/** 
 * @file llviewermenu.cpp
 * @brief Builds menus out of items.
 *
 * $LicenseInfo:firstyear=2002&license=viewerlgpl$
 * Second Life Viewer Source Code
 * Copyright (C) 2014, Linden Research, Inc.
 * 
 * This library is free software; you can redistribute it and/or
 * modify it under the terms of the GNU Lesser General Public
 * License as published by the Free Software Foundation;
 * version 2.1 of the License only.
 * 
 * This library is distributed in the hope that it will be useful,
 * but WITHOUT ANY WARRANTY; without even the implied warranty of
 * MERCHANTABILITY or FITNESS FOR A PARTICULAR PURPOSE.  See the GNU
 * Lesser General Public License for more details.
 * 
 * You should have received a copy of the GNU Lesser General Public
 * License along with this library; if not, write to the Free Software
 * Foundation, Inc., 51 Franklin Street, Fifth Floor, Boston, MA  02110-1301  USA
 * 
 * Linden Research, Inc., 945 Battery Street, San Francisco, CA  94111  USA
 * $/LicenseInfo$
 */

#include "llviewerprecompiledheaders.h"

#ifdef INCLUDE_VLD
#define VLD_FORCE_ENABLE 1
#include "vld.h"
#endif

#include "llviewermenu.h" 

// linden library includes
#include "llavatarnamecache.h"	// IDEVO
#include "llfloaterreg.h"
#include "llfloatersidepanelcontainer.h"
#include "llcombobox.h"
#include "llinventorypanel.h"
#include "llnotifications.h"
#include "llnotificationsutil.h"
#include "llviewereventrecorder.h"

// newview includes
#include "llagent.h"
#include "llagentaccess.h"
#include "llagentcamera.h"
#include "llagentui.h"
#include "llagentwearables.h"
#include "llagentpilot.h"
// [SL:KB] - Patch: Appearance-PhantomAttach | Checked: Catznip-5.0
#include "llattachmentsmgr.h"
// [/SL:KB]
#include "llcompilequeue.h"
#include "llconsole.h"
#include "lldebugview.h"
#include "llenvironment.h"
#include "llfacebookconnect.h"
#include "llfilepicker.h"
#include "llfirstuse.h"
#include "llfloaterabout.h"
#include "llfloaterbuy.h"
#include "llfloaterbuycontents.h"
#include "llbuycurrencyhtml.h"
#include "llfloatergodtools.h"
#include "llfloaterimcontainer.h"
#include "llfloaterland.h"
#include "llfloaterimnearbychat.h"
#include "llfloaterpathfindingcharacters.h"
#include "llfloaterpathfindinglinksets.h"
#include "llfloaterpay.h"
#include "llfloaterreporter.h"
#include "llfloatersearch.h"
#include "llfloaterscriptdebug.h"
#include "llfloatersnapshot.h"
#include "llfloatertools.h"
#include "llfloaterworldmap.h"
#include "llfloaterbuildoptions.h"
#include "llavataractions.h"
#include "lllandmarkactions.h"
#include "llgroupmgr.h"
#include "lltooltip.h"
#include "lltoolface.h"
#include "llhints.h"
#include "llhudeffecttrail.h"
#include "llhudmanager.h"
#include "llimview.h"
#include "llinventorybridge.h"
#include "llinventorydefines.h"
#include "llinventoryfunctions.h"
#include "llpanellogin.h"
#include "llpanelblockedlist.h"
#include "llpanelmaininventory.h"
#include "llmarketplacefunctions.h"
#include "llmenuoptionpathfindingrebakenavmesh.h"
#include "llmoveview.h"
#include "llparcel.h"
#include "llrootview.h"
#include "llsceneview.h"
#include "llscenemonitor.h"
#include "llselectmgr.h"
#include "llspellcheckmenuhandler.h"
#include "llstatusbar.h"
#include "lltextureview.h"
#include "lltoolbarview.h"
#include "lltoolcomp.h"
#include "lltoolmgr.h"
#include "lltoolpie.h"
#include "lltoolselectland.h"
#include "lltrans.h"
#include "llviewerdisplay.h" //for gWindowResized
#include "llviewergenericmessage.h"
#include "llviewerhelp.h"
#include "llviewermenufile.h"	// init_menu_file()
#include "llviewermessage.h"
#include "llviewernetwork.h"
#include "llviewerobjectlist.h"
#include "llviewerparcelmgr.h"
#include "llviewerstats.h"
#include "llvoavatarself.h"
#include "llvoicevivox.h"
#include "llworldmap.h"
#include "pipeline.h"
#include "llviewerjoystick.h"
#include "llfloatercamera.h"
#include "lluilistener.h"
#include "llappearancemgr.h"
#include "lltrans.h"
#include "lleconomy.h"
#include "lltoolgrab.h"
#include "llwindow.h"
#include "llpathfindingmanager.h"
#include "llstartup.h"
#include "boost/unordered_map.hpp"
#include <boost/regex.hpp>
#include "llcleanup.h"
<<<<<<< HEAD
// [RLVa:KB] - Checked: 2011-05-22 (RLVa-1.3.1a)
#include "fsavatarrenderpersistence.h"
#include "rlvactions.h"
#include "rlvhandler.h"
#include "rlvlocks.h"
// [/RLVa:KB]

// Firestorm includes
#include "fsassetblacklist.h"
#include "fsdata.h"
#include "fslslbridge.h"
#include "fscommon.h"
#include "fsfloaterexport.h"
#include "fsfloatercontacts.h"
#include "fsfloaterplacedetails.h"
#include "fspose.h"
#include "lfsimfeaturehandler.h"
#include "llavatarpropertiesprocessor.h"
#include "llcheckboxctrl.h"
#include "llfloatergridstatus.h"
#include "llfloaterpreference.h"
#include "lllogininstance.h"
#include "llscenemonitor.h"
#include "llsdserialize.h"
#include "lltexturecache.h"
#include "llvovolume.h"
#include "particleeditor.h"
=======
#include "llviewershadermgr.h"
>>>>>>> bc787063

using namespace LLAvatarAppearanceDefines;

typedef LLPointer<LLViewerObject> LLViewerObjectPtr;

static boost::unordered_map<std::string, LLStringExplicit> sDefaultItemLabels;

BOOL enable_land_build(void*);
BOOL enable_object_build(void*);

LLVOAvatar* find_avatar_from_object( LLViewerObject* object );
LLVOAvatar* find_avatar_from_object( const LLUUID& object_id );

void handle_test_load_url(void*);

//
// Evil hackish imported globals

//extern BOOL	gHideSelectedObjects;
//extern BOOL gAllowSelectAvatar;
//extern BOOL gDebugAvatarRotation;
extern BOOL gDebugClicks;
extern BOOL gDebugWindowProc;
extern BOOL gShaderProfileFrame;

//extern BOOL gDebugTextEditorTips;
//extern BOOL gDebugSelectMgr;

//
// Globals
//

LLMenuBarGL		*gMenuBarView = NULL;
LLViewerMenuHolderGL	*gMenuHolder = NULL;
LLMenuGL		*gPopupMenuView = NULL;
LLMenuGL		*gEditMenu = NULL;
LLMenuBarGL		*gLoginMenuBarView = NULL;

// Context menus
LLContextMenu	*gMenuAvatarSelf	= NULL;
LLContextMenu	*gMenuAvatarOther = NULL;
LLContextMenu	*gMenuObject = NULL;
LLContextMenu	*gMenuAttachmentSelf = NULL;
LLContextMenu	*gMenuAttachmentOther = NULL;
LLContextMenu	*gMenuLand	= NULL;
LLContextMenu	*gMenuMuteParticle = NULL;

// <FS:Zi> Pie menu
// Pie menus
PieMenu		*gPieMenuAvatarSelf	= NULL;
PieMenu		*gPieMenuAvatarOther = NULL;
PieMenu		*gPieMenuObject = NULL;
PieMenu		*gPieMenuAttachmentSelf = NULL;
PieMenu		*gPieMenuAttachmentOther = NULL;
PieMenu		*gPieMenuLand	= NULL;
PieMenu		*gPieMenuMuteParticle = NULL;
// <FS:Zi> Pie menu

const std::string SAVE_INTO_TASK_INVENTORY("Save Object Back to Object Contents");

LLMenuGL* gAttachSubMenu = NULL;
LLMenuGL* gDetachSubMenu = NULL;
LLMenuGL* gTakeOffClothes = NULL;
LLContextMenu* gAttachScreenPieMenu = NULL;
LLContextMenu* gAttachPieMenu = NULL;
LLContextMenu* gAttachBodyPartPieMenus[9];
LLContextMenu* gDetachPieMenu = NULL;
LLContextMenu* gDetachScreenPieMenu = NULL;
LLContextMenu* gDetachBodyPartPieMenus[9];

// <FS:Zi> Pie menu
PieMenu* gPieAttachScreenMenu = NULL;
PieMenu* gPieAttachMenu = NULL;
PieMenu* gPieAttachBodyPartMenus[PIE_MAX_SLICES];
PieMenu* gPieDetachMenu = NULL;
PieMenu* gPieDetachScreenMenu = NULL;
PieMenu* gPieDetachBodyPartMenus[PIE_MAX_SLICES];
// <FS:Zi> Pie menu

LLMenuItemCallGL* gAutorespondMenu = NULL;
LLMenuItemCallGL* gAutorespondNonFriendsMenu = NULL;
//
// Local prototypes

// File Menu
void handle_compress_image(void*);


// Edit menu
void handle_dump_group_info(void *);
void handle_dump_capabilities_info(void *);

// Advanced->Consoles menu
void handle_region_dump_settings(void*);
void handle_region_dump_temp_asset_data(void*);
void handle_region_clear_temp_asset_data(void*);

// Object pie menu
BOOL sitting_on_selection();

void near_sit_object();
//void label_sit_or_stand(std::string& label, void*);
// buy and take alias into the same UI positions, so these
// declarations handle this mess.
BOOL is_selection_buy_not_take();
S32 selection_price();
BOOL enable_take();
void handle_object_show_inspector();
void handle_avatar_show_inspector();
bool confirm_take(const LLSD& notification, const LLSD& response, LLObjectSelectionHandle selection_handle);

void handle_buy_object(LLSaleInfo sale_info);
void handle_buy_contents(LLSaleInfo sale_info);

// Land pie menu
void near_sit_down_point(BOOL success, void *);

// Avatar pie menu

// Debug menu


void velocity_interpolate( void* );
void handle_visual_leak_detector_toggle(void*);
void handle_rebake_textures(void*);
BOOL check_admin_override(void*);
void handle_admin_override_toggle(void*);
#ifdef TOGGLE_HACKED_GODLIKE_VIEWER
void handle_toggle_hacked_godmode(void*);
BOOL check_toggle_hacked_godmode(void*);
bool enable_toggle_hacked_godmode(void*);
#endif

void toggle_show_xui_names(void *);
BOOL check_show_xui_names(void *);

// Debug UI

void handle_buy_currency_test(void*);
void handle_save_to_xml(void*);
void handle_load_from_xml(void*);

void handle_god_mode(void*);

// God menu
void handle_leave_god_mode(void*);


void handle_reset_view();

void handle_duplicate_in_place(void*);


void handle_object_owner_self(void*);
void handle_object_owner_permissive(void*);
void handle_object_lock(void*);
void handle_object_asset_ids(void*);
void force_take_copy(void*);
#ifdef _CORY_TESTING
void force_export_copy(void*);
void force_import_geometry(void*);
#endif

void handle_force_parcel_owner_to_me(void*);
void handle_force_parcel_to_content(void*);
void handle_claim_public_land(void*);

void handle_god_request_avatar_geometry(void *);	// Hack for easy testing of new avatar geometry
void reload_vertex_shader(void *);
void handle_disconnect_viewer(void *);

void force_error_breakpoint(void *);
void force_error_llerror(void *);
void force_error_bad_memory_access(void *);
void force_error_infinite_loop(void *);
void force_error_software_exception(void *);
void force_error_driver_crash(void *);

void handle_force_delete(void*);
void print_object_info(void*);
void print_agent_nvpairs(void*);
void toggle_debug_menus(void*);
void upload_done_callback(const LLUUID& uuid, void* user_data, S32 result, LLExtStat ext_status);
void dump_select_mgr(void*);

void dump_inventory(void*);
void toggle_visibility(void*);
BOOL get_visibility(void*);

// Avatar Pie menu
void request_friendship(const LLUUID& agent_id);

// Tools menu
void handle_selected_texture_info(void*);
void handle_selected_material_info();

void handle_dump_followcam(void*);
void handle_viewer_enable_message_log(void*);
void handle_viewer_disable_message_log(void*);

BOOL enable_buy_land(void*);

// Help menu

void handle_test_male(void *);
void handle_test_female(void *);
void handle_dump_attachments(void *);
void handle_dump_avatar_local_textures(void*);
void handle_debug_avatar_textures(void*);
void handle_grab_baked_texture(void*);
BOOL enable_grab_baked_texture(void*);
void handle_dump_region_object_cache(void*);

BOOL enable_save_into_task_inventory(void*);

BOOL enable_detach(const LLSD& = LLSD());
void menu_toggle_attached_lights(void* user_data);
void menu_toggle_attached_particles(void* user_data);

void avatar_tex_refresh(LLVOAvatar* avatar);	// <FS:CR> FIRE-11800

class LLMenuParcelObserver : public LLParcelObserver
{
public:
	LLMenuParcelObserver();
	~LLMenuParcelObserver();
	virtual void changed();
};

static LLMenuParcelObserver* gMenuParcelObserver = NULL;

static LLUIListener sUIListener;

LLMenuParcelObserver::LLMenuParcelObserver()
{
	LLViewerParcelMgr::getInstance()->addObserver(this);
}

LLMenuParcelObserver::~LLMenuParcelObserver()
{
	LLViewerParcelMgr::getInstance()->removeObserver(this);
}

void LLMenuParcelObserver::changed()
{
	LLParcel *parcel = LLViewerParcelMgr::getInstance()->getParcelSelection()->getParcel();
	// <FS:Ansariel> FIRE-4454: Cache controls because of performance reasons
	//gMenuHolder->childSetEnabled("Land Buy Pass", LLPanelLandGeneral::enableBuyPass(NULL) && !(parcel->getOwnerID()== gAgent.getID()));
	//
	//BOOL buyable = enable_buy_land(NULL);
	//gMenuHolder->childSetEnabled("Land Buy", buyable);
	//gMenuHolder->childSetEnabled("Buy Land...", buyable);

	static LLView* land_buy_pass = gMenuHolder->getChildView("Land Buy Pass");
	static LLView* land_buy_pass_pie = gMenuHolder->getChildView("Land Buy Pass Pie");
	static LLView* land_buy = gMenuHolder->getChildView("Land Buy");
	static LLView* land_buy_pie = gMenuHolder->getChildView("Land Buy Pie");

	BOOL pass_buyable = LLPanelLandGeneral::enableBuyPass(NULL) && parcel->getOwnerID() != gAgentID;
	land_buy_pass->setEnabled(pass_buyable);
	land_buy_pass_pie->setEnabled(pass_buyable);

	BOOL buyable = enable_buy_land(NULL);
	land_buy->setEnabled(buyable);
	land_buy_pie->setEnabled(buyable);
	// </FS:Ansariel> FIRE-4454: Cache controls because of performance reasons
}


void initialize_menus();

//-----------------------------------------------------------------------------
// Initialize main menus
//
// HOW TO NAME MENUS:
//
// First Letter Of Each Word Is Capitalized, Even At Or And
//
// Items that lead to dialog boxes end in "..."
//
// Break up groups of more than 6 items with separators
//-----------------------------------------------------------------------------

void set_underclothes_menu_options()
{
	if (gMenuHolder && gAgent.isTeen())
	{
		gMenuHolder->getChild<LLView>("Self Underpants")->setVisible(FALSE);
		gMenuHolder->getChild<LLView>("Self Undershirt")->setVisible(FALSE);
	}
	if (gMenuBarView && gAgent.isTeen())
	{
		gMenuBarView->getChild<LLView>("Menu Underpants")->setVisible(FALSE);
		gMenuBarView->getChild<LLView>("Menu Undershirt")->setVisible(FALSE);
	}
}

void set_merchant_SLM_menu()
{
    // All other cases (new merchant, not merchant, migrated merchant): show the new Marketplace Listings menu and enable the tool
    gMenuHolder->getChild<LLView>("MarketplaceListings")->setVisible(TRUE);
    LLCommand* command = LLCommandManager::instance().getCommand("marketplacelistings");
	gToolBarView->enableCommand(command->id(), true);
}

void check_merchant_status(bool force)
{
	// <FS:Ansariel> Don't show merchant outbox or SL Marketplace stuff outside SL
	if (!LLGridManager::getInstance()->isInSecondLife())
	{
		gMenuHolder->getChild<LLView>("MarketplaceListings")->setVisible(FALSE);
		return;
	}
	// </FS:Ansariel>

    if (!gSavedSettings.getBOOL("InventoryOutboxDisplayBoth"))
    {
        if (force)
        {
            // Reset the SLM status: we actually want to check again, that's the point of calling check_merchant_status()
            LLMarketplaceData::instance().setSLMStatus(MarketplaceStatusCodes::MARKET_PLACE_NOT_INITIALIZED);
        }
        // Hide SLM related menu item
        gMenuHolder->getChild<LLView>("MarketplaceListings")->setVisible(FALSE);
        
        // Also disable the toolbar button for Marketplace Listings
        LLCommand* command = LLCommandManager::instance().getCommand("marketplacelistings");
		gToolBarView->enableCommand(command->id(), false);
        
        // Launch an SLM test connection to get the merchant status
        LLMarketplaceData::instance().initializeSLM(boost::bind(&set_merchant_SLM_menu));
    }
}

void init_menus()
{
	// Initialize actions
	initialize_menus();

	///
	/// Popup menu
	///
	/// The popup menu is now populated by the show_context_menu()
	/// method.
	
	LLMenuGL::Params menu_params;
	menu_params.name = "Popup";
	menu_params.visible = false;
	gPopupMenuView = LLUICtrlFactory::create<LLMenuGL>(menu_params);
	gMenuHolder->addChild( gPopupMenuView );

	///
	/// Context menus
	///

	const widget_registry_t& registry =
		LLViewerMenuHolderGL::child_registry_t::instance();
	gEditMenu = LLUICtrlFactory::createFromFile<LLMenuGL>("menu_edit.xml", gMenuHolder, registry);
	gMenuAvatarSelf = LLUICtrlFactory::createFromFile<LLContextMenu>(
		"menu_avatar_self.xml", gMenuHolder, registry);
	gMenuAvatarOther = LLUICtrlFactory::createFromFile<LLContextMenu>(
		"menu_avatar_other.xml", gMenuHolder, registry);

	gDetachScreenPieMenu = gMenuHolder->getChild<LLContextMenu>("Object Detach HUD", true);
	gDetachPieMenu = gMenuHolder->getChild<LLContextMenu>("Object Detach", true);

	gMenuObject = LLUICtrlFactory::createFromFile<LLContextMenu>(
		"menu_object.xml", gMenuHolder, registry);

	gAttachScreenPieMenu = gMenuHolder->getChild<LLContextMenu>("Object Attach HUD");
	gAttachPieMenu = gMenuHolder->getChild<LLContextMenu>("Object Attach");

	gMenuAttachmentSelf = LLUICtrlFactory::createFromFile<LLContextMenu>(
		"menu_attachment_self.xml", gMenuHolder, registry);
	gMenuAttachmentOther = LLUICtrlFactory::createFromFile<LLContextMenu>(
		"menu_attachment_other.xml", gMenuHolder, registry);

	gMenuLand = LLUICtrlFactory::createFromFile<LLContextMenu>(
		"menu_land.xml", gMenuHolder, registry);

	gMenuMuteParticle = LLUICtrlFactory::createFromFile<LLContextMenu>(
		"menu_mute_particle.xml", gMenuHolder, registry);

// <FS:Zi> Pie menu
	gPieMenuAvatarSelf = LLUICtrlFactory::createFromFile<PieMenu>(
		"menu_pie_avatar_self.xml", gMenuHolder, registry);
	gPieMenuAvatarOther = LLUICtrlFactory::createFromFile<PieMenu>(
		"menu_pie_avatar_other.xml", gMenuHolder, registry);

	// added "Pie" to the control names to keep them unique
	gPieDetachScreenMenu = gMenuHolder->getChild<PieMenu>("Pie Object Detach HUD", true);
	gPieDetachMenu = gMenuHolder->getChild<PieMenu>("Pie Object Detach", true);

	gPieMenuObject = LLUICtrlFactory::createFromFile<PieMenu>(
		"menu_pie_object.xml", gMenuHolder, registry);

	// added "Pie" to the control names to keep them unique
	gPieAttachScreenMenu = gMenuHolder->getChild<PieMenu>("Pie Object Attach HUD");
	gPieAttachMenu = gMenuHolder->getChild<PieMenu>("Pie Object Attach");

	gPieMenuAttachmentSelf = LLUICtrlFactory::createFromFile<PieMenu>(
		"menu_pie_attachment_self.xml", gMenuHolder, registry);
	gPieMenuAttachmentOther = LLUICtrlFactory::createFromFile<PieMenu>(
		"menu_pie_attachment_other.xml", gMenuHolder, registry);

	gPieMenuLand = LLUICtrlFactory::createFromFile<PieMenu>(
		"menu_pie_land.xml", gMenuHolder, registry);

	gPieMenuMuteParticle = LLUICtrlFactory::createFromFile<PieMenu>(
		"menu_pie_mute_particle.xml", gMenuHolder, registry);
// </FS:Zi> Pie menu

	///
	/// set up the colors
	///
	LLColor4 color;

	// do not set colors in code, let the skin decide. -Zi
	/*
	LLColor4 context_menu_color = LLUIColorTable::instance().getColor("MenuPopupBgColor");
	
	gMenuAvatarSelf->setBackgroundColor( context_menu_color );
	gMenuAvatarOther->setBackgroundColor( context_menu_color );
	gMenuObject->setBackgroundColor( context_menu_color );
	gMenuAttachmentSelf->setBackgroundColor( context_menu_color );
	gMenuAttachmentOther->setBackgroundColor( context_menu_color );

	gMenuLand->setBackgroundColor( context_menu_color );

	color = LLUIColorTable::instance().getColor( "MenuPopupBgColor" );
	gPopupMenuView->setBackgroundColor( color );
	*/

	// <FS> Changed for grid manager
	// If we are not in production, use a different color to make it apparent.
	//if (LLGridManager::getInstance()->isInProductionGrid())
	//{
	//	color = LLUIColorTable::instance().getColor( "MenuBarBgColor" );
	//}
	//else
	//{
	//	color = LLUIColorTable::instance().getColor( "MenuNonProductionBgColor" );
	//}

	//LLView* menu_bar_holder = gViewerWindow->getRootView()->getChildView("menu_bar_holder");

	//gMenuBarView = LLUICtrlFactory::getInstance()->createFromFile<LLMenuBarGL>("menu_viewer.xml", gMenuHolder, LLViewerMenuHolderGL::child_registry_t::instance());
	//gMenuBarView->setRect(LLRect(0, menu_bar_holder->getRect().mTop, 0, menu_bar_holder->getRect().mTop - MENU_BAR_HEIGHT));
	//gMenuBarView->setBackgroundColor( color );

	gMenuBarView = LLUICtrlFactory::getInstance()->createFromFile<LLMenuBarGL>("menu_viewer.xml", gMenuHolder, LLViewerMenuHolderGL::child_registry_t::instance());
	// ONLY change the color IF we are in beta. Otherwise leave it alone so it can use the skinned color. -Zi
	if(LLGridManager::getInstance()->isInSLBeta())
	{
		color = LLUIColorTable::instance().getColor( "MenuNonProductionBgColor" );
		gMenuBarView->setBackgroundColor( color );
	}

	LLView* menu_bar_holder = gViewerWindow->getRootView()->getChildView("menu_bar_holder");
	gMenuBarView->setRect(LLRect(0, menu_bar_holder->getRect().mTop, 0, menu_bar_holder->getRect().mTop - MENU_BAR_HEIGHT));
	// </FS> Changed for grid manager

	menu_bar_holder->addChild(gMenuBarView);
  
    gViewerWindow->setMenuBackgroundColor(false, 
        !LLGridManager::getInstance()->isInSLBeta());
// <FS:AW opensim currency support>
//	// Assume L$10 for now, the server will tell us the real cost at login
//	// *TODO:Also fix cost in llfolderview.cpp for Inventory menus
//	const std::string upload_cost("10");
	// \0/ Copypasta! See llviewermessage, llviewermenu and llpanelmaininventory
	S32 cost = LLGlobalEconomy::getInstance()->getPriceUpload();
	std::string upload_cost;
#ifdef OPENSIM
	if (LLGridManager::getInstance()->isInOpenSim())
	{
		upload_cost = cost > 0 ? llformat("%s%d", "L$", cost) : LLTrans::getString("free");
	}
	else
#endif
	{
		upload_cost = "L$" + (cost > 0 ? llformat("%d", cost) : llformat("%d", gSavedSettings.getU32("DefaultUploadCost")));
	}
// </FS:AW opensim currency support>
	gMenuHolder->childSetLabelArg("Upload Image", "[COST]", upload_cost);
	gMenuHolder->childSetLabelArg("Upload Sound", "[COST]", upload_cost);
	gMenuHolder->childSetLabelArg("Upload Animation", "[COST]", upload_cost);
	gMenuHolder->childSetLabelArg("Bulk Upload", "[COST]", upload_cost);
	
	gAutorespondMenu = gMenuBarView->getChild<LLMenuItemCallGL>("Set Autorespond", TRUE);
	gAutorespondNonFriendsMenu = gMenuBarView->getChild<LLMenuItemCallGL>("Set Autorespond to non-friends", TRUE);
	gAttachSubMenu = gMenuBarView->findChildMenuByName("Attach Object", TRUE);
	gDetachSubMenu = gMenuBarView->findChildMenuByName("Detach Object", TRUE);

	// Don't display the Memory console menu if the feature is turned off
	LLMenuItemCheckGL *memoryMenu = gMenuBarView->getChild<LLMenuItemCheckGL>("Memory", TRUE);
	if (memoryMenu)
	{
		memoryMenu->setVisible(FALSE);
	}

	gMenuBarView->createJumpKeys();

	// Let land based option enable when parcel changes
	gMenuParcelObserver = new LLMenuParcelObserver();

	gLoginMenuBarView = LLUICtrlFactory::getInstance()->createFromFile<LLMenuBarGL>("menu_login.xml", gMenuHolder, LLViewerMenuHolderGL::child_registry_t::instance());
	gLoginMenuBarView->arrangeAndClear();
	LLRect menuBarRect = gLoginMenuBarView->getRect();
	menuBarRect.setLeftTopAndSize(0, menu_bar_holder->getRect().getHeight(), menuBarRect.getWidth(), menuBarRect.getHeight());
	gLoginMenuBarView->setRect(menuBarRect);
	// do not set colors in code, always lat the skin decide. -Zi
	// gLoginMenuBarView->setBackgroundColor( color );
	menu_bar_holder->addChild(gLoginMenuBarView);
	
	// tooltips are on top of EVERYTHING, including menus
	gViewerWindow->getRootView()->sendChildToFront(gToolTipView);
}

///////////////////
// SHOW CONSOLES //
///////////////////


class LLAdvancedToggleConsole : public view_listener_t
{
	bool handleEvent(const LLSD& userdata)
	{
		std::string console_type = userdata.asString();
		if ("texture" == console_type)
		{
			toggle_visibility( (void*)gTextureView );
		}
		else if ("debug" == console_type)
		{
			toggle_visibility( (void*)static_cast<LLUICtrl*>(gDebugView->mDebugConsolep));
		}
		else if ("fast timers" == console_type)
		{
			LLFloaterReg::toggleInstance("block_timers");
		}
		else if ("scene view" == console_type)
		{
			toggle_visibility( (void*)gSceneView);
		}
		else if ("scene monitor" == console_type)
		{
			toggle_visibility( (void*)gSceneMonitorView);
		}

		return true;
	}
};
class LLAdvancedCheckConsole : public view_listener_t
{
	bool handleEvent(const LLSD& userdata)
	{
		std::string console_type = userdata.asString();
		bool new_value = false;
		if ("texture" == console_type)
		{
			new_value = get_visibility( (void*)gTextureView );
		}
		else if ("debug" == console_type)
		{
			new_value = get_visibility( (void*)((LLView*)gDebugView->mDebugConsolep) );
		}
		else if ("fast timers" == console_type)
		{
			new_value = LLFloaterReg::instanceVisible("block_timers");
		}
		else if ("scene view" == console_type)
		{
			new_value = get_visibility( (void*) gSceneView);
		}
		else if ("scene monitor" == console_type)
		{
			new_value = get_visibility( (void*) gSceneMonitorView);
		}
		
		return new_value;
	}
};


//////////////////////////
// DUMP INFO TO CONSOLE //
//////////////////////////


class LLAdvancedDumpInfoToConsole : public view_listener_t
{
	bool handleEvent(const LLSD& userdata)
	{
		gDebugView->mDebugConsolep->setVisible(TRUE);
		std::string info_type = userdata.asString();
		if ("region" == info_type)
		{
			handle_region_dump_settings(NULL);
		}
		else if ("group" == info_type)
		{
			handle_dump_group_info(NULL);
		}
		else if ("capabilities" == info_type)
		{
			handle_dump_capabilities_info(NULL);
		}
		return true;
	}
};


//////////////
// HUD INFO //
//////////////


class LLAdvancedToggleHUDInfo : public view_listener_t
{
	bool handleEvent(const LLSD& userdata)
	{
		std::string info_type = userdata.asString();

		if ("camera" == info_type)
		{
			gDisplayCameraPos = !(gDisplayCameraPos);
		}
		else if ("wind" == info_type)
		{
			gDisplayWindInfo = !(gDisplayWindInfo);
		}
		else if ("fov" == info_type)
		{
			gDisplayFOV = !(gDisplayFOV);
		}
		else if ("badge" == info_type)
		{
			report_to_nearby_chat("Hippos!");
		}
		else if ("cookies" == info_type)
		{
			report_to_nearby_chat("Cookies!");
		}
		// <FS:PP>
		else if ("motd" == info_type)
		{
			report_to_nearby_chat(gAgent.mMOTD);
		}
		// </FS:PP>
		return true;
	}
};

class LLAdvancedCheckHUDInfo : public view_listener_t
{
	bool handleEvent(const LLSD& userdata)
	{
		std::string info_type = userdata.asString();
		bool new_value = false;
		if ("camera" == info_type)
		{
			new_value = gDisplayCameraPos;
		}
		else if ("wind" == info_type)
		{
			new_value = gDisplayWindInfo;
		}
		else if ("fov" == info_type)
		{
			new_value = gDisplayFOV;
		}
		return new_value;
	}
};


//////////////
// FLYING   //
//////////////

class LLAdvancedAgentFlyingInfo : public view_listener_t
{
	bool handleEvent(const LLSD&)
	{
		return gAgent.getFlying();
	}
};


///////////////////////
// CLEAR GROUP CACHE //
///////////////////////

class LLAdvancedClearGroupCache : public view_listener_t
{
	bool handleEvent(const LLSD& userdata)
	{
		LLGroupMgr::debugClearAllGroups(NULL);
		return true;
	}
};




/////////////////
// RENDER TYPE //
/////////////////
U32 render_type_from_string(std::string render_type)
{
	if ("simple" == render_type)
	{
		return LLPipeline::RENDER_TYPE_SIMPLE;
	}
	else if ("alpha" == render_type)
	{
		return LLPipeline::RENDER_TYPE_ALPHA;
	}
	else if ("tree" == render_type)
	{
		return LLPipeline::RENDER_TYPE_TREE;
	}
	else if ("character" == render_type)
	{
		return LLPipeline::RENDER_TYPE_AVATAR;
	}
	else if ("surfacePatch" == render_type)
	{
		return LLPipeline::RENDER_TYPE_TERRAIN;
	}
	else if ("sky" == render_type)
	{
		return LLPipeline::RENDER_TYPE_SKY;
	}
	else if ("water" == render_type)
	{
		return LLPipeline::RENDER_TYPE_WATER;
	}
	else if ("ground" == render_type)
	{
		return LLPipeline::RENDER_TYPE_GROUND;
	}
	else if ("volume" == render_type)
	{
		return LLPipeline::RENDER_TYPE_VOLUME;
	}
	else if ("grass" == render_type)
	{
		return LLPipeline::RENDER_TYPE_GRASS;
	}
	else if ("clouds" == render_type)
	{
		return LLPipeline::RENDER_TYPE_CLOUDS;
	}
	else if ("particles" == render_type)
	{
		return LLPipeline::RENDER_TYPE_PARTICLES;
	}
	else if ("bump" == render_type)
	{
		return LLPipeline::RENDER_TYPE_BUMP;
	}
	else
	{
		return 0;
	}
}


class LLAdvancedToggleRenderType : public view_listener_t
{
	bool handleEvent(const LLSD& userdata)
	{
		U32 render_type = render_type_from_string( userdata.asString() );
		if ( render_type != 0 )
		{
			LLPipeline::toggleRenderTypeControl( render_type );
			if(render_type == LLPipeline::RENDER_TYPE_PARTICLES)
			{
				gPipeline.sRenderParticles = gPipeline.hasRenderType(LLPipeline::RENDER_TYPE_PARTICLES);
			}
		}
		return true;
	}
};


class LLAdvancedCheckRenderType : public view_listener_t
{
	bool handleEvent(const LLSD& userdata)
	{
		U32 render_type = render_type_from_string( userdata.asString() );
		bool new_value = false;

		if ( render_type != 0 )
		{
			new_value = LLPipeline::hasRenderTypeControl( render_type );
		}

		return new_value;
	}
};


/////////////
// FEATURE //
/////////////
U32 feature_from_string(std::string feature)
{ 
	if ("ui" == feature)
	{ 
		return LLPipeline::RENDER_DEBUG_FEATURE_UI;
	}
	else if ("selected" == feature)
	{
		return LLPipeline::RENDER_DEBUG_FEATURE_SELECTED;
	}
	else if ("highlighted" == feature)
	{
		return LLPipeline::RENDER_DEBUG_FEATURE_HIGHLIGHTED;
	}
	else if ("dynamic textures" == feature)
	{
		return LLPipeline::RENDER_DEBUG_FEATURE_DYNAMIC_TEXTURES;
	}
	else if ("foot shadows" == feature)
	{
		return LLPipeline::RENDER_DEBUG_FEATURE_FOOT_SHADOWS;
	}
	else if ("fog" == feature)
	{
		return LLPipeline::RENDER_DEBUG_FEATURE_FOG;
	}
	else if ("fr info" == feature)
	{
		return LLPipeline::RENDER_DEBUG_FEATURE_FR_INFO;
	}
	else if ("flexible" == feature)
	{
		return LLPipeline::RENDER_DEBUG_FEATURE_FLEXIBLE;
	}
	else
	{
		return 0;
	}
};


class LLAdvancedToggleFeature : public view_listener_t
{
	bool handleEvent(const LLSD& userdata)
	{
		U32 feature = feature_from_string( userdata.asString() );
		if ( feature != 0 )
		{
			LLPipeline::toggleRenderDebugFeature( feature );
		}
		return true;
	}
};

class LLAdvancedCheckFeature : public view_listener_t
{
	bool handleEvent(const LLSD& userdata)
{
	U32 feature = feature_from_string( userdata.asString() );
	bool new_value = false;

	if ( feature != 0 )
	{
		new_value = LLPipeline::toggleRenderDebugFeatureControl( feature );
	}

	return new_value;
}
};

class LLAdvancedCheckDisplayTextureDensity : public view_listener_t
{
	bool handleEvent(const LLSD& userdata)
	{
		std::string mode = userdata.asString();
		if (!gPipeline.hasRenderDebugMask(LLPipeline::RENDER_DEBUG_TEXEL_DENSITY))
		{
			return mode == "none";
		}
		if (mode == "current")
		{
			return LLViewerTexture::sDebugTexelsMode == LLViewerTexture::DEBUG_TEXELS_CURRENT;
		}
		else if (mode == "desired")
		{
			return LLViewerTexture::sDebugTexelsMode == LLViewerTexture::DEBUG_TEXELS_DESIRED;
		}
		else if (mode == "full")
		{
			return LLViewerTexture::sDebugTexelsMode == LLViewerTexture::DEBUG_TEXELS_FULL;
		}
		return false;
	}
};

class LLAdvancedSetDisplayTextureDensity : public view_listener_t
{
	bool handleEvent(const LLSD& userdata)
	{
		std::string mode = userdata.asString();
		if (mode == "none")
		{
			if (gPipeline.hasRenderDebugMask(LLPipeline::RENDER_DEBUG_TEXEL_DENSITY) == TRUE) 
			{
				gPipeline.toggleRenderDebug(LLPipeline::RENDER_DEBUG_TEXEL_DENSITY);
			}
			LLViewerTexture::sDebugTexelsMode = LLViewerTexture::DEBUG_TEXELS_OFF;
		}
		else if (mode == "current")
		{
			if (gPipeline.hasRenderDebugMask(LLPipeline::RENDER_DEBUG_TEXEL_DENSITY) == FALSE) 
			{
				gPipeline.toggleRenderDebug(LLPipeline::RENDER_DEBUG_TEXEL_DENSITY);
			}
			LLViewerTexture::sDebugTexelsMode = LLViewerTexture::DEBUG_TEXELS_CURRENT;
		}
		else if (mode == "desired")
		{
			if (gPipeline.hasRenderDebugMask(LLPipeline::RENDER_DEBUG_TEXEL_DENSITY) == FALSE) 
			{
				gPipeline.toggleRenderDebug(LLPipeline::RENDER_DEBUG_TEXEL_DENSITY);
			}
			gPipeline.setRenderDebugFeatureControl(LLPipeline::RENDER_DEBUG_TEXEL_DENSITY, true);
			LLViewerTexture::sDebugTexelsMode = LLViewerTexture::DEBUG_TEXELS_DESIRED;
		}
		else if (mode == "full")
		{
			if (gPipeline.hasRenderDebugMask(LLPipeline::RENDER_DEBUG_TEXEL_DENSITY) == FALSE) 
			{
				gPipeline.toggleRenderDebug(LLPipeline::RENDER_DEBUG_TEXEL_DENSITY);
			}
			LLViewerTexture::sDebugTexelsMode = LLViewerTexture::DEBUG_TEXELS_FULL;
		}
		return true;
	}
};


//////////////////
// INFO DISPLAY //
//////////////////
U32 info_display_from_string(std::string info_display)
{
	if ("verify" == info_display)
	{
		return LLPipeline::RENDER_DEBUG_VERIFY;
	}
	else if ("bboxes" == info_display)
	{
		return LLPipeline::RENDER_DEBUG_BBOXES;
	}
	else if ("normals" == info_display)
	{
		return LLPipeline::RENDER_DEBUG_NORMALS;
	}
	else if ("points" == info_display)
	{
		return LLPipeline::RENDER_DEBUG_POINTS;
	}
	else if ("octree" == info_display)
	{
		return LLPipeline::RENDER_DEBUG_OCTREE;
	}
	else if ("shadow frusta" == info_display)
	{
		return LLPipeline::RENDER_DEBUG_SHADOW_FRUSTA;
	}
	else if ("physics shapes" == info_display)
	{
		return LLPipeline::RENDER_DEBUG_PHYSICS_SHAPES;
	}
	else if ("occlusion" == info_display)
	{
		return LLPipeline::RENDER_DEBUG_OCCLUSION;
	}
	else if ("render batches" == info_display)
	{
		return LLPipeline::RENDER_DEBUG_BATCH_SIZE;
	}
	else if ("update type" == info_display)
	{
		return LLPipeline::RENDER_DEBUG_UPDATE_TYPE;
	}
	else if ("texture anim" == info_display)
	{
		return LLPipeline::RENDER_DEBUG_TEXTURE_ANIM;
	}
	else if ("texture priority" == info_display)
	{
		return LLPipeline::RENDER_DEBUG_TEXTURE_PRIORITY;
	}
	else if ("texture area" == info_display)
	{
		return LLPipeline::RENDER_DEBUG_TEXTURE_AREA;
	}
	else if ("face area" == info_display)
	{
		return LLPipeline::RENDER_DEBUG_FACE_AREA;
	}
	else if ("lod info" == info_display)
	{
		return LLPipeline::RENDER_DEBUG_LOD_INFO;
	}
	else if ("build queue" == info_display)
	{
		return LLPipeline::RENDER_DEBUG_BUILD_QUEUE;
	}
	else if ("lights" == info_display)
	{
		return LLPipeline::RENDER_DEBUG_LIGHTS;
	}
	else if ("particles" == info_display)
	{
		return LLPipeline::RENDER_DEBUG_PARTICLES;
	}
	else if ("composition" == info_display)
	{
		return LLPipeline::RENDER_DEBUG_COMPOSITION;
	}
	else if ("avatardrawinfo" == info_display)
	{
		return (LLPipeline::RENDER_DEBUG_AVATAR_DRAW_INFO);
	}
	else if ("glow" == info_display)
	{
		return LLPipeline::RENDER_DEBUG_GLOW;
	}
	else if ("collision skeleton" == info_display)
	{
		return LLPipeline::RENDER_DEBUG_AVATAR_VOLUME;
	}
	else if ("joints" == info_display)
	{
		return LLPipeline::RENDER_DEBUG_AVATAR_JOINTS;
	}
	else if ("raycast" == info_display)
	{
		return LLPipeline::RENDER_DEBUG_RAYCAST;
	}
	else if ("agent target" == info_display)
	{
		return LLPipeline::RENDER_DEBUG_AGENT_TARGET;
	}
	else if ("sculpt" == info_display)
	{
		return LLPipeline::RENDER_DEBUG_SCULPTED;
	}
	else if ("wind vectors" == info_display)
	{
		return LLPipeline::RENDER_DEBUG_WIND_VECTORS;
	}
	else if ("texel density" == info_display)
	{
		return LLPipeline::RENDER_DEBUG_TEXEL_DENSITY;
	}
	else if ("texture size" == info_display)
	{
		return LLPipeline::RENDER_DEBUG_TEXTURE_SIZE;
	}
	else
	{
		LL_WARNS() << "unrecognized feature name '" << info_display << "'" << LL_ENDL;
		return 0;
	}
};

class LLAdvancedToggleInfoDisplay : public view_listener_t
{
	bool handleEvent(const LLSD& userdata)
	{
		U32 info_display = info_display_from_string( userdata.asString() );

		LL_INFOS("ViewerMenu") << "toggle " << userdata.asString() << LL_ENDL;
		
		if ( info_display != 0 )
		{
			LLPipeline::toggleRenderDebug( info_display );
		}

		return true;
	}
};


class LLAdvancedCheckInfoDisplay : public view_listener_t
{
	bool handleEvent(const LLSD& userdata)
	{
		U32 info_display = info_display_from_string( userdata.asString() );
		bool new_value = false;

		if ( info_display != 0 )
		{
			new_value = LLPipeline::toggleRenderDebugControl( info_display );
		}

		return new_value;
	}
};


///////////////////////////
//// RANDOMIZE FRAMERATE //
///////////////////////////


class LLAdvancedToggleRandomizeFramerate : public view_listener_t
{
	bool handleEvent(const LLSD& userdata)
	{
		gRandomizeFramerate = !(gRandomizeFramerate);
		return true;
	}
};

class LLAdvancedCheckRandomizeFramerate : public view_listener_t
{
	bool handleEvent(const LLSD& userdata)
	{
		bool new_value = gRandomizeFramerate;
		return new_value;
	}
};

///////////////////////////
//// PERIODIC SLOW FRAME //
///////////////////////////


class LLAdvancedTogglePeriodicSlowFrame : public view_listener_t
{
	bool handleEvent(const LLSD& userdata)
	{
		gPeriodicSlowFrame = !(gPeriodicSlowFrame);
		return true;
	}
};

class LLAdvancedCheckPeriodicSlowFrame : public view_listener_t
{
	bool handleEvent(const LLSD& userdata)
	{
		bool new_value = gPeriodicSlowFrame;
		return new_value;
	}
};



////////////////
// FRAME TEST //
////////////////


class LLAdvancedToggleFrameTest : public view_listener_t
{
	bool handleEvent(const LLSD& userdata)
	{
		LLPipeline::sRenderFrameTest = !(LLPipeline::sRenderFrameTest);
		return true;
	}
};

class LLAdvancedCheckFrameTest : public view_listener_t
{
	bool handleEvent(const LLSD& userdata)
	{
		bool new_value = LLPipeline::sRenderFrameTest;
		return new_value;
	}
};


///////////////////////////
// SELECTED TEXTURE INFO //
///////////////////////////


class LLAdvancedSelectedTextureInfo : public view_listener_t
{
	bool handleEvent(const LLSD& userdata)
	{
		handle_selected_texture_info(NULL);
		return true;
	}
};

//////////////////////
// TOGGLE WIREFRAME //
//////////////////////

class LLAdvancedToggleWireframe : public view_listener_t
{
	bool handleEvent(const LLSD& userdata)
	{
// [RLVa:KB] - Checked: RLVa-2.0.0
		bool fRlvBlockWireframe = gRlvAttachmentLocks.hasLockedHUD();
		if ( (!gUseWireframe) && (fRlvBlockWireframe) )
			RlvUtil::notifyBlocked(RLV_STRING_BLOCKED_WIREFRAME);
		set_use_wireframe( (!gUseWireframe) && (!fRlvBlockWireframe) );
		return true;
	}
};

// Called from rlvhandler.cpp
void set_use_wireframe(bool useWireframe)
	{
		if (gUseWireframe == useWireframe)
			return;

		gUseWireframe = useWireframe;
// [/RLVa:KB]
//		gUseWireframe = !(gUseWireframe);
		gWindowResized = TRUE;

		LLPipeline::updateRenderDeferred();

		if (gUseWireframe)
		{
			gInitialDeferredModeForWireframe = LLPipeline::sRenderDeferred;
		}

		gPipeline.resetVertexBuffers();

		if (!gUseWireframe && !gInitialDeferredModeForWireframe && LLPipeline::sRenderDeferred != bool(gInitialDeferredModeForWireframe) && gPipeline.isInit())
		{
			LLPipeline::refreshCachedSettings();
			gPipeline.releaseGLBuffers();
			gPipeline.createGLBuffers();
			LLViewerShaderMgr::instance()->setShaders();
		}

//		return true;
	}
//};

class LLAdvancedCheckWireframe : public view_listener_t
{
	bool handleEvent(const LLSD& userdata)
	{
		bool new_value = gUseWireframe;
		return new_value;
	}
};
	

//////////////////////////
// DUMP SCRIPTED CAMERA //
//////////////////////////
	
class LLAdvancedDumpScriptedCamera : public view_listener_t
{
	bool handleEvent(const LLSD& userdata)
	{
		handle_dump_followcam(NULL);
		return true;
	}
};



//////////////////////////////
// DUMP REGION OBJECT CACHE //
//////////////////////////////


class LLAdvancedDumpRegionObjectCache : public view_listener_t
{
	bool handleEvent(const LLSD& userdata)
{
		handle_dump_region_object_cache(NULL);
		return true;
	}
};

class LLAdvancedBuyCurrencyTest : public view_listener_t
	{
	bool handleEvent(const LLSD& userdata)
	{
		handle_buy_currency_test(NULL);
		return true;
	}
};


/////////////////////
// DUMP SELECT MGR //
/////////////////////


class LLAdvancedDumpSelectMgr : public view_listener_t
{
	bool handleEvent(const LLSD& userdata)
	{
		dump_select_mgr(NULL);
		return true;
	}
};



////////////////////
// DUMP INVENTORY //
////////////////////


class LLAdvancedDumpInventory : public view_listener_t
{
	bool handleEvent(const LLSD& userdata)
	{
		dump_inventory(NULL);
		return true;
	}
};



////////////////////////////////
// PRINT SELECTED OBJECT INFO //
////////////////////////////////


class LLAdvancedPrintSelectedObjectInfo : public view_listener_t
{
	bool handleEvent(const LLSD& userdata)
	{
		print_object_info(NULL);
		return true;
	}
};



//////////////////////
// PRINT AGENT INFO //
//////////////////////


class LLAdvancedPrintAgentInfo : public view_listener_t
{
	bool handleEvent(const LLSD& userdata)
	{
		print_agent_nvpairs(NULL);
		return true;
	}
};

//////////////////
// DEBUG CLICKS //
//////////////////


class LLAdvancedToggleDebugClicks : public view_listener_t
{
	bool handleEvent(const LLSD& userdata)
	{
		gDebugClicks = !(gDebugClicks);
		return true;
	}
};

class LLAdvancedCheckDebugClicks : public view_listener_t
{
	bool handleEvent(const LLSD& userdata)
	{
		bool new_value = gDebugClicks;
		return new_value;
	}
};



/////////////////
// DEBUG VIEWS //
/////////////////


class LLAdvancedToggleDebugViews : public view_listener_t
{
	bool handleEvent(const LLSD& userdata)
	{
		LLView::sDebugRects = !(LLView::sDebugRects);
		return true;
	}
};

class LLAdvancedCheckDebugViews : public view_listener_t
{
	bool handleEvent(const LLSD& userdata)
	{
		bool new_value = LLView::sDebugRects;
		return new_value;
	}
};



///////////////////////
// XUI NAME TOOLTIPS //
///////////////////////


class LLAdvancedToggleXUINameTooltips : public view_listener_t
{
	bool handleEvent(const LLSD& userdata)
	{
		toggle_show_xui_names(NULL);
		return true;
	}
};

class LLAdvancedCheckXUINameTooltips : public view_listener_t
{
	bool handleEvent(const LLSD& userdata)
	{
		bool new_value = check_show_xui_names(NULL);
		return new_value;
	}
};



////////////////////////
// DEBUG MOUSE EVENTS //
////////////////////////


class LLAdvancedToggleDebugMouseEvents : public view_listener_t
{
	bool handleEvent(const LLSD& userdata)
	{
		LLView::sDebugMouseHandling = !(LLView::sDebugMouseHandling);
		return true;
	}
};

class LLAdvancedCheckDebugMouseEvents : public view_listener_t
{
	bool handleEvent(const LLSD& userdata)
	{
		bool new_value = LLView::sDebugMouseHandling;
		return new_value;
	}
};



////////////////
// DEBUG KEYS //
////////////////


class LLAdvancedToggleDebugKeys : public view_listener_t
{
	bool handleEvent(const LLSD& userdata)
	{
		LLView::sDebugKeys = !(LLView::sDebugKeys);
		return true;
	}
};
	
class LLAdvancedCheckDebugKeys : public view_listener_t
{
	bool handleEvent(const LLSD& userdata)
	{
		bool new_value = LLView::sDebugKeys;
		return new_value;
	}
};
	


///////////////////////
// DEBUG WINDOW PROC //
///////////////////////


class LLAdvancedToggleDebugWindowProc : public view_listener_t
{
	bool handleEvent(const LLSD& userdata)
	{
		gDebugWindowProc = !(gDebugWindowProc);
		return true;
	}
};

class LLAdvancedCheckDebugWindowProc : public view_listener_t
	{
	bool handleEvent(const LLSD& userdata)
	{
		bool new_value = gDebugWindowProc;
		return new_value;
	}
};

// ------------------------------XUI MENU ---------------------------

//////////////////////
// LOAD UI FROM XML //
//////////////////////


class LLAdvancedLoadUIFromXML : public view_listener_t
{
	bool handleEvent(const LLSD& userdata)
	{
		handle_load_from_xml(NULL);
		return true;
	}
};



////////////////////
// SAVE UI TO XML //
////////////////////


class LLAdvancedSaveUIToXML : public view_listener_t
{
	bool handleEvent(const LLSD& userdata)
	{
		handle_save_to_xml(NULL);
		return true;
	}
};


class LLAdvancedSendTestIms : public view_listener_t
{
	bool handleEvent(const LLSD& userdata)
	{
		LLIMModel::instance().testMessages();
		return true;
	}
};


///////////////
// XUI NAMES //
///////////////


class LLAdvancedToggleXUINames : public view_listener_t
{
	bool handleEvent(const LLSD& userdata)
	{
		toggle_show_xui_names(NULL);
		return true;
	}
};

class LLAdvancedCheckXUINames : public view_listener_t
{
	bool handleEvent(const LLSD& userdata)
	{
		bool new_value = check_show_xui_names(NULL);
		return new_value;
	}
};


////////////////////////
// GRAB BAKED TEXTURE //
////////////////////////


class LLAdvancedGrabBakedTexture : public view_listener_t
{
	bool handleEvent(const LLSD& userdata)
	{
		std::string texture_type = userdata.asString();
		if ("iris" == texture_type)
		{
			handle_grab_baked_texture( (void*)BAKED_EYES );
		}
		else if ("head" == texture_type)
		{
			handle_grab_baked_texture( (void*)BAKED_HEAD );
		}
		else if ("upper" == texture_type)
		{
			handle_grab_baked_texture( (void*)BAKED_UPPER );
		}
		else if ("lower" == texture_type)
		{
			handle_grab_baked_texture( (void*)BAKED_LOWER );
		}
		else if ("skirt" == texture_type)
		{
			handle_grab_baked_texture( (void*)BAKED_SKIRT );
		}
		else if ("hair" == texture_type)
		{
			handle_grab_baked_texture( (void*)BAKED_HAIR );
		}

		return true;
	}
};

class LLAdvancedEnableGrabBakedTexture : public view_listener_t
{
	bool handleEvent(const LLSD& userdata)
{
		std::string texture_type = userdata.asString();
		bool new_value = false;

		if ("iris" == texture_type)
		{
			new_value = enable_grab_baked_texture( (void*)BAKED_EYES );
		}
		else if ("head" == texture_type)
		{
			new_value = enable_grab_baked_texture( (void*)BAKED_HEAD );
		}
		else if ("upper" == texture_type)
		{
			new_value = enable_grab_baked_texture( (void*)BAKED_UPPER );
		}
		else if ("lower" == texture_type)
		{
			new_value = enable_grab_baked_texture( (void*)BAKED_LOWER );
		}
		else if ("skirt" == texture_type)
		{
			new_value = enable_grab_baked_texture( (void*)BAKED_SKIRT );
		}
		else if ("hair" == texture_type)
		{
			new_value = enable_grab_baked_texture( (void*)BAKED_HAIR );
		}
	
		return new_value;
}
};

///////////////////////
// APPEARANCE TO XML //
///////////////////////


class LLAdvancedEnableAppearanceToXML : public view_listener_t
{
	bool handleEvent(const LLSD& userdata)
	{
		return gSavedSettings.getBOOL("DebugAvatarAppearanceMessage");
	}
};

class LLAdvancedAppearanceToXML : public view_listener_t
{
	bool handleEvent(const LLSD& userdata)
	{
		std::string emptyname;
		LLVOAvatar* avatar =
			find_avatar_from_object( LLSelectMgr::getInstance()->getSelection()->getPrimaryObject() );
		if (!avatar)
		{
			avatar = gAgentAvatarp;
		}
		avatar->dumpArchetypeXML(emptyname);
		return true;
	}
};



///////////////////////////////
// TOGGLE CHARACTER GEOMETRY //
///////////////////////////////


class LLAdvancedToggleCharacterGeometry : public view_listener_t
{
	bool handleEvent(const LLSD& userdata)
	{
		handle_god_request_avatar_geometry(NULL);
		return true;
	}
};


	/////////////////////////////
// TEST MALE / TEST FEMALE //
/////////////////////////////

class LLAdvancedTestMale : public view_listener_t
{
	bool handleEvent(const LLSD& userdata)
	{
		handle_test_male(NULL);
		return true;
	}
};


class LLAdvancedTestFemale : public view_listener_t
{
	bool handleEvent(const LLSD& userdata)
	{
		handle_test_female(NULL);
		return true;
	}
};

class LLAdvancedForceParamsToDefault : public view_listener_t
{
	bool handleEvent(const LLSD& userdata)
	{
		LLAgent::clearVisualParams(NULL);
		return true;
	}
};


//////////////////////////
//   ANIMATION SPEED    //
//////////////////////////

// Utility function to set all AV time factors to the same global value
static void set_all_animation_time_factors(F32	time_factor)
{
	LLMotionController::setCurrentTimeFactor(time_factor);
	for (std::vector<LLCharacter*>::iterator iter = LLCharacter::sInstances.begin();
		iter != LLCharacter::sInstances.end(); ++iter)
	{
		(*iter)->setAnimTimeFactor(time_factor);
	}
}

class LLAdvancedAnimTenFaster : public view_listener_t
{
	bool handleEvent(const LLSD& userdata)
	{
		//LL_INFOS() << "LLAdvancedAnimTenFaster" << LL_ENDL;
		F32 time_factor = LLMotionController::getCurrentTimeFactor();
		time_factor = llmin(time_factor + 0.1f, 2.f);	// Upper limit is 200% speed
		set_all_animation_time_factors(time_factor);
		return true;
	}
};

class LLAdvancedAnimTenSlower : public view_listener_t
{
	bool handleEvent(const LLSD& userdata)
	{
		//LL_INFOS() << "LLAdvancedAnimTenSlower" << LL_ENDL;
		F32 time_factor = LLMotionController::getCurrentTimeFactor();
		time_factor = llmax(time_factor - 0.1f, 0.1f);	// Lower limit is at 10% of normal speed
		set_all_animation_time_factors(time_factor);
		return true;
	}
};

class LLAdvancedAnimResetAll : public view_listener_t
{
	bool handleEvent(const LLSD& userdata)
	{
		set_all_animation_time_factors(1.f);
		return true;
	}
};


//////////////////////////
// RELOAD VERTEX SHADER //
//////////////////////////


class LLAdvancedReloadVertexShader : public view_listener_t
{
	bool handleEvent(const LLSD& userdata)
	{
		reload_vertex_shader(NULL);
		return true;
	}
};



////////////////////
// ANIMATION INFO //
////////////////////


class LLAdvancedToggleAnimationInfo : public view_listener_t
{
	bool handleEvent(const LLSD& userdata)
	{
		LLVOAvatar::sShowAnimationDebug = !(LLVOAvatar::sShowAnimationDebug);
		return true;
	}
};

class LLAdvancedCheckAnimationInfo : public view_listener_t
{
	bool handleEvent(const LLSD& userdata)
	{
		bool new_value = LLVOAvatar::sShowAnimationDebug;
		return new_value;
	}
};


//////////////////
// SHOW LOOK AT //
//////////////////


class LLAdvancedToggleShowLookAt : public view_listener_t
{
	bool handleEvent(const LLSD& userdata)
	{
		//LLHUDEffectLookAt::sDebugLookAt = !(LLHUDEffectLookAt::sDebugLookAt);
		//<FS:AO improve use of controls with radiogroups>
		//bool value = !gSavedPerAccountSettings.getBOOL("DebugLookAt");
		//gSavedPerAccountSettings.setBOOL("DebugLookAt",value);
		S32 value = !gSavedPerAccountSettings.getS32("DebugLookAt");
		gSavedPerAccountSettings.setS32("DebugLookAt",value);
		//</FS:AO>
		return true;
	}
};

// <AO>
class LLAdvancedToggleShowColor : public view_listener_t
{
        bool handleEvent(const LLSD& userdata)
        {
                S32 value = !gSavedSettings.getS32("DebugShowColor");
                gSavedSettings.setS32("DebugShowColor",value);
                return true;
        }
};

class LLAdvancedCheckShowColor : public view_listener_t
{
        bool handleEvent(const LLSD& userdata)
        {
                S32 new_value = gSavedSettings.getS32("DebugShowColor");
                return (bool)new_value;
        }
};
// </AO>

class LLAdvancedCheckShowLookAt : public view_listener_t
{
	bool handleEvent(const LLSD& userdata)
	{
		//bool new_value = LLHUDEffectLookAt::sDebugLookAt;
		//<FS:AO improve use of controls with radiogroups>
		//bool new_value = gSavedPerAccountSettings.getBOOL("DebugLookAt");
		S32 new_value = gSavedPerAccountSettings.getS32("DebugLookAt");
		return (bool)new_value;
	}
};



///////////////////
// SHOW POINT AT //
///////////////////


class LLAdvancedToggleShowPointAt : public view_listener_t
{
	bool handleEvent(const LLSD& userdata)
	{
		LLHUDEffectPointAt::sDebugPointAt = !(LLHUDEffectPointAt::sDebugPointAt);
		return true;
	}
};

class LLAdvancedCheckShowPointAt : public view_listener_t
{
	bool handleEvent(const LLSD& userdata)
	{
		bool new_value = LLHUDEffectPointAt::sDebugPointAt;
		return new_value;
	}
};


///////////////////// 
// PRIVATE LOOK AT // 
///////////////////// 

class LLAdvancedTogglePrivateLookPointAt : public view_listener_t 
{ 
	bool handleEvent(const LLSD& userdata) 
	{ 
		std::string command = userdata.asString(); 
		if ("Look" == command) 
		{ 
			bool new_value = !gSavedSettings.getBOOL("PrivateLookAtTarget"); 
			gSavedSettings.setBOOL("PrivateLookAtTarget", new_value); 
		} 
		else if ("Point" == command) 
		{ 
			bool new_value = !gSavedSettings.getBOOL("PrivatePointAtTarget"); 
			gSavedSettings.setBOOL("PrivatePointAtTarget", new_value); 
		} 
	return true; 
	} 
}; 

class LLAdvancedCheckPrivateLookPointAt : public view_listener_t 
{ 
	bool handleEvent(const LLSD& userdata) 
	{ 
		std::string command = userdata["data"].asString(); 
		if ("Look" == command) 
		{ 
			bool new_value = gSavedSettings.getBOOL("PrivateLookAtTarget"); 
			std::string control_name = userdata["control"].asString(); 
			gMenuHolder->findControl(control_name)->setValue(new_value); 
		} 
		else if ("Point" == command) 
		{ 
			bool new_value = gSavedSettings.getBOOL("PrivatePointAtTarget"); 
			std::string control_name = userdata["control"].asString(); 
			gMenuHolder->findControl(control_name)->setValue(new_value); 
		} 
	return true; 
	} 
};

/////////////////////////
// DEBUG JOINT UPDATES //
/////////////////////////


class LLAdvancedToggleDebugJointUpdates : public view_listener_t
{
	bool handleEvent(const LLSD& userdata)
	{
		LLVOAvatar::sJointDebug = !(LLVOAvatar::sJointDebug);
		return true;
	}
};

class LLAdvancedCheckDebugJointUpdates : public view_listener_t
{
	bool handleEvent(const LLSD& userdata)
	{
		bool new_value = LLVOAvatar::sJointDebug;
		return new_value;
	}
};



/////////////////
// DISABLE LOD //
/////////////////


class LLAdvancedToggleDisableLOD : public view_listener_t
{
	bool handleEvent(const LLSD& userdata)
	{
		LLViewerJoint::sDisableLOD = !(LLViewerJoint::sDisableLOD);
		return true;
	}
};
		
class LLAdvancedCheckDisableLOD : public view_listener_t
{
	bool handleEvent(const LLSD& userdata)
	{
		bool new_value = LLViewerJoint::sDisableLOD;
		return new_value;
	}
};



/////////////////////////
// DEBUG CHARACTER VIS //
/////////////////////////


class LLAdvancedToggleDebugCharacterVis : public view_listener_t
{
	bool handleEvent(const LLSD& userdata)
	{
		LLVOAvatar::sDebugInvisible = !(LLVOAvatar::sDebugInvisible);
		return true;
	}
};

class LLAdvancedCheckDebugCharacterVis : public view_listener_t
{
	bool handleEvent(const LLSD& userdata)
	{
		bool new_value = LLVOAvatar::sDebugInvisible;
		return new_value;
	}
};


//////////////////////
// DUMP ATTACHMENTS //
//////////////////////

	
class LLAdvancedDumpAttachments : public view_listener_t
{
	bool handleEvent(const LLSD& userdata)
	{
		handle_dump_attachments(NULL);
		return true;
	}
};


	
/////////////////////
// REBAKE TEXTURES //
/////////////////////
	
	
class LLAdvancedRebakeTextures : public view_listener_t
{
	bool handleEvent(const LLSD& userdata)
	{
		handle_rebake_textures(NULL);
		return true;
	}
};
	
	
// [SL:KB] - Patch: Appearance-PhantomAttach | Checked: Catznip-5.0
void handle_refresh_attachments()
{
	LLAttachmentsMgr::instance().refreshAttachments();
}
// [/SL:KB]

#if 1 //ndef LL_RELEASE_FOR_DOWNLOAD
///////////////////////////
// DEBUG AVATAR TEXTURES //
///////////////////////////


class LLAdvancedDebugAvatarTextures : public view_listener_t
{
	bool handleEvent(const LLSD& userdata)
	{
		if (gAgent.isGodlike())
		{
			handle_debug_avatar_textures(NULL);
		}
		return true;
	}
};

////////////////////////////////
// DUMP AVATAR LOCAL TEXTURES //
////////////////////////////////


class LLAdvancedDumpAvatarLocalTextures : public view_listener_t
{
	bool handleEvent(const LLSD& userdata)
	{
#ifndef LL_RELEASE_FOR_DOWNLOAD
		handle_dump_avatar_local_textures(NULL);
#endif
		return true;
	}
};

#endif

///////////////////////////////////
// Reload Avatar Cloud Particles //
///////////////////////////////////
class LLAdvancedReloadAvatarCloudParticle : public view_listener_t
{
	bool handleEvent(const LLSD& userdata)
	{
		LLVOAvatar::initCloud();
		return true;
	}
};

/////////////////
// MESSAGE LOG //
/////////////////


class LLAdvancedEnableMessageLog : public view_listener_t
{
	bool handleEvent(const LLSD& userdata)
	{
		handle_viewer_enable_message_log(NULL);
		return true;
	}
};

class LLAdvancedDisableMessageLog : public view_listener_t
{
	bool handleEvent(const LLSD& userdata)
	{
		handle_viewer_disable_message_log(NULL);
		return true;
	}
};

/////////////////
// DROP PACKET //
/////////////////


class LLAdvancedDropPacket : public view_listener_t
{
	bool handleEvent(const LLSD& userdata)
	{
		gMessageSystem->mPacketRing.dropPackets(1);
		return true;
	}
};


////////////////////
// EVENT Recorder //
///////////////////


class LLAdvancedViewerEventRecorder : public view_listener_t
{
	bool handleEvent(const LLSD& userdata)
	{
		std::string command = userdata.asString();
		if ("start playback" == command)
		{
			LL_INFOS() << "Event Playback starting" << LL_ENDL;
			LLViewerEventRecorder::instance().playbackRecording();
			LL_INFOS() << "Event Playback completed" << LL_ENDL;
		}
		else if ("stop playback" == command)
		{
			// Future
		}
		else if ("start recording" == command)
		{
			LLViewerEventRecorder::instance().setEventLoggingOn();
			LL_INFOS() << "Event recording started" << LL_ENDL;
		}
		else if ("stop recording" == command)
		{
			LLViewerEventRecorder::instance().setEventLoggingOff();
			LL_INFOS() << "Event recording stopped" << LL_ENDL;
		} 

		return true;
	}		
};




/////////////////
// AGENT PILOT //
/////////////////


class LLAdvancedAgentPilot : public view_listener_t
{
	bool handleEvent(const LLSD& userdata)
	{
		std::string command = userdata.asString();
		if ("start playback" == command)
		{
			gAgentPilot.setNumRuns(-1);
			gAgentPilot.startPlayback();
		}
		else if ("stop playback" == command)
		{
			gAgentPilot.stopPlayback();
		}
		else if ("start record" == command)
		{
			gAgentPilot.startRecord();
		}
		else if ("stop record" == command)
		{
			gAgentPilot.stopRecord();
		}

		return true;
	}		
};



//////////////////////
// AGENT PILOT LOOP //
//////////////////////


class LLAdvancedToggleAgentPilotLoop : public view_listener_t
{
	bool handleEvent(const LLSD& userdata)
	{
		gAgentPilot.setLoop(!gAgentPilot.getLoop());
		return true;
	}
};

class LLAdvancedCheckAgentPilotLoop : public view_listener_t
{
	bool handleEvent(const LLSD& userdata)
	{
		bool new_value = gAgentPilot.getLoop();
		return new_value;
	}
};


/////////////////////////
// SHOW OBJECT UPDATES //
/////////////////////////


class LLAdvancedToggleShowObjectUpdates : public view_listener_t
{
	bool handleEvent(const LLSD& userdata)
	{
		gShowObjectUpdates = !(gShowObjectUpdates);
		return true;
	}
};

class LLAdvancedCheckShowObjectUpdates : public view_listener_t
{
	bool handleEvent(const LLSD& userdata)
	{
		bool new_value = gShowObjectUpdates;
		return new_value;
	}
};



////////////////////
// COMPRESS IMAGE //
////////////////////


class LLAdvancedCompressImage : public view_listener_t
{
	bool handleEvent(const LLSD& userdata)
	{
		handle_compress_image(NULL);
		return true;
	}
};


/////////////////////////
// SHOW DEBUG SETTINGS //
/////////////////////////


class LLAdvancedShowDebugSettings : public view_listener_t
{
	bool handleEvent(const LLSD& userdata)
	{
		LLFloaterReg::showInstance("settings_debug",userdata);
		return true;
	}
};



////////////////////////
// VIEW ADMIN OPTIONS //
////////////////////////

class LLAdvancedEnableViewAdminOptions : public view_listener_t
{
	bool handleEvent(const LLSD& userdata)
	{
		// Don't enable in god mode since the admin menu is shown anyway.
		// Only enable if the user has set the appropriate debug setting.
		bool new_value = !gAgent.getAgentAccess().isGodlikeWithoutAdminMenuFakery() && gSavedSettings.getBOOL("AdminMenu");
		return new_value;
	}
};

class LLAdvancedToggleViewAdminOptions : public view_listener_t
{
	bool handleEvent(const LLSD& userdata)
	{
		handle_admin_override_toggle(NULL);
		return true;
	}
};

class LLAdvancedToggleVisualLeakDetector : public view_listener_t
{
	bool handleEvent(const LLSD& userdata)
	{
		handle_visual_leak_detector_toggle(NULL);
		return true;
	}
};

class LLAdvancedCheckViewAdminOptions : public view_listener_t
{
	bool handleEvent(const LLSD& userdata)
	{
		bool new_value = check_admin_override(NULL) || gAgent.isGodlike();
		return new_value;
	}
};

/////////////////////////////////////
// Enable Object Object Occlusion ///
/////////////////////////////////////
class LLAdvancedEnableObjectObjectOcclusion: public view_listener_t
{
	bool handleEvent(const LLSD& userdata)
	{
	
		bool new_value = gGLManager.mHasOcclusionQuery; // && LLFeatureManager::getInstance()->isFeatureAvailable(userdata.asString());
		return new_value;
}
};

/////////////////////////////////////
// Enable Framebuffer Objects	  ///
/////////////////////////////////////
class LLAdvancedEnableRenderFBO: public view_listener_t
{
	bool handleEvent(const LLSD& userdata)
	{
		bool new_value = gGLManager.mHasFramebufferObject;
		return new_value;
	}
};

/////////////////////////////////////
// Enable Advanced Lighting Model ///
/////////////////////////////////////
class LLAdvancedEnableRenderDeferred: public view_listener_t
{
	bool handleEvent(const LLSD& userdata)
	{
		bool new_value = gGLManager.mHasFramebufferObject && LLViewerShaderMgr::instance()->getVertexShaderLevel(LLViewerShaderMgr::SHADER_WINDLIGHT) > 1 &&
			LLViewerShaderMgr::instance()->getVertexShaderLevel(LLViewerShaderMgr::SHADER_AVATAR) > 0;
		return new_value;
	}
};

/////////////////////////////////////
// Enable Advanced Lighting Model sub-options
/////////////////////////////////////
class LLAdvancedEnableRenderDeferredOptions: public view_listener_t
{
	bool handleEvent(const LLSD& userdata)
	{
		bool new_value = gGLManager.mHasFramebufferObject && LLViewerShaderMgr::instance()->getVertexShaderLevel(LLViewerShaderMgr::SHADER_WINDLIGHT) > 1 &&
			LLViewerShaderMgr::instance()->getVertexShaderLevel(LLViewerShaderMgr::SHADER_AVATAR) > 0 && gSavedSettings.getBOOL("RenderDeferred");
		return new_value;
	}
};



//////////////////
// ADMIN STATUS //
//////////////////


class LLAdvancedRequestAdminStatus : public view_listener_t
{
	bool handleEvent(const LLSD& userdata)
	{
		handle_god_mode(NULL);
		return true;
	}
};

class LLAdvancedLeaveAdminStatus : public view_listener_t
{
	bool handleEvent(const LLSD& userdata)
	{
		handle_leave_god_mode(NULL);
		return true;
	}
};

//////////////////////////
// Advanced > Debugging //
//////////////////////////


class LLAdvancedForceErrorBreakpoint : public view_listener_t
{
	bool handleEvent(const LLSD& userdata)
	{
		force_error_breakpoint(NULL);
		return true;
	}
};

class LLAdvancedForceErrorLlerror : public view_listener_t
{
	bool handleEvent(const LLSD& userdata)
	{
		force_error_llerror(NULL);
		return true;
	}
};
class LLAdvancedForceErrorBadMemoryAccess : public view_listener_t
{
	bool handleEvent(const LLSD& userdata)
	{
		force_error_bad_memory_access(NULL);
		return true;
	}
};

class LLAdvancedForceErrorInfiniteLoop : public view_listener_t
{
	bool handleEvent(const LLSD& userdata)
	{
		force_error_infinite_loop(NULL);
		return true;
	}
};

class LLAdvancedForceErrorSoftwareException : public view_listener_t
{
	bool handleEvent(const LLSD& userdata)
	{
		force_error_software_exception(NULL);
		return true;
	}
};

class LLAdvancedForceErrorDriverCrash : public view_listener_t
{
	bool handleEvent(const LLSD& userdata)
	{
		force_error_driver_crash(NULL);
		return true;
	}
};

class LLAdvancedForceErrorDisconnectViewer : public view_listener_t
{
	bool handleEvent(const LLSD& userdata)
	{
		handle_disconnect_viewer(NULL);
		return true;
}
};


#ifdef TOGGLE_HACKED_GODLIKE_VIEWER

class LLAdvancedHandleToggleHackedGodmode : public view_listener_t
{
	bool handleEvent(const LLSD& userdata)
	{
		handle_toggle_hacked_godmode(NULL);
		return true;
	}
};

class LLAdvancedCheckToggleHackedGodmode : public view_listener_t
{
	bool handleEvent(const LLSD& userdata)
	{
		check_toggle_hacked_godmode(NULL);
		return true;
	}
};

class LLAdvancedEnableToggleHackedGodmode : public view_listener_t
{
	bool handleEvent(const LLSD& userdata)
	{
		bool new_value = enable_toggle_hacked_godmode(NULL);
		return new_value;
	}
};
#endif


//
////-------------------------------------------------------------------
//// Advanced menu
////-------------------------------------------------------------------


//////////////////
// DEVELOP MENU //
//////////////////

class LLDevelopCheckLoggingLevel : public view_listener_t
{
	bool handleEvent(const LLSD& userdata)
	{
		U32 level = userdata.asInteger();
		return (static_cast<LLError::ELevel>(level) == LLError::getDefaultLevel());
	}
};

class LLDevelopSetLoggingLevel : public view_listener_t
{
	bool handleEvent(const LLSD& userdata)
	{
		U32 level = userdata.asInteger();
		LLError::setDefaultLevel(static_cast<LLError::ELevel>(level));
		return true;
	}
};

class LLDevelopTextureFetchDebugger : public view_listener_t
{
	bool handleEvent(const LLSD& userdata)
	{
		return gSavedSettings.getBOOL("TextureFetchDebuggerEnabled");
	}
};

//////////////////
// ADMIN MENU   //
//////////////////

// Admin > Object
class LLAdminForceTakeCopy : public view_listener_t
{
	bool handleEvent(const LLSD& userdata)
	{
		force_take_copy(NULL);
		return true;
	}
};

class LLAdminHandleObjectOwnerSelf : public view_listener_t
{
	bool handleEvent(const LLSD& userdata)
	{
		handle_object_owner_self(NULL);
		return true;
	}
};
class LLAdminHandleObjectOwnerPermissive : public view_listener_t
{
	bool handleEvent(const LLSD& userdata)
	{
		handle_object_owner_permissive(NULL);
		return true;
	}
};

class LLAdminHandleForceDelete : public view_listener_t
{
	bool handleEvent(const LLSD& userdata)
	{
		handle_force_delete(NULL);
		return true;
	}
};

class LLAdminHandleObjectLock : public view_listener_t
{
	bool handleEvent(const LLSD& userdata)
	{
		handle_object_lock(NULL);
		return true;
	}
};

class LLAdminHandleObjectAssetIDs: public view_listener_t
{
	bool handleEvent(const LLSD& userdata)
	{
		handle_object_asset_ids(NULL);
		return true;
	}	
};

//Admin >Parcel
class LLAdminHandleForceParcelOwnerToMe: public view_listener_t
{
	bool handleEvent(const LLSD& userdata)
	{
		handle_force_parcel_owner_to_me(NULL);
		return true;
	}
};
class LLAdminHandleForceParcelToContent: public view_listener_t
{
	bool handleEvent(const LLSD& userdata)
	{
		handle_force_parcel_to_content(NULL);
		return true;
	}
};
class LLAdminHandleClaimPublicLand: public view_listener_t
{
	bool handleEvent(const LLSD& userdata)
	{
		handle_claim_public_land(NULL);
		return true;
	}
};

// Admin > Region
class LLAdminHandleRegionDumpTempAssetData: public view_listener_t
{
	bool handleEvent(const LLSD& userdata)
	{
		handle_region_dump_temp_asset_data(NULL);
		return true;
	}
};
//Admin (Top Level)

class LLAdminOnSaveState: public view_listener_t
{
	bool handleEvent(const LLSD& userdata)
	{
		LLPanelRegionTools::onSaveState(NULL);
		return true;
}
};


//-----------------------------------------------------------------------------
// cleanup_menus()
//-----------------------------------------------------------------------------
void cleanup_menus()
{
	delete gMenuParcelObserver;
	gMenuParcelObserver = NULL;

	delete gMenuAvatarSelf;
	gMenuAvatarSelf = NULL;

	delete gMenuAvatarOther;
	gMenuAvatarOther = NULL;

	delete gMenuObject;
	gMenuObject = NULL;

	delete gMenuAttachmentSelf;
	gMenuAttachmentSelf = NULL;

	delete gMenuAttachmentOther;
	gMenuAttachmentSelf = NULL;

	delete gMenuLand;
	gMenuLand = NULL;

	delete gMenuMuteParticle;
	gMenuMuteParticle = NULL;

	// <FS:Ansariel> Pie menu
	delete gPieMenuAvatarSelf;
	gPieMenuAvatarSelf = NULL;

	delete gPieMenuAvatarOther;
	gPieMenuAvatarOther = NULL;

	delete gPieMenuObject;
	gPieMenuObject = NULL;

	delete gPieMenuAttachmentSelf;
	gPieMenuAttachmentSelf = NULL;

	delete gPieMenuAttachmentOther;
	gPieMenuAttachmentOther = NULL;

	delete gPieMenuLand;
	gPieMenuLand = NULL;

	delete gPieMenuMuteParticle;
	gPieMenuMuteParticle = NULL;
	// </FS:Ansariel>

	delete gMenuBarView;
	gMenuBarView = NULL;

	delete gPopupMenuView;
	gPopupMenuView = NULL;

	delete gMenuHolder;
	gMenuHolder = NULL;
}

//-----------------------------------------------------------------------------
// Object pie menu
//-----------------------------------------------------------------------------

// <FS:Ansariel> FIRE-6970/FIRE-6998: Optional permanent derendering of multiple objects
void derenderObject(bool permanent)
{
	bool need_save = false;
	LLViewerObject* objp;
	LLSelectMgr* select_mgr = LLSelectMgr::getInstance();

	while ((objp = select_mgr->getSelection()->getFirstRootObject(TRUE)))
	{
//		if ( (objp) && (gAgentID != objp->getID()) )
// [RLVa:KB] - Checked: 2012-03-11 (RLVa-1.4.5) | Added: RLVa-1.4.5 | FS-specific
		// Don't allow derendering of own attachments when RLVa is enabled
		if ( (objp) && (gAgentID != objp->getID()) && ((!rlv_handler_t::isEnabled()) || (!objp->isAttachment()) || (!objp->permYouOwner())) )
// [/RLVa:KB]
		{
			LLUUID id = objp->getID();
			std::string entry_name = "";
			std::string region_name;
			LLAssetType::EType asset_type;

			if (objp->isAvatar())
			{
				LLNameValue* firstname = objp->getNVPair("FirstName");
				LLNameValue* lastname = objp->getNVPair("LastName");
				entry_name = llformat("%s %s", firstname->getString(), lastname->getString());
				asset_type = LLAssetType::AT_PERSON;
			}
			else
			{
				bool next_object = false;
				LLViewerObject::child_list_t object_children = objp->getChildren();
				for (LLViewerObject::child_list_t::const_iterator it = object_children.begin(); it != object_children.end(); it++)
				{
					LLViewerObject* child = *it;
					if (child->isAvatar() && child->asAvatar()->isSelf())
					{
						if (gRlvHandler.hasBehaviour(RLV_BHVR_UNSIT))
						{
							// RLVa: Prevent cheating out of sitting by derendering the object
							select_mgr->deselectObjectOnly(objp);
							next_object = true;
						}
						else
						{
							gAgent.standUp();
						}
						break;
					}
				}

				if (next_object)
				{
					continue;
				}

				LLSelectNode* nodep = select_mgr->getSelection()->getFirstRootNode();
				if (nodep)
				{
					if (!nodep->mName.empty())
					{
						entry_name = nodep->mName;
					}
				}
				LLViewerRegion* region = objp->getRegion();
				if (region)
				{
					region_name = region->getName();
				}
				asset_type = LLAssetType::AT_OBJECT;
			}
			
			FSAssetBlacklist::getInstance()->addNewItemToBlacklist(id, entry_name, region_name, asset_type, permanent, false);
			
			if (permanent)
			{
				need_save = true;
			}

			select_mgr->deselectObjectOnly(objp);
			gObjectList.addDerenderedItem(id, permanent);
			gObjectList.killObject(objp);
			if (LLViewerRegion::sVOCacheCullingEnabled && objp->getRegion())
			{
				objp->getRegion()->killCacheEntry(objp->getLocalID());
			}

			LLTool* tool = LLToolMgr::getInstance()->getCurrentTool();
			LLViewerObject* tool_editing_object = tool->getEditingObject();
			if (tool_editing_object && tool_editing_object->mID == id)
			{
				tool->stopEditing();
			}

		}
		else if( (objp) && (gAgentID != objp->getID()) && ((rlv_handler_t::isEnabled()) || (objp->isAttachment()) || (objp->permYouOwner())) )
		{
			select_mgr->deselectObjectOnly(objp);
			return;
		}
	}

	if (need_save)
	{
		FSAssetBlacklist::getInstance()->saveBlacklist();
	}
}

class LLObjectDerenderPermanent : public view_listener_t
{
	bool handleEvent(const LLSD& userdata)
	{
		derenderObject(true);
		return true;
	}
};

class LLObjectDerender : public view_listener_t
{
    bool handleEvent(const LLSD& userdata)
    {
		derenderObject(false);
		return true;
    }
};
// </FS:Ansariel>

// <FS:CR> FIRE-10082 - Don't enable derendering own attachments when RLVa is enabled
bool enable_derender_object()
{
	return (!rlv_handler_t::isEnabled());
}
// </FS:CR>

class LLEnableEditParticleSource : public view_listener_t
{
	bool handleEvent(const LLSD& userdata)
	{
		LLObjectSelectionHandle handle = LLSelectMgr::instance().getSelection();

		if (handle->getObjectCount() >= 1)
		{
			LLObjectSelection::valid_iterator iter = handle->valid_begin();
			if (iter == handle->valid_end())
			{
				return false;
			}

			LLSelectNode* node = *iter;

			if (!node || !node->mPermissions)
			{
				return false;
			}

			if (node->mPermissions->getOwner() == gAgentID)
			{
				return true;
			}
		}
		return false;
	}
};

class LLEditParticleSource : public view_listener_t
{
	bool handleEvent(const LLSD& userdata)
	{
		LLViewerObject* objectp = LLSelectMgr::getInstance()->getSelection()->getPrimaryObject();
		if (objectp)
		{
			ParticleEditor* particleEditor = LLFloaterReg::showTypedInstance<ParticleEditor>("particle_editor", LLSD(objectp->getID()), TAKE_FOCUS_YES);
			if (particleEditor)
			{
				particleEditor->setObject(objectp);
			}
		}
		return true;
	}
};

// <FS:Zi> Texture Refresh
void destroy_texture(const LLUUID& id)		// will be used by the texture refresh functions below
{
	if (id.isNull() || id == IMG_DEFAULT || FSCommon::isDefaultTexture(id))
	{
		return;
	}

	LLViewerFetchedTexture* tx = LLViewerTextureManager::getFetchedTexture(id);
	if (tx)
	{
		tx->clearFetchedResults();
	}
	LLAppViewer::getTextureCache()->removeFromCache(id);
}

class LLObjectTexRefresh : public view_listener_t
{
	bool handleEvent(const LLSD& userdata)
	{
		// partly copied from the texture info code in handle_selected_texture_info()
		for (LLObjectSelection::valid_iterator iter = LLSelectMgr::getInstance()->getSelection()->valid_begin();
			iter != LLSelectMgr::getInstance()->getSelection()->valid_end(); iter++)
		{
			LLSelectNode* node = *iter;

			U8 te_count = node->getObject()->getNumTEs();
			// map from texture ID to list of faces using it
			typedef std::map< LLUUID, std::vector<U8> > map_t;
			map_t faces_per_texture;
			for (U8 i = 0; i < te_count; ++i)
			{
				if (!node->isTESelected(i)) continue;

				LLViewerTexture* img = node->getObject()->getTEImage(i);
				faces_per_texture[img->getID()].push_back(i);

				if (node->getObject()->getTE(i)->getMaterialParams().notNull())
				{
					LLViewerTexture* norm_img = node->getObject()->getTENormalMap(i);
					faces_per_texture[norm_img->getID()].push_back(i);

					LLViewerTexture* spec_img = node->getObject()->getTESpecularMap(i);
					faces_per_texture[spec_img->getID()].push_back(i);
				}
			}

			map_t::iterator it;
			for (it = faces_per_texture.begin(); it != faces_per_texture.end(); ++it)
			{
				destroy_texture(it->first);
			}

			// Refresh sculpt texture
			if (node->getObject()->isSculpted())
			{
				LLSculptParams *sculpt_params = (LLSculptParams *)node->getObject()->getParameterEntry(LLNetworkData::PARAMS_SCULPT);
				if (sculpt_params)
				{
					LLUUID sculpt_uuid = sculpt_params->getSculptTexture();

					LLViewerFetchedTexture* tx = LLViewerTextureManager::getFetchedTexture(sculpt_uuid);
					if (tx)
					{
						S32 num_volumes = tx->getNumVolumes(LLRender::SCULPT_TEX);
						const LLViewerTexture::ll_volume_list_t* pVolumeList = tx->getVolumeList(LLRender::SCULPT_TEX);

						destroy_texture(sculpt_uuid);

						for (S32 idxVolume = 0; idxVolume < num_volumes; ++idxVolume)
						{
							LLVOVolume* pVolume = pVolumeList->at(idxVolume);
							if (pVolume)
							{
								pVolume->notifyMeshLoaded();
							}
						}
					}
				}
			}
		}

		return true;
	}
};

void avatar_tex_refresh(LLVOAvatar* avatar)
{
	// I bet this can be done more elegantly, but this is just straightforward
	destroy_texture(avatar->getTE(TEX_HEAD_BAKED)->getID());
	destroy_texture(avatar->getTE(TEX_UPPER_BAKED)->getID());
	destroy_texture(avatar->getTE(TEX_LOWER_BAKED)->getID());
	destroy_texture(avatar->getTE(TEX_EYES_BAKED)->getID());
	destroy_texture(avatar->getTE(TEX_SKIRT_BAKED)->getID());
	destroy_texture(avatar->getTE(TEX_HAIR_BAKED)->getID());
	LLAvatarPropertiesProcessor::getInstance()->sendAvatarTexturesRequest(avatar->getID());
}

class LLAvatarTexRefresh : public view_listener_t
{
	bool handleEvent(const LLSD& userdata)
	{
		LLVOAvatar* avatar = find_avatar_from_object(LLSelectMgr::getInstance()->getSelection()->getPrimaryObject());
		if (avatar)
		{
			avatar_tex_refresh(avatar);
		}

		return true;
	}
};
// </FS:Zi> Texture Refresh

class LLObjectReportAbuse : public view_listener_t
{
	bool handleEvent(const LLSD& userdata)
	{
		LLViewerObject* objectp = LLSelectMgr::getInstance()->getSelection()->getPrimaryObject();
		if (objectp)
		{
			LLFloaterReporter::showFromObject(objectp->getID());
		}
		return true;
	}
};

// Enabled it you clicked an object
class LLObjectEnableReportAbuse : public view_listener_t
{
	bool handleEvent(const LLSD& userdata)
	{
		bool new_value = LLSelectMgr::getInstance()->getSelection()->getObjectCount() != 0;
		return new_value;
	}
};


void handle_object_touch()
{
	LLViewerObject* object = LLSelectMgr::getInstance()->getSelection()->getPrimaryObject();
	if (!object) return;

	LLPickInfo pick = LLToolPie::getInstance()->getPick();

// [RLVa:KB] - Checked: 2010-04-11 (RLVa-1.2.0e) | Modified: RLVa-1.1.0l
	// NOTE: fallback code since we really shouldn't be getting an active selection if we can't touch this
	if ( (RlvActions::isRlvEnabled()) && (!RlvActions::canTouch(object, pick.mObjectOffset)) )
	{
		RLV_ASSERT(false);
		return;
	}
// [/RLVa:KB]

	// *NOTE: Hope the packets arrive safely and in order or else
	// there will be some problems.
	// *TODO: Just fix this bad assumption.
	send_ObjectGrab_message(object, pick, LLVector3::zero);
	send_ObjectDeGrab_message(object, pick);
}


static void init_default_item_label(const std::string& item_name)
{
	boost::unordered_map<std::string, LLStringExplicit>::iterator it = sDefaultItemLabels.find(item_name);
	if (it == sDefaultItemLabels.end())
	{
		// *NOTE: This will not work for items of type LLMenuItemCheckGL because they return boolean value
		//       (doesn't seem to matter much ATM).
		LLStringExplicit default_label = gMenuHolder->childGetValue(item_name).asString();
		if (!default_label.empty())
		{
			sDefaultItemLabels.insert(std::pair<std::string, LLStringExplicit>(item_name, default_label));
		}
	}
}

static LLStringExplicit get_default_item_label(const std::string& item_name)
{
	LLStringExplicit res("");
	boost::unordered_map<std::string, LLStringExplicit>::iterator it = sDefaultItemLabels.find(item_name);
	if (it != sDefaultItemLabels.end())
	{
		res = it->second;
	}

	return res;
}


bool enable_object_touch(LLUICtrl* ctrl)
{
	bool new_value = false;
	LLViewerObject* obj = LLSelectMgr::getInstance()->getSelection()->getPrimaryObject();
	if (obj)
	{
		LLViewerObject* parent = (LLViewerObject*)obj->getParent();
		new_value = obj->flagHandleTouch() || (parent && parent->flagHandleTouch());
	}

// [RLVa:KB] - Checked: 2010-11-12 (RLVa-1.2.1g) | Added: RLVa-1.2.1g
	if ( (RlvActions::isRlvEnabled()) && (new_value) )
	{
		// RELEASE-RLVa: [RLVa-1.2.1] Make sure this stays in sync with handle_object_touch()
		new_value = RlvActions::canTouch(obj, LLToolPie::getInstance()->getPick().mObjectOffset);
	}
// [/RLVa:KB]

	std::string item_name = ctrl->getName();
	init_default_item_label(item_name);

	// Update label based on the node touch name if available.
	LLSelectNode* node = LLSelectMgr::getInstance()->getSelection()->getFirstRootNode();
	if (node && node->mValid && !node->mTouchName.empty())
	{
		gMenuHolder->childSetValue(item_name, node->mTouchName);
	}
	else
	{
		gMenuHolder->childSetValue(item_name, get_default_item_label(item_name));
	}

	return new_value;
};

//void label_touch(std::string& label, void*)
//{
//	LLSelectNode* node = LLSelectMgr::getInstance()->getSelection()->getFirstRootNode();
//	if (node && node->mValid && !node->mTouchName.empty())
//	{
//		label.assign(node->mTouchName);
//	}
//	else
//	{
//		label.assign("Touch");
//	}
//}

void handle_object_open()
{
// [RLVa:KB] - Checked: 2010-04-11 (RLVa-1.2.0e) | Added: RLVa-1.2.0e
	if (enable_object_open())
		LLFloaterReg::showInstance("openobject");
// [/RLVa:KB]
//	LLFloaterReg::showInstance("openobject");
}

bool enable_object_open()
{
	// Look for contents in root object, which is all the LLFloaterOpenObject
	// understands.
	LLViewerObject* obj = LLSelectMgr::getInstance()->getSelection()->getPrimaryObject();
	if (!obj) return false;

	LLViewerObject* root = obj->getRootEdit();
	if (!root) return false;

	return root->allowOpen();
}


class LLViewJoystickFlycam : public view_listener_t
{
	bool handleEvent(const LLSD& userdata)
	{
		handle_toggle_flycam();
		return true;
	}
};

class LLViewCheckJoystickFlycam : public view_listener_t
{
	bool handleEvent(const LLSD& userdata)
	{
		bool new_value = LLViewerJoystick::getInstance()->getOverrideCamera();
		return new_value;
	}
};

void handle_toggle_flycam()
{
	LLViewerJoystick::getInstance()->toggleFlycam();
}

class LLObjectBuild : public view_listener_t
{
	bool handleEvent(const LLSD& userdata)
	{
		if (gAgentCamera.getFocusOnAvatar() && !LLToolMgr::getInstance()->inEdit() && gSavedSettings.getBOOL("EditCameraMovement") )
		{
			// zoom in if we're looking at the avatar
			gAgentCamera.setFocusOnAvatar(FALSE, ANIMATE);
			gAgentCamera.setFocusGlobal(LLToolPie::getInstance()->getPick());
			gAgentCamera.cameraZoomIn(0.666f);
			gAgentCamera.cameraOrbitOver( 30.f * DEG_TO_RAD );
			gViewerWindow->moveCursorToCenter();
		}
		else if ( gSavedSettings.getBOOL("EditCameraMovement") )
		{
			gAgentCamera.setFocusGlobal(LLToolPie::getInstance()->getPick());
			gViewerWindow->moveCursorToCenter();
		}

		LLToolMgr::getInstance()->setCurrentToolset(gBasicToolset);
		LLToolMgr::getInstance()->getCurrentToolset()->selectTool( LLToolCompCreate::getInstance() );

		// Could be first use
		//LLFirstUse::useBuild();
		return true;
	}
};


void handle_object_edit()
{
	LLViewerParcelMgr::getInstance()->deselectLand();

	if (gAgentCamera.getFocusOnAvatar() && !LLToolMgr::getInstance()->inEdit())
	{
		LLFloaterTools::sPreviousFocusOnAvatar = true;
		LLObjectSelectionHandle selection = LLSelectMgr::getInstance()->getSelection();

		if (selection->getSelectType() == SELECT_TYPE_HUD || !gSavedSettings.getBOOL("EditCameraMovement"))
		{
			// always freeze camera in space, even if camera doesn't move
			// so, for example, follow cam scripts can't affect you when in build mode
			gAgentCamera.setFocusGlobal(gAgentCamera.calcFocusPositionTargetGlobal(), LLUUID::null);
			gAgentCamera.setFocusOnAvatar(FALSE, ANIMATE);
		}
		else
		{
			gAgentCamera.setFocusOnAvatar(FALSE, ANIMATE);
			LLViewerObject* selected_objectp = selection->getFirstRootObject();
			if (selected_objectp)
			{
			  // zoom in on object center instead of where we clicked, as we need to see the manipulator handles
			  gAgentCamera.setFocusGlobal(selected_objectp->getPositionGlobal(), selected_objectp->getID());
			  gAgentCamera.cameraZoomIn(0.666f);
			  gAgentCamera.cameraOrbitOver( 30.f * DEG_TO_RAD );
			  gViewerWindow->moveCursorToCenter();
			}
		}
	}
	
	LLFloaterReg::showInstance("build");
	
	LLToolMgr::getInstance()->setCurrentToolset(gBasicToolset);
	gFloaterTools->setEditTool( LLToolCompTranslate::getInstance() );
	
	LLViewerJoystick::getInstance()->moveObjects(true);
	LLViewerJoystick::getInstance()->setNeedsReset(true);
	
	// Could be first use
	//LLFirstUse::useBuild();
	return;
}

// [SL:KB] - Patch: Inventory-AttachmentEdit - Checked: 2010-08-25 (Catznip-2.2.0a) | Added: Catznip-2.1.2a
void handle_attachment_edit(const LLUUID& idItem)
{
	const LLInventoryItem* pItem = gInventory.getItem(idItem);
	if ( (!isAgentAvatarValid()) || (!pItem) )
		return;

	LLViewerObject* pAttachObj = gAgentAvatarp->getWornAttachment(pItem->getLinkedUUID());
	if (!pAttachObj)
		return;

	LLSelectMgr::getInstance()->deselectAll();
	LLSelectMgr::getInstance()->selectObjectAndFamily(pAttachObj);

	handle_object_edit();
}
// [/SL:KB]

void handle_object_inspect()
{
	LLObjectSelectionHandle selection = LLSelectMgr::getInstance()->getSelection();
	LLViewerObject* selected_objectp = selection->getFirstRootObject();
	if (selected_objectp)
	{
		LLSD key;
		key["task"] = "task";
		LLFloaterSidePanelContainer::showPanel("inventory", key);
	}
	
	/*
	// Old floater properties
	LLFloaterReg::showInstance("inspect", LLSD());
	*/
}

//---------------------------------------------------------------------------
// Land pie menu
//---------------------------------------------------------------------------
class LLLandBuild : public view_listener_t
{
	bool handleEvent(const LLSD& userdata)
	{
		LLViewerParcelMgr::getInstance()->deselectLand();

		if (gAgentCamera.getFocusOnAvatar() && !LLToolMgr::getInstance()->inEdit() && gSavedSettings.getBOOL("EditCameraMovement") )
		{
			// zoom in if we're looking at the avatar
			gAgentCamera.setFocusOnAvatar(FALSE, ANIMATE);
			gAgentCamera.setFocusGlobal(LLToolPie::getInstance()->getPick());
			gAgentCamera.cameraZoomIn(0.666f);
			gAgentCamera.cameraOrbitOver( 30.f * DEG_TO_RAD );
			gViewerWindow->moveCursorToCenter();
		}
		else if ( gSavedSettings.getBOOL("EditCameraMovement")  )
		{
			// otherwise just move focus
			gAgentCamera.setFocusGlobal(LLToolPie::getInstance()->getPick());
			gViewerWindow->moveCursorToCenter();
		}


		LLToolMgr::getInstance()->setCurrentToolset(gBasicToolset);
		LLToolMgr::getInstance()->getCurrentToolset()->selectTool( LLToolCompCreate::getInstance() );

		// Could be first use
		//LLFirstUse::useBuild();
		return true;
	}
};

class LLLandBuyPass : public view_listener_t
{
	bool handleEvent(const LLSD& userdata)
	{
		LLPanelLandGeneral::onClickBuyPass((void *)FALSE);
		return true;
	}
};

class LLLandEnableBuyPass : public view_listener_t
{
	bool handleEvent(const LLSD& userdata)
	{
		bool new_value = LLPanelLandGeneral::enableBuyPass(NULL);
		return new_value;
	}
};

// BUG: Should really check if CLICK POINT is in a parcel where you can build.
BOOL enable_land_build(void*)
{
	if (gAgent.isGodlike()) return TRUE;
	if (gAgent.inPrelude()) return FALSE;

	BOOL can_build = FALSE;
	LLParcel* agent_parcel = LLViewerParcelMgr::getInstance()->getAgentParcel();
	if (agent_parcel)
	{
		can_build = agent_parcel->getAllowModify();
	}
	return can_build;
}

// BUG: Should really check if OBJECT is in a parcel where you can build.
BOOL enable_object_build(void*)
{
	if (gAgent.isGodlike()) return TRUE;
	if (gAgent.inPrelude()) return FALSE;

	BOOL can_build = FALSE;
	LLParcel* agent_parcel = LLViewerParcelMgr::getInstance()->getAgentParcel();
	if (agent_parcel)
	{
		can_build = agent_parcel->getAllowModify();
	}
	return can_build;
}

bool enable_object_edit()
{
	if (!isAgentAvatarValid()) return false;
	
	// *HACK:  The new "prelude" Help Islands have a build sandbox area,
	// so users need the Edit and Create pie menu options when they are
	// there.  Eventually this needs to be replaced with code that only 
	// lets you edit objects if you have permission to do so (edit perms,
	// group edit, god).  See also lltoolbar.cpp.  JC
	bool enable = false;
	if (gAgent.inPrelude())
	{
		enable = LLViewerParcelMgr::getInstance()->allowAgentBuild()
			|| LLSelectMgr::getInstance()->getSelection()->isAttachment();
	} 
	else if (LLSelectMgr::getInstance()->selectGetAllValidAndObjectsFound())
	{
//		enable = true;
// [RLVa:KB] - Checked: 2010-11-29 (RLVa-1.3.0c) | Modified: RLVa-1.3.0c
		bool fRlvCanEdit = (!gRlvHandler.hasBehaviour(RLV_BHVR_EDIT)) && (!gRlvHandler.hasBehaviour(RLV_BHVR_EDITOBJ));
		if (!fRlvCanEdit)
		{
			LLObjectSelectionHandle hSel = LLSelectMgr::getInstance()->getSelection();
			RlvSelectIsEditable f;
			fRlvCanEdit = (hSel.notNull()) && ((hSel->getFirstRootNode(&f, TRUE)) == NULL);
		}
		enable = fRlvCanEdit;
// [/RLVa:KB]
	}

	return enable;
}

bool enable_mute_particle()
{
	const LLPickInfo& pick = LLToolPie::getInstance()->getPick();

	return pick.mParticleOwnerID != LLUUID::null && pick.mParticleOwnerID != gAgent.getID();
}

// mutually exclusive - show either edit option or build in menu
bool enable_object_build()
{
	return !enable_object_edit();
}

bool enable_object_select_in_pathfinding_linksets()
{
	return LLPathfindingManager::getInstance()->isPathfindingEnabledForCurrentRegion() && LLSelectMgr::getInstance()->selectGetEditableLinksets();
}

bool visible_object_select_in_pathfinding_linksets()
{
	return LLPathfindingManager::getInstance()->isPathfindingEnabledForCurrentRegion();
}

bool enable_object_select_in_pathfinding_characters()
{
	return LLPathfindingManager::getInstance()->isPathfindingEnabledForCurrentRegion() &&  LLSelectMgr::getInstance()->selectGetViewableCharacters();
}

class LLSelfRemoveAllAttachments : public view_listener_t
{
	bool handleEvent(const LLSD& userdata)
	{
		LLAppearanceMgr::instance().removeAllAttachmentsFromAvatar();
		return true;
	}
};

class LLSelfEnableRemoveAllAttachments : public view_listener_t
{
	bool handleEvent(const LLSD& userdata)
	{
		bool new_value = false;
		if (isAgentAvatarValid())
		{
			for (LLVOAvatar::attachment_map_t::iterator iter = gAgentAvatarp->mAttachmentPoints.begin(); 
				 iter != gAgentAvatarp->mAttachmentPoints.end(); )
			{
				LLVOAvatar::attachment_map_t::iterator curiter = iter++;
				LLViewerJointAttachment* attachment = curiter->second;
//				if (attachment->getNumObjects() > 0)
// [RLVa:KB] - Checked: 2010-03-04 (RLVa-1.2.0a) | Added: RLVa-1.2.0a
				if ( (attachment->getNumObjects() > 0) && ((!rlv_handler_t::isEnabled()) || (gRlvAttachmentLocks.canDetach(attachment))) )
// [/RLVa:KB]
				{
					new_value = true;
					break;
				}
			}
		}
		return new_value;
	}
};

BOOL enable_has_attachments(void*)
{

	return FALSE;
}

//---------------------------------------------------------------------------
// Avatar pie menu
//---------------------------------------------------------------------------
//void handle_follow(void *userdata)
//{
//	// follow a given avatar by ID
//	LLViewerObject* objectp = LLSelectMgr::getInstance()->getSelection()->getPrimaryObject();
//	if (objectp)
//	{
//		gAgent.startFollowPilot(objectp->getID());
//	}
//}

bool enable_object_mute()
{
	LLViewerObject* object = LLSelectMgr::getInstance()->getSelection()->getPrimaryObject();
	if (!object) return false;

	LLVOAvatar* avatar = find_avatar_from_object(object); 
	if (avatar)
	{
		// It's an avatar
		LLNameValue *lastname = avatar->getNVPair("LastName");
		bool is_linden =
			lastname && !LLStringUtil::compareStrings(lastname->getString(), "Linden");
		bool is_self = avatar->isSelf();
//		return !is_linden && !is_self;
// [RLVa:KB] - Checked: RLVa-1.2.1
//		return !is_linden && !is_self && (RlvActions::canShowName(RlvActions::SNC_DEFAULT, avatar->getID()));
// [/RLVa:KB]

		// <FS:Zi> Make enable/disable of block/unblock menu items work for avatars
		if(is_linden || is_self)
			return false;

		if (!RlvActions::canShowName(RlvActions::SNC_DEFAULT, avatar->getID()))
			return false;

		LLNameValue *firstname = avatar->getNVPair("FirstName");

		std::string name;
		if (firstname && lastname)
		{
			name = LLCacheName::buildFullName(
				firstname->getString(), lastname->getString());
		}

		LLMute mute(avatar->getID(),name,LLMute::AGENT);
		return !LLMuteList::getInstance()->isMuted(mute.mID);
		// </FS:Zi>
	}
	else
	{
		// Just a regular object
		return LLSelectMgr::getInstance()->getSelection()->contains( object, SELECT_ALL_TES ) &&
			   !LLMuteList::getInstance()->isMuted(object->getID());
	}
}

bool enable_object_unmute()
{
	LLViewerObject* object = LLSelectMgr::getInstance()->getSelection()->getPrimaryObject();
	if (!object) return false;

	LLVOAvatar* avatar = find_avatar_from_object(object); 
	if (avatar)
	{
		// It's an avatar
		LLNameValue *lastname = avatar->getNVPair("LastName");
		bool is_linden =
			lastname && !LLStringUtil::compareStrings(lastname->getString(), "Linden");
		bool is_self = avatar->isSelf();
		// <FS:Zi> Make enable/disable of block/unblock menu items work for avatars
		// return !is_linden && !is_self;
		if(is_linden || is_self)
			return false;

		LLNameValue *firstname = avatar->getNVPair("FirstName");
		std::string name;
		if (firstname && lastname)
		{
			name = LLCacheName::buildFullName(
				firstname->getString(), lastname->getString());
		}

		LLMute mute(avatar->getID(),name,LLMute::AGENT);
		return LLMuteList::getInstance()->isMuted(mute.mID);
		// </FS:Zi>
	}
	else
	{
		// Just a regular object
		return LLSelectMgr::getInstance()->getSelection()->contains( object, SELECT_ALL_TES ) &&
			   LLMuteList::getInstance()->isMuted(object->getID());;
	}
}

// <FS:Ansariel> Avatar render more check for pie menu
bool check_avatar_render_mode(U32 mode)
{
	LLViewerObject* object = LLSelectMgr::getInstance()->getSelection()->getPrimaryObject();
	if (!object) return false;

	LLVOAvatar* avatar = find_avatar_from_object(object); 
	if (!avatar) return false;
		
	switch (mode) 
	{
		case 0:
// [RLVa:KB] - Checked: RLVa-2.2 (@setcam_avdist)
				return FSAvatarRenderPersistence::instance().getAvatarRenderSettings(avatar->getID()) == LLVOAvatar::AV_RENDER_NORMALLY;
// [/RLVa:KB]
//				return (avatar->getVisualMuteSettings() == LLVOAvatar::AV_RENDER_NORMALLY);
		case 1:
// [RLVa:KB] - Checked: RLVa-2.2 (@setcam_avdist)
				return FSAvatarRenderPersistence::instance().getAvatarRenderSettings(avatar->getID()) == LLVOAvatar::AV_DO_NOT_RENDER;
// [/RLVa:KB]
//				return (avatar->getVisualMuteSettings() == LLVOAvatar::AV_DO_NOT_RENDER);
		case 2:
// [RLVa:KB] - Checked: RLVa-2.2 (@setcam_avdist)
				return FSAvatarRenderPersistence::instance().getAvatarRenderSettings(avatar->getID()) == LLVOAvatar::AV_ALWAYS_RENDER;
// [/RLVa:KB]
//				return (avatar->getVisualMuteSettings() == LLVOAvatar::AV_ALWAYS_RENDER);
		default:
			return false;
	}
}
// </FS:Ansariel>

// 0 = normal, 1 = always, 2 = never
class LLAvatarCheckImpostorMode : public view_listener_t
{	
	bool handleEvent(const LLSD& userdata)
	{
		// <FS:Ansariel> Avatar render more check for pie menu
		//LLViewerObject* object = LLSelectMgr::getInstance()->getSelection()->getPrimaryObject();
		//if (!object) return false;

		//LLVOAvatar* avatar = find_avatar_from_object(object); 
		//if (!avatar) return false;
		//
		//U32 mode = userdata.asInteger();
		//switch (mode) 
		//{
		//	case 0:
		//		return (avatar->getVisualMuteSettings() == LLVOAvatar::AV_RENDER_NORMALLY);
		//	case 1:
		//		return (avatar->getVisualMuteSettings() == LLVOAvatar::AV_DO_NOT_RENDER);
		//	case 2:
		//		return (avatar->getVisualMuteSettings() == LLVOAvatar::AV_ALWAYS_RENDER);
		//	default:
		//		return false;
		//}
		return check_avatar_render_mode(userdata.asInteger());
		// </FS:Ansariel>
	}	// handleEvent()
};

// 0 = normal, 1 = always, 2 = never
class LLAvatarSetImpostorMode : public view_listener_t
{
	bool handleEvent(const LLSD& userdata)
	{
		LLViewerObject* object = LLSelectMgr::getInstance()->getSelection()->getPrimaryObject();
		if (!object) return false;

		LLVOAvatar* avatar = find_avatar_from_object(object); 
		if (!avatar) return false;
		
		U32 mode = userdata.asInteger();
		switch (mode) 
		{
			case 0:
				avatar->setVisualMuteSettings(LLVOAvatar::AV_RENDER_NORMALLY);
				break;
			case 1:
				avatar->setVisualMuteSettings(LLVOAvatar::AV_DO_NOT_RENDER);
				break;
			case 2:
				avatar->setVisualMuteSettings(LLVOAvatar::AV_ALWAYS_RENDER);
				break;
			default:
				return false;
		}

		LLVOAvatar::cullAvatarsByPixelArea();
		return true;
	}	// handleEvent()
};


class LLObjectMute : public view_listener_t
{
	bool handleEvent(const LLSD& userdata)
	{
		LLViewerObject* object = LLSelectMgr::getInstance()->getSelection()->getPrimaryObject();
		if (!object) return true;
		
		LLUUID id;
		std::string name;
		LLMute::EType type;
		LLVOAvatar* avatar = find_avatar_from_object(object); 
		if (avatar)
		{
			id = avatar->getID();
// [RLVa:KB] - Checked: RLVa-1.0.0
			if (!RlvActions::canShowName(RlvActions::SNC_DEFAULT, id))
				return true;
// [/RLVa:KB]

			avatar->mNeedsImpostorUpdate = TRUE;


			LLNameValue *firstname = avatar->getNVPair("FirstName");
			LLNameValue *lastname = avatar->getNVPair("LastName");
			if (firstname && lastname)
			{
				name = LLCacheName::buildFullName(
					firstname->getString(), lastname->getString());
			}
			
			type = LLMute::AGENT;
		}
		else
		{
			// it's an object
			id = object->getID();

			LLSelectNode* node = LLSelectMgr::getInstance()->getSelection()->getFirstRootNode();
			if (node)
			{
				name = node->mName;
			}
			
			type = LLMute::OBJECT;
		}
		
		LLMute mute(id, name, type);
		if (LLMuteList::getInstance()->isMuted(mute.mID))
		{
			LLMuteList::getInstance()->remove(mute);
		}
		else
		{
			LLMuteList::getInstance()->add(mute);
			LLPanelBlockedList::showPanelAndSelect(mute.mID);
		}
		
		return true;
	}
};

bool handle_go_to()
{
	// try simulator autopilot
	std::vector<std::string> strings;
	std::string val;
	LLVector3d pos = LLToolPie::getInstance()->getPick().mPosGlobal;
	val = llformat("%g", pos.mdV[VX]);
	strings.push_back(val);
	val = llformat("%g", pos.mdV[VY]);
	strings.push_back(val);
	val = llformat("%g", pos.mdV[VZ]);
	strings.push_back(val);
	send_generic_message("autopilot", strings);

	LLViewerParcelMgr::getInstance()->deselectLand();

	if (isAgentAvatarValid() && !gSavedSettings.getBOOL("AutoPilotLocksCamera"))
	{
		gAgentCamera.setFocusGlobal(gAgentCamera.getFocusTargetGlobal(), gAgentAvatarp->getID());
	}
	else 
	{
		// Snap camera back to behind avatar
		gAgentCamera.setFocusOnAvatar(TRUE, ANIMATE);
	}

	// Could be first use
	//LLFirstUse::useGoTo();
	return true;
}

class LLGoToObject : public view_listener_t
{
	bool handleEvent(const LLSD& userdata)
	{
		return handle_go_to();
	}
};

class LLAvatarReportAbuse : public view_listener_t
{
	bool handleEvent(const LLSD& userdata)
	{
		LLVOAvatar* avatar = find_avatar_from_object( LLSelectMgr::getInstance()->getSelection()->getPrimaryObject() );
		if(avatar)
		{
			LLFloaterReporter::showFromObject(avatar->getID());
		}
		return true;
	}
};


//---------------------------------------------------------------------------
// Parcel freeze, eject, etc.
//---------------------------------------------------------------------------
//bool callback_freeze(const LLSD& notification, const LLSD& response)
//{
//	LLUUID avatar_id = notification["payload"]["avatar_id"].asUUID();
//	S32 option = LLNotificationsUtil::getSelectedOption(notification, response);
//
//	if (0 == option || 1 == option)
//	{
//		U32 flags = 0x0;
//		if (1 == option)
//		{
//			// unfreeze
//			flags |= 0x1;
//		}
//
//		LLMessageSystem* msg = gMessageSystem;
//		LLViewerObject* avatar = gObjectList.findObject(avatar_id);
//
//		if (avatar)
//		{
//			msg->newMessage("FreezeUser");
//			msg->nextBlock("AgentData");
//			msg->addUUID("AgentID", gAgent.getID());
//			msg->addUUID("SessionID", gAgent.getSessionID());
//			msg->nextBlock("Data");
//			msg->addUUID("TargetID", avatar_id );
//			msg->addU32("Flags", flags );
//			msg->sendReliable( avatar->getRegion()->getHost() );
//		}
//	}
//	return false;
//}


void handle_avatar_freeze(const LLSD& avatar_id)
{
// [SL:KB] - Patch: UI-AvatarNearbyActions | Checked: 2011-05-13 (Catznip-2.6.0a) | Added: Catznip-2.6.0a
	// Use avatar_id if available, otherwise default to right-click avatar
	LLUUID idAgent = avatar_id.asUUID();
	if (idAgent.isNull())
	{
		/*const*/ LLVOAvatar* pAvatar = find_avatar_from_object(LLSelectMgr::getInstance()->getSelection()->getPrimaryObject());
		if (pAvatar)
			idAgent = pAvatar->getID();
	}
	if (idAgent.notNull())
	{
		LLAvatarActions::landFreeze(idAgent);
	}
// [/SL:KB]
//		// Use avatar_id if available, otherwise default to right-click avatar
//		LLVOAvatar* avatar = NULL;
//		if (avatar_id.asUUID().notNull())
//		{
//			avatar = find_avatar_from_object(avatar_id.asUUID());
//		}
//		else
//		{
//			avatar = find_avatar_from_object(
//				LLSelectMgr::getInstance()->getSelection()->getPrimaryObject());
//		}
//
//		if( avatar )
//		{
//			std::string fullname = avatar->getFullname();
//			LLSD payload;
//			payload["avatar_id"] = avatar->getID();
//
//			if (!fullname.empty())
//			{
//				LLSD args;
//				args["AVATAR_NAME"] = fullname;
// [RLVa:KB] - Checked: RLVa-1.0.0
//				args["AVATAR_NAME"] = (RlvActions::canShowName(RlvActions::SNC_DEFAULT, avatar->getID())) ? fullname : RlvStrings::getAnonym(fullname);
// [/RLVa:KB]
//				LLNotificationsUtil::add("FreezeAvatarFullname",
//							args,
//							payload,
//							callback_freeze);
//			}
//			else
//			{
//				LLNotificationsUtil::add("FreezeAvatar",
//							LLSD(),
//							payload,
//							callback_freeze);
//			}
//		}
}

class LLAvatarVisibleDebug : public view_listener_t
{
	bool handleEvent(const LLSD& userdata)
	{
		return gAgent.isGodlike();
	}
};

class LLAvatarDebug : public view_listener_t
{
	bool handleEvent(const LLSD& userdata)
	{
		LLVOAvatar* avatar = find_avatar_from_object( LLSelectMgr::getInstance()->getSelection()->getPrimaryObject() );
		if( avatar )
		{
			if (avatar->isSelf())
			{
				((LLVOAvatarSelf *)avatar)->dumpLocalTextures();
			}
			LL_INFOS() << "Dumping temporary asset data to simulator logs for avatar " << avatar->getID() << LL_ENDL;
			// <FS:Ansariel> Disable message - spawns error "generic request failed"
			//std::vector<std::string> strings;
			//strings.push_back(avatar->getID().asString());
			//LLUUID invoice;
			//send_generic_message("dumptempassetdata", strings, invoice);
			// </FS:Ansariel>
			LLFloaterReg::showInstance( "avatar_textures", LLSD(avatar->getID()) );
		}
		return true;
	}
};

//bool callback_eject(const LLSD& notification, const LLSD& response)
//{
//	S32 option = LLNotificationsUtil::getSelectedOption(notification, response);
//	if (2 == option)
//	{
//		// Cancel button.
//		return false;
//	}
//	LLUUID avatar_id = notification["payload"]["avatar_id"].asUUID();
//	bool ban_enabled = notification["payload"]["ban_enabled"].asBoolean();
//
//	if (0 == option)
//	{
//		// Eject button
//		LLMessageSystem* msg = gMessageSystem;
//		LLViewerObject* avatar = gObjectList.findObject(avatar_id);
//
//		if (avatar)
//		{
//			U32 flags = 0x0;
//			msg->newMessage("EjectUser");
//			msg->nextBlock("AgentData");
//			msg->addUUID("AgentID", gAgent.getID() );
//			msg->addUUID("SessionID", gAgent.getSessionID() );
//			msg->nextBlock("Data");
//			msg->addUUID("TargetID", avatar_id );
//			msg->addU32("Flags", flags );
//			msg->sendReliable( avatar->getRegion()->getHost() );
//		}
//	}
//	else if (ban_enabled)
//	{
//		// This is tricky. It is similar to say if it is not an 'Eject' button,
//		// and it is also not an 'Cancle' button, and ban_enabled==ture, 
//		// it should be the 'Eject and Ban' button.
//		LLMessageSystem* msg = gMessageSystem;
//		LLViewerObject* avatar = gObjectList.findObject(avatar_id);
//
//		if (avatar)
//		{
//			U32 flags = 0x1;
//			msg->newMessage("EjectUser");
//			msg->nextBlock("AgentData");
//			msg->addUUID("AgentID", gAgent.getID() );
//			msg->addUUID("SessionID", gAgent.getSessionID() );
//			msg->nextBlock("Data");
//			msg->addUUID("TargetID", avatar_id );
//			msg->addU32("Flags", flags );
//			msg->sendReliable( avatar->getRegion()->getHost() );
//		}
//	}
//	return false;
//}

void handle_avatar_eject(const LLSD& avatar_id)
{
// [SL:KB] - Patch: UI-AvatarNearbyActions | Checked: 2011-05-13 (Catznip-2.6.0a) | Added: Catznip-2.6.0a
	// Use avatar_id if available, otherwise default to right-click avatar
	LLUUID idAgent = avatar_id.asUUID();
	if (idAgent.isNull())
	{
		/*const*/ LLVOAvatar* pAvatar = find_avatar_from_object(LLSelectMgr::getInstance()->getSelection()->getPrimaryObject());
		if (pAvatar)
			idAgent = pAvatar->getID();
	}
	if (idAgent.notNull())
	{
		LLAvatarActions::landEject(idAgent);
	}
// [/SL:KB]
//		// Use avatar_id if available, otherwise default to right-click avatar
//		LLVOAvatar* avatar = NULL;
//		if (avatar_id.asUUID().notNull())
//		{
//			avatar = find_avatar_from_object(avatar_id.asUUID());
//		}
//		else
//		{
//			avatar = find_avatar_from_object(
//				LLSelectMgr::getInstance()->getSelection()->getPrimaryObject());
//		}
//
//		if( avatar )
//		{
//			LLSD payload;
//			payload["avatar_id"] = avatar->getID();
//			std::string fullname = avatar->getFullname();
//
//			const LLVector3d& pos = avatar->getPositionGlobal();
//			LLParcel* parcel = LLViewerParcelMgr::getInstance()->selectParcelAt(pos)->getParcel();
//			
//			if (LLViewerParcelMgr::getInstance()->isParcelOwnedByAgent(parcel,GP_LAND_MANAGE_BANNED))
//			{
//                payload["ban_enabled"] = true;
//				if (!fullname.empty())
//				{
//    				LLSD args;
//					args["AVATAR_NAME"] = fullname;
// [RLVa:KB] - Checked: RLVa-1.0.0
//					args["AVATAR_NAME"] = (RlvActions::canShowName(RlvActions::SNC_DEFAULT, avatar->getID())) ? fullname : RlvStrings::getAnonym(fullname);
// [/RLVa:KB]
//    				LLNotificationsUtil::add("EjectAvatarFullname",
//    							args,
//    							payload,
//    							callback_eject);
//				}
//				else
//				{
//    				LLNotificationsUtil::add("EjectAvatarFullname",
//    							LLSD(),
//    							payload,
//    							callback_eject);
//				}
//			}
//			else
//			{
//                payload["ban_enabled"] = false;
//				if (!fullname.empty())
//				{
//    				LLSD args;
//					args["AVATAR_NAME"] = fullname;
// [RLVa:KB] - Checked: RLVa-1.0.0
//					args["AVATAR_NAME"] = (RlvActions::canShowName(RlvActions::SNC_DEFAULT, avatar->getID())) ? fullname : RlvStrings::getAnonym(fullname);
// [/RLVa:KB]
//    				LLNotificationsUtil::add("EjectAvatarFullnameNoBan",
//    							args,
//    							payload,
//    							callback_eject);
//				}
//				else
//				{
//    				LLNotificationsUtil::add("EjectAvatarNoBan",
//    							LLSD(),
//    							payload,
//    							callback_eject);
//				}
//			}
//		}
}

bool my_profile_visible()
{
	LLFloater* floaterp = LLAvatarActions::getProfileFloater(gAgentID);
	return floaterp && floaterp->isInVisibleChain();
}

bool enable_freeze_eject(const LLSD& avatar_id)
{
// [SL:KB] - Patch: UI-AvatarNearbyActions | Checked: 2011-05-13 (Catznip-2.6.0a) | Added: Catznip-2.6.0a
	// Use avatar_id if available, otherwise default to right-click avatar
	LLUUID idAgent = avatar_id.asUUID();
	if (idAgent.isNull())
	{
		/*const*/ LLVOAvatar* pAvatar = find_avatar_from_object(LLSelectMgr::getInstance()->getSelection()->getPrimaryObject());
		if (pAvatar)
			idAgent = pAvatar->getID();
	}
	return (idAgent.notNull()) ? LLAvatarActions::canLandFreezeOrEject(idAgent) : false;
// [/SL:KB]
//	// Use avatar_id if available, otherwise default to right-click avatar
//	LLVOAvatar* avatar = NULL;
//	if (avatar_id.asUUID().notNull())
//	{
//		avatar = find_avatar_from_object(avatar_id.asUUID());
//	}
//	else
//	{
//		avatar = find_avatar_from_object(
//			LLSelectMgr::getInstance()->getSelection()->getPrimaryObject());
//	}
//	if (!avatar) return false;
//
//	// Gods can always freeze
//	if (gAgent.isGodlike()) return true;
//
//	// Estate owners / managers can freeze
//	// Parcel owners can also freeze
//	const LLVector3& pos = avatar->getPositionRegion();
//	const LLVector3d& pos_global = avatar->getPositionGlobal();
//	LLParcel* parcel = LLViewerParcelMgr::getInstance()->selectParcelAt(pos_global)->getParcel();
//	LLViewerRegion* region = avatar->getRegion();
//	if (!region) return false;
//				
//	bool new_value = region->isOwnedSelf(pos);
//	if (!new_value || region->isOwnedGroup(pos))
//	{
//		new_value = LLViewerParcelMgr::getInstance()->isParcelOwnedByAgent(parcel,GP_LAND_ADMIN);
//	}
//	return new_value;
}

// <FS:Ansariel> FIRE-13515: Re-add give calling card
class LLAvatarGiveCard : public view_listener_t
{
	bool handleEvent(const LLSD& userdata)
	{
		LL_INFOS("LLAvatarGiveCard") << "handle_give_card()" << LL_ENDL;
		LLViewerObject* dest = LLSelectMgr::getInstance()->getSelection()->getPrimaryObject();
// [RLVa:KB] - Checked: 2010-06-04 (RLVa-1.2.0d) | Modified: RLVa-1.2.0d | OK
		//if(dest && dest->isAvatar())
		if ( (dest && dest->isAvatar()) && (!gRlvHandler.hasBehaviour(RLV_BHVR_SHOWNAMES)) )
// [/RLVa:KB]
		{
			bool found_name = false;
			LLSD args;
			LLSD old_args;
			LLNameValue* nvfirst = dest->getNVPair("FirstName");
			LLNameValue* nvlast = dest->getNVPair("LastName");
			if(nvfirst && nvlast)
			{
				std::string full_name = gCacheName->buildFullName(nvfirst->getString(), nvlast->getString());
				args["NAME"] = full_name;
				old_args["NAME"] = full_name;
				found_name = true;
			}
			LLViewerRegion* region = dest->getRegion();
			LLHost dest_host;
			if(region)
			{
				dest_host = region->getHost();
			}
			if(found_name && dest_host.isOk())
			{
				LLMessageSystem* msg = gMessageSystem;
				msg->newMessage("OfferCallingCard");
				msg->nextBlockFast(_PREHASH_AgentData);
				msg->addUUIDFast(_PREHASH_AgentID, gAgent.getID());
				msg->addUUIDFast(_PREHASH_SessionID, gAgent.getSessionID());
				msg->nextBlockFast(_PREHASH_AgentBlock);
				msg->addUUIDFast(_PREHASH_DestID, dest->getID());
				LLUUID transaction_id;
				transaction_id.generate();
				msg->addUUIDFast(_PREHASH_TransactionID, transaction_id);
				msg->sendReliable(dest_host);
				LLNotificationsUtil::add("OfferedCard", args);
			}
			else
			{
				LLNotificationsUtil::add("CantOfferCallingCard", old_args);
			}
		}
		return true;
	}
};
// </FS:Ansariel> FIRE-13515: Re-add give calling card

bool callback_leave_group(const LLSD& notification, const LLSD& response)
{
	S32 option = LLNotificationsUtil::getSelectedOption(notification, response);
	if (option == 0)
	{
		LLMessageSystem *msg = gMessageSystem;

		msg->newMessageFast(_PREHASH_LeaveGroupRequest);
		msg->nextBlockFast(_PREHASH_AgentData);
		msg->addUUIDFast(_PREHASH_AgentID, gAgent.getID() );
		msg->addUUIDFast(_PREHASH_SessionID, gAgent.getSessionID());
		msg->nextBlockFast(_PREHASH_GroupData);
		msg->addUUIDFast(_PREHASH_GroupID, gAgent.getGroupID() );
		gAgent.sendReliableMessage();
	}
	return false;
}

void append_aggregate(std::string& string, const LLAggregatePermissions& ag_perm, PermissionBit bit, const char* txt)
{
	LLAggregatePermissions::EValue val = ag_perm.getValue(bit);
	std::string buffer;
	switch(val)
	{
	  case LLAggregatePermissions::AP_NONE:
		buffer = llformat( "* %s None\n", txt);
		break;
	  case LLAggregatePermissions::AP_SOME:
		buffer = llformat( "* %s Some\n", txt);
		break;
	  case LLAggregatePermissions::AP_ALL:
		buffer = llformat( "* %s All\n", txt);
		break;
	  case LLAggregatePermissions::AP_EMPTY:
	  default:
		break;
	}
	string.append(buffer);
}

bool enable_buy_object()
{
    // In order to buy, there must only be 1 purchaseable object in
    // the selection manager.
	if(LLSelectMgr::getInstance()->getSelection()->getRootObjectCount() != 1) return false;
    LLViewerObject* obj = NULL;
    LLSelectNode* node = LLSelectMgr::getInstance()->getSelection()->getFirstRootNode();
	if(node)
    {
        obj = node->getObject();
        if(!obj) return false;

		if( for_sale_selection(node) )
		{
			// *NOTE: Is this needed?  This checks to see if anyone owns the
			// object, dating back to when we had "public" objects owned by
			// no one.  JC
			if(obj->permAnyOwner()) return true;
		}
    }
	return false;
}

// Note: This will only work if the selected object's data has been
// received by the viewer and cached in the selection manager.
void handle_buy_object(LLSaleInfo sale_info)
{
	if(!LLSelectMgr::getInstance()->selectGetAllRootsValid())
	{
		LLNotificationsUtil::add("UnableToBuyWhileDownloading");
		return;
	}

	LLUUID owner_id;
	std::string owner_name;
	BOOL owners_identical = LLSelectMgr::getInstance()->selectGetOwner(owner_id, owner_name);
	if (!owners_identical)
	{
		LLNotificationsUtil::add("CannotBuyObjectsFromDifferentOwners");
		return;
	}

	LLPermissions perm;
	BOOL valid = LLSelectMgr::getInstance()->selectGetPermissions(perm);
	LLAggregatePermissions ag_perm;
	valid &= LLSelectMgr::getInstance()->selectGetAggregatePermissions(ag_perm);
	if(!valid || !sale_info.isForSale() || !perm.allowTransferTo(gAgent.getID()))
	{
		LLNotificationsUtil::add("ObjectNotForSale");
		return;
	}

	LLFloaterBuy::show(sale_info);
}


void handle_buy_contents(LLSaleInfo sale_info)
{
	LLFloaterBuyContents::show(sale_info);
}

void handle_region_dump_temp_asset_data(void*)
{
	LL_INFOS() << "Dumping temporary asset data to simulator logs" << LL_ENDL;
	std::vector<std::string> strings;
	LLUUID invoice;
	send_generic_message("dumptempassetdata", strings, invoice);
}

void handle_region_clear_temp_asset_data(void*)
{
	LL_INFOS() << "Clearing temporary asset data" << LL_ENDL;
	std::vector<std::string> strings;
	LLUUID invoice;
	send_generic_message("cleartempassetdata", strings, invoice);
}

void handle_region_dump_settings(void*)
{
	LLViewerRegion* regionp = gAgent.getRegion();
	if (regionp)
	{
		LL_INFOS() << "Damage:    " << (regionp->getAllowDamage() ? "on" : "off") << LL_ENDL;
		LL_INFOS() << "Landmark:  " << (regionp->getAllowLandmark() ? "on" : "off") << LL_ENDL;
		LL_INFOS() << "SetHome:   " << (regionp->getAllowSetHome() ? "on" : "off") << LL_ENDL;
		LL_INFOS() << "ResetHome: " << (regionp->getResetHomeOnTeleport() ? "on" : "off") << LL_ENDL;
		LL_INFOS() << "SunFixed:  " << (regionp->getSunFixed() ? "on" : "off") << LL_ENDL;
		LL_INFOS() << "BlockFly:  " << (regionp->getBlockFly() ? "on" : "off") << LL_ENDL;
		LL_INFOS() << "AllowP2P:  " << (regionp->getAllowDirectTeleport() ? "on" : "off") << LL_ENDL;
		LL_INFOS() << "Water:     " << (regionp->getWaterHeight()) << LL_ENDL;
	}
}

void handle_dump_group_info(void *)
{
	gAgent.dumpGroupInfo();
}

void handle_dump_capabilities_info(void *)
{
	LLViewerRegion* regionp = gAgent.getRegion();
	if (regionp)
	{
		regionp->logActiveCapabilities();
	}
}

void handle_dump_region_object_cache(void*)
{
	LLViewerRegion* regionp = gAgent.getRegion();
	if (regionp)
	{
		regionp->dumpCache();
	}
}

void handle_dump_focus()
{
	LLUICtrl *ctrl = dynamic_cast<LLUICtrl*>(gFocusMgr.getKeyboardFocus());

	LL_INFOS() << "Keyboard focus " << (ctrl ? ctrl->getName() : "(none)") << LL_ENDL;
}

class LLSelfStandUp : public view_listener_t
{
	bool handleEvent(const LLSD& userdata)
	{
		gAgent.standUp();
		return true;
	}
};

bool enable_standup_self()
{
// [RLVa:KB] - Checked: 2010-04-01 (RLVa-1.2.0c) | Modified: RLVa-1.0.0g
	return isAgentAvatarValid() && gAgentAvatarp->isSitting() && RlvActions::canStand();
// [/RLVa:KB]
//	return isAgentAvatarValid() && gAgentAvatarp->isSitting();
}

class LLSelfSitDown : public view_listener_t
    {
        bool handleEvent(const LLSD& userdata)
        {
            gAgent.sitDown();
            return true;
        }
    };



bool show_sitdown_self()
{
	return isAgentAvatarValid() && !gAgentAvatarp->isSitting();
}

bool enable_sitdown_self()
{
// [RLVa:KB] - Checked: 2010-08-28 (RLVa-1.2.1a) | Added: RLVa-1.2.1a
	return show_sitdown_self() && !gAgentAvatarp->isEditingAppearance() && !gAgent.getFlying() && !gRlvHandler.hasBehaviour(RLV_BHVR_SIT);
// [/RLVa:KB]
//	return show_sitdown_self() && !gAgentAvatarp->isEditingAppearance() && !gAgent.getFlying();
}

// Force sit -KC
class FSSelfForceSit : public view_listener_t
{
	bool handleEvent(const LLSD& userdata)
	{
		if (!gAgentAvatarp->isSitting() && !gRlvHandler.hasBehaviour(RLV_BHVR_SIT))
		{
			gAgent.sitDown();
		}
		else if (gAgentAvatarp->isSitting() && !gRlvHandler.hasBehaviour(RLV_BHVR_UNSIT))
		{
			gAgent.standUp();
		}

		return true;
	}
};

bool enable_forcesit_self()
{
	return isAgentAvatarValid() &&
		((!gAgentAvatarp->isSitting() && !gRlvHandler.hasBehaviour(RLV_BHVR_SIT)) || 
		(gAgentAvatarp->isSitting() && !gRlvHandler.hasBehaviour(RLV_BHVR_UNSIT)));
}

class FSSelfCheckForceSit : public view_listener_t
{
	bool handleEvent(const LLSD& userdata)
	{
		if (!isAgentAvatarValid())
		{
			return false;
		}

		return gAgentAvatarp->isSitting();
	}
};

// Phantom mode -KC & <FS:CR>
class FSSelfToggleMoveLock : public view_listener_t
{
	bool handleEvent(const LLSD& userdata)
	{
		if (LLGridManager::getInstance()->isInSecondLife())
		{
			make_ui_sound("UISndMovelockToggle");
			bool new_value = !gSavedPerAccountSettings.getBOOL("UseMoveLock");
			gSavedPerAccountSettings.setBOOL("UseMoveLock", new_value);
			if (new_value)
			{
				report_to_nearby_chat(LLTrans::getString("MovelockEnabling"));
			}
			else
			{
				report_to_nearby_chat(LLTrans::getString("MovelockDisabling"));
			}
		}
#ifdef OPENSIM
		else
		{
			gAgent.togglePhantom();
		}
#endif // OPENSIM
		//TODO: feedback to local chat
		return true;
	}
};


class FSSelfCheckMoveLock : public view_listener_t
{
	bool handleEvent(const LLSD& userdata)
	{
		bool new_value(false);
		if (LLGridManager::getInstance()->isInSecondLife())
		{
			new_value = gSavedPerAccountSettings.getBOOL("UseMoveLock");
		}
#ifdef OPENSIM
		else
		{
			new_value = gAgent.getPhantom();
		}
#endif // OPENSIM
		return new_value;
	}
};

bool enable_bridge_function()
{
	return FSLSLBridge::instance().canUseBridge();
}

bool enable_move_lock()
{
#ifdef OPENSIM
	// Phantom mode always works on opensim, at least right now.
	if (LLGridManager::getInstance()->isInOpenSim())
		return true;
#endif // OPENSIM
	return enable_bridge_function();
}

bool enable_script_info()
{
	return (!LLSelectMgr::getInstance()->getSelection()->isEmpty()
			&& enable_bridge_function());
}
// </FS:CR>

// [SJ - Adding IgnorePrejump in Menu ]
class FSSelfToggleIgnorePreJump : public view_listener_t
{
	bool handleEvent(const LLSD& userdata)
	{
		gSavedSettings.setBOOL("FSIgnoreFinishAnimation", !gSavedSettings.getBOOL("FSIgnoreFinishAnimation"));
		return true;
	}
};

// [SJ - Adding IgnorePrejump in Menu ]
class FSSelfCheckIgnorePreJump : public view_listener_t
{
	bool handleEvent(const LLSD& userdata)
	{
		bool new_value = gSavedSettings.getBOOL("FSIgnoreFinishAnimation");
		return new_value;
	}
};

class LLCheckPanelPeopleTab : public view_listener_t
{
	bool handleEvent(const LLSD& userdata)
		{
			std::string panel_name = userdata.asString();

			LLPanel *panel = LLFloaterSidePanelContainer::getPanel("people", panel_name);
			if(panel && panel->isInVisibleChain())
			{
				return true;
			}
			return false;
		}
};
// Toggle one of "People" panel tabs in side tray.
class LLTogglePanelPeopleTab : public view_listener_t
{
	bool handleEvent(const LLSD& userdata)
	{
		std::string panel_name = userdata.asString();

		LLSD param;
		param["people_panel_tab_name"] = panel_name;

		// <FS:Ansariel> Handle blocklist separately because of standalone option
		if (panel_name == "blocked_panel")
		{
			if (gSavedSettings.getBOOL("FSUseStandaloneBlocklistFloater"))
			{
				LLFloaterReg::showInstance("fs_blocklist");
			}
			else
			{
				togglePeoplePanel(panel_name, param);
			}
			return true;
		}
		// </FS:Ansariel>

		// <FS:Zi> Open groups and friends lists in communicate floater
		// <FS:Lo> Adding an option to still use v2 windows
		if(gSavedSettings.getBOOL("FSUseV2Friends") && gSavedSettings.getString("FSInternalSkinCurrent") != "Vintage")
		{
			if (   panel_name == "friends_panel"
				|| panel_name == "groups_panel"
				|| panel_name == "nearby_panel"
				|| panel_name == "blocked_panel"
				|| panel_name == "contact_sets_panel")
			{
				return togglePeoplePanel(panel_name, param);
			}
			else
			{
				return false;
			}
		}
		else
		{
			if(panel_name=="nearby_panel")
			{
				return togglePeoplePanel(panel_name,param);
			}
			else if(panel_name=="groups_panel")
			{
				if (gSavedSettings.getBOOL("ContactsTornOff"))
				{
					FSFloaterContacts* instance = FSFloaterContacts::getInstance();
					std::string activetab = instance->getChild<LLTabContainer>("friends_and_groups")->getCurrentPanel()->getName();
					if (instance->getVisible() && activetab == panel_name) 
					{
						instance->closeFloater();
					}
					else
					{
						instance->openTab("groups");
					}
				}
				else
				{
					FSFloaterContacts::getInstance()->openTab("groups");
				}
				return true;
			}
			else if(panel_name=="friends_panel")
			{
				if (gSavedSettings.getBOOL("ContactsTornOff"))
				{
					FSFloaterContacts* instance = FSFloaterContacts::getInstance();
					std::string activetab = instance->getChild<LLTabContainer>("friends_and_groups")->getCurrentPanel()->getName();
					if (instance->getVisible() && activetab == panel_name) 
					{
						instance->closeFloater();
					}
					else
					{
						instance->openTab("friends");
					}
				}
				else
				{
					FSFloaterContacts::getInstance()->openTab("friends");
				}
				return true;
			}
			else if(panel_name=="contact_sets_panel")
			{
				if (gSavedSettings.getBOOL("ContactsTornOff"))
				{
					FSFloaterContacts* instance = FSFloaterContacts::getInstance();
					std::string activetab = instance->getChild<LLTabContainer>("friends_and_groups")->getCurrentPanel()->getName();
					if (instance->getVisible() && activetab == panel_name)
					{
						instance->closeFloater();
					}
					else
					{
						instance->openTab("contact_sets");
					}
				}
				else
				{
					FSFloaterContacts::getInstance()->openTab("contact_sets");
				}
				return true;
			}
			else
			{
				return false;
			}
		}
		// </FS:Lo>
		// </FS:Zi>
	}

	static bool togglePeoplePanel(const std::string& panel_name, const LLSD& param)
	{
		LLPanel	*panel = LLFloaterSidePanelContainer::getPanel("people", panel_name);
		if(!panel)
			return false;

		if (panel->isInVisibleChain())
		{
			LLFloaterReg::hideInstance("people");
		}
		else
		{
			LLFloaterSidePanelContainer::showPanel("people", "panel_people", param) ;
		}

		return true;
	}
};

BOOL check_admin_override(void*)
{
	return gAgent.getAdminOverride();
}

void handle_admin_override_toggle(void*)
{
	gAgent.setAdminOverride(!gAgent.getAdminOverride());

	// The above may have affected which debug menus are visible
	show_debug_menus();
}

void handle_visual_leak_detector_toggle(void*)
{
	static bool vld_enabled = false;

	if ( vld_enabled )
	{
#ifdef INCLUDE_VLD
		// only works for debug builds (hard coded into vld.h)
#if defined(_DEBUG) || defined(VLD_FORCE_ENABLE)
		// start with Visual Leak Detector turned off
		VLDDisable();
#endif // _DEBUG
#endif // INCLUDE_VLD
		vld_enabled = false;
	}
	else
	{
#ifdef INCLUDE_VLD
		// only works for debug builds (hard coded into vld.h)
#if defined(_DEBUG) || defined(VLD_FORCE_ENABLE)
		// start with Visual Leak Detector turned off
		VLDEnable();
#endif // _DEBUG
#endif // INCLUDE_VLD

		vld_enabled = true;
	};
}

void handle_god_mode(void*)
{
	gAgent.requestEnterGodMode();
}

void handle_leave_god_mode(void*)
{
	gAgent.requestLeaveGodMode();
}

void set_god_level(U8 god_level)
{
	U8 old_god_level = gAgent.getGodLevel();
	gAgent.setGodLevel( god_level );
	LLViewerParcelMgr::getInstance()->notifyObservers();

	// God mode changes region visibility
	LLWorldMap::getInstance()->reloadItems(true);

	// inventory in items may change in god mode
	gObjectList.dirtyAllObjectInventory();

        if(gViewerWindow)
        {
            gViewerWindow->setMenuBackgroundColor(god_level > GOD_NOT,
            !LLGridManager::getInstance()->isInSLBeta());
        }
    
        LLSD args;
	if(god_level > GOD_NOT)
	{
		args["LEVEL"] = llformat("%d",(S32)god_level);
		LLNotificationsUtil::add("EnteringGodMode", args);
	}
	else
	{
		args["LEVEL"] = llformat("%d",(S32)old_god_level);
		LLNotificationsUtil::add("LeavingGodMode", args);
	}

	// changing god-level can affect which menus we see
	show_debug_menus();

	// changing god-level can invalidate search results
	LLFloaterSearch *search = dynamic_cast<LLFloaterSearch*>(LLFloaterReg::getInstance("search"));
	if (search)
	{
		search->godLevelChanged(god_level);
	}
}

#ifdef TOGGLE_HACKED_GODLIKE_VIEWER
void handle_toggle_hacked_godmode(void*)
{
	gHackGodmode = !gHackGodmode;
	set_god_level(gHackGodmode ? GOD_MAINTENANCE : GOD_NOT);
}

BOOL check_toggle_hacked_godmode(void*)
{
	return gHackGodmode;
}

bool enable_toggle_hacked_godmode(void*)
{
  return LLGridManager::getInstance()->isInSLBeta();
}
#endif

void process_grant_godlike_powers(LLMessageSystem* msg, void**)
{
	LLUUID agent_id;
	msg->getUUIDFast(_PREHASH_AgentData, _PREHASH_AgentID, agent_id);
	LLUUID session_id;
	msg->getUUIDFast(_PREHASH_AgentData, _PREHASH_SessionID, session_id);
	if((agent_id == gAgent.getID()) && (session_id == gAgent.getSessionID()))
	{
		U8 god_level;
		msg->getU8Fast(_PREHASH_GrantData, _PREHASH_GodLevel, god_level);
		set_god_level(god_level);
	}
	else
	{
		LL_WARNS() << "Grant godlike for wrong agent " << agent_id << LL_ENDL;
	}
}

/*
class LLHaveCallingcard : public LLInventoryCollectFunctor
{
public:
	LLHaveCallingcard(const LLUUID& agent_id);
	virtual ~LLHaveCallingcard() {}
	virtual bool operator()(LLInventoryCategory* cat,
							LLInventoryItem* item);
	BOOL isThere() const { return mIsThere;}
protected:
	LLUUID mID;
	BOOL mIsThere;
};

LLHaveCallingcard::LLHaveCallingcard(const LLUUID& agent_id) :
	mID(agent_id),
	mIsThere(FALSE)
{
}

bool LLHaveCallingcard::operator()(LLInventoryCategory* cat,
								   LLInventoryItem* item)
{
	if(item)
	{
		if((item->getType() == LLAssetType::AT_CALLINGCARD)
		   && (item->getCreatorUUID() == mID))
		{
			mIsThere = TRUE;
		}
	}
	return FALSE;
}
*/

BOOL is_agent_mappable(const LLUUID& agent_id)
{
	const LLRelationship* buddy_info = NULL;
	bool is_friend = LLAvatarActions::isFriend(agent_id);

	if (is_friend)
		buddy_info = LLAvatarTracker::instance().getBuddyInfo(agent_id);

	return (buddy_info &&
		buddy_info->isOnline() &&
		buddy_info->isRightGrantedFrom(LLRelationship::GRANT_MAP_LOCATION)
		);
}


// Enable a menu item when you don't have someone's card.
class LLAvatarEnableAddFriend : public view_listener_t
{
	bool handleEvent(const LLSD& userdata)
	{
		LLVOAvatar* avatar = find_avatar_from_object(LLSelectMgr::getInstance()->getSelection()->getPrimaryObject());
//		bool new_value = avatar && !LLAvatarActions::isFriend(avatar->getID());
// [RLVa:KB] - Checked: RLVa-1.2.0
		bool new_value = avatar && !LLAvatarActions::isFriend(avatar->getID()) && (RlvActions::canShowName(RlvActions::SNC_DEFAULT, avatar->getID()));
// [/RLVa:KB]
		return new_value;
	}
};

void request_friendship(const LLUUID& dest_id)
{
	LLViewerObject* dest = gObjectList.findObject(dest_id);
	if(dest && dest->isAvatar())
	{
		std::string full_name;
		LLNameValue* nvfirst = dest->getNVPair("FirstName");
		LLNameValue* nvlast = dest->getNVPair("LastName");
		if(nvfirst && nvlast)
		{
			full_name = LLCacheName::buildFullName(
				nvfirst->getString(), nvlast->getString());
		}
		if (!full_name.empty())
		{
			LLAvatarActions::requestFriendshipDialog(dest_id, full_name);
		}
		else
		{
			LLNotificationsUtil::add("CantOfferFriendship");
		}
	}
}


class LLEditEnableCustomizeAvatar : public view_listener_t
{
	bool handleEvent(const LLSD& userdata)
	{
//		bool new_value = gAgentWearables.areWearablesLoaded();
// [RLVa:KB] - Checked: 2010-04-01 (RLVa-1.2.0c) | Modified: RLVa-1.0.0g
		bool new_value = gAgentWearables.areWearablesLoaded() && ((!rlv_handler_t::isEnabled()) || (RlvActions::canStand()));
// [/RLVa:KB]
		return new_value;
	}
};

class LLEnableEditShape : public view_listener_t
{
	bool handleEvent(const LLSD& userdata)
	{
		return gAgentWearables.isWearableModifiable(LLWearableType::WT_SHAPE, 0);
	}
};

class LLEnableHoverHeight : public view_listener_t
{
	bool handleEvent(const LLSD& userdata)
	{
		// <FS:Ansariel> Legacy baking avatar z-offset
		//return gAgent.getRegion() && gAgent.getRegion()->avatarHoverHeightEnabled();
		return (gAgent.getRegion() && gAgent.getRegion()->avatarHoverHeightEnabled()) || (isAgentAvatarValid() && !gAgentAvatarp->isUsingServerBakes());
		// </FS:Ansariel>
	}
};

class LLEnableEditPhysics : public view_listener_t
{
	bool handleEvent(const LLSD& userdata)
	{
		//return gAgentWearables.isWearableModifiable(LLWearableType::WT_SHAPE, 0);
		return TRUE;
	}
};

bool is_object_sittable()
{
// [RLVa:KB] - Checked: 2010-03-06 (RLVa-1.2.0c) | Added: RLVa-1.1.0j
	// RELEASE-RLVa: [SL-2.2.0] Make sure we're examining the same object that handle_sit_or_stand() will request a sit for
	if (rlv_handler_t::isEnabled())
	{
		const LLPickInfo& pick = LLToolPie::getInstance()->getPick();
		if ( (pick.mObjectID.notNull()) && (!RlvActions::canSit(pick.getObject(), pick.mObjectOffset)) )
			return false;
	}
// [/RLVa:KB]

	LLViewerObject* object = LLSelectMgr::getInstance()->getSelection()->getPrimaryObject();

	if (object && object->getPCode() == LL_PCODE_VOLUME)
	{
		return true;
	}
	else
	{
		return false;
	}
}


// only works on pie menu
void handle_object_sit_or_stand()
{
	LLPickInfo pick = LLToolPie::getInstance()->getPick();
	LLViewerObject *object = pick.getObject();;
	if (!object || pick.mPickType == LLPickInfo::PICK_FLORA)
	{
		return;
	}

	if (sitting_on_selection())
	{
		gAgent.standUp();
		return;
	}

	// get object selection offset 

//	if (object && object->getPCode() == LL_PCODE_VOLUME)
// [RLVa:KB] - Checked: 2010-03-06 (RLVa-1.2.0c) | Modified: RLVa-1.2.0c
	if ( (object && object->getPCode() == LL_PCODE_VOLUME) && 
		 ((!rlv_handler_t::isEnabled()) || (RlvActions::canSit(object, pick.mObjectOffset))) )
// [/RLVa:KB]
	{
// [RLVa:KB] - Checked: 2010-08-29 (RLVa-1.2.1c) | Added: RLVa-1.2.1c
		if ( (gRlvHandler.hasBehaviour(RLV_BHVR_STANDTP)) && (isAgentAvatarValid()) )
		{
			if (gAgentAvatarp->isSitting())
			{
				gAgent.standUp();
				return;
			}
			gRlvHandler.setSitSource(gAgent.getPositionGlobal());
		}
// [/RLVa:KB]

		gMessageSystem->newMessageFast(_PREHASH_AgentRequestSit);
		gMessageSystem->nextBlockFast(_PREHASH_AgentData);
		gMessageSystem->addUUIDFast(_PREHASH_AgentID, gAgent.getID());
		gMessageSystem->addUUIDFast(_PREHASH_SessionID, gAgent.getSessionID());
		gMessageSystem->nextBlockFast(_PREHASH_TargetObject);
		gMessageSystem->addUUIDFast(_PREHASH_TargetID, object->mID);
		gMessageSystem->addVector3Fast(_PREHASH_Offset, pick.mObjectOffset);

		object->getRegion()->sendReliableMessage();
	}
}

void near_sit_down_point(BOOL success, void *)
{
	if (success)
	{
		gAgent.setFlying(FALSE);
		gAgent.setControlFlags(AGENT_CONTROL_SIT_ON_GROUND);

		// Might be first sit
		//LLFirstUse::useSit();
	}
}

class LLLandSit : public view_listener_t
{
	bool handleEvent(const LLSD& userdata)
	{
// [RLVa:KB] - Checked: 2010-09-28 (RLVa-1.2.1f) | Modified: RLVa-1.2.1f
		if ( (rlv_handler_t::isEnabled()) && ((!RlvActions::canStand()) || (gRlvHandler.hasBehaviour(RLV_BHVR_SIT))) )
			return true;
// [/RLVa:KB]

		gAgent.standUp();
		LLViewerParcelMgr::getInstance()->deselectLand();

		LLVector3d posGlobal = LLToolPie::getInstance()->getPick().mPosGlobal;
		
		LLQuaternion target_rot;
		if (isAgentAvatarValid())
		{
			target_rot = gAgentAvatarp->getRotation();
		}
		else
		{
			target_rot = gAgent.getFrameAgent().getQuaternion();
		}
		gAgent.startAutoPilotGlobal(posGlobal, "Sit", &target_rot, near_sit_down_point, NULL, 0.7f);
		return true;
	}
};

//-------------------------------------------------------------------
// Help menu functions
//-------------------------------------------------------------------

//
// Major mode switching
//
void reset_view_final( BOOL proceed );

void handle_reset_view()
{
	if (gAgentCamera.cameraCustomizeAvatar())
	{
		// switching to outfit selector should automagically save any currently edited wearable
		LLFloaterSidePanelContainer::showPanel("appearance", LLSD().with("type", "my_outfits"));
	}

	// <FS:Zi> Added optional V1 behavior so the avatar turns into camera direction after hitting ESC
	if(gSavedSettings.getBOOL("ResetViewTurnsAvatar"))
		gAgentCamera.resetView();
	// </FS:Zi>

	gAgentCamera.switchCameraPreset(CAMERA_PRESET_REAR_VIEW);
	reset_view_final( TRUE );
	LLFloaterCamera::resetCameraMode();
}

// <FS:Zi> Add reset camera angles menu
void handle_reset_camera_angles()
{
	handle_reset_view();

	// Camera focus and offset with CTRL/SHIFT + Scroll wheel
	gSavedSettings.getControl("FocusOffsetRearView")->resetToDefault();
	gSavedSettings.getControl("CameraOffsetRearView")->resetToDefault();
}
// </FS:Zi>

class LLViewResetView : public view_listener_t
{
	bool handleEvent(const LLSD& userdata)
	{
		handle_reset_view();
		return true;
	}
};

// <FS:Zi> Add reset camera angles menu
class LLViewResetCameraAngles : public view_listener_t
{
	bool handleEvent(const LLSD& userdata)
	{
		handle_reset_camera_angles();
		return true;
	}
};
// </FS:Zi>

// Note: extra parameters allow this function to be called from dialog.
void reset_view_final( BOOL proceed ) 
{
	if( !proceed )
	{
		return;
	}

	gAgentCamera.resetView(TRUE, TRUE);
	gAgentCamera.setLookAt(LOOKAT_TARGET_CLEAR);
}

class LLViewLookAtLastChatter : public view_listener_t
{
	bool handleEvent(const LLSD& userdata)
	{
		gAgentCamera.lookAtLastChat();
		return true;
	}
};

class LLViewMouselook : public view_listener_t
{
	bool handleEvent(const LLSD& userdata)
	{
		if (!gAgentCamera.cameraMouselook())
		{
			gAgentCamera.changeCameraToMouselook();
		}
		else
		{
			// NaCl - Rightclick-mousewheel zoom
			static LLCachedControl<LLVector3> _NACL_MLFovValues(gSavedSettings,"_NACL_MLFovValues");
			static LLCachedControl<F32> CameraAngle(gSavedSettings,"CameraAngle");
			LLVector3 vTemp=_NACL_MLFovValues;
			if(vTemp.mV[2] > 0.0f)
			{
				vTemp.mV[1]=CameraAngle;
				vTemp.mV[2]=0.0f;
				gSavedSettings.setVector3("_NACL_MLFovValues",vTemp);
				gSavedSettings.setF32("CameraAngle",vTemp.mV[0]);
			}
			// NaCl End
			gAgentCamera.changeCameraToDefault();
		}
		return true;
	}
};

class LLViewDefaultUISize : public view_listener_t
{
	bool handleEvent(const LLSD& userdata)
	{
		gSavedSettings.setF32("UIScaleFactor", 1.0f);
		gSavedSettings.setBOOL("UIAutoScale", FALSE);	
		gViewerWindow->reshape(gViewerWindow->getWindowWidthRaw(), gViewerWindow->getWindowHeightRaw());
		return true;
	}
};

class LLViewToggleUI : public view_listener_t
{
	bool handleEvent(const LLSD& userdata)
	{
		if(gAgentCamera.getCameraMode() != CAMERA_MODE_MOUSELOOK)
		{
			LLNotification::Params params("ConfirmHideUI");
			params.functor.function(boost::bind(&LLViewToggleUI::confirm, this, _1, _2));
			LLSD substitutions;
			// <FS:Ansariel> Notification not showing if hiding the UI
//#if LL_DARWIN
//			substitutions["SHORTCUT"] = "Cmd+Shift+U";
//#else
//			substitutions["SHORTCUT"] = "Ctrl+Shift+U";
//#endif
			substitutions["SHORTCUT"] = "Alt+Shift+U";
			// </FS:Ansariel>
			params.substitutions = substitutions;
			if (!gSavedSettings.getBOOL("HideUIControls"))
			{
				// hiding, so show notification
				LLNotifications::instance().add(params);
			}
			else
			{
				LLNotifications::instance().forceResponse(params, 0);
			}
		}
		return true;
	}

	void confirm(const LLSD& notification, const LLSD& response)
	{
		S32 option = LLNotificationsUtil::getSelectedOption(notification, response);

		if (option == 0) // OK
		{
			gViewerWindow->setUIVisibility(gSavedSettings.getBOOL("HideUIControls"));
			LLPanelStandStopFlying::getInstance()->setVisible(gSavedSettings.getBOOL("HideUIControls"));
			gSavedSettings.setBOOL("HideUIControls",!gSavedSettings.getBOOL("HideUIControls"));
		}
	}
};

// <FS:Ansariel> Notification not showing if hiding the UI
class LLViewCheckToggleUI : public view_listener_t
{
	bool handleEvent(const LLSD& userdata)
	{
		return gViewerWindow->getUIVisibility();
	}
};
// </FS:Ansariel>

void handle_duplicate_in_place(void*)
{
	LL_INFOS() << "handle_duplicate_in_place" << LL_ENDL;

	LLVector3 offset(0.f, 0.f, 0.f);
	LLSelectMgr::getInstance()->selectDuplicate(offset, TRUE);
}

/* dead code 30-apr-2008
void handle_deed_object_to_group(void*)
{
	LLUUID group_id;
	
	LLSelectMgr::getInstance()->selectGetGroup(group_id);
	LLSelectMgr::getInstance()->sendOwner(LLUUID::null, group_id, FALSE);
	LLViewerStats::getInstance()->incStat(LLViewerStats::ST_RELEASE_COUNT);
}

BOOL enable_deed_object_to_group(void*)
{
	if(LLSelectMgr::getInstance()->getSelection()->isEmpty()) return FALSE;
	LLPermissions perm;
	LLUUID group_id;

	if (LLSelectMgr::getInstance()->selectGetGroup(group_id) &&
		gAgent.hasPowerInGroup(group_id, GP_OBJECT_DEED) &&
		LLSelectMgr::getInstance()->selectGetPermissions(perm) &&
		perm.deedToGroup(gAgent.getID(), group_id))
	{
		return TRUE;
	}
	return FALSE;
}

*/


/*
 * No longer able to support viewer side manipulations in this way
 *
void god_force_inv_owner_permissive(LLViewerObject* object,
									LLInventoryObject::object_list_t* inventory,
									S32 serial_num,
									void*)
{
	typedef std::vector<LLPointer<LLViewerInventoryItem> > item_array_t;
	item_array_t items;

	LLInventoryObject::object_list_t::const_iterator inv_it = inventory->begin();
	LLInventoryObject::object_list_t::const_iterator inv_end = inventory->end();
	for ( ; inv_it != inv_end; ++inv_it)
	{
		if(((*inv_it)->getType() != LLAssetType::AT_CATEGORY))
		{
			LLInventoryObject* obj = *inv_it;
			LLPointer<LLViewerInventoryItem> new_item = new LLViewerInventoryItem((LLViewerInventoryItem*)obj);
			LLPermissions perm(new_item->getPermissions());
			perm.setMaskBase(PERM_ALL);
			perm.setMaskOwner(PERM_ALL);
			new_item->setPermissions(perm);
			items.push_back(new_item);
		}
	}
	item_array_t::iterator end = items.end();
	item_array_t::iterator it;
	for(it = items.begin(); it != end; ++it)
	{
		// since we have the inventory item in the callback, it should not
		// invalidate iteration through the selection manager.
		object->updateInventory((*it), TASK_INVENTORY_ITEM_KEY, false);
	}
}
*/

void handle_object_owner_permissive(void*)
{
	// only send this if they're a god.
	if(gAgent.isGodlike())
	{
		// do the objects.
		LLSelectMgr::getInstance()->selectionSetObjectPermissions(PERM_BASE, TRUE, PERM_ALL, TRUE);
		LLSelectMgr::getInstance()->selectionSetObjectPermissions(PERM_OWNER, TRUE, PERM_ALL, TRUE);
	}
}

void handle_object_owner_self(void*)
{
	// only send this if they're a god.
	if(gAgent.isGodlike())
	{
		LLSelectMgr::getInstance()->sendOwner(gAgent.getID(), gAgent.getGroupID(), TRUE);
	}
}

// Shortcut to set owner permissions to not editable.
void handle_object_lock(void*)
{
	LLSelectMgr::getInstance()->selectionSetObjectPermissions(PERM_OWNER, FALSE, PERM_MODIFY);
}

void handle_object_asset_ids(void*)
{
	// only send this if they're a god.
	if (gAgent.isGodlike())
	{
		LLSelectMgr::getInstance()->sendGodlikeRequest("objectinfo", "assetids");
	}
}

void handle_force_parcel_owner_to_me(void*)
{
	LLViewerParcelMgr::getInstance()->sendParcelGodForceOwner( gAgent.getID() );
}

void handle_force_parcel_to_content(void*)
{
	LLViewerParcelMgr::getInstance()->sendParcelGodForceToContent();
}

void handle_claim_public_land(void*)
{
	if (LLViewerParcelMgr::getInstance()->getSelectionRegion() != gAgent.getRegion())
	{
		LLNotificationsUtil::add("ClaimPublicLand");
		return;
	}

	LLVector3d west_south_global;
	LLVector3d east_north_global;
	LLViewerParcelMgr::getInstance()->getSelection(west_south_global, east_north_global);
	LLVector3 west_south = gAgent.getPosAgentFromGlobal(west_south_global);
	LLVector3 east_north = gAgent.getPosAgentFromGlobal(east_north_global);

	LLMessageSystem* msg = gMessageSystem;
	msg->newMessage("GodlikeMessage");
	msg->nextBlock("AgentData");
	msg->addUUID("AgentID", gAgent.getID());
	msg->addUUID("SessionID", gAgent.getSessionID());
	msg->addUUIDFast(_PREHASH_TransactionID, LLUUID::null); //not used
	msg->nextBlock("MethodData");
	msg->addString("Method", "claimpublicland");
	msg->addUUID("Invoice", LLUUID::null);
	std::string buffer;
	buffer = llformat( "%f", west_south.mV[VX]);
	msg->nextBlock("ParamList");
	msg->addString("Parameter", buffer);
	buffer = llformat( "%f", west_south.mV[VY]);
	msg->nextBlock("ParamList");
	msg->addString("Parameter", buffer);
	buffer = llformat( "%f", east_north.mV[VX]);
	msg->nextBlock("ParamList");
	msg->addString("Parameter", buffer);
	buffer = llformat( "%f", east_north.mV[VY]);
	msg->nextBlock("ParamList");
	msg->addString("Parameter", buffer);
	gAgent.sendReliableMessage();
}



// HACK for easily testing new avatar geometry
void handle_god_request_avatar_geometry(void *)
{
	if (gAgent.isGodlike())
	{
		LLSelectMgr::getInstance()->sendGodlikeRequest("avatar toggle", "");
	}
}

static bool get_derezzable_objects(
	EDeRezDestination dest,
	std::string& error,
	LLViewerRegion*& first_region,
	std::vector<LLViewerObjectPtr>* derez_objectsp,
	bool only_check = false)
{
	bool found = false;

	LLObjectSelectionHandle selection = LLSelectMgr::getInstance()->getSelection();
	
	if (derez_objectsp)
		derez_objectsp->reserve(selection->getRootObjectCount());

	// Check conditions that we can't deal with, building a list of
	// everything that we'll actually be derezzing.
	for (LLObjectSelection::valid_root_iterator iter = selection->valid_root_begin();
		 iter != selection->valid_root_end(); iter++)
	{
		LLSelectNode* node = *iter;
		LLViewerObject* object = node->getObject();
		LLViewerRegion* region = object->getRegion();
		if (!first_region)
		{
			first_region = region;
		}
		else
		{
			if(region != first_region)
			{
				// Derez doesn't work at all if the some of the objects
				// are in regions besides the first object selected.
				
				// ...crosses region boundaries
				error = "AcquireErrorObjectSpan";
				break;
			}
		}
		if (object->isAvatar())
		{
			// ...don't acquire avatars
			continue;
		}

		// If AssetContainers are being sent back, they will appear as 
		// boxes in the owner's inventory.
		if (object->getNVPair("AssetContainer")
			&& dest != DRD_RETURN_TO_OWNER)
		{
			// this object is an asset container, derez its contents, not it
			LL_WARNS() << "Attempt to derez deprecated AssetContainer object type not supported." << LL_ENDL;
			/*
			object->requestInventory(container_inventory_arrived, 
				(void *)(BOOL)(DRD_TAKE_INTO_AGENT_INVENTORY == dest));
			*/
			continue;
		}
		BOOL can_derez_current = FALSE;
		switch(dest)
		{
		case DRD_TAKE_INTO_AGENT_INVENTORY:
		case DRD_TRASH:
			if (!object->isPermanentEnforced() &&
				((node->mPermissions->allowTransferTo(gAgent.getID()) && object->permModify())
				|| (node->allowOperationOnNode(PERM_OWNER, GP_OBJECT_MANIPULATE))))
			{
				can_derez_current = TRUE;
			}
			break;

		case DRD_RETURN_TO_OWNER:
			if(!object->isAttachment())
			{
				can_derez_current = TRUE;
			}
			break;

		default:
			if((node->mPermissions->allowTransferTo(gAgent.getID())
				&& object->permCopy())
			   || gAgent.isGodlike())
			{
				can_derez_current = TRUE;
			}
			break;
		}
		if(can_derez_current)
		{
			found = true;

			if (only_check)
				// one found, no need to traverse to the end
				break;

			if (derez_objectsp)
				derez_objectsp->push_back(object);

		}
	}

	return found;
}

static bool can_derez(EDeRezDestination dest)
{
	LLViewerRegion* first_region = NULL;
	std::string error;
	return get_derezzable_objects(dest, error, first_region, NULL, true);
}

static void derez_objects(
	EDeRezDestination dest,
	const LLUUID& dest_id,
	LLViewerRegion*& first_region,
	std::string& error,
	std::vector<LLViewerObjectPtr>* objectsp)
{
	std::vector<LLViewerObjectPtr> derez_objects;

	if (!objectsp) // if objects to derez not specified
	{
		// get them from selection
		if (!get_derezzable_objects(dest, error, first_region, &derez_objects, false))
		{
			LL_WARNS() << "No objects to derez" << LL_ENDL;
			return;
		}

		objectsp = &derez_objects;
	}


	if(gAgentCamera.cameraMouselook())
	{
		gAgentCamera.changeCameraToDefault();
	}

	// This constant is based on (1200 - HEADER_SIZE) / 4 bytes per
	// root.  I lopped off a few (33) to provide a bit
	// pad. HEADER_SIZE is currently 67 bytes, most of which is UUIDs.
	// This gives us a maximum of 63500 root objects - which should
	// satisfy anybody.
	const S32 MAX_ROOTS_PER_PACKET = 250;
	const S32 MAX_PACKET_COUNT = 254;
	F32 packets = ceil((F32)objectsp->size() / (F32)MAX_ROOTS_PER_PACKET);
	if(packets > (F32)MAX_PACKET_COUNT)
	{
		error = "AcquireErrorTooManyObjects";
	}

	if(error.empty() && objectsp->size() > 0)
	{
		U8 d = (U8)dest;
		LLUUID tid;
		tid.generate();
		U8 packet_count = (U8)packets;
		S32 object_index = 0;
		S32 objects_in_packet = 0;
		LLMessageSystem* msg = gMessageSystem;
		for(U8 packet_number = 0;
			packet_number < packet_count;
			++packet_number)
		{
			msg->newMessageFast(_PREHASH_DeRezObject);
			msg->nextBlockFast(_PREHASH_AgentData);
			msg->addUUIDFast(_PREHASH_AgentID, gAgent.getID());
			msg->addUUIDFast(_PREHASH_SessionID, gAgent.getSessionID());
			msg->nextBlockFast(_PREHASH_AgentBlock);
			msg->addUUIDFast(_PREHASH_GroupID, gAgent.getGroupID());
			msg->addU8Fast(_PREHASH_Destination, d);	
			msg->addUUIDFast(_PREHASH_DestinationID, dest_id);
			msg->addUUIDFast(_PREHASH_TransactionID, tid);
			msg->addU8Fast(_PREHASH_PacketCount, packet_count);
			msg->addU8Fast(_PREHASH_PacketNumber, packet_number);
			objects_in_packet = 0;
			while((object_index < objectsp->size())
				  && (objects_in_packet++ < MAX_ROOTS_PER_PACKET))

			{
				LLViewerObject* object = objectsp->at(object_index++);
				msg->nextBlockFast(_PREHASH_ObjectData);
				msg->addU32Fast(_PREHASH_ObjectLocalID, object->getLocalID());
				// VEFFECT: DerezObject
				LLHUDEffectSpiral* effectp = (LLHUDEffectSpiral*)LLHUDManager::getInstance()->createViewerEffect(LLHUDObject::LL_HUD_EFFECT_POINT, TRUE);
				effectp->setPositionGlobal(object->getPositionGlobal());
				effectp->setColor(LLColor4U(gAgent.getEffectColor()));
			}
			msg->sendReliable(first_region->getHost());
		}
		make_ui_sound("UISndObjectRezOut");

		// Busy count decremented by inventory update, so only increment
		// if will be causing an update.
		if (dest != DRD_RETURN_TO_OWNER)
		{
			gViewerWindow->getWindow()->incBusyCount();
		}
	}
	else if(!error.empty())
	{
		LLNotificationsUtil::add(error);
	}
}

static void derez_objects(EDeRezDestination dest, const LLUUID& dest_id)
{
	LLViewerRegion* first_region = NULL;
	std::string error;
	derez_objects(dest, dest_id, first_region, error, NULL);
}

void handle_take_copy()
{
	if (LLSelectMgr::getInstance()->getSelection()->isEmpty()) return;

// [RLVa:KB] - Checked: 2010-03-07 (RLVa-1.2.0c) | Modified: RLVa-1.2.0a
	if ( (rlv_handler_t::isEnabled()) && (!RlvActions::canStand()) )
	{
		// Allow only if the avie isn't sitting on any of the selected objects
		LLObjectSelectionHandle hSel = LLSelectMgr::getInstance()->getSelection();
		RlvSelectIsSittingOn f(gAgentAvatarp);
		if ( (hSel.notNull()) && (hSel->getFirstRootNode(&f, TRUE) != NULL) )
			return;
	}
// [/RLVa:KB]

	const LLUUID category_id = gInventory.findCategoryUUIDForType(LLFolderType::FT_OBJECT);
	derez_objects(DRD_ACQUIRE_TO_AGENT_INVENTORY, category_id);
}

// You can return an object to its owner if it is on your land.
class LLObjectReturn : public view_listener_t
{
public:
	LLObjectReturn() : mFirstRegion(NULL) {}

private:
	bool handleEvent(const LLSD& userdata)
	{
		if (LLSelectMgr::getInstance()->getSelection()->isEmpty()) return true;
// [RLVa:KB] - Checked: 2010-03-24 (RLVa-1.4.0a) | Modified: RLVa-1.0.0b
		if ( (rlv_handler_t::isEnabled()) && (!rlvCanDeleteOrReturn()) ) return true;
// [/RLVa:KB]

		mObjectSelection = LLSelectMgr::getInstance()->getEditSelection();

		// Save selected objects, so that we still know what to return after the confirmation dialog resets selection.
		get_derezzable_objects(DRD_RETURN_TO_OWNER, mError, mFirstRegion, &mReturnableObjects);

		LLNotificationsUtil::add("ReturnToOwner", LLSD(), LLSD(), boost::bind(&LLObjectReturn::onReturnToOwner, this, _1, _2));
		return true;
	}

	bool onReturnToOwner(const LLSD& notification, const LLSD& response)
	{
		S32 option = LLNotificationsUtil::getSelectedOption(notification, response);
		if (0 == option)
		{
			// Ignore category ID for this derez destination.
			derez_objects(DRD_RETURN_TO_OWNER, LLUUID::null, mFirstRegion, mError, &mReturnableObjects);
		}

		mReturnableObjects.clear();
		mError.clear();
		mFirstRegion = NULL;

		// drop reference to current selection
		mObjectSelection = NULL;
		return false;
	}

	LLObjectSelectionHandle mObjectSelection;

	std::vector<LLViewerObjectPtr> mReturnableObjects;
	std::string mError;
	LLViewerRegion* mFirstRegion;
};


// Allow return to owner if one or more of the selected items is
// over land you own.
class LLObjectEnableReturn : public view_listener_t
{
	bool handleEvent(const LLSD& userdata)
	{
		if (LLSelectMgr::getInstance()->getSelection()->isEmpty())
		{
			// Do not enable if nothing selected
			return false;
		}
// [RLVa:KB] - Checked: 2011-05-28 (RLVa-1.4.0a) | Modified: RLVa-1.4.0a
		if ( (rlv_handler_t::isEnabled()) && (!rlvCanDeleteOrReturn()) )
		{
			return false;
		}
// [/RLVa:KB]
#ifdef HACKED_GODLIKE_VIEWER
		bool new_value = true;
#else
		bool new_value = false;
		if (gAgent.isGodlike())
		{
			new_value = true;
		}
		else
		{
			new_value = can_derez(DRD_RETURN_TO_OWNER);
		}
#endif
		return new_value;
	}
};

void force_take_copy(void*)
{
	if (LLSelectMgr::getInstance()->getSelection()->isEmpty()) return;
	const LLUUID category_id = gInventory.findCategoryUUIDForType(LLFolderType::FT_OBJECT);
	derez_objects(DRD_FORCE_TO_GOD_INVENTORY, category_id);
}

void handle_take()
{
	// we want to use the folder this was derezzed from if it's
	// available. Otherwise, derez to the normal place.
//	if(LLSelectMgr::getInstance()->getSelection()->isEmpty())
// [RLVa:KB] - Checked: 2010-03-24 (RLVa-1.2.0e) | Modified: RLVa-1.0.0b
	if ( (LLSelectMgr::getInstance()->getSelection()->isEmpty()) || ((rlv_handler_t::isEnabled()) && (!rlvCanDeleteOrReturn())) )
// [/RLVa:KB]
	{
		return;
	}

	BOOL you_own_everything = TRUE;
	BOOL locked_but_takeable_object = FALSE;
	LLUUID category_id;
	
	for (LLObjectSelection::root_iterator iter = LLSelectMgr::getInstance()->getSelection()->root_begin();
		 iter != LLSelectMgr::getInstance()->getSelection()->root_end(); iter++)
	{
		LLSelectNode* node = *iter;
		LLViewerObject* object = node->getObject();
		if(object)
		{
			if(!object->permYouOwner())
			{
				you_own_everything = FALSE;
			}

			if(!object->permMove())
			{
				locked_but_takeable_object = TRUE;
			}
		}
		if(node->mFolderID.notNull())
		{
			if(category_id.isNull())
			{
				category_id = node->mFolderID;
				LL_DEBUGS("HandleTake") << "Node destination folder ID = " << category_id.asString() << LL_ENDL;
			}
			else if(category_id != node->mFolderID)
			{
				// we have found two potential destinations. break out
				// now and send to the default location.
				category_id.setNull();
				LL_DEBUGS("HandleTake") << "Conflicting node destination folders - setting to null UUID" << LL_ENDL;
				break;
			}
		}
	}
	if(category_id.notNull())
	{
		LL_DEBUGS("HandleTake") << "Selected destination folder ID: " << category_id.asString() << " - checking if category exists in inventory model" << LL_ENDL;

		// there is an unambiguous destination. See if this agent has
		// such a location and it is not in the trash or library
		if(!gInventory.getCategory(category_id))
		{
			// nope, set to NULL.
			category_id.setNull();
			LL_DEBUGS("HandleTake") << "Destination folder not found in inventory model - setting to null UUID" << LL_ENDL;
		}
		if(category_id.notNull())
		{
		        // check trash
			const LLUUID trash = gInventory.findCategoryUUIDForType(LLFolderType::FT_TRASH);
			if(category_id == trash || gInventory.isObjectDescendentOf(category_id, trash))
			{
				category_id.setNull();
				LL_DEBUGS("HandleTake") << "Destination folder is descendent of trash folder - setting to null UUID" << LL_ENDL;
			}

			// check library
			if(gInventory.isObjectDescendentOf(category_id, gInventory.getLibraryRootFolderID()))
			{
				category_id.setNull();
				LL_DEBUGS("HandleTake") << "Destination folder is descendent of library folder - setting to null UUID" << LL_ENDL;
			}

		}
	}
	if(category_id.isNull())
	{
		category_id = gInventory.findCategoryUUIDForType(LLFolderType::FT_OBJECT);
		LL_DEBUGS("HandleTake") << "Destination folder = null UUID - determined default category: " << category_id.asString() << LL_ENDL;
	}
	LLSD payload;
	payload["folder_id"] = category_id;
	LL_DEBUGS("HandleTake") << "Final destination folder UUID being sent to sim: " << category_id.asString() << LL_ENDL;

	LLNotification::Params params("ConfirmObjectTakeLock");
	params.payload(payload);
	// MAINT-290
	// Reason: Showing the confirmation dialog resets object selection,	thus there is nothing to derez.
	// Fix: pass selection to the confirm_take, so that selection doesn't "die" after confirmation dialog is opened
	params.functor.function(boost::bind(confirm_take, _1, _2, LLSelectMgr::instance().getSelection()));

	if(locked_but_takeable_object ||
	   !you_own_everything)
	{
		if(locked_but_takeable_object && you_own_everything)
		{
			params.name("ConfirmObjectTakeLock");
		}
		else if(!locked_but_takeable_object && !you_own_everything)
		{
			params.name("ConfirmObjectTakeNoOwn");
		}
		else
		{
			params.name("ConfirmObjectTakeLockNoOwn");
		}
	
		LLNotifications::instance().add(params);
	}
	else
	{
		LLNotifications::instance().forceResponse(params, 0);
	}
}

void handle_object_show_inspector()
{
	LLObjectSelectionHandle selection = LLSelectMgr::getInstance()->getSelection();
	LLViewerObject* objectp = selection->getFirstRootObject(TRUE);
 	if (!objectp)
 	{
 		return;
 	}

	LLSD params;
	params["object_id"] = objectp->getID();
	LLFloaterReg::showInstance("inspect_object", params);
}

void handle_avatar_show_inspector()
{
	LLVOAvatar* avatar = find_avatar_from_object( LLSelectMgr::getInstance()->getSelection()->getPrimaryObject() );
	if(avatar)
	{
		LLSD params;
		params["avatar_id"] = avatar->getID();
		LLFloaterReg::showInstance("inspect_avatar", params);
	}
}



bool confirm_take(const LLSD& notification, const LLSD& response, LLObjectSelectionHandle selection_handle)
{
	S32 option = LLNotificationsUtil::getSelectedOption(notification, response);
	if(enable_take() && (option == 0))
	{
		derez_objects(DRD_TAKE_INTO_AGENT_INVENTORY, notification["payload"]["folder_id"].asUUID());
	}
	return false;
}

// You can take an item when it is public and transferrable, or when
// you own it. We err on the side of enabling the item when at least
// one item selected can be copied to inventory.
BOOL enable_take()
{
//	if (sitting_on_selection())
// [RLVa:KB] - Checked: 2010-03-24 (RLVa-1.2.0e) | Modified: RLVa-1.0.0b
	if ( (sitting_on_selection()) || ((rlv_handler_t::isEnabled()) && (!rlvCanDeleteOrReturn())) )
// [/RLVa:KB]
	{
		return FALSE;
	}

	for (LLObjectSelection::valid_root_iterator iter = LLSelectMgr::getInstance()->getSelection()->valid_root_begin();
		 iter != LLSelectMgr::getInstance()->getSelection()->valid_root_end(); iter++)
	{
		LLSelectNode* node = *iter;
		LLViewerObject* object = node->getObject();
		if (object->isAvatar())
		{
			// ...don't acquire avatars
			continue;
		}

#ifdef HACKED_GODLIKE_VIEWER
		return TRUE;
#else
# ifdef TOGGLE_HACKED_GODLIKE_VIEWER
		if (LLGridManager::getInstance()->isInSLBeta() 
            && gAgent.isGodlike())
		{
			return TRUE;
		}
# endif
		if(!object->isPermanentEnforced() &&
			((node->mPermissions->allowTransferTo(gAgent.getID())
			&& object->permModify())
			|| (node->mPermissions->getOwner() == gAgent.getID())))
		{
			return !object->isAttachment();
		}
#endif
	}
	return FALSE;
}


void handle_buy_or_take()
{
	if (LLSelectMgr::getInstance()->getSelection()->isEmpty())
	{
		return;
	}

	if (is_selection_buy_not_take())
	{
		S32 total_price = selection_price();

		if (total_price <= gStatusBar->getBalance() || total_price == 0)
		{
			handle_buy();
		}
		else
		{
			LLStringUtil::format_map_t args;
			args["AMOUNT"] = llformat("%d", total_price);
			LLBuyCurrencyHTML::openCurrencyFloater( LLTrans::getString( "BuyingCosts", args ), total_price );
		}
	}
	else
	{
		handle_take();
	}
}

bool visible_buy_object()
{
	return is_selection_buy_not_take() && enable_buy_object();
}

bool visible_take_object()
{
	return !is_selection_buy_not_take() && enable_take();
}

bool tools_visible_buy_object()
{
	return is_selection_buy_not_take();
}

bool tools_visible_take_object()
{
	return !is_selection_buy_not_take();
}

bool enable_how_to_visible(const LLSD& param)
{
	LLFloaterWebContent::Params p;
	p.target = "__help_how_to";
	return LLFloaterReg::instanceVisible("how_to", p);
}

class LLToolsEnableBuyOrTake : public view_listener_t
{
	bool handleEvent(const LLSD& userdata)
	{
		bool is_buy = is_selection_buy_not_take();
		bool new_value = is_buy ? enable_buy_object() : enable_take();
		return new_value;
	}
};

// This is a small helper function to determine if we have a buy or a
// take in the selection. This method is to help with the aliasing
// problems of putting buy and take in the same pie menu space. After
// a fair amont of discussion, it was determined to prefer buy over
// take. The reasoning follows from the fact that when users walk up
// to buy something, they will click on one or more items. Thus, if
// anything is for sale, it becomes a buy operation, and the server
// will group all of the buy items, and copyable/modifiable items into
// one package and give the end user as much as the permissions will
// allow. If the user wanted to take something, they will select fewer
// and fewer items until only 'takeable' items are left. The one
// exception is if you own everything in the selection that is for
// sale, in this case, you can't buy stuff from yourself, so you can
// take it.
// return value = TRUE if selection is a 'buy'.
//                FALSE if selection is a 'take'
BOOL is_selection_buy_not_take()
{
	for (LLObjectSelection::root_iterator iter = LLSelectMgr::getInstance()->getSelection()->root_begin();
		 iter != LLSelectMgr::getInstance()->getSelection()->root_end(); iter++)
	{
		LLSelectNode* node = *iter;
		LLViewerObject* obj = node->getObject();
		if(obj && !(obj->permYouOwner()) && (node->mSaleInfo.isForSale()))
		{
			// you do not own the object and it is for sale, thus,
			// it's a buy
			return TRUE;
		}
	}
	return FALSE;
}

S32 selection_price()
{
	S32 total_price = 0;
	for (LLObjectSelection::root_iterator iter = LLSelectMgr::getInstance()->getSelection()->root_begin();
		 iter != LLSelectMgr::getInstance()->getSelection()->root_end(); iter++)
	{
		LLSelectNode* node = *iter;
		LLViewerObject* obj = node->getObject();
		if(obj && !(obj->permYouOwner()) && (node->mSaleInfo.isForSale()))
		{
			// you do not own the object and it is for sale.
			// Add its price.
			total_price += node->mSaleInfo.getSalePrice();
		}
	}

	return total_price;
}
/*
bool callback_show_buy_currency(const LLSD& notification, const LLSD& response)
{
	S32 option = LLNotificationsUtil::getSelectedOption(notification, response);
	if (0 == option)
	{
		LL_INFOS() << "Loading page " << LLNotifications::instance().getGlobalString("BUY_CURRENCY_URL") << LL_ENDL;
		LLWeb::loadURL(LLNotifications::instance().getGlobalString("BUY_CURRENCY_URL"));
	}
	return false;
}
*/

void show_buy_currency(const char* extra)
{
	// Don't show currency web page for branded clients.
/*
	std::ostringstream mesg;
	if (extra != NULL)
	{	
		mesg << extra << "\n \n";
	}
	mesg << "Go to " << LLNotifications::instance().getGlobalString("BUY_CURRENCY_URL")<< "\nfor information on purchasing currency?";
*/
	LLSD args;
	if (extra != NULL)
	{
		args["EXTRA"] = extra;
	}
	LLNotificationsUtil::add("PromptGoToCurrencyPage", args);//, LLSD(), callback_show_buy_currency);
}

void handle_buy()
{
	if (LLSelectMgr::getInstance()->getSelection()->isEmpty()) return;

	LLSaleInfo sale_info;
	BOOL valid = LLSelectMgr::getInstance()->selectGetSaleInfo(sale_info);
	if (!valid) return;

	S32 price = sale_info.getSalePrice();
	
	if (price > 0 && price > gStatusBar->getBalance())
	{
		LLStringUtil::format_map_t args;
		args["AMOUNT"] = llformat("%d", price);
		LLBuyCurrencyHTML::openCurrencyFloater( LLTrans::getString("this_object_costs", args), price );
		return;
	}

	if (sale_info.getSaleType() == LLSaleInfo::FS_CONTENTS)
	{
		handle_buy_contents(sale_info);
	}
	else
	{
		handle_buy_object(sale_info);
	}
}

bool anyone_copy_selection(LLSelectNode* nodep)
{
	bool perm_copy = (bool)(nodep->getObject()->permCopy());
	bool all_copy = (bool)(nodep->mPermissions->getMaskEveryone() & PERM_COPY);
	return perm_copy && all_copy;
}

bool for_sale_selection(LLSelectNode* nodep)
{
	return nodep->mSaleInfo.isForSale()
		&& nodep->mPermissions->getMaskOwner() & PERM_TRANSFER
		&& (nodep->mPermissions->getMaskOwner() & PERM_COPY
			|| nodep->mSaleInfo.getSaleType() != LLSaleInfo::FS_COPY);
}

BOOL sitting_on_selection()
{
	LLSelectNode* node = LLSelectMgr::getInstance()->getSelection()->getFirstRootNode();
	if (!node)
	{
		return FALSE;
	}

	if (!node->mValid)
	{
		return FALSE;
	}

	LLViewerObject* root_object = node->getObject();
	if (!root_object)
	{
		return FALSE;
	}

	// Need to determine if avatar is sitting on this object
	if (!isAgentAvatarValid()) return FALSE;

	return (gAgentAvatarp->isSitting() && gAgentAvatarp->getRoot() == root_object);
}

class LLToolsSaveToObjectInventory : public view_listener_t
{
	bool handleEvent(const LLSD& userdata)
	{
		LLSelectNode* node = LLSelectMgr::getInstance()->getSelection()->getFirstRootNode();
		if(node && (node->mValid) && (!node->mFromTaskID.isNull()))
		{
			// *TODO: check to see if the fromtaskid object exists.
			derez_objects(DRD_SAVE_INTO_TASK_INVENTORY, node->mFromTaskID);
		}
		return true;
	}
};

class LLToolsEnablePathfinding : public view_listener_t
{
	bool handleEvent(const LLSD& userdata)
	{
		return (LLPathfindingManager::getInstance() != NULL) && LLPathfindingManager::getInstance()->isPathfindingEnabledForCurrentRegion();
	}
};

class LLToolsEnablePathfindingView : public view_listener_t
{
	bool handleEvent(const LLSD& userdata)
	{
		return (LLPathfindingManager::getInstance() != NULL) && LLPathfindingManager::getInstance()->isPathfindingEnabledForCurrentRegion() && LLPathfindingManager::getInstance()->isPathfindingViewEnabled();
	}
};

class LLToolsDoPathfindingRebakeRegion : public view_listener_t
{
	bool handleEvent(const LLSD& userdata)
	{
		bool hasPathfinding = (LLPathfindingManager::getInstance() != NULL);

		if (hasPathfinding)
		{
			LLMenuOptionPathfindingRebakeNavmesh::getInstance()->sendRequestRebakeNavmesh();
		}

		return hasPathfinding;
	}
};

class LLToolsEnablePathfindingRebakeRegion : public view_listener_t
{
	bool handleEvent(const LLSD& userdata)
	{
		bool returnValue = false;

		if (LLPathfindingManager::getInstance() != NULL)
		{
			LLMenuOptionPathfindingRebakeNavmesh *rebakeInstance = LLMenuOptionPathfindingRebakeNavmesh::getInstance();
			returnValue = (rebakeInstance->canRebakeRegion() &&
				(rebakeInstance->getMode() == LLMenuOptionPathfindingRebakeNavmesh::kRebakeNavMesh_Available));
		}
		return returnValue;
	}
};

// Round the position of all root objects to the grid
class LLToolsSnapObjectXY : public view_listener_t
{
	bool handleEvent(const LLSD& userdata)
	{
		F64 snap_size = (F64)gSavedSettings.getF32("GridResolution");

		for (LLObjectSelection::root_iterator iter = LLSelectMgr::getInstance()->getSelection()->root_begin();
			 iter != LLSelectMgr::getInstance()->getSelection()->root_end(); iter++)
		{
			LLSelectNode* node = *iter;
			LLViewerObject* obj = node->getObject();
			if (obj->permModify())
			{
				LLVector3d pos_global = obj->getPositionGlobal();
				F64 round_x = fmod(pos_global.mdV[VX], snap_size);
				if (round_x < snap_size * 0.5)
				{
					// closer to round down
					pos_global.mdV[VX] -= round_x;
				}
				else
				{
					// closer to round up
					pos_global.mdV[VX] -= round_x;
					pos_global.mdV[VX] += snap_size;
				}

				F64 round_y = fmod(pos_global.mdV[VY], snap_size);
				if (round_y < snap_size * 0.5)
				{
					pos_global.mdV[VY] -= round_y;
				}
				else
				{
					pos_global.mdV[VY] -= round_y;
					pos_global.mdV[VY] += snap_size;
				}

				obj->setPositionGlobal(pos_global, FALSE);
			}
		}
		LLSelectMgr::getInstance()->sendMultipleUpdate(UPD_POSITION);
		return true;
	}
};

// Determine if the option to cycle between linked prims is shown
class LLToolsEnableSelectNextPart : public view_listener_t
{
	bool handleEvent(const LLSD& userdata)
	{
        bool new_value = (!LLSelectMgr::getInstance()->getSelection()->isEmpty()
                          && (gSavedSettings.getBOOL("EditLinkedParts")
                              || LLToolFace::getInstance() == LLToolMgr::getInstance()->getCurrentTool()));
		return new_value;
	}
};

// Cycle selection through linked children or/and faces in selected object.
// FIXME: Order of children list is not always the same as sim's idea of link order. This may confuse
// resis. Need link position added to sim messages to address this.
class LLToolsSelectNextPartFace : public view_listener_t
{
    bool handleEvent(const LLSD& userdata)
    {
        bool cycle_faces = LLToolFace::getInstance() == LLToolMgr::getInstance()->getCurrentTool();
        bool cycle_linked = gSavedSettings.getBOOL("EditLinkedParts");

        if (!cycle_faces && !cycle_linked)
        {
            // Nothing to do
            return true;
        }

        bool fwd = (userdata.asString() == "next");
        bool prev = (userdata.asString() == "previous");
        bool ifwd = (userdata.asString() == "includenext");
        bool iprev = (userdata.asString() == "includeprevious");

        LLViewerObject* to_select = NULL;
        bool restart_face_on_part = !cycle_faces;
        S32 new_te = 0;

        if (cycle_faces)
        {
            // Cycle through faces of current selection, if end is reached, swithc to next part (if present)
            LLSelectNode* nodep = LLSelectMgr::getInstance()->getSelection()->getFirstNode();
            if (!nodep) return false;
            to_select = nodep->getObject();
            if (!to_select) return false;

            S32 te_count = to_select->getNumTEs();
            S32 selected_te = nodep->getLastOperatedTE();

            if (fwd || ifwd)
            {
                if (selected_te < 0)
                {
                    new_te = 0;
                }
                else if (selected_te + 1 < te_count)
                {
                    // select next face
                    new_te = selected_te + 1;
                }
                else
                {
                    // restart from first face on next part
                    restart_face_on_part = true;
                }
            }
            else if (prev || iprev)
            {
                if (selected_te > te_count)
                {
                    new_te = te_count - 1;
                }
                else if (selected_te - 1 >= 0)
                {
                    // select previous face
                    new_te = selected_te - 1;
                }
                else
                {
                    // restart from last face on next part
                    restart_face_on_part = true;
                }
            }
        }

		S32 object_count = LLSelectMgr::getInstance()->getSelection()->getObjectCount();
		if (cycle_linked && object_count && restart_face_on_part)
		{
			LLViewerObject* selected = LLSelectMgr::getInstance()->getSelection()->getFirstObject();
			if (selected && selected->getRootEdit())
			{
				LLViewerObject::child_list_t children = selected->getRootEdit()->getChildren();
				children.push_front(selected->getRootEdit());	// need root in the list too

				for (LLViewerObject::child_list_t::iterator iter = children.begin(); iter != children.end(); ++iter)
				{
					if ((*iter)->isSelected())
					{
						if (object_count > 1 && (fwd || prev))	// multiple selection, find first or last selected if not include
						{
							to_select = *iter;
							if (fwd)
							{
								// stop searching if going forward; repeat to get last hit if backward
								break;
							}
						}
						else if ((object_count == 1) || (ifwd || iprev))	// single selection or include
						{
							if (fwd || ifwd)
							{
								++iter;
								while (iter != children.end() && ((*iter)->isAvatar() || (ifwd && (*iter)->isSelected())))
								{
									++iter;	// skip sitting avatars and selected if include
								}
							}
							else // backward
							{
								iter = (iter == children.begin() ? children.end() : iter);
								--iter;
								while (iter != children.begin() && ((*iter)->isAvatar() || (iprev && (*iter)->isSelected())))
								{
									--iter;	// skip sitting avatars and selected if include
								}
							}
							iter = (iter == children.end() ? children.begin() : iter);
							to_select = *iter;
							break;
						}
					}
				}
			}
		}

        if (to_select)
        {
            if (gFocusMgr.childHasKeyboardFocus(gFloaterTools))
            {
                gFocusMgr.setKeyboardFocus(NULL);	// force edit toolbox to commit any changes
            }
            if (fwd || prev)
            {
                LLSelectMgr::getInstance()->deselectAll();
            }
            if (cycle_faces)
            {
                if (restart_face_on_part)
                {
                    if (fwd || ifwd)
                    {
                        new_te = 0;
                    }
                    else
                    {
                        new_te = to_select->getNumTEs() - 1;
                    }
                }
                LLSelectMgr::getInstance()->addAsIndividual(to_select, new_te, FALSE);
            }
            else
            {
                LLSelectMgr::getInstance()->selectObjectOnly(to_select);
            }
            return true;
        }
		return true;
	}
};

class LLToolsStopAllAnimations : public view_listener_t
{
	bool handleEvent(const LLSD& userdata)
	{
		// <FS:Ansariel> Allow legacy stop animations without revoking script permissions
		//gAgent.stopCurrentAnimations();
		std::string param = userdata.asString();
		if (param.empty() || param == "stoprevoke")
		{
			gAgent.stopCurrentAnimations();
		}
		else if (param == "stop")
		{
			gAgent.stopCurrentAnimations(true);
		}
		// </FS:Ansariel>
		return true;
	}
};

class LLToolsReleaseKeys : public view_listener_t
{
	bool handleEvent(const LLSD& userdata)
	{
// [RLVa:KB] - Checked: 2010-04-19 (RLVa-1.2.0f) | Modified: RLVa-1.0.5a
		if ( (rlv_handler_t::isEnabled()) && (gRlvAttachmentLocks.hasLockedAttachmentPoint(RLV_LOCK_REMOVE)) )
			return true;
// [/RLVa:KB]

		gAgent.forceReleaseControls();
		return true;
	}
};

class LLToolsEnableReleaseKeys : public view_listener_t
{
	bool handleEvent(const LLSD& userdata)
	{
// [RLVa:KB] - Checked: 2010-04-19 (RLVa-1.2.0f) | Modified: RLVa-1.0.5a
		return (gAgent.anyControlGrabbed()) && 
			( (!rlv_handler_t::isEnabled()) || (!gRlvAttachmentLocks.hasLockedAttachmentPoint(RLV_LOCK_REMOVE)) );
// [/RLVa:KB]
//		return gAgent.anyControlGrabbed();
	}
};


class LLEditEnableCut : public view_listener_t
{
	bool handleEvent(const LLSD& userdata)
	{
		bool new_value = LLEditMenuHandler::gEditMenuHandler && LLEditMenuHandler::gEditMenuHandler->canCut();
		return new_value;
	}
};

class LLEditCut : public view_listener_t
{
	bool handleEvent(const LLSD& userdata)
	{
		if( LLEditMenuHandler::gEditMenuHandler )
		{
			LLEditMenuHandler::gEditMenuHandler->cut();
		}
		return true;
	}
};

class LLEditEnableCopy : public view_listener_t
{
	bool handleEvent(const LLSD& userdata)
	{
		bool new_value = LLEditMenuHandler::gEditMenuHandler && LLEditMenuHandler::gEditMenuHandler->canCopy();
		return new_value;
	}
};

class LLEditCopy : public view_listener_t
{
	bool handleEvent(const LLSD& userdata)
	{
		if( LLEditMenuHandler::gEditMenuHandler )
		{
			LLEditMenuHandler::gEditMenuHandler->copy();
		}
		return true;
	}
};

class LLEditEnablePaste : public view_listener_t
{
	bool handleEvent(const LLSD& userdata)
	{
		bool new_value = LLEditMenuHandler::gEditMenuHandler && LLEditMenuHandler::gEditMenuHandler->canPaste();
		return new_value;
	}
};

class LLEditPaste : public view_listener_t
{
	bool handleEvent(const LLSD& userdata)
	{
		if( LLEditMenuHandler::gEditMenuHandler )
		{
			LLEditMenuHandler::gEditMenuHandler->paste();
		}
		return true;
	}
};

class LLEditEnableDelete : public view_listener_t
{
	bool handleEvent(const LLSD& userdata)
	{
		bool new_value = LLEditMenuHandler::gEditMenuHandler && LLEditMenuHandler::gEditMenuHandler->canDoDelete();
		return new_value;
	}
};

class LLEditDelete : public view_listener_t
{
	bool handleEvent(const LLSD& userdata)
	{
		// If a text field can do a deletion, it gets precedence over deleting
		// an object in the world.
		if( LLEditMenuHandler::gEditMenuHandler && LLEditMenuHandler::gEditMenuHandler->canDoDelete())
		{
			LLEditMenuHandler::gEditMenuHandler->doDelete();
		}

		// and close any pie/context menus when done
		gMenuHolder->hideMenus();

		// When deleting an object we may not actually be done
		// Keep selection so we know what to delete when confirmation is needed about the delete
		gMenuObject->hide();
		return true;
	}
};

void handle_spellcheck_replace_with_suggestion(const LLUICtrl* ctrl, const LLSD& param)
{
	const LLContextMenu* menu = dynamic_cast<const LLContextMenu*>(ctrl->getParent());
	LLSpellCheckMenuHandler* spellcheck_handler = (menu) ? dynamic_cast<LLSpellCheckMenuHandler*>(menu->getSpawningView()) : NULL;
	if ( (!spellcheck_handler) || (!spellcheck_handler->getSpellCheck()) )
	{
		return;
	}

	U32 index = 0;
	if ( (!LLStringUtil::convertToU32(param.asString(), index)) || (index >= spellcheck_handler->getSuggestionCount()) )
	{
		return;
	}

	spellcheck_handler->replaceWithSuggestion(index);
}

bool visible_spellcheck_suggestion(LLUICtrl* ctrl, const LLSD& param)
{
	LLMenuItemGL* item = dynamic_cast<LLMenuItemGL*>(ctrl);
	const LLContextMenu* menu = (item) ? dynamic_cast<const LLContextMenu*>(item->getParent()) : NULL;
	const LLSpellCheckMenuHandler* spellcheck_handler = (menu) ? dynamic_cast<const LLSpellCheckMenuHandler*>(menu->getSpawningView()) : NULL;
	if ( (!spellcheck_handler) || (!spellcheck_handler->getSpellCheck()) )
	{
		return false;
	}

	U32 index = 0;
	if ( (!LLStringUtil::convertToU32(param.asString(), index)) || (index >= spellcheck_handler->getSuggestionCount()) )
	{
		return false;
	}

	item->setLabel(spellcheck_handler->getSuggestion(index));
	return true;
}

void handle_spellcheck_add_to_dictionary(const LLUICtrl* ctrl)
{
	const LLContextMenu* menu = dynamic_cast<const LLContextMenu*>(ctrl->getParent());
	LLSpellCheckMenuHandler* spellcheck_handler = (menu) ? dynamic_cast<LLSpellCheckMenuHandler*>(menu->getSpawningView()) : NULL;
	if ( (spellcheck_handler) && (spellcheck_handler->canAddToDictionary()) )
	{
		spellcheck_handler->addToDictionary();
	}
}

bool enable_spellcheck_add_to_dictionary(const LLUICtrl* ctrl)
{
	const LLContextMenu* menu = dynamic_cast<const LLContextMenu*>(ctrl->getParent());
	const LLSpellCheckMenuHandler* spellcheck_handler = (menu) ? dynamic_cast<const LLSpellCheckMenuHandler*>(menu->getSpawningView()) : NULL;
	return (spellcheck_handler) && (spellcheck_handler->canAddToDictionary());
}

void handle_spellcheck_add_to_ignore(const LLUICtrl* ctrl)
{
	const LLContextMenu* menu = dynamic_cast<const LLContextMenu*>(ctrl->getParent());
	LLSpellCheckMenuHandler* spellcheck_handler = (menu) ? dynamic_cast<LLSpellCheckMenuHandler*>(menu->getSpawningView()) : NULL;
	if ( (spellcheck_handler) && (spellcheck_handler->canAddToIgnore()) )
	{
		spellcheck_handler->addToIgnore();
	}
}

bool enable_spellcheck_add_to_ignore(const LLUICtrl* ctrl)
{
	const LLContextMenu* menu = dynamic_cast<const LLContextMenu*>(ctrl->getParent());
	const LLSpellCheckMenuHandler* spellcheck_handler = (menu) ? dynamic_cast<const LLSpellCheckMenuHandler*>(menu->getSpawningView()) : NULL;
	return (spellcheck_handler) && (spellcheck_handler->canAddToIgnore());
}

bool enable_object_return()
{
	return (!LLSelectMgr::getInstance()->getSelection()->isEmpty() &&
		(gAgent.isGodlike() || can_derez(DRD_RETURN_TO_OWNER)));
}

bool enable_object_delete()
{
	bool new_value = 
#ifdef HACKED_GODLIKE_VIEWER
	TRUE;
#else
# ifdef TOGGLE_HACKED_GODLIKE_VIEWER
	(LLGridManager::getInstance()->isInSLBeta()
     && gAgent.isGodlike()) ||
# endif
	LLSelectMgr::getInstance()->canDoDelete();
#endif
	return new_value;
}

class LLObjectsReturnPackage
{
public:
	LLObjectsReturnPackage() : mObjectSelection(), mReturnableObjects(), mError(),	mFirstRegion(NULL) {};
	~LLObjectsReturnPackage()
	{
		mObjectSelection.clear();
		mReturnableObjects.clear();
		mError.clear();
		mFirstRegion = NULL;
	};

	LLObjectSelectionHandle mObjectSelection;
	std::vector<LLViewerObjectPtr> mReturnableObjects;
	std::string mError;
	LLViewerRegion *mFirstRegion;
};

static void return_objects(LLObjectsReturnPackage *objectsReturnPackage, const LLSD& notification, const LLSD& response)
{
	if (LLNotificationsUtil::getSelectedOption(notification, response) == 0)
	{
		// Ignore category ID for this derez destination.
		derez_objects(DRD_RETURN_TO_OWNER, LLUUID::null, objectsReturnPackage->mFirstRegion, objectsReturnPackage->mError, &objectsReturnPackage->mReturnableObjects);
	}

	delete objectsReturnPackage;
}

void handle_object_return()
{
	if (!LLSelectMgr::getInstance()->getSelection()->isEmpty())
	{
		LLObjectsReturnPackage *objectsReturnPackage = new LLObjectsReturnPackage();
		objectsReturnPackage->mObjectSelection = LLSelectMgr::getInstance()->getEditSelection();

		// Save selected objects, so that we still know what to return after the confirmation dialog resets selection.
		get_derezzable_objects(DRD_RETURN_TO_OWNER, objectsReturnPackage->mError, objectsReturnPackage->mFirstRegion, &objectsReturnPackage->mReturnableObjects);

		LLNotificationsUtil::add("ReturnToOwner", LLSD(), LLSD(), boost::bind(&return_objects, objectsReturnPackage, _1, _2));
	}
}

void handle_object_delete()
{

		if (LLSelectMgr::getInstance())
		{
			LLSelectMgr::getInstance()->doDelete();
		}

		// and close any pie/context menus when done
		gMenuHolder->hideMenus();

		// When deleting an object we may not actually be done
		// Keep selection so we know what to delete when confirmation is needed about the delete
		gMenuObject->hide();
		return;
}

void handle_force_delete(void*)
{
	LLSelectMgr::getInstance()->selectForceDelete();
}

class LLViewEnableJoystickFlycam : public view_listener_t
{
	bool handleEvent(const LLSD& userdata)
	{
		bool new_value = (gSavedSettings.getBOOL("JoystickEnabled") && gSavedSettings.getBOOL("JoystickFlycamEnabled"));
		return new_value;
	}
};

class LLViewEnableLastChatter : public view_listener_t
{
	bool handleEvent(const LLSD& userdata)
	{
		// *TODO: add check that last chatter is in range
		bool new_value = (gAgentCamera.cameraThirdPerson() && gAgent.getLastChatter().notNull());
		return new_value;
	}
};

class LLEditEnableDeselect : public view_listener_t
{
	bool handleEvent(const LLSD& userdata)
	{
		bool new_value = LLEditMenuHandler::gEditMenuHandler && LLEditMenuHandler::gEditMenuHandler->canDeselect();
		return new_value;
	}
};

class LLEditDeselect : public view_listener_t
{
	bool handleEvent(const LLSD& userdata)
	{
		if( LLEditMenuHandler::gEditMenuHandler )
		{
			LLEditMenuHandler::gEditMenuHandler->deselect();
		}
		return true;
	}
};

class LLEditEnableSelectAll : public view_listener_t
{
	bool handleEvent(const LLSD& userdata)
	{
		bool new_value = LLEditMenuHandler::gEditMenuHandler && LLEditMenuHandler::gEditMenuHandler->canSelectAll();
		return new_value;
	}
};


class LLEditSelectAll : public view_listener_t
{
	bool handleEvent(const LLSD& userdata)
	{
		if( LLEditMenuHandler::gEditMenuHandler )
		{
			LLEditMenuHandler::gEditMenuHandler->selectAll();
		}
		return true;
	}
};


class LLEditEnableUndo : public view_listener_t
{
	bool handleEvent(const LLSD& userdata)
	{
		bool new_value = LLEditMenuHandler::gEditMenuHandler && LLEditMenuHandler::gEditMenuHandler->canUndo();
		return new_value;
	}
};

class LLEditUndo : public view_listener_t
{
	bool handleEvent(const LLSD& userdata)
	{
		if( LLEditMenuHandler::gEditMenuHandler && LLEditMenuHandler::gEditMenuHandler->canUndo() )
		{
			LLEditMenuHandler::gEditMenuHandler->undo();
		}
		return true;
	}
};

class LLEditEnableRedo : public view_listener_t
{
	bool handleEvent(const LLSD& userdata)
	{
		bool new_value = LLEditMenuHandler::gEditMenuHandler && LLEditMenuHandler::gEditMenuHandler->canRedo();
		return new_value;
	}
};

class LLEditRedo : public view_listener_t
{
	bool handleEvent(const LLSD& userdata)
	{
		if( LLEditMenuHandler::gEditMenuHandler && LLEditMenuHandler::gEditMenuHandler->canRedo() )
		{
			LLEditMenuHandler::gEditMenuHandler->redo();
		}
		return true;
	}
};



void print_object_info(void*)
{
	LLSelectMgr::getInstance()->selectionDump();
}

void print_agent_nvpairs(void*)
{
	LLViewerObject *objectp;

	LL_INFOS() << "Agent Name Value Pairs" << LL_ENDL;

	objectp = gObjectList.findObject(gAgentID);
	if (objectp)
	{
		objectp->printNameValuePairs();
	}
	else
	{
		LL_INFOS() << "Can't find agent object" << LL_ENDL;
	}

	LL_INFOS() << "Camera at " << gAgentCamera.getCameraPositionGlobal() << LL_ENDL;
}

void show_debug_menus()
{
	// this might get called at login screen where there is no menu so only toggle it if one exists
	if ( gMenuBarView )
	{
		BOOL debug = gSavedSettings.getBOOL("UseDebugMenus");
		BOOL qamode = gSavedSettings.getBOOL("QAMode");

		gMenuBarView->setItemVisible("Advanced", debug);
// 		gMenuBarView->setItemEnabled("Advanced", debug); // Don't disable Advanced keyboard shortcuts when hidden

// [RLVa:KB] - Checked: 2011-08-16 (RLVa-1.4.0b) | Modified: RLVa-1.4.0b
		// NOTE: this is supposed to execute whether RLVa is enabled or not
		rlvMenuToggleVisible();
// [/RLVa:KB]
		
		gMenuBarView->setItemVisible("Debug", qamode);
		gMenuBarView->setItemEnabled("Debug", qamode);

		gMenuBarView->setItemVisible("Develop", qamode);
		gMenuBarView->setItemEnabled("Develop", qamode);

		// Server ('Admin') menu hidden when not in godmode.
		const bool show_server_menu = (gAgent.getGodLevel() > GOD_NOT || (debug && gAgent.getAdminOverride()));
		gMenuBarView->setItemVisible("Admin", show_server_menu);
		gMenuBarView->setItemEnabled("Admin", show_server_menu);
	}
	if (gLoginMenuBarView)
	{
		BOOL debug = gSavedSettings.getBOOL("UseDebugMenus");
		gLoginMenuBarView->setItemVisible("Debug", debug);
		gLoginMenuBarView->setItemEnabled("Debug", debug);
	}
}

void toggle_debug_menus(void*)
{
	BOOL visible = ! gSavedSettings.getBOOL("UseDebugMenus");
	gSavedSettings.setBOOL("UseDebugMenus", visible);
	show_debug_menus();
}

// LLUUID gExporterRequestID;
// std::string gExportDirectory;

// LLUploadDialog *gExportDialog = NULL;

// void handle_export_selected( void * )
// {
// 	LLObjectSelectionHandle selection = LLSelectMgr::getInstance()->getSelection();
// 	if (selection->isEmpty())
// 	{
// 		return;
// 	}
// 	LL_INFOS() << "Exporting selected objects:" << LL_ENDL;

// 	gExporterRequestID.generate();
// 	gExportDirectory = "";

// 	LLMessageSystem* msg = gMessageSystem;
// 	msg->newMessageFast(_PREHASH_ObjectExportSelected);
// 	msg->nextBlockFast(_PREHASH_AgentData);
// 	msg->addUUIDFast(_PREHASH_AgentID, gAgent.getID());
// 	msg->addUUIDFast(_PREHASH_RequestID, gExporterRequestID);
// 	msg->addS16Fast(_PREHASH_VolumeDetail, 4);

// 	for (LLObjectSelection::root_iterator iter = selection->root_begin();
// 		 iter != selection->root_end(); iter++)
// 	{
// 		LLSelectNode* node = *iter;
// 		LLViewerObject* object = node->getObject();
// 		msg->nextBlockFast(_PREHASH_ObjectData);
// 		msg->addUUIDFast(_PREHASH_ObjectID, object->getID());
// 		LL_INFOS() << "Object: " << object->getID() << LL_ENDL;
// 	}
// 	msg->sendReliable(gAgent.getRegion()->getHost());

// 	gExportDialog = LLUploadDialog::modalUploadDialog("Exporting selected objects...");
// }
//

// <FS:Ansariel> [FS Communication UI]
//class LLCommunicateNearbyChat : public view_listener_t
//{
//	bool handleEvent(const LLSD& userdata)
//	{
//		LLFloaterIMContainer* im_box = LLFloaterIMContainer::getInstance();
//		bool nearby_visible	= LLFloaterReg::getTypedInstance<LLFloaterIMNearbyChat>("nearby_chat")->isInVisibleChain();
//		if(nearby_visible && im_box->getSelectedSession() == LLUUID() && im_box->getConversationListItemSize() > 1)
//		{
//			im_box->selectNextorPreviousConversation(false);
//		}
//		else
//		{
//			LLFloaterReg::toggleInstanceOrBringToFront("nearby_chat");
//		}
//		return true;
//	}
//};
// </FS:Ansariel> [FS Communication UI]

class LLWorldSetHomeLocation : public view_listener_t
{
	bool handleEvent(const LLSD& userdata)
	{
		// we just send the message and let the server check for failure cases
		// server will echo back a "Home position set." alert if it succeeds
		// and the home location screencapture happens when that alert is recieved
		gAgent.setStartPosition(START_LOCATION_ID_HOME);
		return true;
	}
};

class LLWorldTeleportHome : public view_listener_t
{
	bool handleEvent(const LLSD& userdata)
	{
		gAgent.teleportHome();
		return true;
	}
};

class LLWorldAlwaysRun : public view_listener_t
{
	bool handleEvent(const LLSD& userdata)
	{
		// as well as altering the default walk-vs-run state,
		// we also change the *current* walk-vs-run state.
		if (gAgent.getAlwaysRun())
		{
			gAgent.clearAlwaysRun();
//			gAgent.clearRunning();
			report_to_nearby_chat(LLTrans::getString("AlwaysRunDisabled"));
		}
		else
		{
			gAgent.setAlwaysRun();
//			gAgent.setRunning();
			report_to_nearby_chat(LLTrans::getString("AlwaysRunEnabled"));
		}

		// tell the simulator.
//		gAgent.sendWalkRun(gAgent.getAlwaysRun());

		// Update Movement Controls according to AlwaysRun mode
		LLFloaterMove::setAlwaysRunMode(gAgent.getAlwaysRun());

		return true;
	}
};

class LLWorldCheckAlwaysRun : public view_listener_t
{
	bool handleEvent(const LLSD& userdata)
	{
		bool new_value = gAgent.getAlwaysRun();
		return new_value;
	}
};

class LLWorldSetAway : public view_listener_t
{
	bool handleEvent(const LLSD& userdata)
	{
		if (gAgent.getAFK())
		{
			gAgent.clearAFK();
		}
		else
		{
			gAgent.setAFK();
		}
		return true;
	}
};
// [SJ - FIRE-2177 - Making Autorespons a simple Check in the menu again for clarity]
class LLWorldGetAway : public view_listener_t
{
	bool handleEvent(const LLSD& userdata)
	{
		bool new_value = gAgent.getAFK();
		return new_value;
	}
};

class LLWorldSetDoNotDisturb : public view_listener_t
{
	bool handleEvent(const LLSD& userdata)
	{
		if (gAgent.isDoNotDisturb())
		{
			gAgent.setDoNotDisturb(false);
		}
		else
		{
			gAgent.setDoNotDisturb(true);
			LLNotificationsUtil::add("DoNotDisturbModeSet");
		}
		return true;
	}
};

// [SJ - FIRE-2177 - Making Autorespons a simple Check in the menu again for clarity]
class LLWorldGetBusy : public view_listener_t
{
	bool handleEvent(const LLSD& userdata)
	{
		bool new_value = gAgent.isDoNotDisturb();
		return new_value;
	}
};


class LLWorldSetAutorespond : public view_listener_t
{
	bool handleEvent(const LLSD& userdata)
	{
		if (gAgent.getAutorespond())
		{
			gAgent.clearAutorespond();
		}
		else
		{
			gAgent.setAutorespond();
			LLNotificationsUtil::add("AutorespondModeSet");
		}
		return true;
	}
};

// [SJ - FIRE-2177 - Making Autorespons a simple Check in the menu again for clarity]
class LLWorldGetAutorespond : public view_listener_t
{
	bool handleEvent(const LLSD& userdata)
	{
		bool new_value = gAgent.getAutorespond();
		return new_value;
	}
};


class LLWorldSetAutorespondNonFriends : public view_listener_t
{
	bool handleEvent(const LLSD& userdata)
	{
		if (gAgent.getAutorespondNonFriends())
		{
			gAgent.clearAutorespondNonFriends();
		}
		else
		{
			gAgent.setAutorespondNonFriends();
			LLNotificationsUtil::add("AutorespondNonFriendsModeSet");
		}
		return true;
	}
};

// [SJ - FIRE-2177 - Making Autorespons a simple Check in the menu again for clarity]
class LLWorldGetAutorespondNonFriends : public view_listener_t
{
	bool handleEvent(const LLSD& userdata)
	{
		bool new_value = gAgent.getAutorespondNonFriends();
		return new_value;
	}
};

// <FS:PP> FIRE-1245: Option to block/reject teleport offers
class LLWorldSetRejectTeleportOffers : public view_listener_t
{
	bool handleEvent(const LLSD& userdata)
	{
		if (gAgent.getRejectTeleportOffers())
		{
			gAgent.clearRejectTeleportOffers();
		}
		else
		{
			gAgent.setRejectTeleportOffers();
			LLNotificationsUtil::add("RejectTeleportOffersModeSet");
		}
		return true;
	}
};

// [SJ - FIRE-2177 - Making Autorespons a simple Check in the menu again for clarity]
class LLWorldGetRejectTeleportOffers : public view_listener_t
{
	bool handleEvent(const LLSD& userdata)
	{
		bool new_value = gAgent.getRejectTeleportOffers();
		return new_value;
	}
};
// </FS:PP> FIRE-1245: Option to block/reject teleport offers

// <FS:PP> FIRE-15233: Automatic friendship request refusal
class LLWorldSetRejectFriendshipRequests : public view_listener_t
{
	bool handleEvent(const LLSD& userdata)
	{
		if (gAgent.getRejectFriendshipRequests())
		{
			gAgent.clearRejectFriendshipRequests();
		}
		else
		{
			gAgent.setRejectFriendshipRequests();
			LLNotificationsUtil::add("RejectFriendshipRequestsModeSet");
		}
		return true;
	}
};

// [SJ - FIRE-2177 - Making Autorespons a simple Check in the menu again for clarity]
class LLWorldGetRejectFriendshipRequests : public view_listener_t
{
	bool handleEvent(const LLSD& userdata)
	{
		bool new_value = gAgent.getRejectFriendshipRequests();
		return new_value;
	}
};
// </FS:PP> FIRE-15233: Automatic friendship request refusal

// <FS:PP> Option to block/reject all group invites
class LLWorldSetRejectAllGroupInvites : public view_listener_t
{
	bool handleEvent(const LLSD& userdata)
	{
		if (gAgent.getRejectAllGroupInvites())
		{
			gAgent.clearRejectAllGroupInvites();
		}
		else
		{
			gAgent.setRejectAllGroupInvites();
			LLNotificationsUtil::add("RejectAllGroupInvitesModeSet");
		}
		return true;
	}
};

// [SJ - FIRE-2177 - Making Autorespons a simple Check in the menu again for clarity]
class LLWorldGetRejectAllGroupInvites : public view_listener_t
{
	bool handleEvent(const LLSD& userdata)
	{
		bool new_value = gAgent.getRejectAllGroupInvites();
		return new_value;
	}
};
// </FS:PP> Option to block/reject all group invites

class LLWorldCreateLandmark : public view_listener_t
{
	bool handleEvent(const LLSD& userdata)
	{
// [RLVa:KB] - Checked: 2010-09-28 (RLVa-1.4.5) | Added: RLVa-1.0.0
		if (gRlvHandler.hasBehaviour(RLV_BHVR_SHOWLOC))
			return true;
// [/RLVa:KB]

		// <FS:Ansariel> FIRE-817: Separate place details floater
		//LLFloaterSidePanelContainer::showPanel("places", LLSD().with("type", "create_landmark"));
		FSFloaterPlaceDetails::showPlaceDetails(LLSD().with("type", "create_landmark"));
		// </FS:Ansariel>

		return true;
	}
};

class LLWorldPlaceProfile : public view_listener_t
{
	bool handleEvent(const LLSD& userdata)
	{
// [RLVa:KB] - Checked: 2012-02-08 (RLVa-1.4.5) | Added: RLVa-1.4.5
		if (gRlvHandler.hasBehaviour(RLV_BHVR_SHOWLOC))
			return true;
// [/RLVa:KB]

		// <FS:Ansariel> FIRE-817: Separate place details floater
		//LLFloaterSidePanelContainer::showPanel("places", LLSD().with("type", "agent"));
		FSFloaterPlaceDetails::showPlaceDetails(LLSD().with("type", "agent"));
		// </FS:Ansariel>

		return true;
	}
};

// [RLVa:KB] - Checked: 2012-02-08 (RLVa-1.4.5) | Added: RLVa-1.4.5
bool enable_place_profile()
{
	return LLFloaterSidePanelContainer::canShowPanel("places", LLSD().with("type", "agent"));
}
// [/RLVa:KB]

void handle_script_info()
{
	LLUUID object_id;
	if (LLSelectMgr::getInstance()->getSelection()->getPrimaryObject())
	{
		object_id = LLSelectMgr::getInstance()->getSelection()->getPrimaryObject()->mID;
		LL_INFOS() << "Reporting Script Info for object: " << object_id.asString() << LL_ENDL;
		FSLSLBridge::instance().viewerToLSL("getScriptInfo|" + object_id.asString());
	}
}

void handle_look_at_selection(const LLSD& param)
{
	const F32 PADDING_FACTOR = 1.75f;
	BOOL zoom = (param.asString() == "zoom");
	if (!LLSelectMgr::getInstance()->getSelection()->isEmpty())
	{
		gAgentCamera.setFocusOnAvatar(FALSE, ANIMATE);

		LLBBox selection_bbox = LLSelectMgr::getInstance()->getBBoxOfSelection();
		F32 angle_of_view = llmax(0.1f, LLViewerCamera::getInstance()->getAspect() > 1.f ? LLViewerCamera::getInstance()->getView() * LLViewerCamera::getInstance()->getAspect() : LLViewerCamera::getInstance()->getView());
		F32 distance = selection_bbox.getExtentLocal().magVec() * PADDING_FACTOR / atan(angle_of_view);

		LLVector3 obj_to_cam = LLViewerCamera::getInstance()->getOrigin() - selection_bbox.getCenterAgent();
		obj_to_cam.normVec();

		LLUUID object_id;
		if (LLSelectMgr::getInstance()->getSelection()->getPrimaryObject())
		{
			object_id = LLSelectMgr::getInstance()->getSelection()->getPrimaryObject()->mID;
		}
		if (zoom)
		{
			// Make sure we are not increasing the distance between the camera and object
			LLVector3d orig_distance = gAgentCamera.getCameraPositionGlobal() - LLSelectMgr::getInstance()->getSelectionCenterGlobal();
			distance = llmin(distance, (F32) orig_distance.length());
				
			gAgentCamera.setCameraPosAndFocusGlobal(LLSelectMgr::getInstance()->getSelectionCenterGlobal() + LLVector3d(obj_to_cam * distance), 
										LLSelectMgr::getInstance()->getSelectionCenterGlobal(), 
										object_id );
			
		}
		else
		{
			gAgentCamera.setFocusGlobal( LLSelectMgr::getInstance()->getSelectionCenterGlobal(), object_id );
		}	
	}
}

// <FS:Ansariel> Option to try via exact position
//void handle_zoom_to_object(LLUUID object_id)
void handle_zoom_to_object(LLUUID object_id, const LLVector3d& object_pos)
// </FS:Ansariel> Option to try via exact position
{
	// <FS:Zi> Fix camera zoom to look at the avatar's face from the front
	// const F32 PADDING_FACTOR = 2.f;
	// </FS:Zi>

	LLViewerObject* object = gObjectList.findObject(object_id);

	if (object)
	{
		gAgentCamera.setFocusOnAvatar(FALSE, ANIMATE);

		// <FS:Zi> Fix camera zoom to look at the avatar's face from the front
		// LLBBox bbox = object->getBoundingBoxAgent() ;
		// F32 angle_of_view = llmax(0.1f, LLViewerCamera::getInstance()->getAspect() > 1.f ? LLViewerCamera::getInstance()->getView() * LLViewerCamera::getInstance()->getAspect() : LLViewerCamera::getInstance()->getView());
		// F32 distance = bbox.getExtentLocal().magVec() * PADDING_FACTOR / atan(angle_of_view);

		// LLVector3 obj_to_cam = LLViewerCamera::getInstance()->getOrigin() - bbox.getCenterAgent();
		// obj_to_cam.normVec();


		//	LLVector3d object_center_global = gAgent.getPosGlobalFromAgent(bbox.getCenterAgent());

		// 	gAgentCamera.setCameraPosAndFocusGlobal(object_center_global + LLVector3d(obj_to_cam * distance), 
		// 									object_center_global, 

		LLVector3d object_center_global=object->getPositionGlobal();

		float eye_distance=gSavedSettings.getF32("CameraZoomDistance");
		float eye_z_offset=gSavedSettings.getF32("CameraZoomEyeZOffset");
		LLVector3d focus_z_offset=LLVector3d(0.0f,0.0f,gSavedSettings.getF32("CameraZoomFocusZOffset"));

		LLVector3d eye_offset(eye_distance,0.0f,eye_z_offset);
		eye_offset=eye_offset*object->getRotationRegion();

		gAgentCamera.setCameraPosAndFocusGlobal(object_center_global+eye_offset, 
										object_center_global+focus_z_offset, 
		// </FS:Zi>
											object_id );
	}
	// <FS:Ansariel> Option to try via exact position
	else if (object_pos != LLVector3d(-1.f, -1.f, -1.f))
	{
		LLVector3d obj_to_cam = object_pos - gAgent.getPositionGlobal();
		obj_to_cam.normVec();
		obj_to_cam = obj_to_cam * -4.f;
		obj_to_cam.mdV[VZ] += 0.5;

		gAgentCamera.changeCameraToThirdPerson();
		gAgentCamera.unlockView();
		gAgentCamera.setCameraPosAndFocusGlobal(object_pos + obj_to_cam, object_pos, object_id);
	}
	// </FS:Ansariel> Option to try via exact position
}

class LLAvatarInviteToGroup : public view_listener_t
{
	bool handleEvent(const LLSD& userdata)
	{
		LLVOAvatar* avatar = find_avatar_from_object( LLSelectMgr::getInstance()->getSelection()->getPrimaryObject() );
//		if(avatar)
// [RLVa:KB] - Checked: RLVa-1.2.0
		if ( (avatar) && (RlvActions::canShowName(RlvActions::SNC_DEFAULT, avatar->getID())) )
// [/RLVa:KB]
		{
			LLAvatarActions::inviteToGroup(avatar->getID());
		}
		return true;
	}
};

class LLAvatarAddFriend : public view_listener_t
{
	bool handleEvent(const LLSD& userdata)
	{
		LLVOAvatar* avatar = find_avatar_from_object( LLSelectMgr::getInstance()->getSelection()->getPrimaryObject() );
//		if(avatar && !LLAvatarActions::isFriend(avatar->getID()))
// [RLVa:KB] - Checked: RLVa-1.2.0
		if ( (avatar && !LLAvatarActions::isFriend(avatar->getID())) && (RlvActions::canShowName(RlvActions::SNC_DEFAULT, avatar->getID())) )
// [/RLVa:KB]
		{
			request_friendship(avatar->getID());
		}
		return true;
	}
};


class LLAvatarToggleMyProfile : public view_listener_t
{
	bool handleEvent(const LLSD& userdata)
	{
		LLFloater* instance = LLAvatarActions::getProfileFloater(gAgent.getID());
		if (LLFloater::isMinimized(instance))
		{
			instance->setMinimized(FALSE);
			instance->setFocus(TRUE);
		}
		else if (!LLFloater::isShown(instance))
		{
			LLAvatarActions::showProfile(gAgent.getID());
		}
		else if (!instance->hasFocus() && !instance->getIsChrome())
		{
			instance->setFocus(TRUE);
		}
		else
		{
			instance->closeFloater();
		}
		return true;
	}
};

class LLAvatarResetSkeleton: public view_listener_t
{
    bool handleEvent(const LLSD& userdata)
    {
		LLVOAvatar* avatar = find_avatar_from_object( LLSelectMgr::getInstance()->getSelection()->getPrimaryObject() );
		if(avatar)
        {
            avatar->resetSkeleton(false);
        }
        return true;
    }
};

class LLAvatarResetSkeletonAndAnimations : public view_listener_t
{
	bool handleEvent(const LLSD& userdata)
	{
		LLVOAvatar* avatar = find_avatar_from_object(LLSelectMgr::getInstance()->getSelection()->getPrimaryObject());
		if (avatar)
		{
			avatar->resetSkeleton(true);
		}
		return true;
	}
};

class LLAvatarAddContact : public view_listener_t
{
	bool handleEvent(const LLSD& userdata)
	{
		LLVOAvatar* avatar = find_avatar_from_object( LLSelectMgr::getInstance()->getSelection()->getPrimaryObject() );
//		if(avatar)
// [RLVa:KB] - Checked: RLVa-1.2.0
		if ( (avatar) && (RlvActions::canShowName(RlvActions::SNC_DEFAULT, avatar->getID())) )
// [/RLVa:KB]
		{
			create_inventory_callingcard(avatar->getID());
		}
		return true;
	}
};

bool complete_give_money(const LLSD& notification, const LLSD& response, LLObjectSelectionHandle selection)
{
	S32 option = LLNotificationsUtil::getSelectedOption(notification, response);
	if (option == 0)
	{
		gAgent.setDoNotDisturb(false);
	}

	LLViewerObject* objectp = selection->getPrimaryObject();

	// Show avatar's name if paying attachment
	if (objectp && objectp->isAttachment())
	{
		while (objectp && !objectp->isAvatar())
		{
			objectp = (LLViewerObject*)objectp->getParent();
		}
	}

	if (objectp)
	{
		if (objectp->isAvatar())
		{
			const bool is_group = false;
			LLFloaterPayUtil::payDirectly(&give_money,
									  objectp->getID(),
									  is_group);
		}
		else
		{
			LLFloaterPayUtil::payViaObject(&give_money, selection);
		}
	}
	return false;
}

void handle_give_money_dialog()
{
	LLNotification::Params params("DoNotDisturbModePay");
	params.functor.function(boost::bind(complete_give_money, _1, _2, LLSelectMgr::getInstance()->getSelection()));

	if (gAgent.isDoNotDisturb())
	{
		// warn users of being in do not disturb mode during a transaction
		LLNotifications::instance().add(params);
	}
	else
	{
		LLNotifications::instance().forceResponse(params, 1);
	}
}

bool enable_pay_avatar()
{
	LLViewerObject* obj = LLSelectMgr::getInstance()->getSelection()->getPrimaryObject();
	LLVOAvatar* avatar = find_avatar_from_object(obj);
//	return (avatar != NULL);
// [RLVa:KB] - Checked: RLVa-1.2.1
	return (avatar != NULL) && (RlvActions::canShowName(RlvActions::SNC_DEFAULT, avatar->getID()));
// [/RLVa:KB]
}

bool enable_pay_object()
{
	LLViewerObject* object = LLSelectMgr::getInstance()->getSelection()->getPrimaryObject();
	if( object )
	{
		LLViewerObject *parent = (LLViewerObject *)object->getParent();
		if((object->flagTakesMoney()) || (parent && parent->flagTakesMoney()))
		{
			return true;
		}
	}
	return false;
}

bool enable_object_stand_up()
{
	// 'Object Stand Up' menu item is enabled when agent is sitting on selection
//	return sitting_on_selection();
// [RLVa:KB] - Checked: 2010-07-24 (RLVa-1.2.0g) | Added: RLVa-1.2.0g
	return sitting_on_selection() && ( (!rlv_handler_t::isEnabled()) || (RlvActions::canStand()) );
// [/RLVa:KB]
}

bool enable_object_sit(LLUICtrl* ctrl)
{
	// 'Object Sit' menu item is enabled when agent is not sitting on selection
	bool sitting_on_sel = sitting_on_selection();
	if (!sitting_on_sel)
	{
		std::string item_name = ctrl->getName();

		// init default labels
		init_default_item_label(item_name);

		// Update label
		LLSelectNode* node = LLSelectMgr::getInstance()->getSelection()->getFirstRootNode();
		if (node && node->mValid && !node->mSitName.empty())
		{
			gMenuHolder->childSetValue(item_name, node->mSitName);
		}
		else
		{
			gMenuHolder->childSetValue(item_name, get_default_item_label(item_name));
		}
	}

// [RLVa:KB] - Checked: 2010-04-01 (RLVa-1.2.0c) | Modified: RLVa-1.2.0c
		// RELEASE-RLVA: [SL-2.2.0] Make this match what happens in handle_object_sit_or_stand()
		if (rlv_handler_t::isEnabled())
		{
			const LLPickInfo& pick = LLToolPie::getInstance()->getPick();
			if (pick.mObjectID.notNull())
				sitting_on_sel = !RlvActions::canSit(pick.getObject(), pick.mObjectOffset);
		}
// [/RLVa:KB]

	return !sitting_on_sel && is_object_sittable();
}

void dump_select_mgr(void*)
{
	LLSelectMgr::getInstance()->dump();
}

void dump_inventory(void*)
{
	gInventory.dumpInventory();
}


void handle_dump_followcam(void*)
{
	LLFollowCamMgr::dump();
}

void handle_viewer_enable_message_log(void*)
{
	gMessageSystem->startLogging();
}

void handle_viewer_disable_message_log(void*)
{
	gMessageSystem->stopLogging();
}

void handle_customize_avatar()
{
	// <FS:Ansariel> FIRE-19614: Make CTRL-O toggle the appearance floater
	LLFloater* floater = LLFloaterReg::findInstance("appearance");
	if (floater && floater->isMinimized())
	{
		floater->setMinimized(FALSE);
	}
	else if (LLFloater::isShown(floater))
	{
		LLFloaterReg::hideInstance("appearance");
	}
	else
	// </FS:Ansariel>
	LLFloaterSidePanelContainer::showPanel("appearance", LLSD().with("type", "my_outfits"));
}

void handle_edit_outfit()
{
	LLFloaterSidePanelContainer::showPanel("appearance", LLSD().with("type", "edit_outfit"));
}

void handle_edit_shape()
{
	LLFloaterSidePanelContainer::showPanel("appearance", LLSD().with("type", "edit_shape"));
}

void handle_hover_height()
{
	LLFloaterReg::showInstance("edit_hover_height");
}

void handle_edit_physics()
{
	LLFloaterSidePanelContainer::showPanel("appearance", LLSD().with("type", "edit_physics"));
}

void handle_report_abuse()
{
	// Prevent menu from appearing in screen shot.
	gMenuHolder->hideMenus();
	LLFloaterReporter::showFromMenu(COMPLAINT_REPORT);
}

void handle_buy_currency()
{
	LLBuyCurrencyHTML::openCurrencyFloater();
}

void handle_recreate_lsl_bridge()
{
	FSLSLBridge::instance().recreateBridge();
}

class LLFloaterVisible : public view_listener_t
{
	bool handleEvent(const LLSD& userdata)
	{
		std::string floater_name = userdata.asString();
		bool new_value = false;
		{
			new_value = LLFloaterReg::instanceVisible(floater_name);
		}
		return new_value;
	}
};

class LLShowHelp : public view_listener_t
{
	bool handleEvent(const LLSD& userdata)
	{
		std::string help_topic = userdata.asString();
#ifdef OPENSIM
		if (help_topic.find("grid_") != std::string::npos)
		{
			help_topic.erase(0,5);
			
			std::string url;
			LLSD grid_info;
			LLGridManager::getInstance()->getGridData(grid_info);
			if (grid_info.has(help_topic))
			{
				url = grid_info[help_topic].asString();
			}
			
			if(!url.empty())
			{
				LLWeb::loadURLInternal(url);
			}
			LL_DEBUGS() << "grid_help " <<  help_topic << " url " << url << LL_ENDL;

			return true;
		}
#endif // OPENSIM
		LLViewerHelp* vhelp = LLViewerHelp::getInstance();
		vhelp->showTopic(help_topic);
		
		return true;
	}
};

// <AW: OpenSim>
bool update_grid_help()
{
// <FS:AW  grid management>
	if (!gMenuHolder) //defend crash on shutdown
	{
		return false;
	}
// </FS:AW  grid management>

	bool needs_seperator = false;

#ifdef OPENSIM // <FS:AW optional opensim support>
	LLSD grid_info;
	LLGridManager::getInstance()->getGridData(grid_info);
	std::string grid_label = LLGridManager::getInstance()->getGridLabel();
	bool is_opensim = LLGridManager::getInstance()->isInOpenSim();
	if (is_opensim && grid_info.has("help"))
	{
		needs_seperator = true;
		gMenuHolder->childSetVisible("current_grid_help",true);
		gMenuHolder->childSetLabelArg("current_grid_help", "[CURRENT_GRID]", grid_label);
		gMenuHolder->childSetVisible("current_grid_help_login",true);
		gMenuHolder->childSetLabelArg("current_grid_help_login", "[CURRENT_GRID]", grid_label);
	}
	else
#endif // OPENSIM // <FS:AW optional opensim support>
	{
		gMenuHolder->childSetVisible("current_grid_help",false);
		gMenuHolder->childSetVisible("current_grid_help_login",false);
	}
#ifdef OPENSIM // <FS:AW optional opensim support>
	if (is_opensim && grid_info.has("about"))
	{
		needs_seperator = true;
		gMenuHolder->childSetVisible("current_grid_about",true);
		gMenuHolder->childSetLabelArg("current_grid_about", "[CURRENT_GRID]", grid_label);
		gMenuHolder->childSetVisible("current_grid_about_login",true);
		gMenuHolder->childSetLabelArg("current_grid_about_login", "[CURRENT_GRID]", grid_label);
	}
	else
#endif // OPENSIM // <FS:AW optional opensim support>
	{
		gMenuHolder->childSetVisible("current_grid_about",false);
		gMenuHolder->childSetVisible("current_grid_about_login",false);
	}
	//FIXME: this does nothing
	gMenuHolder->childSetVisible("grid_help_seperator",needs_seperator);
	gMenuHolder->childSetVisible("grid_help_seperator_login",needs_seperator);

// <FS:AW  opensim destinations and avatar picker>
#ifdef OPENSIM // <FS:AW optional opensim support>
	if (is_opensim)
	{
		if (!LLLoginInstance::getInstance()->hasResponse("destination_guide_url") 
		||LLLoginInstance::getInstance()->getResponse("destination_guide_url").asString().empty()
		)
		{
			gMenuHolder->childSetVisible("Avatar Picker", false);
		}
	
		if (!LLLoginInstance::getInstance()->hasResponse("avatar_picker_url") 
		||LLLoginInstance::getInstance()->getResponse("avatar_picker_url").asString().empty()
		)
		{
			gMenuHolder->childSetVisible("Destinations", false);
		}
	}
#endif // OPENSIM // <FS:AW optional opensim support>
// </FS:AW  opensim destinations and avatar picker>

	return true;
}
// </AW: OpenSim>

class LLToggleHelp : public view_listener_t
{
	bool handleEvent(const LLSD& userdata)
	{
		LLFloater* help_browser = (LLFloaterReg::findInstance("help_browser"));
		if (help_browser && help_browser->isInVisibleChain())
		{
			help_browser->closeFloater();
		}
		else
		{
			std::string help_topic = userdata.asString();
			LLViewerHelp* vhelp = LLViewerHelp::getInstance();
			vhelp->showTopic(help_topic);
		}
		return true;
	}
};

class LLToggleSpeak : public view_listener_t
{
	bool handleEvent(const LLSD& userdata)
	{
		LLVoiceClient::getInstance()->toggleUserPTTState();
		return true;
	}
};

bool callback_show_url(const LLSD& notification, const LLSD& response)
{
	S32 option = LLNotificationsUtil::getSelectedOption(notification, response);
	if (0 == option)
	{
		LLWeb::loadURL(notification["payload"]["url"].asString());
	}
	return false;
}

class LLPromptShowURL : public view_listener_t
{
	bool handleEvent(const LLSD& userdata)
	{
		std::string param = userdata.asString();
		std::string::size_type offset = param.find(",");
		if (offset != param.npos)
		{
			std::string alert = param.substr(0, offset);
			std::string url = param.substr(offset+1);

			if (LLWeb::useExternalBrowser(url))
			{ 
				// <FS:Ansariel> FS-1951: LLWeb::loadURL() will spawn the WebLaunchExternalTarget
				//               confirmation if opening with an external browser
    			//LLSD payload;
    			//payload["url"] = url;
    			//LLNotificationsUtil::add(alert, LLSD(), payload, callback_show_url);
				if (alert == "WebLaunchExternalTarget")
				{
					LLWeb::loadURL(url);
				}
				else
				{
					LLSD payload;
					payload["url"] = url;
					LLNotificationsUtil::add(alert, LLSD(), payload, callback_show_url);
				}
				// </FS:Ansariel>
			}
			else
			{
		        LLWeb::loadURL(url);
			}
		}
		else
		{
			LL_INFOS() << "PromptShowURL invalid parameters! Expecting \"ALERT,URL\"." << LL_ENDL;
		}
		return true;
	}
};

bool callback_show_file(const LLSD& notification, const LLSD& response)
{
	S32 option = LLNotificationsUtil::getSelectedOption(notification, response);
	if (0 == option)
	{
		LLWeb::loadURL(notification["payload"]["url"]);
	}
	return false;
}

class LLPromptShowFile : public view_listener_t
{
	bool handleEvent(const LLSD& userdata)
	{
		std::string param = userdata.asString();
		std::string::size_type offset = param.find(",");
		if (offset != param.npos)
		{
			std::string alert = param.substr(0, offset);
			std::string file = param.substr(offset+1);

			LLSD payload;
			payload["url"] = file;
			LLNotificationsUtil::add(alert, LLSD(), payload, callback_show_file);
		}
		else
		{
			LL_INFOS() << "PromptShowFile invalid parameters! Expecting \"ALERT,FILE\"." << LL_ENDL;
		}
		return true;
	}
};

class LLShowAgentProfile : public view_listener_t
{
	bool handleEvent(const LLSD& userdata)
	{
		LLUUID agent_id;
		if (userdata.asString() == "agent")
		{
			agent_id = gAgent.getID();
		}
		else if (userdata.asString() == "hit object")
		{
			LLViewerObject* objectp = LLSelectMgr::getInstance()->getSelection()->getPrimaryObject();
			if (objectp)
			{
				agent_id = objectp->getID();
			}
		}
		else
		{
			agent_id = userdata.asUUID();
		}

		LLVOAvatar* avatar = find_avatar_from_object(agent_id);
//		if (avatar)
// [RLVa:KB] - Checked: RLVa-1.2.0
		if ( (avatar) && ((RlvActions::canShowName(RlvActions::SNC_DEFAULT, agent_id)) || (gAgent.getID() == agent_id)) )
// [/RLVa:KB]
		{
			LLAvatarActions::showProfile(avatar->getID());
		}
		return true;
	}
};

class LLToggleAgentProfile : public view_listener_t
{
	bool handleEvent(const LLSD& userdata)
	{
		LLUUID agent_id;
		if (userdata.asString() == "agent")
		{
			agent_id = gAgent.getID();
		}
		else if (userdata.asString() == "hit object")
		{
			LLViewerObject* objectp = LLSelectMgr::getInstance()->getSelection()->getPrimaryObject();
			if (objectp)
			{
				agent_id = objectp->getID();
			}
		}
		else
		{
			agent_id = userdata.asUUID();
		}

		LLVOAvatar* avatar = find_avatar_from_object(agent_id);
		if (avatar)
		{
			if (!LLAvatarActions::profileVisible(avatar->getID()))
			{
				LLAvatarActions::showProfile(avatar->getID());
			}
			else
			{
				LLAvatarActions::hideProfile(avatar->getID());
			}
		}
		return true;
	}
};

class LLLandEdit : public view_listener_t
{
	bool handleEvent(const LLSD& userdata)
	{
		if (gAgentCamera.getFocusOnAvatar() && gSavedSettings.getBOOL("EditCameraMovement") )
		{
			// zoom in if we're looking at the avatar
			gAgentCamera.setFocusOnAvatar(FALSE, ANIMATE);
			gAgentCamera.setFocusGlobal(LLToolPie::getInstance()->getPick());

			gAgentCamera.cameraOrbitOver( F_PI * 0.25f );
			gViewerWindow->moveCursorToCenter();
		}
		else if ( gSavedSettings.getBOOL("EditCameraMovement") )
		{
			gAgentCamera.setFocusGlobal(LLToolPie::getInstance()->getPick());
			gViewerWindow->moveCursorToCenter();
		}


		LLViewerParcelMgr::getInstance()->selectParcelAt( LLToolPie::getInstance()->getPick().mPosGlobal );

		LLFloaterReg::showInstance("build");

		// Switch to land edit toolset
		LLToolMgr::getInstance()->getCurrentToolset()->selectTool( LLToolSelectLand::getInstance() );
		return true;
	}
};

class LLMuteParticle : public view_listener_t
{
	// <FS:Ansariel> Blocklist sometimes shows "(waiting)" as avatar name when blocking particle owners
	void onAvatarNameCache(const LLUUID& av_id, const LLAvatarName& av_name)
	{
		LLMute mute(av_id, av_name.getUserName(), LLMute::AGENT);
		if (LLMuteList::getInstance()->isMuted(mute.mID))
		{
			LLMuteList::getInstance()->remove(mute);
		}
		else
		{
			LLMuteList::getInstance()->add(mute);
			LLPanelBlockedList::showPanelAndSelect(mute.mID);
		}
	}
	// </FS:Ansariel>

	bool handleEvent(const LLSD& userdata)
	{
		LLUUID id = LLToolPie::getInstance()->getPick().mParticleOwnerID;
		
		if (id.notNull())
		{
			// <FS:Ansariel> Blocklist sometimes shows "(waiting)" as avatar name when blocking particle owners
			//LLAvatarName av_name;
			//LLAvatarNameCache::get(id, &av_name);

			//LLMute mute(id, av_name.getUserName(), LLMute::AGENT);
			//if (LLMuteList::getInstance()->isMuted(mute.mID))
			//{
			//	LLMuteList::getInstance()->remove(mute);
			//}
			//else
			//{
			//	LLMuteList::getInstance()->add(mute);
			//	LLPanelBlockedList::showPanelAndSelect(mute.mID);
			//}
			LLAvatarNameCache::get(id, boost::bind(&LLMuteParticle::onAvatarNameCache, this, _1, _2));
			// </FS:Ansariel>
		}

		return true;
	}
};

class LLWorldEnableBuyLand : public view_listener_t
{
	bool handleEvent(const LLSD& userdata)
	{
		bool new_value = LLViewerParcelMgr::getInstance()->canAgentBuyParcel(
								LLViewerParcelMgr::getInstance()->selectionEmpty()
									? LLViewerParcelMgr::getInstance()->getAgentParcel()
									: LLViewerParcelMgr::getInstance()->getParcelSelection()->getParcel(),
								false);
		return new_value;
	}
};

BOOL enable_buy_land(void*)
{
	return LLViewerParcelMgr::getInstance()->canAgentBuyParcel(
				LLViewerParcelMgr::getInstance()->getParcelSelection()->getParcel(), false);
}

void handle_buy_land()
{
	LLViewerParcelMgr* vpm = LLViewerParcelMgr::getInstance();
	if (vpm->selectionEmpty())
	{
		vpm->selectParcelAt(gAgent.getPositionGlobal());
	}
	vpm->startBuyLand();
}

class LLObjectAttachToAvatar : public view_listener_t
{
public:
	LLObjectAttachToAvatar(bool replace) : mReplace(replace) {}
	static void setObjectSelection(LLObjectSelectionHandle selection) { sObjectSelection = selection; }

private:
	bool handleEvent(const LLSD& userdata)
	{
		setObjectSelection(LLSelectMgr::getInstance()->getSelection());
		LLViewerObject* selectedObject = sObjectSelection->getFirstRootObject();
		if (selectedObject)
		{
			S32 index = userdata.asInteger();
			LLViewerJointAttachment* attachment_point = NULL;
			if (index > 0)
				attachment_point = get_if_there(gAgentAvatarp->mAttachmentPoints, index, (LLViewerJointAttachment*)NULL);

// [RLVa:KB] - Checked: 2010-09-28 (RLVa-1.2.1f) | Modified: RLVa-1.2.1f
			// RELEASE-RLVa: [SL-2.2.0] If 'index != 0' then the object will be "add attached" [see LLSelectMgr::sendAttach()]
			if ( (rlv_handler_t::isEnabled()) &&
				 ( ((!index) && (gRlvAttachmentLocks.hasLockedAttachmentPoint(RLV_LOCK_ANY))) ||		    // Can't wear on default
				   ((index) && ((RLV_WEAR_ADD & gRlvAttachmentLocks.canAttach(attachment_point)) == 0)) ||	// or non-attachable attachpt
				   (gRlvHandler.hasBehaviour(RLV_BHVR_REZ)) ) )											    // Attach on object == "Take"
			{
				setObjectSelection(NULL); // Clear the selection or it'll get stuck
				return true;
			}
// [/RLVa:KB]

			confirmReplaceAttachment(0, attachment_point);
		}
		return true;
	}

	static void onNearAttachObject(BOOL success, void *user_data);
	void confirmReplaceAttachment(S32 option, LLViewerJointAttachment* attachment_point);

	struct CallbackData
	{
		CallbackData(LLViewerJointAttachment* point, bool replace) : mAttachmentPoint(point), mReplace(replace) {}

		LLViewerJointAttachment*	mAttachmentPoint;
		bool						mReplace;
	};

protected:
	static LLObjectSelectionHandle sObjectSelection;
	bool mReplace;
};

LLObjectSelectionHandle LLObjectAttachToAvatar::sObjectSelection;

// static
void LLObjectAttachToAvatar::onNearAttachObject(BOOL success, void *user_data)
{
	if (!user_data) return;
	CallbackData* cb_data = static_cast<CallbackData*>(user_data);

	if (success)
	{
		const LLViewerJointAttachment *attachment = cb_data->mAttachmentPoint;
		
		U8 attachment_id = 0;
		if (attachment)
		{
			for (LLVOAvatar::attachment_map_t::const_iterator iter = gAgentAvatarp->mAttachmentPoints.begin();
				 iter != gAgentAvatarp->mAttachmentPoints.end(); ++iter)
			{
				if (iter->second == attachment)
				{
					attachment_id = iter->first;
					break;
				}
			}
		}
		else
		{
			// interpret 0 as "default location"
			attachment_id = 0;
		}
		LLSelectMgr::getInstance()->sendAttach(attachment_id, cb_data->mReplace);
	}		
	LLObjectAttachToAvatar::setObjectSelection(NULL);

	delete cb_data;
}

// static
void LLObjectAttachToAvatar::confirmReplaceAttachment(S32 option, LLViewerJointAttachment* attachment_point)
{
	if (option == 0/*YES*/)
	{
		LLViewerObject* selectedObject = LLSelectMgr::getInstance()->getSelection()->getFirstRootObject();
		if (selectedObject)
		{
			const F32 MIN_STOP_DISTANCE = 1.f;	// meters
			const F32 ARM_LENGTH = 0.5f;		// meters
			const F32 SCALE_FUDGE = 1.5f;

			F32 stop_distance = SCALE_FUDGE * selectedObject->getMaxScale() + ARM_LENGTH;
			if (stop_distance < MIN_STOP_DISTANCE)
			{
				stop_distance = MIN_STOP_DISTANCE;
			}

			LLVector3 walkToSpot = selectedObject->getPositionAgent();
			
			// make sure we stop in front of the object
			LLVector3 delta = walkToSpot - gAgent.getPositionAgent();
			delta.normVec();
			delta = delta * 0.5f;
			walkToSpot -= delta;

			// The callback will be called even if avatar fails to get close enough to the object, so we won't get a memory leak.
			CallbackData* user_data = new CallbackData(attachment_point, mReplace);
			gAgent.startAutoPilotGlobal(gAgent.getPosGlobalFromAgent(walkToSpot), "Attach", NULL, onNearAttachObject, user_data, stop_distance);
			gAgentCamera.clearFocusObject();
		}
	}
}

void callback_attachment_drop(const LLSD& notification, const LLSD& response)
{
	// Ensure user confirmed the drop
	S32 option = LLNotificationsUtil::getSelectedOption(notification, response);
	if (option != 0) return;

	// Called when the user clicked on an object attached to them
	// and selected "Drop".
	LLUUID object_id = notification["payload"]["object_id"].asUUID();
	LLViewerObject *object = gObjectList.findObject(object_id);
	
	if (!object)
	{
		LL_WARNS() << "handle_drop_attachment() - no object to drop" << LL_ENDL;
		return;
	}

	LLViewerObject *parent = (LLViewerObject*)object->getParent();
	while (parent)
	{
		if(parent->isAvatar())
		{
			break;
		}
		object = parent;
		parent = (LLViewerObject*)parent->getParent();
	}

	if (!object)
	{
		LL_WARNS() << "handle_detach() - no object to detach" << LL_ENDL;
		return;
	}

	if (object->isAvatar())
	{
		LL_WARNS() << "Trying to detach avatar from avatar." << LL_ENDL;
		return;
	}
	
	// reselect the object
	LLSelectMgr::getInstance()->selectObjectAndFamily(object);

	LLSelectMgr::getInstance()->sendDropAttachment();

	return;
}

class LLAttachmentDrop : public view_listener_t
{
	bool handleEvent(const LLSD& userdata)
	{
// [RLVa:KB] - Checked: 2010-03-15 (RLVa-1.2.0e) | Modified: RLVa-1.0.5
		if (rlv_handler_t::isEnabled())
		{
			if (gRlvAttachmentLocks.hasLockedAttachmentPoint(RLV_LOCK_REMOVE))
			{
				// NOTE: copy/paste of the code in enable_detach()
				LLObjectSelectionHandle hSelect = LLSelectMgr::getInstance()->getSelection();
				RlvSelectHasLockedAttach f;
				if ( (hSelect->isAttachment()) && (hSelect->getFirstRootNode(&f, FALSE) != NULL) )
					return true;
			}
			if (gRlvHandler.hasBehaviour(RLV_BHVR_REZ))
			{
				return true;
			}
		}
// [/RLVa:KB]

		LLSD payload;
		LLViewerObject *object = LLSelectMgr::getInstance()->getSelection()->getPrimaryObject();

		if (object) 
		{
			payload["object_id"] = object->getID();
		}
		else
		{
			LL_WARNS() << "Drop object not found" << LL_ENDL;
			return true;
		}

		LLNotificationsUtil::add("AttachmentDrop", LLSD(), payload, &callback_attachment_drop);
		return true;
	}
};

// called from avatar pie menu
class LLAttachmentDetachFromPoint : public view_listener_t
{
	bool handleEvent(const LLSD& user_data)
	{
		uuid_vec_t ids_to_remove;
		const LLViewerJointAttachment *attachment = get_if_there(gAgentAvatarp->mAttachmentPoints, user_data.asInteger(), (LLViewerJointAttachment*)NULL);
//		if (attachment->getNumObjects() > 0)
// [RLVa:KB] - Checked: 2010-03-04 (RLVa-1.2.0a) | Added: RLVa-1.2.0a
		if ( (attachment->getNumObjects() > 0) && ((!rlv_handler_t::isEnabled()) || (gRlvAttachmentLocks.canDetach(attachment))) )
// [/RLVa:KB]
		{
			for (LLViewerJointAttachment::attachedobjs_vec_t::const_iterator iter = attachment->mAttachedObjects.begin();
				 iter != attachment->mAttachedObjects.end();
				 iter++)
			{
				LLViewerObject *attached_object = (*iter);
// [RLVa:KB] - Checked: 2010-03-04 (RLVa-1.2.0a) | Added: RLVa-1.2.0a
				if ( (rlv_handler_t::isEnabled()) && (gRlvAttachmentLocks.isLockedAttachment(attached_object)) )
					continue;
				ids_to_remove.push_back(attached_object->getAttachmentItemID());
// [/RLVa:KB]
			}
        }
		if (!ids_to_remove.empty())
		{
			LLAppearanceMgr::instance().removeItemsFromAvatar(ids_to_remove);
		}
		return true;
	}
};

static bool onEnableAttachmentLabel(LLUICtrl* ctrl, const LLSD& data)
{
// [RLVa:KB] - Checked: 2010-09-28 (RLVa-1.2.1f) | Modified: RLVa-1.2.1f
	// RELEASE-RLVa: [SL-2.2.0] When attaching to a specific point the object will be "add attached" [see LLSelectMgr::sendAttach()]
	bool fRlvEnable = true;
// [/RLVa:KB]
	std::string label;
	LLMenuItemGL* menu = dynamic_cast<LLMenuItemGL*>(ctrl);
	if (menu)
	{
		const LLViewerJointAttachment *attachment = get_if_there(gAgentAvatarp->mAttachmentPoints, data["index"].asInteger(), (LLViewerJointAttachment*)NULL);
		if (attachment)
		{
			label = data["label"].asString();
			for (LLViewerJointAttachment::attachedobjs_vec_t::const_iterator attachment_iter = attachment->mAttachedObjects.begin();
				 attachment_iter != attachment->mAttachedObjects.end();
				 ++attachment_iter)
			{
				const LLViewerObject* attached_object = (*attachment_iter);
				if (attached_object)
				{
					LLViewerInventoryItem* itemp = gInventory.getItem(attached_object->getAttachmentItemID());
					// <FS:Ansariel> Hide bridge from attach to HUD menus
					//if (itemp)
					if (itemp && !(FSLSLBridge::instance().getBridge() && FSLSLBridge::instance().getBridge()->getUUID() == itemp->getUUID() && data["index"].asInteger() == FS_BRIDGE_POINT))
					// </FS:Ansariel>
					{
						label += std::string(" (") + itemp->getName() + std::string(")");
						break;
					}
				}
			}
		}

// [RLVa:KB] - Checked: 2010-09-28 (RLVa-1.2.1f) | Modified: RLVa-1.2.1f
		if (rlv_handler_t::isEnabled())
			fRlvEnable = (!gRlvAttachmentLocks.isLockedAttachmentPoint(attachment, RLV_LOCK_ADD));
// [/RLVa:KB]

		menu->setLabel(label);
	}
//	return true;
// [RLVa:KB] - Checked: 2010-02-27 (RLVa-1.2.0a) | Added: RLVa-1.2.0a
	return fRlvEnable;
// [/RLVa:KB]
}

class LLAttachmentDetach : public view_listener_t
{
	bool handleEvent(const LLSD& userdata)
	{
		// Called when the user clicked on an object attached to them
		// and selected "Detach".
		LLViewerObject *object = LLSelectMgr::getInstance()->getSelection()->getPrimaryObject();
		if (!object)
		{
			LL_WARNS() << "handle_detach() - no object to detach" << LL_ENDL;
			return true;
		}

		LLViewerObject *parent = (LLViewerObject*)object->getParent();
		while (parent)
		{
			if(parent->isAvatar())
			{
				break;
			}
			object = parent;
			parent = (LLViewerObject*)parent->getParent();
		}

		if (!object)
		{
			LL_WARNS() << "handle_detach() - no object to detach" << LL_ENDL;
			return true;
		}

		if (object->isAvatar())
		{
			LL_WARNS() << "Trying to detach avatar from avatar." << LL_ENDL;
			return true;
		}

// [RLVa:KB] - Checked: 2010-03-15 (RLVa-1.2.0a) | Modified: RLVa-1.0.5
		// NOTE: copy/paste of the code in enable_detach()
		if ( (rlv_handler_t::isEnabled()) && (gRlvAttachmentLocks.hasLockedAttachmentPoint(RLV_LOCK_REMOVE)) )
		{
			LLObjectSelectionHandle hSelect = LLSelectMgr::getInstance()->getSelection();
			RlvSelectHasLockedAttach f;
			if ( (hSelect->isAttachment()) && (hSelect->getFirstRootNode(&f, FALSE) != NULL) )
				return true;
		}
// [/RLVa:KB]

		LLAppearanceMgr::instance().removeItemFromAvatar(object->getAttachmentItemID());

		return true;
	}
};

//Adding an observer for a Jira 2422 and needs to be a fetch observer
//for Jira 3119
class LLWornItemFetchedObserver : public LLInventoryFetchItemsObserver
{
public:
	LLWornItemFetchedObserver(const LLUUID& worn_item_id) :
		LLInventoryFetchItemsObserver(worn_item_id)
	{}
	virtual ~LLWornItemFetchedObserver() {}

protected:
	virtual void done()
	{
		gMenuAttachmentSelf->buildDrawLabels();
		gInventory.removeObserver(this);
		delete this;
	}
};

// You can only drop items on parcels where you can build.
class LLAttachmentEnableDrop : public view_listener_t
{
	bool handleEvent(const LLSD& userdata)
	{
		BOOL can_build   = gAgent.isGodlike() || (LLViewerParcelMgr::getInstance()->allowAgentBuild());

		//Add an inventory observer to only allow dropping the newly attached item
		//once it exists in your inventory.  Look at Jira 2422.
		//-jwolk

		// A bug occurs when you wear/drop an item before it actively is added to your inventory
		// if this is the case (you're on a slow sim, etc.) a copy of the object,
		// well, a newly created object with the same properties, is placed
		// in your inventory.  Therefore, we disable the drop option until the
		// item is in your inventory

		LLViewerObject*              object         = LLSelectMgr::getInstance()->getSelection()->getPrimaryObject();
		LLViewerJointAttachment*     attachment     = NULL;
		LLInventoryItem*             item           = NULL;

		// Do not enable drop if all faces of object are not enabled
		if (object && LLSelectMgr::getInstance()->getSelection()->contains(object,SELECT_ALL_TES ))
		{
    		S32 attachmentID  = ATTACHMENT_ID_FROM_STATE(object->getState());
			attachment = get_if_there(gAgentAvatarp->mAttachmentPoints, attachmentID, (LLViewerJointAttachment*)NULL);

			if (attachment)
			{
				for (LLViewerJointAttachment::attachedobjs_vec_t::iterator attachment_iter = attachment->mAttachedObjects.begin();
					 attachment_iter != attachment->mAttachedObjects.end();
					 ++attachment_iter)
				{
					// make sure item is in your inventory (it could be a delayed attach message being sent from the sim)
					// so check to see if the item is in the inventory already
					item = gInventory.getItem((*attachment_iter)->getAttachmentItemID());
					if (!item)
					{
						// Item does not exist, make an observer to enable the pie menu 
						// when the item finishes fetching worst case scenario 
						// if a fetch is already out there (being sent from a slow sim)
						// we refetch and there are 2 fetches
						LLWornItemFetchedObserver* worn_item_fetched = new LLWornItemFetchedObserver((*attachment_iter)->getAttachmentItemID());		
						worn_item_fetched->startFetch();
						gInventory.addObserver(worn_item_fetched);
					}
				}
			}
		}
		
		//now check to make sure that the item is actually in the inventory before we enable dropping it
//		bool new_value = enable_detach() && can_build && item;
// [RLVa:KB] - Checked: 2010-03-24 (RLVa-1.0.0b) | Modified: RLVa-1.0.0b
		bool new_value = enable_detach() && can_build && item && (!gRlvHandler.hasBehaviour(RLV_BHVR_REZ));
// [/RLVa:KB]

		return new_value;
	}
};

BOOL enable_detach(const LLSD&)
{
	LLViewerObject* object = LLSelectMgr::getInstance()->getSelection()->getPrimaryObject();
	
	// Only enable detach if all faces of object are selected
	if (!object ||
		!object->isAttachment() ||
		!LLSelectMgr::getInstance()->getSelection()->contains(object,SELECT_ALL_TES ))
	{
		return FALSE;
	}

	// Find the avatar who owns this attachment
	LLViewerObject* avatar = object;
	while (avatar)
	{
		// ...if it's you, good to detach
		if (avatar->getID() == gAgent.getID())
		{
// [RLVa:KB] - Checked: 2010-03-15 (RLVa-1.2.0a) | Modified: RLVa-1.0.5
			// NOTE: this code is reused as-is in LLAttachmentDetach::handleEvent() and LLAttachmentDrop::handleEvent()
			//       so any changes here should be reflected there as well

			// RELEASE-RLVa: [SL-2.2.0] LLSelectMgr::sendDetach() and LLSelectMgr::sendDropAttachment() call sendListToRegions with
			//                          SEND_ONLY_ROOTS so we only need to examine the roots which saves us time
			if ( (rlv_handler_t::isEnabled()) && (gRlvAttachmentLocks.hasLockedAttachmentPoint(RLV_LOCK_REMOVE)) )
			{
				LLObjectSelectionHandle hSelect = LLSelectMgr::getInstance()->getSelection();
				RlvSelectHasLockedAttach f;
				if ( (hSelect->isAttachment()) && (hSelect->getFirstRootNode(&f, FALSE) != NULL) )
					return FALSE;
			}
// [/RLVa:KB]
			return TRUE;
		}

		avatar = (LLViewerObject*)avatar->getParent();
	}

	return FALSE;
}

class LLAttachmentEnableDetach : public view_listener_t
{
	bool handleEvent(const LLSD& userdata)
	{
		bool new_value = enable_detach();
		return new_value;
	}
};

// Used to tell if the selected object can be attached to your avatar.
//BOOL object_selected_and_point_valid()
// [RLVa:KB] - Checked: 2010-03-16 (RLVa-1.2.0a) | Added: RLVa-1.2.0a
BOOL object_selected_and_point_valid(const LLSD& sdParam)
// [/RLVa:KB]
{
// [RLVa:KB] - Checked: 2010-09-28 (RLVa-1.2.1f) | Modified: RLVa-1.2.1f
	if (rlv_handler_t::isEnabled())
	{
		if (!isAgentAvatarValid())
			return FALSE;

		// RELEASE-RLVa: [SL-2.2.0] Look at the caller graph for this function on every new release
		//   - object_is_wearable() => dead code [sdParam == 0 => default attach point => OK!]
		//   - enabler set up in LLVOAvatarSelf::buildMenus() => Rezzed prim / Put On / "Attach To" [sdParam == idxAttachPt]
		//   - "Object.EnableWear" enable => Rezzed prim / Put On / "Wear" or "Add" [sdParam blank]
		// RELEASE-RLVa: [SL-2.2.0] If 'idxAttachPt != 0' then the object will be "add attached" [see LLSelectMgr::sendAttach()]
		const LLViewerJointAttachment* pAttachPt = 
			get_if_there(gAgentAvatarp->mAttachmentPoints, sdParam.asInteger(), (LLViewerJointAttachment*)NULL);
		if ( ((!pAttachPt) && (gRlvAttachmentLocks.hasLockedAttachmentPoint(RLV_LOCK_ANY))) ||		// Can't wear on default attach point
			 ((pAttachPt) && ((RLV_WEAR_ADD & gRlvAttachmentLocks.canAttach(pAttachPt)) == 0)) ||	// or non-attachable attach point
			 (gRlvHandler.hasBehaviour(RLV_BHVR_REZ)) )												// Attach on object == "Take"
		{
			return FALSE;
		}
	}
// [/RLVa:KB]

	LLObjectSelectionHandle selection = LLSelectMgr::getInstance()->getSelection();
	for (LLObjectSelection::root_iterator iter = selection->root_begin();
		 iter != selection->root_end(); iter++)
	{
		LLSelectNode* node = *iter;
		LLViewerObject* object = node->getObject();
		LLViewerObject::const_child_list_t& child_list = object->getChildren();
		for (LLViewerObject::child_list_t::const_iterator iter = child_list.begin();
			 iter != child_list.end(); iter++)
		{
			LLViewerObject* child = *iter;
			if (child->isAvatar())
			{
				return FALSE;
			}
		}
	}

	return (selection->getRootObjectCount() == 1) && 
		(selection->getFirstRootObject()->getPCode() == LL_PCODE_VOLUME) && 
		selection->getFirstRootObject()->permYouOwner() &&
		selection->getFirstRootObject()->flagObjectMove() &&
		!selection->getFirstRootObject()->flagObjectPermanent() &&
		!((LLViewerObject*)selection->getFirstRootObject()->getRoot())->isAvatar() && 
		(selection->getFirstRootObject()->getNVPair("AssetContainer") == NULL);
}


// [RLVa:KB] - Checked: 2010-03-16 (RLVa-1.2.0a) | Added: RLVa-1.2.0a
/*
BOOL object_is_wearable()
{
//	if (!object_selected_and_point_valid())
	if (!object_selected_and_point_valid(LLSD(0)))
	{
		return FALSE;
	}
	if (sitting_on_selection())
	{
		return FALSE;
	}
	LLObjectSelectionHandle selection = LLSelectMgr::getInstance()->getSelection();
	for (LLObjectSelection::valid_root_iterator iter = LLSelectMgr::getInstance()->getSelection()->valid_root_begin();
		 iter != LLSelectMgr::getInstance()->getSelection()->valid_root_end(); iter++)
	{
		LLSelectNode* node = *iter;		
		if (node->mPermissions->getOwner() == gAgent.getID())
		{
			return TRUE;
		}
	}
	return FALSE;
}
*/
// [/RLVa:KB]

class LLAttachmentPointFilled : public view_listener_t
{
	bool handleEvent(const LLSD& user_data)
	{
		bool enable = false;
		LLVOAvatar::attachment_map_t::iterator found_it = gAgentAvatarp->mAttachmentPoints.find(user_data.asInteger());
		if (found_it != gAgentAvatarp->mAttachmentPoints.end())
		{
//			enable = found_it->second->getNumObjects() > 0;
// [RLVa:KB] - Checked: 2010-03-04 (RLVa-1.2.0a) | Added: RLVa-1.2.0a
			// Enable the option if there is at least one attachment on this attachment point that can be detached
			enable = (found_it->second->getNumObjects() > 0) && 
				((!rlv_handler_t::isEnabled()) || (gRlvAttachmentLocks.canDetach(found_it->second)));
// [/RLVa:KB]
		}
		return enable;
	}
};

class LLAvatarSendIM : public view_listener_t
{
	bool handleEvent(const LLSD& userdata)
	{
		LLVOAvatar* avatar = find_avatar_from_object( LLSelectMgr::getInstance()->getSelection()->getPrimaryObject() );
//		if(avatar)
// [RLVa:KB] - Checked: RLVa-1.2.0
		if ( (avatar) && (RlvActions::canShowName(RlvActions::SNC_DEFAULT, avatar->getID())) )
// [/RLVa:KB]
		{
			LLAvatarActions::startIM(avatar->getID());
		}
		return true;
	}
};

class LLAvatarCall : public view_listener_t
{
	bool handleEvent(const LLSD& userdata)
	{
		LLVOAvatar* avatar = find_avatar_from_object( LLSelectMgr::getInstance()->getSelection()->getPrimaryObject() );
//		if(avatar)
// [RLVa:KB] - Checked: RLVa-1.2.0
		if ( (avatar) && (RlvActions::canShowName(RlvActions::SNC_DEFAULT, avatar->getID())) )
// [/RLVa:KB]
		{
			LLAvatarActions::startCall(avatar->getID());
		}
		return true;
	}
};

// [RLVa:KB] - Checked: RLVa-1.2.1
bool enable_avatar_call()
{
	if (RlvActions::isRlvEnabled())
	{
		const LLVOAvatar* pAvatar = find_avatar_from_object(LLSelectMgr::getInstance()->getSelection()->getPrimaryObject());
		if ((!pAvatar) || (!RlvActions::canShowName(RlvActions::SNC_DEFAULT, pAvatar->getID())))
			return false;
	}
	return LLAvatarActions::canCall();
}
// [/RLVa:KB]

namespace
{
	struct QueueObjects : public LLSelectedNodeFunctor
	{
		BOOL scripted;
		BOOL modifiable;
		LLFloaterScriptQueue* mQueue;
		QueueObjects(LLFloaterScriptQueue* q) : mQueue(q), scripted(FALSE), modifiable(FALSE) {}
		virtual bool apply(LLSelectNode* node)
		{
			LLViewerObject* obj = node->getObject();
			if (!obj)
			{
				return true;
			}
			scripted = obj->flagScripted();
			modifiable = obj->permModify();

			if( scripted && modifiable )
			{
				mQueue->addObject(obj->getID(), node->mName);
				return false;
			}
			else
			{
				return true; // fail: stop applying
			}
		}
	};
}

void queue_actions(LLFloaterScriptQueue* q, const std::string& msg)
{
	QueueObjects func(q);
	LLSelectMgr *mgr = LLSelectMgr::getInstance();
	LLObjectSelectionHandle selectHandle = mgr->getSelection();
	bool fail = selectHandle->applyToNodes(&func);
	if(fail)
	{
		if ( !func.scripted )
		{
			std::string noscriptmsg = std::string("Cannot") + msg + "SelectObjectsNoScripts";
			LLNotificationsUtil::add(noscriptmsg);
		}
		else if ( !func.modifiable )
		{
			std::string nomodmsg = std::string("Cannot") + msg + "SelectObjectsNoPermission";
			LLNotificationsUtil::add(nomodmsg);
		}
		else
		{
			LL_ERRS() << "Bad logic." << LL_ENDL;
		}
	}
	else
	{
		if (!q->start())
		{
			LL_WARNS() << "Unexpected script compile failure." << LL_ENDL;
		}
	}
}

class LLToolsSelectedScriptAction : public view_listener_t
{
	bool handleEvent(const LLSD& userdata)
	{
// [RLVa:KB] - Checked: 2010-04-19 (RLVa-1.2.0f) | Modified: RLVa-1.0.5a
		// We'll allow resetting the scripts of objects on a non-attachable attach point since they wouldn't be able to circumvent anything
		if ( (rlv_handler_t::isEnabled()) && (gRlvAttachmentLocks.hasLockedAttachmentPoint(RLV_LOCK_REMOVE)) )
		{
			LLObjectSelectionHandle hSel = LLSelectMgr::getInstance()->getSelection();
			RlvSelectHasLockedAttach f;
			if ( (hSel->isAttachment()) && (hSel->getFirstNode(&f) != NULL) )
				return true;
		}
// [/RLVa:KB]

		std::string action = userdata.asString();
		bool mono = false;
		std::string msg, name;
		std::string title;
		if (action == "compile mono")
		{
			name = "compile_queue";
			mono = true;
			msg = "Recompile";
			title = LLTrans::getString("CompileQueueTitle");
		}
		if (action == "compile lsl")
		{
			name = "compile_queue";
			msg = "Recompile";
			title = LLTrans::getString("CompileQueueTitle");
		}
		else if (action == "reset")
		{
			name = "reset_queue";
			msg = "Reset";
			title = LLTrans::getString("ResetQueueTitle");
		}
		else if (action == "start")
		{
			name = "start_queue";
			msg = "SetRunning";
			title = LLTrans::getString("RunQueueTitle");
		}
		else if (action == "stop")
		{
			name = "stop_queue";
			msg = "SetRunningNot";
			title = LLTrans::getString("NotRunQueueTitle");
		}
		// <FS> Delete scripts
		else if (action == "delete")
		{
			name = "delete_queue";
			msg = "delete";
			title = LLTrans::getString("DeleteQueueTitle");
		}
		// </FS> Delete scripts
		LLUUID id; id.generate();
		
		LLFloaterScriptQueue* queue =LLFloaterReg::getTypedInstance<LLFloaterScriptQueue>(name, LLSD(id));
		if (queue)
		{
			queue->setMono(mono);
			queue_actions(queue, msg);
			queue->setTitle(title);
		}
		else
		{
			LL_WARNS() << "Failed to generate LLFloaterScriptQueue with action: " << action << LL_ENDL;
		}
		return true;
	}
};

void handle_selected_texture_info(void*)
{
	for (LLObjectSelection::valid_iterator iter = LLSelectMgr::getInstance()->getSelection()->valid_begin();
   		iter != LLSelectMgr::getInstance()->getSelection()->valid_end(); iter++)
	{
		LLSelectNode* node = *iter;
	   	
   		std::string msg;
   		msg.assign("Texture info for: ");
   		msg.append(node->mName);
	   
   		U8 te_count = node->getObject()->getNumTEs();
   		// map from texture ID to list of faces using it
   		typedef std::map< LLUUID, std::vector<U8> > map_t;
   		map_t faces_per_texture;
   		for (U8 i = 0; i < te_count; i++)
   		{
   			if (!node->isTESelected(i)) continue;
	   
   			LLViewerTexture* img = node->getObject()->getTEImage(i);
   			LLUUID image_id = img->getID();
   			faces_per_texture[image_id].push_back(i);
   		}
   		// Per-texture, dump which faces are using it.
   		map_t::iterator it;
   		for (it = faces_per_texture.begin(); it != faces_per_texture.end(); ++it)
   		{
   			LLUUID image_id = it->first;
   			U8 te = it->second[0];
   			LLViewerTexture* img = node->getObject()->getTEImage(te);
   			S32 height = img->getHeight();
   			S32 width = img->getWidth();
   			S32 components = img->getComponents();
   			msg.append(llformat("\n%dx%d %s on face ",
   								width,
   								height,
   								(components == 4 ? "alpha" : "opaque")));
   			for (U8 i = 0; i < it->second.size(); ++i)
   			{
   				msg.append( llformat("%d ", (S32)(it->second[i])));
   			}
   		}
		// <FS:Ansariel> Report texture info to local chat instead of toasts
   		//LLSD args;
   		//args["MESSAGE"] = msg;
   		//LLNotificationsUtil::add("SystemMessage", args);
		report_to_nearby_chat(msg);
		// </FS:Ansariel>
	}
}

void handle_selected_material_info()
{
	for (LLObjectSelection::valid_iterator iter = LLSelectMgr::getInstance()->getSelection()->valid_begin();
		iter != LLSelectMgr::getInstance()->getSelection()->valid_end(); iter++)
	{
		LLSelectNode* node = *iter;
		
		std::string msg;
		msg.assign("Material info for: \n");
		msg.append(node->mName);
		
		U8 te_count = node->getObject()->getNumTEs();
		// map from material ID to list of faces using it
		typedef std::map<LLMaterialID, std::vector<U8> > map_t;
		map_t faces_per_material;
		for (U8 i = 0; i < te_count; i++)
		{
			if (!node->isTESelected(i)) continue;
	
			const LLMaterialID& material_id = node->getObject()->getTEref(i).getMaterialID();
			faces_per_material[material_id].push_back(i);
		}
		// Per-material, dump which faces are using it.
		map_t::iterator it;
		for (it = faces_per_material.begin(); it != faces_per_material.end(); ++it)
		{
			const LLMaterialID& material_id = it->first;
			msg += llformat("%s on face ", material_id.asString().c_str());
			for (U8 i = 0; i < it->second.size(); ++i)
			{
				msg.append( llformat("%d ", (S32)(it->second[i])));
			}
			msg.append("\n");
		}

		LLSD args;
		args["MESSAGE"] = msg;
		LLNotificationsUtil::add("SystemMessage", args);
	}
}

void handle_test_male(void*)
{
// [RLVa:KB] - Checked: 2010-03-19 (RLVa-1.2.0c) | Modified: RLVa-1.2.0a
	// TODO-RLVa: [RLVa-1.2.1] Is there any reason to still block this?
	if ( (rlv_handler_t::isEnabled()) && 
		 ((gRlvAttachmentLocks.hasLockedAttachmentPoint(RLV_LOCK_ANY)) || (gRlvWearableLocks.hasLockedWearableType(RLV_LOCK_ANY))) )
	{
		return;
	}
// [/RLVa:KB]

	LLAppearanceMgr::instance().wearOutfitByName("Male Shape & Outfit");
	//gGestureList.requestResetFromServer( TRUE );
}

void handle_test_female(void*)
{
// [RLVa:KB] - Checked: 2010-03-19 (RLVa-1.2.0c) | Modified: RLVa-1.2.0a
	// TODO-RLVa: [RLVa-1.2.1] Is there any reason to still block this?
	if ( (rlv_handler_t::isEnabled()) && 
		 ((gRlvAttachmentLocks.hasLockedAttachmentPoint(RLV_LOCK_ANY)) || (gRlvWearableLocks.hasLockedWearableType(RLV_LOCK_ANY))) )
	{
		return;
	}
// [/RLVa:KB]

	LLAppearanceMgr::instance().wearOutfitByName("Female Shape & Outfit");
	//gGestureList.requestResetFromServer( FALSE );
}

void handle_dump_attachments(void*)
{
	if(!isAgentAvatarValid()) return;

	for (LLVOAvatar::attachment_map_t::iterator iter = gAgentAvatarp->mAttachmentPoints.begin(); 
		 iter != gAgentAvatarp->mAttachmentPoints.end(); )
	{
		LLVOAvatar::attachment_map_t::iterator curiter = iter++;
		LLViewerJointAttachment* attachment = curiter->second;
		S32 key = curiter->first;
		for (LLViewerJointAttachment::attachedobjs_vec_t::iterator attachment_iter = attachment->mAttachedObjects.begin();
			 attachment_iter != attachment->mAttachedObjects.end();
			 ++attachment_iter)
		{
			LLViewerObject *attached_object = (*attachment_iter);
			BOOL visible = (attached_object != NULL &&
							attached_object->mDrawable.notNull() && 
							!attached_object->mDrawable->isRenderType(0));
			LLVector3 pos;
			if (visible) pos = attached_object->mDrawable->getPosition();
			LL_INFOS() << "ATTACHMENT " << key << ": item_id=" << attached_object->getAttachmentItemID()
					<< (attached_object ? " present " : " absent ")
					<< (visible ? "visible " : "invisible ")
					<<  " at " << pos
					<< " and " << (visible ? attached_object->getPosition() : LLVector3::zero)
					<< LL_ENDL;
		}
	}
}


// these are used in the gl menus to set control values, generically.
class LLToggleControl : public view_listener_t
{
	bool handleEvent(const LLSD& userdata)
	{
		std::string control_name = userdata.asString();
		BOOL checked = gSavedSettings.getBOOL( control_name );
		gSavedSettings.setBOOL( control_name, !checked );
		return true;
	}
};

class LLCheckControl : public view_listener_t
{
	bool handleEvent( const LLSD& userdata)
	{
		std::string callback_data = userdata.asString();
		bool new_value = gSavedSettings.getBOOL(callback_data);
		return new_value;
	}
};

// <FS:Ansariel> Control enhancements
class LLTogglePerAccountControl : public view_listener_t
{
	bool handleEvent(const LLSD& userdata)
	{
		std::string control_name = userdata.asString();
		BOOL checked = gSavedPerAccountSettings.getBOOL( control_name );
		gSavedPerAccountSettings.setBOOL( control_name, !checked );
		return true;
	}
};

class LLCheckPerAccountControl : public view_listener_t
{
	bool handleEvent( const LLSD& userdata)
	{
		std::string callback_data = userdata.asString();
		bool new_value = gSavedPerAccountSettings.getBOOL(callback_data);
		return new_value;
	}
};

class FSResetControl : public view_listener_t
{
	bool handleEvent( const LLSD& userdata)
	{
		std::string callback_data = userdata.asString();
		gSavedSettings.getControl(callback_data)->resetToDefault(true);
		return true;
	}
};
class FSResetPerAccountControl : public view_listener_t
{
	bool handleEvent( const LLSD& userdata)
	{
		std::string callback_data = userdata.asString();
		gSavedPerAccountSettings.getControl(callback_data)->resetToDefault(true);
		return true;
	}
};
// </FS:Ansariel> Control enhancements

// <FS:Ansariel> Reset Mesh LOD; Forcing highest LOD on each mesh briefly should fix
//               broken meshes bursted into triangles
static void reset_mesh_lod(LLVOAvatar* avatar)
{
	for (LLVOAvatar::attachment_map_t::iterator it = avatar->mAttachmentPoints.begin(); it != avatar->mAttachmentPoints.end(); it++)
	{
		LLViewerJointAttachment::attachedobjs_vec_t& att_objects = (*it).second->mAttachedObjects;

		for (LLViewerJointAttachment::attachedobjs_vec_t::iterator at_it = att_objects.begin(); at_it != att_objects.end(); at_it++)
		{
			LLViewerObject* objectp = *at_it;
			if (objectp)
			{
				if (objectp->getPCode() == LL_PCODE_VOLUME)
				{
					LLVOVolume* vol = (LLVOVolume*)objectp;
					if (vol && vol->isMesh())
					{
						vol->forceLOD(LLModel::LOD_HIGH);
					}
				}

				LLViewerObject::const_child_list_t& children = objectp->getChildren();
				for (LLViewerObject::const_child_list_t::const_iterator cit = children.begin(); cit != children.end(); cit++)
				{
					LLViewerObject* child_objectp = *cit;
					if (!child_objectp || (child_objectp->getPCode() != LL_PCODE_VOLUME))
					{
						continue;
					}

					LLVOVolume* child_vol = (LLVOVolume*)child_objectp;
					if (child_vol && child_vol->isMesh())
					{
						child_vol->forceLOD(LLModel::LOD_HIGH);
					}
				}
			}
		}
	}
}

class FSResetMeshLOD : public view_listener_t
{
	bool handleEvent( const LLSD& userdata)
	{
		LLVOAvatar* avatar = find_avatar_from_object(LLSelectMgr::getInstance()->getSelection()->getPrimaryObject());
		if (avatar)
		{
			reset_mesh_lod(avatar);
		}

		return true;
	}
};
// </FS:Ansariel>

// not so generic

class LLAdvancedCheckRenderShadowOption: public view_listener_t
{
	bool handleEvent(const LLSD& userdata)
	{
		std::string control_name = userdata.asString();
		S32 current_shadow_level = gSavedSettings.getS32(control_name);
		if (current_shadow_level == 0) // is off
		{
			return false;
		}
		else // is on
		{
			return true;
		}
	}
};

class LLAdvancedClickRenderShadowOption: public view_listener_t
{
	bool handleEvent(const LLSD& userdata)
	{
		std::string control_name = userdata.asString();
		S32 current_shadow_level = gSavedSettings.getS32(control_name);
		if (current_shadow_level == 0) // upgrade to level 2
		{
			gSavedSettings.setS32(control_name, 2);
		}
		else // downgrade to level 0
		{
			gSavedSettings.setS32(control_name, 0);
		}
		return true;
	}
};

class LLAdvancedClickRenderProfile: public view_listener_t
{
	bool handleEvent(const LLSD& userdata)
	{
		gShaderProfileFrame = TRUE;
		return true;
	}
};

F32 gpu_benchmark();

class LLAdvancedClickRenderBenchmark: public view_listener_t
{
	bool handleEvent(const LLSD& userdata)
	{
		gpu_benchmark();
		return true;
	}
};

//[FIX FIRE-1927 - enable DoubleClickTeleport shortcut : SJ]
class LLAdvancedToggleDoubleClickTeleport: public view_listener_t
{
	bool handleEvent(const LLSD& userdata)
	{
		BOOL checked = gSavedSettings.getBOOL("DoubleClickTeleport");
		if (checked)
		{
			gSavedSettings.setBOOL("DoubleClickTeleport", FALSE);
			report_to_nearby_chat(LLTrans::getString("DoubleClickTeleportDisabled"));
		}
		else
		{
			gSavedSettings.setBOOL("DoubleClickTeleport", TRUE);
			gSavedSettings.setBOOL("DoubleClickAutoPilot", FALSE);
			report_to_nearby_chat(LLTrans::getString("DoubleClickTeleportEnabled"));
		}
		return true;
	}
};
void menu_toggle_attached_lights(void* user_data)
{
	LLPipeline::sRenderAttachedLights = gSavedSettings.getBOOL("RenderAttachedLights");
}

void menu_toggle_attached_particles(void* user_data)
{
	LLPipeline::sRenderAttachedParticles = gSavedSettings.getBOOL("RenderAttachedParticles");
}

class LLAdvancedHandleAttachedLightParticles: public view_listener_t
{
	bool handleEvent(const LLSD& userdata)
	{
		std::string control_name = userdata.asString();

		// toggle the control
		gSavedSettings.setBOOL(control_name,
				       !gSavedSettings.getBOOL(control_name));

		// update internal flags
		// <FS:Ansariel> Make change to RenderAttachedLights & RenderAttachedParticles instant
		//if (control_name == "RenderAttachedLights")
		//{
		//	menu_toggle_attached_lights(NULL);
		//}
		//else if (control_name == "RenderAttachedParticles")
		//{
		//	menu_toggle_attached_particles(NULL);
		//}
		// </FS:Ansariel>
		return true;
	}
};

class LLSomethingSelected : public view_listener_t
{
	bool handleEvent(const LLSD& userdata)
	{
		bool new_value = !(LLSelectMgr::getInstance()->getSelection()->isEmpty());
		return new_value;
	}
};

class LLSomethingSelectedNoHUD : public view_listener_t
{
	bool handleEvent(const LLSD& userdata)
	{
		LLObjectSelectionHandle selection = LLSelectMgr::getInstance()->getSelection();
		bool new_value = !(selection->isEmpty()) && !(selection->getSelectType() == SELECT_TYPE_HUD);
		return new_value;
	}
};

static bool is_editable_selected()
{
// [RLVa:KB] - Checked: 2010-09-28 (RLVa-1.2.1f) | Modified: RLVa-1.0.5a
	// RELEASE-RLVa: [SL-2.2.0] Check that this still isn't called by anything but script actions in the Build menu
	if ( (rlv_handler_t::isEnabled()) && (gRlvAttachmentLocks.hasLockedAttachmentPoint(RLV_LOCK_REMOVE)) )
	{
		LLObjectSelectionHandle hSelection = LLSelectMgr::getInstance()->getSelection();

		// NOTE: this is called for 5 different menu items so we'll trade accuracy for efficiency and only
		//       examine root nodes (LLToolsSelectedScriptAction::handleEvent() will catch what we miss)
		RlvSelectHasLockedAttach f;
		if ( (hSelection->isAttachment()) && (hSelection->getFirstRootNode(&f)) )
		{
			return false;
		}
	}
// [/RLVa:KB]

	return (LLSelectMgr::getInstance()->getSelection()->getFirstEditableObject() != NULL);
}

class LLEditableSelected : public view_listener_t
{
	bool handleEvent(const LLSD& userdata)
	{
		return is_editable_selected();
	}
};

class LLEditableSelectedMono : public view_listener_t
{
	bool handleEvent(const LLSD& userdata)
	{
		bool new_value = false;
		LLViewerRegion* region = gAgent.getRegion();
		if(region && gMenuHolder)
		{
			bool have_cap = (! region->getCapability("UpdateScriptTask").empty());
			new_value = is_editable_selected() && have_cap;
		}
		return new_value;
	}
};

bool enable_object_take_copy()
{
	bool all_valid = false;
	if (LLSelectMgr::getInstance())
	{
		if (!LLSelectMgr::getInstance()->getSelection()->isEmpty())
		{
		all_valid = true;
#ifndef HACKED_GODLIKE_VIEWER
# ifdef TOGGLE_HACKED_GODLIKE_VIEWER
		if (!LLGridManager::getInstance()->isInSLBeta()
            || !gAgent.isGodlike())
# endif
		{
			struct f : public LLSelectedObjectFunctor
			{
				virtual bool apply(LLViewerObject* obj)
				{
//					return (!obj->permCopy() || obj->isAttachment());
// [RLVa:KB] - Checked: 2010-04-01 (RLVa-1.2.0c) | Modified: RLVa-1.0.0g
					return (!obj->permCopy() || obj->isAttachment()) || 
						( (gRlvHandler.hasBehaviour(RLV_BHVR_UNSIT)) && (isAgentAvatarValid()) && (gAgentAvatarp->getRoot() == obj) );
// [/RLVa:KB]
				}
			} func;
			const bool firstonly = true;
			bool any_invalid = LLSelectMgr::getInstance()->getSelection()->applyToRootObjects(&func, firstonly);
			all_valid = !any_invalid;
		}
#endif // HACKED_GODLIKE_VIEWER
		}
	}

	return all_valid;
}


class LLHasAsset : public LLInventoryCollectFunctor
{
public:
	LLHasAsset(const LLUUID& id) : mAssetID(id), mHasAsset(FALSE) {}
	virtual ~LLHasAsset() {}
	virtual bool operator()(LLInventoryCategory* cat,
							LLInventoryItem* item);
	BOOL hasAsset() const { return mHasAsset; }

protected:
	LLUUID mAssetID;
	BOOL mHasAsset;
};

bool LLHasAsset::operator()(LLInventoryCategory* cat,
							LLInventoryItem* item)
{
	if(item && item->getAssetUUID() == mAssetID)
	{
		mHasAsset = TRUE;
	}
	return FALSE;
}


BOOL enable_save_into_task_inventory(void*)
{
	LLSelectNode* node = LLSelectMgr::getInstance()->getSelection()->getFirstRootNode();
	if(node && (node->mValid) && (!node->mFromTaskID.isNull()))
	{
		// *TODO: check to see if the fromtaskid object exists.
		LLViewerObject* obj = node->getObject();
		if( obj && !obj->isAttachment() )
		{
			return TRUE;
		}
	}
	return FALSE;
}

class LLToolsEnableSaveToObjectInventory : public view_listener_t
{
	bool handleEvent(const LLSD& userdata)
	{
		bool new_value = enable_save_into_task_inventory(NULL);
		return new_value;
	}
};

class LLToggleHowTo : public view_listener_t
{
	bool handleEvent(const LLSD& userdata)
	{
		LLFloaterWebContent::Params p;
		std::string url = gSavedSettings.getString("HowToHelpURL");
		p.url = LLWeb::expandURLSubstitutions(url, LLSD());
		p.show_chrome = false;
		p.target = "__help_how_to";
		p.show_page_title = false;
		p.preferred_media_size = LLRect(0, 460, 335, 0);

		LLFloaterReg::toggleInstanceOrBringToFront("how_to", p);
		return true;
	}
};

class LLViewEnableMouselook : public view_listener_t
{
	bool handleEvent(const LLSD& userdata)
	{
		// You can't go directly from customize avatar to mouselook.
		// TODO: write code with appropriate dialogs to handle this transition.
		bool new_value = (CAMERA_MODE_CUSTOMIZE_AVATAR != gAgentCamera.getCameraMode() && !gSavedSettings.getBOOL("FreezeTime"));
		return new_value;
	}
};

class LLToolsEnableToolNotPie : public view_listener_t
{
	bool handleEvent(const LLSD& userdata)
	{
		bool new_value = ( LLToolMgr::getInstance()->getBaseTool() != LLToolPie::getInstance() );
		return new_value;
	}
};

class LLWorldEnableCreateLandmark : public view_listener_t
{
	bool handleEvent(const LLSD& userdata)
	{
//		return !LLLandmarkActions::landmarkAlreadyExists();
// [RLVa:KB] - Checked: 2010-09-28 (RLVa-1.4.5) | Added: RLVa-1.2.1
		return (!LLLandmarkActions::landmarkAlreadyExists()) && (!gRlvHandler.hasBehaviour(RLV_BHVR_SHOWLOC));
// [/RLVa:KB]
	}
};

class LLWorldEnableSetHomeLocation : public view_listener_t
{
	bool handleEvent(const LLSD& userdata)
	{
		bool new_value = gAgent.isGodlike() || 
			(gAgent.getRegion() && gAgent.getRegion()->getAllowSetHome());
		return new_value;
	}
};

class LLWorldEnableTeleportHome : public view_listener_t
{
	bool handleEvent(const LLSD& userdata)
	{
		LLViewerRegion* regionp = gAgent.getRegion();
		bool agent_on_prelude = (regionp && regionp->isPrelude());
		bool enable_teleport_home = gAgent.isGodlike() || !agent_on_prelude;
// [RLVa:KB] - Checked: 2010-09-28 (RLVa-1.2.1f) | Modified: RLVa-1.2.1f
		enable_teleport_home &= 
			(!rlv_handler_t::isEnabled()) || ((!gRlvHandler.hasBehaviour(RLV_BHVR_TPLM)) && (!gRlvHandler.hasBehaviour(RLV_BHVR_TPLOC)));
// [/RLVa:KB]
		return enable_teleport_home;
	}
};

BOOL enable_god_full(void*)
{
	return gAgent.getGodLevel() >= GOD_FULL;
}

BOOL enable_god_liaison(void*)
{
	return gAgent.getGodLevel() >= GOD_LIAISON;
}

bool is_god_customer_service()
{
	return gAgent.getGodLevel() >= GOD_CUSTOMER_SERVICE;
}

BOOL enable_god_basic(void*)
{
	return gAgent.getGodLevel() > GOD_NOT;
}


void toggle_show_xui_names(void *)
{
	gSavedSettings.setBOOL("DebugShowXUINames", !gSavedSettings.getBOOL("DebugShowXUINames"));
}

BOOL check_show_xui_names(void *)
{
	return gSavedSettings.getBOOL("DebugShowXUINames");
}

// <FS:CR> Resync Animations
class FSToolsResyncAnimations : public view_listener_t
{
	bool handleEvent(const LLSD& userdata)
	{
		for (U32 i = 0; i < gObjectList.getNumObjects(); i++)
		{
			LLViewerObject* object = gObjectList.getObject(i);
			if (object &&
				object->isAvatar())
			{
				LLVOAvatar* avatarp = (LLVOAvatar*)object;
				if (avatarp)
				{
					for (LLVOAvatar::AnimIterator anim_it = avatarp->mPlayingAnimations.begin();
						 anim_it != avatarp->mPlayingAnimations.end();
						 anim_it++)
					{
						avatarp->stopMotion(anim_it->first, TRUE);
						avatarp->startMotion(anim_it->first);
					}
				}
			}
		}
		return true;
	}
};
// </FS:CR> Resync Animations

// <FS:CR> FIRE-4345: Undeform
class FSToolsUndeform : public view_listener_t
{
	bool handleEvent(const LLSD& userdata)
	{
		if (isAgentAvatarValid())
		{
			gAgentAvatarp->resetSkeleton(true);

			FSPose::getInstance()->setPose(gSavedSettings.getString("FSUndeformUUID"), false);
			gAgentAvatarp->updateVisualParams();
		}

		return true;
	}
};
// </FS:CR> FIRE-4345: Undeform

// <FS:CR> Stream list import/export
class FSStreamListExportXML :public view_listener_t
{
	bool handleEvent(const LLSD& userdata)
	{
		LLFilePicker& file_picker = LLFilePicker::instance();
		if(file_picker.getSaveFile(LLFilePicker::FFSAVE_XML, LLDir::getScrubbedFileName("stream_list.xml")))
		{
			std::string filename = file_picker.getFirstFile();
			llofstream export_file(filename.c_str());
			LLSDSerialize::toPrettyXML(gSavedSettings.getLLSD("FSStreamList"), export_file);
			export_file.close();
			LLSD args;
			args["FILENAME"] = filename;
			LLNotificationsUtil::add("StreamListExportSuccess", args);
		}
		else
			LL_INFOS() << "User closed the filepicker. Aborting!" << LL_ENDL;

		return true;
	}
};

class FSStreamListImportXML :public view_listener_t
{
	bool handleEvent(const LLSD& userdata)
	{
		LLFilePicker& file_picker = LLFilePicker::instance();
		if(file_picker.getOpenFile(LLFilePicker::FFLOAD_XML))
		{
			std::string filename = file_picker.getFirstFile();
			llifstream stream_list(filename.c_str());
			if(!stream_list.is_open())
			{
				LL_WARNS() << "Couldn't open the xml file for reading. Aborting import!" << LL_ENDL;
				return true;
			}
			LLSD stream_data;
			if(LLSDSerialize::fromXML(stream_data, stream_list) >= 1)
			{
				gSavedSettings.setLLSD("FSStreamList", stream_data);
				LLNotificationsUtil::add("StreamListImportSuccess");
			}
			stream_list.close();
		}
		
		return true;
	}
};
// </FS:CR> Stream list import/export

// <FS:CR> Dump SimulatorFeatures to chat
class FSDumpSimulatorFeaturesToChat : public view_listener_t
{
	bool handleEvent(const LLSD& userdata)
	{
		if (LLViewerRegion* region = gAgent.getRegion())
		{
			LLSD sim_features;
			std::stringstream out_str;
			region->getSimulatorFeatures(sim_features);
			LLSDSerialize::toPrettyXML(sim_features, out_str);
			report_to_nearby_chat(out_str.str());
		}
		return true;
	}
};
// </FS:CR> Dump SimulatorFeatures to chat

// <FS:CR> Add to contact set
class FSAddToContactSet : public view_listener_t
{
	bool handleEvent(const LLSD& userdata)
	{
		if (!rlv_handler_t::isEnabled() || !gRlvHandler.hasBehaviour(RLV_BHVR_SHOWNAMES))
		{
			LLVOAvatar* avatarp = find_avatar_from_object(LLSelectMgr::getInstance()->getSelection()->getPrimaryObject());
			if (avatarp)
			{
				LLFloaterReg::showInstance("fs_add_contact", LLSD(avatarp->getID()), TRUE);
			}
		}
		return true;
	}
};
// </FS:CR> Add to contact set

// <FS:CR> Opensim menu item visibility control
bool checkIsGrid(const LLSD& userdata)
{
	std::string grid_type = userdata.asString();
	if ("secondlife" == grid_type)
	{
		return LLGridManager::getInstance()->isInSecondLife();
	}
#ifdef OPENSIM
	else if ("opensim" == grid_type)
	{
		return LLGridManager::getInstance()->isInOpenSim();
	}
	else if ("aurorasim" == grid_type)
	{
		return LLGridManager::getInstance()->isInAuroraSim();
	}
#else // !OPENSIM
	else if ("opensim" == grid_type || "aurorasim" == grid_type)
	{
		LL_DEBUGS("ViewerMenu") << grid_type << "is not a supported platform on Havok builds. Disabling item." << LL_ENDL;
		return false;
	}
#endif // OPENSIM
	else
	{
		LL_WARNS("ViewerMenu") << "Unhandled or bad on_visible gridcheck parameter! (" << grid_type << ")" << LL_ENDL;
	}
	return true;
}

bool isGridFeatureEnabled(const LLSD& userdata)
{
	if (LFSimFeatureHandler::instanceExists())
	{
		const std::string feature = userdata.asString();

		if (feature == "avatar_picker")
		{
			return LFSimFeatureHandler::instance().hasAvatarPicker();
		}
		else if (feature == "destination_guide")
		{
			return LFSimFeatureHandler::instance().hasDestinationGuide();
		}
		else
		{
			LL_WARNS("ViewerMenu") << "Unhandled or bad grid feature check parameter! (" << feature << ")" << LL_ENDL;
		}
	}

	return false;
}
// </FS:CR>

// <FS:Ansariel> FIRE-21236 - Help Menu - Check Grid Status doesn't open using External Browser
void openGridStatus()
{
	if (LLWeb::useExternalBrowser(DEFAULT_GRID_STATUS_URL))
	{
		LLWeb::loadURLExternal(DEFAULT_GRID_STATUS_URL);
	}
	else
	{
		LLFloaterReg::toggleInstance("grid_status");
	}
}
// </FS:Ansariel>

class LLToolsSelectOnlyMyObjects : public view_listener_t
{
	bool handleEvent(const LLSD& userdata)
	{
		BOOL cur_val = gSavedSettings.getBOOL("SelectOwnedOnly");

		gSavedSettings.setBOOL("SelectOwnedOnly", ! cur_val );

		return true;
	}
};

class LLToolsSelectOnlyMovableObjects : public view_listener_t
{
	bool handleEvent(const LLSD& userdata)
	{
		BOOL cur_val = gSavedSettings.getBOOL("SelectMovableOnly");

		gSavedSettings.setBOOL("SelectMovableOnly", ! cur_val );

		return true;
	}
};

class LLToolsSelectBySurrounding : public view_listener_t
{
	bool handleEvent(const LLSD& userdata)
	{
		LLSelectMgr::sRectSelectInclusive = !LLSelectMgr::sRectSelectInclusive;

		gSavedSettings.setBOOL("RectangleSelectInclusive", LLSelectMgr::sRectSelectInclusive);
		return true;
	}
};

class LLToolsShowHiddenSelection : public view_listener_t
{
	bool handleEvent(const LLSD& userdata)
	{
		// TomY TODO Merge these
		LLSelectMgr::sRenderHiddenSelections = !LLSelectMgr::sRenderHiddenSelections;

		gSavedSettings.setBOOL("RenderHiddenSelections", LLSelectMgr::sRenderHiddenSelections);
		return true;
	}
};

class LLToolsShowSelectionLightRadius : public view_listener_t
{
	bool handleEvent(const LLSD& userdata)
	{
		// TomY TODO merge these
		LLSelectMgr::sRenderLightRadius = !LLSelectMgr::sRenderLightRadius;

		gSavedSettings.setBOOL("RenderLightRadius", LLSelectMgr::sRenderLightRadius);
		return true;
	}
};

class LLToolsEditLinkedParts : public view_listener_t
{
	bool handleEvent(const LLSD& userdata)
	{
		BOOL select_individuals = !gSavedSettings.getBOOL("EditLinkedParts");
		gSavedSettings.setBOOL( "EditLinkedParts", select_individuals );
		if (select_individuals)
		{
			LLSelectMgr::getInstance()->demoteSelectionToIndividuals();
		}
		else
		{
			LLSelectMgr::getInstance()->promoteSelectionToRoot();
		}
		return true;
	}
};

void reload_vertex_shader(void *)
{
	//THIS WOULD BE AN AWESOME PLACE TO RELOAD SHADERS... just a thought	- DaveP
}

void handle_dump_avatar_local_textures(void*)
{
	gAgentAvatarp->dumpLocalTextures();
}

void handle_dump_timers()
{
	LLTrace::BlockTimer::dumpCurTimes();
}

void handle_debug_avatar_textures(void*)
{
	LLViewerObject* objectp = LLSelectMgr::getInstance()->getSelection()->getPrimaryObject();
	if (objectp)
	{
		LLFloaterReg::showInstance( "avatar_textures", LLSD(objectp->getID()) );
	}
}

void handle_grab_baked_texture(void* data)
{
	EBakedTextureIndex baked_tex_index = (EBakedTextureIndex)((intptr_t)data);
	if (!isAgentAvatarValid()) return;

	const LLUUID& asset_id = gAgentAvatarp->grabBakedTexture(baked_tex_index);
	LL_INFOS("texture") << "Adding baked texture " << asset_id << " to inventory." << LL_ENDL;
	LLAssetType::EType asset_type = LLAssetType::AT_TEXTURE;
	LLInventoryType::EType inv_type = LLInventoryType::IT_TEXTURE;
	const LLUUID folder_id = gInventory.findCategoryUUIDForType(LLFolderType::assetTypeToFolderType(asset_type));
	if(folder_id.notNull())
	{
		std::string name;
		name = "Baked " + LLAvatarAppearanceDictionary::getInstance()->getBakedTexture(baked_tex_index)->mNameCapitalized + " Texture";

		LLUUID item_id;
		item_id.generate();
		LLPermissions perm;
		perm.init(gAgentID,
				  gAgentID,
				  LLUUID::null,
				  LLUUID::null);
		U32 next_owner_perm = PERM_MOVE | PERM_TRANSFER;
		perm.initMasks(PERM_ALL,
					   PERM_ALL,
					   PERM_NONE,
					   PERM_NONE,
					   next_owner_perm);
		time_t creation_date_now = time_corrected();
		LLPointer<LLViewerInventoryItem> item
			= new LLViewerInventoryItem(item_id,
										folder_id,
										perm,
										asset_id,
										asset_type,
										inv_type,
										name,
										LLStringUtil::null,
										LLSaleInfo::DEFAULT,
										LLInventoryItemFlags::II_FLAGS_NONE,
										creation_date_now);

		item->updateServer(TRUE);
		gInventory.updateItem(item);
		gInventory.notifyObservers();

		// Show the preview panel for textures to let
		// user know that the image is now in inventory.
		LLInventoryPanel *active_panel = LLInventoryPanel::getActiveInventoryPanel();
		if(active_panel)
		{
			LLFocusableElement* focus_ctrl = gFocusMgr.getKeyboardFocus();

			active_panel->setSelection(item_id, TAKE_FOCUS_NO);
			active_panel->openSelected();
			//LLFloaterInventory::dumpSelectionInformation((void*)view);
			// restore keyboard focus
			gFocusMgr.setKeyboardFocus(focus_ctrl);
		}
	}
	else
	{
		LL_WARNS() << "Can't find a folder to put it in" << LL_ENDL;
	}
}

BOOL enable_grab_baked_texture(void* data)
{
	EBakedTextureIndex index = (EBakedTextureIndex)((intptr_t)data);
	if (isAgentAvatarValid())
	{
		return gAgentAvatarp->canGrabBakedTexture(index);
	}
	return FALSE;
}

// Returns a pointer to the avatar give the UUID of the avatar OR of an attachment the avatar is wearing.
// Returns NULL on failure.
LLVOAvatar* find_avatar_from_object( LLViewerObject* object )
{
	if (object)
	{
		if( object->isAttachment() )
		{
			do
			{
				object = (LLViewerObject*) object->getParent();
			}
			while( object && !object->isAvatar() );
		}
		else if( !object->isAvatar() )
		{
			object = NULL;
		}
	}

	return (LLVOAvatar*) object;
}


// Returns a pointer to the avatar give the UUID of the avatar OR of an attachment the avatar is wearing.
// Returns NULL on failure.
LLVOAvatar* find_avatar_from_object( const LLUUID& object_id )
{
	return find_avatar_from_object( gObjectList.findObject(object_id) );
}


void handle_disconnect_viewer(void *)
{
	LLAppViewer::instance()->forceDisconnect(LLTrans::getString("TestingDisconnect"));
}

void force_error_breakpoint(void *)
{
    LLAppViewer::instance()->forceErrorBreakpoint();
}

void force_error_llerror(void *)
{
    LLAppViewer::instance()->forceErrorLLError();
}

void force_error_bad_memory_access(void *)
{
    LLAppViewer::instance()->forceErrorBadMemoryAccess();
}

void force_error_infinite_loop(void *)
{
    LLAppViewer::instance()->forceErrorInfiniteLoop();
}

void force_error_software_exception(void *)
{
    LLAppViewer::instance()->forceErrorSoftwareException();
}

void force_error_driver_crash(void *)
{
    LLAppViewer::instance()->forceErrorDriverCrash();
}

class LLToolsUseSelectionForGrid : public view_listener_t
{
	bool handleEvent(const LLSD& userdata)
	{
		LLSelectMgr::getInstance()->clearGridObjects();
		struct f : public LLSelectedObjectFunctor
		{
			virtual bool apply(LLViewerObject* objectp)
			{
				LLSelectMgr::getInstance()->addGridObject(objectp);
				return true;
			}
		} func;
		LLSelectMgr::getInstance()->getSelection()->applyToRootObjects(&func);
		LLSelectMgr::getInstance()->setGridMode(GRID_MODE_REF_OBJECT);
		LLFloaterTools::setGridMode((S32)GRID_MODE_REF_OBJECT);
		return true;
	}
};

void handle_test_load_url(void*)
{
	LLWeb::loadURL("");
	LLWeb::loadURL("hacker://www.google.com/");
	LLWeb::loadURL("http");
	LLWeb::loadURL("http://www.google.com/");
}

//
// LLViewerMenuHolderGL
//
static LLDefaultChildRegistry::Register<LLViewerMenuHolderGL> r("menu_holder");

LLViewerMenuHolderGL::LLViewerMenuHolderGL(const LLViewerMenuHolderGL::Params& p)
: LLMenuHolderGL(p)
{}

BOOL LLViewerMenuHolderGL::hideMenus()
{
	BOOL handled = FALSE;
	
	if (LLMenuHolderGL::hideMenus())
	{
		LLToolPie::instance().blockClickToWalk();
		handled = TRUE;
	}

	// drop pie menu selection
	mParcelSelection = NULL;
	mObjectSelection = NULL;

	if (gMenuBarView)
	{
		gMenuBarView->clearHoverItem();
		gMenuBarView->resetMenuTrigger();
	}

	return handled;
}

void LLViewerMenuHolderGL::setParcelSelection(LLSafeHandle<LLParcelSelection> selection) 
{ 
	mParcelSelection = selection; 
}

void LLViewerMenuHolderGL::setObjectSelection(LLSafeHandle<LLObjectSelection> selection) 
{ 
	mObjectSelection = selection; 
}


const LLRect LLViewerMenuHolderGL::getMenuRect() const
{
	return LLRect(0, getRect().getHeight() - MENU_BAR_HEIGHT, getRect().getWidth(), STATUS_BAR_HEIGHT);
}

void handle_save_to_xml(void*)
{
	LLFloater* frontmost = gFloaterView->getFrontmost();
	if (!frontmost)
	{
        LLNotificationsUtil::add("NoFrontmostFloater");
		return;
	}

	std::string default_name = "floater_";
	default_name += frontmost->getTitle();
	default_name += ".xml";

	LLStringUtil::toLower(default_name);
	LLStringUtil::replaceChar(default_name, ' ', '_');
	LLStringUtil::replaceChar(default_name, '/', '_');
	LLStringUtil::replaceChar(default_name, ':', '_');
	LLStringUtil::replaceChar(default_name, '"', '_');

	LLFilePicker& picker = LLFilePicker::instance();
	if (picker.getSaveFile(LLFilePicker::FFSAVE_XML, default_name))
	{
		std::string filename = picker.getFirstFile();
		LLUICtrlFactory::getInstance()->saveToXML(frontmost, filename);
	}
}

void handle_load_from_xml(void*)
{
	LLFilePicker& picker = LLFilePicker::instance();
	if (picker.getOpenFile(LLFilePicker::FFLOAD_XML))
	{
		std::string filename = picker.getFirstFile();
		LLFloater* floater = new LLFloater(LLSD());
		floater->buildFromFile(filename);
	}
}

void handle_web_browser_test(const LLSD& param)
{
	std::string url = param.asString();
	if (url.empty())
	{
		url = "about:blank";
	}
	LLWeb::loadURLInternal(url);
}

bool callback_clear_cache_immediately(const LLSD& notification, const LLSD& response)
{
	S32 option = LLNotificationsUtil::getSelectedOption(notification, response);
	if ( option == 0 ) // YES
	{
		//clear cache
		LLAppViewer::instance()->purgeCacheImmediate();
	}

	return false;
}

void handle_cache_clear_immediately()
{
	LLNotificationsUtil::add("ConfirmClearCache", LLSD(), LLSD(), callback_clear_cache_immediately);
}

void handle_web_content_test(const LLSD& param)
{
	std::string url = param.asString();
	// <FS:LO> Add a user settable home page for the built in web browser
	if (url == "HOME_PAGE")
	{
		url = gSavedSettings.getString("FSBrowserHomePage");
	}
	// </FS:LO>
	LLWeb::loadURLInternal(url, LLStringUtil::null, LLStringUtil::null, true);
}

void handle_show_url(const LLSD& param)
{
	std::string url = param.asString();
	if (LLWeb::useExternalBrowser(url))
	{
		LLWeb::loadURLExternal(url);
	}
	else
	{
		LLWeb::loadURLInternal(url);
	}

}

void handle_report_bug(const LLSD& param)
{
	LLUIString url(param.asString());
	
	LLStringUtil::format_map_t replace;
	// <FS:Ansariel> FIRE-14001: JIRA report is being cut off when using Help -> Report Bug
	//std::string environment = LLAppViewer::instance()->getViewerInfoString(true);
	//boost::regex regex;
	//regex.assign("</?nolink>");
	//std::string stripped_env = boost::regex_replace(environment, regex, "");

	//replace["[ENVIRONMENT]"] = LLURI::escape(stripped_env);
	LLSD sysinfo = FSData::getSystemInfo();
	replace["[ENVIRONMENT]"] = LLURI::escape(sysinfo["Part1"].asString().substr(1) + sysinfo["Part2"].asString().substr(1));
	// </FS:Ansariel>
	LLSLURL location_url;
	LLAgentUI::buildSLURL(location_url);
	replace["[LOCATION]"] = LLURI::escape(location_url.getSLURLString());

	LLUIString file_bug_url = gSavedSettings.getString("ReportBugURL");
	file_bug_url.setArgs(replace);

	LLWeb::loadURLExternal(file_bug_url.getString());
}

void handle_buy_currency_test(void*)
{
	std::string url =
		"http://sarahd-sl-13041.webdev.lindenlab.com/app/lindex/index.php?agent_id=[AGENT_ID]&secure_session_id=[SESSION_ID]&lang=[LANGUAGE]";

	LLStringUtil::format_map_t replace;
	replace["[AGENT_ID]"] = gAgent.getID().asString();
	replace["[SESSION_ID]"] = gAgent.getSecureSessionID().asString();
	replace["[LANGUAGE]"] = LLUI::getLanguage();
	LLStringUtil::format(url, replace);

	LL_INFOS() << "buy currency url " << url << LL_ENDL;

	LLFloaterReg::showInstance("buy_currency_html", LLSD(url));
}

//-- SUNSHINE CLEANUP - is only the request update at the end needed now?
void handle_rebake_textures(void*)
{
	if (!isAgentAvatarValid()) return;

	// Slam pending upload count to "unstick" things
	bool slam_for_debug = true;
	gAgentAvatarp->forceBakeAllTextures(slam_for_debug);
	if (gAgent.getRegion() && gAgent.getRegion()->getCentralBakeVersion())
	{
// [SL:KB] - Patch: Appearance-Misc | Checked: 2015-06-27 (Catznip-3.7)
		if (!gAgent.getRegionCapability("IncrementCOFVersion").empty())
		{
			LLAppearanceMgr::instance().syncCofVersionAndRefresh();
		}
		else
		{
			LLAppearanceMgr::instance().requestServerAppearanceUpdate();
		}
// [/SL:KB]
//		LLAppearanceMgr::instance().requestServerAppearanceUpdate();
		avatar_tex_refresh(gAgentAvatarp); // <FS:CR> FIRE-11800 - Refresh the textures too
	}
	reset_mesh_lod(gAgentAvatarp); // <FS:Ansariel> Reset Mesh LOD
	gAgentAvatarp->setIsCrossingRegion(false); // <FS:Ansariel> FIRE-12004: Attachments getting lost on TP
}

void toggle_visibility(void* user_data)
{
	LLView* viewp = (LLView*)user_data;
	viewp->setVisible(!viewp->getVisible());
}

BOOL get_visibility(void* user_data)
{
	LLView* viewp = (LLView*)user_data;
	return viewp->getVisible();
}

// TomY TODO: Get rid of these?
class LLViewShowHoverTips : public view_listener_t
{
	bool handleEvent(const LLSD& userdata)
	{
		gSavedSettings.setBOOL("ShowHoverTips", !gSavedSettings.getBOOL("ShowHoverTips"));
		return true;
	}
};

class LLViewCheckShowHoverTips : public view_listener_t
{
	bool handleEvent(const LLSD& userdata)
	{
		bool new_value = gSavedSettings.getBOOL("ShowHoverTips");
		return new_value;
	}
};

// TomY TODO: Get rid of these?
class LLViewHighlightTransparent : public view_listener_t
{
	bool handleEvent(const LLSD& userdata)
	{
//		LLDrawPoolAlpha::sShowDebugAlpha = !LLDrawPoolAlpha::sShowDebugAlpha;
// [RLVa:KB] - Checked: 2010-11-29 (RLVa-1.3.0c) | Modified: RLVa-1.3.0c
		LLDrawPoolAlpha::sShowDebugAlpha = (!LLDrawPoolAlpha::sShowDebugAlpha) && (!gRlvHandler.hasBehaviour(RLV_BHVR_EDIT));
// [/RLVa:KB]
		return true;
	}
};

class LLViewCheckHighlightTransparent : public view_listener_t
{
	bool handleEvent(const LLSD& userdata)
	{
		bool new_value = LLDrawPoolAlpha::sShowDebugAlpha;
		return new_value;
	}
};

class LLViewBeaconWidth : public view_listener_t
{
	bool handleEvent(const LLSD& userdata)
	{
		std::string width = userdata.asString();
		if(width == "1")
		{
			gSavedSettings.setS32("DebugBeaconLineWidth", 1);
		}
		else if(width == "4")
		{
			gSavedSettings.setS32("DebugBeaconLineWidth", 4);
		}
		else if(width == "16")
		{
			gSavedSettings.setS32("DebugBeaconLineWidth", 16);
		}
		else if(width == "32")
		{
			gSavedSettings.setS32("DebugBeaconLineWidth", 32);
		}

		return true;
	}
};


class LLViewToggleBeacon : public view_listener_t
{
	bool handleEvent(const LLSD& userdata)
	{
		std::string beacon = userdata.asString();
		if (beacon == "scriptsbeacon")
		{
			LLPipeline::toggleRenderScriptedBeacons();
			gSavedSettings.setBOOL( "scriptsbeacon", LLPipeline::getRenderScriptedBeacons() );
			// toggle the other one off if it's on
			if (LLPipeline::getRenderScriptedBeacons() && LLPipeline::getRenderScriptedTouchBeacons())
			{
				LLPipeline::toggleRenderScriptedTouchBeacons();
				gSavedSettings.setBOOL( "scripttouchbeacon", LLPipeline::getRenderScriptedTouchBeacons() );
			}
		}
		else if (beacon == "physicalbeacon")
		{
			LLPipeline::toggleRenderPhysicalBeacons();
			gSavedSettings.setBOOL( "physicalbeacon", LLPipeline::getRenderPhysicalBeacons() );
		}
		else if (beacon == "moapbeacon")
		{
			LLPipeline::toggleRenderMOAPBeacons();
			gSavedSettings.setBOOL( "moapbeacon", LLPipeline::getRenderMOAPBeacons() );
		}
		else if (beacon == "soundsbeacon")
		{
			LLPipeline::toggleRenderSoundBeacons();
			gSavedSettings.setBOOL( "soundsbeacon", LLPipeline::getRenderSoundBeacons() );
		}
		else if (beacon == "particlesbeacon")
		{
			LLPipeline::toggleRenderParticleBeacons();
			gSavedSettings.setBOOL( "particlesbeacon", LLPipeline::getRenderParticleBeacons() );
		}
		else if (beacon == "scripttouchbeacon")
		{
			LLPipeline::toggleRenderScriptedTouchBeacons();
			gSavedSettings.setBOOL( "scripttouchbeacon", LLPipeline::getRenderScriptedTouchBeacons() );
			// toggle the other one off if it's on
			if (LLPipeline::getRenderScriptedBeacons() && LLPipeline::getRenderScriptedTouchBeacons())
			{
				LLPipeline::toggleRenderScriptedBeacons();
				gSavedSettings.setBOOL( "scriptsbeacon", LLPipeline::getRenderScriptedBeacons() );
			}
		}
		else if (beacon == "renderbeacons")
		{
			LLPipeline::toggleRenderBeacons();
			gSavedSettings.setBOOL( "renderbeacons", LLPipeline::getRenderBeacons() );
			// toggle the other one on if it's not
			if (!LLPipeline::getRenderBeacons() && !LLPipeline::getRenderHighlights())
			{
				LLPipeline::toggleRenderHighlights();
				gSavedSettings.setBOOL( "renderhighlights", LLPipeline::getRenderHighlights() );
			}
		}
		else if (beacon == "renderhighlights")
		{
			LLPipeline::toggleRenderHighlights();
			gSavedSettings.setBOOL( "renderhighlights", LLPipeline::getRenderHighlights() );
			// toggle the other one on if it's not
			if (!LLPipeline::getRenderBeacons() && !LLPipeline::getRenderHighlights())
			{
				LLPipeline::toggleRenderBeacons();
				gSavedSettings.setBOOL( "renderbeacons", LLPipeline::getRenderBeacons() );
			}
		}

		return true;
	}
};

class LLViewCheckBeaconEnabled : public view_listener_t
{
	bool handleEvent(const LLSD& userdata)
	{
		std::string beacon = userdata.asString();
		bool new_value = false;
		if (beacon == "scriptsbeacon")
		{
			new_value = gSavedSettings.getBOOL( "scriptsbeacon");
			LLPipeline::setRenderScriptedBeacons(new_value);
		}
		else if (beacon == "moapbeacon")
		{
			new_value = gSavedSettings.getBOOL( "moapbeacon");
			LLPipeline::setRenderMOAPBeacons(new_value);
		}
		else if (beacon == "physicalbeacon")
		{
			new_value = gSavedSettings.getBOOL( "physicalbeacon");
			LLPipeline::setRenderPhysicalBeacons(new_value);
		}
		else if (beacon == "soundsbeacon")
		{
			new_value = gSavedSettings.getBOOL( "soundsbeacon");
			LLPipeline::setRenderSoundBeacons(new_value);
		}
		else if (beacon == "particlesbeacon")
		{
			new_value = gSavedSettings.getBOOL( "particlesbeacon");
			LLPipeline::setRenderParticleBeacons(new_value);
		}
		else if (beacon == "scripttouchbeacon")
		{
			new_value = gSavedSettings.getBOOL( "scripttouchbeacon");
			LLPipeline::setRenderScriptedTouchBeacons(new_value);
		}
		else if (beacon == "renderbeacons")
		{
			new_value = gSavedSettings.getBOOL( "renderbeacons");
			LLPipeline::setRenderBeacons(new_value);
		}
		else if (beacon == "renderhighlights")
		{
			new_value = gSavedSettings.getBOOL( "renderhighlights");
			LLPipeline::setRenderHighlights(new_value);
		}
		return new_value;
	}
};

class LLViewToggleRenderType : public view_listener_t
{
	bool handleEvent(const LLSD& userdata)
	{
		std::string type = userdata.asString();
		if (type == "hideparticles")
		{
			LLPipeline::toggleRenderType(LLPipeline::RENDER_TYPE_PARTICLES);
			gPipeline.sRenderParticles = gPipeline.hasRenderType(LLPipeline::RENDER_TYPE_PARTICLES);
		}
		return true;
	}
};

class LLViewCheckRenderType : public view_listener_t
{
	bool handleEvent(const LLSD& userdata)
	{
		std::string type = userdata.asString();
		bool new_value = false;
		if (type == "hideparticles")
		{
			new_value = LLPipeline::toggleRenderTypeControlNegated(LLPipeline::RENDER_TYPE_PARTICLES);
		}
		return new_value;
	}
};

class LLViewStatusAway : public view_listener_t
{
	bool handleEvent(const LLSD& userdata)
	{
		return (gAgent.isInitialized() && gAgent.getAFK());
	}
};

class LLViewStatusDoNotDisturb : public view_listener_t
{
	bool handleEvent(const LLSD& userdata)
	{
		return (gAgent.isInitialized() && gAgent.isDoNotDisturb());
	}
};

class LLViewShowHUDAttachments : public view_listener_t
{
	bool handleEvent(const LLSD& userdata)
	{
// [RLVa:KB] - Checked: 2010-04-19 (RLVa-1.2.1a) | Modified: RLVa-1.0.0c
		if ( (rlv_handler_t::isEnabled()) && (gRlvAttachmentLocks.hasLockedHUD()) && (LLPipeline::sShowHUDAttachments) )
			return true;
// [/RLVa:KB]

		LLPipeline::sShowHUDAttachments = !LLPipeline::sShowHUDAttachments;
		return true;
	}
};

class LLViewCheckHUDAttachments : public view_listener_t
{
	bool handleEvent(const LLSD& userdata)
	{
		bool new_value = LLPipeline::sShowHUDAttachments;
		return new_value;
	}
};

// <FS:Ansariel> Disable Show HUD attachments if prevented by RLVa
bool enable_show_HUD_attachments()
{
	return (!LLPipeline::sShowHUDAttachments || !rlv_handler_t::isEnabled() || !gRlvAttachmentLocks.hasLockedHUD());
};
// </FS:Ansariel>

class LLEditEnableTakeOff : public view_listener_t
{
	bool handleEvent(const LLSD& userdata)
	{
		std::string clothing = userdata.asString();
		LLWearableType::EType type = LLWearableType::typeNameToType(clothing);
//		if (type >= LLWearableType::WT_SHAPE && type < LLWearableType::WT_COUNT)
// [RLVa:KB] - Checked: 2010-03-20 (RLVa-1.2.0c) | Modified: RLVa-1.2.0a
		// NOTE: see below - enable if there is at least one wearable on this type that can be removed
		if ( (type >= LLWearableType::WT_SHAPE && type < LLWearableType::WT_COUNT) && 
			 ((!rlv_handler_t::isEnabled()) || (gRlvWearableLocks.canRemove(type))) )
// [/RLVa:KB]
		{
			return LLAgentWearables::selfHasWearable(type);
		}
		return false;
	}
};

class LLEditTakeOff : public view_listener_t
{
	bool handleEvent(const LLSD& userdata)
	{
		std::string clothing = userdata.asString();
		if (clothing == "all")
			LLAppearanceMgr::instance().removeAllClothesFromAvatar();
		else
		{
			LLWearableType::EType type = LLWearableType::typeNameToType(clothing);
			if (type >= LLWearableType::WT_SHAPE 
				&& type < LLWearableType::WT_COUNT
				&& (gAgentWearables.getWearableCount(type) > 0))
			{
				// MULTI-WEARABLES: assuming user wanted to remove top shirt.
				//<FS:TS> Shut the compiler up about unsigned comparisons <0 or >0
				//U32 wearable_index = gAgentWearables.getWearableCount(type) - 1;
				S32 wearable_index = gAgentWearables.getWearableCount(type) - 1;

// [RLVa:KB] - Checked: 2010-06-09 (RLVa-1.2.0g) | Added: RLVa-1.2.0g
				if ( (rlv_handler_t::isEnabled()) && (gRlvWearableLocks.hasLockedWearable(type)) )
				{
					// We'll use the first wearable we come across that can be removed (moving from top to bottom)
					for (; wearable_index >= 0; wearable_index--)
					{
						const LLViewerWearable* pWearable = gAgentWearables.getViewerWearable(type, wearable_index);
						if (!gRlvWearableLocks.isLockedWearable(pWearable))
							break;
					}
					if (wearable_index < 0)
						return true;	// No wearable found that can be removed
				}
// [/RLVa:KB]

				LLUUID item_id = gAgentWearables.getWearableItemID(type,wearable_index);
				LLAppearanceMgr::instance().removeItemFromAvatar(item_id);
			}
				
		}
		return true;
	}
};

class LLToolsSelectTool : public view_listener_t
{
	bool handleEvent(const LLSD& userdata)
	{
		std::string tool_name = userdata.asString();
		if (tool_name == "focus")
		{
			LLToolMgr::getInstance()->getCurrentToolset()->selectToolByIndex(1);
		}
		else if (tool_name == "move")
		{
			LLToolMgr::getInstance()->getCurrentToolset()->selectToolByIndex(2);
		}
		else if (tool_name == "edit")
		{
			LLToolMgr::getInstance()->getCurrentToolset()->selectToolByIndex(3);
		}
		else if (tool_name == "create")
		{
			LLToolMgr::getInstance()->getCurrentToolset()->selectToolByIndex(4);
		}
		else if (tool_name == "land")
		{
			LLToolMgr::getInstance()->getCurrentToolset()->selectToolByIndex(5);
		}

		// Note: if floater is not visible LLViewerWindow::updateLayout() will
		// attempt to open it, but it won't bring it to front or de-minimize.
		if (gFloaterTools && (gFloaterTools->isMinimized() || !gFloaterTools->isShown() || !gFloaterTools->isFrontmost()))
		{
			gFloaterTools->setMinimized(FALSE);
			gFloaterTools->openFloater();
			gFloaterTools->setVisibleAndFrontmost(TRUE);
		}
		return true;
	}
};

/// WINDLIGHT callbacks
class LLWorldEnvSettings : public view_listener_t
{	
	bool handleEvent(const LLSD& userdata)
	{
<<<<<<< HEAD
// [RLVa:KB] - Checked: 2010-03-18 (RLVa-1.2.0a) | Modified: RLVa-1.0.0g
		if (gRlvHandler.hasBehaviour(RLV_BHVR_SETENV))
			return true;
// [/RLVa:KB]

		std::string tod = userdata.asString();
=======
		std::string event_name = userdata.asString();
>>>>>>> bc787063
		
		if (event_name == "sunrise")
		{
            LLEnvironment::instance().setEnvironment(LLEnvironment::ENV_LOCAL, LLEnvironment::KNOWN_SKY_SUNRISE);
            LLEnvironment::instance().setSelectedEnvironment(LLEnvironment::ENV_LOCAL);
            LLEnvironment::instance().updateEnvironment();
		}
		else if (event_name == "noon")
		{
            LLEnvironment::instance().setEnvironment(LLEnvironment::ENV_LOCAL, LLEnvironment::KNOWN_SKY_MIDDAY);
            LLEnvironment::instance().setSelectedEnvironment(LLEnvironment::ENV_LOCAL);
            LLEnvironment::instance().updateEnvironment();
        }
		else if (event_name == "sunset")
		{
            LLEnvironment::instance().setEnvironment(LLEnvironment::ENV_LOCAL, LLEnvironment::KNOWN_SKY_SUNSET);
            LLEnvironment::instance().setSelectedEnvironment(LLEnvironment::ENV_LOCAL);
            LLEnvironment::instance().updateEnvironment();
        }
		else if (event_name == "midnight")
		{
            LLEnvironment::instance().setEnvironment(LLEnvironment::ENV_LOCAL, LLEnvironment::KNOWN_SKY_MIDNIGHT);
            LLEnvironment::instance().setSelectedEnvironment(LLEnvironment::ENV_LOCAL);
            LLEnvironment::instance().updateEnvironment();
        }
        else if (event_name == "region")
		{
<<<<<<< HEAD
			LLEnvManagerNew &envmgr = LLEnvManagerNew::instance();
			// reset all environmental settings to track the region defaults, make this reset 'sticky' like the other sun settings.
			bool use_fixed_sky = false;
			bool use_region_settings = true;
			envmgr.setUserPrefs(envmgr.getWaterPresetName(),
					    envmgr.getSkyPresetName(),
					    envmgr.getDayCycleName(),
					    use_fixed_sky, use_region_settings, false);
		}
=======
            LLEnvironment::instance().clearEnvironment(LLEnvironment::ENV_LOCAL);
            LLEnvironment::instance().setSelectedEnvironment(LLEnvironment::ENV_LOCAL);
            LLEnvironment::instance().updateEnvironment();
        }
        else if (event_name == "pause_clouds")
        {
            if (LLEnvironment::instance().isCloudScrollPaused())
                LLEnvironment::instance().resumeCloudScroll();
            else
                LLEnvironment::instance().pauseCloudScroll();
        }
        else if (event_name == "my_environs")
        {
            LLUUID asset_id;
>>>>>>> bc787063

            LLSettingsBase::ptr_t cur(LLEnvironment::instance().getCurrentDay());
            if (!cur)
            {
                cur = LLEnvironment::instance().getCurrentSky();
            } 

            if (cur)
            {
                asset_id = cur->getAssetId();
            }
              
            LLFloaterReg::showInstance("my_environments", LLSDMap("asset_id", LLSD::UUID(asset_id)));
        }
    
		return true;
	}
};

class LLWorldEnableEnvSettings : public view_listener_t
{
	bool handleEvent(const LLSD& userdata)
	{
		bool result = false;
		std::string event_name = userdata.asString();

        if (event_name == "pause_clouds")
        {
            return LLEnvironment::instance().isCloudScrollPaused();
        }

        LLSettingsSky::ptr_t sky = LLEnvironment::instance().getEnvironmentFixedSky(LLEnvironment::ENV_LOCAL);

		if (!sky)
		{
			return (event_name == "region");
		}

        std::string skyname = (sky) ? sky->getName() : "";
        LLUUID skyid = (sky) ? sky->getAssetId() : LLUUID::null;

		if (event_name == "sunrise")
		{
            result = (skyid == LLEnvironment::KNOWN_SKY_SUNRISE);
		}
		else if (event_name == "noon")
		{
            result = (skyid == LLEnvironment::KNOWN_SKY_MIDDAY);
		}
		else if (event_name == "sunset")
		{
            result = (skyid == LLEnvironment::KNOWN_SKY_SUNSET);
		}
		else if (event_name == "midnight")
		{
            result = (skyid == LLEnvironment::KNOWN_SKY_MIDNIGHT);
		}
		else if (event_name == "region")
		{
			return false;
		}
		else
		{
			LL_WARNS() << "Unknown time-of-day item:  " << event_name << LL_ENDL;
		}
		return result;
	}
};

class LLWorldEnvPreset : public view_listener_t
{
	bool handleEvent(const LLSD& userdata)
	{
		std::string item = userdata.asString();

// *LAPRAS* These go away!  Keep for the moment.
		if (item == "new_water")
		{
            LLFloaterReg::showInstance("env_fixed_environmentent_water", "new");
		}
		else if (item == "edit_water")
		{
            LLFloaterReg::showInstance("env_fixed_environmentent_water", "edit");
        }
		else if (item == "new_sky")
		{
            LLFloaterReg::showInstance("env_fixed_environmentent_sky", "new");
        }
		else if (item == "edit_sky")
		{
            LLFloaterReg::showInstance("env_fixed_environmentent_sky", "edit");
        }
		else if (item == "new_day_cycle")
		{
            LLFloaterReg::showInstance("env_edit_extdaycycle", LLSDMap("edit_context", "inventory"));
		}
		else if (item == "edit_day_cycle")
		{
			LLFloaterReg::showInstance("env_edit_extdaycycle", LLSDMap("edit_context", "inventory"));
		}
		else
		{
			LL_WARNS() << "Unknown item selected" << LL_ENDL;
		}

		return true;
	}
};

class LLWorldEnableEnvPreset : public view_listener_t
{
	bool handleEvent(const LLSD& userdata)
	{

		return false;
	}
};


/// Post-Process callbacks
class LLWorldPostProcess : public view_listener_t
{
	bool handleEvent(const LLSD& userdata)
	{
		LLFloaterReg::showInstance("env_post_process");
		return true;
	}
};

void handle_flush_name_caches()
{
	// <FS:Ansariel> Crash fix
	//SUBSYSTEM_CLEANUP(LLAvatarNameCache);
	LLAvatarNameCache::clearCache();
	// </FS:Ansariel>
	if (gCacheName) gCacheName->clear();
}

class LLUploadCostCalculator : public view_listener_t
{
	std::string mCostStr;

	bool handleEvent(const LLSD& userdata)
	{
		std::string menu_name = userdata.asString();
		// AW:this fights the update in llviewermessage
		calculateCost();// <FS:AW opensim currency support>
		gMenuHolder->childSetLabelArg(menu_name, "[COST]", mCostStr);

		return true;
	}

	void calculateCost();

public:
	LLUploadCostCalculator()
	{
// <FS:AW opensim currency support> we don't know the costs yet
//		calculateCost();
// </FS:AW opensim currency support>
	}
};

void handle_voice_morphing_subscribe()
{
	LLWeb::loadURL(LLTrans::getString("voice_morphing_url"));
}

void handle_premium_voice_morphing_subscribe()
{
	LLWeb::loadURL(LLTrans::getString("premium_voice_morphing_url"));
}

class LLToggleUIHints : public view_listener_t
{
	bool handleEvent(const LLSD& userdata)
	{
		bool ui_hints_enabled = gSavedSettings.getBOOL("EnableUIHints");
		// toggle
		ui_hints_enabled = !ui_hints_enabled;
		gSavedSettings.setBOOL("EnableUIHints", ui_hints_enabled);
		return true;
	}
};

void LLUploadCostCalculator::calculateCost()
{
	S32 upload_cost = LLGlobalEconomy::getInstance()->getPriceUpload();
 
 	// getPriceUpload() returns -1 if no data available yet.
// <FS:AW opensim currency support>
// 	if(upload_cost >= 0)
// 	{
// 		mCostStr = llformat("%d", upload_cost);
// 	}
// 	else
// 	{
// 		mCostStr = llformat("%d", gSavedSettings.getU32("DefaultUploadCost"));
// 	}
#ifdef OPENSIM // <FS:AW optional opensim support>
	if (LLGridManager::getInstance()->isInOpenSim())
	{
		mCostStr = upload_cost > 0 ? llformat("%s%d", "L$", upload_cost) : LLTrans::getString("free");
	}
	else
#endif // OPENSIM // <FS:AW optional opensim support>
	{
		mCostStr = "L$" + (upload_cost > 0 ? llformat("%d", upload_cost) : llformat("%d", gSavedSettings.getU32("DefaultUploadCost")));
	}
// </FS:AW opensim currency support>
}

void show_navbar_context_menu(LLView* ctrl, S32 x, S32 y)
{
	static LLMenuGL*	show_navbar_context_menu = LLUICtrlFactory::getInstance()->createFromFile<LLMenuGL>("menu_hide_navbar.xml",
			gMenuHolder, LLViewerMenuHolderGL::child_registry_t::instance());
	if(gMenuHolder->hasVisibleMenu())
	{
		gMenuHolder->hideMenus();
	}
	show_navbar_context_menu->buildDrawLabels();
	show_navbar_context_menu->updateParent(LLMenuGL::sMenuContainer);
	LLMenuGL::showPopup(ctrl, show_navbar_context_menu, x, y);
}

void show_topinfobar_context_menu(LLView* ctrl, S32 x, S32 y)
{
	static LLMenuGL* show_topbarinfo_context_menu = LLUICtrlFactory::getInstance()->createFromFile<LLMenuGL>("menu_topinfobar.xml",
			gMenuHolder, LLViewerMenuHolderGL::child_registry_t::instance());

	LLMenuItemGL* landmark_item = show_topbarinfo_context_menu->getChild<LLMenuItemGL>("Landmark");
	if (!LLLandmarkActions::landmarkAlreadyExists())
	{
		landmark_item->setLabel(LLTrans::getString("AddLandmarkNavBarMenu"));
	}
	else
	{
		landmark_item->setLabel(LLTrans::getString("EditLandmarkNavBarMenu"));
	}
// [RLVa:KB] - Checked: 2012-02-07 (RLVa-1.4.5) | Added: RLVa-1.4.5
	landmark_item->setEnabled(!gRlvHandler.hasBehaviour(RLV_BHVR_SHOWLOC));
// [/RLVa:KB]

	if(gMenuHolder->hasVisibleMenu())
	{
		gMenuHolder->hideMenus();
	}

	show_topbarinfo_context_menu->buildDrawLabels();
	show_topbarinfo_context_menu->updateParent(LLMenuGL::sMenuContainer);
	LLMenuGL::showPopup(ctrl, show_topbarinfo_context_menu, x, y);
}

// <FS:Ansariel> For web browser toolbar button
void toggleWebBrowser(const LLSD& sdParam)
{
	if (LLFloaterReg::instanceVisible("web_content"))
	{
		LLFloaterReg::hideInstance("web_content");
	}
	else
	{
		std::string param = sdParam.asString();
		if (param == "HOME_PAGE")
		{
			param = gSavedSettings.getString("FSBrowserHomePage");
		}
		LLWeb::loadURLInternal(param);
	}
}
// </FS:Ansariel> For web browser toolbar button

// <FS:Ansariel> Toggle debug settings floater
void toggleSettingsDebug()
{
	LLFloaterReg::toggleInstance("settings_debug", "all");
}
// </FS:Ansariel> Toggle debug settings floater

// <FS:Ansariel> Toggle teleport history panel directly
void toggleTeleportHistory()
{
	if (gSavedSettings.getBOOL("FSUseStandaloneTeleportHistoryFloater"))
	{
		LLFloaterReg::toggleInstance("fs_teleporthistory");
	}
	else
	{
		LLFloater* floater = LLFloaterReg::findInstance("places");
		if (floater && floater->isMinimized())
		{
			floater->setMinimized(FALSE);
		}
		else if (LLFloater::isShown(floater))
		{
			LLFloaterReg::hideInstance("places");
		}
		else
		{
			LLFloaterSidePanelContainer::showPanel("places", LLSD().with("type", "open_teleport_history_tab"));
		}
	}
}
// </FS:Ansariel> Toggle teleport history panel directly

// <FS:Techwolf Lupindo> export
bool enable_export_object()
{
	for (LLObjectSelection::root_iterator iter = LLSelectMgr::getInstance()->getSelection()->root_begin();
		 iter != LLSelectMgr::getInstance()->getSelection()->root_end(); iter++)
	{
		LLSelectNode* node = *iter;
		LLViewerObject* obj = node->getObject();
		if (obj || node)
		{
			return gSavedSettings.getBOOL("FSEnableObjectExports");
		}
	}
	return false;
}

class FSObjectExport : public view_listener_t
{
	bool handleEvent( const LLSD& userdata)
	{
		LLViewerObject* objectp = LLSelectMgr::getInstance()->getSelection()->getPrimaryObject();
		if (objectp)
		{
			LLFloaterReg::showInstance("fs_export");
		}
		return true;
	}
};
// </FS:Techwolf Lupindo>

// <FS:CR>
class FSObjectExportCollada : public view_listener_t
{
	bool handleEvent( const LLSD& userdata)
	{
		LLViewerObject* objectp = LLSelectMgr::getInstance()->getSelection()->getPrimaryObject();
		if (objectp)
		{
			LLFloaterReg::showInstance("export_collada");
		}
		return true;
	}
};
// </FS:CR>

// <FS:Zi> Make sure to call this before any of the UI is set up, so all text editors can
//         pick up the menu properly.
void initialize_edit_menu()
{
	view_listener_t::addMenu(new LLEditUndo(), "Edit.Undo");
	view_listener_t::addMenu(new LLEditRedo(), "Edit.Redo");
	view_listener_t::addMenu(new LLEditCut(), "Edit.Cut");
	view_listener_t::addMenu(new LLEditCopy(), "Edit.Copy");
	view_listener_t::addMenu(new LLEditPaste(), "Edit.Paste");
	view_listener_t::addMenu(new LLEditDelete(), "Edit.Delete");
	view_listener_t::addMenu(new LLEditSelectAll(), "Edit.SelectAll");
	view_listener_t::addMenu(new LLEditDeselect(), "Edit.Deselect");
	view_listener_t::addMenu(new LLEditTakeOff(), "Edit.TakeOff");
	view_listener_t::addMenu(new LLEditEnableUndo(), "Edit.EnableUndo");
	view_listener_t::addMenu(new LLEditEnableRedo(), "Edit.EnableRedo");
	view_listener_t::addMenu(new LLEditEnableCut(), "Edit.EnableCut");
	view_listener_t::addMenu(new LLEditEnableCopy(), "Edit.EnableCopy");
	view_listener_t::addMenu(new LLEditEnablePaste(), "Edit.EnablePaste");
	view_listener_t::addMenu(new LLEditEnableDelete(), "Edit.EnableDelete");
	view_listener_t::addMenu(new LLEditEnableSelectAll(), "Edit.EnableSelectAll");
	view_listener_t::addMenu(new LLEditEnableDeselect(), "Edit.EnableDeselect");

}

void initialize_spellcheck_menu()
{
	LLUICtrl::CommitCallbackRegistry::Registrar& commit = LLUICtrl::CommitCallbackRegistry::currentRegistrar();
	LLUICtrl::EnableCallbackRegistry::Registrar& enable = LLUICtrl::EnableCallbackRegistry::currentRegistrar();

	commit.add("SpellCheck.ReplaceWithSuggestion", boost::bind(&handle_spellcheck_replace_with_suggestion, _1, _2));
	enable.add("SpellCheck.VisibleSuggestion", boost::bind(&visible_spellcheck_suggestion, _1, _2));
	commit.add("SpellCheck.AddToDictionary", boost::bind(&handle_spellcheck_add_to_dictionary, _1));
	enable.add("SpellCheck.EnableAddToDictionary", boost::bind(&enable_spellcheck_add_to_dictionary, _1));
	commit.add("SpellCheck.AddToIgnore", boost::bind(&handle_spellcheck_add_to_ignore, _1));
	enable.add("SpellCheck.EnableAddToIgnore", boost::bind(&enable_spellcheck_add_to_ignore, _1));
}

//<FS:KC> Centralize a some of these volume panel callbacks
static void volume_controls_open_volume_prefs()
{
	// bring up the prefs floater
	LLFloaterPreference* prefsfloater = LLFloaterReg::showTypedInstance<LLFloaterPreference>("preferences");
	if (prefsfloater)
	{
		// grab the 'audio' panel from the preferences floater and bring it the front!
		prefsfloater->selectPanel("audio");
	}
}

void volume_controls_on_click_set_sounds(const LLUICtrl* ctrl)
{
	const LLPanel* volume_control_panel = dynamic_cast<const LLPanel*>(ctrl->getParent());
	if (volume_control_panel)
	{
		// Disable Enable gesture/collisions sounds checkbox if the master sound is disabled
		// or if sound effects are disabled.

		// <FS:PP> FIRE-9856: Mute sound effects disable plays sound from collisions and plays sound from gestures checkbox not disable after restart/relog
		// volume_control_panel->getChild<LLCheckBoxCtrl>("gesture_audio_play_btn")->setEnabled(!gSavedSettings.getBOOL("MuteSounds"));
		// volume_control_panel->getChild<LLCheckBoxCtrl>("collisions_audio_play_btn")->setEnabled(!gSavedSettings.getBOOL("MuteSounds"));
		bool mute_sound_effects = gSavedSettings.getBOOL("MuteSounds");
		bool mute_all_sounds = gSavedSettings.getBOOL("MuteAudio");
		volume_control_panel->getChild<LLCheckBoxCtrl>("gesture_audio_play_btn")->setEnabled(!(mute_sound_effects || mute_all_sounds));
		volume_control_panel->getChild<LLCheckBoxCtrl>("collisions_audio_play_btn")->setEnabled(!(mute_sound_effects || mute_all_sounds));
		// </FS:PP> 

	}
}

void volume_controls_set_control_false(const LLUICtrl* ctrl, const LLSD& user_data)
{
	LLPanel* volume_control_panel = dynamic_cast<LLPanel*>(ctrl->getParent());
	if (volume_control_panel)
	{
		std::string control_name = user_data.asString();
		LLControlVariable* control = volume_control_panel->findControl(control_name);
		
		if (control)
			control->set(LLSD(FALSE));
	}
}

void initialize_volume_controls_callbacks()
{
	LLUICtrl::CommitCallbackRegistry::Registrar& commit = LLUICtrl::CommitCallbackRegistry::currentRegistrar();
	commit.add("MediaListCtrl.GoMediaPrefs",	boost::bind(&volume_controls_open_volume_prefs));
	commit.add("Pref.SetSounds",				boost::bind(&volume_controls_on_click_set_sounds, _1));
	commit.add("Pref.setControlFalse",			boost::bind(&volume_controls_set_control_false, _1, _2));
}
//</FS:KC>

// <FS:Ansariel> Force HTTP features on SL
bool use_http_inventory()
{
#ifdef OPENSIM
	return (LLGridManager::getInstance()->isInSecondLife() || gSavedSettings.getBOOL("UseHTTPInventory"));
#else
	return true;
#endif
}

bool use_http_textures()
{
#ifdef OPENSIM
	static LLCachedControl<bool> use_http(gSavedSettings, "ImagePipelineUseHTTP", true);
	return (LLGridManager::getInstance()->isInSecondLife() || use_http);
#else
	return true;
#endif
}
// <FS:Ansariel>

void initialize_menus()
{
	// A parameterized event handler used as ctrl-8/9/0 zoom controls below.
	class LLZoomer : public view_listener_t
	{
	public:
		// The "mult" parameter says whether "val" is a multiplier or used to set the value.
		LLZoomer(F32 val, bool mult=true) : mVal(val), mMult(mult) {}
		bool handleEvent(const LLSD& userdata)
		{
			F32 new_fov_rad = mMult ? LLViewerCamera::getInstance()->getDefaultFOV() * mVal : mVal;
			LLViewerCamera::getInstance()->setDefaultFOV(new_fov_rad);
			gSavedSettings.setF32("CameraAngle", LLViewerCamera::getInstance()->getView()); // setView may have clamped it.
			return true;
		}
	private:
		F32 mVal;
		bool mMult;
	};
	
	LLUICtrl::EnableCallbackRegistry::Registrar& enable = LLUICtrl::EnableCallbackRegistry::currentRegistrar();
	LLUICtrl::CommitCallbackRegistry::Registrar& commit = LLUICtrl::CommitCallbackRegistry::currentRegistrar();
	
	// Generic enable and visible
	// Don't prepend MenuName.Foo because these can be used in any menu.
	enable.add("IsGodCustomerService", boost::bind(&is_god_customer_service));

	enable.add("displayViewerEventRecorderMenuItems",boost::bind(&LLViewerEventRecorder::displayViewerEventRecorderMenuItems,&LLViewerEventRecorder::instance()));

	view_listener_t::addEnable(new LLUploadCostCalculator(), "Upload.CalculateCosts");

	// <FS:Ansariel> [FS communication UI]
	//enable.add("Conversation.IsConversationLoggingAllowed", boost::bind(&LLFloaterIMContainer::isConversationLoggingAllowed));
	
	enable.add("GridCheck", boost::bind(&checkIsGrid, _2)); // <FS:CR> Opensim menu item visibility control
	enable.add("GridFeatureCheck", boost::bind(&isGridFeatureEnabled, _2));
	commit.add("OpenGridStatus", boost::bind(&openGridStatus)); // <FS:Ansariel> FIRE-21236 - Help Menu - Check Grid Status doesn't open using External Browser

	// Agent
	commit.add("Agent.toggleFlying", boost::bind(&LLAgent::toggleFlying));
	enable.add("Agent.enableFlying", boost::bind(&LLAgent::enableFlying));
	commit.add("Agent.PressMicrophone", boost::bind(&LLAgent::pressMicrophone, _2));
	commit.add("Agent.ReleaseMicrophone", boost::bind(&LLAgent::releaseMicrophone, _2));
	commit.add("Agent.ToggleMicrophone", boost::bind(&LLAgent::toggleMicrophone, _2));
	enable.add("Agent.IsMicrophoneOn", boost::bind(&LLAgent::isMicrophoneOn, _2));
	enable.add("Agent.IsActionAllowed", boost::bind(&LLAgent::isActionAllowed, _2));

	// File menu
	init_menu_file();

	view_listener_t::addMenu(new LLEditEnableTakeOff(), "Edit.EnableTakeOff");
	view_listener_t::addMenu(new LLEditEnableCustomizeAvatar(), "Edit.EnableCustomizeAvatar");
	view_listener_t::addMenu(new LLEnableEditShape(), "Edit.EnableEditShape");
	view_listener_t::addMenu(new LLEnableHoverHeight(), "Edit.EnableHoverHeight");
	view_listener_t::addMenu(new LLEnableEditPhysics(), "Edit.EnableEditPhysics");
	commit.add("CustomizeAvatar", boost::bind(&handle_customize_avatar));
	commit.add("EditOutfit", boost::bind(&handle_edit_outfit));
	commit.add("EditShape", boost::bind(&handle_edit_shape));
	commit.add("HoverHeight", boost::bind(&handle_hover_height));
	commit.add("EditPhysics", boost::bind(&handle_edit_physics));
	// <FS:TT> Client LSL Bridge
	commit.add("RecreateLSLBridge", boost::bind(&handle_recreate_lsl_bridge));
	// </FS:TT>

	// View menu
	view_listener_t::addMenu(new LLViewMouselook(), "View.Mouselook");
	view_listener_t::addMenu(new LLViewJoystickFlycam(), "View.JoystickFlycam");
	view_listener_t::addMenu(new LLViewResetView(), "View.ResetView");
	view_listener_t::addMenu(new LLViewLookAtLastChatter(), "View.LookAtLastChatter");
	view_listener_t::addMenu(new LLViewShowHoverTips(), "View.ShowHoverTips");
	view_listener_t::addMenu(new LLViewHighlightTransparent(), "View.HighlightTransparent");
	view_listener_t::addMenu(new LLViewToggleRenderType(), "View.ToggleRenderType");
	view_listener_t::addMenu(new LLViewShowHUDAttachments(), "View.ShowHUDAttachments");
	view_listener_t::addMenu(new LLZoomer(1.2f), "View.ZoomOut");
	view_listener_t::addMenu(new LLZoomer(1/1.2f), "View.ZoomIn");
	view_listener_t::addMenu(new LLZoomer(DEFAULT_FIELD_OF_VIEW, false), "View.ZoomDefault");
	view_listener_t::addMenu(new LLViewDefaultUISize(), "View.DefaultUISize");
	view_listener_t::addMenu(new LLViewToggleUI(), "View.ToggleUI");
	view_listener_t::addMenu(new LLViewCheckToggleUI(), "View.CheckToggleUI"); // <FS:Ansariel> Notification not showing if hiding the UI

	view_listener_t::addMenu(new LLViewEnableMouselook(), "View.EnableMouselook");
	view_listener_t::addMenu(new LLViewEnableJoystickFlycam(), "View.EnableJoystickFlycam");
	view_listener_t::addMenu(new LLViewEnableLastChatter(), "View.EnableLastChatter");

	view_listener_t::addMenu(new LLViewCheckJoystickFlycam(), "View.CheckJoystickFlycam");
	view_listener_t::addMenu(new LLViewCheckShowHoverTips(), "View.CheckShowHoverTips");
	view_listener_t::addMenu(new LLViewCheckHighlightTransparent(), "View.CheckHighlightTransparent");
	view_listener_t::addMenu(new LLViewCheckRenderType(), "View.CheckRenderType");
	view_listener_t::addMenu(new LLViewStatusAway(), "View.Status.CheckAway");
	view_listener_t::addMenu(new LLViewStatusDoNotDisturb(), "View.Status.CheckDoNotDisturb");
	view_listener_t::addMenu(new LLViewCheckHUDAttachments(), "View.CheckHUDAttachments");
	enable.add("View.EnableHUDAttachments", boost::bind(&enable_show_HUD_attachments)); // <FS:Ansariel> Disable Show HUD attachments if prevented by RLVa
	// <FS:Zi> Add reset camera angles menu
	view_listener_t::addMenu(new LLViewResetCameraAngles(), "View.ResetCameraAngles");
	// </FS:Zi>
	
	// Me > Movement
	view_listener_t::addMenu(new LLAdvancedAgentFlyingInfo(), "Agent.getFlying");

	//Communicate Nearby chat
	// <FS:Ansariel> [FS Communication UI]
	//view_listener_t::addMenu(new LLCommunicateNearbyChat(), "Communicate.NearbyChat");

	// Communicate > Voice morphing > Subscribe...
	commit.add("Communicate.VoiceMorphing.Subscribe", boost::bind(&handle_voice_morphing_subscribe));
	// Communicate > Voice morphing > Premium perk...
	commit.add("Communicate.VoiceMorphing.PremiumPerk", boost::bind(&handle_premium_voice_morphing_subscribe));
	LLVivoxVoiceClient * voice_clientp = LLVivoxVoiceClient::getInstance();
	enable.add("Communicate.VoiceMorphing.NoVoiceMorphing.Check"
		, boost::bind(&LLVivoxVoiceClient::onCheckVoiceEffect, voice_clientp, "NoVoiceMorphing"));
	commit.add("Communicate.VoiceMorphing.NoVoiceMorphing.Click"
		, boost::bind(&LLVivoxVoiceClient::onClickVoiceEffect, voice_clientp, "NoVoiceMorphing"));

	// World menu
	view_listener_t::addMenu(new LLWorldAlwaysRun(), "World.AlwaysRun");
	view_listener_t::addMenu(new LLWorldCreateLandmark(), "World.CreateLandmark");
	view_listener_t::addMenu(new LLWorldPlaceProfile(), "World.PlaceProfile");
	view_listener_t::addMenu(new LLWorldSetHomeLocation(), "World.SetHomeLocation");
	view_listener_t::addMenu(new LLWorldTeleportHome(), "World.TeleportHome");
	view_listener_t::addMenu(new LLWorldSetAway(), "World.SetAway");
	view_listener_t::addMenu(new LLWorldSetDoNotDisturb(), "World.SetDoNotDisturb");
	view_listener_t::addMenu(new LLWorldGetAway(), "World.GetAway"); //[SJ FIRE-2177]
	view_listener_t::addMenu(new LLWorldGetBusy(), "World.GetBusy"); //[SJ FIRE-2177]
	view_listener_t::addMenu(new LLWorldSetAutorespond(), "World.SetAutorespond");
	view_listener_t::addMenu(new LLWorldGetAutorespond(), "World.GetAutorespond");  //[SJ FIRE-2177]
	// <FS:PP> FIRE-1245: Option to block/reject teleport requests
	view_listener_t::addMenu(new LLWorldSetRejectTeleportOffers(), "World.SetRejectTeleportOffers");
	view_listener_t::addMenu(new LLWorldGetRejectTeleportOffers(), "World.GetRejectTeleportOffers");
	// </FS:PP>
	// <FS:PP> FIRE-15233: Automatic friendship request refusal
	view_listener_t::addMenu(new LLWorldSetRejectFriendshipRequests(), "World.SetRejectFriendshipRequests");
	view_listener_t::addMenu(new LLWorldGetRejectFriendshipRequests(), "World.GetRejectFriendshipRequests");
	// </FS:PP>
	// <FS:PP> FIRE-1245: Option to block/reject teleport requests
	view_listener_t::addMenu(new LLWorldSetRejectAllGroupInvites(), "World.SetRejectAllGroupInvites");
	view_listener_t::addMenu(new LLWorldGetRejectAllGroupInvites(), "World.GetRejectAllGroupInvites");
	// </FS:PP>
	view_listener_t::addMenu(new LLWorldSetAutorespondNonFriends(), "World.SetAutorespondNonFriends");
	view_listener_t::addMenu(new LLWorldGetAutorespondNonFriends(), "World.GetAutorespondNonFriends");  //[SJ FIRE-2177]
	view_listener_t::addMenu(new LLWorldEnableCreateLandmark(), "World.EnableCreateLandmark");
// [RLVa:KB]
	enable.add("World.EnablePlaceProfile", boost::bind(&enable_place_profile));
// [/RLVa:KB]
	view_listener_t::addMenu(new LLWorldEnableSetHomeLocation(), "World.EnableSetHomeLocation");
	view_listener_t::addMenu(new LLWorldEnableTeleportHome(), "World.EnableTeleportHome");
	view_listener_t::addMenu(new LLWorldEnableBuyLand(), "World.EnableBuyLand");

	view_listener_t::addMenu(new LLWorldCheckAlwaysRun(), "World.CheckAlwaysRun");
	
	view_listener_t::addMenu(new LLWorldEnvSettings(), "World.EnvSettings");
	view_listener_t::addMenu(new LLWorldEnableEnvSettings(), "World.EnableEnvSettings");
	view_listener_t::addMenu(new LLWorldEnvPreset(), "World.EnvPreset");
	view_listener_t::addMenu(new LLWorldEnableEnvPreset(), "World.EnableEnvPreset");
	view_listener_t::addMenu(new LLWorldPostProcess(), "World.PostProcess");

	// Tools menu
	view_listener_t::addMenu(new LLToolsSelectTool(), "Tools.SelectTool");
	view_listener_t::addMenu(new LLToolsSelectOnlyMyObjects(), "Tools.SelectOnlyMyObjects");
	view_listener_t::addMenu(new LLToolsSelectOnlyMovableObjects(), "Tools.SelectOnlyMovableObjects");
	view_listener_t::addMenu(new LLToolsSelectBySurrounding(), "Tools.SelectBySurrounding");
	view_listener_t::addMenu(new LLToolsShowHiddenSelection(), "Tools.ShowHiddenSelection");
	view_listener_t::addMenu(new LLToolsShowSelectionLightRadius(), "Tools.ShowSelectionLightRadius");
	view_listener_t::addMenu(new LLToolsEditLinkedParts(), "Tools.EditLinkedParts");
	view_listener_t::addMenu(new LLToolsSnapObjectXY(), "Tools.SnapObjectXY");
	view_listener_t::addMenu(new LLToolsUseSelectionForGrid(), "Tools.UseSelectionForGrid");
	view_listener_t::addMenu(new LLToolsSelectNextPartFace(), "Tools.SelectNextPart");
	commit.add("Tools.Link", boost::bind(&LLSelectMgr::linkObjects, LLSelectMgr::getInstance()));
	commit.add("Tools.Unlink", boost::bind(&LLSelectMgr::unlinkObjects, LLSelectMgr::getInstance()));
	view_listener_t::addMenu(new LLToolsStopAllAnimations(), "Tools.StopAllAnimations");
	view_listener_t::addMenu(new LLToolsReleaseKeys(), "Tools.ReleaseKeys");
	view_listener_t::addMenu(new LLToolsEnableReleaseKeys(), "Tools.EnableReleaseKeys");	
	commit.add("Tools.LookAtSelection", boost::bind(&handle_look_at_selection, _2));
	commit.add("Tools.ScriptInfo",boost::bind(&handle_script_info));
	commit.add("Tools.BuyOrTake", boost::bind(&handle_buy_or_take));
	commit.add("Tools.TakeCopy", boost::bind(&handle_take_copy));
	view_listener_t::addMenu(new LLToolsSaveToObjectInventory(), "Tools.SaveToObjectInventory");
	view_listener_t::addMenu(new LLToolsSelectedScriptAction(), "Tools.SelectedScriptAction");
	view_listener_t::addMenu(new FSToolsResyncAnimations(), "Tools.ResyncAnimations");	// <FS:CR> Resync Animations
	view_listener_t::addMenu(new FSToolsUndeform(), "Tools.Undeform");	// <FS:CR> FIRE-4345: Undeform

	view_listener_t::addMenu(new LLToolsEnableToolNotPie(), "Tools.EnableToolNotPie");
	view_listener_t::addMenu(new LLToolsEnableSelectNextPart(), "Tools.EnableSelectNextPart");
	enable.add("Tools.EnableLink", boost::bind(&LLSelectMgr::enableLinkObjects, LLSelectMgr::getInstance()));
	enable.add("Tools.EnableUnlink", boost::bind(&LLSelectMgr::enableUnlinkObjects, LLSelectMgr::getInstance()));
	view_listener_t::addMenu(new LLToolsEnableBuyOrTake(), "Tools.EnableBuyOrTake");
	enable.add("Tools.EnableTakeCopy", boost::bind(&enable_object_take_copy));
	enable.add("Tools.VisibleBuyObject", boost::bind(&tools_visible_buy_object));
	enable.add("Tools.VisibleTakeObject", boost::bind(&tools_visible_take_object));
	view_listener_t::addMenu(new LLToolsEnableSaveToObjectInventory(), "Tools.EnableSaveToObjectInventory");

	view_listener_t::addMenu(new LLToolsEnablePathfinding(), "Tools.EnablePathfinding");
	view_listener_t::addMenu(new LLToolsEnablePathfindingView(), "Tools.EnablePathfindingView");
	view_listener_t::addMenu(new LLToolsDoPathfindingRebakeRegion(), "Tools.DoPathfindingRebakeRegion");
	view_listener_t::addMenu(new LLToolsEnablePathfindingRebakeRegion(), "Tools.EnablePathfindingRebakeRegion");

	// Help menu
	// most items use the ShowFloater method
	view_listener_t::addMenu(new LLToggleHowTo(), "Help.ToggleHowTo");
	enable.add("Help.HowToVisible", boost::bind(&enable_how_to_visible, _2));

	// Advanced menu
	view_listener_t::addMenu(new LLAdvancedToggleConsole(), "Advanced.ToggleConsole");
	view_listener_t::addMenu(new LLAdvancedCheckConsole(), "Advanced.CheckConsole");
	view_listener_t::addMenu(new LLAdvancedDumpInfoToConsole(), "Advanced.DumpInfoToConsole");

	// Advanced > HUD Info
	view_listener_t::addMenu(new LLAdvancedToggleHUDInfo(), "Advanced.ToggleHUDInfo");
	view_listener_t::addMenu(new LLAdvancedCheckHUDInfo(), "Advanced.CheckHUDInfo");

	// Advanced Other Settings	
	view_listener_t::addMenu(new LLAdvancedClearGroupCache(), "Advanced.ClearGroupCache");
	
	// Advanced > Render > Types
	view_listener_t::addMenu(new LLAdvancedToggleRenderType(), "Advanced.ToggleRenderType");
	view_listener_t::addMenu(new LLAdvancedCheckRenderType(), "Advanced.CheckRenderType");

	//// Advanced > Render > Features
	view_listener_t::addMenu(new LLAdvancedToggleFeature(), "Advanced.ToggleFeature");
	view_listener_t::addMenu(new LLAdvancedCheckFeature(), "Advanced.CheckFeature");

	view_listener_t::addMenu(new LLAdvancedCheckDisplayTextureDensity(), "Advanced.CheckDisplayTextureDensity");
	view_listener_t::addMenu(new LLAdvancedSetDisplayTextureDensity(), "Advanced.SetDisplayTextureDensity");

	// Advanced > Render > Info Displays
	view_listener_t::addMenu(new LLAdvancedToggleInfoDisplay(), "Advanced.ToggleInfoDisplay");
	view_listener_t::addMenu(new LLAdvancedCheckInfoDisplay(), "Advanced.CheckInfoDisplay");
	view_listener_t::addMenu(new LLAdvancedSelectedTextureInfo(), "Advanced.SelectedTextureInfo");
	commit.add("Advanced.SelectedMaterialInfo", boost::bind(&handle_selected_material_info));
	view_listener_t::addMenu(new LLAdvancedToggleWireframe(), "Advanced.ToggleWireframe");
	view_listener_t::addMenu(new LLAdvancedCheckWireframe(), "Advanced.CheckWireframe");
	// Develop > Render
	view_listener_t::addMenu(new LLAdvancedEnableObjectObjectOcclusion(), "Advanced.EnableObjectObjectOcclusion");
	view_listener_t::addMenu(new LLAdvancedEnableRenderFBO(), "Advanced.EnableRenderFBO");
	view_listener_t::addMenu(new LLAdvancedEnableRenderDeferred(), "Advanced.EnableRenderDeferred");
	view_listener_t::addMenu(new LLAdvancedEnableRenderDeferredOptions(), "Advanced.EnableRenderDeferredOptions");
	view_listener_t::addMenu(new LLAdvancedToggleRandomizeFramerate(), "Advanced.ToggleRandomizeFramerate");
	view_listener_t::addMenu(new LLAdvancedCheckRandomizeFramerate(), "Advanced.CheckRandomizeFramerate");
	view_listener_t::addMenu(new LLAdvancedTogglePeriodicSlowFrame(), "Advanced.TogglePeriodicSlowFrame");
	view_listener_t::addMenu(new LLAdvancedCheckPeriodicSlowFrame(), "Advanced.CheckPeriodicSlowFrame");
	view_listener_t::addMenu(new LLAdvancedToggleFrameTest(), "Advanced.ToggleFrameTest");
	view_listener_t::addMenu(new LLAdvancedCheckFrameTest(), "Advanced.CheckFrameTest");
	view_listener_t::addMenu(new LLAdvancedHandleAttachedLightParticles(), "Advanced.HandleAttachedLightParticles");
	view_listener_t::addMenu(new LLAdvancedCheckRenderShadowOption(), "Advanced.CheckRenderShadowOption");
	view_listener_t::addMenu(new LLAdvancedClickRenderShadowOption(), "Advanced.ClickRenderShadowOption");
	view_listener_t::addMenu(new LLAdvancedClickRenderProfile(), "Advanced.ClickRenderProfile");
	view_listener_t::addMenu(new LLAdvancedClickRenderBenchmark(), "Advanced.ClickRenderBenchmark");
	//[FIX FIRE-1927 - enable DoubleClickTeleport shortcut : SJ]
	view_listener_t::addMenu(new LLAdvancedToggleDoubleClickTeleport, "Advanced.ToggleDoubleClickTeleport");

	#ifdef TOGGLE_HACKED_GODLIKE_VIEWER
	view_listener_t::addMenu(new LLAdvancedHandleToggleHackedGodmode(), "Advanced.HandleToggleHackedGodmode");
	view_listener_t::addMenu(new LLAdvancedCheckToggleHackedGodmode(), "Advanced.CheckToggleHackedGodmode");
	view_listener_t::addMenu(new LLAdvancedEnableToggleHackedGodmode(), "Advanced.EnableToggleHackedGodmode");
	#endif

	// Advanced > World
	view_listener_t::addMenu(new LLAdvancedDumpScriptedCamera(), "Advanced.DumpScriptedCamera");
	view_listener_t::addMenu(new LLAdvancedDumpRegionObjectCache(), "Advanced.DumpRegionObjectCache");

	// Advanced > UI
	commit.add("Advanced.WebBrowserTest", boost::bind(&handle_web_browser_test,	_2));	// sigh! this one opens the MEDIA browser
	commit.add("Advanced.WebContentTest", boost::bind(&handle_web_content_test, _2));	// this one opens the Web Content floater
	commit.add("Advanced.ShowURL", boost::bind(&handle_show_url, _2));
	commit.add("Advanced.ReportBug", boost::bind(&handle_report_bug, _2));
	view_listener_t::addMenu(new LLAdvancedBuyCurrencyTest(), "Advanced.BuyCurrencyTest");
	view_listener_t::addMenu(new LLAdvancedDumpSelectMgr(), "Advanced.DumpSelectMgr");
	view_listener_t::addMenu(new LLAdvancedDumpInventory(), "Advanced.DumpInventory");
	commit.add("Advanced.DumpTimers", boost::bind(&handle_dump_timers) );
	commit.add("Advanced.DumpFocusHolder", boost::bind(&handle_dump_focus) );
	view_listener_t::addMenu(new LLAdvancedPrintSelectedObjectInfo(), "Advanced.PrintSelectedObjectInfo");
	view_listener_t::addMenu(new LLAdvancedPrintAgentInfo(), "Advanced.PrintAgentInfo");
	view_listener_t::addMenu(new LLAdvancedToggleDebugClicks(), "Advanced.ToggleDebugClicks");
	view_listener_t::addMenu(new LLAdvancedCheckDebugClicks(), "Advanced.CheckDebugClicks");
	view_listener_t::addMenu(new LLAdvancedCheckDebugViews(), "Advanced.CheckDebugViews");
	view_listener_t::addMenu(new LLAdvancedToggleDebugViews(), "Advanced.ToggleDebugViews");
	view_listener_t::addMenu(new LLAdvancedToggleXUINameTooltips(), "Advanced.ToggleXUINameTooltips");
	view_listener_t::addMenu(new LLAdvancedCheckXUINameTooltips(), "Advanced.CheckXUINameTooltips");
	view_listener_t::addMenu(new LLAdvancedToggleDebugMouseEvents(), "Advanced.ToggleDebugMouseEvents");
	view_listener_t::addMenu(new LLAdvancedCheckDebugMouseEvents(), "Advanced.CheckDebugMouseEvents");
	view_listener_t::addMenu(new LLAdvancedToggleDebugKeys(), "Advanced.ToggleDebugKeys");
	view_listener_t::addMenu(new LLAdvancedCheckDebugKeys(), "Advanced.CheckDebugKeys");
	view_listener_t::addMenu(new LLAdvancedToggleDebugWindowProc(), "Advanced.ToggleDebugWindowProc");
	view_listener_t::addMenu(new LLAdvancedCheckDebugWindowProc(), "Advanced.CheckDebugWindowProc");

	// Advanced > XUI
	commit.add("Advanced.ReloadColorSettings", boost::bind(&LLUIColorTable::loadFromSettings, LLUIColorTable::getInstance()));
	view_listener_t::addMenu(new LLAdvancedLoadUIFromXML(), "Advanced.LoadUIFromXML");
	view_listener_t::addMenu(new LLAdvancedSaveUIToXML(), "Advanced.SaveUIToXML");
	view_listener_t::addMenu(new LLAdvancedToggleXUINames(), "Advanced.ToggleXUINames");
	view_listener_t::addMenu(new LLAdvancedCheckXUINames(), "Advanced.CheckXUINames");
	view_listener_t::addMenu(new LLAdvancedSendTestIms(), "Advanced.SendTestIMs");
	commit.add("Advanced.FlushNameCaches", boost::bind(&handle_flush_name_caches));

	// Advanced > Character > Grab Baked Texture
	view_listener_t::addMenu(new LLAdvancedGrabBakedTexture(), "Advanced.GrabBakedTexture");
	view_listener_t::addMenu(new LLAdvancedEnableGrabBakedTexture(), "Advanced.EnableGrabBakedTexture");

	// Advanced > Character > Character Tests
	view_listener_t::addMenu(new LLAdvancedAppearanceToXML(), "Advanced.AppearanceToXML");
	view_listener_t::addMenu(new LLAdvancedEnableAppearanceToXML(), "Advanced.EnableAppearanceToXML");
	view_listener_t::addMenu(new LLAdvancedToggleCharacterGeometry(), "Advanced.ToggleCharacterGeometry");

	view_listener_t::addMenu(new LLAdvancedTestMale(), "Advanced.TestMale");
	view_listener_t::addMenu(new LLAdvancedTestFemale(), "Advanced.TestFemale");
	
	// Advanced > Character > Animation Speed
	view_listener_t::addMenu(new LLAdvancedAnimTenFaster(), "Advanced.AnimTenFaster");
	view_listener_t::addMenu(new LLAdvancedAnimTenSlower(), "Advanced.AnimTenSlower");
	view_listener_t::addMenu(new LLAdvancedAnimResetAll(), "Advanced.AnimResetAll");

	// Advanced > Character (toplevel)
	view_listener_t::addMenu(new LLAdvancedForceParamsToDefault(), "Advanced.ForceParamsToDefault");
	view_listener_t::addMenu(new LLAdvancedReloadVertexShader(), "Advanced.ReloadVertexShader");
	view_listener_t::addMenu(new LLAdvancedToggleAnimationInfo(), "Advanced.ToggleAnimationInfo");
	view_listener_t::addMenu(new LLAdvancedCheckAnimationInfo(), "Advanced.CheckAnimationInfo");
	view_listener_t::addMenu(new LLAdvancedToggleShowLookAt(), "Advanced.ToggleShowLookAt");
	view_listener_t::addMenu(new LLAdvancedToggleShowColor(), "Advanced.ToggleShowColor");
	view_listener_t::addMenu(new LLAdvancedCheckShowColor(), "Advanced.CheckShowColor");
	view_listener_t::addMenu(new LLAdvancedCheckShowLookAt(), "Advanced.CheckShowLookAt");
	view_listener_t::addMenu(new LLAdvancedToggleShowPointAt(), "Advanced.ToggleShowPointAt");
	view_listener_t::addMenu(new LLAdvancedCheckShowPointAt(), "Advanced.CheckShowPointAt");
	view_listener_t::addMenu(new LLAdvancedTogglePrivateLookPointAt(), "Advanced.TogglePrivateLookPointAt");
	view_listener_t::addMenu(new LLAdvancedCheckPrivateLookPointAt(), "Advanced.CheckPrivateLookPointAt");
	view_listener_t::addMenu(new LLAdvancedToggleDebugJointUpdates(), "Advanced.ToggleDebugJointUpdates");
	view_listener_t::addMenu(new LLAdvancedCheckDebugJointUpdates(), "Advanced.CheckDebugJointUpdates");
	view_listener_t::addMenu(new LLAdvancedToggleDisableLOD(), "Advanced.ToggleDisableLOD");
	view_listener_t::addMenu(new LLAdvancedCheckDisableLOD(), "Advanced.CheckDisableLOD");
	view_listener_t::addMenu(new LLAdvancedToggleDebugCharacterVis(), "Advanced.ToggleDebugCharacterVis");
	view_listener_t::addMenu(new LLAdvancedCheckDebugCharacterVis(), "Advanced.CheckDebugCharacterVis");
	view_listener_t::addMenu(new LLAdvancedDumpAttachments(), "Advanced.DumpAttachments");
	view_listener_t::addMenu(new LLAdvancedRebakeTextures(), "Advanced.RebakeTextures");
// [SL:KB] - Patch: Appearance-PhantomAttach | Checked: Catznip-5.0
	commit.add("Advanced.RefreshAttachments", boost::bind(&handle_refresh_attachments));
// [/SL:KB]
	view_listener_t::addMenu(new LLAdvancedDebugAvatarTextures(), "Advanced.DebugAvatarTextures");
	view_listener_t::addMenu(new LLAdvancedDumpAvatarLocalTextures(), "Advanced.DumpAvatarLocalTextures");
	view_listener_t::addMenu(new LLAdvancedReloadAvatarCloudParticle(), "Advanced.ReloadAvatarCloudParticle");

	// Advanced > Network
	view_listener_t::addMenu(new LLAdvancedEnableMessageLog(), "Advanced.EnableMessageLog");
	view_listener_t::addMenu(new LLAdvancedDisableMessageLog(), "Advanced.DisableMessageLog");
	view_listener_t::addMenu(new LLAdvancedDropPacket(), "Advanced.DropPacket");

	// Advanced > Recorder
	view_listener_t::addMenu(new LLAdvancedAgentPilot(), "Advanced.AgentPilot");
	view_listener_t::addMenu(new LLAdvancedToggleAgentPilotLoop(), "Advanced.ToggleAgentPilotLoop");
	view_listener_t::addMenu(new LLAdvancedCheckAgentPilotLoop(), "Advanced.CheckAgentPilotLoop");
	view_listener_t::addMenu(new LLAdvancedViewerEventRecorder(), "Advanced.EventRecorder");

	// Advanced > Debugging
	view_listener_t::addMenu(new LLAdvancedForceErrorBreakpoint(), "Advanced.ForceErrorBreakpoint");
	view_listener_t::addMenu(new LLAdvancedForceErrorLlerror(), "Advanced.ForceErrorLlerror");
	view_listener_t::addMenu(new LLAdvancedForceErrorBadMemoryAccess(), "Advanced.ForceErrorBadMemoryAccess");
	view_listener_t::addMenu(new LLAdvancedForceErrorInfiniteLoop(), "Advanced.ForceErrorInfiniteLoop");
	view_listener_t::addMenu(new LLAdvancedForceErrorSoftwareException(), "Advanced.ForceErrorSoftwareException");
	view_listener_t::addMenu(new LLAdvancedForceErrorDriverCrash(), "Advanced.ForceErrorDriverCrash");
	view_listener_t::addMenu(new LLAdvancedForceErrorDisconnectViewer(), "Advanced.ForceErrorDisconnectViewer");

	// Advanced (toplevel)
	view_listener_t::addMenu(new LLAdvancedToggleShowObjectUpdates(), "Advanced.ToggleShowObjectUpdates");
	view_listener_t::addMenu(new LLAdvancedCheckShowObjectUpdates(), "Advanced.CheckShowObjectUpdates");
	view_listener_t::addMenu(new LLAdvancedCompressImage(), "Advanced.CompressImage");
	view_listener_t::addMenu(new LLAdvancedShowDebugSettings(), "Advanced.ShowDebugSettings");
	view_listener_t::addMenu(new LLAdvancedEnableViewAdminOptions(), "Advanced.EnableViewAdminOptions");
	view_listener_t::addMenu(new LLAdvancedToggleViewAdminOptions(), "Advanced.ToggleViewAdminOptions");
	view_listener_t::addMenu(new LLAdvancedCheckViewAdminOptions(), "Advanced.CheckViewAdminOptions");
	view_listener_t::addMenu(new LLAdvancedToggleVisualLeakDetector(), "Advanced.ToggleVisualLeakDetector");

	view_listener_t::addMenu(new LLAdvancedRequestAdminStatus(), "Advanced.RequestAdminStatus");
	view_listener_t::addMenu(new LLAdvancedLeaveAdminStatus(), "Advanced.LeaveAdminStatus");

	// Develop >Set logging level
	view_listener_t::addMenu(new LLDevelopCheckLoggingLevel(), "Develop.CheckLoggingLevel");
	view_listener_t::addMenu(new LLDevelopSetLoggingLevel(), "Develop.SetLoggingLevel");
	
	//Develop (Texture Fetch Debug Console)
	view_listener_t::addMenu(new LLDevelopTextureFetchDebugger(), "Develop.SetTexFetchDebugger");
	//Develop (clear cache immediately)
	commit.add("Develop.ClearCache", boost::bind(&handle_cache_clear_immediately) );

	// Admin >Object
	view_listener_t::addMenu(new LLAdminForceTakeCopy(), "Admin.ForceTakeCopy");
	view_listener_t::addMenu(new LLAdminHandleObjectOwnerSelf(), "Admin.HandleObjectOwnerSelf");
	view_listener_t::addMenu(new LLAdminHandleObjectOwnerPermissive(), "Admin.HandleObjectOwnerPermissive");
	view_listener_t::addMenu(new LLAdminHandleForceDelete(), "Admin.HandleForceDelete");
	view_listener_t::addMenu(new LLAdminHandleObjectLock(), "Admin.HandleObjectLock");
	view_listener_t::addMenu(new LLAdminHandleObjectAssetIDs(), "Admin.HandleObjectAssetIDs");

	// Admin >Parcel 
	view_listener_t::addMenu(new LLAdminHandleForceParcelOwnerToMe(), "Admin.HandleForceParcelOwnerToMe");
	view_listener_t::addMenu(new LLAdminHandleForceParcelToContent(), "Admin.HandleForceParcelToContent");
	view_listener_t::addMenu(new LLAdminHandleClaimPublicLand(), "Admin.HandleClaimPublicLand");

	// Admin >Region
	view_listener_t::addMenu(new LLAdminHandleRegionDumpTempAssetData(), "Admin.HandleRegionDumpTempAssetData");
	// Admin top level
	view_listener_t::addMenu(new LLAdminOnSaveState(), "Admin.OnSaveState");

	// Self context menu
	view_listener_t::addMenu(new LLSelfStandUp(), "Self.StandUp");
	enable.add("Self.EnableStandUp", boost::bind(&enable_standup_self));
	view_listener_t::addMenu(new LLSelfSitDown(), "Self.SitDown");
	enable.add("Self.EnableSitDown", boost::bind(&enable_sitdown_self)); 
	enable.add("Self.ShowSitDown", boost::bind(&show_sitdown_self));
	view_listener_t::addMenu(new FSSelfForceSit(), "Self.ForceSit"); //KC
	enable.add("Self.EnableForceSit", boost::bind(&enable_forcesit_self)); //KC
	view_listener_t::addMenu(new FSSelfCheckForceSit(), "Self.getForceSit"); //KC
	view_listener_t::addMenu(new FSSelfToggleMoveLock(), "Self.ToggleMoveLock"); //KC
	view_listener_t::addMenu(new FSSelfCheckMoveLock(), "Self.GetMoveLock"); //KC
	enable.add("Self.EnableMoveLock", boost::bind(&enable_move_lock));	// <FS:CR>
	view_listener_t::addMenu(new FSSelfToggleIgnorePreJump(), "Self.toggleIgnorePreJump"); //SJ
	view_listener_t::addMenu(new FSSelfCheckIgnorePreJump(), "Self.getIgnorePreJump"); //SJ
	view_listener_t::addMenu(new LLSelfRemoveAllAttachments(), "Self.RemoveAllAttachments");

	view_listener_t::addMenu(new LLSelfEnableRemoveAllAttachments(), "Self.EnableRemoveAllAttachments");

	// we don't use boost::bind directly to delay side tray construction
	view_listener_t::addMenu( new LLTogglePanelPeopleTab(), "SideTray.PanelPeopleTab");
	view_listener_t::addMenu( new LLCheckPanelPeopleTab(), "SideTray.CheckPanelPeopleTab");

	 // Avatar pie menu
	view_listener_t::addMenu(new LLAvatarCheckImpostorMode(), "Avatar.CheckImpostorMode");
	view_listener_t::addMenu(new LLAvatarSetImpostorMode(), "Avatar.SetImpostorMode");
	view_listener_t::addMenu(new LLObjectMute(), "Avatar.Mute");
	view_listener_t::addMenu(new LLAvatarAddFriend(), "Avatar.AddFriend");
	view_listener_t::addMenu(new LLAvatarAddContact(), "Avatar.AddContact");
	commit.add("Avatar.Freeze", boost::bind(&handle_avatar_freeze, LLSD()));
	view_listener_t::addMenu(new LLAvatarDebug(), "Avatar.Debug");
	view_listener_t::addMenu(new LLAvatarVisibleDebug(), "Avatar.VisibleDebug");
	view_listener_t::addMenu(new LLAvatarInviteToGroup(), "Avatar.InviteToGroup");
	// <FS:Ansariel> FIRE-13515: Re-add give calling card
	view_listener_t::addMenu(new LLAvatarGiveCard(), "Avatar.GiveCard");
	// </FS:Ansariel> FIRE-13515: Re-add give calling card
	commit.add("Avatar.Eject", boost::bind(&handle_avatar_eject, LLSD()));
	commit.add("Avatar.ShowInspector", boost::bind(&handle_avatar_show_inspector));
	view_listener_t::addMenu(new LLAvatarSendIM(), "Avatar.SendIM");
	view_listener_t::addMenu(new LLAvatarCall(), "Avatar.Call");
//	enable.add("Avatar.EnableCall", boost::bind(&LLAvatarActions::canCall));
// [RLVa:KB] - Checked: 2010-08-25 (RLVa-1.2.1b) | Added: RLVa-1.2.1b
	enable.add("Avatar.EnableCall", boost::bind(&enable_avatar_call));
// [/RLVa:KB]
	view_listener_t::addMenu(new LLAvatarReportAbuse(), "Avatar.ReportAbuse");
	view_listener_t::addMenu(new LLAvatarTexRefresh(), "Avatar.TexRefresh");	// ## Zi: Texture Refresh

	view_listener_t::addMenu(new LLAvatarToggleMyProfile(), "Avatar.ToggleMyProfile");
	view_listener_t::addMenu(new LLAvatarResetSkeleton(), "Avatar.ResetSkeleton");
	view_listener_t::addMenu(new LLAvatarResetSkeletonAndAnimations(), "Avatar.ResetSkeletonAndAnimations");
	enable.add("Avatar.IsMyProfileOpen", boost::bind(&my_profile_visible));

	commit.add("Avatar.OpenMarketplace", boost::bind(&LLWeb::loadURLExternal, gSavedSettings.getString("MarketplaceURL")));
	
	view_listener_t::addMenu(new LLAvatarEnableAddFriend(), "Avatar.EnableAddFriend");
	enable.add("Avatar.EnableFreezeEject", boost::bind(&enable_freeze_eject, _2));

	// Object pie menu
	view_listener_t::addMenu(new LLObjectBuild(), "Object.Build");
	commit.add("Object.Touch", boost::bind(&handle_object_touch));
	commit.add("Object.SitOrStand", boost::bind(&handle_object_sit_or_stand));
	commit.add("Object.Delete", boost::bind(&handle_object_delete));
	view_listener_t::addMenu(new LLObjectAttachToAvatar(true), "Object.AttachToAvatar");
	view_listener_t::addMenu(new LLObjectAttachToAvatar(false), "Object.AttachAddToAvatar");
	view_listener_t::addMenu(new LLObjectReturn(), "Object.Return");
	commit.add("Object.Duplicate", boost::bind(&LLSelectMgr::duplicate, LLSelectMgr::getInstance()));
	view_listener_t::addMenu(new LLObjectReportAbuse(), "Object.ReportAbuse");
	view_listener_t::addMenu(new LLObjectMute(), "Object.Mute");
	view_listener_t::addMenu(new LLObjectDerender(), "Object.Derender");
	view_listener_t::addMenu(new LLObjectDerenderPermanent(), "Object.DerenderPermanent"); // <FS:Ansariel> Optional derender & blacklist
	enable.add("Object.EnableDerender", boost::bind(&enable_derender_object));	// <FS:CR> FIRE-10082 - Don't enable derendering own attachments when RLVa is enabled as well
	view_listener_t::addMenu(new LLObjectTexRefresh(), "Object.TexRefresh");	// ## Zi: Texture Refresh
	view_listener_t::addMenu(new LLEditParticleSource(), "Object.EditParticles");
   	view_listener_t::addMenu(new LLEnableEditParticleSource(), "Object.EnableEditParticles");

	enable.add("Object.VisibleTake", boost::bind(&visible_take_object));
	enable.add("Object.VisibleBuy", boost::bind(&visible_buy_object));

	commit.add("Object.Buy", boost::bind(&handle_buy));
	commit.add("Object.Edit", boost::bind(&handle_object_edit));
	commit.add("Object.Inspect", boost::bind(&handle_object_inspect));
	commit.add("Object.Open", boost::bind(&handle_object_open));
	commit.add("Object.Take", boost::bind(&handle_take));
	commit.add("Object.ShowInspector", boost::bind(&handle_object_show_inspector));
	enable.add("Object.EnableOpen", boost::bind(&enable_object_open));
	enable.add("Object.EnableTouch", boost::bind(&enable_object_touch, _1));
	enable.add("Object.EnableDelete", boost::bind(&enable_object_delete));
//	enable.add("Object.EnableWear", boost::bind(&object_selected_and_point_valid));
// [RLVa:KB] - Checked: 2010-03-16 (RLVa-1.2.0a) | Added: RLVa-1.2.0a
	enable.add("Object.EnableWear", boost::bind(&object_selected_and_point_valid, _2));
// [/RLVa:KB]

	enable.add("Object.EnableStandUp", boost::bind(&enable_object_stand_up));
	enable.add("Object.EnableSit", boost::bind(&enable_object_sit, _1));

	view_listener_t::addMenu(new LLObjectEnableReturn(), "Object.EnableReturn");
	enable.add("Object.EnableDuplicate", boost::bind(&LLSelectMgr::canDuplicate, LLSelectMgr::getInstance()));
	view_listener_t::addMenu(new LLObjectEnableReportAbuse(), "Object.EnableReportAbuse");

	enable.add("Avatar.EnableMute", boost::bind(&enable_object_mute));
	enable.add("Object.EnableMute", boost::bind(&enable_object_mute));
	enable.add("Object.EnableUnmute", boost::bind(&enable_object_unmute));
	enable.add("Object.EnableBuy", boost::bind(&enable_buy_object));
	commit.add("Object.ZoomIn", boost::bind(&handle_look_at_selection, "zoom"));
	enable.add("Object.EnableScriptInfo", boost::bind(&enable_script_info));	// <FS:CR>

	// Attachment pie menu
	enable.add("Attachment.Label", boost::bind(&onEnableAttachmentLabel, _1, _2));
	view_listener_t::addMenu(new LLAttachmentDrop(), "Attachment.Drop");
	view_listener_t::addMenu(new LLAttachmentDetachFromPoint(), "Attachment.DetachFromPoint");
	view_listener_t::addMenu(new LLAttachmentDetach(), "Attachment.Detach");
	view_listener_t::addMenu(new LLAttachmentPointFilled(), "Attachment.PointFilled");
	view_listener_t::addMenu(new LLAttachmentEnableDrop(), "Attachment.EnableDrop");
	view_listener_t::addMenu(new LLAttachmentEnableDetach(), "Attachment.EnableDetach");

	// Land pie menu
	view_listener_t::addMenu(new LLLandBuild(), "Land.Build");
	view_listener_t::addMenu(new LLLandSit(), "Land.Sit");
	view_listener_t::addMenu(new LLLandBuyPass(), "Land.BuyPass");
	view_listener_t::addMenu(new LLLandEdit(), "Land.Edit");

	// Particle muting
	view_listener_t::addMenu(new LLMuteParticle(), "Particle.Mute");

	view_listener_t::addMenu(new LLLandEnableBuyPass(), "Land.EnableBuyPass");
	commit.add("Land.Buy", boost::bind(&handle_buy_land));

	// Generic actions
	commit.add("ReportAbuse", boost::bind(&handle_report_abuse));
	commit.add("BuyCurrency", boost::bind(&handle_buy_currency));
	view_listener_t::addMenu(new LLShowHelp(), "ShowHelp");
	view_listener_t::addMenu(new LLToggleHelp(), "ToggleHelp");
	view_listener_t::addMenu(new LLToggleSpeak(), "ToggleSpeak");
	view_listener_t::addMenu(new LLPromptShowURL(), "PromptShowURL");
	view_listener_t::addMenu(new LLShowAgentProfile(), "ShowAgentProfile");
	view_listener_t::addMenu(new LLToggleAgentProfile(), "ToggleAgentProfile");
	view_listener_t::addMenu(new LLToggleControl(), "ToggleControl");
	view_listener_t::addMenu(new LLCheckControl(), "CheckControl");
	view_listener_t::addMenu(new LLGoToObject(), "GoToObject");
	commit.add("PayObject", boost::bind(&handle_give_money_dialog));

	// <FS:Ansariel> Control enhancements
	view_listener_t::addMenu(new LLTogglePerAccountControl(), "TogglePerAccountControl");
	view_listener_t::addMenu(new LLCheckPerAccountControl(), "CheckPerAccountControl");
	view_listener_t::addMenu(new FSResetControl(), "ResetControl");
	view_listener_t::addMenu(new FSResetPerAccountControl(), "ResetPerAccountControl");
	// </FS:Ansariel> Control enhancements

	// <FS:Ansariel> Reset Mesh LOD
	view_listener_t::addMenu(new FSResetMeshLOD(), "Avatar.ResetMeshLOD");

	commit.add("Inventory.NewWindow", boost::bind(&LLPanelMainInventory::newWindow));

	enable.add("EnablePayObject", boost::bind(&enable_pay_object));
	enable.add("EnablePayAvatar", boost::bind(&enable_pay_avatar));
	enable.add("EnableEdit", boost::bind(&enable_object_edit));
	enable.add("EnableMuteParticle", boost::bind(&enable_mute_particle));
	enable.add("VisibleBuild", boost::bind(&enable_object_build));
	commit.add("Pathfinding.Linksets.Select", boost::bind(&LLFloaterPathfindingLinksets::openLinksetsWithSelectedObjects));
	enable.add("EnableSelectInPathfindingLinksets", boost::bind(&enable_object_select_in_pathfinding_linksets));
	enable.add("VisibleSelectInPathfindingLinksets", boost::bind(&visible_object_select_in_pathfinding_linksets));
	commit.add("Pathfinding.Characters.Select", boost::bind(&LLFloaterPathfindingCharacters::openCharactersWithSelectedObjects));
	enable.add("EnableSelectInPathfindingCharacters", boost::bind(&enable_object_select_in_pathfinding_characters));
	enable.add("EnableBridgeFunction", boost::bind(&enable_bridge_function));	// <FS:CR>

	view_listener_t::addMenu(new LLFloaterVisible(), "FloaterVisible");
	view_listener_t::addMenu(new LLSomethingSelected(), "SomethingSelected");
	view_listener_t::addMenu(new LLSomethingSelectedNoHUD(), "SomethingSelectedNoHUD");
	view_listener_t::addMenu(new LLEditableSelected(), "EditableSelected");
	view_listener_t::addMenu(new LLEditableSelectedMono(), "EditableSelectedMono");
	view_listener_t::addMenu(new LLToggleUIHints(), "ToggleUIHints");

// [RLVa:KB] - Checked: RLVa-2.0.0
	enable.add("RLV.MainToggleVisible", boost::bind(&rlvMenuMainToggleVisible, _1));
	//if (RlvActions::isRlvEnabled()) // <FS:Ansariel> FIRE-20539: Toolbar buttons don't show disabled state anymore
	{
		enable.add("RLV.CanShowName", boost::bind(&rlvMenuCanShowName));
		enable.add("RLV.EnableIfNot", boost::bind(&rlvMenuEnableIfNot, _2));
	}
// [/RLVa:KB]

	// <FS:Ansariel> Toggle internal web browser
	commit.add("ToggleWebBrowser", boost::bind(&toggleWebBrowser, _2));
	// <FS:Ansariel> Toggle debug settings floater
	commit.add("ToggleSettingsDebug", boost::bind(&toggleSettingsDebug));
	// <FS:Ansariel> Toggle teleport history panel directly
	commit.add("ToggleTeleportHistory", boost::bind(&toggleTeleportHistory));
	// <FS:Ansariel> FIRE-7758: Save/load camera position
	commit.add("Camera.StoreView", boost::bind(&LLAgentCamera::storeCameraPosition, &gAgentCamera));
	commit.add("Camera.LoadView", boost::bind(&LLAgentCamera::loadCameraPosition, &gAgentCamera));
	// </FS:Ansariel>

	// <FS:Ansariel> Script debug floater
	commit.add("ShowScriptDebug", boost::bind(&LLFloaterScriptDebug::show, LLUUID::null));
	
	// <FS:CR> Stream list import/export
	view_listener_t::addMenu(new FSStreamListExportXML(), "Streamlist.xml_export");
	view_listener_t::addMenu(new FSStreamListImportXML(), "Streamlist.xml_import");
	// <FS:CR> Dump SimulatorFeatures to chat
	view_listener_t::addMenu(new FSDumpSimulatorFeaturesToChat(), "Develop.DumpSimFeaturesToChat");
	// <FS:CR> Add to contact set
	view_listener_t::addMenu(new FSAddToContactSet(), "Avatar.AddToContactSet");

	// <FS:Techwolf Lupindo> export
	view_listener_t::addMenu(new FSObjectExport(), "Object.Export");
	view_listener_t::addMenu(new FSObjectExportCollada(), "Object.ExportCollada");
	enable.add("Object.EnableExport", boost::bind(&enable_export_object));
	// </FS:Techwolf Lupindo>
}<|MERGE_RESOLUTION|>--- conflicted
+++ resolved
@@ -136,7 +136,7 @@
 #include "boost/unordered_map.hpp"
 #include <boost/regex.hpp>
 #include "llcleanup.h"
-<<<<<<< HEAD
+#include "llviewershadermgr.h"
 // [RLVa:KB] - Checked: 2011-05-22 (RLVa-1.3.1a)
 #include "fsavatarrenderpersistence.h"
 #include "rlvactions.h"
@@ -164,9 +164,6 @@
 #include "lltexturecache.h"
 #include "llvovolume.h"
 #include "particleeditor.h"
-=======
-#include "llviewershadermgr.h"
->>>>>>> bc787063
 
 using namespace LLAvatarAppearanceDefines;
 
@@ -10637,16 +10634,12 @@
 {	
 	bool handleEvent(const LLSD& userdata)
 	{
-<<<<<<< HEAD
 // [RLVa:KB] - Checked: 2010-03-18 (RLVa-1.2.0a) | Modified: RLVa-1.0.0g
 		if (gRlvHandler.hasBehaviour(RLV_BHVR_SETENV))
 			return true;
 // [/RLVa:KB]
 
-		std::string tod = userdata.asString();
-=======
 		std::string event_name = userdata.asString();
->>>>>>> bc787063
 		
 		if (event_name == "sunrise")
 		{
@@ -10674,17 +10667,6 @@
         }
         else if (event_name == "region")
 		{
-<<<<<<< HEAD
-			LLEnvManagerNew &envmgr = LLEnvManagerNew::instance();
-			// reset all environmental settings to track the region defaults, make this reset 'sticky' like the other sun settings.
-			bool use_fixed_sky = false;
-			bool use_region_settings = true;
-			envmgr.setUserPrefs(envmgr.getWaterPresetName(),
-					    envmgr.getSkyPresetName(),
-					    envmgr.getDayCycleName(),
-					    use_fixed_sky, use_region_settings, false);
-		}
-=======
             LLEnvironment::instance().clearEnvironment(LLEnvironment::ENV_LOCAL);
             LLEnvironment::instance().setSelectedEnvironment(LLEnvironment::ENV_LOCAL);
             LLEnvironment::instance().updateEnvironment();
@@ -10699,7 +10681,6 @@
         else if (event_name == "my_environs")
         {
             LLUUID asset_id;
->>>>>>> bc787063
 
             LLSettingsBase::ptr_t cur(LLEnvironment::instance().getCurrentDay());
             if (!cur)
