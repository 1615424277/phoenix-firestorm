/** 
 * @file llviewermenu.cpp
 * @brief Builds menus out of items.
 *
 * $LicenseInfo:firstyear=2002&license=viewerlgpl$
 * Second Life Viewer Source Code
 * Copyright (C) 2014, Linden Research, Inc.
 * 
 * This library is free software; you can redistribute it and/or
 * modify it under the terms of the GNU Lesser General Public
 * License as published by the Free Software Foundation;
 * version 2.1 of the License only.
 * 
 * This library is distributed in the hope that it will be useful,
 * but WITHOUT ANY WARRANTY; without even the implied warranty of
 * MERCHANTABILITY or FITNESS FOR A PARTICULAR PURPOSE.  See the GNU
 * Lesser General Public License for more details.
 * 
 * You should have received a copy of the GNU Lesser General Public
 * License along with this library; if not, write to the Free Software
 * Foundation, Inc., 51 Franklin Street, Fifth Floor, Boston, MA  02110-1301  USA
 * 
 * Linden Research, Inc., 945 Battery Street, San Francisco, CA  94111  USA
 * $/LicenseInfo$
 */

#include "llviewerprecompiledheaders.h"

#ifdef INCLUDE_VLD
#define VLD_FORCE_ENABLE 1
#include "vld.h"
#endif

#include "llviewermenu.h" 

// linden library includes
#include "llavatarnamecache.h"  // IDEVO (I Are Not Men!)
#include "llcombobox.h"
#include "llcoros.h"
#include "llfloaterreg.h"
#include "llfloatersidepanelcontainer.h"
#include "llinventorypanel.h"
#include "llnotifications.h"
#include "llnotificationsutil.h"
#include "llviewereventrecorder.h"

// newview includes
#include "llagent.h"
#include "llagentaccess.h"
#include "llagentbenefits.h"
#include "llagentcamera.h"
#include "llagentui.h"
#include "llagentwearables.h"
#include "llagentpilot.h"
// [SL:KB] - Patch: Appearance-PhantomAttach | Checked: Catznip-5.0
#include "llattachmentsmgr.h"
// [/SL:KB]
#include "llcompilequeue.h"
#include "llconsole.h"
#include "lldebugview.h"
#include "lldiskcache.h"
#include "llenvironment.h"
#include "llfilepicker.h"
#include "llfirstuse.h"
#include "llfloaterabout.h"
#include "llfloaterbuy.h"
#include "llfloaterbuycontents.h"
#include "llbuycurrencyhtml.h"
#include "llfloatergodtools.h"
#include "llfloaterimcontainer.h"
#include "llfloaterland.h"
#include "llfloaterimnearbychat.h"
#include "llfloaterlandholdings.h"
#include "llfloaterpathfindingcharacters.h"
#include "llfloaterpathfindinglinksets.h"
#include "llfloaterpay.h"
#include "llfloaterreporter.h"
#include "llfloatersearch.h"
#include "llfloaterscriptdebug.h"
#include "llfloatersnapshot.h"
#include "llfloatertools.h"
#include "llfloaterworldmap.h"
#include "llfloaterbuildoptions.h"
#include "llavataractions.h"
#include "lllandmarkactions.h"
#include "llgroupmgr.h"
#include "lltooltip.h"
#include "lltoolface.h"
#include "llhints.h"
#include "llhudeffecttrail.h"
#include "llhudmanager.h"
#include "llimview.h"
#include "llinventorybridge.h"
#include "llinventorydefines.h"
#include "llinventoryfunctions.h"
#include "llpanellogin.h"
#include "llpanelblockedlist.h"
#include "llpanelmaininventory.h"
#include "llmarketplacefunctions.h"
#include "llmaterialeditor.h"
#include "llmenuoptionpathfindingrebakenavmesh.h"
#include "llmoveview.h"
#include "llnavigationbar.h"
#include "llparcel.h"
#include "llrootview.h"
#include "llsceneview.h"
#include "llscenemonitor.h"
#include "llselectmgr.h"
#include "llsidepanelappearance.h"
#include "llspellcheckmenuhandler.h"
#include "llstatusbar.h"
#include "lltextureview.h"
#include "lltoolbarview.h"
#include "lltoolcomp.h"
#include "lltoolmgr.h"
#include "lltoolpie.h"
#include "lltoolselectland.h"
#include "lltrans.h"
#include "llviewerdisplay.h" //for gWindowResized
#include "llviewergenericmessage.h"
#include "llviewerhelp.h"
#include "llviewermenufile.h"	// init_menu_file()
#include "llviewermessage.h"
#include "llviewernetwork.h"
#include "llviewerobjectlist.h"
#include "llviewerparcelmgr.h"
#include "llviewerstats.h"
#include "llviewerstatsrecorder.h"
#include "llvoavatarself.h"
#include "llvoicevivox.h"
#include "llworld.h"
#include "llworldmap.h"
#include "pipeline.h"
#include "llviewerjoystick.h"
#include "llfloatercamera.h"
#include "lluilistener.h"
#include "llappearancemgr.h"
#include "lltrans.h"
#include "lltoolgrab.h"
#include "llwindow.h"
#include "llpathfindingmanager.h"
#include "llstartup.h"
#include "boost/unordered_map.hpp"
#include <boost/regex.hpp>
#include <boost/algorithm/string.hpp>
#include "llcleanup.h"
#include "llviewershadermgr.h"
// [RLVa:KB] - Checked: 2011-05-22 (RLVa-1.3.1a)
#include "fsavatarrenderpersistence.h"
#include "rlvactions.h"
#include "rlvhandler.h"
#include "rlvlocks.h"
// [/RLVa:KB]

// Firestorm includes
#include "fsassetblacklist.h"
#include "fsdata.h"
#include "fslslbridge.h"
#include "fscommon.h"
#include "fsfloaterexport.h"
#include "fsfloatercontacts.h"
#include "fsfloaterplacedetails.h"
#include "fspose.h"
#include "lfsimfeaturehandler.h"
#include "llavatarpropertiesprocessor.h"
#include "llcheckboxctrl.h"
#include "llfloatergridstatus.h"
#include "llfloaterpreference.h"
#include "llkeyconflict.h"
#include "lllogininstance.h"
#include "llscenemonitor.h"
#include "llsdserialize.h"
#include "lltexturecache.h"
#include "llvovolume.h"
#include "particleeditor.h"
#include "permissionstracker.h"

using namespace LLAvatarAppearanceDefines;

typedef LLPointer<LLViewerObject> LLViewerObjectPtr;

static boost::unordered_map<std::string, LLStringExplicit> sDefaultItemLabels;

BOOL enable_land_build(void*);
BOOL enable_object_build(void*);

LLVOAvatar* find_avatar_from_object( LLViewerObject* object );
LLVOAvatar* find_avatar_from_object( const LLUUID& object_id );

void handle_test_load_url(void*);

//
// Evil hackish imported globals

//extern BOOL	gHideSelectedObjects;
//extern BOOL gAllowSelectAvatar;
//extern BOOL gDebugAvatarRotation;
extern BOOL gDebugClicks;
extern BOOL gDebugWindowProc;
extern BOOL gShaderProfileFrame;

//extern BOOL gDebugTextEditorTips;
//extern BOOL gDebugSelectMgr;

//
// Globals
//

LLMenuBarGL		*gMenuBarView = NULL;
LLViewerMenuHolderGL	*gMenuHolder = NULL;
LLMenuGL		*gPopupMenuView = NULL;
LLMenuGL		*gEditMenu = NULL;
LLMenuBarGL		*gLoginMenuBarView = NULL;

// Context menus
LLContextMenu	*gMenuAvatarSelf	= NULL;
LLContextMenu	*gMenuAvatarOther = NULL;
LLContextMenu	*gMenuObject = NULL;
LLContextMenu	*gMenuAttachmentSelf = NULL;
LLContextMenu	*gMenuAttachmentOther = NULL;
LLContextMenu	*gMenuLand	= NULL;
LLContextMenu	*gMenuMuteParticle = NULL;

// <FS:Zi> Pie menu
// Pie menus
PieMenu		*gPieMenuAvatarSelf	= NULL;
PieMenu		*gPieMenuAvatarOther = NULL;
PieMenu		*gPieMenuObject = NULL;
PieMenu		*gPieMenuAttachmentSelf = NULL;
PieMenu		*gPieMenuAttachmentOther = NULL;
PieMenu		*gPieMenuLand	= NULL;
PieMenu		*gPieMenuMuteParticle = NULL;
// <FS:Zi> Pie menu

// <FS:Ansariel> FIRE-7893: Detach function on inspect self toast without function
LLToggleableMenu	*gMenuInspectSelf	= NULL;
LLContextMenu		*gInspectSelfDetachScreenMenu = NULL;
LLContextMenu		*gInspectSelfDetachMenu = NULL;
// </FS:Ansariel>

const std::string SAVE_INTO_TASK_INVENTORY("Save Object Back to Object Contents");

LLMenuGL* gAttachSubMenu = NULL;
LLMenuGL* gDetachSubMenu = NULL;
LLMenuGL* gTakeOffClothes = NULL;
LLMenuGL* gDetachAvatarMenu = NULL;
LLMenuGL* gDetachHUDAvatarMenu = NULL;
LLContextMenu* gAttachScreenPieMenu = NULL;
LLContextMenu* gAttachPieMenu = NULL;
LLContextMenu* gAttachBodyPartPieMenus[9];
LLContextMenu* gDetachPieMenu = NULL;
LLContextMenu* gDetachScreenPieMenu = NULL;
LLContextMenu* gDetachAttSelfMenu = NULL;
LLContextMenu* gDetachHUDAttSelfMenu = NULL;
LLContextMenu* gDetachBodyPartPieMenus[9];

// <FS:Zi> Pie menu
PieMenu* gPieAttachScreenMenu = NULL;
PieMenu* gPieAttachMenu = NULL;
PieMenu* gPieAttachBodyPartMenus[PIE_MAX_SLICES];
PieMenu* gPieDetachMenu = NULL;
PieMenu* gPieDetachScreenMenu = NULL;
PieMenu* gPieDetachBodyPartMenus[PIE_MAX_SLICES];
// <FS:Zi> Pie menu

LLMenuItemCallGL* gAutorespondMenu = NULL;
LLMenuItemCallGL* gAutorespondNonFriendsMenu = NULL;
//
// Local prototypes

// File Menu
void handle_compress_image(void*);
void handle_compress_file_test(void*);


// Edit menu
void handle_dump_group_info(void *);
void handle_dump_capabilities_info(void *);

// Advanced->Consoles menu
void handle_region_dump_settings(void*);
void handle_region_dump_temp_asset_data(void*);
void handle_region_clear_temp_asset_data(void*);

// Object pie menu
BOOL sitting_on_selection();

void near_sit_object();
//void label_sit_or_stand(std::string& label, void*);
// buy and take alias into the same UI positions, so these
// declarations handle this mess.
BOOL is_selection_buy_not_take();
S32 selection_price();
BOOL enable_take();
void handle_object_show_inspector();
void handle_avatar_show_inspector();
bool confirm_take(const LLSD& notification, const LLSD& response, LLObjectSelectionHandle selection_handle);

void handle_buy_object(LLSaleInfo sale_info);
void handle_buy_contents(LLSaleInfo sale_info);

// Land pie menu
void near_sit_down_point(BOOL success, void *);

// Avatar pie menu

// Debug menu


void velocity_interpolate( void* );
void handle_visual_leak_detector_toggle(void*);
void handle_rebake_textures(void*);
BOOL check_admin_override(void*);
void handle_admin_override_toggle(void*);
#ifdef TOGGLE_HACKED_GODLIKE_VIEWER
void handle_toggle_hacked_godmode(void*);
BOOL check_toggle_hacked_godmode(void*);
bool enable_toggle_hacked_godmode(void*);
#endif

void toggle_show_xui_names(void *);
BOOL check_show_xui_names(void *);

// Debug UI

void handle_buy_currency_test(void*);
void handle_save_to_xml(void*);
void handle_load_from_xml(void*);

void handle_god_mode(void*);

// God menu
void handle_leave_god_mode(void*);


void handle_reset_view();

void handle_duplicate_in_place(void*);

void handle_object_owner_self(void*);
void handle_object_owner_permissive(void*);
void handle_object_lock(void*);
void handle_object_asset_ids(void*);
void force_take_copy(void*);

void handle_force_parcel_owner_to_me(void*);
void handle_force_parcel_to_content(void*);
void handle_claim_public_land(void*);

void handle_god_request_avatar_geometry(void *);	// Hack for easy testing of new avatar geometry
void reload_vertex_shader(void *);
void handle_disconnect_viewer(void *);

void force_error_breakpoint(void *);
void force_error_llerror(void *);
void force_error_llerror_msg(void*);
void force_error_bad_memory_access(void *);
void force_error_infinite_loop(void *);
void force_error_software_exception(void *);
void force_error_os_exception(void*);
void force_error_driver_crash(void *);
void force_error_coroutine_crash(void *);
void force_error_thread_crash(void *);

void handle_force_delete(void*);
void print_object_info(void*);
void print_agent_nvpairs(void*);
void toggle_debug_menus(void*);
void upload_done_callback(const LLUUID& uuid, void* user_data, S32 result, LLExtStat ext_status);
void dump_select_mgr(void*);

void dump_inventory(void*);
void toggle_visibility(void*);
BOOL get_visibility(void*);

// Avatar Pie menu
void request_friendship(const LLUUID& agent_id);

// Tools menu
void handle_selected_texture_info(void*);
void handle_selected_material_info();

void handle_dump_followcam(void*);
void handle_viewer_enable_message_log(void*);
void handle_viewer_disable_message_log(void*);

BOOL enable_buy_land(void*);

// Help menu

void handle_test_male(void *);
void handle_test_female(void *);
void handle_dump_attachments(void *);
void handle_dump_avatar_local_textures(void*);
void handle_debug_avatar_textures(void*);
void handle_grab_baked_texture(void*);
BOOL enable_grab_baked_texture(void*);
void handle_dump_region_object_cache(void*);
void handle_reset_interest_lists(void *);

BOOL enable_save_into_task_inventory(void*);

BOOL enable_detach(const LLSD& = LLSD());
void menu_toggle_attached_lights(void* user_data);
void menu_toggle_attached_particles(void* user_data);

void avatar_tex_refresh(LLVOAvatar* avatar);	// <FS:CR> FIRE-11800

class LLMenuParcelObserver : public LLParcelObserver
{
public:
	LLMenuParcelObserver();
	~LLMenuParcelObserver();
	virtual void changed();
};

static LLMenuParcelObserver* gMenuParcelObserver = NULL;

static LLUIListener sUIListener;

LLMenuParcelObserver::LLMenuParcelObserver()
{
	LLViewerParcelMgr::getInstance()->addObserver(this);
}

LLMenuParcelObserver::~LLMenuParcelObserver()
{
	LLViewerParcelMgr::getInstance()->removeObserver(this);
}

void LLMenuParcelObserver::changed()
{
	LLParcel *parcel = LLViewerParcelMgr::getInstance()->getParcelSelection()->getParcel();
    if (gMenuLand && parcel)
    {
        // <FS:Ansariel> FIRE-4454: Cache controls because of performance reasons
        //LLView* child = gMenuLand->findChild<LLView>("Land Buy Pass");
        //if (child)
        //{
        //    child->setEnabled(LLPanelLandGeneral::enableBuyPass(NULL) && !(parcel->getOwnerID() == gAgent.getID()));
        //}
        //
        //child = gMenuLand->findChild<LLView>("Land Buy");
        //if (child)
        //{
        //    BOOL buyable = enable_buy_land(NULL);
        //    child->setEnabled(buyable);
        //}

        static LLView* land_buy_pass = gMenuHolder->getChildView("Land Buy Pass");
        static LLView* land_buy_pass_pie = gMenuHolder->getChildView("Land Buy Pass Pie");
        static LLView* land_buy = gMenuHolder->getChildView("Land Buy");
        static LLView* land_buy_pie = gMenuHolder->getChildView("Land Buy Pie");

        BOOL pass_buyable = LLPanelLandGeneral::enableBuyPass(NULL) && parcel->getOwnerID() != gAgentID;
        land_buy_pass->setEnabled(pass_buyable);
        land_buy_pass_pie->setEnabled(pass_buyable);

        BOOL buyable = enable_buy_land(NULL);
        land_buy->setEnabled(buyable);
        land_buy_pie->setEnabled(buyable);
        // </FS:Ansariel> FIRE-4454: Cache controls because of performance reasons
    }
}


void initialize_menus();

//-----------------------------------------------------------------------------
// Initialize main menus
//
// HOW TO NAME MENUS:
//
// First Letter Of Each Word Is Capitalized, Even At Or And
//
// Items that lead to dialog boxes end in "..."
//
// Break up groups of more than 6 items with separators
//-----------------------------------------------------------------------------

void set_merchant_SLM_menu()
{
    // All other cases (new merchant, not merchant, migrated merchant): show the new Marketplace Listings menu and enable the tool
    gMenuHolder->getChild<LLView>("MarketplaceListings")->setVisible(TRUE);
    LLCommand* command = LLCommandManager::instance().getCommand("marketplacelistings");
    gToolBarView->enableCommand(command->id(), true);

    const LLUUID marketplacelistings_id = gInventory.findCategoryUUIDForType(LLFolderType::FT_MARKETPLACE_LISTINGS);
    if (marketplacelistings_id.isNull())
    {
        U32 mkt_status = LLMarketplaceData::instance().getSLMStatus();
        bool is_merchant = (mkt_status == MarketplaceStatusCodes::MARKET_PLACE_MERCHANT) || (mkt_status == MarketplaceStatusCodes::MARKET_PLACE_MIGRATED_MERCHANT);
        if (is_merchant)
        {
            gInventory.ensureCategoryForTypeExists(LLFolderType::FT_MARKETPLACE_LISTINGS);
            LL_WARNS("SLM") << "Creating the marketplace listings folder for a merchant" << LL_ENDL;
        }
    }
}

void check_merchant_status(bool force)
{
	// <FS:Ansariel> Don't show merchant outbox or SL Marketplace stuff outside SL
	if (!LLGridManager::getInstance()->isInSecondLife())
	{
		gMenuHolder->getChild<LLView>("MarketplaceListings")->setVisible(FALSE);
		return;
	}
	// </FS:Ansariel>

    if (force)
    {
        // Reset the SLM status: we actually want to check again, that's the point of calling check_merchant_status()
        LLMarketplaceData::instance().setSLMStatus(MarketplaceStatusCodes::MARKET_PLACE_NOT_INITIALIZED);
    }
    // Hide SLM related menu item
    gMenuHolder->getChild<LLView>("MarketplaceListings")->setVisible(FALSE);

    // Also disable the toolbar button for Marketplace Listings
    LLCommand* command = LLCommandManager::instance().getCommand("marketplacelistings");
    gToolBarView->enableCommand(command->id(), false);

    // Launch an SLM test connection to get the merchant status
    LLMarketplaceData::instance().initializeSLM(boost::bind(&set_merchant_SLM_menu));
}

void init_menus()
{
	// Initialize actions
	initialize_menus();

	///
	/// Popup menu
	///
	/// The popup menu is now populated by the show_context_menu()
	/// method.
	
	LLMenuGL::Params menu_params;
	menu_params.name = "Popup";
	menu_params.visible = false;
	gPopupMenuView = LLUICtrlFactory::create<LLMenuGL>(menu_params);
	gMenuHolder->addChild( gPopupMenuView );

	///
	/// Context menus
	///

	const widget_registry_t& registry =
		LLViewerMenuHolderGL::child_registry_t::instance();
	gEditMenu = LLUICtrlFactory::createFromFile<LLMenuGL>("menu_edit.xml", gMenuHolder, registry);
	gMenuAvatarSelf = LLUICtrlFactory::createFromFile<LLContextMenu>(
		"menu_avatar_self.xml", gMenuHolder, registry);
	gMenuAvatarOther = LLUICtrlFactory::createFromFile<LLContextMenu>(
		"menu_avatar_other.xml", gMenuHolder, registry);

	gDetachScreenPieMenu = gMenuHolder->getChild<LLContextMenu>("Object Detach HUD", true);
	gDetachPieMenu = gMenuHolder->getChild<LLContextMenu>("Object Detach", true);

	gMenuObject = LLUICtrlFactory::createFromFile<LLContextMenu>(
		"menu_object.xml", gMenuHolder, registry);

	gAttachScreenPieMenu = gMenuHolder->getChild<LLContextMenu>("Object Attach HUD");
	gAttachPieMenu = gMenuHolder->getChild<LLContextMenu>("Object Attach");

	gMenuAttachmentSelf = LLUICtrlFactory::createFromFile<LLContextMenu>(
		"menu_attachment_self.xml", gMenuHolder, registry);
	gMenuAttachmentOther = LLUICtrlFactory::createFromFile<LLContextMenu>(
		"menu_attachment_other.xml", gMenuHolder, registry);

	gDetachHUDAttSelfMenu = gMenuHolder->getChild<LLContextMenu>("Detach Self HUD", true);
	gDetachAttSelfMenu = gMenuHolder->getChild<LLContextMenu>("Detach Self", true);

	gMenuLand = LLUICtrlFactory::createFromFile<LLContextMenu>(
		"menu_land.xml", gMenuHolder, registry);

	gMenuMuteParticle = LLUICtrlFactory::createFromFile<LLContextMenu>(
		"menu_mute_particle.xml", gMenuHolder, registry);

// <FS:Zi> Pie menu
	gPieMenuAvatarSelf = LLUICtrlFactory::createFromFile<PieMenu>(
		"menu_pie_avatar_self.xml", gMenuHolder, registry);
	gPieMenuAvatarOther = LLUICtrlFactory::createFromFile<PieMenu>(
		"menu_pie_avatar_other.xml", gMenuHolder, registry);

	// added "Pie" to the control names to keep them unique
	gPieDetachScreenMenu = gMenuHolder->getChild<PieMenu>("Pie Object Detach HUD", true);
	gPieDetachMenu = gMenuHolder->getChild<PieMenu>("Pie Object Detach", true);

	gPieMenuObject = LLUICtrlFactory::createFromFile<PieMenu>(
		"menu_pie_object.xml", gMenuHolder, registry);

	// added "Pie" to the control names to keep them unique
	gPieAttachScreenMenu = gMenuHolder->getChild<PieMenu>("Pie Object Attach HUD");
	gPieAttachMenu = gMenuHolder->getChild<PieMenu>("Pie Object Attach");

	gPieMenuAttachmentSelf = LLUICtrlFactory::createFromFile<PieMenu>(
		"menu_pie_attachment_self.xml", gMenuHolder, registry);
	gPieMenuAttachmentOther = LLUICtrlFactory::createFromFile<PieMenu>(
		"menu_pie_attachment_other.xml", gMenuHolder, registry);

	gPieMenuLand = LLUICtrlFactory::createFromFile<PieMenu>(
		"menu_pie_land.xml", gMenuHolder, registry);

	gPieMenuMuteParticle = LLUICtrlFactory::createFromFile<PieMenu>(
		"menu_pie_mute_particle.xml", gMenuHolder, registry);
// </FS:Zi> Pie menu

	// <FS:Ansariel> FIRE-7893: Detach function on inspect self toast without function
	gMenuInspectSelf = LLUICtrlFactory::createFromFile<LLToggleableMenu>(
		"menu_inspect_self_gear.xml", gMenuHolder, registry);

	gInspectSelfDetachScreenMenu = gMenuHolder->getChild<LLContextMenu>("Inspect Self Detach HUD", true);
	gInspectSelfDetachMenu = gMenuHolder->getChild<LLContextMenu>("Inspect Self Detach", true);
	// </FS:Ansariel>

	///
	/// set up the colors
	///
	LLColor4 color;

	// do not set colors in code, let the skin decide. -Zi
	/*
	LLColor4 context_menu_color = LLUIColorTable::instance().getColor("MenuPopupBgColor");
	
	gMenuAvatarSelf->setBackgroundColor( context_menu_color );
	gMenuAvatarOther->setBackgroundColor( context_menu_color );
	gMenuObject->setBackgroundColor( context_menu_color );
	gMenuAttachmentSelf->setBackgroundColor( context_menu_color );
	gMenuAttachmentOther->setBackgroundColor( context_menu_color );

	gMenuLand->setBackgroundColor( context_menu_color );

	color = LLUIColorTable::instance().getColor( "MenuPopupBgColor" );
	gPopupMenuView->setBackgroundColor( color );
	*/

	// <FS> Changed for grid manager
	// If we are not in production, use a different color to make it apparent.
	//if (LLGridManager::getInstance()->isInProductionGrid())
	//{
	//	color = LLUIColorTable::instance().getColor( "MenuBarBgColor" );
	//}
	//else
	//{
	//	color = LLUIColorTable::instance().getColor( "MenuNonProductionBgColor" );
	//}

	//LLView* menu_bar_holder = gViewerWindow->getRootView()->getChildView("menu_bar_holder");

	//gMenuBarView = LLUICtrlFactory::getInstance()->createFromFile<LLMenuBarGL>("menu_viewer.xml", gMenuHolder, LLViewerMenuHolderGL::child_registry_t::instance());
	//gMenuBarView->setRect(LLRect(0, menu_bar_holder->getRect().mTop, 0, menu_bar_holder->getRect().mTop - MENU_BAR_HEIGHT));
	//gMenuBarView->setBackgroundColor( color );

	gMenuBarView = LLUICtrlFactory::getInstance()->createFromFile<LLMenuBarGL>("menu_viewer.xml", gMenuHolder, LLViewerMenuHolderGL::child_registry_t::instance());
	// ONLY change the color IF we are in beta. Otherwise leave it alone so it can use the skinned color. -Zi
	if(LLGridManager::getInstance()->isInSLBeta())
	{
		color = LLUIColorTable::instance().getColor( "MenuNonProductionBgColor" );
		gMenuBarView->setBackgroundColor( color );
	}

	LLView* menu_bar_holder = gViewerWindow->getRootView()->getChildView("menu_bar_holder");
	gMenuBarView->setRect(LLRect(0, menu_bar_holder->getRect().mTop, 0, menu_bar_holder->getRect().mTop - MENU_BAR_HEIGHT));
	// </FS> Changed for grid manager

	menu_bar_holder->addChild(gMenuBarView);
  
    gViewerWindow->setMenuBackgroundColor(false, 
        !LLGridManager::getInstance()->isInSLBeta());
	// *TODO:Also fix cost in llfolderview.cpp for Inventory menus
	const std::string texture_upload_cost_str = std::to_string(LLAgentBenefitsMgr::current().getTextureUploadCost());
	const std::string sound_upload_cost_str = std::to_string(LLAgentBenefitsMgr::current().getSoundUploadCost());
	const std::string animation_upload_cost_str = std::to_string(LLAgentBenefitsMgr::current().getAnimationUploadCost());
	gMenuHolder->childSetLabelArg("Upload Image", "[COST]", texture_upload_cost_str);
	gMenuHolder->childSetLabelArg("Upload Sound", "[COST]", sound_upload_cost_str);
	gMenuHolder->childSetLabelArg("Upload Animation", "[COST]", animation_upload_cost_str);

	gAutorespondMenu = gMenuBarView->getChild<LLMenuItemCallGL>("Set Autorespond", TRUE);
	gAutorespondNonFriendsMenu = gMenuBarView->getChild<LLMenuItemCallGL>("Set Autorespond to non-friends", TRUE);
	gAttachSubMenu = gMenuBarView->findChildMenuByName("Attach Object", TRUE);
	gDetachSubMenu = gMenuBarView->findChildMenuByName("Detach Object", TRUE);

	gDetachAvatarMenu = gMenuHolder->getChild<LLMenuGL>("Avatar Detach", true);
	gDetachHUDAvatarMenu = gMenuHolder->getChild<LLMenuGL>("Avatar Detach HUD", true);

	// Don't display the Memory console menu if the feature is turned off
	LLMenuItemCheckGL *memoryMenu = gMenuBarView->getChild<LLMenuItemCheckGL>("Memory", TRUE);
	if (memoryMenu)
	{
		memoryMenu->setVisible(FALSE);
	}

	gMenuBarView->createJumpKeys();

	// Let land based option enable when parcel changes
	gMenuParcelObserver = new LLMenuParcelObserver();

	gLoginMenuBarView = LLUICtrlFactory::getInstance()->createFromFile<LLMenuBarGL>("menu_login.xml", gMenuHolder, LLViewerMenuHolderGL::child_registry_t::instance());
	gLoginMenuBarView->arrangeAndClear();
	LLRect menuBarRect = gLoginMenuBarView->getRect();
	menuBarRect.setLeftTopAndSize(0, menu_bar_holder->getRect().getHeight(), menuBarRect.getWidth(), menuBarRect.getHeight());
	gLoginMenuBarView->setRect(menuBarRect);
	// do not set colors in code, always lat the skin decide. -Zi
	// gLoginMenuBarView->setBackgroundColor( color );
	menu_bar_holder->addChild(gLoginMenuBarView);
	
	// tooltips are on top of EVERYTHING, including menus
	gViewerWindow->getRootView()->sendChildToFront(gToolTipView);
}

///////////////////
// SHOW CONSOLES //
///////////////////


class LLAdvancedToggleConsole : public view_listener_t
{
	bool handleEvent(const LLSD& userdata)
	{
		std::string console_type = userdata.asString();
		if ("texture" == console_type)
		{
			toggle_visibility( (void*)gTextureView );
		}
		else if ("debug" == console_type)
		{
			toggle_visibility( (void*)static_cast<LLUICtrl*>(gDebugView->mDebugConsolep));
		}
		else if ("fast timers" == console_type)
		{
			LLFloaterReg::toggleInstance("block_timers");
		}
		else if ("scene view" == console_type)
		{
			toggle_visibility( (void*)gSceneView);
		}
		else if ("scene monitor" == console_type)
		{
			toggle_visibility( (void*)gSceneMonitorView);
		}

		return true;
	}
};
class LLAdvancedCheckConsole : public view_listener_t
{
	bool handleEvent(const LLSD& userdata)
	{
		std::string console_type = userdata.asString();
		bool new_value = false;
		if ("texture" == console_type)
		{
			new_value = get_visibility( (void*)gTextureView );
		}
		else if ("debug" == console_type)
		{
			new_value = get_visibility( (void*)((LLView*)gDebugView->mDebugConsolep) );
		}
		else if ("fast timers" == console_type)
		{
			new_value = LLFloaterReg::instanceVisible("block_timers");
		}
		else if ("scene view" == console_type)
		{
			new_value = get_visibility( (void*) gSceneView);
		}
		else if ("scene monitor" == console_type)
		{
			new_value = get_visibility( (void*) gSceneMonitorView);
		}
		
		return new_value;
	}
};


//////////////////////////
// DUMP INFO TO CONSOLE //
//////////////////////////


class LLAdvancedDumpInfoToConsole : public view_listener_t
{
	bool handleEvent(const LLSD& userdata)
	{
		gDebugView->mDebugConsolep->setVisible(TRUE);
		std::string info_type = userdata.asString();
		if ("region" == info_type)
		{
			handle_region_dump_settings(NULL);
		}
		else if ("group" == info_type)
		{
			handle_dump_group_info(NULL);
		}
		else if ("capabilities" == info_type)
		{
			handle_dump_capabilities_info(NULL);
		}
		return true;
	}
};


//////////////
// HUD INFO //
//////////////


class LLAdvancedToggleHUDInfo : public view_listener_t
{
	bool handleEvent(const LLSD& userdata)
	{
		std::string info_type = userdata.asString();

		if ("camera" == info_type)
		{
			gDisplayCameraPos = !(gDisplayCameraPos);
		}
		else if ("wind" == info_type)
		{
			gDisplayWindInfo = !(gDisplayWindInfo);
		}
		else if ("fov" == info_type)
		{
			gDisplayFOV = !(gDisplayFOV);
		}
		else if ("badge" == info_type)
		{
			report_to_nearby_chat("Hippos!");
		}
		else if ("cookies" == info_type)
		{
			report_to_nearby_chat("Cookies!");
		}
		// <FS:PP>
		else if ("motd" == info_type)
		{
			report_to_nearby_chat(gAgent.mMOTD);
		}
		// </FS:PP>
		return true;
	}
};

class LLAdvancedCheckHUDInfo : public view_listener_t
{
	bool handleEvent(const LLSD& userdata)
	{
		std::string info_type = userdata.asString();
		bool new_value = false;
		if ("camera" == info_type)
		{
			new_value = gDisplayCameraPos;
		}
		else if ("wind" == info_type)
		{
			new_value = gDisplayWindInfo;
		}
		else if ("fov" == info_type)
		{
			new_value = gDisplayFOV;
		}
		return new_value;
	}
};


// <FS:Ansariel> Keep this for menu check item
//////////////
// FLYING   //
//////////////

class LLAdvancedAgentFlyingInfo : public view_listener_t
{
	bool handleEvent(const LLSD&)
	{
		return gAgent.getFlying();
	}
};
// </FS:Ansariel>


///////////////////////
// CLEAR GROUP CACHE //
///////////////////////

class LLAdvancedClearGroupCache : public view_listener_t
{
	bool handleEvent(const LLSD& userdata)
	{
		LLGroupMgr::debugClearAllGroups(NULL);
		return true;
	}
};




/////////////////
// RENDER TYPE //
/////////////////
U32 render_type_from_string(std::string render_type)
{
	if ("simple" == render_type)
	{
		return LLPipeline::RENDER_TYPE_SIMPLE;
	}
	else if ("alpha" == render_type)
	{
		return LLPipeline::RENDER_TYPE_ALPHA;
	}
	else if ("tree" == render_type)
	{
		return LLPipeline::RENDER_TYPE_TREE;
	}
	else if ("character" == render_type)
	{
		return LLPipeline::RENDER_TYPE_AVATAR;
	}
	else if ("controlAV" == render_type) // Animesh
	{
		return LLPipeline::RENDER_TYPE_CONTROL_AV;
	}
	else if ("surfacePatch" == render_type)
	{
		return LLPipeline::RENDER_TYPE_TERRAIN;
	}
	else if ("sky" == render_type)
	{
		return LLPipeline::RENDER_TYPE_SKY;
	}
	else if ("water" == render_type)
	{
		return LLPipeline::RENDER_TYPE_WATER;
	}
	else if ("volume" == render_type)
	{
		return LLPipeline::RENDER_TYPE_VOLUME;
	}
	else if ("grass" == render_type)
	{
		return LLPipeline::RENDER_TYPE_GRASS;
	}
	else if ("clouds" == render_type)
	{
		return LLPipeline::RENDER_TYPE_CLOUDS;
	}
	else if ("particles" == render_type)
	{
		return LLPipeline::RENDER_TYPE_PARTICLES;
	}
	else if ("bump" == render_type)
	{
		return LLPipeline::RENDER_TYPE_BUMP;
	}
    else if ("pbr" == render_type) 
    {
        return LLPipeline::RENDER_TYPE_GLTF_PBR;
    }
	else
	{
		return 0;
	}
}


class LLAdvancedToggleRenderType : public view_listener_t
{
	bool handleEvent(const LLSD& userdata)
	{
		U32 render_type = render_type_from_string( userdata.asString() );
		if ( render_type != 0 )
		{
			LLPipeline::toggleRenderTypeControl( render_type );
			if(render_type == LLPipeline::RENDER_TYPE_PARTICLES)
			{
				gPipeline.sRenderParticles = gPipeline.hasRenderType(LLPipeline::RENDER_TYPE_PARTICLES);
			}
		}
		return true;
	}
};


class LLAdvancedCheckRenderType : public view_listener_t
{
	bool handleEvent(const LLSD& userdata)
	{
		U32 render_type = render_type_from_string( userdata.asString() );
		bool new_value = false;

		if ( render_type != 0 )
		{
			new_value = LLPipeline::hasRenderTypeControl( render_type );
		}

		return new_value;
	}
};


/////////////
// FEATURE //
/////////////
U32 feature_from_string(std::string feature)
{ 
	if ("ui" == feature)
	{ 
		return LLPipeline::RENDER_DEBUG_FEATURE_UI;
	}
	else if ("selected" == feature)
	{
		return LLPipeline::RENDER_DEBUG_FEATURE_SELECTED;
	}
	else if ("highlighted" == feature)
	{
		return LLPipeline::RENDER_DEBUG_FEATURE_HIGHLIGHTED;
	}
	else if ("dynamic textures" == feature)
	{
		return LLPipeline::RENDER_DEBUG_FEATURE_DYNAMIC_TEXTURES;
	}
	else if ("foot shadows" == feature)
	{
		return LLPipeline::RENDER_DEBUG_FEATURE_FOOT_SHADOWS;
	}
	else if ("fog" == feature)
	{
		return LLPipeline::RENDER_DEBUG_FEATURE_FOG;
	}
	else if ("fr info" == feature)
	{
		return LLPipeline::RENDER_DEBUG_FEATURE_FR_INFO;
	}
	else if ("flexible" == feature)
	{
		return LLPipeline::RENDER_DEBUG_FEATURE_FLEXIBLE;
	}
	else
	{
		return 0;
	}
};


class LLAdvancedToggleFeature : public view_listener_t
{
	bool handleEvent(const LLSD& userdata)
	{
		U32 feature = feature_from_string( userdata.asString() );
		if ( feature != 0 )
		{
			LLPipeline::toggleRenderDebugFeature( feature );
		}
		return true;
	}
};

class LLAdvancedCheckFeature : public view_listener_t
{
	bool handleEvent(const LLSD& userdata)
{
	U32 feature = feature_from_string( userdata.asString() );
	bool new_value = false;

	if ( feature != 0 )
	{
		new_value = LLPipeline::toggleRenderDebugFeatureControl( feature );
	}

	return new_value;
}
};

class LLAdvancedCheckDisplayTextureDensity : public view_listener_t
{
	bool handleEvent(const LLSD& userdata)
	{
		std::string mode = userdata.asString();
		if (!gPipeline.hasRenderDebugMask(LLPipeline::RENDER_DEBUG_TEXEL_DENSITY))
		{
			return mode == "none";
		}
		if (mode == "current")
		{
			return LLViewerTexture::sDebugTexelsMode == LLViewerTexture::DEBUG_TEXELS_CURRENT;
		}
		else if (mode == "desired")
		{
			return LLViewerTexture::sDebugTexelsMode == LLViewerTexture::DEBUG_TEXELS_DESIRED;
		}
		else if (mode == "full")
		{
			return LLViewerTexture::sDebugTexelsMode == LLViewerTexture::DEBUG_TEXELS_FULL;
		}
		return false;
	}
};

class LLAdvancedSetDisplayTextureDensity : public view_listener_t
{
	bool handleEvent(const LLSD& userdata)
	{
		std::string mode = userdata.asString();
		if (mode == "none")
		{
			if (gPipeline.hasRenderDebugMask(LLPipeline::RENDER_DEBUG_TEXEL_DENSITY) == TRUE) 
			{
				gPipeline.toggleRenderDebug(LLPipeline::RENDER_DEBUG_TEXEL_DENSITY);
			}
			LLViewerTexture::sDebugTexelsMode = LLViewerTexture::DEBUG_TEXELS_OFF;
		}
		else if (mode == "current")
		{
			if (gPipeline.hasRenderDebugMask(LLPipeline::RENDER_DEBUG_TEXEL_DENSITY) == FALSE) 
			{
				gPipeline.toggleRenderDebug(LLPipeline::RENDER_DEBUG_TEXEL_DENSITY);
			}
			LLViewerTexture::sDebugTexelsMode = LLViewerTexture::DEBUG_TEXELS_CURRENT;
		}
		else if (mode == "desired")
		{
			if (gPipeline.hasRenderDebugMask(LLPipeline::RENDER_DEBUG_TEXEL_DENSITY) == FALSE) 
			{
				gPipeline.toggleRenderDebug(LLPipeline::RENDER_DEBUG_TEXEL_DENSITY);
			}
			gPipeline.setRenderDebugFeatureControl(LLPipeline::RENDER_DEBUG_TEXEL_DENSITY, true);
			LLViewerTexture::sDebugTexelsMode = LLViewerTexture::DEBUG_TEXELS_DESIRED;
		}
		else if (mode == "full")
		{
			if (gPipeline.hasRenderDebugMask(LLPipeline::RENDER_DEBUG_TEXEL_DENSITY) == FALSE) 
			{
				gPipeline.toggleRenderDebug(LLPipeline::RENDER_DEBUG_TEXEL_DENSITY);
			}
			LLViewerTexture::sDebugTexelsMode = LLViewerTexture::DEBUG_TEXELS_FULL;
		}
		return true;
	}
};


//////////////////
// INFO DISPLAY //
//////////////////
U64 info_display_from_string(std::string info_display)
{
	if ("verify" == info_display)
	{
		return LLPipeline::RENDER_DEBUG_VERIFY;
	}
	else if ("bboxes" == info_display)
	{
		return LLPipeline::RENDER_DEBUG_BBOXES;
	}
	else if ("normals" == info_display)
	{
		return LLPipeline::RENDER_DEBUG_NORMALS;
	}
	else if ("points" == info_display)
	{
		return LLPipeline::RENDER_DEBUG_POINTS;
	}
	else if ("octree" == info_display)
	{
		return LLPipeline::RENDER_DEBUG_OCTREE;
	}
	else if ("shadow frusta" == info_display)
	{
		return LLPipeline::RENDER_DEBUG_SHADOW_FRUSTA;
	}
	else if ("physics shapes" == info_display)
	{
		return LLPipeline::RENDER_DEBUG_PHYSICS_SHAPES;
	}
	else if ("occlusion" == info_display)
	{
		return LLPipeline::RENDER_DEBUG_OCCLUSION;
	}
	else if ("render batches" == info_display)
	{
		return LLPipeline::RENDER_DEBUG_BATCH_SIZE;
	}
	else if ("update type" == info_display)
	{
		return LLPipeline::RENDER_DEBUG_UPDATE_TYPE;
	}
	else if ("texture anim" == info_display)
	{
		return LLPipeline::RENDER_DEBUG_TEXTURE_ANIM;
	}
	else if ("texture priority" == info_display)
	{
		return LLPipeline::RENDER_DEBUG_TEXTURE_PRIORITY;
	}
	else if ("texture area" == info_display)
	{
		return LLPipeline::RENDER_DEBUG_TEXTURE_AREA;
	}
	else if ("face area" == info_display)
	{
		return LLPipeline::RENDER_DEBUG_FACE_AREA;
	}
	else if ("lod info" == info_display)
	{
		return LLPipeline::RENDER_DEBUG_LOD_INFO;
	}
	else if ("lights" == info_display)
	{
		return LLPipeline::RENDER_DEBUG_LIGHTS;
	}
	else if ("particles" == info_display)
	{
		return LLPipeline::RENDER_DEBUG_PARTICLES;
	}
	else if ("composition" == info_display)
	{
		return LLPipeline::RENDER_DEBUG_COMPOSITION;
	}
	else if ("avatardrawinfo" == info_display)
	{
		return (LLPipeline::RENDER_DEBUG_AVATAR_DRAW_INFO);
	}
	else if ("glow" == info_display)
	{
		return LLPipeline::RENDER_DEBUG_GLOW;
	}
	else if ("collision skeleton" == info_display)
	{
		return LLPipeline::RENDER_DEBUG_AVATAR_VOLUME;
	}
	else if ("joints" == info_display)
	{
		return LLPipeline::RENDER_DEBUG_AVATAR_JOINTS;
	}
	else if ("raycast" == info_display)
	{
		return LLPipeline::RENDER_DEBUG_RAYCAST;
	}
	else if ("agent target" == info_display)
	{
		return LLPipeline::RENDER_DEBUG_AGENT_TARGET;
	}
	else if ("sculpt" == info_display)
	{
		return LLPipeline::RENDER_DEBUG_SCULPTED;
	}
	else if ("wind vectors" == info_display)
	{
		return LLPipeline::RENDER_DEBUG_WIND_VECTORS;
	}
	else if ("texel density" == info_display)
	{
		return LLPipeline::RENDER_DEBUG_TEXEL_DENSITY;
	}
	else if ("triangle count" == info_display)
	{
		return LLPipeline::RENDER_DEBUG_TRIANGLE_COUNT;
	}
	else if ("impostors" == info_display)
	{
		return LLPipeline::RENDER_DEBUG_IMPOSTORS;
	}
    else if ("reflection probes" == info_display)
    {
        return LLPipeline::RENDER_DEBUG_REFLECTION_PROBES;
    }
    else if ("probe updates" == info_display)
    {
        return LLPipeline::RENDER_DEBUG_PROBE_UPDATES;
    }
	else if ("texture size" == info_display)
	{
		return LLPipeline::RENDER_DEBUG_TEXTURE_SIZE;
	}
	else
	{
		LL_WARNS() << "unrecognized feature name '" << info_display << "'" << LL_ENDL;
		return 0;
	}
};

class LLAdvancedToggleInfoDisplay : public view_listener_t
{
	bool handleEvent(const LLSD& userdata)
	{
		U64 info_display = info_display_from_string( userdata.asString() );

		LL_INFOS("ViewerMenu") << "toggle " << userdata.asString() << LL_ENDL;
		
		if ( info_display != 0 )
		{
			LLPipeline::toggleRenderDebug( info_display );
		}

		return true;
	}
};


class LLAdvancedCheckInfoDisplay : public view_listener_t
{
	bool handleEvent(const LLSD& userdata)
	{
		U64 info_display = info_display_from_string( userdata.asString() );
		bool new_value = false;

		if ( info_display != 0 )
		{
			new_value = LLPipeline::toggleRenderDebugControl( info_display );
		}

		return new_value;
	}
};


///////////////////////////
//// RANDOMIZE FRAMERATE //
///////////////////////////


class LLAdvancedToggleRandomizeFramerate : public view_listener_t
{
	bool handleEvent(const LLSD& userdata)
	{
		gRandomizeFramerate = !(gRandomizeFramerate);
		return true;
	}
};

class LLAdvancedCheckRandomizeFramerate : public view_listener_t
{
	bool handleEvent(const LLSD& userdata)
	{
		bool new_value = gRandomizeFramerate;
		return new_value;
	}
};

///////////////////////////
//// PERIODIC SLOW FRAME //
///////////////////////////


class LLAdvancedTogglePeriodicSlowFrame : public view_listener_t
{
	bool handleEvent(const LLSD& userdata)
	{
		gPeriodicSlowFrame = !(gPeriodicSlowFrame);
		return true;
	}
};

class LLAdvancedCheckPeriodicSlowFrame : public view_listener_t
{
	bool handleEvent(const LLSD& userdata)
	{
		bool new_value = gPeriodicSlowFrame;
		return new_value;
	}
};


///////////////////////////
// SELECTED TEXTURE INFO //
// 
///////////////////////////


class LLAdvancedSelectedTextureInfo : public view_listener_t
{
	bool handleEvent(const LLSD& userdata)
	{
		handle_selected_texture_info(NULL);
		return true;
	}
};

//////////////////////
// TOGGLE WIREFRAME //
//////////////////////

class LLAdvancedToggleWireframe : public view_listener_t
{
	bool handleEvent(const LLSD& userdata)
	{
// [RLVa:KB] - @detach and @viewwireframe
		const bool fRlvCanViewWireframe = RlvActions::canViewWireframe();
		if ( (!gUseWireframe) && (!fRlvCanViewWireframe) )
			RlvUtil::notifyBlocked(RlvStringKeys::Blocked::Wireframe);
		set_use_wireframe( (!gUseWireframe) && (fRlvCanViewWireframe) );
		return true;
	}
};

// Called from rlvhandler.cpp
void set_use_wireframe(bool useWireframe)
	{
		if (gUseWireframe == useWireframe)
			return;

		gUseWireframe = useWireframe;
// [/RLVa:KB]
//		gUseWireframe = !(gUseWireframe);

//		return true;
	}
//};

class LLAdvancedCheckWireframe : public view_listener_t
{
	bool handleEvent(const LLSD& userdata)
	{
		return gUseWireframe;
	}
};
	

//////////////////////////
// DUMP SCRIPTED CAMERA //
//////////////////////////
	
class LLAdvancedDumpScriptedCamera : public view_listener_t
{
	bool handleEvent(const LLSD& userdata)
	{
		handle_dump_followcam(NULL);
		return true;
	}
};



//////////////////////////////
// DUMP REGION OBJECT CACHE //
//////////////////////////////


class LLAdvancedDumpRegionObjectCache : public view_listener_t
{
	bool handleEvent(const LLSD& userdata)
	{
		handle_dump_region_object_cache(NULL);
		return true;
	}
};

class LLAdvancedToggleInterestList360Mode : public view_listener_t
{
public:
    bool handleEvent(const LLSD &userdata)
    {
        // Toggle the mode - regions will get updated
        if (gAgent.getInterestListMode() == LLViewerRegion::IL_MODE_360)
        {
			// <FS:Beq> we need to force the 360 mode "users" to false or this override will fail
			gAgent.setFSAreaSearchActive(false);
			gAgent.set360CaptureActive(false);
			// <FS:Beq/>
			gAgent.changeInterestListMode(LLViewerRegion::IL_MODE_DEFAULT);
		}
		else
		{
			// <FS:Beq> we need to force the 360 mode user flag to true or this override will fail. Don;t set area search though as that can have other effects.
			gAgent.set360CaptureActive(false);
			// <FS:Beq/>
			gAgent.changeInterestListMode(LLViewerRegion::IL_MODE_360);
		}
        return true;
    }
};

class LLAdvancedCheckInterestList360Mode : public view_listener_t
{
	bool handleEvent(const LLSD& userdata)
	{
		return (gAgent.getInterestListMode() == LLViewerRegion::IL_MODE_360);
	}
};

class LLAdvancedToggleStatsRecorder : public view_listener_t
{
    bool handleEvent(const LLSD &userdata)
    {
        if (LLViewerStatsRecorder::instance().isEnabled())
		{	// Turn off both recording and logging
			LLViewerStatsRecorder::instance().enableObjectStatsRecording(false);
		}
		else
		{	// Turn on both recording and logging
			LLViewerStatsRecorder::instance().enableObjectStatsRecording(true, true);
		}
        return true;
    }
};

class LLAdvancedCheckStatsRecorder : public view_listener_t
{
    bool handleEvent(const LLSD &userdata)
    {	// Use the logging state as the indicator of whether the stats recorder is on
        return LLViewerStatsRecorder::instance().isLogging();
    }
};

class LLAdvancedResetInterestLists : public view_listener_t
{
    bool handleEvent(const LLSD &userdata)
    {	// Reset all region interest lists
        handle_reset_interest_lists(NULL);
        return true;
    }
};


class LLAdvancedBuyCurrencyTest : public view_listener_t
	{
	bool handleEvent(const LLSD& userdata)
	{
		handle_buy_currency_test(NULL);
		return true;
	}
};


/////////////////////
// DUMP SELECT MGR //
/////////////////////


class LLAdvancedDumpSelectMgr : public view_listener_t
{
	bool handleEvent(const LLSD& userdata)
	{
		dump_select_mgr(NULL);
		return true;
	}
};



////////////////////
// DUMP INVENTORY //
////////////////////


class LLAdvancedDumpInventory : public view_listener_t
{
	bool handleEvent(const LLSD& userdata)
	{
		dump_inventory(NULL);
		return true;
	}
};



////////////////////////////////
// PRINT SELECTED OBJECT INFO //
////////////////////////////////


class LLAdvancedPrintSelectedObjectInfo : public view_listener_t
{
	bool handleEvent(const LLSD& userdata)
	{
		print_object_info(NULL);
		return true;
	}
};



//////////////////////
// PRINT AGENT INFO //
//////////////////////


class LLAdvancedPrintAgentInfo : public view_listener_t
{
	bool handleEvent(const LLSD& userdata)
	{
		print_agent_nvpairs(NULL);
		return true;
	}
};

//////////////////
// DEBUG CLICKS //
//////////////////


class LLAdvancedToggleDebugClicks : public view_listener_t
{
	bool handleEvent(const LLSD& userdata)
	{
		gDebugClicks = !(gDebugClicks);
		return true;
	}
};

class LLAdvancedCheckDebugClicks : public view_listener_t
{
	bool handleEvent(const LLSD& userdata)
	{
		bool new_value = gDebugClicks;
		return new_value;
	}
};



/////////////////
// DEBUG VIEWS //
/////////////////


class LLAdvancedToggleDebugViews : public view_listener_t
{
	bool handleEvent(const LLSD& userdata)
	{
		LLView::sDebugRects = !(LLView::sDebugRects);
		return true;
	}
};

class LLAdvancedCheckDebugViews : public view_listener_t
{
	bool handleEvent(const LLSD& userdata)
	{
		bool new_value = LLView::sDebugRects;
		return new_value;
	}
};



///////////////////
// DEBUG UNICODE //
///////////////////


class LLAdvancedToggleDebugUnicode : public view_listener_t
{
	bool handleEvent(const LLSD& userdata)
	{
		LLView::sDebugUnicode = !(LLView::sDebugUnicode);
		return true;
	}
};

class LLAdvancedCheckDebugUnicode : public view_listener_t
{
	bool handleEvent(const LLSD& userdata)
	{
		return LLView::sDebugUnicode;
	}
};



//////////////////
// DEBUG CAMERA //
//////////////////


class LLAdvancedToggleDebugCamera : public view_listener_t
{
	bool handleEvent(const LLSD& userdata)
	{
		LLView::sDebugCamera = !(LLView::sDebugCamera);
		LLFloaterCamera::onDebugCameraToggled();
		return true;
	}
};

class LLAdvancedCheckDebugCamera : public view_listener_t
{
	bool handleEvent(const LLSD& userdata)
	{
		return LLView::sDebugCamera;
	}
};



///////////////////////
// XUI NAME TOOLTIPS //
///////////////////////


class LLAdvancedToggleXUINameTooltips : public view_listener_t
{
	bool handleEvent(const LLSD& userdata)
	{
		toggle_show_xui_names(NULL);
		return true;
	}
};

class LLAdvancedCheckXUINameTooltips : public view_listener_t
{
	bool handleEvent(const LLSD& userdata)
	{
		bool new_value = check_show_xui_names(NULL);
		return new_value;
	}
};



////////////////////////
// DEBUG MOUSE EVENTS //
////////////////////////


class LLAdvancedToggleDebugMouseEvents : public view_listener_t
{
	bool handleEvent(const LLSD& userdata)
	{
		LLView::sDebugMouseHandling = !(LLView::sDebugMouseHandling);
		return true;
	}
};

class LLAdvancedCheckDebugMouseEvents : public view_listener_t
{
	bool handleEvent(const LLSD& userdata)
	{
		bool new_value = LLView::sDebugMouseHandling;
		return new_value;
	}
};



////////////////
// DEBUG KEYS //
////////////////


class LLAdvancedToggleDebugKeys : public view_listener_t
{
	bool handleEvent(const LLSD& userdata)
	{
		LLView::sDebugKeys = !(LLView::sDebugKeys);
		return true;
	}
};
	
class LLAdvancedCheckDebugKeys : public view_listener_t
{
	bool handleEvent(const LLSD& userdata)
	{
		bool new_value = LLView::sDebugKeys;
		return new_value;
	}
};
	


///////////////////////
// DEBUG WINDOW PROC //
///////////////////////


class LLAdvancedToggleDebugWindowProc : public view_listener_t
{
	bool handleEvent(const LLSD& userdata)
	{
		gDebugWindowProc = !(gDebugWindowProc);
		return true;
	}
};

class LLAdvancedCheckDebugWindowProc : public view_listener_t
	{
	bool handleEvent(const LLSD& userdata)
	{
		bool new_value = gDebugWindowProc;
		return new_value;
	}
};

// ------------------------------XUI MENU ---------------------------

//////////////////////
// LOAD UI FROM XML //
//////////////////////


class LLAdvancedLoadUIFromXML : public view_listener_t
{
	bool handleEvent(const LLSD& userdata)
	{
		handle_load_from_xml(NULL);
		return true;
	}
};



////////////////////
// SAVE UI TO XML //
////////////////////


class LLAdvancedSaveUIToXML : public view_listener_t
{
	bool handleEvent(const LLSD& userdata)
	{
		handle_save_to_xml(NULL);
		return true;
	}
};


class LLAdvancedSendTestIms : public view_listener_t
{
	bool handleEvent(const LLSD& userdata)
	{
		LLIMModel::instance().testMessages();
		return true;
	}
};


///////////////
// XUI NAMES //
///////////////


class LLAdvancedToggleXUINames : public view_listener_t
{
	bool handleEvent(const LLSD& userdata)
	{
		toggle_show_xui_names(NULL);
		return true;
	}
};

class LLAdvancedCheckXUINames : public view_listener_t
{
	bool handleEvent(const LLSD& userdata)
	{
		bool new_value = check_show_xui_names(NULL);
		return new_value;
	}
};


////////////////////////
// GRAB BAKED TEXTURE //
////////////////////////


class LLAdvancedGrabBakedTexture : public view_listener_t
{
	bool handleEvent(const LLSD& userdata)
	{
		std::string texture_type = userdata.asString();
		if ("iris" == texture_type)
		{
			handle_grab_baked_texture( (void*)BAKED_EYES );
		}
		else if ("head" == texture_type)
		{
			handle_grab_baked_texture( (void*)BAKED_HEAD );
		}
		else if ("upper" == texture_type)
		{
			handle_grab_baked_texture( (void*)BAKED_UPPER );
		}
		else if ("lower" == texture_type)
		{
			handle_grab_baked_texture( (void*)BAKED_LOWER );
		}
		else if ("skirt" == texture_type)
		{
			handle_grab_baked_texture( (void*)BAKED_SKIRT );
		}
		else if ("hair" == texture_type)
		{
			handle_grab_baked_texture( (void*)BAKED_HAIR );
		}

		return true;
	}
};

class LLAdvancedEnableGrabBakedTexture : public view_listener_t
{
	bool handleEvent(const LLSD& userdata)
{
		std::string texture_type = userdata.asString();
		bool new_value = false;

		if ("iris" == texture_type)
		{
			new_value = enable_grab_baked_texture( (void*)BAKED_EYES );
		}
		else if ("head" == texture_type)
		{
			new_value = enable_grab_baked_texture( (void*)BAKED_HEAD );
		}
		else if ("upper" == texture_type)
		{
			new_value = enable_grab_baked_texture( (void*)BAKED_UPPER );
		}
		else if ("lower" == texture_type)
		{
			new_value = enable_grab_baked_texture( (void*)BAKED_LOWER );
		}
		else if ("skirt" == texture_type)
		{
			new_value = enable_grab_baked_texture( (void*)BAKED_SKIRT );
		}
		else if ("hair" == texture_type)
		{
			new_value = enable_grab_baked_texture( (void*)BAKED_HAIR );
		}
	
		return new_value;
}
};

///////////////////////
// APPEARANCE TO XML //
///////////////////////


class LLAdvancedEnableAppearanceToXML : public view_listener_t
{
	bool handleEvent(const LLSD& userdata)
	{
        LLViewerObject *obj = LLSelectMgr::getInstance()->getSelection()->getPrimaryObject();
        if (obj && obj->isAnimatedObject() && obj->getControlAvatar())
        {
            return gSavedSettings.getBOOL("DebugAnimatedObjects");
        }
        else if (obj && obj->isAttachment() && obj->getAvatar())
        {
            return gSavedSettings.getBOOL("DebugAvatarAppearanceMessage");
        }
        else if (obj && obj->isAvatar())
        {
            // This has to be a non-control avatar, because control avs are invisible and unclickable.
            return gSavedSettings.getBOOL("DebugAvatarAppearanceMessage");
        }
		else
		{
			return false;
		}
	}
};

class LLAdvancedAppearanceToXML : public view_listener_t
{
	bool handleEvent(const LLSD& userdata)
	{
		std::string emptyname;
        LLViewerObject *obj = LLSelectMgr::getInstance()->getSelection()->getPrimaryObject();
        LLVOAvatar *avatar = NULL;
        if (obj)
        {
            if (obj->isAvatar())
            {
                avatar = obj->asAvatar();
            }
            else
            {
                // If there is a selection, find the associated
                // avatar. Normally there's only one obvious choice. But
                // what should be returned if the object is in an attached
                // animated object? getAvatar() will give the skeleton of
                // the animated object. getAvatarAncestor() will give the
                // actual human-driven avatar.
                avatar = obj->getAvatar();
            }
        }
        else
        {
            // If no selection, use the self avatar.
			avatar = gAgentAvatarp;
        }
        if (avatar)
        {
            avatar->dumpArchetypeXML(emptyname);
        }
		return true;
	}
};



///////////////////////////////
// TOGGLE CHARACTER GEOMETRY //
///////////////////////////////


class LLAdvancedToggleCharacterGeometry : public view_listener_t
{
	bool handleEvent(const LLSD& userdata)
	{
		handle_god_request_avatar_geometry(NULL);
		return true;
	}
};


	/////////////////////////////
// TEST MALE / TEST FEMALE //
/////////////////////////////

class LLAdvancedTestMale : public view_listener_t
{
	bool handleEvent(const LLSD& userdata)
	{
		handle_test_male(NULL);
		return true;
	}
};


class LLAdvancedTestFemale : public view_listener_t
{
	bool handleEvent(const LLSD& userdata)
	{
		handle_test_female(NULL);
		return true;
	}
};

class LLAdvancedForceParamsToDefault : public view_listener_t
{
	bool handleEvent(const LLSD& userdata)
	{
		LLAgent::clearVisualParams(NULL);
		return true;
	}
};


//////////////////////////
//   ANIMATION SPEED    //
//////////////////////////

// Utility function to set all AV time factors to the same global value
static void set_all_animation_time_factors(F32	time_factor)
{
	LLMotionController::setCurrentTimeFactor(time_factor);
	for (std::vector<LLCharacter*>::iterator iter = LLCharacter::sInstances.begin();
		iter != LLCharacter::sInstances.end(); ++iter)
	{
		(*iter)->setAnimTimeFactor(time_factor);
	}
}

class LLAdvancedAnimTenFaster : public view_listener_t
{
	bool handleEvent(const LLSD& userdata)
	{
		//LL_INFOS() << "LLAdvancedAnimTenFaster" << LL_ENDL;
		F32 time_factor = LLMotionController::getCurrentTimeFactor();
		time_factor = llmin(time_factor + 0.1f, 2.f);	// Upper limit is 200% speed
		set_all_animation_time_factors(time_factor);
		return true;
	}
};

class LLAdvancedAnimTenSlower : public view_listener_t
{
	bool handleEvent(const LLSD& userdata)
	{
		//LL_INFOS() << "LLAdvancedAnimTenSlower" << LL_ENDL;
		F32 time_factor = LLMotionController::getCurrentTimeFactor();
		time_factor = llmax(time_factor - 0.1f, 0.1f);	// Lower limit is at 10% of normal speed
		set_all_animation_time_factors(time_factor);
		return true;
	}
};

class LLAdvancedAnimResetAll : public view_listener_t
{
	bool handleEvent(const LLSD& userdata)
	{
		set_all_animation_time_factors(1.f);
		return true;
	}
};


//////////////////////////
// RELOAD VERTEX SHADER //
//////////////////////////


class LLAdvancedReloadVertexShader : public view_listener_t
{
	bool handleEvent(const LLSD& userdata)
	{
		reload_vertex_shader(NULL);
		return true;
	}
};



////////////////////
// ANIMATION INFO //
////////////////////


class LLAdvancedToggleAnimationInfo : public view_listener_t
{
	bool handleEvent(const LLSD& userdata)
	{
		LLVOAvatar::sShowAnimationDebug = !(LLVOAvatar::sShowAnimationDebug);
		return true;
	}
};

class LLAdvancedCheckAnimationInfo : public view_listener_t
{
	bool handleEvent(const LLSD& userdata)
	{
		bool new_value = LLVOAvatar::sShowAnimationDebug;
		return new_value;
	}
};


//////////////////
// SHOW LOOK AT //
//////////////////


class LLAdvancedToggleShowLookAt : public view_listener_t
{
	bool handleEvent(const LLSD& userdata)
	{
		//LLHUDEffectLookAt::sDebugLookAt = !(LLHUDEffectLookAt::sDebugLookAt);
		//<FS:AO improve use of controls with radiogroups>
		//bool value = !gSavedPerAccountSettings.getBOOL("DebugLookAt");
		//gSavedPerAccountSettings.setBOOL("DebugLookAt",value);
		S32 value = !gSavedPerAccountSettings.getS32("DebugLookAt");
		gSavedPerAccountSettings.setS32("DebugLookAt",value);
		//</FS:AO>
		return true;
	}
};

// <AO>
class LLAdvancedToggleShowColor : public view_listener_t
{
        bool handleEvent(const LLSD& userdata)
        {
                S32 value = !gSavedSettings.getS32("DebugShowColor");
                gSavedSettings.setS32("DebugShowColor",value);
                return true;
        }
};

class LLAdvancedCheckShowColor : public view_listener_t
{
        bool handleEvent(const LLSD& userdata)
        {
                S32 new_value = gSavedSettings.getS32("DebugShowColor");
                return (bool)new_value;
        }
};
// </AO>

class LLAdvancedCheckShowLookAt : public view_listener_t
{
	bool handleEvent(const LLSD& userdata)
	{
		//bool new_value = LLHUDEffectLookAt::sDebugLookAt;
		//<FS:AO improve use of controls with radiogroups>
		//bool new_value = gSavedPerAccountSettings.getBOOL("DebugLookAt");
		S32 new_value = gSavedPerAccountSettings.getS32("DebugLookAt");
		return (bool)new_value;
	}
};



///////////////////
// SHOW POINT AT //
///////////////////


class LLAdvancedToggleShowPointAt : public view_listener_t
{
	bool handleEvent(const LLSD& userdata)
	{
		LLHUDEffectPointAt::sDebugPointAt = !(LLHUDEffectPointAt::sDebugPointAt);
		return true;
	}
};

class LLAdvancedCheckShowPointAt : public view_listener_t
{
	bool handleEvent(const LLSD& userdata)
	{
		bool new_value = LLHUDEffectPointAt::sDebugPointAt;
		return new_value;
	}
};


///////////////////// 
// PRIVATE LOOK AT // 
///////////////////// 

class LLAdvancedTogglePrivateLookPointAt : public view_listener_t 
{ 
	bool handleEvent(const LLSD& userdata) 
	{ 
		std::string command = userdata.asString(); 
		if ("Look" == command) 
		{ 
			bool new_value = !gSavedSettings.getBOOL("PrivateLookAtTarget"); 
			gSavedSettings.setBOOL("PrivateLookAtTarget", new_value); 
		} 
		else if ("Point" == command) 
		{ 
			bool new_value = !gSavedSettings.getBOOL("PrivatePointAtTarget"); 
			gSavedSettings.setBOOL("PrivatePointAtTarget", new_value); 
		} 
	return true; 
	} 
}; 

class LLAdvancedCheckPrivateLookPointAt : public view_listener_t 
{ 
	bool handleEvent(const LLSD& userdata) 
	{ 
		std::string command = userdata["data"].asString(); 
		if ("Look" == command) 
		{ 
			bool new_value = gSavedSettings.getBOOL("PrivateLookAtTarget"); 
			std::string control_name = userdata["control"].asString(); 
			gMenuHolder->findControl(control_name)->setValue(new_value); 
		} 
		else if ("Point" == command) 
		{ 
			bool new_value = gSavedSettings.getBOOL("PrivatePointAtTarget"); 
			std::string control_name = userdata["control"].asString(); 
			gMenuHolder->findControl(control_name)->setValue(new_value); 
		} 
	return true; 
	} 
};

/////////////////////////
// DEBUG JOINT UPDATES //
/////////////////////////


class LLAdvancedToggleDebugJointUpdates : public view_listener_t
{
	bool handleEvent(const LLSD& userdata)
	{
		LLVOAvatar::sJointDebug = !(LLVOAvatar::sJointDebug);
		return true;
	}
};

class LLAdvancedCheckDebugJointUpdates : public view_listener_t
{
	bool handleEvent(const LLSD& userdata)
	{
		bool new_value = LLVOAvatar::sJointDebug;
		return new_value;
	}
};



/////////////////
// DISABLE LOD //
/////////////////


class LLAdvancedToggleDisableLOD : public view_listener_t
{
	bool handleEvent(const LLSD& userdata)
	{
		LLViewerJoint::sDisableLOD = !(LLViewerJoint::sDisableLOD);
		return true;
	}
};
		
class LLAdvancedCheckDisableLOD : public view_listener_t
{
	bool handleEvent(const LLSD& userdata)
	{
		bool new_value = LLViewerJoint::sDisableLOD;
		return new_value;
	}
};



/////////////////////////
// DEBUG CHARACTER VIS //
/////////////////////////


class LLAdvancedToggleDebugCharacterVis : public view_listener_t
{
	bool handleEvent(const LLSD& userdata)
	{
		LLVOAvatar::sDebugInvisible = !(LLVOAvatar::sDebugInvisible);
		return true;
	}
};

class LLAdvancedCheckDebugCharacterVis : public view_listener_t
{
	bool handleEvent(const LLSD& userdata)
	{
		bool new_value = LLVOAvatar::sDebugInvisible;
		return new_value;
	}
};


//////////////////////
// DUMP ATTACHMENTS //
//////////////////////

	
class LLAdvancedDumpAttachments : public view_listener_t
{
	bool handleEvent(const LLSD& userdata)
	{
		handle_dump_attachments(NULL);
		return true;
	}
};


	
/////////////////////
// REBAKE TEXTURES //
/////////////////////
	
	
class LLAdvancedRebakeTextures : public view_listener_t
{
	bool handleEvent(const LLSD& userdata)
	{
		handle_rebake_textures(NULL);
		return true;
	}
};
	
	
// [SL:KB] - Patch: Appearance-PhantomAttach | Checked: Catznip-5.0
void handle_refresh_attachments()
{
	LLAttachmentsMgr::instance().refreshAttachments();
}
// [/SL:KB]

#if 1 //ndef LL_RELEASE_FOR_DOWNLOAD
///////////////////////////
// DEBUG AVATAR TEXTURES //
///////////////////////////


class LLAdvancedDebugAvatarTextures : public view_listener_t
{
	bool handleEvent(const LLSD& userdata)
	{
		if (gAgent.isGodlike())
		{
			handle_debug_avatar_textures(NULL);
		}
		return true;
	}
};

////////////////////////////////
// DUMP AVATAR LOCAL TEXTURES //
////////////////////////////////


class LLAdvancedDumpAvatarLocalTextures : public view_listener_t
{
	bool handleEvent(const LLSD& userdata)
	{
#ifndef LL_RELEASE_FOR_DOWNLOAD
		handle_dump_avatar_local_textures(NULL);
#endif
		return true;
	}
};

#endif

///////////////////////////////////
// Reload Avatar Cloud Particles //
///////////////////////////////////
class LLAdvancedReloadAvatarCloudParticle : public view_listener_t
{
	bool handleEvent(const LLSD& userdata)
	{
		LLVOAvatar::initCloud();
		return true;
	}
};

/////////////////
// MESSAGE LOG //
/////////////////


class LLAdvancedEnableMessageLog : public view_listener_t
{
	bool handleEvent(const LLSD& userdata)
	{
		handle_viewer_enable_message_log(NULL);
		return true;
	}
};

class LLAdvancedDisableMessageLog : public view_listener_t
{
	bool handleEvent(const LLSD& userdata)
	{
		handle_viewer_disable_message_log(NULL);
		return true;
	}
};

/////////////////
// DROP PACKET //
/////////////////


class LLAdvancedDropPacket : public view_listener_t
{
	bool handleEvent(const LLSD& userdata)
	{
		gMessageSystem->mPacketRing.dropPackets(1);
		return true;
	}
};

//////////////////////
// PURGE DISK CACHE //
//////////////////////


class LLAdvancedPurgeDiskCache : public view_listener_t
{
	bool handleEvent(const LLSD& userdata)
	{
        LL::WorkQueue::ptr_t main_queue = LL::WorkQueue::getInstance("mainloop");
        LL::WorkQueue::ptr_t general_queue = LL::WorkQueue::getInstance("General");
        llassert_always(main_queue);
        llassert_always(general_queue);
        main_queue->postTo(
            general_queue,
            []() // Work done on general queue
            {
                LLDiskCache::getInstance()->purge();
                // Nothing needed to return
            },
            [](){}); // Callback to main thread is empty as there is nothing left to do

		return true;
	}
};


////////////////////////
// PURGE SHADER CACHE //
////////////////////////


class LLAdvancedPurgeShaderCache : public view_listener_t
{
	bool handleEvent(const LLSD& userdata)
	{
		LLViewerShaderMgr::instance()->clearShaderCache();
		LLViewerShaderMgr::instance()->setShaders();
		return true;
	}
};

////////////////////
// EVENT Recorder //
///////////////////


class LLAdvancedViewerEventRecorder : public view_listener_t
{
	bool handleEvent(const LLSD& userdata)
	{
		std::string command = userdata.asString();
		if ("start playback" == command)
		{
			LL_INFOS() << "Event Playback starting" << LL_ENDL;
			LLViewerEventRecorder::instance().playbackRecording();
			LL_INFOS() << "Event Playback completed" << LL_ENDL;
		}
		else if ("stop playback" == command)
		{
			// Future
		}
		else if ("start recording" == command)
		{
			LLViewerEventRecorder::instance().setEventLoggingOn();
			LL_INFOS() << "Event recording started" << LL_ENDL;
		}
		else if ("stop recording" == command)
		{
			LLViewerEventRecorder::instance().setEventLoggingOff();
			LL_INFOS() << "Event recording stopped" << LL_ENDL;
		} 

		return true;
	}		
};




/////////////////
// AGENT PILOT //
/////////////////


class LLAdvancedAgentPilot : public view_listener_t
{
	bool handleEvent(const LLSD& userdata)
	{
		std::string command = userdata.asString();
		if ("start playback" == command)
		{
			gAgentPilot.setNumRuns(-1);
			gAgentPilot.startPlayback();
		}
		else if ("stop playback" == command)
		{
			gAgentPilot.stopPlayback();
		}
		else if ("start record" == command)
		{
			gAgentPilot.startRecord();
		}
		else if ("stop record" == command)
		{
			gAgentPilot.stopRecord();
		}

		return true;
	}		
};



//////////////////////
// AGENT PILOT LOOP //
//////////////////////


class LLAdvancedToggleAgentPilotLoop : public view_listener_t
{
	bool handleEvent(const LLSD& userdata)
	{
		gAgentPilot.setLoop(!gAgentPilot.getLoop());
		return true;
	}
};

class LLAdvancedCheckAgentPilotLoop : public view_listener_t
{
	bool handleEvent(const LLSD& userdata)
	{
		bool new_value = gAgentPilot.getLoop();
		return new_value;
	}
};


/////////////////////////
// SHOW OBJECT UPDATES //
/////////////////////////


class LLAdvancedToggleShowObjectUpdates : public view_listener_t
{
	bool handleEvent(const LLSD& userdata)
	{
		gShowObjectUpdates = !(gShowObjectUpdates);
		return true;
	}
};

class LLAdvancedCheckShowObjectUpdates : public view_listener_t
{
	bool handleEvent(const LLSD& userdata)
	{
		bool new_value = gShowObjectUpdates;
		return new_value;
	}
};



////////////////////
// COMPRESS IMAGE //
////////////////////


class LLAdvancedCompressImage : public view_listener_t
{
	bool handleEvent(const LLSD& userdata)
	{
		handle_compress_image(NULL);
		return true;
	}
};



////////////////////////
// COMPRESS FILE TEST //
////////////////////////

class LLAdvancedCompressFileTest : public view_listener_t
{
    bool handleEvent(const LLSD& userdata)
    {
        handle_compress_file_test(NULL);
        return true;
    }
};


/////////////////////////
// SHOW DEBUG SETTINGS //
/////////////////////////


class LLAdvancedShowDebugSettings : public view_listener_t
{
	bool handleEvent(const LLSD& userdata)
	{
		LLFloaterReg::showInstance("settings_debug",userdata);
		return true;
	}
};



////////////////////////
// VIEW ADMIN OPTIONS //
////////////////////////

class LLAdvancedEnableViewAdminOptions : public view_listener_t
{
	bool handleEvent(const LLSD& userdata)
	{
		// Don't enable in god mode since the admin menu is shown anyway.
		// Only enable if the user has set the appropriate debug setting.
		bool new_value = !gAgent.getAgentAccess().isGodlikeWithoutAdminMenuFakery() && gSavedSettings.getBOOL("AdminMenu");
		return new_value;
	}
};

class LLAdvancedToggleViewAdminOptions : public view_listener_t
{
	bool handleEvent(const LLSD& userdata)
	{
		handle_admin_override_toggle(NULL);
		return true;
	}
};

class LLAdvancedToggleVisualLeakDetector : public view_listener_t
{
	bool handleEvent(const LLSD& userdata)
	{
		handle_visual_leak_detector_toggle(NULL);
		return true;
	}
};

class LLAdvancedCheckViewAdminOptions : public view_listener_t
{
	bool handleEvent(const LLSD& userdata)
	{
		bool new_value = check_admin_override(NULL) || gAgent.isGodlike();
		return new_value;
	}
};

//////////////////
// ADMIN STATUS //
//////////////////


class LLAdvancedRequestAdminStatus : public view_listener_t
{
	bool handleEvent(const LLSD& userdata)
	{
		handle_god_mode(NULL);
		return true;
	}
};

class LLAdvancedLeaveAdminStatus : public view_listener_t
{
	bool handleEvent(const LLSD& userdata)
	{
		handle_leave_god_mode(NULL);
		return true;
	}
};

//////////////////////////
// Advanced > Debugging //
//////////////////////////

class LLAdvancedForceErrorBreakpoint : public view_listener_t
{
	bool handleEvent(const LLSD& userdata)
	{		
		force_error_breakpoint(NULL);
		return true;
	}
};

class LLAdvancedForceErrorLlerror : public view_listener_t
{
	bool handleEvent(const LLSD& userdata)
	{
		force_error_llerror(NULL);
		return true;
	}
};

class LLAdvancedForceErrorLlerrorMsg: public view_listener_t
{
    bool handleEvent(const LLSD& userdata)
    {
        force_error_llerror_msg(NULL);
        return true;
    }
};

class LLAdvancedForceErrorBadMemoryAccess : public view_listener_t
{
	bool handleEvent(const LLSD& userdata)
	{
		force_error_bad_memory_access(NULL);
		return true;
	}
};

class LLAdvancedForceErrorBadMemoryAccessCoro : public view_listener_t
{
    bool handleEvent(const LLSD& userdata)
    {
        LLCoros::instance().launch(
            "AdvancedForceErrorBadMemoryAccessCoro",
            [](){
                // Wait for one mainloop() iteration, letting the enclosing
                // handleEvent() method return.
                llcoro::suspend();
                force_error_bad_memory_access(NULL);
            });
        return true;
    }
};

class LLAdvancedForceErrorInfiniteLoop : public view_listener_t
{
	bool handleEvent(const LLSD& userdata)
	{
		force_error_infinite_loop(NULL);
		return true;
	}
};

class LLAdvancedForceErrorSoftwareException : public view_listener_t
{
	bool handleEvent(const LLSD& userdata)
	{
		force_error_software_exception(NULL);
		return true;
	}
};

class LLAdvancedForceOSException: public view_listener_t
{
    bool handleEvent(const LLSD& userdata)
    {
        force_error_os_exception(NULL);
        return true;
    }
};

class LLAdvancedForceErrorSoftwareExceptionCoro : public view_listener_t
{
    bool handleEvent(const LLSD& userdata)
    {
        LLCoros::instance().launch(
            "AdvancedForceErrorSoftwareExceptionCoro",
            [](){
                // Wait for one mainloop() iteration, letting the enclosing
                // handleEvent() method return.
                llcoro::suspend();
                force_error_software_exception(NULL);
            });
        return true;
    }
};

class LLAdvancedForceErrorDriverCrash : public view_listener_t
{
	bool handleEvent(const LLSD& userdata)
	{
		force_error_driver_crash(NULL);
		return true;
	}
};

// <FS:Ansariel> Wrongly merged back in by LL
//class LLAdvancedForceErrorCoroutineCrash : public view_listener_t
//{
//    bool handleEvent(const LLSD& userdata)
//    {
//        force_error_coroutine_crash(NULL);
//        return true;
//    }
//};
// </FS:Ansariel>

class LLAdvancedForceErrorThreadCrash : public view_listener_t
{
    bool handleEvent(const LLSD& userdata)
    {
        force_error_thread_crash(NULL);
        return true;
    }
};

class LLAdvancedForceErrorDisconnectViewer : public view_listener_t
{
	bool handleEvent(const LLSD& userdata)
	{
		handle_disconnect_viewer(NULL);
		return true;
}
};


#ifdef TOGGLE_HACKED_GODLIKE_VIEWER

class LLAdvancedHandleToggleHackedGodmode : public view_listener_t
{
	bool handleEvent(const LLSD& userdata)
	{
		handle_toggle_hacked_godmode(NULL);
		return true;
	}
};

class LLAdvancedCheckToggleHackedGodmode : public view_listener_t
{
	bool handleEvent(const LLSD& userdata)
	{
		check_toggle_hacked_godmode(NULL);
		return true;
	}
};

class LLAdvancedEnableToggleHackedGodmode : public view_listener_t
{
	bool handleEvent(const LLSD& userdata)
	{
		bool new_value = enable_toggle_hacked_godmode(NULL);
		return new_value;
	}
};
#endif


//
////-------------------------------------------------------------------
//// Advanced menu
////-------------------------------------------------------------------


//////////////////
// DEVELOP MENU //
//////////////////

class LLDevelopCheckLoggingLevel : public view_listener_t
{
	bool handleEvent(const LLSD& userdata)
	{
		U32 level = userdata.asInteger();
		return (static_cast<LLError::ELevel>(level) == LLError::getDefaultLevel());
	}
};

class LLDevelopSetLoggingLevel : public view_listener_t
{
	bool handleEvent(const LLSD& userdata)
	{
		U32 level = userdata.asInteger();
		LLError::setDefaultLevel(static_cast<LLError::ELevel>(level));
		return true;
	}
};

//////////////////
// ADMIN MENU   //
//////////////////

// Admin > Object
class LLAdminForceTakeCopy : public view_listener_t
{
	bool handleEvent(const LLSD& userdata)
	{
		force_take_copy(NULL);
		return true;
	}
};

class LLAdminHandleObjectOwnerSelf : public view_listener_t
{
	bool handleEvent(const LLSD& userdata)
	{
		handle_object_owner_self(NULL);
		return true;
	}
};
class LLAdminHandleObjectOwnerPermissive : public view_listener_t
{
	bool handleEvent(const LLSD& userdata)
	{
		handle_object_owner_permissive(NULL);
		return true;
	}
};

class LLAdminHandleForceDelete : public view_listener_t
{
	bool handleEvent(const LLSD& userdata)
	{
		handle_force_delete(NULL);
		return true;
	}
};

class LLAdminHandleObjectLock : public view_listener_t
{
	bool handleEvent(const LLSD& userdata)
	{
		handle_object_lock(NULL);
		return true;
	}
};

class LLAdminHandleObjectAssetIDs: public view_listener_t
{
	bool handleEvent(const LLSD& userdata)
	{
		handle_object_asset_ids(NULL);
		return true;
	}	
};

//Admin >Parcel
class LLAdminHandleForceParcelOwnerToMe: public view_listener_t
{
	bool handleEvent(const LLSD& userdata)
	{
		handle_force_parcel_owner_to_me(NULL);
		return true;
	}
};
class LLAdminHandleForceParcelToContent: public view_listener_t
{
	bool handleEvent(const LLSD& userdata)
	{
		handle_force_parcel_to_content(NULL);
		return true;
	}
};
class LLAdminHandleClaimPublicLand: public view_listener_t
{
	bool handleEvent(const LLSD& userdata)
	{
		handle_claim_public_land(NULL);
		return true;
	}
};

// Admin > Region
class LLAdminHandleRegionDumpTempAssetData: public view_listener_t
{
	bool handleEvent(const LLSD& userdata)
	{
		handle_region_dump_temp_asset_data(NULL);
		return true;
	}
};
//Admin (Top Level)

class LLAdminOnSaveState: public view_listener_t
{
	bool handleEvent(const LLSD& userdata)
	{
		LLPanelRegionTools::onSaveState(NULL);
		return true;
}
};


//-----------------------------------------------------------------------------
// cleanup_menus()
//-----------------------------------------------------------------------------
void cleanup_menus()
{
	delete gMenuParcelObserver;
	gMenuParcelObserver = NULL;

	delete gMenuAvatarSelf;
	gMenuAvatarSelf = NULL;

	delete gMenuAvatarOther;
	gMenuAvatarOther = NULL;

	delete gMenuObject;
	gMenuObject = NULL;

	delete gMenuAttachmentSelf;
	gMenuAttachmentSelf = NULL;

	delete gMenuAttachmentOther;
	gMenuAttachmentSelf = NULL;

	delete gMenuLand;
	gMenuLand = NULL;

	delete gMenuMuteParticle;
	gMenuMuteParticle = NULL;

	// <FS:Ansariel> Pie menu
	delete gPieMenuAvatarSelf;
	gPieMenuAvatarSelf = NULL;

	delete gPieMenuAvatarOther;
	gPieMenuAvatarOther = NULL;

	delete gPieMenuObject;
	gPieMenuObject = NULL;

	delete gPieMenuAttachmentSelf;
	gPieMenuAttachmentSelf = NULL;

	delete gPieMenuAttachmentOther;
	gPieMenuAttachmentOther = NULL;

	delete gPieMenuLand;
	gPieMenuLand = NULL;

	delete gPieMenuMuteParticle;
	gPieMenuMuteParticle = NULL;
	// </FS:Ansariel>

	// <FS:Ansariel> FIRE-7893: Detach function on inspect self toast without function
	delete gMenuInspectSelf;
	gMenuInspectSelf = NULL;
	// </FS:Ansariel>

	delete gMenuBarView;
	gMenuBarView = NULL;

	delete gPopupMenuView;
	gPopupMenuView = NULL;

	delete gMenuHolder;
	gMenuHolder = NULL;
}

//-----------------------------------------------------------------------------
// Object pie menu
//-----------------------------------------------------------------------------

// <FS:Ansariel> FIRE-6970/FIRE-6998: Optional permanent derendering of multiple objects
void derenderObject(bool permanent)
{
	bool need_save = false;
	LLViewerObject* objp;
	LLSelectMgr* select_mgr = LLSelectMgr::getInstance();

	while ((objp = select_mgr->getSelection()->getFirstRootObject(TRUE)))
	{
//		if ( (objp) && (gAgentID != objp->getID()) )
// [RLVa:KB] - Checked: 2012-03-11 (RLVa-1.4.5) | Added: RLVa-1.4.5 | FS-specific
		// Don't allow derendering of own attachments when RLVa is enabled
		if ( (objp) && (gAgentID != objp->getID()) && ((!rlv_handler_t::isEnabled()) || (!objp->isAttachment()) || (!objp->permYouOwner())) )
// [/RLVa:KB]
		{
			LLUUID id = objp->getID();
			std::string entry_name = "";
			std::string region_name;
			LLAssetType::EType asset_type;

			if (objp->isAvatar())
			{
				LLNameValue* firstname = objp->getNVPair("FirstName");
				LLNameValue* lastname = objp->getNVPair("LastName");
				entry_name = llformat("%s %s", firstname->getString(), lastname->getString());
				asset_type = LLAssetType::AT_PERSON;
			}
			else
			{
				bool next_object = false;
				LLViewerObject::child_list_t object_children = objp->getChildren();
				for (LLViewerObject::child_list_t::const_iterator it = object_children.begin(); it != object_children.end(); it++)
				{
					LLViewerObject* child = *it;
					if (child->isAvatar() && child->asAvatar()->isSelf())
					{
						if (gRlvHandler.hasBehaviour(RLV_BHVR_UNSIT))
						{
							// RLVa: Prevent cheating out of sitting by derendering the object
							select_mgr->deselectObjectOnly(objp);
							next_object = true;
						}
						else
						{
							gAgent.standUp();
						}
						break;
					}
				}

				if (next_object)
				{
					continue;
				}

				LLSelectNode* nodep = select_mgr->getSelection()->getFirstRootNode();
				if (nodep)
				{
					if (!nodep->mName.empty())
					{
						entry_name = nodep->mName;
					}
				}
				LLViewerRegion* region = objp->getRegion();
				if (region)
				{
					region_name = region->getName();
				}
				asset_type = LLAssetType::AT_OBJECT;
			}
			
			FSAssetBlacklist::getInstance()->addNewItemToBlacklist(id, entry_name, region_name, asset_type, permanent, false);
			
			if (permanent)
			{
				need_save = true;
			}

			select_mgr->deselectObjectOnly(objp);
			gObjectList.addDerenderedItem(id, permanent);
			gObjectList.killObject(objp);
			if (LLViewerRegion::sVOCacheCullingEnabled && objp->getRegion())
			{
				objp->getRegion()->killCacheEntry(objp->getLocalID());
			}

			LLTool* tool = LLToolMgr::getInstance()->getCurrentTool();
			LLViewerObject* tool_editing_object = tool->getEditingObject();
			if (tool_editing_object && tool_editing_object->mID == id)
			{
				tool->stopEditing();
			}

		}
		else if( (objp) && (gAgentID != objp->getID()) && ((rlv_handler_t::isEnabled()) || (objp->isAttachment()) || (objp->permYouOwner())) )
		{
			select_mgr->deselectObjectOnly(objp);
			return;
		}
	}

	if (need_save)
	{
		FSAssetBlacklist::getInstance()->saveBlacklist();
	}
}

class LLObjectDerenderPermanent : public view_listener_t
{
	bool handleEvent(const LLSD& userdata)
	{
		derenderObject(true);
		return true;
	}
};

class LLObjectDerender : public view_listener_t
<<<<<<< HEAD
{
    bool handleEvent(const LLSD& userdata)
=======
{
    bool handleEvent(const LLSD& userdata)
    {
		derenderObject(false);
		return true;
    }
};
// </FS:Ansariel>

// <FS:CR> FIRE-10082 - Don't enable derendering own attachments when RLVa is enabled
bool enable_derender_object()
{
	return (!rlv_handler_t::isEnabled());
}
// </FS:CR>

class LLEnableEditParticleSource : public view_listener_t
{
	bool handleEvent(const LLSD& userdata)
	{
		LLObjectSelectionHandle handle = LLSelectMgr::instance().getSelection();

		if (handle->getObjectCount() >= 1)
		{
			LLObjectSelection::valid_iterator iter = handle->valid_begin();
			if (iter == handle->valid_end())
			{
				return false;
			}

			LLSelectNode* node = *iter;

			if (!node || !node->mPermissions)
			{
				return false;
			}

			if (node->mPermissions->getOwner() == gAgentID)
			{
				return true;
			}
		}
		return false;
	}
};

class LLEditParticleSource : public view_listener_t
{
	bool handleEvent(const LLSD& userdata)
	{
		LLViewerObject* objectp = LLSelectMgr::getInstance()->getSelection()->getPrimaryObject();
		if (objectp)
		{
			ParticleEditor* particleEditor = LLFloaterReg::showTypedInstance<ParticleEditor>("particle_editor", LLSD(objectp->getID()), TAKE_FOCUS_YES);
			if (particleEditor)
			{
				particleEditor->setObject(objectp);
			}
		}
		return true;
	}
};

// <FS:Zi> Texture Refresh
void destroy_texture(const LLUUID& id)		// will be used by the texture refresh functions below
{
	if (id.isNull() || id == IMG_DEFAULT || FSCommon::isDefaultTexture(id))
	{
		return;
	}

	LLViewerFetchedTexture* tx = LLViewerTextureManager::getFetchedTexture(id);
	if (tx)
	{
		tx->clearFetchedResults();
	}
	LLAppViewer::getTextureCache()->removeFromCache(id);
}

void handle_object_tex_refresh(LLViewerObject* object, LLSelectNode* node)
{
	U8 te_count = object->getNumTEs();
	// map from texture ID to list of faces using it
	typedef std::map< LLUUID, std::vector<U8> > map_t;
	map_t faces_per_texture;
	for (U8 i = 0; i < te_count; ++i)
	{
		// "node" will be NULL when invoked from inventory menu,
		// otherwise it will hold the root node of the selection and we
		// need to make sure only to refresh the selected faces
		if (node && !node->isTESelected(i)) continue;

		LLViewerTexture* img = object->getTEImage(i);
		faces_per_texture[img->getID()].push_back(i);

		if (object->getTE(i)->getMaterialParams().notNull())
		{
			LLViewerTexture* norm_img = object->getTENormalMap(i);
			faces_per_texture[norm_img->getID()].push_back(i);

			LLViewerTexture* spec_img = object->getTESpecularMap(i);
			faces_per_texture[spec_img->getID()].push_back(i);
		}
	}

	map_t::iterator it;
	for (it = faces_per_texture.begin(); it != faces_per_texture.end(); ++it)
	{
		destroy_texture(it->first);
	}

	// Refresh sculpt texture
	if (object->isSculpted())
	{
		LLSculptParams *sculpt_params = (LLSculptParams *)object->getParameterEntry(LLNetworkData::PARAMS_SCULPT);
		if (sculpt_params)
		{
			LLUUID sculpt_uuid = sculpt_params->getSculptTexture();

			LLViewerFetchedTexture* tx = LLViewerTextureManager::getFetchedTexture(sculpt_uuid);
			if (tx)
			{
				S32 num_volumes = tx->getNumVolumes(LLRender::SCULPT_TEX);
				const LLViewerTexture::ll_volume_list_t* pVolumeList = tx->getVolumeList(LLRender::SCULPT_TEX);

				destroy_texture(sculpt_uuid);

				for (S32 idxVolume = 0; idxVolume < num_volumes; ++idxVolume)
				{
					LLVOVolume* pVolume = pVolumeList->at(idxVolume);
					if (pVolume)
					{
						pVolume->notifyMeshLoaded();
					}
				}
			}
		}
	}
}

class LLObjectTexRefresh : public view_listener_t
{
	bool handleEvent(const LLSD& userdata)
	{
		// partly copied from the texture info code in handle_selected_texture_info()
		for (LLObjectSelection::valid_iterator iter = LLSelectMgr::getInstance()->getSelection()->valid_begin();
			iter != LLSelectMgr::getInstance()->getSelection()->valid_end(); iter++)
		{
			LLSelectNode* node = *iter;
			handle_object_tex_refresh(node->getObject(),node);
		}

		return true;
	}
};

void avatar_tex_refresh(LLVOAvatar* avatar)
{
	// I bet this can be done more elegantly, but this is just straightforward
	destroy_texture(avatar->getTE(TEX_HEAD_BAKED)->getID());
	destroy_texture(avatar->getTE(TEX_UPPER_BAKED)->getID());
	destroy_texture(avatar->getTE(TEX_LOWER_BAKED)->getID());
	destroy_texture(avatar->getTE(TEX_EYES_BAKED)->getID());
	destroy_texture(avatar->getTE(TEX_SKIRT_BAKED)->getID());
	destroy_texture(avatar->getTE(TEX_HAIR_BAKED)->getID());
	LLAvatarPropertiesProcessor::getInstance()->sendAvatarTexturesRequest(avatar->getID());
}

class LLAvatarTexRefresh : public view_listener_t
{
	bool handleEvent(const LLSD& userdata)
	{
		LLVOAvatar* avatar = find_avatar_from_object(LLSelectMgr::getInstance()->getSelection()->getPrimaryObject());
		if (avatar)
		{
			avatar_tex_refresh(avatar);
		}

		return true;
	}
};
// </FS:Zi> Texture Refresh

class LLObjectReportAbuse : public view_listener_t
{
	bool handleEvent(const LLSD& userdata)
	{
		LLViewerObject* objectp = LLSelectMgr::getInstance()->getSelection()->getPrimaryObject();
		if (objectp)
		{
			LLFloaterReporter::showFromObject(objectp->getID());
		}
		return true;
	}
};

// Enabled it you clicked an object
class LLObjectEnableReportAbuse : public view_listener_t
{
	bool handleEvent(const LLSD& userdata)
	{
		bool new_value = LLSelectMgr::getInstance()->getSelection()->getObjectCount() != 0;
		return new_value;
	}
};


void handle_object_touch()
{
	LLViewerObject* object = LLSelectMgr::getInstance()->getSelection()->getPrimaryObject();
	if (!object) return;

	LLPickInfo pick = LLToolPie::getInstance()->getPick();

// [RLVa:KB] - Checked: 2010-04-11 (RLVa-1.2.0e) | Modified: RLVa-1.1.0l
	// NOTE: fallback code since we really shouldn't be getting an active selection if we can't touch this
	if ( (RlvActions::isRlvEnabled()) && (!RlvActions::canTouch(object, pick.mObjectOffset)) )
	{
		RLV_ASSERT(false);
		return;
	}
// [/RLVa:KB]

	// *NOTE: Hope the packets arrive safely and in order or else
	// there will be some problems.
	// *TODO: Just fix this bad assumption.
	send_ObjectGrab_message(object, pick, LLVector3::zero);
	send_ObjectDeGrab_message(object, pick);
}

void handle_object_show_original()
{
    LLViewerObject* object = LLSelectMgr::getInstance()->getSelection()->getPrimaryObject();
    if (!object)
    {
        return;
    }

    LLViewerObject *parent = (LLViewerObject*)object->getParent();
    while (parent)
    {
        if(parent->isAvatar())
        {
            break;
        }
        object = parent;
        parent = (LLViewerObject*)parent->getParent();
    }

    if (!object || object->isAvatar())
>>>>>>> 4c6d8f4b
    {
		derenderObject(false);
		return true;
    }
};
// </FS:Ansariel>

// <FS:CR> FIRE-10082 - Don't enable derendering own attachments when RLVa is enabled
bool enable_derender_object()
{
	return (!rlv_handler_t::isEnabled());
}
// </FS:CR>

<<<<<<< HEAD
class LLEnableEditParticleSource : public view_listener_t
=======
// <FS:Ansariel> Disable if prevented by RLVa
bool enable_object_show_original()
{
	return !RlvActions::hasBehaviour(RLV_BHVR_SHOWINV);
}
// </FS:Ansariel>

static void init_default_item_label(LLUICtrl* ctrl)
>>>>>>> 4c6d8f4b
{
	bool handleEvent(const LLSD& userdata)
	{
		LLObjectSelectionHandle handle = LLSelectMgr::instance().getSelection();

		if (handle->getObjectCount() >= 1)
		{
			LLObjectSelection::valid_iterator iter = handle->valid_begin();
			if (iter == handle->valid_end())
			{
				return false;
			}

			LLSelectNode* node = *iter;

			if (!node || !node->mPermissions)
			{
				return false;
			}

			if (node->mPermissions->getOwner() == gAgentID)
			{
				return true;
			}
		}
		return false;
	}
};

class LLEditParticleSource : public view_listener_t
{
	bool handleEvent(const LLSD& userdata)
	{
		LLViewerObject* objectp = LLSelectMgr::getInstance()->getSelection()->getPrimaryObject();
		if (objectp)
		{
			ParticleEditor* particleEditor = LLFloaterReg::showTypedInstance<ParticleEditor>("particle_editor", LLSD(objectp->getID()), TAKE_FOCUS_YES);
			if (particleEditor)
			{
				particleEditor->setObject(objectp);
			}
		}
		return true;
	}
};

// <FS:Zi> Texture Refresh
void destroy_texture(const LLUUID& id)		// will be used by the texture refresh functions below
{
	if (id.isNull() || id == IMG_DEFAULT || FSCommon::isDefaultTexture(id))
	{
		return;
	}

	LLViewerFetchedTexture* tx = LLViewerTextureManager::getFetchedTexture(id);
	if (tx)
	{
		tx->clearFetchedResults();
	}
	LLAppViewer::getTextureCache()->removeFromCache(id);
}

void handle_object_tex_refresh(LLViewerObject* object, LLSelectNode* node)
{
	U8 te_count = object->getNumTEs();
	// map from texture ID to list of faces using it
	typedef std::map< LLUUID, std::vector<U8> > map_t;
	map_t faces_per_texture;
	for (U8 i = 0; i < te_count; ++i)
	{
		// "node" will be NULL when invoked from inventory menu,
		// otherwise it will hold the root node of the selection and we
		// need to make sure only to refresh the selected faces
		if (node && !node->isTESelected(i)) continue;

		LLViewerTexture* img = object->getTEImage(i);
		faces_per_texture[img->getID()].push_back(i);

		if (object->getTE(i)->getMaterialParams().notNull())
		{
			LLViewerTexture* norm_img = object->getTENormalMap(i);
			faces_per_texture[norm_img->getID()].push_back(i);

			LLViewerTexture* spec_img = object->getTESpecularMap(i);
			faces_per_texture[spec_img->getID()].push_back(i);
		}
	}

	map_t::iterator it;
	for (it = faces_per_texture.begin(); it != faces_per_texture.end(); ++it)
	{
		destroy_texture(it->first);
	}

	// Refresh sculpt texture
	if (object->isSculpted())
	{
		LLSculptParams *sculpt_params = (LLSculptParams *)object->getParameterEntry(LLNetworkData::PARAMS_SCULPT);
		if (sculpt_params)
		{
			LLUUID sculpt_uuid = sculpt_params->getSculptTexture();

			LLViewerFetchedTexture* tx = LLViewerTextureManager::getFetchedTexture(sculpt_uuid);
			if (tx)
			{
				S32 num_volumes = tx->getNumVolumes(LLRender::SCULPT_TEX);
				const LLViewerTexture::ll_volume_list_t* pVolumeList = tx->getVolumeList(LLRender::SCULPT_TEX);

				destroy_texture(sculpt_uuid);

				for (S32 idxVolume = 0; idxVolume < num_volumes; ++idxVolume)
				{
					LLVOVolume* pVolume = pVolumeList->at(idxVolume);
					if (pVolume)
					{
						pVolume->notifyMeshLoaded();
					}
				}
			}
		}
	}
}

class LLObjectTexRefresh : public view_listener_t
{
	bool handleEvent(const LLSD& userdata)
	{
		// partly copied from the texture info code in handle_selected_texture_info()
		for (LLObjectSelection::valid_iterator iter = LLSelectMgr::getInstance()->getSelection()->valid_begin();
			iter != LLSelectMgr::getInstance()->getSelection()->valid_end(); iter++)
		{
			LLSelectNode* node = *iter;
			handle_object_tex_refresh(node->getObject(),node);
		}

		return true;
	}
};

void avatar_tex_refresh(LLVOAvatar* avatar)
{
	// I bet this can be done more elegantly, but this is just straightforward
	destroy_texture(avatar->getTE(TEX_HEAD_BAKED)->getID());
	destroy_texture(avatar->getTE(TEX_UPPER_BAKED)->getID());
	destroy_texture(avatar->getTE(TEX_LOWER_BAKED)->getID());
	destroy_texture(avatar->getTE(TEX_EYES_BAKED)->getID());
	destroy_texture(avatar->getTE(TEX_SKIRT_BAKED)->getID());
	destroy_texture(avatar->getTE(TEX_HAIR_BAKED)->getID());
	LLAvatarPropertiesProcessor::getInstance()->sendAvatarTexturesRequest(avatar->getID());
}

class LLAvatarTexRefresh : public view_listener_t
{
	bool handleEvent(const LLSD& userdata)
	{
		LLVOAvatar* avatar = find_avatar_from_object(LLSelectMgr::getInstance()->getSelection()->getPrimaryObject());
		if (avatar)
		{
			avatar_tex_refresh(avatar);
		}

		return true;
	}
};
// </FS:Zi> Texture Refresh

class LLObjectReportAbuse : public view_listener_t
{
	bool handleEvent(const LLSD& userdata)
	{
		LLViewerObject* objectp = LLSelectMgr::getInstance()->getSelection()->getPrimaryObject();
		if (objectp)
		{
			LLFloaterReporter::showFromObject(objectp->getID());
		}
		return true;
	}
};

// Enabled it you clicked an object
class LLObjectEnableReportAbuse : public view_listener_t
{
	bool handleEvent(const LLSD& userdata)
	{
		bool new_value = LLSelectMgr::getInstance()->getSelection()->getObjectCount() != 0;
		return new_value;
	}
};


void handle_object_touch()
{
	LLViewerObject* object = LLSelectMgr::getInstance()->getSelection()->getPrimaryObject();
	if (!object) return;

	LLPickInfo pick = LLToolPie::getInstance()->getPick();

// [RLVa:KB] - Checked: 2010-04-11 (RLVa-1.2.0e) | Modified: RLVa-1.1.0l
	// NOTE: fallback code since we really shouldn't be getting an active selection if we can't touch this
	if ( (RlvActions::isRlvEnabled()) && (!RlvActions::canTouch(object, pick.mObjectOffset)) )
	{
		RLV_ASSERT(false);
		return;
	}
// [/RLVa:KB]

	// *NOTE: Hope the packets arrive safely and in order or else
	// there will be some problems.
	// *TODO: Just fix this bad assumption.
	send_ObjectGrab_message(object, pick, LLVector3::zero);
	send_ObjectDeGrab_message(object, pick);
}

void handle_object_show_original()
{
    LLViewerObject* object = LLSelectMgr::getInstance()->getSelection()->getPrimaryObject();
    if (!object)
    {
        return;
    }

    LLViewerObject *parent = (LLViewerObject*)object->getParent();
    while (parent)
    {
        if(parent->isAvatar())
        {
            break;
        }
        object = parent;
        parent = (LLViewerObject*)parent->getParent();
    }

    if (!object || object->isAvatar())
    {
        return;
    }

    show_item_original(object->getAttachmentItemID());
}

// <FS:Ansariel> Disable if prevented by RLVa
bool enable_object_show_original()
{
	return !RlvActions::hasBehaviour(RLV_BHVR_SHOWINV);
}
// </FS:Ansariel>

static void init_default_item_label(LLUICtrl* ctrl)
{
	const std::string& item_name = ctrl->getName();
	boost::unordered_map<std::string, LLStringExplicit>::iterator it = sDefaultItemLabels.find(item_name);
	if (it == sDefaultItemLabels.end())
	{
		// *NOTE: This will not work for items of type LLMenuItemCheckGL because they return boolean value
		//       (doesn't seem to matter much ATM).
		LLStringExplicit default_label = ctrl->getValue().asString();
		if (!default_label.empty())
		{
			sDefaultItemLabels.insert(std::pair<std::string, LLStringExplicit>(item_name, default_label));
		}
	}
}

static LLStringExplicit get_default_item_label(const std::string& item_name)
{
	LLStringExplicit res("");
	boost::unordered_map<std::string, LLStringExplicit>::iterator it = sDefaultItemLabels.find(item_name);
	if (it != sDefaultItemLabels.end())
	{
		res = it->second;
	}

	return res;
}


bool enable_object_touch(LLUICtrl* ctrl)
{
	bool new_value = false;
	LLViewerObject* obj = LLSelectMgr::getInstance()->getSelection()->getPrimaryObject();
	if (obj)
	{
		LLViewerObject* parent = (LLViewerObject*)obj->getParent();
		new_value = obj->flagHandleTouch() || (parent && parent->flagHandleTouch());
	}

// [RLVa:KB] - Checked: 2010-11-12 (RLVa-1.2.1g) | Added: RLVa-1.2.1g
	if ( (RlvActions::isRlvEnabled()) && (new_value) )
	{
		// RELEASE-RLVa: [RLVa-1.2.1] Make sure this stays in sync with handle_object_touch()
		new_value = RlvActions::canTouch(obj, LLToolPie::getInstance()->getPick().mObjectOffset);
	}
// [/RLVa:KB]

	init_default_item_label(ctrl);

	// Update label based on the node touch name if available.
	LLSelectNode* node = LLSelectMgr::getInstance()->getSelection()->getFirstRootNode();
	if (node && node->mValid && !node->mTouchName.empty())
	{
		ctrl->setValue(node->mTouchName);
	}
	else
	{
		ctrl->setValue(get_default_item_label(ctrl->getName()));
	}

	return new_value;
};

//void label_touch(std::string& label, void*)
//{
//	LLSelectNode* node = LLSelectMgr::getInstance()->getSelection()->getFirstRootNode();
//	if (node && node->mValid && !node->mTouchName.empty())
//	{
//		label.assign(node->mTouchName);
//	}
//	else
//	{
//		label.assign("Touch");
//	}
//}

void handle_object_open()
{
// [RLVa:KB] - Checked: 2010-04-11 (RLVa-1.2.0e) | Added: RLVa-1.2.0e
	if (enable_object_open())
		LLFloaterReg::showInstance("openobject");
// [/RLVa:KB]
//	LLFloaterReg::showInstance("openobject");
}

bool enable_object_inspect()
{
    LLObjectSelectionHandle selection = LLSelectMgr::getInstance()->getSelection();
    LLViewerObject* selected_objectp = selection->getFirstRootObject();
    return selected_objectp != NULL;
}

struct LLSelectedTEGetmatIdAndPermissions : public LLSelectedTEFunctor
{
    LLSelectedTEGetmatIdAndPermissions()
        : mCanCopy(true)
        , mCanModify(true)
        , mCanTransfer(true)
        , mHasNonPbrFaces(false)
    {}
    bool apply(LLViewerObject* objectp, S32 te_index)
    {
        mCanCopy &= (bool)objectp->permCopy();
        mCanTransfer &= (bool)objectp->permTransfer();
        mCanModify &= (bool)objectp->permModify();
        LLUUID mat_id = objectp->getRenderMaterialID(te_index);
        if (mat_id.notNull())
        {
            mMaterialId = mat_id;
        }
        else
        {
            mHasNonPbrFaces = true;
        }
        return true;
    }
    bool mCanCopy;
    bool mCanModify;
    bool mCanTransfer;
    bool mHasNonPbrFaces;
    LLUUID mMaterialId;
};

bool enable_object_edit_gltf_material()
{
    if (!LLMaterialEditor::capabilitiesAvailable())
    {
        return false;
    }

    LLSelectedTEGetmatIdAndPermissions func;
    LLSelectMgr::getInstance()->getSelection()->applyToTEs(&func);
    return func.mCanModify && !func.mHasNonPbrFaces;
}

bool enable_object_open()
{
	// Look for contents in root object, which is all the LLFloaterOpenObject
	// understands.
	LLViewerObject* obj = LLSelectMgr::getInstance()->getSelection()->getPrimaryObject();
	if (!obj) return false;

	LLViewerObject* root = obj->getRootEdit();
	if (!root) return false;

	return root->allowOpen();
}


class LLViewJoystickFlycam : public view_listener_t
{
	bool handleEvent(const LLSD& userdata)
	{
		handle_toggle_flycam();
		return true;
	}
};

class LLViewCheckJoystickFlycam : public view_listener_t
{
	bool handleEvent(const LLSD& userdata)
	{
		bool new_value = LLViewerJoystick::getInstance()->getOverrideCamera();
		return new_value;
	}
};

void handle_toggle_flycam()
{
	LLViewerJoystick::getInstance()->toggleFlycam();
}

class LLObjectBuild : public view_listener_t
{
	bool handleEvent(const LLSD& userdata)
	{
		if (gAgentCamera.getFocusOnAvatar() && !LLToolMgr::getInstance()->inEdit() && gSavedSettings.getBOOL("EditCameraMovement") )
		{
			// zoom in if we're looking at the avatar
			gAgentCamera.setFocusOnAvatar(FALSE, ANIMATE);
			gAgentCamera.setFocusGlobal(LLToolPie::getInstance()->getPick());
			gAgentCamera.cameraZoomIn(0.666f);
			gAgentCamera.cameraOrbitOver( 30.f * DEG_TO_RAD );
			gViewerWindow->moveCursorToCenter();
		}
		else if ( gSavedSettings.getBOOL("EditCameraMovement") )
		{
			gAgentCamera.setFocusGlobal(LLToolPie::getInstance()->getPick());
			gViewerWindow->moveCursorToCenter();
		}

		LLToolMgr::getInstance()->setCurrentToolset(gBasicToolset);
		LLToolMgr::getInstance()->getCurrentToolset()->selectTool( LLToolCompCreate::getInstance() );

		// Could be first use
		//LLFirstUse::useBuild();
		return true;
	}
};

void update_camera()
{
    LLViewerParcelMgr::getInstance()->deselectLand();

    if (gAgentCamera.getFocusOnAvatar() && !LLToolMgr::getInstance()->inEdit())
    {
        LLFloaterTools::sPreviousFocusOnAvatar = true;
        LLObjectSelectionHandle selection = LLSelectMgr::getInstance()->getSelection();

        if (selection->getSelectType() == SELECT_TYPE_HUD || !gSavedSettings.getBOOL("EditCameraMovement"))
        {
            // always freeze camera in space, even if camera doesn't move
            // so, for example, follow cam scripts can't affect you when in build mode
            gAgentCamera.setFocusGlobal(gAgentCamera.calcFocusPositionTargetGlobal(), LLUUID::null);
            gAgentCamera.setFocusOnAvatar(FALSE, ANIMATE);
        }
        else
        {
            gAgentCamera.setFocusOnAvatar(FALSE, ANIMATE);
            LLViewerObject* selected_objectp = selection->getFirstRootObject();
            if (selected_objectp)
            {
                // zoom in on object center instead of where we clicked, as we need to see the manipulator handles
                gAgentCamera.setFocusGlobal(selected_objectp->getPositionGlobal(), selected_objectp->getID());
                gAgentCamera.cameraZoomIn(0.666f);
                gAgentCamera.cameraOrbitOver(30.f * DEG_TO_RAD);
                gViewerWindow->moveCursorToCenter();
            }
        }
    }
}

void handle_object_edit()
{
    update_camera();

	LLFloaterReg::showInstance("build");
	
	LLToolMgr::getInstance()->setCurrentToolset(gBasicToolset);
	gFloaterTools->setEditTool( LLToolCompTranslate::getInstance() );
	
	LLViewerJoystick::getInstance()->moveObjects(true);
	LLViewerJoystick::getInstance()->setNeedsReset(true);
	
	// Could be first use
	//LLFirstUse::useBuild();
	return;
}

void handle_object_edit_gltf_material()
{
    if (!LLFloaterReg::instanceVisible("build"))
    {
        handle_object_edit(); // does update_camera();
    }
    else
    {
        update_camera();

        LLViewerJoystick::getInstance()->moveObjects(true);
        LLViewerJoystick::getInstance()->setNeedsReset(true);
    }

    LLMaterialEditor::loadLive();
}

void handle_attachment_edit(const LLUUID& inv_item_id)
{
	if (isAgentAvatarValid())
	{
		if (LLViewerObject* attached_obj = gAgentAvatarp->getWornAttachment(inv_item_id))
		{
			LLSelectMgr::getInstance()->deselectAll();
			LLSelectMgr::getInstance()->selectObjectAndFamily(attached_obj);

			handle_object_edit();
		}
	}
}

void handle_attachment_touch(const LLUUID& inv_item_id)
{
	if ( (isAgentAvatarValid()) && (enable_attachment_touch(inv_item_id)) )
	{
		if (LLViewerObject* attach_obj = gAgentAvatarp->getWornAttachment(gInventory.getLinkedItemID(inv_item_id)))
		{
			LLSelectMgr::getInstance()->deselectAll();

			LLObjectSelectionHandle sel = LLSelectMgr::getInstance()->selectObjectAndFamily(attach_obj);
			if (!LLToolMgr::getInstance()->inBuildMode())
			{
				struct SetTransient : public LLSelectedNodeFunctor
				{
					bool apply(LLSelectNode* node)
					{
						node->setTransient(TRUE);
						return true;
					}
				} f;
				sel->applyToNodes(&f);
			}

			handle_object_touch();
		}
	}
}

bool enable_attachment_touch(const LLUUID& inv_item_id)
{
	if (isAgentAvatarValid())
	{
		const LLViewerObject* attach_obj = gAgentAvatarp->getWornAttachment(gInventory.getLinkedItemID(inv_item_id));
// [RLVa:KB] - @touch*
		return (attach_obj) && (attach_obj->flagHandleTouch()) && (!RlvActions::isRlvEnabled() || RlvActions::canTouch(attach_obj));
// [/RLVa:KB]
//		return (attach_obj) && (attach_obj->flagHandleTouch());
	}
	return false;
}

void handle_object_inspect()
{
	LLObjectSelectionHandle selection = LLSelectMgr::getInstance()->getSelection();
	LLViewerObject* selected_objectp = selection->getFirstRootObject();
	if (selected_objectp)
	{
        LLFloaterReg::showInstance("task_properties");
	}
	
	/*
	// Old floater properties
	LLFloaterReg::showInstance("inspect", LLSD());
	*/
}

//---------------------------------------------------------------------------
// Land pie menu
//---------------------------------------------------------------------------
class LLLandBuild : public view_listener_t
{
	bool handleEvent(const LLSD& userdata)
	{
		LLViewerParcelMgr::getInstance()->deselectLand();

		if (gAgentCamera.getFocusOnAvatar() && !LLToolMgr::getInstance()->inEdit() && gSavedSettings.getBOOL("EditCameraMovement") )
		{
			// zoom in if we're looking at the avatar
			gAgentCamera.setFocusOnAvatar(FALSE, ANIMATE);
			gAgentCamera.setFocusGlobal(LLToolPie::getInstance()->getPick());
			gAgentCamera.cameraZoomIn(0.666f);
			gAgentCamera.cameraOrbitOver( 30.f * DEG_TO_RAD );
			gViewerWindow->moveCursorToCenter();
		}
		else if ( gSavedSettings.getBOOL("EditCameraMovement")  )
		{
			// otherwise just move focus
			gAgentCamera.setFocusGlobal(LLToolPie::getInstance()->getPick());
			gViewerWindow->moveCursorToCenter();
		}


		LLToolMgr::getInstance()->setCurrentToolset(gBasicToolset);
		LLToolMgr::getInstance()->getCurrentToolset()->selectTool( LLToolCompCreate::getInstance() );

		// Could be first use
		//LLFirstUse::useBuild();
		return true;
	}
};

class LLLandBuyPass : public view_listener_t
{
	bool handleEvent(const LLSD& userdata)
	{
		LLPanelLandGeneral::onClickBuyPass((void *)FALSE);
		return true;
	}
};

class LLLandEnableBuyPass : public view_listener_t
{
	bool handleEvent(const LLSD& userdata)
	{
		bool new_value = LLPanelLandGeneral::enableBuyPass(NULL);
		return new_value;
	}
};

// BUG: Should really check if CLICK POINT is in a parcel where you can build.
BOOL enable_land_build(void*)
{
	if (gAgent.isGodlike()) return TRUE;
	if (gAgent.inPrelude()) return FALSE;

	BOOL can_build = FALSE;
	LLParcel* agent_parcel = LLViewerParcelMgr::getInstance()->getAgentParcel();
	if (agent_parcel)
	{
		can_build = agent_parcel->getAllowModify();
	}
	return can_build;
}

// BUG: Should really check if OBJECT is in a parcel where you can build.
BOOL enable_object_build(void*)
{
	if (gAgent.isGodlike()) return TRUE;
	if (gAgent.inPrelude()) return FALSE;

	BOOL can_build = FALSE;
	LLParcel* agent_parcel = LLViewerParcelMgr::getInstance()->getAgentParcel();
	if (agent_parcel)
	{
		can_build = agent_parcel->getAllowModify();
	}
	return can_build;
}

bool enable_object_edit()
{
	if (!isAgentAvatarValid()) return false;
	
	// *HACK:  The new "prelude" Help Islands have a build sandbox area,
	// so users need the Edit and Create pie menu options when they are
	// there.  Eventually this needs to be replaced with code that only 
	// lets you edit objects if you have permission to do so (edit perms,
	// group edit, god).  See also lltoolbar.cpp.  JC
	bool enable = false;
	if (gAgent.inPrelude())
	{
		enable = LLViewerParcelMgr::getInstance()->allowAgentBuild()
			|| LLSelectMgr::getInstance()->getSelection()->isAttachment();
	} 
	else if (LLSelectMgr::getInstance()->selectGetAllValidAndObjectsFound())
	{
// [RLVa:KB] - @edit*
		if (RlvActions::isRlvEnabled() && !RlvActions::canEdit(ERlvCheckType::All))
		{
			LLObjectSelectionHandle hSel = LLSelectMgr::getInstance()->getSelection();
			RlvSelectIsEditable f;
			enable = (hSel.notNull()) && (!hSel->getFirstRootNode(&f, true));
		}
		else
		{
			enable = true;
		}
// [/RLVa:KB]
//		enable = true;
	}

	return enable;
}

bool enable_mute_particle()
{
	const LLPickInfo& pick = LLToolPie::getInstance()->getPick();

	return pick.mParticleOwnerID != LLUUID::null && pick.mParticleOwnerID != gAgent.getID();
}

// mutually exclusive - show either edit option or build in menu
bool enable_object_build()
{
	return !enable_object_edit();
}

bool enable_object_select_in_pathfinding_linksets()
{
	return LLPathfindingManager::getInstance()->isPathfindingEnabledForCurrentRegion() && LLSelectMgr::getInstance()->selectGetEditableLinksets();
}

bool visible_object_select_in_pathfinding_linksets()
{
	return LLPathfindingManager::getInstance()->isPathfindingEnabledForCurrentRegion();
}

bool enable_object_select_in_pathfinding_characters()
{
	return LLPathfindingManager::getInstance()->isPathfindingEnabledForCurrentRegion() &&  LLSelectMgr::getInstance()->selectGetViewableCharacters();
}

bool enable_os_exception()
{
#if LL_DARWIN
    return true;
#else
    return false;
#endif
}

class LLSelfRemoveAllAttachments : public view_listener_t
{
	bool handleEvent(const LLSD& userdata)
	{
		LLAppearanceMgr::instance().removeAllAttachmentsFromAvatar();
		return true;
	}
};

class LLSelfEnableRemoveAllAttachments : public view_listener_t
{
	bool handleEvent(const LLSD& userdata)
	{
		bool new_value = false;
		if (isAgentAvatarValid())
		{
			for (LLVOAvatar::attachment_map_t::iterator iter = gAgentAvatarp->mAttachmentPoints.begin(); 
				 iter != gAgentAvatarp->mAttachmentPoints.end(); )
			{
				LLVOAvatar::attachment_map_t::iterator curiter = iter++;
				LLViewerJointAttachment* attachment = curiter->second;
//				if (attachment->getNumObjects() > 0)
// [RLVa:KB] - Checked: 2010-03-04 (RLVa-1.2.0a) | Added: RLVa-1.2.0a
				if ( (attachment->getNumObjects() > 0) && ((!rlv_handler_t::isEnabled()) || (gRlvAttachmentLocks.canDetach(attachment))) )
// [/RLVa:KB]
				{
					new_value = true;
					break;
				}
			}
		}
		return new_value;
	}
};

BOOL enable_has_attachments(void*)
{

	return FALSE;
}

//---------------------------------------------------------------------------
// Avatar pie menu
//---------------------------------------------------------------------------
//void handle_follow(void *userdata)
//{
//	// follow a given avatar by ID
//	LLViewerObject* objectp = LLSelectMgr::getInstance()->getSelection()->getPrimaryObject();
//	if (objectp)
//	{
//		gAgent.startFollowPilot(objectp->getID());
//	}
//}

bool enable_object_mute()
{
	LLViewerObject* object = LLSelectMgr::getInstance()->getSelection()->getPrimaryObject();
	if (!object) return false;

	LLVOAvatar* avatar = find_avatar_from_object(object); 
	if (avatar)
	{
		// It's an avatar
		LLNameValue *lastname = avatar->getNVPair("LastName");
		bool is_linden =
			lastname && !LLStringUtil::compareStrings(lastname->getString(), "Linden");
		bool is_self = avatar->isSelf();
//		return !is_linden && !is_self;
// [RLVa:KB] - Checked: RLVa-1.2.1
//		return !is_linden && !is_self && (RlvActions::canShowName(RlvActions::SNC_DEFAULT, avatar->getID()));
// [/RLVa:KB]

		// <FS:Zi> Make enable/disable of block/unblock menu items work for avatars
		if(is_linden || is_self)
			return false;

		if (!RlvActions::canShowName(RlvActions::SNC_DEFAULT, avatar->getID()))
			return false;

		LLNameValue *firstname = avatar->getNVPair("FirstName");

		std::string name;
		if (firstname && lastname)
		{
			name = LLCacheName::buildFullName(
				firstname->getString(), lastname->getString());
		}

		LLMute mute(avatar->getID(),name,LLMute::AGENT);
		return !LLMuteList::getInstance()->isMuted(mute.mID);
		// </FS:Zi>
	}
	else
	{
		// Just a regular object
		return LLSelectMgr::getInstance()->getSelection()->contains( object, SELECT_ALL_TES ) &&
			   !LLMuteList::getInstance()->isMuted(object->getID());
	}
}

bool enable_object_unmute()
{
	LLViewerObject* object = LLSelectMgr::getInstance()->getSelection()->getPrimaryObject();
	if (!object) return false;

	LLVOAvatar* avatar = find_avatar_from_object(object); 
	if (avatar)
	{
		// It's an avatar
		LLNameValue *lastname = avatar->getNVPair("LastName");
		bool is_linden =
			lastname && !LLStringUtil::compareStrings(lastname->getString(), "Linden");
		bool is_self = avatar->isSelf();
		// <FS:Zi> Make enable/disable of block/unblock menu items work for avatars
		// return !is_linden && !is_self;
		if(is_linden || is_self)
			return false;

		LLNameValue *firstname = avatar->getNVPair("FirstName");
		std::string name;
		if (firstname && lastname)
		{
			name = LLCacheName::buildFullName(
				firstname->getString(), lastname->getString());
		}

		LLMute mute(avatar->getID(),name,LLMute::AGENT);
		return LLMuteList::getInstance()->isMuted(mute.mID);
		// </FS:Zi>
	}
	else
	{
		// Just a regular object
		return LLSelectMgr::getInstance()->getSelection()->contains( object, SELECT_ALL_TES ) &&
			   LLMuteList::getInstance()->isMuted(object->getID());;
	}
}

// <FS:Ansariel> Avatar render more check for pie menu
bool check_avatar_render_mode(U32 mode)
{
	LLViewerObject* object = LLSelectMgr::getInstance()->getSelection()->getPrimaryObject();
	if (!object) return false;

	LLVOAvatar* avatar = find_avatar_from_object(object); 
	if (!avatar) return false;
		
	switch (mode) 
	{
		case 0:
				return FSAvatarRenderPersistence::instance().getAvatarRenderSettings(avatar->getID()) == LLVOAvatar::AV_RENDER_NORMALLY;
//				return (avatar->getVisualMuteSettings() == LLVOAvatar::AV_RENDER_NORMALLY);
		case 1:
				return FSAvatarRenderPersistence::instance().getAvatarRenderSettings(avatar->getID()) == LLVOAvatar::AV_DO_NOT_RENDER;
//				return (avatar->getVisualMuteSettings() == LLVOAvatar::AV_DO_NOT_RENDER);
		case 2:
				return FSAvatarRenderPersistence::instance().getAvatarRenderSettings(avatar->getID()) == LLVOAvatar::AV_ALWAYS_RENDER;
//				return (avatar->getVisualMuteSettings() == LLVOAvatar::AV_ALWAYS_RENDER);
		case 4:
				return FSAvatarRenderPersistence::instance().getAvatarRenderSettings(avatar->getID()) != LLVOAvatar::AV_RENDER_NORMALLY;
				// return FSAvatarRenderPersistence::instance().getAvatarRenderSettings(avatar->getID()) == LLVOAvatar::AV_RENDER_NORMALLY;
		default:
			return false;
	}
}
// </FS:Ansariel>

// 0 = normal, 1 = always, 2 = never
class LLAvatarCheckImpostorMode : public view_listener_t
{	
	bool handleEvent(const LLSD& userdata)
	{
		// <FS:Ansariel> Avatar render more check for pie menu
		//LLViewerObject* object = LLSelectMgr::getInstance()->getSelection()->getPrimaryObject();
		//if (!object) return false;

		//LLVOAvatar* avatar = find_avatar_from_object(object); 
		//if (!avatar) return false;
		//
		//U32 mode = userdata.asInteger();
		//switch (mode) 
		//{
		//	case 0:
		//		return (avatar->getVisualMuteSettings() == LLVOAvatar::AV_RENDER_NORMALLY);
		//	case 1:
		//		return (avatar->getVisualMuteSettings() == LLVOAvatar::AV_DO_NOT_RENDER);
		//	case 2:
		//		return (avatar->getVisualMuteSettings() == LLVOAvatar::AV_ALWAYS_RENDER);
        //    case 4:
        //        return (avatar->getVisualMuteSettings() != LLVOAvatar::AV_RENDER_NORMALLY);
		//	default:
		//		return false;
		//}
		return check_avatar_render_mode(userdata.asInteger());
		// </FS:Ansariel>
	}	// handleEvent()
};

// 0 = normal, 1 = always, 2 = never
class LLAvatarSetImpostorMode : public view_listener_t
{
	bool handleEvent(const LLSD& userdata)
	{
		LLViewerObject* object = LLSelectMgr::getInstance()->getSelection()->getPrimaryObject();
		if (!object) return false;

		LLVOAvatar* avatar = find_avatar_from_object(object); 
		if (!avatar) return false;
		
		U32 mode = userdata.asInteger();
		switch (mode) 
		{
			case 0:
				avatar->setVisualMuteSettings(LLVOAvatar::AV_RENDER_NORMALLY);
				break;
			case 1:
				avatar->setVisualMuteSettings(LLVOAvatar::AV_DO_NOT_RENDER);
				break;
			case 2:
				avatar->setVisualMuteSettings(LLVOAvatar::AV_ALWAYS_RENDER);
				break;
			default:
				return false;
		}

		LLVOAvatar::cullAvatarsByPixelArea();
		return true;
	}	// handleEvent()
};


class LLObjectMute : public view_listener_t
{
	bool handleEvent(const LLSD& userdata)
	{
		LLViewerObject* object = LLSelectMgr::getInstance()->getSelection()->getPrimaryObject();
		if (!object) return true;
		
		LLUUID id;
		std::string name;
		LLMute::EType type;
		LLVOAvatar* avatar = find_avatar_from_object(object); 
		if (avatar)
		{
			id = avatar->getID();
// [RLVa:KB] - Checked: RLVa-1.0.0
			if (!RlvActions::canShowName(RlvActions::SNC_DEFAULT, id))
				return true;
// [/RLVa:KB]

			avatar->mNeedsImpostorUpdate = TRUE;
			avatar->mLastImpostorUpdateReason = 9;


			LLNameValue *firstname = avatar->getNVPair("FirstName");
			LLNameValue *lastname = avatar->getNVPair("LastName");
			if (firstname && lastname)
			{
				name = LLCacheName::buildFullName(
					firstname->getString(), lastname->getString());
			}
			
			type = LLMute::AGENT;
		}
		else
		{
			// it's an object
			id = object->getID();

			LLSelectNode* node = LLSelectMgr::getInstance()->getSelection()->getFirstRootNode();
			if (node)
			{
				name = node->mName;
			}
			
			type = LLMute::OBJECT;
		}
		
		LLMute mute(id, name, type);
		if (LLMuteList::getInstance()->isMuted(mute.mID))
		{
			LLMuteList::getInstance()->remove(mute);
		}
		else
		{
			LLMuteList::getInstance()->add(mute);
			LLPanelBlockedList::showPanelAndSelect(mute.mID);
		}
		
		return true;
	}
};

bool handle_go_to()
{
	// try simulator autopilot
	std::vector<std::string> strings;
	std::string val;
	LLVector3d pos = LLToolPie::getInstance()->getPick().mPosGlobal;
	val = llformat("%g", pos.mdV[VX]);
	strings.push_back(val);
	val = llformat("%g", pos.mdV[VY]);
	strings.push_back(val);
	val = llformat("%g", pos.mdV[VZ]);
	strings.push_back(val);
	send_generic_message("autopilot", strings);

	LLViewerParcelMgr::getInstance()->deselectLand();

	if (isAgentAvatarValid() && !gSavedSettings.getBOOL("AutoPilotLocksCamera"))
	{
		gAgentCamera.setFocusGlobal(gAgentCamera.getFocusTargetGlobal(), gAgentAvatarp->getID());
	}
	else 
	{
		// Snap camera back to behind avatar
		gAgentCamera.setFocusOnAvatar(TRUE, ANIMATE);
	}

	// Could be first use
	//LLFirstUse::useGoTo();
	return true;
}

class LLGoToObject : public view_listener_t
{
	bool handleEvent(const LLSD& userdata)
	{
		return handle_go_to();
	}
};

class LLAvatarReportAbuse : public view_listener_t
{
	bool handleEvent(const LLSD& userdata)
	{
		LLVOAvatar* avatar = find_avatar_from_object( LLSelectMgr::getInstance()->getSelection()->getPrimaryObject() );
		if(avatar)
		{
			LLFloaterReporter::showFromObject(avatar->getID());
		}
		return true;
	}
};


//---------------------------------------------------------------------------
// Parcel freeze, eject, etc.
//---------------------------------------------------------------------------
//bool callback_freeze(const LLSD& notification, const LLSD& response)
//{
//	LLUUID avatar_id = notification["payload"]["avatar_id"].asUUID();
//	S32 option = LLNotificationsUtil::getSelectedOption(notification, response);
//
//	if (0 == option || 1 == option)
//	{
//		U32 flags = 0x0;
//		if (1 == option)
//		{
//			// unfreeze
//			flags |= 0x1;
//		}
//
//		LLMessageSystem* msg = gMessageSystem;
//		LLViewerObject* avatar = gObjectList.findObject(avatar_id);
//
//		if (avatar)
//		{
//			msg->newMessage("FreezeUser");
//			msg->nextBlock("AgentData");
//			msg->addUUID("AgentID", gAgent.getID());
//			msg->addUUID("SessionID", gAgent.getSessionID());
//			msg->nextBlock("Data");
//			msg->addUUID("TargetID", avatar_id );
//			msg->addU32("Flags", flags );
//			msg->sendReliable( avatar->getRegion()->getHost() );
//		}
//	}
//	return false;
//}


void handle_avatar_freeze(const LLSD& avatar_id)
{
// [SL:KB] - Patch: UI-AvatarNearbyActions | Checked: 2011-05-13 (Catznip-2.6.0a) | Added: Catznip-2.6.0a
	// Use avatar_id if available, otherwise default to right-click avatar
	LLUUID idAgent = avatar_id.asUUID();
	if (idAgent.isNull())
	{
		/*const*/ LLVOAvatar* pAvatar = find_avatar_from_object(LLSelectMgr::getInstance()->getSelection()->getPrimaryObject());
		if (pAvatar)
			idAgent = pAvatar->getID();
	}
	if (idAgent.notNull())
	{
		LLAvatarActions::landFreeze(idAgent);
	}
// [/SL:KB]
//		// Use avatar_id if available, otherwise default to right-click avatar
//		LLVOAvatar* avatar = NULL;
//		if (avatar_id.asUUID().notNull())
//		{
//			avatar = find_avatar_from_object(avatar_id.asUUID());
//		}
//		else
//		{
//			avatar = find_avatar_from_object(
//				LLSelectMgr::getInstance()->getSelection()->getPrimaryObject());
//		}
//
//		if( avatar )
//		{
//			std::string fullname = avatar->getFullname();
//			LLSD payload;
//			payload["avatar_id"] = avatar->getID();
//
//			if (!fullname.empty())
//			{
//				LLSD args;
//				args["AVATAR_NAME"] = fullname;
// [RLVa:KB] - Checked: RLVa-1.0.0
//				args["AVATAR_NAME"] = (RlvActions::canShowName(RlvActions::SNC_DEFAULT, avatar->getID())) ? fullname : RlvStrings::getAnonym(fullname);
// [/RLVa:KB]
//				LLNotificationsUtil::add("FreezeAvatarFullname",
//							args,
//							payload,
//							callback_freeze);
//			}
//			else
//			{
//				LLNotificationsUtil::add("FreezeAvatar",
//							LLSD(),
//							payload,
//							callback_freeze);
//			}
//		}
}

class LLAvatarVisibleDebug : public view_listener_t
{
	bool handleEvent(const LLSD& userdata)
	{
		return gAgent.isGodlike();
	}
};

class LLAvatarDebug : public view_listener_t
{
	bool handleEvent(const LLSD& userdata)
	{
		LLVOAvatar* avatar = find_avatar_from_object( LLSelectMgr::getInstance()->getSelection()->getPrimaryObject() );
		if( avatar )
		{
			if (avatar->isSelf())
			{
				((LLVOAvatarSelf *)avatar)->dumpLocalTextures();
			}
			LL_INFOS() << "Dumping temporary asset data to simulator logs for avatar " << avatar->getID() << LL_ENDL;
			// <FS:Ansariel> Disable message - spawns error "generic request failed"
			//std::vector<std::string> strings;
			//strings.push_back(avatar->getID().asString());
			//LLUUID invoice;
			//send_generic_message("dumptempassetdata", strings, invoice);
			// </FS:Ansariel>
			LLFloaterReg::showInstance( "avatar_textures", LLSD(avatar->getID()) );
		}
		return true;
	}
};

//bool callback_eject(const LLSD& notification, const LLSD& response)
//{
//	S32 option = LLNotificationsUtil::getSelectedOption(notification, response);
//	if (2 == option)
//	{
//		// Cancel button.
//		return false;
//	}
//	LLUUID avatar_id = notification["payload"]["avatar_id"].asUUID();
//	bool ban_enabled = notification["payload"]["ban_enabled"].asBoolean();
//
//	if (0 == option)
//	{
//		// Eject button
//		LLMessageSystem* msg = gMessageSystem;
//		LLViewerObject* avatar = gObjectList.findObject(avatar_id);
//
//		if (avatar)
//		{
//			U32 flags = 0x0;
//			msg->newMessage("EjectUser");
//			msg->nextBlock("AgentData");
//			msg->addUUID("AgentID", gAgent.getID() );
//			msg->addUUID("SessionID", gAgent.getSessionID() );
//			msg->nextBlock("Data");
//			msg->addUUID("TargetID", avatar_id );
//			msg->addU32("Flags", flags );
//			msg->sendReliable( avatar->getRegion()->getHost() );
//		}
//	}
//	else if (ban_enabled)
//	{
//		// This is tricky. It is similar to say if it is not an 'Eject' button,
//		// and it is also not an 'Cancle' button, and ban_enabled==ture, 
//		// it should be the 'Eject and Ban' button.
//		LLMessageSystem* msg = gMessageSystem;
//		LLViewerObject* avatar = gObjectList.findObject(avatar_id);
//
//		if (avatar)
//		{
//			U32 flags = 0x1;
//			msg->newMessage("EjectUser");
//			msg->nextBlock("AgentData");
//			msg->addUUID("AgentID", gAgent.getID() );
//			msg->addUUID("SessionID", gAgent.getSessionID() );
//			msg->nextBlock("Data");
//			msg->addUUID("TargetID", avatar_id );
//			msg->addU32("Flags", flags );
//			msg->sendReliable( avatar->getRegion()->getHost() );
//		}
//	}
//	return false;
//}

void handle_avatar_eject(const LLSD& avatar_id)
{
// [SL:KB] - Patch: UI-AvatarNearbyActions | Checked: 2011-05-13 (Catznip-2.6.0a) | Added: Catznip-2.6.0a
	// Use avatar_id if available, otherwise default to right-click avatar
	LLUUID idAgent = avatar_id.asUUID();
	if (idAgent.isNull())
	{
		/*const*/ LLVOAvatar* pAvatar = find_avatar_from_object(LLSelectMgr::getInstance()->getSelection()->getPrimaryObject());
		if (pAvatar)
			idAgent = pAvatar->getID();
	}
	if (idAgent.notNull())
	{
		LLAvatarActions::landEject(idAgent);
	}
// [/SL:KB]
//		// Use avatar_id if available, otherwise default to right-click avatar
//		LLVOAvatar* avatar = NULL;
//		if (avatar_id.asUUID().notNull())
//		{
//			avatar = find_avatar_from_object(avatar_id.asUUID());
//		}
//		else
//		{
//			avatar = find_avatar_from_object(
//				LLSelectMgr::getInstance()->getSelection()->getPrimaryObject());
//		}
//
//		if( avatar )
//		{
//			LLSD payload;
//			payload["avatar_id"] = avatar->getID();
//			std::string fullname = avatar->getFullname();
//
//			const LLVector3d& pos = avatar->getPositionGlobal();
//			LLParcel* parcel = LLViewerParcelMgr::getInstance()->selectParcelAt(pos)->getParcel();
//			
//			if (LLViewerParcelMgr::getInstance()->isParcelOwnedByAgent(parcel,GP_LAND_MANAGE_BANNED))
//			{
//                payload["ban_enabled"] = true;
//				if (!fullname.empty())
//				{
//    				LLSD args;
//					args["AVATAR_NAME"] = fullname;
// [RLVa:KB] - Checked: RLVa-1.0.0
//					args["AVATAR_NAME"] = (RlvActions::canShowName(RlvActions::SNC_DEFAULT, avatar->getID())) ? fullname : RlvStrings::getAnonym(fullname);
// [/RLVa:KB]
//    				LLNotificationsUtil::add("EjectAvatarFullname",
//    							args,
//    							payload,
//    							callback_eject);
//				}
//				else
//				{
//    				LLNotificationsUtil::add("EjectAvatarFullname",
//    							LLSD(),
//    							payload,
//    							callback_eject);
//				}
//			}
//			else
//			{
//                payload["ban_enabled"] = false;
//				if (!fullname.empty())
//				{
//    				LLSD args;
//					args["AVATAR_NAME"] = fullname;
// [RLVa:KB] - Checked: RLVa-1.0.0
//					args["AVATAR_NAME"] = (RlvActions::canShowName(RlvActions::SNC_DEFAULT, avatar->getID())) ? fullname : RlvStrings::getAnonym(fullname);
// [/RLVa:KB]
//    				LLNotificationsUtil::add("EjectAvatarFullnameNoBan",
//    							args,
//    							payload,
//    							callback_eject);
//				}
//				else
//				{
//    				LLNotificationsUtil::add("EjectAvatarNoBan",
//    							LLSD(),
//    							payload,
//    							callback_eject);
//				}
//			}
//		}
}

bool my_profile_visible()
{
	LLFloater* floaterp = LLAvatarActions::getProfileFloater(gAgentID);
	return floaterp && floaterp->isInVisibleChain();
}

bool picks_tab_visible()
{
    return my_profile_visible() && LLAvatarActions::isPickTabSelected(gAgentID);
}

bool enable_freeze_eject(const LLSD& avatar_id)
{
// [SL:KB] - Patch: UI-AvatarNearbyActions | Checked: 2011-05-13 (Catznip-2.6.0a) | Added: Catznip-2.6.0a
	// Use avatar_id if available, otherwise default to right-click avatar
	LLUUID idAgent = avatar_id.asUUID();
	if (idAgent.isNull())
	{
		/*const*/ LLVOAvatar* pAvatar = find_avatar_from_object(LLSelectMgr::getInstance()->getSelection()->getPrimaryObject());
		if (pAvatar)
			idAgent = pAvatar->getID();
	}
	return (idAgent.notNull()) ? LLAvatarActions::canLandFreezeOrEject(idAgent) : false;
// [/SL:KB]
//	// Use avatar_id if available, otherwise default to right-click avatar
//	LLVOAvatar* avatar = NULL;
//	if (avatar_id.asUUID().notNull())
//	{
//		avatar = find_avatar_from_object(avatar_id.asUUID());
//	}
//	else
//	{
//		avatar = find_avatar_from_object(
//			LLSelectMgr::getInstance()->getSelection()->getPrimaryObject());
//	}
//	if (!avatar) return false;
//
//	// Gods can always freeze
//	if (gAgent.isGodlike()) return true;
//
//	// Estate owners / managers can freeze
//	// Parcel owners can also freeze
//	const LLVector3& pos = avatar->getPositionRegion();
//	const LLVector3d& pos_global = avatar->getPositionGlobal();
//	LLParcel* parcel = LLViewerParcelMgr::getInstance()->selectParcelAt(pos_global)->getParcel();
//	LLViewerRegion* region = avatar->getRegion();
//	if (!region) return false;
//				
//	bool new_value = region->isOwnedSelf(pos);
//	if (!new_value || region->isOwnedGroup(pos))
//	{
//		new_value = LLViewerParcelMgr::getInstance()->isParcelOwnedByAgent(parcel,GP_LAND_ADMIN);
//	}
//	return new_value;
}

// <FS:Ansariel> FIRE-13515: Re-add give calling card
class LLAvatarGiveCard : public view_listener_t
{
	bool handleEvent(const LLSD& userdata)
	{
		LL_INFOS("LLAvatarGiveCard") << "handle_give_card()" << LL_ENDL;
		LLViewerObject* dest = LLSelectMgr::getInstance()->getSelection()->getPrimaryObject();
// [RLVa:KB] - Checked: 2010-06-04 (RLVa-1.2.0d) | Modified: RLVa-1.2.0d | OK
		//if(dest && dest->isAvatar())
		if ( (dest && dest->isAvatar()) && (!gRlvHandler.hasBehaviour(RLV_BHVR_SHOWNAMES)) )
// [/RLVa:KB]
		{
			bool found_name = false;
			LLSD args;
			LLSD old_args;
			LLNameValue* nvfirst = dest->getNVPair("FirstName");
			LLNameValue* nvlast = dest->getNVPair("LastName");
			if(nvfirst && nvlast)
			{
				std::string full_name = gCacheName->buildFullName(nvfirst->getString(), nvlast->getString());
				args["NAME"] = full_name;
				old_args["NAME"] = full_name;
				found_name = true;
			}
			LLViewerRegion* region = dest->getRegion();
			LLHost dest_host;
			if(region)
			{
				dest_host = region->getHost();
			}
			if(found_name && dest_host.isOk())
			{
				LLMessageSystem* msg = gMessageSystem;
				msg->newMessage("OfferCallingCard");
				msg->nextBlockFast(_PREHASH_AgentData);
				msg->addUUIDFast(_PREHASH_AgentID, gAgent.getID());
				msg->addUUIDFast(_PREHASH_SessionID, gAgent.getSessionID());
				msg->nextBlockFast(_PREHASH_AgentBlock);
				msg->addUUIDFast(_PREHASH_DestID, dest->getID());
				LLUUID transaction_id;
				transaction_id.generate();
				msg->addUUIDFast(_PREHASH_TransactionID, transaction_id);
				msg->sendReliable(dest_host);
				LLNotificationsUtil::add("OfferedCard", args);
			}
			else
			{
				LLNotificationsUtil::add("CantOfferCallingCard", old_args);
			}
		}
		return true;
	}
};
// </FS:Ansariel> FIRE-13515: Re-add give calling card

bool callback_leave_group(const LLSD& notification, const LLSD& response)
{
	S32 option = LLNotificationsUtil::getSelectedOption(notification, response);
	if (option == 0)
	{
		LLMessageSystem *msg = gMessageSystem;

		msg->newMessageFast(_PREHASH_LeaveGroupRequest);
		msg->nextBlockFast(_PREHASH_AgentData);
		msg->addUUIDFast(_PREHASH_AgentID, gAgent.getID() );
		msg->addUUIDFast(_PREHASH_SessionID, gAgent.getSessionID());
		msg->nextBlockFast(_PREHASH_GroupData);
		msg->addUUIDFast(_PREHASH_GroupID, gAgent.getGroupID() );
		gAgent.sendReliableMessage();
	}
	return false;
}

void append_aggregate(std::string& string, const LLAggregatePermissions& ag_perm, PermissionBit bit, const char* txt)
{
	LLAggregatePermissions::EValue val = ag_perm.getValue(bit);
	std::string buffer;
	switch(val)
	{
	  case LLAggregatePermissions::AP_NONE:
		buffer = llformat( "* %s None\n", txt);
		break;
	  case LLAggregatePermissions::AP_SOME:
		buffer = llformat( "* %s Some\n", txt);
		break;
	  case LLAggregatePermissions::AP_ALL:
		buffer = llformat( "* %s All\n", txt);
		break;
	  case LLAggregatePermissions::AP_EMPTY:
	  default:
		break;
	}
	string.append(buffer);
}

bool enable_buy_object()
{
    // In order to buy, there must only be 1 purchaseable object in
    // the selection manager.
	if(LLSelectMgr::getInstance()->getSelection()->getRootObjectCount() != 1) return false;
    LLViewerObject* obj = NULL;
    LLSelectNode* node = LLSelectMgr::getInstance()->getSelection()->getFirstRootNode();
	if(node)
    {
        obj = node->getObject();
        if(!obj) return false;

		if( for_sale_selection(node) )
		{
// [RLVa:KB] - @buy
			if (!RlvActions::canBuyObject(obj->getID()))
				return false;
// [/RLVa:KB]

			// *NOTE: Is this needed?  This checks to see if anyone owns the
			// object, dating back to when we had "public" objects owned by
			// no one.  JC
			if(obj->permAnyOwner()) return true;
		}
    }
	return false;
}

// Note: This will only work if the selected object's data has been
// received by the viewer and cached in the selection manager.
void handle_buy_object(LLSaleInfo sale_info)
{
	if(!LLSelectMgr::getInstance()->selectGetAllRootsValid())
	{
		LLNotificationsUtil::add("UnableToBuyWhileDownloading");
		return;
	}

	LLUUID owner_id;
	std::string owner_name;
	BOOL owners_identical = LLSelectMgr::getInstance()->selectGetOwner(owner_id, owner_name);
	if (!owners_identical)
	{
		LLNotificationsUtil::add("CannotBuyObjectsFromDifferentOwners");
		return;
	}

	LLPermissions perm;
	BOOL valid = LLSelectMgr::getInstance()->selectGetPermissions(perm);
	LLAggregatePermissions ag_perm;
	valid &= LLSelectMgr::getInstance()->selectGetAggregatePermissions(ag_perm);
	if(!valid || !sale_info.isForSale() || !perm.allowTransferTo(gAgent.getID()))
	{
		LLNotificationsUtil::add("ObjectNotForSale");
		return;
	}

	LLFloaterBuy::show(sale_info);
}


void handle_buy_contents(LLSaleInfo sale_info)
{
	LLFloaterBuyContents::show(sale_info);
}

void handle_region_dump_temp_asset_data(void*)
{
	LL_INFOS() << "Dumping temporary asset data to simulator logs" << LL_ENDL;
	std::vector<std::string> strings;
	LLUUID invoice;
	send_generic_message("dumptempassetdata", strings, invoice);
}

void handle_region_clear_temp_asset_data(void*)
{
	LL_INFOS() << "Clearing temporary asset data" << LL_ENDL;
	std::vector<std::string> strings;
	LLUUID invoice;
	send_generic_message("cleartempassetdata", strings, invoice);
}

void handle_region_dump_settings(void*)
{
	LLViewerRegion* regionp = gAgent.getRegion();
	if (regionp)
	{
		LL_INFOS() << "Damage:    " << (regionp->getAllowDamage() ? "on" : "off") << LL_ENDL;
		LL_INFOS() << "Landmark:  " << (regionp->getAllowLandmark() ? "on" : "off") << LL_ENDL;
		LL_INFOS() << "SetHome:   " << (regionp->getAllowSetHome() ? "on" : "off") << LL_ENDL;
		LL_INFOS() << "ResetHome: " << (regionp->getResetHomeOnTeleport() ? "on" : "off") << LL_ENDL;
		LL_INFOS() << "SunFixed:  " << (regionp->getSunFixed() ? "on" : "off") << LL_ENDL;
		LL_INFOS() << "BlockFly:  " << (regionp->getBlockFly() ? "on" : "off") << LL_ENDL;
		LL_INFOS() << "AllowP2P:  " << (regionp->getAllowDirectTeleport() ? "on" : "off") << LL_ENDL;
		LL_INFOS() << "Water:     " << (regionp->getWaterHeight()) << LL_ENDL;
	}
}

void handle_dump_group_info(void *)
{
	gAgent.dumpGroupInfo();
}

void handle_dump_capabilities_info(void *)
{
	LLViewerRegion* regionp = gAgent.getRegion();
	if (regionp)
	{
		regionp->logActiveCapabilities();
	}
}

void handle_dump_region_object_cache(void*)
{
	LLViewerRegion* regionp = gAgent.getRegion();
	if (regionp)
	{
		regionp->dumpCache();
	}
}

void handle_reset_interest_lists(void *)
{
    // Check all regions and reset their interest list
    for (LLWorld::region_list_t::const_iterator iter = LLWorld::getInstance()->getRegionList().begin();
         iter != LLWorld::getInstance()->getRegionList().end();
         ++iter)
    {
        LLViewerRegion *regionp = *iter;
        if (regionp && regionp->isAlive() && regionp->capabilitiesReceived())
        {
            regionp->resetInterestList();
        }
    }
}


void handle_dump_focus()
{
	LLUICtrl *ctrl = dynamic_cast<LLUICtrl*>(gFocusMgr.getKeyboardFocus());

	LL_INFOS() << "Keyboard focus " << (ctrl ? ctrl->getName() : "(none)") << LL_ENDL;
}

class LLSelfStandUp : public view_listener_t
{
	bool handleEvent(const LLSD& userdata)
	{
		gAgent.standUp();
		return true;
	}
};

bool enable_standup_self()
{
// [RLVa:KB] - Checked: 2010-04-01 (RLVa-1.2.0c) | Modified: RLVa-1.0.0g
	return isAgentAvatarValid() && gAgentAvatarp->isSitting() && RlvActions::canStand();
// [/RLVa:KB]
//	return isAgentAvatarValid() && gAgentAvatarp->isSitting();
}

class LLSelfSitDown : public view_listener_t
    {
        bool handleEvent(const LLSD& userdata)
        {
            gAgent.sitDown();
            return true;
        }
    };



bool show_sitdown_self()
{
	return isAgentAvatarValid() && !gAgentAvatarp->isSitting();
}

bool enable_sitdown_self()
{
// [RLVa:KB] - Checked: 2010-08-28 (RLVa-1.2.1a) | Added: RLVa-1.2.1a
	return show_sitdown_self() && !gAgentAvatarp->isEditingAppearance() && !gAgent.getFlying() && !gRlvHandler.hasBehaviour(RLV_BHVR_SIT);
// [/RLVa:KB]
//	return show_sitdown_self() && !gAgentAvatarp->isEditingAppearance() && !gAgent.getFlying();
}

class LLSelfToggleSitStand : public view_listener_t
{
	bool handleEvent(const LLSD& userdata)
	{
		if (isAgentAvatarValid())
		{
			if (gAgentAvatarp->isSitting())
			{
				gAgent.standUp();
			}
			else
			{
				gAgent.sitDown();
			}
		}
		return true;
	}
};

bool enable_sit_stand()
{
	return enable_sitdown_self() || enable_standup_self();
}

bool enable_fly_land()
{
	return gAgent.getFlying() || LLAgent::enableFlying();
}

// Force sit -KC
class FSSelfForceSit : public view_listener_t
{
	bool handleEvent(const LLSD& userdata)
	{
		if (!gAgentAvatarp->isSitting() && !gRlvHandler.hasBehaviour(RLV_BHVR_SIT))
		{
			gAgent.sitDown();
		}
		else if (gAgentAvatarp->isSitting() && !gRlvHandler.hasBehaviour(RLV_BHVR_UNSIT))
		{
			gAgent.standUp();
		}

		return true;
	}
};

bool enable_forcesit_self()
{
	return isAgentAvatarValid() &&
		((!gAgentAvatarp->isSitting() && !gRlvHandler.hasBehaviour(RLV_BHVR_SIT)) || 
		(gAgentAvatarp->isSitting() && !gRlvHandler.hasBehaviour(RLV_BHVR_UNSIT)));
}

class FSSelfCheckForceSit : public view_listener_t
{
	bool handleEvent(const LLSD& userdata)
	{
		if (!isAgentAvatarValid())
		{
			return false;
		}

		return gAgentAvatarp->isSitting();
	}
};

// Phantom mode -KC & <FS:CR>
class FSSelfToggleMoveLock : public view_listener_t
{
	bool handleEvent(const LLSD& userdata)
	{
		if (LLGridManager::getInstance()->isInSecondLife())
		{
			make_ui_sound("UISndMovelockToggle");
			bool new_value = !gSavedPerAccountSettings.getBOOL("UseMoveLock");
			gSavedPerAccountSettings.setBOOL("UseMoveLock", new_value);
			if (new_value)
			{
				LLNotificationsUtil::add("MovelockEnabling", LLSD());
			}
			else
			{
				LLNotificationsUtil::add("MovelockDisabling", LLSD());
			}
		}
#ifdef OPENSIM
		else
		{
			gAgent.togglePhantom();
		}
#endif // OPENSIM
		//TODO: feedback to local chat
		return true;
	}
};


class FSSelfCheckMoveLock : public view_listener_t
{
	bool handleEvent(const LLSD& userdata)
	{
		bool new_value(false);
		if (LLGridManager::getInstance()->isInSecondLife())
		{
			new_value = gSavedPerAccountSettings.getBOOL("UseMoveLock");
		}
#ifdef OPENSIM
		else
		{
			new_value = gAgent.getPhantom();
		}
#endif // OPENSIM
		return new_value;
	}
};

bool enable_bridge_function()
{
	return FSLSLBridge::instance().canUseBridge();
}

bool enable_move_lock()
{
#ifdef OPENSIM
	// Phantom mode always works on opensim, at least right now.
	if (LLGridManager::getInstance()->isInOpenSim())
		return true;
#endif // OPENSIM
	return enable_bridge_function();
}

bool enable_script_info()
{
	return (!LLSelectMgr::getInstance()->getSelection()->isEmpty()
			&& enable_bridge_function());
}
// </FS:CR>

// [SJ - Adding IgnorePrejump in Menu ]
class FSSelfToggleIgnorePreJump : public view_listener_t
{
	bool handleEvent(const LLSD& userdata)
	{
		gSavedSettings.setBOOL("FSIgnoreFinishAnimation", !gSavedSettings.getBOOL("FSIgnoreFinishAnimation"));
		return true;
	}
};

// [SJ - Adding IgnorePrejump in Menu ]
class FSSelfCheckIgnorePreJump : public view_listener_t
{
	bool handleEvent(const LLSD& userdata)
	{
		bool new_value = gSavedSettings.getBOOL("FSIgnoreFinishAnimation");
		return new_value;
	}
};

class LLCheckPanelPeopleTab : public view_listener_t
{
	bool handleEvent(const LLSD& userdata)
		{
			std::string panel_name = userdata.asString();

			LLPanel *panel = LLFloaterSidePanelContainer::getPanel("people", panel_name);
			if(panel && panel->isInVisibleChain())
			{
				return true;
			}
			return false;
		}
};
// Toggle one of "People" panel tabs in side tray.
class LLTogglePanelPeopleTab : public view_listener_t
{
	bool handleEvent(const LLSD& userdata)
	{
		std::string panel_name = userdata.asString();

		LLSD param;
		param["people_panel_tab_name"] = panel_name;

		// <FS:Ansariel> Handle blocklist separately because of standalone option
		if (panel_name == "blocked_panel")
		{
			if (gSavedSettings.getBOOL("FSUseStandaloneBlocklistFloater"))
			{
				LLFloaterReg::showInstance("fs_blocklist");
			}
			else
			{
				togglePeoplePanel(panel_name, param);
			}
			return true;
		}
		// </FS:Ansariel>

		// <FS:Zi> Open groups and friends lists in communicate floater
		// <FS:Lo> Adding an option to still use v2 windows
		if(gSavedSettings.getBOOL("FSUseV2Friends") && gSavedSettings.getString("FSInternalSkinCurrent") != "Vintage")
		{
			if (   panel_name == "friends_panel"
				|| panel_name == "groups_panel"
				|| panel_name == "nearby_panel"
				|| panel_name == "blocked_panel"
				|| panel_name == "contact_sets_panel")
			{
				return togglePeoplePanel(panel_name, param);
			}
			else
			{
				return false;
			}
		}
		else
		{
			if(panel_name=="nearby_panel")
			{
				return togglePeoplePanel(panel_name,param);
			}
			else if(panel_name=="groups_panel")
			{
				if (gSavedSettings.getBOOL("ContactsTornOff"))
				{
					FSFloaterContacts* instance = FSFloaterContacts::getInstance();
					std::string activetab = instance->getChild<LLTabContainer>("friends_and_groups")->getCurrentPanel()->getName();
					if (instance->getVisible() && activetab == panel_name) 
					{
						instance->closeFloater();
					}
					else
					{
						instance->openTab("groups");
					}
				}
				else
				{
					FSFloaterContacts::getInstance()->openTab("groups");
				}
				return true;
			}
			else if(panel_name=="friends_panel")
			{
				if (gSavedSettings.getBOOL("ContactsTornOff"))
				{
					FSFloaterContacts* instance = FSFloaterContacts::getInstance();
					std::string activetab = instance->getChild<LLTabContainer>("friends_and_groups")->getCurrentPanel()->getName();
					if (instance->getVisible() && activetab == panel_name) 
					{
						instance->closeFloater();
					}
					else
					{
						instance->openTab("friends");
					}
				}
				else
				{
					FSFloaterContacts::getInstance()->openTab("friends");
				}
				return true;
			}
			else if(panel_name=="contact_sets_panel")
			{
				if (gSavedSettings.getBOOL("ContactsTornOff"))
				{
					FSFloaterContacts* instance = FSFloaterContacts::getInstance();
					std::string activetab = instance->getChild<LLTabContainer>("friends_and_groups")->getCurrentPanel()->getName();
					if (instance->getVisible() && activetab == panel_name)
					{
						instance->closeFloater();
					}
					else
					{
						instance->openTab("contact_sets");
					}
				}
				else
				{
					FSFloaterContacts::getInstance()->openTab("contact_sets");
				}
				return true;
			}
			else
			{
				return false;
			}
		}
		// </FS:Lo>
		// </FS:Zi>
	}

	static bool togglePeoplePanel(const std::string& panel_name, const LLSD& param)
	{
		LLPanel	*panel = LLFloaterSidePanelContainer::getPanel("people", panel_name);
		if(!panel)
			return false;

		if (panel->isInVisibleChain())
		{
			LLFloaterReg::hideInstance("people");
		}
		else
		{
			LLFloaterSidePanelContainer::showPanel("people", "panel_people", param) ;
		}

		return true;
	}
};

BOOL check_admin_override(void*)
{
	return gAgent.getAdminOverride();
}

void handle_admin_override_toggle(void*)
{
	gAgent.setAdminOverride(!gAgent.getAdminOverride());

	// The above may have affected which debug menus are visible
	show_debug_menus();
}

void handle_visual_leak_detector_toggle(void*)
{
	static bool vld_enabled = false;

	if ( vld_enabled )
	{
#ifdef INCLUDE_VLD
		// only works for debug builds (hard coded into vld.h)
#if defined(_DEBUG) || defined(VLD_FORCE_ENABLE)
		// start with Visual Leak Detector turned off
		VLDDisable();
#endif // _DEBUG
#endif // INCLUDE_VLD
		vld_enabled = false;
	}
	else
	{
#ifdef INCLUDE_VLD
		// only works for debug builds (hard coded into vld.h)
#if defined(_DEBUG) || defined(VLD_FORCE_ENABLE)
		// start with Visual Leak Detector turned off
		VLDEnable();
#endif // _DEBUG
#endif // INCLUDE_VLD

		vld_enabled = true;
	};
}

void handle_god_mode(void*)
{
	gAgent.requestEnterGodMode();
}

void handle_leave_god_mode(void*)
{
	gAgent.requestLeaveGodMode();
}

void set_god_level(U8 god_level)
{
	U8 old_god_level = gAgent.getGodLevel();
	gAgent.setGodLevel( god_level );
	LLViewerParcelMgr::getInstance()->notifyObservers();

	// God mode changes region visibility
	LLWorldMap::getInstance()->reloadItems(true);

	// inventory in items may change in god mode
	gObjectList.dirtyAllObjectInventory();

        if(gViewerWindow)
        {
            gViewerWindow->setMenuBackgroundColor(god_level > GOD_NOT,
            !LLGridManager::getInstance()->isInSLBeta());
        }
    
        LLSD args;
	if(god_level > GOD_NOT)
	{
		args["LEVEL"] = llformat("%d",(S32)god_level);
		LLNotificationsUtil::add("EnteringGodMode", args);
	}
	else
	{
		args["LEVEL"] = llformat("%d",(S32)old_god_level);
		LLNotificationsUtil::add("LeavingGodMode", args);
	}

	// changing god-level can affect which menus we see
	show_debug_menus();

	// changing god-level can invalidate search results
	LLFloaterSearch *search = dynamic_cast<LLFloaterSearch*>(LLFloaterReg::getInstance("search"));
	if (search)
	{
		search->godLevelChanged(god_level);
	}
}

#ifdef TOGGLE_HACKED_GODLIKE_VIEWER
void handle_toggle_hacked_godmode(void*)
{
	gHackGodmode = !gHackGodmode;
	set_god_level(gHackGodmode ? GOD_MAINTENANCE : GOD_NOT);
}

BOOL check_toggle_hacked_godmode(void*)
{
	return gHackGodmode;
}

bool enable_toggle_hacked_godmode(void*)
{
  return LLGridManager::getInstance()->isInSLBeta();
}
#endif

void process_grant_godlike_powers(LLMessageSystem* msg, void**)
{
	LLUUID agent_id;
	msg->getUUIDFast(_PREHASH_AgentData, _PREHASH_AgentID, agent_id);
	LLUUID session_id;
	msg->getUUIDFast(_PREHASH_AgentData, _PREHASH_SessionID, session_id);
	if((agent_id == gAgent.getID()) && (session_id == gAgent.getSessionID()))
	{
		U8 god_level;
		msg->getU8Fast(_PREHASH_GrantData, _PREHASH_GodLevel, god_level);
		set_god_level(god_level);
	}
	else
	{
		LL_WARNS() << "Grant godlike for wrong agent " << agent_id << LL_ENDL;
	}
}

/*
class LLHaveCallingcard : public LLInventoryCollectFunctor
{
public:
	LLHaveCallingcard(const LLUUID& agent_id);
	virtual ~LLHaveCallingcard() {}
	virtual bool operator()(LLInventoryCategory* cat,
							LLInventoryItem* item);
	BOOL isThere() const { return mIsThere;}
protected:
	LLUUID mID;
	BOOL mIsThere;
};

LLHaveCallingcard::LLHaveCallingcard(const LLUUID& agent_id) :
	mID(agent_id),
	mIsThere(FALSE)
{
}

bool LLHaveCallingcard::operator()(LLInventoryCategory* cat,
								   LLInventoryItem* item)
{
	if(item)
	{
		if((item->getType() == LLAssetType::AT_CALLINGCARD)
		   && (item->getCreatorUUID() == mID))
		{
			mIsThere = TRUE;
		}
	}
	return FALSE;
}
*/

BOOL is_agent_mappable(const LLUUID& agent_id)
{
	const LLRelationship* buddy_info = NULL;
	bool is_friend = LLAvatarActions::isFriend(agent_id);

	if (is_friend)
		buddy_info = LLAvatarTracker::instance().getBuddyInfo(agent_id);

	return (buddy_info &&
		buddy_info->isOnline() &&
		buddy_info->isRightGrantedFrom(LLRelationship::GRANT_MAP_LOCATION)
		);
}


// Enable a menu item when you don't have someone's card.
class LLAvatarEnableAddFriend : public view_listener_t
{
	bool handleEvent(const LLSD& userdata)
	{
		LLVOAvatar* avatar = find_avatar_from_object(LLSelectMgr::getInstance()->getSelection()->getPrimaryObject());
//		bool new_value = avatar && !LLAvatarActions::isFriend(avatar->getID());
// [RLVa:KB] - Checked: RLVa-1.2.0
		bool new_value = avatar && !LLAvatarActions::isFriend(avatar->getID()) && (RlvActions::canShowName(RlvActions::SNC_DEFAULT, avatar->getID()));
// [/RLVa:KB]
		return new_value;
	}
};

void request_friendship(const LLUUID& dest_id)
{
	LLViewerObject* dest = gObjectList.findObject(dest_id);
	if(dest && dest->isAvatar())
	{
		std::string full_name;
		LLNameValue* nvfirst = dest->getNVPair("FirstName");
		LLNameValue* nvlast = dest->getNVPair("LastName");
		if(nvfirst && nvlast)
		{
			full_name = LLCacheName::buildFullName(
				nvfirst->getString(), nvlast->getString());
		}
		if (!full_name.empty())
		{
			LLAvatarActions::requestFriendshipDialog(dest_id, full_name);
		}
		else
		{
			LLNotificationsUtil::add("CantOfferFriendship");
		}
	}
}


class LLEditEnableCustomizeAvatar : public view_listener_t
{
	bool handleEvent(const LLSD& userdata)
	{
//		bool new_value = gAgentWearables.areWearablesLoaded();
// [RLVa:KB] - Checked: 2010-04-01 (RLVa-1.2.0c) | Modified: RLVa-1.0.0g
		bool new_value = gAgentWearables.areWearablesLoaded() && ((!rlv_handler_t::isEnabled()) || (RlvActions::canStand()));
// [/RLVa:KB]
		return new_value;
	}
};

class LLEnableEditShape : public view_listener_t
{
	bool handleEvent(const LLSD& userdata)
	{
		return gAgentWearables.isWearableModifiable(LLWearableType::WT_SHAPE, 0);
	}
};

class LLEnableHoverHeight : public view_listener_t
{
	bool handleEvent(const LLSD& userdata)
	{
		// <FS:Ansariel> Legacy baking avatar z-offset
		//return gAgent.getRegion() && gAgent.getRegion()->avatarHoverHeightEnabled();
		return (gAgent.getRegion() && gAgent.getRegion()->avatarHoverHeightEnabled()) || (isAgentAvatarValid() && !gAgentAvatarp->isUsingServerBakes());
		// </FS:Ansariel>
	}
};

class LLEnableEditPhysics : public view_listener_t
{
	bool handleEvent(const LLSD& userdata)
	{
		//return gAgentWearables.isWearableModifiable(LLWearableType::WT_SHAPE, 0);
		return TRUE;
	}
};

bool is_object_sittable()
{
// [RLVa:KB] - Checked: 2010-03-06 (RLVa-1.2.0c) | Added: RLVa-1.1.0j
	// RELEASE-RLVa: [SL-2.2.0] Make sure we're examining the same object that handle_sit_or_stand() will request a sit for
	if (rlv_handler_t::isEnabled())
	{
		const LLPickInfo& pick = LLToolPie::getInstance()->getPick();
		if ( (pick.mObjectID.notNull()) && (!RlvActions::canSit(pick.getObject(), pick.mObjectOffset)) )
			return false;
	}
// [/RLVa:KB]

	LLViewerObject* object = LLSelectMgr::getInstance()->getSelection()->getPrimaryObject();

	if (object && object->getPCode() == LL_PCODE_VOLUME)
	{
		return true;
	}
	else
	{
		return false;
	}
}

// only works on pie menu
void handle_object_sit(LLViewerObject *object, const LLVector3 &offset)
{
	// get object selection offset 

//	if (object && object->getPCode() == LL_PCODE_VOLUME)
// [RLVa:KB] - Checked: 2010-03-06 (RLVa-1.2.0c) | Modified: RLVa-1.2.0c
	if ( (object && object->getPCode() == LL_PCODE_VOLUME) && 
		 ((!rlv_handler_t::isEnabled()) || (RlvActions::canSit(object, offset))) )
// [/RLVa:KB]
	{
// [RLVa:KB] - Checked: 2010-08-29 (RLVa-1.2.1c) | Added: RLVa-1.2.1c
		if ( (gRlvHandler.hasBehaviour(RLV_BHVR_STANDTP)) && (isAgentAvatarValid()) )
		{
			if (gAgentAvatarp->isSitting())
			{
				gAgent.standUp();
				return;
			}
			gRlvHandler.setSitSource(gAgent.getPositionGlobal());
		}
// [/RLVa:KB]

		gMessageSystem->newMessageFast(_PREHASH_AgentRequestSit);
		gMessageSystem->nextBlockFast(_PREHASH_AgentData);
		gMessageSystem->addUUIDFast(_PREHASH_AgentID, gAgent.getID());
		gMessageSystem->addUUIDFast(_PREHASH_SessionID, gAgent.getSessionID());
		gMessageSystem->nextBlockFast(_PREHASH_TargetObject);
		gMessageSystem->addUUIDFast(_PREHASH_TargetID, object->mID);
		gMessageSystem->addVector3Fast(_PREHASH_Offset, offset);

		object->getRegion()->sendReliableMessage();
	}
}

void handle_object_sit_or_stand()
{
    LLPickInfo pick = LLToolPie::getInstance()->getPick();
    LLViewerObject *object = pick.getObject();
    if (!object || pick.mPickType == LLPickInfo::PICK_FLORA)
    {
        return;
    }

    if (sitting_on_selection())
    {
        gAgent.standUp();
        return;
    }

    handle_object_sit(object, pick.mObjectOffset);
}

void handle_object_sit(const LLUUID& object_id)
{
    LLViewerObject* obj = gObjectList.findObject(object_id);
    if (!obj)
    {
        return;
    }

    LLVector3 offset(0, 0, 0);
    handle_object_sit(obj, offset);
}

void near_sit_down_point(BOOL success, void *)
{
	if (success)
	{
		gAgent.setFlying(FALSE);
		gAgent.clearControlFlags(AGENT_CONTROL_STAND_UP); // might have been set by autopilot
		gAgent.setControlFlags(AGENT_CONTROL_SIT_ON_GROUND);
	}
}

class LLLandSit : public view_listener_t
{
    bool handleEvent(const LLSD& userdata)
    {
// [RLVa:KB] - Checked: 2010-09-28 (RLVa-1.2.1f) | Modified: RLVa-1.2.1f
        if ( (rlv_handler_t::isEnabled()) && ((!RlvActions::canStand()) || (gRlvHandler.hasBehaviour(RLV_BHVR_SIT))) )
            return true;
// [/RLVa:KB]

        if (gAgent.isSitting())
        {
            gAgent.standUp();
        }
        LLVector3d posGlobal = LLToolPie::getInstance()->getPick().mPosGlobal;

        LLQuaternion target_rot;
        if (isAgentAvatarValid())
        {
            target_rot = gAgentAvatarp->getRotation();
        }
        else
        {
            target_rot = gAgent.getFrameAgent().getQuaternion();
        }
        gAgent.startAutoPilotGlobal(posGlobal, "Sit", &target_rot, near_sit_down_point, NULL, 0.7f);
        return true;
    }
};

class LLLandCanSit : public view_listener_t
{
    bool handleEvent(const LLSD& userdata)
    {
        LLVector3d posGlobal = LLToolPie::getInstance()->getPick().mPosGlobal;
        return !posGlobal.isExactlyZero(); // valid position, not beyond draw distance
    }
};

//-------------------------------------------------------------------
// Help menu functions
//-------------------------------------------------------------------

//
// Major mode switching
//
void reset_view_final( BOOL proceed );

void handle_reset_view()
{
	if (gAgentCamera.cameraCustomizeAvatar())
	{
		// switching to outfit selector should automagically save any currently edited wearable
		LLFloaterSidePanelContainer::showPanel("appearance", LLSD().with("type", "my_outfits"));
	}

	// <FS:Zi> Added optional V1 behavior so the avatar turns into camera direction after hitting ESC
	// gAgentCamera.setFocusOnAvatar(TRUE, FALSE, FALSE);
	if (!gSavedSettings.getBOOL("ResetViewTurnsAvatar"))
	{
		// The only thing we actually want to do here is set LLAgent::mFocusOnAvatar to TRUE,
		// since this prevents the avatar from turning.
		gAgentCamera.setFocusOnAvatar(TRUE, FALSE, FALSE);
	}
	// </FS:Zi>

	reset_view_final( TRUE );
	LLFloaterCamera::resetCameraMode();
}

// <FS:Zi> Add reset camera angles menu
void handle_reset_camera_angles()
{
	handle_reset_view();

	// Camera focus and offset with CTRL/SHIFT + Scroll wheel
	gSavedSettings.getControl("FocusOffsetRearView")->resetToDefault();
	gSavedSettings.getControl("CameraOffsetRearView")->resetToDefault();

	// warn the user if there is a scripted followcam active that might stop a camera reset
	PermissionsTracker::instance().warnFollowcam();
}
// </FS:Zi>

class LLViewResetView : public view_listener_t
{
	bool handleEvent(const LLSD& userdata)
	{
		handle_reset_view();
		return true;
	}
};

// <FS:Zi> Add reset camera angles menu
class LLViewResetCameraAngles : public view_listener_t
{
	bool handleEvent(const LLSD& userdata)
	{
		handle_reset_camera_angles();
		return true;
	}
};
// </FS:Zi>

// Note: extra parameters allow this function to be called from dialog.
void reset_view_final( BOOL proceed ) 
{
	if( !proceed )
	{
		return;
	}

	gAgentCamera.resetView(TRUE, TRUE);
	gAgentCamera.setLookAt(LOOKAT_TARGET_CLEAR);
}

class LLViewLookAtLastChatter : public view_listener_t
{
	bool handleEvent(const LLSD& userdata)
	{
		gAgentCamera.lookAtLastChat();
		return true;
	}
};

class LLViewMouselook : public view_listener_t
{
	bool handleEvent(const LLSD& userdata)
	{
		if (!gAgentCamera.cameraMouselook())
		{
			gAgentCamera.changeCameraToMouselook();
		}
		else
		{
			// NaCl - Rightclick-mousewheel zoom
			LLVector3 _NACL_MLFovValues = gSavedSettings.getVector3("_NACL_MLFovValues");
			F32 CameraAngle = gSavedSettings.getF32("CameraAngle");
			if (_NACL_MLFovValues.mV[VZ] > 0.0f)
			{
				_NACL_MLFovValues.mV[VY] = CameraAngle;
				_NACL_MLFovValues.mV[VZ] = 0.0f;
				gSavedSettings.setVector3("_NACL_MLFovValues", _NACL_MLFovValues);
				gSavedSettings.setF32("CameraAngle", _NACL_MLFovValues.mV[VX]);
			}
			// NaCl End
			gAgentCamera.changeCameraToDefault();
		}
		return true;
	}
};

class LLViewDefaultUISize : public view_listener_t
{
	bool handleEvent(const LLSD& userdata)
	{
		gSavedSettings.setF32("UIScaleFactor", 1.0f);
		gSavedSettings.setBOOL("UIAutoScale", FALSE);	
		gViewerWindow->reshape(gViewerWindow->getWindowWidthRaw(), gViewerWindow->getWindowHeightRaw());
		return true;
	}
};

class LLViewToggleUI : public view_listener_t
{
	bool handleEvent(const LLSD& userdata)
	{
		if(gAgentCamera.getCameraMode() != CAMERA_MODE_MOUSELOOK)
		{
			LLNotification::Params params("ConfirmHideUI");
			params.functor.function(boost::bind(&LLViewToggleUI::confirm, this, _1, _2));
			LLSD substitutions;
			// <FS:Ansariel> Notification not showing if hiding the UI
//#if LL_DARWIN
//			substitutions["SHORTCUT"] = "Cmd+Shift+U";
//#else
//			substitutions["SHORTCUT"] = "Ctrl+Shift+U";
//#endif
			substitutions["SHORTCUT"] = "Alt+Shift+U";
			// </FS:Ansariel>
			params.substitutions = substitutions;
			if (!gSavedSettings.getBOOL("HideUIControls"))
			{
				// hiding, so show notification
				LLNotifications::instance().add(params);
			}
			else
			{
				LLNotifications::instance().forceResponse(params, 0);
			}
		}
		return true;
	}

	void confirm(const LLSD& notification, const LLSD& response)
	{
		S32 option = LLNotificationsUtil::getSelectedOption(notification, response);

		if (option == 0) // OK
		{
			gViewerWindow->setUIVisibility(gSavedSettings.getBOOL("HideUIControls"));
			LLPanelStandStopFlying::getInstance()->setVisible(gSavedSettings.getBOOL("HideUIControls"));
			gSavedSettings.setBOOL("HideUIControls",!gSavedSettings.getBOOL("HideUIControls"));
		}
	}
};

// <FS:Ansariel> Notification not showing if hiding the UI
class LLViewCheckToggleUI : public view_listener_t
{
	bool handleEvent(const LLSD& userdata)
	{
		return gViewerWindow->getUIVisibility();
	}
};
// </FS:Ansariel>

void handle_duplicate_in_place(void*)
{
	LL_INFOS() << "handle_duplicate_in_place" << LL_ENDL;

	LLVector3 offset(0.f, 0.f, 0.f);
	LLSelectMgr::getInstance()->selectDuplicate(offset, TRUE);
}



/*
 * No longer able to support viewer side manipulations in this way
 *
void god_force_inv_owner_permissive(LLViewerObject* object,
									LLInventoryObject::object_list_t* inventory,
									S32 serial_num,
									void*)
{
	typedef std::vector<LLPointer<LLViewerInventoryItem> > item_array_t;
	item_array_t items;

	LLInventoryObject::object_list_t::const_iterator inv_it = inventory->begin();
	LLInventoryObject::object_list_t::const_iterator inv_end = inventory->end();
	for ( ; inv_it != inv_end; ++inv_it)
	{
		if(((*inv_it)->getType() != LLAssetType::AT_CATEGORY))
		{
			LLInventoryObject* obj = *inv_it;
			LLPointer<LLViewerInventoryItem> new_item = new LLViewerInventoryItem((LLViewerInventoryItem*)obj);
			LLPermissions perm(new_item->getPermissions());
			perm.setMaskBase(PERM_ALL);
			perm.setMaskOwner(PERM_ALL);
			new_item->setPermissions(perm);
			items.push_back(new_item);
		}
	}
	item_array_t::iterator end = items.end();
	item_array_t::iterator it;
	for(it = items.begin(); it != end; ++it)
	{
		// since we have the inventory item in the callback, it should not
		// invalidate iteration through the selection manager.
		object->updateInventory((*it), TASK_INVENTORY_ITEM_KEY, false);
	}
}
*/

void handle_object_owner_permissive(void*)
{
	// only send this if they're a god.
	if(gAgent.isGodlike())
	{
		// do the objects.
		LLSelectMgr::getInstance()->selectionSetObjectPermissions(PERM_BASE, TRUE, PERM_ALL, TRUE);
		LLSelectMgr::getInstance()->selectionSetObjectPermissions(PERM_OWNER, TRUE, PERM_ALL, TRUE);
	}
}

void handle_object_owner_self(void*)
{
	// only send this if they're a god.
	if(gAgent.isGodlike())
	{
		LLSelectMgr::getInstance()->sendOwner(gAgent.getID(), gAgent.getGroupID(), TRUE);
	}
}

// Shortcut to set owner permissions to not editable.
void handle_object_lock(void*)
{
	LLSelectMgr::getInstance()->selectionSetObjectPermissions(PERM_OWNER, FALSE, PERM_MODIFY);
}

void handle_object_asset_ids(void*)
{
	// only send this if they're a god.
	if (gAgent.isGodlike())
	{
		LLSelectMgr::getInstance()->sendGodlikeRequest("objectinfo", "assetids");
	}
}

void handle_force_parcel_owner_to_me(void*)
{
	LLViewerParcelMgr::getInstance()->sendParcelGodForceOwner( gAgent.getID() );
}

void handle_force_parcel_to_content(void*)
{
	LLViewerParcelMgr::getInstance()->sendParcelGodForceToContent();
}

void handle_claim_public_land(void*)
{
	if (LLViewerParcelMgr::getInstance()->getSelectionRegion() != gAgent.getRegion())
	{
		LLNotificationsUtil::add("ClaimPublicLand");
		return;
	}

	LLVector3d west_south_global;
	LLVector3d east_north_global;
	LLViewerParcelMgr::getInstance()->getSelection(west_south_global, east_north_global);
	LLVector3 west_south = gAgent.getPosAgentFromGlobal(west_south_global);
	LLVector3 east_north = gAgent.getPosAgentFromGlobal(east_north_global);

	LLMessageSystem* msg = gMessageSystem;
	msg->newMessage("GodlikeMessage");
	msg->nextBlock("AgentData");
	msg->addUUID("AgentID", gAgent.getID());
	msg->addUUID("SessionID", gAgent.getSessionID());
	msg->addUUIDFast(_PREHASH_TransactionID, LLUUID::null); //not used
	msg->nextBlock("MethodData");
	msg->addString("Method", "claimpublicland");
	msg->addUUID("Invoice", LLUUID::null);
	std::string buffer;
	buffer = llformat( "%f", west_south.mV[VX]);
	msg->nextBlock("ParamList");
	msg->addString("Parameter", buffer);
	buffer = llformat( "%f", west_south.mV[VY]);
	msg->nextBlock("ParamList");
	msg->addString("Parameter", buffer);
	buffer = llformat( "%f", east_north.mV[VX]);
	msg->nextBlock("ParamList");
	msg->addString("Parameter", buffer);
	buffer = llformat( "%f", east_north.mV[VY]);
	msg->nextBlock("ParamList");
	msg->addString("Parameter", buffer);
	gAgent.sendReliableMessage();
}



// HACK for easily testing new avatar geometry
void handle_god_request_avatar_geometry(void *)
{
	if (gAgent.isGodlike())
	{
		LLSelectMgr::getInstance()->sendGodlikeRequest("avatar toggle", "");
	}
}

static bool get_derezzable_objects(
	EDeRezDestination dest,
	std::string& error,
	LLViewerRegion*& first_region,
	std::vector<LLViewerObjectPtr>* derez_objectsp,
	bool only_check = false)
{
	bool found = false;

	LLObjectSelectionHandle selection = LLSelectMgr::getInstance()->getSelection();
	
	if (derez_objectsp)
		derez_objectsp->reserve(selection->getRootObjectCount());

	// Check conditions that we can't deal with, building a list of
	// everything that we'll actually be derezzing.
	for (LLObjectSelection::valid_root_iterator iter = selection->valid_root_begin();
		 iter != selection->valid_root_end(); iter++)
	{
		LLSelectNode* node = *iter;
		LLViewerObject* object = node->getObject();
		LLViewerRegion* region = object->getRegion();
		if (!first_region)
		{
			first_region = region;
		}
		else
		{
			if(region != first_region)
			{
				// Derez doesn't work at all if the some of the objects
				// are in regions besides the first object selected.
				
				// ...crosses region boundaries
				error = "AcquireErrorObjectSpan";
				break;
			}
		}
		if (object->isAvatar())
		{
			// ...don't acquire avatars
			continue;
		}

		// If AssetContainers are being sent back, they will appear as 
		// boxes in the owner's inventory.
		if (object->getNVPair("AssetContainer")
			&& dest != DRD_RETURN_TO_OWNER)
		{
			// this object is an asset container, derez its contents, not it
			LL_WARNS() << "Attempt to derez deprecated AssetContainer object type not supported." << LL_ENDL;
			/*
			object->requestInventory(container_inventory_arrived, 
				(void *)(BOOL)(DRD_TAKE_INTO_AGENT_INVENTORY == dest));
			*/
			continue;
		}
		BOOL can_derez_current = FALSE;
		switch(dest)
		{
		case DRD_TAKE_INTO_AGENT_INVENTORY:
		case DRD_TRASH:
			if (!object->isPermanentEnforced() &&
				((node->mPermissions->allowTransferTo(gAgent.getID()) && object->permModify())
				|| (node->allowOperationOnNode(PERM_OWNER, GP_OBJECT_MANIPULATE))))
			{
				can_derez_current = TRUE;
			}
			break;

		case DRD_RETURN_TO_OWNER:
			if(!object->isAttachment())
			{
				can_derez_current = TRUE;
			}
			break;

		default:
			if((node->mPermissions->allowTransferTo(gAgent.getID())
				&& object->permCopy())
			   || gAgent.isGodlike())
			{
				can_derez_current = TRUE;
			}
			break;
		}
		if(can_derez_current)
		{
			found = true;

			if (only_check)
				// one found, no need to traverse to the end
				break;

			if (derez_objectsp)
				derez_objectsp->push_back(object);

		}
	}

	return found;
}

static bool can_derez(EDeRezDestination dest)
{
	LLViewerRegion* first_region = NULL;
	std::string error;
	return get_derezzable_objects(dest, error, first_region, NULL, true);
}

static void derez_objects(
	EDeRezDestination dest,
	const LLUUID& dest_id,
	LLViewerRegion*& first_region,
	std::string& error,
	std::vector<LLViewerObjectPtr>* objectsp)
{
	std::vector<LLViewerObjectPtr> derez_objects;

	if (!objectsp) // if objects to derez not specified
	{
		// get them from selection
		if (!get_derezzable_objects(dest, error, first_region, &derez_objects, false))
		{
			LL_WARNS() << "No objects to derez" << LL_ENDL;
			return;
		}

		objectsp = &derez_objects;
	}


	if(gAgentCamera.cameraMouselook())
	{
		gAgentCamera.changeCameraToDefault();
	}

	// This constant is based on (1200 - HEADER_SIZE) / 4 bytes per
	// root.  I lopped off a few (33) to provide a bit
	// pad. HEADER_SIZE is currently 67 bytes, most of which is UUIDs.
	// This gives us a maximum of 63500 root objects - which should
	// satisfy anybody.
	const S32 MAX_ROOTS_PER_PACKET = 250;
	const S32 MAX_PACKET_COUNT = 254;
	F32 packets = ceil((F32)objectsp->size() / (F32)MAX_ROOTS_PER_PACKET);
	if(packets > (F32)MAX_PACKET_COUNT)
	{
		error = "AcquireErrorTooManyObjects";
	}

	if(error.empty() && objectsp->size() > 0)
	{
		U8 d = (U8)dest;
		LLUUID tid;
		tid.generate();
		U8 packet_count = (U8)packets;
		S32 object_index = 0;
		S32 objects_in_packet = 0;
		LLMessageSystem* msg = gMessageSystem;
		for(U8 packet_number = 0;
			packet_number < packet_count;
			++packet_number)
		{
			msg->newMessageFast(_PREHASH_DeRezObject);
			msg->nextBlockFast(_PREHASH_AgentData);
			msg->addUUIDFast(_PREHASH_AgentID, gAgent.getID());
			msg->addUUIDFast(_PREHASH_SessionID, gAgent.getSessionID());
			msg->nextBlockFast(_PREHASH_AgentBlock);
			msg->addUUIDFast(_PREHASH_GroupID, gAgent.getGroupID());
			msg->addU8Fast(_PREHASH_Destination, d);	
			msg->addUUIDFast(_PREHASH_DestinationID, dest_id);
			msg->addUUIDFast(_PREHASH_TransactionID, tid);
			msg->addU8Fast(_PREHASH_PacketCount, packet_count);
			msg->addU8Fast(_PREHASH_PacketNumber, packet_number);
			objects_in_packet = 0;
			while((object_index < objectsp->size())
				  && (objects_in_packet++ < MAX_ROOTS_PER_PACKET))

			{
				LLViewerObject* object = objectsp->at(object_index++);
				msg->nextBlockFast(_PREHASH_ObjectData);
				msg->addU32Fast(_PREHASH_ObjectLocalID, object->getLocalID());
				// VEFFECT: DerezObject
				LLHUDEffectSpiral* effectp = (LLHUDEffectSpiral*)LLHUDManager::getInstance()->createViewerEffect(LLHUDObject::LL_HUD_EFFECT_POINT, TRUE);
				effectp->setPositionGlobal(object->getPositionGlobal());
				effectp->setColor(LLColor4U(gAgent.getEffectColor()));
			}
			msg->sendReliable(first_region->getHost());
		}
		make_ui_sound("UISndObjectRezOut");

		// Busy count decremented by inventory update, so only increment
		// if will be causing an update.
		if (dest != DRD_RETURN_TO_OWNER)
		{
			gViewerWindow->getWindow()->incBusyCount();
		}
	}
	else if(!error.empty())
	{
		LLNotificationsUtil::add(error);
	}
}

static void derez_objects(EDeRezDestination dest, const LLUUID& dest_id)
{
	LLViewerRegion* first_region = NULL;
	std::string error;
	derez_objects(dest, dest_id, first_region, error, NULL);
}

void handle_take_copy()
{
	if (LLSelectMgr::getInstance()->getSelection()->isEmpty()) return;

// [RLVa:KB] - Checked: 2010-03-07 (RLVa-1.2.0c) | Modified: RLVa-1.2.0a
	if ( (rlv_handler_t::isEnabled()) && (!RlvActions::canStand()) )
	{
		// Allow only if the avie isn't sitting on any of the selected objects
		LLObjectSelectionHandle hSel = LLSelectMgr::getInstance()->getSelection();
		RlvSelectIsSittingOn f(gAgentAvatarp);
		if ( (hSel.notNull()) && (hSel->getFirstRootNode(&f, TRUE) != NULL) )
			return;
	}
// [/RLVa:KB]

	const LLUUID category_id = gInventory.findCategoryUUIDForType(LLFolderType::FT_OBJECT);
	derez_objects(DRD_ACQUIRE_TO_AGENT_INVENTORY, category_id);
}

void handle_link_objects()
{
	// <FS:Ansariel> We don't use a shortcut for two completely different functions based on context
	//if (LLSelectMgr::getInstance()->getSelection()->isEmpty())
	//{
	//	LLFloaterReg::toggleInstanceOrBringToFront("places");
	//}
	//else
	// </FS:Ansariel>
	{
		LLSelectMgr::getInstance()->linkObjects();
	}
}

// You can return an object to its owner if it is on your land.
class LLObjectReturn : public view_listener_t
{
public:
	LLObjectReturn() : mFirstRegion(NULL) {}

private:
	bool handleEvent(const LLSD& userdata)
	{
		if (LLSelectMgr::getInstance()->getSelection()->isEmpty()) return true;
// [RLVa:KB] - Checked: 2010-03-24 (RLVa-1.4.0a) | Modified: RLVa-1.0.0b
		if ( (rlv_handler_t::isEnabled()) && (!rlvCanDeleteOrReturn()) ) return true;
// [/RLVa:KB]

		mObjectSelection = LLSelectMgr::getInstance()->getEditSelection();

		// Save selected objects, so that we still know what to return after the confirmation dialog resets selection.
		get_derezzable_objects(DRD_RETURN_TO_OWNER, mError, mFirstRegion, &mReturnableObjects);

		LLNotificationsUtil::add("ReturnToOwner", LLSD(), LLSD(), boost::bind(&LLObjectReturn::onReturnToOwner, this, _1, _2));
		return true;
	}

	bool onReturnToOwner(const LLSD& notification, const LLSD& response)
	{
		S32 option = LLNotificationsUtil::getSelectedOption(notification, response);
		if (0 == option)
		{
			// Ignore category ID for this derez destination.
			derez_objects(DRD_RETURN_TO_OWNER, LLUUID::null, mFirstRegion, mError, &mReturnableObjects);
		}

		mReturnableObjects.clear();
		mError.clear();
		mFirstRegion = NULL;

		// drop reference to current selection
		mObjectSelection = NULL;
		return false;
	}

	LLObjectSelectionHandle mObjectSelection;

	std::vector<LLViewerObjectPtr> mReturnableObjects;
	std::string mError;
	LLViewerRegion* mFirstRegion;
};


// Allow return to owner if one or more of the selected items is
// over land you own.
class LLObjectEnableReturn : public view_listener_t
{
	bool handleEvent(const LLSD& userdata)
	{
		if (LLSelectMgr::getInstance()->getSelection()->isEmpty())
		{
			// Do not enable if nothing selected
			return false;
		}
// [RLVa:KB] - Checked: 2011-05-28 (RLVa-1.4.0a) | Modified: RLVa-1.4.0a
		if ( (rlv_handler_t::isEnabled()) && (!rlvCanDeleteOrReturn()) )
		{
			return false;
		}
// [/RLVa:KB]
#ifdef HACKED_GODLIKE_VIEWER
		bool new_value = true;
#else
		bool new_value = false;
		if (gAgent.isGodlike())
		{
			new_value = true;
		}
		else
		{
			new_value = can_derez(DRD_RETURN_TO_OWNER);
		}
#endif
		return new_value;
	}
};

void force_take_copy(void*)
{
	if (LLSelectMgr::getInstance()->getSelection()->isEmpty()) return;
	const LLUUID category_id = gInventory.findCategoryUUIDForType(LLFolderType::FT_OBJECT);
	derez_objects(DRD_FORCE_TO_GOD_INVENTORY, category_id);
}

void handle_take()
{
	// we want to use the folder this was derezzed from if it's
	// available. Otherwise, derez to the normal place.
//	if(LLSelectMgr::getInstance()->getSelection()->isEmpty())
// [RLVa:KB] - Checked: 2010-03-24 (RLVa-1.2.0e) | Modified: RLVa-1.0.0b
	if ( (LLSelectMgr::getInstance()->getSelection()->isEmpty()) || ((rlv_handler_t::isEnabled()) && (!rlvCanDeleteOrReturn())) )
// [/RLVa:KB]
	{
		return;
	}

	BOOL you_own_everything = TRUE;
	BOOL locked_but_takeable_object = FALSE;
	LLUUID category_id;
	
	for (LLObjectSelection::root_iterator iter = LLSelectMgr::getInstance()->getSelection()->root_begin();
		 iter != LLSelectMgr::getInstance()->getSelection()->root_end(); iter++)
	{
		LLSelectNode* node = *iter;
		LLViewerObject* object = node->getObject();
		if(object)
		{
			if(!object->permYouOwner())
			{
				you_own_everything = FALSE;
			}

			if(!object->permMove())
			{
				locked_but_takeable_object = TRUE;
			}
		}
		if(node->mFolderID.notNull())
		{
			if(category_id.isNull())
			{
				category_id = node->mFolderID;
				LL_DEBUGS("HandleTake") << "Node destination folder ID = " << category_id.asString() << LL_ENDL;
			}
			else if(category_id != node->mFolderID)
			{
				// we have found two potential destinations. break out
				// now and send to the default location.
				category_id.setNull();
				LL_DEBUGS("HandleTake") << "Conflicting node destination folders - setting to null UUID" << LL_ENDL;
				break;
			}
		}
	}
	if(category_id.notNull())
	{
		LL_DEBUGS("HandleTake") << "Selected destination folder ID: " << category_id.asString() << " - checking if category exists in inventory model" << LL_ENDL;

		// there is an unambiguous destination. See if this agent has
		// such a location and it is not in the trash or library
		if(!gInventory.getCategory(category_id))
		{
			// nope, set to NULL.
			category_id.setNull();
			LL_DEBUGS("HandleTake") << "Destination folder not found in inventory model - setting to null UUID" << LL_ENDL;
		}
		if(category_id.notNull())
		{
		        // check trash
			const LLUUID trash = gInventory.findCategoryUUIDForType(LLFolderType::FT_TRASH);
			if(category_id == trash || gInventory.isObjectDescendentOf(category_id, trash))
			{
				category_id.setNull();
				LL_DEBUGS("HandleTake") << "Destination folder is descendent of trash folder - setting to null UUID" << LL_ENDL;
			}

			// check library
			if(gInventory.isObjectDescendentOf(category_id, gInventory.getLibraryRootFolderID()))
			{
				category_id.setNull();
				LL_DEBUGS("HandleTake") << "Destination folder is descendent of library folder - setting to null UUID" << LL_ENDL;
			}

			// check inbox
			// <FS:Ansariel> Undo the SL-1579 fail
			//const LLUUID inbox_id = gInventory.findCategoryUUIDForType(LLFolderType::FT_INBOX);
			//if (category_id == inbox_id || gInventory.isObjectDescendentOf(category_id, inbox_id))
			//{
			//	category_id.setNull();
			//}
			// </FS:Ansariel>
		}
	}
	if(category_id.isNull())
	{
		category_id = gInventory.findCategoryUUIDForType(LLFolderType::FT_OBJECT);
		LL_DEBUGS("HandleTake") << "Destination folder = null UUID - determined default category: " << category_id.asString() << LL_ENDL;
	}
	LLSD payload;
	payload["folder_id"] = category_id;
	LL_DEBUGS("HandleTake") << "Final destination folder UUID being sent to sim: " << category_id.asString() << LL_ENDL;

	LLNotification::Params params("ConfirmObjectTakeLock");
	params.payload(payload);
	// MAINT-290
	// Reason: Showing the confirmation dialog resets object selection,	thus there is nothing to derez.
	// Fix: pass selection to the confirm_take, so that selection doesn't "die" after confirmation dialog is opened
	params.functor.function(boost::bind(confirm_take, _1, _2, LLSelectMgr::instance().getSelection()));

	if(locked_but_takeable_object ||
	   !you_own_everything)
	{
		if(locked_but_takeable_object && you_own_everything)
		{
			params.name("ConfirmObjectTakeLock");
		}
		else if(!locked_but_takeable_object && !you_own_everything)
		{
			params.name("ConfirmObjectTakeNoOwn");
		}
		else
		{
			params.name("ConfirmObjectTakeLockNoOwn");
		}
	
		LLNotifications::instance().add(params);
	}
	else
	{
		LLNotifications::instance().forceResponse(params, 0);
	}
}

void handle_object_show_inspector()
{
	LLObjectSelectionHandle selection = LLSelectMgr::getInstance()->getSelection();
	LLViewerObject* objectp = selection->getFirstRootObject(TRUE);
 	if (!objectp)
 	{
 		return;
 	}

	LLSD params;
	params["object_id"] = objectp->getID();
	LLFloaterReg::showInstance("inspect_object", params);
}

void handle_avatar_show_inspector()
{
	LLVOAvatar* avatar = find_avatar_from_object( LLSelectMgr::getInstance()->getSelection()->getPrimaryObject() );
	if(avatar)
	{
		LLSD params;
		params["avatar_id"] = avatar->getID();
		LLFloaterReg::showInstance("inspect_avatar", params);
	}
}



bool confirm_take(const LLSD& notification, const LLSD& response, LLObjectSelectionHandle selection_handle)
{
	S32 option = LLNotificationsUtil::getSelectedOption(notification, response);
	if(enable_take() && (option == 0))
	{
		derez_objects(DRD_TAKE_INTO_AGENT_INVENTORY, notification["payload"]["folder_id"].asUUID());
	}
	return false;
}

// You can take an item when it is public and transferrable, or when
// you own it. We err on the side of enabling the item when at least
// one item selected can be copied to inventory.
BOOL enable_take()
{
//	if (sitting_on_selection())
// [RLVa:KB] - Checked: 2010-03-24 (RLVa-1.2.0e) | Modified: RLVa-1.0.0b
	if ( (sitting_on_selection()) || ((rlv_handler_t::isEnabled()) && (!rlvCanDeleteOrReturn())) )
// [/RLVa:KB]
	{
		return FALSE;
	}

	for (LLObjectSelection::valid_root_iterator iter = LLSelectMgr::getInstance()->getSelection()->valid_root_begin();
		 iter != LLSelectMgr::getInstance()->getSelection()->valid_root_end(); iter++)
	{
		LLSelectNode* node = *iter;
		LLViewerObject* object = node->getObject();
		if (object->isAvatar())
		{
			// ...don't acquire avatars
			continue;
		}

#ifdef HACKED_GODLIKE_VIEWER
		return TRUE;
#else
# ifdef TOGGLE_HACKED_GODLIKE_VIEWER
		if (LLGridManager::getInstance()->isInSLBeta() 
            && gAgent.isGodlike())
		{
			return TRUE;
		}
# endif
		if(!object->isPermanentEnforced() &&
			((node->mPermissions->allowTransferTo(gAgent.getID())
			&& object->permModify())
			|| (node->mPermissions->getOwner() == gAgent.getID())))
		{
			return !object->isAttachment();
		}
#endif
	}
	return FALSE;
}


void handle_buy_or_take()
{
	if (LLSelectMgr::getInstance()->getSelection()->isEmpty())
	{
		return;
	}

	if (is_selection_buy_not_take())
	{
		S32 total_price = selection_price();

		if (total_price <= gStatusBar->getBalance() || total_price == 0)
		{
			handle_buy();
		}
		else
		{
			LLStringUtil::format_map_t args;
			args["AMOUNT"] = llformat("%d", total_price);
			LLBuyCurrencyHTML::openCurrencyFloater( LLTrans::getString( "this_object_costs", args ), total_price );
		}
	}
	else
	{
		handle_take();
	}
}

bool visible_buy_object()
{
	return is_selection_buy_not_take() && enable_buy_object();
}

bool visible_take_object()
{
	return !is_selection_buy_not_take() && enable_take();
}

bool tools_visible_buy_object()
{
	return is_selection_buy_not_take();
}

bool tools_visible_take_object()
{
	return !is_selection_buy_not_take();
}

class LLToolsEnableBuyOrTake : public view_listener_t
{
	bool handleEvent(const LLSD& userdata)
	{
		bool is_buy = is_selection_buy_not_take();
		bool new_value = is_buy ? enable_buy_object() : enable_take();
		return new_value;
	}
};

// This is a small helper function to determine if we have a buy or a
// take in the selection. This method is to help with the aliasing
// problems of putting buy and take in the same pie menu space. After
// a fair amont of discussion, it was determined to prefer buy over
// take. The reasoning follows from the fact that when users walk up
// to buy something, they will click on one or more items. Thus, if
// anything is for sale, it becomes a buy operation, and the server
// will group all of the buy items, and copyable/modifiable items into
// one package and give the end user as much as the permissions will
// allow. If the user wanted to take something, they will select fewer
// and fewer items until only 'takeable' items are left. The one
// exception is if you own everything in the selection that is for
// sale, in this case, you can't buy stuff from yourself, so you can
// take it.
// return value = TRUE if selection is a 'buy'.
//                FALSE if selection is a 'take'
BOOL is_selection_buy_not_take()
{
	for (LLObjectSelection::root_iterator iter = LLSelectMgr::getInstance()->getSelection()->root_begin();
		 iter != LLSelectMgr::getInstance()->getSelection()->root_end(); iter++)
	{
		LLSelectNode* node = *iter;
		LLViewerObject* obj = node->getObject();
		if(obj && !(obj->permYouOwner()) && (node->mSaleInfo.isForSale()))
		{
// [RLVa:KB] - @buy
			if (!RlvActions::canBuyObject(obj->getID()))
				continue;
// [/RLVa:KB]

			// you do not own the object and it is for sale, thus,
			// it's a buy
			return TRUE;
		}
	}
	return FALSE;
}

S32 selection_price()
{
	S32 total_price = 0;
	for (LLObjectSelection::root_iterator iter = LLSelectMgr::getInstance()->getSelection()->root_begin();
		 iter != LLSelectMgr::getInstance()->getSelection()->root_end(); iter++)
	{
		LLSelectNode* node = *iter;
		LLViewerObject* obj = node->getObject();
		if(obj && !(obj->permYouOwner()) && (node->mSaleInfo.isForSale()))
		{
			// you do not own the object and it is for sale.
			// Add its price.
			total_price += node->mSaleInfo.getSalePrice();
		}
	}

	return total_price;
}
/*
bool callback_show_buy_currency(const LLSD& notification, const LLSD& response)
{
	S32 option = LLNotificationsUtil::getSelectedOption(notification, response);
	if (0 == option)
	{
		LL_INFOS() << "Loading page " << LLNotifications::instance().getGlobalString("BUY_CURRENCY_URL") << LL_ENDL;
		LLWeb::loadURL(LLNotifications::instance().getGlobalString("BUY_CURRENCY_URL"));
	}
	return false;
}
*/

void show_buy_currency(const char* extra)
{
	// Don't show currency web page for branded clients.
/*
	std::ostringstream mesg;
	if (extra != NULL)
	{	
		mesg << extra << "\n \n";
	}
	mesg << "Go to " << LLNotifications::instance().getGlobalString("BUY_CURRENCY_URL")<< "\nfor information on purchasing currency?";
*/
	LLSD args;
	if (extra != NULL)
	{
		args["EXTRA"] = extra;
	}
	LLNotificationsUtil::add("PromptGoToCurrencyPage", args);//, LLSD(), callback_show_buy_currency);
}

void handle_buy()
{
	if (LLSelectMgr::getInstance()->getSelection()->isEmpty()) return;

	LLSaleInfo sale_info;
	BOOL valid = LLSelectMgr::getInstance()->selectGetSaleInfo(sale_info);
	if (!valid) return;

	S32 price = sale_info.getSalePrice();
	
	if (price > 0 && price > gStatusBar->getBalance())
	{
		LLStringUtil::format_map_t args;
		args["AMOUNT"] = llformat("%d", price);
		LLBuyCurrencyHTML::openCurrencyFloater( LLTrans::getString("this_object_costs", args), price );
		return;
	}

	if (sale_info.getSaleType() == LLSaleInfo::FS_CONTENTS)
	{
		handle_buy_contents(sale_info);
	}
	else
	{
		handle_buy_object(sale_info);
	}
}

bool anyone_copy_selection(LLSelectNode* nodep)
{
	bool perm_copy = (bool)(nodep->getObject()->permCopy());
	bool all_copy = (bool)(nodep->mPermissions->getMaskEveryone() & PERM_COPY);
	return perm_copy && all_copy;
}

bool for_sale_selection(LLSelectNode* nodep)
{
	return nodep->mSaleInfo.isForSale()
		&& nodep->mPermissions->getMaskOwner() & PERM_TRANSFER
		&& (nodep->mPermissions->getMaskOwner() & PERM_COPY
			|| nodep->mSaleInfo.getSaleType() != LLSaleInfo::FS_COPY);
}

BOOL sitting_on_selection()
{
	LLSelectNode* node = LLSelectMgr::getInstance()->getSelection()->getFirstRootNode();
	if (!node)
	{
		return FALSE;
	}

	if (!node->mValid)
	{
		return FALSE;
	}

	LLViewerObject* root_object = node->getObject();
	if (!root_object)
	{
		return FALSE;
	}

	// Need to determine if avatar is sitting on this object
	if (!isAgentAvatarValid()) return FALSE;

	return (gAgentAvatarp->isSitting() && gAgentAvatarp->getRoot() == root_object);
}

class LLToolsSaveToObjectInventory : public view_listener_t
{
	bool handleEvent(const LLSD& userdata)
	{
		LLSelectNode* node = LLSelectMgr::getInstance()->getSelection()->getFirstRootNode();
		if(node && (node->mValid) && (!node->mFromTaskID.isNull()))
		{
			// *TODO: check to see if the fromtaskid object exists.
			derez_objects(DRD_SAVE_INTO_TASK_INVENTORY, node->mFromTaskID);
		}
		return true;
	}
};

class LLToolsEnablePathfinding : public view_listener_t
{
	bool handleEvent(const LLSD& userdata)
	{
		return (LLPathfindingManager::getInstance() != NULL) && LLPathfindingManager::getInstance()->isPathfindingEnabledForCurrentRegion();
	}
};

class LLToolsEnablePathfindingView : public view_listener_t
{
	bool handleEvent(const LLSD& userdata)
	{
		return (LLPathfindingManager::getInstance() != NULL) && LLPathfindingManager::getInstance()->isPathfindingEnabledForCurrentRegion() && LLPathfindingManager::getInstance()->isPathfindingViewEnabled();
	}
};

class LLToolsDoPathfindingRebakeRegion : public view_listener_t
{
	bool handleEvent(const LLSD& userdata)
	{
		bool hasPathfinding = (LLPathfindingManager::getInstance() != NULL);

		if (hasPathfinding)
		{
			LLMenuOptionPathfindingRebakeNavmesh::getInstance()->sendRequestRebakeNavmesh();
		}

		return hasPathfinding;
	}
};

class LLToolsEnablePathfindingRebakeRegion : public view_listener_t
{
	bool handleEvent(const LLSD& userdata)
	{
		bool returnValue = false;

        if (LLNavigationBar::instanceExists())
        {
            returnValue = LLNavigationBar::getInstance()->isRebakeNavMeshAvailable();
        }
		return returnValue;
	}
};

// Round the position of all root objects to the grid
class LLToolsSnapObjectXY : public view_listener_t
{
	bool handleEvent(const LLSD& userdata)
	{
		F64 snap_size = (F64)gSavedSettings.getF32("GridResolution");

		for (LLObjectSelection::root_iterator iter = LLSelectMgr::getInstance()->getSelection()->root_begin();
			 iter != LLSelectMgr::getInstance()->getSelection()->root_end(); iter++)
		{
			LLSelectNode* node = *iter;
			LLViewerObject* obj = node->getObject();
			if (obj->permModify())
			{
				LLVector3d pos_global = obj->getPositionGlobal();
				F64 round_x = fmod(pos_global.mdV[VX], snap_size);
				if (round_x < snap_size * 0.5)
				{
					// closer to round down
					pos_global.mdV[VX] -= round_x;
				}
				else
				{
					// closer to round up
					pos_global.mdV[VX] -= round_x;
					pos_global.mdV[VX] += snap_size;
				}

				F64 round_y = fmod(pos_global.mdV[VY], snap_size);
				if (round_y < snap_size * 0.5)
				{
					pos_global.mdV[VY] -= round_y;
				}
				else
				{
					pos_global.mdV[VY] -= round_y;
					pos_global.mdV[VY] += snap_size;
				}

				obj->setPositionGlobal(pos_global, FALSE);
			}
		}
		LLSelectMgr::getInstance()->sendMultipleUpdate(UPD_POSITION);
		return true;
	}
};

// Determine if the option to cycle between linked prims is shown
class LLToolsEnableSelectNextPart : public view_listener_t
{
	bool handleEvent(const LLSD& userdata)
	{
        bool new_value = (!LLSelectMgr::getInstance()->getSelection()->isEmpty()
                          && (gSavedSettings.getBOOL("EditLinkedParts")
                              || LLToolFace::getInstance() == LLToolMgr::getInstance()->getCurrentTool()));
		return new_value;
	}
};

// Cycle selection through linked children or/and faces in selected object.
// FIXME: Order of children list is not always the same as sim's idea of link order. This may confuse
// resis. Need link position added to sim messages to address this.
class LLToolsSelectNextPartFace : public view_listener_t
{
    bool handleEvent(const LLSD& userdata)
    {
        bool cycle_faces = LLToolFace::getInstance() == LLToolMgr::getInstance()->getCurrentTool();
        bool cycle_linked = gSavedSettings.getBOOL("EditLinkedParts");

        if (!cycle_faces && !cycle_linked)
        {
            // Nothing to do
            return true;
        }

        bool fwd = (userdata.asString() == "next");
        bool prev = (userdata.asString() == "previous");
        bool ifwd = (userdata.asString() == "includenext");
        bool iprev = (userdata.asString() == "includeprevious");

		// <FS:Zi> Make shift+click on forward/back buttons work like includenext/previous
		//         (filter out the menu shortcuts by testing for ifwd / iprev)
		if (gKeyboard->currentMask(false) & MASK_SHIFT && !ifwd && !iprev)
		{
			ifwd = fwd;
			iprev = prev;
			fwd = false;
			prev = false;
		}
		// </FS:Zi>

        LLViewerObject* to_select = NULL;
        bool restart_face_on_part = !cycle_faces;
        S32 new_te = 0;

        if (cycle_faces)
        {
            // Cycle through faces of current selection, if end is reached, swithc to next part (if present)
            LLSelectNode* nodep = LLSelectMgr::getInstance()->getSelection()->getFirstNode();
            if (!nodep) return false;
            to_select = nodep->getObject();
            if (!to_select) return false;

            S32 te_count = to_select->getNumTEs();
            S32 selected_te = nodep->getLastOperatedTE();

            if (fwd || ifwd)
            {
                // <FS:Zi> FIRE-32282: fix face selection cycle starting at face 1 instead of face 0
                // is more than one face selected in the whole set?
                if (LLSelectMgr::getInstance()->getSelection()->getTECount() > 1)
                {
                    // count the number of selected faces on the current link
                    S32 count = 0;
                    S32 num_tes = to_select->getNumTEs();
                    for (S32 te = 0; te < num_tes; te++)
                    {
                        if (nodep->isTESelected(te))
                        {
                            ++count;
                        }
                    }

                    // if all faces of the current link are selected, set a flag to make sure the
                    // next selected face will be face 0
                    if (count == num_tes)
                    {
                        selected_te = -1;
                    }
                }
                // </FS:Zi>

                if (selected_te < 0)
                {
                    new_te = 0;
                }
                else if (selected_te + 1 < te_count)
                {
                    // select next face
                    new_te = selected_te + 1;
                }
                else
                {
                    // restart from first face on next part
                    restart_face_on_part = true;
                }
            }
            else if (prev || iprev)
            {
                if (selected_te > te_count)
                {
                    new_te = te_count - 1;
                }
                else if (selected_te - 1 >= 0)
                {
                    // select previous face
                    new_te = selected_te - 1;
                }
                else
                {
                    // restart from last face on next part
                    restart_face_on_part = true;
                }
            }
        }

		S32 object_count = LLSelectMgr::getInstance()->getSelection()->getObjectCount();
		if (cycle_linked && object_count && restart_face_on_part)
		{
			LLViewerObject* selected = LLSelectMgr::getInstance()->getSelection()->getFirstObject();
			if (selected && selected->getRootEdit())
			{
				LLViewerObject::child_list_t children = selected->getRootEdit()->getChildren();
				children.push_front(selected->getRootEdit());	// need root in the list too

				for (LLViewerObject::child_list_t::iterator iter = children.begin(); iter != children.end(); ++iter)
				{
					if ((*iter)->isSelected())
					{
						if (object_count > 1 && (fwd || prev))	// multiple selection, find first or last selected if not include
						{
							to_select = *iter;
							if (fwd)
							{
								// stop searching if going forward; repeat to get last hit if backward
								break;
							}
						}
						else if ((object_count == 1) || (ifwd || iprev))	// single selection or include
						{
							if (fwd || ifwd)
							{
								++iter;
								while (iter != children.end() && ((*iter)->isAvatar() || (ifwd && (*iter)->isSelected())))
								{
									++iter;	// skip sitting avatars and selected if include
								}
							}
							else // backward
							{
								iter = (iter == children.begin() ? children.end() : iter);
								--iter;
								while (iter != children.begin() && ((*iter)->isAvatar() || (iprev && (*iter)->isSelected())))
								{
									--iter;	// skip sitting avatars and selected if include
								}
							}
							iter = (iter == children.end() ? children.begin() : iter);
							to_select = *iter;
							break;
						}
					}
				}
			}
		}

        if (to_select)
        {
            if (gFocusMgr.childHasKeyboardFocus(gFloaterTools))
            {
                gFocusMgr.setKeyboardFocus(NULL);	// force edit toolbox to commit any changes
            }
            if (fwd || prev)
            {
                LLSelectMgr::getInstance()->deselectAll();
            }
            if (cycle_faces)
            {
                if (restart_face_on_part)
                {
                    if (fwd || ifwd)
                    {
                        new_te = 0;
                    }
                    else
                    {
                        new_te = to_select->getNumTEs() - 1;
                    }
                }
                LLSelectMgr::getInstance()->selectObjectOnly(to_select, new_te);
                LLSelectMgr::getInstance()->addAsIndividual(to_select, new_te, false);
            }
            else
            {
                LLSelectMgr::getInstance()->selectObjectOnly(to_select);
            }
            return true;
        }
		return true;
	}
};

class LLToolsStopAllAnimations : public view_listener_t
{
	bool handleEvent(const LLSD& userdata)
	{
		// <FS:Ansariel> Allow legacy stop animations without revoking script permissions
		//gAgent.stopCurrentAnimations();
		std::string param = userdata.asString();
		if (param.empty() || param == "stoprevoke")
		{
			gAgent.stopCurrentAnimations();
		}
		else if (param == "stop")
		{
			gAgent.stopCurrentAnimations(true);
		}
		// </FS:Ansariel>
		return true;
	}
};

class LLToolsReleaseKeys : public view_listener_t
{
	bool handleEvent(const LLSD& userdata)
	{
// [RLVa:KB] - Checked: 2010-04-19 (RLVa-1.2.0f) | Modified: RLVa-1.0.5a
		if ( (rlv_handler_t::isEnabled()) && (gRlvAttachmentLocks.hasLockedAttachmentPoint(RLV_LOCK_REMOVE)) )
			return true;
// [/RLVa:KB]

		gAgent.forceReleaseControls();
		return true;
	}
};

class LLToolsEnableReleaseKeys : public view_listener_t
{
	bool handleEvent(const LLSD& userdata)
	{
// [RLVa:KB] - Checked: 2010-04-19 (RLVa-1.2.0f) | Modified: RLVa-1.0.5a
		return (gAgent.anyControlGrabbed()) && 
			( (!rlv_handler_t::isEnabled()) || (!gRlvAttachmentLocks.hasLockedAttachmentPoint(RLV_LOCK_REMOVE)) );
// [/RLVa:KB]
//		return gAgent.anyControlGrabbed();
	}
};


class LLEditEnableCut : public view_listener_t
{
	bool handleEvent(const LLSD& userdata)
	{
		bool new_value = LLEditMenuHandler::gEditMenuHandler && LLEditMenuHandler::gEditMenuHandler->canCut();
		return new_value;
	}
};

class LLEditCut : public view_listener_t
{
	bool handleEvent(const LLSD& userdata)
	{
		if( LLEditMenuHandler::gEditMenuHandler )
		{
			LLEditMenuHandler::gEditMenuHandler->cut();
		}
		return true;
	}
};

class LLEditEnableCopy : public view_listener_t
{
	bool handleEvent(const LLSD& userdata)
	{
		bool new_value = LLEditMenuHandler::gEditMenuHandler && LLEditMenuHandler::gEditMenuHandler->canCopy();
		return new_value;
	}
};

class LLEditCopy : public view_listener_t
{
	bool handleEvent(const LLSD& userdata)
	{
		if( LLEditMenuHandler::gEditMenuHandler )
		{
			LLEditMenuHandler::gEditMenuHandler->copy();
		}
		return true;
	}
};

class LLEditEnablePaste : public view_listener_t
{
	bool handleEvent(const LLSD& userdata)
	{
		bool new_value = LLEditMenuHandler::gEditMenuHandler && LLEditMenuHandler::gEditMenuHandler->canPaste();
		return new_value;
	}
};

class LLEditPaste : public view_listener_t
{
	bool handleEvent(const LLSD& userdata)
	{
		if( LLEditMenuHandler::gEditMenuHandler )
		{
			LLEditMenuHandler::gEditMenuHandler->paste();
		}
		return true;
	}
};

class LLEditEnableDelete : public view_listener_t
{
	bool handleEvent(const LLSD& userdata)
	{
		bool new_value = LLEditMenuHandler::gEditMenuHandler && LLEditMenuHandler::gEditMenuHandler->canDoDelete();
		return new_value;
	}
};

class LLEditDelete : public view_listener_t
{
	bool handleEvent(const LLSD& userdata)
	{
		// If a text field can do a deletion, it gets precedence over deleting
		// an object in the world.
		if( LLEditMenuHandler::gEditMenuHandler && LLEditMenuHandler::gEditMenuHandler->canDoDelete())
		{
			LLEditMenuHandler::gEditMenuHandler->doDelete();
		}

		// and close any pie/context menus when done
		gMenuHolder->hideMenus();

		// When deleting an object we may not actually be done
		// Keep selection so we know what to delete when confirmation is needed about the delete
		gMenuObject->hide();
		return true;
	}
};

void handle_spellcheck_replace_with_suggestion(const LLUICtrl* ctrl, const LLSD& param)
{
	const LLContextMenu* menu = dynamic_cast<const LLContextMenu*>(ctrl->getParent());
	LLSpellCheckMenuHandler* spellcheck_handler = (menu) ? dynamic_cast<LLSpellCheckMenuHandler*>(menu->getSpawningView()) : NULL;
	if ( (!spellcheck_handler) || (!spellcheck_handler->getSpellCheck()) )
	{
		return;
	}

	U32 index = 0;
	if ( (!LLStringUtil::convertToU32(param.asString(), index)) || (index >= spellcheck_handler->getSuggestionCount()) )
	{
		return;
	}

	spellcheck_handler->replaceWithSuggestion(index);
}

bool visible_spellcheck_suggestion(LLUICtrl* ctrl, const LLSD& param)
{
	LLMenuItemGL* item = dynamic_cast<LLMenuItemGL*>(ctrl);
	const LLContextMenu* menu = (item) ? dynamic_cast<const LLContextMenu*>(item->getParent()) : NULL;
	const LLSpellCheckMenuHandler* spellcheck_handler = (menu) ? dynamic_cast<const LLSpellCheckMenuHandler*>(menu->getSpawningView()) : NULL;
	if ( (!spellcheck_handler) || (!spellcheck_handler->getSpellCheck()) )
	{
		return false;
	}

	U32 index = 0;
	if ( (!LLStringUtil::convertToU32(param.asString(), index)) || (index >= spellcheck_handler->getSuggestionCount()) )
	{
		return false;
	}

	item->setLabel(spellcheck_handler->getSuggestion(index));
	return true;
}

void handle_spellcheck_add_to_dictionary(const LLUICtrl* ctrl)
{
	const LLContextMenu* menu = dynamic_cast<const LLContextMenu*>(ctrl->getParent());
	LLSpellCheckMenuHandler* spellcheck_handler = (menu) ? dynamic_cast<LLSpellCheckMenuHandler*>(menu->getSpawningView()) : NULL;
	if ( (spellcheck_handler) && (spellcheck_handler->canAddToDictionary()) )
	{
		spellcheck_handler->addToDictionary();
	}
}

bool enable_spellcheck_add_to_dictionary(const LLUICtrl* ctrl)
{
	const LLContextMenu* menu = dynamic_cast<const LLContextMenu*>(ctrl->getParent());
	const LLSpellCheckMenuHandler* spellcheck_handler = (menu) ? dynamic_cast<const LLSpellCheckMenuHandler*>(menu->getSpawningView()) : NULL;
	return (spellcheck_handler) && (spellcheck_handler->canAddToDictionary());
}

void handle_spellcheck_add_to_ignore(const LLUICtrl* ctrl)
{
	const LLContextMenu* menu = dynamic_cast<const LLContextMenu*>(ctrl->getParent());
	LLSpellCheckMenuHandler* spellcheck_handler = (menu) ? dynamic_cast<LLSpellCheckMenuHandler*>(menu->getSpawningView()) : NULL;
	if ( (spellcheck_handler) && (spellcheck_handler->canAddToIgnore()) )
	{
		spellcheck_handler->addToIgnore();
	}
}

bool enable_spellcheck_add_to_ignore(const LLUICtrl* ctrl)
{
	const LLContextMenu* menu = dynamic_cast<const LLContextMenu*>(ctrl->getParent());
	const LLSpellCheckMenuHandler* spellcheck_handler = (menu) ? dynamic_cast<const LLSpellCheckMenuHandler*>(menu->getSpawningView()) : NULL;
	return (spellcheck_handler) && (spellcheck_handler->canAddToIgnore());
}

bool enable_object_return()
{
	return (!LLSelectMgr::getInstance()->getSelection()->isEmpty() &&
		(gAgent.isGodlike() || can_derez(DRD_RETURN_TO_OWNER)));
}

bool enable_object_delete()
{
	bool new_value = 
#ifdef HACKED_GODLIKE_VIEWER
	TRUE;
#else
# ifdef TOGGLE_HACKED_GODLIKE_VIEWER
	(LLGridManager::getInstance()->isInSLBeta()
     && gAgent.isGodlike()) ||
# endif
	LLSelectMgr::getInstance()->canDoDelete();
#endif
	return new_value;
}

class LLObjectsReturnPackage
{
public:
	LLObjectsReturnPackage() : mObjectSelection(), mReturnableObjects(), mError(),	mFirstRegion(NULL) {};
	~LLObjectsReturnPackage()
	{
		mObjectSelection.clear();
		mReturnableObjects.clear();
		mError.clear();
		mFirstRegion = NULL;
	};

	LLObjectSelectionHandle mObjectSelection;
	std::vector<LLViewerObjectPtr> mReturnableObjects;
	std::string mError;
	LLViewerRegion *mFirstRegion;
};

static void return_objects(LLObjectsReturnPackage *objectsReturnPackage, const LLSD& notification, const LLSD& response)
{
	if (LLNotificationsUtil::getSelectedOption(notification, response) == 0)
	{
		// Ignore category ID for this derez destination.
		derez_objects(DRD_RETURN_TO_OWNER, LLUUID::null, objectsReturnPackage->mFirstRegion, objectsReturnPackage->mError, &objectsReturnPackage->mReturnableObjects);
	}

	delete objectsReturnPackage;
}

void handle_object_return()
{
	if (!LLSelectMgr::getInstance()->getSelection()->isEmpty())
	{
		LLObjectsReturnPackage *objectsReturnPackage = new LLObjectsReturnPackage();
		objectsReturnPackage->mObjectSelection = LLSelectMgr::getInstance()->getEditSelection();

		// Save selected objects, so that we still know what to return after the confirmation dialog resets selection.
		get_derezzable_objects(DRD_RETURN_TO_OWNER, objectsReturnPackage->mError, objectsReturnPackage->mFirstRegion, &objectsReturnPackage->mReturnableObjects);

		LLNotificationsUtil::add("ReturnToOwner", LLSD(), LLSD(), boost::bind(&return_objects, objectsReturnPackage, _1, _2));
	}
}

void handle_object_delete()
{

		if (LLSelectMgr::getInstance())
		{
			LLSelectMgr::getInstance()->doDelete();
		}

		// and close any pie/context menus when done
		gMenuHolder->hideMenus();

		// When deleting an object we may not actually be done
		// Keep selection so we know what to delete when confirmation is needed about the delete
		gMenuObject->hide();
		return;
}

void handle_force_delete(void*)
{
	LLSelectMgr::getInstance()->selectForceDelete();
}

class LLViewEnableJoystickFlycam : public view_listener_t
{
	bool handleEvent(const LLSD& userdata)
	{
		bool new_value = (gSavedSettings.getBOOL("JoystickEnabled") && gSavedSettings.getBOOL("JoystickFlycamEnabled"));
		return new_value;
	}
};

class LLViewEnableLastChatter : public view_listener_t
{
	bool handleEvent(const LLSD& userdata)
	{
		// *TODO: add check that last chatter is in range
		bool new_value = (gAgentCamera.cameraThirdPerson() && gAgent.getLastChatter().notNull());
		return new_value;
	}
};

class LLEditEnableDeselect : public view_listener_t
{
	bool handleEvent(const LLSD& userdata)
	{
		bool new_value = LLEditMenuHandler::gEditMenuHandler && LLEditMenuHandler::gEditMenuHandler->canDeselect();
		return new_value;
	}
};

class LLEditDeselect : public view_listener_t
{
	bool handleEvent(const LLSD& userdata)
	{
		if( LLEditMenuHandler::gEditMenuHandler )
		{
			LLEditMenuHandler::gEditMenuHandler->deselect();
		}
		return true;
	}
};

class LLEditEnableSelectAll : public view_listener_t
{
	bool handleEvent(const LLSD& userdata)
	{
		bool new_value = LLEditMenuHandler::gEditMenuHandler && LLEditMenuHandler::gEditMenuHandler->canSelectAll();
		return new_value;
	}
};


class LLEditSelectAll : public view_listener_t
{
	bool handleEvent(const LLSD& userdata)
	{
		if( LLEditMenuHandler::gEditMenuHandler )
		{
			LLEditMenuHandler::gEditMenuHandler->selectAll();
		}
		return true;
	}
};


class LLEditEnableUndo : public view_listener_t
{
	bool handleEvent(const LLSD& userdata)
	{
		bool new_value = LLEditMenuHandler::gEditMenuHandler && LLEditMenuHandler::gEditMenuHandler->canUndo();
		return new_value;
	}
};

class LLEditUndo : public view_listener_t
{
	bool handleEvent(const LLSD& userdata)
	{
		if( LLEditMenuHandler::gEditMenuHandler && LLEditMenuHandler::gEditMenuHandler->canUndo() )
		{
			LLEditMenuHandler::gEditMenuHandler->undo();
		}
		return true;
	}
};

class LLEditEnableRedo : public view_listener_t
{
	bool handleEvent(const LLSD& userdata)
	{
		bool new_value = LLEditMenuHandler::gEditMenuHandler && LLEditMenuHandler::gEditMenuHandler->canRedo();
		return new_value;
	}
};

class LLEditRedo : public view_listener_t
{
	bool handleEvent(const LLSD& userdata)
	{
		if( LLEditMenuHandler::gEditMenuHandler && LLEditMenuHandler::gEditMenuHandler->canRedo() )
		{
			LLEditMenuHandler::gEditMenuHandler->redo();
		}
		return true;
	}
};



void print_object_info(void*)
{
	LLSelectMgr::getInstance()->selectionDump();
}

void print_agent_nvpairs(void*)
{
	LLViewerObject *objectp;

	LL_INFOS() << "Agent Name Value Pairs" << LL_ENDL;

	objectp = gObjectList.findObject(gAgentID);
	if (objectp)
	{
		objectp->printNameValuePairs();
	}
	else
	{
		LL_INFOS() << "Can't find agent object" << LL_ENDL;
	}

	LL_INFOS() << "Camera at " << gAgentCamera.getCameraPositionGlobal() << LL_ENDL;
}

void show_debug_menus()
{
	// this might get called at login screen where there is no menu so only toggle it if one exists
	if ( gMenuBarView )
	{
		BOOL debug = gSavedSettings.getBOOL("UseDebugMenus");
		BOOL qamode = gSavedSettings.getBOOL("QAMode");

		gMenuBarView->setItemVisible("Advanced", debug);
// 		gMenuBarView->setItemEnabled("Advanced", debug); // Don't disable Advanced keyboard shortcuts when hidden

// [RLVa:KB] - Checked: 2011-08-16 (RLVa-1.4.0b) | Modified: RLVa-1.4.0b
		// NOTE: this is supposed to execute whether RLVa is enabled or not
		rlvMenuToggleVisible();
// [/RLVa:KB]
		
		gMenuBarView->setItemVisible("Debug", qamode);
		gMenuBarView->setItemEnabled("Debug", qamode);

		gMenuBarView->setItemVisible("Develop", qamode);
		gMenuBarView->setItemEnabled("Develop", qamode);

		// Server ('Admin') menu hidden when not in godmode.
		const bool show_server_menu = (gAgent.getGodLevel() > GOD_NOT || (debug && gAgent.getAdminOverride()));
		gMenuBarView->setItemVisible("Admin", show_server_menu);
		gMenuBarView->setItemEnabled("Admin", show_server_menu);
	}
	if (gLoginMenuBarView)
	{
		BOOL debug = gSavedSettings.getBOOL("UseDebugMenus");
		gLoginMenuBarView->setItemVisible("Debug", debug);
		gLoginMenuBarView->setItemEnabled("Debug", debug);
	}
}

void toggle_debug_menus(void*)
{
	BOOL visible = ! gSavedSettings.getBOOL("UseDebugMenus");
	gSavedSettings.setBOOL("UseDebugMenus", visible);
	show_debug_menus();
}

// LLUUID gExporterRequestID;
// std::string gExportDirectory;

// LLUploadDialog *gExportDialog = NULL;

// void handle_export_selected( void * )
// {
// 	LLObjectSelectionHandle selection = LLSelectMgr::getInstance()->getSelection();
// 	if (selection->isEmpty())
// 	{
// 		return;
// 	}
// 	LL_INFOS() << "Exporting selected objects:" << LL_ENDL;

// 	gExporterRequestID.generate();
// 	gExportDirectory = "";

// 	LLMessageSystem* msg = gMessageSystem;
// 	msg->newMessageFast(_PREHASH_ObjectExportSelected);
// 	msg->nextBlockFast(_PREHASH_AgentData);
// 	msg->addUUIDFast(_PREHASH_AgentID, gAgent.getID());
// 	msg->addUUIDFast(_PREHASH_RequestID, gExporterRequestID);
// 	msg->addS16Fast(_PREHASH_VolumeDetail, 4);

// 	for (LLObjectSelection::root_iterator iter = selection->root_begin();
// 		 iter != selection->root_end(); iter++)
// 	{
// 		LLSelectNode* node = *iter;
// 		LLViewerObject* object = node->getObject();
// 		msg->nextBlockFast(_PREHASH_ObjectData);
// 		msg->addUUIDFast(_PREHASH_ObjectID, object->getID());
// 		LL_INFOS() << "Object: " << object->getID() << LL_ENDL;
// 	}
// 	msg->sendReliable(gAgent.getRegion()->getHost());

// 	gExportDialog = LLUploadDialog::modalUploadDialog("Exporting selected objects...");
// }
//

// <FS:Ansariel> [FS Communication UI]
//class LLCommunicateNearbyChat : public view_listener_t
//{
//	bool handleEvent(const LLSD& userdata)
//	{
//		LLFloaterIMContainer* im_box = LLFloaterIMContainer::getInstance();
//        LLFloaterIMNearbyChat* floater_nearby = LLFloaterReg::getTypedInstance<LLFloaterIMNearbyChat>("nearby_chat");
//        if (floater_nearby->isInVisibleChain() && !floater_nearby->isTornOff() 
//            && im_box->getSelectedSession() == LLUUID() && im_box->getConversationListItemSize() > 1)
//		{
//			im_box->selectNextorPreviousConversation(false);
//		}
//		else
//		{
//			LLFloaterReg::toggleInstanceOrBringToFront("nearby_chat");
//		}
//		return true;
//	}
//};
// </FS:Ansariel> [FS Communication UI]

class LLWorldSetHomeLocation : public view_listener_t
{
	bool handleEvent(const LLSD& userdata)
	{
		// we just send the message and let the server check for failure cases
		// server will echo back a "Home position set." alert if it succeeds
		// and the home location screencapture happens when that alert is recieved
		gAgent.setStartPosition(START_LOCATION_ID_HOME);
		return true;
	}
};

class LLWorldLindenHome : public view_listener_t
{
	bool handleEvent(const LLSD& userdata)
	{
		std::string url = LLFloaterLandHoldings::sHasLindenHome ? LLTrans::getString("lindenhomes_my_home_url") : LLTrans::getString("lindenhomes_get_home_url");
		LLWeb::loadURL(url);
		return true;
	}
};

class LLWorldTeleportHome : public view_listener_t
{
	bool handleEvent(const LLSD& userdata)
	{
		gAgent.teleportHome();
		return true;
	}
};

class LLWorldAlwaysRun : public view_listener_t
{
	bool handleEvent(const LLSD& userdata)
	{
		// as well as altering the default walk-vs-run state,
		// we also change the *current* walk-vs-run state.
		if (gAgent.getAlwaysRun())
		{
			gAgent.clearAlwaysRun();
//			gAgent.clearRunning();
			report_to_nearby_chat(LLTrans::getString("AlwaysRunDisabled"));
		}
		else
		{
			gAgent.setAlwaysRun();
//			gAgent.setRunning();
			report_to_nearby_chat(LLTrans::getString("AlwaysRunEnabled"));
		}

		// tell the simulator.
//		gAgent.sendWalkRun(gAgent.getAlwaysRun());

		// Update Movement Controls according to AlwaysRun mode
		LLFloaterMove::setAlwaysRunMode(gAgent.getAlwaysRun());

		return true;
	}
};

class LLWorldCheckAlwaysRun : public view_listener_t
{
	bool handleEvent(const LLSD& userdata)
	{
		bool new_value = gAgent.getAlwaysRun();
		return new_value;
	}
};

class LLWorldSetAway : public view_listener_t
{
	bool handleEvent(const LLSD& userdata)
	{
		if (gAgent.getAFK())
		{
			gAgent.clearAFK();
		}
		else
		{
			gAgent.setAFK();
		}
		return true;
	}
};
// [SJ - FIRE-2177 - Making Autorespons a simple Check in the menu again for clarity]
class LLWorldGetAway : public view_listener_t
{
	bool handleEvent(const LLSD& userdata)
	{
		bool new_value = gAgent.getAFK();
		return new_value;
	}
};

class LLWorldSetDoNotDisturb : public view_listener_t
{
	bool handleEvent(const LLSD& userdata)
	{
		if (gAgent.isDoNotDisturb())
		{
			gAgent.setDoNotDisturb(false);
		}
		else
		{
			gAgent.setDoNotDisturb(true);
			LLNotificationsUtil::add("DoNotDisturbModeSet");
		}
		return true;
	}
};

// [SJ - FIRE-2177 - Making Autorespons a simple Check in the menu again for clarity]
class LLWorldGetBusy : public view_listener_t
{
	bool handleEvent(const LLSD& userdata)
	{
		bool new_value = gAgent.isDoNotDisturb();
		return new_value;
	}
};


class LLWorldSetAutorespond : public view_listener_t
{
	bool handleEvent(const LLSD& userdata)
	{
		if (gAgent.getAutorespond())
		{
			gAgent.clearAutorespond();
		}
		else
		{
			gAgent.setAutorespond();
			LLNotificationsUtil::add("AutorespondModeSet");
		}
		return true;
	}
};

// [SJ - FIRE-2177 - Making Autorespons a simple Check in the menu again for clarity]
class LLWorldGetAutorespond : public view_listener_t
{
	bool handleEvent(const LLSD& userdata)
	{
		bool new_value = gAgent.getAutorespond();
		return new_value;
	}
};


class LLWorldSetAutorespondNonFriends : public view_listener_t
{
	bool handleEvent(const LLSD& userdata)
	{
		if (gAgent.getAutorespondNonFriends())
		{
			gAgent.clearAutorespondNonFriends();
		}
		else
		{
			gAgent.setAutorespondNonFriends();
			LLNotificationsUtil::add("AutorespondNonFriendsModeSet");
		}
		return true;
	}
};

// [SJ - FIRE-2177 - Making Autorespons a simple Check in the menu again for clarity]
class LLWorldGetAutorespondNonFriends : public view_listener_t
{
	bool handleEvent(const LLSD& userdata)
	{
		bool new_value = gAgent.getAutorespondNonFriends();
		return new_value;
	}
};

// <FS:PP> FIRE-1245: Option to block/reject teleport offers
class LLWorldSetRejectTeleportOffers : public view_listener_t
{
	bool handleEvent(const LLSD& userdata)
	{
		if (gAgent.getRejectTeleportOffers())
		{
			gAgent.clearRejectTeleportOffers();
		}
		else
		{
			gAgent.setRejectTeleportOffers();
			LLNotificationsUtil::add("RejectTeleportOffersModeSet");
		}
		return true;
	}
};

// [SJ - FIRE-2177 - Making Autorespons a simple Check in the menu again for clarity]
class LLWorldGetRejectTeleportOffers : public view_listener_t
{
	bool handleEvent(const LLSD& userdata)
	{
		bool new_value = gAgent.getRejectTeleportOffers();
		return new_value;
	}
};
// </FS:PP> FIRE-1245: Option to block/reject teleport offers

// <FS:PP> FIRE-15233: Automatic friendship request refusal
class LLWorldSetRejectFriendshipRequests : public view_listener_t
{
	bool handleEvent(const LLSD& userdata)
	{
		if (gAgent.getRejectFriendshipRequests())
		{
			gAgent.clearRejectFriendshipRequests();
		}
		else
		{
			gAgent.setRejectFriendshipRequests();
			LLNotificationsUtil::add("RejectFriendshipRequestsModeSet");
		}
		return true;
	}
};

// [SJ - FIRE-2177 - Making Autorespons a simple Check in the menu again for clarity]
class LLWorldGetRejectFriendshipRequests : public view_listener_t
{
	bool handleEvent(const LLSD& userdata)
	{
		bool new_value = gAgent.getRejectFriendshipRequests();
		return new_value;
	}
};
// </FS:PP> FIRE-15233: Automatic friendship request refusal

// <FS:PP> Option to block/reject all group invites
class LLWorldSetRejectAllGroupInvites : public view_listener_t
{
	bool handleEvent(const LLSD& userdata)
	{
		if (gAgent.getRejectAllGroupInvites())
		{
			gAgent.clearRejectAllGroupInvites();
		}
		else
		{
			gAgent.setRejectAllGroupInvites();
			LLNotificationsUtil::add("RejectAllGroupInvitesModeSet");
		}
		return true;
	}
};

// [SJ - FIRE-2177 - Making Autorespons a simple Check in the menu again for clarity]
class LLWorldGetRejectAllGroupInvites : public view_listener_t
{
	bool handleEvent(const LLSD& userdata)
	{
		bool new_value = gAgent.getRejectAllGroupInvites();
		return new_value;
	}
};
// </FS:PP> Option to block/reject all group invites

class LLWorldCreateLandmark : public view_listener_t
{
	bool handleEvent(const LLSD& userdata)
	{
// [RLVa:KB] - Checked: 2010-09-28 (RLVa-1.4.5) | Added: RLVa-1.0.0
		if (gRlvHandler.hasBehaviour(RLV_BHVR_SHOWLOC))
			return true;
// [/RLVa:KB]

		LLFloaterReg::showInstance("add_landmark");

		return true;
	}
};

class LLWorldPlaceProfile : public view_listener_t
{
	bool handleEvent(const LLSD& userdata)
	{
// [RLVa:KB] - Checked: 2012-02-08 (RLVa-1.4.5) | Added: RLVa-1.4.5
		if (gRlvHandler.hasBehaviour(RLV_BHVR_SHOWLOC))
			return true;
// [/RLVa:KB]

		// <FS:Ansariel> FIRE-817: Separate place details floater
		//LLFloaterSidePanelContainer::showPanel("places", LLSD().with("type", "agent"));
		FSFloaterPlaceDetails::showPlaceDetails(LLSD().with("type", "agent"));
		// </FS:Ansariel>

		return true;
	}
};

// [RLVa:KB] - Checked: 2012-02-08 (RLVa-1.4.5) | Added: RLVa-1.4.5
bool enable_place_profile()
{
	return LLFloaterSidePanelContainer::canShowPanel("places", LLSD().with("type", "agent"));
}
// [/RLVa:KB]

void handle_script_info()
{
	LLUUID object_id;
	if (LLSelectMgr::getInstance()->getSelection()->getPrimaryObject())
	{
		object_id = LLSelectMgr::getInstance()->getSelection()->getPrimaryObject()->mID;
		LL_INFOS() << "Reporting Script Info for object: " << object_id.asString() << LL_ENDL;
		FSLSLBridge::instance().viewerToLSL("getScriptInfo|" + object_id.asString() + "|" + (gSavedSettings.getBOOL("FSScriptInfoExtended") ? "1" : "0"));
	}
}

void handle_look_at_selection(const LLSD& param)
{
	const F32 PADDING_FACTOR = 1.75f;
	BOOL zoom = (param.asString() == "zoom");
	if (!LLSelectMgr::getInstance()->getSelection()->isEmpty())
	{
		gAgentCamera.setFocusOnAvatar(FALSE, ANIMATE);

		LLBBox selection_bbox = LLSelectMgr::getInstance()->getBBoxOfSelection();
		F32 angle_of_view = llmax(0.1f, LLViewerCamera::getInstance()->getAspect() > 1.f ? LLViewerCamera::getInstance()->getView() * LLViewerCamera::getInstance()->getAspect() : LLViewerCamera::getInstance()->getView());
		F32 distance = selection_bbox.getExtentLocal().magVec() * PADDING_FACTOR / atan(angle_of_view);

		LLVector3 obj_to_cam = LLViewerCamera::getInstance()->getOrigin() - selection_bbox.getCenterAgent();
		obj_to_cam.normVec();

		LLUUID object_id;
		if (LLSelectMgr::getInstance()->getSelection()->getPrimaryObject())
		{
			object_id = LLSelectMgr::getInstance()->getSelection()->getPrimaryObject()->mID;
		}
		if (zoom)
		{
			// Make sure we are not increasing the distance between the camera and object
			LLVector3d orig_distance = gAgentCamera.getCameraPositionGlobal() - LLSelectMgr::getInstance()->getSelectionCenterGlobal();
			distance = llmin(distance, (F32) orig_distance.length());
				
			gAgentCamera.setCameraPosAndFocusGlobal(LLSelectMgr::getInstance()->getSelectionCenterGlobal() + LLVector3d(obj_to_cam * distance), 
										LLSelectMgr::getInstance()->getSelectionCenterGlobal(), 
										object_id );
			
		}
		else
		{
			gAgentCamera.setFocusGlobal( LLSelectMgr::getInstance()->getSelectionCenterGlobal(), object_id );
		}	
	}
}

// <FS:Ansariel> Option to try via exact position
//void handle_zoom_to_object(LLUUID object_id)
void handle_zoom_to_object(LLUUID object_id, const LLVector3d& object_pos)
// </FS:Ansariel> Option to try via exact position
{
	// <FS:Zi> Fix camera zoom to look at the avatar's face from the front
	// const F32 PADDING_FACTOR = 2.f;
	// </FS:Zi>

	LLViewerObject* object = gObjectList.findObject(object_id);

	if (object)
	{
		gAgentCamera.setFocusOnAvatar(FALSE, ANIMATE);

		// <FS:Zi> Fix camera zoom to look at the avatar's face from the front
		// LLBBox bbox = object->getBoundingBoxAgent() ;
		// F32 angle_of_view = llmax(0.1f, LLViewerCamera::getInstance()->getAspect() > 1.f ? LLViewerCamera::getInstance()->getView() * LLViewerCamera::getInstance()->getAspect() : LLViewerCamera::getInstance()->getView());
		// F32 distance = bbox.getExtentLocal().magVec() * PADDING_FACTOR / atan(angle_of_view);

		// LLVector3 obj_to_cam = LLViewerCamera::getInstance()->getOrigin() - bbox.getCenterAgent();
		// obj_to_cam.normVec();
<<<<<<< HEAD


		//	LLVector3d object_center_global = gAgent.getPosGlobalFromAgent(bbox.getCenterAgent());

		// 	gAgentCamera.setCameraPosAndFocusGlobal(object_center_global + LLVector3d(obj_to_cam * distance), 
		// 									object_center_global, 
=======
>>>>>>> 4c6d8f4b

		LLVector3d object_center_global=object->getPositionGlobal();

<<<<<<< HEAD
		float eye_distance=gSavedSettings.getF32("CameraZoomDistance");
		float eye_z_offset=gSavedSettings.getF32("CameraZoomEyeZOffset");
		LLVector3d focus_z_offset=LLVector3d(0.0f,0.0f,gSavedSettings.getF32("CameraZoomFocusZOffset"));

=======
		//	LLVector3d object_center_global = gAgent.getPosGlobalFromAgent(bbox.getCenterAgent());

		// 	gAgentCamera.setCameraPosAndFocusGlobal(object_center_global + LLVector3d(obj_to_cam * distance), 
		// 									object_center_global, 

		LLVector3d object_center_global=object->getPositionGlobal();

		float eye_distance=gSavedSettings.getF32("CameraZoomDistance");
		float eye_z_offset=gSavedSettings.getF32("CameraZoomEyeZOffset");
		LLVector3d focus_z_offset=LLVector3d(0.0f,0.0f,gSavedSettings.getF32("CameraZoomFocusZOffset"));

>>>>>>> 4c6d8f4b
		LLVector3d eye_offset(eye_distance,0.0f,eye_z_offset);
		eye_offset=eye_offset*object->getRotationRegion();

		gAgentCamera.setCameraPosAndFocusGlobal(object_center_global+eye_offset, 
										object_center_global+focus_z_offset, 
		// </FS:Zi>
											object_id );
	}
	// <FS:Ansariel> Option to try via exact position
	else if (object_pos != LLVector3d(-1.f, -1.f, -1.f))
	{
		LLVector3d obj_to_cam = object_pos - gAgent.getPositionGlobal();
		obj_to_cam.normVec();
		obj_to_cam = obj_to_cam * -4.f;
		obj_to_cam.mdV[VZ] += 0.5;

		gAgentCamera.changeCameraToThirdPerson();
		gAgentCamera.unlockView();
		gAgentCamera.setCameraPosAndFocusGlobal(object_pos + obj_to_cam, object_pos, object_id);
	}
	// </FS:Ansariel> Option to try via exact position
}

class LLAvatarInviteToGroup : public view_listener_t
{
	bool handleEvent(const LLSD& userdata)
	{
		LLVOAvatar* avatar = find_avatar_from_object( LLSelectMgr::getInstance()->getSelection()->getPrimaryObject() );
//		if(avatar)
// [RLVa:KB] - Checked: RLVa-1.2.0
		if ( (avatar) && (RlvActions::canShowName(RlvActions::SNC_DEFAULT, avatar->getID())) )
// [/RLVa:KB]
		{
			LLAvatarActions::inviteToGroup(avatar->getID());
		}
		return true;
	}
};

class LLAvatarAddFriend : public view_listener_t
{
	bool handleEvent(const LLSD& userdata)
	{
		LLVOAvatar* avatar = find_avatar_from_object( LLSelectMgr::getInstance()->getSelection()->getPrimaryObject() );
//		if(avatar && !LLAvatarActions::isFriend(avatar->getID()))
// [RLVa:KB] - Checked: RLVa-1.2.0
		if ( (avatar && !LLAvatarActions::isFriend(avatar->getID())) && (RlvActions::canShowName(RlvActions::SNC_DEFAULT, avatar->getID())) )
// [/RLVa:KB]
		{
			request_friendship(avatar->getID());
		}
		return true;
	}
};


class LLAvatarToggleMyProfile : public view_listener_t
{
	bool handleEvent(const LLSD& userdata)
	{
		LLFloater* instance = LLAvatarActions::getProfileFloater(gAgent.getID());
		if (LLFloater::isMinimized(instance))
		{
			instance->setMinimized(FALSE);
			instance->setFocus(TRUE);
		}
		else if (!LLFloater::isShown(instance))
		{
			LLAvatarActions::showProfile(gAgent.getID());
		}
		else if (!instance->hasFocus() && !instance->getIsChrome())
		{
			instance->setFocus(TRUE);
		}
		else
		{
			instance->closeFloater();
		}
		return true;
	}
};

class LLAvatarTogglePicks : public view_listener_t
{
    bool handleEvent(const LLSD& userdata)
    {
        LLFloater * instance = LLAvatarActions::getProfileFloater(gAgent.getID());
        if (LLFloater::isMinimized(instance) || (instance && !instance->hasFocus() && !instance->getIsChrome()))
        {
            instance->setMinimized(FALSE);
            instance->setFocus(TRUE);
            LLAvatarActions::showPicks(gAgent.getID());
        }
        else if (picks_tab_visible())
        {
            instance->closeFloater();
        }
        else
        {
            LLAvatarActions::showPicks(gAgent.getID());
        }
        return true;
    }
};

class LLAvatarToggleSearch : public view_listener_t
{
	bool handleEvent(const LLSD& userdata)
	{
		LLFloater* instance = LLFloaterReg::findInstance("search");
		if (LLFloater::isMinimized(instance))
		{
			instance->setMinimized(FALSE);
			instance->setFocus(TRUE);
		}
		else if (!LLFloater::isShown(instance))
		{
			LLFloaterReg::showInstance("search");
		}
		else if (!instance->hasFocus() && !instance->getIsChrome())
		{
			instance->setFocus(TRUE);
		}
		else
		{
			instance->closeFloater();
		}
		return true;
	}
};

class LLAvatarResetSkeleton: public view_listener_t
{
    bool handleEvent(const LLSD& userdata)
    {
        // <FS:Ansariel> Fix reset skeleton not working
		//LLVOAvatar* avatar = NULL;
        //LLViewerObject *obj = LLSelectMgr::getInstance()->getSelection()->getPrimaryObject();
        //if (obj)
        //{
        //    avatar = obj->getAvatar();
        //}
        LLVOAvatar* avatar = find_avatar_from_object(LLSelectMgr::getInstance()->getSelection()->getPrimaryObject());
        // </FS:Ansariel>
		if(avatar)
        {
            avatar->resetSkeleton(false);
        }
        return true;
    }
};

class LLAvatarEnableResetSkeleton: public view_listener_t
{
    bool handleEvent(const LLSD& userdata)
    {
        LLViewerObject *obj = LLSelectMgr::getInstance()->getSelection()->getPrimaryObject();
        if (obj && obj->getAvatar())
        {
            return true;
        }
        return false;
    }
};


class LLAvatarResetSkeletonAndAnimations : public view_listener_t
{
	bool handleEvent(const LLSD& userdata)
	{
		LLVOAvatar* avatar = find_avatar_from_object(LLSelectMgr::getInstance()->getSelection()->getPrimaryObject());
		if (avatar)
		{
			avatar->resetSkeleton(true);
		}
		return true;
	}
};

class LLAvatarResetSelfSkeletonAndAnimations : public view_listener_t
{
	bool handleEvent(const LLSD& userdata)
	{
		LLVOAvatar* avatar = find_avatar_from_object(LLSelectMgr::getInstance()->getSelection()->getPrimaryObject());
		if (avatar)
		{
			avatar->resetSkeleton(true);
		}
		else
		{
			gAgentAvatarp->resetSkeleton(true);
		}
		return true;
	}
};


class LLAvatarAddContact : public view_listener_t
{
	bool handleEvent(const LLSD& userdata)
	{
		LLVOAvatar* avatar = find_avatar_from_object( LLSelectMgr::getInstance()->getSelection()->getPrimaryObject() );
//		if(avatar)
// [RLVa:KB] - Checked: RLVa-1.2.0
		if ( (avatar) && (RlvActions::canShowName(RlvActions::SNC_DEFAULT, avatar->getID())) )
// [/RLVa:KB]
		{
			create_inventory_callingcard(avatar->getID());
		}
		return true;
	}
};

bool complete_give_money(const LLSD& notification, const LLSD& response, LLObjectSelectionHandle selection)
{
	S32 option = LLNotificationsUtil::getSelectedOption(notification, response);
	if (option == 0)
	{
		gAgent.setDoNotDisturb(false);
	}

	LLViewerObject* objectp = selection->getPrimaryObject();

	// Show avatar's name if paying attachment
	if (objectp && objectp->isAttachment())
	{
		while (objectp && !objectp->isAvatar())
		{
			objectp = (LLViewerObject*)objectp->getParent();
		}
	}

	if (objectp)
	{
		if (objectp->isAvatar())
		{
			const bool is_group = false;
			LLFloaterPayUtil::payDirectly(&give_money,
									  objectp->getID(),
									  is_group);
		}
		else
		{
			LLFloaterPayUtil::payViaObject(&give_money, selection);
		}
	}
	return false;
}

void handle_give_money_dialog()
{
	LLNotification::Params params("DoNotDisturbModePay");
	params.functor.function(boost::bind(complete_give_money, _1, _2, LLSelectMgr::getInstance()->getSelection()));

	if (gAgent.isDoNotDisturb())
	{
		// warn users of being in do not disturb mode during a transaction
		LLNotifications::instance().add(params);
	}
	else
	{
		LLNotifications::instance().forceResponse(params, 1);
	}
}

bool enable_pay_avatar()
{
	LLViewerObject* obj = LLSelectMgr::getInstance()->getSelection()->getPrimaryObject();
	LLVOAvatar* avatar = find_avatar_from_object(obj);
//	return (avatar != NULL);
// [RLVa:KB] - @shownames and @pay
	return (avatar != NULL) && (RlvActions::canShowName(RlvActions::SNC_DEFAULT, avatar->getID())) && (RlvActions::canPayAvatar(avatar->getID()));
// [/RLVa:KB]
}

bool enable_pay_object()
{
	LLViewerObject* object = LLSelectMgr::getInstance()->getSelection()->getPrimaryObject();
	if( object )
	{
		LLViewerObject *parent = (LLViewerObject *)object->getParent();
		if((object->flagTakesMoney()) || (parent && parent->flagTakesMoney()))
		{
// [RLVa:KB] - @buy
			return RlvActions::canBuyObject(object->getID());
// [/RLVa:KB]
//			return true;
		}
	}
	return false;
}

bool enable_object_stand_up()
{
	// 'Object Stand Up' menu item is enabled when agent is sitting on selection
//	return sitting_on_selection();
// [RLVa:KB] - Checked: 2010-07-24 (RLVa-1.2.0g) | Added: RLVa-1.2.0g
	return sitting_on_selection() && ( (!rlv_handler_t::isEnabled()) || (RlvActions::canStand()) );
// [/RLVa:KB]
}

bool enable_object_sit(LLUICtrl* ctrl)
{
	// 'Object Sit' menu item is enabled when agent is not sitting on selection
	bool sitting_on_sel = sitting_on_selection();
	if (!sitting_on_sel)
	{
		// init default labels
		init_default_item_label(ctrl);

		// Update label
		LLSelectNode* node = LLSelectMgr::getInstance()->getSelection()->getFirstRootNode();
		if (node && node->mValid && !node->mSitName.empty())
		{
			ctrl->setValue(node->mSitName);
		}
		else
		{
			ctrl->setValue(get_default_item_label(ctrl->getName()));
		}
	}

// [RLVa:KB] - Checked: 2010-04-01 (RLVa-1.2.0c) | Modified: RLVa-1.2.0c
		// RELEASE-RLVA: [SL-2.2.0] Make this match what happens in handle_object_sit_or_stand()
		if (rlv_handler_t::isEnabled())
		{
			const LLPickInfo& pick = LLToolPie::getInstance()->getPick();
			if (pick.mObjectID.notNull())
				sitting_on_sel = !RlvActions::canSit(pick.getObject(), pick.mObjectOffset);
		}
// [/RLVa:KB]

	return !sitting_on_sel && is_object_sittable();
}

void dump_select_mgr(void*)
{
	LLSelectMgr::getInstance()->dump();
}

void dump_inventory(void*)
{
	gInventory.dumpInventory();
}


void handle_dump_followcam(void*)
{
	LLFollowCamMgr::getInstance()->dump();
}

void handle_viewer_enable_message_log(void*)
{
	gMessageSystem->startLogging();
}

void handle_viewer_disable_message_log(void*)
{
	gMessageSystem->stopLogging();
}

void handle_customize_avatar()
{
	// <FS:Ansariel> FIRE-19614: Make CTRL-O toggle the appearance floater
	LLFloater* floater = LLFloaterReg::findInstance("appearance");
	if (floater && floater->isMinimized())
	{
		floater->setMinimized(FALSE);
	}
	else if (LLFloater::isShown(floater))
	{
		LLFloaterReg::hideInstance("appearance");
	}
	else
	// </FS:Ansariel>
	LLFloaterSidePanelContainer::showPanel("appearance", LLSD().with("type", "my_outfits"));
}

void handle_edit_outfit()
{
	LLFloaterSidePanelContainer::showPanel("appearance", LLSD().with("type", "edit_outfit"));
}

void handle_now_wearing()
{
    LLSidepanelAppearance *panel_appearance = dynamic_cast<LLSidepanelAppearance *>(LLFloaterSidePanelContainer::getPanel("appearance"));
    if (panel_appearance && panel_appearance->isInVisibleChain() && panel_appearance->isCOFPanelVisible())
    {
        LLFloaterReg::findInstance("appearance")->closeFloater();
        return;
    }

    LLFloaterSidePanelContainer::showPanel("appearance", LLSD().with("type", "now_wearing"));
}

void handle_edit_shape()
{
	LLFloaterSidePanelContainer::showPanel("appearance", LLSD().with("type", "edit_shape"));
}

void handle_hover_height()
{
	LLFloaterReg::showInstance("edit_hover_height");
}

void handle_edit_physics()
{
	LLFloaterSidePanelContainer::showPanel("appearance", LLSD().with("type", "edit_physics"));
}

void handle_report_abuse()
{
	// Prevent menu from appearing in screen shot.
	gMenuHolder->hideMenus();
	LLFloaterReporter::showFromMenu(COMPLAINT_REPORT);
}

void handle_buy_currency()
{
	LLBuyCurrencyHTML::openCurrencyFloater();
}

void handle_recreate_lsl_bridge()
{
	FSLSLBridge::instance().recreateBridge();
}

class LLFloaterVisible : public view_listener_t
{
	bool handleEvent(const LLSD& userdata)
	{
		std::string floater_name = userdata.asString();
		bool new_value = false;
		{
			new_value = LLFloaterReg::instanceVisible(floater_name);
		}
		return new_value;
	}
};

class LLShowHelp : public view_listener_t
{
	bool handleEvent(const LLSD& userdata)
	{
		std::string help_topic = userdata.asString();
#ifdef OPENSIM
		if (help_topic.find("grid_") != std::string::npos)
		{
			help_topic.erase(0,5);
			
			std::string url;
			LLSD grid_info;
			LLGridManager::getInstance()->getGridData(grid_info);
			if (grid_info.has(help_topic))
			{
				url = grid_info[help_topic].asString();
			}
			
			if(!url.empty())
			{
				LLWeb::loadURLInternal(url);
			}
			LL_DEBUGS() << "grid_help " <<  help_topic << " url " << url << LL_ENDL;

			return true;
		}
#endif // OPENSIM
		LLViewerHelp* vhelp = LLViewerHelp::getInstance();
		vhelp->showTopic(help_topic);
		
		return true;
<<<<<<< HEAD
=======
	}
};

// <AW: OpenSim>
bool update_grid_help()
{
// <FS:AW  grid management>
	if (!gMenuHolder) //defend crash on shutdown
	{
		return false;
>>>>>>> 4c6d8f4b
	}
// </FS:AW  grid management>

<<<<<<< HEAD
// <AW: OpenSim>
bool update_grid_help()
{
// <FS:AW  grid management>
	if (!gMenuHolder) //defend crash on shutdown
	{
		return false;
	}
// </FS:AW  grid management>

	bool needs_seperator = false;

#ifdef OPENSIM // <FS:AW optional opensim support>
	LLSD grid_info;
	LLGridManager::getInstance()->getGridData(grid_info);
	std::string grid_label = LLGridManager::getInstance()->getGridLabel();
	bool is_opensim = LLGridManager::getInstance()->isInOpenSim();
	if (is_opensim && grid_info.has("help"))
	{
		needs_seperator = true;
		gMenuHolder->childSetVisible("current_grid_help",true);
		gMenuHolder->childSetLabelArg("current_grid_help", "[CURRENT_GRID]", grid_label);
		gMenuHolder->childSetVisible("current_grid_help_login",true);
		gMenuHolder->childSetLabelArg("current_grid_help_login", "[CURRENT_GRID]", grid_label);
	}
	else
#endif // OPENSIM // <FS:AW optional opensim support>
	{
=======
	bool needs_seperator = false;

#ifdef OPENSIM // <FS:AW optional opensim support>
	LLSD grid_info;
	LLGridManager::getInstance()->getGridData(grid_info);
	std::string grid_label = LLGridManager::getInstance()->getGridLabel();
	bool is_opensim = LLGridManager::getInstance()->isInOpenSim();
	if (is_opensim && grid_info.has("help"))
	{
		needs_seperator = true;
		gMenuHolder->childSetVisible("current_grid_help",true);
		gMenuHolder->childSetLabelArg("current_grid_help", "[CURRENT_GRID]", grid_label);
		gMenuHolder->childSetVisible("current_grid_help_login",true);
		gMenuHolder->childSetLabelArg("current_grid_help_login", "[CURRENT_GRID]", grid_label);
	}
	else
#endif // OPENSIM // <FS:AW optional opensim support>
	{
>>>>>>> 4c6d8f4b
		gMenuHolder->childSetVisible("current_grid_help",false);
		gMenuHolder->childSetVisible("current_grid_help_login",false);
	}
#ifdef OPENSIM // <FS:AW optional opensim support>
	if (is_opensim && grid_info.has("about"))
	{
		needs_seperator = true;
		gMenuHolder->childSetVisible("current_grid_about",true);
		gMenuHolder->childSetLabelArg("current_grid_about", "[CURRENT_GRID]", grid_label);
		gMenuHolder->childSetVisible("current_grid_about_login",true);
		gMenuHolder->childSetLabelArg("current_grid_about_login", "[CURRENT_GRID]", grid_label);
	}
	else
#endif // OPENSIM // <FS:AW optional opensim support>
	{
		gMenuHolder->childSetVisible("current_grid_about",false);
		gMenuHolder->childSetVisible("current_grid_about_login",false);
	}
	//FIXME: this does nothing
	gMenuHolder->childSetVisible("grid_help_seperator",needs_seperator);
	gMenuHolder->childSetVisible("grid_help_seperator_login",needs_seperator);

// <FS:AW  opensim destinations and avatar picker>
#ifdef OPENSIM // <FS:AW optional opensim support>
	if (is_opensim)
	{
		if (!LLLoginInstance::getInstance()->hasResponse("destination_guide_url") 
		||LLLoginInstance::getInstance()->getResponse("destination_guide_url").asString().empty()
		)
		{
			gMenuHolder->childSetVisible("Avatar Picker", false);
		}
	
		if (!LLLoginInstance::getInstance()->hasResponse("avatar_picker_url") 
		||LLLoginInstance::getInstance()->getResponse("avatar_picker_url").asString().empty()
		)
		{
			gMenuHolder->childSetVisible("Destinations", false);
		}
	}
#endif // OPENSIM // <FS:AW optional opensim support>
// </FS:AW  opensim destinations and avatar picker>

	return true;
}
// </AW: OpenSim>

class LLToggleHelp : public view_listener_t
{
	bool handleEvent(const LLSD& userdata)
	{
		LLFloater* help_browser = (LLFloaterReg::findInstance("help_browser"));
		if (help_browser && help_browser->isInVisibleChain())
		{
			help_browser->closeFloater();
		}
		else
		{
			std::string help_topic = userdata.asString();
			LLViewerHelp* vhelp = LLViewerHelp::getInstance();
			vhelp->showTopic(help_topic);
		}
		return true;
	}
};

class LLToggleSpeak : public view_listener_t
{
	bool handleEvent(const LLSD& userdata)
	{
		LLVoiceClient::getInstance()->toggleUserPTTState();
		return true;
	}
};

bool callback_show_url(const LLSD& notification, const LLSD& response)
{
	S32 option = LLNotificationsUtil::getSelectedOption(notification, response);
	if (0 == option)
	{
		LLWeb::loadURL(notification["payload"]["url"].asString());
	}
	return false;
}

class LLPromptShowURL : public view_listener_t
{
	bool handleEvent(const LLSD& userdata)
	{
		std::string param = userdata.asString();
		std::string::size_type offset = param.find(",");
		if (offset != param.npos)
		{
			std::string alert = param.substr(0, offset);
			std::string url = param.substr(offset+1);

			if (LLWeb::useExternalBrowser(url))
			{ 
				// <FS:Ansariel> FS-1951: LLWeb::loadURL() will spawn the WebLaunchExternalTarget
				//               confirmation if opening with an external browser
    			//LLSD payload;
    			//payload["url"] = url;
    			//LLNotificationsUtil::add(alert, LLSD(), payload, callback_show_url);
				if (alert == "WebLaunchExternalTarget")
				{
					LLWeb::loadURL(url);
				}
				else
				{
					LLSD payload;
					payload["url"] = url;
					LLNotificationsUtil::add(alert, LLSD(), payload, callback_show_url);
				}
				// </FS:Ansariel>
			}
			else
			{
		        LLWeb::loadURL(url);
			}
		}
		else
		{
			LL_INFOS() << "PromptShowURL invalid parameters! Expecting \"ALERT,URL\"." << LL_ENDL;
		}
		return true;
	}
};

bool callback_show_file(const LLSD& notification, const LLSD& response)
{
	S32 option = LLNotificationsUtil::getSelectedOption(notification, response);
	if (0 == option)
	{
		LLWeb::loadURL(notification["payload"]["url"]);
	}
	return false;
}

class LLPromptShowFile : public view_listener_t
{
	bool handleEvent(const LLSD& userdata)
	{
		std::string param = userdata.asString();
		std::string::size_type offset = param.find(",");
		if (offset != param.npos)
		{
			std::string alert = param.substr(0, offset);
			std::string file = param.substr(offset+1);

			LLSD payload;
			payload["url"] = file;
			LLNotificationsUtil::add(alert, LLSD(), payload, callback_show_file);
		}
		else
		{
			LL_INFOS() << "PromptShowFile invalid parameters! Expecting \"ALERT,FILE\"." << LL_ENDL;
		}
		return true;
	}
};

class LLShowAgentProfile : public view_listener_t
{
	bool handleEvent(const LLSD& userdata)
	{
		LLUUID agent_id;
		if (userdata.asString() == "agent")
		{
			agent_id = gAgent.getID();
		}
		else if (userdata.asString() == "hit object")
		{
			LLViewerObject* objectp = LLSelectMgr::getInstance()->getSelection()->getPrimaryObject();
			if (objectp)
			{
				agent_id = objectp->getID();
			}
		}
		else
		{
			agent_id = userdata.asUUID();
		}

		LLVOAvatar* avatar = find_avatar_from_object(agent_id);
//		if (avatar)
// [RLVa:KB] - Checked: RLVa-1.2.0
		if ( (avatar) && ((RlvActions::canShowName(RlvActions::SNC_DEFAULT, agent_id)) || (gAgent.getID() == agent_id)) )
// [/RLVa:KB]
		{
			LLAvatarActions::showProfile(avatar->getID());
		}
		return true;
	}
};

class LLShowAgentProfilePicks : public view_listener_t
{
    bool handleEvent(const LLSD& userdata)
    {
        LLAvatarActions::showPicks(gAgent.getID());
        return true;
    }
};

class LLToggleAgentProfile : public view_listener_t
{
	bool handleEvent(const LLSD& userdata)
	{
		LLUUID agent_id;
		if (userdata.asString() == "agent")
		{
			agent_id = gAgent.getID();
		}
		else if (userdata.asString() == "hit object")
		{
			LLViewerObject* objectp = LLSelectMgr::getInstance()->getSelection()->getPrimaryObject();
			if (objectp)
			{
				agent_id = objectp->getID();
			}
		}
		else
		{
			agent_id = userdata.asUUID();
		}

		LLVOAvatar* avatar = find_avatar_from_object(agent_id);
		if (avatar)
		{
			if (!LLAvatarActions::profileVisible(avatar->getID()))
			{
				LLAvatarActions::showProfile(avatar->getID());
			}
			else
			{
				LLAvatarActions::hideProfile(avatar->getID());
			}
		}
		return true;
	}
};

class LLLandEdit : public view_listener_t
{
	bool handleEvent(const LLSD& userdata)
	{
		if (gAgentCamera.getFocusOnAvatar() && gSavedSettings.getBOOL("EditCameraMovement") )
		{
			// zoom in if we're looking at the avatar
			gAgentCamera.setFocusOnAvatar(FALSE, ANIMATE);
			gAgentCamera.setFocusGlobal(LLToolPie::getInstance()->getPick());

			gAgentCamera.cameraOrbitOver( F_PI * 0.25f );
			gViewerWindow->moveCursorToCenter();
		}
		else if ( gSavedSettings.getBOOL("EditCameraMovement") )
		{
			gAgentCamera.setFocusGlobal(LLToolPie::getInstance()->getPick());
			gViewerWindow->moveCursorToCenter();
		}


		LLViewerParcelMgr::getInstance()->selectParcelAt( LLToolPie::getInstance()->getPick().mPosGlobal );

		LLFloaterReg::showInstance("build");

		// Switch to land edit toolset
		LLToolMgr::getInstance()->getCurrentToolset()->selectTool( LLToolSelectLand::getInstance() );
		return true;
	}
};

class LLMuteParticle : public view_listener_t
{
	// <FS:Ansariel> Blocklist sometimes shows "(waiting)" as avatar name when blocking particle owners
	void onAvatarNameCache(const LLUUID& av_id, const LLAvatarName& av_name)
	{
		LLMute mute(av_id, av_name.getUserName(), LLMute::AGENT);
		if (LLMuteList::getInstance()->isMuted(mute.mID))
		{
			LLMuteList::getInstance()->remove(mute);
		}
		else
		{
			LLMuteList::getInstance()->add(mute);
			LLPanelBlockedList::showPanelAndSelect(mute.mID);
		}
	}
	// </FS:Ansariel>

	bool handleEvent(const LLSD& userdata)
	{
		LLUUID id = LLToolPie::getInstance()->getPick().mParticleOwnerID;
		
		if (id.notNull())
		{
			// <FS:Ansariel> Blocklist sometimes shows "(waiting)" as avatar name when blocking particle owners
			//LLAvatarName av_name;
			//LLAvatarNameCache::get(id, &av_name);

			//LLMute mute(id, av_name.getUserName(), LLMute::AGENT);
			//if (LLMuteList::getInstance()->isMuted(mute.mID))
			//{
			//	LLMuteList::getInstance()->remove(mute);
			//}
			//else
			//{
			//	LLMuteList::getInstance()->add(mute);
			//	LLPanelBlockedList::showPanelAndSelect(mute.mID);
			//}
			LLAvatarNameCache::get(id, boost::bind(&LLMuteParticle::onAvatarNameCache, this, _1, _2));
			// </FS:Ansariel>
		}

		return true;
	}
};

class LLWorldEnableBuyLand : public view_listener_t
{
	bool handleEvent(const LLSD& userdata)
	{
		bool new_value = LLViewerParcelMgr::getInstance()->canAgentBuyParcel(
								LLViewerParcelMgr::getInstance()->selectionEmpty()
									? LLViewerParcelMgr::getInstance()->getAgentParcel()
									: LLViewerParcelMgr::getInstance()->getParcelSelection()->getParcel(),
								false);
		return new_value;
	}
};

BOOL enable_buy_land(void*)
{
	return LLViewerParcelMgr::getInstance()->canAgentBuyParcel(
				LLViewerParcelMgr::getInstance()->getParcelSelection()->getParcel(), false);
}

void handle_buy_land()
{
	LLViewerParcelMgr* vpm = LLViewerParcelMgr::getInstance();
	if (vpm->selectionEmpty())
	{
		vpm->selectParcelAt(gAgent.getPositionGlobal());
	}
	vpm->startBuyLand();
}

class LLObjectAttachToAvatar : public view_listener_t
{
public:
	LLObjectAttachToAvatar(bool replace) : mReplace(replace) {}
	static void setObjectSelection(LLObjectSelectionHandle selection) { sObjectSelection = selection; }

private:
	bool handleEvent(const LLSD& userdata)
	{
		setObjectSelection(LLSelectMgr::getInstance()->getSelection());
		LLViewerObject* selectedObject = sObjectSelection->getFirstRootObject();
		if (selectedObject)
		{
			S32 index = userdata.asInteger();
			LLViewerJointAttachment* attachment_point = NULL;
			if (index > 0)
				attachment_point = get_if_there(gAgentAvatarp->mAttachmentPoints, index, (LLViewerJointAttachment*)NULL);

// [RLVa:KB] - Checked: 2010-09-28 (RLVa-1.2.1f) | Modified: RLVa-1.2.1f
			// RELEASE-RLVa: [SL-2.2.0] If 'index != 0' then the object will be "add attached" [see LLSelectMgr::sendAttach()]
			if ( (rlv_handler_t::isEnabled()) &&
				 ( ((!index) && (gRlvAttachmentLocks.hasLockedAttachmentPoint(RLV_LOCK_ANY))) ||		    // Can't wear on default
				   ((index) && ((RLV_WEAR_ADD & gRlvAttachmentLocks.canAttach(attachment_point)) == 0)) ||	// or non-attachable attachpt
				   (gRlvHandler.hasBehaviour(RLV_BHVR_REZ)) ) )											    // Attach on object == "Take"
			{
				setObjectSelection(NULL); // Clear the selection or it'll get stuck
				return true;
			}
// [/RLVa:KB]

			confirmReplaceAttachment(0, attachment_point);
		}
		return true;
	}

	static void onNearAttachObject(BOOL success, void *user_data);
	void confirmReplaceAttachment(S32 option, LLViewerJointAttachment* attachment_point);
	class CallbackData : public LLSelectionCallbackData
	{
	public:
		CallbackData(LLViewerJointAttachment* point, bool replace) : LLSelectionCallbackData(), mAttachmentPoint(point), mReplace(replace) {}

		LLViewerJointAttachment*	mAttachmentPoint;
		bool						mReplace;
	};

protected:
	static LLObjectSelectionHandle sObjectSelection;
	bool mReplace;
};

LLObjectSelectionHandle LLObjectAttachToAvatar::sObjectSelection;

// static
void LLObjectAttachToAvatar::onNearAttachObject(BOOL success, void *user_data)
{
	if (!user_data) return;
	CallbackData* cb_data = static_cast<CallbackData*>(user_data);

	if (success)
	{
		const LLViewerJointAttachment *attachment = cb_data->mAttachmentPoint;
		
		U8 attachment_id = 0;
		if (attachment)
		{
			for (LLVOAvatar::attachment_map_t::const_iterator iter = gAgentAvatarp->mAttachmentPoints.begin();
				 iter != gAgentAvatarp->mAttachmentPoints.end(); ++iter)
			{
				if (iter->second == attachment)
				{
					attachment_id = iter->first;
					break;
				}
			}
		}
		else
		{
			// interpret 0 as "default location"
			attachment_id = 0;
		}
		LLSelectMgr::getInstance()->sendAttach(cb_data->getSelection(), attachment_id, cb_data->mReplace);
	}
	LLObjectAttachToAvatar::setObjectSelection(NULL);

	delete cb_data;
}

// static
void LLObjectAttachToAvatar::confirmReplaceAttachment(S32 option, LLViewerJointAttachment* attachment_point)
{
	if (option == 0/*YES*/)
	{
		LLViewerObject* selectedObject = LLSelectMgr::getInstance()->getSelection()->getFirstRootObject();
		if (selectedObject)
		{
			const F32 MIN_STOP_DISTANCE = 1.f;	// meters
			const F32 ARM_LENGTH = 0.5f;		// meters
			const F32 SCALE_FUDGE = 1.5f;

			F32 stop_distance = SCALE_FUDGE * selectedObject->getMaxScale() + ARM_LENGTH;
			if (stop_distance < MIN_STOP_DISTANCE)
			{
				stop_distance = MIN_STOP_DISTANCE;
			}

			LLVector3 walkToSpot = selectedObject->getPositionAgent();
			
			// make sure we stop in front of the object
			LLVector3 delta = walkToSpot - gAgent.getPositionAgent();
			delta.normVec();
			delta = delta * 0.5f;
			walkToSpot -= delta;

			// The callback will be called even if avatar fails to get close enough to the object, so we won't get a memory leak.
			CallbackData* user_data = new CallbackData(attachment_point, mReplace);
			gAgent.startAutoPilotGlobal(gAgent.getPosGlobalFromAgent(walkToSpot), "Attach", NULL, onNearAttachObject, user_data, stop_distance);
			gAgentCamera.clearFocusObject();
		}
	}
}

void callback_attachment_drop(const LLSD& notification, const LLSD& response)
{
	// Ensure user confirmed the drop
	S32 option = LLNotificationsUtil::getSelectedOption(notification, response);
	if (option != 0) return;

	// Called when the user clicked on an object attached to them
	// and selected "Drop".
	LLUUID object_id = notification["payload"]["object_id"].asUUID();
	LLViewerObject *object = gObjectList.findObject(object_id);
	
	if (!object)
	{
		LL_WARNS() << "handle_drop_attachment() - no object to drop" << LL_ENDL;
		return;
	}

	LLViewerObject *parent = (LLViewerObject*)object->getParent();
	while (parent)
	{
		if(parent->isAvatar())
		{
			break;
		}
		object = parent;
		parent = (LLViewerObject*)parent->getParent();
	}

	if (!object)
	{
		LL_WARNS() << "handle_detach() - no object to detach" << LL_ENDL;
		return;
	}

	if (object->isAvatar())
	{
		LL_WARNS() << "Trying to detach avatar from avatar." << LL_ENDL;
		return;
	}
	
	// reselect the object
	LLSelectMgr::getInstance()->selectObjectAndFamily(object);

	LLSelectMgr::getInstance()->sendDropAttachment();

	return;
}

class LLAttachmentDrop : public view_listener_t
{
	bool handleEvent(const LLSD& userdata)
	{
// [RLVa:KB] - Checked: 2010-03-15 (RLVa-1.2.0e) | Modified: RLVa-1.0.5
		if (rlv_handler_t::isEnabled())
		{
			if (gRlvAttachmentLocks.hasLockedAttachmentPoint(RLV_LOCK_REMOVE))
			{
				// NOTE: copy/paste of the code in enable_detach()
				LLObjectSelectionHandle hSelect = LLSelectMgr::getInstance()->getSelection();
				RlvSelectHasLockedAttach f;
				if ( (hSelect->isAttachment()) && (hSelect->getFirstRootNode(&f, FALSE) != NULL) )
					return true;
			}
			if (gRlvHandler.hasBehaviour(RLV_BHVR_REZ))
			{
				return true;
			}
		}
// [/RLVa:KB]

		LLSD payload;
		LLViewerObject *object = LLSelectMgr::getInstance()->getSelection()->getPrimaryObject();

		if (object) 
		{
			payload["object_id"] = object->getID();
		}
		else
		{
			LL_WARNS() << "Drop object not found" << LL_ENDL;
			return true;
		}

		LLNotificationsUtil::add("AttachmentDrop", LLSD(), payload, &callback_attachment_drop);
		return true;
	}
};

// called from avatar pie menu
class LLAttachmentDetachFromPoint : public view_listener_t
{
	bool handleEvent(const LLSD& user_data)
	{
		uuid_vec_t ids_to_remove;
		const LLViewerJointAttachment *attachment = get_if_there(gAgentAvatarp->mAttachmentPoints, user_data.asInteger(), (LLViewerJointAttachment*)NULL);
//		if (attachment->getNumObjects() > 0)
// [RLVa:KB] - Checked: 2010-03-04 (RLVa-1.2.0a) | Added: RLVa-1.2.0a
		if ( (attachment->getNumObjects() > 0) && ((!rlv_handler_t::isEnabled()) || (gRlvAttachmentLocks.canDetach(attachment))) )
// [/RLVa:KB]
		{
			for (LLViewerJointAttachment::attachedobjs_vec_t::const_iterator iter = attachment->mAttachedObjects.begin();
				 iter != attachment->mAttachedObjects.end();
				 iter++)
			{
				LLViewerObject *attached_object = iter->get();
// [RLVa:KB] - Checked: 2010-03-04 (RLVa-1.2.0a) | Added: RLVa-1.2.0a
				if ( (rlv_handler_t::isEnabled()) && (gRlvAttachmentLocks.isLockedAttachment(attached_object)) )
					continue;
				ids_to_remove.push_back(attached_object->getAttachmentItemID());
// [/RLVa:KB]
			}
        }
		if (!ids_to_remove.empty())
		{
			LLAppearanceMgr::instance().removeItemsFromAvatar(ids_to_remove);
		}
		return true;
	}
};

static bool onEnableAttachmentLabel(LLUICtrl* ctrl, const LLSD& data)
{
// [RLVa:KB] - Checked: 2010-09-28 (RLVa-1.2.1f) | Modified: RLVa-1.2.1f
	// RELEASE-RLVa: [SL-2.2.0] When attaching to a specific point the object will be "add attached" [see LLSelectMgr::sendAttach()]
	bool fRlvEnable = true;
// [/RLVa:KB]
	std::string label;
	LLMenuItemGL* menu = dynamic_cast<LLMenuItemGL*>(ctrl);
	if (menu)
	{
		const LLViewerJointAttachment *attachment = get_if_there(gAgentAvatarp->mAttachmentPoints, data["index"].asInteger(), (LLViewerJointAttachment*)NULL);
		if (attachment)
		{
			label = data["label"].asString();
			for (LLViewerJointAttachment::attachedobjs_vec_t::const_iterator attachment_iter = attachment->mAttachedObjects.begin();
				 attachment_iter != attachment->mAttachedObjects.end();
				 ++attachment_iter)
			{
				const LLViewerObject* attached_object = attachment_iter->get();
				if (attached_object)
				{
					LLViewerInventoryItem* itemp = gInventory.getItem(attached_object->getAttachmentItemID());
					// <FS:Ansariel> Hide bridge from attach to HUD menus
					//if (itemp)
					if (itemp && !(FSLSLBridge::instance().getBridge() && FSLSLBridge::instance().getBridge()->getUUID() == itemp->getUUID() && data["index"].asInteger() == FS_BRIDGE_POINT))
					// </FS:Ansariel>
					{
						label += std::string(" (") + itemp->getName() + std::string(")");
						break;
					}
				}
			}
		}

// [RLVa:KB] - Checked: 2010-09-28 (RLVa-1.2.1f) | Modified: RLVa-1.2.1f
		if (rlv_handler_t::isEnabled())
			fRlvEnable = (!gRlvAttachmentLocks.isLockedAttachmentPoint(attachment, RLV_LOCK_ADD));
// [/RLVa:KB]

		menu->setLabel(label);
	}
//	return true;
// [RLVa:KB] - Checked: 2010-02-27 (RLVa-1.2.0a) | Added: RLVa-1.2.0a
	return fRlvEnable;
// [/RLVa:KB]
}

class LLAttachmentDetach : public view_listener_t
{
	bool handleEvent(const LLSD& userdata)
	{
		// Called when the user clicked on an object attached to them
		// and selected "Detach".
        LLObjectSelectionHandle selection = LLSelectMgr::getInstance()->getSelection();
		LLViewerObject *object = selection->getPrimaryObject();
		if (!object)
		{
			LL_WARNS() << "handle_detach() - no object to detach" << LL_ENDL;
			return true;
		}

        struct f: public LLSelectedObjectFunctor
        {
            f() : mAvatarsInSelection(false) {}
            virtual bool apply(LLViewerObject* objectp)
            {
                if (!objectp)
                {
                    return false;
                }

                if (objectp->isAvatar())
                {
                    mAvatarsInSelection = true;
                    return false;
                }

                LLViewerObject* parent = (LLViewerObject*)objectp->getParent();
                while (parent)
                {
                    if (parent->isAvatar())
                    {
                        break;
                    }
                    objectp = parent;
                    parent = (LLViewerObject*)parent->getParent();
                }

// [RLVa:KB] - Checked: 2010-03-15 (RLVa-1.2.0a) | Modified: RLVa-1.0.5
                // NOTE: copy/paste of the code in enable_detach()
                if ((rlv_handler_t::isEnabled()) && (gRlvAttachmentLocks.hasLockedAttachmentPoint(RLV_LOCK_REMOVE)))
                {
                    //LLObjectSelectionHandle hSelect = LLSelectMgr::getInstance()->getSelection();
                    //RlvSelectHasLockedAttach f;
                    //if ((hSelect->isAttachment()) && (hSelect->getFirstRootNode(&f, FALSE) != NULL))
                    //	return true;
                    return !gRlvAttachmentLocks.isLockedAttachment(objectp->getRootEdit()); // <FS:Ansariel> Kitty will have to check this...
                }
// [/RLVa:KB]

                // std::set to avoid dupplicate 'roots' from linksets
                mRemoveSet.insert(objectp->getAttachmentItemID());

                return true;
            }
            bool mAvatarsInSelection;
            uuid_set_t mRemoveSet;
        } func;
        // Probbly can run applyToRootObjects instead,
        // but previous version of this code worked for any selected object
        selection->applyToObjects(&func);

        if (func.mAvatarsInSelection)
        {
            // Not possible under normal circumstances
            // Either avatar selection is ON or has to do with animeshes
            // Better stop this than mess something
            LL_WARNS() << "Trying to detach avatar from avatar." << LL_ENDL;
            return true;
        }

        if (func.mRemoveSet.empty())
        {
            LL_WARNS() << "handle_detach() - no valid attachments in selection to detach" << LL_ENDL;
            return true;
        }

<<<<<<< HEAD
        uuid_vec_t detach_list(func.mRemoveSet.begin(), func.mRemoveSet.end());
		LLAppearanceMgr::instance().removeItemsFromAvatar(detach_list);
=======
// [RLVa:KB] - Checked: 2010-03-15 (RLVa-1.2.0a) | Modified: RLVa-1.0.5
		// NOTE: copy/paste of the code in enable_detach()
		if ( (rlv_handler_t::isEnabled()) && (gRlvAttachmentLocks.hasLockedAttachmentPoint(RLV_LOCK_REMOVE)) )
		{
			LLObjectSelectionHandle hSelect = LLSelectMgr::getInstance()->getSelection();
			RlvSelectHasLockedAttach f;
			if ( (hSelect->isAttachment()) && (hSelect->getFirstRootNode(&f, FALSE) != NULL) )
				return true;
		}
// [/RLVa:KB]

		LLAppearanceMgr::instance().removeItemFromAvatar(object->getAttachmentItemID());
>>>>>>> 4c6d8f4b

		return true;
	}
};

//Adding an observer for a Jira 2422 and needs to be a fetch observer
//for Jira 3119
class LLWornItemFetchedObserver : public LLInventoryFetchItemsObserver
{
public:
	LLWornItemFetchedObserver(const LLUUID& worn_item_id) :
		LLInventoryFetchItemsObserver(worn_item_id)
	{}
	virtual ~LLWornItemFetchedObserver() {}

protected:
	virtual void done()
	{
		gMenuAttachmentSelf->buildDrawLabels();
		gInventory.removeObserver(this);
		delete this;
	}
};

// You can only drop items on parcels where you can build.
class LLAttachmentEnableDrop : public view_listener_t
{
	bool handleEvent(const LLSD& userdata)
	{
		BOOL can_build   = gAgent.isGodlike() || (LLViewerParcelMgr::getInstance()->allowAgentBuild());

		//Add an inventory observer to only allow dropping the newly attached item
		//once it exists in your inventory.  Look at Jira 2422.
		//-jwolk

		// A bug occurs when you wear/drop an item before it actively is added to your inventory
		// if this is the case (you're on a slow sim, etc.) a copy of the object,
		// well, a newly created object with the same properties, is placed
		// in your inventory.  Therefore, we disable the drop option until the
		// item is in your inventory

		LLViewerObject*              object         = LLSelectMgr::getInstance()->getSelection()->getPrimaryObject();
		LLViewerJointAttachment*     attachment     = NULL;
		LLInventoryItem*             item           = NULL;

		// Do not enable drop if all faces of object are not enabled
		if (object && LLSelectMgr::getInstance()->getSelection()->contains(object,SELECT_ALL_TES ))
		{
    		S32 attachmentID  = ATTACHMENT_ID_FROM_STATE(object->getAttachmentState());
			attachment = get_if_there(gAgentAvatarp->mAttachmentPoints, attachmentID, (LLViewerJointAttachment*)NULL);

			if (attachment)
			{
				for (LLViewerJointAttachment::attachedobjs_vec_t::iterator attachment_iter = attachment->mAttachedObjects.begin();
					 attachment_iter != attachment->mAttachedObjects.end();
					 ++attachment_iter)
				{
					// make sure item is in your inventory (it could be a delayed attach message being sent from the sim)
					// so check to see if the item is in the inventory already
					item = gInventory.getItem(attachment_iter->get()->getAttachmentItemID());
					if (!item)
					{
						// Item does not exist, make an observer to enable the pie menu 
						// when the item finishes fetching worst case scenario 
						// if a fetch is already out there (being sent from a slow sim)
						// we refetch and there are 2 fetches
						LLWornItemFetchedObserver* worn_item_fetched = new LLWornItemFetchedObserver((*attachment_iter)->getAttachmentItemID());		
						worn_item_fetched->startFetch();
						gInventory.addObserver(worn_item_fetched);
					}
				}
			}
		}
		
		//now check to make sure that the item is actually in the inventory before we enable dropping it
//		bool new_value = enable_detach() && can_build && item;
// [RLVa:KB] - Checked: 2010-03-24 (RLVa-1.0.0b) | Modified: RLVa-1.0.0b
		bool new_value = enable_detach() && can_build && item && (!gRlvHandler.hasBehaviour(RLV_BHVR_REZ));
// [/RLVa:KB]

		return new_value;
	}
};

BOOL enable_detach(const LLSD&)
{
	LLViewerObject* object = LLSelectMgr::getInstance()->getSelection()->getPrimaryObject();
	
	// Only enable detach if all faces of object are selected
	if (!object ||
		!object->isAttachment() ||
		!LLSelectMgr::getInstance()->getSelection()->contains(object,SELECT_ALL_TES ))
	{
		return FALSE;
	}

	// Find the avatar who owns this attachment
	LLViewerObject* avatar = object;
	while (avatar)
	{
		// ...if it's you, good to detach
		if (avatar->getID() == gAgent.getID())
		{
// [RLVa:KB] - Checked: 2010-03-15 (RLVa-1.2.0a) | Modified: RLVa-1.0.5
			// NOTE: this code is reused as-is in LLAttachmentDetach::handleEvent() and LLAttachmentDrop::handleEvent()
			//       so any changes here should be reflected there as well

			// RELEASE-RLVa: [SL-2.2.0] LLSelectMgr::sendDetach() and LLSelectMgr::sendDropAttachment() call sendListToRegions with
			//                          SEND_ONLY_ROOTS so we only need to examine the roots which saves us time
			if ( (rlv_handler_t::isEnabled()) && (gRlvAttachmentLocks.hasLockedAttachmentPoint(RLV_LOCK_REMOVE)) )
			{
				LLObjectSelectionHandle hSelect = LLSelectMgr::getInstance()->getSelection();
				RlvSelectHasLockedAttach f;
				if ( (hSelect->isAttachment()) && (hSelect->getFirstRootNode(&f, FALSE) != NULL) )
					return FALSE;
			}
// [/RLVa:KB]
			return TRUE;
		}

		avatar = (LLViewerObject*)avatar->getParent();
	}

	return FALSE;
}

class LLAttachmentEnableDetach : public view_listener_t
{
	bool handleEvent(const LLSD& userdata)
	{
		bool new_value = enable_detach();
		return new_value;
	}
};

// Used to tell if the selected object can be attached to your avatar.
//BOOL object_selected_and_point_valid()
// [RLVa:KB] - Checked: 2010-03-16 (RLVa-1.2.0a) | Added: RLVa-1.2.0a
BOOL object_selected_and_point_valid(const LLSD& sdParam)
// [/RLVa:KB]
{
// [RLVa:KB] - Checked: 2010-09-28 (RLVa-1.2.1f) | Modified: RLVa-1.2.1f
	if (rlv_handler_t::isEnabled())
	{
		if (!isAgentAvatarValid())
			return FALSE;

		// RELEASE-RLVa: [SL-2.2.0] Look at the caller graph for this function on every new release
		//   - object_is_wearable() => dead code [sdParam == 0 => default attach point => OK!]
		//   - enabler set up in LLVOAvatarSelf::buildMenus() => Rezzed prim / Put On / "Attach To" [sdParam == idxAttachPt]
		//   - "Object.EnableWear" enable => Rezzed prim / Put On / "Wear" or "Add" [sdParam blank]
		// RELEASE-RLVa: [SL-2.2.0] If 'idxAttachPt != 0' then the object will be "add attached" [see LLSelectMgr::sendAttach()]
		const LLViewerJointAttachment* pAttachPt = 
			get_if_there(gAgentAvatarp->mAttachmentPoints, sdParam.asInteger(), (LLViewerJointAttachment*)NULL);
		if ( ((!pAttachPt) && (gRlvAttachmentLocks.hasLockedAttachmentPoint(RLV_LOCK_ANY))) ||		// Can't wear on default attach point
			 ((pAttachPt) && ((RLV_WEAR_ADD & gRlvAttachmentLocks.canAttach(pAttachPt)) == 0)) ||	// or non-attachable attach point
			 (gRlvHandler.hasBehaviour(RLV_BHVR_REZ)) )												// Attach on object == "Take"
		{
			return FALSE;
		}
	}
// [/RLVa:KB]

	LLObjectSelectionHandle selection = LLSelectMgr::getInstance()->getSelection();
	for (LLObjectSelection::root_iterator iter = selection->root_begin();
		 iter != selection->root_end(); iter++)
	{
		LLSelectNode* node = *iter;
		LLViewerObject* object = node->getObject();
		LLViewerObject::const_child_list_t& child_list = object->getChildren();
		for (LLViewerObject::child_list_t::const_iterator iter = child_list.begin();
			 iter != child_list.end(); iter++)
		{
			LLViewerObject* child = *iter;
			if (child->isAvatar())
			{
				return FALSE;
			}
		}
	}

	return (selection->getRootObjectCount() == 1) && 
		(selection->getFirstRootObject()->getPCode() == LL_PCODE_VOLUME) && 
		selection->getFirstRootObject()->permYouOwner() &&
		selection->getFirstRootObject()->flagObjectMove() &&
		!selection->getFirstRootObject()->flagObjectPermanent() &&
		!((LLViewerObject*)selection->getFirstRootObject()->getRoot())->isAvatar() && 
		(selection->getFirstRootObject()->getNVPair("AssetContainer") == NULL);
}


BOOL object_is_wearable()
{
	if (!isAgentAvatarValid())
	{
		return FALSE;
	}
//	if (!object_selected_and_point_valid())
// [RLVa:KB] - Checked: 2010-03-16 (RLVa-1.2.0a) | Added: RLVa-1.2.0a
	if (!object_selected_and_point_valid(LLSD(0)))
// [/RLVa:KB]
	{
		return FALSE;
	}
	if (sitting_on_selection())
	{
		return FALSE;
	}
	return gAgentAvatarp->canAttachMoreObjects();
}

class LLAttachmentPointFilled : public view_listener_t
{
	bool handleEvent(const LLSD& user_data)
	{
		bool enable = false;
		LLVOAvatar::attachment_map_t::iterator found_it = gAgentAvatarp->mAttachmentPoints.find(user_data.asInteger());
		if (found_it != gAgentAvatarp->mAttachmentPoints.end())
		{
//			enable = found_it->second->getNumObjects() > 0;
// [RLVa:KB] - Checked: 2010-03-04 (RLVa-1.2.0a) | Added: RLVa-1.2.0a
			// Enable the option if there is at least one attachment on this attachment point that can be detached
			enable = (found_it->second->getNumObjects() > 0) && 
				((!rlv_handler_t::isEnabled()) || (gRlvAttachmentLocks.canDetach(found_it->second)));
// [/RLVa:KB]
		}
		return enable;
	}
};

class LLAvatarSendIM : public view_listener_t
{
	bool handleEvent(const LLSD& userdata)
	{
		LLVOAvatar* avatar = find_avatar_from_object( LLSelectMgr::getInstance()->getSelection()->getPrimaryObject() );
//		if(avatar)
// [RLVa:KB] - Checked: RLVa-1.2.0
		if ( (avatar) && (RlvActions::canShowName(RlvActions::SNC_DEFAULT, avatar->getID())) )
// [/RLVa:KB]
		{
			LLAvatarActions::startIM(avatar->getID());
		}
		return true;
	}
};

class LLAvatarCall : public view_listener_t
{
	bool handleEvent(const LLSD& userdata)
	{
		LLVOAvatar* avatar = find_avatar_from_object( LLSelectMgr::getInstance()->getSelection()->getPrimaryObject() );
//		if(avatar)
// [RLVa:KB] - Checked: RLVa-1.2.0
		if ( (avatar) && (RlvActions::canShowName(RlvActions::SNC_DEFAULT, avatar->getID())) )
// [/RLVa:KB]
		{
			LLAvatarActions::startCall(avatar->getID());
		}
		return true;
	}
};

// [RLVa:KB] - Checked: RLVa-1.2.1
bool enable_avatar_call()
{
	if (RlvActions::isRlvEnabled())
	{
		const LLVOAvatar* pAvatar = find_avatar_from_object(LLSelectMgr::getInstance()->getSelection()->getPrimaryObject());
		if ((!pAvatar) || (!RlvActions::canShowName(RlvActions::SNC_DEFAULT, pAvatar->getID())))
			return false;
	}
	return LLAvatarActions::canCall();
}
// [/RLVa:KB]

namespace
{
	struct QueueObjects : public LLSelectedNodeFunctor
	{
		BOOL scripted;
		BOOL modifiable;
		LLFloaterScriptQueue* mQueue;
		QueueObjects(LLFloaterScriptQueue* q) : mQueue(q), scripted(FALSE), modifiable(FALSE) {}
		virtual bool apply(LLSelectNode* node)
		{
			LLViewerObject* obj = node->getObject();
			if (!obj)
			{
				return true;
			}
			scripted = obj->flagScripted();
			modifiable = obj->permModify();

			if( scripted && modifiable )
			{
				mQueue->addObject(obj->getID(), node->mName);
				return false;
			}
			else
			{
				return true; // fail: stop applying
			}
		}
	};
}

bool queue_actions(LLFloaterScriptQueue* q, const std::string& msg)
{
	QueueObjects func(q);
	LLSelectMgr *mgr = LLSelectMgr::getInstance();
	LLObjectSelectionHandle selectHandle = mgr->getSelection();
	bool fail = selectHandle->applyToNodes(&func);
	if(fail)
	{
		if ( !func.scripted )
		{
			std::string noscriptmsg = std::string("Cannot") + msg + "SelectObjectsNoScripts";
			LLNotificationsUtil::add(noscriptmsg);
		}
		else if ( !func.modifiable )
		{
			std::string nomodmsg = std::string("Cannot") + msg + "SelectObjectsNoPermission";
			LLNotificationsUtil::add(nomodmsg);
		}
		else
		{
			LL_ERRS() << "Bad logic." << LL_ENDL;
		}
		q->closeFloater();
	}
	else
	{
		if (!q->start())
		{
			LL_WARNS() << "Unexpected script compile failure." << LL_ENDL;
		}
	}
	return !fail;
}

class LLToolsSelectedScriptAction : public view_listener_t
{
	bool handleEvent(const LLSD& userdata)
	{
		// <FS> Script reset in edit floater
		//std::string action = userdata.asString();
		//bool mono = false;
		//std::string msg, name;
		//std::string title;
		//if (action == "compile mono")
		//{
		//	name = "compile_queue";
		//	mono = true;
		//	msg = "Recompile";
		//	title = LLTrans::getString("CompileQueueTitle");
		//}
		//if (action == "compile lsl")
		//{
		//	name = "compile_queue";
		//	msg = "Recompile";
		//	title = LLTrans::getString("CompileQueueTitle");
		//}
		//else if (action == "reset")
		//{
		//	name = "reset_queue";
		//	msg = "Reset";
		//	title = LLTrans::getString("ResetQueueTitle");
		//}
		//else if (action == "start")
		//{
		//	name = "start_queue";
		//	msg = "SetRunning";
		//	title = LLTrans::getString("RunQueueTitle");
		//}
		//else if (action == "stop")
		//{
		//	name = "stop_queue";
		//	msg = "SetRunningNot";
		//	title = LLTrans::getString("NotRunQueueTitle");
		//}
		//LLUUID id; id.generate();

		//LLFloaterScriptQueue* queue = LLFloaterReg::getTypedInstance<LLFloaterScriptQueue>(name, LLSD(id));
		//if (queue)
		//{
		//	queue->setMono(mono);
		//	if (queue_actions(queue, msg))
		//	{
		//		queue->setTitle(title);
		//	}
		//}
		//else
		//{
		//	LL_WARNS() << "Failed to generate LLFloaterScriptQueue with action: " << action << LL_ENDL;
		//}
		handle_selected_script_action(userdata.asString());
		// </FS>
		return true;
	}
};

// <FS> Script reset in edit floater
void handle_selected_script_action(const std::string& action)
{
// [RLVa:KB] - Checked: 2010-04-19 (RLVa-1.2.0f) | Modified: RLVa-1.0.5a
		// We'll allow resetting the scripts of objects on a non-attachable attach point since they wouldn't be able to circumvent anything
		if ( (rlv_handler_t::isEnabled()) && (gRlvAttachmentLocks.hasLockedAttachmentPoint(RLV_LOCK_REMOVE)) )
		{
			LLObjectSelectionHandle hSel = LLSelectMgr::getInstance()->getSelection();
			RlvSelectHasLockedAttach f;
			if ( (hSel->isAttachment()) && (hSel->getFirstNode(&f) != NULL) )
				return;
		}
// [/RLVa:KB]

	bool mono = false;
	std::string msg, name;
	std::string title;
	if (action == "compile mono")
	{
		name = "compile_queue";
		mono = true;
		msg = "Recompile";
		title = LLTrans::getString("CompileQueueTitle");
	}
	if (action == "compile lsl")
	{
		name = "compile_queue";
		msg = "Recompile";
		title = LLTrans::getString("CompileQueueTitle");
	}
	else if (action == "reset")
	{
		name = "reset_queue";
		msg = "Reset";
		title = LLTrans::getString("ResetQueueTitle");
	}
	else if (action == "start")
	{
		name = "start_queue";
		msg = "SetRunning";
		title = LLTrans::getString("RunQueueTitle");
	}
	else if (action == "stop")
	{
		name = "stop_queue";
		msg = "SetRunningNot";
		title = LLTrans::getString("NotRunQueueTitle");
	}
	// <FS> Delete scripts
	else if (action == "delete")
	{
		name = "delete_queue";
		msg = "delete";
		title = LLTrans::getString("DeleteQueueTitle");
	}
	// </FS> Delete scripts
	LLUUID id; id.generate();

	LLFloaterScriptQueue* queue = LLFloaterReg::getTypedInstance<LLFloaterScriptQueue>(name, LLSD(id));
	if (queue)
	{
		queue->setMono(mono);
		if (queue_actions(queue, msg))
		{
			queue->setTitle(title);
		}
	}
	else
	{
		LL_WARNS() << "Failed to generate LLFloaterScriptQueue with action: " << action << LL_ENDL;
	}
}
// </FS>

void handle_selected_texture_info(void*)
{
	for (LLObjectSelection::valid_iterator iter = LLSelectMgr::getInstance()->getSelection()->valid_begin();
   		iter != LLSelectMgr::getInstance()->getSelection()->valid_end(); iter++)
	{
		LLSelectNode* node = *iter;
	   	
   		std::string msg;
   		msg.assign("Texture info for: ");
   		msg.append(node->mName);
	   
   		U8 te_count = node->getObject()->getNumTEs();
   		// map from texture ID to list of faces using it
   		typedef std::map< LLUUID, std::vector<U8> > map_t;
   		map_t faces_per_texture;
   		for (U8 i = 0; i < te_count; i++)
   		{
   			if (!node->isTESelected(i)) continue;
	   
   			LLViewerTexture* img = node->getObject()->getTEImage(i);
   			LLUUID image_id = img->getID();
   			faces_per_texture[image_id].push_back(i);
   		}
   		// Per-texture, dump which faces are using it.
   		map_t::iterator it;
   		for (it = faces_per_texture.begin(); it != faces_per_texture.end(); ++it)
   		{
   			U8 te = it->second[0];
   			LLViewerTexture* img = node->getObject()->getTEImage(te);
   			S32 height = img->getHeight();
   			S32 width = img->getWidth();
   			S32 components = img->getComponents();
   			msg.append(llformat("\n%dx%d %s on face ",
   								width,
   								height,
   								(components == 4 ? "alpha" : "opaque")));
   			for (U8 i = 0; i < it->second.size(); ++i)
   			{
   				msg.append( llformat("%d ", (S32)(it->second[i])));
   			}
   		}
		// <FS:Ansariel> Report texture info to local chat instead of toasts
   		//LLSD args;
   		//args["MESSAGE"] = msg;
   		//LLNotificationsUtil::add("SystemMessage", args);
		report_to_nearby_chat(msg);
		// </FS:Ansariel>
	}
}

void handle_selected_material_info()
{
	for (LLObjectSelection::valid_iterator iter = LLSelectMgr::getInstance()->getSelection()->valid_begin();
		iter != LLSelectMgr::getInstance()->getSelection()->valid_end(); iter++)
	{
		LLSelectNode* node = *iter;
		
		std::string msg;
		msg.assign("Material info for: \n");
		msg.append(node->mName);
		
		U8 te_count = node->getObject()->getNumTEs();
		// map from material ID to list of faces using it
		typedef std::map<LLMaterialID, std::vector<U8> > map_t;
		map_t faces_per_material;
		for (U8 i = 0; i < te_count; i++)
		{
			if (!node->isTESelected(i)) continue;
	
			const LLMaterialID& material_id = node->getObject()->getTEref(i).getMaterialID();
			faces_per_material[material_id].push_back(i);
		}
		// Per-material, dump which faces are using it.
		map_t::iterator it;
		for (it = faces_per_material.begin(); it != faces_per_material.end(); ++it)
		{
			const LLMaterialID& material_id = it->first;
			msg += llformat("%s on face ", material_id.asString().c_str());
			for (U8 i = 0; i < it->second.size(); ++i)
			{
				msg.append( llformat("%d ", (S32)(it->second[i])));
			}
			msg.append("\n");
		}

		LLSD args;
		args["MESSAGE"] = msg;
		LLNotificationsUtil::add("SystemMessage", args);
	}
}

void handle_test_male(void*)
{
// [RLVa:KB] - Checked: 2010-03-19 (RLVa-1.2.0c) | Modified: RLVa-1.2.0a
	// TODO-RLVa: [RLVa-1.2.1] Is there any reason to still block this?
	if ( (rlv_handler_t::isEnabled()) && 
		 ((gRlvAttachmentLocks.hasLockedAttachmentPoint(RLV_LOCK_ANY)) || (gRlvWearableLocks.hasLockedWearableType(RLV_LOCK_ANY))) )
	{
		return;
	}
// [/RLVa:KB]

	LLAppearanceMgr::instance().wearOutfitByName("Male Shape & Outfit");
	//gGestureList.requestResetFromServer( TRUE );
}

void handle_test_female(void*)
{
// [RLVa:KB] - Checked: 2010-03-19 (RLVa-1.2.0c) | Modified: RLVa-1.2.0a
	// TODO-RLVa: [RLVa-1.2.1] Is there any reason to still block this?
	if ( (rlv_handler_t::isEnabled()) && 
		 ((gRlvAttachmentLocks.hasLockedAttachmentPoint(RLV_LOCK_ANY)) || (gRlvWearableLocks.hasLockedWearableType(RLV_LOCK_ANY))) )
	{
		return;
	}
// [/RLVa:KB]

	LLAppearanceMgr::instance().wearOutfitByName("Female Shape & Outfit");
	//gGestureList.requestResetFromServer( FALSE );
}

void handle_dump_attachments(void*)
{
	if(!isAgentAvatarValid()) return;

	for (LLVOAvatar::attachment_map_t::iterator iter = gAgentAvatarp->mAttachmentPoints.begin(); 
		 iter != gAgentAvatarp->mAttachmentPoints.end(); )
	{
		LLVOAvatar::attachment_map_t::iterator curiter = iter++;
		LLViewerJointAttachment* attachment = curiter->second;
		S32 key = curiter->first;
		for (LLViewerJointAttachment::attachedobjs_vec_t::iterator attachment_iter = attachment->mAttachedObjects.begin();
			 attachment_iter != attachment->mAttachedObjects.end();
			 ++attachment_iter)
		{
			LLViewerObject *attached_object = attachment_iter->get();
			BOOL visible = (attached_object != NULL &&
							attached_object->mDrawable.notNull() && 
							!attached_object->mDrawable->isRenderType(0));
			LLVector3 pos;
			if (visible) pos = attached_object->mDrawable->getPosition();
			LL_INFOS() << "ATTACHMENT " << key << ": item_id=" << attached_object->getAttachmentItemID()
					<< (attached_object ? " present " : " absent ")
					<< (visible ? "visible " : "invisible ")
					<<  " at " << pos
					<< " and " << (visible ? attached_object->getPosition() : LLVector3::zero)
					<< LL_ENDL;
		}
	}
}


// these are used in the gl menus to set control values, generically.
class LLToggleControl : public view_listener_t
{
protected:

	bool handleEvent(const LLSD& userdata)
	{
		std::string control_name = userdata.asString();
		BOOL checked = gSavedSettings.getBOOL( control_name );
		gSavedSettings.setBOOL( control_name, !checked );
		return true;
	}
};

class LLCheckControl : public view_listener_t
{
	bool handleEvent( const LLSD& userdata)
	{
		std::string callback_data = userdata.asString();
		bool new_value = gSavedSettings.getBOOL(callback_data);
		return new_value;
	}
};

// <FS:Ansariel> Control enhancements
class LLTogglePerAccountControl : public view_listener_t
{
	bool handleEvent(const LLSD& userdata)
	{
		std::string control_name = userdata.asString();
		BOOL checked = gSavedPerAccountSettings.getBOOL( control_name );
		gSavedPerAccountSettings.setBOOL( control_name, !checked );
		return true;
	}
};

class LLCheckPerAccountControl : public view_listener_t
{
	bool handleEvent( const LLSD& userdata)
	{
		std::string callback_data = userdata.asString();
		bool new_value = gSavedPerAccountSettings.getBOOL(callback_data);
		return new_value;
	}
};

class FSResetControl : public view_listener_t
{
	bool handleEvent( const LLSD& userdata)
	{
		std::string callback_data = userdata.asString();
		gSavedSettings.getControl(callback_data)->resetToDefault(true);
		return true;
	}
};
class FSResetPerAccountControl : public view_listener_t
{
	bool handleEvent( const LLSD& userdata)
	{
		std::string callback_data = userdata.asString();
		gSavedPerAccountSettings.getControl(callback_data)->resetToDefault(true);
		return true;
	}
};
// </FS:Ansariel> Control enhancements

// <FS:Ansariel> Reset Mesh LOD; Forcing highest LOD on each mesh briefly should fix
//               broken meshes bursted into triangles
static void reset_mesh_lod(LLVOAvatar* avatar)
{
	for (LLVOAvatar::attachment_map_t::iterator it = avatar->mAttachmentPoints.begin(); it != avatar->mAttachmentPoints.end(); it++)
	{
		LLViewerJointAttachment::attachedobjs_vec_t& att_objects = (*it).second->mAttachedObjects;

		for (LLViewerJointAttachment::attachedobjs_vec_t::iterator at_it = att_objects.begin(); at_it != att_objects.end(); at_it++)
		{
			LLViewerObject* objectp = *at_it;
			if (objectp)
			{
				if (objectp->getPCode() == LL_PCODE_VOLUME)
				{
					LLVOVolume* vol = (LLVOVolume*)objectp;
					if (vol && vol->isMesh())
					{
						vol->forceLOD(LLModel::LOD_HIGH);
					}
				}

				LLViewerObject::const_child_list_t& children = objectp->getChildren();
				for (LLViewerObject::const_child_list_t::const_iterator cit = children.begin(); cit != children.end(); cit++)
				{
					LLViewerObject* child_objectp = *cit;
					if (!child_objectp || (child_objectp->getPCode() != LL_PCODE_VOLUME))
					{
						continue;
					}

					LLVOVolume* child_vol = (LLVOVolume*)child_objectp;
					if (child_vol && child_vol->isMesh())
					{
						child_vol->forceLOD(LLModel::LOD_HIGH);
					}
				}
			}
		}
	}
}

class FSResetMeshLOD : public view_listener_t
{
	bool handleEvent( const LLSD& userdata)
	{
		LLVOAvatar* avatar = find_avatar_from_object(LLSelectMgr::getInstance()->getSelection()->getPrimaryObject());
		if (avatar)
		{
			reset_mesh_lod(avatar);
		}

		return true;
	}
};
// </FS:Ansariel>

// not so generic

class LLAdvancedCheckRenderShadowOption: public view_listener_t
{
	bool handleEvent(const LLSD& userdata)
	{
		std::string control_name = userdata.asString();
		S32 current_shadow_level = gSavedSettings.getS32(control_name);
		if (current_shadow_level == 0) // is off
		{
			return false;
		}
		else // is on
		{
			return true;
		}
	}
};

class LLAdvancedClickRenderShadowOption: public view_listener_t
{
	bool handleEvent(const LLSD& userdata)
	{
		std::string control_name = userdata.asString();
		S32 current_shadow_level = gSavedSettings.getS32(control_name);
		if (current_shadow_level == 0) // upgrade to level 2
		{
			gSavedSettings.setS32(control_name, 2);
		}
		else // downgrade to level 0
		{
			gSavedSettings.setS32(control_name, 0);
		}
		return true;
	}
};

class LLAdvancedClickRenderProfile: public view_listener_t
{
	bool handleEvent(const LLSD& userdata)
	{
		gShaderProfileFrame = TRUE;
		return true;
	}
};

F32 gpu_benchmark();

class LLAdvancedClickRenderBenchmark: public view_listener_t
{
	bool handleEvent(const LLSD& userdata)
	{
		gpu_benchmark();
		return true;
	}
};

// these are used in the gl menus to set control values that require shader recompilation
class LLToggleShaderControl : public view_listener_t
{
	bool handleEvent(const LLSD& userdata)
	{
        std::string control_name = userdata.asString();
		BOOL checked = gSavedSettings.getBOOL( control_name );
		gSavedSettings.setBOOL( control_name, !checked );
        LLPipeline::refreshCachedSettings();
        LLViewerShaderMgr::instance()->setShaders();
		return !checked;
	}
};

//[FIX FIRE-1927 - enable DoubleClickTeleport shortcut : SJ]
// This stuff is based on LLPanelPreferenceControls::setKeyBind() and LLPanelPreferenceControls::canKeyBindHandle()
void setDoubleClickAction(const std::string& control)
{
	constexpr LLKeyConflictHandler::ESourceMode mode{ LLKeyConflictHandler::MODE_THIRD_PERSON };
	constexpr EMouseClickType click{ EMouseClickType::CLICK_DOUBLELEFT };
	constexpr KEY key{ KEY_NONE };
	constexpr MASK mask{ MASK_NONE };

	LLKeyConflictHandler conflictHandler;
	conflictHandler.setLoadMode(mode);
	conflictHandler.loadFromSettings(mode);

	if (!conflictHandler.canAssignControl(control))
	{
		return;
	}

	bool is_enabled = conflictHandler.canHandleControl(control, click, key, mask);
	if (!is_enabled)
	{
		// find free spot to add data, if no free spot, assign to first
		S32 index = 0;
		for (S32 i = 0; i < 3; i++)
		{
			if (conflictHandler.getControl(control, i).isEmpty())
			{
				index = i;
				break;
			}
		}

		bool ignore_mask = true;
		conflictHandler.registerControl(control, index, click, key, mask, ignore_mask);
		report_to_nearby_chat(LLTrans::getString("DoubleClickTeleportEnabled"));
	}
	else
	{
		// find specific control and reset it
		for (S32 i = 0; i < 3; i++)
		{
			LLKeyData data = conflictHandler.getControl(control, i);
			if (data.mMouse == click && data.mKey == key && data.mMask == mask)
			{
				conflictHandler.clearControl(control, i);
				report_to_nearby_chat(LLTrans::getString("DoubleClickTeleportDisabled"));
			}
		}
	}

	conflictHandler.saveToSettings();
}

bool isDoubleClickActionEnabled(const std::string& control)
{
	constexpr LLKeyConflictHandler::ESourceMode mode{ LLKeyConflictHandler::MODE_THIRD_PERSON };
	constexpr EMouseClickType click{ EMouseClickType::CLICK_DOUBLELEFT };
	constexpr KEY key{ KEY_NONE };
	constexpr MASK mask{ MASK_NONE };

	LLKeyConflictHandler conflictHandler;
	conflictHandler.loadFromSettings(mode);

	return conflictHandler.canHandleControl(control, click, key, mask);
}

class FSAdvancedToggleDoubleClickAction: public view_listener_t
{
	bool handleEvent(const LLSD& userdata)
	{
		const std::string& control = userdata.asStringRef();
		setDoubleClickAction(control);
		return true;
	}
};

class FSAdvancedCheckEnabledDoubleClickAction : public view_listener_t
{
	bool handleEvent(const LLSD& userdata)
	{
		const std::string& control = userdata.asStringRef();
		return isDoubleClickActionEnabled(control);
	}
};

// <FS:Beq> Add telemetry controls to the viewer menus
class FSProfilerToggle : public view_listener_t
{
	bool handleEvent(const LLSD& userdata)
	{
		BOOL checked = gSavedSettings.getBOOL( "ProfilingActive" );
		gSavedSettings.setBOOL( "ProfilingActive", !checked );
		LLProfiler::active = !checked;
		return true;
	}
};

class FSProfilerCheckEnabled : public view_listener_t
{
	bool handleEvent(const LLSD& userdata)
	{
#ifdef TRACY_ENABLE
		return true;
#else
		return false;
#endif
	}
};
// </FS:Beq>

void menu_toggle_attached_lights(void* user_data)
{
	LLPipeline::sRenderAttachedLights = gSavedSettings.getBOOL("RenderAttachedLights");
}

void menu_toggle_attached_particles(void* user_data)
{
	LLPipeline::sRenderAttachedParticles = gSavedSettings.getBOOL("RenderAttachedParticles");
}

class LLAdvancedHandleAttachedLightParticles: public view_listener_t
{
	bool handleEvent(const LLSD& userdata)
	{
		std::string control_name = userdata.asString();

		// toggle the control
		gSavedSettings.setBOOL(control_name,
				       !gSavedSettings.getBOOL(control_name));

		// update internal flags
		// <FS:Ansariel> Make change to RenderAttachedLights & RenderAttachedParticles instant
		//if (control_name == "RenderAttachedLights")
		//{
		//	menu_toggle_attached_lights(NULL);
		//}
		//else if (control_name == "RenderAttachedParticles")
		//{
		//	menu_toggle_attached_particles(NULL);
		//}
		// </FS:Ansariel>
		return true;
	}
};

class LLSomethingSelected : public view_listener_t
{
	bool handleEvent(const LLSD& userdata)
	{
		bool new_value = !(LLSelectMgr::getInstance()->getSelection()->isEmpty());
		return new_value;
	}
};

class LLSomethingSelectedNoHUD : public view_listener_t
{
	bool handleEvent(const LLSD& userdata)
	{
		LLObjectSelectionHandle selection = LLSelectMgr::getInstance()->getSelection();
		bool new_value = !(selection->isEmpty()) && !(selection->getSelectType() == SELECT_TYPE_HUD);
		return new_value;
	}
};

static bool is_editable_selected()
{
// [RLVa:KB] - Checked: 2010-09-28 (RLVa-1.2.1f) | Modified: RLVa-1.0.5a
	// Changed for Firestorm because of script reset function in object menus (see FIRE-8213)
	if (rlv_handler_t::isEnabled())
	{
		LLObjectSelectionHandle hSelection = LLSelectMgr::getInstance()->getSelection();

		// NOTE: this is called for 5 different menu items so we'll trade accuracy for efficiency and only
		//       examine root nodes (LLToolsSelectedScriptAction::handleEvent() will catch what we miss)
		if (hSelection->isAttachment())
		{
			RlvSelectHasLockedAttach f;
			if (gRlvAttachmentLocks.hasLockedAttachmentPoint(RLV_LOCK_REMOVE) && hSelection->getFirstRootNode(&f))
			{
				return false;
			}
		}
		else
		{
			// RlvSelectIsEditable will sort out all editable objects
			// => if result = NULL, we can't edit all selected objects
			RlvSelectIsEditable f;
			if (hSelection->getFirstRootNode(&f) != NULL)
			{
				return false;
			}
		}
	}
// [/RLVa:KB]

	return (LLSelectMgr::getInstance()->getSelection()->getFirstEditableObject() != NULL);
}

class LLEditableSelected : public view_listener_t
{
	bool handleEvent(const LLSD& userdata)
	{
		return is_editable_selected();
	}
};

class LLEditableSelectedMono : public view_listener_t
{
	bool handleEvent(const LLSD& userdata)
	{
		bool new_value = false;
		LLViewerRegion* region = gAgent.getRegion();
		if(region && gMenuHolder)
		{
			bool have_cap = (! region->getCapability("UpdateScriptTask").empty());
			new_value = is_editable_selected() && have_cap;
		}
		return new_value;
	}
};

bool enable_object_take_copy()
{
	bool all_valid = false;
	if (LLSelectMgr::getInstance())
	{
		if (LLSelectMgr::getInstance()->getSelection()->getRootObjectCount() > 0)
		{
		all_valid = true;
#ifndef HACKED_GODLIKE_VIEWER
# ifdef TOGGLE_HACKED_GODLIKE_VIEWER
		if (!LLGridManager::getInstance()->isInSLBeta()
            || !gAgent.isGodlike())
# endif
		{
			struct f : public LLSelectedObjectFunctor
			{
				virtual bool apply(LLViewerObject* obj)
				{
//					return (!obj->permCopy() || obj->isAttachment());
// [RLVa:KB] - Checked: 2010-04-01 (RLVa-1.2.0c) | Modified: RLVa-1.0.0g
					return (!obj->permCopy() || obj->isAttachment()) || 
						( (gRlvHandler.hasBehaviour(RLV_BHVR_UNSIT)) && (isAgentAvatarValid()) && (gAgentAvatarp->getRoot() == obj) );
// [/RLVa:KB]
				}
			} func;
			const bool firstonly = true;
			bool any_invalid = LLSelectMgr::getInstance()->getSelection()->applyToRootObjects(&func, firstonly);
			all_valid = !any_invalid;
		}
#endif // HACKED_GODLIKE_VIEWER
		}
	}

	return all_valid;
}


class LLHasAsset : public LLInventoryCollectFunctor
{
public:
	LLHasAsset(const LLUUID& id) : mAssetID(id), mHasAsset(FALSE) {}
	virtual ~LLHasAsset() {}
	virtual bool operator()(LLInventoryCategory* cat,
							LLInventoryItem* item);
	BOOL hasAsset() const { return mHasAsset; }

protected:
	LLUUID mAssetID;
	BOOL mHasAsset;
};

bool LLHasAsset::operator()(LLInventoryCategory* cat,
							LLInventoryItem* item)
{
	if(item && item->getAssetUUID() == mAssetID)
	{
		mHasAsset = TRUE;
	}
	return FALSE;
}


BOOL enable_save_into_task_inventory(void*)
{
	LLSelectNode* node = LLSelectMgr::getInstance()->getSelection()->getFirstRootNode();
	if(node && (node->mValid) && (!node->mFromTaskID.isNull()))
	{
		// *TODO: check to see if the fromtaskid object exists.
		LLViewerObject* obj = node->getObject();
		if( obj && !obj->isAttachment() )
		{
			return TRUE;
		}
	}
	return FALSE;
}

class LLToolsEnableSaveToObjectInventory : public view_listener_t
{
	bool handleEvent(const LLSD& userdata)
	{
		bool new_value = enable_save_into_task_inventory(NULL);
		return new_value;
	}
};

class LLToggleHowTo : public view_listener_t
{
	bool handleEvent(const LLSD& userdata)
	{
		LLFloaterReg::toggleInstanceOrBringToFront("guidebook");
		return true;
	}
};

class LLViewEnableMouselook : public view_listener_t
{
	bool handleEvent(const LLSD& userdata)
	{
		// You can't go directly from customize avatar to mouselook.
		// TODO: write code with appropriate dialogs to handle this transition.
		bool new_value = (CAMERA_MODE_CUSTOMIZE_AVATAR != gAgentCamera.getCameraMode() && !gSavedSettings.getBOOL("FreezeTime"));
		return new_value;
	}
};

class LLToolsEnableToolNotPie : public view_listener_t
{
	bool handleEvent(const LLSD& userdata)
	{
		bool new_value = ( LLToolMgr::getInstance()->getBaseTool() != LLToolPie::getInstance() );
		return new_value;
	}
};

class LLWorldEnableCreateLandmark : public view_listener_t
{
	bool handleEvent(const LLSD& userdata)
	{
//		return !LLLandmarkActions::landmarkAlreadyExists();
// [RLVa:KB] - Checked: 2010-09-28 (RLVa-1.4.5) | Added: RLVa-1.2.1
		return (!LLLandmarkActions::landmarkAlreadyExists()) && (!gRlvHandler.hasBehaviour(RLV_BHVR_SHOWLOC));
// [/RLVa:KB]
	}
};

class LLWorldEnableSetHomeLocation : public view_listener_t
{
	bool handleEvent(const LLSD& userdata)
	{
		bool new_value = gAgent.isGodlike() || 
			(gAgent.getRegion() && gAgent.getRegion()->getAllowSetHome());
		return new_value;
	}
};

class LLWorldEnableTeleportHome : public view_listener_t
{
	bool handleEvent(const LLSD& userdata)
	{
		LLViewerRegion* regionp = gAgent.getRegion();
		bool agent_on_prelude = (regionp && regionp->isPrelude());
		bool enable_teleport_home = gAgent.isGodlike() || !agent_on_prelude;
// [RLVa:KB] - Checked: 2010-09-28 (RLVa-1.2.1f) | Modified: RLVa-1.2.1f
		enable_teleport_home &= 
			(!rlv_handler_t::isEnabled()) || ((!gRlvHandler.hasBehaviour(RLV_BHVR_TPLM)) && (!gRlvHandler.hasBehaviour(RLV_BHVR_TPLOC)));
// [/RLVa:KB]
		return enable_teleport_home;
	}
};

BOOL enable_god_full(void*)
{
	return gAgent.getGodLevel() >= GOD_FULL;
}

BOOL enable_god_liaison(void*)
{
	return gAgent.getGodLevel() >= GOD_LIAISON;
}

bool is_god_customer_service()
{
	return gAgent.getGodLevel() >= GOD_CUSTOMER_SERVICE;
}

BOOL enable_god_basic(void*)
{
	return gAgent.getGodLevel() > GOD_NOT;
}


void toggle_show_xui_names(void *)
{
	gSavedSettings.setBOOL("DebugShowXUINames", !gSavedSettings.getBOOL("DebugShowXUINames"));
}

BOOL check_show_xui_names(void *)
{
	return gSavedSettings.getBOOL("DebugShowXUINames");
}

// <FS:CR> Resync Animations
class FSToolsResyncAnimations : public view_listener_t
{
	bool handleEvent(const LLSD& userdata)
	{
		for (U32 i = 0; i < gObjectList.getNumObjects(); i++)
		{
			LLViewerObject* object = gObjectList.getObject(i);
			if (object &&
				object->isAvatar())
			{
				LLVOAvatar* avatarp = (LLVOAvatar*)object;
				if (avatarp)
				{
					for (LLVOAvatar::AnimIterator anim_it = avatarp->mPlayingAnimations.begin();
						 anim_it != avatarp->mPlayingAnimations.end();
						 anim_it++)
					{
						avatarp->stopMotion(anim_it->first, TRUE);
						avatarp->startMotion(anim_it->first);
					}
				}
			}
		}
		return true;
	}
};
// </FS:CR> Resync Animations

// <FS:CR> FIRE-4345: Undeform
class FSToolsUndeform : public view_listener_t
{
	bool handleEvent(const LLSD& userdata)
	{
		if (isAgentAvatarValid())
		{
			gAgentAvatarp->resetSkeleton(true);

			FSPose::getInstance()->setPose(gSavedSettings.getString("FSUndeformUUID"), false);
			gAgentAvatarp->updateVisualParams();
		}

		return true;
	}
};
// </FS:CR> FIRE-4345: Undeform

// <FS:CR> Stream list import/export
class FSStreamListExportXML :public view_listener_t
{
	bool handleEvent(const LLSD& userdata)
	{
		LLFilePicker& file_picker = LLFilePicker::instance();
		if(file_picker.getSaveFile(LLFilePicker::FFSAVE_XML, LLDir::getScrubbedFileName("stream_list.xml")))
		{
			std::string filename = file_picker.getFirstFile();
			llofstream export_file(filename.c_str());
			LLSDSerialize::toPrettyXML(gSavedSettings.getLLSD("FSStreamList"), export_file);
			export_file.close();
			LLSD args;
			args["FILENAME"] = filename;
			LLNotificationsUtil::add("StreamListExportSuccess", args);
		}
		else
			LL_INFOS() << "User closed the filepicker. Aborting!" << LL_ENDL;

		return true;
	}
};

class FSStreamListImportXML :public view_listener_t
{
	bool handleEvent(const LLSD& userdata)
	{
		LLFilePicker& file_picker = LLFilePicker::instance();
		if(file_picker.getOpenFile(LLFilePicker::FFLOAD_XML))
		{
			std::string filename = file_picker.getFirstFile();
			llifstream stream_list(filename.c_str());
			if(!stream_list.is_open())
			{
				LL_WARNS() << "Couldn't open the xml file for reading. Aborting import!" << LL_ENDL;
				return true;
			}
			LLSD stream_data;
			if(LLSDSerialize::fromXML(stream_data, stream_list) >= 1)
			{
				gSavedSettings.setLLSD("FSStreamList", stream_data);
				LLNotificationsUtil::add("StreamListImportSuccess");
			}
			stream_list.close();
		}
		
		return true;
	}
};
// </FS:CR> Stream list import/export

// <FS:CR> Dump SimulatorFeatures to chat
class FSDumpSimulatorFeaturesToChat : public view_listener_t
{
	bool handleEvent(const LLSD& userdata)
	{
		if (LLViewerRegion* region = gAgent.getRegion())
		{
			LLSD sim_features;
			std::stringstream out_str;
			region->getSimulatorFeatures(sim_features);
			LLSDSerialize::toPrettyXML(sim_features, out_str);
			report_to_nearby_chat(out_str.str());
		}
		return true;
	}
};
// </FS:CR> Dump SimulatorFeatures to chat

// <FS:CR> Add to contact set
class FSAddToContactSet : public view_listener_t
{
	bool handleEvent(const LLSD& userdata)
	{
		if (!rlv_handler_t::isEnabled() || !gRlvHandler.hasBehaviour(RLV_BHVR_SHOWNAMES))
		{
			LLVOAvatar* avatarp = find_avatar_from_object(LLSelectMgr::getInstance()->getSelection()->getPrimaryObject());
			if (avatarp)
			{
				LLFloaterReg::showInstance("fs_add_contact", LLSD(avatarp->getID()), TRUE);
			}
		}
		return true;
	}
};
// </FS:CR> Add to contact set

// <FS:CR> Opensim menu item visibility control
bool checkIsGrid(const LLSD& userdata)
{
	std::string grid_type = userdata.asString();
	if ("secondlife" == grid_type)
	{
		return LLGridManager::getInstance()->isInSecondLife();
	}
#ifdef OPENSIM
	else if ("opensim" == grid_type)
	{
		return LLGridManager::getInstance()->isInOpenSim();
	}
	else if ("aurorasim" == grid_type)
	{
		return LLGridManager::getInstance()->isInAuroraSim();
	}
#else // !OPENSIM
	else if ("opensim" == grid_type || "aurorasim" == grid_type)
	{
		LL_DEBUGS("ViewerMenu") << grid_type << "is not a supported platform on Havok builds. Disabling item." << LL_ENDL;
		return false;
	}
#endif // OPENSIM
	else
	{
		LL_WARNS("ViewerMenu") << "Unhandled or bad on_visible gridcheck parameter! (" << grid_type << ")" << LL_ENDL;
	}
	return true;
}

bool isGridFeatureEnabled(const LLSD& userdata)
{
	if (LFSimFeatureHandler::instanceExists())
	{
		const std::string feature = userdata.asString();

		if (feature == "avatar_picker")
		{
			return LFSimFeatureHandler::instance().hasAvatarPicker();
		}
		else if (feature == "destination_guide")
		{
			return LFSimFeatureHandler::instance().hasDestinationGuide();
		}
		else
		{
			LL_WARNS("ViewerMenu") << "Unhandled or bad grid feature check parameter! (" << feature << ")" << LL_ENDL;
		}
	}

	return false;
}
// </FS:CR>

// <FS:Ansariel> FIRE-21236 - Help Menu - Check Grid Status doesn't open using External Browser
void openGridStatus()
{
	if (LLWeb::useExternalBrowser(LFSimFeatureHandler::instance().gridStatusURL()))
	{
		LLWeb::loadURLExternal(LFSimFeatureHandler::instance().gridStatusURL());
	}
	else
	{
		LLFloaterReg::toggleInstance("grid_status");
	}
}
// </FS:Ansariel>

class LLToolsSelectOnlyMyObjects : public view_listener_t
{
	bool handleEvent(const LLSD& userdata)
	{
		BOOL cur_val = gSavedSettings.getBOOL("SelectOwnedOnly");

		gSavedSettings.setBOOL("SelectOwnedOnly", ! cur_val );

		return true;
	}
};

class LLToolsSelectOnlyMovableObjects : public view_listener_t
{
	bool handleEvent(const LLSD& userdata)
	{
		BOOL cur_val = gSavedSettings.getBOOL("SelectMovableOnly");

		gSavedSettings.setBOOL("SelectMovableOnly", ! cur_val );

		return true;
	}
};

class LLToolsSelectInvisibleObjects : public view_listener_t
{
    bool handleEvent(const LLSD& userdata)
    {
        BOOL cur_val = gSavedSettings.getBOOL("SelectInvisibleObjects");

        gSavedSettings.setBOOL("SelectInvisibleObjects", !cur_val);

        return true;
    }
};

class LLToolsSelectReflectionProbes: public view_listener_t
{
    bool handleEvent(const LLSD& userdata)
    {
        BOOL cur_val = gSavedSettings.getBOOL("SelectReflectionProbes");

        gSavedSettings.setBOOL("SelectReflectionProbes", !cur_val);

        return true;
    }
};

class LLToolsSelectBySurrounding : public view_listener_t
{
	bool handleEvent(const LLSD& userdata)
	{
		LLSelectMgr::sRectSelectInclusive = !LLSelectMgr::sRectSelectInclusive;

		gSavedSettings.setBOOL("RectangleSelectInclusive", LLSelectMgr::sRectSelectInclusive);
		return true;
	}
};

class LLToolsShowHiddenSelection : public view_listener_t
{
	bool handleEvent(const LLSD& userdata)
	{
		// TomY TODO Merge these
		LLSelectMgr::sRenderHiddenSelections = !LLSelectMgr::sRenderHiddenSelections;

		gSavedSettings.setBOOL("RenderHiddenSelections", LLSelectMgr::sRenderHiddenSelections);
		return true;
	}
};

class LLToolsShowSelectionLightRadius : public view_listener_t
{
	bool handleEvent(const LLSD& userdata)
	{
		// TomY TODO merge these
		LLSelectMgr::sRenderLightRadius = !LLSelectMgr::sRenderLightRadius;

		gSavedSettings.setBOOL("RenderLightRadius", LLSelectMgr::sRenderLightRadius);
		return true;
	}
};

class LLToolsEditLinkedParts : public view_listener_t
{
	bool handleEvent(const LLSD& userdata)
	{
		BOOL select_individuals = !gSavedSettings.getBOOL("EditLinkedParts");
		gSavedSettings.setBOOL( "EditLinkedParts", select_individuals );
		if (select_individuals)
		{
			LLSelectMgr::getInstance()->demoteSelectionToIndividuals();
		}
		else
		{
			LLSelectMgr::getInstance()->promoteSelectionToRoot();
		}
		return true;
	}
};

void reload_vertex_shader(void *)
{
	//THIS WOULD BE AN AWESOME PLACE TO RELOAD SHADERS... just a thought	- DaveP
}

void handle_dump_avatar_local_textures(void*)
{
	gAgentAvatarp->dumpLocalTextures();
}

void handle_dump_timers()
{
	LLTrace::BlockTimer::dumpCurTimes();
}

void handle_debug_avatar_textures(void*)
{
	LLViewerObject* objectp = LLSelectMgr::getInstance()->getSelection()->getPrimaryObject();
	if (objectp)
	{
		LLFloaterReg::showInstance( "avatar_textures", LLSD(objectp->getID()) );
	}
}

void handle_grab_baked_texture(void* data)
{
	EBakedTextureIndex baked_tex_index = (EBakedTextureIndex)((intptr_t)data);
	if (!isAgentAvatarValid()) return;

	const LLUUID& asset_id = gAgentAvatarp->grabBakedTexture(baked_tex_index);
	LL_INFOS("texture") << "Adding baked texture " << asset_id << " to inventory." << LL_ENDL;
	LLAssetType::EType asset_type = LLAssetType::AT_TEXTURE;
	LLInventoryType::EType inv_type = LLInventoryType::IT_TEXTURE;
	const LLUUID folder_id = gInventory.findCategoryUUIDForType(LLFolderType::assetTypeToFolderType(asset_type));
	if(folder_id.notNull())
	{
		std::string name;
		name = "Baked " + LLAvatarAppearance::getDictionary()->getBakedTexture(baked_tex_index)->mNameCapitalized + " Texture";

		LLUUID item_id;
		item_id.generate();
		LLPermissions perm;
		perm.init(gAgentID,
				  gAgentID,
				  LLUUID::null,
				  LLUUID::null);
		U32 next_owner_perm = PERM_MOVE | PERM_TRANSFER;
		perm.initMasks(PERM_ALL,
					   PERM_ALL,
					   PERM_NONE,
					   PERM_NONE,
					   next_owner_perm);
		time_t creation_date_now = time_corrected();
		LLPointer<LLViewerInventoryItem> item
			= new LLViewerInventoryItem(item_id,
										folder_id,
										perm,
										asset_id,
										asset_type,
										inv_type,
										name,
										LLStringUtil::null,
										LLSaleInfo::DEFAULT,
										LLInventoryItemFlags::II_FLAGS_NONE,
										creation_date_now);

		item->updateServer(TRUE);
		gInventory.updateItem(item);
		gInventory.notifyObservers();

		// Show the preview panel for textures to let
		// user know that the image is now in inventory.
		LLInventoryPanel *active_panel = LLInventoryPanel::getActiveInventoryPanel();
		if(active_panel)
		{
			LLFocusableElement* focus_ctrl = gFocusMgr.getKeyboardFocus();

			active_panel->setSelection(item_id, TAKE_FOCUS_NO);
			active_panel->openSelected();
			//LLFloaterInventory::dumpSelectionInformation((void*)view);
			// restore keyboard focus
			gFocusMgr.setKeyboardFocus(focus_ctrl);
		}
	}
	else
	{
		LL_WARNS() << "Can't find a folder to put it in" << LL_ENDL;
	}
}

BOOL enable_grab_baked_texture(void* data)
{
	EBakedTextureIndex index = (EBakedTextureIndex)((intptr_t)data);
	if (isAgentAvatarValid())
	{
		return gAgentAvatarp->canGrabBakedTexture(index);
	}
	return FALSE;
}

// Returns a pointer to the avatar give the UUID of the avatar OR of an attachment the avatar is wearing.
// Returns NULL on failure.
LLVOAvatar* find_avatar_from_object( LLViewerObject* object )
{
	if (object)
	{
		if( object->isAttachment() )
		{
			do
			{
				object = (LLViewerObject*) object->getParent();
			}
			while( object && !object->isAvatar() );
		}
		else if( !object->isAvatar() )
		{
			object = NULL;
		}
	}

	return (LLVOAvatar*) object;
}


// Returns a pointer to the avatar give the UUID of the avatar OR of an attachment the avatar is wearing.
// Returns NULL on failure.
LLVOAvatar* find_avatar_from_object( const LLUUID& object_id )
{
	return find_avatar_from_object( gObjectList.findObject(object_id) );
}


void handle_disconnect_viewer(void *)
{
	LLAppViewer::instance()->forceDisconnect(LLTrans::getString("TestingDisconnect"));
}

void force_error_breakpoint(void *)
{
    LLAppViewer::instance()->forceErrorBreakpoint();
}

void force_error_llerror(void *)
{
    LLAppViewer::instance()->forceErrorLLError();
}

void force_error_llerror_msg(void*)
{
    LLAppViewer::instance()->forceErrorLLErrorMsg();
}

void force_error_bad_memory_access(void *)
{
    LLAppViewer::instance()->forceErrorBadMemoryAccess();
}

void force_error_infinite_loop(void *)
{
    LLAppViewer::instance()->forceErrorInfiniteLoop();
}

void force_error_software_exception(void *)
{
    LLAppViewer::instance()->forceErrorSoftwareException();
}

void force_error_os_exception(void*)
{
    LLAppViewer::instance()->forceErrorOSSpecificException();
}

void force_error_driver_crash(void *)
{
    LLAppViewer::instance()->forceErrorDriverCrash();
}

// <FS:Ansariel> Wrongly merged back in by LL
//void force_error_coroutine_crash(void *)
//{
//    LLAppViewer::instance()->forceErrorCoroutineCrash();
//}
// </FS:Ansariel>

void force_error_thread_crash(void *)
{
    LLAppViewer::instance()->forceErrorThreadCrash();
}

class LLToolsUseSelectionForGrid : public view_listener_t
{
	bool handleEvent(const LLSD& userdata)
	{
		LLSelectMgr::getInstance()->clearGridObjects();
		struct f : public LLSelectedObjectFunctor
		{
			virtual bool apply(LLViewerObject* objectp)
			{
				LLSelectMgr::getInstance()->addGridObject(objectp);
				return true;
			}
		} func;
		LLSelectMgr::getInstance()->getSelection()->applyToRootObjects(&func);
		LLSelectMgr::getInstance()->setGridMode(GRID_MODE_REF_OBJECT);
		LLFloaterTools::setGridMode((S32)GRID_MODE_REF_OBJECT);
		return true;
	}
};

void handle_test_load_url(void*)
{
	LLWeb::loadURL("");
	LLWeb::loadURL("hacker://www.google.com/");
	LLWeb::loadURL("http");
	LLWeb::loadURL("http://www.google.com/");
}

//
// LLViewerMenuHolderGL
//
static LLDefaultChildRegistry::Register<LLViewerMenuHolderGL> r("menu_holder");

LLViewerMenuHolderGL::LLViewerMenuHolderGL(const LLViewerMenuHolderGL::Params& p)
: LLMenuHolderGL(p)
{}

BOOL LLViewerMenuHolderGL::hideMenus()
{
	BOOL handled = FALSE;
	
	if (LLMenuHolderGL::hideMenus())
	{
		handled = TRUE;
	}

	// drop pie menu selection
	mParcelSelection = NULL;
	mObjectSelection = NULL;

	if (gMenuBarView)
	{
		gMenuBarView->clearHoverItem();
		gMenuBarView->resetMenuTrigger();
	}

	return handled;
}

void LLViewerMenuHolderGL::setParcelSelection(LLSafeHandle<LLParcelSelection> selection) 
{ 
	mParcelSelection = selection; 
}

void LLViewerMenuHolderGL::setObjectSelection(LLSafeHandle<LLObjectSelection> selection) 
{ 
	mObjectSelection = selection; 
}


const LLRect LLViewerMenuHolderGL::getMenuRect() const
{
	return LLRect(0, getRect().getHeight() - MENU_BAR_HEIGHT, getRect().getWidth(), STATUS_BAR_HEIGHT);
}

void handle_save_to_xml(void*)
{
	LLFloater* frontmost = gFloaterView->getFrontmost();
	if (!frontmost)
	{
        LLNotificationsUtil::add("NoFrontmostFloater");
		return;
	}

	std::string default_name = "floater_";
	default_name += frontmost->getTitle();
	default_name += ".xml";

	LLStringUtil::toLower(default_name);
	LLStringUtil::replaceChar(default_name, ' ', '_');
	LLStringUtil::replaceChar(default_name, '/', '_');
	LLStringUtil::replaceChar(default_name, ':', '_');
	LLStringUtil::replaceChar(default_name, '"', '_');

	LLFilePicker& picker = LLFilePicker::instance();
	if (picker.getSaveFile(LLFilePicker::FFSAVE_XML, default_name))
	{
		std::string filename = picker.getFirstFile();
		LLUICtrlFactory::getInstance()->saveToXML(frontmost, filename);
	}
}

void handle_load_from_xml(void*)
{
	LLFilePicker& picker = LLFilePicker::instance();
	if (picker.getOpenFile(LLFilePicker::FFLOAD_XML))
	{
		std::string filename = picker.getFirstFile();
		LLFloater* floater = new LLFloater(LLSD());
		floater->buildFromFile(filename);
	}
}

void handle_web_browser_test(const LLSD& param)
{
	std::string url = param.asString();
	if (url.empty())
	{
		url = "about:blank";
	}
	LLWeb::loadURLInternal(url);
}

bool callback_clear_cache_immediately(const LLSD& notification, const LLSD& response)
{
	S32 option = LLNotificationsUtil::getSelectedOption(notification, response);
	if ( option == 0 ) // YES
	{
		//clear cache
		LLAppViewer::instance()->purgeCacheImmediate();
	}

	return false;
}

void handle_cache_clear_immediately()
{
	LLNotificationsUtil::add("ConfirmClearCache", LLSD(), LLSD(), callback_clear_cache_immediately);
}

void handle_web_content_test(const LLSD& param)
{
	std::string url = param.asString();
	// <FS:LO> Add a user settable home page for the built in web browser
	if (url == "HOME_PAGE")
	{
		url = gSavedSettings.getString("FSBrowserHomePage");
	}
	// </FS:LO>
	LLWeb::loadURLInternal(url, LLStringUtil::null, LLStringUtil::null, true);
}

void handle_show_url(const LLSD& param)
{
	std::string url = param.asString();
	if (LLWeb::useExternalBrowser(url))
	{
		LLWeb::loadURLExternal(url);
	}
	else
	{
		LLWeb::loadURLInternal(url);
	}

}

void handle_report_bug(const LLSD& param)
{
	// <FS:Ansariel> Keep linking to out JIRA
    //std::string url = gSavedSettings.getString("ReportBugURL");
    //LLWeb::loadURLExternal(url);
	LLSD sysinfo = FSData::getSystemInfo();
	LLStringUtil::format_map_t replace;
	replace["[ENVIRONMENT]"] = LLURI::escape(sysinfo["Part1"].asString().substr(1) + sysinfo["Part2"].asString().substr(1));
	LLSLURL location_url;
	LLAgentUI::buildSLURL(location_url);
	replace["[LOCATION]"] = LLURI::escape(location_url.getSLURLString());

	LLUIString file_bug_url = gSavedSettings.getString("ReportBugURL");
	file_bug_url.setArgs(replace);

	LLWeb::loadURLExternal(file_bug_url.getString());
	// </FS:Ansariel>
}

void handle_buy_currency_test(void*)
{
	std::string url =
		"http://sarahd-sl-13041.webdev.lindenlab.com/app/lindex/index.php?agent_id=[AGENT_ID]&secure_session_id=[SESSION_ID]&lang=[LANGUAGE]";

	LLStringUtil::format_map_t replace;
	replace["[AGENT_ID]"] = gAgent.getID().asString();
	replace["[SESSION_ID]"] = gAgent.getSecureSessionID().asString();
	replace["[LANGUAGE]"] = LLUI::getLanguage();
	LLStringUtil::format(url, replace);

	LL_INFOS() << "buy currency url " << url << LL_ENDL;

	LLFloaterReg::showInstance("buy_currency_html", LLSD(url));
}

//-- SUNSHINE CLEANUP - is only the request update at the end needed now?
void handle_rebake_textures(void*)
{
	if (!isAgentAvatarValid()) return;

	// Slam pending upload count to "unstick" things
	bool slam_for_debug = true;
	gAgentAvatarp->forceBakeAllTextures(slam_for_debug);
	if (gAgent.getRegion() && gAgent.getRegion()->getCentralBakeVersion())
	{
// [SL:KB] - Patch: Appearance-Misc | Checked: 2015-06-27 (Catznip-3.7)
		if (!gAgent.getRegionCapability("IncrementCOFVersion").empty())
		{
			LLAppearanceMgr::instance().syncCofVersionAndRefresh();
		}
		else
		{
			LLAppearanceMgr::instance().requestServerAppearanceUpdate();
		}
// [/SL:KB]
//		LLAppearanceMgr::instance().requestServerAppearanceUpdate();
		avatar_tex_refresh(gAgentAvatarp); // <FS:CR> FIRE-11800 - Refresh the textures too
	}
	reset_mesh_lod(gAgentAvatarp); // <FS:Ansariel> Reset Mesh LOD
	gAgentAvatarp->setIsCrossingRegion(false); // <FS:Ansariel> FIRE-12004: Attachments getting lost on TP
}

void toggle_visibility(void* user_data)
{
	LLView* viewp = (LLView*)user_data;
	viewp->setVisible(!viewp->getVisible());
}

BOOL get_visibility(void* user_data)
{
	LLView* viewp = (LLView*)user_data;
	return viewp->getVisible();
}

class LLViewShowHoverTips : public view_listener_t
{
	bool handleEvent(const LLSD& userdata)
	{
		gSavedSettings.setBOOL("ShowHoverTips", !gSavedSettings.getBOOL("ShowHoverTips"));
		return true;
	}
};

class LLViewCheckShowHoverTips : public view_listener_t
{
	bool handleEvent(const LLSD& userdata)
	{
		bool new_value = gSavedSettings.getBOOL("ShowHoverTips");
		return new_value;
	}
};

class LLViewHighlightTransparent : public view_listener_t
{
	bool handleEvent(const LLSD& userdata)
	{
//		LLDrawPoolAlpha::sShowDebugAlpha = !LLDrawPoolAlpha::sShowDebugAlpha;
// [RLVa:KB] - @edit and @viewtransparent
		LLDrawPoolAlpha::sShowDebugAlpha = (!LLDrawPoolAlpha::sShowDebugAlpha) && (RlvActions::canHighlightTransparent());
// [/RLVa:KB]

        // invisible objects skip building their render batches unless sShowDebugAlpha is true, so rebuild batches whenever toggling this flag
        gPipeline.rebuildDrawInfo(); 
		return true;
	}
};

class LLViewCheckHighlightTransparent : public view_listener_t
{
	bool handleEvent(const LLSD& userdata)
	{
		bool new_value = LLDrawPoolAlpha::sShowDebugAlpha;
		return new_value;
	}
};
// <FS:Beq> FIRE-32132 et al. Allow rigged mesh transparency highlights to be toggled
class LLViewHighlightTransparentRigged : public view_listener_t
{
	bool handleEvent(const LLSD& userdata)
	{
		LLDrawPoolAlpha::sShowDebugAlphaRigged = !LLDrawPoolAlpha::sShowDebugAlphaRigged;
		return true;
	}
};

class LLViewCheckHighlightTransparentRigged : public view_listener_t
{
	bool handleEvent(const LLSD& userdata)
	{
		bool new_value = LLDrawPoolAlpha::sShowDebugAlphaRigged;
		return new_value;
	}
};
// </FS:Beq>

class LLViewBeaconWidth : public view_listener_t
{
	bool handleEvent(const LLSD& userdata)
	{
		std::string width = userdata.asString();
		if(width == "1")
		{
			gSavedSettings.setS32("DebugBeaconLineWidth", 1);
		}
		else if(width == "4")
		{
			gSavedSettings.setS32("DebugBeaconLineWidth", 4);
		}
		else if(width == "16")
		{
			gSavedSettings.setS32("DebugBeaconLineWidth", 16);
		}
		else if(width == "32")
		{
			gSavedSettings.setS32("DebugBeaconLineWidth", 32);
		}

		return true;
	}
};


class LLViewToggleBeacon : public view_listener_t
{
	bool handleEvent(const LLSD& userdata)
	{
		std::string beacon = userdata.asString();
		if (beacon == "scriptsbeacon")
		{
			LLPipeline::toggleRenderScriptedBeacons();
			gSavedSettings.setBOOL( "scriptsbeacon", LLPipeline::getRenderScriptedBeacons() );
			// toggle the other one off if it's on
			if (LLPipeline::getRenderScriptedBeacons() && LLPipeline::getRenderScriptedTouchBeacons())
			{
				LLPipeline::toggleRenderScriptedTouchBeacons();
				gSavedSettings.setBOOL( "scripttouchbeacon", LLPipeline::getRenderScriptedTouchBeacons() );
			}
		}
		else if (beacon == "physicalbeacon")
		{
			LLPipeline::toggleRenderPhysicalBeacons();
			gSavedSettings.setBOOL( "physicalbeacon", LLPipeline::getRenderPhysicalBeacons() );
		}
		else if (beacon == "moapbeacon")
		{
			LLPipeline::toggleRenderMOAPBeacons();
			gSavedSettings.setBOOL( "moapbeacon", LLPipeline::getRenderMOAPBeacons() );
		}
		else if (beacon == "soundsbeacon")
		{
			LLPipeline::toggleRenderSoundBeacons();
			gSavedSettings.setBOOL( "soundsbeacon", LLPipeline::getRenderSoundBeacons() );
		}
		else if (beacon == "particlesbeacon")
		{
			LLPipeline::toggleRenderParticleBeacons();
			gSavedSettings.setBOOL( "particlesbeacon", LLPipeline::getRenderParticleBeacons() );
		}
		else if (beacon == "scripttouchbeacon")
		{
			LLPipeline::toggleRenderScriptedTouchBeacons();
			gSavedSettings.setBOOL( "scripttouchbeacon", LLPipeline::getRenderScriptedTouchBeacons() );
			// toggle the other one off if it's on
			if (LLPipeline::getRenderScriptedBeacons() && LLPipeline::getRenderScriptedTouchBeacons())
			{
				LLPipeline::toggleRenderScriptedBeacons();
				gSavedSettings.setBOOL( "scriptsbeacon", LLPipeline::getRenderScriptedBeacons() );
			}
		}
		else if (beacon == "sunbeacon")
		{
			gSavedSettings.setBOOL("sunbeacon", !gSavedSettings.getBOOL("sunbeacon"));
		}
		else if (beacon == "moonbeacon")
		{
			gSavedSettings.setBOOL("moonbeacon", !gSavedSettings.getBOOL("moonbeacon"));
		}
		else if (beacon == "renderbeacons")
		{
			LLPipeline::toggleRenderBeacons();
			gSavedSettings.setBOOL( "renderbeacons", LLPipeline::getRenderBeacons() );
			// toggle the other one on if it's not
			if (!LLPipeline::getRenderBeacons() && !LLPipeline::getRenderHighlights())
			{
				LLPipeline::toggleRenderHighlights();
				gSavedSettings.setBOOL( "renderhighlights", LLPipeline::getRenderHighlights() );
			}
		}
		else if (beacon == "renderhighlights")
		{
			LLPipeline::toggleRenderHighlights();
			gSavedSettings.setBOOL( "renderhighlights", LLPipeline::getRenderHighlights() );
			// toggle the other one on if it's not
			if (!LLPipeline::getRenderBeacons() && !LLPipeline::getRenderHighlights())
			{
				LLPipeline::toggleRenderBeacons();
				gSavedSettings.setBOOL( "renderbeacons", LLPipeline::getRenderBeacons() );
			}
		}

		return true;
	}
};

class LLViewCheckBeaconEnabled : public view_listener_t
{
	bool handleEvent(const LLSD& userdata)
	{
		std::string beacon = userdata.asString();
		bool new_value = false;
		if (beacon == "scriptsbeacon")
		{
			new_value = gSavedSettings.getBOOL( "scriptsbeacon");
			LLPipeline::setRenderScriptedBeacons(new_value);
		}
		else if (beacon == "moapbeacon")
		{
			new_value = gSavedSettings.getBOOL( "moapbeacon");
			LLPipeline::setRenderMOAPBeacons(new_value);
		}
		else if (beacon == "physicalbeacon")
		{
			new_value = gSavedSettings.getBOOL( "physicalbeacon");
			LLPipeline::setRenderPhysicalBeacons(new_value);
		}
		else if (beacon == "soundsbeacon")
		{
			new_value = gSavedSettings.getBOOL( "soundsbeacon");
			LLPipeline::setRenderSoundBeacons(new_value);
		}
		else if (beacon == "particlesbeacon")
		{
			new_value = gSavedSettings.getBOOL( "particlesbeacon");
			LLPipeline::setRenderParticleBeacons(new_value);
		}
		else if (beacon == "scripttouchbeacon")
		{
			new_value = gSavedSettings.getBOOL( "scripttouchbeacon");
			LLPipeline::setRenderScriptedTouchBeacons(new_value);
		}
		else if (beacon == "renderbeacons")
		{
			new_value = gSavedSettings.getBOOL( "renderbeacons");
			LLPipeline::setRenderBeacons(new_value);
		}
		else if (beacon == "renderhighlights")
		{
			new_value = gSavedSettings.getBOOL( "renderhighlights");
			LLPipeline::setRenderHighlights(new_value);
		}
		return new_value;
	}
};

class LLViewToggleRenderType : public view_listener_t
{
	bool handleEvent(const LLSD& userdata)
	{
		std::string type = userdata.asString();
		if (type == "hideparticles")
		{
			LLPipeline::toggleRenderType(LLPipeline::RENDER_TYPE_PARTICLES);
			gPipeline.sRenderParticles = gPipeline.hasRenderType(LLPipeline::RENDER_TYPE_PARTICLES);
		}
		return true;
	}
};

class LLViewCheckRenderType : public view_listener_t
{
	bool handleEvent(const LLSD& userdata)
	{
		std::string type = userdata.asString();
		bool new_value = false;
		if (type == "hideparticles")
		{
			new_value = LLPipeline::toggleRenderTypeControlNegated(LLPipeline::RENDER_TYPE_PARTICLES);
		}
		return new_value;
	}
};

class LLViewStatusAway : public view_listener_t
{
	bool handleEvent(const LLSD& userdata)
	{
		return (gAgent.isInitialized() && gAgent.getAFK());
	}
};

class LLViewStatusDoNotDisturb : public view_listener_t
{
	bool handleEvent(const LLSD& userdata)
	{
		return (gAgent.isInitialized() && gAgent.isDoNotDisturb());
	}
};

class LLViewShowHUDAttachments : public view_listener_t
{
	bool handleEvent(const LLSD& userdata)
	{
// [RLVa:KB] - Checked: 2010-04-19 (RLVa-1.2.1a) | Modified: RLVa-1.0.0c
		if ( (rlv_handler_t::isEnabled()) && (gRlvAttachmentLocks.hasLockedHUD()) && (LLPipeline::sShowHUDAttachments) )
			return true;
// [/RLVa:KB]

		LLPipeline::sShowHUDAttachments = !LLPipeline::sShowHUDAttachments;
		return true;
	}
};

class LLViewCheckHUDAttachments : public view_listener_t
{
	bool handleEvent(const LLSD& userdata)
	{
		bool new_value = LLPipeline::sShowHUDAttachments;
		return new_value;
	}
};

// <FS:Ansariel> Disable Show HUD attachments if prevented by RLVa
bool enable_show_HUD_attachments()
{
	return (!LLPipeline::sShowHUDAttachments || !rlv_handler_t::isEnabled() || !gRlvAttachmentLocks.hasLockedHUD());
};
// </FS:Ansariel>

class LLEditEnableTakeOff : public view_listener_t
{
	bool handleEvent(const LLSD& userdata)
	{
		std::string clothing = userdata.asString();
		LLWearableType::EType type = LLWearableType::getInstance()->typeNameToType(clothing);
//		if (type >= LLWearableType::WT_SHAPE && type < LLWearableType::WT_COUNT)
// [RLVa:KB] - Checked: 2010-03-20 (RLVa-1.2.0c) | Modified: RLVa-1.2.0a
		// NOTE: see below - enable if there is at least one wearable on this type that can be removed
		if ( (type >= LLWearableType::WT_SHAPE && type < LLWearableType::WT_COUNT) && 
			 ((!rlv_handler_t::isEnabled()) || (gRlvWearableLocks.canRemove(type))) )
// [/RLVa:KB]
		{
			return LLAgentWearables::selfHasWearable(type);
		}
		return false;
	}
};

// <FS:Beq> Xmas present for Ansa, Animesh kill switch
class FSDerenderAnimatedObjects : public view_listener_t
{
	bool handleEvent(const LLSD& userdata)
	{
		gObjectList.killAnimatedObjects();
		return true;
	}
};

// </FS:Beq>
class LLEditTakeOff : public view_listener_t
{
	bool handleEvent(const LLSD& userdata)
	{
		std::string clothing = userdata.asString();
		if (clothing == "all")
			LLAppearanceMgr::instance().removeAllClothesFromAvatar();
		else
		{
			LLWearableType::EType type = LLWearableType::getInstance()->typeNameToType(clothing);
			if (type >= LLWearableType::WT_SHAPE 
				&& type < LLWearableType::WT_COUNT
				&& (gAgentWearables.getWearableCount(type) > 0))
			{
				// MULTI-WEARABLES: assuming user wanted to remove top shirt.
				//<FS:TS> Shut the compiler up about unsigned comparisons <0 or >0
				//U32 wearable_index = gAgentWearables.getWearableCount(type) - 1;
				S32 wearable_index = gAgentWearables.getWearableCount(type) - 1;

// [RLVa:KB] - Checked: 2010-06-09 (RLVa-1.2.0g) | Added: RLVa-1.2.0g
				if ( (rlv_handler_t::isEnabled()) && (gRlvWearableLocks.hasLockedWearable(type)) )
				{
					// We'll use the first wearable we come across that can be removed (moving from top to bottom)
					for (; wearable_index >= 0; wearable_index--)
					{
						const LLViewerWearable* pWearable = gAgentWearables.getViewerWearable(type, wearable_index);
						if (!gRlvWearableLocks.isLockedWearable(pWearable))
							break;
					}
					if (wearable_index < 0)
						return true;	// No wearable found that can be removed
				}
// [/RLVa:KB]

				LLUUID item_id = gAgentWearables.getWearableItemID(type,wearable_index);
				LLAppearanceMgr::instance().removeItemFromAvatar(item_id);
			}
				
		}
		return true;
	}
};

class LLToolsSelectTool : public view_listener_t
{
	bool handleEvent(const LLSD& userdata)
	{
		std::string tool_name = userdata.asString();
		if (tool_name == "focus")
		{
			LLToolMgr::getInstance()->getCurrentToolset()->selectToolByIndex(1);
		}
		else if (tool_name == "move")
		{
			LLToolMgr::getInstance()->getCurrentToolset()->selectToolByIndex(2);
		}
		else if (tool_name == "edit")
		{
			LLToolMgr::getInstance()->getCurrentToolset()->selectToolByIndex(3);
		}
		else if (tool_name == "create")
		{
			LLToolMgr::getInstance()->getCurrentToolset()->selectToolByIndex(4);
		}
		else if (tool_name == "land")
		{
			LLToolMgr::getInstance()->getCurrentToolset()->selectToolByIndex(5);
		}

		// Note: if floater is not visible LLViewerWindow::updateLayout() will
		// attempt to open it, but it won't bring it to front or de-minimize.
		if (gFloaterTools && (gFloaterTools->isMinimized() || !gFloaterTools->isShown() || !gFloaterTools->isFrontmost()))
		{
			gFloaterTools->setMinimized(FALSE);
			gFloaterTools->openFloater();
			gFloaterTools->setVisibleAndFrontmost(TRUE);
		}
		return true;
	}
};

/// WINDLIGHT callbacks
class LLWorldEnvSettings : public view_listener_t
{	
    void defocusEnvFloaters()
    {
        //currently there is only one instance of each floater
        std::vector<std::string> env_floaters_names = { "env_edit_extdaycycle", "env_fixed_environmentent_water", "env_fixed_environmentent_sky" };
        for (std::vector<std::string>::const_iterator it = env_floaters_names.begin(); it != env_floaters_names.end(); ++it)
        {
            LLFloater* env_floater = LLFloaterReg::findTypedInstance<LLFloater>(*it);
            if (env_floater)
            {
                env_floater->setFocus(FALSE);
            }
        }
    }

	bool handleEvent(const LLSD& userdata)
	{
// [RLVa:KB] - @setenv
		if (!RlvActions::canChangeEnvironment())
			return true;
// [/RLVa:KB]

		std::string event_name = userdata.asString();
// <FS:Beq> FIRE-29785 fix daytime shortcuts for non-EEP 
#ifdef OPENSIM
		static std::map<std::string, std::string> sky_presets = {
			{"sunrise", "Sunrise"},
			{"noon", "Midday"},
			{"sunset", "Sunset"},
			{"midnight", "Midnight"}
		};
		auto it = sky_presets.find(event_name);
		if( LLGridManager::getInstance()->isInOpenSim() &&
			!LLEnvironment::instance().isExtendedEnvironmentEnabled() &&
			it != sky_presets.end()
			)
		{
			LLSettingsSky::ptr_t legacysky = nullptr;
			LLSD messages;
			legacysky = LLEnvironment::createSkyFromLegacyPreset(gDirUtilp->getExpandedFilename(LL_PATH_APP_SETTINGS, "windlight", "skies", it->second + ".xml"), messages);
			if (legacysky)
			{
				LLEnvironment::instance().setEnvironment(LLEnvironment::ENV_LOCAL, legacysky);
				LLEnvironment::instance().setSelectedEnvironment(LLEnvironment::ENV_LOCAL);
				LLEnvironment::instance().updateEnvironment(LLEnvironment::TRANSITION_FAST, true);
				defocusEnvFloaters();
			}		
			else
			{
				LL_WARNS() << "Legacy windlight conversion failed for " << it->second << " existing env unchanged." << LL_ENDL;
			}
			return true;
		}
#endif
// </FS:Beq>
		
		if (event_name == "sunrise")
		{
            // <FS:Beq> FIRE-29926 - allow manually selected environments to have a user defined transition time.
            //LLEnvironment::instance().setEnvironment(LLEnvironment::ENV_LOCAL, LLEnvironment::KNOWN_SKY_SUNRISE, LLEnvironment::TRANSITION_INSTANT);
            //LLEnvironment::instance().setSelectedEnvironment(LLEnvironment::ENV_LOCAL, LLEnvironment::TRANSITION_INSTANT);
            LLEnvironment::instance().setManualEnvironment(LLEnvironment::ENV_LOCAL, LLEnvironment::KNOWN_SKY_SUNRISE);
            LLEnvironment::instance().setSelectedEnvironment(LLEnvironment::ENV_LOCAL);
            // </FS:Beq>
            defocusEnvFloaters();
		}
		else if (event_name == "noon")
		{
            // <FS:Beq> FIRE-29926 - allow manually selected environments to have a user defined transition time.
            //LLEnvironment::instance().setEnvironment(LLEnvironment::ENV_LOCAL, LLEnvironment::KNOWN_SKY_MIDDAY, LLEnvironment::TRANSITION_INSTANT);
            //LLEnvironment::instance().setSelectedEnvironment(LLEnvironment::ENV_LOCAL, LLEnvironment::TRANSITION_INSTANT);
            LLEnvironment::instance().setManualEnvironment(LLEnvironment::ENV_LOCAL, LLEnvironment::KNOWN_SKY_MIDDAY);
            LLEnvironment::instance().setSelectedEnvironment(LLEnvironment::ENV_LOCAL);
            // </FS:Beq>
            defocusEnvFloaters();
		}
        else if (event_name == "legacy noon")
        {
            LLEnvironment::instance().setEnvironment(LLEnvironment::ENV_LOCAL, LLEnvironment::KNOWN_SKY_LEGACY_MIDDAY, LLEnvironment::TRANSITION_INSTANT);
            LLEnvironment::instance().setSelectedEnvironment(LLEnvironment::ENV_LOCAL, LLEnvironment::TRANSITION_INSTANT);
            defocusEnvFloaters();
        }
		else if (event_name == "sunset")
		{
            // <FS:Beq> FIRE-29926 - allow manually selected environments to have a user defined transition time.
            //LLEnvironment::instance().setEnvironment(LLEnvironment::ENV_LOCAL, LLEnvironment::KNOWN_SKY_SUNSET, LLEnvironment::TRANSITION_INSTANT);
            //LLEnvironment::instance().setSelectedEnvironment(LLEnvironment::ENV_LOCAL, LLEnvironment::TRANSITION_INSTANT);
            LLEnvironment::instance().setManualEnvironment(LLEnvironment::ENV_LOCAL, LLEnvironment::KNOWN_SKY_SUNSET);
            LLEnvironment::instance().setSelectedEnvironment(LLEnvironment::ENV_LOCAL);            // </FS:Beq>
            defocusEnvFloaters();
		}
		else if (event_name == "midnight")
		{
            // <FS:Beq> FIRE-29926 - allow manually selected environments to have a user defined transition time.
            //LLEnvironment::instance().setEnvironment(LLEnvironment::ENV_LOCAL, LLEnvironment::KNOWN_SKY_MIDNIGHT, LLEnvironment::TRANSITION_INSTANT);
            //LLEnvironment::instance().setSelectedEnvironment(LLEnvironment::ENV_LOCAL, LLEnvironment::TRANSITION_INSTANT);
            LLEnvironment::instance().setManualEnvironment(LLEnvironment::ENV_LOCAL, LLEnvironment::KNOWN_SKY_MIDNIGHT);
            LLEnvironment::instance().setSelectedEnvironment(LLEnvironment::ENV_LOCAL);            // </FS:Beq>
            defocusEnvFloaters();
		}
        else if (event_name == "region")
		{
            // reset probe data when reverting back to region sky setting
            gPipeline.mReflectionMapManager.reset();

            LLEnvironment::instance().clearEnvironment(LLEnvironment::ENV_LOCAL);
            LLEnvironment::instance().setSelectedEnvironment(LLEnvironment::ENV_LOCAL, LLEnvironment::TRANSITION_INSTANT);
            defocusEnvFloaters();
		}
        else if (event_name == "pause_clouds")
        {
            if (LLEnvironment::instance().isCloudScrollPaused())
                LLEnvironment::instance().resumeCloudScroll();
		else
                LLEnvironment::instance().pauseCloudScroll();
        }
        else if (event_name == "adjust_tool")
		{
            LLFloaterReg::showInstance("env_adjust_snapshot");
        }
        else if (event_name == "my_environs")
        {
            LLFloaterReg::showInstance("my_environments");
		}

		return true;
	}
};

class LLWorldEnableEnvSettings : public view_listener_t
{
	bool handleEvent(const LLSD& userdata)
	{
		bool result = false;
		std::string event_name = userdata.asString();

        if (event_name == "pause_clouds")
		{
            return LLEnvironment::instance().isCloudScrollPaused();
		}

        LLSettingsSky::ptr_t sky = LLEnvironment::instance().getEnvironmentFixedSky(LLEnvironment::ENV_LOCAL);

		if (!sky)
		{
			return (event_name == "region");
		}

        std::string skyname = (sky) ? sky->getName() : "";
        LLUUID skyid = (sky) ? sky->getAssetId() : LLUUID::null;

		if (event_name == "sunrise")
			{
            result = (skyid == LLEnvironment::KNOWN_SKY_SUNRISE);
			}
		else if (event_name == "noon")
			{
            result = (skyid == LLEnvironment::KNOWN_SKY_MIDDAY);
			}
        else if (event_name == "legacy noon")
        {
            result = (skyid == LLEnvironment::KNOWN_SKY_LEGACY_MIDDAY);
        }
		else if (event_name == "sunset")
			{
            result = (skyid == LLEnvironment::KNOWN_SKY_SUNSET);
			}
		else if (event_name == "midnight")
			{
            result = (skyid == LLEnvironment::KNOWN_SKY_MIDNIGHT);
			}
		else if (event_name == "region")
			{
				return false;
			}
			else
			{
			LL_WARNS() << "Unknown time-of-day item:  " << event_name << LL_ENDL;
		}
		return result;
	}
};

class LLWorldEnvPreset : public view_listener_t
{
	bool handleEvent(const LLSD& userdata)
	{
		std::string item = userdata.asString();

		if (item == "new_water")
		{
            LLFloaterReg::showInstance("env_fixed_environmentent_water", "new");
		}
		else if (item == "edit_water")
		{
            LLFloaterReg::showInstance("env_fixed_environmentent_water", "edit");
		}
		else if (item == "new_sky")
		{
            LLFloaterReg::showInstance("env_fixed_environmentent_sky", "new");
		}
		else if (item == "edit_sky")
		{
            LLFloaterReg::showInstance("env_fixed_environmentent_sky", "edit");
		}
		else if (item == "new_day_cycle")
		{
            LLFloaterReg::showInstance("env_edit_extdaycycle", LLSDMap("edit_context", "inventory"));
		}
		else if (item == "edit_day_cycle")
		{
			LLFloaterReg::showInstance("env_edit_extdaycycle", LLSDMap("edit_context", "inventory"));
		}
		else
		{
			LL_WARNS() << "Unknown item selected" << LL_ENDL;
		}

		return true;
	}
};

class LLWorldEnableEnvPreset : public view_listener_t
{
	bool handleEvent(const LLSD& userdata)
	{

		return false;
	}
};

/// Post-Process callbacks
class LLWorldPostProcess : public view_listener_t
{
	bool handleEvent(const LLSD& userdata)
	{
		LLFloaterReg::showInstance("env_post_process");
		return true;
	}
};

class LLWorldCheckBanLines : public view_listener_t
{
    bool handleEvent(const LLSD& userdata)
    {
        S32 callback_data = userdata.asInteger();
        return gSavedSettings.getS32("ShowBanLines") == callback_data;
    }
};

class LLWorldShowBanLines : public view_listener_t
{
    bool handleEvent(const LLSD& userdata)
    {
        S32 callback_data = userdata.asInteger();
        gSavedSettings.setS32("ShowBanLines", callback_data);
        return true;
    }
};

void handle_flush_name_caches()
{
	// <FS:Ansariel> Crash fix
	LLAvatarNameCache::getInstance()->clearCache();
	// </FS:Ansariel>
	if (gCacheName) gCacheName->clear();
}

class LLUploadCostCalculator : public view_listener_t
{
	std::string mCostStr;

	bool handleEvent(const LLSD& userdata)
	{
		std::vector<std::string> fields;
		std::string str = userdata.asString(); 
		boost::split(fields, str, boost::is_any_of(","));
		if (fields.size()<1)
		{
			return false;
		}
		std::string menu_name = fields[0];
		std::string asset_type_str = "texture";
		if (fields.size()>1)
		{
			asset_type_str = fields[1];
		}
		LL_DEBUGS("Benefits") << "userdata " << userdata << " menu_name " << menu_name << " asset_type_str " << asset_type_str << LL_ENDL;
		calculateCost(asset_type_str);
		gMenuHolder->childSetLabelArg(menu_name, "[COST]", mCostStr);

		return true;
	}

	void calculateCost(const std::string& asset_type_str);

public:
	LLUploadCostCalculator()
	{
	}
};

class LLUpdateMembershipLabel : public view_listener_t
{
	bool handleEvent(const LLSD& userdata)
	{
		const std::string label_str =  LLAgentBenefitsMgr::isCurrent("Base") ? LLTrans::getString("MembershipUpgradeText") : LLTrans::getString("MembershipPremiumText");
		gMenuHolder->childSetLabelArg("Membership", "[Membership]", label_str);

		// <FS:Ansariel> OpenSim check
		//return true;
		return LLGridManager::instance().isInSecondLife();
		// </FS:Ansariel>
	}
};

void handle_voice_morphing_subscribe()
{
	LLWeb::loadURL(LLTrans::getString("voice_morphing_url"));
}

void handle_premium_voice_morphing_subscribe()
{
	LLWeb::loadURL(LLTrans::getString("premium_voice_morphing_url"));
}

class LLToggleUIHints : public view_listener_t
{
	bool handleEvent(const LLSD& userdata)
	{
		bool ui_hints_enabled = gSavedSettings.getBOOL("EnableUIHints");
		// toggle
		ui_hints_enabled = !ui_hints_enabled;
		gSavedSettings.setBOOL("EnableUIHints", ui_hints_enabled);
		return true;
	}
};

void LLUploadCostCalculator::calculateCost(const std::string& asset_type_str)
{
	S32 upload_cost = -1;

	if (asset_type_str == "texture")
	{
		upload_cost = LLAgentBenefitsMgr::current().getTextureUploadCost();
	}
	else if (asset_type_str == "animation")
	{
		upload_cost = LLAgentBenefitsMgr::current().getAnimationUploadCost();
	}
	else if (asset_type_str == "sound")
	{
		upload_cost = LLAgentBenefitsMgr::current().getSoundUploadCost();
	}
	if (upload_cost < 0)
	{
		LL_WARNS() << "Unable to find upload cost for asset_type_str " << asset_type_str << LL_ENDL;
	}
	mCostStr = std::to_string(upload_cost);
}

void show_navbar_context_menu(LLView* ctrl, S32 x, S32 y)
{
	static LLMenuGL*	show_navbar_context_menu = LLUICtrlFactory::getInstance()->createFromFile<LLMenuGL>("menu_hide_navbar.xml",
			gMenuHolder, LLViewerMenuHolderGL::child_registry_t::instance());
	if(gMenuHolder->hasVisibleMenu())
	{
		gMenuHolder->hideMenus();
	}
	show_navbar_context_menu->buildDrawLabels();
	show_navbar_context_menu->updateParent(LLMenuGL::sMenuContainer);
	LLMenuGL::showPopup(ctrl, show_navbar_context_menu, x, y);
}

void show_topinfobar_context_menu(LLView* ctrl, S32 x, S32 y)
{
	static LLMenuGL* show_topbarinfo_context_menu = LLUICtrlFactory::getInstance()->createFromFile<LLMenuGL>("menu_topinfobar.xml",
			gMenuHolder, LLViewerMenuHolderGL::child_registry_t::instance());

	LLMenuItemGL* landmark_item = show_topbarinfo_context_menu->getChild<LLMenuItemGL>("Landmark");
	if (!LLLandmarkActions::landmarkAlreadyExists())
	{
		landmark_item->setLabel(LLTrans::getString("AddLandmarkNavBarMenu"));
	}
	else
	{
		landmark_item->setLabel(LLTrans::getString("EditLandmarkNavBarMenu"));
	}
// [RLVa:KB] - Checked: 2012-02-07 (RLVa-1.4.5) | Added: RLVa-1.4.5
	landmark_item->setEnabled(!gRlvHandler.hasBehaviour(RLV_BHVR_SHOWLOC));
// [/RLVa:KB]

	if(gMenuHolder->hasVisibleMenu())
	{
		gMenuHolder->hideMenus();
	}

	show_topbarinfo_context_menu->buildDrawLabels();
	show_topbarinfo_context_menu->updateParent(LLMenuGL::sMenuContainer);
	LLMenuGL::showPopup(ctrl, show_topbarinfo_context_menu, x, y);
}

// <FS:Ansariel> For web browser toolbar button
void toggleWebBrowser(const LLSD& sdParam)
{
	if (LLFloaterReg::instanceVisible("web_content"))
	{
		LLFloaterReg::hideInstance("web_content");
	}
	else
	{
		std::string param = sdParam.asString();
		if (param == "HOME_PAGE")
		{
			param = gSavedSettings.getString("FSBrowserHomePage");
		}
		LLWeb::loadURLInternal(param);
	}
}
// </FS:Ansariel> For web browser toolbar button

// <FS:Ansariel> Toggle debug settings floater
void toggleSettingsDebug()
{
	LLFloaterReg::toggleInstance("settings_debug", "all");
}
// </FS:Ansariel> Toggle debug settings floater

// <FS:Ansariel> Toggle teleport history panel directly
void toggleTeleportHistory()
{
	if (gSavedSettings.getBOOL("FSUseStandaloneTeleportHistoryFloater"))
	{
		LLFloaterReg::toggleInstance("fs_teleporthistory");
	}
	else
	{
		LLFloater* floater = LLFloaterReg::findInstance("places");
		if (floater && floater->isMinimized())
		{
			floater->setMinimized(FALSE);
		}
		else if (LLFloater::isShown(floater))
		{
			LLFloaterReg::hideInstance("places");
		}
		else
		{
			LLFloaterSidePanelContainer::showPanel("places", LLSD().with("type", "open_teleport_history_tab"));
		}
	}
}
// </FS:Ansariel> Toggle teleport history panel directly

// <FS:Techwolf Lupindo> export
bool enable_export_object()
{
	for (LLObjectSelection::root_iterator iter = LLSelectMgr::getInstance()->getSelection()->root_begin();
		 iter != LLSelectMgr::getInstance()->getSelection()->root_end(); iter++)
	{
		LLSelectNode* node = *iter;
		LLViewerObject* obj = node->getObject();
		if (obj || node)
		{
			return gSavedSettings.getBOOL("FSEnableObjectExports");
		}
	}
	return false;
}

class FSObjectExport : public view_listener_t
{
	bool handleEvent( const LLSD& userdata)
	{
		LLViewerObject* objectp = LLSelectMgr::getInstance()->getSelection()->getPrimaryObject();
		if (objectp)
		{
			LLFloaterReg::showInstance("fs_export");
		}
		return true;
	}
};
// </FS:Techwolf Lupindo>

// <FS:CR>
class FSObjectExportCollada : public view_listener_t
{
	bool handleEvent( const LLSD& userdata)
	{
		LLViewerObject* objectp = LLSelectMgr::getInstance()->getSelection()->getPrimaryObject();
		if (objectp)
		{
			LLFloaterReg::showInstance("export_collada");
		}
		return true;
	}
};
// </FS:CR>

// <FS:Zi> Make sure to call this before any of the UI is set up, so all text editors can
//         pick up the menu properly.
void initialize_edit_menu()
{
	view_listener_t::addMenu(new LLEditUndo(), "Edit.Undo");
	view_listener_t::addMenu(new LLEditRedo(), "Edit.Redo");
	view_listener_t::addMenu(new LLEditCut(), "Edit.Cut");
	view_listener_t::addMenu(new LLEditCopy(), "Edit.Copy");
	view_listener_t::addMenu(new LLEditPaste(), "Edit.Paste");
	view_listener_t::addMenu(new LLEditDelete(), "Edit.Delete");
	view_listener_t::addMenu(new LLEditSelectAll(), "Edit.SelectAll");
	view_listener_t::addMenu(new LLEditDeselect(), "Edit.Deselect");
	view_listener_t::addMenu(new LLEditTakeOff(), "Edit.TakeOff");
	view_listener_t::addMenu(new LLEditEnableUndo(), "Edit.EnableUndo");
	view_listener_t::addMenu(new LLEditEnableRedo(), "Edit.EnableRedo");
	view_listener_t::addMenu(new LLEditEnableCut(), "Edit.EnableCut");
	view_listener_t::addMenu(new LLEditEnableCopy(), "Edit.EnableCopy");
	view_listener_t::addMenu(new LLEditEnablePaste(), "Edit.EnablePaste");
	view_listener_t::addMenu(new LLEditEnableDelete(), "Edit.EnableDelete");
	view_listener_t::addMenu(new LLEditEnableSelectAll(), "Edit.EnableSelectAll");
	view_listener_t::addMenu(new LLEditEnableDeselect(), "Edit.EnableDeselect");

}

void initialize_spellcheck_menu()
{
	LLUICtrl::CommitCallbackRegistry::Registrar& commit = LLUICtrl::CommitCallbackRegistry::currentRegistrar();
	LLUICtrl::EnableCallbackRegistry::Registrar& enable = LLUICtrl::EnableCallbackRegistry::currentRegistrar();

	commit.add("SpellCheck.ReplaceWithSuggestion", boost::bind(&handle_spellcheck_replace_with_suggestion, _1, _2));
	enable.add("SpellCheck.VisibleSuggestion", boost::bind(&visible_spellcheck_suggestion, _1, _2));
	commit.add("SpellCheck.AddToDictionary", boost::bind(&handle_spellcheck_add_to_dictionary, _1));
	enable.add("SpellCheck.EnableAddToDictionary", boost::bind(&enable_spellcheck_add_to_dictionary, _1));
	commit.add("SpellCheck.AddToIgnore", boost::bind(&handle_spellcheck_add_to_ignore, _1));
	enable.add("SpellCheck.EnableAddToIgnore", boost::bind(&enable_spellcheck_add_to_ignore, _1));
}

//<FS:KC> Centralize a some of these volume panel callbacks
static void volume_controls_open_volume_prefs()
{
	// bring up the prefs floater
	LLFloaterPreference* prefsfloater = LLFloaterReg::showTypedInstance<LLFloaterPreference>("preferences");
	if (prefsfloater)
	{
		// grab the 'audio' panel from the preferences floater and bring it the front!
		prefsfloater->selectPanel("audio");
	}
}

void volume_controls_on_click_set_sounds(const LLUICtrl* ctrl)
{
	const LLPanel* volume_control_panel = dynamic_cast<const LLPanel*>(ctrl->getParent());
	if (volume_control_panel)
	{
		// Disable Enable gesture/collisions sounds checkbox if the master sound is disabled
		// or if sound effects are disabled.

		// <FS:PP> FIRE-9856: Mute sound effects disable plays sound from collisions and plays sound from gestures checkbox not disable after restart/relog
		// volume_control_panel->getChild<LLCheckBoxCtrl>("gesture_audio_play_btn")->setEnabled(!gSavedSettings.getBOOL("MuteSounds"));
		// volume_control_panel->getChild<LLCheckBoxCtrl>("collisions_audio_play_btn")->setEnabled(!gSavedSettings.getBOOL("MuteSounds"));
		bool mute_sound_effects = gSavedSettings.getBOOL("MuteSounds");
		bool mute_all_sounds = gSavedSettings.getBOOL("MuteAudio");
		volume_control_panel->getChild<LLCheckBoxCtrl>("gesture_audio_play_btn")->setEnabled(!(mute_sound_effects || mute_all_sounds));
		volume_control_panel->getChild<LLCheckBoxCtrl>("collisions_audio_play_btn")->setEnabled(!(mute_sound_effects || mute_all_sounds));
		// </FS:PP> 

	}
}

void volume_controls_set_control_false(const LLUICtrl* ctrl, const LLSD& user_data)
{
	LLPanel* volume_control_panel = dynamic_cast<LLPanel*>(ctrl->getParent());
	if (volume_control_panel)
	{
		std::string control_name = user_data.asString();
		LLControlVariable* control = volume_control_panel->findControl(control_name);
		
		if (control)
			control->set(LLSD(FALSE));
	}
}

void initialize_volume_controls_callbacks()
{
	LLUICtrl::CommitCallbackRegistry::Registrar& commit = LLUICtrl::CommitCallbackRegistry::currentRegistrar();
	commit.add("MediaListCtrl.GoMediaPrefs",	boost::bind(&volume_controls_open_volume_prefs));
	commit.add("Pref.SetSounds",				boost::bind(&volume_controls_on_click_set_sounds, _1));
	commit.add("Pref.setControlFalse",			boost::bind(&volume_controls_set_control_false, _1, _2));
}
//</FS:KC>

// <FS:Ansariel> Force HTTP features on SL
bool use_http_inventory()
{
#ifdef OPENSIM
	return (LLGridManager::getInstance()->isInSecondLife() || gSavedSettings.getBOOL("UseHTTPInventory"));
#else
	return true;
#endif
}

bool use_http_textures()
{
#ifdef OPENSIM
	static LLCachedControl<bool> use_http(gSavedSettings, "ImagePipelineUseHTTP", true);
	return (LLGridManager::getInstance()->isInSecondLife() || use_http);
#else
	return true;
#endif
}
// <FS:Ansariel>

// <FS:Ansariel> Optional small camera floater
class FSToggleCameraFloater : public view_listener_t
{
	bool handleEvent(const LLSD& userdata)
	{
		std::string floater_name = gSavedSettings.getBOOL("FSUseSmallCameraFloater") ? "fs_camera_small" : "camera";
		LLFloaterReg::toggleInstance(floater_name);
		return true;
	}
};

class FSCheckCameraFloater : public view_listener_t
{
	bool handleEvent(const LLSD& userdata)
	{
		static LLCachedControl<bool> fsUseSmallCameraFloater(gSavedSettings, "FSUseSmallCameraFloater");
		return LLFloaterReg::instanceVisible(fsUseSmallCameraFloater ? "fs_camera_small" : "camera");
	}
};
// <FS:Ansariel>

void initialize_menus()
{
	// A parameterized event handler used as ctrl-8/9/0 zoom controls below.
	class LLZoomer : public view_listener_t
	{
	public:
		// The "mult" parameter says whether "val" is a multiplier or used to set the value.
		LLZoomer(F32 val, bool mult=true) : mVal(val), mMult(mult) {}
		bool handleEvent(const LLSD& userdata)
		{
			F32 new_fov_rad = mMult ? LLViewerCamera::getInstance()->getDefaultFOV() * mVal : mVal;
			LLViewerCamera::getInstance()->setDefaultFOV(new_fov_rad);
			gSavedSettings.setF32("CameraAngle", LLViewerCamera::getInstance()->getView()); // setView may have clamped it.
			return true;
		}
	private:
		F32 mVal;
		bool mMult;
	};
	
	LLUICtrl::EnableCallbackRegistry::Registrar& enable = LLUICtrl::EnableCallbackRegistry::currentRegistrar();
	LLUICtrl::CommitCallbackRegistry::Registrar& commit = LLUICtrl::CommitCallbackRegistry::currentRegistrar();
	
	// Generic enable and visible
	// Don't prepend MenuName.Foo because these can be used in any menu.
	enable.add("IsGodCustomerService", boost::bind(&is_god_customer_service));

	enable.add("displayViewerEventRecorderMenuItems",boost::bind(&LLViewerEventRecorder::displayViewerEventRecorderMenuItems,&LLViewerEventRecorder::instance()));

	view_listener_t::addEnable(new LLUploadCostCalculator(), "Upload.CalculateCosts");

	view_listener_t::addEnable(new LLUpdateMembershipLabel(), "Membership.UpdateLabel");

	// <FS:Ansariel> [FS communication UI]
	//enable.add("Conversation.IsConversationLoggingAllowed", boost::bind(&LLFloaterIMContainer::isConversationLoggingAllowed));
	
	enable.add("GridCheck", boost::bind(&checkIsGrid, _2)); // <FS:CR> Opensim menu item visibility control
	enable.add("GridFeatureCheck", boost::bind(&isGridFeatureEnabled, _2));
	commit.add("OpenGridStatus", boost::bind(&openGridStatus)); // <FS:Ansariel> FIRE-21236 - Help Menu - Check Grid Status doesn't open using External Browser

	// Agent
	commit.add("Agent.toggleFlying", boost::bind(&LLAgent::toggleFlying));
	enable.add("Agent.enableFlyLand", boost::bind(&enable_fly_land));
	enable.add("Agent.enableFlying", boost::bind(&LLAgent::enableFlying)); // <FS:Ansariel> Keep this
	commit.add("Agent.PressMicrophone", boost::bind(&LLAgent::pressMicrophone, _2));
	commit.add("Agent.ReleaseMicrophone", boost::bind(&LLAgent::releaseMicrophone, _2));
	commit.add("Agent.ToggleMicrophone", boost::bind(&LLAgent::toggleMicrophone, _2));
	enable.add("Agent.IsMicrophoneOn", boost::bind(&LLAgent::isMicrophoneOn, _2));
	enable.add("Agent.IsActionAllowed", boost::bind(&LLAgent::isActionAllowed, _2));

	// File menu
	init_menu_file();

	view_listener_t::addMenu(new LLEditEnableTakeOff(), "Edit.EnableTakeOff");
	view_listener_t::addMenu(new LLEditEnableCustomizeAvatar(), "Edit.EnableCustomizeAvatar");
	view_listener_t::addMenu(new LLEnableEditShape(), "Edit.EnableEditShape");
	view_listener_t::addMenu(new LLEnableHoverHeight(), "Edit.EnableHoverHeight");
	view_listener_t::addMenu(new LLEnableEditPhysics(), "Edit.EnableEditPhysics");
	commit.add("CustomizeAvatar", boost::bind(&handle_customize_avatar));
    commit.add("NowWearing", boost::bind(&handle_now_wearing));
	commit.add("EditOutfit", boost::bind(&handle_edit_outfit));
	commit.add("EditShape", boost::bind(&handle_edit_shape));
	commit.add("HoverHeight", boost::bind(&handle_hover_height));
	commit.add("EditPhysics", boost::bind(&handle_edit_physics));
	// <FS:TT> Client LSL Bridge
	commit.add("RecreateLSLBridge", boost::bind(&handle_recreate_lsl_bridge));
	// </FS:TT>

	// View menu
	view_listener_t::addMenu(new LLViewMouselook(), "View.Mouselook");
	view_listener_t::addMenu(new LLViewJoystickFlycam(), "View.JoystickFlycam");
	view_listener_t::addMenu(new LLViewResetView(), "View.ResetView");
	view_listener_t::addMenu(new LLViewLookAtLastChatter(), "View.LookAtLastChatter");
	view_listener_t::addMenu(new LLViewShowHoverTips(), "View.ShowHoverTips");
	view_listener_t::addMenu(new LLViewHighlightTransparent(), "View.HighlightTransparent");
	view_listener_t::addMenu(new LLViewHighlightTransparentRigged(), "View.HighlightTransparentRigged"); // <FS:Beq/> FIRE-32132 et al. Allow rigged mesh transparency highlights to be toggled
	view_listener_t::addMenu(new LLViewToggleRenderType(), "View.ToggleRenderType");
	view_listener_t::addMenu(new LLViewShowHUDAttachments(), "View.ShowHUDAttachments");
	view_listener_t::addMenu(new LLZoomer(1.2f), "View.ZoomOut");
	view_listener_t::addMenu(new LLZoomer(1/1.2f), "View.ZoomIn");
	view_listener_t::addMenu(new LLZoomer(DEFAULT_FIELD_OF_VIEW, false), "View.ZoomDefault");
	view_listener_t::addMenu(new LLViewDefaultUISize(), "View.DefaultUISize");
	view_listener_t::addMenu(new LLViewToggleUI(), "View.ToggleUI");
	view_listener_t::addMenu(new LLViewCheckToggleUI(), "View.CheckToggleUI"); // <FS:Ansariel> Notification not showing if hiding the UI

	view_listener_t::addMenu(new LLViewEnableMouselook(), "View.EnableMouselook");
	view_listener_t::addMenu(new LLViewEnableJoystickFlycam(), "View.EnableJoystickFlycam");
	view_listener_t::addMenu(new LLViewEnableLastChatter(), "View.EnableLastChatter");

	view_listener_t::addMenu(new LLViewCheckJoystickFlycam(), "View.CheckJoystickFlycam");
	view_listener_t::addMenu(new LLViewCheckShowHoverTips(), "View.CheckShowHoverTips");
	view_listener_t::addMenu(new LLViewCheckHighlightTransparent(), "View.CheckHighlightTransparent");
	view_listener_t::addMenu(new LLViewCheckHighlightTransparentRigged(), "View.CheckHighlightTransparentRigged");// <FS:Beq/> FIRE-32132 et al. Allow rigged mesh transparency highlights to be toggled
	view_listener_t::addMenu(new LLViewCheckRenderType(), "View.CheckRenderType");
	view_listener_t::addMenu(new LLViewStatusAway(), "View.Status.CheckAway");
	view_listener_t::addMenu(new LLViewStatusDoNotDisturb(), "View.Status.CheckDoNotDisturb");
	view_listener_t::addMenu(new LLViewCheckHUDAttachments(), "View.CheckHUDAttachments");
	enable.add("View.EnableHUDAttachments", boost::bind(&enable_show_HUD_attachments)); // <FS:Ansariel> Disable Show HUD attachments if prevented by RLVa
	// <FS:Zi> Add reset camera angles menu
	view_listener_t::addMenu(new LLViewResetCameraAngles(), "View.ResetCameraAngles");
	// </FS:Zi>
	// <FS:Ansariel> Optional small camera floater
	view_listener_t::addMenu(new FSToggleCameraFloater(), "View.ToggleCameraFloater");
	view_listener_t::addMenu(new FSCheckCameraFloater(), "View.CheckCameraFloater");
	// </FS:Ansariel>

	// <FS:Ansariel> Keep this for menu check item
	// Me > Movement
	view_listener_t::addMenu(new LLAdvancedAgentFlyingInfo(), "Agent.getFlying");
	//Communicate Nearby chat
	// <FS:Ansariel> [FS Communication UI]
	//view_listener_t::addMenu(new LLCommunicateNearbyChat(), "Communicate.NearbyChat");

	// Communicate > Voice morphing > Subscribe...
	commit.add("Communicate.VoiceMorphing.Subscribe", boost::bind(&handle_voice_morphing_subscribe));
	// Communicate > Voice morphing > Premium perk...
	commit.add("Communicate.VoiceMorphing.PremiumPerk", boost::bind(&handle_premium_voice_morphing_subscribe));
	LLVivoxVoiceClient * voice_clientp = LLVivoxVoiceClient::getInstance();
	enable.add("Communicate.VoiceMorphing.NoVoiceMorphing.Check"
		, boost::bind(&LLVivoxVoiceClient::onCheckVoiceEffect, voice_clientp, "NoVoiceMorphing"));
	commit.add("Communicate.VoiceMorphing.NoVoiceMorphing.Click"
		, boost::bind(&LLVivoxVoiceClient::onClickVoiceEffect, voice_clientp, "NoVoiceMorphing"));

	// World menu
	view_listener_t::addMenu(new LLWorldAlwaysRun(), "World.AlwaysRun");
	view_listener_t::addMenu(new LLWorldCreateLandmark(), "World.CreateLandmark");
	view_listener_t::addMenu(new LLWorldPlaceProfile(), "World.PlaceProfile");
	view_listener_t::addMenu(new LLWorldSetHomeLocation(), "World.SetHomeLocation");
	view_listener_t::addMenu(new LLWorldTeleportHome(), "World.TeleportHome");
	view_listener_t::addMenu(new LLWorldSetAway(), "World.SetAway");
	view_listener_t::addMenu(new LLWorldSetDoNotDisturb(), "World.SetDoNotDisturb");
	view_listener_t::addMenu(new LLWorldLindenHome(), "World.LindenHome");

	view_listener_t::addMenu(new LLWorldGetAway(), "World.GetAway"); //[SJ FIRE-2177]
	view_listener_t::addMenu(new LLWorldGetBusy(), "World.GetBusy"); //[SJ FIRE-2177]
	view_listener_t::addMenu(new LLWorldSetAutorespond(), "World.SetAutorespond");
	view_listener_t::addMenu(new LLWorldGetAutorespond(), "World.GetAutorespond");  //[SJ FIRE-2177]
	// <FS:PP> FIRE-1245: Option to block/reject teleport requests
	view_listener_t::addMenu(new LLWorldSetRejectTeleportOffers(), "World.SetRejectTeleportOffers");
	view_listener_t::addMenu(new LLWorldGetRejectTeleportOffers(), "World.GetRejectTeleportOffers");
	// </FS:PP>
	// <FS:PP> FIRE-15233: Automatic friendship request refusal
	view_listener_t::addMenu(new LLWorldSetRejectFriendshipRequests(), "World.SetRejectFriendshipRequests");
	view_listener_t::addMenu(new LLWorldGetRejectFriendshipRequests(), "World.GetRejectFriendshipRequests");
	// </FS:PP>
	// <FS:PP> FIRE-1245: Option to block/reject teleport requests
	view_listener_t::addMenu(new LLWorldSetRejectAllGroupInvites(), "World.SetRejectAllGroupInvites");
	view_listener_t::addMenu(new LLWorldGetRejectAllGroupInvites(), "World.GetRejectAllGroupInvites");
	// </FS:PP>
	view_listener_t::addMenu(new LLWorldSetAutorespondNonFriends(), "World.SetAutorespondNonFriends");
	view_listener_t::addMenu(new LLWorldGetAutorespondNonFriends(), "World.GetAutorespondNonFriends");  //[SJ FIRE-2177]
	view_listener_t::addMenu(new LLWorldEnableCreateLandmark(), "World.EnableCreateLandmark");
// [RLVa:KB]
	enable.add("World.EnablePlaceProfile", boost::bind(&enable_place_profile));
// [/RLVa:KB]
	view_listener_t::addMenu(new LLWorldEnableSetHomeLocation(), "World.EnableSetHomeLocation");
	view_listener_t::addMenu(new LLWorldEnableTeleportHome(), "World.EnableTeleportHome");
	view_listener_t::addMenu(new LLWorldEnableBuyLand(), "World.EnableBuyLand");

	view_listener_t::addMenu(new LLWorldCheckAlwaysRun(), "World.CheckAlwaysRun");
	
	view_listener_t::addMenu(new LLWorldEnvSettings(), "World.EnvSettings");
	view_listener_t::addMenu(new LLWorldEnableEnvSettings(), "World.EnableEnvSettings");
	view_listener_t::addMenu(new LLWorldEnvPreset(), "World.EnvPreset");
	view_listener_t::addMenu(new LLWorldEnableEnvPreset(), "World.EnableEnvPreset");
	view_listener_t::addMenu(new LLWorldPostProcess(), "World.PostProcess");
    view_listener_t::addMenu(new LLWorldCheckBanLines() , "World.CheckBanLines");
    view_listener_t::addMenu(new LLWorldShowBanLines() , "World.ShowBanLines");

	// Tools menu
	view_listener_t::addMenu(new LLToolsSelectTool(), "Tools.SelectTool");
	view_listener_t::addMenu(new LLToolsSelectOnlyMyObjects(), "Tools.SelectOnlyMyObjects");
	view_listener_t::addMenu(new LLToolsSelectOnlyMovableObjects(), "Tools.SelectOnlyMovableObjects");
    view_listener_t::addMenu(new LLToolsSelectInvisibleObjects(), "Tools.SelectInvisibleObjects");
    view_listener_t::addMenu(new LLToolsSelectReflectionProbes(), "Tools.SelectReflectionProbes");
	view_listener_t::addMenu(new LLToolsSelectBySurrounding(), "Tools.SelectBySurrounding");
	view_listener_t::addMenu(new LLToolsShowHiddenSelection(), "Tools.ShowHiddenSelection");
	view_listener_t::addMenu(new LLToolsShowSelectionLightRadius(), "Tools.ShowSelectionLightRadius");
	view_listener_t::addMenu(new LLToolsEditLinkedParts(), "Tools.EditLinkedParts");
	view_listener_t::addMenu(new LLToolsSnapObjectXY(), "Tools.SnapObjectXY");
	view_listener_t::addMenu(new LLToolsUseSelectionForGrid(), "Tools.UseSelectionForGrid");
	view_listener_t::addMenu(new LLToolsSelectNextPartFace(), "Tools.SelectNextPart");
	commit.add("Tools.Link", boost::bind(&handle_link_objects));
	commit.add("Tools.Unlink", boost::bind(&LLSelectMgr::unlinkObjects, LLSelectMgr::getInstance()));
	view_listener_t::addMenu(new LLToolsStopAllAnimations(), "Tools.StopAllAnimations");
	view_listener_t::addMenu(new LLToolsReleaseKeys(), "Tools.ReleaseKeys");
	view_listener_t::addMenu(new LLToolsEnableReleaseKeys(), "Tools.EnableReleaseKeys");	
	commit.add("Tools.LookAtSelection", boost::bind(&handle_look_at_selection, _2));
	commit.add("Tools.ScriptInfo",boost::bind(&handle_script_info));
	commit.add("Tools.BuyOrTake", boost::bind(&handle_buy_or_take));
	commit.add("Tools.TakeCopy", boost::bind(&handle_take_copy));
	view_listener_t::addMenu(new LLToolsSaveToObjectInventory(), "Tools.SaveToObjectInventory");
	view_listener_t::addMenu(new LLToolsSelectedScriptAction(), "Tools.SelectedScriptAction");
	view_listener_t::addMenu(new FSToolsResyncAnimations(), "Tools.ResyncAnimations");	// <FS:CR> Resync Animations
	view_listener_t::addMenu(new FSToolsUndeform(), "Tools.Undeform");	// <FS:CR> FIRE-4345: Undeform
	view_listener_t::addMenu(new FSDerenderAnimatedObjects(), "Tools.DerenderAnimatedObjects");	// <FS:Beq> Animesh Kill switch

	view_listener_t::addMenu(new LLToolsEnableToolNotPie(), "Tools.EnableToolNotPie");
	view_listener_t::addMenu(new LLToolsEnableSelectNextPart(), "Tools.EnableSelectNextPart");
	enable.add("Tools.EnableLink", boost::bind(&LLSelectMgr::enableLinkObjects, LLSelectMgr::getInstance()));
	enable.add("Tools.EnableUnlink", boost::bind(&LLSelectMgr::enableUnlinkObjects, LLSelectMgr::getInstance()));
	view_listener_t::addMenu(new LLToolsEnableBuyOrTake(), "Tools.EnableBuyOrTake");
	enable.add("Tools.EnableTakeCopy", boost::bind(&enable_object_take_copy));
	enable.add("Tools.VisibleBuyObject", boost::bind(&tools_visible_buy_object));
	enable.add("Tools.VisibleTakeObject", boost::bind(&tools_visible_take_object));
	view_listener_t::addMenu(new LLToolsEnableSaveToObjectInventory(), "Tools.EnableSaveToObjectInventory");

	view_listener_t::addMenu(new LLToolsEnablePathfinding(), "Tools.EnablePathfinding");
	view_listener_t::addMenu(new LLToolsEnablePathfindingView(), "Tools.EnablePathfindingView");
	view_listener_t::addMenu(new LLToolsDoPathfindingRebakeRegion(), "Tools.DoPathfindingRebakeRegion");
	view_listener_t::addMenu(new LLToolsEnablePathfindingRebakeRegion(), "Tools.EnablePathfindingRebakeRegion");

	// Help menu
	// most items use the ShowFloater method
	view_listener_t::addMenu(new LLToggleHowTo(), "Help.ToggleHowTo");

	// Advanced menu
	view_listener_t::addMenu(new LLAdvancedToggleConsole(), "Advanced.ToggleConsole");
	view_listener_t::addMenu(new LLAdvancedCheckConsole(), "Advanced.CheckConsole");
	view_listener_t::addMenu(new LLAdvancedDumpInfoToConsole(), "Advanced.DumpInfoToConsole");

	// Advanced > HUD Info
	view_listener_t::addMenu(new LLAdvancedToggleHUDInfo(), "Advanced.ToggleHUDInfo");
	view_listener_t::addMenu(new LLAdvancedCheckHUDInfo(), "Advanced.CheckHUDInfo");

	// Advanced Other Settings	
	view_listener_t::addMenu(new LLAdvancedClearGroupCache(), "Advanced.ClearGroupCache");
	
	// Advanced > Render > Types
	view_listener_t::addMenu(new LLAdvancedToggleRenderType(), "Advanced.ToggleRenderType");
	view_listener_t::addMenu(new LLAdvancedCheckRenderType(), "Advanced.CheckRenderType");

	//// Advanced > Render > Features
	view_listener_t::addMenu(new LLAdvancedToggleFeature(), "Advanced.ToggleFeature");
	view_listener_t::addMenu(new LLAdvancedCheckFeature(), "Advanced.CheckFeature");

	view_listener_t::addMenu(new LLAdvancedCheckDisplayTextureDensity(), "Advanced.CheckDisplayTextureDensity");
	view_listener_t::addMenu(new LLAdvancedSetDisplayTextureDensity(), "Advanced.SetDisplayTextureDensity");

	// Advanced > Render > Info Displays
	view_listener_t::addMenu(new LLAdvancedToggleInfoDisplay(), "Advanced.ToggleInfoDisplay");
	view_listener_t::addMenu(new LLAdvancedCheckInfoDisplay(), "Advanced.CheckInfoDisplay");
	view_listener_t::addMenu(new LLAdvancedSelectedTextureInfo(), "Advanced.SelectedTextureInfo");
	commit.add("Advanced.SelectedMaterialInfo", boost::bind(&handle_selected_material_info));
	view_listener_t::addMenu(new LLAdvancedToggleWireframe(), "Advanced.ToggleWireframe");
	view_listener_t::addMenu(new LLAdvancedCheckWireframe(), "Advanced.CheckWireframe");
	// Develop > Render
	view_listener_t::addMenu(new LLAdvancedToggleRandomizeFramerate(), "Advanced.ToggleRandomizeFramerate");
	view_listener_t::addMenu(new LLAdvancedCheckRandomizeFramerate(), "Advanced.CheckRandomizeFramerate");
	view_listener_t::addMenu(new LLAdvancedTogglePeriodicSlowFrame(), "Advanced.TogglePeriodicSlowFrame");
	view_listener_t::addMenu(new LLAdvancedCheckPeriodicSlowFrame(), "Advanced.CheckPeriodicSlowFrame");
	view_listener_t::addMenu(new LLAdvancedHandleAttachedLightParticles(), "Advanced.HandleAttachedLightParticles");
	view_listener_t::addMenu(new LLAdvancedCheckRenderShadowOption(), "Advanced.CheckRenderShadowOption");
	view_listener_t::addMenu(new LLAdvancedClickRenderShadowOption(), "Advanced.ClickRenderShadowOption");
	view_listener_t::addMenu(new LLAdvancedClickRenderProfile(), "Advanced.ClickRenderProfile");
	view_listener_t::addMenu(new LLAdvancedClickRenderBenchmark(), "Advanced.ClickRenderBenchmark");
	view_listener_t::addMenu(new LLAdvancedPurgeShaderCache(), "Advanced.ClearShaderCache");
	//[FIX FIRE-1927 - enable DoubleClickTeleport shortcut : SJ]
	view_listener_t::addMenu(new FSAdvancedToggleDoubleClickAction, "Advanced.SetDoubleClickAction");
	view_listener_t::addMenu(new FSAdvancedCheckEnabledDoubleClickAction, "Advanced.CheckEnabledDoubleClickAction");

	#ifdef TOGGLE_HACKED_GODLIKE_VIEWER
	view_listener_t::addMenu(new LLAdvancedHandleToggleHackedGodmode(), "Advanced.HandleToggleHackedGodmode");
	view_listener_t::addMenu(new LLAdvancedCheckToggleHackedGodmode(), "Advanced.CheckToggleHackedGodmode");
	view_listener_t::addMenu(new LLAdvancedEnableToggleHackedGodmode(), "Advanced.EnableToggleHackedGodmode");
	#endif

	// Advanced > World
	view_listener_t::addMenu(new LLAdvancedDumpScriptedCamera(), "Advanced.DumpScriptedCamera");
	view_listener_t::addMenu(new LLAdvancedDumpRegionObjectCache(), "Advanced.DumpRegionObjectCache");
    view_listener_t::addMenu(new LLAdvancedToggleStatsRecorder(), "Advanced.ToggleStatsRecorder");
    view_listener_t::addMenu(new LLAdvancedCheckStatsRecorder(), "Advanced.CheckStatsRecorder");
    view_listener_t::addMenu(new LLAdvancedToggleInterestList360Mode(), "Advanced.ToggleInterestList360Mode");
    view_listener_t::addMenu(new LLAdvancedCheckInterestList360Mode(), "Advanced.CheckInterestList360Mode");
    view_listener_t::addMenu(new LLAdvancedResetInterestLists(), "Advanced.ResetInterestLists");

	// Advanced > UI
	commit.add("Advanced.WebBrowserTest", boost::bind(&handle_web_browser_test,	_2));	// sigh! this one opens the MEDIA browser
	commit.add("Advanced.WebContentTest", boost::bind(&handle_web_content_test, _2));	// this one opens the Web Content floater
	commit.add("Advanced.ShowURL", boost::bind(&handle_show_url, _2));
	commit.add("Advanced.ReportBug", boost::bind(&handle_report_bug, _2));
	view_listener_t::addMenu(new LLAdvancedBuyCurrencyTest(), "Advanced.BuyCurrencyTest");
	view_listener_t::addMenu(new LLAdvancedDumpSelectMgr(), "Advanced.DumpSelectMgr");
	view_listener_t::addMenu(new LLAdvancedDumpInventory(), "Advanced.DumpInventory");
	commit.add("Advanced.DumpTimers", boost::bind(&handle_dump_timers) );
	commit.add("Advanced.DumpFocusHolder", boost::bind(&handle_dump_focus) );
	view_listener_t::addMenu(new LLAdvancedPrintSelectedObjectInfo(), "Advanced.PrintSelectedObjectInfo");
	view_listener_t::addMenu(new LLAdvancedPrintAgentInfo(), "Advanced.PrintAgentInfo");
	view_listener_t::addMenu(new LLAdvancedToggleDebugClicks(), "Advanced.ToggleDebugClicks");
	view_listener_t::addMenu(new LLAdvancedCheckDebugClicks(), "Advanced.CheckDebugClicks");
	view_listener_t::addMenu(new LLAdvancedCheckDebugViews(), "Advanced.CheckDebugViews");
	view_listener_t::addMenu(new LLAdvancedToggleDebugViews(), "Advanced.ToggleDebugViews");
	view_listener_t::addMenu(new LLAdvancedCheckDebugUnicode(), "Advanced.CheckDebugUnicode");
	view_listener_t::addMenu(new LLAdvancedToggleDebugUnicode(), "Advanced.ToggleDebugUnicode");
	view_listener_t::addMenu(new LLAdvancedCheckDebugCamera(), "Advanced.CheckDebugCamera");
	view_listener_t::addMenu(new LLAdvancedToggleDebugCamera(), "Advanced.ToggleDebugCamera");
	view_listener_t::addMenu(new LLAdvancedToggleXUINameTooltips(), "Advanced.ToggleXUINameTooltips");
	view_listener_t::addMenu(new LLAdvancedCheckXUINameTooltips(), "Advanced.CheckXUINameTooltips");
	view_listener_t::addMenu(new LLAdvancedToggleDebugMouseEvents(), "Advanced.ToggleDebugMouseEvents");
	view_listener_t::addMenu(new LLAdvancedCheckDebugMouseEvents(), "Advanced.CheckDebugMouseEvents");
	view_listener_t::addMenu(new LLAdvancedToggleDebugKeys(), "Advanced.ToggleDebugKeys");
	view_listener_t::addMenu(new LLAdvancedCheckDebugKeys(), "Advanced.CheckDebugKeys");
	view_listener_t::addMenu(new LLAdvancedToggleDebugWindowProc(), "Advanced.ToggleDebugWindowProc");
	view_listener_t::addMenu(new LLAdvancedCheckDebugWindowProc(), "Advanced.CheckDebugWindowProc");

	// Advanced > XUI
	commit.add("Advanced.ReloadColorSettings", boost::bind(&LLUIColorTable::loadFromSettings, LLUIColorTable::getInstance()));
	view_listener_t::addMenu(new LLAdvancedLoadUIFromXML(), "Advanced.LoadUIFromXML");
	view_listener_t::addMenu(new LLAdvancedSaveUIToXML(), "Advanced.SaveUIToXML");
	view_listener_t::addMenu(new LLAdvancedToggleXUINames(), "Advanced.ToggleXUINames");
	view_listener_t::addMenu(new LLAdvancedCheckXUINames(), "Advanced.CheckXUINames");
	view_listener_t::addMenu(new LLAdvancedSendTestIms(), "Advanced.SendTestIMs");
	commit.add("Advanced.FlushNameCaches", boost::bind(&handle_flush_name_caches));

	// Advanced > Character > Grab Baked Texture
	view_listener_t::addMenu(new LLAdvancedGrabBakedTexture(), "Advanced.GrabBakedTexture");
	view_listener_t::addMenu(new LLAdvancedEnableGrabBakedTexture(), "Advanced.EnableGrabBakedTexture");

	// Advanced > Character > Character Tests
	view_listener_t::addMenu(new LLAdvancedAppearanceToXML(), "Advanced.AppearanceToXML");
	view_listener_t::addMenu(new LLAdvancedEnableAppearanceToXML(), "Advanced.EnableAppearanceToXML");
	view_listener_t::addMenu(new LLAdvancedToggleCharacterGeometry(), "Advanced.ToggleCharacterGeometry");

	view_listener_t::addMenu(new LLAdvancedTestMale(), "Advanced.TestMale");
	view_listener_t::addMenu(new LLAdvancedTestFemale(), "Advanced.TestFemale");
	
	// Advanced > Character > Animation Speed
	view_listener_t::addMenu(new LLAdvancedAnimTenFaster(), "Advanced.AnimTenFaster");
	view_listener_t::addMenu(new LLAdvancedAnimTenSlower(), "Advanced.AnimTenSlower");
	view_listener_t::addMenu(new LLAdvancedAnimResetAll(), "Advanced.AnimResetAll");

	// Advanced > Character (toplevel)
	view_listener_t::addMenu(new LLAdvancedForceParamsToDefault(), "Advanced.ForceParamsToDefault");
	view_listener_t::addMenu(new LLAdvancedReloadVertexShader(), "Advanced.ReloadVertexShader");
	view_listener_t::addMenu(new LLAdvancedToggleAnimationInfo(), "Advanced.ToggleAnimationInfo");
	view_listener_t::addMenu(new LLAdvancedCheckAnimationInfo(), "Advanced.CheckAnimationInfo");
	view_listener_t::addMenu(new LLAdvancedToggleShowLookAt(), "Advanced.ToggleShowLookAt");
	view_listener_t::addMenu(new LLAdvancedToggleShowColor(), "Advanced.ToggleShowColor");
	view_listener_t::addMenu(new LLAdvancedCheckShowColor(), "Advanced.CheckShowColor");
	view_listener_t::addMenu(new LLAdvancedCheckShowLookAt(), "Advanced.CheckShowLookAt");
	view_listener_t::addMenu(new LLAdvancedToggleShowPointAt(), "Advanced.ToggleShowPointAt");
	view_listener_t::addMenu(new LLAdvancedCheckShowPointAt(), "Advanced.CheckShowPointAt");
	view_listener_t::addMenu(new LLAdvancedTogglePrivateLookPointAt(), "Advanced.TogglePrivateLookPointAt");
	view_listener_t::addMenu(new LLAdvancedCheckPrivateLookPointAt(), "Advanced.CheckPrivateLookPointAt");
	view_listener_t::addMenu(new LLAdvancedToggleDebugJointUpdates(), "Advanced.ToggleDebugJointUpdates");
	view_listener_t::addMenu(new LLAdvancedCheckDebugJointUpdates(), "Advanced.CheckDebugJointUpdates");
	view_listener_t::addMenu(new LLAdvancedToggleDisableLOD(), "Advanced.ToggleDisableLOD");
	view_listener_t::addMenu(new LLAdvancedCheckDisableLOD(), "Advanced.CheckDisableLOD");
	view_listener_t::addMenu(new LLAdvancedToggleDebugCharacterVis(), "Advanced.ToggleDebugCharacterVis");
	view_listener_t::addMenu(new LLAdvancedCheckDebugCharacterVis(), "Advanced.CheckDebugCharacterVis");
	view_listener_t::addMenu(new LLAdvancedDumpAttachments(), "Advanced.DumpAttachments");
	view_listener_t::addMenu(new LLAdvancedRebakeTextures(), "Advanced.RebakeTextures");
// [SL:KB] - Patch: Appearance-PhantomAttach | Checked: Catznip-5.0
	commit.add("Advanced.RefreshAttachments", boost::bind(&handle_refresh_attachments));
// [/SL:KB]
	view_listener_t::addMenu(new LLAdvancedDebugAvatarTextures(), "Advanced.DebugAvatarTextures");
	view_listener_t::addMenu(new LLAdvancedDumpAvatarLocalTextures(), "Advanced.DumpAvatarLocalTextures");
	view_listener_t::addMenu(new LLAdvancedReloadAvatarCloudParticle(), "Advanced.ReloadAvatarCloudParticle");

	// Advanced > Network
	view_listener_t::addMenu(new LLAdvancedEnableMessageLog(), "Advanced.EnableMessageLog");
	view_listener_t::addMenu(new LLAdvancedDisableMessageLog(), "Advanced.DisableMessageLog");
	view_listener_t::addMenu(new LLAdvancedDropPacket(), "Advanced.DropPacket");

    // Advanced > Cache
    view_listener_t::addMenu(new LLAdvancedPurgeDiskCache(), "Advanced.PurgeDiskCache");

	// Advanced > Recorder
	view_listener_t::addMenu(new LLAdvancedAgentPilot(), "Advanced.AgentPilot");
	view_listener_t::addMenu(new LLAdvancedToggleAgentPilotLoop(), "Advanced.ToggleAgentPilotLoop");
	view_listener_t::addMenu(new LLAdvancedCheckAgentPilotLoop(), "Advanced.CheckAgentPilotLoop");
	view_listener_t::addMenu(new LLAdvancedViewerEventRecorder(), "Advanced.EventRecorder");

	// Advanced > Debugging
	view_listener_t::addMenu(new LLAdvancedForceErrorBreakpoint(), "Advanced.ForceErrorBreakpoint");
	view_listener_t::addMenu(new LLAdvancedForceErrorLlerror(), "Advanced.ForceErrorLlerror");
    view_listener_t::addMenu(new LLAdvancedForceErrorLlerrorMsg(), "Advanced.ForceErrorLlerrorMsg");
	view_listener_t::addMenu(new LLAdvancedForceErrorBadMemoryAccess(), "Advanced.ForceErrorBadMemoryAccess");
	view_listener_t::addMenu(new LLAdvancedForceErrorBadMemoryAccessCoro(), "Advanced.ForceErrorBadMemoryAccessCoro");
	view_listener_t::addMenu(new LLAdvancedForceErrorInfiniteLoop(), "Advanced.ForceErrorInfiniteLoop");
	view_listener_t::addMenu(new LLAdvancedForceErrorSoftwareException(), "Advanced.ForceErrorSoftwareException");
    view_listener_t::addMenu(new LLAdvancedForceOSException(), "Advanced.ForceErrorOSException");
	view_listener_t::addMenu(new LLAdvancedForceErrorSoftwareExceptionCoro(), "Advanced.ForceErrorSoftwareExceptionCoro");
	view_listener_t::addMenu(new LLAdvancedForceErrorDriverCrash(), "Advanced.ForceErrorDriverCrash");
    // <FS:Ansariel> Wrongly merged back in by LL
    //view_listener_t::addMenu(new LLAdvancedForceErrorCoroutineCrash(), "Advanced.ForceErrorCoroutineCrash");
    view_listener_t::addMenu(new LLAdvancedForceErrorThreadCrash(), "Advanced.ForceErrorThreadCrash");
	view_listener_t::addMenu(new LLAdvancedForceErrorDisconnectViewer(), "Advanced.ForceErrorDisconnectViewer");

	// Advanced (toplevel)
	view_listener_t::addMenu(new LLAdvancedToggleShowObjectUpdates(), "Advanced.ToggleShowObjectUpdates");
	view_listener_t::addMenu(new LLAdvancedCheckShowObjectUpdates(), "Advanced.CheckShowObjectUpdates");
	view_listener_t::addMenu(new LLAdvancedCompressImage(), "Advanced.CompressImage");
    view_listener_t::addMenu(new LLAdvancedCompressFileTest(), "Advanced.CompressFileTest");
	view_listener_t::addMenu(new LLAdvancedShowDebugSettings(), "Advanced.ShowDebugSettings");
	view_listener_t::addMenu(new LLAdvancedEnableViewAdminOptions(), "Advanced.EnableViewAdminOptions");
	view_listener_t::addMenu(new LLAdvancedToggleViewAdminOptions(), "Advanced.ToggleViewAdminOptions");
	view_listener_t::addMenu(new LLAdvancedCheckViewAdminOptions(), "Advanced.CheckViewAdminOptions");
	view_listener_t::addMenu(new LLAdvancedToggleVisualLeakDetector(), "Advanced.ToggleVisualLeakDetector");

	view_listener_t::addMenu(new LLAdvancedRequestAdminStatus(), "Advanced.RequestAdminStatus");
	view_listener_t::addMenu(new LLAdvancedLeaveAdminStatus(), "Advanced.LeaveAdminStatus");

	// Develop >Set logging level
	view_listener_t::addMenu(new LLDevelopCheckLoggingLevel(), "Develop.CheckLoggingLevel");
	view_listener_t::addMenu(new LLDevelopSetLoggingLevel(), "Develop.SetLoggingLevel");
	
	//Develop (clear cache immediately)
	commit.add("Develop.ClearCache", boost::bind(&handle_cache_clear_immediately) );
    
	// Develop (Fonts debugging)
	commit.add("Develop.Fonts.Dump", boost::bind(&LLFontGL::dumpFonts));
	commit.add("Develop.Fonts.DumpTextures", boost::bind(&LLFontGL::dumpFontTextures));

	// <FS:Beq/> Add telemetry controls to the viewer Develop menu (Toggle profiling)
	view_listener_t::addMenu(new FSProfilerToggle(), "Develop.ToggleProfiling");
	view_listener_t::addMenu(new FSProfilerCheckEnabled(), "Develop.EnableProfiling");

	// Admin >Object
	view_listener_t::addMenu(new LLAdminForceTakeCopy(), "Admin.ForceTakeCopy");
	view_listener_t::addMenu(new LLAdminHandleObjectOwnerSelf(), "Admin.HandleObjectOwnerSelf");
	view_listener_t::addMenu(new LLAdminHandleObjectOwnerPermissive(), "Admin.HandleObjectOwnerPermissive");
	view_listener_t::addMenu(new LLAdminHandleForceDelete(), "Admin.HandleForceDelete");
	view_listener_t::addMenu(new LLAdminHandleObjectLock(), "Admin.HandleObjectLock");
	view_listener_t::addMenu(new LLAdminHandleObjectAssetIDs(), "Admin.HandleObjectAssetIDs");

	// Admin >Parcel 
	view_listener_t::addMenu(new LLAdminHandleForceParcelOwnerToMe(), "Admin.HandleForceParcelOwnerToMe");
	view_listener_t::addMenu(new LLAdminHandleForceParcelToContent(), "Admin.HandleForceParcelToContent");
	view_listener_t::addMenu(new LLAdminHandleClaimPublicLand(), "Admin.HandleClaimPublicLand");

	// Admin >Region
	view_listener_t::addMenu(new LLAdminHandleRegionDumpTempAssetData(), "Admin.HandleRegionDumpTempAssetData");
	// Admin top level
	view_listener_t::addMenu(new LLAdminOnSaveState(), "Admin.OnSaveState");

	// Self context menu
	view_listener_t::addMenu(new LLSelfToggleSitStand(), "Self.ToggleSitStand");
	enable.add("Self.EnableSitStand", boost::bind(&enable_sit_stand));
	// <FS:Ansariel> Keep this for menu check item
	view_listener_t::addMenu(new LLSelfStandUp(), "Self.StandUp");
	enable.add("Self.EnableStandUp", boost::bind(&enable_standup_self));
	view_listener_t::addMenu(new LLSelfSitDown(), "Self.SitDown");
	enable.add("Self.EnableSitDown", boost::bind(&enable_sitdown_self)); 
	enable.add("Self.ShowSitDown", boost::bind(&show_sitdown_self));
	// </FS:Ansariel>
	view_listener_t::addMenu(new FSSelfForceSit(), "Self.ForceSit"); //KC
	enable.add("Self.EnableForceSit", boost::bind(&enable_forcesit_self)); //KC
	view_listener_t::addMenu(new FSSelfCheckForceSit(), "Self.getForceSit"); //KC
	view_listener_t::addMenu(new FSSelfToggleMoveLock(), "Self.ToggleMoveLock"); //KC
	view_listener_t::addMenu(new FSSelfCheckMoveLock(), "Self.GetMoveLock"); //KC
	enable.add("Self.EnableMoveLock", boost::bind(&enable_move_lock));	// <FS:CR>
	view_listener_t::addMenu(new FSSelfToggleIgnorePreJump(), "Self.toggleIgnorePreJump"); //SJ
	view_listener_t::addMenu(new FSSelfCheckIgnorePreJump(), "Self.getIgnorePreJump"); //SJ
	view_listener_t::addMenu(new LLSelfRemoveAllAttachments(), "Self.RemoveAllAttachments");

	view_listener_t::addMenu(new LLSelfEnableRemoveAllAttachments(), "Self.EnableRemoveAllAttachments");

	// we don't use boost::bind directly to delay side tray construction
	view_listener_t::addMenu( new LLTogglePanelPeopleTab(), "SideTray.PanelPeopleTab");
	view_listener_t::addMenu( new LLCheckPanelPeopleTab(), "SideTray.CheckPanelPeopleTab");

	 // Avatar pie menu
	view_listener_t::addMenu(new LLAvatarCheckImpostorMode(), "Avatar.CheckImpostorMode");
	view_listener_t::addMenu(new LLAvatarSetImpostorMode(), "Avatar.SetImpostorMode");
	view_listener_t::addMenu(new LLObjectMute(), "Avatar.Mute");
	view_listener_t::addMenu(new LLAvatarAddFriend(), "Avatar.AddFriend");
	view_listener_t::addMenu(new LLAvatarAddContact(), "Avatar.AddContact");
	commit.add("Avatar.Freeze", boost::bind(&handle_avatar_freeze, LLSD()));
	view_listener_t::addMenu(new LLAvatarDebug(), "Avatar.Debug");
	view_listener_t::addMenu(new LLAvatarVisibleDebug(), "Avatar.VisibleDebug");
	view_listener_t::addMenu(new LLAvatarInviteToGroup(), "Avatar.InviteToGroup");
	// <FS:Ansariel> FIRE-13515: Re-add give calling card
	view_listener_t::addMenu(new LLAvatarGiveCard(), "Avatar.GiveCard");
	// </FS:Ansariel> FIRE-13515: Re-add give calling card
	commit.add("Avatar.Eject", boost::bind(&handle_avatar_eject, LLSD()));
	commit.add("Avatar.ShowInspector", boost::bind(&handle_avatar_show_inspector));
	view_listener_t::addMenu(new LLAvatarSendIM(), "Avatar.SendIM");
	view_listener_t::addMenu(new LLAvatarCall(), "Avatar.Call");
//	enable.add("Avatar.EnableCall", boost::bind(&LLAvatarActions::canCall));
// [RLVa:KB] - Checked: 2010-08-25 (RLVa-1.2.1b) | Added: RLVa-1.2.1b
	enable.add("Avatar.EnableCall", boost::bind(&enable_avatar_call));
// [/RLVa:KB]
	view_listener_t::addMenu(new LLAvatarReportAbuse(), "Avatar.ReportAbuse");
	view_listener_t::addMenu(new LLAvatarTexRefresh(), "Avatar.TexRefresh");	// ## Zi: Texture Refresh

	view_listener_t::addMenu(new LLAvatarToggleMyProfile(), "Avatar.ToggleMyProfile");
	view_listener_t::addMenu(new LLAvatarTogglePicks(), "Avatar.TogglePicks");
	view_listener_t::addMenu(new LLAvatarToggleSearch(), "Avatar.ToggleSearch");
	view_listener_t::addMenu(new LLAvatarResetSkeleton(), "Avatar.ResetSkeleton");
	view_listener_t::addMenu(new LLAvatarEnableResetSkeleton(), "Avatar.EnableResetSkeleton");
	view_listener_t::addMenu(new LLAvatarResetSkeletonAndAnimations(), "Avatar.ResetSkeletonAndAnimations");
	view_listener_t::addMenu(new LLAvatarResetSelfSkeletonAndAnimations(), "Avatar.ResetSelfSkeletonAndAnimations");
	enable.add("Avatar.IsMyProfileOpen", boost::bind(&my_profile_visible));
    enable.add("Avatar.IsPicksTabOpen", boost::bind(&picks_tab_visible));

	commit.add("Avatar.OpenMarketplace", boost::bind(&LLWeb::loadURLExternal, gSavedSettings.getString("MarketplaceURL")));
	
	view_listener_t::addMenu(new LLAvatarEnableAddFriend(), "Avatar.EnableAddFriend");
	enable.add("Avatar.EnableFreezeEject", boost::bind(&enable_freeze_eject, _2));

	// Object pie menu
	view_listener_t::addMenu(new LLObjectBuild(), "Object.Build");
	commit.add("Object.Touch", boost::bind(&handle_object_touch));
	commit.add("Object.ShowOriginal", boost::bind(&handle_object_show_original));
	commit.add("Object.SitOrStand", boost::bind(&handle_object_sit_or_stand));
	commit.add("Object.Delete", boost::bind(&handle_object_delete));
	view_listener_t::addMenu(new LLObjectAttachToAvatar(true), "Object.AttachToAvatar");
	view_listener_t::addMenu(new LLObjectAttachToAvatar(false), "Object.AttachAddToAvatar");
	view_listener_t::addMenu(new LLObjectReturn(), "Object.Return");
	commit.add("Object.Duplicate", boost::bind(&LLSelectMgr::duplicate, LLSelectMgr::getInstance()));
	view_listener_t::addMenu(new LLObjectReportAbuse(), "Object.ReportAbuse");
	view_listener_t::addMenu(new LLObjectMute(), "Object.Mute");
	view_listener_t::addMenu(new LLObjectDerender(), "Object.Derender");
	view_listener_t::addMenu(new LLObjectDerenderPermanent(), "Object.DerenderPermanent"); // <FS:Ansariel> Optional derender & blacklist
	enable.add("Object.EnableDerender", boost::bind(&enable_derender_object));	// <FS:CR> FIRE-10082 - Don't enable derendering own attachments when RLVa is enabled as well
	view_listener_t::addMenu(new LLObjectTexRefresh(), "Object.TexRefresh");	// ## Zi: Texture Refresh
	view_listener_t::addMenu(new LLEditParticleSource(), "Object.EditParticles");
   	view_listener_t::addMenu(new LLEnableEditParticleSource(), "Object.EnableEditParticles");

	enable.add("Object.VisibleTake", boost::bind(&visible_take_object));
	enable.add("Object.VisibleBuy", boost::bind(&visible_buy_object));

	commit.add("Object.Buy", boost::bind(&handle_buy));
	commit.add("Object.Edit", boost::bind(&handle_object_edit));
    commit.add("Object.Edit", boost::bind(&handle_object_edit));
    commit.add("Object.EditGLTFMaterial", boost::bind(&handle_object_edit_gltf_material));
	commit.add("Object.Inspect", boost::bind(&handle_object_inspect));
	commit.add("Object.Open", boost::bind(&handle_object_open));
	commit.add("Object.Take", boost::bind(&handle_take));
	commit.add("Object.ShowInspector", boost::bind(&handle_object_show_inspector));
    enable.add("Object.EnableInspect", boost::bind(&enable_object_inspect));
    enable.add("Object.EnableEditGLTFMaterial", boost::bind(&enable_object_edit_gltf_material));
	enable.add("Object.EnableOpen", boost::bind(&enable_object_open));
	enable.add("Object.EnableTouch", boost::bind(&enable_object_touch, _1));
	enable.add("Object.EnableDelete", boost::bind(&enable_object_delete));
	enable.add("Object.EnableWear", boost::bind(&object_is_wearable));

	enable.add("Object.EnableStandUp", boost::bind(&enable_object_stand_up));
	enable.add("Object.EnableSit", boost::bind(&enable_object_sit, _1));

	view_listener_t::addMenu(new LLObjectEnableReturn(), "Object.EnableReturn");
	view_listener_t::addMenu(new LLObjectEnableReportAbuse(), "Object.EnableReportAbuse");

	enable.add("Avatar.EnableMute", boost::bind(&enable_object_mute));
	enable.add("Object.EnableMute", boost::bind(&enable_object_mute));
	enable.add("Object.EnableUnmute", boost::bind(&enable_object_unmute));
	enable.add("Object.EnableBuy", boost::bind(&enable_buy_object));
	commit.add("Object.ZoomIn", boost::bind(&handle_look_at_selection, "zoom"));
	enable.add("Object.EnableScriptInfo", boost::bind(&enable_script_info));	// <FS:CR>
	enable.add("Object.EnableShowOriginal", boost::bind(&enable_object_show_original)); // <FS:Ansariel> Disable if prevented by RLVa


	// Attachment pie menu
	enable.add("Attachment.Label", boost::bind(&onEnableAttachmentLabel, _1, _2));
	view_listener_t::addMenu(new LLAttachmentDrop(), "Attachment.Drop");
	view_listener_t::addMenu(new LLAttachmentDetachFromPoint(), "Attachment.DetachFromPoint");
	view_listener_t::addMenu(new LLAttachmentDetach(), "Attachment.Detach");
	view_listener_t::addMenu(new LLAttachmentPointFilled(), "Attachment.PointFilled");
	view_listener_t::addMenu(new LLAttachmentEnableDrop(), "Attachment.EnableDrop");
	view_listener_t::addMenu(new LLAttachmentEnableDetach(), "Attachment.EnableDetach");

	// Land pie menu
	view_listener_t::addMenu(new LLLandBuild(), "Land.Build");
	view_listener_t::addMenu(new LLLandSit(), "Land.Sit");
    view_listener_t::addMenu(new LLLandCanSit(), "Land.CanSit");
	view_listener_t::addMenu(new LLLandBuyPass(), "Land.BuyPass");
	view_listener_t::addMenu(new LLLandEdit(), "Land.Edit");

	// Particle muting
	view_listener_t::addMenu(new LLMuteParticle(), "Particle.Mute");

	view_listener_t::addMenu(new LLLandEnableBuyPass(), "Land.EnableBuyPass");
	commit.add("Land.Buy", boost::bind(&handle_buy_land));

	// Generic actions
	commit.add("ReportAbuse", boost::bind(&handle_report_abuse));
	commit.add("BuyCurrency", boost::bind(&handle_buy_currency));
	view_listener_t::addMenu(new LLShowHelp(), "ShowHelp");
	view_listener_t::addMenu(new LLToggleHelp(), "ToggleHelp");
	view_listener_t::addMenu(new LLToggleSpeak(), "ToggleSpeak");
	view_listener_t::addMenu(new LLPromptShowURL(), "PromptShowURL");
	view_listener_t::addMenu(new LLShowAgentProfile(), "ShowAgentProfile");
    view_listener_t::addMenu(new LLShowAgentProfilePicks(), "ShowAgentProfilePicks");
	view_listener_t::addMenu(new LLToggleAgentProfile(), "ToggleAgentProfile");
	view_listener_t::addMenu(new LLToggleControl(), "ToggleControl");
    view_listener_t::addMenu(new LLToggleShaderControl(), "ToggleShaderControl");
	view_listener_t::addMenu(new LLCheckControl(), "CheckControl");
	view_listener_t::addMenu(new LLGoToObject(), "GoToObject");
	commit.add("PayObject", boost::bind(&handle_give_money_dialog));

	// <FS:Ansariel> Control enhancements
	view_listener_t::addMenu(new LLTogglePerAccountControl(), "TogglePerAccountControl");
	view_listener_t::addMenu(new LLCheckPerAccountControl(), "CheckPerAccountControl");
	view_listener_t::addMenu(new FSResetControl(), "ResetControl");
	view_listener_t::addMenu(new FSResetPerAccountControl(), "ResetPerAccountControl");
	// </FS:Ansariel> Control enhancements

	// <FS:Ansariel> Reset Mesh LOD
	view_listener_t::addMenu(new FSResetMeshLOD(), "Avatar.ResetMeshLOD");

	commit.add("Inventory.NewWindow", boost::bind(&LLPanelMainInventory::newWindow));

	enable.add("EnablePayObject", boost::bind(&enable_pay_object));
	enable.add("EnablePayAvatar", boost::bind(&enable_pay_avatar));
	enable.add("EnableEdit", boost::bind(&enable_object_edit));
	enable.add("EnableMuteParticle", boost::bind(&enable_mute_particle));
	enable.add("VisibleBuild", boost::bind(&enable_object_build));
	commit.add("Pathfinding.Linksets.Select", boost::bind(&LLFloaterPathfindingLinksets::openLinksetsWithSelectedObjects));
	enable.add("EnableSelectInPathfindingLinksets", boost::bind(&enable_object_select_in_pathfinding_linksets));
	enable.add("VisibleSelectInPathfindingLinksets", boost::bind(&visible_object_select_in_pathfinding_linksets));
	commit.add("Pathfinding.Characters.Select", boost::bind(&LLFloaterPathfindingCharacters::openCharactersWithSelectedObjects));
	enable.add("EnableSelectInPathfindingCharacters", boost::bind(&enable_object_select_in_pathfinding_characters));
    enable.add("Advanced.EnableErrorOSException", boost::bind(&enable_os_exception));
	enable.add("EnableBridgeFunction", boost::bind(&enable_bridge_function));	// <FS:CR>

	view_listener_t::addMenu(new LLFloaterVisible(), "FloaterVisible");
	view_listener_t::addMenu(new LLSomethingSelected(), "SomethingSelected");
	view_listener_t::addMenu(new LLSomethingSelectedNoHUD(), "SomethingSelectedNoHUD");
	view_listener_t::addMenu(new LLEditableSelected(), "EditableSelected");
	view_listener_t::addMenu(new LLEditableSelectedMono(), "EditableSelectedMono");
	view_listener_t::addMenu(new LLToggleUIHints(), "ToggleUIHints");

// [RLVa:KB] - Checked: RLVa-2.0.0
	enable.add("RLV.MainToggleVisible", boost::bind(&rlvMenuMainToggleVisible, _1));
	enable.add("RLV.CanShowName", boost::bind(&rlvMenuCanShowName));
	enable.add("RLV.EnableIfNot", boost::bind(&rlvMenuEnableIfNot, _2));
// [/RLVa:KB]

	// <FS:Ansariel> Toggle internal web browser
	commit.add("ToggleWebBrowser", boost::bind(&toggleWebBrowser, _2));
	// <FS:Ansariel> Toggle debug settings floater
	commit.add("ToggleSettingsDebug", boost::bind(&toggleSettingsDebug));
	// <FS:Ansariel> Toggle teleport history panel directly
	commit.add("ToggleTeleportHistory", boost::bind(&toggleTeleportHistory));
	// <FS:Ansariel> FIRE-7758: Save/load camera position
	commit.add("Camera.StoreView", boost::bind(&LLAgentCamera::storeCameraPosition, &gAgentCamera));
	commit.add("Camera.LoadView", boost::bind(&LLAgentCamera::loadCameraPosition, &gAgentCamera));
	// </FS:Ansariel>

	// <FS:Ansariel> Script debug floater
	commit.add("ShowScriptDebug", boost::bind(&LLFloaterScriptDebug::show, LLUUID::null));
	
	// <FS:CR> Stream list import/export
	view_listener_t::addMenu(new FSStreamListExportXML(), "Streamlist.xml_export");
	view_listener_t::addMenu(new FSStreamListImportXML(), "Streamlist.xml_import");
	// <FS:CR> Dump SimulatorFeatures to chat
	view_listener_t::addMenu(new FSDumpSimulatorFeaturesToChat(), "Develop.DumpSimFeaturesToChat");
	// <FS:CR> Add to contact set
	view_listener_t::addMenu(new FSAddToContactSet(), "Avatar.AddToContactSet");

	// <FS:Techwolf Lupindo> export
	view_listener_t::addMenu(new FSObjectExport(), "Object.Export");
	view_listener_t::addMenu(new FSObjectExportCollada(), "Object.ExportCollada");
	enable.add("Object.EnableExport", boost::bind(&enable_export_object));
	// </FS:Techwolf Lupindo>
}<|MERGE_RESOLUTION|>--- conflicted
+++ resolved
@@ -3216,10 +3216,6 @@
 };
 
 class LLObjectDerender : public view_listener_t
-<<<<<<< HEAD
-{
-    bool handleEvent(const LLSD& userdata)
-=======
 {
     bool handleEvent(const LLSD& userdata)
     {
@@ -3237,266 +3233,6 @@
 // </FS:CR>
 
 class LLEnableEditParticleSource : public view_listener_t
-{
-	bool handleEvent(const LLSD& userdata)
-	{
-		LLObjectSelectionHandle handle = LLSelectMgr::instance().getSelection();
-
-		if (handle->getObjectCount() >= 1)
-		{
-			LLObjectSelection::valid_iterator iter = handle->valid_begin();
-			if (iter == handle->valid_end())
-			{
-				return false;
-			}
-
-			LLSelectNode* node = *iter;
-
-			if (!node || !node->mPermissions)
-			{
-				return false;
-			}
-
-			if (node->mPermissions->getOwner() == gAgentID)
-			{
-				return true;
-			}
-		}
-		return false;
-	}
-};
-
-class LLEditParticleSource : public view_listener_t
-{
-	bool handleEvent(const LLSD& userdata)
-	{
-		LLViewerObject* objectp = LLSelectMgr::getInstance()->getSelection()->getPrimaryObject();
-		if (objectp)
-		{
-			ParticleEditor* particleEditor = LLFloaterReg::showTypedInstance<ParticleEditor>("particle_editor", LLSD(objectp->getID()), TAKE_FOCUS_YES);
-			if (particleEditor)
-			{
-				particleEditor->setObject(objectp);
-			}
-		}
-		return true;
-	}
-};
-
-// <FS:Zi> Texture Refresh
-void destroy_texture(const LLUUID& id)		// will be used by the texture refresh functions below
-{
-	if (id.isNull() || id == IMG_DEFAULT || FSCommon::isDefaultTexture(id))
-	{
-		return;
-	}
-
-	LLViewerFetchedTexture* tx = LLViewerTextureManager::getFetchedTexture(id);
-	if (tx)
-	{
-		tx->clearFetchedResults();
-	}
-	LLAppViewer::getTextureCache()->removeFromCache(id);
-}
-
-void handle_object_tex_refresh(LLViewerObject* object, LLSelectNode* node)
-{
-	U8 te_count = object->getNumTEs();
-	// map from texture ID to list of faces using it
-	typedef std::map< LLUUID, std::vector<U8> > map_t;
-	map_t faces_per_texture;
-	for (U8 i = 0; i < te_count; ++i)
-	{
-		// "node" will be NULL when invoked from inventory menu,
-		// otherwise it will hold the root node of the selection and we
-		// need to make sure only to refresh the selected faces
-		if (node && !node->isTESelected(i)) continue;
-
-		LLViewerTexture* img = object->getTEImage(i);
-		faces_per_texture[img->getID()].push_back(i);
-
-		if (object->getTE(i)->getMaterialParams().notNull())
-		{
-			LLViewerTexture* norm_img = object->getTENormalMap(i);
-			faces_per_texture[norm_img->getID()].push_back(i);
-
-			LLViewerTexture* spec_img = object->getTESpecularMap(i);
-			faces_per_texture[spec_img->getID()].push_back(i);
-		}
-	}
-
-	map_t::iterator it;
-	for (it = faces_per_texture.begin(); it != faces_per_texture.end(); ++it)
-	{
-		destroy_texture(it->first);
-	}
-
-	// Refresh sculpt texture
-	if (object->isSculpted())
-	{
-		LLSculptParams *sculpt_params = (LLSculptParams *)object->getParameterEntry(LLNetworkData::PARAMS_SCULPT);
-		if (sculpt_params)
-		{
-			LLUUID sculpt_uuid = sculpt_params->getSculptTexture();
-
-			LLViewerFetchedTexture* tx = LLViewerTextureManager::getFetchedTexture(sculpt_uuid);
-			if (tx)
-			{
-				S32 num_volumes = tx->getNumVolumes(LLRender::SCULPT_TEX);
-				const LLViewerTexture::ll_volume_list_t* pVolumeList = tx->getVolumeList(LLRender::SCULPT_TEX);
-
-				destroy_texture(sculpt_uuid);
-
-				for (S32 idxVolume = 0; idxVolume < num_volumes; ++idxVolume)
-				{
-					LLVOVolume* pVolume = pVolumeList->at(idxVolume);
-					if (pVolume)
-					{
-						pVolume->notifyMeshLoaded();
-					}
-				}
-			}
-		}
-	}
-}
-
-class LLObjectTexRefresh : public view_listener_t
-{
-	bool handleEvent(const LLSD& userdata)
-	{
-		// partly copied from the texture info code in handle_selected_texture_info()
-		for (LLObjectSelection::valid_iterator iter = LLSelectMgr::getInstance()->getSelection()->valid_begin();
-			iter != LLSelectMgr::getInstance()->getSelection()->valid_end(); iter++)
-		{
-			LLSelectNode* node = *iter;
-			handle_object_tex_refresh(node->getObject(),node);
-		}
-
-		return true;
-	}
-};
-
-void avatar_tex_refresh(LLVOAvatar* avatar)
-{
-	// I bet this can be done more elegantly, but this is just straightforward
-	destroy_texture(avatar->getTE(TEX_HEAD_BAKED)->getID());
-	destroy_texture(avatar->getTE(TEX_UPPER_BAKED)->getID());
-	destroy_texture(avatar->getTE(TEX_LOWER_BAKED)->getID());
-	destroy_texture(avatar->getTE(TEX_EYES_BAKED)->getID());
-	destroy_texture(avatar->getTE(TEX_SKIRT_BAKED)->getID());
-	destroy_texture(avatar->getTE(TEX_HAIR_BAKED)->getID());
-	LLAvatarPropertiesProcessor::getInstance()->sendAvatarTexturesRequest(avatar->getID());
-}
-
-class LLAvatarTexRefresh : public view_listener_t
-{
-	bool handleEvent(const LLSD& userdata)
-	{
-		LLVOAvatar* avatar = find_avatar_from_object(LLSelectMgr::getInstance()->getSelection()->getPrimaryObject());
-		if (avatar)
-		{
-			avatar_tex_refresh(avatar);
-		}
-
-		return true;
-	}
-};
-// </FS:Zi> Texture Refresh
-
-class LLObjectReportAbuse : public view_listener_t
-{
-	bool handleEvent(const LLSD& userdata)
-	{
-		LLViewerObject* objectp = LLSelectMgr::getInstance()->getSelection()->getPrimaryObject();
-		if (objectp)
-		{
-			LLFloaterReporter::showFromObject(objectp->getID());
-		}
-		return true;
-	}
-};
-
-// Enabled it you clicked an object
-class LLObjectEnableReportAbuse : public view_listener_t
-{
-	bool handleEvent(const LLSD& userdata)
-	{
-		bool new_value = LLSelectMgr::getInstance()->getSelection()->getObjectCount() != 0;
-		return new_value;
-	}
-};
-
-
-void handle_object_touch()
-{
-	LLViewerObject* object = LLSelectMgr::getInstance()->getSelection()->getPrimaryObject();
-	if (!object) return;
-
-	LLPickInfo pick = LLToolPie::getInstance()->getPick();
-
-// [RLVa:KB] - Checked: 2010-04-11 (RLVa-1.2.0e) | Modified: RLVa-1.1.0l
-	// NOTE: fallback code since we really shouldn't be getting an active selection if we can't touch this
-	if ( (RlvActions::isRlvEnabled()) && (!RlvActions::canTouch(object, pick.mObjectOffset)) )
-	{
-		RLV_ASSERT(false);
-		return;
-	}
-// [/RLVa:KB]
-
-	// *NOTE: Hope the packets arrive safely and in order or else
-	// there will be some problems.
-	// *TODO: Just fix this bad assumption.
-	send_ObjectGrab_message(object, pick, LLVector3::zero);
-	send_ObjectDeGrab_message(object, pick);
-}
-
-void handle_object_show_original()
-{
-    LLViewerObject* object = LLSelectMgr::getInstance()->getSelection()->getPrimaryObject();
-    if (!object)
-    {
-        return;
-    }
-
-    LLViewerObject *parent = (LLViewerObject*)object->getParent();
-    while (parent)
-    {
-        if(parent->isAvatar())
-        {
-            break;
-        }
-        object = parent;
-        parent = (LLViewerObject*)parent->getParent();
-    }
-
-    if (!object || object->isAvatar())
->>>>>>> 4c6d8f4b
-    {
-		derenderObject(false);
-		return true;
-    }
-};
-// </FS:Ansariel>
-
-// <FS:CR> FIRE-10082 - Don't enable derendering own attachments when RLVa is enabled
-bool enable_derender_object()
-{
-	return (!rlv_handler_t::isEnabled());
-}
-// </FS:CR>
-
-<<<<<<< HEAD
-class LLEnableEditParticleSource : public view_listener_t
-=======
-// <FS:Ansariel> Disable if prevented by RLVa
-bool enable_object_show_original()
-{
-	return !RlvActions::hasBehaviour(RLV_BHVR_SHOWINV);
-}
-// </FS:Ansariel>
-
-static void init_default_item_label(LLUICtrl* ctrl)
->>>>>>> 4c6d8f4b
 {
 	bool handleEvent(const LLSD& userdata)
 	{
@@ -8185,36 +7921,19 @@
 
 		// LLVector3 obj_to_cam = LLViewerCamera::getInstance()->getOrigin() - bbox.getCenterAgent();
 		// obj_to_cam.normVec();
-<<<<<<< HEAD
 
 
 		//	LLVector3d object_center_global = gAgent.getPosGlobalFromAgent(bbox.getCenterAgent());
 
 		// 	gAgentCamera.setCameraPosAndFocusGlobal(object_center_global + LLVector3d(obj_to_cam * distance), 
 		// 									object_center_global, 
-=======
->>>>>>> 4c6d8f4b
 
 		LLVector3d object_center_global=object->getPositionGlobal();
 
-<<<<<<< HEAD
 		float eye_distance=gSavedSettings.getF32("CameraZoomDistance");
 		float eye_z_offset=gSavedSettings.getF32("CameraZoomEyeZOffset");
 		LLVector3d focus_z_offset=LLVector3d(0.0f,0.0f,gSavedSettings.getF32("CameraZoomFocusZOffset"));
 
-=======
-		//	LLVector3d object_center_global = gAgent.getPosGlobalFromAgent(bbox.getCenterAgent());
-
-		// 	gAgentCamera.setCameraPosAndFocusGlobal(object_center_global + LLVector3d(obj_to_cam * distance), 
-		// 									object_center_global, 
-
-		LLVector3d object_center_global=object->getPositionGlobal();
-
-		float eye_distance=gSavedSettings.getF32("CameraZoomDistance");
-		float eye_z_offset=gSavedSettings.getF32("CameraZoomEyeZOffset");
-		LLVector3d focus_z_offset=LLVector3d(0.0f,0.0f,gSavedSettings.getF32("CameraZoomFocusZOffset"));
-
->>>>>>> 4c6d8f4b
 		LLVector3d eye_offset(eye_distance,0.0f,eye_z_offset);
 		eye_offset=eye_offset*object->getRotationRegion();
 
@@ -8686,23 +8405,9 @@
 		vhelp->showTopic(help_topic);
 		
 		return true;
-<<<<<<< HEAD
-=======
-	}
-};
-
-// <AW: OpenSim>
-bool update_grid_help()
-{
-// <FS:AW  grid management>
-	if (!gMenuHolder) //defend crash on shutdown
-	{
-		return false;
->>>>>>> 4c6d8f4b
-	}
-// </FS:AW  grid management>
-
-<<<<<<< HEAD
+	}
+};
+
 // <AW: OpenSim>
 bool update_grid_help()
 {
@@ -8731,26 +8436,6 @@
 	else
 #endif // OPENSIM // <FS:AW optional opensim support>
 	{
-=======
-	bool needs_seperator = false;
-
-#ifdef OPENSIM // <FS:AW optional opensim support>
-	LLSD grid_info;
-	LLGridManager::getInstance()->getGridData(grid_info);
-	std::string grid_label = LLGridManager::getInstance()->getGridLabel();
-	bool is_opensim = LLGridManager::getInstance()->isInOpenSim();
-	if (is_opensim && grid_info.has("help"))
-	{
-		needs_seperator = true;
-		gMenuHolder->childSetVisible("current_grid_help",true);
-		gMenuHolder->childSetLabelArg("current_grid_help", "[CURRENT_GRID]", grid_label);
-		gMenuHolder->childSetVisible("current_grid_help_login",true);
-		gMenuHolder->childSetLabelArg("current_grid_help_login", "[CURRENT_GRID]", grid_label);
-	}
-	else
-#endif // OPENSIM // <FS:AW optional opensim support>
-	{
->>>>>>> 4c6d8f4b
 		gMenuHolder->childSetVisible("current_grid_help",false);
 		gMenuHolder->childSetVisible("current_grid_help_login",false);
 	}
@@ -9467,23 +9152,8 @@
             return true;
         }
 
-<<<<<<< HEAD
         uuid_vec_t detach_list(func.mRemoveSet.begin(), func.mRemoveSet.end());
 		LLAppearanceMgr::instance().removeItemsFromAvatar(detach_list);
-=======
-// [RLVa:KB] - Checked: 2010-03-15 (RLVa-1.2.0a) | Modified: RLVa-1.0.5
-		// NOTE: copy/paste of the code in enable_detach()
-		if ( (rlv_handler_t::isEnabled()) && (gRlvAttachmentLocks.hasLockedAttachmentPoint(RLV_LOCK_REMOVE)) )
-		{
-			LLObjectSelectionHandle hSelect = LLSelectMgr::getInstance()->getSelection();
-			RlvSelectHasLockedAttach f;
-			if ( (hSelect->isAttachment()) && (hSelect->getFirstRootNode(&f, FALSE) != NULL) )
-				return true;
-		}
-// [/RLVa:KB]
-
-		LLAppearanceMgr::instance().removeItemFromAvatar(object->getAttachmentItemID());
->>>>>>> 4c6d8f4b
 
 		return true;
 	}
