--- conflicted
+++ resolved
@@ -331,13 +331,8 @@
 public:
     // Called whenever the agent moves.  Puts camera back in default position, deselects items, etc.
 // <FS:CR> FIRE-8798: Option to prevent camera reset on movement
-<<<<<<< HEAD
-    //void          resetView(BOOL reset_camera = TRUE, BOOL change_camera = FALSE);
-    void            resetView(BOOL reset_camera = TRUE, BOOL change_camera = FALSE, BOOL movement = FALSE);
-=======
     //void          resetView(bool reset_camera = true, bool change_camera = false);
     void            resetView(bool reset_camera = true, bool change_camera = false, bool movement = false);
->>>>>>> 050d2fef
 // </FS:CR>
     // Called on camera movement.  Unlocks camera from the default position behind the avatar.
     void            unlockView();
