﻿/**
 * @file llfloater360capture.cpp
 * @author Callum Prentice (callum@lindenlab.com)
 * @brief Floater code for the 360 Capture feature
 *
 * $LicenseInfo:firstyear=2011&license=viewerlgpl$
 * Second Life Viewer Source Code
 * Copyright (C) 2011, Linden Research, Inc.
 *
 * This library is free software; you can redistribute it and/or
 * modify it under the terms of the GNU Lesser General Public
 * License as published by the Free Software Foundation;
 * version 2.1 of the License only.
 *
 * This library is distributed in the hope that it will be useful,
 * but WITHOUT ANY WARRANTY; without even the implied warranty of
 * MERCHANTABILITY or FITNESS FOR A PARTICULAR PURPOSE.  See the GNU
 * Lesser General Public License for more details.
 *
 * You should have received a copy of the GNU Lesser General Public
 * License along with this library; if not, write to the Free Software
 * Foundation, Inc., 51 Franklin Street, Fifth Floor, Boston, MA  02110-1301  USA
 *
 * Linden Research, Inc., 945 Battery Street, San Francisco, CA  94111  USA
 * $/LicenseInfo$
 */

#include "llviewerprecompiledheaders.h"

#include "llfloater360capture.h"

#include "llagent.h"
#include "llagentui.h"
#include "llbase64.h"
#include "llcallbacklist.h"
#include "llenvironment.h"
#include "llimagejpeg.h"
#include "llmediactrl.h"
#include "llradiogroup.h"
#include "llslurl.h"
#include "lltextbox.h"
#include "lltrans.h"
#include "lluictrlfactory.h"
#include "llversioninfo.h"
#include "llviewercamera.h"
#include "llviewercontrol.h"
#include "llviewerpartsim.h"
#include "llviewerregion.h"
#include "llviewerwindow.h"
#include "pipeline.h"

#include <iterator>

LLFloater360Capture::LLFloater360Capture(const LLSD& key)
    :   LLFloater(key)
{
    // The handle to embedded browser that we use to
    // render the WebGL preview as we as host the
    // Cube Map to Equirectangular image code
    mWebBrowser = nullptr;

    // Ask the simulator to send us everything (and not just
    // what it thinks the connected Viewer can see) until
    // such time as we ask it not to (the dtor). If we crash or
    // otherwise, exit before this is turned off, the Simulator
    // will take care of cleaning up for us.
    if (gSavedSettings.getBOOL("360CaptureUseInterestListCap"))
    {
        // send everything to us for as long as this floater is open
        const bool send_everything = true;
        changeInterestListMode(send_everything);
    }
}

LLFloater360Capture::~LLFloater360Capture()
{
    if (mWebBrowser)
    {
        mWebBrowser->navigateStop();
        mWebBrowser->clearCache();
        mWebBrowser->unloadMediaSource();
    }

    // Tell the Simulator not to send us everything anymore
    // and revert to the regular "keyhole" frustum of interest
    // list updates.
    if (gSavedSettings.getBOOL("360CaptureUseInterestListCap"))
    {
        const bool send_everything = false;
        changeInterestListMode(send_everything);
    }
}

BOOL LLFloater360Capture::postBuild()
{
    mCaptureBtn = getChild<LLUICtrl>("capture_button");
    mCaptureBtn->setCommitCallback(boost::bind(&LLFloater360Capture::onCapture360ImagesBtn, this));

    mSaveLocalBtn = getChild<LLUICtrl>("save_local_button");
    mSaveLocalBtn->setCommitCallback(boost::bind(&LLFloater360Capture::onSaveLocalBtn, this));
    mSaveLocalBtn->setEnabled(false);

    mWebBrowser = getChild<LLMediaCtrl>("360capture_contents");
    mWebBrowser->addObserver(this);
    mWebBrowser->setAllowFileDownload(true);

    // There is a group of radio buttons that define the quality
    // by each having a 'value' that is returns equal to the pixel
    // size (width == height)
    mQualityRadioGroup = getChild<LLRadioGroup>("360_quality_selection");
    mQualityRadioGroup->setCommitCallback(boost::bind(&LLFloater360Capture::onChooseQualityRadioGroup, this));

    // UX/UI called for preview mode (always the first index/option)
    // by default each time vs restoring the last value
    // <FS:Ansariel> UX/UI has no clue what the users actually want!
    //mQualityRadioGroup->setSelectedIndex(0);

    return true;
}

void LLFloater360Capture::onOpen(const LLSD& key)
{
    // Construct a URL pointing to the first page to load. Although
    // we do not use this page for anything (after some significant
    // design changes), we retain the code to load the start page
    // in case that changes again one day. It also makes sure the
    // embedded browser is active and ready to go for when the real
    // page with the 360 preview is navigated to.
    std::string url = STRINGIZE(
                          "file:///" <<
                          getHTMLBaseFolder() <<
                          mDefaultHTML
                      );
    mWebBrowser->navigateTo(url);

    // initial pass at determining what size (width == height since
    // the cube map images are square) we should capture at.
    setSourceImageSize();

    // the size of the output equirectangular image. The height of an EQR image
    // is always 1/2 of the width so we should not store it but rather,
    // calculate it from the width directly
    mOutputImageWidth = gSavedSettings.getU32("360CaptureOutputImageWidth");
    mOutputImageHeight = mOutputImageWidth / 2;

    // enable resizing and enable for width and for height
    enableResizeCtrls(true, true, true);

    // initial heading that consumers of the equirectangular image
    // (such as Facebook or Flickr) use to position initial view -
    // we set during capture - stored as degrees (0..359)
    mInitialHeadingDeg = 0.0;

    // save directory in which to store the images (must obliviously be
    // writable by the viewer). Also create it for users who haven't
    // used the 360 feature before.
    mImageSaveDir = gDirUtilp->getLindenUserDir() + gDirUtilp->getDirDelimiter() + "eqrimg";
    LLFile::mkdir(mImageSaveDir);

    // We do an initial capture when the floater is opened, albeit at a 'preview'
    // quality level (really low resolution, but really fast)
    onCapture360ImagesBtn();
}

// called when the user choose a quality level using
// the buttons in the radio group
void LLFloater360Capture::onChooseQualityRadioGroup()
{
    // set the size of the captured cube map images based
    // on the quality level chosen
    setSourceImageSize();
}

// Using a new capability, tell the simulator that we want it to send everything
// it knows about and not just what is in front of the camera, in its view
// frustum. We need this feature so that the contents of the region that appears
// in the 6 snapshots which we cannot see and is normally not "considered", is
// also rendered. Typically, this is turned on when the 360 capture floater is
// opened and turned off when it is closed.
// Note: for this version, we do not have a way to determine when "everything"
// has arrived and has been rendered so for now, the proposal is that users
// will need to experiment with the low resolution version and wait for some
// (hopefully) small period of time while the full contents resolves.
// Pass in a flag to ask the simulator/interest list to "send everything" or
// not (the default mode)
void LLFloater360Capture::changeInterestListMode(bool send_everything)
{
    LLSD body;

    if (send_everything)
    {
        body["mode"] = LLSD::String("360");
    }
    else
    {
        body["mode"] = LLSD::String("default");
    }

    if (gAgent.requestPostCapability("InterestList", body, [](const LLSD & response)
    {
        LL_INFOS("360Capture") <<
                               "InterestList capability responded: \n" <<
                               ll_pretty_print_sd(response) <<
                               LL_ENDL;
    }))
    {
        LL_INFOS("360Capture") <<
                               "Successfully posted an InterestList capability request with payload: \n" <<
                               ll_pretty_print_sd(body) <<
                               LL_ENDL;
    }
    else
    {
        LL_INFOS("360Capture") <<
                               "Unable to post an InterestList capability request with payload: \n" <<
                               ll_pretty_print_sd(body) <<
                               LL_ENDL;
    }
}

// There is is a setting (360CaptureSourceImageSize) that holds the size
// (width == height since it's a square) of each of the 6 source snapshots.
// However there are some known (and I dare say, some more unknown conditions
// where the specified size is not possible and this function tries to figure it
// out and change that setting to the optimal value for the current conditions.
void LLFloater360Capture::setSourceImageSize()
{
    mSourceImageSize = mQualityRadioGroup->getSelectedValue().asInteger();

    // If deferred rendering is off, we need to shrink the window we capture
    // until it's smaller than the Viewer window dimensions.
    if (!LLPipeline::sRenderDeferred)
    {
        LLRect window_rect = gViewerWindow->getWindowRectRaw();
        S32 window_width = window_rect.getWidth();
        S32 window_height = window_rect.getHeight();

        // It's not possible (as I had hoped) to always render to an off screen
        // buffer regardless of deferred rendering status so the next best
        // option is to render to a buffer that is the size of the users app
        // window.  Note, this was changed - before it chose the smallest
        // power of 2 less than the window size - but since that meant a
        // 1023 height app window would result in a 512 pixel capture, Maxim
        // tried this and it does indeed appear to work.  Mayb need to revisit
        // after the project viewer pass if people on low end graphics systems
        // after having issues.
        if (mSourceImageSize > window_width || mSourceImageSize > window_height)
        {
            mSourceImageSize = llmin(window_width, window_height, mSourceImageSize);
            LL_INFOS("360Capture") << "Deferred rendering is forcing a smaller capture size: " << mSourceImageSize << LL_ENDL;
        }

        // there has to be an easier way than this to get the value
        // from the radio group item at index 0. Why doesn't
        // LLRadioGroup::getSelectedValue(int index) exist?
        int index = mQualityRadioGroup->getSelectedIndex();
        mQualityRadioGroup->setSelectedIndex(0);
        int min_size = mQualityRadioGroup->getSelectedValue().asInteger();
        mQualityRadioGroup->setSelectedIndex(index);

        // If the maximum size we can support falls below a threshold then
        // we should display a message in the log so we can try to debug
        // why this is happening
        if (mSourceImageSize < min_size)
        {
            LL_INFOS("360Capture") << "Small snapshot size due to deferred rendering and small app window" << LL_ENDL;
        }
    }
}

// This function shouldn't exist! We use the tooltip text from
// the corresponding XUI file (floater_360capture.xml) as the
// overlay text for the final web page to inform the user
// about the quality level in play.  There ought to be a
// UI function like LLView* getSelectedItemView() or similar
// but as far as I can tell, there isn't so we have to resort
// to finding it ourselves with this icky code..
const std::string LLFloater360Capture::getSelectedQualityTooltip()
{
    // safey (or bravery?)
    if (mQualityRadioGroup != nullptr)
    {
        // for all the child widgets for the radio group
        // (just the radio buttons themselves I think)
        for (child_list_const_reverse_iter_t iter = mQualityRadioGroup->getChildList()->rbegin();
                iter != mQualityRadioGroup->getChildList()->rend();
                ++iter)
        {
            // if we match the selected index (which we can get easily)
            // with our position in the list of children
            if (mQualityRadioGroup->getSelectedIndex() ==
                    std::distance(mQualityRadioGroup->getChildList()->rend(), iter) - 1)
            {
                // return the plain old tooltip text
                return (*iter)->getToolTip();
            }
        }
    }

    // if it's not found or not available, return an empty string
    return std::string();
}

// Some of the 'magic' happens via a web page in an HTML directory
// and this code provides a single point of reference for its' location
const std::string LLFloater360Capture::getHTMLBaseFolder()
{
    // <FS:Ansariel> It's in the default skin folder...
    //std::string folder_name = gDirUtilp->getSkinDir();
    std::string folder_name = gDirUtilp->getDefaultSkinDir();
    // </FS:Ansariel>
    folder_name += gDirUtilp->getDirDelimiter();
    folder_name += "html";
    folder_name += gDirUtilp->getDirDelimiter();
    folder_name += "common";
    folder_name += gDirUtilp->getDirDelimiter();
    folder_name += "equirectangular";
    folder_name += gDirUtilp->getDirDelimiter();

    return folder_name;
}

// triggered when the 'capture' button in the UI is pressed
void LLFloater360Capture::onCapture360ImagesBtn()
{
    // <FS:Beq> FIRE-31942 Avoid CoRo that appears to never usefully yield
    // Allow option to re-enable on the off chance a low power machine can benefit
    if(gSavedSettings.getBOOL("FSUseCoRoFor360Capture"))
    {
    // </FS:Beq>
    // launch the main capture code in a coroutine so we can
    // yield/suspend at some points to give the main UI
    // thread a look-in occasionally.
    LLCoros::instance().launch("capture360cap", [this]()
    {
        capture360Images();
    });
    // <FS:Beq> FIRE-31942 Avoid CoRo that appears to never usefully yield
    }
    else
    {
        capture360Images();
    }
    // </FS:Beq>
}

// Gets the full path name for a given JavaScript file in the HTML folder. We
// use this ultimately as a parameter to the main web app so it knows where to find
// the JavaScript array containing the 6 cube map images, stored as data URLs
const std::string LLFloater360Capture::makeFullPathToJS(const std::string filename)
{
    std::string full_js_path = mImageSaveDir;
    full_js_path += gDirUtilp->getDirDelimiter();
    full_js_path += filename;

    return full_js_path;
}

// Write the header/prequel portion of the JavaScript array of data urls
// that we use to store the cube map images in (so the web code can load
// them without tweaking browser security - we'd have to do this if they
// we stored as plain old images) This deliberately overwrites the old
// one, if it exists
void LLFloater360Capture::writeDataURLHeader(const std::string filename)
{
    llofstream file_handle(filename.c_str());
    if (file_handle.is_open())
    {
        file_handle << "// cube map images for Second Life Viewer panorama 360 images" << std::endl;
        file_handle.close();
    }
}

// Write the footer/sequel portion of the JavaScript image code. When this is
// called, the current file on disk will contain the header and the 6 data
// URLs, each with a well specified name.  This final piece of JavaScript code
// creates an array from those data URLs that the main application can
// reference and read.
void LLFloater360Capture::writeDataURLFooter(const std::string filename)
{
    llofstream file_handle(filename.c_str(), std::ios_base::app);
    if (file_handle.is_open())
    {
        file_handle << "var cubemap_img_js = [" << std::endl;
        file_handle << "    img_posx, img_negx," << std::endl;
        file_handle << "    img_posy, img_negy," << std::endl;
        file_handle << "    img_posz, img_negz," << std::endl;
        file_handle << "];" << std::endl;

        file_handle.close();
    }
}

// Given a filename, a chunk of data (representing an image file) and the size
// of the buffer, we create a BASE64 encoded string and use it to build a JavaScript
// data URL that represents the image in a web browser environment
bool LLFloater360Capture::writeDataURL(const std::string filename, const std::string prefix, U8* data, unsigned int data_len)
{
    LL_INFOS("360Capture") << "Writing data URL for " << prefix << " to " << filename << LL_ENDL;

    const std::string data_url = LLBase64::encode(data, data_len);

    llofstream file_handle(filename.c_str(), std::ios_base::app);
    if (file_handle.is_open())
    {
        file_handle << "var img_";
        file_handle << prefix;
        file_handle << " = '";
        file_handle << "data:image/jpeg; base64,";
        file_handle << data_url;
        file_handle << "'";
        file_handle << std::endl;
        file_handle.close();

        return true;
    }

    return false;
}

// Encode the image from each of the 6 snapshots and save it out to
// the JavaScript array of data URLs
void LLFloater360Capture::encodeAndSave(LLPointer<LLImageRaw> raw_image, const std::string filename, const std::string prefix)
{
    // the default quality for the JPEG encoding is set quite high
    // but this still seems to be a reasonable compromise for
    // quality/size and is still much smaller than equivalent PNGs
    int jpeg_encode_quality = gSavedSettings.getU32("360CaptureJPEGEncodeQuality");
    LLPointer<LLImageJPEG> jpeg_image = new LLImageJPEG(jpeg_encode_quality);

    // Actually encode the JPEG image. This is where a lot of time
    // is spent now that the snapshot capture process has been
    // optimized.  The encode_time parameter doesn't appear to be
    // used anymore.
    const int encode_time = 0;
    bool resultjpeg = jpeg_image->encode(raw_image, encode_time);

    if (resultjpeg)
    {
        // save individual cube map images as real JPEG files
        // for debugging or curiosity) based on debug settings
        if (gSavedSettings.getBOOL("360CaptureDebugSaveImage"))
        {
            const std::string jpeg_filename = STRINGIZE(
                                                  gDirUtilp->getLindenUserDir() <<
                                                  gDirUtilp->getDirDelimiter() <<
                                                  "eqrimg" <<
                                                  gDirUtilp->getDirDelimiter() <<
                                                  prefix <<
                                                  "." <<
                                                  jpeg_image->getExtension()
                                              );

            LL_INFOS("360Capture") << "Saving debug JPEG image as " << jpeg_filename << LL_ENDL;
            jpeg_image->save(jpeg_filename);
        }

        // actually write the JPEG image to disk as a data URL
        writeDataURL(filename, prefix, jpeg_image->getData(), jpeg_image->getDataSize());
    }
}

// Defer back to the main loop for a single rendered frame to give
// the renderer a chance to update the UI if it is needed
void LLFloater360Capture::suspendForAFrame()
{
    const U32 frame_count_delta = 1;
    U32 curr_frame_count = LLFrameTimer::getFrameCount();
    while (LLFrameTimer::getFrameCount() <= curr_frame_count + frame_count_delta)
    {
        llcoro::suspend();
    }
}

// A debug version of the snapshot code that simply fills the
// buffer with a pattern that can be used to investigate
// issues with encoding and saving off each RAW image.
// Probably not needed anymore but saving here just in case.
void LLFloater360Capture::mockSnapShot(LLImageRaw* raw)
{
    unsigned int width = raw->getWidth();
    unsigned int height = raw->getHeight();
    unsigned int depth = raw->getComponents();
    unsigned char* pixels = raw->getData();

    for (int y = 0; y < height; y++)
    {
        for (int x = 0; x < width; x++)
        {
            unsigned long offset = y * width * depth + x * depth;
            unsigned char red = x * 256 / width;
            unsigned char green = y * 256 / height;
            unsigned char blue = ((x + y) / 2) * 256 / (width + height) / 2;
            pixels[offset + 0] = red;
            pixels[offset + 1] = green;
            pixels[offset + 2] = blue;
        }
    }
}

// The main code that actually captures all 6 images and then saves them out to
// disk before navigating the embedded web browser to the page with the WebGL
// application that consumes them and creates an EQR image. This code runs as a
// coroutine so it can be suspended at certain points.
void LLFloater360Capture::capture360Images()
{
    // recheck the size of the cube map source images in case it changed
    // since it was set when we opened the floater
    setSourceImageSize();

    // disable buttons while we are capturing
    mCaptureBtn->setEnabled(false);
    mSaveLocalBtn->setEnabled(false);

    bool render_attached_lights = LLPipeline::sRenderAttachedLights;
    // determine whether or not to include avatar in the scene as we capture the 360 panorama
    if (gSavedSettings.getBOOL("360CaptureHideAvatars"))
    {
        // Turn off the avatar if UI tells us to hide it.
        // Note: the original call to gAvatar.hide(FALSE) did *not* hide
        // attachments and so for most residents, there would be some debris
        // left behind in the snapshot.
        // Note: this toggles so if it set to on, this will turn it off and
        // the subsequent call to the same thing after capture is finished
        // will turn it back on again.  Similarly, for the case where it
        // was set to off - I think this is what we need
        LLPipeline::toggleRenderTypeControl(LLPipeline::RENDER_TYPE_AVATAR);
        LLPipeline::toggleRenderTypeControl(LLPipeline::RENDER_TYPE_PARTICLES);
        LLPipeline::sRenderAttachedLights = FALSE;
    }

    // these are the 6 directions we will point the camera - essentially,
    // North, South, East, West, Up, Down
    LLVector3 look_dirs[6] = { LLVector3(1, 0, 0), LLVector3(0, 1, 0), LLVector3(0, 0, 1), LLVector3(-1, 0, 0), LLVector3(0, -1, 0), LLVector3(0, 0, -1) };
    LLVector3 look_upvecs[6] = { LLVector3(0, 0, 1), LLVector3(0, 0, 1), LLVector3(0, -1, 0), LLVector3(0, 0, 1), LLVector3(0, 0, 1), LLVector3(0, 1, 0) };

    // save current view/camera settings so we can restore them afterwards
    S32 old_occlusion = LLPipeline::sUseOcclusion;

    // set new parameters specific to the 360 requirements
    LLPipeline::sUseOcclusion = 0;
    LLViewerCamera* camera = LLViewerCamera::getInstance();
    F32 old_fov = camera->getView();
    F32 old_aspect = camera->getAspect();
    F32 old_yaw = camera->getYaw();

    // stop the motion of as much of the world moving as much as we can
    freezeWorld(true);

    // Save the direction (in degrees) the camera is looking when we
    // take the shot since that is what we write to image metadata
    // 'GPano:InitialViewHeadingDegrees' field.
    // We need to convert from the angle getYaw() gives us into something
    // the XMP data field wants (N=0, E=90, S=180, W= 270 etc.)
    mInitialHeadingDeg  = (360 + 90 - (int)(camera->getYaw() * RAD_TO_DEG)) % 360;
    LL_INFOS("360Capture") << "Recording a heading of " << (int)(mInitialHeadingDeg) << LL_ENDL;

    // camera constants for the square, cube map capture image
    camera->setAspect(1.0); // must set aspect ratio first to avoid undesirable clamping of vertical FoV
    camera->setView(F_PI_BY_TWO);
    camera->yaw(0.0);

    // record how many times we changed camera to try to understand the "all shots are the same issue"
    unsigned int camera_changed_times = 0;

    // the name of the JavaScript file written out that contains the 6 cube map images
    // stored as a JavaScript array of data URLs.  If you change this filename, you must
    // also change the corresponding entry in the HTML file that uses it -
    // (newview/skins/default/html/common/equirectangular/display_eqr.html)
    const std::string cumemap_js_filename("cubemap_img.js");

    // construct the full path to this file - typically stored in the users'
    // Second Life settings / username / eqrimg folder.
    const std::string cubemap_js_full_path = makeFullPathToJS(cumemap_js_filename);

    // Write the JavaScript file header (the top of the file before the
    // declarations of the actual data URLs array).  In practice, all this writes
    // is a comment - it's main purpose is to reset the file from the last time
    // it was written
    writeDataURLHeader(cubemap_js_full_path);

    // the names of the prefixes we assign as the name to each data URL and are then
    // consumed by the WebGL application. Nominally, they stand for positive and
    // negative in the X/Y/Z directions.
    static const std::string prefixes[6] =
    {
        "posx", "posz", "posy",
        "negx", "negz", "negy",
    };

    // number of times to render the scene (display(..) inside
    // the simple snapshot function in llViewerWindow.
    // Note: rendering even just 1 more time (for a total of 2)
    // has a dramatic effect on the scene contents and *much*
    // less of it is missing. More investigation required
    // but for the moment, this helps with missing content
    // because of interest list issues.
    int num_render_passes = gSavedSettings.getU32("360CaptureNumRenderPasses");

    // time the encode process for later optimization
    auto encode_time_total = 0.0;

    // for each of the 6 directions we shoot...
    for (int i = 0; i < 6; i++)
    {
        // these buffers are where the raw, captured pixels are stored and
        // the first time we use them, we have to make a new one
        if (mRawImages[i] == nullptr)
        {
            mRawImages[i] = new LLImageRaw(mSourceImageSize, mSourceImageSize, 3);
        }
        else
            // subsequent capture with floater open so we resize the buffer from
            // the previous run
        {
            // LLImageRaw deletes the old one via operator= but just to be
            // sure, we delete its' large data member first...
            mRawImages[i]->deleteData();
            mRawImages[i] = new LLImageRaw(mSourceImageSize, mSourceImageSize, 3);
        }

        // set up camera to look in each direction
        camera->lookDir(look_dirs[i], look_upvecs[i]);

        // record if camera changed to try to understand the "all shots are the same issue"
        if (camera->isChanged())
        {
            ++camera_changed_times;
        }

        // call the (very) simplified snapshot code that simply deals
        // with a single image, no sub-images etc. but is very fast
        gViewerWindow->simpleSnapshot(mRawImages[i],
                                      mSourceImageSize, mSourceImageSize, num_render_passes);

        // encode each image and write to disk while saving how long it took to do so
        auto t_start = std::chrono::high_resolution_clock::now();
        encodeAndSave(mRawImages[i], cubemap_js_full_path, prefixes[i]);
        auto t_end = std::chrono::high_resolution_clock::now();
        auto duration = std::chrono::duration_cast<std::chrono::duration<double>>(t_end - t_start);
        encode_time_total += duration.count();

        // ping the main loop in case the snapshot process takes a really long
        // time and we get disconnected
        LLAppViewer::instance()->pingMainloopTimeout("LLFloater360Capture::capture360Images");
    }

    // display time to encode all 6 images.  It tends to be a fairly linear
    // time for each so we don't need to worry about displaying the time
    // for each - this gives us plenty to use for optimizing
    LL_INFOS("360Capture") <<
                           "Time to encode and save 6 images was " <<
                           encode_time_total <<
                           " seconds" <<
                           LL_ENDL;

    // Write the JavaScript file footer (the bottom of the file after the
    // declarations of the actual data URLs array). The footer comprises of
    // a JavaScript array declaration that references the 6 data URLs generated
    // previously and is what is referred to in the display HTML file
    // (newview/skins/default/html/common/equirectangular/display_eqr.html)
    writeDataURLFooter(cubemap_js_full_path);

    // unfreeze the world now we have our shots
    freezeWorld(false);

    // restore original view/camera/avatar settings settings
    camera->setAspect(old_aspect);
    camera->setView(old_fov);
    camera->yaw(old_yaw);
    LLPipeline::sUseOcclusion = old_occlusion;

    // if we toggled off the avatar because the Hide check box was ticked,
    // we should toggle it back to where it was before we started the capture
    if (gSavedSettings.getBOOL("360CaptureHideAvatars"))
    {
        LLPipeline::toggleRenderTypeControl(LLPipeline::RENDER_TYPE_AVATAR);
        LLPipeline::toggleRenderTypeControl(LLPipeline::RENDER_TYPE_PARTICLES);
        LLPipeline::sRenderAttachedLights = render_attached_lights;
    }

    // record that we missed some shots in the log for later debugging
    // note: we use 5 and not 6 because the first shot isn't regarded
    // as a change - only the subsequent 5 are
    if (camera_changed_times < 5)
    {
        LL_INFOS("360Capture") << "Warning: we only captured " << camera_changed_times << " images." << LL_ENDL;
    }

    // now we have the 6 shots saved in a well specified location,
    // we can load the web content that uses them
    std::string url = "file:///" + getHTMLBaseFolder() + mEqrGenHTML;
    mWebBrowser->navigateTo(url);

    // page is loaded and ready so we can turn on the buttons again
    mCaptureBtn->setEnabled(true);
    mSaveLocalBtn->setEnabled(true);

    // allow the UI to update by suspending and waiting for the
    // main render loop to update the UI
    if(gSavedSettings.getBOOL("FSUseCoRoFor360Capture")) // <FS:Beq/> FIRE-31942 - make apparently pointless CoRo optional (just in case)
    suspendForAFrame();
}

// once the request is made to navigate to the web page containing the code
// to process the 6 images into an EQR one, we have to wait for it to finish
// loaded - we get a "navigate complete" event when that happens that we can act on
void LLFloater360Capture::handleMediaEvent(LLPluginClassMedia* self, EMediaEvent event)
{
    switch (event)
    {
        // not used right now but retaining because this event might
        // be useful for a feature I am hoping to add
        case MEDIA_EVENT_LOCATION_CHANGED:
            break;

        // navigation in the browser completed
        case MEDIA_EVENT_NAVIGATE_COMPLETE:
        {
            // Confirm that the navigation event does indeed apply to the
            // page we are looking for. At the moment, this is the only
            // one we care about so the test is superfluous but that might change.
            std::string navigate_url = self->getNavigateURI();
            if (navigate_url.find(mEqrGenHTML) != std::string::npos)
            {
                // this string is being passed across to the web so replace all the windows backslash
                // characters with forward slashes or (I think) the backslashes are treated as escapes
                std::replace(mImageSaveDir.begin(), mImageSaveDir.end(), '\\', '/');

                // we store the camera FOV (field of view) in a saved setting since this feels
                // like something it would be interesting to change and experiment with
                int camera_fov = gSavedSettings.getU32("360CaptureCameraFOV");

                // compose the overlay for the final web page that tells the user
                // what level of quality the capture was taken with
                std::string overlay_label = "'" + getSelectedQualityTooltip() + "'";

                // so now our page is loaded and images are in place - call
                // the JavaScript init script with some parameters to initialize
                // the WebGL based preview
                const std::string cmd = STRINGIZE(
                                            "init("
                                            << mOutputImageWidth
                                            << ", "
                                            << mOutputImageHeight
                                            << ", "
                                            << "'"
                                            << mImageSaveDir
                                            << "'"
                                            << ", "
                                            << camera_fov
                                            << ", "
                                            << LLViewerCamera::getInstance()->getYaw()
                                            << ", "
                                            << overlay_label
                                            << ")"
                                        );

                // execute the command on the page
                mWebBrowser->getMediaPlugin()->executeJavaScript(cmd);
            }
        }
        break;

        default:
            break;
    }
}

// called when the user wants to save the cube maps off to the final EQR image
void LLFloater360Capture::onSaveLocalBtn()
{
    // region name and URL
    std::string region_name; // no sensible default
    std::string region_url("http://secondlife.com");
    LLViewerRegion* region = gAgent.getRegion();
    if (region)
    {
        // region names can (and do) contain characters that would make passing
        // them into a JavaScript function problematic - single quotes for example
        // so we must escape/encode both
        region_name = region->getName();

        // escaping/encoding is a minefield - let's just remove any offending characters from the region name
        region_name.erase(std::remove(region_name.begin(), region_name.end(), '\''), region_name.end());
        region_name.erase(std::remove(region_name.begin(), region_name.end(), '\"'), region_name.end());

        // fortunately there is already an escaping function built into the SLURL generation code
        LLSLURL slurl;
        bool is_escaped = true;
        LLAgentUI::buildSLURL(slurl, is_escaped);
        region_url = slurl.getSLURLString();
    }

    // build suggested filename (the one that appears as the default
    // in the Save dialog box)
    const std::string suggested_filename = generate_proposed_filename();

    // This string (the name of the product plus a truncated version number (no build))
    // is used in the XMP block as the name of the generating and stitching software.
    // We save the version number here and not in the more generic 'software' item
    // because that might help us determine something about the image in the future.
    const std::string client_version = STRINGIZE(
                                           LLVersionInfo::instance().getChannel() <<
                                           " " <<
                                           LLVersionInfo::instance().getShortVersion()
                                       );

    // save the time the image was created. I don't know if this should be
    // UTC/ZULU or the users' local time. It probably doesn't matter.
    std::time_t result = std::time(nullptr);
    std::string ctime_str = std::ctime(&result);
    std::string time_str = ctime_str.substr(0, ctime_str.length() - 1);

    // build the JavaScript data structure that is used to pass all the
    // variables into the JavaScript function on the web page loaded into
    // the embedded browser component of the floater.
    const std::string xmp_details = STRINGIZE(
                                        "{ " <<
                                        "pano_version: '" << "2.2.1" << "', " <<
                                        "software: '" << LLVersionInfo::instance().getChannel() << "', " <<
                                        "capture_software: '" << client_version << "', " <<
                                        "stitching_software: '" << client_version << "', " <<
                                        "width: " << mOutputImageWidth << ", " <<
                                        "height: " << mOutputImageHeight << ", " <<
                                        "heading: " << mInitialHeadingDeg << ", " <<
                                        "actual_source_image_size: " << mQualityRadioGroup->getSelectedValue().asInteger() << ", " <<
                                        "scaled_source_image_size: " << mSourceImageSize << ", " <<
                                        "first_photo_date: '" << time_str << "', " <<
                                        "last_photo_date: '" << time_str << "', " <<
                                        "region_name: '" << region_name << "', " <<
                                        "region_url: '" << region_url << "', " <<
                                        " }"
                                    );

    // build the JavaScript command to send to the web browser
    const std::string cmd = "saveAsEqrImage(\"" + suggested_filename + "\", " + xmp_details + ")";

    // send it to the browser instance, triggering the equirectangular capture
    // process and complimentary offer to save the image
    mWebBrowser->getMediaPlugin()->executeJavaScript(cmd);
}

// We capture all 6 images sequentially and if parts of the world are moving
// E.G. clouds, water, objects - then we may get seams or discontinuities
// when the images are combined to form the EQR image.  This code tries to
// stop everything so we can shoot for seamless shots.  There is probably more
// we can do here - e.g. waves in the water probably won't line up.
void LLFloater360Capture::freezeWorld(bool enable)
{
    static bool clouds_scroll_paused = false;
    if (enable)
    {
        // record the cloud scroll current value so we can restore it
        clouds_scroll_paused = LLEnvironment::instance().isCloudScrollPaused();

        // stop the clouds moving
        LLEnvironment::instance().pauseCloudScroll();

        // freeze all avatars
        LLCharacter* avatarp;
        for (std::vector<LLCharacter*>::iterator iter = LLCharacter::sInstances.begin();
                iter != LLCharacter::sInstances.end(); ++iter)
        {
            avatarp = *iter;
            mAvatarPauseHandles.push_back(avatarp->requestPause());
        }

        // freeze everything else
        gSavedSettings.setBOOL("FreezeTime", true);

        // disable particle system
        LLViewerPartSim::getInstance()->enable(false);
    }
    else // turning off freeze world mode, either temporarily or not.
    {
        // restart the clouds moving if they were not paused before
        // we starting using the 360 capture floater
        if (clouds_scroll_paused == false)
        {
            LLEnvironment::instance().resumeCloudScroll();
        }

        // thaw all avatars
        mAvatarPauseHandles.clear();

        // thaw everything else
        gSavedSettings.setBOOL("FreezeTime", false);

        //enable particle system
        LLViewerPartSim::getInstance()->enable(true);
    }
}

// Build the default filename that appears in the Save dialog box. We try
// to encode some metadata about too (region name, EQR dimensions, capture
// time) but the user if free to replace this with anything else before
// the images is saved.
const std::string LLFloater360Capture::generate_proposed_filename()
{
    std::ostringstream filename("");

    // base name
    filename << "sl360_";

    LLViewerRegion* region = gAgent.getRegion();
    if (region)
    {
        // this looks complex but it's straightforward - removes all non-alpha chars from a string
        // which in this case is the SL region name - we use it as a proposed filename but the user is free to change
        std::string region_name = region->getName();
<<<<<<< HEAD
        std::replace_if(region_name.begin(), region_name.end(), [](const auto& c) { return isalnum(c) == 0; }, '_');
        if (region_name.length() > 0)
=======
        std::replace_if(region_name.begin(), region_name.end(),
                        [](char c){ return ! std::isalnum(c); },
                        '_');
        if (! region_name.empty())
>>>>>>> f08f20db
        {
            filename << region_name;
            filename << "_";
        }
    }

    // add in resolution to make it easier to tell what you captured later
    filename << mOutputImageWidth;
    filename << "x";
    filename << mOutputImageHeight;
    filename << "_";

    // Add in the size of the source image (width == height since it was square)
    // Might be useful later for quality comparisons
    filename << mSourceImageSize;
    filename << "_";

    // add in the current HH-MM-SS (with leading 0's) so users can easily save many shots in same folder
    std::time_t cur_epoch = std::time(nullptr);
    std::tm* tm_time = std::localtime(&cur_epoch);
    filename << std::setfill('0') << std::setw(4) << (tm_time->tm_year + 1900);
    filename << std::setfill('0') << std::setw(2) << (tm_time->tm_mon + 1);
    filename << std::setfill('0') << std::setw(2) << tm_time->tm_mday;
    filename << "_";
    filename << std::setfill('0') << std::setw(2) << tm_time->tm_hour;
    filename << std::setfill('0') << std::setw(2) << tm_time->tm_min;
    filename << std::setfill('0') << std::setw(2) << tm_time->tm_sec;

    // the unusual way we save the output image (originates in the
    // embedded browser and not the C++ code) means that the system
    // appends ".jpeg" to the file automatically on macOS at least,
    // so we only need to do it ourselves for windows.
#if LL_WINDOWS
    filename << ".jpg";
#endif

    return filename.str();
}<|MERGE_RESOLUTION|>--- conflicted
+++ resolved
@@ -909,15 +909,10 @@
         // this looks complex but it's straightforward - removes all non-alpha chars from a string
         // which in this case is the SL region name - we use it as a proposed filename but the user is free to change
         std::string region_name = region->getName();
-<<<<<<< HEAD
-        std::replace_if(region_name.begin(), region_name.end(), [](const auto& c) { return isalnum(c) == 0; }, '_');
-        if (region_name.length() > 0)
-=======
         std::replace_if(region_name.begin(), region_name.end(),
                         [](char c){ return ! std::isalnum(c); },
                         '_');
         if (! region_name.empty())
->>>>>>> f08f20db
         {
             filename << region_name;
             filename << "_";
