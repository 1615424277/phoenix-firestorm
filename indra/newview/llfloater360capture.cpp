﻿/**
 * @file llfloater360capture.cpp
 * @author Callum Prentice (callum@lindenlab.com)
 * @brief Floater code for the 360 Capture feature
 *
 * $LicenseInfo:firstyear=2011&license=viewerlgpl$
 * Second Life Viewer Source Code
 * Copyright (C) 2011, Linden Research, Inc.
 *
 * This library is free software; you can redistribute it and/or
 * modify it under the terms of the GNU Lesser General Public
 * License as published by the Free Software Foundation;
 * version 2.1 of the License only.
 *
 * This library is distributed in the hope that it will be useful,
 * but WITHOUT ANY WARRANTY; without even the implied warranty of
 * MERCHANTABILITY or FITNESS FOR A PARTICULAR PURPOSE.  See the GNU
 * Lesser General Public License for more details.
 *
 * You should have received a copy of the GNU Lesser General Public
 * License along with this library; if not, write to the Free Software
 * Foundation, Inc., 51 Franklin Street, Fifth Floor, Boston, MA  02110-1301  USA
 *
 * Linden Research, Inc., 945 Battery Street, San Francisco, CA  94111  USA
 * $/LicenseInfo$
 */

#include "llviewerprecompiledheaders.h"

#include "llfloater360capture.h"

#include "llagent.h"
#include "llagentui.h"
#include "llbase64.h"
#include "llcallbacklist.h"
#include "llenvironment.h"
#include "llimagejpeg.h"
#include "llmediactrl.h"
#include "llradiogroup.h"
#include "llslurl.h"
#include "lltextbox.h"
#include "lltrans.h"
#include "lluictrlfactory.h"
#include "llversioninfo.h"
#include "llviewercamera.h"
#include "llviewercontrol.h"
#include "llviewerpartsim.h"
#include "llviewerregion.h"
#include "llviewerwindow.h"
#include "pipeline.h"

#include <iterator>

LLFloater360Capture::LLFloater360Capture(const LLSD& key)
    :   LLFloater(key)
{
    // The handle to embedded browser that we use to
    // render the WebGL preview as we as host the
    // Cube Map to Equirectangular image code
    mWebBrowser = nullptr;

    // Ask the simulator to send us everything (and not just
    // what it thinks the connected Viewer can see) until
    // such time as we ask it not to (the dtor). If we crash or
    // otherwise, exit before this is turned off, the Simulator
    // will take care of cleaning up for us.
    if (gSavedSettings.getBOOL("360CaptureUseInterestListCap"))
    {
        // send everything to us for as long as this floater is open
        const bool send_everything = true;
        changeInterestListMode(send_everything);
    }
}

LLFloater360Capture::~LLFloater360Capture()
{
    if (mWebBrowser)
    {
        mWebBrowser->navigateStop();
        mWebBrowser->clearCache();
        mWebBrowser->unloadMediaSource();
    }

    // Tell the Simulator not to send us everything anymore
    // and revert to the regular "keyhole" frustum of interest
    // list updates.
    if (gSavedSettings.getBOOL("360CaptureUseInterestListCap"))
    {
        const bool send_everything = false;
        changeInterestListMode(send_everything);
    }
}

BOOL LLFloater360Capture::postBuild()
{
    mCaptureBtn = getChild<LLUICtrl>("capture_button");
    mCaptureBtn->setCommitCallback(boost::bind(&LLFloater360Capture::onCapture360ImagesBtn, this));

    mSaveLocalBtn = getChild<LLUICtrl>("save_local_button");
    mSaveLocalBtn->setCommitCallback(boost::bind(&LLFloater360Capture::onSaveLocalBtn, this));
    mSaveLocalBtn->setEnabled(false);

    mWebBrowser = getChild<LLMediaCtrl>("360capture_contents");
    mWebBrowser->addObserver(this);
    mWebBrowser->setAllowFileDownload(true);

    // There is a group of radio buttons that define the quality
    // by each having a 'value' that is returns equal to the pixel
    // size (width == height)
    mQualityRadioGroup = getChild<LLRadioGroup>("360_quality_selection");
    mQualityRadioGroup->setCommitCallback(boost::bind(&LLFloater360Capture::onChooseQualityRadioGroup, this));

    // UX/UI called for preview mode (always the first index/option)
    // by default each time vs restoring the last value
    // <FS:Ansariel> UX/UI has no clue what the users actually want!
    //mQualityRadioGroup->setSelectedIndex(0);

    return true;
}

void LLFloater360Capture::onOpen(const LLSD& key)
{
    // Construct a URL pointing to the first page to load. Although
    // we do not use this page for anything (after some significant
    // design changes), we retain the code to load the start page
    // in case that changes again one day. It also makes sure the
    // embedded browser is active and ready to go for when the real
    // page with the 360 preview is navigated to.
    std::string url = STRINGIZE(
                          "file:///" <<
                          getHTMLBaseFolder() <<
                          mDefaultHTML
                      );
    mWebBrowser->navigateTo(url);

    // initial pass at determining what size (width == height since
    // the cube map images are square) we should capture at.
    setSourceImageSize();

    // the size of the output equirectangular image. The height of an EQR image
    // is always 1/2 of the width so we should not store it but rather,
    // calculate it from the width directly
    mOutputImageWidth = gSavedSettings.getU32("360CaptureOutputImageWidth");
    mOutputImageHeight = mOutputImageWidth / 2;

    // enable resizing and enable for width and for height
    enableResizeCtrls(true, true, true);

    // initial heading that consumers of the equirectangular image
    // (such as Facebook or Flickr) use to position initial view -
    // we set during capture - stored as degrees (0..359)
    mInitialHeadingDeg = 0.0;

    // save directory in which to store the images (must obliviously be
    // writable by the viewer). Also create it for users who haven't
    // used the 360 feature before.
    mImageSaveDir = gDirUtilp->getLindenUserDir() + gDirUtilp->getDirDelimiter() + "eqrimg";
    LLFile::mkdir(mImageSaveDir);

    // We do an initial capture when the floater is opened, albeit at a 'preview'
    // quality level (really low resolution, but really fast)
    onCapture360ImagesBtn();
}

// called when the user choose a quality level using
// the buttons in the radio group
void LLFloater360Capture::onChooseQualityRadioGroup()
{
    // set the size of the captured cube map images based
    // on the quality level chosen
    setSourceImageSize();
}

// Using a new capability, tell the simulator that we want it to send everything
// it knows about and not just what is in front of the camera, in its view
// frustum. We need this feature so that the contents of the region that appears
// in the 6 snapshots which we cannot see and is normally not "considered", is
// also rendered. Typically, this is turned on when the 360 capture floater is
// opened and turned off when it is closed.
// Note: for this version, we do not have a way to determine when "everything"
// has arrived and has been rendered so for now, the proposal is that users
// will need to experiment with the low resolution version and wait for some
// (hopefully) small period of time while the full contents resolves.
// Pass in a flag to ask the simulator/interest list to "send everything" or
// not (the default mode)
void LLFloater360Capture::changeInterestListMode(bool send_everything)
{
    LLSD body;

    if (send_everything)
    {
        body["mode"] = LLSD::String("360");
    }
    else
    {
        body["mode"] = LLSD::String("default");
    }

    if (gAgent.requestPostCapability("InterestList", body, [](const LLSD & response)
    {
        LL_INFOS("360Capture") <<
                               "InterestList capability responded: \n" <<
                               ll_pretty_print_sd(response) <<
                               LL_ENDL;
    }))
    {
        LL_INFOS("360Capture") <<
                               "Successfully posted an InterestList capability request with payload: \n" <<
                               ll_pretty_print_sd(body) <<
                               LL_ENDL;
    }
    else
    {
        LL_INFOS("360Capture") <<
                               "Unable to post an InterestList capability request with payload: \n" <<
                               ll_pretty_print_sd(body) <<
                               LL_ENDL;
    }
}

// There is is a setting (360CaptureSourceImageSize) that holds the size
// (width == height since it's a square) of each of the 6 source snapshots.
// However there are some known (and I dare say, some more unknown conditions
// where the specified size is not possible and this function tries to figure it
// out and change that setting to the optimal value for the current conditions.
void LLFloater360Capture::setSourceImageSize()
{
    mSourceImageSize = mQualityRadioGroup->getSelectedValue().asInteger();

    // If deferred rendering is off, we need to shrink the window we capture
    // until it's smaller than the Viewer window dimensions.
    if (!LLPipeline::sRenderDeferred)
    {
        LLRect window_rect = gViewerWindow->getWindowRectRaw();
        S32 window_width = window_rect.getWidth();
        S32 window_height = window_rect.getHeight();

        // It's not possible (as I had hoped) to always render to an off screen
        // buffer regardless of deferred rendering status so the next best
        // option is to render to a buffer that is the size of the users app
        // window.  Note, this was changed - before it chose the smallest
        // power of 2 less than the window size - but since that meant a
        // 1023 height app window would result in a 512 pixel capture, Maxim
        // tried this and it does indeed appear to work.  Mayb need to revisit
        // after the project viewer pass if people on low end graphics systems
        // after having issues.
        if (mSourceImageSize > window_width || mSourceImageSize > window_height)
        {
            mSourceImageSize = llmin(window_width, window_height, mSourceImageSize);
            LL_INFOS("360Capture") << "Deferred rendering is forcing a smaller capture size: " << mSourceImageSize << LL_ENDL;
        }

        // there has to be an easier way than this to get the value
        // from the radio group item at index 0. Why doesn't
        // LLRadioGroup::getSelectedValue(int index) exist?
        int index = mQualityRadioGroup->getSelectedIndex();
        mQualityRadioGroup->setSelectedIndex(0);
        int min_size = mQualityRadioGroup->getSelectedValue().asInteger();
        mQualityRadioGroup->setSelectedIndex(index);

        // If the maximum size we can support falls below a threshold then
        // we should display a message in the log so we can try to debug
        // why this is happening
        if (mSourceImageSize < min_size)
        {
            LL_INFOS("360Capture") << "Small snapshot size due to deferred rendering and small app window" << LL_ENDL;
        }
    }
}

// This function shouldn't exist! We use the tooltip text from
// the corresponding XUI file (floater_360capture.xml) as the
// overlay text for the final web page to inform the user
// about the quality level in play.  There ought to be a
// UI function like LLView* getSelectedItemView() or similar
// but as far as I can tell, there isn't so we have to resort
// to finding it ourselves with this icky code..
const std::string LLFloater360Capture::getSelectedQualityTooltip()
{
    // safey (or bravery?)
    if (mQualityRadioGroup != nullptr)
    {
        // for all the child widgets for the radio group
        // (just the radio buttons themselves I think)
        for (child_list_const_reverse_iter_t iter = mQualityRadioGroup->getChildList()->rbegin();
                iter != mQualityRadioGroup->getChildList()->rend();
                ++iter)
        {
            // if we match the selected index (which we can get easily)
            // with our position in the list of children
            if (mQualityRadioGroup->getSelectedIndex() ==
                    std::distance(mQualityRadioGroup->getChildList()->rend(), iter) - 1)
            {
                // return the plain old tooltip text
                return (*iter)->getToolTip();
            }
        }
    }

    // if it's not found or not available, return an empty string
    return std::string();
}

// Some of the 'magic' happens via a web page in an HTML directory
// and this code provides a single point of reference for its' location
const std::string LLFloater360Capture::getHTMLBaseFolder()
{
    // <FS:Ansariel> It's in the default skin folder...
    //std::string folder_name = gDirUtilp->getSkinDir();
    std::string folder_name = gDirUtilp->getDefaultSkinDir();
    // </FS:Ansariel>
    folder_name += gDirUtilp->getDirDelimiter();
    folder_name += "html";
    folder_name += gDirUtilp->getDirDelimiter();
    folder_name += "common";
    folder_name += gDirUtilp->getDirDelimiter();
    folder_name += "equirectangular";
    folder_name += gDirUtilp->getDirDelimiter();

    return folder_name;
}

// triggered when the 'capture' button in the UI is pressed
void LLFloater360Capture::onCapture360ImagesBtn()
{
<<<<<<< HEAD
    // <FS:Beq> FIRE-31942 Avoid CoRo that appears to never usefully yield
    // Allow option to re-enable on the off chance a low power machine can benefit
    if(gSavedSettings.getBOOL("FSUseCoRoFor360Capture"))
    {
    // </FS:Beq>
    // launch the main capture code in a coroutine so we can
    // yield/suspend at some points to give the main UI
    // thread a look-in occasionally.
    LLCoros::instance().launch("capture360cap", [this]()
    {
        capture360Images();
    });
    // <FS:Beq> FIRE-31942 Avoid CoRo that appears to never usefully yield
    }
    else
    {
        capture360Images();
    }
    // </FS:Beq>
=======
    capture360Images();
>>>>>>> de0317cc
}

// Gets the full path name for a given JavaScript file in the HTML folder. We
// use this ultimately as a parameter to the main web app so it knows where to find
// the JavaScript array containing the 6 cube map images, stored as data URLs
const std::string LLFloater360Capture::makeFullPathToJS(const std::string filename)
{
    std::string full_js_path = mImageSaveDir;
    full_js_path += gDirUtilp->getDirDelimiter();
    full_js_path += filename;

    return full_js_path;
}

// Write the header/prequel portion of the JavaScript array of data urls
// that we use to store the cube map images in (so the web code can load
// them without tweaking browser security - we'd have to do this if they
// we stored as plain old images) This deliberately overwrites the old
// one, if it exists
void LLFloater360Capture::writeDataURLHeader(const std::string filename)
{
    llofstream file_handle(filename.c_str());
    if (file_handle.is_open())
    {
        file_handle << "// cube map images for Second Life Viewer panorama 360 images" << std::endl;
        file_handle.close();
    }
}

// Write the footer/sequel portion of the JavaScript image code. When this is
// called, the current file on disk will contain the header and the 6 data
// URLs, each with a well specified name.  This final piece of JavaScript code
// creates an array from those data URLs that the main application can
// reference and read.
void LLFloater360Capture::writeDataURLFooter(const std::string filename)
{
    llofstream file_handle(filename.c_str(), std::ios_base::app);
    if (file_handle.is_open())
    {
        file_handle << "var cubemap_img_js = [" << std::endl;
        file_handle << "    img_posx, img_negx," << std::endl;
        file_handle << "    img_posy, img_negy," << std::endl;
        file_handle << "    img_posz, img_negz," << std::endl;
        file_handle << "];" << std::endl;

        file_handle.close();
    }
}

// Given a filename, a chunk of data (representing an image file) and the size
// of the buffer, we create a BASE64 encoded string and use it to build a JavaScript
// data URL that represents the image in a web browser environment
bool LLFloater360Capture::writeDataURL(const std::string filename, const std::string prefix, U8* data, unsigned int data_len)
{
    LL_INFOS("360Capture") << "Writing data URL for " << prefix << " to " << filename << LL_ENDL;

    const std::string data_url = LLBase64::encode(data, data_len);

    llofstream file_handle(filename.c_str(), std::ios_base::app);
    if (file_handle.is_open())
    {
        file_handle << "var img_";
        file_handle << prefix;
        file_handle << " = '";
        file_handle << "data:image/jpeg; base64,";
        file_handle << data_url;
        file_handle << "'";
        file_handle << std::endl;
        file_handle.close();

        return true;
    }

    return false;
}

// Encode the image from each of the 6 snapshots and save it out to
// the JavaScript array of data URLs
void LLFloater360Capture::encodeAndSave(LLPointer<LLImageRaw> raw_image, const std::string filename, const std::string prefix)
{
    // the default quality for the JPEG encoding is set quite high
    // but this still seems to be a reasonable compromise for
    // quality/size and is still much smaller than equivalent PNGs
    int jpeg_encode_quality = gSavedSettings.getU32("360CaptureJPEGEncodeQuality");
    LLPointer<LLImageJPEG> jpeg_image = new LLImageJPEG(jpeg_encode_quality);

    // Actually encode the JPEG image. This is where a lot of time
    // is spent now that the snapshot capture process has been
    // optimized.  The encode_time parameter doesn't appear to be
    // used anymore.
    const int encode_time = 0;
    bool resultjpeg = jpeg_image->encode(raw_image, encode_time);

    if (resultjpeg)
    {
        // save individual cube map images as real JPEG files
        // for debugging or curiosity) based on debug settings
        if (gSavedSettings.getBOOL("360CaptureDebugSaveImage"))
        {
            const std::string jpeg_filename = STRINGIZE(
                                                  gDirUtilp->getLindenUserDir() <<
                                                  gDirUtilp->getDirDelimiter() <<
                                                  "eqrimg" <<
                                                  gDirUtilp->getDirDelimiter() <<
                                                  prefix <<
                                                  "." <<
                                                  jpeg_image->getExtension()
                                              );

            LL_INFOS("360Capture") << "Saving debug JPEG image as " << jpeg_filename << LL_ENDL;
            jpeg_image->save(jpeg_filename);
        }

        // actually write the JPEG image to disk as a data URL
        writeDataURL(filename, prefix, jpeg_image->getData(), jpeg_image->getDataSize());
    }
}

// Defer back to the main loop for a single rendered frame to give
// the renderer a chance to update the UI if it is needed
void LLFloater360Capture::suspendForAFrame()
{
    const U32 frame_count_delta = 1;
    U32 curr_frame_count = LLFrameTimer::getFrameCount();
    while (LLFrameTimer::getFrameCount() <= curr_frame_count + frame_count_delta)
    {
        llcoro::suspend();
    }
}

// A debug version of the snapshot code that simply fills the
// buffer with a pattern that can be used to investigate
// issues with encoding and saving off each RAW image.
// Probably not needed anymore but saving here just in case.
void LLFloater360Capture::mockSnapShot(LLImageRaw* raw)
{
    unsigned int width = raw->getWidth();
    unsigned int height = raw->getHeight();
    unsigned int depth = raw->getComponents();
    unsigned char* pixels = raw->getData();

    for (int y = 0; y < height; y++)
    {
        for (int x = 0; x < width; x++)
        {
            unsigned long offset = y * width * depth + x * depth;
            unsigned char red = x * 256 / width;
            unsigned char green = y * 256 / height;
            unsigned char blue = ((x + y) / 2) * 256 / (width + height) / 2;
            pixels[offset + 0] = red;
            pixels[offset + 1] = green;
            pixels[offset + 2] = blue;
        }
    }
}

// The main code that actually captures all 6 images and then saves them out to
// disk before navigating the embedded web browser to the page with the WebGL
// application that consumes them and creates an EQR image. This code runs as a
// coroutine so it can be suspended at certain points.
void LLFloater360Capture::capture360Images()
{
    // recheck the size of the cube map source images in case it changed
    // since it was set when we opened the floater
    setSourceImageSize();

    // disable buttons while we are capturing
    mCaptureBtn->setEnabled(false);
    mSaveLocalBtn->setEnabled(false);

    bool render_attached_lights = LLPipeline::sRenderAttachedLights;
    // determine whether or not to include avatar in the scene as we capture the 360 panorama
    if (gSavedSettings.getBOOL("360CaptureHideAvatars"))
    {
        // Turn off the avatar if UI tells us to hide it.
        // Note: the original call to gAvatar.hide(FALSE) did *not* hide
        // attachments and so for most residents, there would be some debris
        // left behind in the snapshot.
        // Note: this toggles so if it set to on, this will turn it off and
        // the subsequent call to the same thing after capture is finished
        // will turn it back on again.  Similarly, for the case where it
        // was set to off - I think this is what we need
        LLPipeline::toggleRenderTypeControl(LLPipeline::RENDER_TYPE_AVATAR);
        LLPipeline::toggleRenderTypeControl(LLPipeline::RENDER_TYPE_PARTICLES);
        LLPipeline::sRenderAttachedLights = FALSE;
    }

    // these are the 6 directions we will point the camera - essentially,
    // North, South, East, West, Up, Down
    LLVector3 look_dirs[6] = { LLVector3(1, 0, 0), LLVector3(0, 1, 0), LLVector3(0, 0, 1), LLVector3(-1, 0, 0), LLVector3(0, -1, 0), LLVector3(0, 0, -1) };
    LLVector3 look_upvecs[6] = { LLVector3(0, 0, 1), LLVector3(0, 0, 1), LLVector3(0, -1, 0), LLVector3(0, 0, 1), LLVector3(0, 0, 1), LLVector3(0, 1, 0) };

    // save current view/camera settings so we can restore them afterwards
    S32 old_occlusion = LLPipeline::sUseOcclusion;

    // set new parameters specific to the 360 requirements
    LLPipeline::sUseOcclusion = 0;
    LLViewerCamera* camera = LLViewerCamera::getInstance();
    F32 old_fov = camera->getView();
    F32 old_aspect = camera->getAspect();
    F32 old_yaw = camera->getYaw();

    // stop the motion of as much of the world moving as much as we can
    freezeWorld(true);

    // Save the direction (in degrees) the camera is looking when we
    // take the shot since that is what we write to image metadata
    // 'GPano:InitialViewHeadingDegrees' field.
    // We need to convert from the angle getYaw() gives us into something
    // the XMP data field wants (N=0, E=90, S=180, W= 270 etc.)
    mInitialHeadingDeg  = (360 + 90 - (int)(camera->getYaw() * RAD_TO_DEG)) % 360;
    LL_INFOS("360Capture") << "Recording a heading of " << (int)(mInitialHeadingDeg) << LL_ENDL;

    // camera constants for the square, cube map capture image
    camera->setAspect(1.0); // must set aspect ratio first to avoid undesirable clamping of vertical FoV
    camera->setView(F_PI_BY_TWO);
    camera->yaw(0.0);

    // record how many times we changed camera to try to understand the "all shots are the same issue"
    unsigned int camera_changed_times = 0;

    // the name of the JavaScript file written out that contains the 6 cube map images
    // stored as a JavaScript array of data URLs.  If you change this filename, you must
    // also change the corresponding entry in the HTML file that uses it -
    // (newview/skins/default/html/common/equirectangular/display_eqr.html)
    const std::string cumemap_js_filename("cubemap_img.js");

    // construct the full path to this file - typically stored in the users'
    // Second Life settings / username / eqrimg folder.
    const std::string cubemap_js_full_path = makeFullPathToJS(cumemap_js_filename);

    // Write the JavaScript file header (the top of the file before the
    // declarations of the actual data URLs array).  In practice, all this writes
    // is a comment - it's main purpose is to reset the file from the last time
    // it was written
    writeDataURLHeader(cubemap_js_full_path);

    // the names of the prefixes we assign as the name to each data URL and are then
    // consumed by the WebGL application. Nominally, they stand for positive and
    // negative in the X/Y/Z directions.
    static const std::string prefixes[6] =
    {
        "posx", "posz", "posy",
        "negx", "negz", "negy",
    };

    // number of times to render the scene (display(..) inside
    // the simple snapshot function in llViewerWindow.
    // Note: rendering even just 1 more time (for a total of 2)
    // has a dramatic effect on the scene contents and *much*
    // less of it is missing. More investigation required
    // but for the moment, this helps with missing content
    // because of interest list issues.
    int num_render_passes = gSavedSettings.getU32("360CaptureNumRenderPasses");

    // time the encode process for later optimization
    auto encode_time_total = 0.0;

    // for each of the 6 directions we shoot...
    for (int i = 0; i < 6; i++)
    {
        // these buffers are where the raw, captured pixels are stored and
        // the first time we use them, we have to make a new one
        if (mRawImages[i] == nullptr)
        {
            mRawImages[i] = new LLImageRaw(mSourceImageSize, mSourceImageSize, 3);
        }
        else
            // subsequent capture with floater open so we resize the buffer from
            // the previous run
        {
            // LLImageRaw deletes the old one via operator= but just to be
            // sure, we delete its' large data member first...
            mRawImages[i]->deleteData();
            mRawImages[i] = new LLImageRaw(mSourceImageSize, mSourceImageSize, 3);
        }

        // set up camera to look in each direction
        camera->lookDir(look_dirs[i], look_upvecs[i]);

        // record if camera changed to try to understand the "all shots are the same issue"
        if (camera->isChanged())
        {
            ++camera_changed_times;
        }

        // call the (very) simplified snapshot code that simply deals
        // with a single image, no sub-images etc. but is very fast
        gViewerWindow->simpleSnapshot(mRawImages[i],
                                      mSourceImageSize, mSourceImageSize, num_render_passes);

        // encode each image and write to disk while saving how long it took to do so
        auto t_start = std::chrono::high_resolution_clock::now();
        encodeAndSave(mRawImages[i], cubemap_js_full_path, prefixes[i]);
        auto t_end = std::chrono::high_resolution_clock::now();
        auto duration = std::chrono::duration_cast<std::chrono::duration<double>>(t_end - t_start);
        encode_time_total += duration.count();

        // ping the main loop in case the snapshot process takes a really long
        // time and we get disconnected
        LLAppViewer::instance()->pingMainloopTimeout("LLFloater360Capture::capture360Images");
    }

    // display time to encode all 6 images.  It tends to be a fairly linear
    // time for each so we don't need to worry about displaying the time
    // for each - this gives us plenty to use for optimizing
    LL_INFOS("360Capture") <<
                           "Time to encode and save 6 images was " <<
                           encode_time_total <<
                           " seconds" <<
                           LL_ENDL;

    // Write the JavaScript file footer (the bottom of the file after the
    // declarations of the actual data URLs array). The footer comprises of
    // a JavaScript array declaration that references the 6 data URLs generated
    // previously and is what is referred to in the display HTML file
    // (newview/skins/default/html/common/equirectangular/display_eqr.html)
    writeDataURLFooter(cubemap_js_full_path);

    // unfreeze the world now we have our shots
    freezeWorld(false);

    // restore original view/camera/avatar settings settings
    camera->setAspect(old_aspect);
    camera->setView(old_fov);
    camera->yaw(old_yaw);
    LLPipeline::sUseOcclusion = old_occlusion;

    // if we toggled off the avatar because the Hide check box was ticked,
    // we should toggle it back to where it was before we started the capture
    if (gSavedSettings.getBOOL("360CaptureHideAvatars"))
    {
        LLPipeline::toggleRenderTypeControl(LLPipeline::RENDER_TYPE_AVATAR);
        LLPipeline::toggleRenderTypeControl(LLPipeline::RENDER_TYPE_PARTICLES);
        LLPipeline::sRenderAttachedLights = render_attached_lights;
    }

    // record that we missed some shots in the log for later debugging
    // note: we use 5 and not 6 because the first shot isn't regarded
    // as a change - only the subsequent 5 are
    if (camera_changed_times < 5)
    {
        LL_INFOS("360Capture") << "Warning: we only captured " << camera_changed_times << " images." << LL_ENDL;
    }

    // now we have the 6 shots saved in a well specified location,
    // we can load the web content that uses them
    std::string url = "file:///" + getHTMLBaseFolder() + mEqrGenHTML;
    mWebBrowser->navigateTo(url);

    // page is loaded and ready so we can turn on the buttons again
    mCaptureBtn->setEnabled(true);
    mSaveLocalBtn->setEnabled(true);

<<<<<<< HEAD
    // allow the UI to update by suspending and waiting for the
    // main render loop to update the UI
    if(gSavedSettings.getBOOL("FSUseCoRoFor360Capture")) // <FS:Beq/> FIRE-31942 - make apparently pointless CoRo optional (just in case)
    suspendForAFrame();
=======
>>>>>>> de0317cc
}

// once the request is made to navigate to the web page containing the code
// to process the 6 images into an EQR one, we have to wait for it to finish
// loaded - we get a "navigate complete" event when that happens that we can act on
void LLFloater360Capture::handleMediaEvent(LLPluginClassMedia* self, EMediaEvent event)
{
    switch (event)
    {
        // not used right now but retaining because this event might
        // be useful for a feature I am hoping to add
        case MEDIA_EVENT_LOCATION_CHANGED:
            break;

        // navigation in the browser completed
        case MEDIA_EVENT_NAVIGATE_COMPLETE:
        {
            // Confirm that the navigation event does indeed apply to the
            // page we are looking for. At the moment, this is the only
            // one we care about so the test is superfluous but that might change.
            std::string navigate_url = self->getNavigateURI();
            if (navigate_url.find(mEqrGenHTML) != std::string::npos)
            {
                // this string is being passed across to the web so replace all the windows backslash
                // characters with forward slashes or (I think) the backslashes are treated as escapes
                std::replace(mImageSaveDir.begin(), mImageSaveDir.end(), '\\', '/');

                // we store the camera FOV (field of view) in a saved setting since this feels
                // like something it would be interesting to change and experiment with
                int camera_fov = gSavedSettings.getU32("360CaptureCameraFOV");

                // compose the overlay for the final web page that tells the user
                // what level of quality the capture was taken with
                std::string overlay_label = "'" + getSelectedQualityTooltip() + "'";

                // so now our page is loaded and images are in place - call
                // the JavaScript init script with some parameters to initialize
                // the WebGL based preview
                const std::string cmd = STRINGIZE(
                                            "init("
                                            << mOutputImageWidth
                                            << ", "
                                            << mOutputImageHeight
                                            << ", "
                                            << "'"
                                            << mImageSaveDir
                                            << "'"
                                            << ", "
                                            << camera_fov
                                            << ", "
                                            << LLViewerCamera::getInstance()->getYaw()
                                            << ", "
                                            << overlay_label
                                            << ")"
                                        );

                // execute the command on the page
                mWebBrowser->getMediaPlugin()->executeJavaScript(cmd);
            }
        }
        break;

        default:
            break;
    }
}

// called when the user wants to save the cube maps off to the final EQR image
void LLFloater360Capture::onSaveLocalBtn()
{
    // region name and URL
    std::string region_name; // no sensible default
    std::string region_url("http://secondlife.com");
    LLViewerRegion* region = gAgent.getRegion();
    if (region)
    {
        // region names can (and do) contain characters that would make passing
        // them into a JavaScript function problematic - single quotes for example
        // so we must escape/encode both
        region_name = region->getName();

        // escaping/encoding is a minefield - let's just remove any offending characters from the region name
        region_name.erase(std::remove(region_name.begin(), region_name.end(), '\''), region_name.end());
        region_name.erase(std::remove(region_name.begin(), region_name.end(), '\"'), region_name.end());

        // fortunately there is already an escaping function built into the SLURL generation code
        LLSLURL slurl;
        bool is_escaped = true;
        LLAgentUI::buildSLURL(slurl, is_escaped);
        region_url = slurl.getSLURLString();
    }

    // build suggested filename (the one that appears as the default
    // in the Save dialog box)
    const std::string suggested_filename = generate_proposed_filename();

    // This string (the name of the product plus a truncated version number (no build))
    // is used in the XMP block as the name of the generating and stitching software.
    // We save the version number here and not in the more generic 'software' item
    // because that might help us determine something about the image in the future.
    const std::string client_version = STRINGIZE(
                                           LLVersionInfo::instance().getChannel() <<
                                           " " <<
                                           LLVersionInfo::instance().getShortVersion()
                                       );

    // save the time the image was created. I don't know if this should be
    // UTC/ZULU or the users' local time. It probably doesn't matter.
    std::time_t result = std::time(nullptr);
    std::string ctime_str = std::ctime(&result);
    std::string time_str = ctime_str.substr(0, ctime_str.length() - 1);

    // build the JavaScript data structure that is used to pass all the
    // variables into the JavaScript function on the web page loaded into
    // the embedded browser component of the floater.
    const std::string xmp_details = STRINGIZE(
                                        "{ " <<
                                        "pano_version: '" << "2.2.1" << "', " <<
                                        "software: '" << LLVersionInfo::instance().getChannel() << "', " <<
                                        "capture_software: '" << client_version << "', " <<
                                        "stitching_software: '" << client_version << "', " <<
                                        "width: " << mOutputImageWidth << ", " <<
                                        "height: " << mOutputImageHeight << ", " <<
                                        "heading: " << mInitialHeadingDeg << ", " <<
                                        "actual_source_image_size: " << mQualityRadioGroup->getSelectedValue().asInteger() << ", " <<
                                        "scaled_source_image_size: " << mSourceImageSize << ", " <<
                                        "first_photo_date: '" << time_str << "', " <<
                                        "last_photo_date: '" << time_str << "', " <<
                                        "region_name: '" << region_name << "', " <<
                                        "region_url: '" << region_url << "', " <<
                                        " }"
                                    );

    // build the JavaScript command to send to the web browser
    const std::string cmd = "saveAsEqrImage(\"" + suggested_filename + "\", " + xmp_details + ")";

    // send it to the browser instance, triggering the equirectangular capture
    // process and complimentary offer to save the image
    mWebBrowser->getMediaPlugin()->executeJavaScript(cmd);
}

// We capture all 6 images sequentially and if parts of the world are moving
// E.G. clouds, water, objects - then we may get seams or discontinuities
// when the images are combined to form the EQR image.  This code tries to
// stop everything so we can shoot for seamless shots.  There is probably more
// we can do here - e.g. waves in the water probably won't line up.
void LLFloater360Capture::freezeWorld(bool enable)
{
    static bool clouds_scroll_paused = false;
    if (enable)
    {
        // record the cloud scroll current value so we can restore it
        clouds_scroll_paused = LLEnvironment::instance().isCloudScrollPaused();

        // stop the clouds moving
        LLEnvironment::instance().pauseCloudScroll();

        // freeze all avatars
        LLCharacter* avatarp;
        for (std::vector<LLCharacter*>::iterator iter = LLCharacter::sInstances.begin();
                iter != LLCharacter::sInstances.end(); ++iter)
        {
            avatarp = *iter;
            mAvatarPauseHandles.push_back(avatarp->requestPause());
        }

        // freeze everything else
        gSavedSettings.setBOOL("FreezeTime", true);

        // disable particle system
        LLViewerPartSim::getInstance()->enable(false);
    }
    else // turning off freeze world mode, either temporarily or not.
    {
        // restart the clouds moving if they were not paused before
        // we starting using the 360 capture floater
        if (clouds_scroll_paused == false)
        {
            LLEnvironment::instance().resumeCloudScroll();
        }

        // thaw all avatars
        mAvatarPauseHandles.clear();

        // thaw everything else
        gSavedSettings.setBOOL("FreezeTime", false);

        //enable particle system
        LLViewerPartSim::getInstance()->enable(true);
    }
}

// Build the default filename that appears in the Save dialog box. We try
// to encode some metadata about too (region name, EQR dimensions, capture
// time) but the user if free to replace this with anything else before
// the images is saved.
const std::string LLFloater360Capture::generate_proposed_filename()
{
    std::ostringstream filename("");

    // base name
    filename << "sl360_";

    LLViewerRegion* region = gAgent.getRegion();
    if (region)
    {
        // this looks complex but it's straightforward - removes all non-alpha chars from a string
        // which in this case is the SL region name - we use it as a proposed filename but the user is free to change
        std::string region_name = region->getName();
        std::replace_if(region_name.begin(), region_name.end(),
                        [](char c){ return ! std::isalnum(c); },
                        '_');
        if (! region_name.empty())
        {
            filename << region_name;
            filename << "_";
        }
    }

    // add in resolution to make it easier to tell what you captured later
    filename << mOutputImageWidth;
    filename << "x";
    filename << mOutputImageHeight;
    filename << "_";

    // Add in the size of the source image (width == height since it was square)
    // Might be useful later for quality comparisons
    filename << mSourceImageSize;
    filename << "_";

    // add in the current HH-MM-SS (with leading 0's) so users can easily save many shots in same folder
    std::time_t cur_epoch = std::time(nullptr);
    std::tm* tm_time = std::localtime(&cur_epoch);
    filename << std::setfill('0') << std::setw(4) << (tm_time->tm_year + 1900);
    filename << std::setfill('0') << std::setw(2) << (tm_time->tm_mon + 1);
    filename << std::setfill('0') << std::setw(2) << tm_time->tm_mday;
    filename << "_";
    filename << std::setfill('0') << std::setw(2) << tm_time->tm_hour;
    filename << std::setfill('0') << std::setw(2) << tm_time->tm_min;
    filename << std::setfill('0') << std::setw(2) << tm_time->tm_sec;

    // the unusual way we save the output image (originates in the
    // embedded browser and not the C++ code) means that the system
    // appends ".jpeg" to the file automatically on macOS at least,
    // so we only need to do it ourselves for windows.
#if LL_WINDOWS
    filename << ".jpg";
#endif

    return filename.str();
}<|MERGE_RESOLUTION|>--- conflicted
+++ resolved
@@ -323,29 +323,7 @@
 // triggered when the 'capture' button in the UI is pressed
 void LLFloater360Capture::onCapture360ImagesBtn()
 {
-<<<<<<< HEAD
-    // <FS:Beq> FIRE-31942 Avoid CoRo that appears to never usefully yield
-    // Allow option to re-enable on the off chance a low power machine can benefit
-    if(gSavedSettings.getBOOL("FSUseCoRoFor360Capture"))
-    {
-    // </FS:Beq>
-    // launch the main capture code in a coroutine so we can
-    // yield/suspend at some points to give the main UI
-    // thread a look-in occasionally.
-    LLCoros::instance().launch("capture360cap", [this]()
-    {
-        capture360Images();
-    });
-    // <FS:Beq> FIRE-31942 Avoid CoRo that appears to never usefully yield
-    }
-    else
-    {
-        capture360Images();
-    }
-    // </FS:Beq>
-=======
     capture360Images();
->>>>>>> de0317cc
 }
 
 // Gets the full path name for a given JavaScript file in the HTML folder. We
@@ -700,13 +678,6 @@
     mCaptureBtn->setEnabled(true);
     mSaveLocalBtn->setEnabled(true);
 
-<<<<<<< HEAD
-    // allow the UI to update by suspending and waiting for the
-    // main render loop to update the UI
-    if(gSavedSettings.getBOOL("FSUseCoRoFor360Capture")) // <FS:Beq/> FIRE-31942 - make apparently pointless CoRo optional (just in case)
-    suspendForAFrame();
-=======
->>>>>>> de0317cc
 }
 
 // once the request is made to navigate to the web page containing the code
