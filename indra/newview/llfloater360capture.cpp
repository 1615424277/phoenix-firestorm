/**
 * @file llfloater360capture.cpp
 * @author Callum Prentice (callum@lindenlab.com)
 * @brief Floater code for the 360 Capture feature
 *
 * $LicenseInfo:firstyear=2011&license=viewerlgpl$
 * Second Life Viewer Source Code
 * Copyright (C) 2011, Linden Research, Inc.
 *
 * This library is free software; you can redistribute it and/or
 * modify it under the terms of the GNU Lesser General Public
 * License as published by the Free Software Foundation;
 * version 2.1 of the License only.
 *
 * This library is distributed in the hope that it will be useful,
 * but WITHOUT ANY WARRANTY; without even the implied warranty of
 * MERCHANTABILITY or FITNESS FOR A PARTICULAR PURPOSE.  See the GNU
 * Lesser General Public License for more details.
 *
 * You should have received a copy of the GNU Lesser General Public
 * License along with this library; if not, write to the Free Software
 * Foundation, Inc., 51 Franklin Street, Fifth Floor, Boston, MA  02110-1301  USA
 *
 * Linden Research, Inc., 945 Battery Street, San Francisco, CA  94111  USA
 * $/LicenseInfo$
 */

#include "llviewerprecompiledheaders.h"

#include "llfloater360capture.h"

#include "llagent.h"
#include "llagentui.h"
#include "llbase64.h"
#include "llcallbacklist.h"
#include "llenvironment.h"
#include "llimagejpeg.h"
#include "llmediactrl.h"
#include "llradiogroup.h"
#include "llslurl.h"
#include "lltextbox.h"
#include "lltrans.h"
#include "lluictrlfactory.h"
#include "llversioninfo.h"
#include "llviewercamera.h"
#include "llviewercontrol.h"
#include "llviewerpartsim.h"
#include "llviewerregion.h"
#include "llviewerwindow.h"
#include "pipeline.h"

#include <iterator>

LLFloater360Capture::LLFloater360Capture(const LLSD& key)
    :   LLFloater(key)
{
    // The handle to embedded browser that we use to
    // render the WebGL preview as we as host the
    // Cube Map to Equirectangular image code
    mWebBrowser = nullptr;

    // Ask the simulator to send us everything (and not just
    // what it thinks the connected Viewer can see) until
    // such time as we ask it not to (the dtor). If we crash or
    // otherwise, exit before this is turned off, the Simulator
    // will take care of cleaning up for us.
    mStartILMode = gAgent.getInterestListMode();
    gAgent.set360CaptureActive(true); // <FS:Beq/> make FS area search work aga
    // send everything to us for as long as this floater is open
    gAgent.changeInterestListMode(IL_MODE_360);
}

LLFloater360Capture::~LLFloater360Capture()
{
    if (mWebBrowser)
    {
        mWebBrowser->navigateStop();
        mWebBrowser->clearCache();
        mWebBrowser->unloadMediaSource();
    }

    // Restore interest list mode to the state when started
    // Normally LLFloater360Capture tells the Simulator send everything
    // and now reverts to the regular "keyhole" frustum of interest
    // list updates.
<<<<<<< HEAD
    // <FS:Beq> This whole thing is wrong because it is not a simple before/after state states can overlap.
    // if (!LLApp::isExiting() &&
    //     // gSavedSettings.getBOOL("360CaptureUseInterestListCap") && // <FS:Beq/> Invalid dependency - This is not used anywhere else now.
    //     mStartILMode != gAgent.getInterestListMode())
    // {
    //     gAgent.set360CaptureActive(false); // <FS:Beq/> make FS Area search work again
    //     gAgent.changeInterestListMode(mStartILMode);
    // }
    if ( !LLApp::isExiting() )
=======
    if (!LLApp::isExiting() && 
        gSavedSettings.getBOOL("360CaptureUseInterestListCap") &&
        mStartILMode != gAgent.getInterestListMode())
>>>>>>> e2e37cce
    {
        gAgent.set360CaptureActive(false); // <FS:Beq/> make FS Area search work again
        gAgent.changeInterestListMode(IL_MODE_DEFAULT);// The Change Interest Mode target mode is indicative only. If something else is holding the 360 mode open then this will be ignored.
    }
}

bool LLFloater360Capture::postBuild()
{
    mCaptureBtn = getChild<LLUICtrl>("capture_button");
    mCaptureBtn->setCommitCallback(boost::bind(&LLFloater360Capture::onCapture360ImagesBtn, this));

    mSaveLocalBtn = getChild<LLUICtrl>("save_local_button");
    mSaveLocalBtn->setCommitCallback(boost::bind(&LLFloater360Capture::onSaveLocalBtn, this));
    mSaveLocalBtn->setEnabled(false);

    mWebBrowser = getChild<LLMediaCtrl>("360capture_contents");
    mWebBrowser->addObserver(this);
    mWebBrowser->setAllowFileDownload(true);

    // There is a group of radio buttons that define the quality
    // by each having a 'value' that is returns equal to the pixel
    // size (width == height)
    mQualityRadioGroup = getChild<LLRadioGroup>("360_quality_selection");
    mQualityRadioGroup->setCommitCallback(boost::bind(&LLFloater360Capture::onChooseQualityRadioGroup, this));

    // UX/UI called for preview mode (always the first index/option)
    // by default each time vs restoring the last value
    // <FS:Ansariel> UX/UI has no clue what the users actually want!
    //mQualityRadioGroup->setSelectedIndex(0);

    return true;
}

void LLFloater360Capture::onOpen(const LLSD& key)
{
    // Construct a URL pointing to the first page to load. Although
    // we do not use this page for anything (after some significant
    // design changes), we retain the code to load the start page
    // in case that changes again one day. It also makes sure the
    // embedded browser is active and ready to go for when the real
    // page with the 360 preview is navigated to.
    std::string url = STRINGIZE(
                          "file:///" <<
                          getHTMLBaseFolder() <<
                          mDefaultHTML
                      );
    mWebBrowser->navigateTo(url);

    // initial pass at determining what size (width == height since
    // the cube map images are square) we should capture at.
    setSourceImageSize();

    // the size of the output equirectangular image. The height of an EQR image
    // is always 1/2 of the width so we should not store it but rather,
    // calculate it from the width directly
    mOutputImageWidth = gSavedSettings.getU32("360CaptureOutputImageWidth");
    mOutputImageHeight = mOutputImageWidth / 2;

    // enable resizing and enable for width and for height
    enableResizeCtrls(true, true, true);

    // initial heading that consumers of the equirectangular image
    // (such as Facebook or Flickr) use to position initial view -
    // we set during capture - stored as degrees (0..359)
    mInitialHeadingDeg = 0.0;

    // save directory in which to store the images (must obliviously be
    // writable by the viewer). Also create it for users who haven't
    // used the 360 feature before.
    mImageSaveDir = gDirUtilp->getLindenUserDir() + gDirUtilp->getDirDelimiter() + "eqrimg";
    LLFile::mkdir(mImageSaveDir);

    // We do an initial capture when the floater is opened, albeit at a 'preview'
    // quality level (really low resolution, but really fast)
    onCapture360ImagesBtn();
}

// called when the user choose a quality level using
// the buttons in the radio group
void LLFloater360Capture::onChooseQualityRadioGroup()
{
    // set the size of the captured cube map images based
    // on the quality level chosen
    setSourceImageSize();
}


// There is is a setting (360CaptureSourceImageSize) that holds the size
// (width == height since it's a square) of each of the 6 source snapshots.
// However there are some known (and I dare say, some more unknown conditions
// where the specified size is not possible and this function tries to figure it
// out and change that setting to the optimal value for the current conditions.
void LLFloater360Capture::setSourceImageSize()
{
    mSourceImageSize = mQualityRadioGroup->getSelectedValue().asInteger();

    // If deferred rendering is off, we need to shrink the window we capture
    // until it's smaller than the Viewer window dimensions.
    if (!LLPipeline::sRenderDeferred)
    {
        LLRect window_rect = gViewerWindow->getWindowRectRaw();
        S32 window_width = window_rect.getWidth();
        S32 window_height = window_rect.getHeight();

        // It's not possible (as I had hoped) to always render to an off screen
        // buffer regardless of deferred rendering status so the next best
        // option is to render to a buffer that is the size of the users app
        // window.  Note, this was changed - before it chose the smallest
        // power of 2 less than the window size - but since that meant a
        // 1023 height app window would result in a 512 pixel capture, Maxim
        // tried this and it does indeed appear to work.  Mayb need to revisit
        // after the project viewer pass if people on low end graphics systems
        // after having issues.
        if (mSourceImageSize > window_width || mSourceImageSize > window_height)
        {
            mSourceImageSize = llmin(window_width, window_height, mSourceImageSize);
            LL_INFOS("360Capture") << "Deferred rendering is forcing a smaller capture size: " << mSourceImageSize << LL_ENDL;
        }

        // there has to be an easier way than this to get the value
        // from the radio group item at index 0. Why doesn't
        // LLRadioGroup::getSelectedValue(int index) exist?
        int index = mQualityRadioGroup->getSelectedIndex();
        mQualityRadioGroup->setSelectedIndex(0);
        int min_size = mQualityRadioGroup->getSelectedValue().asInteger();
        mQualityRadioGroup->setSelectedIndex(index);

        // If the maximum size we can support falls below a threshold then
        // we should display a message in the log so we can try to debug
        // why this is happening
        if (mSourceImageSize < min_size)
        {
            LL_INFOS("360Capture") << "Small snapshot size due to deferred rendering and small app window" << LL_ENDL;
        }
    }
}

// This function shouldn't exist! We use the tooltip text from
// the corresponding XUI file (floater_360capture.xml) as the
// overlay text for the final web page to inform the user
// about the quality level in play.  There ought to be a
// UI function like LLView* getSelectedItemView() or similar
// but as far as I can tell, there isn't so we have to resort
// to finding it ourselves with this icky code..
const std::string LLFloater360Capture::getSelectedQualityTooltip()
{
    // safey (or bravery?)
    if (mQualityRadioGroup != nullptr)
    {
        // for all the child widgets for the radio group
        // (just the radio buttons themselves I think)
        for (child_list_const_reverse_iter_t iter = mQualityRadioGroup->getChildList()->rbegin();
                iter != mQualityRadioGroup->getChildList()->rend();
                ++iter)
        {
            // if we match the selected index (which we can get easily)
            // with our position in the list of children
            if (mQualityRadioGroup->getSelectedIndex() ==
                    std::distance(mQualityRadioGroup->getChildList()->rend(), iter) - 1)
            {
                // return the plain old tooltip text
                return (*iter)->getToolTip();
            }
        }
    }

    // if it's not found or not available, return an empty string
    return std::string();
}

// Some of the 'magic' happens via a web page in an HTML directory
// and this code provides a single point of reference for its' location
const std::string LLFloater360Capture::getHTMLBaseFolder()
{
    // <FS:Ansariel> It's in the default skin folder...
    //std::string folder_name = gDirUtilp->getSkinDir();
    std::string folder_name = gDirUtilp->getDefaultSkinDir();
    // </FS:Ansariel>
    folder_name += gDirUtilp->getDirDelimiter();
    folder_name += "html";
    folder_name += gDirUtilp->getDirDelimiter();
    folder_name += "common";
    folder_name += gDirUtilp->getDirDelimiter();
    folder_name += "equirectangular";
    folder_name += gDirUtilp->getDirDelimiter();

    return folder_name;
}

// triggered when the 'capture' button in the UI is pressed
void LLFloater360Capture::onCapture360ImagesBtn()
{
    capture360Images();
}

// Gets the full path name for a given JavaScript file in the HTML folder. We
// use this ultimately as a parameter to the main web app so it knows where to find
// the JavaScript array containing the 6 cube map images, stored as data URLs
const std::string LLFloater360Capture::makeFullPathToJS(const std::string filename)
{
    std::string full_js_path = mImageSaveDir;
    full_js_path += gDirUtilp->getDirDelimiter();
    full_js_path += filename;

    return full_js_path;
}

// Write the header/prequel portion of the JavaScript array of data urls
// that we use to store the cube map images in (so the web code can load
// them without tweaking browser security - we'd have to do this if they
// we stored as plain old images) This deliberately overwrites the old
// one, if it exists
void LLFloater360Capture::writeDataURLHeader(const std::string filename)
{
    llofstream file_handle(filename.c_str());
    if (file_handle.is_open())
    {
        file_handle << "// cube map images for Second Life Viewer panorama 360 images" << std::endl;
        file_handle.close();
    }
}

// Write the footer/sequel portion of the JavaScript image code. When this is
// called, the current file on disk will contain the header and the 6 data
// URLs, each with a well specified name.  This final piece of JavaScript code
// creates an array from those data URLs that the main application can
// reference and read.
void LLFloater360Capture::writeDataURLFooter(const std::string filename)
{
    llofstream file_handle(filename.c_str(), std::ios_base::app);
    if (file_handle.is_open())
    {
        file_handle << "var cubemap_img_js = [" << std::endl;
        file_handle << "    img_posx, img_negx," << std::endl;
        file_handle << "    img_posy, img_negy," << std::endl;
        file_handle << "    img_posz, img_negz," << std::endl;
        file_handle << "];" << std::endl;

        file_handle.close();
    }
}

// Given a filename, a chunk of data (representing an image file) and the size
// of the buffer, we create a BASE64 encoded string and use it to build a JavaScript
// data URL that represents the image in a web browser environment
bool LLFloater360Capture::writeDataURL(const std::string filename, const std::string prefix, U8* data, unsigned int data_len)
{
    LL_INFOS("360Capture") << "Writing data URL for " << prefix << " to " << filename << LL_ENDL;

    const std::string data_url = LLBase64::encode(data, data_len);

    llofstream file_handle(filename.c_str(), std::ios_base::app);
    if (file_handle.is_open())
    {
        file_handle << "var img_";
        file_handle << prefix;
        file_handle << " = '";
        file_handle << "data:image/jpeg; base64,";
        file_handle << data_url;
        file_handle << "'";
        file_handle << std::endl;
        file_handle.close();

        return true;
    }

    return false;
}

// Encode the image from each of the 6 snapshots and save it out to
// the JavaScript array of data URLs
void LLFloater360Capture::encodeAndSave(LLPointer<LLImageRaw> raw_image, const std::string filename, const std::string prefix)
{
    // the default quality for the JPEG encoding is set quite high
    // but this still seems to be a reasonable compromise for
    // quality/size and is still much smaller than equivalent PNGs
    int jpeg_encode_quality = gSavedSettings.getU32("360CaptureJPEGEncodeQuality");
    LLPointer<LLImageJPEG> jpeg_image = new LLImageJPEG(jpeg_encode_quality);

    LLImageDataSharedLock lock(raw_image);

    // Actually encode the JPEG image. This is where a lot of time
    // is spent now that the snapshot capture process has been
    // optimized.  The encode_time parameter doesn't appear to be
    // used anymore.
    const int encode_time = 0;
    bool resultjpeg = jpeg_image->encode(raw_image, encode_time);

    if (resultjpeg)
    {
        // save individual cube map images as real JPEG files
        // for debugging or curiosity) based on debug settings
        if (gSavedSettings.getBOOL("360CaptureDebugSaveImage"))
        {
            const std::string jpeg_filename = STRINGIZE(
                                                  gDirUtilp->getLindenUserDir() <<
                                                  gDirUtilp->getDirDelimiter() <<
                                                  "eqrimg" <<
                                                  gDirUtilp->getDirDelimiter() <<
                                                  prefix <<
                                                  "." <<
                                                  jpeg_image->getExtension()
                                              );

            LL_INFOS("360Capture") << "Saving debug JPEG image as " << jpeg_filename << LL_ENDL;
            jpeg_image->save(jpeg_filename);
        }

        // actually write the JPEG image to disk as a data URL
        writeDataURL(filename, prefix, jpeg_image->getData(), jpeg_image->getDataSize());
    }
}

// Defer back to the main loop for a single rendered frame to give
// the renderer a chance to update the UI if it is needed
void LLFloater360Capture::suspendForAFrame()
{
    const U32 frame_count_delta = 1;
    U32 curr_frame_count = LLFrameTimer::getFrameCount();
    while (LLFrameTimer::getFrameCount() <= curr_frame_count + frame_count_delta)
    {
        llcoro::suspend();
    }
}

// A debug version of the snapshot code that simply fills the
// buffer with a pattern that can be used to investigate
// issues with encoding and saving off each RAW image.
// Probably not needed anymore but saving here just in case.
void LLFloater360Capture::mockSnapShot(LLImageRaw* raw)
{
    LLImageDataLock lock(raw);

    unsigned int width = raw->getWidth();
    unsigned int height = raw->getHeight();
    unsigned int depth = raw->getComponents();
    unsigned char* pixels = raw->getData();

    for (int y = 0; y < height; y++)
    {
        for (int x = 0; x < width; x++)
        {
            unsigned long offset = y * width * depth + x * depth;
            unsigned char red = x * 256 / width;
            unsigned char green = y * 256 / height;
            unsigned char blue = ((x + y) / 2) * 256 / (width + height) / 2;
            pixels[offset + 0] = red;
            pixels[offset + 1] = green;
            pixels[offset + 2] = blue;
        }
    }
}

// The main code that actually captures all 6 images and then saves them out to
// disk before navigating the embedded web browser to the page with the WebGL
// application that consumes them and creates an EQR image. This code runs as a
// coroutine so it can be suspended at certain points.
void LLFloater360Capture::capture360Images()
{
    // recheck the size of the cube map source images in case it changed
    // since it was set when we opened the floater
    setSourceImageSize();

    // disable buttons while we are capturing
    mCaptureBtn->setEnabled(false);
    mSaveLocalBtn->setEnabled(false);

    bool render_attached_lights = LLPipeline::sRenderAttachedLights;
    // determine whether or not to include avatar in the scene as we capture the 360 panorama
    if (gSavedSettings.getBOOL("360CaptureHideAvatars"))
    {
        // Turn off the avatar if UI tells us to hide it.
        // Note: the original call to gAvatar.hide(false) did *not* hide
        // attachments and so for most residents, there would be some debris
        // left behind in the snapshot.
        // Note: this toggles so if it set to on, this will turn it off and
        // the subsequent call to the same thing after capture is finished
        // will turn it back on again.  Similarly, for the case where it
        // was set to off - I think this is what we need
        LLPipeline::toggleRenderTypeControl(LLPipeline::RENDER_TYPE_AVATAR);
        LLPipeline::toggleRenderTypeControl(LLPipeline::RENDER_TYPE_PARTICLES);
        LLPipeline::sRenderAttachedLights = false;
    }

    // these are the 6 directions we will point the camera - essentially,
    // North, South, East, West, Up, Down
    LLVector3 look_dirs[6] = { LLVector3(1, 0, 0), LLVector3(0, 1, 0), LLVector3(0, 0, 1), LLVector3(-1, 0, 0), LLVector3(0, -1, 0), LLVector3(0, 0, -1) };
    LLVector3 look_upvecs[6] = { LLVector3(0, 0, 1), LLVector3(0, 0, 1), LLVector3(0, -1, 0), LLVector3(0, 0, 1), LLVector3(0, 0, 1), LLVector3(0, 1, 0) };

    // save current view/camera settings so we can restore them afterwards
    S32 old_occlusion = LLPipeline::sUseOcclusion;

    // set new parameters specific to the 360 requirements
    LLPipeline::sUseOcclusion = 0;
    LLViewerCamera* camera = LLViewerCamera::getInstance();
    F32 old_fov = camera->getView();
    F32 old_aspect = camera->getAspect();
    F32 old_yaw = camera->getYaw();

    // stop the motion of as much of the world moving as much as we can
    freezeWorld(true);

    // Save the direction (in degrees) the camera is looking when we
    // take the shot since that is what we write to image metadata
    // 'GPano:InitialViewHeadingDegrees' field.
    // We need to convert from the angle getYaw() gives us into something
    // the XMP data field wants (N=0, E=90, S=180, W= 270 etc.)
    mInitialHeadingDeg  = (360 + 90 - (int)(camera->getYaw() * RAD_TO_DEG)) % 360;
    LL_INFOS("360Capture") << "Recording a heading of " << (int)(mInitialHeadingDeg)
        << " Image size: " << (S32)mSourceImageSize << LL_ENDL;

    // camera constants for the square, cube map capture image
    camera->setAspect(1.0); // must set aspect ratio first to avoid undesirable clamping of vertical FoV
    camera->setView(F_PI_BY_TWO);
    camera->yaw(0.0);

    // record how many times we changed camera to try to understand the "all shots are the same issue"
    unsigned int camera_changed_times = 0;

    // the name of the JavaScript file written out that contains the 6 cube map images
    // stored as a JavaScript array of data URLs.  If you change this filename, you must
    // also change the corresponding entry in the HTML file that uses it -
    // (newview/skins/default/html/common/equirectangular/display_eqr.html)
    const std::string cumemap_js_filename("cubemap_img.js");

    // construct the full path to this file - typically stored in the users'
    // Second Life settings / username / eqrimg folder.
    const std::string cubemap_js_full_path = makeFullPathToJS(cumemap_js_filename);

    // Write the JavaScript file header (the top of the file before the
    // declarations of the actual data URLs array).  In practice, all this writes
    // is a comment - it's main purpose is to reset the file from the last time
    // it was written
    writeDataURLHeader(cubemap_js_full_path);

    // the names of the prefixes we assign as the name to each data URL and are then
    // consumed by the WebGL application. Nominally, they stand for positive and
    // negative in the X/Y/Z directions.
    static const std::string prefixes[6] =
    {
        "posx", "posz", "posy",
        "negx", "negz", "negy",
    };

    // number of times to render the scene (display(..) inside
    // the simple snapshot function in llViewerWindow.
    // Note: rendering even just 1 more time (for a total of 2)
    // has a dramatic effect on the scene contents and *much*
    // less of it is missing. More investigation required
    // but for the moment, this helps with missing content
    // because of interest list issues.
    int num_render_passes = gSavedSettings.getU32("360CaptureNumRenderPasses");

    // time the encode process for later optimization
    auto encode_time_total = 0.0;

    // for each of the 6 directions we shoot...
    for (int i = 0; i < 6; i++)
    {
        LLAppViewer::instance()->pauseMainloopTimeout();
        LLViewerStats::instance().getRecording().stop();

        // these buffers are where the raw, captured pixels are stored and
        // the first time we use them, we have to make a new one
        if (mRawImages[i] == nullptr)
        {
            mRawImages[i] = new LLImageRaw(mSourceImageSize, mSourceImageSize, 3);
        }
        else
            // subsequent capture with floater open so we resize the buffer from
            // the previous run
        {
            // LLImageRaw deletes the old one via operator= but just to be
            // sure, we delete its' large data member first...
            mRawImages[i]->deleteData();
            mRawImages[i] = new LLImageRaw(mSourceImageSize, mSourceImageSize, 3);
        }

        // set up camera to look in each direction
        camera->lookDir(look_dirs[i], look_upvecs[i]);

        // record if camera changed to try to understand the "all shots are the same issue"
        if (camera->isChanged())
        {
            ++camera_changed_times;
        }

        // call the (very) simplified snapshot code that simply deals
        // with a single image, no sub-images etc. but is very fast
        gViewerWindow->simpleSnapshot(mRawImages[i],
                                      mSourceImageSize, mSourceImageSize, num_render_passes);

        // encode each image and write to disk while saving how long it took to do so
        auto t_start = std::chrono::high_resolution_clock::now();
        encodeAndSave(mRawImages[i], cubemap_js_full_path, prefixes[i]);
        auto t_end = std::chrono::high_resolution_clock::now();
        auto duration = std::chrono::duration_cast<std::chrono::duration<double>>(t_end - t_start);
        encode_time_total += duration.count();

        LLViewerStats::instance().getRecording().resume();
        LLAppViewer::instance()->resumeMainloopTimeout();
        
        // update main loop timeout state
        LLAppViewer::instance()->pingMainloopTimeout("LLFloater360Capture::capture360Images");
    }

    // display time to encode all 6 images.  It tends to be a fairly linear
    // time for each so we don't need to worry about displaying the time
    // for each - this gives us plenty to use for optimizing
    LL_INFOS("360Capture") << "Time to encode and save 6 images was " <<
                           encode_time_total << " seconds" << LL_ENDL;

    // Write the JavaScript file footer (the bottom of the file after the
    // declarations of the actual data URLs array). The footer comprises of
    // a JavaScript array declaration that references the 6 data URLs generated
    // previously and is what is referred to in the display HTML file
    // (newview/skins/default/html/common/equirectangular/display_eqr.html)
    writeDataURLFooter(cubemap_js_full_path);

    // unfreeze the world now we have our shots
    freezeWorld(false);

    // restore original view/camera/avatar settings settings
    camera->setAspect(old_aspect);
    camera->setView(old_fov);
    camera->yaw(old_yaw);
    LLPipeline::sUseOcclusion = old_occlusion;

    // if we toggled off the avatar because the Hide check box was ticked,
    // we should toggle it back to where it was before we started the capture
    if (gSavedSettings.getBOOL("360CaptureHideAvatars"))
    {
        LLPipeline::toggleRenderTypeControl(LLPipeline::RENDER_TYPE_AVATAR);
        LLPipeline::toggleRenderTypeControl(LLPipeline::RENDER_TYPE_PARTICLES);
        LLPipeline::sRenderAttachedLights = render_attached_lights;
    }

    // record that we missed some shots in the log for later debugging
    // note: we use 5 and not 6 because the first shot isn't regarded
    // as a change - only the subsequent 5 are
    if (camera_changed_times < 5)
    {
        LL_WARNS("360Capture") << "360 image capture expected 5 or more images, only captured " << camera_changed_times << " images." << LL_ENDL;
    }

    // now we have the 6 shots saved in a well specified location,
    // we can load the web content that uses them
    std::string url = "file:///" + getHTMLBaseFolder() + mEqrGenHTML;
    mWebBrowser->navigateTo(url);

    // page is loaded and ready so we can turn on the buttons again
    mCaptureBtn->setEnabled(true);
    mSaveLocalBtn->setEnabled(true);

}

// once the request is made to navigate to the web page containing the code
// to process the 6 images into an EQR one, we have to wait for it to finish
// loaded - we get a "navigate complete" event when that happens that we can act on
void LLFloater360Capture::handleMediaEvent(LLPluginClassMedia* self, EMediaEvent event)
{
    switch (event)
    {
        // not used right now but retaining because this event might
        // be useful for a feature I am hoping to add
        case MEDIA_EVENT_LOCATION_CHANGED:
            break;

        // navigation in the browser completed
        case MEDIA_EVENT_NAVIGATE_COMPLETE:
        {
            // Confirm that the navigation event does indeed apply to the
            // page we are looking for. At the moment, this is the only
            // one we care about so the test is superfluous but that might change.
            std::string navigate_url = self->getNavigateURI();
            if (navigate_url.find(mEqrGenHTML) != std::string::npos)
            {
                // this string is being passed across to the web so replace all the windows backslash
                // characters with forward slashes or (I think) the backslashes are treated as escapes
                std::replace(mImageSaveDir.begin(), mImageSaveDir.end(), '\\', '/');

                // we store the camera FOV (field of view) in a saved setting since this feels
                // like something it would be interesting to change and experiment with
                int camera_fov = gSavedSettings.getU32("360CaptureCameraFOV");

                // compose the overlay for the final web page that tells the user
                // what level of quality the capture was taken with
                std::string overlay_label = "'" + getSelectedQualityTooltip() + "'";

                // so now our page is loaded and images are in place - call
                // the JavaScript init script with some parameters to initialize
                // the WebGL based preview
                const std::string cmd = STRINGIZE(
                                            "init("
                                            << mOutputImageWidth
                                            << ", "
                                            << mOutputImageHeight
                                            << ", "
                                            << "'"
                                            << mImageSaveDir
                                            << "'"
                                            << ", "
                                            << camera_fov
                                            << ", "
                                            << LLViewerCamera::getInstance()->getYaw()
                                            << ", "
                                            << overlay_label
                                            << ")"
                                        );

                // execute the command on the page
                mWebBrowser->getMediaPlugin()->executeJavaScript(cmd);
            }
        }
        break;

        default:
            break;
    }
}

// called when the user wants to save the cube maps off to the final EQR image
void LLFloater360Capture::onSaveLocalBtn()
{
    // region name and URL
    std::string region_name; // no sensible default
    std::string region_url("http://secondlife.com");
    LLViewerRegion* region = gAgent.getRegion();
    if (region)
    {
        // region names can (and do) contain characters that would make passing
        // them into a JavaScript function problematic - single quotes for example
        // so we must escape/encode both
        region_name = region->getName();

        // escaping/encoding is a minefield - let's just remove any offending characters from the region name
        region_name.erase(std::remove(region_name.begin(), region_name.end(), '\''), region_name.end());
        region_name.erase(std::remove(region_name.begin(), region_name.end(), '\"'), region_name.end());

        // fortunately there is already an escaping function built into the SLURL generation code
        LLSLURL slurl;
        bool is_escaped = true;
        LLAgentUI::buildSLURL(slurl, is_escaped);
        region_url = slurl.getSLURLString();
    }

    // build suggested filename (the one that appears as the default
    // in the Save dialog box)
    const std::string suggested_filename = generate_proposed_filename();

    // This string (the name of the product plus a truncated version number (no build))
    // is used in the XMP block as the name of the generating and stitching software.
    // We save the version number here and not in the more generic 'software' item
    // because that might help us determine something about the image in the future.
    const std::string client_version = STRINGIZE(
                                           LLVersionInfo::instance().getChannel() <<
                                           " " <<
                                           LLVersionInfo::instance().getShortVersion()
                                       );

    // save the time the image was created. I don't know if this should be
    // UTC/ZULU or the users' local time. It probably doesn't matter.
    std::time_t result = std::time(nullptr);
    std::string ctime_str = std::ctime(&result);
    std::string time_str = ctime_str.substr(0, ctime_str.length() - 1);

    // build the JavaScript data structure that is used to pass all the
    // variables into the JavaScript function on the web page loaded into
    // the embedded browser component of the floater.
    const std::string xmp_details = STRINGIZE(
                                        "{ " <<
                                        "pano_version: '" << "2.2.1" << "', " <<
                                        "software: '" << LLVersionInfo::instance().getChannel() << "', " <<
                                        "capture_software: '" << client_version << "', " <<
                                        "stitching_software: '" << client_version << "', " <<
                                        "width: " << mOutputImageWidth << ", " <<
                                        "height: " << mOutputImageHeight << ", " <<
                                        "heading: " << mInitialHeadingDeg << ", " <<
                                        "actual_source_image_size: " << mQualityRadioGroup->getSelectedValue().asInteger() << ", " <<
                                        "scaled_source_image_size: " << mSourceImageSize << ", " <<
                                        "first_photo_date: '" << time_str << "', " <<
                                        "last_photo_date: '" << time_str << "', " <<
                                        "region_name: '" << region_name << "', " <<
                                        "region_url: '" << region_url << "', " <<
                                        " }"
                                    );

    // build the JavaScript command to send to the web browser
    const std::string cmd = "saveAsEqrImage(\"" + suggested_filename + "\", " + xmp_details + ")";

    // send it to the browser instance, triggering the equirectangular capture
    // process and complimentary offer to save the image
    mWebBrowser->getMediaPlugin()->executeJavaScript(cmd);
}

// We capture all 6 images sequentially and if parts of the world are moving
// E.G. clouds, water, objects - then we may get seams or discontinuities
// when the images are combined to form the EQR image.  This code tries to
// stop everything so we can shoot for seamless shots.  There is probably more
// we can do here - e.g. waves in the water probably won't line up.
void LLFloater360Capture::freezeWorld(bool enable)
{
    static bool clouds_scroll_paused = false;
    if (enable)
    {
        // record the cloud scroll current value so we can restore it
        clouds_scroll_paused = LLEnvironment::instance().isCloudScrollPaused();

        // stop the clouds moving
        LLEnvironment::instance().pauseCloudScroll();

        // freeze all avatars
        LLCharacter* avatarp;
        for (std::vector<LLCharacter*>::iterator iter = LLCharacter::sInstances.begin();
                iter != LLCharacter::sInstances.end(); ++iter)
        {
            avatarp = *iter;
            mAvatarPauseHandles.push_back(avatarp->requestPause());
        }

        // freeze everything else
        gSavedSettings.setBOOL("FreezeTime", true);

        // disable particle system
        LLViewerPartSim::getInstance()->enable(false);
    }
    else // turning off freeze world mode, either temporarily or not.
    {
        // restart the clouds moving if they were not paused before
        // we starting using the 360 capture floater
        if (!clouds_scroll_paused)
        {
            LLEnvironment::instance().resumeCloudScroll();
        }

        // thaw all avatars
        mAvatarPauseHandles.clear();

        // thaw everything else
        gSavedSettings.setBOOL("FreezeTime", false);

        //enable particle system
        LLViewerPartSim::getInstance()->enable(true);
    }
}

// Build the default filename that appears in the Save dialog box. We try
// to encode some metadata about too (region name, EQR dimensions, capture
// time) but the user if free to replace this with anything else before
// the images is saved.
const std::string LLFloater360Capture::generate_proposed_filename()
{
    std::ostringstream filename("");

    // base name
    filename << "sl360_";

    LLViewerRegion* region = gAgent.getRegion();
    if (region)
    {
        // this looks complex but it's straightforward - removes all non-alpha chars from a string
        // which in this case is the SL region name - we use it as a proposed filename but the user is free to change
        std::string region_name = region->getName();
        std::replace_if(region_name.begin(), region_name.end(),
                        [](char c){ return ! std::isalnum(c); },
                        '_');
        if (! region_name.empty())
        {
            filename << region_name;
            filename << "_";
        }
    }

    // add in resolution to make it easier to tell what you captured later
    filename << mOutputImageWidth;
    filename << "x";
    filename << mOutputImageHeight;
    filename << "_";

    // Add in the size of the source image (width == height since it was square)
    // Might be useful later for quality comparisons
    filename << mSourceImageSize;
    filename << "_";

    // add in the current HH-MM-SS (with leading 0's) so users can easily save many shots in same folder
    std::time_t cur_epoch = std::time(nullptr);
    std::tm* tm_time = std::localtime(&cur_epoch);
    filename << std::setfill('0') << std::setw(4) << (tm_time->tm_year + 1900);
    filename << std::setfill('0') << std::setw(2) << (tm_time->tm_mon + 1);
    filename << std::setfill('0') << std::setw(2) << tm_time->tm_mday;
    filename << "_";
    filename << std::setfill('0') << std::setw(2) << tm_time->tm_hour;
    filename << std::setfill('0') << std::setw(2) << tm_time->tm_min;
    filename << std::setfill('0') << std::setw(2) << tm_time->tm_sec;

    // the unusual way we save the output image (originates in the
    // embedded browser and not the C++ code) means that the system
    // appends ".jpeg" to the file automatically on macOS at least,
    // so we only need to do it ourselves for windows.
#if LL_WINDOWS
    filename << ".jpg";
#endif

    return filename.str();
}<|MERGE_RESOLUTION|>--- conflicted
+++ resolved
@@ -83,7 +83,6 @@
     // Normally LLFloater360Capture tells the Simulator send everything
     // and now reverts to the regular "keyhole" frustum of interest
     // list updates.
-<<<<<<< HEAD
     // <FS:Beq> This whole thing is wrong because it is not a simple before/after state states can overlap.
     // if (!LLApp::isExiting() &&
     //     // gSavedSettings.getBOOL("360CaptureUseInterestListCap") && // <FS:Beq/> Invalid dependency - This is not used anywhere else now.
@@ -93,11 +92,6 @@
     //     gAgent.changeInterestListMode(mStartILMode);
     // }
     if ( !LLApp::isExiting() )
-=======
-    if (!LLApp::isExiting() && 
-        gSavedSettings.getBOOL("360CaptureUseInterestListCap") &&
-        mStartILMode != gAgent.getInterestListMode())
->>>>>>> e2e37cce
     {
         gAgent.set360CaptureActive(false); // <FS:Beq/> make FS Area search work again
         gAgent.changeInterestListMode(IL_MODE_DEFAULT);// The Change Interest Mode target mode is indicative only. If something else is holding the 360 mode open then this will be ignored.
@@ -599,7 +593,7 @@
 
         LLViewerStats::instance().getRecording().resume();
         LLAppViewer::instance()->resumeMainloopTimeout();
-        
+
         // update main loop timeout state
         LLAppViewer::instance()->pingMainloopTimeout("LLFloater360Capture::capture360Images");
     }
