--- conflicted
+++ resolved
@@ -61,94 +61,6 @@
 class LLSurfacePatch
 {
 public:
-<<<<<<< HEAD
-	LLSurfacePatch();
-	~LLSurfacePatch();
-
-	void reset(const U32 id);
-	void connectNeighbor(LLSurfacePatch *neighborp, const U32 direction);
-	void disconnectNeighbor(LLSurface *surfacep);
-
-	void setNeighborPatch(const U32 direction, LLSurfacePatch *neighborp);
-	LLSurfacePatch *getNeighborPatch(const U32 direction) const;
-
-	void colorPatch(const U8 r, const U8 g, const U8 b);
-
-	BOOL updateTexture();
-
-	void updateVerticalStats();
-	void updateCompositionStats();
-    template<bool PBR>
-	void updateNormals();
-
-	void updateEastEdge();
-	void updateNorthEdge();
-
-	void updateCameraDistanceRegion( const LLVector3 &pos_region);
-	void updateVisibility();
-	void updateGL();
-
-	void dirtyZ(); // Dirty the z values of this patch
-	void setHasReceivedData();
-	BOOL getHasReceivedData() const;
-
-	F32 getDistance() const;
-	F32 getMaxZ() const;
-	F32 getMinZ() const;
-	F32 getMeanComposition() const;
-	F32 getMinComposition() const;
-	F32 getMaxComposition() const;
-	const LLVector3 &getCenterRegion() const;
-	const U64 &getLastUpdateTime() const;
-	LLSurface *getSurface() const { return mSurfacep; }
-	LLVector3 getPointAgent(const U32 x, const U32 y) const; // get the point at the offset.
-	LLVector2 getTexCoords(const U32 x, const U32 y) const;
-
-    // Per-vertex normals
-    // *TODO: PBR=true is a test implementation solely for proof-of-concept.
-    // Final implementation would likely be very different and may not even use
-    // this function. If we decide to keep calcNormalFlat, remove index as it
-    // is a debug parameter for testing.
-    template<bool PBR>
-	void calcNormal(const U32 x, const U32 y, const U32 stride);
-	const LLVector3 &getNormal(const U32 x, const U32 y) const;
-
-    // Per-triangle normals for flat edges
-	void calcNormalFlat(LLVector3& normal_out, const U32 x, const U32 y, const U32 index /* 0 or 1 */);
-
-	void eval(const U32 x, const U32 y, const U32 stride,
-				LLVector3 *vertex, LLVector3 *normal, LLVector2 *tex0, LLVector2 *tex1);
-	
-	
-
-	LLVector3 getOriginAgent() const;
-	const LLVector3d &getOriginGlobal() const;
-	void setOriginGlobal(const LLVector3d &origin_global);
-	
-	// connectivity -- each LLPatch points at 5 neighbors (or NULL)
-	// +---+---+---+
-	// |   | 2 | 5 |
-	// +---+---+---+
-	// | 3 | 0 | 1 |
-	// +---+---+---+
-	// | 6 | 4 |   |
-	// +---+---+---+
-
-
-	BOOL getVisible() const;
-	U32 getRenderStride() const;
-	S32 getRenderLevel() const;
-
-	void setSurface(LLSurface *surfacep);
-	void setDataZ(F32 *data_z)					{ mDataZ = data_z; }
-	void setDataNorm(LLVector3 *data_norm)		{ mDataNorm = data_norm; }
-	F32 *getDataZ() const						{ return mDataZ; }
-
-	void dirty();			// Mark this surface patch as dirty...
-	void clearDirty()							{ mDirty = FALSE; }
-
-	void clearVObj();
-=======
     LLSurfacePatch();
     ~LLSurfacePatch();
 
@@ -165,6 +77,7 @@
 
     void updateVerticalStats();
     void updateCompositionStats();
+    template<bool PBR>
     void updateNormals();
 
     void updateEastEdge();
@@ -190,8 +103,17 @@
     LLVector3 getPointAgent(const U32 x, const U32 y) const; // get the point at the offset.
     LLVector2 getTexCoords(const U32 x, const U32 y) const;
 
+    // Per-vertex normals
+    // *TODO: PBR=true is a test implementation solely for proof-of-concept.
+    // Final implementation would likely be very different and may not even use
+    // this function. If we decide to keep calcNormalFlat, remove index as it
+    // is a debug parameter for testing.
+    template<bool PBR>
     void calcNormal(const U32 x, const U32 y, const U32 stride);
     const LLVector3 &getNormal(const U32 x, const U32 y) const;
+
+    // Per-triangle normals for flat edges
+    void calcNormalFlat(LLVector3& normal_out, const U32 x, const U32 y, const U32 index /* 0 or 1 */);
 
     void eval(const U32 x, const U32 y, const U32 stride,
                 LLVector3 *vertex, LLVector3 *normal, LLVector2 *tex0, LLVector2 *tex1);
@@ -225,7 +147,6 @@
     void clearDirty()                           { mDirty = FALSE; }
 
     void clearVObj();
->>>>>>> a3892f03
 
 public:
     BOOL mHasReceivedData;  // has the patch EVER received height data?
