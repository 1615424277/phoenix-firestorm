/**
 * @file llfloatersettingsdebug.cpp
 * @brief floater for debugging internal viewer settings
 *
 * $LicenseInfo:firstyear=2001&license=viewerlgpl$
 * Second Life Viewer Source Code
 * Copyright (C) 2010, Linden Research, Inc.
 *
 * This library is free software; you can redistribute it and/or
 * modify it under the terms of the GNU Lesser General Public
 * License as published by the Free Software Foundation;
 * version 2.1 of the License only.
 *
 * This library is distributed in the hope that it will be useful,
 * but WITHOUT ANY WARRANTY; without even the implied warranty of
 * MERCHANTABILITY or FITNESS FOR A PARTICULAR PURPOSE.  See the GNU
 * Lesser General Public License for more details.
 *
 * You should have received a copy of the GNU Lesser General Public
 * License along with this library; if not, write to the Free Software
 * Foundation, Inc., 51 Franklin Street, Fifth Floor, Boston, MA  02110-1301  USA
 *
 * Linden Research, Inc., 945 Battery Street, San Francisco, CA  94111  USA
 * $/LicenseInfo$
 */

#include "llviewerprecompiledheaders.h"

#include "llfloatersettingsdebug.h"

//#include "llfirstuse.h"
#include "llbutton.h"
#include "llcolorswatch.h"
#include "llfloater.h"
#include "lllineeditor.h"
#include "llradiogroup.h"
#include "llscrolllistctrl.h"
#include "llsearcheditor.h"
#include "llspinctrl.h"
#include "llstring.h"
#include "lltexteditor.h"
#include "lluictrlfactory.h"
#include "llviewercontrol.h"
// [RLVa:KB] - Checked: 2010-03-18 (RLVa-1.2.0a)
#include "llsdserialize.h"
#include "rlvhandler.h"
#include "rlvextensions.h"
#include "sanitycheck.h"
//#include "stdenums.h"     // for ADD_BOTTOM
// [/RLVa:KB]
#include "llnotificationsutil.h"
#include "llwindow.h"
#include "llfloaterreg.h"

LLFloaterSettingsDebug::LLFloaterSettingsDebug(const LLSD& key)
:   LLFloater(key)
{
    mCommitCallbackRegistrar.add("SettingSelect",   boost::bind(&LLFloaterSettingsDebug::onSettingSelect, this));
    mCommitCallbackRegistrar.add("CommitSettings",  boost::bind(&LLFloaterSettingsDebug::onCommitSettings, this));
    mCommitCallbackRegistrar.add("ClickDefault",    boost::bind(&LLFloaterSettingsDebug::onClickDefault, this));
    mCommitCallbackRegistrar.add("UpdateFilter",    boost::bind(&LLFloaterSettingsDebug::onUpdateFilter, this));
    mCommitCallbackRegistrar.add("ClickCopy",       boost::bind(&LLFloaterSettingsDebug::onCopyToClipboard, this));
    mCommitCallbackRegistrar.add("ClickSanityIcon", boost::bind(&LLFloaterSettingsDebug::onClickSanityWarning, this));

    // make sure that the first filter update succeeds
    mOldSearchTerm = std::string("---");

    // proper initialisation
    mCurrentControlVariable = NULL;
    mOldControlVariable = NULL;
}

LLFloaterSettingsDebug::~LLFloaterSettingsDebug()
{
    if (mOldControlVariable)
    {
        mOldControlVariable->getCommitSignal()->disconnect(boost::bind(&LLFloaterSettingsDebug::onSettingSelect, this));
    }
}

void LLFloaterSettingsDebug::onUpdateFilter()
{
    std::string searchTerm = mSearchSettingsInput->getValue();

    // make sure not to reselect the first item in the list on focus restore
    if (searchTerm == mOldSearchTerm)
    {
        return;
    }
    mOldSearchTerm = searchTerm;

    mSettingsScrollList->deleteAllItems();

    settings_map_t::iterator it;
    for (it = mSettingsMap.begin(); it != mSettingsMap.end(); ++it)
    {
        bool addItem = false;
<<<<<<< HEAD

        if (searchTerm.empty())
        {
            addItem = true;
        }
        else
        {
            std::string itemValue = it->second->getName();
            std::string itemComment = it->second->getComment();

            LLStringUtil::toLower(searchTerm);
            LLStringUtil::toLower(itemValue);

            if (itemValue.find(searchTerm, 0) != std::string::npos)
            {
                addItem = true;
            }
            else    // performance: broken out to save toLower calls on comments
            {
                LLStringUtil::toLower(itemComment);
                if (itemComment.find(searchTerm, 0) != std::string::npos)
                {
                    addItem = true;
                }
            }
        }

=======

        if (searchTerm.empty())
        {
            addItem = true;
        }
        else
        {
            std::string itemValue = it->second->getName();
            std::string itemComment = it->second->getComment();

            LLStringUtil::toLower(searchTerm);
            LLStringUtil::toLower(itemValue);

            if (itemValue.find(searchTerm, 0) != std::string::npos)
            {
                addItem = true;
            }
            else    // performance: broken out to save toLower calls on comments
            {
                LLStringUtil::toLower(itemComment);
                if (itemComment.find(searchTerm, 0) != std::string::npos)
                {
                    addItem = true;
                }
            }
        }

>>>>>>> 050d2fef
        if (addItem)
        {
            LLSD item;
            item["columns"][0]["value"] = it->second->getName();
            mSettingsScrollList->addElement(item, ADD_BOTTOM, it->second);
        }
    }

    // if at least one match was found, highlight and select the topmost entry in the list
    // but only if actually a search term was given
    if (mSettingsScrollList->getItemCount() && !searchTerm.empty())
    {
<<<<<<< HEAD
        mSettingsScrollList->sortByColumnIndex(0, TRUE);
=======
        mSettingsScrollList->sortByColumnIndex(0, true);
>>>>>>> 050d2fef
        mSettingsScrollList->selectFirstItem();
    }

    onSettingSelect();
}

<<<<<<< HEAD
BOOL LLFloaterSettingsDebug::postBuild()
=======
bool LLFloaterSettingsDebug::postBuild()
>>>>>>> 050d2fef
{
    mSearchSettingsInput = getChild<LLSearchEditor>("search_settings_input");
    mSettingsScrollList = getChild<LLScrollListCtrl>("settings_scroll_list");
    mComment = getChild<LLTextEditor>("comment_text");
    mSpinner1 = getChild<LLSpinCtrl>("val_spinner_1");
    mSpinner2 = getChild<LLSpinCtrl>("val_spinner_2");
    mSpinner3 = getChild<LLSpinCtrl>("val_spinner_3");
    mSpinner4 = getChild<LLSpinCtrl>("val_spinner_4");
    mColorSwatch = getChild<LLColorSwatchCtrl>("val_color_swatch");
    mValText = getChild<LLLineEditor>("val_text");
    mBooleanCombo = getChild<LLRadioGroup>("boolean_combo");
    mCopyButton = getChild<LLButton>("copy_btn");
    mDefaultButton = getChild<LLButton>("default_btn");
    mSanityButton = getChild<LLButton>("sanity_warning_btn");

<<<<<<< HEAD
    mSearchSettingsInput->setFocus(TRUE); // <FS:LO> Make search textbox focused on opening
=======
    mSearchSettingsInput->setFocus(true); // <FS:LO> Make search textbox focused on opening
>>>>>>> 050d2fef

    // tried to make this an XUI callback, but keystroke_callback doesn't
    // seem to work as hoped, so build the callback manually :/ -Zi
    mSearchSettingsInput->setKeystrokeCallback(boost::bind(&LLFloaterSettingsDebug::onUpdateFilter, this));

    struct f : public LLControlGroup::ApplyFunctor
    {
        settings_map_t* map;
        f(settings_map_t* m) : map(m) {}
        virtual void apply(const std::string& name, LLControlVariable* control)
        {
            if (!control->isHiddenFromSettingsEditor())
            {
                (*map)[name]=control;
            }
        }
    } func(&mSettingsMap);

    std::string key = getKey().asString();
    if (key == "all" || key == "base")
    {
        gSavedSettings.applyToAll(&func);
    }
    if (key == "all" || key == "account")
    {
        gSavedPerAccountSettings.applyToAll(&func);
    }

    onUpdateFilter();
<<<<<<< HEAD
    mSettingsScrollList->sortByColumnIndex(0,TRUE);
=======
    mSettingsScrollList->sortByColumnIndex(0,true);
>>>>>>> 050d2fef

    LLNotificationsUtil::add("DebugSettingsWarning");

    return true;
}

LLControlVariable* LLFloaterSettingsDebug::getControlVariable()
{
    LLControlVariable* controlp = NULL;

    LLScrollListItem* item = mSettingsScrollList->getFirstSelected();
    if (item)
    {
        controlp = (LLControlVariable*)item->getUserdata();
    }

    return controlp;
}

void LLFloaterSettingsDebug::onSettingSelect()
{
    mCurrentControlVariable = getControlVariable();

    if (mOldControlVariable != mCurrentControlVariable)
    {
        // unbind change control signal from previously selected control
        if (mOldControlVariable)
        {
            mOldControlVariable->getCommitSignal()->disconnect(boost::bind(&LLFloaterSettingsDebug::onSettingSelect, this));
        }

        // bind change control signal, so we can see updates to the current control in realtime
        if (mCurrentControlVariable)
        {
            mCurrentControlVariable->getCommitSignal()->connect(boost::bind(&LLFloaterSettingsDebug::onSettingSelect, this));
        }

        mOldControlVariable = mCurrentControlVariable;
    }

    updateControl();
}

void LLFloaterSettingsDebug::draw()
{
    if (mCurrentControlVariable)
    {
        // check for changes in control visibility, like RLVa does
        if (mCurrentControlVariable->isHiddenFromSettingsEditor() != mOldVisibility)
        {
            updateControl();
        }
    }
    LLFloater::draw();
}

void LLFloaterSettingsDebug::onSanityCheck()
{
    SanityCheck::instance().onSanity(mCurrentControlVariable);
}

void LLFloaterSettingsDebug::onClickSanityWarning()
{
    // pass "true" to tell the sanity checker to pop up the warning, even when
    // it was shown before and would be suppressed otherwise
    SanityCheck::instance().onSanity(mCurrentControlVariable, true);
}

void LLFloaterSettingsDebug::onCommitSettings()
{
    if (!mCurrentControlVariable)
        return;

    LLVector3 vector;
    LLVector3d vectord;
    LLQuaternion quat;
    LLRect rect;
    LLColor4 col4;
    LLColor3 col3;
    LLColor4U col4U;
    LLColor4 color_with_alpha;

    switch(mCurrentControlVariable->type())
    {
      case TYPE_U32:
        mCurrentControlVariable->set(mSpinner1->getValue());
        break;
      case TYPE_S32:
        mCurrentControlVariable->set(mSpinner1->getValue());
        break;
      case TYPE_F32:
        mCurrentControlVariable->set(LLSD(mSpinner1->getValue().asReal()));
        break;
      case TYPE_BOOLEAN:
        mCurrentControlVariable->set(mBooleanCombo->getValue());
        break;
      case TYPE_STRING:
        mCurrentControlVariable->set(LLSD(mValText->getValue().asString()));
        break;
      case TYPE_VEC3:
        vector.mV[VX] = (F32) mSpinner1->getValue().asReal();
        vector.mV[VY] = (F32) mSpinner2->getValue().asReal();
        vector.mV[VZ] = (F32) mSpinner3->getValue().asReal();
        mCurrentControlVariable->set(vector.getValue());
        break;
      case TYPE_VEC3D:
        vectord.mdV[VX] = mSpinner1->getValue().asReal();
        vectord.mdV[VY] = mSpinner2->getValue().asReal();
        vectord.mdV[VZ] = mSpinner3->getValue().asReal();
        mCurrentControlVariable->set(vectord.getValue());
        break;
      case TYPE_QUAT:
        quat.mQ[VX] = getChild<LLUICtrl>("val_spinner_1")->getValue().asReal();
        quat.mQ[VY] = getChild<LLUICtrl>("val_spinner_2")->getValue().asReal();
        quat.mQ[VZ] = getChild<LLUICtrl>("val_spinner_3")->getValue().asReal();
        quat.mQ[VS] = getChild<LLUICtrl>("val_spinner_4")->getValue().asReal();;
        mCurrentControlVariable->set(quat.getValue());
        break;
      case TYPE_RECT:
        rect.mLeft = mSpinner1->getValue().asInteger();
        rect.mRight = mSpinner2->getValue().asInteger();
        rect.mBottom = mSpinner3->getValue().asInteger();
        rect.mTop = mSpinner4->getValue().asInteger();
        mCurrentControlVariable->set(rect.getValue());
        break;
      case TYPE_COL4:
        col3.setValue(mColorSwatch->getValue());
        col4 = LLColor4(col3, (F32) mSpinner4->getValue().asReal());
        mCurrentControlVariable->set(col4.getValue());
        break;
      case TYPE_COL3:
        mCurrentControlVariable->set(mColorSwatch->getValue());
        break;
      default:
        break;
    }

    if (!mCurrentControlVariable->isSane())
    {
        onSanityCheck();
    }
}

void LLFloaterSettingsDebug::onClickDefault()
{
    if (mCurrentControlVariable)
    {
        mCurrentControlVariable->resetToDefault(true);
        updateControl();
    }
}

void LLFloaterSettingsDebug::onCopyToClipboard()
{
    if (mCurrentControlVariable)
    {
        getWindow()->copyTextToClipboard(utf8str_to_wstring(mCurrentControlVariable->getName()));
        LLNotificationsUtil::add("ControlNameCopiedToClipboard");
    }
}

// we've switched controls, so update spinners, etc.
void LLFloaterSettingsDebug::updateControl()
{
    if (!mSpinner1 || !mSpinner2 || !mSpinner3 || !mSpinner4 || !mColorSwatch)
    {
        LL_WARNS() << "Could not find all desired controls by name"
            << LL_ENDL;
        return;
    }

<<<<<<< HEAD
    mSpinner1->setVisible(FALSE);
    mSpinner2->setVisible(FALSE);
    mSpinner3->setVisible(FALSE);
    mSpinner4->setVisible(FALSE);
    mColorSwatch->setVisible(FALSE);
    mValText->setVisible( FALSE);
    mComment->setText(LLStringUtil::null);
    mBooleanCombo->setEnabled(TRUE);
    getChild<LLUICtrl>("TRUE")->setEnabled(TRUE);
    getChild<LLUICtrl>("FALSE")->setEnabled(TRUE);
    mDefaultButton->setEnabled(TRUE);
    mCopyButton->setEnabled(FALSE);
    mDefaultButton->setEnabled(FALSE);
    mBooleanCombo->setVisible(FALSE);
    mSanityButton->setVisible(FALSE);
=======
    mSpinner1->setVisible(false);
    mSpinner2->setVisible(false);
    mSpinner3->setVisible(false);
    mSpinner4->setVisible(false);
    mColorSwatch->setVisible(false);
    mValText->setVisible(false);
    mComment->setText(LLStringUtil::null);
    mBooleanCombo->setEnabled(true);
    getChild<LLUICtrl>("TRUE")->setEnabled(true);
    getChild<LLUICtrl>("FALSE")->setEnabled(true);
    mDefaultButton->setEnabled(true);
    mCopyButton->setEnabled(false);
    mDefaultButton->setEnabled(false);
    mBooleanCombo->setVisible(false);
    mSanityButton->setVisible(false);
>>>>>>> 050d2fef

    if (mCurrentControlVariable)
    {
// [RLVa:KB] - Checked: 2011-05-28 (RLVa-1.4.0a) | Modified: RLVa-1.4.0a
        // If "HideFromEditor" was toggled while the floater is open then we need to manually disable access to the control
        // NOTE: this runs per-frame so there's no need to explictly handle onCommitSettings() or onClickDefault()
        mOldVisibility=mCurrentControlVariable->isHiddenFromSettingsEditor();
        mSpinner1->setEnabled(!mOldVisibility);
        mSpinner2->setEnabled(!mOldVisibility);
        mSpinner3->setEnabled(!mOldVisibility);
        mSpinner4->setEnabled(!mOldVisibility);
        mColorSwatch->setEnabled(!mOldVisibility);
        mValText->setEnabled(!mOldVisibility);
        mBooleanCombo->setEnabled(!mOldVisibility);
        mDefaultButton->setEnabled(!mOldVisibility);
// [/RLVa:KB]

<<<<<<< HEAD
        mCopyButton->setEnabled(TRUE);
=======
        mCopyButton->setEnabled(true);
>>>>>>> 050d2fef
        mSanityButton->setVisible(!mCurrentControlVariable->isSane());

        eControlType type=mCurrentControlVariable->type();

        mComment->setText(mCurrentControlVariable->getName()+std::string(": ")+mCurrentControlVariable->getComment());

        mSpinner1->setMaxValue(F32_MAX);
        mSpinner2->setMaxValue(F32_MAX);
        mSpinner3->setMaxValue(F32_MAX);
        mSpinner4->setMaxValue(F32_MAX);
        mSpinner1->setMinValue(-F32_MAX);
        mSpinner2->setMinValue(-F32_MAX);
        mSpinner3->setMinValue(-F32_MAX);
        mSpinner4->setMinValue(-F32_MAX);
        if (!mSpinner1->hasFocus())
        {
            mSpinner1->setIncrement(0.1f);
        }
        if (!mSpinner2->hasFocus())
        {
            mSpinner2->setIncrement(0.1f);
        }
        if (!mSpinner3->hasFocus())
        {
            mSpinner3->setIncrement(0.1f);
        }
        if (!mSpinner4->hasFocus())
        {
            mSpinner4->setIncrement(0.1f);
        }

        LLSD sd = mCurrentControlVariable->get();
        switch (type)
        {
          case TYPE_U32:
<<<<<<< HEAD
            mSpinner1->setVisible(TRUE);
=======
            mSpinner1->setVisible(true);
>>>>>>> 050d2fef
            mSpinner1->setLabel(std::string("value")); // Debug, don't translate
            if (!mSpinner1->hasFocus())
            {
                mSpinner1->setValue(sd);
                mSpinner1->setMinValue((F32)U32_MIN);
                mSpinner1->setMaxValue((F32)U32_MAX);
                mSpinner1->setIncrement(1.f);
                mSpinner1->setPrecision(0);
            }
            break;
          case TYPE_S32:
<<<<<<< HEAD
            mSpinner1->setVisible(TRUE);
=======
            mSpinner1->setVisible(true);
>>>>>>> 050d2fef
            mSpinner1->setLabel(std::string("value")); // Debug, don't translate
            if (!mSpinner1->hasFocus())
            {
                mSpinner1->setValue(sd);
                mSpinner1->setMinValue((F32)S32_MIN);
                mSpinner1->setMaxValue((F32)S32_MAX);
                mSpinner1->setIncrement(1.f);
                mSpinner1->setPrecision(0);
            }
            break;
          case TYPE_F32:
<<<<<<< HEAD
            mSpinner1->setVisible(TRUE);
=======
            mSpinner1->setVisible(true);
>>>>>>> 050d2fef
            mSpinner1->setLabel(std::string("value")); // Debug, don't translate
            if (!mSpinner1->hasFocus())
            {
                mSpinner1->setPrecision(3);
                mSpinner1->setValue(sd);
            }
            break;
          case TYPE_BOOLEAN:
<<<<<<< HEAD
            mBooleanCombo->setVisible(TRUE);
=======
            mBooleanCombo->setVisible(true);
>>>>>>> 050d2fef
            if (!mBooleanCombo->hasFocus())
            {
                if (sd.asBoolean())
                {
                    mBooleanCombo->setValue(LLSD("true"));
                }
                else
                {
                    mBooleanCombo->setValue(LLSD(""));
                }
            }
            break;
          case TYPE_STRING:
<<<<<<< HEAD
            mValText->setVisible( TRUE);
=======
            mValText->setVisible( true);
>>>>>>> 050d2fef
            if (!mValText->hasFocus())
            {
                mValText->setValue(sd);
            }
            break;
          case TYPE_VEC3:
          {
            LLVector3 v;
            v.setValue(sd);
<<<<<<< HEAD
            mSpinner1->setVisible(TRUE);
            mSpinner1->setLabel(std::string("X"));
            mSpinner2->setVisible(TRUE);
            mSpinner2->setLabel(std::string("Y"));
            mSpinner3->setVisible(TRUE);
=======
            mSpinner1->setVisible(true);
            mSpinner1->setLabel(std::string("X"));
            mSpinner2->setVisible(true);
            mSpinner2->setLabel(std::string("Y"));
            mSpinner3->setVisible(true);
>>>>>>> 050d2fef
            mSpinner3->setLabel(std::string("Z"));
            if (!mSpinner1->hasFocus())
            {
                mSpinner1->setPrecision(3);
                mSpinner1->setValue(v[VX]);
            }
            if (!mSpinner2->hasFocus())
            {
                mSpinner2->setPrecision(3);
                mSpinner2->setValue(v[VY]);
            }
            if (!mSpinner3->hasFocus())
            {
                mSpinner3->setPrecision(3);
                mSpinner3->setValue(v[VZ]);
            }
            break;
          }
          case TYPE_VEC3D:
          {
            LLVector3d v;
            v.setValue(sd);
<<<<<<< HEAD
            mSpinner1->setVisible(TRUE);
            mSpinner1->setLabel(std::string("X"));
            mSpinner2->setVisible(TRUE);
            mSpinner2->setLabel(std::string("Y"));
            mSpinner3->setVisible(TRUE);
=======
            mSpinner1->setVisible(true);
            mSpinner1->setLabel(std::string("X"));
            mSpinner2->setVisible(true);
            mSpinner2->setLabel(std::string("Y"));
            mSpinner3->setVisible(true);
>>>>>>> 050d2fef
            mSpinner3->setLabel(std::string("Z"));
            if (!mSpinner1->hasFocus())
            {
                mSpinner1->setPrecision(3);
                mSpinner1->setValue(v[VX]);
            }
            if (!mSpinner2->hasFocus())
            {
                mSpinner2->setPrecision(3);
                mSpinner2->setValue(v[VY]);
            }
            if (!mSpinner3->hasFocus())
            {
                mSpinner3->setPrecision(3);
                mSpinner3->setValue(v[VZ]);
            }
            break;
          }
          case TYPE_QUAT:
          {
              LLQuaternion q;
              q.setValue(sd);
<<<<<<< HEAD
              mSpinner1->setVisible(TRUE);
              mSpinner1->setLabel(std::string("X"));
              mSpinner2->setVisible(TRUE);
              mSpinner2->setLabel(std::string("Y"));
              mSpinner3->setVisible(TRUE);
              mSpinner3->setLabel(std::string("Z"));
              mSpinner4->setVisible(TRUE);
=======
              mSpinner1->setVisible(true);
              mSpinner1->setLabel(std::string("X"));
              mSpinner2->setVisible(true);
              mSpinner2->setLabel(std::string("Y"));
              mSpinner3->setVisible(true);
              mSpinner3->setLabel(std::string("Z"));
              mSpinner4->setVisible(true);
>>>>>>> 050d2fef
              mSpinner4->setLabel(std::string("S"));
              if (!mSpinner1->hasFocus())
              {
                  mSpinner1->setPrecision(4);
                  mSpinner1->setValue(q.mQ[VX]);
              }
              if (!mSpinner2->hasFocus())
              {
                  mSpinner2->setPrecision(4);
                  mSpinner2->setValue(q.mQ[VY]);
              }
              if (!mSpinner3->hasFocus())
              {
                  mSpinner3->setPrecision(4);
                  mSpinner3->setValue(q.mQ[VZ]);
              }
              if (!mSpinner4->hasFocus())
              {
                  mSpinner4->setPrecision(4);
                  mSpinner4->setValue(q.mQ[VS]);
              }
              break;
          }
          case TYPE_RECT:
          {
            LLRect r;
            r.setValue(sd);
<<<<<<< HEAD
            mSpinner1->setVisible(TRUE);
            mSpinner1->setLabel(std::string("Left"));
            mSpinner2->setVisible(TRUE);
            mSpinner2->setLabel(std::string("Right"));
            mSpinner3->setVisible(TRUE);
            mSpinner3->setLabel(std::string("Bottom"));
            mSpinner4->setVisible(TRUE);
=======
            mSpinner1->setVisible(true);
            mSpinner1->setLabel(std::string("Left"));
            mSpinner2->setVisible(true);
            mSpinner2->setLabel(std::string("Right"));
            mSpinner3->setVisible(true);
            mSpinner3->setLabel(std::string("Bottom"));
            mSpinner4->setVisible(true);
>>>>>>> 050d2fef
            mSpinner4->setLabel(std::string("Top"));
            if (!mSpinner1->hasFocus())
            {
                mSpinner1->setPrecision(0);
                mSpinner1->setValue(r.mLeft);
            }
            if (!mSpinner2->hasFocus())
            {
                mSpinner2->setPrecision(0);
                mSpinner2->setValue(r.mRight);
            }
            if (!mSpinner3->hasFocus())
            {
                mSpinner3->setPrecision(0);
                mSpinner3->setValue(r.mBottom);
            }
            if (!mSpinner4->hasFocus())
            {
                mSpinner4->setPrecision(0);
                mSpinner4->setValue(r.mTop);
            }

            mSpinner1->setMinValue((F32)S32_MIN);
            mSpinner1->setMaxValue((F32)S32_MAX);
            mSpinner1->setIncrement(1.f);

            mSpinner2->setMinValue((F32)S32_MIN);
            mSpinner2->setMaxValue((F32)S32_MAX);
            mSpinner2->setIncrement(1.f);

            mSpinner3->setMinValue((F32)S32_MIN);
            mSpinner3->setMaxValue((F32)S32_MAX);
            mSpinner3->setIncrement(1.f);

            mSpinner4->setMinValue((F32)S32_MIN);
            mSpinner4->setMaxValue((F32)S32_MAX);
            mSpinner4->setIncrement(1.f);
            break;
          }
          case TYPE_COL4:
          {
            LLColor4 clr;
            clr.setValue(sd);
<<<<<<< HEAD
            mColorSwatch->setVisible(TRUE);
            // only set if changed so color picker doesn't update
            if(clr != LLColor4(mColorSwatch->getValue()))
            {
                mColorSwatch->set(LLColor4(sd), TRUE, FALSE);
            }
            mSpinner4->setVisible(TRUE);
=======
            mColorSwatch->setVisible(true);
            // only set if changed so color picker doesn't update
            if(clr != LLColor4(mColorSwatch->getValue()))
            {
                mColorSwatch->set(LLColor4(sd), true, false);
            }
            mSpinner4->setVisible(true);
>>>>>>> 050d2fef
            mSpinner4->setLabel(std::string("Alpha"));
            if (!mSpinner4->hasFocus())
            {
                mSpinner4->setPrecision(3);
                mSpinner4->setMinValue(0.0);
                mSpinner4->setMaxValue(1.f);
                mSpinner4->setValue(clr.mV[VALPHA]);
            }
            break;
          }
          case TYPE_COL3:
          {
            LLColor3 clr;
            clr.setValue(sd);
<<<<<<< HEAD
            mColorSwatch->setVisible(TRUE);
=======
            mColorSwatch->setVisible(true);
>>>>>>> 050d2fef
            mColorSwatch->setValue(sd);
            break;
          }
// [RLVa:KB] - Patch: RLVa-2.1.0
          case TYPE_LLSD:
              {
                  std::ostringstream strLLSD;
                  LLSDSerialize::toPrettyNotation(sd, strLLSD);
                  mComment->setText(strLLSD.str());
              }
              break;
// [/RLVa:KB]
          default:
            mComment->setText(std::string("unknown"));
            break;
        }
    }
}

void LLFloaterSettingsDebug::showControl(const std::string& control)
{
<<<<<<< HEAD
    LLFloaterSettingsDebug* instance = LLFloaterReg::showTypedInstance<LLFloaterSettingsDebug>("settings_debug", "all", TRUE);
=======
    LLFloaterSettingsDebug* instance = LLFloaterReg::showTypedInstance<LLFloaterSettingsDebug>("settings_debug", "all", true);
>>>>>>> 050d2fef
    instance->mSearchSettingsInput->setText(control);
    instance->onUpdateFilter();
}<|MERGE_RESOLUTION|>--- conflicted
+++ resolved
@@ -95,7 +95,6 @@
     for (it = mSettingsMap.begin(); it != mSettingsMap.end(); ++it)
     {
         bool addItem = false;
-<<<<<<< HEAD
 
         if (searchTerm.empty())
         {
@@ -123,35 +122,6 @@
             }
         }
 
-=======
-
-        if (searchTerm.empty())
-        {
-            addItem = true;
-        }
-        else
-        {
-            std::string itemValue = it->second->getName();
-            std::string itemComment = it->second->getComment();
-
-            LLStringUtil::toLower(searchTerm);
-            LLStringUtil::toLower(itemValue);
-
-            if (itemValue.find(searchTerm, 0) != std::string::npos)
-            {
-                addItem = true;
-            }
-            else    // performance: broken out to save toLower calls on comments
-            {
-                LLStringUtil::toLower(itemComment);
-                if (itemComment.find(searchTerm, 0) != std::string::npos)
-                {
-                    addItem = true;
-                }
-            }
-        }
-
->>>>>>> 050d2fef
         if (addItem)
         {
             LLSD item;
@@ -164,22 +134,14 @@
     // but only if actually a search term was given
     if (mSettingsScrollList->getItemCount() && !searchTerm.empty())
     {
-<<<<<<< HEAD
-        mSettingsScrollList->sortByColumnIndex(0, TRUE);
-=======
         mSettingsScrollList->sortByColumnIndex(0, true);
->>>>>>> 050d2fef
         mSettingsScrollList->selectFirstItem();
     }
 
     onSettingSelect();
 }
 
-<<<<<<< HEAD
-BOOL LLFloaterSettingsDebug::postBuild()
-=======
 bool LLFloaterSettingsDebug::postBuild()
->>>>>>> 050d2fef
 {
     mSearchSettingsInput = getChild<LLSearchEditor>("search_settings_input");
     mSettingsScrollList = getChild<LLScrollListCtrl>("settings_scroll_list");
@@ -195,11 +157,7 @@
     mDefaultButton = getChild<LLButton>("default_btn");
     mSanityButton = getChild<LLButton>("sanity_warning_btn");
 
-<<<<<<< HEAD
-    mSearchSettingsInput->setFocus(TRUE); // <FS:LO> Make search textbox focused on opening
-=======
     mSearchSettingsInput->setFocus(true); // <FS:LO> Make search textbox focused on opening
->>>>>>> 050d2fef
 
     // tried to make this an XUI callback, but keystroke_callback doesn't
     // seem to work as hoped, so build the callback manually :/ -Zi
@@ -229,11 +187,7 @@
     }
 
     onUpdateFilter();
-<<<<<<< HEAD
-    mSettingsScrollList->sortByColumnIndex(0,TRUE);
-=======
     mSettingsScrollList->sortByColumnIndex(0,true);
->>>>>>> 050d2fef
 
     LLNotificationsUtil::add("DebugSettingsWarning");
 
@@ -405,23 +359,6 @@
         return;
     }
 
-<<<<<<< HEAD
-    mSpinner1->setVisible(FALSE);
-    mSpinner2->setVisible(FALSE);
-    mSpinner3->setVisible(FALSE);
-    mSpinner4->setVisible(FALSE);
-    mColorSwatch->setVisible(FALSE);
-    mValText->setVisible( FALSE);
-    mComment->setText(LLStringUtil::null);
-    mBooleanCombo->setEnabled(TRUE);
-    getChild<LLUICtrl>("TRUE")->setEnabled(TRUE);
-    getChild<LLUICtrl>("FALSE")->setEnabled(TRUE);
-    mDefaultButton->setEnabled(TRUE);
-    mCopyButton->setEnabled(FALSE);
-    mDefaultButton->setEnabled(FALSE);
-    mBooleanCombo->setVisible(FALSE);
-    mSanityButton->setVisible(FALSE);
-=======
     mSpinner1->setVisible(false);
     mSpinner2->setVisible(false);
     mSpinner3->setVisible(false);
@@ -437,7 +374,6 @@
     mDefaultButton->setEnabled(false);
     mBooleanCombo->setVisible(false);
     mSanityButton->setVisible(false);
->>>>>>> 050d2fef
 
     if (mCurrentControlVariable)
     {
@@ -455,11 +391,7 @@
         mDefaultButton->setEnabled(!mOldVisibility);
 // [/RLVa:KB]
 
-<<<<<<< HEAD
-        mCopyButton->setEnabled(TRUE);
-=======
         mCopyButton->setEnabled(true);
->>>>>>> 050d2fef
         mSanityButton->setVisible(!mCurrentControlVariable->isSane());
 
         eControlType type=mCurrentControlVariable->type();
@@ -495,11 +427,7 @@
         switch (type)
         {
           case TYPE_U32:
-<<<<<<< HEAD
-            mSpinner1->setVisible(TRUE);
-=======
             mSpinner1->setVisible(true);
->>>>>>> 050d2fef
             mSpinner1->setLabel(std::string("value")); // Debug, don't translate
             if (!mSpinner1->hasFocus())
             {
@@ -511,11 +439,7 @@
             }
             break;
           case TYPE_S32:
-<<<<<<< HEAD
-            mSpinner1->setVisible(TRUE);
-=======
             mSpinner1->setVisible(true);
->>>>>>> 050d2fef
             mSpinner1->setLabel(std::string("value")); // Debug, don't translate
             if (!mSpinner1->hasFocus())
             {
@@ -527,11 +451,7 @@
             }
             break;
           case TYPE_F32:
-<<<<<<< HEAD
-            mSpinner1->setVisible(TRUE);
-=======
             mSpinner1->setVisible(true);
->>>>>>> 050d2fef
             mSpinner1->setLabel(std::string("value")); // Debug, don't translate
             if (!mSpinner1->hasFocus())
             {
@@ -540,11 +460,7 @@
             }
             break;
           case TYPE_BOOLEAN:
-<<<<<<< HEAD
-            mBooleanCombo->setVisible(TRUE);
-=======
             mBooleanCombo->setVisible(true);
->>>>>>> 050d2fef
             if (!mBooleanCombo->hasFocus())
             {
                 if (sd.asBoolean())
@@ -558,11 +474,7 @@
             }
             break;
           case TYPE_STRING:
-<<<<<<< HEAD
-            mValText->setVisible( TRUE);
-=======
             mValText->setVisible( true);
->>>>>>> 050d2fef
             if (!mValText->hasFocus())
             {
                 mValText->setValue(sd);
@@ -572,19 +484,11 @@
           {
             LLVector3 v;
             v.setValue(sd);
-<<<<<<< HEAD
-            mSpinner1->setVisible(TRUE);
-            mSpinner1->setLabel(std::string("X"));
-            mSpinner2->setVisible(TRUE);
-            mSpinner2->setLabel(std::string("Y"));
-            mSpinner3->setVisible(TRUE);
-=======
             mSpinner1->setVisible(true);
             mSpinner1->setLabel(std::string("X"));
             mSpinner2->setVisible(true);
             mSpinner2->setLabel(std::string("Y"));
             mSpinner3->setVisible(true);
->>>>>>> 050d2fef
             mSpinner3->setLabel(std::string("Z"));
             if (!mSpinner1->hasFocus())
             {
@@ -607,19 +511,11 @@
           {
             LLVector3d v;
             v.setValue(sd);
-<<<<<<< HEAD
-            mSpinner1->setVisible(TRUE);
-            mSpinner1->setLabel(std::string("X"));
-            mSpinner2->setVisible(TRUE);
-            mSpinner2->setLabel(std::string("Y"));
-            mSpinner3->setVisible(TRUE);
-=======
             mSpinner1->setVisible(true);
             mSpinner1->setLabel(std::string("X"));
             mSpinner2->setVisible(true);
             mSpinner2->setLabel(std::string("Y"));
             mSpinner3->setVisible(true);
->>>>>>> 050d2fef
             mSpinner3->setLabel(std::string("Z"));
             if (!mSpinner1->hasFocus())
             {
@@ -642,15 +538,6 @@
           {
               LLQuaternion q;
               q.setValue(sd);
-<<<<<<< HEAD
-              mSpinner1->setVisible(TRUE);
-              mSpinner1->setLabel(std::string("X"));
-              mSpinner2->setVisible(TRUE);
-              mSpinner2->setLabel(std::string("Y"));
-              mSpinner3->setVisible(TRUE);
-              mSpinner3->setLabel(std::string("Z"));
-              mSpinner4->setVisible(TRUE);
-=======
               mSpinner1->setVisible(true);
               mSpinner1->setLabel(std::string("X"));
               mSpinner2->setVisible(true);
@@ -658,7 +545,6 @@
               mSpinner3->setVisible(true);
               mSpinner3->setLabel(std::string("Z"));
               mSpinner4->setVisible(true);
->>>>>>> 050d2fef
               mSpinner4->setLabel(std::string("S"));
               if (!mSpinner1->hasFocus())
               {
@@ -686,15 +572,6 @@
           {
             LLRect r;
             r.setValue(sd);
-<<<<<<< HEAD
-            mSpinner1->setVisible(TRUE);
-            mSpinner1->setLabel(std::string("Left"));
-            mSpinner2->setVisible(TRUE);
-            mSpinner2->setLabel(std::string("Right"));
-            mSpinner3->setVisible(TRUE);
-            mSpinner3->setLabel(std::string("Bottom"));
-            mSpinner4->setVisible(TRUE);
-=======
             mSpinner1->setVisible(true);
             mSpinner1->setLabel(std::string("Left"));
             mSpinner2->setVisible(true);
@@ -702,7 +579,6 @@
             mSpinner3->setVisible(true);
             mSpinner3->setLabel(std::string("Bottom"));
             mSpinner4->setVisible(true);
->>>>>>> 050d2fef
             mSpinner4->setLabel(std::string("Top"));
             if (!mSpinner1->hasFocus())
             {
@@ -746,15 +622,6 @@
           {
             LLColor4 clr;
             clr.setValue(sd);
-<<<<<<< HEAD
-            mColorSwatch->setVisible(TRUE);
-            // only set if changed so color picker doesn't update
-            if(clr != LLColor4(mColorSwatch->getValue()))
-            {
-                mColorSwatch->set(LLColor4(sd), TRUE, FALSE);
-            }
-            mSpinner4->setVisible(TRUE);
-=======
             mColorSwatch->setVisible(true);
             // only set if changed so color picker doesn't update
             if(clr != LLColor4(mColorSwatch->getValue()))
@@ -762,7 +629,6 @@
                 mColorSwatch->set(LLColor4(sd), true, false);
             }
             mSpinner4->setVisible(true);
->>>>>>> 050d2fef
             mSpinner4->setLabel(std::string("Alpha"));
             if (!mSpinner4->hasFocus())
             {
@@ -777,11 +643,7 @@
           {
             LLColor3 clr;
             clr.setValue(sd);
-<<<<<<< HEAD
-            mColorSwatch->setVisible(TRUE);
-=======
             mColorSwatch->setVisible(true);
->>>>>>> 050d2fef
             mColorSwatch->setValue(sd);
             break;
           }
@@ -803,11 +665,7 @@
 
 void LLFloaterSettingsDebug::showControl(const std::string& control)
 {
-<<<<<<< HEAD
-    LLFloaterSettingsDebug* instance = LLFloaterReg::showTypedInstance<LLFloaterSettingsDebug>("settings_debug", "all", TRUE);
-=======
     LLFloaterSettingsDebug* instance = LLFloaterReg::showTypedInstance<LLFloaterSettingsDebug>("settings_debug", "all", true);
->>>>>>> 050d2fef
     instance->mSearchSettingsInput->setText(control);
     instance->onUpdateFilter();
 }