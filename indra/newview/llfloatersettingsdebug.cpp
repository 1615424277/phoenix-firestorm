/** 
 * @file llfloatersettingsdebug.cpp
 * @brief floater for debugging internal viewer settings
 *
 * $LicenseInfo:firstyear=2001&license=viewerlgpl$
 * Second Life Viewer Source Code
 * Copyright (C) 2010, Linden Research, Inc.
 * 
 * This library is free software; you can redistribute it and/or
 * modify it under the terms of the GNU Lesser General Public
 * License as published by the Free Software Foundation;
 * version 2.1 of the License only.
 * 
 * This library is distributed in the hope that it will be useful,
 * but WITHOUT ANY WARRANTY; without even the implied warranty of
 * MERCHANTABILITY or FITNESS FOR A PARTICULAR PURPOSE.  See the GNU
 * Lesser General Public License for more details.
 * 
 * You should have received a copy of the GNU Lesser General Public
 * License along with this library; if not, write to the Free Software
 * Foundation, Inc., 51 Franklin Street, Fifth Floor, Boston, MA  02110-1301  USA
 * 
 * Linden Research, Inc., 945 Battery Street, San Francisco, CA  94111  USA
 * $/LicenseInfo$
 */

#include "llviewerprecompiledheaders.h"

#include "llfloatersettingsdebug.h"

//#include "llfirstuse.h"
#include "llbutton.h"
#include "llcolorswatch.h"
#include "llfloater.h"
#include "lllineeditor.h"
#include "llradiogroup.h"
#include "llscrolllistctrl.h"
#include "llsearcheditor.h"
#include "llspinctrl.h"
#include "llstring.h"
#include "lltexteditor.h"
#include "lluictrlfactory.h"
#include "llviewercontrol.h"
// [RLVa:KB] - Checked: 2010-03-18 (RLVa-1.2.0a)
#include "llsdserialize.h"
#include "rlvhandler.h"
#include "rlvextensions.h"
#include "sanitycheck.h"
//#include "stdenums.h"		// for ADD_BOTTOM
// [/RLVa:KB]
#include "llnotificationsutil.h"
#include "llwindow.h"
#include "llfloaterreg.h"

LLFloaterSettingsDebug::LLFloaterSettingsDebug(const LLSD& key) 
:	LLFloater(key)
{
	mCommitCallbackRegistrar.add("SettingSelect",	boost::bind(&LLFloaterSettingsDebug::onSettingSelect, this));
	mCommitCallbackRegistrar.add("CommitSettings",	boost::bind(&LLFloaterSettingsDebug::onCommitSettings, this));
	mCommitCallbackRegistrar.add("ClickDefault",	boost::bind(&LLFloaterSettingsDebug::onClickDefault, this));
	mCommitCallbackRegistrar.add("UpdateFilter",	boost::bind(&LLFloaterSettingsDebug::onUpdateFilter, this));
	mCommitCallbackRegistrar.add("ClickCopy",		boost::bind(&LLFloaterSettingsDebug::onCopyToClipboard, this));
	mCommitCallbackRegistrar.add("ClickSanityIcon",	boost::bind(&LLFloaterSettingsDebug::onClickSanityWarning, this));

	// make sure that the first filter update succeeds
	mOldSearchTerm = std::string("---");

	// proper initialisation
	mCurrentControlVariable = NULL;
	mOldControlVariable = NULL;
}

LLFloaterSettingsDebug::~LLFloaterSettingsDebug()
{
	if (mOldControlVariable)
	{
		mOldControlVariable->getCommitSignal()->disconnect(boost::bind(&LLFloaterSettingsDebug::onSettingSelect, this));
	}
}

void LLFloaterSettingsDebug::onUpdateFilter()
{
	std::string searchTerm = mSearchSettingsInput->getValue();

	// make sure not to reselect the first item in the list on focus restore
	if (searchTerm == mOldSearchTerm)
	{
		return;
	}
	mOldSearchTerm = searchTerm;

	mSettingsScrollList->deleteAllItems();
	
	settings_map_t::iterator it;
	for (it = mSettingsMap.begin(); it != mSettingsMap.end(); ++it)
	{
		bool addItem = false;

		if (searchTerm.empty())
		{
			addItem = true;
		}
		else
		{
			std::string itemValue = it->second->getName();
			std::string itemComment = it->second->getComment();

			LLStringUtil::toLower(searchTerm);
			LLStringUtil::toLower(itemValue);

			if (itemValue.find(searchTerm, 0) != std::string::npos)
			{
				addItem = true;
			}
			else	// performance: broken out to save toLower calls on comments
			{
				LLStringUtil::toLower(itemComment);
				if (itemComment.find(searchTerm, 0) != std::string::npos)
				{
					addItem = true;
				}
			}
		}

		if (addItem)
		{
			LLSD item;
			item["columns"][0]["value"] = it->second->getName();
			mSettingsScrollList->addElement(item, ADD_BOTTOM, it->second);
		}
	}

	// if at least one match was found, highlight and select the topmost entry in the list
	// but only if actually a search term was given
	if (mSettingsScrollList->getItemCount() && !searchTerm.empty())
	{
		mSettingsScrollList->sortByColumnIndex(0, TRUE);
		mSettingsScrollList->selectFirstItem();
	}

	onSettingSelect();
}

bool LLFloaterSettingsDebug::postBuild()
{
	mSearchSettingsInput = getChild<LLSearchEditor>("search_settings_input");
	mSettingsScrollList = getChild<LLScrollListCtrl>("settings_scroll_list");
	mComment = getChild<LLTextEditor>("comment_text");
	mSpinner1 = getChild<LLSpinCtrl>("val_spinner_1");
	mSpinner2 = getChild<LLSpinCtrl>("val_spinner_2");
	mSpinner3 = getChild<LLSpinCtrl>("val_spinner_3");
	mSpinner4 = getChild<LLSpinCtrl>("val_spinner_4");
	mColorSwatch = getChild<LLColorSwatchCtrl>("val_color_swatch");
	mValText = getChild<LLLineEditor>("val_text");
	mBooleanCombo = getChild<LLRadioGroup>("boolean_combo");
	mCopyButton = getChild<LLButton>("copy_btn");
	mDefaultButton = getChild<LLButton>("default_btn");
	mSanityButton = getChild<LLButton>("sanity_warning_btn");

	mSearchSettingsInput->setFocus(TRUE); // <FS:LO> Make search textbox focused on opening

	// tried to make this an XUI callback, but keystroke_callback doesn't
	// seem to work as hoped, so build the callback manually :/ -Zi
	mSearchSettingsInput->setKeystrokeCallback(boost::bind(&LLFloaterSettingsDebug::onUpdateFilter, this));

	struct f : public LLControlGroup::ApplyFunctor
	{
		settings_map_t* map;
		f(settings_map_t* m) : map(m) {}
		virtual void apply(const std::string& name, LLControlVariable* control)
		{
			if (!control->isHiddenFromSettingsEditor())
			{
				(*map)[name]=control;
			}
		}
	} func(&mSettingsMap);

	std::string key = getKey().asString();
	if (key == "all" || key == "base")
	{
		gSavedSettings.applyToAll(&func);
	}
	if (key == "all" || key == "account")
	{
		gSavedPerAccountSettings.applyToAll(&func);
	}

	onUpdateFilter();
	mSettingsScrollList->sortByColumnIndex(0,true);

	LLNotificationsUtil::add("DebugSettingsWarning");

	return true;
}

LLControlVariable* LLFloaterSettingsDebug::getControlVariable()
{
	LLControlVariable* controlp = NULL;

	LLScrollListItem* item = mSettingsScrollList->getFirstSelected();
	if (item)
	{
		controlp = (LLControlVariable*)item->getUserdata();
	}

	return controlp;
}

void LLFloaterSettingsDebug::onSettingSelect()
{
	mCurrentControlVariable = getControlVariable();

	if (mOldControlVariable != mCurrentControlVariable)
	{
		// unbind change control signal from previously selected control
		if (mOldControlVariable)
		{
			mOldControlVariable->getCommitSignal()->disconnect(boost::bind(&LLFloaterSettingsDebug::onSettingSelect, this));
		}

		// bind change control signal, so we can see updates to the current control in realtime
		if (mCurrentControlVariable)
		{
			mCurrentControlVariable->getCommitSignal()->connect(boost::bind(&LLFloaterSettingsDebug::onSettingSelect, this));
		}

		mOldControlVariable = mCurrentControlVariable;
	}

	updateControl();
}

void LLFloaterSettingsDebug::draw()
{
	if (mCurrentControlVariable)
	{
		// check for changes in control visibility, like RLVa does
		if (mCurrentControlVariable->isHiddenFromSettingsEditor() != mOldVisibility)
		{
			updateControl();
		}
	}
	LLFloater::draw();
}

void LLFloaterSettingsDebug::onSanityCheck()
{
	SanityCheck::instance().onSanity(mCurrentControlVariable);
}

void LLFloaterSettingsDebug::onClickSanityWarning()
{
	// pass "true" to tell the sanity checker to pop up the warning, even when
	// it was shown before and would be suppressed otherwise
	SanityCheck::instance().onSanity(mCurrentControlVariable, true);
}

void LLFloaterSettingsDebug::onCommitSettings()
{
	if (!mCurrentControlVariable)
		return;

	LLVector3 vector;
	LLVector3d vectord;
	LLQuaternion quat;
	LLRect rect;
	LLColor4 col4;
	LLColor3 col3;
	LLColor4U col4U;
	LLColor4 color_with_alpha;

	switch(mCurrentControlVariable->type())
	{		
	  case TYPE_U32:
		mCurrentControlVariable->set(mSpinner1->getValue());
		break;
	  case TYPE_S32:
		mCurrentControlVariable->set(mSpinner1->getValue());
		break;
	  case TYPE_F32:
		mCurrentControlVariable->set(LLSD(mSpinner1->getValue().asReal()));
		break;
	  case TYPE_BOOLEAN:
		mCurrentControlVariable->set(mBooleanCombo->getValue());
		break;
	  case TYPE_STRING:
		mCurrentControlVariable->set(LLSD(mValText->getValue().asString()));
		break;
	  case TYPE_VEC3:
		vector.mV[VX] = (F32) mSpinner1->getValue().asReal();
		vector.mV[VY] = (F32) mSpinner2->getValue().asReal();
		vector.mV[VZ] = (F32) mSpinner3->getValue().asReal();
		mCurrentControlVariable->set(vector.getValue());
		break;
	  case TYPE_VEC3D:
		vectord.mdV[VX] = mSpinner1->getValue().asReal();
		vectord.mdV[VY] = mSpinner2->getValue().asReal();
		vectord.mdV[VZ] = mSpinner3->getValue().asReal();
		mCurrentControlVariable->set(vectord.getValue());
		break;
	  case TYPE_QUAT:
		quat.mQ[VX] = getChild<LLUICtrl>("val_spinner_1")->getValue().asReal();
		quat.mQ[VY] = getChild<LLUICtrl>("val_spinner_2")->getValue().asReal();
		quat.mQ[VZ] = getChild<LLUICtrl>("val_spinner_3")->getValue().asReal();
		quat.mQ[VS] = getChild<LLUICtrl>("val_spinner_4")->getValue().asReal();;
		mCurrentControlVariable->set(quat.getValue());
		break;
	  case TYPE_RECT:
		rect.mLeft = mSpinner1->getValue().asInteger();
		rect.mRight = mSpinner2->getValue().asInteger();
		rect.mBottom = mSpinner3->getValue().asInteger();
		rect.mTop = mSpinner4->getValue().asInteger();
		mCurrentControlVariable->set(rect.getValue());
		break;
	  case TYPE_COL4:
		col3.setValue(mColorSwatch->getValue());
		col4 = LLColor4(col3, (F32) mSpinner4->getValue().asReal());
		mCurrentControlVariable->set(col4.getValue());
		break;
	  case TYPE_COL3:
		mCurrentControlVariable->set(mColorSwatch->getValue());
		break;
	  default:
		break;
	}

	if (!mCurrentControlVariable->isSane())
	{
		onSanityCheck();
	}
}

void LLFloaterSettingsDebug::onClickDefault()
{
	if (mCurrentControlVariable)
	{
		mCurrentControlVariable->resetToDefault(true);
		updateControl();
	}
}

void LLFloaterSettingsDebug::onCopyToClipboard()
{
	if (mCurrentControlVariable)
	{
		getWindow()->copyTextToClipboard(utf8str_to_wstring(mCurrentControlVariable->getName()));
		LLNotificationsUtil::add("ControlNameCopiedToClipboard");
	}
}

// we've switched controls, so update spinners, etc.
void LLFloaterSettingsDebug::updateControl()
{
	if (!mSpinner1 || !mSpinner2 || !mSpinner3 || !mSpinner4 || !mColorSwatch)
	{
		LL_WARNS() << "Could not find all desired controls by name"
			<< LL_ENDL;
		return;
	}

	mSpinner1->setVisible(FALSE);
	mSpinner2->setVisible(FALSE);
	mSpinner3->setVisible(FALSE);
	mSpinner4->setVisible(FALSE);
	mColorSwatch->setVisible(FALSE);
	mValText->setVisible( FALSE);
	mComment->setText(LLStringUtil::null);
	mBooleanCombo->setEnabled(TRUE);
	getChild<LLUICtrl>("TRUE")->setEnabled(TRUE);
	getChild<LLUICtrl>("FALSE")->setEnabled(TRUE);
	mDefaultButton->setEnabled(TRUE);
	mCopyButton->setEnabled(FALSE);
	mDefaultButton->setEnabled(FALSE);
	mBooleanCombo->setVisible(FALSE);
	mSanityButton->setVisible(FALSE);

	if (mCurrentControlVariable)
	{
// [RLVa:KB] - Checked: 2011-05-28 (RLVa-1.4.0a) | Modified: RLVa-1.4.0a
		// If "HideFromEditor" was toggled while the floater is open then we need to manually disable access to the control
		// NOTE: this runs per-frame so there's no need to explictly handle onCommitSettings() or onClickDefault()
		mOldVisibility=mCurrentControlVariable->isHiddenFromSettingsEditor();
		mSpinner1->setEnabled(!mOldVisibility);
		mSpinner2->setEnabled(!mOldVisibility);
		mSpinner3->setEnabled(!mOldVisibility);
		mSpinner4->setEnabled(!mOldVisibility);
		mColorSwatch->setEnabled(!mOldVisibility);
		mValText->setEnabled(!mOldVisibility);
		mBooleanCombo->setEnabled(!mOldVisibility);
		mDefaultButton->setEnabled(!mOldVisibility);
// [/RLVa:KB]

		mCopyButton->setEnabled(TRUE);
		mSanityButton->setVisible(!mCurrentControlVariable->isSane());

		eControlType type=mCurrentControlVariable->type();

		mComment->setText(mCurrentControlVariable->getName()+std::string(": ")+mCurrentControlVariable->getComment());

		mSpinner1->setMaxValue(F32_MAX);
		mSpinner2->setMaxValue(F32_MAX);
		mSpinner3->setMaxValue(F32_MAX);
		mSpinner4->setMaxValue(F32_MAX);
		mSpinner1->setMinValue(-F32_MAX);
		mSpinner2->setMinValue(-F32_MAX);
		mSpinner3->setMinValue(-F32_MAX);
		mSpinner4->setMinValue(-F32_MAX);
		if (!mSpinner1->hasFocus())
		{
			mSpinner1->setIncrement(0.1f);
		}
		if (!mSpinner2->hasFocus())
		{
			mSpinner2->setIncrement(0.1f);
		}
		if (!mSpinner3->hasFocus())
		{
			mSpinner3->setIncrement(0.1f);
		}
		if (!mSpinner4->hasFocus())
		{
			mSpinner4->setIncrement(0.1f);
		}

		LLSD sd = mCurrentControlVariable->get();
		switch (type)
		{
		  case TYPE_U32:
<<<<<<< HEAD
			mSpinner1->setVisible(TRUE);
			mSpinner1->setLabel(std::string("value")); // Debug, don't translate
			if (!mSpinner1->hasFocus())
=======
			spinner1->setVisible(true);
			spinner1->setLabel(std::string("value")); // Debug, don't translate
			if (!spinner1->hasFocus())
>>>>>>> 7704c263
			{
				mSpinner1->setValue(sd);
				mSpinner1->setMinValue((F32)U32_MIN);
				mSpinner1->setMaxValue((F32)U32_MAX);
				mSpinner1->setIncrement(1.f);
				mSpinner1->setPrecision(0);
			}
			break;
		  case TYPE_S32:
<<<<<<< HEAD
			mSpinner1->setVisible(TRUE);
			mSpinner1->setLabel(std::string("value")); // Debug, don't translate
			if (!mSpinner1->hasFocus())
=======
			spinner1->setVisible(true);
			spinner1->setLabel(std::string("value")); // Debug, don't translate
			if (!spinner1->hasFocus())
>>>>>>> 7704c263
			{
				mSpinner1->setValue(sd);
				mSpinner1->setMinValue((F32)S32_MIN);
				mSpinner1->setMaxValue((F32)S32_MAX);
				mSpinner1->setIncrement(1.f);
				mSpinner1->setPrecision(0);
			}
			break;
		  case TYPE_F32:
<<<<<<< HEAD
			mSpinner1->setVisible(TRUE);
			mSpinner1->setLabel(std::string("value")); // Debug, don't translate
			if (!mSpinner1->hasFocus())
=======
			spinner1->setVisible(true);
			spinner1->setLabel(std::string("value")); // Debug, don't translate
			if (!spinner1->hasFocus())
>>>>>>> 7704c263
			{
				mSpinner1->setPrecision(3);
				mSpinner1->setValue(sd);
			}
			break;
		  case TYPE_BOOLEAN:
			mBooleanCombo->setVisible(TRUE);
			if (!mBooleanCombo->hasFocus())
			{
				if (sd.asBoolean())
				{
					mBooleanCombo->setValue(LLSD("true"));
				}
				else
				{
					mBooleanCombo->setValue(LLSD(""));
				}
			}
			break;
		  case TYPE_STRING:
<<<<<<< HEAD
			mValText->setVisible( TRUE);
			if (!mValText->hasFocus())
=======
			getChildView("val_text")->setVisible( true);
			if (!getChild<LLUICtrl>("val_text")->hasFocus())
>>>>>>> 7704c263
			{
				mValText->setValue(sd);
			}
			break;
		  case TYPE_VEC3:
		  {
			LLVector3 v;
			v.setValue(sd);
<<<<<<< HEAD
			mSpinner1->setVisible(TRUE);
			mSpinner1->setLabel(std::string("X"));
			mSpinner2->setVisible(TRUE);
			mSpinner2->setLabel(std::string("Y"));
			mSpinner3->setVisible(TRUE);
			mSpinner3->setLabel(std::string("Z"));
			if (!mSpinner1->hasFocus())
=======
			spinner1->setVisible(true);
			spinner1->setLabel(std::string("X"));
			spinner2->setVisible(true);
			spinner2->setLabel(std::string("Y"));
			spinner3->setVisible(true);
			spinner3->setLabel(std::string("Z"));
			if (!spinner1->hasFocus())
>>>>>>> 7704c263
			{
				mSpinner1->setPrecision(3);
				mSpinner1->setValue(v[VX]);
			}
			if (!mSpinner2->hasFocus())
			{
				mSpinner2->setPrecision(3);
				mSpinner2->setValue(v[VY]);
			}
			if (!mSpinner3->hasFocus())
			{
				mSpinner3->setPrecision(3);
				mSpinner3->setValue(v[VZ]);
			}
			break;
		  }
		  case TYPE_VEC3D:
		  {
			LLVector3d v;
			v.setValue(sd);
<<<<<<< HEAD
			mSpinner1->setVisible(TRUE);
			mSpinner1->setLabel(std::string("X"));
			mSpinner2->setVisible(TRUE);
			mSpinner2->setLabel(std::string("Y"));
			mSpinner3->setVisible(TRUE);
			mSpinner3->setLabel(std::string("Z"));
			if (!mSpinner1->hasFocus())
=======
			spinner1->setVisible(true);
			spinner1->setLabel(std::string("X"));
			spinner2->setVisible(true);
			spinner2->setLabel(std::string("Y"));
			spinner3->setVisible(true);
			spinner3->setLabel(std::string("Z"));
			if (!spinner1->hasFocus())
>>>>>>> 7704c263
			{
				mSpinner1->setPrecision(3);
				mSpinner1->setValue(v[VX]);
			}
			if (!mSpinner2->hasFocus())
			{
				mSpinner2->setPrecision(3);
				mSpinner2->setValue(v[VY]);
			}
			if (!mSpinner3->hasFocus())
			{
				mSpinner3->setPrecision(3);
				mSpinner3->setValue(v[VZ]);
			}
			break;
		  }
		  case TYPE_QUAT:
		  {
			  LLQuaternion q;
			  q.setValue(sd);
<<<<<<< HEAD
			  mSpinner1->setVisible(TRUE);
			  mSpinner1->setLabel(std::string("X"));
			  mSpinner2->setVisible(TRUE);
			  mSpinner2->setLabel(std::string("Y"));
			  mSpinner3->setVisible(TRUE);
			  mSpinner3->setLabel(std::string("Z"));
			  mSpinner4->setVisible(TRUE);
			  mSpinner4->setLabel(std::string("S"));
			  if (!mSpinner1->hasFocus())
=======
			  spinner1->setVisible(true);
			  spinner1->setLabel(std::string("X"));
			  spinner2->setVisible(true);
			  spinner2->setLabel(std::string("Y"));
			  spinner3->setVisible(true);
			  spinner3->setLabel(std::string("Z"));
			  spinner4->setVisible(true);
			  spinner4->setLabel(std::string("S"));
			  if (!spinner1->hasFocus())
>>>>>>> 7704c263
			  {
				  mSpinner1->setPrecision(4);
				  mSpinner1->setValue(q.mQ[VX]);
			  }
			  if (!mSpinner2->hasFocus())
			  {
				  mSpinner2->setPrecision(4);
				  mSpinner2->setValue(q.mQ[VY]);
			  }
			  if (!mSpinner3->hasFocus())
			  {
				  mSpinner3->setPrecision(4);
				  mSpinner3->setValue(q.mQ[VZ]);
			  }
			  if (!mSpinner4->hasFocus())
			  {
				  mSpinner4->setPrecision(4);
				  mSpinner4->setValue(q.mQ[VS]);
			  }
			  break;
		  }
		  case TYPE_RECT:
		  {
			LLRect r;
			r.setValue(sd);
<<<<<<< HEAD
			mSpinner1->setVisible(TRUE);
			mSpinner1->setLabel(std::string("Left"));
			mSpinner2->setVisible(TRUE);
			mSpinner2->setLabel(std::string("Right"));
			mSpinner3->setVisible(TRUE);
			mSpinner3->setLabel(std::string("Bottom"));
			mSpinner4->setVisible(TRUE);
			mSpinner4->setLabel(std::string("Top"));
			if (!mSpinner1->hasFocus())
=======
			spinner1->setVisible(true);
			spinner1->setLabel(std::string("Left"));
			spinner2->setVisible(true);
			spinner2->setLabel(std::string("Right"));
			spinner3->setVisible(true);
			spinner3->setLabel(std::string("Bottom"));
			spinner4->setVisible(true);
			spinner4->setLabel(std::string("Top"));
			if (!spinner1->hasFocus())
>>>>>>> 7704c263
			{
				mSpinner1->setPrecision(0);
				mSpinner1->setValue(r.mLeft);
			}
			if (!mSpinner2->hasFocus())
			{
				mSpinner2->setPrecision(0);
				mSpinner2->setValue(r.mRight);
			}
			if (!mSpinner3->hasFocus())
			{
				mSpinner3->setPrecision(0);
				mSpinner3->setValue(r.mBottom);
			}
			if (!mSpinner4->hasFocus())
			{
				mSpinner4->setPrecision(0);
				mSpinner4->setValue(r.mTop);
			}

			mSpinner1->setMinValue((F32)S32_MIN);
			mSpinner1->setMaxValue((F32)S32_MAX);
			mSpinner1->setIncrement(1.f);

			mSpinner2->setMinValue((F32)S32_MIN);
			mSpinner2->setMaxValue((F32)S32_MAX);
			mSpinner2->setIncrement(1.f);

			mSpinner3->setMinValue((F32)S32_MIN);
			mSpinner3->setMaxValue((F32)S32_MAX);
			mSpinner3->setIncrement(1.f);

			mSpinner4->setMinValue((F32)S32_MIN);
			mSpinner4->setMaxValue((F32)S32_MAX);
			mSpinner4->setIncrement(1.f);
			break;
		  }
		  case TYPE_COL4:
		  {
			LLColor4 clr;
			clr.setValue(sd);
<<<<<<< HEAD
			mColorSwatch->setVisible(TRUE);
=======
			color_swatch->setVisible(true);
>>>>>>> 7704c263
			// only set if changed so color picker doesn't update
			if(clr != LLColor4(mColorSwatch->getValue()))
			{
<<<<<<< HEAD
				mColorSwatch->set(LLColor4(sd), TRUE, FALSE);
			}
			mSpinner4->setVisible(TRUE);
			mSpinner4->setLabel(std::string("Alpha"));
			if (!mSpinner4->hasFocus())
=======
				color_swatch->set(LLColor4(sd), true, false);
			}
			spinner4->setVisible(true);
			spinner4->setLabel(std::string("Alpha"));
			if (!spinner4->hasFocus())
>>>>>>> 7704c263
			{
				mSpinner4->setPrecision(3);
				mSpinner4->setMinValue(0.0);
				mSpinner4->setMaxValue(1.f);
				mSpinner4->setValue(clr.mV[VALPHA]);
			}
			break;
		  }
		  case TYPE_COL3:
		  {
			LLColor3 clr;
			clr.setValue(sd);
<<<<<<< HEAD
			mColorSwatch->setVisible(TRUE);
			mColorSwatch->setValue(sd);
=======
			color_swatch->setVisible(true);
			color_swatch->setValue(sd);
>>>>>>> 7704c263
			break;
		  }
// [RLVa:KB] - Patch: RLVa-2.1.0
		  case TYPE_LLSD:
			  {
				  std::ostringstream strLLSD;
				  LLSDSerialize::toPrettyNotation(sd, strLLSD);
				  mComment->setText(strLLSD.str());
			  }
			  break;
// [/RLVa:KB]
		  default:
			mComment->setText(std::string("unknown"));
			break;
		}
	}
}

void LLFloaterSettingsDebug::showControl(const std::string& control)
{
	LLFloaterSettingsDebug* instance = LLFloaterReg::showTypedInstance<LLFloaterSettingsDebug>("settings_debug", "all", TRUE);
	instance->mSearchSettingsInput->setText(control);
	instance->onUpdateFilter();
}<|MERGE_RESOLUTION|>--- conflicted
+++ resolved
@@ -134,7 +134,7 @@
 	// but only if actually a search term was given
 	if (mSettingsScrollList->getItemCount() && !searchTerm.empty())
 	{
-		mSettingsScrollList->sortByColumnIndex(0, TRUE);
+		mSettingsScrollList->sortByColumnIndex(0, true);
 		mSettingsScrollList->selectFirstItem();
 	}
 
@@ -157,7 +157,7 @@
 	mDefaultButton = getChild<LLButton>("default_btn");
 	mSanityButton = getChild<LLButton>("sanity_warning_btn");
 
-	mSearchSettingsInput->setFocus(TRUE); // <FS:LO> Make search textbox focused on opening
+	mSearchSettingsInput->setFocus(true); // <FS:LO> Make search textbox focused on opening
 
 	// tried to make this an XUI callback, but keystroke_callback doesn't
 	// seem to work as hoped, so build the callback manually :/ -Zi
@@ -359,21 +359,21 @@
 		return;
 	}
 
-	mSpinner1->setVisible(FALSE);
-	mSpinner2->setVisible(FALSE);
-	mSpinner3->setVisible(FALSE);
-	mSpinner4->setVisible(FALSE);
-	mColorSwatch->setVisible(FALSE);
-	mValText->setVisible( FALSE);
+	mSpinner1->setVisible(false);
+	mSpinner2->setVisible(false);
+	mSpinner3->setVisible(false);
+	mSpinner4->setVisible(false);
+	mColorSwatch->setVisible(false);
+	mValText->setVisible(false);
 	mComment->setText(LLStringUtil::null);
-	mBooleanCombo->setEnabled(TRUE);
-	getChild<LLUICtrl>("TRUE")->setEnabled(TRUE);
-	getChild<LLUICtrl>("FALSE")->setEnabled(TRUE);
-	mDefaultButton->setEnabled(TRUE);
-	mCopyButton->setEnabled(FALSE);
-	mDefaultButton->setEnabled(FALSE);
-	mBooleanCombo->setVisible(FALSE);
-	mSanityButton->setVisible(FALSE);
+	mBooleanCombo->setEnabled(true);
+	getChild<LLUICtrl>("TRUE")->setEnabled(true);
+	getChild<LLUICtrl>("FALSE")->setEnabled(true);
+	mDefaultButton->setEnabled(true);
+	mCopyButton->setEnabled(false);
+	mDefaultButton->setEnabled(false);
+	mBooleanCombo->setVisible(false);
+	mSanityButton->setVisible(false);
 
 	if (mCurrentControlVariable)
 	{
@@ -391,7 +391,7 @@
 		mDefaultButton->setEnabled(!mOldVisibility);
 // [/RLVa:KB]
 
-		mCopyButton->setEnabled(TRUE);
+		mCopyButton->setEnabled(true);
 		mSanityButton->setVisible(!mCurrentControlVariable->isSane());
 
 		eControlType type=mCurrentControlVariable->type();
@@ -427,15 +427,9 @@
 		switch (type)
 		{
 		  case TYPE_U32:
-<<<<<<< HEAD
-			mSpinner1->setVisible(TRUE);
+			mSpinner1->setVisible(true);
 			mSpinner1->setLabel(std::string("value")); // Debug, don't translate
 			if (!mSpinner1->hasFocus())
-=======
-			spinner1->setVisible(true);
-			spinner1->setLabel(std::string("value")); // Debug, don't translate
-			if (!spinner1->hasFocus())
->>>>>>> 7704c263
 			{
 				mSpinner1->setValue(sd);
 				mSpinner1->setMinValue((F32)U32_MIN);
@@ -445,15 +439,9 @@
 			}
 			break;
 		  case TYPE_S32:
-<<<<<<< HEAD
-			mSpinner1->setVisible(TRUE);
+			mSpinner1->setVisible(true);
 			mSpinner1->setLabel(std::string("value")); // Debug, don't translate
 			if (!mSpinner1->hasFocus())
-=======
-			spinner1->setVisible(true);
-			spinner1->setLabel(std::string("value")); // Debug, don't translate
-			if (!spinner1->hasFocus())
->>>>>>> 7704c263
 			{
 				mSpinner1->setValue(sd);
 				mSpinner1->setMinValue((F32)S32_MIN);
@@ -463,22 +451,16 @@
 			}
 			break;
 		  case TYPE_F32:
-<<<<<<< HEAD
-			mSpinner1->setVisible(TRUE);
+			mSpinner1->setVisible(true);
 			mSpinner1->setLabel(std::string("value")); // Debug, don't translate
 			if (!mSpinner1->hasFocus())
-=======
-			spinner1->setVisible(true);
-			spinner1->setLabel(std::string("value")); // Debug, don't translate
-			if (!spinner1->hasFocus())
->>>>>>> 7704c263
 			{
 				mSpinner1->setPrecision(3);
 				mSpinner1->setValue(sd);
 			}
 			break;
 		  case TYPE_BOOLEAN:
-			mBooleanCombo->setVisible(TRUE);
+			mBooleanCombo->setVisible(true);
 			if (!mBooleanCombo->hasFocus())
 			{
 				if (sd.asBoolean())
@@ -492,13 +474,8 @@
 			}
 			break;
 		  case TYPE_STRING:
-<<<<<<< HEAD
-			mValText->setVisible( TRUE);
+			mValText->setVisible( true);
 			if (!mValText->hasFocus())
-=======
-			getChildView("val_text")->setVisible( true);
-			if (!getChild<LLUICtrl>("val_text")->hasFocus())
->>>>>>> 7704c263
 			{
 				mValText->setValue(sd);
 			}
@@ -507,23 +484,13 @@
 		  {
 			LLVector3 v;
 			v.setValue(sd);
-<<<<<<< HEAD
-			mSpinner1->setVisible(TRUE);
+			mSpinner1->setVisible(true);
 			mSpinner1->setLabel(std::string("X"));
-			mSpinner2->setVisible(TRUE);
+			mSpinner2->setVisible(true);
 			mSpinner2->setLabel(std::string("Y"));
-			mSpinner3->setVisible(TRUE);
+			mSpinner3->setVisible(true);
 			mSpinner3->setLabel(std::string("Z"));
 			if (!mSpinner1->hasFocus())
-=======
-			spinner1->setVisible(true);
-			spinner1->setLabel(std::string("X"));
-			spinner2->setVisible(true);
-			spinner2->setLabel(std::string("Y"));
-			spinner3->setVisible(true);
-			spinner3->setLabel(std::string("Z"));
-			if (!spinner1->hasFocus())
->>>>>>> 7704c263
 			{
 				mSpinner1->setPrecision(3);
 				mSpinner1->setValue(v[VX]);
@@ -544,23 +511,13 @@
 		  {
 			LLVector3d v;
 			v.setValue(sd);
-<<<<<<< HEAD
-			mSpinner1->setVisible(TRUE);
+			mSpinner1->setVisible(true);
 			mSpinner1->setLabel(std::string("X"));
-			mSpinner2->setVisible(TRUE);
+			mSpinner2->setVisible(true);
 			mSpinner2->setLabel(std::string("Y"));
-			mSpinner3->setVisible(TRUE);
+			mSpinner3->setVisible(true);
 			mSpinner3->setLabel(std::string("Z"));
 			if (!mSpinner1->hasFocus())
-=======
-			spinner1->setVisible(true);
-			spinner1->setLabel(std::string("X"));
-			spinner2->setVisible(true);
-			spinner2->setLabel(std::string("Y"));
-			spinner3->setVisible(true);
-			spinner3->setLabel(std::string("Z"));
-			if (!spinner1->hasFocus())
->>>>>>> 7704c263
 			{
 				mSpinner1->setPrecision(3);
 				mSpinner1->setValue(v[VX]);
@@ -581,27 +538,15 @@
 		  {
 			  LLQuaternion q;
 			  q.setValue(sd);
-<<<<<<< HEAD
-			  mSpinner1->setVisible(TRUE);
+			  mSpinner1->setVisible(true);
 			  mSpinner1->setLabel(std::string("X"));
-			  mSpinner2->setVisible(TRUE);
+			  mSpinner2->setVisible(true);
 			  mSpinner2->setLabel(std::string("Y"));
-			  mSpinner3->setVisible(TRUE);
+			  mSpinner3->setVisible(true);
 			  mSpinner3->setLabel(std::string("Z"));
-			  mSpinner4->setVisible(TRUE);
+			  mSpinner4->setVisible(true);
 			  mSpinner4->setLabel(std::string("S"));
 			  if (!mSpinner1->hasFocus())
-=======
-			  spinner1->setVisible(true);
-			  spinner1->setLabel(std::string("X"));
-			  spinner2->setVisible(true);
-			  spinner2->setLabel(std::string("Y"));
-			  spinner3->setVisible(true);
-			  spinner3->setLabel(std::string("Z"));
-			  spinner4->setVisible(true);
-			  spinner4->setLabel(std::string("S"));
-			  if (!spinner1->hasFocus())
->>>>>>> 7704c263
 			  {
 				  mSpinner1->setPrecision(4);
 				  mSpinner1->setValue(q.mQ[VX]);
@@ -627,27 +572,15 @@
 		  {
 			LLRect r;
 			r.setValue(sd);
-<<<<<<< HEAD
-			mSpinner1->setVisible(TRUE);
+			mSpinner1->setVisible(true);
 			mSpinner1->setLabel(std::string("Left"));
-			mSpinner2->setVisible(TRUE);
+			mSpinner2->setVisible(true);
 			mSpinner2->setLabel(std::string("Right"));
-			mSpinner3->setVisible(TRUE);
+			mSpinner3->setVisible(true);
 			mSpinner3->setLabel(std::string("Bottom"));
-			mSpinner4->setVisible(TRUE);
+			mSpinner4->setVisible(true);
 			mSpinner4->setLabel(std::string("Top"));
 			if (!mSpinner1->hasFocus())
-=======
-			spinner1->setVisible(true);
-			spinner1->setLabel(std::string("Left"));
-			spinner2->setVisible(true);
-			spinner2->setLabel(std::string("Right"));
-			spinner3->setVisible(true);
-			spinner3->setLabel(std::string("Bottom"));
-			spinner4->setVisible(true);
-			spinner4->setLabel(std::string("Top"));
-			if (!spinner1->hasFocus())
->>>>>>> 7704c263
 			{
 				mSpinner1->setPrecision(0);
 				mSpinner1->setValue(r.mLeft);
@@ -689,27 +622,15 @@
 		  {
 			LLColor4 clr;
 			clr.setValue(sd);
-<<<<<<< HEAD
-			mColorSwatch->setVisible(TRUE);
-=======
-			color_swatch->setVisible(true);
->>>>>>> 7704c263
+			mColorSwatch->setVisible(true);
 			// only set if changed so color picker doesn't update
 			if(clr != LLColor4(mColorSwatch->getValue()))
 			{
-<<<<<<< HEAD
-				mColorSwatch->set(LLColor4(sd), TRUE, FALSE);
-			}
-			mSpinner4->setVisible(TRUE);
+				mColorSwatch->set(LLColor4(sd), true, false);
+			}
+			mSpinner4->setVisible(true);
 			mSpinner4->setLabel(std::string("Alpha"));
 			if (!mSpinner4->hasFocus())
-=======
-				color_swatch->set(LLColor4(sd), true, false);
-			}
-			spinner4->setVisible(true);
-			spinner4->setLabel(std::string("Alpha"));
-			if (!spinner4->hasFocus())
->>>>>>> 7704c263
 			{
 				mSpinner4->setPrecision(3);
 				mSpinner4->setMinValue(0.0);
@@ -722,13 +643,8 @@
 		  {
 			LLColor3 clr;
 			clr.setValue(sd);
-<<<<<<< HEAD
-			mColorSwatch->setVisible(TRUE);
+			mColorSwatch->setVisible(true);
 			mColorSwatch->setValue(sd);
-=======
-			color_swatch->setVisible(true);
-			color_swatch->setValue(sd);
->>>>>>> 7704c263
 			break;
 		  }
 // [RLVa:KB] - Patch: RLVa-2.1.0
@@ -749,7 +665,7 @@
 
 void LLFloaterSettingsDebug::showControl(const std::string& control)
 {
-	LLFloaterSettingsDebug* instance = LLFloaterReg::showTypedInstance<LLFloaterSettingsDebug>("settings_debug", "all", TRUE);
+	LLFloaterSettingsDebug* instance = LLFloaterReg::showTypedInstance<LLFloaterSettingsDebug>("settings_debug", "all", true);
 	instance->mSearchSettingsInput->setText(control);
 	instance->onUpdateFilter();
 }