--- conflicted
+++ resolved
@@ -3618,7 +3618,6 @@
     {
         if (param_block->getIsMirror() != is_mirror)
         {
-<<<<<<< HEAD
             LL_INFOS() << "Setting reflection probe mirror to " << is_mirror << LL_ENDL;
             param_block->setIsMirror(is_mirror);
             parameterChanged(LLNetworkData::PARAMS_REFLECTION_PROBE, true);
@@ -3628,10 +3627,6 @@
 			else
 				gPipeline.mHeroProbeManager.registerViewerObject(this);
 
-=======
-            param_block->setIsMirror(is_mirror);
-            parameterChanged(LLNetworkData::PARAMS_REFLECTION_PROBE, true);
->>>>>>> 155ddf23
             return true;
         }
     }
@@ -4857,7 +4852,8 @@
 
 
 bool LLVOVolume::lineSegmentIntersect(const LLVector4a& start, const LLVector4a& end, S32 face, bool pick_transparent, bool pick_rigged, bool pick_unselectable, S32 *face_hitp,
-									      LLVector4a* intersection,LLVector2* tex_coord, LLVector4a* normal, LLVector4a* tangent)
+									  LLVector4a* intersection,LLVector2* tex_coord, LLVector4a* normal, LLVector4a* tangent)
+	
 {
 	if (!mbCanSelect 
 		|| mDrawable->isDead() 
