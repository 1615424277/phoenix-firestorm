/** 
 * @file llvovolume.cpp
 * @brief LLVOVolume class implementation
 *
 * $LicenseInfo:firstyear=2001&license=viewerlgpl$
 * Second Life Viewer Source Code
 * Copyright (C) 2010, Linden Research, Inc.
 * 
 * This library is free software; you can redistribute it and/or
 * modify it under the terms of the GNU Lesser General Public
 * License as published by the Free Software Foundation;
 * version 2.1 of the License only.
 * 
 * This library is distributed in the hope that it will be useful,
 * but WITHOUT ANY WARRANTY; without even the implied warranty of
 * MERCHANTABILITY or FITNESS FOR A PARTICULAR PURPOSE.  See the GNU
 * Lesser General Public License for more details.
 * 
 * You should have received a copy of the GNU Lesser General Public
 * License along with this library; if not, write to the Free Software
 * Foundation, Inc., 51 Franklin Street, Fifth Floor, Boston, MA  02110-1301  USA
 * 
 * Linden Research, Inc., 945 Battery Street, San Francisco, CA  94111  USA
 * $/LicenseInfo$
 */

// A "volume" is a box, cylinder, sphere, or other primitive shape.

#include "llviewerprecompiledheaders.h"

#include "llvovolume.h"

#include <sstream>

#include "llviewercontrol.h"
#include "lldir.h"
#include "llflexibleobject.h"
#include "llfloatertools.h"
#include "llmaterialid.h"
#include "llmaterialtable.h"
#include "llprimitive.h"
#include "llvolume.h"
#include "llvolumeoctree.h"
#include "llvolumemgr.h"
#include "llvolumemessage.h"
#include "material_codes.h"
#include "message.h"
#include "llpluginclassmedia.h" // for code in the mediaEvent handler
#include "object_flags.h"
#include "lldrawable.h"
#include "lldrawpoolavatar.h"
#include "lldrawpoolbump.h"
#include "llface.h"
#include "llspatialpartition.h"
#include "llhudmanager.h"
#include "llflexibleobject.h"
#include "llskinningutil.h"
#include "llsky.h"
#include "lltexturefetch.h"
#include "llvector4a.h"
#include "llviewercamera.h"
#include "llviewertexturelist.h"
#include "llviewerobjectlist.h"
#include "llviewerregion.h"
#include "llviewertextureanim.h"
#include "llworld.h"
#include "llselectmgr.h"
#include "pipeline.h"
#include "llsdutil.h"
#include "llmatrix4a.h"
#include "llmediaentry.h"
#include "llmediadataclient.h"
#include "llmeshrepository.h"
#include "llnotifications.h"
#include "llnotificationsutil.h"
#include "llagent.h"
#include "llviewermediafocus.h"
#include "lldatapacker.h"
#include "llviewershadermgr.h"
#include "llvoavatar.h"
#include "llcontrolavatar.h"
#include "llvoavatarself.h"
#include "llvocache.h"
#include "llmaterialmgr.h"
#include "llanimationstates.h"
#include "llinventorytype.h"
#include "llviewerinventory.h"
#include "llcallstack.h"
#include "llsculptidsize.h"
#include "llavatarappearancedefines.h"
#include "llgltfmateriallist.h"
// [RLVa:KB] - Checked: RLVa-2.0.0
#include "rlvactions.h"
#include "rlvlocks.h"
// [/RLVa:KB]
#include "llviewernetwork.h"

const F32 FORCE_SIMPLE_RENDER_AREA = 512.f;
const F32 FORCE_CULL_AREA = 8.f;
U32 JOINT_COUNT_REQUIRED_FOR_FULLRIG = 1;

bool gAnimateTextures = true;

F32 LLVOVolume::sLODFactor = 1.f;
F32	LLVOVolume::sLODSlopDistanceFactor = 0.5f; //Changing this to zero, effectively disables the LOD transition slop 
F32 LLVOVolume::sDistanceFactor = 1.0f;
S32 LLVOVolume::sNumLODChanges = 0;
S32 LLVOVolume::mRenderComplexity_last = 0;
S32 LLVOVolume::mRenderComplexity_current = 0;
LLPointer<LLObjectMediaDataClient> LLVOVolume::sObjectMediaClient = NULL;
LLPointer<LLObjectMediaNavigateClient> LLVOVolume::sObjectMediaNavigateClient = NULL;

extern bool gCubeSnapshot;

// NaCl - Graphics crasher protection
static bool enableVolumeSAPProtection()
{
	static LLCachedControl<bool> protect(gSavedSettings, "RenderVolumeSAProtection");
	return protect;
}
// NaCl End

// Implementation class of LLMediaDataClientObject.  See llmediadataclient.h
class LLMediaDataClientObjectImpl : public LLMediaDataClientObject
{
public:
	LLMediaDataClientObjectImpl(LLVOVolume *obj, bool isNew) : mObject(obj), mNew(isNew) 
	{
		mObject->addMDCImpl();
	}
	~LLMediaDataClientObjectImpl()
	{
		mObject->removeMDCImpl();
	}
	
	virtual U8 getMediaDataCount() const 
		{ return mObject->getNumTEs(); }

	virtual LLSD getMediaDataLLSD(U8 index) const 
		{
			LLSD result;
			LLTextureEntry *te = mObject->getTE(index); 
			if (NULL != te)
			{
				llassert((te->getMediaData() != NULL) == te->hasMedia());
				if (te->getMediaData() != NULL)
				{
					result = te->getMediaData()->asLLSD();
					// XXX HACK: workaround bug in asLLSD() where whitelist is not set properly
					// See DEV-41949
					if (!result.has(LLMediaEntry::WHITELIST_KEY))
					{
						result[LLMediaEntry::WHITELIST_KEY] = LLSD::emptyArray();
					}
				}
			}
			return result;
		}
	virtual bool isCurrentMediaUrl(U8 index, const std::string &url) const
		{
			LLTextureEntry *te = mObject->getTE(index); 
			if (te)
			{
				if (te->getMediaData())
				{
					return (te->getMediaData()->getCurrentURL() == url);
				}
			}
			return url.empty();
		}

	virtual LLUUID getID() const
		{ return mObject->getID(); }

	virtual void mediaNavigateBounceBack(U8 index)
		{ mObject->mediaNavigateBounceBack(index); }
	
	virtual bool hasMedia() const
		{ return mObject->hasMedia(); }
	
	virtual void updateObjectMediaData(LLSD const &data, const std::string &version_string) 
		{ mObject->updateObjectMediaData(data, version_string); }
	
	virtual F64 getMediaInterest() const 
		{ 
			F64 interest = mObject->getTotalMediaInterest();
			if (interest < (F64)0.0)
			{
				// media interest not valid yet, try pixel area
				interest = mObject->getPixelArea();
				// HACK: force recalculation of pixel area if interest is the "magic default" of 1024.
				if (interest == 1024.f)
				{
					const_cast<LLVOVolume*>(static_cast<LLVOVolume*>(mObject))->setPixelAreaAndAngle(gAgent);
					interest = mObject->getPixelArea();
				}
			}
			return interest; 
		}
	
	virtual bool isInterestingEnough() const
		{
			return LLViewerMedia::getInstance()->isInterestingEnough(mObject, getMediaInterest());
		}

	virtual std::string getCapabilityUrl(const std::string &name) const
		{ return mObject->getRegion()->getCapability(name); }
	
	virtual bool isDead() const
		{ return mObject->isDead(); }
	
	virtual U32 getMediaVersion() const
		{ return LLTextureEntry::getVersionFromMediaVersionString(mObject->getMediaURL()); }
	
	virtual bool isNew() const
		{ return mNew; }

private:
	LLPointer<LLVOVolume> mObject;
	bool mNew;
};


LLVOVolume::LLVOVolume(const LLUUID &id, const LLPCode pcode, LLViewerRegion *regionp)
	: LLViewerObject(id, pcode, regionp),
	// NaCl - Graphics crasher protection
	  mVolumeImpl(NULL),
	  mVolumeSurfaceArea(-1.f)
	// NaCl End
{
	mTexAnimMode = 0;
	mRelativeXform.setIdentity();
	mRelativeXformInvTrans.setIdentity();

	mFaceMappingChanged = false;
	mLOD = MIN_LOD;
    mLODDistance = 0.0f;
    mLODAdjustedDistance = 0.0f;
    mLODRadius = 0.0f;
	mTextureAnimp = NULL;
	mVolumeChanged = false;
	mVObjRadius = LLVector3(1,1,0.5f).length();
	mNumFaces = 0;
	mLODChanged = false;
	mSculptChanged = false;
    mColorChanged = false;
	mSpotLightPriority = 0.f;

    mSkinInfoUnavaliable = false;
	mSkinInfo = NULL;

	mMediaImplList.resize(getNumTEs());
	mLastFetchedMediaVersion = -1;
    mServerDrawableUpdateCount = 0;
	memset(&mIndexInTex, 0, sizeof(S32) * LLRender::NUM_VOLUME_TEXTURE_CHANNELS);
	mMDCImplCount = 0;
	mLastRiggingInfoLOD = -1;
	mResetDebugText = false;
	mIsLocalMesh = false;
	mIsLocalMeshUsingScale = false;
}

LLVOVolume::~LLVOVolume()
{
    LL_PROFILE_ZONE_SCOPED;
	delete mTextureAnimp;
	mTextureAnimp = NULL;
	delete mVolumeImpl;
	mVolumeImpl = NULL;

	gMeshRepo.unregisterMesh(this);

	if(!mMediaImplList.empty())
	{
		for(U32 i = 0 ; i < mMediaImplList.size() ; i++)
		{
			if(mMediaImplList[i].notNull())
			{
				mMediaImplList[i]->removeObject(this) ;
			}
		}
	}
}

void LLVOVolume::markDead()
{
	if (!mDead)
	{
        LL_PROFILE_ZONE_SCOPED;
        if (getVolume())
        {
            LLSculptIDSize::instance().rem(getVolume()->getParams().getSculptID());
        }

		if(getMDCImplCount() > 0)
		{
			LLMediaDataClientObject::ptr_t obj = new LLMediaDataClientObjectImpl(const_cast<LLVOVolume*>(this), false);
			if (sObjectMediaClient) sObjectMediaClient->removeFromQueue(obj);
			if (sObjectMediaNavigateClient) sObjectMediaNavigateClient->removeFromQueue(obj);
		}
		
		// Detach all media impls from this object
		for(U32 i = 0 ; i < mMediaImplList.size() ; i++)
		{
			removeMediaImpl(i);
		}

		if (mSculptTexture.notNull())
		{
			mSculptTexture->removeVolume(LLRender::SCULPT_TEX, this);
		}

		if (mLightTexture.notNull())
		{
			mLightTexture->removeVolume(LLRender::LIGHT_TEX, this);
		}
	}
	
	LLViewerObject::markDead();
}


// static
void LLVOVolume::initClass()
{
	// gSavedSettings better be around
	if (gSavedSettings.getBOOL("PrimMediaMasterEnabled"))
	{
		const F32 queue_timer_delay = gSavedSettings.getF32("PrimMediaRequestQueueDelay");
		const F32 retry_timer_delay = gSavedSettings.getF32("PrimMediaRetryTimerDelay");
		const U32 max_retries = gSavedSettings.getU32("PrimMediaMaxRetries");
		const U32 max_sorted_queue_size = gSavedSettings.getU32("PrimMediaMaxSortedQueueSize");
		const U32 max_round_robin_queue_size = gSavedSettings.getU32("PrimMediaMaxRoundRobinQueueSize");
		sObjectMediaClient = new LLObjectMediaDataClient(queue_timer_delay, retry_timer_delay, max_retries, 
														 max_sorted_queue_size, max_round_robin_queue_size);
		sObjectMediaNavigateClient = new LLObjectMediaNavigateClient(queue_timer_delay, retry_timer_delay, 
																	 max_retries, max_sorted_queue_size, max_round_robin_queue_size);
	}
}

// static
void LLVOVolume::cleanupClass()
{
    sObjectMediaClient = NULL;
    sObjectMediaNavigateClient = NULL;
}

U32 LLVOVolume::processUpdateMessage(LLMessageSystem *mesgsys,
										  void **user_data,
										  U32 block_num, EObjectUpdateType update_type,
										  LLDataPacker *dp)
{
	// <FS:Ansariel> Improved bad object handling
	static LLCachedControl<bool> fsEnforceStrictObjectCheck(gSavedSettings, "FSEnforceStrictObjectCheck");
	bool enfore_strict_object_check = LLGridManager::instance().isInSecondLife() && fsEnforceStrictObjectCheck;
	// </FS:Ansariel>

	// local mesh begin
	// rationale: we don't want server updates for a local object, cause the server tends to override things.
	if (mIsLocalMesh)
	{
		return 0;
	}
	// local mesh end

	LLColor4U color;
	const S32 teDirtyBits = (TEM_CHANGE_TEXTURE|TEM_CHANGE_COLOR|TEM_CHANGE_MEDIA);
    const bool previously_volume_changed = mVolumeChanged;
    const bool previously_face_mapping_changed = mFaceMappingChanged;
    const bool previously_color_changed = mColorChanged;

	// Do base class updates...
	U32 retval = LLViewerObject::processUpdateMessage(mesgsys, user_data, block_num, update_type, dp);

	LLUUID sculpt_id;
	U8 sculpt_type = 0;
	if (isSculpted())
	{
		LLSculptParams *sculpt_params = (LLSculptParams *)getParameterEntry(LLNetworkData::PARAMS_SCULPT);
		sculpt_id = sculpt_params->getSculptTexture();
		sculpt_type = sculpt_params->getSculptType();

        LL_DEBUGS("ObjectUpdate") << "uuid " << mID << " set sculpt_id " << sculpt_id << LL_ENDL;
        dumpStack("ObjectUpdateStack");
	}

	if (!dp)
	{
		if (update_type == OUT_FULL)
		{
			////////////////////////////////
			//
			// Unpack texture animation data
			//
			//

			if (mesgsys->getSizeFast(_PREHASH_ObjectData, block_num, _PREHASH_TextureAnim))
			{
				if (!mTextureAnimp)
				{
					mTextureAnimp = new LLViewerTextureAnim(this);
				}
				else
				{
					if (!(mTextureAnimp->mMode & LLTextureAnim::SMOOTH))
					{
						mTextureAnimp->reset();
					}
				}
				mTexAnimMode = 0;
				
				mTextureAnimp->unpackTAMessage(mesgsys, block_num);
			}
			else
			{
				if (mTextureAnimp)
				{
					delete mTextureAnimp;
					mTextureAnimp = NULL;

                    for (S32 i = 0; i < getNumTEs(); i++)
                    {
                        LLFace* facep = mDrawable->getFace(i);
                        if (facep && facep->mTextureMatrix)
                        {
                            // delete or reset
                            delete facep->mTextureMatrix;
                            facep->mTextureMatrix = NULL;
                        }
                    }

					gPipeline.markTextured(mDrawable);
					mFaceMappingChanged = true;
					mTexAnimMode = 0;
				}
			}

			// Unpack volume data
			LLVolumeParams volume_params;
			// <FS:Beq> Extend the bogus volume error handling to the other code path
			//LLVolumeMessage::unpackVolumeParams(&volume_params, mesgsys, _PREHASH_ObjectData, block_num);
			bool res = LLVolumeMessage::unpackVolumeParams(&volume_params, mesgsys, _PREHASH_ObjectData, block_num);
			if (!res)
			{
				//<FS:Beq> Improved bad object handling courtesy of Drake.
				std::string region_name = "unknown region";
				if (getRegion())
				{
					region_name = getRegion()->getName();
					if (enfore_strict_object_check)
					{
						LL_WARNS() << "An invalid object (" << getID() << ") has been removed (FSEnforceStrictObjectCheck)" << LL_ENDL;
						getRegion()->addCacheMissFull(getLocalID()); // force cache skip the object
					}
				}
				LL_WARNS() << "Bogus volume parameters in object " << getID() << " @ " << getPositionRegion()
					<< " in " << region_name << LL_ENDL;
				
				if (enfore_strict_object_check)
				{
					gObjectList.killObject(this);
					return (INVALID_UPDATE);
				}
				// </FS:Beq>
			}

			volume_params.setSculptID(sculpt_id, sculpt_type);

			if (setVolume(volume_params, 0))
			{
				markForUpdate();
			}
		}

		// Sigh, this needs to be done AFTER the volume is set as well, otherwise bad stuff happens...
		////////////////////////////
		//
		// Unpack texture entry data
		//

		S32 result = unpackTEMessage(mesgsys, _PREHASH_ObjectData, (S32) block_num);
		//<FS:Beq> Improved bad object handling courtesy of Drake.
		if (TEM_INVALID == result)
		{
			// There's something bogus in the data that we're unpacking.
			std::string region_name = "unknown region";
			if (getRegion())
			{
				region_name = getRegion()->getName();
				if (enfore_strict_object_check)
				{
					LL_WARNS() << "An invalid object (" << getID() << ") has been removed (FSEnforceStrictObjectCheck)" << LL_ENDL;
					getRegion()->addCacheMissFull(getLocalID()); // force cache skip
				}
			}

			LL_WARNS() << "Bogus TE data in object " << getID() << " @ " << getPositionRegion()
				<< " in " << region_name << LL_ENDL;
			if (enfore_strict_object_check)
			{
				gObjectList.killObject(this);
				return (INVALID_UPDATE);
			}
		}
		// </FS:Beq>
		if (result & TEM_CHANGE_MEDIA)
		{
			retval |= MEDIA_FLAGS_CHANGED;
		}
	}
	else
	{
		if (update_type != OUT_TERSE_IMPROVED)
		{
			LLVolumeParams volume_params;
			bool res = LLVolumeMessage::unpackVolumeParams(&volume_params, *dp);
			if (!res)
			{
				//<FS:Beq> Improved bad object handling courtesy of Drake.
				//LL_WARNS() << "Bogus volume parameters in object " << getID() << LL_ENDL;
				//LL_WARNS() << getRegion()->getOriginGlobal() << LL_ENDL;
				std::string region_name = "unknown region";
				if (getRegion())
				{
					region_name = getRegion()->getName();
					if (enfore_strict_object_check)
					{
						LL_WARNS() << "An invalid object (" << getID() << ") has been removed (FSEnforceStrictObjectCheck)" << LL_ENDL;
						getRegion()->addCacheMissFull(getLocalID()); // force cache skip the object
					}
				}
				LL_WARNS() << "Bogus volume parameters in object " << getID() << " @ " << getPositionRegion() 
							<< " in " << region_name << LL_ENDL;
				// <FS:Beq> [FIRE-16995] [CRASH] Continuous crashing upon entering 3 adjacent sims incl. Hathian, D8, Devil's Pocket
				// A bad object entry in a .slc simobject cache can result in an unreadable/unusable volume 
				// This leaves the volume in an uncertain state and can result in a crash when later code access an uninitialised pointer
				// return an INVALID_UPDATE instead
				// <FS:Beq> July 2017 Change backed out due to side effects. FIRE-16995 still an exposure. 
				// return(INVALID_UPDATE);
				// NOTE: An option here would be to correctly return the media status using "retval |= INVALID_UPDATE"
				if (enfore_strict_object_check)
				{
					gObjectList.killObject(this);
					return (INVALID_UPDATE);
				}
				// </FS:Beq>
			}

			volume_params.setSculptID(sculpt_id, sculpt_type);

			if (setVolume(volume_params, 0))
			{
				markForUpdate();
			}
			S32 res2 = unpackTEMessage(*dp);
			if (TEM_INVALID == res2)
			{
				// There's something bogus in the data that we're unpacking.
				dp->dumpBufferToLog();
				//<FS:Beq> Improved bad object handling courtesy of Drake.
				//LL_WARNS() << "Flushing cache files" << LL_ENDL;

				//if(LLVOCache::instanceExists() && getRegion())
				//{
				//	LLVOCache::getInstance()->removeEntry(getRegion()->getHandle()) ;
				//}
				//
				//LL_WARNS() << "Bogus TE data in " << getID() << LL_ENDL;
				std::string region_name = "unknown region";
				if (getRegion())
				{
					region_name = getRegion()->getName();
					if (enfore_strict_object_check)
					{
						LL_WARNS() << "An invalid object (" << getID() << ") has been removed (FSEnforceStrictObjectCheck)" << LL_ENDL;
						getRegion()->addCacheMissFull(getLocalID()); // force cache skip
					}
				}
						
				LL_WARNS() << "Bogus TE data in object " << getID() << " @ " << getPositionRegion()
					<< " in " << region_name << LL_ENDL;
				if (enfore_strict_object_check)
				{
					gObjectList.killObject(this);
					return (INVALID_UPDATE);
				}
				// </FS:Beq>
			}
			else 
			{
				if (res2 & TEM_CHANGE_MEDIA)
				{
					retval |= MEDIA_FLAGS_CHANGED;
				}
			}

			U32 value = dp->getPassFlags();

			if (value & 0x40)
			{
				if (!mTextureAnimp)
				{
					mTextureAnimp = new LLViewerTextureAnim(this);
				}
				else
				{
					if (!(mTextureAnimp->mMode & LLTextureAnim::SMOOTH))
					{
						mTextureAnimp->reset();
					}
				}
				mTexAnimMode = 0;
				mTextureAnimp->unpackTAMessage(*dp);
			}
			else if (mTextureAnimp)
			{
				delete mTextureAnimp;
				mTextureAnimp = NULL;

                for (S32 i = 0; i < getNumTEs(); i++)
                {
                    LLFace* facep = mDrawable->getFace(i);
                    if (facep && facep->mTextureMatrix)
                    {
                        // delete or reset
                        delete facep->mTextureMatrix;
                        facep->mTextureMatrix = NULL;
                    }
                }

				gPipeline.markTextured(mDrawable);
				mFaceMappingChanged = true;
				mTexAnimMode = 0;
			}

			if (value & 0x400)
			{ //particle system (new)
				unpackParticleSource(*dp, mOwnerID, false);
			}
		}
		else
		{
			S32 texture_length = mesgsys->getSizeFast(_PREHASH_ObjectData, block_num, _PREHASH_TextureEntry);
			if (texture_length)
			{
				U8							tdpbuffer[1024];
				LLDataPackerBinaryBuffer	tdp(tdpbuffer, 1024);
				mesgsys->getBinaryDataFast(_PREHASH_ObjectData, _PREHASH_TextureEntry, tdpbuffer, 0, block_num, 1024);
				S32 result = unpackTEMessage(tdp);
				if (result & teDirtyBits)
				{
					if (mDrawable)
                    { //on the fly TE updates break batches, isolate in octree
                        shrinkWrap();
                    }
				}
				if (result & TEM_CHANGE_MEDIA)
				{
					retval |= MEDIA_FLAGS_CHANGED;
				}
			}
		}
	}
// <FS:CR> OpenSim returns a zero. Don't request MediaData where MOAP isn't supported
	//if (retval & (MEDIA_URL_REMOVED | MEDIA_URL_ADDED | MEDIA_URL_UPDATED | MEDIA_FLAGS_CHANGED))
	if (retval != 0 && retval & (MEDIA_URL_REMOVED | MEDIA_URL_ADDED | MEDIA_URL_UPDATED | MEDIA_FLAGS_CHANGED))
// </FS:CR>
	{
		// If only the media URL changed, and it isn't a media version URL,
		// ignore it
		if ( ! ( retval & (MEDIA_URL_ADDED | MEDIA_URL_UPDATED) &&
				 mMedia && ! mMedia->mMediaURL.empty() &&
				 ! LLTextureEntry::isMediaVersionString(mMedia->mMediaURL) ) )
		{
			// If the media changed at all, request new media data
			LL_DEBUGS("MediaOnAPrim") << "Media update: " << getID() << ": retval=" << retval << " Media URL: " <<
                ((mMedia) ?  mMedia->mMediaURL : std::string("")) << LL_ENDL;
			requestMediaDataUpdate(retval & MEDIA_FLAGS_CHANGED);
		}
        else {
            LL_INFOS("MediaOnAPrim") << "Ignoring media update for: " << getID() << " Media URL: " <<
                ((mMedia) ?  mMedia->mMediaURL : std::string("")) << LL_ENDL;
        }
	}
	// ...and clean up any media impls
	cleanUpMediaImpls();

    if ((
            (mVolumeChanged && !previously_volume_changed) ||
            (mFaceMappingChanged && !previously_face_mapping_changed) ||
            (mColorChanged && !previously_color_changed)
        )
        && !mLODChanged) {
        onDrawableUpdateFromServer();
    }

	return retval;
}

// Called when a volume, material, etc is updated by the server, possibly by a
// script. If this occurs too often for this object, mark it as active so that
// it doesn't disrupt the octree/render batches, thereby potentially causing a
// big performance penalty.
void LLVOVolume::onDrawableUpdateFromServer()
{
    constexpr U32 UPDATES_UNTIL_ACTIVE = 8;
    ++mServerDrawableUpdateCount;
    if (mDrawable && !mDrawable->isActive() && mServerDrawableUpdateCount > UPDATES_UNTIL_ACTIVE)
    {
        mDrawable->makeActive();
    }
}

void LLVOVolume::animateTextures()
{
	if (!mDead)
	{
        shrinkWrap();
		F32 off_s = 0.f, off_t = 0.f, scale_s = 1.f, scale_t = 1.f, rot = 0.f;
		S32 result = mTextureAnimp->animateTextures(off_s, off_t, scale_s, scale_t, rot);
	
		if (result)
		{
			if (!mTexAnimMode)
			{
				mFaceMappingChanged = true;
				gPipeline.markTextured(mDrawable);
			}
			mTexAnimMode = result | mTextureAnimp->mMode;
				
			S32 start=0, end=mDrawable->getNumFaces()-1;
			if (mTextureAnimp->mFace >= 0 && mTextureAnimp->mFace <= end)
			{
				start = end = mTextureAnimp->mFace;
			}
		
			for (S32 i = start; i <= end; i++)
			{
				LLFace* facep = mDrawable->getFace(i);
				if (!facep) continue;
				if(facep->getVirtualSize() <= MIN_TEX_ANIM_SIZE && facep->mTextureMatrix) continue;

				const LLTextureEntry* te = facep->getTextureEntry();
			
				if (!te)
				{
					continue;
				}
		
				if (!(result & LLViewerTextureAnim::ROTATE))
				{
					te->getRotation(&rot);
				}
				if (!(result & LLViewerTextureAnim::TRANSLATE))
				{
					te->getOffset(&off_s,&off_t);
				}			
				if (!(result & LLViewerTextureAnim::SCALE))
				{
					te->getScale(&scale_s, &scale_t);
				}

				if (!facep->mTextureMatrix)
				{
					facep->mTextureMatrix = new LLMatrix4();
				}

				LLMatrix4& tex_mat = *facep->mTextureMatrix;
				tex_mat.setIdentity();
				LLVector3 trans ;

					trans.set(LLVector3(off_s+0.5f, off_t+0.5f, 0.f));			
					tex_mat.translate(LLVector3(-0.5f, -0.5f, 0.f));

				LLVector3 scale(scale_s, scale_t, 1.f);			
				LLQuaternion quat;
				quat.setQuat(rot, 0, 0, -1.f);
		
				tex_mat.rotate(quat);				

				LLMatrix4 mat;
				mat.initAll(scale, LLQuaternion(), LLVector3());
				tex_mat *= mat;
		
				tex_mat.translate(trans);
			}
		}
		else
		{
			if (mTexAnimMode && mTextureAnimp->mRate == 0)
			{
				U8 start, count;

				if (mTextureAnimp->mFace == -1)
				{
					start = 0;
					count = getNumTEs();
				}
				else
				{
					start = (U8) mTextureAnimp->mFace;
					count = 1;
				}

				for (S32 i = start; i < start + count; i++)
				{
					if (mTexAnimMode & LLViewerTextureAnim::TRANSLATE)
					{
						setTEOffset(i, mTextureAnimp->mOffS, mTextureAnimp->mOffT);				
					}
					if (mTexAnimMode & LLViewerTextureAnim::SCALE)
					{
						setTEScale(i, mTextureAnimp->mScaleS, mTextureAnimp->mScaleT);	
					}
					if (mTexAnimMode & LLViewerTextureAnim::ROTATE)
					{
						setTERotation(i, mTextureAnimp->mRot);
					}
				}

				gPipeline.markTextured(mDrawable);
				mFaceMappingChanged = true;
				mTexAnimMode = 0;
			}
		}
	}
}

void LLVOVolume::updateTextures()
{
    LL_PROFILE_ZONE_SCOPED_CATEGORY_TEXTURE;
    updateTextureVirtualSize();
}

bool LLVOVolume::isVisible() const 
{
	if(mDrawable.notNull() && mDrawable->isVisible())
	{
		return true ;
	}

	if(isAttachment())
	{
		LLViewerObject* objp = (LLViewerObject*)getParent() ;
		while(objp && !objp->isAvatar())
		{
			objp = (LLViewerObject*)objp->getParent() ;
		}

		return objp && objp->mDrawable.notNull() && objp->mDrawable->isVisible() ;
	}

	return false ;
}

void LLVOVolume::updateTextureVirtualSize(bool forced)
{
    LL_PROFILE_ZONE_SCOPED_CATEGORY_VOLUME;
	// Update the pixel area of all faces

    if (mDrawable.isNull() || gCubeSnapshot)
    {
        return;
    }

	if(!forced)
	{
		if(!isVisible())
		{ //don't load textures for non-visible faces
			const S32 num_faces = mDrawable->getNumFaces();
			for (S32 i = 0; i < num_faces; i++)
			{
				LLFace* face = mDrawable->getFace(i);
				if (face)
				{
					face->setPixelArea(0.f); 
					face->setVirtualSize(0.f);
				}
			}

			return ;
		}

		if (!gPipeline.hasRenderType(LLPipeline::RENDER_TYPE_SIMPLE))
		{
			return;
		}
	}

	static LLCachedControl<bool> dont_load_textures(gSavedSettings,"TextureDisable", false);
		
	if (dont_load_textures || LLAppViewer::getTextureFetch()->mDebugPause) // || !mDrawable->isVisible())
	{
		return;
	}

	mTextureUpdateTimer.reset();
	
	F32 old_area = mPixelArea;
	mPixelArea = 0.f;

	const S32 num_faces = mDrawable->getNumFaces();
	F32 min_vsize=999999999.f, max_vsize=0.f;
	LLViewerCamera* camera = LLViewerCamera::getInstance();
    std::stringstream debug_text;
	for (S32 i = 0; i < num_faces; i++)
	{
		LLFace* face = mDrawable->getFace(i);
		if (!face) continue;
		const LLTextureEntry *te = face->getTextureEntry();
		LLViewerTexture *imagep = face->getTexture();
		if (!imagep || !te ||			
			face->mExtents[0].equals3(face->mExtents[1]))
		{
			continue;
		}

		F32 vsize;
		F32 old_size = face->getVirtualSize();

		if (isHUDAttachment())
		{
			F32 area = (F32) camera->getScreenPixelArea();
			vsize = area;
			imagep->setBoostLevel(LLGLTexture::BOOST_HUD);
 			face->setPixelArea(area); // treat as full screen
			face->setVirtualSize(vsize);
		}
		else
		{
			vsize = face->getTextureVirtualSize();
		}

		mPixelArea = llmax(mPixelArea, face->getPixelArea());

        // if the face has gotten small enough to turn off texture animation and texture
        // animation is running, rebuild the render batch for this face to turn off
        // texture animation
		if (face->mTextureMatrix != NULL)
		{
			if ((vsize < MIN_TEX_ANIM_SIZE && old_size > MIN_TEX_ANIM_SIZE) ||
				(vsize > MIN_TEX_ANIM_SIZE && old_size < MIN_TEX_ANIM_SIZE))
			{
				gPipeline.markRebuild(mDrawable, LLDrawable::REBUILD_TCOORD);
			}
		}
				
		if (gPipeline.hasRenderDebugMask(LLPipeline::RENDER_DEBUG_TEXTURE_PRIORITY))
		{
			LLViewerFetchedTexture* img = LLViewerTextureManager::staticCastToFetchedTexture(imagep) ;
			if(img)
			{
                debug_text << img->getDiscardLevel() << ":" << img->getDesiredDiscardLevel() << ":" << img->getWidth() << ":" << (S32) sqrtf(vsize) << ":" << (S32) sqrtf(img->getMaxVirtualSize()) << "\n";
				/*F32 pri = img->getDecodePriority();
				pri = llmax(pri, 0.0f);
				if (pri < min_vsize) min_vsize = pri;
				if (pri > max_vsize) max_vsize = pri;*/
			}
		}
		else if (gPipeline.hasRenderDebugMask(LLPipeline::RENDER_DEBUG_FACE_AREA))
		{
			F32 pri = mPixelArea;
			if (pri < min_vsize) min_vsize = pri;
			if (pri > max_vsize) max_vsize = pri;
		}	
	}
	
	if (isSculpted())
	{
        updateSculptTexture();
		
		

		if (mSculptTexture.notNull())
		{
			mSculptTexture->setBoostLevel(llmax((S32)mSculptTexture->getBoostLevel(),
												(S32)LLGLTexture::BOOST_SCULPTED));
			mSculptTexture->setForSculpt() ;
			
			if(!mSculptTexture->isCachedRawImageReady())
			{
				S32 lod = llmin(mLOD, 3);
				F32 lodf = ((F32)(lod + 1.0f)/4.f);
				F32 tex_size = lodf * LLViewerTexture::sMaxSculptRez ;
				mSculptTexture->addTextureStats(2.f * tex_size * tex_size, false);
			}
	
			S32 texture_discard = mSculptTexture->getCachedRawImageLevel(); //try to match the texture
			S32 current_discard = getVolume() ? getVolume()->getSculptLevel() : -2 ;

			if (texture_discard >= 0 && //texture has some data available
				(texture_discard < current_discard || //texture has more data than last rebuild
				current_discard < 0)) //no previous rebuild
			{
				gPipeline.markRebuild(mDrawable, LLDrawable::REBUILD_VOLUME);
				mSculptChanged = true;
			}

			if (gPipeline.hasRenderDebugMask(LLPipeline::RENDER_DEBUG_SCULPTED))
			{
				setDebugText(llformat("T%d C%d V%d\n%dx%d",
										  texture_discard, current_discard, getVolume()->getSculptLevel(),
										  mSculptTexture->getHeight(), mSculptTexture->getWidth()));
			}
		}

	}

	if (getLightTextureID().notNull())
	{
		LLLightImageParams* params = (LLLightImageParams*) getParameterEntry(LLNetworkData::PARAMS_LIGHT_IMAGE);
		LLUUID id = params->getLightTexture();
		mLightTexture = LLViewerTextureManager::getFetchedTexture(id, FTT_DEFAULT, true, LLGLTexture::BOOST_NONE);
		if (mLightTexture.notNull())
		{
			F32 rad = getLightRadius();
			mLightTexture->addTextureStats(gPipeline.calcPixelArea(getPositionAgent(), 
																	LLVector3(rad,rad,rad),
																	*camera));
		}	
	}
	
	if (gPipeline.hasRenderDebugMask(LLPipeline::RENDER_DEBUG_TEXTURE_AREA))
	{
		setDebugText(llformat("%.0f:%.0f", (F32) sqrt(min_vsize),(F32) sqrt(max_vsize)));
	}
 	else if (gPipeline.hasRenderDebugMask(LLPipeline::RENDER_DEBUG_TEXTURE_PRIORITY))
 	{
 		//setDebugText(llformat("%.0f:%.0f", (F32) sqrt(min_vsize),(F32) sqrt(max_vsize)));
        setDebugText(debug_text.str());
 	}
	else if (gPipeline.hasRenderDebugMask(LLPipeline::RENDER_DEBUG_FACE_AREA))
	{
		setDebugText(llformat("%.0f:%.0f", (F32) sqrt(min_vsize),(F32) sqrt(max_vsize)));
	}
	else if (gPipeline.hasRenderDebugMask(LLPipeline::RENDER_DEBUG_TEXTURE_SIZE))
	{
		// mDrawable->getNumFaces();
		std::set<LLViewerFetchedTexture*> tex_list;
		std::string output="";
		for(S32 i = 0 ; i < num_faces; i++)
		{
			LLFace* facep = mDrawable->getFace(i) ;
			if(facep)
			{						
				LLViewerFetchedTexture* tex = dynamic_cast<LLViewerFetchedTexture*>(facep->getTexture()) ;
				if(tex)
				{
					if(tex_list.find(tex) != tex_list.end())
					{
						continue ; //already displayed.
					}
					tex_list.insert(tex);
					S32 width= tex->getWidth();
					S32 height= tex->getHeight();
					output+=llformat("%dx%d\n",width,height);
				}
			}
		}
		setDebugText(output);
	}

	if (mPixelArea == 0)
	{ //flexi phasing issues make this happen
		mPixelArea = old_area;
	}
}

bool LLVOVolume::isActive() const
{
	return !mStatic;
}

bool LLVOVolume::setMaterial(const U8 material)
{
	bool res = LLViewerObject::setMaterial(material);
	
	return res;
}

void LLVOVolume::setTexture(const S32 face)
{
	llassert(face < getNumTEs());
	gGL.getTexUnit(0)->bind(getTEImage(face));
}

void LLVOVolume::setScale(const LLVector3 &scale, bool damped)
{
	if (scale != getScale())
	{
		// store local radius
		LLViewerObject::setScale(scale);

		if (mVolumeImpl)
		{
			mVolumeImpl->onSetScale(scale, damped);
		}
		
		updateRadius();

		//since drawable transforms do not include scale, changing volume scale
		//requires an immediate rebuild of volume verts.
		gPipeline.markRebuild(mDrawable, LLDrawable::REBUILD_POSITION);

        if (mDrawable)
        {
            shrinkWrap();
        }
	}
}

LLFace* LLVOVolume::addFace(S32 f)
{
	const LLTextureEntry* te = getTE(f);
	LLViewerTexture* imagep = getTEImage(f);
	if ( te && te->getMaterialParams().notNull())
	{
		LLViewerTexture* normalp = getTENormalMap(f);
		LLViewerTexture* specularp = getTESpecularMap(f);
		return mDrawable->addFace(te, imagep, normalp, specularp);
	}
	return mDrawable->addFace(te, imagep);
}

LLDrawable *LLVOVolume::createDrawable(LLPipeline *pipeline)
{
	pipeline->allocDrawable(this);
		
	mDrawable->setRenderType(LLPipeline::RENDER_TYPE_VOLUME);

	S32 max_tes_to_set = getNumTEs();
	for (S32 i = 0; i < max_tes_to_set; i++)
	{
		addFace(i);
	}
	mNumFaces = max_tes_to_set;

	if (isAttachment())
	{
		mDrawable->makeActive();
	}

	if (getIsLight())
	{
		// Add it to the pipeline mLightSet
		gPipeline.setLight(mDrawable, true);
	}

    if (isReflectionProbe())
    {
        updateReflectionProbePtr();
    }

	updateRadius();
	bool force_update = true; // avoid non-alpha mDistance update being optimized away
	mDrawable->updateDistance(*LLViewerCamera::getInstance(), force_update);

	return mDrawable;
}

bool LLVOVolume::setVolume(const LLVolumeParams &params_in, const S32 detail, bool unique_volume)
{
    LL_PROFILE_ZONE_SCOPED_CATEGORY_VOLUME;
	LLVolumeParams volume_params = params_in;

	S32 last_lod = mVolumep.notNull() ? LLVolumeLODGroup::getVolumeDetailFromScale(mVolumep->getDetail()) : -1;
	S32 lod = mLOD;

	bool is404 = false;
	
	if (isSculpted())
	{
		// if it's a mesh
		if ((volume_params.getSculptType() & LL_SCULPT_TYPE_MASK) == LL_SCULPT_TYPE_MESH)
		{ //meshes might not have all LODs, get the force detail to best existing LOD
			if (NO_LOD != lod)
			{
				lod = gMeshRepo.getActualMeshLOD(volume_params, lod);
				if (lod == -1)
				{
					is404 = true;
					lod = 0;
				}
			}
		}
	}

	// Check if we need to change implementations
	bool is_flexible = (volume_params.getPathParams().getCurveType() == LL_PCODE_PATH_FLEXIBLE);
	if (is_flexible)
	{
		setParameterEntryInUse(LLNetworkData::PARAMS_FLEXIBLE, true, false);
		if (!mVolumeImpl)
		{
			LLFlexibleObjectData* data = (LLFlexibleObjectData*)getParameterEntry(LLNetworkData::PARAMS_FLEXIBLE);
			mVolumeImpl = new LLVolumeImplFlexible(this, data);
		}
	}
	else
	{
		// Mark the parameter not in use
		setParameterEntryInUse(LLNetworkData::PARAMS_FLEXIBLE, false, false);
		if (mVolumeImpl)
		{
			delete mVolumeImpl;
			mVolumeImpl = NULL;
			if (mDrawable.notNull())
			{
				// Undo the damage we did to this matrix
				mDrawable->updateXform(false);
			}
		}
	}
	
	if (is404)
	{
		setIcon(LLViewerTextureManager::getFetchedTextureFromFile("icons/Inv_Mesh.png", FTT_LOCAL_FILE, true, LLGLTexture::BOOST_UI));
		//render prim proxy when mesh loading attempts give up
		volume_params.setSculptID(LLUUID::null, LL_SCULPT_TYPE_NONE);

	}

	if ((LLPrimitive::setVolume(volume_params, lod, (mVolumeImpl && mVolumeImpl->isVolumeUnique()))) || mSculptChanged)
	{
		mFaceMappingChanged = true;
		
		if (mVolumeImpl)
		{
			mVolumeImpl->onSetVolume(volume_params, mLOD);
		}
	
		updateSculptTexture();
		// NaCl - Graphics crasher protection
		getVolume()->calcSurfaceArea();
		// NaCl End

		if (isSculpted())
		{
			updateSculptTexture();
			// if it's a mesh
			if ((volume_params.getSculptType() & LL_SCULPT_TYPE_MASK) == LL_SCULPT_TYPE_MESH)
			{
				if (mSkinInfo && mSkinInfo->mMeshID != volume_params.getSculptID())
				{
					mSkinInfo = NULL;
					mSkinInfoUnavaliable = false;
				}

				if (!getVolume()->isMeshAssetLoaded())
				{ 
					//load request not yet issued, request pipeline load this mesh
					S32 available_lod = gMeshRepo.loadMesh(this, volume_params, lod, last_lod);
					if (available_lod != lod)
					{
						LLPrimitive::setVolume(volume_params, available_lod);
					}
				}
				
				if (!mSkinInfo && !mSkinInfoUnavaliable)
				{
                    LLUUID mesh_id = volume_params.getSculptID();
                    if (gMeshRepo.hasHeader(mesh_id) && !gMeshRepo.hasSkinInfo(mesh_id))
                    {
                        // If header is present but has no data about skin,
                        // no point fetching
                        mSkinInfoUnavaliable = true;
                    }

                    if (!mSkinInfoUnavaliable)
                    {
                        const LLMeshSkinInfo* skin_info = gMeshRepo.getSkinInfo(mesh_id, this);
                        if (skin_info)
                        {
                            notifySkinInfoLoaded(skin_info);
                        }
                    }
				}
			}
			else // otherwise is sculptie
			{
				if (mSculptTexture.notNull())
				{
					sculpt();
				}
			}
		}

        return true;
	}
	else if (NO_LOD == lod) 
	{
		LLSculptIDSize::instance().resetSizeSum(volume_params.getSculptID());
	}

	return false;
}

void LLVOVolume::updateSculptTexture()
{
	LLPointer<LLViewerFetchedTexture> old_sculpt = mSculptTexture;

	if (isSculpted() && !isMesh())
	{
		LLSculptParams *sculpt_params = (LLSculptParams *)getParameterEntry(LLNetworkData::PARAMS_SCULPT);
		LLUUID id =  sculpt_params->getSculptTexture();
		if (id.notNull())
		{
			mSculptTexture = LLViewerTextureManager::getFetchedTexture(id, FTT_DEFAULT, true, LLGLTexture::BOOST_NONE, LLViewerTexture::LOD_TEXTURE);
		}

        mSkinInfoUnavaliable = false;
		mSkinInfo = NULL;
	}
	else
	{
		mSculptTexture = NULL;
	}

	if (mSculptTexture != old_sculpt)
	{
		if (old_sculpt.notNull())
		{
			old_sculpt->removeVolume(LLRender::SCULPT_TEX, this);
		}
		if (mSculptTexture.notNull())
		{
			mSculptTexture->addVolume(LLRender::SCULPT_TEX, this);
		}
	}
	
}

void LLVOVolume::updateVisualComplexity()
{
    LLVOAvatar* avatar = getAvatarAncestor();
    if (avatar)
    {
        avatar->updateVisualComplexity();
    }
    LLVOAvatar* rigged_avatar = getAvatar();
    if(rigged_avatar && (rigged_avatar != avatar))
    {
        rigged_avatar->updateVisualComplexity();
    }
}

void LLVOVolume::notifyMeshLoaded()
{ 
	mSculptChanged = true;
	gPipeline.markRebuild(mDrawable, LLDrawable::REBUILD_GEOMETRY);

    if (!mSkinInfo && !mSkinInfoUnavaliable)
    {
        // Header was loaded, update skin info state from header
        LLUUID mesh_id = getVolume()->getParams().getSculptID();
        if (!gMeshRepo.hasSkinInfo(mesh_id))
        {
            mSkinInfoUnavaliable = true;
        }
    }

    LLVOAvatar *av = getAvatar();
    if (av && !isAnimatedObject())
    {
        av->addAttachmentOverridesForObject(this);
        av->notifyAttachmentMeshLoaded();
    }
    LLControlAvatar *cav = getControlAvatar();
    if (cav && isAnimatedObject())
    {
        cav->addAttachmentOverridesForObject(this);
        cav->notifyAttachmentMeshLoaded();
    }
    updateVisualComplexity();
}

void LLVOVolume::notifySkinInfoLoaded(const LLMeshSkinInfo* skin)
{
    mSkinInfoUnavaliable = false;
	mSkinInfo = skin;

	notifyMeshLoaded();
}

void LLVOVolume::notifySkinInfoUnavailable()
{
	mSkinInfoUnavaliable = true;
	mSkinInfo = nullptr;
}

// sculpt replaces generate() for sculpted surfaces
void LLVOVolume::sculpt()
{	
	if (mSculptTexture.notNull())
	{				
		U16 sculpt_height = 0;
		U16 sculpt_width = 0;
		S8 sculpt_components = 0;
		const U8* sculpt_data = NULL;
	
		S32 discard_level = mSculptTexture->getCachedRawImageLevel() ;
		LLImageRaw* raw_image = mSculptTexture->getCachedRawImage() ;
		
		S32 max_discard = mSculptTexture->getMaxDiscardLevel();
		if (discard_level > max_discard)
		{
			discard_level = max_discard;    // clamp to the best we can do			
		}
		if(discard_level > MAX_DISCARD_LEVEL)
		{
			return; //we think data is not ready yet.
		}

		S32 current_discard = getVolume()->getSculptLevel() ;
		if(current_discard < -2)
		{
			static S32 low_sculpty_discard_warning_count = 1;
			S32 exponent = llmax(1, llfloor( log10((F64) low_sculpty_discard_warning_count) ));
			S32 interval = pow(10.0, exponent);
			if ( low_sculpty_discard_warning_count < 10 ||
				(low_sculpty_discard_warning_count % interval) == 0)
			{	// Log first 10 time, then decreasing intervals afterwards otherwise this can flood the logs
				LL_WARNS() << "WARNING!!: Current discard for sculpty " << mSculptTexture->getID() 
					<< " at " << current_discard 
					<< " is less than -2." 
					<< " Hit this " << low_sculpty_discard_warning_count << " times"
					<< LL_ENDL;
			}
			low_sculpty_discard_warning_count++;
			
			// corrupted volume... don't update the sculpty
			return;
		}
		else if (current_discard > MAX_DISCARD_LEVEL)
		{
			static S32 high_sculpty_discard_warning_count = 1;
			S32 exponent = llmax(1, llfloor( log10((F64) high_sculpty_discard_warning_count) ));
			S32 interval = pow(10.0, exponent);
			if ( high_sculpty_discard_warning_count < 10 ||
				(high_sculpty_discard_warning_count % interval) == 0)
			{	// Log first 10 time, then decreasing intervals afterwards otherwise this can flood the logs
				LL_WARNS() << "WARNING!!: Current discard for sculpty " << mSculptTexture->getID() 
					<< " at " << current_discard 
					<< " is more than than allowed max of " << MAX_DISCARD_LEVEL
					<< ".  Hit this " << high_sculpty_discard_warning_count << " times"
					<< LL_ENDL;
			}
			high_sculpty_discard_warning_count++;

			// corrupted volume... don't update the sculpty			
			return;
		}

		if (current_discard == discard_level)  // no work to do here
			return;
		
		if(!raw_image)
		{
			llassert(discard_level < 0) ;

			sculpt_width = 0;
			sculpt_height = 0;
			sculpt_data = NULL ;

			if(LLViewerTextureManager::sTesterp)
			{
				LLViewerTextureManager::sTesterp->updateGrayTextureBinding();
			}
		}
		else
		{
			LLImageDataSharedLock lock(raw_image);

			sculpt_height = raw_image->getHeight();
			sculpt_width = raw_image->getWidth();
			sculpt_components = raw_image->getComponents();		

			sculpt_data = raw_image->getData();

			if(LLViewerTextureManager::sTesterp)
			{
				mSculptTexture->updateBindStatsForTester() ;
			}
		}
		getVolume()->sculpt(sculpt_width, sculpt_height, sculpt_components, sculpt_data, discard_level, mSculptTexture->isMissingAsset());

		//notify rebuild any other VOVolumes that reference this sculpty volume
		for (S32 i = 0; i < mSculptTexture->getNumVolumes(LLRender::SCULPT_TEX); ++i)
		{
			LLVOVolume* volume = (*(mSculptTexture->getVolumeList(LLRender::SCULPT_TEX)))[i];
			if (volume != this && volume->getVolume() == getVolume())
			{
				gPipeline.markRebuild(volume->mDrawable, LLDrawable::REBUILD_GEOMETRY);
			}
		}
	}
}

S32	LLVOVolume::computeLODDetail(F32 distance, F32 radius, F32 lod_factor)
{
	S32	cur_detail;
	if (LLPipeline::sDynamicLOD)
	{
		// We've got LOD in the profile, and in the twist.  Use radius.
		F32 tan_angle = (lod_factor*radius)/distance;
		cur_detail = LLVolumeLODGroup::getDetailFromTan(ll_round(tan_angle, 0.01f));
	}
	else
	{
		cur_detail = llclamp((S32) (sqrtf(radius)*lod_factor*4.f), 0, 3);
	}
	return cur_detail;
}

std::string get_debug_object_lod_text(LLVOVolume *rootp)
{
    std::string cam_dist_string = "";
    cam_dist_string += LLStringOps::getReadableNumber(rootp->mLODDistance) +  " ";
    std::string lod_string = llformat("%d",rootp->getLOD());
    F32 lod_radius = rootp->mLODRadius;
    S32 cam_dist_count = 0;
    LLViewerObject::const_child_list_t& child_list = rootp->getChildren();
    for (LLViewerObject::const_child_list_t::const_iterator iter = child_list.begin();
         iter != child_list.end(); ++iter)
    {
        LLViewerObject *childp = *iter;
        LLVOVolume *volp = dynamic_cast<LLVOVolume*>(childp);
        if (volp)
        {
            lod_string += llformat("%d",volp->getLOD());
            if (volp->isRiggedMesh())
            {
                // Rigged/animatable mesh. This is computed from the
                // avatar dynamic box, so value from any vol will be
                // the same.
                lod_radius = volp->mLODRadius;
            }
            if (volp->mDrawable)
            {
                if (cam_dist_count < 4)
                {
                    cam_dist_string += LLStringOps::getReadableNumber(volp->mLODDistance) +  " ";
                    cam_dist_count++;
                }
            }
        }
    }
    std::string result = llformat("lod_radius %s dists %s lods %s",
                                  LLStringOps::getReadableNumber(lod_radius).c_str(),
                                  cam_dist_string.c_str(),
                                  lod_string.c_str());
    return result;
}

bool LLVOVolume::calcLOD()
{
	if (mDrawable.isNull())
	{
		return false;
	}

	S32 cur_detail = 0;
	
	F32 radius;
	F32 distance;
	F32 lod_factor = LLVOVolume::sLODFactor;

	if (mDrawable->isState(LLDrawable::RIGGED))
	{
		LLVOAvatar* avatar = getAvatar(); 
		
		// Not sure how this can really happen, but alas it does. Better exit here than crashing.
		if( !avatar || !avatar->mDrawable )
		{
			return false;
		}

		distance = avatar->mDrawable->mDistanceWRTCamera;


        if (avatar->isControlAvatar())
        {
            // MAINT-7926 Handle volumes in an animated object as a special case
            const LLVector3* box = avatar->getLastAnimExtents();
            LLVector3 diag = box[1] - box[0];
            radius = diag.magVec() * 0.5f;
            LL_DEBUGS("DynamicBox") << avatar->getFullname() << " diag " << diag << " radius " << radius << LL_ENDL;
        }
        else
        {
            // Volume in a rigged mesh attached to a regular avatar.
            // Note this isn't really a radius, so distance calcs are off by factor of 2
            //radius = avatar->getBinRadius();
            // SL-937: add dynamic box handling for rigged mesh on regular avatars.
            const LLVector3* box = avatar->getLastAnimExtents();
            LLVector3 diag = box[1] - box[0];
            radius = diag.magVec(); // preserve old BinRadius behavior - 2x off
            LL_DEBUGS("DynamicBox") << avatar->getFullname() << " diag " << diag << " radius " << radius << LL_ENDL;
        }
        if (distance <= 0.f || radius <= 0.f)
        {
            LL_DEBUGS("DynamicBox","CalcLOD") << "avatar distance/radius uninitialized, skipping" << LL_ENDL;
            return false;
        }
	}
	else
	{
		distance = mDrawable->mDistanceWRTCamera;
		radius = getVolume() ? getVolume()->mLODScaleBias.scaledVec(getScale()).length() : getScale().length();
        if (distance <= 0.f || radius <= 0.f)
        {
            LL_DEBUGS("DynamicBox","CalcLOD") << "non-avatar distance/radius uninitialized, skipping" << LL_ENDL;
            return false;
        }
	}
	
	//hold onto unmodified distance for debugging
	//F32 debug_distance = distance;

    mLODDistance = distance;
    mLODRadius = radius;

    static LLCachedControl<bool> debug_lods(gSavedSettings, "DebugObjectLODs", false);
    if (debug_lods)
    {
        if (getAvatar() && isRootEdit())
        {
            std::string debug_object_text = get_debug_object_lod_text(this);
            setDebugText(debug_object_text);
            mResetDebugText = true;
        }
    }
    else
    {
        if (mResetDebugText)
        {
            restoreHudText();
            mResetDebugText = false;
        }
    }

    distance *= sDistanceFactor;

	F32 rampDist = LLVOVolume::sLODFactor * 2;
	
	if (distance < rampDist)
	{
		// Boost LOD when you're REALLY close
		distance *= 1.0f/rampDist;
		distance *= distance;
		distance *= rampDist;
	}
	

	distance *= F_PI/3.f;

	static LLCachedControl<bool> ignore_fov_zoom(gSavedSettings,"IgnoreFOVZoomForLODs");
	if(!ignore_fov_zoom)
	{
		lod_factor *= DEFAULT_FIELD_OF_VIEW / LLViewerCamera::getInstance()->getDefaultFOV();
	}

    mLODAdjustedDistance = distance;

    if (isHUDAttachment())
    {
        // HUDs always show at highest detail
        cur_detail = 3;
    }
    else
    {
        cur_detail = computeLODDetail(ll_round(distance, 0.01f), ll_round(radius, 0.01f), lod_factor);
    }

    if (gPipeline.hasRenderDebugMask(LLPipeline::RENDER_DEBUG_TRIANGLE_COUNT) && mDrawable->getFace(0))
    {
        if (isRootEdit())
        {
            S32 total_tris = recursiveGetTriangleCount();
            S32 est_max_tris = recursiveGetEstTrianglesMax();
            setDebugText(llformat("TRIS SHOWN %d EST %d", total_tris, est_max_tris));
        }
    }
	// <FS> FIRE-20191 / STORM-2139 Render Metadata->LOD Info is broken on all "recent" viewer versions
	//if (gPipeline.hasRenderDebugMask(LLPipeline::RENDER_DEBUG_LOD_INFO) &&
	//	mDrawable->getFace(0))
	//{
        //// This is a debug display for LODs. Please don't put the texture index here.
        //setDebugText(llformat("%d", cur_detail));
	//}
	if (gPipeline.hasRenderDebugMask(LLPipeline::RENDER_DEBUG_LOD_INFO))
	{
		// New LOD_INFO debug setting. Shows Distance to object the Biased Radius and the visual Radius
		setDebugText(llformat("Dist=%.2f:\nBiasedR=%.2f\nVisualR=%.2f\nLOD=%d", distance, radius, getScale().length(), cur_detail));
	}
	// </FS>

	if (cur_detail != mLOD)
	{
        LL_DEBUGS("DynamicBox","CalcLOD") << "new LOD " << cur_detail << " change from " << mLOD 
                             << " distance " << distance << " radius " << radius << " rampDist " << rampDist
                             << " drawable rigged? " << (mDrawable ? (S32) mDrawable->isState(LLDrawable::RIGGED) : (S32) -1)
							 << " mRiggedVolume " << (void*)getRiggedVolume()
                             << " distanceWRTCamera " << (mDrawable ? mDrawable->mDistanceWRTCamera : -1.f)
                             << LL_ENDL;
        
		mAppAngle = ll_round((F32) atan2( mDrawable->getRadius(), mDrawable->mDistanceWRTCamera) * RAD_TO_DEG, 0.01f);
		mLOD = cur_detail;		

        return true;
	}

	return false;
}

//<FS:Beq> FIRE-21445
void LLVOVolume::forceLOD(S32 lod)
{
	mLOD = lod;
	gPipeline.markRebuild(mDrawable, LLDrawable::REBUILD_VOLUME);
	mLODChanged = true;
}
//</FS:Beq>

bool LLVOVolume::updateLOD()
{
	if (mDrawable.isNull())
	{
		return false;
	}

    LL_PROFILE_ZONE_SCOPED_CATEGORY_VOLUME;

	bool lod_changed = false;

	if (!LLSculptIDSize::instance().isUnloaded(getVolume()->getParams().getSculptID())) 
	{
		lod_changed = calcLOD();
	}
	else
	{
		return false;
	}

	if (lod_changed)
	{
		gPipeline.markRebuild(mDrawable, LLDrawable::REBUILD_VOLUME);
		mLODChanged = true;
	}
	else
	{
		F32 new_radius = getBinRadius();
		F32 old_radius = mDrawable->getBinRadius();
		if (new_radius < old_radius * 0.9f || new_radius > old_radius*1.1f)
		{
			gPipeline.markPartitionMove(mDrawable);
		}
	}

	lod_changed = lod_changed || LLViewerObject::updateLOD();
	
	return lod_changed;
}

bool LLVOVolume::setDrawableParent(LLDrawable* parentp)
{
	if (!LLViewerObject::setDrawableParent(parentp))
	{
		// no change in drawable parent
		return false;
	}

	if (!mDrawable->isRoot())
	{
		// rebuild vertices in parent relative space
		gPipeline.markRebuild(mDrawable, LLDrawable::REBUILD_VOLUME);

		if (mDrawable->isActive() && !parentp->isActive())
		{
			parentp->makeActive();
		}
		else if (mDrawable->isStatic() && parentp->isActive())
		{
			mDrawable->makeActive();
		}
	}
	
	return true;
}

void LLVOVolume::updateFaceFlags()
{
	// There's no guarantee that getVolume()->getNumFaces() == mDrawable->getNumFaces()
	for (S32 i = 0; i < getVolume()->getNumFaces() && i < mDrawable->getNumFaces(); i++)
	{
		// <FS:ND> There's no guarantee that getVolume()->getNumFaces() == mDrawable->getNumFaces()
		if( mDrawable->getNumFaces() <= i || getNumTEs() <= i )
			return;
		// </FS:ND>

		LLFace *face = mDrawable->getFace(i);
		if (face)
		{
			bool fullbright = getTEref(i).getFullbright();
			face->clearState(LLFace::FULLBRIGHT | LLFace::HUD_RENDER | LLFace::LIGHT);

			if (fullbright || (mMaterial == LL_MCODE_LIGHT))
			{
				face->setState(LLFace::FULLBRIGHT);
			}
			if (mDrawable->isLight())
			{
				face->setState(LLFace::LIGHT);
			}
			if (isHUDAttachment())
			{
				face->setState(LLFace::HUD_RENDER);
			}
		}
	}
}

bool LLVOVolume::setParent(LLViewerObject* parent)
{
	bool ret = false ;
    LLViewerObject *old_parent = (LLViewerObject*) getParent();
	if (parent != old_parent)
	{
		ret = LLViewerObject::setParent(parent);
		if (ret && mDrawable)
		{
			gPipeline.markMoved(mDrawable);
			gPipeline.markRebuild(mDrawable, LLDrawable::REBUILD_VOLUME);
		}
        onReparent(old_parent, parent);
	}

	return ret ;
}

// NOTE: regenFaces() MUST be followed by genTriangles()!
void LLVOVolume::regenFaces()
{
    LL_PROFILE_ZONE_SCOPED_CATEGORY_VOLUME;
	// remove existing faces
	bool count_changed = mNumFaces != getNumTEs();
	
	if (count_changed)
	{
		deleteFaces();		
		// add new faces
		mNumFaces = getNumTEs();
	}
		
	for (S32 i = 0; i < mNumFaces; i++)
	{
		LLFace* facep = count_changed ? addFace(i) : mDrawable->getFace(i);
		if (!facep) continue;

		facep->setTEOffset(i);
		facep->setTexture(getTEImage(i));
		if (facep->getTextureEntry()->getMaterialParams().notNull())
		{
			facep->setNormalMap(getTENormalMap(i));
			facep->setSpecularMap(getTESpecularMap(i));
		}
		facep->setViewerObject(this);
		
		// If the face had media on it, this will have broken the link between the LLViewerMediaTexture and the face.
		// Re-establish the link.
		if((int)mMediaImplList.size() > i)
		{
			if(mMediaImplList[i])
			{
				LLViewerMediaTexture* media_tex = LLViewerTextureManager::findMediaTexture(mMediaImplList[i]->getMediaTextureID()) ;
				if(media_tex)
				{
					media_tex->addMediaToFace(facep) ;
				}
			}
		}
	}
	
	if (!count_changed)
	{
		updateFaceFlags();
	}
}

bool LLVOVolume::genBBoxes(bool force_global, bool should_update_octree_bounds)
{
    LL_PROFILE_ZONE_SCOPED;
    bool res = true;

    LLVector4a min, max;

    min.clear();
    max.clear();

    bool rebuild = mDrawable->isState(LLDrawable::REBUILD_VOLUME | LLDrawable::REBUILD_POSITION | LLDrawable::REBUILD_RIGGED);

    if (getRiggedVolume())
    {
        // MAINT-8264 - better to use the existing call in calling
        // func LLVOVolume::updateGeometry() if we can detect when
        // updates needed, set REBUILD_RIGGED accordingly.

        // Without the flag, this will remove unused rigged volumes, which we are not currently very aggressive about.
        updateRiggedVolume(false);
    }

    LLVolume* volume = mRiggedVolume;
    if (!volume)
    {
        volume = getVolume();
    }

    bool any_valid_boxes = false;

    if (getRiggedVolume())
    {
        LL_DEBUGS("RiggedBox") << "rebuilding box, volume face count " << getVolume()->getNumVolumeFaces() << " drawable face count " << mDrawable->getNumFaces() << LL_ENDL;
    }

    // There's no guarantee that getVolume()->getNumFaces() == mDrawable->getNumFaces()
    for (S32 i = 0;
        i < getVolume()->getNumVolumeFaces() && i < mDrawable->getNumFaces() && i < getNumTEs();
        i++)
    {
        // <FS:ND> There's no guarantee that getVolume()->getNumFaces() == mDrawable->getNumFaces()
        if( mDrawable->getNumFaces() <= i )
            break;
        // </FS:ND>

        LLFace* face = mDrawable->getFace(i);
        if (!face)
        {
            continue;
        }

        bool face_res = face->genVolumeBBoxes(*volume, i,
            mRelativeXform,
            (mVolumeImpl && mVolumeImpl->isVolumeGlobal()) || force_global);
        res &= face_res; // note that this result is never used

        // MAINT-8264 - ignore bboxes of ill-formed faces.
        if (!face_res)
        {
            continue;
        }
        if (rebuild)
        {
            if (getRiggedVolume())
            {
                LL_DEBUGS("RiggedBox") << "rebuilding box, face " << i << " extents " << face->mExtents[0] << ", " << face->mExtents[1] << LL_ENDL;
            }
            if (!any_valid_boxes)
            {
                min = face->mExtents[0];
                max = face->mExtents[1];
                any_valid_boxes = true;
            }
            else
            {
                min.setMin(min, face->mExtents[0]);
                max.setMax(max, face->mExtents[1]);
            }
        }
    }

    if (any_valid_boxes)
    {
        if (rebuild && should_update_octree_bounds)
        {
            //get the Avatar associated with this object if it's rigged
            LLVOAvatar* avatar = nullptr;
            if (isRiggedMesh())
            {
                if (!isAnimatedObject())
                {
                    if (isAttachment())
                    {
                        avatar = getAvatar();
                    }
                }
                else
                {
                    LLControlAvatar* controlAvatar = getControlAvatar();
                    if (controlAvatar && controlAvatar->mPlaying)
                    {
                        avatar = controlAvatar;
                    }
                }
            }

            mDrawable->setSpatialExtents(min, max);

            if (avatar)
            {
                // put all rigged drawables in the same octree node for better batching
                mDrawable->setPositionGroup(LLVector4a(0, 0, 0));
            }
            else
            {
                min.add(max);
                min.mul(0.5f);
                mDrawable->setPositionGroup(min);
            }
        }
        
        updateRadius();
        mDrawable->movePartition();
    }
    else
    {
        LL_DEBUGS("RiggedBox") << "genBBoxes failed to find any valid face boxes" << LL_ENDL;
    }

    return res;
}

void LLVOVolume::preRebuild()
{
	if (mVolumeImpl != NULL)
	{
		mVolumeImpl->preRebuild();
	}
}

void LLVOVolume::updateRelativeXform(bool force_identity)
{
	if (mVolumeImpl)
	{
		mVolumeImpl->updateRelativeXform(force_identity);
		return;
	}
	
	LLDrawable* drawable = mDrawable;
	
	if (drawable->isState(LLDrawable::RIGGED) && mRiggedVolume.notNull())
	{ //rigged volume (which is in agent space) is used for generating bounding boxes etc
	  //inverse of render matrix should go to partition space
		mRelativeXform = getRenderMatrix();

		F32* dst = (F32*) mRelativeXformInvTrans.mMatrix;
		F32* src = (F32*) mRelativeXform.mMatrix;
		dst[0] = src[0]; dst[1] = src[1]; dst[2] = src[2];
		dst[3] = src[4]; dst[4] = src[5]; dst[5] = src[6];
		dst[6] = src[8]; dst[7] = src[9]; dst[8] = src[10];
		
		mRelativeXform.invert();
		mRelativeXformInvTrans.transpose();
	}
	else if (drawable->isActive() || force_identity)
	{				
		// setup relative transforms
		LLQuaternion delta_rot;
		LLVector3 delta_pos, delta_scale;
		
		//matrix from local space to parent relative/global space
		bool use_identity = force_identity || drawable->isSpatialRoot();
		delta_rot = use_identity ? LLQuaternion() : mDrawable->getRotation();
		delta_pos = use_identity ? LLVector3(0,0,0) : mDrawable->getPosition();
		delta_scale = mDrawable->getScale();

		// Vertex transform (4x4)
		LLVector3 x_axis = LLVector3(delta_scale.mV[VX], 0.f, 0.f) * delta_rot;
		LLVector3 y_axis = LLVector3(0.f, delta_scale.mV[VY], 0.f) * delta_rot;
		LLVector3 z_axis = LLVector3(0.f, 0.f, delta_scale.mV[VZ]) * delta_rot;

		mRelativeXform.initRows(LLVector4(x_axis, 0.f),
								LLVector4(y_axis, 0.f),
								LLVector4(z_axis, 0.f),
								LLVector4(delta_pos, 1.f));

		
		// compute inverse transpose for normals
		// mRelativeXformInvTrans.setRows(x_axis, y_axis, z_axis);
		// mRelativeXformInvTrans.invert(); 
		// mRelativeXformInvTrans.setRows(x_axis, y_axis, z_axis);
		// grumble - invert is NOT a matrix invert, so we do it by hand:

		LLMatrix3 rot_inverse = LLMatrix3(~delta_rot);

		LLMatrix3 scale_inverse;
		scale_inverse.setRows(LLVector3(1.0, 0.0, 0.0) / delta_scale.mV[VX],
							  LLVector3(0.0, 1.0, 0.0) / delta_scale.mV[VY],
							  LLVector3(0.0, 0.0, 1.0) / delta_scale.mV[VZ]);
							   
		
		mRelativeXformInvTrans = rot_inverse * scale_inverse;

		mRelativeXformInvTrans.transpose();
	}
	else
	{
		LLVector3 pos = getPosition();
		LLVector3 scale = getScale();
		LLQuaternion rot = getRotation();
	
		if (mParent)
		{
			pos *= mParent->getRotation();
			pos += mParent->getPosition();
			rot *= mParent->getRotation();
		}
		
		//LLViewerRegion* region = getRegion();
		//pos += region->getOriginAgent();
		
		LLVector3 x_axis = LLVector3(scale.mV[VX], 0.f, 0.f) * rot;
		LLVector3 y_axis = LLVector3(0.f, scale.mV[VY], 0.f) * rot;
		LLVector3 z_axis = LLVector3(0.f, 0.f, scale.mV[VZ]) * rot;

		mRelativeXform.initRows(LLVector4(x_axis, 0.f),
								LLVector4(y_axis, 0.f),
								LLVector4(z_axis, 0.f),
								LLVector4(pos, 1.f));

		// compute inverse transpose for normals
		LLMatrix3 rot_inverse = LLMatrix3(~rot);

		LLMatrix3 scale_inverse;
		scale_inverse.setRows(LLVector3(1.0, 0.0, 0.0) / scale.mV[VX],
							  LLVector3(0.0, 1.0, 0.0) / scale.mV[VY],
							  LLVector3(0.0, 0.0, 1.0) / scale.mV[VZ]);
							   
		
		mRelativeXformInvTrans = rot_inverse * scale_inverse;

		mRelativeXformInvTrans.transpose();
	}
}

bool LLVOVolume::lodOrSculptChanged(LLDrawable *drawable, bool &compiled, bool &should_update_octree_bounds)
{
    LL_PROFILE_ZONE_SCOPED_CATEGORY_VOLUME;
	bool regen_faces = false;

	LLVolume *old_volumep, *new_volumep;
	F32 old_lod, new_lod;
	S32 old_num_faces, new_num_faces;

	old_volumep = getVolume();
	old_lod = old_volumep->getDetail();
	old_num_faces = old_volumep->getNumFaces();
	old_volumep = NULL;

	{
		const LLVolumeParams &volume_params = getVolume()->getParams();
		setVolume(volume_params, 0);
	}

	new_volumep = getVolume();
	new_lod = new_volumep->getDetail();
	new_num_faces = new_volumep->getNumFaces();
	new_volumep = NULL;

	if ((new_lod != old_lod) || mSculptChanged)
	{
        if (mDrawable->isState(LLDrawable::RIGGED))
        {
            updateVisualComplexity();
        }

		compiled = true;
        // new_lod > old_lod breaks a feedback loop between LOD updates and
        // bounding box updates.
        should_update_octree_bounds = should_update_octree_bounds || mSculptChanged || new_lod > old_lod;
		sNumLODChanges += new_num_faces;

		if ((S32)getNumTEs() != getVolume()->getNumFaces())
		{
			setNumTEs(getVolume()->getNumFaces()); //mesh loading may change number of faces.
		}

		drawable->setState(LLDrawable::REBUILD_VOLUME); // for face->genVolumeTriangles()

		{
			regen_faces = new_num_faces != old_num_faces || mNumFaces != (S32)getNumTEs();
			if (regen_faces)
			{
				regenFaces();
			}

			if (mSculptChanged)
			{ //changes in sculpt maps can thrash an object bounding box without 
				//triggering a spatial group bounding box update -- force spatial group
				//to update bounding boxes
				LLSpatialGroup* group = mDrawable->getSpatialGroup();
				if (group)
				{
					group->unbound();
				}
			}
		}
	}

	return regen_faces;
}

bool LLVOVolume::updateGeometry(LLDrawable *drawable)
{
    LL_PROFILE_ZONE_SCOPED_CATEGORY_VOLUME;
	
	if (mDrawable->isState(LLDrawable::REBUILD_RIGGED))
	{
        updateRiggedVolume(false);
		genBBoxes(false);
		mDrawable->clearState(LLDrawable::REBUILD_RIGGED);
	}

	if (mVolumeImpl != NULL)
	{
		bool res;
		{
			res = mVolumeImpl->doUpdateGeometry(drawable);
		}
		// NaCl - Graphics crasher protection
		if (enableVolumeSAPProtection())
		{
			mVolumeSurfaceArea = getVolume()->getSurfaceArea();
		}
		// NaCl End
		updateFaceFlags();
		return res;
	}
	
	LLSpatialGroup* group = drawable->getSpatialGroup();
	if (group)
	{
        group->dirtyMesh();
	}

	updateRelativeXform();
	
	if (mDrawable.isNull()) // Not sure why this is happening, but it is...
	{
		return true; // No update to complete
	}

	bool compiled = false;
    // This should be true in most cases, unless we're sure no octree update is
    // needed.
    bool should_update_octree_bounds = bool(getRiggedVolume()) || mDrawable->isState(LLDrawable::REBUILD_POSITION) || !mDrawable->getSpatialExtents()->isFinite3();

	if (mVolumeChanged || mFaceMappingChanged)
	{
		dirtySpatialGroup();

		bool was_regen_faces = false;
        should_update_octree_bounds = true;

		if (mVolumeChanged)
		{
            was_regen_faces = lodOrSculptChanged(drawable, compiled, should_update_octree_bounds);
			drawable->setState(LLDrawable::REBUILD_VOLUME);
		}
		else if (mSculptChanged || mLODChanged || mColorChanged)
		{
			compiled = true;
            was_regen_faces = lodOrSculptChanged(drawable, compiled, should_update_octree_bounds);
		}

		if (!was_regen_faces) {
			regenFaces();
		}
	}
	else if (mLODChanged || mSculptChanged || mColorChanged)
	{
		dirtySpatialGroup();
		compiled = true;
        lodOrSculptChanged(drawable, compiled, should_update_octree_bounds);
		
		if(drawable->isState(LLDrawable::REBUILD_RIGGED | LLDrawable::RIGGED)) 
		{
			updateRiggedVolume(false);
		}
	}
	// it has its own drawable (it's moved) or it has changed UVs or it has changed xforms from global<->local
	else
	{
		compiled = true;
		// All it did was move or we changed the texture coordinate offset
	}

	// NaCl - Graphics crasher protection
	if (enableVolumeSAPProtection())
	{
		mVolumeSurfaceArea = getVolume()->getSurfaceArea();
	}
	// NaCl End

    // Generate bounding boxes if needed, and update the object's size in the
    // octree
    genBBoxes(false, should_update_octree_bounds);

	// Update face flags
	updateFaceFlags();
	
	if(compiled)
	{
		LLPipeline::sCompiles++;
	}
		
	mVolumeChanged = false;
	mLODChanged = false;
	mSculptChanged = false;
	mFaceMappingChanged = false;
    mColorChanged = false;
	
	return LLViewerObject::updateGeometry(drawable);
}

void LLVOVolume::updateFaceSize(S32 idx)
{
	if( mDrawable->getNumFaces() <= idx )
	{
		return;
	}

	LLFace* facep = mDrawable->getFace(idx);
	if (facep)
	{
		if (idx >= getVolume()->getNumVolumeFaces())
		{
			facep->setSize(0,0, true);
		}
		else
		{
			const LLVolumeFace& vol_face = getVolume()->getVolumeFace(idx);
			facep->setSize(vol_face.mNumVertices, vol_face.mNumIndices, 
							true); // <--- volume faces should be padded for 16-byte alignment
		
		}
	}
}

bool LLVOVolume::isRootEdit() const
{
	if (mParent && !((LLViewerObject*)mParent)->isAvatar())
	{
		return false;
	}
	return true;
}

//virtual
void LLVOVolume::setNumTEs(const U8 num_tes)
{
	const U8 old_num_tes = getNumTEs() ;
	
	if(old_num_tes && old_num_tes < num_tes) //new faces added
	{
		LLViewerObject::setNumTEs(num_tes) ;

		if(mMediaImplList.size() >= old_num_tes && mMediaImplList[old_num_tes -1].notNull())//duplicate the last media textures if exists.
		{
			mMediaImplList.resize(num_tes) ;
			const LLTextureEntry &te = getTEref(old_num_tes - 1) ;
			for(U8 i = old_num_tes; i < num_tes ; i++)
			{
				setTE(i, te) ;
				mMediaImplList[i] = mMediaImplList[old_num_tes -1] ;
			}
			mMediaImplList[old_num_tes -1]->setUpdated(true) ;
		}
	}
	else if(old_num_tes > num_tes && mMediaImplList.size() > num_tes) //old faces removed
	{
		U8 end = (U8)(mMediaImplList.size()) ;
		for(U8 i = num_tes; i < end ; i++)
		{
			removeMediaImpl(i) ;				
		}
		mMediaImplList.resize(num_tes) ;

		LLViewerObject::setNumTEs(num_tes) ;
	}
	else
	{
		LLViewerObject::setNumTEs(num_tes) ;
	}

	return ;
}


//virtual
void LLVOVolume::changeTEImage(S32 index, LLViewerTexture* imagep)
{
	bool changed = (mTEImages[index] != imagep);
	LLViewerObject::changeTEImage(index, imagep);
	if (changed)
	{
		gPipeline.markTextured(mDrawable);
		mFaceMappingChanged = true;
	}
}

void LLVOVolume::setTEImage(const U8 te, LLViewerTexture *imagep)
{
	bool changed = (mTEImages[te] != imagep);
	LLViewerObject::setTEImage(te, imagep);
	if (changed)
	{
		gPipeline.markTextured(mDrawable);
		mFaceMappingChanged = true;
	}
}

S32 LLVOVolume::setTETexture(const U8 te, const LLUUID &uuid)
{
	S32 res = LLViewerObject::setTETexture(te, uuid);
	if (res)
	{
        if (mDrawable)
        {
            // dynamic texture changes break batches, isolate in octree
            shrinkWrap();
            gPipeline.markTextured(mDrawable);
        }
		mFaceMappingChanged = true;
	}
	return res;
}

S32 LLVOVolume::setTEColor(const U8 te, const LLColor3& color)
{
	return setTEColor(te, LLColor4(color));
}

S32 LLVOVolume::setTEColor(const U8 te, const LLColor4& color)
{
	S32 retval = 0;
	const LLTextureEntry *tep = getTE(te);
	if (!tep)
	{
		LL_WARNS("MaterialTEs") << "No texture entry for te " << (S32)te << ", object " << mID << LL_ENDL;
	}
	else if (color != tep->getColor())
	{
		F32 old_alpha = tep->getColor().mV[3];
		if (color.mV[3] != old_alpha)
		{
			gPipeline.markTextured(mDrawable);
			//treat this alpha change as an LoD update since render batches may need to get rebuilt
			mLODChanged = true;
			gPipeline.markRebuild(mDrawable, LLDrawable::REBUILD_VOLUME);
		}
		retval = LLPrimitive::setTEColor(te, color);
		if (mDrawable.notNull() && retval)
		{
			// These should only happen on updates which are not the initial update.
            mColorChanged = true;
			mDrawable->setState(LLDrawable::REBUILD_COLOR);
            shrinkWrap();
			dirtyMesh();
		}
	}

	return  retval;
}

S32 LLVOVolume::setTEBumpmap(const U8 te, const U8 bumpmap)
{
	S32 res = LLViewerObject::setTEBumpmap(te, bumpmap);
	if (res)
	{
		gPipeline.markTextured(mDrawable);
		mFaceMappingChanged = true;
	}
	return  res;
}

S32 LLVOVolume::setTETexGen(const U8 te, const U8 texgen)
{
	S32 res = LLViewerObject::setTETexGen(te, texgen);
	if (res)
	{
		gPipeline.markTextured(mDrawable);
		mFaceMappingChanged = true;
	}
	return  res;
}

S32 LLVOVolume::setTEMediaTexGen(const U8 te, const U8 media)
{
	S32 res = LLViewerObject::setTEMediaTexGen(te, media);
	if (res)
	{
		gPipeline.markTextured(mDrawable);
		mFaceMappingChanged = true;
	}
	return  res;
}

S32 LLVOVolume::setTEShiny(const U8 te, const U8 shiny)
{
	S32 res = LLViewerObject::setTEShiny(te, shiny);
	if (res)
	{
		gPipeline.markTextured(mDrawable);
		mFaceMappingChanged = true;
	}
	return  res;
}

S32 LLVOVolume::setTEFullbright(const U8 te, const U8 fullbright)
{
	S32 res = LLViewerObject::setTEFullbright(te, fullbright);
	if (res)
	{
		gPipeline.markTextured(mDrawable);
		mFaceMappingChanged = true;
	}
	return  res;
}

S32 LLVOVolume::setTEBumpShinyFullbright(const U8 te, const U8 bump)
{
	S32 res = LLViewerObject::setTEBumpShinyFullbright(te, bump);
	if (res)
	{
		gPipeline.markTextured(mDrawable);
		mFaceMappingChanged = true;
	}
	return res;
}

S32 LLVOVolume::setTEMediaFlags(const U8 te, const U8 media_flags)
{
	S32 res = LLViewerObject::setTEMediaFlags(te, media_flags);
	if (res)
	{
		gPipeline.markTextured(mDrawable);
		mFaceMappingChanged = true;
	}
	return  res;
}

S32 LLVOVolume::setTEGlow(const U8 te, const F32 glow)
{
	S32 res = LLViewerObject::setTEGlow(te, glow);
	if (res)
	{
        if (mDrawable)
        {
            gPipeline.markTextured(mDrawable);
            shrinkWrap();
        }
		mFaceMappingChanged = true;
	}
	return  res;
}

void LLVOVolume::setTEMaterialParamsCallbackTE(const LLUUID& objectID, const LLMaterialID &pMaterialID, const LLMaterialPtr pMaterialParams, U32 te)
{
	LLVOVolume* pVol = (LLVOVolume*)gObjectList.findObject(objectID);
	if (pVol)
	{
		LL_DEBUGS("MaterialTEs") << "materialid " << pMaterialID.asString() << " to TE " << te << LL_ENDL;
		if (te >= pVol->getNumTEs())
			return;

		LLTextureEntry* texture_entry = pVol->getTE(te);
		if (texture_entry && (texture_entry->getMaterialID() == pMaterialID))
		{
			pVol->setTEMaterialParams(te, pMaterialParams);
		}
	}
}

S32 LLVOVolume::setTEMaterialID(const U8 te, const LLMaterialID& pMaterialID)
{
	S32 res = LLViewerObject::setTEMaterialID(te, pMaterialID);
	LL_DEBUGS("MaterialTEs") << "te "<< (S32)te << " materialid " << pMaterialID.asString() << " res " << res
								<< ( LLSelectMgr::getInstance()->getSelection()->contains(const_cast<LLVOVolume*>(this), te) ? " selected" : " not selected" )
								<< LL_ENDL;
		
	LL_DEBUGS("MaterialTEs") << " " << pMaterialID.asString() << LL_ENDL;
	if (res)
	{
		LLMaterialMgr::instance().getTE(getRegion()->getRegionID(), pMaterialID, te, boost::bind(&LLVOVolume::setTEMaterialParamsCallbackTE, getID(), _1, _2, _3));

		setChanged(ALL_CHANGED);
		if (!mDrawable.isNull())
		{
			gPipeline.markTextured(mDrawable);
			gPipeline.markRebuild(mDrawable,LLDrawable::REBUILD_ALL);
		}
		mFaceMappingChanged = true;
	}
	return res;
}

S32 LLVOVolume::setTEMaterialParams(const U8 te, const LLMaterialPtr pMaterialParams)
{
	S32 res = LLViewerObject::setTEMaterialParams(te, pMaterialParams);

	LL_DEBUGS("MaterialTEs") << "te " << (S32)te << " material " << ((pMaterialParams) ? pMaterialParams->asLLSD() : LLSD("null")) << " res " << res
							 << ( LLSelectMgr::getInstance()->getSelection()->contains(const_cast<LLVOVolume*>(this), te) ? " selected" : " not selected" )
							 << LL_ENDL;
	setChanged(ALL_CHANGED);
	if (!mDrawable.isNull())
	{
		gPipeline.markTextured(mDrawable);
		gPipeline.markRebuild(mDrawable,LLDrawable::REBUILD_ALL);
	}
	mFaceMappingChanged = true;
	return TEM_CHANGE_TEXTURE;
}

S32 LLVOVolume::setTEGLTFMaterialOverride(U8 te, LLGLTFMaterial* mat)
{
    S32 retval = LLViewerObject::setTEGLTFMaterialOverride(te, mat);

    if (retval == TEM_CHANGE_TEXTURE)
    {
        if (!mDrawable.isNull())
        {
            gPipeline.markTextured(mDrawable);
            gPipeline.markRebuild(mDrawable, LLDrawable::REBUILD_ALL);
        }
        mFaceMappingChanged = true;
    }

    return retval;
}


S32 LLVOVolume::setTEScale(const U8 te, const F32 s, const F32 t)
{
	S32 res = LLViewerObject::setTEScale(te, s, t);
	if (res)
	{
		gPipeline.markTextured(mDrawable);
		mFaceMappingChanged = true;
	}
	return res;
}

S32 LLVOVolume::setTEScaleS(const U8 te, const F32 s)
{
	S32 res = LLViewerObject::setTEScaleS(te, s);
	if (res)
	{
		gPipeline.markTextured(mDrawable);
		mFaceMappingChanged = true;
	}
	return res;
}

S32 LLVOVolume::setTEScaleT(const U8 te, const F32 t)
{
	S32 res = LLViewerObject::setTEScaleT(te, t);
	if (res)
	{
		gPipeline.markTextured(mDrawable);
		mFaceMappingChanged = true;
	}
	return res;
}

bool LLVOVolume::hasMedia() const
{
	bool result = false;
	const U8 numTEs = getNumTEs();
	for (U8 i = 0; i < numTEs; i++)
	{
		const LLTextureEntry* te = getTE(i);
		if( te && te->hasMedia())
		{
			result = true;
			break;
		}
	}
	return result;
}

LLVector3 LLVOVolume::getApproximateFaceNormal(U8 face_id)
{
	LLVolume* volume = getVolume();
	LLVector4a result;
	result.clear();

	LLVector3 ret;

	if (volume && face_id < volume->getNumVolumeFaces())
	{
		const LLVolumeFace& face = volume->getVolumeFace(face_id);
		for (S32 i = 0; i < (S32)face.mNumVertices; ++i)
		{
			result.add(face.mNormals[i]);
		}

		LLVector3 ret(result.getF32ptr());
		ret = volumeDirectionToAgent(ret);
		ret.normVec();
	}
	
	return ret;
}

void LLVOVolume::requestMediaDataUpdate(bool isNew)
{
    if (sObjectMediaClient)
		sObjectMediaClient->fetchMedia(new LLMediaDataClientObjectImpl(this, isNew));
}

bool LLVOVolume::isMediaDataBeingFetched() const
{
	// I know what I'm doing by const_casting this away: this is just 
	// a wrapper class that is only going to do a lookup.
	return (sObjectMediaClient) ? sObjectMediaClient->isInQueue(new LLMediaDataClientObjectImpl(const_cast<LLVOVolume*>(this), false)) : false;
}

void LLVOVolume::cleanUpMediaImpls()
{
	// Iterate through our TEs and remove any Impls that are no longer used
	const U8 numTEs = getNumTEs();
	for (U8 i = 0; i < numTEs; i++)
	{
		const LLTextureEntry* te = getTE(i);
		if( te && ! te->hasMedia())
		{
			// Delete the media IMPL!
			removeMediaImpl(i) ;
		}
	}
}

void LLVOVolume::updateObjectMediaData(const LLSD &media_data_array, const std::string &media_version)
{
	// media_data_array is an array of media entry maps
	// media_version is the version string in the response.
	U32 fetched_version = LLTextureEntry::getVersionFromMediaVersionString(media_version);

	// Only update it if it is newer!
	if ( (S32)fetched_version > mLastFetchedMediaVersion)
	{
		mLastFetchedMediaVersion = fetched_version;
		//LL_INFOS() << "updating:" << this->getID() << " " << ll_pretty_print_sd(media_data_array) << LL_ENDL;
		
		LLSD::array_const_iterator iter = media_data_array.beginArray();
		LLSD::array_const_iterator end = media_data_array.endArray();
		U8 texture_index = 0;
		for (; iter != end; ++iter, ++texture_index)
		{
			syncMediaData(texture_index, *iter, false/*merge*/, false/*ignore_agent*/);
		}
	}
}

void LLVOVolume::syncMediaData(S32 texture_index, const LLSD &media_data, bool merge, bool ignore_agent)
{
	if(mDead)
	{
		// If the object has been marked dead, don't process media updates.
		return;
	}
	
	LLTextureEntry *te = getTE(texture_index);
	if(!te)
	{
		return ;
	}

	LL_DEBUGS("MediaOnAPrim") << "BEFORE: texture_index = " << texture_index
		<< " hasMedia = " << te->hasMedia() << " : " 
		<< ((NULL == te->getMediaData()) ? "NULL MEDIA DATA" : ll_pretty_print_sd(te->getMediaData()->asLLSD())) << LL_ENDL;

	std::string previous_url;
	LLMediaEntry* mep = te->getMediaData();
	if(mep)
	{
		// Save the "current url" from before the update so we can tell if
		// it changes. 
		previous_url = mep->getCurrentURL();
	}

	if (merge)
	{
		te->mergeIntoMediaData(media_data);
	}
	else {
		// XXX Question: what if the media data is undefined LLSD, but the
		// update we got above said that we have media flags??	Here we clobber
		// that, assuming the data from the service is more up-to-date. 
		te->updateMediaData(media_data);
	}

	mep = te->getMediaData();
	if(mep)
	{
		bool update_from_self = false;
		if (!ignore_agent) 
		{
			LLUUID updating_agent = LLTextureEntry::getAgentIDFromMediaVersionString(getMediaURL());
			update_from_self = (updating_agent == gAgent.getID());
		}
		viewer_media_t media_impl = LLViewerMedia::getInstance()->updateMediaImpl(mep, previous_url, update_from_self);
			
		addMediaImpl(media_impl, texture_index) ;
	}
	else
	{
		removeMediaImpl(texture_index);
	}

	LL_DEBUGS("MediaOnAPrim") << "AFTER: texture_index = " << texture_index
		<< " hasMedia = " << te->hasMedia() << " : " 
		<< ((NULL == te->getMediaData()) ? "NULL MEDIA DATA" : ll_pretty_print_sd(te->getMediaData()->asLLSD())) << LL_ENDL;
}

void LLVOVolume::mediaNavigateBounceBack(U8 texture_index)
{
	// Find the media entry for this navigate
	const LLMediaEntry* mep = NULL;
	viewer_media_t impl = getMediaImpl(texture_index);
	LLTextureEntry *te = getTE(texture_index);
	if(te)
	{
		mep = te->getMediaData();
	}
	
	if (mep && impl)
	{
        std::string url = mep->getCurrentURL();
		// Look for a ":", if not there, assume "http://"
		if (!url.empty() && std::string::npos == url.find(':')) 
		{
			url = "http://" + url;
		}
		// If the url we're trying to "bounce back" to is either empty or not
		// allowed by the whitelist, try the home url.  If *that* doesn't work,
		// set the media as failed and unload it
        if (url.empty() || !mep->checkCandidateUrl(url))
        {
            url = mep->getHomeURL();
			// Look for a ":", if not there, assume "http://"
			if (!url.empty() && std::string::npos == url.find(':')) 
			{
				url = "http://" + url;
			}
        }
        if (url.empty() || !mep->checkCandidateUrl(url))
		{
			// The url to navigate back to is not good, and we have nowhere else
			// to go.
			LL_WARNS("MediaOnAPrim") << "FAILED to bounce back URL \"" << url << "\" -- unloading impl" << LL_ENDL;
			impl->setMediaFailed(true);
		}
		// Make sure we are not bouncing to url we came from
		else if (impl->getCurrentMediaURL() != url) 
		{
			// Okay, navigate now
            LL_INFOS("MediaOnAPrim") << "bouncing back to URL: " << url << LL_ENDL;
            impl->navigateTo(url, "", false, true);
        }
    }
}

bool LLVOVolume::hasMediaPermission(const LLMediaEntry* media_entry, MediaPermType perm_type)
{
    // NOTE: This logic ALMOST duplicates the logic in the server (in particular, in llmediaservice.cpp).
    if (NULL == media_entry ) return false; // XXX should we assert here?
    
    // The agent has permissions if:
    // - world permissions are on, or
    // - group permissions are on, and agent_id is in the group, or
    // - agent permissions are on, and agent_id is the owner
    
	// *NOTE: We *used* to check for modify permissions here (i.e. permissions were
	// granted if permModify() was true).  However, this doesn't make sense in the
	// viewer: we don't want to show controls or allow interaction if the author
	// has deemed it so.  See DEV-42115.
	
    U8 media_perms = (perm_type == MEDIA_PERM_INTERACT) ? media_entry->getPermsInteract() : media_entry->getPermsControl();
    
    // World permissions
    if (0 != (media_perms & LLMediaEntry::PERM_ANYONE)) 
    {
        return true;
    }
    
    // Group permissions
    else if (0 != (media_perms & LLMediaEntry::PERM_GROUP))
    {
		LLPermissions* obj_perm = LLSelectMgr::getInstance()->findObjectPermissions(this);
		if (obj_perm && gAgent.isInGroup(obj_perm->getGroup()))
		{
			return true;
		}
    }
    
    // Owner permissions
    else if (0 != (media_perms & LLMediaEntry::PERM_OWNER) && permYouOwner()) 
    {
        return true;
    }
    
    return false;
    
}

void LLVOVolume::mediaNavigated(LLViewerMediaImpl *impl, LLPluginClassMedia* plugin, std::string new_location)
{
	bool block_navigation = false;
	// FIXME: if/when we allow the same media impl to be used by multiple faces, the logic here will need to be fixed
	// to deal with multiple face indices.
	int face_index = getFaceIndexWithMediaImpl(impl, -1);
	
	// Find the media entry for this navigate
	LLMediaEntry* mep = NULL;
	LLTextureEntry *te = getTE(face_index);
	if(te)
	{
		mep = te->getMediaData();
	}
	
	if(mep)
	{
		if(!mep->checkCandidateUrl(new_location))
		{
			block_navigation = true;
		}
		if (!block_navigation && !hasMediaPermission(mep, MEDIA_PERM_INTERACT))
		{
			block_navigation = true;
		}
	}
	else
	{
		LL_WARNS("MediaOnAPrim") << "Couldn't find media entry!" << LL_ENDL;
	}
						
	if(block_navigation)
	{
		LL_INFOS("MediaOnAPrim") << "blocking navigate to URI " << new_location << LL_ENDL;

		// "bounce back" to the current URL from the media entry
		mediaNavigateBounceBack(face_index);
	}
	else if (sObjectMediaNavigateClient)
	{
		
		LL_DEBUGS("MediaOnAPrim") << "broadcasting navigate with URI " << new_location << LL_ENDL;

		sObjectMediaNavigateClient->navigate(new LLMediaDataClientObjectImpl(this, false), face_index, new_location);
	}
}

void LLVOVolume::mediaEvent(LLViewerMediaImpl *impl, LLPluginClassMedia* plugin, LLViewerMediaObserver::EMediaEvent event)
{
	switch(event)
	{
		
		case LLViewerMediaObserver::MEDIA_EVENT_LOCATION_CHANGED:
		{			
			switch(impl->getNavState())
			{
				case LLViewerMediaImpl::MEDIANAVSTATE_FIRST_LOCATION_CHANGED:
				{
					// This is the first location changed event after the start of a non-server-directed nav.  It may need to be broadcast or bounced back.
					mediaNavigated(impl, plugin, plugin->getLocation());
				}
				break;
				
				case LLViewerMediaImpl::MEDIANAVSTATE_FIRST_LOCATION_CHANGED_SPURIOUS:
					// This navigate didn't change the current URL.  
					LL_DEBUGS("MediaOnAPrim") << "	NOT broadcasting navigate (spurious)" << LL_ENDL;
				break;
				
				case LLViewerMediaImpl::MEDIANAVSTATE_SERVER_FIRST_LOCATION_CHANGED:
					// This is the first location changed event after the start of a server-directed nav.  Don't broadcast it.
					LL_INFOS("MediaOnAPrim") << "	NOT broadcasting navigate (server-directed)" << LL_ENDL;
				break;
				
				default:
					// This is a subsequent location-changed due to a redirect.	 Don't broadcast.
					LL_INFOS("MediaOnAPrim") << "	NOT broadcasting navigate (redirect)" << LL_ENDL;
				break;
			}
		}
		break;
		
		case LLViewerMediaObserver::MEDIA_EVENT_NAVIGATE_COMPLETE:
		{
			switch(impl->getNavState())
			{
				case LLViewerMediaImpl::MEDIANAVSTATE_COMPLETE_BEFORE_LOCATION_CHANGED:
				{
					// This is the first location changed event after the start of a non-server-directed nav.  It may need to be broadcast or bounced back.
					mediaNavigated(impl, plugin, plugin->getNavigateURI());
				}
				break;
				
				case LLViewerMediaImpl::MEDIANAVSTATE_COMPLETE_BEFORE_LOCATION_CHANGED_SPURIOUS:
					// This navigate didn't change the current URL.  
					LL_DEBUGS("MediaOnAPrim") << "	NOT broadcasting navigate (spurious)" << LL_ENDL;
				break;

				case LLViewerMediaImpl::MEDIANAVSTATE_SERVER_COMPLETE_BEFORE_LOCATION_CHANGED:
					// This is the the navigate complete event from a server-directed nav.  Don't broadcast it.
					LL_INFOS("MediaOnAPrim") << "	NOT broadcasting navigate (server-directed)" << LL_ENDL;
				break;
				
				default:
					// For all other states, the navigate should have been handled by LOCATION_CHANGED events already.
				break;
			}
		}
		break;

        case LLViewerMediaObserver::MEDIA_EVENT_FILE_DOWNLOAD:
        {
            // Media might be blocked, waiting for a file,
            // send an empty response to unblock it
            const std::vector<std::string> empty_response;
            plugin->sendPickFileResponse(empty_response);

            LLNotificationsUtil::add("MediaFileDownloadUnsupported");
        }
        break;
		
		default:
		break;
	}

}

void LLVOVolume::sendMediaDataUpdate()
{
    if (sObjectMediaClient)
		sObjectMediaClient->updateMedia(new LLMediaDataClientObjectImpl(this, false));
}

void LLVOVolume::removeMediaImpl(S32 texture_index)
{
	if(mMediaImplList.size() <= (U32)texture_index || mMediaImplList[texture_index].isNull())
	{
		return ;
	}

	//make the face referencing to mMediaImplList[texture_index] to point back to the old texture.
	if(mDrawable && texture_index < mDrawable->getNumFaces())
	{
		LLFace* facep = mDrawable->getFace(texture_index) ;
		if(facep)
		{
			LLViewerMediaTexture* media_tex = LLViewerTextureManager::findMediaTexture(mMediaImplList[texture_index]->getMediaTextureID()) ;
			if(media_tex)
			{
				media_tex->removeMediaFromFace(facep) ;
			}
		}
	}		
	
	//check if some other face(s) of this object reference(s)to this media impl.
	S32 i ;
	S32 end = (S32)mMediaImplList.size() ;
	for(i = 0; i < end ; i++)
	{
		if( i != texture_index && mMediaImplList[i] == mMediaImplList[texture_index])
		{
			break ;
		}
	}

	if(i == end) //this object does not need this media impl.
	{
		mMediaImplList[texture_index]->removeObject(this) ;
	}

	mMediaImplList[texture_index] = NULL ;
	return ;
}

void LLVOVolume::addMediaImpl(LLViewerMediaImpl* media_impl, S32 texture_index)
{
	if((S32)mMediaImplList.size() < texture_index + 1)
	{
		mMediaImplList.resize(texture_index + 1) ;
	}
	
	if(mMediaImplList[texture_index].notNull())
	{
		if(mMediaImplList[texture_index] == media_impl)
		{
			return ;
		}

		removeMediaImpl(texture_index) ;
	}

	mMediaImplList[texture_index] = media_impl;
	media_impl->addObject(this) ;	

	//add the face to show the media if it is in playing
	if(mDrawable)
	{
		LLFace* facep(NULL);
		if( texture_index < mDrawable->getNumFaces() )
		{
			facep = mDrawable->getFace(texture_index) ;
		}

		if(facep)
		{
			LLViewerMediaTexture* media_tex = LLViewerTextureManager::findMediaTexture(mMediaImplList[texture_index]->getMediaTextureID()) ;
			if(media_tex)
			{
				media_tex->addMediaToFace(facep) ;
			}
		}
		else //the face is not available now, start media on this face later.
		{
			media_impl->setUpdated(true) ;
		}
	}
	return ;
}

viewer_media_t LLVOVolume::getMediaImpl(U8 face_id) const
{
	if(mMediaImplList.size() > face_id)
	{
		return mMediaImplList[face_id];
	}
	return NULL;
}

F64 LLVOVolume::getTotalMediaInterest() const
{
	// If this object is currently focused, this object has "high" interest
	if (LLViewerMediaFocus::getInstance()->getFocusedObjectID() == getID())
		return F64_MAX;
	
	F64 interest = (F64)-1.0;  // means not interested;
    
	// If this object is selected, this object has "high" interest, but since 
	// there can be more than one, we still add in calculated impl interest
	// XXX Sadly, 'contains()' doesn't take a const :(
	if (LLSelectMgr::getInstance()->getSelection()->contains(const_cast<LLVOVolume*>(this)))
		interest = F64_MAX / 2.0;
	
	int i = 0;
	const int end = getNumTEs();
	for ( ; i < end; ++i)
	{
		const viewer_media_t &impl = getMediaImpl(i);
		if (!impl.isNull())
		{
			if (interest == (F64)-1.0) interest = (F64)0.0;
			interest += impl->getInterest();
		}
	}
	return interest;
}

S32 LLVOVolume::getFaceIndexWithMediaImpl(const LLViewerMediaImpl* media_impl, S32 start_face_id)
{
	S32 end = (S32)mMediaImplList.size() ;
	for(S32 face_id = start_face_id + 1; face_id < end; face_id++)
	{
		if(mMediaImplList[face_id] == media_impl)
		{
			return face_id ;
		}
	}
	return -1 ;
}

//----------------------------------------------------------------------------

void LLVOVolume::setLightTextureID(LLUUID id)
{
	LLViewerTexture* old_texturep = getLightTexture(); // same as mLightTexture, but inits if nessesary
	if (id.notNull())
	{
		if (!hasLightTexture())
		{
			setParameterEntryInUse(LLNetworkData::PARAMS_LIGHT_IMAGE, true, true);
		}
		else if (old_texturep)
		{	
			old_texturep->removeVolume(LLRender::LIGHT_TEX, this);
		}
		LLLightImageParams* param_block = (LLLightImageParams*) getParameterEntry(LLNetworkData::PARAMS_LIGHT_IMAGE);
		if (param_block && param_block->getLightTexture() != id)
		{
			param_block->setLightTexture(id);
			parameterChanged(LLNetworkData::PARAMS_LIGHT_IMAGE, true);
		}
		LLViewerTexture* tex = getLightTexture();
		if (tex)
		{
			tex->addVolume(LLRender::LIGHT_TEX, this); // new texture
		}
		else
		{
			LL_WARNS() << "Can't get light texture for ID " << id.asString() << LL_ENDL;
		}
	}
	else if (hasLightTexture())
	{
		if (old_texturep)
		{
			old_texturep->removeVolume(LLRender::LIGHT_TEX, this);
		}
		setParameterEntryInUse(LLNetworkData::PARAMS_LIGHT_IMAGE, false, true);
		parameterChanged(LLNetworkData::PARAMS_LIGHT_IMAGE, true);
		mLightTexture = NULL;
	}		
}

void LLVOVolume::setSpotLightParams(LLVector3 params)
{
	LLLightImageParams* param_block = (LLLightImageParams*) getParameterEntry(LLNetworkData::PARAMS_LIGHT_IMAGE);
	if (param_block && param_block->getParams() != params)
	{
		param_block->setParams(params);
		parameterChanged(LLNetworkData::PARAMS_LIGHT_IMAGE, true);
	}
}
		
void LLVOVolume::setIsLight(bool is_light)
{
	bool was_light = getIsLight();
	if (is_light != was_light)
	{
		if (is_light)
		{
			setParameterEntryInUse(LLNetworkData::PARAMS_LIGHT, true, true);
		}
		else
		{
			setParameterEntryInUse(LLNetworkData::PARAMS_LIGHT, false, true);
		}

		if (is_light)
		{
			// Add it to the pipeline mLightSet
			gPipeline.setLight(mDrawable, true);
		}
		else
		{
			// Not a light.  Remove it from the pipeline's light set.
			gPipeline.setLight(mDrawable, false);
		}
	}
}

void LLVOVolume::setLightSRGBColor(const LLColor3& color)
{
    setLightLinearColor(linearColor3(color));
}

void LLVOVolume::setLightLinearColor(const LLColor3& color)
{
	LLLightParams *param_block = (LLLightParams *)getParameterEntry(LLNetworkData::PARAMS_LIGHT);
	if (param_block)
	{
		if (param_block->getLinearColor() != color)
		{
			param_block->setLinearColor(LLColor4(color, param_block->getLinearColor().mV[3]));
			parameterChanged(LLNetworkData::PARAMS_LIGHT, true);
			gPipeline.markTextured(mDrawable);
			mFaceMappingChanged = true;
		}
	}
}

void LLVOVolume::setLightIntensity(F32 intensity)
{
	LLLightParams *param_block = (LLLightParams *)getParameterEntry(LLNetworkData::PARAMS_LIGHT);
	if (param_block)
	{
		if (param_block->getLinearColor().mV[3] != intensity)
		{
			param_block->setLinearColor(LLColor4(LLColor3(param_block->getLinearColor()), intensity));
			parameterChanged(LLNetworkData::PARAMS_LIGHT, true);
		}
	}
}

void LLVOVolume::setLightRadius(F32 radius)
{
	LLLightParams *param_block = (LLLightParams *)getParameterEntry(LLNetworkData::PARAMS_LIGHT);
	if (param_block)
	{
		if (param_block->getRadius() != radius)
		{
			param_block->setRadius(radius);
			parameterChanged(LLNetworkData::PARAMS_LIGHT, true);
		}
	}
}

void LLVOVolume::setLightFalloff(F32 falloff)
{
	LLLightParams *param_block = (LLLightParams *)getParameterEntry(LLNetworkData::PARAMS_LIGHT);
	if (param_block)
	{
		if (param_block->getFalloff() != falloff)
		{
			param_block->setFalloff(falloff);
			parameterChanged(LLNetworkData::PARAMS_LIGHT, true);
		}
	}
}

void LLVOVolume::setLightCutoff(F32 cutoff)
{
	LLLightParams *param_block = (LLLightParams *)getParameterEntry(LLNetworkData::PARAMS_LIGHT);
	if (param_block)
	{
		if (param_block->getCutoff() != cutoff)
		{
			param_block->setCutoff(cutoff);
			parameterChanged(LLNetworkData::PARAMS_LIGHT, true);
		}
	}
}

//----------------------------------------------------------------------------

bool LLVOVolume::getIsLight() const
{
    mIsLight = getParameterEntryInUse(LLNetworkData::PARAMS_LIGHT);
    return mIsLight;
}

bool LLVOVolume::getIsLightFast() const
{
    return mIsLight;
}

LLColor3 LLVOVolume::getLightSRGBBaseColor() const
{
    return srgbColor3(getLightLinearBaseColor());
}

LLColor3 LLVOVolume::getLightLinearBaseColor() const
{
	const LLLightParams *param_block = (const LLLightParams *)getParameterEntry(LLNetworkData::PARAMS_LIGHT);
	if (param_block)
	{
		return LLColor3(param_block->getLinearColor());
	}
	else
	{
		return LLColor3(1,1,1);
	}
}

LLColor3 LLVOVolume::getLightLinearColor() const
{
    const LLLightParams *param_block = (const LLLightParams *)getParameterEntry(LLNetworkData::PARAMS_LIGHT);
    if (param_block)
    {
        return LLColor3(param_block->getLinearColor()) * param_block->getLinearColor().mV[3];
    }
    else
    {
        return LLColor3(1, 1, 1);
    }
}

LLColor3 LLVOVolume::getLightSRGBColor() const
{
    LLColor3 ret = getLightLinearColor();
    ret = srgbColor3(ret);
    return ret;
}

LLUUID LLVOVolume::getLightTextureID() const
{
	if (getParameterEntryInUse(LLNetworkData::PARAMS_LIGHT_IMAGE))
	{
		const LLLightImageParams *param_block = (const LLLightImageParams *)getParameterEntry(LLNetworkData::PARAMS_LIGHT_IMAGE);
		if (param_block)
		{
			return param_block->getLightTexture();
		}
	}
	
	return LLUUID::null;
}


LLVector3 LLVOVolume::getSpotLightParams() const
{
	if (getParameterEntryInUse(LLNetworkData::PARAMS_LIGHT_IMAGE))
	{
		const LLLightImageParams *param_block = (const LLLightImageParams *)getParameterEntry(LLNetworkData::PARAMS_LIGHT_IMAGE);
		if (param_block)
		{
			return param_block->getParams();
		}
	}
	
	return LLVector3();
}

F32 LLVOVolume::getSpotLightPriority() const
{
	return mSpotLightPriority;
}

void LLVOVolume::updateSpotLightPriority()
{
    if (gCubeSnapshot)
    {
        return;
    }

    F32 r = getLightRadius();
	LLVector3 pos = mDrawable->getPositionAgent();

	LLVector3 at(0,0,-1);
	at *= getRenderRotation();
	pos += at * r;

	at = LLViewerCamera::getInstance()->getAtAxis();
	pos -= at * r;

	mSpotLightPriority = gPipeline.calcPixelArea(pos, LLVector3(r,r,r), *LLViewerCamera::getInstance());

	if (mLightTexture.notNull())
	{
		mLightTexture->addTextureStats(mSpotLightPriority);
	}
}


bool LLVOVolume::isLightSpotlight() const
{
	LLLightImageParams* params = (LLLightImageParams*) getParameterEntry(LLNetworkData::PARAMS_LIGHT_IMAGE);
	if (params && getParameterEntryInUse(LLNetworkData::PARAMS_LIGHT_IMAGE))
	{
		return params->isLightSpotlight();
	}
	return false;
}


LLViewerTexture* LLVOVolume::getLightTexture()
{
	LLUUID id = getLightTextureID();

	if (id.notNull())
	{
		if (mLightTexture.isNull() || id != mLightTexture->getID())
		{
			mLightTexture = LLViewerTextureManager::getFetchedTexture(id, FTT_DEFAULT, true, LLGLTexture::BOOST_NONE);
		}
	}
	else
	{
		mLightTexture = NULL;
	}

	return mLightTexture;
}

F32 LLVOVolume::getLightIntensity() const
{
	const LLLightParams *param_block = (const LLLightParams *)getParameterEntry(LLNetworkData::PARAMS_LIGHT);
	if (param_block)
	{
		return param_block->getLinearColor().mV[3];
	}
	else
	{
		return 1.f;
	}
}

F32 LLVOVolume::getLightRadius() const
{
	const LLLightParams *param_block = (const LLLightParams *)getParameterEntry(LLNetworkData::PARAMS_LIGHT);
	if (param_block)
	{
		return param_block->getRadius();
	}
	else
	{
		return 0.f;
	}
}

F32 LLVOVolume::getLightFalloff(const F32 fudge_factor) const
{
	const LLLightParams *param_block = (const LLLightParams *)getParameterEntry(LLNetworkData::PARAMS_LIGHT);
	if (param_block)
	{
		return param_block->getFalloff() * fudge_factor;
	}
	else
	{
		return 0.f;
	}
}

F32 LLVOVolume::getLightCutoff() const
{
	const LLLightParams *param_block = (const LLLightParams *)getParameterEntry(LLNetworkData::PARAMS_LIGHT);
	if (param_block)
	{
		return param_block->getCutoff();
	}
	else
	{
		return 0.f;
	}
}

bool LLVOVolume::isReflectionProbe() const
{
    return getParameterEntryInUse(LLNetworkData::PARAMS_REFLECTION_PROBE);
}

bool LLVOVolume::setIsReflectionProbe(bool is_probe)
{
    bool was_probe = isReflectionProbe();
    if (is_probe != was_probe)
    {
        if (is_probe)
        {
            setParameterEntryInUse(LLNetworkData::PARAMS_REFLECTION_PROBE, true, true);
        }
        else
        {
            setParameterEntryInUse(LLNetworkData::PARAMS_REFLECTION_PROBE, false, true);
        }
    }

    updateReflectionProbePtr();

    return was_probe != is_probe;
}

bool LLVOVolume::setReflectionProbeAmbiance(F32 ambiance)
{
    LLReflectionProbeParams* param_block = (LLReflectionProbeParams*)getParameterEntry(LLNetworkData::PARAMS_REFLECTION_PROBE);
    if (param_block)
    {
        if (param_block->getAmbiance() != ambiance)
        {
            param_block->setAmbiance(ambiance);
            parameterChanged(LLNetworkData::PARAMS_REFLECTION_PROBE, true);
            return true;
        }
    }

    return false;
}

bool LLVOVolume::setReflectionProbeNearClip(F32 near_clip)
{
    LLReflectionProbeParams* param_block = (LLReflectionProbeParams*)getParameterEntry(LLNetworkData::PARAMS_REFLECTION_PROBE);
    if (param_block)
    {
        if (param_block->getClipDistance() != near_clip)
        {
            param_block->setClipDistance(near_clip);
            parameterChanged(LLNetworkData::PARAMS_REFLECTION_PROBE, true);
            return true;
        }
    }

    return false;
}

bool LLVOVolume::setReflectionProbeIsBox(bool is_box)
{
    LLReflectionProbeParams* param_block = (LLReflectionProbeParams*)getParameterEntry(LLNetworkData::PARAMS_REFLECTION_PROBE);
    if (param_block)
    {
        if (param_block->getIsBox() != is_box)
        {
            param_block->setIsBox(is_box);
            parameterChanged(LLNetworkData::PARAMS_REFLECTION_PROBE, true);
            return true;
        }
    }

    return false;
}

bool LLVOVolume::setReflectionProbeIsDynamic(bool is_dynamic)
{
    LLReflectionProbeParams* param_block = (LLReflectionProbeParams*)getParameterEntry(LLNetworkData::PARAMS_REFLECTION_PROBE);
    if (param_block)
    {
        if (param_block->getIsDynamic() != is_dynamic)
        {
            param_block->setIsDynamic(is_dynamic);
            parameterChanged(LLNetworkData::PARAMS_REFLECTION_PROBE, true);
            return true;
        }
    }

    return false;
}

F32 LLVOVolume::getReflectionProbeAmbiance() const
{
    const LLReflectionProbeParams* param_block = (const LLReflectionProbeParams*)getParameterEntry(LLNetworkData::PARAMS_REFLECTION_PROBE);
    if (param_block)
    {
        return param_block->getAmbiance();
    }
    else
    {
        return 0.f;
    }
}

F32 LLVOVolume::getReflectionProbeNearClip() const
{
    const LLReflectionProbeParams* param_block = (const LLReflectionProbeParams*)getParameterEntry(LLNetworkData::PARAMS_REFLECTION_PROBE);
    if (param_block)
    {
        return param_block->getClipDistance();
    }
    else
    {
        return 0.f;
    }
}

bool LLVOVolume::getReflectionProbeIsBox() const
{
    const LLReflectionProbeParams* param_block = (const LLReflectionProbeParams*)getParameterEntry(LLNetworkData::PARAMS_REFLECTION_PROBE);
    if (param_block)
    {
        return param_block->getIsBox();
    }
    
    return false;
}

bool LLVOVolume::getReflectionProbeIsDynamic() const
{
    const LLReflectionProbeParams* param_block = (const LLReflectionProbeParams*)getParameterEntry(LLNetworkData::PARAMS_REFLECTION_PROBE);
    if (param_block)
    {
        return param_block->getIsDynamic();
    }

    return false;
}

U32 LLVOVolume::getVolumeInterfaceID() const
{
	if (mVolumeImpl)
	{
		return mVolumeImpl->getID();
	}

	return 0;
}

bool LLVOVolume::isFlexible() const
{
	if (getParameterEntryInUse(LLNetworkData::PARAMS_FLEXIBLE))
	{
		LLVolume* volume = getVolume();
		if (volume && volume->getParams().getPathParams().getCurveType() != LL_PCODE_PATH_FLEXIBLE)
		{
			LLVolumeParams volume_params = getVolume()->getParams();
			U8 profile_and_hole = volume_params.getProfileParams().getCurveType();
			volume_params.setType(profile_and_hole, LL_PCODE_PATH_FLEXIBLE);
		}
		return true;
	}
	else
	{
		return false;
	}
}

bool LLVOVolume::isSculpted() const
{
	if (getParameterEntryInUse(LLNetworkData::PARAMS_SCULPT))
	{
		return true;
	}
	
	return false;
}

bool LLVOVolume::isMesh() const
{
	if (isSculpted())
	{
		LLSculptParams *sculpt_params = (LLSculptParams *)getParameterEntry(LLNetworkData::PARAMS_SCULPT);
		U8 sculpt_type = sculpt_params->getSculptType();

		if ((sculpt_type & LL_SCULPT_TYPE_MASK) == LL_SCULPT_TYPE_MESH)
			// mesh is a mesh
		{
			return true;	
		}
	}

	return false;
}

bool LLVOVolume::hasLightTexture() const
{
	if (getParameterEntryInUse(LLNetworkData::PARAMS_LIGHT_IMAGE))
	{
		return true;
	}

	return false;
}

bool LLVOVolume::isFlexibleFast() const
{
    return mVolumep && mVolumep->getParams().getPathParams().getCurveType() == LL_PCODE_PATH_FLEXIBLE;
}

bool LLVOVolume::isSculptedFast() const
{
    return mVolumep && mVolumep->getParams().isSculpt();
}

bool LLVOVolume::isMeshFast() const
{
    return mVolumep && mVolumep->getParams().isMeshSculpt();
}

bool LLVOVolume::isRiggedMeshFast() const
{
    return mSkinInfo.notNull();
}

bool LLVOVolume::isAnimatedObjectFast() const
{
    return mIsAnimatedObject;
}

bool LLVOVolume::isVolumeGlobal() const
{
	if (mVolumeImpl)
	{
		return mVolumeImpl->isVolumeGlobal() ? true : false;
	}
	else if (mRiggedVolume.notNull())
	{
		return true;
	}

	return false;
}

bool LLVOVolume::canBeFlexible() const
{
	U8 path = getVolume()->getParams().getPathParams().getCurveType();
	return (path == LL_PCODE_PATH_FLEXIBLE || path == LL_PCODE_PATH_LINE);
}

bool LLVOVolume::setIsFlexible(bool is_flexible)
{
	bool res = false;
	bool was_flexible = isFlexible();
	LLVolumeParams volume_params;
	if (is_flexible)
	{
		if (!was_flexible)
		{
			volume_params = getVolume()->getParams();
			U8 profile_and_hole = volume_params.getProfileParams().getCurveType();
			volume_params.setType(profile_and_hole, LL_PCODE_PATH_FLEXIBLE);
			res = true;
			setFlags(FLAGS_USE_PHYSICS, false);
			setFlags(FLAGS_PHANTOM, true);
			setParameterEntryInUse(LLNetworkData::PARAMS_FLEXIBLE, true, true);
			if (mDrawable)
			{
				mDrawable->makeActive();
			}
		}
	}
	else
	{
		if (was_flexible)
		{
			volume_params = getVolume()->getParams();
			U8 profile_and_hole = volume_params.getProfileParams().getCurveType();
			volume_params.setType(profile_and_hole, LL_PCODE_PATH_LINE);
			res = true;
			setFlags(FLAGS_PHANTOM, false);
			setParameterEntryInUse(LLNetworkData::PARAMS_FLEXIBLE, false, true);
		}
	}
	if (res)
	{
		res = setVolume(volume_params, 1);
		if (res)
		{
			markForUpdate();
		}
	}
	return res;
}

const LLMeshSkinInfo* LLVOVolume::getSkinInfo() const
{
    if (getVolume())
    {
         return mSkinInfo;
    }
    else
    {
        return NULL;
    }
}

// virtual
bool LLVOVolume::isRiggedMesh() const
{
    return isMesh() && getSkinInfo();
}

//----------------------------------------------------------------------------
U32 LLVOVolume::getExtendedMeshFlags() const
{
	const LLExtendedMeshParams *param_block = 
        (const LLExtendedMeshParams *)getParameterEntry(LLNetworkData::PARAMS_EXTENDED_MESH);
	if (param_block)
	{
		return param_block->getFlags();
	}
	else
	{
		return 0;
	}
}

void LLVOVolume::onSetExtendedMeshFlags(U32 flags)
{

    // The isAnySelected() check was needed at one point to prevent
    // graphics problems. These are now believed to be fixed so the
    // check has been disabled.
	if (/*!getRootEdit()->isAnySelected() &&*/ mDrawable.notNull())
    {
        // Need to trigger rebuildGeom(), which is where control avatars get created/removed
        getRootEdit()->recursiveMarkForUpdate();
    }
    if (isAttachment() && getAvatarAncestor())
    {
        updateVisualComplexity();
        if (flags & LLExtendedMeshParams::ANIMATED_MESH_ENABLED_FLAG)
        {
            // Making a rigged mesh into an animated object
            getAvatarAncestor()->updateAttachmentOverrides();
        }
        else
        {
            // Making an animated object into a rigged mesh
            getAvatarAncestor()->updateAttachmentOverrides();
        }
    }
}

void LLVOVolume::setExtendedMeshFlags(U32 flags)
{
    U32 curr_flags = getExtendedMeshFlags();
    if (curr_flags != flags)
    {
        bool in_use = true;
        setParameterEntryInUse(LLNetworkData::PARAMS_EXTENDED_MESH, in_use, true);
        LLExtendedMeshParams *param_block = 
            (LLExtendedMeshParams *)getParameterEntry(LLNetworkData::PARAMS_EXTENDED_MESH);
        if (param_block)
        {
            param_block->setFlags(flags);
        }
        parameterChanged(LLNetworkData::PARAMS_EXTENDED_MESH, true);
        LL_DEBUGS("AnimatedObjects") << this
                                     << " new flags " << flags << " curr_flags " << curr_flags
                                     << ", calling onSetExtendedMeshFlags()"
                                     << LL_ENDL;
        onSetExtendedMeshFlags(flags);
    }
}

bool LLVOVolume::canBeAnimatedObject() const
{
    F32 est_tris = recursiveGetEstTrianglesMax();
    if (est_tris < 0 || est_tris > getAnimatedObjectMaxTris())
    {
        return false;
    }
    return true;
}

bool LLVOVolume::isAnimatedObject() const
{
    LLVOVolume *root_vol = (LLVOVolume*)getRootEdit();
    mIsAnimatedObject = root_vol->getExtendedMeshFlags() & LLExtendedMeshParams::ANIMATED_MESH_ENABLED_FLAG;
    return mIsAnimatedObject;
}

// Called any time parenting changes for a volume. Update flags and
// control av accordingly.  This is called after parent has been
// changed to new_parent, but before new_parent's mChildList has changed.

// virtual
void LLVOVolume::onReparent(LLViewerObject *old_parent, LLViewerObject *new_parent)
{
    LLVOVolume *old_volp = dynamic_cast<LLVOVolume*>(old_parent);

    if (new_parent && !new_parent->isAvatar())
    {
        if (mControlAvatar.notNull())
        {
            // Here an animated object is being made the child of some
            // other prim. Should remove the control av from the child.
            LLControlAvatar *av = mControlAvatar;
            mControlAvatar = NULL;
            av->markForDeath();
        }
    }
    if (old_volp && old_volp->isAnimatedObject())
    {
        if (old_volp->getControlAvatar())
        {
            // We have been removed from an animated object, need to do cleanup.
            old_volp->getControlAvatar()->updateAttachmentOverrides();
            old_volp->getControlAvatar()->updateAnimations();
        }
    }
}

// This needs to be called after onReparent(), because mChildList is
// not updated until the end of LLViewerObject::addChild()

// virtual
void LLVOVolume::afterReparent()
{
    {
        LL_DEBUGS("AnimatedObjects") << "new child added for parent " 
            << ((LLViewerObject*)getParent())->getID() << LL_ENDL;
    }
                                                                                             
    if (isAnimatedObject() && getControlAvatar())
    {
        LL_DEBUGS("AnimatedObjects") << "adding attachment overrides, parent is animated object " 
            << ((LLViewerObject*)getParent())->getID() << LL_ENDL;

        // MAINT-8239 - doing a full rebuild whenever parent is set
        // makes the joint overrides load more robustly. In theory,
        // addAttachmentOverrides should be sufficient, but in
        // practice doing a full rebuild helps compensate for
        // notifyMeshLoaded() not being called reliably enough.
        
        // was: getControlAvatar()->addAttachmentOverridesForObject(this);
        //getControlAvatar()->rebuildAttachmentOverrides();
        getControlAvatar()->updateAnimations();
    }
    else
    {
        LL_DEBUGS("AnimatedObjects") << "not adding overrides, parent: " 
                                     << ((LLViewerObject*)getParent())->getID() 
                                     << " isAnimated: "  << isAnimatedObject() << " cav "
                                     << getControlAvatar() << LL_ENDL;
    }
}

//----------------------------------------------------------------------------
void LLVOVolume::updateRiggingInfo()
{
    LL_PROFILE_ZONE_SCOPED_CATEGORY_VOLUME;
    if (isRiggedMesh())
    {
        const LLMeshSkinInfo* skin = getSkinInfo();
        LLVOAvatar *avatar = getAvatar();
        LLVolume *volume = getVolume();
        if (skin && avatar && volume)
        {
            LL_DEBUGS("RigSpammish") << "starting, vovol " << this << " lod " << getLOD() << " last " << mLastRiggingInfoLOD << LL_ENDL;
            if (getLOD()>mLastRiggingInfoLOD || getLOD()==3)
            {
                // Rigging info may need update
                mJointRiggingInfoTab.clear();
                for (S32 f = 0; f < volume->getNumVolumeFaces(); ++f)
                {
                    LLVolumeFace& vol_face = volume->getVolumeFace(f);
                    LLSkinningUtil::updateRiggingInfo(skin, avatar, vol_face);
                    if (vol_face.mJointRiggingInfoTab.size()>0)
                    {
                        mJointRiggingInfoTab.merge(vol_face.mJointRiggingInfoTab);
                    }
                }
                // Keep the highest LOD info available.
                mLastRiggingInfoLOD = getLOD();
                LL_DEBUGS("RigSpammish") << "updated rigging info for LLVOVolume " 
                                         << this << " lod " << mLastRiggingInfoLOD 
                                         << LL_ENDL;
            }
        }
    }
}

//----------------------------------------------------------------------------

void LLVOVolume::generateSilhouette(LLSelectNode* nodep, const LLVector3& view_point)
{
	LLVolume *volume = getVolume();

	if (volume)
	{
		LLVector3 view_vector;
		view_vector = view_point; 

		//transform view vector into volume space
		view_vector -= getRenderPosition();
		//mDrawable->mDistanceWRTCamera = view_vector.length();
		LLQuaternion worldRot = getRenderRotation();
		view_vector = view_vector * ~worldRot;
		if (!isVolumeGlobal())
		{
			LLVector3 objScale = getScale();
			LLVector3 invObjScale(1.f / objScale.mV[VX], 1.f / objScale.mV[VY], 1.f / objScale.mV[VZ]);
			view_vector.scaleVec(invObjScale);
		}
		
		updateRelativeXform();
		LLMatrix4 trans_mat = mRelativeXform;
		if (mDrawable->isStatic())
		{
			trans_mat.translate(getRegion()->getOriginAgent());
		}

		volume->generateSilhouetteVertices(nodep->mSilhouetteVertices, nodep->mSilhouetteNormals, view_vector, trans_mat, mRelativeXformInvTrans, nodep->getTESelectMask());

		nodep->mSilhouetteExists = true;
	}
}

void LLVOVolume::deleteFaces()
{
	S32 face_count = mNumFaces;
	if (mDrawable.notNull())
	{
		mDrawable->deleteFaces(0, face_count);
	}

	mNumFaces = 0;
}

void LLVOVolume::updateRadius()
{
	if (mDrawable.isNull())
	{
		return;
	}
	
	mVObjRadius = getScale().length();
	mDrawable->setRadius(mVObjRadius);
}


bool LLVOVolume::isAttachment() const
{
	return mAttachmentState != 0 ;
}

bool LLVOVolume::isHUDAttachment() const
{
	// *NOTE: we assume hud attachment points are in defined range
	// since this range is constant for backwards compatibility
	// reasons this is probably a reasonable assumption to make
	S32 attachment_id = ATTACHMENT_ID_FROM_STATE(mAttachmentState);
	return ( attachment_id >= 31 && attachment_id <= 38 );
}


const LLMatrix4 LLVOVolume::getRenderMatrix() const
{
	if (mDrawable->isActive() && !mDrawable->isRoot())
	{
		return mDrawable->getParent()->getWorldMatrix();
	}
	return mDrawable->getWorldMatrix();
}

//static 
S32 LLVOVolume::getTextureCost(const LLViewerTexture* img)
{
    static const U32 ARC_TEXTURE_COST = 16; // multiplier for texture resolution - performance tested

    S32 texture_cost = 0;
    S8 type = img->getType();
    if (type == LLViewerTexture::FETCHED_TEXTURE || type == LLViewerTexture::LOD_TEXTURE)
    {
        const LLViewerFetchedTexture* fetched_texturep = static_cast<const LLViewerFetchedTexture*>(img);
        if (fetched_texturep
            && fetched_texturep->getFTType() == FTT_LOCAL_FILE
            && (img->getID() == IMG_ALPHA_GRAD_2D || img->getID() == IMG_ALPHA_GRAD)
            )
        {
            // These two textures appear to switch between each other, but are of different sizes (4x256 and 256x256).
            // Hardcode cost from larger one to not cause random complexity changes
            texture_cost = 320;
        }
    }
    if (texture_cost == 0)
    {
        texture_cost = 256 + (S32)(ARC_TEXTURE_COST * (img->getFullHeight() / 128.f + img->getFullWidth() / 128.f));
    }

    return texture_cost;
}

// Returns a base cost and adds textures to passed in set.
// total cost is returned value + 5 * size of the resulting set.
// Cannot include cost of textures, as they may be re-used in linked
// children, and cost should only be increased for unique textures  -Nyx
U32 LLVOVolume::getRenderCost(texture_cost_t &textures) const
{
    LL_PROFILE_ZONE_SCOPED_CATEGORY_VOLUME;
    /*****************************************************************
     * This calculation should not be modified by third party viewers,
     * since it is used to limit rendering and should be uniform for
     * everyone. If you have suggested improvements, submit them to
     * the official viewer for consideration.
     *****************************************************************/

	// Get access to params we'll need at various points.  
	// Skip if this is object doesn't have a volume (e.g. is an avatar).
    if (getVolume() == NULL)
    {
        return 0;
    }

	U32 num_triangles = 0;

	// per-prim costs
	static const U32 ARC_PARTICLE_COST = 1; // determined experimentally
	static const U32 ARC_PARTICLE_MAX = 2048; // default values
	static const U32 ARC_LIGHT_COST = 500; // static cost for light-producing prims 
	static const U32 ARC_MEDIA_FACE_COST = 1500; // static cost per media-enabled face 


	// per-prim multipliers
	static const F32 ARC_GLOW_MULT = 1.5f; // tested based on performance
	static const F32 ARC_BUMP_MULT = 1.25f; // tested based on performance
	static const F32 ARC_FLEXI_MULT = 5; // tested based on performance
	static const F32 ARC_SHINY_MULT = 1.6f; // tested based on performance
	static const F32 ARC_INVISI_COST = 1.2f; // tested based on performance
	static const F32 ARC_WEIGHTED_MESH = 1.2f; // tested based on performance

	static const F32 ARC_PLANAR_COST = 1.0f; // tested based on performance to have negligible impact
	static const F32 ARC_ANIM_TEX_COST = 4.f; // tested based on performance
	static const F32 ARC_ALPHA_COST = 4.f; // 4x max - based on performance

	F32 shame = 0;

	U32 invisi = 0;
	U32 shiny = 0;
	U32 glow = 0;
	U32 alpha = 0;
	U32 flexi = 0;
	U32 animtex = 0;
	U32 particles = 0;
	U32 bump = 0;
	U32 planar = 0;
	U32 weighted_mesh = 0;
	U32 produces_light = 0;
	U32 media_faces = 0;

	const LLDrawable* drawablep = mDrawable;
	U32 num_faces = drawablep->getNumFaces();

	const LLVolumeParams& volume_params = getVolume()->getParams();

    LLMeshCostData costs;
	if (getCostData(costs))
	{
        if (isAnimatedObjectFast() && isRiggedMeshFast())
        {
            // Scaling here is to make animated object vs
            // non-animated object ARC proportional to the
            // corresponding calculations for streaming cost.
            num_triangles = (ANIMATED_OBJECT_COST_PER_KTRI * 0.001 * costs.getEstTrisForStreamingCost())/0.06;
        }
        else
        {
            F32 radius = getScale().length()*0.5f;
            num_triangles = costs.getRadiusWeightedTris(radius);
        }
	}
	

	if (num_triangles <= 0)
	{
		num_triangles = 4;
	}

	if (isSculptedFast())
	{
		if (isMeshFast())
		{
			// base cost is dependent on mesh complexity
			// note that 3 is the highest LOD as of the time of this coding.
			S32 size = gMeshRepo.getMeshSize(volume_params.getSculptID(), getLOD());
			if ( size > 0)
			{
				if (isRiggedMeshFast())
				{
					// weighted attachment - 1 point for every 3 bytes
					weighted_mesh = 1;
				}
			}
			else
			{
				// something went wrong - user should know their content isn't render-free
				return 0;
			}
		}
		else
		{
            LLViewerFetchedTexture* texture = mSculptTexture;
			if (texture && textures.find(texture) == textures.end())
			{
                textures.insert(texture);
			}
		}
	}

	if (isFlexibleFast())
	{
		flexi = 1;
	}
	if (isParticleSource())
	{
		particles = 1;
	}

	if (getIsLightFast())
	{
		produces_light = 1;
	}

    {
        LL_PROFILE_ZONE_NAMED_CATEGORY_VOLUME("ARC - face list");
        for (S32 i = 0; i < num_faces; ++i)
        {
            const LLFace* face = drawablep->getFace(i);
            if (!face) continue;
            const LLTextureEntry* te = face->getTextureEntry();
            const LLViewerTexture* img = face->getTexture();

            if (img)
            {
                textures.insert(img);
            }

            if (face->isInAlphaPool())
            {
                alpha = 1;
            }
            else if (img && img->getPrimaryFormat() == GL_ALPHA)
            {
                invisi = 1;
            }
            if (face->hasMedia())
            {
                media_faces++;
            }

            if (te)
            {
                if (te->getBumpmap())
                {
                    // bump is a multiplier, don't add per-face
                    bump = 1;
                }
                if (te->getShiny())
                {
                    // shiny is a multiplier, don't add per-face
                    shiny = 1;
                }
                if (te->getGlow() > 0.f)
                {
                    // glow is a multiplier, don't add per-face
                    glow = 1;
                }
                if (face->mTextureMatrix != NULL)
                {
                    animtex = 1;
                }
                if (te->getTexGen())
                {
                    planar = 1;
                }
            }
        }
    }

	// shame currently has the "base" cost of 1 point per 15 triangles, min 2.
	shame = num_triangles  * 5.f;
	shame = shame < 2.f ? 2.f : shame;

	// multiply by per-face modifiers
	if (planar)
	{
		shame *= planar * ARC_PLANAR_COST;
	}

	if (animtex)
	{
		shame *= animtex * ARC_ANIM_TEX_COST;
	}

	if (alpha)
	{
		shame *= alpha * ARC_ALPHA_COST;
	}

	if(invisi)
	{
		shame *= invisi * ARC_INVISI_COST;
	}

	if (glow)
	{
		shame *= glow * ARC_GLOW_MULT;
	}

	if (bump)
	{
		shame *= bump * ARC_BUMP_MULT;
	}

	if (shiny)
	{
		shame *= shiny * ARC_SHINY_MULT;
	}


	// multiply shame by multipliers
	if (weighted_mesh)
	{
		shame *= weighted_mesh * ARC_WEIGHTED_MESH;
	}

	if (flexi)
	{
		shame *= flexi * ARC_FLEXI_MULT;
	}


	// add additional costs
	if (particles)
	{
		const LLPartSysData *part_sys_data = &(mPartSourcep->mPartSysData);
		const LLPartData *part_data = &(part_sys_data->mPartData);
		U32 num_particles = (U32)(part_sys_data->mBurstPartCount * llceil( part_data->mMaxAge / part_sys_data->mBurstRate));
		num_particles = num_particles > ARC_PARTICLE_MAX ? ARC_PARTICLE_MAX : num_particles;
		F32 part_size = (llmax(part_data->mStartScale[0], part_data->mEndScale[0]) + llmax(part_data->mStartScale[1], part_data->mEndScale[1])) / 2.f;
		shame += num_particles * part_size * ARC_PARTICLE_COST;
	}

	if (produces_light)
	{
		shame += ARC_LIGHT_COST;
	}

	if (media_faces)
	{
		shame += media_faces * ARC_MEDIA_FACE_COST;
	}

    // Streaming cost for animated objects includes a fixed cost
    // per linkset. Add a corresponding charge here translated into
    // triangles, but not weighted by any graphics properties.
    if (isAnimatedObjectFast() && isRootEdit())
    {
        shame += (ANIMATED_OBJECT_BASE_COST/0.06) * 5.0f;
    }

	if (shame > mRenderComplexity_current)
	{
		mRenderComplexity_current = (S32)shame;
	}

	return (U32)shame;
}

F32 LLVOVolume::getEstTrianglesMax() const
{
	if (isMeshFast() && getVolume())
	{
		return gMeshRepo.getEstTrianglesMax(getVolume()->getParams().getSculptID());
	}
    return 0.f;
}

F32 LLVOVolume::getEstTrianglesStreamingCost() const
{
	if (isMeshFast() && getVolume())
	{
		return gMeshRepo.getEstTrianglesStreamingCost(getVolume()->getParams().getSculptID());
	}
    return 0.f;
}

F32 LLVOVolume::getStreamingCost() const
{
	F32 radius = getScale().length()*0.5f;
    F32 linkset_base_cost = 0.f;

    LLMeshCostData costs;
    if (getCostData(costs))
    {
        if (isRootEdit() && isAnimatedObject())
        {
            // Root object of an animated object has this to account for skeleton overhead.
            linkset_base_cost = ANIMATED_OBJECT_BASE_COST;
        }
        if (isMesh())
        {
            if (isAnimatedObject() && isRiggedMesh())
            {
                return linkset_base_cost + costs.getTriangleBasedStreamingCost();
            }
            else
            {
                return linkset_base_cost + costs.getRadiusBasedStreamingCost(radius);
            }
        }
        else
        {
            return linkset_base_cost + costs.getRadiusBasedStreamingCost(radius);
        }
    }
    else
    {
        return 0.f;
    }
}

// virtual
bool LLVOVolume::getCostData(LLMeshCostData& costs) const
{
    LL_PROFILE_ZONE_SCOPED_CATEGORY_VOLUME;

    if (isMeshFast())
    {
        return gMeshRepo.getCostData(getVolume()->getParams().getSculptID(), costs);
    }
    else
    {
		LLVolume* volume = getVolume();
		S32 counts[4];

		// <FS:ND> try to cache calcuated triangles instead of calculating them over and over again
		//		LLVolume::getLoDTriangleCounts(volume->getParams(), counts);
		LLVolume::getLoDTriangleCounts(volume->getParams(), counts, volume);
		// </FS:ND>

        LLMeshHeader header;
		header.mLodSize[0] = counts[0] * 10;
		header.mLodSize[1] = counts[1] * 10;
		header.mLodSize[2] = counts[2] * 10;
		header.mLodSize[3] = counts[3] * 10;

		return gMeshRepo.getCostData(header, costs);
    }
}

//static 
void LLVOVolume::updateRenderComplexity()
{
	mRenderComplexity_last = mRenderComplexity_current;
	mRenderComplexity_current = 0;
}

U32 LLVOVolume::getTriangleCount(S32* vcount) const
{
	U32 count = 0;
	LLVolume* volume = getVolume();
	if (volume)
	{
		count = volume->getNumTriangles(vcount);
	}

	return count;
}
// <FS:Beq> Generalise TriangleCount
//U32 LLVOVolume::getHighLODTriangleCount()
//{
//	U32 ret = 0;
//
//	LLVolume* volume = getVolume();
//
//	if (!isSculpted())
//	{
//		LLVolume* ref = LLPrimitive::getVolumeManager()->refVolume(volume->getParams(), 3);
//		ret = ref->getNumTriangles();
//		LLPrimitive::getVolumeManager()->unrefVolume(ref);
//	}
//	else if (isMesh())
//	{
//		LLVolume* ref = LLPrimitive::getVolumeManager()->refVolume(volume->getParams(), 3);
//		if (!ref->isMeshAssetLoaded() || ref->getNumVolumeFaces() == 0)
//		{
//			gMeshRepo.loadMesh(this, volume->getParams(), LLModel::LOD_HIGH);
//		}
//		ret = ref->getNumTriangles();
//		LLPrimitive::getVolumeManager()->unrefVolume(ref);
//	}
//	else
//	{ //default sculpts have a constant number of triangles
//		ret = 31*2*31;  //31 rows of 31 columns of quads for a 32x32 vertex patch
//	}
//
//	return ret;
//}
U32 LLVOVolume::getHighLODTriangleCount()
{
	return (getLODTriangleCount(LLModel::LOD_HIGH));
}

U32 LLVOVolume::getLODTriangleCount(S32 lod)
{
	U32 ret = 0;

	LLVolume* volume = getVolume();

	if (!isSculpted())
	{
		LLVolume* ref = LLPrimitive::getVolumeManager()->refVolume(volume->getParams(), lod);
		ret = ref->getNumTriangles();
		LLPrimitive::getVolumeManager()->unrefVolume(ref);
	}
	else if (isMesh())
	{
		LLVolume* ref = LLPrimitive::getVolumeManager()->refVolume(volume->getParams(), lod);
		if (!ref->isMeshAssetLoaded() || ref->getNumVolumeFaces() == 0)
		{
			gMeshRepo.loadMesh(this, volume->getParams(), lod);
		}
		ret = ref->getNumTriangles();
		LLPrimitive::getVolumeManager()->unrefVolume(ref);
	}
	else
	{ //default sculpts have a constant number of triangles
		ret = (31 * 2 * 31)>>3*(3-lod);  //31 rows of 31 columns of quads for a 32x32 vertex patch (Beq: left shift by 2 for each lower LOD)
	}

	return ret;
}
//</FS:Beq>


//static
void LLVOVolume::preUpdateGeom()
{
	sNumLODChanges = 0;
}

void LLVOVolume::parameterChanged(U16 param_type, bool local_origin)
{
	LLViewerObject::parameterChanged(param_type, local_origin);
}

void LLVOVolume::parameterChanged(U16 param_type, LLNetworkData* data, bool in_use, bool local_origin)
{
	LLViewerObject::parameterChanged(param_type, data, in_use, local_origin);
	if (mVolumeImpl)
	{
		mVolumeImpl->onParameterChanged(param_type, data, in_use, local_origin);
	}
    if (!local_origin && param_type == LLNetworkData::PARAMS_EXTENDED_MESH)
    {
        U32 extended_mesh_flags = getExtendedMeshFlags();
        bool enabled =  (extended_mesh_flags & LLExtendedMeshParams::ANIMATED_MESH_ENABLED_FLAG);
        bool was_enabled = (getControlAvatar() != NULL);
        if (enabled != was_enabled)
        {
            LL_DEBUGS("AnimatedObjects") << this
                                         << " calling onSetExtendedMeshFlags, enabled " << (U32) enabled
                                         << " was_enabled " << (U32) was_enabled
                                         << " local_origin " << (U32) local_origin
                                         << LL_ENDL;
            onSetExtendedMeshFlags(extended_mesh_flags);
        }
    }
	if (mDrawable.notNull())
	{
		bool is_light = getIsLight();
		if (is_light != mDrawable->isState(LLDrawable::LIGHT))
		{
			gPipeline.setLight(mDrawable, is_light);
		}
	}
   
    updateReflectionProbePtr();
}

void LLVOVolume::updateReflectionProbePtr()
{
    if (isReflectionProbe())
    {
        if (mReflectionProbe.isNull())
        {
            mReflectionProbe = gPipeline.mReflectionMapManager.registerViewerObject(this);
        }
    }
    else if (mReflectionProbe.notNull())
    {
        mReflectionProbe = nullptr;
    }
}

void LLVOVolume::setSelected(bool sel)
{
	LLViewerObject::setSelected(sel);
    if (isAnimatedObject())
    {
        getRootEdit()->recursiveMarkForUpdate();
    }
    else
    {
        if (mDrawable.notNull())
        {
            markForUpdate();
        }
    }
}

void LLVOVolume::updateSpatialExtents(LLVector4a& newMin, LLVector4a& newMax)
{		
}

F32 LLVOVolume::getBinRadius()
{
    LL_PROFILE_ZONE_SCOPED_CATEGORY_VOLUME;
    F32 radius;

    static LLCachedControl<S32> octree_size_factor(gSavedSettings, "OctreeStaticObjectSizeFactor", 3);
    static LLCachedControl<S32> octree_attachment_size_factor(gSavedSettings, "OctreeAttachmentSizeFactor", 4);
    static LLCachedControl<LLVector3> octree_distance_factor(gSavedSettings, "OctreeDistanceFactor", LLVector3(0.01f, 0.f, 0.f));
    static LLCachedControl<LLVector3> octree_alpha_distance_factor(gSavedSettings, "OctreeAlphaDistanceFactor", LLVector3(0.1f, 0.f, 0.f));

    S32 size_factor = llmax((S32)octree_size_factor, 1);
    LLVector3 alpha_distance_factor = octree_alpha_distance_factor;

    //const LLVector4a* ext = mDrawable->getSpatialExtents();

    bool shrink_wrap = mShouldShrinkWrap || mDrawable->isAnimating();
    bool alpha_wrap = false;

    if (!isHUDAttachment() && mDrawable->mDistanceWRTCamera < alpha_distance_factor[2])
    {
        for (S32 i = 0; i < mDrawable->getNumFaces(); i++)
        {
            LLFace* face = mDrawable->getFace(i);
            if (!face) continue;
            if (face->isInAlphaPool() &&
                !face->canRenderAsMask())
            {
                alpha_wrap = true;
                break;
            }
        }
    }
    else
    {
        shrink_wrap = false;
    }

    if (alpha_wrap)
    {
        LLVector3 bounds = getScale();
        radius = llmin(bounds.mV[1], bounds.mV[2]);
        radius = llmin(radius, bounds.mV[0]);
        radius *= 0.5f;
        //radius *= 1.f+mDrawable->mDistanceWRTCamera*alpha_distance_factor[1];
        //radius += mDrawable->mDistanceWRTCamera*alpha_distance_factor[0];
    }
    else if (shrink_wrap)
    {
        radius = mDrawable->getRadius() * 0.25f;
    }
    else
    {
        F32 szf = size_factor;
        radius = llmax(mDrawable->getRadius(), szf);
        //radius = llmax(radius, mDrawable->mDistanceWRTCamera * distance_factor[0]);
    }

    return llclamp(radius, 0.5f, 256.f);
}

const LLVector3 LLVOVolume::getPivotPositionAgent() const
{
	if (mVolumeImpl)
	{
		return mVolumeImpl->getPivotPosition();
	}
	return LLViewerObject::getPivotPositionAgent();
}

void LLVOVolume::onShift(const LLVector4a &shift_vector)
{
	if (mVolumeImpl)
	{
		mVolumeImpl->onShift(shift_vector);
	}

	updateRelativeXform();
}

const LLMatrix4& LLVOVolume::getWorldMatrix(LLXformMatrix* xform) const
{
	if (mVolumeImpl)
	{
		return mVolumeImpl->getWorldMatrix(xform);
	}
	return xform->getWorldMatrix();
}

void LLVOVolume::markForUpdate()
{ 
    if (mDrawable)
    {
        shrinkWrap();
    }

    LLViewerObject::markForUpdate(); 
    mVolumeChanged = true; 
}

LLVector3 LLVOVolume::agentPositionToVolume(const LLVector3& pos) const
{
	LLVector3 ret = pos - getRenderPosition();
	ret = ret * ~getRenderRotation();
	if (!isVolumeGlobal())
	{
		LLVector3 objScale = getScale();
		LLVector3 invObjScale(1.f / objScale.mV[VX], 1.f / objScale.mV[VY], 1.f / objScale.mV[VZ]);
		ret.scaleVec(invObjScale);
	}
	
	return ret;
}

LLVector3 LLVOVolume::agentDirectionToVolume(const LLVector3& dir) const
{
	LLVector3 ret = dir * ~getRenderRotation();
	
	LLVector3 objScale = isVolumeGlobal() ? LLVector3(1,1,1) : getScale();
	ret.scaleVec(objScale);

	return ret;
}

LLVector3 LLVOVolume::volumePositionToAgent(const LLVector3& dir) const
{
	LLVector3 ret = dir;
	if (!isVolumeGlobal())
	{
		LLVector3 objScale = getScale();
		ret.scaleVec(objScale);
	}

	ret = ret * getRenderRotation();
	ret += getRenderPosition();
	
	return ret;
}

LLVector3 LLVOVolume::volumeDirectionToAgent(const LLVector3& dir) const
{
	LLVector3 ret = dir;
	LLVector3 objScale = isVolumeGlobal() ? LLVector3(1,1,1) : getScale();
	LLVector3 invObjScale(1.f / objScale.mV[VX], 1.f / objScale.mV[VY], 1.f / objScale.mV[VZ]);
	ret.scaleVec(invObjScale);
	ret = ret * getRenderRotation();

	return ret;
}


bool LLVOVolume::lineSegmentIntersect(const LLVector4a& start, const LLVector4a& end, S32 face, bool pick_transparent, bool pick_rigged, bool pick_unselectable, S32 *face_hitp,
									  LLVector4a* intersection,LLVector2* tex_coord, LLVector4a* normal, LLVector4a* tangent)
{
	if (!mbCanSelect 
		|| mDrawable->isDead() 
		|| !gPipeline.hasRenderType(mDrawable->getRenderType()))
	{
		return false;
	}

    if (!pick_unselectable)
    {
        if (!LLSelectMgr::instance().canSelectObject(this, true))
        {
            return false;
        }
    }

<<<<<<< HEAD
	bool ret = false;
=======
    if (getClickAction() == CLICK_ACTION_IGNORE && !LLFloater::isVisible(gFloaterTools))
    {
        return FALSE;
    }

	BOOL ret = FALSE;
>>>>>>> 4c6d8f4b

	LLVolume* volume = getVolume();

	bool transform = true;

	if (mDrawable->isState(LLDrawable::RIGGED))
	{
		if ((pick_rigged) || (getAvatar() && (getAvatar()->isSelf()) && (LLFloater::isVisible(gFloaterTools))))
		{
            updateRiggedVolume(true, LLRiggedVolume::DO_NOT_UPDATE_FACES);
			volume = mRiggedVolume;
			transform = false;
		}
		else
		{ //cannot pick rigged attachments on other avatars or when not in build mode
			return false;
		}
	}
	
	if (volume)
	{	
		LLVector4a local_start = start;
		LLVector4a local_end = end;
	
		if (transform)
		{
			LLVector3 v_start(start.getF32ptr());
			LLVector3 v_end(end.getF32ptr());
		
			v_start = agentPositionToVolume(v_start);
			v_end = agentPositionToVolume(v_end);

			local_start.load3(v_start.mV);
			local_end.load3(v_end.mV);
		}
		
		LLVector4a p;
		LLVector4a n;
		LLVector2 tc;
		LLVector4a tn;

		if (intersection != NULL)
		{
			p = *intersection;
		}

		if (tex_coord != NULL)
		{
			tc = *tex_coord;
		}

		if (normal != NULL)
		{
			n = *normal;
		}

		if (tangent != NULL)
		{
			tn = *tangent;
		}

		S32 face_hit = -1;

		S32 start_face, end_face;
		if (face == -1)
		{
			start_face = 0;
			end_face = volume->getNumVolumeFaces();
		}
		else
		{
			start_face = face;
			end_face = face+1;
		}
		pick_transparent |= isHiglightedOrBeacon();

        // we *probably* shouldn't care about special cursor at all, but we *definitely*
        // don't care about special cursor for reflection probes -- makes alt-zoom
        // go through reflection probes on vehicles
		bool special_cursor = mReflectionProbe.isNull() && specialHoverCursor();

		for (S32 i = start_face; i < end_face; ++i)
		{
			if (!special_cursor && !pick_transparent && getTE(i) && getTE(i)->getColor().mV[3] == 0.f)
			{ //don't attempt to pick completely transparent faces unless
				//pick_transparent is true
				continue;
			}

            // This calculates the bounding box of the skinned mesh from scratch. It's actually quite expensive, but not nearly as expensive as building a full octree.
            // rebuild_face_octrees = false because an octree for this face will be built later only if needed for narrow phase picking.
            updateRiggedVolume(true, i, false);
			face_hit = volume->lineSegmentIntersect(local_start, local_end, i,
													&p, &tc, &n, &tn);
			
			if (face_hit >= 0 && mDrawable->getNumFaces() > face_hit)
			{
				LLFace* face = mDrawable->getFace(face_hit);				

				bool ignore_alpha = false;

				const LLTextureEntry* te = face->getTextureEntry();
				if (te)
				{
					LLMaterial* mat = te->getMaterialParams();
					if (mat)
					{
						U8 mode = mat->getDiffuseAlphaMode();

						if (mode == LLMaterial::DIFFUSE_ALPHA_MODE_EMISSIVE
							|| mode == LLMaterial::DIFFUSE_ALPHA_MODE_NONE
							|| (mode == LLMaterial::DIFFUSE_ALPHA_MODE_MASK && mat->getAlphaMaskCutoff() == 0))
						{
							ignore_alpha = true;
						}
					}
				}

                bool no_texture = !face->getTexture() || !face->getTexture()->hasGLTexture();
                bool mask       = no_texture ? false : face->getTexture()->getMask(face->surfaceToTexture(tc, p, n));
				if (face &&
					(ignore_alpha || pick_transparent || no_texture || mask))
				{
					local_end = p;
					if (face_hitp != NULL)
					{
						*face_hitp = face_hit;
					}
					
					if (intersection != NULL)
					{
						if (transform)
						{
							LLVector3 v_p(p.getF32ptr());

							intersection->load3(volumePositionToAgent(v_p).mV);  // must map back to agent space
						}
						else
						{
							*intersection = p;
						}
					}

					if (normal != NULL)
					{
						if (transform)
						{
							LLVector3 v_n(n.getF32ptr());
							normal->load3(volumeDirectionToAgent(v_n).mV);
						}
						else
						{
							*normal = n;
						}
						(*normal).normalize3fast();
					}

					if (tangent != NULL)
					{
						if (transform)
						{
							LLVector3 v_tn(tn.getF32ptr());

							LLVector4a trans_tangent;
							trans_tangent.load3(volumeDirectionToAgent(v_tn).mV);

							LLVector4Logical mask;
							mask.clear();
							mask.setElement<3>();

							tangent->setSelectWithMask(mask, tn, trans_tangent);
						}
						else
						{
							*tangent = tn;
						}
						(*tangent).normalize3fast();
					}

					if (tex_coord != NULL)
					{
						*tex_coord = tc;
					}
					
					ret = true;
				}
			}
		}
	}
		
	return ret;
}

bool LLVOVolume::treatAsRigged()
{
	return isSelected() &&
        (isAttachment() || isAnimatedObject()) &&
        mDrawable.notNull() &&
        mDrawable->isState(LLDrawable::RIGGED);
}

LLRiggedVolume* LLVOVolume::getRiggedVolume()
{
	return mRiggedVolume;
}

void LLVOVolume::clearRiggedVolume()
{
	if (mRiggedVolume.notNull())
	{
		mRiggedVolume = NULL;
		updateRelativeXform();
	}
}

void LLVOVolume::updateRiggedVolume(bool force_treat_as_rigged, LLRiggedVolume::FaceIndex face_index, bool rebuild_face_octrees)
{
    LL_PROFILE_ZONE_SCOPED_CATEGORY_VOLUME;
	//Update mRiggedVolume to match current animation frame of avatar. 
	//Also update position/size in octree.  

    if ((!force_treat_as_rigged) && (!treatAsRigged()))
	{
		clearRiggedVolume();
		
		return;
	}

	LLVolume* volume = getVolume();
	const LLMeshSkinInfo* skin = getSkinInfo();
	if (!skin)
	{
		clearRiggedVolume();
		return;
	}

	LLVOAvatar* avatar = getAvatar();
	if (!avatar)
	{
		clearRiggedVolume();
		return;
	}

	if (!mRiggedVolume)
	{
		LLVolumeParams p;
		mRiggedVolume = new LLRiggedVolume(p);
		updateRelativeXform();
	}

    mRiggedVolume->update(skin, avatar, volume, face_index, rebuild_face_octrees);
}

void LLRiggedVolume::update(
    const LLMeshSkinInfo* skin,
    LLVOAvatar* avatar,
    const LLVolume* volume,
    FaceIndex face_index,
    bool rebuild_face_octrees)
{
    LL_PROFILE_ZONE_SCOPED_CATEGORY_VOLUME;
	bool copy = false;
	if (volume->getNumVolumeFaces() != getNumVolumeFaces())
	{ 
		copy = true;
	}

	for (S32 i = 0; i < volume->getNumVolumeFaces() && !copy; ++i)
	{
		const LLVolumeFace& src_face = volume->getVolumeFace(i);
		const LLVolumeFace& dst_face = getVolumeFace(i);

		if (src_face.mNumIndices != dst_face.mNumIndices ||
			src_face.mNumVertices != dst_face.mNumVertices)
		{
			copy = true;
		}
	}

	if (copy)
	{
		copyVolumeFaces(volume);
	}
    else
    {
        bool is_paused = avatar && avatar->areAnimationsPaused();
		if (is_paused)
		{
            S32 frames_paused = LLFrameTimer::getFrameCount() - avatar->getMotionController().getPausedFrame();
            if (frames_paused > 1)
            {
                return;
            }
		}
    }


	//build matrix palette
	static const size_t kMaxJoints = LL_MAX_JOINTS_PER_MESH_OBJECT;

	LLMatrix4a mat[kMaxJoints];
	U32 maxJoints = LLSkinningUtil::getMeshJointCount(skin);
    LLSkinningUtil::initSkinningMatrixPalette(mat, maxJoints, skin, avatar);
    const LLMatrix4a bind_shape_matrix = skin->mBindShapeMatrix;

    S32 rigged_vert_count = 0;
    S32 rigged_face_count = 0;
    LLVector4a box_min, box_max;
    S32 face_begin;
    S32 face_end;
    if (face_index == DO_NOT_UPDATE_FACES)
    {
        face_begin = 0;
        face_end = 0;
    }
    else if (face_index == UPDATE_ALL_FACES)
    {
        face_begin = 0;
        face_end = volume->getNumVolumeFaces();
    }
    else
    {
        face_begin = face_index;
        face_end = face_begin + 1;
    }
    for (S32 i = face_begin; i < face_end; ++i)
	{
		const LLVolumeFace& vol_face = volume->getVolumeFace(i);
		
		LLVolumeFace& dst_face = mVolumeFaces[i];
		
		LLVector4a* weight = vol_face.mWeights;

		if ( weight )
		{
            LLSkinningUtil::checkSkinWeights(weight, dst_face.mNumVertices, skin);

			LLVector4a* pos = dst_face.mPositions;

			if (pos && dst_face.mExtents)
			{
                U32 max_joints = LLSkinningUtil::getMaxJointCount();
                rigged_vert_count += dst_face.mNumVertices;
                rigged_face_count++;

            #if USE_SEPARATE_JOINT_INDICES_AND_WEIGHTS
                if (vol_face.mJointIndices) // fast path with preconditioned joint indices
                {
                    LLMatrix4a src[4];
                    U8* joint_indices_cursor = vol_face.mJointIndices;
                    LLVector4a* just_weights = vol_face.mJustWeights;
                    for (U32 j = 0; j < dst_face.mNumVertices; ++j)
				    {
					    LLMatrix4a final_mat;
                        F32* w = just_weights[j].getF32ptr();
                        LLSkinningUtil::getPerVertexSkinMatrixWithIndices(w, joint_indices_cursor, mat, final_mat, src);
                        joint_indices_cursor += 4;

					    LLVector4a& v = vol_face.mPositions[j];
					    LLVector4a t;
					    LLVector4a dst;
					    bind_shape_matrix.affineTransform(v, t);
					    final_mat.affineTransform(t, dst);
					    pos[j] = dst;
				    }
                }
                else
            #endif
                {
				    for (U32 j = 0; j < dst_face.mNumVertices; ++j)
				    {
					    LLMatrix4a final_mat;
                        // <FS:ND> Use the SSE2 version
                        // LLSkinningUtil::getPerVertexSkinMatrix(weight[j].getF32ptr(), mat, false, final_mat, max_joints);
                        FSSkinningUtil::getPerVertexSkinMatrixSSE(weight[j], mat, false, final_mat, max_joints);
                        // </FS:ND>

					    LLVector4a& v = vol_face.mPositions[j];
					    LLVector4a t;
					    LLVector4a dst;
					    bind_shape_matrix.affineTransform(v, t);
					    final_mat.affineTransform(t, dst);
					    pos[j] = dst;
				    }
                }

				//update bounding box
				// VFExtents change
				LLVector4a& min = dst_face.mExtents[0];
				LLVector4a& max = dst_face.mExtents[1];

				min = pos[0];
				max = pos[1];
                if (i==0)
                {
                    box_min = min;
                    box_max = max;
                }

				for (U32 j = 1; j < dst_face.mNumVertices; ++j)
				{
					min.setMin(min, pos[j]);
					max.setMax(max, pos[j]);
				}

                box_min.setMin(min,box_min);
                box_max.setMax(max,box_max);

				dst_face.mCenter->setAdd(dst_face.mExtents[0], dst_face.mExtents[1]);
				dst_face.mCenter->mul(0.5f);

			}

            if (rebuild_face_octrees)
			{
                dst_face.destroyOctree();
				// <FS:ND> Create a debug log for octree insertions if requested.
				static LLCachedControl<bool> debugOctree(gSavedSettings,"FSCreateOctreeLog");
				bool _debugOT( debugOctree );
				if( _debugOT )
					nd::octree::debug::gOctreeDebug += 1;
				// </FS:ND>

                dst_face.createOctree();

				// <FS:ND> Reset octree log
				if( _debugOT )
					nd::octree::debug::gOctreeDebug -= 1;
				// </FS:ND>
			}
		}
	}
    mExtraDebugText = llformat("rigged %d/%d - box (%f %f %f) (%f %f %f)",
                               rigged_face_count, rigged_vert_count,
                               box_min[0], box_min[1], box_min[2],
                               box_max[0], box_max[1], box_max[2]);
}

U32 LLVOVolume::getPartitionType() const
{
	if (isHUDAttachment())
	{
		return LLViewerRegion::PARTITION_HUD;
	}
	if (isAnimatedObject() && getControlAvatar())
	{
		return LLViewerRegion::PARTITION_CONTROL_AV;
	}
	if (isAttachment())
	{
		return LLViewerRegion::PARTITION_AVATAR;
	}

	return LLViewerRegion::PARTITION_VOLUME;
}

LLVolumePartition::LLVolumePartition(LLViewerRegion* regionp)
: LLSpatialPartition(LLVOVolume::VERTEX_DATA_MASK, true, regionp),
LLVolumeGeometryManager()
{
	mLODPeriod = 32;
	mDepthMask = false;
	mDrawableType = LLPipeline::RENDER_TYPE_VOLUME;
	mPartitionType = LLViewerRegion::PARTITION_VOLUME;
	mSlopRatio = 0.25f;
}

LLVolumeBridge::LLVolumeBridge(LLDrawable* drawablep, LLViewerRegion* regionp)
: LLSpatialBridge(drawablep, true, LLVOVolume::VERTEX_DATA_MASK, regionp),
LLVolumeGeometryManager()
{
	mDepthMask = false;
	mLODPeriod = 32;
	mDrawableType = LLPipeline::RENDER_TYPE_VOLUME;
	mPartitionType = LLViewerRegion::PARTITION_BRIDGE;
	
	mSlopRatio = 0.25f;
}

LLAvatarBridge::LLAvatarBridge(LLDrawable* drawablep, LLViewerRegion* regionp)
	: LLVolumeBridge(drawablep, regionp)
{
	mDrawableType = LLPipeline::RENDER_TYPE_AVATAR;
	mPartitionType = LLViewerRegion::PARTITION_AVATAR;
}

LLControlAVBridge::LLControlAVBridge(LLDrawable* drawablep, LLViewerRegion* regionp)
	: LLVolumeBridge(drawablep, regionp)
{
	mDrawableType = LLPipeline::RENDER_TYPE_CONTROL_AV;
	mPartitionType = LLViewerRegion::PARTITION_CONTROL_AV;
}

bool can_batch_texture(LLFace* facep)
{
	if (facep->getTextureEntry()->getBumpmap())
	{ //bump maps aren't worked into texture batching yet
		return false;
	}

	// <FS:Beq> fix batching when materials disabled and alpha none/masked.
	// if (facep->getTextureEntry()->getMaterialParams().notNull())
	// { //materials don't work with texture batching yet
	// 	return false;
	// }
	const auto te = facep->getTextureEntry();
	if ( LLPipeline::sRenderDeferred && te )
	{
		auto mat = te->getMaterialParams();
		// if(mat.notNull() && (mat->getNormalID() != LLUUID::null || mat->getSpecularID() != LLUUID::null || (te->getAlpha() >0.f && te->getAlpha() < 1.f ) ) )
		if( mat.notNull() && ( !mat->isEmpty() || ( (te->getAlpha() >0.f &&  te->getAlpha() < 1.f ) && mat->getDiffuseAlphaMode() != LLMaterial::DIFFUSE_ALPHA_MODE_BLEND) ) )
		{
			// we have a materials block but we cannot batch materials.
			// however, materials blocks can and do exist due to alpha masking and those are batchable, 
			// but we further need to check in case blending is overriding the mask
			// except when the blend is 100% transparent
			return false;
		}
	}
	// </FS:Beq>

	if (facep->getTexture() && facep->getTexture()->getPrimaryFormat() == GL_ALPHA)
	{ //can't batch invisiprims
		return false;
	}

	if (facep->isState(LLFace::TEXTURE_ANIM) && facep->getVirtualSize() > MIN_TEX_ANIM_SIZE)
	{ //texture animation breaks batches
		return false;
	}
	
    if (facep->getTextureEntry()->getGLTFRenderMaterial() != nullptr)
    { // PBR materials break indexed texture batching
        return false;
    }

	return true;
}

const static U32 MAX_FACE_COUNT = 4096U;
int32_t LLVolumeGeometryManager::sInstanceCount = 0;
LLFace** LLVolumeGeometryManager::sFullbrightFaces[2] = { NULL };
LLFace** LLVolumeGeometryManager::sBumpFaces[2] = { NULL };
LLFace** LLVolumeGeometryManager::sSimpleFaces[2] = { NULL };
LLFace** LLVolumeGeometryManager::sNormFaces[2] = { NULL };
LLFace** LLVolumeGeometryManager::sSpecFaces[2] = { NULL };
LLFace** LLVolumeGeometryManager::sNormSpecFaces[2] = { NULL };
LLFace** LLVolumeGeometryManager::sPbrFaces[2] = { NULL };
LLFace** LLVolumeGeometryManager::sAlphaFaces[2] = { NULL };

LLVolumeGeometryManager::LLVolumeGeometryManager()
	: LLGeometryManager()
{
	llassert(sInstanceCount >= 0);
	if (sInstanceCount == 0)
	{
		allocateFaces(MAX_FACE_COUNT);
	}

	++sInstanceCount;
}

LLVolumeGeometryManager::~LLVolumeGeometryManager()
{
	llassert(sInstanceCount > 0);
	--sInstanceCount;

	if (sInstanceCount <= 0)
	{
		freeFaces();
		sInstanceCount = 0;
	}
}

void LLVolumeGeometryManager::allocateFaces(U32 pMaxFaceCount)
{
    for (int i = 0; i < 2; ++i)
    {
        sFullbrightFaces[i] = static_cast<LLFace**>(ll_aligned_malloc<64>(pMaxFaceCount * sizeof(LLFace*)));
        sBumpFaces[i] = static_cast<LLFace**>(ll_aligned_malloc<64>(pMaxFaceCount * sizeof(LLFace*)));
        sSimpleFaces[i] = static_cast<LLFace**>(ll_aligned_malloc<64>(pMaxFaceCount * sizeof(LLFace*)));
        sNormFaces[i] = static_cast<LLFace**>(ll_aligned_malloc<64>(pMaxFaceCount * sizeof(LLFace*)));
        sSpecFaces[i] = static_cast<LLFace**>(ll_aligned_malloc<64>(pMaxFaceCount * sizeof(LLFace*)));
        sNormSpecFaces[i] = static_cast<LLFace**>(ll_aligned_malloc<64>(pMaxFaceCount * sizeof(LLFace*)));
        sPbrFaces[i] = static_cast<LLFace**>(ll_aligned_malloc<64>(pMaxFaceCount * sizeof(LLFace*)));
        sAlphaFaces[i] = static_cast<LLFace**>(ll_aligned_malloc<64>(pMaxFaceCount * sizeof(LLFace*)));
    }
}

void LLVolumeGeometryManager::freeFaces()
{
    for (int i = 0; i < 2; ++i)
    {
        ll_aligned_free<64>(sFullbrightFaces[i]);
        ll_aligned_free<64>(sBumpFaces[i]);
        ll_aligned_free<64>(sSimpleFaces[i]);
        ll_aligned_free<64>(sNormFaces[i]);
        ll_aligned_free<64>(sSpecFaces[i]);
        ll_aligned_free<64>(sNormSpecFaces[i]);
        ll_aligned_free<64>(sPbrFaces[i]);
        ll_aligned_free<64>(sAlphaFaces[i]);

        sFullbrightFaces[i] = NULL;
        sBumpFaces[i] = NULL;
        sSimpleFaces[i] = NULL;
        sNormFaces[i] = NULL;
        sSpecFaces[i] = NULL;
        sNormSpecFaces[i] = NULL;
        sPbrFaces[i] = NULL;
        sAlphaFaces[i] = NULL;
    }
}

void LLVolumeGeometryManager::registerFace(LLSpatialGroup* group, LLFace* facep, U32 type)
{
    LL_PROFILE_ZONE_SCOPED_CATEGORY_VOLUME;
	// <FS:Ansariel> Can't do anything about it anyway - stop spamming the log
	//if (   type == LLRenderPass::PASS_ALPHA 
	//	&& facep->getTextureEntry()->getMaterialParams().notNull() 
	//	&& !facep->getVertexBuffer()->hasDataType(LLVertexBuffer::TYPE_TANGENT)
	//	&& LLViewerShaderMgr::instance()->getShaderLevel(LLViewerShaderMgr::SHADER_OBJECT) > 1)
	//{
	//	LL_WARNS_ONCE("RenderMaterials") << "Oh no! No binormals for this alpha blended face!" << LL_ENDL;
	//}
	// </FS:Ansariel>

//	bool selected = facep->getViewerObject()->isSelected();
//
//	if (selected && LLSelectMgr::getInstance()->mHideSelectedObjects)
// [RLVa:KB] - Checked: 2010-11-29 (RLVa-1.3.0c) | Modified: RLVa-1.3.0c
	const LLViewerObject* pObj = facep->getViewerObject();
	if ( (pObj->isSelected() && LLSelectMgr::getInstance()->mHideSelectedObjects) &&
		 ( (!RlvActions::isRlvEnabled()) ||
		   ( ((!pObj->isHUDAttachment()) || (!gRlvAttachmentLocks.isLockedAttachment(pObj->getRootEdit()))) &&
		     (RlvActions::canEdit(pObj)) ) ) )
// [/RVLa:KB]
	{
		return;
	}

	LL_LABEL_VERTEX_BUFFER(facep->getVertexBuffer(), LLRenderPass::lookupPassName(type));

    U32 passType = type;

    bool rigged = facep->isState(LLFace::RIGGED);

    if (rigged)
    {
        // hacky, should probably clean up -- if this face is rigged, put it in "type + 1"
        // See LLRenderPass PASS_foo enum
        passType += 1;
    }
	//add face to drawmap
	LLSpatialGroup::drawmap_elem_t& draw_vec = group->mDrawMap[passType];

	S32 idx = draw_vec.size()-1;

	bool fullbright = (type == LLRenderPass::PASS_FULLBRIGHT) ||
		(type == LLRenderPass::PASS_INVISIBLE) ||
		(type == LLRenderPass::PASS_FULLBRIGHT_ALPHA_MASK) ||
		(type == LLRenderPass::PASS_ALPHA && facep->isState(LLFace::FULLBRIGHT)) ||
		(facep->getTextureEntry()->getFullbright());
	
	if (!fullbright && 
        type != LLRenderPass::PASS_GLOW && 
        !facep->getVertexBuffer()->hasDataType(LLVertexBuffer::TYPE_NORMAL))
	{
        llassert(false);
		LL_WARNS() << "Non fullbright face has no normals!" << LL_ENDL;
		return;
	}

	const LLMatrix4* tex_mat = NULL;
	if (facep->isState(LLFace::TEXTURE_ANIM) && facep->getVirtualSize() > MIN_TEX_ANIM_SIZE)
	{
		tex_mat = facep->mTextureMatrix;	
	}

	const LLMatrix4* model_mat = NULL;

	LLDrawable* drawable = facep->getDrawable();
	if(!drawable)
	{
		return;
	}
	
    if (rigged)
    {
        // rigged meshes ignore their model matrix
        model_mat = nullptr;
    }
	else if (drawable->isState(LLDrawable::ANIMATED_CHILD))
	{
		model_mat = &drawable->getWorldMatrix();
	}
	else if (drawable->isActive())
	{
		model_mat = &drawable->getRenderMatrix();
	}
	else
	{
		model_mat = &(drawable->getRegion()->mRenderMatrix);
	}

	//drawable->getVObj()->setDebugText(llformat("%d", drawable->isState(LLDrawable::ANIMATED_CHILD)));

    const LLTextureEntry* te = facep->getTextureEntry();
	U8 bump = (type == LLRenderPass::PASS_BUMP || type == LLRenderPass::PASS_POST_BUMP) ? te->getBumpmap() : 0;
	U8 shiny = te->getShiny();
	
	LLViewerTexture* tex = facep->getTexture();

	U8 index = facep->getTextureIndex();

    LLMaterial* mat = nullptr;
    
    LLUUID mat_id;

    auto* gltf_mat = (LLFetchedGLTFMaterial*)te->getGLTFRenderMaterial();
    llassert(gltf_mat == nullptr || dynamic_cast<LLFetchedGLTFMaterial*>(te->getGLTFRenderMaterial()) != nullptr);

	// <FS:Beq> show legacy when editing the fallback materials.
	static LLCachedControl<bool> showSelectedinBP(gSavedSettings, "FSShowSelectedInBlinnPhong");
	if( gltf_mat && facep->getViewerObject()->isSelected() && showSelectedinBP )
	{
		gltf_mat = nullptr;
	}
	// </FS:Beq>

    if (gltf_mat != nullptr)
    {
        mat_id = gltf_mat->getHash(); // TODO: cache this hash
        if (!facep->hasMedia() || (tex && tex->getType() != LLViewerTexture::MEDIA_TEXTURE))
        { // no media texture, face texture will be unused
            tex = nullptr;
        }
    }
    else
    {
        mat = te->getMaterialParams().get();
        if (mat)
        {
            mat_id = te->getMaterialParams()->getHash();
        }
    }

	bool batchable = false;

	U32 shader_mask = 0xFFFFFFFF; //no shader

	if(mat && mat->isEmpty() && mat->getDiffuseAlphaMode() == LLMaterial::DIFFUSE_ALPHA_MODE_BLEND)
	{
		mat = nullptr;
	}

	if (mat)
	{
		bool is_alpha = (facep->getPoolType() == LLDrawPool::POOL_ALPHA) || (te->getColor().mV[3] < 0.999f) ? true : false;
		if (type == LLRenderPass::PASS_ALPHA)
		{
			shader_mask = mat->getShaderMask(LLMaterial::DIFFUSE_ALPHA_MODE_BLEND, is_alpha);
		}
		else
		{
			shader_mask = mat->getShaderMask(LLMaterial::DIFFUSE_ALPHA_MODE_DEFAULT, is_alpha);
		}
	}

	if (index < FACE_DO_NOT_BATCH_TEXTURES && idx >= 0)
	{
		if (mat || gltf_mat || draw_vec[idx]->mMaterial)
		{ //can't batch textures when materials are present (yet)
			batchable = false;
		}
		else if (index < draw_vec[idx]->mTextureList.size())
		{
			if (draw_vec[idx]->mTextureList[index].isNull())
			{
				batchable = true;
				draw_vec[idx]->mTextureList[index] = tex;
			}
			else if (draw_vec[idx]->mTextureList[index] == tex)
			{ //this face's texture index can be used with this batch
				batchable = true;
			}
		}
		else
		{ //texture list can be expanded to fit this texture index
			batchable = true;
		}
	}

    LLDrawInfo* info = idx >= 0 ? draw_vec[idx] : nullptr;

	if (info && 
		info->mVertexBuffer == facep->getVertexBuffer() &&
		info->mEnd == facep->getGeomIndex()-1 &&
		(LLPipeline::sTextureBindTest || draw_vec[idx]->mTexture == tex || batchable) &&
#if LL_DARWIN
		info->mEnd - draw_vec[idx]->mStart + facep->getGeomCount() <= (U32) gGLManager.mGLMaxVertexRange &&
		info->mCount + facep->getIndicesCount() <= (U32) gGLManager.mGLMaxIndexRange &&
#endif
		info->mMaterialID == mat_id &&
		info->mFullbright == fullbright &&
		info->mBump == bump &&
		(!mat || (info->mShiny == shiny)) && // need to break batches when a material is shared, but legacy settings are different
		info->mTextureMatrix == tex_mat &&
		info->mModelMatrix == model_mat &&
		info->mShaderMask == shader_mask &&
        info->mAvatar == facep->mAvatar &&
        info->getSkinHash() == facep->getSkinHash())
	{
		info->mCount += facep->getIndicesCount();
		info->mEnd += facep->getGeomCount();

		if (index < FACE_DO_NOT_BATCH_TEXTURES && index >= info->mTextureList.size())
		{
			info->mTextureList.resize(index+1);
			info->mTextureList[index] = tex;
		}
		info->validate();
	}
	else
	{
		U32 start = facep->getGeomIndex();
		U32 end = start + facep->getGeomCount()-1;
		U32 offset = facep->getIndicesStart();
		U32 count = facep->getIndicesCount();
		LLPointer<LLDrawInfo> draw_info = new LLDrawInfo(start,end,count,offset, tex,
			facep->getVertexBuffer(), fullbright, bump);

        info = draw_info;

		draw_vec.push_back(draw_info);
		draw_info->mTextureMatrix = tex_mat;
		draw_info->mModelMatrix = model_mat;
		
		draw_info->mBump  = bump;
		draw_info->mShiny = shiny;

		static const float alpha[4] =
		{
			0.00f,
			0.25f,
			0.5f,
			0.75f
		};
		float spec = alpha[shiny & TEM_SHINY_MASK];
		LLVector4 specColor(spec, spec, spec, spec);
		draw_info->mSpecColor = specColor;
		draw_info->mEnvIntensity = spec;
		draw_info->mSpecularMap = NULL;
		draw_info->mMaterial = mat;
        draw_info->mGLTFMaterial = gltf_mat;
		draw_info->mShaderMask = shader_mask;
        draw_info->mAvatar = facep->mAvatar;
        draw_info->mSkinInfo = facep->mSkinInfo;

        if (gltf_mat)
        {
            // just remember the material ID, render pools will reference the GLTF material
            draw_info->mMaterialID = mat_id;
        }
        else if (mat)
		{
			draw_info->mMaterialID = mat_id;

			// We have a material.  Update our draw info accordingly.
				
			if (!mat->getSpecularID().isNull())
			{
				LLVector4 specColor;
				specColor.mV[0] = mat->getSpecularLightColor().mV[0] * (1.f / 255.f);
				specColor.mV[1] = mat->getSpecularLightColor().mV[1] * (1.f / 255.f);
				specColor.mV[2] = mat->getSpecularLightColor().mV[2] * (1.f / 255.f);
				specColor.mV[3] = mat->getSpecularLightExponent() * (1.f / 255.f);
				draw_info->mSpecColor = specColor;
				draw_info->mEnvIntensity = mat->getEnvironmentIntensity() * (1.f / 255.f);
				draw_info->mSpecularMap = facep->getViewerObject()->getTESpecularMap(facep->getTEOffset());
			}

			draw_info->mAlphaMaskCutoff = mat->getAlphaMaskCutoff() * (1.f / 255.f);
			draw_info->mDiffuseAlphaMode = mat->getDiffuseAlphaMode();
			draw_info->mNormalMap = facep->getViewerObject()->getTENormalMap(facep->getTEOffset());
		}
		else 
		{
			if (type == LLRenderPass::PASS_GRASS)
			{
				draw_info->mAlphaMaskCutoff = 0.5f;
			}
			else
			{
				draw_info->mAlphaMaskCutoff = 0.33f;
			}
		}
		
		// if (type == LLRenderPass::PASS_ALPHA) // always populate the draw_info ptr
		{ //for alpha sorting
			facep->setDrawInfo(draw_info);
		}

		if (index < FACE_DO_NOT_BATCH_TEXTURES)
		{ //initialize texture list for texture batching
			draw_info->mTextureList.resize(index+1);
			draw_info->mTextureList[index] = tex;
		}
		draw_info->validate();
	}

    llassert(info->mGLTFMaterial == nullptr || (info->mVertexBuffer->getTypeMask() & LLVertexBuffer::MAP_TANGENT) != 0);
    llassert(type != LLPipeline::RENDER_TYPE_PASS_GLTF_PBR || info->mGLTFMaterial != nullptr);
    llassert(type != LLPipeline::RENDER_TYPE_PASS_GLTF_PBR_RIGGED || info->mGLTFMaterial != nullptr);
    llassert(type != LLPipeline::RENDER_TYPE_PASS_GLTF_PBR_ALPHA_MASK || info->mGLTFMaterial != nullptr);
    llassert(type != LLPipeline::RENDER_TYPE_PASS_GLTF_PBR_ALPHA_MASK_RIGGED || info->mGLTFMaterial != nullptr);
    
    llassert(type != LLRenderPass::PASS_BUMP || (info->mVertexBuffer->getTypeMask() & LLVertexBuffer::MAP_TANGENT) != 0);
    llassert(type != LLRenderPass::PASS_NORMSPEC || info->mNormalMap.notNull());
    llassert(type != LLRenderPass::PASS_SPECMAP || (info->mVertexBuffer->getTypeMask() & LLVertexBuffer::MAP_TEXCOORD2) != 0);
}

void LLVolumeGeometryManager::getGeometry(LLSpatialGroup* group)
{

}

// add a face pointer to a list of face pointers without going over MAX_COUNT faces
template<typename T>
static inline void add_face(T*** list, U32* count, T* face)
{
    if (face->isState(LLFace::RIGGED))
    {
        if (count[1] < MAX_FACE_COUNT)
        {
            face->setDrawOrderIndex(count[1]);
            list[1][count[1]++] = face;
        }
    }
    else
    {
        if (count[0] < MAX_FACE_COUNT)
        {
            face->setDrawOrderIndex(count[0]);
            list[0][count[0]++] = face;
        }
    }
}

void LLVolumeGeometryManager::rebuildGeom(LLSpatialGroup* group)
{
    LL_PROFILE_ZONE_SCOPED_CATEGORY_VOLUME;
    llassert(!gCubeSnapshot);

    if (group->isDead())
    {
        return;
    }

	if (group->changeLOD())
	{
		group->mLastUpdateDistance = group->mDistance;
	}

	group->mLastUpdateViewAngle = group->mViewAngle;

	if (!group->hasState(LLSpatialGroup::GEOM_DIRTY | LLSpatialGroup::ALPHA_DIRTY))
	{
		if (group->hasState(LLSpatialGroup::MESH_DIRTY))
		{
			rebuildMesh(group);
		}
		return;
	}

	group->mBuilt = 1.f;
	
	LLSpatialBridge* bridge = group->getSpatialPartition()->asBridge();
    LLViewerObject *vobj = NULL;
    LLVOVolume *vol_obj = NULL;

	if (bridge)
	{
        vobj = bridge->mDrawable->getVObj();
        vol_obj = dynamic_cast<LLVOVolume*>(vobj);
	}
	// <FS:Beq> option to reduce the number of complexity updates
	// if (vol_obj)
	static LLCachedControl< bool >aggressiveComplexityUpdates(gSavedSettings, "FSEnableAggressiveComplexityUpdates", false);
    if (aggressiveComplexityUpdates && vol_obj)
	// </FS:Beq>
    {
        vol_obj->updateVisualComplexity();
    }

	group->mGeometryBytes = 0;
	group->mSurfaceArea = 0;
	
	//cache object box size since it might be used for determining visibility
	const LLVector4a* bounds = group->getObjectBounds();
	group->mObjectBoxSize = bounds[1].getLength3().getF32();

	group->clearDrawMap();

    U32 fullbright_count[2] = { 0 };
	U32 bump_count[2] = { 0 };
	U32 simple_count[2] = { 0 };
	U32 alpha_count[2] = { 0 };
	U32 norm_count[2] = { 0 };
	U32 spec_count[2] = { 0 };
	U32 normspec_count[2] = { 0 };
	U32 pbr_count[2] = { 0 };

	static LLCachedControl<S32> max_vbo_size(gSavedSettings, "RenderMaxVBOSize", 512);
	static LLCachedControl<S32> max_node_size(gSavedSettings, "RenderMaxNodeSize", 65536);
	U32 max_vertices = (max_vbo_size * 1024)/LLVertexBuffer::calcVertexSize(group->getSpatialPartition()->mVertexDataMask);
	U32 max_total = (max_node_size * 1024) / LLVertexBuffer::calcVertexSize(group->getSpatialPartition()->mVertexDataMask);
	max_vertices = llmin(max_vertices, (U32) 65535);

	U32 cur_total = 0;

	bool emissive = false;

	//Determine if we've received skininfo that contains an
	//alternate bind matrix - if it does then apply the translational component
	//to the joints of the avatar.
#if 0
	bool pelvisGotSet = false;
#endif

	{
		LL_PROFILE_ZONE_NAMED_CATEGORY_VOLUME("rebuildGeom - face list");

		//get all the faces into a list
		for (LLSpatialGroup::element_iter drawable_iter = group->getDataBegin(); 
             drawable_iter != group->getDataEnd(); ++drawable_iter)
		{
			LLDrawable* drawablep = (LLDrawable*)(*drawable_iter)->getDrawable();
		
			if (!drawablep || drawablep->isDead() || drawablep->isState(LLDrawable::FORCE_INVISIBLE) )
			{
				continue;
			}
	
			LLVOVolume* vobj = drawablep->getVOVolume();
            
			if (!vobj || vobj->isDead())
			{
				continue;
			}

            // HACK -- brute force this check every time a drawable gets rebuilt
            for (S32 i = 0; i < drawablep->getNumFaces(); ++i)
            {
                vobj->updateTEMaterialTextures(i);
            }

            // apply any pending material overrides
            gGLTFMaterialList.applyQueuedOverrides(vobj);

//<FS:Beq> Stop doing stupid stuff we don;t need to.
// Moving this inside a debug enabled check
//			std::string vobj_name = llformat("Vol%p", vobj);
//</FS:Beq>

            bool is_mesh = vobj->isMesh();
            if (is_mesh)
            {
                if ((vobj->getVolume() && !vobj->getVolume()->isMeshAssetLoaded())
                    || !gMeshRepo.meshRezEnabled())
                {
                    // Waiting for asset to fetch
                    continue;
                }

                if (!vobj->getSkinInfo() && !vobj->isSkinInfoUnavaliable())
                {
                     // Waiting for skin info to fetch
                     continue;
                }
            }

			LLVolume* volume = vobj->getVolume();
			if (volume)
			{
				const LLVector3& scale = vobj->getScale();
				group->mSurfaceArea += volume->getSurfaceArea() * llmax(llmax(scale.mV[0], scale.mV[1]), scale.mV[2]);
			}
            //<FS:Beq> Stop doing stupid stuff we don;t need on the critical path
            //F32 est_tris = vobj->getEstTrianglesMax();

            vobj->updateControlAvatar();

#if 0
            std::string vobj_name = llformat("Vol%p", vobj);
            F32 est_tris = vobj->getEstTrianglesMax();

	        LL_DEBUGS("AnimatedObjectsLinkset") << vobj_name << " rebuilding, isAttachment: " << (U32) vobj->isAttachment()
	                                            << " is_mesh " << is_mesh
	                                            << " est_tris " << est_tris
	                                            << " is_animated " << vobj->isAnimatedObject()
	                                            << " can_animate " << vobj->canBeAnimatedObject() 
	                                            << " cav " << vobj->getControlAvatar() 
	                                            << " lod " << vobj->getLOD()
	                                            << " drawable rigged " << (drawablep->isState(LLDrawable::RIGGED))
	                                            << " drawable state " << drawablep->getState()
	                                            << " playing " << (U32) (vobj->getControlAvatar() ? vobj->getControlAvatar()->mPlaying : false)
	                                            << " frame " << LLFrameTimer::getFrameCount()
	                                            << LL_ENDL;
#endif
			//<FS:Beq> Pointless. We already checked this and have used it.
			//llassert_always(vobj);


			// <FS:AO> Z's protection auto-derender code
			if (enableVolumeSAPProtection())
			{
				static LLCachedControl<F32> volume_sa_thresh(gSavedSettings, "RenderVolumeSAThreshold");
				static LLCachedControl<F32> sculpt_sa_thresh(gSavedSettings, "RenderSculptSAThreshold");
				static LLCachedControl<F32> volume_sa_max_frame(gSavedSettings, "RenderVolumeSAFrameMax");
				F32 max_for_this_vol = (vobj->isSculpted()) ? sculpt_sa_thresh : volume_sa_thresh;

				if (vobj->mVolumeSurfaceArea > max_for_this_vol)
				{
					LLPipeline::sVolumeSAFrame += vobj->mVolumeSurfaceArea;
					if (LLPipeline::sVolumeSAFrame > volume_sa_max_frame)
					{
						continue;
					}
				}
			}
			// </FS:AO>

			vobj->updateTextureVirtualSize(true);
			vobj->preRebuild();

			drawablep->clearState(LLDrawable::HAS_ALPHA);

            LLVOAvatar* avatar = nullptr;
            const LLMeshSkinInfo* skinInfo = nullptr;
            if (is_mesh)
            {
                skinInfo = vobj->getSkinInfo();
            }

            if (skinInfo)
            {
                if (vobj->isAnimatedObject())
                {
                    avatar = vobj->getControlAvatar();
                }
                else
                {
                    avatar = vobj->getAvatar();
                }
            }

            if (avatar != nullptr)
            {
                avatar->addAttachmentOverridesForObject(vobj, NULL, false);
            }

            // Standard rigged mesh attachments: 
			bool rigged = !vobj->isAnimatedObject() && skinInfo && vobj->isAttachment();
            // Animated objects. Have to check for isRiggedMesh() to
            // exclude static objects in animated object linksets.
			rigged = rigged || (vobj->isAnimatedObject() && vobj->isRiggedMesh() &&
                vobj->getControlAvatar() && vobj->getControlAvatar()->mPlaying);

			bool any_rigged_face = false;

			//for each face
			for (S32 i = 0; i < drawablep->getNumFaces(); i++)
			{
				LLFace* facep = drawablep->getFace(i);
				if (!facep)
				{
					continue;
				}
#if 0
#if LL_RELEASE_WITH_DEBUG_INFO
                const LLUUID pbr_id( "49c88210-7238-2a6b-70ac-92d4f35963cf" );
                const LLUUID obj_id( vobj->getID() );
                bool is_pbr = (obj_id == pbr_id);
#else
                bool is_pbr = false;
#endif
#else
                LLGLTFMaterial *gltf_mat = facep->getTextureEntry()->getGLTFRenderMaterial();
                bool is_pbr = gltf_mat != nullptr;
#endif

				//ALWAYS null out vertex buffer on rebuild -- if the face lands in a render
				// batch, it will recover its vertex buffer reference from the spatial group
				facep->setVertexBuffer(NULL);
			
				//sum up face verts and indices
				drawablep->updateFaceSize(i);

                if (rigged)
                {
                    if (!facep->isState(LLFace::RIGGED))
                    { //completely reset vertex buffer
                        facep->clearVertexBuffer();
                    }

                    facep->setState(LLFace::RIGGED);
                    facep->mSkinInfo = (LLMeshSkinInfo*) skinInfo; // TODO -- fix ugly de-consting here
                    facep->mAvatar = avatar;
                    any_rigged_face = true;
                }
                else
                {
                    if (facep->isState(LLFace::RIGGED))
                    { 
                        //face is not rigged but used to be, remove from rigged face pool
                        LLDrawPoolAvatar* pool = (LLDrawPoolAvatar*)facep->getPool();
                        if (pool)
                        {
                            pool->removeFace(facep);
                        }
                        facep->clearState(LLFace::RIGGED);
                        facep->mAvatar = NULL;
                        facep->mSkinInfo = NULL;
                    }
                }

				if (cur_total > max_total || facep->getIndicesCount() <= 0 || facep->getGeomCount() <= 0)
				{
					facep->clearVertexBuffer();
					continue;
				}

				if (facep->hasGeometry() &&
                    (rigged ||  // <-- HACK FIXME -- getPixelArea might be incorrect for rigged objects
                        facep->getPixelArea() > FORCE_CULL_AREA)) // <-- don't render tiny faces
				{
                    cur_total += facep->getGeomCount();

					const LLTextureEntry* te = facep->getTextureEntry();
					LLViewerTexture* tex = facep->getTexture();

					// <FS:ND> More crash avoding ...
					// if (te->getGlow() > 0.f)
					if (te && te->getGlow() > 0.f)
					// </FS:ND>
					{
						emissive = true;
					}

					if (facep->isState(LLFace::TEXTURE_ANIM))
					{
						if (!vobj->mTexAnimMode)
						{
							facep->clearState(LLFace::TEXTURE_ANIM);
						}
					}

					bool force_simple = (facep->getPixelArea() < FORCE_SIMPLE_RENDER_AREA);
					U32 type = gPipeline.getPoolTypeFromTE(te, tex);
                    if (is_pbr && gltf_mat && gltf_mat->mAlphaMode != LLGLTFMaterial::ALPHA_MODE_BLEND)
                    {
                        type = LLDrawPool::POOL_GLTF_PBR;
                    }
                    else
					if (type != LLDrawPool::POOL_ALPHA && force_simple)
					{
						type = LLDrawPool::POOL_SIMPLE;
					}
					facep->setPoolType(type);

					if (vobj->isHUDAttachment() && !is_pbr)
					{
						facep->setState(LLFace::FULLBRIGHT);
					}

					if (vobj->mTextureAnimp && vobj->mTexAnimMode)
					{
						if (vobj->mTextureAnimp->mFace <= -1)
						{
							S32 face;
							for (face = 0; face < vobj->getNumTEs(); face++)
							{
								LLFace * facep = drawablep->getFace(face);
								if (facep)
								{
									facep->setState(LLFace::TEXTURE_ANIM);
								}
							}
						}
						else if (vobj->mTextureAnimp->mFace < vobj->getNumTEs())
						{
							LLFace * facep = drawablep->getFace(vobj->mTextureAnimp->mFace);
							if (facep)
							{
								facep->setState(LLFace::TEXTURE_ANIM);
							}
						}
					}

					if (type == LLDrawPool::POOL_ALPHA)
					{
						if (facep->canRenderAsMask())
						{ //can be treated as alpha mask
                            add_face(sSimpleFaces, simple_count, facep);
						}
						else
						{
                            F32 alpha;
                            if (is_pbr)
                            {
                                alpha = gltf_mat ? gltf_mat->mBaseColor.mV[3] : 1.0;
                            }
                            else
                            {
                                // <FS:ND> Even more crash avoidance ...
                                //alpha = te->getColor().mV[3];
                                alpha = te ? te->getColor().mV[3] : 1.f;
                            }
                            // <FS:ND> Even more crash avoidance ...
                            //if (alpha > 0.f || te->getGlow() > 0.f)
                            if (alpha > 0.f || (te && te->getGlow() > 0.f))
							{ //only treat as alpha in the pipeline if < 100% transparent
								drawablep->setState(LLDrawable::HAS_ALPHA);
								add_face(sAlphaFaces, alpha_count, facep);
							}
							else if (LLDrawPoolAlpha::sShowDebugAlpha ||
								(gPipeline.sRenderHighlight && !drawablep->getParent() &&
								//only root objects are highlighted with red color in this case
								drawablep->getVObj() && drawablep->getVObj()->flagScripted() &&
								(LLPipeline::getRenderScriptedBeacons() ||
								(LLPipeline::getRenderScriptedTouchBeacons() && drawablep->getVObj()->flagHandleTouch()))))
							{ //draw the transparent face for debugging purposes using a custom texture
								add_face(sAlphaFaces, alpha_count, facep);
							}
						}
					}
					else
					{
						if (drawablep->isState(LLDrawable::REBUILD_VOLUME))
						{
							facep->mLastUpdateTime = gFrameTimeSeconds;
						}

						{
							// <FS> Skip if no te entry
							if (!te)
								continue;

                            LLGLTFMaterial* gltf_mat = te->getGLTFRenderMaterial();

							if (gltf_mat != nullptr || (te->getMaterialParams().notNull()))
							{
                                if (gltf_mat != nullptr)
                                {
                                    add_face(sPbrFaces, pbr_count, facep);
                                }
                                else
                                {
                                    LLMaterial* mat = te->getMaterialParams().get();
                                    if (mat->getNormalID().notNull() || // <-- has a normal map, needs tangents
                                        (te->getBumpmap() && (te->getBumpmap() < 18))) // <-- has an emboss bump map, needs tangents
                                    {
                                        if (mat->getSpecularID().notNull())
                                        { //has normal and specular maps (needs texcoord1, texcoord2, and tangent)
                                            add_face(sNormSpecFaces, normspec_count, facep);
                                        }
                                        else
                                        { //has normal map (needs texcoord1 and tangent)
                                            add_face(sNormFaces, norm_count, facep);
                                        }
                                    }
                                    else if (mat->getSpecularID().notNull())
                                    { //has specular map but no normal map, needs texcoord2
                                        add_face(sSpecFaces, spec_count, facep);
                                    }
                                    else
                                    { //has neither specular map nor normal map, only needs texcoord0
                                        add_face(sSimpleFaces, simple_count, facep);
                                    }
                                }
							}
							else if (te->getBumpmap())
							{ //needs normal + tangent
                                add_face(sBumpFaces, bump_count, facep);
							}
							else if (te->getShiny() || !te->getFullbright())
							{ //needs normal
                                add_face(sSimpleFaces, simple_count, facep);
							}
							else 
							{ //doesn't need normal
								facep->setState(LLFace::FULLBRIGHT);
                                add_face(sFullbrightFaces, fullbright_count, facep);
							}
						}
					}
				}
				else
				{	//face has no renderable geometry
					facep->clearVertexBuffer();
				}		
			}
			
			if (any_rigged_face)
			{
				if (!drawablep->isState(LLDrawable::RIGGED))
				{
					drawablep->setState(LLDrawable::RIGGED);
                    LLDrawable* root = drawablep->getRoot();
                    if (root != drawablep)
                    {
                        root->setState(LLDrawable::RIGGED_CHILD);
                    }

					//first time this is drawable is being marked as rigged,
					// do another LoD update to use avatar bounding box
					vobj->updateLOD();
				}
			}
			else
			{
				drawablep->clearState(LLDrawable::RIGGED);
                vobj->updateRiggedVolume(false);
			}
		}
	}

	//PROCESS NON-ALPHA FACES
	U32 simple_mask = LLVertexBuffer::MAP_TEXCOORD0 | LLVertexBuffer::MAP_NORMAL | LLVertexBuffer::MAP_VERTEX | LLVertexBuffer::MAP_COLOR;
	U32 alpha_mask = simple_mask | 0x80000000; //hack to give alpha verts their own VBO
	U32 bump_mask = LLVertexBuffer::MAP_TEXCOORD0 | LLVertexBuffer::MAP_TEXCOORD1 | LLVertexBuffer::MAP_NORMAL | LLVertexBuffer::MAP_VERTEX | LLVertexBuffer::MAP_COLOR;
	U32 fullbright_mask = LLVertexBuffer::MAP_TEXCOORD0 | LLVertexBuffer::MAP_VERTEX | LLVertexBuffer::MAP_COLOR;

	U32 norm_mask = simple_mask | LLVertexBuffer::MAP_TEXCOORD1 | LLVertexBuffer::MAP_TANGENT;
	U32 normspec_mask = norm_mask | LLVertexBuffer::MAP_TEXCOORD2;
	U32 spec_mask = simple_mask | LLVertexBuffer::MAP_TEXCOORD2;

	U32 pbr_mask = LLVertexBuffer::MAP_TEXCOORD0 | LLVertexBuffer::MAP_NORMAL | LLVertexBuffer::MAP_VERTEX | LLVertexBuffer::MAP_COLOR | LLVertexBuffer::MAP_TANGENT;

	if (emissive)
	{ //emissive faces are present, include emissive byte to preserve batching
		simple_mask = simple_mask | LLVertexBuffer::MAP_EMISSIVE;
		alpha_mask = alpha_mask | LLVertexBuffer::MAP_EMISSIVE;
		bump_mask = bump_mask | LLVertexBuffer::MAP_EMISSIVE;
		fullbright_mask = fullbright_mask | LLVertexBuffer::MAP_EMISSIVE;
		norm_mask = norm_mask | LLVertexBuffer::MAP_EMISSIVE;
		normspec_mask = normspec_mask | LLVertexBuffer::MAP_EMISSIVE;
		spec_mask = spec_mask | LLVertexBuffer::MAP_EMISSIVE;
        pbr_mask = pbr_mask | LLVertexBuffer::MAP_EMISSIVE;
	}

	bool batch_textures = LLViewerShaderMgr::instance()->getShaderLevel(LLViewerShaderMgr::SHADER_OBJECT) > 1;

    // add extra vertex data for deferred rendering (not necessarily for batching textures)
	if (batch_textures)
	{
		bump_mask = bump_mask | LLVertexBuffer::MAP_TANGENT;
		simple_mask = simple_mask | LLVertexBuffer::MAP_TEXTURE_INDEX;
		alpha_mask = alpha_mask | LLVertexBuffer::MAP_TEXTURE_INDEX | LLVertexBuffer::MAP_TANGENT | LLVertexBuffer::MAP_TEXCOORD1 | LLVertexBuffer::MAP_TEXCOORD2;
		fullbright_mask = fullbright_mask | LLVertexBuffer::MAP_TEXTURE_INDEX;
	}

	group->mGeometryBytes = 0;

	U32 geometryBytes = 0;

    // generate render batches for static geometry
    U32 extra_mask = LLVertexBuffer::MAP_TEXTURE_INDEX;
    bool alpha_sort = true;
    bool rigged = false;
    for (int i = 0; i < 2; ++i) //two sets, static and rigged)
    {
        geometryBytes += genDrawInfo(group, simple_mask | extra_mask, sSimpleFaces[i], simple_count[i], false, batch_textures, rigged);
        geometryBytes += genDrawInfo(group, fullbright_mask | extra_mask, sFullbrightFaces[i], fullbright_count[i], false, batch_textures, rigged);
        geometryBytes += genDrawInfo(group, alpha_mask | extra_mask, sAlphaFaces[i], alpha_count[i], alpha_sort, batch_textures, rigged);
        geometryBytes += genDrawInfo(group, bump_mask | extra_mask, sBumpFaces[i], bump_count[i], false, false, rigged);
        geometryBytes += genDrawInfo(group, norm_mask | extra_mask, sNormFaces[i], norm_count[i], false, false, rigged);
        geometryBytes += genDrawInfo(group, spec_mask | extra_mask, sSpecFaces[i], spec_count[i], false, false, rigged);
        geometryBytes += genDrawInfo(group, normspec_mask | extra_mask, sNormSpecFaces[i], normspec_count[i], false, false, rigged);
        geometryBytes += genDrawInfo(group, pbr_mask | extra_mask, sPbrFaces[i], pbr_count[i], false, false, rigged);

        // for rigged set, add weights and disable alpha sorting (rigged items use depth buffer)
        extra_mask |= LLVertexBuffer::MAP_WEIGHT4;
        rigged = true;
    }

	group->mGeometryBytes = geometryBytes;

	{
		//drawables have been rebuilt, clear rebuild status
		for (LLSpatialGroup::element_iter drawable_iter = group->getDataBegin(); drawable_iter != group->getDataEnd(); ++drawable_iter)
		{
			LLDrawable* drawablep = (LLDrawable*)(*drawable_iter)->getDrawable();
			if(drawablep)
			{
                drawablep->clearState(LLDrawable::REBUILD_ALL);
            }
        }
	}

	group->mLastUpdateTime = gFrameTimeSeconds;
	group->mBuilt = 1.f;
	group->clearState(LLSpatialGroup::GEOM_DIRTY | LLSpatialGroup::ALPHA_DIRTY);
}

void LLVolumeGeometryManager::rebuildMesh(LLSpatialGroup* group)
{
    LL_PROFILE_ZONE_SCOPED_CATEGORY_VOLUME;
	llassert(group);
	if (group && group->hasState(LLSpatialGroup::MESH_DIRTY) && !group->hasState(LLSpatialGroup::GEOM_DIRTY))
	{
		{
			LL_PROFILE_ZONE_NAMED_CATEGORY_VOLUME("rebuildMesh - gen draw info");

            group->mBuilt = 1.f;
		
			const U32 MAX_BUFFER_COUNT = 4096;
			LLVertexBuffer* locked_buffer[MAX_BUFFER_COUNT];

			U32 buffer_count = 0;

            for (LLSpatialGroup::element_iter drawable_iter = group->getDataBegin(); drawable_iter != group->getDataEnd(); ++drawable_iter)
			{
				LLDrawable* drawablep = (LLDrawable*)(*drawable_iter)->getDrawable();

				if (drawablep && !drawablep->isDead() && drawablep->isState(LLDrawable::REBUILD_ALL))
				{
					LL_PROFILE_ZONE_NAMED_CATEGORY_VOLUME("Rebuild all non-Rigged");
					LLVOVolume* vobj = drawablep->getVOVolume();

					if (!vobj) continue;

					if (vobj->isNoLOD()) continue;

					vobj->preRebuild();

					if (drawablep->isState(LLDrawable::ANIMATED_CHILD))
					{
						vobj->updateRelativeXform(true);
					}

					LLVolume* volume = vobj->getVolume();
					if (!volume) continue;
					for (S32 i = 0; i < drawablep->getNumFaces(); ++i)
					{
						LLFace* face = drawablep->getFace(i);
						if (face)
						{
							LLVertexBuffer* buff = face->getVertexBuffer();
							if (buff)
							{
                                if (!face->getGeometryVolume(*volume, // volume
                                    face->getTEOffset(),              // face_index
                                    vobj->getRelativeXform(),         // mat_vert_in
                                    vobj->getRelativeXformInvTrans(), // mat_norm_in
                                    face->getGeomIndex(),             // index_offset
                                    false,                            // force_rebuild
                                    true))                            // no_debug_assert
                                {   // Something's gone wrong with the vertex buffer accounting,
                                    // rebuild this group with no debug assert because MESH_DIRTY
                                    group->dirtyGeom();
                                    gPipeline.markRebuild(group);
                                }

                                buff->unmapBuffer();
							}
						}
					}

					if (drawablep->isState(LLDrawable::ANIMATED_CHILD))
					{
						vobj->updateRelativeXform();
					}

					drawablep->clearState(LLDrawable::REBUILD_ALL);
				}
			}

			{
				LL_PROFILE_ZONE_NAMED_CATEGORY_VOLUME("rebuildMesh - flush");
				for (LLVertexBuffer** iter = locked_buffer, ** end_iter = locked_buffer+buffer_count; iter != end_iter; ++iter)
				{
					(*iter)->unmapBuffer();
				}

				// don't forget alpha
				if(group != NULL &&
				   !group->mVertexBuffer.isNull())
				{
					group->mVertexBuffer->unmapBuffer();
				}
			}
			
			group->clearState(LLSpatialGroup::MESH_DIRTY | LLSpatialGroup::NEW_DRAWINFO);
		}
	} 
}

struct CompareBatchBreaker
{
	bool operator()(const LLFace* const& lhs, const LLFace* const& rhs)
	{
		const LLTextureEntry* lte = lhs->getTextureEntry();
		const LLTextureEntry* rte = rhs->getTextureEntry();

        if (lte->getBumpmap() != rte->getBumpmap())
		{
			return lte->getBumpmap() < rte->getBumpmap();
		}
		else if (lte->getFullbright() != rte->getFullbright())
		{
			return lte->getFullbright() < rte->getFullbright();
		}
        else if (lte->getMaterialID() != rte->getMaterialID())
        {
            return lte->getMaterialID() < rte->getMaterialID();
        }
		else if (lte->getShiny() != rte->getShiny())
		{
			return lte->getShiny() < rte->getShiny();
		}
        else if (lhs->getTexture() != rhs->getTexture())
		{
			return lhs->getTexture() < rhs->getTexture();
		}
        else 
        {
            // all else being equal, maintain consistent draw order
            return lhs->getDrawOrderIndex() < rhs->getDrawOrderIndex();
        }
	}
};

struct CompareBatchBreakerRigged
{
    bool operator()(const LLFace* const& lhs, const LLFace* const& rhs)
    {
        if (lhs->mAvatar != rhs->mAvatar)
        {
            return lhs->mAvatar < rhs->mAvatar;
        }
        else if (lhs->mSkinInfo->mHash != rhs->mSkinInfo->mHash)
        {
            return lhs->mSkinInfo->mHash < rhs->mSkinInfo->mHash;
        }
        else
        {
            // "inherit" non-rigged behavior
            CompareBatchBreaker comp;
            return comp(lhs, rhs);
        }
    }
};

U32 LLVolumeGeometryManager::genDrawInfo(LLSpatialGroup* group, U32 mask, LLFace** faces, U32 face_count, bool distance_sort, bool batch_textures, bool rigged)
{
    LL_PROFILE_ZONE_SCOPED_CATEGORY_VOLUME;

	U32 geometryBytes = 0;
	
	//calculate maximum number of vertices to store in a single buffer
	static LLCachedControl<S32> max_vbo_size(gSavedSettings, "RenderMaxVBOSize", 512);
	U32 max_vertices = (max_vbo_size * 1024)/LLVertexBuffer::calcVertexSize(group->getSpatialPartition()->mVertexDataMask);
	max_vertices = llmin(max_vertices, (U32) 65535);

	{
		LL_PROFILE_ZONE_NAMED_CATEGORY_VOLUME("genDrawInfo - sort");
        
        if (rigged)
        {
            if (!distance_sort) // <--- alpha "sort" rigged faces by maintaining original draw order
            {
                //sort faces by things that break batches, including avatar and mesh id
                std::sort(faces, faces + face_count, CompareBatchBreakerRigged());
            }
        }
        else if (!distance_sort)
        {
            //sort faces by things that break batches, not including avatar and mesh id
            std::sort(faces, faces + face_count, CompareBatchBreaker());
        }
		else
		{
			//sort faces by distance
			std::sort(faces, faces+face_count, LLFace::CompareDistanceGreater());
		}
	}
				
	bool hud_group = group->isHUDGroup() ;
	LLFace** face_iter = faces;
	LLFace** end_faces = faces+face_count;
	
	LLSpatialGroup::buffer_map_t buffer_map;

	LLViewerTexture* last_tex = NULL;

	S32 texture_index_channels = 1;
	
	if (gGLManager.mGLSLVersionMajor > 1 || gGLManager.mGLSLVersionMinor >= 30)
	{
		texture_index_channels = LLGLSLShader::sIndexedTextureChannels-1; //always reserve one for shiny for now just for simplicity;
	}

	if (distance_sort)
	{
		texture_index_channels = gDeferredAlphaProgram.mFeatures.mIndexedTextureChannels;
	}

	texture_index_channels = LLGLSLShader::sIndexedTextureChannels;

	bool flexi = false;

	while (face_iter != end_faces)
	{
		//pull off next face
		LLFace* facep = *face_iter;
		LLViewerTexture* tex = facep->getTexture();
        const LLTextureEntry* te = facep->getTextureEntry();
		LLMaterialPtr mat = te->getMaterialParams();
        LLMaterialID matId = te->getMaterialID();

		// if (distance_sort)
		// {
		// 	tex = NULL;
		// }

		if (last_tex != tex)
		{
			last_tex = tex;
		}

		bool bake_sunlight = LLPipeline::sBakeSunlight && facep->getDrawable()->isStatic(); 

		U32 index_count = facep->getIndicesCount();
		U32 geom_count = facep->getGeomCount();

		flexi = flexi || facep->getViewerObject()->getVolume()->isUnique();

		//sum up vertices needed for this render batch
		LLFace** i = face_iter;
		++i;
		
		const U32 MAX_TEXTURE_COUNT = 32;
		LLViewerTexture* texture_list[MAX_TEXTURE_COUNT];
		
		U32 texture_count = 0;

		{
			LL_PROFILE_ZONE_NAMED_CATEGORY_VOLUME("genDrawInfo - face size");
			if (batch_textures)
			{
				U8 cur_tex = 0;
				facep->setTextureIndex(cur_tex);
				if (texture_count < MAX_TEXTURE_COUNT)
				{
					texture_list[texture_count++] = tex;
				}

				if (can_batch_texture(facep))
				{ //populate texture_list with any textures that can be batched
				  //move i to the next unbatchable face
					while (i != end_faces)
					{
						facep = *i;
						
						if (!can_batch_texture(facep))
						{ //face is bump mapped or has an animated texture matrix -- can't 
							//batch more than 1 texture at a time
							facep->setTextureIndex(0);
							break;
						}

						if (facep->getTexture() != tex)
						{
							if (distance_sort)
							{ //textures might be out of order, see if texture exists in current batch
								bool found = false;
								for (U32 tex_idx = 0; tex_idx < texture_count; ++tex_idx)
								{
									if (facep->getTexture() == texture_list[tex_idx])
									{
										cur_tex = tex_idx;
										found = true;
										break;
									}
								}

								if (!found)
								{
									cur_tex = texture_count;
								}
							}
							else
							{
								cur_tex++;
							}

							if (cur_tex >= texture_index_channels)
							{ //cut batches when index channels are depleted
								break;
							}

							tex = facep->getTexture();

							// <FS:Beq> Quick hack test of proper batching logic
							// if (texture_count < MAX_TEXTURE_COUNT)
							// only add to the batch if this is a new texture
							if (cur_tex == texture_count && texture_count < MAX_TEXTURE_COUNT)
							// </FS:Beq>
							{
								texture_list[texture_count++] = tex;
							}
						}

						if (geom_count + facep->getGeomCount() > max_vertices)
						{ //cut batches on geom count too big
							break;
						}

						++i;

						flexi = flexi || facep->getViewerObject()->getVolume()->isUnique();

						index_count += facep->getIndicesCount();
						geom_count += facep->getGeomCount();

						facep->setTextureIndex(cur_tex);
					}
				}
				else
				{
					facep->setTextureIndex(0);
				}

				tex = texture_list[0];
			}
			else
			{
				while (i != end_faces && 
					(LLPipeline::sTextureBindTest || 
						(distance_sort || 
							((*i)->getTexture() == tex))))
				{
					facep = *i;
                    const LLTextureEntry* nextTe = facep->getTextureEntry();
                    if (nextTe->getMaterialID() != matId)
                    {
                        break;
                    }

					//face has no texture index
					facep->mDrawInfo = NULL;
					facep->setTextureIndex(FACE_DO_NOT_BATCH_TEXTURES);

					if (geom_count + facep->getGeomCount() > max_vertices)
					{ //cut batches on geom count too big
						break;
					}

					++i;
					index_count += facep->getIndicesCount();
					geom_count += facep->getGeomCount();

					flexi = flexi || facep->getViewerObject()->getVolume()->isUnique();
				}
			}
		}

		//create vertex buffer
		LLPointer<LLVertexBuffer> buffer;

		{
			LL_PROFILE_ZONE_NAMED_CATEGORY_VOLUME("genDrawInfo - allocate");
			buffer = new LLVertexBuffer(mask);
			if(!buffer->allocateBuffer(geom_count, index_count))
			{
				LL_WARNS() << "Failed to allocate group Vertex Buffer to "
					<< geom_count << " vertices and "
					<< index_count << " indices" << LL_ENDL;
				buffer = NULL;
			}
		}

		if (buffer)
		{
			geometryBytes += buffer->getSize() + buffer->getIndicesSize();
			buffer_map[mask][*face_iter].push_back(buffer);
		}

		//add face geometry

		U32 indices_index = 0;
		U16 index_offset = 0;

        while (face_iter < i)
		{
			//update face indices for new buffer
			facep = *face_iter;

			if (buffer.isNull())
			{
				// Bulk allocation failed
				facep->setVertexBuffer(buffer);
				facep->setSize(0, 0); // mark as no geometry
				++face_iter;
				continue;
			}
			facep->setIndicesIndex(indices_index);
			facep->setGeomIndex(index_offset);
			facep->setVertexBuffer(buffer);	
			
			if (batch_textures && facep->getTextureIndex() == FACE_DO_NOT_BATCH_TEXTURES)
			{
				LL_ERRS() << "Invalid texture index." << LL_ENDL;
			}
			
			{
				//for debugging, set last time face was updated vs moved
				facep->updateRebuildFlags();

				{ //copy face geometry into vertex buffer
					LLDrawable* drawablep = facep->getDrawable();
					LLVOVolume* vobj = drawablep->getVOVolume();
					LLVolume* volume = vobj->getVolume();

					if (drawablep->isState(LLDrawable::ANIMATED_CHILD))
					{
						vobj->updateRelativeXform(true);
					}

					U32 te_idx = facep->getTEOffset();

					if (!facep->getGeometryVolume(*volume, te_idx, 
						vobj->getRelativeXform(), vobj->getRelativeXformInvTrans(), index_offset,true))
					{
						LL_WARNS() << "Failed to get geometry for face!" << LL_ENDL;
					}

					if (drawablep->isState(LLDrawable::ANIMATED_CHILD))
					{
						vobj->updateRelativeXform(false);
					}
				}
			}

			index_offset += facep->getGeomCount();
			indices_index += facep->getIndicesCount();

			//append face to appropriate render batch

			bool force_simple = facep->getPixelArea() < FORCE_SIMPLE_RENDER_AREA;
			bool fullbright = facep->isState(LLFace::FULLBRIGHT);
			if ((mask & LLVertexBuffer::MAP_NORMAL) == 0)
			{ //paranoia check to make sure GL doesn't try to read non-existant normals
				fullbright = true;
			}

            const LLTextureEntry* te = facep->getTextureEntry();
            LLGLTFMaterial* gltf_mat = te->getGLTFRenderMaterial();
			
			// <FS:Beq> show legacy when editing the fallback materials.
			static LLCachedControl<bool> showSelectedinBP(gSavedSettings, "FSShowSelectedInBlinnPhong");
			if( gltf_mat && facep->getViewerObject()->isSelected() && showSelectedinBP )
			{
				gltf_mat = nullptr;
			}
			// </FS:Beq>

			if (hud_group && gltf_mat == nullptr)
			{ //all hud attachments are fullbright
				fullbright = true;
			}
			
			tex = facep->getTexture();

			bool is_alpha = (facep->getPoolType() == LLDrawPool::POOL_ALPHA) ? true : false;

            LLMaterial* mat = nullptr;
            bool can_be_shiny = false;

            // ignore traditional material if GLTF material is present
            if (gltf_mat == nullptr)
            {
                mat = te->getMaterialParams().get();

                can_be_shiny = true;
                if (mat)
                {
                    U8 mode = mat->getDiffuseAlphaMode();
                    can_be_shiny = mode == LLMaterial::DIFFUSE_ALPHA_MODE_NONE ||
                        mode == LLMaterial::DIFFUSE_ALPHA_MODE_EMISSIVE;
                }
            }

            F32 blinn_phong_alpha = te->getColor().mV[3];
			bool use_legacy_bump = te->getBumpmap() && (te->getBumpmap() < 18) && (!mat || mat->getNormalID().isNull());
			bool blinn_phong_opaque = blinn_phong_alpha >= 0.999f;
            bool blinn_phong_transparent = blinn_phong_alpha < 0.999f;

            if (!gltf_mat)
            {
                is_alpha = (is_alpha || blinn_phong_transparent) ? true : false;
            }

			if (gltf_mat || (mat && !hud_group))
			{
				bool material_pass = false;

                if (gltf_mat)
                { // all other parameters ignored if gltf material is present
                    if (gltf_mat->mAlphaMode == LLGLTFMaterial::ALPHA_MODE_BLEND)
                    {
                        registerFace(group, facep, LLRenderPass::PASS_ALPHA);
                    }
                    else if (gltf_mat->mAlphaMode == LLGLTFMaterial::ALPHA_MODE_MASK)
                    {
                        registerFace(group, facep, LLRenderPass::PASS_GLTF_PBR_ALPHA_MASK);
                    }
                    else
                    {
                        registerFace(group, facep, LLRenderPass::PASS_GLTF_PBR);
                    }
                }
                else
				// do NOT use 'fullbright' for this logic or you risk sending
				// things without normals down the materials pipeline and will
				// render poorly if not crash NORSPEC-240,314
				//
				if (te->getFullbright())
				{
					if (mat->getDiffuseAlphaMode() == LLMaterial::DIFFUSE_ALPHA_MODE_MASK)
					{
						if (blinn_phong_opaque)
						{
							registerFace(group, facep, LLRenderPass::PASS_FULLBRIGHT_ALPHA_MASK);
						}
						else
						{
							registerFace(group, facep, LLRenderPass::PASS_ALPHA);
						}
					}
					else if (is_alpha)
					{
						registerFace(group, facep, LLRenderPass::PASS_ALPHA);
					}
					else
					{
						if (mat->getEnvironmentIntensity() > 0 || te->getShiny() > 0)
						{
							material_pass = true;
						}
						else
						{
                            if (blinn_phong_opaque)
						    {
							    registerFace(group, facep, LLRenderPass::PASS_FULLBRIGHT);
                            }
                            else
                            {
                                registerFace(group, facep, LLRenderPass::PASS_ALPHA);
                            }
						}
					}
				}
				else if (blinn_phong_transparent)
				{
					registerFace(group, facep, LLRenderPass::PASS_ALPHA);
				}
				else if (use_legacy_bump)
				{
                    llassert(mask & LLVertexBuffer::MAP_TANGENT);
					// we have a material AND legacy bump settings, but no normal map
					registerFace(group, facep, LLRenderPass::PASS_BUMP);
				}
				else
				{
					material_pass = true;
				}

				if (material_pass)
				{
					static const U32 pass[] = 
					{
						LLRenderPass::PASS_MATERIAL,
						LLRenderPass::PASS_ALPHA, //LLRenderPass::PASS_MATERIAL_ALPHA,
						LLRenderPass::PASS_MATERIAL_ALPHA_MASK,
						LLRenderPass::PASS_MATERIAL_ALPHA_EMISSIVE,
						LLRenderPass::PASS_SPECMAP,
						LLRenderPass::PASS_ALPHA, //LLRenderPass::PASS_SPECMAP_BLEND,
						LLRenderPass::PASS_SPECMAP_MASK,
						LLRenderPass::PASS_SPECMAP_EMISSIVE,
						LLRenderPass::PASS_NORMMAP,
						LLRenderPass::PASS_ALPHA, //LLRenderPass::PASS_NORMMAP_BLEND,
						LLRenderPass::PASS_NORMMAP_MASK,
						LLRenderPass::PASS_NORMMAP_EMISSIVE,
						LLRenderPass::PASS_NORMSPEC,
						LLRenderPass::PASS_ALPHA, //LLRenderPass::PASS_NORMSPEC_BLEND,
						LLRenderPass::PASS_NORMSPEC_MASK,
						LLRenderPass::PASS_NORMSPEC_EMISSIVE,
					};

                    U32 alpha_mode = mat->getDiffuseAlphaMode();
                    if (!distance_sort && alpha_mode == LLMaterial::DIFFUSE_ALPHA_MODE_BLEND)
                    { // HACK - this should never happen, but sometimes we get a material that thinks it has alpha blending when it ought not
                        alpha_mode = LLMaterial::DIFFUSE_ALPHA_MODE_NONE;
                    }
                    U32 mask = mat->getShaderMask(alpha_mode, is_alpha);

                    U32 vb_mask = facep->getVertexBuffer()->getTypeMask();

                    // HACK - this should also never happen, but sometimes we get here and the material thinks it has a specmap now 
                    // even though it didn't appear to have a specmap when the face was added to the list of faces
                    if ((mask & 0x4) && !(vb_mask & LLVertexBuffer::MAP_TEXCOORD2))
                    {
                        mask &= ~0x4;
                    }

					llassert(mask < sizeof(pass)/sizeof(U32));

					mask = llmin(mask, (U32)(sizeof(pass)/sizeof(U32)-1));

                    // if this is going into alpha pool, distance sort MUST be true
                    llassert(pass[mask] == LLRenderPass::PASS_ALPHA ? distance_sort : true);
					registerFace(group, facep, pass[mask]);
				}
			}
			else if (mat)
			{
				U8 mode = mat->getDiffuseAlphaMode();

                is_alpha = (is_alpha || (mode == LLMaterial::DIFFUSE_ALPHA_MODE_BLEND));

				if (is_alpha)
				{
					mode = LLMaterial::DIFFUSE_ALPHA_MODE_BLEND;
				}

				if (mode == LLMaterial::DIFFUSE_ALPHA_MODE_MASK)
				{
					registerFace(group, facep, fullbright ? LLRenderPass::PASS_FULLBRIGHT_ALPHA_MASK : LLRenderPass::PASS_ALPHA_MASK);
				}
				else if (is_alpha )
				{
					registerFace(group, facep, LLRenderPass::PASS_ALPHA);
				}
				else if (gPipeline.shadersLoaded()
					&& te->getShiny() 
					&& can_be_shiny)
				{
					registerFace(group, facep, fullbright ? LLRenderPass::PASS_FULLBRIGHT_SHINY : LLRenderPass::PASS_SHINY);
				}
				else
				{
					registerFace(group, facep, fullbright ? LLRenderPass::PASS_FULLBRIGHT : LLRenderPass::PASS_SIMPLE);
				}
			}
			else if (is_alpha)
			{
				// can we safely treat this as an alpha mask?
				if (facep->getFaceColor().mV[3] <= 0.f)
				{ //100% transparent, don't render unless we're highlighting transparent
					LL_PROFILE_ZONE_NAMED_CATEGORY_VOLUME("facep->alpha -> invisible");
					registerFace(group, facep, LLRenderPass::PASS_ALPHA_INVISIBLE);
				}
				else if (facep->canRenderAsMask() && !hud_group)
				{
					if (te->getFullbright() || LLPipeline::sNoAlpha)
					{
						registerFace(group, facep, LLRenderPass::PASS_FULLBRIGHT_ALPHA_MASK);
					}
					else
					{
						registerFace(group, facep, LLRenderPass::PASS_ALPHA_MASK);
					}
				}
				else
				{
					registerFace(group, facep, LLRenderPass::PASS_ALPHA);
				}
			}
			else if (gPipeline.shadersLoaded()
				&& te->getShiny() 
				&& can_be_shiny)
			{ //shiny
				if (tex->getPrimaryFormat() == GL_ALPHA)
				{ //invisiprim+shiny
					registerFace(group, facep, LLRenderPass::PASS_INVISI_SHINY);
					registerFace(group, facep, LLRenderPass::PASS_INVISIBLE);
				}
				else if (!hud_group)
				{ //deferred rendering
					if (te->getFullbright())
					{ //register in post deferred fullbright shiny pass
						registerFace(group, facep, LLRenderPass::PASS_FULLBRIGHT_SHINY);
						if (te->getBumpmap())
						{ //register in post deferred bump pass
							registerFace(group, facep, LLRenderPass::PASS_POST_BUMP);
						}
					}
					else if (use_legacy_bump)
					{ //register in deferred bump pass
                        llassert(mask& LLVertexBuffer::MAP_TANGENT);
						registerFace(group, facep, LLRenderPass::PASS_BUMP);
					}
					else
					{ //register in deferred simple pass (deferred simple includes shiny)
						llassert(mask & LLVertexBuffer::MAP_NORMAL);
						registerFace(group, facep, LLRenderPass::PASS_SIMPLE);
					}
				}
				else if (fullbright)
				{	//not deferred, register in standard fullbright shiny pass					
					registerFace(group, facep, LLRenderPass::PASS_FULLBRIGHT_SHINY);
				}
				else
				{ //not deferred or fullbright, register in standard shiny pass
					registerFace(group, facep, LLRenderPass::PASS_SHINY);
				}
			}
			else
			{ //not alpha and not shiny
				if (!is_alpha && tex->getPrimaryFormat() == GL_ALPHA)
				{ //invisiprim
					registerFace(group, facep, LLRenderPass::PASS_INVISIBLE);
				}
				else if (fullbright || bake_sunlight)
				{ //fullbright
					if (mat && mat->getDiffuseAlphaMode() == LLMaterial::DIFFUSE_ALPHA_MODE_MASK)
					{
						registerFace(group, facep, LLRenderPass::PASS_FULLBRIGHT_ALPHA_MASK);
					}
					else
					{
						registerFace(group, facep, LLRenderPass::PASS_FULLBRIGHT);
					}
					if (!hud_group && use_legacy_bump)
					{ //if this is the deferred render and a bump map is present, register in post deferred bump
						registerFace(group, facep, LLRenderPass::PASS_POST_BUMP);
					}
				}
				else
				{
					if (use_legacy_bump)
					{ //non-shiny or fullbright deferred bump
                        llassert(mask& LLVertexBuffer::MAP_TANGENT);
						registerFace(group, facep, LLRenderPass::PASS_BUMP);
					}
					else
					{ //all around simple
						llassert(mask & LLVertexBuffer::MAP_NORMAL);
						if (mat && mat->getDiffuseAlphaMode() == LLMaterial::DIFFUSE_ALPHA_MODE_MASK)
						{ //material alpha mask can be respected in non-deferred
							registerFace(group, facep, LLRenderPass::PASS_ALPHA_MASK);
						}
						else
						{
							registerFace(group, facep, LLRenderPass::PASS_SIMPLE);
						}
				    }
				}
				
				
				if (!gPipeline.shadersLoaded() && 
					!is_alpha && 
					te->getShiny())
				{ //shiny as an extra pass when shaders are disabled
					registerFace(group, facep, LLRenderPass::PASS_SHINY);
				}
			}
			
			//not sure why this is here, and looks like it might cause bump mapped objects to get rendered redundantly -- davep 5/11/2010
			if (!is_alpha && hud_group)
			{
				llassert((mask & LLVertexBuffer::MAP_NORMAL) || fullbright);
				facep->setPoolType((fullbright) ? LLDrawPool::POOL_FULLBRIGHT : LLDrawPool::POOL_SIMPLE);
				
				if (!force_simple && use_legacy_bump)
				{
                    llassert(mask & LLVertexBuffer::MAP_TANGENT);
					registerFace(group, facep, LLRenderPass::PASS_BUMP);
				}
			}

			if (!is_alpha && LLPipeline::sRenderGlow && te->getGlow() > 0.f)
			{
                if (gltf_mat)
                {
                    registerFace(group, facep, LLRenderPass::PASS_GLTF_GLOW);
                }
                else
                {
                    registerFace(group, facep, LLRenderPass::PASS_GLOW);
                }
			}
						
			++face_iter;
		}

		if (buffer)
		{
			buffer->unmapBuffer();
		}
	}

	group->mBufferMap[mask].clear();
	for (LLSpatialGroup::buffer_texture_map_t::iterator i = buffer_map[mask].begin(); i != buffer_map[mask].end(); ++i)
	{
		group->mBufferMap[mask][i->first] = i->second;
	}

	return geometryBytes;
}

void LLVolumeGeometryManager::addGeometryCount(LLSpatialGroup* group, U32& vertex_count, U32& index_count)
{
    //for each drawable
    for (LLSpatialGroup::element_iter drawable_iter = group->getDataBegin(); drawable_iter != group->getDataEnd(); ++drawable_iter)
    {
        LLDrawable* drawablep = (LLDrawable*)(*drawable_iter)->getDrawable();

        if (!drawablep || drawablep->isDead())
        {
            continue;
        }
    }
}

void LLGeometryManager::addGeometryCount(LLSpatialGroup* group, U32 &vertex_count, U32 &index_count)
{	
    LL_PROFILE_ZONE_SCOPED_CATEGORY_VOLUME;

    //clear off any old faces
    mFaceList.clear();

	//for each drawable
	for (LLSpatialGroup::element_iter drawable_iter = group->getDataBegin(); drawable_iter != group->getDataEnd(); ++drawable_iter)
	{
		LLDrawable* drawablep = (LLDrawable*)(*drawable_iter)->getDrawable();
		
		if (!drawablep || drawablep->isDead())
		{
			continue;
		}
	
		//for each face
		for (S32 i = 0; i < drawablep->getNumFaces(); i++)
		{
			//sum up face verts and indices
			drawablep->updateFaceSize(i);
			LLFace* facep = drawablep->getFace(i);
			if (facep)
			{
				if (facep->hasGeometry() && facep->getPixelArea() > FORCE_CULL_AREA && 
					facep->getGeomCount() + vertex_count <= 65536)
				{
					vertex_count += facep->getGeomCount();
					index_count += facep->getIndicesCount();
				
					//remember face (for sorting)
					mFaceList.push_back(facep);
				}
				else
				{
					facep->clearVertexBuffer();
				}
			}
		}
	}
}

LLHUDPartition::LLHUDPartition(LLViewerRegion* regionp) : LLBridgePartition(regionp)
{
	mPartitionType = LLViewerRegion::PARTITION_HUD;
	mDrawableType = LLPipeline::RENDER_TYPE_HUD;
	mSlopRatio = 0.f;
	mLODPeriod = 1;
}

void LLHUDPartition::shift(const LLVector4a &offset)
{
	//HUD objects don't shift with region crossing.  That would be silly.
}<|MERGE_RESOLUTION|>--- conflicted
+++ resolved
@@ -4812,16 +4812,12 @@
         }
     }
 
-<<<<<<< HEAD
+    if (getClickAction() == CLICK_ACTION_IGNORE && !LLFloater::isVisible(gFloaterTools))
+    {
+        return false;
+    }
+
 	bool ret = false;
-=======
-    if (getClickAction() == CLICK_ACTION_IGNORE && !LLFloater::isVisible(gFloaterTools))
-    {
-        return FALSE;
-    }
-
-	BOOL ret = FALSE;
->>>>>>> 4c6d8f4b
 
 	LLVolume* volume = getVolume();
 
