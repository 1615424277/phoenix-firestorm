/** 
 * @file llvovolume.cpp
 * @brief LLVOVolume class implementation
 *
 * $LicenseInfo:firstyear=2001&license=viewerlgpl$
 * Second Life Viewer Source Code
 * Copyright (C) 2010, Linden Research, Inc.
 * 
 * This library is free software; you can redistribute it and/or
 * modify it under the terms of the GNU Lesser General Public
 * License as published by the Free Software Foundation;
 * version 2.1 of the License only.
 * 
 * This library is distributed in the hope that it will be useful,
 * but WITHOUT ANY WARRANTY; without even the implied warranty of
 * MERCHANTABILITY or FITNESS FOR A PARTICULAR PURPOSE.  See the GNU
 * Lesser General Public License for more details.
 * 
 * You should have received a copy of the GNU Lesser General Public
 * License along with this library; if not, write to the Free Software
 * Foundation, Inc., 51 Franklin Street, Fifth Floor, Boston, MA  02110-1301  USA
 * 
 * Linden Research, Inc., 945 Battery Street, San Francisco, CA  94111  USA
 * $/LicenseInfo$
 */

// A "volume" is a box, cylinder, sphere, or other primitive shape.

#include "llviewerprecompiledheaders.h"

#include "llvovolume.h"

#include <sstream>

#include "llviewercontrol.h"
#include "lldir.h"
#include "llflexibleobject.h"
#include "llfloatertools.h"
#include "llmaterialid.h"
#include "llmaterialtable.h"
#include "llprimitive.h"
#include "llvolume.h"
#include "llvolumeoctree.h"
#include "llvolumemgr.h"
#include "llvolumemessage.h"
#include "material_codes.h"
#include "message.h"
#include "llpluginclassmedia.h" // for code in the mediaEvent handler
#include "object_flags.h"
#include "lldrawable.h"
#include "lldrawpoolavatar.h"
#include "lldrawpoolbump.h"
#include "llface.h"
#include "llspatialpartition.h"
#include "llhudmanager.h"
#include "llflexibleobject.h"
#include "llskinningutil.h"
#include "llsky.h"
#include "lltexturefetch.h"
#include "llvector4a.h"
#include "llviewercamera.h"
#include "llviewertexturelist.h"
#include "llviewerobjectlist.h"
#include "llviewerregion.h"
#include "llviewertextureanim.h"
#include "llworld.h"
#include "llselectmgr.h"
#include "pipeline.h"
#include "llsdutil.h"
#include "llmatrix4a.h"
#include "llmediaentry.h"
#include "llmediadataclient.h"
#include "llmeshrepository.h"
#include "llnotifications.h"
#include "llnotificationsutil.h"
#include "llagent.h"
#include "llviewermediafocus.h"
#include "lldatapacker.h"
#include "llviewershadermgr.h"
#include "llvoavatar.h"
#include "llcontrolavatar.h"
#include "llvoavatarself.h"
#include "llvocache.h"
#include "llmaterialmgr.h"
#include "llanimationstates.h"
#include "llinventorytype.h"
#include "llviewerinventory.h"
#include "llcallstack.h"
#include "llsculptidsize.h"
#include "llavatarappearancedefines.h"
#include "llgltfmateriallist.h"
// [RLVa:KB] - Checked: RLVa-2.0.0
#include "rlvactions.h"
#include "rlvlocks.h"
// [/RLVa:KB]
#include "llviewernetwork.h"

const F32 FORCE_SIMPLE_RENDER_AREA = 512.f;
const F32 FORCE_CULL_AREA = 8.f;
U32 JOINT_COUNT_REQUIRED_FOR_FULLRIG = 1;

BOOL gAnimateTextures = TRUE;

F32 LLVOVolume::sLODFactor = 1.f;
F32	LLVOVolume::sLODSlopDistanceFactor = 0.5f; //Changing this to zero, effectively disables the LOD transition slop 
F32 LLVOVolume::sDistanceFactor = 1.0f;
S32 LLVOVolume::sNumLODChanges = 0;
S32 LLVOVolume::mRenderComplexity_last = 0;
S32 LLVOVolume::mRenderComplexity_current = 0;
LLPointer<LLObjectMediaDataClient> LLVOVolume::sObjectMediaClient = NULL;
LLPointer<LLObjectMediaNavigateClient> LLVOVolume::sObjectMediaNavigateClient = NULL;

extern BOOL gCubeSnapshot;

// NaCl - Graphics crasher protection
static bool enableVolumeSAPProtection()
{
	static LLCachedControl<bool> protect(gSavedSettings, "RenderVolumeSAProtection");
	return protect;
}
// NaCl End

// Implementation class of LLMediaDataClientObject.  See llmediadataclient.h
class LLMediaDataClientObjectImpl : public LLMediaDataClientObject
{
public:
	LLMediaDataClientObjectImpl(LLVOVolume *obj, bool isNew) : mObject(obj), mNew(isNew) 
	{
		mObject->addMDCImpl();
	}
	~LLMediaDataClientObjectImpl()
	{
		mObject->removeMDCImpl();
	}
	
	virtual U8 getMediaDataCount() const 
		{ return mObject->getNumTEs(); }

	virtual LLSD getMediaDataLLSD(U8 index) const 
		{
			LLSD result;
			LLTextureEntry *te = mObject->getTE(index); 
			if (NULL != te)
			{
				llassert((te->getMediaData() != NULL) == te->hasMedia());
				if (te->getMediaData() != NULL)
				{
					result = te->getMediaData()->asLLSD();
					// XXX HACK: workaround bug in asLLSD() where whitelist is not set properly
					// See DEV-41949
					if (!result.has(LLMediaEntry::WHITELIST_KEY))
					{
						result[LLMediaEntry::WHITELIST_KEY] = LLSD::emptyArray();
					}
				}
			}
			return result;
		}
	virtual bool isCurrentMediaUrl(U8 index, const std::string &url) const
		{
			LLTextureEntry *te = mObject->getTE(index); 
			if (te)
			{
				if (te->getMediaData())
				{
					return (te->getMediaData()->getCurrentURL() == url);
				}
			}
			return url.empty();
		}

	virtual LLUUID getID() const
		{ return mObject->getID(); }

	virtual void mediaNavigateBounceBack(U8 index)
		{ mObject->mediaNavigateBounceBack(index); }
	
	virtual bool hasMedia() const
		{ return mObject->hasMedia(); }
	
	virtual void updateObjectMediaData(LLSD const &data, const std::string &version_string) 
		{ mObject->updateObjectMediaData(data, version_string); }
	
	virtual F64 getMediaInterest() const 
		{ 
			F64 interest = mObject->getTotalMediaInterest();
			if (interest < (F64)0.0)
			{
				// media interest not valid yet, try pixel area
				interest = mObject->getPixelArea();
				// HACK: force recalculation of pixel area if interest is the "magic default" of 1024.
				if (interest == 1024.f)
				{
					const_cast<LLVOVolume*>(static_cast<LLVOVolume*>(mObject))->setPixelAreaAndAngle(gAgent);
					interest = mObject->getPixelArea();
				}
			}
			return interest; 
		}
	
	virtual bool isInterestingEnough() const
		{
			return LLViewerMedia::getInstance()->isInterestingEnough(mObject, getMediaInterest());
		}

	virtual std::string getCapabilityUrl(const std::string &name) const
		{ return mObject->getRegion()->getCapability(name); }
	
	virtual bool isDead() const
		{ return mObject->isDead(); }
	
	virtual U32 getMediaVersion() const
		{ return LLTextureEntry::getVersionFromMediaVersionString(mObject->getMediaURL()); }
	
	virtual bool isNew() const
		{ return mNew; }

private:
	LLPointer<LLVOVolume> mObject;
	bool mNew;
};


LLVOVolume::LLVOVolume(const LLUUID &id, const LLPCode pcode, LLViewerRegion *regionp)
	: LLViewerObject(id, pcode, regionp),
	// NaCl - Graphics crasher protection
	  mVolumeImpl(NULL),
	  mVolumeSurfaceArea(-1.f)
	// NaCl End
{
	mTexAnimMode = 0;
	mRelativeXform.setIdentity();
	mRelativeXformInvTrans.setIdentity();

	mFaceMappingChanged = FALSE;
	mLOD = MIN_LOD;
    mLODDistance = 0.0f;
    mLODAdjustedDistance = 0.0f;
    mLODRadius = 0.0f;
	mTextureAnimp = NULL;
	mVolumeChanged = FALSE;
	mVObjRadius = LLVector3(1,1,0.5f).length();
	mNumFaces = 0;
	mLODChanged = FALSE;
	mSculptChanged = FALSE;
    mColorChanged = FALSE;
	mSpotLightPriority = 0.f;

    mSkinInfoUnavaliable = false;
	mSkinInfo = NULL;

	mMediaImplList.resize(getNumTEs());
	mLastFetchedMediaVersion = -1;
    mServerDrawableUpdateCount = 0;
	memset(&mIndexInTex, 0, sizeof(S32) * LLRender::NUM_VOLUME_TEXTURE_CHANNELS);
	mMDCImplCount = 0;
	mLastRiggingInfoLOD = -1;
	mResetDebugText = false;
	mIsLocalMesh = false;
	mIsLocalMeshUsingScale = false;
}

LLVOVolume::~LLVOVolume()
{
    LL_PROFILE_ZONE_SCOPED;
	delete mTextureAnimp;
	mTextureAnimp = NULL;
	delete mVolumeImpl;
	mVolumeImpl = NULL;

	gMeshRepo.unregisterMesh(this);

	if(!mMediaImplList.empty())
	{
		for(U32 i = 0 ; i < mMediaImplList.size() ; i++)
		{
			if(mMediaImplList[i].notNull())
			{
				mMediaImplList[i]->removeObject(this) ;
			}
		}
	}
}

void LLVOVolume::markDead()
{
	if (!mDead)
	{
        LL_PROFILE_ZONE_SCOPED;
        if (getVolume())
        {
            LLSculptIDSize::instance().rem(getVolume()->getParams().getSculptID());
        }

		if(getMDCImplCount() > 0)
		{
			LLMediaDataClientObject::ptr_t obj = new LLMediaDataClientObjectImpl(const_cast<LLVOVolume*>(this), false);
			if (sObjectMediaClient) sObjectMediaClient->removeFromQueue(obj);
			if (sObjectMediaNavigateClient) sObjectMediaNavigateClient->removeFromQueue(obj);
		}
		
		// Detach all media impls from this object
		for(U32 i = 0 ; i < mMediaImplList.size() ; i++)
		{
			removeMediaImpl(i);
		}

		if (mSculptTexture.notNull())
		{
			mSculptTexture->removeVolume(LLRender::SCULPT_TEX, this);
		}

		if (mLightTexture.notNull())
		{
			mLightTexture->removeVolume(LLRender::LIGHT_TEX, this);
		}
	}
	
	LLViewerObject::markDead();
}


// static
void LLVOVolume::initClass()
{
	// gSavedSettings better be around
	if (gSavedSettings.getBOOL("PrimMediaMasterEnabled"))
	{
		const F32 queue_timer_delay = gSavedSettings.getF32("PrimMediaRequestQueueDelay");
		const F32 retry_timer_delay = gSavedSettings.getF32("PrimMediaRetryTimerDelay");
		const U32 max_retries = gSavedSettings.getU32("PrimMediaMaxRetries");
		const U32 max_sorted_queue_size = gSavedSettings.getU32("PrimMediaMaxSortedQueueSize");
		const U32 max_round_robin_queue_size = gSavedSettings.getU32("PrimMediaMaxRoundRobinQueueSize");
		sObjectMediaClient = new LLObjectMediaDataClient(queue_timer_delay, retry_timer_delay, max_retries, 
														 max_sorted_queue_size, max_round_robin_queue_size);
		sObjectMediaNavigateClient = new LLObjectMediaNavigateClient(queue_timer_delay, retry_timer_delay, 
																	 max_retries, max_sorted_queue_size, max_round_robin_queue_size);
	}
}

// static
void LLVOVolume::cleanupClass()
{
    sObjectMediaClient = NULL;
    sObjectMediaNavigateClient = NULL;
}

U32 LLVOVolume::processUpdateMessage(LLMessageSystem *mesgsys,
										  void **user_data,
										  U32 block_num, EObjectUpdateType update_type,
										  LLDataPacker *dp)
{
	// <FS:Ansariel> Improved bad object handling
	static LLCachedControl<bool> fsEnforceStrictObjectCheck(gSavedSettings, "FSEnforceStrictObjectCheck");
	bool enfore_strict_object_check = LLGridManager::instance().isInSecondLife() && fsEnforceStrictObjectCheck;
	// </FS:Ansariel>

	// local mesh begin
	// rationale: we don't want server updates for a local object, cause the server tends to override things.
	if (mIsLocalMesh)
	{
		return 0;
	}
	// local mesh end

	LLColor4U color;
	const S32 teDirtyBits = (TEM_CHANGE_TEXTURE|TEM_CHANGE_COLOR|TEM_CHANGE_MEDIA);
    const bool previously_volume_changed = mVolumeChanged;
    const bool previously_face_mapping_changed = mFaceMappingChanged;
    const bool previously_color_changed = mColorChanged;

	// Do base class updates...
	U32 retval = LLViewerObject::processUpdateMessage(mesgsys, user_data, block_num, update_type, dp);

	LLUUID sculpt_id;
	U8 sculpt_type = 0;
	if (isSculpted())
	{
		LLSculptParams *sculpt_params = (LLSculptParams *)getParameterEntry(LLNetworkData::PARAMS_SCULPT);
		sculpt_id = sculpt_params->getSculptTexture();
		sculpt_type = sculpt_params->getSculptType();

        LL_DEBUGS("ObjectUpdate") << "uuid " << mID << " set sculpt_id " << sculpt_id << LL_ENDL;
        dumpStack("ObjectUpdateStack");
	}

	if (!dp)
	{
		if (update_type == OUT_FULL)
		{
			////////////////////////////////
			//
			// Unpack texture animation data
			//
			//

			if (mesgsys->getSizeFast(_PREHASH_ObjectData, block_num, _PREHASH_TextureAnim))
			{
				if (!mTextureAnimp)
				{
					mTextureAnimp = new LLViewerTextureAnim(this);
				}
				else
				{
					if (!(mTextureAnimp->mMode & LLTextureAnim::SMOOTH))
					{
						mTextureAnimp->reset();
					}
				}
				mTexAnimMode = 0;
				
				mTextureAnimp->unpackTAMessage(mesgsys, block_num);
			}
			else
			{
				if (mTextureAnimp)
				{
					delete mTextureAnimp;
					mTextureAnimp = NULL;

                    for (S32 i = 0; i < getNumTEs(); i++)
                    {
                        LLFace* facep = mDrawable->getFace(i);
                        if (facep && facep->mTextureMatrix)
                        {
                            // delete or reset
                            delete facep->mTextureMatrix;
                            facep->mTextureMatrix = NULL;
                        }
                    }

					gPipeline.markTextured(mDrawable);
					mFaceMappingChanged = TRUE;
					mTexAnimMode = 0;
				}
			}

			// Unpack volume data
			LLVolumeParams volume_params;
			// <FS:Beq> Extend the bogus volume error handling to the other code path
			//LLVolumeMessage::unpackVolumeParams(&volume_params, mesgsys, _PREHASH_ObjectData, block_num);
			BOOL res = LLVolumeMessage::unpackVolumeParams(&volume_params, mesgsys, _PREHASH_ObjectData, block_num);
			if (!res)
			{
				//<FS:Beq> Improved bad object handling courtesy of Drake.
				std::string region_name = "unknown region";
				if (getRegion())
				{
					region_name = getRegion()->getName();
					if (enfore_strict_object_check)
					{
						LL_WARNS() << "An invalid object (" << getID() << ") has been removed (FSEnforceStrictObjectCheck)" << LL_ENDL;
						getRegion()->addCacheMissFull(getLocalID()); // force cache skip the object
					}
				}
				LL_WARNS() << "Bogus volume parameters in object " << getID() << " @ " << getPositionRegion()
					<< " in " << region_name << LL_ENDL;
				
				if (enfore_strict_object_check)
				{
					gObjectList.killObject(this);
					return (INVALID_UPDATE);
				}
				// </FS:Beq>
			}

			volume_params.setSculptID(sculpt_id, sculpt_type);

			if (setVolume(volume_params, 0))
			{
				markForUpdate();
			}
		}

		// Sigh, this needs to be done AFTER the volume is set as well, otherwise bad stuff happens...
		////////////////////////////
		//
		// Unpack texture entry data
		//

		S32 result = unpackTEMessage(mesgsys, _PREHASH_ObjectData, (S32) block_num);
		//<FS:Beq> Improved bad object handling courtesy of Drake.
		if (TEM_INVALID == result)
		{
			// There's something bogus in the data that we're unpacking.
			std::string region_name = "unknown region";
			if (getRegion())
			{
				region_name = getRegion()->getName();
				if (enfore_strict_object_check)
				{
					LL_WARNS() << "An invalid object (" << getID() << ") has been removed (FSEnforceStrictObjectCheck)" << LL_ENDL;
					getRegion()->addCacheMissFull(getLocalID()); // force cache skip
				}
			}

			LL_WARNS() << "Bogus TE data in object " << getID() << " @ " << getPositionRegion()
				<< " in " << region_name << LL_ENDL;
			if (enfore_strict_object_check)
			{
				gObjectList.killObject(this);
				return (INVALID_UPDATE);
			}
		}
		// </FS:Beq>
		if (result & TEM_CHANGE_MEDIA)
		{
			retval |= MEDIA_FLAGS_CHANGED;
		}
	}
	else
	{
		if (update_type != OUT_TERSE_IMPROVED)
		{
			LLVolumeParams volume_params;
			BOOL res = LLVolumeMessage::unpackVolumeParams(&volume_params, *dp);
			if (!res)
			{
				//<FS:Beq> Improved bad object handling courtesy of Drake.
				//LL_WARNS() << "Bogus volume parameters in object " << getID() << LL_ENDL;
				//LL_WARNS() << getRegion()->getOriginGlobal() << LL_ENDL;
				std::string region_name = "unknown region";
				if (getRegion())
				{
					region_name = getRegion()->getName();
					if (enfore_strict_object_check)
					{
						LL_WARNS() << "An invalid object (" << getID() << ") has been removed (FSEnforceStrictObjectCheck)" << LL_ENDL;
						getRegion()->addCacheMissFull(getLocalID()); // force cache skip the object
					}
				}
				LL_WARNS() << "Bogus volume parameters in object " << getID() << " @ " << getPositionRegion() 
							<< " in " << region_name << LL_ENDL;
				// <FS:Beq> [FIRE-16995] [CRASH] Continuous crashing upon entering 3 adjacent sims incl. Hathian, D8, Devil's Pocket
				// A bad object entry in a .slc simobject cache can result in an unreadable/unusable volume 
				// This leaves the volume in an uncertain state and can result in a crash when later code access an uninitialised pointer
				// return an INVALID_UPDATE instead
				// <FS:Beq> July 2017 Change backed out due to side effects. FIRE-16995 still an exposure. 
				// return(INVALID_UPDATE);
				// NOTE: An option here would be to correctly return the media status using "retval |= INVALID_UPDATE"
				if (enfore_strict_object_check)
				{
					gObjectList.killObject(this);
					return (INVALID_UPDATE);
				}
				// </FS:Beq>
			}

			volume_params.setSculptID(sculpt_id, sculpt_type);

			if (setVolume(volume_params, 0))
			{
				markForUpdate();
			}
			S32 res2 = unpackTEMessage(*dp);
			if (TEM_INVALID == res2)
			{
				// There's something bogus in the data that we're unpacking.
				dp->dumpBufferToLog();
				//<FS:Beq> Improved bad object handling courtesy of Drake.
				//LL_WARNS() << "Flushing cache files" << LL_ENDL;

				//if(LLVOCache::instanceExists() && getRegion())
				//{
				//	LLVOCache::getInstance()->removeEntry(getRegion()->getHandle()) ;
				//}
				//
				//LL_WARNS() << "Bogus TE data in " << getID() << LL_ENDL;
				std::string region_name = "unknown region";
				if (getRegion())
				{
					region_name = getRegion()->getName();
					if (enfore_strict_object_check)
					{
						LL_WARNS() << "An invalid object (" << getID() << ") has been removed (FSEnforceStrictObjectCheck)" << LL_ENDL;
						getRegion()->addCacheMissFull(getLocalID()); // force cache skip
					}
				}
						
				LL_WARNS() << "Bogus TE data in object " << getID() << " @ " << getPositionRegion()
					<< " in " << region_name << LL_ENDL;
				if (enfore_strict_object_check)
				{
					gObjectList.killObject(this);
					return (INVALID_UPDATE);
				}
				// </FS:Beq>
			}
			else 
			{
				if (res2 & TEM_CHANGE_MEDIA)
				{
					retval |= MEDIA_FLAGS_CHANGED;
				}
			}

			U32 value = dp->getPassFlags();

			if (value & 0x40)
			{
				if (!mTextureAnimp)
				{
					mTextureAnimp = new LLViewerTextureAnim(this);
				}
				else
				{
					if (!(mTextureAnimp->mMode & LLTextureAnim::SMOOTH))
					{
						mTextureAnimp->reset();
					}
				}
				mTexAnimMode = 0;
				mTextureAnimp->unpackTAMessage(*dp);
			}
			else if (mTextureAnimp)
			{
				delete mTextureAnimp;
				mTextureAnimp = NULL;

                for (S32 i = 0; i < getNumTEs(); i++)
                {
                    LLFace* facep = mDrawable->getFace(i);
                    if (facep && facep->mTextureMatrix)
                    {
                        // delete or reset
                        delete facep->mTextureMatrix;
                        facep->mTextureMatrix = NULL;
                    }
                }

				gPipeline.markTextured(mDrawable);
				mFaceMappingChanged = TRUE;
				mTexAnimMode = 0;
			}

			if (value & 0x400)
			{ //particle system (new)
				unpackParticleSource(*dp, mOwnerID, false);
			}
		}
		else
		{
			S32 texture_length = mesgsys->getSizeFast(_PREHASH_ObjectData, block_num, _PREHASH_TextureEntry);
			if (texture_length)
			{
				U8							tdpbuffer[1024];
				LLDataPackerBinaryBuffer	tdp(tdpbuffer, 1024);
				mesgsys->getBinaryDataFast(_PREHASH_ObjectData, _PREHASH_TextureEntry, tdpbuffer, 0, block_num, 1024);
				S32 result = unpackTEMessage(tdp);
				if (result & teDirtyBits)
				{
					if (mDrawable)
                    { //on the fly TE updates break batches, isolate in octree
                        shrinkWrap();
                    }
				}
				if (result & TEM_CHANGE_MEDIA)
				{
					retval |= MEDIA_FLAGS_CHANGED;
				}
			}
		}
	}
// <FS:CR> OpenSim returns a zero. Don't request MediaData where MOAP isn't supported
	//if (retval & (MEDIA_URL_REMOVED | MEDIA_URL_ADDED | MEDIA_URL_UPDATED | MEDIA_FLAGS_CHANGED))
	if (retval != 0 && retval & (MEDIA_URL_REMOVED | MEDIA_URL_ADDED | MEDIA_URL_UPDATED | MEDIA_FLAGS_CHANGED))
// </FS:CR>
	{
		// If only the media URL changed, and it isn't a media version URL,
		// ignore it
		if ( ! ( retval & (MEDIA_URL_ADDED | MEDIA_URL_UPDATED) &&
				 mMedia && ! mMedia->mMediaURL.empty() &&
				 ! LLTextureEntry::isMediaVersionString(mMedia->mMediaURL) ) )
		{
			// If the media changed at all, request new media data
			LL_DEBUGS("MediaOnAPrim") << "Media update: " << getID() << ": retval=" << retval << " Media URL: " <<
                ((mMedia) ?  mMedia->mMediaURL : std::string("")) << LL_ENDL;
			requestMediaDataUpdate(retval & MEDIA_FLAGS_CHANGED);
		}
        else {
            LL_INFOS("MediaOnAPrim") << "Ignoring media update for: " << getID() << " Media URL: " <<
                ((mMedia) ?  mMedia->mMediaURL : std::string("")) << LL_ENDL;
        }
	}
	// ...and clean up any media impls
	cleanUpMediaImpls();

    if ((
            (mVolumeChanged && !previously_volume_changed) ||
            (mFaceMappingChanged && !previously_face_mapping_changed) ||
            (mColorChanged && !previously_color_changed)
        )
        && !mLODChanged) {
        onDrawableUpdateFromServer();
    }

	return retval;
}

// Called when a volume, material, etc is updated by the server, possibly by a
// script. If this occurs too often for this object, mark it as active so that
// it doesn't disrupt the octree/render batches, thereby potentially causing a
// big performance penalty.
void LLVOVolume::onDrawableUpdateFromServer()
{
    constexpr U32 UPDATES_UNTIL_ACTIVE = 8;
    ++mServerDrawableUpdateCount;
    if (mDrawable && !mDrawable->isActive() && mServerDrawableUpdateCount > UPDATES_UNTIL_ACTIVE)
    {
        mDrawable->makeActive();
    }
}

void LLVOVolume::animateTextures()
{
	if (!mDead)
	{
        shrinkWrap();
		F32 off_s = 0.f, off_t = 0.f, scale_s = 1.f, scale_t = 1.f, rot = 0.f;
		S32 result = mTextureAnimp->animateTextures(off_s, off_t, scale_s, scale_t, rot);
	
		if (result)
		{
			if (!mTexAnimMode)
			{
				mFaceMappingChanged = TRUE;
				gPipeline.markTextured(mDrawable);
			}
			mTexAnimMode = result | mTextureAnimp->mMode;
				
			S32 start=0, end=mDrawable->getNumFaces()-1;
			if (mTextureAnimp->mFace >= 0 && mTextureAnimp->mFace <= end)
			{
				start = end = mTextureAnimp->mFace;
			}
		
			for (S32 i = start; i <= end; i++)
			{
				LLFace* facep = mDrawable->getFace(i);
				if (!facep) continue;
				if(facep->getVirtualSize() <= MIN_TEX_ANIM_SIZE && facep->mTextureMatrix) continue;

				const LLTextureEntry* te = facep->getTextureEntry();
			
				if (!te)
				{
					continue;
				}
		
                LLGLTFMaterial *gltf_mat = te->getGLTFRenderMaterial();
                const bool is_pbr = gltf_mat != nullptr;

				if (!facep->mTextureMatrix)
				{
					facep->mTextureMatrix = new LLMatrix4();
				}

				LLMatrix4& tex_mat = *facep->mTextureMatrix;
				tex_mat.setIdentity();

                if (!is_pbr)
                {
                    if (!(result & LLViewerTextureAnim::ROTATE))
                    {
                        te->getRotation(&rot);
                    }
                    if (!(result & LLViewerTextureAnim::TRANSLATE))
                    {
                        te->getOffset(&off_s,&off_t);
                    }
                    if (!(result & LLViewerTextureAnim::SCALE))
                    {
                        te->getScale(&scale_s, &scale_t);
                    }

                    LLVector3 trans ;

                        trans.set(LLVector3(off_s+0.5f, off_t+0.5f, 0.f));			
                        tex_mat.translate(LLVector3(-0.5f, -0.5f, 0.f));

                    LLVector3 scale(scale_s, scale_t, 1.f);			
                    LLQuaternion quat;
                    quat.setQuat(rot, 0, 0, -1.f);
            
                    tex_mat.rotate(quat);				

                    LLMatrix4 mat;
                    mat.initAll(scale, LLQuaternion(), LLVector3());
                    tex_mat *= mat;
            
                    tex_mat.translate(trans);
                }
                else
                {
                    if (!(result & LLViewerTextureAnim::ROTATE))
                    {
                        rot = 0.0f;
                    }
                    if (!(result & LLViewerTextureAnim::TRANSLATE))
                    {
                        off_s = 0.0f;
                        off_t = 0.0f;
                    }
                    if (!(result & LLViewerTextureAnim::SCALE))
                    {
                        scale_s = 1.0f;
                        scale_t = 1.0f;
                    }

                    // For PBR materials, use Blinn-Phong rotation as hint for
                    // translation direction. In a Blinn-Phong material, the
                    // translation direction would be a byproduct the texture
                    // transform.
                    F32 rot_frame;
                    te->getRotation(&rot_frame);

                    tex_mat.translate(LLVector3(-0.5f, -0.5f, 0.f));

                    LLQuaternion quat;
                    quat.setQuat(rot, 0, 0, -1.f);
                    tex_mat.rotate(quat);				

                    LLMatrix4 mat;
                    LLVector3 scale(scale_s, scale_t, 1.f);			
                    mat.initAll(scale, LLQuaternion(), LLVector3());
                    tex_mat *= mat;
            
                    LLVector3 off(off_s, off_t, 0.f);
                    off.rotVec(rot_frame, 0, 0, 1.f);
                    tex_mat.translate(off);

                    tex_mat.translate(LLVector3(0.5f, 0.5f, 0.f));
                }
			}
		}
		else
		{
			if (mTexAnimMode && mTextureAnimp->mRate == 0)
			{
				U8 start, count;

				if (mTextureAnimp->mFace == -1)
				{
					start = 0;
					count = getNumTEs();
				}
				else
				{
					start = (U8) mTextureAnimp->mFace;
					count = 1;
				}

				for (S32 i = start; i < start + count; i++)
				{
					if (mTexAnimMode & LLViewerTextureAnim::TRANSLATE)
					{
						setTEOffset(i, mTextureAnimp->mOffS, mTextureAnimp->mOffT);				
					}
					if (mTexAnimMode & LLViewerTextureAnim::SCALE)
					{
						setTEScale(i, mTextureAnimp->mScaleS, mTextureAnimp->mScaleT);	
					}
					if (mTexAnimMode & LLViewerTextureAnim::ROTATE)
					{
						setTERotation(i, mTextureAnimp->mRot);
					}
				}

				gPipeline.markTextured(mDrawable);
				mFaceMappingChanged = TRUE;
				mTexAnimMode = 0;
			}
		}
	}
}

void LLVOVolume::updateTextures()
{
    LL_PROFILE_ZONE_SCOPED_CATEGORY_TEXTURE;
    updateTextureVirtualSize();
}

BOOL LLVOVolume::isVisible() const 
{
	if(mDrawable.notNull() && mDrawable->isVisible())
	{
		return TRUE ;
	}

	if(isAttachment())
	{
		LLViewerObject* objp = (LLViewerObject*)getParent() ;
		while(objp && !objp->isAvatar())
		{
			objp = (LLViewerObject*)objp->getParent() ;
		}

		return objp && objp->mDrawable.notNull() && objp->mDrawable->isVisible() ;
	}

	return FALSE ;
}

void LLVOVolume::updateTextureVirtualSize(bool forced)
{
    LL_PROFILE_ZONE_SCOPED_CATEGORY_VOLUME;
	// Update the pixel area of all faces

    if (mDrawable.isNull() || gCubeSnapshot)
    {
        return;
    }

	if(!forced)
	{
		if(!isVisible())
		{ //don't load textures for non-visible faces
			const S32 num_faces = mDrawable->getNumFaces();
			for (S32 i = 0; i < num_faces; i++)
			{
				LLFace* face = mDrawable->getFace(i);
				if (face)
				{
					face->setPixelArea(0.f); 
					face->setVirtualSize(0.f);
				}
			}

			return ;
		}

		if (!gPipeline.hasRenderType(LLPipeline::RENDER_TYPE_SIMPLE))
		{
			return;
		}
	}

	static LLCachedControl<bool> dont_load_textures(gSavedSettings,"TextureDisable", false);
		
	if (dont_load_textures || LLAppViewer::getTextureFetch()->mDebugPause) // || !mDrawable->isVisible())
	{
		return;
	}

	mTextureUpdateTimer.reset();
	
	F32 old_area = mPixelArea;
	mPixelArea = 0.f;

	const S32 num_faces = mDrawable->getNumFaces();
	F32 min_vsize=999999999.f, max_vsize=0.f;
	LLViewerCamera* camera = LLViewerCamera::getInstance();
    std::stringstream debug_text;
	for (S32 i = 0; i < num_faces; i++)
	{
		LLFace* face = mDrawable->getFace(i);
		if (!face) continue;
		const LLTextureEntry *te = face->getTextureEntry();
		LLViewerTexture *imagep = face->getTexture();
		if (!imagep || !te ||			
			face->mExtents[0].equals3(face->mExtents[1]))
		{
			continue;
		}

		F32 vsize;
		F32 old_size = face->getVirtualSize();

		if (isHUDAttachment())
		{
			F32 area = (F32) camera->getScreenPixelArea();
			vsize = area;
			imagep->setBoostLevel(LLGLTexture::BOOST_HUD);
 			face->setPixelArea(area); // treat as full screen
			face->setVirtualSize(vsize);
		}
		else
		{
			vsize = face->getTextureVirtualSize();
		}

		mPixelArea = llmax(mPixelArea, face->getPixelArea());

        // if the face has gotten small enough to turn off texture animation and texture
        // animation is running, rebuild the render batch for this face to turn off
        // texture animation
		if (face->mTextureMatrix != NULL)
		{
			if ((vsize < MIN_TEX_ANIM_SIZE && old_size > MIN_TEX_ANIM_SIZE) ||
				(vsize > MIN_TEX_ANIM_SIZE && old_size < MIN_TEX_ANIM_SIZE))
			{
				gPipeline.markRebuild(mDrawable, LLDrawable::REBUILD_TCOORD);
			}
		}
				
		if (gPipeline.hasRenderDebugMask(LLPipeline::RENDER_DEBUG_TEXTURE_PRIORITY))
		{
			LLViewerFetchedTexture* img = LLViewerTextureManager::staticCastToFetchedTexture(imagep) ;
			if(img)
			{
                debug_text << img->getDiscardLevel() << ":" << img->getDesiredDiscardLevel() << ":" << img->getWidth() << ":" << (S32) sqrtf(vsize) << ":" << (S32) sqrtf(img->getMaxVirtualSize()) << "\n";
				/*F32 pri = img->getDecodePriority();
				pri = llmax(pri, 0.0f);
				if (pri < min_vsize) min_vsize = pri;
				if (pri > max_vsize) max_vsize = pri;*/
			}
		}
		else if (gPipeline.hasRenderDebugMask(LLPipeline::RENDER_DEBUG_FACE_AREA))
		{
			F32 pri = mPixelArea;
			if (pri < min_vsize) min_vsize = pri;
			if (pri > max_vsize) max_vsize = pri;
		}	
	}
	
	if (isSculpted())
	{
        updateSculptTexture();
		
		

		if (mSculptTexture.notNull())
		{
			mSculptTexture->setBoostLevel(llmax((S32)mSculptTexture->getBoostLevel(),
												(S32)LLGLTexture::BOOST_SCULPTED));
			mSculptTexture->setForSculpt() ;
			
			if(!mSculptTexture->isCachedRawImageReady())
			{
				S32 lod = llmin(mLOD, 3);
				F32 lodf = ((F32)(lod + 1.0f)/4.f);
				F32 tex_size = lodf * LLViewerTexture::sMaxSculptRez ;
				mSculptTexture->addTextureStats(2.f * tex_size * tex_size, FALSE);
			}
	
			S32 texture_discard = mSculptTexture->getCachedRawImageLevel(); //try to match the texture
			S32 current_discard = getVolume() ? getVolume()->getSculptLevel() : -2 ;

			if (texture_discard >= 0 && //texture has some data available
				(texture_discard < current_discard || //texture has more data than last rebuild
				current_discard < 0)) //no previous rebuild
			{
				gPipeline.markRebuild(mDrawable, LLDrawable::REBUILD_VOLUME);
				mSculptChanged = TRUE;
			}

			if (gPipeline.hasRenderDebugMask(LLPipeline::RENDER_DEBUG_SCULPTED))
			{
				setDebugText(llformat("T%d C%d V%d\n%dx%d",
										  texture_discard, current_discard, getVolume()->getSculptLevel(),
										  mSculptTexture->getHeight(), mSculptTexture->getWidth()));
			}
		}

	}

	if (getLightTextureID().notNull())
	{
		LLLightImageParams* params = (LLLightImageParams*) getParameterEntry(LLNetworkData::PARAMS_LIGHT_IMAGE);
		LLUUID id = params->getLightTexture();
		mLightTexture = LLViewerTextureManager::getFetchedTexture(id, FTT_DEFAULT, TRUE, LLGLTexture::BOOST_NONE);
		if (mLightTexture.notNull())
		{
			F32 rad = getLightRadius();
			mLightTexture->addTextureStats(gPipeline.calcPixelArea(getPositionAgent(), 
																	LLVector3(rad,rad,rad),
																	*camera));
		}	
	}
	
	if (gPipeline.hasRenderDebugMask(LLPipeline::RENDER_DEBUG_TEXTURE_AREA))
	{
		setDebugText(llformat("%.0f:%.0f", (F32) sqrt(min_vsize),(F32) sqrt(max_vsize)));
	}
 	else if (gPipeline.hasRenderDebugMask(LLPipeline::RENDER_DEBUG_TEXTURE_PRIORITY))
 	{
 		//setDebugText(llformat("%.0f:%.0f", (F32) sqrt(min_vsize),(F32) sqrt(max_vsize)));
        setDebugText(debug_text.str());
 	}
	else if (gPipeline.hasRenderDebugMask(LLPipeline::RENDER_DEBUG_FACE_AREA))
	{
		setDebugText(llformat("%.0f:%.0f", (F32) sqrt(min_vsize),(F32) sqrt(max_vsize)));
	}
	else if (gPipeline.hasRenderDebugMask(LLPipeline::RENDER_DEBUG_TEXTURE_SIZE))
	{
		// mDrawable->getNumFaces();
		std::set<LLViewerFetchedTexture*> tex_list;
		std::string output="";
		for(S32 i = 0 ; i < num_faces; i++)
		{
			LLFace* facep = mDrawable->getFace(i) ;
			if(facep)
			{						
				LLViewerFetchedTexture* tex = dynamic_cast<LLViewerFetchedTexture*>(facep->getTexture()) ;
				if(tex)
				{
					if(tex_list.find(tex) != tex_list.end())
					{
						continue ; //already displayed.
					}
					tex_list.insert(tex);
					S32 width= tex->getWidth();
					S32 height= tex->getHeight();
					output+=llformat("%dx%d\n",width,height);
				}
			}
		}
		setDebugText(output);
	}

	if (mPixelArea == 0)
	{ //flexi phasing issues make this happen
		mPixelArea = old_area;
	}
}

BOOL LLVOVolume::isActive() const
{
	return !mStatic;
}

BOOL LLVOVolume::setMaterial(const U8 material)
{
	BOOL res = LLViewerObject::setMaterial(material);
	
	return res;
}

void LLVOVolume::setTexture(const S32 face)
{
	llassert(face < getNumTEs());
	gGL.getTexUnit(0)->bind(getTEImage(face));
}

void LLVOVolume::setScale(const LLVector3 &scale, BOOL damped)
{
	if (scale != getScale())
	{
		// store local radius
		LLViewerObject::setScale(scale);

		if (mVolumeImpl)
		{
			mVolumeImpl->onSetScale(scale, damped);
		}
		
		updateRadius();

		//since drawable transforms do not include scale, changing volume scale
		//requires an immediate rebuild of volume verts.
		gPipeline.markRebuild(mDrawable, LLDrawable::REBUILD_POSITION);

        if (mDrawable)
        {
            shrinkWrap();
        }
	}
}

LLFace* LLVOVolume::addFace(S32 f)
{
	const LLTextureEntry* te = getTE(f);
	LLViewerTexture* imagep = getTEImage(f);
	if ( te && te->getMaterialParams().notNull())
	{
		LLViewerTexture* normalp = getTENormalMap(f);
		LLViewerTexture* specularp = getTESpecularMap(f);
		return mDrawable->addFace(te, imagep, normalp, specularp);
	}
	return mDrawable->addFace(te, imagep);
}

LLDrawable *LLVOVolume::createDrawable(LLPipeline *pipeline)
{
	pipeline->allocDrawable(this);
		
	mDrawable->setRenderType(LLPipeline::RENDER_TYPE_VOLUME);

	S32 max_tes_to_set = getNumTEs();
	for (S32 i = 0; i < max_tes_to_set; i++)
	{
		addFace(i);
	}
	mNumFaces = max_tes_to_set;

	if (isAttachment())
	{
		mDrawable->makeActive();
	}

	if (getIsLight())
	{
		// Add it to the pipeline mLightSet
		gPipeline.setLight(mDrawable, TRUE);
	}

    if (isReflectionProbe())
    {
        updateReflectionProbePtr();
    }

	updateRadius();
	bool force_update = true; // avoid non-alpha mDistance update being optimized away
	mDrawable->updateDistance(*LLViewerCamera::getInstance(), force_update);

	return mDrawable;
}

BOOL LLVOVolume::setVolume(const LLVolumeParams &params_in, const S32 detail, bool unique_volume)
{
    LL_PROFILE_ZONE_SCOPED_CATEGORY_VOLUME;
	LLVolumeParams volume_params = params_in;

	S32 last_lod = mVolumep.notNull() ? LLVolumeLODGroup::getVolumeDetailFromScale(mVolumep->getDetail()) : -1;
	S32 lod = mLOD;

	BOOL is404 = FALSE;
	
	if (isSculpted())
	{
		// if it's a mesh
		if ((volume_params.getSculptType() & LL_SCULPT_TYPE_MASK) == LL_SCULPT_TYPE_MESH)
		{ //meshes might not have all LODs, get the force detail to best existing LOD
			if (NO_LOD != lod)
			{
				lod = gMeshRepo.getActualMeshLOD(volume_params, lod);
				if (lod == -1)
				{
					is404 = TRUE;
					lod = 0;
				}
			}
		}
	}

	// Check if we need to change implementations
	bool is_flexible = (volume_params.getPathParams().getCurveType() == LL_PCODE_PATH_FLEXIBLE);
	if (is_flexible)
	{
		setParameterEntryInUse(LLNetworkData::PARAMS_FLEXIBLE, TRUE, false);
		if (!mVolumeImpl)
		{
			LLFlexibleObjectData* data = (LLFlexibleObjectData*)getParameterEntry(LLNetworkData::PARAMS_FLEXIBLE);
			mVolumeImpl = new LLVolumeImplFlexible(this, data);
		}
	}
	else
	{
		// Mark the parameter not in use
		setParameterEntryInUse(LLNetworkData::PARAMS_FLEXIBLE, FALSE, false);
		if (mVolumeImpl)
		{
			delete mVolumeImpl;
			mVolumeImpl = NULL;
			if (mDrawable.notNull())
			{
				// Undo the damage we did to this matrix
				mDrawable->updateXform(FALSE);
			}
		}
	}
	
	if (is404)
	{
		setIcon(LLViewerTextureManager::getFetchedTextureFromFile("icons/Inv_Mesh.png", FTT_LOCAL_FILE, TRUE, LLGLTexture::BOOST_UI));
		//render prim proxy when mesh loading attempts give up
		volume_params.setSculptID(LLUUID::null, LL_SCULPT_TYPE_NONE);

	}

	if ((LLPrimitive::setVolume(volume_params, lod, (mVolumeImpl && mVolumeImpl->isVolumeUnique()))) || mSculptChanged)
	{
		mFaceMappingChanged = TRUE;
		
		if (mVolumeImpl)
		{
			mVolumeImpl->onSetVolume(volume_params, mLOD);
		}
	
		updateSculptTexture();
		// NaCl - Graphics crasher protection
		getVolume()->calcSurfaceArea();
		// NaCl End

		if (isSculpted())
		{
			updateSculptTexture();
			// if it's a mesh
			if ((volume_params.getSculptType() & LL_SCULPT_TYPE_MASK) == LL_SCULPT_TYPE_MESH)
			{
				if (mSkinInfo && mSkinInfo->mMeshID != volume_params.getSculptID())
				{
					mSkinInfo = NULL;
					mSkinInfoUnavaliable = false;
				}

				if (!getVolume()->isMeshAssetLoaded())
				{ 
					//load request not yet issued, request pipeline load this mesh
					S32 available_lod = gMeshRepo.loadMesh(this, volume_params, lod, last_lod);
					if (available_lod != lod)
					{
						LLPrimitive::setVolume(volume_params, available_lod);
					}
				}
				
				if (!mSkinInfo && !mSkinInfoUnavaliable)
				{
                    LLUUID mesh_id = volume_params.getSculptID();
                    if (gMeshRepo.hasHeader(mesh_id) && !gMeshRepo.hasSkinInfo(mesh_id))
                    {
                        // If header is present but has no data about skin,
                        // no point fetching
                        mSkinInfoUnavaliable = true;
                    }

                    if (!mSkinInfoUnavaliable)
                    {
                        const LLMeshSkinInfo* skin_info = gMeshRepo.getSkinInfo(mesh_id, this);
                        if (skin_info)
                        {
                            notifySkinInfoLoaded(skin_info);
                        }
                    }
				}
			}
			else // otherwise is sculptie
			{
				if (mSculptTexture.notNull())
				{
					sculpt();
				}
			}
		}

        return TRUE;
	}
	else if (NO_LOD == lod) 
	{
		LLSculptIDSize::instance().resetSizeSum(volume_params.getSculptID());
	}

	return FALSE;
}

void LLVOVolume::updateSculptTexture()
{
	LLPointer<LLViewerFetchedTexture> old_sculpt = mSculptTexture;

	if (isSculpted() && !isMesh())
	{
		LLSculptParams *sculpt_params = (LLSculptParams *)getParameterEntry(LLNetworkData::PARAMS_SCULPT);
		LLUUID id =  sculpt_params->getSculptTexture();
		if (id.notNull())
		{
			mSculptTexture = LLViewerTextureManager::getFetchedTexture(id, FTT_DEFAULT, TRUE, LLGLTexture::BOOST_NONE, LLViewerTexture::LOD_TEXTURE);
		}

        mSkinInfoUnavaliable = false;
		mSkinInfo = NULL;
	}
	else
	{
		mSculptTexture = NULL;
	}

	if (mSculptTexture != old_sculpt)
	{
		if (old_sculpt.notNull())
		{
			old_sculpt->removeVolume(LLRender::SCULPT_TEX, this);
		}
		if (mSculptTexture.notNull())
		{
			mSculptTexture->addVolume(LLRender::SCULPT_TEX, this);
		}
	}
	
}

void LLVOVolume::updateVisualComplexity()
{
    LLVOAvatar* avatar = getAvatarAncestor();
    if (avatar)
    {
        avatar->updateVisualComplexity();
    }
    LLVOAvatar* rigged_avatar = getAvatar();
    if(rigged_avatar && (rigged_avatar != avatar))
    {
        rigged_avatar->updateVisualComplexity();
    }
}

void LLVOVolume::notifyMeshLoaded()
{ 
	mSculptChanged = TRUE;
	gPipeline.markRebuild(mDrawable, LLDrawable::REBUILD_GEOMETRY);

    if (!mSkinInfo && !mSkinInfoUnavaliable)
    {
        // Header was loaded, update skin info state from header
        LLUUID mesh_id = getVolume()->getParams().getSculptID();
        if (!gMeshRepo.hasSkinInfo(mesh_id))
        {
            mSkinInfoUnavaliable = true;
        }
    }

    LLVOAvatar *av = getAvatar();
    if (av && !isAnimatedObject())
    {
        av->addAttachmentOverridesForObject(this);
        av->notifyAttachmentMeshLoaded();
    }
    LLControlAvatar *cav = getControlAvatar();
    if (cav && isAnimatedObject())
    {
        cav->addAttachmentOverridesForObject(this);
        cav->notifyAttachmentMeshLoaded();
    }
    updateVisualComplexity();
}

void LLVOVolume::notifySkinInfoLoaded(const LLMeshSkinInfo* skin)
{
    mSkinInfoUnavaliable = false;
	mSkinInfo = skin;

	notifyMeshLoaded();
}

void LLVOVolume::notifySkinInfoUnavailable()
{
	mSkinInfoUnavaliable = true;
	mSkinInfo = nullptr;
}

// sculpt replaces generate() for sculpted surfaces
void LLVOVolume::sculpt()
{	
	if (mSculptTexture.notNull())
	{				
		U16 sculpt_height = 0;
		U16 sculpt_width = 0;
		S8 sculpt_components = 0;
		const U8* sculpt_data = NULL;
	
		S32 discard_level = mSculptTexture->getCachedRawImageLevel() ;
		LLImageRaw* raw_image = mSculptTexture->getCachedRawImage() ;
		
		S32 max_discard = mSculptTexture->getMaxDiscardLevel();
		if (discard_level > max_discard)
		{
			discard_level = max_discard;    // clamp to the best we can do			
		}
		if(discard_level > MAX_DISCARD_LEVEL)
		{
			return; //we think data is not ready yet.
		}

		S32 current_discard = getVolume()->getSculptLevel() ;
		if(current_discard < -2)
		{
			static S32 low_sculpty_discard_warning_count = 1;
			S32 exponent = llmax(1, llfloor( log10((F64) low_sculpty_discard_warning_count) ));
			S32 interval = pow(10.0, exponent);
			if ( low_sculpty_discard_warning_count < 10 ||
				(low_sculpty_discard_warning_count % interval) == 0)
			{	// Log first 10 time, then decreasing intervals afterwards otherwise this can flood the logs
				LL_WARNS() << "WARNING!!: Current discard for sculpty " << mSculptTexture->getID() 
					<< " at " << current_discard 
					<< " is less than -2." 
					<< " Hit this " << low_sculpty_discard_warning_count << " times"
					<< LL_ENDL;
			}
			low_sculpty_discard_warning_count++;
			
			// corrupted volume... don't update the sculpty
			return;
		}
		else if (current_discard > MAX_DISCARD_LEVEL)
		{
			static S32 high_sculpty_discard_warning_count = 1;
			S32 exponent = llmax(1, llfloor( log10((F64) high_sculpty_discard_warning_count) ));
			S32 interval = pow(10.0, exponent);
			if ( high_sculpty_discard_warning_count < 10 ||
				(high_sculpty_discard_warning_count % interval) == 0)
			{	// Log first 10 time, then decreasing intervals afterwards otherwise this can flood the logs
				LL_WARNS() << "WARNING!!: Current discard for sculpty " << mSculptTexture->getID() 
					<< " at " << current_discard 
					<< " is more than than allowed max of " << MAX_DISCARD_LEVEL
					<< ".  Hit this " << high_sculpty_discard_warning_count << " times"
					<< LL_ENDL;
			}
			high_sculpty_discard_warning_count++;

			// corrupted volume... don't update the sculpty			
			return;
		}

		if (current_discard == discard_level)  // no work to do here
			return;
		
		if(!raw_image)
		{
			llassert(discard_level < 0) ;

			sculpt_width = 0;
			sculpt_height = 0;
			sculpt_data = NULL ;

			if(LLViewerTextureManager::sTesterp)
			{
				LLViewerTextureManager::sTesterp->updateGrayTextureBinding();
			}
		}
		else
		{					
			sculpt_height = raw_image->getHeight();
			sculpt_width = raw_image->getWidth();
			sculpt_components = raw_image->getComponents();		
					   
			sculpt_data = raw_image->getData();

			if(LLViewerTextureManager::sTesterp)
			{
				mSculptTexture->updateBindStatsForTester() ;
			}
		}
		getVolume()->sculpt(sculpt_width, sculpt_height, sculpt_components, sculpt_data, discard_level, mSculptTexture->isMissingAsset());

		//notify rebuild any other VOVolumes that reference this sculpty volume
		for (S32 i = 0; i < mSculptTexture->getNumVolumes(LLRender::SCULPT_TEX); ++i)
		{
			LLVOVolume* volume = (*(mSculptTexture->getVolumeList(LLRender::SCULPT_TEX)))[i];
			if (volume != this && volume->getVolume() == getVolume())
			{
				gPipeline.markRebuild(volume->mDrawable, LLDrawable::REBUILD_GEOMETRY);
			}
		}
	}
}

S32	LLVOVolume::computeLODDetail(F32 distance, F32 radius, F32 lod_factor)
{
	S32	cur_detail;
	if (LLPipeline::sDynamicLOD)
	{
		// We've got LOD in the profile, and in the twist.  Use radius.
		F32 tan_angle = (lod_factor*radius)/distance;
		cur_detail = LLVolumeLODGroup::getDetailFromTan(ll_round(tan_angle, 0.01f));
	}
	else
	{
		cur_detail = llclamp((S32) (sqrtf(radius)*lod_factor*4.f), 0, 3);
	}
	return cur_detail;
}

std::string get_debug_object_lod_text(LLVOVolume *rootp)
{
    std::string cam_dist_string = "";
    cam_dist_string += LLStringOps::getReadableNumber(rootp->mLODDistance) +  " ";
    std::string lod_string = llformat("%d",rootp->getLOD());
    F32 lod_radius = rootp->mLODRadius;
    S32 cam_dist_count = 0;
    LLViewerObject::const_child_list_t& child_list = rootp->getChildren();
    for (LLViewerObject::const_child_list_t::const_iterator iter = child_list.begin();
         iter != child_list.end(); ++iter)
    {
        LLViewerObject *childp = *iter;
        LLVOVolume *volp = dynamic_cast<LLVOVolume*>(childp);
        if (volp)
        {
            lod_string += llformat("%d",volp->getLOD());
            if (volp->isRiggedMesh())
            {
                // Rigged/animatable mesh. This is computed from the
                // avatar dynamic box, so value from any vol will be
                // the same.
                lod_radius = volp->mLODRadius;
            }
            if (volp->mDrawable)
            {
                if (cam_dist_count < 4)
                {
                    cam_dist_string += LLStringOps::getReadableNumber(volp->mLODDistance) +  " ";
                    cam_dist_count++;
                }
            }
        }
    }
    std::string result = llformat("lod_radius %s dists %s lods %s",
                                  LLStringOps::getReadableNumber(lod_radius).c_str(),
                                  cam_dist_string.c_str(),
                                  lod_string.c_str());
    return result;
}

BOOL LLVOVolume::calcLOD()
{
	if (mDrawable.isNull())
	{
		return FALSE;
	}

	S32 cur_detail = 0;
	
	F32 radius;
	F32 distance;
	F32 lod_factor = LLVOVolume::sLODFactor;

	if (mDrawable->isState(LLDrawable::RIGGED))
	{
		LLVOAvatar* avatar = getAvatar(); 
		
		// Not sure how this can really happen, but alas it does. Better exit here than crashing.
		if( !avatar || !avatar->mDrawable )
		{
			return FALSE;
		}

		distance = avatar->mDrawable->mDistanceWRTCamera;


        if (avatar->isControlAvatar())
        {
            // MAINT-7926 Handle volumes in an animated object as a special case
            const LLVector3* box = avatar->getLastAnimExtents();
            LLVector3 diag = box[1] - box[0];
            radius = diag.magVec() * 0.5f;
            LL_DEBUGS("DynamicBox") << avatar->getFullname() << " diag " << diag << " radius " << radius << LL_ENDL;
        }
        else
        {
            // Volume in a rigged mesh attached to a regular avatar.
            // Note this isn't really a radius, so distance calcs are off by factor of 2
            //radius = avatar->getBinRadius();
            // SL-937: add dynamic box handling for rigged mesh on regular avatars.
            const LLVector3* box = avatar->getLastAnimExtents();
            LLVector3 diag = box[1] - box[0];
            radius = diag.magVec(); // preserve old BinRadius behavior - 2x off
            LL_DEBUGS("DynamicBox") << avatar->getFullname() << " diag " << diag << " radius " << radius << LL_ENDL;
        }
        if (distance <= 0.f || radius <= 0.f)
        {
            LL_DEBUGS("DynamicBox","CalcLOD") << "avatar distance/radius uninitialized, skipping" << LL_ENDL;
            return FALSE;
        }
	}
	else
	{
		distance = mDrawable->mDistanceWRTCamera;
		radius = getVolume() ? getVolume()->mLODScaleBias.scaledVec(getScale()).length() : getScale().length();
        if (distance <= 0.f || radius <= 0.f)
        {
            LL_DEBUGS("DynamicBox","CalcLOD") << "non-avatar distance/radius uninitialized, skipping" << LL_ENDL;
            return FALSE;
        }
	}
	
	//hold onto unmodified distance for debugging
	//F32 debug_distance = distance;

    mLODDistance = distance;
    mLODRadius = radius;

    static LLCachedControl<bool> debug_lods(gSavedSettings, "DebugObjectLODs", false);
    if (debug_lods)
    {
        if (getAvatar() && isRootEdit())
        {
            std::string debug_object_text = get_debug_object_lod_text(this);
            setDebugText(debug_object_text);
            mResetDebugText = true;
        }
    }
    else
    {
        if (mResetDebugText)
        {
            restoreHudText();
            mResetDebugText = false;
        }
    }

    distance *= sDistanceFactor;

	F32 rampDist = LLVOVolume::sLODFactor * 2;
	
	if (distance < rampDist)
	{
		// Boost LOD when you're REALLY close
		distance *= 1.0f/rampDist;
		distance *= distance;
		distance *= rampDist;
	}
	

	distance *= F_PI/3.f;

	static LLCachedControl<bool> ignore_fov_zoom(gSavedSettings,"IgnoreFOVZoomForLODs");
	if(!ignore_fov_zoom)
	{
		lod_factor *= DEFAULT_FIELD_OF_VIEW / LLViewerCamera::getInstance()->getDefaultFOV();
	}

    mLODAdjustedDistance = distance;

    if (isHUDAttachment())
    {
        // HUDs always show at highest detail
        cur_detail = 3;
    }
    else
    {
        cur_detail = computeLODDetail(ll_round(distance, 0.01f), ll_round(radius, 0.01f), lod_factor);
    }

    if (gPipeline.hasRenderDebugMask(LLPipeline::RENDER_DEBUG_TRIANGLE_COUNT) && mDrawable->getFace(0))
    {
        if (isRootEdit())
        {
            S32 total_tris = recursiveGetTriangleCount();
            S32 est_max_tris = recursiveGetEstTrianglesMax();
            setDebugText(llformat("TRIS SHOWN %d EST %d", total_tris, est_max_tris));
        }
    }
	// <FS> FIRE-20191 / STORM-2139 Render Metadata->LOD Info is broken on all "recent" viewer versions
	//if (gPipeline.hasRenderDebugMask(LLPipeline::RENDER_DEBUG_LOD_INFO) &&
	//	mDrawable->getFace(0))
	//{
        //// This is a debug display for LODs. Please don't put the texture index here.
        //setDebugText(llformat("%d", cur_detail));
	//}
	if (gPipeline.hasRenderDebugMask(LLPipeline::RENDER_DEBUG_LOD_INFO))
	{
		// New LOD_INFO debug setting. Shows Distance to object the Biased Radius and the visual Radius
		setDebugText(llformat("Dist=%.2f:\nBiasedR=%.2f\nVisualR=%.2f\nLOD=%d", distance, radius, getScale().length(), cur_detail));
	}
	// </FS>

	if (cur_detail != mLOD)
	{
        LL_DEBUGS("DynamicBox","CalcLOD") << "new LOD " << cur_detail << " change from " << mLOD 
                             << " distance " << distance << " radius " << radius << " rampDist " << rampDist
                             << " drawable rigged? " << (mDrawable ? (S32) mDrawable->isState(LLDrawable::RIGGED) : (S32) -1)
							 << " mRiggedVolume " << (void*)getRiggedVolume()
                             << " distanceWRTCamera " << (mDrawable ? mDrawable->mDistanceWRTCamera : -1.f)
                             << LL_ENDL;
        
		mAppAngle = ll_round((F32) atan2( mDrawable->getRadius(), mDrawable->mDistanceWRTCamera) * RAD_TO_DEG, 0.01f);
		mLOD = cur_detail;		

        return TRUE;
	}

	return FALSE;
}

//<FS:Beq> FIRE-21445
void LLVOVolume::forceLOD(S32 lod)
{
	mLOD = lod;
	gPipeline.markRebuild(mDrawable, LLDrawable::REBUILD_VOLUME);
	mLODChanged = true;
}
//</FS:Beq>

BOOL LLVOVolume::updateLOD()
{
	if (mDrawable.isNull())
	{
		return FALSE;
	}

    LL_PROFILE_ZONE_SCOPED_CATEGORY_VOLUME;

	BOOL lod_changed = FALSE;

	if (!LLSculptIDSize::instance().isUnloaded(getVolume()->getParams().getSculptID())) 
	{
		lod_changed = calcLOD();
	}
	else
	{
		return FALSE;
	}

	if (lod_changed)
	{
		gPipeline.markRebuild(mDrawable, LLDrawable::REBUILD_VOLUME);
		mLODChanged = TRUE;
	}
	else
	{
		F32 new_radius = getBinRadius();
		F32 old_radius = mDrawable->getBinRadius();
		if (new_radius < old_radius * 0.9f || new_radius > old_radius*1.1f)
		{
			gPipeline.markPartitionMove(mDrawable);
		}
	}

	lod_changed = lod_changed || LLViewerObject::updateLOD();
	
	return lod_changed;
}

BOOL LLVOVolume::setDrawableParent(LLDrawable* parentp)
{
	if (!LLViewerObject::setDrawableParent(parentp))
	{
		// no change in drawable parent
		return FALSE;
	}

	if (!mDrawable->isRoot())
	{
		// rebuild vertices in parent relative space
		gPipeline.markRebuild(mDrawable, LLDrawable::REBUILD_VOLUME);

		if (mDrawable->isActive() && !parentp->isActive())
		{
			parentp->makeActive();
		}
		else if (mDrawable->isStatic() && parentp->isActive())
		{
			mDrawable->makeActive();
		}
	}
	
	return TRUE;
}

void LLVOVolume::updateFaceFlags()
{
	// There's no guarantee that getVolume()->getNumFaces() == mDrawable->getNumFaces()
	for (S32 i = 0; i < getVolume()->getNumFaces() && i < mDrawable->getNumFaces(); i++)
	{
		// <FS:ND> There's no guarantee that getVolume()->getNumFaces() == mDrawable->getNumFaces()
		if( mDrawable->getNumFaces() <= i || getNumTEs() <= i )
			return;
		// </FS:ND>

		LLFace *face = mDrawable->getFace(i);
		if (face)
		{
			BOOL fullbright = getTEref(i).getFullbright();
			face->clearState(LLFace::FULLBRIGHT | LLFace::HUD_RENDER | LLFace::LIGHT);

			if (fullbright || (mMaterial == LL_MCODE_LIGHT))
			{
				face->setState(LLFace::FULLBRIGHT);
			}
			if (mDrawable->isLight())
			{
				face->setState(LLFace::LIGHT);
			}
			if (isHUDAttachment())
			{
				face->setState(LLFace::HUD_RENDER);
			}
		}
	}
}

BOOL LLVOVolume::setParent(LLViewerObject* parent)
{
	BOOL ret = FALSE ;
    LLViewerObject *old_parent = (LLViewerObject*) getParent();
	if (parent != old_parent)
	{
		ret = LLViewerObject::setParent(parent);
		if (ret && mDrawable)
		{
			gPipeline.markMoved(mDrawable);
			gPipeline.markRebuild(mDrawable, LLDrawable::REBUILD_VOLUME);
		}
        onReparent(old_parent, parent);
	}

	return ret ;
}

// NOTE: regenFaces() MUST be followed by genTriangles()!
void LLVOVolume::regenFaces()
{
    LL_PROFILE_ZONE_SCOPED_CATEGORY_VOLUME;
	// remove existing faces
	BOOL count_changed = mNumFaces != getNumTEs();
	
	if (count_changed)
	{
		deleteFaces();		
		// add new faces
		mNumFaces = getNumTEs();
	}
		
	for (S32 i = 0; i < mNumFaces; i++)
	{
		LLFace* facep = count_changed ? addFace(i) : mDrawable->getFace(i);
		if (!facep) continue;

		facep->setTEOffset(i);
		facep->setTexture(getTEImage(i));
		if (facep->getTextureEntry()->getMaterialParams().notNull())
		{
			facep->setNormalMap(getTENormalMap(i));
			facep->setSpecularMap(getTESpecularMap(i));
		}
		facep->setViewerObject(this);
		
		// If the face had media on it, this will have broken the link between the LLViewerMediaTexture and the face.
		// Re-establish the link.
		if((int)mMediaImplList.size() > i)
		{
			if(mMediaImplList[i])
			{
				LLViewerMediaTexture* media_tex = LLViewerTextureManager::findMediaTexture(mMediaImplList[i]->getMediaTextureID()) ;
				if(media_tex)
				{
					media_tex->addMediaToFace(facep) ;
				}
			}
		}
	}
	
	if (!count_changed)
	{
		updateFaceFlags();
	}
}

BOOL LLVOVolume::genBBoxes(BOOL force_global, BOOL should_update_octree_bounds)
{
    LL_PROFILE_ZONE_SCOPED;
    BOOL res = TRUE;

    LLVector4a min, max;

    min.clear();
    max.clear();

    BOOL rebuild = mDrawable->isState(LLDrawable::REBUILD_VOLUME | LLDrawable::REBUILD_POSITION | LLDrawable::REBUILD_RIGGED);

    if (getRiggedVolume())
    {
        // MAINT-8264 - better to use the existing call in calling
        // func LLVOVolume::updateGeometry() if we can detect when
        // updates needed, set REBUILD_RIGGED accordingly.

        // Without the flag, this will remove unused rigged volumes, which we are not currently very aggressive about.
        updateRiggedVolume(false);
    }

    LLVolume* volume = mRiggedVolume;
    if (!volume)
    {
        volume = getVolume();
    }

    bool any_valid_boxes = false;

    if (getRiggedVolume())
    {
        LL_DEBUGS("RiggedBox") << "rebuilding box, volume face count " << getVolume()->getNumVolumeFaces() << " drawable face count " << mDrawable->getNumFaces() << LL_ENDL;
    }

    // There's no guarantee that getVolume()->getNumFaces() == mDrawable->getNumFaces()
    for (S32 i = 0;
        i < getVolume()->getNumVolumeFaces() && i < mDrawable->getNumFaces() && i < getNumTEs();
        i++)
    {
        // <FS:ND> There's no guarantee that getVolume()->getNumFaces() == mDrawable->getNumFaces()
        if( mDrawable->getNumFaces() <= i )
            break;
        // </FS:ND>

        LLFace* face = mDrawable->getFace(i);
        if (!face)
        {
            continue;
        }

        BOOL face_res = face->genVolumeBBoxes(*volume, i,
            mRelativeXform,
            (mVolumeImpl && mVolumeImpl->isVolumeGlobal()) || force_global);
        res &= face_res; // note that this result is never used

        // MAINT-8264 - ignore bboxes of ill-formed faces.
        if (!face_res)
        {
            continue;
        }
        if (rebuild)
        {
            if (getRiggedVolume())
            {
                LL_DEBUGS("RiggedBox") << "rebuilding box, face " << i << " extents " << face->mExtents[0] << ", " << face->mExtents[1] << LL_ENDL;
            }
            if (!any_valid_boxes)
            {
                min = face->mExtents[0];
                max = face->mExtents[1];
                any_valid_boxes = true;
            }
            else
            {
                min.setMin(min, face->mExtents[0]);
                max.setMax(max, face->mExtents[1]);
            }
        }
    }

    if (any_valid_boxes)
    {
        if (rebuild && should_update_octree_bounds)
        {
            //get the Avatar associated with this object if it's rigged
            LLVOAvatar* avatar = nullptr;
            if (isRiggedMesh())
            {
                if (!isAnimatedObject())
                {
                    if (isAttachment())
                    {
                        avatar = getAvatar();
                    }
                }
                else
                {
                    LLControlAvatar* controlAvatar = getControlAvatar();
                    if (controlAvatar && controlAvatar->mPlaying)
                    {
                        avatar = controlAvatar;
                    }
                }
            }

            mDrawable->setSpatialExtents(min, max);

            if (avatar)
            {
                // put all rigged drawables in the same octree node for better batching
                mDrawable->setPositionGroup(LLVector4a(0, 0, 0));
            }
            else
            {
                min.add(max);
                min.mul(0.5f);
                mDrawable->setPositionGroup(min);
            }
        }
        
        updateRadius();
        mDrawable->movePartition();
    }
    else
    {
        LL_DEBUGS("RiggedBox") << "genBBoxes failed to find any valid face boxes" << LL_ENDL;
    }

    return res;
}

void LLVOVolume::preRebuild()
{
	if (mVolumeImpl != NULL)
	{
		mVolumeImpl->preRebuild();
	}
}

void LLVOVolume::updateRelativeXform(bool force_identity)
{
	if (mVolumeImpl)
	{
		mVolumeImpl->updateRelativeXform(force_identity);
		return;
	}
	
	LLDrawable* drawable = mDrawable;
	
	if (drawable->isState(LLDrawable::RIGGED) && mRiggedVolume.notNull())
	{ //rigged volume (which is in agent space) is used for generating bounding boxes etc
	  //inverse of render matrix should go to partition space
		mRelativeXform = getRenderMatrix();

		F32* dst = (F32*) mRelativeXformInvTrans.mMatrix;
		F32* src = (F32*) mRelativeXform.mMatrix;
		dst[0] = src[0]; dst[1] = src[1]; dst[2] = src[2];
		dst[3] = src[4]; dst[4] = src[5]; dst[5] = src[6];
		dst[6] = src[8]; dst[7] = src[9]; dst[8] = src[10];
		
		mRelativeXform.invert();
		mRelativeXformInvTrans.transpose();
	}
	else if (drawable->isActive() || force_identity)
	{				
		// setup relative transforms
		LLQuaternion delta_rot;
		LLVector3 delta_pos, delta_scale;
		
		//matrix from local space to parent relative/global space
		bool use_identity = force_identity || drawable->isSpatialRoot();
		delta_rot = use_identity ? LLQuaternion() : mDrawable->getRotation();
		delta_pos = use_identity ? LLVector3(0,0,0) : mDrawable->getPosition();
		delta_scale = mDrawable->getScale();

		// Vertex transform (4x4)
		LLVector3 x_axis = LLVector3(delta_scale.mV[VX], 0.f, 0.f) * delta_rot;
		LLVector3 y_axis = LLVector3(0.f, delta_scale.mV[VY], 0.f) * delta_rot;
		LLVector3 z_axis = LLVector3(0.f, 0.f, delta_scale.mV[VZ]) * delta_rot;

		mRelativeXform.initRows(LLVector4(x_axis, 0.f),
								LLVector4(y_axis, 0.f),
								LLVector4(z_axis, 0.f),
								LLVector4(delta_pos, 1.f));

		
		// compute inverse transpose for normals
		// mRelativeXformInvTrans.setRows(x_axis, y_axis, z_axis);
		// mRelativeXformInvTrans.invert(); 
		// mRelativeXformInvTrans.setRows(x_axis, y_axis, z_axis);
		// grumble - invert is NOT a matrix invert, so we do it by hand:

		LLMatrix3 rot_inverse = LLMatrix3(~delta_rot);

		LLMatrix3 scale_inverse;
		scale_inverse.setRows(LLVector3(1.0, 0.0, 0.0) / delta_scale.mV[VX],
							  LLVector3(0.0, 1.0, 0.0) / delta_scale.mV[VY],
							  LLVector3(0.0, 0.0, 1.0) / delta_scale.mV[VZ]);
							   
		
		mRelativeXformInvTrans = rot_inverse * scale_inverse;

		mRelativeXformInvTrans.transpose();
	}
	else
	{
		LLVector3 pos = getPosition();
		LLVector3 scale = getScale();
		LLQuaternion rot = getRotation();
	
		if (mParent)
		{
			pos *= mParent->getRotation();
			pos += mParent->getPosition();
			rot *= mParent->getRotation();
		}
		
		//LLViewerRegion* region = getRegion();
		//pos += region->getOriginAgent();
		
		LLVector3 x_axis = LLVector3(scale.mV[VX], 0.f, 0.f) * rot;
		LLVector3 y_axis = LLVector3(0.f, scale.mV[VY], 0.f) * rot;
		LLVector3 z_axis = LLVector3(0.f, 0.f, scale.mV[VZ]) * rot;

		mRelativeXform.initRows(LLVector4(x_axis, 0.f),
								LLVector4(y_axis, 0.f),
								LLVector4(z_axis, 0.f),
								LLVector4(pos, 1.f));

		// compute inverse transpose for normals
		LLMatrix3 rot_inverse = LLMatrix3(~rot);

		LLMatrix3 scale_inverse;
		scale_inverse.setRows(LLVector3(1.0, 0.0, 0.0) / scale.mV[VX],
							  LLVector3(0.0, 1.0, 0.0) / scale.mV[VY],
							  LLVector3(0.0, 0.0, 1.0) / scale.mV[VZ]);
							   
		
		mRelativeXformInvTrans = rot_inverse * scale_inverse;

		mRelativeXformInvTrans.transpose();
	}
}

bool LLVOVolume::lodOrSculptChanged(LLDrawable *drawable, BOOL &compiled, BOOL &should_update_octree_bounds)
{
    LL_PROFILE_ZONE_SCOPED_CATEGORY_VOLUME;
	bool regen_faces = false;

	LLVolume *old_volumep, *new_volumep;
	F32 old_lod, new_lod;
	S32 old_num_faces, new_num_faces;

	old_volumep = getVolume();
	old_lod = old_volumep->getDetail();
	old_num_faces = old_volumep->getNumFaces();
	old_volumep = NULL;

	{
		const LLVolumeParams &volume_params = getVolume()->getParams();
		setVolume(volume_params, 0);
	}

	new_volumep = getVolume();
	new_lod = new_volumep->getDetail();
	new_num_faces = new_volumep->getNumFaces();
	new_volumep = NULL;

	if ((new_lod != old_lod) || mSculptChanged)
	{
        if (mDrawable->isState(LLDrawable::RIGGED))
        {
            updateVisualComplexity();
        }

		compiled = TRUE;
        // new_lod > old_lod breaks a feedback loop between LOD updates and
        // bounding box updates.
        should_update_octree_bounds = should_update_octree_bounds || mSculptChanged || new_lod > old_lod;
		sNumLODChanges += new_num_faces;

		if ((S32)getNumTEs() != getVolume()->getNumFaces())
		{
			setNumTEs(getVolume()->getNumFaces()); //mesh loading may change number of faces.
		}

		drawable->setState(LLDrawable::REBUILD_VOLUME); // for face->genVolumeTriangles()

		{
			regen_faces = new_num_faces != old_num_faces || mNumFaces != (S32)getNumTEs();
			if (regen_faces)
			{
				regenFaces();
			}

			if (mSculptChanged)
			{ //changes in sculpt maps can thrash an object bounding box without 
				//triggering a spatial group bounding box update -- force spatial group
				//to update bounding boxes
				LLSpatialGroup* group = mDrawable->getSpatialGroup();
				if (group)
				{
					group->unbound();
				}
			}
		}
	}

	return regen_faces;
}

BOOL LLVOVolume::updateGeometry(LLDrawable *drawable)
{
    LL_PROFILE_ZONE_SCOPED_CATEGORY_VOLUME;
	
	if (mDrawable->isState(LLDrawable::REBUILD_RIGGED))
	{
        updateRiggedVolume(false);
		genBBoxes(FALSE);
		mDrawable->clearState(LLDrawable::REBUILD_RIGGED);
	}

	if (mVolumeImpl != NULL)
	{
		BOOL res;
		{
			res = mVolumeImpl->doUpdateGeometry(drawable);
		}
		// NaCl - Graphics crasher protection
		if (enableVolumeSAPProtection())
		{
			mVolumeSurfaceArea = getVolume()->getSurfaceArea();
		}
		// NaCl End
		updateFaceFlags();
		return res;
	}
	
	LLSpatialGroup* group = drawable->getSpatialGroup();
	if (group)
	{
        group->dirtyMesh();
	}

	updateRelativeXform();
	
	if (mDrawable.isNull()) // Not sure why this is happening, but it is...
	{
		return TRUE; // No update to complete
	}

	BOOL compiled = FALSE;
    // This should be true in most cases, unless we're sure no octree update is
    // needed.
    BOOL should_update_octree_bounds = bool(getRiggedVolume()) || mDrawable->isState(LLDrawable::REBUILD_POSITION) || !mDrawable->getSpatialExtents()->isFinite3();

	if (mVolumeChanged || mFaceMappingChanged)
	{
		dirtySpatialGroup();

		bool was_regen_faces = false;
        should_update_octree_bounds = true;

		if (mVolumeChanged)
		{
            was_regen_faces = lodOrSculptChanged(drawable, compiled, should_update_octree_bounds);
			drawable->setState(LLDrawable::REBUILD_VOLUME);
		}
		else if (mSculptChanged || mLODChanged || mColorChanged)
		{
			compiled = TRUE;
            was_regen_faces = lodOrSculptChanged(drawable, compiled, should_update_octree_bounds);
		}

		if (!was_regen_faces) {
			regenFaces();
		}
	}
	else if (mLODChanged || mSculptChanged || mColorChanged)
	{
		dirtySpatialGroup();
		compiled = TRUE;
        lodOrSculptChanged(drawable, compiled, should_update_octree_bounds);
		
		if(drawable->isState(LLDrawable::REBUILD_RIGGED | LLDrawable::RIGGED)) 
		{
			updateRiggedVolume(false);
		}
	}
	// it has its own drawable (it's moved) or it has changed UVs or it has changed xforms from global<->local
	else
	{
		compiled = TRUE;
		// All it did was move or we changed the texture coordinate offset
	}

	// NaCl - Graphics crasher protection
	if (enableVolumeSAPProtection())
	{
		mVolumeSurfaceArea = getVolume()->getSurfaceArea();
	}
	// NaCl End

    // Generate bounding boxes if needed, and update the object's size in the
    // octree
    genBBoxes(FALSE, should_update_octree_bounds);

	// Update face flags
	updateFaceFlags();
	
	if(compiled)
	{
		LLPipeline::sCompiles++;
	}
		
	mVolumeChanged = FALSE;
	mLODChanged = FALSE;
	mSculptChanged = FALSE;
	mFaceMappingChanged = FALSE;
    mColorChanged = FALSE;
	
	return LLViewerObject::updateGeometry(drawable);
}

void LLVOVolume::updateFaceSize(S32 idx)
{
	if( mDrawable->getNumFaces() <= idx )
	{
		return;
	}

	LLFace* facep = mDrawable->getFace(idx);
	if (facep)
	{
		if (idx >= getVolume()->getNumVolumeFaces())
		{
			facep->setSize(0,0, true);
		}
		else
		{
			const LLVolumeFace& vol_face = getVolume()->getVolumeFace(idx);
			facep->setSize(vol_face.mNumVertices, vol_face.mNumIndices, 
							true); // <--- volume faces should be padded for 16-byte alignment
		
		}
	}
}

BOOL LLVOVolume::isRootEdit() const
{
	if (mParent && !((LLViewerObject*)mParent)->isAvatar())
	{
		return FALSE;
	}
	return TRUE;
}

//virtual
void LLVOVolume::setNumTEs(const U8 num_tes)
{
	const U8 old_num_tes = getNumTEs() ;
	
	if(old_num_tes && old_num_tes < num_tes) //new faces added
	{
		LLViewerObject::setNumTEs(num_tes) ;

		if(mMediaImplList.size() >= old_num_tes && mMediaImplList[old_num_tes -1].notNull())//duplicate the last media textures if exists.
		{
			mMediaImplList.resize(num_tes) ;
			const LLTextureEntry &te = getTEref(old_num_tes - 1) ;
			for(U8 i = old_num_tes; i < num_tes ; i++)
			{
				setTE(i, te) ;
				mMediaImplList[i] = mMediaImplList[old_num_tes -1] ;
			}
			mMediaImplList[old_num_tes -1]->setUpdated(TRUE) ;
		}
	}
	else if(old_num_tes > num_tes && mMediaImplList.size() > num_tes) //old faces removed
	{
		U8 end = (U8)(mMediaImplList.size()) ;
		for(U8 i = num_tes; i < end ; i++)
		{
			removeMediaImpl(i) ;				
		}
		mMediaImplList.resize(num_tes) ;

		LLViewerObject::setNumTEs(num_tes) ;
	}
	else
	{
		LLViewerObject::setNumTEs(num_tes) ;
	}

	return ;
}


//virtual
void LLVOVolume::changeTEImage(S32 index, LLViewerTexture* imagep)
{
	BOOL changed = (mTEImages[index] != imagep);
	LLViewerObject::changeTEImage(index, imagep);
	if (changed)
	{
		gPipeline.markTextured(mDrawable);
		mFaceMappingChanged = TRUE;
	}
}

void LLVOVolume::setTEImage(const U8 te, LLViewerTexture *imagep)
{
	BOOL changed = (mTEImages[te] != imagep);
	LLViewerObject::setTEImage(te, imagep);
	if (changed)
	{
		gPipeline.markTextured(mDrawable);
		mFaceMappingChanged = TRUE;
	}
}

S32 LLVOVolume::setTETexture(const U8 te, const LLUUID &uuid)
{
	S32 res = LLViewerObject::setTETexture(te, uuid);
	if (res)
	{
        if (mDrawable)
        {
            // dynamic texture changes break batches, isolate in octree
            shrinkWrap();
            gPipeline.markTextured(mDrawable);
        }
		mFaceMappingChanged = TRUE;
	}
	return res;
}

S32 LLVOVolume::setTEColor(const U8 te, const LLColor3& color)
{
	return setTEColor(te, LLColor4(color));
}

S32 LLVOVolume::setTEColor(const U8 te, const LLColor4& color)
{
	S32 retval = 0;
	const LLTextureEntry *tep = getTE(te);
	if (!tep)
	{
		LL_WARNS("MaterialTEs") << "No texture entry for te " << (S32)te << ", object " << mID << LL_ENDL;
	}
	else if (color != tep->getColor())
	{
		F32 old_alpha = tep->getColor().mV[3];
		if (color.mV[3] != old_alpha)
		{
			gPipeline.markTextured(mDrawable);
			//treat this alpha change as an LoD update since render batches may need to get rebuilt
			mLODChanged = TRUE;
			gPipeline.markRebuild(mDrawable, LLDrawable::REBUILD_VOLUME);
		}
		retval = LLPrimitive::setTEColor(te, color);
		if (mDrawable.notNull() && retval)
		{
			// These should only happen on updates which are not the initial update.
            mColorChanged = TRUE;
			mDrawable->setState(LLDrawable::REBUILD_COLOR);
            shrinkWrap();
			dirtyMesh();
		}
	}

	return  retval;
}

S32 LLVOVolume::setTEBumpmap(const U8 te, const U8 bumpmap)
{
	S32 res = LLViewerObject::setTEBumpmap(te, bumpmap);
	if (res)
	{
		gPipeline.markTextured(mDrawable);
		mFaceMappingChanged = TRUE;
	}
	return  res;
}

S32 LLVOVolume::setTETexGen(const U8 te, const U8 texgen)
{
	S32 res = LLViewerObject::setTETexGen(te, texgen);
	if (res)
	{
		gPipeline.markTextured(mDrawable);
		mFaceMappingChanged = TRUE;
	}
	return  res;
}

S32 LLVOVolume::setTEMediaTexGen(const U8 te, const U8 media)
{
	S32 res = LLViewerObject::setTEMediaTexGen(te, media);
	if (res)
	{
		gPipeline.markTextured(mDrawable);
		mFaceMappingChanged = TRUE;
	}
	return  res;
}

S32 LLVOVolume::setTEShiny(const U8 te, const U8 shiny)
{
	S32 res = LLViewerObject::setTEShiny(te, shiny);
	if (res)
	{
		gPipeline.markTextured(mDrawable);
		mFaceMappingChanged = TRUE;
	}
	return  res;
}

S32 LLVOVolume::setTEFullbright(const U8 te, const U8 fullbright)
{
	S32 res = LLViewerObject::setTEFullbright(te, fullbright);
	if (res)
	{
		gPipeline.markTextured(mDrawable);
		mFaceMappingChanged = TRUE;
	}
	return  res;
}

S32 LLVOVolume::setTEBumpShinyFullbright(const U8 te, const U8 bump)
{
	S32 res = LLViewerObject::setTEBumpShinyFullbright(te, bump);
	if (res)
	{
		gPipeline.markTextured(mDrawable);
		mFaceMappingChanged = TRUE;
	}
	return res;
}

S32 LLVOVolume::setTEMediaFlags(const U8 te, const U8 media_flags)
{
	S32 res = LLViewerObject::setTEMediaFlags(te, media_flags);
	if (res)
	{
		gPipeline.markTextured(mDrawable);
		mFaceMappingChanged = TRUE;
	}
	return  res;
}

S32 LLVOVolume::setTEGlow(const U8 te, const F32 glow)
{
	S32 res = LLViewerObject::setTEGlow(te, glow);
	if (res)
	{
        if (mDrawable)
        {
            gPipeline.markTextured(mDrawable);
            shrinkWrap();
        }
		mFaceMappingChanged = TRUE;
	}
	return  res;
}

void LLVOVolume::setTEMaterialParamsCallbackTE(const LLUUID& objectID, const LLMaterialID &pMaterialID, const LLMaterialPtr pMaterialParams, U32 te)
{
	LLVOVolume* pVol = (LLVOVolume*)gObjectList.findObject(objectID);
	if (pVol)
	{
		LL_DEBUGS("MaterialTEs") << "materialid " << pMaterialID.asString() << " to TE " << te << LL_ENDL;
		if (te >= pVol->getNumTEs())
			return;

		LLTextureEntry* texture_entry = pVol->getTE(te);
		if (texture_entry && (texture_entry->getMaterialID() == pMaterialID))
		{
			pVol->setTEMaterialParams(te, pMaterialParams);
		}
	}
}

S32 LLVOVolume::setTEMaterialID(const U8 te, const LLMaterialID& pMaterialID)
{
	S32 res = LLViewerObject::setTEMaterialID(te, pMaterialID);
	LL_DEBUGS("MaterialTEs") << "te "<< (S32)te << " materialid " << pMaterialID.asString() << " res " << res
								<< ( LLSelectMgr::getInstance()->getSelection()->contains(const_cast<LLVOVolume*>(this), te) ? " selected" : " not selected" )
								<< LL_ENDL;
		
	LL_DEBUGS("MaterialTEs") << " " << pMaterialID.asString() << LL_ENDL;
	if (res)
	{
		LLMaterialMgr::instance().getTE(getRegion()->getRegionID(), pMaterialID, te, boost::bind(&LLVOVolume::setTEMaterialParamsCallbackTE, getID(), _1, _2, _3));

		setChanged(ALL_CHANGED);
		if (!mDrawable.isNull())
		{
			gPipeline.markTextured(mDrawable);
			gPipeline.markRebuild(mDrawable,LLDrawable::REBUILD_ALL);
		}
		mFaceMappingChanged = TRUE;
	}
	return res;
}

S32 LLVOVolume::setTEMaterialParams(const U8 te, const LLMaterialPtr pMaterialParams)
{
	S32 res = LLViewerObject::setTEMaterialParams(te, pMaterialParams);

	LL_DEBUGS("MaterialTEs") << "te " << (S32)te << " material " << ((pMaterialParams) ? pMaterialParams->asLLSD() : LLSD("null")) << " res " << res
							 << ( LLSelectMgr::getInstance()->getSelection()->contains(const_cast<LLVOVolume*>(this), te) ? " selected" : " not selected" )
							 << LL_ENDL;
	setChanged(ALL_CHANGED);
	if (!mDrawable.isNull())
	{
		gPipeline.markTextured(mDrawable);
		gPipeline.markRebuild(mDrawable,LLDrawable::REBUILD_ALL);
	}
	mFaceMappingChanged = TRUE;
	return TEM_CHANGE_TEXTURE;
}

S32 LLVOVolume::setTEGLTFMaterialOverride(U8 te, LLGLTFMaterial* mat)
{
    S32 retval = LLViewerObject::setTEGLTFMaterialOverride(te, mat);

    if (retval == TEM_CHANGE_TEXTURE)
    {
        if (!mDrawable.isNull())
        {
            gPipeline.markTextured(mDrawable);
            gPipeline.markRebuild(mDrawable, LLDrawable::REBUILD_ALL);
        }
        mFaceMappingChanged = TRUE;
    }

    return retval;
}


S32 LLVOVolume::setTEScale(const U8 te, const F32 s, const F32 t)
{
	S32 res = LLViewerObject::setTEScale(te, s, t);
	if (res)
	{
		gPipeline.markTextured(mDrawable);
		mFaceMappingChanged = TRUE;
	}
	return res;
}

S32 LLVOVolume::setTEScaleS(const U8 te, const F32 s)
{
	S32 res = LLViewerObject::setTEScaleS(te, s);
	if (res)
	{
		gPipeline.markTextured(mDrawable);
		mFaceMappingChanged = TRUE;
	}
	return res;
}

S32 LLVOVolume::setTEScaleT(const U8 te, const F32 t)
{
	S32 res = LLViewerObject::setTEScaleT(te, t);
	if (res)
	{
		gPipeline.markTextured(mDrawable);
		mFaceMappingChanged = TRUE;
	}
	return res;
}

bool LLVOVolume::hasMedia() const
{
	bool result = false;
	const U8 numTEs = getNumTEs();
	for (U8 i = 0; i < numTEs; i++)
	{
		const LLTextureEntry* te = getTE(i);
		if( te && te->hasMedia())
		{
			result = true;
			break;
		}
	}
	return result;
}

LLVector3 LLVOVolume::getApproximateFaceNormal(U8 face_id)
{
	LLVolume* volume = getVolume();
	LLVector4a result;
	result.clear();

	LLVector3 ret;

	if (volume && face_id < volume->getNumVolumeFaces())
	{
		const LLVolumeFace& face = volume->getVolumeFace(face_id);
		for (S32 i = 0; i < (S32)face.mNumVertices; ++i)
		{
			result.add(face.mNormals[i]);
		}

		LLVector3 ret(result.getF32ptr());
		ret = volumeDirectionToAgent(ret);
		ret.normVec();
	}
	
	return ret;
}

void LLVOVolume::requestMediaDataUpdate(bool isNew)
{
    if (sObjectMediaClient)
		sObjectMediaClient->fetchMedia(new LLMediaDataClientObjectImpl(this, isNew));
}

bool LLVOVolume::isMediaDataBeingFetched() const
{
	// I know what I'm doing by const_casting this away: this is just 
	// a wrapper class that is only going to do a lookup.
	return (sObjectMediaClient) ? sObjectMediaClient->isInQueue(new LLMediaDataClientObjectImpl(const_cast<LLVOVolume*>(this), false)) : false;
}

void LLVOVolume::cleanUpMediaImpls()
{
	// Iterate through our TEs and remove any Impls that are no longer used
	const U8 numTEs = getNumTEs();
	for (U8 i = 0; i < numTEs; i++)
	{
		const LLTextureEntry* te = getTE(i);
		if( te && ! te->hasMedia())
		{
			// Delete the media IMPL!
			removeMediaImpl(i) ;
		}
	}
}

void LLVOVolume::updateObjectMediaData(const LLSD &media_data_array, const std::string &media_version)
{
	// media_data_array is an array of media entry maps
	// media_version is the version string in the response.
	U32 fetched_version = LLTextureEntry::getVersionFromMediaVersionString(media_version);

	// Only update it if it is newer!
	if ( (S32)fetched_version > mLastFetchedMediaVersion)
	{
		mLastFetchedMediaVersion = fetched_version;
		//LL_INFOS() << "updating:" << this->getID() << " " << ll_pretty_print_sd(media_data_array) << LL_ENDL;
		
		LLSD::array_const_iterator iter = media_data_array.beginArray();
		LLSD::array_const_iterator end = media_data_array.endArray();
		U8 texture_index = 0;
		for (; iter != end; ++iter, ++texture_index)
		{
			syncMediaData(texture_index, *iter, false/*merge*/, false/*ignore_agent*/);
		}
	}
}

void LLVOVolume::syncMediaData(S32 texture_index, const LLSD &media_data, bool merge, bool ignore_agent)
{
	if(mDead)
	{
		// If the object has been marked dead, don't process media updates.
		return;
	}
	
	LLTextureEntry *te = getTE(texture_index);
	if(!te)
	{
		return ;
	}

	LL_DEBUGS("MediaOnAPrim") << "BEFORE: texture_index = " << texture_index
		<< " hasMedia = " << te->hasMedia() << " : " 
		<< ((NULL == te->getMediaData()) ? "NULL MEDIA DATA" : ll_pretty_print_sd(te->getMediaData()->asLLSD())) << LL_ENDL;

	std::string previous_url;
	LLMediaEntry* mep = te->getMediaData();
	if(mep)
	{
		// Save the "current url" from before the update so we can tell if
		// it changes. 
		previous_url = mep->getCurrentURL();
	}

	if (merge)
	{
		te->mergeIntoMediaData(media_data);
	}
	else {
		// XXX Question: what if the media data is undefined LLSD, but the
		// update we got above said that we have media flags??	Here we clobber
		// that, assuming the data from the service is more up-to-date. 
		te->updateMediaData(media_data);
	}

	mep = te->getMediaData();
	if(mep)
	{
		bool update_from_self = false;
		if (!ignore_agent) 
		{
			LLUUID updating_agent = LLTextureEntry::getAgentIDFromMediaVersionString(getMediaURL());
			update_from_self = (updating_agent == gAgent.getID());
		}
		viewer_media_t media_impl = LLViewerMedia::getInstance()->updateMediaImpl(mep, previous_url, update_from_self);
			
		addMediaImpl(media_impl, texture_index) ;
	}
	else
	{
		removeMediaImpl(texture_index);
	}

	LL_DEBUGS("MediaOnAPrim") << "AFTER: texture_index = " << texture_index
		<< " hasMedia = " << te->hasMedia() << " : " 
		<< ((NULL == te->getMediaData()) ? "NULL MEDIA DATA" : ll_pretty_print_sd(te->getMediaData()->asLLSD())) << LL_ENDL;
}

void LLVOVolume::mediaNavigateBounceBack(U8 texture_index)
{
	// Find the media entry for this navigate
	const LLMediaEntry* mep = NULL;
	viewer_media_t impl = getMediaImpl(texture_index);
	LLTextureEntry *te = getTE(texture_index);
	if(te)
	{
		mep = te->getMediaData();
	}
	
	if (mep && impl)
	{
        std::string url = mep->getCurrentURL();
		// Look for a ":", if not there, assume "http://"
		if (!url.empty() && std::string::npos == url.find(':')) 
		{
			url = "http://" + url;
		}
		// If the url we're trying to "bounce back" to is either empty or not
		// allowed by the whitelist, try the home url.  If *that* doesn't work,
		// set the media as failed and unload it
        if (url.empty() || !mep->checkCandidateUrl(url))
        {
            url = mep->getHomeURL();
			// Look for a ":", if not there, assume "http://"
			if (!url.empty() && std::string::npos == url.find(':')) 
			{
				url = "http://" + url;
			}
        }
        if (url.empty() || !mep->checkCandidateUrl(url))
		{
			// The url to navigate back to is not good, and we have nowhere else
			// to go.
			LL_WARNS("MediaOnAPrim") << "FAILED to bounce back URL \"" << url << "\" -- unloading impl" << LL_ENDL;
			impl->setMediaFailed(true);
		}
		// Make sure we are not bouncing to url we came from
		else if (impl->getCurrentMediaURL() != url) 
		{
			// Okay, navigate now
            LL_INFOS("MediaOnAPrim") << "bouncing back to URL: " << url << LL_ENDL;
            impl->navigateTo(url, "", false, true);
        }
    }
}

bool LLVOVolume::hasMediaPermission(const LLMediaEntry* media_entry, MediaPermType perm_type)
{
    // NOTE: This logic ALMOST duplicates the logic in the server (in particular, in llmediaservice.cpp).
    if (NULL == media_entry ) return false; // XXX should we assert here?
    
    // The agent has permissions if:
    // - world permissions are on, or
    // - group permissions are on, and agent_id is in the group, or
    // - agent permissions are on, and agent_id is the owner
    
	// *NOTE: We *used* to check for modify permissions here (i.e. permissions were
	// granted if permModify() was true).  However, this doesn't make sense in the
	// viewer: we don't want to show controls or allow interaction if the author
	// has deemed it so.  See DEV-42115.
	
    U8 media_perms = (perm_type == MEDIA_PERM_INTERACT) ? media_entry->getPermsInteract() : media_entry->getPermsControl();
    
    // World permissions
    if (0 != (media_perms & LLMediaEntry::PERM_ANYONE)) 
    {
        return true;
    }
    
    // Group permissions
    else if (0 != (media_perms & LLMediaEntry::PERM_GROUP))
    {
		LLPermissions* obj_perm = LLSelectMgr::getInstance()->findObjectPermissions(this);
		if (obj_perm && gAgent.isInGroup(obj_perm->getGroup()))
		{
			return true;
		}
    }
    
    // Owner permissions
    else if (0 != (media_perms & LLMediaEntry::PERM_OWNER) && permYouOwner()) 
    {
        return true;
    }
    
    return false;
    
}

void LLVOVolume::mediaNavigated(LLViewerMediaImpl *impl, LLPluginClassMedia* plugin, std::string new_location)
{
	bool block_navigation = false;
	// FIXME: if/when we allow the same media impl to be used by multiple faces, the logic here will need to be fixed
	// to deal with multiple face indices.
	int face_index = getFaceIndexWithMediaImpl(impl, -1);
	
	// Find the media entry for this navigate
	LLMediaEntry* mep = NULL;
	LLTextureEntry *te = getTE(face_index);
	if(te)
	{
		mep = te->getMediaData();
	}
	
	if(mep)
	{
		if(!mep->checkCandidateUrl(new_location))
		{
			block_navigation = true;
		}
		if (!block_navigation && !hasMediaPermission(mep, MEDIA_PERM_INTERACT))
		{
			block_navigation = true;
		}
	}
	else
	{
		LL_WARNS("MediaOnAPrim") << "Couldn't find media entry!" << LL_ENDL;
	}
						
	if(block_navigation)
	{
		LL_INFOS("MediaOnAPrim") << "blocking navigate to URI " << new_location << LL_ENDL;

		// "bounce back" to the current URL from the media entry
		mediaNavigateBounceBack(face_index);
	}
	else if (sObjectMediaNavigateClient)
	{
		
		LL_DEBUGS("MediaOnAPrim") << "broadcasting navigate with URI " << new_location << LL_ENDL;

		sObjectMediaNavigateClient->navigate(new LLMediaDataClientObjectImpl(this, false), face_index, new_location);
	}
}

void LLVOVolume::mediaEvent(LLViewerMediaImpl *impl, LLPluginClassMedia* plugin, LLViewerMediaObserver::EMediaEvent event)
{
	switch(event)
	{
		
		case LLViewerMediaObserver::MEDIA_EVENT_LOCATION_CHANGED:
		{			
			switch(impl->getNavState())
			{
				case LLViewerMediaImpl::MEDIANAVSTATE_FIRST_LOCATION_CHANGED:
				{
					// This is the first location changed event after the start of a non-server-directed nav.  It may need to be broadcast or bounced back.
					mediaNavigated(impl, plugin, plugin->getLocation());
				}
				break;
				
				case LLViewerMediaImpl::MEDIANAVSTATE_FIRST_LOCATION_CHANGED_SPURIOUS:
					// This navigate didn't change the current URL.  
					LL_DEBUGS("MediaOnAPrim") << "	NOT broadcasting navigate (spurious)" << LL_ENDL;
				break;
				
				case LLViewerMediaImpl::MEDIANAVSTATE_SERVER_FIRST_LOCATION_CHANGED:
					// This is the first location changed event after the start of a server-directed nav.  Don't broadcast it.
					LL_INFOS("MediaOnAPrim") << "	NOT broadcasting navigate (server-directed)" << LL_ENDL;
				break;
				
				default:
					// This is a subsequent location-changed due to a redirect.	 Don't broadcast.
					LL_INFOS("MediaOnAPrim") << "	NOT broadcasting navigate (redirect)" << LL_ENDL;
				break;
			}
		}
		break;
		
		case LLViewerMediaObserver::MEDIA_EVENT_NAVIGATE_COMPLETE:
		{
			switch(impl->getNavState())
			{
				case LLViewerMediaImpl::MEDIANAVSTATE_COMPLETE_BEFORE_LOCATION_CHANGED:
				{
					// This is the first location changed event after the start of a non-server-directed nav.  It may need to be broadcast or bounced back.
					mediaNavigated(impl, plugin, plugin->getNavigateURI());
				}
				break;
				
				case LLViewerMediaImpl::MEDIANAVSTATE_COMPLETE_BEFORE_LOCATION_CHANGED_SPURIOUS:
					// This navigate didn't change the current URL.  
					LL_DEBUGS("MediaOnAPrim") << "	NOT broadcasting navigate (spurious)" << LL_ENDL;
				break;

				case LLViewerMediaImpl::MEDIANAVSTATE_SERVER_COMPLETE_BEFORE_LOCATION_CHANGED:
					// This is the the navigate complete event from a server-directed nav.  Don't broadcast it.
					LL_INFOS("MediaOnAPrim") << "	NOT broadcasting navigate (server-directed)" << LL_ENDL;
				break;
				
				default:
					// For all other states, the navigate should have been handled by LOCATION_CHANGED events already.
				break;
			}
		}
		break;

        case LLViewerMediaObserver::MEDIA_EVENT_FILE_DOWNLOAD:
        {
            // Media might be blocked, waiting for a file,
            // send an empty response to unblock it
            const std::vector<std::string> empty_response;
            plugin->sendPickFileResponse(empty_response);

            LLNotificationsUtil::add("MediaFileDownloadUnsupported");
        }
        break;
		
		default:
		break;
	}

}

void LLVOVolume::sendMediaDataUpdate()
{
    if (sObjectMediaClient)
		sObjectMediaClient->updateMedia(new LLMediaDataClientObjectImpl(this, false));
}

void LLVOVolume::removeMediaImpl(S32 texture_index)
{
	if(mMediaImplList.size() <= (U32)texture_index || mMediaImplList[texture_index].isNull())
	{
		return ;
	}

	//make the face referencing to mMediaImplList[texture_index] to point back to the old texture.
	if(mDrawable && texture_index < mDrawable->getNumFaces())
	{
		LLFace* facep = mDrawable->getFace(texture_index) ;
		if(facep)
		{
			LLViewerMediaTexture* media_tex = LLViewerTextureManager::findMediaTexture(mMediaImplList[texture_index]->getMediaTextureID()) ;
			if(media_tex)
			{
				media_tex->removeMediaFromFace(facep) ;
			}
		}
	}		
	
	//check if some other face(s) of this object reference(s)to this media impl.
	S32 i ;
	S32 end = (S32)mMediaImplList.size() ;
	for(i = 0; i < end ; i++)
	{
		if( i != texture_index && mMediaImplList[i] == mMediaImplList[texture_index])
		{
			break ;
		}
	}

	if(i == end) //this object does not need this media impl.
	{
		mMediaImplList[texture_index]->removeObject(this) ;
	}

	mMediaImplList[texture_index] = NULL ;
	return ;
}

void LLVOVolume::addMediaImpl(LLViewerMediaImpl* media_impl, S32 texture_index)
{
	if((S32)mMediaImplList.size() < texture_index + 1)
	{
		mMediaImplList.resize(texture_index + 1) ;
	}
	
	if(mMediaImplList[texture_index].notNull())
	{
		if(mMediaImplList[texture_index] == media_impl)
		{
			return ;
		}

		removeMediaImpl(texture_index) ;
	}

	mMediaImplList[texture_index] = media_impl;
	media_impl->addObject(this) ;	

	//add the face to show the media if it is in playing
	if(mDrawable)
	{
		LLFace* facep(NULL);
		if( texture_index < mDrawable->getNumFaces() )
		{
			facep = mDrawable->getFace(texture_index) ;
		}

		if(facep)
		{
			LLViewerMediaTexture* media_tex = LLViewerTextureManager::findMediaTexture(mMediaImplList[texture_index]->getMediaTextureID()) ;
			if(media_tex)
			{
				media_tex->addMediaToFace(facep) ;
			}
		}
		else //the face is not available now, start media on this face later.
		{
			media_impl->setUpdated(TRUE) ;
		}
	}
	return ;
}

viewer_media_t LLVOVolume::getMediaImpl(U8 face_id) const
{
	if(mMediaImplList.size() > face_id)
	{
		return mMediaImplList[face_id];
	}
	return NULL;
}

F64 LLVOVolume::getTotalMediaInterest() const
{
	// If this object is currently focused, this object has "high" interest
	if (LLViewerMediaFocus::getInstance()->getFocusedObjectID() == getID())
		return F64_MAX;
	
	F64 interest = (F64)-1.0;  // means not interested;
    
	// If this object is selected, this object has "high" interest, but since 
	// there can be more than one, we still add in calculated impl interest
	// XXX Sadly, 'contains()' doesn't take a const :(
	if (LLSelectMgr::getInstance()->getSelection()->contains(const_cast<LLVOVolume*>(this)))
		interest = F64_MAX / 2.0;
	
	int i = 0;
	const int end = getNumTEs();
	for ( ; i < end; ++i)
	{
		const viewer_media_t &impl = getMediaImpl(i);
		if (!impl.isNull())
		{
			if (interest == (F64)-1.0) interest = (F64)0.0;
			interest += impl->getInterest();
		}
	}
	return interest;
}

S32 LLVOVolume::getFaceIndexWithMediaImpl(const LLViewerMediaImpl* media_impl, S32 start_face_id)
{
	S32 end = (S32)mMediaImplList.size() ;
	for(S32 face_id = start_face_id + 1; face_id < end; face_id++)
	{
		if(mMediaImplList[face_id] == media_impl)
		{
			return face_id ;
		}
	}
	return -1 ;
}

//----------------------------------------------------------------------------

void LLVOVolume::setLightTextureID(LLUUID id)
{
	LLViewerTexture* old_texturep = getLightTexture(); // same as mLightTexture, but inits if nessesary
	if (id.notNull())
	{
		if (!hasLightTexture())
		{
			setParameterEntryInUse(LLNetworkData::PARAMS_LIGHT_IMAGE, TRUE, true);
		}
		else if (old_texturep)
		{	
			old_texturep->removeVolume(LLRender::LIGHT_TEX, this);
		}
		LLLightImageParams* param_block = (LLLightImageParams*) getParameterEntry(LLNetworkData::PARAMS_LIGHT_IMAGE);
		if (param_block && param_block->getLightTexture() != id)
		{
			param_block->setLightTexture(id);
			parameterChanged(LLNetworkData::PARAMS_LIGHT_IMAGE, true);
		}
		LLViewerTexture* tex = getLightTexture();
		if (tex)
		{
			tex->addVolume(LLRender::LIGHT_TEX, this); // new texture
		}
		else
		{
			LL_WARNS() << "Can't get light texture for ID " << id.asString() << LL_ENDL;
		}
	}
	else if (hasLightTexture())
	{
		if (old_texturep)
		{
			old_texturep->removeVolume(LLRender::LIGHT_TEX, this);
		}
		setParameterEntryInUse(LLNetworkData::PARAMS_LIGHT_IMAGE, FALSE, true);
		parameterChanged(LLNetworkData::PARAMS_LIGHT_IMAGE, true);
		mLightTexture = NULL;
	}		
}

void LLVOVolume::setSpotLightParams(LLVector3 params)
{
	LLLightImageParams* param_block = (LLLightImageParams*) getParameterEntry(LLNetworkData::PARAMS_LIGHT_IMAGE);
	if (param_block && param_block->getParams() != params)
	{
		param_block->setParams(params);
		parameterChanged(LLNetworkData::PARAMS_LIGHT_IMAGE, true);
	}
}
		
void LLVOVolume::setIsLight(BOOL is_light)
{
	BOOL was_light = getIsLight();
	if (is_light != was_light)
	{
		if (is_light)
		{
			setParameterEntryInUse(LLNetworkData::PARAMS_LIGHT, TRUE, true);
		}
		else
		{
			setParameterEntryInUse(LLNetworkData::PARAMS_LIGHT, FALSE, true);
		}

		if (is_light)
		{
			// Add it to the pipeline mLightSet
			gPipeline.setLight(mDrawable, TRUE);
		}
		else
		{
			// Not a light.  Remove it from the pipeline's light set.
			gPipeline.setLight(mDrawable, FALSE);
		}
	}
}

void LLVOVolume::setLightSRGBColor(const LLColor3& color)
{
    setLightLinearColor(linearColor3(color));
}

void LLVOVolume::setLightLinearColor(const LLColor3& color)
{
	LLLightParams *param_block = (LLLightParams *)getParameterEntry(LLNetworkData::PARAMS_LIGHT);
	if (param_block)
	{
		if (param_block->getLinearColor() != color)
		{
			param_block->setLinearColor(LLColor4(color, param_block->getLinearColor().mV[3]));
			parameterChanged(LLNetworkData::PARAMS_LIGHT, true);
			gPipeline.markTextured(mDrawable);
			mFaceMappingChanged = TRUE;
		}
	}
}

void LLVOVolume::setLightIntensity(F32 intensity)
{
	LLLightParams *param_block = (LLLightParams *)getParameterEntry(LLNetworkData::PARAMS_LIGHT);
	if (param_block)
	{
		if (param_block->getLinearColor().mV[3] != intensity)
		{
			param_block->setLinearColor(LLColor4(LLColor3(param_block->getLinearColor()), intensity));
			parameterChanged(LLNetworkData::PARAMS_LIGHT, true);
		}
	}
}

void LLVOVolume::setLightRadius(F32 radius)
{
	LLLightParams *param_block = (LLLightParams *)getParameterEntry(LLNetworkData::PARAMS_LIGHT);
	if (param_block)
	{
		if (param_block->getRadius() != radius)
		{
			param_block->setRadius(radius);
			parameterChanged(LLNetworkData::PARAMS_LIGHT, true);
		}
	}
}

void LLVOVolume::setLightFalloff(F32 falloff)
{
	LLLightParams *param_block = (LLLightParams *)getParameterEntry(LLNetworkData::PARAMS_LIGHT);
	if (param_block)
	{
		if (param_block->getFalloff() != falloff)
		{
			param_block->setFalloff(falloff);
			parameterChanged(LLNetworkData::PARAMS_LIGHT, true);
		}
	}
}

void LLVOVolume::setLightCutoff(F32 cutoff)
{
	LLLightParams *param_block = (LLLightParams *)getParameterEntry(LLNetworkData::PARAMS_LIGHT);
	if (param_block)
	{
		if (param_block->getCutoff() != cutoff)
		{
			param_block->setCutoff(cutoff);
			parameterChanged(LLNetworkData::PARAMS_LIGHT, true);
		}
	}
}

//----------------------------------------------------------------------------

BOOL LLVOVolume::getIsLight() const
{
    mIsLight = getParameterEntryInUse(LLNetworkData::PARAMS_LIGHT);
    return mIsLight;
}

bool LLVOVolume::getIsLightFast() const
{
    return mIsLight;
}

LLColor3 LLVOVolume::getLightSRGBBaseColor() const
{
    return srgbColor3(getLightLinearBaseColor());
}

LLColor3 LLVOVolume::getLightLinearBaseColor() const
{
	const LLLightParams *param_block = (const LLLightParams *)getParameterEntry(LLNetworkData::PARAMS_LIGHT);
	if (param_block)
	{
		return LLColor3(param_block->getLinearColor());
	}
	else
	{
		return LLColor3(1,1,1);
	}
}

LLColor3 LLVOVolume::getLightLinearColor() const
{
    const LLLightParams *param_block = (const LLLightParams *)getParameterEntry(LLNetworkData::PARAMS_LIGHT);
    if (param_block)
    {
        return LLColor3(param_block->getLinearColor()) * param_block->getLinearColor().mV[3];
    }
    else
    {
        return LLColor3(1, 1, 1);
    }
}

LLColor3 LLVOVolume::getLightSRGBColor() const
{
    LLColor3 ret = getLightLinearColor();
    ret = srgbColor3(ret);
    return ret;
}

LLUUID LLVOVolume::getLightTextureID() const
{
	if (getParameterEntryInUse(LLNetworkData::PARAMS_LIGHT_IMAGE))
	{
		const LLLightImageParams *param_block = (const LLLightImageParams *)getParameterEntry(LLNetworkData::PARAMS_LIGHT_IMAGE);
		if (param_block)
		{
			return param_block->getLightTexture();
		}
	}
	
	return LLUUID::null;
}


LLVector3 LLVOVolume::getSpotLightParams() const
{
	if (getParameterEntryInUse(LLNetworkData::PARAMS_LIGHT_IMAGE))
	{
		const LLLightImageParams *param_block = (const LLLightImageParams *)getParameterEntry(LLNetworkData::PARAMS_LIGHT_IMAGE);
		if (param_block)
		{
			return param_block->getParams();
		}
	}
	
	return LLVector3();
}

F32 LLVOVolume::getSpotLightPriority() const
{
	return mSpotLightPriority;
}

void LLVOVolume::updateSpotLightPriority()
{
    if (gCubeSnapshot)
    {
        return;
    }

    F32 r = getLightRadius();
	LLVector3 pos = mDrawable->getPositionAgent();

	LLVector3 at(0,0,-1);
	at *= getRenderRotation();
	pos += at * r;

	at = LLViewerCamera::getInstance()->getAtAxis();
	pos -= at * r;

	mSpotLightPriority = gPipeline.calcPixelArea(pos, LLVector3(r,r,r), *LLViewerCamera::getInstance());

	if (mLightTexture.notNull())
	{
		mLightTexture->addTextureStats(mSpotLightPriority);
	}
}


bool LLVOVolume::isLightSpotlight() const
{
	LLLightImageParams* params = (LLLightImageParams*) getParameterEntry(LLNetworkData::PARAMS_LIGHT_IMAGE);
	if (params && getParameterEntryInUse(LLNetworkData::PARAMS_LIGHT_IMAGE))
	{
		return params->isLightSpotlight();
	}
	return false;
}


LLViewerTexture* LLVOVolume::getLightTexture()
{
	LLUUID id = getLightTextureID();

	if (id.notNull())
	{
		if (mLightTexture.isNull() || id != mLightTexture->getID())
		{
			mLightTexture = LLViewerTextureManager::getFetchedTexture(id, FTT_DEFAULT, TRUE, LLGLTexture::BOOST_NONE);
		}
	}
	else
	{
		mLightTexture = NULL;
	}

	return mLightTexture;
}

F32 LLVOVolume::getLightIntensity() const
{
	const LLLightParams *param_block = (const LLLightParams *)getParameterEntry(LLNetworkData::PARAMS_LIGHT);
	if (param_block)
	{
		return param_block->getLinearColor().mV[3];
	}
	else
	{
		return 1.f;
	}
}

F32 LLVOVolume::getLightRadius() const
{
	const LLLightParams *param_block = (const LLLightParams *)getParameterEntry(LLNetworkData::PARAMS_LIGHT);
	if (param_block)
	{
		return param_block->getRadius();
	}
	else
	{
		return 0.f;
	}
}

F32 LLVOVolume::getLightFalloff(const F32 fudge_factor) const
{
	const LLLightParams *param_block = (const LLLightParams *)getParameterEntry(LLNetworkData::PARAMS_LIGHT);
	if (param_block)
	{
		return param_block->getFalloff() * fudge_factor;
	}
	else
	{
		return 0.f;
	}
}

F32 LLVOVolume::getLightCutoff() const
{
	const LLLightParams *param_block = (const LLLightParams *)getParameterEntry(LLNetworkData::PARAMS_LIGHT);
	if (param_block)
	{
		return param_block->getCutoff();
	}
	else
	{
		return 0.f;
	}
}

BOOL LLVOVolume::isReflectionProbe() const
{
    return getParameterEntryInUse(LLNetworkData::PARAMS_REFLECTION_PROBE);
}

bool LLVOVolume::setIsReflectionProbe(BOOL is_probe)
{
    BOOL was_probe = isReflectionProbe();
    if (is_probe != was_probe)
    {
        if (is_probe)
        {
            setParameterEntryInUse(LLNetworkData::PARAMS_REFLECTION_PROBE, TRUE, true);
        }
        else
        {
            setParameterEntryInUse(LLNetworkData::PARAMS_REFLECTION_PROBE, FALSE, true);
        }
    }

    updateReflectionProbePtr();

    return was_probe != is_probe;
}

bool LLVOVolume::setReflectionProbeAmbiance(F32 ambiance)
{
    LLReflectionProbeParams* param_block = (LLReflectionProbeParams*)getParameterEntry(LLNetworkData::PARAMS_REFLECTION_PROBE);
    if (param_block)
    {
        if (param_block->getAmbiance() != ambiance)
        {
            param_block->setAmbiance(ambiance);
            parameterChanged(LLNetworkData::PARAMS_REFLECTION_PROBE, true);
            return true;
        }
    }

    return false;
}

bool LLVOVolume::setReflectionProbeNearClip(F32 near_clip)
{
    LLReflectionProbeParams* param_block = (LLReflectionProbeParams*)getParameterEntry(LLNetworkData::PARAMS_REFLECTION_PROBE);
    if (param_block)
    {
        if (param_block->getClipDistance() != near_clip)
        {
            param_block->setClipDistance(near_clip);
            parameterChanged(LLNetworkData::PARAMS_REFLECTION_PROBE, true);
            return true;
        }
    }

    return false;
}

bool LLVOVolume::setReflectionProbeIsBox(bool is_box)
{
    LLReflectionProbeParams* param_block = (LLReflectionProbeParams*)getParameterEntry(LLNetworkData::PARAMS_REFLECTION_PROBE);
    if (param_block)
    {
        if (param_block->getIsBox() != is_box)
        {
            param_block->setIsBox(is_box);
            parameterChanged(LLNetworkData::PARAMS_REFLECTION_PROBE, true);
            return true;
        }
    }

    return false;
}

bool LLVOVolume::setReflectionProbeIsDynamic(bool is_dynamic)
{
    LLReflectionProbeParams* param_block = (LLReflectionProbeParams*)getParameterEntry(LLNetworkData::PARAMS_REFLECTION_PROBE);
    if (param_block)
    {
        if (param_block->getIsDynamic() != is_dynamic)
        {
            param_block->setIsDynamic(is_dynamic);
            parameterChanged(LLNetworkData::PARAMS_REFLECTION_PROBE, true);
            return true;
        }
    }

    return false;
}

F32 LLVOVolume::getReflectionProbeAmbiance() const
{
    const LLReflectionProbeParams* param_block = (const LLReflectionProbeParams*)getParameterEntry(LLNetworkData::PARAMS_REFLECTION_PROBE);
    if (param_block)
    {
        return param_block->getAmbiance();
    }
    else
    {
        return 0.f;
    }
}

F32 LLVOVolume::getReflectionProbeNearClip() const
{
    const LLReflectionProbeParams* param_block = (const LLReflectionProbeParams*)getParameterEntry(LLNetworkData::PARAMS_REFLECTION_PROBE);
    if (param_block)
    {
        return param_block->getClipDistance();
    }
    else
    {
        return 0.f;
    }
}

bool LLVOVolume::getReflectionProbeIsBox() const
{
    const LLReflectionProbeParams* param_block = (const LLReflectionProbeParams*)getParameterEntry(LLNetworkData::PARAMS_REFLECTION_PROBE);
    if (param_block)
    {
        return param_block->getIsBox();
    }
    
    return false;
}

bool LLVOVolume::getReflectionProbeIsDynamic() const
{
    const LLReflectionProbeParams* param_block = (const LLReflectionProbeParams*)getParameterEntry(LLNetworkData::PARAMS_REFLECTION_PROBE);
    if (param_block)
    {
        return param_block->getIsDynamic();
    }

    return false;
}

U32 LLVOVolume::getVolumeInterfaceID() const
{
	if (mVolumeImpl)
	{
		return mVolumeImpl->getID();
	}

	return 0;
}

BOOL LLVOVolume::isFlexible() const
{
	if (getParameterEntryInUse(LLNetworkData::PARAMS_FLEXIBLE))
	{
		LLVolume* volume = getVolume();
		if (volume && volume->getParams().getPathParams().getCurveType() != LL_PCODE_PATH_FLEXIBLE)
		{
			LLVolumeParams volume_params = getVolume()->getParams();
			U8 profile_and_hole = volume_params.getProfileParams().getCurveType();
			volume_params.setType(profile_and_hole, LL_PCODE_PATH_FLEXIBLE);
		}
		return TRUE;
	}
	else
	{
		return FALSE;
	}
}

BOOL LLVOVolume::isSculpted() const
{
	if (getParameterEntryInUse(LLNetworkData::PARAMS_SCULPT))
	{
		return TRUE;
	}
	
	return FALSE;
}

BOOL LLVOVolume::isMesh() const
{
	if (isSculpted())
	{
		LLSculptParams *sculpt_params = (LLSculptParams *)getParameterEntry(LLNetworkData::PARAMS_SCULPT);
		U8 sculpt_type = sculpt_params->getSculptType();

		if ((sculpt_type & LL_SCULPT_TYPE_MASK) == LL_SCULPT_TYPE_MESH)
			// mesh is a mesh
		{
			return TRUE;	
		}
	}

	return FALSE;
}

BOOL LLVOVolume::hasLightTexture() const
{
	if (getParameterEntryInUse(LLNetworkData::PARAMS_LIGHT_IMAGE))
	{
		return TRUE;
	}

	return FALSE;
}

bool LLVOVolume::isFlexibleFast() const
{
    return mVolumep && mVolumep->getParams().getPathParams().getCurveType() == LL_PCODE_PATH_FLEXIBLE;
}

bool LLVOVolume::isSculptedFast() const
{
    return mVolumep && mVolumep->getParams().isSculpt();
}

bool LLVOVolume::isMeshFast() const
{
    return mVolumep && mVolumep->getParams().isMeshSculpt();
}

bool LLVOVolume::isRiggedMeshFast() const
{
    return mSkinInfo.notNull();
}

bool LLVOVolume::isAnimatedObjectFast() const
{
    return mIsAnimatedObject;
}

BOOL LLVOVolume::isVolumeGlobal() const
{
	if (mVolumeImpl)
	{
		return mVolumeImpl->isVolumeGlobal() ? TRUE : FALSE;
	}
	else if (mRiggedVolume.notNull())
	{
		return TRUE;
	}

	return FALSE;
}

BOOL LLVOVolume::canBeFlexible() const
{
	U8 path = getVolume()->getParams().getPathParams().getCurveType();
	return (path == LL_PCODE_PATH_FLEXIBLE || path == LL_PCODE_PATH_LINE);
}

BOOL LLVOVolume::setIsFlexible(BOOL is_flexible)
{
	BOOL res = FALSE;
	BOOL was_flexible = isFlexible();
	LLVolumeParams volume_params;
	if (is_flexible)
	{
		if (!was_flexible)
		{
			volume_params = getVolume()->getParams();
			U8 profile_and_hole = volume_params.getProfileParams().getCurveType();
			volume_params.setType(profile_and_hole, LL_PCODE_PATH_FLEXIBLE);
			res = TRUE;
			setFlags(FLAGS_USE_PHYSICS, FALSE);
			setFlags(FLAGS_PHANTOM, TRUE);
			setParameterEntryInUse(LLNetworkData::PARAMS_FLEXIBLE, TRUE, true);
			if (mDrawable)
			{
				mDrawable->makeActive();
			}
		}
	}
	else
	{
		if (was_flexible)
		{
			volume_params = getVolume()->getParams();
			U8 profile_and_hole = volume_params.getProfileParams().getCurveType();
			volume_params.setType(profile_and_hole, LL_PCODE_PATH_LINE);
			res = TRUE;
			setFlags(FLAGS_PHANTOM, FALSE);
			setParameterEntryInUse(LLNetworkData::PARAMS_FLEXIBLE, FALSE, true);
		}
	}
	if (res)
	{
		res = setVolume(volume_params, 1);
		if (res)
		{
			markForUpdate();
		}
	}
	return res;
}

const LLMeshSkinInfo* LLVOVolume::getSkinInfo() const
{
    if (getVolume())
    {
         return mSkinInfo;
    }
    else
    {
        return NULL;
    }
}

// virtual
BOOL LLVOVolume::isRiggedMesh() const
{
    return isMesh() && getSkinInfo();
}

//----------------------------------------------------------------------------
U32 LLVOVolume::getExtendedMeshFlags() const
{
	const LLExtendedMeshParams *param_block = 
        (const LLExtendedMeshParams *)getParameterEntry(LLNetworkData::PARAMS_EXTENDED_MESH);
	if (param_block)
	{
		return param_block->getFlags();
	}
	else
	{
		return 0;
	}
}

void LLVOVolume::onSetExtendedMeshFlags(U32 flags)
{

    // The isAnySelected() check was needed at one point to prevent
    // graphics problems. These are now believed to be fixed so the
    // check has been disabled.
	if (/*!getRootEdit()->isAnySelected() &&*/ mDrawable.notNull())
    {
        // Need to trigger rebuildGeom(), which is where control avatars get created/removed
        getRootEdit()->recursiveMarkForUpdate();
    }
    if (isAttachment() && getAvatarAncestor())
    {
        updateVisualComplexity();
        if (flags & LLExtendedMeshParams::ANIMATED_MESH_ENABLED_FLAG)
        {
            // Making a rigged mesh into an animated object
            getAvatarAncestor()->updateAttachmentOverrides();
        }
        else
        {
            // Making an animated object into a rigged mesh
            getAvatarAncestor()->updateAttachmentOverrides();
        }
    }
}

void LLVOVolume::setExtendedMeshFlags(U32 flags)
{
    U32 curr_flags = getExtendedMeshFlags();
    if (curr_flags != flags)
    {
        bool in_use = true;
        setParameterEntryInUse(LLNetworkData::PARAMS_EXTENDED_MESH, in_use, true);
        LLExtendedMeshParams *param_block = 
            (LLExtendedMeshParams *)getParameterEntry(LLNetworkData::PARAMS_EXTENDED_MESH);
        if (param_block)
        {
            param_block->setFlags(flags);
        }
        parameterChanged(LLNetworkData::PARAMS_EXTENDED_MESH, true);
        LL_DEBUGS("AnimatedObjects") << this
                                     << " new flags " << flags << " curr_flags " << curr_flags
                                     << ", calling onSetExtendedMeshFlags()"
                                     << LL_ENDL;
        onSetExtendedMeshFlags(flags);
    }
}

bool LLVOVolume::canBeAnimatedObject() const
{
    F32 est_tris = recursiveGetEstTrianglesMax();
    if (est_tris < 0 || est_tris > getAnimatedObjectMaxTris())
    {
        return false;
    }
    return true;
}

bool LLVOVolume::isAnimatedObject() const
{
    LLVOVolume *root_vol = (LLVOVolume*)getRootEdit();
    mIsAnimatedObject = root_vol->getExtendedMeshFlags() & LLExtendedMeshParams::ANIMATED_MESH_ENABLED_FLAG;
    return mIsAnimatedObject;
}

// Called any time parenting changes for a volume. Update flags and
// control av accordingly.  This is called after parent has been
// changed to new_parent, but before new_parent's mChildList has changed.

// virtual
void LLVOVolume::onReparent(LLViewerObject *old_parent, LLViewerObject *new_parent)
{
    LLVOVolume *old_volp = dynamic_cast<LLVOVolume*>(old_parent);

    if (new_parent && !new_parent->isAvatar())
    {
        if (mControlAvatar.notNull())
        {
            // Here an animated object is being made the child of some
            // other prim. Should remove the control av from the child.
            LLControlAvatar *av = mControlAvatar;
            mControlAvatar = NULL;
            av->markForDeath();
        }
    }
    if (old_volp && old_volp->isAnimatedObject())
    {
        if (old_volp->getControlAvatar())
        {
            // We have been removed from an animated object, need to do cleanup.
            old_volp->getControlAvatar()->updateAttachmentOverrides();
            old_volp->getControlAvatar()->updateAnimations();
        }
    }
}

// This needs to be called after onReparent(), because mChildList is
// not updated until the end of LLViewerObject::addChild()

// virtual
void LLVOVolume::afterReparent()
{
    {
        LL_DEBUGS("AnimatedObjects") << "new child added for parent " 
            << ((LLViewerObject*)getParent())->getID() << LL_ENDL;
    }
                                                                                             
    if (isAnimatedObject() && getControlAvatar())
    {
        LL_DEBUGS("AnimatedObjects") << "adding attachment overrides, parent is animated object " 
            << ((LLViewerObject*)getParent())->getID() << LL_ENDL;

        // MAINT-8239 - doing a full rebuild whenever parent is set
        // makes the joint overrides load more robustly. In theory,
        // addAttachmentOverrides should be sufficient, but in
        // practice doing a full rebuild helps compensate for
        // notifyMeshLoaded() not being called reliably enough.
        
        // was: getControlAvatar()->addAttachmentOverridesForObject(this);
        //getControlAvatar()->rebuildAttachmentOverrides();
        getControlAvatar()->updateAnimations();
    }
    else
    {
        LL_DEBUGS("AnimatedObjects") << "not adding overrides, parent: " 
                                     << ((LLViewerObject*)getParent())->getID() 
                                     << " isAnimated: "  << isAnimatedObject() << " cav "
                                     << getControlAvatar() << LL_ENDL;
    }
}

//----------------------------------------------------------------------------
void LLVOVolume::updateRiggingInfo()
{
    LL_PROFILE_ZONE_SCOPED_CATEGORY_VOLUME;
    if (isRiggedMesh())
    {
        const LLMeshSkinInfo* skin = getSkinInfo();
        LLVOAvatar *avatar = getAvatar();
        LLVolume *volume = getVolume();
        if (skin && avatar && volume)
        {
            LL_DEBUGS("RigSpammish") << "starting, vovol " << this << " lod " << getLOD() << " last " << mLastRiggingInfoLOD << LL_ENDL;
            if (getLOD()>mLastRiggingInfoLOD || getLOD()==3)
            {
                // Rigging info may need update
                mJointRiggingInfoTab.clear();
                for (S32 f = 0; f < volume->getNumVolumeFaces(); ++f)
                {
                    LLVolumeFace& vol_face = volume->getVolumeFace(f);
                    LLSkinningUtil::updateRiggingInfo(skin, avatar, vol_face);
                    if (vol_face.mJointRiggingInfoTab.size()>0)
                    {
                        mJointRiggingInfoTab.merge(vol_face.mJointRiggingInfoTab);
                    }
                }
                // Keep the highest LOD info available.
                mLastRiggingInfoLOD = getLOD();
                LL_DEBUGS("RigSpammish") << "updated rigging info for LLVOVolume " 
                                         << this << " lod " << mLastRiggingInfoLOD 
                                         << LL_ENDL;
            }
        }
    }
}

//----------------------------------------------------------------------------

void LLVOVolume::generateSilhouette(LLSelectNode* nodep, const LLVector3& view_point)
{
	LLVolume *volume = getVolume();

	if (volume)
	{
		LLVector3 view_vector;
		view_vector = view_point; 

		//transform view vector into volume space
		view_vector -= getRenderPosition();
		//mDrawable->mDistanceWRTCamera = view_vector.length();
		LLQuaternion worldRot = getRenderRotation();
		view_vector = view_vector * ~worldRot;
		if (!isVolumeGlobal())
		{
			LLVector3 objScale = getScale();
			LLVector3 invObjScale(1.f / objScale.mV[VX], 1.f / objScale.mV[VY], 1.f / objScale.mV[VZ]);
			view_vector.scaleVec(invObjScale);
		}
		
		updateRelativeXform();
		LLMatrix4 trans_mat = mRelativeXform;
		if (mDrawable->isStatic())
		{
			trans_mat.translate(getRegion()->getOriginAgent());
		}

		volume->generateSilhouetteVertices(nodep->mSilhouetteVertices, nodep->mSilhouetteNormals, view_vector, trans_mat, mRelativeXformInvTrans, nodep->getTESelectMask());

		nodep->mSilhouetteExists = TRUE;
	}
}

void LLVOVolume::deleteFaces()
{
	S32 face_count = mNumFaces;
	if (mDrawable.notNull())
	{
		mDrawable->deleteFaces(0, face_count);
	}

	mNumFaces = 0;
}

void LLVOVolume::updateRadius()
{
	if (mDrawable.isNull())
	{
		return;
	}
	
	mVObjRadius = getScale().length();
	mDrawable->setRadius(mVObjRadius);
}


BOOL LLVOVolume::isAttachment() const
{
	return mAttachmentState != 0 ;
}

BOOL LLVOVolume::isHUDAttachment() const
{
	// *NOTE: we assume hud attachment points are in defined range
	// since this range is constant for backwards compatibility
	// reasons this is probably a reasonable assumption to make
	S32 attachment_id = ATTACHMENT_ID_FROM_STATE(mAttachmentState);
	return ( attachment_id >= 31 && attachment_id <= 38 );
}


const LLMatrix4 LLVOVolume::getRenderMatrix() const
{
	if (mDrawable->isActive() && !mDrawable->isRoot())
	{
		return mDrawable->getParent()->getWorldMatrix();
	}
	return mDrawable->getWorldMatrix();
}

//static 
S32 LLVOVolume::getTextureCost(const LLViewerTexture* img)
{
    static const U32 ARC_TEXTURE_COST = 16; // multiplier for texture resolution - performance tested

    S32 texture_cost = 0;
    S8 type = img->getType();
    if (type == LLViewerTexture::FETCHED_TEXTURE || type == LLViewerTexture::LOD_TEXTURE)
    {
        const LLViewerFetchedTexture* fetched_texturep = static_cast<const LLViewerFetchedTexture*>(img);
        if (fetched_texturep
            && fetched_texturep->getFTType() == FTT_LOCAL_FILE
            && (img->getID() == IMG_ALPHA_GRAD_2D || img->getID() == IMG_ALPHA_GRAD)
            )
        {
            // These two textures appear to switch between each other, but are of different sizes (4x256 and 256x256).
            // Hardcode cost from larger one to not cause random complexity changes
            texture_cost = 320;
        }
    }
    if (texture_cost == 0)
    {
        texture_cost = 256 + (S32)(ARC_TEXTURE_COST * (img->getFullHeight() / 128.f + img->getFullWidth() / 128.f));
    }

    return texture_cost;
}

// Returns a base cost and adds textures to passed in set.
// total cost is returned value + 5 * size of the resulting set.
// Cannot include cost of textures, as they may be re-used in linked
// children, and cost should only be increased for unique textures  -Nyx
U32 LLVOVolume::getRenderCost(texture_cost_t &textures) const
{
    LL_PROFILE_ZONE_SCOPED_CATEGORY_VOLUME;
    /*****************************************************************
     * This calculation should not be modified by third party viewers,
     * since it is used to limit rendering and should be uniform for
     * everyone. If you have suggested improvements, submit them to
     * the official viewer for consideration.
     *****************************************************************/

	// Get access to params we'll need at various points.  
	// Skip if this is object doesn't have a volume (e.g. is an avatar).
    if (getVolume() == NULL)
    {
        return 0;
    }

	U32 num_triangles = 0;

	// per-prim costs
	static const U32 ARC_PARTICLE_COST = 1; // determined experimentally
	static const U32 ARC_PARTICLE_MAX = 2048; // default values
	static const U32 ARC_LIGHT_COST = 500; // static cost for light-producing prims 
	static const U32 ARC_MEDIA_FACE_COST = 1500; // static cost per media-enabled face 


	// per-prim multipliers
	static const F32 ARC_GLOW_MULT = 1.5f; // tested based on performance
	static const F32 ARC_BUMP_MULT = 1.25f; // tested based on performance
	static const F32 ARC_FLEXI_MULT = 5; // tested based on performance
	static const F32 ARC_SHINY_MULT = 1.6f; // tested based on performance
	static const F32 ARC_INVISI_COST = 1.2f; // tested based on performance
	static const F32 ARC_WEIGHTED_MESH = 1.2f; // tested based on performance

	static const F32 ARC_PLANAR_COST = 1.0f; // tested based on performance to have negligible impact
	static const F32 ARC_ANIM_TEX_COST = 4.f; // tested based on performance
	static const F32 ARC_ALPHA_COST = 4.f; // 4x max - based on performance

	F32 shame = 0;

	U32 invisi = 0;
	U32 shiny = 0;
	U32 glow = 0;
	U32 alpha = 0;
	U32 flexi = 0;
	U32 animtex = 0;
	U32 particles = 0;
	U32 bump = 0;
	U32 planar = 0;
	U32 weighted_mesh = 0;
	U32 produces_light = 0;
	U32 media_faces = 0;

	const LLDrawable* drawablep = mDrawable;
	U32 num_faces = drawablep->getNumFaces();

	const LLVolumeParams& volume_params = getVolume()->getParams();

    LLMeshCostData costs;
	if (getCostData(costs))
	{
        if (isAnimatedObjectFast() && isRiggedMeshFast())
        {
            // Scaling here is to make animated object vs
            // non-animated object ARC proportional to the
            // corresponding calculations for streaming cost.
            num_triangles = (ANIMATED_OBJECT_COST_PER_KTRI * 0.001 * costs.getEstTrisForStreamingCost())/0.06;
        }
        else
        {
            F32 radius = getScale().length()*0.5f;
            num_triangles = costs.getRadiusWeightedTris(radius);
        }
	}
	

	if (num_triangles <= 0)
	{
		num_triangles = 4;
	}

	if (isSculptedFast())
	{
		if (isMeshFast())
		{
			// base cost is dependent on mesh complexity
			// note that 3 is the highest LOD as of the time of this coding.
			S32 size = gMeshRepo.getMeshSize(volume_params.getSculptID(), getLOD());
			if ( size > 0)
			{
				if (isRiggedMeshFast())
				{
					// weighted attachment - 1 point for every 3 bytes
					weighted_mesh = 1;
				}
			}
			else
			{
				// something went wrong - user should know their content isn't render-free
				return 0;
			}
		}
		else
		{
            LLViewerFetchedTexture* texture = mSculptTexture;
			if (texture && textures.find(texture) == textures.end())
			{
                textures.insert(texture);
			}
		}
	}

	if (isFlexibleFast())
	{
		flexi = 1;
	}
	if (isParticleSource())
	{
		particles = 1;
	}

	if (getIsLightFast())
	{
		produces_light = 1;
	}

    {
        LL_PROFILE_ZONE_NAMED_CATEGORY_VOLUME("ARC - face list");
        for (S32 i = 0; i < num_faces; ++i)
        {
            const LLFace* face = drawablep->getFace(i);
            if (!face) continue;
            const LLTextureEntry* te = face->getTextureEntry();
            const LLViewerTexture* img = face->getTexture();

            if (img)
            {
                textures.insert(img);
            }

            if (face->isInAlphaPool())
            {
                alpha = 1;
            }
            else if (img && img->getPrimaryFormat() == GL_ALPHA)
            {
                invisi = 1;
            }
            if (face->hasMedia())
            {
                media_faces++;
            }

            if (te)
            {
                if (te->getBumpmap())
                {
                    // bump is a multiplier, don't add per-face
                    bump = 1;
                }
                if (te->getShiny())
                {
                    // shiny is a multiplier, don't add per-face
                    shiny = 1;
                }
                if (te->getGlow() > 0.f)
                {
                    // glow is a multiplier, don't add per-face
                    glow = 1;
                }
                if (face->mTextureMatrix != NULL)
                {
                    animtex = 1;
                }
                if (te->getTexGen())
                {
                    planar = 1;
                }
            }
        }
    }

	// shame currently has the "base" cost of 1 point per 15 triangles, min 2.
	shame = num_triangles  * 5.f;
	shame = shame < 2.f ? 2.f : shame;

	// multiply by per-face modifiers
	if (planar)
	{
		shame *= planar * ARC_PLANAR_COST;
	}

	if (animtex)
	{
		shame *= animtex * ARC_ANIM_TEX_COST;
	}

	if (alpha)
	{
		shame *= alpha * ARC_ALPHA_COST;
	}

	if(invisi)
	{
		shame *= invisi * ARC_INVISI_COST;
	}

	if (glow)
	{
		shame *= glow * ARC_GLOW_MULT;
	}

	if (bump)
	{
		shame *= bump * ARC_BUMP_MULT;
	}

	if (shiny)
	{
		shame *= shiny * ARC_SHINY_MULT;
	}


	// multiply shame by multipliers
	if (weighted_mesh)
	{
		shame *= weighted_mesh * ARC_WEIGHTED_MESH;
	}

	if (flexi)
	{
		shame *= flexi * ARC_FLEXI_MULT;
	}


	// add additional costs
	if (particles)
	{
		const LLPartSysData *part_sys_data = &(mPartSourcep->mPartSysData);
		const LLPartData *part_data = &(part_sys_data->mPartData);
		U32 num_particles = (U32)(part_sys_data->mBurstPartCount * llceil( part_data->mMaxAge / part_sys_data->mBurstRate));
		num_particles = num_particles > ARC_PARTICLE_MAX ? ARC_PARTICLE_MAX : num_particles;
		F32 part_size = (llmax(part_data->mStartScale[0], part_data->mEndScale[0]) + llmax(part_data->mStartScale[1], part_data->mEndScale[1])) / 2.f;
		shame += num_particles * part_size * ARC_PARTICLE_COST;
	}

	if (produces_light)
	{
		shame += ARC_LIGHT_COST;
	}

	if (media_faces)
	{
		shame += media_faces * ARC_MEDIA_FACE_COST;
	}

    // Streaming cost for animated objects includes a fixed cost
    // per linkset. Add a corresponding charge here translated into
    // triangles, but not weighted by any graphics properties.
    if (isAnimatedObjectFast() && isRootEdit())
    {
        shame += (ANIMATED_OBJECT_BASE_COST/0.06) * 5.0f;
    }

	if (shame > mRenderComplexity_current)
	{
		mRenderComplexity_current = (S32)shame;
	}

	return (U32)shame;
}

F32 LLVOVolume::getEstTrianglesMax() const
{
	if (isMeshFast() && getVolume())
	{
		return gMeshRepo.getEstTrianglesMax(getVolume()->getParams().getSculptID());
	}
    return 0.f;
}

F32 LLVOVolume::getEstTrianglesStreamingCost() const
{
	if (isMeshFast() && getVolume())
	{
		return gMeshRepo.getEstTrianglesStreamingCost(getVolume()->getParams().getSculptID());
	}
    return 0.f;
}

F32 LLVOVolume::getStreamingCost() const
{
	F32 radius = getScale().length()*0.5f;
    F32 linkset_base_cost = 0.f;

    LLMeshCostData costs;
    if (getCostData(costs))
    {
        if (isRootEdit() && isAnimatedObject())
        {
            // Root object of an animated object has this to account for skeleton overhead.
            linkset_base_cost = ANIMATED_OBJECT_BASE_COST;
        }
        if (isMesh())
        {
            if (isAnimatedObject() && isRiggedMesh())
            {
                return linkset_base_cost + costs.getTriangleBasedStreamingCost();
            }
            else
            {
                return linkset_base_cost + costs.getRadiusBasedStreamingCost(radius);
            }
        }
        else
        {
            return linkset_base_cost + costs.getRadiusBasedStreamingCost(radius);
        }
    }
    else
    {
        return 0.f;
    }
}

// virtual
bool LLVOVolume::getCostData(LLMeshCostData& costs) const
{
    LL_PROFILE_ZONE_SCOPED_CATEGORY_VOLUME;

    if (isMeshFast())
    {
        return gMeshRepo.getCostData(getVolume()->getParams().getSculptID(), costs);
    }
    else
    {
		LLVolume* volume = getVolume();
		S32 counts[4];

		// <FS:ND> try to cache calcuated triangles instead of calculating them over and over again
		//		LLVolume::getLoDTriangleCounts(volume->getParams(), counts);
		LLVolume::getLoDTriangleCounts(volume->getParams(), counts, volume);
		// </FS:ND>

        LLMeshHeader header;
		header.mLodSize[0] = counts[0] * 10;
		header.mLodSize[1] = counts[1] * 10;
		header.mLodSize[2] = counts[2] * 10;
		header.mLodSize[3] = counts[3] * 10;

		return gMeshRepo.getCostData(header, costs);
    }
}

//static 
void LLVOVolume::updateRenderComplexity()
{
	mRenderComplexity_last = mRenderComplexity_current;
	mRenderComplexity_current = 0;
}

U32 LLVOVolume::getTriangleCount(S32* vcount) const
{
	U32 count = 0;
	LLVolume* volume = getVolume();
	if (volume)
	{
		count = volume->getNumTriangles(vcount);
	}

	return count;
}
// <FS:Beq> Generalise TriangleCount
//U32 LLVOVolume::getHighLODTriangleCount()
//{
//	U32 ret = 0;
//
//	LLVolume* volume = getVolume();
//
//	if (!isSculpted())
//	{
//		LLVolume* ref = LLPrimitive::getVolumeManager()->refVolume(volume->getParams(), 3);
//		ret = ref->getNumTriangles();
//		LLPrimitive::getVolumeManager()->unrefVolume(ref);
//	}
//	else if (isMesh())
//	{
//		LLVolume* ref = LLPrimitive::getVolumeManager()->refVolume(volume->getParams(), 3);
//		if (!ref->isMeshAssetLoaded() || ref->getNumVolumeFaces() == 0)
//		{
//			gMeshRepo.loadMesh(this, volume->getParams(), LLModel::LOD_HIGH);
//		}
//		ret = ref->getNumTriangles();
//		LLPrimitive::getVolumeManager()->unrefVolume(ref);
//	}
//	else
//	{ //default sculpts have a constant number of triangles
//		ret = 31*2*31;  //31 rows of 31 columns of quads for a 32x32 vertex patch
//	}
//
//	return ret;
//}
U32 LLVOVolume::getHighLODTriangleCount()
{
	return (getLODTriangleCount(LLModel::LOD_HIGH));
}

U32 LLVOVolume::getLODTriangleCount(S32 lod)
{
	U32 ret = 0;

	LLVolume* volume = getVolume();

	if (!isSculpted())
	{
		LLVolume* ref = LLPrimitive::getVolumeManager()->refVolume(volume->getParams(), lod);
		ret = ref->getNumTriangles();
		LLPrimitive::getVolumeManager()->unrefVolume(ref);
	}
	else if (isMesh())
	{
		LLVolume* ref = LLPrimitive::getVolumeManager()->refVolume(volume->getParams(), lod);
		if (!ref->isMeshAssetLoaded() || ref->getNumVolumeFaces() == 0)
		{
			gMeshRepo.loadMesh(this, volume->getParams(), lod);
		}
		ret = ref->getNumTriangles();
		LLPrimitive::getVolumeManager()->unrefVolume(ref);
	}
	else
	{ //default sculpts have a constant number of triangles
		ret = (31 * 2 * 31)>>3*(3-lod);  //31 rows of 31 columns of quads for a 32x32 vertex patch (Beq: left shift by 2 for each lower LOD)
	}

	return ret;
}
//</FS:Beq>


//static
void LLVOVolume::preUpdateGeom()
{
	sNumLODChanges = 0;
}

void LLVOVolume::parameterChanged(U16 param_type, bool local_origin)
{
	LLViewerObject::parameterChanged(param_type, local_origin);
}

void LLVOVolume::parameterChanged(U16 param_type, LLNetworkData* data, BOOL in_use, bool local_origin)
{
	LLViewerObject::parameterChanged(param_type, data, in_use, local_origin);
	if (mVolumeImpl)
	{
		mVolumeImpl->onParameterChanged(param_type, data, in_use, local_origin);
	}
    if (!local_origin && param_type == LLNetworkData::PARAMS_EXTENDED_MESH)
    {
        U32 extended_mesh_flags = getExtendedMeshFlags();
        bool enabled =  (extended_mesh_flags & LLExtendedMeshParams::ANIMATED_MESH_ENABLED_FLAG);
        bool was_enabled = (getControlAvatar() != NULL);
        if (enabled != was_enabled)
        {
            LL_DEBUGS("AnimatedObjects") << this
                                         << " calling onSetExtendedMeshFlags, enabled " << (U32) enabled
                                         << " was_enabled " << (U32) was_enabled
                                         << " local_origin " << (U32) local_origin
                                         << LL_ENDL;
            onSetExtendedMeshFlags(extended_mesh_flags);
        }
    }
	if (mDrawable.notNull())
	{
		BOOL is_light = getIsLight();
		if (is_light != mDrawable->isState(LLDrawable::LIGHT))
		{
			gPipeline.setLight(mDrawable, is_light);
		}
	}
   
    updateReflectionProbePtr();
}

void LLVOVolume::updateReflectionProbePtr()
{
    if (isReflectionProbe())
    {
        if (mReflectionProbe.isNull())
        {
            mReflectionProbe = gPipeline.mReflectionMapManager.registerViewerObject(this);
        }
    }
    else if (mReflectionProbe.notNull())
    {
        mReflectionProbe = nullptr;
    }
}

void LLVOVolume::setSelected(BOOL sel)
{
	LLViewerObject::setSelected(sel);
    if (isAnimatedObject())
    {
        getRootEdit()->recursiveMarkForUpdate();
    }
    else
    {
        if (mDrawable.notNull())
        {
            markForUpdate();
        }
    }
}

void LLVOVolume::updateSpatialExtents(LLVector4a& newMin, LLVector4a& newMax)
{		
}

F32 LLVOVolume::getBinRadius()
{
    LL_PROFILE_ZONE_SCOPED_CATEGORY_VOLUME;
    F32 radius;

    static LLCachedControl<S32> octree_size_factor(gSavedSettings, "OctreeStaticObjectSizeFactor", 3);
    static LLCachedControl<S32> octree_attachment_size_factor(gSavedSettings, "OctreeAttachmentSizeFactor", 4);
    static LLCachedControl<LLVector3> octree_distance_factor(gSavedSettings, "OctreeDistanceFactor", LLVector3(0.01f, 0.f, 0.f));
    static LLCachedControl<LLVector3> octree_alpha_distance_factor(gSavedSettings, "OctreeAlphaDistanceFactor", LLVector3(0.1f, 0.f, 0.f));

    S32 size_factor = llmax((S32)octree_size_factor, 1);
    LLVector3 alpha_distance_factor = octree_alpha_distance_factor;

    //const LLVector4a* ext = mDrawable->getSpatialExtents();

    bool shrink_wrap = mShouldShrinkWrap || mDrawable->isAnimating();
    bool alpha_wrap = FALSE;

    if (!isHUDAttachment() && mDrawable->mDistanceWRTCamera < alpha_distance_factor[2])
    {
        for (S32 i = 0; i < mDrawable->getNumFaces(); i++)
        {
            LLFace* face = mDrawable->getFace(i);
            if (!face) continue;
            if (face->isInAlphaPool() &&
                !face->canRenderAsMask())
            {
                alpha_wrap = TRUE;
                break;
            }
        }
    }
    else
    {
        shrink_wrap = FALSE;
    }

    if (alpha_wrap)
    {
        LLVector3 bounds = getScale();
        radius = llmin(bounds.mV[1], bounds.mV[2]);
        radius = llmin(radius, bounds.mV[0]);
        radius *= 0.5f;
        //radius *= 1.f+mDrawable->mDistanceWRTCamera*alpha_distance_factor[1];
        //radius += mDrawable->mDistanceWRTCamera*alpha_distance_factor[0];
    }
    else if (shrink_wrap)
    {
        radius = mDrawable->getRadius() * 0.25f;
    }
    else
    {
        F32 szf = size_factor;
        radius = llmax(mDrawable->getRadius(), szf);
        //radius = llmax(radius, mDrawable->mDistanceWRTCamera * distance_factor[0]);
    }

    return llclamp(radius, 0.5f, 256.f);
}

const LLVector3 LLVOVolume::getPivotPositionAgent() const
{
	if (mVolumeImpl)
	{
		return mVolumeImpl->getPivotPosition();
	}
	return LLViewerObject::getPivotPositionAgent();
}

void LLVOVolume::onShift(const LLVector4a &shift_vector)
{
	if (mVolumeImpl)
	{
		mVolumeImpl->onShift(shift_vector);
	}

	updateRelativeXform();
}

const LLMatrix4& LLVOVolume::getWorldMatrix(LLXformMatrix* xform) const
{
	if (mVolumeImpl)
	{
		return mVolumeImpl->getWorldMatrix(xform);
	}
	return xform->getWorldMatrix();
}

void LLVOVolume::markForUpdate()
{ 
    if (mDrawable)
    {
        shrinkWrap();
    }

    LLViewerObject::markForUpdate(); 
    mVolumeChanged = TRUE; 
}

LLVector3 LLVOVolume::agentPositionToVolume(const LLVector3& pos) const
{
	LLVector3 ret = pos - getRenderPosition();
	ret = ret * ~getRenderRotation();
	if (!isVolumeGlobal())
	{
		LLVector3 objScale = getScale();
		LLVector3 invObjScale(1.f / objScale.mV[VX], 1.f / objScale.mV[VY], 1.f / objScale.mV[VZ]);
		ret.scaleVec(invObjScale);
	}
	
	return ret;
}

LLVector3 LLVOVolume::agentDirectionToVolume(const LLVector3& dir) const
{
	LLVector3 ret = dir * ~getRenderRotation();
	
	LLVector3 objScale = isVolumeGlobal() ? LLVector3(1,1,1) : getScale();
	ret.scaleVec(objScale);

	return ret;
}

LLVector3 LLVOVolume::volumePositionToAgent(const LLVector3& dir) const
{
	LLVector3 ret = dir;
	if (!isVolumeGlobal())
	{
		LLVector3 objScale = getScale();
		ret.scaleVec(objScale);
	}

	ret = ret * getRenderRotation();
	ret += getRenderPosition();
	
	return ret;
}

LLVector3 LLVOVolume::volumeDirectionToAgent(const LLVector3& dir) const
{
	LLVector3 ret = dir;
	LLVector3 objScale = isVolumeGlobal() ? LLVector3(1,1,1) : getScale();
	LLVector3 invObjScale(1.f / objScale.mV[VX], 1.f / objScale.mV[VY], 1.f / objScale.mV[VZ]);
	ret.scaleVec(invObjScale);
	ret = ret * getRenderRotation();

	return ret;
}


BOOL LLVOVolume::lineSegmentIntersect(const LLVector4a& start, const LLVector4a& end, S32 face, BOOL pick_transparent, BOOL pick_rigged, BOOL pick_unselectable, S32 *face_hitp,
									  LLVector4a* intersection,LLVector2* tex_coord, LLVector4a* normal, LLVector4a* tangent)
{
	if (!mbCanSelect 
		|| mDrawable->isDead() 
		|| !gPipeline.hasRenderType(mDrawable->getRenderType()))
	{
		return FALSE;
	}

    if (!pick_unselectable)
    {
        if (!LLSelectMgr::instance().canSelectObject(this))
        {
            return FALSE;
        }
    }

	BOOL ret = FALSE;

	LLVolume* volume = getVolume();

	bool transform = true;

	if (mDrawable->isState(LLDrawable::RIGGED))
	{
		if ((pick_rigged) || (getAvatar() && (getAvatar()->isSelf()) && (LLFloater::isVisible(gFloaterTools))))
		{
            updateRiggedVolume(true, LLRiggedVolume::DO_NOT_UPDATE_FACES);
			volume = mRiggedVolume;
			transform = false;
		}
		else
		{ //cannot pick rigged attachments on other avatars or when not in build mode
			return FALSE;
		}
	}
	
	if (volume)
	{	
		LLVector4a local_start = start;
		LLVector4a local_end = end;
	
		if (transform)
		{
			LLVector3 v_start(start.getF32ptr());
			LLVector3 v_end(end.getF32ptr());
		
			v_start = agentPositionToVolume(v_start);
			v_end = agentPositionToVolume(v_end);

			local_start.load3(v_start.mV);
			local_end.load3(v_end.mV);
		}
		
		LLVector4a p;
		LLVector4a n;
		LLVector2 tc;
		LLVector4a tn;

		if (intersection != NULL)
		{
			p = *intersection;
		}

		if (tex_coord != NULL)
		{
			tc = *tex_coord;
		}

		if (normal != NULL)
		{
			n = *normal;
		}

		if (tangent != NULL)
		{
			tn = *tangent;
		}

		S32 face_hit = -1;

		S32 start_face, end_face;
		if (face == -1)
		{
			start_face = 0;
			end_face = volume->getNumVolumeFaces();
		}
		else
		{
			start_face = face;
			end_face = face+1;
		}
		pick_transparent |= isHiglightedOrBeacon();

        // we *probably* shouldn't care about special cursor at all, but we *definitely*
        // don't care about special cursor for reflection probes -- makes alt-zoom
        // go through reflection probes on vehicles
		bool special_cursor = mReflectionProbe.isNull() && specialHoverCursor();

		for (S32 i = start_face; i < end_face; ++i)
		{
			if (!special_cursor && !pick_transparent && getTE(i) && getTE(i)->getColor().mV[3] == 0.f)
			{ //don't attempt to pick completely transparent faces unless
				//pick_transparent is true
				continue;
			}

            // This calculates the bounding box of the skinned mesh from scratch. It's actually quite expensive, but not nearly as expensive as building a full octree.
            // rebuild_face_octrees = false because an octree for this face will be built later only if needed for narrow phase picking.
            updateRiggedVolume(true, i, false);
			face_hit = volume->lineSegmentIntersect(local_start, local_end, i,
													&p, &tc, &n, &tn);
			
			if (face_hit >= 0 && mDrawable->getNumFaces() > face_hit)
			{
				LLFace* face = mDrawable->getFace(face_hit);				

				bool ignore_alpha = false;

				const LLTextureEntry* te = face->getTextureEntry();
				if (te)
				{
					LLMaterial* mat = te->getMaterialParams();
					if (mat)
					{
						U8 mode = mat->getDiffuseAlphaMode();

						if (mode == LLMaterial::DIFFUSE_ALPHA_MODE_EMISSIVE
							|| mode == LLMaterial::DIFFUSE_ALPHA_MODE_NONE
							|| (mode == LLMaterial::DIFFUSE_ALPHA_MODE_MASK && mat->getAlphaMaskCutoff() == 0))
						{
							ignore_alpha = true;
						}
					}
				}

                BOOL no_texture = !face->getTexture() || !face->getTexture()->hasGLTexture();
                BOOL mask       = no_texture ? FALSE : face->getTexture()->getMask(face->surfaceToTexture(tc, p, n));
				if (face &&
					(ignore_alpha || pick_transparent || no_texture || mask))
				{
					local_end = p;
					if (face_hitp != NULL)
					{
						*face_hitp = face_hit;
					}
					
					if (intersection != NULL)
					{
						if (transform)
						{
							LLVector3 v_p(p.getF32ptr());

							intersection->load3(volumePositionToAgent(v_p).mV);  // must map back to agent space
						}
						else
						{
							*intersection = p;
						}
					}

					if (normal != NULL)
					{
						if (transform)
						{
							LLVector3 v_n(n.getF32ptr());
							normal->load3(volumeDirectionToAgent(v_n).mV);
						}
						else
						{
							*normal = n;
						}
						(*normal).normalize3fast();
					}

					if (tangent != NULL)
					{
						if (transform)
						{
							LLVector3 v_tn(tn.getF32ptr());

							LLVector4a trans_tangent;
							trans_tangent.load3(volumeDirectionToAgent(v_tn).mV);

							LLVector4Logical mask;
							mask.clear();
							mask.setElement<3>();

							tangent->setSelectWithMask(mask, tn, trans_tangent);
						}
						else
						{
							*tangent = tn;
						}
						(*tangent).normalize3fast();
					}

					if (tex_coord != NULL)
					{
						*tex_coord = tc;
					}
					
					ret = TRUE;
				}
			}
		}
	}
		
	return ret;
}

bool LLVOVolume::treatAsRigged()
{
	return isSelected() &&
        (isAttachment() || isAnimatedObject()) &&
        mDrawable.notNull() &&
        mDrawable->isState(LLDrawable::RIGGED);
}

LLRiggedVolume* LLVOVolume::getRiggedVolume()
{
	return mRiggedVolume;
}

void LLVOVolume::clearRiggedVolume()
{
	if (mRiggedVolume.notNull())
	{
		mRiggedVolume = NULL;
		updateRelativeXform();
	}
}

void LLVOVolume::updateRiggedVolume(bool force_treat_as_rigged, LLRiggedVolume::FaceIndex face_index, bool rebuild_face_octrees)
{
    LL_PROFILE_ZONE_SCOPED_CATEGORY_VOLUME;
	//Update mRiggedVolume to match current animation frame of avatar. 
	//Also update position/size in octree.  

    if ((!force_treat_as_rigged) && (!treatAsRigged()))
	{
		clearRiggedVolume();
		
		return;
	}

	LLVolume* volume = getVolume();
	const LLMeshSkinInfo* skin = getSkinInfo();
	if (!skin)
	{
		clearRiggedVolume();
		return;
	}

	LLVOAvatar* avatar = getAvatar();
	if (!avatar)
	{
		clearRiggedVolume();
		return;
	}

	if (!mRiggedVolume)
	{
		LLVolumeParams p;
		mRiggedVolume = new LLRiggedVolume(p);
		updateRelativeXform();
	}

    mRiggedVolume->update(skin, avatar, volume, face_index, rebuild_face_octrees);
}

void LLRiggedVolume::update(
    const LLMeshSkinInfo* skin,
    LLVOAvatar* avatar,
    const LLVolume* volume,
    FaceIndex face_index,
    bool rebuild_face_octrees)
{
    LL_PROFILE_ZONE_SCOPED_CATEGORY_VOLUME;
	bool copy = false;
	if (volume->getNumVolumeFaces() != getNumVolumeFaces())
	{ 
		copy = true;
	}

	for (S32 i = 0; i < volume->getNumVolumeFaces() && !copy; ++i)
	{
		const LLVolumeFace& src_face = volume->getVolumeFace(i);
		const LLVolumeFace& dst_face = getVolumeFace(i);

		if (src_face.mNumIndices != dst_face.mNumIndices ||
			src_face.mNumVertices != dst_face.mNumVertices)
		{
			copy = true;
		}
	}

	if (copy)
	{
		copyVolumeFaces(volume);
	}
    else
    {
        bool is_paused = avatar && avatar->areAnimationsPaused();
		if (is_paused)
		{
            S32 frames_paused = LLFrameTimer::getFrameCount() - avatar->getMotionController().getPausedFrame();
            if (frames_paused > 1)
            {
                return;
            }
		}
    }


	//build matrix palette
	static const size_t kMaxJoints = LL_MAX_JOINTS_PER_MESH_OBJECT;

	LLMatrix4a mat[kMaxJoints];
	U32 maxJoints = LLSkinningUtil::getMeshJointCount(skin);
    LLSkinningUtil::initSkinningMatrixPalette(mat, maxJoints, skin, avatar);
    const LLMatrix4a bind_shape_matrix = skin->mBindShapeMatrix;

    S32 rigged_vert_count = 0;
    S32 rigged_face_count = 0;
    LLVector4a box_min, box_max;
    S32 face_begin;
    S32 face_end;
    if (face_index == DO_NOT_UPDATE_FACES)
    {
        face_begin = 0;
        face_end = 0;
    }
    else if (face_index == UPDATE_ALL_FACES)
    {
        face_begin = 0;
        face_end = volume->getNumVolumeFaces();
    }
    else
    {
        face_begin = face_index;
        face_end = face_begin + 1;
    }
    for (S32 i = face_begin; i < face_end; ++i)
	{
		const LLVolumeFace& vol_face = volume->getVolumeFace(i);
		
		LLVolumeFace& dst_face = mVolumeFaces[i];
		
		LLVector4a* weight = vol_face.mWeights;

		if ( weight )
		{
            LLSkinningUtil::checkSkinWeights(weight, dst_face.mNumVertices, skin);

			LLVector4a* pos = dst_face.mPositions;

			if (pos && dst_face.mExtents)
			{
                U32 max_joints = LLSkinningUtil::getMaxJointCount();
                rigged_vert_count += dst_face.mNumVertices;
                rigged_face_count++;

            #if USE_SEPARATE_JOINT_INDICES_AND_WEIGHTS
                if (vol_face.mJointIndices) // fast path with preconditioned joint indices
                {
                    LLMatrix4a src[4];
                    U8* joint_indices_cursor = vol_face.mJointIndices;
                    LLVector4a* just_weights = vol_face.mJustWeights;
                    for (U32 j = 0; j < dst_face.mNumVertices; ++j)
				    {
					    LLMatrix4a final_mat;
                        F32* w = just_weights[j].getF32ptr();
                        LLSkinningUtil::getPerVertexSkinMatrixWithIndices(w, joint_indices_cursor, mat, final_mat, src);
                        joint_indices_cursor += 4;

					    LLVector4a& v = vol_face.mPositions[j];
					    LLVector4a t;
					    LLVector4a dst;
					    bind_shape_matrix.affineTransform(v, t);
					    final_mat.affineTransform(t, dst);
					    pos[j] = dst;
				    }
                }
                else
            #endif
                {
				    for (U32 j = 0; j < dst_face.mNumVertices; ++j)
				    {
					    LLMatrix4a final_mat;
                        // <FS:ND> Use the SSE2 version
                        // LLSkinningUtil::getPerVertexSkinMatrix(weight[j].getF32ptr(), mat, false, final_mat, max_joints);
                        FSSkinningUtil::getPerVertexSkinMatrixSSE(weight[j], mat, false, final_mat, max_joints);
                        // </FS:ND>

					    LLVector4a& v = vol_face.mPositions[j];
					    LLVector4a t;
					    LLVector4a dst;
					    bind_shape_matrix.affineTransform(v, t);
					    final_mat.affineTransform(t, dst);
					    pos[j] = dst;
				    }
                }

				//update bounding box
				// VFExtents change
				LLVector4a& min = dst_face.mExtents[0];
				LLVector4a& max = dst_face.mExtents[1];

				min = pos[0];
				max = pos[1];
                if (i==0)
                {
                    box_min = min;
                    box_max = max;
                }

				for (U32 j = 1; j < dst_face.mNumVertices; ++j)
				{
					min.setMin(min, pos[j]);
					max.setMax(max, pos[j]);
				}

                box_min.setMin(min,box_min);
                box_max.setMax(max,box_max);

				dst_face.mCenter->setAdd(dst_face.mExtents[0], dst_face.mExtents[1]);
				dst_face.mCenter->mul(0.5f);

			}

            if (rebuild_face_octrees)
			{
                dst_face.destroyOctree();
				// <FS:ND> Create a debug log for octree insertions if requested.
				static LLCachedControl<bool> debugOctree(gSavedSettings,"FSCreateOctreeLog");
				bool _debugOT( debugOctree );
				if( _debugOT )
					nd::octree::debug::gOctreeDebug += 1;
				// </FS:ND>

                dst_face.createOctree();

				// <FS:ND> Reset octree log
				if( _debugOT )
					nd::octree::debug::gOctreeDebug -= 1;
				// </FS:ND>
			}
		}
	}
    mExtraDebugText = llformat("rigged %d/%d - box (%f %f %f) (%f %f %f)",
                               rigged_face_count, rigged_vert_count,
                               box_min[0], box_min[1], box_min[2],
                               box_max[0], box_max[1], box_max[2]);
}

U32 LLVOVolume::getPartitionType() const
{
	if (isHUDAttachment())
	{
		return LLViewerRegion::PARTITION_HUD;
	}
	if (isAnimatedObject() && getControlAvatar())
	{
		return LLViewerRegion::PARTITION_CONTROL_AV;
	}
	if (isAttachment())
	{
		return LLViewerRegion::PARTITION_AVATAR;
	}

	return LLViewerRegion::PARTITION_VOLUME;
}

LLVolumePartition::LLVolumePartition(LLViewerRegion* regionp)
: LLSpatialPartition(LLVOVolume::VERTEX_DATA_MASK, TRUE, regionp),
LLVolumeGeometryManager()
{
	mLODPeriod = 32;
	mDepthMask = FALSE;
	mDrawableType = LLPipeline::RENDER_TYPE_VOLUME;
	mPartitionType = LLViewerRegion::PARTITION_VOLUME;
	mSlopRatio = 0.25f;
}

LLVolumeBridge::LLVolumeBridge(LLDrawable* drawablep, LLViewerRegion* regionp)
: LLSpatialBridge(drawablep, TRUE, LLVOVolume::VERTEX_DATA_MASK, regionp),
LLVolumeGeometryManager()
{
	mDepthMask = FALSE;
	mLODPeriod = 32;
	mDrawableType = LLPipeline::RENDER_TYPE_VOLUME;
	mPartitionType = LLViewerRegion::PARTITION_BRIDGE;
	
	mSlopRatio = 0.25f;
}

LLAvatarBridge::LLAvatarBridge(LLDrawable* drawablep, LLViewerRegion* regionp)
	: LLVolumeBridge(drawablep, regionp)
{
	mDrawableType = LLPipeline::RENDER_TYPE_AVATAR;
	mPartitionType = LLViewerRegion::PARTITION_AVATAR;
}

LLControlAVBridge::LLControlAVBridge(LLDrawable* drawablep, LLViewerRegion* regionp)
	: LLVolumeBridge(drawablep, regionp)
{
	mDrawableType = LLPipeline::RENDER_TYPE_CONTROL_AV;
	mPartitionType = LLViewerRegion::PARTITION_CONTROL_AV;
}

bool can_batch_texture(LLFace* facep)
{
	if (facep->getTextureEntry()->getBumpmap())
	{ //bump maps aren't worked into texture batching yet
		return false;
	}

	// <FS:Beq> fix batching when materials disabled and alpha none/masked.
	// if (facep->getTextureEntry()->getMaterialParams().notNull())
	// { //materials don't work with texture batching yet
	// 	return false;
	// }
	const auto te = facep->getTextureEntry();
	if ( LLPipeline::sRenderDeferred && te )
	{
		auto mat = te->getMaterialParams();
		// if(mat.notNull() && (mat->getNormalID() != LLUUID::null || mat->getSpecularID() != LLUUID::null || (te->getAlpha() >0.f && te->getAlpha() < 1.f ) ) )
		if( mat.notNull() && ( !mat->isEmpty() || ( (te->getAlpha() >0.f &&  te->getAlpha() < 1.f ) && mat->getDiffuseAlphaMode() != LLMaterial::DIFFUSE_ALPHA_MODE_BLEND) ) )
		{
			// we have a materials block but we cannot batch materials.
			// however, materials blocks can and do exist due to alpha masking and those are batchable, 
			// but we further need to check in case blending is overriding the mask
			// except when the blend is 100% transparent
			return false;
		}
	}
	// </FS:Beq>

	if (facep->getTexture() && facep->getTexture()->getPrimaryFormat() == GL_ALPHA)
	{ //can't batch invisiprims
		return false;
	}

	if (facep->isState(LLFace::TEXTURE_ANIM) && facep->getVirtualSize() > MIN_TEX_ANIM_SIZE)
	{ //texture animation breaks batches
		return false;
	}
	
    if (facep->getTextureEntry()->getGLTFRenderMaterial() != nullptr)
    { // PBR materials break indexed texture batching
        return false;
    }

	return true;
}

const static U32 MAX_FACE_COUNT = 4096U;
int32_t LLVolumeGeometryManager::sInstanceCount = 0;
LLFace** LLVolumeGeometryManager::sFullbrightFaces[2] = { NULL };
LLFace** LLVolumeGeometryManager::sBumpFaces[2] = { NULL };
LLFace** LLVolumeGeometryManager::sSimpleFaces[2] = { NULL };
LLFace** LLVolumeGeometryManager::sNormFaces[2] = { NULL };
LLFace** LLVolumeGeometryManager::sSpecFaces[2] = { NULL };
LLFace** LLVolumeGeometryManager::sNormSpecFaces[2] = { NULL };
LLFace** LLVolumeGeometryManager::sPbrFaces[2] = { NULL };
LLFace** LLVolumeGeometryManager::sAlphaFaces[2] = { NULL };

LLVolumeGeometryManager::LLVolumeGeometryManager()
	: LLGeometryManager()
{
	llassert(sInstanceCount >= 0);
	if (sInstanceCount == 0)
	{
		allocateFaces(MAX_FACE_COUNT);
	}

	++sInstanceCount;
}

LLVolumeGeometryManager::~LLVolumeGeometryManager()
{
	llassert(sInstanceCount > 0);
	--sInstanceCount;

	if (sInstanceCount <= 0)
	{
		freeFaces();
		sInstanceCount = 0;
	}
}

void LLVolumeGeometryManager::allocateFaces(U32 pMaxFaceCount)
{
    for (int i = 0; i < 2; ++i)
    {
        sFullbrightFaces[i] = static_cast<LLFace**>(ll_aligned_malloc<64>(pMaxFaceCount * sizeof(LLFace*)));
        sBumpFaces[i] = static_cast<LLFace**>(ll_aligned_malloc<64>(pMaxFaceCount * sizeof(LLFace*)));
        sSimpleFaces[i] = static_cast<LLFace**>(ll_aligned_malloc<64>(pMaxFaceCount * sizeof(LLFace*)));
        sNormFaces[i] = static_cast<LLFace**>(ll_aligned_malloc<64>(pMaxFaceCount * sizeof(LLFace*)));
        sSpecFaces[i] = static_cast<LLFace**>(ll_aligned_malloc<64>(pMaxFaceCount * sizeof(LLFace*)));
        sNormSpecFaces[i] = static_cast<LLFace**>(ll_aligned_malloc<64>(pMaxFaceCount * sizeof(LLFace*)));
        sPbrFaces[i] = static_cast<LLFace**>(ll_aligned_malloc<64>(pMaxFaceCount * sizeof(LLFace*)));
        sAlphaFaces[i] = static_cast<LLFace**>(ll_aligned_malloc<64>(pMaxFaceCount * sizeof(LLFace*)));
    }
}

void LLVolumeGeometryManager::freeFaces()
{
    for (int i = 0; i < 2; ++i)
    {
        ll_aligned_free<64>(sFullbrightFaces[i]);
        ll_aligned_free<64>(sBumpFaces[i]);
        ll_aligned_free<64>(sSimpleFaces[i]);
        ll_aligned_free<64>(sNormFaces[i]);
        ll_aligned_free<64>(sSpecFaces[i]);
        ll_aligned_free<64>(sNormSpecFaces[i]);
        ll_aligned_free<64>(sPbrFaces[i]);
        ll_aligned_free<64>(sAlphaFaces[i]);

        sFullbrightFaces[i] = NULL;
        sBumpFaces[i] = NULL;
        sSimpleFaces[i] = NULL;
        sNormFaces[i] = NULL;
        sSpecFaces[i] = NULL;
        sNormSpecFaces[i] = NULL;
        sPbrFaces[i] = NULL;
        sAlphaFaces[i] = NULL;
    }
}

void LLVolumeGeometryManager::registerFace(LLSpatialGroup* group, LLFace* facep, U32 type)
{
    LL_PROFILE_ZONE_SCOPED_CATEGORY_VOLUME;
	// <FS:Ansariel> Can't do anything about it anyway - stop spamming the log
	//if (   type == LLRenderPass::PASS_ALPHA 
	//	&& facep->getTextureEntry()->getMaterialParams().notNull() 
	//	&& !facep->getVertexBuffer()->hasDataType(LLVertexBuffer::TYPE_TANGENT)
	//	&& LLViewerShaderMgr::instance()->getShaderLevel(LLViewerShaderMgr::SHADER_OBJECT) > 1)
	//{
	//	LL_WARNS_ONCE("RenderMaterials") << "Oh no! No binormals for this alpha blended face!" << LL_ENDL;
	//}
	// </FS:Ansariel>

//	bool selected = facep->getViewerObject()->isSelected();
//
//	if (selected && LLSelectMgr::getInstance()->mHideSelectedObjects)
// [RLVa:KB] - Checked: 2010-11-29 (RLVa-1.3.0c) | Modified: RLVa-1.3.0c
	const LLViewerObject* pObj = facep->getViewerObject();
	if ( (pObj->isSelected() && LLSelectMgr::getInstance()->mHideSelectedObjects) &&
		 ( (!RlvActions::isRlvEnabled()) ||
		   ( ((!pObj->isHUDAttachment()) || (!gRlvAttachmentLocks.isLockedAttachment(pObj->getRootEdit()))) &&
		     (RlvActions::canEdit(pObj)) ) ) )
// [/RVLa:KB]
	{
		return;
	}

	LL_LABEL_VERTEX_BUFFER(facep->getVertexBuffer(), LLRenderPass::lookupPassName(type));

    U32 passType = type;

    bool rigged = facep->isState(LLFace::RIGGED);

    if (rigged)
    {
        // hacky, should probably clean up -- if this face is rigged, put it in "type + 1"
        // See LLRenderPass PASS_foo enum
        passType += 1;
    }
	//add face to drawmap
	LLSpatialGroup::drawmap_elem_t& draw_vec = group->mDrawMap[passType];

	S32 idx = draw_vec.size()-1;

	bool fullbright = (type == LLRenderPass::PASS_FULLBRIGHT) ||
		(type == LLRenderPass::PASS_INVISIBLE) ||
		(type == LLRenderPass::PASS_FULLBRIGHT_ALPHA_MASK) ||
		(type == LLRenderPass::PASS_ALPHA && facep->isState(LLFace::FULLBRIGHT)) ||
		(facep->getTextureEntry()->getFullbright());
	
	if (!fullbright && 
        type != LLRenderPass::PASS_GLOW && 
        !facep->getVertexBuffer()->hasDataType(LLVertexBuffer::TYPE_NORMAL))
	{
        llassert(false);
		LL_WARNS() << "Non fullbright face has no normals!" << LL_ENDL;
		return;
	}

	const LLMatrix4* tex_mat = NULL;
	if (facep->isState(LLFace::TEXTURE_ANIM) && facep->getVirtualSize() > MIN_TEX_ANIM_SIZE)
	{
		tex_mat = facep->mTextureMatrix;	
	}

	const LLMatrix4* model_mat = NULL;

	LLDrawable* drawable = facep->getDrawable();
	
    if (rigged)
    {
        // rigged meshes ignore their model matrix
        model_mat = nullptr;
    }
	else if (drawable->isState(LLDrawable::ANIMATED_CHILD))
	{
		model_mat = &drawable->getWorldMatrix();
	}
	else if (drawable->isActive())
	{
		model_mat = &drawable->getRenderMatrix();
	}
	else
	{
		model_mat = &(drawable->getRegion()->mRenderMatrix);
	}

	//drawable->getVObj()->setDebugText(llformat("%d", drawable->isState(LLDrawable::ANIMATED_CHILD)));

	U8 bump = (type == LLRenderPass::PASS_BUMP || type == LLRenderPass::PASS_POST_BUMP) ? facep->getTextureEntry()->getBumpmap() : 0;
	U8 shiny = facep->getTextureEntry()->getShiny();
	
	LLViewerTexture* tex = facep->getTexture();

	U8 index = facep->getTextureIndex();

    LLMaterial* mat = nullptr;
    
    LLUUID mat_id;

    auto* gltf_mat = (LLFetchedGLTFMaterial*) facep->getTextureEntry()->getGLTFRenderMaterial();
    llassert(gltf_mat == nullptr || dynamic_cast<LLFetchedGLTFMaterial*>(facep->getTextureEntry()->getGLTFRenderMaterial()) != nullptr);
    if (gltf_mat != nullptr)
    {
        mat_id = gltf_mat->getHash(); // TODO: cache this hash
        if (!facep->hasMedia())
        { // no media texture, face texture will be unused
            tex = nullptr;
        }
    }
    else
    {
        mat = facep->getTextureEntry()->getMaterialParams().get();
        if (mat)
        {
            mat_id = facep->getTextureEntry()->getMaterialParams()->getHash();
        }
    }

	bool batchable = false;

	U32 shader_mask = 0xFFFFFFFF; //no shader

	if(mat && mat->isEmpty() && mat->getDiffuseAlphaMode() == LLMaterial::DIFFUSE_ALPHA_MODE_BLEND)
	{
		mat = nullptr;
	}

	if (mat)
	{
		BOOL is_alpha = (facep->getPoolType() == LLDrawPool::POOL_ALPHA) || (facep->getTextureEntry()->getColor().mV[3] < 0.999f) ? TRUE : FALSE;
		if (type == LLRenderPass::PASS_ALPHA)
		{
			shader_mask = mat->getShaderMask(LLMaterial::DIFFUSE_ALPHA_MODE_BLEND, is_alpha);
		}
		else
		{
			shader_mask = mat->getShaderMask(LLMaterial::DIFFUSE_ALPHA_MODE_DEFAULT, is_alpha);
		}
	}

	if (index < FACE_DO_NOT_BATCH_TEXTURES && idx >= 0)
	{
		if (mat || gltf_mat || draw_vec[idx]->mMaterial)
		{ //can't batch textures when materials are present (yet)
			batchable = false;
		}
		else if (index < draw_vec[idx]->mTextureList.size())
		{
			if (draw_vec[idx]->mTextureList[index].isNull())
			{
				batchable = true;
				draw_vec[idx]->mTextureList[index] = tex;
			}
			else if (draw_vec[idx]->mTextureList[index] == tex)
			{ //this face's texture index can be used with this batch
				batchable = true;
			}
		}
		else
		{ //texture list can be expanded to fit this texture index
			batchable = true;
		}
	}

    LLDrawInfo* info = idx >= 0 ? draw_vec[idx] : nullptr;

	if (info && 
		info->mVertexBuffer == facep->getVertexBuffer() &&
		info->mEnd == facep->getGeomIndex()-1 &&
		(LLPipeline::sTextureBindTest || draw_vec[idx]->mTexture == tex || batchable) &&
#if LL_DARWIN
		info->mEnd - draw_vec[idx]->mStart + facep->getGeomCount() <= (U32) gGLManager.mGLMaxVertexRange &&
		info->mCount + facep->getIndicesCount() <= (U32) gGLManager.mGLMaxIndexRange &&
#endif
		info->mMaterialID == mat_id &&
		info->mFullbright == fullbright &&
		info->mBump == bump &&
		(!mat || (info->mShiny == shiny)) && // need to break batches when a material is shared, but legacy settings are different
		info->mTextureMatrix == tex_mat &&
		info->mModelMatrix == model_mat &&
		info->mShaderMask == shader_mask &&
        info->mAvatar == facep->mAvatar &&
        info->getSkinHash() == facep->getSkinHash())
	{
		info->mCount += facep->getIndicesCount();
		info->mEnd += facep->getGeomCount();

		if (index < FACE_DO_NOT_BATCH_TEXTURES && index >= info->mTextureList.size())
		{
			info->mTextureList.resize(index+1);
			info->mTextureList[index] = tex;
		}
		info->validate();
	}
	else
	{
		U32 start = facep->getGeomIndex();
		U32 end = start + facep->getGeomCount()-1;
		U32 offset = facep->getIndicesStart();
		U32 count = facep->getIndicesCount();
		LLPointer<LLDrawInfo> draw_info = new LLDrawInfo(start,end,count,offset, tex,
			facep->getVertexBuffer(), fullbright, bump);

        info = draw_info;

		draw_vec.push_back(draw_info);
		draw_info->mTextureMatrix = tex_mat;
		draw_info->mModelMatrix = model_mat;
		
		draw_info->mBump  = bump;
		draw_info->mShiny = shiny;

		static const float alpha[4] =
		{
			0.00f,
			0.25f,
			0.5f,
			0.75f
		};
		float spec = alpha[shiny & TEM_SHINY_MASK];
		LLVector4 specColor(spec, spec, spec, spec);
		draw_info->mSpecColor = specColor;
		draw_info->mEnvIntensity = spec;
		draw_info->mSpecularMap = NULL;
		draw_info->mMaterial = mat;
        draw_info->mGLTFMaterial = gltf_mat;
		draw_info->mShaderMask = shader_mask;
        draw_info->mAvatar = facep->mAvatar;
        draw_info->mSkinInfo = facep->mSkinInfo;

        if (gltf_mat)
        {
            // just remember the material ID, render pools will reference the GLTF material
            draw_info->mMaterialID = mat_id;
        }
        else if (mat)
		{
			draw_info->mMaterialID = mat_id;

			// We have a material.  Update our draw info accordingly.
				
			if (!mat->getSpecularID().isNull())
			{
				LLVector4 specColor;
				specColor.mV[0] = mat->getSpecularLightColor().mV[0] * (1.f / 255.f);
				specColor.mV[1] = mat->getSpecularLightColor().mV[1] * (1.f / 255.f);
				specColor.mV[2] = mat->getSpecularLightColor().mV[2] * (1.f / 255.f);
				specColor.mV[3] = mat->getSpecularLightExponent() * (1.f / 255.f);
				draw_info->mSpecColor = specColor;
				draw_info->mEnvIntensity = mat->getEnvironmentIntensity() * (1.f / 255.f);
				draw_info->mSpecularMap = facep->getViewerObject()->getTESpecularMap(facep->getTEOffset());
			}

			draw_info->mAlphaMaskCutoff = mat->getAlphaMaskCutoff() * (1.f / 255.f);
			draw_info->mDiffuseAlphaMode = mat->getDiffuseAlphaMode();
			draw_info->mNormalMap = facep->getViewerObject()->getTENormalMap(facep->getTEOffset());
		}
		else 
		{
			if (type == LLRenderPass::PASS_GRASS)
			{
				draw_info->mAlphaMaskCutoff = 0.5f;
			}
			else
			{
				draw_info->mAlphaMaskCutoff = 0.33f;
			}
		}
		
		// if (type == LLRenderPass::PASS_ALPHA) // always populate the draw_info ptr
		{ //for alpha sorting
			facep->setDrawInfo(draw_info);
		}

		if (index < FACE_DO_NOT_BATCH_TEXTURES)
		{ //initialize texture list for texture batching
			draw_info->mTextureList.resize(index+1);
			draw_info->mTextureList[index] = tex;
		}
		draw_info->validate();
	}

    llassert(info->mGLTFMaterial == nullptr || (info->mVertexBuffer->getTypeMask() & LLVertexBuffer::MAP_TANGENT) != 0);
    llassert(type != LLPipeline::RENDER_TYPE_PASS_GLTF_PBR || info->mGLTFMaterial != nullptr);
    llassert(type != LLPipeline::RENDER_TYPE_PASS_GLTF_PBR_RIGGED || info->mGLTFMaterial != nullptr);
    llassert(type != LLPipeline::RENDER_TYPE_PASS_GLTF_PBR_ALPHA_MASK || info->mGLTFMaterial != nullptr);
    llassert(type != LLPipeline::RENDER_TYPE_PASS_GLTF_PBR_ALPHA_MASK_RIGGED || info->mGLTFMaterial != nullptr);
    
    llassert(type != LLRenderPass::PASS_BUMP || (info->mVertexBuffer->getTypeMask() & LLVertexBuffer::MAP_TANGENT) != 0);
    llassert(type != LLRenderPass::PASS_NORMSPEC || info->mNormalMap.notNull());
    llassert(type != LLRenderPass::PASS_SPECMAP || (info->mVertexBuffer->getTypeMask() & LLVertexBuffer::MAP_TEXCOORD2) != 0);
}

void LLVolumeGeometryManager::getGeometry(LLSpatialGroup* group)
{

}

// add a face pointer to a list of face pointers without going over MAX_COUNT faces
template<typename T>
static inline void add_face(T*** list, U32* count, T* face)
{
    if (face->isState(LLFace::RIGGED))
    {
        if (count[1] < MAX_FACE_COUNT)
        {
            face->setDrawOrderIndex(count[1]);
            list[1][count[1]++] = face;
        }
    }
    else
    {
        if (count[0] < MAX_FACE_COUNT)
        {
            face->setDrawOrderIndex(count[0]);
            list[0][count[0]++] = face;
        }
    }
}

void LLVolumeGeometryManager::rebuildGeom(LLSpatialGroup* group)
{
    LL_PROFILE_ZONE_SCOPED_CATEGORY_VOLUME;
    llassert(!gCubeSnapshot);

	if (group->changeLOD())
	{
		group->mLastUpdateDistance = group->mDistance;
	}

	group->mLastUpdateViewAngle = group->mViewAngle;

	if (!group->hasState(LLSpatialGroup::GEOM_DIRTY | LLSpatialGroup::ALPHA_DIRTY))
	{
		if (group->hasState(LLSpatialGroup::MESH_DIRTY))
		{
			rebuildMesh(group);
		}
		return;
	}

	group->mBuilt = 1.f;
	
	LLSpatialBridge* bridge = group->getSpatialPartition()->asBridge();
    LLViewerObject *vobj = NULL;
    LLVOVolume *vol_obj = NULL;

	if (bridge)
	{
        vobj = bridge->mDrawable->getVObj();
        vol_obj = dynamic_cast<LLVOVolume*>(vobj);
	}
	// <FS:Beq> option to reduce the number of complexity updates
	// if (vol_obj)
	static LLCachedControl< bool >aggressiveComplexityUpdates(gSavedSettings, "FSEnableAggressiveComplexityUpdates", false);
    if (aggressiveComplexityUpdates && vol_obj)
	// </FS:Beq>
    {
        vol_obj->updateVisualComplexity();
    }

	group->mGeometryBytes = 0;
	group->mSurfaceArea = 0;
	
	//cache object box size since it might be used for determining visibility
	const LLVector4a* bounds = group->getObjectBounds();
	group->mObjectBoxSize = bounds[1].getLength3().getF32();

	group->clearDrawMap();

    U32 fullbright_count[2] = { 0 };
	U32 bump_count[2] = { 0 };
	U32 simple_count[2] = { 0 };
	U32 alpha_count[2] = { 0 };
	U32 norm_count[2] = { 0 };
	U32 spec_count[2] = { 0 };
	U32 normspec_count[2] = { 0 };
	U32 pbr_count[2] = { 0 };

	static LLCachedControl<S32> max_vbo_size(gSavedSettings, "RenderMaxVBOSize", 512);
	static LLCachedControl<S32> max_node_size(gSavedSettings, "RenderMaxNodeSize", 65536);
	U32 max_vertices = (max_vbo_size * 1024)/LLVertexBuffer::calcVertexSize(group->getSpatialPartition()->mVertexDataMask);
	U32 max_total = (max_node_size * 1024) / LLVertexBuffer::calcVertexSize(group->getSpatialPartition()->mVertexDataMask);
	max_vertices = llmin(max_vertices, (U32) 65535);

	U32 cur_total = 0;

	bool emissive = false;

	//Determine if we've received skininfo that contains an
	//alternate bind matrix - if it does then apply the translational component
	//to the joints of the avatar.
#if 0
	bool pelvisGotSet = false;
#endif

	{
		LL_PROFILE_ZONE_NAMED_CATEGORY_VOLUME("rebuildGeom - face list");

		//get all the faces into a list
		for (LLSpatialGroup::element_iter drawable_iter = group->getDataBegin(); 
             drawable_iter != group->getDataEnd(); ++drawable_iter)
		{
			LLDrawable* drawablep = (LLDrawable*)(*drawable_iter)->getDrawable();
		
			if (!drawablep || drawablep->isDead() || drawablep->isState(LLDrawable::FORCE_INVISIBLE) )
			{
				continue;
			}
	
			LLVOVolume* vobj = drawablep->getVOVolume();
            
			if (!vobj)
			{
				continue;
			}

            // HACK -- brute force this check every time a drawable gets rebuilt
            for (S32 i = 0; i < drawablep->getNumFaces(); ++i)
            {
                vobj->updateTEMaterialTextures(i);
            }

            // apply any pending material overrides
            gGLTFMaterialList.applyQueuedOverrides(vobj);

//<FS:Beq> Stop doing stupid stuff we don;t need to.
// Moving this inside a debug enabled check
//			std::string vobj_name = llformat("Vol%p", vobj);
//</FS:Beq>

            bool is_mesh = vobj->isMesh();
            if (is_mesh)
            {
                if ((vobj->getVolume() && !vobj->getVolume()->isMeshAssetLoaded())
                    || !gMeshRepo.meshRezEnabled())
                {
                    // Waiting for asset to fetch
                    continue;
                }

                if (!vobj->getSkinInfo() && !vobj->isSkinInfoUnavaliable())
                {
                     // Waiting for skin info to fetch
                     continue;
                }
            }

			LLVolume* volume = vobj->getVolume();
			if (volume)
			{
				const LLVector3& scale = vobj->getScale();
				group->mSurfaceArea += volume->getSurfaceArea() * llmax(llmax(scale.mV[0], scale.mV[1]), scale.mV[2]);
			}
            //<FS:Beq> Stop doing stupid stuff we don;t need on the critical path
            //F32 est_tris = vobj->getEstTrianglesMax();

            vobj->updateControlAvatar();

#if 0
            std::string vobj_name = llformat("Vol%p", vobj);
            F32 est_tris = vobj->getEstTrianglesMax();

	        LL_DEBUGS("AnimatedObjectsLinkset") << vobj_name << " rebuilding, isAttachment: " << (U32) vobj->isAttachment()
	                                            << " is_mesh " << is_mesh
	                                            << " est_tris " << est_tris
	                                            << " is_animated " << vobj->isAnimatedObject()
	                                            << " can_animate " << vobj->canBeAnimatedObject() 
	                                            << " cav " << vobj->getControlAvatar() 
	                                            << " lod " << vobj->getLOD()
	                                            << " drawable rigged " << (drawablep->isState(LLDrawable::RIGGED))
	                                            << " drawable state " << drawablep->getState()
	                                            << " playing " << (U32) (vobj->getControlAvatar() ? vobj->getControlAvatar()->mPlaying : false)
	                                            << " frame " << LLFrameTimer::getFrameCount()
	                                            << LL_ENDL;
#endif
			//<FS:Beq> Pointless. We already checked this and have used it.
			//llassert_always(vobj);


			// <FS:AO> Z's protection auto-derender code
			if (enableVolumeSAPProtection())
			{
				static LLCachedControl<F32> volume_sa_thresh(gSavedSettings, "RenderVolumeSAThreshold");
				static LLCachedControl<F32> sculpt_sa_thresh(gSavedSettings, "RenderSculptSAThreshold");
				static LLCachedControl<F32> volume_sa_max_frame(gSavedSettings, "RenderVolumeSAFrameMax");
				F32 max_for_this_vol = (vobj->isSculpted()) ? sculpt_sa_thresh : volume_sa_thresh;

				if (vobj->mVolumeSurfaceArea > max_for_this_vol)
				{
					LLPipeline::sVolumeSAFrame += vobj->mVolumeSurfaceArea;
					if (LLPipeline::sVolumeSAFrame > volume_sa_max_frame)
					{
						continue;
					}
				}
			}
			// </FS:AO>

			vobj->updateTextureVirtualSize(true);
			vobj->preRebuild();

			drawablep->clearState(LLDrawable::HAS_ALPHA);

            LLVOAvatar* avatar = nullptr;
            const LLMeshSkinInfo* skinInfo = nullptr;
            if (is_mesh)
            {
                skinInfo = vobj->getSkinInfo();
            }

            if (skinInfo)
            {
                if (vobj->isAnimatedObject())
                {
                    avatar = vobj->getControlAvatar();
                }
                else
                {
                    avatar = vobj->getAvatar();
                }
            }

            if (avatar != nullptr)
            {
                avatar->addAttachmentOverridesForObject(vobj, NULL, false);
            }

            // Standard rigged mesh attachments: 
			bool rigged = !vobj->isAnimatedObject() && skinInfo && vobj->isAttachment();
            // Animated objects. Have to check for isRiggedMesh() to
            // exclude static objects in animated object linksets.
			rigged = rigged || (vobj->isAnimatedObject() && vobj->isRiggedMesh() &&
                vobj->getControlAvatar() && vobj->getControlAvatar()->mPlaying);

			bool any_rigged_face = false;

			//for each face
			for (S32 i = 0; i < drawablep->getNumFaces(); i++)
			{
				LLFace* facep = drawablep->getFace(i);
				if (!facep)
				{
					continue;
				}
#if 0
#if LL_RELEASE_WITH_DEBUG_INFO
                const LLUUID pbr_id( "49c88210-7238-2a6b-70ac-92d4f35963cf" );
                const LLUUID obj_id( vobj->getID() );
                bool is_pbr = (obj_id == pbr_id);
#else
                bool is_pbr = false;
#endif
#else
                LLGLTFMaterial *gltf_mat = facep->getTextureEntry()->getGLTFRenderMaterial();
                bool is_pbr = gltf_mat != nullptr;
#endif

				//ALWAYS null out vertex buffer on rebuild -- if the face lands in a render
				// batch, it will recover its vertex buffer reference from the spatial group
				facep->setVertexBuffer(NULL);
			
				//sum up face verts and indices
				drawablep->updateFaceSize(i);

                if (rigged)
                {
                    if (!facep->isState(LLFace::RIGGED))
                    { //completely reset vertex buffer
                        facep->clearVertexBuffer();
                    }

                    facep->setState(LLFace::RIGGED);
                    facep->mSkinInfo = (LLMeshSkinInfo*) skinInfo; // TODO -- fix ugly de-consting here
                    facep->mAvatar = avatar;
                    any_rigged_face = true;
                }
                else
                {
                    if (facep->isState(LLFace::RIGGED))
                    { 
                        //face is not rigged but used to be, remove from rigged face pool
                        LLDrawPoolAvatar* pool = (LLDrawPoolAvatar*)facep->getPool();
                        if (pool)
                        {
                            pool->removeFace(facep);
                        }
                        facep->clearState(LLFace::RIGGED);
                        facep->mAvatar = NULL;
                        facep->mSkinInfo = NULL;
                    }
                }

				if (cur_total > max_total || facep->getIndicesCount() <= 0 || facep->getGeomCount() <= 0)
				{
					facep->clearVertexBuffer();
					continue;
				}

				if (facep->hasGeometry() &&
                    (rigged ||  // <-- HACK FIXME -- getPixelArea might be incorrect for rigged objects
                        facep->getPixelArea() > FORCE_CULL_AREA)) // <-- don't render tiny faces
				{
                    cur_total += facep->getGeomCount();

					const LLTextureEntry* te = facep->getTextureEntry();
					LLViewerTexture* tex = facep->getTexture();

					// <FS:ND> More crash avoding ...
					// if (te->getGlow() > 0.f)
					if (te && te->getGlow() > 0.f)
					// </FS:ND>
					{
						emissive = true;
					}

					if (facep->isState(LLFace::TEXTURE_ANIM))
					{
						if (!vobj->mTexAnimMode)
						{
							facep->clearState(LLFace::TEXTURE_ANIM);
						}
					}

					BOOL force_simple = (facep->getPixelArea() < FORCE_SIMPLE_RENDER_AREA);
					U32 type = gPipeline.getPoolTypeFromTE(te, tex);
                    if (is_pbr && gltf_mat && gltf_mat->mAlphaMode != LLGLTFMaterial::ALPHA_MODE_BLEND)
                    {
                        type = LLDrawPool::POOL_GLTF_PBR;
                    }
                    else
					if (type != LLDrawPool::POOL_ALPHA && force_simple)
					{
						type = LLDrawPool::POOL_SIMPLE;
					}
					facep->setPoolType(type);

					if (vobj->isHUDAttachment() && !is_pbr)
					{
						facep->setState(LLFace::FULLBRIGHT);
					}

					if (vobj->mTextureAnimp && vobj->mTexAnimMode)
					{
						if (vobj->mTextureAnimp->mFace <= -1)
						{
							S32 face;
							for (face = 0; face < vobj->getNumTEs(); face++)
							{
								LLFace * facep = drawablep->getFace(face);
								if (facep)
								{
									facep->setState(LLFace::TEXTURE_ANIM);
								}
							}
						}
						else if (vobj->mTextureAnimp->mFace < vobj->getNumTEs())
						{
							LLFace * facep = drawablep->getFace(vobj->mTextureAnimp->mFace);
							if (facep)
							{
								facep->setState(LLFace::TEXTURE_ANIM);
							}
						}
					}

					if (type == LLDrawPool::POOL_ALPHA)
					{
						if (facep->canRenderAsMask())
						{ //can be treated as alpha mask
                            add_face(sSimpleFaces, simple_count, facep);
						}
						else
						{
							// <FS:ND> Even more crash avoidance ...
							//if (te->getColor().mV[3] > 0.f || te->getGlow() > 0.f)
							if (te && (te->getColor().mV[3] > 0.f || te->getGlow() > 0.f))
							// </FS:ND>
							{ //only treat as alpha in the pipeline if < 100% transparent
								drawablep->setState(LLDrawable::HAS_ALPHA);
								add_face(sAlphaFaces, alpha_count, facep);
							}
							else if (LLDrawPoolAlpha::sShowDebugAlpha ||
								(gPipeline.sRenderHighlight && !drawablep->getParent() &&
								//only root objects are highlighted with red color in this case
								drawablep->getVObj() && drawablep->getVObj()->flagScripted() &&
								(LLPipeline::getRenderScriptedBeacons() ||
								(LLPipeline::getRenderScriptedTouchBeacons() && drawablep->getVObj()->flagHandleTouch()))))
							{ //draw the transparent face for debugging purposes using a custom texture
								add_face(sAlphaFaces, alpha_count, facep);
							}
						}
					}
					else
					{
						if (drawablep->isState(LLDrawable::REBUILD_VOLUME))
						{
							facep->mLastUpdateTime = gFrameTimeSeconds;
						}

						{
							// <FS> Skip if no te entry
							if (!te)
								continue;

                            LLGLTFMaterial* gltf_mat = te->getGLTFRenderMaterial();

							if (gltf_mat != nullptr || (te->getMaterialParams().notNull()))
							{
                                if (gltf_mat != nullptr)
                                {
                                    add_face(sPbrFaces, pbr_count, facep);
                                }
                                else
                                {
                                    LLMaterial* mat = te->getMaterialParams().get();
                                    if (mat->getNormalID().notNull() || // <-- has a normal map, needs tangents
                                        (te->getBumpmap() && (te->getBumpmap() < 18))) // <-- has an emboss bump map, needs tangents
                                    {
                                        if (mat->getSpecularID().notNull())
                                        { //has normal and specular maps (needs texcoord1, texcoord2, and tangent)
                                            add_face(sNormSpecFaces, normspec_count, facep);
                                        }
                                        else
                                        { //has normal map (needs texcoord1 and tangent)
                                            add_face(sNormFaces, norm_count, facep);
                                        }
                                    }
                                    else if (mat->getSpecularID().notNull())
                                    { //has specular map but no normal map, needs texcoord2
                                        add_face(sSpecFaces, spec_count, facep);
                                    }
                                    else
                                    { //has neither specular map nor normal map, only needs texcoord0
                                        add_face(sSimpleFaces, simple_count, facep);
                                    }
                                }
							}
							else if (te->getBumpmap())
							{ //needs normal + tangent
                                add_face(sBumpFaces, bump_count, facep);
							}
							else if (te->getShiny() || !te->getFullbright())
							{ //needs normal
                                add_face(sSimpleFaces, simple_count, facep);
							}
							else 
							{ //doesn't need normal
								facep->setState(LLFace::FULLBRIGHT);
                                add_face(sFullbrightFaces, fullbright_count, facep);
							}
						}
					}
				}
				else
				{	//face has no renderable geometry
					facep->clearVertexBuffer();
				}		
			}
			
			if (any_rigged_face)
			{
				if (!drawablep->isState(LLDrawable::RIGGED))
				{
					drawablep->setState(LLDrawable::RIGGED);
                    LLDrawable* root = drawablep->getRoot();
                    if (root != drawablep)
                    {
                        root->setState(LLDrawable::RIGGED_CHILD);
                    }

					//first time this is drawable is being marked as rigged,
					// do another LoD update to use avatar bounding box
					vobj->updateLOD();
				}
			}
			else
			{
				drawablep->clearState(LLDrawable::RIGGED);
                vobj->updateRiggedVolume(false);
			}
		}
	}

	//PROCESS NON-ALPHA FACES
	U32 simple_mask = LLVertexBuffer::MAP_TEXCOORD0 | LLVertexBuffer::MAP_NORMAL | LLVertexBuffer::MAP_VERTEX | LLVertexBuffer::MAP_COLOR;
	U32 alpha_mask = simple_mask | 0x80000000; //hack to give alpha verts their own VBO
	U32 bump_mask = LLVertexBuffer::MAP_TEXCOORD0 | LLVertexBuffer::MAP_TEXCOORD1 | LLVertexBuffer::MAP_NORMAL | LLVertexBuffer::MAP_VERTEX | LLVertexBuffer::MAP_COLOR;
	U32 fullbright_mask = LLVertexBuffer::MAP_TEXCOORD0 | LLVertexBuffer::MAP_VERTEX | LLVertexBuffer::MAP_COLOR;

	U32 norm_mask = simple_mask | LLVertexBuffer::MAP_TEXCOORD1 | LLVertexBuffer::MAP_TANGENT;
	U32 normspec_mask = norm_mask | LLVertexBuffer::MAP_TEXCOORD2;
	U32 spec_mask = simple_mask | LLVertexBuffer::MAP_TEXCOORD2;

	U32 pbr_mask = LLVertexBuffer::MAP_TEXCOORD0 | LLVertexBuffer::MAP_NORMAL | LLVertexBuffer::MAP_VERTEX | LLVertexBuffer::MAP_COLOR | LLVertexBuffer::MAP_TANGENT;

	if (emissive)
	{ //emissive faces are present, include emissive byte to preserve batching
		simple_mask = simple_mask | LLVertexBuffer::MAP_EMISSIVE;
		alpha_mask = alpha_mask | LLVertexBuffer::MAP_EMISSIVE;
		bump_mask = bump_mask | LLVertexBuffer::MAP_EMISSIVE;
		fullbright_mask = fullbright_mask | LLVertexBuffer::MAP_EMISSIVE;
		norm_mask = norm_mask | LLVertexBuffer::MAP_EMISSIVE;
		normspec_mask = normspec_mask | LLVertexBuffer::MAP_EMISSIVE;
		spec_mask = spec_mask | LLVertexBuffer::MAP_EMISSIVE;
        pbr_mask = pbr_mask | LLVertexBuffer::MAP_EMISSIVE;
	}

	BOOL batch_textures = LLViewerShaderMgr::instance()->getShaderLevel(LLViewerShaderMgr::SHADER_OBJECT) > 1;

    // add extra vertex data for deferred rendering (not necessarily for batching textures)
	if (batch_textures)
	{
		bump_mask = bump_mask | LLVertexBuffer::MAP_TANGENT;
		simple_mask = simple_mask | LLVertexBuffer::MAP_TEXTURE_INDEX;
		alpha_mask = alpha_mask | LLVertexBuffer::MAP_TEXTURE_INDEX | LLVertexBuffer::MAP_TANGENT | LLVertexBuffer::MAP_TEXCOORD1 | LLVertexBuffer::MAP_TEXCOORD2;
		fullbright_mask = fullbright_mask | LLVertexBuffer::MAP_TEXTURE_INDEX;
	}

	group->mGeometryBytes = 0;

	U32 geometryBytes = 0;

    // generate render batches for static geometry
    U32 extra_mask = LLVertexBuffer::MAP_TEXTURE_INDEX;
    BOOL alpha_sort = TRUE;
    BOOL rigged = FALSE;
    for (int i = 0; i < 2; ++i) //two sets, static and rigged)
    {
        geometryBytes += genDrawInfo(group, simple_mask | extra_mask, sSimpleFaces[i], simple_count[i], FALSE, batch_textures, rigged);
        geometryBytes += genDrawInfo(group, fullbright_mask | extra_mask, sFullbrightFaces[i], fullbright_count[i], FALSE, batch_textures, rigged);
        geometryBytes += genDrawInfo(group, alpha_mask | extra_mask, sAlphaFaces[i], alpha_count[i], alpha_sort, batch_textures, rigged);
        geometryBytes += genDrawInfo(group, bump_mask | extra_mask, sBumpFaces[i], bump_count[i], FALSE, FALSE, rigged);
        geometryBytes += genDrawInfo(group, norm_mask | extra_mask, sNormFaces[i], norm_count[i], FALSE, FALSE, rigged);
        geometryBytes += genDrawInfo(group, spec_mask | extra_mask, sSpecFaces[i], spec_count[i], FALSE, FALSE, rigged);
        geometryBytes += genDrawInfo(group, normspec_mask | extra_mask, sNormSpecFaces[i], normspec_count[i], FALSE, FALSE, rigged);
        geometryBytes += genDrawInfo(group, pbr_mask | extra_mask, sPbrFaces[i], pbr_count[i], FALSE, FALSE, rigged);

        // for rigged set, add weights and disable alpha sorting (rigged items use depth buffer)
        extra_mask |= LLVertexBuffer::MAP_WEIGHT4;
        rigged = TRUE;
    }

	group->mGeometryBytes = geometryBytes;

	{
		//drawables have been rebuilt, clear rebuild status
		for (LLSpatialGroup::element_iter drawable_iter = group->getDataBegin(); drawable_iter != group->getDataEnd(); ++drawable_iter)
		{
			LLDrawable* drawablep = (LLDrawable*)(*drawable_iter)->getDrawable();
			if(drawablep)
			{
                drawablep->clearState(LLDrawable::REBUILD_ALL);
            }
        }
	}

	group->mLastUpdateTime = gFrameTimeSeconds;
	group->mBuilt = 1.f;
	group->clearState(LLSpatialGroup::GEOM_DIRTY | LLSpatialGroup::ALPHA_DIRTY);
}

void LLVolumeGeometryManager::rebuildMesh(LLSpatialGroup* group)
{
    LL_PROFILE_ZONE_SCOPED_CATEGORY_VOLUME;
	llassert(group);
	if (group && group->hasState(LLSpatialGroup::MESH_DIRTY) && !group->hasState(LLSpatialGroup::GEOM_DIRTY))
	{
		{
			LL_PROFILE_ZONE_NAMED_CATEGORY_VOLUME("rebuildMesh - gen draw info");

            group->mBuilt = 1.f;
		
			const U32 MAX_BUFFER_COUNT = 4096;
			LLVertexBuffer* locked_buffer[MAX_BUFFER_COUNT];

			U32 buffer_count = 0;

            for (LLSpatialGroup::element_iter drawable_iter = group->getDataBegin(); drawable_iter != group->getDataEnd(); ++drawable_iter)
			{
				LLDrawable* drawablep = (LLDrawable*)(*drawable_iter)->getDrawable();

				if (drawablep && !drawablep->isDead() && drawablep->isState(LLDrawable::REBUILD_ALL))
				{
					LL_PROFILE_ZONE_NAMED_CATEGORY_VOLUME("Rebuild all non-Rigged");
					LLVOVolume* vobj = drawablep->getVOVolume();

					if (!vobj) continue;

					if (vobj->isNoLOD()) continue;

					vobj->preRebuild();

					if (drawablep->isState(LLDrawable::ANIMATED_CHILD))
					{
						vobj->updateRelativeXform(true);
					}

					LLVolume* volume = vobj->getVolume();
					if (!volume) continue;
					for (S32 i = 0; i < drawablep->getNumFaces(); ++i)
					{
						LLFace* face = drawablep->getFace(i);
						if (face)
						{
							LLVertexBuffer* buff = face->getVertexBuffer();
							if (buff)
							{
								if (!face->getGeometryVolume(*volume, face->getTEOffset(), 
									vobj->getRelativeXform(), vobj->getRelativeXformInvTrans(), face->getGeomIndex()))
								{ //something's gone wrong with the vertex buffer accounting, rebuild this group 
									group->dirtyGeom();
									gPipeline.markRebuild(group);
								}

                                buff->unmapBuffer();
							}
						}
					}

					if (drawablep->isState(LLDrawable::ANIMATED_CHILD))
					{
						vobj->updateRelativeXform();
					}

					drawablep->clearState(LLDrawable::REBUILD_ALL);
				}
			}

			{
				LL_PROFILE_ZONE_NAMED_CATEGORY_VOLUME("rebuildMesh - flush");
				for (LLVertexBuffer** iter = locked_buffer, ** end_iter = locked_buffer+buffer_count; iter != end_iter; ++iter)
				{
					(*iter)->unmapBuffer();
				}

				// don't forget alpha
				if(group != NULL &&
				   !group->mVertexBuffer.isNull())
				{
					group->mVertexBuffer->unmapBuffer();
				}
			}
			
			group->clearState(LLSpatialGroup::MESH_DIRTY | LLSpatialGroup::NEW_DRAWINFO);
		}
	} 
}

struct CompareBatchBreaker
{
	bool operator()(const LLFace* const& lhs, const LLFace* const& rhs)
	{
		const LLTextureEntry* lte = lhs->getTextureEntry();
		const LLTextureEntry* rte = rhs->getTextureEntry();

        if (lte->getBumpmap() != rte->getBumpmap())
		{
			return lte->getBumpmap() < rte->getBumpmap();
		}
		else if (lte->getFullbright() != rte->getFullbright())
		{
			return lte->getFullbright() < rte->getFullbright();
		}
        else if (lte->getMaterialID() != rte->getMaterialID())
        {
            return lte->getMaterialID() < rte->getMaterialID();
        }
		else if (lte->getShiny() != rte->getShiny())
		{
			return lte->getShiny() < rte->getShiny();
		}
        else if (lhs->getTexture() != rhs->getTexture())
		{
			return lhs->getTexture() < rhs->getTexture();
		}
        else 
        {
            // all else being equal, maintain consistent draw order
            return lhs->getDrawOrderIndex() < rhs->getDrawOrderIndex();
        }
	}
};

struct CompareBatchBreakerRigged
{
    bool operator()(const LLFace* const& lhs, const LLFace* const& rhs)
    {
        if (lhs->mAvatar != rhs->mAvatar)
        {
            return lhs->mAvatar < rhs->mAvatar;
        }
        else if (lhs->mSkinInfo->mHash != rhs->mSkinInfo->mHash)
        {
            return lhs->mSkinInfo->mHash < rhs->mSkinInfo->mHash;
        }
        else
        {
            // "inherit" non-rigged behavior
            CompareBatchBreaker comp;
            return comp(lhs, rhs);
        }
    }
};

U32 LLVolumeGeometryManager::genDrawInfo(LLSpatialGroup* group, U32 mask, LLFace** faces, U32 face_count, BOOL distance_sort, BOOL batch_textures, BOOL rigged)
{
    LL_PROFILE_ZONE_SCOPED_CATEGORY_VOLUME;

	U32 geometryBytes = 0;
	
	//calculate maximum number of vertices to store in a single buffer
	static LLCachedControl<S32> max_vbo_size(gSavedSettings, "RenderMaxVBOSize", 512);
	U32 max_vertices = (max_vbo_size * 1024)/LLVertexBuffer::calcVertexSize(group->getSpatialPartition()->mVertexDataMask);
	max_vertices = llmin(max_vertices, (U32) 65535);

	{
		LL_PROFILE_ZONE_NAMED_CATEGORY_VOLUME("genDrawInfo - sort");
        
        if (rigged)
        {
            if (!distance_sort) // <--- alpha "sort" rigged faces by maintaining original draw order
            {
                //sort faces by things that break batches, including avatar and mesh id
                std::sort(faces, faces + face_count, CompareBatchBreakerRigged());
            }
        }
        else if (!distance_sort)
        {
            //sort faces by things that break batches, not including avatar and mesh id
            std::sort(faces, faces + face_count, CompareBatchBreaker());
        }
		else
		{
			//sort faces by distance
			std::sort(faces, faces+face_count, LLFace::CompareDistanceGreater());
		}
	}
				
	bool hud_group = group->isHUDGroup() ;
	LLFace** face_iter = faces;
	LLFace** end_faces = faces+face_count;
	
	LLSpatialGroup::buffer_map_t buffer_map;

	LLViewerTexture* last_tex = NULL;
	S32 buffer_index = 0;

	S32 texture_index_channels = 1;
	
	if (gGLManager.mGLSLVersionMajor > 1 || gGLManager.mGLSLVersionMinor >= 30)
	{
		texture_index_channels = LLGLSLShader::sIndexedTextureChannels-1; //always reserve one for shiny for now just for simplicity;
	}

	if (distance_sort)
	{
		texture_index_channels = gDeferredAlphaProgram.mFeatures.mIndexedTextureChannels;
        buffer_index = -1;
    }

	texture_index_channels = LLGLSLShader::sIndexedTextureChannels;

	bool flexi = false;

	while (face_iter != end_faces)
	{
		//pull off next face
		LLFace* facep = *face_iter;
		LLViewerTexture* tex = facep->getTexture();
        const LLTextureEntry* te = facep->getTextureEntry();
		LLMaterialPtr mat = te->getMaterialParams();
        LLMaterialID matId = te->getMaterialID();

		// if (distance_sort)
		// {
		// 	tex = NULL;
		// }

		if (last_tex == tex)
		{
			buffer_index++;
		}
		else
		{
			last_tex = tex;
			buffer_index = 0;
		}

		bool bake_sunlight = LLPipeline::sBakeSunlight && facep->getDrawable()->isStatic(); 

		U32 index_count = facep->getIndicesCount();
		U32 geom_count = facep->getGeomCount();

		flexi = flexi || facep->getViewerObject()->getVolume()->isUnique();

		//sum up vertices needed for this render batch
		LLFace** i = face_iter;
		++i;
		
		const U32 MAX_TEXTURE_COUNT = 32;
		LLViewerTexture* texture_list[MAX_TEXTURE_COUNT];
		
		U32 texture_count = 0;

		{
			LL_PROFILE_ZONE_NAMED_CATEGORY_VOLUME("genDrawInfo - face size");
			if (batch_textures)
			{
				U8 cur_tex = 0;
				facep->setTextureIndex(cur_tex);
				if (texture_count < MAX_TEXTURE_COUNT)
				{
					texture_list[texture_count++] = tex;
				}

				if (can_batch_texture(facep))
				{ //populate texture_list with any textures that can be batched
				  //move i to the next unbatchable face
					while (i != end_faces)
					{
						facep = *i;
						
						if (!can_batch_texture(facep))
						{ //face is bump mapped or has an animated texture matrix -- can't 
							//batch more than 1 texture at a time
							facep->setTextureIndex(0);
							break;
						}

						if (facep->getTexture() != tex)
						{
							if (distance_sort)
							{ //textures might be out of order, see if texture exists in current batch
								bool found = false;
								for (U32 tex_idx = 0; tex_idx < texture_count; ++tex_idx)
								{
									if (facep->getTexture() == texture_list[tex_idx])
									{
										cur_tex = tex_idx;
										found = true;
										break;
									}
								}

								if (!found)
								{
									cur_tex = texture_count;
								}
							}
							else
							{
								cur_tex++;
							}

							if (cur_tex >= texture_index_channels)
							{ //cut batches when index channels are depleted
								break;
							}

							tex = facep->getTexture();

							// <FS:Beq> Quick hack test of proper batching logic
							// if (texture_count < MAX_TEXTURE_COUNT)
							// only add to the batch if this is a new texture
							if (cur_tex == texture_count && texture_count < MAX_TEXTURE_COUNT)
							// </FS:Beq>
							{
								texture_list[texture_count++] = tex;
							}
						}

						if (geom_count + facep->getGeomCount() > max_vertices)
						{ //cut batches on geom count too big
							break;
						}

						++i;

						flexi = flexi || facep->getViewerObject()->getVolume()->isUnique();

						index_count += facep->getIndicesCount();
						geom_count += facep->getGeomCount();

						facep->setTextureIndex(cur_tex);
					}
				}
				else
				{
					facep->setTextureIndex(0);
				}

				tex = texture_list[0];
			}
			else
			{
				while (i != end_faces && 
					(LLPipeline::sTextureBindTest || 
						(distance_sort || 
							((*i)->getTexture() == tex))))
				{
					facep = *i;
                    const LLTextureEntry* nextTe = facep->getTextureEntry();
                    if (nextTe->getMaterialID() != matId)
                    {
                        break;
                    }

					//face has no texture index
					facep->mDrawInfo = NULL;
					facep->setTextureIndex(FACE_DO_NOT_BATCH_TEXTURES);

					if (geom_count + facep->getGeomCount() > max_vertices)
					{ //cut batches on geom count too big
						break;
					}

					++i;
					index_count += facep->getIndicesCount();
					geom_count += facep->getGeomCount();

					flexi = flexi || facep->getViewerObject()->getVolume()->isUnique();
				}
			}
		}

		//create vertex buffer
		LLPointer<LLVertexBuffer> buffer;

		{
			LL_PROFILE_ZONE_NAMED_CATEGORY_VOLUME("genDrawInfo - allocate");
			buffer = new LLVertexBuffer(mask);
			if(!buffer->allocateBuffer(geom_count, index_count))
			{
				LL_WARNS() << "Failed to allocate group Vertex Buffer to "
					<< geom_count << " vertices and "
					<< index_count << " indices" << LL_ENDL;
				buffer = NULL;
			}
		}

		if (buffer)
		{
			geometryBytes += buffer->getSize() + buffer->getIndicesSize();
			buffer_map[mask][*face_iter].push_back(buffer);
		}

		//add face geometry

		U32 indices_index = 0;
		U16 index_offset = 0;

        while (face_iter < i)
		{
			//update face indices for new buffer
			facep = *face_iter;

			if (buffer.isNull())
			{
				// Bulk allocation failed
				facep->setVertexBuffer(buffer);
				facep->setSize(0, 0); // mark as no geometry
				++face_iter;
				continue;
			}
			facep->setIndicesIndex(indices_index);
			facep->setGeomIndex(index_offset);
			facep->setVertexBuffer(buffer);	
			
			if (batch_textures && facep->getTextureIndex() == FACE_DO_NOT_BATCH_TEXTURES)
			{
				LL_ERRS() << "Invalid texture index." << LL_ENDL;
			}
			
			{
				//for debugging, set last time face was updated vs moved
				facep->updateRebuildFlags();

				{ //copy face geometry into vertex buffer
					LLDrawable* drawablep = facep->getDrawable();
					LLVOVolume* vobj = drawablep->getVOVolume();
					LLVolume* volume = vobj->getVolume();

					if (drawablep->isState(LLDrawable::ANIMATED_CHILD))
					{
						vobj->updateRelativeXform(true);
					}

					U32 te_idx = facep->getTEOffset();

					if (!facep->getGeometryVolume(*volume, te_idx, 
						vobj->getRelativeXform(), vobj->getRelativeXformInvTrans(), index_offset,true))
					{
						LL_WARNS() << "Failed to get geometry for face!" << LL_ENDL;
					}

					if (drawablep->isState(LLDrawable::ANIMATED_CHILD))
					{
						vobj->updateRelativeXform(false);
					}
				}
			}

			index_offset += facep->getGeomCount();
			indices_index += facep->getIndicesCount();

			//append face to appropriate render batch

			BOOL force_simple = facep->getPixelArea() < FORCE_SIMPLE_RENDER_AREA;
			BOOL fullbright = facep->isState(LLFace::FULLBRIGHT);
			if ((mask & LLVertexBuffer::MAP_NORMAL) == 0)
			{ //paranoia check to make sure GL doesn't try to read non-existant normals
				fullbright = TRUE;
			}

            const LLTextureEntry* te = facep->getTextureEntry();
            LLGLTFMaterial* gltf_mat = te->getGLTFRenderMaterial();

			if (hud_group && gltf_mat == nullptr)
			{ //all hud attachments are fullbright
				fullbright = TRUE;
			}
			
			tex = facep->getTexture();

			BOOL is_alpha = (facep->getPoolType() == LLDrawPool::POOL_ALPHA) ? TRUE : FALSE;

            LLMaterial* mat = nullptr;
            bool can_be_shiny = false;

            // ignore traditional material if GLTF material is present
            if (gltf_mat == nullptr)
            {
                mat = te->getMaterialParams().get();

                can_be_shiny = true;
                if (mat)
                {
                    U8 mode = mat->getDiffuseAlphaMode();
                    can_be_shiny = mode == LLMaterial::DIFFUSE_ALPHA_MODE_NONE ||
                        mode == LLMaterial::DIFFUSE_ALPHA_MODE_EMISSIVE;
                }
            }

            F32 te_alpha = te->getColor().mV[3]; 
			bool use_legacy_bump = te->getBumpmap() && (te->getBumpmap() < 18) && (!mat || mat->getNormalID().isNull());
			bool opaque = te_alpha >= 0.999f;
            bool transparent = te_alpha < 0.999f;

            is_alpha = (is_alpha || transparent) ? TRUE : FALSE;

			if (gltf_mat || (mat && !hud_group))
			{
				bool material_pass = false;

                if (gltf_mat)
                { // all other parameters ignored if gltf material is present
                    if (gltf_mat->mAlphaMode == LLGLTFMaterial::ALPHA_MODE_BLEND)
                    {
                        registerFace(group, facep, LLRenderPass::PASS_ALPHA);
                    }
                    else if (gltf_mat->mAlphaMode == LLGLTFMaterial::ALPHA_MODE_MASK)
                    {
                        registerFace(group, facep, LLRenderPass::PASS_GLTF_PBR_ALPHA_MASK);
                    }
                    else
                    {
                        registerFace(group, facep, LLRenderPass::PASS_GLTF_PBR);
                    }
                }
                else
				// do NOT use 'fullbright' for this logic or you risk sending
				// things without normals down the materials pipeline and will
				// render poorly if not crash NORSPEC-240,314
				//
				if (te->getFullbright())
				{
					if (mat->getDiffuseAlphaMode() == LLMaterial::DIFFUSE_ALPHA_MODE_MASK)
					{
						if (opaque)
						{
							registerFace(group, facep, LLRenderPass::PASS_FULLBRIGHT_ALPHA_MASK);
						}
						else
						{
							registerFace(group, facep, LLRenderPass::PASS_ALPHA);
						}
					}
					else if (is_alpha)
					{
						registerFace(group, facep, LLRenderPass::PASS_ALPHA);
					}
					else
					{
						if (mat->getEnvironmentIntensity() > 0 || te->getShiny() > 0)
						{
							material_pass = true;
						}
						else
						{
                            if (opaque)
						    {
							    registerFace(group, facep, LLRenderPass::PASS_FULLBRIGHT);
                            }
                            else
                            {
                                registerFace(group, facep, LLRenderPass::PASS_ALPHA);
                            }
						}
					}
				}
				else if (transparent)
				{
					registerFace(group, facep, LLRenderPass::PASS_ALPHA);
				}
				else if (use_legacy_bump)
				{
                    llassert(mask & LLVertexBuffer::MAP_TANGENT);
					// we have a material AND legacy bump settings, but no normal map
					registerFace(group, facep, LLRenderPass::PASS_BUMP);
				}
				else
				{
					material_pass = true;
				}

				if (material_pass)
				{
					static const U32 pass[] = 
					{
						LLRenderPass::PASS_MATERIAL,
						LLRenderPass::PASS_ALPHA, //LLRenderPass::PASS_MATERIAL_ALPHA,
						LLRenderPass::PASS_MATERIAL_ALPHA_MASK,
						LLRenderPass::PASS_MATERIAL_ALPHA_EMISSIVE,
						LLRenderPass::PASS_SPECMAP,
						LLRenderPass::PASS_ALPHA, //LLRenderPass::PASS_SPECMAP_BLEND,
						LLRenderPass::PASS_SPECMAP_MASK,
						LLRenderPass::PASS_SPECMAP_EMISSIVE,
						LLRenderPass::PASS_NORMMAP,
						LLRenderPass::PASS_ALPHA, //LLRenderPass::PASS_NORMMAP_BLEND,
						LLRenderPass::PASS_NORMMAP_MASK,
						LLRenderPass::PASS_NORMMAP_EMISSIVE,
						LLRenderPass::PASS_NORMSPEC,
						LLRenderPass::PASS_ALPHA, //LLRenderPass::PASS_NORMSPEC_BLEND,
						LLRenderPass::PASS_NORMSPEC_MASK,
						LLRenderPass::PASS_NORMSPEC_EMISSIVE,
					};

<<<<<<< HEAD
                    U32 alpha_mode = mat->getDiffuseAlphaMode();
                    if (!distance_sort && alpha_mode == LLMaterial::DIFFUSE_ALPHA_MODE_BLEND)
                    { // HACK - this should never happen, but sometimes we get a material that thinks it has alpha blending when it ought not
                        alpha_mode = LLMaterial::DIFFUSE_ALPHA_MODE_NONE;
                    }
					U32 mask = mat->getShaderMask(alpha_mode);

                    U32 vb_mask = facep->getVertexBuffer()->getTypeMask();

                    // HACK - this should also never happen, but sometimes we get here and the material thinks it has a specmap now 
                    // even though it didn't appear to have a specmap when the face was added to the list of faces
                    if ((mask & 0x4) && !(vb_mask & LLVertexBuffer::MAP_TEXCOORD2))
                    {
                        mask &= ~0x4;
                    }
=======
					U32 mask = mat->getShaderMask(LLMaterial::DIFFUSE_ALPHA_MODE_DEFAULT, is_alpha);
>>>>>>> c0910abb

					llassert(mask < sizeof(pass)/sizeof(U32));

					mask = llmin(mask, (U32)(sizeof(pass)/sizeof(U32)-1));

                    // if this is going into alpha pool, distance sort MUST be true
                    llassert(pass[mask] == LLRenderPass::PASS_ALPHA ? distance_sort : true);
					registerFace(group, facep, pass[mask]);
				}
			}
			else if (mat)
			{
				U8 mode = mat->getDiffuseAlphaMode();

                is_alpha = (is_alpha || (mode == LLMaterial::DIFFUSE_ALPHA_MODE_BLEND));

				if (is_alpha)
				{
					mode = LLMaterial::DIFFUSE_ALPHA_MODE_BLEND;
				}

				if (mode == LLMaterial::DIFFUSE_ALPHA_MODE_MASK)
				{
					registerFace(group, facep, fullbright ? LLRenderPass::PASS_FULLBRIGHT_ALPHA_MASK : LLRenderPass::PASS_ALPHA_MASK);
				}
				else if (is_alpha )
				{
					registerFace(group, facep, LLRenderPass::PASS_ALPHA);
				}
				else if (gPipeline.shadersLoaded()
					&& te->getShiny() 
					&& can_be_shiny)
				{
					registerFace(group, facep, fullbright ? LLRenderPass::PASS_FULLBRIGHT_SHINY : LLRenderPass::PASS_SHINY);
				}
				else
				{
					registerFace(group, facep, fullbright ? LLRenderPass::PASS_FULLBRIGHT : LLRenderPass::PASS_SIMPLE);
				}
			}
			else if (is_alpha)
			{
				// can we safely treat this as an alpha mask?
				if (facep->getFaceColor().mV[3] <= 0.f)
				{ //100% transparent, don't render unless we're highlighting transparent
					LL_PROFILE_ZONE_NAMED_CATEGORY_VOLUME("facep->alpha -> invisible");
					registerFace(group, facep, LLRenderPass::PASS_ALPHA_INVISIBLE);
				}
				else if (facep->canRenderAsMask() && !hud_group)
				{
					if (te->getFullbright() || LLPipeline::sNoAlpha)
					{
						registerFace(group, facep, LLRenderPass::PASS_FULLBRIGHT_ALPHA_MASK);
					}
					else
					{
						registerFace(group, facep, LLRenderPass::PASS_ALPHA_MASK);
					}
				}
				else
				{
					registerFace(group, facep, LLRenderPass::PASS_ALPHA);
				}
			}
			else if (gPipeline.shadersLoaded()
				&& te->getShiny() 
				&& can_be_shiny)
			{ //shiny
				if (tex->getPrimaryFormat() == GL_ALPHA)
				{ //invisiprim+shiny
					registerFace(group, facep, LLRenderPass::PASS_INVISI_SHINY);
					registerFace(group, facep, LLRenderPass::PASS_INVISIBLE);
				}
				else if (!hud_group)
				{ //deferred rendering
					if (te->getFullbright())
					{ //register in post deferred fullbright shiny pass
						registerFace(group, facep, LLRenderPass::PASS_FULLBRIGHT_SHINY);
						if (te->getBumpmap())
						{ //register in post deferred bump pass
							registerFace(group, facep, LLRenderPass::PASS_POST_BUMP);
						}
					}
					else if (use_legacy_bump)
					{ //register in deferred bump pass
                        llassert(mask& LLVertexBuffer::MAP_TANGENT);
						registerFace(group, facep, LLRenderPass::PASS_BUMP);
					}
					else
					{ //register in deferred simple pass (deferred simple includes shiny)
						llassert(mask & LLVertexBuffer::MAP_NORMAL);
						registerFace(group, facep, LLRenderPass::PASS_SIMPLE);
					}
				}
				else if (fullbright)
				{	//not deferred, register in standard fullbright shiny pass					
					registerFace(group, facep, LLRenderPass::PASS_FULLBRIGHT_SHINY);
				}
				else
				{ //not deferred or fullbright, register in standard shiny pass
					registerFace(group, facep, LLRenderPass::PASS_SHINY);
				}
			}
			else
			{ //not alpha and not shiny
				if (!is_alpha && tex->getPrimaryFormat() == GL_ALPHA)
				{ //invisiprim
					registerFace(group, facep, LLRenderPass::PASS_INVISIBLE);
				}
				else if (fullbright || bake_sunlight)
				{ //fullbright
					if (mat && mat->getDiffuseAlphaMode() == LLMaterial::DIFFUSE_ALPHA_MODE_MASK)
					{
						registerFace(group, facep, LLRenderPass::PASS_FULLBRIGHT_ALPHA_MASK);
					}
					else
					{
						registerFace(group, facep, LLRenderPass::PASS_FULLBRIGHT);
					}
					if (!hud_group && use_legacy_bump)
					{ //if this is the deferred render and a bump map is present, register in post deferred bump
						registerFace(group, facep, LLRenderPass::PASS_POST_BUMP);
					}
				}
				else
				{
					if (use_legacy_bump)
					{ //non-shiny or fullbright deferred bump
                        llassert(mask& LLVertexBuffer::MAP_TANGENT);
						registerFace(group, facep, LLRenderPass::PASS_BUMP);
					}
					else
					{ //all around simple
						llassert(mask & LLVertexBuffer::MAP_NORMAL);
						if (mat && mat->getDiffuseAlphaMode() == LLMaterial::DIFFUSE_ALPHA_MODE_MASK)
						{ //material alpha mask can be respected in non-deferred
							registerFace(group, facep, LLRenderPass::PASS_ALPHA_MASK);
						}
						else
						{
							registerFace(group, facep, LLRenderPass::PASS_SIMPLE);
						}
				    }
				}
				
				
				if (!gPipeline.shadersLoaded() && 
					!is_alpha && 
					te->getShiny())
				{ //shiny as an extra pass when shaders are disabled
					registerFace(group, facep, LLRenderPass::PASS_SHINY);
				}
			}
			
			//not sure why this is here, and looks like it might cause bump mapped objects to get rendered redundantly -- davep 5/11/2010
			if (!is_alpha && hud_group)
			{
				llassert((mask & LLVertexBuffer::MAP_NORMAL) || fullbright);
				facep->setPoolType((fullbright) ? LLDrawPool::POOL_FULLBRIGHT : LLDrawPool::POOL_SIMPLE);
				
				if (!force_simple && use_legacy_bump)
				{
                    llassert(mask & LLVertexBuffer::MAP_TANGENT);
					registerFace(group, facep, LLRenderPass::PASS_BUMP);
				}
			}

			if (!is_alpha && LLPipeline::sRenderGlow && te->getGlow() > 0.f)
			{
                if (gltf_mat)
                {
                    registerFace(group, facep, LLRenderPass::PASS_GLTF_GLOW);
                }
                else
                {
                    registerFace(group, facep, LLRenderPass::PASS_GLOW);
                }
			}
						
			++face_iter;
		}

		if (buffer)
		{
			buffer->unmapBuffer();
		}
	}

	group->mBufferMap[mask].clear();
	for (LLSpatialGroup::buffer_texture_map_t::iterator i = buffer_map[mask].begin(); i != buffer_map[mask].end(); ++i)
	{
		group->mBufferMap[mask][i->first] = i->second;
	}

	return geometryBytes;
}

void LLVolumeGeometryManager::addGeometryCount(LLSpatialGroup* group, U32& vertex_count, U32& index_count)
{
    //for each drawable
    for (LLSpatialGroup::element_iter drawable_iter = group->getDataBegin(); drawable_iter != group->getDataEnd(); ++drawable_iter)
    {
        LLDrawable* drawablep = (LLDrawable*)(*drawable_iter)->getDrawable();

        if (!drawablep || drawablep->isDead())
        {
            continue;
        }
    }
}

void LLGeometryManager::addGeometryCount(LLSpatialGroup* group, U32 &vertex_count, U32 &index_count)
{	
    LL_PROFILE_ZONE_SCOPED_CATEGORY_VOLUME;

    //clear off any old faces
    mFaceList.clear();

	//for each drawable
	for (LLSpatialGroup::element_iter drawable_iter = group->getDataBegin(); drawable_iter != group->getDataEnd(); ++drawable_iter)
	{
		LLDrawable* drawablep = (LLDrawable*)(*drawable_iter)->getDrawable();
		
		if (!drawablep || drawablep->isDead())
		{
			continue;
		}
	
		//for each face
		for (S32 i = 0; i < drawablep->getNumFaces(); i++)
		{
			//sum up face verts and indices
			drawablep->updateFaceSize(i);
			LLFace* facep = drawablep->getFace(i);
			if (facep)
			{
				if (facep->hasGeometry() && facep->getPixelArea() > FORCE_CULL_AREA && 
					facep->getGeomCount() + vertex_count <= 65536)
				{
					vertex_count += facep->getGeomCount();
					index_count += facep->getIndicesCount();
				
					//remember face (for sorting)
					mFaceList.push_back(facep);
				}
				else
				{
					facep->clearVertexBuffer();
				}
			}
		}
	}
}

LLHUDPartition::LLHUDPartition(LLViewerRegion* regionp) : LLBridgePartition(regionp)
{
	mPartitionType = LLViewerRegion::PARTITION_HUD;
	mDrawableType = LLPipeline::RENDER_TYPE_HUD;
	mSlopRatio = 0.f;
	mLODPeriod = 1;
}

void LLHUDPartition::shift(const LLVector4a &offset)
{
	//HUD objects don't shift with region crossing.  That would be silly.
}<|MERGE_RESOLUTION|>--- conflicted
+++ resolved
@@ -6921,13 +6921,12 @@
 						LLRenderPass::PASS_NORMSPEC_EMISSIVE,
 					};
 
-<<<<<<< HEAD
                     U32 alpha_mode = mat->getDiffuseAlphaMode();
                     if (!distance_sort && alpha_mode == LLMaterial::DIFFUSE_ALPHA_MODE_BLEND)
                     { // HACK - this should never happen, but sometimes we get a material that thinks it has alpha blending when it ought not
                         alpha_mode = LLMaterial::DIFFUSE_ALPHA_MODE_NONE;
                     }
-					U32 mask = mat->getShaderMask(alpha_mode);
+                    U32 mask = mat->getShaderMask(alpha_mode, is_alpha);
 
                     U32 vb_mask = facep->getVertexBuffer()->getTypeMask();
 
@@ -6937,9 +6936,6 @@
                     {
                         mask &= ~0x4;
                     }
-=======
-					U32 mask = mat->getShaderMask(LLMaterial::DIFFUSE_ALPHA_MODE_DEFAULT, is_alpha);
->>>>>>> c0910abb
 
 					llassert(mask < sizeof(pass)/sizeof(U32));
 
