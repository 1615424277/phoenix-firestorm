--- conflicted
+++ resolved
@@ -4363,8 +4363,7 @@
 				group->mSurfaceArea += volume->getSurfaceArea() * llmax(llmax(scale.mV[0], scale.mV[1]), scale.mV[2]);
 			}
 
-<<<<<<< HEAD
-		llassert_always(vobj);
+			llassert_always(vobj);
 
 		// AO:  Z's protection auto-derender code
 		if (enableVolumeSAPProtection())
@@ -4385,13 +4384,8 @@
 		}
 		// </AO>
 
-		vobj->updateTextureVirtualSize(true);
-		vobj->preRebuild();
-=======
-			llassert_always(vobj);
 			vobj->updateTextureVirtualSize(true);
 			vobj->preRebuild();
->>>>>>> a4df79bc
 
 			drawablep->clearState(LLDrawable::HAS_ALPHA);
 
