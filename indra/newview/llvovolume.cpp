--- conflicted
+++ resolved
@@ -3390,10 +3390,6 @@
 		model_mat = &(drawable->getRegion()->mRenderMatrix);
 	}
 
-<<<<<<< HEAD
-
-=======
->>>>>>> 77119586
 	U8 bump = (type == LLRenderPass::PASS_BUMP || type == LLRenderPass::PASS_POST_BUMP) ? facep->getTextureEntry()->getBumpmap() : 0;
 	
 	LLViewerTexture* tex = facep->getTexture();
@@ -3464,8 +3460,6 @@
 static LLFastTimer::DeclareTimer FTM_REBUILD_VOLUME_VB("Volume");
 static LLFastTimer::DeclareTimer FTM_REBUILD_VBO("VBO Rebuilt");
 
-<<<<<<< HEAD
-=======
 #if LL_MESH_ENABLED
 static LLDrawPoolAvatar* get_avatar_drawpool(LLViewerObject* vobj)
 {
@@ -3494,7 +3488,6 @@
 	return NULL;
 }
 #endif		
->>>>>>> 77119586
 
 void LLVolumeGeometryManager::rebuildGeom(LLSpatialGroup* group)
 {
@@ -4158,11 +4151,7 @@
 				{ //invisiprim
 					registerFace(group, facep, LLRenderPass::PASS_INVISIBLE);
 				}
-<<<<<<< HEAD
-				else if (fullbright)
-=======
 				else if (fullbright || bake_sunlight)
->>>>>>> 77119586
 				{ //fullbright
 					registerFace(group, facep, LLRenderPass::PASS_FULLBRIGHT);
 					if (LLPipeline::sRenderDeferred && LLPipeline::sRenderBump && te->getBumpmap())
