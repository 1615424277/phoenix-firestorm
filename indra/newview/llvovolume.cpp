--- conflicted
+++ resolved
@@ -654,13 +654,8 @@
 {
 	LLViewerObject::idleUpdate(agent, world, time);
 
-<<<<<<< HEAD
-	static LLFastTimer::DeclareTimer ftm("Volume Idle");
-	LLFastTimer t(ftm);
-=======
 	//static LLFastTimer::DeclareTimer ftm("Volume Idle");
 	//LLFastTimer t(ftm);
->>>>>>> dab915c1
 
 	if (mDead || mDrawable.isNull())
 	{
@@ -1428,14 +1423,6 @@
 {
 	for (S32 i = 0; i < getVolume()->getNumFaces(); i++)
 	{
-<<<<<<< HEAD
-		// <FS:ND> There's no guarantee that getVolume()->getNumFaces() == mDrawable->getNumFaces()
-		if( mDrawable->getNumFaces() <= i || getNumTEs() <= i )
-			return;
-		// </FS:ND>
-
-=======
->>>>>>> dab915c1
 		LLFace *face = mDrawable->getFace(i);
 		if (face)
 		{
@@ -4124,19 +4111,11 @@
 	LLDrawable* drawable = facep->getDrawable();
 	
 	if (drawable->isState(LLDrawable::ANIMATED_CHILD))
-<<<<<<< HEAD
 	{
 		model_mat = &drawable->getWorldMatrix();
 	}
 	else if (drawable->isActive())
 	{
-=======
-	{
-		model_mat = &drawable->getWorldMatrix();
-	}
-	else if (drawable->isActive())
-	{
->>>>>>> dab915c1
 		model_mat = &drawable->getRenderMatrix();
 	}
 	else
@@ -4360,11 +4339,7 @@
 		LLFastTimer t(FTM_REBUILD_VOLUME_FACE_LIST);
 
 		//get all the faces into a list
-<<<<<<< HEAD
-		for (LLSpatialGroup::element_iter drawable_iter = group->getData().begin(); drawable_iter != group->getData().end(); ++drawable_iter)
-=======
 		for (LLSpatialGroup::element_iter drawable_iter = group->getDataBegin(); drawable_iter != group->getDataEnd(); ++drawable_iter)
->>>>>>> dab915c1
 		{
 			LLDrawable* drawablep = *drawable_iter;
 		
@@ -4397,7 +4372,6 @@
 				const LLVector3& scale = vobj->getScale();
 				group->mSurfaceArea += volume->getSurfaceArea() * llmax(llmax(scale.mV[0], scale.mV[1]), scale.mV[2]);
 			}
-<<<<<<< HEAD
 
 			llassert_always(vobj);
 
@@ -4420,10 +4394,6 @@
 		}
 		// </AO>
 
-=======
-
-			llassert_always(vobj);
->>>>>>> dab915c1
 			vobj->updateTextureVirtualSize(true);
 			vobj->preRebuild();
 
@@ -4859,10 +4829,6 @@
 						if (buff)
 						{
 							llassert(!face->isState(LLFace::RIGGED));
-<<<<<<< HEAD
-							face->getGeometryVolume(*volume, face->getTEOffset(), 
-								vobj->getRelativeXform(), vobj->getRelativeXformInvTrans(), face->getGeomIndex());
-=======
 
 							if (!face->getGeometryVolume(*volume, face->getTEOffset(), 
 								vobj->getRelativeXform(), vobj->getRelativeXformInvTrans(), face->getGeomIndex()))
@@ -4871,7 +4837,6 @@
 								gPipeline.markRebuild(group, TRUE);
 							}
 
->>>>>>> dab915c1
 
 							if (buff->isLocked())
 							{
@@ -5218,16 +5183,11 @@
 
 					llassert(!facep->isState(LLFace::RIGGED));
 
-<<<<<<< HEAD
-					facep->getGeometryVolume(*volume, te_idx, 
-						vobj->getRelativeXform(), vobj->getRelativeXformInvTrans(), index_offset,true);
-=======
 					if (!facep->getGeometryVolume(*volume, te_idx, 
 						vobj->getRelativeXform(), vobj->getRelativeXformInvTrans(), index_offset,true))
 					{
 						llwarns << "Failed to get geometry for face!" << llendl;
 					}
->>>>>>> dab915c1
 
 					if (drawablep->isState(LLDrawable::ANIMATED_CHILD))
 					{
@@ -5397,11 +5357,7 @@
 
 	//for each drawable
 
-<<<<<<< HEAD
-	for (LLSpatialGroup::element_iter drawable_iter = group->getData().begin(); drawable_iter != group->getData().end(); ++drawable_iter)
-=======
 	for (LLSpatialGroup::element_iter drawable_iter = group->getDataBegin(); drawable_iter != group->getDataEnd(); ++drawable_iter)
->>>>>>> dab915c1
 	{
 		LLDrawable* drawablep = *drawable_iter;
 		
