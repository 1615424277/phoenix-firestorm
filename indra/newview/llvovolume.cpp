--- conflicted
+++ resolved
@@ -78,14 +78,11 @@
 #include "llvoavatar.h"
 #include "llvocache.h"
 #include "llmaterialmgr.h"
-<<<<<<< HEAD
+#include "llsculptidsize.h"
 // [RLVa:KB] - Checked: RLVa-2.0.0
 #include "rlvactions.h"
 #include "rlvlocks.h"
 // [/RLVa:KB]
-=======
-#include "llsculptidsize.h"
->>>>>>> af9069ed
 
 const F32 FORCE_SIMPLE_RENDER_AREA = 512.f;
 const F32 FORCE_CULL_AREA = 8.f;
@@ -1954,19 +1951,11 @@
 		dirtySpatialGroup(drawable->isState(LLDrawable::IN_REBUILD_Q1));
 		compiled = TRUE;
 		lodOrSculptChanged(drawable, compiled);
-<<<<<<< HEAD
-		// <FS:Ansariel> Pull fix for MAINT-MAINT-6125 - Mesh avatar deforms constantly
-=======
 		
->>>>>>> af9069ed
 		if(drawable->isState(LLDrawable::REBUILD_RIGGED | LLDrawable::RIGGED)) 
 		{
 			updateRiggedVolume(false);
 		}
-<<<<<<< HEAD
-		// </FS:Ansariel>
-=======
->>>>>>> af9069ed
 		genBBoxes(FALSE);
 	}
 	// it has its own drawable (it's moved) or it has changed UVs or it has changed xforms from global<->local
@@ -4683,8 +4672,9 @@
 		LL_WARNS_ONCE("RenderMaterials") << "Oh no! No binormals for this alpha blended face!" << LL_ENDL;
 	}
 
-<<<<<<< HEAD
-//	if (facep->getViewerObject()->isSelected() && LLSelectMgr::getInstance()->mHideSelectedObjects)
+	bool selected = facep->getViewerObject()->isSelected();
+
+//	if (selected && LLSelectMgr::getInstance()->mHideSelectedObjects)
 // [RLVa:KB] - Checked: 2010-11-29 (RLVa-1.3.0c) | Modified: RLVa-1.3.0c
 	const LLViewerObject* pObj = facep->getViewerObject();
 	if ( (pObj->isSelected() && LLSelectMgr::getInstance()->mHideSelectedObjects) &&
@@ -4692,11 +4682,6 @@
 		   ( ((!pObj->isHUDAttachment()) || (!gRlvAttachmentLocks.isLockedAttachment(pObj->getRootEdit()))) &&
 		     (RlvActions::canEdit(pObj)) ) ) )
 // [/RVLa:KB]
-=======
-	bool selected = facep->getViewerObject()->isSelected();
-
-	if (selected && LLSelectMgr::getInstance()->mHideSelectedObjects)
->>>>>>> af9069ed
 	{
 		return;
 	}
