--- conflicted
+++ resolved
@@ -6349,17 +6349,14 @@
 						if (gPipeline.canUseWindLightShadersOnObjects()
 							&& LLPipeline::sRenderBump)
 						{
-<<<<<<< HEAD
-							// <FS:ND> We just skip all of this is there is no te entry. This might get some funny results (which would be a face without te anyway).
-							// if (LLPipeline::sRenderDeferred && te->getMaterialParams().notNull()  && !te->getMaterialID().isNull())
-							if (LLPipeline::sRenderDeferred && te && te->getMaterialParams().notNull()  && !te->getMaterialID().isNull())
-							// </FS:ND>
-=======
+							// <FS> Skip if no te entry
+							if (!te)
+								continue;
+
                             LLGLTFMaterial* gltf_mat = te->getGLTFMaterial();
 
 							if (LLPipeline::sRenderDeferred && 
                                 (gltf_mat != nullptr || (te->getMaterialParams().notNull()  && !te->getMaterialID().isNull())))
->>>>>>> 63daefb3
 							{
                                 if (gltf_mat != nullptr)
                                 {
