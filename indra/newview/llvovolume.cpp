--- conflicted
+++ resolved
@@ -4853,10 +4853,7 @@
 
 bool LLVOVolume::lineSegmentIntersect(const LLVector4a& start, const LLVector4a& end, S32 face, bool pick_transparent, bool pick_rigged, bool pick_unselectable, S32 *face_hitp,
                                           LLVector4a* intersection,LLVector2* tex_coord, LLVector4a* normal, LLVector4a* tangent)
-<<<<<<< HEAD
-=======
-
->>>>>>> 08705392
+
 {
     if (!mbCanSelect
         || mDrawable->isDead()
