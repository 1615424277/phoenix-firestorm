/** 
 * @file llvovolume.cpp
 * @brief LLVOVolume class implementation
 *
 * $LicenseInfo:firstyear=2001&license=viewerlgpl$
 * Second Life Viewer Source Code
 * Copyright (C) 2010, Linden Research, Inc.
 * 
 * This library is free software; you can redistribute it and/or
 * modify it under the terms of the GNU Lesser General Public
 * License as published by the Free Software Foundation;
 * version 2.1 of the License only.
 * 
 * This library is distributed in the hope that it will be useful,
 * but WITHOUT ANY WARRANTY; without even the implied warranty of
 * MERCHANTABILITY or FITNESS FOR A PARTICULAR PURPOSE.  See the GNU
 * Lesser General Public License for more details.
 * 
 * You should have received a copy of the GNU Lesser General Public
 * License along with this library; if not, write to the Free Software
 * Foundation, Inc., 51 Franklin Street, Fifth Floor, Boston, MA  02110-1301  USA
 * 
 * Linden Research, Inc., 945 Battery Street, San Francisco, CA  94111  USA
 * $/LicenseInfo$
 */

// A "volume" is a box, cylinder, sphere, or other primitive shape.

#include "llviewerprecompiledheaders.h"

#include "llvovolume.h"

#include <sstream>

#include "llviewercontrol.h"
#include "lldir.h"
#include "llflexibleobject.h"
#include "llfloatertools.h"
#include "llmaterialid.h"
#include "llmaterialtable.h"
#include "llprimitive.h"
#include "llvolume.h"
#include "llvolumeoctree.h"
#include "llvolumemgr.h"
#include "llvolumemessage.h"
#include "material_codes.h"
#include "message.h"
#include "llpluginclassmedia.h" // for code in the mediaEvent handler
#include "object_flags.h"
#include "lldrawable.h"
#include "lldrawpoolavatar.h"
#include "lldrawpoolbump.h"
#include "llface.h"
#include "llspatialpartition.h"
#include "llhudmanager.h"
#include "llflexibleobject.h"
#include "llskinningutil.h"
#include "llsky.h"
#include "lltexturefetch.h"
#include "llvector4a.h"
#include "llviewercamera.h"
#include "llviewertexturelist.h"
#include "llviewerobjectlist.h"
#include "llviewerregion.h"
#include "llviewertextureanim.h"
#include "llworld.h"
#include "llselectmgr.h"
#include "pipeline.h"
#include "llsdutil.h"
#include "llmatrix4a.h"
#include "llmediaentry.h"
#include "llmediadataclient.h"
#include "llmeshrepository.h"
#include "llnotifications.h"
#include "llnotificationsutil.h"
#include "llagent.h"
#include "llviewermediafocus.h"
#include "lldatapacker.h"
#include "llviewershadermgr.h"
#include "llvoavatar.h"
#include "llcontrolavatar.h"
#include "llvoavatarself.h"
#include "llvocache.h"
#include "llmaterialmgr.h"
#include "llanimationstates.h"
#include "llinventorytype.h"
#include "llviewerinventory.h"
#include "llcallstack.h"
#include "llsculptidsize.h"
#include "llavatarappearancedefines.h"
// [RLVa:KB] - Checked: RLVa-2.0.0
#include "rlvactions.h"
#include "rlvlocks.h"
// [/RLVa:KB]
#include "llviewernetwork.h"
#include "fsperfstats.h" // <FS:Beq> performance stats support

const F32 FORCE_SIMPLE_RENDER_AREA = 512.f;
const F32 FORCE_CULL_AREA = 8.f;
U32 JOINT_COUNT_REQUIRED_FOR_FULLRIG = 1;

BOOL gAnimateTextures = TRUE;
//extern BOOL gHideSelectedObjects;

F32 LLVOVolume::sLODFactor = 1.f;
F32	LLVOVolume::sLODSlopDistanceFactor = 0.5f; //Changing this to zero, effectively disables the LOD transition slop 
F32 LLVOVolume::sDistanceFactor = 1.0f;
S32 LLVOVolume::sNumLODChanges = 0;
S32 LLVOVolume::mRenderComplexity_last = 0;
S32 LLVOVolume::mRenderComplexity_current = 0;
LLPointer<LLObjectMediaDataClient> LLVOVolume::sObjectMediaClient = NULL;
LLPointer<LLObjectMediaNavigateClient> LLVOVolume::sObjectMediaNavigateClient = NULL;

extern BOOL gCubeSnapshot;

// NaCl - Graphics crasher protection
static bool enableVolumeSAPProtection()
{
	static LLCachedControl<bool> protect(gSavedSettings, "RenderVolumeSAProtection");
	return protect;
}
// NaCl End

// Implementation class of LLMediaDataClientObject.  See llmediadataclient.h
class LLMediaDataClientObjectImpl : public LLMediaDataClientObject
{
public:
	LLMediaDataClientObjectImpl(LLVOVolume *obj, bool isNew) : mObject(obj), mNew(isNew) 
	{
		mObject->addMDCImpl();
	}
	~LLMediaDataClientObjectImpl()
	{
		mObject->removeMDCImpl();
	}
	
	virtual U8 getMediaDataCount() const 
		{ return mObject->getNumTEs(); }

	virtual LLSD getMediaDataLLSD(U8 index) const 
		{
			LLSD result;
			LLTextureEntry *te = mObject->getTE(index); 
			if (NULL != te)
			{
				llassert((te->getMediaData() != NULL) == te->hasMedia());
				if (te->getMediaData() != NULL)
				{
					result = te->getMediaData()->asLLSD();
					// XXX HACK: workaround bug in asLLSD() where whitelist is not set properly
					// See DEV-41949
					if (!result.has(LLMediaEntry::WHITELIST_KEY))
					{
						result[LLMediaEntry::WHITELIST_KEY] = LLSD::emptyArray();
					}
				}
			}
			return result;
		}
	virtual bool isCurrentMediaUrl(U8 index, const std::string &url) const
		{
			LLTextureEntry *te = mObject->getTE(index); 
			if (te)
			{
				if (te->getMediaData())
				{
					return (te->getMediaData()->getCurrentURL() == url);
				}
			}
			return url.empty();
		}

	virtual LLUUID getID() const
		{ return mObject->getID(); }

	virtual void mediaNavigateBounceBack(U8 index)
		{ mObject->mediaNavigateBounceBack(index); }
	
	virtual bool hasMedia() const
		{ return mObject->hasMedia(); }
	
	virtual void updateObjectMediaData(LLSD const &data, const std::string &version_string) 
		{ mObject->updateObjectMediaData(data, version_string); }
	
	virtual F64 getMediaInterest() const 
		{ 
			F64 interest = mObject->getTotalMediaInterest();
			if (interest < (F64)0.0)
			{
				// media interest not valid yet, try pixel area
				interest = mObject->getPixelArea();
				// HACK: force recalculation of pixel area if interest is the "magic default" of 1024.
				if (interest == 1024.f)
				{
					const_cast<LLVOVolume*>(static_cast<LLVOVolume*>(mObject))->setPixelAreaAndAngle(gAgent);
					interest = mObject->getPixelArea();
				}
			}
			return interest; 
		}
	
	virtual bool isInterestingEnough() const
		{
			return LLViewerMedia::getInstance()->isInterestingEnough(mObject, getMediaInterest());
		}

	virtual std::string getCapabilityUrl(const std::string &name) const
		{ return mObject->getRegion()->getCapability(name); }
	
	virtual bool isDead() const
		{ return mObject->isDead(); }
	
	virtual U32 getMediaVersion() const
		{ return LLTextureEntry::getVersionFromMediaVersionString(mObject->getMediaURL()); }
	
	virtual bool isNew() const
		{ return mNew; }

private:
	LLPointer<LLVOVolume> mObject;
	bool mNew;
};


LLVOVolume::LLVOVolume(const LLUUID &id, const LLPCode pcode, LLViewerRegion *regionp)
	: LLViewerObject(id, pcode, regionp),
	// NaCl - Graphics crasher protection
	  mVolumeImpl(NULL),
	  mVolumeSurfaceArea(-1.f)
	// NaCl End
{
	mTexAnimMode = 0;
	mRelativeXform.setIdentity();
	mRelativeXformInvTrans.setIdentity();

	mFaceMappingChanged = FALSE;
	mLOD = MIN_LOD;
    mLODDistance = 0.0f;
    mLODAdjustedDistance = 0.0f;
    mLODRadius = 0.0f;
	mTextureAnimp = NULL;
	mVolumeChanged = FALSE;
	mVObjRadius = LLVector3(1,1,0.5f).length();
	mNumFaces = 0;
	mLODChanged = FALSE;
	mSculptChanged = FALSE;
    mColorChanged = FALSE;
	mSpotLightPriority = 0.f;

	mMediaImplList.resize(getNumTEs());
	mLastFetchedMediaVersion = -1;
    mServerDrawableUpdateCount = 0;
	memset(&mIndexInTex, 0, sizeof(S32) * LLRender::NUM_VOLUME_TEXTURE_CHANNELS);
	mMDCImplCount = 0;
	mLastRiggingInfoLOD = -1;
	mResetDebugText = false;
	mIsLocalMesh = false;
	mIsLocalMeshUsingScale = false;
}

LLVOVolume::~LLVOVolume()
{
	delete mTextureAnimp;
	mTextureAnimp = NULL;
	delete mVolumeImpl;
	mVolumeImpl = NULL;

	if(!mMediaImplList.empty())
	{
		for(U32 i = 0 ; i < mMediaImplList.size() ; i++)
		{
			if(mMediaImplList[i].notNull())
			{
				mMediaImplList[i]->removeObject(this) ;
			}
		}
	}
}

void LLVOVolume::markDead()
{
	if (!mDead)
	{
        if (getVolume())
        {
            LLSculptIDSize::instance().rem(getVolume()->getParams().getSculptID());
        }

		if(getMDCImplCount() > 0)
		{
			LLMediaDataClientObject::ptr_t obj = new LLMediaDataClientObjectImpl(const_cast<LLVOVolume*>(this), false);
			if (sObjectMediaClient) sObjectMediaClient->removeFromQueue(obj);
			if (sObjectMediaNavigateClient) sObjectMediaNavigateClient->removeFromQueue(obj);
		}
		
		// Detach all media impls from this object
		for(U32 i = 0 ; i < mMediaImplList.size() ; i++)
		{
			removeMediaImpl(i);
		}

		if (mSculptTexture.notNull())
		{
			mSculptTexture->removeVolume(LLRender::SCULPT_TEX, this);
		}

		if (mLightTexture.notNull())
		{
			mLightTexture->removeVolume(LLRender::LIGHT_TEX, this);
		}
	}
	
	LLViewerObject::markDead();
}


// static
void LLVOVolume::initClass()
{
	// gSavedSettings better be around
	if (gSavedSettings.getBOOL("PrimMediaMasterEnabled"))
	{
		const F32 queue_timer_delay = gSavedSettings.getF32("PrimMediaRequestQueueDelay");
		const F32 retry_timer_delay = gSavedSettings.getF32("PrimMediaRetryTimerDelay");
		const U32 max_retries = gSavedSettings.getU32("PrimMediaMaxRetries");
		const U32 max_sorted_queue_size = gSavedSettings.getU32("PrimMediaMaxSortedQueueSize");
		const U32 max_round_robin_queue_size = gSavedSettings.getU32("PrimMediaMaxRoundRobinQueueSize");
		sObjectMediaClient = new LLObjectMediaDataClient(queue_timer_delay, retry_timer_delay, max_retries, 
														 max_sorted_queue_size, max_round_robin_queue_size);
		sObjectMediaNavigateClient = new LLObjectMediaNavigateClient(queue_timer_delay, retry_timer_delay, 
																	 max_retries, max_sorted_queue_size, max_round_robin_queue_size);
	}
}

// static
void LLVOVolume::cleanupClass()
{
    sObjectMediaClient = NULL;
    sObjectMediaNavigateClient = NULL;
}

U32 LLVOVolume::processUpdateMessage(LLMessageSystem *mesgsys,
										  void **user_data,
										  U32 block_num, EObjectUpdateType update_type,
										  LLDataPacker *dp)
{
	// <FS:Ansariel> Improved bad object handling
	static LLCachedControl<bool> fsEnforceStrictObjectCheck(gSavedSettings, "FSEnforceStrictObjectCheck");
	bool enfore_strict_object_check = LLGridManager::instance().isInSecondLife() && fsEnforceStrictObjectCheck;
	// </FS:Ansariel>

	// local mesh begin
	// rationale: we don't want server updates for a local object, cause the server tends to override things.
	if (mIsLocalMesh)
	{
		return 0;
	}
	// local mesh end

	LLColor4U color;
	const S32 teDirtyBits = (TEM_CHANGE_TEXTURE|TEM_CHANGE_COLOR|TEM_CHANGE_MEDIA);
    const bool previously_volume_changed = mVolumeChanged;
    const bool previously_face_mapping_changed = mFaceMappingChanged;
    const bool previously_color_changed = mColorChanged;

	// Do base class updates...
	U32 retval = LLViewerObject::processUpdateMessage(mesgsys, user_data, block_num, update_type, dp);

	LLUUID sculpt_id;
	U8 sculpt_type = 0;
	if (isSculpted())
	{
		LLSculptParams *sculpt_params = (LLSculptParams *)getParameterEntry(LLNetworkData::PARAMS_SCULPT);
		sculpt_id = sculpt_params->getSculptTexture();
		sculpt_type = sculpt_params->getSculptType();

        LL_DEBUGS("ObjectUpdate") << "uuid " << mID << " set sculpt_id " << sculpt_id << LL_ENDL;
        dumpStack("ObjectUpdateStack");
	}

	if (!dp)
	{
		if (update_type == OUT_FULL)
		{
			////////////////////////////////
			//
			// Unpack texture animation data
			//
			//

			if (mesgsys->getSizeFast(_PREHASH_ObjectData, block_num, _PREHASH_TextureAnim))
			{
				if (!mTextureAnimp)
				{
					mTextureAnimp = new LLViewerTextureAnim(this);
				}
				else
				{
					if (!(mTextureAnimp->mMode & LLTextureAnim::SMOOTH))
					{
						mTextureAnimp->reset();
					}
				}
				mTexAnimMode = 0;
				
				mTextureAnimp->unpackTAMessage(mesgsys, block_num);
			}
			else
			{
				if (mTextureAnimp)
				{
					delete mTextureAnimp;
					mTextureAnimp = NULL;

                    for (S32 i = 0; i < getNumTEs(); i++)
                    {
                        LLFace* facep = mDrawable->getFace(i);
                        if (facep && facep->mTextureMatrix)
                        {
                            // delete or reset
                            delete facep->mTextureMatrix;
                            facep->mTextureMatrix = NULL;
                        }
                    }

					gPipeline.markTextured(mDrawable);
					mFaceMappingChanged = TRUE;
					mTexAnimMode = 0;
				}
			}

			// Unpack volume data
			LLVolumeParams volume_params;
			// <FS:Beq> Extend the bogus volume error handling to the other code path
			//LLVolumeMessage::unpackVolumeParams(&volume_params, mesgsys, _PREHASH_ObjectData, block_num);
			BOOL res = LLVolumeMessage::unpackVolumeParams(&volume_params, mesgsys, _PREHASH_ObjectData, block_num);
			if (!res)
			{
				//<FS:Beq> Improved bad object handling courtesy of Drake.
				std::string region_name = "unknown region";
				if (getRegion())
				{
					region_name = getRegion()->getName();
					if (enfore_strict_object_check)
					{
						LL_WARNS() << "An invalid object (" << getID() << ") has been removed (FSEnforceStrictObjectCheck)" << LL_ENDL;
						getRegion()->addCacheMissFull(getLocalID()); // force cache skip the object
					}
				}
				LL_WARNS() << "Bogus volume parameters in object " << getID() << " @ " << getPositionRegion()
					<< " in " << region_name << LL_ENDL;
				
				if (enfore_strict_object_check)
				{
					gObjectList.killObject(this);
					return (INVALID_UPDATE);
				}
				// </FS:Beq>
			}

			volume_params.setSculptID(sculpt_id, sculpt_type);

			if (setVolume(volume_params, 0))
			{
				markForUpdate(TRUE);
			}
		}

		// Sigh, this needs to be done AFTER the volume is set as well, otherwise bad stuff happens...
		////////////////////////////
		//
		// Unpack texture entry data
		//

		S32 result = unpackTEMessage(mesgsys, _PREHASH_ObjectData, (S32) block_num);
		//<FS:Beq> Improved bad object handling courtesy of Drake.
		if (TEM_INVALID == result)
		{
			// There's something bogus in the data that we're unpacking.
			std::string region_name = "unknown region";
			if (getRegion())
			{
				region_name = getRegion()->getName();
				if (enfore_strict_object_check)
				{
					LL_WARNS() << "An invalid object (" << getID() << ") has been removed (FSEnforceStrictObjectCheck)" << LL_ENDL;
					getRegion()->addCacheMissFull(getLocalID()); // force cache skip
				}
			}

			LL_WARNS() << "Bogus TE data in object " << getID() << " @ " << getPositionRegion()
				<< " in " << region_name << LL_ENDL;
			if (enfore_strict_object_check)
			{
				gObjectList.killObject(this);
				return (INVALID_UPDATE);
			}
		}
		// </FS:Beq>
		if (result & teDirtyBits)
		{
			updateTEData();
		}
		if (result & TEM_CHANGE_MEDIA)
		{
			retval |= MEDIA_FLAGS_CHANGED;
		}
	}
	else
	{
		if (update_type != OUT_TERSE_IMPROVED)
		{
			LLVolumeParams volume_params;
			BOOL res = LLVolumeMessage::unpackVolumeParams(&volume_params, *dp);
			if (!res)
			{
				//<FS:Beq> Improved bad object handling courtesy of Drake.
				//LL_WARNS() << "Bogus volume parameters in object " << getID() << LL_ENDL;
				//LL_WARNS() << getRegion()->getOriginGlobal() << LL_ENDL;
				std::string region_name = "unknown region";
				if (getRegion())
				{
					region_name = getRegion()->getName();
					if (enfore_strict_object_check)
					{
						LL_WARNS() << "An invalid object (" << getID() << ") has been removed (FSEnforceStrictObjectCheck)" << LL_ENDL;
						getRegion()->addCacheMissFull(getLocalID()); // force cache skip the object
					}
				}
				LL_WARNS() << "Bogus volume parameters in object " << getID() << " @ " << getPositionRegion() 
							<< " in " << region_name << LL_ENDL;
				// <FS:Beq> [FIRE-16995] [CRASH] Continuous crashing upon entering 3 adjacent sims incl. Hathian, D8, Devil's Pocket
				// A bad object entry in a .slc simobject cache can result in an unreadable/unusable volume 
				// This leaves the volume in an uncertain state and can result in a crash when later code access an uninitialised pointer
				// return an INVALID_UPDATE instead
				// <FS:Beq> July 2017 Change backed out due to side effects. FIRE-16995 still an exposure. 
				// return(INVALID_UPDATE);
				// NOTE: An option here would be to correctly return the media status using "retval |= INVALID_UPDATE"
				if (enfore_strict_object_check)
				{
					gObjectList.killObject(this);
					return (INVALID_UPDATE);
				}
				// </FS:Beq>
			}

			volume_params.setSculptID(sculpt_id, sculpt_type);

			if (setVolume(volume_params, 0))
			{
				markForUpdate(TRUE);
			}
			S32 res2 = unpackTEMessage(*dp);
			if (TEM_INVALID == res2)
			{
				// There's something bogus in the data that we're unpacking.
				dp->dumpBufferToLog();
				//<FS:Beq> Improved bad object handling courtesy of Drake.
				//LL_WARNS() << "Flushing cache files" << LL_ENDL;

				//if(LLVOCache::instanceExists() && getRegion())
				//{
				//	LLVOCache::getInstance()->removeEntry(getRegion()->getHandle()) ;
				//}
				//
				//LL_WARNS() << "Bogus TE data in " << getID() << LL_ENDL;
				std::string region_name = "unknown region";
				if (getRegion())
				{
					region_name = getRegion()->getName();
					if (enfore_strict_object_check)
					{
						LL_WARNS() << "An invalid object (" << getID() << ") has been removed (FSEnforceStrictObjectCheck)" << LL_ENDL;
						getRegion()->addCacheMissFull(getLocalID()); // force cache skip
					}
				}
						
				LL_WARNS() << "Bogus TE data in object " << getID() << " @ " << getPositionRegion()
					<< " in " << region_name << LL_ENDL;
				if (enfore_strict_object_check)
				{
					gObjectList.killObject(this);
					return (INVALID_UPDATE);
				}
				// </FS:Beq>
			}
			else 
			{
				if (res2 & teDirtyBits) 
				{
					updateTEData();
				}
				if (res2 & TEM_CHANGE_MEDIA)
				{
					retval |= MEDIA_FLAGS_CHANGED;
				}
			}

			U32 value = dp->getPassFlags();

			if (value & 0x40)
			{
				if (!mTextureAnimp)
				{
					mTextureAnimp = new LLViewerTextureAnim(this);
				}
				else
				{
					if (!(mTextureAnimp->mMode & LLTextureAnim::SMOOTH))
					{
						mTextureAnimp->reset();
					}
				}
				mTexAnimMode = 0;
				mTextureAnimp->unpackTAMessage(*dp);
			}
			else if (mTextureAnimp)
			{
				delete mTextureAnimp;
				mTextureAnimp = NULL;

                for (S32 i = 0; i < getNumTEs(); i++)
                {
                    LLFace* facep = mDrawable->getFace(i);
                    if (facep && facep->mTextureMatrix)
                    {
                        // delete or reset
                        delete facep->mTextureMatrix;
                        facep->mTextureMatrix = NULL;
                    }
                }

				gPipeline.markTextured(mDrawable);
				mFaceMappingChanged = TRUE;
				mTexAnimMode = 0;
			}

			if (value & 0x400)
			{ //particle system (new)
				unpackParticleSource(*dp, mOwnerID, false);
			}
		}
		else
		{
			S32 texture_length = mesgsys->getSizeFast(_PREHASH_ObjectData, block_num, _PREHASH_TextureEntry);
			if (texture_length)
			{
				U8							tdpbuffer[1024];
				LLDataPackerBinaryBuffer	tdp(tdpbuffer, 1024);
				mesgsys->getBinaryDataFast(_PREHASH_ObjectData, _PREHASH_TextureEntry, tdpbuffer, 0, block_num, 1024);
				S32 result = unpackTEMessage(tdp);
				if (result & teDirtyBits)
				{
					updateTEData();
				}
				if (result & TEM_CHANGE_MEDIA)
				{
					retval |= MEDIA_FLAGS_CHANGED;
				}
			}
		}
	}
// <FS:CR> OpenSim returns a zero. Don't request MediaData where MOAP isn't supported
	//if (retval & (MEDIA_URL_REMOVED | MEDIA_URL_ADDED | MEDIA_URL_UPDATED | MEDIA_FLAGS_CHANGED))
	if (retval != 0 && retval & (MEDIA_URL_REMOVED | MEDIA_URL_ADDED | MEDIA_URL_UPDATED | MEDIA_FLAGS_CHANGED))
// </FS:CR>
	{
		// If only the media URL changed, and it isn't a media version URL,
		// ignore it
		if ( ! ( retval & (MEDIA_URL_ADDED | MEDIA_URL_UPDATED) &&
				 mMedia && ! mMedia->mMediaURL.empty() &&
				 ! LLTextureEntry::isMediaVersionString(mMedia->mMediaURL) ) )
		{
			// If the media changed at all, request new media data
			LL_DEBUGS("MediaOnAPrim") << "Media update: " << getID() << ": retval=" << retval << " Media URL: " <<
                ((mMedia) ?  mMedia->mMediaURL : std::string("")) << LL_ENDL;
			requestMediaDataUpdate(retval & MEDIA_FLAGS_CHANGED);
		}
        else {
            LL_INFOS("MediaOnAPrim") << "Ignoring media update for: " << getID() << " Media URL: " <<
                ((mMedia) ?  mMedia->mMediaURL : std::string("")) << LL_ENDL;
        }
	}
	// ...and clean up any media impls
	cleanUpMediaImpls();

    if ((
            (mVolumeChanged && !previously_volume_changed) ||
            (mFaceMappingChanged && !previously_face_mapping_changed) ||
            (mColorChanged && !previously_color_changed)
        )
        && !mLODChanged) {
        onDrawableUpdateFromServer();
    }

	return retval;
}

// Called when a volume, material, etc is updated by the server, possibly by a
// script. If this occurs too often for this object, mark it as active so that
// it doesn't disrupt the octree/render batches, thereby potentially causing a
// big performance penalty.
void LLVOVolume::onDrawableUpdateFromServer()
{
    constexpr U32 UPDATES_UNTIL_ACTIVE = 8;
    ++mServerDrawableUpdateCount;
    if (mDrawable && !mDrawable->isActive() && mServerDrawableUpdateCount > UPDATES_UNTIL_ACTIVE)
    {
        mDrawable->makeActive();
    }
}

void LLVOVolume::animateTextures()
{
	if (!mDead)
	{
		F32 off_s = 0.f, off_t = 0.f, scale_s = 1.f, scale_t = 1.f, rot = 0.f;
		S32 result = mTextureAnimp->animateTextures(off_s, off_t, scale_s, scale_t, rot);
	
		if (result)
		{
			if (!mTexAnimMode)
			{
				mFaceMappingChanged = TRUE;
				gPipeline.markTextured(mDrawable);
			}
			mTexAnimMode = result | mTextureAnimp->mMode;
				
			S32 start=0, end=mDrawable->getNumFaces()-1;
			if (mTextureAnimp->mFace >= 0 && mTextureAnimp->mFace <= end)
			{
				start = end = mTextureAnimp->mFace;
			}
		
			for (S32 i = start; i <= end; i++)
			{
				LLFace* facep = mDrawable->getFace(i);
				if (!facep) continue;
				if(facep->getVirtualSize() <= MIN_TEX_ANIM_SIZE && facep->mTextureMatrix) continue;

				const LLTextureEntry* te = facep->getTextureEntry();
			
				if (!te)
				{
					continue;
				}
		
				if (!(result & LLViewerTextureAnim::ROTATE))
				{
					te->getRotation(&rot);
				}
				if (!(result & LLViewerTextureAnim::TRANSLATE))
				{
					te->getOffset(&off_s,&off_t);
				}			
				if (!(result & LLViewerTextureAnim::SCALE))
				{
					te->getScale(&scale_s, &scale_t);
				}

				if (!facep->mTextureMatrix)
				{
					facep->mTextureMatrix = new LLMatrix4();
				}

				LLMatrix4& tex_mat = *facep->mTextureMatrix;
				tex_mat.setIdentity();
				LLVector3 trans ;

					trans.set(LLVector3(off_s+0.5f, off_t+0.5f, 0.f));			
					tex_mat.translate(LLVector3(-0.5f, -0.5f, 0.f));

				LLVector3 scale(scale_s, scale_t, 1.f);			
				LLQuaternion quat;
				quat.setQuat(rot, 0, 0, -1.f);
		
				tex_mat.rotate(quat);				

				LLMatrix4 mat;
				mat.initAll(scale, LLQuaternion(), LLVector3());
				tex_mat *= mat;
		
				tex_mat.translate(trans);
			}
		}
		else
		{
			if (mTexAnimMode && mTextureAnimp->mRate == 0)
			{
				U8 start, count;

				if (mTextureAnimp->mFace == -1)
				{
					start = 0;
					count = getNumTEs();
				}
				else
				{
					start = (U8) mTextureAnimp->mFace;
					count = 1;
				}

				for (S32 i = start; i < start + count; i++)
				{
					if (mTexAnimMode & LLViewerTextureAnim::TRANSLATE)
					{
						setTEOffset(i, mTextureAnimp->mOffS, mTextureAnimp->mOffT);				
					}
					if (mTexAnimMode & LLViewerTextureAnim::SCALE)
					{
						setTEScale(i, mTextureAnimp->mScaleS, mTextureAnimp->mScaleT);	
					}
					if (mTexAnimMode & LLViewerTextureAnim::ROTATE)
					{
						setTERotation(i, mTextureAnimp->mRot);
					}
				}

				gPipeline.markTextured(mDrawable);
				mFaceMappingChanged = TRUE;
				mTexAnimMode = 0;
			}
		}
	}
}

void LLVOVolume::updateTextures()
{
    LL_PROFILE_ZONE_SCOPED_CATEGORY_TEXTURE;
	//const F32 TEXTURE_AREA_REFRESH_TIME = 1.f; // seconds
	//if (mTextureUpdateTimer.getElapsedTimeF32() > TEXTURE_AREA_REFRESH_TIME)
	{
		updateTextureVirtualSize();

		/*if (mDrawable.notNull() && !isVisible() && !mDrawable->isActive())
		{ //delete vertex buffer to free up some VRAM
			LLSpatialGroup* group  = mDrawable->getSpatialGroup();
			if (group && (group->mVertexBuffer.notNull() || !group->mBufferMap.empty() || !group->mDrawMap.empty()))
			{
				group->destroyGL(true);

				//flag the group as having changed geometry so it gets a rebuild next time
				//it becomes visible
				group->setState(LLSpatialGroup::GEOM_DIRTY | LLSpatialGroup::MESH_DIRTY | LLSpatialGroup::NEW_DRAWINFO);
			}
		}*/
    }
}

BOOL LLVOVolume::isVisible() const 
{
	if(mDrawable.notNull() && mDrawable->isVisible())
	{
		return TRUE ;
	}

	if(isAttachment())
	{
		LLViewerObject* objp = (LLViewerObject*)getParent() ;
		while(objp && !objp->isAvatar())
		{
			objp = (LLViewerObject*)objp->getParent() ;
		}

		return objp && objp->mDrawable.notNull() && objp->mDrawable->isVisible() ;
	}

	return FALSE ;
}

void LLVOVolume::updateTextureVirtualSize(bool forced)
{
    LL_PROFILE_ZONE_SCOPED_CATEGORY_VOLUME;
	// Update the pixel area of all faces

    if (mDrawable.isNull() || gCubeSnapshot)
    {
        return;
    }

	if(!forced)
	{
		if(!isVisible())
		{ //don't load textures for non-visible faces
			const S32 num_faces = mDrawable->getNumFaces();
			for (S32 i = 0; i < num_faces; i++)
			{
				LLFace* face = mDrawable->getFace(i);
				if (face)
				{
					face->setPixelArea(0.f); 
					face->setVirtualSize(0.f);
				}
			}

			return ;
		}

		if (!gPipeline.hasRenderType(LLPipeline::RENDER_TYPE_SIMPLE))
		{
			return;
		}
	}

	static LLCachedControl<bool> dont_load_textures(gSavedSettings,"TextureDisable", false);
		
	if (dont_load_textures || LLAppViewer::getTextureFetch()->mDebugPause) // || !mDrawable->isVisible())
	{
		return;
	}

	mTextureUpdateTimer.reset();
	
	F32 old_area = mPixelArea;
	mPixelArea = 0.f;

	const S32 num_faces = mDrawable->getNumFaces();
	F32 min_vsize=999999999.f, max_vsize=0.f;
	LLViewerCamera* camera = LLViewerCamera::getInstance();
    std::stringstream debug_text;
	for (S32 i = 0; i < num_faces; i++)
	{
		LLFace* face = mDrawable->getFace(i);
		if (!face) continue;
		const LLTextureEntry *te = face->getTextureEntry();
		LLViewerTexture *imagep = face->getTexture();
		if (!imagep || !te ||			
			face->mExtents[0].equals3(face->mExtents[1]))
		{
			continue;
		}
		
		F32 vsize;
		F32 old_size = face->getVirtualSize();

		if (isHUDAttachment())
		{
			F32 area = (F32) camera->getScreenPixelArea();
			vsize = area;
			imagep->setBoostLevel(LLGLTexture::BOOST_HUD);
 			face->setPixelArea(area); // treat as full screen
			face->setVirtualSize(vsize);
		}
		else
		{
			vsize = face->getTextureVirtualSize();
            imagep->addTextureStats(vsize);
		}

		mPixelArea = llmax(mPixelArea, face->getPixelArea());

        // if the face has gotten small enough to turn off texture animation and texture
        // animation is running, rebuild the render batch for this face to turn off
        // texture animation
		if (face->mTextureMatrix != NULL)
		{
			if ((vsize < MIN_TEX_ANIM_SIZE && old_size > MIN_TEX_ANIM_SIZE) ||
				(vsize > MIN_TEX_ANIM_SIZE && old_size < MIN_TEX_ANIM_SIZE))
			{
				gPipeline.markRebuild(mDrawable, LLDrawable::REBUILD_TCOORD, FALSE);
			}
		}
				
		if (gPipeline.hasRenderDebugMask(LLPipeline::RENDER_DEBUG_TEXTURE_AREA))
		{
			if (vsize < min_vsize) min_vsize = vsize;
			if (vsize > max_vsize) max_vsize = vsize;
		}
		else if (gPipeline.hasRenderDebugMask(LLPipeline::RENDER_DEBUG_TEXTURE_PRIORITY))
		{
			LLViewerFetchedTexture* img = LLViewerTextureManager::staticCastToFetchedTexture(imagep) ;
			if(img)
			{
                debug_text << img->getDiscardLevel() << ":" << img->getDesiredDiscardLevel() << ":" << img->getWidth() << ":" << (S32) sqrtf(vsize) << ":" << (S32) sqrtf(img->getMaxVirtualSize()) << "\n";
				/*F32 pri = img->getDecodePriority();
				pri = llmax(pri, 0.0f);
				if (pri < min_vsize) min_vsize = pri;
				if (pri > max_vsize) max_vsize = pri;*/
			}
		}
		else if (gPipeline.hasRenderDebugMask(LLPipeline::RENDER_DEBUG_FACE_AREA))
		{
			F32 pri = mPixelArea;
			if (pri < min_vsize) min_vsize = pri;
			if (pri > max_vsize) max_vsize = pri;
		}	
	}
	
	if (isSculpted())
	{
		LLSculptParams *sculpt_params = (LLSculptParams *)getParameterEntry(LLNetworkData::PARAMS_SCULPT);
		LLUUID id =  sculpt_params->getSculptTexture();
		
		updateSculptTexture();
		
		

		if (mSculptTexture.notNull())
		{
			mSculptTexture->setBoostLevel(llmax((S32)mSculptTexture->getBoostLevel(),
												(S32)LLGLTexture::BOOST_SCULPTED));
			mSculptTexture->setForSculpt() ;
			
			if(!mSculptTexture->isCachedRawImageReady())
			{
				S32 lod = llmin(mLOD, 3);
				F32 lodf = ((F32)(lod + 1.0f)/4.f);
				F32 tex_size = lodf * LLViewerTexture::sMaxSculptRez ;
				mSculptTexture->addTextureStats(2.f * tex_size * tex_size, FALSE);
			}
	
			S32 texture_discard = mSculptTexture->getCachedRawImageLevel(); //try to match the texture
			S32 current_discard = getVolume() ? getVolume()->getSculptLevel() : -2 ;

			if (texture_discard >= 0 && //texture has some data available
				(texture_discard < current_discard || //texture has more data than last rebuild
				current_discard < 0)) //no previous rebuild
			{
				gPipeline.markRebuild(mDrawable, LLDrawable::REBUILD_VOLUME, FALSE);
				mSculptChanged = TRUE;
			}

			if (gPipeline.hasRenderDebugMask(LLPipeline::RENDER_DEBUG_SCULPTED))
			{
				setDebugText(llformat("T%d C%d V%d\n%dx%d",
										  texture_discard, current_discard, getVolume()->getSculptLevel(),
										  mSculptTexture->getHeight(), mSculptTexture->getWidth()));
			}
		}

	}

	if (getLightTextureID().notNull())
	{
		LLLightImageParams* params = (LLLightImageParams*) getParameterEntry(LLNetworkData::PARAMS_LIGHT_IMAGE);
		LLUUID id = params->getLightTexture();
		mLightTexture = LLViewerTextureManager::getFetchedTexture(id, FTT_DEFAULT, TRUE, LLGLTexture::BOOST_ALM);
		if (mLightTexture.notNull())
		{
			F32 rad = getLightRadius();
			mLightTexture->addTextureStats(gPipeline.calcPixelArea(getPositionAgent(), 
																	LLVector3(rad,rad,rad),
																	*camera));
		}	
	}
	
	if (gPipeline.hasRenderDebugMask(LLPipeline::RENDER_DEBUG_TEXTURE_AREA))
	{
		setDebugText(llformat("%.0f:%.0f", (F32) sqrt(min_vsize),(F32) sqrt(max_vsize)));
	}
 	else if (gPipeline.hasRenderDebugMask(LLPipeline::RENDER_DEBUG_TEXTURE_PRIORITY))
 	{
 		//setDebugText(llformat("%.0f:%.0f", (F32) sqrt(min_vsize),(F32) sqrt(max_vsize)));
        setDebugText(debug_text.str());
 	}
	else if (gPipeline.hasRenderDebugMask(LLPipeline::RENDER_DEBUG_FACE_AREA))
	{
		setDebugText(llformat("%.0f:%.0f", (F32) sqrt(min_vsize),(F32) sqrt(max_vsize)));
	}
	else if (gPipeline.hasRenderDebugMask(LLPipeline::RENDER_DEBUG_TEXTURE_SIZE))
	{
		// mDrawable->getNumFaces();
		std::set<LLViewerFetchedTexture*> tex_list;
		std::string output="";
		for(S32 i = 0 ; i < num_faces; i++)
		{
			LLFace* facep = mDrawable->getFace(i) ;
			if(facep)
			{						
				LLViewerFetchedTexture* tex = dynamic_cast<LLViewerFetchedTexture*>(facep->getTexture()) ;
				if(tex)
				{
					if(tex_list.find(tex) != tex_list.end())
					{
						continue ; //already displayed.
					}
					tex_list.insert(tex);
					S32 width= tex->getWidth();
					S32 height= tex->getHeight();
					output+=llformat("%dx%d\n",width,height);
				}
			}
		}
		setDebugText(output);
	}

	if (mPixelArea == 0)
	{ //flexi phasing issues make this happen
		mPixelArea = old_area;
	}
}

BOOL LLVOVolume::isActive() const
{
	return !mStatic;
}

BOOL LLVOVolume::setMaterial(const U8 material)
{
	BOOL res = LLViewerObject::setMaterial(material);
	
	return res;
}

void LLVOVolume::setTexture(const S32 face)
{
	llassert(face < getNumTEs());
	gGL.getTexUnit(0)->bind(getTEImage(face));
}

void LLVOVolume::setScale(const LLVector3 &scale, BOOL damped)
{
	if (scale != getScale())
	{
		// store local radius
		LLViewerObject::setScale(scale);

		if (mVolumeImpl)
		{
			mVolumeImpl->onSetScale(scale, damped);
		}
		
		updateRadius();

		//since drawable transforms do not include scale, changing volume scale
		//requires an immediate rebuild of volume verts.
		gPipeline.markRebuild(mDrawable, LLDrawable::REBUILD_POSITION, TRUE);
	}
}

LLFace* LLVOVolume::addFace(S32 f)
{
	const LLTextureEntry* te = getTE(f);
	LLViewerTexture* imagep = getTEImage(f);
	if ( te && te->getMaterialParams().notNull())
	{
		LLViewerTexture* normalp = getTENormalMap(f);
		LLViewerTexture* specularp = getTESpecularMap(f);
		return mDrawable->addFace(te, imagep, normalp, specularp);
	}
	return mDrawable->addFace(te, imagep);
}

LLDrawable *LLVOVolume::createDrawable(LLPipeline *pipeline)
{
	pipeline->allocDrawable(this);
		
	mDrawable->setRenderType(LLPipeline::RENDER_TYPE_VOLUME);

	S32 max_tes_to_set = getNumTEs();
	for (S32 i = 0; i < max_tes_to_set; i++)
	{
		addFace(i);
	}
	mNumFaces = max_tes_to_set;

	if (isAttachment())
	{
		mDrawable->makeActive();
	}

	if (getIsLight())
	{
		// Add it to the pipeline mLightSet
		gPipeline.setLight(mDrawable, TRUE);
	}

    if (isReflectionProbe())
    {
        updateReflectionProbePtr();
    }

	updateRadius();
	bool force_update = true; // avoid non-alpha mDistance update being optimized away
	mDrawable->updateDistance(*LLViewerCamera::getInstance(), force_update);

	return mDrawable;
}

BOOL LLVOVolume::setVolume(const LLVolumeParams &params_in, const S32 detail, bool unique_volume)
{
    LL_PROFILE_ZONE_SCOPED_CATEGORY_VOLUME;
	LLVolumeParams volume_params = params_in;

	S32 last_lod = mVolumep.notNull() ? LLVolumeLODGroup::getVolumeDetailFromScale(mVolumep->getDetail()) : -1;
	S32 lod = mLOD;

	BOOL is404 = FALSE;
	
	if (isSculpted())
	{
		// if it's a mesh
		if ((volume_params.getSculptType() & LL_SCULPT_TYPE_MASK) == LL_SCULPT_TYPE_MESH)
		{ //meshes might not have all LODs, get the force detail to best existing LOD
			if (NO_LOD != lod)
			{
				lod = gMeshRepo.getActualMeshLOD(volume_params, lod);
				if (lod == -1)
				{
					is404 = TRUE;
					lod = 0;
				}
			}
		}
	}

	// Check if we need to change implementations
	bool is_flexible = (volume_params.getPathParams().getCurveType() == LL_PCODE_PATH_FLEXIBLE);
	if (is_flexible)
	{
		setParameterEntryInUse(LLNetworkData::PARAMS_FLEXIBLE, TRUE, false);
		if (!mVolumeImpl)
		{
			LLFlexibleObjectData* data = (LLFlexibleObjectData*)getParameterEntry(LLNetworkData::PARAMS_FLEXIBLE);
			mVolumeImpl = new LLVolumeImplFlexible(this, data);
		}
	}
	else
	{
		// Mark the parameter not in use
		setParameterEntryInUse(LLNetworkData::PARAMS_FLEXIBLE, FALSE, false);
		if (mVolumeImpl)
		{
			delete mVolumeImpl;
			mVolumeImpl = NULL;
			if (mDrawable.notNull())
			{
				// Undo the damage we did to this matrix
				mDrawable->updateXform(FALSE);
			}
		}
	}
	
	if (is404)
	{
		setIcon(LLViewerTextureManager::getFetchedTextureFromFile("icons/Inv_Mesh.png", FTT_LOCAL_FILE, TRUE, LLGLTexture::BOOST_UI));
		//render prim proxy when mesh loading attempts give up
		volume_params.setSculptID(LLUUID::null, LL_SCULPT_TYPE_NONE);

	}

	if ((LLPrimitive::setVolume(volume_params, lod, (mVolumeImpl && mVolumeImpl->isVolumeUnique()))) || mSculptChanged)
	{
		mFaceMappingChanged = TRUE;
		
		if (mVolumeImpl)
		{
			mVolumeImpl->onSetVolume(volume_params, mLOD);
		}
	
		updateSculptTexture();
		// NaCl - Graphics crasher protection
		getVolume()->calcSurfaceArea();
		// NaCl End

		if (isSculpted())
		{
			updateSculptTexture();
			// if it's a mesh
			if ((volume_params.getSculptType() & LL_SCULPT_TYPE_MASK) == LL_SCULPT_TYPE_MESH)
			{
				if (!getVolume()->isMeshAssetLoaded())
				{ 
					//load request not yet issued, request pipeline load this mesh
					LLUUID asset_id = volume_params.getSculptID();
					S32 available_lod = gMeshRepo.loadMesh(this, volume_params, lod, last_lod);
					if (available_lod != lod)
					{
						LLPrimitive::setVolume(volume_params, available_lod);
					}
				}
				
			}
			else // otherwise is sculptie
			{
				if (mSculptTexture.notNull())
				{
					sculpt();
				}
			}
		}

        return TRUE;
	}
	else if (NO_LOD == lod) 
	{
		LLSculptIDSize::instance().resetSizeSum(volume_params.getSculptID());
	}

	return FALSE;
}

void LLVOVolume::updateSculptTexture()
{
	LLPointer<LLViewerFetchedTexture> old_sculpt = mSculptTexture;

	if (isSculpted() && !isMesh())
	{
		LLSculptParams *sculpt_params = (LLSculptParams *)getParameterEntry(LLNetworkData::PARAMS_SCULPT);
		LLUUID id =  sculpt_params->getSculptTexture();
		if (id.notNull())
		{
			mSculptTexture = LLViewerTextureManager::getFetchedTexture(id, FTT_DEFAULT, TRUE, LLGLTexture::BOOST_NONE, LLViewerTexture::LOD_TEXTURE);
		}
	}
	else
	{
		mSculptTexture = NULL;
	}

	if (mSculptTexture != old_sculpt)
	{
		if (old_sculpt.notNull())
		{
			old_sculpt->removeVolume(LLRender::SCULPT_TEX, this);
		}
		if (mSculptTexture.notNull())
		{
			mSculptTexture->addVolume(LLRender::SCULPT_TEX, this);
		}
	}
	
}

void LLVOVolume::updateVisualComplexity()
{
    LLVOAvatar* avatar = getAvatarAncestor();
    if (avatar)
    {
        avatar->updateVisualComplexity();
    }
    LLVOAvatar* rigged_avatar = getAvatar();
    if(rigged_avatar && (rigged_avatar != avatar))
    {
        rigged_avatar->updateVisualComplexity();
    }
}

void LLVOVolume::notifyMeshLoaded()
{ 
	mSculptChanged = TRUE;
	gPipeline.markRebuild(mDrawable, LLDrawable::REBUILD_GEOMETRY, TRUE);

    LLVOAvatar *av = getAvatar();
    if (av && !isAnimatedObject())
    {
        av->addAttachmentOverridesForObject(this);
        av->notifyAttachmentMeshLoaded();
    }
    LLControlAvatar *cav = getControlAvatar();
    if (cav && isAnimatedObject())
    {
        cav->addAttachmentOverridesForObject(this);
        cav->notifyAttachmentMeshLoaded();
    }
    updateVisualComplexity();
}

// sculpt replaces generate() for sculpted surfaces
void LLVOVolume::sculpt()
{	
	if (mSculptTexture.notNull())
	{				
		U16 sculpt_height = 0;
		U16 sculpt_width = 0;
		S8 sculpt_components = 0;
		const U8* sculpt_data = NULL;
	
		S32 discard_level = mSculptTexture->getCachedRawImageLevel() ;
		LLImageRaw* raw_image = mSculptTexture->getCachedRawImage() ;
		
		S32 max_discard = mSculptTexture->getMaxDiscardLevel();
		if (discard_level > max_discard)
		{
			discard_level = max_discard;    // clamp to the best we can do			
		}
		if(discard_level > MAX_DISCARD_LEVEL)
		{
			return; //we think data is not ready yet.
		}

		S32 current_discard = getVolume()->getSculptLevel() ;
		if(current_discard < -2)
		{
			static S32 low_sculpty_discard_warning_count = 1;
			S32 exponent = llmax(1, llfloor( log10((F64) low_sculpty_discard_warning_count) ));
			S32 interval = pow(10.0, exponent);
			if ( low_sculpty_discard_warning_count < 10 ||
				(low_sculpty_discard_warning_count % interval) == 0)
			{	// Log first 10 time, then decreasing intervals afterwards otherwise this can flood the logs
				LL_WARNS() << "WARNING!!: Current discard for sculpty " << mSculptTexture->getID() 
					<< " at " << current_discard 
					<< " is less than -2." 
					<< " Hit this " << low_sculpty_discard_warning_count << " times"
					<< LL_ENDL;
			}
			low_sculpty_discard_warning_count++;
			
			// corrupted volume... don't update the sculpty
			return;
		}
		else if (current_discard > MAX_DISCARD_LEVEL)
		{
			static S32 high_sculpty_discard_warning_count = 1;
			S32 exponent = llmax(1, llfloor( log10((F64) high_sculpty_discard_warning_count) ));
			S32 interval = pow(10.0, exponent);
			if ( high_sculpty_discard_warning_count < 10 ||
				(high_sculpty_discard_warning_count % interval) == 0)
			{	// Log first 10 time, then decreasing intervals afterwards otherwise this can flood the logs
				LL_WARNS() << "WARNING!!: Current discard for sculpty " << mSculptTexture->getID() 
					<< " at " << current_discard 
					<< " is more than than allowed max of " << MAX_DISCARD_LEVEL
					<< ".  Hit this " << high_sculpty_discard_warning_count << " times"
					<< LL_ENDL;
			}
			high_sculpty_discard_warning_count++;

			// corrupted volume... don't update the sculpty			
			return;
		}

		if (current_discard == discard_level)  // no work to do here
			return;
		
		if(!raw_image)
		{
			llassert(discard_level < 0) ;

			sculpt_width = 0;
			sculpt_height = 0;
			sculpt_data = NULL ;

			if(LLViewerTextureManager::sTesterp)
			{
				LLViewerTextureManager::sTesterp->updateGrayTextureBinding();
			}
		}
		else
		{					
			sculpt_height = raw_image->getHeight();
			sculpt_width = raw_image->getWidth();
			sculpt_components = raw_image->getComponents();		
					   
			sculpt_data = raw_image->getData();

			if(LLViewerTextureManager::sTesterp)
			{
				mSculptTexture->updateBindStatsForTester() ;
			}
		}
		getVolume()->sculpt(sculpt_width, sculpt_height, sculpt_components, sculpt_data, discard_level, mSculptTexture->isMissingAsset());

		//notify rebuild any other VOVolumes that reference this sculpty volume
		for (S32 i = 0; i < mSculptTexture->getNumVolumes(LLRender::SCULPT_TEX); ++i)
		{
			LLVOVolume* volume = (*(mSculptTexture->getVolumeList(LLRender::SCULPT_TEX)))[i];
			if (volume != this && volume->getVolume() == getVolume())
			{
				gPipeline.markRebuild(volume->mDrawable, LLDrawable::REBUILD_GEOMETRY, FALSE);
			}
		}
	}
}

S32	LLVOVolume::computeLODDetail(F32 distance, F32 radius, F32 lod_factor)
{
	S32	cur_detail;
	if (LLPipeline::sDynamicLOD)
	{
		// We've got LOD in the profile, and in the twist.  Use radius.
		F32 tan_angle = (lod_factor*radius)/distance;
		cur_detail = LLVolumeLODGroup::getDetailFromTan(ll_round(tan_angle, 0.01f));
	}
	else
	{
		cur_detail = llclamp((S32) (sqrtf(radius)*lod_factor*4.f), 0, 3);
	}
	return cur_detail;
}

std::string get_debug_object_lod_text(LLVOVolume *rootp)
{
    std::string cam_dist_string = "";
    cam_dist_string += LLStringOps::getReadableNumber(rootp->mLODDistance) +  " ";
    std::string lod_string = llformat("%d",rootp->getLOD());
    F32 lod_radius = rootp->mLODRadius;
    S32 cam_dist_count = 0;
    LLViewerObject::const_child_list_t& child_list = rootp->getChildren();
    for (LLViewerObject::const_child_list_t::const_iterator iter = child_list.begin();
         iter != child_list.end(); ++iter)
    {
        LLViewerObject *childp = *iter;
        LLVOVolume *volp = dynamic_cast<LLVOVolume*>(childp);
        if (volp)
        {
            lod_string += llformat("%d",volp->getLOD());
            if (volp->isRiggedMesh())
            {
                // Rigged/animatable mesh. This is computed from the
                // avatar dynamic box, so value from any vol will be
                // the same.
                lod_radius = volp->mLODRadius;
            }
            if (volp->mDrawable)
            {
                if (cam_dist_count < 4)
                {
                    cam_dist_string += LLStringOps::getReadableNumber(volp->mLODDistance) +  " ";
                    cam_dist_count++;
                }
            }
        }
    }
    std::string result = llformat("lod_radius %s dists %s lods %s",
                                  LLStringOps::getReadableNumber(lod_radius).c_str(),
                                  cam_dist_string.c_str(),
                                  lod_string.c_str());
    return result;
}

BOOL LLVOVolume::calcLOD()
{
	if (mDrawable.isNull())
	{
		return FALSE;
	}

	S32 cur_detail = 0;
	
	F32 radius;
	F32 distance;
	F32 lod_factor = LLVOVolume::sLODFactor;

	if (mDrawable->isState(LLDrawable::RIGGED))
	{
		LLVOAvatar* avatar = getAvatar(); 
		
		// Not sure how this can really happen, but alas it does. Better exit here than crashing.
		if( !avatar || !avatar->mDrawable )
		{
			return FALSE;
		}

		distance = avatar->mDrawable->mDistanceWRTCamera;


        if (avatar->isControlAvatar())
        {
            // MAINT-7926 Handle volumes in an animated object as a special case
            const LLVector3* box = avatar->getLastAnimExtents();
            LLVector3 diag = box[1] - box[0];
            radius = diag.magVec() * 0.5f;
            LL_DEBUGS("DynamicBox") << avatar->getFullname() << " diag " << diag << " radius " << radius << LL_ENDL;
        }
        else
        {
            // Volume in a rigged mesh attached to a regular avatar.
            // Note this isn't really a radius, so distance calcs are off by factor of 2
            //radius = avatar->getBinRadius();
            // SL-937: add dynamic box handling for rigged mesh on regular avatars.
            const LLVector3* box = avatar->getLastAnimExtents();
            LLVector3 diag = box[1] - box[0];
            radius = diag.magVec(); // preserve old BinRadius behavior - 2x off
            LL_DEBUGS("DynamicBox") << avatar->getFullname() << " diag " << diag << " radius " << radius << LL_ENDL;
        }
        if (distance <= 0.f || radius <= 0.f)
        {
            LL_DEBUGS("DynamicBox","CalcLOD") << "avatar distance/radius uninitialized, skipping" << LL_ENDL;
            return FALSE;
        }
	}
	else
	{
		distance = mDrawable->mDistanceWRTCamera;
		radius = getVolume() ? getVolume()->mLODScaleBias.scaledVec(getScale()).length() : getScale().length();
        if (distance <= 0.f || radius <= 0.f)
        {
            LL_DEBUGS("DynamicBox","CalcLOD") << "non-avatar distance/radius uninitialized, skipping" << LL_ENDL;
            return FALSE;
        }
	}
	
	//hold onto unmodified distance for debugging
	//F32 debug_distance = distance;

    mLODDistance = distance;
    mLODRadius = radius;

    static LLCachedControl<bool> debug_lods(gSavedSettings, "DebugObjectLODs", false);
    if (debug_lods)
    {
        if (getAvatar() && isRootEdit())
        {
            std::string debug_object_text = get_debug_object_lod_text(this);
            setDebugText(debug_object_text);
            mResetDebugText = true;
        }
    }
    else
    {
        if (mResetDebugText)
        {
            restoreHudText();
            mResetDebugText = false;
        }
    }

    distance *= sDistanceFactor;

	F32 rampDist = LLVOVolume::sLODFactor * 2;
	
	if (distance < rampDist)
	{
		// Boost LOD when you're REALLY close
		distance *= 1.0f/rampDist;
		distance *= distance;
		distance *= rampDist;
	}
	

	distance *= F_PI/3.f;

	static LLCachedControl<bool> ignore_fov_zoom(gSavedSettings,"IgnoreFOVZoomForLODs");
	if(!ignore_fov_zoom)
	{
		lod_factor *= DEFAULT_FIELD_OF_VIEW / LLViewerCamera::getInstance()->getDefaultFOV();
	}

    mLODAdjustedDistance = distance;

    if (isHUDAttachment())
    {
        // HUDs always show at highest detail
        cur_detail = 3;
    }
    else
    {
        cur_detail = computeLODDetail(ll_round(distance, 0.01f), ll_round(radius, 0.01f), lod_factor);
    }

    if (gPipeline.hasRenderDebugMask(LLPipeline::RENDER_DEBUG_TRIANGLE_COUNT) && mDrawable->getFace(0))
    {
        if (isRootEdit())
        {
            S32 total_tris = recursiveGetTriangleCount();
            S32 est_max_tris = recursiveGetEstTrianglesMax();
            setDebugText(llformat("TRIS SHOWN %d EST %d", total_tris, est_max_tris));
        }
    }
	// <FS> FIRE-20191 / STORM-2139 Render Metadata->LOD Info is broken on all "recent" viewer versions
	//if (gPipeline.hasRenderDebugMask(LLPipeline::RENDER_DEBUG_LOD_INFO) &&
	//	mDrawable->getFace(0))
	//{
        //// This is a debug display for LODs. Please don't put the texture index here.
        //setDebugText(llformat("%d", cur_detail));
	//}
	if (gPipeline.hasRenderDebugMask(LLPipeline::RENDER_DEBUG_LOD_INFO))
	{
		// New LOD_INFO debug setting. Shows Distance to object the Biased Radius and the visual Radius
		setDebugText(llformat("Dist=%.2f:\nBiasedR=%.2f\nVisualR=%.2f\nLOD=%d", distance, radius, getScale().length(), cur_detail));
	}
	// </FS>

	if (cur_detail != mLOD)
	{
        LL_DEBUGS("DynamicBox","CalcLOD") << "new LOD " << cur_detail << " change from " << mLOD 
                             << " distance " << distance << " radius " << radius << " rampDist " << rampDist
                             << " drawable rigged? " << (mDrawable ? (S32) mDrawable->isState(LLDrawable::RIGGED) : (S32) -1)
							 << " mRiggedVolume " << (void*)getRiggedVolume()
                             << " distanceWRTCamera " << (mDrawable ? mDrawable->mDistanceWRTCamera : -1.f)
                             << LL_ENDL;
        
		mAppAngle = ll_round((F32) atan2( mDrawable->getRadius(), mDrawable->mDistanceWRTCamera) * RAD_TO_DEG, 0.01f);
		mLOD = cur_detail;		

        return TRUE;
	}

	return FALSE;
}

//<FS:Beq> FIRE-21445
void LLVOVolume::forceLOD(S32 lod)
{
	mLOD = lod;
	gPipeline.markRebuild(mDrawable, LLDrawable::REBUILD_VOLUME, FALSE);
	mLODChanged = true;
}
//</FS:Beq>

BOOL LLVOVolume::updateLOD()
{
	if (mDrawable.isNull())
	{
		return FALSE;
	}
	
	BOOL lod_changed = FALSE;

	if (!LLSculptIDSize::instance().isUnloaded(getVolume()->getParams().getSculptID())) 
	{
		lod_changed = calcLOD();
	}
	else
	{
		return FALSE;
	}

	if (lod_changed)
	{
		//<FS:Beq> avoid unfortunate sleep during trylock by static check
		//if(debugLoggingEnabled("AnimatedObjectsLinkset"))
		static auto debug_logging_on = debugLoggingEnabled("AnimatedObjectsLinkset");
        if (debug_logging_on)
		//</FS:Beq>
        {
            if (isAnimatedObject() && isRiggedMesh())
            {
                std::string vobj_name = llformat("Vol%p", this);
                F32 est_tris = getEstTrianglesMax();
                LL_DEBUGS("AnimatedObjectsLinkset") << vobj_name << " updateLOD to " << getLOD() << ", tris " << est_tris << LL_ENDL; 
            }
        }

		gPipeline.markRebuild(mDrawable, LLDrawable::REBUILD_VOLUME, FALSE);
		mLODChanged = TRUE;
	}
	else
	{
		F32 new_radius = getBinRadius();
		F32 old_radius = mDrawable->getBinRadius();
		if (new_radius < old_radius * 0.9f || new_radius > old_radius*1.1f)
		{
			gPipeline.markPartitionMove(mDrawable);
		}
	}

	lod_changed = lod_changed || LLViewerObject::updateLOD();
	
	return lod_changed;
}

BOOL LLVOVolume::setDrawableParent(LLDrawable* parentp)
{
	if (!LLViewerObject::setDrawableParent(parentp))
	{
		// no change in drawable parent
		return FALSE;
	}

	if (!mDrawable->isRoot())
	{
		// rebuild vertices in parent relative space
		gPipeline.markRebuild(mDrawable, LLDrawable::REBUILD_VOLUME, TRUE);

		if (mDrawable->isActive() && !parentp->isActive())
		{
			parentp->makeActive();
		}
		else if (mDrawable->isStatic() && parentp->isActive())
		{
			mDrawable->makeActive();
		}
	}
	
	return TRUE;
}

void LLVOVolume::updateFaceFlags()
{
	// There's no guarantee that getVolume()->getNumFaces() == mDrawable->getNumFaces()
	for (S32 i = 0; i < getVolume()->getNumFaces() && i < mDrawable->getNumFaces(); i++)
	{
		// <FS:ND> There's no guarantee that getVolume()->getNumFaces() == mDrawable->getNumFaces()
		if( mDrawable->getNumFaces() <= i || getNumTEs() <= i )
			return;
		// </FS:ND>

		LLFace *face = mDrawable->getFace(i);
		if (face)
		{
			BOOL fullbright = getTEref(i).getFullbright();
			face->clearState(LLFace::FULLBRIGHT | LLFace::HUD_RENDER | LLFace::LIGHT);

			if (fullbright || (mMaterial == LL_MCODE_LIGHT))
			{
				face->setState(LLFace::FULLBRIGHT);
			}
			if (mDrawable->isLight())
			{
				face->setState(LLFace::LIGHT);
			}
			if (isHUDAttachment())
			{
				face->setState(LLFace::HUD_RENDER);
			}
		}
	}
}

BOOL LLVOVolume::setParent(LLViewerObject* parent)
{
	BOOL ret = FALSE ;
    LLViewerObject *old_parent = (LLViewerObject*) getParent();
	if (parent != old_parent)
	{
		ret = LLViewerObject::setParent(parent);
		if (ret && mDrawable)
		{
			gPipeline.markMoved(mDrawable);
			gPipeline.markRebuild(mDrawable, LLDrawable::REBUILD_VOLUME, TRUE);
		}
        onReparent(old_parent, parent);
	}

	return ret ;
}

// NOTE: regenFaces() MUST be followed by genTriangles()!
void LLVOVolume::regenFaces()
{
    LL_PROFILE_ZONE_SCOPED_CATEGORY_VOLUME;
	// remove existing faces
	BOOL count_changed = mNumFaces != getNumTEs();
	
	if (count_changed)
	{
		deleteFaces();		
		// add new faces
		mNumFaces = getNumTEs();
	}
		
	for (S32 i = 0; i < mNumFaces; i++)
	{
		LLFace* facep = count_changed ? addFace(i) : mDrawable->getFace(i);
		if (!facep) continue;

		facep->setTEOffset(i);
		facep->setTexture(getTEImage(i));
		if (facep->getTextureEntry()->getMaterialParams().notNull())
		{
			facep->setNormalMap(getTENormalMap(i));
			facep->setSpecularMap(getTESpecularMap(i));
		}
		facep->setViewerObject(this);
		
		// If the face had media on it, this will have broken the link between the LLViewerMediaTexture and the face.
		// Re-establish the link.
		if((int)mMediaImplList.size() > i)
		{
			if(mMediaImplList[i])
			{
				LLViewerMediaTexture* media_tex = LLViewerTextureManager::findMediaTexture(mMediaImplList[i]->getMediaTextureID()) ;
				if(media_tex)
				{
					media_tex->addMediaToFace(facep) ;
				}
			}
		}
	}
	
	if (!count_changed)
	{
		updateFaceFlags();
	}
}

BOOL LLVOVolume::genBBoxes(BOOL force_global, BOOL should_update_octree_bounds)
{
    LL_PROFILE_ZONE_SCOPED;
    BOOL res = TRUE;

    LLVector4a min, max;

    min.clear();
    max.clear();

    BOOL rebuild = mDrawable->isState(LLDrawable::REBUILD_VOLUME | LLDrawable::REBUILD_POSITION | LLDrawable::REBUILD_RIGGED);

    if (getRiggedVolume())
    {
        // MAINT-8264 - better to use the existing call in calling
        // func LLVOVolume::updateGeometry() if we can detect when
        // updates needed, set REBUILD_RIGGED accordingly.

        // Without the flag, this will remove unused rigged volumes, which we are not currently very aggressive about.
        updateRiggedVolume(false);
    }

    LLVolume* volume = mRiggedVolume;
    if (!volume)
    {
        volume = getVolume();
    }

    bool any_valid_boxes = false;

    if (getRiggedVolume())
    {
        LL_DEBUGS("RiggedBox") << "rebuilding box, volume face count " << getVolume()->getNumVolumeFaces() << " drawable face count " << mDrawable->getNumFaces() << LL_ENDL;
    }

    // There's no guarantee that getVolume()->getNumFaces() == mDrawable->getNumFaces()
    for (S32 i = 0;
        i < getVolume()->getNumVolumeFaces() && i < mDrawable->getNumFaces() && i < getNumTEs();
        i++)
    {
        // <FS:ND> There's no guarantee that getVolume()->getNumFaces() == mDrawable->getNumFaces()
        if( mDrawable->getNumFaces() <= i )
            break;
        // </FS:ND>

        LLFace* face = mDrawable->getFace(i);
        if (!face)
        {
            continue;
        }

        BOOL face_res = face->genVolumeBBoxes(*volume, i,
            mRelativeXform,
            (mVolumeImpl && mVolumeImpl->isVolumeGlobal()) || force_global);
        res &= face_res; // note that this result is never used

        // MAINT-8264 - ignore bboxes of ill-formed faces.
        if (!face_res)
        {
            continue;
        }
        if (rebuild)
        {
            if (getRiggedVolume())
            {
                LL_DEBUGS("RiggedBox") << "rebuilding box, face " << i << " extents " << face->mExtents[0] << ", " << face->mExtents[1] << LL_ENDL;
            }
            if (!any_valid_boxes)
            {
                min = face->mExtents[0];
                max = face->mExtents[1];
                any_valid_boxes = true;
            }
            else
            {
                min.setMin(min, face->mExtents[0]);
                max.setMax(max, face->mExtents[1]);
            }
        }
    }

    if (any_valid_boxes)
    {
        if (rebuild && should_update_octree_bounds)
        {
            //get the Avatar associated with this object if it's rigged
            LLVOAvatar* avatar = nullptr;
            if (isRiggedMesh())
            {
                if (!isAnimatedObject())
                {
                    if (isAttachment())
                    {
                        avatar = getAvatar();
                    }
                }
                else
                {
                    LLControlAvatar* controlAvatar = getControlAvatar();
                    if (controlAvatar && controlAvatar->mPlaying)
                    {
                        avatar = controlAvatar;
                    }
                }
            }

            mDrawable->setSpatialExtents(min, max);

            if (avatar)
            {
                // put all rigged drawables in the same octree node for better batching
                mDrawable->setPositionGroup(LLVector4a(0, 0, 0));
            }
            else
            {
                min.add(max);
                min.mul(0.5f);
                mDrawable->setPositionGroup(min);
            }
        }
        
        updateRadius();
        mDrawable->movePartition();
    }
    else
    {
        LL_DEBUGS("RiggedBox") << "genBBoxes failed to find any valid face boxes" << LL_ENDL;
    }

    return res;
}

void LLVOVolume::preRebuild()
{
	if (mVolumeImpl != NULL)
	{
		mVolumeImpl->preRebuild();
	}
}

void LLVOVolume::updateRelativeXform(bool force_identity)
{
	if (mVolumeImpl)
	{
		mVolumeImpl->updateRelativeXform(force_identity);
		return;
	}
	
	LLDrawable* drawable = mDrawable;
	
	if (drawable->isState(LLDrawable::RIGGED) && mRiggedVolume.notNull())
	{ //rigged volume (which is in agent space) is used for generating bounding boxes etc
	  //inverse of render matrix should go to partition space
		mRelativeXform = getRenderMatrix();

		F32* dst = (F32*) mRelativeXformInvTrans.mMatrix;
		F32* src = (F32*) mRelativeXform.mMatrix;
		dst[0] = src[0]; dst[1] = src[1]; dst[2] = src[2];
		dst[3] = src[4]; dst[4] = src[5]; dst[5] = src[6];
		dst[6] = src[8]; dst[7] = src[9]; dst[8] = src[10];
		
		mRelativeXform.invert();
		mRelativeXformInvTrans.transpose();
	}
	else if (drawable->isActive() || force_identity)
	{				
		// setup relative transforms
		LLQuaternion delta_rot;
		LLVector3 delta_pos, delta_scale;
		
		//matrix from local space to parent relative/global space
		bool use_identity = force_identity || drawable->isSpatialRoot();
		delta_rot = use_identity ? LLQuaternion() : mDrawable->getRotation();
		delta_pos = use_identity ? LLVector3(0,0,0) : mDrawable->getPosition();
		delta_scale = mDrawable->getScale();

		// Vertex transform (4x4)
		LLVector3 x_axis = LLVector3(delta_scale.mV[VX], 0.f, 0.f) * delta_rot;
		LLVector3 y_axis = LLVector3(0.f, delta_scale.mV[VY], 0.f) * delta_rot;
		LLVector3 z_axis = LLVector3(0.f, 0.f, delta_scale.mV[VZ]) * delta_rot;

		mRelativeXform.initRows(LLVector4(x_axis, 0.f),
								LLVector4(y_axis, 0.f),
								LLVector4(z_axis, 0.f),
								LLVector4(delta_pos, 1.f));

		
		// compute inverse transpose for normals
		// mRelativeXformInvTrans.setRows(x_axis, y_axis, z_axis);
		// mRelativeXformInvTrans.invert(); 
		// mRelativeXformInvTrans.setRows(x_axis, y_axis, z_axis);
		// grumble - invert is NOT a matrix invert, so we do it by hand:

		LLMatrix3 rot_inverse = LLMatrix3(~delta_rot);

		LLMatrix3 scale_inverse;
		scale_inverse.setRows(LLVector3(1.0, 0.0, 0.0) / delta_scale.mV[VX],
							  LLVector3(0.0, 1.0, 0.0) / delta_scale.mV[VY],
							  LLVector3(0.0, 0.0, 1.0) / delta_scale.mV[VZ]);
							   
		
		mRelativeXformInvTrans = rot_inverse * scale_inverse;

		mRelativeXformInvTrans.transpose();
	}
	else
	{
		LLVector3 pos = getPosition();
		LLVector3 scale = getScale();
		LLQuaternion rot = getRotation();
	
		if (mParent)
		{
			pos *= mParent->getRotation();
			pos += mParent->getPosition();
			rot *= mParent->getRotation();
		}
		
		//LLViewerRegion* region = getRegion();
		//pos += region->getOriginAgent();
		
		LLVector3 x_axis = LLVector3(scale.mV[VX], 0.f, 0.f) * rot;
		LLVector3 y_axis = LLVector3(0.f, scale.mV[VY], 0.f) * rot;
		LLVector3 z_axis = LLVector3(0.f, 0.f, scale.mV[VZ]) * rot;

		mRelativeXform.initRows(LLVector4(x_axis, 0.f),
								LLVector4(y_axis, 0.f),
								LLVector4(z_axis, 0.f),
								LLVector4(pos, 1.f));

		// compute inverse transpose for normals
		LLMatrix3 rot_inverse = LLMatrix3(~rot);

		LLMatrix3 scale_inverse;
		scale_inverse.setRows(LLVector3(1.0, 0.0, 0.0) / scale.mV[VX],
							  LLVector3(0.0, 1.0, 0.0) / scale.mV[VY],
							  LLVector3(0.0, 0.0, 1.0) / scale.mV[VZ]);
							   
		
		mRelativeXformInvTrans = rot_inverse * scale_inverse;

		mRelativeXformInvTrans.transpose();
	}
}

bool LLVOVolume::lodOrSculptChanged(LLDrawable *drawable, BOOL &compiled, BOOL &should_update_octree_bounds)
{
    LL_PROFILE_ZONE_SCOPED_CATEGORY_VOLUME;
	bool regen_faces = false;

	LLVolume *old_volumep, *new_volumep;
	F32 old_lod, new_lod;
	S32 old_num_faces, new_num_faces;

	old_volumep = getVolume();
	old_lod = old_volumep->getDetail();
	old_num_faces = old_volumep->getNumFaces();
	old_volumep = NULL;

	{
		const LLVolumeParams &volume_params = getVolume()->getParams();
		setVolume(volume_params, 0);
	}

	new_volumep = getVolume();
	new_lod = new_volumep->getDetail();
	new_num_faces = new_volumep->getNumFaces();
	new_volumep = NULL;

	if ((new_lod != old_lod) || mSculptChanged)
	{
        if (mDrawable->isState(LLDrawable::RIGGED))
        {
            updateVisualComplexity();
        }

		compiled = TRUE;
        // new_lod > old_lod breaks a feedback loop between LOD updates and
        // bounding box updates.
        should_update_octree_bounds = should_update_octree_bounds || mSculptChanged || new_lod > old_lod;
		sNumLODChanges += new_num_faces;

		if ((S32)getNumTEs() != getVolume()->getNumFaces())
		{
			setNumTEs(getVolume()->getNumFaces()); //mesh loading may change number of faces.
		}

		drawable->setState(LLDrawable::REBUILD_VOLUME); // for face->genVolumeTriangles()

		{
			regen_faces = new_num_faces != old_num_faces || mNumFaces != (S32)getNumTEs();
			if (regen_faces)
			{
				regenFaces();
			}

			if (mSculptChanged)
			{ //changes in sculpt maps can thrash an object bounding box without 
				//triggering a spatial group bounding box update -- force spatial group
				//to update bounding boxes
				LLSpatialGroup* group = mDrawable->getSpatialGroup();
				if (group)
				{
					group->unbound();
				}
			}
		}
	}

	return regen_faces;
}

BOOL LLVOVolume::updateGeometry(LLDrawable *drawable)
{
    LL_PROFILE_ZONE_SCOPED_CATEGORY_VOLUME;
	
	if (mDrawable->isState(LLDrawable::REBUILD_RIGGED))
	{
        updateRiggedVolume(false);
		genBBoxes(FALSE);
		mDrawable->clearState(LLDrawable::REBUILD_RIGGED);
	}

	if (mVolumeImpl != NULL)
	{
		BOOL res;
		{
			res = mVolumeImpl->doUpdateGeometry(drawable);
		}
		// NaCl - Graphics crasher protection
		if (enableVolumeSAPProtection())
		{
			mVolumeSurfaceArea = getVolume()->getSurfaceArea();
		}
		// NaCl End
		updateFaceFlags();
		return res;
	}
	
	LLSpatialGroup* group = drawable->getSpatialGroup();
	if (group)
	{
		group->dirtyMesh();
	}

	updateRelativeXform();
	
	if (mDrawable.isNull()) // Not sure why this is happening, but it is...
	{
		return TRUE; // No update to complete
	}

	BOOL compiled = FALSE;
    // This should be true in most cases, unless we're sure no octree update is
    // needed.
    BOOL should_update_octree_bounds = bool(getRiggedVolume()) || mDrawable->isState(LLDrawable::REBUILD_POSITION) || !mDrawable->getSpatialExtents()->isFinite3();

	if (mVolumeChanged || mFaceMappingChanged)
	{
		dirtySpatialGroup(drawable->isState(LLDrawable::IN_REBUILD_Q1));

		bool was_regen_faces = false;
        should_update_octree_bounds = true;

		if (mVolumeChanged)
		{
            was_regen_faces = lodOrSculptChanged(drawable, compiled, should_update_octree_bounds);
			drawable->setState(LLDrawable::REBUILD_VOLUME);
		}
		else if (mSculptChanged || mLODChanged || mColorChanged)
		{
			compiled = TRUE;
            was_regen_faces = lodOrSculptChanged(drawable, compiled, should_update_octree_bounds);
		}

		if (!was_regen_faces) {
			regenFaces();
		}
	}
	else if (mLODChanged || mSculptChanged || mColorChanged)
	{
		dirtySpatialGroup(drawable->isState(LLDrawable::IN_REBUILD_Q1));
		compiled = TRUE;
        lodOrSculptChanged(drawable, compiled, should_update_octree_bounds);
		
		if(drawable->isState(LLDrawable::REBUILD_RIGGED | LLDrawable::RIGGED)) 
		{
			updateRiggedVolume(false);
		}
	}
	// it has its own drawable (it's moved) or it has changed UVs or it has changed xforms from global<->local
	else
	{
		compiled = TRUE;
		// All it did was move or we changed the texture coordinate offset
	}

	// NaCl - Graphics crasher protection
	if (enableVolumeSAPProtection())
	{
		mVolumeSurfaceArea = getVolume()->getSurfaceArea();
	}
	// NaCl End

    // Generate bounding boxes if needed, and update the object's size in the
    // octree
    genBBoxes(FALSE, should_update_octree_bounds);

	// Update face flags
	updateFaceFlags();
	
	if(compiled)
	{
		LLPipeline::sCompiles++;
	}
		
	mVolumeChanged = FALSE;
	mLODChanged = FALSE;
	mSculptChanged = FALSE;
	mFaceMappingChanged = FALSE;
    mColorChanged = FALSE;
	
	return LLViewerObject::updateGeometry(drawable);
}

void LLVOVolume::updateFaceSize(S32 idx)
{
	if( mDrawable->getNumFaces() <= idx )
	{
		return;
	}

	LLFace* facep = mDrawable->getFace(idx);
	if (facep)
	{
		if (idx >= getVolume()->getNumVolumeFaces())
		{
			facep->setSize(0,0, true);
		}
		else
		{
			const LLVolumeFace& vol_face = getVolume()->getVolumeFace(idx);
			facep->setSize(vol_face.mNumVertices, vol_face.mNumIndices, 
							true); // <--- volume faces should be padded for 16-byte alignment
		
		}
	}
}

BOOL LLVOVolume::isRootEdit() const
{
	if (mParent && !((LLViewerObject*)mParent)->isAvatar())
	{
		return FALSE;
	}
	return TRUE;
}

//virtual
void LLVOVolume::setNumTEs(const U8 num_tes)
{
	const U8 old_num_tes = getNumTEs() ;
	
	if(old_num_tes && old_num_tes < num_tes) //new faces added
	{
		LLViewerObject::setNumTEs(num_tes) ;

		if(mMediaImplList.size() >= old_num_tes && mMediaImplList[old_num_tes -1].notNull())//duplicate the last media textures if exists.
		{
			mMediaImplList.resize(num_tes) ;
			const LLTextureEntry &te = getTEref(old_num_tes - 1) ;
			for(U8 i = old_num_tes; i < num_tes ; i++)
			{
				setTE(i, te) ;
				mMediaImplList[i] = mMediaImplList[old_num_tes -1] ;
			}
			mMediaImplList[old_num_tes -1]->setUpdated(TRUE) ;
		}
	}
	else if(old_num_tes > num_tes && mMediaImplList.size() > num_tes) //old faces removed
	{
		U8 end = (U8)(mMediaImplList.size()) ;
		for(U8 i = num_tes; i < end ; i++)
		{
			removeMediaImpl(i) ;				
		}
		mMediaImplList.resize(num_tes) ;

		LLViewerObject::setNumTEs(num_tes) ;
	}
	else
	{
		LLViewerObject::setNumTEs(num_tes) ;
	}

	return ;
}


//virtual
void LLVOVolume::changeTEImage(S32 index, LLViewerTexture* imagep)
{
	BOOL changed = (mTEImages[index] != imagep);
	LLViewerObject::changeTEImage(index, imagep);
	if (changed)
	{
		gPipeline.markTextured(mDrawable);
		mFaceMappingChanged = TRUE;
	}
}

void LLVOVolume::setTEImage(const U8 te, LLViewerTexture *imagep)
{
	BOOL changed = (mTEImages[te] != imagep);
	LLViewerObject::setTEImage(te, imagep);
	if (changed)
	{
		gPipeline.markTextured(mDrawable);
		mFaceMappingChanged = TRUE;
	}
}

S32 LLVOVolume::setTETexture(const U8 te, const LLUUID &uuid)
{
	S32 res = LLViewerObject::setTETexture(te, uuid);
	if (res)
	{
		gPipeline.markTextured(mDrawable);
		mFaceMappingChanged = TRUE;
	}
	return res;
}

S32 LLVOVolume::setTEColor(const U8 te, const LLColor3& color)
{
	return setTEColor(te, LLColor4(color));
}

S32 LLVOVolume::setTEColor(const U8 te, const LLColor4& color)
{
	S32 retval = 0;
	const LLTextureEntry *tep = getTE(te);
	if (!tep)
	{
		LL_WARNS("MaterialTEs") << "No texture entry for te " << (S32)te << ", object " << mID << LL_ENDL;
	}
	else if (color != tep->getColor())
	{
		F32 old_alpha = tep->getColor().mV[3];
		if (color.mV[3] != old_alpha)
		{
			gPipeline.markTextured(mDrawable);
			//treat this alpha change as an LoD update since render batches may need to get rebuilt
			mLODChanged = TRUE;
			gPipeline.markRebuild(mDrawable, LLDrawable::REBUILD_VOLUME, FALSE);
		}
		retval = LLPrimitive::setTEColor(te, color);
		if (mDrawable.notNull() && retval)
		{
			// These should only happen on updates which are not the initial update.
            mColorChanged = TRUE;
			mDrawable->setState(LLDrawable::REBUILD_COLOR);
			dirtyMesh();
		}
	}

	return  retval;
}

S32 LLVOVolume::setTEBumpmap(const U8 te, const U8 bumpmap)
{
	S32 res = LLViewerObject::setTEBumpmap(te, bumpmap);
	if (res)
	{
		gPipeline.markTextured(mDrawable);
		mFaceMappingChanged = TRUE;
	}
	return  res;
}

S32 LLVOVolume::setTETexGen(const U8 te, const U8 texgen)
{
	S32 res = LLViewerObject::setTETexGen(te, texgen);
	if (res)
	{
		gPipeline.markTextured(mDrawable);
		mFaceMappingChanged = TRUE;
	}
	return  res;
}

S32 LLVOVolume::setTEMediaTexGen(const U8 te, const U8 media)
{
	S32 res = LLViewerObject::setTEMediaTexGen(te, media);
	if (res)
	{
		gPipeline.markTextured(mDrawable);
		mFaceMappingChanged = TRUE;
	}
	return  res;
}

S32 LLVOVolume::setTEShiny(const U8 te, const U8 shiny)
{
	S32 res = LLViewerObject::setTEShiny(te, shiny);
	if (res)
	{
		gPipeline.markTextured(mDrawable);
		mFaceMappingChanged = TRUE;
	}
	return  res;
}

S32 LLVOVolume::setTEFullbright(const U8 te, const U8 fullbright)
{
	S32 res = LLViewerObject::setTEFullbright(te, fullbright);
	if (res)
	{
		gPipeline.markTextured(mDrawable);
		mFaceMappingChanged = TRUE;
	}
	return  res;
}

S32 LLVOVolume::setTEBumpShinyFullbright(const U8 te, const U8 bump)
{
	S32 res = LLViewerObject::setTEBumpShinyFullbright(te, bump);
	if (res)
	{
		gPipeline.markTextured(mDrawable);
		mFaceMappingChanged = TRUE;
	}
	return res;
}

S32 LLVOVolume::setTEMediaFlags(const U8 te, const U8 media_flags)
{
	S32 res = LLViewerObject::setTEMediaFlags(te, media_flags);
	if (res)
	{
		gPipeline.markTextured(mDrawable);
		mFaceMappingChanged = TRUE;
	}
	return  res;
}

S32 LLVOVolume::setTEGlow(const U8 te, const F32 glow)
{
	S32 res = LLViewerObject::setTEGlow(te, glow);
	if (res)
	{
		gPipeline.markTextured(mDrawable);
		mFaceMappingChanged = TRUE;
	}
	return  res;
}

void LLVOVolume::setTEMaterialParamsCallbackTE(const LLUUID& objectID, const LLMaterialID &pMaterialID, const LLMaterialPtr pMaterialParams, U32 te)
{
	LLVOVolume* pVol = (LLVOVolume*)gObjectList.findObject(objectID);
	if (pVol)
	{
		LL_DEBUGS("MaterialTEs") << "materialid " << pMaterialID.asString() << " to TE " << te << LL_ENDL;
		if (te >= pVol->getNumTEs())
			return;

		LLTextureEntry* texture_entry = pVol->getTE(te);
		if (texture_entry && (texture_entry->getMaterialID() == pMaterialID))
		{
			pVol->setTEMaterialParams(te, pMaterialParams);
		}
	}
}

S32 LLVOVolume::setTEMaterialID(const U8 te, const LLMaterialID& pMaterialID)
{
	S32 res = LLViewerObject::setTEMaterialID(te, pMaterialID);
	LL_DEBUGS("MaterialTEs") << "te "<< (S32)te << " materialid " << pMaterialID.asString() << " res " << res
								<< ( LLSelectMgr::getInstance()->getSelection()->contains(const_cast<LLVOVolume*>(this), te) ? " selected" : " not selected" )
								<< LL_ENDL;
		
	LL_DEBUGS("MaterialTEs") << " " << pMaterialID.asString() << LL_ENDL;
	if (res)
	{
		LLMaterialMgr::instance().getTE(getRegion()->getRegionID(), pMaterialID, te, boost::bind(&LLVOVolume::setTEMaterialParamsCallbackTE, getID(), _1, _2, _3));

		setChanged(ALL_CHANGED);
		if (!mDrawable.isNull())
		{
			gPipeline.markTextured(mDrawable);
			gPipeline.markRebuild(mDrawable,LLDrawable::REBUILD_ALL);
		}
		mFaceMappingChanged = TRUE;
	}
	return res;
}

bool LLVOVolume::notifyAboutCreatingTexture(LLViewerTexture *texture)
{ //Ok, here we have confirmation about texture creation, check our wait-list
  //and make changes, or return false

	std::pair<mmap_UUID_MAP_t::iterator, mmap_UUID_MAP_t::iterator> range = mWaitingTextureInfo.equal_range(texture->getID());

	typedef std::map<U8, LLMaterialPtr> map_te_material;
	map_te_material new_material;

	for(mmap_UUID_MAP_t::iterator range_it = range.first; range_it != range.second; ++range_it)
	{
		LLMaterialPtr cur_material = getTEMaterialParams(range_it->second.te);

		//here we just interesting in DIFFUSE_MAP only!
		if(NULL != cur_material.get() && LLRender::DIFFUSE_MAP == range_it->second.map && GL_RGBA != texture->getPrimaryFormat())
		{ //ok let's check the diffuse mode
			switch(cur_material->getDiffuseAlphaMode())
			{
			case LLMaterial::DIFFUSE_ALPHA_MODE_BLEND:
			case LLMaterial::DIFFUSE_ALPHA_MODE_EMISSIVE:
			case LLMaterial::DIFFUSE_ALPHA_MODE_MASK:
				{ //uups... we have non 32 bit texture with LLMaterial::DIFFUSE_ALPHA_MODE_* => LLMaterial::DIFFUSE_ALPHA_MODE_NONE

					LLMaterialPtr mat = NULL;
					map_te_material::iterator it = new_material.find(range_it->second.te);
					if(new_material.end() == it) {
						mat = new LLMaterial(cur_material->asLLSD());
						new_material.insert(map_te_material::value_type(range_it->second.te, mat));
					} else {
						mat = it->second;
					}

					mat->setDiffuseAlphaMode(LLMaterial::DIFFUSE_ALPHA_MODE_NONE);

				} break;
			} //switch
		} //if
	} //for

	//setup new materials
	for(map_te_material::const_iterator it = new_material.begin(), end = new_material.end(); it != end; ++it)
	{
		LLMaterialMgr::getInstance()->put(getID(), it->first, *it->second);
		LLViewerObject::setTEMaterialParams(it->first, it->second);
	}

	//clear wait-list
	mWaitingTextureInfo.erase(range.first, range.second);

	return 0 != new_material.size();
}

bool LLVOVolume::notifyAboutMissingAsset(LLViewerTexture *texture)
{ //Ok, here if we wait information about texture and it's missing
  //then depending from the texture map (diffuse, normal, or specular)
  //make changes in material and confirm it. If not return false.
	std::pair<mmap_UUID_MAP_t::iterator, mmap_UUID_MAP_t::iterator> range = mWaitingTextureInfo.equal_range(texture->getID());
	if(range.first == range.second) return false;

	typedef std::map<U8, LLMaterialPtr> map_te_material;
	map_te_material new_material;
	
	for(mmap_UUID_MAP_t::iterator range_it = range.first; range_it != range.second; ++range_it)
	{
		LLMaterialPtr cur_material = getTEMaterialParams(range_it->second.te);
		if (cur_material.isNull())
			continue;

		switch(range_it->second.map)
		{
		case LLRender::DIFFUSE_MAP:
			{
				if(LLMaterial::DIFFUSE_ALPHA_MODE_NONE != cur_material->getDiffuseAlphaMode())
				{ //missing texture + !LLMaterial::DIFFUSE_ALPHA_MODE_NONE => LLMaterial::DIFFUSE_ALPHA_MODE_NONE
					LLMaterialPtr mat = NULL;
					map_te_material::iterator it = new_material.find(range_it->second.te);
					if(new_material.end() == it) {
						mat = new LLMaterial(cur_material->asLLSD());
						new_material.insert(map_te_material::value_type(range_it->second.te, mat));
					} else {
						mat = it->second;
					}

					mat->setDiffuseAlphaMode(LLMaterial::DIFFUSE_ALPHA_MODE_NONE);
				}
			} break;
		case LLRender::NORMAL_MAP:
			{ //missing texture => reset material texture id
				LLMaterialPtr mat = NULL;
				map_te_material::iterator it = new_material.find(range_it->second.te);
				if(new_material.end() == it) {
					mat = new LLMaterial(cur_material->asLLSD());
					new_material.insert(map_te_material::value_type(range_it->second.te, mat));
				} else {
					mat = it->second;
				}

				mat->setNormalID(LLUUID::null);
			} break;
		case LLRender::SPECULAR_MAP:
			{ //missing texture => reset material texture id
				LLMaterialPtr mat = NULL;
				map_te_material::iterator it = new_material.find(range_it->second.te);
				if(new_material.end() == it) {
					mat = new LLMaterial(cur_material->asLLSD());
					new_material.insert(map_te_material::value_type(range_it->second.te, mat));
				} else {
					mat = it->second;
				}

				mat->setSpecularID(LLUUID::null);
			} break;
		case LLRender::NUM_TEXTURE_CHANNELS:
				//nothing to do, make compiler happy
			break;
		} //switch
	} //for

	//setup new materials
	for(map_te_material::const_iterator it = new_material.begin(), end = new_material.end(); it != end; ++it)
	{
		LLMaterialMgr::getInstance()->setLocalMaterial(getRegion()->getRegionID(), it->second);
		LLViewerObject::setTEMaterialParams(it->first, it->second);
	}

	//clear wait-list
	mWaitingTextureInfo.erase(range.first, range.second);

	return 0 != new_material.size();
}

S32 LLVOVolume::setTEMaterialParams(const U8 te, const LLMaterialPtr pMaterialParams)
{
	LLMaterialPtr pMaterial = const_cast<LLMaterialPtr&>(pMaterialParams);

	if(pMaterialParams)
	{ //check all of them according to material settings

		LLViewerTexture *img_diffuse = getTEImage(te);
		LLViewerTexture *img_normal = getTENormalMap(te);
		LLViewerTexture *img_specular = getTESpecularMap(te);

		llassert(NULL != img_diffuse);

		LLMaterialPtr new_material = NULL;

		//diffuse
		if(NULL != img_diffuse)
		{ //guard
			if(0 == img_diffuse->getPrimaryFormat() && !img_diffuse->isMissingAsset())
			{ //ok here we don't have information about texture, let's belief and leave material settings
			  //but we remember this case
				mWaitingTextureInfo.insert(mmap_UUID_MAP_t::value_type(img_diffuse->getID(), material_info(LLRender::DIFFUSE_MAP, te)));
			}
			else
			{
				bool bSetDiffuseNone = false;
				if(img_diffuse->isMissingAsset())
				{
					bSetDiffuseNone = true;
				}
				else
				{
					switch(pMaterialParams->getDiffuseAlphaMode())
					{
					case LLMaterial::DIFFUSE_ALPHA_MODE_BLEND:
					case LLMaterial::DIFFUSE_ALPHA_MODE_EMISSIVE:
					case LLMaterial::DIFFUSE_ALPHA_MODE_MASK:
						{ //all of them modes available only for 32 bit textures
							LLTextureEntry* tex_entry = getTE(te);
							bool bIsBakedImageId = false;
							if (tex_entry && LLAvatarAppearanceDefines::LLAvatarAppearanceDictionary::isBakedImageId(tex_entry->getID()))
							{
								bIsBakedImageId = true;
							}
							if (GL_RGBA != img_diffuse->getPrimaryFormat() && !bIsBakedImageId)
							{
								bSetDiffuseNone = true;
							}
						} break;
					}
				} //else


				if(bSetDiffuseNone)
				{ //upps... we should substitute this material with LLMaterial::DIFFUSE_ALPHA_MODE_NONE
					new_material = new LLMaterial(pMaterialParams->asLLSD());
					new_material->setDiffuseAlphaMode(LLMaterial::DIFFUSE_ALPHA_MODE_NONE);
				}
			}
		}

		//normal
		if(LLUUID::null != pMaterialParams->getNormalID())
		{
			if(img_normal && img_normal->isMissingAsset() && img_normal->getID() == pMaterialParams->getNormalID())
			{
				if(!new_material) {
					new_material = new LLMaterial(pMaterialParams->asLLSD());
				}
				new_material->setNormalID(LLUUID::null);
			}
			else if(NULL == img_normal || 0 == img_normal->getPrimaryFormat())
			{ //ok here we don't have information about texture, let's belief and leave material settings
				//but we remember this case
				mWaitingTextureInfo.insert(mmap_UUID_MAP_t::value_type(pMaterialParams->getNormalID(), material_info(LLRender::NORMAL_MAP,te)));
			}

		}


		//specular
		if(LLUUID::null != pMaterialParams->getSpecularID())
		{
			if(img_specular && img_specular->isMissingAsset() && img_specular->getID() == pMaterialParams->getSpecularID())
			{
				if(!new_material) {
					new_material = new LLMaterial(pMaterialParams->asLLSD());
				}
				new_material->setSpecularID(LLUUID::null);
			}
			else if(NULL == img_specular || 0 == img_specular->getPrimaryFormat())
			{ //ok here we don't have information about texture, let's belief and leave material settings
				//but we remember this case
				mWaitingTextureInfo.insert(mmap_UUID_MAP_t::value_type(pMaterialParams->getSpecularID(), material_info(LLRender::SPECULAR_MAP, te)));
			}
		}

		if(new_material) {
			pMaterial = new_material;
			LLMaterialMgr::getInstance()->setLocalMaterial(getRegion()->getRegionID(), pMaterial);
		}
	}

	S32 res = LLViewerObject::setTEMaterialParams(te, pMaterial);

	LL_DEBUGS("MaterialTEs") << "te " << (S32)te << " material " << ((pMaterial) ? pMaterial->asLLSD() : LLSD("null")) << " res " << res
							 << ( LLSelectMgr::getInstance()->getSelection()->contains(const_cast<LLVOVolume*>(this), te) ? " selected" : " not selected" )
							 << LL_ENDL;
	setChanged(ALL_CHANGED);
	if (!mDrawable.isNull())
	{
		gPipeline.markTextured(mDrawable);
		gPipeline.markRebuild(mDrawable,LLDrawable::REBUILD_ALL);
	}
	mFaceMappingChanged = TRUE;
	return TEM_CHANGE_TEXTURE;
}

S32 LLVOVolume::setTEGLTFMaterialOverride(U8 te, LLGLTFMaterial* mat)
{
    S32 retval = LLViewerObject::setTEGLTFMaterialOverride(te, mat);

    if (retval == TEM_CHANGE_TEXTURE)
    {
        if (!mDrawable.isNull())
        {
            gPipeline.markTextured(mDrawable);
            gPipeline.markRebuild(mDrawable, LLDrawable::REBUILD_ALL);
        }
        mFaceMappingChanged = TRUE;
    }

    return retval;
}


S32 LLVOVolume::setTEScale(const U8 te, const F32 s, const F32 t)
{
	S32 res = LLViewerObject::setTEScale(te, s, t);
	if (res)
	{
		gPipeline.markTextured(mDrawable);
		mFaceMappingChanged = TRUE;
	}
	return res;
}

S32 LLVOVolume::setTEScaleS(const U8 te, const F32 s)
{
	S32 res = LLViewerObject::setTEScaleS(te, s);
	if (res)
	{
		gPipeline.markTextured(mDrawable);
		mFaceMappingChanged = TRUE;
	}
	return res;
}

S32 LLVOVolume::setTEScaleT(const U8 te, const F32 t)
{
	S32 res = LLViewerObject::setTEScaleT(te, t);
	if (res)
	{
		gPipeline.markTextured(mDrawable);
		mFaceMappingChanged = TRUE;
	}
	return res;
}


void LLVOVolume::updateTEData()
{
	/*if (mDrawable.notNull())
	{
		mFaceMappingChanged = TRUE;
		gPipeline.markRebuild(mDrawable, LLDrawable::REBUILD_MATERIAL, TRUE);
	}*/
}

bool LLVOVolume::hasMedia() const
{
	bool result = false;
	const U8 numTEs = getNumTEs();
	for (U8 i = 0; i < numTEs; i++)
	{
		const LLTextureEntry* te = getTE(i);
		if( te && te->hasMedia())
		{
			result = true;
			break;
		}
	}
	return result;
}

LLVector3 LLVOVolume::getApproximateFaceNormal(U8 face_id)
{
	LLVolume* volume = getVolume();
	LLVector4a result;
	result.clear();

	LLVector3 ret;

	if (volume && face_id < volume->getNumVolumeFaces())
	{
		const LLVolumeFace& face = volume->getVolumeFace(face_id);
		for (S32 i = 0; i < (S32)face.mNumVertices; ++i)
		{
			result.add(face.mNormals[i]);
		}

		LLVector3 ret(result.getF32ptr());
		ret = volumeDirectionToAgent(ret);
		ret.normVec();
	}
	
	return ret;
}

void LLVOVolume::requestMediaDataUpdate(bool isNew)
{
    if (sObjectMediaClient)
		sObjectMediaClient->fetchMedia(new LLMediaDataClientObjectImpl(this, isNew));
}

bool LLVOVolume::isMediaDataBeingFetched() const
{
	// I know what I'm doing by const_casting this away: this is just 
	// a wrapper class that is only going to do a lookup.
	return (sObjectMediaClient) ? sObjectMediaClient->isInQueue(new LLMediaDataClientObjectImpl(const_cast<LLVOVolume*>(this), false)) : false;
}

void LLVOVolume::cleanUpMediaImpls()
{
	// Iterate through our TEs and remove any Impls that are no longer used
	const U8 numTEs = getNumTEs();
	for (U8 i = 0; i < numTEs; i++)
	{
		const LLTextureEntry* te = getTE(i);
		if( te && ! te->hasMedia())
		{
			// Delete the media IMPL!
			removeMediaImpl(i) ;
		}
	}
}

void LLVOVolume::updateObjectMediaData(const LLSD &media_data_array, const std::string &media_version)
{
	// media_data_array is an array of media entry maps
	// media_version is the version string in the response.
	U32 fetched_version = LLTextureEntry::getVersionFromMediaVersionString(media_version);

	// Only update it if it is newer!
	if ( (S32)fetched_version > mLastFetchedMediaVersion)
	{
		mLastFetchedMediaVersion = fetched_version;
		//LL_INFOS() << "updating:" << this->getID() << " " << ll_pretty_print_sd(media_data_array) << LL_ENDL;
		
		LLSD::array_const_iterator iter = media_data_array.beginArray();
		LLSD::array_const_iterator end = media_data_array.endArray();
		U8 texture_index = 0;
		for (; iter != end; ++iter, ++texture_index)
		{
			syncMediaData(texture_index, *iter, false/*merge*/, false/*ignore_agent*/);
		}
	}
}

void LLVOVolume::syncMediaData(S32 texture_index, const LLSD &media_data, bool merge, bool ignore_agent)
{
	if(mDead)
	{
		// If the object has been marked dead, don't process media updates.
		return;
	}
	
	LLTextureEntry *te = getTE(texture_index);
	if(!te)
	{
		return ;
	}

	LL_DEBUGS("MediaOnAPrim") << "BEFORE: texture_index = " << texture_index
		<< " hasMedia = " << te->hasMedia() << " : " 
		<< ((NULL == te->getMediaData()) ? "NULL MEDIA DATA" : ll_pretty_print_sd(te->getMediaData()->asLLSD())) << LL_ENDL;

	std::string previous_url;
	LLMediaEntry* mep = te->getMediaData();
	if(mep)
	{
		// Save the "current url" from before the update so we can tell if
		// it changes. 
		previous_url = mep->getCurrentURL();
	}

	if (merge)
	{
		te->mergeIntoMediaData(media_data);
	}
	else {
		// XXX Question: what if the media data is undefined LLSD, but the
		// update we got above said that we have media flags??	Here we clobber
		// that, assuming the data from the service is more up-to-date. 
		te->updateMediaData(media_data);
	}

	mep = te->getMediaData();
	if(mep)
	{
		bool update_from_self = false;
		if (!ignore_agent) 
		{
			LLUUID updating_agent = LLTextureEntry::getAgentIDFromMediaVersionString(getMediaURL());
			update_from_self = (updating_agent == gAgent.getID());
		}
		viewer_media_t media_impl = LLViewerMedia::getInstance()->updateMediaImpl(mep, previous_url, update_from_self);
			
		addMediaImpl(media_impl, texture_index) ;
	}
	else
	{
		removeMediaImpl(texture_index);
	}

	LL_DEBUGS("MediaOnAPrim") << "AFTER: texture_index = " << texture_index
		<< " hasMedia = " << te->hasMedia() << " : " 
		<< ((NULL == te->getMediaData()) ? "NULL MEDIA DATA" : ll_pretty_print_sd(te->getMediaData()->asLLSD())) << LL_ENDL;
}

void LLVOVolume::mediaNavigateBounceBack(U8 texture_index)
{
	// Find the media entry for this navigate
	const LLMediaEntry* mep = NULL;
	viewer_media_t impl = getMediaImpl(texture_index);
	LLTextureEntry *te = getTE(texture_index);
	if(te)
	{
		mep = te->getMediaData();
	}
	
	if (mep && impl)
	{
        std::string url = mep->getCurrentURL();
		// Look for a ":", if not there, assume "http://"
		if (!url.empty() && std::string::npos == url.find(':')) 
		{
			url = "http://" + url;
		}
		// If the url we're trying to "bounce back" to is either empty or not
		// allowed by the whitelist, try the home url.  If *that* doesn't work,
		// set the media as failed and unload it
        if (url.empty() || !mep->checkCandidateUrl(url))
        {
            url = mep->getHomeURL();
			// Look for a ":", if not there, assume "http://"
			if (!url.empty() && std::string::npos == url.find(':')) 
			{
				url = "http://" + url;
			}
        }
        if (url.empty() || !mep->checkCandidateUrl(url))
		{
			// The url to navigate back to is not good, and we have nowhere else
			// to go.
			LL_WARNS("MediaOnAPrim") << "FAILED to bounce back URL \"" << url << "\" -- unloading impl" << LL_ENDL;
			impl->setMediaFailed(true);
		}
		// Make sure we are not bouncing to url we came from
		else if (impl->getCurrentMediaURL() != url) 
		{
			// Okay, navigate now
            LL_INFOS("MediaOnAPrim") << "bouncing back to URL: " << url << LL_ENDL;
            impl->navigateTo(url, "", false, true);
        }
    }
}

bool LLVOVolume::hasMediaPermission(const LLMediaEntry* media_entry, MediaPermType perm_type)
{
    // NOTE: This logic ALMOST duplicates the logic in the server (in particular, in llmediaservice.cpp).
    if (NULL == media_entry ) return false; // XXX should we assert here?
    
    // The agent has permissions if:
    // - world permissions are on, or
    // - group permissions are on, and agent_id is in the group, or
    // - agent permissions are on, and agent_id is the owner
    
	// *NOTE: We *used* to check for modify permissions here (i.e. permissions were
	// granted if permModify() was true).  However, this doesn't make sense in the
	// viewer: we don't want to show controls or allow interaction if the author
	// has deemed it so.  See DEV-42115.
	
    U8 media_perms = (perm_type == MEDIA_PERM_INTERACT) ? media_entry->getPermsInteract() : media_entry->getPermsControl();
    
    // World permissions
    if (0 != (media_perms & LLMediaEntry::PERM_ANYONE)) 
    {
        return true;
    }
    
    // Group permissions
    else if (0 != (media_perms & LLMediaEntry::PERM_GROUP))
    {
		LLPermissions* obj_perm = LLSelectMgr::getInstance()->findObjectPermissions(this);
		if (obj_perm && gAgent.isInGroup(obj_perm->getGroup()))
		{
			return true;
		}
    }
    
    // Owner permissions
    else if (0 != (media_perms & LLMediaEntry::PERM_OWNER) && permYouOwner()) 
    {
        return true;
    }
    
    return false;
    
}

void LLVOVolume::mediaNavigated(LLViewerMediaImpl *impl, LLPluginClassMedia* plugin, std::string new_location)
{
	bool block_navigation = false;
	// FIXME: if/when we allow the same media impl to be used by multiple faces, the logic here will need to be fixed
	// to deal with multiple face indices.
	int face_index = getFaceIndexWithMediaImpl(impl, -1);
	
	// Find the media entry for this navigate
	LLMediaEntry* mep = NULL;
	LLTextureEntry *te = getTE(face_index);
	if(te)
	{
		mep = te->getMediaData();
	}
	
	if(mep)
	{
		if(!mep->checkCandidateUrl(new_location))
		{
			block_navigation = true;
		}
		if (!block_navigation && !hasMediaPermission(mep, MEDIA_PERM_INTERACT))
		{
			block_navigation = true;
		}
	}
	else
	{
		LL_WARNS("MediaOnAPrim") << "Couldn't find media entry!" << LL_ENDL;
	}
						
	if(block_navigation)
	{
		LL_INFOS("MediaOnAPrim") << "blocking navigate to URI " << new_location << LL_ENDL;

		// "bounce back" to the current URL from the media entry
		mediaNavigateBounceBack(face_index);
	}
	else if (sObjectMediaNavigateClient)
	{
		
		LL_DEBUGS("MediaOnAPrim") << "broadcasting navigate with URI " << new_location << LL_ENDL;

		sObjectMediaNavigateClient->navigate(new LLMediaDataClientObjectImpl(this, false), face_index, new_location);
	}
}

void LLVOVolume::mediaEvent(LLViewerMediaImpl *impl, LLPluginClassMedia* plugin, LLViewerMediaObserver::EMediaEvent event)
{
	switch(event)
	{
		
		case LLViewerMediaObserver::MEDIA_EVENT_LOCATION_CHANGED:
		{			
			switch(impl->getNavState())
			{
				case LLViewerMediaImpl::MEDIANAVSTATE_FIRST_LOCATION_CHANGED:
				{
					// This is the first location changed event after the start of a non-server-directed nav.  It may need to be broadcast or bounced back.
					mediaNavigated(impl, plugin, plugin->getLocation());
				}
				break;
				
				case LLViewerMediaImpl::MEDIANAVSTATE_FIRST_LOCATION_CHANGED_SPURIOUS:
					// This navigate didn't change the current URL.  
					LL_DEBUGS("MediaOnAPrim") << "	NOT broadcasting navigate (spurious)" << LL_ENDL;
				break;
				
				case LLViewerMediaImpl::MEDIANAVSTATE_SERVER_FIRST_LOCATION_CHANGED:
					// This is the first location changed event after the start of a server-directed nav.  Don't broadcast it.
					LL_INFOS("MediaOnAPrim") << "	NOT broadcasting navigate (server-directed)" << LL_ENDL;
				break;
				
				default:
					// This is a subsequent location-changed due to a redirect.	 Don't broadcast.
					LL_INFOS("MediaOnAPrim") << "	NOT broadcasting navigate (redirect)" << LL_ENDL;
				break;
			}
		}
		break;
		
		case LLViewerMediaObserver::MEDIA_EVENT_NAVIGATE_COMPLETE:
		{
			switch(impl->getNavState())
			{
				case LLViewerMediaImpl::MEDIANAVSTATE_COMPLETE_BEFORE_LOCATION_CHANGED:
				{
					// This is the first location changed event after the start of a non-server-directed nav.  It may need to be broadcast or bounced back.
					mediaNavigated(impl, plugin, plugin->getNavigateURI());
				}
				break;
				
				case LLViewerMediaImpl::MEDIANAVSTATE_COMPLETE_BEFORE_LOCATION_CHANGED_SPURIOUS:
					// This navigate didn't change the current URL.  
					LL_DEBUGS("MediaOnAPrim") << "	NOT broadcasting navigate (spurious)" << LL_ENDL;
				break;

				case LLViewerMediaImpl::MEDIANAVSTATE_SERVER_COMPLETE_BEFORE_LOCATION_CHANGED:
					// This is the the navigate complete event from a server-directed nav.  Don't broadcast it.
					LL_INFOS("MediaOnAPrim") << "	NOT broadcasting navigate (server-directed)" << LL_ENDL;
				break;
				
				default:
					// For all other states, the navigate should have been handled by LOCATION_CHANGED events already.
				break;
			}
		}
		break;

        case LLViewerMediaObserver::MEDIA_EVENT_FILE_DOWNLOAD:
        {
            // Media might be blocked, waiting for a file,
            // send an empty response to unblock it
            const std::vector<std::string> empty_response;
            plugin->sendPickFileResponse(empty_response);

            LLNotificationsUtil::add("MediaFileDownloadUnsupported");
        }
        break;
		
		default:
		break;
	}

}

void LLVOVolume::sendMediaDataUpdate()
{
    if (sObjectMediaClient)
		sObjectMediaClient->updateMedia(new LLMediaDataClientObjectImpl(this, false));
}

void LLVOVolume::removeMediaImpl(S32 texture_index)
{
	if(mMediaImplList.size() <= (U32)texture_index || mMediaImplList[texture_index].isNull())
	{
		return ;
	}

	//make the face referencing to mMediaImplList[texture_index] to point back to the old texture.
	if(mDrawable && texture_index < mDrawable->getNumFaces())
	{
		LLFace* facep = mDrawable->getFace(texture_index) ;
		if(facep)
		{
			LLViewerMediaTexture* media_tex = LLViewerTextureManager::findMediaTexture(mMediaImplList[texture_index]->getMediaTextureID()) ;
			if(media_tex)
			{
				media_tex->removeMediaFromFace(facep) ;
			}
		}
	}		
	
	//check if some other face(s) of this object reference(s)to this media impl.
	S32 i ;
	S32 end = (S32)mMediaImplList.size() ;
	for(i = 0; i < end ; i++)
	{
		if( i != texture_index && mMediaImplList[i] == mMediaImplList[texture_index])
		{
			break ;
		}
	}

	if(i == end) //this object does not need this media impl.
	{
		mMediaImplList[texture_index]->removeObject(this) ;
	}

	mMediaImplList[texture_index] = NULL ;
	return ;
}

void LLVOVolume::addMediaImpl(LLViewerMediaImpl* media_impl, S32 texture_index)
{
	if((S32)mMediaImplList.size() < texture_index + 1)
	{
		mMediaImplList.resize(texture_index + 1) ;
	}
	
	if(mMediaImplList[texture_index].notNull())
	{
		if(mMediaImplList[texture_index] == media_impl)
		{
			return ;
		}

		removeMediaImpl(texture_index) ;
	}

	mMediaImplList[texture_index] = media_impl;
	media_impl->addObject(this) ;	

	//add the face to show the media if it is in playing
	if(mDrawable)
	{
		LLFace* facep(NULL);
		if( texture_index < mDrawable->getNumFaces() )
		{
			facep = mDrawable->getFace(texture_index) ;
		}

		if(facep)
		{
			LLViewerMediaTexture* media_tex = LLViewerTextureManager::findMediaTexture(mMediaImplList[texture_index]->getMediaTextureID()) ;
			if(media_tex)
			{
				media_tex->addMediaToFace(facep) ;
			}
		}
		else //the face is not available now, start media on this face later.
		{
			media_impl->setUpdated(TRUE) ;
		}
	}
	return ;
}

viewer_media_t LLVOVolume::getMediaImpl(U8 face_id) const
{
	if(mMediaImplList.size() > face_id)
	{
		return mMediaImplList[face_id];
	}
	return NULL;
}

F64 LLVOVolume::getTotalMediaInterest() const
{
	// If this object is currently focused, this object has "high" interest
	if (LLViewerMediaFocus::getInstance()->getFocusedObjectID() == getID())
		return F64_MAX;
	
	F64 interest = (F64)-1.0;  // means not interested;
    
	// If this object is selected, this object has "high" interest, but since 
	// there can be more than one, we still add in calculated impl interest
	// XXX Sadly, 'contains()' doesn't take a const :(
	if (LLSelectMgr::getInstance()->getSelection()->contains(const_cast<LLVOVolume*>(this)))
		interest = F64_MAX / 2.0;
	
	int i = 0;
	const int end = getNumTEs();
	for ( ; i < end; ++i)
	{
		const viewer_media_t &impl = getMediaImpl(i);
		if (!impl.isNull())
		{
			if (interest == (F64)-1.0) interest = (F64)0.0;
			interest += impl->getInterest();
		}
	}
	return interest;
}

S32 LLVOVolume::getFaceIndexWithMediaImpl(const LLViewerMediaImpl* media_impl, S32 start_face_id)
{
	S32 end = (S32)mMediaImplList.size() ;
	for(S32 face_id = start_face_id + 1; face_id < end; face_id++)
	{
		if(mMediaImplList[face_id] == media_impl)
		{
			return face_id ;
		}
	}
	return -1 ;
}

//----------------------------------------------------------------------------

void LLVOVolume::setLightTextureID(LLUUID id)
{
	LLViewerTexture* old_texturep = getLightTexture(); // same as mLightTexture, but inits if nessesary
	if (id.notNull())
	{
		if (!hasLightTexture())
		{
			setParameterEntryInUse(LLNetworkData::PARAMS_LIGHT_IMAGE, TRUE, true);
		}
		else if (old_texturep)
		{	
			old_texturep->removeVolume(LLRender::LIGHT_TEX, this);
		}
		LLLightImageParams* param_block = (LLLightImageParams*) getParameterEntry(LLNetworkData::PARAMS_LIGHT_IMAGE);
		if (param_block && param_block->getLightTexture() != id)
		{
			param_block->setLightTexture(id);
			parameterChanged(LLNetworkData::PARAMS_LIGHT_IMAGE, true);
		}
		LLViewerTexture* tex = getLightTexture();
		if (tex)
		{
			tex->addVolume(LLRender::LIGHT_TEX, this); // new texture
		}
		else
		{
			LL_WARNS() << "Can't get light texture for ID " << id.asString() << LL_ENDL;
		}
	}
	else if (hasLightTexture())
	{
		if (old_texturep)
		{
			old_texturep->removeVolume(LLRender::LIGHT_TEX, this);
		}
		setParameterEntryInUse(LLNetworkData::PARAMS_LIGHT_IMAGE, FALSE, true);
		parameterChanged(LLNetworkData::PARAMS_LIGHT_IMAGE, true);
		mLightTexture = NULL;
	}		
}

void LLVOVolume::setSpotLightParams(LLVector3 params)
{
	LLLightImageParams* param_block = (LLLightImageParams*) getParameterEntry(LLNetworkData::PARAMS_LIGHT_IMAGE);
	if (param_block && param_block->getParams() != params)
	{
		param_block->setParams(params);
		parameterChanged(LLNetworkData::PARAMS_LIGHT_IMAGE, true);
	}
}
		
void LLVOVolume::setIsLight(BOOL is_light)
{
	BOOL was_light = getIsLight();
	if (is_light != was_light)
	{
		if (is_light)
		{
			setParameterEntryInUse(LLNetworkData::PARAMS_LIGHT, TRUE, true);
		}
		else
		{
			setParameterEntryInUse(LLNetworkData::PARAMS_LIGHT, FALSE, true);
		}

		if (is_light)
		{
			// Add it to the pipeline mLightSet
			gPipeline.setLight(mDrawable, TRUE);
		}
		else
		{
			// Not a light.  Remove it from the pipeline's light set.
			gPipeline.setLight(mDrawable, FALSE);
		}
	}
}

void LLVOVolume::setLightSRGBColor(const LLColor3& color)
{
    setLightLinearColor(linearColor3(color));
}

void LLVOVolume::setLightLinearColor(const LLColor3& color)
{
	LLLightParams *param_block = (LLLightParams *)getParameterEntry(LLNetworkData::PARAMS_LIGHT);
	if (param_block)
	{
		if (param_block->getLinearColor() != color)
		{
			param_block->setLinearColor(LLColor4(color, param_block->getLinearColor().mV[3]));
			parameterChanged(LLNetworkData::PARAMS_LIGHT, true);
			gPipeline.markTextured(mDrawable);
			mFaceMappingChanged = TRUE;
		}
	}
}

void LLVOVolume::setLightIntensity(F32 intensity)
{
	LLLightParams *param_block = (LLLightParams *)getParameterEntry(LLNetworkData::PARAMS_LIGHT);
	if (param_block)
	{
		if (param_block->getLinearColor().mV[3] != intensity)
		{
			param_block->setLinearColor(LLColor4(LLColor3(param_block->getLinearColor()), intensity));
			parameterChanged(LLNetworkData::PARAMS_LIGHT, true);
		}
	}
}

void LLVOVolume::setLightRadius(F32 radius)
{
	LLLightParams *param_block = (LLLightParams *)getParameterEntry(LLNetworkData::PARAMS_LIGHT);
	if (param_block)
	{
		if (param_block->getRadius() != radius)
		{
			param_block->setRadius(radius);
			parameterChanged(LLNetworkData::PARAMS_LIGHT, true);
		}
	}
}

void LLVOVolume::setLightFalloff(F32 falloff)
{
	LLLightParams *param_block = (LLLightParams *)getParameterEntry(LLNetworkData::PARAMS_LIGHT);
	if (param_block)
	{
		if (param_block->getFalloff() != falloff)
		{
			param_block->setFalloff(falloff);
			parameterChanged(LLNetworkData::PARAMS_LIGHT, true);
		}
	}
}

void LLVOVolume::setLightCutoff(F32 cutoff)
{
	LLLightParams *param_block = (LLLightParams *)getParameterEntry(LLNetworkData::PARAMS_LIGHT);
	if (param_block)
	{
		if (param_block->getCutoff() != cutoff)
		{
			param_block->setCutoff(cutoff);
			parameterChanged(LLNetworkData::PARAMS_LIGHT, true);
		}
	}
}

//----------------------------------------------------------------------------

BOOL LLVOVolume::getIsLight() const
{
	return getParameterEntryInUse(LLNetworkData::PARAMS_LIGHT);
}

LLColor3 LLVOVolume::getLightSRGBBaseColor() const
{
    return srgbColor3(getLightLinearBaseColor());
}

LLColor3 LLVOVolume::getLightLinearBaseColor() const
{
	const LLLightParams *param_block = (const LLLightParams *)getParameterEntry(LLNetworkData::PARAMS_LIGHT);
	if (param_block)
	{
		return LLColor3(param_block->getLinearColor());
	}
	else
	{
		return LLColor3(1,1,1);
	}
}

LLColor3 LLVOVolume::getLightLinearColor() const
{
    const LLLightParams *param_block = (const LLLightParams *)getParameterEntry(LLNetworkData::PARAMS_LIGHT);
    if (param_block)
    {
        return LLColor3(param_block->getLinearColor()) * param_block->getLinearColor().mV[3];
    }
    else
    {
        return LLColor3(1, 1, 1);
    }
}

LLColor3 LLVOVolume::getLightSRGBColor() const
{
    LLColor3 ret = getLightLinearColor();
    ret = srgbColor3(ret);
    return ret;
}

LLUUID LLVOVolume::getLightTextureID() const
{
	if (getParameterEntryInUse(LLNetworkData::PARAMS_LIGHT_IMAGE))
	{
		const LLLightImageParams *param_block = (const LLLightImageParams *)getParameterEntry(LLNetworkData::PARAMS_LIGHT_IMAGE);
		if (param_block)
		{
			return param_block->getLightTexture();
		}
	}
	
	return LLUUID::null;
}


LLVector3 LLVOVolume::getSpotLightParams() const
{
	if (getParameterEntryInUse(LLNetworkData::PARAMS_LIGHT_IMAGE))
	{
		const LLLightImageParams *param_block = (const LLLightImageParams *)getParameterEntry(LLNetworkData::PARAMS_LIGHT_IMAGE);
		if (param_block)
		{
			return param_block->getParams();
		}
	}
	
	return LLVector3();
}

F32 LLVOVolume::getSpotLightPriority() const
{
	return mSpotLightPriority;
}

void LLVOVolume::updateSpotLightPriority()
{
    if (gCubeSnapshot)
    {
        return;
    }

    F32 r = getLightRadius();
	LLVector3 pos = mDrawable->getPositionAgent();

	LLVector3 at(0,0,-1);
	at *= getRenderRotation();
	pos += at * r;

	at = LLViewerCamera::getInstance()->getAtAxis();
	pos -= at * r;

	mSpotLightPriority = gPipeline.calcPixelArea(pos, LLVector3(r,r,r), *LLViewerCamera::getInstance());

	if (mLightTexture.notNull())
	{
		mLightTexture->addTextureStats(mSpotLightPriority);
		mLightTexture->setBoostLevel(LLGLTexture::BOOST_CLOUDS);
	}
}


bool LLVOVolume::isLightSpotlight() const
{
	LLLightImageParams* params = (LLLightImageParams*) getParameterEntry(LLNetworkData::PARAMS_LIGHT_IMAGE);
	if (params && getParameterEntryInUse(LLNetworkData::PARAMS_LIGHT_IMAGE))
	{
		return params->isLightSpotlight();
	}
	return false;
}


LLViewerTexture* LLVOVolume::getLightTexture()
{
	LLUUID id = getLightTextureID();

	if (id.notNull())
	{
		if (mLightTexture.isNull() || id != mLightTexture->getID())
		{
			mLightTexture = LLViewerTextureManager::getFetchedTexture(id, FTT_DEFAULT, TRUE, LLGLTexture::BOOST_ALM);
		}
	}
	else
	{
		mLightTexture = NULL;
	}

	return mLightTexture;
}

F32 LLVOVolume::getLightIntensity() const
{
	const LLLightParams *param_block = (const LLLightParams *)getParameterEntry(LLNetworkData::PARAMS_LIGHT);
	if (param_block)
	{
		return param_block->getLinearColor().mV[3];
	}
	else
	{
		return 1.f;
	}
}

F32 LLVOVolume::getLightRadius() const
{
	const LLLightParams *param_block = (const LLLightParams *)getParameterEntry(LLNetworkData::PARAMS_LIGHT);
	if (param_block)
	{
		return param_block->getRadius();
	}
	else
	{
		return 0.f;
	}
}

F32 LLVOVolume::getLightFalloff(const F32 fudge_factor) const
{
	const LLLightParams *param_block = (const LLLightParams *)getParameterEntry(LLNetworkData::PARAMS_LIGHT);
	if (param_block)
	{
		return param_block->getFalloff() * fudge_factor;
	}
	else
	{
		return 0.f;
	}
}

F32 LLVOVolume::getLightCutoff() const
{
	const LLLightParams *param_block = (const LLLightParams *)getParameterEntry(LLNetworkData::PARAMS_LIGHT);
	if (param_block)
	{
		return param_block->getCutoff();
	}
	else
	{
		return 0.f;
	}
}

BOOL LLVOVolume::isReflectionProbe() const
{
    return getParameterEntryInUse(LLNetworkData::PARAMS_REFLECTION_PROBE);
}

void LLVOVolume::setIsReflectionProbe(BOOL is_probe)
{
    BOOL was_probe = isReflectionProbe();
    if (is_probe != was_probe)
    {
        if (is_probe)
        {
            setParameterEntryInUse(LLNetworkData::PARAMS_REFLECTION_PROBE, TRUE, true);
        }
        else
        {
            setParameterEntryInUse(LLNetworkData::PARAMS_REFLECTION_PROBE, FALSE, true);
        }
    }

    updateReflectionProbePtr();
}

void LLVOVolume::setReflectionProbeAmbiance(F32 ambiance)
{
    LLReflectionProbeParams* param_block = (LLReflectionProbeParams*)getParameterEntry(LLNetworkData::PARAMS_REFLECTION_PROBE);
    if (param_block)
    {
        if (param_block->getAmbiance() != ambiance)
        {
            param_block->setAmbiance(ambiance);
            parameterChanged(LLNetworkData::PARAMS_REFLECTION_PROBE, true);
        }
    }
}

void LLVOVolume::setReflectionProbeNearClip(F32 near_clip)
{
    LLReflectionProbeParams* param_block = (LLReflectionProbeParams*)getParameterEntry(LLNetworkData::PARAMS_REFLECTION_PROBE);
    if (param_block)
    {
        if (param_block->getClipDistance() != near_clip)
        {
            param_block->setClipDistance(near_clip);
            parameterChanged(LLNetworkData::PARAMS_REFLECTION_PROBE, true);
        }
    }
}

void LLVOVolume::setReflectionProbeIsBox(bool is_box)
{
    LLReflectionProbeParams* param_block = (LLReflectionProbeParams*)getParameterEntry(LLNetworkData::PARAMS_REFLECTION_PROBE);
    if (param_block)
    {
        if (param_block->getIsBox() != is_box)
        {
            param_block->setIsBox(is_box);
            parameterChanged(LLNetworkData::PARAMS_REFLECTION_PROBE, true);
        }
    }
}

void LLVOVolume::setReflectionProbeIsDynamic(bool is_dynamic)
{
    LLReflectionProbeParams* param_block = (LLReflectionProbeParams*)getParameterEntry(LLNetworkData::PARAMS_REFLECTION_PROBE);
    if (param_block)
    {
        if (param_block->getIsDynamic() != is_dynamic)
        {
            param_block->setIsDynamic(is_dynamic);
            parameterChanged(LLNetworkData::PARAMS_REFLECTION_PROBE, true);
        }
    }
}

F32 LLVOVolume::getReflectionProbeAmbiance() const
{
    const LLReflectionProbeParams* param_block = (const LLReflectionProbeParams*)getParameterEntry(LLNetworkData::PARAMS_REFLECTION_PROBE);
    if (param_block)
    {
        return param_block->getAmbiance();
    }
    else
    {
        return 0.f;
    }
}

F32 LLVOVolume::getReflectionProbeNearClip() const
{
    const LLReflectionProbeParams* param_block = (const LLReflectionProbeParams*)getParameterEntry(LLNetworkData::PARAMS_REFLECTION_PROBE);
    if (param_block)
    {
        return param_block->getClipDistance();
    }
    else
    {
        return 0.f;
    }
}

bool LLVOVolume::getReflectionProbeIsBox() const
{
    const LLReflectionProbeParams* param_block = (const LLReflectionProbeParams*)getParameterEntry(LLNetworkData::PARAMS_REFLECTION_PROBE);
    if (param_block)
    {
        return param_block->getIsBox();
    }
    
    return false;
}

bool LLVOVolume::getReflectionProbeIsDynamic() const
{
    const LLReflectionProbeParams* param_block = (const LLReflectionProbeParams*)getParameterEntry(LLNetworkData::PARAMS_REFLECTION_PROBE);
    if (param_block)
    {
        return param_block->getIsDynamic();
    }

    return false;
}

U32 LLVOVolume::getVolumeInterfaceID() const
{
	if (mVolumeImpl)
	{
		return mVolumeImpl->getID();
	}

	return 0;
}

BOOL LLVOVolume::isFlexible() const
{
	if (getParameterEntryInUse(LLNetworkData::PARAMS_FLEXIBLE))
	{
		LLVolume* volume = getVolume();
		if (volume && volume->getParams().getPathParams().getCurveType() != LL_PCODE_PATH_FLEXIBLE)
		{
			LLVolumeParams volume_params = getVolume()->getParams();
			U8 profile_and_hole = volume_params.getProfileParams().getCurveType();
			volume_params.setType(profile_and_hole, LL_PCODE_PATH_FLEXIBLE);
		}
		return TRUE;
	}
	else
	{
		return FALSE;
	}
}

BOOL LLVOVolume::isSculpted() const
{
	if (getParameterEntryInUse(LLNetworkData::PARAMS_SCULPT))
	{
		return TRUE;
	}
	
	return FALSE;
}

BOOL LLVOVolume::isMesh() const
{
	if (isSculpted())
	{
		LLSculptParams *sculpt_params = (LLSculptParams *)getParameterEntry(LLNetworkData::PARAMS_SCULPT);
		U8 sculpt_type = sculpt_params->getSculptType();

		if ((sculpt_type & LL_SCULPT_TYPE_MASK) == LL_SCULPT_TYPE_MESH)
			// mesh is a mesh
		{
			return TRUE;	
		}
	}

	return FALSE;
}

BOOL LLVOVolume::hasLightTexture() const
{
	if (getParameterEntryInUse(LLNetworkData::PARAMS_LIGHT_IMAGE))
	{
		return TRUE;
	}

	return FALSE;
}

BOOL LLVOVolume::isVolumeGlobal() const
{
	if (mVolumeImpl)
	{
		return mVolumeImpl->isVolumeGlobal() ? TRUE : FALSE;
	}
	else if (mRiggedVolume.notNull())
	{
		return TRUE;
	}

	return FALSE;
}

BOOL LLVOVolume::canBeFlexible() const
{
	U8 path = getVolume()->getParams().getPathParams().getCurveType();
	return (path == LL_PCODE_PATH_FLEXIBLE || path == LL_PCODE_PATH_LINE);
}

BOOL LLVOVolume::setIsFlexible(BOOL is_flexible)
{
	BOOL res = FALSE;
	BOOL was_flexible = isFlexible();
	LLVolumeParams volume_params;
	if (is_flexible)
	{
		if (!was_flexible)
		{
			volume_params = getVolume()->getParams();
			U8 profile_and_hole = volume_params.getProfileParams().getCurveType();
			volume_params.setType(profile_and_hole, LL_PCODE_PATH_FLEXIBLE);
			res = TRUE;
			setFlags(FLAGS_USE_PHYSICS, FALSE);
			setFlags(FLAGS_PHANTOM, TRUE);
			setParameterEntryInUse(LLNetworkData::PARAMS_FLEXIBLE, TRUE, true);
			if (mDrawable)
			{
				mDrawable->makeActive();
			}
		}
	}
	else
	{
		if (was_flexible)
		{
			volume_params = getVolume()->getParams();
			U8 profile_and_hole = volume_params.getProfileParams().getCurveType();
			volume_params.setType(profile_and_hole, LL_PCODE_PATH_LINE);
			res = TRUE;
			setFlags(FLAGS_PHANTOM, FALSE);
			setParameterEntryInUse(LLNetworkData::PARAMS_FLEXIBLE, FALSE, true);
		}
	}
	if (res)
	{
		res = setVolume(volume_params, 1);
		if (res)
		{
			markForUpdate(TRUE);
		}
	}
	return res;
}

const LLMeshSkinInfo* LLVOVolume::getSkinInfo() const
{
    if (getVolume())
    {
        return gMeshRepo.getSkinInfo(getMeshID(), this);
    }
    else
    {
        return NULL;
    }
}

// virtual
BOOL LLVOVolume::isRiggedMesh() const
{
    return isMesh() && getSkinInfo();
}

//----------------------------------------------------------------------------
U32 LLVOVolume::getExtendedMeshFlags() const
{
	const LLExtendedMeshParams *param_block = 
        (const LLExtendedMeshParams *)getParameterEntry(LLNetworkData::PARAMS_EXTENDED_MESH);
	if (param_block)
	{
		return param_block->getFlags();
	}
	else
	{
		return 0;
	}
}

void LLVOVolume::onSetExtendedMeshFlags(U32 flags)
{

    // The isAnySelected() check was needed at one point to prevent
    // graphics problems. These are now believed to be fixed so the
    // check has been disabled.
	if (/*!getRootEdit()->isAnySelected() &&*/ mDrawable.notNull())
    {
        // Need to trigger rebuildGeom(), which is where control avatars get created/removed
        getRootEdit()->recursiveMarkForUpdate(TRUE);
    }
    if (isAttachment() && getAvatarAncestor())
    {
        updateVisualComplexity();
        if (flags & LLExtendedMeshParams::ANIMATED_MESH_ENABLED_FLAG)
        {
            // Making a rigged mesh into an animated object
            getAvatarAncestor()->updateAttachmentOverrides();
        }
        else
        {
            // Making an animated object into a rigged mesh
            getAvatarAncestor()->updateAttachmentOverrides();
        }
    }
}

void LLVOVolume::setExtendedMeshFlags(U32 flags)
{
    U32 curr_flags = getExtendedMeshFlags();
    if (curr_flags != flags)
    {
        bool in_use = true;
        setParameterEntryInUse(LLNetworkData::PARAMS_EXTENDED_MESH, in_use, true);
        LLExtendedMeshParams *param_block = 
            (LLExtendedMeshParams *)getParameterEntry(LLNetworkData::PARAMS_EXTENDED_MESH);
        if (param_block)
        {
            param_block->setFlags(flags);
        }
        parameterChanged(LLNetworkData::PARAMS_EXTENDED_MESH, true);
        LL_DEBUGS("AnimatedObjects") << this
                                     << " new flags " << flags << " curr_flags " << curr_flags
                                     << ", calling onSetExtendedMeshFlags()"
                                     << LL_ENDL;
        onSetExtendedMeshFlags(flags);
    }
}

bool LLVOVolume::canBeAnimatedObject() const
{
    F32 est_tris = recursiveGetEstTrianglesMax();
    if (est_tris < 0 || est_tris > getAnimatedObjectMaxTris())
    {
        return false;
    }
    return true;
}

bool LLVOVolume::isAnimatedObject() const
{
    LLVOVolume *root_vol = (LLVOVolume*)getRootEdit();
    bool root_is_animated_flag = root_vol->getExtendedMeshFlags() & LLExtendedMeshParams::ANIMATED_MESH_ENABLED_FLAG;
    return root_is_animated_flag;
}

// Called any time parenting changes for a volume. Update flags and
// control av accordingly.  This is called after parent has been
// changed to new_parent, but before new_parent's mChildList has changed.

// virtual
void LLVOVolume::onReparent(LLViewerObject *old_parent, LLViewerObject *new_parent)
{
    LLVOVolume *old_volp = dynamic_cast<LLVOVolume*>(old_parent);

    if (new_parent && !new_parent->isAvatar())
    {
        if (mControlAvatar.notNull())
        {
            // Here an animated object is being made the child of some
            // other prim. Should remove the control av from the child.
            LLControlAvatar *av = mControlAvatar;
            mControlAvatar = NULL;
            av->markForDeath();
        }
    }
    if (old_volp && old_volp->isAnimatedObject())
    {
        if (old_volp->getControlAvatar())
        {
            // We have been removed from an animated object, need to do cleanup.
            old_volp->getControlAvatar()->updateAttachmentOverrides();
            old_volp->getControlAvatar()->updateAnimations();
        }
    }
}

// This needs to be called after onReparent(), because mChildList is
// not updated until the end of LLViewerObject::addChild()

// virtual
void LLVOVolume::afterReparent()
{
    {
        LL_DEBUGS("AnimatedObjects") << "new child added for parent " 
            << ((LLViewerObject*)getParent())->getID() << LL_ENDL;
    }
                                                                                             
    if (isAnimatedObject() && getControlAvatar())
    {
        LL_DEBUGS("AnimatedObjects") << "adding attachment overrides, parent is animated object " 
            << ((LLViewerObject*)getParent())->getID() << LL_ENDL;

        // MAINT-8239 - doing a full rebuild whenever parent is set
        // makes the joint overrides load more robustly. In theory,
        // addAttachmentOverrides should be sufficient, but in
        // practice doing a full rebuild helps compensate for
        // notifyMeshLoaded() not being called reliably enough.
        
        // was: getControlAvatar()->addAttachmentOverridesForObject(this);
        //getControlAvatar()->rebuildAttachmentOverrides();
        getControlAvatar()->updateAnimations();
    }
    else
    {
        LL_DEBUGS("AnimatedObjects") << "not adding overrides, parent: " 
                                     << ((LLViewerObject*)getParent())->getID() 
                                     << " isAnimated: "  << isAnimatedObject() << " cav "
                                     << getControlAvatar() << LL_ENDL;
    }
}

//----------------------------------------------------------------------------
void LLVOVolume::updateRiggingInfo()
{
    LL_PROFILE_ZONE_SCOPED_CATEGORY_VOLUME;
    if (isRiggedMesh())
    {
        const LLMeshSkinInfo* skin = getSkinInfo();
        LLVOAvatar *avatar = getAvatar();
        LLVolume *volume = getVolume();
        if (skin && avatar && volume)
        {
            LL_DEBUGS("RigSpammish") << "starting, vovol " << this << " lod " << getLOD() << " last " << mLastRiggingInfoLOD << LL_ENDL;
            if (getLOD()>mLastRiggingInfoLOD || getLOD()==3)
            {
                // Rigging info may need update
                mJointRiggingInfoTab.clear();
                for (S32 f = 0; f < volume->getNumVolumeFaces(); ++f)
                {
                    LLVolumeFace& vol_face = volume->getVolumeFace(f);
                    LLSkinningUtil::updateRiggingInfo(skin, avatar, vol_face);
                    if (vol_face.mJointRiggingInfoTab.size()>0)
                    {
                        mJointRiggingInfoTab.merge(vol_face.mJointRiggingInfoTab);
                    }
                }
                // Keep the highest LOD info available.
                mLastRiggingInfoLOD = getLOD();
                LL_DEBUGS("RigSpammish") << "updated rigging info for LLVOVolume " 
                                         << this << " lod " << mLastRiggingInfoLOD 
                                         << LL_ENDL;
            }
        }
    }
}

//----------------------------------------------------------------------------

void LLVOVolume::generateSilhouette(LLSelectNode* nodep, const LLVector3& view_point)
{
	LLVolume *volume = getVolume();

	if (volume)
	{
		LLVector3 view_vector;
		view_vector = view_point; 

		//transform view vector into volume space
		view_vector -= getRenderPosition();
		//mDrawable->mDistanceWRTCamera = view_vector.length();
		LLQuaternion worldRot = getRenderRotation();
		view_vector = view_vector * ~worldRot;
		if (!isVolumeGlobal())
		{
			LLVector3 objScale = getScale();
			LLVector3 invObjScale(1.f / objScale.mV[VX], 1.f / objScale.mV[VY], 1.f / objScale.mV[VZ]);
			view_vector.scaleVec(invObjScale);
		}
		
		updateRelativeXform();
		LLMatrix4 trans_mat = mRelativeXform;
		if (mDrawable->isStatic())
		{
			trans_mat.translate(getRegion()->getOriginAgent());
		}

		volume->generateSilhouetteVertices(nodep->mSilhouetteVertices, nodep->mSilhouetteNormals, view_vector, trans_mat, mRelativeXformInvTrans, nodep->getTESelectMask());

		nodep->mSilhouetteExists = TRUE;
	}
}

void LLVOVolume::deleteFaces()
{
	S32 face_count = mNumFaces;
	if (mDrawable.notNull())
	{
		mDrawable->deleteFaces(0, face_count);
	}

	mNumFaces = 0;
}

void LLVOVolume::updateRadius()
{
	if (mDrawable.isNull())
	{
		return;
	}
	
	mVObjRadius = getScale().length();
	mDrawable->setRadius(mVObjRadius);
}


BOOL LLVOVolume::isAttachment() const
{
	return mAttachmentState != 0 ;
}

BOOL LLVOVolume::isHUDAttachment() const
{
	// *NOTE: we assume hud attachment points are in defined range
	// since this range is constant for backwards compatibility
	// reasons this is probably a reasonable assumption to make
	S32 attachment_id = ATTACHMENT_ID_FROM_STATE(mAttachmentState);
	return ( attachment_id >= 31 && attachment_id <= 38 );
}


const LLMatrix4 LLVOVolume::getRenderMatrix() const
{
	if (mDrawable->isActive() && !mDrawable->isRoot())
	{
		return mDrawable->getParent()->getWorldMatrix();
	}
	return mDrawable->getWorldMatrix();
}

// Returns a base cost and adds textures to passed in set.
// total cost is returned value + 5 * size of the resulting set.
// Cannot include cost of textures, as they may be re-used in linked
// children, and cost should only be increased for unique textures  -Nyx
U32 LLVOVolume::getRenderCost(texture_cost_t &textures) const
{
    /*****************************************************************
     * This calculation should not be modified by third party viewers,
     * since it is used to limit rendering and should be uniform for
     * everyone. If you have suggested improvements, submit them to
     * the official viewer for consideration.
     *****************************************************************/

	// Get access to params we'll need at various points.  
	// Skip if this is object doesn't have a volume (e.g. is an avatar).
	BOOL has_volume = (getVolume() != NULL);
	LLVolumeParams volume_params;
	LLPathParams path_params;
	LLProfileParams profile_params;

	U32 num_triangles = 0;

	// per-prim costs
	static const U32 ARC_PARTICLE_COST = 1; // determined experimentally
	static const U32 ARC_PARTICLE_MAX = 2048; // default values
	static const U32 ARC_TEXTURE_COST = 16; // multiplier for texture resolution - performance tested
	static const U32 ARC_LIGHT_COST = 500; // static cost for light-producing prims 
	static const U32 ARC_MEDIA_FACE_COST = 1500; // static cost per media-enabled face 


	// per-prim multipliers
	static const F32 ARC_GLOW_MULT = 1.5f; // tested based on performance
	static const F32 ARC_BUMP_MULT = 1.25f; // tested based on performance
	static const F32 ARC_FLEXI_MULT = 5; // tested based on performance
	static const F32 ARC_SHINY_MULT = 1.6f; // tested based on performance
	static const F32 ARC_INVISI_COST = 1.2f; // tested based on performance
	static const F32 ARC_WEIGHTED_MESH = 1.2f; // tested based on performance

	static const F32 ARC_PLANAR_COST = 1.0f; // tested based on performance to have negligible impact
	static const F32 ARC_ANIM_TEX_COST = 4.f; // tested based on performance
	static const F32 ARC_ALPHA_COST = 4.f; // 4x max - based on performance

	F32 shame = 0;

	U32 invisi = 0;
	U32 shiny = 0;
	U32 glow = 0;
	U32 alpha = 0;
	U32 flexi = 0;
	U32 animtex = 0;
	U32 particles = 0;
	U32 bump = 0;
	U32 planar = 0;
	U32 weighted_mesh = 0;
	U32 produces_light = 0;
	U32 media_faces = 0;

	const LLDrawable* drawablep = mDrawable;
	U32 num_faces = drawablep->getNumFaces();

	if (has_volume)
	{
		volume_params = getVolume()->getParams();
		path_params = volume_params.getPathParams();
		profile_params = volume_params.getProfileParams();

        LLMeshCostData costs;
		if (getCostData(costs))
		{
            if (isAnimatedObject() && isRiggedMesh())
            {
                // Scaling here is to make animated object vs
                // non-animated object ARC proportional to the
                // corresponding calculations for streaming cost.
                num_triangles = (ANIMATED_OBJECT_COST_PER_KTRI * 0.001 * costs.getEstTrisForStreamingCost())/0.06;
            }
            else
            {
                F32 radius = getScale().length()*0.5f;
                num_triangles = costs.getRadiusWeightedTris(radius);
            }
		}
	}

	if (num_triangles <= 0)
	{
		num_triangles = 4;
	}

	if (isSculpted())
	{
		if (isMesh())
		{
			// base cost is dependent on mesh complexity
			// note that 3 is the highest LOD as of the time of this coding.
			S32 size = gMeshRepo.getMeshSize(volume_params.getSculptID(), getLOD());
			if ( size > 0)
			{
				if (isRiggedMesh())
				{
					// weighted attachment - 1 point for every 3 bytes
					weighted_mesh = 1;
				}
			}
			else
			{
				// something went wrong - user should know their content isn't render-free
				return 0;
			}
		}
		else
		{
			const LLSculptParams *sculpt_params = (LLSculptParams *) getParameterEntry(LLNetworkData::PARAMS_SCULPT);
			LLUUID sculpt_id = sculpt_params->getSculptTexture();
			if (textures.find(sculpt_id) == textures.end())
			{
				LLViewerFetchedTexture *texture = LLViewerTextureManager::getFetchedTexture(sculpt_id);
				if (texture)
				{
					S32 texture_cost = 256 + (S32)(ARC_TEXTURE_COST * (texture->getFullHeight() / 128.f + texture->getFullWidth() / 128.f));
					textures.insert(texture_cost_t::value_type(sculpt_id, texture_cost));
				}
			}
		}
	}

	if (isFlexible())
	{
		flexi = 1;
	}
	if (isParticleSource())
	{
		particles = 1;
	}

	if (getIsLight())
	{
		produces_light = 1;
	}

	for (S32 i = 0; i < num_faces; ++i)
	{
		const LLFace* face = drawablep->getFace(i);
		if (!face) continue;
		const LLTextureEntry* te = face->getTextureEntry();
		const LLViewerTexture* img = face->getTexture();

		if (img)
		{
			if (textures.find(img->getID()) == textures.end())
			{
                S32 texture_cost = 0;
                S8 type = img->getType();
                if (type == LLViewerTexture::FETCHED_TEXTURE || type == LLViewerTexture::LOD_TEXTURE)
                {
                    const LLViewerFetchedTexture* fetched_texturep = static_cast<const LLViewerFetchedTexture*>(img);
                    if (fetched_texturep
                        && fetched_texturep->getFTType() == FTT_LOCAL_FILE
                        && (img->getID() == IMG_ALPHA_GRAD_2D || img->getID() == IMG_ALPHA_GRAD)
                        )
                    {
                        // These two textures appear to switch between each other, but are of different sizes (4x256 and 256x256).
                        // Hardcode cost from larger one to not cause random complexity changes
                        texture_cost = 320;
                    }
                }
                if (texture_cost == 0)
                {
                    texture_cost = 256 + (S32)(ARC_TEXTURE_COST * (img->getFullHeight() / 128.f + img->getFullWidth() / 128.f));
                }
				textures.insert(texture_cost_t::value_type(img->getID(), texture_cost));
			}
		}

		if (face->isInAlphaPool())
		{
			alpha = 1;
		}
		else if (img && img->getPrimaryFormat() == GL_ALPHA)
		{
			invisi = 1;
		}
		if (face->hasMedia())
		{
			media_faces++;
		}

		if (te)
		{
			if (te->getBumpmap())
			{
				// bump is a multiplier, don't add per-face
				bump = 1;
			}
			if (te->getShiny())
			{
				// shiny is a multiplier, don't add per-face
				shiny = 1;
			}
			if (te->getGlow() > 0.f)
			{
				// glow is a multiplier, don't add per-face
				glow = 1;
			}
			if (face->mTextureMatrix != NULL)
			{
				animtex = 1;
			}
			if (te->getTexGen())
			{
				planar = 1;
			}
		}
	}

	// shame currently has the "base" cost of 1 point per 15 triangles, min 2.
	shame = num_triangles  * 5.f;
	shame = shame < 2.f ? 2.f : shame;

	// multiply by per-face modifiers
	if (planar)
	{
		shame *= planar * ARC_PLANAR_COST;
	}

	if (animtex)
	{
		shame *= animtex * ARC_ANIM_TEX_COST;
	}

	if (alpha)
	{
		shame *= alpha * ARC_ALPHA_COST;
	}

	if(invisi)
	{
		shame *= invisi * ARC_INVISI_COST;
	}

	if (glow)
	{
		shame *= glow * ARC_GLOW_MULT;
	}

	if (bump)
	{
		shame *= bump * ARC_BUMP_MULT;
	}

	if (shiny)
	{
		shame *= shiny * ARC_SHINY_MULT;
	}


	// multiply shame by multipliers
	if (weighted_mesh)
	{
		shame *= weighted_mesh * ARC_WEIGHTED_MESH;
	}

	if (flexi)
	{
		shame *= flexi * ARC_FLEXI_MULT;
	}


	// add additional costs
	if (particles)
	{
		const LLPartSysData *part_sys_data = &(mPartSourcep->mPartSysData);
		const LLPartData *part_data = &(part_sys_data->mPartData);
		U32 num_particles = (U32)(part_sys_data->mBurstPartCount * llceil( part_data->mMaxAge / part_sys_data->mBurstRate));
		num_particles = num_particles > ARC_PARTICLE_MAX ? ARC_PARTICLE_MAX : num_particles;
		F32 part_size = (llmax(part_data->mStartScale[0], part_data->mEndScale[0]) + llmax(part_data->mStartScale[1], part_data->mEndScale[1])) / 2.f;
		shame += num_particles * part_size * ARC_PARTICLE_COST;
	}

	if (produces_light)
	{
		shame += ARC_LIGHT_COST;
	}

	if (media_faces)
	{
		shame += media_faces * ARC_MEDIA_FACE_COST;
	}

    // Streaming cost for animated objects includes a fixed cost
    // per linkset. Add a corresponding charge here translated into
    // triangles, but not weighted by any graphics properties.
    if (isAnimatedObject() && isRootEdit())
    {
        shame += (ANIMATED_OBJECT_BASE_COST/0.06) * 5.0f;
    }

	if (shame > mRenderComplexity_current)
	{
		mRenderComplexity_current = (S32)shame;
	}

	return (U32)shame;
}

F32 LLVOVolume::getEstTrianglesMax() const
{
	if (isMesh() && getVolume())
	{
		return gMeshRepo.getEstTrianglesMax(getVolume()->getParams().getSculptID());
	}
    return 0.f;
}

F32 LLVOVolume::getEstTrianglesStreamingCost() const
{
	if (isMesh() && getVolume())
	{
		return gMeshRepo.getEstTrianglesStreamingCost(getVolume()->getParams().getSculptID());
	}
    return 0.f;
}

F32 LLVOVolume::getStreamingCost() const
{
	F32 radius = getScale().length()*0.5f;
    F32 linkset_base_cost = 0.f;

    LLMeshCostData costs;
    if (getCostData(costs))
    {
        if (isAnimatedObject() && isRootEdit())
        {
            // Root object of an animated object has this to account for skeleton overhead.
            linkset_base_cost = ANIMATED_OBJECT_BASE_COST;
        }
        if (isMesh())
        {
            if (isAnimatedObject() && isRiggedMesh())
            {
                return linkset_base_cost + costs.getTriangleBasedStreamingCost();
            }
            else
            {
                return linkset_base_cost + costs.getRadiusBasedStreamingCost(radius);
            }
        }
        else
        {
            return linkset_base_cost + costs.getRadiusBasedStreamingCost(radius);
        }
    }
    else
    {
        return 0.f;
    }
}

// virtual
bool LLVOVolume::getCostData(LLMeshCostData& costs) const
{
    if (isMesh())
    {
        return gMeshRepo.getCostData(getVolume()->getParams().getSculptID(), costs);
    }
    else
    {
		LLVolume* volume = getVolume();
		S32 counts[4];

		// <FS:ND> try to cache calcuated triangles instead of calculating them over and over again
		//		LLVolume::getLoDTriangleCounts(volume->getParams(), counts);
		LLVolume::getLoDTriangleCounts(volume->getParams(), counts, volume);
		// </FS:ND>

		LLSD header;
		header["lowest_lod"]["size"] = counts[0] * 10;
		header["low_lod"]["size"] = counts[1] * 10;
		header["medium_lod"]["size"] = counts[2] * 10;
		header["high_lod"]["size"] = counts[3] * 10;

		return gMeshRepo.getCostData(header, costs);
    }
}

//static 
void LLVOVolume::updateRenderComplexity()
{
	mRenderComplexity_last = mRenderComplexity_current;
	mRenderComplexity_current = 0;
}

U32 LLVOVolume::getTriangleCount(S32* vcount) const
{
	U32 count = 0;
	LLVolume* volume = getVolume();
	if (volume)
	{
		count = volume->getNumTriangles(vcount);
	}

	return count;
}
// <FS:Beq> Generalise TriangleCount
//U32 LLVOVolume::getHighLODTriangleCount()
//{
//	U32 ret = 0;
//
//	LLVolume* volume = getVolume();
//
//	if (!isSculpted())
//	{
//		LLVolume* ref = LLPrimitive::getVolumeManager()->refVolume(volume->getParams(), 3);
//		ret = ref->getNumTriangles();
//		LLPrimitive::getVolumeManager()->unrefVolume(ref);
//	}
//	else if (isMesh())
//	{
//		LLVolume* ref = LLPrimitive::getVolumeManager()->refVolume(volume->getParams(), 3);
//		if (!ref->isMeshAssetLoaded() || ref->getNumVolumeFaces() == 0)
//		{
//			gMeshRepo.loadMesh(this, volume->getParams(), LLModel::LOD_HIGH);
//		}
//		ret = ref->getNumTriangles();
//		LLPrimitive::getVolumeManager()->unrefVolume(ref);
//	}
//	else
//	{ //default sculpts have a constant number of triangles
//		ret = 31*2*31;  //31 rows of 31 columns of quads for a 32x32 vertex patch
//	}
//
//	return ret;
//}
U32 LLVOVolume::getHighLODTriangleCount()
{
	return (getLODTriangleCount(LLModel::LOD_HIGH));
}

U32 LLVOVolume::getLODTriangleCount(S32 lod)
{
	U32 ret = 0;

	LLVolume* volume = getVolume();

	if (!isSculpted())
	{
		LLVolume* ref = LLPrimitive::getVolumeManager()->refVolume(volume->getParams(), lod);
		ret = ref->getNumTriangles();
		LLPrimitive::getVolumeManager()->unrefVolume(ref);
	}
	else if (isMesh())
	{
		LLVolume* ref = LLPrimitive::getVolumeManager()->refVolume(volume->getParams(), lod);
		if (!ref->isMeshAssetLoaded() || ref->getNumVolumeFaces() == 0)
		{
			gMeshRepo.loadMesh(this, volume->getParams(), lod);
		}
		ret = ref->getNumTriangles();
		LLPrimitive::getVolumeManager()->unrefVolume(ref);
	}
	else
	{ //default sculpts have a constant number of triangles
		ret = (31 * 2 * 31)>>3*(3-lod);  //31 rows of 31 columns of quads for a 32x32 vertex patch (Beq: left shift by 2 for each lower LOD)
	}

	return ret;
}
//</FS:Beq>


//static
void LLVOVolume::preUpdateGeom()
{
	sNumLODChanges = 0;
}

void LLVOVolume::parameterChanged(U16 param_type, bool local_origin)
{
	LLViewerObject::parameterChanged(param_type, local_origin);
}

void LLVOVolume::parameterChanged(U16 param_type, LLNetworkData* data, BOOL in_use, bool local_origin)
{
	LLViewerObject::parameterChanged(param_type, data, in_use, local_origin);
	if (mVolumeImpl)
	{
		mVolumeImpl->onParameterChanged(param_type, data, in_use, local_origin);
	}
    if (!local_origin && param_type == LLNetworkData::PARAMS_EXTENDED_MESH)
    {
        U32 extended_mesh_flags = getExtendedMeshFlags();
        bool enabled =  (extended_mesh_flags & LLExtendedMeshParams::ANIMATED_MESH_ENABLED_FLAG);
        bool was_enabled = (getControlAvatar() != NULL);
        if (enabled != was_enabled)
        {
            LL_DEBUGS("AnimatedObjects") << this
                                         << " calling onSetExtendedMeshFlags, enabled " << (U32) enabled
                                         << " was_enabled " << (U32) was_enabled
                                         << " local_origin " << (U32) local_origin
                                         << LL_ENDL;
            onSetExtendedMeshFlags(extended_mesh_flags);
        }
    }
	if (mDrawable.notNull())
	{
		BOOL is_light = getIsLight();
		if (is_light != mDrawable->isState(LLDrawable::LIGHT))
		{
			gPipeline.setLight(mDrawable, is_light);
		}
	}
   
    updateReflectionProbePtr();
}

void LLVOVolume::updateReflectionProbePtr()
{
    if (isReflectionProbe())
    {
        if (mReflectionProbe.isNull())
        {
            mReflectionProbe = gPipeline.mReflectionMapManager.registerViewerObject(this);
        }
    }
    else if (mReflectionProbe.notNull())
    {
        mReflectionProbe = nullptr;
    }
}

void LLVOVolume::setSelected(BOOL sel)
{
	LLViewerObject::setSelected(sel);
    if (isAnimatedObject())
    {
        getRootEdit()->recursiveMarkForUpdate(TRUE);
    }
    else
    {
        if (mDrawable.notNull())
        {
            markForUpdate(TRUE);
        }
    }
}

void LLVOVolume::updateSpatialExtents(LLVector4a& newMin, LLVector4a& newMax)
{		
}

F32 LLVOVolume::getBinRadius()
{
    LL_PROFILE_ZONE_SCOPED_CATEGORY_VOLUME;
	F32 radius;
	
	F32 scale = 1.f;

	static LLCachedControl<S32> octree_size_factor(gSavedSettings, "OctreeStaticObjectSizeFactor", 3);
	static LLCachedControl<S32> octree_attachment_size_factor(gSavedSettings, "OctreeAttachmentSizeFactor", 4);
	static LLCachedControl<LLVector3> octree_distance_factor(gSavedSettings, "OctreeDistanceFactor", LLVector3(0.01f, 0.f, 0.f));
	static LLCachedControl<LLVector3> octree_alpha_distance_factor(gSavedSettings, "OctreeAlphaDistanceFactor", LLVector3(0.1f, 0.f, 0.f));

	S32 size_factor = llmax((S32)octree_size_factor, 1);
	S32 attachment_size_factor = llmax((S32)octree_attachment_size_factor, 1);
	LLVector3 distance_factor = octree_distance_factor;
	LLVector3 alpha_distance_factor = octree_alpha_distance_factor;

	const LLVector4a* ext = mDrawable->getSpatialExtents();
	
	BOOL shrink_wrap = mDrawable->isAnimating();
	BOOL alpha_wrap = FALSE;

	if (!isHUDAttachment())
	{
		for (S32 i = 0; i < mDrawable->getNumFaces(); i++)
		{
			LLFace* face = mDrawable->getFace(i);
			if (!face) continue;
			if (face->isInAlphaPool() &&
			    !face->canRenderAsMask())
			{
				alpha_wrap = TRUE;
				break;
			}
		}
	}
	else
	{
		shrink_wrap = FALSE;
	}

	if (alpha_wrap)
	{
		LLVector3 bounds = getScale();
		radius = llmin(bounds.mV[1], bounds.mV[2]);
		radius = llmin(radius, bounds.mV[0]);
		radius *= 0.5f;
		radius *= 1.f+mDrawable->mDistanceWRTCamera*alpha_distance_factor[1];
		radius += mDrawable->mDistanceWRTCamera*alpha_distance_factor[0];
	}
	else if (shrink_wrap)
	{
		LLVector4a rad;
		rad.setSub(ext[1], ext[0]);
		
		radius = rad.getLength3().getF32()*0.5f;
	}
	else if (mDrawable->isStatic())
	{
		F32 szf = size_factor;

		radius = llmax(mDrawable->getRadius(), szf);
		
		radius = powf(radius, 1.f+szf/radius);

		radius *= 1.f + mDrawable->mDistanceWRTCamera * distance_factor[1];
		radius += mDrawable->mDistanceWRTCamera * distance_factor[0];
	}
	else if (mDrawable->getVObj()->isAttachment())
	{
		radius = llmax((S32) mDrawable->getRadius(),1)*attachment_size_factor;
	}
	else
	{
		radius = mDrawable->getRadius();
		radius *= 1.f + mDrawable->mDistanceWRTCamera * distance_factor[1];
		radius += mDrawable->mDistanceWRTCamera * distance_factor[0];
	}

	return llclamp(radius*scale, 0.5f, 256.f);
}

const LLVector3 LLVOVolume::getPivotPositionAgent() const
{
	if (mVolumeImpl)
	{
		return mVolumeImpl->getPivotPosition();
	}
	return LLViewerObject::getPivotPositionAgent();
}

void LLVOVolume::onShift(const LLVector4a &shift_vector)
{
	if (mVolumeImpl)
	{
		mVolumeImpl->onShift(shift_vector);
	}

	updateRelativeXform();
}

const LLMatrix4& LLVOVolume::getWorldMatrix(LLXformMatrix* xform) const
{
	if (mVolumeImpl)
	{
		return mVolumeImpl->getWorldMatrix(xform);
	}
	return xform->getWorldMatrix();
}

void LLVOVolume::markForUpdate(BOOL priority)
{ 
	//<FS:Beq> avoid unfortunate sleep during trylock by static check
	//if(debugLoggingEnabled("AnimatedObjectsLinkset"))
	static auto debug_logging_on = debugLoggingEnabled("AnimatedObjectsLinkset");
	if (debug_logging_on)
	//</FS:Beq>
	{
        if (isAnimatedObject() && isRiggedMesh())
        {
            std::string vobj_name = llformat("Vol%p", this);
            F32 est_tris = getEstTrianglesMax();
            LL_DEBUGS("AnimatedObjectsLinkset") << vobj_name << " markForUpdate, tris " << est_tris << LL_ENDL; 
        }
    }

    LLViewerObject::markForUpdate(priority); 
    mVolumeChanged = TRUE; 
}

LLVector3 LLVOVolume::agentPositionToVolume(const LLVector3& pos) const
{
	LLVector3 ret = pos - getRenderPosition();
	ret = ret * ~getRenderRotation();
	if (!isVolumeGlobal())
	{
		LLVector3 objScale = getScale();
		LLVector3 invObjScale(1.f / objScale.mV[VX], 1.f / objScale.mV[VY], 1.f / objScale.mV[VZ]);
		ret.scaleVec(invObjScale);
	}
	
	return ret;
}

LLVector3 LLVOVolume::agentDirectionToVolume(const LLVector3& dir) const
{
	LLVector3 ret = dir * ~getRenderRotation();
	
	LLVector3 objScale = isVolumeGlobal() ? LLVector3(1,1,1) : getScale();
	ret.scaleVec(objScale);

	return ret;
}

LLVector3 LLVOVolume::volumePositionToAgent(const LLVector3& dir) const
{
	LLVector3 ret = dir;
	if (!isVolumeGlobal())
	{
		LLVector3 objScale = getScale();
		ret.scaleVec(objScale);
	}

	ret = ret * getRenderRotation();
	ret += getRenderPosition();
	
	return ret;
}

LLVector3 LLVOVolume::volumeDirectionToAgent(const LLVector3& dir) const
{
	LLVector3 ret = dir;
	LLVector3 objScale = isVolumeGlobal() ? LLVector3(1,1,1) : getScale();
	LLVector3 invObjScale(1.f / objScale.mV[VX], 1.f / objScale.mV[VY], 1.f / objScale.mV[VZ]);
	ret.scaleVec(invObjScale);
	ret = ret * getRenderRotation();

	return ret;
}


BOOL LLVOVolume::lineSegmentIntersect(const LLVector4a& start, const LLVector4a& end, S32 face, BOOL pick_transparent, BOOL pick_rigged, BOOL pick_unselectable, S32 *face_hitp,
									  LLVector4a* intersection,LLVector2* tex_coord, LLVector4a* normal, LLVector4a* tangent)
{
	if (!mbCanSelect 
		|| mDrawable->isDead() 
		|| !gPipeline.hasRenderType(mDrawable->getRenderType()))
	{
		return FALSE;
	}

    if (!pick_unselectable)
    {
        if (!LLSelectMgr::instance().canSelectObject(this))
        {
            return FALSE;
        }
    }

	BOOL ret = FALSE;

	LLVolume* volume = getVolume();

	bool transform = true;

	if (mDrawable->isState(LLDrawable::RIGGED))
	{
		if ((pick_rigged) || (getAvatar() && (getAvatar()->isSelf()) && (LLFloater::isVisible(gFloaterTools))))
		{
            updateRiggedVolume(true, LLRiggedVolume::DO_NOT_UPDATE_FACES);
			volume = mRiggedVolume;
			transform = false;
		}
		else
		{ //cannot pick rigged attachments on other avatars or when not in build mode
			return FALSE;
		}
	}
	
	if (volume)
	{	
		LLVector4a local_start = start;
		LLVector4a local_end = end;
	
		if (transform)
		{
			LLVector3 v_start(start.getF32ptr());
			LLVector3 v_end(end.getF32ptr());
		
			v_start = agentPositionToVolume(v_start);
			v_end = agentPositionToVolume(v_end);

			local_start.load3(v_start.mV);
			local_end.load3(v_end.mV);
		}
		
		LLVector4a p;
		LLVector4a n;
		LLVector2 tc;
		LLVector4a tn;

		if (intersection != NULL)
		{
			p = *intersection;
		}

		if (tex_coord != NULL)
		{
			tc = *tex_coord;
		}

		if (normal != NULL)
		{
			n = *normal;
		}

		if (tangent != NULL)
		{
			tn = *tangent;
		}

		S32 face_hit = -1;

		S32 start_face, end_face;
		if (face == -1)
		{
			start_face = 0;
			end_face = volume->getNumVolumeFaces();
		}
		else
		{
			start_face = face;
			end_face = face+1;
		}
		pick_transparent |= isHiglightedOrBeacon();
		bool special_cursor = specialHoverCursor();
		for (S32 i = start_face; i < end_face; ++i)
		{
			if (!special_cursor && !pick_transparent && getTE(i) && getTE(i)->getColor().mV[3] == 0.f)
			{ //don't attempt to pick completely transparent faces unless
				//pick_transparent is true
				continue;
			}

            // This calculates the bounding box of the skinned mesh from scratch. It's actually quite expensive, but not nearly as expensive as building a full octree.
            // rebuild_face_octrees = false because an octree for this face will be built later only if needed for narrow phase picking.
            updateRiggedVolume(true, i, false);
			face_hit = volume->lineSegmentIntersect(local_start, local_end, i,
													&p, &tc, &n, &tn);
			
			if (face_hit >= 0 && mDrawable->getNumFaces() > face_hit)
			{
				LLFace* face = mDrawable->getFace(face_hit);				

				bool ignore_alpha = false;

				const LLTextureEntry* te = face->getTextureEntry();
				if (te)
				{
					LLMaterial* mat = te->getMaterialParams();
					if (mat)
					{
						U8 mode = mat->getDiffuseAlphaMode();

						if (mode == LLMaterial::DIFFUSE_ALPHA_MODE_EMISSIVE
							|| mode == LLMaterial::DIFFUSE_ALPHA_MODE_NONE
							|| (mode == LLMaterial::DIFFUSE_ALPHA_MODE_MASK && mat->getAlphaMaskCutoff() == 0))
						{
							ignore_alpha = true;
						}
					}
				}

                BOOL no_texture = !face->getTexture() || !face->getTexture()->hasGLTexture();
                BOOL mask       = no_texture ? FALSE : face->getTexture()->getMask(face->surfaceToTexture(tc, p, n));
				if (face &&
					(ignore_alpha || pick_transparent || no_texture || mask))
				{
					local_end = p;
					if (face_hitp != NULL)
					{
						*face_hitp = face_hit;
					}
					
					if (intersection != NULL)
					{
						if (transform)
						{
							LLVector3 v_p(p.getF32ptr());

							intersection->load3(volumePositionToAgent(v_p).mV);  // must map back to agent space
						}
						else
						{
							*intersection = p;
						}
					}

					if (normal != NULL)
					{
						if (transform)
						{
							LLVector3 v_n(n.getF32ptr());
							normal->load3(volumeDirectionToAgent(v_n).mV);
						}
						else
						{
							*normal = n;
						}
						(*normal).normalize3fast();
					}

					if (tangent != NULL)
					{
						if (transform)
						{
							LLVector3 v_tn(tn.getF32ptr());

							LLVector4a trans_tangent;
							trans_tangent.load3(volumeDirectionToAgent(v_tn).mV);

							LLVector4Logical mask;
							mask.clear();
							mask.setElement<3>();

							tangent->setSelectWithMask(mask, tn, trans_tangent);
						}
						else
						{
							*tangent = tn;
						}
						(*tangent).normalize3fast();
					}

					if (tex_coord != NULL)
					{
						*tex_coord = tc;
					}
					
					ret = TRUE;
				}
			}
		}
	}
		
	return ret;
}

bool LLVOVolume::treatAsRigged()
{
	return isSelected() &&
        (isAttachment() || isAnimatedObject()) &&
        mDrawable.notNull() &&
        mDrawable->isState(LLDrawable::RIGGED);
}

LLRiggedVolume* LLVOVolume::getRiggedVolume()
{
	return mRiggedVolume;
}

void LLVOVolume::clearRiggedVolume()
{
	if (mRiggedVolume.notNull())
	{
		mRiggedVolume = NULL;
		updateRelativeXform();
	}
}

void LLVOVolume::updateRiggedVolume(bool force_treat_as_rigged, LLRiggedVolume::FaceIndex face_index, bool rebuild_face_octrees)
{
    LL_PROFILE_ZONE_SCOPED_CATEGORY_VOLUME;
	//Update mRiggedVolume to match current animation frame of avatar. 
	//Also update position/size in octree.  

    if ((!force_treat_as_rigged) && (!treatAsRigged()))
	{
		clearRiggedVolume();
		
		return;
	}

	LLVolume* volume = getVolume();
	const LLMeshSkinInfo* skin = getSkinInfo();
	if (!skin)
	{
		clearRiggedVolume();
		return;
	}

	LLVOAvatar* avatar = getAvatar();
	if (!avatar)
	{
		clearRiggedVolume();
		return;
	}

	if (!mRiggedVolume)
	{
		LLVolumeParams p;
		mRiggedVolume = new LLRiggedVolume(p);
		updateRelativeXform();
	}

    mRiggedVolume->update(skin, avatar, volume, face_index, rebuild_face_octrees);
}

void LLRiggedVolume::update(const LLMeshSkinInfo* skin, LLVOAvatar* avatar, const LLVolume* volume, FaceIndex face_index, bool rebuild_face_octrees)
{
    LL_PROFILE_ZONE_SCOPED_CATEGORY_VOLUME;
	bool copy = false;
	if (volume->getNumVolumeFaces() != getNumVolumeFaces())
	{ 
		copy = true;
	}

	for (S32 i = 0; i < volume->getNumVolumeFaces() && !copy; ++i)
	{
		const LLVolumeFace& src_face = volume->getVolumeFace(i);
		const LLVolumeFace& dst_face = getVolumeFace(i);

		if (src_face.mNumIndices != dst_face.mNumIndices ||
			src_face.mNumVertices != dst_face.mNumVertices)
		{
			copy = true;
		}
	}

	if (copy)
	{
		copyVolumeFaces(volume);
	}
    else
    {
        bool is_paused = avatar && avatar->areAnimationsPaused();
		if (is_paused)
		{
            S32 frames_paused = LLFrameTimer::getFrameCount() - avatar->getMotionController().getPausedFrame();
            if (frames_paused > 1)
            {
                return;
            }
		}
    }


	//build matrix palette
	static const size_t kMaxJoints = LL_MAX_JOINTS_PER_MESH_OBJECT;

	LLMatrix4a mat[kMaxJoints];
	U32 maxJoints = LLSkinningUtil::getMeshJointCount(skin);
    LLSkinningUtil::initSkinningMatrixPalette(mat, maxJoints, skin, avatar);
    const LLMatrix4a bind_shape_matrix = skin->mBindShapeMatrix;

    S32 rigged_vert_count = 0;
    S32 rigged_face_count = 0;
    LLVector4a box_min, box_max;
    S32 face_begin;
    S32 face_end;
    if (face_index == DO_NOT_UPDATE_FACES)
    {
        face_begin = 0;
        face_end = 0;
    }
    else if (face_index == UPDATE_ALL_FACES)
    {
        face_begin = 0;
        face_end = volume->getNumVolumeFaces();
    }
    else
    {
        face_begin = face_index;
        face_end = face_begin + 1;
    }
    for (S32 i = face_begin; i < face_end; ++i)
	{
		const LLVolumeFace& vol_face = volume->getVolumeFace(i);
		
		LLVolumeFace& dst_face = mVolumeFaces[i];
		
		LLVector4a* weight = vol_face.mWeights;

		if ( weight )
		{
            LLSkinningUtil::checkSkinWeights(weight, dst_face.mNumVertices, skin);

			LLVector4a* pos = dst_face.mPositions;

			if (pos && dst_face.mExtents)
			{
                U32 max_joints = LLSkinningUtil::getMaxJointCount();
                rigged_vert_count += dst_face.mNumVertices;
                rigged_face_count++;

            #if USE_SEPARATE_JOINT_INDICES_AND_WEIGHTS
                if (vol_face.mJointIndices) // fast path with preconditioned joint indices
                {
                    LLMatrix4a src[4];
                    U8* joint_indices_cursor = vol_face.mJointIndices;
                    LLVector4a* just_weights = vol_face.mJustWeights;
                    for (U32 j = 0; j < dst_face.mNumVertices; ++j)
				    {
					    LLMatrix4a final_mat;
                        F32* w = just_weights[j].getF32ptr();
                        LLSkinningUtil::getPerVertexSkinMatrixWithIndices(w, joint_indices_cursor, mat, final_mat, src);
                        joint_indices_cursor += 4;

					    LLVector4a& v = vol_face.mPositions[j];
					    LLVector4a t;
					    LLVector4a dst;
					    bind_shape_matrix.affineTransform(v, t);
					    final_mat.affineTransform(t, dst);
					    pos[j] = dst;
				    }
                }
                else
            #endif
                {
				    for (U32 j = 0; j < dst_face.mNumVertices; ++j)
				    {
					    LLMatrix4a final_mat;
                        // <FS:ND> Use the SSE2 version
                        // LLSkinningUtil::getPerVertexSkinMatrix(weight[j].getF32ptr(), mat, false, final_mat, max_joints);
                        FSSkinningUtil::getPerVertexSkinMatrixSSE(weight[j], mat, false, final_mat, max_joints);
                        // </FS:ND>

					    LLVector4a& v = vol_face.mPositions[j];
					    LLVector4a t;
					    LLVector4a dst;
					    bind_shape_matrix.affineTransform(v, t);
					    final_mat.affineTransform(t, dst);
					    pos[j] = dst;
				    }
                }

				//update bounding box
				// VFExtents change
				LLVector4a& min = dst_face.mExtents[0];
				LLVector4a& max = dst_face.mExtents[1];

				min = pos[0];
				max = pos[1];
                if (i==0)
                {
                    box_min = min;
                    box_max = max;
                }

				for (U32 j = 1; j < dst_face.mNumVertices; ++j)
				{
					min.setMin(min, pos[j]);
					max.setMax(max, pos[j]);
				}

                box_min.setMin(min,box_min);
                box_max.setMax(max,box_max);

				dst_face.mCenter->setAdd(dst_face.mExtents[0], dst_face.mExtents[1]);
				dst_face.mCenter->mul(0.5f);

			}

            if (rebuild_face_octrees)
			{
                dst_face.destroyOctree();
				// <FS:ND> Create a debug log for octree insertions if requested.
				static LLCachedControl<bool> debugOctree(gSavedSettings,"FSCreateOctreeLog");
				bool _debugOT( debugOctree );
				if( _debugOT )
					nd::octree::debug::gOctreeDebug += 1;
				// </FS:ND>

                dst_face.createOctree();

				// <FS:ND> Reset octree log
				if( _debugOT )
					nd::octree::debug::gOctreeDebug -= 1;
				// </FS:ND>
			}
		}
	}
    mExtraDebugText = llformat("rigged %d/%d - box (%f %f %f) (%f %f %f)",
                               rigged_face_count, rigged_vert_count,
                               box_min[0], box_min[1], box_min[2],
                               box_max[0], box_max[1], box_max[2]);
}

U32 LLVOVolume::getPartitionType() const
{
	if (isHUDAttachment())
	{
		return LLViewerRegion::PARTITION_HUD;
	}
	if (isAnimatedObject() && getControlAvatar())
	{
		return LLViewerRegion::PARTITION_CONTROL_AV;
	}
	if (isAttachment())
	{
		return LLViewerRegion::PARTITION_AVATAR;
	}

	return LLViewerRegion::PARTITION_VOLUME;
}

LLVolumePartition::LLVolumePartition(LLViewerRegion* regionp)
: LLSpatialPartition(LLVOVolume::VERTEX_DATA_MASK, TRUE, GL_DYNAMIC_DRAW, regionp),
LLVolumeGeometryManager()
{
	mLODPeriod = 32;
	mDepthMask = FALSE;
	mDrawableType = LLPipeline::RENDER_TYPE_VOLUME;
	mPartitionType = LLViewerRegion::PARTITION_VOLUME;
	mSlopRatio = 0.25f;
	mBufferUsage = GL_DYNAMIC_DRAW;
}

LLVolumeBridge::LLVolumeBridge(LLDrawable* drawablep, LLViewerRegion* regionp)
: LLSpatialBridge(drawablep, TRUE, LLVOVolume::VERTEX_DATA_MASK, regionp),
LLVolumeGeometryManager()
{
	mDepthMask = FALSE;
	mLODPeriod = 32;
	mDrawableType = LLPipeline::RENDER_TYPE_VOLUME;
	mPartitionType = LLViewerRegion::PARTITION_BRIDGE;
	
	mBufferUsage = GL_DYNAMIC_DRAW;

	mSlopRatio = 0.25f;
}

LLAvatarBridge::LLAvatarBridge(LLDrawable* drawablep, LLViewerRegion* regionp)
	: LLVolumeBridge(drawablep, regionp)
{
	mDrawableType = LLPipeline::RENDER_TYPE_AVATAR;
	mPartitionType = LLViewerRegion::PARTITION_AVATAR;
}

LLControlAVBridge::LLControlAVBridge(LLDrawable* drawablep, LLViewerRegion* regionp)
	: LLVolumeBridge(drawablep, regionp)
{
	mDrawableType = LLPipeline::RENDER_TYPE_CONTROL_AV;
	mPartitionType = LLViewerRegion::PARTITION_CONTROL_AV;
}

bool can_batch_texture(LLFace* facep)
{
	// <FS:Beq> fix batching when materials disabled and alpha none/masked.
	if (facep->getTextureEntry()->getBumpmap())
	{ //bump maps aren't worked into texture batching yet
		return false;
	}

	// if (facep->getTextureEntry()->getMaterialParams().notNull())
	// { //materials don't work with texture batching yet
	// 	return false;
	// }
	const auto te = facep->getTextureEntry();
	if (LLPipeline::sRenderDeferred && te )
	{
		auto mat = te->getMaterialParams();
		if(mat.notNull() && (mat->getNormalID() != LLUUID::null || mat->getSpecularID() != LLUUID::null || (te->getAlpha() >0.f && te->getAlpha() < 1.f ) ) )
		{
			// we have a materials block but we cannot batch materials.
			// however, materials blocks can and do exist due to alpha masking and those are batchable, 
			// but we further need to check in case blending is overriding the mask
			// except when the blend is 100% transparent
			return false;
		}
	}
	// </FS:Beq>

	if (facep->getTexture() && facep->getTexture()->getPrimaryFormat() == GL_ALPHA)
	{ //can't batch invisiprims
		return false;
	}

	if (facep->isState(LLFace::TEXTURE_ANIM) && facep->getVirtualSize() > MIN_TEX_ANIM_SIZE)
	{ //texture animation breaks batches
		return false;
	}
	
    if (facep->getTextureEntry()->getGLTFRenderMaterial() != nullptr)
    { // PBR materials break indexed texture batching
        return false;
    }

	return true;
}

const static U32 MAX_FACE_COUNT = 4096U;
int32_t LLVolumeGeometryManager::sInstanceCount = 0;
LLFace** LLVolumeGeometryManager::sFullbrightFaces[2] = { NULL };
LLFace** LLVolumeGeometryManager::sBumpFaces[2] = { NULL };
LLFace** LLVolumeGeometryManager::sSimpleFaces[2] = { NULL };
LLFace** LLVolumeGeometryManager::sNormFaces[2] = { NULL };
LLFace** LLVolumeGeometryManager::sSpecFaces[2] = { NULL };
LLFace** LLVolumeGeometryManager::sNormSpecFaces[2] = { NULL };
LLFace** LLVolumeGeometryManager::sAlphaFaces[2] = { NULL };

LLVolumeGeometryManager::LLVolumeGeometryManager()
	: LLGeometryManager()
{
	llassert(sInstanceCount >= 0);
	if (sInstanceCount == 0)
	{
		allocateFaces(MAX_FACE_COUNT);
	}

	++sInstanceCount;
}

LLVolumeGeometryManager::~LLVolumeGeometryManager()
{
	llassert(sInstanceCount > 0);
	--sInstanceCount;

	if (sInstanceCount <= 0)
	{
		freeFaces();
		sInstanceCount = 0;
	}
}

void LLVolumeGeometryManager::allocateFaces(U32 pMaxFaceCount)
{
    for (int i = 0; i < 2; ++i)
    {
        sFullbrightFaces[i] = static_cast<LLFace**>(ll_aligned_malloc<64>(pMaxFaceCount * sizeof(LLFace*)));
        sBumpFaces[i] = static_cast<LLFace**>(ll_aligned_malloc<64>(pMaxFaceCount * sizeof(LLFace*)));
        sSimpleFaces[i] = static_cast<LLFace**>(ll_aligned_malloc<64>(pMaxFaceCount * sizeof(LLFace*)));
        sNormFaces[i] = static_cast<LLFace**>(ll_aligned_malloc<64>(pMaxFaceCount * sizeof(LLFace*)));
        sSpecFaces[i] = static_cast<LLFace**>(ll_aligned_malloc<64>(pMaxFaceCount * sizeof(LLFace*)));
        sNormSpecFaces[i] = static_cast<LLFace**>(ll_aligned_malloc<64>(pMaxFaceCount * sizeof(LLFace*)));
        sAlphaFaces[i] = static_cast<LLFace**>(ll_aligned_malloc<64>(pMaxFaceCount * sizeof(LLFace*)));
    }
}

void LLVolumeGeometryManager::freeFaces()
{
    for (int i = 0; i < 2; ++i)
    {
        ll_aligned_free<64>(sFullbrightFaces[i]);
        ll_aligned_free<64>(sBumpFaces[i]);
        ll_aligned_free<64>(sSimpleFaces[i]);
        ll_aligned_free<64>(sNormFaces[i]);
        ll_aligned_free<64>(sSpecFaces[i]);
        ll_aligned_free<64>(sNormSpecFaces[i]);
        ll_aligned_free<64>(sAlphaFaces[i]);

        sFullbrightFaces[i] = NULL;
        sBumpFaces[i] = NULL;
        sSimpleFaces[i] = NULL;
        sNormFaces[i] = NULL;
        sSpecFaces[i] = NULL;
        sNormSpecFaces[i] = NULL;
        sAlphaFaces[i] = NULL;
    }
}

void LLVolumeGeometryManager::registerFace(LLSpatialGroup* group, LLFace* facep, U32 type)
{
    LL_PROFILE_ZONE_SCOPED_CATEGORY_VOLUME;
	// <FS:Ansariel> Can't do anything about it anyway - stop spamming the log
	//if (   type == LLRenderPass::PASS_ALPHA 
	//	&& facep->getTextureEntry()->getMaterialParams().notNull() 
	//	&& !facep->getVertexBuffer()->hasDataType(LLVertexBuffer::TYPE_TANGENT)
	//	&& LLViewerShaderMgr::instance()->getShaderLevel(LLViewerShaderMgr::SHADER_OBJECT) > 1)
	//{
	//	LL_WARNS_ONCE("RenderMaterials") << "Oh no! No binormals for this alpha blended face!" << LL_ENDL;
	//}
	// </FS:Ansariel>

//	bool selected = facep->getViewerObject()->isSelected();
//
//	if (selected && LLSelectMgr::getInstance()->mHideSelectedObjects)
// [RLVa:KB] - Checked: 2010-11-29 (RLVa-1.3.0c) | Modified: RLVa-1.3.0c
	const LLViewerObject* pObj = facep->getViewerObject();
	bool selected = pObj->isSelected();
	if ( (pObj->isSelected() && LLSelectMgr::getInstance()->mHideSelectedObjects) &&
		 ( (!RlvActions::isRlvEnabled()) ||
		   ( ((!pObj->isHUDAttachment()) || (!gRlvAttachmentLocks.isLockedAttachment(pObj->getRootEdit()))) &&
		     (RlvActions::canEdit(pObj)) ) ) )
// [/RVLa:KB]
	{
		return;
	}

	LL_LABEL_VERTEX_BUFFER(facep->getVertexBuffer(), LLRenderPass::lookupPassName(type));

    U32 passType = type;

    bool rigged = facep->isState(LLFace::RIGGED);

    if (rigged)
    {
        // hacky, should probably clean up -- if this face is rigged, put it in "type + 1"
        // See LLRenderPass PASS_foo enum
        passType += 1;
    }
	//add face to drawmap
	LLSpatialGroup::drawmap_elem_t& draw_vec = group->mDrawMap[passType];

	S32 idx = draw_vec.size()-1;

	BOOL fullbright = (type == LLRenderPass::PASS_FULLBRIGHT) ||
		(type == LLRenderPass::PASS_INVISIBLE) ||
		(type == LLRenderPass::PASS_FULLBRIGHT_ALPHA_MASK) ||
		(type == LLRenderPass::PASS_ALPHA && facep->isState(LLFace::FULLBRIGHT)) ||
		(facep->getTextureEntry()->getFullbright());
	
	if (!fullbright && type != LLRenderPass::PASS_GLOW && !facep->getVertexBuffer()->hasDataType(LLVertexBuffer::TYPE_NORMAL))
	{
		LL_WARNS() << "Non fullbright face has no normals!" << LL_ENDL;
		return;
	}

	const LLMatrix4* tex_mat = NULL;
	if (facep->isState(LLFace::TEXTURE_ANIM) && facep->getVirtualSize() > MIN_TEX_ANIM_SIZE)
	{
		tex_mat = facep->mTextureMatrix;	
	}

	const LLMatrix4* model_mat = NULL;

	LLDrawable* drawable = facep->getDrawable();
	
    if (rigged)
    {
        // rigged meshes ignore their model matrix
        model_mat = nullptr;
    }
	else if (drawable->isState(LLDrawable::ANIMATED_CHILD))
	{
		model_mat = &drawable->getWorldMatrix();
	}
	else if (drawable->isActive())
	{
		model_mat = &drawable->getRenderMatrix();
	}
	else
	{
		model_mat = &(drawable->getRegion()->mRenderMatrix);
	}

	//drawable->getVObj()->setDebugText(llformat("%d", drawable->isState(LLDrawable::ANIMATED_CHILD)));

	U8 bump = (type == LLRenderPass::PASS_BUMP || type == LLRenderPass::PASS_POST_BUMP) ? facep->getTextureEntry()->getBumpmap() : 0;
	U8 shiny = facep->getTextureEntry()->getShiny();
	
	LLViewerTexture* tex = facep->getTexture();

    
	U8 index = facep->getTextureIndex();

    LLMaterial* mat = nullptr;
    
    LLUUID mat_id;

    auto* gltf_mat = (LLFetchedGLTFMaterial*) facep->getTextureEntry()->getGLTFRenderMaterial();
    if (gltf_mat != nullptr)
    {
        mat_id = gltf_mat->getHash(); // TODO: cache this hash
    }
    else
    {
        mat = facep->getTextureEntry()->getMaterialParams().get();
        if (mat)
        {
            mat_id = facep->getTextureEntry()->getMaterialID().asUUID();
        }
    }

	bool batchable = false;

	U32 shader_mask = 0xFFFFFFFF; //no shader

	if (mat)
	{
		if (type == LLRenderPass::PASS_ALPHA)
		{
			shader_mask = mat->getShaderMask(LLMaterial::DIFFUSE_ALPHA_MODE_BLEND);
		}
		else
		{
			shader_mask = mat->getShaderMask();
		}
	}

    F32 vsize = facep->getVirtualSize(); //TODO -- adjust by texture scale?

	if (index < FACE_DO_NOT_BATCH_TEXTURES && idx >= 0)
	{
		if (mat || gltf_mat || draw_vec[idx]->mMaterial)
		{ //can't batch textures when materials are present (yet)
			batchable = false;
		}
		else if (index < draw_vec[idx]->mTextureList.size())
		{
			if (draw_vec[idx]->mTextureList[index].isNull())
			{
				batchable = true;
				draw_vec[idx]->mTextureList[index] = tex;
                draw_vec[idx]->mTextureListVSize[index] = vsize;
			}
			else if (draw_vec[idx]->mTextureList[index] == tex)
			{ //this face's texture index can be used with this batch
				batchable = true;
                draw_vec[idx]->mTextureListVSize[index] = llmax(vsize, draw_vec[idx]->mTextureListVSize[index]);
			}
		}
		else
		{ //texture list can be expanded to fit this texture index
			batchable = true;
		}
	}

	if (idx >= 0 && 
		draw_vec[idx]->mVertexBuffer == facep->getVertexBuffer() &&
		draw_vec[idx]->mEnd == facep->getGeomIndex()-1 &&
		(LLPipeline::sTextureBindTest || draw_vec[idx]->mTexture == tex || batchable) &&
#if LL_DARWIN
		draw_vec[idx]->mEnd - draw_vec[idx]->mStart + facep->getGeomCount() <= (U32) gGLManager.mGLMaxVertexRange &&
		draw_vec[idx]->mCount + facep->getIndicesCount() <= (U32) gGLManager.mGLMaxIndexRange &&
#endif
		draw_vec[idx]->mMaterialID == mat_id &&
		draw_vec[idx]->mFullbright == fullbright &&
		draw_vec[idx]->mBump == bump &&
		(!mat || (draw_vec[idx]->mShiny == shiny)) && // need to break batches when a material is shared, but legacy settings are different
		draw_vec[idx]->mTextureMatrix == tex_mat &&
		draw_vec[idx]->mModelMatrix == model_mat &&
		draw_vec[idx]->mShaderMask == shader_mask &&
		draw_vec[idx]->mSelected == selected &&
        draw_vec[idx]->mAvatar == facep->mAvatar &&
        draw_vec[idx]->getSkinHash() == facep->getSkinHash())
	{
		draw_vec[idx]->mCount += facep->getIndicesCount();
		draw_vec[idx]->mEnd += facep->getGeomCount();
		draw_vec[idx]->mVSize = llmax(draw_vec[idx]->mVSize, vsize);

		if (index < FACE_DO_NOT_BATCH_TEXTURES && index >= draw_vec[idx]->mTextureList.size())
		{
			draw_vec[idx]->mTextureList.resize(index+1);
			draw_vec[idx]->mTextureList[index] = tex;
            draw_vec[idx]->mTextureListVSize.resize(index + 1);
            draw_vec[idx]->mTextureListVSize[index] = vsize;
		}
		draw_vec[idx]->validate();
		update_min_max(draw_vec[idx]->mExtents[0], draw_vec[idx]->mExtents[1], facep->mExtents[0]);
		update_min_max(draw_vec[idx]->mExtents[0], draw_vec[idx]->mExtents[1], facep->mExtents[1]);
	}
	else
	{
		U32 start = facep->getGeomIndex();
		U32 end = start + facep->getGeomCount()-1;
		U32 offset = facep->getIndicesStart();
		U32 count = facep->getIndicesCount();
		LLPointer<LLDrawInfo> draw_info = new LLDrawInfo(start,end,count,offset, tex, 
			facep->getVertexBuffer(), selected, fullbright, bump);
		draw_info->mGroup = group;
		draw_info->mVSize = vsize;
		draw_vec.push_back(draw_info);
		draw_info->mTextureMatrix = tex_mat;
		draw_info->mModelMatrix = model_mat;
		
		draw_info->mBump  = bump;
		draw_info->mShiny = shiny;

		static const float alpha[4] =
		{
			0.00f,
			0.25f,
			0.5f,
			0.75f
		};
		float spec = alpha[shiny & TEM_SHINY_MASK];
		LLVector4 specColor(spec, spec, spec, spec);
		draw_info->mSpecColor = specColor;
		draw_info->mEnvIntensity = spec;
		draw_info->mSpecularMap = NULL;
		draw_info->mMaterial = mat;
        draw_info->mGLTFMaterial = gltf_mat;
		draw_info->mShaderMask = shader_mask;
        draw_info->mAvatar = facep->mAvatar;
        draw_info->mSkinInfo = facep->mSkinInfo;

        if (gltf_mat)
        {
            // nothing to do, render pools will reference the GLTF material
        }
        else if (mat)
		{
			draw_info->mMaterialID = mat_id;

			// We have a material.  Update our draw info accordingly.
				
			if (!mat->getSpecularID().isNull())
			{
				LLVector4 specColor;
				specColor.mV[0] = mat->getSpecularLightColor().mV[0] * (1.f / 255.f);
				specColor.mV[1] = mat->getSpecularLightColor().mV[1] * (1.f / 255.f);
				specColor.mV[2] = mat->getSpecularLightColor().mV[2] * (1.f / 255.f);
				specColor.mV[3] = mat->getSpecularLightExponent() * (1.f / 255.f);
				draw_info->mSpecColor = specColor;
				draw_info->mEnvIntensity = mat->getEnvironmentIntensity() * (1.f / 255.f);
				draw_info->mSpecularMap = facep->getViewerObject()->getTESpecularMap(facep->getTEOffset());
			}

			draw_info->mAlphaMaskCutoff = mat->getAlphaMaskCutoff() * (1.f / 255.f);
			draw_info->mDiffuseAlphaMode = mat->getDiffuseAlphaMode();
			draw_info->mNormalMap = facep->getViewerObject()->getTENormalMap(facep->getTEOffset());
		}
		else 
		{
			if (type == LLRenderPass::PASS_GRASS)
			{
				draw_info->mAlphaMaskCutoff = 0.5f;
			}
			else
			{
				draw_info->mAlphaMaskCutoff = 0.33f;
			}
		}
		
		if (type == LLRenderPass::PASS_ALPHA)
		{ //for alpha sorting
			facep->setDrawInfo(draw_info);
		}
		draw_info->mExtents[0] = facep->mExtents[0];
		draw_info->mExtents[1] = facep->mExtents[1];

		if (LLPipeline::sUseTriStrips)
		{
			draw_info->mDrawMode = LLRender::TRIANGLE_STRIP;
		}

		if (index < FACE_DO_NOT_BATCH_TEXTURES)
		{ //initialize texture list for texture batching
			draw_info->mTextureList.resize(index+1);
			draw_info->mTextureList[index] = tex;
            draw_info->mTextureListVSize.resize(index + 1);
            draw_info->mTextureListVSize[index] = vsize;
		}
		draw_info->validate();
	}
}

void LLVolumeGeometryManager::getGeometry(LLSpatialGroup* group)
{

}

void handleRenderAutoMuteByteLimitChanged(const LLSD& new_value)
{
	static LLCachedControl<U32> render_auto_mute_byte_limit(gSavedSettings, "RenderAutoMuteByteLimit", 0U);

	if (0 != render_auto_mute_byte_limit)
	{
		//for unload
		LLSculptIDSize::container_BY_SIZE_view::iterator
			itL = LLSculptIDSize::instance().getSizeInfo().get<LLSculptIDSize::tag_BY_SIZE>().lower_bound(render_auto_mute_byte_limit),
			itU = LLSculptIDSize::instance().getSizeInfo().get<LLSculptIDSize::tag_BY_SIZE>().end();

		for (; itL != itU; ++itL)
		{
			const LLSculptIDSize::Info &nfo = *itL;
			LLVOVolume *pVVol = nfo.getPtrLLDrawable()->getVOVolume();
			if (pVVol
				&& !pVVol->isDead()
				&& pVVol->isAttachment()
				&& !pVVol->getAvatar()->isSelf()
				&& LLVOVolume::NO_LOD != pVVol->getLOD()
				)
			{
				//postponed
				pVVol->markForUnload();
				LLSculptIDSize::instance().addToUnloaded(nfo.getSculptId());
			}
		}

		//for load if it was unload
		itL = LLSculptIDSize::instance().getSizeInfo().get<LLSculptIDSize::tag_BY_SIZE>().begin();
		itU = LLSculptIDSize::instance().getSizeInfo().get<LLSculptIDSize::tag_BY_SIZE>().upper_bound(render_auto_mute_byte_limit);

		for (; itL != itU; ++itL)
		{
			const LLSculptIDSize::Info &nfo = *itL;
			LLVOVolume *pVVol = nfo.getPtrLLDrawable()->getVOVolume();
			if (pVVol
				&& !pVVol->isDead()
				&& pVVol->isAttachment()
				&& !pVVol->getAvatar()->isSelf()
				&& LLVOVolume::NO_LOD == pVVol->getLOD()
				)
			{
				LLSculptIDSize::instance().remFromUnloaded(nfo.getSculptId());
				pVVol->updateLOD();
				pVVol->markForUpdate(TRUE);
			}
		}
	}
	else
	{
		LLSculptIDSize::instance().clearUnloaded();

		LLSculptIDSize::container_BY_SIZE_view::iterator
			itL = LLSculptIDSize::instance().getSizeInfo().get<LLSculptIDSize::tag_BY_SIZE>().begin(),
			itU = LLSculptIDSize::instance().getSizeInfo().get<LLSculptIDSize::tag_BY_SIZE>().end();

		for (; itL != itU; ++itL)
		{
			const LLSculptIDSize::Info &nfo = *itL;
			LLVOVolume *pVVol = nfo.getPtrLLDrawable()->getVOVolume();
			if (pVVol
				&& !pVVol->isDead()
				&& pVVol->isAttachment()
				&& !pVVol->getAvatar()->isSelf()
				&& LLVOVolume::NO_LOD == pVVol->getLOD()
				) 
			{
				pVVol->updateLOD();
				pVVol->markForUpdate(TRUE);
			}
		}
	}
}

// add a face pointer to a list of face pointers without going over MAX_COUNT faces
template<typename T>
static inline void add_face(T*** list, U32* count, T* face)
{
    if (face->isState(LLFace::RIGGED))
    {
        if (count[1] < MAX_FACE_COUNT)
        {
            //face->setDrawOrderIndex(count[1]);
            list[1][count[1]++] = face;
        }
    }
    else
    {
        if (count[0] < MAX_FACE_COUNT)
        {
            //face->setDrawOrderIndex(count[0]);
            list[0][count[0]++] = face;
        }
    }
}

// return index into linkset for given object (0 for root prim)
U32 get_linkset_index(LLVOVolume* vobj)
{
    LL_PROFILE_ZONE_SCOPED_CATEGORY_DRAWABLE;
    if (vobj->isRootEdit())
    {
        return 0;
    }

    LLViewerObject* root = vobj->getRootEdit();
    U32 idx = 1;
    for (const auto& child : root->getChildren())
    {
        if (child == vobj)
        {
            return idx;
        }
        ++idx;
    }

    llassert(false);
    return idx; //should never get here
}

void LLVolumeGeometryManager::rebuildGeom(LLSpatialGroup* group)
{
    LL_PROFILE_ZONE_SCOPED_CATEGORY_VOLUME;
<<<<<<< HEAD
    llassert(!gCubeSnapshot);
=======
>>>>>>> 89184d5e

	if (group->changeLOD())
	{
		group->mLastUpdateDistance = group->mDistance;
	}

	group->mLastUpdateViewAngle = group->mViewAngle;

	if (!group->hasState(LLSpatialGroup::GEOM_DIRTY | LLSpatialGroup::ALPHA_DIRTY))
	{
		if (group->hasState(LLSpatialGroup::MESH_DIRTY) && !LLPipeline::sDelayVBUpdate)
		{
			rebuildMesh(group);
		}
		return;
	}

	group->mBuilt = 1.f;
	
	LLSpatialBridge* bridge = group->getSpatialPartition()->asBridge();
    LLViewerObject *vobj = NULL;
    LLVOVolume *vol_obj = NULL;

	if (bridge)
	{
        vobj = bridge->mDrawable->getVObj();
        vol_obj = dynamic_cast<LLVOVolume*>(vobj);
	}
	// <FS:Beq> option to reduce the number of complexity updates
	// if (vol_obj)
	static LLCachedControl< bool >aggressiveComplexityUpdates(gSavedSettings, "FSEnableAggressiveComplexityUpdates", false);
    if (aggressiveComplexityUpdates && vol_obj)
	// </FS:Beq>
    {
        vol_obj->updateVisualComplexity();
    }

	group->mGeometryBytes = 0;
	group->mSurfaceArea = 0;
	
	//cache object box size since it might be used for determining visibility
	const LLVector4a* bounds = group->getObjectBounds();
	group->mObjectBoxSize = bounds[1].getLength3().getF32();

	group->clearDrawMap();

    U32 fullbright_count[2] = { 0 };
	U32 bump_count[2] = { 0 };
	U32 simple_count[2] = { 0 };
	U32 alpha_count[2] = { 0 };
	U32 norm_count[2] = { 0 };
	U32 spec_count[2] = { 0 };
	U32 normspec_count[2] = { 0 };

	U32 useage = group->getSpatialPartition()->mBufferUsage;

	static LLCachedControl<S32> max_vbo_size(gSavedSettings, "RenderMaxVBOSize", 512);
	static LLCachedControl<S32> max_node_size(gSavedSettings, "RenderMaxNodeSize", 65536);
	U32 max_vertices = (max_vbo_size * 1024)/LLVertexBuffer::calcVertexSize(group->getSpatialPartition()->mVertexDataMask);
	U32 max_total = (max_node_size * 1024) / LLVertexBuffer::calcVertexSize(group->getSpatialPartition()->mVertexDataMask);
	max_vertices = llmin(max_vertices, (U32) 65535);

	U32 cur_total = 0;

	bool emissive = false;

	//Determine if we've received skininfo that contains an
	//alternate bind matrix - if it does then apply the translational component
	//to the joints of the avatar.
#if 0
	bool pelvisGotSet = false;
#endif

	{
		LL_PROFILE_ZONE_NAMED_CATEGORY_VOLUME("rebuildGeom - face list");

		//get all the faces into a list
		std::unique_ptr<FSPerfStats::RecordAttachmentTime> ratPtr{}; // <FS:Beq/> render time capture
		for (LLSpatialGroup::element_iter drawable_iter = group->getDataBegin(); 
             drawable_iter != group->getDataEnd(); ++drawable_iter)
		{
			LLDrawable* drawablep = (LLDrawable*)(*drawable_iter)->getDrawable();
		
			if (!drawablep || drawablep->isDead() || drawablep->isState(LLDrawable::FORCE_INVISIBLE) )
			{
				continue;
			}
	
			if (drawablep->isAnimating())
			{ //fall back to stream draw for animating verts
				useage = GL_STREAM_DRAW;
			}

			LLVOVolume* vobj = drawablep->getVOVolume();
            
			if (!vobj)
			{
				continue;
			}


//<FS:Beq> Stop doing stupid stuff we don;t need to.
// Moving this inside a debug enabled check
//			std::string vobj_name = llformat("Vol%p", vobj);
//</FS:Beq>

            bool is_mesh = vobj->isMesh();
			if (is_mesh &&

				((vobj->getVolume() && !vobj->getVolume()->isMeshAssetLoaded()) || !gMeshRepo.meshRezEnabled()))
			{
				continue;
			}
			// <FS:Beq> Capture render times
			if(vobj->isAttachment())
			{
				trackAttachments( vobj, drawablep->isState(LLDrawable::RIGGED),&ratPtr);
			}
			// </FS:Beq>

			LLVolume* volume = vobj->getVolume();
			if (volume)
			{
				const LLVector3& scale = vobj->getScale();
				group->mSurfaceArea += volume->getSurfaceArea() * llmax(llmax(scale.mV[0], scale.mV[1]), scale.mV[2]);
			}
            //<FS:Beq> Stop doing stupid stuff we don;t need on the critical path
            //F32 est_tris = vobj->getEstTrianglesMax();

            vobj->updateControlAvatar();
			// Also avoid unfortunate sleep during trylock by static check
			//if(debugLoggingEnabled("AnimatedObjectsLinkset"))
			static auto debug_logging_on = debugLoggingEnabled("AnimatedObjectsLinkset");
			if (debug_logging_on)
			//</FS:Beq>
			{
				std::string vobj_name = llformat("Vol%p", vobj);
				bool is_mesh = vobj->isMesh();
				F32 est_tris = vobj->getEstTrianglesMax();

	            LL_DEBUGS("AnimatedObjectsLinkset") << vobj_name << " rebuilding, isAttachment: " << (U32) vobj->isAttachment()
	                                                << " is_mesh " << is_mesh
	                                                << " est_tris " << est_tris
	                                                << " is_animated " << vobj->isAnimatedObject()
	                                                << " can_animate " << vobj->canBeAnimatedObject() 
	                                                << " cav " << vobj->getControlAvatar() 
	                                                << " lod " << vobj->getLOD()
	                                                << " drawable rigged " << (drawablep->isState(LLDrawable::RIGGED))
	                                                << " drawable state " << drawablep->getState()
	                                                << " playing " << (U32) (vobj->getControlAvatar() ? vobj->getControlAvatar()->mPlaying : false)
	                                                << " frame " << LLFrameTimer::getFrameCount()
	                                                << LL_ENDL;
			}
			//<FS:Beq> Pointless. We already checked this and have used it.
			//llassert_always(vobj);


			// <FS:AO> Z's protection auto-derender code
			if (enableVolumeSAPProtection())
			{
				static LLCachedControl<F32> volume_sa_thresh(gSavedSettings, "RenderVolumeSAThreshold");
				static LLCachedControl<F32> sculpt_sa_thresh(gSavedSettings, "RenderSculptSAThreshold");
				static LLCachedControl<F32> volume_sa_max_frame(gSavedSettings, "RenderVolumeSAFrameMax");
				F32 max_for_this_vol = (vobj->isSculpted()) ? sculpt_sa_thresh : volume_sa_thresh;

				if (vobj->mVolumeSurfaceArea > max_for_this_vol)
				{
					LLPipeline::sVolumeSAFrame += vobj->mVolumeSurfaceArea;
					if (LLPipeline::sVolumeSAFrame > volume_sa_max_frame)
					{
						continue;
					}
				}
			}
			// </FS:AO>

			vobj->updateTextureVirtualSize(true);
			vobj->preRebuild();

			drawablep->clearState(LLDrawable::HAS_ALPHA);

            LLVOAvatar* avatar = nullptr;
            const LLMeshSkinInfo* skinInfo = nullptr;
            if (is_mesh)
            {
                skinInfo = vobj->getSkinInfo();
            }

            if (skinInfo)
            {
                if (vobj->isAnimatedObject())
                {
                    avatar = vobj->getControlAvatar();
                }
                else
                {
                    avatar = vobj->getAvatar();
                }
            }

            if (avatar != nullptr)
            {
                avatar->addAttachmentOverridesForObject(vobj, NULL, false);
            }
            
            U32 linkset_index = get_linkset_index(vobj);

            // Standard rigged mesh attachments: 
			bool rigged = !vobj->isAnimatedObject() && skinInfo && vobj->isAttachment();
            // Animated objects. Have to check for isRiggedMesh() to
            // exclude static objects in animated object linksets.
			rigged = rigged || (vobj->isAnimatedObject() && vobj->isRiggedMesh() &&
                vobj->getControlAvatar() && vobj->getControlAvatar()->mPlaying);

			bool bake_sunlight = LLPipeline::sBakeSunlight && drawablep->isStatic();
			bool any_rigged_face = false;

			//for each face
			for (S32 i = 0; i < drawablep->getNumFaces(); i++)
			{
				LLFace* facep = drawablep->getFace(i);
				if (!facep)
				{
					continue;
				}

<<<<<<< HEAD
                // HACK -- brute force this check every time a drawable gets rebuilt
                vobj->updateTEMaterialTextures(i);
#if 0
#if LL_RELEASE_WITH_DEBUG_INFO
                const LLUUID pbr_id( "49c88210-7238-2a6b-70ac-92d4f35963cf" );
                const LLUUID obj_id( vobj->getID() );
                bool is_pbr = (obj_id == pbr_id);
#else
                bool is_pbr = false;
#endif
#else
                LLGLTFMaterial *gltf_mat = facep->getTextureEntry()->getGLTFRenderMaterial();
                bool is_pbr = gltf_mat != nullptr;
#endif
=======
                // order by linkset index first and face index second
                facep->setDrawOrderIndex(linkset_index * 100 + i);
>>>>>>> 89184d5e

				//ALWAYS null out vertex buffer on rebuild -- if the face lands in a render
				// batch, it will recover its vertex buffer reference from the spatial group
				facep->setVertexBuffer(NULL);
			
				//sum up face verts and indices
				drawablep->updateFaceSize(i);

                if (rigged)
                {
                    if (!facep->isState(LLFace::RIGGED))
                    { //completely reset vertex buffer
                        facep->clearVertexBuffer();
                    }

                    facep->setState(LLFace::RIGGED);
                    facep->mSkinInfo = (LLMeshSkinInfo*) skinInfo; // TODO -- fix ugly de-consting here
                    facep->mAvatar = avatar;
                    any_rigged_face = true;
                }
                else
                {
                    if (facep->isState(LLFace::RIGGED))
                    { 
                        //face is not rigged but used to be, remove from rigged face pool
                        facep->clearState(LLFace::RIGGED);
                        facep->mAvatar = NULL;
                        facep->mSkinInfo = NULL;
                    }
                }

				if (cur_total > max_total || facep->getIndicesCount() <= 0 || facep->getGeomCount() <= 0)
				{
					facep->clearVertexBuffer();
					continue;
				}

				if (facep->hasGeometry() &&
                    (rigged ||  // <-- HACK FIXME -- getPixelArea might be incorrect for rigged objects
                        facep->getPixelArea() > FORCE_CULL_AREA)) // <-- don't render tiny faces
				{
                    cur_total += facep->getGeomCount();

					const LLTextureEntry* te = facep->getTextureEntry();
					LLViewerTexture* tex = facep->getTexture();

					// <FS:ND> More crash avoding ...
					// if (te->getGlow() >= 1.f/255.f)
					if (te && te->getGlow() >= 1.f/255.f)
					// </FS:ND>
					{
						emissive = true;
					}

					if (facep->isState(LLFace::TEXTURE_ANIM))
					{
						if (!vobj->mTexAnimMode)
						{
							facep->clearState(LLFace::TEXTURE_ANIM);
						}
					}

					BOOL force_simple = (facep->getPixelArea() < FORCE_SIMPLE_RENDER_AREA);
					U32 type = gPipeline.getPoolTypeFromTE(te, tex);
                    if (is_pbr && gltf_mat && gltf_mat->mAlphaMode != LLGLTFMaterial::ALPHA_MODE_BLEND)
                    {
                        type = LLDrawPool::POOL_PBR_OPAQUE;
                    }
                    else
					if (type != LLDrawPool::POOL_ALPHA && force_simple)
					{
						type = LLDrawPool::POOL_SIMPLE;
					}
					facep->setPoolType(type);

					if (vobj->isHUDAttachment())
					{
						facep->setState(LLFace::FULLBRIGHT);
					}

					if (vobj->mTextureAnimp && vobj->mTexAnimMode)
					{
						if (vobj->mTextureAnimp->mFace <= -1)
						{
							S32 face;
							for (face = 0; face < vobj->getNumTEs(); face++)
							{
								LLFace * facep = drawablep->getFace(face);
								if (facep)
								{
									facep->setState(LLFace::TEXTURE_ANIM);
								}
							}
						}
						else if (vobj->mTextureAnimp->mFace < vobj->getNumTEs())
						{
							LLFace * facep = drawablep->getFace(vobj->mTextureAnimp->mFace);
							if (facep)
							{
								facep->setState(LLFace::TEXTURE_ANIM);
							}
						}
					}

					if (type == LLDrawPool::POOL_ALPHA)
					{
						if (facep->canRenderAsMask())
						{ //can be treated as alpha mask
                            add_face(sSimpleFaces, simple_count, facep);
						}
						else
						{
                            // <FS:ND> Even more crash avoidance ...
                            // if (te->getColor().mV[3] > 0.f || te->getGlow() > 0.f)
                            if (te && (te->getColor().mV[3] > 0.f || te->getGlow() > 0.f))
                            // </FS:ND>
                            { //only treat as alpha in the pipeline if < 100% transparent
                                drawablep->setState(LLDrawable::HAS_ALPHA);
                                add_face(sAlphaFaces, alpha_count, facep);
                            }
                            else if (LLDrawPoolAlpha::sShowDebugAlpha)
                            {
                                add_face(sAlphaFaces, alpha_count, facep);
                            }
						}
					}
					else
					{
						if (drawablep->isState(LLDrawable::REBUILD_VOLUME))
						{
							facep->mLastUpdateTime = gFrameTimeSeconds;
						}

						if (gPipeline.canUseWindLightShadersOnObjects()
							&& LLPipeline::sRenderBump)
						{
							// <FS> Skip if no te entry
							if (!te)
								continue;

                            LLGLTFMaterial* gltf_mat = te->getGLTFRenderMaterial();

							if (LLPipeline::sRenderDeferred && 
                                (gltf_mat != nullptr || (te->getMaterialParams().notNull()  && !te->getMaterialID().isNull())))
							{
                                if (gltf_mat != nullptr)
                                {
                                    // all gltf materials have all vertex attributes for now
                                    add_face(sNormSpecFaces, normspec_count, facep);
                                }
                                else
                                {
                                    LLMaterial* mat = te->getMaterialParams().get();
                                    if (mat->getNormalID().notNull())
                                    {
                                        if (mat->getSpecularID().notNull())
                                        { //has normal and specular maps (needs texcoord1, texcoord2, and tangent)
                                            add_face(sNormSpecFaces, normspec_count, facep);
                                        }
                                        else
                                        { //has normal map (needs texcoord1 and tangent)
                                            add_face(sNormFaces, norm_count, facep);
                                        }
                                    }
                                    else if (mat->getSpecularID().notNull())
                                    { //has specular map but no normal map, needs texcoord2
                                        add_face(sSpecFaces, spec_count, facep);
                                    }
                                    else
                                    { //has neither specular map nor normal map, only needs texcoord0
                                        add_face(sSimpleFaces, simple_count, facep);
                                    }
                                }
							}
							else if (te->getBumpmap())
							{ //needs normal + tangent
                                add_face(sBumpFaces, bump_count, facep);
							}
							else if (te->getShiny() || !te->getFullbright())
							{ //needs normal
                                add_face(sSimpleFaces, simple_count, facep);
							}
							else 
							{ //doesn't need normal
								facep->setState(LLFace::FULLBRIGHT);
                                add_face(sFullbrightFaces, fullbright_count, facep);
							}
						}
						else
						{
							if (te->getBumpmap() && LLPipeline::sRenderBump)
							{ //needs normal + tangent
                                add_face(sBumpFaces, bump_count, facep);
							}
							else if ((te->getShiny() && LLPipeline::sRenderBump) ||
								!(te->getFullbright() || bake_sunlight))
							{ //needs normal
                                add_face(sSimpleFaces, simple_count, facep);
							}
							else 
							{ //doesn't need normal
								facep->setState(LLFace::FULLBRIGHT);
                                add_face(sFullbrightFaces, fullbright_count, facep);
							}
						}
					}
				}
				else
				{	//face has no renderable geometry
					facep->clearVertexBuffer();
				}		
			}
			
			if (any_rigged_face)
			{
				if (!drawablep->isState(LLDrawable::RIGGED))
				{
					drawablep->setState(LLDrawable::RIGGED);
                    LLDrawable* root = drawablep->getRoot();
                    if (root != drawablep)
                    {
                        root->setState(LLDrawable::RIGGED_CHILD);
                    }

					//first time this is drawable is being marked as rigged,
					// do another LoD update to use avatar bounding box
					vobj->updateLOD();
				}
			}
			else
			{
				drawablep->clearState(LLDrawable::RIGGED);
                vobj->updateRiggedVolume(false);
			}
		}
	}

	group->mBufferUsage = useage;

	//PROCESS NON-ALPHA FACES
	U32 simple_mask = LLVertexBuffer::MAP_TEXCOORD0 | LLVertexBuffer::MAP_NORMAL | LLVertexBuffer::MAP_VERTEX | LLVertexBuffer::MAP_COLOR;
	U32 alpha_mask = simple_mask | 0x80000000; //hack to give alpha verts their own VBO
	U32 bump_mask = LLVertexBuffer::MAP_TEXCOORD0 | LLVertexBuffer::MAP_TEXCOORD1 | LLVertexBuffer::MAP_NORMAL | LLVertexBuffer::MAP_VERTEX | LLVertexBuffer::MAP_COLOR;
	U32 fullbright_mask = LLVertexBuffer::MAP_TEXCOORD0 | LLVertexBuffer::MAP_VERTEX | LLVertexBuffer::MAP_COLOR;

	U32 norm_mask = simple_mask | LLVertexBuffer::MAP_TEXCOORD1 | LLVertexBuffer::MAP_TANGENT;
	U32 normspec_mask = norm_mask | LLVertexBuffer::MAP_TEXCOORD2;
	U32 spec_mask = simple_mask | LLVertexBuffer::MAP_TEXCOORD2;

	if (emissive)
	{ //emissive faces are present, include emissive byte to preserve batching
		simple_mask = simple_mask | LLVertexBuffer::MAP_EMISSIVE;
		alpha_mask = alpha_mask | LLVertexBuffer::MAP_EMISSIVE;
		bump_mask = bump_mask | LLVertexBuffer::MAP_EMISSIVE;
		fullbright_mask = fullbright_mask | LLVertexBuffer::MAP_EMISSIVE;
		norm_mask = norm_mask | LLVertexBuffer::MAP_EMISSIVE;
		normspec_mask = normspec_mask | LLVertexBuffer::MAP_EMISSIVE;
		spec_mask = spec_mask | LLVertexBuffer::MAP_EMISSIVE;
	}

	BOOL batch_textures = LLViewerShaderMgr::instance()->getShaderLevel(LLViewerShaderMgr::SHADER_OBJECT) > 1;

    // add extra vertex data for deferred rendering (not necessarily for batching textures)
	if (batch_textures)
	{
		bump_mask = bump_mask | LLVertexBuffer::MAP_TANGENT;
		simple_mask = simple_mask | LLVertexBuffer::MAP_TEXTURE_INDEX;
		alpha_mask = alpha_mask | LLVertexBuffer::MAP_TEXTURE_INDEX | LLVertexBuffer::MAP_TANGENT | LLVertexBuffer::MAP_TEXCOORD1 | LLVertexBuffer::MAP_TEXCOORD2;
		fullbright_mask = fullbright_mask | LLVertexBuffer::MAP_TEXTURE_INDEX;
	}

	group->mGeometryBytes = 0;

	U32 geometryBytes = 0;

    // generate render batches for static geometry
    U32 extra_mask = LLVertexBuffer::MAP_TEXTURE_INDEX;
    BOOL alpha_sort = TRUE;
    BOOL rigged = FALSE;
    for (int i = 0; i < 2; ++i) //two sets, static and rigged)
    {
        geometryBytes += genDrawInfo(group, simple_mask | extra_mask, sSimpleFaces[i], simple_count[i], FALSE, batch_textures, rigged);
        geometryBytes += genDrawInfo(group, fullbright_mask | extra_mask, sFullbrightFaces[i], fullbright_count[i], FALSE, batch_textures, rigged);
        geometryBytes += genDrawInfo(group, alpha_mask | extra_mask, sAlphaFaces[i], alpha_count[i], alpha_sort, batch_textures, rigged);
        geometryBytes += genDrawInfo(group, bump_mask | extra_mask, sBumpFaces[i], bump_count[i], FALSE, FALSE, rigged);
        geometryBytes += genDrawInfo(group, norm_mask | extra_mask, sNormFaces[i], norm_count[i], FALSE, FALSE, rigged);
        geometryBytes += genDrawInfo(group, spec_mask | extra_mask, sSpecFaces[i], spec_count[i], FALSE, FALSE, rigged);
        geometryBytes += genDrawInfo(group, normspec_mask | extra_mask, sNormSpecFaces[i], normspec_count[i], FALSE, FALSE, rigged);

        // for rigged set, add weights and disable alpha sorting (rigged items use depth buffer)
        extra_mask |= LLVertexBuffer::MAP_WEIGHT4;
        rigged = TRUE;
    }

	group->mGeometryBytes = geometryBytes;

	if (!LLPipeline::sDelayVBUpdate)
	{
		//drawables have been rebuilt, clear rebuild status
		for (LLSpatialGroup::element_iter drawable_iter = group->getDataBegin(); drawable_iter != group->getDataEnd(); ++drawable_iter)
		{
			LLDrawable* drawablep = (LLDrawable*)(*drawable_iter)->getDrawable();
			if(drawablep)
			{
                drawablep->clearState(LLDrawable::REBUILD_ALL);
            }
        }
	}

	group->mLastUpdateTime = gFrameTimeSeconds;
	group->mBuilt = 1.f;
	group->clearState(LLSpatialGroup::GEOM_DIRTY | LLSpatialGroup::ALPHA_DIRTY);

	if (LLPipeline::sDelayVBUpdate)
	{
		group->setState(LLSpatialGroup::MESH_DIRTY | LLSpatialGroup::NEW_DRAWINFO);
	}

}

void LLVolumeGeometryManager::rebuildMesh(LLSpatialGroup* group)
{
    LL_PROFILE_ZONE_SCOPED_CATEGORY_VOLUME;
	llassert(group);
	if (group && group->hasState(LLSpatialGroup::MESH_DIRTY) && !group->hasState(LLSpatialGroup::GEOM_DIRTY))
	{
		{
			LL_PROFILE_ZONE_NAMED_CATEGORY_VOLUME("rebuildMesh - gen draw info");

            group->mBuilt = 1.f;
		
			S32 num_mapped_vertex_buffer = LLVertexBuffer::sMappedCount ;

			const U32 MAX_BUFFER_COUNT = 4096;
			LLVertexBuffer* locked_buffer[MAX_BUFFER_COUNT];

			U32 buffer_count = 0;

			std::unique_ptr<FSPerfStats::RecordAttachmentTime> ratPtr{}; // <FS:Beq/> capture render times
			for (LLSpatialGroup::element_iter drawable_iter = group->getDataBegin(); drawable_iter != group->getDataEnd(); ++drawable_iter)
			{
				LLDrawable* drawablep = (LLDrawable*)(*drawable_iter)->getDrawable();

				if (drawablep && !drawablep->isDead() && drawablep->isState(LLDrawable::REBUILD_ALL))
				{
					LL_PROFILE_ZONE_NAMED_CATEGORY_VOLUME("Rebuild all non-Rigged");
					LLVOVolume* vobj = drawablep->getVOVolume();

					if (!vobj) continue;

					// <FS:Beq> capture render times
					if (vobj->isAttachment())
					{
						trackAttachments( vobj, drawablep->isState(LLDrawable::RIGGED), &ratPtr );
					}
					// </FS:Beq>
				    //<FS:Beq> avoid unfortunate sleep during trylock by static check
    				//if(debugLoggingEnabled("AnimatedObjectsLinkset"))
				    static auto debug_logging_on = debugLoggingEnabled("AnimatedObjectsLinkset");
				    if (debug_logging_on)
				    //</FS:Beq>
					{
						if (vobj->isAnimatedObject() && vobj->isRiggedMesh())
						{
							std::string vobj_name = llformat("Vol%p", vobj);
							F32 est_tris = vobj->getEstTrianglesMax();
							LL_DEBUGS("AnimatedObjectsLinkset") << vobj_name << " rebuildMesh, tris " << est_tris << LL_ENDL;
						}
					}
					if (vobj->isNoLOD()) continue;

					vobj->preRebuild();

					if (drawablep->isState(LLDrawable::ANIMATED_CHILD))
					{
						vobj->updateRelativeXform(true);
					}

					LLVolume* volume = vobj->getVolume();
					if (!volume) continue;
					for (S32 i = 0; i < drawablep->getNumFaces(); ++i)
					{
						LLFace* face = drawablep->getFace(i);
						if (face)
						{
							LLVertexBuffer* buff = face->getVertexBuffer();
							if (buff)
							{
								if (!face->getGeometryVolume(*volume, face->getTEOffset(), 
									vobj->getRelativeXform(), vobj->getRelativeXformInvTrans(), face->getGeomIndex()))
								{ //something's gone wrong with the vertex buffer accounting, rebuild this group 
									group->dirtyGeom();
									gPipeline.markRebuild(group, TRUE);
								}


								if (buff->isLocked() && buffer_count < MAX_BUFFER_COUNT)
								{
									locked_buffer[buffer_count++] = buff;
								}
							}
						}
					}

					if (drawablep->isState(LLDrawable::ANIMATED_CHILD))
					{
						vobj->updateRelativeXform();
					}

					drawablep->clearState(LLDrawable::REBUILD_ALL);
				}
			}

			{
				LL_PROFILE_ZONE_NAMED_CATEGORY_VOLUME("rebuildMesh - flush");
				for (LLVertexBuffer** iter = locked_buffer, ** end_iter = locked_buffer+buffer_count; iter != end_iter; ++iter)
				{
					(*iter)->flush();
				}

				// don't forget alpha
				if(group != NULL &&
				   !group->mVertexBuffer.isNull() &&
				   group->mVertexBuffer->isLocked())
				{
					group->mVertexBuffer->flush();
				}
			}

			//if not all buffers are unmapped
			if(num_mapped_vertex_buffer != LLVertexBuffer::sMappedCount)
			{
				LL_WARNS() << "Not all mapped vertex buffers are unmapped!" << LL_ENDL ;
				for (LLSpatialGroup::element_iter drawable_iter = group->getDataBegin(); drawable_iter != group->getDataEnd(); ++drawable_iter)
				{
					LLDrawable* drawablep = (LLDrawable*)(*drawable_iter)->getDrawable();
					if(!drawablep)
					{
						continue;
					}
					for (S32 i = 0; i < drawablep->getNumFaces(); ++i)
					{
						LLFace* face = drawablep->getFace(i);
						if (face)
						{
							LLVertexBuffer* buff = face->getVertexBuffer();
							if (buff && buff->isLocked())
							{
								buff->flush();
							}
						}
					}
				}
			}

			group->clearState(LLSpatialGroup::MESH_DIRTY | LLSpatialGroup::NEW_DRAWINFO);
		}
	} 
}

struct CompareBatchBreaker
{
	bool operator()(const LLFace* const& lhs, const LLFace* const& rhs)
	{
		const LLTextureEntry* lte = lhs->getTextureEntry();
		const LLTextureEntry* rte = rhs->getTextureEntry();

        if (lte->getBumpmap() != rte->getBumpmap())
		{
			return lte->getBumpmap() < rte->getBumpmap();
		}
		else if (lte->getFullbright() != rte->getFullbright())
		{
			return lte->getFullbright() < rte->getFullbright();
		}
        else if (LLPipeline::sRenderDeferred && lte->getMaterialID() != rte->getMaterialID())
        {
            return lte->getMaterialID() < rte->getMaterialID();
        }
		else if (lte->getShiny() != rte->getShiny())
		{
			return lte->getShiny() < rte->getShiny();
		}
        else if (lhs->getTexture() != rhs->getTexture())
		{
			return lhs->getTexture() < rhs->getTexture();
		}
        else 
        {
            // all else being equal, maintain consistent draw order
            return lhs->getDrawOrderIndex() < rhs->getDrawOrderIndex();
        }
	}
};

struct CompareBatchBreakerRigged
{
    bool operator()(const LLFace* const& lhs, const LLFace* const& rhs)
    {
        if (lhs->mAvatar != rhs->mAvatar)
        {
            return lhs->mAvatar < rhs->mAvatar;
        }
        else if (lhs->mSkinInfo->mHash != rhs->mSkinInfo->mHash)
        {
            return lhs->mSkinInfo->mHash < rhs->mSkinInfo->mHash;
        }
        else
        {
            // "inherit" non-rigged behavior
            CompareBatchBreaker comp;
            return comp(lhs, rhs);
        }
    }
};

struct CompareDrawOrder
{
    bool operator()(const LLFace* const& lhs, const LLFace* const& rhs)
    {
        return lhs->getDrawOrderIndex() < rhs->getDrawOrderIndex();
    }
};

U32 LLVolumeGeometryManager::genDrawInfo(LLSpatialGroup* group, U32 mask, LLFace** faces, U32 face_count, BOOL distance_sort, BOOL batch_textures, BOOL rigged)
{
    LL_PROFILE_ZONE_SCOPED_CATEGORY_VOLUME;

	U32 geometryBytes = 0;
	U32 buffer_usage = group->mBufferUsage;
	
#if LL_DARWIN
	// HACK from Leslie:
	// Disable VBO usage for alpha on Mac OS X because it kills the framerate
	// due to implicit calls to glTexSubImage that are beyond our control.
	// (this works because the only calls here that sort by distance are alpha)
	if (distance_sort)
	{
		buffer_usage = 0x0;
	}
#endif
	
	//calculate maximum number of vertices to store in a single buffer
	static LLCachedControl<S32> max_vbo_size(gSavedSettings, "RenderMaxVBOSize", 512);
	U32 max_vertices = (max_vbo_size * 1024)/LLVertexBuffer::calcVertexSize(group->getSpatialPartition()->mVertexDataMask);
	max_vertices = llmin(max_vertices, (U32) 65535);

	{
		LL_PROFILE_ZONE_NAMED_CATEGORY_VOLUME("genDrawInfo - sort");
        
        if (rigged)
        {
            if (!distance_sort) // <--- alpha "sort" rigged faces by maintaining original draw order
            {
                //sort faces by things that break batches, including avatar and mesh id
                std::sort(faces, faces + face_count, CompareBatchBreakerRigged());
            }
            else
            {
                // preserve legacy draw order for rigged faces
                std::sort(faces, faces + face_count, CompareDrawOrder());
            }
        }
        else if (!distance_sort)
        {
            //sort faces by things that break batches, not including avatar and mesh id
            std::sort(faces, faces + face_count, CompareBatchBreaker());
        }
		else
		{
			//sort faces by distance
			std::sort(faces, faces+face_count, LLFace::CompareDistanceGreater());
		}
	}
				
	bool hud_group = group->isHUDGroup() ;
	LLFace** face_iter = faces;
	LLFace** end_faces = faces+face_count;
	
	LLSpatialGroup::buffer_map_t buffer_map;

	LLViewerTexture* last_tex = NULL;
	S32 buffer_index = 0;

	S32 texture_index_channels = 1;
	
	if (gGLManager.mGLSLVersionMajor > 1 || gGLManager.mGLSLVersionMinor >= 30)
	{
		texture_index_channels = LLGLSLShader::sIndexedTextureChannels-1; //always reserve one for shiny for now just for simplicity;
	}

	if (LLPipeline::sRenderDeferred && distance_sort)
	{
		texture_index_channels = gDeferredAlphaProgram.mFeatures.mIndexedTextureChannels;
	}
    
    if (distance_sort)
    {
        buffer_index = -1;
    }

	texture_index_channels = LLGLSLShader::sIndexedTextureChannels;

	bool flexi = false;

	while (face_iter != end_faces)
	{
		//pull off next face
		LLFace* facep = *face_iter;
		LLViewerTexture* tex = facep->getTexture();
        const LLTextureEntry* te = facep->getTextureEntry();
		LLMaterialPtr mat = te->getMaterialParams();
        LLMaterialID matId = te->getMaterialID();

		if (distance_sort)
		{
			tex = NULL;
		}

		if (last_tex == tex)
		{
			buffer_index++;
		}
		else
		{
			last_tex = tex;
			buffer_index = 0;
		}

		bool bake_sunlight = LLPipeline::sBakeSunlight && facep->getDrawable()->isStatic(); 

		U32 index_count = facep->getIndicesCount();
		U32 geom_count = facep->getGeomCount();

		flexi = flexi || facep->getViewerObject()->getVolume()->isUnique();

		//sum up vertices needed for this render batch
		LLFace** i = face_iter;
		++i;
		
		const U32 MAX_TEXTURE_COUNT = 32;
		LLViewerTexture* texture_list[MAX_TEXTURE_COUNT];
		
		U32 texture_count = 0;

		{
			LL_PROFILE_ZONE_NAMED_CATEGORY_VOLUME("genDrawInfo - face size");
			if (batch_textures)
			{
				U8 cur_tex = 0;
				facep->setTextureIndex(cur_tex);
				if (texture_count < MAX_TEXTURE_COUNT)
				{
					texture_list[texture_count++] = tex;
				}

				if (can_batch_texture(facep))
				{ //populate texture_list with any textures that can be batched
				  //move i to the next unbatchable face
					while (i != end_faces)
					{
						facep = *i;
						
						if (!can_batch_texture(facep))
						{ //face is bump mapped or has an animated texture matrix -- can't 
							//batch more than 1 texture at a time
							facep->setTextureIndex(0);
							break;
						}

						if (facep->getTexture() != tex)
						{
							if (distance_sort)
							{ //textures might be out of order, see if texture exists in current batch
								bool found = false;
								for (U32 tex_idx = 0; tex_idx < texture_count; ++tex_idx)
								{
									if (facep->getTexture() == texture_list[tex_idx])
									{
										cur_tex = tex_idx;
										found = true;
										break;
									}
								}

								if (!found)
								{
									cur_tex = texture_count;
								}
							}
							else
							{
								cur_tex++;
							}

							if (cur_tex >= texture_index_channels)
							{ //cut batches when index channels are depleted
								break;
							}

							tex = facep->getTexture();

							if (texture_count < MAX_TEXTURE_COUNT)
							{
								texture_list[texture_count++] = tex;
							}
						}

						if (geom_count + facep->getGeomCount() > max_vertices)
						{ //cut batches on geom count too big
							break;
						}

						++i;

						flexi = flexi || facep->getViewerObject()->getVolume()->isUnique();

						index_count += facep->getIndicesCount();
						geom_count += facep->getGeomCount();

						facep->setTextureIndex(cur_tex);
					}
				}
				else
				{
					facep->setTextureIndex(0);
				}

				tex = texture_list[0];
			}
			else
			{
				while (i != end_faces && 
					(LLPipeline::sTextureBindTest || 
						(distance_sort || 
							((*i)->getTexture() == tex))))
				{
					facep = *i;
                    const LLTextureEntry* nextTe = facep->getTextureEntry();
                    if (nextTe->getMaterialID() != matId)
                    {
                        break;
                    }

					//face has no texture index
					facep->mDrawInfo = NULL;
					facep->setTextureIndex(FACE_DO_NOT_BATCH_TEXTURES);

					if (geom_count + facep->getGeomCount() > max_vertices)
					{ //cut batches on geom count too big
						break;
					}

					++i;
					index_count += facep->getIndicesCount();
					geom_count += facep->getGeomCount();

					flexi = flexi || facep->getViewerObject()->getVolume()->isUnique();
				}
			}
		}


		if (flexi && buffer_usage && buffer_usage != GL_STREAM_DRAW)
		{
			buffer_usage = GL_STREAM_DRAW;
		}

		//create vertex buffer
		LLPointer<LLVertexBuffer> buffer;

		{
			LL_PROFILE_ZONE_NAMED_CATEGORY_VOLUME("genDrawInfo - allocate");
			buffer = createVertexBuffer(mask, buffer_usage);
			if(!buffer->allocateBuffer(geom_count, index_count, TRUE))
			{
				LL_WARNS() << "Failed to allocate group Vertex Buffer to "
					<< geom_count << " vertices and "
					<< index_count << " indices" << LL_ENDL;
				buffer = NULL;
			}
		}

		if (buffer)
		{
			geometryBytes += buffer->getSize() + buffer->getIndicesSize();
			buffer_map[mask][*face_iter].push_back(buffer);
		}

		//add face geometry

		U32 indices_index = 0;
		U16 index_offset = 0;

		std::unique_ptr<FSPerfStats::RecordAttachmentTime> ratPtr; // <FS:Beq/> capture render times
		while (face_iter < i)
		{
			//update face indices for new buffer
			facep = *face_iter;
			LLViewerObject* vobj = facep->getViewerObject();
			// <FS:Beq> capture render times
			if(vobj && vobj->isAttachment())
			{
				trackAttachments(vobj, LLPipeline::sShadowRender, &ratPtr);
			}
			// </FS:Beq>
			if (buffer.isNull())
			{
				// Bulk allocation failed
				facep->setVertexBuffer(buffer);
				facep->setSize(0, 0); // mark as no geometry
				++face_iter;
				continue;
			}
			facep->setIndicesIndex(indices_index);
			facep->setGeomIndex(index_offset);
			facep->setVertexBuffer(buffer);	
			
			if (batch_textures && facep->getTextureIndex() == FACE_DO_NOT_BATCH_TEXTURES)
			{
				LL_ERRS() << "Invalid texture index." << LL_ENDL;
			}
			
			{
				//for debugging, set last time face was updated vs moved
				facep->updateRebuildFlags();

				if (!LLPipeline::sDelayVBUpdate)
				{ //copy face geometry into vertex buffer
					LLDrawable* drawablep = facep->getDrawable();
					LLVOVolume* vobj = drawablep->getVOVolume();
					LLVolume* volume = vobj->getVolume();

					if (drawablep->isState(LLDrawable::ANIMATED_CHILD))
					{
						vobj->updateRelativeXform(true);
					}

					U32 te_idx = facep->getTEOffset();

					if (!facep->getGeometryVolume(*volume, te_idx, 
						vobj->getRelativeXform(), vobj->getRelativeXformInvTrans(), index_offset,true))
					{
						LL_WARNS() << "Failed to get geometry for face!" << LL_ENDL;
					}

					if (drawablep->isState(LLDrawable::ANIMATED_CHILD))
					{
						vobj->updateRelativeXform(false);
					}
				}
			}

			index_offset += facep->getGeomCount();
			indices_index += facep->getIndicesCount();

			//append face to appropriate render batch

			BOOL force_simple = facep->getPixelArea() < FORCE_SIMPLE_RENDER_AREA;
			BOOL fullbright = facep->isState(LLFace::FULLBRIGHT);
			if ((mask & LLVertexBuffer::MAP_NORMAL) == 0)
			{ //paranoia check to make sure GL doesn't try to read non-existant normals
				fullbright = TRUE;
			}

			if (hud_group)
			{ //all hud attachments are fullbright
				fullbright = TRUE;
			}

			const LLTextureEntry* te = facep->getTextureEntry();
			tex = facep->getTexture();

			BOOL is_alpha = (facep->getPoolType() == LLDrawPool::POOL_ALPHA) ? TRUE : FALSE;
		
            LLGLTFMaterial* gltf_mat = te->getGLTFRenderMaterial();

            LLMaterial* mat = nullptr;
            bool can_be_shiny = false;

            // ignore traditional material if GLTF material is present
            if (gltf_mat == nullptr)
            {
                mat = te->getMaterialParams().get();

                can_be_shiny = true;
                if (mat)
                {
                    U8 mode = mat->getDiffuseAlphaMode();
                    can_be_shiny = mode == LLMaterial::DIFFUSE_ALPHA_MODE_NONE ||
                        mode == LLMaterial::DIFFUSE_ALPHA_MODE_EMISSIVE;
                }
            }

            F32 te_alpha = te->getColor().mV[3]; 
			bool use_legacy_bump = te->getBumpmap() && (te->getBumpmap() < 18) && (!mat || mat->getNormalID().isNull());
			bool opaque = te_alpha >= 0.999f;
            bool transparent = te_alpha < 0.999f;

            is_alpha = (is_alpha || transparent) ? TRUE : FALSE;

			if ((gltf_mat || mat) && LLPipeline::sRenderDeferred && !hud_group)
			{
				bool material_pass = false;

                if (gltf_mat)
                { // all other parameters ignored if gltf material is present
                    if (gltf_mat->mAlphaMode == LLGLTFMaterial::ALPHA_MODE_BLEND)
                        registerFace(group, facep, LLRenderPass::PASS_ALPHA);
                    else
                        registerFace(group, facep, LLRenderPass::PASS_PBR_OPAQUE);
                }
                else
				// do NOT use 'fullbright' for this logic or you risk sending
				// things without normals down the materials pipeline and will
				// render poorly if not crash NORSPEC-240,314
				//
				if (te->getFullbright())
				{
					if (mat->getDiffuseAlphaMode() == LLMaterial::DIFFUSE_ALPHA_MODE_MASK)
					{
						if (opaque)
						{
							registerFace(group, facep, LLRenderPass::PASS_FULLBRIGHT_ALPHA_MASK);
						}
						else
						{
							registerFace(group, facep, LLRenderPass::PASS_ALPHA);
						}
					}
					else if (is_alpha)
					{
						registerFace(group, facep, LLRenderPass::PASS_ALPHA);
					}
					else
					{
						if (mat->getEnvironmentIntensity() > 0 || te->getShiny() > 0)
						{
							material_pass = true;
						}
						else
						{
                            if (opaque)
						    {
							    registerFace(group, facep, LLRenderPass::PASS_FULLBRIGHT);
                            }
                            else
                            {
                                registerFace(group, facep, LLRenderPass::PASS_ALPHA);
                            }
						}
					}
				}
				else if (transparent)
				{
					registerFace(group, facep, LLRenderPass::PASS_ALPHA);
				}
				else if (use_legacy_bump)
				{
					// we have a material AND legacy bump settings, but no normal map
					registerFace(group, facep, LLRenderPass::PASS_BUMP);
				}
				else
				{
					material_pass = true;
				}

				if (material_pass)
				{
					static const U32 pass[] = 
					{
						LLRenderPass::PASS_MATERIAL,
						LLRenderPass::PASS_ALPHA, //LLRenderPass::PASS_MATERIAL_ALPHA,
						LLRenderPass::PASS_MATERIAL_ALPHA_MASK,
						LLRenderPass::PASS_MATERIAL_ALPHA_EMISSIVE,
						LLRenderPass::PASS_SPECMAP,
						LLRenderPass::PASS_ALPHA, //LLRenderPass::PASS_SPECMAP_BLEND,
						LLRenderPass::PASS_SPECMAP_MASK,
						LLRenderPass::PASS_SPECMAP_EMISSIVE,
						LLRenderPass::PASS_NORMMAP,
						LLRenderPass::PASS_ALPHA, //LLRenderPass::PASS_NORMMAP_BLEND,
						LLRenderPass::PASS_NORMMAP_MASK,
						LLRenderPass::PASS_NORMMAP_EMISSIVE,
						LLRenderPass::PASS_NORMSPEC,
						LLRenderPass::PASS_ALPHA, //LLRenderPass::PASS_NORMSPEC_BLEND,
						LLRenderPass::PASS_NORMSPEC_MASK,
						LLRenderPass::PASS_NORMSPEC_EMISSIVE,
					};

					U32 mask = mat->getShaderMask();

					llassert(mask < sizeof(pass)/sizeof(U32));

					mask = llmin(mask, (U32)(sizeof(pass)/sizeof(U32)-1));

					registerFace(group, facep, pass[mask]);
				}
			}
			else if (mat)
			{
				U8 mode = mat->getDiffuseAlphaMode();

                is_alpha = (is_alpha || (mode == LLMaterial::DIFFUSE_ALPHA_MODE_BLEND));

				if (is_alpha)
				{
					mode = LLMaterial::DIFFUSE_ALPHA_MODE_BLEND;
				}

				if (mode == LLMaterial::DIFFUSE_ALPHA_MODE_MASK)
				{
					registerFace(group, facep, fullbright ? LLRenderPass::PASS_FULLBRIGHT_ALPHA_MASK : LLRenderPass::PASS_ALPHA_MASK);
				}
				else if (is_alpha )
				{
					registerFace(group, facep, LLRenderPass::PASS_ALPHA);
				}
				else if (gPipeline.shadersLoaded()
					&& LLPipeline::sRenderBump 
					&& te->getShiny() 
					&& can_be_shiny)
				{
					registerFace(group, facep, fullbright ? LLRenderPass::PASS_FULLBRIGHT_SHINY : LLRenderPass::PASS_SHINY);
				}
				else
				{
					registerFace(group, facep, fullbright ? LLRenderPass::PASS_FULLBRIGHT : LLRenderPass::PASS_SIMPLE);
				}
			}
			else if (is_alpha)
			{
				// can we safely treat this as an alpha mask?
				if (facep->getFaceColor().mV[3] <= 0.f)
				{ //100% transparent, don't render unless we're highlighting transparent
					LL_PROFILE_ZONE_NAMED_CATEGORY_VOLUME("facep->alpha -> invisible");
					registerFace(group, facep, LLRenderPass::PASS_ALPHA_INVISIBLE);
				}
				else if (facep->canRenderAsMask())
				{
					if (te->getFullbright() || LLPipeline::sNoAlpha)
					{
						registerFace(group, facep, LLRenderPass::PASS_FULLBRIGHT_ALPHA_MASK);
					}
					else
					{
						registerFace(group, facep, LLRenderPass::PASS_ALPHA_MASK);
					}
				}
				else
				{
					registerFace(group, facep, LLRenderPass::PASS_ALPHA);
				}
			}
			else if (gPipeline.shadersLoaded()
				&& LLPipeline::sRenderBump 
				&& te->getShiny() 
				&& can_be_shiny)
			{ //shiny
				if (tex->getPrimaryFormat() == GL_ALPHA)
				{ //invisiprim+shiny
					registerFace(group, facep, LLRenderPass::PASS_INVISI_SHINY);
					registerFace(group, facep, LLRenderPass::PASS_INVISIBLE);
				}
				else if (LLPipeline::sRenderDeferred && !hud_group)
				{ //deferred rendering
					if (te->getFullbright())
					{ //register in post deferred fullbright shiny pass
						registerFace(group, facep, LLRenderPass::PASS_FULLBRIGHT_SHINY);
						if (te->getBumpmap())
						{ //register in post deferred bump pass
							registerFace(group, facep, LLRenderPass::PASS_POST_BUMP);
						}
					}
					else if (use_legacy_bump)
					{ //register in deferred bump pass
						registerFace(group, facep, LLRenderPass::PASS_BUMP);
					}
					else
					{ //register in deferred simple pass (deferred simple includes shiny)
						llassert(mask & LLVertexBuffer::MAP_NORMAL);
						registerFace(group, facep, LLRenderPass::PASS_SIMPLE);
					}
				}
				else if (fullbright)
				{	//not deferred, register in standard fullbright shiny pass					
					registerFace(group, facep, LLRenderPass::PASS_FULLBRIGHT_SHINY);
				}
				else
				{ //not deferred or fullbright, register in standard shiny pass
					registerFace(group, facep, LLRenderPass::PASS_SHINY);
				}
			}
			else
			{ //not alpha and not shiny
				if (!is_alpha && tex->getPrimaryFormat() == GL_ALPHA)
				{ //invisiprim
					registerFace(group, facep, LLRenderPass::PASS_INVISIBLE);
				}
				else if (fullbright || bake_sunlight)
				{ //fullbright
					if (mat && mat->getDiffuseAlphaMode() == LLMaterial::DIFFUSE_ALPHA_MODE_MASK)
					{
						registerFace(group, facep, LLRenderPass::PASS_FULLBRIGHT_ALPHA_MASK);
					}
					else
					{
						registerFace(group, facep, LLRenderPass::PASS_FULLBRIGHT);
					}
					if (LLPipeline::sRenderDeferred && !hud_group && LLPipeline::sRenderBump && use_legacy_bump)
					{ //if this is the deferred render and a bump map is present, register in post deferred bump
						registerFace(group, facep, LLRenderPass::PASS_POST_BUMP);
					}
				}
				else
				{
					if (LLPipeline::sRenderDeferred && LLPipeline::sRenderBump && use_legacy_bump)
					{ //non-shiny or fullbright deferred bump
						registerFace(group, facep, LLRenderPass::PASS_BUMP);
					}
					else
					{ //all around simple
						llassert(mask & LLVertexBuffer::MAP_NORMAL);
						if (mat && mat->getDiffuseAlphaMode() == LLMaterial::DIFFUSE_ALPHA_MODE_MASK)
						{ //material alpha mask can be respected in non-deferred
							registerFace(group, facep, LLRenderPass::PASS_ALPHA_MASK);
						}
						else
						{
							registerFace(group, facep, LLRenderPass::PASS_SIMPLE);
						}
				    }
				}
				
				
				if (!gPipeline.shadersLoaded() && 
					!is_alpha && 
					te->getShiny() && 
					LLPipeline::sRenderBump)
				{ //shiny as an extra pass when shaders are disabled
					registerFace(group, facep, LLRenderPass::PASS_SHINY);
				}
			}
			
			//not sure why this is here, and looks like it might cause bump mapped objects to get rendered redundantly -- davep 5/11/2010
			if (!is_alpha && (hud_group || !LLPipeline::sRenderDeferred))
			{
				llassert((mask & LLVertexBuffer::MAP_NORMAL) || fullbright);
				facep->setPoolType((fullbright) ? LLDrawPool::POOL_FULLBRIGHT : LLDrawPool::POOL_SIMPLE);
				
				if (!force_simple && LLPipeline::sRenderBump && use_legacy_bump)
				{
					registerFace(group, facep, LLRenderPass::PASS_BUMP);
				}
			}

			if (!is_alpha && LLPipeline::sRenderGlow && te->getGlow() > 0.f)
			{
				registerFace(group, facep, LLRenderPass::PASS_GLOW);
			}
						
			++face_iter;
		}

		if (buffer)
		{
			buffer->flush();
		}
	}

	group->mBufferMap[mask].clear();
	for (LLSpatialGroup::buffer_texture_map_t::iterator i = buffer_map[mask].begin(); i != buffer_map[mask].end(); ++i)
	{
		group->mBufferMap[mask][i->first] = i->second;
	}

	return geometryBytes;
}

void LLVolumeGeometryManager::addGeometryCount(LLSpatialGroup* group, U32& vertex_count, U32& index_count)
{
    //initialize to default usage for this partition
    U32 usage = group->getSpatialPartition()->mBufferUsage;

    //for each drawable
    for (LLSpatialGroup::element_iter drawable_iter = group->getDataBegin(); drawable_iter != group->getDataEnd(); ++drawable_iter)
    {
        LLDrawable* drawablep = (LLDrawable*)(*drawable_iter)->getDrawable();

        if (!drawablep || drawablep->isDead())
        {
            continue;
        }

        if (drawablep->isAnimating())
        { //fall back to stream draw for animating verts
            usage = GL_STREAM_DRAW;
        }
    }

    group->mBufferUsage = usage;
}

void LLGeometryManager::addGeometryCount(LLSpatialGroup* group, U32 &vertex_count, U32 &index_count)
{	
    LL_PROFILE_ZONE_SCOPED_CATEGORY_VOLUME;

	//initialize to default usage for this partition
	U32 usage = group->getSpatialPartition()->mBufferUsage;
	
    //clear off any old faces
    mFaceList.clear();

	//for each drawable
	for (LLSpatialGroup::element_iter drawable_iter = group->getDataBegin(); drawable_iter != group->getDataEnd(); ++drawable_iter)
	{
		LLDrawable* drawablep = (LLDrawable*)(*drawable_iter)->getDrawable();
		
		if (!drawablep || drawablep->isDead())
		{
			continue;
		}
	
		if (drawablep->isAnimating())
		{ //fall back to stream draw for animating verts
			usage = GL_STREAM_DRAW;
		}

		//for each face
		for (S32 i = 0; i < drawablep->getNumFaces(); i++)
		{
			//sum up face verts and indices
			drawablep->updateFaceSize(i);
			LLFace* facep = drawablep->getFace(i);
			if (facep)
			{
				if (facep->hasGeometry() && facep->getPixelArea() > FORCE_CULL_AREA && 
					facep->getGeomCount() + vertex_count <= 65536)
				{
					vertex_count += facep->getGeomCount();
					index_count += facep->getIndicesCount();
				
					//remember face (for sorting)
					mFaceList.push_back(facep);
				}
				else
				{
					facep->clearVertexBuffer();
				}
			}
		}
	}
	
	group->mBufferUsage = usage;
}

LLHUDPartition::LLHUDPartition(LLViewerRegion* regionp) : LLBridgePartition(regionp)
{
	mPartitionType = LLViewerRegion::PARTITION_HUD;
	mDrawableType = LLPipeline::RENDER_TYPE_HUD;
	mSlopRatio = 0.f;
	mLODPeriod = 1;
}

void LLHUDPartition::shift(const LLVector4a &offset)
{
	//HUD objects don't shift with region crossing.  That would be silly.
}<|MERGE_RESOLUTION|>--- conflicted
+++ resolved
@@ -5257,7 +5257,12 @@
     mRiggedVolume->update(skin, avatar, volume, face_index, rebuild_face_octrees);
 }
 
-void LLRiggedVolume::update(const LLMeshSkinInfo* skin, LLVOAvatar* avatar, const LLVolume* volume, FaceIndex face_index, bool rebuild_face_octrees)
+void LLRiggedVolume::update(
+    const LLMeshSkinInfo* skin,
+    LLVOAvatar* avatar,
+    const LLVolume* volume,
+    FaceIndex face_index,
+    bool rebuild_face_octrees)
 {
     LL_PROFILE_ZONE_SCOPED_CATEGORY_VOLUME;
 	bool copy = false;
@@ -5702,7 +5707,6 @@
 	
 	LLViewerTexture* tex = facep->getTexture();
 
-    
 	U8 index = facep->getTextureIndex();
 
     LLMaterial* mat = nullptr;
@@ -6026,10 +6030,7 @@
 void LLVolumeGeometryManager::rebuildGeom(LLSpatialGroup* group)
 {
     LL_PROFILE_ZONE_SCOPED_CATEGORY_VOLUME;
-<<<<<<< HEAD
     llassert(!gCubeSnapshot);
-=======
->>>>>>> 89184d5e
 
 	if (group->changeLOD())
 	{
@@ -6256,7 +6257,9 @@
 					continue;
 				}
 
-<<<<<<< HEAD
+                // order by linkset index first and face index second
+                facep->setDrawOrderIndex(linkset_index * 100 + i);
+                
                 // HACK -- brute force this check every time a drawable gets rebuilt
                 vobj->updateTEMaterialTextures(i);
 #if 0
@@ -6271,10 +6274,6 @@
                 LLGLTFMaterial *gltf_mat = facep->getTextureEntry()->getGLTFRenderMaterial();
                 bool is_pbr = gltf_mat != nullptr;
 #endif
-=======
-                // order by linkset index first and face index second
-                facep->setDrawOrderIndex(linkset_index * 100 + i);
->>>>>>> 89184d5e
 
 				//ALWAYS null out vertex buffer on rebuild -- if the face lands in a render
 				// batch, it will recover its vertex buffer reference from the spatial group
