/** 
 * @file llvovolume.cpp
 * @brief LLVOVolume class implementation
 *
 * $LicenseInfo:firstyear=2001&license=viewerlgpl$
 * Second Life Viewer Source Code
 * Copyright (C) 2010, Linden Research, Inc.
 * 
 * This library is free software; you can redistribute it and/or
 * modify it under the terms of the GNU Lesser General Public
 * License as published by the Free Software Foundation;
 * version 2.1 of the License only.
 * 
 * This library is distributed in the hope that it will be useful,
 * but WITHOUT ANY WARRANTY; without even the implied warranty of
 * MERCHANTABILITY or FITNESS FOR A PARTICULAR PURPOSE.  See the GNU
 * Lesser General Public License for more details.
 * 
 * You should have received a copy of the GNU Lesser General Public
 * License along with this library; if not, write to the Free Software
 * Foundation, Inc., 51 Franklin Street, Fifth Floor, Boston, MA  02110-1301  USA
 * 
 * Linden Research, Inc., 945 Battery Street, San Francisco, CA  94111  USA
 * $/LicenseInfo$
 */

// A "volume" is a box, cylinder, sphere, or other primitive shape.

#include "llviewerprecompiledheaders.h"

#include "llvovolume.h"

#include <sstream>

#include "llviewercontrol.h"
#include "lldir.h"
#include "llflexibleobject.h"
#include "llfloatertools.h"
#include "llmaterialid.h"
#include "llmaterialtable.h"
#include "llprimitive.h"
#include "llvolume.h"
#include "llvolumeoctree.h"
#include "llvolumemgr.h"
#include "llvolumemessage.h"
#include "material_codes.h"
#include "message.h"
#include "llpluginclassmedia.h" // for code in the mediaEvent handler
#include "object_flags.h"
#include "lldrawable.h"
#include "lldrawpoolavatar.h"
#include "lldrawpoolbump.h"
#include "llface.h"
#include "llspatialpartition.h"
#include "llhudmanager.h"
#include "llflexibleobject.h"
#include "llskinningutil.h"
#include "llsky.h"
#include "lltexturefetch.h"
#include "llvector4a.h"
#include "llviewercamera.h"
#include "llviewertexturelist.h"
#include "llviewerobjectlist.h"
#include "llviewerregion.h"
#include "llviewertextureanim.h"
#include "llworld.h"
#include "llselectmgr.h"
#include "pipeline.h"
#include "llsdutil.h"
#include "llmatrix4a.h"
#include "llmediaentry.h"
#include "llmediadataclient.h"
#include "llmeshrepository.h"
#include "llagent.h"
#include "llviewermediafocus.h"
#include "lldatapacker.h"
#include "llviewershadermgr.h"
#include "llvoavatar.h"
#include "llvocache.h"
#include "llmaterialmgr.h"
<<<<<<< HEAD
// [RLVa:KB] - Checked: RLVa-2.0.0
#include "rlvactions.h"
#include "rlvlocks.h"
// [/RLVa:KB]
=======
#include "llsculptidsize.h"
>>>>>>> 842fb664

const F32 FORCE_SIMPLE_RENDER_AREA = 512.f;
const F32 FORCE_CULL_AREA = 8.f;
U32 JOINT_COUNT_REQUIRED_FOR_FULLRIG = 1;

BOOL gAnimateTextures = TRUE;
//extern BOOL gHideSelectedObjects;

F32 LLVOVolume::sLODFactor = 1.f;
F32	LLVOVolume::sLODSlopDistanceFactor = 0.5f; //Changing this to zero, effectively disables the LOD transition slop 
F32 LLVOVolume::sDistanceFactor = 1.0f;
S32 LLVOVolume::sNumLODChanges = 0;
S32 LLVOVolume::mRenderComplexity_last = 0;
S32 LLVOVolume::mRenderComplexity_current = 0;
LLPointer<LLObjectMediaDataClient> LLVOVolume::sObjectMediaClient = NULL;
LLPointer<LLObjectMediaNavigateClient> LLVOVolume::sObjectMediaNavigateClient = NULL;

static LLTrace::BlockTimerStatHandle FTM_GEN_TRIANGLES("Generate Triangles");
static LLTrace::BlockTimerStatHandle FTM_GEN_VOLUME("Generate Volumes");
static LLTrace::BlockTimerStatHandle FTM_VOLUME_TEXTURES("Volume Textures");

extern BOOL gGLDebugLoggingEnabled;

// Implementation class of LLMediaDataClientObject.  See llmediadataclient.h
class LLMediaDataClientObjectImpl : public LLMediaDataClientObject
{
public:
	LLMediaDataClientObjectImpl(LLVOVolume *obj, bool isNew) : mObject(obj), mNew(isNew) 
	{
		mObject->addMDCImpl();
	}
	~LLMediaDataClientObjectImpl()
	{
		mObject->removeMDCImpl();
	}
	
	virtual U8 getMediaDataCount() const 
		{ return mObject->getNumTEs(); }

	virtual LLSD getMediaDataLLSD(U8 index) const 
		{
			LLSD result;
			LLTextureEntry *te = mObject->getTE(index); 
			if (NULL != te)
			{
				llassert((te->getMediaData() != NULL) == te->hasMedia());
				if (te->getMediaData() != NULL)
				{
					result = te->getMediaData()->asLLSD();
					// XXX HACK: workaround bug in asLLSD() where whitelist is not set properly
					// See DEV-41949
					if (!result.has(LLMediaEntry::WHITELIST_KEY))
					{
						result[LLMediaEntry::WHITELIST_KEY] = LLSD::emptyArray();
					}
				}
			}
			return result;
		}
	virtual bool isCurrentMediaUrl(U8 index, const std::string &url) const
		{
			LLTextureEntry *te = mObject->getTE(index); 
			if (te)
			{
				if (te->getMediaData())
				{
					return (te->getMediaData()->getCurrentURL() == url);
				}
			}
			return url.empty();
		}

	virtual LLUUID getID() const
		{ return mObject->getID(); }

	virtual void mediaNavigateBounceBack(U8 index)
		{ mObject->mediaNavigateBounceBack(index); }
	
	virtual bool hasMedia() const
		{ return mObject->hasMedia(); }
	
	virtual void updateObjectMediaData(LLSD const &data, const std::string &version_string) 
		{ mObject->updateObjectMediaData(data, version_string); }
	
	virtual F64 getMediaInterest() const 
		{ 
			F64 interest = mObject->getTotalMediaInterest();
			if (interest < (F64)0.0)
			{
				// media interest not valid yet, try pixel area
				interest = mObject->getPixelArea();
				// HACK: force recalculation of pixel area if interest is the "magic default" of 1024.
				if (interest == 1024.f)
				{
					const_cast<LLVOVolume*>(static_cast<LLVOVolume*>(mObject))->setPixelAreaAndAngle(gAgent);
					interest = mObject->getPixelArea();
				}
			}
			return interest; 
		}
	
	virtual bool isInterestingEnough() const
		{
			return LLViewerMedia::isInterestingEnough(mObject, getMediaInterest());
		}

	virtual std::string getCapabilityUrl(const std::string &name) const
		{ return mObject->getRegion()->getCapability(name); }
	
	virtual bool isDead() const
		{ return mObject->isDead(); }
	
	virtual U32 getMediaVersion() const
		{ return LLTextureEntry::getVersionFromMediaVersionString(mObject->getMediaURL()); }
	
	virtual bool isNew() const
		{ return mNew; }

private:
	LLPointer<LLVOVolume> mObject;
	bool mNew;
};


LLVOVolume::LLVOVolume(const LLUUID &id, const LLPCode pcode, LLViewerRegion *regionp)
	: LLViewerObject(id, pcode, regionp),
	  mVolumeImpl(NULL)
{
	mTexAnimMode = 0;
	mRelativeXform.setIdentity();
	mRelativeXformInvTrans.setIdentity();

	mFaceMappingChanged = FALSE;
	mLOD = MIN_LOD;
	mTextureAnimp = NULL;
	mVolumeChanged = FALSE;
	mVObjRadius = LLVector3(1,1,0.5f).length();
	mNumFaces = 0;
	mLODChanged = FALSE;
	mSculptChanged = FALSE;
	mSpotLightPriority = 0.f;

	mMediaImplList.resize(getNumTEs());
	mLastFetchedMediaVersion = -1;
	memset(&mIndexInTex, 0, sizeof(S32) * LLRender::NUM_VOLUME_TEXTURE_CHANNELS);
	mMDCImplCount = 0;
}

LLVOVolume::~LLVOVolume()
{
	delete mTextureAnimp;
	mTextureAnimp = NULL;
	delete mVolumeImpl;
	mVolumeImpl = NULL;

	if(!mMediaImplList.empty())
	{
		for(U32 i = 0 ; i < mMediaImplList.size() ; i++)
		{
			if(mMediaImplList[i].notNull())
			{
				mMediaImplList[i]->removeObject(this) ;
			}
		}
	}
}

void LLVOVolume::markDead()
{
	if (!mDead)
	{
		LLSculptIDSize::instance().rem(getVolume()->getParams().getSculptID());

		if(getMDCImplCount() > 0)
		{
			LLMediaDataClientObject::ptr_t obj = new LLMediaDataClientObjectImpl(const_cast<LLVOVolume*>(this), false);
			if (sObjectMediaClient) sObjectMediaClient->removeFromQueue(obj);
			if (sObjectMediaNavigateClient) sObjectMediaNavigateClient->removeFromQueue(obj);
		}
		
		// Detach all media impls from this object
		for(U32 i = 0 ; i < mMediaImplList.size() ; i++)
		{
			removeMediaImpl(i);
		}

		if (mSculptTexture.notNull())
		{
			mSculptTexture->removeVolume(LLRender::SCULPT_TEX, this);
		}

		if (mLightTexture.notNull())
		{
			mLightTexture->removeVolume(LLRender::LIGHT_TEX, this);
		}
	}
	
	LLViewerObject::markDead();
}


// static
void LLVOVolume::initClass()
{
	// gSavedSettings better be around
	if (gSavedSettings.getBOOL("PrimMediaMasterEnabled"))
	{
		const F32 queue_timer_delay = gSavedSettings.getF32("PrimMediaRequestQueueDelay");
		const F32 retry_timer_delay = gSavedSettings.getF32("PrimMediaRetryTimerDelay");
		const U32 max_retries = gSavedSettings.getU32("PrimMediaMaxRetries");
		const U32 max_sorted_queue_size = gSavedSettings.getU32("PrimMediaMaxSortedQueueSize");
		const U32 max_round_robin_queue_size = gSavedSettings.getU32("PrimMediaMaxRoundRobinQueueSize");
		sObjectMediaClient = new LLObjectMediaDataClient(queue_timer_delay, retry_timer_delay, max_retries, 
														 max_sorted_queue_size, max_round_robin_queue_size);
		sObjectMediaNavigateClient = new LLObjectMediaNavigateClient(queue_timer_delay, retry_timer_delay, 
																	 max_retries, max_sorted_queue_size, max_round_robin_queue_size);
	}
}

// static
void LLVOVolume::cleanupClass()
{
    sObjectMediaClient = NULL;
    sObjectMediaNavigateClient = NULL;
}

U32 LLVOVolume::processUpdateMessage(LLMessageSystem *mesgsys,
										  void **user_data,
										  U32 block_num, EObjectUpdateType update_type,
										  LLDataPacker *dp)
{
	LLColor4U color;
	const S32 teDirtyBits = (TEM_CHANGE_TEXTURE|TEM_CHANGE_COLOR|TEM_CHANGE_MEDIA);

	// Do base class updates...
	U32 retval = LLViewerObject::processUpdateMessage(mesgsys, user_data, block_num, update_type, dp);

	LLUUID sculpt_id;
	U8 sculpt_type = 0;
	if (isSculpted())
	{
		LLSculptParams *sculpt_params = (LLSculptParams *)getParameterEntry(LLNetworkData::PARAMS_SCULPT);
		sculpt_id = sculpt_params->getSculptTexture();
		sculpt_type = sculpt_params->getSculptType();
	}

	if (!dp)
	{
		if (update_type == OUT_FULL)
		{
			////////////////////////////////
			//
			// Unpack texture animation data
			//
			//

			if (mesgsys->getSizeFast(_PREHASH_ObjectData, block_num, _PREHASH_TextureAnim))
			{
				if (!mTextureAnimp)
				{
					mTextureAnimp = new LLViewerTextureAnim(this);
				}
				else
				{
					if (!(mTextureAnimp->mMode & LLTextureAnim::SMOOTH))
					{
						mTextureAnimp->reset();
					}
				}
				mTexAnimMode = 0;
				
				mTextureAnimp->unpackTAMessage(mesgsys, block_num);
			}
			else
			{
				if (mTextureAnimp)
				{
					delete mTextureAnimp;
					mTextureAnimp = NULL;
					gPipeline.markTextured(mDrawable);
					mFaceMappingChanged = TRUE;
					mTexAnimMode = 0;
				}
			}

			// Unpack volume data
			LLVolumeParams volume_params;
			LLVolumeMessage::unpackVolumeParams(&volume_params, mesgsys, _PREHASH_ObjectData, block_num);
			volume_params.setSculptID(sculpt_id, sculpt_type);

			if (setVolume(volume_params, 0))
			{
				markForUpdate(TRUE);
			}
		}

		// Sigh, this needs to be done AFTER the volume is set as well, otherwise bad stuff happens...
		////////////////////////////
		//
		// Unpack texture entry data
		//

		S32 result = unpackTEMessage(mesgsys, _PREHASH_ObjectData, (S32) block_num);
		if (result & teDirtyBits)
		{
			updateTEData();
		}
		if (result & TEM_CHANGE_MEDIA)
		{
			retval |= MEDIA_FLAGS_CHANGED;
		}
	}
	else
	{
		if (update_type != OUT_TERSE_IMPROVED)
		{
			LLVolumeParams volume_params;
			BOOL res = LLVolumeMessage::unpackVolumeParams(&volume_params, *dp);
			if (!res)
			{
				LL_WARNS() << "Bogus volume parameters in object " << getID() << LL_ENDL;
				LL_WARNS() << getRegion()->getOriginGlobal() << LL_ENDL;
			}

			volume_params.setSculptID(sculpt_id, sculpt_type);

			if (setVolume(volume_params, 0))
			{
				markForUpdate(TRUE);
			}
			S32 res2 = unpackTEMessage(*dp);
			if (TEM_INVALID == res2)
			{
				// There's something bogus in the data that we're unpacking.
				dp->dumpBufferToLog();
				LL_WARNS() << "Flushing cache files" << LL_ENDL;

				if(LLVOCache::instanceExists() && getRegion())
				{
					LLVOCache::getInstance()->removeEntry(getRegion()->getHandle()) ;
				}
				
				LL_WARNS() << "Bogus TE data in " << getID() << LL_ENDL;
			}
			else 
			{
				if (res2 & teDirtyBits) 
				{
					updateTEData();
				}
				if (res2 & TEM_CHANGE_MEDIA)
				{
					retval |= MEDIA_FLAGS_CHANGED;
				}
			}

			U32 value = dp->getPassFlags();

			if (value & 0x40)
			{
				if (!mTextureAnimp)
				{
					mTextureAnimp = new LLViewerTextureAnim(this);
				}
				else
				{
					if (!(mTextureAnimp->mMode & LLTextureAnim::SMOOTH))
					{
						mTextureAnimp->reset();
					}
				}
				mTexAnimMode = 0;
				mTextureAnimp->unpackTAMessage(*dp);
			}
			else if (mTextureAnimp)
			{
				delete mTextureAnimp;
				mTextureAnimp = NULL;
				gPipeline.markTextured(mDrawable);
				mFaceMappingChanged = TRUE;
				mTexAnimMode = 0;
			}

			if (value & 0x400)
			{ //particle system (new)
				unpackParticleSource(*dp, mOwnerID, false);
			}
		}
		else
		{
			S32 texture_length = mesgsys->getSizeFast(_PREHASH_ObjectData, block_num, _PREHASH_TextureEntry);
			if (texture_length)
			{
				U8							tdpbuffer[1024];
				LLDataPackerBinaryBuffer	tdp(tdpbuffer, 1024);
				mesgsys->getBinaryDataFast(_PREHASH_ObjectData, _PREHASH_TextureEntry, tdpbuffer, 0, block_num);
				S32 result = unpackTEMessage(tdp);
				if (result & teDirtyBits)
				{
					updateTEData();
				}
				if (result & TEM_CHANGE_MEDIA)
				{
					retval |= MEDIA_FLAGS_CHANGED;
				}
			}
		}
	}
	if (retval & (MEDIA_URL_REMOVED | MEDIA_URL_ADDED | MEDIA_URL_UPDATED | MEDIA_FLAGS_CHANGED)) 
	{
		// If only the media URL changed, and it isn't a media version URL,
		// ignore it
		if ( ! ( retval & (MEDIA_URL_ADDED | MEDIA_URL_UPDATED) &&
				 mMedia && ! mMedia->mMediaURL.empty() &&
				 ! LLTextureEntry::isMediaVersionString(mMedia->mMediaURL) ) )
		{
			// If the media changed at all, request new media data
			LL_DEBUGS("MediaOnAPrim") << "Media update: " << getID() << ": retval=" << retval << " Media URL: " <<
                ((mMedia) ?  mMedia->mMediaURL : std::string("")) << LL_ENDL;
			requestMediaDataUpdate(retval & MEDIA_FLAGS_CHANGED);
		}
        else {
            LL_INFOS("MediaOnAPrim") << "Ignoring media update for: " << getID() << " Media URL: " <<
                ((mMedia) ?  mMedia->mMediaURL : std::string("")) << LL_ENDL;
        }
	}
	// ...and clean up any media impls
	cleanUpMediaImpls();

	return retval;
}


void LLVOVolume::animateTextures()
{
	if (!mDead)
	{
		F32 off_s = 0.f, off_t = 0.f, scale_s = 1.f, scale_t = 1.f, rot = 0.f;
		S32 result = mTextureAnimp->animateTextures(off_s, off_t, scale_s, scale_t, rot);
	
		if (result)
		{
			if (!mTexAnimMode)
			{
				mFaceMappingChanged = TRUE;
				gPipeline.markTextured(mDrawable);
			}
			mTexAnimMode = result | mTextureAnimp->mMode;
				
			S32 start=0, end=mDrawable->getNumFaces()-1;
			if (mTextureAnimp->mFace >= 0 && mTextureAnimp->mFace <= end)
			{
				start = end = mTextureAnimp->mFace;
			}
		
			for (S32 i = start; i <= end; i++)
			{
				LLFace* facep = mDrawable->getFace(i);
				if (!facep) continue;
				if(facep->getVirtualSize() <= MIN_TEX_ANIM_SIZE && facep->mTextureMatrix) continue;

				const LLTextureEntry* te = facep->getTextureEntry();
			
				if (!te)
				{
					continue;
				}
		
				if (!(result & LLViewerTextureAnim::ROTATE))
				{
					te->getRotation(&rot);
				}
				if (!(result & LLViewerTextureAnim::TRANSLATE))
				{
					te->getOffset(&off_s,&off_t);
				}			
				if (!(result & LLViewerTextureAnim::SCALE))
				{
					te->getScale(&scale_s, &scale_t);
				}

				if (!facep->mTextureMatrix)
				{
					facep->mTextureMatrix = new LLMatrix4();
				}

				LLMatrix4& tex_mat = *facep->mTextureMatrix;
				tex_mat.setIdentity();
				LLVector3 trans ;

					trans.set(LLVector3(off_s+0.5f, off_t+0.5f, 0.f));			
					tex_mat.translate(LLVector3(-0.5f, -0.5f, 0.f));

				LLVector3 scale(scale_s, scale_t, 1.f);			
				LLQuaternion quat;
				quat.setQuat(rot, 0, 0, -1.f);
		
				tex_mat.rotate(quat);				

				LLMatrix4 mat;
				mat.initAll(scale, LLQuaternion(), LLVector3());
				tex_mat *= mat;
		
				tex_mat.translate(trans);
			}
		}
		else
		{
			if (mTexAnimMode && mTextureAnimp->mRate == 0)
			{
				U8 start, count;

				if (mTextureAnimp->mFace == -1)
				{
					start = 0;
					count = getNumTEs();
				}
				else
				{
					start = (U8) mTextureAnimp->mFace;
					count = 1;
				}

				for (S32 i = start; i < start + count; i++)
				{
					if (mTexAnimMode & LLViewerTextureAnim::TRANSLATE)
					{
						setTEOffset(i, mTextureAnimp->mOffS, mTextureAnimp->mOffT);				
					}
					if (mTexAnimMode & LLViewerTextureAnim::SCALE)
					{
						setTEScale(i, mTextureAnimp->mScaleS, mTextureAnimp->mScaleT);	
					}
					if (mTexAnimMode & LLViewerTextureAnim::ROTATE)
					{
						setTERotation(i, mTextureAnimp->mRot);
					}
				}

				gPipeline.markTextured(mDrawable);
				mFaceMappingChanged = TRUE;
				mTexAnimMode = 0;
			}
		}
	}
}

void LLVOVolume::updateTextures()
{
	const F32 TEXTURE_AREA_REFRESH_TIME = 5.f; // seconds
	if (mTextureUpdateTimer.getElapsedTimeF32() > TEXTURE_AREA_REFRESH_TIME)
	{
		updateTextureVirtualSize();

		if (mDrawable.notNull() && !isVisible() && !mDrawable->isActive())
		{ //delete vertex buffer to free up some VRAM
			LLSpatialGroup* group  = mDrawable->getSpatialGroup();
			if (group && (group->mVertexBuffer.notNull() || !group->mBufferMap.empty() || !group->mDrawMap.empty()))
			{
				group->destroyGL(true);

				//flag the group as having changed geometry so it gets a rebuild next time
				//it becomes visible
				group->setState(LLSpatialGroup::GEOM_DIRTY | LLSpatialGroup::MESH_DIRTY | LLSpatialGroup::NEW_DRAWINFO);
			}
		}


    }
}

BOOL LLVOVolume::isVisible() const 
{
	if(mDrawable.notNull() && mDrawable->isVisible())
	{
		return TRUE ;
	}

	if(isAttachment())
	{
		LLViewerObject* objp = (LLViewerObject*)getParent() ;
		while(objp && !objp->isAvatar())
		{
			objp = (LLViewerObject*)objp->getParent() ;
		}

		return objp && objp->mDrawable.notNull() && objp->mDrawable->isVisible() ;
	}

	return FALSE ;
}

void LLVOVolume::updateTextureVirtualSize(bool forced)
{
	LL_RECORD_BLOCK_TIME(FTM_VOLUME_TEXTURES);
	// Update the pixel area of all faces

	if(!forced)
	{
		if(!isVisible())
		{ //don't load textures for non-visible faces
			const S32 num_faces = mDrawable->getNumFaces();
			for (S32 i = 0; i < num_faces; i++)
			{
				LLFace* face = mDrawable->getFace(i);
				if (face)
				{
					face->setPixelArea(0.f); 
					face->setVirtualSize(0.f);
				}
			}

			return ;
		}

		if (!gPipeline.hasRenderType(LLPipeline::RENDER_TYPE_SIMPLE))
		{
			return;
		}
	}

	static LLCachedControl<bool> dont_load_textures(gSavedSettings,"TextureDisable", false);
		
	if (dont_load_textures || LLAppViewer::getTextureFetch()->mDebugPause) // || !mDrawable->isVisible())
	{
		return;
	}

	mTextureUpdateTimer.reset();
	
	F32 old_area = mPixelArea;
	mPixelArea = 0.f;

	const S32 num_faces = mDrawable->getNumFaces();
	F32 min_vsize=999999999.f, max_vsize=0.f;
	LLViewerCamera* camera = LLViewerCamera::getInstance();
	for (S32 i = 0; i < num_faces; i++)
	{
		LLFace* face = mDrawable->getFace(i);
		if (!face) continue;
		const LLTextureEntry *te = face->getTextureEntry();
		LLViewerTexture *imagep = face->getTexture();
		if (!imagep || !te ||			
			face->mExtents[0].equals3(face->mExtents[1]))
		{
			continue;
		}
		
		F32 vsize;
		F32 old_size = face->getVirtualSize();

		if (isHUDAttachment())
		{
			F32 area = (F32) camera->getScreenPixelArea();
			vsize = area;
			imagep->setBoostLevel(LLGLTexture::BOOST_HUD);
 			face->setPixelArea(area); // treat as full screen
			face->setVirtualSize(vsize);
		}
		else
		{
			vsize = face->getTextureVirtualSize();
		}

		mPixelArea = llmax(mPixelArea, face->getPixelArea());		

		if (face->mTextureMatrix != NULL)
		{
			if ((vsize < MIN_TEX_ANIM_SIZE && old_size > MIN_TEX_ANIM_SIZE) ||
				(vsize > MIN_TEX_ANIM_SIZE && old_size < MIN_TEX_ANIM_SIZE))
			{
				gPipeline.markRebuild(mDrawable, LLDrawable::REBUILD_TCOORD, FALSE);
			}
		}
				
		if (gPipeline.hasRenderDebugMask(LLPipeline::RENDER_DEBUG_TEXTURE_AREA))
		{
			if (vsize < min_vsize) min_vsize = vsize;
			if (vsize > max_vsize) max_vsize = vsize;
		}
		else if (gPipeline.hasRenderDebugMask(LLPipeline::RENDER_DEBUG_TEXTURE_PRIORITY))
		{
			LLViewerFetchedTexture* img = LLViewerTextureManager::staticCastToFetchedTexture(imagep) ;
			if(img)
			{
				F32 pri = img->getDecodePriority();
				pri = llmax(pri, 0.0f);
				if (pri < min_vsize) min_vsize = pri;
				if (pri > max_vsize) max_vsize = pri;
			}
		}
		else if (gPipeline.hasRenderDebugMask(LLPipeline::RENDER_DEBUG_FACE_AREA))
		{
			F32 pri = mPixelArea;
			if (pri < min_vsize) min_vsize = pri;
			if (pri > max_vsize) max_vsize = pri;
		}	
	}
	
	if (isSculpted())
	{
		LLSculptParams *sculpt_params = (LLSculptParams *)getParameterEntry(LLNetworkData::PARAMS_SCULPT);
		LLUUID id =  sculpt_params->getSculptTexture();
		
		updateSculptTexture();
		
		

		if (mSculptTexture.notNull())
		{
			mSculptTexture->setBoostLevel(llmax((S32)mSculptTexture->getBoostLevel(),
												(S32)LLGLTexture::BOOST_SCULPTED));
			mSculptTexture->setForSculpt() ;
			
			if(!mSculptTexture->isCachedRawImageReady())
			{
				S32 lod = llmin(mLOD, 3);
				F32 lodf = ((F32)(lod + 1.0f)/4.f);
				F32 tex_size = lodf * LLViewerTexture::sMaxSculptRez ;
				mSculptTexture->addTextureStats(2.f * tex_size * tex_size, FALSE);
			
				//if the sculpty very close to the view point, load first
				{				
					LLVector3 lookAt = getPositionAgent() - camera->getOrigin();
					F32 dist = lookAt.normVec() ;
					F32 cos_angle_to_view_dir = lookAt * camera->getXAxis() ;				
					mSculptTexture->setAdditionalDecodePriority(0.8f * LLFace::calcImportanceToCamera(cos_angle_to_view_dir, dist)) ;
				}
			}
	
			S32 texture_discard = mSculptTexture->getCachedRawImageLevel(); //try to match the texture
			S32 current_discard = getVolume() ? getVolume()->getSculptLevel() : -2 ;

			if (texture_discard >= 0 && //texture has some data available
				(texture_discard < current_discard || //texture has more data than last rebuild
				current_discard < 0)) //no previous rebuild
			{
				gPipeline.markRebuild(mDrawable, LLDrawable::REBUILD_VOLUME, FALSE);
				mSculptChanged = TRUE;
			}

			if (gPipeline.hasRenderDebugMask(LLPipeline::RENDER_DEBUG_SCULPTED))
			{
				setDebugText(llformat("T%d C%d V%d\n%dx%d",
										  texture_discard, current_discard, getVolume()->getSculptLevel(),
										  mSculptTexture->getHeight(), mSculptTexture->getWidth()));
			}
		}

	}

	if (getLightTextureID().notNull())
	{
		LLLightImageParams* params = (LLLightImageParams*) getParameterEntry(LLNetworkData::PARAMS_LIGHT_IMAGE);
		LLUUID id = params->getLightTexture();
		mLightTexture = LLViewerTextureManager::getFetchedTexture(id, FTT_DEFAULT, TRUE, LLGLTexture::BOOST_ALM);
		if (mLightTexture.notNull())
		{
			F32 rad = getLightRadius();
			mLightTexture->addTextureStats(gPipeline.calcPixelArea(getPositionAgent(), 
																	LLVector3(rad,rad,rad),
																	*camera));
		}	
	}
	
	if (gPipeline.hasRenderDebugMask(LLPipeline::RENDER_DEBUG_TEXTURE_AREA))
	{
		setDebugText(llformat("%.0f:%.0f", (F32) sqrt(min_vsize),(F32) sqrt(max_vsize)));
	}
 	else if (gPipeline.hasRenderDebugMask(LLPipeline::RENDER_DEBUG_TEXTURE_PRIORITY))
 	{
 		setDebugText(llformat("%.0f:%.0f", (F32) sqrt(min_vsize),(F32) sqrt(max_vsize)));
 	}
	else if (gPipeline.hasRenderDebugMask(LLPipeline::RENDER_DEBUG_FACE_AREA))
	{
		setDebugText(llformat("%.0f:%.0f", (F32) sqrt(min_vsize),(F32) sqrt(max_vsize)));
	}

	if (mPixelArea == 0)
	{ //flexi phasing issues make this happen
		mPixelArea = old_area;
	}
}

BOOL LLVOVolume::isActive() const
{
	return !mStatic;
}

BOOL LLVOVolume::setMaterial(const U8 material)
{
	BOOL res = LLViewerObject::setMaterial(material);
	
	return res;
}

void LLVOVolume::setTexture(const S32 face)
{
	llassert(face < getNumTEs());
	gGL.getTexUnit(0)->bind(getTEImage(face));
}

void LLVOVolume::setScale(const LLVector3 &scale, BOOL damped)
{
	if (scale != getScale())
	{
		// store local radius
		LLViewerObject::setScale(scale);

		if (mVolumeImpl)
		{
			mVolumeImpl->onSetScale(scale, damped);
		}
		
		updateRadius();

		//since drawable transforms do not include scale, changing volume scale
		//requires an immediate rebuild of volume verts.
		gPipeline.markRebuild(mDrawable, LLDrawable::REBUILD_POSITION, TRUE);
	}
}

LLFace* LLVOVolume::addFace(S32 f)
{
	const LLTextureEntry* te = getTE(f);
	LLViewerTexture* imagep = getTEImage(f);
	if (te->getMaterialParams().notNull())
	{
		LLViewerTexture* normalp = getTENormalMap(f);
		LLViewerTexture* specularp = getTESpecularMap(f);
		return mDrawable->addFace(te, imagep, normalp, specularp);
	}
	return mDrawable->addFace(te, imagep);
}

LLDrawable *LLVOVolume::createDrawable(LLPipeline *pipeline)
{
	pipeline->allocDrawable(this);
		
	mDrawable->setRenderType(LLPipeline::RENDER_TYPE_VOLUME);

	S32 max_tes_to_set = getNumTEs();
	for (S32 i = 0; i < max_tes_to_set; i++)
	{
		addFace(i);
	}
	mNumFaces = max_tes_to_set;

	if (isAttachment())
	{
		mDrawable->makeActive();
	}

	if (getIsLight())
	{
		// Add it to the pipeline mLightSet
		gPipeline.setLight(mDrawable, TRUE);
	}
	
	updateRadius();
	bool force_update = true; // avoid non-alpha mDistance update being optimized away
	mDrawable->updateDistance(*LLViewerCamera::getInstance(), force_update);

	return mDrawable;
}

BOOL LLVOVolume::setVolume(const LLVolumeParams &params_in, const S32 detail, bool unique_volume)
{
	LLVolumeParams volume_params = params_in;

	S32 last_lod = mVolumep.notNull() ? LLVolumeLODGroup::getVolumeDetailFromScale(mVolumep->getDetail()) : -1;
	S32 lod = mLOD;

	BOOL is404 = FALSE;
	
	if (isSculpted())
	{
		// if it's a mesh
		if ((volume_params.getSculptType() & LL_SCULPT_TYPE_MASK) == LL_SCULPT_TYPE_MESH)
		{ //meshes might not have all LODs, get the force detail to best existing LOD
			if (NO_LOD != lod)
			{
				lod = gMeshRepo.getActualMeshLOD(volume_params, lod);
				if (lod == -1)
				{
					is404 = TRUE;
					lod = 0;
				}
			}
		}
	}

	// Check if we need to change implementations
	bool is_flexible = (volume_params.getPathParams().getCurveType() == LL_PCODE_PATH_FLEXIBLE);
	if (is_flexible)
	{
		setParameterEntryInUse(LLNetworkData::PARAMS_FLEXIBLE, TRUE, false);
		if (!mVolumeImpl)
		{
			LLFlexibleObjectData* data = (LLFlexibleObjectData*)getParameterEntry(LLNetworkData::PARAMS_FLEXIBLE);
			mVolumeImpl = new LLVolumeImplFlexible(this, data);
		}
	}
	else
	{
		// Mark the parameter not in use
		setParameterEntryInUse(LLNetworkData::PARAMS_FLEXIBLE, FALSE, false);
		if (mVolumeImpl)
		{
			delete mVolumeImpl;
			mVolumeImpl = NULL;
			if (mDrawable.notNull())
			{
				// Undo the damage we did to this matrix
				mDrawable->updateXform(FALSE);
			}
		}
	}
	
	if (is404)
	{
		setIcon(LLViewerTextureManager::getFetchedTextureFromFile("icons/Inv_Mesh.png", FTT_LOCAL_FILE, TRUE, LLGLTexture::BOOST_UI));
		//render prim proxy when mesh loading attempts give up
		volume_params.setSculptID(LLUUID::null, LL_SCULPT_TYPE_NONE);

	}

	if ((LLPrimitive::setVolume(volume_params, lod, (mVolumeImpl && mVolumeImpl->isVolumeUnique()))) || mSculptChanged)
	{
		mFaceMappingChanged = TRUE;
		
		if (mVolumeImpl)
		{
			mVolumeImpl->onSetVolume(volume_params, mLOD);
		}
	
		updateSculptTexture();

		if (isSculpted())
		{
			updateSculptTexture();
			// if it's a mesh
			if ((volume_params.getSculptType() & LL_SCULPT_TYPE_MASK) == LL_SCULPT_TYPE_MESH)
			{
				if (!getVolume()->isMeshAssetLoaded())
				{ 
					//load request not yet issued, request pipeline load this mesh
					LLUUID asset_id = volume_params.getSculptID();
					S32 available_lod = gMeshRepo.loadMesh(this, volume_params, lod, last_lod);
					if (available_lod != lod)
					{
						LLPrimitive::setVolume(volume_params, available_lod);
					}
				}
				
			}
			else // otherwise is sculptie
			{
				if (mSculptTexture.notNull())
				{
					sculpt();
				}
			}
		}

		static LLCachedControl<bool> use_transform_feedback(gSavedSettings, "RenderUseTransformFeedback", false);

		bool cache_in_vram = use_transform_feedback && gTransformPositionProgram.mProgramObject &&
			(!mVolumeImpl || !mVolumeImpl->isVolumeUnique());

		if (cache_in_vram)
		{ //this volume might be used as source data for a transform object, put it in vram
			LLVolume* volume = getVolume();
			for (S32 i = 0; i < volume->getNumFaces(); ++i)
			{
				const LLVolumeFace& face = volume->getVolumeFace(i);
				if (face.mVertexBuffer.notNull())
				{ //already cached
					break;
				}
				volume->genTangents(i);
				LLFace::cacheFaceInVRAM(face);
			}
		}

		return TRUE;
	}
	else if (NO_LOD == lod) 
	{
		LLSculptIDSize::instance().resetSizeSum(volume_params.getSculptID());
	}

	return FALSE;
}

void LLVOVolume::updateSculptTexture()
{
	LLPointer<LLViewerFetchedTexture> old_sculpt = mSculptTexture;

	if (isSculpted() && !isMesh())
	{
		LLSculptParams *sculpt_params = (LLSculptParams *)getParameterEntry(LLNetworkData::PARAMS_SCULPT);
		LLUUID id =  sculpt_params->getSculptTexture();
		if (id.notNull())
		{
			mSculptTexture = LLViewerTextureManager::getFetchedTexture(id, FTT_DEFAULT, TRUE, LLGLTexture::BOOST_NONE, LLViewerTexture::LOD_TEXTURE);
		}
	}
	else
	{
		mSculptTexture = NULL;
	}

	if (mSculptTexture != old_sculpt)
	{
		if (old_sculpt.notNull())
		{
			old_sculpt->removeVolume(LLRender::SCULPT_TEX, this);
		}
		if (mSculptTexture.notNull())
		{
			mSculptTexture->addVolume(LLRender::SCULPT_TEX, this);
		}
	}
	
}

void LLVOVolume::notifyMeshLoaded()
{ 
	mSculptChanged = TRUE;
	gPipeline.markRebuild(mDrawable, LLDrawable::REBUILD_GEOMETRY, TRUE);

	LLVOAvatar* avatar = getAvatar();
	if (avatar)
	{
		avatar->updateVisualComplexity();
	}
}

// sculpt replaces generate() for sculpted surfaces
void LLVOVolume::sculpt()
{	
	if (mSculptTexture.notNull())
	{				
		U16 sculpt_height = 0;
		U16 sculpt_width = 0;
		S8 sculpt_components = 0;
		const U8* sculpt_data = NULL;
	
		S32 discard_level = mSculptTexture->getCachedRawImageLevel() ;
		LLImageRaw* raw_image = mSculptTexture->getCachedRawImage() ;
		
		S32 max_discard = mSculptTexture->getMaxDiscardLevel();
		if (discard_level > max_discard)
		{
			discard_level = max_discard;    // clamp to the best we can do			
		}
		if(discard_level > MAX_DISCARD_LEVEL)
		{
			return; //we think data is not ready yet.
		}

		S32 current_discard = getVolume()->getSculptLevel() ;
		if(current_discard < -2)
		{
			static S32 low_sculpty_discard_warning_count = 1;
			S32 exponent = llmax(1, llfloor( log10((F64) low_sculpty_discard_warning_count) ));
			S32 interval = pow(10.0, exponent);
			if ( low_sculpty_discard_warning_count < 10 ||
				(low_sculpty_discard_warning_count % interval) == 0)
			{	// Log first 10 time, then decreasing intervals afterwards otherwise this can flood the logs
				LL_WARNS() << "WARNING!!: Current discard for sculpty " << mSculptTexture->getID() 
					<< " at " << current_discard 
					<< " is less than -2." 
					<< " Hit this " << low_sculpty_discard_warning_count << " times"
					<< LL_ENDL;
			}
			low_sculpty_discard_warning_count++;
			
			// corrupted volume... don't update the sculpty
			return;
		}
		else if (current_discard > MAX_DISCARD_LEVEL)
		{
			static S32 high_sculpty_discard_warning_count = 1;
			S32 exponent = llmax(1, llfloor( log10((F64) high_sculpty_discard_warning_count) ));
			S32 interval = pow(10.0, exponent);
			if ( high_sculpty_discard_warning_count < 10 ||
				(high_sculpty_discard_warning_count % interval) == 0)
			{	// Log first 10 time, then decreasing intervals afterwards otherwise this can flood the logs
				LL_WARNS() << "WARNING!!: Current discard for sculpty " << mSculptTexture->getID() 
					<< " at " << current_discard 
					<< " is more than than allowed max of " << MAX_DISCARD_LEVEL
					<< ".  Hit this " << high_sculpty_discard_warning_count << " times"
					<< LL_ENDL;
			}
			high_sculpty_discard_warning_count++;

			// corrupted volume... don't update the sculpty			
			return;
		}

		if (current_discard == discard_level)  // no work to do here
			return;
		
		if(!raw_image)
		{
			llassert(discard_level < 0) ;

			sculpt_width = 0;
			sculpt_height = 0;
			sculpt_data = NULL ;

			if(LLViewerTextureManager::sTesterp)
			{
				LLViewerTextureManager::sTesterp->updateGrayTextureBinding();
			}
		}
		else
		{					
			sculpt_height = raw_image->getHeight();
			sculpt_width = raw_image->getWidth();
			sculpt_components = raw_image->getComponents();		
					   
			sculpt_data = raw_image->getData();

			if(LLViewerTextureManager::sTesterp)
			{
				mSculptTexture->updateBindStatsForTester() ;
			}
		}
		getVolume()->sculpt(sculpt_width, sculpt_height, sculpt_components, sculpt_data, discard_level, mSculptTexture->isMissingAsset());

		//notify rebuild any other VOVolumes that reference this sculpty volume
		for (S32 i = 0; i < mSculptTexture->getNumVolumes(LLRender::SCULPT_TEX); ++i)
		{
			LLVOVolume* volume = (*(mSculptTexture->getVolumeList(LLRender::SCULPT_TEX)))[i];
			if (volume != this && volume->getVolume() == getVolume())
			{
				gPipeline.markRebuild(volume->mDrawable, LLDrawable::REBUILD_GEOMETRY, FALSE);
			}
		}
	}
}

S32	LLVOVolume::computeLODDetail(F32 distance, F32 radius, F32 lod_factor)
{
	S32	cur_detail;
	if (LLPipeline::sDynamicLOD)
	{
		// We've got LOD in the profile, and in the twist.  Use radius.
		F32 tan_angle = (lod_factor*radius)/distance;
		cur_detail = LLVolumeLODGroup::getDetailFromTan(ll_round(tan_angle, 0.01f));
	}
	else
	{
		cur_detail = llclamp((S32) (sqrtf(radius)*lod_factor*4.f), 0, 3);
	}
	return cur_detail;
}

BOOL LLVOVolume::calcLOD()
{
	if (mDrawable.isNull())
	{
		return FALSE;
	}

	S32 cur_detail = 0;
	
	F32 radius;
	F32 distance;
	F32 lod_factor = LLVOVolume::sLODFactor;

	if (mDrawable->isState(LLDrawable::RIGGED))
	{
		LLVOAvatar* avatar = getAvatar(); 
		
		// Not sure how this can really happen, but alas it does. Better exit here than crashing.
		if( !avatar || !avatar->mDrawable )
		{
			return FALSE;
		}

		distance = avatar->mDrawable->mDistanceWRTCamera;
		radius = avatar->getBinRadius();
	}
	else
	{
		distance = mDrawable->mDistanceWRTCamera;
		radius = getVolume() ? getVolume()->mLODScaleBias.scaledVec(getScale()).length() : getScale().length();
	}
	
	//hold onto unmodified distance for debugging
	//F32 debug_distance = distance;
	
	distance *= sDistanceFactor;

	F32 rampDist = LLVOVolume::sLODFactor * 2;
	
	if (distance < rampDist)
	{
		// Boost LOD when you're REALLY close
		distance *= 1.0f/rampDist;
		distance *= distance;
		distance *= rampDist;
	}
	

	distance *= F_PI/3.f;

	static LLCachedControl<bool> ignore_fov_zoom(gSavedSettings,"IgnoreFOVZoomForLODs");
	if(!ignore_fov_zoom)
	{
		lod_factor *= DEFAULT_FIELD_OF_VIEW / LLViewerCamera::getInstance()->getDefaultFOV();
	}

	cur_detail = computeLODDetail(ll_round(distance, 0.01f), 
									ll_round(radius, 0.01f),
									lod_factor);

	if (gPipeline.hasRenderDebugMask(LLPipeline::RENDER_DEBUG_LOD_INFO) &&
		mDrawable->getFace(0))
	{
		//setDebugText(llformat("%.2f:%.2f, %d", mDrawable->mDistanceWRTCamera, radius, cur_detail));

		setDebugText(llformat("%d", mDrawable->getFace(0)->getTextureIndex()));
	}

	if (cur_detail != mLOD)
	{
		mAppAngle = ll_round((F32) atan2( mDrawable->getRadius(), mDrawable->mDistanceWRTCamera) * RAD_TO_DEG, 0.01f);
		mLOD = cur_detail;

		return TRUE;
	}

	return FALSE;
}

BOOL LLVOVolume::updateLOD()
{
	if (mDrawable.isNull())
	{
		return FALSE;
	}
	
	BOOL lod_changed = FALSE;

	if (!LLSculptIDSize::instance().isUnloaded(getVolume()->getParams().getSculptID())) 
	{
		lod_changed = calcLOD();
	}
	else
	{
		return FALSE;
	}

	if (lod_changed)
	{
		gPipeline.markRebuild(mDrawable, LLDrawable::REBUILD_VOLUME, FALSE);
		mLODChanged = TRUE;
	}
	else
	{
		F32 new_radius = getBinRadius();
		F32 old_radius = mDrawable->getBinRadius();
		if (new_radius < old_radius * 0.9f || new_radius > old_radius*1.1f)
		{
			gPipeline.markPartitionMove(mDrawable);
		}
	}

	lod_changed = lod_changed || LLViewerObject::updateLOD();
	
	return lod_changed;
}

BOOL LLVOVolume::setDrawableParent(LLDrawable* parentp)
{
	if (!LLViewerObject::setDrawableParent(parentp))
	{
		// no change in drawable parent
		return FALSE;
	}

	if (!mDrawable->isRoot())
	{
		// rebuild vertices in parent relative space
		gPipeline.markRebuild(mDrawable, LLDrawable::REBUILD_VOLUME, TRUE);

		if (mDrawable->isActive() && !parentp->isActive())
		{
			parentp->makeActive();
		}
		else if (mDrawable->isStatic() && parentp->isActive())
		{
			mDrawable->makeActive();
		}
	}
	
	return TRUE;
}

void LLVOVolume::updateFaceFlags()
{
	// There's no guarantee that getVolume()->getNumFaces() == mDrawable->getNumFaces()
	for (S32 i = 0; i < getVolume()->getNumFaces() && i < mDrawable->getNumFaces(); i++)
	{
		LLFace *face = mDrawable->getFace(i);
		if (face)
		{
			BOOL fullbright = getTE(i)->getFullbright();
			face->clearState(LLFace::FULLBRIGHT | LLFace::HUD_RENDER | LLFace::LIGHT);

			if (fullbright || (mMaterial == LL_MCODE_LIGHT))
			{
				face->setState(LLFace::FULLBRIGHT);
			}
			if (mDrawable->isLight())
			{
				face->setState(LLFace::LIGHT);
			}
			if (isHUDAttachment())
			{
				face->setState(LLFace::HUD_RENDER);
			}
		}
	}
}

BOOL LLVOVolume::setParent(LLViewerObject* parent)
{
	BOOL ret = FALSE ;
	if (parent != getParent())
	{
		ret = LLViewerObject::setParent(parent);
		if (ret && mDrawable)
		{
			gPipeline.markMoved(mDrawable);
			gPipeline.markRebuild(mDrawable, LLDrawable::REBUILD_VOLUME, TRUE);
		}
	}

	return ret ;
}

// NOTE: regenFaces() MUST be followed by genTriangles()!
void LLVOVolume::regenFaces()
{
	// remove existing faces
	BOOL count_changed = mNumFaces != getNumTEs();
	
	if (count_changed)
	{
		deleteFaces();		
		// add new faces
		mNumFaces = getNumTEs();
	}
		
	for (S32 i = 0; i < mNumFaces; i++)
	{
		LLFace* facep = count_changed ? addFace(i) : mDrawable->getFace(i);
		if (!facep) continue;

		facep->setTEOffset(i);
		facep->setTexture(getTEImage(i));
		if (facep->getTextureEntry()->getMaterialParams().notNull())
		{
			facep->setNormalMap(getTENormalMap(i));
			facep->setSpecularMap(getTESpecularMap(i));
		}
		facep->setViewerObject(this);
		
		// If the face had media on it, this will have broken the link between the LLViewerMediaTexture and the face.
		// Re-establish the link.
		if((int)mMediaImplList.size() > i)
		{
			if(mMediaImplList[i])
			{
				LLViewerMediaTexture* media_tex = LLViewerTextureManager::findMediaTexture(mMediaImplList[i]->getMediaTextureID()) ;
				if(media_tex)
				{
					media_tex->addMediaToFace(facep) ;
				}
			}
		}
	}
	
	if (!count_changed)
	{
		updateFaceFlags();
	}
}

BOOL LLVOVolume::genBBoxes(BOOL force_global)
{
	BOOL res = TRUE;

	LLVector4a min,max;

	min.clear();
	max.clear();

	BOOL rebuild = mDrawable->isState(LLDrawable::REBUILD_VOLUME | LLDrawable::REBUILD_POSITION | LLDrawable::REBUILD_RIGGED);

	//	bool rigged = false;
	LLVolume* volume = mRiggedVolume;
	if (!volume)
	{
		volume = getVolume();
	}

	// There's no guarantee that getVolume()->getNumFaces() == mDrawable->getNumFaces()
	for (S32 i = 0;
		 i < getVolume()->getNumVolumeFaces() && i < mDrawable->getNumFaces() && i < getNumTEs();
		 i++)
	{
		LLFace *face = mDrawable->getFace(i);
		if (!face)
		{
			continue;
		}
		res &= face->genVolumeBBoxes(*volume, i,
										mRelativeXform, 
										(mVolumeImpl && mVolumeImpl->isVolumeGlobal()) || force_global);
		if (rebuild)
		{
			if (i == 0)
			{
				min = face->mExtents[0];
				max = face->mExtents[1];
			}
			else
			{
				min.setMin(min, face->mExtents[0]);
				max.setMax(max, face->mExtents[1]);
			}
		}
	}
	
	if (rebuild)
	{
		mDrawable->setSpatialExtents(min,max);
		min.add(max);
		min.mul(0.5f);
		mDrawable->setPositionGroup(min);	
	}

	updateRadius();
	mDrawable->movePartition();
				
	return res;
}

void LLVOVolume::preRebuild()
{
	if (mVolumeImpl != NULL)
	{
		mVolumeImpl->preRebuild();
	}
}

void LLVOVolume::updateRelativeXform(bool force_identity)
{
	if (mVolumeImpl)
	{
		mVolumeImpl->updateRelativeXform(force_identity);
		return;
	}
	
	LLDrawable* drawable = mDrawable;
	
	if (drawable->isState(LLDrawable::RIGGED) && mRiggedVolume.notNull())
	{ //rigged volume (which is in agent space) is used for generating bounding boxes etc
	  //inverse of render matrix should go to partition space
		mRelativeXform = getRenderMatrix();

		F32* dst = (F32*) mRelativeXformInvTrans.mMatrix;
		F32* src = (F32*) mRelativeXform.mMatrix;
		dst[0] = src[0]; dst[1] = src[1]; dst[2] = src[2];
		dst[3] = src[4]; dst[4] = src[5]; dst[5] = src[6];
		dst[6] = src[8]; dst[7] = src[9]; dst[8] = src[10];
		
		mRelativeXform.invert();
		mRelativeXformInvTrans.transpose();
	}
	else if (drawable->isActive() || force_identity)
	{				
		// setup relative transforms
		LLQuaternion delta_rot;
		LLVector3 delta_pos, delta_scale;
		
		//matrix from local space to parent relative/global space
		bool use_identity = force_identity || drawable->isSpatialRoot();
		delta_rot = use_identity ? LLQuaternion() : mDrawable->getRotation();
		delta_pos = use_identity ? LLVector3(0,0,0) : mDrawable->getPosition();
		delta_scale = mDrawable->getScale();

		// Vertex transform (4x4)
		LLVector3 x_axis = LLVector3(delta_scale.mV[VX], 0.f, 0.f) * delta_rot;
		LLVector3 y_axis = LLVector3(0.f, delta_scale.mV[VY], 0.f) * delta_rot;
		LLVector3 z_axis = LLVector3(0.f, 0.f, delta_scale.mV[VZ]) * delta_rot;

		mRelativeXform.initRows(LLVector4(x_axis, 0.f),
								LLVector4(y_axis, 0.f),
								LLVector4(z_axis, 0.f),
								LLVector4(delta_pos, 1.f));

		
		// compute inverse transpose for normals
		// mRelativeXformInvTrans.setRows(x_axis, y_axis, z_axis);
		// mRelativeXformInvTrans.invert(); 
		// mRelativeXformInvTrans.setRows(x_axis, y_axis, z_axis);
		// grumble - invert is NOT a matrix invert, so we do it by hand:

		LLMatrix3 rot_inverse = LLMatrix3(~delta_rot);

		LLMatrix3 scale_inverse;
		scale_inverse.setRows(LLVector3(1.0, 0.0, 0.0) / delta_scale.mV[VX],
							  LLVector3(0.0, 1.0, 0.0) / delta_scale.mV[VY],
							  LLVector3(0.0, 0.0, 1.0) / delta_scale.mV[VZ]);
							   
		
		mRelativeXformInvTrans = rot_inverse * scale_inverse;

		mRelativeXformInvTrans.transpose();
	}
	else
	{
		LLVector3 pos = getPosition();
		LLVector3 scale = getScale();
		LLQuaternion rot = getRotation();
	
		if (mParent)
		{
			pos *= mParent->getRotation();
			pos += mParent->getPosition();
			rot *= mParent->getRotation();
		}
		
		//LLViewerRegion* region = getRegion();
		//pos += region->getOriginAgent();
		
		LLVector3 x_axis = LLVector3(scale.mV[VX], 0.f, 0.f) * rot;
		LLVector3 y_axis = LLVector3(0.f, scale.mV[VY], 0.f) * rot;
		LLVector3 z_axis = LLVector3(0.f, 0.f, scale.mV[VZ]) * rot;

		mRelativeXform.initRows(LLVector4(x_axis, 0.f),
								LLVector4(y_axis, 0.f),
								LLVector4(z_axis, 0.f),
								LLVector4(pos, 1.f));

		// compute inverse transpose for normals
		LLMatrix3 rot_inverse = LLMatrix3(~rot);

		LLMatrix3 scale_inverse;
		scale_inverse.setRows(LLVector3(1.0, 0.0, 0.0) / scale.mV[VX],
							  LLVector3(0.0, 1.0, 0.0) / scale.mV[VY],
							  LLVector3(0.0, 0.0, 1.0) / scale.mV[VZ]);
							   
		
		mRelativeXformInvTrans = rot_inverse * scale_inverse;

		mRelativeXformInvTrans.transpose();
	}
}

static LLTrace::BlockTimerStatHandle FTM_GEN_FLEX("Generate Flexies");
static LLTrace::BlockTimerStatHandle FTM_UPDATE_PRIMITIVES("Update Primitives");
static LLTrace::BlockTimerStatHandle FTM_UPDATE_RIGGED_VOLUME("Update Rigged");

bool LLVOVolume::lodOrSculptChanged(LLDrawable *drawable, BOOL &compiled)
{
	bool regen_faces = false;

	LLVolume *old_volumep, *new_volumep;
	F32 old_lod, new_lod;
	S32 old_num_faces, new_num_faces;

	old_volumep = getVolume();
	old_lod = old_volumep->getDetail();
	old_num_faces = old_volumep->getNumFaces();
	old_volumep = NULL;

	{
		LL_RECORD_BLOCK_TIME(FTM_GEN_VOLUME);
		const LLVolumeParams &volume_params = getVolume()->getParams();
		setVolume(volume_params, 0);
	}

	new_volumep = getVolume();
	new_lod = new_volumep->getDetail();
	new_num_faces = new_volumep->getNumFaces();
	new_volumep = NULL;

	if ((new_lod != old_lod) || mSculptChanged)
	{
		compiled = TRUE;
		sNumLODChanges += new_num_faces;

		if ((S32)getNumTEs() != getVolume()->getNumFaces())
		{
			setNumTEs(getVolume()->getNumFaces()); //mesh loading may change number of faces.
		}

		drawable->setState(LLDrawable::REBUILD_VOLUME); // for face->genVolumeTriangles()

		{
			LL_RECORD_BLOCK_TIME(FTM_GEN_TRIANGLES);
			regen_faces = new_num_faces != old_num_faces || mNumFaces != (S32)getNumTEs();
			if (regen_faces)
			{
				regenFaces();
			}

			if (mSculptChanged)
			{ //changes in sculpt maps can thrash an object bounding box without 
				//triggering a spatial group bounding box update -- force spatial group
				//to update bounding boxes
				LLSpatialGroup* group = mDrawable->getSpatialGroup();
				if (group)
				{
					group->unbound();
				}
			}
		}
	}

	return regen_faces;
}

BOOL LLVOVolume::updateGeometry(LLDrawable *drawable)
{
	LL_RECORD_BLOCK_TIME(FTM_UPDATE_PRIMITIVES);
	
	if (mDrawable->isState(LLDrawable::REBUILD_RIGGED))
	{
		{
			LL_RECORD_BLOCK_TIME(FTM_UPDATE_RIGGED_VOLUME);
			updateRiggedVolume();
		}
		genBBoxes(FALSE);
		mDrawable->clearState(LLDrawable::REBUILD_RIGGED);
	}

	if (mVolumeImpl != NULL)
	{
		BOOL res;
		{
			LL_RECORD_BLOCK_TIME(FTM_GEN_FLEX);
			res = mVolumeImpl->doUpdateGeometry(drawable);
		}
		updateFaceFlags();
		return res;
	}
	
	LLSpatialGroup* group = drawable->getSpatialGroup();
	if (group)
	{
		group->dirtyMesh();
	}

	BOOL compiled = FALSE;
			
	updateRelativeXform();
	
	if (mDrawable.isNull()) // Not sure why this is happening, but it is...
	{
		return TRUE; // No update to complete
	}

	if (mVolumeChanged || mFaceMappingChanged)
	{
		dirtySpatialGroup(drawable->isState(LLDrawable::IN_REBUILD_Q1));

		bool was_regen_faces = false;

		if (mVolumeChanged)
		{
			was_regen_faces = lodOrSculptChanged(drawable, compiled);
			drawable->setState(LLDrawable::REBUILD_VOLUME);
		}
		else if (mSculptChanged || mLODChanged)
		{
			compiled = TRUE;
			was_regen_faces = lodOrSculptChanged(drawable, compiled);
		}

		if (!was_regen_faces) {
			LL_RECORD_BLOCK_TIME(FTM_GEN_TRIANGLES);
			regenFaces();
		}

		genBBoxes(FALSE);
	}
	else if (mLODChanged || mSculptChanged)
	{
		dirtySpatialGroup(drawable->isState(LLDrawable::IN_REBUILD_Q1));
		compiled = TRUE;
		lodOrSculptChanged(drawable, compiled);
		
		if(drawable->isState(LLDrawable::REBUILD_RIGGED | LLDrawable::RIGGED)) 
		{
			updateRiggedVolume(false);
		}
		genBBoxes(FALSE);
	}
	// it has its own drawable (it's moved) or it has changed UVs or it has changed xforms from global<->local
	else
	{
		compiled = TRUE;
		// All it did was move or we changed the texture coordinate offset
		LL_RECORD_BLOCK_TIME(FTM_GEN_TRIANGLES);
		genBBoxes(FALSE);
	}

	// Update face flags
	updateFaceFlags();
	
	if(compiled)
	{
		LLPipeline::sCompiles++;
	}
		
	mVolumeChanged = FALSE;
	mLODChanged = FALSE;
	mSculptChanged = FALSE;
	mFaceMappingChanged = FALSE;
	
	return LLViewerObject::updateGeometry(drawable);
}

void LLVOVolume::updateFaceSize(S32 idx)
{
	if( mDrawable->getNumFaces() <= idx )
	{
		return;
	}

	LLFace* facep = mDrawable->getFace(idx);
	if (facep)
	{
		if (idx >= getVolume()->getNumVolumeFaces())
		{
			facep->setSize(0,0, true);
		}
		else
		{
			const LLVolumeFace& vol_face = getVolume()->getVolumeFace(idx);
			facep->setSize(vol_face.mNumVertices, vol_face.mNumIndices, 
							true); // <--- volume faces should be padded for 16-byte alignment
		
		}
	}
}

BOOL LLVOVolume::isRootEdit() const
{
	if (mParent && !((LLViewerObject*)mParent)->isAvatar())
	{
		return FALSE;
	}
	return TRUE;
}

//virtual
void LLVOVolume::setNumTEs(const U8 num_tes)
{
	const U8 old_num_tes = getNumTEs() ;
	
	if(old_num_tes && old_num_tes < num_tes) //new faces added
	{
		LLViewerObject::setNumTEs(num_tes) ;

		if(mMediaImplList.size() >= old_num_tes && mMediaImplList[old_num_tes -1].notNull())//duplicate the last media textures if exists.
		{
			mMediaImplList.resize(num_tes) ;
			const LLTextureEntry* te = getTE(old_num_tes - 1) ;
			for(U8 i = old_num_tes; i < num_tes ; i++)
			{
				setTE(i, *te) ;
				mMediaImplList[i] = mMediaImplList[old_num_tes -1] ;
			}
			mMediaImplList[old_num_tes -1]->setUpdated(TRUE) ;
		}
	}
	else if(old_num_tes > num_tes && mMediaImplList.size() > num_tes) //old faces removed
	{
		U8 end = mMediaImplList.size() ;
		for(U8 i = num_tes; i < end ; i++)
		{
			removeMediaImpl(i) ;				
		}
		mMediaImplList.resize(num_tes) ;

		LLViewerObject::setNumTEs(num_tes) ;
	}
	else
	{
		LLViewerObject::setNumTEs(num_tes) ;
	}

	return ;
}

//virtual     
void LLVOVolume::changeTEImage(S32 index, LLViewerTexture* imagep)
{
	BOOL changed = (mTEImages[index] != imagep);
	LLViewerObject::changeTEImage(index, imagep);
	if (changed)
	{
		gPipeline.markTextured(mDrawable);
		mFaceMappingChanged = TRUE;
	}
}

void LLVOVolume::setTEImage(const U8 te, LLViewerTexture *imagep)
{
	BOOL changed = (mTEImages[te] != imagep);
	LLViewerObject::setTEImage(te, imagep);
	if (changed)
	{
		gPipeline.markTextured(mDrawable);
		mFaceMappingChanged = TRUE;
	}
}

S32 LLVOVolume::setTETexture(const U8 te, const LLUUID &uuid)
{
	S32 res = LLViewerObject::setTETexture(te, uuid);
	if (res)
	{
		gPipeline.markTextured(mDrawable);
		mFaceMappingChanged = TRUE;
	}
	return res;
}

S32 LLVOVolume::setTEColor(const U8 te, const LLColor3& color)
{
	return setTEColor(te, LLColor4(color));
}

S32 LLVOVolume::setTEColor(const U8 te, const LLColor4& color)
{
	S32 retval = 0;
	const LLTextureEntry *tep = getTE(te);
	if (!tep)
	{
		LL_WARNS("MaterialTEs") << "No texture entry for te " << (S32)te << ", object " << mID << LL_ENDL;
	}
	else if (color != tep->getColor())
	{
		F32 old_alpha = tep->getColor().mV[3];
		if (color.mV[3] != old_alpha)
		{
			gPipeline.markTextured(mDrawable);
			//treat this alpha change as an LoD update since render batches may need to get rebuilt
			mLODChanged = TRUE;
			gPipeline.markRebuild(mDrawable, LLDrawable::REBUILD_VOLUME, FALSE);
		}
		retval = LLPrimitive::setTEColor(te, color);
		if (mDrawable.notNull() && retval)
		{
			// These should only happen on updates which are not the initial update.
			mDrawable->setState(LLDrawable::REBUILD_COLOR);
			dirtyMesh();
		}
	}

	return  retval;
}

S32 LLVOVolume::setTEBumpmap(const U8 te, const U8 bumpmap)
{
	S32 res = LLViewerObject::setTEBumpmap(te, bumpmap);
	if (res)
	{
		gPipeline.markTextured(mDrawable);
		mFaceMappingChanged = TRUE;
	}
	return  res;
}

S32 LLVOVolume::setTETexGen(const U8 te, const U8 texgen)
{
	S32 res = LLViewerObject::setTETexGen(te, texgen);
	if (res)
	{
		gPipeline.markTextured(mDrawable);
		mFaceMappingChanged = TRUE;
	}
	return  res;
}

S32 LLVOVolume::setTEMediaTexGen(const U8 te, const U8 media)
{
	S32 res = LLViewerObject::setTEMediaTexGen(te, media);
	if (res)
	{
		gPipeline.markTextured(mDrawable);
		mFaceMappingChanged = TRUE;
	}
	return  res;
}

S32 LLVOVolume::setTEShiny(const U8 te, const U8 shiny)
{
	S32 res = LLViewerObject::setTEShiny(te, shiny);
	if (res)
	{
		gPipeline.markTextured(mDrawable);
		mFaceMappingChanged = TRUE;
	}
	return  res;
}

S32 LLVOVolume::setTEFullbright(const U8 te, const U8 fullbright)
{
	S32 res = LLViewerObject::setTEFullbright(te, fullbright);
	if (res)
	{
		gPipeline.markTextured(mDrawable);
		mFaceMappingChanged = TRUE;
	}
	return  res;
}

S32 LLVOVolume::setTEBumpShinyFullbright(const U8 te, const U8 bump)
{
	S32 res = LLViewerObject::setTEBumpShinyFullbright(te, bump);
	if (res)
	{
		gPipeline.markTextured(mDrawable);
		mFaceMappingChanged = TRUE;
	}
	return res;
}

S32 LLVOVolume::setTEMediaFlags(const U8 te, const U8 media_flags)
{
	S32 res = LLViewerObject::setTEMediaFlags(te, media_flags);
	if (res)
	{
		gPipeline.markTextured(mDrawable);
		mFaceMappingChanged = TRUE;
	}
	return  res;
}

S32 LLVOVolume::setTEGlow(const U8 te, const F32 glow)
{
	S32 res = LLViewerObject::setTEGlow(te, glow);
	if (res)
	{
		gPipeline.markTextured(mDrawable);
		mFaceMappingChanged = TRUE;
	}
	return  res;
}

void LLVOVolume::setTEMaterialParamsCallbackTE(const LLUUID& objectID, const LLMaterialID &pMaterialID, const LLMaterialPtr pMaterialParams, U32 te)
{
	LLVOVolume* pVol = (LLVOVolume*)gObjectList.findObject(objectID);
	if (pVol)
	{
		LL_DEBUGS("MaterialTEs") << "materialid " << pMaterialID.asString() << " to TE " << te << LL_ENDL;
		if (te >= pVol->getNumTEs())
			return;

		LLTextureEntry* texture_entry = pVol->getTE(te);
		if (texture_entry && (texture_entry->getMaterialID() == pMaterialID))
		{
			pVol->setTEMaterialParams(te, pMaterialParams);
		}
	}
}

S32 LLVOVolume::setTEMaterialID(const U8 te, const LLMaterialID& pMaterialID)
{
	S32 res = LLViewerObject::setTEMaterialID(te, pMaterialID);
	LL_DEBUGS("MaterialTEs") << "te "<< (S32)te << " materialid " << pMaterialID.asString() << " res " << res
								<< ( LLSelectMgr::getInstance()->getSelection()->contains(const_cast<LLVOVolume*>(this), te) ? " selected" : " not selected" )
								<< LL_ENDL;
		
	LL_DEBUGS("MaterialTEs") << " " << pMaterialID.asString() << LL_ENDL;
	if (res)
	{
		LLMaterialMgr::instance().getTE(getRegion()->getRegionID(), pMaterialID, te, boost::bind(&LLVOVolume::setTEMaterialParamsCallbackTE, getID(), _1, _2, _3));

		setChanged(ALL_CHANGED);
		if (!mDrawable.isNull())
		{
			gPipeline.markTextured(mDrawable);
			gPipeline.markRebuild(mDrawable,LLDrawable::REBUILD_ALL);
		}
		mFaceMappingChanged = TRUE;
	}
	return res;
}

bool LLVOVolume::notifyAboutCreatingTexture(LLViewerTexture *texture)
{ //Ok, here we have confirmation about texture creation, check our wait-list
  //and make changes, or return false

	std::pair<mmap_UUID_MAP_t::iterator, mmap_UUID_MAP_t::iterator> range = mWaitingTextureInfo.equal_range(texture->getID());

	typedef std::map<U8, LLMaterialPtr> map_te_material;
	map_te_material new_material;

	for(mmap_UUID_MAP_t::iterator range_it = range.first; range_it != range.second; ++range_it)
	{
		LLMaterialPtr cur_material = getTEMaterialParams(range_it->second.te);

		//here we just interesting in DIFFUSE_MAP only!
		if(NULL != cur_material.get() && LLRender::DIFFUSE_MAP == range_it->second.map && GL_RGBA != texture->getPrimaryFormat())
		{ //ok let's check the diffuse mode
			switch(cur_material->getDiffuseAlphaMode())
			{
			case LLMaterial::DIFFUSE_ALPHA_MODE_BLEND:
			case LLMaterial::DIFFUSE_ALPHA_MODE_EMISSIVE:
			case LLMaterial::DIFFUSE_ALPHA_MODE_MASK:
				{ //uups... we have non 32 bit texture with LLMaterial::DIFFUSE_ALPHA_MODE_* => LLMaterial::DIFFUSE_ALPHA_MODE_NONE

					LLMaterialPtr mat = NULL;
					map_te_material::iterator it = new_material.find(range_it->second.te);
					if(new_material.end() == it) {
						mat = new LLMaterial(cur_material->asLLSD());
						new_material.insert(map_te_material::value_type(range_it->second.te, mat));
					} else {
						mat = it->second;
					}

					mat->setDiffuseAlphaMode(LLMaterial::DIFFUSE_ALPHA_MODE_NONE);

				} break;
			} //switch
		} //if
	} //for

	//setup new materials
	for(map_te_material::const_iterator it = new_material.begin(), end = new_material.end(); it != end; ++it)
	{
		LLMaterialMgr::getInstance()->put(getID(), it->first, *it->second);
		LLViewerObject::setTEMaterialParams(it->first, it->second);
	}

	//clear wait-list
	mWaitingTextureInfo.erase(range.first, range.second);

	return 0 != new_material.size();
}

bool LLVOVolume::notifyAboutMissingAsset(LLViewerTexture *texture)
{ //Ok, here if we wait information about texture and it's missing
  //then depending from the texture map (diffuse, normal, or specular)
  //make changes in material and confirm it. If not return false.
	std::pair<mmap_UUID_MAP_t::iterator, mmap_UUID_MAP_t::iterator> range = mWaitingTextureInfo.equal_range(texture->getID());
	if(range.first == range.second) return false;

	typedef std::map<U8, LLMaterialPtr> map_te_material;
	map_te_material new_material;
	
	for(mmap_UUID_MAP_t::iterator range_it = range.first; range_it != range.second; ++range_it)
	{
		LLMaterialPtr cur_material = getTEMaterialParams(range_it->second.te);
		if (cur_material.isNull())
			continue;

		switch(range_it->second.map)
		{
		case LLRender::DIFFUSE_MAP:
			{
				if(LLMaterial::DIFFUSE_ALPHA_MODE_NONE != cur_material->getDiffuseAlphaMode())
				{ //missing texture + !LLMaterial::DIFFUSE_ALPHA_MODE_NONE => LLMaterial::DIFFUSE_ALPHA_MODE_NONE
					LLMaterialPtr mat = NULL;
					map_te_material::iterator it = new_material.find(range_it->second.te);
					if(new_material.end() == it) {
						mat = new LLMaterial(cur_material->asLLSD());
						new_material.insert(map_te_material::value_type(range_it->second.te, mat));
					} else {
						mat = it->second;
					}

					mat->setDiffuseAlphaMode(LLMaterial::DIFFUSE_ALPHA_MODE_NONE);
				}
			} break;
		case LLRender::NORMAL_MAP:
			{ //missing texture => reset material texture id
				LLMaterialPtr mat = NULL;
				map_te_material::iterator it = new_material.find(range_it->second.te);
				if(new_material.end() == it) {
					mat = new LLMaterial(cur_material->asLLSD());
					new_material.insert(map_te_material::value_type(range_it->second.te, mat));
				} else {
					mat = it->second;
				}

				mat->setNormalID(LLUUID::null);
			} break;
		case LLRender::SPECULAR_MAP:
			{ //missing texture => reset material texture id
				LLMaterialPtr mat = NULL;
				map_te_material::iterator it = new_material.find(range_it->second.te);
				if(new_material.end() == it) {
					mat = new LLMaterial(cur_material->asLLSD());
					new_material.insert(map_te_material::value_type(range_it->second.te, mat));
				} else {
					mat = it->second;
				}

				mat->setSpecularID(LLUUID::null);
			} break;
		case LLRender::NUM_TEXTURE_CHANNELS:
				//nothing to do, make compiler happy
			break;
		} //switch
	} //for

	//setup new materials
	for(map_te_material::const_iterator it = new_material.begin(), end = new_material.end(); it != end; ++it)
	{
		LLMaterialMgr::getInstance()->setLocalMaterial(getRegion()->getRegionID(), it->second);
		LLViewerObject::setTEMaterialParams(it->first, it->second);
	}

	//clear wait-list
	mWaitingTextureInfo.erase(range.first, range.second);

	return 0 != new_material.size();
}

S32 LLVOVolume::setTEMaterialParams(const U8 te, const LLMaterialPtr pMaterialParams)
{
	LLMaterialPtr pMaterial = const_cast<LLMaterialPtr&>(pMaterialParams);

	if(pMaterialParams)
	{ //check all of them according to material settings

		LLViewerTexture *img_diffuse = getTEImage(te);
		LLViewerTexture *img_normal = getTENormalMap(te);
		LLViewerTexture *img_specular = getTESpecularMap(te);

		llassert(NULL != img_diffuse);

		LLMaterialPtr new_material = NULL;

		//diffuse
		if(NULL != img_diffuse)
		{ //guard
			if(0 == img_diffuse->getPrimaryFormat() && !img_diffuse->isMissingAsset())
			{ //ok here we don't have information about texture, let's belief and leave material settings
			  //but we remember this case
				mWaitingTextureInfo.insert(mmap_UUID_MAP_t::value_type(img_diffuse->getID(), material_info(LLRender::DIFFUSE_MAP, te)));
			}
			else
			{
				bool bSetDiffuseNone = false;
				if(img_diffuse->isMissingAsset())
				{
					bSetDiffuseNone = true;
				}
				else
				{
					switch(pMaterialParams->getDiffuseAlphaMode())
					{
					case LLMaterial::DIFFUSE_ALPHA_MODE_BLEND:
					case LLMaterial::DIFFUSE_ALPHA_MODE_EMISSIVE:
					case LLMaterial::DIFFUSE_ALPHA_MODE_MASK:
						{ //all of them modes available only for 32 bit textures
							if(GL_RGBA != img_diffuse->getPrimaryFormat())
							{
								bSetDiffuseNone = true;
							}
						} break;
					}
				} //else


				if(bSetDiffuseNone)
				{ //upps... we should substitute this material with LLMaterial::DIFFUSE_ALPHA_MODE_NONE
					new_material = new LLMaterial(pMaterialParams->asLLSD());
					new_material->setDiffuseAlphaMode(LLMaterial::DIFFUSE_ALPHA_MODE_NONE);
				}
			}
		}

		//normal
		if(LLUUID::null != pMaterialParams->getNormalID())
		{
			if(img_normal && img_normal->isMissingAsset() && img_normal->getID() == pMaterialParams->getNormalID())
			{
				if(!new_material) {
					new_material = new LLMaterial(pMaterialParams->asLLSD());
				}
				new_material->setNormalID(LLUUID::null);
			}
			else if(NULL == img_normal || 0 == img_normal->getPrimaryFormat())
			{ //ok here we don't have information about texture, let's belief and leave material settings
				//but we remember this case
				mWaitingTextureInfo.insert(mmap_UUID_MAP_t::value_type(pMaterialParams->getNormalID(), material_info(LLRender::NORMAL_MAP,te)));
			}

		}


		//specular
		if(LLUUID::null != pMaterialParams->getSpecularID())
		{
			if(img_specular && img_specular->isMissingAsset() && img_specular->getID() == pMaterialParams->getSpecularID())
			{
				if(!new_material) {
					new_material = new LLMaterial(pMaterialParams->asLLSD());
				}
				new_material->setSpecularID(LLUUID::null);
			}
			else if(NULL == img_specular || 0 == img_specular->getPrimaryFormat())
			{ //ok here we don't have information about texture, let's belief and leave material settings
				//but we remember this case
				mWaitingTextureInfo.insert(mmap_UUID_MAP_t::value_type(pMaterialParams->getSpecularID(), material_info(LLRender::SPECULAR_MAP, te)));
			}
		}

		if(new_material) {
			pMaterial = new_material;
			LLMaterialMgr::getInstance()->setLocalMaterial(getRegion()->getRegionID(), pMaterial);
		}
	}

	S32 res = LLViewerObject::setTEMaterialParams(te, pMaterial);

	LL_DEBUGS("MaterialTEs") << "te " << (S32)te << " material " << ((pMaterial) ? pMaterial->asLLSD() : LLSD("null")) << " res " << res
							 << ( LLSelectMgr::getInstance()->getSelection()->contains(const_cast<LLVOVolume*>(this), te) ? " selected" : " not selected" )
							 << LL_ENDL;
	setChanged(ALL_CHANGED);
	if (!mDrawable.isNull())
	{
		gPipeline.markTextured(mDrawable);
		gPipeline.markRebuild(mDrawable,LLDrawable::REBUILD_ALL);
	}
	mFaceMappingChanged = TRUE;
	return TEM_CHANGE_TEXTURE;
}

S32 LLVOVolume::setTEScale(const U8 te, const F32 s, const F32 t)
{
	S32 res = LLViewerObject::setTEScale(te, s, t);
	if (res)
	{
		gPipeline.markTextured(mDrawable);
		mFaceMappingChanged = TRUE;
	}
	return res;
}

S32 LLVOVolume::setTEScaleS(const U8 te, const F32 s)
{
	S32 res = LLViewerObject::setTEScaleS(te, s);
	if (res)
	{
		gPipeline.markTextured(mDrawable);
		mFaceMappingChanged = TRUE;
	}
	return res;
}

S32 LLVOVolume::setTEScaleT(const U8 te, const F32 t)
{
	S32 res = LLViewerObject::setTEScaleT(te, t);
	if (res)
	{
		gPipeline.markTextured(mDrawable);
		mFaceMappingChanged = TRUE;
	}
	return res;
}

void LLVOVolume::updateTEData()
{
	/*if (mDrawable.notNull())
	{
		mFaceMappingChanged = TRUE;
		gPipeline.markRebuild(mDrawable, LLDrawable::REBUILD_MATERIAL, TRUE);
	}*/
}

bool LLVOVolume::hasMedia() const
{
	bool result = false;
	const U8 numTEs = getNumTEs();
	for (U8 i = 0; i < numTEs; i++)
	{
		const LLTextureEntry* te = getTE(i);
		if(te->hasMedia())
		{
			result = true;
			break;
		}
	}
	return result;
}

LLVector3 LLVOVolume::getApproximateFaceNormal(U8 face_id)
{
	LLVolume* volume = getVolume();
	LLVector4a result;
	result.clear();

	LLVector3 ret;

	if (volume && face_id < volume->getNumVolumeFaces())
	{
		const LLVolumeFace& face = volume->getVolumeFace(face_id);
		for (S32 i = 0; i < (S32)face.mNumVertices; ++i)
		{
			result.add(face.mNormals[i]);
		}

		LLVector3 ret(result.getF32ptr());
		ret = volumeDirectionToAgent(ret);
		ret.normVec();
	}
	
	return ret;
}

void LLVOVolume::requestMediaDataUpdate(bool isNew)
{
    if (sObjectMediaClient)
		sObjectMediaClient->fetchMedia(new LLMediaDataClientObjectImpl(this, isNew));
}

bool LLVOVolume::isMediaDataBeingFetched() const
{
	// I know what I'm doing by const_casting this away: this is just 
	// a wrapper class that is only going to do a lookup.
	return (sObjectMediaClient) ? sObjectMediaClient->isInQueue(new LLMediaDataClientObjectImpl(const_cast<LLVOVolume*>(this), false)) : false;
}

void LLVOVolume::cleanUpMediaImpls()
{
	// Iterate through our TEs and remove any Impls that are no longer used
	const U8 numTEs = getNumTEs();
	for (U8 i = 0; i < numTEs; i++)
	{
		const LLTextureEntry* te = getTE(i);
		if( ! te->hasMedia())
		{
			// Delete the media IMPL!
			removeMediaImpl(i) ;
		}
	}
}

void LLVOVolume::updateObjectMediaData(const LLSD &media_data_array, const std::string &media_version)
{
	// media_data_array is an array of media entry maps
	// media_version is the version string in the response.
	U32 fetched_version = LLTextureEntry::getVersionFromMediaVersionString(media_version);

	// Only update it if it is newer!
	if ( (S32)fetched_version > mLastFetchedMediaVersion)
	{
		mLastFetchedMediaVersion = fetched_version;
		//LL_INFOS() << "updating:" << this->getID() << " " << ll_pretty_print_sd(media_data_array) << LL_ENDL;
		
		LLSD::array_const_iterator iter = media_data_array.beginArray();
		LLSD::array_const_iterator end = media_data_array.endArray();
		U8 texture_index = 0;
		for (; iter != end; ++iter, ++texture_index)
		{
			syncMediaData(texture_index, *iter, false/*merge*/, false/*ignore_agent*/);
		}
	}
}

void LLVOVolume::syncMediaData(S32 texture_index, const LLSD &media_data, bool merge, bool ignore_agent)
{
	if(mDead)
	{
		// If the object has been marked dead, don't process media updates.
		return;
	}
	
	LLTextureEntry *te = getTE(texture_index);
	if(!te)
	{
		return ;
	}

	LL_DEBUGS("MediaOnAPrim") << "BEFORE: texture_index = " << texture_index
		<< " hasMedia = " << te->hasMedia() << " : " 
		<< ((NULL == te->getMediaData()) ? "NULL MEDIA DATA" : ll_pretty_print_sd(te->getMediaData()->asLLSD())) << LL_ENDL;

	std::string previous_url;
	LLMediaEntry* mep = te->getMediaData();
	if(mep)
	{
		// Save the "current url" from before the update so we can tell if
		// it changes. 
		previous_url = mep->getCurrentURL();
	}

	if (merge)
	{
		te->mergeIntoMediaData(media_data);
	}
	else {
		// XXX Question: what if the media data is undefined LLSD, but the
		// update we got above said that we have media flags??	Here we clobber
		// that, assuming the data from the service is more up-to-date. 
		te->updateMediaData(media_data);
	}

	mep = te->getMediaData();
	if(mep)
	{
		bool update_from_self = false;
		if (!ignore_agent) 
		{
			LLUUID updating_agent = LLTextureEntry::getAgentIDFromMediaVersionString(getMediaURL());
			update_from_self = (updating_agent == gAgent.getID());
		}
		viewer_media_t media_impl = LLViewerMedia::updateMediaImpl(mep, previous_url, update_from_self);
			
		addMediaImpl(media_impl, texture_index) ;
	}
	else
	{
		removeMediaImpl(texture_index);
	}

	LL_DEBUGS("MediaOnAPrim") << "AFTER: texture_index = " << texture_index
		<< " hasMedia = " << te->hasMedia() << " : " 
		<< ((NULL == te->getMediaData()) ? "NULL MEDIA DATA" : ll_pretty_print_sd(te->getMediaData()->asLLSD())) << LL_ENDL;
}

void LLVOVolume::mediaNavigateBounceBack(U8 texture_index)
{
	// Find the media entry for this navigate
	const LLMediaEntry* mep = NULL;
	viewer_media_t impl = getMediaImpl(texture_index);
	LLTextureEntry *te = getTE(texture_index);
	if(te)
	{
		mep = te->getMediaData();
	}
	
	if (mep && impl)
	{
        std::string url = mep->getCurrentURL();
		// Look for a ":", if not there, assume "http://"
		if (!url.empty() && std::string::npos == url.find(':')) 
		{
			url = "http://" + url;
		}
		// If the url we're trying to "bounce back" to is either empty or not
		// allowed by the whitelist, try the home url.  If *that* doesn't work,
		// set the media as failed and unload it
        if (url.empty() || !mep->checkCandidateUrl(url))
        {
            url = mep->getHomeURL();
			// Look for a ":", if not there, assume "http://"
			if (!url.empty() && std::string::npos == url.find(':')) 
			{
				url = "http://" + url;
			}
        }
        if (url.empty() || !mep->checkCandidateUrl(url))
		{
			// The url to navigate back to is not good, and we have nowhere else
			// to go.
			LL_WARNS("MediaOnAPrim") << "FAILED to bounce back URL \"" << url << "\" -- unloading impl" << LL_ENDL;
			impl->setMediaFailed(true);
		}
		// Make sure we are not bouncing to url we came from
		else if (impl->getCurrentMediaURL() != url) 
		{
			// Okay, navigate now
            LL_INFOS("MediaOnAPrim") << "bouncing back to URL: " << url << LL_ENDL;
            impl->navigateTo(url, "", false, true);
        }
    }
}

bool LLVOVolume::hasMediaPermission(const LLMediaEntry* media_entry, MediaPermType perm_type)
{
    // NOTE: This logic ALMOST duplicates the logic in the server (in particular, in llmediaservice.cpp).
    if (NULL == media_entry ) return false; // XXX should we assert here?
    
    // The agent has permissions if:
    // - world permissions are on, or
    // - group permissions are on, and agent_id is in the group, or
    // - agent permissions are on, and agent_id is the owner
    
	// *NOTE: We *used* to check for modify permissions here (i.e. permissions were
	// granted if permModify() was true).  However, this doesn't make sense in the
	// viewer: we don't want to show controls or allow interaction if the author
	// has deemed it so.  See DEV-42115.
	
    U8 media_perms = (perm_type == MEDIA_PERM_INTERACT) ? media_entry->getPermsInteract() : media_entry->getPermsControl();
    
    // World permissions
    if (0 != (media_perms & LLMediaEntry::PERM_ANYONE)) 
    {
        return true;
    }
    
    // Group permissions
    else if (0 != (media_perms & LLMediaEntry::PERM_GROUP))
    {
		LLPermissions* obj_perm = LLSelectMgr::getInstance()->findObjectPermissions(this);
		if (obj_perm && gAgent.isInGroup(obj_perm->getGroup()))
		{
			return true;
		}
    }
    
    // Owner permissions
    else if (0 != (media_perms & LLMediaEntry::PERM_OWNER) && permYouOwner()) 
    {
        return true;
    }
    
    return false;
    
}

void LLVOVolume::mediaNavigated(LLViewerMediaImpl *impl, LLPluginClassMedia* plugin, std::string new_location)
{
	bool block_navigation = false;
	// FIXME: if/when we allow the same media impl to be used by multiple faces, the logic here will need to be fixed
	// to deal with multiple face indices.
	int face_index = getFaceIndexWithMediaImpl(impl, -1);
	
	// Find the media entry for this navigate
	LLMediaEntry* mep = NULL;
	LLTextureEntry *te = getTE(face_index);
	if(te)
	{
		mep = te->getMediaData();
	}
	
	if(mep)
	{
		if(!mep->checkCandidateUrl(new_location))
		{
			block_navigation = true;
		}
		if (!block_navigation && !hasMediaPermission(mep, MEDIA_PERM_INTERACT))
		{
			block_navigation = true;
		}
	}
	else
	{
		LL_WARNS("MediaOnAPrim") << "Couldn't find media entry!" << LL_ENDL;
	}
						
	if(block_navigation)
	{
		LL_INFOS("MediaOnAPrim") << "blocking navigate to URI " << new_location << LL_ENDL;

		// "bounce back" to the current URL from the media entry
		mediaNavigateBounceBack(face_index);
	}
	else if (sObjectMediaNavigateClient)
	{
		
		LL_DEBUGS("MediaOnAPrim") << "broadcasting navigate with URI " << new_location << LL_ENDL;

		sObjectMediaNavigateClient->navigate(new LLMediaDataClientObjectImpl(this, false), face_index, new_location);
	}
}

void LLVOVolume::mediaEvent(LLViewerMediaImpl *impl, LLPluginClassMedia* plugin, LLViewerMediaObserver::EMediaEvent event)
{
	switch(event)
	{
		
		case LLViewerMediaObserver::MEDIA_EVENT_LOCATION_CHANGED:
		{			
			switch(impl->getNavState())
			{
				case LLViewerMediaImpl::MEDIANAVSTATE_FIRST_LOCATION_CHANGED:
				{
					// This is the first location changed event after the start of a non-server-directed nav.  It may need to be broadcast or bounced back.
					mediaNavigated(impl, plugin, plugin->getLocation());
				}
				break;
				
				case LLViewerMediaImpl::MEDIANAVSTATE_FIRST_LOCATION_CHANGED_SPURIOUS:
					// This navigate didn't change the current URL.  
					LL_DEBUGS("MediaOnAPrim") << "	NOT broadcasting navigate (spurious)" << LL_ENDL;
				break;
				
				case LLViewerMediaImpl::MEDIANAVSTATE_SERVER_FIRST_LOCATION_CHANGED:
					// This is the first location changed event after the start of a server-directed nav.  Don't broadcast it.
					LL_INFOS("MediaOnAPrim") << "	NOT broadcasting navigate (server-directed)" << LL_ENDL;
				break;
				
				default:
					// This is a subsequent location-changed due to a redirect.	 Don't broadcast.
					LL_INFOS("MediaOnAPrim") << "	NOT broadcasting navigate (redirect)" << LL_ENDL;
				break;
			}
		}
		break;
		
		case LLViewerMediaObserver::MEDIA_EVENT_NAVIGATE_COMPLETE:
		{
			switch(impl->getNavState())
			{
				case LLViewerMediaImpl::MEDIANAVSTATE_COMPLETE_BEFORE_LOCATION_CHANGED:
				{
					// This is the first location changed event after the start of a non-server-directed nav.  It may need to be broadcast or bounced back.
					mediaNavigated(impl, plugin, plugin->getNavigateURI());
				}
				break;
				
				case LLViewerMediaImpl::MEDIANAVSTATE_COMPLETE_BEFORE_LOCATION_CHANGED_SPURIOUS:
					// This navigate didn't change the current URL.  
					LL_DEBUGS("MediaOnAPrim") << "	NOT broadcasting navigate (spurious)" << LL_ENDL;
				break;

				case LLViewerMediaImpl::MEDIANAVSTATE_SERVER_COMPLETE_BEFORE_LOCATION_CHANGED:
					// This is the the navigate complete event from a server-directed nav.  Don't broadcast it.
					LL_INFOS("MediaOnAPrim") << "	NOT broadcasting navigate (server-directed)" << LL_ENDL;
				break;
				
				default:
					// For all other states, the navigate should have been handled by LOCATION_CHANGED events already.
				break;
			}
		}
		break;
		
		default:
		break;
	}

}

void LLVOVolume::sendMediaDataUpdate()
{
    if (sObjectMediaClient)
		sObjectMediaClient->updateMedia(new LLMediaDataClientObjectImpl(this, false));
}

void LLVOVolume::removeMediaImpl(S32 texture_index)
{
	if(mMediaImplList.size() <= (U32)texture_index || mMediaImplList[texture_index].isNull())
	{
		return ;
	}

	//make the face referencing to mMediaImplList[texture_index] to point back to the old texture.
	if(mDrawable && texture_index < mDrawable->getNumFaces())
	{
		LLFace* facep = mDrawable->getFace(texture_index) ;
		if(facep)
		{
			LLViewerMediaTexture* media_tex = LLViewerTextureManager::findMediaTexture(mMediaImplList[texture_index]->getMediaTextureID()) ;
			if(media_tex)
			{
				media_tex->removeMediaFromFace(facep) ;
			}
		}
	}		
	
	//check if some other face(s) of this object reference(s)to this media impl.
	S32 i ;
	S32 end = (S32)mMediaImplList.size() ;
	for(i = 0; i < end ; i++)
	{
		if( i != texture_index && mMediaImplList[i] == mMediaImplList[texture_index])
		{
			break ;
		}
	}

	if(i == end) //this object does not need this media impl.
	{
		mMediaImplList[texture_index]->removeObject(this) ;
	}

	mMediaImplList[texture_index] = NULL ;
	return ;
}

void LLVOVolume::addMediaImpl(LLViewerMediaImpl* media_impl, S32 texture_index)
{
	if((S32)mMediaImplList.size() < texture_index + 1)
	{
		mMediaImplList.resize(texture_index + 1) ;
	}
	
	if(mMediaImplList[texture_index].notNull())
	{
		if(mMediaImplList[texture_index] == media_impl)
		{
			return ;
		}

		removeMediaImpl(texture_index) ;
	}

	mMediaImplList[texture_index] = media_impl;
	media_impl->addObject(this) ;	

	//add the face to show the media if it is in playing
	if(mDrawable)
	{
		LLFace* facep(NULL);
		if( texture_index < mDrawable->getNumFaces() )
		{
			facep = mDrawable->getFace(texture_index) ;
		}

		if(facep)
		{
			LLViewerMediaTexture* media_tex = LLViewerTextureManager::findMediaTexture(mMediaImplList[texture_index]->getMediaTextureID()) ;
			if(media_tex)
			{
				media_tex->addMediaToFace(facep) ;
			}
		}
		else //the face is not available now, start media on this face later.
		{
			media_impl->setUpdated(TRUE) ;
		}
	}
	return ;
}

viewer_media_t LLVOVolume::getMediaImpl(U8 face_id) const
{
	if(mMediaImplList.size() > face_id)
	{
		return mMediaImplList[face_id];
	}
	return NULL;
}

F64 LLVOVolume::getTotalMediaInterest() const
{
	// If this object is currently focused, this object has "high" interest
	if (LLViewerMediaFocus::getInstance()->getFocusedObjectID() == getID())
		return F64_MAX;
	
	F64 interest = (F64)-1.0;  // means not interested;
    
	// If this object is selected, this object has "high" interest, but since 
	// there can be more than one, we still add in calculated impl interest
	// XXX Sadly, 'contains()' doesn't take a const :(
	if (LLSelectMgr::getInstance()->getSelection()->contains(const_cast<LLVOVolume*>(this)))
		interest = F64_MAX / 2.0;
	
	int i = 0;
	const int end = getNumTEs();
	for ( ; i < end; ++i)
	{
		const viewer_media_t &impl = getMediaImpl(i);
		if (!impl.isNull())
		{
			if (interest == (F64)-1.0) interest = (F64)0.0;
			interest += impl->getInterest();
		}
	}
	return interest;
}

S32 LLVOVolume::getFaceIndexWithMediaImpl(const LLViewerMediaImpl* media_impl, S32 start_face_id)
{
	S32 end = (S32)mMediaImplList.size() ;
	for(S32 face_id = start_face_id + 1; face_id < end; face_id++)
	{
		if(mMediaImplList[face_id] == media_impl)
		{
			return face_id ;
		}
	}
	return -1 ;
}

//----------------------------------------------------------------------------

void LLVOVolume::setLightTextureID(LLUUID id)
{
	LLViewerTexture* old_texturep = getLightTexture(); // same as mLightTexture, but inits if nessesary
	if (id.notNull())
	{
		if (!hasLightTexture())
		{
			setParameterEntryInUse(LLNetworkData::PARAMS_LIGHT_IMAGE, TRUE, true);
		}
		else if (old_texturep)
		{	
			old_texturep->removeVolume(LLRender::LIGHT_TEX, this);
		}
		LLLightImageParams* param_block = (LLLightImageParams*) getParameterEntry(LLNetworkData::PARAMS_LIGHT_IMAGE);
		if (param_block && param_block->getLightTexture() != id)
		{
			param_block->setLightTexture(id);
			parameterChanged(LLNetworkData::PARAMS_LIGHT_IMAGE, true);
		}
		LLViewerTexture* tex = getLightTexture();
		if (tex)
		{
			tex->addVolume(LLRender::LIGHT_TEX, this); // new texture
		}
		else
		{
			LL_WARNS() << "Can't get light texture for ID " << id.asString() << LL_ENDL;
		}
	}
	else if (hasLightTexture())
	{
		if (old_texturep)
		{
			old_texturep->removeVolume(LLRender::LIGHT_TEX, this);
		}
		setParameterEntryInUse(LLNetworkData::PARAMS_LIGHT_IMAGE, FALSE, true);
		parameterChanged(LLNetworkData::PARAMS_LIGHT_IMAGE, true);
		mLightTexture = NULL;
	}		
}

void LLVOVolume::setSpotLightParams(LLVector3 params)
{
	LLLightImageParams* param_block = (LLLightImageParams*) getParameterEntry(LLNetworkData::PARAMS_LIGHT_IMAGE);
	if (param_block && param_block->getParams() != params)
	{
		param_block->setParams(params);
		parameterChanged(LLNetworkData::PARAMS_LIGHT_IMAGE, true);
	}
}
		
void LLVOVolume::setIsLight(BOOL is_light)
{
	BOOL was_light = getIsLight();
	if (is_light != was_light)
	{
		if (is_light)
		{
			setParameterEntryInUse(LLNetworkData::PARAMS_LIGHT, TRUE, true);
		}
		else
		{
			setParameterEntryInUse(LLNetworkData::PARAMS_LIGHT, FALSE, true);
		}

		if (is_light)
		{
			// Add it to the pipeline mLightSet
			gPipeline.setLight(mDrawable, TRUE);
		}
		else
		{
			// Not a light.  Remove it from the pipeline's light set.
			gPipeline.setLight(mDrawable, FALSE);
		}
	}
}

void LLVOVolume::setLightColor(const LLColor3& color)
{
	LLLightParams *param_block = (LLLightParams *)getParameterEntry(LLNetworkData::PARAMS_LIGHT);
	if (param_block)
	{
		if (param_block->getColor() != color)
		{
			param_block->setColor(LLColor4(color, param_block->getColor().mV[3]));
			parameterChanged(LLNetworkData::PARAMS_LIGHT, true);
			gPipeline.markTextured(mDrawable);
			mFaceMappingChanged = TRUE;
		}
	}
}

void LLVOVolume::setLightIntensity(F32 intensity)
{
	LLLightParams *param_block = (LLLightParams *)getParameterEntry(LLNetworkData::PARAMS_LIGHT);
	if (param_block)
	{
		if (param_block->getColor().mV[3] != intensity)
		{
			param_block->setColor(LLColor4(LLColor3(param_block->getColor()), intensity));
			parameterChanged(LLNetworkData::PARAMS_LIGHT, true);
		}
	}
}

void LLVOVolume::setLightRadius(F32 radius)
{
	LLLightParams *param_block = (LLLightParams *)getParameterEntry(LLNetworkData::PARAMS_LIGHT);
	if (param_block)
	{
		if (param_block->getRadius() != radius)
		{
			param_block->setRadius(radius);
			parameterChanged(LLNetworkData::PARAMS_LIGHT, true);
		}
	}
}

void LLVOVolume::setLightFalloff(F32 falloff)
{
	LLLightParams *param_block = (LLLightParams *)getParameterEntry(LLNetworkData::PARAMS_LIGHT);
	if (param_block)
	{
		if (param_block->getFalloff() != falloff)
		{
			param_block->setFalloff(falloff);
			parameterChanged(LLNetworkData::PARAMS_LIGHT, true);
		}
	}
}

void LLVOVolume::setLightCutoff(F32 cutoff)
{
	LLLightParams *param_block = (LLLightParams *)getParameterEntry(LLNetworkData::PARAMS_LIGHT);
	if (param_block)
	{
		if (param_block->getCutoff() != cutoff)
		{
			param_block->setCutoff(cutoff);
			parameterChanged(LLNetworkData::PARAMS_LIGHT, true);
		}
	}
}

//----------------------------------------------------------------------------

BOOL LLVOVolume::getIsLight() const
{
	return getParameterEntryInUse(LLNetworkData::PARAMS_LIGHT);
}

LLColor3 LLVOVolume::getLightBaseColor() const
{
	const LLLightParams *param_block = (const LLLightParams *)getParameterEntry(LLNetworkData::PARAMS_LIGHT);
	if (param_block)
	{
		return LLColor3(param_block->getColor());
	}
	else
	{
		return LLColor3(1,1,1);
	}
}

LLColor3 LLVOVolume::getLightColor() const
{
	const LLLightParams *param_block = (const LLLightParams *)getParameterEntry(LLNetworkData::PARAMS_LIGHT);
	if (param_block)
	{
		return LLColor3(param_block->getColor()) * param_block->getColor().mV[3];
	}
	else
	{
		return LLColor3(1,1,1);
	}
}

LLUUID LLVOVolume::getLightTextureID() const
{
	if (getParameterEntryInUse(LLNetworkData::PARAMS_LIGHT_IMAGE))
	{
		const LLLightImageParams *param_block = (const LLLightImageParams *)getParameterEntry(LLNetworkData::PARAMS_LIGHT_IMAGE);
		if (param_block)
		{
			return param_block->getLightTexture();
		}
	}
	
	return LLUUID::null;
}


LLVector3 LLVOVolume::getSpotLightParams() const
{
	if (getParameterEntryInUse(LLNetworkData::PARAMS_LIGHT_IMAGE))
	{
		const LLLightImageParams *param_block = (const LLLightImageParams *)getParameterEntry(LLNetworkData::PARAMS_LIGHT_IMAGE);
		if (param_block)
		{
			return param_block->getParams();
		}
	}
	
	return LLVector3();
}

F32 LLVOVolume::getSpotLightPriority() const
{
	return mSpotLightPriority;
}

void LLVOVolume::updateSpotLightPriority()
{
	LLVector3 pos = mDrawable->getPositionAgent();
	LLVector3 at(0,0,-1);
	at *= getRenderRotation();

	F32 r = getLightRadius()*0.5f;

	pos += at * r;

	at = LLViewerCamera::getInstance()->getAtAxis();

	pos -= at * r;
	
	mSpotLightPriority = gPipeline.calcPixelArea(pos, LLVector3(r,r,r), *LLViewerCamera::getInstance());

	if (mLightTexture.notNull())
	{
		mLightTexture->addTextureStats(mSpotLightPriority);
		mLightTexture->setBoostLevel(LLGLTexture::BOOST_CLOUDS);
	}
}


bool LLVOVolume::isLightSpotlight() const
{
	LLLightImageParams* params = (LLLightImageParams*) getParameterEntry(LLNetworkData::PARAMS_LIGHT_IMAGE);
	if (params && getParameterEntryInUse(LLNetworkData::PARAMS_LIGHT_IMAGE))
	{
		return params->isLightSpotlight();
	}
	return false;
}


LLViewerTexture* LLVOVolume::getLightTexture()
{
	LLUUID id = getLightTextureID();

	if (id.notNull())
	{
		if (mLightTexture.isNull() || id != mLightTexture->getID())
		{
			mLightTexture = LLViewerTextureManager::getFetchedTexture(id, FTT_DEFAULT, TRUE, LLGLTexture::BOOST_ALM);
		}
	}
	else
	{
		mLightTexture = NULL;
	}

	return mLightTexture;
}

F32 LLVOVolume::getLightIntensity() const
{
	const LLLightParams *param_block = (const LLLightParams *)getParameterEntry(LLNetworkData::PARAMS_LIGHT);
	if (param_block)
	{
		return param_block->getColor().mV[3];
	}
	else
	{
		return 1.f;
	}
}

F32 LLVOVolume::getLightRadius() const
{
	const LLLightParams *param_block = (const LLLightParams *)getParameterEntry(LLNetworkData::PARAMS_LIGHT);
	if (param_block)
	{
		return param_block->getRadius();
	}
	else
	{
		return 0.f;
	}
}

F32 LLVOVolume::getLightFalloff() const
{
	const LLLightParams *param_block = (const LLLightParams *)getParameterEntry(LLNetworkData::PARAMS_LIGHT);
	if (param_block)
	{
		return param_block->getFalloff();
	}
	else
	{
		return 0.f;
	}
}

F32 LLVOVolume::getLightCutoff() const
{
	const LLLightParams *param_block = (const LLLightParams *)getParameterEntry(LLNetworkData::PARAMS_LIGHT);
	if (param_block)
	{
		return param_block->getCutoff();
	}
	else
	{
		return 0.f;
	}
}

U32 LLVOVolume::getVolumeInterfaceID() const
{
	if (mVolumeImpl)
	{
		return mVolumeImpl->getID();
	}

	return 0;
}

BOOL LLVOVolume::isFlexible() const
{
	if (getParameterEntryInUse(LLNetworkData::PARAMS_FLEXIBLE))
	{
		LLVolume* volume = getVolume();
		if (volume && volume->getParams().getPathParams().getCurveType() != LL_PCODE_PATH_FLEXIBLE)
		{
			LLVolumeParams volume_params = getVolume()->getParams();
			U8 profile_and_hole = volume_params.getProfileParams().getCurveType();
			volume_params.setType(profile_and_hole, LL_PCODE_PATH_FLEXIBLE);
		}
		return TRUE;
	}
	else
	{
		return FALSE;
	}
}

BOOL LLVOVolume::isSculpted() const
{
	if (getParameterEntryInUse(LLNetworkData::PARAMS_SCULPT))
	{
		return TRUE;
	}
	
	return FALSE;
}

BOOL LLVOVolume::isMesh() const
{
	if (isSculpted())
	{
		LLSculptParams *sculpt_params = (LLSculptParams *)getParameterEntry(LLNetworkData::PARAMS_SCULPT);
		U8 sculpt_type = sculpt_params->getSculptType();

		if ((sculpt_type & LL_SCULPT_TYPE_MASK) == LL_SCULPT_TYPE_MESH)
			// mesh is a mesh
		{
			return TRUE;	
		}
	}

	return FALSE;
}

BOOL LLVOVolume::hasLightTexture() const
{
	if (getParameterEntryInUse(LLNetworkData::PARAMS_LIGHT_IMAGE))
	{
		return TRUE;
	}

	return FALSE;
}

BOOL LLVOVolume::isVolumeGlobal() const
{
	if (mVolumeImpl)
	{
		return mVolumeImpl->isVolumeGlobal() ? TRUE : FALSE;
	}
	else if (mRiggedVolume.notNull())
	{
		return TRUE;
	}

	return FALSE;
}

BOOL LLVOVolume::canBeFlexible() const
{
	U8 path = getVolume()->getParams().getPathParams().getCurveType();
	return (path == LL_PCODE_PATH_FLEXIBLE || path == LL_PCODE_PATH_LINE);
}

BOOL LLVOVolume::setIsFlexible(BOOL is_flexible)
{
	BOOL res = FALSE;
	BOOL was_flexible = isFlexible();
	LLVolumeParams volume_params;
	if (is_flexible)
	{
		if (!was_flexible)
		{
			volume_params = getVolume()->getParams();
			U8 profile_and_hole = volume_params.getProfileParams().getCurveType();
			volume_params.setType(profile_and_hole, LL_PCODE_PATH_FLEXIBLE);
			res = TRUE;
			setFlags(FLAGS_USE_PHYSICS, FALSE);
			setFlags(FLAGS_PHANTOM, TRUE);
			setParameterEntryInUse(LLNetworkData::PARAMS_FLEXIBLE, TRUE, true);
			if (mDrawable)
			{
				mDrawable->makeActive();
			}
		}
	}
	else
	{
		if (was_flexible)
		{
			volume_params = getVolume()->getParams();
			U8 profile_and_hole = volume_params.getProfileParams().getCurveType();
			volume_params.setType(profile_and_hole, LL_PCODE_PATH_LINE);
			res = TRUE;
			setFlags(FLAGS_PHANTOM, FALSE);
			setParameterEntryInUse(LLNetworkData::PARAMS_FLEXIBLE, FALSE, true);
		}
	}
	if (res)
	{
		res = setVolume(volume_params, 1);
		if (res)
		{
			markForUpdate(TRUE);
		}
	}
	return res;
}

//----------------------------------------------------------------------------

void LLVOVolume::generateSilhouette(LLSelectNode* nodep, const LLVector3& view_point)
{
	LLVolume *volume = getVolume();

	if (volume)
	{
		LLVector3 view_vector;
		view_vector = view_point; 

		//transform view vector into volume space
		view_vector -= getRenderPosition();
		//mDrawable->mDistanceWRTCamera = view_vector.length();
		LLQuaternion worldRot = getRenderRotation();
		view_vector = view_vector * ~worldRot;
		if (!isVolumeGlobal())
		{
			LLVector3 objScale = getScale();
			LLVector3 invObjScale(1.f / objScale.mV[VX], 1.f / objScale.mV[VY], 1.f / objScale.mV[VZ]);
			view_vector.scaleVec(invObjScale);
		}
		
		updateRelativeXform();
		LLMatrix4 trans_mat = mRelativeXform;
		if (mDrawable->isStatic())
		{
			trans_mat.translate(getRegion()->getOriginAgent());
		}

		volume->generateSilhouetteVertices(nodep->mSilhouetteVertices, nodep->mSilhouetteNormals, view_vector, trans_mat, mRelativeXformInvTrans, nodep->getTESelectMask());

		nodep->mSilhouetteExists = TRUE;
	}
}

void LLVOVolume::deleteFaces()
{
	S32 face_count = mNumFaces;
	if (mDrawable.notNull())
	{
		mDrawable->deleteFaces(0, face_count);
	}

	mNumFaces = 0;
}

void LLVOVolume::updateRadius()
{
	if (mDrawable.isNull())
	{
		return;
	}
	
	mVObjRadius = getScale().length();
	mDrawable->setRadius(mVObjRadius);
}


BOOL LLVOVolume::isAttachment() const
{
	return mState != 0 ;
}

BOOL LLVOVolume::isHUDAttachment() const
{
	// *NOTE: we assume hud attachment points are in defined range
	// since this range is constant for backwards compatibility
	// reasons this is probably a reasonable assumption to make
	S32 attachment_id = ATTACHMENT_ID_FROM_STATE(mState);
	return ( attachment_id >= 31 && attachment_id <= 38 );
}


const LLMatrix4 LLVOVolume::getRenderMatrix() const
{
	if (mDrawable->isActive() && !mDrawable->isRoot())
	{
		return mDrawable->getParent()->getWorldMatrix();
	}
	return mDrawable->getWorldMatrix();
}

// Returns a base cost and adds textures to passed in set.
// total cost is returned value + 5 * size of the resulting set.
// Cannot include cost of textures, as they may be re-used in linked
// children, and cost should only be increased for unique textures  -Nyx
U32 LLVOVolume::getRenderCost(texture_cost_t &textures) const
{
    /*****************************************************************
     * This calculation should not be modified by third party viewers,
     * since it is used to limit rendering and should be uniform for
     * everyone. If you have suggested improvements, submit them to
     * the official viewer for consideration.
     *****************************************************************/

	// Get access to params we'll need at various points.  
	// Skip if this is object doesn't have a volume (e.g. is an avatar).
	BOOL has_volume = (getVolume() != NULL);
	LLVolumeParams volume_params;
	LLPathParams path_params;
	LLProfileParams profile_params;

	U32 num_triangles = 0;

	// per-prim costs
	static const U32 ARC_PARTICLE_COST = 1; // determined experimentally
	static const U32 ARC_PARTICLE_MAX = 2048; // default values
	static const U32 ARC_TEXTURE_COST = 16; // multiplier for texture resolution - performance tested
	static const U32 ARC_LIGHT_COST = 500; // static cost for light-producing prims 
	static const U32 ARC_MEDIA_FACE_COST = 1500; // static cost per media-enabled face 


	// per-prim multipliers
	static const F32 ARC_GLOW_MULT = 1.5f; // tested based on performance
	static const F32 ARC_BUMP_MULT = 1.25f; // tested based on performance
	static const F32 ARC_FLEXI_MULT = 5; // tested based on performance
	static const F32 ARC_SHINY_MULT = 1.6f; // tested based on performance
	static const F32 ARC_INVISI_COST = 1.2f; // tested based on performance
	static const F32 ARC_WEIGHTED_MESH = 1.2f; // tested based on performance

	static const F32 ARC_PLANAR_COST = 1.0f; // tested based on performance to have negligible impact
	static const F32 ARC_ANIM_TEX_COST = 4.f; // tested based on performance
	static const F32 ARC_ALPHA_COST = 4.f; // 4x max - based on performance

	F32 shame = 0;

	U32 invisi = 0;
	U32 shiny = 0;
	U32 glow = 0;
	U32 alpha = 0;
	U32 flexi = 0;
	U32 animtex = 0;
	U32 particles = 0;
	U32 bump = 0;
	U32 planar = 0;
	U32 weighted_mesh = 0;
	U32 produces_light = 0;
	U32 media_faces = 0;

	const LLDrawable* drawablep = mDrawable;
	U32 num_faces = drawablep->getNumFaces();

	if (has_volume)
	{
		volume_params = getVolume()->getParams();
		path_params = volume_params.getPathParams();
		profile_params = volume_params.getProfileParams();

		F32 weighted_triangles = -1.0;
		getStreamingCost(NULL, NULL, &weighted_triangles);

		if (weighted_triangles > 0.0)
		{
			num_triangles = (U32)(weighted_triangles); 
		}
	}

	if (num_triangles == 0)
	{
		num_triangles = 4;
	}

	if (isSculpted())
	{
		if (isMesh())
		{
			// base cost is dependent on mesh complexity
			// note that 3 is the highest LOD as of the time of this coding.
			S32 size = gMeshRepo.getMeshSize(volume_params.getSculptID(), getLOD());
			if ( size > 0)
			{
				if (gMeshRepo.getSkinInfo(volume_params.getSculptID(), this))
				{
					// weighted attachment - 1 point for every 3 bytes
					weighted_mesh = 1;
				}

			}
			else
			{
				// something went wrong - user should know their content isn't render-free
				return 0;
			}
		}
		else
		{
			const LLSculptParams *sculpt_params = (LLSculptParams *) getParameterEntry(LLNetworkData::PARAMS_SCULPT);
			LLUUID sculpt_id = sculpt_params->getSculptTexture();
			if (textures.find(sculpt_id) == textures.end())
			{
				LLViewerFetchedTexture *texture = LLViewerTextureManager::getFetchedTexture(sculpt_id);
				if (texture)
				{
					S32 texture_cost = 256 + (S32)(ARC_TEXTURE_COST * (texture->getFullHeight() / 128.f + texture->getFullWidth() / 128.f));
					textures.insert(texture_cost_t::value_type(sculpt_id, texture_cost));
				}
			}
		}
	}

	if (isFlexible())
	{
		flexi = 1;
	}
	if (isParticleSource())
	{
		particles = 1;
	}

	if (getIsLight())
	{
		produces_light = 1;
	}

	for (S32 i = 0; i < num_faces; ++i)
	{
		const LLFace* face = drawablep->getFace(i);
		if (!face) continue;
		const LLTextureEntry* te = face->getTextureEntry();
		const LLViewerTexture* img = face->getTexture();

		if (img)
		{
			if (textures.find(img->getID()) == textures.end())
			{
				S32 texture_cost = 256 + (S32)(ARC_TEXTURE_COST * (img->getFullHeight() / 128.f + img->getFullWidth() / 128.f));
				textures.insert(texture_cost_t::value_type(img->getID(), texture_cost));
			}
		}

		if (face->getPoolType() == LLDrawPool::POOL_ALPHA)
		{
			alpha = 1;
		}
		else if (img && img->getPrimaryFormat() == GL_ALPHA)
		{
			invisi = 1;
		}
		if (face->hasMedia())
		{
			media_faces++;
		}

		if (te)
		{
			if (te->getBumpmap())
			{
				// bump is a multiplier, don't add per-face
				bump = 1;
			}
			if (te->getShiny())
			{
				// shiny is a multiplier, don't add per-face
				shiny = 1;
			}
			if (te->getGlow() > 0.f)
			{
				// glow is a multiplier, don't add per-face
				glow = 1;
			}
			if (face->mTextureMatrix != NULL)
			{
				animtex = 1;
			}
			if (te->getTexGen())
			{
				planar = 1;
			}
		}
	}

	// shame currently has the "base" cost of 1 point per 15 triangles, min 2.
	shame = num_triangles  * 5.f;
	shame = shame < 2.f ? 2.f : shame;

	// multiply by per-face modifiers
	if (planar)
	{
		shame *= planar * ARC_PLANAR_COST;
	}

	if (animtex)
	{
		shame *= animtex * ARC_ANIM_TEX_COST;
	}

	if (alpha)
	{
		shame *= alpha * ARC_ALPHA_COST;
	}

	if(invisi)
	{
		shame *= invisi * ARC_INVISI_COST;
	}

	if (glow)
	{
		shame *= glow * ARC_GLOW_MULT;
	}

	if (bump)
	{
		shame *= bump * ARC_BUMP_MULT;
	}

	if (shiny)
	{
		shame *= shiny * ARC_SHINY_MULT;
	}


	// multiply shame by multipliers
	if (weighted_mesh)
	{
		shame *= weighted_mesh * ARC_WEIGHTED_MESH;
	}

	if (flexi)
	{
		shame *= flexi * ARC_FLEXI_MULT;
	}


	// add additional costs
	if (particles)
	{
		const LLPartSysData *part_sys_data = &(mPartSourcep->mPartSysData);
		const LLPartData *part_data = &(part_sys_data->mPartData);
		U32 num_particles = (U32)(part_sys_data->mBurstPartCount * llceil( part_data->mMaxAge / part_sys_data->mBurstRate));
		num_particles = num_particles > ARC_PARTICLE_MAX ? ARC_PARTICLE_MAX : num_particles;
		F32 part_size = (llmax(part_data->mStartScale[0], part_data->mEndScale[0]) + llmax(part_data->mStartScale[1], part_data->mEndScale[1])) / 2.f;
		shame += num_particles * part_size * ARC_PARTICLE_COST;
	}

	if (produces_light)
	{
		shame += ARC_LIGHT_COST;
	}

	if (media_faces)
	{
		shame += media_faces * ARC_MEDIA_FACE_COST;
	}

	if (shame > mRenderComplexity_current)
	{
		mRenderComplexity_current = (S32)shame;
	}

	return (U32)shame;
}

F32 LLVOVolume::getStreamingCost(S32* bytes, S32* visible_bytes, F32* unscaled_value) const
{
	F32 radius = getScale().length()*0.5f;

	if (isMesh())
	{
		return gMeshRepo.getStreamingCost(getVolume()->getParams().getSculptID(), radius, bytes, visible_bytes, mLOD, unscaled_value);
	}
	else
	{
		LLVolume* volume = getVolume();
		S32 counts[4];
		LLVolume::getLoDTriangleCounts(volume->getParams(), counts);

		LLSD header;
		header["lowest_lod"]["size"] = counts[0] * 10;
		header["low_lod"]["size"] = counts[1] * 10;
		header["medium_lod"]["size"] = counts[2] * 10;
		header["high_lod"]["size"] = counts[3] * 10;

		return LLMeshRepository::getStreamingCost(header, radius, NULL, NULL, -1, unscaled_value);
	}	
}

//static 
void LLVOVolume::updateRenderComplexity()
{
	mRenderComplexity_last = mRenderComplexity_current;
	mRenderComplexity_current = 0;
}

U32 LLVOVolume::getTriangleCount(S32* vcount) const
{
	U32 count = 0;
	LLVolume* volume = getVolume();
	if (volume)
	{
		count = volume->getNumTriangles(vcount);
	}

	return count;
}

U32 LLVOVolume::getHighLODTriangleCount()
{
	U32 ret = 0;

	LLVolume* volume = getVolume();

	if (!isSculpted())
	{
		LLVolume* ref = LLPrimitive::getVolumeManager()->refVolume(volume->getParams(), 3);
		ret = ref->getNumTriangles();
		LLPrimitive::getVolumeManager()->unrefVolume(ref);
	}
	else if (isMesh())
	{
		LLVolume* ref = LLPrimitive::getVolumeManager()->refVolume(volume->getParams(), 3);
		if (!ref->isMeshAssetLoaded() || ref->getNumVolumeFaces() == 0)
		{
			gMeshRepo.loadMesh(this, volume->getParams(), LLModel::LOD_HIGH);
		}
		ret = ref->getNumTriangles();
		LLPrimitive::getVolumeManager()->unrefVolume(ref);
	}
	else
	{ //default sculpts have a constant number of triangles
		ret = 31*2*31;  //31 rows of 31 columns of quads for a 32x32 vertex patch
	}

	return ret;
}

// [FS:Beq] - Patch: Appearance-RebuildAttachments | Checked: Catznip-5.3
void LLVOVolume::forceLOD(S32 lod)
{
// [SL:KB] - Patch: Appearance-RebuildAttachments | Checked: Catznip-5.3
	if (mDrawable.isNull())
		return;
// [/SL:KB]

	mLOD = lod;
	gPipeline.markRebuild(mDrawable, LLDrawable::REBUILD_VOLUME, FALSE);
	mLODChanged = true;
}
// [/FS]

//static
void LLVOVolume::preUpdateGeom()
{
	sNumLODChanges = 0;
}

void LLVOVolume::parameterChanged(U16 param_type, bool local_origin)
{
	LLViewerObject::parameterChanged(param_type, local_origin);
}

void LLVOVolume::parameterChanged(U16 param_type, LLNetworkData* data, BOOL in_use, bool local_origin)
{
	LLViewerObject::parameterChanged(param_type, data, in_use, local_origin);
	if (mVolumeImpl)
	{
		mVolumeImpl->onParameterChanged(param_type, data, in_use, local_origin);
	}
	if (mDrawable.notNull())
	{
		BOOL is_light = getIsLight();
		if (is_light != mDrawable->isState(LLDrawable::LIGHT))
		{
			gPipeline.setLight(mDrawable, is_light);
		}
	}
}

void LLVOVolume::setSelected(BOOL sel)
{
	LLViewerObject::setSelected(sel);
	if (mDrawable.notNull())
	{
		markForUpdate(TRUE);
	}
}

void LLVOVolume::updateSpatialExtents(LLVector4a& newMin, LLVector4a& newMax)
{		
}

F32 LLVOVolume::getBinRadius()
{
	F32 radius;
	
	F32 scale = 1.f;

	S32 size_factor = llmax(gSavedSettings.getS32("OctreeStaticObjectSizeFactor"), 1);
	S32 attachment_size_factor = llmax(gSavedSettings.getS32("OctreeAttachmentSizeFactor"), 1);
	LLVector3 distance_factor = gSavedSettings.getVector3("OctreeDistanceFactor");
	LLVector3 alpha_distance_factor = gSavedSettings.getVector3("OctreeAlphaDistanceFactor");
	const LLVector4a* ext = mDrawable->getSpatialExtents();
	
	BOOL shrink_wrap = mDrawable->isAnimating();
	BOOL alpha_wrap = FALSE;

	if (!isHUDAttachment())
	{
		for (S32 i = 0; i < mDrawable->getNumFaces(); i++)
		{
			LLFace* face = mDrawable->getFace(i);
			if (!face) continue;
			if (face->getPoolType() == LLDrawPool::POOL_ALPHA &&
			    !face->canRenderAsMask())
			{
				alpha_wrap = TRUE;
				break;
			}
		}
	}
	else
	{
		shrink_wrap = FALSE;
	}

	if (alpha_wrap)
	{
		LLVector3 bounds = getScale();
		radius = llmin(bounds.mV[1], bounds.mV[2]);
		radius = llmin(radius, bounds.mV[0]);
		radius *= 0.5f;
		radius *= 1.f+mDrawable->mDistanceWRTCamera*alpha_distance_factor[1];
		radius += mDrawable->mDistanceWRTCamera*alpha_distance_factor[0];
	}
	else if (shrink_wrap)
	{
		LLVector4a rad;
		rad.setSub(ext[1], ext[0]);
		
		radius = rad.getLength3().getF32()*0.5f;
	}
	else if (mDrawable->isStatic())
	{
		F32 szf = size_factor;

		radius = llmax(mDrawable->getRadius(), szf);
		
		radius = powf(radius, 1.f+szf/radius);

		radius *= 1.f + mDrawable->mDistanceWRTCamera * distance_factor[1];
		radius += mDrawable->mDistanceWRTCamera * distance_factor[0];
	}
	else if (mDrawable->getVObj()->isAttachment())
	{
		radius = llmax((S32) mDrawable->getRadius(),1)*attachment_size_factor;
	}
	else
	{
		radius = mDrawable->getRadius();
		radius *= 1.f + mDrawable->mDistanceWRTCamera * distance_factor[1];
		radius += mDrawable->mDistanceWRTCamera * distance_factor[0];
	}

	return llclamp(radius*scale, 0.5f, 256.f);
}

const LLVector3 LLVOVolume::getPivotPositionAgent() const
{
	if (mVolumeImpl)
	{
		return mVolumeImpl->getPivotPosition();
	}
	return LLViewerObject::getPivotPositionAgent();
}

void LLVOVolume::onShift(const LLVector4a &shift_vector)
{
	if (mVolumeImpl)
	{
		mVolumeImpl->onShift(shift_vector);
	}

	updateRelativeXform();
}

const LLMatrix4& LLVOVolume::getWorldMatrix(LLXformMatrix* xform) const
{
	if (mVolumeImpl)
	{
		return mVolumeImpl->getWorldMatrix(xform);
	}
	return xform->getWorldMatrix();
}

LLVector3 LLVOVolume::agentPositionToVolume(const LLVector3& pos) const
{
	LLVector3 ret = pos - getRenderPosition();
	ret = ret * ~getRenderRotation();
	if (!isVolumeGlobal())
	{
		LLVector3 objScale = getScale();
		LLVector3 invObjScale(1.f / objScale.mV[VX], 1.f / objScale.mV[VY], 1.f / objScale.mV[VZ]);
		ret.scaleVec(invObjScale);
	}
	
	return ret;
}

LLVector3 LLVOVolume::agentDirectionToVolume(const LLVector3& dir) const
{
	LLVector3 ret = dir * ~getRenderRotation();
	
	LLVector3 objScale = isVolumeGlobal() ? LLVector3(1,1,1) : getScale();
	ret.scaleVec(objScale);

	return ret;
}

LLVector3 LLVOVolume::volumePositionToAgent(const LLVector3& dir) const
{
	LLVector3 ret = dir;
	if (!isVolumeGlobal())
	{
		LLVector3 objScale = getScale();
		ret.scaleVec(objScale);
	}

	ret = ret * getRenderRotation();
	ret += getRenderPosition();
	
	return ret;
}

LLVector3 LLVOVolume::volumeDirectionToAgent(const LLVector3& dir) const
{
	LLVector3 ret = dir;
	LLVector3 objScale = isVolumeGlobal() ? LLVector3(1,1,1) : getScale();
	LLVector3 invObjScale(1.f / objScale.mV[VX], 1.f / objScale.mV[VY], 1.f / objScale.mV[VZ]);
	ret.scaleVec(invObjScale);
	ret = ret * getRenderRotation();

	return ret;
}


BOOL LLVOVolume::lineSegmentIntersect(const LLVector4a& start, const LLVector4a& end, S32 face, BOOL pick_transparent, BOOL pick_rigged, S32 *face_hitp,
									  LLVector4a* intersection,LLVector2* tex_coord, LLVector4a* normal, LLVector4a* tangent)
	
{
	if (!mbCanSelect 
		|| mDrawable->isDead() 
		|| !gPipeline.hasRenderType(mDrawable->getRenderType()))
	{
		return FALSE;
	}

	BOOL ret = FALSE;

	LLVolume* volume = getVolume();

	bool transform = true;

	if (mDrawable->isState(LLDrawable::RIGGED))
	{
		if ((pick_rigged) || (getAvatar() && (getAvatar()->isSelf()) && (LLFloater::isVisible(gFloaterTools))))
		{
			updateRiggedVolume(true);
			volume = mRiggedVolume;
			transform = false;
		}
		else
		{ //cannot pick rigged attachments on other avatars or when not in build mode
			return FALSE;
		}
	}
	
	if (volume)
	{	
		LLVector4a local_start = start;
		LLVector4a local_end = end;
	
		if (transform)
		{
			LLVector3 v_start(start.getF32ptr());
			LLVector3 v_end(end.getF32ptr());
		
			v_start = agentPositionToVolume(v_start);
			v_end = agentPositionToVolume(v_end);

			local_start.load3(v_start.mV);
			local_end.load3(v_end.mV);
		}
		
		LLVector4a p;
		LLVector4a n;
		LLVector2 tc;
		LLVector4a tn;

		if (intersection != NULL)
		{
			p = *intersection;
		}

		if (tex_coord != NULL)
		{
			tc = *tex_coord;
		}

		if (normal != NULL)
		{
			n = *normal;
		}

		if (tangent != NULL)
		{
			tn = *tangent;
		}

		S32 face_hit = -1;

		S32 start_face, end_face;
		if (face == -1)
		{
			start_face = 0;
			end_face = volume->getNumVolumeFaces();
		}
		else
		{
			start_face = face;
			end_face = face+1;
		}
		pick_transparent |= isHiglightedOrBeacon();
		bool special_cursor = specialHoverCursor();
		for (S32 i = start_face; i < end_face; ++i)
		{
			if (!special_cursor && !pick_transparent && getTE(i) && getTE(i)->getColor().mV[3] == 0.f)
			{ //don't attempt to pick completely transparent faces unless
				//pick_transparent is true
				continue;
			}

			face_hit = volume->lineSegmentIntersect(local_start, local_end, i,
													&p, &tc, &n, &tn);
			
			if (face_hit >= 0 && mDrawable->getNumFaces() > face_hit)
			{
				LLFace* face = mDrawable->getFace(face_hit);				

				bool ignore_alpha = false;

				const LLTextureEntry* te = face->getTextureEntry();
				if (te)
				{
					LLMaterial* mat = te->getMaterialParams();
					if (mat)
					{
						U8 mode = mat->getDiffuseAlphaMode();

						if (mode == LLMaterial::DIFFUSE_ALPHA_MODE_EMISSIVE ||
							mode == LLMaterial::DIFFUSE_ALPHA_MODE_NONE)
						{
							ignore_alpha = true;
						}
					}
				}

				if (face &&
					(ignore_alpha ||
					pick_transparent || 
					!face->getTexture() || 
					!face->getTexture()->hasGLTexture() || 
					face->getTexture()->getMask(face->surfaceToTexture(tc, p, n))))
				{
					local_end = p;
					if (face_hitp != NULL)
					{
						*face_hitp = face_hit;
					}
					
					if (intersection != NULL)
					{
						if (transform)
						{
							LLVector3 v_p(p.getF32ptr());

							intersection->load3(volumePositionToAgent(v_p).mV);  // must map back to agent space
						}
						else
						{
							*intersection = p;
						}
					}

					if (normal != NULL)
					{
						if (transform)
						{
							LLVector3 v_n(n.getF32ptr());
							normal->load3(volumeDirectionToAgent(v_n).mV);
						}
						else
						{
							*normal = n;
						}
						(*normal).normalize3fast();
					}

					if (tangent != NULL)
					{
						if (transform)
						{
							LLVector3 v_tn(tn.getF32ptr());

							LLVector4a trans_tangent;
							trans_tangent.load3(volumeDirectionToAgent(v_tn).mV);

							LLVector4Logical mask;
							mask.clear();
							mask.setElement<3>();

							tangent->setSelectWithMask(mask, tn, trans_tangent);
						}
						else
						{
							*tangent = tn;
						}
						(*tangent).normalize3fast();
					}

					if (tex_coord != NULL)
					{
						*tex_coord = tc;
					}
					
					ret = TRUE;
				}
			}
		}
	}
		
	return ret;
}

bool LLVOVolume::treatAsRigged()
{
	return isSelected() &&
			isAttachment() &&
			mDrawable.notNull() &&
			mDrawable->isState(LLDrawable::RIGGED);
}

LLRiggedVolume* LLVOVolume::getRiggedVolume()
{
	return mRiggedVolume;
}

void LLVOVolume::clearRiggedVolume()
{
	if (mRiggedVolume.notNull())
	{
		mRiggedVolume = NULL;
		updateRelativeXform();
	}
}

void LLVOVolume::updateRiggedVolume(bool force_update)
{
	//Update mRiggedVolume to match current animation frame of avatar. 
	//Also update position/size in octree.  

	if ((!force_update) && (!treatAsRigged()))
	{
		clearRiggedVolume();
		
		return;
	}

	LLVolume* volume = getVolume();

	const LLMeshSkinInfo* skin = gMeshRepo.getSkinInfo(volume->getParams().getSculptID(), this);

	if (!skin)
	{
		clearRiggedVolume();
		return;
	}

	LLVOAvatar* avatar = getAvatar();

	if (!avatar)
	{
		clearRiggedVolume();
		return;
	}

	if (!mRiggedVolume)
	{
		LLVolumeParams p;
		mRiggedVolume = new LLRiggedVolume(p);
		updateRelativeXform();
	}

	mRiggedVolume->update(skin, avatar, volume);

}

static LLTrace::BlockTimerStatHandle FTM_SKIN_RIGGED("Skin");
static LLTrace::BlockTimerStatHandle FTM_RIGGED_OCTREE("Octree");

void LLRiggedVolume::update(const LLMeshSkinInfo* skin, LLVOAvatar* avatar, const LLVolume* volume)
{
	bool copy = false;
	if (volume->getNumVolumeFaces() != getNumVolumeFaces())
	{ 
		copy = true;
	}

	for (S32 i = 0; i < volume->getNumVolumeFaces() && !copy; ++i)
	{
		const LLVolumeFace& src_face = volume->getVolumeFace(i);
		const LLVolumeFace& dst_face = getVolumeFace(i);

		if (src_face.mNumIndices != dst_face.mNumIndices ||
			src_face.mNumVertices != dst_face.mNumVertices)
		{
			copy = true;
		}
	}

	if (copy)
	{
		copyVolumeFaces(volume);	
	}

	//build matrix palette
	static const size_t kMaxJoints = LL_MAX_JOINTS_PER_MESH_OBJECT;

	LLMatrix4a mat[kMaxJoints];
	U32 maxJoints = LLSkinningUtil::getMeshJointCount(skin);
    LLSkinningUtil::initSkinningMatrixPalette((LLMatrix4*)mat, maxJoints, skin, avatar);

	for (S32 i = 0; i < volume->getNumVolumeFaces(); ++i)
	{
		const LLVolumeFace& vol_face = volume->getVolumeFace(i);
		
		LLVolumeFace& dst_face = mVolumeFaces[i];
		
		LLVector4a* weight = vol_face.mWeights;

		if ( weight )
		{
            LLSkinningUtil::checkSkinWeights(weight, dst_face.mNumVertices, skin);
			LLMatrix4a bind_shape_matrix;
			bind_shape_matrix.loadu(skin->mBindShapeMatrix);

			LLVector4a* pos = dst_face.mPositions;

			if (pos && dst_face.mExtents)
			{
				LL_RECORD_BLOCK_TIME(FTM_SKIN_RIGGED);

                U32 max_joints = LLSkinningUtil::getMaxJointCount();
				for (U32 j = 0; j < dst_face.mNumVertices; ++j)
				{
					LLMatrix4a final_mat;
                    LLSkinningUtil::getPerVertexSkinMatrix(weight[j].getF32ptr(), mat, false, final_mat, max_joints);
				
					LLVector4a& v = vol_face.mPositions[j];
					LLVector4a t;
					LLVector4a dst;
					bind_shape_matrix.affineTransform(v, t);
					final_mat.affineTransform(t, dst);
					pos[j] = dst;
				}

				//update bounding box
				LLVector4a& min = dst_face.mExtents[0];
				LLVector4a& max = dst_face.mExtents[1];

				min = pos[0];
				max = pos[1];

				for (U32 j = 1; j < dst_face.mNumVertices; ++j)
				{
					min.setMin(min, pos[j]);
					max.setMax(max, pos[j]);
				}

				dst_face.mCenter->setAdd(dst_face.mExtents[0], dst_face.mExtents[1]);
				dst_face.mCenter->mul(0.5f);

			}

			{
				LL_RECORD_BLOCK_TIME(FTM_RIGGED_OCTREE);
				delete dst_face.mOctree;
				dst_face.mOctree = NULL;

				LLVector4a size;
				size.setSub(dst_face.mExtents[1], dst_face.mExtents[0]);
				size.splat(size.getLength3().getF32()*0.5f);
			
				dst_face.createOctree(1.f);
			}
		}
	}
}

U32 LLVOVolume::getPartitionType() const
{
	if (isHUDAttachment())
	{
		return LLViewerRegion::PARTITION_HUD;
	}

	return LLViewerRegion::PARTITION_VOLUME;
}

LLVolumePartition::LLVolumePartition(LLViewerRegion* regionp)
: LLSpatialPartition(LLVOVolume::VERTEX_DATA_MASK, TRUE, GL_DYNAMIC_DRAW_ARB, regionp),
LLVolumeGeometryManager()
{
	mLODPeriod = 32;
	mDepthMask = FALSE;
	mDrawableType = LLPipeline::RENDER_TYPE_VOLUME;
	mPartitionType = LLViewerRegion::PARTITION_VOLUME;
	mSlopRatio = 0.25f;
	mBufferUsage = GL_DYNAMIC_DRAW_ARB;
}

LLVolumeBridge::LLVolumeBridge(LLDrawable* drawablep, LLViewerRegion* regionp)
: LLSpatialBridge(drawablep, TRUE, LLVOVolume::VERTEX_DATA_MASK, regionp),
LLVolumeGeometryManager()
{
	mDepthMask = FALSE;
	mLODPeriod = 32;
	mDrawableType = LLPipeline::RENDER_TYPE_VOLUME;
	mPartitionType = LLViewerRegion::PARTITION_BRIDGE;
	
	mBufferUsage = GL_DYNAMIC_DRAW_ARB;

	mSlopRatio = 0.25f;
}

bool can_batch_texture(LLFace* facep)
{
	if (facep->getTextureEntry()->getBumpmap())
	{ //bump maps aren't worked into texture batching yet
		return false;
	}

	if (facep->getTextureEntry()->getMaterialParams().notNull())
	{ //materials don't work with texture batching yet
		return false;
	}

	if (facep->getTexture() && facep->getTexture()->getPrimaryFormat() == GL_ALPHA)
	{ //can't batch invisiprims
		return false;
	}

	if (facep->isState(LLFace::TEXTURE_ANIM) && facep->getVirtualSize() > MIN_TEX_ANIM_SIZE)
	{ //texture animation breaks batches
		return false;
	}
	
	return true;
}

const static U32 MAX_FACE_COUNT = 4096U;
int32_t LLVolumeGeometryManager::sInstanceCount = 0;
LLFace** LLVolumeGeometryManager::sFullbrightFaces = NULL;
LLFace** LLVolumeGeometryManager::sBumpFaces = NULL;
LLFace** LLVolumeGeometryManager::sSimpleFaces = NULL;
LLFace** LLVolumeGeometryManager::sNormFaces = NULL;
LLFace** LLVolumeGeometryManager::sSpecFaces = NULL;
LLFace** LLVolumeGeometryManager::sNormSpecFaces = NULL;
LLFace** LLVolumeGeometryManager::sAlphaFaces = NULL;

LLVolumeGeometryManager::LLVolumeGeometryManager()
	: LLGeometryManager()
{
	llassert(sInstanceCount >= 0);
	if (sInstanceCount == 0)
	{
		allocateFaces(MAX_FACE_COUNT);
	}

	++sInstanceCount;
}

LLVolumeGeometryManager::~LLVolumeGeometryManager()
{
	llassert(sInstanceCount > 0);
	--sInstanceCount;

	if (sInstanceCount <= 0)
	{
		freeFaces();
		sInstanceCount = 0;
	}
}

void LLVolumeGeometryManager::allocateFaces(U32 pMaxFaceCount)
{
	sFullbrightFaces = static_cast<LLFace**>(ll_aligned_malloc<64>(pMaxFaceCount*sizeof(LLFace*)));
	sBumpFaces = static_cast<LLFace**>(ll_aligned_malloc<64>(pMaxFaceCount*sizeof(LLFace*)));
	sSimpleFaces = static_cast<LLFace**>(ll_aligned_malloc<64>(pMaxFaceCount*sizeof(LLFace*)));
	sNormFaces = static_cast<LLFace**>(ll_aligned_malloc<64>(pMaxFaceCount*sizeof(LLFace*)));
	sSpecFaces = static_cast<LLFace**>(ll_aligned_malloc<64>(pMaxFaceCount*sizeof(LLFace*)));
	sNormSpecFaces = static_cast<LLFace**>(ll_aligned_malloc<64>(pMaxFaceCount*sizeof(LLFace*)));
	sAlphaFaces = static_cast<LLFace**>(ll_aligned_malloc<64>(pMaxFaceCount*sizeof(LLFace*)));
}

void LLVolumeGeometryManager::freeFaces()
{
	ll_aligned_free<64>(sFullbrightFaces);
	ll_aligned_free<64>(sBumpFaces);
	ll_aligned_free<64>(sSimpleFaces);
	ll_aligned_free<64>(sNormFaces);
	ll_aligned_free<64>(sSpecFaces);
	ll_aligned_free<64>(sNormSpecFaces);
	ll_aligned_free<64>(sAlphaFaces);

	sFullbrightFaces = NULL;
	sBumpFaces = NULL;
	sSimpleFaces = NULL;
	sNormFaces = NULL;
	sSpecFaces = NULL;
	sNormSpecFaces = NULL;
	sAlphaFaces = NULL;
}

static LLTrace::BlockTimerStatHandle FTM_REGISTER_FACE("Register Face");

void LLVolumeGeometryManager::registerFace(LLSpatialGroup* group, LLFace* facep, U32 type)
{
	LL_RECORD_BLOCK_TIME(FTM_REGISTER_FACE);
	if (type == LLRenderPass::PASS_ALPHA && facep->getTextureEntry()->getMaterialParams().notNull() && !facep->getVertexBuffer()->hasDataType(LLVertexBuffer::TYPE_TANGENT))
	{
		LL_WARNS_ONCE("RenderMaterials") << "Oh no! No binormals for this alpha blended face!" << LL_ENDL;
	}

<<<<<<< HEAD
//	if (facep->getViewerObject()->isSelected() && LLSelectMgr::getInstance()->mHideSelectedObjects)
// [RLVa:KB] - Checked: 2010-11-29 (RLVa-1.3.0c) | Modified: RLVa-1.3.0c
	const LLViewerObject* pObj = facep->getViewerObject();
	if ( (pObj->isSelected() && LLSelectMgr::getInstance()->mHideSelectedObjects) &&
		 ( (!RlvActions::isRlvEnabled()) ||
		   ( ((!pObj->isHUDAttachment()) || (!gRlvAttachmentLocks.isLockedAttachment(pObj->getRootEdit()))) &&
		     (RlvActions::canEdit(pObj)) ) ) )
// [/RVLa:KB]
=======
	bool selected = facep->getViewerObject()->isSelected();

	if (selected && LLSelectMgr::getInstance()->mHideSelectedObjects)
>>>>>>> 842fb664
	{
		return;
	}

	//add face to drawmap
	LLSpatialGroup::drawmap_elem_t& draw_vec = group->mDrawMap[type];	

	S32 idx = draw_vec.size()-1;

	BOOL fullbright = (type == LLRenderPass::PASS_FULLBRIGHT) ||
		(type == LLRenderPass::PASS_INVISIBLE) ||
		(type == LLRenderPass::PASS_FULLBRIGHT_ALPHA_MASK) ||
		(type == LLRenderPass::PASS_ALPHA && facep->isState(LLFace::FULLBRIGHT)) ||
		(facep->getTextureEntry()->getFullbright());
	
	if (!fullbright && type != LLRenderPass::PASS_GLOW && !facep->getVertexBuffer()->hasDataType(LLVertexBuffer::TYPE_NORMAL))
	{
		LL_WARNS() << "Non fullbright face has no normals!" << LL_ENDL;
		return;
	}

	const LLMatrix4* tex_mat = NULL;
	if (facep->isState(LLFace::TEXTURE_ANIM) && facep->getVirtualSize() > MIN_TEX_ANIM_SIZE)
	{
		tex_mat = facep->mTextureMatrix;	
	}

	const LLMatrix4* model_mat = NULL;

	LLDrawable* drawable = facep->getDrawable();
	
	if (drawable->isState(LLDrawable::ANIMATED_CHILD))
	{
		model_mat = &drawable->getWorldMatrix();
	}
	else if (drawable->isActive())
	{
		model_mat = &drawable->getRenderMatrix();
	}
	else
	{
		model_mat = &(drawable->getRegion()->mRenderMatrix);
	}

	//drawable->getVObj()->setDebugText(llformat("%d", drawable->isState(LLDrawable::ANIMATED_CHILD)));

	U8 bump = (type == LLRenderPass::PASS_BUMP || type == LLRenderPass::PASS_POST_BUMP) ? facep->getTextureEntry()->getBumpmap() : 0;
	U8 shiny = facep->getTextureEntry()->getShiny();
	
	LLViewerTexture* tex = facep->getTexture();

	U8 index = facep->getTextureIndex();

	LLMaterial* mat = facep->getTextureEntry()->getMaterialParams().get(); 
	LLMaterialID mat_id = facep->getTextureEntry()->getMaterialID();

	bool batchable = false;

	U32 shader_mask = 0xFFFFFFFF; //no shader

	if (mat)
	{
		if (type == LLRenderPass::PASS_ALPHA)
		{
			shader_mask = mat->getShaderMask(LLMaterial::DIFFUSE_ALPHA_MODE_BLEND);
		}
		else
		{
			shader_mask = mat->getShaderMask();
		}
	}


	if (index < 255 && idx >= 0)
	{
		if (mat || draw_vec[idx]->mMaterial)
		{ //can't batch textures when materials are present (yet)
			batchable = false;
		}
		else if (index < draw_vec[idx]->mTextureList.size())
		{
			if (draw_vec[idx]->mTextureList[index].isNull())
			{
				batchable = true;
				draw_vec[idx]->mTextureList[index] = tex;
			}
			else if (draw_vec[idx]->mTextureList[index] == tex)
			{ //this face's texture index can be used with this batch
				batchable = true;
			}
		}
		else
		{ //texture list can be expanded to fit this texture index
			batchable = true;
		}
	}

	if (idx >= 0 && 
		draw_vec[idx]->mVertexBuffer == facep->getVertexBuffer() &&
		draw_vec[idx]->mEnd == facep->getGeomIndex()-1 &&
		(LLPipeline::sTextureBindTest || draw_vec[idx]->mTexture == tex || batchable) &&
#if LL_DARWIN
		draw_vec[idx]->mEnd - draw_vec[idx]->mStart + facep->getGeomCount() <= (U32) gGLManager.mGLMaxVertexRange &&
		draw_vec[idx]->mCount + facep->getIndicesCount() <= (U32) gGLManager.mGLMaxIndexRange &&
#endif
		draw_vec[idx]->mMaterial == mat &&
		draw_vec[idx]->mMaterialID == mat_id &&
		draw_vec[idx]->mFullbright == fullbright &&
		draw_vec[idx]->mBump == bump &&
		(!mat || (draw_vec[idx]->mShiny == shiny)) && // need to break batches when a material is shared, but legacy settings are different
		draw_vec[idx]->mTextureMatrix == tex_mat &&
		draw_vec[idx]->mModelMatrix == model_mat &&
		draw_vec[idx]->mShaderMask == shader_mask &&
		draw_vec[idx]->mSelected == selected)
	{
		draw_vec[idx]->mCount += facep->getIndicesCount();
		draw_vec[idx]->mEnd += facep->getGeomCount();
		draw_vec[idx]->mVSize = llmax(draw_vec[idx]->mVSize, facep->getVirtualSize());

		if (index < 255 && index >= draw_vec[idx]->mTextureList.size())
		{
			draw_vec[idx]->mTextureList.resize(index+1);
			draw_vec[idx]->mTextureList[index] = tex;
		}
		draw_vec[idx]->validate();
		update_min_max(draw_vec[idx]->mExtents[0], draw_vec[idx]->mExtents[1], facep->mExtents[0]);
		update_min_max(draw_vec[idx]->mExtents[0], draw_vec[idx]->mExtents[1], facep->mExtents[1]);
	}
	else
	{
		U32 start = facep->getGeomIndex();
		U32 end = start + facep->getGeomCount()-1;
		U32 offset = facep->getIndicesStart();
		U32 count = facep->getIndicesCount();
		LLPointer<LLDrawInfo> draw_info = new LLDrawInfo(start,end,count,offset, tex, 
			facep->getVertexBuffer(), selected, fullbright, bump);
		draw_info->mGroup = group;
		draw_info->mVSize = facep->getVirtualSize();
		draw_vec.push_back(draw_info);
		draw_info->mTextureMatrix = tex_mat;
		draw_info->mModelMatrix = model_mat;
		
		draw_info->mBump  = bump;
		draw_info->mShiny = shiny;

		static const float alpha[4] =
		{
			0.00f,
			0.25f,
			0.5f,
			0.75f
		};
		float spec = alpha[shiny & TEM_SHINY_MASK];
		LLVector4 specColor(spec, spec, spec, spec);
		draw_info->mSpecColor = specColor;
		draw_info->mEnvIntensity = spec;
		draw_info->mSpecularMap = NULL;
		draw_info->mMaterial = mat;
		draw_info->mShaderMask = shader_mask;

		if (mat)
		{
			draw_info->mMaterialID = mat_id;

			// We have a material.  Update our draw info accordingly.
				
			if (!mat->getSpecularID().isNull())
			{
				LLVector4 specColor;
				specColor.mV[0] = mat->getSpecularLightColor().mV[0] * (1.f / 255.f);
				specColor.mV[1] = mat->getSpecularLightColor().mV[1] * (1.f / 255.f);
				specColor.mV[2] = mat->getSpecularLightColor().mV[2] * (1.f / 255.f);
				specColor.mV[3] = mat->getSpecularLightExponent() * (1.f / 255.f);
				draw_info->mSpecColor = specColor;
				draw_info->mEnvIntensity = mat->getEnvironmentIntensity() * (1.f / 255.f);
				draw_info->mSpecularMap = facep->getViewerObject()->getTESpecularMap(facep->getTEOffset());
			}

			draw_info->mAlphaMaskCutoff = mat->getAlphaMaskCutoff() * (1.f / 255.f);
			draw_info->mDiffuseAlphaMode = mat->getDiffuseAlphaMode();
			draw_info->mNormalMap = facep->getViewerObject()->getTENormalMap(facep->getTEOffset());
		}
		else 
		{
			if (type == LLRenderPass::PASS_GRASS)
			{
				draw_info->mAlphaMaskCutoff = 0.5f;
			}
			else
			{
				draw_info->mAlphaMaskCutoff = 0.33f;
			}
		}
		
		if (type == LLRenderPass::PASS_ALPHA)
		{ //for alpha sorting
			facep->setDrawInfo(draw_info);
		}
		draw_info->mExtents[0] = facep->mExtents[0];
		draw_info->mExtents[1] = facep->mExtents[1];

		if (LLPipeline::sUseTriStrips)
		{
			draw_info->mDrawMode = LLRender::TRIANGLE_STRIP;
		}

		if (index < 255)
		{ //initialize texture list for texture batching
			draw_info->mTextureList.resize(index+1);
			draw_info->mTextureList[index] = tex;
		}
		draw_info->validate();
	}
}

void LLVolumeGeometryManager::getGeometry(LLSpatialGroup* group)
{

}

static LLTrace::BlockTimerStatHandle FTM_REBUILD_VOLUME_VB("Volume VB");
static LLTrace::BlockTimerStatHandle FTM_REBUILD_VOLUME_FACE_LIST("Build Face List");
static LLTrace::BlockTimerStatHandle FTM_REBUILD_VOLUME_GEN_DRAW_INFO("Gen Draw Info");

static LLDrawPoolAvatar* get_avatar_drawpool(LLViewerObject* vobj)
{
	LLVOAvatar* avatar = vobj->getAvatar();
					
	if (avatar)
	{
		LLDrawable* drawable = avatar->mDrawable;
		if (drawable && drawable->getNumFaces() > 0)
		{
			LLFace* face = drawable->getFace(0);
			if (face)
			{
				LLDrawPool* drawpool = face->getPool();
				if (drawpool)
				{
					if (drawpool->getType() == LLDrawPool::POOL_AVATAR)
					{
						return (LLDrawPoolAvatar*) drawpool;
					}
				}
			}
		}
	}

	return NULL;
}

void handleRenderAutoMuteByteLimitChanged(const LLSD& new_value)
{
	static LLCachedControl<U32> render_auto_mute_byte_limit(gSavedSettings, "RenderAutoMuteByteLimit", 0U);

	if (0 != render_auto_mute_byte_limit)
	{
		//for unload
		LLSculptIDSize::container_BY_SIZE_view::iterator
			itL = LLSculptIDSize::instance().getSizeInfo().get<LLSculptIDSize::tag_BY_SIZE>().lower_bound(render_auto_mute_byte_limit),
			itU = LLSculptIDSize::instance().getSizeInfo().get<LLSculptIDSize::tag_BY_SIZE>().end();

		for (; itL != itU; ++itL)
		{
			const LLSculptIDSize::Info &nfo = *itL;
			LLVOVolume *pVVol = nfo.getPtrLLDrawable()->getVOVolume();
			if (pVVol
				&& !pVVol->isDead()
				&& pVVol->isAttachment()
				&& !pVVol->getAvatar()->isSelf()
				&& LLVOVolume::NO_LOD != pVVol->getLOD()
				)
			{
				//postponed
				pVVol->markForUnload();
				LLSculptIDSize::instance().addToUnloaded(nfo.getSculptId());
			}
		}

		//for load if it was unload
		itL = LLSculptIDSize::instance().getSizeInfo().get<LLSculptIDSize::tag_BY_SIZE>().begin();
		itU = LLSculptIDSize::instance().getSizeInfo().get<LLSculptIDSize::tag_BY_SIZE>().upper_bound(render_auto_mute_byte_limit);

		for (; itL != itU; ++itL)
		{
			const LLSculptIDSize::Info &nfo = *itL;
			LLVOVolume *pVVol = nfo.getPtrLLDrawable()->getVOVolume();
			if (pVVol
				&& !pVVol->isDead()
				&& pVVol->isAttachment()
				&& !pVVol->getAvatar()->isSelf()
				&& LLVOVolume::NO_LOD == pVVol->getLOD()
				)
			{
				LLSculptIDSize::instance().remFromUnloaded(nfo.getSculptId());
				pVVol->updateLOD();
				pVVol->markForUpdate(TRUE);
			}
		}
	}
	else
	{
		LLSculptIDSize::instance().clearUnloaded();

		LLSculptIDSize::container_BY_SIZE_view::iterator
			itL = LLSculptIDSize::instance().getSizeInfo().get<LLSculptIDSize::tag_BY_SIZE>().begin(),
			itU = LLSculptIDSize::instance().getSizeInfo().get<LLSculptIDSize::tag_BY_SIZE>().end();

		for (; itL != itU; ++itL)
		{
			const LLSculptIDSize::Info &nfo = *itL;
			LLVOVolume *pVVol = nfo.getPtrLLDrawable()->getVOVolume();
			if (pVVol
				&& !pVVol->isDead()
				&& pVVol->isAttachment()
				&& !pVVol->getAvatar()->isSelf()
				&& LLVOVolume::NO_LOD == pVVol->getLOD()
				) 
			{
				pVVol->updateLOD();
				pVVol->markForUpdate(TRUE);
			}
		}
	}
}

void LLVolumeGeometryManager::rebuildGeom(LLSpatialGroup* group)
{
	if (group->changeLOD())
	{
		group->mLastUpdateDistance = group->mDistance;
	}

	group->mLastUpdateViewAngle = group->mViewAngle;

	if (!group->hasState(LLSpatialGroup::GEOM_DIRTY | LLSpatialGroup::ALPHA_DIRTY))
	{
		if (group->hasState(LLSpatialGroup::MESH_DIRTY) && !LLPipeline::sDelayVBUpdate)
		{
			rebuildMesh(group);
		}
		return;
	}

	LL_RECORD_BLOCK_TIME(FTM_REBUILD_VOLUME_VB);

	group->mBuilt = 1.f;
	
	LLVOAvatar* pAvatarVO = NULL;

	LLSpatialBridge* bridge = group->getSpatialPartition()->asBridge();
	if (bridge)
	{
		if (bridge->mAvatar.isNull())
		{
			LLViewerObject* vobj = bridge->mDrawable->getVObj();
			if (vobj)
			{
				bridge->mAvatar = vobj->getAvatar();
			}
		}

		pAvatarVO = bridge->mAvatar;
	}

	if (pAvatarVO)
	{
		pAvatarVO->subtractAttachmentArea( group->mSurfaceArea );
	}

	group->mGeometryBytes = 0;
	group->mSurfaceArea = 0;
	
	//cache object box size since it might be used for determining visibility
	const LLVector4a* bounds = group->getObjectBounds();
	group->mObjectBoxSize = bounds[1].getLength3().getF32();

	group->clearDrawMap();

	mFaceList.clear();

	U32 fullbright_count = 0;
	U32 bump_count = 0;
	U32 simple_count = 0;
	U32 alpha_count = 0;
	U32 norm_count = 0;
	U32 spec_count = 0;
	U32 normspec_count = 0;


	U32 useage = group->getSpatialPartition()->mBufferUsage;

	U32 max_vertices = (gSavedSettings.getS32("RenderMaxVBOSize")*1024)/LLVertexBuffer::calcVertexSize(group->getSpatialPartition()->mVertexDataMask);
	U32 max_total = (gSavedSettings.getS32("RenderMaxNodeSize")*1024)/LLVertexBuffer::calcVertexSize(group->getSpatialPartition()->mVertexDataMask);
	max_vertices = llmin(max_vertices, (U32) 65535);

	U32 cur_total = 0;

	bool emissive = false;

	//Determine if we've received skininfo that contains an
	//alternate bind matrix - if it does then apply the translational component
	//to the joints of the avatar.
#if 0
	bool pelvisGotSet = false;
#endif

	{
		LL_RECORD_BLOCK_TIME(FTM_REBUILD_VOLUME_FACE_LIST);

		//get all the faces into a list
		for (LLSpatialGroup::element_iter drawable_iter = group->getDataBegin(); drawable_iter != group->getDataEnd(); ++drawable_iter)
		{
			LLDrawable* drawablep = (LLDrawable*)(*drawable_iter)->getDrawable();
		
			if (!drawablep || drawablep->isDead() || drawablep->isState(LLDrawable::FORCE_INVISIBLE) )
			{
				continue;
			}
	
			if (drawablep->isAnimating())
			{ //fall back to stream draw for animating verts
				useage = GL_STREAM_DRAW_ARB;
			}

			LLVOVolume* vobj = drawablep->getVOVolume();

			if (!vobj)
			{
				continue;
			}

			if (vobj->isMesh() &&
				((vobj->getVolume() && !vobj->getVolume()->isMeshAssetLoaded()) || !gMeshRepo.meshRezEnabled()))
			{
				continue;
			}

			LLVolume* volume = vobj->getVolume();
			if (volume)
			{
				const LLVector3& scale = vobj->getScale();
				group->mSurfaceArea += volume->getSurfaceArea() * llmax(llmax(scale.mV[0], scale.mV[1]), scale.mV[2]);
			}

			llassert_always(vobj);
			vobj->updateTextureVirtualSize(true);
			vobj->preRebuild();

			drawablep->clearState(LLDrawable::HAS_ALPHA);

			bool rigged = vobj->isAttachment() && 
                          vobj->isMesh() && 
						  gMeshRepo.getSkinInfo(vobj->getVolume()->getParams().getSculptID(), vobj);

			bool bake_sunlight = LLPipeline::sBakeSunlight && drawablep->isStatic();

			bool is_rigged = false;

            if (rigged && pAvatarVO)
            {
                pAvatarVO->addAttachmentOverridesForObject(vobj);
				if (!LLApp::isExiting() && pAvatarVO->isSelf() && debugLoggingEnabled("AvatarAttachments"))
                {
                    bool verbose = true;
					pAvatarVO->showAttachmentOverrides(verbose);
				}
            }

			//for each face
			for (S32 i = 0; i < drawablep->getNumFaces(); i++)
			{
				LLFace* facep = drawablep->getFace(i);
				if (!facep)
				{
					continue;
				}

				//ALWAYS null out vertex buffer on rebuild -- if the face lands in a render
				// batch, it will recover its vertex buffer reference from the spatial group
				facep->setVertexBuffer(NULL);
			
				//sum up face verts and indices
				drawablep->updateFaceSize(i);
			
				if (rigged) 
				{
					if (!facep->isState(LLFace::RIGGED))
					{ //completely reset vertex buffer
						facep->clearVertexBuffer();
					}
		
					facep->setState(LLFace::RIGGED);
					is_rigged = true;
				
					//get drawpool of avatar with rigged face
					LLDrawPoolAvatar* pool = get_avatar_drawpool(vobj);				
					
					if (pool)
					{
						const LLTextureEntry* te = facep->getTextureEntry();

						//remove face from old pool if it exists
						LLDrawPool* old_pool = facep->getPool();
						if (old_pool && old_pool->getType() == LLDrawPool::POOL_AVATAR)
						{
							((LLDrawPoolAvatar*) old_pool)->removeRiggedFace(facep);
						}

						//add face to new pool
						LLViewerTexture* tex = facep->getTexture();
						U32 type = gPipeline.getPoolTypeFromTE(te, tex);


						if (te->getGlow())
						{
							pool->addRiggedFace(facep, LLDrawPoolAvatar::RIGGED_GLOW);
						}

						LLMaterial* mat = te->getMaterialParams().get();

						if (mat && LLPipeline::sRenderDeferred)
						{
							U8 alpha_mode = mat->getDiffuseAlphaMode();

							bool is_alpha = type == LLDrawPool::POOL_ALPHA &&
								(alpha_mode == LLMaterial::DIFFUSE_ALPHA_MODE_BLEND ||
								te->getColor().mV[3] < 0.999f);

							if (is_alpha)
							{ //this face needs alpha blending, override alpha mode
								alpha_mode = LLMaterial::DIFFUSE_ALPHA_MODE_BLEND;
							}

							if (!is_alpha || te->getColor().mV[3] > 0.f)  // //only add the face if it will actually be visible
							{ 
								U32 mask = mat->getShaderMask(alpha_mode);
								pool->addRiggedFace(facep, mask);
							}
						}
						else if (mat)
						{
							bool fullbright = te->getFullbright();
							bool is_alpha = type == LLDrawPool::POOL_ALPHA;
							U8 mode = mat->getDiffuseAlphaMode();
							bool can_be_shiny = mode == LLMaterial::DIFFUSE_ALPHA_MODE_NONE ||
												mode == LLMaterial::DIFFUSE_ALPHA_MODE_EMISSIVE;
							
							if (mode == LLMaterial::DIFFUSE_ALPHA_MODE_MASK && te->getColor().mV[3] >= 0.999f)
							{
								pool->addRiggedFace(facep, fullbright ? LLDrawPoolAvatar::RIGGED_FULLBRIGHT : LLDrawPoolAvatar::RIGGED_SIMPLE);
							}
							else if (is_alpha || (te->getColor().mV[3] < 0.999f))
							{
								if (te->getColor().mV[3] > 0.f)
								{
									pool->addRiggedFace(facep, fullbright ? LLDrawPoolAvatar::RIGGED_FULLBRIGHT_ALPHA : LLDrawPoolAvatar::RIGGED_ALPHA);
								}
							}
							else if (gPipeline.canUseVertexShaders()
								&& LLPipeline::sRenderBump 
								&& te->getShiny() 
								&& can_be_shiny)
							{
								pool->addRiggedFace(facep, fullbright ? LLDrawPoolAvatar::RIGGED_FULLBRIGHT_SHINY : LLDrawPoolAvatar::RIGGED_SHINY);
							}
							else
							{
								pool->addRiggedFace(facep, fullbright ? LLDrawPoolAvatar::RIGGED_FULLBRIGHT : LLDrawPoolAvatar::RIGGED_SIMPLE);
							}
						}
						else
						{
						if (type == LLDrawPool::POOL_ALPHA)
						{
							if (te->getColor().mV[3] > 0.f)
							{
								if (te->getFullbright())
								{
									pool->addRiggedFace(facep, LLDrawPoolAvatar::RIGGED_FULLBRIGHT_ALPHA);
								}
								else
								{
									pool->addRiggedFace(facep, LLDrawPoolAvatar::RIGGED_ALPHA);
								}
							}
						}
						else if (te->getShiny())
						{
							if (te->getFullbright())
							{
								pool->addRiggedFace(facep, LLDrawPoolAvatar::RIGGED_FULLBRIGHT_SHINY);
							}
							else
							{
								if (LLPipeline::sRenderDeferred)
								{
									pool->addRiggedFace(facep, LLDrawPoolAvatar::RIGGED_SIMPLE);
								}
								else
								{
									pool->addRiggedFace(facep, LLDrawPoolAvatar::RIGGED_SHINY);
								}
							}
						}
						else
						{
							if (te->getFullbright())
							{
								pool->addRiggedFace(facep, LLDrawPoolAvatar::RIGGED_FULLBRIGHT);
							}
							else
							{
								pool->addRiggedFace(facep, LLDrawPoolAvatar::RIGGED_SIMPLE);
							}
						}


						if (LLPipeline::sRenderDeferred)
						{
							if (type != LLDrawPool::POOL_ALPHA && !te->getFullbright())
							{
								if (te->getBumpmap())
								{
									pool->addRiggedFace(facep, LLDrawPoolAvatar::RIGGED_DEFERRED_BUMP);
								}
								else
								{
									pool->addRiggedFace(facep, LLDrawPoolAvatar::RIGGED_DEFERRED_SIMPLE);
								}
							}
						}
					}
					}

					continue;
				}
				else
				{
					if (facep->isState(LLFace::RIGGED))
					{ //face is not rigged but used to be, remove from rigged face pool
						LLDrawPoolAvatar* pool = (LLDrawPoolAvatar*) facep->getPool();
						if (pool)
						{
							pool->removeRiggedFace(facep);
						}
						facep->clearState(LLFace::RIGGED);
					}
				}


				if (cur_total > max_total || facep->getIndicesCount() <= 0 || facep->getGeomCount() <= 0)
				{
					facep->clearVertexBuffer();
					continue;
				}

				cur_total += facep->getGeomCount();

				if (facep->hasGeometry() && facep->getPixelArea() > FORCE_CULL_AREA)
				{
					const LLTextureEntry* te = facep->getTextureEntry();
					LLViewerTexture* tex = facep->getTexture();

					if (te->getGlow() >= 1.f/255.f)
					{
						emissive = true;
					}

					if (facep->isState(LLFace::TEXTURE_ANIM))
					{
						if (!vobj->mTexAnimMode)
						{
							facep->clearState(LLFace::TEXTURE_ANIM);
						}
					}

					BOOL force_simple = (facep->getPixelArea() < FORCE_SIMPLE_RENDER_AREA);
					U32 type = gPipeline.getPoolTypeFromTE(te, tex);
					if (type != LLDrawPool::POOL_ALPHA && force_simple)
					{
						type = LLDrawPool::POOL_SIMPLE;
					}
					facep->setPoolType(type);

					if (vobj->isHUDAttachment())
					{
						facep->setState(LLFace::FULLBRIGHT);
					}

					if (vobj->mTextureAnimp && vobj->mTexAnimMode)
					{
						if (vobj->mTextureAnimp->mFace <= -1)
						{
							S32 face;
							for (face = 0; face < vobj->getNumTEs(); face++)
							{
								LLFace * facep = drawablep->getFace(face);
								if (facep)
								{
									facep->setState(LLFace::TEXTURE_ANIM);
								}
							}
						}
						else if (vobj->mTextureAnimp->mFace < vobj->getNumTEs())
						{
							LLFace * facep = drawablep->getFace(vobj->mTextureAnimp->mFace);
							if (facep)
							{
								facep->setState(LLFace::TEXTURE_ANIM);
							}
						}
					}

					if (type == LLDrawPool::POOL_ALPHA)
					{
						if (facep->canRenderAsMask())
						{ //can be treated as alpha mask
							if (simple_count < MAX_FACE_COUNT)
							{
								sSimpleFaces[simple_count++] = facep;
							}
						}
						else
						{
							if (te->getColor().mV[3] > 0.f)
							{ //only treat as alpha in the pipeline if < 100% transparent
								drawablep->setState(LLDrawable::HAS_ALPHA);
							}
							if (alpha_count < MAX_FACE_COUNT)
							{
								sAlphaFaces[alpha_count++] = facep;
							}
						}
					}
					else
					{
						if (drawablep->isState(LLDrawable::REBUILD_VOLUME))
						{
							facep->mLastUpdateTime = gFrameTimeSeconds;
						}

						if (gPipeline.canUseWindLightShadersOnObjects()
							&& LLPipeline::sRenderBump)
						{
							if (LLPipeline::sRenderDeferred && te->getMaterialParams().notNull()  && !te->getMaterialID().isNull())
							{
								LLMaterial* mat = te->getMaterialParams().get();
								if (mat->getNormalID().notNull())
								{
									if (mat->getSpecularID().notNull())
									{ //has normal and specular maps (needs texcoord1, texcoord2, and tangent)
										if (normspec_count < MAX_FACE_COUNT)
										{
											sNormSpecFaces[normspec_count++] = facep;
										}
									}
									else
									{ //has normal map (needs texcoord1 and tangent)
										if (norm_count < MAX_FACE_COUNT)
										{
											sNormFaces[norm_count++] = facep;
										}
									}
								}
								else if (mat->getSpecularID().notNull())
								{ //has specular map but no normal map, needs texcoord2
									if (spec_count < MAX_FACE_COUNT)
									{
										sSpecFaces[spec_count++] = facep;
									}
								}
								else
								{ //has neither specular map nor normal map, only needs texcoord0
									if (simple_count < MAX_FACE_COUNT)
									{
										sSimpleFaces[simple_count++] = facep;
									}
								}									
							}
							else if (te->getBumpmap())
							{ //needs normal + tangent
								if (bump_count < MAX_FACE_COUNT)
								{
									sBumpFaces[bump_count++] = facep;
								}
							}
							else if (te->getShiny() || !te->getFullbright())
							{ //needs normal
								if (simple_count < MAX_FACE_COUNT)
								{
									sSimpleFaces[simple_count++] = facep;
								}
							}
							else 
							{ //doesn't need normal
								facep->setState(LLFace::FULLBRIGHT);
								if (fullbright_count < MAX_FACE_COUNT)
								{
									sFullbrightFaces[fullbright_count++] = facep;
								}
							}
						}
						else
						{
							if (te->getBumpmap() && LLPipeline::sRenderBump)
							{ //needs normal + tangent
								if (bump_count < MAX_FACE_COUNT)
								{
									sBumpFaces[bump_count++] = facep;
								}
							}
							else if ((te->getShiny() && LLPipeline::sRenderBump) ||
								!(te->getFullbright() || bake_sunlight))
							{ //needs normal
								if (simple_count < MAX_FACE_COUNT)
								{
									sSimpleFaces[simple_count++] = facep;
								}
							}
							else 
							{ //doesn't need normal
								facep->setState(LLFace::FULLBRIGHT);
								if (fullbright_count < MAX_FACE_COUNT)
								{
									sFullbrightFaces[fullbright_count++] = facep;
								}
							}
						}
					}
				}
				else
				{	//face has no renderable geometry
					facep->clearVertexBuffer();
				}		
			}
			
			if (is_rigged)
			{
				if (!drawablep->isState(LLDrawable::RIGGED))
				{
					drawablep->setState(LLDrawable::RIGGED);

					//first time this is drawable is being marked as rigged,
					// do another LoD update to use avatar bounding box
					vobj->updateLOD();
				}
			}
			else
			{
				drawablep->clearState(LLDrawable::RIGGED);
			}
		}
	}

	group->mBufferUsage = useage;

	//PROCESS NON-ALPHA FACES
	U32 simple_mask = LLVertexBuffer::MAP_TEXCOORD0 | LLVertexBuffer::MAP_NORMAL | LLVertexBuffer::MAP_VERTEX | LLVertexBuffer::MAP_COLOR;
	U32 alpha_mask = simple_mask | 0x80000000; //hack to give alpha verts their own VBO
	U32 bump_mask = LLVertexBuffer::MAP_TEXCOORD0 | LLVertexBuffer::MAP_TEXCOORD1 | LLVertexBuffer::MAP_NORMAL | LLVertexBuffer::MAP_VERTEX | LLVertexBuffer::MAP_COLOR;
	U32 fullbright_mask = LLVertexBuffer::MAP_TEXCOORD0 | LLVertexBuffer::MAP_VERTEX | LLVertexBuffer::MAP_COLOR;

	U32 norm_mask = simple_mask | LLVertexBuffer::MAP_TEXCOORD1 | LLVertexBuffer::MAP_TANGENT;
	U32 normspec_mask = norm_mask | LLVertexBuffer::MAP_TEXCOORD2;
	U32 spec_mask = simple_mask | LLVertexBuffer::MAP_TEXCOORD2;

	if (emissive)
	{ //emissive faces are present, include emissive byte to preserve batching
		simple_mask = simple_mask | LLVertexBuffer::MAP_EMISSIVE;
		alpha_mask = alpha_mask | LLVertexBuffer::MAP_EMISSIVE;
		bump_mask = bump_mask | LLVertexBuffer::MAP_EMISSIVE;
		fullbright_mask = fullbright_mask | LLVertexBuffer::MAP_EMISSIVE;
		norm_mask = norm_mask | LLVertexBuffer::MAP_EMISSIVE;
		normspec_mask = normspec_mask | LLVertexBuffer::MAP_EMISSIVE;
		spec_mask = spec_mask | LLVertexBuffer::MAP_EMISSIVE;
	}

	BOOL batch_textures = LLViewerShaderMgr::instance()->getVertexShaderLevel(LLViewerShaderMgr::SHADER_OBJECT) > 1;

	if (batch_textures)
	{
		bump_mask = bump_mask | LLVertexBuffer::MAP_TANGENT;
		simple_mask = simple_mask | LLVertexBuffer::MAP_TEXTURE_INDEX;
		alpha_mask = alpha_mask | LLVertexBuffer::MAP_TEXTURE_INDEX | LLVertexBuffer::MAP_TANGENT | LLVertexBuffer::MAP_TEXCOORD1 | LLVertexBuffer::MAP_TEXCOORD2;
		fullbright_mask = fullbright_mask | LLVertexBuffer::MAP_TEXTURE_INDEX;
	}

	group->mGeometryBytes = 0;

	U32 geometryBytes = 0;

	geometryBytes += genDrawInfo(group, simple_mask | LLVertexBuffer::MAP_TEXTURE_INDEX, sSimpleFaces, simple_count, FALSE, batch_textures, FALSE);
	geometryBytes += genDrawInfo(group, fullbright_mask | LLVertexBuffer::MAP_TEXTURE_INDEX, sFullbrightFaces, fullbright_count, FALSE, batch_textures);
	geometryBytes += genDrawInfo(group, alpha_mask | LLVertexBuffer::MAP_TEXTURE_INDEX, sAlphaFaces, alpha_count, TRUE, batch_textures);
	geometryBytes += genDrawInfo(group, bump_mask | LLVertexBuffer::MAP_TEXTURE_INDEX, sBumpFaces, bump_count, FALSE, FALSE);
	geometryBytes += genDrawInfo(group, norm_mask | LLVertexBuffer::MAP_TEXTURE_INDEX, sNormFaces, norm_count, FALSE, FALSE);
	geometryBytes += genDrawInfo(group, spec_mask | LLVertexBuffer::MAP_TEXTURE_INDEX, sSpecFaces, spec_count, FALSE, FALSE);
	geometryBytes += genDrawInfo(group, normspec_mask | LLVertexBuffer::MAP_TEXTURE_INDEX, sNormSpecFaces, normspec_count, FALSE, FALSE);

	group->mGeometryBytes = geometryBytes;

	if (!LLPipeline::sDelayVBUpdate)
	{
		//drawables have been rebuilt, clear rebuild status
		for (LLSpatialGroup::element_iter drawable_iter = group->getDataBegin(); drawable_iter != group->getDataEnd(); ++drawable_iter)
		{
			LLDrawable* drawablep = (LLDrawable*)(*drawable_iter)->getDrawable();
			if(drawablep)
			{
			drawablep->clearState(LLDrawable::REBUILD_ALL);
		}
	}
	}

	group->mLastUpdateTime = gFrameTimeSeconds;
	group->mBuilt = 1.f;
	group->clearState(LLSpatialGroup::GEOM_DIRTY | LLSpatialGroup::ALPHA_DIRTY);

	if (LLPipeline::sDelayVBUpdate)
	{
		group->setState(LLSpatialGroup::MESH_DIRTY | LLSpatialGroup::NEW_DRAWINFO);
	}

	mFaceList.clear();

	if (pAvatarVO)
	{
        pAvatarVO->addAttachmentArea( group->mSurfaceArea );
	}
}

static LLTrace::BlockTimerStatHandle FTM_REBUILD_MESH_FLUSH("Flush Mesh");

void LLVolumeGeometryManager::rebuildMesh(LLSpatialGroup* group)
{
	llassert(group);
	if (group && group->hasState(LLSpatialGroup::MESH_DIRTY) && !group->hasState(LLSpatialGroup::GEOM_DIRTY))
	{
		LL_RECORD_BLOCK_TIME(FTM_REBUILD_VOLUME_VB);
		LL_RECORD_BLOCK_TIME(FTM_REBUILD_VOLUME_GEN_DRAW_INFO); //make sure getgeometryvolume shows up in the right place in timers

		group->mBuilt = 1.f;
		
		S32 num_mapped_vertex_buffer = LLVertexBuffer::sMappedCount ;

		const U32 MAX_BUFFER_COUNT = 4096;
		LLVertexBuffer* locked_buffer[MAX_BUFFER_COUNT];
		
		U32 buffer_count = 0;

		for (LLSpatialGroup::element_iter drawable_iter = group->getDataBegin(); drawable_iter != group->getDataEnd(); ++drawable_iter)
		{
			LLDrawable* drawablep = (LLDrawable*)(*drawable_iter)->getDrawable();

			if (drawablep && !drawablep->isDead() && drawablep->isState(LLDrawable::REBUILD_ALL) && !drawablep->isState(LLDrawable::RIGGED) )
			{
				LLVOVolume* vobj = drawablep->getVOVolume();
				if (vobj->isNoLOD()) continue;

				vobj->preRebuild();

				if (drawablep->isState(LLDrawable::ANIMATED_CHILD))
				{
					vobj->updateRelativeXform(true);
				}

				LLVolume* volume = vobj->getVolume();
				for (S32 i = 0; i < drawablep->getNumFaces(); ++i)
				{
					LLFace* face = drawablep->getFace(i);
					if (face)
					{
						LLVertexBuffer* buff = face->getVertexBuffer();
						if (buff)
						{
							llassert(!face->isState(LLFace::RIGGED));

							if (!face->getGeometryVolume(*volume, face->getTEOffset(), 
								vobj->getRelativeXform(), vobj->getRelativeXformInvTrans(), face->getGeomIndex()))
							{ //something's gone wrong with the vertex buffer accounting, rebuild this group 
								group->dirtyGeom();
								gPipeline.markRebuild(group, TRUE);
							}


							if (buff->isLocked() && buffer_count < MAX_BUFFER_COUNT)
							{
								locked_buffer[buffer_count++] = buff;
							}
						}
					}
				}

				if (drawablep->isState(LLDrawable::ANIMATED_CHILD))
				{
					vobj->updateRelativeXform();
				}

				
				drawablep->clearState(LLDrawable::REBUILD_ALL);
			}
		}
		
		{
			LL_RECORD_BLOCK_TIME(FTM_REBUILD_MESH_FLUSH);
			for (LLVertexBuffer** iter = locked_buffer, ** end_iter = locked_buffer+buffer_count; iter != end_iter; ++iter)
		{
			(*iter)->flush();
		}

		// don't forget alpha
		if(group != NULL && 
		   !group->mVertexBuffer.isNull() && 
		   group->mVertexBuffer->isLocked())
		{
			group->mVertexBuffer->flush();
		}
		}

		//if not all buffers are unmapped
		if(num_mapped_vertex_buffer != LLVertexBuffer::sMappedCount) 
		{
			LL_WARNS() << "Not all mapped vertex buffers are unmapped!" << LL_ENDL ; 
			for (LLSpatialGroup::element_iter drawable_iter = group->getDataBegin(); drawable_iter != group->getDataEnd(); ++drawable_iter)
			{
				LLDrawable* drawablep = (LLDrawable*)(*drawable_iter)->getDrawable();
				if(!drawablep)
				{
					continue;
				}
				for (S32 i = 0; i < drawablep->getNumFaces(); ++i)
				{
					LLFace* face = drawablep->getFace(i);
					if (face)
					{
						LLVertexBuffer* buff = face->getVertexBuffer();
						if (buff && buff->isLocked())
						{
							buff->flush();
						}
					}
				}
			} 
		}

		group->clearState(LLSpatialGroup::MESH_DIRTY | LLSpatialGroup::NEW_DRAWINFO);
	}

//	llassert(!group || !group->isState(LLSpatialGroup::NEW_DRAWINFO));
}

struct CompareBatchBreakerModified
{
	bool operator()(const LLFace* const& lhs, const LLFace* const& rhs)
	{
		const LLTextureEntry* lte = lhs->getTextureEntry();
		const LLTextureEntry* rte = rhs->getTextureEntry();

		if (lte->getBumpmap() != rte->getBumpmap())
		{
			return lte->getBumpmap() < rte->getBumpmap();
		}
		else if (lte->getFullbright() != rte->getFullbright())
		{
			return lte->getFullbright() < rte->getFullbright();
		}
		else if (LLPipeline::sRenderDeferred && lte->getMaterialParams() != rte->getMaterialParams())
		{
			return lte->getMaterialParams() < rte->getMaterialParams();
		}
		else if (LLPipeline::sRenderDeferred && (lte->getMaterialParams() == rte->getMaterialParams()) && (lte->getShiny() != rte->getShiny()))
		{
			return lte->getShiny() < rte->getShiny();
		}
		else
		{
			return lhs->getTexture() < rhs->getTexture();
		}
	}
};

static LLTrace::BlockTimerStatHandle FTM_GEN_DRAW_INFO_SORT("Draw Info Face Sort");
static LLTrace::BlockTimerStatHandle FTM_GEN_DRAW_INFO_FACE_SIZE("Face Sizing");
static LLTrace::BlockTimerStatHandle FTM_GEN_DRAW_INFO_ALLOCATE("Allocate VB");
static LLTrace::BlockTimerStatHandle FTM_GEN_DRAW_INFO_FIND_VB("Find VB");
static LLTrace::BlockTimerStatHandle FTM_GEN_DRAW_INFO_RESIZE_VB("Resize VB");





U32 LLVolumeGeometryManager::genDrawInfo(LLSpatialGroup* group, U32 mask, LLFace** faces, U32 face_count, BOOL distance_sort, BOOL batch_textures, BOOL no_materials)
{
	LL_RECORD_BLOCK_TIME(FTM_REBUILD_VOLUME_GEN_DRAW_INFO);

	U32 geometryBytes = 0;
	U32 buffer_usage = group->mBufferUsage;
	
	static LLCachedControl<bool> use_transform_feedback(gSavedSettings, "RenderUseTransformFeedback", false);

	if (use_transform_feedback &&
		gTransformPositionProgram.mProgramObject && //transform shaders are loaded
		buffer_usage == GL_DYNAMIC_DRAW_ARB && //target buffer is in VRAM
		!(mask & LLVertexBuffer::MAP_WEIGHT4)) //TODO: add support for weights
	{
		buffer_usage = GL_DYNAMIC_COPY_ARB;
	}

#if LL_DARWIN
	// HACK from Leslie:
	// Disable VBO usage for alpha on Mac OS X because it kills the framerate
	// due to implicit calls to glTexSubImage that are beyond our control.
	// (this works because the only calls here that sort by distance are alpha)
	if (distance_sort)
	{
		buffer_usage = 0x0;
	}
#endif
	
	//calculate maximum number of vertices to store in a single buffer
	U32 max_vertices = (gSavedSettings.getS32("RenderMaxVBOSize")*1024)/LLVertexBuffer::calcVertexSize(group->getSpatialPartition()->mVertexDataMask);
	max_vertices = llmin(max_vertices, (U32) 65535);

	{
		LL_RECORD_BLOCK_TIME(FTM_GEN_DRAW_INFO_SORT);
		if (!distance_sort)
		{
			//sort faces by things that break batches
			std::sort(faces, faces+face_count, CompareBatchBreakerModified());
		}
		else
		{
			//sort faces by distance
			std::sort(faces, faces+face_count, LLFace::CompareDistanceGreater());
		}
	}
				
	bool hud_group = group->isHUDGroup() ;
	LLFace** face_iter = faces;
	LLFace** end_faces = faces+face_count;
	
	LLSpatialGroup::buffer_map_t buffer_map;

	LLViewerTexture* last_tex = NULL;
	S32 buffer_index = 0;

	if (distance_sort)
	{
		buffer_index = -1;
	}

	S32 texture_index_channels = 1;
	
	if (gGLManager.mGLSLVersionMajor > 1 || gGLManager.mGLSLVersionMinor >= 30)
	{
		texture_index_channels = LLGLSLShader::sIndexedTextureChannels-1; //always reserve one for shiny for now just for simplicity;
	}

	if (LLPipeline::sRenderDeferred && distance_sort)
	{
		texture_index_channels = gDeferredAlphaProgram.mFeatures.mIndexedTextureChannels;
	}

	texture_index_channels = llmin(texture_index_channels, (S32) gSavedSettings.getU32("RenderMaxTextureIndex"));
	
	//NEVER use more than 16 texture index channels (workaround for prevalent driver bug)
	texture_index_channels = llmin(texture_index_channels, 16);

	bool flexi = false;

	while (face_iter != end_faces)
	{
		//pull off next face
		LLFace* facep = *face_iter;
		LLViewerTexture* tex = facep->getTexture();
		LLMaterialPtr mat = facep->getTextureEntry()->getMaterialParams();

		if (distance_sort)
		{
			tex = NULL;
		}

		if (last_tex == tex)
		{
			buffer_index++;
		}
		else
		{
			last_tex = tex;
			buffer_index = 0;
		}

		bool bake_sunlight = LLPipeline::sBakeSunlight && facep->getDrawable()->isStatic(); 

		U32 index_count = facep->getIndicesCount();
		U32 geom_count = facep->getGeomCount();

		flexi = flexi || facep->getViewerObject()->getVolume()->isUnique();

		//sum up vertices needed for this render batch
		LLFace** i = face_iter;
		++i;
		
		const U32 MAX_TEXTURE_COUNT = 32;
		LLViewerTexture* texture_list[MAX_TEXTURE_COUNT];
		
		U32 texture_count = 0;

		{
			LL_RECORD_BLOCK_TIME(FTM_GEN_DRAW_INFO_FACE_SIZE);
			if (batch_textures)
			{
				U8 cur_tex = 0;
				facep->setTextureIndex(cur_tex);
				if (texture_count < MAX_TEXTURE_COUNT)
				{
					texture_list[texture_count++] = tex;
				}

				if (can_batch_texture(facep))
				{ //populate texture_list with any textures that can be batched
				  //move i to the next unbatchable face
					while (i != end_faces)
					{
						facep = *i;
						
						if (!can_batch_texture(facep))
						{ //face is bump mapped or has an animated texture matrix -- can't 
							//batch more than 1 texture at a time
							facep->setTextureIndex(0);
							break;
						}

						if (facep->getTexture() != tex)
						{
							if (distance_sort)
							{ //textures might be out of order, see if texture exists in current batch
								bool found = false;
								for (U32 tex_idx = 0; tex_idx < texture_count; ++tex_idx)
								{
									if (facep->getTexture() == texture_list[tex_idx])
									{
										cur_tex = tex_idx;
										found = true;
										break;
									}
								}

								if (!found)
								{
									cur_tex = texture_count;
								}
							}
							else
							{
								cur_tex++;
							}

							if (cur_tex >= texture_index_channels)
							{ //cut batches when index channels are depleted
								break;
							}

							tex = facep->getTexture();

							if (texture_count < MAX_TEXTURE_COUNT)
							{
								texture_list[texture_count++] = tex;
							}
						}

						if (geom_count + facep->getGeomCount() > max_vertices)
						{ //cut batches on geom count too big
							break;
						}

						++i;

						flexi = flexi || facep->getViewerObject()->getVolume()->isUnique();

						index_count += facep->getIndicesCount();
						geom_count += facep->getGeomCount();

						facep->setTextureIndex(cur_tex);
					}
				}
				else
				{
					facep->setTextureIndex(0);
				}

				tex = texture_list[0];
			}
			else
			{
				while (i != end_faces && 
					(LLPipeline::sTextureBindTest || 
						(distance_sort || 
							((*i)->getTexture() == tex &&
							((*i)->getTextureEntry()->getMaterialParams() == mat)))))
				{
					facep = *i;
			

					//face has no texture index
					facep->mDrawInfo = NULL;
					facep->setTextureIndex(255);

					if (geom_count + facep->getGeomCount() > max_vertices)
					{ //cut batches on geom count too big
						break;
					}

					++i;
					index_count += facep->getIndicesCount();
					geom_count += facep->getGeomCount();

					flexi = flexi || facep->getViewerObject()->getVolume()->isUnique();
				}
			}
		}


		if (flexi && buffer_usage && buffer_usage != GL_STREAM_DRAW_ARB)
		{
			buffer_usage = GL_STREAM_DRAW_ARB;
		}

		//create vertex buffer
		LLPointer<LLVertexBuffer> buffer;

		{
			LL_RECORD_BLOCK_TIME(FTM_GEN_DRAW_INFO_ALLOCATE);
			buffer = createVertexBuffer(mask, buffer_usage);
			if(!buffer->allocateBuffer(geom_count, index_count, TRUE))
			{
				LL_WARNS() << "Failed to allocate group Vertex Buffer to "
					<< geom_count << " vertices and "
					<< index_count << " indices" << LL_ENDL;
				buffer = NULL;
			}
		}

		if (buffer)
		{
			geometryBytes += buffer->getSize() + buffer->getIndicesSize();
			buffer_map[mask][*face_iter].push_back(buffer);
		}

		//add face geometry

		U32 indices_index = 0;
		U16 index_offset = 0;

		while (face_iter < i)
		{
			//update face indices for new buffer
			facep = *face_iter;
			if (buffer.isNull())
			{
				// Bulk allocation failed
				facep->setVertexBuffer(buffer);
				facep->setSize(0, 0); // mark as no geometry
				++face_iter;
				continue;
			}
			facep->setIndicesIndex(indices_index);
			facep->setGeomIndex(index_offset);
			facep->setVertexBuffer(buffer);	
			
			if (batch_textures && facep->getTextureIndex() == 255)
			{
				LL_ERRS() << "Invalid texture index." << LL_ENDL;
			}
			
			{
				//for debugging, set last time face was updated vs moved
				facep->updateRebuildFlags();

				if (!LLPipeline::sDelayVBUpdate)
				{ //copy face geometry into vertex buffer
					LLDrawable* drawablep = facep->getDrawable();
					LLVOVolume* vobj = drawablep->getVOVolume();
					LLVolume* volume = vobj->getVolume();

					if (drawablep->isState(LLDrawable::ANIMATED_CHILD))
					{
						vobj->updateRelativeXform(true);
					}

					U32 te_idx = facep->getTEOffset();

					llassert(!facep->isState(LLFace::RIGGED));

					if (!facep->getGeometryVolume(*volume, te_idx, 
						vobj->getRelativeXform(), vobj->getRelativeXformInvTrans(), index_offset,true))
					{
						LL_WARNS() << "Failed to get geometry for face!" << LL_ENDL;
					}

					if (drawablep->isState(LLDrawable::ANIMATED_CHILD))
					{
						vobj->updateRelativeXform(false);
					}
				}
			}

			index_offset += facep->getGeomCount();
			indices_index += facep->getIndicesCount();

			//append face to appropriate render batch

			BOOL force_simple = facep->getPixelArea() < FORCE_SIMPLE_RENDER_AREA;
			BOOL fullbright = facep->isState(LLFace::FULLBRIGHT);
			if ((mask & LLVertexBuffer::MAP_NORMAL) == 0)
			{ //paranoia check to make sure GL doesn't try to read non-existant normals
				fullbright = TRUE;
			}

			if (hud_group)
			{ //all hud attachments are fullbright
				fullbright = TRUE;
			}

			const LLTextureEntry* te = facep->getTextureEntry();
			tex = facep->getTexture();

			BOOL is_alpha = (facep->getPoolType() == LLDrawPool::POOL_ALPHA) ? TRUE : FALSE;
		
			LLMaterial* mat = te->getMaterialParams().get();

			bool can_be_shiny = true;
			if (mat)
			{
				U8 mode = mat->getDiffuseAlphaMode();
				can_be_shiny = mode == LLMaterial::DIFFUSE_ALPHA_MODE_NONE ||
								mode == LLMaterial::DIFFUSE_ALPHA_MODE_EMISSIVE;
			}

			bool use_legacy_bump = te->getBumpmap() && (te->getBumpmap() < 18) && (!mat || mat->getNormalID().isNull());
			bool opaque = te->getColor().mV[3] >= 0.999f;

			if (mat && LLPipeline::sRenderDeferred && !hud_group)
			{
				bool material_pass = false;

				// do NOT use 'fullbright' for this logic or you risk sending
				// things without normals down the materials pipeline and will
				// render poorly if not crash NORSPEC-240,314
				//
				if (te->getFullbright())
				{
					if (mat->getDiffuseAlphaMode() == LLMaterial::DIFFUSE_ALPHA_MODE_MASK)
					{
						if (opaque)
						{
							registerFace(group, facep, LLRenderPass::PASS_FULLBRIGHT_ALPHA_MASK);
						}
						else
						{
							registerFace(group, facep, LLRenderPass::PASS_ALPHA);
						}
					}
					else if (is_alpha)
					{
						registerFace(group, facep, LLRenderPass::PASS_ALPHA);
					}
					else
					{
						if (mat->getEnvironmentIntensity() > 0 ||
							te->getShiny() > 0)
						{
							material_pass = true;
						}
						else
						{
							registerFace(group, facep, LLRenderPass::PASS_FULLBRIGHT);
						}
					}
				}
				else if (no_materials)
				{
					registerFace(group, facep, LLRenderPass::PASS_SIMPLE);
				}
				else if (te->getColor().mV[3] < 0.999f)
				{
					registerFace(group, facep, LLRenderPass::PASS_ALPHA);
				}
				else if (use_legacy_bump)
				{
					// we have a material AND legacy bump settings, but no normal map
					registerFace(group, facep, LLRenderPass::PASS_BUMP);
				}
				else
				{
					material_pass = true;
				}

				if (material_pass)
				{
					static const U32 pass[] = 
					{
						LLRenderPass::PASS_MATERIAL,
						LLRenderPass::PASS_ALPHA, //LLRenderPass::PASS_MATERIAL_ALPHA,
						LLRenderPass::PASS_MATERIAL_ALPHA_MASK,
						LLRenderPass::PASS_MATERIAL_ALPHA_EMISSIVE,
						LLRenderPass::PASS_SPECMAP,
						LLRenderPass::PASS_ALPHA, //LLRenderPass::PASS_SPECMAP_BLEND,
						LLRenderPass::PASS_SPECMAP_MASK,
						LLRenderPass::PASS_SPECMAP_EMISSIVE,
						LLRenderPass::PASS_NORMMAP,
						LLRenderPass::PASS_ALPHA, //LLRenderPass::PASS_NORMMAP_BLEND,
						LLRenderPass::PASS_NORMMAP_MASK,
						LLRenderPass::PASS_NORMMAP_EMISSIVE,
						LLRenderPass::PASS_NORMSPEC,
						LLRenderPass::PASS_ALPHA, //LLRenderPass::PASS_NORMSPEC_BLEND,
						LLRenderPass::PASS_NORMSPEC_MASK,
						LLRenderPass::PASS_NORMSPEC_EMISSIVE,
					};

					U32 mask = mat->getShaderMask();

					llassert(mask < sizeof(pass)/sizeof(U32));

					mask = llmin(mask, (U32)(sizeof(pass)/sizeof(U32)-1));

					registerFace(group, facep, pass[mask]);
				}
			}
			else if (mat)
			{
				U8 mode = mat->getDiffuseAlphaMode();
				if (te->getColor().mV[3] < 0.999f)
				{
					mode = LLMaterial::DIFFUSE_ALPHA_MODE_BLEND;
				}

				if (mode == LLMaterial::DIFFUSE_ALPHA_MODE_MASK)
				{
					registerFace(group, facep, fullbright ? LLRenderPass::PASS_FULLBRIGHT_ALPHA_MASK : LLRenderPass::PASS_ALPHA_MASK);
				}
				else if (is_alpha || (te->getColor().mV[3] < 0.999f))
				{
					registerFace(group, facep, LLRenderPass::PASS_ALPHA);
				}
				else if (gPipeline.canUseVertexShaders()
					&& LLPipeline::sRenderBump 
					&& te->getShiny() 
					&& can_be_shiny)
				{
					registerFace(group, facep, fullbright ? LLRenderPass::PASS_FULLBRIGHT_SHINY : LLRenderPass::PASS_SHINY);
				}
				else
				{
					registerFace(group, facep, fullbright ? LLRenderPass::PASS_FULLBRIGHT : LLRenderPass::PASS_SIMPLE);
				}
			}
			else if (is_alpha)
			{
				// can we safely treat this as an alpha mask?
				if (facep->getFaceColor().mV[3] <= 0.f)
				{ //100% transparent, don't render unless we're highlighting transparent
					registerFace(group, facep, LLRenderPass::PASS_ALPHA_INVISIBLE);
				}
				else if (facep->canRenderAsMask())
				{
					if (te->getFullbright() || LLPipeline::sNoAlpha)
					{
						registerFace(group, facep, LLRenderPass::PASS_FULLBRIGHT_ALPHA_MASK);
					}
					else
					{
						registerFace(group, facep, LLRenderPass::PASS_ALPHA_MASK);
					}
				}
				else
				{
					registerFace(group, facep, LLRenderPass::PASS_ALPHA);
				}
			}
			else if (gPipeline.canUseVertexShaders()
				&& LLPipeline::sRenderBump 
				&& te->getShiny() 
				&& can_be_shiny)
			{ //shiny
				if (tex->getPrimaryFormat() == GL_ALPHA)
				{ //invisiprim+shiny
					registerFace(group, facep, LLRenderPass::PASS_INVISI_SHINY);
					registerFace(group, facep, LLRenderPass::PASS_INVISIBLE);
				}
				else if (LLPipeline::sRenderDeferred && !hud_group)
				{ //deferred rendering
					if (te->getFullbright())
					{ //register in post deferred fullbright shiny pass
						registerFace(group, facep, LLRenderPass::PASS_FULLBRIGHT_SHINY);
						if (te->getBumpmap())
						{ //register in post deferred bump pass
							registerFace(group, facep, LLRenderPass::PASS_POST_BUMP);
						}
					}
					else if (use_legacy_bump)
					{ //register in deferred bump pass
						registerFace(group, facep, LLRenderPass::PASS_BUMP);
					}
					else
					{ //register in deferred simple pass (deferred simple includes shiny)
						llassert(mask & LLVertexBuffer::MAP_NORMAL);
						registerFace(group, facep, LLRenderPass::PASS_SIMPLE);
					}
				}
				else if (fullbright)
				{	//not deferred, register in standard fullbright shiny pass					
					registerFace(group, facep, LLRenderPass::PASS_FULLBRIGHT_SHINY);
				}
				else
				{ //not deferred or fullbright, register in standard shiny pass
					registerFace(group, facep, LLRenderPass::PASS_SHINY);
				}
			}
			else
			{ //not alpha and not shiny
				if (!is_alpha && tex->getPrimaryFormat() == GL_ALPHA)
				{ //invisiprim
					registerFace(group, facep, LLRenderPass::PASS_INVISIBLE);
				}
				else if (fullbright || bake_sunlight)
				{ //fullbright
					if (mat && mat->getDiffuseAlphaMode() == LLMaterial::DIFFUSE_ALPHA_MODE_MASK)
					{
						registerFace(group, facep, LLRenderPass::PASS_FULLBRIGHT_ALPHA_MASK);
					}
					else
					{
						registerFace(group, facep, LLRenderPass::PASS_FULLBRIGHT);
					}
					if (LLPipeline::sRenderDeferred && !hud_group && LLPipeline::sRenderBump && use_legacy_bump)
					{ //if this is the deferred render and a bump map is present, register in post deferred bump
						registerFace(group, facep, LLRenderPass::PASS_POST_BUMP);
					}
				}
				else
				{
					if (LLPipeline::sRenderDeferred && LLPipeline::sRenderBump && use_legacy_bump)
					{ //non-shiny or fullbright deferred bump
						registerFace(group, facep, LLRenderPass::PASS_BUMP);
					}
					else
					{ //all around simple
						llassert(mask & LLVertexBuffer::MAP_NORMAL);
						if (mat && mat->getDiffuseAlphaMode() == LLMaterial::DIFFUSE_ALPHA_MODE_MASK)
						{ //material alpha mask can be respected in non-deferred
							registerFace(group, facep, LLRenderPass::PASS_ALPHA_MASK);
						}
						else
						{
							registerFace(group, facep, LLRenderPass::PASS_SIMPLE);
						}
				}
				}
				
				
				if (!gPipeline.canUseVertexShaders() && 
					!is_alpha && 
					te->getShiny() && 
					LLPipeline::sRenderBump)
				{ //shiny as an extra pass when shaders are disabled
					registerFace(group, facep, LLRenderPass::PASS_SHINY);
				}
			}
			
			//not sure why this is here, and looks like it might cause bump mapped objects to get rendered redundantly -- davep 5/11/2010
			if (!is_alpha && (hud_group || !LLPipeline::sRenderDeferred))
			{
				llassert((mask & LLVertexBuffer::MAP_NORMAL) || fullbright);
				facep->setPoolType((fullbright) ? LLDrawPool::POOL_FULLBRIGHT : LLDrawPool::POOL_SIMPLE);
				
				if (!force_simple && LLPipeline::sRenderBump && use_legacy_bump)
				{
					registerFace(group, facep, LLRenderPass::PASS_BUMP);
				}
			}

			if (!is_alpha && LLPipeline::sRenderGlow && te->getGlow() > 0.f)
			{
				registerFace(group, facep, LLRenderPass::PASS_GLOW);
			}
						
			++face_iter;
		}

		if (buffer)
		{
			buffer->flush();
		}
	}

	group->mBufferMap[mask].clear();
	for (LLSpatialGroup::buffer_texture_map_t::iterator i = buffer_map[mask].begin(); i != buffer_map[mask].end(); ++i)
	{
		group->mBufferMap[mask][i->first] = i->second;
	}

	return geometryBytes;
}

void LLGeometryManager::addGeometryCount(LLSpatialGroup* group, U32 &vertex_count, U32 &index_count)
{	
	//initialize to default usage for this partition
	U32 usage = group->getSpatialPartition()->mBufferUsage;
	
	//clear off any old faces
	mFaceList.clear();

	//for each drawable

	for (LLSpatialGroup::element_iter drawable_iter = group->getDataBegin(); drawable_iter != group->getDataEnd(); ++drawable_iter)
	{
		LLDrawable* drawablep = (LLDrawable*)(*drawable_iter)->getDrawable();
		
		if (!drawablep || drawablep->isDead())
		{
			continue;
		}
	
		if (drawablep->isAnimating())
		{ //fall back to stream draw for animating verts
			usage = GL_STREAM_DRAW_ARB;
		}

		//for each face
		for (S32 i = 0; i < drawablep->getNumFaces(); i++)
		{
			//sum up face verts and indices
			drawablep->updateFaceSize(i);
			LLFace* facep = drawablep->getFace(i);
			if (facep)
			{
				if (facep->hasGeometry() && facep->getPixelArea() > FORCE_CULL_AREA && 
					facep->getGeomCount() + vertex_count <= 65536)
				{
					vertex_count += facep->getGeomCount();
					index_count += facep->getIndicesCount();
				
					//remember face (for sorting)
					mFaceList.push_back(facep);
				}
				else
				{
					facep->clearVertexBuffer();
				}
			}
		}
	}
	
	group->mBufferUsage = usage;
}

LLHUDPartition::LLHUDPartition(LLViewerRegion* regionp) : LLBridgePartition(regionp)
{
	mPartitionType = LLViewerRegion::PARTITION_HUD;
	mDrawableType = LLPipeline::RENDER_TYPE_HUD;
	mSlopRatio = 0.f;
	mLODPeriod = 1;
}

void LLHUDPartition::shift(const LLVector4a &offset)
{
	//HUD objects don't shift with region crossing.  That would be silly.
}<|MERGE_RESOLUTION|>--- conflicted
+++ resolved
@@ -78,14 +78,11 @@
 #include "llvoavatar.h"
 #include "llvocache.h"
 #include "llmaterialmgr.h"
-<<<<<<< HEAD
+#include "llsculptidsize.h"
 // [RLVa:KB] - Checked: RLVa-2.0.0
 #include "rlvactions.h"
 #include "rlvlocks.h"
 // [/RLVa:KB]
-=======
-#include "llsculptidsize.h"
->>>>>>> 842fb664
 
 const F32 FORCE_SIMPLE_RENDER_AREA = 512.f;
 const F32 FORCE_CULL_AREA = 8.f;
@@ -4458,20 +4455,17 @@
 		LL_WARNS_ONCE("RenderMaterials") << "Oh no! No binormals for this alpha blended face!" << LL_ENDL;
 	}
 
-<<<<<<< HEAD
-//	if (facep->getViewerObject()->isSelected() && LLSelectMgr::getInstance()->mHideSelectedObjects)
+//	bool selected = facep->getViewerObject()->isSelected();
+//
+//	if (selected && LLSelectMgr::getInstance()->mHideSelectedObjects)
 // [RLVa:KB] - Checked: 2010-11-29 (RLVa-1.3.0c) | Modified: RLVa-1.3.0c
 	const LLViewerObject* pObj = facep->getViewerObject();
+	bool selected = pObj->isSelected();
 	if ( (pObj->isSelected() && LLSelectMgr::getInstance()->mHideSelectedObjects) &&
 		 ( (!RlvActions::isRlvEnabled()) ||
 		   ( ((!pObj->isHUDAttachment()) || (!gRlvAttachmentLocks.isLockedAttachment(pObj->getRootEdit()))) &&
 		     (RlvActions::canEdit(pObj)) ) ) )
 // [/RVLa:KB]
-=======
-	bool selected = facep->getViewerObject()->isSelected();
-
-	if (selected && LLSelectMgr::getInstance()->mHideSelectedObjects)
->>>>>>> 842fb664
 	{
 		return;
 	}
