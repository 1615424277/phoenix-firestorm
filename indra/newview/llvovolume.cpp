--- conflicted
+++ resolved
@@ -6317,28 +6317,12 @@
 {
     LL_PROFILE_ZONE_SCOPED;
 	llassert(group);
-<<<<<<< HEAD
 	if (group && group->hasState(LLSpatialGroup::MESH_DIRTY) && !group->hasState(LLSpatialGroup::GEOM_DIRTY))
 	{
 		{
             LL_PROFILE_ZONE_NAMED("rebuildMesh - gen draw info");
 
             group->mBuilt = 1.f;
-=======
-	// LL_RECORD_BLOCK_TIME(FTM_REBUILD_VOLUME_VB);// <FS:Beq> High volume remove (roughly 1000:1 ratio to inside the if statement)
-	if (group && group->hasState(LLSpatialGroup::MESH_DIRTY) && !group->hasState(LLSpatialGroup::GEOM_DIRTY))
-	{
-		LL_RECORD_BLOCK_TIME(FTM_REBUILD_VOLUME_VB);
-		{
-			// SL-15709 -- NOTE: Tracy only allows one ZoneScoped per function.
-			// Solutions are:
-			// 1. Use a new scope
-			// 2. Use named zones
-			// 3. Use transient zones
-			LL_RECORD_BLOCK_TIME(FTM_REBUILD_VOLUME_GEN_DRAW_INFO); //make sure getgeometryvolume shows up in the right place in timers
-
-			group->mBuilt = 1.f;
->>>>>>> b9989b3e
 		
 			S32 num_mapped_vertex_buffer = LLVertexBuffer::sMappedCount ;
 
@@ -6347,19 +6331,13 @@
 
 			U32 buffer_count = 0;
 
-<<<<<<< HEAD
-=======
 			std::unique_ptr<FSPerfStats::RecordAttachmentTime> ratPtr{}; // <FS:Beq/> capture render times
->>>>>>> b9989b3e
 			for (LLSpatialGroup::element_iter drawable_iter = group->getDataBegin(); drawable_iter != group->getDataEnd(); ++drawable_iter)
 			{
 				LLDrawable* drawablep = (LLDrawable*)(*drawable_iter)->getDrawable();
 
 				if (drawablep && !drawablep->isDead() && drawablep->isState(LLDrawable::REBUILD_ALL) && !drawablep->isState(LLDrawable::RIGGED) )
 				{
-<<<<<<< HEAD
-					LLVOVolume* vobj = drawablep->getVOVolume();
-=======
 					LL_PROFILE_ZONE_NAMED("Rebuild all non-Rigged");
 					LLVOVolume* vobj = drawablep->getVOVolume();
 					// <FS:Beq> capture render times
@@ -6368,7 +6346,6 @@
 						trackAttachments( vobj, drawablep->isState(LLDrawable::RIGGED), &ratPtr );
 					}
 					// </FS:Beq>
->>>>>>> b9989b3e
 				    //<FS:Beq> avoid unfortunate sleep during trylock by static check
     				//if(debugLoggingEnabled("AnimatedObjectsLinkset"))
 				    static auto debug_logging_on = debugLoggingEnabled("AnimatedObjectsLinkset");
@@ -6428,11 +6405,7 @@
 			}
 
 			{
-<<<<<<< HEAD
                 LL_PROFILE_ZONE_NAMED("rebuildMesh - flush");
-=======
-				LL_RECORD_BLOCK_TIME(FTM_REBUILD_MESH_FLUSH);
->>>>>>> b9989b3e
 				for (LLVertexBuffer** iter = locked_buffer, ** end_iter = locked_buffer+buffer_count; iter != end_iter; ++iter)
 				{
 					(*iter)->flush();
@@ -6472,14 +6445,6 @@
 					}
 				}
 			}
-<<<<<<< HEAD
-=======
-
-			group->clearState(LLSpatialGroup::MESH_DIRTY | LLSpatialGroup::NEW_DRAWINFO);
-		}
-
-	} // Tracy integration
->>>>>>> b9989b3e
 
 			group->clearState(LLSpatialGroup::MESH_DIRTY | LLSpatialGroup::NEW_DRAWINFO);
 		}
