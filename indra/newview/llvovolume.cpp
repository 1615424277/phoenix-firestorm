/** 
 * @file llvovolume.cpp
 * @brief LLVOVolume class implementation
 *
 * $LicenseInfo:firstyear=2001&license=viewerlgpl$
 * Second Life Viewer Source Code
 * Copyright (C) 2010, Linden Research, Inc.
 * 
 * This library is free software; you can redistribute it and/or
 * modify it under the terms of the GNU Lesser General Public
 * License as published by the Free Software Foundation;
 * version 2.1 of the License only.
 * 
 * This library is distributed in the hope that it will be useful,
 * but WITHOUT ANY WARRANTY; without even the implied warranty of
 * MERCHANTABILITY or FITNESS FOR A PARTICULAR PURPOSE.  See the GNU
 * Lesser General Public License for more details.
 * 
 * You should have received a copy of the GNU Lesser General Public
 * License along with this library; if not, write to the Free Software
 * Foundation, Inc., 51 Franklin Street, Fifth Floor, Boston, MA  02110-1301  USA
 * 
 * Linden Research, Inc., 945 Battery Street, San Francisco, CA  94111  USA
 * $/LicenseInfo$
 */

// A "volume" is a box, cylinder, sphere, or other primitive shape.

#include "llviewerprecompiledheaders.h"

#include "llvovolume.h"

#include <sstream>

#include "llviewercontrol.h"
#include "lldir.h"
#include "llflexibleobject.h"
#include "llfloatertools.h"
#include "llmaterialid.h"
#include "llmaterialtable.h"
#include "llprimitive.h"
#include "llvolume.h"
#include "llvolumeoctree.h"
#include "llvolumemgr.h"
#include "llvolumemessage.h"
#include "material_codes.h"
#include "message.h"
#include "llpluginclassmedia.h" // for code in the mediaEvent handler
#include "object_flags.h"
#include "lldrawable.h"
#include "lldrawpoolavatar.h"
#include "lldrawpoolbump.h"
#include "llface.h"
#include "llspatialpartition.h"
#include "llhudmanager.h"
#include "llflexibleobject.h"
#include "llskinningutil.h"
#include "llsky.h"
#include "lltexturefetch.h"
#include "llvector4a.h"
#include "llviewercamera.h"
#include "llviewertexturelist.h"
#include "llviewerobjectlist.h"
#include "llviewerregion.h"
#include "llviewertextureanim.h"
#include "llworld.h"
#include "llselectmgr.h"
#include "pipeline.h"
#include "llsdutil.h"
#include "llmatrix4a.h"
#include "llmediaentry.h"
#include "llmediadataclient.h"
#include "llmeshrepository.h"
#include "llagent.h"
#include "llviewermediafocus.h"
#include "lldatapacker.h"
#include "llviewershadermgr.h"
#include "llvoavatar.h"
#include "llcontrolavatar.h"
#include "llvoavatarself.h"
#include "llvocache.h"
#include "llmaterialmgr.h"
#include "llanimationstates.h"
#include "llinventorytype.h"
#include "llviewerinventory.h"
#include "llcallstack.h"
#include "llsculptidsize.h"
#include "llavatarappearancedefines.h"
// [RLVa:KB] - Checked: RLVa-2.0.0
#include "rlvactions.h"
#include "rlvlocks.h"
// [/RLVa:KB]
#include "llviewernetwork.h"
#include "fsperfstats.h" // <FS:Beq> performance stats support

const F32 FORCE_SIMPLE_RENDER_AREA = 512.f;
const F32 FORCE_CULL_AREA = 8.f;
U32 JOINT_COUNT_REQUIRED_FOR_FULLRIG = 1;

BOOL gAnimateTextures = TRUE;
//extern BOOL gHideSelectedObjects;

F32 LLVOVolume::sLODFactor = 1.f;
F32	LLVOVolume::sLODSlopDistanceFactor = 0.5f; //Changing this to zero, effectively disables the LOD transition slop 
F32 LLVOVolume::sDistanceFactor = 1.0f;
S32 LLVOVolume::sNumLODChanges = 0;
S32 LLVOVolume::mRenderComplexity_last = 0;
S32 LLVOVolume::mRenderComplexity_current = 0;
LLPointer<LLObjectMediaDataClient> LLVOVolume::sObjectMediaClient = NULL;
LLPointer<LLObjectMediaNavigateClient> LLVOVolume::sObjectMediaNavigateClient = NULL;

extern BOOL gGLDebugLoggingEnabled;

// NaCl - Graphics crasher protection
static bool enableVolumeSAPProtection()
{
	static LLCachedControl<bool> protect(gSavedSettings, "RenderVolumeSAProtection");
	return protect;
}
// NaCl End

// Implementation class of LLMediaDataClientObject.  See llmediadataclient.h
class LLMediaDataClientObjectImpl : public LLMediaDataClientObject
{
public:
	LLMediaDataClientObjectImpl(LLVOVolume *obj, bool isNew) : mObject(obj), mNew(isNew) 
	{
		mObject->addMDCImpl();
	}
	~LLMediaDataClientObjectImpl()
	{
		mObject->removeMDCImpl();
	}
	
	virtual U8 getMediaDataCount() const 
		{ return mObject->getNumTEs(); }

	virtual LLSD getMediaDataLLSD(U8 index) const 
		{
			LLSD result;
			LLTextureEntry *te = mObject->getTE(index); 
			if (NULL != te)
			{
				llassert((te->getMediaData() != NULL) == te->hasMedia());
				if (te->getMediaData() != NULL)
				{
					result = te->getMediaData()->asLLSD();
					// XXX HACK: workaround bug in asLLSD() where whitelist is not set properly
					// See DEV-41949
					if (!result.has(LLMediaEntry::WHITELIST_KEY))
					{
						result[LLMediaEntry::WHITELIST_KEY] = LLSD::emptyArray();
					}
				}
			}
			return result;
		}
	virtual bool isCurrentMediaUrl(U8 index, const std::string &url) const
		{
			LLTextureEntry *te = mObject->getTE(index); 
			if (te)
			{
				if (te->getMediaData())
				{
					return (te->getMediaData()->getCurrentURL() == url);
				}
			}
			return url.empty();
		}

	virtual LLUUID getID() const
		{ return mObject->getID(); }

	virtual void mediaNavigateBounceBack(U8 index)
		{ mObject->mediaNavigateBounceBack(index); }
	
	virtual bool hasMedia() const
		{ return mObject->hasMedia(); }
	
	virtual void updateObjectMediaData(LLSD const &data, const std::string &version_string) 
		{ mObject->updateObjectMediaData(data, version_string); }
	
	virtual F64 getMediaInterest() const 
		{ 
			F64 interest = mObject->getTotalMediaInterest();
			if (interest < (F64)0.0)
			{
				// media interest not valid yet, try pixel area
				interest = mObject->getPixelArea();
				// HACK: force recalculation of pixel area if interest is the "magic default" of 1024.
				if (interest == 1024.f)
				{
					const_cast<LLVOVolume*>(static_cast<LLVOVolume*>(mObject))->setPixelAreaAndAngle(gAgent);
					interest = mObject->getPixelArea();
				}
			}
			return interest; 
		}
	
	virtual bool isInterestingEnough() const
		{
			return LLViewerMedia::getInstance()->isInterestingEnough(mObject, getMediaInterest());
		}

	virtual std::string getCapabilityUrl(const std::string &name) const
		{ return mObject->getRegion()->getCapability(name); }
	
	virtual bool isDead() const
		{ return mObject->isDead(); }
	
	virtual U32 getMediaVersion() const
		{ return LLTextureEntry::getVersionFromMediaVersionString(mObject->getMediaURL()); }
	
	virtual bool isNew() const
		{ return mNew; }

private:
	LLPointer<LLVOVolume> mObject;
	bool mNew;
};


LLVOVolume::LLVOVolume(const LLUUID &id, const LLPCode pcode, LLViewerRegion *regionp)
	: LLViewerObject(id, pcode, regionp),
	// NaCl - Graphics crasher protection
	  mVolumeImpl(NULL),
	  mVolumeSurfaceArea(-1.f)
	// NaCl End
{
	mTexAnimMode = 0;
	mRelativeXform.setIdentity();
	mRelativeXformInvTrans.setIdentity();

	mFaceMappingChanged = FALSE;
	mLOD = MIN_LOD;
    mLODDistance = 0.0f;
    mLODAdjustedDistance = 0.0f;
    mLODRadius = 0.0f;
	mTextureAnimp = NULL;
	mVolumeChanged = FALSE;
	mVObjRadius = LLVector3(1,1,0.5f).length();
	mNumFaces = 0;
	mLODChanged = FALSE;
	mSculptChanged = FALSE;
	mSpotLightPriority = 0.f;

	mMediaImplList.resize(getNumTEs());
	mLastFetchedMediaVersion = -1;
	memset(&mIndexInTex, 0, sizeof(S32) * LLRender::NUM_VOLUME_TEXTURE_CHANNELS);
	mMDCImplCount = 0;
	mLastRiggingInfoLOD = -1;
	mResetDebugText = false;
}

LLVOVolume::~LLVOVolume()
{
	delete mTextureAnimp;
	mTextureAnimp = NULL;
	delete mVolumeImpl;
	mVolumeImpl = NULL;

	if(!mMediaImplList.empty())
	{
		for(U32 i = 0 ; i < mMediaImplList.size() ; i++)
		{
			if(mMediaImplList[i].notNull())
			{
				mMediaImplList[i]->removeObject(this) ;
			}
		}
	}
}

void LLVOVolume::markDead()
{
	if (!mDead)
	{
        if (getVolume())
        {
            LLSculptIDSize::instance().rem(getVolume()->getParams().getSculptID());
        }

		if(getMDCImplCount() > 0)
		{
			LLMediaDataClientObject::ptr_t obj = new LLMediaDataClientObjectImpl(const_cast<LLVOVolume*>(this), false);
			if (sObjectMediaClient) sObjectMediaClient->removeFromQueue(obj);
			if (sObjectMediaNavigateClient) sObjectMediaNavigateClient->removeFromQueue(obj);
		}
		
		// Detach all media impls from this object
		for(U32 i = 0 ; i < mMediaImplList.size() ; i++)
		{
			removeMediaImpl(i);
		}

		if (mSculptTexture.notNull())
		{
			mSculptTexture->removeVolume(LLRender::SCULPT_TEX, this);
		}

		if (mLightTexture.notNull())
		{
			mLightTexture->removeVolume(LLRender::LIGHT_TEX, this);
		}
	}
	
	LLViewerObject::markDead();
}


// static
void LLVOVolume::initClass()
{
	// gSavedSettings better be around
	if (gSavedSettings.getBOOL("PrimMediaMasterEnabled"))
	{
		const F32 queue_timer_delay = gSavedSettings.getF32("PrimMediaRequestQueueDelay");
		const F32 retry_timer_delay = gSavedSettings.getF32("PrimMediaRetryTimerDelay");
		const U32 max_retries = gSavedSettings.getU32("PrimMediaMaxRetries");
		const U32 max_sorted_queue_size = gSavedSettings.getU32("PrimMediaMaxSortedQueueSize");
		const U32 max_round_robin_queue_size = gSavedSettings.getU32("PrimMediaMaxRoundRobinQueueSize");
		sObjectMediaClient = new LLObjectMediaDataClient(queue_timer_delay, retry_timer_delay, max_retries, 
														 max_sorted_queue_size, max_round_robin_queue_size);
		sObjectMediaNavigateClient = new LLObjectMediaNavigateClient(queue_timer_delay, retry_timer_delay, 
																	 max_retries, max_sorted_queue_size, max_round_robin_queue_size);
	}
}

// static
void LLVOVolume::cleanupClass()
{
    sObjectMediaClient = NULL;
    sObjectMediaNavigateClient = NULL;
}

U32 LLVOVolume::processUpdateMessage(LLMessageSystem *mesgsys,
										  void **user_data,
										  U32 block_num, EObjectUpdateType update_type,
										  LLDataPacker *dp)
{
	// <FS:Ansariel> Improved bad object handling
	static LLCachedControl<bool> fsEnforceStrictObjectCheck(gSavedSettings, "FSEnforceStrictObjectCheck");
	bool enfore_strict_object_check = LLGridManager::instance().isInSecondLife() && fsEnforceStrictObjectCheck;
	// </FS:Ansariel>

	LLColor4U color;
	const S32 teDirtyBits = (TEM_CHANGE_TEXTURE|TEM_CHANGE_COLOR|TEM_CHANGE_MEDIA);

	// Do base class updates...
	U32 retval = LLViewerObject::processUpdateMessage(mesgsys, user_data, block_num, update_type, dp);

	LLUUID sculpt_id;
	U8 sculpt_type = 0;
	if (isSculpted())
	{
		LLSculptParams *sculpt_params = (LLSculptParams *)getParameterEntry(LLNetworkData::PARAMS_SCULPT);
		sculpt_id = sculpt_params->getSculptTexture();
		sculpt_type = sculpt_params->getSculptType();

        LL_DEBUGS("ObjectUpdate") << "uuid " << mID << " set sculpt_id " << sculpt_id << LL_ENDL;
        dumpStack("ObjectUpdateStack");
	}

	if (!dp)
	{
		if (update_type == OUT_FULL)
		{
			////////////////////////////////
			//
			// Unpack texture animation data
			//
			//

			if (mesgsys->getSizeFast(_PREHASH_ObjectData, block_num, _PREHASH_TextureAnim))
			{
				if (!mTextureAnimp)
				{
					mTextureAnimp = new LLViewerTextureAnim(this);
				}
				else
				{
					if (!(mTextureAnimp->mMode & LLTextureAnim::SMOOTH))
					{
						mTextureAnimp->reset();
					}
				}
				mTexAnimMode = 0;
				
				mTextureAnimp->unpackTAMessage(mesgsys, block_num);
			}
			else
			{
				if (mTextureAnimp)
				{
					delete mTextureAnimp;
					mTextureAnimp = NULL;

                    for (S32 i = 0; i < getNumTEs(); i++)
                    {
                        LLFace* facep = mDrawable->getFace(i);
                        if (facep && facep->mTextureMatrix)
                        {
                            // delete or reset
                            delete facep->mTextureMatrix;
                            facep->mTextureMatrix = NULL;
                        }
                    }

					gPipeline.markTextured(mDrawable);
					mFaceMappingChanged = TRUE;
					mTexAnimMode = 0;
				}
			}

			// Unpack volume data
			LLVolumeParams volume_params;
			// <FS:Beq> Extend the bogus volume error handling to the other code path
			//LLVolumeMessage::unpackVolumeParams(&volume_params, mesgsys, _PREHASH_ObjectData, block_num);
			BOOL res = LLVolumeMessage::unpackVolumeParams(&volume_params, mesgsys, _PREHASH_ObjectData, block_num);
			if (!res)
			{
				//<FS:Beq> Improved bad object handling courtesy of Drake.
				std::string region_name = "unknown region";
				if (getRegion())
				{
					region_name = getRegion()->getName();
					if (enfore_strict_object_check)
					{
						LL_WARNS() << "An invalid object (" << getID() << ") has been removed (FSEnforceStrictObjectCheck)" << LL_ENDL;
						getRegion()->addCacheMissFull(getLocalID()); // force cache skip the object
					}
				}
				LL_WARNS() << "Bogus volume parameters in object " << getID() << " @ " << getPositionRegion()
					<< " in " << region_name << LL_ENDL;
				
				if (enfore_strict_object_check)
				{
					gObjectList.killObject(this);
					return (INVALID_UPDATE);
				}
				// </FS:Beq>
			}

			volume_params.setSculptID(sculpt_id, sculpt_type);

			if (setVolume(volume_params, 0))
			{
				markForUpdate(TRUE);
			}
		}

		// Sigh, this needs to be done AFTER the volume is set as well, otherwise bad stuff happens...
		////////////////////////////
		//
		// Unpack texture entry data
		//

		S32 result = unpackTEMessage(mesgsys, _PREHASH_ObjectData, (S32) block_num);
		//<FS:Beq> Improved bad object handling courtesy of Drake.
		if (TEM_INVALID == result)
		{
			// There's something bogus in the data that we're unpacking.
			dp->dumpBufferToLog();
			std::string region_name = "unknown region";
			if (getRegion())
			{
				region_name = getRegion()->getName();
				if (enfore_strict_object_check)
				{
					LL_WARNS() << "An invalid object (" << getID() << ") has been removed (FSEnforceStrictObjectCheck)" << LL_ENDL;
					getRegion()->addCacheMissFull(getLocalID()); // force cache skip
				}
			}

			LL_WARNS() << "Bogus TE data in object " << getID() << " @ " << getPositionRegion()
				<< " in " << region_name << LL_ENDL;
			if (enfore_strict_object_check)
			{
				gObjectList.killObject(this);
				return (INVALID_UPDATE);
			}
		}
		// </FS:Beq>
		if (result & teDirtyBits)
		{
			updateTEData();
		}
		if (result & TEM_CHANGE_MEDIA)
		{
			retval |= MEDIA_FLAGS_CHANGED;
		}
	}
	else
	{
		if (update_type != OUT_TERSE_IMPROVED)
		{
			LLVolumeParams volume_params;
			BOOL res = LLVolumeMessage::unpackVolumeParams(&volume_params, *dp);
			if (!res)
			{
				//<FS:Beq> Improved bad object handling courtesy of Drake.
				//LL_WARNS() << "Bogus volume parameters in object " << getID() << LL_ENDL;
				//LL_WARNS() << getRegion()->getOriginGlobal() << LL_ENDL;
				std::string region_name = "unknown region";
				if (getRegion())
				{
					region_name = getRegion()->getName();
					if (enfore_strict_object_check)
					{
						LL_WARNS() << "An invalid object (" << getID() << ") has been removed (FSEnforceStrictObjectCheck)" << LL_ENDL;
						getRegion()->addCacheMissFull(getLocalID()); // force cache skip the object
					}
				}
				LL_WARNS() << "Bogus volume parameters in object " << getID() << " @ " << getPositionRegion() 
							<< " in " << region_name << LL_ENDL;
				// <FS:Beq> [FIRE-16995] [CRASH] Continuous crashing upon entering 3 adjacent sims incl. Hathian, D8, Devil's Pocket
				// A bad object entry in a .slc simobject cache can result in an unreadable/unusable volume 
				// This leaves the volume in an uncertain state and can result in a crash when later code access an uninitialised pointer
				// return an INVALID_UPDATE instead
				// <FS:Beq> July 2017 Change backed out due to side effects. FIRE-16995 still an exposure. 
				// return(INVALID_UPDATE);
				// NOTE: An option here would be to correctly return the media status using "retval |= INVALID_UPDATE"
				if (enfore_strict_object_check)
				{
					gObjectList.killObject(this);
					return (INVALID_UPDATE);
				}
				// </FS:Beq>
			}

			volume_params.setSculptID(sculpt_id, sculpt_type);

			if (setVolume(volume_params, 0))
			{
				markForUpdate(TRUE);
			}
			S32 res2 = unpackTEMessage(*dp);
			if (TEM_INVALID == res2)
			{
				// There's something bogus in the data that we're unpacking.
				dp->dumpBufferToLog();
				//<FS:Beq> Improved bad object handling courtesy of Drake.
				//LL_WARNS() << "Flushing cache files" << LL_ENDL;

				//if(LLVOCache::instanceExists() && getRegion())
				//{
				//	LLVOCache::getInstance()->removeEntry(getRegion()->getHandle()) ;
				//}
				//
				//LL_WARNS() << "Bogus TE data in " << getID() << LL_ENDL;
				std::string region_name = "unknown region";
				if (getRegion())
				{
					region_name = getRegion()->getName();
					if (enfore_strict_object_check)
					{
						LL_WARNS() << "An invalid object (" << getID() << ") has been removed (FSEnforceStrictObjectCheck)" << LL_ENDL;
						getRegion()->addCacheMissFull(getLocalID()); // force cache skip
					}
				}
						
				LL_WARNS() << "Bogus TE data in object " << getID() << " @ " << getPositionRegion()
					<< " in " << region_name << LL_ENDL;
				if (enfore_strict_object_check)
				{
					gObjectList.killObject(this);
					return (INVALID_UPDATE);
				}
				// </FS:Beq>
			}
			else 
			{
				if (res2 & teDirtyBits) 
				{
					updateTEData();
				}
				if (res2 & TEM_CHANGE_MEDIA)
				{
					retval |= MEDIA_FLAGS_CHANGED;
				}
			}

			U32 value = dp->getPassFlags();

			if (value & 0x40)
			{
				if (!mTextureAnimp)
				{
					mTextureAnimp = new LLViewerTextureAnim(this);
				}
				else
				{
					if (!(mTextureAnimp->mMode & LLTextureAnim::SMOOTH))
					{
						mTextureAnimp->reset();
					}
				}
				mTexAnimMode = 0;
				mTextureAnimp->unpackTAMessage(*dp);
			}
			else if (mTextureAnimp)
			{
				delete mTextureAnimp;
				mTextureAnimp = NULL;

                for (S32 i = 0; i < getNumTEs(); i++)
                {
                    LLFace* facep = mDrawable->getFace(i);
                    if (facep && facep->mTextureMatrix)
                    {
                        // delete or reset
                        delete facep->mTextureMatrix;
                        facep->mTextureMatrix = NULL;
                    }
                }

				gPipeline.markTextured(mDrawable);
				mFaceMappingChanged = TRUE;
				mTexAnimMode = 0;
			}

			if (value & 0x400)
			{ //particle system (new)
				unpackParticleSource(*dp, mOwnerID, false);
			}
		}
		else
		{
			S32 texture_length = mesgsys->getSizeFast(_PREHASH_ObjectData, block_num, _PREHASH_TextureEntry);
			if (texture_length)
			{
				U8							tdpbuffer[1024];
				LLDataPackerBinaryBuffer	tdp(tdpbuffer, 1024);
				mesgsys->getBinaryDataFast(_PREHASH_ObjectData, _PREHASH_TextureEntry, tdpbuffer, 0, block_num, 1024);
				S32 result = unpackTEMessage(tdp);
				if (result & teDirtyBits)
				{
					updateTEData();
				}
				if (result & TEM_CHANGE_MEDIA)
				{
					retval |= MEDIA_FLAGS_CHANGED;
				}
			}
		}
	}
// <FS:CR> OpenSim returns a zero. Don't request MediaData where MOAP isn't supported
	//if (retval & (MEDIA_URL_REMOVED | MEDIA_URL_ADDED | MEDIA_URL_UPDATED | MEDIA_FLAGS_CHANGED))
	if (retval != 0 && retval & (MEDIA_URL_REMOVED | MEDIA_URL_ADDED | MEDIA_URL_UPDATED | MEDIA_FLAGS_CHANGED))
// </FS:CR>
	{
		// If only the media URL changed, and it isn't a media version URL,
		// ignore it
		if ( ! ( retval & (MEDIA_URL_ADDED | MEDIA_URL_UPDATED) &&
				 mMedia && ! mMedia->mMediaURL.empty() &&
				 ! LLTextureEntry::isMediaVersionString(mMedia->mMediaURL) ) )
		{
			// If the media changed at all, request new media data
			LL_DEBUGS("MediaOnAPrim") << "Media update: " << getID() << ": retval=" << retval << " Media URL: " <<
                ((mMedia) ?  mMedia->mMediaURL : std::string("")) << LL_ENDL;
			requestMediaDataUpdate(retval & MEDIA_FLAGS_CHANGED);
		}
        else {
            LL_INFOS("MediaOnAPrim") << "Ignoring media update for: " << getID() << " Media URL: " <<
                ((mMedia) ?  mMedia->mMediaURL : std::string("")) << LL_ENDL;
        }
	}
	// ...and clean up any media impls
	cleanUpMediaImpls();

	return retval;
}


void LLVOVolume::animateTextures()
{
	if (!mDead)
	{
		F32 off_s = 0.f, off_t = 0.f, scale_s = 1.f, scale_t = 1.f, rot = 0.f;
		S32 result = mTextureAnimp->animateTextures(off_s, off_t, scale_s, scale_t, rot);
	
		if (result)
		{
			if (!mTexAnimMode)
			{
				mFaceMappingChanged = TRUE;
				gPipeline.markTextured(mDrawable);
			}
			mTexAnimMode = result | mTextureAnimp->mMode;
				
			S32 start=0, end=mDrawable->getNumFaces()-1;
			if (mTextureAnimp->mFace >= 0 && mTextureAnimp->mFace <= end)
			{
				start = end = mTextureAnimp->mFace;
			}
		
			for (S32 i = start; i <= end; i++)
			{
				LLFace* facep = mDrawable->getFace(i);
				if (!facep) continue;
				if(facep->getVirtualSize() <= MIN_TEX_ANIM_SIZE && facep->mTextureMatrix) continue;

				const LLTextureEntry* te = facep->getTextureEntry();
			
				if (!te)
				{
					continue;
				}
		
				if (!(result & LLViewerTextureAnim::ROTATE))
				{
					te->getRotation(&rot);
				}
				if (!(result & LLViewerTextureAnim::TRANSLATE))
				{
					te->getOffset(&off_s,&off_t);
				}			
				if (!(result & LLViewerTextureAnim::SCALE))
				{
					te->getScale(&scale_s, &scale_t);
				}

				if (!facep->mTextureMatrix)
				{
					facep->mTextureMatrix = new LLMatrix4();
				}

				LLMatrix4& tex_mat = *facep->mTextureMatrix;
				tex_mat.setIdentity();
				LLVector3 trans ;

					trans.set(LLVector3(off_s+0.5f, off_t+0.5f, 0.f));			
					tex_mat.translate(LLVector3(-0.5f, -0.5f, 0.f));

				LLVector3 scale(scale_s, scale_t, 1.f);			
				LLQuaternion quat;
				quat.setQuat(rot, 0, 0, -1.f);
		
				tex_mat.rotate(quat);				

				LLMatrix4 mat;
				mat.initAll(scale, LLQuaternion(), LLVector3());
				tex_mat *= mat;
		
				tex_mat.translate(trans);
			}
		}
		else
		{
			if (mTexAnimMode && mTextureAnimp->mRate == 0)
			{
				U8 start, count;

				if (mTextureAnimp->mFace == -1)
				{
					start = 0;
					count = getNumTEs();
				}
				else
				{
					start = (U8) mTextureAnimp->mFace;
					count = 1;
				}

				for (S32 i = start; i < start + count; i++)
				{
					if (mTexAnimMode & LLViewerTextureAnim::TRANSLATE)
					{
						setTEOffset(i, mTextureAnimp->mOffS, mTextureAnimp->mOffT);				
					}
					if (mTexAnimMode & LLViewerTextureAnim::SCALE)
					{
						setTEScale(i, mTextureAnimp->mScaleS, mTextureAnimp->mScaleT);	
					}
					if (mTexAnimMode & LLViewerTextureAnim::ROTATE)
					{
						setTERotation(i, mTextureAnimp->mRot);
					}
				}

				gPipeline.markTextured(mDrawable);
				mFaceMappingChanged = TRUE;
				mTexAnimMode = 0;
			}
		}
	}
}

void LLVOVolume::updateTextures()
{
	const F32 TEXTURE_AREA_REFRESH_TIME = 5.f; // seconds
	if (mTextureUpdateTimer.getElapsedTimeF32() > TEXTURE_AREA_REFRESH_TIME)
	{
		updateTextureVirtualSize();

		if (mDrawable.notNull() && !isVisible() && !mDrawable->isActive())
		{ //delete vertex buffer to free up some VRAM
			LLSpatialGroup* group  = mDrawable->getSpatialGroup();
			if (group && (group->mVertexBuffer.notNull() || !group->mBufferMap.empty() || !group->mDrawMap.empty()))
			{
				group->destroyGL(true);

				//flag the group as having changed geometry so it gets a rebuild next time
				//it becomes visible
				group->setState(LLSpatialGroup::GEOM_DIRTY | LLSpatialGroup::MESH_DIRTY | LLSpatialGroup::NEW_DRAWINFO);
			}
		}


    }
}

BOOL LLVOVolume::isVisible() const 
{
	if(mDrawable.notNull() && mDrawable->isVisible())
	{
		return TRUE ;
	}

	if(isAttachment())
	{
		LLViewerObject* objp = (LLViewerObject*)getParent() ;
		while(objp && !objp->isAvatar())
		{
			objp = (LLViewerObject*)objp->getParent() ;
		}

		return objp && objp->mDrawable.notNull() && objp->mDrawable->isVisible() ;
	}

	return FALSE ;
}

void LLVOVolume::updateTextureVirtualSize(bool forced)
{
    LL_PROFILE_ZONE_SCOPED;
	// Update the pixel area of all faces

    if (mDrawable.isNull())
    {
        return;
    }

	if(!forced)
	{
		if(!isVisible())
		{ //don't load textures for non-visible faces
			const S32 num_faces = mDrawable->getNumFaces();
			for (S32 i = 0; i < num_faces; i++)
			{
				LLFace* face = mDrawable->getFace(i);
				if (face)
				{
					face->setPixelArea(0.f); 
					face->setVirtualSize(0.f);
				}
			}

			return ;
		}

		if (!gPipeline.hasRenderType(LLPipeline::RENDER_TYPE_SIMPLE))
		{
			return;
		}
	}

	static LLCachedControl<bool> dont_load_textures(gSavedSettings,"TextureDisable", false);
		
	if (dont_load_textures || LLAppViewer::getTextureFetch()->mDebugPause) // || !mDrawable->isVisible())
	{
		return;
	}

	mTextureUpdateTimer.reset();
	
	F32 old_area = mPixelArea;
	mPixelArea = 0.f;

	const S32 num_faces = mDrawable->getNumFaces();
	F32 min_vsize=999999999.f, max_vsize=0.f;
	LLViewerCamera* camera = LLViewerCamera::getInstance();
	for (S32 i = 0; i < num_faces; i++)
	{
		LLFace* face = mDrawable->getFace(i);
		if (!face) continue;
		const LLTextureEntry *te = face->getTextureEntry();
		LLViewerTexture *imagep = face->getTexture();
		if (!imagep || !te ||			
			face->mExtents[0].equals3(face->mExtents[1]))
		{
			continue;
		}
		
		F32 vsize;
		F32 old_size = face->getVirtualSize();

		if (isHUDAttachment())
		{
			F32 area = (F32) camera->getScreenPixelArea();
			vsize = area;
			imagep->setBoostLevel(LLGLTexture::BOOST_HUD);
 			face->setPixelArea(area); // treat as full screen
			face->setVirtualSize(vsize);
		}
		else
		{
			vsize = face->getTextureVirtualSize();
		}

		mPixelArea = llmax(mPixelArea, face->getPixelArea());		

		if (face->mTextureMatrix != NULL)
		{
			if ((vsize < MIN_TEX_ANIM_SIZE && old_size > MIN_TEX_ANIM_SIZE) ||
				(vsize > MIN_TEX_ANIM_SIZE && old_size < MIN_TEX_ANIM_SIZE))
			{
				gPipeline.markRebuild(mDrawable, LLDrawable::REBUILD_TCOORD, FALSE);
			}
		}
				
		if (gPipeline.hasRenderDebugMask(LLPipeline::RENDER_DEBUG_TEXTURE_AREA))
		{
			if (vsize < min_vsize) min_vsize = vsize;
			if (vsize > max_vsize) max_vsize = vsize;
		}
		else if (gPipeline.hasRenderDebugMask(LLPipeline::RENDER_DEBUG_TEXTURE_PRIORITY))
		{
			LLViewerFetchedTexture* img = LLViewerTextureManager::staticCastToFetchedTexture(imagep) ;
			if(img)
			{
				F32 pri = img->getDecodePriority();
				pri = llmax(pri, 0.0f);
				if (pri < min_vsize) min_vsize = pri;
				if (pri > max_vsize) max_vsize = pri;
			}
		}
		else if (gPipeline.hasRenderDebugMask(LLPipeline::RENDER_DEBUG_FACE_AREA))
		{
			F32 pri = mPixelArea;
			if (pri < min_vsize) min_vsize = pri;
			if (pri > max_vsize) max_vsize = pri;
		}	
	}
	
	if (isSculpted())
	{
		LLSculptParams *sculpt_params = (LLSculptParams *)getParameterEntry(LLNetworkData::PARAMS_SCULPT);
		LLUUID id =  sculpt_params->getSculptTexture();
		
		updateSculptTexture();
		
		

		if (mSculptTexture.notNull())
		{
			mSculptTexture->setBoostLevel(llmax((S32)mSculptTexture->getBoostLevel(),
												(S32)LLGLTexture::BOOST_SCULPTED));
			mSculptTexture->setForSculpt() ;
			
			if(!mSculptTexture->isCachedRawImageReady())
			{
				S32 lod = llmin(mLOD, 3);
				F32 lodf = ((F32)(lod + 1.0f)/4.f);
				F32 tex_size = lodf * LLViewerTexture::sMaxSculptRez ;
				mSculptTexture->addTextureStats(2.f * tex_size * tex_size, FALSE);
			
				//if the sculpty very close to the view point, load first
				{				
					LLVector3 lookAt = getPositionAgent() - camera->getOrigin();
					F32 dist = lookAt.normVec() ;
					F32 cos_angle_to_view_dir = lookAt * camera->getXAxis() ;				
					mSculptTexture->setAdditionalDecodePriority(0.8f * LLFace::calcImportanceToCamera(cos_angle_to_view_dir, dist)) ;
				}
			}
	
			S32 texture_discard = mSculptTexture->getCachedRawImageLevel(); //try to match the texture
			S32 current_discard = getVolume() ? getVolume()->getSculptLevel() : -2 ;

			if (texture_discard >= 0 && //texture has some data available
				(texture_discard < current_discard || //texture has more data than last rebuild
				current_discard < 0)) //no previous rebuild
			{
				gPipeline.markRebuild(mDrawable, LLDrawable::REBUILD_VOLUME, FALSE);
				mSculptChanged = TRUE;
			}

			if (gPipeline.hasRenderDebugMask(LLPipeline::RENDER_DEBUG_SCULPTED))
			{
				setDebugText(llformat("T%d C%d V%d\n%dx%d",
										  texture_discard, current_discard, getVolume()->getSculptLevel(),
										  mSculptTexture->getHeight(), mSculptTexture->getWidth()));
			}
		}

	}

	if (getLightTextureID().notNull())
	{
		LLLightImageParams* params = (LLLightImageParams*) getParameterEntry(LLNetworkData::PARAMS_LIGHT_IMAGE);
		LLUUID id = params->getLightTexture();
		mLightTexture = LLViewerTextureManager::getFetchedTexture(id, FTT_DEFAULT, TRUE, LLGLTexture::BOOST_ALM);
		if (mLightTexture.notNull())
		{
			F32 rad = getLightRadius();
			mLightTexture->addTextureStats(gPipeline.calcPixelArea(getPositionAgent(), 
																	LLVector3(rad,rad,rad),
																	*camera));
		}	
	}
	
	if (gPipeline.hasRenderDebugMask(LLPipeline::RENDER_DEBUG_TEXTURE_AREA))
	{
		setDebugText(llformat("%.0f:%.0f", (F32) sqrt(min_vsize),(F32) sqrt(max_vsize)));
	}
 	else if (gPipeline.hasRenderDebugMask(LLPipeline::RENDER_DEBUG_TEXTURE_PRIORITY))
 	{
 		setDebugText(llformat("%.0f:%.0f", (F32) sqrt(min_vsize),(F32) sqrt(max_vsize)));
 	}
	else if (gPipeline.hasRenderDebugMask(LLPipeline::RENDER_DEBUG_FACE_AREA))
	{
		setDebugText(llformat("%.0f:%.0f", (F32) sqrt(min_vsize),(F32) sqrt(max_vsize)));
	}
	else if (gPipeline.hasRenderDebugMask(LLPipeline::RENDER_DEBUG_TEXTURE_SIZE))
	{
		// mDrawable->getNumFaces();
		std::set<LLViewerFetchedTexture*> tex_list;
		std::string output="";
		for(S32 i = 0 ; i < num_faces; i++)
		{
			LLFace* facep = mDrawable->getFace(i) ;
			if(facep)
			{						
				LLViewerFetchedTexture* tex = dynamic_cast<LLViewerFetchedTexture*>(facep->getTexture()) ;
				if(tex)
				{
					if(tex_list.find(tex) != tex_list.end())
					{
						continue ; //already displayed.
					}
					tex_list.insert(tex);
					S32 width= tex->getWidth();
					S32 height= tex->getHeight();
					output+=llformat("%dx%d\n",width,height);
				}
			}
		}
		setDebugText(output);
	}

	if (mPixelArea == 0)
	{ //flexi phasing issues make this happen
		mPixelArea = old_area;
	}
}

BOOL LLVOVolume::isActive() const
{
	return !mStatic;
}

BOOL LLVOVolume::setMaterial(const U8 material)
{
	BOOL res = LLViewerObject::setMaterial(material);
	
	return res;
}

void LLVOVolume::setTexture(const S32 face)
{
	llassert(face < getNumTEs());
	gGL.getTexUnit(0)->bind(getTEImage(face));
}

void LLVOVolume::setScale(const LLVector3 &scale, BOOL damped)
{
	if (scale != getScale())
	{
		// store local radius
		LLViewerObject::setScale(scale);

		if (mVolumeImpl)
		{
			mVolumeImpl->onSetScale(scale, damped);
		}
		
		updateRadius();

		//since drawable transforms do not include scale, changing volume scale
		//requires an immediate rebuild of volume verts.
		gPipeline.markRebuild(mDrawable, LLDrawable::REBUILD_POSITION, TRUE);
	}
}

LLFace* LLVOVolume::addFace(S32 f)
{
	const LLTextureEntry* te = getTE(f);
	LLViewerTexture* imagep = getTEImage(f);
	if ( te && te->getMaterialParams().notNull())
	{
		LLViewerTexture* normalp = getTENormalMap(f);
		LLViewerTexture* specularp = getTESpecularMap(f);
		return mDrawable->addFace(te, imagep, normalp, specularp);
	}
	return mDrawable->addFace(te, imagep);
}

LLDrawable *LLVOVolume::createDrawable(LLPipeline *pipeline)
{
	pipeline->allocDrawable(this);
		
	mDrawable->setRenderType(LLPipeline::RENDER_TYPE_VOLUME);

	S32 max_tes_to_set = getNumTEs();
	for (S32 i = 0; i < max_tes_to_set; i++)
	{
		addFace(i);
	}
	mNumFaces = max_tes_to_set;

	if (isAttachment())
	{
		mDrawable->makeActive();
	}

	if (getIsLight())
	{
		// Add it to the pipeline mLightSet
		gPipeline.setLight(mDrawable, TRUE);
	}
	
	updateRadius();
	bool force_update = true; // avoid non-alpha mDistance update being optimized away
	mDrawable->updateDistance(*LLViewerCamera::getInstance(), force_update);

	return mDrawable;
}

BOOL LLVOVolume::setVolume(const LLVolumeParams &params_in, const S32 detail, bool unique_volume)
{
    LL_PROFILE_ZONE_SCOPED;
	LLVolumeParams volume_params = params_in;

	S32 last_lod = mVolumep.notNull() ? LLVolumeLODGroup::getVolumeDetailFromScale(mVolumep->getDetail()) : -1;
	S32 lod = mLOD;

	BOOL is404 = FALSE;
	
	if (isSculpted())
	{
		// if it's a mesh
		if ((volume_params.getSculptType() & LL_SCULPT_TYPE_MASK) == LL_SCULPT_TYPE_MESH)
		{ //meshes might not have all LODs, get the force detail to best existing LOD
			if (NO_LOD != lod)
			{
				lod = gMeshRepo.getActualMeshLOD(volume_params, lod);
				if (lod == -1)
				{
					is404 = TRUE;
					lod = 0;
				}
			}
		}
	}

	// Check if we need to change implementations
	bool is_flexible = (volume_params.getPathParams().getCurveType() == LL_PCODE_PATH_FLEXIBLE);
	if (is_flexible)
	{
		setParameterEntryInUse(LLNetworkData::PARAMS_FLEXIBLE, TRUE, false);
		if (!mVolumeImpl)
		{
			LLFlexibleObjectData* data = (LLFlexibleObjectData*)getParameterEntry(LLNetworkData::PARAMS_FLEXIBLE);
			mVolumeImpl = new LLVolumeImplFlexible(this, data);
		}
	}
	else
	{
		// Mark the parameter not in use
		setParameterEntryInUse(LLNetworkData::PARAMS_FLEXIBLE, FALSE, false);
		if (mVolumeImpl)
		{
			delete mVolumeImpl;
			mVolumeImpl = NULL;
			if (mDrawable.notNull())
			{
				// Undo the damage we did to this matrix
				mDrawable->updateXform(FALSE);
			}
		}
	}
	
	if (is404)
	{
		setIcon(LLViewerTextureManager::getFetchedTextureFromFile("icons/Inv_Mesh.png", FTT_LOCAL_FILE, TRUE, LLGLTexture::BOOST_UI));
		//render prim proxy when mesh loading attempts give up
		volume_params.setSculptID(LLUUID::null, LL_SCULPT_TYPE_NONE);

	}

	if ((LLPrimitive::setVolume(volume_params, lod, (mVolumeImpl && mVolumeImpl->isVolumeUnique()))) || mSculptChanged)
	{
		mFaceMappingChanged = TRUE;
		
		if (mVolumeImpl)
		{
			mVolumeImpl->onSetVolume(volume_params, mLOD);
		}
	
		updateSculptTexture();
		// NaCl - Graphics crasher protection
		getVolume()->calcSurfaceArea();
		// NaCl End

		if (isSculpted())
		{
			updateSculptTexture();
			// if it's a mesh
			if ((volume_params.getSculptType() & LL_SCULPT_TYPE_MASK) == LL_SCULPT_TYPE_MESH)
			{
				if (!getVolume()->isMeshAssetLoaded())
				{ 
					//load request not yet issued, request pipeline load this mesh
					LLUUID asset_id = volume_params.getSculptID();
					S32 available_lod = gMeshRepo.loadMesh(this, volume_params, lod, last_lod);
					if (available_lod != lod)
					{
						LLPrimitive::setVolume(volume_params, available_lod);
					}
				}
				
			}
			else // otherwise is sculptie
			{
				if (mSculptTexture.notNull())
				{
					sculpt();
				}
			}
		}

		static LLCachedControl<bool> use_transform_feedback(gSavedSettings, "RenderUseTransformFeedback", false);

		bool cache_in_vram = use_transform_feedback && gTransformPositionProgram.mProgramObject &&
			(!mVolumeImpl || !mVolumeImpl->isVolumeUnique());

		if (cache_in_vram)
		{ //this volume might be used as source data for a transform object, put it in vram
			LLVolume* volume = getVolume();
			for (S32 i = 0; i < volume->getNumFaces(); ++i)
			{
				const LLVolumeFace& face = volume->getVolumeFace(i);
				if (face.mVertexBuffer.notNull())
				{ //already cached
					break;
				}
				volume->genTangents(i);
				LLFace::cacheFaceInVRAM(face);
			}
		}

		return TRUE;
	}
	else if (NO_LOD == lod) 
	{
		LLSculptIDSize::instance().resetSizeSum(volume_params.getSculptID());
	}

	return FALSE;
}

void LLVOVolume::updateSculptTexture()
{
	LLPointer<LLViewerFetchedTexture> old_sculpt = mSculptTexture;

	if (isSculpted() && !isMesh())
	{
		LLSculptParams *sculpt_params = (LLSculptParams *)getParameterEntry(LLNetworkData::PARAMS_SCULPT);
		LLUUID id =  sculpt_params->getSculptTexture();
		if (id.notNull())
		{
			mSculptTexture = LLViewerTextureManager::getFetchedTexture(id, FTT_DEFAULT, TRUE, LLGLTexture::BOOST_NONE, LLViewerTexture::LOD_TEXTURE);
		}
	}
	else
	{
		mSculptTexture = NULL;
	}

	if (mSculptTexture != old_sculpt)
	{
		if (old_sculpt.notNull())
		{
			old_sculpt->removeVolume(LLRender::SCULPT_TEX, this);
		}
		if (mSculptTexture.notNull())
		{
			mSculptTexture->addVolume(LLRender::SCULPT_TEX, this);
		}
	}
	
}

void LLVOVolume::updateVisualComplexity()
{
    LLVOAvatar* avatar = getAvatarAncestor();
    if (avatar)
    {
        avatar->updateVisualComplexity();
    }
    LLVOAvatar* rigged_avatar = getAvatar();
    if(rigged_avatar && (rigged_avatar != avatar))
    {
        rigged_avatar->updateVisualComplexity();
    }
}

void LLVOVolume::notifyMeshLoaded()
{ 
	mSculptChanged = TRUE;
	gPipeline.markRebuild(mDrawable, LLDrawable::REBUILD_GEOMETRY, TRUE);

    if (getAvatar() && !isAnimatedObject())
    {
        getAvatar()->addAttachmentOverridesForObject(this);
    }
    if (getControlAvatar() && isAnimatedObject())
    {
        getControlAvatar()->addAttachmentOverridesForObject(this);
    }
    updateVisualComplexity();
}

// sculpt replaces generate() for sculpted surfaces
void LLVOVolume::sculpt()
{	
	if (mSculptTexture.notNull())
	{				
		U16 sculpt_height = 0;
		U16 sculpt_width = 0;
		S8 sculpt_components = 0;
		const U8* sculpt_data = NULL;
	
		S32 discard_level = mSculptTexture->getCachedRawImageLevel() ;
		LLImageRaw* raw_image = mSculptTexture->getCachedRawImage() ;
		
		S32 max_discard = mSculptTexture->getMaxDiscardLevel();
		if (discard_level > max_discard)
		{
			discard_level = max_discard;    // clamp to the best we can do			
		}
		if(discard_level > MAX_DISCARD_LEVEL)
		{
			return; //we think data is not ready yet.
		}

		S32 current_discard = getVolume()->getSculptLevel() ;
		if(current_discard < -2)
		{
			static S32 low_sculpty_discard_warning_count = 1;
			S32 exponent = llmax(1, llfloor( log10((F64) low_sculpty_discard_warning_count) ));
			S32 interval = pow(10.0, exponent);
			if ( low_sculpty_discard_warning_count < 10 ||
				(low_sculpty_discard_warning_count % interval) == 0)
			{	// Log first 10 time, then decreasing intervals afterwards otherwise this can flood the logs
				LL_WARNS() << "WARNING!!: Current discard for sculpty " << mSculptTexture->getID() 
					<< " at " << current_discard 
					<< " is less than -2." 
					<< " Hit this " << low_sculpty_discard_warning_count << " times"
					<< LL_ENDL;
			}
			low_sculpty_discard_warning_count++;
			
			// corrupted volume... don't update the sculpty
			return;
		}
		else if (current_discard > MAX_DISCARD_LEVEL)
		{
			static S32 high_sculpty_discard_warning_count = 1;
			S32 exponent = llmax(1, llfloor( log10((F64) high_sculpty_discard_warning_count) ));
			S32 interval = pow(10.0, exponent);
			if ( high_sculpty_discard_warning_count < 10 ||
				(high_sculpty_discard_warning_count % interval) == 0)
			{	// Log first 10 time, then decreasing intervals afterwards otherwise this can flood the logs
				LL_WARNS() << "WARNING!!: Current discard for sculpty " << mSculptTexture->getID() 
					<< " at " << current_discard 
					<< " is more than than allowed max of " << MAX_DISCARD_LEVEL
					<< ".  Hit this " << high_sculpty_discard_warning_count << " times"
					<< LL_ENDL;
			}
			high_sculpty_discard_warning_count++;

			// corrupted volume... don't update the sculpty			
			return;
		}

		if (current_discard == discard_level)  // no work to do here
			return;
		
		if(!raw_image)
		{
			llassert(discard_level < 0) ;

			sculpt_width = 0;
			sculpt_height = 0;
			sculpt_data = NULL ;

			if(LLViewerTextureManager::sTesterp)
			{
				LLViewerTextureManager::sTesterp->updateGrayTextureBinding();
			}
		}
		else
		{					
			sculpt_height = raw_image->getHeight();
			sculpt_width = raw_image->getWidth();
			sculpt_components = raw_image->getComponents();		
					   
			sculpt_data = raw_image->getData();

			if(LLViewerTextureManager::sTesterp)
			{
				mSculptTexture->updateBindStatsForTester() ;
			}
		}
		getVolume()->sculpt(sculpt_width, sculpt_height, sculpt_components, sculpt_data, discard_level, mSculptTexture->isMissingAsset());

		//notify rebuild any other VOVolumes that reference this sculpty volume
		for (S32 i = 0; i < mSculptTexture->getNumVolumes(LLRender::SCULPT_TEX); ++i)
		{
			LLVOVolume* volume = (*(mSculptTexture->getVolumeList(LLRender::SCULPT_TEX)))[i];
			if (volume != this && volume->getVolume() == getVolume())
			{
				gPipeline.markRebuild(volume->mDrawable, LLDrawable::REBUILD_GEOMETRY, FALSE);
			}
		}
	}
}

S32	LLVOVolume::computeLODDetail(F32 distance, F32 radius, F32 lod_factor)
{
	S32	cur_detail;
	if (LLPipeline::sDynamicLOD)
	{
		// We've got LOD in the profile, and in the twist.  Use radius.
		F32 tan_angle = (lod_factor*radius)/distance;
		cur_detail = LLVolumeLODGroup::getDetailFromTan(ll_round(tan_angle, 0.01f));
	}
	else
	{
		cur_detail = llclamp((S32) (sqrtf(radius)*lod_factor*4.f), 0, 3);
	}
	return cur_detail;
}

std::string get_debug_object_lod_text(LLVOVolume *rootp)
{
    std::string cam_dist_string = "";
    cam_dist_string += LLStringOps::getReadableNumber(rootp->mLODDistance) +  " ";
    std::string lod_string = llformat("%d",rootp->getLOD());
    F32 lod_radius = rootp->mLODRadius;
    S32 cam_dist_count = 0;
    LLViewerObject::const_child_list_t& child_list = rootp->getChildren();
    for (LLViewerObject::const_child_list_t::const_iterator iter = child_list.begin();
         iter != child_list.end(); ++iter)
    {
        LLViewerObject *childp = *iter;
        LLVOVolume *volp = dynamic_cast<LLVOVolume*>(childp);
        if (volp)
        {
            lod_string += llformat("%d",volp->getLOD());
            if (volp->isRiggedMesh())
            {
                // Rigged/animatable mesh. This is computed from the
                // avatar dynamic box, so value from any vol will be
                // the same.
                lod_radius = volp->mLODRadius;
            }
            if (volp->mDrawable)
            {
                if (cam_dist_count < 4)
                {
                    cam_dist_string += LLStringOps::getReadableNumber(volp->mLODDistance) +  " ";
                    cam_dist_count++;
                }
            }
        }
    }
    std::string result = llformat("lod_radius %s dists %s lods %s",
                                  LLStringOps::getReadableNumber(lod_radius).c_str(),
                                  cam_dist_string.c_str(),
                                  lod_string.c_str());
    return result;
}

BOOL LLVOVolume::calcLOD()
{
	if (mDrawable.isNull())
	{
		return FALSE;
	}

	S32 cur_detail = 0;
	
	F32 radius;
	F32 distance;
	F32 lod_factor = LLVOVolume::sLODFactor;

	if (mDrawable->isState(LLDrawable::RIGGED))
	{
		LLVOAvatar* avatar = getAvatar(); 
		
		// Not sure how this can really happen, but alas it does. Better exit here than crashing.
		if( !avatar || !avatar->mDrawable )
		{
			return FALSE;
		}

		distance = avatar->mDrawable->mDistanceWRTCamera;


        if (avatar->isControlAvatar())
        {
            // MAINT-7926 Handle volumes in an animated object as a special case
            const LLVector3* box = avatar->getLastAnimExtents();
            LLVector3 diag = box[1] - box[0];
            radius = diag.magVec() * 0.5f;
            LL_DEBUGS("DynamicBox") << avatar->getFullname() << " diag " << diag << " radius " << radius << LL_ENDL;
        }
        else
        {
            // Volume in a rigged mesh attached to a regular avatar.
            // Note this isn't really a radius, so distance calcs are off by factor of 2
            //radius = avatar->getBinRadius();
            // SL-937: add dynamic box handling for rigged mesh on regular avatars.
            const LLVector3* box = avatar->getLastAnimExtents();
            LLVector3 diag = box[1] - box[0];
            radius = diag.magVec(); // preserve old BinRadius behavior - 2x off
            LL_DEBUGS("DynamicBox") << avatar->getFullname() << " diag " << diag << " radius " << radius << LL_ENDL;
        }
        if (distance <= 0.f || radius <= 0.f)
        {
            LL_DEBUGS("DynamicBox","CalcLOD") << "avatar distance/radius uninitialized, skipping" << LL_ENDL;
            return FALSE;
        }
	}
	else
	{
		distance = mDrawable->mDistanceWRTCamera;
		radius = getVolume() ? getVolume()->mLODScaleBias.scaledVec(getScale()).length() : getScale().length();
        if (distance <= 0.f || radius <= 0.f)
        {
            LL_DEBUGS("DynamicBox","CalcLOD") << "non-avatar distance/radius uninitialized, skipping" << LL_ENDL;
            return FALSE;
        }
	}
	
	//hold onto unmodified distance for debugging
	//F32 debug_distance = distance;

    mLODDistance = distance;
    mLODRadius = radius;

    static LLCachedControl<bool> debug_lods(gSavedSettings, "DebugObjectLODs", false);
    if (debug_lods)
    {
        if (getAvatar() && isRootEdit())
        {
            std::string debug_object_text = get_debug_object_lod_text(this);
            setDebugText(debug_object_text);
            mResetDebugText = true;
        }
    }
    else
    {
        if (mResetDebugText)
        {
            restoreHudText();
            mResetDebugText = false;
        }
    }

    distance *= sDistanceFactor;

	F32 rampDist = LLVOVolume::sLODFactor * 2;
	
	if (distance < rampDist)
	{
		// Boost LOD when you're REALLY close
		distance *= 1.0f/rampDist;
		distance *= distance;
		distance *= rampDist;
	}
	

	distance *= F_PI/3.f;

	static LLCachedControl<bool> ignore_fov_zoom(gSavedSettings,"IgnoreFOVZoomForLODs");
	if(!ignore_fov_zoom)
	{
		lod_factor *= DEFAULT_FIELD_OF_VIEW / LLViewerCamera::getInstance()->getDefaultFOV();
	}

    mLODAdjustedDistance = distance;

    if (isHUDAttachment())
    {
        // HUDs always show at highest detail
        cur_detail = 3;
    }
    else
    {
        cur_detail = computeLODDetail(ll_round(distance, 0.01f), ll_round(radius, 0.01f), lod_factor);
    }

    if (gPipeline.hasRenderDebugMask(LLPipeline::RENDER_DEBUG_TRIANGLE_COUNT) && mDrawable->getFace(0))
    {
        if (isRootEdit())
        {
            S32 total_tris = recursiveGetTriangleCount();
            S32 est_max_tris = recursiveGetEstTrianglesMax();
            setDebugText(llformat("TRIS SHOWN %d EST %d", total_tris, est_max_tris));
        }
    }
	// <FS> FIRE-20191 / STORM-2139 Render Metadata->LOD Info is broken on all "recent" viewer versions
	//if (gPipeline.hasRenderDebugMask(LLPipeline::RENDER_DEBUG_LOD_INFO) &&
	//	mDrawable->getFace(0))
	//{
        //// This is a debug display for LODs. Please don't put the texture index here.
        //setDebugText(llformat("%d", cur_detail));
	//}
	if (gPipeline.hasRenderDebugMask(LLPipeline::RENDER_DEBUG_LOD_INFO))
	{
		// New LOD_INFO debug setting. Shows Distance to object the Biased Radius and the visual Radius
		setDebugText(llformat("Dist=%.2f:\nBiasedR=%.2f\nVisualR=%.2f\nLOD=%d", distance, radius, getScale().length(), cur_detail));
	}
	// </FS>

	if (cur_detail != mLOD)
	{
        LL_DEBUGS("DynamicBox","CalcLOD") << "new LOD " << cur_detail << " change from " << mLOD 
                             << " distance " << distance << " radius " << radius << " rampDist " << rampDist
                             << " drawable rigged? " << (mDrawable ? (S32) mDrawable->isState(LLDrawable::RIGGED) : (S32) -1)
							 << " mRiggedVolume " << (void*)getRiggedVolume()
                             << " distanceWRTCamera " << (mDrawable ? mDrawable->mDistanceWRTCamera : -1.f)
                             << LL_ENDL;
        
		mAppAngle = ll_round((F32) atan2( mDrawable->getRadius(), mDrawable->mDistanceWRTCamera) * RAD_TO_DEG, 0.01f);
		mLOD = cur_detail;		

        return TRUE;
	}

	return FALSE;
}

//<FS:Beq> FIRE-21445
void LLVOVolume::forceLOD(S32 lod)
{
	mLOD = lod;
	gPipeline.markRebuild(mDrawable, LLDrawable::REBUILD_VOLUME, FALSE);
	mLODChanged = true;
}
//</FS:Beq>

BOOL LLVOVolume::updateLOD()
{
	if (mDrawable.isNull())
	{
		return FALSE;
	}
	
	BOOL lod_changed = FALSE;

	if (!LLSculptIDSize::instance().isUnloaded(getVolume()->getParams().getSculptID())) 
	{
		lod_changed = calcLOD();
	}
	else
	{
		return FALSE;
	}

	if (lod_changed)
	{
		//<FS:Beq> avoid unfortunate sleep during trylock by static check
		//if(debugLoggingEnabled("AnimatedObjectsLinkset"))
		static auto debug_logging_on = debugLoggingEnabled("AnimatedObjectsLinkset");
        if (debug_logging_on)
		//</FS:Beq>
        {
            if (isAnimatedObject() && isRiggedMesh())
            {
                std::string vobj_name = llformat("Vol%p", this);
                F32 est_tris = getEstTrianglesMax();
                LL_DEBUGS("AnimatedObjectsLinkset") << vobj_name << " updateLOD to " << getLOD() << ", tris " << est_tris << LL_ENDL; 
            }
        }

		gPipeline.markRebuild(mDrawable, LLDrawable::REBUILD_VOLUME, FALSE);
		mLODChanged = TRUE;
	}
	else
	{
		F32 new_radius = getBinRadius();
		F32 old_radius = mDrawable->getBinRadius();
		if (new_radius < old_radius * 0.9f || new_radius > old_radius*1.1f)
		{
			gPipeline.markPartitionMove(mDrawable);
		}
	}

	lod_changed = lod_changed || LLViewerObject::updateLOD();
	
	return lod_changed;
}

BOOL LLVOVolume::setDrawableParent(LLDrawable* parentp)
{
	if (!LLViewerObject::setDrawableParent(parentp))
	{
		// no change in drawable parent
		return FALSE;
	}

	if (!mDrawable->isRoot())
	{
		// rebuild vertices in parent relative space
		gPipeline.markRebuild(mDrawable, LLDrawable::REBUILD_VOLUME, TRUE);

		if (mDrawable->isActive() && !parentp->isActive())
		{
			parentp->makeActive();
		}
		else if (mDrawable->isStatic() && parentp->isActive())
		{
			mDrawable->makeActive();
		}
	}
	
	return TRUE;
}

void LLVOVolume::updateFaceFlags()
{
	// There's no guarantee that getVolume()->getNumFaces() == mDrawable->getNumFaces()
	for (S32 i = 0; i < getVolume()->getNumFaces() && i < mDrawable->getNumFaces(); i++)
	{
		// <FS:ND> There's no guarantee that getVolume()->getNumFaces() == mDrawable->getNumFaces()
		if( mDrawable->getNumFaces() <= i || getNumTEs() <= i )
			return;
		// </FS:ND>

		LLFace *face = mDrawable->getFace(i);
		if (face)
		{
			BOOL fullbright = getTEref(i).getFullbright();
			face->clearState(LLFace::FULLBRIGHT | LLFace::HUD_RENDER | LLFace::LIGHT);

			if (fullbright || (mMaterial == LL_MCODE_LIGHT))
			{
				face->setState(LLFace::FULLBRIGHT);
			}
			if (mDrawable->isLight())
			{
				face->setState(LLFace::LIGHT);
			}
			if (isHUDAttachment())
			{
				face->setState(LLFace::HUD_RENDER);
			}
		}
	}
}

BOOL LLVOVolume::setParent(LLViewerObject* parent)
{
	BOOL ret = FALSE ;
    LLViewerObject *old_parent = (LLViewerObject*) getParent();
	if (parent != old_parent)
	{
		ret = LLViewerObject::setParent(parent);
		if (ret && mDrawable)
		{
			gPipeline.markMoved(mDrawable);
			gPipeline.markRebuild(mDrawable, LLDrawable::REBUILD_VOLUME, TRUE);
		}
        onReparent(old_parent, parent);
	}

	return ret ;
}

// NOTE: regenFaces() MUST be followed by genTriangles()!
void LLVOVolume::regenFaces()
{
    LL_PROFILE_ZONE_SCOPED;
	// remove existing faces
	BOOL count_changed = mNumFaces != getNumTEs();
	
	if (count_changed)
	{
		deleteFaces();		
		// add new faces
		mNumFaces = getNumTEs();
	}
		
	for (S32 i = 0; i < mNumFaces; i++)
	{
		LLFace* facep = count_changed ? addFace(i) : mDrawable->getFace(i);
		if (!facep) continue;

		facep->setTEOffset(i);
		facep->setTexture(getTEImage(i));
		if (facep->getTextureEntry()->getMaterialParams().notNull())
		{
			facep->setNormalMap(getTENormalMap(i));
			facep->setSpecularMap(getTESpecularMap(i));
		}
		facep->setViewerObject(this);
		
		// If the face had media on it, this will have broken the link between the LLViewerMediaTexture and the face.
		// Re-establish the link.
		if((int)mMediaImplList.size() > i)
		{
			if(mMediaImplList[i])
			{
				LLViewerMediaTexture* media_tex = LLViewerTextureManager::findMediaTexture(mMediaImplList[i]->getMediaTextureID()) ;
				if(media_tex)
				{
					media_tex->addMediaToFace(facep) ;
				}
			}
		}
	}
	
	if (!count_changed)
	{
		updateFaceFlags();
	}
}

BOOL LLVOVolume::genBBoxes(BOOL force_global)
{
<<<<<<< HEAD
    LL_PROFILE_ZONE_SCOPED;
	BOOL res = TRUE;
=======
    BOOL res = TRUE;
>>>>>>> cda75cbd

    LLVector4a min, max;

    min.clear();
    max.clear();

    BOOL rebuild = mDrawable->isState(LLDrawable::REBUILD_VOLUME | LLDrawable::REBUILD_POSITION | LLDrawable::REBUILD_RIGGED);

    if (getRiggedVolume())
    {
        // MAINT-8264 - better to use the existing call in calling
        // func LLVOVolume::updateGeometry() if we can detect when
        // updates needed, set REBUILD_RIGGED accordingly.

        // Without the flag, this will remove unused rigged volumes, which we are not currently very aggressive about.
        updateRiggedVolume();
    }

    LLVolume* volume = mRiggedVolume;
    if (!volume)
    {
        volume = getVolume();
    }

    bool any_valid_boxes = false;

    if (getRiggedVolume())
    {
        LL_DEBUGS("RiggedBox") << "rebuilding box, volume face count " << getVolume()->getNumVolumeFaces() << " drawable face count " << mDrawable->getNumFaces() << LL_ENDL;
    }

    // There's no guarantee that getVolume()->getNumFaces() == mDrawable->getNumFaces()
<<<<<<< HEAD
	for (S32 i = 0;
		 i < getVolume()->getNumVolumeFaces() && i < mDrawable->getNumFaces() && i < getNumTEs();
		 i++)
	{
		// <FS:ND> There's no guarantee that getVolume()->getNumFaces() == mDrawable->getNumFaces()
		if( mDrawable->getNumFaces() <= i )
			break;
		// </FS:ND>

		LLFace *face = mDrawable->getFace(i);
		if (!face)
		{
			continue;
		}
=======
    for (S32 i = 0;
        i < getVolume()->getNumVolumeFaces() && i < mDrawable->getNumFaces() && i < getNumTEs();
        i++)
    {
        LLFace* face = mDrawable->getFace(i);
        if (!face)
        {
            continue;
        }
>>>>>>> cda75cbd

        BOOL face_res = face->genVolumeBBoxes(*volume, i,
            mRelativeXform,
            (mVolumeImpl && mVolumeImpl->isVolumeGlobal()) || force_global);
        res &= face_res; // note that this result is never used

        // MAINT-8264 - ignore bboxes of ill-formed faces.
        if (!face_res)
        {
            continue;
        }
        if (rebuild)
        {
            if (getRiggedVolume())
            {
                LL_DEBUGS("RiggedBox") << "rebuilding box, face " << i << " extents " << face->mExtents[0] << ", " << face->mExtents[1] << LL_ENDL;
            }
            if (!any_valid_boxes)
            {
                min = face->mExtents[0];
                max = face->mExtents[1];
                any_valid_boxes = true;
            }
            else
            {
                min.setMin(min, face->mExtents[0]);
                max.setMax(max, face->mExtents[1]);
            }
        }
    }

    bool rigged = false;
    
    if (!isAnimatedObject())
    {
        rigged = isRiggedMesh() && isAttachment();
    }
    else
    {
        rigged = isRiggedMesh() && getControlAvatar() && getControlAvatar()->mPlaying;
    }

    if (rigged)
    {
        min.set(-1, -1, -1, 0);
        max.set(1, 1, 1, 0);

        mDrawable->setSpatialExtents(min, max);
        mDrawable->setPositionGroup(LLVector4a(0, 0, 0));
        updateRadius();
        mDrawable->movePartition();
    }
    else if (any_valid_boxes)
    {
        if (rebuild)
        {
            //get the Avatar associated with this object if there is one
            LLVOAvatar* avatar = nullptr;
            if (isRiggedMesh())
            {
                if (!isAnimatedObject())
                {
                    if (isAttachment())
                    {
                        avatar = getAvatar();
                    }
                }
                else
                {
                    LLControlAvatar* controlAvatar = getControlAvatar();
                    if (controlAvatar && controlAvatar->mPlaying)
                    {
                        avatar = controlAvatar;
                    }
                }
            }

            LLSpatialBridge* bridge = mDrawable->getSpatialBridge();
            if (avatar && bridge)
            {
                //use avatar bounding box for visibility culling
                LLDrawable* ref = avatar->mDrawable;

                LLVector4a extents[2];

                bridge->transformExtents(ref->getSpatialExtents(), extents);
                
                mDrawable->setSpatialExtents(extents[0], extents[1]);
                // don't switch octree node based on bounding box center to avoid breaking batches and rebuilding vertex buffers
                mDrawable->setPositionGroup(LLVector4a(0, 0, 0, 0));
                LL_DEBUGS("RiggedBox") << "rebuilding got extents " << extents[0] << ", " << extents[1] << LL_ENDL;
            }
            else
            {
                mDrawable->setSpatialExtents(min, max);
                min.add(max);
                min.mul(0.5f);
                mDrawable->setPositionGroup(min);
            }
        }

        updateRadius();
        mDrawable->movePartition();
    }
    else
    {
        LL_DEBUGS("RiggedBox") << "genBBoxes failed to find any valid face boxes" << LL_ENDL;
    }

    return res;
}

void LLVOVolume::preRebuild()
{
	if (mVolumeImpl != NULL)
	{
		mVolumeImpl->preRebuild();
	}
}

void LLVOVolume::updateRelativeXform(bool force_identity)
{
	if (mVolumeImpl)
	{
		mVolumeImpl->updateRelativeXform(force_identity);
		return;
	}
	
	LLDrawable* drawable = mDrawable;
	
	if (drawable->isState(LLDrawable::RIGGED) && mRiggedVolume.notNull())
	{ //rigged volume (which is in agent space) is used for generating bounding boxes etc
	  //inverse of render matrix should go to partition space
		mRelativeXform = getRenderMatrix();

		F32* dst = (F32*) mRelativeXformInvTrans.mMatrix;
		F32* src = (F32*) mRelativeXform.mMatrix;
		dst[0] = src[0]; dst[1] = src[1]; dst[2] = src[2];
		dst[3] = src[4]; dst[4] = src[5]; dst[5] = src[6];
		dst[6] = src[8]; dst[7] = src[9]; dst[8] = src[10];
		
		mRelativeXform.invert();
		mRelativeXformInvTrans.transpose();
	}
	else if (drawable->isActive() || force_identity)
	{				
		// setup relative transforms
		LLQuaternion delta_rot;
		LLVector3 delta_pos, delta_scale;
		
		//matrix from local space to parent relative/global space
		bool use_identity = force_identity || drawable->isSpatialRoot();
		delta_rot = use_identity ? LLQuaternion() : mDrawable->getRotation();
		delta_pos = use_identity ? LLVector3(0,0,0) : mDrawable->getPosition();
		delta_scale = mDrawable->getScale();

		// Vertex transform (4x4)
		LLVector3 x_axis = LLVector3(delta_scale.mV[VX], 0.f, 0.f) * delta_rot;
		LLVector3 y_axis = LLVector3(0.f, delta_scale.mV[VY], 0.f) * delta_rot;
		LLVector3 z_axis = LLVector3(0.f, 0.f, delta_scale.mV[VZ]) * delta_rot;

		mRelativeXform.initRows(LLVector4(x_axis, 0.f),
								LLVector4(y_axis, 0.f),
								LLVector4(z_axis, 0.f),
								LLVector4(delta_pos, 1.f));

		
		// compute inverse transpose for normals
		// mRelativeXformInvTrans.setRows(x_axis, y_axis, z_axis);
		// mRelativeXformInvTrans.invert(); 
		// mRelativeXformInvTrans.setRows(x_axis, y_axis, z_axis);
		// grumble - invert is NOT a matrix invert, so we do it by hand:

		LLMatrix3 rot_inverse = LLMatrix3(~delta_rot);

		LLMatrix3 scale_inverse;
		scale_inverse.setRows(LLVector3(1.0, 0.0, 0.0) / delta_scale.mV[VX],
							  LLVector3(0.0, 1.0, 0.0) / delta_scale.mV[VY],
							  LLVector3(0.0, 0.0, 1.0) / delta_scale.mV[VZ]);
							   
		
		mRelativeXformInvTrans = rot_inverse * scale_inverse;

		mRelativeXformInvTrans.transpose();
	}
	else
	{
		LLVector3 pos = getPosition();
		LLVector3 scale = getScale();
		LLQuaternion rot = getRotation();
	
		if (mParent)
		{
			pos *= mParent->getRotation();
			pos += mParent->getPosition();
			rot *= mParent->getRotation();
		}
		
		//LLViewerRegion* region = getRegion();
		//pos += region->getOriginAgent();
		
		LLVector3 x_axis = LLVector3(scale.mV[VX], 0.f, 0.f) * rot;
		LLVector3 y_axis = LLVector3(0.f, scale.mV[VY], 0.f) * rot;
		LLVector3 z_axis = LLVector3(0.f, 0.f, scale.mV[VZ]) * rot;

		mRelativeXform.initRows(LLVector4(x_axis, 0.f),
								LLVector4(y_axis, 0.f),
								LLVector4(z_axis, 0.f),
								LLVector4(pos, 1.f));

		// compute inverse transpose for normals
		LLMatrix3 rot_inverse = LLMatrix3(~rot);

		LLMatrix3 scale_inverse;
		scale_inverse.setRows(LLVector3(1.0, 0.0, 0.0) / scale.mV[VX],
							  LLVector3(0.0, 1.0, 0.0) / scale.mV[VY],
							  LLVector3(0.0, 0.0, 1.0) / scale.mV[VZ]);
							   
		
		mRelativeXformInvTrans = rot_inverse * scale_inverse;

		mRelativeXformInvTrans.transpose();
	}
}

bool LLVOVolume::lodOrSculptChanged(LLDrawable *drawable, BOOL &compiled)
{
    LL_PROFILE_ZONE_SCOPED;
	bool regen_faces = false;

	LLVolume *old_volumep, *new_volumep;
	F32 old_lod, new_lod;
	S32 old_num_faces, new_num_faces;

	old_volumep = getVolume();
	old_lod = old_volumep->getDetail();
	old_num_faces = old_volumep->getNumFaces();
	old_volumep = NULL;

	{
		const LLVolumeParams &volume_params = getVolume()->getParams();
		setVolume(volume_params, 0);
	}

	new_volumep = getVolume();
	new_lod = new_volumep->getDetail();
	new_num_faces = new_volumep->getNumFaces();
	new_volumep = NULL;

	if ((new_lod != old_lod) || mSculptChanged)
	{
        if (mDrawable->isState(LLDrawable::RIGGED))
        {
            updateVisualComplexity();
        }

		compiled = TRUE;
		sNumLODChanges += new_num_faces;

		if ((S32)getNumTEs() != getVolume()->getNumFaces())
		{
			setNumTEs(getVolume()->getNumFaces()); //mesh loading may change number of faces.
		}

		drawable->setState(LLDrawable::REBUILD_VOLUME); // for face->genVolumeTriangles()

		{
			regen_faces = new_num_faces != old_num_faces || mNumFaces != (S32)getNumTEs();
			if (regen_faces)
			{
				regenFaces();
			}

			if (mSculptChanged)
			{ //changes in sculpt maps can thrash an object bounding box without 
				//triggering a spatial group bounding box update -- force spatial group
				//to update bounding boxes
				LLSpatialGroup* group = mDrawable->getSpatialGroup();
				if (group)
				{
					group->unbound();
				}
			}
		}
	}

	return regen_faces;
}

BOOL LLVOVolume::updateGeometry(LLDrawable *drawable)
{
    LL_PROFILE_ZONE_SCOPED;
	
	if (mDrawable->isState(LLDrawable::REBUILD_RIGGED))
	{
		updateRiggedVolume();
		genBBoxes(FALSE);
		mDrawable->clearState(LLDrawable::REBUILD_RIGGED);
	}

	if (mVolumeImpl != NULL)
	{
		BOOL res;
		{
			res = mVolumeImpl->doUpdateGeometry(drawable);
		}
		// NaCl - Graphics crasher protection
		if (enableVolumeSAPProtection())
		{
			mVolumeSurfaceArea = getVolume()->getSurfaceArea();
		}
		// NaCl End
		updateFaceFlags();
		return res;
	}
	
	LLSpatialGroup* group = drawable->getSpatialGroup();
	if (group)
	{
		group->dirtyMesh();
	}

	BOOL compiled = FALSE;
			
	updateRelativeXform();
	
	if (mDrawable.isNull()) // Not sure why this is happening, but it is...
	{
		return TRUE; // No update to complete
	}

	if (mVolumeChanged || mFaceMappingChanged)
	{
		dirtySpatialGroup(drawable->isState(LLDrawable::IN_REBUILD_Q1));

		bool was_regen_faces = false;

		if (mVolumeChanged)
		{
			was_regen_faces = lodOrSculptChanged(drawable, compiled);
			drawable->setState(LLDrawable::REBUILD_VOLUME);
		}
		else if (mSculptChanged || mLODChanged)
		{
			compiled = TRUE;
			was_regen_faces = lodOrSculptChanged(drawable, compiled);
		}

		if (!was_regen_faces) {
			regenFaces();
		}

		genBBoxes(FALSE);
	}
	else if (mLODChanged || mSculptChanged)
	{
		dirtySpatialGroup(drawable->isState(LLDrawable::IN_REBUILD_Q1));
		compiled = TRUE;
		lodOrSculptChanged(drawable, compiled);
		
		if(drawable->isState(LLDrawable::REBUILD_RIGGED | LLDrawable::RIGGED)) 
		{
			updateRiggedVolume(false);
		}
		genBBoxes(FALSE);
	}
	// it has its own drawable (it's moved) or it has changed UVs or it has changed xforms from global<->local
	else
	{
		compiled = TRUE;
		// All it did was move or we changed the texture coordinate offset
		genBBoxes(FALSE);
	}

	// NaCl - Graphics crasher protection
	if (enableVolumeSAPProtection())
	{
		mVolumeSurfaceArea = getVolume()->getSurfaceArea();
	}
	// NaCl End

	// Update face flags
	updateFaceFlags();
	
	if(compiled)
	{
		LLPipeline::sCompiles++;
	}
		
	mVolumeChanged = FALSE;
	mLODChanged = FALSE;
	mSculptChanged = FALSE;
	mFaceMappingChanged = FALSE;
	
	return LLViewerObject::updateGeometry(drawable);
}

void LLVOVolume::updateFaceSize(S32 idx)
{
	if( mDrawable->getNumFaces() <= idx )
	{
		return;
	}

	LLFace* facep = mDrawable->getFace(idx);
	if (facep)
	{
		if (idx >= getVolume()->getNumVolumeFaces())
		{
			facep->setSize(0,0, true);
		}
		else
		{
			const LLVolumeFace& vol_face = getVolume()->getVolumeFace(idx);
			facep->setSize(vol_face.mNumVertices, vol_face.mNumIndices, 
							true); // <--- volume faces should be padded for 16-byte alignment
		
		}
	}
}

BOOL LLVOVolume::isRootEdit() const
{
	if (mParent && !((LLViewerObject*)mParent)->isAvatar())
	{
		return FALSE;
	}
	return TRUE;
}

//virtual
void LLVOVolume::setNumTEs(const U8 num_tes)
{
	const U8 old_num_tes = getNumTEs() ;
	
	if(old_num_tes && old_num_tes < num_tes) //new faces added
	{
		LLViewerObject::setNumTEs(num_tes) ;

		if(mMediaImplList.size() >= old_num_tes && mMediaImplList[old_num_tes -1].notNull())//duplicate the last media textures if exists.
		{
			mMediaImplList.resize(num_tes) ;
			const LLTextureEntry &te = getTEref(old_num_tes - 1) ;
			for(U8 i = old_num_tes; i < num_tes ; i++)
			{
				setTE(i, te) ;
				mMediaImplList[i] = mMediaImplList[old_num_tes -1] ;
			}
			mMediaImplList[old_num_tes -1]->setUpdated(TRUE) ;
		}
	}
	else if(old_num_tes > num_tes && mMediaImplList.size() > num_tes) //old faces removed
	{
		U8 end = (U8)(mMediaImplList.size()) ;
		for(U8 i = num_tes; i < end ; i++)
		{
			removeMediaImpl(i) ;				
		}
		mMediaImplList.resize(num_tes) ;

		LLViewerObject::setNumTEs(num_tes) ;
	}
	else
	{
		LLViewerObject::setNumTEs(num_tes) ;
	}

	return ;
}

//virtual     
void LLVOVolume::changeTEImage(S32 index, LLViewerTexture* imagep)
{
	BOOL changed = (mTEImages[index] != imagep);
	LLViewerObject::changeTEImage(index, imagep);
	if (changed)
	{
		gPipeline.markTextured(mDrawable);
		mFaceMappingChanged = TRUE;
	}
}

void LLVOVolume::setTEImage(const U8 te, LLViewerTexture *imagep)
{
	BOOL changed = (mTEImages[te] != imagep);
	LLViewerObject::setTEImage(te, imagep);
	if (changed)
	{
		gPipeline.markTextured(mDrawable);
		mFaceMappingChanged = TRUE;
	}
}

S32 LLVOVolume::setTETexture(const U8 te, const LLUUID &uuid)
{
	S32 res = LLViewerObject::setTETexture(te, uuid);
	if (res)
	{
		gPipeline.markTextured(mDrawable);
		mFaceMappingChanged = TRUE;
	}
	return res;
}

S32 LLVOVolume::setTEColor(const U8 te, const LLColor3& color)
{
	return setTEColor(te, LLColor4(color));
}

S32 LLVOVolume::setTEColor(const U8 te, const LLColor4& color)
{
	S32 retval = 0;
	const LLTextureEntry *tep = getTE(te);
	if (!tep)
	{
		LL_WARNS("MaterialTEs") << "No texture entry for te " << (S32)te << ", object " << mID << LL_ENDL;
	}
	else if (color != tep->getColor())
	{
		F32 old_alpha = tep->getColor().mV[3];
		if (color.mV[3] != old_alpha)
		{
			gPipeline.markTextured(mDrawable);
			//treat this alpha change as an LoD update since render batches may need to get rebuilt
			mLODChanged = TRUE;
			gPipeline.markRebuild(mDrawable, LLDrawable::REBUILD_VOLUME, FALSE);
		}
		retval = LLPrimitive::setTEColor(te, color);
		if (mDrawable.notNull() && retval)
		{
			// These should only happen on updates which are not the initial update.
			mDrawable->setState(LLDrawable::REBUILD_COLOR);
			dirtyMesh();
		}
	}

	return  retval;
}

S32 LLVOVolume::setTEBumpmap(const U8 te, const U8 bumpmap)
{
	S32 res = LLViewerObject::setTEBumpmap(te, bumpmap);
	if (res)
	{
		gPipeline.markTextured(mDrawable);
		mFaceMappingChanged = TRUE;
	}
	return  res;
}

S32 LLVOVolume::setTETexGen(const U8 te, const U8 texgen)
{
	S32 res = LLViewerObject::setTETexGen(te, texgen);
	if (res)
	{
		gPipeline.markTextured(mDrawable);
		mFaceMappingChanged = TRUE;
	}
	return  res;
}

S32 LLVOVolume::setTEMediaTexGen(const U8 te, const U8 media)
{
	S32 res = LLViewerObject::setTEMediaTexGen(te, media);
	if (res)
	{
		gPipeline.markTextured(mDrawable);
		mFaceMappingChanged = TRUE;
	}
	return  res;
}

S32 LLVOVolume::setTEShiny(const U8 te, const U8 shiny)
{
	S32 res = LLViewerObject::setTEShiny(te, shiny);
	if (res)
	{
		gPipeline.markTextured(mDrawable);
		mFaceMappingChanged = TRUE;
	}
	return  res;
}

S32 LLVOVolume::setTEFullbright(const U8 te, const U8 fullbright)
{
	S32 res = LLViewerObject::setTEFullbright(te, fullbright);
	if (res)
	{
		gPipeline.markTextured(mDrawable);
		mFaceMappingChanged = TRUE;
	}
	return  res;
}

S32 LLVOVolume::setTEBumpShinyFullbright(const U8 te, const U8 bump)
{
	S32 res = LLViewerObject::setTEBumpShinyFullbright(te, bump);
	if (res)
	{
		gPipeline.markTextured(mDrawable);
		mFaceMappingChanged = TRUE;
	}
	return res;
}

S32 LLVOVolume::setTEMediaFlags(const U8 te, const U8 media_flags)
{
	S32 res = LLViewerObject::setTEMediaFlags(te, media_flags);
	if (res)
	{
		gPipeline.markTextured(mDrawable);
		mFaceMappingChanged = TRUE;
	}
	return  res;
}

S32 LLVOVolume::setTEGlow(const U8 te, const F32 glow)
{
	S32 res = LLViewerObject::setTEGlow(te, glow);
	if (res)
	{
		gPipeline.markTextured(mDrawable);
		mFaceMappingChanged = TRUE;
	}
	return  res;
}

void LLVOVolume::setTEMaterialParamsCallbackTE(const LLUUID& objectID, const LLMaterialID &pMaterialID, const LLMaterialPtr pMaterialParams, U32 te)
{
	LLVOVolume* pVol = (LLVOVolume*)gObjectList.findObject(objectID);
	if (pVol)
	{
		LL_DEBUGS("MaterialTEs") << "materialid " << pMaterialID.asString() << " to TE " << te << LL_ENDL;
		if (te >= pVol->getNumTEs())
			return;

		LLTextureEntry* texture_entry = pVol->getTE(te);
		if (texture_entry && (texture_entry->getMaterialID() == pMaterialID))
		{
			pVol->setTEMaterialParams(te, pMaterialParams);
		}
	}
}

S32 LLVOVolume::setTEMaterialID(const U8 te, const LLMaterialID& pMaterialID)
{
	S32 res = LLViewerObject::setTEMaterialID(te, pMaterialID);
	LL_DEBUGS("MaterialTEs") << "te "<< (S32)te << " materialid " << pMaterialID.asString() << " res " << res
								<< ( LLSelectMgr::getInstance()->getSelection()->contains(const_cast<LLVOVolume*>(this), te) ? " selected" : " not selected" )
								<< LL_ENDL;
		
	LL_DEBUGS("MaterialTEs") << " " << pMaterialID.asString() << LL_ENDL;
	if (res)
	{
		LLMaterialMgr::instance().getTE(getRegion()->getRegionID(), pMaterialID, te, boost::bind(&LLVOVolume::setTEMaterialParamsCallbackTE, getID(), _1, _2, _3));

		setChanged(ALL_CHANGED);
		if (!mDrawable.isNull())
		{
			gPipeline.markTextured(mDrawable);
			gPipeline.markRebuild(mDrawable,LLDrawable::REBUILD_ALL);
		}
		mFaceMappingChanged = TRUE;
	}
	return res;
}

bool LLVOVolume::notifyAboutCreatingTexture(LLViewerTexture *texture)
{ //Ok, here we have confirmation about texture creation, check our wait-list
  //and make changes, or return false

	std::pair<mmap_UUID_MAP_t::iterator, mmap_UUID_MAP_t::iterator> range = mWaitingTextureInfo.equal_range(texture->getID());

	typedef std::map<U8, LLMaterialPtr> map_te_material;
	map_te_material new_material;

	for(mmap_UUID_MAP_t::iterator range_it = range.first; range_it != range.second; ++range_it)
	{
		LLMaterialPtr cur_material = getTEMaterialParams(range_it->second.te);

		//here we just interesting in DIFFUSE_MAP only!
		if(NULL != cur_material.get() && LLRender::DIFFUSE_MAP == range_it->second.map && GL_RGBA != texture->getPrimaryFormat())
		{ //ok let's check the diffuse mode
			switch(cur_material->getDiffuseAlphaMode())
			{
			case LLMaterial::DIFFUSE_ALPHA_MODE_BLEND:
			case LLMaterial::DIFFUSE_ALPHA_MODE_EMISSIVE:
			case LLMaterial::DIFFUSE_ALPHA_MODE_MASK:
				{ //uups... we have non 32 bit texture with LLMaterial::DIFFUSE_ALPHA_MODE_* => LLMaterial::DIFFUSE_ALPHA_MODE_NONE

					LLMaterialPtr mat = NULL;
					map_te_material::iterator it = new_material.find(range_it->second.te);
					if(new_material.end() == it) {
						mat = new LLMaterial(cur_material->asLLSD());
						new_material.insert(map_te_material::value_type(range_it->second.te, mat));
					} else {
						mat = it->second;
					}

					mat->setDiffuseAlphaMode(LLMaterial::DIFFUSE_ALPHA_MODE_NONE);

				} break;
			} //switch
		} //if
	} //for

	//setup new materials
	for(map_te_material::const_iterator it = new_material.begin(), end = new_material.end(); it != end; ++it)
	{
		LLMaterialMgr::getInstance()->put(getID(), it->first, *it->second);
		LLViewerObject::setTEMaterialParams(it->first, it->second);
	}

	//clear wait-list
	mWaitingTextureInfo.erase(range.first, range.second);

	return 0 != new_material.size();
}

bool LLVOVolume::notifyAboutMissingAsset(LLViewerTexture *texture)
{ //Ok, here if we wait information about texture and it's missing
  //then depending from the texture map (diffuse, normal, or specular)
  //make changes in material and confirm it. If not return false.
	std::pair<mmap_UUID_MAP_t::iterator, mmap_UUID_MAP_t::iterator> range = mWaitingTextureInfo.equal_range(texture->getID());
	if(range.first == range.second) return false;

	typedef std::map<U8, LLMaterialPtr> map_te_material;
	map_te_material new_material;
	
	for(mmap_UUID_MAP_t::iterator range_it = range.first; range_it != range.second; ++range_it)
	{
		LLMaterialPtr cur_material = getTEMaterialParams(range_it->second.te);
		if (cur_material.isNull())
			continue;

		switch(range_it->second.map)
		{
		case LLRender::DIFFUSE_MAP:
			{
				if(LLMaterial::DIFFUSE_ALPHA_MODE_NONE != cur_material->getDiffuseAlphaMode())
				{ //missing texture + !LLMaterial::DIFFUSE_ALPHA_MODE_NONE => LLMaterial::DIFFUSE_ALPHA_MODE_NONE
					LLMaterialPtr mat = NULL;
					map_te_material::iterator it = new_material.find(range_it->second.te);
					if(new_material.end() == it) {
						mat = new LLMaterial(cur_material->asLLSD());
						new_material.insert(map_te_material::value_type(range_it->second.te, mat));
					} else {
						mat = it->second;
					}

					mat->setDiffuseAlphaMode(LLMaterial::DIFFUSE_ALPHA_MODE_NONE);
				}
			} break;
		case LLRender::NORMAL_MAP:
			{ //missing texture => reset material texture id
				LLMaterialPtr mat = NULL;
				map_te_material::iterator it = new_material.find(range_it->second.te);
				if(new_material.end() == it) {
					mat = new LLMaterial(cur_material->asLLSD());
					new_material.insert(map_te_material::value_type(range_it->second.te, mat));
				} else {
					mat = it->second;
				}

				mat->setNormalID(LLUUID::null);
			} break;
		case LLRender::SPECULAR_MAP:
			{ //missing texture => reset material texture id
				LLMaterialPtr mat = NULL;
				map_te_material::iterator it = new_material.find(range_it->second.te);
				if(new_material.end() == it) {
					mat = new LLMaterial(cur_material->asLLSD());
					new_material.insert(map_te_material::value_type(range_it->second.te, mat));
				} else {
					mat = it->second;
				}

				mat->setSpecularID(LLUUID::null);
			} break;
		case LLRender::NUM_TEXTURE_CHANNELS:
				//nothing to do, make compiler happy
			break;
		} //switch
	} //for

	//setup new materials
	for(map_te_material::const_iterator it = new_material.begin(), end = new_material.end(); it != end; ++it)
	{
		LLMaterialMgr::getInstance()->setLocalMaterial(getRegion()->getRegionID(), it->second);
		LLViewerObject::setTEMaterialParams(it->first, it->second);
	}

	//clear wait-list
	mWaitingTextureInfo.erase(range.first, range.second);

	return 0 != new_material.size();
}

S32 LLVOVolume::setTEMaterialParams(const U8 te, const LLMaterialPtr pMaterialParams)
{
	LLMaterialPtr pMaterial = const_cast<LLMaterialPtr&>(pMaterialParams);

	if(pMaterialParams)
	{ //check all of them according to material settings

		LLViewerTexture *img_diffuse = getTEImage(te);
		LLViewerTexture *img_normal = getTENormalMap(te);
		LLViewerTexture *img_specular = getTESpecularMap(te);

		llassert(NULL != img_diffuse);

		LLMaterialPtr new_material = NULL;

		//diffuse
		if(NULL != img_diffuse)
		{ //guard
			if(0 == img_diffuse->getPrimaryFormat() && !img_diffuse->isMissingAsset())
			{ //ok here we don't have information about texture, let's belief and leave material settings
			  //but we remember this case
				mWaitingTextureInfo.insert(mmap_UUID_MAP_t::value_type(img_diffuse->getID(), material_info(LLRender::DIFFUSE_MAP, te)));
			}
			else
			{
				bool bSetDiffuseNone = false;
				if(img_diffuse->isMissingAsset())
				{
					bSetDiffuseNone = true;
				}
				else
				{
					switch(pMaterialParams->getDiffuseAlphaMode())
					{
					case LLMaterial::DIFFUSE_ALPHA_MODE_BLEND:
					case LLMaterial::DIFFUSE_ALPHA_MODE_EMISSIVE:
					case LLMaterial::DIFFUSE_ALPHA_MODE_MASK:
						{ //all of them modes available only for 32 bit textures
							LLTextureEntry* tex_entry = getTE(te);
							bool bIsBakedImageId = false;
							if (tex_entry && LLAvatarAppearanceDefines::LLAvatarAppearanceDictionary::isBakedImageId(tex_entry->getID()))
							{
								bIsBakedImageId = true;
							}
							if (GL_RGBA != img_diffuse->getPrimaryFormat() && !bIsBakedImageId)
							{
								bSetDiffuseNone = true;
							}
						} break;
					}
				} //else


				if(bSetDiffuseNone)
				{ //upps... we should substitute this material with LLMaterial::DIFFUSE_ALPHA_MODE_NONE
					new_material = new LLMaterial(pMaterialParams->asLLSD());
					new_material->setDiffuseAlphaMode(LLMaterial::DIFFUSE_ALPHA_MODE_NONE);
				}
			}
		}

		//normal
		if(LLUUID::null != pMaterialParams->getNormalID())
		{
			if(img_normal && img_normal->isMissingAsset() && img_normal->getID() == pMaterialParams->getNormalID())
			{
				if(!new_material) {
					new_material = new LLMaterial(pMaterialParams->asLLSD());
				}
				new_material->setNormalID(LLUUID::null);
			}
			else if(NULL == img_normal || 0 == img_normal->getPrimaryFormat())
			{ //ok here we don't have information about texture, let's belief and leave material settings
				//but we remember this case
				mWaitingTextureInfo.insert(mmap_UUID_MAP_t::value_type(pMaterialParams->getNormalID(), material_info(LLRender::NORMAL_MAP,te)));
			}

		}


		//specular
		if(LLUUID::null != pMaterialParams->getSpecularID())
		{
			if(img_specular && img_specular->isMissingAsset() && img_specular->getID() == pMaterialParams->getSpecularID())
			{
				if(!new_material) {
					new_material = new LLMaterial(pMaterialParams->asLLSD());
				}
				new_material->setSpecularID(LLUUID::null);
			}
			else if(NULL == img_specular || 0 == img_specular->getPrimaryFormat())
			{ //ok here we don't have information about texture, let's belief and leave material settings
				//but we remember this case
				mWaitingTextureInfo.insert(mmap_UUID_MAP_t::value_type(pMaterialParams->getSpecularID(), material_info(LLRender::SPECULAR_MAP, te)));
			}
		}

		if(new_material) {
			pMaterial = new_material;
			LLMaterialMgr::getInstance()->setLocalMaterial(getRegion()->getRegionID(), pMaterial);
		}
	}

	S32 res = LLViewerObject::setTEMaterialParams(te, pMaterial);

	LL_DEBUGS("MaterialTEs") << "te " << (S32)te << " material " << ((pMaterial) ? pMaterial->asLLSD() : LLSD("null")) << " res " << res
							 << ( LLSelectMgr::getInstance()->getSelection()->contains(const_cast<LLVOVolume*>(this), te) ? " selected" : " not selected" )
							 << LL_ENDL;
	setChanged(ALL_CHANGED);
	if (!mDrawable.isNull())
	{
		gPipeline.markTextured(mDrawable);
		gPipeline.markRebuild(mDrawable,LLDrawable::REBUILD_ALL);
	}
	mFaceMappingChanged = TRUE;
	return TEM_CHANGE_TEXTURE;
}

S32 LLVOVolume::setTEScale(const U8 te, const F32 s, const F32 t)
{
	S32 res = LLViewerObject::setTEScale(te, s, t);
	if (res)
	{
		gPipeline.markTextured(mDrawable);
		mFaceMappingChanged = TRUE;
	}
	return res;
}

S32 LLVOVolume::setTEScaleS(const U8 te, const F32 s)
{
	S32 res = LLViewerObject::setTEScaleS(te, s);
	if (res)
	{
		gPipeline.markTextured(mDrawable);
		mFaceMappingChanged = TRUE;
	}
	return res;
}

S32 LLVOVolume::setTEScaleT(const U8 te, const F32 t)
{
	S32 res = LLViewerObject::setTEScaleT(te, t);
	if (res)
	{
		gPipeline.markTextured(mDrawable);
		mFaceMappingChanged = TRUE;
	}
	return res;
}

void LLVOVolume::updateTEData()
{
	/*if (mDrawable.notNull())
	{
		mFaceMappingChanged = TRUE;
		gPipeline.markRebuild(mDrawable, LLDrawable::REBUILD_MATERIAL, TRUE);
	}*/
}

bool LLVOVolume::hasMedia() const
{
	bool result = false;
	const U8 numTEs = getNumTEs();
	for (U8 i = 0; i < numTEs; i++)
	{
		const LLTextureEntry* te = getTE(i);
		if( te && te->hasMedia())
		{
			result = true;
			break;
		}
	}
	return result;
}

LLVector3 LLVOVolume::getApproximateFaceNormal(U8 face_id)
{
	LLVolume* volume = getVolume();
	LLVector4a result;
	result.clear();

	LLVector3 ret;

	if (volume && face_id < volume->getNumVolumeFaces())
	{
		const LLVolumeFace& face = volume->getVolumeFace(face_id);
		for (S32 i = 0; i < (S32)face.mNumVertices; ++i)
		{
			result.add(face.mNormals[i]);
		}

		LLVector3 ret(result.getF32ptr());
		ret = volumeDirectionToAgent(ret);
		ret.normVec();
	}
	
	return ret;
}

void LLVOVolume::requestMediaDataUpdate(bool isNew)
{
    if (sObjectMediaClient)
		sObjectMediaClient->fetchMedia(new LLMediaDataClientObjectImpl(this, isNew));
}

bool LLVOVolume::isMediaDataBeingFetched() const
{
	// I know what I'm doing by const_casting this away: this is just 
	// a wrapper class that is only going to do a lookup.
	return (sObjectMediaClient) ? sObjectMediaClient->isInQueue(new LLMediaDataClientObjectImpl(const_cast<LLVOVolume*>(this), false)) : false;
}

void LLVOVolume::cleanUpMediaImpls()
{
	// Iterate through our TEs and remove any Impls that are no longer used
	const U8 numTEs = getNumTEs();
	for (U8 i = 0; i < numTEs; i++)
	{
		const LLTextureEntry* te = getTE(i);
		if( te && ! te->hasMedia())
		{
			// Delete the media IMPL!
			removeMediaImpl(i) ;
		}
	}
}

void LLVOVolume::updateObjectMediaData(const LLSD &media_data_array, const std::string &media_version)
{
	// media_data_array is an array of media entry maps
	// media_version is the version string in the response.
	U32 fetched_version = LLTextureEntry::getVersionFromMediaVersionString(media_version);

	// Only update it if it is newer!
	if ( (S32)fetched_version > mLastFetchedMediaVersion)
	{
		mLastFetchedMediaVersion = fetched_version;
		//LL_INFOS() << "updating:" << this->getID() << " " << ll_pretty_print_sd(media_data_array) << LL_ENDL;
		
		LLSD::array_const_iterator iter = media_data_array.beginArray();
		LLSD::array_const_iterator end = media_data_array.endArray();
		U8 texture_index = 0;
		for (; iter != end; ++iter, ++texture_index)
		{
			syncMediaData(texture_index, *iter, false/*merge*/, false/*ignore_agent*/);
		}
	}
}

void LLVOVolume::syncMediaData(S32 texture_index, const LLSD &media_data, bool merge, bool ignore_agent)
{
	if(mDead)
	{
		// If the object has been marked dead, don't process media updates.
		return;
	}
	
	LLTextureEntry *te = getTE(texture_index);
	if(!te)
	{
		return ;
	}

	LL_DEBUGS("MediaOnAPrim") << "BEFORE: texture_index = " << texture_index
		<< " hasMedia = " << te->hasMedia() << " : " 
		<< ((NULL == te->getMediaData()) ? "NULL MEDIA DATA" : ll_pretty_print_sd(te->getMediaData()->asLLSD())) << LL_ENDL;

	std::string previous_url;
	LLMediaEntry* mep = te->getMediaData();
	if(mep)
	{
		// Save the "current url" from before the update so we can tell if
		// it changes. 
		previous_url = mep->getCurrentURL();
	}

	if (merge)
	{
		te->mergeIntoMediaData(media_data);
	}
	else {
		// XXX Question: what if the media data is undefined LLSD, but the
		// update we got above said that we have media flags??	Here we clobber
		// that, assuming the data from the service is more up-to-date. 
		te->updateMediaData(media_data);
	}

	mep = te->getMediaData();
	if(mep)
	{
		bool update_from_self = false;
		if (!ignore_agent) 
		{
			LLUUID updating_agent = LLTextureEntry::getAgentIDFromMediaVersionString(getMediaURL());
			update_from_self = (updating_agent == gAgent.getID());
		}
		viewer_media_t media_impl = LLViewerMedia::getInstance()->updateMediaImpl(mep, previous_url, update_from_self);
			
		addMediaImpl(media_impl, texture_index) ;
	}
	else
	{
		removeMediaImpl(texture_index);
	}

	LL_DEBUGS("MediaOnAPrim") << "AFTER: texture_index = " << texture_index
		<< " hasMedia = " << te->hasMedia() << " : " 
		<< ((NULL == te->getMediaData()) ? "NULL MEDIA DATA" : ll_pretty_print_sd(te->getMediaData()->asLLSD())) << LL_ENDL;
}

void LLVOVolume::mediaNavigateBounceBack(U8 texture_index)
{
	// Find the media entry for this navigate
	const LLMediaEntry* mep = NULL;
	viewer_media_t impl = getMediaImpl(texture_index);
	LLTextureEntry *te = getTE(texture_index);
	if(te)
	{
		mep = te->getMediaData();
	}
	
	if (mep && impl)
	{
        std::string url = mep->getCurrentURL();
		// Look for a ":", if not there, assume "http://"
		if (!url.empty() && std::string::npos == url.find(':')) 
		{
			url = "http://" + url;
		}
		// If the url we're trying to "bounce back" to is either empty or not
		// allowed by the whitelist, try the home url.  If *that* doesn't work,
		// set the media as failed and unload it
        if (url.empty() || !mep->checkCandidateUrl(url))
        {
            url = mep->getHomeURL();
			// Look for a ":", if not there, assume "http://"
			if (!url.empty() && std::string::npos == url.find(':')) 
			{
				url = "http://" + url;
			}
        }
        if (url.empty() || !mep->checkCandidateUrl(url))
		{
			// The url to navigate back to is not good, and we have nowhere else
			// to go.
			LL_WARNS("MediaOnAPrim") << "FAILED to bounce back URL \"" << url << "\" -- unloading impl" << LL_ENDL;
			impl->setMediaFailed(true);
		}
		// Make sure we are not bouncing to url we came from
		else if (impl->getCurrentMediaURL() != url) 
		{
			// Okay, navigate now
            LL_INFOS("MediaOnAPrim") << "bouncing back to URL: " << url << LL_ENDL;
            impl->navigateTo(url, "", false, true);
        }
    }
}

bool LLVOVolume::hasMediaPermission(const LLMediaEntry* media_entry, MediaPermType perm_type)
{
    // NOTE: This logic ALMOST duplicates the logic in the server (in particular, in llmediaservice.cpp).
    if (NULL == media_entry ) return false; // XXX should we assert here?
    
    // The agent has permissions if:
    // - world permissions are on, or
    // - group permissions are on, and agent_id is in the group, or
    // - agent permissions are on, and agent_id is the owner
    
	// *NOTE: We *used* to check for modify permissions here (i.e. permissions were
	// granted if permModify() was true).  However, this doesn't make sense in the
	// viewer: we don't want to show controls or allow interaction if the author
	// has deemed it so.  See DEV-42115.
	
    U8 media_perms = (perm_type == MEDIA_PERM_INTERACT) ? media_entry->getPermsInteract() : media_entry->getPermsControl();
    
    // World permissions
    if (0 != (media_perms & LLMediaEntry::PERM_ANYONE)) 
    {
        return true;
    }
    
    // Group permissions
    else if (0 != (media_perms & LLMediaEntry::PERM_GROUP))
    {
		LLPermissions* obj_perm = LLSelectMgr::getInstance()->findObjectPermissions(this);
		if (obj_perm && gAgent.isInGroup(obj_perm->getGroup()))
		{
			return true;
		}
    }
    
    // Owner permissions
    else if (0 != (media_perms & LLMediaEntry::PERM_OWNER) && permYouOwner()) 
    {
        return true;
    }
    
    return false;
    
}

void LLVOVolume::mediaNavigated(LLViewerMediaImpl *impl, LLPluginClassMedia* plugin, std::string new_location)
{
	bool block_navigation = false;
	// FIXME: if/when we allow the same media impl to be used by multiple faces, the logic here will need to be fixed
	// to deal with multiple face indices.
	int face_index = getFaceIndexWithMediaImpl(impl, -1);
	
	// Find the media entry for this navigate
	LLMediaEntry* mep = NULL;
	LLTextureEntry *te = getTE(face_index);
	if(te)
	{
		mep = te->getMediaData();
	}
	
	if(mep)
	{
		if(!mep->checkCandidateUrl(new_location))
		{
			block_navigation = true;
		}
		if (!block_navigation && !hasMediaPermission(mep, MEDIA_PERM_INTERACT))
		{
			block_navigation = true;
		}
	}
	else
	{
		LL_WARNS("MediaOnAPrim") << "Couldn't find media entry!" << LL_ENDL;
	}
						
	if(block_navigation)
	{
		LL_INFOS("MediaOnAPrim") << "blocking navigate to URI " << new_location << LL_ENDL;

		// "bounce back" to the current URL from the media entry
		mediaNavigateBounceBack(face_index);
	}
	else if (sObjectMediaNavigateClient)
	{
		
		LL_DEBUGS("MediaOnAPrim") << "broadcasting navigate with URI " << new_location << LL_ENDL;

		sObjectMediaNavigateClient->navigate(new LLMediaDataClientObjectImpl(this, false), face_index, new_location);
	}
}

void LLVOVolume::mediaEvent(LLViewerMediaImpl *impl, LLPluginClassMedia* plugin, LLViewerMediaObserver::EMediaEvent event)
{
	switch(event)
	{
		
		case LLViewerMediaObserver::MEDIA_EVENT_LOCATION_CHANGED:
		{			
			switch(impl->getNavState())
			{
				case LLViewerMediaImpl::MEDIANAVSTATE_FIRST_LOCATION_CHANGED:
				{
					// This is the first location changed event after the start of a non-server-directed nav.  It may need to be broadcast or bounced back.
					mediaNavigated(impl, plugin, plugin->getLocation());
				}
				break;
				
				case LLViewerMediaImpl::MEDIANAVSTATE_FIRST_LOCATION_CHANGED_SPURIOUS:
					// This navigate didn't change the current URL.  
					LL_DEBUGS("MediaOnAPrim") << "	NOT broadcasting navigate (spurious)" << LL_ENDL;
				break;
				
				case LLViewerMediaImpl::MEDIANAVSTATE_SERVER_FIRST_LOCATION_CHANGED:
					// This is the first location changed event after the start of a server-directed nav.  Don't broadcast it.
					LL_INFOS("MediaOnAPrim") << "	NOT broadcasting navigate (server-directed)" << LL_ENDL;
				break;
				
				default:
					// This is a subsequent location-changed due to a redirect.	 Don't broadcast.
					LL_INFOS("MediaOnAPrim") << "	NOT broadcasting navigate (redirect)" << LL_ENDL;
				break;
			}
		}
		break;
		
		case LLViewerMediaObserver::MEDIA_EVENT_NAVIGATE_COMPLETE:
		{
			switch(impl->getNavState())
			{
				case LLViewerMediaImpl::MEDIANAVSTATE_COMPLETE_BEFORE_LOCATION_CHANGED:
				{
					// This is the first location changed event after the start of a non-server-directed nav.  It may need to be broadcast or bounced back.
					mediaNavigated(impl, plugin, plugin->getNavigateURI());
				}
				break;
				
				case LLViewerMediaImpl::MEDIANAVSTATE_COMPLETE_BEFORE_LOCATION_CHANGED_SPURIOUS:
					// This navigate didn't change the current URL.  
					LL_DEBUGS("MediaOnAPrim") << "	NOT broadcasting navigate (spurious)" << LL_ENDL;
				break;

				case LLViewerMediaImpl::MEDIANAVSTATE_SERVER_COMPLETE_BEFORE_LOCATION_CHANGED:
					// This is the the navigate complete event from a server-directed nav.  Don't broadcast it.
					LL_INFOS("MediaOnAPrim") << "	NOT broadcasting navigate (server-directed)" << LL_ENDL;
				break;
				
				default:
					// For all other states, the navigate should have been handled by LOCATION_CHANGED events already.
				break;
			}
		}
		break;
		
		default:
		break;
	}

}

void LLVOVolume::sendMediaDataUpdate()
{
    if (sObjectMediaClient)
		sObjectMediaClient->updateMedia(new LLMediaDataClientObjectImpl(this, false));
}

void LLVOVolume::removeMediaImpl(S32 texture_index)
{
	if(mMediaImplList.size() <= (U32)texture_index || mMediaImplList[texture_index].isNull())
	{
		return ;
	}

	//make the face referencing to mMediaImplList[texture_index] to point back to the old texture.
	if(mDrawable && texture_index < mDrawable->getNumFaces())
	{
		LLFace* facep = mDrawable->getFace(texture_index) ;
		if(facep)
		{
			LLViewerMediaTexture* media_tex = LLViewerTextureManager::findMediaTexture(mMediaImplList[texture_index]->getMediaTextureID()) ;
			if(media_tex)
			{
				media_tex->removeMediaFromFace(facep) ;
			}
		}
	}		
	
	//check if some other face(s) of this object reference(s)to this media impl.
	S32 i ;
	S32 end = (S32)mMediaImplList.size() ;
	for(i = 0; i < end ; i++)
	{
		if( i != texture_index && mMediaImplList[i] == mMediaImplList[texture_index])
		{
			break ;
		}
	}

	if(i == end) //this object does not need this media impl.
	{
		mMediaImplList[texture_index]->removeObject(this) ;
	}

	mMediaImplList[texture_index] = NULL ;
	return ;
}

void LLVOVolume::addMediaImpl(LLViewerMediaImpl* media_impl, S32 texture_index)
{
	if((S32)mMediaImplList.size() < texture_index + 1)
	{
		mMediaImplList.resize(texture_index + 1) ;
	}
	
	if(mMediaImplList[texture_index].notNull())
	{
		if(mMediaImplList[texture_index] == media_impl)
		{
			return ;
		}

		removeMediaImpl(texture_index) ;
	}

	mMediaImplList[texture_index] = media_impl;
	media_impl->addObject(this) ;	

	//add the face to show the media if it is in playing
	if(mDrawable)
	{
		LLFace* facep(NULL);
		if( texture_index < mDrawable->getNumFaces() )
		{
			facep = mDrawable->getFace(texture_index) ;
		}

		if(facep)
		{
			LLViewerMediaTexture* media_tex = LLViewerTextureManager::findMediaTexture(mMediaImplList[texture_index]->getMediaTextureID()) ;
			if(media_tex)
			{
				media_tex->addMediaToFace(facep) ;
			}
		}
		else //the face is not available now, start media on this face later.
		{
			media_impl->setUpdated(TRUE) ;
		}
	}
	return ;
}

viewer_media_t LLVOVolume::getMediaImpl(U8 face_id) const
{
	if(mMediaImplList.size() > face_id)
	{
		return mMediaImplList[face_id];
	}
	return NULL;
}

F64 LLVOVolume::getTotalMediaInterest() const
{
	// If this object is currently focused, this object has "high" interest
	if (LLViewerMediaFocus::getInstance()->getFocusedObjectID() == getID())
		return F64_MAX;
	
	F64 interest = (F64)-1.0;  // means not interested;
    
	// If this object is selected, this object has "high" interest, but since 
	// there can be more than one, we still add in calculated impl interest
	// XXX Sadly, 'contains()' doesn't take a const :(
	if (LLSelectMgr::getInstance()->getSelection()->contains(const_cast<LLVOVolume*>(this)))
		interest = F64_MAX / 2.0;
	
	int i = 0;
	const int end = getNumTEs();
	for ( ; i < end; ++i)
	{
		const viewer_media_t &impl = getMediaImpl(i);
		if (!impl.isNull())
		{
			if (interest == (F64)-1.0) interest = (F64)0.0;
			interest += impl->getInterest();
		}
	}
	return interest;
}

S32 LLVOVolume::getFaceIndexWithMediaImpl(const LLViewerMediaImpl* media_impl, S32 start_face_id)
{
	S32 end = (S32)mMediaImplList.size() ;
	for(S32 face_id = start_face_id + 1; face_id < end; face_id++)
	{
		if(mMediaImplList[face_id] == media_impl)
		{
			return face_id ;
		}
	}
	return -1 ;
}

//----------------------------------------------------------------------------

void LLVOVolume::setLightTextureID(LLUUID id)
{
	LLViewerTexture* old_texturep = getLightTexture(); // same as mLightTexture, but inits if nessesary
	if (id.notNull())
	{
		if (!hasLightTexture())
		{
			setParameterEntryInUse(LLNetworkData::PARAMS_LIGHT_IMAGE, TRUE, true);
		}
		else if (old_texturep)
		{	
			old_texturep->removeVolume(LLRender::LIGHT_TEX, this);
		}
		LLLightImageParams* param_block = (LLLightImageParams*) getParameterEntry(LLNetworkData::PARAMS_LIGHT_IMAGE);
		if (param_block && param_block->getLightTexture() != id)
		{
			param_block->setLightTexture(id);
			parameterChanged(LLNetworkData::PARAMS_LIGHT_IMAGE, true);
		}
		LLViewerTexture* tex = getLightTexture();
		if (tex)
		{
			tex->addVolume(LLRender::LIGHT_TEX, this); // new texture
		}
		else
		{
			LL_WARNS() << "Can't get light texture for ID " << id.asString() << LL_ENDL;
		}
	}
	else if (hasLightTexture())
	{
		if (old_texturep)
		{
			old_texturep->removeVolume(LLRender::LIGHT_TEX, this);
		}
		setParameterEntryInUse(LLNetworkData::PARAMS_LIGHT_IMAGE, FALSE, true);
		parameterChanged(LLNetworkData::PARAMS_LIGHT_IMAGE, true);
		mLightTexture = NULL;
	}		
}

void LLVOVolume::setSpotLightParams(LLVector3 params)
{
	LLLightImageParams* param_block = (LLLightImageParams*) getParameterEntry(LLNetworkData::PARAMS_LIGHT_IMAGE);
	if (param_block && param_block->getParams() != params)
	{
		param_block->setParams(params);
		parameterChanged(LLNetworkData::PARAMS_LIGHT_IMAGE, true);
	}
}
		
void LLVOVolume::setIsLight(BOOL is_light)
{
	BOOL was_light = getIsLight();
	if (is_light != was_light)
	{
		if (is_light)
		{
			setParameterEntryInUse(LLNetworkData::PARAMS_LIGHT, TRUE, true);
		}
		else
		{
			setParameterEntryInUse(LLNetworkData::PARAMS_LIGHT, FALSE, true);
		}

		if (is_light)
		{
			// Add it to the pipeline mLightSet
			gPipeline.setLight(mDrawable, TRUE);
		}
		else
		{
			// Not a light.  Remove it from the pipeline's light set.
			gPipeline.setLight(mDrawable, FALSE);
		}
	}
}

void LLVOVolume::setLightSRGBColor(const LLColor3& color)
{
    setLightLinearColor(linearColor3(color));
}

void LLVOVolume::setLightLinearColor(const LLColor3& color)
{
	LLLightParams *param_block = (LLLightParams *)getParameterEntry(LLNetworkData::PARAMS_LIGHT);
	if (param_block)
	{
		if (param_block->getLinearColor() != color)
		{
			param_block->setLinearColor(LLColor4(color, param_block->getLinearColor().mV[3]));
			parameterChanged(LLNetworkData::PARAMS_LIGHT, true);
			gPipeline.markTextured(mDrawable);
			mFaceMappingChanged = TRUE;
		}
	}
}

void LLVOVolume::setLightIntensity(F32 intensity)
{
	LLLightParams *param_block = (LLLightParams *)getParameterEntry(LLNetworkData::PARAMS_LIGHT);
	if (param_block)
	{
		if (param_block->getLinearColor().mV[3] != intensity)
		{
			param_block->setLinearColor(LLColor4(LLColor3(param_block->getLinearColor()), intensity));
			parameterChanged(LLNetworkData::PARAMS_LIGHT, true);
		}
	}
}

void LLVOVolume::setLightRadius(F32 radius)
{
	LLLightParams *param_block = (LLLightParams *)getParameterEntry(LLNetworkData::PARAMS_LIGHT);
	if (param_block)
	{
		if (param_block->getRadius() != radius)
		{
			param_block->setRadius(radius);
			parameterChanged(LLNetworkData::PARAMS_LIGHT, true);
		}
	}
}

void LLVOVolume::setLightFalloff(F32 falloff)
{
	LLLightParams *param_block = (LLLightParams *)getParameterEntry(LLNetworkData::PARAMS_LIGHT);
	if (param_block)
	{
		if (param_block->getFalloff() != falloff)
		{
			param_block->setFalloff(falloff);
			parameterChanged(LLNetworkData::PARAMS_LIGHT, true);
		}
	}
}

void LLVOVolume::setLightCutoff(F32 cutoff)
{
	LLLightParams *param_block = (LLLightParams *)getParameterEntry(LLNetworkData::PARAMS_LIGHT);
	if (param_block)
	{
		if (param_block->getCutoff() != cutoff)
		{
			param_block->setCutoff(cutoff);
			parameterChanged(LLNetworkData::PARAMS_LIGHT, true);
		}
	}
}

//----------------------------------------------------------------------------

BOOL LLVOVolume::getIsLight() const
{
	return getParameterEntryInUse(LLNetworkData::PARAMS_LIGHT);
}

LLColor3 LLVOVolume::getLightSRGBBaseColor() const
{
    return srgbColor3(getLightLinearBaseColor());
}

LLColor3 LLVOVolume::getLightLinearBaseColor() const
{
	const LLLightParams *param_block = (const LLLightParams *)getParameterEntry(LLNetworkData::PARAMS_LIGHT);
	if (param_block)
	{
		return LLColor3(param_block->getLinearColor());
	}
	else
	{
		return LLColor3(1,1,1);
	}
}

LLColor3 LLVOVolume::getLightLinearColor() const
{
    const LLLightParams *param_block = (const LLLightParams *)getParameterEntry(LLNetworkData::PARAMS_LIGHT);
    if (param_block)
    {
        return LLColor3(param_block->getLinearColor()) * param_block->getLinearColor().mV[3];
    }
    else
    {
        return LLColor3(1, 1, 1);
    }
}

LLColor3 LLVOVolume::getLightSRGBColor() const
{
    LLColor3 ret = getLightLinearColor();
    ret = srgbColor3(ret);
    return ret;
}

LLUUID LLVOVolume::getLightTextureID() const
{
	if (getParameterEntryInUse(LLNetworkData::PARAMS_LIGHT_IMAGE))
	{
		const LLLightImageParams *param_block = (const LLLightImageParams *)getParameterEntry(LLNetworkData::PARAMS_LIGHT_IMAGE);
		if (param_block)
		{
			return param_block->getLightTexture();
		}
	}
	
	return LLUUID::null;
}


LLVector3 LLVOVolume::getSpotLightParams() const
{
	if (getParameterEntryInUse(LLNetworkData::PARAMS_LIGHT_IMAGE))
	{
		const LLLightImageParams *param_block = (const LLLightImageParams *)getParameterEntry(LLNetworkData::PARAMS_LIGHT_IMAGE);
		if (param_block)
		{
			return param_block->getParams();
		}
	}
	
	return LLVector3();
}

F32 LLVOVolume::getSpotLightPriority() const
{
	return mSpotLightPriority;
}

void LLVOVolume::updateSpotLightPriority()
{
    F32 r = getLightRadius();
	LLVector3 pos = mDrawable->getPositionAgent();

	LLVector3 at(0,0,-1);
	at *= getRenderRotation();
	pos += at * r;

	at = LLViewerCamera::getInstance()->getAtAxis();
	pos -= at * r;

	mSpotLightPriority = gPipeline.calcPixelArea(pos, LLVector3(r,r,r), *LLViewerCamera::getInstance());

	if (mLightTexture.notNull())
	{
		mLightTexture->addTextureStats(mSpotLightPriority);
		mLightTexture->setBoostLevel(LLGLTexture::BOOST_CLOUDS);
	}
}


bool LLVOVolume::isLightSpotlight() const
{
	LLLightImageParams* params = (LLLightImageParams*) getParameterEntry(LLNetworkData::PARAMS_LIGHT_IMAGE);
	if (params && getParameterEntryInUse(LLNetworkData::PARAMS_LIGHT_IMAGE))
	{
		return params->isLightSpotlight();
	}
	return false;
}


LLViewerTexture* LLVOVolume::getLightTexture()
{
	LLUUID id = getLightTextureID();

	if (id.notNull())
	{
		if (mLightTexture.isNull() || id != mLightTexture->getID())
		{
			mLightTexture = LLViewerTextureManager::getFetchedTexture(id, FTT_DEFAULT, TRUE, LLGLTexture::BOOST_ALM);
		}
	}
	else
	{
		mLightTexture = NULL;
	}

	return mLightTexture;
}

F32 LLVOVolume::getLightIntensity() const
{
	const LLLightParams *param_block = (const LLLightParams *)getParameterEntry(LLNetworkData::PARAMS_LIGHT);
	if (param_block)
	{
		return param_block->getLinearColor().mV[3];
	}
	else
	{
		return 1.f;
	}
}

F32 LLVOVolume::getLightRadius() const
{
	const LLLightParams *param_block = (const LLLightParams *)getParameterEntry(LLNetworkData::PARAMS_LIGHT);
	if (param_block)
	{
		return param_block->getRadius();
	}
	else
	{
		return 0.f;
	}
}

F32 LLVOVolume::getLightFalloff(const F32 fudge_factor) const
{
	const LLLightParams *param_block = (const LLLightParams *)getParameterEntry(LLNetworkData::PARAMS_LIGHT);
	if (param_block)
	{
		return param_block->getFalloff() * fudge_factor;
	}
	else
	{
		return 0.f;
	}
}

F32 LLVOVolume::getLightCutoff() const
{
	const LLLightParams *param_block = (const LLLightParams *)getParameterEntry(LLNetworkData::PARAMS_LIGHT);
	if (param_block)
	{
		return param_block->getCutoff();
	}
	else
	{
		return 0.f;
	}
}

U32 LLVOVolume::getVolumeInterfaceID() const
{
	if (mVolumeImpl)
	{
		return mVolumeImpl->getID();
	}

	return 0;
}

BOOL LLVOVolume::isFlexible() const
{
	if (getParameterEntryInUse(LLNetworkData::PARAMS_FLEXIBLE))
	{
		LLVolume* volume = getVolume();
		if (volume && volume->getParams().getPathParams().getCurveType() != LL_PCODE_PATH_FLEXIBLE)
		{
			LLVolumeParams volume_params = getVolume()->getParams();
			U8 profile_and_hole = volume_params.getProfileParams().getCurveType();
			volume_params.setType(profile_and_hole, LL_PCODE_PATH_FLEXIBLE);
		}
		return TRUE;
	}
	else
	{
		return FALSE;
	}
}

BOOL LLVOVolume::isSculpted() const
{
	if (getParameterEntryInUse(LLNetworkData::PARAMS_SCULPT))
	{
		return TRUE;
	}
	
	return FALSE;
}

BOOL LLVOVolume::isMesh() const
{
	if (isSculpted())
	{
		LLSculptParams *sculpt_params = (LLSculptParams *)getParameterEntry(LLNetworkData::PARAMS_SCULPT);
		U8 sculpt_type = sculpt_params->getSculptType();

		if ((sculpt_type & LL_SCULPT_TYPE_MASK) == LL_SCULPT_TYPE_MESH)
			// mesh is a mesh
		{
			return TRUE;	
		}
	}

	return FALSE;
}

BOOL LLVOVolume::hasLightTexture() const
{
	if (getParameterEntryInUse(LLNetworkData::PARAMS_LIGHT_IMAGE))
	{
		return TRUE;
	}

	return FALSE;
}

BOOL LLVOVolume::isVolumeGlobal() const
{
	if (mVolumeImpl)
	{
		return mVolumeImpl->isVolumeGlobal() ? TRUE : FALSE;
	}
	else if (mRiggedVolume.notNull())
	{
		return TRUE;
	}

	return FALSE;
}

BOOL LLVOVolume::canBeFlexible() const
{
	U8 path = getVolume()->getParams().getPathParams().getCurveType();
	return (path == LL_PCODE_PATH_FLEXIBLE || path == LL_PCODE_PATH_LINE);
}

BOOL LLVOVolume::setIsFlexible(BOOL is_flexible)
{
	BOOL res = FALSE;
	BOOL was_flexible = isFlexible();
	LLVolumeParams volume_params;
	if (is_flexible)
	{
		if (!was_flexible)
		{
			volume_params = getVolume()->getParams();
			U8 profile_and_hole = volume_params.getProfileParams().getCurveType();
			volume_params.setType(profile_and_hole, LL_PCODE_PATH_FLEXIBLE);
			res = TRUE;
			setFlags(FLAGS_USE_PHYSICS, FALSE);
			setFlags(FLAGS_PHANTOM, TRUE);
			setParameterEntryInUse(LLNetworkData::PARAMS_FLEXIBLE, TRUE, true);
			if (mDrawable)
			{
				mDrawable->makeActive();
			}
		}
	}
	else
	{
		if (was_flexible)
		{
			volume_params = getVolume()->getParams();
			U8 profile_and_hole = volume_params.getProfileParams().getCurveType();
			volume_params.setType(profile_and_hole, LL_PCODE_PATH_LINE);
			res = TRUE;
			setFlags(FLAGS_PHANTOM, FALSE);
			setParameterEntryInUse(LLNetworkData::PARAMS_FLEXIBLE, FALSE, true);
		}
	}
	if (res)
	{
		res = setVolume(volume_params, 1);
		if (res)
		{
			markForUpdate(TRUE);
		}
	}
	return res;
}

const LLMeshSkinInfo* LLVOVolume::getSkinInfo() const
{
    if (getVolume())
    {
        return gMeshRepo.getSkinInfo(getMeshID(), this);
    }
    else
    {
        return NULL;
    }
}

// virtual
BOOL LLVOVolume::isRiggedMesh() const
{
    return isMesh() && getSkinInfo();
}

//----------------------------------------------------------------------------
U32 LLVOVolume::getExtendedMeshFlags() const
{
	const LLExtendedMeshParams *param_block = 
        (const LLExtendedMeshParams *)getParameterEntry(LLNetworkData::PARAMS_EXTENDED_MESH);
	if (param_block)
	{
		return param_block->getFlags();
	}
	else
	{
		return 0;
	}
}

void LLVOVolume::onSetExtendedMeshFlags(U32 flags)
{

    // The isAnySelected() check was needed at one point to prevent
    // graphics problems. These are now believed to be fixed so the
    // check has been disabled.
	if (/*!getRootEdit()->isAnySelected() &&*/ mDrawable.notNull())
    {
        // Need to trigger rebuildGeom(), which is where control avatars get created/removed
        getRootEdit()->recursiveMarkForUpdate(TRUE);
    }
    if (isAttachment() && getAvatarAncestor())
    {
        updateVisualComplexity();
        if (flags & LLExtendedMeshParams::ANIMATED_MESH_ENABLED_FLAG)
        {
            // Making a rigged mesh into an animated object
            getAvatarAncestor()->updateAttachmentOverrides();
        }
        else
        {
            // Making an animated object into a rigged mesh
            getAvatarAncestor()->updateAttachmentOverrides();
        }
    }
}

void LLVOVolume::setExtendedMeshFlags(U32 flags)
{
    U32 curr_flags = getExtendedMeshFlags();
    if (curr_flags != flags)
    {
        bool in_use = true;
        setParameterEntryInUse(LLNetworkData::PARAMS_EXTENDED_MESH, in_use, true);
        LLExtendedMeshParams *param_block = 
            (LLExtendedMeshParams *)getParameterEntry(LLNetworkData::PARAMS_EXTENDED_MESH);
        if (param_block)
        {
            param_block->setFlags(flags);
        }
        parameterChanged(LLNetworkData::PARAMS_EXTENDED_MESH, true);
        LL_DEBUGS("AnimatedObjects") << this
                                     << " new flags " << flags << " curr_flags " << curr_flags
                                     << ", calling onSetExtendedMeshFlags()"
                                     << LL_ENDL;
        onSetExtendedMeshFlags(flags);
    }
}

bool LLVOVolume::canBeAnimatedObject() const
{
    F32 est_tris = recursiveGetEstTrianglesMax();
    if (est_tris < 0 || est_tris > getAnimatedObjectMaxTris())
    {
        return false;
    }
    return true;
}

bool LLVOVolume::isAnimatedObject() const
{
    LLVOVolume *root_vol = (LLVOVolume*)getRootEdit();
    bool root_is_animated_flag = root_vol->getExtendedMeshFlags() & LLExtendedMeshParams::ANIMATED_MESH_ENABLED_FLAG;
    return root_is_animated_flag;
}

// Called any time parenting changes for a volume. Update flags and
// control av accordingly.  This is called after parent has been
// changed to new_parent, but before new_parent's mChildList has changed.

// virtual
void LLVOVolume::onReparent(LLViewerObject *old_parent, LLViewerObject *new_parent)
{
    LLVOVolume *old_volp = dynamic_cast<LLVOVolume*>(old_parent);

    if (new_parent && !new_parent->isAvatar())
    {
        if (mControlAvatar.notNull())
        {
            // Here an animated object is being made the child of some
            // other prim. Should remove the control av from the child.
            LLControlAvatar *av = mControlAvatar;
            mControlAvatar = NULL;
            av->markForDeath();
        }
    }
    if (old_volp && old_volp->isAnimatedObject())
    {
        if (old_volp->getControlAvatar())
        {
            // We have been removed from an animated object, need to do cleanup.
            old_volp->getControlAvatar()->updateAttachmentOverrides();
            old_volp->getControlAvatar()->updateAnimations();
        }
    }
}

// This needs to be called after onReparent(), because mChildList is
// not updated until the end of LLViewerObject::addChild()

// virtual
void LLVOVolume::afterReparent()
{
    {
        LL_DEBUGS("AnimatedObjects") << "new child added for parent " 
            << ((LLViewerObject*)getParent())->getID() << LL_ENDL;
    }
                                                                                             
    if (isAnimatedObject() && getControlAvatar())
    {
        LL_DEBUGS("AnimatedObjects") << "adding attachment overrides, parent is animated object " 
            << ((LLViewerObject*)getParent())->getID() << LL_ENDL;

        // MAINT-8239 - doing a full rebuild whenever parent is set
        // makes the joint overrides load more robustly. In theory,
        // addAttachmentOverrides should be sufficient, but in
        // practice doing a full rebuild helps compensate for
        // notifyMeshLoaded() not being called reliably enough.
        
        // was: getControlAvatar()->addAttachmentOverridesForObject(this);
        //getControlAvatar()->rebuildAttachmentOverrides();
        getControlAvatar()->updateAnimations();
    }
    else
    {
        LL_DEBUGS("AnimatedObjects") << "not adding overrides, parent: " 
                                     << ((LLViewerObject*)getParent())->getID() 
                                     << " isAnimated: "  << isAnimatedObject() << " cav "
                                     << getControlAvatar() << LL_ENDL;
    }
}

//----------------------------------------------------------------------------
void LLVOVolume::updateRiggingInfo()
{
    LL_PROFILE_ZONE_SCOPED;
    if (isRiggedMesh())
    {
        const LLMeshSkinInfo* skin = getSkinInfo();
        LLVOAvatar *avatar = getAvatar();
        LLVolume *volume = getVolume();
        if (skin && avatar && volume)
        {
            LL_DEBUGS("RigSpammish") << "starting, vovol " << this << " lod " << getLOD() << " last " << mLastRiggingInfoLOD << LL_ENDL;
            if (getLOD()>mLastRiggingInfoLOD || getLOD()==3)
            {
                // Rigging info may need update
                mJointRiggingInfoTab.clear();
                for (S32 f = 0; f < volume->getNumVolumeFaces(); ++f)
                {
                    LLVolumeFace& vol_face = volume->getVolumeFace(f);
                    LLSkinningUtil::updateRiggingInfo(skin, avatar, vol_face);
                    if (vol_face.mJointRiggingInfoTab.size()>0)
                    {
                        mJointRiggingInfoTab.merge(vol_face.mJointRiggingInfoTab);
                    }
                }
                // Keep the highest LOD info available.
                mLastRiggingInfoLOD = getLOD();
                LL_DEBUGS("RigSpammish") << "updated rigging info for LLVOVolume " 
                                         << this << " lod " << mLastRiggingInfoLOD 
                                         << LL_ENDL;
            }
        }
    }
}

//----------------------------------------------------------------------------

void LLVOVolume::generateSilhouette(LLSelectNode* nodep, const LLVector3& view_point)
{
	LLVolume *volume = getVolume();

	if (volume)
	{
		LLVector3 view_vector;
		view_vector = view_point; 

		//transform view vector into volume space
		view_vector -= getRenderPosition();
		//mDrawable->mDistanceWRTCamera = view_vector.length();
		LLQuaternion worldRot = getRenderRotation();
		view_vector = view_vector * ~worldRot;
		if (!isVolumeGlobal())
		{
			LLVector3 objScale = getScale();
			LLVector3 invObjScale(1.f / objScale.mV[VX], 1.f / objScale.mV[VY], 1.f / objScale.mV[VZ]);
			view_vector.scaleVec(invObjScale);
		}
		
		updateRelativeXform();
		LLMatrix4 trans_mat = mRelativeXform;
		if (mDrawable->isStatic())
		{
			trans_mat.translate(getRegion()->getOriginAgent());
		}

		volume->generateSilhouetteVertices(nodep->mSilhouetteVertices, nodep->mSilhouetteNormals, view_vector, trans_mat, mRelativeXformInvTrans, nodep->getTESelectMask());

		nodep->mSilhouetteExists = TRUE;
	}
}

void LLVOVolume::deleteFaces()
{
	S32 face_count = mNumFaces;
	if (mDrawable.notNull())
	{
		mDrawable->deleteFaces(0, face_count);
	}

	mNumFaces = 0;
}

void LLVOVolume::updateRadius()
{
	if (mDrawable.isNull())
	{
		return;
	}
	
	mVObjRadius = getScale().length();
	mDrawable->setRadius(mVObjRadius);
}


BOOL LLVOVolume::isAttachment() const
{
	return mAttachmentState != 0 ;
}

BOOL LLVOVolume::isHUDAttachment() const
{
	// *NOTE: we assume hud attachment points are in defined range
	// since this range is constant for backwards compatibility
	// reasons this is probably a reasonable assumption to make
	S32 attachment_id = ATTACHMENT_ID_FROM_STATE(mAttachmentState);
	return ( attachment_id >= 31 && attachment_id <= 38 );
}


const LLMatrix4 LLVOVolume::getRenderMatrix() const
{
	if (mDrawable->isActive() && !mDrawable->isRoot())
	{
		return mDrawable->getParent()->getWorldMatrix();
	}
	return mDrawable->getWorldMatrix();
}

// Returns a base cost and adds textures to passed in set.
// total cost is returned value + 5 * size of the resulting set.
// Cannot include cost of textures, as they may be re-used in linked
// children, and cost should only be increased for unique textures  -Nyx
U32 LLVOVolume::getRenderCost(texture_cost_t &textures) const
{
    /*****************************************************************
     * This calculation should not be modified by third party viewers,
     * since it is used to limit rendering and should be uniform for
     * everyone. If you have suggested improvements, submit them to
     * the official viewer for consideration.
     *****************************************************************/

	// Get access to params we'll need at various points.  
	// Skip if this is object doesn't have a volume (e.g. is an avatar).
	BOOL has_volume = (getVolume() != NULL);
	LLVolumeParams volume_params;
	LLPathParams path_params;
	LLProfileParams profile_params;

	U32 num_triangles = 0;

	// per-prim costs
	static const U32 ARC_PARTICLE_COST = 1; // determined experimentally
	static const U32 ARC_PARTICLE_MAX = 2048; // default values
	static const U32 ARC_TEXTURE_COST = 16; // multiplier for texture resolution - performance tested
	static const U32 ARC_LIGHT_COST = 500; // static cost for light-producing prims 
	static const U32 ARC_MEDIA_FACE_COST = 1500; // static cost per media-enabled face 


	// per-prim multipliers
	static const F32 ARC_GLOW_MULT = 1.5f; // tested based on performance
	static const F32 ARC_BUMP_MULT = 1.25f; // tested based on performance
	static const F32 ARC_FLEXI_MULT = 5; // tested based on performance
	static const F32 ARC_SHINY_MULT = 1.6f; // tested based on performance
	static const F32 ARC_INVISI_COST = 1.2f; // tested based on performance
	static const F32 ARC_WEIGHTED_MESH = 1.2f; // tested based on performance

	static const F32 ARC_PLANAR_COST = 1.0f; // tested based on performance to have negligible impact
	static const F32 ARC_ANIM_TEX_COST = 4.f; // tested based on performance
	static const F32 ARC_ALPHA_COST = 4.f; // 4x max - based on performance

	F32 shame = 0;

	U32 invisi = 0;
	U32 shiny = 0;
	U32 glow = 0;
	U32 alpha = 0;
	U32 flexi = 0;
	U32 animtex = 0;
	U32 particles = 0;
	U32 bump = 0;
	U32 planar = 0;
	U32 weighted_mesh = 0;
	U32 produces_light = 0;
	U32 media_faces = 0;

	const LLDrawable* drawablep = mDrawable;
	U32 num_faces = drawablep->getNumFaces();

	if (has_volume)
	{
		volume_params = getVolume()->getParams();
		path_params = volume_params.getPathParams();
		profile_params = volume_params.getProfileParams();

        LLMeshCostData costs;
		if (getCostData(costs))
		{
            if (isAnimatedObject() && isRiggedMesh())
            {
                // Scaling here is to make animated object vs
                // non-animated object ARC proportional to the
                // corresponding calculations for streaming cost.
                num_triangles = (ANIMATED_OBJECT_COST_PER_KTRI * 0.001 * costs.getEstTrisForStreamingCost())/0.06;
            }
            else
            {
                F32 radius = getScale().length()*0.5f;
                num_triangles = costs.getRadiusWeightedTris(radius);
            }
		}
	}

	if (num_triangles <= 0)
	{
		num_triangles = 4;
	}

	if (isSculpted())
	{
		if (isMesh())
		{
			// base cost is dependent on mesh complexity
			// note that 3 is the highest LOD as of the time of this coding.
			S32 size = gMeshRepo.getMeshSize(volume_params.getSculptID(), getLOD());
			if ( size > 0)
			{
				if (isRiggedMesh())
				{
					// weighted attachment - 1 point for every 3 bytes
					weighted_mesh = 1;
				}
			}
			else
			{
				// something went wrong - user should know their content isn't render-free
				return 0;
			}
		}
		else
		{
			const LLSculptParams *sculpt_params = (LLSculptParams *) getParameterEntry(LLNetworkData::PARAMS_SCULPT);
			LLUUID sculpt_id = sculpt_params->getSculptTexture();
			if (textures.find(sculpt_id) == textures.end())
			{
				LLViewerFetchedTexture *texture = LLViewerTextureManager::getFetchedTexture(sculpt_id);
				if (texture)
				{
					S32 texture_cost = 256 + (S32)(ARC_TEXTURE_COST * (texture->getFullHeight() / 128.f + texture->getFullWidth() / 128.f));
					textures.insert(texture_cost_t::value_type(sculpt_id, texture_cost));
				}
			}
		}
	}

	if (isFlexible())
	{
		flexi = 1;
	}
	if (isParticleSource())
	{
		particles = 1;
	}

	if (getIsLight())
	{
		produces_light = 1;
	}

	for (S32 i = 0; i < num_faces; ++i)
	{
		const LLFace* face = drawablep->getFace(i);
		if (!face) continue;
		const LLTextureEntry* te = face->getTextureEntry();
		const LLViewerTexture* img = face->getTexture();

		if (img)
		{
			if (textures.find(img->getID()) == textures.end())
			{
                S32 texture_cost = 0;
                S8 type = img->getType();
                if (type == LLViewerTexture::FETCHED_TEXTURE || type == LLViewerTexture::LOD_TEXTURE)
                {
                    const LLViewerFetchedTexture* fetched_texturep = static_cast<const LLViewerFetchedTexture*>(img);
                    if (fetched_texturep
                        && fetched_texturep->getFTType() == FTT_LOCAL_FILE
                        && (img->getID() == IMG_ALPHA_GRAD_2D || img->getID() == IMG_ALPHA_GRAD)
                        )
                    {
                        // These two textures appear to switch between each other, but are of different sizes (4x256 and 256x256).
                        // Hardcode cost from larger one to not cause random complexity changes
                        texture_cost = 320;
                    }
                }
                if (texture_cost == 0)
                {
                    texture_cost = 256 + (S32)(ARC_TEXTURE_COST * (img->getFullHeight() / 128.f + img->getFullWidth() / 128.f));
                }
				textures.insert(texture_cost_t::value_type(img->getID(), texture_cost));
			}
		}

		if (face->getPoolType() == LLDrawPool::POOL_ALPHA)
		{
			alpha = 1;
		}
		else if (img && img->getPrimaryFormat() == GL_ALPHA)
		{
			invisi = 1;
		}
		if (face->hasMedia())
		{
			media_faces++;
		}

		if (te)
		{
			if (te->getBumpmap())
			{
				// bump is a multiplier, don't add per-face
				bump = 1;
			}
			if (te->getShiny())
			{
				// shiny is a multiplier, don't add per-face
				shiny = 1;
			}
			if (te->getGlow() > 0.f)
			{
				// glow is a multiplier, don't add per-face
				glow = 1;
			}
			if (face->mTextureMatrix != NULL)
			{
				animtex = 1;
			}
			if (te->getTexGen())
			{
				planar = 1;
			}
		}
	}

	// shame currently has the "base" cost of 1 point per 15 triangles, min 2.
	shame = num_triangles  * 5.f;
	shame = shame < 2.f ? 2.f : shame;

	// multiply by per-face modifiers
	if (planar)
	{
		shame *= planar * ARC_PLANAR_COST;
	}

	if (animtex)
	{
		shame *= animtex * ARC_ANIM_TEX_COST;
	}

	if (alpha)
	{
		shame *= alpha * ARC_ALPHA_COST;
	}

	if(invisi)
	{
		shame *= invisi * ARC_INVISI_COST;
	}

	if (glow)
	{
		shame *= glow * ARC_GLOW_MULT;
	}

	if (bump)
	{
		shame *= bump * ARC_BUMP_MULT;
	}

	if (shiny)
	{
		shame *= shiny * ARC_SHINY_MULT;
	}


	// multiply shame by multipliers
	if (weighted_mesh)
	{
		shame *= weighted_mesh * ARC_WEIGHTED_MESH;
	}

	if (flexi)
	{
		shame *= flexi * ARC_FLEXI_MULT;
	}


	// add additional costs
	if (particles)
	{
		const LLPartSysData *part_sys_data = &(mPartSourcep->mPartSysData);
		const LLPartData *part_data = &(part_sys_data->mPartData);
		U32 num_particles = (U32)(part_sys_data->mBurstPartCount * llceil( part_data->mMaxAge / part_sys_data->mBurstRate));
		num_particles = num_particles > ARC_PARTICLE_MAX ? ARC_PARTICLE_MAX : num_particles;
		F32 part_size = (llmax(part_data->mStartScale[0], part_data->mEndScale[0]) + llmax(part_data->mStartScale[1], part_data->mEndScale[1])) / 2.f;
		shame += num_particles * part_size * ARC_PARTICLE_COST;
	}

	if (produces_light)
	{
		shame += ARC_LIGHT_COST;
	}

	if (media_faces)
	{
		shame += media_faces * ARC_MEDIA_FACE_COST;
	}

    // Streaming cost for animated objects includes a fixed cost
    // per linkset. Add a corresponding charge here translated into
    // triangles, but not weighted by any graphics properties.
    if (isAnimatedObject() && isRootEdit())
    {
        shame += (ANIMATED_OBJECT_BASE_COST/0.06) * 5.0f;
    }

	if (shame > mRenderComplexity_current)
	{
		mRenderComplexity_current = (S32)shame;
	}

	return (U32)shame;
}

F32 LLVOVolume::getEstTrianglesMax() const
{
	if (isMesh() && getVolume())
	{
		return gMeshRepo.getEstTrianglesMax(getVolume()->getParams().getSculptID());
	}
    return 0.f;
}

F32 LLVOVolume::getEstTrianglesStreamingCost() const
{
	if (isMesh() && getVolume())
	{
		return gMeshRepo.getEstTrianglesStreamingCost(getVolume()->getParams().getSculptID());
	}
    return 0.f;
}

F32 LLVOVolume::getStreamingCost() const
{
	F32 radius = getScale().length()*0.5f;
    F32 linkset_base_cost = 0.f;

    LLMeshCostData costs;
    if (getCostData(costs))
    {
        if (isAnimatedObject() && isRootEdit())
        {
            // Root object of an animated object has this to account for skeleton overhead.
            linkset_base_cost = ANIMATED_OBJECT_BASE_COST;
        }
        if (isMesh())
        {
            if (isAnimatedObject() && isRiggedMesh())
            {
                return linkset_base_cost + costs.getTriangleBasedStreamingCost();
            }
            else
            {
                return linkset_base_cost + costs.getRadiusBasedStreamingCost(radius);
            }
        }
        else
        {
            return linkset_base_cost + costs.getRadiusBasedStreamingCost(radius);
        }
    }
    else
    {
        return 0.f;
    }
}

// virtual
bool LLVOVolume::getCostData(LLMeshCostData& costs) const
{
    if (isMesh())
    {
        return gMeshRepo.getCostData(getVolume()->getParams().getSculptID(), costs);
    }
    else
    {
		LLVolume* volume = getVolume();
		S32 counts[4];

		// <FS:ND> try to cache calcuated triangles instead of calculating them over and over again
		//		LLVolume::getLoDTriangleCounts(volume->getParams(), counts);
		LLVolume::getLoDTriangleCounts(volume->getParams(), counts, volume);
		// </FS:ND>

		LLSD header;
		header["lowest_lod"]["size"] = counts[0] * 10;
		header["low_lod"]["size"] = counts[1] * 10;
		header["medium_lod"]["size"] = counts[2] * 10;
		header["high_lod"]["size"] = counts[3] * 10;

		return gMeshRepo.getCostData(header, costs);
    }
}

//static 
void LLVOVolume::updateRenderComplexity()
{
	mRenderComplexity_last = mRenderComplexity_current;
	mRenderComplexity_current = 0;
}

U32 LLVOVolume::getTriangleCount(S32* vcount) const
{
	U32 count = 0;
	LLVolume* volume = getVolume();
	if (volume)
	{
		count = volume->getNumTriangles(vcount);
	}

	return count;
}
// <FS:Beq> Generalise TriangleCount
//U32 LLVOVolume::getHighLODTriangleCount()
//{
//	U32 ret = 0;
//
//	LLVolume* volume = getVolume();
//
//	if (!isSculpted())
//	{
//		LLVolume* ref = LLPrimitive::getVolumeManager()->refVolume(volume->getParams(), 3);
//		ret = ref->getNumTriangles();
//		LLPrimitive::getVolumeManager()->unrefVolume(ref);
//	}
//	else if (isMesh())
//	{
//		LLVolume* ref = LLPrimitive::getVolumeManager()->refVolume(volume->getParams(), 3);
//		if (!ref->isMeshAssetLoaded() || ref->getNumVolumeFaces() == 0)
//		{
//			gMeshRepo.loadMesh(this, volume->getParams(), LLModel::LOD_HIGH);
//		}
//		ret = ref->getNumTriangles();
//		LLPrimitive::getVolumeManager()->unrefVolume(ref);
//	}
//	else
//	{ //default sculpts have a constant number of triangles
//		ret = 31*2*31;  //31 rows of 31 columns of quads for a 32x32 vertex patch
//	}
//
//	return ret;
//}
U32 LLVOVolume::getHighLODTriangleCount()
{
	return (getLODTriangleCount(LLModel::LOD_HIGH));
}

U32 LLVOVolume::getLODTriangleCount(S32 lod)
{
	U32 ret = 0;

	LLVolume* volume = getVolume();

	if (!isSculpted())
	{
		LLVolume* ref = LLPrimitive::getVolumeManager()->refVolume(volume->getParams(), lod);
		ret = ref->getNumTriangles();
		LLPrimitive::getVolumeManager()->unrefVolume(ref);
	}
	else if (isMesh())
	{
		LLVolume* ref = LLPrimitive::getVolumeManager()->refVolume(volume->getParams(), lod);
		if (!ref->isMeshAssetLoaded() || ref->getNumVolumeFaces() == 0)
		{
			gMeshRepo.loadMesh(this, volume->getParams(), lod);
		}
		ret = ref->getNumTriangles();
		LLPrimitive::getVolumeManager()->unrefVolume(ref);
	}
	else
	{ //default sculpts have a constant number of triangles
		ret = (31 * 2 * 31)>>3*(3-lod);  //31 rows of 31 columns of quads for a 32x32 vertex patch (Beq: left shift by 2 for each lower LOD)
	}

	return ret;
}
//</FS:Beq>


//static
void LLVOVolume::preUpdateGeom()
{
	sNumLODChanges = 0;
}

void LLVOVolume::parameterChanged(U16 param_type, bool local_origin)
{
	LLViewerObject::parameterChanged(param_type, local_origin);
}

void LLVOVolume::parameterChanged(U16 param_type, LLNetworkData* data, BOOL in_use, bool local_origin)
{
	LLViewerObject::parameterChanged(param_type, data, in_use, local_origin);
	if (mVolumeImpl)
	{
		mVolumeImpl->onParameterChanged(param_type, data, in_use, local_origin);
	}
    if (!local_origin && param_type == LLNetworkData::PARAMS_EXTENDED_MESH)
    {
        U32 extended_mesh_flags = getExtendedMeshFlags();
        bool enabled =  (extended_mesh_flags & LLExtendedMeshParams::ANIMATED_MESH_ENABLED_FLAG);
        bool was_enabled = (getControlAvatar() != NULL);
        if (enabled != was_enabled)
        {
            LL_DEBUGS("AnimatedObjects") << this
                                         << " calling onSetExtendedMeshFlags, enabled " << (U32) enabled
                                         << " was_enabled " << (U32) was_enabled
                                         << " local_origin " << (U32) local_origin
                                         << LL_ENDL;
            onSetExtendedMeshFlags(extended_mesh_flags);
        }
    }
	if (mDrawable.notNull())
	{
		BOOL is_light = getIsLight();
		if (is_light != mDrawable->isState(LLDrawable::LIGHT))
		{
			gPipeline.setLight(mDrawable, is_light);
		}
	}
}

void LLVOVolume::setSelected(BOOL sel)
{
	LLViewerObject::setSelected(sel);
    if (isAnimatedObject())
    {
        getRootEdit()->recursiveMarkForUpdate(TRUE);
    }
    else
    {
        if (mDrawable.notNull())
        {
            markForUpdate(TRUE);
        }
    }
}

void LLVOVolume::updateSpatialExtents(LLVector4a& newMin, LLVector4a& newMax)
{		
}

F32 LLVOVolume::getBinRadius()
{
    LL_PROFILE_ZONE_SCOPED;
	F32 radius;
	
	F32 scale = 1.f;

	static LLCachedControl<S32> octree_size_factor(gSavedSettings, "OctreeStaticObjectSizeFactor", 3);
	static LLCachedControl<S32> octree_attachment_size_factor(gSavedSettings, "OctreeAttachmentSizeFactor", 4);
	static LLCachedControl<LLVector3> octree_distance_factor(gSavedSettings, "OctreeDistanceFactor", LLVector3(0.01f, 0.f, 0.f));
	static LLCachedControl<LLVector3> octree_alpha_distance_factor(gSavedSettings, "OctreeAlphaDistanceFactor", LLVector3(0.1f, 0.f, 0.f));

	S32 size_factor = llmax((S32)octree_size_factor, 1);
	S32 attachment_size_factor = llmax((S32)octree_attachment_size_factor, 1);
	LLVector3 distance_factor = octree_distance_factor;
	LLVector3 alpha_distance_factor = octree_alpha_distance_factor;

	const LLVector4a* ext = mDrawable->getSpatialExtents();
	
	BOOL shrink_wrap = mDrawable->isAnimating();
	BOOL alpha_wrap = FALSE;

	if (!isHUDAttachment())
	{
		for (S32 i = 0; i < mDrawable->getNumFaces(); i++)
		{
			LLFace* face = mDrawable->getFace(i);
			if (!face) continue;
			if (face->getPoolType() == LLDrawPool::POOL_ALPHA &&
			    !face->canRenderAsMask())
			{
				alpha_wrap = TRUE;
				break;
			}
		}
	}
	else
	{
		shrink_wrap = FALSE;
	}

	if (alpha_wrap)
	{
		LLVector3 bounds = getScale();
		radius = llmin(bounds.mV[1], bounds.mV[2]);
		radius = llmin(radius, bounds.mV[0]);
		radius *= 0.5f;
		radius *= 1.f+mDrawable->mDistanceWRTCamera*alpha_distance_factor[1];
		radius += mDrawable->mDistanceWRTCamera*alpha_distance_factor[0];
	}
	else if (shrink_wrap)
	{
		LLVector4a rad;
		rad.setSub(ext[1], ext[0]);
		
		radius = rad.getLength3().getF32()*0.5f;
	}
	else if (mDrawable->isStatic())
	{
		F32 szf = size_factor;

		radius = llmax(mDrawable->getRadius(), szf);
		
		radius = powf(radius, 1.f+szf/radius);

		radius *= 1.f + mDrawable->mDistanceWRTCamera * distance_factor[1];
		radius += mDrawable->mDistanceWRTCamera * distance_factor[0];
	}
	else if (mDrawable->getVObj()->isAttachment())
	{
		radius = llmax((S32) mDrawable->getRadius(),1)*attachment_size_factor;
	}
	else
	{
		radius = mDrawable->getRadius();
		radius *= 1.f + mDrawable->mDistanceWRTCamera * distance_factor[1];
		radius += mDrawable->mDistanceWRTCamera * distance_factor[0];
	}

	return llclamp(radius*scale, 0.5f, 256.f);
}

const LLVector3 LLVOVolume::getPivotPositionAgent() const
{
	if (mVolumeImpl)
	{
		return mVolumeImpl->getPivotPosition();
	}
	return LLViewerObject::getPivotPositionAgent();
}

void LLVOVolume::onShift(const LLVector4a &shift_vector)
{
	if (mVolumeImpl)
	{
		mVolumeImpl->onShift(shift_vector);
	}

	updateRelativeXform();
}

const LLMatrix4& LLVOVolume::getWorldMatrix(LLXformMatrix* xform) const
{
	if (mVolumeImpl)
	{
		return mVolumeImpl->getWorldMatrix(xform);
	}
	return xform->getWorldMatrix();
}

void LLVOVolume::markForUpdate(BOOL priority)
{ 
	//<FS:Beq> avoid unfortunate sleep during trylock by static check
	//if(debugLoggingEnabled("AnimatedObjectsLinkset"))
	static auto debug_logging_on = debugLoggingEnabled("AnimatedObjectsLinkset");
	if (debug_logging_on)
	//</FS:Beq>
	{
        if (isAnimatedObject() && isRiggedMesh())
        {
            std::string vobj_name = llformat("Vol%p", this);
            F32 est_tris = getEstTrianglesMax();
            LL_DEBUGS("AnimatedObjectsLinkset") << vobj_name << " markForUpdate, tris " << est_tris << LL_ENDL; 
        }
    }

    LLViewerObject::markForUpdate(priority); 
    mVolumeChanged = TRUE; 
}

LLVector3 LLVOVolume::agentPositionToVolume(const LLVector3& pos) const
{
	LLVector3 ret = pos - getRenderPosition();
	ret = ret * ~getRenderRotation();
	if (!isVolumeGlobal())
	{
		LLVector3 objScale = getScale();
		LLVector3 invObjScale(1.f / objScale.mV[VX], 1.f / objScale.mV[VY], 1.f / objScale.mV[VZ]);
		ret.scaleVec(invObjScale);
	}
	
	return ret;
}

LLVector3 LLVOVolume::agentDirectionToVolume(const LLVector3& dir) const
{
	LLVector3 ret = dir * ~getRenderRotation();
	
	LLVector3 objScale = isVolumeGlobal() ? LLVector3(1,1,1) : getScale();
	ret.scaleVec(objScale);

	return ret;
}

LLVector3 LLVOVolume::volumePositionToAgent(const LLVector3& dir) const
{
	LLVector3 ret = dir;
	if (!isVolumeGlobal())
	{
		LLVector3 objScale = getScale();
		ret.scaleVec(objScale);
	}

	ret = ret * getRenderRotation();
	ret += getRenderPosition();
	
	return ret;
}

LLVector3 LLVOVolume::volumeDirectionToAgent(const LLVector3& dir) const
{
	LLVector3 ret = dir;
	LLVector3 objScale = isVolumeGlobal() ? LLVector3(1,1,1) : getScale();
	LLVector3 invObjScale(1.f / objScale.mV[VX], 1.f / objScale.mV[VY], 1.f / objScale.mV[VZ]);
	ret.scaleVec(invObjScale);
	ret = ret * getRenderRotation();

	return ret;
}


BOOL LLVOVolume::lineSegmentIntersect(const LLVector4a& start, const LLVector4a& end, S32 face, BOOL pick_transparent, BOOL pick_rigged, S32 *face_hitp,
									  LLVector4a* intersection,LLVector2* tex_coord, LLVector4a* normal, LLVector4a* tangent)
{
	if (!mbCanSelect 
		|| mDrawable->isDead() 
		|| !gPipeline.hasRenderType(mDrawable->getRenderType()))
	{
		return FALSE;
	}

	BOOL ret = FALSE;

	LLVolume* volume = getVolume();

	bool transform = true;

	if (mDrawable->isState(LLDrawable::RIGGED))
	{
		if ((pick_rigged) || (getAvatar() && (getAvatar()->isSelf()) && (LLFloater::isVisible(gFloaterTools))))
		{
			updateRiggedVolume(true);
			volume = mRiggedVolume;
			transform = false;
		}
		else
		{ //cannot pick rigged attachments on other avatars or when not in build mode
			return FALSE;
		}
	}
	
	if (volume)
	{	
		LLVector4a local_start = start;
		LLVector4a local_end = end;
	
		if (transform)
		{
			LLVector3 v_start(start.getF32ptr());
			LLVector3 v_end(end.getF32ptr());
		
			v_start = agentPositionToVolume(v_start);
			v_end = agentPositionToVolume(v_end);

			local_start.load3(v_start.mV);
			local_end.load3(v_end.mV);
		}
		
		LLVector4a p;
		LLVector4a n;
		LLVector2 tc;
		LLVector4a tn;

		if (intersection != NULL)
		{
			p = *intersection;
		}

		if (tex_coord != NULL)
		{
			tc = *tex_coord;
		}

		if (normal != NULL)
		{
			n = *normal;
		}

		if (tangent != NULL)
		{
			tn = *tangent;
		}

		S32 face_hit = -1;

		S32 start_face, end_face;
		if (face == -1)
		{
			start_face = 0;
			end_face = volume->getNumVolumeFaces();
		}
		else
		{
			start_face = face;
			end_face = face+1;
		}
		pick_transparent |= isHiglightedOrBeacon();
		bool special_cursor = specialHoverCursor();
		for (S32 i = start_face; i < end_face; ++i)
		{
			if (!special_cursor && !pick_transparent && getTE(i) && getTE(i)->getColor().mV[3] == 0.f)
			{ //don't attempt to pick completely transparent faces unless
				//pick_transparent is true
				continue;
			}

			face_hit = volume->lineSegmentIntersect(local_start, local_end, i,
													&p, &tc, &n, &tn);
			
			if (face_hit >= 0 && mDrawable->getNumFaces() > face_hit)
			{
				LLFace* face = mDrawable->getFace(face_hit);				

				bool ignore_alpha = false;

				const LLTextureEntry* te = face->getTextureEntry();
				if (te)
				{
					LLMaterial* mat = te->getMaterialParams();
					if (mat)
					{
						U8 mode = mat->getDiffuseAlphaMode();

						if (mode == LLMaterial::DIFFUSE_ALPHA_MODE_EMISSIVE
							|| mode == LLMaterial::DIFFUSE_ALPHA_MODE_NONE
							|| (mode == LLMaterial::DIFFUSE_ALPHA_MODE_MASK && mat->getAlphaMaskCutoff() == 0))
						{
							ignore_alpha = true;
						}
					}
				}

                BOOL no_texture = !face->getTexture() || !face->getTexture()->hasGLTexture();
                BOOL mask       = no_texture ? FALSE : face->getTexture()->getMask(face->surfaceToTexture(tc, p, n));
				if (face &&
					(ignore_alpha || pick_transparent || no_texture || mask))
				{
					local_end = p;
					if (face_hitp != NULL)
					{
						*face_hitp = face_hit;
					}
					
					if (intersection != NULL)
					{
						if (transform)
						{
							LLVector3 v_p(p.getF32ptr());

							intersection->load3(volumePositionToAgent(v_p).mV);  // must map back to agent space
						}
						else
						{
							*intersection = p;
						}
					}

					if (normal != NULL)
					{
						if (transform)
						{
							LLVector3 v_n(n.getF32ptr());
							normal->load3(volumeDirectionToAgent(v_n).mV);
						}
						else
						{
							*normal = n;
						}
						(*normal).normalize3fast();
					}

					if (tangent != NULL)
					{
						if (transform)
						{
							LLVector3 v_tn(tn.getF32ptr());

							LLVector4a trans_tangent;
							trans_tangent.load3(volumeDirectionToAgent(v_tn).mV);

							LLVector4Logical mask;
							mask.clear();
							mask.setElement<3>();

							tangent->setSelectWithMask(mask, tn, trans_tangent);
						}
						else
						{
							*tangent = tn;
						}
						(*tangent).normalize3fast();
					}

					if (tex_coord != NULL)
					{
						*tex_coord = tc;
					}
					
					ret = TRUE;
				}
			}
		}
	}
		
	return ret;
}

bool LLVOVolume::treatAsRigged()
{
	return isSelected() &&
        (isAttachment() || isAnimatedObject()) &&
        mDrawable.notNull() &&
        mDrawable->isState(LLDrawable::RIGGED);
}

LLRiggedVolume* LLVOVolume::getRiggedVolume()
{
	return mRiggedVolume;
}

void LLVOVolume::clearRiggedVolume()
{
	if (mRiggedVolume.notNull())
	{
		mRiggedVolume = NULL;
		updateRelativeXform();
	}
}

void LLVOVolume::updateRiggedVolume(bool force_update)
{
    LL_PROFILE_ZONE_SCOPED;
	//Update mRiggedVolume to match current animation frame of avatar. 
	//Also update position/size in octree.  

	if ((!force_update) && (!treatAsRigged()))
	{
		clearRiggedVolume();
		
		return;
	}

	LLVolume* volume = getVolume();
	const LLMeshSkinInfo* skin = getSkinInfo();
	if (!skin)
	{
		clearRiggedVolume();
		return;
	}

	LLVOAvatar* avatar = getAvatar();
	if (!avatar)
	{
		clearRiggedVolume();
		return;
	}

	if (!mRiggedVolume)
	{
		LLVolumeParams p;
		mRiggedVolume = new LLRiggedVolume(p);
		updateRelativeXform();
	}

	mRiggedVolume->update(skin, avatar, volume);
}

void LLRiggedVolume::update(const LLMeshSkinInfo* skin, LLVOAvatar* avatar, const LLVolume* volume)
{
    LL_PROFILE_ZONE_SCOPED;
	bool copy = false;
	if (volume->getNumVolumeFaces() != getNumVolumeFaces())
	{ 
		copy = true;
	}

	for (S32 i = 0; i < volume->getNumVolumeFaces() && !copy; ++i)
	{
		const LLVolumeFace& src_face = volume->getVolumeFace(i);
		const LLVolumeFace& dst_face = getVolumeFace(i);

		if (src_face.mNumIndices != dst_face.mNumIndices ||
			src_face.mNumVertices != dst_face.mNumVertices)
		{
			copy = true;
		}
	}

	if (copy)
	{
		copyVolumeFaces(volume);
	}
    else
    {
        bool is_paused = avatar && avatar->areAnimationsPaused();
		if (is_paused)
		{
            S32 frames_paused = LLFrameTimer::getFrameCount() - avatar->getMotionController().getPausedFrame();
            if (frames_paused > 2)
            {
                return;
            }
		}
    }


	//build matrix palette
	static const size_t kMaxJoints = LL_MAX_JOINTS_PER_MESH_OBJECT;

	LLMatrix4a mat[kMaxJoints];
	U32 maxJoints = LLSkinningUtil::getMeshJointCount(skin);
    LLSkinningUtil::initSkinningMatrixPalette(mat, maxJoints, skin, avatar);
    const LLMatrix4a bind_shape_matrix = skin->mBindShapeMatrix;

    S32 rigged_vert_count = 0;
    S32 rigged_face_count = 0;
    LLVector4a box_min, box_max;
	for (S32 i = 0; i < volume->getNumVolumeFaces(); ++i)
	{
		const LLVolumeFace& vol_face = volume->getVolumeFace(i);
		
		LLVolumeFace& dst_face = mVolumeFaces[i];
		
		LLVector4a* weight = vol_face.mWeights;

		if ( weight )
		{
            LLSkinningUtil::checkSkinWeights(weight, dst_face.mNumVertices, skin);

			LLVector4a* pos = dst_face.mPositions;

			if (pos && dst_face.mExtents)
			{
                U32 max_joints = LLSkinningUtil::getMaxJointCount();
                rigged_vert_count += dst_face.mNumVertices;
                rigged_face_count++;

            #if USE_SEPARATE_JOINT_INDICES_AND_WEIGHTS
                if (vol_face.mJointIndices) // fast path with preconditioned joint indices
                {
                    LLMatrix4a src[4];
                    U8* joint_indices_cursor = vol_face.mJointIndices;
                    LLVector4a* just_weights = vol_face.mJustWeights;
                    for (U32 j = 0; j < dst_face.mNumVertices; ++j)
				    {
					    LLMatrix4a final_mat;
                        F32* w = just_weights[j].getF32ptr();
                        LLSkinningUtil::getPerVertexSkinMatrixWithIndices(w, joint_indices_cursor, mat, final_mat, src);
                        joint_indices_cursor += 4;

					    LLVector4a& v = vol_face.mPositions[j];
					    LLVector4a t;
					    LLVector4a dst;
					    bind_shape_matrix.affineTransform(v, t);
					    final_mat.affineTransform(t, dst);
					    pos[j] = dst;
				    }
                }
                else
            #endif
                {
				    for (U32 j = 0; j < dst_face.mNumVertices; ++j)
				    {
					    LLMatrix4a final_mat;
                        // <FS:ND> Use the SSE2 version
                        // LLSkinningUtil::getPerVertexSkinMatrix(weight[j].getF32ptr(), mat, false, final_mat, max_joints);
                        FSSkinningUtil::getPerVertexSkinMatrixSSE(weight[j], mat, false, final_mat, max_joints);
                        // </FS:ND>

					    LLVector4a& v = vol_face.mPositions[j];
					    LLVector4a t;
					    LLVector4a dst;
					    bind_shape_matrix.affineTransform(v, t);
					    final_mat.affineTransform(t, dst);
					    pos[j] = dst;
				    }
                }

				//update bounding box
				// VFExtents change
				LLVector4a& min = dst_face.mExtents[0];
				LLVector4a& max = dst_face.mExtents[1];

				min = pos[0];
				max = pos[1];
                if (i==0)
                {
                    box_min = min;
                    box_max = max;
                }

				for (U32 j = 1; j < dst_face.mNumVertices; ++j)
				{
					min.setMin(min, pos[j]);
					max.setMax(max, pos[j]);
				}

                box_min.setMin(min,box_min);
                box_max.setMax(max,box_max);

				dst_face.mCenter->setAdd(dst_face.mExtents[0], dst_face.mExtents[1]);
				dst_face.mCenter->mul(0.5f);

			}

		// <FS:ND> Crashfix if mExtents is 0
		if( dst_face.mExtents )
		// </FS:ND>

			{
    			delete dst_face.mOctree;
				dst_face.mOctree = NULL;

				LLVector4a size;
				size.setSub(dst_face.mExtents[1], dst_face.mExtents[0]);
				size.splat(size.getLength3().getF32()*0.5f);
			
				// <FS:ND> Create a debug log for octree insertions if requested.
				static LLCachedControl<bool> debugOctree(gSavedSettings,"FSCreateOctreeLog");
				bool _debugOT( debugOctree );
				if( _debugOT )
					nd::octree::debug::gOctreeDebug += 1;
				// </FS:ND>
				
				dst_face.createOctree(1.f);
			
				// <FS:ND> Reset octree log
				if( _debugOT )
					nd::octree::debug::gOctreeDebug -= 1;
				// </FS:ND>
			}
		}
	}
    mExtraDebugText = llformat("rigged %d/%d - box (%f %f %f) (%f %f %f)",
                               rigged_face_count, rigged_vert_count,
                               box_min[0], box_min[1], box_min[2],
                               box_max[0], box_max[1], box_max[2]);
}

U32 LLVOVolume::getPartitionType() const
{
	if (isHUDAttachment())
	{
		return LLViewerRegion::PARTITION_HUD;
	}
	if (isAnimatedObject() && getControlAvatar())
	{
		return LLViewerRegion::PARTITION_CONTROL_AV;
	}
	if (isAttachment())
	{
		return LLViewerRegion::PARTITION_AVATAR;
	}

	return LLViewerRegion::PARTITION_VOLUME;
}

LLVolumePartition::LLVolumePartition(LLViewerRegion* regionp)
: LLSpatialPartition(LLVOVolume::VERTEX_DATA_MASK, TRUE, GL_DYNAMIC_DRAW_ARB, regionp),
LLVolumeGeometryManager()
{
	mLODPeriod = 32;
	mDepthMask = FALSE;
	mDrawableType = LLPipeline::RENDER_TYPE_VOLUME;
	mPartitionType = LLViewerRegion::PARTITION_VOLUME;
	mSlopRatio = 0.25f;
	mBufferUsage = GL_DYNAMIC_DRAW_ARB;
}

LLVolumeBridge::LLVolumeBridge(LLDrawable* drawablep, LLViewerRegion* regionp)
: LLSpatialBridge(drawablep, TRUE, LLVOVolume::VERTEX_DATA_MASK, regionp),
LLVolumeGeometryManager()
{
	mDepthMask = FALSE;
	mLODPeriod = 32;
	mDrawableType = LLPipeline::RENDER_TYPE_VOLUME;
	mPartitionType = LLViewerRegion::PARTITION_BRIDGE;
	
	mBufferUsage = GL_DYNAMIC_DRAW_ARB;

	mSlopRatio = 0.25f;
}

LLAvatarBridge::LLAvatarBridge(LLDrawable* drawablep, LLViewerRegion* regionp)
	: LLVolumeBridge(drawablep, regionp)
{
	mDrawableType = LLPipeline::RENDER_TYPE_AVATAR;
	mPartitionType = LLViewerRegion::PARTITION_AVATAR;
}

LLControlAVBridge::LLControlAVBridge(LLDrawable* drawablep, LLViewerRegion* regionp)
	: LLVolumeBridge(drawablep, regionp)
{
	mDrawableType = LLPipeline::RENDER_TYPE_CONTROL_AV;
	mPartitionType = LLViewerRegion::PARTITION_CONTROL_AV;
}

bool can_batch_texture(LLFace* facep)
{
	if (facep->getTextureEntry()->getBumpmap())
	{ //bump maps aren't worked into texture batching yet
		return false;
	}

	if (facep->getTextureEntry()->getMaterialParams().notNull())
	{ //materials don't work with texture batching yet
		return false;
	}

	if (facep->getTexture() && facep->getTexture()->getPrimaryFormat() == GL_ALPHA)
	{ //can't batch invisiprims
		return false;
	}

	if (facep->isState(LLFace::TEXTURE_ANIM) && facep->getVirtualSize() > MIN_TEX_ANIM_SIZE)
	{ //texture animation breaks batches
		return false;
	}
	
	return true;
}

const static U32 MAX_FACE_COUNT = 4096U;
int32_t LLVolumeGeometryManager::sInstanceCount = 0;
LLFace** LLVolumeGeometryManager::sFullbrightFaces[2] = { NULL };
LLFace** LLVolumeGeometryManager::sBumpFaces[2] = { NULL };
LLFace** LLVolumeGeometryManager::sSimpleFaces[2] = { NULL };
LLFace** LLVolumeGeometryManager::sNormFaces[2] = { NULL };
LLFace** LLVolumeGeometryManager::sSpecFaces[2] = { NULL };
LLFace** LLVolumeGeometryManager::sNormSpecFaces[2] = { NULL };
LLFace** LLVolumeGeometryManager::sAlphaFaces[2] = { NULL };

LLVolumeGeometryManager::LLVolumeGeometryManager()
	: LLGeometryManager()
{
	llassert(sInstanceCount >= 0);
	if (sInstanceCount == 0)
	{
		allocateFaces(MAX_FACE_COUNT);
	}

	++sInstanceCount;
}

LLVolumeGeometryManager::~LLVolumeGeometryManager()
{
	llassert(sInstanceCount > 0);
	--sInstanceCount;

	if (sInstanceCount <= 0)
	{
		freeFaces();
		sInstanceCount = 0;
	}
}

void LLVolumeGeometryManager::allocateFaces(U32 pMaxFaceCount)
{
    for (int i = 0; i < 2; ++i)
    {
        sFullbrightFaces[i] = static_cast<LLFace**>(ll_aligned_malloc<64>(pMaxFaceCount * sizeof(LLFace*)));
        sBumpFaces[i] = static_cast<LLFace**>(ll_aligned_malloc<64>(pMaxFaceCount * sizeof(LLFace*)));
        sSimpleFaces[i] = static_cast<LLFace**>(ll_aligned_malloc<64>(pMaxFaceCount * sizeof(LLFace*)));
        sNormFaces[i] = static_cast<LLFace**>(ll_aligned_malloc<64>(pMaxFaceCount * sizeof(LLFace*)));
        sSpecFaces[i] = static_cast<LLFace**>(ll_aligned_malloc<64>(pMaxFaceCount * sizeof(LLFace*)));
        sNormSpecFaces[i] = static_cast<LLFace**>(ll_aligned_malloc<64>(pMaxFaceCount * sizeof(LLFace*)));
        sAlphaFaces[i] = static_cast<LLFace**>(ll_aligned_malloc<64>(pMaxFaceCount * sizeof(LLFace*)));
    }
}

void LLVolumeGeometryManager::freeFaces()
{
    for (int i = 0; i < 2; ++i)
    {
        ll_aligned_free<64>(sFullbrightFaces[i]);
        ll_aligned_free<64>(sBumpFaces[i]);
        ll_aligned_free<64>(sSimpleFaces[i]);
        ll_aligned_free<64>(sNormFaces[i]);
        ll_aligned_free<64>(sSpecFaces[i]);
        ll_aligned_free<64>(sNormSpecFaces[i]);
        ll_aligned_free<64>(sAlphaFaces[i]);

        sFullbrightFaces[i] = NULL;
        sBumpFaces[i] = NULL;
        sSimpleFaces[i] = NULL;
        sNormFaces[i] = NULL;
        sSpecFaces[i] = NULL;
        sNormSpecFaces[i] = NULL;
        sAlphaFaces[i] = NULL;
    }
}

void LLVolumeGeometryManager::registerFace(LLSpatialGroup* group, LLFace* facep, U32 type)
{
    LL_PROFILE_ZONE_SCOPED;
<<<<<<< HEAD
	// <FS:Ansariel> Can't do anything about it anyway - stop spamming the log
	//if (   type == LLRenderPass::PASS_ALPHA 
	//	&& facep->getTextureEntry()->getMaterialParams().notNull() 
	//	&& !facep->getVertexBuffer()->hasDataType(LLVertexBuffer::TYPE_TANGENT)
	//	&& LLViewerShaderMgr::instance()->getShaderLevel(LLViewerShaderMgr::SHADER_OBJECT) > 1)
	//{
	//	LL_WARNS_ONCE("RenderMaterials") << "Oh no! No binormals for this alpha blended face!" << LL_ENDL;
	//}
	// </FS:Ansariel>

//	bool selected = facep->getViewerObject()->isSelected();
//
//	if (selected && LLSelectMgr::getInstance()->mHideSelectedObjects)
// [RLVa:KB] - Checked: 2010-11-29 (RLVa-1.3.0c) | Modified: RLVa-1.3.0c
	const LLViewerObject* pObj = facep->getViewerObject();
	bool selected = pObj->isSelected();
	if ( (pObj->isSelected() && LLSelectMgr::getInstance()->mHideSelectedObjects) &&
		 ( (!RlvActions::isRlvEnabled()) ||
		   ( ((!pObj->isHUDAttachment()) || (!gRlvAttachmentLocks.isLockedAttachment(pObj->getRootEdit()))) &&
		     (RlvActions::canEdit(pObj)) ) ) )
// [/RVLa:KB]
=======
	if (   type == LLRenderPass::PASS_ALPHA 
		&& facep->getTextureEntry()->getMaterialParams().notNull() 
		&& !facep->getVertexBuffer()->hasDataType(LLVertexBuffer::TYPE_TANGENT)
		&& LLViewerShaderMgr::instance()->getShaderLevel(LLViewerShaderMgr::SHADER_OBJECT) > 1)
>>>>>>> cda75cbd
	{
		return;
	}

    U32 passType = type;

    bool rigged = facep->isState(LLFace::RIGGED);

<<<<<<< HEAD
=======
    U32 passType = type;

    bool rigged = facep->isState(LLFace::RIGGED);

>>>>>>> cda75cbd
    if (rigged && type != LLRenderPass::PASS_ALPHA)
    {
        // hacky, should probably clean up -- if this face is rigged, put it in "type + 1"
        // See LLRenderPass PASS_foo enum
        passType += 1;
    }
	//add face to drawmap
	LLSpatialGroup::drawmap_elem_t& draw_vec = group->mDrawMap[passType];

	S32 idx = draw_vec.size()-1;

	BOOL fullbright = (type == LLRenderPass::PASS_FULLBRIGHT) ||
		(type == LLRenderPass::PASS_INVISIBLE) ||
		(type == LLRenderPass::PASS_FULLBRIGHT_ALPHA_MASK) ||
		(type == LLRenderPass::PASS_ALPHA && facep->isState(LLFace::FULLBRIGHT)) ||
		(facep->getTextureEntry()->getFullbright());
	
	if (!fullbright && type != LLRenderPass::PASS_GLOW && !facep->getVertexBuffer()->hasDataType(LLVertexBuffer::TYPE_NORMAL))
	{
		LL_WARNS() << "Non fullbright face has no normals!" << LL_ENDL;
		return;
	}

	const LLMatrix4* tex_mat = NULL;
	if (facep->isState(LLFace::TEXTURE_ANIM) && facep->getVirtualSize() > MIN_TEX_ANIM_SIZE)
	{
		tex_mat = facep->mTextureMatrix;	
	}

	const LLMatrix4* model_mat = NULL;

	LLDrawable* drawable = facep->getDrawable();
	
    if (rigged)
    {
        // rigged meshes ignore their model matrix
        model_mat = nullptr;
    }
	else if (drawable->isState(LLDrawable::ANIMATED_CHILD))
	{
		model_mat = &drawable->getWorldMatrix();
	}
	else if (drawable->isActive())
	{
		model_mat = &drawable->getRenderMatrix();
	}
	else
	{
		model_mat = &(drawable->getRegion()->mRenderMatrix);
	}

	//drawable->getVObj()->setDebugText(llformat("%d", drawable->isState(LLDrawable::ANIMATED_CHILD)));

	U8 bump = (type == LLRenderPass::PASS_BUMP || type == LLRenderPass::PASS_POST_BUMP) ? facep->getTextureEntry()->getBumpmap() : 0;
	U8 shiny = facep->getTextureEntry()->getShiny();
	
	LLViewerTexture* tex = facep->getTexture();

	U8 index = facep->getTextureIndex();

	LLMaterial* mat = facep->getTextureEntry()->getMaterialParams().get(); 
	LLMaterialID mat_id = facep->getTextureEntry()->getMaterialID();

	bool batchable = false;

	U32 shader_mask = 0xFFFFFFFF; //no shader

	if (mat)
	{
		if (type == LLRenderPass::PASS_ALPHA)
		{
			shader_mask = mat->getShaderMask(LLMaterial::DIFFUSE_ALPHA_MODE_BLEND);
		}
		else
		{
			shader_mask = mat->getShaderMask();
		}
	}

    F32 vsize = facep->getVirtualSize(); //TODO -- adjust by texture scale?

	if (index < FACE_DO_NOT_BATCH_TEXTURES && idx >= 0)
	{
		if (mat || draw_vec[idx]->mMaterial)
		{ //can't batch textures when materials are present (yet)
			batchable = false;
		}
		else if (index < draw_vec[idx]->mTextureList.size())
		{
			if (draw_vec[idx]->mTextureList[index].isNull())
			{
				batchable = true;
				draw_vec[idx]->mTextureList[index] = tex;
                draw_vec[idx]->mTextureListVSize[index] = vsize;
			}
			else if (draw_vec[idx]->mTextureList[index] == tex)
			{ //this face's texture index can be used with this batch
				batchable = true;
                draw_vec[idx]->mTextureListVSize[index] = llmax(vsize, draw_vec[idx]->mTextureListVSize[index]);
			}
		}
		else
		{ //texture list can be expanded to fit this texture index
			batchable = true;
		}
	}

	if (idx >= 0 && 
		draw_vec[idx]->mVertexBuffer == facep->getVertexBuffer() &&
		draw_vec[idx]->mEnd == facep->getGeomIndex()-1 &&
		(LLPipeline::sTextureBindTest || draw_vec[idx]->mTexture == tex || batchable) &&
#if LL_DARWIN
		draw_vec[idx]->mEnd - draw_vec[idx]->mStart + facep->getGeomCount() <= (U32) gGLManager.mGLMaxVertexRange &&
		draw_vec[idx]->mCount + facep->getIndicesCount() <= (U32) gGLManager.mGLMaxIndexRange &&
#endif
		//draw_vec[idx]->mMaterial == mat &&
		draw_vec[idx]->mMaterialID == mat_id &&
		draw_vec[idx]->mFullbright == fullbright &&
		draw_vec[idx]->mBump == bump &&
		(!mat || (draw_vec[idx]->mShiny == shiny)) && // need to break batches when a material is shared, but legacy settings are different
		draw_vec[idx]->mTextureMatrix == tex_mat &&
		draw_vec[idx]->mModelMatrix == model_mat &&
		draw_vec[idx]->mShaderMask == shader_mask &&
		draw_vec[idx]->mSelected == selected &&
        draw_vec[idx]->mAvatar == facep->mAvatar &&
        draw_vec[idx]->getSkinHash() == facep->getSkinHash())
	{
		draw_vec[idx]->mCount += facep->getIndicesCount();
		draw_vec[idx]->mEnd += facep->getGeomCount();
		draw_vec[idx]->mVSize = llmax(draw_vec[idx]->mVSize, vsize);

		if (index < FACE_DO_NOT_BATCH_TEXTURES && index >= draw_vec[idx]->mTextureList.size())
		{
			draw_vec[idx]->mTextureList.resize(index+1);
			draw_vec[idx]->mTextureList[index] = tex;
            draw_vec[idx]->mTextureListVSize.resize(index + 1);
            draw_vec[idx]->mTextureListVSize[index] = vsize;
		}
		draw_vec[idx]->validate();
		update_min_max(draw_vec[idx]->mExtents[0], draw_vec[idx]->mExtents[1], facep->mExtents[0]);
		update_min_max(draw_vec[idx]->mExtents[0], draw_vec[idx]->mExtents[1], facep->mExtents[1]);
	}
	else
	{
		U32 start = facep->getGeomIndex();
		U32 end = start + facep->getGeomCount()-1;
		U32 offset = facep->getIndicesStart();
		U32 count = facep->getIndicesCount();
		LLPointer<LLDrawInfo> draw_info = new LLDrawInfo(start,end,count,offset, tex, 
			facep->getVertexBuffer(), selected, fullbright, bump);
		draw_info->mGroup = group;
		draw_info->mVSize = vsize;
		draw_vec.push_back(draw_info);
		draw_info->mTextureMatrix = tex_mat;
		draw_info->mModelMatrix = model_mat;
		
		draw_info->mBump  = bump;
		draw_info->mShiny = shiny;

		static const float alpha[4] =
		{
			0.00f,
			0.25f,
			0.5f,
			0.75f
		};
		float spec = alpha[shiny & TEM_SHINY_MASK];
		LLVector4 specColor(spec, spec, spec, spec);
		draw_info->mSpecColor = specColor;
		draw_info->mEnvIntensity = spec;
		draw_info->mSpecularMap = NULL;
		draw_info->mMaterial = mat;
		draw_info->mShaderMask = shader_mask;
        draw_info->mAvatar = facep->mAvatar;
        draw_info->mSkinInfo = facep->mSkinInfo;

		if (mat)
		{
			draw_info->mMaterialID = mat_id;

			// We have a material.  Update our draw info accordingly.
				
			if (!mat->getSpecularID().isNull())
			{
				LLVector4 specColor;
				specColor.mV[0] = mat->getSpecularLightColor().mV[0] * (1.f / 255.f);
				specColor.mV[1] = mat->getSpecularLightColor().mV[1] * (1.f / 255.f);
				specColor.mV[2] = mat->getSpecularLightColor().mV[2] * (1.f / 255.f);
				specColor.mV[3] = mat->getSpecularLightExponent() * (1.f / 255.f);
				draw_info->mSpecColor = specColor;
				draw_info->mEnvIntensity = mat->getEnvironmentIntensity() * (1.f / 255.f);
				draw_info->mSpecularMap = facep->getViewerObject()->getTESpecularMap(facep->getTEOffset());
			}

			draw_info->mAlphaMaskCutoff = mat->getAlphaMaskCutoff() * (1.f / 255.f);
			draw_info->mDiffuseAlphaMode = mat->getDiffuseAlphaMode();
			draw_info->mNormalMap = facep->getViewerObject()->getTENormalMap(facep->getTEOffset());
		}
		else 
		{
			if (type == LLRenderPass::PASS_GRASS)
			{
				draw_info->mAlphaMaskCutoff = 0.5f;
			}
			else
			{
				draw_info->mAlphaMaskCutoff = 0.33f;
			}
		}
		
		// if (type == LLRenderPass::PASS_ALPHA) // <FS:Beq> allow tracking through pipeline
		{ //for alpha sorting
			facep->setDrawInfo(draw_info);
		}
		draw_info->mExtents[0] = facep->mExtents[0];
		draw_info->mExtents[1] = facep->mExtents[1];

		if (LLPipeline::sUseTriStrips)
		{
			draw_info->mDrawMode = LLRender::TRIANGLE_STRIP;
		}

		if (index < FACE_DO_NOT_BATCH_TEXTURES)
		{ //initialize texture list for texture batching
			draw_info->mTextureList.resize(index+1);
			draw_info->mTextureList[index] = tex;
            draw_info->mTextureListVSize.resize(index + 1);
            draw_info->mTextureListVSize[index] = vsize;
		}
		draw_info->validate();
	}
}

void LLVolumeGeometryManager::getGeometry(LLSpatialGroup* group)
{

}

void handleRenderAutoMuteByteLimitChanged(const LLSD& new_value)
{
	static LLCachedControl<U32> render_auto_mute_byte_limit(gSavedSettings, "RenderAutoMuteByteLimit", 0U);

	if (0 != render_auto_mute_byte_limit)
	{
		//for unload
		LLSculptIDSize::container_BY_SIZE_view::iterator
			itL = LLSculptIDSize::instance().getSizeInfo().get<LLSculptIDSize::tag_BY_SIZE>().lower_bound(render_auto_mute_byte_limit),
			itU = LLSculptIDSize::instance().getSizeInfo().get<LLSculptIDSize::tag_BY_SIZE>().end();

		for (; itL != itU; ++itL)
		{
			const LLSculptIDSize::Info &nfo = *itL;
			LLVOVolume *pVVol = nfo.getPtrLLDrawable()->getVOVolume();
			if (pVVol
				&& !pVVol->isDead()
				&& pVVol->isAttachment()
				&& !pVVol->getAvatar()->isSelf()
				&& LLVOVolume::NO_LOD != pVVol->getLOD()
				)
			{
				//postponed
				pVVol->markForUnload();
				LLSculptIDSize::instance().addToUnloaded(nfo.getSculptId());
			}
		}

		//for load if it was unload
		itL = LLSculptIDSize::instance().getSizeInfo().get<LLSculptIDSize::tag_BY_SIZE>().begin();
		itU = LLSculptIDSize::instance().getSizeInfo().get<LLSculptIDSize::tag_BY_SIZE>().upper_bound(render_auto_mute_byte_limit);

		for (; itL != itU; ++itL)
		{
			const LLSculptIDSize::Info &nfo = *itL;
			LLVOVolume *pVVol = nfo.getPtrLLDrawable()->getVOVolume();
			if (pVVol
				&& !pVVol->isDead()
				&& pVVol->isAttachment()
				&& !pVVol->getAvatar()->isSelf()
				&& LLVOVolume::NO_LOD == pVVol->getLOD()
				)
			{
				LLSculptIDSize::instance().remFromUnloaded(nfo.getSculptId());
				pVVol->updateLOD();
				pVVol->markForUpdate(TRUE);
			}
		}
	}
	else
	{
		LLSculptIDSize::instance().clearUnloaded();

		LLSculptIDSize::container_BY_SIZE_view::iterator
			itL = LLSculptIDSize::instance().getSizeInfo().get<LLSculptIDSize::tag_BY_SIZE>().begin(),
			itU = LLSculptIDSize::instance().getSizeInfo().get<LLSculptIDSize::tag_BY_SIZE>().end();

		for (; itL != itU; ++itL)
		{
			const LLSculptIDSize::Info &nfo = *itL;
			LLVOVolume *pVVol = nfo.getPtrLLDrawable()->getVOVolume();
			if (pVVol
				&& !pVVol->isDead()
				&& pVVol->isAttachment()
				&& !pVVol->getAvatar()->isSelf()
				&& LLVOVolume::NO_LOD == pVVol->getLOD()
				) 
			{
				pVVol->updateLOD();
				pVVol->markForUpdate(TRUE);
			}
		}
	}
}

// add a face pointer to a list of face pointers without going over MAX_COUNT faces
template<typename T>
static inline void add_face(T*** list, U32* count, T* face)
{
    if (face->isState(LLFace::RIGGED))
    {
        if (count[1] < MAX_FACE_COUNT)
        {
            list[1][count[1]++] = face;
        }
    }
    else
    {
        if (count[0] < MAX_FACE_COUNT)
        {
            list[0][count[0]++] = face;
        }
    }
}

void LLVolumeGeometryManager::rebuildGeom(LLSpatialGroup* group)
{
    LL_PROFILE_ZONE_SCOPED;
	if (group->changeLOD())
	{
		group->mLastUpdateDistance = group->mDistance;
	}

	group->mLastUpdateViewAngle = group->mViewAngle;

	if (!group->hasState(LLSpatialGroup::GEOM_DIRTY | LLSpatialGroup::ALPHA_DIRTY))
	{
		if (group->hasState(LLSpatialGroup::MESH_DIRTY) && !LLPipeline::sDelayVBUpdate)
		{
			rebuildMesh(group);
		}
		return;
	}

	group->mBuilt = 1.f;
	
	LLSpatialBridge* bridge = group->getSpatialPartition()->asBridge();
    LLViewerObject *vobj = NULL;
    LLVOVolume *vol_obj = NULL;

	if (bridge)
	{
        vobj = bridge->mDrawable->getVObj();
        vol_obj = dynamic_cast<LLVOVolume*>(vobj);
	}
	// <FS:Beq> option to reduce the number of complexity updates
	// if (vol_obj)
	static LLCachedControl< bool >aggressiveComplexityUpdates(gSavedSettings, "FSEnableAggressiveComplexityUpdates", false);
    if (aggressiveComplexityUpdates && vol_obj)
	// </FS:Beq>
    {
        vol_obj->updateVisualComplexity();
    }

	group->mGeometryBytes = 0;
	group->mSurfaceArea = 0;
	
	//cache object box size since it might be used for determining visibility
	const LLVector4a* bounds = group->getObjectBounds();
	group->mObjectBoxSize = bounds[1].getLength3().getF32();

	group->clearDrawMap();

	mFaceList.clear();

    U32 fullbright_count[2] = { 0 };
	U32 bump_count[2] = { 0 };
	U32 simple_count[2] = { 0 };
	U32 alpha_count[2] = { 0 };
	U32 norm_count[2] = { 0 };
	U32 spec_count[2] = { 0 };
	U32 normspec_count[2] = { 0 };

	U32 useage = group->getSpatialPartition()->mBufferUsage;

	static LLCachedControl<S32> max_vbo_size(gSavedSettings, "RenderMaxVBOSize", 512);
	static LLCachedControl<S32> max_node_size(gSavedSettings, "RenderMaxNodeSize", 65536);
	U32 max_vertices = (max_vbo_size * 1024)/LLVertexBuffer::calcVertexSize(group->getSpatialPartition()->mVertexDataMask);
	U32 max_total = (max_node_size * 1024) / LLVertexBuffer::calcVertexSize(group->getSpatialPartition()->mVertexDataMask);
	max_vertices = llmin(max_vertices, (U32) 65535);

	U32 cur_total = 0;

	bool emissive = false;

	//Determine if we've received skininfo that contains an
	//alternate bind matrix - if it does then apply the translational component
	//to the joints of the avatar.
#if 0
	bool pelvisGotSet = false;
#endif

	{
        LL_PROFILE_ZONE_NAMED("rebuildGeom - face list");

		//get all the faces into a list
		std::unique_ptr<FSPerfStats::RecordAttachmentTime> ratPtr{}; // <FS:Beq/> render time capture
		for (LLSpatialGroup::element_iter drawable_iter = group->getDataBegin(); 
             drawable_iter != group->getDataEnd(); ++drawable_iter)
		{
			LLDrawable* drawablep = (LLDrawable*)(*drawable_iter)->getDrawable();
		
			if (!drawablep || drawablep->isDead() || drawablep->isState(LLDrawable::FORCE_INVISIBLE) )
			{
				continue;
			}
	
			if (drawablep->isAnimating())
			{ //fall back to stream draw for animating verts
				useage = GL_STREAM_DRAW_ARB;
			}

			LLVOVolume* vobj = drawablep->getVOVolume();
            
			if (!vobj)
			{
				continue;
			}


<<<<<<< HEAD
//<FS:Beq> Stop doing stupid stuff we don;t need to.
// Moving this inside a debug enabled check
//			std::string vobj_name = llformat("Vol%p", vobj);
//</FS:Beq>

            bool is_mesh = vobj->isMesh();
			if (is_mesh &&

=======
            bool is_mesh = vobj->isMesh();
			if (is_mesh &&
>>>>>>> cda75cbd
				((vobj->getVolume() && !vobj->getVolume()->isMeshAssetLoaded()) || !gMeshRepo.meshRezEnabled()))
			{
				continue;
			}
			// <FS:Beq> Capture render times
			if(vobj->isAttachment())
			{
				trackAttachments( vobj, drawablep->isState(LLDrawable::RIGGED),&ratPtr);
			}
			// </FS:Beq>

			LLVolume* volume = vobj->getVolume();
			if (volume)
			{
				const LLVector3& scale = vobj->getScale();
				group->mSurfaceArea += volume->getSurfaceArea() * llmax(llmax(scale.mV[0], scale.mV[1]), scale.mV[2]);
			}
<<<<<<< HEAD
            //<FS:Beq> Stop doing stupid stuff we don;t need on the critical path
            //F32 est_tris = vobj->getEstTrianglesMax();
=======

            
            F32 est_tris = vobj->getEstTrianglesMax();
>>>>>>> cda75cbd

            vobj->updateControlAvatar();
			// Also avoid unfortunate sleep during trylock by static check
			//if(debugLoggingEnabled("AnimatedObjectsLinkset"))
			static auto debug_logging_on = debugLoggingEnabled("AnimatedObjectsLinkset");
			if (debug_logging_on)
			//</FS:Beq>
			{
				std::string vobj_name = llformat("Vol%p", vobj);
				bool is_mesh = vobj->isMesh();
				F32 est_tris = vobj->getEstTrianglesMax();

	            LL_DEBUGS("AnimatedObjectsLinkset") << vobj_name << " rebuilding, isAttachment: " << (U32) vobj->isAttachment()
	                                                << " is_mesh " << is_mesh
	                                                << " est_tris " << est_tris
	                                                << " is_animated " << vobj->isAnimatedObject()
	                                                << " can_animate " << vobj->canBeAnimatedObject() 
	                                                << " cav " << vobj->getControlAvatar() 
	                                                << " lod " << vobj->getLOD()
	                                                << " drawable rigged " << (drawablep->isState(LLDrawable::RIGGED))
	                                                << " drawable state " << drawablep->getState()
	                                                << " playing " << (U32) (vobj->getControlAvatar() ? vobj->getControlAvatar()->mPlaying : false)
	                                                << " frame " << LLFrameTimer::getFrameCount()
	                                                << LL_ENDL;
			}
			//<FS:Beq> Pointless. We already checked this and have used it.
			//llassert_always(vobj);


			// <FS:AO> Z's protection auto-derender code
			if (enableVolumeSAPProtection())
			{
				static LLCachedControl<F32> volume_sa_thresh(gSavedSettings, "RenderVolumeSAThreshold");
				static LLCachedControl<F32> sculpt_sa_thresh(gSavedSettings, "RenderSculptSAThreshold");
				static LLCachedControl<F32> volume_sa_max_frame(gSavedSettings, "RenderVolumeSAFrameMax");
				F32 max_for_this_vol = (vobj->isSculpted()) ? sculpt_sa_thresh : volume_sa_thresh;

				if (vobj->mVolumeSurfaceArea > max_for_this_vol)
				{
					LLPipeline::sVolumeSAFrame += vobj->mVolumeSurfaceArea;
					if (LLPipeline::sVolumeSAFrame > volume_sa_max_frame)
					{
						continue;
					}
				}
			}
			// </FS:AO>

			vobj->updateTextureVirtualSize(true);
			vobj->preRebuild();

			drawablep->clearState(LLDrawable::HAS_ALPHA);

            LLVOAvatar* avatar = nullptr;
            const LLMeshSkinInfo* skinInfo = nullptr;
            if (is_mesh)
            {
                skinInfo = vobj->getSkinInfo();
            }

            if (skinInfo)
            {
                if (vobj->isAnimatedObject())
                {
                    avatar = vobj->getControlAvatar();
                }
                else
                {
                    avatar = vobj->getAvatar();
                }
            }

            if (avatar != nullptr)
            {
                avatar->addAttachmentOverridesForObject(vobj, NULL, false);
            }
            
            // Standard rigged mesh attachments: 
			bool rigged = !vobj->isAnimatedObject() && skinInfo && vobj->isAttachment();
            // Animated objects. Have to check for isRiggedMesh() to
            // exclude static objects in animated object linksets.
			rigged = rigged || (vobj->isAnimatedObject() && vobj->isRiggedMesh() &&
                vobj->getControlAvatar() && vobj->getControlAvatar()->mPlaying);

			bool bake_sunlight = LLPipeline::sBakeSunlight && drawablep->isStatic();
			bool any_rigged_face = false;

			//for each face
			for (S32 i = 0; i < drawablep->getNumFaces(); i++)
			{
				LLFace* facep = drawablep->getFace(i);
				if (!facep)
				{
					continue;
				}

				//ALWAYS null out vertex buffer on rebuild -- if the face lands in a render
				// batch, it will recover its vertex buffer reference from the spatial group
				facep->setVertexBuffer(NULL);
			
				//sum up face verts and indices
				drawablep->updateFaceSize(i);

                if (rigged)
                {
                    if (!facep->isState(LLFace::RIGGED))
                    { //completely reset vertex buffer
                        facep->clearVertexBuffer();
                    }

                    facep->setState(LLFace::RIGGED);
                    facep->mSkinInfo = (LLMeshSkinInfo*) skinInfo; // TODO -- fix ugly de-consting here
                    facep->mAvatar = avatar;
                    any_rigged_face = true;
                }
<<<<<<< HEAD
=======
                else
                {
                    if (facep->isState(LLFace::RIGGED))
                    { 
                        //face is not rigged but used to be, remove from rigged face pool
                        LLDrawPoolAvatar* pool = (LLDrawPoolAvatar*) facep->getPool();
                        if (pool)
                        {
                            pool->removeFace(facep);
                        }
                        facep->clearState(LLFace::RIGGED);
                    }
                }
>>>>>>> cda75cbd

				if (cur_total > max_total || facep->getIndicesCount() <= 0 || facep->getGeomCount() <= 0)
				{
					facep->clearVertexBuffer();
					continue;
				}

				cur_total += facep->getGeomCount();

				if (facep->hasGeometry() && 
                    (rigged ||  // <-- HACK FIXME -- getPixelArea might be incorrect for rigged objects
                        facep->getPixelArea() > FORCE_CULL_AREA)) // <-- don't render tiny faces
				{
					const LLTextureEntry* te = facep->getTextureEntry();
					LLViewerTexture* tex = facep->getTexture();

					// <FS:ND> More crash avoding ...
					// if (te->getGlow() >= 1.f/255.f)
					if (te && te->getGlow() >= 1.f/255.f)
					// </FS:ND>
					{
						emissive = true;
					}

					if (facep->isState(LLFace::TEXTURE_ANIM))
					{
						if (!vobj->mTexAnimMode)
						{
							facep->clearState(LLFace::TEXTURE_ANIM);
						}
					}

					BOOL force_simple = (facep->getPixelArea() < FORCE_SIMPLE_RENDER_AREA);
					U32 type = gPipeline.getPoolTypeFromTE(te, tex);
					if (type != LLDrawPool::POOL_ALPHA && force_simple)
					{
						type = LLDrawPool::POOL_SIMPLE;
					}
					facep->setPoolType(type);

					if (vobj->isHUDAttachment())
					{
						facep->setState(LLFace::FULLBRIGHT);
					}

					if (vobj->mTextureAnimp && vobj->mTexAnimMode)
					{
						if (vobj->mTextureAnimp->mFace <= -1)
						{
							S32 face;
							for (face = 0; face < vobj->getNumTEs(); face++)
							{
								LLFace * facep = drawablep->getFace(face);
								if (facep)
								{
									facep->setState(LLFace::TEXTURE_ANIM);
								}
							}
						}
						else if (vobj->mTextureAnimp->mFace < vobj->getNumTEs())
						{
							LLFace * facep = drawablep->getFace(vobj->mTextureAnimp->mFace);
							if (facep)
							{
								facep->setState(LLFace::TEXTURE_ANIM);
							}
						}
					}

					if (type == LLDrawPool::POOL_ALPHA)
					{
						if (facep->canRenderAsMask())
						{ //can be treated as alpha mask
                            add_face(sSimpleFaces, simple_count, facep);
						}
						else
						{
<<<<<<< HEAD
                            // <FS:ND> Even more crash avoidance ...
                            // if (te->getColor().mV[3] > 0.f || te->getGlow() > 0.f)
                            if (te && (te->getColor().mV[3] > 0.f || te->getGlow() > 0.f))
                            // </FS:ND>
=======
                            if (te->getColor().mV[3] > 0.f || te->getGlow() > 0.f)
>>>>>>> cda75cbd
                            { //only treat as alpha in the pipeline if < 100% transparent
                                drawablep->setState(LLDrawable::HAS_ALPHA);
                                add_face(sAlphaFaces, alpha_count, facep);
                            }
                            else if (LLDrawPoolAlpha::sShowDebugAlpha)
                            {
                                add_face(sAlphaFaces, alpha_count, facep);
                            }
						}
					}
					else
					{
						if (drawablep->isState(LLDrawable::REBUILD_VOLUME))
						{
							facep->mLastUpdateTime = gFrameTimeSeconds;
						}

						if (gPipeline.canUseWindLightShadersOnObjects()
							&& LLPipeline::sRenderBump)
						{
							// <FS:ND> We just skip all of this is there is no te entry. This might get some funny results (which would be a face without te anyway).
							// if (LLPipeline::sRenderDeferred && te->getMaterialParams().notNull()  && !te->getMaterialID().isNull())
							if (LLPipeline::sRenderDeferred && te && te->getMaterialParams().notNull()  && !te->getMaterialID().isNull())
							// </FS:ND>
							{
								LLMaterial* mat = te->getMaterialParams().get();
								if (mat->getNormalID().notNull())
								{
									if (mat->getSpecularID().notNull())
									{ //has normal and specular maps (needs texcoord1, texcoord2, and tangent)
                                        add_face(sNormSpecFaces, normspec_count, facep);
									}
									else
									{ //has normal map (needs texcoord1 and tangent)
                                        add_face(sNormFaces, norm_count, facep);
									}
								}
								else if (mat->getSpecularID().notNull())
								{ //has specular map but no normal map, needs texcoord2
                                    add_face(sSpecFaces, spec_count, facep);
								}
								else
								{ //has neither specular map nor normal map, only needs texcoord0
                                    add_face(sSimpleFaces, simple_count, facep);
								}									
							}
							else if (te->getBumpmap())
							{ //needs normal + tangent
                                add_face(sBumpFaces, bump_count, facep);
							}
							else if (te->getShiny() || !te->getFullbright())
							{ //needs normal
                                add_face(sSimpleFaces, simple_count, facep);
							}
							else 
							{ //doesn't need normal
								facep->setState(LLFace::FULLBRIGHT);
                                add_face(sFullbrightFaces, fullbright_count, facep);
							}
						}
						else
						{
							if (te->getBumpmap() && LLPipeline::sRenderBump)
							{ //needs normal + tangent
                                add_face(sBumpFaces, bump_count, facep);
							}
							else if ((te->getShiny() && LLPipeline::sRenderBump) ||
								!(te->getFullbright() || bake_sunlight))
							{ //needs normal
                                add_face(sSimpleFaces, simple_count, facep);
							}
							else 
							{ //doesn't need normal
								facep->setState(LLFace::FULLBRIGHT);
                                add_face(sFullbrightFaces, fullbright_count, facep);
							}
						}
					}
				}
				else
				{	//face has no renderable geometry
					facep->clearVertexBuffer();
				}		
			}
			
			if (any_rigged_face)
			{
				if (!drawablep->isState(LLDrawable::RIGGED))
				{
					drawablep->setState(LLDrawable::RIGGED);

					//first time this is drawable is being marked as rigged,
					// do another LoD update to use avatar bounding box
					vobj->updateLOD();
				}
			}
			else
			{
				drawablep->clearState(LLDrawable::RIGGED);
                vobj->updateRiggedVolume();
			}
		}
	}

	group->mBufferUsage = useage;

	//PROCESS NON-ALPHA FACES
	U32 simple_mask = LLVertexBuffer::MAP_TEXCOORD0 | LLVertexBuffer::MAP_NORMAL | LLVertexBuffer::MAP_VERTEX | LLVertexBuffer::MAP_COLOR;
	U32 alpha_mask = simple_mask | 0x80000000; //hack to give alpha verts their own VBO
	U32 bump_mask = LLVertexBuffer::MAP_TEXCOORD0 | LLVertexBuffer::MAP_TEXCOORD1 | LLVertexBuffer::MAP_NORMAL | LLVertexBuffer::MAP_VERTEX | LLVertexBuffer::MAP_COLOR;
	U32 fullbright_mask = LLVertexBuffer::MAP_TEXCOORD0 | LLVertexBuffer::MAP_VERTEX | LLVertexBuffer::MAP_COLOR;

	U32 norm_mask = simple_mask | LLVertexBuffer::MAP_TEXCOORD1 | LLVertexBuffer::MAP_TANGENT;
	U32 normspec_mask = norm_mask | LLVertexBuffer::MAP_TEXCOORD2;
	U32 spec_mask = simple_mask | LLVertexBuffer::MAP_TEXCOORD2;

	if (emissive)
	{ //emissive faces are present, include emissive byte to preserve batching
		simple_mask = simple_mask | LLVertexBuffer::MAP_EMISSIVE;
		alpha_mask = alpha_mask | LLVertexBuffer::MAP_EMISSIVE;
		bump_mask = bump_mask | LLVertexBuffer::MAP_EMISSIVE;
		fullbright_mask = fullbright_mask | LLVertexBuffer::MAP_EMISSIVE;
		norm_mask = norm_mask | LLVertexBuffer::MAP_EMISSIVE;
		normspec_mask = normspec_mask | LLVertexBuffer::MAP_EMISSIVE;
		spec_mask = spec_mask | LLVertexBuffer::MAP_EMISSIVE;
	}

	BOOL batch_textures = LLViewerShaderMgr::instance()->getShaderLevel(LLViewerShaderMgr::SHADER_OBJECT) > 1;

    // add extra vertex data for deferred rendering (not necessarily for batching textures)
	if (batch_textures)
	{
		bump_mask = bump_mask | LLVertexBuffer::MAP_TANGENT;
		simple_mask = simple_mask | LLVertexBuffer::MAP_TEXTURE_INDEX;
		alpha_mask = alpha_mask | LLVertexBuffer::MAP_TEXTURE_INDEX | LLVertexBuffer::MAP_TANGENT | LLVertexBuffer::MAP_TEXCOORD1 | LLVertexBuffer::MAP_TEXCOORD2;
		fullbright_mask = fullbright_mask | LLVertexBuffer::MAP_TEXTURE_INDEX;
	}

	group->mGeometryBytes = 0;

	U32 geometryBytes = 0;

    U32 extra_mask = LLVertexBuffer::MAP_TEXTURE_INDEX;
	geometryBytes += genDrawInfo(group, simple_mask | extra_mask, sSimpleFaces[0], simple_count[0], FALSE, batch_textures);
	geometryBytes += genDrawInfo(group, fullbright_mask | extra_mask, sFullbrightFaces[0], fullbright_count[0], FALSE, batch_textures);
	geometryBytes += genDrawInfo(group, alpha_mask | extra_mask, sAlphaFaces[0], alpha_count[0], TRUE, batch_textures);
	geometryBytes += genDrawInfo(group, bump_mask | extra_mask, sBumpFaces[0], bump_count[0], FALSE, FALSE);
	geometryBytes += genDrawInfo(group, norm_mask | extra_mask, sNormFaces[0], norm_count[0], FALSE, FALSE);
	geometryBytes += genDrawInfo(group, spec_mask | extra_mask, sSpecFaces[0], spec_count[0], FALSE, FALSE);
	geometryBytes += genDrawInfo(group, normspec_mask | extra_mask, sNormSpecFaces[0], normspec_count[0], FALSE, FALSE);

    extra_mask |= LLVertexBuffer::MAP_WEIGHT4;
    geometryBytes += genDrawInfo(group, simple_mask | extra_mask, sSimpleFaces[1], simple_count[1], FALSE, batch_textures, TRUE);
    geometryBytes += genDrawInfo(group, fullbright_mask | extra_mask, sFullbrightFaces[1], fullbright_count[1], FALSE, batch_textures, TRUE);
    geometryBytes += genDrawInfo(group, alpha_mask | extra_mask, sAlphaFaces[1], alpha_count[1], TRUE, batch_textures, TRUE);
    geometryBytes += genDrawInfo(group, bump_mask | extra_mask, sBumpFaces[1], bump_count[1], FALSE, TRUE);
    geometryBytes += genDrawInfo(group, norm_mask | extra_mask, sNormFaces[1], norm_count[1], FALSE, TRUE);
    geometryBytes += genDrawInfo(group, spec_mask | extra_mask, sSpecFaces[1], spec_count[1], FALSE, TRUE);
    geometryBytes += genDrawInfo(group, normspec_mask | extra_mask, sNormSpecFaces[1], normspec_count[1], FALSE, TRUE);

	group->mGeometryBytes = geometryBytes;

	if (!LLPipeline::sDelayVBUpdate)
	{
		//drawables have been rebuilt, clear rebuild status
		for (LLSpatialGroup::element_iter drawable_iter = group->getDataBegin(); drawable_iter != group->getDataEnd(); ++drawable_iter)
		{
			LLDrawable* drawablep = (LLDrawable*)(*drawable_iter)->getDrawable();
			if(drawablep)
			{
                drawablep->clearState(LLDrawable::REBUILD_ALL);
            }
        }
	}

	group->mLastUpdateTime = gFrameTimeSeconds;
	group->mBuilt = 1.f;
	group->clearState(LLSpatialGroup::GEOM_DIRTY | LLSpatialGroup::ALPHA_DIRTY);

	if (LLPipeline::sDelayVBUpdate)
	{
		group->setState(LLSpatialGroup::MESH_DIRTY | LLSpatialGroup::NEW_DRAWINFO);
	}

	mFaceList.clear();
}

void LLVolumeGeometryManager::rebuildMesh(LLSpatialGroup* group)
{
    LL_PROFILE_ZONE_SCOPED;
	llassert(group);
	if (group && group->hasState(LLSpatialGroup::MESH_DIRTY) && !group->hasState(LLSpatialGroup::GEOM_DIRTY))
	{
		{
            LL_PROFILE_ZONE_NAMED("rebuildMesh - gen draw info");

            group->mBuilt = 1.f;
		
			S32 num_mapped_vertex_buffer = LLVertexBuffer::sMappedCount ;

			const U32 MAX_BUFFER_COUNT = 4096;
			LLVertexBuffer* locked_buffer[MAX_BUFFER_COUNT];

			U32 buffer_count = 0;

<<<<<<< HEAD
			std::unique_ptr<FSPerfStats::RecordAttachmentTime> ratPtr{}; // <FS:Beq/> capture render times
=======
>>>>>>> cda75cbd
			for (LLSpatialGroup::element_iter drawable_iter = group->getDataBegin(); drawable_iter != group->getDataEnd(); ++drawable_iter)
			{
				LLDrawable* drawablep = (LLDrawable*)(*drawable_iter)->getDrawable();

				if (drawablep && !drawablep->isDead() && drawablep->isState(LLDrawable::REBUILD_ALL) && !drawablep->isState(LLDrawable::RIGGED) )
				{
<<<<<<< HEAD
					LL_PROFILE_ZONE_NAMED("Rebuild all non-Rigged");
					LLVOVolume* vobj = drawablep->getVOVolume();
					// <FS:Beq> capture render times
					if( vobj && vobj->isAttachment() )
					{
						trackAttachments( vobj, drawablep->isState(LLDrawable::RIGGED), &ratPtr );
					}
					// </FS:Beq>
				    //<FS:Beq> avoid unfortunate sleep during trylock by static check
    				//if(debugLoggingEnabled("AnimatedObjectsLinkset"))
				    static auto debug_logging_on = debugLoggingEnabled("AnimatedObjectsLinkset");
				    if (debug_logging_on)
				    //</FS:Beq>
					{
=======
					LLVOVolume* vobj = drawablep->getVOVolume();
					if (debugLoggingEnabled("AnimatedObjectsLinkset"))
					{
>>>>>>> cda75cbd
						if (vobj->isAnimatedObject() && vobj->isRiggedMesh())
						{
							std::string vobj_name = llformat("Vol%p", vobj);
							F32 est_tris = vobj->getEstTrianglesMax();
							LL_DEBUGS("AnimatedObjectsLinkset") << vobj_name << " rebuildMesh, tris " << est_tris << LL_ENDL;
						}
					}
					if (vobj->isNoLOD()) continue;

					vobj->preRebuild();

					if (drawablep->isState(LLDrawable::ANIMATED_CHILD))
					{
						vobj->updateRelativeXform(true);
					}

					LLVolume* volume = vobj->getVolume();
					for (S32 i = 0; i < drawablep->getNumFaces(); ++i)
					{
						LLFace* face = drawablep->getFace(i);
						if (face)
						{
							LLVertexBuffer* buff = face->getVertexBuffer();
							if (buff)
							{
								llassert(!face->isState(LLFace::RIGGED));

								if (!face->getGeometryVolume(*volume, face->getTEOffset(), 
									vobj->getRelativeXform(), vobj->getRelativeXformInvTrans(), face->getGeomIndex()))
								{ //something's gone wrong with the vertex buffer accounting, rebuild this group 
									group->dirtyGeom();
									gPipeline.markRebuild(group, TRUE);
								}


								if (buff->isLocked() && buffer_count < MAX_BUFFER_COUNT)
								{
									locked_buffer[buffer_count++] = buff;
								}
							}
						}
					}

					if (drawablep->isState(LLDrawable::ANIMATED_CHILD))
					{
						vobj->updateRelativeXform();
					}

					drawablep->clearState(LLDrawable::REBUILD_ALL);
				}
			}

			{
                LL_PROFILE_ZONE_NAMED("rebuildMesh - flush");
				for (LLVertexBuffer** iter = locked_buffer, ** end_iter = locked_buffer+buffer_count; iter != end_iter; ++iter)
				{
					(*iter)->flush();
				}

				// don't forget alpha
				if(group != NULL &&
				   !group->mVertexBuffer.isNull() &&
				   group->mVertexBuffer->isLocked())
				{
					group->mVertexBuffer->flush();
				}
			}

			//if not all buffers are unmapped
			if(num_mapped_vertex_buffer != LLVertexBuffer::sMappedCount)
			{
				LL_WARNS() << "Not all mapped vertex buffers are unmapped!" << LL_ENDL ;
				for (LLSpatialGroup::element_iter drawable_iter = group->getDataBegin(); drawable_iter != group->getDataEnd(); ++drawable_iter)
				{
					LLDrawable* drawablep = (LLDrawable*)(*drawable_iter)->getDrawable();
					if(!drawablep)
					{
						continue;
					}
					for (S32 i = 0; i < drawablep->getNumFaces(); ++i)
					{
						LLFace* face = drawablep->getFace(i);
						if (face)
						{
							LLVertexBuffer* buff = face->getVertexBuffer();
							if (buff && buff->isLocked())
							{
								buff->flush();
							}
						}
					}
				}
			}

			group->clearState(LLSpatialGroup::MESH_DIRTY | LLSpatialGroup::NEW_DRAWINFO);
		}
	} 
}

struct CompareBatchBreakerModified
{
	bool operator()(const LLFace* const& lhs, const LLFace* const& rhs)
	{
		const LLTextureEntry* lte = lhs->getTextureEntry();
		const LLTextureEntry* rte = rhs->getTextureEntry();

        if (lte->getBumpmap() != rte->getBumpmap())
		{
			return lte->getBumpmap() < rte->getBumpmap();
		}
		else if (lte->getFullbright() != rte->getFullbright())
		{
			return lte->getFullbright() < rte->getFullbright();
		}
		else if (LLPipeline::sRenderDeferred && lte->getMaterialParams() != rte->getMaterialParams())
		{
			return lte->getMaterialParams() < rte->getMaterialParams();
		}
		else if (LLPipeline::sRenderDeferred && (lte->getMaterialParams() == rte->getMaterialParams()) && (lte->getShiny() != rte->getShiny()))
		{
			return lte->getShiny() < rte->getShiny();
		}
		else
		{
			return lhs->getTexture() < rhs->getTexture();
		}
	}
};

struct CompareBatchBreakerRigged
{
    bool operator()(const LLFace* const& lhs, const LLFace* const& rhs)
    {
        const LLTextureEntry* lte = lhs->getTextureEntry();
        const LLTextureEntry* rte = rhs->getTextureEntry();

        if (lhs->mAvatar != rhs->mAvatar)
        {
            return lhs->mAvatar < rhs->mAvatar;
        }
        else if (lhs->mSkinInfo->mHash != rhs->mSkinInfo->mHash)
        {
            return lhs->mSkinInfo->mHash < rhs->mSkinInfo->mHash;
        }
        else if (lhs->getTexture() != rhs->getTexture())
        {
            return lhs->getTexture() < rhs->getTexture();
        }
        else if (lte->getBumpmap() != rte->getBumpmap())
        {
            return lte->getBumpmap() < rte->getBumpmap();
        }
        else if (LLPipeline::sRenderDeferred && lte->getMaterialID() != rte->getMaterialID())
        {
            return lte->getMaterialID() < rte->getMaterialID();
        }
        else // if (LLPipeline::sRenderDeferred && (lte->getMaterialParams() == rte->getMaterialParams()) && (lte->getShiny() != rte->getShiny()))
        {
            return lte->getShiny() < rte->getShiny();
        }
        
    }
};


U32 LLVolumeGeometryManager::genDrawInfo(LLSpatialGroup* group, U32 mask, LLFace** faces, U32 face_count, BOOL distance_sort, BOOL batch_textures, BOOL rigged)
{
    LL_PROFILE_ZONE_SCOPED;

	U32 geometryBytes = 0;
	U32 buffer_usage = group->mBufferUsage;
	
	static LLCachedControl<bool> use_transform_feedback(gSavedSettings, "RenderUseTransformFeedback", false);

	if (use_transform_feedback &&
		gTransformPositionProgram.mProgramObject && //transform shaders are loaded
		buffer_usage == GL_DYNAMIC_DRAW_ARB && //target buffer is in VRAM
		!(mask & LLVertexBuffer::MAP_WEIGHT4)) //TODO: add support for weights
	{
		buffer_usage = GL_DYNAMIC_COPY_ARB;
	}

#if LL_DARWIN
	// HACK from Leslie:
	// Disable VBO usage for alpha on Mac OS X because it kills the framerate
	// due to implicit calls to glTexSubImage that are beyond our control.
	// (this works because the only calls here that sort by distance are alpha)
	if (distance_sort)
	{
		buffer_usage = 0x0;
	}
#endif
	

	static LLCachedControl<S32> max_vbo_size(gSavedSettings, "RenderMaxVBOSize", 512);
	U32 max_vertices = (max_vbo_size * 1024)/LLVertexBuffer::calcVertexSize(group->getSpatialPartition()->mVertexDataMask);
	max_vertices = llmin(max_vertices, (U32) 65535);

	{
        LL_PROFILE_ZONE_NAMED("genDrawInfo - sort");
        
        if (rigged)
        {
            //sort faces by things that break batches, including avatar and mesh id
            std::sort(faces, faces + face_count, CompareBatchBreakerRigged());
        }
        else if (!distance_sort)
        {
            //sort faces by things that break batches, not including avatar and mesh id
            std::sort(faces, faces + face_count, CompareBatchBreakerModified());
        }
		else
		{
			//sort faces by distance
			std::sort(faces, faces+face_count, LLFace::CompareDistanceGreater());
		}
	}
				
	bool hud_group = group->isHUDGroup() ;
	LLFace** face_iter = faces;
	LLFace** end_faces = faces+face_count;
	
	LLSpatialGroup::buffer_map_t buffer_map;

	LLViewerTexture* last_tex = NULL;
	S32 buffer_index = 0;

	S32 texture_index_channels = 1;
	
	if (gGLManager.mGLSLVersionMajor > 1 || gGLManager.mGLSLVersionMinor >= 30)
	{
		texture_index_channels = LLGLSLShader::sIndexedTextureChannels-1; //always reserve one for shiny for now just for simplicity;
	}

	if (LLPipeline::sRenderDeferred && distance_sort)
	{
		texture_index_channels = gDeferredAlphaProgram.mFeatures.mIndexedTextureChannels;
	}
    
    if (rigged)
    { //don't attempt distance sorting on rigged meshes, not likely to succeed and breaks batches
        distance_sort = FALSE;
    }

    if (distance_sort)
    {
        buffer_index = -1;
    }

	static LLCachedControl<U32> max_texture_index(gSavedSettings, "RenderMaxTextureIndex", 16);
	texture_index_channels = llmin(texture_index_channels, (S32) max_texture_index);
	
	//NEVER use more than 16 texture index channels (workaround for prevalent driver bug)
	texture_index_channels = llmin(texture_index_channels, 16);

	bool flexi = false;

	while (face_iter != end_faces)
	{
		//pull off next face
		LLFace* facep = *face_iter;
		LLViewerTexture* tex = facep->getTexture();
        const LLTextureEntry* te = facep->getTextureEntry();
		LLMaterialPtr mat = te->getMaterialParams();
        LLMaterialID matId = te->getMaterialID();

		if (distance_sort)
		{
			tex = NULL;
		}

		if (last_tex == tex)
		{
			buffer_index++;
		}
		else
		{
			last_tex = tex;
			buffer_index = 0;
		}

		bool bake_sunlight = LLPipeline::sBakeSunlight && facep->getDrawable()->isStatic(); 

		U32 index_count = facep->getIndicesCount();
		U32 geom_count = facep->getGeomCount();

		flexi = flexi || facep->getViewerObject()->getVolume()->isUnique();

		//sum up vertices needed for this render batch
		LLFace** i = face_iter;
		++i;
		
		const U32 MAX_TEXTURE_COUNT = 32;
		LLViewerTexture* texture_list[MAX_TEXTURE_COUNT];
		
		U32 texture_count = 0;

		{
            LL_PROFILE_ZONE_NAMED("genDrawInfo - face size");
			if (batch_textures)
			{
				U8 cur_tex = 0;
				facep->setTextureIndex(cur_tex);
				if (texture_count < MAX_TEXTURE_COUNT)
				{
					texture_list[texture_count++] = tex;
				}

				if (can_batch_texture(facep))
				{ //populate texture_list with any textures that can be batched
				  //move i to the next unbatchable face
					while (i != end_faces)
					{
						facep = *i;
						
						if (!can_batch_texture(facep))
						{ //face is bump mapped or has an animated texture matrix -- can't 
							//batch more than 1 texture at a time
							facep->setTextureIndex(0);
							break;
						}

						if (facep->getTexture() != tex)
						{
							if (distance_sort)
							{ //textures might be out of order, see if texture exists in current batch
								bool found = false;
								for (U32 tex_idx = 0; tex_idx < texture_count; ++tex_idx)
								{
									if (facep->getTexture() == texture_list[tex_idx])
									{
										cur_tex = tex_idx;
										found = true;
										break;
									}
								}

								if (!found)
								{
									cur_tex = texture_count;
								}
							}
							else
							{
								cur_tex++;
							}

							if (cur_tex >= texture_index_channels)
							{ //cut batches when index channels are depleted
								break;
							}

							tex = facep->getTexture();

							if (texture_count < MAX_TEXTURE_COUNT)
							{
								texture_list[texture_count++] = tex;
							}
						}

						if (geom_count + facep->getGeomCount() > max_vertices)
						{ //cut batches on geom count too big
							break;
						}

						++i;

						flexi = flexi || facep->getViewerObject()->getVolume()->isUnique();

						index_count += facep->getIndicesCount();
						geom_count += facep->getGeomCount();

						facep->setTextureIndex(cur_tex);
					}
				}
				else
				{
					facep->setTextureIndex(0);
				}

				tex = texture_list[0];
			}
			else
			{
				while (i != end_faces && 
					(LLPipeline::sTextureBindTest || 
						(distance_sort || 
							((*i)->getTexture() == tex))))
				{
					facep = *i;
                    const LLTextureEntry* nextTe = facep->getTextureEntry();
                    if (nextTe->getMaterialID() != matId)
                    {
                        break;
                    }

					//face has no texture index
					facep->mDrawInfo = NULL;
					facep->setTextureIndex(FACE_DO_NOT_BATCH_TEXTURES);

					if (geom_count + facep->getGeomCount() > max_vertices)
					{ //cut batches on geom count too big
						break;
					}

					++i;
					index_count += facep->getIndicesCount();
					geom_count += facep->getGeomCount();

					flexi = flexi || facep->getViewerObject()->getVolume()->isUnique();
				}
			}
		}


		if (flexi && buffer_usage && buffer_usage != GL_STREAM_DRAW_ARB)
		{
			buffer_usage = GL_STREAM_DRAW_ARB;
		}

		//create vertex buffer
		LLPointer<LLVertexBuffer> buffer;

		{
            LL_PROFILE_ZONE_NAMED("genDrawInfo - allocate");
			buffer = createVertexBuffer(mask, buffer_usage);
			if(!buffer->allocateBuffer(geom_count, index_count, TRUE))
			{
				LL_WARNS() << "Failed to allocate group Vertex Buffer to "
					<< geom_count << " vertices and "
					<< index_count << " indices" << LL_ENDL;
				buffer = NULL;
			}
		}

		if (buffer)
		{
			geometryBytes += buffer->getSize() + buffer->getIndicesSize();
			buffer_map[mask][*face_iter].push_back(buffer);
		}

		//add face geometry

		U32 indices_index = 0;
		U16 index_offset = 0;

		std::unique_ptr<FSPerfStats::RecordAttachmentTime> ratPtr; // <FS:Beq/> capture render times
		while (face_iter < i)
		{
			//update face indices for new buffer
			facep = *face_iter;
			LLViewerObject* vobj = facep->getViewerObject();
			// <FS:Beq> capture render times
			if(vobj && vobj->isAttachment())
			{
				trackAttachments(vobj, LLPipeline::sShadowRender, &ratPtr);
			}
			// </FS:Beq>
			if (buffer.isNull())
			{
				// Bulk allocation failed
				facep->setVertexBuffer(buffer);
				facep->setSize(0, 0); // mark as no geometry
				++face_iter;
				continue;
			}
			facep->setIndicesIndex(indices_index);
			facep->setGeomIndex(index_offset);
			facep->setVertexBuffer(buffer);	
			
			if (batch_textures && facep->getTextureIndex() == FACE_DO_NOT_BATCH_TEXTURES)
			{
				LL_ERRS() << "Invalid texture index." << LL_ENDL;
			}
			
			{
				//for debugging, set last time face was updated vs moved
				facep->updateRebuildFlags();

				if (!LLPipeline::sDelayVBUpdate)
				{ //copy face geometry into vertex buffer
					LLDrawable* drawablep = facep->getDrawable();
					LLVOVolume* vobj = drawablep->getVOVolume();
					LLVolume* volume = vobj->getVolume();

					if (drawablep->isState(LLDrawable::ANIMATED_CHILD))
					{
						vobj->updateRelativeXform(true);
					}

					U32 te_idx = facep->getTEOffset();

					if (!facep->getGeometryVolume(*volume, te_idx, 
						vobj->getRelativeXform(), vobj->getRelativeXformInvTrans(), index_offset,true))
					{
						LL_WARNS() << "Failed to get geometry for face!" << LL_ENDL;
					}

					if (drawablep->isState(LLDrawable::ANIMATED_CHILD))
					{
						vobj->updateRelativeXform(false);
					}
				}
			}

			index_offset += facep->getGeomCount();
			indices_index += facep->getIndicesCount();

			//append face to appropriate render batch

			BOOL force_simple = facep->getPixelArea() < FORCE_SIMPLE_RENDER_AREA;
			BOOL fullbright = facep->isState(LLFace::FULLBRIGHT);
			if ((mask & LLVertexBuffer::MAP_NORMAL) == 0)
			{ //paranoia check to make sure GL doesn't try to read non-existant normals
				fullbright = TRUE;
			}

			if (hud_group)
			{ //all hud attachments are fullbright
				fullbright = TRUE;
			}

			const LLTextureEntry* te = facep->getTextureEntry();
			tex = facep->getTexture();

			BOOL is_alpha = (facep->getPoolType() == LLDrawPool::POOL_ALPHA) ? TRUE : FALSE;
		
			LLMaterial* mat = te->getMaterialParams().get();

			bool can_be_shiny = true;
			if (mat)
			{
				U8 mode = mat->getDiffuseAlphaMode();
				can_be_shiny = mode == LLMaterial::DIFFUSE_ALPHA_MODE_NONE ||
								mode == LLMaterial::DIFFUSE_ALPHA_MODE_EMISSIVE;
			}

            F32 te_alpha = te->getColor().mV[3]; 
			bool use_legacy_bump = te->getBumpmap() && (te->getBumpmap() < 18) && (!mat || mat->getNormalID().isNull());
			bool opaque = te_alpha >= 0.999f;
            bool transparent = te_alpha < 0.999f;

            is_alpha = (is_alpha || transparent) ? TRUE : FALSE;

			if (mat && LLPipeline::sRenderDeferred && !hud_group)
			{
				bool material_pass = false;

				// do NOT use 'fullbright' for this logic or you risk sending
				// things without normals down the materials pipeline and will
				// render poorly if not crash NORSPEC-240,314
				//
				if (te->getFullbright())
				{
					if (mat->getDiffuseAlphaMode() == LLMaterial::DIFFUSE_ALPHA_MODE_MASK)
					{
						if (opaque)
						{
							registerFace(group, facep, LLRenderPass::PASS_FULLBRIGHT_ALPHA_MASK);
						}
						else
						{
							registerFace(group, facep, LLRenderPass::PASS_ALPHA);
						}
					}
					else if (is_alpha)
					{
						registerFace(group, facep, LLRenderPass::PASS_ALPHA);
					}
					else
					{
						if (mat->getEnvironmentIntensity() > 0 || te->getShiny() > 0)
						{
							material_pass = true;
						}
						else
						{
                            if (opaque)
						    {
							    registerFace(group, facep, LLRenderPass::PASS_FULLBRIGHT);
                            }
                            else
                            {
                                registerFace(group, facep, LLRenderPass::PASS_ALPHA);
                            }
						}
					}
				}
				else if (transparent)
				{
					registerFace(group, facep, LLRenderPass::PASS_ALPHA);
				}
				else if (use_legacy_bump)
				{
					// we have a material AND legacy bump settings, but no normal map
					registerFace(group, facep, LLRenderPass::PASS_BUMP);
				}
				else
				{
					material_pass = true;
				}

				if (material_pass)
				{
					static const U32 pass[] = 
					{
						LLRenderPass::PASS_MATERIAL,
						LLRenderPass::PASS_ALPHA, //LLRenderPass::PASS_MATERIAL_ALPHA,
						LLRenderPass::PASS_MATERIAL_ALPHA_MASK,
						LLRenderPass::PASS_MATERIAL_ALPHA_EMISSIVE,
						LLRenderPass::PASS_SPECMAP,
						LLRenderPass::PASS_ALPHA, //LLRenderPass::PASS_SPECMAP_BLEND,
						LLRenderPass::PASS_SPECMAP_MASK,
						LLRenderPass::PASS_SPECMAP_EMISSIVE,
						LLRenderPass::PASS_NORMMAP,
						LLRenderPass::PASS_ALPHA, //LLRenderPass::PASS_NORMMAP_BLEND,
						LLRenderPass::PASS_NORMMAP_MASK,
						LLRenderPass::PASS_NORMMAP_EMISSIVE,
						LLRenderPass::PASS_NORMSPEC,
						LLRenderPass::PASS_ALPHA, //LLRenderPass::PASS_NORMSPEC_BLEND,
						LLRenderPass::PASS_NORMSPEC_MASK,
						LLRenderPass::PASS_NORMSPEC_EMISSIVE,
					};

					U32 mask = mat->getShaderMask();

					llassert(mask < sizeof(pass)/sizeof(U32));

					mask = llmin(mask, (U32)(sizeof(pass)/sizeof(U32)-1));

					registerFace(group, facep, pass[mask]);
				}
			}
			else if (mat)
			{
				U8 mode = mat->getDiffuseAlphaMode();

                is_alpha = (is_alpha || (mode == LLMaterial::DIFFUSE_ALPHA_MODE_BLEND));

				if (is_alpha)
				{
					mode = LLMaterial::DIFFUSE_ALPHA_MODE_BLEND;
				}

				if (mode == LLMaterial::DIFFUSE_ALPHA_MODE_MASK)
				{
					registerFace(group, facep, fullbright ? LLRenderPass::PASS_FULLBRIGHT_ALPHA_MASK : LLRenderPass::PASS_ALPHA_MASK);
				}
				else if (is_alpha )
				{
					registerFace(group, facep, LLRenderPass::PASS_ALPHA);
				}
				else if (gPipeline.shadersLoaded()
					&& LLPipeline::sRenderBump 
					&& te->getShiny() 
					&& can_be_shiny)
				{
					registerFace(group, facep, fullbright ? LLRenderPass::PASS_FULLBRIGHT_SHINY : LLRenderPass::PASS_SHINY);
				}
				else
				{
					registerFace(group, facep, fullbright ? LLRenderPass::PASS_FULLBRIGHT : LLRenderPass::PASS_SIMPLE);
				}
			}
			else if (is_alpha)
			{
				// can we safely treat this as an alpha mask?
				// <FS:Beq> Nothing actually sets facecolor use the TE alpha instead.
				// if (facep->getFaceColor().mV[3] <= 0.f)
				if (te->getAlpha() <=0.f || facep->getFaceColor().mV[3] <= 0.f)
				// </FS:Beq>
				{ //100% transparent, don't render unless we're highlighting transparent
					LL_PROFILE_ZONE_NAMED("facep->alpha -> invisible");
					registerFace(group, facep, LLRenderPass::PASS_ALPHA_INVISIBLE);
				}
				else if (facep->canRenderAsMask())
				{
					if (te->getFullbright() || LLPipeline::sNoAlpha)
					{
						registerFace(group, facep, LLRenderPass::PASS_FULLBRIGHT_ALPHA_MASK);
					}
					else
					{
						registerFace(group, facep, LLRenderPass::PASS_ALPHA_MASK);
					}
				}
				else
				{
					registerFace(group, facep, LLRenderPass::PASS_ALPHA);
				}
			}
			else if (gPipeline.shadersLoaded()
				&& LLPipeline::sRenderBump 
				&& te->getShiny() 
				&& can_be_shiny)
			{ //shiny
				if (tex->getPrimaryFormat() == GL_ALPHA)
				{ //invisiprim+shiny
					registerFace(group, facep, LLRenderPass::PASS_INVISI_SHINY);
					registerFace(group, facep, LLRenderPass::PASS_INVISIBLE);
				}
				else if (LLPipeline::sRenderDeferred && !hud_group)
				{ //deferred rendering
					if (te->getFullbright())
					{ //register in post deferred fullbright shiny pass
						registerFace(group, facep, LLRenderPass::PASS_FULLBRIGHT_SHINY);
						if (te->getBumpmap())
						{ //register in post deferred bump pass
							registerFace(group, facep, LLRenderPass::PASS_POST_BUMP);
						}
					}
					else if (use_legacy_bump)
					{ //register in deferred bump pass
						registerFace(group, facep, LLRenderPass::PASS_BUMP);
					}
					else
					{ //register in deferred simple pass (deferred simple includes shiny)
						llassert(mask & LLVertexBuffer::MAP_NORMAL);
						registerFace(group, facep, LLRenderPass::PASS_SIMPLE);
					}
				}
				else if (fullbright)
				{	//not deferred, register in standard fullbright shiny pass					
					registerFace(group, facep, LLRenderPass::PASS_FULLBRIGHT_SHINY);
				}
				else
				{ //not deferred or fullbright, register in standard shiny pass
					registerFace(group, facep, LLRenderPass::PASS_SHINY);
				}
			}
			else
			{ //not alpha and not shiny
				if (!is_alpha && tex->getPrimaryFormat() == GL_ALPHA)
				{ //invisiprim
					registerFace(group, facep, LLRenderPass::PASS_INVISIBLE);
				}
				else if (fullbright || bake_sunlight)
				{ //fullbright
					if (mat && mat->getDiffuseAlphaMode() == LLMaterial::DIFFUSE_ALPHA_MODE_MASK)
					{
						registerFace(group, facep, LLRenderPass::PASS_FULLBRIGHT_ALPHA_MASK);
					}
					else
					{
						registerFace(group, facep, LLRenderPass::PASS_FULLBRIGHT);
					}
					if (LLPipeline::sRenderDeferred && !hud_group && LLPipeline::sRenderBump && use_legacy_bump)
					{ //if this is the deferred render and a bump map is present, register in post deferred bump
						registerFace(group, facep, LLRenderPass::PASS_POST_BUMP);
					}
				}
				else
				{
					if (LLPipeline::sRenderDeferred && LLPipeline::sRenderBump && use_legacy_bump)
					{ //non-shiny or fullbright deferred bump
						registerFace(group, facep, LLRenderPass::PASS_BUMP);
					}
					else
					{ //all around simple
						llassert(mask & LLVertexBuffer::MAP_NORMAL);
						if (mat && mat->getDiffuseAlphaMode() == LLMaterial::DIFFUSE_ALPHA_MODE_MASK)
						{ //material alpha mask can be respected in non-deferred
							registerFace(group, facep, LLRenderPass::PASS_ALPHA_MASK);
						}
						else
						{
							registerFace(group, facep, LLRenderPass::PASS_SIMPLE);
						}
				    }
				}
				
				
				if (!gPipeline.shadersLoaded() && 
					!is_alpha && 
					te->getShiny() && 
					LLPipeline::sRenderBump)
				{ //shiny as an extra pass when shaders are disabled
					registerFace(group, facep, LLRenderPass::PASS_SHINY);
				}
			}
			
			//not sure why this is here, and looks like it might cause bump mapped objects to get rendered redundantly -- davep 5/11/2010
			if (!is_alpha && (hud_group || !LLPipeline::sRenderDeferred))
			{
				llassert((mask & LLVertexBuffer::MAP_NORMAL) || fullbright);
				facep->setPoolType((fullbright) ? LLDrawPool::POOL_FULLBRIGHT : LLDrawPool::POOL_SIMPLE);
				
				if (!force_simple && LLPipeline::sRenderBump && use_legacy_bump)
				{
					registerFace(group, facep, LLRenderPass::PASS_BUMP);
				}
			}

			if (!is_alpha && LLPipeline::sRenderGlow && te->getGlow() > 0.f)
			{
				registerFace(group, facep, LLRenderPass::PASS_GLOW);
			}
						
			++face_iter;
		}

		if (buffer)
		{
			buffer->flush();
		}
	}

	group->mBufferMap[mask].clear();
	for (LLSpatialGroup::buffer_texture_map_t::iterator i = buffer_map[mask].begin(); i != buffer_map[mask].end(); ++i)
	{
		group->mBufferMap[mask][i->first] = i->second;
	}

	return geometryBytes;
}

void LLGeometryManager::addGeometryCount(LLSpatialGroup* group, U32 &vertex_count, U32 &index_count)
{	
    LL_PROFILE_ZONE_SCOPED;

	//initialize to default usage for this partition
	U32 usage = group->getSpatialPartition()->mBufferUsage;
	
	//clear off any old faces
	mFaceList.clear();

	//for each drawable

	for (LLSpatialGroup::element_iter drawable_iter = group->getDataBegin(); drawable_iter != group->getDataEnd(); ++drawable_iter)
	{
		LLDrawable* drawablep = (LLDrawable*)(*drawable_iter)->getDrawable();
		
		if (!drawablep || drawablep->isDead())
		{
			continue;
		}
	
		if (drawablep->isAnimating())
		{ //fall back to stream draw for animating verts
			usage = GL_STREAM_DRAW_ARB;
		}

		//for each face
		for (S32 i = 0; i < drawablep->getNumFaces(); i++)
		{
			//sum up face verts and indices
			drawablep->updateFaceSize(i);
			LLFace* facep = drawablep->getFace(i);
			if (facep)
			{
				if (facep->hasGeometry() && facep->getPixelArea() > FORCE_CULL_AREA && 
					facep->getGeomCount() + vertex_count <= 65536)
				{
					vertex_count += facep->getGeomCount();
					index_count += facep->getIndicesCount();
				
					//remember face (for sorting)
					mFaceList.push_back(facep);
				}
				else
				{
					facep->clearVertexBuffer();
				}
			}
		}
	}
	
	group->mBufferUsage = usage;
}

LLHUDPartition::LLHUDPartition(LLViewerRegion* regionp) : LLBridgePartition(regionp)
{
	mPartitionType = LLViewerRegion::PARTITION_HUD;
	mDrawableType = LLPipeline::RENDER_TYPE_HUD;
	mSlopRatio = 0.f;
	mLODPeriod = 1;
}

void LLHUDPartition::shift(const LLVector4a &offset)
{
	//HUD objects don't shift with region crossing.  That would be silly.
}<|MERGE_RESOLUTION|>--- conflicted
+++ resolved
@@ -1842,12 +1842,7 @@
 
 BOOL LLVOVolume::genBBoxes(BOOL force_global)
 {
-<<<<<<< HEAD
-    LL_PROFILE_ZONE_SCOPED;
-	BOOL res = TRUE;
-=======
     BOOL res = TRUE;
->>>>>>> cda75cbd
 
     LLVector4a min, max;
 
@@ -1878,34 +1873,21 @@
     {
         LL_DEBUGS("RiggedBox") << "rebuilding box, volume face count " << getVolume()->getNumVolumeFaces() << " drawable face count " << mDrawable->getNumFaces() << LL_ENDL;
     }
-
     // There's no guarantee that getVolume()->getNumFaces() == mDrawable->getNumFaces()
-<<<<<<< HEAD
-	for (S32 i = 0;
-		 i < getVolume()->getNumVolumeFaces() && i < mDrawable->getNumFaces() && i < getNumTEs();
-		 i++)
-	{
-		// <FS:ND> There's no guarantee that getVolume()->getNumFaces() == mDrawable->getNumFaces()
-		if( mDrawable->getNumFaces() <= i )
-			break;
-		// </FS:ND>
-
-		LLFace *face = mDrawable->getFace(i);
-		if (!face)
-		{
-			continue;
-		}
-=======
     for (S32 i = 0;
         i < getVolume()->getNumVolumeFaces() && i < mDrawable->getNumFaces() && i < getNumTEs();
         i++)
     {
-        LLFace* face = mDrawable->getFace(i);
+        // <FS:ND> There's no guarantee that getVolume()->getNumFaces() == mDrawable->getNumFaces()
+        if( mDrawable->getNumFaces() <= i )
+            break;
+        // </FS:ND>
+
+        LLFace *face = mDrawable->getFace(i);
         if (!face)
         {
             continue;
         }
->>>>>>> cda75cbd
 
         BOOL face_res = face->genVolumeBBoxes(*volume, i,
             mRelativeXform,
@@ -1937,28 +1919,7 @@
         }
     }
 
-    bool rigged = false;
-    
-    if (!isAnimatedObject())
-    {
-        rigged = isRiggedMesh() && isAttachment();
-    }
-    else
-    {
-        rigged = isRiggedMesh() && getControlAvatar() && getControlAvatar()->mPlaying;
-    }
-
-    if (rigged)
-    {
-        min.set(-1, -1, -1, 0);
-        max.set(1, 1, 1, 0);
-
-        mDrawable->setSpatialExtents(min, max);
-        mDrawable->setPositionGroup(LLVector4a(0, 0, 0));
-        updateRadius();
-        mDrawable->movePartition();
-    }
-    else if (any_valid_boxes)
+    if (any_valid_boxes)
     {
         if (rebuild)
         {
@@ -5410,7 +5371,6 @@
 void LLVolumeGeometryManager::registerFace(LLSpatialGroup* group, LLFace* facep, U32 type)
 {
     LL_PROFILE_ZONE_SCOPED;
-<<<<<<< HEAD
 	// <FS:Ansariel> Can't do anything about it anyway - stop spamming the log
 	//if (   type == LLRenderPass::PASS_ALPHA 
 	//	&& facep->getTextureEntry()->getMaterialParams().notNull() 
@@ -5432,12 +5392,6 @@
 		   ( ((!pObj->isHUDAttachment()) || (!gRlvAttachmentLocks.isLockedAttachment(pObj->getRootEdit()))) &&
 		     (RlvActions::canEdit(pObj)) ) ) )
 // [/RVLa:KB]
-=======
-	if (   type == LLRenderPass::PASS_ALPHA 
-		&& facep->getTextureEntry()->getMaterialParams().notNull() 
-		&& !facep->getVertexBuffer()->hasDataType(LLVertexBuffer::TYPE_TANGENT)
-		&& LLViewerShaderMgr::instance()->getShaderLevel(LLViewerShaderMgr::SHADER_OBJECT) > 1)
->>>>>>> cda75cbd
 	{
 		return;
 	}
@@ -5446,13 +5400,6 @@
 
     bool rigged = facep->isState(LLFace::RIGGED);
 
-<<<<<<< HEAD
-=======
-    U32 passType = type;
-
-    bool rigged = facep->isState(LLFace::RIGGED);
-
->>>>>>> cda75cbd
     if (rigged && type != LLRenderPass::PASS_ALPHA)
     {
         // hacky, should probably clean up -- if this face is rigged, put it in "type + 1"
@@ -5891,7 +5838,6 @@
 			}
 
 
-<<<<<<< HEAD
 //<FS:Beq> Stop doing stupid stuff we don;t need to.
 // Moving this inside a debug enabled check
 //			std::string vobj_name = llformat("Vol%p", vobj);
@@ -5900,10 +5846,6 @@
             bool is_mesh = vobj->isMesh();
 			if (is_mesh &&
 
-=======
-            bool is_mesh = vobj->isMesh();
-			if (is_mesh &&
->>>>>>> cda75cbd
 				((vobj->getVolume() && !vobj->getVolume()->isMeshAssetLoaded()) || !gMeshRepo.meshRezEnabled()))
 			{
 				continue;
@@ -5921,14 +5863,8 @@
 				const LLVector3& scale = vobj->getScale();
 				group->mSurfaceArea += volume->getSurfaceArea() * llmax(llmax(scale.mV[0], scale.mV[1]), scale.mV[2]);
 			}
-<<<<<<< HEAD
             //<FS:Beq> Stop doing stupid stuff we don;t need on the critical path
             //F32 est_tris = vobj->getEstTrianglesMax();
-=======
-
-            
-            F32 est_tris = vobj->getEstTrianglesMax();
->>>>>>> cda75cbd
 
             vobj->updateControlAvatar();
 			// Also avoid unfortunate sleep during trylock by static check
@@ -6044,8 +5980,6 @@
                     facep->mAvatar = avatar;
                     any_rigged_face = true;
                 }
-<<<<<<< HEAD
-=======
                 else
                 {
                     if (facep->isState(LLFace::RIGGED))
@@ -6059,7 +5993,6 @@
                         facep->clearState(LLFace::RIGGED);
                     }
                 }
->>>>>>> cda75cbd
 
 				if (cur_total > max_total || facep->getIndicesCount() <= 0 || facep->getGeomCount() <= 0)
 				{
@@ -6137,14 +6070,10 @@
 						}
 						else
 						{
-<<<<<<< HEAD
                             // <FS:ND> Even more crash avoidance ...
                             // if (te->getColor().mV[3] > 0.f || te->getGlow() > 0.f)
                             if (te && (te->getColor().mV[3] > 0.f || te->getGlow() > 0.f))
                             // </FS:ND>
-=======
-                            if (te->getColor().mV[3] > 0.f || te->getGlow() > 0.f)
->>>>>>> cda75cbd
                             { //only treat as alpha in the pipeline if < 100% transparent
                                 drawablep->setState(LLDrawable::HAS_ALPHA);
                                 add_face(sAlphaFaces, alpha_count, facep);
@@ -6350,17 +6279,13 @@
 
 			U32 buffer_count = 0;
 
-<<<<<<< HEAD
 			std::unique_ptr<FSPerfStats::RecordAttachmentTime> ratPtr{}; // <FS:Beq/> capture render times
-=======
->>>>>>> cda75cbd
 			for (LLSpatialGroup::element_iter drawable_iter = group->getDataBegin(); drawable_iter != group->getDataEnd(); ++drawable_iter)
 			{
 				LLDrawable* drawablep = (LLDrawable*)(*drawable_iter)->getDrawable();
 
 				if (drawablep && !drawablep->isDead() && drawablep->isState(LLDrawable::REBUILD_ALL) && !drawablep->isState(LLDrawable::RIGGED) )
 				{
-<<<<<<< HEAD
 					LL_PROFILE_ZONE_NAMED("Rebuild all non-Rigged");
 					LLVOVolume* vobj = drawablep->getVOVolume();
 					// <FS:Beq> capture render times
@@ -6375,11 +6300,6 @@
 				    if (debug_logging_on)
 				    //</FS:Beq>
 					{
-=======
-					LLVOVolume* vobj = drawablep->getVOVolume();
-					if (debugLoggingEnabled("AnimatedObjectsLinkset"))
-					{
->>>>>>> cda75cbd
 						if (vobj->isAnimatedObject() && vobj->isRiggedMesh())
 						{
 							std::string vobj_name = llformat("Vol%p", vobj);
