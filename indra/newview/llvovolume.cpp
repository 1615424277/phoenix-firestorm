--- conflicted
+++ resolved
@@ -1713,7 +1713,6 @@
 	return FALSE;
 }
 
-<<<<<<< HEAD
 //<FS:Beq> FIRE-21445
 void LLVOVolume::forceLOD(S32 lod)
 {
@@ -1723,10 +1722,7 @@
 }
 //</FS:Beq>
 
-BOOL LLVOVolume::updateLOD()
-=======
 bool LLVOVolume::updateLOD()
->>>>>>> 2d8654db
 {
 	if (mDrawable.isNull())
 	{
