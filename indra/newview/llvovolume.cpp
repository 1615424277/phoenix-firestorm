/** 
 * @file llvovolume.cpp
 * @brief LLVOVolume class implementation
 *
 * $LicenseInfo:firstyear=2001&license=viewerlgpl$
 * Second Life Viewer Source Code
 * Copyright (C) 2010, Linden Research, Inc.
 * 
 * This library is free software; you can redistribute it and/or
 * modify it under the terms of the GNU Lesser General Public
 * License as published by the Free Software Foundation;
 * version 2.1 of the License only.
 * 
 * This library is distributed in the hope that it will be useful,
 * but WITHOUT ANY WARRANTY; without even the implied warranty of
 * MERCHANTABILITY or FITNESS FOR A PARTICULAR PURPOSE.  See the GNU
 * Lesser General Public License for more details.
 * 
 * You should have received a copy of the GNU Lesser General Public
 * License along with this library; if not, write to the Free Software
 * Foundation, Inc., 51 Franklin Street, Fifth Floor, Boston, MA  02110-1301  USA
 * 
 * Linden Research, Inc., 945 Battery Street, San Francisco, CA  94111  USA
 * $/LicenseInfo$
 */

// A "volume" is a box, cylinder, sphere, or other primitive shape.

#include "llviewerprecompiledheaders.h"

#include "llvovolume.h"

#include <sstream>

#include "llviewercontrol.h"
#include "lldir.h"
#include "llflexibleobject.h"
#include "llfloatertools.h"
#include "llmaterialid.h"
#include "llmaterialtable.h"
#include "llprimitive.h"
#include "llvolume.h"
#include "llvolumeoctree.h"
#include "llvolumemgr.h"
#include "llvolumemessage.h"
#include "material_codes.h"
#include "message.h"
#include "llpluginclassmedia.h" // for code in the mediaEvent handler
#include "object_flags.h"
#include "lldrawable.h"
#include "lldrawpoolavatar.h"
#include "lldrawpoolbump.h"
#include "llface.h"
#include "llspatialpartition.h"
#include "llhudmanager.h"
#include "llflexibleobject.h"
#include "llskinningutil.h"
#include "llsky.h"
#include "lltexturefetch.h"
#include "llvector4a.h"
#include "llviewercamera.h"
#include "llviewertexturelist.h"
#include "llviewerobjectlist.h"
#include "llviewerregion.h"
#include "llviewertextureanim.h"
#include "llworld.h"
#include "llselectmgr.h"
#include "pipeline.h"
#include "llsdutil.h"
#include "llmatrix4a.h"
#include "llmediaentry.h"
#include "llmediadataclient.h"
#include "llmeshrepository.h"
#include "llagent.h"
#include "llviewermediafocus.h"
#include "lldatapacker.h"
#include "llviewershadermgr.h"
#include "llvoavatar.h"
#include "llcontrolavatar.h"
#include "llvoavatarself.h"
#include "llvocache.h"
#include "llmaterialmgr.h"
#include "llanimationstates.h"
#include "llinventorytype.h"
#include "llviewerinventory.h"
#include "llcallstack.h"
#include "llsculptidsize.h"
// [RLVa:KB] - Checked: RLVa-2.0.0
#include "rlvactions.h"
#include "rlvlocks.h"
// [/RLVa:KB]
#include "llviewernetwork.h"

const F32 FORCE_SIMPLE_RENDER_AREA = 512.f;
const F32 FORCE_CULL_AREA = 8.f;
U32 JOINT_COUNT_REQUIRED_FOR_FULLRIG = 1;

BOOL gAnimateTextures = TRUE;
//extern BOOL gHideSelectedObjects;

F32 LLVOVolume::sLODFactor = 1.f;
F32	LLVOVolume::sLODSlopDistanceFactor = 0.5f; //Changing this to zero, effectively disables the LOD transition slop 
F32 LLVOVolume::sDistanceFactor = 1.0f;
S32 LLVOVolume::sNumLODChanges = 0;
S32 LLVOVolume::mRenderComplexity_last = 0;
S32 LLVOVolume::mRenderComplexity_current = 0;
LLPointer<LLObjectMediaDataClient> LLVOVolume::sObjectMediaClient = NULL;
LLPointer<LLObjectMediaNavigateClient> LLVOVolume::sObjectMediaNavigateClient = NULL;

static LLTrace::BlockTimerStatHandle FTM_GEN_TRIANGLES("Generate Triangles");
static LLTrace::BlockTimerStatHandle FTM_GEN_VOLUME("Generate Volumes");
static LLTrace::BlockTimerStatHandle FTM_VOLUME_TEXTURES("Volume Textures");

extern BOOL gGLDebugLoggingEnabled;

// NaCl - Graphics crasher protection
static bool enableVolumeSAPProtection()
{
	static LLCachedControl<bool> protect(gSavedSettings, "RenderVolumeSAProtection");
	return protect;
}
// NaCl End

// Implementation class of LLMediaDataClientObject.  See llmediadataclient.h
class LLMediaDataClientObjectImpl : public LLMediaDataClientObject
{
public:
	LLMediaDataClientObjectImpl(LLVOVolume *obj, bool isNew) : mObject(obj), mNew(isNew) 
	{
		mObject->addMDCImpl();
	}
	~LLMediaDataClientObjectImpl()
	{
		mObject->removeMDCImpl();
	}
	
	virtual U8 getMediaDataCount() const 
		{ return mObject->getNumTEs(); }

	virtual LLSD getMediaDataLLSD(U8 index) const 
		{
			LLSD result;
			LLTextureEntry *te = mObject->getTE(index); 
			if (NULL != te)
			{
				llassert((te->getMediaData() != NULL) == te->hasMedia());
				if (te->getMediaData() != NULL)
				{
					result = te->getMediaData()->asLLSD();
					// XXX HACK: workaround bug in asLLSD() where whitelist is not set properly
					// See DEV-41949
					if (!result.has(LLMediaEntry::WHITELIST_KEY))
					{
						result[LLMediaEntry::WHITELIST_KEY] = LLSD::emptyArray();
					}
				}
			}
			return result;
		}
	virtual bool isCurrentMediaUrl(U8 index, const std::string &url) const
		{
			LLTextureEntry *te = mObject->getTE(index); 
			if (te)
			{
				if (te->getMediaData())
				{
					return (te->getMediaData()->getCurrentURL() == url);
				}
			}
			return url.empty();
		}

	virtual LLUUID getID() const
		{ return mObject->getID(); }

	virtual void mediaNavigateBounceBack(U8 index)
		{ mObject->mediaNavigateBounceBack(index); }
	
	virtual bool hasMedia() const
		{ return mObject->hasMedia(); }
	
	virtual void updateObjectMediaData(LLSD const &data, const std::string &version_string) 
		{ mObject->updateObjectMediaData(data, version_string); }
	
	virtual F64 getMediaInterest() const 
		{ 
			F64 interest = mObject->getTotalMediaInterest();
			if (interest < (F64)0.0)
			{
				// media interest not valid yet, try pixel area
				interest = mObject->getPixelArea();
				// HACK: force recalculation of pixel area if interest is the "magic default" of 1024.
				if (interest == 1024.f)
				{
					const_cast<LLVOVolume*>(static_cast<LLVOVolume*>(mObject))->setPixelAreaAndAngle(gAgent);
					interest = mObject->getPixelArea();
				}
			}
			return interest; 
		}
	
	virtual bool isInterestingEnough() const
		{
			return LLViewerMedia::isInterestingEnough(mObject, getMediaInterest());
		}

	virtual std::string getCapabilityUrl(const std::string &name) const
		{ return mObject->getRegion()->getCapability(name); }
	
	virtual bool isDead() const
		{ return mObject->isDead(); }
	
	virtual U32 getMediaVersion() const
		{ return LLTextureEntry::getVersionFromMediaVersionString(mObject->getMediaURL()); }
	
	virtual bool isNew() const
		{ return mNew; }

private:
	LLPointer<LLVOVolume> mObject;
	bool mNew;
};


LLVOVolume::LLVOVolume(const LLUUID &id, const LLPCode pcode, LLViewerRegion *regionp)
	: LLViewerObject(id, pcode, regionp),
	// NaCl - Graphics crasher protection
	  mVolumeImpl(NULL),
	  mVolumeSurfaceArea(-1.f)
	// NaCl End
{
	mTexAnimMode = 0;
	mRelativeXform.setIdentity();
	mRelativeXformInvTrans.setIdentity();

	mFaceMappingChanged = FALSE;
	mLOD = MIN_LOD;
    mLODDistance = 0.0f;
    mLODAdjustedDistance = 0.0f;
    mLODRadius = 0.0f;
	mTextureAnimp = NULL;
	mVolumeChanged = FALSE;
	mVObjRadius = LLVector3(1,1,0.5f).length();
	mNumFaces = 0;
	mLODChanged = FALSE;
	mSculptChanged = FALSE;
	mSpotLightPriority = 0.f;

	mMediaImplList.resize(getNumTEs());
	mLastFetchedMediaVersion = -1;
	memset(&mIndexInTex, 0, sizeof(S32) * LLRender::NUM_VOLUME_TEXTURE_CHANNELS);
	mMDCImplCount = 0;
    mLastRiggingInfoLOD = -1;
}

LLVOVolume::~LLVOVolume()
{
	delete mTextureAnimp;
	mTextureAnimp = NULL;
	delete mVolumeImpl;
	mVolumeImpl = NULL;

	if(!mMediaImplList.empty())
	{
		for(U32 i = 0 ; i < mMediaImplList.size() ; i++)
		{
			if(mMediaImplList[i].notNull())
			{
				mMediaImplList[i]->removeObject(this) ;
			}
		}
	}
}

void LLVOVolume::markDead()
{
	if (!mDead)
	{
		LLSculptIDSize::instance().rem(getVolume()->getParams().getSculptID());

		if(getMDCImplCount() > 0)
		{
			LLMediaDataClientObject::ptr_t obj = new LLMediaDataClientObjectImpl(const_cast<LLVOVolume*>(this), false);
			if (sObjectMediaClient) sObjectMediaClient->removeFromQueue(obj);
			if (sObjectMediaNavigateClient) sObjectMediaNavigateClient->removeFromQueue(obj);
		}
		
		// Detach all media impls from this object
		for(U32 i = 0 ; i < mMediaImplList.size() ; i++)
		{
			removeMediaImpl(i);
		}

		if (mSculptTexture.notNull())
		{
			mSculptTexture->removeVolume(LLRender::SCULPT_TEX, this);
		}

		if (mLightTexture.notNull())
		{
			mLightTexture->removeVolume(LLRender::LIGHT_TEX, this);
		}
	}
	
	LLViewerObject::markDead();
}


// static
void LLVOVolume::initClass()
{
	// gSavedSettings better be around
	if (gSavedSettings.getBOOL("PrimMediaMasterEnabled"))
	{
		const F32 queue_timer_delay = gSavedSettings.getF32("PrimMediaRequestQueueDelay");
		const F32 retry_timer_delay = gSavedSettings.getF32("PrimMediaRetryTimerDelay");
		const U32 max_retries = gSavedSettings.getU32("PrimMediaMaxRetries");
		const U32 max_sorted_queue_size = gSavedSettings.getU32("PrimMediaMaxSortedQueueSize");
		const U32 max_round_robin_queue_size = gSavedSettings.getU32("PrimMediaMaxRoundRobinQueueSize");
		sObjectMediaClient = new LLObjectMediaDataClient(queue_timer_delay, retry_timer_delay, max_retries, 
														 max_sorted_queue_size, max_round_robin_queue_size);
		sObjectMediaNavigateClient = new LLObjectMediaNavigateClient(queue_timer_delay, retry_timer_delay, 
																	 max_retries, max_sorted_queue_size, max_round_robin_queue_size);
	}
}

// static
void LLVOVolume::cleanupClass()
{
    sObjectMediaClient = NULL;
    sObjectMediaNavigateClient = NULL;
}

U32 LLVOVolume::processUpdateMessage(LLMessageSystem *mesgsys,
										  void **user_data,
										  U32 block_num, EObjectUpdateType update_type,
										  LLDataPacker *dp)
{
	// <FS:Ansariel> Improved bad object handling
	static LLCachedControl<bool> fsEnforceStrictObjectCheck(gSavedSettings, "FSEnforceStrictObjectCheck");
	bool enfore_strict_object_check = LLGridManager::instance().isInSecondLife() && fsEnforceStrictObjectCheck;
	// </FS:Ansariel>

	LLColor4U color;
	const S32 teDirtyBits = (TEM_CHANGE_TEXTURE|TEM_CHANGE_COLOR|TEM_CHANGE_MEDIA);

	// Do base class updates...
	U32 retval = LLViewerObject::processUpdateMessage(mesgsys, user_data, block_num, update_type, dp);

	LLUUID sculpt_id;
	U8 sculpt_type = 0;
	if (isSculpted())
	{
		LLSculptParams *sculpt_params = (LLSculptParams *)getParameterEntry(LLNetworkData::PARAMS_SCULPT);
		sculpt_id = sculpt_params->getSculptTexture();
		sculpt_type = sculpt_params->getSculptType();

        LL_DEBUGS("ObjectUpdate") << "uuid " << mID << " set sculpt_id " << sculpt_id << LL_ENDL;
        dumpStack("ObjectUpdateStack");
	}

	if (!dp)
	{
		if (update_type == OUT_FULL)
		{
			////////////////////////////////
			//
			// Unpack texture animation data
			//
			//

			if (mesgsys->getSizeFast(_PREHASH_ObjectData, block_num, _PREHASH_TextureAnim))
			{
				if (!mTextureAnimp)
				{
					mTextureAnimp = new LLViewerTextureAnim(this);
				}
				else
				{
					if (!(mTextureAnimp->mMode & LLTextureAnim::SMOOTH))
					{
						mTextureAnimp->reset();
					}
				}
				mTexAnimMode = 0;
				
				mTextureAnimp->unpackTAMessage(mesgsys, block_num);
			}
			else
			{
				if (mTextureAnimp)
				{
					delete mTextureAnimp;
					mTextureAnimp = NULL;
					gPipeline.markTextured(mDrawable);
					mFaceMappingChanged = TRUE;
					mTexAnimMode = 0;
				}
			}

			// Unpack volume data
			LLVolumeParams volume_params;
			// <FS:Beq> Extend the bogus volume error handling to the other code path
			//LLVolumeMessage::unpackVolumeParams(&volume_params, mesgsys, _PREHASH_ObjectData, block_num);
			BOOL res = LLVolumeMessage::unpackVolumeParams(&volume_params, mesgsys, _PREHASH_ObjectData, block_num);
			if (!res)
			{
				//<FS:Beq> Improved bad object handling courtesy of Drake.
				std::string region_name = "unknown region";
				if (getRegion())
				{
					region_name = getRegion()->getName();
					if (enfore_strict_object_check)
					{
						LL_WARNS() << "An invalid object (" << getID() << ") has been removed (FSEnforceStrictObjectCheck)" << LL_ENDL;
						getRegion()->addCacheMissFull(getLocalID()); // force cache skip the object
					}
				}
				LL_WARNS() << "Bogus volume parameters in object " << getID() << " @ " << getPositionRegion()
					<< " in " << region_name << LL_ENDL;
				
				if (enfore_strict_object_check)
				{
					gObjectList.killObject(this);
					return (INVALID_UPDATE);
				}
				// </FS:Beq>
			}

			volume_params.setSculptID(sculpt_id, sculpt_type);

			if (setVolume(volume_params, 0))
			{
				markForUpdate(TRUE);
			}
		}

		// Sigh, this needs to be done AFTER the volume is set as well, otherwise bad stuff happens...
		////////////////////////////
		//
		// Unpack texture entry data
		//

		S32 result = unpackTEMessage(mesgsys, _PREHASH_ObjectData, (S32) block_num);
		//<FS:Beq> Improved bad object handling courtesy of Drake.
		if (TEM_INVALID == result)
		{
			// There's something bogus in the data that we're unpacking.
			dp->dumpBufferToLog();
			std::string region_name = "unknown region";
			if (getRegion())
			{
				region_name = getRegion()->getName();
				if (enfore_strict_object_check)
				{
					LL_WARNS() << "An invalid object (" << getID() << ") has been removed (FSEnforceStrictObjectCheck)" << LL_ENDL;
					getRegion()->addCacheMissFull(getLocalID()); // force cache skip
				}
			}

			LL_WARNS() << "Bogus TE data in object " << getID() << " @ " << getPositionRegion()
				<< " in " << region_name << LL_ENDL;
			if (enfore_strict_object_check)
			{
				gObjectList.killObject(this);
				return (INVALID_UPDATE);
			}
		}
		// </FS:Beq>
		if (result & teDirtyBits)
		{
			updateTEData();
		}
		if (result & TEM_CHANGE_MEDIA)
		{
			retval |= MEDIA_FLAGS_CHANGED;
		}
	}
	else
	{
		if (update_type != OUT_TERSE_IMPROVED)
		{
			LLVolumeParams volume_params;
			BOOL res = LLVolumeMessage::unpackVolumeParams(&volume_params, *dp);
			if (!res)
			{
				//<FS:Beq> Improved bad object handling courtesy of Drake.
				//LL_WARNS() << "Bogus volume parameters in object " << getID() << LL_ENDL;
				//LL_WARNS() << getRegion()->getOriginGlobal() << LL_ENDL;
				std::string region_name = "unknown region";
				if (getRegion())
				{
					region_name = getRegion()->getName();
					if (enfore_strict_object_check)
					{
						LL_WARNS() << "An invalid object (" << getID() << ") has been removed (FSEnforceStrictObjectCheck)" << LL_ENDL;
						getRegion()->addCacheMissFull(getLocalID()); // force cache skip the object
					}
				}
				LL_WARNS() << "Bogus volume parameters in object " << getID() << " @ " << getPositionRegion() 
							<< " in " << region_name << LL_ENDL;
				// <FS:Beq> [FIRE-16995] [CRASH] Continuous crashing upon entering 3 adjacent sims incl. Hathian, D8, Devil's Pocket
				// A bad object entry in a .slc simobject cache can result in an unreadable/unusable volume 
				// This leaves the volume in an uncertain state and can result in a crash when later code access an uninitialised pointer
				// return an INVALID_UPDATE instead
				// <FS:Beq> July 2017 Change backed out due to side effects. FIRE-16995 still an exposure. 
				// return(INVALID_UPDATE);
				// NOTE: An option here would be to correctly return the media status using "retval |= INVALID_UPDATE"
				if (enfore_strict_object_check)
				{
					gObjectList.killObject(this);
					return (INVALID_UPDATE);
				}
				// </FS:Beq>
			}

			volume_params.setSculptID(sculpt_id, sculpt_type);

			if (setVolume(volume_params, 0))
			{
				markForUpdate(TRUE);
			}
			S32 res2 = unpackTEMessage(*dp);
			if (TEM_INVALID == res2)
			{
				// There's something bogus in the data that we're unpacking.
				dp->dumpBufferToLog();
				//<FS:Beq> Improved bad object handling courtesy of Drake.
				//LL_WARNS() << "Flushing cache files" << LL_ENDL;

				//if(LLVOCache::instanceExists() && getRegion())
				//{
				//	LLVOCache::getInstance()->removeEntry(getRegion()->getHandle()) ;
				//}
				//
				//LL_WARNS() << "Bogus TE data in " << getID() << LL_ENDL;
				std::string region_name = "unknown region";
				if (getRegion())
				{
					region_name = getRegion()->getName();
					if (enfore_strict_object_check)
					{
						LL_WARNS() << "An invalid object (" << getID() << ") has been removed (FSEnforceStrictObjectCheck)" << LL_ENDL;
						getRegion()->addCacheMissFull(getLocalID()); // force cache skip
					}
				}
						
				LL_WARNS() << "Bogus TE data in object " << getID() << " @ " << getPositionRegion()
					<< " in " << region_name << LL_ENDL;
				if (enfore_strict_object_check)
				{
					gObjectList.killObject(this);
					return (INVALID_UPDATE);
				}
				// </FS:Beq>
			}
			else 
			{
				if (res2 & teDirtyBits) 
				{
					updateTEData();
				}
				if (res2 & TEM_CHANGE_MEDIA)
				{
					retval |= MEDIA_FLAGS_CHANGED;
				}
			}

			U32 value = dp->getPassFlags();

			if (value & 0x40)
			{
				if (!mTextureAnimp)
				{
					mTextureAnimp = new LLViewerTextureAnim(this);
				}
				else
				{
					if (!(mTextureAnimp->mMode & LLTextureAnim::SMOOTH))
					{
						mTextureAnimp->reset();
					}
				}
				mTexAnimMode = 0;
				mTextureAnimp->unpackTAMessage(*dp);
			}
			else if (mTextureAnimp)
			{
				delete mTextureAnimp;
				mTextureAnimp = NULL;
				gPipeline.markTextured(mDrawable);
				mFaceMappingChanged = TRUE;
				mTexAnimMode = 0;
			}

			if (value & 0x400)
			{ //particle system (new)
				unpackParticleSource(*dp, mOwnerID, false);
			}
		}
		else
		{
			S32 texture_length = mesgsys->getSizeFast(_PREHASH_ObjectData, block_num, _PREHASH_TextureEntry);
			if (texture_length)
			{
				U8							tdpbuffer[1024];
				LLDataPackerBinaryBuffer	tdp(tdpbuffer, 1024);
				mesgsys->getBinaryDataFast(_PREHASH_ObjectData, _PREHASH_TextureEntry, tdpbuffer, 0, block_num, 1024);
				S32 result = unpackTEMessage(tdp);
				if (result & teDirtyBits)
				{
					updateTEData();
				}
				if (result & TEM_CHANGE_MEDIA)
				{
					retval |= MEDIA_FLAGS_CHANGED;
				}
			}
		}
	}
// <FS:CR> OpenSim returns a zero. Don't request MediaData where MOAP isn't supported
	//if (retval & (MEDIA_URL_REMOVED | MEDIA_URL_ADDED | MEDIA_URL_UPDATED | MEDIA_FLAGS_CHANGED))
	if (retval != 0 && retval & (MEDIA_URL_REMOVED | MEDIA_URL_ADDED | MEDIA_URL_UPDATED | MEDIA_FLAGS_CHANGED))
// </FS:CR>
	{
		// If only the media URL changed, and it isn't a media version URL,
		// ignore it
		if ( ! ( retval & (MEDIA_URL_ADDED | MEDIA_URL_UPDATED) &&
				 mMedia && ! mMedia->mMediaURL.empty() &&
				 ! LLTextureEntry::isMediaVersionString(mMedia->mMediaURL) ) )
		{
			// If the media changed at all, request new media data
			LL_DEBUGS("MediaOnAPrim") << "Media update: " << getID() << ": retval=" << retval << " Media URL: " <<
                ((mMedia) ?  mMedia->mMediaURL : std::string("")) << LL_ENDL;
			requestMediaDataUpdate(retval & MEDIA_FLAGS_CHANGED);
		}
        else {
            LL_INFOS("MediaOnAPrim") << "Ignoring media update for: " << getID() << " Media URL: " <<
                ((mMedia) ?  mMedia->mMediaURL : std::string("")) << LL_ENDL;
        }
	}
	// ...and clean up any media impls
	cleanUpMediaImpls();

	return retval;
}


void LLVOVolume::animateTextures()
{
	if (!mDead)
	{
		F32 off_s = 0.f, off_t = 0.f, scale_s = 1.f, scale_t = 1.f, rot = 0.f;
		S32 result = mTextureAnimp->animateTextures(off_s, off_t, scale_s, scale_t, rot);
	
		if (result)
		{
			if (!mTexAnimMode)
			{
				mFaceMappingChanged = TRUE;
				gPipeline.markTextured(mDrawable);
			}
			mTexAnimMode = result | mTextureAnimp->mMode;
				
			S32 start=0, end=mDrawable->getNumFaces()-1;
			if (mTextureAnimp->mFace >= 0 && mTextureAnimp->mFace <= end)
			{
				start = end = mTextureAnimp->mFace;
			}
		
			for (S32 i = start; i <= end; i++)
			{
				LLFace* facep = mDrawable->getFace(i);
				if (!facep) continue;
				if(facep->getVirtualSize() <= MIN_TEX_ANIM_SIZE && facep->mTextureMatrix) continue;

				const LLTextureEntry* te = facep->getTextureEntry();
			
				if (!te)
				{
					continue;
				}
		
				if (!(result & LLViewerTextureAnim::ROTATE))
				{
					te->getRotation(&rot);
				}
				if (!(result & LLViewerTextureAnim::TRANSLATE))
				{
					te->getOffset(&off_s,&off_t);
				}			
				if (!(result & LLViewerTextureAnim::SCALE))
				{
					te->getScale(&scale_s, &scale_t);
				}

				if (!facep->mTextureMatrix)
				{
					facep->mTextureMatrix = new LLMatrix4();
				}

				LLMatrix4& tex_mat = *facep->mTextureMatrix;
				tex_mat.setIdentity();
				LLVector3 trans ;

					trans.set(LLVector3(off_s+0.5f, off_t+0.5f, 0.f));			
					tex_mat.translate(LLVector3(-0.5f, -0.5f, 0.f));

				LLVector3 scale(scale_s, scale_t, 1.f);			
				LLQuaternion quat;
				quat.setQuat(rot, 0, 0, -1.f);
		
				tex_mat.rotate(quat);				

				LLMatrix4 mat;
				mat.initAll(scale, LLQuaternion(), LLVector3());
				tex_mat *= mat;
		
				tex_mat.translate(trans);
			}
		}
		else
		{
			if (mTexAnimMode && mTextureAnimp->mRate == 0)
			{
				U8 start, count;

				if (mTextureAnimp->mFace == -1)
				{
					start = 0;
					count = getNumTEs();
				}
				else
				{
					start = (U8) mTextureAnimp->mFace;
					count = 1;
				}

				for (S32 i = start; i < start + count; i++)
				{
					if (mTexAnimMode & LLViewerTextureAnim::TRANSLATE)
					{
						setTEOffset(i, mTextureAnimp->mOffS, mTextureAnimp->mOffT);				
					}
					if (mTexAnimMode & LLViewerTextureAnim::SCALE)
					{
						setTEScale(i, mTextureAnimp->mScaleS, mTextureAnimp->mScaleT);	
					}
					if (mTexAnimMode & LLViewerTextureAnim::ROTATE)
					{
						setTERotation(i, mTextureAnimp->mRot);
					}
				}

				gPipeline.markTextured(mDrawable);
				mFaceMappingChanged = TRUE;
				mTexAnimMode = 0;
			}
		}
	}
}

void LLVOVolume::updateTextures()
{
	const F32 TEXTURE_AREA_REFRESH_TIME = 5.f; // seconds
	if (mTextureUpdateTimer.getElapsedTimeF32() > TEXTURE_AREA_REFRESH_TIME)
	{
		updateTextureVirtualSize();

		if (mDrawable.notNull() && !isVisible() && !mDrawable->isActive())
		{ //delete vertex buffer to free up some VRAM
			LLSpatialGroup* group  = mDrawable->getSpatialGroup();
			if (group && (group->mVertexBuffer.notNull() || !group->mBufferMap.empty() || !group->mDrawMap.empty()))
			{
				group->destroyGL(true);

				//flag the group as having changed geometry so it gets a rebuild next time
				//it becomes visible
				group->setState(LLSpatialGroup::GEOM_DIRTY | LLSpatialGroup::MESH_DIRTY | LLSpatialGroup::NEW_DRAWINFO);
			}
		}


    }
}

BOOL LLVOVolume::isVisible() const 
{
	if(mDrawable.notNull() && mDrawable->isVisible())
	{
		return TRUE ;
	}

	if(isAttachment())
	{
		LLViewerObject* objp = (LLViewerObject*)getParent() ;
		while(objp && !objp->isAvatar())
		{
			objp = (LLViewerObject*)objp->getParent() ;
		}

		return objp && objp->mDrawable.notNull() && objp->mDrawable->isVisible() ;
	}

	return FALSE ;
}

void LLVOVolume::updateTextureVirtualSize(bool forced)
{
	LL_RECORD_BLOCK_TIME(FTM_VOLUME_TEXTURES);
	// Update the pixel area of all faces

	if(!forced)
	{
		if(!isVisible())
		{ //don't load textures for non-visible faces
			const S32 num_faces = mDrawable->getNumFaces();
			for (S32 i = 0; i < num_faces; i++)
			{
				LLFace* face = mDrawable->getFace(i);
				if (face)
				{
					face->setPixelArea(0.f); 
					face->setVirtualSize(0.f);
				}
			}

			return ;
		}

		if (!gPipeline.hasRenderType(LLPipeline::RENDER_TYPE_SIMPLE))
		{
			return;
		}
	}

	static LLCachedControl<bool> dont_load_textures(gSavedSettings,"TextureDisable", false);
		
	if (dont_load_textures || LLAppViewer::getTextureFetch()->mDebugPause) // || !mDrawable->isVisible())
	{
		return;
	}

	mTextureUpdateTimer.reset();
	
	F32 old_area = mPixelArea;
	mPixelArea = 0.f;

	const S32 num_faces = mDrawable->getNumFaces();
	F32 min_vsize=999999999.f, max_vsize=0.f;
	LLViewerCamera* camera = LLViewerCamera::getInstance();
	for (S32 i = 0; i < num_faces; i++)
	{
		LLFace* face = mDrawable->getFace(i);
		if (!face) continue;
		const LLTextureEntry *te = face->getTextureEntry();
		LLViewerTexture *imagep = face->getTexture();
		if (!imagep || !te ||			
			face->mExtents[0].equals3(face->mExtents[1]))
		{
			continue;
		}
		
		F32 vsize;
		F32 old_size = face->getVirtualSize();

		if (isHUDAttachment())
		{
			F32 area = (F32) camera->getScreenPixelArea();
			vsize = area;
			imagep->setBoostLevel(LLGLTexture::BOOST_HUD);
 			face->setPixelArea(area); // treat as full screen
			face->setVirtualSize(vsize);
		}
		else
		{
			vsize = face->getTextureVirtualSize();
		}

		mPixelArea = llmax(mPixelArea, face->getPixelArea());		

		if (face->mTextureMatrix != NULL)
		{
			if ((vsize < MIN_TEX_ANIM_SIZE && old_size > MIN_TEX_ANIM_SIZE) ||
				(vsize > MIN_TEX_ANIM_SIZE && old_size < MIN_TEX_ANIM_SIZE))
			{
				gPipeline.markRebuild(mDrawable, LLDrawable::REBUILD_TCOORD, FALSE);
			}
		}
				
		if (gPipeline.hasRenderDebugMask(LLPipeline::RENDER_DEBUG_TEXTURE_AREA))
		{
			if (vsize < min_vsize) min_vsize = vsize;
			if (vsize > max_vsize) max_vsize = vsize;
		}
		else if (gPipeline.hasRenderDebugMask(LLPipeline::RENDER_DEBUG_TEXTURE_PRIORITY))
		{
			LLViewerFetchedTexture* img = LLViewerTextureManager::staticCastToFetchedTexture(imagep) ;
			if(img)
			{
				F32 pri = img->getDecodePriority();
				pri = llmax(pri, 0.0f);
				if (pri < min_vsize) min_vsize = pri;
				if (pri > max_vsize) max_vsize = pri;
			}
		}
		else if (gPipeline.hasRenderDebugMask(LLPipeline::RENDER_DEBUG_FACE_AREA))
		{
			F32 pri = mPixelArea;
			if (pri < min_vsize) min_vsize = pri;
			if (pri > max_vsize) max_vsize = pri;
		}	
	}
	
	if (isSculpted())
	{
		LLSculptParams *sculpt_params = (LLSculptParams *)getParameterEntry(LLNetworkData::PARAMS_SCULPT);
		LLUUID id =  sculpt_params->getSculptTexture();
		
		updateSculptTexture();
		
		

		if (mSculptTexture.notNull())
		{
			mSculptTexture->setBoostLevel(llmax((S32)mSculptTexture->getBoostLevel(),
												(S32)LLGLTexture::BOOST_SCULPTED));
			mSculptTexture->setForSculpt() ;
			
			if(!mSculptTexture->isCachedRawImageReady())
			{
				S32 lod = llmin(mLOD, 3);
				F32 lodf = ((F32)(lod + 1.0f)/4.f);
				F32 tex_size = lodf * LLViewerTexture::sMaxSculptRez ;
				mSculptTexture->addTextureStats(2.f * tex_size * tex_size, FALSE);
			
				//if the sculpty very close to the view point, load first
				{				
					LLVector3 lookAt = getPositionAgent() - camera->getOrigin();
					F32 dist = lookAt.normVec() ;
					F32 cos_angle_to_view_dir = lookAt * camera->getXAxis() ;				
					mSculptTexture->setAdditionalDecodePriority(0.8f * LLFace::calcImportanceToCamera(cos_angle_to_view_dir, dist)) ;
				}
			}
	
			S32 texture_discard = mSculptTexture->getCachedRawImageLevel(); //try to match the texture
			S32 current_discard = getVolume() ? getVolume()->getSculptLevel() : -2 ;

			if (texture_discard >= 0 && //texture has some data available
				(texture_discard < current_discard || //texture has more data than last rebuild
				current_discard < 0)) //no previous rebuild
			{
				gPipeline.markRebuild(mDrawable, LLDrawable::REBUILD_VOLUME, FALSE);
				mSculptChanged = TRUE;
			}

			if (gPipeline.hasRenderDebugMask(LLPipeline::RENDER_DEBUG_SCULPTED))
			{
				setDebugText(llformat("T%d C%d V%d\n%dx%d",
										  texture_discard, current_discard, getVolume()->getSculptLevel(),
										  mSculptTexture->getHeight(), mSculptTexture->getWidth()));
			}
		}

	}

	if (getLightTextureID().notNull())
	{
		LLLightImageParams* params = (LLLightImageParams*) getParameterEntry(LLNetworkData::PARAMS_LIGHT_IMAGE);
		LLUUID id = params->getLightTexture();
		mLightTexture = LLViewerTextureManager::getFetchedTexture(id, FTT_DEFAULT, TRUE, LLGLTexture::BOOST_ALM);
		if (mLightTexture.notNull())
		{
			F32 rad = getLightRadius();
			mLightTexture->addTextureStats(gPipeline.calcPixelArea(getPositionAgent(), 
																	LLVector3(rad,rad,rad),
																	*camera));
		}	
	}
	
	if (gPipeline.hasRenderDebugMask(LLPipeline::RENDER_DEBUG_TEXTURE_AREA))
	{
		setDebugText(llformat("%.0f:%.0f", (F32) sqrt(min_vsize),(F32) sqrt(max_vsize)));
	}
 	else if (gPipeline.hasRenderDebugMask(LLPipeline::RENDER_DEBUG_TEXTURE_PRIORITY))
 	{
 		setDebugText(llformat("%.0f:%.0f", (F32) sqrt(min_vsize),(F32) sqrt(max_vsize)));
 	}
	else if (gPipeline.hasRenderDebugMask(LLPipeline::RENDER_DEBUG_FACE_AREA))
	{
		setDebugText(llformat("%.0f:%.0f", (F32) sqrt(min_vsize),(F32) sqrt(max_vsize)));
	}
	else if (gPipeline.hasRenderDebugMask(LLPipeline::RENDER_DEBUG_TEXTURE_SIZE))
	{
		// mDrawable->getNumFaces();
		std::set<LLViewerFetchedTexture*> tex_list;
		std::string output="";
		for(S32 i = 0 ; i < num_faces; i++)
		{
			LLFace* facep = mDrawable->getFace(i) ;
			if(facep)
			{						
				LLViewerFetchedTexture* tex = dynamic_cast<LLViewerFetchedTexture*>(facep->getTexture()) ;
				if(tex)
				{
					if(tex_list.find(tex) != tex_list.end())
					{
						continue ; //already displayed.
					}
					tex_list.insert(tex);
					S32 width= tex->getWidth();
					S32 height= tex->getHeight();
					output+=llformat("%dx%d\n",width,height);
				}
			}
		}
		setDebugText(output);
	}

	if (mPixelArea == 0)
	{ //flexi phasing issues make this happen
		mPixelArea = old_area;
	}
}

BOOL LLVOVolume::isActive() const
{
	return !mStatic;
}

BOOL LLVOVolume::setMaterial(const U8 material)
{
	BOOL res = LLViewerObject::setMaterial(material);
	
	return res;
}

void LLVOVolume::setTexture(const S32 face)
{
	llassert(face < getNumTEs());
	gGL.getTexUnit(0)->bind(getTEImage(face));
}

void LLVOVolume::setScale(const LLVector3 &scale, BOOL damped)
{
	if (scale != getScale())
	{
		// store local radius
		LLViewerObject::setScale(scale);

		if (mVolumeImpl)
		{
			mVolumeImpl->onSetScale(scale, damped);
		}
		
		updateRadius();

		//since drawable transforms do not include scale, changing volume scale
		//requires an immediate rebuild of volume verts.
		gPipeline.markRebuild(mDrawable, LLDrawable::REBUILD_POSITION, TRUE);
	}
}

LLFace* LLVOVolume::addFace(S32 f)
{
	const LLTextureEntry* te = getTE(f);
	LLViewerTexture* imagep = getTEImage(f);
	if ( te && te->getMaterialParams().notNull())
	{
		LLViewerTexture* normalp = getTENormalMap(f);
		LLViewerTexture* specularp = getTESpecularMap(f);
		return mDrawable->addFace(te, imagep, normalp, specularp);
	}
	return mDrawable->addFace(te, imagep);
}

LLDrawable *LLVOVolume::createDrawable(LLPipeline *pipeline)
{
	pipeline->allocDrawable(this);
		
	mDrawable->setRenderType(LLPipeline::RENDER_TYPE_VOLUME);

	S32 max_tes_to_set = getNumTEs();
	for (S32 i = 0; i < max_tes_to_set; i++)
	{
		addFace(i);
	}
	mNumFaces = max_tes_to_set;

	if (isAttachment())
	{
		mDrawable->makeActive();
	}

	if (getIsLight())
	{
		// Add it to the pipeline mLightSet
		gPipeline.setLight(mDrawable, TRUE);
	}
	
	updateRadius();
	bool force_update = true; // avoid non-alpha mDistance update being optimized away
	mDrawable->updateDistance(*LLViewerCamera::getInstance(), force_update);

	return mDrawable;
}

BOOL LLVOVolume::setVolume(const LLVolumeParams &params_in, const S32 detail, bool unique_volume)
{
	LLVolumeParams volume_params = params_in;

	S32 last_lod = mVolumep.notNull() ? LLVolumeLODGroup::getVolumeDetailFromScale(mVolumep->getDetail()) : -1;
	S32 lod = mLOD;

	BOOL is404 = FALSE;
	
	if (isSculpted())
	{
		// if it's a mesh
		if ((volume_params.getSculptType() & LL_SCULPT_TYPE_MASK) == LL_SCULPT_TYPE_MESH)
		{ //meshes might not have all LODs, get the force detail to best existing LOD
			if (NO_LOD != lod)
			{
				lod = gMeshRepo.getActualMeshLOD(volume_params, lod);
				if (lod == -1)
				{
					is404 = TRUE;
					lod = 0;
				}
			}
		}
	}

	// Check if we need to change implementations
	bool is_flexible = (volume_params.getPathParams().getCurveType() == LL_PCODE_PATH_FLEXIBLE);
	if (is_flexible)
	{
		setParameterEntryInUse(LLNetworkData::PARAMS_FLEXIBLE, TRUE, false);
		if (!mVolumeImpl)
		{
			LLFlexibleObjectData* data = (LLFlexibleObjectData*)getParameterEntry(LLNetworkData::PARAMS_FLEXIBLE);
			mVolumeImpl = new LLVolumeImplFlexible(this, data);
		}
	}
	else
	{
		// Mark the parameter not in use
		setParameterEntryInUse(LLNetworkData::PARAMS_FLEXIBLE, FALSE, false);
		if (mVolumeImpl)
		{
			delete mVolumeImpl;
			mVolumeImpl = NULL;
			if (mDrawable.notNull())
			{
				// Undo the damage we did to this matrix
				mDrawable->updateXform(FALSE);
			}
		}
	}
	
	if (is404)
	{
		setIcon(LLViewerTextureManager::getFetchedTextureFromFile("icons/Inv_Mesh.png", FTT_LOCAL_FILE, TRUE, LLGLTexture::BOOST_UI));
		//render prim proxy when mesh loading attempts give up
		volume_params.setSculptID(LLUUID::null, LL_SCULPT_TYPE_NONE);

	}

	if ((LLPrimitive::setVolume(volume_params, lod, (mVolumeImpl && mVolumeImpl->isVolumeUnique()))) || mSculptChanged)
	{
		mFaceMappingChanged = TRUE;
		
		if (mVolumeImpl)
		{
			mVolumeImpl->onSetVolume(volume_params, mLOD);
		}
	
		updateSculptTexture();
		// NaCl - Graphics crasher protection
		getVolume()->calcSurfaceArea();
		// NaCl End

		if (isSculpted())
		{
			updateSculptTexture();
			// if it's a mesh
			if ((volume_params.getSculptType() & LL_SCULPT_TYPE_MASK) == LL_SCULPT_TYPE_MESH)
			{
				if (!getVolume()->isMeshAssetLoaded())
				{ 
					//load request not yet issued, request pipeline load this mesh
					LLUUID asset_id = volume_params.getSculptID();
					S32 available_lod = gMeshRepo.loadMesh(this, volume_params, lod, last_lod);
					if (available_lod != lod)
					{
						LLPrimitive::setVolume(volume_params, available_lod);
					}
				}
				
			}
			else // otherwise is sculptie
			{
				if (mSculptTexture.notNull())
				{
					sculpt();
				}
			}
		}

		static LLCachedControl<bool> use_transform_feedback(gSavedSettings, "RenderUseTransformFeedback", false);

		bool cache_in_vram = use_transform_feedback && gTransformPositionProgram.mProgramObject &&
			(!mVolumeImpl || !mVolumeImpl->isVolumeUnique());

		if (cache_in_vram)
		{ //this volume might be used as source data for a transform object, put it in vram
			LLVolume* volume = getVolume();
			for (S32 i = 0; i < volume->getNumFaces(); ++i)
			{
				const LLVolumeFace& face = volume->getVolumeFace(i);
				if (face.mVertexBuffer.notNull())
				{ //already cached
					break;
				}
				volume->genTangents(i);
				LLFace::cacheFaceInVRAM(face);
			}
		}

		return TRUE;
	}
	else if (NO_LOD == lod) 
	{
		LLSculptIDSize::instance().resetSizeSum(volume_params.getSculptID());
	}

	return FALSE;
}

void LLVOVolume::updateSculptTexture()
{
	LLPointer<LLViewerFetchedTexture> old_sculpt = mSculptTexture;

	if (isSculpted() && !isMesh())
	{
		LLSculptParams *sculpt_params = (LLSculptParams *)getParameterEntry(LLNetworkData::PARAMS_SCULPT);
		LLUUID id =  sculpt_params->getSculptTexture();
		if (id.notNull())
		{
			mSculptTexture = LLViewerTextureManager::getFetchedTexture(id, FTT_DEFAULT, TRUE, LLGLTexture::BOOST_NONE, LLViewerTexture::LOD_TEXTURE);
		}
	}
	else
	{
		mSculptTexture = NULL;
	}

	if (mSculptTexture != old_sculpt)
	{
		if (old_sculpt.notNull())
		{
			old_sculpt->removeVolume(LLRender::SCULPT_TEX, this);
		}
		if (mSculptTexture.notNull())
		{
			mSculptTexture->addVolume(LLRender::SCULPT_TEX, this);
		}
	}
	
}

void LLVOVolume::updateVisualComplexity()
{
    LLVOAvatar* avatar = getAvatarAncestor();
    if (avatar)
    {
        avatar->updateVisualComplexity();
    }
    LLVOAvatar* rigged_avatar = getAvatar();
    if(rigged_avatar && (rigged_avatar != avatar))
    {
        rigged_avatar->updateVisualComplexity();
    }
}

void LLVOVolume::notifyMeshLoaded()
{ 
	mSculptChanged = TRUE;
	gPipeline.markRebuild(mDrawable, LLDrawable::REBUILD_GEOMETRY, TRUE);

    if (getAvatar() && !isAnimatedObject())
    {
        getAvatar()->addAttachmentOverridesForObject(this);
    }
    if (getControlAvatar() && isAnimatedObject())
    {
        getControlAvatar()->addAttachmentOverridesForObject(this);
    }
    updateVisualComplexity();
}

// sculpt replaces generate() for sculpted surfaces
void LLVOVolume::sculpt()
{	
	if (mSculptTexture.notNull())
	{				
		U16 sculpt_height = 0;
		U16 sculpt_width = 0;
		S8 sculpt_components = 0;
		const U8* sculpt_data = NULL;
	
		S32 discard_level = mSculptTexture->getCachedRawImageLevel() ;
		LLImageRaw* raw_image = mSculptTexture->getCachedRawImage() ;
		
		S32 max_discard = mSculptTexture->getMaxDiscardLevel();
		if (discard_level > max_discard)
		{
			discard_level = max_discard;    // clamp to the best we can do			
		}
		if(discard_level > MAX_DISCARD_LEVEL)
		{
			return; //we think data is not ready yet.
		}

		S32 current_discard = getVolume()->getSculptLevel() ;
		if(current_discard < -2)
		{
			static S32 low_sculpty_discard_warning_count = 1;
			S32 exponent = llmax(1, llfloor( log10((F64) low_sculpty_discard_warning_count) ));
			S32 interval = pow(10.0, exponent);
			if ( low_sculpty_discard_warning_count < 10 ||
				(low_sculpty_discard_warning_count % interval) == 0)
			{	// Log first 10 time, then decreasing intervals afterwards otherwise this can flood the logs
				LL_WARNS() << "WARNING!!: Current discard for sculpty " << mSculptTexture->getID() 
					<< " at " << current_discard 
					<< " is less than -2." 
					<< " Hit this " << low_sculpty_discard_warning_count << " times"
					<< LL_ENDL;
			}
			low_sculpty_discard_warning_count++;
			
			// corrupted volume... don't update the sculpty
			return;
		}
		else if (current_discard > MAX_DISCARD_LEVEL)
		{
			static S32 high_sculpty_discard_warning_count = 1;
			S32 exponent = llmax(1, llfloor( log10((F64) high_sculpty_discard_warning_count) ));
			S32 interval = pow(10.0, exponent);
			if ( high_sculpty_discard_warning_count < 10 ||
				(high_sculpty_discard_warning_count % interval) == 0)
			{	// Log first 10 time, then decreasing intervals afterwards otherwise this can flood the logs
				LL_WARNS() << "WARNING!!: Current discard for sculpty " << mSculptTexture->getID() 
					<< " at " << current_discard 
					<< " is more than than allowed max of " << MAX_DISCARD_LEVEL
					<< ".  Hit this " << high_sculpty_discard_warning_count << " times"
					<< LL_ENDL;
			}
			high_sculpty_discard_warning_count++;

			// corrupted volume... don't update the sculpty			
			return;
		}

		if (current_discard == discard_level)  // no work to do here
			return;
		
		if(!raw_image)
		{
			llassert(discard_level < 0) ;

			sculpt_width = 0;
			sculpt_height = 0;
			sculpt_data = NULL ;

			if(LLViewerTextureManager::sTesterp)
			{
				LLViewerTextureManager::sTesterp->updateGrayTextureBinding();
			}
		}
		else
		{					
			sculpt_height = raw_image->getHeight();
			sculpt_width = raw_image->getWidth();
			sculpt_components = raw_image->getComponents();		
					   
			sculpt_data = raw_image->getData();

			if(LLViewerTextureManager::sTesterp)
			{
				mSculptTexture->updateBindStatsForTester() ;
			}
		}
		getVolume()->sculpt(sculpt_width, sculpt_height, sculpt_components, sculpt_data, discard_level, mSculptTexture->isMissingAsset());

		//notify rebuild any other VOVolumes that reference this sculpty volume
		for (S32 i = 0; i < mSculptTexture->getNumVolumes(LLRender::SCULPT_TEX); ++i)
		{
			LLVOVolume* volume = (*(mSculptTexture->getVolumeList(LLRender::SCULPT_TEX)))[i];
			if (volume != this && volume->getVolume() == getVolume())
			{
				gPipeline.markRebuild(volume->mDrawable, LLDrawable::REBUILD_GEOMETRY, FALSE);
			}
		}
	}
}

S32	LLVOVolume::computeLODDetail(F32 distance, F32 radius, F32 lod_factor)
{
	S32	cur_detail;
	if (LLPipeline::sDynamicLOD)
	{
		// We've got LOD in the profile, and in the twist.  Use radius.
		F32 tan_angle = (lod_factor*radius)/distance;
		cur_detail = LLVolumeLODGroup::getDetailFromTan(ll_round(tan_angle, 0.01f));
	}
	else
	{
		cur_detail = llclamp((S32) (sqrtf(radius)*lod_factor*4.f), 0, 3);
	}
	return cur_detail;
}

std::string get_debug_object_lod_text(LLVOVolume *rootp)
{
    std::string cam_dist_string = "";
    cam_dist_string += LLStringOps::getReadableNumber(rootp->mLODDistance) +  " ";
    std::string lod_string = llformat("%d",rootp->getLOD());
    F32 lod_radius = rootp->mLODRadius;
    S32 cam_dist_count = 0;
    LLViewerObject::const_child_list_t& child_list = rootp->getChildren();
    for (LLViewerObject::const_child_list_t::const_iterator iter = child_list.begin();
         iter != child_list.end(); ++iter)
    {
        LLViewerObject *childp = *iter;
        LLVOVolume *volp = dynamic_cast<LLVOVolume*>(childp);
        if (volp)
        {
            lod_string += llformat("%d",volp->getLOD());
            if (volp->isRiggedMesh())
            {
                // Rigged/animatable mesh. This is computed from the
                // avatar dynamic box, so value from any vol will be
                // the same.
                lod_radius = volp->mLODRadius;
            }
            if (volp->mDrawable)
            {
                if (cam_dist_count < 4)
                {
                    cam_dist_string += LLStringOps::getReadableNumber(volp->mLODDistance) +  " ";
                    cam_dist_count++;
                }
            }
        }
    }
    std::string result = llformat("lod_radius %s dists %s lods %s",
                                  LLStringOps::getReadableNumber(lod_radius).c_str(),
                                  cam_dist_string.c_str(),
                                  lod_string.c_str());
    return result;
}

BOOL LLVOVolume::calcLOD()
{
	if (mDrawable.isNull())
	{
		return FALSE;
	}

	S32 cur_detail = 0;
	
	F32 radius;
	F32 distance;
	F32 lod_factor = LLVOVolume::sLODFactor;

	if (mDrawable->isState(LLDrawable::RIGGED))
	{
		LLVOAvatar* avatar = getAvatar(); 
		
		// Not sure how this can really happen, but alas it does. Better exit here than crashing.
		if( !avatar || !avatar->mDrawable )
		{
			return FALSE;
		}

		distance = avatar->mDrawable->mDistanceWRTCamera;


        if (avatar->isControlAvatar())
        {
            // MAINT-7926 Handle volumes in an animated object as a special case
            const LLVector3* box = avatar->getLastAnimExtents();
            LLVector3 diag = box[1] - box[0];
            radius = diag.magVec() * 0.5f;
            LL_DEBUGS("DynamicBox") << avatar->getFullname() << " diag " << diag << " radius " << radius << LL_ENDL;
        }
        else
        {
            // Volume in a rigged mesh attached to a regular avatar.
            // Note this isn't really a radius, so distance calcs are off by factor of 2
            //radius = avatar->getBinRadius();
            // SL-937: add dynamic box handling for rigged mesh on regular avatars.
            const LLVector3* box = avatar->getLastAnimExtents();
            LLVector3 diag = box[1] - box[0];
            radius = diag.magVec(); // preserve old BinRadius behavior - 2x off
            LL_DEBUGS("DynamicBox") << avatar->getFullname() << " diag " << diag << " radius " << radius << LL_ENDL;
        }
        if (distance <= 0.f || radius <= 0.f)
        {
            LL_DEBUGS("DynamicBox","CalcLOD") << "avatar distance/radius uninitialized, skipping" << LL_ENDL;
            return FALSE;
        }
	}
	else
	{
		distance = mDrawable->mDistanceWRTCamera;
		radius = getVolume() ? getVolume()->mLODScaleBias.scaledVec(getScale()).length() : getScale().length();
        if (distance <= 0.f || radius <= 0.f)
        {
            LL_DEBUGS("DynamicBox","CalcLOD") << "non-avatar distance/radius uninitialized, skipping" << LL_ENDL;
            return FALSE;
        }
	}
	
	//hold onto unmodified distance for debugging
	//F32 debug_distance = distance;

    mLODDistance = distance;
    mLODRadius = radius;

    static LLCachedControl<bool> debug_lods(gSavedSettings, "DebugObjectLODs", false);
    if (debug_lods)
    {
        if (getAvatar() && isRootEdit())
        {
            std::string debug_object_text = get_debug_object_lod_text(this);
            setDebugText(debug_object_text);
        }
    }

    distance *= sDistanceFactor;

	F32 rampDist = LLVOVolume::sLODFactor * 2;
	
	if (distance < rampDist)
	{
		// Boost LOD when you're REALLY close
		distance *= 1.0f/rampDist;
		distance *= distance;
		distance *= rampDist;
	}
	

	distance *= F_PI/3.f;

	static LLCachedControl<bool> ignore_fov_zoom(gSavedSettings,"IgnoreFOVZoomForLODs");
	if(!ignore_fov_zoom)
	{
		lod_factor *= DEFAULT_FIELD_OF_VIEW / LLViewerCamera::getInstance()->getDefaultFOV();
	}

    mLODAdjustedDistance = distance;

    if (isHUDAttachment())
    {
        // HUDs always show at highest detail
        cur_detail = 3;
    }
    else
    {
        cur_detail = computeLODDetail(ll_round(distance, 0.01f), ll_round(radius, 0.01f), lod_factor);
    }

    if (gPipeline.hasRenderDebugMask(LLPipeline::RENDER_DEBUG_TRIANGLE_COUNT) && mDrawable->getFace(0))
    {
        if (isRootEdit())
        {
            S32 total_tris = recursiveGetTriangleCount();
            S32 est_max_tris = recursiveGetEstTrianglesMax();
            setDebugText(llformat("TRIS SHOWN %d EST %d", total_tris, est_max_tris));
        }
    }
	// <FS> FIRE-20191 / STORM-2139 Render Metadata->LOD Info is broken on all "recent" viewer versions
	//if (gPipeline.hasRenderDebugMask(LLPipeline::RENDER_DEBUG_LOD_INFO) &&
	//	mDrawable->getFace(0))
	//{
        //// This is a debug display for LODs. Please don't put the texture index here.
        //setDebugText(llformat("%d", cur_detail));
	//}
	if (gPipeline.hasRenderDebugMask(LLPipeline::RENDER_DEBUG_LOD_INFO))
	{
		// New LOD_INFO debug setting. Shows Distance to object the Biased Radius and the visual Radius
		setDebugText(llformat("Dist=%.2f:\nBiasedR=%.2f\nVisualR=%.2f\nLOD=%d", distance, radius, getScale().length(), cur_detail));
	}
	// </FS>

	if (cur_detail != mLOD)
	{
        LL_DEBUGS("DynamicBox","CalcLOD") << "new LOD " << cur_detail << " change from " << mLOD 
                             << " distance " << distance << " radius " << radius << " rampDist " << rampDist
                             << " drawable rigged? " << (mDrawable ? (S32) mDrawable->isState(LLDrawable::RIGGED) : (S32) -1)
							 << " mRiggedVolume " << (void*)getRiggedVolume()
                             << " distanceWRTCamera " << (mDrawable ? mDrawable->mDistanceWRTCamera : -1.f)
                             << LL_ENDL;
        
		mAppAngle = ll_round((F32) atan2( mDrawable->getRadius(), mDrawable->mDistanceWRTCamera) * RAD_TO_DEG, 0.01f);
		mLOD = cur_detail;		

        return TRUE;
	}

	return FALSE;
}

//<FS:Beq> FIRE-21445
void LLVOVolume::forceLOD(S32 lod)
{
	mLOD = lod;
	gPipeline.markRebuild(mDrawable, LLDrawable::REBUILD_VOLUME, FALSE);
	mLODChanged = true;
}
//</FS:Beq>

BOOL LLVOVolume::updateLOD()
{
	if (mDrawable.isNull())
	{
		return FALSE;
	}
	
	BOOL lod_changed = FALSE;

	if (!LLSculptIDSize::instance().isUnloaded(getVolume()->getParams().getSculptID())) 
	{
		lod_changed = calcLOD();
	}
	else
	{
		return FALSE;
	}

	if (lod_changed)
	{
		//<FS:Beq> avoid unfortunate sleep during trylock by static check
		//if(debugLoggingEnabled("AnimatedObjectsLinkset"))
		static auto debug_logging_on = debugLoggingEnabled("AnimatedObjectsLinkset");
        if (debug_logging_on)
		//</FS:Beq>
        {
            if (isAnimatedObject() && isRiggedMesh())
            {
                std::string vobj_name = llformat("Vol%p", this);
                F32 est_tris = getEstTrianglesMax();
                LL_DEBUGS("AnimatedObjectsLinkset") << vobj_name << " updateLOD to " << getLOD() << ", tris " << est_tris << LL_ENDL; 
            }
        }

		gPipeline.markRebuild(mDrawable, LLDrawable::REBUILD_VOLUME, FALSE);
		mLODChanged = TRUE;
	}
	else
	{
		F32 new_radius = getBinRadius();
		F32 old_radius = mDrawable->getBinRadius();
		if (new_radius < old_radius * 0.9f || new_radius > old_radius*1.1f)
		{
			gPipeline.markPartitionMove(mDrawable);
		}
	}

	lod_changed = lod_changed || LLViewerObject::updateLOD();
	
	return lod_changed;
}

BOOL LLVOVolume::setDrawableParent(LLDrawable* parentp)
{
	if (!LLViewerObject::setDrawableParent(parentp))
	{
		// no change in drawable parent
		return FALSE;
	}

	if (!mDrawable->isRoot())
	{
		// rebuild vertices in parent relative space
		gPipeline.markRebuild(mDrawable, LLDrawable::REBUILD_VOLUME, TRUE);

		if (mDrawable->isActive() && !parentp->isActive())
		{
			parentp->makeActive();
		}
		else if (mDrawable->isStatic() && parentp->isActive())
		{
			mDrawable->makeActive();
		}
	}
	
	return TRUE;
}

void LLVOVolume::updateFaceFlags()
{
	// There's no guarantee that getVolume()->getNumFaces() == mDrawable->getNumFaces()
	for (S32 i = 0; i < getVolume()->getNumFaces() && i < mDrawable->getNumFaces(); i++)
	{
		// <FS:ND> There's no guarantee that getVolume()->getNumFaces() == mDrawable->getNumFaces()
		if( mDrawable->getNumFaces() <= i || getNumTEs() <= i )
			return;
		// </FS:ND>

		LLFace *face = mDrawable->getFace(i);
		if (face)
		{
			BOOL fullbright = getTEref(i).getFullbright();
			face->clearState(LLFace::FULLBRIGHT | LLFace::HUD_RENDER | LLFace::LIGHT);

			if (fullbright || (mMaterial == LL_MCODE_LIGHT))
			{
				face->setState(LLFace::FULLBRIGHT);
			}
			if (mDrawable->isLight())
			{
				face->setState(LLFace::LIGHT);
			}
			if (isHUDAttachment())
			{
				face->setState(LLFace::HUD_RENDER);
			}
		}
	}
}

BOOL LLVOVolume::setParent(LLViewerObject* parent)
{
	BOOL ret = FALSE ;
    LLViewerObject *old_parent = (LLViewerObject*) getParent();
	if (parent != old_parent)
	{
		ret = LLViewerObject::setParent(parent);
		if (ret && mDrawable)
		{
			gPipeline.markMoved(mDrawable);
			gPipeline.markRebuild(mDrawable, LLDrawable::REBUILD_VOLUME, TRUE);
		}
        onReparent(old_parent, parent);
	}

	return ret ;
}

// NOTE: regenFaces() MUST be followed by genTriangles()!
void LLVOVolume::regenFaces()
{
	// remove existing faces
	BOOL count_changed = mNumFaces != getNumTEs();
	
	if (count_changed)
	{
		deleteFaces();		
		// add new faces
		mNumFaces = getNumTEs();
	}
		
	for (S32 i = 0; i < mNumFaces; i++)
	{
		LLFace* facep = count_changed ? addFace(i) : mDrawable->getFace(i);
		if (!facep) continue;

		facep->setTEOffset(i);
		facep->setTexture(getTEImage(i));
		if (facep->getTextureEntry()->getMaterialParams().notNull())
		{
			facep->setNormalMap(getTENormalMap(i));
			facep->setSpecularMap(getTESpecularMap(i));
		}
		facep->setViewerObject(this);
		
		// If the face had media on it, this will have broken the link between the LLViewerMediaTexture and the face.
		// Re-establish the link.
		if((int)mMediaImplList.size() > i)
		{
			if(mMediaImplList[i])
			{
				LLViewerMediaTexture* media_tex = LLViewerTextureManager::findMediaTexture(mMediaImplList[i]->getMediaTextureID()) ;
				if(media_tex)
				{
					media_tex->addMediaToFace(facep) ;
				}
			}
		}
	}
	
	if (!count_changed)
	{
		updateFaceFlags();
	}
}

BOOL LLVOVolume::genBBoxes(BOOL force_global)
{
	BOOL res = TRUE;

	LLVector4a min,max;

	min.clear();
	max.clear();

	BOOL rebuild = mDrawable->isState(LLDrawable::REBUILD_VOLUME | LLDrawable::REBUILD_POSITION | LLDrawable::REBUILD_RIGGED);

    if (getRiggedVolume())
    {
        // MAINT-8264 - better to use the existing call in calling
        // func LLVOVolume::updateGeometry() if we can detect when
        // updates needed, set REBUILD_RIGGED accordingly.

        // Without the flag, this will remove unused rigged volumes, which we are not currently very aggressive about.
        updateRiggedVolume();
    }
    
	LLVolume* volume = mRiggedVolume;
	if (!volume)
	{
		volume = getVolume();
	}

    bool any_valid_boxes = false;
    
    if (getRiggedVolume())
    {
        LL_DEBUGS("RiggedBox") << "rebuilding box, volume face count " << getVolume()->getNumVolumeFaces() << " drawable face count " << mDrawable->getNumFaces() << LL_ENDL;
    }
    // There's no guarantee that getVolume()->getNumFaces() == mDrawable->getNumFaces()
	for (S32 i = 0;
		 i < getVolume()->getNumVolumeFaces() && i < mDrawable->getNumFaces() && i < getNumTEs();
		 i++)
	{
		// <FS:ND> There's no guarantee that getVolume()->getNumFaces() == mDrawable->getNumFaces()
		if( mDrawable->getNumFaces() <= i )
			break;
		// </FS:ND>

		LLFace *face = mDrawable->getFace(i);
		if (!face)
		{
			continue;
		}

        BOOL face_res = face->genVolumeBBoxes(*volume, i,
                                              mRelativeXform, 
                                              (mVolumeImpl && mVolumeImpl->isVolumeGlobal()) || force_global);
        res &= face_res; // note that this result is never used
		
        // MAINT-8264 - ignore bboxes of ill-formed faces.
        if (!face_res)
        {
            continue;
        }
		if (rebuild)
		{
            if (getRiggedVolume())
            {
                LL_DEBUGS("RiggedBox") << "rebuilding box, face " << i << " extents " << face->mExtents[0] << ", " << face->mExtents[1] << LL_ENDL;
            }
			if (!any_valid_boxes)
			{
				min = face->mExtents[0];
				max = face->mExtents[1];
                any_valid_boxes = true;
			}
			else
			{
				min.setMin(min, face->mExtents[0]);
				max.setMax(max, face->mExtents[1]);
			}
		}
	}

    if (any_valid_boxes)
    {
        if (rebuild)
        {
            if (getRiggedVolume())
            {
                LL_DEBUGS("RiggedBox") << "rebuilding got extents " << min << ", " << max << LL_ENDL;
            }
            mDrawable->setSpatialExtents(min,max);
            min.add(max);
            min.mul(0.5f);
            mDrawable->setPositionGroup(min);	
        }

        updateRadius();
        mDrawable->movePartition();
    }
    else
    {
        LL_DEBUGS("RiggedBox") << "genBBoxes failed to find any valid face boxes" << LL_ENDL;
    }
				
	return res;
}

void LLVOVolume::preRebuild()
{
	if (mVolumeImpl != NULL)
	{
		mVolumeImpl->preRebuild();
	}
}

void LLVOVolume::updateRelativeXform(bool force_identity)
{
	if (mVolumeImpl)
	{
		mVolumeImpl->updateRelativeXform(force_identity);
		return;
	}
	
	LLDrawable* drawable = mDrawable;
	
	if (drawable->isState(LLDrawable::RIGGED) && mRiggedVolume.notNull())
	{ //rigged volume (which is in agent space) is used for generating bounding boxes etc
	  //inverse of render matrix should go to partition space
		mRelativeXform = getRenderMatrix();

		F32* dst = (F32*) mRelativeXformInvTrans.mMatrix;
		F32* src = (F32*) mRelativeXform.mMatrix;
		dst[0] = src[0]; dst[1] = src[1]; dst[2] = src[2];
		dst[3] = src[4]; dst[4] = src[5]; dst[5] = src[6];
		dst[6] = src[8]; dst[7] = src[9]; dst[8] = src[10];
		
		mRelativeXform.invert();
		mRelativeXformInvTrans.transpose();
	}
	else if (drawable->isActive() || force_identity)
	{				
		// setup relative transforms
		LLQuaternion delta_rot;
		LLVector3 delta_pos, delta_scale;
		
		//matrix from local space to parent relative/global space
		bool use_identity = force_identity || drawable->isSpatialRoot();
		delta_rot = use_identity ? LLQuaternion() : mDrawable->getRotation();
		delta_pos = use_identity ? LLVector3(0,0,0) : mDrawable->getPosition();
		delta_scale = mDrawable->getScale();

		// Vertex transform (4x4)
		LLVector3 x_axis = LLVector3(delta_scale.mV[VX], 0.f, 0.f) * delta_rot;
		LLVector3 y_axis = LLVector3(0.f, delta_scale.mV[VY], 0.f) * delta_rot;
		LLVector3 z_axis = LLVector3(0.f, 0.f, delta_scale.mV[VZ]) * delta_rot;

		mRelativeXform.initRows(LLVector4(x_axis, 0.f),
								LLVector4(y_axis, 0.f),
								LLVector4(z_axis, 0.f),
								LLVector4(delta_pos, 1.f));

		
		// compute inverse transpose for normals
		// mRelativeXformInvTrans.setRows(x_axis, y_axis, z_axis);
		// mRelativeXformInvTrans.invert(); 
		// mRelativeXformInvTrans.setRows(x_axis, y_axis, z_axis);
		// grumble - invert is NOT a matrix invert, so we do it by hand:

		LLMatrix3 rot_inverse = LLMatrix3(~delta_rot);

		LLMatrix3 scale_inverse;
		scale_inverse.setRows(LLVector3(1.0, 0.0, 0.0) / delta_scale.mV[VX],
							  LLVector3(0.0, 1.0, 0.0) / delta_scale.mV[VY],
							  LLVector3(0.0, 0.0, 1.0) / delta_scale.mV[VZ]);
							   
		
		mRelativeXformInvTrans = rot_inverse * scale_inverse;

		mRelativeXformInvTrans.transpose();
	}
	else
	{
		LLVector3 pos = getPosition();
		LLVector3 scale = getScale();
		LLQuaternion rot = getRotation();
	
		if (mParent)
		{
			pos *= mParent->getRotation();
			pos += mParent->getPosition();
			rot *= mParent->getRotation();
		}
		
		//LLViewerRegion* region = getRegion();
		//pos += region->getOriginAgent();
		
		LLVector3 x_axis = LLVector3(scale.mV[VX], 0.f, 0.f) * rot;
		LLVector3 y_axis = LLVector3(0.f, scale.mV[VY], 0.f) * rot;
		LLVector3 z_axis = LLVector3(0.f, 0.f, scale.mV[VZ]) * rot;

		mRelativeXform.initRows(LLVector4(x_axis, 0.f),
								LLVector4(y_axis, 0.f),
								LLVector4(z_axis, 0.f),
								LLVector4(pos, 1.f));

		// compute inverse transpose for normals
		LLMatrix3 rot_inverse = LLMatrix3(~rot);

		LLMatrix3 scale_inverse;
		scale_inverse.setRows(LLVector3(1.0, 0.0, 0.0) / scale.mV[VX],
							  LLVector3(0.0, 1.0, 0.0) / scale.mV[VY],
							  LLVector3(0.0, 0.0, 1.0) / scale.mV[VZ]);
							   
		
		mRelativeXformInvTrans = rot_inverse * scale_inverse;

		mRelativeXformInvTrans.transpose();
	}
}

static LLTrace::BlockTimerStatHandle FTM_GEN_FLEX("Generate Flexies");
static LLTrace::BlockTimerStatHandle FTM_UPDATE_PRIMITIVES("Update Primitives");
static LLTrace::BlockTimerStatHandle FTM_UPDATE_RIGGED_VOLUME("Update Rigged");

bool LLVOVolume::lodOrSculptChanged(LLDrawable *drawable, BOOL &compiled)
{
	bool regen_faces = false;

	LLVolume *old_volumep, *new_volumep;
	F32 old_lod, new_lod;
	S32 old_num_faces, new_num_faces;

	old_volumep = getVolume();
	old_lod = old_volumep->getDetail();
	old_num_faces = old_volumep->getNumFaces();
	old_volumep = NULL;

	{
		LL_RECORD_BLOCK_TIME(FTM_GEN_VOLUME);
		const LLVolumeParams &volume_params = getVolume()->getParams();
		setVolume(volume_params, 0);
	}

	new_volumep = getVolume();
	new_lod = new_volumep->getDetail();
	new_num_faces = new_volumep->getNumFaces();
	new_volumep = NULL;

	if ((new_lod != old_lod) || mSculptChanged)
	{
        if (mDrawable->isState(LLDrawable::RIGGED))
        {
            updateVisualComplexity();
        }

		compiled = TRUE;
		sNumLODChanges += new_num_faces;

		if ((S32)getNumTEs() != getVolume()->getNumFaces())
		{
			setNumTEs(getVolume()->getNumFaces()); //mesh loading may change number of faces.
		}

		drawable->setState(LLDrawable::REBUILD_VOLUME); // for face->genVolumeTriangles()

		{
			LL_RECORD_BLOCK_TIME(FTM_GEN_TRIANGLES);
			regen_faces = new_num_faces != old_num_faces || mNumFaces != (S32)getNumTEs();
			if (regen_faces)
			{
				regenFaces();
			}

			if (mSculptChanged)
			{ //changes in sculpt maps can thrash an object bounding box without 
				//triggering a spatial group bounding box update -- force spatial group
				//to update bounding boxes
				LLSpatialGroup* group = mDrawable->getSpatialGroup();
				if (group)
				{
					group->unbound();
				}
			}
		}
	}

	return regen_faces;
}

BOOL LLVOVolume::updateGeometry(LLDrawable *drawable)
{
	LL_RECORD_BLOCK_TIME(FTM_UPDATE_PRIMITIVES);
	
	if (mDrawable->isState(LLDrawable::REBUILD_RIGGED))
	{
		{
			LL_RECORD_BLOCK_TIME(FTM_UPDATE_RIGGED_VOLUME);
			updateRiggedVolume();
		}
		genBBoxes(FALSE);
		mDrawable->clearState(LLDrawable::REBUILD_RIGGED);
	}

	if (mVolumeImpl != NULL)
	{
		BOOL res;
		{
			LL_RECORD_BLOCK_TIME(FTM_GEN_FLEX);
			res = mVolumeImpl->doUpdateGeometry(drawable);
		}
		// NaCl - Graphics crasher protection
		if (enableVolumeSAPProtection())
		{
			mVolumeSurfaceArea = getVolume()->getSurfaceArea();
		}
		// NaCl End
		updateFaceFlags();
		return res;
	}
	
	LLSpatialGroup* group = drawable->getSpatialGroup();
	if (group)
	{
		group->dirtyMesh();
	}

	BOOL compiled = FALSE;
			
	updateRelativeXform();
	
	if (mDrawable.isNull()) // Not sure why this is happening, but it is...
	{
		return TRUE; // No update to complete
	}

	if (mVolumeChanged || mFaceMappingChanged)
	{
		dirtySpatialGroup(drawable->isState(LLDrawable::IN_REBUILD_Q1));

		bool was_regen_faces = false;

		if (mVolumeChanged)
		{
			was_regen_faces = lodOrSculptChanged(drawable, compiled);
			drawable->setState(LLDrawable::REBUILD_VOLUME);
		}
		else if (mSculptChanged || mLODChanged)
		{
			compiled = TRUE;
			was_regen_faces = lodOrSculptChanged(drawable, compiled);
		}

		if (!was_regen_faces) {
			LL_RECORD_BLOCK_TIME(FTM_GEN_TRIANGLES);
			regenFaces();
		}

		genBBoxes(FALSE);
	}
	else if (mLODChanged || mSculptChanged)
	{
		dirtySpatialGroup(drawable->isState(LLDrawable::IN_REBUILD_Q1));
		compiled = TRUE;
		lodOrSculptChanged(drawable, compiled);
		
		if(drawable->isState(LLDrawable::REBUILD_RIGGED | LLDrawable::RIGGED)) 
		{
			updateRiggedVolume(false);
		}
		genBBoxes(FALSE);
	}
	// it has its own drawable (it's moved) or it has changed UVs or it has changed xforms from global<->local
	else
	{
		compiled = TRUE;
		// All it did was move or we changed the texture coordinate offset
		LL_RECORD_BLOCK_TIME(FTM_GEN_TRIANGLES);
		genBBoxes(FALSE);
	}

	// NaCl - Graphics crasher protection
	if (enableVolumeSAPProtection())
	{
		mVolumeSurfaceArea = getVolume()->getSurfaceArea();
	}
	// NaCl End

	// Update face flags
	updateFaceFlags();
	
	if(compiled)
	{
		LLPipeline::sCompiles++;
	}
		
	mVolumeChanged = FALSE;
	mLODChanged = FALSE;
	mSculptChanged = FALSE;
	mFaceMappingChanged = FALSE;
	
	return LLViewerObject::updateGeometry(drawable);
}

void LLVOVolume::updateFaceSize(S32 idx)
{
	if( mDrawable->getNumFaces() <= idx )
	{
		return;
	}

	LLFace* facep = mDrawable->getFace(idx);
	if (facep)
	{
		if (idx >= getVolume()->getNumVolumeFaces())
		{
			facep->setSize(0,0, true);
		}
		else
		{
			const LLVolumeFace& vol_face = getVolume()->getVolumeFace(idx);
			facep->setSize(vol_face.mNumVertices, vol_face.mNumIndices, 
							true); // <--- volume faces should be padded for 16-byte alignment
		
		}
	}
}

BOOL LLVOVolume::isRootEdit() const
{
	if (mParent && !((LLViewerObject*)mParent)->isAvatar())
	{
		return FALSE;
	}
	return TRUE;
}

//virtual
void LLVOVolume::setNumTEs(const U8 num_tes)
{
	const U8 old_num_tes = getNumTEs() ;
	
	if(old_num_tes && old_num_tes < num_tes) //new faces added
	{
		LLViewerObject::setNumTEs(num_tes) ;

		if(mMediaImplList.size() >= old_num_tes && mMediaImplList[old_num_tes -1].notNull())//duplicate the last media textures if exists.
		{
			mMediaImplList.resize(num_tes) ;
			const LLTextureEntry &te = getTEref(old_num_tes - 1) ;
			for(U8 i = old_num_tes; i < num_tes ; i++)
			{
				setTE(i, te) ;
				mMediaImplList[i] = mMediaImplList[old_num_tes -1] ;
			}
			mMediaImplList[old_num_tes -1]->setUpdated(TRUE) ;
		}
	}
	else if(old_num_tes > num_tes && mMediaImplList.size() > num_tes) //old faces removed
	{
		U8 end = mMediaImplList.size() ;
		for(U8 i = num_tes; i < end ; i++)
		{
			removeMediaImpl(i) ;				
		}
		mMediaImplList.resize(num_tes) ;

		LLViewerObject::setNumTEs(num_tes) ;
	}
	else
	{
		LLViewerObject::setNumTEs(num_tes) ;
	}

	return ;
}

//virtual     
void LLVOVolume::changeTEImage(S32 index, LLViewerTexture* imagep)
{
	BOOL changed = (mTEImages[index] != imagep);
	LLViewerObject::changeTEImage(index, imagep);
	if (changed)
	{
		gPipeline.markTextured(mDrawable);
		mFaceMappingChanged = TRUE;
	}
}

void LLVOVolume::setTEImage(const U8 te, LLViewerTexture *imagep)
{
	BOOL changed = (mTEImages[te] != imagep);
	LLViewerObject::setTEImage(te, imagep);
	if (changed)
	{
		gPipeline.markTextured(mDrawable);
		mFaceMappingChanged = TRUE;
	}
}

S32 LLVOVolume::setTETexture(const U8 te, const LLUUID &uuid)
{
	S32 res = LLViewerObject::setTETexture(te, uuid);
	if (res)
	{
		gPipeline.markTextured(mDrawable);
		mFaceMappingChanged = TRUE;
	}
	return res;
}

S32 LLVOVolume::setTEColor(const U8 te, const LLColor3& color)
{
	return setTEColor(te, LLColor4(color));
}

S32 LLVOVolume::setTEColor(const U8 te, const LLColor4& color)
{
	S32 retval = 0;
	const LLTextureEntry *tep = getTE(te);
	if (!tep)
	{
		LL_WARNS("MaterialTEs") << "No texture entry for te " << (S32)te << ", object " << mID << LL_ENDL;
	}
	else if (color != tep->getColor())
	{
		F32 old_alpha = tep->getColor().mV[3];
		if (color.mV[3] != old_alpha)
		{
			gPipeline.markTextured(mDrawable);
			//treat this alpha change as an LoD update since render batches may need to get rebuilt
			mLODChanged = TRUE;
			gPipeline.markRebuild(mDrawable, LLDrawable::REBUILD_VOLUME, FALSE);
		}
		retval = LLPrimitive::setTEColor(te, color);
		if (mDrawable.notNull() && retval)
		{
			// These should only happen on updates which are not the initial update.
			mDrawable->setState(LLDrawable::REBUILD_COLOR);
			dirtyMesh();
		}
	}

	return  retval;
}

S32 LLVOVolume::setTEBumpmap(const U8 te, const U8 bumpmap)
{
	S32 res = LLViewerObject::setTEBumpmap(te, bumpmap);
	if (res)
	{
		gPipeline.markTextured(mDrawable);
		mFaceMappingChanged = TRUE;
	}
	return  res;
}

S32 LLVOVolume::setTETexGen(const U8 te, const U8 texgen)
{
	S32 res = LLViewerObject::setTETexGen(te, texgen);
	if (res)
	{
		gPipeline.markTextured(mDrawable);
		mFaceMappingChanged = TRUE;
	}
	return  res;
}

S32 LLVOVolume::setTEMediaTexGen(const U8 te, const U8 media)
{
	S32 res = LLViewerObject::setTEMediaTexGen(te, media);
	if (res)
	{
		gPipeline.markTextured(mDrawable);
		mFaceMappingChanged = TRUE;
	}
	return  res;
}

S32 LLVOVolume::setTEShiny(const U8 te, const U8 shiny)
{
	S32 res = LLViewerObject::setTEShiny(te, shiny);
	if (res)
	{
		gPipeline.markTextured(mDrawable);
		mFaceMappingChanged = TRUE;
	}
	return  res;
}

S32 LLVOVolume::setTEFullbright(const U8 te, const U8 fullbright)
{
	S32 res = LLViewerObject::setTEFullbright(te, fullbright);
	if (res)
	{
		gPipeline.markTextured(mDrawable);
		mFaceMappingChanged = TRUE;
	}
	return  res;
}

S32 LLVOVolume::setTEBumpShinyFullbright(const U8 te, const U8 bump)
{
	S32 res = LLViewerObject::setTEBumpShinyFullbright(te, bump);
	if (res)
	{
		gPipeline.markTextured(mDrawable);
		mFaceMappingChanged = TRUE;
	}
	return res;
}

S32 LLVOVolume::setTEMediaFlags(const U8 te, const U8 media_flags)
{
	S32 res = LLViewerObject::setTEMediaFlags(te, media_flags);
	if (res)
	{
		gPipeline.markTextured(mDrawable);
		mFaceMappingChanged = TRUE;
	}
	return  res;
}

S32 LLVOVolume::setTEGlow(const U8 te, const F32 glow)
{
	S32 res = LLViewerObject::setTEGlow(te, glow);
	if (res)
	{
		gPipeline.markTextured(mDrawable);
		mFaceMappingChanged = TRUE;
	}
	return  res;
}

void LLVOVolume::setTEMaterialParamsCallbackTE(const LLUUID& objectID, const LLMaterialID &pMaterialID, const LLMaterialPtr pMaterialParams, U32 te)
{
	LLVOVolume* pVol = (LLVOVolume*)gObjectList.findObject(objectID);
	if (pVol)
	{
		LL_DEBUGS("MaterialTEs") << "materialid " << pMaterialID.asString() << " to TE " << te << LL_ENDL;
		if (te >= pVol->getNumTEs())
			return;

		LLTextureEntry* texture_entry = pVol->getTE(te);
		if (texture_entry && (texture_entry->getMaterialID() == pMaterialID))
		{
			pVol->setTEMaterialParams(te, pMaterialParams);
		}
	}
}

S32 LLVOVolume::setTEMaterialID(const U8 te, const LLMaterialID& pMaterialID)
{
	S32 res = LLViewerObject::setTEMaterialID(te, pMaterialID);
	LL_DEBUGS("MaterialTEs") << "te "<< (S32)te << " materialid " << pMaterialID.asString() << " res " << res
								<< ( LLSelectMgr::getInstance()->getSelection()->contains(const_cast<LLVOVolume*>(this), te) ? " selected" : " not selected" )
								<< LL_ENDL;
		
	LL_DEBUGS("MaterialTEs") << " " << pMaterialID.asString() << LL_ENDL;
	if (res)
	{
		LLMaterialMgr::instance().getTE(getRegion()->getRegionID(), pMaterialID, te, boost::bind(&LLVOVolume::setTEMaterialParamsCallbackTE, getID(), _1, _2, _3));

		setChanged(ALL_CHANGED);
		if (!mDrawable.isNull())
		{
			gPipeline.markTextured(mDrawable);
			gPipeline.markRebuild(mDrawable,LLDrawable::REBUILD_ALL);
		}
		mFaceMappingChanged = TRUE;
	}
	return res;
}

bool LLVOVolume::notifyAboutCreatingTexture(LLViewerTexture *texture)
{ //Ok, here we have confirmation about texture creation, check our wait-list
  //and make changes, or return false

	std::pair<mmap_UUID_MAP_t::iterator, mmap_UUID_MAP_t::iterator> range = mWaitingTextureInfo.equal_range(texture->getID());

	typedef std::map<U8, LLMaterialPtr> map_te_material;
	map_te_material new_material;

	for(mmap_UUID_MAP_t::iterator range_it = range.first; range_it != range.second; ++range_it)
	{
		LLMaterialPtr cur_material = getTEMaterialParams(range_it->second.te);

		//here we just interesting in DIFFUSE_MAP only!
		if(NULL != cur_material.get() && LLRender::DIFFUSE_MAP == range_it->second.map && GL_RGBA != texture->getPrimaryFormat())
		{ //ok let's check the diffuse mode
			switch(cur_material->getDiffuseAlphaMode())
			{
			case LLMaterial::DIFFUSE_ALPHA_MODE_BLEND:
			case LLMaterial::DIFFUSE_ALPHA_MODE_EMISSIVE:
			case LLMaterial::DIFFUSE_ALPHA_MODE_MASK:
				{ //uups... we have non 32 bit texture with LLMaterial::DIFFUSE_ALPHA_MODE_* => LLMaterial::DIFFUSE_ALPHA_MODE_NONE

					LLMaterialPtr mat = NULL;
					map_te_material::iterator it = new_material.find(range_it->second.te);
					if(new_material.end() == it) {
						mat = new LLMaterial(cur_material->asLLSD());
						new_material.insert(map_te_material::value_type(range_it->second.te, mat));
					} else {
						mat = it->second;
					}

					mat->setDiffuseAlphaMode(LLMaterial::DIFFUSE_ALPHA_MODE_NONE);

				} break;
			} //switch
		} //if
	} //for

	//setup new materials
	for(map_te_material::const_iterator it = new_material.begin(), end = new_material.end(); it != end; ++it)
	{
		LLMaterialMgr::getInstance()->put(getID(), it->first, *it->second);
		LLViewerObject::setTEMaterialParams(it->first, it->second);
	}

	//clear wait-list
	mWaitingTextureInfo.erase(range.first, range.second);

	return 0 != new_material.size();
}

bool LLVOVolume::notifyAboutMissingAsset(LLViewerTexture *texture)
{ //Ok, here if we wait information about texture and it's missing
  //then depending from the texture map (diffuse, normal, or specular)
  //make changes in material and confirm it. If not return false.
	std::pair<mmap_UUID_MAP_t::iterator, mmap_UUID_MAP_t::iterator> range = mWaitingTextureInfo.equal_range(texture->getID());
	if(range.first == range.second) return false;

	typedef std::map<U8, LLMaterialPtr> map_te_material;
	map_te_material new_material;
	
	for(mmap_UUID_MAP_t::iterator range_it = range.first; range_it != range.second; ++range_it)
	{
		LLMaterialPtr cur_material = getTEMaterialParams(range_it->second.te);
		if (cur_material.isNull())
			continue;

		switch(range_it->second.map)
		{
		    case LLRender::DIFFUSE_MAP:
			{
				if(LLMaterial::DIFFUSE_ALPHA_MODE_NONE != cur_material->getDiffuseAlphaMode())
				{ //missing texture + !LLMaterial::DIFFUSE_ALPHA_MODE_NONE => LLMaterial::DIFFUSE_ALPHA_MODE_NONE
					LLMaterialPtr mat = NULL;
					map_te_material::iterator it = new_material.find(range_it->second.te);
					if(new_material.end() == it) {
						mat = new LLMaterial(cur_material->asLLSD());
						new_material.insert(map_te_material::value_type(range_it->second.te, mat));
					} else {
						mat = it->second;
					}

					mat->setDiffuseAlphaMode(LLMaterial::DIFFUSE_ALPHA_MODE_NONE);
				}
			} break;
		case LLRender::NORMAL_MAP:
			{ //missing texture => reset material texture id
				LLMaterialPtr mat = NULL;
				map_te_material::iterator it = new_material.find(range_it->second.te);
				if(new_material.end() == it) {
					mat = new LLMaterial(cur_material->asLLSD());
					new_material.insert(map_te_material::value_type(range_it->second.te, mat));
				} else {
					mat = it->second;
				}

				mat->setNormalID(LLUUID::null);
			} break;
		case LLRender::SPECULAR_MAP:
			{ //missing texture => reset material texture id
				LLMaterialPtr mat = NULL;
				map_te_material::iterator it = new_material.find(range_it->second.te);
				if(new_material.end() == it) {
					mat = new LLMaterial(cur_material->asLLSD());
					new_material.insert(map_te_material::value_type(range_it->second.te, mat));
				} else {
					mat = it->second;
				}

				mat->setSpecularID(LLUUID::null);
			} break;
		case LLRender::NUM_TEXTURE_CHANNELS:
				//nothing to do, make compiler happy
			break;
		} //switch
	} //for

	//setup new materials
	for(map_te_material::const_iterator it = new_material.begin(), end = new_material.end(); it != end; ++it)
	{
		LLMaterialMgr::getInstance()->setLocalMaterial(getRegion()->getRegionID(), it->second);
		LLViewerObject::setTEMaterialParams(it->first, it->second);
	}

	//clear wait-list
	mWaitingTextureInfo.erase(range.first, range.second);

	return 0 != new_material.size();
}

S32 LLVOVolume::setTEMaterialParams(const U8 te, const LLMaterialPtr pMaterialParams)
{
	LLMaterialPtr pMaterial = const_cast<LLMaterialPtr&>(pMaterialParams);

	if(pMaterialParams)
	{ //check all of them according to material settings

		LLViewerTexture *img_diffuse = getTEImage(te);
		LLViewerTexture *img_normal = getTENormalMap(te);
		LLViewerTexture *img_specular = getTESpecularMap(te);

		llassert(NULL != img_diffuse);

		LLMaterialPtr new_material = NULL;

		//diffuse
		if(NULL != img_diffuse)
		{ //guard
			if(0 == img_diffuse->getPrimaryFormat() && !img_diffuse->isMissingAsset())
			{ //ok here we don't have information about texture, let's belief and leave material settings
			  //but we remember this case
				mWaitingTextureInfo.insert(mmap_UUID_MAP_t::value_type(img_diffuse->getID(), material_info(LLRender::DIFFUSE_MAP, te)));
			}
			else
			{
				bool bSetDiffuseNone = false;
				if(img_diffuse->isMissingAsset())
				{
					bSetDiffuseNone = true;
				}
				else
				{
					switch(pMaterialParams->getDiffuseAlphaMode())
					{
					case LLMaterial::DIFFUSE_ALPHA_MODE_BLEND:
					case LLMaterial::DIFFUSE_ALPHA_MODE_EMISSIVE:
					case LLMaterial::DIFFUSE_ALPHA_MODE_MASK:
						{ //all of them modes available only for 32 bit textures
							if(GL_RGBA != img_diffuse->getPrimaryFormat())
							{
								bSetDiffuseNone = true;
							}
						} break;
					}
				} //else


				if(bSetDiffuseNone)
				{ //upps... we should substitute this material with LLMaterial::DIFFUSE_ALPHA_MODE_NONE
					new_material = new LLMaterial(pMaterialParams->asLLSD());
					new_material->setDiffuseAlphaMode(LLMaterial::DIFFUSE_ALPHA_MODE_NONE);
				}
			}
		}

		//normal
		if(LLUUID::null != pMaterialParams->getNormalID())
		{
			if(img_normal && img_normal->isMissingAsset() && img_normal->getID() == pMaterialParams->getNormalID())
			{
				if(!new_material) {
					new_material = new LLMaterial(pMaterialParams->asLLSD());
				}
				new_material->setNormalID(LLUUID::null);
			}
			else if(NULL == img_normal || 0 == img_normal->getPrimaryFormat())
			{ //ok here we don't have information about texture, let's belief and leave material settings
				//but we remember this case
				mWaitingTextureInfo.insert(mmap_UUID_MAP_t::value_type(pMaterialParams->getNormalID(), material_info(LLRender::NORMAL_MAP,te)));
			}

		}


		//specular
		if(LLUUID::null != pMaterialParams->getSpecularID())
		{
			if(img_specular && img_specular->isMissingAsset() && img_specular->getID() == pMaterialParams->getSpecularID())
			{
				if(!new_material) {
					new_material = new LLMaterial(pMaterialParams->asLLSD());
				}
				new_material->setSpecularID(LLUUID::null);
			}
			else if(NULL == img_specular || 0 == img_specular->getPrimaryFormat())
			{ //ok here we don't have information about texture, let's belief and leave material settings
				//but we remember this case
				mWaitingTextureInfo.insert(mmap_UUID_MAP_t::value_type(pMaterialParams->getSpecularID(), material_info(LLRender::SPECULAR_MAP, te)));
			}
		}

		if(new_material) {
			pMaterial = new_material;
			LLMaterialMgr::getInstance()->setLocalMaterial(getRegion()->getRegionID(), pMaterial);
		}
	}

	S32 res = LLViewerObject::setTEMaterialParams(te, pMaterial);

	LL_DEBUGS("MaterialTEs") << "te " << (S32)te << " material " << ((pMaterial) ? pMaterial->asLLSD() : LLSD("null")) << " res " << res
							 << ( LLSelectMgr::getInstance()->getSelection()->contains(const_cast<LLVOVolume*>(this), te) ? " selected" : " not selected" )
							 << LL_ENDL;
	setChanged(ALL_CHANGED);
	if (!mDrawable.isNull())
	{
		gPipeline.markTextured(mDrawable);
		gPipeline.markRebuild(mDrawable,LLDrawable::REBUILD_ALL);
	}
	mFaceMappingChanged = TRUE;
	return TEM_CHANGE_TEXTURE;
}

S32 LLVOVolume::setTEScale(const U8 te, const F32 s, const F32 t)
{
	S32 res = LLViewerObject::setTEScale(te, s, t);
	if (res)
	{
		gPipeline.markTextured(mDrawable);
		mFaceMappingChanged = TRUE;
	}
	return res;
}

S32 LLVOVolume::setTEScaleS(const U8 te, const F32 s)
{
	S32 res = LLViewerObject::setTEScaleS(te, s);
	if (res)
	{
		gPipeline.markTextured(mDrawable);
		mFaceMappingChanged = TRUE;
	}
	return res;
}

S32 LLVOVolume::setTEScaleT(const U8 te, const F32 t)
{
	S32 res = LLViewerObject::setTEScaleT(te, t);
	if (res)
	{
		gPipeline.markTextured(mDrawable);
		mFaceMappingChanged = TRUE;
	}
	return res;
}

void LLVOVolume::updateTEData()
{
	/*if (mDrawable.notNull())
	{
		mFaceMappingChanged = TRUE;
		gPipeline.markRebuild(mDrawable, LLDrawable::REBUILD_MATERIAL, TRUE);
	}*/
}

bool LLVOVolume::hasMedia() const
{
	bool result = false;
	const U8 numTEs = getNumTEs();
	for (U8 i = 0; i < numTEs; i++)
	{
		const LLTextureEntry* te = getTE(i);
		if( te && te->hasMedia())
		{
			result = true;
			break;
		}
	}
	return result;
}

LLVector3 LLVOVolume::getApproximateFaceNormal(U8 face_id)
{
	LLVolume* volume = getVolume();
	LLVector4a result;
	result.clear();

	LLVector3 ret;

	if (volume && face_id < volume->getNumVolumeFaces())
	{
		const LLVolumeFace& face = volume->getVolumeFace(face_id);
		for (S32 i = 0; i < (S32)face.mNumVertices; ++i)
		{
			result.add(face.mNormals[i]);
		}

		LLVector3 ret(result.getF32ptr());
		ret = volumeDirectionToAgent(ret);
		ret.normVec();
	}
	
	return ret;
}

void LLVOVolume::requestMediaDataUpdate(bool isNew)
{
    if (sObjectMediaClient)
		sObjectMediaClient->fetchMedia(new LLMediaDataClientObjectImpl(this, isNew));
}

bool LLVOVolume::isMediaDataBeingFetched() const
{
	// I know what I'm doing by const_casting this away: this is just 
	// a wrapper class that is only going to do a lookup.
	return (sObjectMediaClient) ? sObjectMediaClient->isInQueue(new LLMediaDataClientObjectImpl(const_cast<LLVOVolume*>(this), false)) : false;
}

void LLVOVolume::cleanUpMediaImpls()
{
	// Iterate through our TEs and remove any Impls that are no longer used
	const U8 numTEs = getNumTEs();
	for (U8 i = 0; i < numTEs; i++)
	{
		const LLTextureEntry* te = getTE(i);
		if( te && ! te->hasMedia())
		{
			// Delete the media IMPL!
			removeMediaImpl(i) ;
		}
	}
}

void LLVOVolume::updateObjectMediaData(const LLSD &media_data_array, const std::string &media_version)
{
	// media_data_array is an array of media entry maps
	// media_version is the version string in the response.
	U32 fetched_version = LLTextureEntry::getVersionFromMediaVersionString(media_version);

	// Only update it if it is newer!
	if ( (S32)fetched_version > mLastFetchedMediaVersion)
	{
		mLastFetchedMediaVersion = fetched_version;
		//LL_INFOS() << "updating:" << this->getID() << " " << ll_pretty_print_sd(media_data_array) << LL_ENDL;
		
		LLSD::array_const_iterator iter = media_data_array.beginArray();
		LLSD::array_const_iterator end = media_data_array.endArray();
		U8 texture_index = 0;
		for (; iter != end; ++iter, ++texture_index)
		{
			syncMediaData(texture_index, *iter, false/*merge*/, false/*ignore_agent*/);
		}
	}
}

void LLVOVolume::syncMediaData(S32 texture_index, const LLSD &media_data, bool merge, bool ignore_agent)
{
	if(mDead)
	{
		// If the object has been marked dead, don't process media updates.
		return;
	}
	
	LLTextureEntry *te = getTE(texture_index);
	if(!te)
	{
		return ;
	}

	LL_DEBUGS("MediaOnAPrim") << "BEFORE: texture_index = " << texture_index
		<< " hasMedia = " << te->hasMedia() << " : " 
		<< ((NULL == te->getMediaData()) ? "NULL MEDIA DATA" : ll_pretty_print_sd(te->getMediaData()->asLLSD())) << LL_ENDL;

	std::string previous_url;
	LLMediaEntry* mep = te->getMediaData();
	if(mep)
	{
		// Save the "current url" from before the update so we can tell if
		// it changes. 
		previous_url = mep->getCurrentURL();
	}

	if (merge)
	{
		te->mergeIntoMediaData(media_data);
	}
	else {
		// XXX Question: what if the media data is undefined LLSD, but the
		// update we got above said that we have media flags??	Here we clobber
		// that, assuming the data from the service is more up-to-date. 
		te->updateMediaData(media_data);
	}

	mep = te->getMediaData();
	if(mep)
	{
		bool update_from_self = false;
		if (!ignore_agent) 
		{
			LLUUID updating_agent = LLTextureEntry::getAgentIDFromMediaVersionString(getMediaURL());
			update_from_self = (updating_agent == gAgent.getID());
		}
		viewer_media_t media_impl = LLViewerMedia::updateMediaImpl(mep, previous_url, update_from_self);
			
		addMediaImpl(media_impl, texture_index) ;
	}
	else
	{
		removeMediaImpl(texture_index);
	}

	LL_DEBUGS("MediaOnAPrim") << "AFTER: texture_index = " << texture_index
		<< " hasMedia = " << te->hasMedia() << " : " 
		<< ((NULL == te->getMediaData()) ? "NULL MEDIA DATA" : ll_pretty_print_sd(te->getMediaData()->asLLSD())) << LL_ENDL;
}

void LLVOVolume::mediaNavigateBounceBack(U8 texture_index)
{
	// Find the media entry for this navigate
	const LLMediaEntry* mep = NULL;
	viewer_media_t impl = getMediaImpl(texture_index);
	LLTextureEntry *te = getTE(texture_index);
	if(te)
	{
		mep = te->getMediaData();
	}
	
	if (mep && impl)
	{
        std::string url = mep->getCurrentURL();
		// Look for a ":", if not there, assume "http://"
		if (!url.empty() && std::string::npos == url.find(':')) 
		{
			url = "http://" + url;
		}
		// If the url we're trying to "bounce back" to is either empty or not
		// allowed by the whitelist, try the home url.  If *that* doesn't work,
		// set the media as failed and unload it
        if (url.empty() || !mep->checkCandidateUrl(url))
        {
            url = mep->getHomeURL();
			// Look for a ":", if not there, assume "http://"
			if (!url.empty() && std::string::npos == url.find(':')) 
			{
				url = "http://" + url;
			}
        }
        if (url.empty() || !mep->checkCandidateUrl(url))
		{
			// The url to navigate back to is not good, and we have nowhere else
			// to go.
			LL_WARNS("MediaOnAPrim") << "FAILED to bounce back URL \"" << url << "\" -- unloading impl" << LL_ENDL;
			impl->setMediaFailed(true);
		}
		// Make sure we are not bouncing to url we came from
		else if (impl->getCurrentMediaURL() != url) 
		{
			// Okay, navigate now
            LL_INFOS("MediaOnAPrim") << "bouncing back to URL: " << url << LL_ENDL;
            impl->navigateTo(url, "", false, true);
        }
    }
}

bool LLVOVolume::hasMediaPermission(const LLMediaEntry* media_entry, MediaPermType perm_type)
{
    // NOTE: This logic ALMOST duplicates the logic in the server (in particular, in llmediaservice.cpp).
    if (NULL == media_entry ) return false; // XXX should we assert here?
    
    // The agent has permissions if:
    // - world permissions are on, or
    // - group permissions are on, and agent_id is in the group, or
    // - agent permissions are on, and agent_id is the owner
    
	// *NOTE: We *used* to check for modify permissions here (i.e. permissions were
	// granted if permModify() was true).  However, this doesn't make sense in the
	// viewer: we don't want to show controls or allow interaction if the author
	// has deemed it so.  See DEV-42115.
	
    U8 media_perms = (perm_type == MEDIA_PERM_INTERACT) ? media_entry->getPermsInteract() : media_entry->getPermsControl();
    
    // World permissions
    if (0 != (media_perms & LLMediaEntry::PERM_ANYONE)) 
    {
        return true;
    }
    
    // Group permissions
    else if (0 != (media_perms & LLMediaEntry::PERM_GROUP))
    {
		LLPermissions* obj_perm = LLSelectMgr::getInstance()->findObjectPermissions(this);
		if (obj_perm && gAgent.isInGroup(obj_perm->getGroup()))
		{
			return true;
		}
    }
    
    // Owner permissions
    else if (0 != (media_perms & LLMediaEntry::PERM_OWNER) && permYouOwner()) 
    {
        return true;
    }
    
    return false;
    
}

void LLVOVolume::mediaNavigated(LLViewerMediaImpl *impl, LLPluginClassMedia* plugin, std::string new_location)
{
	bool block_navigation = false;
	// FIXME: if/when we allow the same media impl to be used by multiple faces, the logic here will need to be fixed
	// to deal with multiple face indices.
	int face_index = getFaceIndexWithMediaImpl(impl, -1);
	
	// Find the media entry for this navigate
	LLMediaEntry* mep = NULL;
	LLTextureEntry *te = getTE(face_index);
	if(te)
	{
		mep = te->getMediaData();
	}
	
	if(mep)
	{
		if(!mep->checkCandidateUrl(new_location))
		{
			block_navigation = true;
		}
		if (!block_navigation && !hasMediaPermission(mep, MEDIA_PERM_INTERACT))
		{
			block_navigation = true;
		}
	}
	else
	{
		LL_WARNS("MediaOnAPrim") << "Couldn't find media entry!" << LL_ENDL;
	}
						
	if(block_navigation)
	{
		LL_INFOS("MediaOnAPrim") << "blocking navigate to URI " << new_location << LL_ENDL;

		// "bounce back" to the current URL from the media entry
		mediaNavigateBounceBack(face_index);
	}
	else if (sObjectMediaNavigateClient)
	{
		
		LL_DEBUGS("MediaOnAPrim") << "broadcasting navigate with URI " << new_location << LL_ENDL;

		sObjectMediaNavigateClient->navigate(new LLMediaDataClientObjectImpl(this, false), face_index, new_location);
	}
}

void LLVOVolume::mediaEvent(LLViewerMediaImpl *impl, LLPluginClassMedia* plugin, LLViewerMediaObserver::EMediaEvent event)
{
	switch(event)
	{
		
		case LLViewerMediaObserver::MEDIA_EVENT_LOCATION_CHANGED:
		{			
			switch(impl->getNavState())
			{
				case LLViewerMediaImpl::MEDIANAVSTATE_FIRST_LOCATION_CHANGED:
				{
					// This is the first location changed event after the start of a non-server-directed nav.  It may need to be broadcast or bounced back.
					mediaNavigated(impl, plugin, plugin->getLocation());
				}
				break;
				
				case LLViewerMediaImpl::MEDIANAVSTATE_FIRST_LOCATION_CHANGED_SPURIOUS:
					// This navigate didn't change the current URL.  
					LL_DEBUGS("MediaOnAPrim") << "	NOT broadcasting navigate (spurious)" << LL_ENDL;
				break;
				
				case LLViewerMediaImpl::MEDIANAVSTATE_SERVER_FIRST_LOCATION_CHANGED:
					// This is the first location changed event after the start of a server-directed nav.  Don't broadcast it.
					LL_INFOS("MediaOnAPrim") << "	NOT broadcasting navigate (server-directed)" << LL_ENDL;
				break;
				
				default:
					// This is a subsequent location-changed due to a redirect.	 Don't broadcast.
					LL_INFOS("MediaOnAPrim") << "	NOT broadcasting navigate (redirect)" << LL_ENDL;
				break;
			}
		}
		break;
		
		case LLViewerMediaObserver::MEDIA_EVENT_NAVIGATE_COMPLETE:
		{
			switch(impl->getNavState())
			{
				case LLViewerMediaImpl::MEDIANAVSTATE_COMPLETE_BEFORE_LOCATION_CHANGED:
				{
					// This is the first location changed event after the start of a non-server-directed nav.  It may need to be broadcast or bounced back.
					mediaNavigated(impl, plugin, plugin->getNavigateURI());
				}
				break;
				
				case LLViewerMediaImpl::MEDIANAVSTATE_COMPLETE_BEFORE_LOCATION_CHANGED_SPURIOUS:
					// This navigate didn't change the current URL.  
					LL_DEBUGS("MediaOnAPrim") << "	NOT broadcasting navigate (spurious)" << LL_ENDL;
				break;

				case LLViewerMediaImpl::MEDIANAVSTATE_SERVER_COMPLETE_BEFORE_LOCATION_CHANGED:
					// This is the the navigate complete event from a server-directed nav.  Don't broadcast it.
					LL_INFOS("MediaOnAPrim") << "	NOT broadcasting navigate (server-directed)" << LL_ENDL;
				break;
				
				default:
					// For all other states, the navigate should have been handled by LOCATION_CHANGED events already.
				break;
			}
		}
		break;
		
		default:
		break;
	}

}

void LLVOVolume::sendMediaDataUpdate()
{
    if (sObjectMediaClient)
		sObjectMediaClient->updateMedia(new LLMediaDataClientObjectImpl(this, false));
}

void LLVOVolume::removeMediaImpl(S32 texture_index)
{
	if(mMediaImplList.size() <= (U32)texture_index || mMediaImplList[texture_index].isNull())
	{
		return ;
	}

	//make the face referencing to mMediaImplList[texture_index] to point back to the old texture.
	if(mDrawable && texture_index < mDrawable->getNumFaces())
	{
		LLFace* facep = mDrawable->getFace(texture_index) ;
		if(facep)
		{
			LLViewerMediaTexture* media_tex = LLViewerTextureManager::findMediaTexture(mMediaImplList[texture_index]->getMediaTextureID()) ;
			if(media_tex)
			{
				media_tex->removeMediaFromFace(facep) ;
			}
		}
	}		
	
	//check if some other face(s) of this object reference(s)to this media impl.
	S32 i ;
	S32 end = (S32)mMediaImplList.size() ;
	for(i = 0; i < end ; i++)
	{
		if( i != texture_index && mMediaImplList[i] == mMediaImplList[texture_index])
		{
			break ;
		}
	}

	if(i == end) //this object does not need this media impl.
	{
		mMediaImplList[texture_index]->removeObject(this) ;
	}

	mMediaImplList[texture_index] = NULL ;
	return ;
}

void LLVOVolume::addMediaImpl(LLViewerMediaImpl* media_impl, S32 texture_index)
{
	if((S32)mMediaImplList.size() < texture_index + 1)
	{
		mMediaImplList.resize(texture_index + 1) ;
	}
	
	if(mMediaImplList[texture_index].notNull())
	{
		if(mMediaImplList[texture_index] == media_impl)
		{
			return ;
		}

		removeMediaImpl(texture_index) ;
	}

	mMediaImplList[texture_index] = media_impl;
	media_impl->addObject(this) ;	

	//add the face to show the media if it is in playing
	if(mDrawable)
	{
		LLFace* facep(NULL);
		if( texture_index < mDrawable->getNumFaces() )
		{
			facep = mDrawable->getFace(texture_index) ;
		}

		if(facep)
		{
			LLViewerMediaTexture* media_tex = LLViewerTextureManager::findMediaTexture(mMediaImplList[texture_index]->getMediaTextureID()) ;
			if(media_tex)
			{
				media_tex->addMediaToFace(facep) ;
			}
		}
		else //the face is not available now, start media on this face later.
		{
			media_impl->setUpdated(TRUE) ;
		}
	}
	return ;
}

viewer_media_t LLVOVolume::getMediaImpl(U8 face_id) const
{
	if(mMediaImplList.size() > face_id)
	{
		return mMediaImplList[face_id];
	}
	return NULL;
}

F64 LLVOVolume::getTotalMediaInterest() const
{
	// If this object is currently focused, this object has "high" interest
	if (LLViewerMediaFocus::getInstance()->getFocusedObjectID() == getID())
		return F64_MAX;
	
	F64 interest = (F64)-1.0;  // means not interested;
    
	// If this object is selected, this object has "high" interest, but since 
	// there can be more than one, we still add in calculated impl interest
	// XXX Sadly, 'contains()' doesn't take a const :(
	if (LLSelectMgr::getInstance()->getSelection()->contains(const_cast<LLVOVolume*>(this)))
		interest = F64_MAX / 2.0;
	
	int i = 0;
	const int end = getNumTEs();
	for ( ; i < end; ++i)
	{
		const viewer_media_t &impl = getMediaImpl(i);
		if (!impl.isNull())
		{
			if (interest == (F64)-1.0) interest = (F64)0.0;
			interest += impl->getInterest();
		}
	}
	return interest;
}

S32 LLVOVolume::getFaceIndexWithMediaImpl(const LLViewerMediaImpl* media_impl, S32 start_face_id)
{
	S32 end = (S32)mMediaImplList.size() ;
	for(S32 face_id = start_face_id + 1; face_id < end; face_id++)
	{
		if(mMediaImplList[face_id] == media_impl)
		{
			return face_id ;
		}
	}
	return -1 ;
}

//----------------------------------------------------------------------------

void LLVOVolume::setLightTextureID(LLUUID id)
{
	LLViewerTexture* old_texturep = getLightTexture(); // same as mLightTexture, but inits if nessesary
	if (id.notNull())
	{
		if (!hasLightTexture())
		{
			setParameterEntryInUse(LLNetworkData::PARAMS_LIGHT_IMAGE, TRUE, true);
		}
		else if (old_texturep)
		{	
			old_texturep->removeVolume(LLRender::LIGHT_TEX, this);
		}
		LLLightImageParams* param_block = (LLLightImageParams*) getParameterEntry(LLNetworkData::PARAMS_LIGHT_IMAGE);
		if (param_block && param_block->getLightTexture() != id)
		{
			param_block->setLightTexture(id);
			parameterChanged(LLNetworkData::PARAMS_LIGHT_IMAGE, true);
		}
		LLViewerTexture* tex = getLightTexture();
		if (tex)
		{
			tex->addVolume(LLRender::LIGHT_TEX, this); // new texture
		}
		else
		{
			LL_WARNS() << "Can't get light texture for ID " << id.asString() << LL_ENDL;
		}
	}
	else if (hasLightTexture())
	{
		if (old_texturep)
		{
			old_texturep->removeVolume(LLRender::LIGHT_TEX, this);
		}
		setParameterEntryInUse(LLNetworkData::PARAMS_LIGHT_IMAGE, FALSE, true);
		parameterChanged(LLNetworkData::PARAMS_LIGHT_IMAGE, true);
		mLightTexture = NULL;
	}		
}

void LLVOVolume::setSpotLightParams(LLVector3 params)
{
	LLLightImageParams* param_block = (LLLightImageParams*) getParameterEntry(LLNetworkData::PARAMS_LIGHT_IMAGE);
	if (param_block && param_block->getParams() != params)
	{
		param_block->setParams(params);
		parameterChanged(LLNetworkData::PARAMS_LIGHT_IMAGE, true);
	}
}
		
void LLVOVolume::setIsLight(BOOL is_light)
{
	BOOL was_light = getIsLight();
	if (is_light != was_light)
	{
		if (is_light)
		{
			setParameterEntryInUse(LLNetworkData::PARAMS_LIGHT, TRUE, true);
		}
		else
		{
			setParameterEntryInUse(LLNetworkData::PARAMS_LIGHT, FALSE, true);
		}

		if (is_light)
		{
			// Add it to the pipeline mLightSet
			gPipeline.setLight(mDrawable, TRUE);
		}
		else
		{
			// Not a light.  Remove it from the pipeline's light set.
			gPipeline.setLight(mDrawable, FALSE);
		}
	}
}

void LLVOVolume::setLightColor(const LLColor3& color)
{
	LLLightParams *param_block = (LLLightParams *)getParameterEntry(LLNetworkData::PARAMS_LIGHT);
	if (param_block)
	{
		if (param_block->getColor() != color)
		{
			param_block->setColor(LLColor4(color, param_block->getColor().mV[3]));
			parameterChanged(LLNetworkData::PARAMS_LIGHT, true);
			gPipeline.markTextured(mDrawable);
			mFaceMappingChanged = TRUE;
		}
	}
}

void LLVOVolume::setLightIntensity(F32 intensity)
{
	LLLightParams *param_block = (LLLightParams *)getParameterEntry(LLNetworkData::PARAMS_LIGHT);
	if (param_block)
	{
		if (param_block->getColor().mV[3] != intensity)
		{
			param_block->setColor(LLColor4(LLColor3(param_block->getColor()), intensity));
			parameterChanged(LLNetworkData::PARAMS_LIGHT, true);
		}
	}
}

void LLVOVolume::setLightRadius(F32 radius)
{
	LLLightParams *param_block = (LLLightParams *)getParameterEntry(LLNetworkData::PARAMS_LIGHT);
	if (param_block)
	{
		if (param_block->getRadius() != radius)
		{
			param_block->setRadius(radius);
			parameterChanged(LLNetworkData::PARAMS_LIGHT, true);
		}
	}
}

void LLVOVolume::setLightFalloff(F32 falloff)
{
	LLLightParams *param_block = (LLLightParams *)getParameterEntry(LLNetworkData::PARAMS_LIGHT);
	if (param_block)
	{
		if (param_block->getFalloff() != falloff)
		{
			param_block->setFalloff(falloff);
			parameterChanged(LLNetworkData::PARAMS_LIGHT, true);
		}
	}
}

void LLVOVolume::setLightCutoff(F32 cutoff)
{
	LLLightParams *param_block = (LLLightParams *)getParameterEntry(LLNetworkData::PARAMS_LIGHT);
	if (param_block)
	{
		if (param_block->getCutoff() != cutoff)
		{
			param_block->setCutoff(cutoff);
			parameterChanged(LLNetworkData::PARAMS_LIGHT, true);
		}
	}
}

//----------------------------------------------------------------------------

BOOL LLVOVolume::getIsLight() const
{
	return getParameterEntryInUse(LLNetworkData::PARAMS_LIGHT);
}

LLColor3 LLVOVolume::getLightBaseColor() const
{
	const LLLightParams *param_block = (const LLLightParams *)getParameterEntry(LLNetworkData::PARAMS_LIGHT);
	if (param_block)
	{
		return LLColor3(param_block->getColor());
	}
	else
	{
		return LLColor3(1,1,1);
	}
}

LLColor3 LLVOVolume::getLightColor() const
{
	const LLLightParams *param_block = (const LLLightParams *)getParameterEntry(LLNetworkData::PARAMS_LIGHT);
	if (param_block)
	{
		return LLColor3(param_block->getColor()) * param_block->getColor().mV[3];
	}
	else
	{
		return LLColor3(1,1,1);
	}
}

LLColor3 LLVOVolume::getLightSRGBColor() const
{
    const LLLightParams *param_block = (const LLLightParams *)getParameterEntry(LLNetworkData::PARAMS_LIGHT);
    if (param_block)
    {
        return LLColor3(param_block->getSRGBColor()) * param_block->getSRGBColor().mV[3];
    }
    else
    {
        return LLColor3(1, 1, 1);
    }
}

LLUUID LLVOVolume::getLightTextureID() const
{
	if (getParameterEntryInUse(LLNetworkData::PARAMS_LIGHT_IMAGE))
	{
		const LLLightImageParams *param_block = (const LLLightImageParams *)getParameterEntry(LLNetworkData::PARAMS_LIGHT_IMAGE);
		if (param_block)
		{
			return param_block->getLightTexture();
		}
	}
	
	return LLUUID::null;
}


LLVector3 LLVOVolume::getSpotLightParams() const
{
	if (getParameterEntryInUse(LLNetworkData::PARAMS_LIGHT_IMAGE))
	{
		const LLLightImageParams *param_block = (const LLLightImageParams *)getParameterEntry(LLNetworkData::PARAMS_LIGHT_IMAGE);
		if (param_block)
		{
			return param_block->getParams();
		}
	}
	
	return LLVector3();
}

F32 LLVOVolume::getSpotLightPriority() const
{
	return mSpotLightPriority;
}

void LLVOVolume::updateSpotLightPriority()
{
    F32 r = getLightRadius();
	LLVector3 pos = mDrawable->getPositionAgent();

	LLVector3 at(0,0,-1);
	at *= getRenderRotation();
	pos += at * r;

	at = LLViewerCamera::getInstance()->getAtAxis();
	pos -= at * r;

	mSpotLightPriority = gPipeline.calcPixelArea(pos, LLVector3(r,r,r), *LLViewerCamera::getInstance());

	if (mLightTexture.notNull())
	{
		mLightTexture->addTextureStats(mSpotLightPriority);
		mLightTexture->setBoostLevel(LLGLTexture::BOOST_CLOUDS);
	}
}


bool LLVOVolume::isLightSpotlight() const
{
	LLLightImageParams* params = (LLLightImageParams*) getParameterEntry(LLNetworkData::PARAMS_LIGHT_IMAGE);
	if (params && getParameterEntryInUse(LLNetworkData::PARAMS_LIGHT_IMAGE))
	{
		return params->isLightSpotlight();
	}
	return false;
}


LLViewerTexture* LLVOVolume::getLightTexture()
{
	LLUUID id = getLightTextureID();

	if (id.notNull())
	{
		if (mLightTexture.isNull() || id != mLightTexture->getID())
		{
			mLightTexture = LLViewerTextureManager::getFetchedTexture(id, FTT_DEFAULT, TRUE, LLGLTexture::BOOST_ALM);
		}
	}
	else
	{
		mLightTexture = NULL;
	}

	return mLightTexture;
}

F32 LLVOVolume::getLightIntensity() const
{
	const LLLightParams *param_block = (const LLLightParams *)getParameterEntry(LLNetworkData::PARAMS_LIGHT);
	if (param_block)
	{
		return param_block->getColor().mV[3];
	}
	else
	{
		return 1.f;
	}
}

F32 LLVOVolume::getLightRadius() const
{
	const LLLightParams *param_block = (const LLLightParams *)getParameterEntry(LLNetworkData::PARAMS_LIGHT);
	if (param_block)
	{
		return param_block->getRadius();
	}
	else
	{
		return 0.f;
	}
}

F32 LLVOVolume::getLightFalloff() const
{
	const LLLightParams *param_block = (const LLLightParams *)getParameterEntry(LLNetworkData::PARAMS_LIGHT);
	if (param_block)
	{
		return param_block->getFalloff() * 0.5f;
	}
	else
	{
		return 0.f;
	}
}

F32 LLVOVolume::getLightCutoff() const
{
	const LLLightParams *param_block = (const LLLightParams *)getParameterEntry(LLNetworkData::PARAMS_LIGHT);
	if (param_block)
	{
		return param_block->getCutoff();
	}
	else
	{
		return 0.f;
	}
}

U32 LLVOVolume::getVolumeInterfaceID() const
{
	if (mVolumeImpl)
	{
		return mVolumeImpl->getID();
	}

	return 0;
}

BOOL LLVOVolume::isFlexible() const
{
	if (getParameterEntryInUse(LLNetworkData::PARAMS_FLEXIBLE))
	{
		LLVolume* volume = getVolume();
		if (volume && volume->getParams().getPathParams().getCurveType() != LL_PCODE_PATH_FLEXIBLE)
		{
			LLVolumeParams volume_params = getVolume()->getParams();
			U8 profile_and_hole = volume_params.getProfileParams().getCurveType();
			volume_params.setType(profile_and_hole, LL_PCODE_PATH_FLEXIBLE);
		}
		return TRUE;
	}
	else
	{
		return FALSE;
	}
}

BOOL LLVOVolume::isSculpted() const
{
	if (getParameterEntryInUse(LLNetworkData::PARAMS_SCULPT))
	{
		return TRUE;
	}
	
	return FALSE;
}

BOOL LLVOVolume::isMesh() const
{
	if (isSculpted())
	{
		LLSculptParams *sculpt_params = (LLSculptParams *)getParameterEntry(LLNetworkData::PARAMS_SCULPT);
		U8 sculpt_type = sculpt_params->getSculptType();

		if ((sculpt_type & LL_SCULPT_TYPE_MASK) == LL_SCULPT_TYPE_MESH)
			// mesh is a mesh
		{
			return TRUE;	
		}
	}

	return FALSE;
}

BOOL LLVOVolume::hasLightTexture() const
{
	if (getParameterEntryInUse(LLNetworkData::PARAMS_LIGHT_IMAGE))
	{
		return TRUE;
	}

	return FALSE;
}

BOOL LLVOVolume::isVolumeGlobal() const
{
	if (mVolumeImpl)
	{
		return mVolumeImpl->isVolumeGlobal() ? TRUE : FALSE;
	}
	else if (mRiggedVolume.notNull())
	{
		return TRUE;
	}

	return FALSE;
}

BOOL LLVOVolume::canBeFlexible() const
{
	U8 path = getVolume()->getParams().getPathParams().getCurveType();
	return (path == LL_PCODE_PATH_FLEXIBLE || path == LL_PCODE_PATH_LINE);
}

BOOL LLVOVolume::setIsFlexible(BOOL is_flexible)
{
	BOOL res = FALSE;
	BOOL was_flexible = isFlexible();
	LLVolumeParams volume_params;
	if (is_flexible)
	{
		if (!was_flexible)
		{
			volume_params = getVolume()->getParams();
			U8 profile_and_hole = volume_params.getProfileParams().getCurveType();
			volume_params.setType(profile_and_hole, LL_PCODE_PATH_FLEXIBLE);
			res = TRUE;
			setFlags(FLAGS_USE_PHYSICS, FALSE);
			setFlags(FLAGS_PHANTOM, TRUE);
			setParameterEntryInUse(LLNetworkData::PARAMS_FLEXIBLE, TRUE, true);
			if (mDrawable)
			{
				mDrawable->makeActive();
			}
		}
	}
	else
	{
		if (was_flexible)
		{
			volume_params = getVolume()->getParams();
			U8 profile_and_hole = volume_params.getProfileParams().getCurveType();
			volume_params.setType(profile_and_hole, LL_PCODE_PATH_LINE);
			res = TRUE;
			setFlags(FLAGS_PHANTOM, FALSE);
			setParameterEntryInUse(LLNetworkData::PARAMS_FLEXIBLE, FALSE, true);
		}
	}
	if (res)
	{
		res = setVolume(volume_params, 1);
		if (res)
		{
			markForUpdate(TRUE);
		}
	}
	return res;
}

const LLMeshSkinInfo* LLVOVolume::getSkinInfo() const
{
    if (getVolume())
    {
        return gMeshRepo.getSkinInfo(getVolume()->getParams().getSculptID(), this);
    }
    else
    {
        return NULL;
    }
}

// virtual
BOOL LLVOVolume::isRiggedMesh() const
{
    return isMesh() && getSkinInfo();
}

//----------------------------------------------------------------------------
U32 LLVOVolume::getExtendedMeshFlags() const
{
	const LLExtendedMeshParams *param_block = 
        (const LLExtendedMeshParams *)getParameterEntry(LLNetworkData::PARAMS_EXTENDED_MESH);
	if (param_block)
	{
		return param_block->getFlags();
	}
	else
	{
		return 0;
	}
}

void LLVOVolume::onSetExtendedMeshFlags(U32 flags)
{

    // The isAnySelected() check was needed at one point to prevent
    // graphics problems. These are now believed to be fixed so the
    // check has been disabled.
	if (/*!getRootEdit()->isAnySelected() &&*/ mDrawable.notNull())
    {
        // Need to trigger rebuildGeom(), which is where control avatars get created/removed
        getRootEdit()->recursiveMarkForUpdate(TRUE);
    }
    if (isAttachment() && getAvatarAncestor())
    {
        updateVisualComplexity();
        if (flags & LLExtendedMeshParams::ANIMATED_MESH_ENABLED_FLAG)
        {
            // Making a rigged mesh into an animated object
            getAvatarAncestor()->updateAttachmentOverrides();
        }
        else
        {
            // Making an animated object into a rigged mesh
            getAvatarAncestor()->updateAttachmentOverrides();
        }
    }
}

void LLVOVolume::setExtendedMeshFlags(U32 flags)
{
    U32 curr_flags = getExtendedMeshFlags();
    if (curr_flags != flags)
    {
        bool in_use = true;
        setParameterEntryInUse(LLNetworkData::PARAMS_EXTENDED_MESH, in_use, true);
        LLExtendedMeshParams *param_block = 
            (LLExtendedMeshParams *)getParameterEntry(LLNetworkData::PARAMS_EXTENDED_MESH);
        if (param_block)
        {
            param_block->setFlags(flags);
        }
        parameterChanged(LLNetworkData::PARAMS_EXTENDED_MESH, true);
        LL_DEBUGS("AnimatedObjects") << this
                                     << " new flags " << flags << " curr_flags " << curr_flags
                                     << ", calling onSetExtendedMeshFlags()"
                                     << LL_ENDL;
        onSetExtendedMeshFlags(flags);
    }
}

bool LLVOVolume::canBeAnimatedObject() const
{
    F32 est_tris = recursiveGetEstTrianglesMax();
    if (est_tris < 0 || est_tris > getAnimatedObjectMaxTris())
    {
        return false;
    }
    return true;
}

bool LLVOVolume::isAnimatedObject() const
{
    LLVOVolume *root_vol = (LLVOVolume*)getRootEdit();
    bool root_is_animated_flag = root_vol->getExtendedMeshFlags() & LLExtendedMeshParams::ANIMATED_MESH_ENABLED_FLAG;
    return root_is_animated_flag;
}

// Called any time parenting changes for a volume. Update flags and
// control av accordingly.  This is called after parent has been
// changed to new_parent, but before new_parent's mChildList has changed.

// virtual
void LLVOVolume::onReparent(LLViewerObject *old_parent, LLViewerObject *new_parent)
{
    LLVOVolume *old_volp = dynamic_cast<LLVOVolume*>(old_parent);

    if (new_parent && !new_parent->isAvatar())
    {
        if (mControlAvatar.notNull())
        {
            // Here an animated object is being made the child of some
            // other prim. Should remove the control av from the child.
            LLControlAvatar *av = mControlAvatar;
            mControlAvatar = NULL;
            av->markForDeath();
        }
    }
    if (old_volp && old_volp->isAnimatedObject())
    {
        if (old_volp->getControlAvatar())
        {
            // We have been removed from an animated object, need to do cleanup.
            old_volp->getControlAvatar()->updateAttachmentOverrides();
            old_volp->getControlAvatar()->updateAnimations();
        }
    }
}

// This needs to be called after onReparent(), because mChildList is
// not updated until the end of LLViewerObject::addChild()

// virtual
void LLVOVolume::afterReparent()
{
    {
        LL_DEBUGS("AnimatedObjects") << "new child added for parent " 
            << ((LLViewerObject*)getParent())->getID() << LL_ENDL;
    }
                                                                                             
    if (isAnimatedObject() && getControlAvatar())
    {
        LL_DEBUGS("AnimatedObjects") << "adding attachment overrides, parent is animated object " 
            << ((LLViewerObject*)getParent())->getID() << LL_ENDL;

        // MAINT-8239 - doing a full rebuild whenever parent is set
        // makes the joint overrides load more robustly. In theory,
        // addAttachmentOverrides should be sufficient, but in
        // practice doing a full rebuild helps compensate for
        // notifyMeshLoaded() not being called reliably enough.
        
        // was: getControlAvatar()->addAttachmentOverridesForObject(this);
        //getControlAvatar()->rebuildAttachmentOverrides();
        getControlAvatar()->updateAnimations();
    }
    else
    {
        LL_DEBUGS("AnimatedObjects") << "not adding overrides, parent: " 
                                     << ((LLViewerObject*)getParent())->getID() 
                                     << " isAnimated: "  << isAnimatedObject() << " cav "
                                     << getControlAvatar() << LL_ENDL;
    }
}

//----------------------------------------------------------------------------
static LLTrace::BlockTimerStatHandle FTM_VOVOL_RIGGING_INFO("VOVol Rigging Info");

void LLVOVolume::updateRiggingInfo()
{
    LL_RECORD_BLOCK_TIME(FTM_VOVOL_RIGGING_INFO);
    if (isRiggedMesh())
    {
        const LLMeshSkinInfo* skin = getSkinInfo();
        LLVOAvatar *avatar = getAvatar();
        LLVolume *volume = getVolume();
        if (skin && avatar && volume)
        {
            LL_DEBUGS("RigSpammish") << "starting, vovol " << this << " lod " << getLOD() << " last " << mLastRiggingInfoLOD << LL_ENDL;
            if (getLOD()>mLastRiggingInfoLOD || getLOD()==3)
            {
                // Rigging info may need update
                mJointRiggingInfoTab.clear();
                for (S32 f = 0; f < volume->getNumVolumeFaces(); ++f)
                {
                    LLVolumeFace& vol_face = volume->getVolumeFace(f);
                    LLSkinningUtil::updateRiggingInfo(skin, avatar, vol_face);
                    if (vol_face.mJointRiggingInfoTab.size()>0)
                    {
                        mJointRiggingInfoTab.merge(vol_face.mJointRiggingInfoTab);
                    }
                }
                // Keep the highest LOD info available.
                mLastRiggingInfoLOD = getLOD();
                LL_DEBUGS("RigSpammish") << "updated rigging info for LLVOVolume " 
                                         << this << " lod " << mLastRiggingInfoLOD 
                                         << LL_ENDL;
            }
        }
    }
}

//----------------------------------------------------------------------------

void LLVOVolume::generateSilhouette(LLSelectNode* nodep, const LLVector3& view_point)
{
	LLVolume *volume = getVolume();

	if (volume)
	{
		LLVector3 view_vector;
		view_vector = view_point; 

		//transform view vector into volume space
		view_vector -= getRenderPosition();
		//mDrawable->mDistanceWRTCamera = view_vector.length();
		LLQuaternion worldRot = getRenderRotation();
		view_vector = view_vector * ~worldRot;
		if (!isVolumeGlobal())
		{
			LLVector3 objScale = getScale();
			LLVector3 invObjScale(1.f / objScale.mV[VX], 1.f / objScale.mV[VY], 1.f / objScale.mV[VZ]);
			view_vector.scaleVec(invObjScale);
		}
		
		updateRelativeXform();
		LLMatrix4 trans_mat = mRelativeXform;
		if (mDrawable->isStatic())
		{
			trans_mat.translate(getRegion()->getOriginAgent());
		}

		volume->generateSilhouetteVertices(nodep->mSilhouetteVertices, nodep->mSilhouetteNormals, view_vector, trans_mat, mRelativeXformInvTrans, nodep->getTESelectMask());

		nodep->mSilhouetteExists = TRUE;
	}
}

void LLVOVolume::deleteFaces()
{
	S32 face_count = mNumFaces;
	if (mDrawable.notNull())
	{
		mDrawable->deleteFaces(0, face_count);
	}

	mNumFaces = 0;
}

void LLVOVolume::updateRadius()
{
	if (mDrawable.isNull())
	{
		return;
	}
	
	mVObjRadius = getScale().length();
	mDrawable->setRadius(mVObjRadius);
}


BOOL LLVOVolume::isAttachment() const
{
	return mAttachmentState != 0 ;
}

BOOL LLVOVolume::isHUDAttachment() const
{
	// *NOTE: we assume hud attachment points are in defined range
	// since this range is constant for backwards compatibility
	// reasons this is probably a reasonable assumption to make
	S32 attachment_id = ATTACHMENT_ID_FROM_STATE(mAttachmentState);
	return ( attachment_id >= 31 && attachment_id <= 38 );
}


const LLMatrix4 LLVOVolume::getRenderMatrix() const
{
	if (mDrawable->isActive() && !mDrawable->isRoot())
	{
		return mDrawable->getParent()->getWorldMatrix();
	}
	return mDrawable->getWorldMatrix();
}

// Returns a base cost and adds textures to passed in set.
// total cost is returned value + 5 * size of the resulting set.
// Cannot include cost of textures, as they may be re-used in linked
// children, and cost should only be increased for unique textures  -Nyx
U32 LLVOVolume::getRenderCost(texture_cost_t &textures) const
{
    /*****************************************************************
     * This calculation should not be modified by third party viewers,
     * since it is used to limit rendering and should be uniform for
     * everyone. If you have suggested improvements, submit them to
     * the official viewer for consideration.
     *****************************************************************/

	// Get access to params we'll need at various points.  
	// Skip if this is object doesn't have a volume (e.g. is an avatar).
	BOOL has_volume = (getVolume() != NULL);
	LLVolumeParams volume_params;
	LLPathParams path_params;
	LLProfileParams profile_params;

	U32 num_triangles = 0;

	// per-prim costs
	static const U32 ARC_PARTICLE_COST = 1; // determined experimentally
	static const U32 ARC_PARTICLE_MAX = 2048; // default values
	static const U32 ARC_TEXTURE_COST = 16; // multiplier for texture resolution - performance tested
	static const U32 ARC_LIGHT_COST = 500; // static cost for light-producing prims 
	static const U32 ARC_MEDIA_FACE_COST = 1500; // static cost per media-enabled face 


	// per-prim multipliers
	static const F32 ARC_GLOW_MULT = 1.5f; // tested based on performance
	static const F32 ARC_BUMP_MULT = 1.25f; // tested based on performance
	static const F32 ARC_FLEXI_MULT = 5; // tested based on performance
	static const F32 ARC_SHINY_MULT = 1.6f; // tested based on performance
	static const F32 ARC_INVISI_COST = 1.2f; // tested based on performance
	static const F32 ARC_WEIGHTED_MESH = 1.2f; // tested based on performance

	static const F32 ARC_PLANAR_COST = 1.0f; // tested based on performance to have negligible impact
	static const F32 ARC_ANIM_TEX_COST = 4.f; // tested based on performance
	static const F32 ARC_ALPHA_COST = 4.f; // 4x max - based on performance

	F32 shame = 0;

	U32 invisi = 0;
	U32 shiny = 0;
	U32 glow = 0;
	U32 alpha = 0;
	U32 flexi = 0;
	U32 animtex = 0;
	U32 particles = 0;
	U32 bump = 0;
	U32 planar = 0;
	U32 weighted_mesh = 0;
	U32 produces_light = 0;
	U32 media_faces = 0;

	const LLDrawable* drawablep = mDrawable;
	U32 num_faces = drawablep->getNumFaces();

	if (has_volume)
	{
		volume_params = getVolume()->getParams();
		path_params = volume_params.getPathParams();
		profile_params = volume_params.getProfileParams();

        LLMeshCostData costs;
		if (getCostData(costs))
		{
            if (isAnimatedObject() && isRiggedMesh())
            {
                // Scaling here is to make animated object vs
                // non-animated object ARC proportional to the
                // corresponding calculations for streaming cost.
                num_triangles = (ANIMATED_OBJECT_COST_PER_KTRI * 0.001 * costs.getEstTrisForStreamingCost())/0.06;
            }
            else
            {
                F32 radius = getScale().length()*0.5f;
                num_triangles = costs.getRadiusWeightedTris(radius);
            }
		}
	}

	if (num_triangles <= 0)
	{
		num_triangles = 4;
	}

	if (isSculpted())
	{
		if (isMesh())
		{
			// base cost is dependent on mesh complexity
			// note that 3 is the highest LOD as of the time of this coding.
			S32 size = gMeshRepo.getMeshSize(volume_params.getSculptID(), getLOD());
			if ( size > 0)
			{
				if (isRiggedMesh())
				{
					// weighted attachment - 1 point for every 3 bytes
					weighted_mesh = 1;
				}
			}
			else
			{
				// something went wrong - user should know their content isn't render-free
				return 0;
			}
		}
		else
		{
			const LLSculptParams *sculpt_params = (LLSculptParams *) getParameterEntry(LLNetworkData::PARAMS_SCULPT);
			LLUUID sculpt_id = sculpt_params->getSculptTexture();
			if (textures.find(sculpt_id) == textures.end())
			{
				LLViewerFetchedTexture *texture = LLViewerTextureManager::getFetchedTexture(sculpt_id);
				if (texture)
				{
					S32 texture_cost = 256 + (S32)(ARC_TEXTURE_COST * (texture->getFullHeight() / 128.f + texture->getFullWidth() / 128.f));
					textures.insert(texture_cost_t::value_type(sculpt_id, texture_cost));
				}
			}
		}
	}

	if (isFlexible())
	{
		flexi = 1;
	}
	if (isParticleSource())
	{
		particles = 1;
	}

	if (getIsLight())
	{
		produces_light = 1;
	}

	for (S32 i = 0; i < num_faces; ++i)
	{
		const LLFace* face = drawablep->getFace(i);
		if (!face) continue;
		const LLTextureEntry* te = face->getTextureEntry();
		const LLViewerTexture* img = face->getTexture();

		if (img)
		{
			if (textures.find(img->getID()) == textures.end())
			{
				S32 texture_cost = 256 + (S32)(ARC_TEXTURE_COST * (img->getFullHeight() / 128.f + img->getFullWidth() / 128.f));
				textures.insert(texture_cost_t::value_type(img->getID(), texture_cost));
			}
		}

		if (face->getPoolType() == LLDrawPool::POOL_ALPHA)
		{
			alpha = 1;
		}
		else if (img && img->getPrimaryFormat() == GL_ALPHA)
		{
			invisi = 1;
		}
		if (face->hasMedia())
		{
			media_faces++;
		}

		if (te)
		{
			if (te->getBumpmap())
			{
				// bump is a multiplier, don't add per-face
				bump = 1;
			}
			if (te->getShiny())
			{
				// shiny is a multiplier, don't add per-face
				shiny = 1;
			}
			if (te->getGlow() > 0.f)
			{
				// glow is a multiplier, don't add per-face
				glow = 1;
			}
			if (face->mTextureMatrix != NULL)
			{
				animtex = 1;
			}
			if (te->getTexGen())
			{
				planar = 1;
			}
		}
	}

	// shame currently has the "base" cost of 1 point per 15 triangles, min 2.
	shame = num_triangles  * 5.f;
	shame = shame < 2.f ? 2.f : shame;

	// multiply by per-face modifiers
	if (planar)
	{
		shame *= planar * ARC_PLANAR_COST;
	}

	if (animtex)
	{
		shame *= animtex * ARC_ANIM_TEX_COST;
	}

	if (alpha)
	{
		shame *= alpha * ARC_ALPHA_COST;
	}

	if(invisi)
	{
		shame *= invisi * ARC_INVISI_COST;
	}

	if (glow)
	{
		shame *= glow * ARC_GLOW_MULT;
	}

	if (bump)
	{
		shame *= bump * ARC_BUMP_MULT;
	}

	if (shiny)
	{
		shame *= shiny * ARC_SHINY_MULT;
	}


	// multiply shame by multipliers
	if (weighted_mesh)
	{
		shame *= weighted_mesh * ARC_WEIGHTED_MESH;
	}

	if (flexi)
	{
		shame *= flexi * ARC_FLEXI_MULT;
	}


	// add additional costs
	if (particles)
	{
		const LLPartSysData *part_sys_data = &(mPartSourcep->mPartSysData);
		const LLPartData *part_data = &(part_sys_data->mPartData);
		U32 num_particles = (U32)(part_sys_data->mBurstPartCount * llceil( part_data->mMaxAge / part_sys_data->mBurstRate));
		num_particles = num_particles > ARC_PARTICLE_MAX ? ARC_PARTICLE_MAX : num_particles;
		F32 part_size = (llmax(part_data->mStartScale[0], part_data->mEndScale[0]) + llmax(part_data->mStartScale[1], part_data->mEndScale[1])) / 2.f;
		shame += num_particles * part_size * ARC_PARTICLE_COST;
	}

	if (produces_light)
	{
		shame += ARC_LIGHT_COST;
	}

	if (media_faces)
	{
		shame += media_faces * ARC_MEDIA_FACE_COST;
	}

    // Streaming cost for animated objects includes a fixed cost
    // per linkset. Add a corresponding charge here translated into
    // triangles, but not weighted by any graphics properties.
    if (isAnimatedObject() && isRootEdit())
    {
        shame += (ANIMATED_OBJECT_BASE_COST/0.06) * 5.0f;
    }

	if (shame > mRenderComplexity_current)
	{
		mRenderComplexity_current = (S32)shame;
	}

	return (U32)shame;
}

F32 LLVOVolume::getEstTrianglesMax() const
{
	if (isMesh() && getVolume())
	{
		return gMeshRepo.getEstTrianglesMax(getVolume()->getParams().getSculptID());
	}
    return 0.f;
}

F32 LLVOVolume::getEstTrianglesStreamingCost() const
{
	if (isMesh() && getVolume())
	{
		return gMeshRepo.getEstTrianglesStreamingCost(getVolume()->getParams().getSculptID());
	}
    return 0.f;
}

F32 LLVOVolume::getStreamingCost() const
{
	F32 radius = getScale().length()*0.5f;
    F32 linkset_base_cost = 0.f;

    LLMeshCostData costs;
    if (getCostData(costs))
    {
        if (isAnimatedObject() && isRootEdit())
        {
            // Root object of an animated object has this to account for skeleton overhead.
            linkset_base_cost = ANIMATED_OBJECT_BASE_COST;
        }
        if (isMesh())
        {
            if (isAnimatedObject() && isRiggedMesh())
            {
                return linkset_base_cost + costs.getTriangleBasedStreamingCost();
            }
            else
            {
                return linkset_base_cost + costs.getRadiusBasedStreamingCost(radius);
            }
        }
        else
        {
            return linkset_base_cost + costs.getRadiusBasedStreamingCost(radius);
        }
    }
    else
    {
        return 0.f;
    }
}

// virtual
bool LLVOVolume::getCostData(LLMeshCostData& costs) const
{
    if (isMesh())
    {
        return gMeshRepo.getCostData(getVolume()->getParams().getSculptID(), costs);
    }
    else
    {
		LLVolume* volume = getVolume();
		S32 counts[4];

		// <FS:ND> try to cache calcuated triangles instead of calculating them over and over again
		//		LLVolume::getLoDTriangleCounts(volume->getParams(), counts);
		LLVolume::getLoDTriangleCounts(volume->getParams(), counts, volume);
		// </FS:ND>

		LLSD header;
		header["lowest_lod"]["size"] = counts[0] * 10;
		header["low_lod"]["size"] = counts[1] * 10;
		header["medium_lod"]["size"] = counts[2] * 10;
		header["high_lod"]["size"] = counts[3] * 10;

		return gMeshRepo.getCostData(header, costs);
    }
}

//static 
void LLVOVolume::updateRenderComplexity()
{
	mRenderComplexity_last = mRenderComplexity_current;
	mRenderComplexity_current = 0;
}

U32 LLVOVolume::getTriangleCount(S32* vcount) const
{
	U32 count = 0;
	LLVolume* volume = getVolume();
	if (volume)
	{
		count = volume->getNumTriangles(vcount);
	}

	return count;
}
// <FS:Beq> Generalise TriangleCount
//U32 LLVOVolume::getHighLODTriangleCount()
//{
//	U32 ret = 0;
//
//	LLVolume* volume = getVolume();
//
//	if (!isSculpted())
//	{
//		LLVolume* ref = LLPrimitive::getVolumeManager()->refVolume(volume->getParams(), 3);
//		ret = ref->getNumTriangles();
//		LLPrimitive::getVolumeManager()->unrefVolume(ref);
//	}
//	else if (isMesh())
//	{
//		LLVolume* ref = LLPrimitive::getVolumeManager()->refVolume(volume->getParams(), 3);
//		if (!ref->isMeshAssetLoaded() || ref->getNumVolumeFaces() == 0)
//		{
//			gMeshRepo.loadMesh(this, volume->getParams(), LLModel::LOD_HIGH);
//		}
//		ret = ref->getNumTriangles();
//		LLPrimitive::getVolumeManager()->unrefVolume(ref);
//	}
//	else
//	{ //default sculpts have a constant number of triangles
//		ret = 31*2*31;  //31 rows of 31 columns of quads for a 32x32 vertex patch
//	}
//
//	return ret;
//}
U32 LLVOVolume::getHighLODTriangleCount()
{
	return (getLODTriangleCount(LLModel::LOD_HIGH));
}

U32 LLVOVolume::getLODTriangleCount(S32 lod)
{
	U32 ret = 0;

	LLVolume* volume = getVolume();

	if (!isSculpted())
	{
		LLVolume* ref = LLPrimitive::getVolumeManager()->refVolume(volume->getParams(), lod);
		ret = ref->getNumTriangles();
		LLPrimitive::getVolumeManager()->unrefVolume(ref);
	}
	else if (isMesh())
	{
		LLVolume* ref = LLPrimitive::getVolumeManager()->refVolume(volume->getParams(), lod);
		if (!ref->isMeshAssetLoaded() || ref->getNumVolumeFaces() == 0)
		{
			gMeshRepo.loadMesh(this, volume->getParams(), lod);
		}
		ret = ref->getNumTriangles();
		LLPrimitive::getVolumeManager()->unrefVolume(ref);
	}
	else
	{ //default sculpts have a constant number of triangles
		ret = (31 * 2 * 31)>>3*(3-lod);  //31 rows of 31 columns of quads for a 32x32 vertex patch (Beq: left shift by 2 for each lower LOD)
	}

	return ret;
}
//</FS:Beq>


//static
void LLVOVolume::preUpdateGeom()
{
	sNumLODChanges = 0;
}

void LLVOVolume::parameterChanged(U16 param_type, bool local_origin)
{
	LLViewerObject::parameterChanged(param_type, local_origin);
}

void LLVOVolume::parameterChanged(U16 param_type, LLNetworkData* data, BOOL in_use, bool local_origin)
{
	LLViewerObject::parameterChanged(param_type, data, in_use, local_origin);
	if (mVolumeImpl)
	{
		mVolumeImpl->onParameterChanged(param_type, data, in_use, local_origin);
	}
    if (!local_origin && param_type == LLNetworkData::PARAMS_EXTENDED_MESH)
    {
        U32 extended_mesh_flags = getExtendedMeshFlags();
        bool enabled =  (extended_mesh_flags & LLExtendedMeshParams::ANIMATED_MESH_ENABLED_FLAG);
        bool was_enabled = (getControlAvatar() != NULL);
        if (enabled != was_enabled)
        {
            LL_DEBUGS("AnimatedObjects") << this
                                         << " calling onSetExtendedMeshFlags, enabled " << (U32) enabled
                                         << " was_enabled " << (U32) was_enabled
                                         << " local_origin " << (U32) local_origin
                                         << LL_ENDL;
            onSetExtendedMeshFlags(extended_mesh_flags);
        }
    }
	if (mDrawable.notNull())
	{
		BOOL is_light = getIsLight();
		if (is_light != mDrawable->isState(LLDrawable::LIGHT))
		{
			gPipeline.setLight(mDrawable, is_light);
		}
	}
}

void LLVOVolume::setSelected(BOOL sel)
{
	LLViewerObject::setSelected(sel);
    if (isAnimatedObject())
    {
        getRootEdit()->recursiveMarkForUpdate(TRUE);
    }
    else
    {
        if (mDrawable.notNull())
        {
            markForUpdate(TRUE);
        }
    }
}

void LLVOVolume::updateSpatialExtents(LLVector4a& newMin, LLVector4a& newMax)
{		
}

F32 LLVOVolume::getBinRadius()
{
	F32 radius;
	
	F32 scale = 1.f;

	static LLCachedControl<S32> octree_size_factor(gSavedSettings, "OctreeStaticObjectSizeFactor", 3);
	static LLCachedControl<S32> octree_attachment_size_factor(gSavedSettings, "OctreeAttachmentSizeFactor", 4);
	static LLCachedControl<LLVector3> octree_distance_factor(gSavedSettings, "OctreeDistanceFactor", LLVector3(0.01f, 0.f, 0.f));
	static LLCachedControl<LLVector3> octree_alpha_distance_factor(gSavedSettings, "OctreeAlphaDistanceFactor", LLVector3(0.1f, 0.f, 0.f));

	S32 size_factor = llmax((S32)octree_size_factor, 1);
	S32 attachment_size_factor = llmax((S32)octree_attachment_size_factor, 1);
	LLVector3 distance_factor = octree_distance_factor;
	LLVector3 alpha_distance_factor = octree_alpha_distance_factor;

	const LLVector4a* ext = mDrawable->getSpatialExtents();
	
	BOOL shrink_wrap = mDrawable->isAnimating();
	BOOL alpha_wrap = FALSE;

	if (!isHUDAttachment())
	{
		for (S32 i = 0; i < mDrawable->getNumFaces(); i++)
		{
			LLFace* face = mDrawable->getFace(i);
			if (!face) continue;
			if (face->getPoolType() == LLDrawPool::POOL_ALPHA &&
			    !face->canRenderAsMask())
			{
				alpha_wrap = TRUE;
				break;
			}
		}
	}
	else
	{
		shrink_wrap = FALSE;
	}

	if (alpha_wrap)
	{
		LLVector3 bounds = getScale();
		radius = llmin(bounds.mV[1], bounds.mV[2]);
		radius = llmin(radius, bounds.mV[0]);
		radius *= 0.5f;
		radius *= 1.f+mDrawable->mDistanceWRTCamera*alpha_distance_factor[1];
		radius += mDrawable->mDistanceWRTCamera*alpha_distance_factor[0];
	}
	else if (shrink_wrap)
	{
		LLVector4a rad;
		rad.setSub(ext[1], ext[0]);
		
		radius = rad.getLength3().getF32()*0.5f;
	}
	else if (mDrawable->isStatic())
	{
		F32 szf = size_factor;

		radius = llmax(mDrawable->getRadius(), szf);
		
		radius = powf(radius, 1.f+szf/radius);

		radius *= 1.f + mDrawable->mDistanceWRTCamera * distance_factor[1];
		radius += mDrawable->mDistanceWRTCamera * distance_factor[0];
	}
	else if (mDrawable->getVObj()->isAttachment())
	{
		radius = llmax((S32) mDrawable->getRadius(),1)*attachment_size_factor;
	}
	else
	{
		radius = mDrawable->getRadius();
		radius *= 1.f + mDrawable->mDistanceWRTCamera * distance_factor[1];
		radius += mDrawable->mDistanceWRTCamera * distance_factor[0];
	}

	return llclamp(radius*scale, 0.5f, 256.f);
}

const LLVector3 LLVOVolume::getPivotPositionAgent() const
{
	if (mVolumeImpl)
	{
		return mVolumeImpl->getPivotPosition();
	}
	return LLViewerObject::getPivotPositionAgent();
}

void LLVOVolume::onShift(const LLVector4a &shift_vector)
{
	if (mVolumeImpl)
	{
		mVolumeImpl->onShift(shift_vector);
	}

	updateRelativeXform();
}

const LLMatrix4& LLVOVolume::getWorldMatrix(LLXformMatrix* xform) const
{
	if (mVolumeImpl)
	{
		return mVolumeImpl->getWorldMatrix(xform);
	}
	return xform->getWorldMatrix();
}

void LLVOVolume::markForUpdate(BOOL priority)
{ 
	//<FS:Beq> avoid unfortunate sleep during trylock by static check
	//if(debugLoggingEnabled("AnimatedObjectsLinkset"))
	static auto debug_logging_on = debugLoggingEnabled("AnimatedObjectsLinkset");
	if (debug_logging_on)
	//</FS:Beq>
	{
        if (isAnimatedObject() && isRiggedMesh())
        {
            std::string vobj_name = llformat("Vol%p", this);
            F32 est_tris = getEstTrianglesMax();
            LL_DEBUGS("AnimatedObjectsLinkset") << vobj_name << " markForUpdate, tris " << est_tris << LL_ENDL; 
        }
    }

    LLViewerObject::markForUpdate(priority); 
    mVolumeChanged = TRUE; 
}

LLVector3 LLVOVolume::agentPositionToVolume(const LLVector3& pos) const
{
	LLVector3 ret = pos - getRenderPosition();
	ret = ret * ~getRenderRotation();
	if (!isVolumeGlobal())
	{
		LLVector3 objScale = getScale();
		LLVector3 invObjScale(1.f / objScale.mV[VX], 1.f / objScale.mV[VY], 1.f / objScale.mV[VZ]);
		ret.scaleVec(invObjScale);
	}
	
	return ret;
}

LLVector3 LLVOVolume::agentDirectionToVolume(const LLVector3& dir) const
{
	LLVector3 ret = dir * ~getRenderRotation();
	
	LLVector3 objScale = isVolumeGlobal() ? LLVector3(1,1,1) : getScale();
	ret.scaleVec(objScale);

	return ret;
}

LLVector3 LLVOVolume::volumePositionToAgent(const LLVector3& dir) const
{
	LLVector3 ret = dir;
	if (!isVolumeGlobal())
	{
		LLVector3 objScale = getScale();
		ret.scaleVec(objScale);
	}

	ret = ret * getRenderRotation();
	ret += getRenderPosition();
	
	return ret;
}

LLVector3 LLVOVolume::volumeDirectionToAgent(const LLVector3& dir) const
{
	LLVector3 ret = dir;
	LLVector3 objScale = isVolumeGlobal() ? LLVector3(1,1,1) : getScale();
	LLVector3 invObjScale(1.f / objScale.mV[VX], 1.f / objScale.mV[VY], 1.f / objScale.mV[VZ]);
	ret.scaleVec(invObjScale);
	ret = ret * getRenderRotation();

	return ret;
}


BOOL LLVOVolume::lineSegmentIntersect(const LLVector4a& start, const LLVector4a& end, S32 face, BOOL pick_transparent, BOOL pick_rigged, S32 *face_hitp,
									  LLVector4a* intersection,LLVector2* tex_coord, LLVector4a* normal, LLVector4a* tangent)
{
	if (!mbCanSelect 
		|| mDrawable->isDead() 
		|| !gPipeline.hasRenderType(mDrawable->getRenderType()))
	{
		return FALSE;
	}

	BOOL ret = FALSE;

	LLVolume* volume = getVolume();

	bool transform = true;

	if (mDrawable->isState(LLDrawable::RIGGED))
	{
		if ((pick_rigged) || (getAvatar() && (getAvatar()->isSelf()) && (LLFloater::isVisible(gFloaterTools))))
		{
			updateRiggedVolume(true);
			volume = mRiggedVolume;
			transform = false;
		}
		else
		{ //cannot pick rigged attachments on other avatars or when not in build mode
			return FALSE;
		}
	}
	
	if (volume)
	{	
		LLVector4a local_start = start;
		LLVector4a local_end = end;
	
		if (transform)
		{
			LLVector3 v_start(start.getF32ptr());
			LLVector3 v_end(end.getF32ptr());
		
			v_start = agentPositionToVolume(v_start);
			v_end = agentPositionToVolume(v_end);

			local_start.load3(v_start.mV);
			local_end.load3(v_end.mV);
		}
		
		LLVector4a p;
		LLVector4a n;
		LLVector2 tc;
		LLVector4a tn;

		if (intersection != NULL)
		{
			p = *intersection;
		}

		if (tex_coord != NULL)
		{
			tc = *tex_coord;
		}

		if (normal != NULL)
		{
			n = *normal;
		}

		if (tangent != NULL)
		{
			tn = *tangent;
		}

		S32 face_hit = -1;

		S32 start_face, end_face;
		if (face == -1)
		{
			start_face = 0;
			end_face = volume->getNumVolumeFaces();
		}
		else
		{
			start_face = face;
			end_face = face+1;
		}
		pick_transparent |= isHiglightedOrBeacon();
		bool special_cursor = specialHoverCursor();
		for (S32 i = start_face; i < end_face; ++i)
		{
			if (!special_cursor && !pick_transparent && getTE(i) && getTE(i)->getColor().mV[3] == 0.f)
			{ //don't attempt to pick completely transparent faces unless
				//pick_transparent is true
				continue;
			}

			face_hit = volume->lineSegmentIntersect(local_start, local_end, i,
													&p, &tc, &n, &tn);
			
			if (face_hit >= 0 && mDrawable->getNumFaces() > face_hit)
			{
				LLFace* face = mDrawable->getFace(face_hit);				

				bool ignore_alpha = false;

				const LLTextureEntry* te = face->getTextureEntry();
				if (te)
				{
					LLMaterial* mat = te->getMaterialParams();
					if (mat)
					{
						U8 mode = mat->getDiffuseAlphaMode();

						if (mode == LLMaterial::DIFFUSE_ALPHA_MODE_EMISSIVE ||
							mode == LLMaterial::DIFFUSE_ALPHA_MODE_NONE)
						{
							ignore_alpha = true;
						}
					}
				}

                BOOL no_texture = !face->getTexture() || !face->getTexture()->hasGLTexture();
                BOOL mask       = no_texture ? FALSE : face->getTexture()->getMask(face->surfaceToTexture(tc, p, n));
				if (face &&
					(ignore_alpha || pick_transparent || no_texture || mask))
				{
					local_end = p;
					if (face_hitp != NULL)
					{
						*face_hitp = face_hit;
					}
					
					if (intersection != NULL)
					{
						if (transform)
						{
							LLVector3 v_p(p.getF32ptr());

							intersection->load3(volumePositionToAgent(v_p).mV);  // must map back to agent space
						}
						else
						{
							*intersection = p;
						}
					}

					if (normal != NULL)
					{
						if (transform)
						{
							LLVector3 v_n(n.getF32ptr());
							normal->load3(volumeDirectionToAgent(v_n).mV);
						}
						else
						{
							*normal = n;
						}
						(*normal).normalize3fast();
					}

					if (tangent != NULL)
					{
						if (transform)
						{
							LLVector3 v_tn(tn.getF32ptr());

							LLVector4a trans_tangent;
							trans_tangent.load3(volumeDirectionToAgent(v_tn).mV);

							LLVector4Logical mask;
							mask.clear();
							mask.setElement<3>();

							tangent->setSelectWithMask(mask, tn, trans_tangent);
						}
						else
						{
							*tangent = tn;
						}
						(*tangent).normalize3fast();
					}

					if (tex_coord != NULL)
					{
						*tex_coord = tc;
					}
					
					ret = TRUE;
				}
			}
		}
	}
		
	return ret;
}

bool LLVOVolume::treatAsRigged()
{
	return isSelected() &&
        (isAttachment() || isAnimatedObject()) &&
        mDrawable.notNull() &&
        mDrawable->isState(LLDrawable::RIGGED);
}

LLRiggedVolume* LLVOVolume::getRiggedVolume()
{
	return mRiggedVolume;
}

void LLVOVolume::clearRiggedVolume()
{
	if (mRiggedVolume.notNull())
	{
		mRiggedVolume = NULL;
		updateRelativeXform();
	}
}

void LLVOVolume::updateRiggedVolume(bool force_update)
{
	//Update mRiggedVolume to match current animation frame of avatar. 
	//Also update position/size in octree.  

	if ((!force_update) && (!treatAsRigged()))
	{
		clearRiggedVolume();
		
		return;
	}

	LLVolume* volume = getVolume();
	const LLMeshSkinInfo* skin = getSkinInfo();
	if (!skin)
	{
		clearRiggedVolume();
		return;
	}

	LLVOAvatar* avatar = getAvatar();
	if (!avatar)
	{
		clearRiggedVolume();
		return;
	}

	if (!mRiggedVolume)
	{
		LLVolumeParams p;
		mRiggedVolume = new LLRiggedVolume(p);
		updateRelativeXform();
	}

	mRiggedVolume->update(skin, avatar, volume);
}

static LLTrace::BlockTimerStatHandle FTM_SKIN_RIGGED("Skin");
static LLTrace::BlockTimerStatHandle FTM_RIGGED_OCTREE("Octree");

void LLRiggedVolume::update(const LLMeshSkinInfo* skin, LLVOAvatar* avatar, const LLVolume* volume)
{

	bool copy = false;
	if (volume->getNumVolumeFaces() != getNumVolumeFaces())
	{ 
		copy = true;
	}

	for (S32 i = 0; i < volume->getNumVolumeFaces() && !copy; ++i)
	{
		const LLVolumeFace& src_face = volume->getVolumeFace(i);
		const LLVolumeFace& dst_face = getVolumeFace(i);

		if (src_face.mNumIndices != dst_face.mNumIndices ||
			src_face.mNumVertices != dst_face.mNumVertices)
		{
			copy = true;
		}
	}

	if (copy)
	{
		copyVolumeFaces(volume);	
	}
    else
    {
        bool is_paused = avatar && avatar->areAnimationsPaused();
		if (is_paused)
		{
            S32 frames_paused = LLFrameTimer::getFrameCount() - avatar->getMotionController().getPausedFrame();
            if (frames_paused > 2)
            {
                return;
            }
		}
    }


	//build matrix palette
	static const size_t kMaxJoints = LL_MAX_JOINTS_PER_MESH_OBJECT;

	LLMatrix4a mat[kMaxJoints];
	U32 maxJoints = LLSkinningUtil::getMeshJointCount(skin);
	//<FS:Beq> Skinning Matrix caching
	//LLSkinningUtil::initSkinningMatrixPalette((LLMatrix4)mat, maxJoints, skin, avatar);
	LLSkinningUtil::initSkinningMatrixPalette(mat, maxJoints, skin, avatar);
	//</FS:Beq>

    S32 rigged_vert_count = 0;
    S32 rigged_face_count = 0;
    LLVector4a box_min, box_max;
	for (S32 i = 0; i < volume->getNumVolumeFaces(); ++i)
	{
		const LLVolumeFace& vol_face = volume->getVolumeFace(i);
		
		LLVolumeFace& dst_face = mVolumeFaces[i];
		
		LLVector4a* weight = vol_face.mWeights;

		if ( weight )
		{
            LLSkinningUtil::checkSkinWeights(weight, dst_face.mNumVertices, skin);
			LLMatrix4a bind_shape_matrix;
			bind_shape_matrix.loadu(skin->mBindShapeMatrix);

			LLVector4a* pos = dst_face.mPositions;

			if (pos && dst_face.mExtents)
			{
				LL_RECORD_BLOCK_TIME(FTM_SKIN_RIGGED);

                U32 max_joints = LLSkinningUtil::getMaxJointCount();
                rigged_vert_count += dst_face.mNumVertices;
                rigged_face_count++;
<<<<<<< HEAD
				for (U32 j = 0; j < dst_face.mNumVertices; ++j)
				{
					LLMatrix4a final_mat;
					
                    // <FS:ND> Use the SSE2 version
                    // LLSkinningUtil::getPerVertexSkinMatrix(weight[j].getF32ptr(), mat, false, final_mat, max_joints);
                    FSSkinningUtil::getPerVertexSkinMatrixSSE(weight[j], mat, false, final_mat, max_joints);
                    // </FS:ND>

					LLVector4a& v = vol_face.mPositions[j];
					LLVector4a t;
					LLVector4a dst;
					bind_shape_matrix.affineTransform(v, t);
					final_mat.affineTransform(t, dst);
					pos[j] = dst;
				}
=======

            #if USE_SEPARATE_JOINT_INDICES_AND_WEIGHTS
                if (vol_face.mJointIndices) // fast path with preconditioned joint indices
                {
                    LLMatrix4a src[4];
                    U8* joint_indices_cursor = vol_face.mJointIndices;
                    LLVector4a* just_weights = vol_face.mJustWeights;
                    for (U32 j = 0; j < dst_face.mNumVertices; ++j)
				    {
					    LLMatrix4a final_mat;
                        F32* w = just_weights[j].getF32ptr();
                        LLSkinningUtil::getPerVertexSkinMatrixWithIndices(w, joint_indices_cursor, mat, final_mat, src);
                        joint_indices_cursor += 4;

					    LLVector4a& v = vol_face.mPositions[j];
					    LLVector4a t;
					    LLVector4a dst;
					    bind_shape_matrix.affineTransform(v, t);
					    final_mat.affineTransform(t, dst);
					    pos[j] = dst;
				    }
                }
                else
            #endif
                {
				    for (U32 j = 0; j < dst_face.mNumVertices; ++j)
				    {
					    LLMatrix4a final_mat;
                        LLSkinningUtil::getPerVertexSkinMatrix(weight[j].getF32ptr(), mat, false, final_mat, max_joints);
				
					    LLVector4a& v = vol_face.mPositions[j];
					    LLVector4a t;
					    LLVector4a dst;
					    bind_shape_matrix.affineTransform(v, t);
					    final_mat.affineTransform(t, dst);
					    pos[j] = dst;
				    }
                }
>>>>>>> 2207dc0e

				//update bounding box
				// VFExtents change
				LLVector4a& min = dst_face.mExtents[0];
				LLVector4a& max = dst_face.mExtents[1];

				min = pos[0];
				max = pos[1];
                if (i==0)
                {
                    box_min = min;
                    box_max = max;
                }

				for (U32 j = 1; j < dst_face.mNumVertices; ++j)
				{
					min.setMin(min, pos[j]);
					max.setMax(max, pos[j]);
				}

                box_min.setMin(min,box_min);
                box_max.setMax(max,box_max);

				dst_face.mCenter->setAdd(dst_face.mExtents[0], dst_face.mExtents[1]);
				dst_face.mCenter->mul(0.5f);

			}

		// <FS:ND> Crashfix if mExtents is 0
		if( dst_face.mExtents )
		// </FS:ND>

			{
				LL_RECORD_BLOCK_TIME(FTM_RIGGED_OCTREE);
				delete dst_face.mOctree;
				dst_face.mOctree = NULL;

				LLVector4a size;
				size.setSub(dst_face.mExtents[1], dst_face.mExtents[0]);
				size.splat(size.getLength3().getF32()*0.5f);
			
				// <FS:ND> Create a debug log for octree insertions if requested.
				static LLCachedControl<bool> debugOctree(gSavedSettings,"FSCreateOctreeLog");
				bool _debugOT( debugOctree );
				if( _debugOT )
					nd::octree::debug::gOctreeDebug += 1;
				// </FS:ND>
				
				dst_face.createOctree(1.f);
			
				// <FS:ND> Reset octree log
				if( _debugOT )
					nd::octree::debug::gOctreeDebug -= 1;
				// </FS:ND>
			}
		}
	}
    mExtraDebugText = llformat("rigged %d/%d - box (%f %f %f) (%f %f %f)",
                               rigged_face_count, rigged_vert_count,
                               box_min[0], box_min[1], box_min[2],
                               box_max[0], box_max[1], box_max[2]);
}

U32 LLVOVolume::getPartitionType() const
{
	if (isHUDAttachment())
	{
		return LLViewerRegion::PARTITION_HUD;
	}

	return LLViewerRegion::PARTITION_VOLUME;
}

LLVolumePartition::LLVolumePartition(LLViewerRegion* regionp)
: LLSpatialPartition(LLVOVolume::VERTEX_DATA_MASK, TRUE, GL_DYNAMIC_DRAW_ARB, regionp),
LLVolumeGeometryManager()
{
	mLODPeriod = 32;
	mDepthMask = FALSE;
	mDrawableType = LLPipeline::RENDER_TYPE_VOLUME;
	mPartitionType = LLViewerRegion::PARTITION_VOLUME;
	mSlopRatio = 0.25f;
	mBufferUsage = GL_DYNAMIC_DRAW_ARB;
}

LLVolumeBridge::LLVolumeBridge(LLDrawable* drawablep, LLViewerRegion* regionp)
: LLSpatialBridge(drawablep, TRUE, LLVOVolume::VERTEX_DATA_MASK, regionp),
LLVolumeGeometryManager()
{
	mDepthMask = FALSE;
	mLODPeriod = 32;
	mDrawableType = LLPipeline::RENDER_TYPE_VOLUME;
	mPartitionType = LLViewerRegion::PARTITION_BRIDGE;
	
	mBufferUsage = GL_DYNAMIC_DRAW_ARB;

	mSlopRatio = 0.25f;
}

bool can_batch_texture(LLFace* facep)
{
	if (facep->getTextureEntry()->getBumpmap())
	{ //bump maps aren't worked into texture batching yet
		return false;
	}

	if (facep->getTextureEntry()->getMaterialParams().notNull())
	{ //materials don't work with texture batching yet
		return false;
	}

	if (facep->getTexture() && facep->getTexture()->getPrimaryFormat() == GL_ALPHA)
	{ //can't batch invisiprims
		return false;
	}

	if (facep->isState(LLFace::TEXTURE_ANIM) && facep->getVirtualSize() > MIN_TEX_ANIM_SIZE)
	{ //texture animation breaks batches
		return false;
	}
	
	return true;
}

const static U32 MAX_FACE_COUNT = 4096U;
int32_t LLVolumeGeometryManager::sInstanceCount = 0;
LLFace** LLVolumeGeometryManager::sFullbrightFaces = NULL;
LLFace** LLVolumeGeometryManager::sBumpFaces = NULL;
LLFace** LLVolumeGeometryManager::sSimpleFaces = NULL;
LLFace** LLVolumeGeometryManager::sNormFaces = NULL;
LLFace** LLVolumeGeometryManager::sSpecFaces = NULL;
LLFace** LLVolumeGeometryManager::sNormSpecFaces = NULL;
LLFace** LLVolumeGeometryManager::sAlphaFaces = NULL;

LLVolumeGeometryManager::LLVolumeGeometryManager()
	: LLGeometryManager()
{
	llassert(sInstanceCount >= 0);
	if (sInstanceCount == 0)
	{
		allocateFaces(MAX_FACE_COUNT);
	}

	++sInstanceCount;
}

LLVolumeGeometryManager::~LLVolumeGeometryManager()
{
	llassert(sInstanceCount > 0);
	--sInstanceCount;

	if (sInstanceCount <= 0)
	{
		freeFaces();
		sInstanceCount = 0;
	}
}

void LLVolumeGeometryManager::allocateFaces(U32 pMaxFaceCount)
{
	sFullbrightFaces = static_cast<LLFace**>(ll_aligned_malloc<64>(pMaxFaceCount*sizeof(LLFace*)));
	sBumpFaces = static_cast<LLFace**>(ll_aligned_malloc<64>(pMaxFaceCount*sizeof(LLFace*)));
	sSimpleFaces = static_cast<LLFace**>(ll_aligned_malloc<64>(pMaxFaceCount*sizeof(LLFace*)));
	sNormFaces = static_cast<LLFace**>(ll_aligned_malloc<64>(pMaxFaceCount*sizeof(LLFace*)));
	sSpecFaces = static_cast<LLFace**>(ll_aligned_malloc<64>(pMaxFaceCount*sizeof(LLFace*)));
	sNormSpecFaces = static_cast<LLFace**>(ll_aligned_malloc<64>(pMaxFaceCount*sizeof(LLFace*)));
	sAlphaFaces = static_cast<LLFace**>(ll_aligned_malloc<64>(pMaxFaceCount*sizeof(LLFace*)));
}

void LLVolumeGeometryManager::freeFaces()
{
	ll_aligned_free<64>(sFullbrightFaces);
	ll_aligned_free<64>(sBumpFaces);
	ll_aligned_free<64>(sSimpleFaces);
	ll_aligned_free<64>(sNormFaces);
	ll_aligned_free<64>(sSpecFaces);
	ll_aligned_free<64>(sNormSpecFaces);
	ll_aligned_free<64>(sAlphaFaces);

	sFullbrightFaces = NULL;
	sBumpFaces = NULL;
	sSimpleFaces = NULL;
	sNormFaces = NULL;
	sSpecFaces = NULL;
	sNormSpecFaces = NULL;
	sAlphaFaces = NULL;
}

static LLTrace::BlockTimerStatHandle FTM_REGISTER_FACE("Register Face");

void LLVolumeGeometryManager::registerFace(LLSpatialGroup* group, LLFace* facep, U32 type)
{
	LL_RECORD_BLOCK_TIME(FTM_REGISTER_FACE);
	if (   type == LLRenderPass::PASS_ALPHA 
		&& facep->getTextureEntry()->getMaterialParams().notNull() 
		&& !facep->getVertexBuffer()->hasDataType(LLVertexBuffer::TYPE_TANGENT)
		&& LLViewerShaderMgr::instance()->getShaderLevel(LLViewerShaderMgr::SHADER_OBJECT) > 1)
	{
		LL_WARNS_ONCE("RenderMaterials") << "Oh no! No binormals for this alpha blended face!" << LL_ENDL;
	}

	bool selected = facep->getViewerObject()->isSelected();

//	if (selected && LLSelectMgr::getInstance()->mHideSelectedObjects)
// [RLVa:KB] - Checked: 2010-11-29 (RLVa-1.3.0c) | Modified: RLVa-1.3.0c
	const LLViewerObject* pObj = facep->getViewerObject();
	if ( (pObj->isSelected() && LLSelectMgr::getInstance()->mHideSelectedObjects) &&
		 ( (!RlvActions::isRlvEnabled()) ||
		   ( ((!pObj->isHUDAttachment()) || (!gRlvAttachmentLocks.isLockedAttachment(pObj->getRootEdit()))) &&
		     (RlvActions::canEdit(pObj)) ) ) )
// [/RVLa:KB]
	{
		return;
	}

	//add face to drawmap
	LLSpatialGroup::drawmap_elem_t& draw_vec = group->mDrawMap[type];	

	S32 idx = draw_vec.size()-1;

	BOOL fullbright = (type == LLRenderPass::PASS_FULLBRIGHT) ||
		(type == LLRenderPass::PASS_INVISIBLE) ||
		(type == LLRenderPass::PASS_FULLBRIGHT_ALPHA_MASK) ||
		(type == LLRenderPass::PASS_ALPHA && facep->isState(LLFace::FULLBRIGHT)) ||
		(facep->getTextureEntry()->getFullbright());
	
	if (!fullbright && type != LLRenderPass::PASS_GLOW && !facep->getVertexBuffer()->hasDataType(LLVertexBuffer::TYPE_NORMAL))
	{
		LL_WARNS() << "Non fullbright face has no normals!" << LL_ENDL;
		return;
	}

	const LLMatrix4* tex_mat = NULL;
	if (facep->isState(LLFace::TEXTURE_ANIM) && facep->getVirtualSize() > MIN_TEX_ANIM_SIZE)
	{
		tex_mat = facep->mTextureMatrix;	
	}

	const LLMatrix4* model_mat = NULL;

	LLDrawable* drawable = facep->getDrawable();
	
	if (drawable->isState(LLDrawable::ANIMATED_CHILD))
	{
		model_mat = &drawable->getWorldMatrix();
	}
	else if (drawable->isActive())
	{
		model_mat = &drawable->getRenderMatrix();
	}
	else
	{
		model_mat = &(drawable->getRegion()->mRenderMatrix);
	}

	//drawable->getVObj()->setDebugText(llformat("%d", drawable->isState(LLDrawable::ANIMATED_CHILD)));

	U8 bump = (type == LLRenderPass::PASS_BUMP || type == LLRenderPass::PASS_POST_BUMP) ? facep->getTextureEntry()->getBumpmap() : 0;
	U8 shiny = facep->getTextureEntry()->getShiny();
	
	LLViewerTexture* tex = facep->getTexture();

	U8 index = facep->getTextureIndex();

	LLMaterial* mat = facep->getTextureEntry()->getMaterialParams().get(); 
	LLMaterialID mat_id = facep->getTextureEntry()->getMaterialID();

	bool batchable = false;

	U32 shader_mask = 0xFFFFFFFF; //no shader

	if (mat)
	{
		if (type == LLRenderPass::PASS_ALPHA)
		{
			shader_mask = mat->getShaderMask(LLMaterial::DIFFUSE_ALPHA_MODE_BLEND);
		}
		else
		{
			shader_mask = mat->getShaderMask();
		}
	}


	if (index < 255 && idx >= 0)
	{
		if (mat || draw_vec[idx]->mMaterial)
		{ //can't batch textures when materials are present (yet)
			batchable = false;
		}
		else if (index < draw_vec[idx]->mTextureList.size())
		{
			if (draw_vec[idx]->mTextureList[index].isNull())
			{
				batchable = true;
				draw_vec[idx]->mTextureList[index] = tex;
			}
			else if (draw_vec[idx]->mTextureList[index] == tex)
			{ //this face's texture index can be used with this batch
				batchable = true;
			}
		}
		else
		{ //texture list can be expanded to fit this texture index
			batchable = true;
		}
	}

	if (idx >= 0 && 
		draw_vec[idx]->mVertexBuffer == facep->getVertexBuffer() &&
		draw_vec[idx]->mEnd == facep->getGeomIndex()-1 &&
		(LLPipeline::sTextureBindTest || draw_vec[idx]->mTexture == tex || batchable) &&
#if LL_DARWIN
		draw_vec[idx]->mEnd - draw_vec[idx]->mStart + facep->getGeomCount() <= (U32) gGLManager.mGLMaxVertexRange &&
		draw_vec[idx]->mCount + facep->getIndicesCount() <= (U32) gGLManager.mGLMaxIndexRange &&
#endif
		draw_vec[idx]->mMaterial == mat &&
		draw_vec[idx]->mMaterialID == mat_id &&
		draw_vec[idx]->mFullbright == fullbright &&
		draw_vec[idx]->mBump == bump &&
		(!mat || (draw_vec[idx]->mShiny == shiny)) && // need to break batches when a material is shared, but legacy settings are different
		draw_vec[idx]->mTextureMatrix == tex_mat &&
		draw_vec[idx]->mModelMatrix == model_mat &&
		draw_vec[idx]->mShaderMask == shader_mask &&
		draw_vec[idx]->mSelected == selected)
	{
		draw_vec[idx]->mCount += facep->getIndicesCount();
		draw_vec[idx]->mEnd += facep->getGeomCount();
		draw_vec[idx]->mVSize = llmax(draw_vec[idx]->mVSize, facep->getVirtualSize());

		if (index < 255 && index >= draw_vec[idx]->mTextureList.size())
		{
			draw_vec[idx]->mTextureList.resize(index+1);
			draw_vec[idx]->mTextureList[index] = tex;
		}
		draw_vec[idx]->validate();
		update_min_max(draw_vec[idx]->mExtents[0], draw_vec[idx]->mExtents[1], facep->mExtents[0]);
		update_min_max(draw_vec[idx]->mExtents[0], draw_vec[idx]->mExtents[1], facep->mExtents[1]);
	}
	else
	{
		U32 start = facep->getGeomIndex();
		U32 end = start + facep->getGeomCount()-1;
		U32 offset = facep->getIndicesStart();
		U32 count = facep->getIndicesCount();
		LLPointer<LLDrawInfo> draw_info = new LLDrawInfo(start,end,count,offset, tex, 
			facep->getVertexBuffer(), selected, fullbright, bump);
		draw_info->mGroup = group;
		draw_info->mVSize = facep->getVirtualSize();
		draw_vec.push_back(draw_info);
		draw_info->mTextureMatrix = tex_mat;
		draw_info->mModelMatrix = model_mat;
		
		draw_info->mBump  = bump;
		draw_info->mShiny = shiny;

		static const float alpha[4] =
		{
			0.00f,
			0.25f,
			0.5f,
			0.75f
		};
		float spec = alpha[shiny & TEM_SHINY_MASK];
		LLVector4 specColor(spec, spec, spec, spec);
		draw_info->mSpecColor = specColor;
		draw_info->mEnvIntensity = spec;
		draw_info->mSpecularMap = NULL;
		draw_info->mMaterial = mat;
		draw_info->mShaderMask = shader_mask;

		if (mat)
		{
			draw_info->mMaterialID = mat_id;

			// We have a material.  Update our draw info accordingly.
				
			if (!mat->getSpecularID().isNull())
			{
				LLVector4 specColor;
				specColor.mV[0] = mat->getSpecularLightColor().mV[0] * (1.f / 255.f);
				specColor.mV[1] = mat->getSpecularLightColor().mV[1] * (1.f / 255.f);
				specColor.mV[2] = mat->getSpecularLightColor().mV[2] * (1.f / 255.f);
				specColor.mV[3] = mat->getSpecularLightExponent() * (1.f / 255.f);
				draw_info->mSpecColor = specColor;
				draw_info->mEnvIntensity = mat->getEnvironmentIntensity() * (1.f / 255.f);
				draw_info->mSpecularMap = facep->getViewerObject()->getTESpecularMap(facep->getTEOffset());
			}

			draw_info->mAlphaMaskCutoff = mat->getAlphaMaskCutoff() * (1.f / 255.f);
			draw_info->mDiffuseAlphaMode = mat->getDiffuseAlphaMode();
			draw_info->mNormalMap = facep->getViewerObject()->getTENormalMap(facep->getTEOffset());
		}
		else 
		{
			if (type == LLRenderPass::PASS_GRASS)
			{
				draw_info->mAlphaMaskCutoff = 0.5f;
			}
			else
			{
				draw_info->mAlphaMaskCutoff = 0.33f;
			}
		}
		
		if (type == LLRenderPass::PASS_ALPHA)
		{ //for alpha sorting
			facep->setDrawInfo(draw_info);
		}
		draw_info->mExtents[0] = facep->mExtents[0];
		draw_info->mExtents[1] = facep->mExtents[1];

		if (LLPipeline::sUseTriStrips)
		{
			draw_info->mDrawMode = LLRender::TRIANGLE_STRIP;
		}

		if (index < 255)
		{ //initialize texture list for texture batching
			draw_info->mTextureList.resize(index+1);
			draw_info->mTextureList[index] = tex;
		}
		draw_info->validate();
	}
}

void LLVolumeGeometryManager::getGeometry(LLSpatialGroup* group)
{

}

static LLTrace::BlockTimerStatHandle FTM_REBUILD_VOLUME_VB("Volume VB");
static LLTrace::BlockTimerStatHandle FTM_REBUILD_VOLUME_FACE_LIST("Build Face List");
static LLTrace::BlockTimerStatHandle FTM_REBUILD_VOLUME_GEN_DRAW_INFO("Gen Draw Info");

static LLDrawPoolAvatar* get_avatar_drawpool(LLViewerObject* vobj)
{
	LLVOAvatar* avatar = vobj->getAvatar();
					
	if (avatar)
	{
		LLDrawable* drawable = avatar->mDrawable;
		if (drawable && drawable->getNumFaces() > 0)
		{
			LLFace* face = drawable->getFace(0);
			if (face)
			{
				LLDrawPool* drawpool = face->getPool();
				if (drawpool)
				{
					if (drawpool->getType() == LLDrawPool::POOL_AVATAR)
					{
						return (LLDrawPoolAvatar*) drawpool;
					}
				}
			}
		}
	}

	return NULL;
}

void handleRenderAutoMuteByteLimitChanged(const LLSD& new_value)
{
	static LLCachedControl<U32> render_auto_mute_byte_limit(gSavedSettings, "RenderAutoMuteByteLimit", 0U);

	if (0 != render_auto_mute_byte_limit)
	{
		//for unload
		LLSculptIDSize::container_BY_SIZE_view::iterator
			itL = LLSculptIDSize::instance().getSizeInfo().get<LLSculptIDSize::tag_BY_SIZE>().lower_bound(render_auto_mute_byte_limit),
			itU = LLSculptIDSize::instance().getSizeInfo().get<LLSculptIDSize::tag_BY_SIZE>().end();

		for (; itL != itU; ++itL)
		{
			const LLSculptIDSize::Info &nfo = *itL;
			LLVOVolume *pVVol = nfo.getPtrLLDrawable()->getVOVolume();
			if (pVVol
				&& !pVVol->isDead()
				&& pVVol->isAttachment()
				&& !pVVol->getAvatar()->isSelf()
				&& LLVOVolume::NO_LOD != pVVol->getLOD()
				)
			{
				//postponed
				pVVol->markForUnload();
				LLSculptIDSize::instance().addToUnloaded(nfo.getSculptId());
			}
		}

		//for load if it was unload
		itL = LLSculptIDSize::instance().getSizeInfo().get<LLSculptIDSize::tag_BY_SIZE>().begin();
		itU = LLSculptIDSize::instance().getSizeInfo().get<LLSculptIDSize::tag_BY_SIZE>().upper_bound(render_auto_mute_byte_limit);

		for (; itL != itU; ++itL)
		{
			const LLSculptIDSize::Info &nfo = *itL;
			LLVOVolume *pVVol = nfo.getPtrLLDrawable()->getVOVolume();
			if (pVVol
				&& !pVVol->isDead()
				&& pVVol->isAttachment()
				&& !pVVol->getAvatar()->isSelf()
				&& LLVOVolume::NO_LOD == pVVol->getLOD()
				)
			{
				LLSculptIDSize::instance().remFromUnloaded(nfo.getSculptId());
				pVVol->updateLOD();
				pVVol->markForUpdate(TRUE);
			}
		}
	}
	else
	{
		LLSculptIDSize::instance().clearUnloaded();

		LLSculptIDSize::container_BY_SIZE_view::iterator
			itL = LLSculptIDSize::instance().getSizeInfo().get<LLSculptIDSize::tag_BY_SIZE>().begin(),
			itU = LLSculptIDSize::instance().getSizeInfo().get<LLSculptIDSize::tag_BY_SIZE>().end();

		for (; itL != itU; ++itL)
		{
			const LLSculptIDSize::Info &nfo = *itL;
			LLVOVolume *pVVol = nfo.getPtrLLDrawable()->getVOVolume();
			if (pVVol
				&& !pVVol->isDead()
				&& pVVol->isAttachment()
				&& !pVVol->getAvatar()->isSelf()
				&& LLVOVolume::NO_LOD == pVVol->getLOD()
				) 
			{
				pVVol->updateLOD();
				pVVol->markForUpdate(TRUE);
			}
		}
	}
}

void LLVolumeGeometryManager::rebuildGeom(LLSpatialGroup* group)
{
	if (group->changeLOD())
	{
		group->mLastUpdateDistance = group->mDistance;
	}

	group->mLastUpdateViewAngle = group->mViewAngle;

	if (!group->hasState(LLSpatialGroup::GEOM_DIRTY | LLSpatialGroup::ALPHA_DIRTY))
	{
		if (group->hasState(LLSpatialGroup::MESH_DIRTY) && !LLPipeline::sDelayVBUpdate)
		{
			rebuildMesh(group);
		}
		return;
	}

	LL_RECORD_BLOCK_TIME(FTM_REBUILD_VOLUME_VB);

	group->mBuilt = 1.f;
	
	LLSpatialBridge* bridge = group->getSpatialPartition()->asBridge();
    LLViewerObject *vobj = NULL;
    LLVOVolume *vol_obj = NULL;

	if (bridge)
	{
        vobj = bridge->mDrawable->getVObj();
        vol_obj = dynamic_cast<LLVOVolume*>(vobj);
	}
	// <FS:Beq> option to reduce the number of complexity updates
	// if (vol_obj)
	static LLCachedControl< bool >aggressiveComplexityUpdates(gSavedSettings, "FSEnableAggressiveComplexityUpdates", false);
    if (aggressiveComplexityUpdates && vol_obj)
	// </FS:Beq>
    {
        vol_obj->updateVisualComplexity();
    }

	group->mGeometryBytes = 0;
	group->mSurfaceArea = 0;
	
	//cache object box size since it might be used for determining visibility
	const LLVector4a* bounds = group->getObjectBounds();
	group->mObjectBoxSize = bounds[1].getLength3().getF32();

	group->clearDrawMap();

	mFaceList.clear();

	U32 fullbright_count = 0;
	U32 bump_count = 0;
	U32 simple_count = 0;
	U32 alpha_count = 0;
	U32 norm_count = 0;
	U32 spec_count = 0;
	U32 normspec_count = 0;


	U32 useage = group->getSpatialPartition()->mBufferUsage;

	LLCachedControl<S32> max_vbo_size(gSavedSettings, "RenderMaxVBOSize", 512);
	LLCachedControl<S32> max_node_size(gSavedSettings, "RenderMaxNodeSize", 65536);
	U32 max_vertices = (max_vbo_size * 1024)/LLVertexBuffer::calcVertexSize(group->getSpatialPartition()->mVertexDataMask);
	U32 max_total = (max_node_size * 1024) / LLVertexBuffer::calcVertexSize(group->getSpatialPartition()->mVertexDataMask);
	max_vertices = llmin(max_vertices, (U32) 65535);

	U32 cur_total = 0;

	bool emissive = false;

	//Determine if we've received skininfo that contains an
	//alternate bind matrix - if it does then apply the translational component
	//to the joints of the avatar.
#if 0
	bool pelvisGotSet = false;
#endif

	{
		LL_RECORD_BLOCK_TIME(FTM_REBUILD_VOLUME_FACE_LIST);

		//get all the faces into a list
		for (LLSpatialGroup::element_iter drawable_iter = group->getDataBegin(); 
             drawable_iter != group->getDataEnd(); ++drawable_iter)
		{
			LLDrawable* drawablep = (LLDrawable*)(*drawable_iter)->getDrawable();
		
			if (!drawablep || drawablep->isDead() || drawablep->isState(LLDrawable::FORCE_INVISIBLE) )
			{
				continue;
			}
	
			if (drawablep->isAnimating())
			{ //fall back to stream draw for animating verts
				useage = GL_STREAM_DRAW_ARB;
			}

			LLVOVolume* vobj = drawablep->getVOVolume();
            
			if (!vobj)
			{
				continue;
			}

//<FS:Beq> Stop doing stupid stuff we don;t need to.
// Moving this inside a debug enabled check
//			std::string vobj_name = llformat("Vol%p", vobj);
//</FS:Beq>

			if (vobj->isMesh() &&
				((vobj->getVolume() && !vobj->getVolume()->isMeshAssetLoaded()) || !gMeshRepo.meshRezEnabled()))
			{
				continue;
			}

			LLVolume* volume = vobj->getVolume();
			if (volume)
			{
				const LLVector3& scale = vobj->getScale();
				group->mSurfaceArea += volume->getSurfaceArea() * llmax(llmax(scale.mV[0], scale.mV[1]), scale.mV[2]);
			}
//<FS:Beq> Stop doing stupid stuff we don;t need on the critical path
            //bool is_mesh = vobj->isMesh();
            //F32 est_tris = vobj->getEstTrianglesMax();

            vobj->updateControlAvatar();
			// Also avoid unfortunate sleep during trylock by static check
			//if(debugLoggingEnabled("AnimatedObjectsLinkset"))
			static auto debug_logging_on = debugLoggingEnabled("AnimatedObjectsLinkset");
			if (debug_logging_on)
			//</FS:Beq>
			{
				std::string vobj_name = llformat("Vol%p", vobj);
				bool is_mesh = vobj->isMesh();
				F32 est_tris = vobj->getEstTrianglesMax();

	            LL_DEBUGS("AnimatedObjectsLinkset") << vobj_name << " rebuilding, isAttachment: " << (U32) vobj->isAttachment()
	                                                << " is_mesh " << is_mesh
	                                                << " est_tris " << est_tris
	                                                << " is_animated " << vobj->isAnimatedObject()
	                                                << " can_animate " << vobj->canBeAnimatedObject() 
	                                                << " cav " << vobj->getControlAvatar() 
	                                                << " lod " << vobj->getLOD()
	                                                << " drawable rigged " << (drawablep->isState(LLDrawable::RIGGED))
	                                                << " drawable state " << drawablep->getState()
	                                                << " playing " << (U32) (vobj->getControlAvatar() ? vobj->getControlAvatar()->mPlaying : false)
	                                                << " frame " << LLFrameTimer::getFrameCount()
	                                                << LL_ENDL;
			}
			//<FS:Beq> Pointless. We already checked this and have used it.
			//llassert_always(vobj);


			// <FS:AO> Z's protection auto-derender code
			if (enableVolumeSAPProtection())
			{
				static LLCachedControl<F32> volume_sa_thresh(gSavedSettings, "RenderVolumeSAThreshold");
				static LLCachedControl<F32> sculpt_sa_thresh(gSavedSettings, "RenderSculptSAThreshold");
				static LLCachedControl<F32> volume_sa_max_frame(gSavedSettings, "RenderVolumeSAFrameMax");
				F32 max_for_this_vol = (vobj->isSculpted()) ? sculpt_sa_thresh : volume_sa_thresh;

				if (vobj->mVolumeSurfaceArea > max_for_this_vol)
				{
					LLPipeline::sVolumeSAFrame += vobj->mVolumeSurfaceArea;
					if (LLPipeline::sVolumeSAFrame > volume_sa_max_frame)
					{
						continue;
					}
				}
			}
			// </FS:AO>

			vobj->updateTextureVirtualSize(true);
			vobj->preRebuild();

			drawablep->clearState(LLDrawable::HAS_ALPHA);

            if (vobj->isRiggedMesh() &&
                ((vobj->isAnimatedObject() && vobj->getControlAvatar()) ||
                 (!vobj->isAnimatedObject() && vobj->getAvatar())))
            {
                vobj->getAvatar()->addAttachmentOverridesForObject(vobj, NULL, false);
            }
            
            // Standard rigged mesh attachments: 
			bool rigged = !vobj->isAnimatedObject() && vobj->isRiggedMesh() && vobj->isAttachment();
            // Animated objects. Have to check for isRiggedMesh() to
            // exclude static objects in animated object linksets.
			rigged = rigged || (vobj->isAnimatedObject() && vobj->isRiggedMesh() &&
                vobj->getControlAvatar() && vobj->getControlAvatar()->mPlaying);

			bool bake_sunlight = LLPipeline::sBakeSunlight && drawablep->isStatic();
			bool any_rigged_face = false;

			//for each face
			for (S32 i = 0; i < drawablep->getNumFaces(); i++)
			{
				LLFace* facep = drawablep->getFace(i);
				if (!facep)
				{
					continue;
				}

				//ALWAYS null out vertex buffer on rebuild -- if the face lands in a render
				// batch, it will recover its vertex buffer reference from the spatial group
				facep->setVertexBuffer(NULL);
			
				//sum up face verts and indices
				drawablep->updateFaceSize(i);
			
				if (rigged)
				{
					if (!facep->isState(LLFace::RIGGED))
					{ //completely reset vertex buffer
						facep->clearVertexBuffer();
					}
		
					facep->setState(LLFace::RIGGED);
					any_rigged_face = true;
				
					//get drawpool of avatar with rigged face
					LLDrawPoolAvatar* pool = get_avatar_drawpool(vobj);				
					
					// <FS:ND> need an texture entry, or we crash
					// if (pool)
					if (pool && facep->getTextureEntry())
					// </FS:ND>
					{
						const LLTextureEntry* te = facep->getTextureEntry();

						//remove face from old pool if it exists
						LLDrawPool* old_pool = facep->getPool();
						if (old_pool && old_pool->getType() == LLDrawPool::POOL_AVATAR)
						{
							((LLDrawPoolAvatar*) old_pool)->removeRiggedFace(facep);
						}

						//add face to new pool
						LLViewerTexture* tex = facep->getTexture();
						U32 type = gPipeline.getPoolTypeFromTE(te, tex);

                        F32 te_alpha = te->getColor().mV[3];

						if (te->getGlow())
						{
							pool->addRiggedFace(facep, LLDrawPoolAvatar::RIGGED_GLOW);
						}

						LLMaterial* mat = te->getMaterialParams().get();
                        bool fullbright = te->getFullbright();

						if (mat && LLPipeline::sRenderDeferred)
						{
							U8 alpha_mode = mat->getDiffuseAlphaMode();

							bool is_alpha = type == LLDrawPool::POOL_ALPHA &&
								(alpha_mode == LLMaterial::DIFFUSE_ALPHA_MODE_BLEND ||
								te_alpha < 0.999f);

							if (is_alpha)
							{ //this face needs alpha blending, override alpha mode
								alpha_mode = LLMaterial::DIFFUSE_ALPHA_MODE_BLEND;
							}

                            if (fullbright && (alpha_mode == LLMaterial::DIFFUSE_ALPHA_MODE_NONE))
                            {
                                pool->addRiggedFace(facep, LLDrawPoolAvatar::RIGGED_FULLBRIGHT);
                            }
							else if (!is_alpha || te_alpha > 0.f)  // //only add the face if it will actually be visible
							{ 
								U32 mask = mat->getShaderMask(alpha_mode);
								pool->addRiggedFace(facep, mask);
							}
						}
						else if (mat)
						{							
							bool is_alpha = type == LLDrawPool::POOL_ALPHA;
							U8 mode = mat->getDiffuseAlphaMode();
							bool can_be_shiny = mode == LLMaterial::DIFFUSE_ALPHA_MODE_NONE ||
												mode == LLMaterial::DIFFUSE_ALPHA_MODE_EMISSIVE;
							
							if (mode == LLMaterial::DIFFUSE_ALPHA_MODE_MASK && te->getColor().mV[3] >= 0.999f)
							{
								pool->addRiggedFace(facep, fullbright ? LLDrawPoolAvatar::RIGGED_FULLBRIGHT : LLDrawPoolAvatar::RIGGED_SIMPLE);
							}
							else if (is_alpha || (te->getColor().mV[3] < 0.999f))
							{
								if (te->getColor().mV[3] > 0.f)
								{
									pool->addRiggedFace(facep, fullbright ? LLDrawPoolAvatar::RIGGED_FULLBRIGHT_ALPHA : LLDrawPoolAvatar::RIGGED_ALPHA);
								}
							}
							else if (gPipeline.canUseVertexShaders()
								&& LLPipeline::sRenderBump 
								&& te->getShiny() 
								&& can_be_shiny)
							{
								pool->addRiggedFace(facep, fullbright ? LLDrawPoolAvatar::RIGGED_FULLBRIGHT_SHINY : LLDrawPoolAvatar::RIGGED_SHINY);
							}
							else
							{
								pool->addRiggedFace(facep, fullbright ? LLDrawPoolAvatar::RIGGED_FULLBRIGHT : LLDrawPoolAvatar::RIGGED_SIMPLE);
							}
						}
						else
						{
						if (type == LLDrawPool::POOL_ALPHA)
						{
							if (te->getColor().mV[3] > 0.f)
							{
								if (te->getFullbright())
								{
									pool->addRiggedFace(facep, LLDrawPoolAvatar::RIGGED_FULLBRIGHT_ALPHA);
								}
								else
								{
									pool->addRiggedFace(facep, LLDrawPoolAvatar::RIGGED_ALPHA);
								}
							}
						}
						else if (te->getShiny())
						{
							if (te->getFullbright())
							{
								pool->addRiggedFace(facep, LLDrawPoolAvatar::RIGGED_FULLBRIGHT_SHINY);
							}
							else
							{
								if (LLPipeline::sRenderDeferred)
								{
									pool->addRiggedFace(facep, LLDrawPoolAvatar::RIGGED_SIMPLE);
								}
								else
								{
									pool->addRiggedFace(facep, LLDrawPoolAvatar::RIGGED_SHINY);
								}
							}
						}
						else
						{
							if (te->getFullbright())
							{
								pool->addRiggedFace(facep, LLDrawPoolAvatar::RIGGED_FULLBRIGHT);
							}
							else
							{
								pool->addRiggedFace(facep, LLDrawPoolAvatar::RIGGED_SIMPLE);
							}
						}


						if (LLPipeline::sRenderDeferred)
						{
							if (type != LLDrawPool::POOL_ALPHA && !te->getFullbright())
							{
								if (te->getBumpmap())
								{
									pool->addRiggedFace(facep, LLDrawPoolAvatar::RIGGED_DEFERRED_BUMP);
								}
								else
								{
									pool->addRiggedFace(facep, LLDrawPoolAvatar::RIGGED_DEFERRED_SIMPLE);
								}
							}
						}
					}
					}

					continue;
				}
				else
				{
					if (facep->isState(LLFace::RIGGED))
					{ //face is not rigged but used to be, remove from rigged face pool
						LLDrawPoolAvatar* pool = (LLDrawPoolAvatar*) facep->getPool();
						if (pool)
						{
							pool->removeRiggedFace(facep);
						}
						facep->clearState(LLFace::RIGGED);
					}
				}


				if (cur_total > max_total || facep->getIndicesCount() <= 0 || facep->getGeomCount() <= 0)
				{
					facep->clearVertexBuffer();
					continue;
				}

				cur_total += facep->getGeomCount();

				if (facep->hasGeometry() && facep->getPixelArea() > FORCE_CULL_AREA)
				{
					const LLTextureEntry* te = facep->getTextureEntry();
					LLViewerTexture* tex = facep->getTexture();

					// <FS:ND> More crash avoding ...
					// if (te->getGlow() >= 1.f/255.f)
					if (te && te->getGlow() >= 1.f/255.f)
					// </FS:ND>
					{
						emissive = true;
					}

					if (facep->isState(LLFace::TEXTURE_ANIM))
					{
						if (!vobj->mTexAnimMode)
						{
							facep->clearState(LLFace::TEXTURE_ANIM);
						}
					}

					BOOL force_simple = (facep->getPixelArea() < FORCE_SIMPLE_RENDER_AREA);
					U32 type = gPipeline.getPoolTypeFromTE(te, tex);
					if (type != LLDrawPool::POOL_ALPHA && force_simple)
					{
						type = LLDrawPool::POOL_SIMPLE;
					}
					facep->setPoolType(type);

					if (vobj->isHUDAttachment())
					{
						facep->setState(LLFace::FULLBRIGHT);
					}

					if (vobj->mTextureAnimp && vobj->mTexAnimMode)
					{
						if (vobj->mTextureAnimp->mFace <= -1)
						{
							S32 face;
							for (face = 0; face < vobj->getNumTEs(); face++)
							{
								LLFace * facep = drawablep->getFace(face);
								if (facep)
								{
									facep->setState(LLFace::TEXTURE_ANIM);
								}
							}
						}
						else if (vobj->mTextureAnimp->mFace < vobj->getNumTEs())
						{
							LLFace * facep = drawablep->getFace(vobj->mTextureAnimp->mFace);
							if (facep)
							{
								facep->setState(LLFace::TEXTURE_ANIM);
							}
						}
					}

					if (type == LLDrawPool::POOL_ALPHA)
					{
						if (facep->canRenderAsMask())
						{ //can be treated as alpha mask
							if (simple_count < MAX_FACE_COUNT)
							{
								sSimpleFaces[simple_count++] = facep;
							}
						}
						else
						{
							// <FS:ND> Even more crash avoidance ...
							// if (te->getColor().mV[3] > 0.f)
							if (te && te->getColor().mV[3] > 0.f)
							// </FS:ND>
							{ //only treat as alpha in the pipeline if < 100% transparent
								drawablep->setState(LLDrawable::HAS_ALPHA);
							}
							if (alpha_count < MAX_FACE_COUNT)
							{
								sAlphaFaces[alpha_count++] = facep;
							}
						}
					}
					else
					{
						if (drawablep->isState(LLDrawable::REBUILD_VOLUME))
						{
							facep->mLastUpdateTime = gFrameTimeSeconds;
						}

						if (gPipeline.canUseWindLightShadersOnObjects()
							&& LLPipeline::sRenderBump)
						{
							// <FS:ND> We just skip all of this is there is no te entry. This might get some funny results (which would be a face without te anyway).
							// if (LLPipeline::sRenderDeferred && te->getMaterialParams().notNull()  && !te->getMaterialID().isNull())
							if (LLPipeline::sRenderDeferred && te && te->getMaterialParams().notNull()  && !te->getMaterialID().isNull())
							// </FS:ND>
							{
								LLMaterial* mat = te->getMaterialParams().get();
								if (mat->getNormalID().notNull())
								{
									if (mat->getSpecularID().notNull())
									{ //has normal and specular maps (needs texcoord1, texcoord2, and tangent)
										if (normspec_count < MAX_FACE_COUNT)
										{
											sNormSpecFaces[normspec_count++] = facep;
										}
									}
									else
									{ //has normal map (needs texcoord1 and tangent)
										if (norm_count < MAX_FACE_COUNT)
										{
											sNormFaces[norm_count++] = facep;
										}
									}
								}
								else if (mat->getSpecularID().notNull())
								{ //has specular map but no normal map, needs texcoord2
									if (spec_count < MAX_FACE_COUNT)
									{
										sSpecFaces[spec_count++] = facep;
									}
								}
								else
								{ //has neither specular map nor normal map, only needs texcoord0
									if (simple_count < MAX_FACE_COUNT)
									{
										sSimpleFaces[simple_count++] = facep;
									}
								}									
							}
							else if (te->getBumpmap())
							{ //needs normal + tangent
								if (bump_count < MAX_FACE_COUNT)
								{
									sBumpFaces[bump_count++] = facep;
								}
							}
							else if (te->getShiny() || !te->getFullbright())
							{ //needs normal
								if (simple_count < MAX_FACE_COUNT)
								{
									sSimpleFaces[simple_count++] = facep;
								}
							}
							else 
							{ //doesn't need normal
								facep->setState(LLFace::FULLBRIGHT);
								if (fullbright_count < MAX_FACE_COUNT)
								{
									sFullbrightFaces[fullbright_count++] = facep;
								}
							}
						}
						else
						{
							if (te->getBumpmap() && LLPipeline::sRenderBump)
							{ //needs normal + tangent
								if (bump_count < MAX_FACE_COUNT)
								{
									sBumpFaces[bump_count++] = facep;
								}
							}
							else if ((te->getShiny() && LLPipeline::sRenderBump) ||
								!(te->getFullbright() || bake_sunlight))
							{ //needs normal
								if (simple_count < MAX_FACE_COUNT)
								{
									sSimpleFaces[simple_count++] = facep;
								}
							}
							else 
							{ //doesn't need normal
								facep->setState(LLFace::FULLBRIGHT);
								if (fullbright_count < MAX_FACE_COUNT)
								{
									sFullbrightFaces[fullbright_count++] = facep;
								}
							}
						}
					}
				}
				else
				{	//face has no renderable geometry
					facep->clearVertexBuffer();
				}		
			}
			
			if (any_rigged_face)
			{
				if (!drawablep->isState(LLDrawable::RIGGED))
				{
					drawablep->setState(LLDrawable::RIGGED);

					//first time this is drawable is being marked as rigged,
					// do another LoD update to use avatar bounding box
					vobj->updateLOD();
				}
			}
			else
			{
				drawablep->clearState(LLDrawable::RIGGED);
                vobj->updateRiggedVolume();
			}
		}
	}

	group->mBufferUsage = useage;

	//PROCESS NON-ALPHA FACES
	U32 simple_mask = LLVertexBuffer::MAP_TEXCOORD0 | LLVertexBuffer::MAP_NORMAL | LLVertexBuffer::MAP_VERTEX | LLVertexBuffer::MAP_COLOR;
	U32 alpha_mask = simple_mask | 0x80000000; //hack to give alpha verts their own VBO
	U32 bump_mask = LLVertexBuffer::MAP_TEXCOORD0 | LLVertexBuffer::MAP_TEXCOORD1 | LLVertexBuffer::MAP_NORMAL | LLVertexBuffer::MAP_VERTEX | LLVertexBuffer::MAP_COLOR;
	U32 fullbright_mask = LLVertexBuffer::MAP_TEXCOORD0 | LLVertexBuffer::MAP_VERTEX | LLVertexBuffer::MAP_COLOR;

	U32 norm_mask = simple_mask | LLVertexBuffer::MAP_TEXCOORD1 | LLVertexBuffer::MAP_TANGENT;
	U32 normspec_mask = norm_mask | LLVertexBuffer::MAP_TEXCOORD2;
	U32 spec_mask = simple_mask | LLVertexBuffer::MAP_TEXCOORD2;

	if (emissive)
	{ //emissive faces are present, include emissive byte to preserve batching
		simple_mask = simple_mask | LLVertexBuffer::MAP_EMISSIVE;
		alpha_mask = alpha_mask | LLVertexBuffer::MAP_EMISSIVE;
		bump_mask = bump_mask | LLVertexBuffer::MAP_EMISSIVE;
		fullbright_mask = fullbright_mask | LLVertexBuffer::MAP_EMISSIVE;
		norm_mask = norm_mask | LLVertexBuffer::MAP_EMISSIVE;
		normspec_mask = normspec_mask | LLVertexBuffer::MAP_EMISSIVE;
		spec_mask = spec_mask | LLVertexBuffer::MAP_EMISSIVE;
	}

	BOOL batch_textures = LLViewerShaderMgr::instance()->getShaderLevel(LLViewerShaderMgr::SHADER_OBJECT) > 1;

	if (batch_textures)
	{
		bump_mask = bump_mask | LLVertexBuffer::MAP_TANGENT;
		simple_mask = simple_mask | LLVertexBuffer::MAP_TEXTURE_INDEX;
		alpha_mask = alpha_mask | LLVertexBuffer::MAP_TEXTURE_INDEX | LLVertexBuffer::MAP_TANGENT | LLVertexBuffer::MAP_TEXCOORD1 | LLVertexBuffer::MAP_TEXCOORD2;
		fullbright_mask = fullbright_mask | LLVertexBuffer::MAP_TEXTURE_INDEX;
	}

	group->mGeometryBytes = 0;

	U32 geometryBytes = 0;

	geometryBytes += genDrawInfo(group, simple_mask | LLVertexBuffer::MAP_TEXTURE_INDEX, sSimpleFaces, simple_count, FALSE, batch_textures, FALSE);
	geometryBytes += genDrawInfo(group, fullbright_mask | LLVertexBuffer::MAP_TEXTURE_INDEX, sFullbrightFaces, fullbright_count, FALSE, batch_textures);
	geometryBytes += genDrawInfo(group, alpha_mask | LLVertexBuffer::MAP_TEXTURE_INDEX, sAlphaFaces, alpha_count, TRUE, batch_textures);
	geometryBytes += genDrawInfo(group, bump_mask | LLVertexBuffer::MAP_TEXTURE_INDEX, sBumpFaces, bump_count, FALSE, FALSE);
	geometryBytes += genDrawInfo(group, norm_mask | LLVertexBuffer::MAP_TEXTURE_INDEX, sNormFaces, norm_count, FALSE, FALSE);
	geometryBytes += genDrawInfo(group, spec_mask | LLVertexBuffer::MAP_TEXTURE_INDEX, sSpecFaces, spec_count, FALSE, FALSE);
	geometryBytes += genDrawInfo(group, normspec_mask | LLVertexBuffer::MAP_TEXTURE_INDEX, sNormSpecFaces, normspec_count, FALSE, FALSE);

	group->mGeometryBytes = geometryBytes;

	if (!LLPipeline::sDelayVBUpdate)
	{
		//drawables have been rebuilt, clear rebuild status
		for (LLSpatialGroup::element_iter drawable_iter = group->getDataBegin(); drawable_iter != group->getDataEnd(); ++drawable_iter)
		{
			LLDrawable* drawablep = (LLDrawable*)(*drawable_iter)->getDrawable();
			if(drawablep)
			{
                drawablep->clearState(LLDrawable::REBUILD_ALL);
            }
        }
	}

	group->mLastUpdateTime = gFrameTimeSeconds;
	group->mBuilt = 1.f;
	group->clearState(LLSpatialGroup::GEOM_DIRTY | LLSpatialGroup::ALPHA_DIRTY);

	if (LLPipeline::sDelayVBUpdate)
	{
		group->setState(LLSpatialGroup::MESH_DIRTY | LLSpatialGroup::NEW_DRAWINFO);
	}

	mFaceList.clear();
}

static LLTrace::BlockTimerStatHandle FTM_REBUILD_MESH_FLUSH("Flush Mesh");

void LLVolumeGeometryManager::rebuildMesh(LLSpatialGroup* group)
{
	llassert(group);
	if (group && group->hasState(LLSpatialGroup::MESH_DIRTY) && !group->hasState(LLSpatialGroup::GEOM_DIRTY))
	{
		LL_RECORD_BLOCK_TIME(FTM_REBUILD_VOLUME_VB);
		LL_RECORD_BLOCK_TIME(FTM_REBUILD_VOLUME_GEN_DRAW_INFO); //make sure getgeometryvolume shows up in the right place in timers

		group->mBuilt = 1.f;
		
		S32 num_mapped_vertex_buffer = LLVertexBuffer::sMappedCount ;

		const U32 MAX_BUFFER_COUNT = 4096;
		LLVertexBuffer* locked_buffer[MAX_BUFFER_COUNT];
		
		U32 buffer_count = 0;

		for (LLSpatialGroup::element_iter drawable_iter = group->getDataBegin(); drawable_iter != group->getDataEnd(); ++drawable_iter)
		{
			LLDrawable* drawablep = (LLDrawable*)(*drawable_iter)->getDrawable();

			if (drawablep && !drawablep->isDead() && drawablep->isState(LLDrawable::REBUILD_ALL) && !drawablep->isState(LLDrawable::RIGGED) )
			{
				LLVOVolume* vobj = drawablep->getVOVolume();
				//<FS:Beq> avoid unfortunate sleep during trylock by static check
				//if(debugLoggingEnabled("AnimatedObjectsLinkset"))
				static auto debug_logging_on = debugLoggingEnabled("AnimatedObjectsLinkset");
				if (debug_logging_on)
				//</FS:Beq>
				{
                    if (vobj->isAnimatedObject() && vobj->isRiggedMesh())
                    {
                        std::string vobj_name = llformat("Vol%p", vobj);
                        F32 est_tris = vobj->getEstTrianglesMax();
                        LL_DEBUGS("AnimatedObjectsLinkset") << vobj_name << " rebuildMesh, tris " << est_tris << LL_ENDL; 
                    }
                }
				if (vobj->isNoLOD()) continue;

				vobj->preRebuild();

				if (drawablep->isState(LLDrawable::ANIMATED_CHILD))
				{
					vobj->updateRelativeXform(true);
				}

				LLVolume* volume = vobj->getVolume();
				for (S32 i = 0; i < drawablep->getNumFaces(); ++i)
				{
					LLFace* face = drawablep->getFace(i);
					if (face)
					{
						LLVertexBuffer* buff = face->getVertexBuffer();
						if (buff)
						{
							llassert(!face->isState(LLFace::RIGGED));

							if (!face->getGeometryVolume(*volume, face->getTEOffset(), 
								vobj->getRelativeXform(), vobj->getRelativeXformInvTrans(), face->getGeomIndex()))
							{ //something's gone wrong with the vertex buffer accounting, rebuild this group 
								group->dirtyGeom();
								gPipeline.markRebuild(group, TRUE);
							}


							if (buff->isLocked() && buffer_count < MAX_BUFFER_COUNT)
							{
								locked_buffer[buffer_count++] = buff;
							}
						}
					}
				}

				if (drawablep->isState(LLDrawable::ANIMATED_CHILD))
				{
					vobj->updateRelativeXform();
				}

				
				drawablep->clearState(LLDrawable::REBUILD_ALL);
			}
		}
		
		{
			LL_RECORD_BLOCK_TIME(FTM_REBUILD_MESH_FLUSH);
			for (LLVertexBuffer** iter = locked_buffer, ** end_iter = locked_buffer+buffer_count; iter != end_iter; ++iter)
		{
			(*iter)->flush();
		}

		// don't forget alpha
		if(group != NULL && 
		   !group->mVertexBuffer.isNull() && 
		   group->mVertexBuffer->isLocked())
		{
			group->mVertexBuffer->flush();
		}
		}

		//if not all buffers are unmapped
		if(num_mapped_vertex_buffer != LLVertexBuffer::sMappedCount) 
		{
			LL_WARNS() << "Not all mapped vertex buffers are unmapped!" << LL_ENDL ; 
			for (LLSpatialGroup::element_iter drawable_iter = group->getDataBegin(); drawable_iter != group->getDataEnd(); ++drawable_iter)
			{
				LLDrawable* drawablep = (LLDrawable*)(*drawable_iter)->getDrawable();
				if(!drawablep)
				{
					continue;
				}
				for (S32 i = 0; i < drawablep->getNumFaces(); ++i)
				{
					LLFace* face = drawablep->getFace(i);
					if (face)
					{
						LLVertexBuffer* buff = face->getVertexBuffer();
						if (buff && buff->isLocked())
						{
							buff->flush();
						}
					}
				}
			} 
		}

		group->clearState(LLSpatialGroup::MESH_DIRTY | LLSpatialGroup::NEW_DRAWINFO);
	}

//	llassert(!group || !group->isState(LLSpatialGroup::NEW_DRAWINFO));
}

struct CompareBatchBreakerModified
{
	bool operator()(const LLFace* const& lhs, const LLFace* const& rhs)
	{
		const LLTextureEntry* lte = lhs->getTextureEntry();
		const LLTextureEntry* rte = rhs->getTextureEntry();

		if (lte->getBumpmap() != rte->getBumpmap())
		{
			return lte->getBumpmap() < rte->getBumpmap();
		}
		else if (lte->getFullbright() != rte->getFullbright())
		{
			return lte->getFullbright() < rte->getFullbright();
		}
		else if (LLPipeline::sRenderDeferred && lte->getMaterialParams() != rte->getMaterialParams())
		{
			return lte->getMaterialParams() < rte->getMaterialParams();
		}
		else if (LLPipeline::sRenderDeferred && (lte->getMaterialParams() == rte->getMaterialParams()) && (lte->getShiny() != rte->getShiny()))
		{
			return lte->getShiny() < rte->getShiny();
		}
		else
		{
			return lhs->getTexture() < rhs->getTexture();
		}
	}
};

static LLTrace::BlockTimerStatHandle FTM_GEN_DRAW_INFO_SORT("Draw Info Face Sort");
static LLTrace::BlockTimerStatHandle FTM_GEN_DRAW_INFO_FACE_SIZE("Face Sizing");
static LLTrace::BlockTimerStatHandle FTM_GEN_DRAW_INFO_ALLOCATE("Allocate VB");
static LLTrace::BlockTimerStatHandle FTM_GEN_DRAW_INFO_FIND_VB("Find VB");
static LLTrace::BlockTimerStatHandle FTM_GEN_DRAW_INFO_RESIZE_VB("Resize VB");





U32 LLVolumeGeometryManager::genDrawInfo(LLSpatialGroup* group, U32 mask, LLFace** faces, U32 face_count, BOOL distance_sort, BOOL batch_textures, BOOL no_materials)
{
	LL_RECORD_BLOCK_TIME(FTM_REBUILD_VOLUME_GEN_DRAW_INFO);

	U32 geometryBytes = 0;
	U32 buffer_usage = group->mBufferUsage;
	
	static LLCachedControl<bool> use_transform_feedback(gSavedSettings, "RenderUseTransformFeedback", false);

	if (use_transform_feedback &&
		gTransformPositionProgram.mProgramObject && //transform shaders are loaded
		buffer_usage == GL_DYNAMIC_DRAW_ARB && //target buffer is in VRAM
		!(mask & LLVertexBuffer::MAP_WEIGHT4)) //TODO: add support for weights
	{
		buffer_usage = GL_DYNAMIC_COPY_ARB;
	}

#if LL_DARWIN
	// HACK from Leslie:
	// Disable VBO usage for alpha on Mac OS X because it kills the framerate
	// due to implicit calls to glTexSubImage that are beyond our control.
	// (this works because the only calls here that sort by distance are alpha)
	if (distance_sort)
	{
		buffer_usage = 0x0;
	}
#endif
	

	LLCachedControl<S32> max_vbo_size(gSavedSettings, "RenderMaxVBOSize", 512);
	U32 max_vertices = (max_vbo_size * 1024)/LLVertexBuffer::calcVertexSize(group->getSpatialPartition()->mVertexDataMask);
	max_vertices = llmin(max_vertices, (U32) 65535);

	{
		LL_RECORD_BLOCK_TIME(FTM_GEN_DRAW_INFO_SORT);
		if (!distance_sort)
		{
			//sort faces by things that break batches
			std::sort(faces, faces+face_count, CompareBatchBreakerModified());
		}
		else
		{
			//sort faces by distance
			std::sort(faces, faces+face_count, LLFace::CompareDistanceGreater());
		}
	}
				
	bool hud_group = group->isHUDGroup() ;
	LLFace** face_iter = faces;
	LLFace** end_faces = faces+face_count;
	
	LLSpatialGroup::buffer_map_t buffer_map;

	LLViewerTexture* last_tex = NULL;
	S32 buffer_index = 0;

	if (distance_sort)
	{
		buffer_index = -1;
	}

	S32 texture_index_channels = 1;
	
	if (gGLManager.mGLSLVersionMajor > 1 || gGLManager.mGLSLVersionMinor >= 30)
	{
		texture_index_channels = LLGLSLShader::sIndexedTextureChannels-1; //always reserve one for shiny for now just for simplicity;
	}

	if (LLPipeline::sRenderDeferred && distance_sort)
	{
		texture_index_channels = gDeferredAlphaProgram.mFeatures.mIndexedTextureChannels;
	}

	static LLCachedControl<U32> max_texture_index(gSavedSettings, "RenderMaxTextureIndex", 16);
	texture_index_channels = llmin(texture_index_channels, (S32) max_texture_index);
	
	//NEVER use more than 16 texture index channels (workaround for prevalent driver bug)
	texture_index_channels = llmin(texture_index_channels, 16);

	bool flexi = false;

	while (face_iter != end_faces)
	{
		//pull off next face
		LLFace* facep = *face_iter;
		LLViewerTexture* tex = facep->getTexture();
		LLMaterialPtr mat = facep->getTextureEntry()->getMaterialParams();

		if (distance_sort)
		{
			tex = NULL;
		}

		if (last_tex == tex)
		{
			buffer_index++;
		}
		else
		{
			last_tex = tex;
			buffer_index = 0;
		}

		bool bake_sunlight = LLPipeline::sBakeSunlight && facep->getDrawable()->isStatic(); 

		U32 index_count = facep->getIndicesCount();
		U32 geom_count = facep->getGeomCount();

		flexi = flexi || facep->getViewerObject()->getVolume()->isUnique();

		//sum up vertices needed for this render batch
		LLFace** i = face_iter;
		++i;
		
		const U32 MAX_TEXTURE_COUNT = 32;
		LLViewerTexture* texture_list[MAX_TEXTURE_COUNT];
		
		U32 texture_count = 0;

		{
			LL_RECORD_BLOCK_TIME(FTM_GEN_DRAW_INFO_FACE_SIZE);
			if (batch_textures)
			{
				U8 cur_tex = 0;
				facep->setTextureIndex(cur_tex);
				if (texture_count < MAX_TEXTURE_COUNT)
				{
					texture_list[texture_count++] = tex;
				}

				if (can_batch_texture(facep))
				{ //populate texture_list with any textures that can be batched
				  //move i to the next unbatchable face
					while (i != end_faces)
					{
						facep = *i;
						
						if (!can_batch_texture(facep))
						{ //face is bump mapped or has an animated texture matrix -- can't 
							//batch more than 1 texture at a time
							facep->setTextureIndex(0);
							break;
						}

						if (facep->getTexture() != tex)
						{
							if (distance_sort)
							{ //textures might be out of order, see if texture exists in current batch
								bool found = false;
								for (U32 tex_idx = 0; tex_idx < texture_count; ++tex_idx)
								{
									if (facep->getTexture() == texture_list[tex_idx])
									{
										cur_tex = tex_idx;
										found = true;
										break;
									}
								}

								if (!found)
								{
									cur_tex = texture_count;
								}
							}
							else
							{
								cur_tex++;
							}

							if (cur_tex >= texture_index_channels)
							{ //cut batches when index channels are depleted
								break;
							}

							tex = facep->getTexture();

							if (texture_count < MAX_TEXTURE_COUNT)
							{
								texture_list[texture_count++] = tex;
							}
						}

						if (geom_count + facep->getGeomCount() > max_vertices)
						{ //cut batches on geom count too big
							break;
						}

						++i;

						flexi = flexi || facep->getViewerObject()->getVolume()->isUnique();

						index_count += facep->getIndicesCount();
						geom_count += facep->getGeomCount();

						facep->setTextureIndex(cur_tex);
					}
				}
				else
				{
					facep->setTextureIndex(0);
				}

				tex = texture_list[0];
			}
			else
			{
				while (i != end_faces && 
					(LLPipeline::sTextureBindTest || 
						(distance_sort || 
							((*i)->getTexture() == tex &&
							((*i)->getTextureEntry()->getMaterialParams() == mat)))))
				{
					facep = *i;
			

					//face has no texture index
					facep->mDrawInfo = NULL;
					facep->setTextureIndex(255);

					if (geom_count + facep->getGeomCount() > max_vertices)
					{ //cut batches on geom count too big
						break;
					}

					++i;
					index_count += facep->getIndicesCount();
					geom_count += facep->getGeomCount();

					flexi = flexi || facep->getViewerObject()->getVolume()->isUnique();
				}
			}
		}


		if (flexi && buffer_usage && buffer_usage != GL_STREAM_DRAW_ARB)
		{
			buffer_usage = GL_STREAM_DRAW_ARB;
		}

		//create vertex buffer
		LLPointer<LLVertexBuffer> buffer;

		{
			LL_RECORD_BLOCK_TIME(FTM_GEN_DRAW_INFO_ALLOCATE);
			buffer = createVertexBuffer(mask, buffer_usage);
			if(!buffer->allocateBuffer(geom_count, index_count, TRUE))
			{
				LL_WARNS() << "Failed to allocate group Vertex Buffer to "
					<< geom_count << " vertices and "
					<< index_count << " indices" << LL_ENDL;
				buffer = NULL;
			}
		}

		if (buffer)
		{
			geometryBytes += buffer->getSize() + buffer->getIndicesSize();
			buffer_map[mask][*face_iter].push_back(buffer);
		}

		//add face geometry

		U32 indices_index = 0;
		U16 index_offset = 0;

		while (face_iter < i)
		{
			//update face indices for new buffer
			facep = *face_iter;
			if (buffer.isNull())
			{
				// Bulk allocation failed
				facep->setVertexBuffer(buffer);
				facep->setSize(0, 0); // mark as no geometry
				++face_iter;
				continue;
			}
			facep->setIndicesIndex(indices_index);
			facep->setGeomIndex(index_offset);
			facep->setVertexBuffer(buffer);	
			
			if (batch_textures && facep->getTextureIndex() == 255)
			{
				LL_ERRS() << "Invalid texture index." << LL_ENDL;
			}
			
			{
				//for debugging, set last time face was updated vs moved
				facep->updateRebuildFlags();

				if (!LLPipeline::sDelayVBUpdate)
				{ //copy face geometry into vertex buffer
					LLDrawable* drawablep = facep->getDrawable();
					LLVOVolume* vobj = drawablep->getVOVolume();
					LLVolume* volume = vobj->getVolume();

					if (drawablep->isState(LLDrawable::ANIMATED_CHILD))
					{
						vobj->updateRelativeXform(true);
					}

					U32 te_idx = facep->getTEOffset();

					llassert(!facep->isState(LLFace::RIGGED));

					if (!facep->getGeometryVolume(*volume, te_idx, 
						vobj->getRelativeXform(), vobj->getRelativeXformInvTrans(), index_offset,true))
					{
						LL_WARNS() << "Failed to get geometry for face!" << LL_ENDL;
					}

					if (drawablep->isState(LLDrawable::ANIMATED_CHILD))
					{
						vobj->updateRelativeXform(false);
					}
				}
			}

			index_offset += facep->getGeomCount();
			indices_index += facep->getIndicesCount();

			//append face to appropriate render batch

			BOOL force_simple = facep->getPixelArea() < FORCE_SIMPLE_RENDER_AREA;
			BOOL fullbright = facep->isState(LLFace::FULLBRIGHT);
			if ((mask & LLVertexBuffer::MAP_NORMAL) == 0)
			{ //paranoia check to make sure GL doesn't try to read non-existant normals
				fullbright = TRUE;
			}

			if (hud_group)
			{ //all hud attachments are fullbright
				fullbright = TRUE;
			}

			const LLTextureEntry* te = facep->getTextureEntry();
			tex = facep->getTexture();

			BOOL is_alpha = (facep->getPoolType() == LLDrawPool::POOL_ALPHA) ? TRUE : FALSE;
		
			LLMaterial* mat = te->getMaterialParams().get();

			bool can_be_shiny = true;
			if (mat)
			{
				U8 mode = mat->getDiffuseAlphaMode();
				can_be_shiny = mode == LLMaterial::DIFFUSE_ALPHA_MODE_NONE ||
								mode == LLMaterial::DIFFUSE_ALPHA_MODE_EMISSIVE;
			}

            F32 te_alpha = te->getColor().mV[3]; 
			bool use_legacy_bump = te->getBumpmap() && (te->getBumpmap() < 18) && (!mat || mat->getNormalID().isNull());
			bool opaque = te_alpha >= 0.999f;
            bool transparent = te_alpha < 0.999f;

            is_alpha = (is_alpha || transparent) ? TRUE : FALSE;

			if (mat && LLPipeline::sRenderDeferred && !hud_group)
			{
				bool material_pass = false;

				// do NOT use 'fullbright' for this logic or you risk sending
				// things without normals down the materials pipeline and will
				// render poorly if not crash NORSPEC-240,314
				//
				if (te->getFullbright())
				{
					if (mat->getDiffuseAlphaMode() == LLMaterial::DIFFUSE_ALPHA_MODE_MASK)
					{
						if (opaque)
						{
							registerFace(group, facep, LLRenderPass::PASS_FULLBRIGHT_ALPHA_MASK);
						}
						else
						{
							registerFace(group, facep, LLRenderPass::PASS_ALPHA);
						}
					}
					else if (is_alpha)
					{
						registerFace(group, facep, LLRenderPass::PASS_ALPHA);
					}
					else
					{
						if (mat->getEnvironmentIntensity() > 0 || te->getShiny() > 0)
						{
							material_pass = true;
						}
						else
						{
                            if (opaque)
						    {
							    registerFace(group, facep, LLRenderPass::PASS_FULLBRIGHT);
                            }
                            else
                            {
                                registerFace(group, facep, LLRenderPass::PASS_ALPHA);
                            }
						}
					}
				}
				else if (no_materials)
				{
					registerFace(group, facep, LLRenderPass::PASS_SIMPLE);
				}
				else if (transparent)
				{
					registerFace(group, facep, LLRenderPass::PASS_ALPHA);
				}
				else if (use_legacy_bump)
				{
					// we have a material AND legacy bump settings, but no normal map
					registerFace(group, facep, LLRenderPass::PASS_BUMP);
				}
				else
				{
					material_pass = true;
				}

				if (material_pass)
				{
					static const U32 pass[] = 
					{
						LLRenderPass::PASS_MATERIAL,
						LLRenderPass::PASS_ALPHA, //LLRenderPass::PASS_MATERIAL_ALPHA,
						LLRenderPass::PASS_MATERIAL_ALPHA_MASK,
						LLRenderPass::PASS_MATERIAL_ALPHA_EMISSIVE,
						LLRenderPass::PASS_SPECMAP,
						LLRenderPass::PASS_ALPHA, //LLRenderPass::PASS_SPECMAP_BLEND,
						LLRenderPass::PASS_SPECMAP_MASK,
						LLRenderPass::PASS_SPECMAP_EMISSIVE,
						LLRenderPass::PASS_NORMMAP,
						LLRenderPass::PASS_ALPHA, //LLRenderPass::PASS_NORMMAP_BLEND,
						LLRenderPass::PASS_NORMMAP_MASK,
						LLRenderPass::PASS_NORMMAP_EMISSIVE,
						LLRenderPass::PASS_NORMSPEC,
						LLRenderPass::PASS_ALPHA, //LLRenderPass::PASS_NORMSPEC_BLEND,
						LLRenderPass::PASS_NORMSPEC_MASK,
						LLRenderPass::PASS_NORMSPEC_EMISSIVE,
					};

					U32 mask = mat->getShaderMask();

					llassert(mask < sizeof(pass)/sizeof(U32));

					mask = llmin(mask, (U32)(sizeof(pass)/sizeof(U32)-1));

					registerFace(group, facep, pass[mask]);
				}
			}
			else if (mat)
			{
				U8 mode = mat->getDiffuseAlphaMode();

                is_alpha = (is_alpha || (mode == LLMaterial::DIFFUSE_ALPHA_MODE_BLEND));

				if (is_alpha)
				{
					mode = LLMaterial::DIFFUSE_ALPHA_MODE_BLEND;
				}

				if (mode == LLMaterial::DIFFUSE_ALPHA_MODE_MASK)
				{
					registerFace(group, facep, fullbright ? LLRenderPass::PASS_FULLBRIGHT_ALPHA_MASK : LLRenderPass::PASS_ALPHA_MASK);
				}
				else if (is_alpha )
				{
					registerFace(group, facep, LLRenderPass::PASS_ALPHA);
				}
				else if (gPipeline.canUseVertexShaders()
					&& LLPipeline::sRenderBump 
					&& te->getShiny() 
					&& can_be_shiny)
				{
					registerFace(group, facep, fullbright ? LLRenderPass::PASS_FULLBRIGHT_SHINY : LLRenderPass::PASS_SHINY);
				}
				else
				{
					registerFace(group, facep, fullbright ? LLRenderPass::PASS_FULLBRIGHT : LLRenderPass::PASS_SIMPLE);
				}
			}
			else if (is_alpha)
			{
				// can we safely treat this as an alpha mask?
				if (facep->getFaceColor().mV[3] <= 0.f)
				{ //100% transparent, don't render unless we're highlighting transparent
					registerFace(group, facep, LLRenderPass::PASS_ALPHA_INVISIBLE);
				}
				else if (facep->canRenderAsMask())
				{
					if (te->getFullbright() || LLPipeline::sNoAlpha)
					{
						registerFace(group, facep, LLRenderPass::PASS_FULLBRIGHT_ALPHA_MASK);
					}
					else
					{
						registerFace(group, facep, LLRenderPass::PASS_ALPHA_MASK);
					}
				}
				else
				{
					registerFace(group, facep, LLRenderPass::PASS_ALPHA);
				}
			}
			else if (gPipeline.canUseVertexShaders()
				&& LLPipeline::sRenderBump 
				&& te->getShiny() 
				&& can_be_shiny)
			{ //shiny
				if (tex->getPrimaryFormat() == GL_ALPHA)
				{ //invisiprim+shiny
					registerFace(group, facep, LLRenderPass::PASS_INVISI_SHINY);
					registerFace(group, facep, LLRenderPass::PASS_INVISIBLE);
				}
				else if (LLPipeline::sRenderDeferred && !hud_group)
				{ //deferred rendering
					if (te->getFullbright())
					{ //register in post deferred fullbright shiny pass
						registerFace(group, facep, LLRenderPass::PASS_FULLBRIGHT_SHINY);
						if (te->getBumpmap())
						{ //register in post deferred bump pass
							registerFace(group, facep, LLRenderPass::PASS_POST_BUMP);
						}
					}
					else if (use_legacy_bump)
					{ //register in deferred bump pass
						registerFace(group, facep, LLRenderPass::PASS_BUMP);
					}
					else
					{ //register in deferred simple pass (deferred simple includes shiny)
						llassert(mask & LLVertexBuffer::MAP_NORMAL);
						registerFace(group, facep, LLRenderPass::PASS_SIMPLE);
					}
				}
				else if (fullbright)
				{	//not deferred, register in standard fullbright shiny pass					
					registerFace(group, facep, LLRenderPass::PASS_FULLBRIGHT_SHINY);
				}
				else
				{ //not deferred or fullbright, register in standard shiny pass
					registerFace(group, facep, LLRenderPass::PASS_SHINY);
				}
			}
			else
			{ //not alpha and not shiny
				if (!is_alpha && tex->getPrimaryFormat() == GL_ALPHA)
				{ //invisiprim
					registerFace(group, facep, LLRenderPass::PASS_INVISIBLE);
				}
				else if (fullbright || bake_sunlight)
				{ //fullbright
					if (mat && mat->getDiffuseAlphaMode() == LLMaterial::DIFFUSE_ALPHA_MODE_MASK)
					{
						registerFace(group, facep, LLRenderPass::PASS_FULLBRIGHT_ALPHA_MASK);
					}
					else
					{
						registerFace(group, facep, LLRenderPass::PASS_FULLBRIGHT);
					}
					if (LLPipeline::sRenderDeferred && !hud_group && LLPipeline::sRenderBump && use_legacy_bump)
					{ //if this is the deferred render and a bump map is present, register in post deferred bump
						registerFace(group, facep, LLRenderPass::PASS_POST_BUMP);
					}
				}
				else
				{
					if (LLPipeline::sRenderDeferred && LLPipeline::sRenderBump && use_legacy_bump)
					{ //non-shiny or fullbright deferred bump
						registerFace(group, facep, LLRenderPass::PASS_BUMP);
					}
					else
					{ //all around simple
						llassert(mask & LLVertexBuffer::MAP_NORMAL);
						if (mat && mat->getDiffuseAlphaMode() == LLMaterial::DIFFUSE_ALPHA_MODE_MASK)
						{ //material alpha mask can be respected in non-deferred
							registerFace(group, facep, LLRenderPass::PASS_ALPHA_MASK);
						}
						else
						{
							registerFace(group, facep, LLRenderPass::PASS_SIMPLE);
						}
				    }
				}
				
				
				if (!gPipeline.canUseVertexShaders() && 
					!is_alpha && 
					te->getShiny() && 
					LLPipeline::sRenderBump)
				{ //shiny as an extra pass when shaders are disabled
					registerFace(group, facep, LLRenderPass::PASS_SHINY);
				}
			}
			
			//not sure why this is here, and looks like it might cause bump mapped objects to get rendered redundantly -- davep 5/11/2010
			if (!is_alpha && (hud_group || !LLPipeline::sRenderDeferred))
			{
				llassert((mask & LLVertexBuffer::MAP_NORMAL) || fullbright);
				facep->setPoolType((fullbright) ? LLDrawPool::POOL_FULLBRIGHT : LLDrawPool::POOL_SIMPLE);
				
				if (!force_simple && LLPipeline::sRenderBump && use_legacy_bump)
				{
					registerFace(group, facep, LLRenderPass::PASS_BUMP);
				}
			}

			if (!is_alpha && LLPipeline::sRenderGlow && te->getGlow() > 0.f)
			{
				registerFace(group, facep, LLRenderPass::PASS_GLOW);
			}
						
			++face_iter;
		}

		if (buffer)
		{
			buffer->flush();
		}
	}

	group->mBufferMap[mask].clear();
	for (LLSpatialGroup::buffer_texture_map_t::iterator i = buffer_map[mask].begin(); i != buffer_map[mask].end(); ++i)
	{
		group->mBufferMap[mask][i->first] = i->second;
	}

	return geometryBytes;
}

void LLGeometryManager::addGeometryCount(LLSpatialGroup* group, U32 &vertex_count, U32 &index_count)
{	
	//initialize to default usage for this partition
	U32 usage = group->getSpatialPartition()->mBufferUsage;
	
	//clear off any old faces
	mFaceList.clear();

	//for each drawable

	for (LLSpatialGroup::element_iter drawable_iter = group->getDataBegin(); drawable_iter != group->getDataEnd(); ++drawable_iter)
	{
		LLDrawable* drawablep = (LLDrawable*)(*drawable_iter)->getDrawable();
		
		if (!drawablep || drawablep->isDead())
		{
			continue;
		}
	
		if (drawablep->isAnimating())
		{ //fall back to stream draw for animating verts
			usage = GL_STREAM_DRAW_ARB;
		}

		//for each face
		for (S32 i = 0; i < drawablep->getNumFaces(); i++)
		{
			//sum up face verts and indices
			drawablep->updateFaceSize(i);
			LLFace* facep = drawablep->getFace(i);
			if (facep)
			{
				if (facep->hasGeometry() && facep->getPixelArea() > FORCE_CULL_AREA && 
					facep->getGeomCount() + vertex_count <= 65536)
				{
					vertex_count += facep->getGeomCount();
					index_count += facep->getIndicesCount();
				
					//remember face (for sorting)
					mFaceList.push_back(facep);
				}
				else
				{
					facep->clearVertexBuffer();
				}
			}
		}
	}
	
	group->mBufferUsage = usage;
}

LLHUDPartition::LLHUDPartition(LLViewerRegion* regionp) : LLBridgePartition(regionp)
{
	mPartitionType = LLViewerRegion::PARTITION_HUD;
	mDrawableType = LLPipeline::RENDER_TYPE_HUD;
	mSlopRatio = 0.f;
	mLODPeriod = 1;
}

void LLHUDPartition::shift(const LLVector4a &offset)
{
	//HUD objects don't shift with region crossing.  That would be silly.
}<|MERGE_RESOLUTION|>--- conflicted
+++ resolved
@@ -5026,24 +5026,6 @@
                 U32 max_joints = LLSkinningUtil::getMaxJointCount();
                 rigged_vert_count += dst_face.mNumVertices;
                 rigged_face_count++;
-<<<<<<< HEAD
-				for (U32 j = 0; j < dst_face.mNumVertices; ++j)
-				{
-					LLMatrix4a final_mat;
-					
-                    // <FS:ND> Use the SSE2 version
-                    // LLSkinningUtil::getPerVertexSkinMatrix(weight[j].getF32ptr(), mat, false, final_mat, max_joints);
-                    FSSkinningUtil::getPerVertexSkinMatrixSSE(weight[j], mat, false, final_mat, max_joints);
-                    // </FS:ND>
-
-					LLVector4a& v = vol_face.mPositions[j];
-					LLVector4a t;
-					LLVector4a dst;
-					bind_shape_matrix.affineTransform(v, t);
-					final_mat.affineTransform(t, dst);
-					pos[j] = dst;
-				}
-=======
 
             #if USE_SEPARATE_JOINT_INDICES_AND_WEIGHTS
                 if (vol_face.mJointIndices) // fast path with preconditioned joint indices
@@ -5072,8 +5054,11 @@
 				    for (U32 j = 0; j < dst_face.mNumVertices; ++j)
 				    {
 					    LLMatrix4a final_mat;
-                        LLSkinningUtil::getPerVertexSkinMatrix(weight[j].getF32ptr(), mat, false, final_mat, max_joints);
-				
+                        // <FS:ND> Use the SSE2 version
+                        // LLSkinningUtil::getPerVertexSkinMatrix(weight[j].getF32ptr(), mat, false, final_mat, max_joints);
+                        FSSkinningUtil::getPerVertexSkinMatrixSSE(weight[j], mat, false, final_mat, max_joints);
+                        // </FS:ND>
+
 					    LLVector4a& v = vol_face.mPositions[j];
 					    LLVector4a t;
 					    LLVector4a dst;
@@ -5082,7 +5067,6 @@
 					    pos[j] = dst;
 				    }
                 }
->>>>>>> 2207dc0e
 
 				//update bounding box
 				// VFExtents change
