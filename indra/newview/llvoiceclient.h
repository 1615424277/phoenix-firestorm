--- conflicted
+++ resolved
@@ -245,13 +245,6 @@
 	/////////////////////////
 	/// @name enable disable voice and features
 	//@{
-<<<<<<< HEAD
-	// <FS:Ansariel> Bypass LLCachedControls for voice status update
-	//virtual bool voiceEnabled()=0;
-	virtual bool voiceEnabled(bool no_cache = false)=0;
-	// </FS:Ansariel>
-=======
->>>>>>> 410be3b2
 	virtual void setVoiceEnabled(bool enabled)=0;
 	virtual void setMuteMic(bool muted)=0;		// Set the mute state of the local mic.
 	//@}
@@ -288,13 +281,7 @@
 	virtual void addObserver(LLFriendObserver* observer)=0;
 	virtual void removeObserver(LLFriendObserver* observer)=0;
 	virtual void addObserver(LLVoiceClientParticipantObserver* observer)=0;
-<<<<<<< HEAD
-	virtual void removeObserver(LLVoiceClientParticipantObserver* observer)=0;	
-	// <FS:Ansariel> Add callback for user volume change
-	virtual boost::signals2::connection setUserVolumeUpdateCallback(const user_voice_volume_change_callback_t::slot_type& cb) = 0;
-=======
 	virtual void removeObserver(LLVoiceClientParticipantObserver* observer)=0;
->>>>>>> 410be3b2
 	//@}
 
 	virtual std::string sipURIFromID(const LLUUID &id)=0;
@@ -465,17 +452,11 @@
 
 	void setVoiceVolume(F32 volume);
 	void setMicGain(F32 volume);
-<<<<<<< HEAD
-	void setUserVolume(const LLUUID& id, F32 volume); // set's volume for specified agent, from 0-1 (where .5 is nominal)		
+	void setUserVolume(const LLUUID& id, F32 volume); // set's volume for specified agent, from 0-1 (where .5 is nominal)
 	// <FS:Ansariel> Bypass LLCachedControls for voice status update
 	//bool voiceEnabled();
 	bool voiceEnabled(bool no_cache = false);
 	// </FS:Ansariel>
-	void setLipSyncEnabled(BOOL enabled);
-=======
-	void setUserVolume(const LLUUID& id, F32 volume); // set's volume for specified agent, from 0-1 (where .5 is nominal)
-	bool voiceEnabled();
->>>>>>> 410be3b2
 	void setMuteMic(bool muted);		// Use this to mute the local mic (for when the client is minimized, etc), ignoring user PTT state.
 	void setUserPTTState(bool ptt);
 	bool getUserPTTState();
@@ -491,13 +472,10 @@
 
 	boost::signals2::connection MicroChangedCallback(const micro_changed_signal_t::slot_type& cb ) { return mMicroChangedSignal.connect(cb); }
 
-<<<<<<< HEAD
 	// <FS:Ansariel> Add callback for user volume change
-	boost::signals2::connection setUserVolumeUpdateCallback(const user_voice_volume_change_callback_t::slot_type& cb);
-	
-=======
-
->>>>>>> 410be3b2
+	static boost::signals2::connection setUserVolumeUpdateCallback(const user_voice_volume_change_callback_t::slot_type& cb);
+	static user_voice_volume_change_callback_t sUserVolumeUpdateSignal;
+
 	/////////////////////////////
 	// Accessors for data related to nearby speakers
 	BOOL getVoiceEnabled(const LLUUID& id);		// true if we've received data for this avatar
