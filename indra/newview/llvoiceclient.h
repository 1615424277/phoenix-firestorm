--- conflicted
+++ resolved
@@ -136,11 +136,7 @@
     virtual void declineInvite() = 0;
 };
 
-<<<<<<< HEAD
-typedef boost::shared_ptr<LLVoiceP2PIncomingCallInterface> LLVoiceP2PIncomingCallInterfacePtr;
-=======
 typedef std::shared_ptr<LLVoiceP2PIncomingCallInterface> LLVoiceP2PIncomingCallInterfacePtr;
->>>>>>> b35e4d26
 
 //////////////////////////////////
 /// @class LLVoiceModuleInterface
@@ -268,15 +264,9 @@
     //////////////////////////
     /// @name text chat
     //@{
-<<<<<<< HEAD
     virtual bool isSessionTextIMPossible(const LLUUID& id)=0;
     virtual bool isSessionCallBackPossible(const LLUUID& id)=0;
     //virtual bool sendTextMessage(const LLUUID& participant_id, const std::string& message)=0;
-=======
-    virtual BOOL isSessionTextIMPossible(const LLUUID& id)=0;
-    virtual BOOL isSessionCallBackPossible(const LLUUID& id)=0;
-    //virtual BOOL sendTextMessage(const LLUUID& participant_id, const std::string& message)=0;
->>>>>>> b35e4d26
     //@}
 
     // authorize the user
@@ -489,21 +479,12 @@
 
     /////////////////////////////
     // Accessors for data related to nearby speakers
-<<<<<<< HEAD
-    bool getVoiceEnabled(const LLUUID& id);     // true if we've received data for this avatar
-    std::string getDisplayName(const LLUUID& id);
+    bool getVoiceEnabled(const LLUUID& id) const;     // true if we've received data for this avatar
+    std::string getDisplayName(const LLUUID& id) const;
     bool isOnlineSIP(const LLUUID &id);
     bool isParticipantAvatar(const LLUUID &id);
     bool getIsSpeaking(const LLUUID& id);
     bool getIsModeratorMuted(const LLUUID& id);
-=======
-    bool getVoiceEnabled(const LLUUID& id) const;     // true if we've received data for this avatar
-    std::string getDisplayName(const LLUUID& id) const;
-    BOOL isOnlineSIP(const LLUUID &id);
-    BOOL isParticipantAvatar(const LLUUID &id);
-    BOOL getIsSpeaking(const LLUUID& id);
-    BOOL getIsModeratorMuted(const LLUUID& id);
->>>>>>> b35e4d26
     F32 getCurrentPower(const LLUUID& id);      // "power" is related to "amplitude" in a defined way.  I'm just not sure what the formula is...
     bool getOnMuteList(const LLUUID& id);
     F32 getUserVolume(const LLUUID& id);
@@ -513,26 +494,15 @@
     // </FS:Ansariel> Centralized voice power level
 
     /////////////////////////////
-<<<<<<< HEAD
-    void getParticipantList(std::set<LLUUID> &participants);
-    bool isParticipant(const LLUUID& speaker_id);
-=======
     void getParticipantList(std::set<LLUUID> &participants) const;
     bool isParticipant(const LLUUID& speaker_id) const;
->>>>>>> b35e4d26
 
     //////////////////////////
     /// @name text chat
     //@{
-<<<<<<< HEAD
     bool isSessionTextIMPossible(const LLUUID& id);
     bool isSessionCallBackPossible(const LLUUID& id);
     //bool sendTextMessage(const LLUUID& participant_id, const std::string& message) const {return true;} ;
-=======
-    BOOL isSessionTextIMPossible(const LLUUID& id);
-    BOOL isSessionCallBackPossible(const LLUUID& id);
-    //BOOL sendTextMessage(const LLUUID& participant_id, const std::string& message) const {return true;} ;
->>>>>>> b35e4d26
     //@}
 
     void setSpatialVoiceModule(const std::string& voice_server_type);
