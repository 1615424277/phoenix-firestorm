/** 
 * @file llfloaterbuycurrency.h
 * @brief LLFloaterBuyCurrency class definition
 *
 * $LicenseInfo:firstyear=2005&license=viewerlgpl$
 * Second Life Viewer Source Code
 * Copyright (C) 2010, Linden Research, Inc.
 * 
 * This library is free software; you can redistribute it and/or
 * modify it under the terms of the GNU Lesser General Public
 * License as published by the Free Software Foundation;
 * version 2.1 of the License only.
 * 
 * This library is distributed in the hope that it will be useful,
 * but WITHOUT ANY WARRANTY; without even the implied warranty of
 * MERCHANTABILITY or FITNESS FOR A PARTICULAR PURPOSE.  See the GNU
 * Lesser General Public License for more details.
 * 
 * You should have received a copy of the GNU Lesser General Public
 * License along with this library; if not, write to the Free Software
 * Foundation, Inc., 51 Franklin Street, Fifth Floor, Boston, MA  02110-1301  USA
 * 
 * Linden Research, Inc., 945 Battery Street, San Francisco, CA  94111  USA
 * $/LicenseInfo$
 */

#ifndef LL_LLFLOATERBUYCURRENCY_H
#define LL_LLFLOATERBUYCURRENCY_H

#include "llavatarpropertiesprocessor.h"
#include "stdtypes.h"
#include "llagent.h"
class LLFloater;

class LLFetchAvatarPaymentInfo : public LLAvatarPropertiesObserver
{
public:
	LLFetchAvatarPaymentInfo(bool has_target, const std::string& name = std::string(), S32 price = 0);
	~LLFetchAvatarPaymentInfo();

	void processProperties(void* data, EAvatarProcessorType type);

private:
	LLUUID mAvatarID;
	bool mHasTarget;
	std::string mName;
    S32 mPrice;
};


class LLFloaterBuyCurrency
{
public:
	static void buyCurrency();
	static void buyCurrency(const std::string& name, S32 price);

<<<<<<< HEAD
		static void handleBuyCurrency(bool has_piof, bool has_target, const std::string& name, S32 price);
=======
		static void handleBuyCurrency(bool has_piof, bool has_target, const std::string name, S32 price);
>>>>>>> 0fd4b3b9
		/* name should be a noun phrase of the object or service being bought:
				"That object costs"
				"Trying to give"
				"Uploading costs"
			a space and the price will be appended
		*/
	
	static LLFloater* buildFloater(const LLSD& key);

	static LLFetchAvatarPaymentInfo* sPropertiesRequest;
<<<<<<< HEAD

	// <COLOSI opensim multi-currency support>
	// Necessary because floater was designed to build only on first display.
	// Forces refresh of all currency symbols in floater when called.
	static void updateCurrencySymbols();
	// </COLOSI opensim multi-currency support>
=======
>>>>>>> 0fd4b3b9
};

#endif<|MERGE_RESOLUTION|>--- conflicted
+++ resolved
@@ -54,11 +54,7 @@
 	static void buyCurrency();
 	static void buyCurrency(const std::string& name, S32 price);
 
-<<<<<<< HEAD
-		static void handleBuyCurrency(bool has_piof, bool has_target, const std::string& name, S32 price);
-=======
 		static void handleBuyCurrency(bool has_piof, bool has_target, const std::string name, S32 price);
->>>>>>> 0fd4b3b9
 		/* name should be a noun phrase of the object or service being bought:
 				"That object costs"
 				"Trying to give"
@@ -69,15 +65,12 @@
 	static LLFloater* buildFloater(const LLSD& key);
 
 	static LLFetchAvatarPaymentInfo* sPropertiesRequest;
-<<<<<<< HEAD
 
 	// <COLOSI opensim multi-currency support>
 	// Necessary because floater was designed to build only on first display.
 	// Forces refresh of all currency symbols in floater when called.
 	static void updateCurrencySymbols();
 	// </COLOSI opensim multi-currency support>
-=======
->>>>>>> 0fd4b3b9
 };
 
 #endif