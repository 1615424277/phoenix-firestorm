--- conflicted
+++ resolved
@@ -66,21 +66,11 @@
 
     static LLFetchAvatarPaymentInfo* sPropertiesRequest;
 
-<<<<<<< HEAD
-	static LLFetchAvatarPaymentInfo* sPropertiesRequest;
-
-	// <COLOSI opensim multi-currency support>
-	// Necessary because floater was designed to build only on first display.
-	// Forces refresh of all currency symbols in floater when called.
-	static void updateCurrencySymbols();
-	// </COLOSI opensim multi-currency support>
-=======
     // <COLOSI opensim multi-currency support>
     // Necessary because floater was designed to build only on first display.
     // Forces refresh of all currency symbols in floater when called.
     static void updateCurrencySymbols();
     // </COLOSI opensim multi-currency support>
->>>>>>> 1a8a5404
 };
 
 #endif