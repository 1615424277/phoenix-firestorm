--- conflicted
+++ resolved
@@ -371,11 +371,8 @@
 	{
 		mHttpClasses[i].mSettingsSignal.disconnect();
 	}
-<<<<<<< HEAD
-=======
     mSSLNoVerifySignal.disconnect();
 	mPipelinedSignal.disconnect();
->>>>>>> be6066ea
 	
 	delete mRequest;
 	mRequest = NULL;
