--- conflicted
+++ resolved
@@ -77,36 +77,6 @@
 friend class LLGroupMgrGroupData;
 
 public:
-<<<<<<< HEAD
-	typedef std::map<LLUUID,LLGroupRoleData*> role_list_t;
-	
-	LLGroupMemberData(const LLUUID& id, 
-						S32 contribution,
-						U64 agent_powers,
-						const std::string& title,
-						const std::string& online_status,
-						BOOL is_owner);
-
-	~LLGroupMemberData();
-
-	const LLUUID& getID() const { return mID; }
-	S32 getContribution() const { return mContribution; }
-	U64	getAgentPowers() const { return mAgentPowers; }
-	BOOL isOwner() const { return mIsOwner; }
-	const std::string& getTitle() const { return mTitle; }
-	const std::string& getOnlineStatus() const { return mOnlineStatus; }
-	void addRole(const LLUUID& role, LLGroupRoleData* rd);
-	bool removeRole(const LLUUID& role);
-	void clearRoles() { mRolesList.clear(); };
-	role_list_t::iterator roleBegin() { return mRolesList.begin(); }
-	role_list_t::iterator roleEnd() { return mRolesList.end(); }
-// [SL:KB] - Patch: Chat-GroupSessionEject | Checked: 2012-02-04 (Catznip-3.2.1) | Added: Catznip-3.2.1
-	role_list_t::const_iterator roleBegin() const { return mRolesList.begin(); }
-	role_list_t::const_iterator roleEnd() const { return mRolesList.end(); }
-// [/SL:KB]
-
-	BOOL isInRole(const LLUUID& role_id) { return (mRolesList.find(role_id) != mRolesList.end()); }
-=======
     typedef std::map<LLUUID,LLGroupRoleData*> role_list_t;
 
     LLGroupMemberData(const LLUUID& id,
@@ -129,9 +99,12 @@
     void clearRoles() { mRolesList.clear(); };
     role_list_t::iterator roleBegin() { return mRolesList.begin(); }
     role_list_t::iterator roleEnd() { return mRolesList.end(); }
+// [SL:KB] - Patch: Chat-GroupSessionEject | Checked: 2012-02-04 (Catznip-3.2.1) | Added: Catznip-3.2.1
+    role_list_t::const_iterator roleBegin() const { return mRolesList.begin(); }
+    role_list_t::const_iterator roleEnd() const { return mRolesList.end(); }
+// [/SL:KB]
 
     BOOL isInRole(const LLUUID& role_id) { return (mRolesList.find(role_id) != mRolesList.end()); }
->>>>>>> 38c2a5bd
 
 private:
     LLUUID  mID;
@@ -260,63 +233,6 @@
 friend class LLGroupMgr;
 
 public:
-<<<<<<< HEAD
-	LLGroupMgrGroupData(const LLUUID& id);
-	~LLGroupMgrGroupData();
-
-	const LLUUID& getID() { return mID; }
-
-	BOOL getRoleData(const LLUUID& role_id, LLRoleData& role_data);
-	void setRoleData(const LLUUID& role_id, LLRoleData role_data);
-	void createRole(const LLUUID& role_id, LLRoleData role_data);
-	void deleteRole(const LLUUID& role_id);
-	BOOL pendingRoleChanges();
-
-	void addRolePower(const LLUUID& role_id, U64 power);
-	void removeRolePower(const LLUUID& role_id, U64 power);
-	U64  getRolePowers(const LLUUID& role_id);
-
-	void removeData();
-	void removeRoleData();
-	void removeMemberData();
-	void removeRoleMemberData();
-
-	bool changeRoleMember(const LLUUID& role_id, const LLUUID& member_id, LLRoleMemberChangeType rmc);
-	void recalcAllAgentPowers();
-	void recalcAgentPowers(const LLUUID& agent_id);
-
-// [SL:KB] - Patch: Chat-GroupSessionEject | Checked: 2012-02-04 (Catznip-3.2.1) | Added: Catznip-3.2.1
-	bool isMemberDataComplete() const { return mMemberDataComplete; }
-	bool isRoleDataComplete() const { return mRoleDataComplete; }
-	bool isRoleMemberDataComplete() const { return mRoleMemberDataComplete; }
-	bool isGroupPropertiesDataComplete() const { return mGroupPropertiesDataComplete; }
-// [/SL:KB]
-//	bool isMemberDataComplete() { return mMemberDataComplete; }
-//	bool isRoleDataComplete() { return mRoleDataComplete; }
-//	bool isRoleMemberDataComplete() { return mRoleMemberDataComplete; }
-//	bool isGroupPropertiesDataComplete() { return mGroupPropertiesDataComplete; }
-
-	bool isMemberDataPending() { return mMemberRequestID.notNull(); }
-	bool isRoleDataPending() { return mRoleDataRequestID.notNull(); }
-	bool isRoleMemberDataPending() { return (mRoleMembersRequestID.notNull() || mPendingRoleMemberRequest); }
-	bool isGroupTitlePending() { return mTitlesRequestID.notNull(); }
-
-	bool isSingleMemberNotOwner();
-
-	F32 getAccessTime() const { return mAccessTime; }
-	void setAccessed();
-
-	const LLUUID& getMemberVersion() const { return mMemberVersion; }
-
-	void clearBanList() { mBanList.clear(); }
-	void getBanList(const LLUUID& group_id, LLGroupBanData& ban_data);
-	const LLGroupBanData& getBanEntry(const LLUUID& ban_id) { return mBanList[ban_id]; }
-	
-	void createBanEntry(const LLUUID& ban_id, const LLGroupBanData& ban_data = LLGroupBanData());
-	void removeBanEntry(const LLUUID& ban_id);
-	void banMemberById(const LLUUID& participant_uuid);
-	
-=======
     LLGroupMgrGroupData(const LLUUID& id);
     ~LLGroupMgrGroupData();
 
@@ -341,10 +257,16 @@
     void recalcAllAgentPowers();
     void recalcAgentPowers(const LLUUID& agent_id);
 
-    bool isMemberDataComplete() { return mMemberDataComplete; }
-    bool isRoleDataComplete() { return mRoleDataComplete; }
-    bool isRoleMemberDataComplete() { return mRoleMemberDataComplete; }
-    bool isGroupPropertiesDataComplete() { return mGroupPropertiesDataComplete; }
+// [SL:KB] - Patch: Chat-GroupSessionEject | Checked: 2012-02-04 (Catznip-3.2.1) | Added: Catznip-3.2.1
+    bool isMemberDataComplete() const { return mMemberDataComplete; }
+    bool isRoleDataComplete() const { return mRoleDataComplete; }
+    bool isRoleMemberDataComplete() const { return mRoleMemberDataComplete; }
+    bool isGroupPropertiesDataComplete() const { return mGroupPropertiesDataComplete; }
+// [/SL:KB]
+//  bool isMemberDataComplete() { return mMemberDataComplete; }
+//  bool isRoleDataComplete() { return mRoleDataComplete; }
+//  bool isRoleMemberDataComplete() { return mRoleMemberDataComplete; }
+//  bool isGroupPropertiesDataComplete() { return mGroupPropertiesDataComplete; }
 
     bool isMemberDataPending() { return mMemberRequestID.notNull(); }
     bool isRoleDataPending() { return mRoleDataRequestID.notNull(); }
@@ -366,7 +288,6 @@
     void removeBanEntry(const LLUUID& ban_id);
     void banMemberById(const LLUUID& participant_uuid);
 
->>>>>>> 38c2a5bd
 public:
     typedef std::map<LLUUID,LLGroupMemberData*> member_list_t;
     typedef std::map<LLUUID,LLGroupRoleData*> role_list_t;
