/** 
 * @file llviewerstats.cpp
 * @brief LLViewerStats class implementation
 *
 * $LicenseInfo:firstyear=2002&license=viewerlgpl$
 * Second Life Viewer Source Code
 * Copyright (C) 2010, Linden Research, Inc.
 * 
 * This library is free software; you can redistribute it and/or
 * modify it under the terms of the GNU Lesser General Public
 * License as published by the Free Software Foundation;
 * version 2.1 of the License only.
 * 
 * This library is distributed in the hope that it will be useful,
 * but WITHOUT ANY WARRANTY; without even the implied warranty of
 * MERCHANTABILITY or FITNESS FOR A PARTICULAR PURPOSE.  See the GNU
 * Lesser General Public License for more details.
 * 
 * You should have received a copy of the GNU Lesser General Public
 * License along with this library; if not, write to the Free Software
 * Foundation, Inc., 51 Franklin Street, Fifth Floor, Boston, MA  02110-1301  USA
 * 
 * Linden Research, Inc., 945 Battery Street, San Francisco, CA  94111  USA
 * $/LicenseInfo$
 */

#include "llviewerprecompiledheaders.h"

#include "llviewerstats.h"
#include "llviewerthrottle.h"

#include "message.h"
#include "llfloaterreg.h"
#include "llmemory.h"
#include "lltimer.h"
#include "llvfile.h"

#include "llappviewer.h"

#include "pipeline.h" 
#include "lltexturefetch.h" 
#include "llviewerobjectlist.h" 
#include "llviewertexturelist.h" 
#include "lltexlayer.h"
#include "lltexlayerparams.h"
#include "llsurface.h"
#include "llvlmanager.h"
#include "llagent.h"
#include "llagentcamera.h"
#include "llviewercontrol.h"
#include "llversioninfo.h"
#include "llfloatertools.h"
#include "lldebugview.h"
#include "llfasttimerview.h"
#include "llviewerregion.h"
#include "llvoavatar.h"
#include "llvoavatarself.h"
#include "llviewerwindow.h"		// *TODO: remove, only used for width/height
#include "llworld.h"
#include "llfeaturemanager.h"
#include "llviewernetwork.h"
#include "llmeshrepository.h" //for LLMeshRepository::sBytesReceived
#include "llsdserialize.h"
#include "llcorehttputil.h"

namespace LLStatViewer
{

LLTrace::CountStatHandle<>	FPS("FPS", "Frames rendered"),
							PACKETS_IN("Packets In", "Packets received"),
							PACKETS_LOST("packetsloststat", "Packets lost"),
							PACKETS_OUT("packetsoutstat", "Packets sent"),
							TEXTURE_PACKETS("texturepacketsstat", "Texture data packets received"),
							CHAT_COUNT("chatcount", "Chat messages sent"),
							IM_COUNT("imcount", "IMs sent"),
							OBJECT_CREATE("objectcreate", "Number of objects created"),
							OBJECT_REZ("objectrez", "Object rez count"),
							LOGIN_TIMEOUTS("logintimeouts", "Number of login attempts that timed out"),
							LSL_SAVES("lslsaves", "Number of times user has saved a script"),
							ANIMATION_UPLOADS("animationuploads", "Animations uploaded"),
							FLY("fly", "Fly count"),
							TELEPORT("teleport", "Teleport count"),
							DELETE_OBJECT("deleteobject", "Objects deleted"),
							SNAPSHOT("snapshot", "Snapshots taken"),
							UPLOAD_SOUND("uploadsound", "Sounds uploaded"),
							UPLOAD_TEXTURE("uploadtexture", "Textures uploaded"),
							EDIT_TEXTURE("edittexture", "Changes to textures on objects"),
							KILLED("killed", "Number of times killed"),
							FRAMETIME_DOUBLED("frametimedoubled", "Ratio of frames 2x longer than previous"),
							TEX_BAKES("texbakes", "Number of times avatar textures have been baked"),
							TEX_REBAKES("texrebakes", "Number of times avatar textures have been forced to rebake"),
							NUM_NEW_OBJECTS("numnewobjectsstat", "Number of objects in scene that were not previously in cache");

LLTrace::CountStatHandle<LLUnit<F64, LLUnits::Kilotriangles> > 
							TRIANGLES_DRAWN("trianglesdrawnstat");

LLTrace::EventStatHandle<LLUnit<F64, LLUnits::Kilotriangles> >
							TRIANGLES_DRAWN_PER_FRAME("trianglesdrawnperframestat");

// <FS:Ansariel> FIRE-17071: Measure UDP message data in Kilobit
//LLTrace::CountStatHandle<F64Kilobytes >	
//							ACTIVE_MESSAGE_DATA_RECEIVED("activemessagedatareceived", "Message system data received on all active regions"),
LLTrace::CountStatHandle<F64Kilobits >
							ACTIVE_MESSAGE_DATA_RECEIVED("activemessagedatareceived", "Message system data received on all active regions");

LLTrace::CountStatHandle<F64Kilobytes >	
// </FS:Ansariel>
							LAYERS_NETWORK_DATA_RECEIVED("layersdatareceived", "Network data received for layer data (terrain)"),
							OBJECT_NETWORK_DATA_RECEIVED("objectdatareceived", "Network data received for objects"),
							ASSET_UDP_DATA_RECEIVED("assetudpdatareceived", "Network data received for assets (animations, sounds) over UDP message system"),
							TEXTURE_NETWORK_DATA_RECEIVED("texturedatareceived", "Network data received for textures"),
							MESSAGE_SYSTEM_DATA_IN("messagedatain", "Incoming message system network data"),
							MESSAGE_SYSTEM_DATA_OUT("messagedataout", "Outgoing message system network data");

LLTrace::CountStatHandle<F64Seconds >	
							SIM_20_FPS_TIME("sim20fpstime", "Seconds with sim FPS below 20"),
							SIM_PHYSICS_20_FPS_TIME("simphysics20fpstime", "Seconds with physics FPS below 20"),
							LOSS_5_PERCENT_TIME("loss5percenttime", "Seconds with packet loss > 5%");

SimMeasurement<>			SIM_TIME_DILATION("simtimedilation", "Simulator time scale", LL_SIM_STAT_TIME_DILATION),
							SIM_FPS("simfps", "Simulator framerate", LL_SIM_STAT_FPS),
							SIM_PHYSICS_FPS("simphysicsfps", "Simulator physics framerate", LL_SIM_STAT_PHYSFPS),
							SIM_AGENT_UPS("simagentups", "", LL_SIM_STAT_AGENTUPS),
							SIM_SCRIPT_EPS("simscripteps", "", LL_SIM_STAT_SCRIPT_EPS),
							SIM_SKIPPED_SILHOUETTE("simsimskippedsilhouettesteps", "", LL_SIM_STAT_SKIPPEDAISILSTEPS_PS),
							SIM_MAIN_AGENTS("simmainagents", "Number of avatars in current region", LL_SIM_STAT_NUMAGENTMAIN),
							SIM_CHILD_AGENTS("simchildagents", "Number of avatars in neighboring regions", LL_SIM_STAT_NUMAGENTCHILD),
							SIM_OBJECTS("simobjects", "", LL_SIM_STAT_NUMTASKS),
							SIM_ACTIVE_OBJECTS("simactiveobjects", "Number of scripted and/or mocing objects", LL_SIM_STAT_NUMTASKSACTIVE),
							SIM_ACTIVE_SCRIPTS("simactivescripts", "Number of scripted objects", LL_SIM_STAT_NUMSCRIPTSACTIVE),
							SIM_IN_PACKETS_PER_SEC("siminpps", "", LL_SIM_STAT_INPPS),
							SIM_OUT_PACKETS_PER_SEC("simoutpps", "", LL_SIM_STAT_OUTPPS),
							SIM_PENDING_DOWNLOADS("simpendingdownloads", "", LL_SIM_STAT_PENDING_DOWNLOADS),
							SIM_PENDING_UPLOADS("simpendinguploads", "", LL_SIM_STAT_PENDING_UPLOADS),
							SIM_PENDING_LOCAL_UPLOADS("simpendinglocaluploads", "", LL_SIM_STAT_PENDING_LOCAL_UPLOADS),
							SIM_PHYSICS_PINNED_TASKS("physicspinnedtasks", "", LL_SIM_STAT_PHYSICS_PINNED_TASKS),
							SIM_PHYSICS_LOD_TASKS("physicslodtasks", "", LL_SIM_STAT_PHYSICS_LOD_TASKS);

SimMeasurement<LLUnit<F64, LLUnits::Percent> >	
							SIM_PERCENTAGE_SCRIPTS_RUN("simpctscriptsrun", "", LL_SIM_STAT_PCTSCRIPTSRUN),
							SIM_SKIPPED_CHARACTERS_PERCENTAGE("simsimpctsteppedcharacters", "", LL_SIM_STAT_PCTSTEPPEDCHARACTERS);

LLTrace::SampleStatHandle<>	FPS_SAMPLE("fpssample"),
							NUM_IMAGES("numimagesstat"),
							NUM_RAW_IMAGES("numrawimagesstat"),
							NUM_OBJECTS("numobjectsstat"),
							NUM_ACTIVE_OBJECTS("numactiveobjectsstat"),
							ENABLE_VBO("enablevbo", "Vertex Buffers Enabled"),
							LIGHTING_DETAIL("lightingdetail", "Lighting Detail"),
							VISIBLE_AVATARS("visibleavatars", "Visible Avatars"),
							SHADER_OBJECTS("shaderobjects", "Object Shaders"),
							DRAW_DISTANCE("drawdistance", "Draw Distance"),
							PENDING_VFS_OPERATIONS("vfspendingoperations"),
							WINDOW_WIDTH("windowwidth", "Window width"),
							WINDOW_HEIGHT("windowheight", "Window height");

LLTrace::SampleStatHandle<LLUnit<F32, LLUnits::Percent> > 
							PACKETS_LOST_PERCENT("packetslostpercentstat");

static LLTrace::SampleStatHandle<bool> 
							CHAT_BUBBLES("chatbubbles", "Chat Bubbles Enabled");

LLTrace::SampleStatHandle<F64Megabytes >	GL_TEX_MEM("gltexmemstat"),
															GL_BOUND_MEM("glboundmemstat"),
															RAW_MEM("rawmemstat"),
															FORMATTED_MEM("formattedmemstat");
LLTrace::SampleStatHandle<F64Kilobytes >	DELTA_BANDWIDTH("deltabandwidth", "Increase/Decrease in bandwidth based on packet loss"),
															MAX_BANDWIDTH("maxbandwidth", "Max bandwidth setting");

	
SimMeasurement<F64Milliseconds >	SIM_FRAME_TIME("simframemsec", "", LL_SIM_STAT_FRAMEMS),
													SIM_NET_TIME("simnetmsec", "", LL_SIM_STAT_NETMS),
													SIM_OTHER_TIME("simsimothermsec", "", LL_SIM_STAT_SIMOTHERMS),
													SIM_PHYSICS_TIME("simsimphysicsmsec", "", LL_SIM_STAT_SIMPHYSICSMS),
													SIM_PHYSICS_STEP_TIME("simsimphysicsstepmsec", "", LL_SIM_STAT_SIMPHYSICSSTEPMS),
													SIM_PHYSICS_SHAPE_UPDATE_TIME("simsimphysicsshapeupdatemsec", "", LL_SIM_STAT_SIMPHYSICSSHAPEMS),
													SIM_PHYSICS_OTHER_TIME("simsimphysicsothermsec", "", LL_SIM_STAT_SIMPHYSICSOTHERMS),
													SIM_AI_TIME("simsimaistepmsec", "", LL_SIM_STAT_SIMAISTEPTIMEMS),
													SIM_AGENTS_TIME("simagentmsec", "", LL_SIM_STAT_AGENTMS),
													SIM_IMAGES_TIME("simimagesmsec", "", LL_SIM_STAT_IMAGESMS),
													SIM_SCRIPTS_TIME("simscriptmsec", "", LL_SIM_STAT_SCRIPTMS),
													SIM_SPARE_TIME("simsparemsec", "", LL_SIM_STAT_SIMSPARETIME),
													SIM_SLEEP_TIME("simsleepmsec", "", LL_SIM_STAT_SIMSLEEPTIME),
													SIM_PUMP_IO_TIME("simpumpiomsec", "", LL_SIM_STAT_IOPUMPTIME);
	
SimMeasurement<F64Kilobytes >	SIM_UNACKED_BYTES("simtotalunackedbytes", "", LL_SIM_STAT_TOTAL_UNACKED_BYTES);
SimMeasurement<F64Megabytes >	SIM_PHYSICS_MEM("physicsmemoryallocated", "", LL_SIM_STAT_SIMPHYSICSMEMORY);

LLTrace::SampleStatHandle<F64Milliseconds >	FRAMETIME_JITTER("frametimejitter", "Average delta between successive frame times"),
																FRAMETIME_SLEW("frametimeslew", "Average delta between frame time and mean"),
																SIM_PING("simpingstat");

LLTrace::EventStatHandle<LLUnit<F64, LLUnits::Meters> > AGENT_POSITION_SNAP("agentpositionsnap", "agent position corrections");

LLTrace::EventStatHandle<>	LOADING_WEARABLES_LONG_DELAY("loadingwearableslongdelay", "Wearables took too long to load");
	
LLTrace::EventStatHandle<F64Milliseconds >	REGION_CROSSING_TIME("regioncrossingtime", "CROSSING_AVG"),
																FRAME_STACKTIME("framestacktime", "FRAME_SECS"),
																UPDATE_STACKTIME("updatestacktime", "UPDATE_SECS"),
																NETWORK_STACKTIME("networkstacktime", "NETWORK_SECS"),
																IMAGE_STACKTIME("imagestacktime", "IMAGE_SECS"),
																REBUILD_STACKTIME("rebuildstacktime", "REBUILD_SECS"),
																RENDER_STACKTIME("renderstacktime", "RENDER_SECS");
	
LLTrace::EventStatHandle<F64Seconds >	AVATAR_EDIT_TIME("avataredittime", "Seconds in Edit Appearance"),
															TOOLBOX_TIME("toolboxtime", "Seconds using Toolbox"),
															MOUSELOOK_TIME("mouselooktime", "Seconds in Mouselook"),
															FPS_10_TIME("fps10time", "Seconds below 10 FPS"),
															FPS_8_TIME("fps8time", "Seconds below 8 FPS"),
															FPS_2_TIME("fps2time", "Seconds below 2 FPS");

LLTrace::EventStatHandle<LLUnit<F32, LLUnits::Percent> > OBJECT_CACHE_HIT_RATE("object_cache_hits");

}

LLViewerStats::LLViewerStats() 
:	mLastTimeDiff(0.0)
{
	getRecording().start();
}

LLViewerStats::~LLViewerStats()
{}

void LLViewerStats::resetStats()
{
	getRecording().reset();
}

void LLViewerStats::updateFrameStats(const F64Seconds time_diff)
{
	if (getRecording().getLastValue(LLStatViewer::PACKETS_LOST_PERCENT) > F32Percent(5.0))
	{
		add(LLStatViewer::LOSS_5_PERCENT_TIME, time_diff);
	}
	
	F32 sim_fps = getRecording().getLastValue(LLStatViewer::SIM_FPS);
	if (0.f < sim_fps && sim_fps < 20.f)
	{
		add(LLStatViewer::SIM_20_FPS_TIME, time_diff);
	}
	
	F32 sim_physics_fps = getRecording().getLastValue(LLStatViewer::SIM_PHYSICS_FPS);

	if (0.f < sim_physics_fps && sim_physics_fps < 20.f)
	{
		add(LLStatViewer::SIM_PHYSICS_20_FPS_TIME, time_diff);
	}
		
	if (time_diff >= (F64Seconds)0.5)
	{
		record(LLStatViewer::FPS_2_TIME, time_diff);
	}
	if (time_diff >= (F64Seconds)0.125)
	{
		record(LLStatViewer::FPS_8_TIME, time_diff);
	}
	if (time_diff >= (F64Seconds)0.1)
	{
		record(LLStatViewer::FPS_10_TIME, time_diff);
	}

	if (gFrameCount && mLastTimeDiff > (F64Seconds)0.0)
	{
		// new "stutter" meter
		add(LLStatViewer::FRAMETIME_DOUBLED, time_diff >= 2.0 * mLastTimeDiff ? 1 : 0);

		// old stats that were never really used
		sample(LLStatViewer::FRAMETIME_JITTER, F64Milliseconds (mLastTimeDiff - time_diff));
			
		F32Seconds average_frametime = gRenderStartTime.getElapsedTimeF32() / (F32)gFrameCount;
		sample(LLStatViewer::FRAMETIME_SLEW, F64Milliseconds (average_frametime - time_diff));

		F32 max_bandwidth = gViewerThrottle.getMaxBandwidth();
		F32 delta_bandwidth = gViewerThrottle.getCurrentBandwidth() - max_bandwidth;
		sample(LLStatViewer::DELTA_BANDWIDTH, F64Bits(delta_bandwidth));
		sample(LLStatViewer::MAX_BANDWIDTH, F64Bits(max_bandwidth));
	}
	
	mLastTimeDiff = time_diff;
}

void LLViewerStats::addToMessage(LLSD &body)
{
	LLSD &misc = body["misc"];
	
	misc["Version"] = TRUE;
	//TODO RN: get last value, not mean
	misc["Vertex Buffers Enabled"] = getRecording().getMean(LLStatViewer::ENABLE_VBO);
	
	body["AgentPositionSnaps"] = getRecording().getSum(LLStatViewer::AGENT_POSITION_SNAP).value(); //mAgentPositionSnaps.asLLSD();
	LL_INFOS() << "STAT: AgentPositionSnaps: Mean = " << getRecording().getMean(LLStatViewer::AGENT_POSITION_SNAP).value() << "; StdDev = " << getRecording().getStandardDeviation(LLStatViewer::AGENT_POSITION_SNAP).value() 
			<< "; Count = " << getRecording().getSampleCount(LLStatViewer::AGENT_POSITION_SNAP) << LL_ENDL;
}

// *NOTE:Mani The following methods used to exist in viewer.cpp
// Moving them here, but not merging them into LLViewerStats yet.
U32		gTotalLandIn = 0, 
		gTotalLandOut = 0,
		gTotalWaterIn = 0, 
		gTotalWaterOut = 0;

F32		gAveLandCompression = 0.f, 
		gAveWaterCompression = 0.f,
		gBestLandCompression = 1.f,
		gBestWaterCompression = 1.f,
		gWorstLandCompression = 0.f, 
		gWorstWaterCompression = 0.f;

U32Bytes				gTotalWorldData, 
								gTotalObjectData, 
								gTotalTextureData;
U32								gSimPingCount = 0;
U32Bits				gObjectData;
F32Milliseconds		gAvgSimPing(0.f);
<<<<<<< HEAD
//<FS:TS> Deal with Clang C++11 pedantry
#if LL_CLANG
U32Bytes			gTotalTextureBytesPerBoostLevel[LLViewerTexture::MAX_GL_IMAGE_CATEGORY];
#else
U32Bytes			gTotalTextureBytesPerBoostLevel[LLViewerTexture::MAX_GL_IMAGE_CATEGORY] = {U32Bytes(0)};
#endif
=======
// rely on default initialization
U32Bytes			gTotalTextureBytesPerBoostLevel[LLViewerTexture::MAX_GL_IMAGE_CATEGORY];
>>>>>>> b92ab8f7

extern U32  gVisCompared;
extern U32  gVisTested;

LLFrameTimer gTextureTimer;

void update_statistics()
{
	gTotalWorldData += gVLManager.getTotalBytes();
	gTotalObjectData += gObjectData;

	// make sure we have a valid time delta for this frame
	if (gFrameIntervalSeconds > 0.f)
	{
		if (gAgentCamera.getCameraMode() == CAMERA_MODE_MOUSELOOK)
		{
			record(LLStatViewer::MOUSELOOK_TIME, gFrameIntervalSeconds);
		}
		else if (gAgentCamera.getCameraMode() == CAMERA_MODE_CUSTOMIZE_AVATAR)
		{
			record(LLStatViewer::AVATAR_EDIT_TIME, gFrameIntervalSeconds);
		}
		else if (LLFloaterReg::instanceVisible("build"))
		{
			record(LLStatViewer::TOOLBOX_TIME, gFrameIntervalSeconds);
		}
	}

	LLTrace::Recording& last_frame_recording = LLTrace::get_frame_recording().getLastRecording();

	record(LLStatViewer::TRIANGLES_DRAWN_PER_FRAME, last_frame_recording.getSum(LLStatViewer::TRIANGLES_DRAWN));

	sample(LLStatViewer::ENABLE_VBO,      (F64)gSavedSettings.getBOOL("RenderVBOEnable"));
	sample(LLStatViewer::LIGHTING_DETAIL, (F64)gPipeline.getLightingDetail());
	sample(LLStatViewer::DRAW_DISTANCE,   (F64)gSavedSettings.getF32("RenderFarClip"));
	sample(LLStatViewer::CHAT_BUBBLES,    gSavedSettings.getBOOL("UseChatBubbles"));

	typedef LLTrace::StatType<LLTrace::TimeBlockAccumulator>::instance_tracker_t stat_type_t;

	F64Seconds idle_secs = last_frame_recording.getSum(*stat_type_t::getInstance("Idle"));
	F64Seconds network_secs = last_frame_recording.getSum(*stat_type_t::getInstance("Network"));

	record(LLStatViewer::FRAME_STACKTIME, last_frame_recording.getSum(*stat_type_t::getInstance("Frame")));
	record(LLStatViewer::UPDATE_STACKTIME, idle_secs - network_secs);
	record(LLStatViewer::NETWORK_STACKTIME, network_secs);
	record(LLStatViewer::IMAGE_STACKTIME, last_frame_recording.getSum(*stat_type_t::getInstance("Update Images")));
	record(LLStatViewer::REBUILD_STACKTIME, last_frame_recording.getSum(*stat_type_t::getInstance("Sort Draw State")));
	record(LLStatViewer::RENDER_STACKTIME, last_frame_recording.getSum(*stat_type_t::getInstance("Render Geometry")));
		
	LLCircuitData *cdp = gMessageSystem->mCircuitInfo.findCircuit(gAgent.getRegion()->getHost());
	if (cdp)
	{
		sample(LLStatViewer::SIM_PING, F64Milliseconds (cdp->getPingDelay()));
		gAvgSimPing = ((gAvgSimPing * gSimPingCount) + cdp->getPingDelay()) / (gSimPingCount + 1);
		gSimPingCount++;
	}
	else
	{
		sample(LLStatViewer::SIM_PING, U32Seconds(10));
	}

	if (LLViewerStats::instance().getRecording().getSum(LLStatViewer::FPS))
	{
		sample(LLStatViewer::FPS_SAMPLE, LLTrace::get_frame_recording().getPeriodMeanPerSec(LLStatViewer::FPS));
	}
	add(LLStatViewer::FPS, 1);

	F64Bits layer_bits = gVLManager.getLandBits() + gVLManager.getWindBits() + gVLManager.getCloudBits();
	add(LLStatViewer::LAYERS_NETWORK_DATA_RECEIVED, layer_bits);
	add(LLStatViewer::OBJECT_NETWORK_DATA_RECEIVED, gObjectData);
	sample(LLStatViewer::PENDING_VFS_OPERATIONS, LLVFile::getVFSThread()->getPending());
	add(LLStatViewer::ASSET_UDP_DATA_RECEIVED, F64Bits(gTransferManager.getTransferBitsIn(LLTCT_ASSET)));
	gTransferManager.resetTransferBitsIn(LLTCT_ASSET);

	if (LLAppViewer::getTextureFetch()->getNumRequests() == 0)
	{
		gTextureTimer.pause();
	}
	else
	{
		gTextureTimer.unpause();
	}
	
	sample(LLStatViewer::VISIBLE_AVATARS, LLVOAvatar::sNumVisibleAvatars);
	LLWorld::getInstance()->updateNetStats();
	LLWorld::getInstance()->requestCacheMisses();
	
	// Reset all of these values.
	gVLManager.resetBitCounts();
	gObjectData = (U32Bytes)0;
//	gDecodedBits = 0;

	// Only update texture stats periodically so that they are less noisy
	{
		static const F32 texture_stats_freq = 10.f;
		static LLFrameTimer texture_stats_timer;
		if (texture_stats_timer.getElapsedTimeF32() >= texture_stats_freq)
		{
			gTotalTextureData = LLViewerStats::instance().getRecording().getSum(LLStatViewer::TEXTURE_NETWORK_DATA_RECEIVED);
			texture_stats_timer.reset();
		}
	}
}

/*
 * The sim-side LLSD is in newsim/llagentinfo.cpp:forwardViewerStats.
 *
 * There's also a compatibility shim for the old fixed-format sim
 * stats in newsim/llagentinfo.cpp:processViewerStats.
 *
 * If you move stats around here, make the corresponding changes in
 * those locations, too.
 */
void send_stats()
{
	// IW 9/23/02 I elected not to move this into LLViewerStats
	// because it depends on too many viewer.cpp globals.
	// Someday we may want to merge all our stats into a central place
	// but that day is not today.

	// Only send stats if the agent is connected to a region.
	if (!gAgent.getRegion())
	{
		return;
	}

	LLSD body;
	std::string url = gAgent.getRegion()->getCapability("ViewerStats");

	if (url.empty()) {
		LL_WARNS() << "Could not get ViewerStats capability" << LL_ENDL;
		return;
	}
	
	LLViewerStats::instance().getRecording().pause();

	body["session_id"] = gAgentSessionID;
	
	LLSD &agent = body["agent"];
	
	time_t ltime;
	time(&ltime);
	F32 run_time = F32(LLFrameTimer::getElapsedSeconds());

	agent["start_time"] = S32(ltime - S32(run_time));

	// The first stat set must have a 0 run time if it doesn't actually
	// contain useful data in terms of FPS, etc.  We use half the
	// SEND_STATS_PERIOD seconds as the point at which these statistics become
	// valid.  Data warehouse uses a 0 value here to easily discard these
	// records with non-useful FPS values etc.
	if (run_time < (SEND_STATS_PERIOD / 2))
	{
		agent["run_time"] = 0.0f;
	}
	else
	{
		agent["run_time"] = run_time;
	}

	// send fps only for time app spends in foreground
	agent["fps"] = (F32)gForegroundFrameCount / gForegroundTime.getElapsedTimeF32();
	agent["version"] = LLVersionInfo::getChannelAndVersion();
	std::string language = LLUI::getLanguage();
	agent["language"] = language;
	
	agent["sim_fps"] = ((F32) gFrameCount - gSimFrames) /
		(F32) (gRenderStartTime.getElapsedTimeF32() - gSimLastTime);

	gSimLastTime = gRenderStartTime.getElapsedTimeF32();
	gSimFrames   = (F32) gFrameCount;

	agent["agents_in_view"] = LLVOAvatar::sNumVisibleAvatars;
	agent["ping"] = gAvgSimPing.value();
	agent["meters_traveled"] = gAgent.getDistanceTraveled();
	agent["regions_visited"] = gAgent.getRegionsVisited();
	agent["mem_use"] = LLMemory::getCurrentRSS() / 1024.0;

	LLSD &system = body["system"];
	
	system["ram"] = (S32) gSysMemory.getPhysicalMemoryKB().value();
	system["os"] = LLAppViewer::instance()->getOSInfo().getOSStringSimple();
	system["cpu"] = gSysCPU.getCPUString();
	system["address_size"] = ADDRESS_SIZE;
	unsigned char MACAddress[MAC_ADDRESS_BYTES];
	LLUUID::getNodeID(MACAddress);
	std::string macAddressString = llformat("%02x-%02x-%02x-%02x-%02x-%02x",
											MACAddress[0],MACAddress[1],MACAddress[2],
											MACAddress[3],MACAddress[4],MACAddress[5]);
	system["mac_address"] = macAddressString;
	system["serial_number"] = LLAppViewer::instance()->getSerialNumber();
	std::string gpu_desc = llformat(
		"%-6s Class %d ",
		gGLManager.mGLVendorShort.substr(0,6).c_str(),
		(S32)LLFeatureManager::getInstance()->getGPUClass())
		+ gGLManager.getRawGLString();

	system["gpu"] = gpu_desc;
	system["gpu_class"] = (S32)LLFeatureManager::getInstance()->getGPUClass();
	system["gpu_vendor"] = gGLManager.mGLVendorShort;
	system["gpu_version"] = gGLManager.mDriverVersionVendorString;
	system["opengl_version"] = gGLManager.mGLVersionString;

	S32 shader_level = 0;
	if (LLPipeline::sRenderDeferred)
	{
		if (LLPipeline::RenderShadowDetail > 0)
		{
			shader_level = 5;
		}
		else if (LLPipeline::RenderDeferredSSAO)
		{
			shader_level = 4;
		}
		else
		{
			shader_level = 3;
		}
	}
	else if (gPipeline.canUseWindLightShadersOnObjects())
	{
		shader_level = 2;
	}
	else if (gPipeline.canUseVertexShaders())
	{
		shader_level = 1;
	}


	system["shader_level"] = shader_level;

	LLSD &download = body["downloads"];

	download["world_kbytes"] = F64Kilobytes(gTotalWorldData).value();
	download["object_kbytes"] = F64Kilobytes(gTotalObjectData).value();
	download["texture_kbytes"] = F64Kilobytes(gTotalTextureData).value();
	download["mesh_kbytes"] = LLMeshRepository::sBytesReceived/1024.0;

	LLSD &in = body["stats"]["net"]["in"];

	in["kbytes"] = gMessageSystem->mTotalBytesIn / 1024.0;
	in["packets"] = (S32) gMessageSystem->mPacketsIn;
	in["compressed_packets"] = (S32) gMessageSystem->mCompressedPacketsIn;
	in["savings"] = (gMessageSystem->mUncompressedBytesIn -
					 gMessageSystem->mCompressedBytesIn) / 1024.0;
	
	LLSD &out = body["stats"]["net"]["out"];
	
	out["kbytes"] = gMessageSystem->mTotalBytesOut / 1024.0;
	out["packets"] = (S32) gMessageSystem->mPacketsOut;
	out["compressed_packets"] = (S32) gMessageSystem->mCompressedPacketsOut;
	out["savings"] = (gMessageSystem->mUncompressedBytesOut -
					  gMessageSystem->mCompressedBytesOut) / 1024.0;

	LLSD &fail = body["stats"]["failures"];

	fail["send_packet"] = (S32) gMessageSystem->mSendPacketFailureCount;
	fail["dropped"] = (S32) gMessageSystem->mDroppedPackets;
	fail["resent"] = (S32) gMessageSystem->mResentPackets;
	fail["failed_resends"] = (S32) gMessageSystem->mFailedResendPackets;
	fail["off_circuit"] = (S32) gMessageSystem->mOffCircuitPackets;
	fail["invalid"] = (S32) gMessageSystem->mInvalidOnCircuitPackets;

	// Misc stats, two strings and two ints
	// These are not expecticed to persist across multiple releases
	// Comment any changes with your name and the expected release revision
	// If the current revision is recent, ping the previous author before overriding
	LLSD &misc = body["stats"]["misc"];

	// Screen size so the UI team can figure out how big the widgets
	// appear and use a "typical" size for end user tests.

	S32 window_width = gViewerWindow->getWindowWidthRaw();
	S32 window_height = gViewerWindow->getWindowHeightRaw();
	S32 window_size = (window_width * window_height) / 1024;
	misc["string_1"] = llformat("%d", window_size);
	misc["string_2"] = llformat("Texture Time: %.2f, Total Time: %.2f", gTextureTimer.getElapsedTimeF32(), gFrameTimeSeconds.value());

// 	misc["int_1"] = LLSD::Integer(gSavedSettings.getU32("RenderQualityPerformance")); // Steve: 1.21
// 	misc["int_2"] = LLSD::Integer(gFrameStalls); // Steve: 1.21

	F32 unbaked_time = LLVOAvatar::sUnbakedTime * 1000.f / gFrameTimeSeconds;
	misc["int_1"] = LLSD::Integer(unbaked_time); // Steve: 1.22
	F32 grey_time = LLVOAvatar::sGreyTime * 1000.f / gFrameTimeSeconds;
	misc["int_2"] = LLSD::Integer(grey_time); // Steve: 1.22

	LL_INFOS() << "Misc Stats: int_1: " << misc["int_1"] << " int_2: " << misc["int_2"] << LL_ENDL;
	LL_INFOS() << "Misc Stats: string_1: " << misc["string_1"] << " string_2: " << misc["string_2"] << LL_ENDL;

	body["DisplayNamesEnabled"] = gSavedSettings.getBOOL("UseDisplayNames");
	body["DisplayNamesShowUsername"] = gSavedSettings.getBOOL("NameTagShowUsernames");
	
	body["MinimalSkin"] = false;

	LLViewerStats::getInstance()->addToMessage(body);

	LL_INFOS("LogViewerStatsPacket") << "Sending viewer statistics: " << body << LL_ENDL;
    LLCoreHttpUtil::HttpCoroutineAdapter::messageHttpPost(url, body,
        "Statistics posted to sim", "Failed to post statistics to sim");
	LLViewerStats::instance().getRecording().resume();
}

LLTimer& LLViewerStats::PhaseMap::getPhaseTimer(const std::string& phase_name)
{
	phase_map_t::iterator iter = mPhaseMap.find(phase_name);
	if (iter == mPhaseMap.end())
	{
		LLTimer timer;
		mPhaseMap[phase_name] = timer;
	}
	LLTimer& timer = mPhaseMap[phase_name];
	return timer;
}

void LLViewerStats::PhaseMap::startPhase(const std::string& phase_name)
{
	LLTimer& timer = getPhaseTimer(phase_name);
	timer.start();
	//LL_DEBUGS("Avatar") << "startPhase " << phase_name << LL_ENDL;
}

void LLViewerStats::PhaseMap::clearPhases()
{
	//LL_DEBUGS("Avatar") << "clearPhases" << LL_ENDL;

	mPhaseMap.clear();
}

LLSD LLViewerStats::PhaseMap::asLLSD()
{
	LLSD result;
	for (phase_map_t::iterator iter = mPhaseMap.begin(); iter != mPhaseMap.end(); ++iter)
	{
		const std::string& phase_name = iter->first;
		result[phase_name]["completed"] = LLSD::Integer(!(iter->second.getStarted()));
		result[phase_name]["elapsed"] = iter->second.getElapsedTimeF32();
	}
	return result;
}

// static initializer
//static
LLViewerStats::phase_stats_t LLViewerStats::PhaseMap::sStats;

LLViewerStats::PhaseMap::PhaseMap()
{
}

void LLViewerStats::PhaseMap::stopPhase(const std::string& phase_name)
{
	phase_map_t::iterator iter = mPhaseMap.find(phase_name);
	if (iter != mPhaseMap.end())
	{
		if (iter->second.getStarted())
		{
			// Going from started to stopped state - record stats.
			iter->second.stop();
		}
	}
}

// static
LLViewerStats::StatsAccumulator& LLViewerStats::PhaseMap::getPhaseStats(const std::string& phase_name)
{
	phase_stats_t::iterator it = sStats.find(phase_name);
	if (it == sStats.end())
	{
		LLViewerStats::StatsAccumulator new_stats;
		sStats[phase_name] = new_stats;
	}
	return sStats[phase_name];
}

// static
void LLViewerStats::PhaseMap::recordPhaseStat(const std::string& phase_name, F32 value)
{
	LLViewerStats::StatsAccumulator& stats = getPhaseStats(phase_name);
	stats.push(value);
}


bool LLViewerStats::PhaseMap::getPhaseValues(const std::string& phase_name, F32& elapsed, bool& completed)
{
	phase_map_t::iterator iter = mPhaseMap.find(phase_name);
	bool found = false;
	if (iter != mPhaseMap.end())
	{
		found = true;
		elapsed =  iter->second.getElapsedTimeF32();
		completed = !iter->second.getStarted();
		//LL_DEBUGS("Avatar") << " phase_name " << phase_name << " elapsed " << elapsed << " completed " << completed << " timer addr " << (S32)(&iter->second) << LL_ENDL;
	}
	else
	{
		//LL_DEBUGS("Avatar") << " phase_name " << phase_name << " NOT FOUND"  << LL_ENDL;
	}

	return found;
}<|MERGE_RESOLUTION|>--- conflicted
+++ resolved
@@ -313,17 +313,8 @@
 U32								gSimPingCount = 0;
 U32Bits				gObjectData;
 F32Milliseconds		gAvgSimPing(0.f);
-<<<<<<< HEAD
-//<FS:TS> Deal with Clang C++11 pedantry
-#if LL_CLANG
-U32Bytes			gTotalTextureBytesPerBoostLevel[LLViewerTexture::MAX_GL_IMAGE_CATEGORY];
-#else
-U32Bytes			gTotalTextureBytesPerBoostLevel[LLViewerTexture::MAX_GL_IMAGE_CATEGORY] = {U32Bytes(0)};
-#endif
-=======
 // rely on default initialization
 U32Bytes			gTotalTextureBytesPerBoostLevel[LLViewerTexture::MAX_GL_IMAGE_CATEGORY];
->>>>>>> b92ab8f7
 
 extern U32  gVisCompared;
 extern U32  gVisTested;
