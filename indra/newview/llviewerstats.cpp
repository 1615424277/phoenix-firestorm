--- conflicted
+++ resolved
@@ -531,19 +531,11 @@
 public:
 	ViewerStatsResponder() { }
 
-<<<<<<< HEAD
 private:
 	/* virtual */ void httpFailure()
 	{
 		llwarns << dumpResponse() << llendl;
 	}
-=======
-    void error(U32 statusNum, const std::string& reason)
-    {
-		llinfos << "ViewerStatsResponder::error " << statusNum << " "
-				<< reason << llendl;
-    }
->>>>>>> 0ebcdce8
 
 	/* virtual */ void httpSuccess()
 	{
