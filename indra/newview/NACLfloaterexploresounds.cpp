--- conflicted
+++ resolved
@@ -70,26 +70,6 @@
 
 bool NACLFloaterExploreSounds::postBuild()
 {
-<<<<<<< HEAD
-	getChild<LLButton>("play_locally_btn")->setClickedCallback(boost::bind(&NACLFloaterExploreSounds::handlePlayLocally, this));
-	getChild<LLButton>("look_at_btn")->setClickedCallback(boost::bind(&NACLFloaterExploreSounds::handleLookAt, this));
-	getChild<LLButton>("stop_btn")->setClickedCallback(boost::bind(&NACLFloaterExploreSounds::handleStop, this));
-	getChild<LLButton>("bl_btn")->setClickedCallback(boost::bind(&NACLFloaterExploreSounds::blacklistSound, this));
-	getChild<LLButton>("stop_locally_btn")->setClickedCallback(boost::bind(&NACLFloaterExploreSounds::handleStopLocally, this));
-
-	mHistoryScroller = getChild<LLScrollListCtrl>("sound_list");
-	mHistoryScroller->setCommitCallback(boost::bind(&NACLFloaterExploreSounds::handleSelection, this));
-	mHistoryScroller->setDoubleClickCallback(boost::bind(&NACLFloaterExploreSounds::handlePlayLocally, this));
-	mHistoryScroller->sortByColumn("playing", true);
-
-	mCollisionSounds = getChild<LLCheckBoxCtrl>("collision_chk");
-	mRepeatedAssets = getChild<LLCheckBoxCtrl>("repeated_asset_chk");
-	mAvatarSounds = getChild<LLCheckBoxCtrl>("avatars_chk");
-	mObjectSounds = getChild<LLCheckBoxCtrl>("objects_chk");
-	mPaused = getChild<LLCheckBoxCtrl>("pause_chk");
-
-	return true;
-=======
     getChild<LLButton>("play_locally_btn")->setClickedCallback(boost::bind(&NACLFloaterExploreSounds::handlePlayLocally, this));
     getChild<LLButton>("look_at_btn")->setClickedCallback(boost::bind(&NACLFloaterExploreSounds::handleLookAt, this));
     getChild<LLButton>("stop_btn")->setClickedCallback(boost::bind(&NACLFloaterExploreSounds::handleStop, this));
@@ -99,7 +79,7 @@
     mHistoryScroller = getChild<LLScrollListCtrl>("sound_list");
     mHistoryScroller->setCommitCallback(boost::bind(&NACLFloaterExploreSounds::handleSelection, this));
     mHistoryScroller->setDoubleClickCallback(boost::bind(&NACLFloaterExploreSounds::handlePlayLocally, this));
-    mHistoryScroller->sortByColumn("playing", TRUE);
+    mHistoryScroller->sortByColumn("playing", true);
 
     mCollisionSounds = getChild<LLCheckBoxCtrl>("collision_chk");
     mRepeatedAssets = getChild<LLCheckBoxCtrl>("repeated_asset_chk");
@@ -107,8 +87,7 @@
     mObjectSounds = getChild<LLCheckBoxCtrl>("objects_chk");
     mPaused = getChild<LLCheckBoxCtrl>("pause_chk");
 
-    return TRUE;
->>>>>>> c06fb4e0
+    return true;
 }
 
 void NACLFloaterExploreSounds::handleSelection()
@@ -175,195 +154,6 @@
 
 bool NACLFloaterExploreSounds::tick()
 {
-<<<<<<< HEAD
-	static const std::string str_playing =  getString("Playing");
-	static const std::string str_not_playing = getString("NotPlaying");
-	static const std::string str_type_ui =  getString("Type_UI");
-	static const std::string str_type_avatar = getString("Type_Avatar");
-	static const std::string str_type_trigger_sound = getString("Type_llTriggerSound");
-	static const std::string str_type_loop_sound = getString("Type_llLoopSound");
-	static const std::string str_type_play_sound = getString("Type_llPlaySound");
-	static const std::string str_unknown_name = LLTrans::getString("AvatarNameWaiting");
-
-	bool show_collision_sounds = mCollisionSounds->get();
-	bool show_repeated_assets = mRepeatedAssets->get();
-	bool show_avatars = mAvatarSounds->get();
-	bool show_objects = mObjectSounds->get();
-
-	std::list<LLSoundHistoryItem> history;
-	if (mPaused->get())
-	{
-		history = mLastHistory;
-	}
-	else
-	{
-		std::map<LLUUID, LLSoundHistoryItem>::iterator map_iter = gSoundHistory.begin();
-		std::map<LLUUID, LLSoundHistoryItem>::iterator map_end = gSoundHistory.end();
-		for ( ; map_iter != map_end; ++map_iter)
-		{
-			history.push_back((*map_iter).second);
-		}
-		LLSoundHistoryItemCompare c;
-		history.sort(c);
-		mLastHistory = history;
-	}
-
-	// Save scroll pos and selection so they can be restored
-	S32 scroll_pos = mHistoryScroller->getScrollPos();
-	uuid_vec_t selected_ids;
-	std::vector<LLScrollListItem*> selected_items = mHistoryScroller->getAllSelected();
-	std::vector<LLScrollListItem*>::iterator selection_iter = selected_items.begin();
-	std::vector<LLScrollListItem*>::iterator selection_end = selected_items.end();
-	for (; selection_iter != selection_end; ++selection_iter)
-	{
-		selected_ids.push_back((*selection_iter)->getUUID());
-	}
-
-	mHistoryScroller->clearRows();
-
-	std::list<LLUUID> unique_asset_list;
-
-	std::list<LLSoundHistoryItem>::iterator iter = history.begin();
-	std::list<LLSoundHistoryItem>::iterator end = history.end();
-	for ( ; iter != end; ++iter)
-	{
-		LLSoundHistoryItem item = (*iter);
-
-		bool is_avatar = item.mOwnerID == item.mSourceID;
-		if (is_avatar && !show_avatars)
-		{
-			continue;
-		}
-
-		bool is_object = !is_avatar;
-		if (is_object && !show_objects)
-		{
-			continue;
-		}
-
-		bool is_repeated_asset = std::find(unique_asset_list.begin(), unique_asset_list.end(), item.mAssetID) != unique_asset_list.end();
-		if (is_repeated_asset && !show_repeated_assets)
-		{
-			continue;
-		}
-
-		if (!item.mReviewed)
-		{
-			item.mReviewedCollision = std::find(&collision_sounds[0], &collision_sounds[num_collision_sounds], item.mAssetID) != &collision_sounds[num_collision_sounds];
-			item.mReviewed = true;
-		}
-
-		bool is_collision_sound = item.mReviewedCollision;
-		if (is_collision_sound && !show_collision_sounds)
-		{
-			continue;
-		}
-
-		unique_asset_list.push_back(item.mAssetID);
-
-		LLSD element;
-		element["id"] = item.mID;
-
-		LLSD& playing_column = element["columns"][0];
-		playing_column["column"] = "playing";
-		if (item.mPlaying)
-		{
-			playing_column["value"] = " " + str_playing;
-		}
-		else
-		{
-			LLStringUtil::format_map_t format_args;
-			format_args["TIME"] = llformat("%.1f", static_cast<F32>((LLTimer::getElapsedSeconds() - item.mTimeStopped) / 60.0));
-			playing_column["value"] = format_string(str_not_playing, format_args);
-		}
-
-		LLSD& type_column = element["columns"][1];
-		type_column["column"] = "type";
-		if (item.mType == LLAudioEngine::AUDIO_TYPE_UI)
-		{
-			// this shouldn't happen for now, as UI is forbidden in the log
-			type_column["value"] = str_type_ui;
-		}
-		else
-		{
-			std::string type;
-
-			if (is_avatar)
-			{
-				type = str_type_avatar;
-			}
-			else
-			{
-				if (item.mIsTrigger)
-				{
-					type = str_type_trigger_sound;
-				}
-				else
-				{
-					if (item.mIsLooped)
-					{
-						type = str_type_loop_sound;
-					}
-					else
-					{
-						type = str_type_play_sound;
-					}
-				}
-			}
-
-			type_column["value"] = type;
-		}
-
-		LLSD& owner_column = element["columns"][2];
-		owner_column["column"] = "owner";
-		LLAvatarName av_name;
-		if (LLAvatarNameCache::get(item.mOwnerID, &av_name))
-		{
-			owner_column["value"] = !gRlvHandler.hasBehaviour(RLV_BHVR_SHOWNAMES) ? av_name.getCompleteName() : RlvStrings::getAnonym(av_name);
-		}
-		else
-		{
-			owner_column["value"] = str_unknown_name;
-		}
-
-		LLSD& sound_column = element["columns"][3];
-		sound_column["column"] = "sound";
-		sound_column["value"] = item.mAssetID.asString().substr(0,16);
-
-		mHistoryScroller->addElement(element, ADD_BOTTOM);
-	}
-
-	mHistoryScroller->selectMultiple(selected_ids);
-	mHistoryScroller->setScrollPos(scroll_pos);
-
-	// Clean up stopped local audio source IDs
-	uuid_vec_t stopped_audio_src_ids;
-	uuid_vec_t::iterator audio_src_id_iter = mLocalPlayingAudioSourceIDs.begin();
-	uuid_vec_t::iterator audio_src_id_end = mLocalPlayingAudioSourceIDs.end();
-	for (; audio_src_id_iter != audio_src_id_end; ++audio_src_id_iter)
-	{
-		LLUUID audio_src_id = *audio_src_id_iter;
-		LLAudioSource* audio_source = gAudiop->findAudioSource(audio_src_id);
-		if (!audio_source || audio_source->isDone())
-		{
-			stopped_audio_src_ids.push_back(audio_src_id);
-		}
-	}
-
-	for (uuid_vec_t::iterator stopped_audio_src_ids_iter = stopped_audio_src_ids.begin();
-		 stopped_audio_src_ids_iter != stopped_audio_src_ids.end(); ++stopped_audio_src_ids_iter)
-	{
-		uuid_vec_t::iterator find_iter = std::find(mLocalPlayingAudioSourceIDs.begin(), mLocalPlayingAudioSourceIDs.end(), *stopped_audio_src_ids_iter);
-		if (find_iter != mLocalPlayingAudioSourceIDs.end())
-		{
-			mLocalPlayingAudioSourceIDs.erase(find_iter);
-		}
-	}
-
-	childSetEnabled("stop_locally_btn", mLocalPlayingAudioSourceIDs.size() > 0);
-
-	return false;
-=======
     static const std::string str_playing =  getString("Playing");
     static const std::string str_not_playing = getString("NotPlaying");
     static const std::string str_type_ui =  getString("Type_UI");
@@ -550,8 +340,7 @@
 
     childSetEnabled("stop_locally_btn", mLocalPlayingAudioSourceIDs.size() > 0);
 
-    return FALSE;
->>>>>>> c06fb4e0
+    return false;
 }
 
 void NACLFloaterExploreSounds::handlePlayLocally()
@@ -583,39 +372,6 @@
 
 void NACLFloaterExploreSounds::handleLookAt()
 {
-<<<<<<< HEAD
-	LLUUID selection = mHistoryScroller->getSelectedValue().asUUID();
-	LLSoundHistoryItem item = getItem(selection); // Single item only
-	if (item.mID.isNull())
-	{
-		return;
-	}
-
-	LLVector3d pos_global = item.mPosition;
-
-	// Try to find object position
-	if (item.mSourceID.notNull())
-	{
-		LLViewerObject* object = gObjectList.findObject(item.mSourceID);
-		if (object)
-		{
-			pos_global = object->getPositionGlobal();
-		}
-	}
-
-	// Move the camera
-	// Find direction to self (reverse)
-	LLVector3d cam = gAgent.getPositionGlobal() - pos_global;
-	cam.normalize();
-	// Go 4 meters back and 3 meters up
-	cam *= 4.0;
-	cam += pos_global;
-	cam += LLVector3d(0.0, 0.0, 3.0);
-
-	gAgentCamera.setFocusOnAvatar(false, false);
-	gAgentCamera.setCameraPosAndFocusGlobal(cam, pos_global, item.mSourceID);
-	gAgentCamera.setCameraAnimating(false);
-=======
     LLUUID selection = mHistoryScroller->getSelectedValue().asUUID();
     LLSoundHistoryItem item = getItem(selection); // Single item only
     if (item.mID.isNull())
@@ -644,10 +400,9 @@
     cam += pos_global;
     cam += LLVector3d(0.0, 0.0, 3.0);
 
-    gAgentCamera.setFocusOnAvatar(FALSE, FALSE);
+    gAgentCamera.setFocusOnAvatar(false, false);
     gAgentCamera.setCameraPosAndFocusGlobal(cam, pos_global, item.mSourceID);
-    gAgentCamera.setCameraAnimating(FALSE);
->>>>>>> c06fb4e0
+    gAgentCamera.setCameraAnimating(false);
 }
 
 void NACLFloaterExploreSounds::handleStop()
