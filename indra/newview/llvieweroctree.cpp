/**
 * @file llvieweroctree.cpp
 * @brief LLViewerOctreeGroup class implementation and supporting functions
 *
 * $LicenseInfo:firstyear=2003&license=viewerlgpl$
 * Second Life Viewer Source Code
 * Copyright (C) 2010, Linden Research, Inc.
 *
 * This library is free software; you can redistribute it and/or
 * modify it under the terms of the GNU Lesser General Public
 * License as published by the Free Software Foundation;
 * version 2.1 of the License only.
 *
 * This library is distributed in the hope that it will be useful,
 * but WITHOUT ANY WARRANTY; without even the implied warranty of
 * MERCHANTABILITY or FITNESS FOR A PARTICULAR PURPOSE.  See the GNU
 * Lesser General Public License for more details.
 *
 * You should have received a copy of the GNU Lesser General Public
 * License along with this library; if not, write to the Free Software
 * Foundation, Inc., 51 Franklin Street, Fifth Floor, Boston, MA  02110-1301  USA
 *
 * Linden Research, Inc., 945 Battery Street, San Francisco, CA  94111  USA
 * $/LicenseInfo$
 */

#include "llviewerprecompiledheaders.h"
#include "llvieweroctree.h"
#include "llviewerregion.h"
#include "pipeline.h"
#include "llviewercontrol.h"
#include "llappviewer.h"
#include "llglslshader.h"
#include "llviewershadermgr.h"
#include "lldrawpoolwater.h"

//-----------------------------------------------------------------------------------
//static variables definitions
//-----------------------------------------------------------------------------------
U32 LLViewerOctreeEntryData::sCurVisible = 10; //reserve the low numbers for special use.
bool LLViewerOctreeDebug::sInDebug = false;

static LLTrace::CountStatHandle<S32> sOcclusionQueries("occlusion_queries", "Number of occlusion queries executed"),
                                     sNumObjectsOccluded("occluded_objects", "Count of objects being occluded by a query"),
                                     sNumObjectsUnoccluded("unoccluded_objects", "Count of objects being unoccluded by a query");

//-----------------------------------------------------------------------------------
//some global functions definitions
//-----------------------------------------------------------------------------------
typedef enum
{
    b000 = 0x00,
    b001 = 0x01,
    b010 = 0x02,
    b011 = 0x03,
    b100 = 0x04,
    b101 = 0x05,
    b110 = 0x06,
    b111 = 0x07,
} eLoveTheBits;

//contact Runitai Linden for a copy of the SL object used to write this table
//basically, you give the table a bitmask of the look-at vector to a node and it
//gives you a triangle fan index array
static U16 sOcclusionIndices[] =
{
     //000
        b111, b110, b010, b011, b001, b101, b100, b110,
     //001
        b011, b010, b000, b001, b101, b111, b110, b010,
     //010
        b101, b100, b110, b111, b011, b001, b000, b100,
     //011
        b001, b000, b100, b101, b111, b011, b010, b000,
     //100
        b110, b000, b010, b011, b111, b101, b100, b000,
     //101
        b010, b100, b000, b001, b011, b111, b110, b100,
     //110
        b100, b010, b110, b111, b101, b001, b000, b010,
     //111
        b000, b110, b100, b101, b001, b011, b010, b110,
};

U32 get_box_fan_indices(LLCamera* camera, const LLVector4a& center)
{
    LLVector4a origin;
    origin.load3(camera->getOrigin().mV);

    S32 cypher = center.greaterThan(origin).getGatheredBits() & 0x7;

    return cypher*8;
}

U8* get_box_fan_indices_ptr(LLCamera* camera, const LLVector4a& center)
{
    LLVector4a origin;
    origin.load3(camera->getOrigin().mV);

    S32 cypher = center.greaterThan(origin).getGatheredBits() & 0x7;

    return (U8*) (sOcclusionIndices+cypher*8);
}

//create a vertex buffer for efficiently rendering cubes
LLVertexBuffer* ll_create_cube_vb(U32 type_mask)
{
    LLVertexBuffer* ret = new LLVertexBuffer(type_mask);

    ret->allocateBuffer(8, 64);

    LLStrider<LLVector3> pos;
    LLStrider<U16> idx;

    ret->getVertexStrider(pos);
    ret->getIndexStrider(idx);

    pos[0] = LLVector3(-1,-1,-1);
    pos[1] = LLVector3(-1,-1, 1);
    pos[2] = LLVector3(-1, 1,-1);
    pos[3] = LLVector3(-1, 1, 1);
    pos[4] = LLVector3( 1,-1,-1);
    pos[5] = LLVector3( 1,-1, 1);
    pos[6] = LLVector3( 1, 1,-1);
    pos[7] = LLVector3( 1, 1, 1);

    for (U32 i = 0; i < 64; i++)
    {
        idx[i] = sOcclusionIndices[i];
    }

    ret->unmapBuffer();

    return ret;
}


#define LL_TRACK_PENDING_OCCLUSION_QUERIES 0

const F32 SG_OCCLUSION_FUDGE = 0.25f;
#define SG_DISCARD_TOLERANCE 0.01f


S32 AABBSphereIntersect(const LLVector3& min, const LLVector3& max, const LLVector3 &origin, const F32 &rad)
{
    return AABBSphereIntersectR2(min, max, origin, rad*rad);
}

S32 AABBSphereIntersectR2(const LLVector3& min, const LLVector3& max, const LLVector3 &origin, const F32 &r)
{
    F32 d = 0.f;
    F32 t;

    if ((min-origin).magVecSquared() < r &&
        (max-origin).magVecSquared() < r)
    {
        return 2;
    }

    for (U32 i = 0; i < 3; i++)
    {
        if (origin.mV[i] < min.mV[i])
        {
            t = min.mV[i] - origin.mV[i];
            d += t*t;
        }
        else if (origin.mV[i] > max.mV[i])
        {
            t = origin.mV[i] - max.mV[i];
            d += t*t;
        }

        if (d > r)
        {
            return 0;
        }
    }

    return 1;
}


S32 AABBSphereIntersect(const LLVector4a& min, const LLVector4a& max, const LLVector3 &origin, const F32 &rad)
{
    return AABBSphereIntersectR2(min, max, origin, rad*rad);
}

S32 AABBSphereIntersectR2(const LLVector4a& min, const LLVector4a& max, const LLVector3 &origin, const F32 &r)
{
    F32 d = 0.f;
    F32 t;

    LLVector4a origina;
    origina.load3(origin.mV);

    LLVector4a v;
    v.setSub(min, origina);

    if (v.dot3(v) < r)
    {
        v.setSub(max, origina);
        if (v.dot3(v) < r)
        {
            return 2;
        }
    }


    for (U32 i = 0; i < 3; i++)
    {
        if (origin.mV[i] < min[i])
        {
            t = min[i] - origin.mV[i];
            d += t*t;
        }
        else if (origin.mV[i] > max[i])
        {
            t = origin.mV[i] - max[i];
            d += t*t;
        }

        if (d > r)
        {
            return 0;
        }
    }

    return 1;
}

//-----------------------------------------------------------------------------------
//class LLViewerOctreeEntry definitions
//-----------------------------------------------------------------------------------
LLViewerOctreeEntry::LLViewerOctreeEntry()
:   mGroup(NULL),
    mBinRadius(0.f),
    mBinIndex(-1),
    mVisible(0)
{
    mPositionGroup.clear();
    mExtents[0].clear();
    mExtents[1].clear();

    for(S32 i = 0; i < NUM_DATA_TYPE; i++)
    {
        mData[i] = NULL;
    }
}

LLViewerOctreeEntry::~LLViewerOctreeEntry()
{
    llassert(!mGroup);
}

void LLViewerOctreeEntry::addData(LLViewerOctreeEntryData* data)
{
    //llassert(mData[data->getDataType()] == NULL);
    llassert(data != NULL);

    mData[data->getDataType()] = data;
}

void LLViewerOctreeEntry::removeData(LLViewerOctreeEntryData* data)
{
    //llassert(data->getDataType() != LLVOCACHEENTRY); //can not remove VOCache entry

    if(!mData[data->getDataType()])
    {
        return;
    }
    if(mData[data->getDataType()] != data)
    {
        return;
    }

    mData[data->getDataType()] = NULL;

    if(mGroup != NULL && !mData[LLDRAWABLE])
    {
        LLViewerOctreeGroup* group = mGroup;
        mGroup = NULL;
        group->removeFromGroup(data);

        llassert(mBinIndex == -1);
    }
}

//called by group handleDestruction() ONLY when group is destroyed by octree.
void LLViewerOctreeEntry::nullGroup()
{
    mGroup = NULL;
}

void LLViewerOctreeEntry::setGroup(LLViewerOctreeGroup* group)
{
    if(mGroup == group)
    {
        return;
    }

    if(mGroup)
    {
        LLViewerOctreeGroup* old_group = mGroup;
        mGroup = NULL;
        old_group->removeFromGroup(this);

        llassert(mBinIndex == -1);
    }

    mGroup = group;
}

//-----------------------------------------------------------------------------------
//class LLViewerOctreeEntryData definitions
//-----------------------------------------------------------------------------------
LLViewerOctreeEntryData::~LLViewerOctreeEntryData()
{
    if(mEntry)
    {
        mEntry->removeData(this);
    }
}

LLViewerOctreeEntryData::LLViewerOctreeEntryData(LLViewerOctreeEntry::eEntryDataType_t data_type)
    : mDataType(data_type),
      mEntry(NULL)
{
}

//virtual
void LLViewerOctreeEntryData::setOctreeEntry(LLViewerOctreeEntry* entry)
{
    llassert_always(mEntry.isNull());

    if(mEntry.notNull())
    {
        return;
    }

    if(!entry)
    {
        mEntry = new LLViewerOctreeEntry();
    }
    else
    {
        mEntry = entry;
    }
    mEntry->addData(this);
}

void LLViewerOctreeEntryData::removeOctreeEntry()
{
    if(mEntry)
    {
        mEntry->removeData(this);
        mEntry = NULL;
    }
}

void LLViewerOctreeEntryData::setSpatialExtents(const LLVector3& min, const LLVector3& max)
{
    mEntry->mExtents[0].load3(min.mV);
    mEntry->mExtents[1].load3(max.mV);
}

void LLViewerOctreeEntryData::setSpatialExtents(const LLVector4a& min, const LLVector4a& max)
{
    mEntry->mExtents[0] = min;
    mEntry->mExtents[1] = max;
}

void LLViewerOctreeEntryData::setPositionGroup(const LLVector4a& pos)
{
    mEntry->mPositionGroup = pos;
}

const LLVector4a* LLViewerOctreeEntryData::getSpatialExtents() const
{
    return mEntry->getSpatialExtents();
}

//virtual
void LLViewerOctreeEntryData::setGroup(LLViewerOctreeGroup* group)
{
    mEntry->setGroup(group);
}

void LLViewerOctreeEntryData::shift(const LLVector4a &shift_vector)
{
    mEntry->mExtents[0].add(shift_vector);
    mEntry->mExtents[1].add(shift_vector);
    mEntry->mPositionGroup.add(shift_vector);
}

LLViewerOctreeGroup* LLViewerOctreeEntryData::getGroup()const
{
    return mEntry.notNull() ? mEntry->mGroup : NULL;
}

const LLVector4a& LLViewerOctreeEntryData::getPositionGroup() const
{
    return mEntry->getPositionGroup();
}

//virtual
bool LLViewerOctreeEntryData::isVisible() const
{
    if(mEntry)
    {
        return mEntry->mVisible == sCurVisible;
    }
    return false;
}

//virtual
bool LLViewerOctreeEntryData::isRecentlyVisible() const
{
    if(!mEntry)
    {
        return false;
    }

    if(isVisible())
    {
        return true;
    }
    if(getGroup() && getGroup()->isRecentlyVisible())
    {
        setVisible();
        return true;
    }

    return false;
}

void LLViewerOctreeEntryData::setVisible() const
{
    if(mEntry)
    {
        mEntry->mVisible = sCurVisible;
    }
}

void LLViewerOctreeEntryData::resetVisible() const
{
    if(mEntry)
    {
        mEntry->mVisible = 0;
    }
}
//-----------------------------------------------------------------------------------
//class LLViewerOctreeGroup definitions
//-----------------------------------------------------------------------------------

LLViewerOctreeGroup::~LLViewerOctreeGroup()
{
    //empty here
}

LLViewerOctreeGroup::LLViewerOctreeGroup(OctreeNode* node)
:   mOctreeNode(node),
    mAnyVisible(0),
    mState(CLEAN)
{
    LLVector4a tmp;
    tmp.splat(0.f);
    mExtents[0] = mExtents[1] = mObjectBounds[0] = mObjectBounds[1] =
        mObjectExtents[0] = mObjectExtents[1] = tmp;

    mBounds[0] = node->getCenter();
    mBounds[1] = node->getSize();

    mOctreeNode->addListener(this);
}

bool LLViewerOctreeGroup::hasElement(LLViewerOctreeEntryData* data)
{
    if(!data->getEntry())
    {
        return false;
    }
    return std::find(getDataBegin(), getDataEnd(), data->getEntry()) != getDataEnd();
}

bool LLViewerOctreeGroup::removeFromGroup(LLViewerOctreeEntryData* data)
{
    return removeFromGroup(data->getEntry());
}

bool LLViewerOctreeGroup::removeFromGroup(LLViewerOctreeEntry* entry)
{
    llassert(entry != NULL);
    llassert(!entry->getGroup());

    if(isDead()) //group is about to be destroyed, not need to double delete the entry.
    {
        entry->setBinIndex(-1);
        return true;
    }

    unbound();
    setState(OBJECT_DIRTY);

    if (mOctreeNode)
    {
        if (!mOctreeNode->remove(entry)) //this could cause *this* pointer to be destroyed, so no more function calls after this.
        {
            OCT_ERRS << "Could not remove LLVOCacheEntry from LLVOCacheOctreeGroup" << LL_ENDL;
            return false;
        }
    }

    return true;
}

//virtual
void LLViewerOctreeGroup::unbound()
{
    LL_PROFILE_ZONE_SCOPED;
    if (isDirty())
    {
        return;
    }

    setState(DIRTY);

    //all the parent nodes need to rebound this child
    if (mOctreeNode)
    {
        OctreeNode* parent = (OctreeNode*) mOctreeNode->getParent();
        while (parent != NULL)
        {
            LLViewerOctreeGroup* group = (LLViewerOctreeGroup*) parent->getListener(0);
            if (!group || group->isDirty())
            {
                return;
            }

            group->setState(DIRTY);
            parent = (OctreeNode*) parent->getParent();
        }
    }
}

//virtual
void LLViewerOctreeGroup::rebound()
{
    LL_PROFILE_ZONE_SCOPED_CATEGORY_OCTREE;
<<<<<<< HEAD
	if (!isDirty())
	{	
		return;
	}
	
	if (mOctreeNode->getChildCount() == 1 && mOctreeNode->getElementCount() == 0)
	{
		LLViewerOctreeGroup* group = (LLViewerOctreeGroup*) mOctreeNode->getChild(0)->getListener(0);
		group->rebound();
		
		//copy single child's bounding box
		mBounds[0] = group->mBounds[0];
		mBounds[1] = group->mBounds[1];
		mExtents[0] = group->mExtents[0];
		mExtents[1] = group->mExtents[1];
		
		group->setState(SKIP_FRUSTUM_CHECK);
	}
	else if (mOctreeNode->getChildCount() == 0)
	{ //copy object bounding box if this is a leaf
		boundObjects(true, mExtents[0], mExtents[1]);
		mBounds[0] = mObjectBounds[0];
		mBounds[1] = mObjectBounds[1];
	}
	else
	{
		LLVector4a& newMin = mExtents[0];
		LLVector4a& newMax = mExtents[1];
		LLViewerOctreeGroup* group = (LLViewerOctreeGroup*) mOctreeNode->getChild(0)->getListener(0);
		group->clearState(SKIP_FRUSTUM_CHECK);
		group->rebound();
		//initialize to first child
		newMin = group->mExtents[0];
		newMax = group->mExtents[1];

		//first, rebound children
		for (U32 i = 1; i < mOctreeNode->getChildCount(); i++)
		{
			group = (LLViewerOctreeGroup*) mOctreeNode->getChild(i)->getListener(0);
			group->clearState(SKIP_FRUSTUM_CHECK);
			group->rebound();
			const LLVector4a& max = group->mExtents[1];
			const LLVector4a& min = group->mExtents[0];

			newMax.setMax(newMax, max);
			newMin.setMin(newMin, min);
		}

		boundObjects(false, newMin, newMax);
		
		mBounds[0].setAdd(newMin, newMax);
		mBounds[0].mul(0.5f);
		mBounds[1].setSub(newMax, newMin);
		mBounds[1].mul(0.5f);
	}
	
	clearState(DIRTY);

	return;
}

//virtual 
=======
    if (!isDirty())
    {
        return;
    }

    if (mOctreeNode->getChildCount() == 1 && mOctreeNode->getElementCount() == 0)
    {
        LLViewerOctreeGroup* group = (LLViewerOctreeGroup*) mOctreeNode->getChild(0)->getListener(0);
        group->rebound();

        //copy single child's bounding box
        mBounds[0] = group->mBounds[0];
        mBounds[1] = group->mBounds[1];
        mExtents[0] = group->mExtents[0];
        mExtents[1] = group->mExtents[1];

        group->setState(SKIP_FRUSTUM_CHECK);
    }
    else if (mOctreeNode->getChildCount() == 0)
    { //copy object bounding box if this is a leaf
        boundObjects(TRUE, mExtents[0], mExtents[1]);
        mBounds[0] = mObjectBounds[0];
        mBounds[1] = mObjectBounds[1];
    }
    else
    {
        LLVector4a& newMin = mExtents[0];
        LLVector4a& newMax = mExtents[1];
        LLViewerOctreeGroup* group = (LLViewerOctreeGroup*) mOctreeNode->getChild(0)->getListener(0);
        group->clearState(SKIP_FRUSTUM_CHECK);
        group->rebound();
        //initialize to first child
        newMin = group->mExtents[0];
        newMax = group->mExtents[1];

        //first, rebound children
        for (U32 i = 1; i < mOctreeNode->getChildCount(); i++)
        {
            group = (LLViewerOctreeGroup*) mOctreeNode->getChild(i)->getListener(0);
            group->clearState(SKIP_FRUSTUM_CHECK);
            group->rebound();
            const LLVector4a& max = group->mExtents[1];
            const LLVector4a& min = group->mExtents[0];

            newMax.setMax(newMax, max);
            newMin.setMin(newMin, min);
        }

        boundObjects(FALSE, newMin, newMax);

        mBounds[0].setAdd(newMin, newMax);
        mBounds[0].mul(0.5f);
        mBounds[1].setSub(newMax, newMin);
        mBounds[1].mul(0.5f);
    }

    clearState(DIRTY);

    return;
}

//virtual
>>>>>>> c06fb4e0
void LLViewerOctreeGroup::handleInsertion(const TreeNode* node, LLViewerOctreeEntry* obj)
{
    obj->setGroup(this);
    unbound();
    setState(OBJECT_DIRTY);
}

//virtual
void LLViewerOctreeGroup::handleRemoval(const TreeNode* node, LLViewerOctreeEntry* obj)
{
    unbound();
    setState(OBJECT_DIRTY);

    obj->setGroup(NULL); //this could cause *this* pointer to be destroyed. So no more function calls after this.
}

//virtual
void LLViewerOctreeGroup::handleDestruction(const TreeNode* node)
{
    if (isDead())
    {
        return;
    }
    setState(DEAD);
    for (OctreeNode::element_iter i = mOctreeNode->getDataBegin(); i != mOctreeNode->getDataEnd(); ++i)
    {
        LLViewerOctreeEntry* obj = *i;
        if (obj && obj->getGroup() == this)
        {
            obj->nullGroup();
        }
    }
    mOctreeNode = NULL;
}

//virtual
void LLViewerOctreeGroup::handleStateChange(const TreeNode* node)
{
    //drop bounding box upon state change
    if (mOctreeNode != node)
    {
        mOctreeNode = (OctreeNode*) node;
    }
    unbound();
}

//virtual
void LLViewerOctreeGroup::handleChildAddition(const OctreeNode* parent, OctreeNode* child)
{
    if (child->getListenerCount() == 0)
    {
        new LLViewerOctreeGroup(child);
    }
    else
    {
        OCT_ERRS << "LLViewerOctreeGroup redundancy detected." << LL_ENDL;
    }

    unbound();

    ((LLViewerOctreeGroup*)child->getListener(0))->unbound();
}

//virtual
void LLViewerOctreeGroup::handleChildRemoval(const OctreeNode* parent, const OctreeNode* child)
{
    unbound();
}

LLViewerOctreeGroup* LLViewerOctreeGroup::getParent()
{
    if (isDead())
    {
        return NULL;
    }

    if(!mOctreeNode)
    {
        return NULL;
    }

    OctreeNode* parent = mOctreeNode->getOctParent();

    if (parent)
    {
        return (LLViewerOctreeGroup*) parent->getListener(0);
    }

    return NULL;
}

<<<<<<< HEAD
//virtual 
bool LLViewerOctreeGroup::boundObjects(bool empty, LLVector4a& minOut, LLVector4a& maxOut)
{
	const OctreeNode* node = mOctreeNode;

	if (node->isEmpty())
	{	//don't do anything if there are no objects
		if (empty && mOctreeNode->getParent())
		{	//only root is allowed to be empty
			OCT_ERRS << "Empty leaf found in octree." << LL_ENDL;
		}
		return false;
	}

	LLVector4a& newMin = mObjectExtents[0];
	LLVector4a& newMax = mObjectExtents[1];
	
	if (hasState(OBJECT_DIRTY))
	{ //calculate new bounding box
		clearState(OBJECT_DIRTY);

		//initialize bounding box to first element
		OctreeNode::const_element_iter i = node->getDataBegin();
		LLViewerOctreeEntry* entry = *i;
		const LLVector4a* minMax = entry->getSpatialExtents();

		newMin = minMax[0];
		newMax = minMax[1];

		for (++i; i != node->getDataEnd(); ++i)
		{
			entry = *i;
			minMax = entry->getSpatialExtents();
			
			update_min_max(newMin, newMax, minMax[0]);
			update_min_max(newMin, newMax, minMax[1]);
		}

		mObjectBounds[0].setAdd(newMin, newMax);
		mObjectBounds[0].mul(0.5f);
		mObjectBounds[1].setSub(newMax, newMin);
		mObjectBounds[1].mul(0.5f);
	}
	
	if (empty)
	{
		minOut = newMin;
		maxOut = newMax;
	}
	else
	{
		minOut.setMin(minOut, newMin);
		maxOut.setMax(maxOut, newMax);
	}
		
	return true;
}

//virtual 
bool LLViewerOctreeGroup::isVisible() const
{
	return mVisible[LLViewerCamera::sCurCameraID] >= LLViewerOctreeEntryData::getCurrentFrame();
}

//virtual 
bool LLViewerOctreeGroup::isRecentlyVisible() const 
{
	return false;
=======
//virtual
bool LLViewerOctreeGroup::boundObjects(BOOL empty, LLVector4a& minOut, LLVector4a& maxOut)
{
    const OctreeNode* node = mOctreeNode;

    if (node->isEmpty())
    {   //don't do anything if there are no objects
        if (empty && mOctreeNode->getParent())
        {   //only root is allowed to be empty
            OCT_ERRS << "Empty leaf found in octree." << LL_ENDL;
        }
        return false;
    }

    LLVector4a& newMin = mObjectExtents[0];
    LLVector4a& newMax = mObjectExtents[1];

    if (hasState(OBJECT_DIRTY))
    { //calculate new bounding box
        clearState(OBJECT_DIRTY);

        //initialize bounding box to first element
        OctreeNode::const_element_iter i = node->getDataBegin();
        LLViewerOctreeEntry* entry = *i;
        const LLVector4a* minMax = entry->getSpatialExtents();

        newMin = minMax[0];
        newMax = minMax[1];

        for (++i; i != node->getDataEnd(); ++i)
        {
            entry = *i;
            minMax = entry->getSpatialExtents();

            update_min_max(newMin, newMax, minMax[0]);
            update_min_max(newMin, newMax, minMax[1]);
        }

        mObjectBounds[0].setAdd(newMin, newMax);
        mObjectBounds[0].mul(0.5f);
        mObjectBounds[1].setSub(newMax, newMin);
        mObjectBounds[1].mul(0.5f);
    }

    if (empty)
    {
        minOut = newMin;
        maxOut = newMax;
    }
    else
    {
        minOut.setMin(minOut, newMin);
        maxOut.setMax(maxOut, newMax);
    }

    return TRUE;
}

//virtual
BOOL LLViewerOctreeGroup::isVisible() const
{
    return mVisible[LLViewerCamera::sCurCameraID] >= LLViewerOctreeEntryData::getCurrentFrame() ? TRUE : FALSE;
}

//virtual
BOOL LLViewerOctreeGroup::isRecentlyVisible() const
{
    return FALSE;
>>>>>>> c06fb4e0
}

void LLViewerOctreeGroup::setVisible()
{
    mVisible[LLViewerCamera::sCurCameraID] = LLViewerOctreeEntryData::getCurrentFrame();

    if(LLViewerCamera::sCurCameraID < LLViewerCamera::CAMERA_WATER0)
    {
        mAnyVisible = LLViewerOctreeEntryData::getCurrentFrame();
    }
}

void LLViewerOctreeGroup::checkStates()
{
#if LL_OCTREE_PARANOIA_CHECK
    //LLOctreeStateCheck checker;
    //checker.traverse(mOctreeNode);
#endif
}

//-------------------------------------------------------------------------------------------
//occulsion culling functions and classes
//-------------------------------------------------------------------------------------------
std::set<U32> LLOcclusionCullingGroup::sPendingQueries;

static std::queue<GLuint> sFreeQueries;

#define QUERY_POOL_SIZE 1024

U32 LLOcclusionCullingGroup::getNewOcclusionQueryObjectName()
{
    LL_PROFILE_ZONE_SCOPED_CATEGORY_OCTREE;

    if (sFreeQueries.empty())
    {
        //seed 1024 query names into the free query pool
        GLuint queries[1024];
        glGenQueries(1024, queries);
        for (int i = 0; i < 1024; ++i)
        {
            sFreeQueries.push(queries[i]);
        }
    }

    // pull from pool
    GLuint ret = sFreeQueries.front();
    sFreeQueries.pop();
    return ret;
}

void LLOcclusionCullingGroup::releaseOcclusionQueryObjectName(GLuint name)
{
    if (name != 0)
    {
        LL_PROFILE_ZONE_SCOPED_CATEGORY_OCTREE;
        sFreeQueries.push(name);
    }
}

//=====================================
//      Occlusion State Set/Clear
//=====================================
class LLSpatialSetOcclusionState : public OctreeTraveler
{
public:
    U32 mState;
    LLSpatialSetOcclusionState(U32 state) : mState(state) { }
    virtual void visit(const OctreeNode* branch)
    {
        LLOcclusionCullingGroup* group = (LLOcclusionCullingGroup*)branch->getListener(0);
        if(group)
        {
            group->setOcclusionState(mState);
        }
    }
};

class LLSpatialSetOcclusionStateDiff : public LLSpatialSetOcclusionState
{
public:
    LLSpatialSetOcclusionStateDiff(U32 state) : LLSpatialSetOcclusionState(state) { }

    virtual void traverse(const OctreeNode* n)
    {
        LLOcclusionCullingGroup* group = (LLOcclusionCullingGroup*) n->getListener(0);

        if (group && !group->isOcclusionState(mState))
        {
            OctreeTraveler::traverse(n);
        }
    }
};


LLOcclusionCullingGroup::LLOcclusionCullingGroup(OctreeNode* node, LLViewerOctreePartition* part) :
    LLViewerOctreeGroup(node),
    mSpatialPartition(part)
{
    part->mLODSeed = (part->mLODSeed+1)%part->mLODPeriod;
    mLODHash = part->mLODSeed;

    OctreeNode* oct_parent = node->getOctParent();
    LLOcclusionCullingGroup* parent = oct_parent ? (LLOcclusionCullingGroup*) oct_parent->getListener(0) : NULL;

    for (U32 i = 0; i < LLViewerCamera::NUM_CAMERAS; i++)
    {
        mOcclusionQuery[i] = 0;
        mOcclusionCheckCount[i] = 0;
        mOcclusionIssued[i] = 0;
        mOcclusionState[i] = parent ? SG_STATE_INHERIT_MASK & parent->mOcclusionState[i] : 0;
        mVisible[i] = 0;
    }
}

LLOcclusionCullingGroup::~LLOcclusionCullingGroup()
{
    releaseOcclusionQueryObjectNames();
}

bool LLOcclusionCullingGroup::needsUpdate()
{
<<<<<<< HEAD
	return LLDrawable::getCurrentFrame() % mSpatialPartition->mLODPeriod == mLODHash;
=======
    return (LLDrawable::getCurrentFrame() % mSpatialPartition->mLODPeriod == mLODHash) ? TRUE : FALSE;
>>>>>>> c06fb4e0
}

bool LLOcclusionCullingGroup::isRecentlyVisible() const
{
    const S32 MIN_VIS_FRAME_RANGE = 2;
    return (LLDrawable::getCurrentFrame() - mVisible[LLViewerCamera::sCurCameraID]) < MIN_VIS_FRAME_RANGE ;
}

bool LLOcclusionCullingGroup::isAnyRecentlyVisible() const
{
    const S32 MIN_VIS_FRAME_RANGE = 2;
    return (LLDrawable::getCurrentFrame() - mAnyVisible) < MIN_VIS_FRAME_RANGE ;
}

//virtual
void LLOcclusionCullingGroup::handleChildAddition(const OctreeNode* parent, OctreeNode* child)
{
<<<<<<< HEAD
	if (!child->hasListeners())
	{
		new LLOcclusionCullingGroup(child, mSpatialPartition);
	}
	else
	{
		OCT_ERRS << "LLOcclusionCullingGroup redundancy detected." << LL_ENDL;
	}
=======
    if (child->getListenerCount() == 0)
    {
        new LLOcclusionCullingGroup(child, mSpatialPartition);
    }
    else
    {
        OCT_ERRS << "LLOcclusionCullingGroup redundancy detected." << LL_ENDL;
    }

    unbound();
>>>>>>> c06fb4e0

    ((LLViewerOctreeGroup*)child->getListener(0))->unbound();
}

void LLOcclusionCullingGroup::releaseOcclusionQueryObjectNames()
{
    for (U32 i = 0; i < LLViewerCamera::NUM_CAMERAS; ++i)
    {
        if (mOcclusionQuery[i])
        {
            releaseOcclusionQueryObjectName(mOcclusionQuery[i]);
            mOcclusionQuery[i] = 0;
        }
    }
}

void LLOcclusionCullingGroup::setOcclusionState(U32 state, S32 mode /* = STATE_MODE_SINGLE */ )
{
    switch (mode)
    {
    case STATE_MODE_SINGLE:
        if (state & OCCLUDED)
        {
            add(sNumObjectsOccluded, 1);
        }
        mOcclusionState[LLViewerCamera::sCurCameraID] |= state;
        if ((state & DISCARD_QUERY) && mOcclusionQuery[LLViewerCamera::sCurCameraID])
        {
            releaseOcclusionQueryObjectName(mOcclusionQuery[LLViewerCamera::sCurCameraID]);
            mOcclusionQuery[LLViewerCamera::sCurCameraID] = 0;
        }
        break;

    case STATE_MODE_DIFF:
        if (mOctreeNode)
        {
            LLSpatialSetOcclusionStateDiff setter(state);
            setter.traverse(mOctreeNode);
        }
        break;

    case STATE_MODE_BRANCH:
        if (mOctreeNode)
        {
            LLSpatialSetOcclusionState setter(state);
            setter.traverse(mOctreeNode);
        }
        break;

    case STATE_MODE_ALL_CAMERAS:
        for (U32 i = 0; i < LLViewerCamera::NUM_CAMERAS; i++)
        {
            mOcclusionState[i] |= state;

            if ((state & DISCARD_QUERY) && mOcclusionQuery[i])
            {
                releaseOcclusionQueryObjectName(mOcclusionQuery[i]);
                mOcclusionQuery[i] = 0;
            }
        }
        break;

    default:
        break;
    }
}

class LLSpatialClearOcclusionState : public OctreeTraveler
{
public:
    U32 mState;

    LLSpatialClearOcclusionState(U32 state) : mState(state) { }
    virtual void visit(const OctreeNode* branch)
    {
        LLOcclusionCullingGroup* group = (LLOcclusionCullingGroup*)branch->getListener(0);
        if(group)
        {
            group->clearOcclusionState(mState);
        }
    }
};

class LLSpatialClearOcclusionStateDiff : public LLSpatialClearOcclusionState
{
public:
    LLSpatialClearOcclusionStateDiff(U32 state) : LLSpatialClearOcclusionState(state) { }

    virtual void traverse(const OctreeNode* n)
    {
        LLOcclusionCullingGroup* group = (LLOcclusionCullingGroup*) n->getListener(0);

        if (group && group->isOcclusionState(mState))
        {
            OctreeTraveler::traverse(n);
        }
    }
};

void LLOcclusionCullingGroup::clearOcclusionState(U32 state, S32 mode /* = STATE_MODE_SINGLE */)
{
    switch (mode)
    {
        case STATE_MODE_SINGLE:
            if (state & OCCLUDED)
            {
                add(sNumObjectsUnoccluded, 1);
            }
            mOcclusionState[LLViewerCamera::sCurCameraID] &= ~state;
            break;

        case STATE_MODE_DIFF:
            if (mOctreeNode)
            {
                LLSpatialClearOcclusionStateDiff clearer(state);
                clearer.traverse(mOctreeNode);
            }
            break;

        case STATE_MODE_BRANCH:
            if (mOctreeNode)
            {
                LLSpatialClearOcclusionState clearer(state);
                clearer.traverse(mOctreeNode);
            }
            break;

        case STATE_MODE_ALL_CAMERAS:
            for (U32 i = 0; i < LLViewerCamera::NUM_CAMERAS; i++)
            {
                mOcclusionState[i] &= ~state;
            }
            break;

        default:
            break;
    }
}

bool LLOcclusionCullingGroup::earlyFail(LLCamera* camera, const LLVector4a* bounds)
{
    LL_PROFILE_ZONE_SCOPED_CATEGORY_OCTREE;
<<<<<<< HEAD
	if (camera->getOrigin().isExactlyZero())
	{
		return false;
	}

	const F32 vel = SG_OCCLUSION_FUDGE*2.f;
	LLVector4a fudge;
	fudge.splat(vel);

	const LLVector4a& c = bounds[0];
	LLVector4a r;
	r.setAdd(bounds[1], fudge);

	/*if (r.magVecSquared() > 1024.0*1024.0)
	{
		return true;
	}*/

	LLVector4a e;
	e.load3(camera->getOrigin().mV);
	
	LLVector4a min;
	min.setSub(c,r);
	LLVector4a max;
	max.setAdd(c,r);
	
	S32 lt = e.lessThan(min).getGatheredBits() & 0x7;
	if (lt)
	{
		return false;
	}

	S32 gt = e.greaterThan(max).getGatheredBits() & 0x7;
	if (gt)
	{
		return false;
	}

	return true;
=======
    if (camera->getOrigin().isExactlyZero())
    {
        return FALSE;
    }

    const F32 vel = SG_OCCLUSION_FUDGE*2.f;
    LLVector4a fudge;
    fudge.splat(vel);

    const LLVector4a& c = bounds[0];
    LLVector4a r;
    r.setAdd(bounds[1], fudge);

    /*if (r.magVecSquared() > 1024.0*1024.0)
    {
        return TRUE;
    }*/

    LLVector4a e;
    e.load3(camera->getOrigin().mV);

    LLVector4a min;
    min.setSub(c,r);
    LLVector4a max;
    max.setAdd(c,r);

    S32 lt = e.lessThan(min).getGatheredBits() & 0x7;
    if (lt)
    {
        return FALSE;
    }

    S32 gt = e.greaterThan(max).getGatheredBits() & 0x7;
    if (gt)
    {
        return FALSE;
    }

    return TRUE;
>>>>>>> c06fb4e0
}

U32 LLOcclusionCullingGroup::getLastOcclusionIssuedTime()
{
    return mOcclusionIssued[LLViewerCamera::sCurCameraID];
}

void LLOcclusionCullingGroup::checkOcclusion()
{
    if (LLPipeline::sUseOcclusion < 2) return;  // 0 - NoOcclusion, 1 = ReadOnly, 2 = ModifyOcclusionState  TODO: DJH 11-2021 ENUM this

    LL_PROFILE_ZONE_SCOPED_CATEGORY_OCTREE;
    LLOcclusionCullingGroup* parent = (LLOcclusionCullingGroup*)getParent();
    if (parent && parent->isOcclusionState(LLOcclusionCullingGroup::OCCLUDED))
    {   //if the parent has been marked as occluded, the child is implicitly occluded
        clearOcclusionState(QUERY_PENDING | DISCARD_QUERY);
        return;
    }

    if (mOcclusionQuery[LLViewerCamera::sCurCameraID] && isOcclusionState(QUERY_PENDING))
    {
        if (isOcclusionState(DISCARD_QUERY))
        {   // delete the query to avoid holding onto hundreds of pending queries
            releaseOcclusionQueryObjectName(mOcclusionQuery[LLViewerCamera::sCurCameraID]);
            mOcclusionQuery[LLViewerCamera::sCurCameraID] = 0;
            // mark non-occluded
            clearOcclusionState(LLOcclusionCullingGroup::OCCLUDED, LLOcclusionCullingGroup::STATE_MODE_DIFF);
            clearOcclusionState(QUERY_PENDING | DISCARD_QUERY);
        }
        else
        {
            GLuint available;
            {
                LL_PROFILE_ZONE_NAMED_CATEGORY_OCTREE("co - query available");
                glGetQueryObjectuiv(mOcclusionQuery[LLViewerCamera::sCurCameraID], GL_QUERY_RESULT_AVAILABLE, &available);
                mOcclusionCheckCount[LLViewerCamera::sCurCameraID]++;
            }

            static LLCachedControl<S32> occlusion_timeout(gSavedSettings, "RenderOcclusionTimeout", 4);

            if (available || mOcclusionCheckCount[LLViewerCamera::sCurCameraID] > occlusion_timeout)
            {
                mOcclusionCheckCount[LLViewerCamera::sCurCameraID] = 0;
                GLuint query_result;    // Will be # samples drawn, or a boolean depending on mHasOcclusionQuery2 (both are type GLuint)
                {
                    LL_PROFILE_ZONE_NAMED_CATEGORY_OCTREE("co - query result");
                    glGetQueryObjectuiv(mOcclusionQuery[LLViewerCamera::sCurCameraID], GL_QUERY_RESULT, &query_result);
                }
#if LL_TRACK_PENDING_OCCLUSION_QUERIES
                sPendingQueries.erase(mOcclusionQuery[LLViewerCamera::sCurCameraID]);
#endif

                if (query_result > 0)
                {
                    clearOcclusionState(LLOcclusionCullingGroup::OCCLUDED, LLOcclusionCullingGroup::STATE_MODE_DIFF);
                }
                else
                {
                    setOcclusionState(LLOcclusionCullingGroup::OCCLUDED, LLOcclusionCullingGroup::STATE_MODE_DIFF);
                }
                clearOcclusionState(QUERY_PENDING);
            }
        }
    }
    else if (mSpatialPartition->isOcclusionEnabled() && isOcclusionState(LLOcclusionCullingGroup::OCCLUDED))
    {   //check occlusion has been issued for occluded node that has not had a query issued
        assert_states_valid(this);
        //clearOcclusionState(LLOcclusionCullingGroup::OCCLUDED, LLOcclusionCullingGroup::STATE_MODE_DIFF);
        assert_states_valid(this);
    }
}

void LLOcclusionCullingGroup::doOcclusion(LLCamera* camera, const LLVector4a* shift)
{
    LL_PROFILE_ZONE_SCOPED_CATEGORY_OCTREE;
    if (mSpatialPartition->isOcclusionEnabled() && LLPipeline::sUseOcclusion > 1)
    {
        //move mBounds to the agent space if necessary
        LLVector4a bounds[2];
        bounds[0] = mBounds[0];
        bounds[1] = mBounds[1];
        if(shift != NULL)
        {
            bounds[0].add(*shift);
        }

        F32 OCCLUSION_FUDGE_Z = SG_OCCLUSION_FUDGE; //<-- #Solution #2
        if (LLPipeline::RENDER_TYPE_VOIDWATER == mSpatialPartition->mDrawableType)
        {
            OCCLUSION_FUDGE_Z = 1.;
        }

        if (earlyFail(camera, bounds))
        {
            LL_PROFILE_ZONE_NAMED_CATEGORY_OCTREE("doOcclusion - early fail");
            setOcclusionState(LLOcclusionCullingGroup::DISCARD_QUERY);
            assert_states_valid(this);
            clearOcclusionState(LLOcclusionCullingGroup::OCCLUDED, LLOcclusionCullingGroup::STATE_MODE_DIFF);
            assert_states_valid(this);
        }
        else
        {
            if (!isOcclusionState(QUERY_PENDING) || isOcclusionState(DISCARD_QUERY))
            {
                { //no query pending, or previous query to be discarded
                    LL_PROFILE_ZONE_NAMED_CATEGORY_OCTREE("doOcclusion - render");

                    if (!mOcclusionQuery[LLViewerCamera::sCurCameraID])
                    {
                        mOcclusionQuery[LLViewerCamera::sCurCameraID] = getNewOcclusionQueryObjectName();
                    }

                    // Depth clamp all water to avoid it being culled as a result of being
                    // behind the far clip plane, and in the case of edge water to avoid
                    // it being culled while still visible.
                    bool const use_depth_clamp = (mSpatialPartition->mDrawableType == LLPipeline::RENDER_TYPE_WATER ||
                                                mSpatialPartition->mDrawableType == LLPipeline::RENDER_TYPE_VOIDWATER);

                    LLGLEnable clamp(use_depth_clamp ? GL_DEPTH_CLAMP : 0);

                    U32 mode = gGLManager.mGLVersion >= 3.3f ? GL_ANY_SAMPLES_PASSED : GL_SAMPLES_PASSED;

#if LL_TRACK_PENDING_OCCLUSION_QUERIES
                    sPendingQueries.insert(mOcclusionQuery[LLViewerCamera::sCurCameraID]);
#endif
                    add(sOcclusionQueries, 1);

                    {
                        LL_PROFILE_ZONE_NAMED_CATEGORY_OCTREE("doOcclusion - push");

                        //store which frame this query was issued on
                        mOcclusionIssued[LLViewerCamera::sCurCameraID] = gFrameCount;

                        {
                            LL_PROFILE_ZONE_NAMED_CATEGORY_OCTREE("glBeginQuery");

                            //get an occlusion query that hasn't been used in awhile
                            releaseOcclusionQueryObjectName(mOcclusionQuery[LLViewerCamera::sCurCameraID]);
                            mOcclusionQuery[LLViewerCamera::sCurCameraID] = getNewOcclusionQueryObjectName();
                            glBeginQuery(mode, mOcclusionQuery[LLViewerCamera::sCurCameraID]);
                        }

                        LLGLSLShader* shader = LLGLSLShader::sCurBoundShaderPtr;
                        llassert(shader);

                        shader->uniform3fv(LLShaderMgr::BOX_CENTER, 1, bounds[0].getF32ptr());
                        shader->uniform3f(LLShaderMgr::BOX_SIZE, bounds[1][0]+SG_OCCLUSION_FUDGE,
                                                                 bounds[1][1]+SG_OCCLUSION_FUDGE,
                                                                 bounds[1][2]+OCCLUSION_FUDGE_Z);

                        if (!use_depth_clamp && mSpatialPartition->mDrawableType == LLPipeline::RENDER_TYPE_VOIDWATER)
                        {
                            LL_PROFILE_ZONE_NAMED_CATEGORY_OCTREE("doOcclusion - draw water");

                            LLGLSquashToFarClip squash;
                            if (camera->getOrigin().isExactlyZero())
                            { //origin is invalid, draw entire box
                                gPipeline.mCubeVB->drawRange(LLRender::TRIANGLE_FAN, 0, 7, 8, 0);
                                gPipeline.mCubeVB->drawRange(LLRender::TRIANGLE_FAN, 0, 7, 8, b111*8);
                            }
                            else
                            {
                                gPipeline.mCubeVB->drawRange(LLRender::TRIANGLE_FAN, 0, 7, 8, get_box_fan_indices(camera, bounds[0]));
                            }
                        }
                        else
                        {
                            LL_PROFILE_ZONE_NAMED_CATEGORY_OCTREE("doOcclusion - draw");
                            if (camera->getOrigin().isExactlyZero())
                            { //origin is invalid, draw entire box
                                gPipeline.mCubeVB->drawRange(LLRender::TRIANGLE_FAN, 0, 7, 8, 0);
                                gPipeline.mCubeVB->drawRange(LLRender::TRIANGLE_FAN, 0, 7, 8, b111*8);
                            }
                            else
                            {
                                gPipeline.mCubeVB->drawRange(LLRender::TRIANGLE_FAN, 0, 7, 8, get_box_fan_indices(camera, bounds[0]));
                            }
                        }

                        {
                            LL_PROFILE_ZONE_NAMED_CATEGORY_OCTREE("glEndQuery");
                            glEndQuery(mode);
                        }
                    }
                }

                {
                    LL_PROFILE_ZONE_NAMED_CATEGORY_OCTREE("doOcclusion - set state");
                    setOcclusionState(LLOcclusionCullingGroup::QUERY_PENDING);
                    clearOcclusionState(LLOcclusionCullingGroup::DISCARD_QUERY);
                }
            }
        }
    }
}
//-------------------------------------------------------------------------------------------
//end of occulsion culling functions and classes
//-------------------------------------------------------------------------------------------

//-----------------------------------------------------------------------------------
//class LLViewerOctreePartition definitions
//-----------------------------------------------------------------------------------
<<<<<<< HEAD
LLViewerOctreePartition::LLViewerOctreePartition() : 
	mRegionp(NULL), 
	mOcclusionEnabled(true), 
	mDrawableType(0),
	mLODSeed(0),
	mLODPeriod(1)
=======
LLViewerOctreePartition::LLViewerOctreePartition() :
    mRegionp(NULL),
    mOcclusionEnabled(TRUE),
    mDrawableType(0),
    mLODSeed(0),
    mLODPeriod(1)
>>>>>>> c06fb4e0
{
    LLVector4a center, size;
    center.splat(0.f);
    size.splat(1.f);

    mOctree = new OctreeRoot(center,size, NULL);
}

LLViewerOctreePartition::~LLViewerOctreePartition()
{
    cleanup();
}

void LLViewerOctreePartition::cleanup()
{
    delete mOctree;
    mOctree = nullptr;
}

bool LLViewerOctreePartition::isOcclusionEnabled()
{
    return mOcclusionEnabled || LLPipeline::sUseOcclusion > 2;
}


//-----------------------------------------------------------------------------------
//class LLViewerOctreeCull definitions
//-----------------------------------------------------------------------------------

//virtual
bool LLViewerOctreeCull::earlyFail(LLViewerOctreeGroup* group)
{
    return false;
}

//virtual
void LLViewerOctreeCull::traverse(const OctreeNode* n)
{
    LL_PROFILE_ZONE_SCOPED;
    LLViewerOctreeGroup* group = (LLViewerOctreeGroup*) n->getListener(0);

    if (earlyFail(group))
    {
        return;
    }

    if (mRes == 2 ||
        (mRes && group->hasState(LLViewerOctreeGroup::SKIP_FRUSTUM_CHECK)))
    {   //fully in, just add everything
        LL_PROFILE_ZONE_NAMED_CATEGORY_OCTREE("AllInside");
        OctreeTraveler::traverse(n);
    }
    else
    {
        LL_PROFILE_ZONE_NAMED_CATEGORY_OCTREE("Check inside?");
        mRes = frustumCheck(group);

        if (mRes)
        { //at least partially in, run on down
            LL_PROFILE_ZONE_NAMED_CATEGORY_OCTREE("PartiallyIn");
            OctreeTraveler::traverse(n);
        }

        mRes = 0;
    }
}

//------------------------------------------
//agent space group culling
S32 LLViewerOctreeCull::AABBInFrustumNoFarClipGroupBounds(const LLViewerOctreeGroup* group)
{
    return mCamera->AABBInFrustumNoFarClip(group->mBounds[0], group->mBounds[1]);
}

S32 LLViewerOctreeCull::AABBSphereIntersectGroupExtents(const LLViewerOctreeGroup* group)
{
    return AABBSphereIntersect(group->mExtents[0], group->mExtents[1], mCamera->getOrigin(), mCamera->mFrustumCornerDist);
}

S32 LLViewerOctreeCull::AABBInFrustumGroupBounds(const LLViewerOctreeGroup* group)
{
    return mCamera->AABBInFrustum(group->mBounds[0], group->mBounds[1]);
}
//------------------------------------------

//------------------------------------------
//agent space object set culling
S32 LLViewerOctreeCull::AABBInFrustumNoFarClipObjectBounds(const LLViewerOctreeGroup* group)
{
    return mCamera->AABBInFrustumNoFarClip(group->mObjectBounds[0], group->mObjectBounds[1]);
}

S32 LLViewerOctreeCull::AABBSphereIntersectObjectExtents(const LLViewerOctreeGroup* group)
{
    return AABBSphereIntersect(group->mObjectExtents[0], group->mObjectExtents[1], mCamera->getOrigin(), mCamera->mFrustumCornerDist);
}

S32 LLViewerOctreeCull::AABBInFrustumObjectBounds(const LLViewerOctreeGroup* group)
{
    return mCamera->AABBInFrustum(group->mObjectBounds[0], group->mObjectBounds[1]);
}
//------------------------------------------

//------------------------------------------
//local regional space group culling
S32 LLViewerOctreeCull::AABBInRegionFrustumNoFarClipGroupBounds(const LLViewerOctreeGroup* group)
{
    return mCamera->AABBInRegionFrustumNoFarClip(group->mBounds[0], group->mBounds[1]);
}

S32 LLViewerOctreeCull::AABBInRegionFrustumGroupBounds(const LLViewerOctreeGroup* group)
{
    return mCamera->AABBInRegionFrustum(group->mBounds[0], group->mBounds[1]);
}

S32 LLViewerOctreeCull::AABBRegionSphereIntersectGroupExtents(const LLViewerOctreeGroup* group, const LLVector3& shift)
{
    return AABBSphereIntersect(group->mExtents[0], group->mExtents[1], mCamera->getOrigin() - shift, mCamera->mFrustumCornerDist);
}
//------------------------------------------

//------------------------------------------
//local regional space object culling
S32 LLViewerOctreeCull::AABBInRegionFrustumObjectBounds(const LLViewerOctreeGroup* group)
{
    return mCamera->AABBInRegionFrustum(group->mObjectBounds[0], group->mObjectBounds[1]);
}

S32 LLViewerOctreeCull::AABBInRegionFrustumNoFarClipObjectBounds(const LLViewerOctreeGroup* group)
{
    return mCamera->AABBInRegionFrustumNoFarClip(group->mObjectBounds[0], group->mObjectBounds[1]);
}

S32 LLViewerOctreeCull::AABBRegionSphereIntersectObjectExtents(const LLViewerOctreeGroup* group, const LLVector3& shift)
{
    return AABBSphereIntersect(group->mObjectExtents[0], group->mObjectExtents[1], mCamera->getOrigin() - shift, mCamera->mFrustumCornerDist);
}
//------------------------------------------
//check if the objects projection large enough

bool LLViewerOctreeCull::checkProjectionArea(const LLVector4a& center, const LLVector4a& size, const LLVector3& shift, F32 pixel_threshold, F32 near_radius)
{
    LLVector3 local_orig = mCamera->getOrigin() - shift;
    LLVector4a origin;
    origin.load3(local_orig.mV);

    LLVector4a lookAt;
    lookAt.setSub(center, origin);
    F32 distance = lookAt.getLength3().getF32();
    if(distance <= near_radius)
    {
        return true; //always load close-by objects
    }

    // treat object as if it were near_radius meters closer than it actually was.
    // this allows us to get some temporal coherence on visibility...objects that can be reached quickly will tend to be visible
    distance -= near_radius;

    F32 squared_rad = size.dot3(size).getF32();
    return squared_rad / distance > pixel_threshold;
}

//virtual
bool LLViewerOctreeCull::checkObjects(const OctreeNode* branch, const LLViewerOctreeGroup* group)
{
    if (branch->getElementCount() == 0) //no elements
    {
        return false;
    }
    else if (branch->getChildCount() == 0) //leaf state, already checked tightest bounding box
    {
        return true;
    }
    else if (mRes == 1 && !frustumCheckObjects(group)) //no objects in frustum
    {
        return false;
    }

    return true;
}

//virtual
void LLViewerOctreeCull::preprocess(LLViewerOctreeGroup* group)
{
}

//virtual
void LLViewerOctreeCull::processGroup(LLViewerOctreeGroup* group)
{
}

//virtual
void LLViewerOctreeCull::visit(const OctreeNode* branch)
{
    LLViewerOctreeGroup* group = (LLViewerOctreeGroup*) branch->getListener(0);

    preprocess(group);

    if (checkObjects(branch, group))
    {
        processGroup(group);
    }
}

//--------------------------------------------------------------
//class LLViewerOctreeDebug
//virtual
void LLViewerOctreeDebug::visit(const OctreeNode* branch)
{
#if 0
    LL_INFOS() << "Node: " << (U32)branch << " # Elements: " << branch->getElementCount() << " # Children: " << branch->getChildCount() << LL_ENDL;
    for (U32 i = 0; i < branch->getChildCount(); i++)
    {
        LL_INFOS() << "Child " << i << " : " << (U32)branch->getChild(i) << LL_ENDL;
    }
#endif
    LLViewerOctreeGroup* group = (LLViewerOctreeGroup*) branch->getListener(0);
    processGroup(group);
}

//virtual
void LLViewerOctreeDebug::processGroup(LLViewerOctreeGroup* group)
{
#if 0
    const LLVector4a* vec4 = group->getBounds();
    LLVector3 vec[2];
    vec[0].set(vec4[0].getF32ptr());
    vec[1].set(vec4[1].getF32ptr());
    LL_INFOS() << "Bounds: " << vec[0] << " : " << vec[1] << LL_ENDL;

    vec4 = group->getExtents();
    vec[0].set(vec4[0].getF32ptr());
    vec[1].set(vec4[1].getF32ptr());
    LL_INFOS() << "Extents: " << vec[0] << " : " << vec[1] << LL_ENDL;

    vec4 = group->getObjectBounds();
    vec[0].set(vec4[0].getF32ptr());
    vec[1].set(vec4[1].getF32ptr());
    LL_INFOS() << "ObjectBounds: " << vec[0] << " : " << vec[1] << LL_ENDL;

    vec4 = group->getObjectExtents();
    vec[0].set(vec4[0].getF32ptr());
    vec[1].set(vec4[1].getF32ptr());
    LL_INFOS() << "ObjectExtents: " << vec[0] << " : " << vec[1] << LL_ENDL;
#endif
}
//--------------------------------------------------------------<|MERGE_RESOLUTION|>--- conflicted
+++ resolved
@@ -546,70 +546,6 @@
 void LLViewerOctreeGroup::rebound()
 {
     LL_PROFILE_ZONE_SCOPED_CATEGORY_OCTREE;
-<<<<<<< HEAD
-	if (!isDirty())
-	{	
-		return;
-	}
-	
-	if (mOctreeNode->getChildCount() == 1 && mOctreeNode->getElementCount() == 0)
-	{
-		LLViewerOctreeGroup* group = (LLViewerOctreeGroup*) mOctreeNode->getChild(0)->getListener(0);
-		group->rebound();
-		
-		//copy single child's bounding box
-		mBounds[0] = group->mBounds[0];
-		mBounds[1] = group->mBounds[1];
-		mExtents[0] = group->mExtents[0];
-		mExtents[1] = group->mExtents[1];
-		
-		group->setState(SKIP_FRUSTUM_CHECK);
-	}
-	else if (mOctreeNode->getChildCount() == 0)
-	{ //copy object bounding box if this is a leaf
-		boundObjects(true, mExtents[0], mExtents[1]);
-		mBounds[0] = mObjectBounds[0];
-		mBounds[1] = mObjectBounds[1];
-	}
-	else
-	{
-		LLVector4a& newMin = mExtents[0];
-		LLVector4a& newMax = mExtents[1];
-		LLViewerOctreeGroup* group = (LLViewerOctreeGroup*) mOctreeNode->getChild(0)->getListener(0);
-		group->clearState(SKIP_FRUSTUM_CHECK);
-		group->rebound();
-		//initialize to first child
-		newMin = group->mExtents[0];
-		newMax = group->mExtents[1];
-
-		//first, rebound children
-		for (U32 i = 1; i < mOctreeNode->getChildCount(); i++)
-		{
-			group = (LLViewerOctreeGroup*) mOctreeNode->getChild(i)->getListener(0);
-			group->clearState(SKIP_FRUSTUM_CHECK);
-			group->rebound();
-			const LLVector4a& max = group->mExtents[1];
-			const LLVector4a& min = group->mExtents[0];
-
-			newMax.setMax(newMax, max);
-			newMin.setMin(newMin, min);
-		}
-
-		boundObjects(false, newMin, newMax);
-		
-		mBounds[0].setAdd(newMin, newMax);
-		mBounds[0].mul(0.5f);
-		mBounds[1].setSub(newMax, newMin);
-		mBounds[1].mul(0.5f);
-	}
-	
-	clearState(DIRTY);
-
-	return;
-}
-
-//virtual 
-=======
     if (!isDirty())
     {
         return;
@@ -630,7 +566,7 @@
     }
     else if (mOctreeNode->getChildCount() == 0)
     { //copy object bounding box if this is a leaf
-        boundObjects(TRUE, mExtents[0], mExtents[1]);
+        boundObjects(true, mExtents[0], mExtents[1]);
         mBounds[0] = mObjectBounds[0];
         mBounds[1] = mObjectBounds[1];
     }
@@ -658,7 +594,7 @@
             newMin.setMin(newMin, min);
         }
 
-        boundObjects(FALSE, newMin, newMax);
+        boundObjects(false, newMin, newMax);
 
         mBounds[0].setAdd(newMin, newMax);
         mBounds[0].mul(0.5f);
@@ -672,7 +608,6 @@
 }
 
 //virtual
->>>>>>> c06fb4e0
 void LLViewerOctreeGroup::handleInsertion(const TreeNode* node, LLViewerOctreeEntry* obj)
 {
     obj->setGroup(this);
@@ -764,78 +699,8 @@
     return NULL;
 }
 
-<<<<<<< HEAD
-//virtual 
+//virtual
 bool LLViewerOctreeGroup::boundObjects(bool empty, LLVector4a& minOut, LLVector4a& maxOut)
-{
-	const OctreeNode* node = mOctreeNode;
-
-	if (node->isEmpty())
-	{	//don't do anything if there are no objects
-		if (empty && mOctreeNode->getParent())
-		{	//only root is allowed to be empty
-			OCT_ERRS << "Empty leaf found in octree." << LL_ENDL;
-		}
-		return false;
-	}
-
-	LLVector4a& newMin = mObjectExtents[0];
-	LLVector4a& newMax = mObjectExtents[1];
-	
-	if (hasState(OBJECT_DIRTY))
-	{ //calculate new bounding box
-		clearState(OBJECT_DIRTY);
-
-		//initialize bounding box to first element
-		OctreeNode::const_element_iter i = node->getDataBegin();
-		LLViewerOctreeEntry* entry = *i;
-		const LLVector4a* minMax = entry->getSpatialExtents();
-
-		newMin = minMax[0];
-		newMax = minMax[1];
-
-		for (++i; i != node->getDataEnd(); ++i)
-		{
-			entry = *i;
-			minMax = entry->getSpatialExtents();
-			
-			update_min_max(newMin, newMax, minMax[0]);
-			update_min_max(newMin, newMax, minMax[1]);
-		}
-
-		mObjectBounds[0].setAdd(newMin, newMax);
-		mObjectBounds[0].mul(0.5f);
-		mObjectBounds[1].setSub(newMax, newMin);
-		mObjectBounds[1].mul(0.5f);
-	}
-	
-	if (empty)
-	{
-		minOut = newMin;
-		maxOut = newMax;
-	}
-	else
-	{
-		minOut.setMin(minOut, newMin);
-		maxOut.setMax(maxOut, newMax);
-	}
-		
-	return true;
-}
-
-//virtual 
-bool LLViewerOctreeGroup::isVisible() const
-{
-	return mVisible[LLViewerCamera::sCurCameraID] >= LLViewerOctreeEntryData::getCurrentFrame();
-}
-
-//virtual 
-bool LLViewerOctreeGroup::isRecentlyVisible() const 
-{
-	return false;
-=======
-//virtual
-bool LLViewerOctreeGroup::boundObjects(BOOL empty, LLVector4a& minOut, LLVector4a& maxOut)
 {
     const OctreeNode* node = mOctreeNode;
 
@@ -889,20 +754,19 @@
         maxOut.setMax(maxOut, newMax);
     }
 
-    return TRUE;
-}
-
-//virtual
-BOOL LLViewerOctreeGroup::isVisible() const
-{
-    return mVisible[LLViewerCamera::sCurCameraID] >= LLViewerOctreeEntryData::getCurrentFrame() ? TRUE : FALSE;
-}
-
-//virtual
-BOOL LLViewerOctreeGroup::isRecentlyVisible() const
-{
-    return FALSE;
->>>>>>> c06fb4e0
+    return true;
+}
+
+//virtual
+bool LLViewerOctreeGroup::isVisible() const
+{
+    return mVisible[LLViewerCamera::sCurCameraID] >= LLViewerOctreeEntryData::getCurrentFrame();
+}
+
+//virtual
+bool LLViewerOctreeGroup::isRecentlyVisible() const
+{
+    return false;
 }
 
 void LLViewerOctreeGroup::setVisible()
@@ -1024,11 +888,7 @@
 
 bool LLOcclusionCullingGroup::needsUpdate()
 {
-<<<<<<< HEAD
-	return LLDrawable::getCurrentFrame() % mSpatialPartition->mLODPeriod == mLODHash;
-=======
-    return (LLDrawable::getCurrentFrame() % mSpatialPartition->mLODPeriod == mLODHash) ? TRUE : FALSE;
->>>>>>> c06fb4e0
+    return LLDrawable::getCurrentFrame() % mSpatialPartition->mLODPeriod == mLODHash;
 }
 
 bool LLOcclusionCullingGroup::isRecentlyVisible() const
@@ -1046,17 +906,7 @@
 //virtual
 void LLOcclusionCullingGroup::handleChildAddition(const OctreeNode* parent, OctreeNode* child)
 {
-<<<<<<< HEAD
-	if (!child->hasListeners())
-	{
-		new LLOcclusionCullingGroup(child, mSpatialPartition);
-	}
-	else
-	{
-		OCT_ERRS << "LLOcclusionCullingGroup redundancy detected." << LL_ENDL;
-	}
-=======
-    if (child->getListenerCount() == 0)
+    if (!child->hasListeners())
     {
         new LLOcclusionCullingGroup(child, mSpatialPartition);
     }
@@ -1066,7 +916,6 @@
     }
 
     unbound();
->>>>>>> c06fb4e0
 
     ((LLViewerOctreeGroup*)child->getListener(0))->unbound();
 }
@@ -1209,50 +1058,9 @@
 bool LLOcclusionCullingGroup::earlyFail(LLCamera* camera, const LLVector4a* bounds)
 {
     LL_PROFILE_ZONE_SCOPED_CATEGORY_OCTREE;
-<<<<<<< HEAD
-	if (camera->getOrigin().isExactlyZero())
-	{
-		return false;
-	}
-
-	const F32 vel = SG_OCCLUSION_FUDGE*2.f;
-	LLVector4a fudge;
-	fudge.splat(vel);
-
-	const LLVector4a& c = bounds[0];
-	LLVector4a r;
-	r.setAdd(bounds[1], fudge);
-
-	/*if (r.magVecSquared() > 1024.0*1024.0)
-	{
-		return true;
-	}*/
-
-	LLVector4a e;
-	e.load3(camera->getOrigin().mV);
-	
-	LLVector4a min;
-	min.setSub(c,r);
-	LLVector4a max;
-	max.setAdd(c,r);
-	
-	S32 lt = e.lessThan(min).getGatheredBits() & 0x7;
-	if (lt)
-	{
-		return false;
-	}
-
-	S32 gt = e.greaterThan(max).getGatheredBits() & 0x7;
-	if (gt)
-	{
-		return false;
-	}
-
-	return true;
-=======
     if (camera->getOrigin().isExactlyZero())
     {
-        return FALSE;
+        return false;
     }
 
     const F32 vel = SG_OCCLUSION_FUDGE*2.f;
@@ -1265,7 +1073,7 @@
 
     /*if (r.magVecSquared() > 1024.0*1024.0)
     {
-        return TRUE;
+        return true;
     }*/
 
     LLVector4a e;
@@ -1279,17 +1087,16 @@
     S32 lt = e.lessThan(min).getGatheredBits() & 0x7;
     if (lt)
     {
-        return FALSE;
+        return false;
     }
 
     S32 gt = e.greaterThan(max).getGatheredBits() & 0x7;
     if (gt)
     {
-        return FALSE;
-    }
-
-    return TRUE;
->>>>>>> c06fb4e0
+        return false;
+    }
+
+    return true;
 }
 
 U32 LLOcclusionCullingGroup::getLastOcclusionIssuedTime()
@@ -1492,21 +1299,12 @@
 //-----------------------------------------------------------------------------------
 //class LLViewerOctreePartition definitions
 //-----------------------------------------------------------------------------------
-<<<<<<< HEAD
-LLViewerOctreePartition::LLViewerOctreePartition() : 
-	mRegionp(NULL), 
-	mOcclusionEnabled(true), 
-	mDrawableType(0),
-	mLODSeed(0),
-	mLODPeriod(1)
-=======
 LLViewerOctreePartition::LLViewerOctreePartition() :
     mRegionp(NULL),
-    mOcclusionEnabled(TRUE),
+    mOcclusionEnabled(true),
     mDrawableType(0),
     mLODSeed(0),
     mLODPeriod(1)
->>>>>>> c06fb4e0
 {
     LLVector4a center, size;
     center.splat(0.f);
