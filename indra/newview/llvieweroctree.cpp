/** 
 * @file llvieweroctree.cpp
 * @brief LLViewerOctreeGroup class implementation and supporting functions
 *
 * $LicenseInfo:firstyear=2003&license=viewerlgpl$
 * Second Life Viewer Source Code
 * Copyright (C) 2010, Linden Research, Inc.
 * 
 * This library is free software; you can redistribute it and/or
 * modify it under the terms of the GNU Lesser General Public
 * License as published by the Free Software Foundation;
 * version 2.1 of the License only.
 * 
 * This library is distributed in the hope that it will be useful,
 * but WITHOUT ANY WARRANTY; without even the implied warranty of
 * MERCHANTABILITY or FITNESS FOR A PARTICULAR PURPOSE.  See the GNU
 * Lesser General Public License for more details.
 * 
 * You should have received a copy of the GNU Lesser General Public
 * License along with this library; if not, write to the Free Software
 * Foundation, Inc., 51 Franklin Street, Fifth Floor, Boston, MA  02110-1301  USA
 * 
 * Linden Research, Inc., 945 Battery Street, San Francisco, CA  94111  USA
 * $/LicenseInfo$
 */

#include "llviewerprecompiledheaders.h"
#include "llvieweroctree.h"
#include "llviewerregion.h"
#include "pipeline.h"
#include "llviewercontrol.h"
#include "llappviewer.h"
#include "llglslshader.h"
#include "llviewershadermgr.h"
#include "lldrawpoolwater.h"

//-----------------------------------------------------------------------------------
//static variables definitions
//-----------------------------------------------------------------------------------
U32 LLViewerOctreeEntryData::sCurVisible = 10; //reserve the low numbers for special use.
BOOL LLViewerOctreeDebug::sInDebug = FALSE;

static LLTrace::CountStatHandle<S32> sOcclusionQueries("occlusion_queries", "Number of occlusion queries executed"),
									 sNumObjectsOccluded("occluded_objects", "Count of objects being occluded by a query"),
									 sNumObjectsUnoccluded("unoccluded_objects", "Count of objects being unoccluded by a query");

//-----------------------------------------------------------------------------------
//some global functions definitions
//-----------------------------------------------------------------------------------
typedef enum
{
	b000 = 0x00,
	b001 = 0x01,
	b010 = 0x02,
	b011 = 0x03,
	b100 = 0x04,
	b101 = 0x05,
	b110 = 0x06,
	b111 = 0x07,
} eLoveTheBits;

//contact Runitai Linden for a copy of the SL object used to write this table
//basically, you give the table a bitmask of the look-at vector to a node and it
//gives you a triangle fan index array
static U16 sOcclusionIndices[] =
{
	 //000
		b111, b110, b010, b011, b001, b101, b100, b110,
	 //001 
		b011, b010, b000, b001, b101, b111, b110, b010,
	 //010
		b101, b100, b110, b111, b011, b001, b000, b100,
	 //011 
		b001, b000, b100, b101, b111, b011, b010, b000,
	 //100 
		b110, b000, b010, b011, b111, b101, b100, b000,
	 //101 
		b010, b100, b000, b001, b011, b111, b110, b100,
	 //110
		b100, b010, b110, b111, b101, b001, b000, b010,
	 //111
		b000, b110, b100, b101, b001, b011, b010, b110,
};

U32 get_box_fan_indices(LLCamera* camera, const LLVector4a& center)
{
	LLVector4a origin;
	origin.load3(camera->getOrigin().mV);

	S32 cypher = center.greaterThan(origin).getGatheredBits() & 0x7;
	
	return cypher*8;
}

U8* get_box_fan_indices_ptr(LLCamera* camera, const LLVector4a& center)
{
	LLVector4a origin;
	origin.load3(camera->getOrigin().mV);

	S32 cypher = center.greaterThan(origin).getGatheredBits() & 0x7;
	
	return (U8*) (sOcclusionIndices+cypher*8);
}

//create a vertex buffer for efficiently rendering cubes
LLVertexBuffer* ll_create_cube_vb(U32 type_mask, U32 usage)
{
	LLVertexBuffer* ret = new LLVertexBuffer(type_mask, usage);

	ret->allocateBuffer(8, 64, true);

	LLStrider<LLVector3> pos;
	LLStrider<U16> idx;

	ret->getVertexStrider(pos);
	ret->getIndexStrider(idx);

	pos[0] = LLVector3(-1,-1,-1);
	pos[1] = LLVector3(-1,-1, 1);
	pos[2] = LLVector3(-1, 1,-1);
	pos[3] = LLVector3(-1, 1, 1);
	pos[4] = LLVector3( 1,-1,-1);
	pos[5] = LLVector3( 1,-1, 1);
	pos[6] = LLVector3( 1, 1,-1);
	pos[7] = LLVector3( 1, 1, 1);

	for (U32 i = 0; i < 64; i++)
	{
		idx[i] = sOcclusionIndices[i];
	}

	ret->flush();

	return ret;
}


#define LL_TRACK_PENDING_OCCLUSION_QUERIES 0

const F32 SG_OCCLUSION_FUDGE = 0.25f;
#define SG_DISCARD_TOLERANCE 0.01f


S32 AABBSphereIntersect(const LLVector3& min, const LLVector3& max, const LLVector3 &origin, const F32 &rad)
{
	return AABBSphereIntersectR2(min, max, origin, rad*rad);
}

S32 AABBSphereIntersectR2(const LLVector3& min, const LLVector3& max, const LLVector3 &origin, const F32 &r)
{
	F32 d = 0.f;
	F32 t;
	
	if ((min-origin).magVecSquared() < r &&
		(max-origin).magVecSquared() < r)
	{
		return 2;
	}

	for (U32 i = 0; i < 3; i++)
	{
		if (origin.mV[i] < min.mV[i])
		{
			t = min.mV[i] - origin.mV[i];
			d += t*t;
		}
		else if (origin.mV[i] > max.mV[i])
		{
			t = origin.mV[i] - max.mV[i];
			d += t*t;
		}

		if (d > r)
		{
			return 0;
		}
	}

	return 1;
}


S32 AABBSphereIntersect(const LLVector4a& min, const LLVector4a& max, const LLVector3 &origin, const F32 &rad)
{
	return AABBSphereIntersectR2(min, max, origin, rad*rad);
}

S32 AABBSphereIntersectR2(const LLVector4a& min, const LLVector4a& max, const LLVector3 &origin, const F32 &r)
{
	F32 d = 0.f;
	F32 t;
	
	LLVector4a origina;
	origina.load3(origin.mV);

	LLVector4a v;
	v.setSub(min, origina);
	
	if (v.dot3(v) < r)
	{
		v.setSub(max, origina);
		if (v.dot3(v) < r)
		{
			return 2;
		}
	}


	for (U32 i = 0; i < 3; i++)
	{
		if (origin.mV[i] < min[i])
		{
			t = min[i] - origin.mV[i];
			d += t*t;
		}
		else if (origin.mV[i] > max[i])
		{
			t = origin.mV[i] - max[i];
			d += t*t;
		}

		if (d > r)
		{
			return 0;
		}
	}

	return 1;
}

//-----------------------------------------------------------------------------------
//class LLViewerOctreeEntry definitions
//-----------------------------------------------------------------------------------
LLViewerOctreeEntry::LLViewerOctreeEntry() 
:	mGroup(NULL),
	mBinRadius(0.f),
	mBinIndex(-1),
	mVisible(0)
{
	mPositionGroup.clear();
	mExtents[0].clear();
	mExtents[1].clear();	

	for(S32 i = 0; i < NUM_DATA_TYPE; i++)
	{
		mData[i] = NULL;
	}
}

LLViewerOctreeEntry::~LLViewerOctreeEntry()
{
	llassert(!mGroup);
}

void LLViewerOctreeEntry::addData(LLViewerOctreeEntryData* data)
{
	//llassert(mData[data->getDataType()] == NULL);	
	llassert(data != NULL);

	mData[data->getDataType()] = data;
}

void LLViewerOctreeEntry::removeData(LLViewerOctreeEntryData* data)
{
	//llassert(data->getDataType() != LLVOCACHEENTRY); //can not remove VOCache entry

	if(!mData[data->getDataType()])
	{
		return;
	}
	if(mData[data->getDataType()] != data)
	{
		return;
	}

	mData[data->getDataType()] = NULL;
	
	if(mGroup != NULL && !mData[LLDRAWABLE])
	{
		LLViewerOctreeGroup* group = mGroup;
		mGroup = NULL;
		group->removeFromGroup(data);

		llassert(mBinIndex == -1);				
	}
}

//called by group handleDestruction() ONLY when group is destroyed by octree.
void LLViewerOctreeEntry::nullGroup()
{
	mGroup = NULL;
}

void LLViewerOctreeEntry::setGroup(LLViewerOctreeGroup* group)
{
	if(mGroup == group)
	{
		return;
	}

	if(mGroup)
	{
		LLViewerOctreeGroup* old_group = mGroup;
		mGroup = NULL;
		old_group->removeFromGroup(this);

		llassert(mBinIndex == -1);
	}

	mGroup = group;
}

//-----------------------------------------------------------------------------------
//class LLViewerOctreeEntryData definitions
//-----------------------------------------------------------------------------------
LLViewerOctreeEntryData::~LLViewerOctreeEntryData()
{
	if(mEntry)
	{
		mEntry->removeData(this);
	}
}

LLViewerOctreeEntryData::LLViewerOctreeEntryData(LLViewerOctreeEntry::eEntryDataType_t data_type)
	: mDataType(data_type),
	  mEntry(NULL)
{
}

//virtual
void LLViewerOctreeEntryData::setOctreeEntry(LLViewerOctreeEntry* entry)
{
	llassert_always(mEntry.isNull());

	if(mEntry.notNull())
	{
		return; 
	}

	if(!entry)
	{
		mEntry = new LLViewerOctreeEntry();
	}
	else
	{
		mEntry = entry;
	}
	mEntry->addData(this);
}

void LLViewerOctreeEntryData::removeOctreeEntry()
{
	if(mEntry)
	{
		mEntry->removeData(this);
		mEntry = NULL;
	}
}

void LLViewerOctreeEntryData::setSpatialExtents(const LLVector3& min, const LLVector3& max)
{ 
	mEntry->mExtents[0].load3(min.mV); 
	mEntry->mExtents[1].load3(max.mV);
}

void LLViewerOctreeEntryData::setSpatialExtents(const LLVector4a& min, const LLVector4a& max)
{ 
	mEntry->mExtents[0] = min; 
	mEntry->mExtents[1] = max;
}

void LLViewerOctreeEntryData::setPositionGroup(const LLVector4a& pos)
{
	mEntry->mPositionGroup = pos;
}

const LLVector4a* LLViewerOctreeEntryData::getSpatialExtents() const 
{
	return mEntry->getSpatialExtents();
}

//virtual
void LLViewerOctreeEntryData::setGroup(LLViewerOctreeGroup* group)
{
	mEntry->setGroup(group);
}

void LLViewerOctreeEntryData::shift(const LLVector4a &shift_vector)
{
	mEntry->mExtents[0].add(shift_vector);
	mEntry->mExtents[1].add(shift_vector);
	mEntry->mPositionGroup.add(shift_vector);
}

LLViewerOctreeGroup* LLViewerOctreeEntryData::getGroup()const        
{
	return mEntry.notNull() ? mEntry->mGroup : NULL;
}

const LLVector4a& LLViewerOctreeEntryData::getPositionGroup() const  
{
	return mEntry->getPositionGroup();
}	

//virtual
bool LLViewerOctreeEntryData::isVisible() const
{
	if(mEntry)
	{
		return mEntry->mVisible == sCurVisible;
	}
	return false;
}

//virtual
bool LLViewerOctreeEntryData::isRecentlyVisible() const
{
	if(!mEntry)
	{
		return false;
	}

	if(isVisible())
	{
		return true;
	}
	if(getGroup() && getGroup()->isRecentlyVisible())
	{
		setVisible();
		return true;
	}

	return false;
}

void LLViewerOctreeEntryData::setVisible() const
{
	if(mEntry)
	{
		mEntry->mVisible = sCurVisible;
	}
}

void LLViewerOctreeEntryData::resetVisible() const
{
	if(mEntry)
	{
		mEntry->mVisible = 0;
	}
}
//-----------------------------------------------------------------------------------
//class LLViewerOctreeGroup definitions
//-----------------------------------------------------------------------------------

LLViewerOctreeGroup::~LLViewerOctreeGroup()
{
	//empty here
}

LLViewerOctreeGroup::LLViewerOctreeGroup(OctreeNode* node)
:	mOctreeNode(node),
	mAnyVisible(0),
	mState(CLEAN)
{
	LLVector4a tmp;
	tmp.splat(0.f);
	mExtents[0] = mExtents[1] = mObjectBounds[0] = mObjectBounds[1] =
		mObjectExtents[0] = mObjectExtents[1] = tmp;
	
	mBounds[0] = node->getCenter();
	mBounds[1] = node->getSize();

	mOctreeNode->addListener(this);
}

bool LLViewerOctreeGroup::hasElement(LLViewerOctreeEntryData* data) 
{ 
	if(!data->getEntry())
	{
		return false;
	}
	return std::find(getDataBegin(), getDataEnd(), data->getEntry()) != getDataEnd(); 
}

bool LLViewerOctreeGroup::removeFromGroup(LLViewerOctreeEntryData* data)
{
	return removeFromGroup(data->getEntry());
}

bool LLViewerOctreeGroup::removeFromGroup(LLViewerOctreeEntry* entry)
{
	llassert(entry != NULL);
	llassert(!entry->getGroup());
	
	if(isDead()) //group is about to be destroyed, not need to double delete the entry.
	{
		entry->setBinIndex(-1);
		return true;
	}

	unbound();
	setState(OBJECT_DIRTY);

	if (mOctreeNode)
	{
		if (!mOctreeNode->remove(entry)) //this could cause *this* pointer to be destroyed, so no more function calls after this.
		{
			OCT_ERRS << "Could not remove LLVOCacheEntry from LLVOCacheOctreeGroup" << LL_ENDL;
			return false;
		}
	}	

	return true;
}

//virtual 
void LLViewerOctreeGroup::unbound()
{
    LL_PROFILE_ZONE_SCOPED;
	if (isDirty())
	{
		return;
	}

	setState(DIRTY);
	
	//all the parent nodes need to rebound this child
	if (mOctreeNode)
	{
		OctreeNode* parent = (OctreeNode*) mOctreeNode->getParent();
		while (parent != NULL)
		{
			LLViewerOctreeGroup* group = (LLViewerOctreeGroup*) parent->getListener(0);
			if (!group || group->isDirty())
			{
				return;
			}
			
			group->setState(DIRTY);
			parent = (OctreeNode*) parent->getParent();
		}
	}
}
	
//virtual 
void LLViewerOctreeGroup::rebound()
{
    LL_PROFILE_ZONE_SCOPED_CATEGORY_OCTREE;
	if (!isDirty())
	{	
		return;
	}
	
	if (mOctreeNode->getChildCount() == 1 && mOctreeNode->getElementCount() == 0)
	{
		LLViewerOctreeGroup* group = (LLViewerOctreeGroup*) mOctreeNode->getChild(0)->getListener(0);
		group->rebound();
		
		//copy single child's bounding box
		mBounds[0] = group->mBounds[0];
		mBounds[1] = group->mBounds[1];
		mExtents[0] = group->mExtents[0];
		mExtents[1] = group->mExtents[1];
		
		group->setState(SKIP_FRUSTUM_CHECK);
	}
	else if (mOctreeNode->isLeaf())
	{ //copy object bounding box if this is a leaf
		boundObjects(TRUE, mExtents[0], mExtents[1]);
		mBounds[0] = mObjectBounds[0];
		mBounds[1] = mObjectBounds[1];
	}
	else
	{
		LLVector4a& newMin = mExtents[0];
		LLVector4a& newMax = mExtents[1];
		LLViewerOctreeGroup* group = (LLViewerOctreeGroup*) mOctreeNode->getChild(0)->getListener(0);
		group->clearState(SKIP_FRUSTUM_CHECK);
		group->rebound();
		//initialize to first child
		newMin = group->mExtents[0];
		newMax = group->mExtents[1];

		//first, rebound children
		for (U32 i = 1; i < mOctreeNode->getChildCount(); i++)
		{
			group = (LLViewerOctreeGroup*) mOctreeNode->getChild(i)->getListener(0);
			group->clearState(SKIP_FRUSTUM_CHECK);
			group->rebound();
			const LLVector4a& max = group->mExtents[1];
			const LLVector4a& min = group->mExtents[0];

			newMax.setMax(newMax, max);
			newMin.setMin(newMin, min);
		}

		boundObjects(FALSE, newMin, newMax);
		
		mBounds[0].setAdd(newMin, newMax);
		mBounds[0].mul(0.5f);
		mBounds[1].setSub(newMax, newMin);
		mBounds[1].mul(0.5f);
	}
	
	clearState(DIRTY);

	return;
}

//virtual 
void LLViewerOctreeGroup::handleInsertion(const TreeNode* node, LLViewerOctreeEntry* obj)
{
	obj->setGroup(this);	
	unbound();
	setState(OBJECT_DIRTY);
}
	
//virtual 
void LLViewerOctreeGroup::handleRemoval(const TreeNode* node, LLViewerOctreeEntry* obj)
{
	unbound();
	setState(OBJECT_DIRTY);

	obj->setGroup(NULL); //this could cause *this* pointer to be destroyed. So no more function calls after this.	
}
	
//virtual 
void LLViewerOctreeGroup::handleDestruction(const TreeNode* node)
{
	for (OctreeNode::element_iter i = mOctreeNode->getDataBegin(); i != mOctreeNode->getDataEnd(); ++i)
	{
		LLViewerOctreeEntry* obj = *i;
		if (obj && obj->getGroup() == this)
		{
			obj->nullGroup();
			//obj->setGroup(NULL);
		}
	}
	mOctreeNode = NULL;
}
	
//virtual 
void LLViewerOctreeGroup::handleStateChange(const TreeNode* node)
{
	//drop bounding box upon state change
	if (mOctreeNode != node)
	{
		mOctreeNode = (OctreeNode*) node;
	}
	unbound();
}
	
//virtual 
void LLViewerOctreeGroup::handleChildAddition(const OctreeNode* parent, OctreeNode* child)
{
	if (child->getListenerCount() == 0)
	{
		new LLViewerOctreeGroup(child);
	}
	else
	{
		OCT_ERRS << "LLViewerOctreeGroup redundancy detected." << LL_ENDL;
	}

	unbound();
	
	((LLViewerOctreeGroup*)child->getListener(0))->unbound();
}
	
//virtual 
void LLViewerOctreeGroup::handleChildRemoval(const OctreeNode* parent, const OctreeNode* child)
{
	unbound();
}

LLViewerOctreeGroup* LLViewerOctreeGroup::getParent()
{
	if (isDead())
	{
		return NULL;
	}

	if(!mOctreeNode)
	{
		return NULL;
	}
	
	OctreeNode* parent = mOctreeNode->getOctParent();

	if (parent)
	{
		return (LLViewerOctreeGroup*) parent->getListener(0);
	}

	return NULL;
}

//virtual 
bool LLViewerOctreeGroup::boundObjects(BOOL empty, LLVector4a& minOut, LLVector4a& maxOut)
{
	const OctreeNode* node = mOctreeNode;

	if (node->isEmpty())
	{	//don't do anything if there are no objects
		if (empty && mOctreeNode->getParent())
		{	//only root is allowed to be empty
			OCT_ERRS << "Empty leaf found in octree." << LL_ENDL;
		}
		return false;
	}

	LLVector4a& newMin = mObjectExtents[0];
	LLVector4a& newMax = mObjectExtents[1];
	
	if (hasState(OBJECT_DIRTY))
	{ //calculate new bounding box
		clearState(OBJECT_DIRTY);

		//initialize bounding box to first element
		OctreeNode::const_element_iter i = node->getDataBegin();
		LLViewerOctreeEntry* entry = *i;
		const LLVector4a* minMax = entry->getSpatialExtents();

		newMin = minMax[0];
		newMax = minMax[1];

		for (++i; i != node->getDataEnd(); ++i)
		{
			entry = *i;
			minMax = entry->getSpatialExtents();
			
			update_min_max(newMin, newMax, minMax[0]);
			update_min_max(newMin, newMax, minMax[1]);
		}

		mObjectBounds[0].setAdd(newMin, newMax);
		mObjectBounds[0].mul(0.5f);
		mObjectBounds[1].setSub(newMax, newMin);
		mObjectBounds[1].mul(0.5f);
	}
	
	if (empty)
	{
		minOut = newMin;
		maxOut = newMax;
	}
	else
	{
		minOut.setMin(minOut, newMin);
		maxOut.setMax(maxOut, newMax);
	}
		
	return TRUE;
}

//virtual 
BOOL LLViewerOctreeGroup::isVisible() const
{
	return mVisible[LLViewerCamera::sCurCameraID] >= LLViewerOctreeEntryData::getCurrentFrame() ? TRUE : FALSE;
}

//virtual 
BOOL LLViewerOctreeGroup::isRecentlyVisible() const 
{
	return FALSE;
}

void LLViewerOctreeGroup::setVisible()
{
	mVisible[LLViewerCamera::sCurCameraID] = LLViewerOctreeEntryData::getCurrentFrame();
	
	if(LLViewerCamera::sCurCameraID < LLViewerCamera::CAMERA_WATER0)
	{
		mAnyVisible = LLViewerOctreeEntryData::getCurrentFrame();
	}
}

void LLViewerOctreeGroup::checkStates()
{
#if LL_OCTREE_PARANOIA_CHECK
	//LLOctreeStateCheck checker;
	//checker.traverse(mOctreeNode);
#endif
}

//-------------------------------------------------------------------------------------------
//occulsion culling functions and classes
//-------------------------------------------------------------------------------------------
std::set<U32> LLOcclusionCullingGroup::sPendingQueries;

static std::queue<GLuint> sFreeQueries;

#define QUERY_POOL_SIZE 1024

U32 LLOcclusionCullingGroup::getNewOcclusionQueryObjectName()
{
    LL_PROFILE_ZONE_SCOPED_CATEGORY_OCTREE;
    
    if (sFreeQueries.empty())
    {
        //seed 1024 query names into the free query pool
        GLuint queries[1024];
        glGenQueriesARB(1024, queries);
        for (int i = 0; i < 1024; ++i)
        {
            sFreeQueries.push(queries[i]);
        }
    }

    // pull from pool
    GLuint ret = sFreeQueries.front();
    sFreeQueries.pop();
    return ret;
}

void LLOcclusionCullingGroup::releaseOcclusionQueryObjectName(GLuint name)
{
    if (name != 0)
    {
        LL_PROFILE_ZONE_SCOPED_CATEGORY_OCTREE;
        sFreeQueries.push(name);
    }
}

//=====================================
//		Occlusion State Set/Clear
//=====================================
class LLSpatialSetOcclusionState : public OctreeTraveler
{
public:
	U32 mState;
	LLSpatialSetOcclusionState(U32 state) : mState(state) { }
	virtual void visit(const OctreeNode* branch) 
	{ 
		LLOcclusionCullingGroup* group = (LLOcclusionCullingGroup*)branch->getListener(0);
		if(group)
		{
			group->setOcclusionState(mState); 
		}
	}
};

class LLSpatialSetOcclusionStateDiff : public LLSpatialSetOcclusionState
{
public:
	LLSpatialSetOcclusionStateDiff(U32 state) : LLSpatialSetOcclusionState(state) { }

	virtual void traverse(const OctreeNode* n)
	{
		LLOcclusionCullingGroup* group = (LLOcclusionCullingGroup*) n->getListener(0);
		
		if (group && !group->isOcclusionState(mState))
		{
			OctreeTraveler::traverse(n);
		}
	}
};


LLOcclusionCullingGroup::LLOcclusionCullingGroup(OctreeNode* node, LLViewerOctreePartition* part) : 
	LLViewerOctreeGroup(node),
	mSpatialPartition(part)
{
	part->mLODSeed = (part->mLODSeed+1)%part->mLODPeriod;
	mLODHash = part->mLODSeed;

	OctreeNode* oct_parent = node->getOctParent();
	LLOcclusionCullingGroup* parent = oct_parent ? (LLOcclusionCullingGroup*) oct_parent->getListener(0) : NULL;

	for (U32 i = 0; i < LLViewerCamera::NUM_CAMERAS; i++)
	{
		mOcclusionQuery[i] = 0;
		mOcclusionIssued[i] = 0;
		mOcclusionState[i] = parent ? SG_STATE_INHERIT_MASK & parent->mOcclusionState[i] : 0;
		mVisible[i] = 0;
	}
}

LLOcclusionCullingGroup::~LLOcclusionCullingGroup()
{
	releaseOcclusionQueryObjectNames();
}

BOOL LLOcclusionCullingGroup::needsUpdate()
{
	return (LLDrawable::getCurrentFrame() % mSpatialPartition->mLODPeriod == mLODHash) ? TRUE : FALSE;
}

BOOL LLOcclusionCullingGroup::isRecentlyVisible() const
{
	const S32 MIN_VIS_FRAME_RANGE = 2;
	return (LLDrawable::getCurrentFrame() - mVisible[LLViewerCamera::sCurCameraID]) < MIN_VIS_FRAME_RANGE ;
}

BOOL LLOcclusionCullingGroup::isAnyRecentlyVisible() const
{
	const S32 MIN_VIS_FRAME_RANGE = 2;
	return (LLDrawable::getCurrentFrame() - mAnyVisible) < MIN_VIS_FRAME_RANGE ;
}

//virtual 
void LLOcclusionCullingGroup::handleChildAddition(const OctreeNode* parent, OctreeNode* child)
{
	if (child->getListenerCount() == 0)
	{
		new LLOcclusionCullingGroup(child, mSpatialPartition);
	}
	else
	{
		OCT_ERRS << "LLOcclusionCullingGroup redundancy detected." << LL_ENDL;
	}

	unbound();
	
	((LLViewerOctreeGroup*)child->getListener(0))->unbound();
}

void LLOcclusionCullingGroup::releaseOcclusionQueryObjectNames()
{
	if (gGLManager.mHasOcclusionQuery)
	{
		for (U32 i = 0; i < LLViewerCamera::NUM_CAMERAS; ++i)
		{
			if (mOcclusionQuery[i])
			{
				releaseOcclusionQueryObjectName(mOcclusionQuery[i]);
				mOcclusionQuery[i] = 0;
			}
		}
	}
}

void LLOcclusionCullingGroup::setOcclusionState(U32 state, S32 mode /* = STATE_MODE_SINGLE */ ) 
{
    switch (mode)
    {
    case STATE_MODE_SINGLE:
        if (state & OCCLUDED)
        {
            add(sNumObjectsOccluded, 1);
        }
        mOcclusionState[LLViewerCamera::sCurCameraID] |= state;
        if ((state & DISCARD_QUERY) && mOcclusionQuery[LLViewerCamera::sCurCameraID])
        {
            releaseOcclusionQueryObjectName(mOcclusionQuery[LLViewerCamera::sCurCameraID]);
            mOcclusionQuery[LLViewerCamera::sCurCameraID] = 0;
        }
        break;

    case STATE_MODE_DIFF:
        {
            LLSpatialSetOcclusionStateDiff setter(state);
            setter.traverse(mOctreeNode);
        }
        break;

    case STATE_MODE_BRANCH:
        {
            LLSpatialSetOcclusionState setter(state);
            setter.traverse(mOctreeNode);
        }
        break;

    case STATE_MODE_ALL_CAMERAS:
        for (U32 i = 0; i < LLViewerCamera::NUM_CAMERAS; i++)
        {
            mOcclusionState[i] |= state;

            if ((state & DISCARD_QUERY) && mOcclusionQuery[i])
            {
                releaseOcclusionQueryObjectName(mOcclusionQuery[i]);
                mOcclusionQuery[i] = 0;
            }
        }
        break;

    default:
        break;
    }
}

class LLSpatialClearOcclusionState : public OctreeTraveler
{
public:
	U32 mState;
	
	LLSpatialClearOcclusionState(U32 state) : mState(state) { }
	virtual void visit(const OctreeNode* branch) 
	{ 
		LLOcclusionCullingGroup* group = (LLOcclusionCullingGroup*)branch->getListener(0);
		if(group)
		{
			group->clearOcclusionState(mState); 
		}
	}
};

class LLSpatialClearOcclusionStateDiff : public LLSpatialClearOcclusionState
{
public:
	LLSpatialClearOcclusionStateDiff(U32 state) : LLSpatialClearOcclusionState(state) { }

	virtual void traverse(const OctreeNode* n)
	{
		LLOcclusionCullingGroup* group = (LLOcclusionCullingGroup*) n->getListener(0);
		
		if (group && group->isOcclusionState(mState))
		{
			OctreeTraveler::traverse(n);
		}
	}
};

void LLOcclusionCullingGroup::clearOcclusionState(U32 state, S32 mode /* = STATE_MODE_SINGLE */)
{
    switch (mode)
    {
        case STATE_MODE_SINGLE:
            if (state & OCCLUDED)
            {
                add(sNumObjectsUnoccluded, 1);
            }
            mOcclusionState[LLViewerCamera::sCurCameraID] &= ~state;
            break;

        case STATE_MODE_DIFF:
            {
                LLSpatialClearOcclusionStateDiff clearer(state);
                clearer.traverse(mOctreeNode);
            }
            break;

        case STATE_MODE_BRANCH:
            {
                LLSpatialClearOcclusionState clearer(state);
                clearer.traverse(mOctreeNode);
            }
            break;

        case STATE_MODE_ALL_CAMERAS:
            for (U32 i = 0; i < LLViewerCamera::NUM_CAMERAS; i++)
            {
                mOcclusionState[i] &= ~state;
            }
            break;

        default:
            break;
    }
}

BOOL LLOcclusionCullingGroup::earlyFail(LLCamera* camera, const LLVector4a* bounds)
{
    LL_PROFILE_ZONE_SCOPED_CATEGORY_OCTREE;
	if (camera->getOrigin().isExactlyZero())
	{
		return FALSE;
	}

	const F32 vel = SG_OCCLUSION_FUDGE*2.f;
	LLVector4a fudge;
	fudge.splat(vel);

	const LLVector4a& c = bounds[0];
	LLVector4a r;
	r.setAdd(bounds[1], fudge);

	/*if (r.magVecSquared() > 1024.0*1024.0)
	{
		return TRUE;
	}*/

	LLVector4a e;
	e.load3(camera->getOrigin().mV);
	
	LLVector4a min;
	min.setSub(c,r);
	LLVector4a max;
	max.setAdd(c,r);
	
	S32 lt = e.lessThan(min).getGatheredBits() & 0x7;
	if (lt)
	{
		return FALSE;
	}

	S32 gt = e.greaterThan(max).getGatheredBits() & 0x7;
	if (gt)
	{
		return FALSE;
	}

	return TRUE;
}

U32 LLOcclusionCullingGroup::getLastOcclusionIssuedTime()
{
	return mOcclusionIssued[LLViewerCamera::sCurCameraID];
}

void LLOcclusionCullingGroup::checkOcclusion()
{
    if (LLPipeline::sUseOcclusion < 2) return;  // 0 - NoOcclusion, 1 = ReadOnly, 2 = ModifyOcclusionState  TODO: DJH 11-2021 ENUM this

    LL_PROFILE_ZONE_SCOPED_CATEGORY_OCTREE;
    LLOcclusionCullingGroup* parent = (LLOcclusionCullingGroup*)getParent();
    if (parent && parent->isOcclusionState(LLOcclusionCullingGroup::OCCLUDED))
    {	//if the parent has been marked as occluded, the child is implicitly occluded
        clearOcclusionState(QUERY_PENDING | DISCARD_QUERY);
        return;
    }

    if (mOcclusionQuery[LLViewerCamera::sCurCameraID] && isOcclusionState(QUERY_PENDING))
    {	
        if (isOcclusionState(DISCARD_QUERY))
        {   // delete the query to avoid holding onto hundreds of pending queries
            releaseOcclusionQueryObjectName(mOcclusionQuery[LLViewerCamera::sCurCameraID]);
            mOcclusionQuery[LLViewerCamera::sCurCameraID] = 0;
            // mark non-occluded
            clearOcclusionState(LLOcclusionCullingGroup::OCCLUDED, LLOcclusionCullingGroup::STATE_MODE_DIFF);
            clearOcclusionState(QUERY_PENDING | DISCARD_QUERY);
        }
        else
        {
            GLuint available;
            {
                LL_PROFILE_ZONE_NAMED_CATEGORY_OCTREE("co - query available");
                glGetQueryObjectuivARB(mOcclusionQuery[LLViewerCamera::sCurCameraID], GL_QUERY_RESULT_AVAILABLE_ARB, &available);
            }

            if (available)
            {   
                GLuint query_result;    // Will be # samples drawn, or a boolean depending on mHasOcclusionQuery2 (both are type GLuint)
                {
                    LL_PROFILE_ZONE_NAMED_CATEGORY_OCTREE("co - query result");
                    glGetQueryObjectuivARB(mOcclusionQuery[LLViewerCamera::sCurCameraID], GL_QUERY_RESULT_ARB, &query_result);
                }
#if LL_TRACK_PENDING_OCCLUSION_QUERIES
                sPendingQueries.erase(mOcclusionQuery[LLViewerCamera::sCurCameraID]);
#endif

#if 0   // (12/2021) occasional false-negative occlusion tests produce water reflection errors, SL-16461
        // If/when water occlusion queries become 100% reliable, re-enable this optimization

                if (LLPipeline::RENDER_TYPE_WATER == mSpatialPartition->mDrawableType)
                {
                    // Note any unoccluded water, for deciding on reflection/distortion passes
                    // (If occlusion is disabled, these are set within LLDrawPoolWater::render)
                    if (query_result > 0)
                    {
                        LLDrawPoolWater::sNeedsReflectionUpdate = TRUE;
                        LLDrawPoolWater::sNeedsDistortionUpdate = TRUE;
                    }
                }
#endif
                if (query_result > 0)
                {
                    clearOcclusionState(LLOcclusionCullingGroup::OCCLUDED, LLOcclusionCullingGroup::STATE_MODE_DIFF);
                }
                else
                {
                    setOcclusionState(LLOcclusionCullingGroup::OCCLUDED, LLOcclusionCullingGroup::STATE_MODE_DIFF);
                }
                clearOcclusionState(QUERY_PENDING);
            }
        }
    }
    else if (mSpatialPartition->isOcclusionEnabled() && isOcclusionState(LLOcclusionCullingGroup::OCCLUDED))
    {	//check occlusion has been issued for occluded node that has not had a query issued
        assert_states_valid(this);
        clearOcclusionState(LLOcclusionCullingGroup::OCCLUDED, LLOcclusionCullingGroup::STATE_MODE_DIFF);
        assert_states_valid(this);
    }
}

void LLOcclusionCullingGroup::doOcclusion(LLCamera* camera, const LLVector4a* shift)
{
    LL_PROFILE_ZONE_SCOPED_CATEGORY_OCTREE;
	if (mSpatialPartition->isOcclusionEnabled() && LLPipeline::sUseOcclusion > 1)
	{
		//move mBounds to the agent space if necessary
		LLVector4a bounds[2];
		bounds[0] = mBounds[0];
		bounds[1] = mBounds[1];
		if(shift != NULL)
		{
			bounds[0].add(*shift);
		}

		F32 OCCLUSION_FUDGE_Z = SG_OCCLUSION_FUDGE; //<-- #Solution #2
		if (LLPipeline::RENDER_TYPE_VOIDWATER == mSpatialPartition->mDrawableType)
		{
			OCCLUSION_FUDGE_Z = 1.;
		}

		// Don't cull hole/edge water, unless we have the GL_ARB_depth_clamp extension
		if (earlyFail(camera, bounds))
		{
            LL_PROFILE_ZONE_NAMED_CATEGORY_OCTREE("doOcclusion - early fail");
			setOcclusionState(LLOcclusionCullingGroup::DISCARD_QUERY);
			assert_states_valid(this);
			clearOcclusionState(LLOcclusionCullingGroup::OCCLUDED, LLOcclusionCullingGroup::STATE_MODE_DIFF);
			assert_states_valid(this);
		}
		else
		{
			if (!isOcclusionState(QUERY_PENDING) || isOcclusionState(DISCARD_QUERY))
			{
				{ //no query pending, or previous query to be discarded
                    LL_PROFILE_ZONE_NAMED_CATEGORY_OCTREE("doOcclusion - render");

					if (!mOcclusionQuery[LLViewerCamera::sCurCameraID])
					{
						mOcclusionQuery[LLViewerCamera::sCurCameraID] = getNewOcclusionQueryObjectName();
					}

					// Depth clamp all water to avoid it being culled as a result of being
					// behind the far clip plane, and in the case of edge water to avoid
					// it being culled while still visible.
					bool const use_depth_clamp = gGLManager.mHasDepthClamp &&
												(mSpatialPartition->mDrawableType == LLPipeline::RENDER_TYPE_WATER ||
												mSpatialPartition->mDrawableType == LLPipeline::RENDER_TYPE_VOIDWATER);

					LLGLEnable clamp(use_depth_clamp ? GL_DEPTH_CLAMP : 0);				
						
#if !LL_DARWIN					
					U32 mode = gGLManager.mHasOcclusionQuery2 ? GL_ANY_SAMPLES_PASSED : GL_SAMPLES_PASSED_ARB;
#else
					U32 mode = GL_SAMPLES_PASSED_ARB;
#endif
					
#if LL_TRACK_PENDING_OCCLUSION_QUERIES
					sPendingQueries.insert(mOcclusionQuery[LLViewerCamera::sCurCameraID]);
#endif
					add(sOcclusionQueries, 1);

					{
                        LL_PROFILE_ZONE_NAMED_CATEGORY_OCTREE("doOcclusion - push");
						
						//store which frame this query was issued on
						mOcclusionIssued[LLViewerCamera::sCurCameraID] = gFrameCount;

<<<<<<< HEAD
    					glBeginQueryARB(mode, mOcclusionQuery[LLViewerCamera::sCurCameraID]);					
=======
                        {
                            LL_PROFILE_ZONE_NAMED_CATEGORY_OCTREE("glBeginQuery");

                            //get an occlusion query that hasn't been used in awhile
                            releaseOcclusionQueryObjectName(mOcclusionQuery[LLViewerCamera::sCurCameraID]);
                            mOcclusionQuery[LLViewerCamera::sCurCameraID] = getNewOcclusionQueryObjectName();
                            glBeginQueryARB(mode, mOcclusionQuery[LLViewerCamera::sCurCameraID]);
                        }
>>>>>>> cc95d520
					
						LLGLSLShader* shader = LLGLSLShader::sCurBoundShaderPtr;
						llassert(shader);

						shader->uniform3fv(LLShaderMgr::BOX_CENTER, 1, bounds[0].getF32ptr());
						shader->uniform3f(LLShaderMgr::BOX_SIZE, bounds[1][0]+SG_OCCLUSION_FUDGE, 
																 bounds[1][1]+SG_OCCLUSION_FUDGE, 
																 bounds[1][2]+OCCLUSION_FUDGE_Z);

						if (!use_depth_clamp && mSpatialPartition->mDrawableType == LLPipeline::RENDER_TYPE_VOIDWATER)
						{
                            LL_PROFILE_ZONE_NAMED_CATEGORY_OCTREE("doOcclusion - draw water");

							LLGLSquashToFarClip squash;
							if (camera->getOrigin().isExactlyZero())
							{ //origin is invalid, draw entire box
								gPipeline.mCubeVB->drawRange(LLRender::TRIANGLE_FAN, 0, 7, 8, 0);
								gPipeline.mCubeVB->drawRange(LLRender::TRIANGLE_FAN, 0, 7, 8, b111*8);
							}
							else
							{
								gPipeline.mCubeVB->drawRange(LLRender::TRIANGLE_FAN, 0, 7, 8, get_box_fan_indices(camera, bounds[0]));
							}
						}
						else
						{
                            LL_PROFILE_ZONE_NAMED_CATEGORY_OCTREE("doOcclusion - draw");
							if (camera->getOrigin().isExactlyZero())
							{ //origin is invalid, draw entire box
								gPipeline.mCubeVB->drawRange(LLRender::TRIANGLE_FAN, 0, 7, 8, 0);
								gPipeline.mCubeVB->drawRange(LLRender::TRIANGLE_FAN, 0, 7, 8, b111*8);
							}
							else
							{
								gPipeline.mCubeVB->drawRange(LLRender::TRIANGLE_FAN, 0, 7, 8, get_box_fan_indices(camera, bounds[0]));
							}
						}
	
<<<<<<< HEAD
						glEndQueryARB(mode);
=======
                        {
                            LL_PROFILE_ZONE_NAMED_CATEGORY_OCTREE("glEndQuery");
                            glEndQueryARB(mode);
                        }
>>>>>>> cc95d520
					}
				}

				{
                    LL_PROFILE_ZONE_NAMED_CATEGORY_OCTREE("doOcclusion - set state");
					setOcclusionState(LLOcclusionCullingGroup::QUERY_PENDING);
					clearOcclusionState(LLOcclusionCullingGroup::DISCARD_QUERY);
				}
			}
		}
	}
}
//-------------------------------------------------------------------------------------------
//end of occulsion culling functions and classes
//-------------------------------------------------------------------------------------------

//-----------------------------------------------------------------------------------
//class LLViewerOctreePartition definitions
//-----------------------------------------------------------------------------------
LLViewerOctreePartition::LLViewerOctreePartition() : 
	mRegionp(NULL), 
	mOcclusionEnabled(TRUE), 
	mDrawableType(0),
	mLODSeed(0),
	mLODPeriod(1)
{
	LLVector4a center, size;
	center.splat(0.f);
	size.splat(1.f);

	mOctree = new OctreeRoot(center,size, NULL);
}
	
LLViewerOctreePartition::~LLViewerOctreePartition()
{
	delete mOctree;
	mOctree = NULL;
}

BOOL LLViewerOctreePartition::isOcclusionEnabled()
{
	return mOcclusionEnabled || LLPipeline::sUseOcclusion > 2;
}

//-----------------------------------------------------------------------------------
//class LLViewerOctreeCull definitions
//-----------------------------------------------------------------------------------

//virtual 
bool LLViewerOctreeCull::earlyFail(LLViewerOctreeGroup* group)
{	
	return false;
}
	
//virtual 
void LLViewerOctreeCull::traverse(const OctreeNode* n)
{
	LL_PROFILE_ZONE_SCOPED;
	LLViewerOctreeGroup* group = (LLViewerOctreeGroup*) n->getListener(0);

	if (earlyFail(group))
	{
		return;
	}
		
	if (mRes == 2 || 
		(mRes && group->hasState(LLViewerOctreeGroup::SKIP_FRUSTUM_CHECK)))
	{	//fully in, just add everything
		LL_PROFILE_ZONE_NAMED_CATEGORY_OCTREE("AllInside");
		OctreeTraveler::traverse(n);
	}
	else
	{
		LL_PROFILE_ZONE_NAMED_CATEGORY_OCTREE("Check inside?");
		mRes = frustumCheck(group);
				
		if (mRes)
		{ //at least partially in, run on down
			LL_PROFILE_ZONE_NAMED_CATEGORY_OCTREE("PartiallyIn");
			OctreeTraveler::traverse(n);
		}

		mRes = 0;
	}
}
	
//------------------------------------------
//agent space group culling
S32 LLViewerOctreeCull::AABBInFrustumNoFarClipGroupBounds(const LLViewerOctreeGroup* group)
{
	return mCamera->AABBInFrustumNoFarClip(group->mBounds[0], group->mBounds[1]);
}

S32 LLViewerOctreeCull::AABBSphereIntersectGroupExtents(const LLViewerOctreeGroup* group)
{
	return AABBSphereIntersect(group->mExtents[0], group->mExtents[1], mCamera->getOrigin(), mCamera->mFrustumCornerDist);
}

S32 LLViewerOctreeCull::AABBInFrustumGroupBounds(const LLViewerOctreeGroup* group)
{
	return mCamera->AABBInFrustum(group->mBounds[0], group->mBounds[1]);
}
//------------------------------------------

//------------------------------------------
//agent space object set culling
S32 LLViewerOctreeCull::AABBInFrustumNoFarClipObjectBounds(const LLViewerOctreeGroup* group)
{
	return mCamera->AABBInFrustumNoFarClip(group->mObjectBounds[0], group->mObjectBounds[1]);
}

S32 LLViewerOctreeCull::AABBSphereIntersectObjectExtents(const LLViewerOctreeGroup* group)
{
	return AABBSphereIntersect(group->mObjectExtents[0], group->mObjectExtents[1], mCamera->getOrigin(), mCamera->mFrustumCornerDist);
}

S32 LLViewerOctreeCull::AABBInFrustumObjectBounds(const LLViewerOctreeGroup* group)
{
	return mCamera->AABBInFrustum(group->mObjectBounds[0], group->mObjectBounds[1]);
}
//------------------------------------------

//------------------------------------------
//local regional space group culling
S32 LLViewerOctreeCull::AABBInRegionFrustumNoFarClipGroupBounds(const LLViewerOctreeGroup* group)
{
	return mCamera->AABBInRegionFrustumNoFarClip(group->mBounds[0], group->mBounds[1]);
}

S32 LLViewerOctreeCull::AABBInRegionFrustumGroupBounds(const LLViewerOctreeGroup* group)
{
	return mCamera->AABBInRegionFrustum(group->mBounds[0], group->mBounds[1]);
}

S32 LLViewerOctreeCull::AABBRegionSphereIntersectGroupExtents(const LLViewerOctreeGroup* group, const LLVector3& shift)
{
	return AABBSphereIntersect(group->mExtents[0], group->mExtents[1], mCamera->getOrigin() - shift, mCamera->mFrustumCornerDist);
}
//------------------------------------------

//------------------------------------------
//local regional space object culling
S32 LLViewerOctreeCull::AABBInRegionFrustumObjectBounds(const LLViewerOctreeGroup* group)
{
	return mCamera->AABBInRegionFrustum(group->mObjectBounds[0], group->mObjectBounds[1]);
}

S32 LLViewerOctreeCull::AABBInRegionFrustumNoFarClipObjectBounds(const LLViewerOctreeGroup* group)
{
	return mCamera->AABBInRegionFrustumNoFarClip(group->mObjectBounds[0], group->mObjectBounds[1]);
}

S32 LLViewerOctreeCull::AABBRegionSphereIntersectObjectExtents(const LLViewerOctreeGroup* group, const LLVector3& shift)
{
	return AABBSphereIntersect(group->mObjectExtents[0], group->mObjectExtents[1], mCamera->getOrigin() - shift, mCamera->mFrustumCornerDist);
}
//------------------------------------------
//check if the objects projection large enough

bool LLViewerOctreeCull::checkProjectionArea(const LLVector4a& center, const LLVector4a& size, const LLVector3& shift, F32 pixel_threshold, F32 near_radius)
{	
	LLVector3 local_orig = mCamera->getOrigin() - shift;
	LLVector4a origin;
	origin.load3(local_orig.mV);

	LLVector4a lookAt;
	lookAt.setSub(center, origin);
	F32 distance = lookAt.getLength3().getF32();
	if(distance <= near_radius)
	{
		return true; //always load close-by objects
	}

	// treat object as if it were near_radius meters closer than it actually was.
	// this allows us to get some temporal coherence on visibility...objects that can be reached quickly will tend to be visible
	distance -= near_radius;

	F32 squared_rad = size.dot3(size).getF32();
	return squared_rad / distance > pixel_threshold;
}

//virtual 
bool LLViewerOctreeCull::checkObjects(const OctreeNode* branch, const LLViewerOctreeGroup* group)
{
	if (branch->getElementCount() == 0) //no elements
	{
		return false;
	}
	else if (branch->getChildCount() == 0) //leaf state, already checked tightest bounding box
	{
		return true;
	}
	else if (mRes == 1 && !frustumCheckObjects(group)) //no objects in frustum
	{
		return false;
	}
		
	return true;
}

//virtual 
void LLViewerOctreeCull::preprocess(LLViewerOctreeGroup* group)
{		
}
	
//virtual 
void LLViewerOctreeCull::processGroup(LLViewerOctreeGroup* group)
{
}
	
//virtual 
void LLViewerOctreeCull::visit(const OctreeNode* branch) 
{	
	LLViewerOctreeGroup* group = (LLViewerOctreeGroup*) branch->getListener(0);

	preprocess(group);
		
	if (checkObjects(branch, group))
	{
		processGroup(group);
	}
}

//--------------------------------------------------------------
//class LLViewerOctreeDebug
//virtual 
void LLViewerOctreeDebug::visit(const OctreeNode* branch)
{
#if 0
	LL_INFOS() << "Node: " << (U32)branch << " # Elements: " << branch->getElementCount() << " # Children: " << branch->getChildCount() << LL_ENDL;
	for (U32 i = 0; i < branch->getChildCount(); i++)
	{
		LL_INFOS() << "Child " << i << " : " << (U32)branch->getChild(i) << LL_ENDL;
	}
#endif
	LLViewerOctreeGroup* group = (LLViewerOctreeGroup*) branch->getListener(0);
	processGroup(group);	
}

//virtual 
void LLViewerOctreeDebug::processGroup(LLViewerOctreeGroup* group)
{
#if 0
	const LLVector4a* vec4 = group->getBounds();
	LLVector3 vec[2];
	vec[0].set(vec4[0].getF32ptr());
	vec[1].set(vec4[1].getF32ptr());
	LL_INFOS() << "Bounds: " << vec[0] << " : " << vec[1] << LL_ENDL;

	vec4 = group->getExtents();
	vec[0].set(vec4[0].getF32ptr());
	vec[1].set(vec4[1].getF32ptr());
	LL_INFOS() << "Extents: " << vec[0] << " : " << vec[1] << LL_ENDL;

	vec4 = group->getObjectBounds();
	vec[0].set(vec4[0].getF32ptr());
	vec[1].set(vec4[1].getF32ptr());
	LL_INFOS() << "ObjectBounds: " << vec[0] << " : " << vec[1] << LL_ENDL;

	vec4 = group->getObjectExtents();
	vec[0].set(vec4[0].getF32ptr());
	vec[1].set(vec4[1].getF32ptr());
	LL_INFOS() << "ObjectExtents: " << vec[0] << " : " << vec[1] << LL_ENDL;
#endif
}
//--------------------------------------------------------------<|MERGE_RESOLUTION|>--- conflicted
+++ resolved
@@ -1240,9 +1240,6 @@
 						//store which frame this query was issued on
 						mOcclusionIssued[LLViewerCamera::sCurCameraID] = gFrameCount;
 
-<<<<<<< HEAD
-    					glBeginQueryARB(mode, mOcclusionQuery[LLViewerCamera::sCurCameraID]);					
-=======
                         {
                             LL_PROFILE_ZONE_NAMED_CATEGORY_OCTREE("glBeginQuery");
 
@@ -1251,7 +1248,6 @@
                             mOcclusionQuery[LLViewerCamera::sCurCameraID] = getNewOcclusionQueryObjectName();
                             glBeginQueryARB(mode, mOcclusionQuery[LLViewerCamera::sCurCameraID]);
                         }
->>>>>>> cc95d520
 					
 						LLGLSLShader* shader = LLGLSLShader::sCurBoundShaderPtr;
 						llassert(shader);
@@ -1290,14 +1286,10 @@
 							}
 						}
 	
-<<<<<<< HEAD
-						glEndQueryARB(mode);
-=======
                         {
                             LL_PROFILE_ZONE_NAMED_CATEGORY_OCTREE("glEndQuery");
                             glEndQueryARB(mode);
                         }
->>>>>>> cc95d520
 					}
 				}
 
