/**
 * @file llvieweroctree.cpp
 * @brief LLViewerOctreeGroup class implementation and supporting functions
 *
 * $LicenseInfo:firstyear=2003&license=viewerlgpl$
 * Second Life Viewer Source Code
 * Copyright (C) 2010, Linden Research, Inc.
 *
 * This library is free software; you can redistribute it and/or
 * modify it under the terms of the GNU Lesser General Public
 * License as published by the Free Software Foundation;
 * version 2.1 of the License only.
 *
 * This library is distributed in the hope that it will be useful,
 * but WITHOUT ANY WARRANTY; without even the implied warranty of
 * MERCHANTABILITY or FITNESS FOR A PARTICULAR PURPOSE.  See the GNU
 * Lesser General Public License for more details.
 *
 * You should have received a copy of the GNU Lesser General Public
 * License along with this library; if not, write to the Free Software
 * Foundation, Inc., 51 Franklin Street, Fifth Floor, Boston, MA  02110-1301  USA
 *
 * Linden Research, Inc., 945 Battery Street, San Francisco, CA  94111  USA
 * $/LicenseInfo$
 */

#include "llviewerprecompiledheaders.h"
#include "llvieweroctree.h"
#include "llviewerregion.h"
#include "pipeline.h"
#include "llviewercontrol.h"
#include "llappviewer.h"
#include "llglslshader.h"
#include "llviewershadermgr.h"
#include "lldrawpoolwater.h"

//-----------------------------------------------------------------------------------
//static variables definitions
//-----------------------------------------------------------------------------------
U32 LLViewerOctreeEntryData::sCurVisible = 10; //reserve the low numbers for special use.
bool LLViewerOctreeDebug::sInDebug = false;

static LLTrace::CountStatHandle<S32> sOcclusionQueries("occlusion_queries", "Number of occlusion queries executed"),
                                     sNumObjectsOccluded("occluded_objects", "Count of objects being occluded by a query"),
                                     sNumObjectsUnoccluded("unoccluded_objects", "Count of objects being unoccluded by a query");

//-----------------------------------------------------------------------------------
//some global functions definitions
//-----------------------------------------------------------------------------------
typedef enum
{
    b000 = 0x00,
    b001 = 0x01,
    b010 = 0x02,
    b011 = 0x03,
    b100 = 0x04,
    b101 = 0x05,
    b110 = 0x06,
    b111 = 0x07,
} eLoveTheBits;

//contact Runitai Linden for a copy of the SL object used to write this table
//basically, you give the table a bitmask of the look-at vector to a node and it
//gives you a triangle fan index array
static U16 sOcclusionIndices[] =
{
     //000
        b111, b110, b010, b011, b001, b101, b100, b110,
     //001
        b011, b010, b000, b001, b101, b111, b110, b010,
     //010
        b101, b100, b110, b111, b011, b001, b000, b100,
     //011
        b001, b000, b100, b101, b111, b011, b010, b000,
     //100
        b110, b000, b010, b011, b111, b101, b100, b000,
     //101
        b010, b100, b000, b001, b011, b111, b110, b100,
     //110
        b100, b010, b110, b111, b101, b001, b000, b010,
     //111
        b000, b110, b100, b101, b001, b011, b010, b110,
};

U32 get_box_fan_indices(LLCamera* camera, const LLVector4a& center)
{
    LLVector4a origin;
    origin.load3(camera->getOrigin().mV);

    S32 cypher = center.greaterThan(origin).getGatheredBits() & 0x7;

    return cypher*8;
}

U8* get_box_fan_indices_ptr(LLCamera* camera, const LLVector4a& center)
{
    LLVector4a origin;
    origin.load3(camera->getOrigin().mV);

    S32 cypher = center.greaterThan(origin).getGatheredBits() & 0x7;

    return (U8*) (sOcclusionIndices+cypher*8);
}

//create a vertex buffer for efficiently rendering cubes
LLVertexBuffer* ll_create_cube_vb(U32 type_mask)
{
    LLVertexBuffer* ret = new LLVertexBuffer(type_mask);

    ret->allocateBuffer(8, 64);

    LLStrider<LLVector3> pos;
    LLStrider<U16> idx;

    ret->getVertexStrider(pos);
    ret->getIndexStrider(idx);

    pos[0] = LLVector3(-1,-1,-1);
    pos[1] = LLVector3(-1,-1, 1);
    pos[2] = LLVector3(-1, 1,-1);
    pos[3] = LLVector3(-1, 1, 1);
    pos[4] = LLVector3( 1,-1,-1);
    pos[5] = LLVector3( 1,-1, 1);
    pos[6] = LLVector3( 1, 1,-1);
    pos[7] = LLVector3( 1, 1, 1);

    for (U32 i = 0; i < 64; i++)
    {
        idx[i] = sOcclusionIndices[i];
    }

    ret->unmapBuffer();

    return ret;
}


#define LL_TRACK_PENDING_OCCLUSION_QUERIES 0

const F32 SG_OCCLUSION_FUDGE = 0.25f;
#define SG_DISCARD_TOLERANCE 0.01f


S32 AABBSphereIntersect(const LLVector3& min, const LLVector3& max, const LLVector3 &origin, const F32 &rad)
{
    return AABBSphereIntersectR2(min, max, origin, rad*rad);
}

S32 AABBSphereIntersectR2(const LLVector3& min, const LLVector3& max, const LLVector3 &origin, const F32 &r)
{
    F32 d = 0.f;
    F32 t;

    if ((min-origin).magVecSquared() < r &&
        (max-origin).magVecSquared() < r)
    {
        return 2;
    }

    for (U32 i = 0; i < 3; i++)
    {
        if (origin.mV[i] < min.mV[i])
        {
            t = min.mV[i] - origin.mV[i];
            d += t*t;
        }
        else if (origin.mV[i] > max.mV[i])
        {
            t = origin.mV[i] - max.mV[i];
            d += t*t;
        }

        if (d > r)
        {
            return 0;
        }
    }

    return 1;
}


S32 AABBSphereIntersect(const LLVector4a& min, const LLVector4a& max, const LLVector3 &origin, const F32 &rad)
{
    return AABBSphereIntersectR2(min, max, origin, rad*rad);
}

S32 AABBSphereIntersectR2(const LLVector4a& min, const LLVector4a& max, const LLVector3 &origin, const F32 &r)
{
    F32 d = 0.f;
    F32 t;

    LLVector4a origina;
    origina.load3(origin.mV);

    LLVector4a v;
    v.setSub(min, origina);

    if (v.dot3(v) < r)
    {
        v.setSub(max, origina);
        if (v.dot3(v) < r)
        {
            return 2;
        }
    }


    for (U32 i = 0; i < 3; i++)
    {
        if (origin.mV[i] < min[i])
        {
            t = min[i] - origin.mV[i];
            d += t*t;
        }
        else if (origin.mV[i] > max[i])
        {
            t = origin.mV[i] - max[i];
            d += t*t;
        }

        if (d > r)
        {
            return 0;
        }
    }

    return 1;
}

//-----------------------------------------------------------------------------------
//class LLViewerOctreeEntry definitions
//-----------------------------------------------------------------------------------
LLViewerOctreeEntry::LLViewerOctreeEntry()
:   mGroup(NULL),
    mBinRadius(0.f),
    mBinIndex(-1),
    mVisible(0)
{
    mPositionGroup.clear();
    mExtents[0].clear();
    mExtents[1].clear();

    for(S32 i = 0; i < NUM_DATA_TYPE; i++)
    {
        mData[i] = NULL;
    }
}

LLViewerOctreeEntry::~LLViewerOctreeEntry()
{
    llassert(!mGroup);
}

void LLViewerOctreeEntry::addData(LLViewerOctreeEntryData* data)
{
    //llassert(mData[data->getDataType()] == NULL);
    llassert(data != NULL);

    mData[data->getDataType()] = data;
}

void LLViewerOctreeEntry::removeData(LLViewerOctreeEntryData* data)
{
    //llassert(data->getDataType() != LLVOCACHEENTRY); //can not remove VOCache entry

    if(!mData[data->getDataType()])
    {
        return;
    }
    if(mData[data->getDataType()] != data)
    {
        return;
    }

    mData[data->getDataType()] = NULL;

    if(mGroup != NULL && !mData[LLDRAWABLE])
    {
        LLViewerOctreeGroup* group = mGroup;
        mGroup = NULL;
        group->removeFromGroup(data);

        llassert(mBinIndex == -1);
    }
}

//called by group handleDestruction() ONLY when group is destroyed by octree.
void LLViewerOctreeEntry::nullGroup()
{
    mGroup = NULL;
}

void LLViewerOctreeEntry::setGroup(LLViewerOctreeGroup* group)
{
    if(mGroup == group)
    {
        return;
    }

    if(mGroup)
    {
        LLViewerOctreeGroup* old_group = mGroup;
        mGroup = NULL;
        old_group->removeFromGroup(this);

        llassert(mBinIndex == -1);
    }

    mGroup = group;
}

//-----------------------------------------------------------------------------------
//class LLViewerOctreeEntryData definitions
//-----------------------------------------------------------------------------------
LLViewerOctreeEntryData::~LLViewerOctreeEntryData()
{
    if(mEntry)
    {
        mEntry->removeData(this);
    }
}

LLViewerOctreeEntryData::LLViewerOctreeEntryData(LLViewerOctreeEntry::eEntryDataType_t data_type)
    : mDataType(data_type),
      mEntry(NULL)
{
}

//virtual
void LLViewerOctreeEntryData::setOctreeEntry(LLViewerOctreeEntry* entry)
{
    llassert_always(mEntry.isNull());

    if(mEntry.notNull())
    {
        return;
    }

    if(!entry)
    {
        mEntry = new LLViewerOctreeEntry();
    }
    else
    {
        mEntry = entry;
    }
    mEntry->addData(this);
}

void LLViewerOctreeEntryData::removeOctreeEntry()
{
    if(mEntry)
    {
        mEntry->removeData(this);
        mEntry = NULL;
    }
}

void LLViewerOctreeEntryData::setSpatialExtents(const LLVector3& min, const LLVector3& max)
{
    mEntry->mExtents[0].load3(min.mV);
    mEntry->mExtents[1].load3(max.mV);
}

void LLViewerOctreeEntryData::setSpatialExtents(const LLVector4a& min, const LLVector4a& max)
{
    mEntry->mExtents[0] = min;
    mEntry->mExtents[1] = max;
}

void LLViewerOctreeEntryData::setPositionGroup(const LLVector4a& pos)
{
    mEntry->mPositionGroup = pos;
}

const LLVector4a* LLViewerOctreeEntryData::getSpatialExtents() const
{
    return mEntry->getSpatialExtents();
}

//virtual
void LLViewerOctreeEntryData::setGroup(LLViewerOctreeGroup* group)
{
    mEntry->setGroup(group);
}

void LLViewerOctreeEntryData::shift(const LLVector4a &shift_vector)
{
    mEntry->mExtents[0].add(shift_vector);
    mEntry->mExtents[1].add(shift_vector);
    mEntry->mPositionGroup.add(shift_vector);
}

LLViewerOctreeGroup* LLViewerOctreeEntryData::getGroup()const
{
    return mEntry.notNull() ? mEntry->mGroup : NULL;
}

const LLVector4a& LLViewerOctreeEntryData::getPositionGroup() const
{
    return mEntry->getPositionGroup();
}

//virtual
bool LLViewerOctreeEntryData::isVisible() const
{
    if(mEntry)
    {
        return mEntry->mVisible == sCurVisible;
    }
    return false;
}

//virtual
bool LLViewerOctreeEntryData::isRecentlyVisible() const
{
    if(!mEntry)
    {
        return false;
    }

    if(isVisible())
    {
        return true;
    }
    if(getGroup() && getGroup()->isRecentlyVisible())
    {
        setVisible();
        return true;
    }

    return false;
}

void LLViewerOctreeEntryData::setVisible() const
{
    if(mEntry)
    {
        mEntry->mVisible = sCurVisible;
    }
}

void LLViewerOctreeEntryData::resetVisible() const
{
    if(mEntry)
    {
        mEntry->mVisible = 0;
    }
}
//-----------------------------------------------------------------------------------
//class LLViewerOctreeGroup definitions
//-----------------------------------------------------------------------------------

LLViewerOctreeGroup::~LLViewerOctreeGroup()
{
    //empty here
}

LLViewerOctreeGroup::LLViewerOctreeGroup(OctreeNode* node)
:   mOctreeNode(node),
    mAnyVisible(0),
    mState(CLEAN)
{
    LLVector4a tmp;
    tmp.splat(0.f);
    mExtents[0] = mExtents[1] = mObjectBounds[0] = mObjectBounds[1] =
        mObjectExtents[0] = mObjectExtents[1] = tmp;

    mBounds[0] = node->getCenter();
    mBounds[1] = node->getSize();

    mOctreeNode->addListener(this);
}

bool LLViewerOctreeGroup::hasElement(LLViewerOctreeEntryData* data)
{
    if(!data->getEntry())
    {
        return false;
    }
    return std::find(getDataBegin(), getDataEnd(), data->getEntry()) != getDataEnd();
}

bool LLViewerOctreeGroup::removeFromGroup(LLViewerOctreeEntryData* data)
{
    return removeFromGroup(data->getEntry());
}

bool LLViewerOctreeGroup::removeFromGroup(LLViewerOctreeEntry* entry)
{
    llassert(entry != NULL);
    llassert(!entry->getGroup());

    if(isDead()) //group is about to be destroyed, not need to double delete the entry.
    {
        entry->setBinIndex(-1);
        return true;
    }

    unbound();
    setState(OBJECT_DIRTY);

    if (mOctreeNode)
    {
        if (!mOctreeNode->remove(entry)) //this could cause *this* pointer to be destroyed, so no more function calls after this.
        {
            OCT_ERRS << "Could not remove LLVOCacheEntry from LLVOCacheOctreeGroup" << LL_ENDL;
            return false;
        }
    }

    return true;
}

//virtual
void LLViewerOctreeGroup::unbound()
{
    LL_PROFILE_ZONE_SCOPED;
    if (isDirty())
    {
        return;
    }

    setState(DIRTY);

    //all the parent nodes need to rebound this child
    if (mOctreeNode)
    {
        OctreeNode* parent = (OctreeNode*) mOctreeNode->getParent();
        while (parent != NULL)
        {
            LLViewerOctreeGroup* group = (LLViewerOctreeGroup*) parent->getListener(0);
            if (!group || group->isDirty())
            {
                return;
            }

            group->setState(DIRTY);
            parent = (OctreeNode*) parent->getParent();
        }
    }
}

//virtual
void LLViewerOctreeGroup::rebound()
{
    LL_PROFILE_ZONE_SCOPED_CATEGORY_OCTREE;
<<<<<<< HEAD
	if (!isDirty())
	{	
		return;
	}
	
	if (mOctreeNode->getChildCount() == 1 && mOctreeNode->getElementCount() == 0)
	{
		LLViewerOctreeGroup* group = (LLViewerOctreeGroup*) mOctreeNode->getChild(0)->getListener(0);
		group->rebound();
		
		//copy single child's bounding box
		mBounds[0] = group->mBounds[0];
		mBounds[1] = group->mBounds[1];
		mExtents[0] = group->mExtents[0];
		mExtents[1] = group->mExtents[1];
		
		group->setState(SKIP_FRUSTUM_CHECK);
	}
	else if (mOctreeNode->getChildCount() == 0)
	{ //copy object bounding box if this is a leaf
		boundObjects(true, mExtents[0], mExtents[1]);
		mBounds[0] = mObjectBounds[0];
		mBounds[1] = mObjectBounds[1];
	}
	else
	{
		LLVector4a& newMin = mExtents[0];
		LLVector4a& newMax = mExtents[1];
		LLViewerOctreeGroup* group = (LLViewerOctreeGroup*) mOctreeNode->getChild(0)->getListener(0);
		group->clearState(SKIP_FRUSTUM_CHECK);
		group->rebound();
		//initialize to first child
		newMin = group->mExtents[0];
		newMax = group->mExtents[1];

		//first, rebound children
		for (U32 i = 1; i < mOctreeNode->getChildCount(); i++)
		{
			group = (LLViewerOctreeGroup*) mOctreeNode->getChild(i)->getListener(0);
			group->clearState(SKIP_FRUSTUM_CHECK);
			group->rebound();
			const LLVector4a& max = group->mExtents[1];
			const LLVector4a& min = group->mExtents[0];

			newMax.setMax(newMax, max);
			newMin.setMin(newMin, min);
		}

		boundObjects(false, newMin, newMax);
		
		mBounds[0].setAdd(newMin, newMax);
		mBounds[0].mul(0.5f);
		mBounds[1].setSub(newMax, newMin);
		mBounds[1].mul(0.5f);
	}
	
	clearState(DIRTY);

	return;
}

//virtual 
=======
    if (!isDirty())
    {
        return;
    }

    if (mOctreeNode->getChildCount() == 1 && mOctreeNode->getElementCount() == 0)
    {
        LLViewerOctreeGroup* group = (LLViewerOctreeGroup*) mOctreeNode->getChild(0)->getListener(0);
        group->rebound();

        //copy single child's bounding box
        mBounds[0] = group->mBounds[0];
        mBounds[1] = group->mBounds[1];
        mExtents[0] = group->mExtents[0];
        mExtents[1] = group->mExtents[1];

        group->setState(SKIP_FRUSTUM_CHECK);
    }
    else if (mOctreeNode->getChildCount() == 0)
    { //copy object bounding box if this is a leaf
        boundObjects(TRUE, mExtents[0], mExtents[1]);
        mBounds[0] = mObjectBounds[0];
        mBounds[1] = mObjectBounds[1];
    }
    else
    {
        LLVector4a& newMin = mExtents[0];
        LLVector4a& newMax = mExtents[1];
        LLViewerOctreeGroup* group = (LLViewerOctreeGroup*) mOctreeNode->getChild(0)->getListener(0);
        group->clearState(SKIP_FRUSTUM_CHECK);
        group->rebound();
        //initialize to first child
        newMin = group->mExtents[0];
        newMax = group->mExtents[1];

        //first, rebound children
        for (U32 i = 1; i < mOctreeNode->getChildCount(); i++)
        {
            group = (LLViewerOctreeGroup*) mOctreeNode->getChild(i)->getListener(0);
            group->clearState(SKIP_FRUSTUM_CHECK);
            group->rebound();
            const LLVector4a& max = group->mExtents[1];
            const LLVector4a& min = group->mExtents[0];

            newMax.setMax(newMax, max);
            newMin.setMin(newMin, min);
        }

        boundObjects(FALSE, newMin, newMax);

        mBounds[0].setAdd(newMin, newMax);
        mBounds[0].mul(0.5f);
        mBounds[1].setSub(newMax, newMin);
        mBounds[1].mul(0.5f);
    }

    clearState(DIRTY);

    return;
}

//virtual
>>>>>>> e1623bb2
void LLViewerOctreeGroup::handleInsertion(const TreeNode* node, LLViewerOctreeEntry* obj)
{
    obj->setGroup(this);
    unbound();
    setState(OBJECT_DIRTY);
}

//virtual
void LLViewerOctreeGroup::handleRemoval(const TreeNode* node, LLViewerOctreeEntry* obj)
{
    unbound();
    setState(OBJECT_DIRTY);

    obj->setGroup(NULL); //this could cause *this* pointer to be destroyed. So no more function calls after this.
}

//virtual
void LLViewerOctreeGroup::handleDestruction(const TreeNode* node)
{
    if (isDead())
    {
        return;
    }
    setState(DEAD);
    for (OctreeNode::element_iter i = mOctreeNode->getDataBegin(); i != mOctreeNode->getDataEnd(); ++i)
    {
        LLViewerOctreeEntry* obj = *i;
        if (obj && obj->getGroup() == this)
        {
            obj->nullGroup();
        }
    }
    mOctreeNode = NULL;
}

//virtual
void LLViewerOctreeGroup::handleStateChange(const TreeNode* node)
{
    //drop bounding box upon state change
    if (mOctreeNode != node)
    {
        mOctreeNode = (OctreeNode*) node;
    }
    unbound();
}

//virtual
void LLViewerOctreeGroup::handleChildAddition(const OctreeNode* parent, OctreeNode* child)
{
    if (child->getListenerCount() == 0)
    {
        new LLViewerOctreeGroup(child);
    }
    else
    {
        OCT_ERRS << "LLViewerOctreeGroup redundancy detected." << LL_ENDL;
    }

    unbound();

    ((LLViewerOctreeGroup*)child->getListener(0))->unbound();
}

//virtual
void LLViewerOctreeGroup::handleChildRemoval(const OctreeNode* parent, const OctreeNode* child)
{
    unbound();
}

LLViewerOctreeGroup* LLViewerOctreeGroup::getParent()
{
    if (isDead())
    {
        return NULL;
    }

    if(!mOctreeNode)
    {
        return NULL;
    }

    OctreeNode* parent = mOctreeNode->getOctParent();

    if (parent)
    {
        return (LLViewerOctreeGroup*) parent->getListener(0);
    }

    return NULL;
}

<<<<<<< HEAD
//virtual 
bool LLViewerOctreeGroup::boundObjects(bool empty, LLVector4a& minOut, LLVector4a& maxOut)
{
	const OctreeNode* node = mOctreeNode;

	if (node->isEmpty())
	{	//don't do anything if there are no objects
		if (empty && mOctreeNode->getParent())
		{	//only root is allowed to be empty
			OCT_ERRS << "Empty leaf found in octree." << LL_ENDL;
		}
		return false;
	}

	LLVector4a& newMin = mObjectExtents[0];
	LLVector4a& newMax = mObjectExtents[1];
	
	if (hasState(OBJECT_DIRTY))
	{ //calculate new bounding box
		clearState(OBJECT_DIRTY);

		//initialize bounding box to first element
		OctreeNode::const_element_iter i = node->getDataBegin();
		LLViewerOctreeEntry* entry = *i;
		const LLVector4a* minMax = entry->getSpatialExtents();

		newMin = minMax[0];
		newMax = minMax[1];

		for (++i; i != node->getDataEnd(); ++i)
		{
			entry = *i;
			minMax = entry->getSpatialExtents();
			
			update_min_max(newMin, newMax, minMax[0]);
			update_min_max(newMin, newMax, minMax[1]);
		}

		mObjectBounds[0].setAdd(newMin, newMax);
		mObjectBounds[0].mul(0.5f);
		mObjectBounds[1].setSub(newMax, newMin);
		mObjectBounds[1].mul(0.5f);
	}
	
	if (empty)
	{
		minOut = newMin;
		maxOut = newMax;
	}
	else
	{
		minOut.setMin(minOut, newMin);
		maxOut.setMax(maxOut, newMax);
	}
		
	return true;
}

//virtual 
bool LLViewerOctreeGroup::isVisible() const
{
	return mVisible[LLViewerCamera::sCurCameraID] >= LLViewerOctreeEntryData::getCurrentFrame();
}

//virtual 
bool LLViewerOctreeGroup::isRecentlyVisible() const 
{
	return false;
=======
//virtual
bool LLViewerOctreeGroup::boundObjects(BOOL empty, LLVector4a& minOut, LLVector4a& maxOut)
{
    const OctreeNode* node = mOctreeNode;

    if (node->isEmpty())
    {   //don't do anything if there are no objects
        if (empty && mOctreeNode->getParent())
        {   //only root is allowed to be empty
            OCT_ERRS << "Empty leaf found in octree." << LL_ENDL;
        }
        return false;
    }

    LLVector4a& newMin = mObjectExtents[0];
    LLVector4a& newMax = mObjectExtents[1];

    if (hasState(OBJECT_DIRTY))
    { //calculate new bounding box
        clearState(OBJECT_DIRTY);

        //initialize bounding box to first element
        OctreeNode::const_element_iter i = node->getDataBegin();
        LLViewerOctreeEntry* entry = *i;
        const LLVector4a* minMax = entry->getSpatialExtents();

        newMin = minMax[0];
        newMax = minMax[1];

        for (++i; i != node->getDataEnd(); ++i)
        {
            entry = *i;
            minMax = entry->getSpatialExtents();

            update_min_max(newMin, newMax, minMax[0]);
            update_min_max(newMin, newMax, minMax[1]);
        }

        mObjectBounds[0].setAdd(newMin, newMax);
        mObjectBounds[0].mul(0.5f);
        mObjectBounds[1].setSub(newMax, newMin);
        mObjectBounds[1].mul(0.5f);
    }

    if (empty)
    {
        minOut = newMin;
        maxOut = newMax;
    }
    else
    {
        minOut.setMin(minOut, newMin);
        maxOut.setMax(maxOut, newMax);
    }

    return TRUE;
}

//virtual
BOOL LLViewerOctreeGroup::isVisible() const
{
    return mVisible[LLViewerCamera::sCurCameraID] >= LLViewerOctreeEntryData::getCurrentFrame() ? TRUE : FALSE;
}

//virtual
BOOL LLViewerOctreeGroup::isRecentlyVisible() const
{
    return FALSE;
>>>>>>> e1623bb2
}

void LLViewerOctreeGroup::setVisible()
{
    mVisible[LLViewerCamera::sCurCameraID] = LLViewerOctreeEntryData::getCurrentFrame();

    if(LLViewerCamera::sCurCameraID < LLViewerCamera::CAMERA_WATER0)
    {
        mAnyVisible = LLViewerOctreeEntryData::getCurrentFrame();
    }
}

void LLViewerOctreeGroup::checkStates()
{
#if LL_OCTREE_PARANOIA_CHECK
    //LLOctreeStateCheck checker;
    //checker.traverse(mOctreeNode);
#endif
}

//-------------------------------------------------------------------------------------------
//occulsion culling functions and classes
//-------------------------------------------------------------------------------------------
std::set<U32> LLOcclusionCullingGroup::sPendingQueries;

static std::queue<GLuint> sFreeQueries;

#define QUERY_POOL_SIZE 1024

U32 LLOcclusionCullingGroup::getNewOcclusionQueryObjectName()
{
    LL_PROFILE_ZONE_SCOPED;

    if (sFreeQueries.empty())
    {
        //seed 1024 query names into the free query pool
        GLuint queries[1024];
        glGenQueries(1024, queries);
        for (int i = 0; i < 1024; ++i)
        {
            sFreeQueries.push(queries[i]);
        }
    }

    // pull from pool
    GLuint ret = sFreeQueries.front();
    sFreeQueries.pop();
    return ret;
}

void LLOcclusionCullingGroup::releaseOcclusionQueryObjectName(GLuint name)
{
    if (name != 0)
    {
        LL_PROFILE_ZONE_SCOPED;
        sFreeQueries.push(name);
    }
}

//=====================================
//      Occlusion State Set/Clear
//=====================================
class LLSpatialSetOcclusionState : public OctreeTraveler
{
public:
    U32 mState;
    LLSpatialSetOcclusionState(U32 state) : mState(state) { }
    virtual void visit(const OctreeNode* branch)
    {
        LLOcclusionCullingGroup* group = (LLOcclusionCullingGroup*)branch->getListener(0);
        if(group)
        {
            group->setOcclusionState(mState);
        }
    }
};

class LLSpatialSetOcclusionStateDiff : public LLSpatialSetOcclusionState
{
public:
    LLSpatialSetOcclusionStateDiff(U32 state) : LLSpatialSetOcclusionState(state) { }

    virtual void traverse(const OctreeNode* n)
    {
        LLOcclusionCullingGroup* group = (LLOcclusionCullingGroup*) n->getListener(0);

        if (group && !group->isOcclusionState(mState))
        {
            OctreeTraveler::traverse(n);
        }
    }
};


LLOcclusionCullingGroup::LLOcclusionCullingGroup(OctreeNode* node, LLViewerOctreePartition* part) :
    LLViewerOctreeGroup(node),
    mSpatialPartition(part)
{
    part->mLODSeed = (part->mLODSeed+1)%part->mLODPeriod;
    mLODHash = part->mLODSeed;

    OctreeNode* oct_parent = node->getOctParent();
    LLOcclusionCullingGroup* parent = oct_parent ? (LLOcclusionCullingGroup*) oct_parent->getListener(0) : NULL;

    for (U32 i = 0; i < LLViewerCamera::NUM_CAMERAS; i++)
    {
        mOcclusionQuery[i] = 0;
        mOcclusionCheckCount[i] = 0;
        mOcclusionIssued[i] = 0;
        mOcclusionState[i] = parent ? SG_STATE_INHERIT_MASK & parent->mOcclusionState[i] : 0;
        mVisible[i] = 0;
    }
}

LLOcclusionCullingGroup::~LLOcclusionCullingGroup()
{
    releaseOcclusionQueryObjectNames();
}

bool LLOcclusionCullingGroup::needsUpdate()
{
<<<<<<< HEAD
	return LLDrawable::getCurrentFrame() % mSpatialPartition->mLODPeriod == mLODHash;
=======
    return (LLDrawable::getCurrentFrame() % mSpatialPartition->mLODPeriod == mLODHash) ? TRUE : FALSE;
>>>>>>> e1623bb2
}

bool LLOcclusionCullingGroup::isRecentlyVisible() const
{
    const S32 MIN_VIS_FRAME_RANGE = 2;
    return (LLDrawable::getCurrentFrame() - mVisible[LLViewerCamera::sCurCameraID]) < MIN_VIS_FRAME_RANGE ;
}

bool LLOcclusionCullingGroup::isAnyRecentlyVisible() const
{
    const S32 MIN_VIS_FRAME_RANGE = 2;
    return (LLDrawable::getCurrentFrame() - mAnyVisible) < MIN_VIS_FRAME_RANGE ;
}

//virtual
void LLOcclusionCullingGroup::handleChildAddition(const OctreeNode* parent, OctreeNode* child)
{
<<<<<<< HEAD
	if (!child->hasListeners())
	{
		new LLOcclusionCullingGroup(child, mSpatialPartition);
	}
	else
	{
		OCT_ERRS << "LLOcclusionCullingGroup redundancy detected." << LL_ENDL;
	}
=======
    if (child->getListenerCount() == 0)
    {
        new LLOcclusionCullingGroup(child, mSpatialPartition);
    }
    else
    {
        OCT_ERRS << "LLOcclusionCullingGroup redundancy detected." << LL_ENDL;
    }
>>>>>>> e1623bb2

    unbound();

    ((LLViewerOctreeGroup*)child->getListener(0))->unbound();
}

void LLOcclusionCullingGroup::releaseOcclusionQueryObjectNames()
{
    for (U32 i = 0; i < LLViewerCamera::NUM_CAMERAS; ++i)
    {
        if (mOcclusionQuery[i])
        {
            releaseOcclusionQueryObjectName(mOcclusionQuery[i]);
            mOcclusionQuery[i] = 0;
        }
    }
}

void LLOcclusionCullingGroup::setOcclusionState(U32 state, S32 mode /* = STATE_MODE_SINGLE */ )
{
    switch (mode)
    {
    case STATE_MODE_SINGLE:
        if (state & OCCLUDED)
        {
            add(sNumObjectsOccluded, 1);
        }
        mOcclusionState[LLViewerCamera::sCurCameraID] |= state;
        if ((state & DISCARD_QUERY) && mOcclusionQuery[LLViewerCamera::sCurCameraID])
        {
            releaseOcclusionQueryObjectName(mOcclusionQuery[LLViewerCamera::sCurCameraID]);
            mOcclusionQuery[LLViewerCamera::sCurCameraID] = 0;
        }
        break;

    case STATE_MODE_DIFF:
        if (mOctreeNode)
        {
            LLSpatialSetOcclusionStateDiff setter(state);
            setter.traverse(mOctreeNode);
        }
        break;

    case STATE_MODE_BRANCH:
        if (mOctreeNode)
        {
            LLSpatialSetOcclusionState setter(state);
            setter.traverse(mOctreeNode);
        }
        break;

    case STATE_MODE_ALL_CAMERAS:
        for (U32 i = 0; i < LLViewerCamera::NUM_CAMERAS; i++)
        {
            mOcclusionState[i] |= state;

            if ((state & DISCARD_QUERY) && mOcclusionQuery[i])
            {
                releaseOcclusionQueryObjectName(mOcclusionQuery[i]);
                mOcclusionQuery[i] = 0;
            }
        }
        break;

    default:
        break;
    }
}

class LLSpatialClearOcclusionState : public OctreeTraveler
{
public:
    U32 mState;

    LLSpatialClearOcclusionState(U32 state) : mState(state) { }
    virtual void visit(const OctreeNode* branch)
    {
        LLOcclusionCullingGroup* group = (LLOcclusionCullingGroup*)branch->getListener(0);
        if(group)
        {
            group->clearOcclusionState(mState);
        }
    }
};

class LLSpatialClearOcclusionStateDiff : public LLSpatialClearOcclusionState
{
public:
    LLSpatialClearOcclusionStateDiff(U32 state) : LLSpatialClearOcclusionState(state) { }

    virtual void traverse(const OctreeNode* n)
    {
        LLOcclusionCullingGroup* group = (LLOcclusionCullingGroup*) n->getListener(0);

        if (group && group->isOcclusionState(mState))
        {
            OctreeTraveler::traverse(n);
        }
    }
};

void LLOcclusionCullingGroup::clearOcclusionState(U32 state, S32 mode /* = STATE_MODE_SINGLE */)
{
    switch (mode)
    {
        case STATE_MODE_SINGLE:
            if (state & OCCLUDED)
            {
                add(sNumObjectsUnoccluded, 1);
            }
            mOcclusionState[LLViewerCamera::sCurCameraID] &= ~state;
            break;

        case STATE_MODE_DIFF:
            if (mOctreeNode)
            {
                LLSpatialClearOcclusionStateDiff clearer(state);
                clearer.traverse(mOctreeNode);
            }
            break;

        case STATE_MODE_BRANCH:
            if (mOctreeNode)
            {
                LLSpatialClearOcclusionState clearer(state);
                clearer.traverse(mOctreeNode);
            }
            break;

        case STATE_MODE_ALL_CAMERAS:
            for (U32 i = 0; i < LLViewerCamera::NUM_CAMERAS; i++)
            {
                mOcclusionState[i] &= ~state;
            }
            break;

        default:
            break;
    }
}

bool LLOcclusionCullingGroup::earlyFail(LLCamera* camera, const LLVector4a* bounds)
{
    LL_PROFILE_ZONE_SCOPED_CATEGORY_OCTREE;
<<<<<<< HEAD
	if (camera->getOrigin().isExactlyZero())
	{
		return false;
	}

	const F32 vel = SG_OCCLUSION_FUDGE*2.f;
	LLVector4a fudge;
	fudge.splat(vel);

	const LLVector4a& c = bounds[0];
	LLVector4a r;
	r.setAdd(bounds[1], fudge);

	/*if (r.magVecSquared() > 1024.0*1024.0)
	{
		return true;
	}*/

	LLVector4a e;
	e.load3(camera->getOrigin().mV);
	
	LLVector4a min;
	min.setSub(c,r);
	LLVector4a max;
	max.setAdd(c,r);
	
	S32 lt = e.lessThan(min).getGatheredBits() & 0x7;
	if (lt)
	{
		return false;
	}

	S32 gt = e.greaterThan(max).getGatheredBits() & 0x7;
	if (gt)
	{
		return false;
	}

	return true;
=======
    if (camera->getOrigin().isExactlyZero())
    {
        return FALSE;
    }

    const F32 vel = SG_OCCLUSION_FUDGE*2.f;
    LLVector4a fudge;
    fudge.splat(vel);

    const LLVector4a& c = bounds[0];
    LLVector4a r;
    r.setAdd(bounds[1], fudge);

    /*if (r.magVecSquared() > 1024.0*1024.0)
    {
        return TRUE;
    }*/

    LLVector4a e;
    e.load3(camera->getOrigin().mV);

    LLVector4a min;
    min.setSub(c,r);
    LLVector4a max;
    max.setAdd(c,r);

    S32 lt = e.lessThan(min).getGatheredBits() & 0x7;
    if (lt)
    {
        return FALSE;
    }

    S32 gt = e.greaterThan(max).getGatheredBits() & 0x7;
    if (gt)
    {
        return FALSE;
    }

    return TRUE;
>>>>>>> e1623bb2
}

U32 LLOcclusionCullingGroup::getLastOcclusionIssuedTime()
{
    return mOcclusionIssued[LLViewerCamera::sCurCameraID];
}

void LLOcclusionCullingGroup::checkOcclusion()
{
    if (LLPipeline::sUseOcclusion < 2) return;  // 0 - NoOcclusion, 1 = ReadOnly, 2 = ModifyOcclusionState  TODO: DJH 11-2021 ENUM this

    LL_PROFILE_ZONE_SCOPED_CATEGORY_OCTREE;
    LLOcclusionCullingGroup* parent = (LLOcclusionCullingGroup*)getParent();
    if (parent && parent->isOcclusionState(LLOcclusionCullingGroup::OCCLUDED))
    {   //if the parent has been marked as occluded, the child is implicitly occluded
        clearOcclusionState(QUERY_PENDING | DISCARD_QUERY);
        return;
    }

    if (mOcclusionQuery[LLViewerCamera::sCurCameraID] && isOcclusionState(QUERY_PENDING))
    {
        if (isOcclusionState(DISCARD_QUERY))
        {   // delete the query to avoid holding onto hundreds of pending queries
            releaseOcclusionQueryObjectName(mOcclusionQuery[LLViewerCamera::sCurCameraID]);
            mOcclusionQuery[LLViewerCamera::sCurCameraID] = 0;
            // mark non-occluded
            clearOcclusionState(LLOcclusionCullingGroup::OCCLUDED, LLOcclusionCullingGroup::STATE_MODE_DIFF);
            clearOcclusionState(QUERY_PENDING | DISCARD_QUERY);
        }
        else
        {
            GLuint available;
            {
                LL_PROFILE_ZONE_NAMED_CATEGORY_OCTREE("co - query available");
                glGetQueryObjectuiv(mOcclusionQuery[LLViewerCamera::sCurCameraID], GL_QUERY_RESULT_AVAILABLE, &available);
                mOcclusionCheckCount[LLViewerCamera::sCurCameraID]++;
            }

            static LLCachedControl<S32> occlusion_timeout(gSavedSettings, "RenderOcclusionTimeout", 4);

            if (available || mOcclusionCheckCount[LLViewerCamera::sCurCameraID] > occlusion_timeout)
            {
                mOcclusionCheckCount[LLViewerCamera::sCurCameraID] = 0;
                GLuint query_result;    // Will be # samples drawn, or a boolean depending on mHasOcclusionQuery2 (both are type GLuint)
                {
                    LL_PROFILE_ZONE_NAMED_CATEGORY_OCTREE("co - query result");
                    glGetQueryObjectuiv(mOcclusionQuery[LLViewerCamera::sCurCameraID], GL_QUERY_RESULT, &query_result);
                }
#if LL_TRACK_PENDING_OCCLUSION_QUERIES
                sPendingQueries.erase(mOcclusionQuery[LLViewerCamera::sCurCameraID]);
#endif

                if (query_result > 0)
                {
                    clearOcclusionState(LLOcclusionCullingGroup::OCCLUDED, LLOcclusionCullingGroup::STATE_MODE_DIFF);
                }
                else
                {
                    setOcclusionState(LLOcclusionCullingGroup::OCCLUDED, LLOcclusionCullingGroup::STATE_MODE_DIFF);
                }
                clearOcclusionState(QUERY_PENDING);
            }
        }
    }
    else if (mSpatialPartition->isOcclusionEnabled() && isOcclusionState(LLOcclusionCullingGroup::OCCLUDED))
    {   //check occlusion has been issued for occluded node that has not had a query issued
        assert_states_valid(this);
        //clearOcclusionState(LLOcclusionCullingGroup::OCCLUDED, LLOcclusionCullingGroup::STATE_MODE_DIFF);
        assert_states_valid(this);
    }
}

void LLOcclusionCullingGroup::doOcclusion(LLCamera* camera, const LLVector4a* shift)
{
    LL_PROFILE_ZONE_SCOPED_CATEGORY_OCTREE;
    if (mSpatialPartition->isOcclusionEnabled() && LLPipeline::sUseOcclusion > 1)
    {
        //move mBounds to the agent space if necessary
        LLVector4a bounds[2];
        bounds[0] = mBounds[0];
        bounds[1] = mBounds[1];
        if(shift != NULL)
        {
            bounds[0].add(*shift);
        }

        F32 OCCLUSION_FUDGE_Z = SG_OCCLUSION_FUDGE; //<-- #Solution #2
        if (LLPipeline::RENDER_TYPE_VOIDWATER == mSpatialPartition->mDrawableType)
        {
            OCCLUSION_FUDGE_Z = 1.;
        }

        if (earlyFail(camera, bounds))
        {
            LL_PROFILE_ZONE_NAMED_CATEGORY_OCTREE("doOcclusion - early fail");
            setOcclusionState(LLOcclusionCullingGroup::DISCARD_QUERY);
            assert_states_valid(this);
            clearOcclusionState(LLOcclusionCullingGroup::OCCLUDED, LLOcclusionCullingGroup::STATE_MODE_DIFF);
            assert_states_valid(this);
        }
        else
        {
            if (!isOcclusionState(QUERY_PENDING) || isOcclusionState(DISCARD_QUERY))
            {
                { //no query pending, or previous query to be discarded
                    LL_PROFILE_ZONE_NAMED_CATEGORY_OCTREE("doOcclusion - render");

                    if (!mOcclusionQuery[LLViewerCamera::sCurCameraID])
                    {
                        mOcclusionQuery[LLViewerCamera::sCurCameraID] = getNewOcclusionQueryObjectName();
                    }

                    // Depth clamp all water to avoid it being culled as a result of being
                    // behind the far clip plane, and in the case of edge water to avoid
                    // it being culled while still visible.
                    bool const use_depth_clamp = (mSpatialPartition->mDrawableType == LLPipeline::RENDER_TYPE_WATER ||
                                                mSpatialPartition->mDrawableType == LLPipeline::RENDER_TYPE_VOIDWATER);

                    LLGLEnable clamp(use_depth_clamp ? GL_DEPTH_CLAMP : 0);

                    U32 mode = gGLManager.mGLVersion >= 3.3f ? GL_ANY_SAMPLES_PASSED : GL_SAMPLES_PASSED;

#if LL_TRACK_PENDING_OCCLUSION_QUERIES
                    sPendingQueries.insert(mOcclusionQuery[LLViewerCamera::sCurCameraID]);
#endif
                    add(sOcclusionQueries, 1);

                    {
                        LL_PROFILE_ZONE_NAMED_CATEGORY_OCTREE("doOcclusion - push");

                        //store which frame this query was issued on
                        mOcclusionIssued[LLViewerCamera::sCurCameraID] = gFrameCount;

                        {
                            LL_PROFILE_ZONE_NAMED("glBeginQuery");

                            //get an occlusion query that hasn't been used in awhile
                            releaseOcclusionQueryObjectName(mOcclusionQuery[LLViewerCamera::sCurCameraID]);
                            mOcclusionQuery[LLViewerCamera::sCurCameraID] = getNewOcclusionQueryObjectName();
                            glBeginQuery(mode, mOcclusionQuery[LLViewerCamera::sCurCameraID]);
                        }

                        LLGLSLShader* shader = LLGLSLShader::sCurBoundShaderPtr;
                        llassert(shader);

                        shader->uniform3fv(LLShaderMgr::BOX_CENTER, 1, bounds[0].getF32ptr());
                        shader->uniform3f(LLShaderMgr::BOX_SIZE, bounds[1][0]+SG_OCCLUSION_FUDGE,
                                                                 bounds[1][1]+SG_OCCLUSION_FUDGE,
                                                                 bounds[1][2]+OCCLUSION_FUDGE_Z);

                        if (!use_depth_clamp && mSpatialPartition->mDrawableType == LLPipeline::RENDER_TYPE_VOIDWATER)
                        {
                            LL_PROFILE_ZONE_NAMED_CATEGORY_OCTREE("doOcclusion - draw water");

                            LLGLSquashToFarClip squash;
                            if (camera->getOrigin().isExactlyZero())
                            { //origin is invalid, draw entire box
                                gPipeline.mCubeVB->drawRange(LLRender::TRIANGLE_FAN, 0, 7, 8, 0);
                                gPipeline.mCubeVB->drawRange(LLRender::TRIANGLE_FAN, 0, 7, 8, b111*8);
                            }
                            else
                            {
                                gPipeline.mCubeVB->drawRange(LLRender::TRIANGLE_FAN, 0, 7, 8, get_box_fan_indices(camera, bounds[0]));
                            }
                        }
                        else
                        {
                            LL_PROFILE_ZONE_NAMED_CATEGORY_OCTREE("doOcclusion - draw");
                            if (camera->getOrigin().isExactlyZero())
                            { //origin is invalid, draw entire box
                                gPipeline.mCubeVB->drawRange(LLRender::TRIANGLE_FAN, 0, 7, 8, 0);
                                gPipeline.mCubeVB->drawRange(LLRender::TRIANGLE_FAN, 0, 7, 8, b111*8);
                            }
                            else
                            {
                                gPipeline.mCubeVB->drawRange(LLRender::TRIANGLE_FAN, 0, 7, 8, get_box_fan_indices(camera, bounds[0]));
                            }
                        }

                        {
                            LL_PROFILE_ZONE_NAMED("glEndQuery");
                            glEndQuery(mode);
                        }
                    }
                }

                {
                    LL_PROFILE_ZONE_NAMED_CATEGORY_OCTREE("doOcclusion - set state");
                    setOcclusionState(LLOcclusionCullingGroup::QUERY_PENDING);
                    clearOcclusionState(LLOcclusionCullingGroup::DISCARD_QUERY);
                }
            }
        }
    }
}
//-------------------------------------------------------------------------------------------
//end of occulsion culling functions and classes
//-------------------------------------------------------------------------------------------

//-----------------------------------------------------------------------------------
//class LLViewerOctreePartition definitions
//-----------------------------------------------------------------------------------
<<<<<<< HEAD
LLViewerOctreePartition::LLViewerOctreePartition() : 
	mRegionp(NULL), 
	mOcclusionEnabled(true), 
	mDrawableType(0),
	mLODSeed(0),
	mLODPeriod(1)
=======
LLViewerOctreePartition::LLViewerOctreePartition() :
    mRegionp(NULL),
    mOcclusionEnabled(TRUE),
    mDrawableType(0),
    mLODSeed(0),
    mLODPeriod(1)
>>>>>>> e1623bb2
{
    LLVector4a center, size;
    center.splat(0.f);
    size.splat(1.f);

    mOctree = new OctreeRoot(center,size, NULL);
}

LLViewerOctreePartition::~LLViewerOctreePartition()
{
    cleanup();
}

void LLViewerOctreePartition::cleanup()
{
    delete mOctree;
    mOctree = nullptr;
}

bool LLViewerOctreePartition::isOcclusionEnabled()
{
    return mOcclusionEnabled || LLPipeline::sUseOcclusion > 2;
}


//-----------------------------------------------------------------------------------
//class LLViewerOctreeCull definitions
//-----------------------------------------------------------------------------------

//virtual
bool LLViewerOctreeCull::earlyFail(LLViewerOctreeGroup* group)
{
    return false;
}

//virtual
void LLViewerOctreeCull::traverse(const OctreeNode* n)
{
    LLViewerOctreeGroup* group = (LLViewerOctreeGroup*) n->getListener(0);

    if (earlyFail(group))
    {
        return;
    }

    if (mRes == 2 ||
        (mRes && group->hasState(LLViewerOctreeGroup::SKIP_FRUSTUM_CHECK)))
    {   //fully in, just add everything
        OctreeTraveler::traverse(n);
    }
    else
    {
        mRes = frustumCheck(group);

        if (mRes)
        { //at least partially in, run on down
            OctreeTraveler::traverse(n);
        }

        mRes = 0;
    }
}

//------------------------------------------
//agent space group culling
S32 LLViewerOctreeCull::AABBInFrustumNoFarClipGroupBounds(const LLViewerOctreeGroup* group)
{
    return mCamera->AABBInFrustumNoFarClip(group->mBounds[0], group->mBounds[1]);
}

S32 LLViewerOctreeCull::AABBSphereIntersectGroupExtents(const LLViewerOctreeGroup* group)
{
    return AABBSphereIntersect(group->mExtents[0], group->mExtents[1], mCamera->getOrigin(), mCamera->mFrustumCornerDist);
}

S32 LLViewerOctreeCull::AABBInFrustumGroupBounds(const LLViewerOctreeGroup* group)
{
    return mCamera->AABBInFrustum(group->mBounds[0], group->mBounds[1]);
}
//------------------------------------------

//------------------------------------------
//agent space object set culling
S32 LLViewerOctreeCull::AABBInFrustumNoFarClipObjectBounds(const LLViewerOctreeGroup* group)
{
    return mCamera->AABBInFrustumNoFarClip(group->mObjectBounds[0], group->mObjectBounds[1]);
}

S32 LLViewerOctreeCull::AABBSphereIntersectObjectExtents(const LLViewerOctreeGroup* group)
{
    return AABBSphereIntersect(group->mObjectExtents[0], group->mObjectExtents[1], mCamera->getOrigin(), mCamera->mFrustumCornerDist);
}

S32 LLViewerOctreeCull::AABBInFrustumObjectBounds(const LLViewerOctreeGroup* group)
{
    return mCamera->AABBInFrustum(group->mObjectBounds[0], group->mObjectBounds[1]);
}
//------------------------------------------

//------------------------------------------
//local regional space group culling
S32 LLViewerOctreeCull::AABBInRegionFrustumNoFarClipGroupBounds(const LLViewerOctreeGroup* group)
{
    return mCamera->AABBInRegionFrustumNoFarClip(group->mBounds[0], group->mBounds[1]);
}

S32 LLViewerOctreeCull::AABBInRegionFrustumGroupBounds(const LLViewerOctreeGroup* group)
{
    return mCamera->AABBInRegionFrustum(group->mBounds[0], group->mBounds[1]);
}

S32 LLViewerOctreeCull::AABBRegionSphereIntersectGroupExtents(const LLViewerOctreeGroup* group, const LLVector3& shift)
{
    return AABBSphereIntersect(group->mExtents[0], group->mExtents[1], mCamera->getOrigin() - shift, mCamera->mFrustumCornerDist);
}
//------------------------------------------

//------------------------------------------
//local regional space object culling
S32 LLViewerOctreeCull::AABBInRegionFrustumObjectBounds(const LLViewerOctreeGroup* group)
{
    return mCamera->AABBInRegionFrustum(group->mObjectBounds[0], group->mObjectBounds[1]);
}

S32 LLViewerOctreeCull::AABBInRegionFrustumNoFarClipObjectBounds(const LLViewerOctreeGroup* group)
{
    return mCamera->AABBInRegionFrustumNoFarClip(group->mObjectBounds[0], group->mObjectBounds[1]);
}

S32 LLViewerOctreeCull::AABBRegionSphereIntersectObjectExtents(const LLViewerOctreeGroup* group, const LLVector3& shift)
{
    return AABBSphereIntersect(group->mObjectExtents[0], group->mObjectExtents[1], mCamera->getOrigin() - shift, mCamera->mFrustumCornerDist);
}
//------------------------------------------
//check if the objects projection large enough

bool LLViewerOctreeCull::checkProjectionArea(const LLVector4a& center, const LLVector4a& size, const LLVector3& shift, F32 pixel_threshold, F32 near_radius)
{
    LLVector3 local_orig = mCamera->getOrigin() - shift;
    LLVector4a origin;
    origin.load3(local_orig.mV);

    LLVector4a lookAt;
    lookAt.setSub(center, origin);
    F32 distance = lookAt.getLength3().getF32();
    if(distance <= near_radius)
    {
        return true; //always load close-by objects
    }

    // treat object as if it were near_radius meters closer than it actually was.
    // this allows us to get some temporal coherence on visibility...objects that can be reached quickly will tend to be visible
    distance -= near_radius;

    F32 squared_rad = size.dot3(size).getF32();
    return squared_rad / distance > pixel_threshold;
}

//virtual
bool LLViewerOctreeCull::checkObjects(const OctreeNode* branch, const LLViewerOctreeGroup* group)
{
    if (branch->getElementCount() == 0) //no elements
    {
        return false;
    }
    else if (branch->getChildCount() == 0) //leaf state, already checked tightest bounding box
    {
        return true;
    }
    else if (mRes == 1 && !frustumCheckObjects(group)) //no objects in frustum
    {
        return false;
    }

    return true;
}

//virtual
void LLViewerOctreeCull::preprocess(LLViewerOctreeGroup* group)
{
}

//virtual
void LLViewerOctreeCull::processGroup(LLViewerOctreeGroup* group)
{
}

//virtual
void LLViewerOctreeCull::visit(const OctreeNode* branch)
{
    LLViewerOctreeGroup* group = (LLViewerOctreeGroup*) branch->getListener(0);

    preprocess(group);

    if (checkObjects(branch, group))
    {
        processGroup(group);
    }
}

//--------------------------------------------------------------
//class LLViewerOctreeDebug
//virtual
void LLViewerOctreeDebug::visit(const OctreeNode* branch)
{
#if 0
    LL_INFOS() << "Node: " << (U32)branch << " # Elements: " << branch->getElementCount() << " # Children: " << branch->getChildCount() << LL_ENDL;
    for (U32 i = 0; i < branch->getChildCount(); i++)
    {
        LL_INFOS() << "Child " << i << " : " << (U32)branch->getChild(i) << LL_ENDL;
    }
#endif
    LLViewerOctreeGroup* group = (LLViewerOctreeGroup*) branch->getListener(0);
    processGroup(group);
}

//virtual
void LLViewerOctreeDebug::processGroup(LLViewerOctreeGroup* group)
{
#if 0
    const LLVector4a* vec4 = group->getBounds();
    LLVector3 vec[2];
    vec[0].set(vec4[0].getF32ptr());
    vec[1].set(vec4[1].getF32ptr());
    LL_INFOS() << "Bounds: " << vec[0] << " : " << vec[1] << LL_ENDL;

    vec4 = group->getExtents();
    vec[0].set(vec4[0].getF32ptr());
    vec[1].set(vec4[1].getF32ptr());
    LL_INFOS() << "Extents: " << vec[0] << " : " << vec[1] << LL_ENDL;

    vec4 = group->getObjectBounds();
    vec[0].set(vec4[0].getF32ptr());
    vec[1].set(vec4[1].getF32ptr());
    LL_INFOS() << "ObjectBounds: " << vec[0] << " : " << vec[1] << LL_ENDL;

    vec4 = group->getObjectExtents();
    vec[0].set(vec4[0].getF32ptr());
    vec[1].set(vec4[1].getF32ptr());
    LL_INFOS() << "ObjectExtents: " << vec[0] << " : " << vec[1] << LL_ENDL;
#endif
}
//--------------------------------------------------------------<|MERGE_RESOLUTION|>--- conflicted
+++ resolved
@@ -1,1752 +1,1550 @@
-/**
- * @file llvieweroctree.cpp
- * @brief LLViewerOctreeGroup class implementation and supporting functions
- *
- * $LicenseInfo:firstyear=2003&license=viewerlgpl$
- * Second Life Viewer Source Code
- * Copyright (C) 2010, Linden Research, Inc.
- *
- * This library is free software; you can redistribute it and/or
- * modify it under the terms of the GNU Lesser General Public
- * License as published by the Free Software Foundation;
- * version 2.1 of the License only.
- *
- * This library is distributed in the hope that it will be useful,
- * but WITHOUT ANY WARRANTY; without even the implied warranty of
- * MERCHANTABILITY or FITNESS FOR A PARTICULAR PURPOSE.  See the GNU
- * Lesser General Public License for more details.
- *
- * You should have received a copy of the GNU Lesser General Public
- * License along with this library; if not, write to the Free Software
- * Foundation, Inc., 51 Franklin Street, Fifth Floor, Boston, MA  02110-1301  USA
- *
- * Linden Research, Inc., 945 Battery Street, San Francisco, CA  94111  USA
- * $/LicenseInfo$
- */
-
-#include "llviewerprecompiledheaders.h"
-#include "llvieweroctree.h"
-#include "llviewerregion.h"
-#include "pipeline.h"
-#include "llviewercontrol.h"
-#include "llappviewer.h"
-#include "llglslshader.h"
-#include "llviewershadermgr.h"
-#include "lldrawpoolwater.h"
-
-//-----------------------------------------------------------------------------------
-//static variables definitions
-//-----------------------------------------------------------------------------------
-U32 LLViewerOctreeEntryData::sCurVisible = 10; //reserve the low numbers for special use.
-bool LLViewerOctreeDebug::sInDebug = false;
-
-static LLTrace::CountStatHandle<S32> sOcclusionQueries("occlusion_queries", "Number of occlusion queries executed"),
-                                     sNumObjectsOccluded("occluded_objects", "Count of objects being occluded by a query"),
-                                     sNumObjectsUnoccluded("unoccluded_objects", "Count of objects being unoccluded by a query");
-
-//-----------------------------------------------------------------------------------
-//some global functions definitions
-//-----------------------------------------------------------------------------------
-typedef enum
-{
-    b000 = 0x00,
-    b001 = 0x01,
-    b010 = 0x02,
-    b011 = 0x03,
-    b100 = 0x04,
-    b101 = 0x05,
-    b110 = 0x06,
-    b111 = 0x07,
-} eLoveTheBits;
-
-//contact Runitai Linden for a copy of the SL object used to write this table
-//basically, you give the table a bitmask of the look-at vector to a node and it
-//gives you a triangle fan index array
-static U16 sOcclusionIndices[] =
-{
-     //000
-        b111, b110, b010, b011, b001, b101, b100, b110,
-     //001
-        b011, b010, b000, b001, b101, b111, b110, b010,
-     //010
-        b101, b100, b110, b111, b011, b001, b000, b100,
-     //011
-        b001, b000, b100, b101, b111, b011, b010, b000,
-     //100
-        b110, b000, b010, b011, b111, b101, b100, b000,
-     //101
-        b010, b100, b000, b001, b011, b111, b110, b100,
-     //110
-        b100, b010, b110, b111, b101, b001, b000, b010,
-     //111
-        b000, b110, b100, b101, b001, b011, b010, b110,
-};
-
-U32 get_box_fan_indices(LLCamera* camera, const LLVector4a& center)
-{
-    LLVector4a origin;
-    origin.load3(camera->getOrigin().mV);
-
-    S32 cypher = center.greaterThan(origin).getGatheredBits() & 0x7;
-
-    return cypher*8;
-}
-
-U8* get_box_fan_indices_ptr(LLCamera* camera, const LLVector4a& center)
-{
-    LLVector4a origin;
-    origin.load3(camera->getOrigin().mV);
-
-    S32 cypher = center.greaterThan(origin).getGatheredBits() & 0x7;
-
-    return (U8*) (sOcclusionIndices+cypher*8);
-}
-
-//create a vertex buffer for efficiently rendering cubes
-LLVertexBuffer* ll_create_cube_vb(U32 type_mask)
-{
-    LLVertexBuffer* ret = new LLVertexBuffer(type_mask);
-
-    ret->allocateBuffer(8, 64);
-
-    LLStrider<LLVector3> pos;
-    LLStrider<U16> idx;
-
-    ret->getVertexStrider(pos);
-    ret->getIndexStrider(idx);
-
-    pos[0] = LLVector3(-1,-1,-1);
-    pos[1] = LLVector3(-1,-1, 1);
-    pos[2] = LLVector3(-1, 1,-1);
-    pos[3] = LLVector3(-1, 1, 1);
-    pos[4] = LLVector3( 1,-1,-1);
-    pos[5] = LLVector3( 1,-1, 1);
-    pos[6] = LLVector3( 1, 1,-1);
-    pos[7] = LLVector3( 1, 1, 1);
-
-    for (U32 i = 0; i < 64; i++)
-    {
-        idx[i] = sOcclusionIndices[i];
-    }
-
-    ret->unmapBuffer();
-
-    return ret;
-}
-
-
-#define LL_TRACK_PENDING_OCCLUSION_QUERIES 0
-
-const F32 SG_OCCLUSION_FUDGE = 0.25f;
-#define SG_DISCARD_TOLERANCE 0.01f
-
-
-S32 AABBSphereIntersect(const LLVector3& min, const LLVector3& max, const LLVector3 &origin, const F32 &rad)
-{
-    return AABBSphereIntersectR2(min, max, origin, rad*rad);
-}
-
-S32 AABBSphereIntersectR2(const LLVector3& min, const LLVector3& max, const LLVector3 &origin, const F32 &r)
-{
-    F32 d = 0.f;
-    F32 t;
-
-    if ((min-origin).magVecSquared() < r &&
-        (max-origin).magVecSquared() < r)
-    {
-        return 2;
-    }
-
-    for (U32 i = 0; i < 3; i++)
-    {
-        if (origin.mV[i] < min.mV[i])
-        {
-            t = min.mV[i] - origin.mV[i];
-            d += t*t;
-        }
-        else if (origin.mV[i] > max.mV[i])
-        {
-            t = origin.mV[i] - max.mV[i];
-            d += t*t;
-        }
-
-        if (d > r)
-        {
-            return 0;
-        }
-    }
-
-    return 1;
-}
-
-
-S32 AABBSphereIntersect(const LLVector4a& min, const LLVector4a& max, const LLVector3 &origin, const F32 &rad)
-{
-    return AABBSphereIntersectR2(min, max, origin, rad*rad);
-}
-
-S32 AABBSphereIntersectR2(const LLVector4a& min, const LLVector4a& max, const LLVector3 &origin, const F32 &r)
-{
-    F32 d = 0.f;
-    F32 t;
-
-    LLVector4a origina;
-    origina.load3(origin.mV);
-
-    LLVector4a v;
-    v.setSub(min, origina);
-
-    if (v.dot3(v) < r)
-    {
-        v.setSub(max, origina);
-        if (v.dot3(v) < r)
-        {
-            return 2;
-        }
-    }
-
-
-    for (U32 i = 0; i < 3; i++)
-    {
-        if (origin.mV[i] < min[i])
-        {
-            t = min[i] - origin.mV[i];
-            d += t*t;
-        }
-        else if (origin.mV[i] > max[i])
-        {
-            t = origin.mV[i] - max[i];
-            d += t*t;
-        }
-
-        if (d > r)
-        {
-            return 0;
-        }
-    }
-
-    return 1;
-}
-
-//-----------------------------------------------------------------------------------
-//class LLViewerOctreeEntry definitions
-//-----------------------------------------------------------------------------------
-LLViewerOctreeEntry::LLViewerOctreeEntry()
-:   mGroup(NULL),
-    mBinRadius(0.f),
-    mBinIndex(-1),
-    mVisible(0)
-{
-    mPositionGroup.clear();
-    mExtents[0].clear();
-    mExtents[1].clear();
-
-    for(S32 i = 0; i < NUM_DATA_TYPE; i++)
-    {
-        mData[i] = NULL;
-    }
-}
-
-LLViewerOctreeEntry::~LLViewerOctreeEntry()
-{
-    llassert(!mGroup);
-}
-
-void LLViewerOctreeEntry::addData(LLViewerOctreeEntryData* data)
-{
-    //llassert(mData[data->getDataType()] == NULL);
-    llassert(data != NULL);
-
-    mData[data->getDataType()] = data;
-}
-
-void LLViewerOctreeEntry::removeData(LLViewerOctreeEntryData* data)
-{
-    //llassert(data->getDataType() != LLVOCACHEENTRY); //can not remove VOCache entry
-
-    if(!mData[data->getDataType()])
-    {
-        return;
-    }
-    if(mData[data->getDataType()] != data)
-    {
-        return;
-    }
-
-    mData[data->getDataType()] = NULL;
-
-    if(mGroup != NULL && !mData[LLDRAWABLE])
-    {
-        LLViewerOctreeGroup* group = mGroup;
-        mGroup = NULL;
-        group->removeFromGroup(data);
-
-        llassert(mBinIndex == -1);
-    }
-}
-
-//called by group handleDestruction() ONLY when group is destroyed by octree.
-void LLViewerOctreeEntry::nullGroup()
-{
-    mGroup = NULL;
-}
-
-void LLViewerOctreeEntry::setGroup(LLViewerOctreeGroup* group)
-{
-    if(mGroup == group)
-    {
-        return;
-    }
-
-    if(mGroup)
-    {
-        LLViewerOctreeGroup* old_group = mGroup;
-        mGroup = NULL;
-        old_group->removeFromGroup(this);
-
-        llassert(mBinIndex == -1);
-    }
-
-    mGroup = group;
-}
-
-//-----------------------------------------------------------------------------------
-//class LLViewerOctreeEntryData definitions
-//-----------------------------------------------------------------------------------
-LLViewerOctreeEntryData::~LLViewerOctreeEntryData()
-{
-    if(mEntry)
-    {
-        mEntry->removeData(this);
-    }
-}
-
-LLViewerOctreeEntryData::LLViewerOctreeEntryData(LLViewerOctreeEntry::eEntryDataType_t data_type)
-    : mDataType(data_type),
-      mEntry(NULL)
-{
-}
-
-//virtual
-void LLViewerOctreeEntryData::setOctreeEntry(LLViewerOctreeEntry* entry)
-{
-    llassert_always(mEntry.isNull());
-
-    if(mEntry.notNull())
-    {
-        return;
-    }
-
-    if(!entry)
-    {
-        mEntry = new LLViewerOctreeEntry();
-    }
-    else
-    {
-        mEntry = entry;
-    }
-    mEntry->addData(this);
-}
-
-void LLViewerOctreeEntryData::removeOctreeEntry()
-{
-    if(mEntry)
-    {
-        mEntry->removeData(this);
-        mEntry = NULL;
-    }
-}
-
-void LLViewerOctreeEntryData::setSpatialExtents(const LLVector3& min, const LLVector3& max)
-{
-    mEntry->mExtents[0].load3(min.mV);
-    mEntry->mExtents[1].load3(max.mV);
-}
-
-void LLViewerOctreeEntryData::setSpatialExtents(const LLVector4a& min, const LLVector4a& max)
-{
-    mEntry->mExtents[0] = min;
-    mEntry->mExtents[1] = max;
-}
-
-void LLViewerOctreeEntryData::setPositionGroup(const LLVector4a& pos)
-{
-    mEntry->mPositionGroup = pos;
-}
-
-const LLVector4a* LLViewerOctreeEntryData::getSpatialExtents() const
-{
-    return mEntry->getSpatialExtents();
-}
-
-//virtual
-void LLViewerOctreeEntryData::setGroup(LLViewerOctreeGroup* group)
-{
-    mEntry->setGroup(group);
-}
-
-void LLViewerOctreeEntryData::shift(const LLVector4a &shift_vector)
-{
-    mEntry->mExtents[0].add(shift_vector);
-    mEntry->mExtents[1].add(shift_vector);
-    mEntry->mPositionGroup.add(shift_vector);
-}
-
-LLViewerOctreeGroup* LLViewerOctreeEntryData::getGroup()const
-{
-    return mEntry.notNull() ? mEntry->mGroup : NULL;
-}
-
-const LLVector4a& LLViewerOctreeEntryData::getPositionGroup() const
-{
-    return mEntry->getPositionGroup();
-}
-
-//virtual
-bool LLViewerOctreeEntryData::isVisible() const
-{
-    if(mEntry)
-    {
-        return mEntry->mVisible == sCurVisible;
-    }
-    return false;
-}
-
-//virtual
-bool LLViewerOctreeEntryData::isRecentlyVisible() const
-{
-    if(!mEntry)
-    {
-        return false;
-    }
-
-    if(isVisible())
-    {
-        return true;
-    }
-    if(getGroup() && getGroup()->isRecentlyVisible())
-    {
-        setVisible();
-        return true;
-    }
-
-    return false;
-}
-
-void LLViewerOctreeEntryData::setVisible() const
-{
-    if(mEntry)
-    {
-        mEntry->mVisible = sCurVisible;
-    }
-}
-
-void LLViewerOctreeEntryData::resetVisible() const
-{
-    if(mEntry)
-    {
-        mEntry->mVisible = 0;
-    }
-}
-//-----------------------------------------------------------------------------------
-//class LLViewerOctreeGroup definitions
-//-----------------------------------------------------------------------------------
-
-LLViewerOctreeGroup::~LLViewerOctreeGroup()
-{
-    //empty here
-}
-
-LLViewerOctreeGroup::LLViewerOctreeGroup(OctreeNode* node)
-:   mOctreeNode(node),
-    mAnyVisible(0),
-    mState(CLEAN)
-{
-    LLVector4a tmp;
-    tmp.splat(0.f);
-    mExtents[0] = mExtents[1] = mObjectBounds[0] = mObjectBounds[1] =
-        mObjectExtents[0] = mObjectExtents[1] = tmp;
-
-    mBounds[0] = node->getCenter();
-    mBounds[1] = node->getSize();
-
-    mOctreeNode->addListener(this);
-}
-
-bool LLViewerOctreeGroup::hasElement(LLViewerOctreeEntryData* data)
-{
-    if(!data->getEntry())
-    {
-        return false;
-    }
-    return std::find(getDataBegin(), getDataEnd(), data->getEntry()) != getDataEnd();
-}
-
-bool LLViewerOctreeGroup::removeFromGroup(LLViewerOctreeEntryData* data)
-{
-    return removeFromGroup(data->getEntry());
-}
-
-bool LLViewerOctreeGroup::removeFromGroup(LLViewerOctreeEntry* entry)
-{
-    llassert(entry != NULL);
-    llassert(!entry->getGroup());
-
-    if(isDead()) //group is about to be destroyed, not need to double delete the entry.
-    {
-        entry->setBinIndex(-1);
-        return true;
-    }
-
-    unbound();
-    setState(OBJECT_DIRTY);
-
-    if (mOctreeNode)
-    {
-        if (!mOctreeNode->remove(entry)) //this could cause *this* pointer to be destroyed, so no more function calls after this.
-        {
-            OCT_ERRS << "Could not remove LLVOCacheEntry from LLVOCacheOctreeGroup" << LL_ENDL;
-            return false;
-        }
-    }
-
-    return true;
-}
-
-//virtual
-void LLViewerOctreeGroup::unbound()
-{
-    LL_PROFILE_ZONE_SCOPED;
-    if (isDirty())
-    {
-        return;
-    }
-
-    setState(DIRTY);
-
-    //all the parent nodes need to rebound this child
-    if (mOctreeNode)
-    {
-        OctreeNode* parent = (OctreeNode*) mOctreeNode->getParent();
-        while (parent != NULL)
-        {
-            LLViewerOctreeGroup* group = (LLViewerOctreeGroup*) parent->getListener(0);
-            if (!group || group->isDirty())
-            {
-                return;
-            }
-
-            group->setState(DIRTY);
-            parent = (OctreeNode*) parent->getParent();
-        }
-    }
-}
-
-//virtual
-void LLViewerOctreeGroup::rebound()
-{
-    LL_PROFILE_ZONE_SCOPED_CATEGORY_OCTREE;
-<<<<<<< HEAD
-	if (!isDirty())
-	{	
-		return;
-	}
-	
-	if (mOctreeNode->getChildCount() == 1 && mOctreeNode->getElementCount() == 0)
-	{
-		LLViewerOctreeGroup* group = (LLViewerOctreeGroup*) mOctreeNode->getChild(0)->getListener(0);
-		group->rebound();
-		
-		//copy single child's bounding box
-		mBounds[0] = group->mBounds[0];
-		mBounds[1] = group->mBounds[1];
-		mExtents[0] = group->mExtents[0];
-		mExtents[1] = group->mExtents[1];
-		
-		group->setState(SKIP_FRUSTUM_CHECK);
-	}
-	else if (mOctreeNode->getChildCount() == 0)
-	{ //copy object bounding box if this is a leaf
-		boundObjects(true, mExtents[0], mExtents[1]);
-		mBounds[0] = mObjectBounds[0];
-		mBounds[1] = mObjectBounds[1];
-	}
-	else
-	{
-		LLVector4a& newMin = mExtents[0];
-		LLVector4a& newMax = mExtents[1];
-		LLViewerOctreeGroup* group = (LLViewerOctreeGroup*) mOctreeNode->getChild(0)->getListener(0);
-		group->clearState(SKIP_FRUSTUM_CHECK);
-		group->rebound();
-		//initialize to first child
-		newMin = group->mExtents[0];
-		newMax = group->mExtents[1];
-
-		//first, rebound children
-		for (U32 i = 1; i < mOctreeNode->getChildCount(); i++)
-		{
-			group = (LLViewerOctreeGroup*) mOctreeNode->getChild(i)->getListener(0);
-			group->clearState(SKIP_FRUSTUM_CHECK);
-			group->rebound();
-			const LLVector4a& max = group->mExtents[1];
-			const LLVector4a& min = group->mExtents[0];
-
-			newMax.setMax(newMax, max);
-			newMin.setMin(newMin, min);
-		}
-
-		boundObjects(false, newMin, newMax);
-		
-		mBounds[0].setAdd(newMin, newMax);
-		mBounds[0].mul(0.5f);
-		mBounds[1].setSub(newMax, newMin);
-		mBounds[1].mul(0.5f);
-	}
-	
-	clearState(DIRTY);
-
-	return;
-}
-
-//virtual 
-=======
-    if (!isDirty())
-    {
-        return;
-    }
-
-    if (mOctreeNode->getChildCount() == 1 && mOctreeNode->getElementCount() == 0)
-    {
-        LLViewerOctreeGroup* group = (LLViewerOctreeGroup*) mOctreeNode->getChild(0)->getListener(0);
-        group->rebound();
-
-        //copy single child's bounding box
-        mBounds[0] = group->mBounds[0];
-        mBounds[1] = group->mBounds[1];
-        mExtents[0] = group->mExtents[0];
-        mExtents[1] = group->mExtents[1];
-
-        group->setState(SKIP_FRUSTUM_CHECK);
-    }
-    else if (mOctreeNode->getChildCount() == 0)
-    { //copy object bounding box if this is a leaf
-        boundObjects(TRUE, mExtents[0], mExtents[1]);
-        mBounds[0] = mObjectBounds[0];
-        mBounds[1] = mObjectBounds[1];
-    }
-    else
-    {
-        LLVector4a& newMin = mExtents[0];
-        LLVector4a& newMax = mExtents[1];
-        LLViewerOctreeGroup* group = (LLViewerOctreeGroup*) mOctreeNode->getChild(0)->getListener(0);
-        group->clearState(SKIP_FRUSTUM_CHECK);
-        group->rebound();
-        //initialize to first child
-        newMin = group->mExtents[0];
-        newMax = group->mExtents[1];
-
-        //first, rebound children
-        for (U32 i = 1; i < mOctreeNode->getChildCount(); i++)
-        {
-            group = (LLViewerOctreeGroup*) mOctreeNode->getChild(i)->getListener(0);
-            group->clearState(SKIP_FRUSTUM_CHECK);
-            group->rebound();
-            const LLVector4a& max = group->mExtents[1];
-            const LLVector4a& min = group->mExtents[0];
-
-            newMax.setMax(newMax, max);
-            newMin.setMin(newMin, min);
-        }
-
-        boundObjects(FALSE, newMin, newMax);
-
-        mBounds[0].setAdd(newMin, newMax);
-        mBounds[0].mul(0.5f);
-        mBounds[1].setSub(newMax, newMin);
-        mBounds[1].mul(0.5f);
-    }
-
-    clearState(DIRTY);
-
-    return;
-}
-
-//virtual
->>>>>>> e1623bb2
-void LLViewerOctreeGroup::handleInsertion(const TreeNode* node, LLViewerOctreeEntry* obj)
-{
-    obj->setGroup(this);
-    unbound();
-    setState(OBJECT_DIRTY);
-}
-
-//virtual
-void LLViewerOctreeGroup::handleRemoval(const TreeNode* node, LLViewerOctreeEntry* obj)
-{
-    unbound();
-    setState(OBJECT_DIRTY);
-
-    obj->setGroup(NULL); //this could cause *this* pointer to be destroyed. So no more function calls after this.
-}
-
-//virtual
-void LLViewerOctreeGroup::handleDestruction(const TreeNode* node)
-{
-    if (isDead())
-    {
-        return;
-    }
-    setState(DEAD);
-    for (OctreeNode::element_iter i = mOctreeNode->getDataBegin(); i != mOctreeNode->getDataEnd(); ++i)
-    {
-        LLViewerOctreeEntry* obj = *i;
-        if (obj && obj->getGroup() == this)
-        {
-            obj->nullGroup();
-        }
-    }
-    mOctreeNode = NULL;
-}
-
-//virtual
-void LLViewerOctreeGroup::handleStateChange(const TreeNode* node)
-{
-    //drop bounding box upon state change
-    if (mOctreeNode != node)
-    {
-        mOctreeNode = (OctreeNode*) node;
-    }
-    unbound();
-}
-
-//virtual
-void LLViewerOctreeGroup::handleChildAddition(const OctreeNode* parent, OctreeNode* child)
-{
-    if (child->getListenerCount() == 0)
-    {
-        new LLViewerOctreeGroup(child);
-    }
-    else
-    {
-        OCT_ERRS << "LLViewerOctreeGroup redundancy detected." << LL_ENDL;
-    }
-
-    unbound();
-
-    ((LLViewerOctreeGroup*)child->getListener(0))->unbound();
-}
-
-//virtual
-void LLViewerOctreeGroup::handleChildRemoval(const OctreeNode* parent, const OctreeNode* child)
-{
-    unbound();
-}
-
-LLViewerOctreeGroup* LLViewerOctreeGroup::getParent()
-{
-    if (isDead())
-    {
-        return NULL;
-    }
-
-    if(!mOctreeNode)
-    {
-        return NULL;
-    }
-
-    OctreeNode* parent = mOctreeNode->getOctParent();
-
-    if (parent)
-    {
-        return (LLViewerOctreeGroup*) parent->getListener(0);
-    }
-
-    return NULL;
-}
-
-<<<<<<< HEAD
-//virtual 
-bool LLViewerOctreeGroup::boundObjects(bool empty, LLVector4a& minOut, LLVector4a& maxOut)
-{
-	const OctreeNode* node = mOctreeNode;
-
-	if (node->isEmpty())
-	{	//don't do anything if there are no objects
-		if (empty && mOctreeNode->getParent())
-		{	//only root is allowed to be empty
-			OCT_ERRS << "Empty leaf found in octree." << LL_ENDL;
-		}
-		return false;
-	}
-
-	LLVector4a& newMin = mObjectExtents[0];
-	LLVector4a& newMax = mObjectExtents[1];
-	
-	if (hasState(OBJECT_DIRTY))
-	{ //calculate new bounding box
-		clearState(OBJECT_DIRTY);
-
-		//initialize bounding box to first element
-		OctreeNode::const_element_iter i = node->getDataBegin();
-		LLViewerOctreeEntry* entry = *i;
-		const LLVector4a* minMax = entry->getSpatialExtents();
-
-		newMin = minMax[0];
-		newMax = minMax[1];
-
-		for (++i; i != node->getDataEnd(); ++i)
-		{
-			entry = *i;
-			minMax = entry->getSpatialExtents();
-			
-			update_min_max(newMin, newMax, minMax[0]);
-			update_min_max(newMin, newMax, minMax[1]);
-		}
-
-		mObjectBounds[0].setAdd(newMin, newMax);
-		mObjectBounds[0].mul(0.5f);
-		mObjectBounds[1].setSub(newMax, newMin);
-		mObjectBounds[1].mul(0.5f);
-	}
-	
-	if (empty)
-	{
-		minOut = newMin;
-		maxOut = newMax;
-	}
-	else
-	{
-		minOut.setMin(minOut, newMin);
-		maxOut.setMax(maxOut, newMax);
-	}
-		
-	return true;
-}
-
-//virtual 
-bool LLViewerOctreeGroup::isVisible() const
-{
-	return mVisible[LLViewerCamera::sCurCameraID] >= LLViewerOctreeEntryData::getCurrentFrame();
-}
-
-//virtual 
-bool LLViewerOctreeGroup::isRecentlyVisible() const 
-{
-	return false;
-=======
-//virtual
-bool LLViewerOctreeGroup::boundObjects(BOOL empty, LLVector4a& minOut, LLVector4a& maxOut)
-{
-    const OctreeNode* node = mOctreeNode;
-
-    if (node->isEmpty())
-    {   //don't do anything if there are no objects
-        if (empty && mOctreeNode->getParent())
-        {   //only root is allowed to be empty
-            OCT_ERRS << "Empty leaf found in octree." << LL_ENDL;
-        }
-        return false;
-    }
-
-    LLVector4a& newMin = mObjectExtents[0];
-    LLVector4a& newMax = mObjectExtents[1];
-
-    if (hasState(OBJECT_DIRTY))
-    { //calculate new bounding box
-        clearState(OBJECT_DIRTY);
-
-        //initialize bounding box to first element
-        OctreeNode::const_element_iter i = node->getDataBegin();
-        LLViewerOctreeEntry* entry = *i;
-        const LLVector4a* minMax = entry->getSpatialExtents();
-
-        newMin = minMax[0];
-        newMax = minMax[1];
-
-        for (++i; i != node->getDataEnd(); ++i)
-        {
-            entry = *i;
-            minMax = entry->getSpatialExtents();
-
-            update_min_max(newMin, newMax, minMax[0]);
-            update_min_max(newMin, newMax, minMax[1]);
-        }
-
-        mObjectBounds[0].setAdd(newMin, newMax);
-        mObjectBounds[0].mul(0.5f);
-        mObjectBounds[1].setSub(newMax, newMin);
-        mObjectBounds[1].mul(0.5f);
-    }
-
-    if (empty)
-    {
-        minOut = newMin;
-        maxOut = newMax;
-    }
-    else
-    {
-        minOut.setMin(minOut, newMin);
-        maxOut.setMax(maxOut, newMax);
-    }
-
-    return TRUE;
-}
-
-//virtual
-BOOL LLViewerOctreeGroup::isVisible() const
-{
-    return mVisible[LLViewerCamera::sCurCameraID] >= LLViewerOctreeEntryData::getCurrentFrame() ? TRUE : FALSE;
-}
-
-//virtual
-BOOL LLViewerOctreeGroup::isRecentlyVisible() const
-{
-    return FALSE;
->>>>>>> e1623bb2
-}
-
-void LLViewerOctreeGroup::setVisible()
-{
-    mVisible[LLViewerCamera::sCurCameraID] = LLViewerOctreeEntryData::getCurrentFrame();
-
-    if(LLViewerCamera::sCurCameraID < LLViewerCamera::CAMERA_WATER0)
-    {
-        mAnyVisible = LLViewerOctreeEntryData::getCurrentFrame();
-    }
-}
-
-void LLViewerOctreeGroup::checkStates()
-{
-#if LL_OCTREE_PARANOIA_CHECK
-    //LLOctreeStateCheck checker;
-    //checker.traverse(mOctreeNode);
-#endif
-}
-
-//-------------------------------------------------------------------------------------------
-//occulsion culling functions and classes
-//-------------------------------------------------------------------------------------------
-std::set<U32> LLOcclusionCullingGroup::sPendingQueries;
-
-static std::queue<GLuint> sFreeQueries;
-
-#define QUERY_POOL_SIZE 1024
-
-U32 LLOcclusionCullingGroup::getNewOcclusionQueryObjectName()
-{
-    LL_PROFILE_ZONE_SCOPED;
-
-    if (sFreeQueries.empty())
-    {
-        //seed 1024 query names into the free query pool
-        GLuint queries[1024];
-        glGenQueries(1024, queries);
-        for (int i = 0; i < 1024; ++i)
-        {
-            sFreeQueries.push(queries[i]);
-        }
-    }
-
-    // pull from pool
-    GLuint ret = sFreeQueries.front();
-    sFreeQueries.pop();
-    return ret;
-}
-
-void LLOcclusionCullingGroup::releaseOcclusionQueryObjectName(GLuint name)
-{
-    if (name != 0)
-    {
-        LL_PROFILE_ZONE_SCOPED;
-        sFreeQueries.push(name);
-    }
-}
-
-//=====================================
-//      Occlusion State Set/Clear
-//=====================================
-class LLSpatialSetOcclusionState : public OctreeTraveler
-{
-public:
-    U32 mState;
-    LLSpatialSetOcclusionState(U32 state) : mState(state) { }
-    virtual void visit(const OctreeNode* branch)
-    {
-        LLOcclusionCullingGroup* group = (LLOcclusionCullingGroup*)branch->getListener(0);
-        if(group)
-        {
-            group->setOcclusionState(mState);
-        }
-    }
-};
-
-class LLSpatialSetOcclusionStateDiff : public LLSpatialSetOcclusionState
-{
-public:
-    LLSpatialSetOcclusionStateDiff(U32 state) : LLSpatialSetOcclusionState(state) { }
-
-    virtual void traverse(const OctreeNode* n)
-    {
-        LLOcclusionCullingGroup* group = (LLOcclusionCullingGroup*) n->getListener(0);
-
-        if (group && !group->isOcclusionState(mState))
-        {
-            OctreeTraveler::traverse(n);
-        }
-    }
-};
-
-
-LLOcclusionCullingGroup::LLOcclusionCullingGroup(OctreeNode* node, LLViewerOctreePartition* part) :
-    LLViewerOctreeGroup(node),
-    mSpatialPartition(part)
-{
-    part->mLODSeed = (part->mLODSeed+1)%part->mLODPeriod;
-    mLODHash = part->mLODSeed;
-
-    OctreeNode* oct_parent = node->getOctParent();
-    LLOcclusionCullingGroup* parent = oct_parent ? (LLOcclusionCullingGroup*) oct_parent->getListener(0) : NULL;
-
-    for (U32 i = 0; i < LLViewerCamera::NUM_CAMERAS; i++)
-    {
-        mOcclusionQuery[i] = 0;
-        mOcclusionCheckCount[i] = 0;
-        mOcclusionIssued[i] = 0;
-        mOcclusionState[i] = parent ? SG_STATE_INHERIT_MASK & parent->mOcclusionState[i] : 0;
-        mVisible[i] = 0;
-    }
-}
-
-LLOcclusionCullingGroup::~LLOcclusionCullingGroup()
-{
-    releaseOcclusionQueryObjectNames();
-}
-
-bool LLOcclusionCullingGroup::needsUpdate()
-{
-<<<<<<< HEAD
-	return LLDrawable::getCurrentFrame() % mSpatialPartition->mLODPeriod == mLODHash;
-=======
-    return (LLDrawable::getCurrentFrame() % mSpatialPartition->mLODPeriod == mLODHash) ? TRUE : FALSE;
->>>>>>> e1623bb2
-}
-
-bool LLOcclusionCullingGroup::isRecentlyVisible() const
-{
-    const S32 MIN_VIS_FRAME_RANGE = 2;
-    return (LLDrawable::getCurrentFrame() - mVisible[LLViewerCamera::sCurCameraID]) < MIN_VIS_FRAME_RANGE ;
-}
-
-bool LLOcclusionCullingGroup::isAnyRecentlyVisible() const
-{
-    const S32 MIN_VIS_FRAME_RANGE = 2;
-    return (LLDrawable::getCurrentFrame() - mAnyVisible) < MIN_VIS_FRAME_RANGE ;
-}
-
-//virtual
-void LLOcclusionCullingGroup::handleChildAddition(const OctreeNode* parent, OctreeNode* child)
-{
-<<<<<<< HEAD
-	if (!child->hasListeners())
-	{
-		new LLOcclusionCullingGroup(child, mSpatialPartition);
-	}
-	else
-	{
-		OCT_ERRS << "LLOcclusionCullingGroup redundancy detected." << LL_ENDL;
-	}
-=======
-    if (child->getListenerCount() == 0)
-    {
-        new LLOcclusionCullingGroup(child, mSpatialPartition);
-    }
-    else
-    {
-        OCT_ERRS << "LLOcclusionCullingGroup redundancy detected." << LL_ENDL;
-    }
->>>>>>> e1623bb2
-
-    unbound();
-
-    ((LLViewerOctreeGroup*)child->getListener(0))->unbound();
-}
-
-void LLOcclusionCullingGroup::releaseOcclusionQueryObjectNames()
-{
-    for (U32 i = 0; i < LLViewerCamera::NUM_CAMERAS; ++i)
-    {
-        if (mOcclusionQuery[i])
-        {
-            releaseOcclusionQueryObjectName(mOcclusionQuery[i]);
-            mOcclusionQuery[i] = 0;
-        }
-    }
-}
-
-void LLOcclusionCullingGroup::setOcclusionState(U32 state, S32 mode /* = STATE_MODE_SINGLE */ )
-{
-    switch (mode)
-    {
-    case STATE_MODE_SINGLE:
-        if (state & OCCLUDED)
-        {
-            add(sNumObjectsOccluded, 1);
-        }
-        mOcclusionState[LLViewerCamera::sCurCameraID] |= state;
-        if ((state & DISCARD_QUERY) && mOcclusionQuery[LLViewerCamera::sCurCameraID])
-        {
-            releaseOcclusionQueryObjectName(mOcclusionQuery[LLViewerCamera::sCurCameraID]);
-            mOcclusionQuery[LLViewerCamera::sCurCameraID] = 0;
-        }
-        break;
-
-    case STATE_MODE_DIFF:
-        if (mOctreeNode)
-        {
-            LLSpatialSetOcclusionStateDiff setter(state);
-            setter.traverse(mOctreeNode);
-        }
-        break;
-
-    case STATE_MODE_BRANCH:
-        if (mOctreeNode)
-        {
-            LLSpatialSetOcclusionState setter(state);
-            setter.traverse(mOctreeNode);
-        }
-        break;
-
-    case STATE_MODE_ALL_CAMERAS:
-        for (U32 i = 0; i < LLViewerCamera::NUM_CAMERAS; i++)
-        {
-            mOcclusionState[i] |= state;
-
-            if ((state & DISCARD_QUERY) && mOcclusionQuery[i])
-            {
-                releaseOcclusionQueryObjectName(mOcclusionQuery[i]);
-                mOcclusionQuery[i] = 0;
-            }
-        }
-        break;
-
-    default:
-        break;
-    }
-}
-
-class LLSpatialClearOcclusionState : public OctreeTraveler
-{
-public:
-    U32 mState;
-
-    LLSpatialClearOcclusionState(U32 state) : mState(state) { }
-    virtual void visit(const OctreeNode* branch)
-    {
-        LLOcclusionCullingGroup* group = (LLOcclusionCullingGroup*)branch->getListener(0);
-        if(group)
-        {
-            group->clearOcclusionState(mState);
-        }
-    }
-};
-
-class LLSpatialClearOcclusionStateDiff : public LLSpatialClearOcclusionState
-{
-public:
-    LLSpatialClearOcclusionStateDiff(U32 state) : LLSpatialClearOcclusionState(state) { }
-
-    virtual void traverse(const OctreeNode* n)
-    {
-        LLOcclusionCullingGroup* group = (LLOcclusionCullingGroup*) n->getListener(0);
-
-        if (group && group->isOcclusionState(mState))
-        {
-            OctreeTraveler::traverse(n);
-        }
-    }
-};
-
-void LLOcclusionCullingGroup::clearOcclusionState(U32 state, S32 mode /* = STATE_MODE_SINGLE */)
-{
-    switch (mode)
-    {
-        case STATE_MODE_SINGLE:
-            if (state & OCCLUDED)
-            {
-                add(sNumObjectsUnoccluded, 1);
-            }
-            mOcclusionState[LLViewerCamera::sCurCameraID] &= ~state;
-            break;
-
-        case STATE_MODE_DIFF:
-            if (mOctreeNode)
-            {
-                LLSpatialClearOcclusionStateDiff clearer(state);
-                clearer.traverse(mOctreeNode);
-            }
-            break;
-
-        case STATE_MODE_BRANCH:
-            if (mOctreeNode)
-            {
-                LLSpatialClearOcclusionState clearer(state);
-                clearer.traverse(mOctreeNode);
-            }
-            break;
-
-        case STATE_MODE_ALL_CAMERAS:
-            for (U32 i = 0; i < LLViewerCamera::NUM_CAMERAS; i++)
-            {
-                mOcclusionState[i] &= ~state;
-            }
-            break;
-
-        default:
-            break;
-    }
-}
-
-bool LLOcclusionCullingGroup::earlyFail(LLCamera* camera, const LLVector4a* bounds)
-{
-    LL_PROFILE_ZONE_SCOPED_CATEGORY_OCTREE;
-<<<<<<< HEAD
-	if (camera->getOrigin().isExactlyZero())
-	{
-		return false;
-	}
-
-	const F32 vel = SG_OCCLUSION_FUDGE*2.f;
-	LLVector4a fudge;
-	fudge.splat(vel);
-
-	const LLVector4a& c = bounds[0];
-	LLVector4a r;
-	r.setAdd(bounds[1], fudge);
-
-	/*if (r.magVecSquared() > 1024.0*1024.0)
-	{
-		return true;
-	}*/
-
-	LLVector4a e;
-	e.load3(camera->getOrigin().mV);
-	
-	LLVector4a min;
-	min.setSub(c,r);
-	LLVector4a max;
-	max.setAdd(c,r);
-	
-	S32 lt = e.lessThan(min).getGatheredBits() & 0x7;
-	if (lt)
-	{
-		return false;
-	}
-
-	S32 gt = e.greaterThan(max).getGatheredBits() & 0x7;
-	if (gt)
-	{
-		return false;
-	}
-
-	return true;
-=======
-    if (camera->getOrigin().isExactlyZero())
-    {
-        return FALSE;
-    }
-
-    const F32 vel = SG_OCCLUSION_FUDGE*2.f;
-    LLVector4a fudge;
-    fudge.splat(vel);
-
-    const LLVector4a& c = bounds[0];
-    LLVector4a r;
-    r.setAdd(bounds[1], fudge);
-
-    /*if (r.magVecSquared() > 1024.0*1024.0)
-    {
-        return TRUE;
-    }*/
-
-    LLVector4a e;
-    e.load3(camera->getOrigin().mV);
-
-    LLVector4a min;
-    min.setSub(c,r);
-    LLVector4a max;
-    max.setAdd(c,r);
-
-    S32 lt = e.lessThan(min).getGatheredBits() & 0x7;
-    if (lt)
-    {
-        return FALSE;
-    }
-
-    S32 gt = e.greaterThan(max).getGatheredBits() & 0x7;
-    if (gt)
-    {
-        return FALSE;
-    }
-
-    return TRUE;
->>>>>>> e1623bb2
-}
-
-U32 LLOcclusionCullingGroup::getLastOcclusionIssuedTime()
-{
-    return mOcclusionIssued[LLViewerCamera::sCurCameraID];
-}
-
-void LLOcclusionCullingGroup::checkOcclusion()
-{
-    if (LLPipeline::sUseOcclusion < 2) return;  // 0 - NoOcclusion, 1 = ReadOnly, 2 = ModifyOcclusionState  TODO: DJH 11-2021 ENUM this
-
-    LL_PROFILE_ZONE_SCOPED_CATEGORY_OCTREE;
-    LLOcclusionCullingGroup* parent = (LLOcclusionCullingGroup*)getParent();
-    if (parent && parent->isOcclusionState(LLOcclusionCullingGroup::OCCLUDED))
-    {   //if the parent has been marked as occluded, the child is implicitly occluded
-        clearOcclusionState(QUERY_PENDING | DISCARD_QUERY);
-        return;
-    }
-
-    if (mOcclusionQuery[LLViewerCamera::sCurCameraID] && isOcclusionState(QUERY_PENDING))
-    {
-        if (isOcclusionState(DISCARD_QUERY))
-        {   // delete the query to avoid holding onto hundreds of pending queries
-            releaseOcclusionQueryObjectName(mOcclusionQuery[LLViewerCamera::sCurCameraID]);
-            mOcclusionQuery[LLViewerCamera::sCurCameraID] = 0;
-            // mark non-occluded
-            clearOcclusionState(LLOcclusionCullingGroup::OCCLUDED, LLOcclusionCullingGroup::STATE_MODE_DIFF);
-            clearOcclusionState(QUERY_PENDING | DISCARD_QUERY);
-        }
-        else
-        {
-            GLuint available;
-            {
-                LL_PROFILE_ZONE_NAMED_CATEGORY_OCTREE("co - query available");
-                glGetQueryObjectuiv(mOcclusionQuery[LLViewerCamera::sCurCameraID], GL_QUERY_RESULT_AVAILABLE, &available);
-                mOcclusionCheckCount[LLViewerCamera::sCurCameraID]++;
-            }
-
-            static LLCachedControl<S32> occlusion_timeout(gSavedSettings, "RenderOcclusionTimeout", 4);
-
-            if (available || mOcclusionCheckCount[LLViewerCamera::sCurCameraID] > occlusion_timeout)
-            {
-                mOcclusionCheckCount[LLViewerCamera::sCurCameraID] = 0;
-                GLuint query_result;    // Will be # samples drawn, or a boolean depending on mHasOcclusionQuery2 (both are type GLuint)
-                {
-                    LL_PROFILE_ZONE_NAMED_CATEGORY_OCTREE("co - query result");
-                    glGetQueryObjectuiv(mOcclusionQuery[LLViewerCamera::sCurCameraID], GL_QUERY_RESULT, &query_result);
-                }
-#if LL_TRACK_PENDING_OCCLUSION_QUERIES
-                sPendingQueries.erase(mOcclusionQuery[LLViewerCamera::sCurCameraID]);
-#endif
-
-                if (query_result > 0)
-                {
-                    clearOcclusionState(LLOcclusionCullingGroup::OCCLUDED, LLOcclusionCullingGroup::STATE_MODE_DIFF);
-                }
-                else
-                {
-                    setOcclusionState(LLOcclusionCullingGroup::OCCLUDED, LLOcclusionCullingGroup::STATE_MODE_DIFF);
-                }
-                clearOcclusionState(QUERY_PENDING);
-            }
-        }
-    }
-    else if (mSpatialPartition->isOcclusionEnabled() && isOcclusionState(LLOcclusionCullingGroup::OCCLUDED))
-    {   //check occlusion has been issued for occluded node that has not had a query issued
-        assert_states_valid(this);
-        //clearOcclusionState(LLOcclusionCullingGroup::OCCLUDED, LLOcclusionCullingGroup::STATE_MODE_DIFF);
-        assert_states_valid(this);
-    }
-}
-
-void LLOcclusionCullingGroup::doOcclusion(LLCamera* camera, const LLVector4a* shift)
-{
-    LL_PROFILE_ZONE_SCOPED_CATEGORY_OCTREE;
-    if (mSpatialPartition->isOcclusionEnabled() && LLPipeline::sUseOcclusion > 1)
-    {
-        //move mBounds to the agent space if necessary
-        LLVector4a bounds[2];
-        bounds[0] = mBounds[0];
-        bounds[1] = mBounds[1];
-        if(shift != NULL)
-        {
-            bounds[0].add(*shift);
-        }
-
-        F32 OCCLUSION_FUDGE_Z = SG_OCCLUSION_FUDGE; //<-- #Solution #2
-        if (LLPipeline::RENDER_TYPE_VOIDWATER == mSpatialPartition->mDrawableType)
-        {
-            OCCLUSION_FUDGE_Z = 1.;
-        }
-
-        if (earlyFail(camera, bounds))
-        {
-            LL_PROFILE_ZONE_NAMED_CATEGORY_OCTREE("doOcclusion - early fail");
-            setOcclusionState(LLOcclusionCullingGroup::DISCARD_QUERY);
-            assert_states_valid(this);
-            clearOcclusionState(LLOcclusionCullingGroup::OCCLUDED, LLOcclusionCullingGroup::STATE_MODE_DIFF);
-            assert_states_valid(this);
-        }
-        else
-        {
-            if (!isOcclusionState(QUERY_PENDING) || isOcclusionState(DISCARD_QUERY))
-            {
-                { //no query pending, or previous query to be discarded
-                    LL_PROFILE_ZONE_NAMED_CATEGORY_OCTREE("doOcclusion - render");
-
-                    if (!mOcclusionQuery[LLViewerCamera::sCurCameraID])
-                    {
-                        mOcclusionQuery[LLViewerCamera::sCurCameraID] = getNewOcclusionQueryObjectName();
-                    }
-
-                    // Depth clamp all water to avoid it being culled as a result of being
-                    // behind the far clip plane, and in the case of edge water to avoid
-                    // it being culled while still visible.
-                    bool const use_depth_clamp = (mSpatialPartition->mDrawableType == LLPipeline::RENDER_TYPE_WATER ||
-                                                mSpatialPartition->mDrawableType == LLPipeline::RENDER_TYPE_VOIDWATER);
-
-                    LLGLEnable clamp(use_depth_clamp ? GL_DEPTH_CLAMP : 0);
-
-                    U32 mode = gGLManager.mGLVersion >= 3.3f ? GL_ANY_SAMPLES_PASSED : GL_SAMPLES_PASSED;
-
-#if LL_TRACK_PENDING_OCCLUSION_QUERIES
-                    sPendingQueries.insert(mOcclusionQuery[LLViewerCamera::sCurCameraID]);
-#endif
-                    add(sOcclusionQueries, 1);
-
-                    {
-                        LL_PROFILE_ZONE_NAMED_CATEGORY_OCTREE("doOcclusion - push");
-
-                        //store which frame this query was issued on
-                        mOcclusionIssued[LLViewerCamera::sCurCameraID] = gFrameCount;
-
-                        {
-                            LL_PROFILE_ZONE_NAMED("glBeginQuery");
-
-                            //get an occlusion query that hasn't been used in awhile
-                            releaseOcclusionQueryObjectName(mOcclusionQuery[LLViewerCamera::sCurCameraID]);
-                            mOcclusionQuery[LLViewerCamera::sCurCameraID] = getNewOcclusionQueryObjectName();
-                            glBeginQuery(mode, mOcclusionQuery[LLViewerCamera::sCurCameraID]);
-                        }
-
-                        LLGLSLShader* shader = LLGLSLShader::sCurBoundShaderPtr;
-                        llassert(shader);
-
-                        shader->uniform3fv(LLShaderMgr::BOX_CENTER, 1, bounds[0].getF32ptr());
-                        shader->uniform3f(LLShaderMgr::BOX_SIZE, bounds[1][0]+SG_OCCLUSION_FUDGE,
-                                                                 bounds[1][1]+SG_OCCLUSION_FUDGE,
-                                                                 bounds[1][2]+OCCLUSION_FUDGE_Z);
-
-                        if (!use_depth_clamp && mSpatialPartition->mDrawableType == LLPipeline::RENDER_TYPE_VOIDWATER)
-                        {
-                            LL_PROFILE_ZONE_NAMED_CATEGORY_OCTREE("doOcclusion - draw water");
-
-                            LLGLSquashToFarClip squash;
-                            if (camera->getOrigin().isExactlyZero())
-                            { //origin is invalid, draw entire box
-                                gPipeline.mCubeVB->drawRange(LLRender::TRIANGLE_FAN, 0, 7, 8, 0);
-                                gPipeline.mCubeVB->drawRange(LLRender::TRIANGLE_FAN, 0, 7, 8, b111*8);
-                            }
-                            else
-                            {
-                                gPipeline.mCubeVB->drawRange(LLRender::TRIANGLE_FAN, 0, 7, 8, get_box_fan_indices(camera, bounds[0]));
-                            }
-                        }
-                        else
-                        {
-                            LL_PROFILE_ZONE_NAMED_CATEGORY_OCTREE("doOcclusion - draw");
-                            if (camera->getOrigin().isExactlyZero())
-                            { //origin is invalid, draw entire box
-                                gPipeline.mCubeVB->drawRange(LLRender::TRIANGLE_FAN, 0, 7, 8, 0);
-                                gPipeline.mCubeVB->drawRange(LLRender::TRIANGLE_FAN, 0, 7, 8, b111*8);
-                            }
-                            else
-                            {
-                                gPipeline.mCubeVB->drawRange(LLRender::TRIANGLE_FAN, 0, 7, 8, get_box_fan_indices(camera, bounds[0]));
-                            }
-                        }
-
-                        {
-                            LL_PROFILE_ZONE_NAMED("glEndQuery");
-                            glEndQuery(mode);
-                        }
-                    }
-                }
-
-                {
-                    LL_PROFILE_ZONE_NAMED_CATEGORY_OCTREE("doOcclusion - set state");
-                    setOcclusionState(LLOcclusionCullingGroup::QUERY_PENDING);
-                    clearOcclusionState(LLOcclusionCullingGroup::DISCARD_QUERY);
-                }
-            }
-        }
-    }
-}
-//-------------------------------------------------------------------------------------------
-//end of occulsion culling functions and classes
-//-------------------------------------------------------------------------------------------
-
-//-----------------------------------------------------------------------------------
-//class LLViewerOctreePartition definitions
-//-----------------------------------------------------------------------------------
-<<<<<<< HEAD
-LLViewerOctreePartition::LLViewerOctreePartition() : 
-	mRegionp(NULL), 
-	mOcclusionEnabled(true), 
-	mDrawableType(0),
-	mLODSeed(0),
-	mLODPeriod(1)
-=======
-LLViewerOctreePartition::LLViewerOctreePartition() :
-    mRegionp(NULL),
-    mOcclusionEnabled(TRUE),
-    mDrawableType(0),
-    mLODSeed(0),
-    mLODPeriod(1)
->>>>>>> e1623bb2
-{
-    LLVector4a center, size;
-    center.splat(0.f);
-    size.splat(1.f);
-
-    mOctree = new OctreeRoot(center,size, NULL);
-}
-
-LLViewerOctreePartition::~LLViewerOctreePartition()
-{
-    cleanup();
-}
-
-void LLViewerOctreePartition::cleanup()
-{
-    delete mOctree;
-    mOctree = nullptr;
-}
-
-bool LLViewerOctreePartition::isOcclusionEnabled()
-{
-    return mOcclusionEnabled || LLPipeline::sUseOcclusion > 2;
-}
-
-
-//-----------------------------------------------------------------------------------
-//class LLViewerOctreeCull definitions
-//-----------------------------------------------------------------------------------
-
-//virtual
-bool LLViewerOctreeCull::earlyFail(LLViewerOctreeGroup* group)
-{
-    return false;
-}
-
-//virtual
-void LLViewerOctreeCull::traverse(const OctreeNode* n)
-{
-    LLViewerOctreeGroup* group = (LLViewerOctreeGroup*) n->getListener(0);
-
-    if (earlyFail(group))
-    {
-        return;
-    }
-
-    if (mRes == 2 ||
-        (mRes && group->hasState(LLViewerOctreeGroup::SKIP_FRUSTUM_CHECK)))
-    {   //fully in, just add everything
-        OctreeTraveler::traverse(n);
-    }
-    else
-    {
-        mRes = frustumCheck(group);
-
-        if (mRes)
-        { //at least partially in, run on down
-            OctreeTraveler::traverse(n);
-        }
-
-        mRes = 0;
-    }
-}
-
-//------------------------------------------
-//agent space group culling
-S32 LLViewerOctreeCull::AABBInFrustumNoFarClipGroupBounds(const LLViewerOctreeGroup* group)
-{
-    return mCamera->AABBInFrustumNoFarClip(group->mBounds[0], group->mBounds[1]);
-}
-
-S32 LLViewerOctreeCull::AABBSphereIntersectGroupExtents(const LLViewerOctreeGroup* group)
-{
-    return AABBSphereIntersect(group->mExtents[0], group->mExtents[1], mCamera->getOrigin(), mCamera->mFrustumCornerDist);
-}
-
-S32 LLViewerOctreeCull::AABBInFrustumGroupBounds(const LLViewerOctreeGroup* group)
-{
-    return mCamera->AABBInFrustum(group->mBounds[0], group->mBounds[1]);
-}
-//------------------------------------------
-
-//------------------------------------------
-//agent space object set culling
-S32 LLViewerOctreeCull::AABBInFrustumNoFarClipObjectBounds(const LLViewerOctreeGroup* group)
-{
-    return mCamera->AABBInFrustumNoFarClip(group->mObjectBounds[0], group->mObjectBounds[1]);
-}
-
-S32 LLViewerOctreeCull::AABBSphereIntersectObjectExtents(const LLViewerOctreeGroup* group)
-{
-    return AABBSphereIntersect(group->mObjectExtents[0], group->mObjectExtents[1], mCamera->getOrigin(), mCamera->mFrustumCornerDist);
-}
-
-S32 LLViewerOctreeCull::AABBInFrustumObjectBounds(const LLViewerOctreeGroup* group)
-{
-    return mCamera->AABBInFrustum(group->mObjectBounds[0], group->mObjectBounds[1]);
-}
-//------------------------------------------
-
-//------------------------------------------
-//local regional space group culling
-S32 LLViewerOctreeCull::AABBInRegionFrustumNoFarClipGroupBounds(const LLViewerOctreeGroup* group)
-{
-    return mCamera->AABBInRegionFrustumNoFarClip(group->mBounds[0], group->mBounds[1]);
-}
-
-S32 LLViewerOctreeCull::AABBInRegionFrustumGroupBounds(const LLViewerOctreeGroup* group)
-{
-    return mCamera->AABBInRegionFrustum(group->mBounds[0], group->mBounds[1]);
-}
-
-S32 LLViewerOctreeCull::AABBRegionSphereIntersectGroupExtents(const LLViewerOctreeGroup* group, const LLVector3& shift)
-{
-    return AABBSphereIntersect(group->mExtents[0], group->mExtents[1], mCamera->getOrigin() - shift, mCamera->mFrustumCornerDist);
-}
-//------------------------------------------
-
-//------------------------------------------
-//local regional space object culling
-S32 LLViewerOctreeCull::AABBInRegionFrustumObjectBounds(const LLViewerOctreeGroup* group)
-{
-    return mCamera->AABBInRegionFrustum(group->mObjectBounds[0], group->mObjectBounds[1]);
-}
-
-S32 LLViewerOctreeCull::AABBInRegionFrustumNoFarClipObjectBounds(const LLViewerOctreeGroup* group)
-{
-    return mCamera->AABBInRegionFrustumNoFarClip(group->mObjectBounds[0], group->mObjectBounds[1]);
-}
-
-S32 LLViewerOctreeCull::AABBRegionSphereIntersectObjectExtents(const LLViewerOctreeGroup* group, const LLVector3& shift)
-{
-    return AABBSphereIntersect(group->mObjectExtents[0], group->mObjectExtents[1], mCamera->getOrigin() - shift, mCamera->mFrustumCornerDist);
-}
-//------------------------------------------
-//check if the objects projection large enough
-
-bool LLViewerOctreeCull::checkProjectionArea(const LLVector4a& center, const LLVector4a& size, const LLVector3& shift, F32 pixel_threshold, F32 near_radius)
-{
-    LLVector3 local_orig = mCamera->getOrigin() - shift;
-    LLVector4a origin;
-    origin.load3(local_orig.mV);
-
-    LLVector4a lookAt;
-    lookAt.setSub(center, origin);
-    F32 distance = lookAt.getLength3().getF32();
-    if(distance <= near_radius)
-    {
-        return true; //always load close-by objects
-    }
-
-    // treat object as if it were near_radius meters closer than it actually was.
-    // this allows us to get some temporal coherence on visibility...objects that can be reached quickly will tend to be visible
-    distance -= near_radius;
-
-    F32 squared_rad = size.dot3(size).getF32();
-    return squared_rad / distance > pixel_threshold;
-}
-
-//virtual
-bool LLViewerOctreeCull::checkObjects(const OctreeNode* branch, const LLViewerOctreeGroup* group)
-{
-    if (branch->getElementCount() == 0) //no elements
-    {
-        return false;
-    }
-    else if (branch->getChildCount() == 0) //leaf state, already checked tightest bounding box
-    {
-        return true;
-    }
-    else if (mRes == 1 && !frustumCheckObjects(group)) //no objects in frustum
-    {
-        return false;
-    }
-
-    return true;
-}
-
-//virtual
-void LLViewerOctreeCull::preprocess(LLViewerOctreeGroup* group)
-{
-}
-
-//virtual
-void LLViewerOctreeCull::processGroup(LLViewerOctreeGroup* group)
-{
-}
-
-//virtual
-void LLViewerOctreeCull::visit(const OctreeNode* branch)
-{
-    LLViewerOctreeGroup* group = (LLViewerOctreeGroup*) branch->getListener(0);
-
-    preprocess(group);
-
-    if (checkObjects(branch, group))
-    {
-        processGroup(group);
-    }
-}
-
-//--------------------------------------------------------------
-//class LLViewerOctreeDebug
-//virtual
-void LLViewerOctreeDebug::visit(const OctreeNode* branch)
-{
-#if 0
-    LL_INFOS() << "Node: " << (U32)branch << " # Elements: " << branch->getElementCount() << " # Children: " << branch->getChildCount() << LL_ENDL;
-    for (U32 i = 0; i < branch->getChildCount(); i++)
-    {
-        LL_INFOS() << "Child " << i << " : " << (U32)branch->getChild(i) << LL_ENDL;
-    }
-#endif
-    LLViewerOctreeGroup* group = (LLViewerOctreeGroup*) branch->getListener(0);
-    processGroup(group);
-}
-
-//virtual
-void LLViewerOctreeDebug::processGroup(LLViewerOctreeGroup* group)
-{
-#if 0
-    const LLVector4a* vec4 = group->getBounds();
-    LLVector3 vec[2];
-    vec[0].set(vec4[0].getF32ptr());
-    vec[1].set(vec4[1].getF32ptr());
-    LL_INFOS() << "Bounds: " << vec[0] << " : " << vec[1] << LL_ENDL;
-
-    vec4 = group->getExtents();
-    vec[0].set(vec4[0].getF32ptr());
-    vec[1].set(vec4[1].getF32ptr());
-    LL_INFOS() << "Extents: " << vec[0] << " : " << vec[1] << LL_ENDL;
-
-    vec4 = group->getObjectBounds();
-    vec[0].set(vec4[0].getF32ptr());
-    vec[1].set(vec4[1].getF32ptr());
-    LL_INFOS() << "ObjectBounds: " << vec[0] << " : " << vec[1] << LL_ENDL;
-
-    vec4 = group->getObjectExtents();
-    vec[0].set(vec4[0].getF32ptr());
-    vec[1].set(vec4[1].getF32ptr());
-    LL_INFOS() << "ObjectExtents: " << vec[0] << " : " << vec[1] << LL_ENDL;
-#endif
-}
-//--------------------------------------------------------------+/**
+ * @file llvieweroctree.cpp
+ * @brief LLViewerOctreeGroup class implementation and supporting functions
+ *
+ * $LicenseInfo:firstyear=2003&license=viewerlgpl$
+ * Second Life Viewer Source Code
+ * Copyright (C) 2010, Linden Research, Inc.
+ *
+ * This library is free software; you can redistribute it and/or
+ * modify it under the terms of the GNU Lesser General Public
+ * License as published by the Free Software Foundation;
+ * version 2.1 of the License only.
+ *
+ * This library is distributed in the hope that it will be useful,
+ * but WITHOUT ANY WARRANTY; without even the implied warranty of
+ * MERCHANTABILITY or FITNESS FOR A PARTICULAR PURPOSE.  See the GNU
+ * Lesser General Public License for more details.
+ *
+ * You should have received a copy of the GNU Lesser General Public
+ * License along with this library; if not, write to the Free Software
+ * Foundation, Inc., 51 Franklin Street, Fifth Floor, Boston, MA  02110-1301  USA
+ *
+ * Linden Research, Inc., 945 Battery Street, San Francisco, CA  94111  USA
+ * $/LicenseInfo$
+ */
+
+#include "llviewerprecompiledheaders.h"
+#include "llvieweroctree.h"
+#include "llviewerregion.h"
+#include "pipeline.h"
+#include "llviewercontrol.h"
+#include "llappviewer.h"
+#include "llglslshader.h"
+#include "llviewershadermgr.h"
+#include "lldrawpoolwater.h"
+
+//-----------------------------------------------------------------------------------
+//static variables definitions
+//-----------------------------------------------------------------------------------
+U32 LLViewerOctreeEntryData::sCurVisible = 10; //reserve the low numbers for special use.
+bool LLViewerOctreeDebug::sInDebug = false;
+
+static LLTrace::CountStatHandle<S32> sOcclusionQueries("occlusion_queries", "Number of occlusion queries executed"),
+                                     sNumObjectsOccluded("occluded_objects", "Count of objects being occluded by a query"),
+                                     sNumObjectsUnoccluded("unoccluded_objects", "Count of objects being unoccluded by a query");
+
+//-----------------------------------------------------------------------------------
+//some global functions definitions
+//-----------------------------------------------------------------------------------
+typedef enum
+{
+    b000 = 0x00,
+    b001 = 0x01,
+    b010 = 0x02,
+    b011 = 0x03,
+    b100 = 0x04,
+    b101 = 0x05,
+    b110 = 0x06,
+    b111 = 0x07,
+} eLoveTheBits;
+
+//contact Runitai Linden for a copy of the SL object used to write this table
+//basically, you give the table a bitmask of the look-at vector to a node and it
+//gives you a triangle fan index array
+static U16 sOcclusionIndices[] =
+{
+     //000
+        b111, b110, b010, b011, b001, b101, b100, b110,
+     //001
+        b011, b010, b000, b001, b101, b111, b110, b010,
+     //010
+        b101, b100, b110, b111, b011, b001, b000, b100,
+     //011
+        b001, b000, b100, b101, b111, b011, b010, b000,
+     //100
+        b110, b000, b010, b011, b111, b101, b100, b000,
+     //101
+        b010, b100, b000, b001, b011, b111, b110, b100,
+     //110
+        b100, b010, b110, b111, b101, b001, b000, b010,
+     //111
+        b000, b110, b100, b101, b001, b011, b010, b110,
+};
+
+U32 get_box_fan_indices(LLCamera* camera, const LLVector4a& center)
+{
+    LLVector4a origin;
+    origin.load3(camera->getOrigin().mV);
+
+    S32 cypher = center.greaterThan(origin).getGatheredBits() & 0x7;
+
+    return cypher*8;
+}
+
+U8* get_box_fan_indices_ptr(LLCamera* camera, const LLVector4a& center)
+{
+    LLVector4a origin;
+    origin.load3(camera->getOrigin().mV);
+
+    S32 cypher = center.greaterThan(origin).getGatheredBits() & 0x7;
+
+    return (U8*) (sOcclusionIndices+cypher*8);
+}
+
+//create a vertex buffer for efficiently rendering cubes
+LLVertexBuffer* ll_create_cube_vb(U32 type_mask)
+{
+    LLVertexBuffer* ret = new LLVertexBuffer(type_mask);
+
+    ret->allocateBuffer(8, 64);
+
+    LLStrider<LLVector3> pos;
+    LLStrider<U16> idx;
+
+    ret->getVertexStrider(pos);
+    ret->getIndexStrider(idx);
+
+    pos[0] = LLVector3(-1,-1,-1);
+    pos[1] = LLVector3(-1,-1, 1);
+    pos[2] = LLVector3(-1, 1,-1);
+    pos[3] = LLVector3(-1, 1, 1);
+    pos[4] = LLVector3( 1,-1,-1);
+    pos[5] = LLVector3( 1,-1, 1);
+    pos[6] = LLVector3( 1, 1,-1);
+    pos[7] = LLVector3( 1, 1, 1);
+
+    for (U32 i = 0; i < 64; i++)
+    {
+        idx[i] = sOcclusionIndices[i];
+    }
+
+    ret->unmapBuffer();
+
+    return ret;
+}
+
+
+#define LL_TRACK_PENDING_OCCLUSION_QUERIES 0
+
+const F32 SG_OCCLUSION_FUDGE = 0.25f;
+#define SG_DISCARD_TOLERANCE 0.01f
+
+
+S32 AABBSphereIntersect(const LLVector3& min, const LLVector3& max, const LLVector3 &origin, const F32 &rad)
+{
+    return AABBSphereIntersectR2(min, max, origin, rad*rad);
+}
+
+S32 AABBSphereIntersectR2(const LLVector3& min, const LLVector3& max, const LLVector3 &origin, const F32 &r)
+{
+    F32 d = 0.f;
+    F32 t;
+
+    if ((min-origin).magVecSquared() < r &&
+        (max-origin).magVecSquared() < r)
+    {
+        return 2;
+    }
+
+    for (U32 i = 0; i < 3; i++)
+    {
+        if (origin.mV[i] < min.mV[i])
+        {
+            t = min.mV[i] - origin.mV[i];
+            d += t*t;
+        }
+        else if (origin.mV[i] > max.mV[i])
+        {
+            t = origin.mV[i] - max.mV[i];
+            d += t*t;
+        }
+
+        if (d > r)
+        {
+            return 0;
+        }
+    }
+
+    return 1;
+}
+
+
+S32 AABBSphereIntersect(const LLVector4a& min, const LLVector4a& max, const LLVector3 &origin, const F32 &rad)
+{
+    return AABBSphereIntersectR2(min, max, origin, rad*rad);
+}
+
+S32 AABBSphereIntersectR2(const LLVector4a& min, const LLVector4a& max, const LLVector3 &origin, const F32 &r)
+{
+    F32 d = 0.f;
+    F32 t;
+
+    LLVector4a origina;
+    origina.load3(origin.mV);
+
+    LLVector4a v;
+    v.setSub(min, origina);
+
+    if (v.dot3(v) < r)
+    {
+        v.setSub(max, origina);
+        if (v.dot3(v) < r)
+        {
+            return 2;
+        }
+    }
+
+
+    for (U32 i = 0; i < 3; i++)
+    {
+        if (origin.mV[i] < min[i])
+        {
+            t = min[i] - origin.mV[i];
+            d += t*t;
+        }
+        else if (origin.mV[i] > max[i])
+        {
+            t = origin.mV[i] - max[i];
+            d += t*t;
+        }
+
+        if (d > r)
+        {
+            return 0;
+        }
+    }
+
+    return 1;
+}
+
+//-----------------------------------------------------------------------------------
+//class LLViewerOctreeEntry definitions
+//-----------------------------------------------------------------------------------
+LLViewerOctreeEntry::LLViewerOctreeEntry()
+:   mGroup(NULL),
+    mBinRadius(0.f),
+    mBinIndex(-1),
+    mVisible(0)
+{
+    mPositionGroup.clear();
+    mExtents[0].clear();
+    mExtents[1].clear();
+
+    for(S32 i = 0; i < NUM_DATA_TYPE; i++)
+    {
+        mData[i] = NULL;
+    }
+}
+
+LLViewerOctreeEntry::~LLViewerOctreeEntry()
+{
+    llassert(!mGroup);
+}
+
+void LLViewerOctreeEntry::addData(LLViewerOctreeEntryData* data)
+{
+    //llassert(mData[data->getDataType()] == NULL);
+    llassert(data != NULL);
+
+    mData[data->getDataType()] = data;
+}
+
+void LLViewerOctreeEntry::removeData(LLViewerOctreeEntryData* data)
+{
+    //llassert(data->getDataType() != LLVOCACHEENTRY); //can not remove VOCache entry
+
+    if(!mData[data->getDataType()])
+    {
+        return;
+    }
+    if(mData[data->getDataType()] != data)
+    {
+        return;
+    }
+
+    mData[data->getDataType()] = NULL;
+
+    if(mGroup != NULL && !mData[LLDRAWABLE])
+    {
+        LLViewerOctreeGroup* group = mGroup;
+        mGroup = NULL;
+        group->removeFromGroup(data);
+
+        llassert(mBinIndex == -1);
+    }
+}
+
+//called by group handleDestruction() ONLY when group is destroyed by octree.
+void LLViewerOctreeEntry::nullGroup()
+{
+    mGroup = NULL;
+}
+
+void LLViewerOctreeEntry::setGroup(LLViewerOctreeGroup* group)
+{
+    if(mGroup == group)
+    {
+        return;
+    }
+
+    if(mGroup)
+    {
+        LLViewerOctreeGroup* old_group = mGroup;
+        mGroup = NULL;
+        old_group->removeFromGroup(this);
+
+        llassert(mBinIndex == -1);
+    }
+
+    mGroup = group;
+}
+
+//-----------------------------------------------------------------------------------
+//class LLViewerOctreeEntryData definitions
+//-----------------------------------------------------------------------------------
+LLViewerOctreeEntryData::~LLViewerOctreeEntryData()
+{
+    if(mEntry)
+    {
+        mEntry->removeData(this);
+    }
+}
+
+LLViewerOctreeEntryData::LLViewerOctreeEntryData(LLViewerOctreeEntry::eEntryDataType_t data_type)
+    : mDataType(data_type),
+      mEntry(NULL)
+{
+}
+
+//virtual
+void LLViewerOctreeEntryData::setOctreeEntry(LLViewerOctreeEntry* entry)
+{
+    llassert_always(mEntry.isNull());
+
+    if(mEntry.notNull())
+    {
+        return;
+    }
+
+    if(!entry)
+    {
+        mEntry = new LLViewerOctreeEntry();
+    }
+    else
+    {
+        mEntry = entry;
+    }
+    mEntry->addData(this);
+}
+
+void LLViewerOctreeEntryData::removeOctreeEntry()
+{
+    if(mEntry)
+    {
+        mEntry->removeData(this);
+        mEntry = NULL;
+    }
+}
+
+void LLViewerOctreeEntryData::setSpatialExtents(const LLVector3& min, const LLVector3& max)
+{
+    mEntry->mExtents[0].load3(min.mV);
+    mEntry->mExtents[1].load3(max.mV);
+}
+
+void LLViewerOctreeEntryData::setSpatialExtents(const LLVector4a& min, const LLVector4a& max)
+{
+    mEntry->mExtents[0] = min;
+    mEntry->mExtents[1] = max;
+}
+
+void LLViewerOctreeEntryData::setPositionGroup(const LLVector4a& pos)
+{
+    mEntry->mPositionGroup = pos;
+}
+
+const LLVector4a* LLViewerOctreeEntryData::getSpatialExtents() const
+{
+    return mEntry->getSpatialExtents();
+}
+
+//virtual
+void LLViewerOctreeEntryData::setGroup(LLViewerOctreeGroup* group)
+{
+    mEntry->setGroup(group);
+}
+
+void LLViewerOctreeEntryData::shift(const LLVector4a &shift_vector)
+{
+    mEntry->mExtents[0].add(shift_vector);
+    mEntry->mExtents[1].add(shift_vector);
+    mEntry->mPositionGroup.add(shift_vector);
+}
+
+LLViewerOctreeGroup* LLViewerOctreeEntryData::getGroup()const
+{
+    return mEntry.notNull() ? mEntry->mGroup : NULL;
+}
+
+const LLVector4a& LLViewerOctreeEntryData::getPositionGroup() const
+{
+    return mEntry->getPositionGroup();
+}
+
+//virtual
+bool LLViewerOctreeEntryData::isVisible() const
+{
+    if(mEntry)
+    {
+        return mEntry->mVisible == sCurVisible;
+    }
+    return false;
+}
+
+//virtual
+bool LLViewerOctreeEntryData::isRecentlyVisible() const
+{
+    if(!mEntry)
+    {
+        return false;
+    }
+
+    if(isVisible())
+    {
+        return true;
+    }
+    if(getGroup() && getGroup()->isRecentlyVisible())
+    {
+        setVisible();
+        return true;
+    }
+
+    return false;
+}
+
+void LLViewerOctreeEntryData::setVisible() const
+{
+    if(mEntry)
+    {
+        mEntry->mVisible = sCurVisible;
+    }
+}
+
+void LLViewerOctreeEntryData::resetVisible() const
+{
+    if(mEntry)
+    {
+        mEntry->mVisible = 0;
+    }
+}
+//-----------------------------------------------------------------------------------
+//class LLViewerOctreeGroup definitions
+//-----------------------------------------------------------------------------------
+
+LLViewerOctreeGroup::~LLViewerOctreeGroup()
+{
+    //empty here
+}
+
+LLViewerOctreeGroup::LLViewerOctreeGroup(OctreeNode* node)
+:   mOctreeNode(node),
+    mAnyVisible(0),
+    mState(CLEAN)
+{
+    LLVector4a tmp;
+    tmp.splat(0.f);
+    mExtents[0] = mExtents[1] = mObjectBounds[0] = mObjectBounds[1] =
+        mObjectExtents[0] = mObjectExtents[1] = tmp;
+
+    mBounds[0] = node->getCenter();
+    mBounds[1] = node->getSize();
+
+    mOctreeNode->addListener(this);
+}
+
+bool LLViewerOctreeGroup::hasElement(LLViewerOctreeEntryData* data)
+{
+    if(!data->getEntry())
+    {
+        return false;
+    }
+    return std::find(getDataBegin(), getDataEnd(), data->getEntry()) != getDataEnd();
+}
+
+bool LLViewerOctreeGroup::removeFromGroup(LLViewerOctreeEntryData* data)
+{
+    return removeFromGroup(data->getEntry());
+}
+
+bool LLViewerOctreeGroup::removeFromGroup(LLViewerOctreeEntry* entry)
+{
+    llassert(entry != NULL);
+    llassert(!entry->getGroup());
+
+    if(isDead()) //group is about to be destroyed, not need to double delete the entry.
+    {
+        entry->setBinIndex(-1);
+        return true;
+    }
+
+    unbound();
+    setState(OBJECT_DIRTY);
+
+    if (mOctreeNode)
+    {
+        if (!mOctreeNode->remove(entry)) //this could cause *this* pointer to be destroyed, so no more function calls after this.
+        {
+            OCT_ERRS << "Could not remove LLVOCacheEntry from LLVOCacheOctreeGroup" << LL_ENDL;
+            return false;
+        }
+    }
+
+    return true;
+}
+
+//virtual
+void LLViewerOctreeGroup::unbound()
+{
+    LL_PROFILE_ZONE_SCOPED;
+    if (isDirty())
+    {
+        return;
+    }
+
+    setState(DIRTY);
+
+    //all the parent nodes need to rebound this child
+    if (mOctreeNode)
+    {
+        OctreeNode* parent = (OctreeNode*) mOctreeNode->getParent();
+        while (parent != NULL)
+        {
+            LLViewerOctreeGroup* group = (LLViewerOctreeGroup*) parent->getListener(0);
+            if (!group || group->isDirty())
+            {
+                return;
+            }
+
+            group->setState(DIRTY);
+            parent = (OctreeNode*) parent->getParent();
+        }
+    }
+}
+
+//virtual
+void LLViewerOctreeGroup::rebound()
+{
+    LL_PROFILE_ZONE_SCOPED_CATEGORY_OCTREE;
+    if (!isDirty())
+    {
+        return;
+    }
+
+    if (mOctreeNode->getChildCount() == 1 && mOctreeNode->getElementCount() == 0)
+    {
+        LLViewerOctreeGroup* group = (LLViewerOctreeGroup*) mOctreeNode->getChild(0)->getListener(0);
+        group->rebound();
+
+        //copy single child's bounding box
+        mBounds[0] = group->mBounds[0];
+        mBounds[1] = group->mBounds[1];
+        mExtents[0] = group->mExtents[0];
+        mExtents[1] = group->mExtents[1];
+
+        group->setState(SKIP_FRUSTUM_CHECK);
+    }
+    else if (mOctreeNode->getChildCount() == 0)
+    { //copy object bounding box if this is a leaf
+        boundObjects(true, mExtents[0], mExtents[1]);
+        mBounds[0] = mObjectBounds[0];
+        mBounds[1] = mObjectBounds[1];
+    }
+    else
+    {
+        LLVector4a& newMin = mExtents[0];
+        LLVector4a& newMax = mExtents[1];
+        LLViewerOctreeGroup* group = (LLViewerOctreeGroup*) mOctreeNode->getChild(0)->getListener(0);
+        group->clearState(SKIP_FRUSTUM_CHECK);
+        group->rebound();
+        //initialize to first child
+        newMin = group->mExtents[0];
+        newMax = group->mExtents[1];
+
+        //first, rebound children
+        for (U32 i = 1; i < mOctreeNode->getChildCount(); i++)
+        {
+            group = (LLViewerOctreeGroup*) mOctreeNode->getChild(i)->getListener(0);
+            group->clearState(SKIP_FRUSTUM_CHECK);
+            group->rebound();
+            const LLVector4a& max = group->mExtents[1];
+            const LLVector4a& min = group->mExtents[0];
+
+            newMax.setMax(newMax, max);
+            newMin.setMin(newMin, min);
+        }
+
+        boundObjects(false, newMin, newMax);
+
+        mBounds[0].setAdd(newMin, newMax);
+        mBounds[0].mul(0.5f);
+        mBounds[1].setSub(newMax, newMin);
+        mBounds[1].mul(0.5f);
+    }
+
+    clearState(DIRTY);
+
+    return;
+}
+
+//virtual
+void LLViewerOctreeGroup::handleInsertion(const TreeNode* node, LLViewerOctreeEntry* obj)
+{
+    obj->setGroup(this);
+    unbound();
+    setState(OBJECT_DIRTY);
+}
+
+//virtual
+void LLViewerOctreeGroup::handleRemoval(const TreeNode* node, LLViewerOctreeEntry* obj)
+{
+    unbound();
+    setState(OBJECT_DIRTY);
+
+    obj->setGroup(NULL); //this could cause *this* pointer to be destroyed. So no more function calls after this.
+}
+
+//virtual
+void LLViewerOctreeGroup::handleDestruction(const TreeNode* node)
+{
+    if (isDead())
+    {
+        return;
+    }
+    setState(DEAD);
+    for (OctreeNode::element_iter i = mOctreeNode->getDataBegin(); i != mOctreeNode->getDataEnd(); ++i)
+    {
+        LLViewerOctreeEntry* obj = *i;
+        if (obj && obj->getGroup() == this)
+        {
+            obj->nullGroup();
+        }
+    }
+    mOctreeNode = NULL;
+}
+
+//virtual
+void LLViewerOctreeGroup::handleStateChange(const TreeNode* node)
+{
+    //drop bounding box upon state change
+    if (mOctreeNode != node)
+    {
+        mOctreeNode = (OctreeNode*) node;
+    }
+    unbound();
+}
+
+//virtual
+void LLViewerOctreeGroup::handleChildAddition(const OctreeNode* parent, OctreeNode* child)
+{
+    if (child->getListenerCount() == 0)
+    {
+        new LLViewerOctreeGroup(child);
+    }
+    else
+    {
+        OCT_ERRS << "LLViewerOctreeGroup redundancy detected." << LL_ENDL;
+    }
+
+    unbound();
+
+    ((LLViewerOctreeGroup*)child->getListener(0))->unbound();
+}
+
+//virtual
+void LLViewerOctreeGroup::handleChildRemoval(const OctreeNode* parent, const OctreeNode* child)
+{
+    unbound();
+}
+
+LLViewerOctreeGroup* LLViewerOctreeGroup::getParent()
+{
+    if (isDead())
+    {
+        return NULL;
+    }
+
+    if(!mOctreeNode)
+    {
+        return NULL;
+    }
+
+    OctreeNode* parent = mOctreeNode->getOctParent();
+
+    if (parent)
+    {
+        return (LLViewerOctreeGroup*) parent->getListener(0);
+    }
+
+    return NULL;
+}
+
+//virtual
+bool LLViewerOctreeGroup::boundObjects(bool empty, LLVector4a& minOut, LLVector4a& maxOut)
+{
+    const OctreeNode* node = mOctreeNode;
+
+    if (node->isEmpty())
+    {   //don't do anything if there are no objects
+        if (empty && mOctreeNode->getParent())
+        {   //only root is allowed to be empty
+            OCT_ERRS << "Empty leaf found in octree." << LL_ENDL;
+        }
+        return false;
+    }
+
+    LLVector4a& newMin = mObjectExtents[0];
+    LLVector4a& newMax = mObjectExtents[1];
+
+    if (hasState(OBJECT_DIRTY))
+    { //calculate new bounding box
+        clearState(OBJECT_DIRTY);
+
+        //initialize bounding box to first element
+        OctreeNode::const_element_iter i = node->getDataBegin();
+        LLViewerOctreeEntry* entry = *i;
+        const LLVector4a* minMax = entry->getSpatialExtents();
+
+        newMin = minMax[0];
+        newMax = minMax[1];
+
+        for (++i; i != node->getDataEnd(); ++i)
+        {
+            entry = *i;
+            minMax = entry->getSpatialExtents();
+
+            update_min_max(newMin, newMax, minMax[0]);
+            update_min_max(newMin, newMax, minMax[1]);
+        }
+
+        mObjectBounds[0].setAdd(newMin, newMax);
+        mObjectBounds[0].mul(0.5f);
+        mObjectBounds[1].setSub(newMax, newMin);
+        mObjectBounds[1].mul(0.5f);
+    }
+
+    if (empty)
+    {
+        minOut = newMin;
+        maxOut = newMax;
+    }
+    else
+    {
+        minOut.setMin(minOut, newMin);
+        maxOut.setMax(maxOut, newMax);
+    }
+
+    return true;
+}
+
+//virtual
+bool LLViewerOctreeGroup::isVisible() const
+{
+    return mVisible[LLViewerCamera::sCurCameraID] >= LLViewerOctreeEntryData::getCurrentFrame();
+}
+
+//virtual
+bool LLViewerOctreeGroup::isRecentlyVisible() const
+{
+    return false;
+}
+
+void LLViewerOctreeGroup::setVisible()
+{
+    mVisible[LLViewerCamera::sCurCameraID] = LLViewerOctreeEntryData::getCurrentFrame();
+
+    if(LLViewerCamera::sCurCameraID < LLViewerCamera::CAMERA_WATER0)
+    {
+        mAnyVisible = LLViewerOctreeEntryData::getCurrentFrame();
+    }
+}
+
+void LLViewerOctreeGroup::checkStates()
+{
+#if LL_OCTREE_PARANOIA_CHECK
+    //LLOctreeStateCheck checker;
+    //checker.traverse(mOctreeNode);
+#endif
+}
+
+//-------------------------------------------------------------------------------------------
+//occulsion culling functions and classes
+//-------------------------------------------------------------------------------------------
+std::set<U32> LLOcclusionCullingGroup::sPendingQueries;
+
+static std::queue<GLuint> sFreeQueries;
+
+#define QUERY_POOL_SIZE 1024
+
+U32 LLOcclusionCullingGroup::getNewOcclusionQueryObjectName()
+{
+    LL_PROFILE_ZONE_SCOPED;
+
+    if (sFreeQueries.empty())
+    {
+        //seed 1024 query names into the free query pool
+        GLuint queries[1024];
+        glGenQueries(1024, queries);
+        for (int i = 0; i < 1024; ++i)
+        {
+            sFreeQueries.push(queries[i]);
+        }
+    }
+
+    // pull from pool
+    GLuint ret = sFreeQueries.front();
+    sFreeQueries.pop();
+    return ret;
+}
+
+void LLOcclusionCullingGroup::releaseOcclusionQueryObjectName(GLuint name)
+{
+    if (name != 0)
+    {
+        LL_PROFILE_ZONE_SCOPED;
+        sFreeQueries.push(name);
+    }
+}
+
+//=====================================
+//      Occlusion State Set/Clear
+//=====================================
+class LLSpatialSetOcclusionState : public OctreeTraveler
+{
+public:
+    U32 mState;
+    LLSpatialSetOcclusionState(U32 state) : mState(state) { }
+    virtual void visit(const OctreeNode* branch)
+    {
+        LLOcclusionCullingGroup* group = (LLOcclusionCullingGroup*)branch->getListener(0);
+        if(group)
+        {
+            group->setOcclusionState(mState);
+        }
+    }
+};
+
+class LLSpatialSetOcclusionStateDiff : public LLSpatialSetOcclusionState
+{
+public:
+    LLSpatialSetOcclusionStateDiff(U32 state) : LLSpatialSetOcclusionState(state) { }
+
+    virtual void traverse(const OctreeNode* n)
+    {
+        LLOcclusionCullingGroup* group = (LLOcclusionCullingGroup*) n->getListener(0);
+
+        if (group && !group->isOcclusionState(mState))
+        {
+            OctreeTraveler::traverse(n);
+        }
+    }
+};
+
+
+LLOcclusionCullingGroup::LLOcclusionCullingGroup(OctreeNode* node, LLViewerOctreePartition* part) :
+    LLViewerOctreeGroup(node),
+    mSpatialPartition(part)
+{
+    part->mLODSeed = (part->mLODSeed+1)%part->mLODPeriod;
+    mLODHash = part->mLODSeed;
+
+    OctreeNode* oct_parent = node->getOctParent();
+    LLOcclusionCullingGroup* parent = oct_parent ? (LLOcclusionCullingGroup*) oct_parent->getListener(0) : NULL;
+
+    for (U32 i = 0; i < LLViewerCamera::NUM_CAMERAS; i++)
+    {
+        mOcclusionQuery[i] = 0;
+        mOcclusionCheckCount[i] = 0;
+        mOcclusionIssued[i] = 0;
+        mOcclusionState[i] = parent ? SG_STATE_INHERIT_MASK & parent->mOcclusionState[i] : 0;
+        mVisible[i] = 0;
+    }
+}
+
+LLOcclusionCullingGroup::~LLOcclusionCullingGroup()
+{
+    releaseOcclusionQueryObjectNames();
+}
+
+bool LLOcclusionCullingGroup::needsUpdate()
+{
+    return LLDrawable::getCurrentFrame() % mSpatialPartition->mLODPeriod == mLODHash;
+}
+
+bool LLOcclusionCullingGroup::isRecentlyVisible() const
+{
+    const S32 MIN_VIS_FRAME_RANGE = 2;
+    return (LLDrawable::getCurrentFrame() - mVisible[LLViewerCamera::sCurCameraID]) < MIN_VIS_FRAME_RANGE ;
+}
+
+bool LLOcclusionCullingGroup::isAnyRecentlyVisible() const
+{
+    const S32 MIN_VIS_FRAME_RANGE = 2;
+    return (LLDrawable::getCurrentFrame() - mAnyVisible) < MIN_VIS_FRAME_RANGE ;
+}
+
+//virtual
+void LLOcclusionCullingGroup::handleChildAddition(const OctreeNode* parent, OctreeNode* child)
+{
+    if (!child->hasListeners())
+    {
+        new LLOcclusionCullingGroup(child, mSpatialPartition);
+    }
+    else
+    {
+        OCT_ERRS << "LLOcclusionCullingGroup redundancy detected." << LL_ENDL;
+    }
+
+    unbound();
+
+    ((LLViewerOctreeGroup*)child->getListener(0))->unbound();
+}
+
+void LLOcclusionCullingGroup::releaseOcclusionQueryObjectNames()
+{
+    for (U32 i = 0; i < LLViewerCamera::NUM_CAMERAS; ++i)
+    {
+        if (mOcclusionQuery[i])
+        {
+            releaseOcclusionQueryObjectName(mOcclusionQuery[i]);
+            mOcclusionQuery[i] = 0;
+        }
+    }
+}
+
+void LLOcclusionCullingGroup::setOcclusionState(U32 state, S32 mode /* = STATE_MODE_SINGLE */ )
+{
+    switch (mode)
+    {
+    case STATE_MODE_SINGLE:
+        if (state & OCCLUDED)
+        {
+            add(sNumObjectsOccluded, 1);
+        }
+        mOcclusionState[LLViewerCamera::sCurCameraID] |= state;
+        if ((state & DISCARD_QUERY) && mOcclusionQuery[LLViewerCamera::sCurCameraID])
+        {
+            releaseOcclusionQueryObjectName(mOcclusionQuery[LLViewerCamera::sCurCameraID]);
+            mOcclusionQuery[LLViewerCamera::sCurCameraID] = 0;
+        }
+        break;
+
+    case STATE_MODE_DIFF:
+        if (mOctreeNode)
+        {
+            LLSpatialSetOcclusionStateDiff setter(state);
+            setter.traverse(mOctreeNode);
+        }
+        break;
+
+    case STATE_MODE_BRANCH:
+        if (mOctreeNode)
+        {
+            LLSpatialSetOcclusionState setter(state);
+            setter.traverse(mOctreeNode);
+        }
+        break;
+
+    case STATE_MODE_ALL_CAMERAS:
+        for (U32 i = 0; i < LLViewerCamera::NUM_CAMERAS; i++)
+        {
+            mOcclusionState[i] |= state;
+
+            if ((state & DISCARD_QUERY) && mOcclusionQuery[i])
+            {
+                releaseOcclusionQueryObjectName(mOcclusionQuery[i]);
+                mOcclusionQuery[i] = 0;
+            }
+        }
+        break;
+
+    default:
+        break;
+    }
+}
+
+class LLSpatialClearOcclusionState : public OctreeTraveler
+{
+public:
+    U32 mState;
+
+    LLSpatialClearOcclusionState(U32 state) : mState(state) { }
+    virtual void visit(const OctreeNode* branch)
+    {
+        LLOcclusionCullingGroup* group = (LLOcclusionCullingGroup*)branch->getListener(0);
+        if(group)
+        {
+            group->clearOcclusionState(mState);
+        }
+    }
+};
+
+class LLSpatialClearOcclusionStateDiff : public LLSpatialClearOcclusionState
+{
+public:
+    LLSpatialClearOcclusionStateDiff(U32 state) : LLSpatialClearOcclusionState(state) { }
+
+    virtual void traverse(const OctreeNode* n)
+    {
+        LLOcclusionCullingGroup* group = (LLOcclusionCullingGroup*) n->getListener(0);
+
+        if (group && group->isOcclusionState(mState))
+        {
+            OctreeTraveler::traverse(n);
+        }
+    }
+};
+
+void LLOcclusionCullingGroup::clearOcclusionState(U32 state, S32 mode /* = STATE_MODE_SINGLE */)
+{
+    switch (mode)
+    {
+        case STATE_MODE_SINGLE:
+            if (state & OCCLUDED)
+            {
+                add(sNumObjectsUnoccluded, 1);
+            }
+            mOcclusionState[LLViewerCamera::sCurCameraID] &= ~state;
+            break;
+
+        case STATE_MODE_DIFF:
+            if (mOctreeNode)
+            {
+                LLSpatialClearOcclusionStateDiff clearer(state);
+                clearer.traverse(mOctreeNode);
+            }
+            break;
+
+        case STATE_MODE_BRANCH:
+            if (mOctreeNode)
+            {
+                LLSpatialClearOcclusionState clearer(state);
+                clearer.traverse(mOctreeNode);
+            }
+            break;
+
+        case STATE_MODE_ALL_CAMERAS:
+            for (U32 i = 0; i < LLViewerCamera::NUM_CAMERAS; i++)
+            {
+                mOcclusionState[i] &= ~state;
+            }
+            break;
+
+        default:
+            break;
+    }
+}
+
+bool LLOcclusionCullingGroup::earlyFail(LLCamera* camera, const LLVector4a* bounds)
+{
+    LL_PROFILE_ZONE_SCOPED_CATEGORY_OCTREE;
+    if (camera->getOrigin().isExactlyZero())
+    {
+        return false;
+    }
+
+    const F32 vel = SG_OCCLUSION_FUDGE*2.f;
+    LLVector4a fudge;
+    fudge.splat(vel);
+
+    const LLVector4a& c = bounds[0];
+    LLVector4a r;
+    r.setAdd(bounds[1], fudge);
+
+    /*if (r.magVecSquared() > 1024.0*1024.0)
+    {
+        return true;
+    }*/
+
+    LLVector4a e;
+    e.load3(camera->getOrigin().mV);
+
+    LLVector4a min;
+    min.setSub(c,r);
+    LLVector4a max;
+    max.setAdd(c,r);
+
+    S32 lt = e.lessThan(min).getGatheredBits() & 0x7;
+    if (lt)
+    {
+        return false;
+    }
+
+    S32 gt = e.greaterThan(max).getGatheredBits() & 0x7;
+    if (gt)
+    {
+        return false;
+    }
+
+    return true;
+}
+
+U32 LLOcclusionCullingGroup::getLastOcclusionIssuedTime()
+{
+    return mOcclusionIssued[LLViewerCamera::sCurCameraID];
+}
+
+void LLOcclusionCullingGroup::checkOcclusion()
+{
+    if (LLPipeline::sUseOcclusion < 2) return;  // 0 - NoOcclusion, 1 = ReadOnly, 2 = ModifyOcclusionState  TODO: DJH 11-2021 ENUM this
+
+    LL_PROFILE_ZONE_SCOPED_CATEGORY_OCTREE;
+    LLOcclusionCullingGroup* parent = (LLOcclusionCullingGroup*)getParent();
+    if (parent && parent->isOcclusionState(LLOcclusionCullingGroup::OCCLUDED))
+    {   //if the parent has been marked as occluded, the child is implicitly occluded
+        clearOcclusionState(QUERY_PENDING | DISCARD_QUERY);
+        return;
+    }
+
+    if (mOcclusionQuery[LLViewerCamera::sCurCameraID] && isOcclusionState(QUERY_PENDING))
+    {
+        if (isOcclusionState(DISCARD_QUERY))
+        {   // delete the query to avoid holding onto hundreds of pending queries
+            releaseOcclusionQueryObjectName(mOcclusionQuery[LLViewerCamera::sCurCameraID]);
+            mOcclusionQuery[LLViewerCamera::sCurCameraID] = 0;
+            // mark non-occluded
+            clearOcclusionState(LLOcclusionCullingGroup::OCCLUDED, LLOcclusionCullingGroup::STATE_MODE_DIFF);
+            clearOcclusionState(QUERY_PENDING | DISCARD_QUERY);
+        }
+        else
+        {
+            GLuint available;
+            {
+                LL_PROFILE_ZONE_NAMED_CATEGORY_OCTREE("co - query available");
+                glGetQueryObjectuiv(mOcclusionQuery[LLViewerCamera::sCurCameraID], GL_QUERY_RESULT_AVAILABLE, &available);
+                mOcclusionCheckCount[LLViewerCamera::sCurCameraID]++;
+            }
+
+            static LLCachedControl<S32> occlusion_timeout(gSavedSettings, "RenderOcclusionTimeout", 4);
+
+            if (available || mOcclusionCheckCount[LLViewerCamera::sCurCameraID] > occlusion_timeout)
+            {
+                mOcclusionCheckCount[LLViewerCamera::sCurCameraID] = 0;
+                GLuint query_result;    // Will be # samples drawn, or a boolean depending on mHasOcclusionQuery2 (both are type GLuint)
+                {
+                    LL_PROFILE_ZONE_NAMED_CATEGORY_OCTREE("co - query result");
+                    glGetQueryObjectuiv(mOcclusionQuery[LLViewerCamera::sCurCameraID], GL_QUERY_RESULT, &query_result);
+                }
+#if LL_TRACK_PENDING_OCCLUSION_QUERIES
+                sPendingQueries.erase(mOcclusionQuery[LLViewerCamera::sCurCameraID]);
+#endif
+
+                if (query_result > 0)
+                {
+                    clearOcclusionState(LLOcclusionCullingGroup::OCCLUDED, LLOcclusionCullingGroup::STATE_MODE_DIFF);
+                }
+                else
+                {
+                    setOcclusionState(LLOcclusionCullingGroup::OCCLUDED, LLOcclusionCullingGroup::STATE_MODE_DIFF);
+                }
+                clearOcclusionState(QUERY_PENDING);
+            }
+        }
+    }
+    else if (mSpatialPartition->isOcclusionEnabled() && isOcclusionState(LLOcclusionCullingGroup::OCCLUDED))
+    {   //check occlusion has been issued for occluded node that has not had a query issued
+        assert_states_valid(this);
+        //clearOcclusionState(LLOcclusionCullingGroup::OCCLUDED, LLOcclusionCullingGroup::STATE_MODE_DIFF);
+        assert_states_valid(this);
+    }
+}
+
+void LLOcclusionCullingGroup::doOcclusion(LLCamera* camera, const LLVector4a* shift)
+{
+    LL_PROFILE_ZONE_SCOPED_CATEGORY_OCTREE;
+    if (mSpatialPartition->isOcclusionEnabled() && LLPipeline::sUseOcclusion > 1)
+    {
+        //move mBounds to the agent space if necessary
+        LLVector4a bounds[2];
+        bounds[0] = mBounds[0];
+        bounds[1] = mBounds[1];
+        if(shift != NULL)
+        {
+            bounds[0].add(*shift);
+        }
+
+        F32 OCCLUSION_FUDGE_Z = SG_OCCLUSION_FUDGE; //<-- #Solution #2
+        if (LLPipeline::RENDER_TYPE_VOIDWATER == mSpatialPartition->mDrawableType)
+        {
+            OCCLUSION_FUDGE_Z = 1.;
+        }
+
+        if (earlyFail(camera, bounds))
+        {
+            LL_PROFILE_ZONE_NAMED_CATEGORY_OCTREE("doOcclusion - early fail");
+            setOcclusionState(LLOcclusionCullingGroup::DISCARD_QUERY);
+            assert_states_valid(this);
+            clearOcclusionState(LLOcclusionCullingGroup::OCCLUDED, LLOcclusionCullingGroup::STATE_MODE_DIFF);
+            assert_states_valid(this);
+        }
+        else
+        {
+            if (!isOcclusionState(QUERY_PENDING) || isOcclusionState(DISCARD_QUERY))
+            {
+                { //no query pending, or previous query to be discarded
+                    LL_PROFILE_ZONE_NAMED_CATEGORY_OCTREE("doOcclusion - render");
+
+                    if (!mOcclusionQuery[LLViewerCamera::sCurCameraID])
+                    {
+                        mOcclusionQuery[LLViewerCamera::sCurCameraID] = getNewOcclusionQueryObjectName();
+                    }
+
+                    // Depth clamp all water to avoid it being culled as a result of being
+                    // behind the far clip plane, and in the case of edge water to avoid
+                    // it being culled while still visible.
+                    bool const use_depth_clamp = (mSpatialPartition->mDrawableType == LLPipeline::RENDER_TYPE_WATER ||
+                                                mSpatialPartition->mDrawableType == LLPipeline::RENDER_TYPE_VOIDWATER);
+
+                    LLGLEnable clamp(use_depth_clamp ? GL_DEPTH_CLAMP : 0);
+
+                    U32 mode = gGLManager.mGLVersion >= 3.3f ? GL_ANY_SAMPLES_PASSED : GL_SAMPLES_PASSED;
+
+#if LL_TRACK_PENDING_OCCLUSION_QUERIES
+                    sPendingQueries.insert(mOcclusionQuery[LLViewerCamera::sCurCameraID]);
+#endif
+                    add(sOcclusionQueries, 1);
+
+                    {
+                        LL_PROFILE_ZONE_NAMED_CATEGORY_OCTREE("doOcclusion - push");
+
+                        //store which frame this query was issued on
+                        mOcclusionIssued[LLViewerCamera::sCurCameraID] = gFrameCount;
+
+                        {
+                            LL_PROFILE_ZONE_NAMED("glBeginQuery");
+
+                            //get an occlusion query that hasn't been used in awhile
+                            releaseOcclusionQueryObjectName(mOcclusionQuery[LLViewerCamera::sCurCameraID]);
+                            mOcclusionQuery[LLViewerCamera::sCurCameraID] = getNewOcclusionQueryObjectName();
+                            glBeginQuery(mode, mOcclusionQuery[LLViewerCamera::sCurCameraID]);
+                        }
+
+                        LLGLSLShader* shader = LLGLSLShader::sCurBoundShaderPtr;
+                        llassert(shader);
+
+                        shader->uniform3fv(LLShaderMgr::BOX_CENTER, 1, bounds[0].getF32ptr());
+                        shader->uniform3f(LLShaderMgr::BOX_SIZE, bounds[1][0]+SG_OCCLUSION_FUDGE,
+                                                                 bounds[1][1]+SG_OCCLUSION_FUDGE,
+                                                                 bounds[1][2]+OCCLUSION_FUDGE_Z);
+
+                        if (!use_depth_clamp && mSpatialPartition->mDrawableType == LLPipeline::RENDER_TYPE_VOIDWATER)
+                        {
+                            LL_PROFILE_ZONE_NAMED_CATEGORY_OCTREE("doOcclusion - draw water");
+
+                            LLGLSquashToFarClip squash;
+                            if (camera->getOrigin().isExactlyZero())
+                            { //origin is invalid, draw entire box
+                                gPipeline.mCubeVB->drawRange(LLRender::TRIANGLE_FAN, 0, 7, 8, 0);
+                                gPipeline.mCubeVB->drawRange(LLRender::TRIANGLE_FAN, 0, 7, 8, b111*8);
+                            }
+                            else
+                            {
+                                gPipeline.mCubeVB->drawRange(LLRender::TRIANGLE_FAN, 0, 7, 8, get_box_fan_indices(camera, bounds[0]));
+                            }
+                        }
+                        else
+                        {
+                            LL_PROFILE_ZONE_NAMED_CATEGORY_OCTREE("doOcclusion - draw");
+                            if (camera->getOrigin().isExactlyZero())
+                            { //origin is invalid, draw entire box
+                                gPipeline.mCubeVB->drawRange(LLRender::TRIANGLE_FAN, 0, 7, 8, 0);
+                                gPipeline.mCubeVB->drawRange(LLRender::TRIANGLE_FAN, 0, 7, 8, b111*8);
+                            }
+                            else
+                            {
+                                gPipeline.mCubeVB->drawRange(LLRender::TRIANGLE_FAN, 0, 7, 8, get_box_fan_indices(camera, bounds[0]));
+                            }
+                        }
+
+                        {
+                            LL_PROFILE_ZONE_NAMED("glEndQuery");
+                            glEndQuery(mode);
+                        }
+                    }
+                }
+
+                {
+                    LL_PROFILE_ZONE_NAMED_CATEGORY_OCTREE("doOcclusion - set state");
+                    setOcclusionState(LLOcclusionCullingGroup::QUERY_PENDING);
+                    clearOcclusionState(LLOcclusionCullingGroup::DISCARD_QUERY);
+                }
+            }
+        }
+    }
+}
+//-------------------------------------------------------------------------------------------
+//end of occulsion culling functions and classes
+//-------------------------------------------------------------------------------------------
+
+//-----------------------------------------------------------------------------------
+//class LLViewerOctreePartition definitions
+//-----------------------------------------------------------------------------------
+LLViewerOctreePartition::LLViewerOctreePartition() :
+    mRegionp(NULL),
+    mOcclusionEnabled(true),
+    mDrawableType(0),
+    mLODSeed(0),
+    mLODPeriod(1)
+{
+    LLVector4a center, size;
+    center.splat(0.f);
+    size.splat(1.f);
+
+    mOctree = new OctreeRoot(center,size, NULL);
+}
+
+LLViewerOctreePartition::~LLViewerOctreePartition()
+{
+    cleanup();
+}
+
+void LLViewerOctreePartition::cleanup()
+{
+    delete mOctree;
+    mOctree = nullptr;
+}
+
+bool LLViewerOctreePartition::isOcclusionEnabled()
+{
+    return mOcclusionEnabled || LLPipeline::sUseOcclusion > 2;
+}
+
+
+//-----------------------------------------------------------------------------------
+//class LLViewerOctreeCull definitions
+//-----------------------------------------------------------------------------------
+
+//virtual
+bool LLViewerOctreeCull::earlyFail(LLViewerOctreeGroup* group)
+{
+    return false;
+}
+
+//virtual
+void LLViewerOctreeCull::traverse(const OctreeNode* n)
+{
+    LLViewerOctreeGroup* group = (LLViewerOctreeGroup*) n->getListener(0);
+
+    if (earlyFail(group))
+    {
+        return;
+    }
+
+    if (mRes == 2 ||
+        (mRes && group->hasState(LLViewerOctreeGroup::SKIP_FRUSTUM_CHECK)))
+    {   //fully in, just add everything
+        OctreeTraveler::traverse(n);
+    }
+    else
+    {
+        mRes = frustumCheck(group);
+
+        if (mRes)
+        { //at least partially in, run on down
+            OctreeTraveler::traverse(n);
+        }
+
+        mRes = 0;
+    }
+}
+
+//------------------------------------------
+//agent space group culling
+S32 LLViewerOctreeCull::AABBInFrustumNoFarClipGroupBounds(const LLViewerOctreeGroup* group)
+{
+    return mCamera->AABBInFrustumNoFarClip(group->mBounds[0], group->mBounds[1]);
+}
+
+S32 LLViewerOctreeCull::AABBSphereIntersectGroupExtents(const LLViewerOctreeGroup* group)
+{
+    return AABBSphereIntersect(group->mExtents[0], group->mExtents[1], mCamera->getOrigin(), mCamera->mFrustumCornerDist);
+}
+
+S32 LLViewerOctreeCull::AABBInFrustumGroupBounds(const LLViewerOctreeGroup* group)
+{
+    return mCamera->AABBInFrustum(group->mBounds[0], group->mBounds[1]);
+}
+//------------------------------------------
+
+//------------------------------------------
+//agent space object set culling
+S32 LLViewerOctreeCull::AABBInFrustumNoFarClipObjectBounds(const LLViewerOctreeGroup* group)
+{
+    return mCamera->AABBInFrustumNoFarClip(group->mObjectBounds[0], group->mObjectBounds[1]);
+}
+
+S32 LLViewerOctreeCull::AABBSphereIntersectObjectExtents(const LLViewerOctreeGroup* group)
+{
+    return AABBSphereIntersect(group->mObjectExtents[0], group->mObjectExtents[1], mCamera->getOrigin(), mCamera->mFrustumCornerDist);
+}
+
+S32 LLViewerOctreeCull::AABBInFrustumObjectBounds(const LLViewerOctreeGroup* group)
+{
+    return mCamera->AABBInFrustum(group->mObjectBounds[0], group->mObjectBounds[1]);
+}
+//------------------------------------------
+
+//------------------------------------------
+//local regional space group culling
+S32 LLViewerOctreeCull::AABBInRegionFrustumNoFarClipGroupBounds(const LLViewerOctreeGroup* group)
+{
+    return mCamera->AABBInRegionFrustumNoFarClip(group->mBounds[0], group->mBounds[1]);
+}
+
+S32 LLViewerOctreeCull::AABBInRegionFrustumGroupBounds(const LLViewerOctreeGroup* group)
+{
+    return mCamera->AABBInRegionFrustum(group->mBounds[0], group->mBounds[1]);
+}
+
+S32 LLViewerOctreeCull::AABBRegionSphereIntersectGroupExtents(const LLViewerOctreeGroup* group, const LLVector3& shift)
+{
+    return AABBSphereIntersect(group->mExtents[0], group->mExtents[1], mCamera->getOrigin() - shift, mCamera->mFrustumCornerDist);
+}
+//------------------------------------------
+
+//------------------------------------------
+//local regional space object culling
+S32 LLViewerOctreeCull::AABBInRegionFrustumObjectBounds(const LLViewerOctreeGroup* group)
+{
+    return mCamera->AABBInRegionFrustum(group->mObjectBounds[0], group->mObjectBounds[1]);
+}
+
+S32 LLViewerOctreeCull::AABBInRegionFrustumNoFarClipObjectBounds(const LLViewerOctreeGroup* group)
+{
+    return mCamera->AABBInRegionFrustumNoFarClip(group->mObjectBounds[0], group->mObjectBounds[1]);
+}
+
+S32 LLViewerOctreeCull::AABBRegionSphereIntersectObjectExtents(const LLViewerOctreeGroup* group, const LLVector3& shift)
+{
+    return AABBSphereIntersect(group->mObjectExtents[0], group->mObjectExtents[1], mCamera->getOrigin() - shift, mCamera->mFrustumCornerDist);
+}
+//------------------------------------------
+//check if the objects projection large enough
+
+bool LLViewerOctreeCull::checkProjectionArea(const LLVector4a& center, const LLVector4a& size, const LLVector3& shift, F32 pixel_threshold, F32 near_radius)
+{
+    LLVector3 local_orig = mCamera->getOrigin() - shift;
+    LLVector4a origin;
+    origin.load3(local_orig.mV);
+
+    LLVector4a lookAt;
+    lookAt.setSub(center, origin);
+    F32 distance = lookAt.getLength3().getF32();
+    if(distance <= near_radius)
+    {
+        return true; //always load close-by objects
+    }
+
+    // treat object as if it were near_radius meters closer than it actually was.
+    // this allows us to get some temporal coherence on visibility...objects that can be reached quickly will tend to be visible
+    distance -= near_radius;
+
+    F32 squared_rad = size.dot3(size).getF32();
+    return squared_rad / distance > pixel_threshold;
+}
+
+//virtual
+bool LLViewerOctreeCull::checkObjects(const OctreeNode* branch, const LLViewerOctreeGroup* group)
+{
+    if (branch->getElementCount() == 0) //no elements
+    {
+        return false;
+    }
+    else if (branch->getChildCount() == 0) //leaf state, already checked tightest bounding box
+    {
+        return true;
+    }
+    else if (mRes == 1 && !frustumCheckObjects(group)) //no objects in frustum
+    {
+        return false;
+    }
+
+    return true;
+}
+
+//virtual
+void LLViewerOctreeCull::preprocess(LLViewerOctreeGroup* group)
+{
+}
+
+//virtual
+void LLViewerOctreeCull::processGroup(LLViewerOctreeGroup* group)
+{
+}
+
+//virtual
+void LLViewerOctreeCull::visit(const OctreeNode* branch)
+{
+    LLViewerOctreeGroup* group = (LLViewerOctreeGroup*) branch->getListener(0);
+
+    preprocess(group);
+
+    if (checkObjects(branch, group))
+    {
+        processGroup(group);
+    }
+}
+
+//--------------------------------------------------------------
+//class LLViewerOctreeDebug
+//virtual
+void LLViewerOctreeDebug::visit(const OctreeNode* branch)
+{
+#if 0
+    LL_INFOS() << "Node: " << (U32)branch << " # Elements: " << branch->getElementCount() << " # Children: " << branch->getChildCount() << LL_ENDL;
+    for (U32 i = 0; i < branch->getChildCount(); i++)
+    {
+        LL_INFOS() << "Child " << i << " : " << (U32)branch->getChild(i) << LL_ENDL;
+    }
+#endif
+    LLViewerOctreeGroup* group = (LLViewerOctreeGroup*) branch->getListener(0);
+    processGroup(group);
+}
+
+//virtual
+void LLViewerOctreeDebug::processGroup(LLViewerOctreeGroup* group)
+{
+#if 0
+    const LLVector4a* vec4 = group->getBounds();
+    LLVector3 vec[2];
+    vec[0].set(vec4[0].getF32ptr());
+    vec[1].set(vec4[1].getF32ptr());
+    LL_INFOS() << "Bounds: " << vec[0] << " : " << vec[1] << LL_ENDL;
+
+    vec4 = group->getExtents();
+    vec[0].set(vec4[0].getF32ptr());
+    vec[1].set(vec4[1].getF32ptr());
+    LL_INFOS() << "Extents: " << vec[0] << " : " << vec[1] << LL_ENDL;
+
+    vec4 = group->getObjectBounds();
+    vec[0].set(vec4[0].getF32ptr());
+    vec[1].set(vec4[1].getF32ptr());
+    LL_INFOS() << "ObjectBounds: " << vec[0] << " : " << vec[1] << LL_ENDL;
+
+    vec4 = group->getObjectExtents();
+    vec[0].set(vec4[0].getF32ptr());
+    vec[1].set(vec4[1].getF32ptr());
+    LL_INFOS() << "ObjectExtents: " << vec[0] << " : " << vec[1] << LL_ENDL;
+#endif
+}
+//--------------------------------------------------------------