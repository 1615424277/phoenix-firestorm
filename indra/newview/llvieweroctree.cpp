/** 
 * @file llvieweroctree.cpp
 * @brief LLViewerOctreeGroup class implementation and supporting functions
 *
 * $LicenseInfo:firstyear=2003&license=viewerlgpl$
 * Second Life Viewer Source Code
 * Copyright (C) 2010, Linden Research, Inc.
 * 
 * This library is free software; you can redistribute it and/or
 * modify it under the terms of the GNU Lesser General Public
 * License as published by the Free Software Foundation;
 * version 2.1 of the License only.
 * 
 * This library is distributed in the hope that it will be useful,
 * but WITHOUT ANY WARRANTY; without even the implied warranty of
 * MERCHANTABILITY or FITNESS FOR A PARTICULAR PURPOSE.  See the GNU
 * Lesser General Public License for more details.
 * 
 * You should have received a copy of the GNU Lesser General Public
 * License along with this library; if not, write to the Free Software
 * Foundation, Inc., 51 Franklin Street, Fifth Floor, Boston, MA  02110-1301  USA
 * 
 * Linden Research, Inc., 945 Battery Street, San Francisco, CA  94111  USA
 * $/LicenseInfo$
 */

#include "llviewerprecompiledheaders.h"
#include "llvieweroctree.h"
#include "llviewerregion.h"
#include "pipeline.h"
#include "llviewercontrol.h"
#include "llappviewer.h"
#include "llglslshader.h"
#include "llviewershadermgr.h"
#include "lldrawpoolwater.h"

//-----------------------------------------------------------------------------------
//static variables definitions
//-----------------------------------------------------------------------------------
U32 LLViewerOctreeEntryData::sCurVisible = 10; //reserve the low numbers for special use.
BOOL LLViewerOctreeDebug::sInDebug = FALSE;

static LLTrace::CountStatHandle<S32> sOcclusionQueries("occlusion_queries", "Number of occlusion queries executed"),
									 sNumObjectsOccluded("occluded_objects", "Count of objects being occluded by a query"),
									 sNumObjectsUnoccluded("unoccluded_objects", "Count of objects being unoccluded by a query");

//-----------------------------------------------------------------------------------
//some global functions definitions
//-----------------------------------------------------------------------------------
typedef enum
{
	b000 = 0x00,
	b001 = 0x01,
	b010 = 0x02,
	b011 = 0x03,
	b100 = 0x04,
	b101 = 0x05,
	b110 = 0x06,
	b111 = 0x07,
} eLoveTheBits;

//contact Runitai Linden for a copy of the SL object used to write this table
//basically, you give the table a bitmask of the look-at vector to a node and it
//gives you a triangle fan index array
static U16 sOcclusionIndices[] =
{
	 //000
		b111, b110, b010, b011, b001, b101, b100, b110,
	 //001 
		b011, b010, b000, b001, b101, b111, b110, b010,
	 //010
		b101, b100, b110, b111, b011, b001, b000, b100,
	 //011 
		b001, b000, b100, b101, b111, b011, b010, b000,
	 //100 
		b110, b000, b010, b011, b111, b101, b100, b000,
	 //101 
		b010, b100, b000, b001, b011, b111, b110, b100,
	 //110
		b100, b010, b110, b111, b101, b001, b000, b010,
	 //111
		b000, b110, b100, b101, b001, b011, b010, b110,
};

U32 get_box_fan_indices(LLCamera* camera, const LLVector4a& center)
{
	LLVector4a origin;
	origin.load3(camera->getOrigin().mV);

	S32 cypher = center.greaterThan(origin).getGatheredBits() & 0x7;
	
	return cypher*8;
}

U8* get_box_fan_indices_ptr(LLCamera* camera, const LLVector4a& center)
{
	LLVector4a origin;
	origin.load3(camera->getOrigin().mV);

	S32 cypher = center.greaterThan(origin).getGatheredBits() & 0x7;
	
	return (U8*) (sOcclusionIndices+cypher*8);
}

//create a vertex buffer for efficiently rendering cubes
LLVertexBuffer* ll_create_cube_vb(U32 type_mask, U32 usage)
{
	LLVertexBuffer* ret = new LLVertexBuffer(type_mask, usage);

	ret->allocateBuffer(8, 64, true);

	LLStrider<LLVector3> pos;
	LLStrider<U16> idx;

	ret->getVertexStrider(pos);
	ret->getIndexStrider(idx);

	pos[0] = LLVector3(-1,-1,-1);
	pos[1] = LLVector3(-1,-1, 1);
	pos[2] = LLVector3(-1, 1,-1);
	pos[3] = LLVector3(-1, 1, 1);
	pos[4] = LLVector3( 1,-1,-1);
	pos[5] = LLVector3( 1,-1, 1);
	pos[6] = LLVector3( 1, 1,-1);
	pos[7] = LLVector3( 1, 1, 1);

	for (U32 i = 0; i < 64; i++)
	{
		idx[i] = sOcclusionIndices[i];
	}

	ret->flush();

	return ret;
}


#define LL_TRACK_PENDING_OCCLUSION_QUERIES 0

const F32 SG_OCCLUSION_FUDGE = 0.25f;
#define SG_DISCARD_TOLERANCE 0.01f


S32 AABBSphereIntersect(const LLVector3& min, const LLVector3& max, const LLVector3 &origin, const F32 &rad)
{
	return AABBSphereIntersectR2(min, max, origin, rad*rad);
}

S32 AABBSphereIntersectR2(const LLVector3& min, const LLVector3& max, const LLVector3 &origin, const F32 &r)
{
	F32 d = 0.f;
	F32 t;
	
	if ((min-origin).magVecSquared() < r &&
		(max-origin).magVecSquared() < r)
	{
		return 2;
	}

	for (U32 i = 0; i < 3; i++)
	{
		if (origin.mV[i] < min.mV[i])
		{
			t = min.mV[i] - origin.mV[i];
			d += t*t;
		}
		else if (origin.mV[i] > max.mV[i])
		{
			t = origin.mV[i] - max.mV[i];
			d += t*t;
		}

		if (d > r)
		{
			return 0;
		}
	}

	return 1;
}


S32 AABBSphereIntersect(const LLVector4a& min, const LLVector4a& max, const LLVector3 &origin, const F32 &rad)
{
	return AABBSphereIntersectR2(min, max, origin, rad*rad);
}

S32 AABBSphereIntersectR2(const LLVector4a& min, const LLVector4a& max, const LLVector3 &origin, const F32 &r)
{
	F32 d = 0.f;
	F32 t;
	
	LLVector4a origina;
	origina.load3(origin.mV);

	LLVector4a v;
	v.setSub(min, origina);
	
	if (v.dot3(v) < r)
	{
		v.setSub(max, origina);
		if (v.dot3(v) < r)
		{
			return 2;
		}
	}


	for (U32 i = 0; i < 3; i++)
	{
		if (origin.mV[i] < min[i])
		{
			t = min[i] - origin.mV[i];
			d += t*t;
		}
		else if (origin.mV[i] > max[i])
		{
			t = origin.mV[i] - max[i];
			d += t*t;
		}

		if (d > r)
		{
			return 0;
		}
	}

	return 1;
}

//-----------------------------------------------------------------------------------
//class LLViewerOctreeEntry definitions
//-----------------------------------------------------------------------------------
LLViewerOctreeEntry::LLViewerOctreeEntry() 
:	mGroup(NULL),
	mBinRadius(0.f),
	mBinIndex(-1),
	mVisible(0)
{
	mPositionGroup.clear();
	mExtents[0].clear();
	mExtents[1].clear();	

	for(S32 i = 0; i < NUM_DATA_TYPE; i++)
	{
		mData[i] = NULL;
	}
}

LLViewerOctreeEntry::~LLViewerOctreeEntry()
{
	llassert(!mGroup);
}

void LLViewerOctreeEntry::addData(LLViewerOctreeEntryData* data)
{
	//llassert(mData[data->getDataType()] == NULL);	
	llassert(data != NULL);

	mData[data->getDataType()] = data;
}

void LLViewerOctreeEntry::removeData(LLViewerOctreeEntryData* data)
{
	//llassert(data->getDataType() != LLVOCACHEENTRY); //can not remove VOCache entry

	if(!mData[data->getDataType()])
	{
		return;
	}
	if(mData[data->getDataType()] != data)
	{
		return;
	}

	mData[data->getDataType()] = NULL;
	
	if(mGroup != NULL && !mData[LLDRAWABLE])
	{
		LLViewerOctreeGroup* group = mGroup;
		mGroup = NULL;
		group->removeFromGroup(data);

		llassert(mBinIndex == -1);				
	}
}

//called by group handleDestruction() ONLY when group is destroyed by octree.
void LLViewerOctreeEntry::nullGroup()
{
	mGroup = NULL;
}

void LLViewerOctreeEntry::setGroup(LLViewerOctreeGroup* group)
{
	if(mGroup == group)
	{
		return;
	}

	if(mGroup)
	{
		LLViewerOctreeGroup* old_group = mGroup;
		mGroup = NULL;
		old_group->removeFromGroup(this);

		llassert(mBinIndex == -1);
	}

	mGroup = group;
}

//-----------------------------------------------------------------------------------
//class LLViewerOctreeEntryData definitions
//-----------------------------------------------------------------------------------
LLViewerOctreeEntryData::~LLViewerOctreeEntryData()
{
	if(mEntry)
	{
		mEntry->removeData(this);
	}
}

LLViewerOctreeEntryData::LLViewerOctreeEntryData(LLViewerOctreeEntry::eEntryDataType_t data_type)
	: mDataType(data_type),
	  mEntry(NULL)
{
}

//virtual
void LLViewerOctreeEntryData::setOctreeEntry(LLViewerOctreeEntry* entry)
{
	llassert_always(mEntry.isNull());

	if(mEntry.notNull())
	{
		return; 
	}

	if(!entry)
	{
		mEntry = new LLViewerOctreeEntry();
	}
	else
	{
		mEntry = entry;
	}
	mEntry->addData(this);
}

void LLViewerOctreeEntryData::removeOctreeEntry()
{
	if(mEntry)
	{
		mEntry->removeData(this);
		mEntry = NULL;
	}
}

void LLViewerOctreeEntryData::setSpatialExtents(const LLVector3& min, const LLVector3& max)
{ 
	mEntry->mExtents[0].load3(min.mV); 
	mEntry->mExtents[1].load3(max.mV);
}

void LLViewerOctreeEntryData::setSpatialExtents(const LLVector4a& min, const LLVector4a& max)
{ 
	mEntry->mExtents[0] = min; 
	mEntry->mExtents[1] = max;
}

void LLViewerOctreeEntryData::setPositionGroup(const LLVector4a& pos)
{
	mEntry->mPositionGroup = pos;
}

const LLVector4a* LLViewerOctreeEntryData::getSpatialExtents() const 
{
	return mEntry->getSpatialExtents();
}

//virtual
void LLViewerOctreeEntryData::setGroup(LLViewerOctreeGroup* group)
{
	mEntry->setGroup(group);
}

void LLViewerOctreeEntryData::shift(const LLVector4a &shift_vector)
{
	mEntry->mExtents[0].add(shift_vector);
	mEntry->mExtents[1].add(shift_vector);
	mEntry->mPositionGroup.add(shift_vector);
}

LLViewerOctreeGroup* LLViewerOctreeEntryData::getGroup()const        
{
	return mEntry.notNull() ? mEntry->mGroup : NULL;
}

const LLVector4a& LLViewerOctreeEntryData::getPositionGroup() const  
{
	return mEntry->getPositionGroup();
}	

//virtual
bool LLViewerOctreeEntryData::isVisible() const
{
	if(mEntry)
	{
		return mEntry->mVisible == sCurVisible;
	}
	return false;
}

//virtual
bool LLViewerOctreeEntryData::isRecentlyVisible() const
{
	if(!mEntry)
	{
		return false;
	}

	if(isVisible())
	{
		return true;
	}
	if(getGroup() && getGroup()->isRecentlyVisible())
	{
		setVisible();
		return true;
	}

	return false;
}

void LLViewerOctreeEntryData::setVisible() const
{
	if(mEntry)
	{
		mEntry->mVisible = sCurVisible;
	}
}

void LLViewerOctreeEntryData::resetVisible() const
{
	if(mEntry)
	{
		mEntry->mVisible = 0;
	}
}
//-----------------------------------------------------------------------------------
//class LLViewerOctreeGroup definitions
//-----------------------------------------------------------------------------------

LLViewerOctreeGroup::~LLViewerOctreeGroup()
{
	//empty here
}

LLViewerOctreeGroup::LLViewerOctreeGroup(OctreeNode* node)
:	mOctreeNode(node),
	mAnyVisible(0),
	mState(CLEAN)
{
	LLVector4a tmp;
	tmp.splat(0.f);
	mExtents[0] = mExtents[1] = mObjectBounds[0] = mObjectBounds[1] =
		mObjectExtents[0] = mObjectExtents[1] = tmp;
	
	mBounds[0] = node->getCenter();
	mBounds[1] = node->getSize();

	mOctreeNode->addListener(this);
}

bool LLViewerOctreeGroup::hasElement(LLViewerOctreeEntryData* data) 
{ 
	if(!data->getEntry())
	{
		return false;
	}
	return std::find(getDataBegin(), getDataEnd(), data->getEntry()) != getDataEnd(); 
}

bool LLViewerOctreeGroup::removeFromGroup(LLViewerOctreeEntryData* data)
{
	return removeFromGroup(data->getEntry());
}

bool LLViewerOctreeGroup::removeFromGroup(LLViewerOctreeEntry* entry)
{
	llassert(entry != NULL);
	llassert(!entry->getGroup());
	
	if(isDead()) //group is about to be destroyed, not need to double delete the entry.
	{
		entry->setBinIndex(-1);
		return true;
	}

	unbound();
	setState(OBJECT_DIRTY);

	if (mOctreeNode)
	{
		if (!mOctreeNode->remove(entry)) //this could cause *this* pointer to be destroyed, so no more function calls after this.
		{
			OCT_ERRS << "Could not remove LLVOCacheEntry from LLVOCacheOctreeGroup" << LL_ENDL;
			return false;
		}
	}	

	return true;
}

//virtual 
void LLViewerOctreeGroup::unbound()
{
    LL_PROFILE_ZONE_SCOPED;
	if (isDirty())
	{
		return;
	}

	setState(DIRTY);
	
	//all the parent nodes need to rebound this child
	if (mOctreeNode)
	{
		OctreeNode* parent = (OctreeNode*) mOctreeNode->getParent();
		while (parent != NULL)
		{
			LLViewerOctreeGroup* group = (LLViewerOctreeGroup*) parent->getListener(0);
			if (!group || group->isDirty())
			{
				return;
			}
			
			group->setState(DIRTY);
			parent = (OctreeNode*) parent->getParent();
		}
	}
}
	
//virtual 
void LLViewerOctreeGroup::rebound()
{
    LL_PROFILE_ZONE_SCOPED_CATEGORY_OCTREE;
	if (!isDirty())
	{	
		return;
	}
	
	if (mOctreeNode->getChildCount() == 1 && mOctreeNode->getElementCount() == 0)
	{
		LLViewerOctreeGroup* group = (LLViewerOctreeGroup*) mOctreeNode->getChild(0)->getListener(0);
		group->rebound();
		
		//copy single child's bounding box
		mBounds[0] = group->mBounds[0];
		mBounds[1] = group->mBounds[1];
		mExtents[0] = group->mExtents[0];
		mExtents[1] = group->mExtents[1];
		
		group->setState(SKIP_FRUSTUM_CHECK);
	}
	else if (mOctreeNode->getChildCount() == 0)
	{ //copy object bounding box if this is a leaf
		boundObjects(TRUE, mExtents[0], mExtents[1]);
		mBounds[0] = mObjectBounds[0];
		mBounds[1] = mObjectBounds[1];
	}
	else
	{
		LLVector4a& newMin = mExtents[0];
		LLVector4a& newMax = mExtents[1];
		LLViewerOctreeGroup* group = (LLViewerOctreeGroup*) mOctreeNode->getChild(0)->getListener(0);
		group->clearState(SKIP_FRUSTUM_CHECK);
		group->rebound();
		//initialize to first child
		newMin = group->mExtents[0];
		newMax = group->mExtents[1];

		//first, rebound children
		for (U32 i = 1; i < mOctreeNode->getChildCount(); i++)
		{
			group = (LLViewerOctreeGroup*) mOctreeNode->getChild(i)->getListener(0);
			group->clearState(SKIP_FRUSTUM_CHECK);
			group->rebound();
			const LLVector4a& max = group->mExtents[1];
			const LLVector4a& min = group->mExtents[0];

			newMax.setMax(newMax, max);
			newMin.setMin(newMin, min);
		}

		boundObjects(FALSE, newMin, newMax);
		
		mBounds[0].setAdd(newMin, newMax);
		mBounds[0].mul(0.5f);
		mBounds[1].setSub(newMax, newMin);
		mBounds[1].mul(0.5f);
	}
	
	clearState(DIRTY);

	return;
}

//virtual 
void LLViewerOctreeGroup::handleInsertion(const TreeNode* node, LLViewerOctreeEntry* obj)
{
	obj->setGroup(this);	
	unbound();
	setState(OBJECT_DIRTY);
}
	
//virtual 
void LLViewerOctreeGroup::handleRemoval(const TreeNode* node, LLViewerOctreeEntry* obj)
{
	unbound();
	setState(OBJECT_DIRTY);

	obj->setGroup(NULL); //this could cause *this* pointer to be destroyed. So no more function calls after this.	
}
	
//virtual 
void LLViewerOctreeGroup::handleDestruction(const TreeNode* node)
{
	for (OctreeNode::element_iter i = mOctreeNode->getDataBegin(); i != mOctreeNode->getDataEnd(); ++i)
	{
		LLViewerOctreeEntry* obj = *i;
		if (obj && obj->getGroup() == this)
		{
			obj->nullGroup();
			//obj->setGroup(NULL);
		}
	}
	mOctreeNode = NULL;
}
	
//virtual 
void LLViewerOctreeGroup::handleStateChange(const TreeNode* node)
{
	//drop bounding box upon state change
	if (mOctreeNode != node)
	{
		mOctreeNode = (OctreeNode*) node;
	}
	unbound();
}
	
//virtual 
void LLViewerOctreeGroup::handleChildAddition(const OctreeNode* parent, OctreeNode* child)
{
	if (child->getListenerCount() == 0)
	{
		new LLViewerOctreeGroup(child);
	}
	else
	{
		OCT_ERRS << "LLViewerOctreeGroup redundancy detected." << LL_ENDL;
	}

	unbound();
	
	((LLViewerOctreeGroup*)child->getListener(0))->unbound();
}
	
//virtual 
void LLViewerOctreeGroup::handleChildRemoval(const OctreeNode* parent, const OctreeNode* child)
{
	unbound();
}

LLViewerOctreeGroup* LLViewerOctreeGroup::getParent()
{
	if (isDead())
	{
		return NULL;
	}

	if(!mOctreeNode)
	{
		return NULL;
	}
	
	OctreeNode* parent = mOctreeNode->getOctParent();

	if (parent)
	{
		return (LLViewerOctreeGroup*) parent->getListener(0);
	}

	return NULL;
}

//virtual 
bool LLViewerOctreeGroup::boundObjects(BOOL empty, LLVector4a& minOut, LLVector4a& maxOut)
{
	const OctreeNode* node = mOctreeNode;

	if (node->isEmpty())
	{	//don't do anything if there are no objects
		if (empty && mOctreeNode->getParent())
		{	//only root is allowed to be empty
			OCT_ERRS << "Empty leaf found in octree." << LL_ENDL;
		}
		return false;
	}

	LLVector4a& newMin = mObjectExtents[0];
	LLVector4a& newMax = mObjectExtents[1];
	
	if (hasState(OBJECT_DIRTY))
	{ //calculate new bounding box
		clearState(OBJECT_DIRTY);

		//initialize bounding box to first element
		OctreeNode::const_element_iter i = node->getDataBegin();
		LLViewerOctreeEntry* entry = *i;
		const LLVector4a* minMax = entry->getSpatialExtents();

		newMin = minMax[0];
		newMax = minMax[1];

		for (++i; i != node->getDataEnd(); ++i)
		{
			entry = *i;
			minMax = entry->getSpatialExtents();
			
			update_min_max(newMin, newMax, minMax[0]);
			update_min_max(newMin, newMax, minMax[1]);
		}

		mObjectBounds[0].setAdd(newMin, newMax);
		mObjectBounds[0].mul(0.5f);
		mObjectBounds[1].setSub(newMax, newMin);
		mObjectBounds[1].mul(0.5f);
	}
	
	if (empty)
	{
		minOut = newMin;
		maxOut = newMax;
	}
	else
	{
		minOut.setMin(minOut, newMin);
		maxOut.setMax(maxOut, newMax);
	}
		
	return TRUE;
}

//virtual 
BOOL LLViewerOctreeGroup::isVisible() const
{
	return mVisible[LLViewerCamera::sCurCameraID] >= LLViewerOctreeEntryData::getCurrentFrame() ? TRUE : FALSE;
}

//virtual 
BOOL LLViewerOctreeGroup::isRecentlyVisible() const 
{
	return FALSE;
}

void LLViewerOctreeGroup::setVisible()
{
	mVisible[LLViewerCamera::sCurCameraID] = LLViewerOctreeEntryData::getCurrentFrame();
	
	if(LLViewerCamera::sCurCameraID < LLViewerCamera::CAMERA_WATER0)
	{
		mAnyVisible = LLViewerOctreeEntryData::getCurrentFrame();
	}
}

void LLViewerOctreeGroup::checkStates()
{
#if LL_OCTREE_PARANOIA_CHECK
	//LLOctreeStateCheck checker;
	//checker.traverse(mOctreeNode);
#endif
}

//-------------------------------------------------------------------------------------------
//occulsion culling functions and classes
//-------------------------------------------------------------------------------------------
std::set<U32> LLOcclusionCullingGroup::sPendingQueries;

static std::queue<GLuint> sFreeQueries;

#define QUERY_POOL_SIZE 1024

U32 LLOcclusionCullingGroup::getNewOcclusionQueryObjectName()
{
    LL_PROFILE_ZONE_SCOPED_CATEGORY_OCTREE;
    
    if (sFreeQueries.empty())
    {
        //seed 1024 query names into the free query pool
        GLuint queries[1024];
        glGenQueries(1024, queries);
        for (int i = 0; i < 1024; ++i)
        {
            sFreeQueries.push(queries[i]);
        }
    }

    // pull from pool
    GLuint ret = sFreeQueries.front();
    sFreeQueries.pop();
    return ret;
}

void LLOcclusionCullingGroup::releaseOcclusionQueryObjectName(GLuint name)
{
    if (name != 0)
    {
        LL_PROFILE_ZONE_SCOPED_CATEGORY_OCTREE;
        sFreeQueries.push(name);
    }
}

//=====================================
//		Occlusion State Set/Clear
//=====================================
class LLSpatialSetOcclusionState : public OctreeTraveler
{
public:
	U32 mState;
	LLSpatialSetOcclusionState(U32 state) : mState(state) { }
	virtual void visit(const OctreeNode* branch) 
	{ 
		LLOcclusionCullingGroup* group = (LLOcclusionCullingGroup*)branch->getListener(0);
		if(group)
		{
			group->setOcclusionState(mState); 
		}
	}
};

class LLSpatialSetOcclusionStateDiff : public LLSpatialSetOcclusionState
{
public:
	LLSpatialSetOcclusionStateDiff(U32 state) : LLSpatialSetOcclusionState(state) { }

	virtual void traverse(const OctreeNode* n)
	{
		LLOcclusionCullingGroup* group = (LLOcclusionCullingGroup*) n->getListener(0);
		
		if (group && !group->isOcclusionState(mState))
		{
			OctreeTraveler::traverse(n);
		}
	}
};


LLOcclusionCullingGroup::LLOcclusionCullingGroup(OctreeNode* node, LLViewerOctreePartition* part) : 
	LLViewerOctreeGroup(node),
	mSpatialPartition(part)
{
	part->mLODSeed = (part->mLODSeed+1)%part->mLODPeriod;
	mLODHash = part->mLODSeed;

	OctreeNode* oct_parent = node->getOctParent();
	LLOcclusionCullingGroup* parent = oct_parent ? (LLOcclusionCullingGroup*) oct_parent->getListener(0) : NULL;

	for (U32 i = 0; i < LLViewerCamera::NUM_CAMERAS; i++)
	{
		mOcclusionQuery[i] = 0;
		mOcclusionIssued[i] = 0;
		mOcclusionState[i] = parent ? SG_STATE_INHERIT_MASK & parent->mOcclusionState[i] : 0;
		mVisible[i] = 0;
	}
}

LLOcclusionCullingGroup::~LLOcclusionCullingGroup()
{
	releaseOcclusionQueryObjectNames();
}

BOOL LLOcclusionCullingGroup::needsUpdate()
{
	return (LLDrawable::getCurrentFrame() % mSpatialPartition->mLODPeriod == mLODHash) ? TRUE : FALSE;
}

BOOL LLOcclusionCullingGroup::isRecentlyVisible() const
{
	const S32 MIN_VIS_FRAME_RANGE = 2;
	return (LLDrawable::getCurrentFrame() - mVisible[LLViewerCamera::sCurCameraID]) < MIN_VIS_FRAME_RANGE ;
}

BOOL LLOcclusionCullingGroup::isAnyRecentlyVisible() const
{
	const S32 MIN_VIS_FRAME_RANGE = 2;
	return (LLDrawable::getCurrentFrame() - mAnyVisible) < MIN_VIS_FRAME_RANGE ;
}

//virtual 
void LLOcclusionCullingGroup::handleChildAddition(const OctreeNode* parent, OctreeNode* child)
{
	if (child->getListenerCount() == 0)
	{
		new LLOcclusionCullingGroup(child, mSpatialPartition);
	}
	else
	{
		OCT_ERRS << "LLOcclusionCullingGroup redundancy detected." << LL_ENDL;
	}

	unbound();
	
	((LLViewerOctreeGroup*)child->getListener(0))->unbound();
}

void LLOcclusionCullingGroup::releaseOcclusionQueryObjectNames()
{
	if (gGLManager.mHasOcclusionQuery)
	{
		for (U32 i = 0; i < LLViewerCamera::NUM_CAMERAS; ++i)
		{
			if (mOcclusionQuery[i])
			{
				releaseOcclusionQueryObjectName(mOcclusionQuery[i]);
				mOcclusionQuery[i] = 0;
			}
		}
	}
}

void LLOcclusionCullingGroup::setOcclusionState(U32 state, S32 mode /* = STATE_MODE_SINGLE */ ) 
{
    switch (mode)
    {
    case STATE_MODE_SINGLE:
        if (state & OCCLUDED)
        {
            add(sNumObjectsOccluded, 1);
        }
        mOcclusionState[LLViewerCamera::sCurCameraID] |= state;
        if ((state & DISCARD_QUERY) && mOcclusionQuery[LLViewerCamera::sCurCameraID])
        {
            releaseOcclusionQueryObjectName(mOcclusionQuery[LLViewerCamera::sCurCameraID]);
            mOcclusionQuery[LLViewerCamera::sCurCameraID] = 0;
        }
        break;

    case STATE_MODE_DIFF:
        if (mOctreeNode)
        {
            LLSpatialSetOcclusionStateDiff setter(state);
            setter.traverse(mOctreeNode);
        }
        break;

    case STATE_MODE_BRANCH:
        if (mOctreeNode)
        {
            LLSpatialSetOcclusionState setter(state);
            setter.traverse(mOctreeNode);
        }
        break;

    case STATE_MODE_ALL_CAMERAS:
        for (U32 i = 0; i < LLViewerCamera::NUM_CAMERAS; i++)
        {
            mOcclusionState[i] |= state;

            if ((state & DISCARD_QUERY) && mOcclusionQuery[i])
            {
                releaseOcclusionQueryObjectName(mOcclusionQuery[i]);
                mOcclusionQuery[i] = 0;
            }
        }
        break;

    default:
        break;
    }
}

class LLSpatialClearOcclusionState : public OctreeTraveler
{
public:
	U32 mState;
	
	LLSpatialClearOcclusionState(U32 state) : mState(state) { }
	virtual void visit(const OctreeNode* branch) 
	{ 
		LLOcclusionCullingGroup* group = (LLOcclusionCullingGroup*)branch->getListener(0);
		if(group)
		{
			group->clearOcclusionState(mState); 
		}
	}
};

class LLSpatialClearOcclusionStateDiff : public LLSpatialClearOcclusionState
{
public:
	LLSpatialClearOcclusionStateDiff(U32 state) : LLSpatialClearOcclusionState(state) { }

	virtual void traverse(const OctreeNode* n)
	{
		LLOcclusionCullingGroup* group = (LLOcclusionCullingGroup*) n->getListener(0);
		
		if (group && group->isOcclusionState(mState))
		{
			OctreeTraveler::traverse(n);
		}
	}
};

void LLOcclusionCullingGroup::clearOcclusionState(U32 state, S32 mode /* = STATE_MODE_SINGLE */)
{
    switch (mode)
    {
        case STATE_MODE_SINGLE:
            if (state & OCCLUDED)
            {
                add(sNumObjectsUnoccluded, 1);
            }
            mOcclusionState[LLViewerCamera::sCurCameraID] &= ~state;
            break;

        case STATE_MODE_DIFF:
            if (mOctreeNode)
            {
                LLSpatialClearOcclusionStateDiff clearer(state);
                clearer.traverse(mOctreeNode);
            }
            break;

        case STATE_MODE_BRANCH:
            if (mOctreeNode)
            {
                LLSpatialClearOcclusionState clearer(state);
                clearer.traverse(mOctreeNode);
            }
            break;

        case STATE_MODE_ALL_CAMERAS:
            for (U32 i = 0; i < LLViewerCamera::NUM_CAMERAS; i++)
            {
                mOcclusionState[i] &= ~state;
            }
            break;

        default:
            break;
    }
}

BOOL LLOcclusionCullingGroup::earlyFail(LLCamera* camera, const LLVector4a* bounds)
{
    LL_PROFILE_ZONE_SCOPED_CATEGORY_OCTREE;
	if (camera->getOrigin().isExactlyZero())
	{
		return FALSE;
	}

	const F32 vel = SG_OCCLUSION_FUDGE*2.f;
	LLVector4a fudge;
	fudge.splat(vel);

	const LLVector4a& c = bounds[0];
	LLVector4a r;
	r.setAdd(bounds[1], fudge);

	/*if (r.magVecSquared() > 1024.0*1024.0)
	{
		return TRUE;
	}*/

	LLVector4a e;
	e.load3(camera->getOrigin().mV);
	
	LLVector4a min;
	min.setSub(c,r);
	LLVector4a max;
	max.setAdd(c,r);
	
	S32 lt = e.lessThan(min).getGatheredBits() & 0x7;
	if (lt)
	{
		return FALSE;
	}

	S32 gt = e.greaterThan(max).getGatheredBits() & 0x7;
	if (gt)
	{
		return FALSE;
	}

	return TRUE;
}

U32 LLOcclusionCullingGroup::getLastOcclusionIssuedTime()
{
	return mOcclusionIssued[LLViewerCamera::sCurCameraID];
}

void LLOcclusionCullingGroup::checkOcclusion()
{
    if (LLPipeline::sUseOcclusion < 2) return;  // 0 - NoOcclusion, 1 = ReadOnly, 2 = ModifyOcclusionState  TODO: DJH 11-2021 ENUM this

    LL_PROFILE_ZONE_SCOPED_CATEGORY_OCTREE;
    LLOcclusionCullingGroup* parent = (LLOcclusionCullingGroup*)getParent();
    if (parent && parent->isOcclusionState(LLOcclusionCullingGroup::OCCLUDED))
    {	//if the parent has been marked as occluded, the child is implicitly occluded
        clearOcclusionState(QUERY_PENDING | DISCARD_QUERY);
        return;
    }

    if (mOcclusionQuery[LLViewerCamera::sCurCameraID] && isOcclusionState(QUERY_PENDING))
    {	
        if (isOcclusionState(DISCARD_QUERY))
        {   // delete the query to avoid holding onto hundreds of pending queries
            releaseOcclusionQueryObjectName(mOcclusionQuery[LLViewerCamera::sCurCameraID]);
            mOcclusionQuery[LLViewerCamera::sCurCameraID] = 0;
            // mark non-occluded
            clearOcclusionState(LLOcclusionCullingGroup::OCCLUDED, LLOcclusionCullingGroup::STATE_MODE_DIFF);
            clearOcclusionState(QUERY_PENDING | DISCARD_QUERY);
        }
        else
        {
            GLuint available;
            {
                LL_PROFILE_ZONE_NAMED_CATEGORY_OCTREE("co - query available");
                glGetQueryObjectuiv(mOcclusionQuery[LLViewerCamera::sCurCameraID], GL_QUERY_RESULT_AVAILABLE_ARB, &available);
            }

            if (available)
            {   
                GLuint query_result;    // Will be # samples drawn, or a boolean depending on mHasOcclusionQuery2 (both are type GLuint)
                {
                    LL_PROFILE_ZONE_NAMED_CATEGORY_OCTREE("co - query result");
                    glGetQueryObjectuiv(mOcclusionQuery[LLViewerCamera::sCurCameraID], GL_QUERY_RESULT_ARB, &query_result);
                }
#if LL_TRACK_PENDING_OCCLUSION_QUERIES
                sPendingQueries.erase(mOcclusionQuery[LLViewerCamera::sCurCameraID]);
#endif

#if 0   // (12/2021) occasional false-negative occlusion tests produce water reflection errors, SL-16461
        // If/when water occlusion queries become 100% reliable, re-enable this optimization

                if (LLPipeline::RENDER_TYPE_WATER == mSpatialPartition->mDrawableType)
                {
                    // Note any unoccluded water, for deciding on reflection/distortion passes
                    // (If occlusion is disabled, these are set within LLDrawPoolWater::render)
                    if (query_result > 0)
                    {
                        LLDrawPoolWater::sNeedsReflectionUpdate = TRUE;
                        LLDrawPoolWater::sNeedsDistortionUpdate = TRUE;
                    }
                }
#endif
                if (query_result > 0)
                {
                    clearOcclusionState(LLOcclusionCullingGroup::OCCLUDED, LLOcclusionCullingGroup::STATE_MODE_DIFF);
                }
                else
                {
                    setOcclusionState(LLOcclusionCullingGroup::OCCLUDED, LLOcclusionCullingGroup::STATE_MODE_DIFF);
                }
                clearOcclusionState(QUERY_PENDING);
            }
        }
    }
    else if (mSpatialPartition->isOcclusionEnabled() && isOcclusionState(LLOcclusionCullingGroup::OCCLUDED))
    {	//check occlusion has been issued for occluded node that has not had a query issued
        assert_states_valid(this);
        clearOcclusionState(LLOcclusionCullingGroup::OCCLUDED, LLOcclusionCullingGroup::STATE_MODE_DIFF);
        assert_states_valid(this);
    }
}

void LLOcclusionCullingGroup::doOcclusion(LLCamera* camera, const LLVector4a* shift)
{
    LL_PROFILE_ZONE_SCOPED_CATEGORY_OCTREE;
	if (mSpatialPartition->isOcclusionEnabled() && LLPipeline::sUseOcclusion > 1)
	{
		//move mBounds to the agent space if necessary
		LLVector4a bounds[2];
		bounds[0] = mBounds[0];
		bounds[1] = mBounds[1];
		if(shift != NULL)
		{
			bounds[0].add(*shift);
		}

		F32 OCCLUSION_FUDGE_Z = SG_OCCLUSION_FUDGE; //<-- #Solution #2
		if (LLPipeline::RENDER_TYPE_VOIDWATER == mSpatialPartition->mDrawableType)
		{
			OCCLUSION_FUDGE_Z = 1.;
		}

		// Don't cull hole/edge water, unless we have the GL_ARB_depth_clamp extension
		if (earlyFail(camera, bounds))
		{
            LL_PROFILE_ZONE_NAMED_CATEGORY_OCTREE("doOcclusion - early fail");
			setOcclusionState(LLOcclusionCullingGroup::DISCARD_QUERY);
			assert_states_valid(this);
			clearOcclusionState(LLOcclusionCullingGroup::OCCLUDED, LLOcclusionCullingGroup::STATE_MODE_DIFF);
			assert_states_valid(this);
		}
		else
		{
			if (!isOcclusionState(QUERY_PENDING) || isOcclusionState(DISCARD_QUERY))
			{
				{ //no query pending, or previous query to be discarded
                    LL_PROFILE_ZONE_NAMED_CATEGORY_OCTREE("doOcclusion - render");

					if (!mOcclusionQuery[LLViewerCamera::sCurCameraID])
					{
						mOcclusionQuery[LLViewerCamera::sCurCameraID] = getNewOcclusionQueryObjectName();
					}

					// Depth clamp all water to avoid it being culled as a result of being
					// behind the far clip plane, and in the case of edge water to avoid
					// it being culled while still visible.
					bool const use_depth_clamp = gGLManager.mHasDepthClamp &&
												(mSpatialPartition->mDrawableType == LLPipeline::RENDER_TYPE_WATER ||
												mSpatialPartition->mDrawableType == LLPipeline::RENDER_TYPE_VOIDWATER);

					LLGLEnable clamp(use_depth_clamp ? GL_DEPTH_CLAMP : 0);				
						
#if !LL_DARWIN					
					U32 mode = gGLManager.mHasOcclusionQuery2 ? GL_ANY_SAMPLES_PASSED : GL_SAMPLES_PASSED_ARB;
#else
					U32 mode = GL_SAMPLES_PASSED_ARB;
#endif
					
#if LL_TRACK_PENDING_OCCLUSION_QUERIES
					sPendingQueries.insert(mOcclusionQuery[LLViewerCamera::sCurCameraID]);
#endif
					add(sOcclusionQueries, 1);

					{
                        LL_PROFILE_ZONE_NAMED_CATEGORY_OCTREE("doOcclusion - push");
						
						//store which frame this query was issued on
						mOcclusionIssued[LLViewerCamera::sCurCameraID] = gFrameCount;

                        {
                            LL_PROFILE_ZONE_NAMED_CATEGORY_OCTREE("glBeginQuery");

                            //get an occlusion query that hasn't been used in awhile
                            releaseOcclusionQueryObjectName(mOcclusionQuery[LLViewerCamera::sCurCameraID]);
                            mOcclusionQuery[LLViewerCamera::sCurCameraID] = getNewOcclusionQueryObjectName();
                            glBeginQuery(mode, mOcclusionQuery[LLViewerCamera::sCurCameraID]);
                        }
					
						LLGLSLShader* shader = LLGLSLShader::sCurBoundShaderPtr;
						llassert(shader);

						shader->uniform3fv(LLShaderMgr::BOX_CENTER, 1, bounds[0].getF32ptr());
						shader->uniform3f(LLShaderMgr::BOX_SIZE, bounds[1][0]+SG_OCCLUSION_FUDGE, 
																 bounds[1][1]+SG_OCCLUSION_FUDGE, 
																 bounds[1][2]+OCCLUSION_FUDGE_Z);

						if (!use_depth_clamp && mSpatialPartition->mDrawableType == LLPipeline::RENDER_TYPE_VOIDWATER)
						{
                            LL_PROFILE_ZONE_NAMED_CATEGORY_OCTREE("doOcclusion - draw water");

							LLGLSquashToFarClip squash;
							if (camera->getOrigin().isExactlyZero())
							{ //origin is invalid, draw entire box
								gPipeline.mCubeVB->drawRange(LLRender::TRIANGLE_FAN, 0, 7, 8, 0);
								gPipeline.mCubeVB->drawRange(LLRender::TRIANGLE_FAN, 0, 7, 8, b111*8);
							}
							else
							{
								gPipeline.mCubeVB->drawRange(LLRender::TRIANGLE_FAN, 0, 7, 8, get_box_fan_indices(camera, bounds[0]));
							}
						}
						else
						{
                            LL_PROFILE_ZONE_NAMED_CATEGORY_OCTREE("doOcclusion - draw");
							if (camera->getOrigin().isExactlyZero())
							{ //origin is invalid, draw entire box
								gPipeline.mCubeVB->drawRange(LLRender::TRIANGLE_FAN, 0, 7, 8, 0);
								gPipeline.mCubeVB->drawRange(LLRender::TRIANGLE_FAN, 0, 7, 8, b111*8);
							}
							else
							{
								gPipeline.mCubeVB->drawRange(LLRender::TRIANGLE_FAN, 0, 7, 8, get_box_fan_indices(camera, bounds[0]));
							}
						}
	
                        {
<<<<<<< HEAD
                            LL_PROFILE_ZONE_NAMED_CATEGORY_OCTREE("glEndQuery");
                            glEndQueryARB(mode);
=======
                            LL_PROFILE_ZONE_NAMED("glEndQuery");
                            glEndQuery(mode);
>>>>>>> 0af4adbb
                        }
					}
				}

				{
                    LL_PROFILE_ZONE_NAMED_CATEGORY_OCTREE("doOcclusion - set state");
					setOcclusionState(LLOcclusionCullingGroup::QUERY_PENDING);
					clearOcclusionState(LLOcclusionCullingGroup::DISCARD_QUERY);
				}
			}
		}
	}
}
//-------------------------------------------------------------------------------------------
//end of occulsion culling functions and classes
//-------------------------------------------------------------------------------------------

//-----------------------------------------------------------------------------------
//class LLViewerOctreePartition definitions
//-----------------------------------------------------------------------------------
LLViewerOctreePartition::LLViewerOctreePartition() : 
	mRegionp(NULL), 
	mOcclusionEnabled(TRUE), 
	mDrawableType(0),
	mLODSeed(0),
	mLODPeriod(1)
{
	LLVector4a center, size;
	center.splat(0.f);
	size.splat(1.f);

	mOctree = new OctreeRoot(center,size, NULL);
}
	
LLViewerOctreePartition::~LLViewerOctreePartition()
{
    cleanup();
}

void LLViewerOctreePartition::cleanup()
{
    delete mOctree;
    mOctree = nullptr;
}

BOOL LLViewerOctreePartition::isOcclusionEnabled()
{
	return mOcclusionEnabled || LLPipeline::sUseOcclusion > 2;
}


//-----------------------------------------------------------------------------------
//class LLViewerOctreeCull definitions
//-----------------------------------------------------------------------------------

//virtual 
bool LLViewerOctreeCull::earlyFail(LLViewerOctreeGroup* group)
{	
	return false;
}
	
//virtual 
void LLViewerOctreeCull::traverse(const OctreeNode* n)
{
	LL_PROFILE_ZONE_SCOPED;
	LLViewerOctreeGroup* group = (LLViewerOctreeGroup*) n->getListener(0);

	if (earlyFail(group))
	{
		return;
	}
		
	if (mRes == 2 || 
		(mRes && group->hasState(LLViewerOctreeGroup::SKIP_FRUSTUM_CHECK)))
	{	//fully in, just add everything
		LL_PROFILE_ZONE_NAMED_CATEGORY_OCTREE("AllInside");
		OctreeTraveler::traverse(n);
	}
	else
	{
		LL_PROFILE_ZONE_NAMED_CATEGORY_OCTREE("Check inside?");
		mRes = frustumCheck(group);
				
		if (mRes)
		{ //at least partially in, run on down
			LL_PROFILE_ZONE_NAMED_CATEGORY_OCTREE("PartiallyIn");
			OctreeTraveler::traverse(n);
		}

		mRes = 0;
	}
}
	
//------------------------------------------
//agent space group culling
S32 LLViewerOctreeCull::AABBInFrustumNoFarClipGroupBounds(const LLViewerOctreeGroup* group)
{
	return mCamera->AABBInFrustumNoFarClip(group->mBounds[0], group->mBounds[1]);
}

S32 LLViewerOctreeCull::AABBSphereIntersectGroupExtents(const LLViewerOctreeGroup* group)
{
	return AABBSphereIntersect(group->mExtents[0], group->mExtents[1], mCamera->getOrigin(), mCamera->mFrustumCornerDist);
}

S32 LLViewerOctreeCull::AABBInFrustumGroupBounds(const LLViewerOctreeGroup* group)
{
	return mCamera->AABBInFrustum(group->mBounds[0], group->mBounds[1]);
}
//------------------------------------------

//------------------------------------------
//agent space object set culling
S32 LLViewerOctreeCull::AABBInFrustumNoFarClipObjectBounds(const LLViewerOctreeGroup* group)
{
	return mCamera->AABBInFrustumNoFarClip(group->mObjectBounds[0], group->mObjectBounds[1]);
}

S32 LLViewerOctreeCull::AABBSphereIntersectObjectExtents(const LLViewerOctreeGroup* group)
{
	return AABBSphereIntersect(group->mObjectExtents[0], group->mObjectExtents[1], mCamera->getOrigin(), mCamera->mFrustumCornerDist);
}

S32 LLViewerOctreeCull::AABBInFrustumObjectBounds(const LLViewerOctreeGroup* group)
{
	return mCamera->AABBInFrustum(group->mObjectBounds[0], group->mObjectBounds[1]);
}
//------------------------------------------

//------------------------------------------
//local regional space group culling
S32 LLViewerOctreeCull::AABBInRegionFrustumNoFarClipGroupBounds(const LLViewerOctreeGroup* group)
{
	return mCamera->AABBInRegionFrustumNoFarClip(group->mBounds[0], group->mBounds[1]);
}

S32 LLViewerOctreeCull::AABBInRegionFrustumGroupBounds(const LLViewerOctreeGroup* group)
{
	return mCamera->AABBInRegionFrustum(group->mBounds[0], group->mBounds[1]);
}

S32 LLViewerOctreeCull::AABBRegionSphereIntersectGroupExtents(const LLViewerOctreeGroup* group, const LLVector3& shift)
{
	return AABBSphereIntersect(group->mExtents[0], group->mExtents[1], mCamera->getOrigin() - shift, mCamera->mFrustumCornerDist);
}
//------------------------------------------

//------------------------------------------
//local regional space object culling
S32 LLViewerOctreeCull::AABBInRegionFrustumObjectBounds(const LLViewerOctreeGroup* group)
{
	return mCamera->AABBInRegionFrustum(group->mObjectBounds[0], group->mObjectBounds[1]);
}

S32 LLViewerOctreeCull::AABBInRegionFrustumNoFarClipObjectBounds(const LLViewerOctreeGroup* group)
{
	return mCamera->AABBInRegionFrustumNoFarClip(group->mObjectBounds[0], group->mObjectBounds[1]);
}

S32 LLViewerOctreeCull::AABBRegionSphereIntersectObjectExtents(const LLViewerOctreeGroup* group, const LLVector3& shift)
{
	return AABBSphereIntersect(group->mObjectExtents[0], group->mObjectExtents[1], mCamera->getOrigin() - shift, mCamera->mFrustumCornerDist);
}
//------------------------------------------
//check if the objects projection large enough

bool LLViewerOctreeCull::checkProjectionArea(const LLVector4a& center, const LLVector4a& size, const LLVector3& shift, F32 pixel_threshold, F32 near_radius)
{	
	LLVector3 local_orig = mCamera->getOrigin() - shift;
	LLVector4a origin;
	origin.load3(local_orig.mV);

	LLVector4a lookAt;
	lookAt.setSub(center, origin);
	F32 distance = lookAt.getLength3().getF32();
	if(distance <= near_radius)
	{
		return true; //always load close-by objects
	}

	// treat object as if it were near_radius meters closer than it actually was.
	// this allows us to get some temporal coherence on visibility...objects that can be reached quickly will tend to be visible
	distance -= near_radius;

	F32 squared_rad = size.dot3(size).getF32();
	return squared_rad / distance > pixel_threshold;
}

//virtual 
bool LLViewerOctreeCull::checkObjects(const OctreeNode* branch, const LLViewerOctreeGroup* group)
{
	if (branch->getElementCount() == 0) //no elements
	{
		return false;
	}
	else if (branch->getChildCount() == 0) //leaf state, already checked tightest bounding box
	{
		return true;
	}
	else if (mRes == 1 && !frustumCheckObjects(group)) //no objects in frustum
	{
		return false;
	}
		
	return true;
}

//virtual 
void LLViewerOctreeCull::preprocess(LLViewerOctreeGroup* group)
{		
}
	
//virtual 
void LLViewerOctreeCull::processGroup(LLViewerOctreeGroup* group)
{
}
	
//virtual 
void LLViewerOctreeCull::visit(const OctreeNode* branch) 
{	
	LLViewerOctreeGroup* group = (LLViewerOctreeGroup*) branch->getListener(0);

	preprocess(group);
		
	if (checkObjects(branch, group))
	{
		processGroup(group);
	}
}

//--------------------------------------------------------------
//class LLViewerOctreeDebug
//virtual 
void LLViewerOctreeDebug::visit(const OctreeNode* branch)
{
#if 0
	LL_INFOS() << "Node: " << (U32)branch << " # Elements: " << branch->getElementCount() << " # Children: " << branch->getChildCount() << LL_ENDL;
	for (U32 i = 0; i < branch->getChildCount(); i++)
	{
		LL_INFOS() << "Child " << i << " : " << (U32)branch->getChild(i) << LL_ENDL;
	}
#endif
	LLViewerOctreeGroup* group = (LLViewerOctreeGroup*) branch->getListener(0);
	processGroup(group);	
}

//virtual 
void LLViewerOctreeDebug::processGroup(LLViewerOctreeGroup* group)
{
#if 0
	const LLVector4a* vec4 = group->getBounds();
	LLVector3 vec[2];
	vec[0].set(vec4[0].getF32ptr());
	vec[1].set(vec4[1].getF32ptr());
	LL_INFOS() << "Bounds: " << vec[0] << " : " << vec[1] << LL_ENDL;

	vec4 = group->getExtents();
	vec[0].set(vec4[0].getF32ptr());
	vec[1].set(vec4[1].getF32ptr());
	LL_INFOS() << "Extents: " << vec[0] << " : " << vec[1] << LL_ENDL;

	vec4 = group->getObjectBounds();
	vec[0].set(vec4[0].getF32ptr());
	vec[1].set(vec4[1].getF32ptr());
	LL_INFOS() << "ObjectBounds: " << vec[0] << " : " << vec[1] << LL_ENDL;

	vec4 = group->getObjectExtents();
	vec[0].set(vec4[0].getF32ptr());
	vec[1].set(vec4[1].getF32ptr());
	LL_INFOS() << "ObjectExtents: " << vec[0] << " : " << vec[1] << LL_ENDL;
#endif
}
//--------------------------------------------------------------<|MERGE_RESOLUTION|>--- conflicted
+++ resolved
@@ -1291,13 +1291,8 @@
 						}
 	
                         {
-<<<<<<< HEAD
                             LL_PROFILE_ZONE_NAMED_CATEGORY_OCTREE("glEndQuery");
-                            glEndQueryARB(mode);
-=======
-                            LL_PROFILE_ZONE_NAMED("glEndQuery");
                             glEndQuery(mode);
->>>>>>> 0af4adbb
                         }
 					}
 				}
