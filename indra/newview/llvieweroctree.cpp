/** 
 * @file llvieweroctree.cpp
 * @brief LLViewerOctreeGroup class implementation and supporting functions
 *
 * $LicenseInfo:firstyear=2003&license=viewerlgpl$
 * Second Life Viewer Source Code
 * Copyright (C) 2010, Linden Research, Inc.
 * 
 * This library is free software; you can redistribute it and/or
 * modify it under the terms of the GNU Lesser General Public
 * License as published by the Free Software Foundation;
 * version 2.1 of the License only.
 * 
 * This library is distributed in the hope that it will be useful,
 * but WITHOUT ANY WARRANTY; without even the implied warranty of
 * MERCHANTABILITY or FITNESS FOR A PARTICULAR PURPOSE.  See the GNU
 * Lesser General Public License for more details.
 * 
 * You should have received a copy of the GNU Lesser General Public
 * License along with this library; if not, write to the Free Software
 * Foundation, Inc., 51 Franklin Street, Fifth Floor, Boston, MA  02110-1301  USA
 * 
 * Linden Research, Inc., 945 Battery Street, San Francisco, CA  94111  USA
 * $/LicenseInfo$
 */

#include "llviewerprecompiledheaders.h"
#include "llvieweroctree.h"
#include "llviewerregion.h"
#include "pipeline.h"
#include "llviewercontrol.h"
#include "llappviewer.h"
#include "llglslshader.h"
#include "llviewershadermgr.h"
#include "lldrawpoolwater.h"

//-----------------------------------------------------------------------------------
//static variables definitions
//-----------------------------------------------------------------------------------
U32 LLViewerOctreeEntryData::sCurVisible = 10; //reserve the low numbers for special use.
BOOL LLViewerOctreeDebug::sInDebug = FALSE;

static LLTrace::CountStatHandle<S32> sOcclusionQueries("occlusion_queries", "Number of occlusion queries executed"),
									 sNumObjectsOccluded("occluded_objects", "Count of objects being occluded by a query"),
									 sNumObjectsUnoccluded("unoccluded_objects", "Count of objects being unoccluded by a query");

//-----------------------------------------------------------------------------------
//some global functions definitions
//-----------------------------------------------------------------------------------
typedef enum
{
	b000 = 0x00,
	b001 = 0x01,
	b010 = 0x02,
	b011 = 0x03,
	b100 = 0x04,
	b101 = 0x05,
	b110 = 0x06,
	b111 = 0x07,
} eLoveTheBits;

//contact Runitai Linden for a copy of the SL object used to write this table
//basically, you give the table a bitmask of the look-at vector to a node and it
//gives you a triangle fan index array
static U16 sOcclusionIndices[] =
{
	 //000
		b111, b110, b010, b011, b001, b101, b100, b110,
	 //001 
		b011, b010, b000, b001, b101, b111, b110, b010,
	 //010
		b101, b100, b110, b111, b011, b001, b000, b100,
	 //011 
		b001, b000, b100, b101, b111, b011, b010, b000,
	 //100 
		b110, b000, b010, b011, b111, b101, b100, b000,
	 //101 
		b010, b100, b000, b001, b011, b111, b110, b100,
	 //110
		b100, b010, b110, b111, b101, b001, b000, b010,
	 //111
		b000, b110, b100, b101, b001, b011, b010, b110,
};

U32 get_box_fan_indices(LLCamera* camera, const LLVector4a& center)
{
	LLVector4a origin;
	origin.load3(camera->getOrigin().mV);

	S32 cypher = center.greaterThan(origin).getGatheredBits() & 0x7;
	
	return cypher*8;
}

U8* get_box_fan_indices_ptr(LLCamera* camera, const LLVector4a& center)
{
	LLVector4a origin;
	origin.load3(camera->getOrigin().mV);

	S32 cypher = center.greaterThan(origin).getGatheredBits() & 0x7;
	
	return (U8*) (sOcclusionIndices+cypher*8);
}

//create a vertex buffer for efficiently rendering cubes
LLVertexBuffer* ll_create_cube_vb(U32 type_mask, U32 usage)
{
	LLVertexBuffer* ret = new LLVertexBuffer(type_mask, usage);

	ret->allocateBuffer(8, 64, true);

	LLStrider<LLVector3> pos;
	LLStrider<U16> idx;

	ret->getVertexStrider(pos);
	ret->getIndexStrider(idx);

	pos[0] = LLVector3(-1,-1,-1);
	pos[1] = LLVector3(-1,-1, 1);
	pos[2] = LLVector3(-1, 1,-1);
	pos[3] = LLVector3(-1, 1, 1);
	pos[4] = LLVector3( 1,-1,-1);
	pos[5] = LLVector3( 1,-1, 1);
	pos[6] = LLVector3( 1, 1,-1);
	pos[7] = LLVector3( 1, 1, 1);

	for (U32 i = 0; i < 64; i++)
	{
		idx[i] = sOcclusionIndices[i];
	}

	ret->flush();

	return ret;
}


#define LL_TRACK_PENDING_OCCLUSION_QUERIES 0

const F32 SG_OCCLUSION_FUDGE = 0.25f;
#define SG_DISCARD_TOLERANCE 0.01f


S32 AABBSphereIntersect(const LLVector3& min, const LLVector3& max, const LLVector3 &origin, const F32 &rad)
{
	return AABBSphereIntersectR2(min, max, origin, rad*rad);
}

S32 AABBSphereIntersectR2(const LLVector3& min, const LLVector3& max, const LLVector3 &origin, const F32 &r)
{
	F32 d = 0.f;
	F32 t;
	
	if ((min-origin).magVecSquared() < r &&
		(max-origin).magVecSquared() < r)
	{
		return 2;
	}

	for (U32 i = 0; i < 3; i++)
	{
		if (origin.mV[i] < min.mV[i])
		{
			t = min.mV[i] - origin.mV[i];
			d += t*t;
		}
		else if (origin.mV[i] > max.mV[i])
		{
			t = origin.mV[i] - max.mV[i];
			d += t*t;
		}

		if (d > r)
		{
			return 0;
		}
	}

	return 1;
}


S32 AABBSphereIntersect(const LLVector4a& min, const LLVector4a& max, const LLVector3 &origin, const F32 &rad)
{
	return AABBSphereIntersectR2(min, max, origin, rad*rad);
}

S32 AABBSphereIntersectR2(const LLVector4a& min, const LLVector4a& max, const LLVector3 &origin, const F32 &r)
{
	F32 d = 0.f;
	F32 t;
	
	LLVector4a origina;
	origina.load3(origin.mV);

	LLVector4a v;
	v.setSub(min, origina);
	
	if (v.dot3(v) < r)
	{
		v.setSub(max, origina);
		if (v.dot3(v) < r)
		{
			return 2;
		}
	}


	for (U32 i = 0; i < 3; i++)
	{
		if (origin.mV[i] < min[i])
		{
			t = min[i] - origin.mV[i];
			d += t*t;
		}
		else if (origin.mV[i] > max[i])
		{
			t = origin.mV[i] - max[i];
			d += t*t;
		}

		if (d > r)
		{
			return 0;
		}
	}

	return 1;
}

//-----------------------------------------------------------------------------------
//class LLViewerOctreeEntry definitions
//-----------------------------------------------------------------------------------
LLViewerOctreeEntry::LLViewerOctreeEntry() 
:	mGroup(NULL),
	mBinRadius(0.f),
	mBinIndex(-1),
	mVisible(0)
{
	mPositionGroup.clear();
	mExtents[0].clear();
	mExtents[1].clear();	

	for(S32 i = 0; i < NUM_DATA_TYPE; i++)
	{
		mData[i] = NULL;
	}
}

LLViewerOctreeEntry::~LLViewerOctreeEntry()
{
	llassert(!mGroup);
}

void LLViewerOctreeEntry::addData(LLViewerOctreeEntryData* data)
{
	//llassert(mData[data->getDataType()] == NULL);	
	llassert(data != NULL);

	mData[data->getDataType()] = data;
}

void LLViewerOctreeEntry::removeData(LLViewerOctreeEntryData* data)
{
	//llassert(data->getDataType() != LLVOCACHEENTRY); //can not remove VOCache entry

	if(!mData[data->getDataType()])
	{
		return;
	}
	if(mData[data->getDataType()] != data)
	{
		return;
	}

	mData[data->getDataType()] = NULL;
	
	if(mGroup != NULL && !mData[LLDRAWABLE])
	{
		LLViewerOctreeGroup* group = mGroup;
		mGroup = NULL;
		group->removeFromGroup(data);

		llassert(mBinIndex == -1);				
	}
}

//called by group handleDestruction() ONLY when group is destroyed by octree.
void LLViewerOctreeEntry::nullGroup()
{
	mGroup = NULL;
}

void LLViewerOctreeEntry::setGroup(LLViewerOctreeGroup* group)
{
	if(mGroup == group)
	{
		return;
	}

	if(mGroup)
	{
		LLViewerOctreeGroup* old_group = mGroup;
		mGroup = NULL;
		old_group->removeFromGroup(this);

		llassert(mBinIndex == -1);
	}

	mGroup = group;
}

//-----------------------------------------------------------------------------------
//class LLViewerOctreeEntryData definitions
//-----------------------------------------------------------------------------------
LLViewerOctreeEntryData::~LLViewerOctreeEntryData()
{
	if(mEntry)
	{
		mEntry->removeData(this);
	}
}

LLViewerOctreeEntryData::LLViewerOctreeEntryData(LLViewerOctreeEntry::eEntryDataType_t data_type)
	: mDataType(data_type),
	  mEntry(NULL)
{
}

//virtual
void LLViewerOctreeEntryData::setOctreeEntry(LLViewerOctreeEntry* entry)
{
	llassert_always(mEntry.isNull());

	if(mEntry.notNull())
	{
		return; 
	}

	if(!entry)
	{
		mEntry = new LLViewerOctreeEntry();
	}
	else
	{
		mEntry = entry;
	}
	mEntry->addData(this);
}

void LLViewerOctreeEntryData::removeOctreeEntry()
{
	if(mEntry)
	{
		mEntry->removeData(this);
		mEntry = NULL;
	}
}

void LLViewerOctreeEntryData::setSpatialExtents(const LLVector3& min, const LLVector3& max)
{ 
	mEntry->mExtents[0].load3(min.mV); 
	mEntry->mExtents[1].load3(max.mV);
}

void LLViewerOctreeEntryData::setSpatialExtents(const LLVector4a& min, const LLVector4a& max)
{ 
	mEntry->mExtents[0] = min; 
	mEntry->mExtents[1] = max;
}

void LLViewerOctreeEntryData::setPositionGroup(const LLVector4a& pos)
{
	mEntry->mPositionGroup = pos;
}

const LLVector4a* LLViewerOctreeEntryData::getSpatialExtents() const 
{
	return mEntry->getSpatialExtents();
}

//virtual
void LLViewerOctreeEntryData::setGroup(LLViewerOctreeGroup* group)
{
	mEntry->setGroup(group);
}

void LLViewerOctreeEntryData::shift(const LLVector4a &shift_vector)
{
	mEntry->mExtents[0].add(shift_vector);
	mEntry->mExtents[1].add(shift_vector);
	mEntry->mPositionGroup.add(shift_vector);
}

LLViewerOctreeGroup* LLViewerOctreeEntryData::getGroup()const        
{
	return mEntry.notNull() ? mEntry->mGroup : NULL;
}

const LLVector4a& LLViewerOctreeEntryData::getPositionGroup() const  
{
	return mEntry->getPositionGroup();
}	

//virtual
bool LLViewerOctreeEntryData::isVisible() const
{
	if(mEntry)
	{
		return mEntry->mVisible == sCurVisible;
	}
	return false;
}

//virtual
bool LLViewerOctreeEntryData::isRecentlyVisible() const
{
	if(!mEntry)
	{
		return false;
	}

	if(isVisible())
	{
		return true;
	}
	if(getGroup() && getGroup()->isRecentlyVisible())
	{
		setVisible();
		return true;
	}

	return false;
}

void LLViewerOctreeEntryData::setVisible() const
{
	if(mEntry)
	{
		mEntry->mVisible = sCurVisible;
	}
}

void LLViewerOctreeEntryData::resetVisible() const
{
	if(mEntry)
	{
		mEntry->mVisible = 0;
	}
}
//-----------------------------------------------------------------------------------
//class LLViewerOctreeGroup definitions
//-----------------------------------------------------------------------------------

LLViewerOctreeGroup::~LLViewerOctreeGroup()
{
	//empty here
}

LLViewerOctreeGroup::LLViewerOctreeGroup(OctreeNode* node)
:	mOctreeNode(node),
	mAnyVisible(0),
	mState(CLEAN)
{
	LLVector4a tmp;
	tmp.splat(0.f);
	mExtents[0] = mExtents[1] = mObjectBounds[0] = mObjectBounds[1] =
		mObjectExtents[0] = mObjectExtents[1] = tmp;
	
	mBounds[0] = node->getCenter();
	mBounds[1] = node->getSize();

	mOctreeNode->addListener(this);
}

bool LLViewerOctreeGroup::hasElement(LLViewerOctreeEntryData* data) 
{ 
	if(!data->getEntry())
	{
		return false;
	}
	return std::find(getDataBegin(), getDataEnd(), data->getEntry()) != getDataEnd(); 
}

bool LLViewerOctreeGroup::removeFromGroup(LLViewerOctreeEntryData* data)
{
	return removeFromGroup(data->getEntry());
}

bool LLViewerOctreeGroup::removeFromGroup(LLViewerOctreeEntry* entry)
{
	llassert(entry != NULL);
	llassert(!entry->getGroup());
	
	if(isDead()) //group is about to be destroyed, not need to double delete the entry.
	{
		entry->setBinIndex(-1);
		return true;
	}

	unbound();
	setState(OBJECT_DIRTY);

	if (mOctreeNode)
	{
		if (!mOctreeNode->remove(entry)) //this could cause *this* pointer to be destroyed, so no more function calls after this.
		{
			OCT_ERRS << "Could not remove LLVOCacheEntry from LLVOCacheOctreeGroup" << LL_ENDL;
			return false;
		}
	}	

	return true;
}

//virtual 
void LLViewerOctreeGroup::unbound()
{
    LL_PROFILE_ZONE_SCOPED;
	if (isDirty())
	{
		return;
	}

	setState(DIRTY);
	
	//all the parent nodes need to rebound this child
	if (mOctreeNode)
	{
		OctreeNode* parent = (OctreeNode*) mOctreeNode->getParent();
		while (parent != NULL)
		{
			LLViewerOctreeGroup* group = (LLViewerOctreeGroup*) parent->getListener(0);
			if (!group || group->isDirty())
			{
				return;
			}
			
			group->setState(DIRTY);
			parent = (OctreeNode*) parent->getParent();
		}
	}
}
	
//virtual 
void LLViewerOctreeGroup::rebound()
{
    LL_PROFILE_ZONE_SCOPED_CATEGORY_OCTREE;
	if (!isDirty())
	{	
		return;
	}
	
	if (mOctreeNode->getChildCount() == 1 && mOctreeNode->getElementCount() == 0)
	{
		LLViewerOctreeGroup* group = (LLViewerOctreeGroup*) mOctreeNode->getChild(0)->getListener(0);
		group->rebound();
		
		//copy single child's bounding box
		mBounds[0] = group->mBounds[0];
		mBounds[1] = group->mBounds[1];
		mExtents[0] = group->mExtents[0];
		mExtents[1] = group->mExtents[1];
		
		group->setState(SKIP_FRUSTUM_CHECK);
	}
	else if (mOctreeNode->isLeaf())
	{ //copy object bounding box if this is a leaf
		boundObjects(TRUE, mExtents[0], mExtents[1]);
		mBounds[0] = mObjectBounds[0];
		mBounds[1] = mObjectBounds[1];
	}
	else
	{
		LLVector4a& newMin = mExtents[0];
		LLVector4a& newMax = mExtents[1];
		LLViewerOctreeGroup* group = (LLViewerOctreeGroup*) mOctreeNode->getChild(0)->getListener(0);
		group->clearState(SKIP_FRUSTUM_CHECK);
		group->rebound();
		//initialize to first child
		newMin = group->mExtents[0];
		newMax = group->mExtents[1];

		//first, rebound children
		for (U32 i = 1; i < mOctreeNode->getChildCount(); i++)
		{
			group = (LLViewerOctreeGroup*) mOctreeNode->getChild(i)->getListener(0);
			group->clearState(SKIP_FRUSTUM_CHECK);
			group->rebound();
			const LLVector4a& max = group->mExtents[1];
			const LLVector4a& min = group->mExtents[0];

			newMax.setMax(newMax, max);
			newMin.setMin(newMin, min);
		}

		boundObjects(FALSE, newMin, newMax);
		
		mBounds[0].setAdd(newMin, newMax);
		mBounds[0].mul(0.5f);
		mBounds[1].setSub(newMax, newMin);
		mBounds[1].mul(0.5f);
	}
	
	clearState(DIRTY);

	return;
}

//virtual 
void LLViewerOctreeGroup::handleInsertion(const TreeNode* node, LLViewerOctreeEntry* obj)
{
	obj->setGroup(this);	
	unbound();
	setState(OBJECT_DIRTY);
}
	
//virtual 
void LLViewerOctreeGroup::handleRemoval(const TreeNode* node, LLViewerOctreeEntry* obj)
{
	unbound();
	setState(OBJECT_DIRTY);

	obj->setGroup(NULL); //this could cause *this* pointer to be destroyed. So no more function calls after this.	
}
	
//virtual 
void LLViewerOctreeGroup::handleDestruction(const TreeNode* node)
{
	for (OctreeNode::element_iter i = mOctreeNode->getDataBegin(); i != mOctreeNode->getDataEnd(); ++i)
	{
		LLViewerOctreeEntry* obj = *i;
		if (obj && obj->getGroup() == this)
		{
			obj->nullGroup();
			//obj->setGroup(NULL);
		}
	}
	mOctreeNode = NULL;
}
	
//virtual 
void LLViewerOctreeGroup::handleStateChange(const TreeNode* node)
{
	//drop bounding box upon state change
	if (mOctreeNode != node)
	{
		mOctreeNode = (OctreeNode*) node;
	}
	unbound();
}
	
//virtual 
void LLViewerOctreeGroup::handleChildAddition(const OctreeNode* parent, OctreeNode* child)
{
	if (child->getListenerCount() == 0)
	{
		new LLViewerOctreeGroup(child);
	}
	else
	{
		OCT_ERRS << "LLViewerOctreeGroup redundancy detected." << LL_ENDL;
	}

	unbound();
	
	((LLViewerOctreeGroup*)child->getListener(0))->unbound();
}
	
//virtual 
void LLViewerOctreeGroup::handleChildRemoval(const OctreeNode* parent, const OctreeNode* child)
{
	unbound();
}

LLViewerOctreeGroup* LLViewerOctreeGroup::getParent()
{
	if (isDead())
	{
		return NULL;
	}

	if(!mOctreeNode)
	{
		return NULL;
	}
	
	OctreeNode* parent = mOctreeNode->getOctParent();

	if (parent)
	{
		return (LLViewerOctreeGroup*) parent->getListener(0);
	}

	return NULL;
}

//virtual 
bool LLViewerOctreeGroup::boundObjects(BOOL empty, LLVector4a& minOut, LLVector4a& maxOut)
{
	const OctreeNode* node = mOctreeNode;

	if (node->isEmpty())
	{	//don't do anything if there are no objects
		if (empty && mOctreeNode->getParent())
		{	//only root is allowed to be empty
			OCT_ERRS << "Empty leaf found in octree." << LL_ENDL;
		}
		return false;
	}

	LLVector4a& newMin = mObjectExtents[0];
	LLVector4a& newMax = mObjectExtents[1];
	
	if (hasState(OBJECT_DIRTY))
	{ //calculate new bounding box
		clearState(OBJECT_DIRTY);

		//initialize bounding box to first element
		OctreeNode::const_element_iter i = node->getDataBegin();
		LLViewerOctreeEntry* entry = *i;
		const LLVector4a* minMax = entry->getSpatialExtents();

		newMin = minMax[0];
		newMax = minMax[1];

		for (++i; i != node->getDataEnd(); ++i)
		{
			entry = *i;
			minMax = entry->getSpatialExtents();
			
			update_min_max(newMin, newMax, minMax[0]);
			update_min_max(newMin, newMax, minMax[1]);
		}

		mObjectBounds[0].setAdd(newMin, newMax);
		mObjectBounds[0].mul(0.5f);
		mObjectBounds[1].setSub(newMax, newMin);
		mObjectBounds[1].mul(0.5f);
	}
	
	if (empty)
	{
		minOut = newMin;
		maxOut = newMax;
	}
	else
	{
		minOut.setMin(minOut, newMin);
		maxOut.setMax(maxOut, newMax);
	}
		
	return TRUE;
}

//virtual 
BOOL LLViewerOctreeGroup::isVisible() const
{
	return mVisible[LLViewerCamera::sCurCameraID] >= LLViewerOctreeEntryData::getCurrentFrame() ? TRUE : FALSE;
}

//virtual 
BOOL LLViewerOctreeGroup::isRecentlyVisible() const 
{
	return FALSE;
}

void LLViewerOctreeGroup::setVisible()
{
	mVisible[LLViewerCamera::sCurCameraID] = LLViewerOctreeEntryData::getCurrentFrame();
	
	if(LLViewerCamera::sCurCameraID < LLViewerCamera::CAMERA_WATER0)
	{
		mAnyVisible = LLViewerOctreeEntryData::getCurrentFrame();
	}
}

void LLViewerOctreeGroup::checkStates()
{
#if LL_OCTREE_PARANOIA_CHECK
	//LLOctreeStateCheck checker;
	//checker.traverse(mOctreeNode);
#endif
}

//-------------------------------------------------------------------------------------------
//occulsion culling functions and classes
//-------------------------------------------------------------------------------------------
std::set<U32> LLOcclusionCullingGroup::sPendingQueries;

static std::queue<GLuint> sFreeQueries;

#define QUERY_POOL_SIZE 1024

U32 LLOcclusionCullingGroup::getNewOcclusionQueryObjectName()
{
    LL_PROFILE_ZONE_SCOPED;
    
    if (sFreeQueries.empty())
    {
        //seed 1024 query names into the free query pool
        GLuint queries[1024];
        glGenQueriesARB(1024, queries);
        for (int i = 0; i < 1024; ++i)
        {
            sFreeQueries.push(queries[i]);
        }
    }

    // pull from pool
    GLuint ret = sFreeQueries.front();
    sFreeQueries.pop();
    return ret;
}

void LLOcclusionCullingGroup::releaseOcclusionQueryObjectName(GLuint name)
{
    if (name != 0)
    {
        LL_PROFILE_ZONE_SCOPED;
        sFreeQueries.push(name);
    }
}

//=====================================
//		Occlusion State Set/Clear
//=====================================
class LLSpatialSetOcclusionState : public OctreeTraveler
{
public:
	U32 mState;
	LLSpatialSetOcclusionState(U32 state) : mState(state) { }
	virtual void visit(const OctreeNode* branch) 
	{ 
		LLOcclusionCullingGroup* group = (LLOcclusionCullingGroup*)branch->getListener(0);
		if(group)
		{
			group->setOcclusionState(mState); 
		}
	}
};

class LLSpatialSetOcclusionStateDiff : public LLSpatialSetOcclusionState
{
public:
	LLSpatialSetOcclusionStateDiff(U32 state) : LLSpatialSetOcclusionState(state) { }

	virtual void traverse(const OctreeNode* n)
	{
		LLOcclusionCullingGroup* group = (LLOcclusionCullingGroup*) n->getListener(0);
		
		if (group && !group->isOcclusionState(mState))
		{
			OctreeTraveler::traverse(n);
		}
	}
};


LLOcclusionCullingGroup::LLOcclusionCullingGroup(OctreeNode* node, LLViewerOctreePartition* part) : 
	LLViewerOctreeGroup(node),
	mSpatialPartition(part)
{
	part->mLODSeed = (part->mLODSeed+1)%part->mLODPeriod;
	mLODHash = part->mLODSeed;

	OctreeNode* oct_parent = node->getOctParent();
	LLOcclusionCullingGroup* parent = oct_parent ? (LLOcclusionCullingGroup*) oct_parent->getListener(0) : NULL;

	for (U32 i = 0; i < LLViewerCamera::NUM_CAMERAS; i++)
	{
		mOcclusionQuery[i] = 0;
		mOcclusionIssued[i] = 0;
		mOcclusionState[i] = parent ? SG_STATE_INHERIT_MASK & parent->mOcclusionState[i] : 0;
		mVisible[i] = 0;
	}
}

LLOcclusionCullingGroup::~LLOcclusionCullingGroup()
{
	releaseOcclusionQueryObjectNames();
}

BOOL LLOcclusionCullingGroup::needsUpdate()
{
	return (LLDrawable::getCurrentFrame() % mSpatialPartition->mLODPeriod == mLODHash) ? TRUE : FALSE;
}

BOOL LLOcclusionCullingGroup::isRecentlyVisible() const
{
	const S32 MIN_VIS_FRAME_RANGE = 2;
	return (LLDrawable::getCurrentFrame() - mVisible[LLViewerCamera::sCurCameraID]) < MIN_VIS_FRAME_RANGE ;
}

BOOL LLOcclusionCullingGroup::isAnyRecentlyVisible() const
{
	const S32 MIN_VIS_FRAME_RANGE = 2;
	return (LLDrawable::getCurrentFrame() - mAnyVisible) < MIN_VIS_FRAME_RANGE ;
}

//virtual 
void LLOcclusionCullingGroup::handleChildAddition(const OctreeNode* parent, OctreeNode* child)
{
	if (child->getListenerCount() == 0)
	{
		new LLOcclusionCullingGroup(child, mSpatialPartition);
	}
	else
	{
		OCT_ERRS << "LLOcclusionCullingGroup redundancy detected." << LL_ENDL;
	}

	unbound();
	
	((LLViewerOctreeGroup*)child->getListener(0))->unbound();
}

void LLOcclusionCullingGroup::releaseOcclusionQueryObjectNames()
{
	if (gGLManager.mHasOcclusionQuery)
	{
		for (U32 i = 0; i < LLViewerCamera::NUM_CAMERAS; ++i)
		{
			if (mOcclusionQuery[i])
			{
				releaseOcclusionQueryObjectName(mOcclusionQuery[i]);
				mOcclusionQuery[i] = 0;
			}
		}
	}
}

void LLOcclusionCullingGroup::setOcclusionState(U32 state, S32 mode /* = STATE_MODE_SINGLE */ ) 
{
    switch (mode)
    {
    case STATE_MODE_SINGLE:
        if (state & OCCLUDED)
        {
            add(sNumObjectsOccluded, 1);
        }
        mOcclusionState[LLViewerCamera::sCurCameraID] |= state;
        if ((state & DISCARD_QUERY) && mOcclusionQuery[LLViewerCamera::sCurCameraID])
        {
            releaseOcclusionQueryObjectName(mOcclusionQuery[LLViewerCamera::sCurCameraID]);
            mOcclusionQuery[LLViewerCamera::sCurCameraID] = 0;
        }
        break;

    case STATE_MODE_DIFF:
        {
            LLSpatialSetOcclusionStateDiff setter(state);
            setter.traverse(mOctreeNode);
        }
        break;

    case STATE_MODE_BRANCH:
        {
            LLSpatialSetOcclusionState setter(state);
            setter.traverse(mOctreeNode);
        }
        break;

    case STATE_MODE_ALL_CAMERAS:
        for (U32 i = 0; i < LLViewerCamera::NUM_CAMERAS; i++)
        {
            mOcclusionState[i] |= state;

            if ((state & DISCARD_QUERY) && mOcclusionQuery[i])
            {
                releaseOcclusionQueryObjectName(mOcclusionQuery[i]);
                mOcclusionQuery[i] = 0;
            }
        }
        break;

    default:
        break;
    }
}

class LLSpatialClearOcclusionState : public OctreeTraveler
{
public:
	U32 mState;
	
	LLSpatialClearOcclusionState(U32 state) : mState(state) { }
	virtual void visit(const OctreeNode* branch) 
	{ 
		LLOcclusionCullingGroup* group = (LLOcclusionCullingGroup*)branch->getListener(0);
		if(group)
		{
			group->clearOcclusionState(mState); 
		}
	}
};

class LLSpatialClearOcclusionStateDiff : public LLSpatialClearOcclusionState
{
public:
	LLSpatialClearOcclusionStateDiff(U32 state) : LLSpatialClearOcclusionState(state) { }

	virtual void traverse(const OctreeNode* n)
	{
		LLOcclusionCullingGroup* group = (LLOcclusionCullingGroup*) n->getListener(0);
		
		if (group && group->isOcclusionState(mState))
		{
			OctreeTraveler::traverse(n);
		}
	}
};

void LLOcclusionCullingGroup::clearOcclusionState(U32 state, S32 mode /* = STATE_MODE_SINGLE */)
{
    switch (mode)
    {
        case STATE_MODE_SINGLE:
            if (state & OCCLUDED)
            {
                add(sNumObjectsUnoccluded, 1);
            }
            mOcclusionState[LLViewerCamera::sCurCameraID] &= ~state;
            break;

        case STATE_MODE_DIFF:
            {
                LLSpatialClearOcclusionStateDiff clearer(state);
                clearer.traverse(mOctreeNode);
            }
            break;

        case STATE_MODE_BRANCH:
            {
                LLSpatialClearOcclusionState clearer(state);
                clearer.traverse(mOctreeNode);
            }
            break;

        case STATE_MODE_ALL_CAMERAS:
            for (U32 i = 0; i < LLViewerCamera::NUM_CAMERAS; i++)
            {
                mOcclusionState[i] &= ~state;
            }
            break;

        default:
            break;
    }
}

BOOL LLOcclusionCullingGroup::earlyFail(LLCamera* camera, const LLVector4a* bounds)
{
    LL_PROFILE_ZONE_SCOPED_CATEGORY_OCTREE;
	if (camera->getOrigin().isExactlyZero())
	{
		return FALSE;
	}

	const F32 vel = SG_OCCLUSION_FUDGE*2.f;
	LLVector4a fudge;
	fudge.splat(vel);

	const LLVector4a& c = bounds[0];
	LLVector4a r;
	r.setAdd(bounds[1], fudge);

	/*if (r.magVecSquared() > 1024.0*1024.0)
	{
		return TRUE;
	}*/

	LLVector4a e;
	e.load3(camera->getOrigin().mV);
	
	LLVector4a min;
	min.setSub(c,r);
	LLVector4a max;
	max.setAdd(c,r);
	
	S32 lt = e.lessThan(min).getGatheredBits() & 0x7;
	if (lt)
	{
		return FALSE;
	}

	S32 gt = e.greaterThan(max).getGatheredBits() & 0x7;
	if (gt)
	{
		return FALSE;
	}

	return TRUE;
}

U32 LLOcclusionCullingGroup::getLastOcclusionIssuedTime()
{
	return mOcclusionIssued[LLViewerCamera::sCurCameraID];
}

void LLOcclusionCullingGroup::checkOcclusion()
{
    if (LLPipeline::sUseOcclusion < 2) return;  // 0 - NoOcclusion, 1 = ReadOnly, 2 = ModifyOcclusionState  TODO: DJH 11-2021 ENUM this

    LL_PROFILE_ZONE_SCOPED_CATEGORY_OCTREE;
    LLOcclusionCullingGroup* parent = (LLOcclusionCullingGroup*)getParent();
    if (parent && parent->isOcclusionState(LLOcclusionCullingGroup::OCCLUDED))
    {	//if the parent has been marked as occluded, the child is implicitly occluded
        clearOcclusionState(QUERY_PENDING | DISCARD_QUERY);
        return;
    }

    if (mOcclusionQuery[LLViewerCamera::sCurCameraID] && isOcclusionState(QUERY_PENDING))
    {	
        if (isOcclusionState(DISCARD_QUERY))
        {   // delete the query to avoid holding onto hundreds of pending queries
            releaseOcclusionQueryObjectName(mOcclusionQuery[LLViewerCamera::sCurCameraID]);
            mOcclusionQuery[LLViewerCamera::sCurCameraID] = 0;
            // mark non-occluded
            clearOcclusionState(LLOcclusionCullingGroup::OCCLUDED, LLOcclusionCullingGroup::STATE_MODE_DIFF);
            clearOcclusionState(QUERY_PENDING | DISCARD_QUERY);
        }
        else
        {
            GLuint available;
            {
                LL_PROFILE_ZONE_NAMED_CATEGORY_OCTREE("co - query available");
                glGetQueryObjectuivARB(mOcclusionQuery[LLViewerCamera::sCurCameraID], GL_QUERY_RESULT_AVAILABLE_ARB, &available);
            }

            if (available)
            {   
                GLuint query_result;    // Will be # samples drawn, or a boolean depending on mHasOcclusionQuery2 (both are type GLuint)
                {
                    LL_PROFILE_ZONE_NAMED_CATEGORY_OCTREE("co - query result");
                    glGetQueryObjectuivARB(mOcclusionQuery[LLViewerCamera::sCurCameraID], GL_QUERY_RESULT_ARB, &query_result);
                }
#if LL_TRACK_PENDING_OCCLUSION_QUERIES
                sPendingQueries.erase(mOcclusionQuery[LLViewerCamera::sCurCameraID]);
#endif

#if 0   // (12/2021) occasional false-negative occlusion tests produce water reflection errors, SL-16461
        // If/when water occlusion queries become 100% reliable, re-enable this optimization

                if (LLPipeline::RENDER_TYPE_WATER == mSpatialPartition->mDrawableType)
                {
                    // Note any unoccluded water, for deciding on reflection/distortion passes
                    // (If occlusion is disabled, these are set within LLDrawPoolWater::render)
                    if (query_result > 0)
                    {
                        LLDrawPoolWater::sNeedsReflectionUpdate = TRUE;
                        LLDrawPoolWater::sNeedsDistortionUpdate = TRUE;
                    }
                }
#endif
                if (query_result > 0)
                {
                    clearOcclusionState(LLOcclusionCullingGroup::OCCLUDED, LLOcclusionCullingGroup::STATE_MODE_DIFF);
                }
                else
                {
                    setOcclusionState(LLOcclusionCullingGroup::OCCLUDED, LLOcclusionCullingGroup::STATE_MODE_DIFF);
                }
                clearOcclusionState(QUERY_PENDING);
            }
        }
    }
    else if (mSpatialPartition->isOcclusionEnabled() && isOcclusionState(LLOcclusionCullingGroup::OCCLUDED))
    {	//check occlusion has been issued for occluded node that has not had a query issued
        assert_states_valid(this);
        clearOcclusionState(LLOcclusionCullingGroup::OCCLUDED, LLOcclusionCullingGroup::STATE_MODE_DIFF);
        assert_states_valid(this);
    }
}

void LLOcclusionCullingGroup::doOcclusion(LLCamera* camera, const LLVector4a* shift)
{
    LL_PROFILE_ZONE_SCOPED_CATEGORY_OCTREE;
	if (mSpatialPartition->isOcclusionEnabled() && LLPipeline::sUseOcclusion > 1)
	{
		//move mBounds to the agent space if necessary
		LLVector4a bounds[2];
		bounds[0] = mBounds[0];
		bounds[1] = mBounds[1];
		if(shift != NULL)
		{
			bounds[0].add(*shift);
		}

		F32 OCCLUSION_FUDGE_Z = SG_OCCLUSION_FUDGE; //<-- #Solution #2
		if (LLPipeline::RENDER_TYPE_VOIDWATER == mSpatialPartition->mDrawableType)
		{
			OCCLUSION_FUDGE_Z = 1.;
		}

		// Don't cull hole/edge water, unless we have the GL_ARB_depth_clamp extension
		if (earlyFail(camera, bounds))
		{
            LL_PROFILE_ZONE_NAMED_CATEGORY_OCTREE("doOcclusion - early fail");
			setOcclusionState(LLOcclusionCullingGroup::DISCARD_QUERY);
			assert_states_valid(this);
			clearOcclusionState(LLOcclusionCullingGroup::OCCLUDED, LLOcclusionCullingGroup::STATE_MODE_DIFF);
			assert_states_valid(this);
		}
		else
		{
			if (!isOcclusionState(QUERY_PENDING) || isOcclusionState(DISCARD_QUERY))
			{
				{ //no query pending, or previous query to be discarded
                    LL_PROFILE_ZONE_NAMED_CATEGORY_OCTREE("doOcclusion - render");

					if (!mOcclusionQuery[LLViewerCamera::sCurCameraID])
					{
						mOcclusionQuery[LLViewerCamera::sCurCameraID] = getNewOcclusionQueryObjectName();
					}

					// Depth clamp all water to avoid it being culled as a result of being
					// behind the far clip plane, and in the case of edge water to avoid
					// it being culled while still visible.
					bool const use_depth_clamp = gGLManager.mHasDepthClamp &&
												(mSpatialPartition->mDrawableType == LLPipeline::RENDER_TYPE_WATER ||
												mSpatialPartition->mDrawableType == LLPipeline::RENDER_TYPE_VOIDWATER);

					LLGLEnable clamp(use_depth_clamp ? GL_DEPTH_CLAMP : 0);				
						
#if !LL_DARWIN					
					U32 mode = gGLManager.mHasOcclusionQuery2 ? GL_ANY_SAMPLES_PASSED : GL_SAMPLES_PASSED_ARB;
#else
					U32 mode = GL_SAMPLES_PASSED_ARB;
#endif
					
#if LL_TRACK_PENDING_OCCLUSION_QUERIES
					sPendingQueries.insert(mOcclusionQuery[LLViewerCamera::sCurCameraID]);
#endif
					add(sOcclusionQueries, 1);

					{
                        LL_PROFILE_ZONE_NAMED_CATEGORY_OCTREE("doOcclusion - push");
						
						//store which frame this query was issued on
						mOcclusionIssued[LLViewerCamera::sCurCameraID] = gFrameCount;

<<<<<<< HEAD
    					glBeginQueryARB(mode, mOcclusionQuery[LLViewerCamera::sCurCameraID]);					
=======
                        {
                            LL_PROFILE_ZONE_NAMED("glBeginQuery");

                            //get an occlusion query that hasn't been used in awhile
                            releaseOcclusionQueryObjectName(mOcclusionQuery[LLViewerCamera::sCurCameraID]);
                            mOcclusionQuery[LLViewerCamera::sCurCameraID] = getNewOcclusionQueryObjectName();
                            glBeginQueryARB(mode, mOcclusionQuery[LLViewerCamera::sCurCameraID]);
                        }
>>>>>>> 97a10325
					
						LLGLSLShader* shader = LLGLSLShader::sCurBoundShaderPtr;
						llassert(shader);

						shader->uniform3fv(LLShaderMgr::BOX_CENTER, 1, bounds[0].getF32ptr());
						shader->uniform3f(LLShaderMgr::BOX_SIZE, bounds[1][0]+SG_OCCLUSION_FUDGE, 
																 bounds[1][1]+SG_OCCLUSION_FUDGE, 
																 bounds[1][2]+OCCLUSION_FUDGE_Z);

						if (!use_depth_clamp && mSpatialPartition->mDrawableType == LLPipeline::RENDER_TYPE_VOIDWATER)
						{
                            LL_PROFILE_ZONE_NAMED_CATEGORY_OCTREE("doOcclusion - draw water");

							LLGLSquashToFarClip squash;
							if (camera->getOrigin().isExactlyZero())
							{ //origin is invalid, draw entire box
								gPipeline.mCubeVB->drawRange(LLRender::TRIANGLE_FAN, 0, 7, 8, 0);
								gPipeline.mCubeVB->drawRange(LLRender::TRIANGLE_FAN, 0, 7, 8, b111*8);
							}
							else
							{
								gPipeline.mCubeVB->drawRange(LLRender::TRIANGLE_FAN, 0, 7, 8, get_box_fan_indices(camera, bounds[0]));
							}
						}
						else
						{
                            LL_PROFILE_ZONE_NAMED_CATEGORY_OCTREE("doOcclusion - draw");
							if (camera->getOrigin().isExactlyZero())
							{ //origin is invalid, draw entire box
								gPipeline.mCubeVB->drawRange(LLRender::TRIANGLE_FAN, 0, 7, 8, 0);
								gPipeline.mCubeVB->drawRange(LLRender::TRIANGLE_FAN, 0, 7, 8, b111*8);
							}
							else
							{
								gPipeline.mCubeVB->drawRange(LLRender::TRIANGLE_FAN, 0, 7, 8, get_box_fan_indices(camera, bounds[0]));
							}
						}
	
<<<<<<< HEAD
						glEndQueryARB(mode);
=======
                        {
                            LL_PROFILE_ZONE_NAMED("glEndQuery");
                            glEndQueryARB(mode);
                        }
>>>>>>> 97a10325
					}
				}

				{
                    LL_PROFILE_ZONE_NAMED_CATEGORY_OCTREE("doOcclusion - set state");
					setOcclusionState(LLOcclusionCullingGroup::QUERY_PENDING);
					clearOcclusionState(LLOcclusionCullingGroup::DISCARD_QUERY);
				}
			}
		}
	}
}
//-------------------------------------------------------------------------------------------
//end of occulsion culling functions and classes
//-------------------------------------------------------------------------------------------

//-----------------------------------------------------------------------------------
//class LLViewerOctreePartition definitions
//-----------------------------------------------------------------------------------
LLViewerOctreePartition::LLViewerOctreePartition() : 
	mRegionp(NULL), 
	mOcclusionEnabled(TRUE), 
	mDrawableType(0),
	mLODSeed(0),
	mLODPeriod(1)
{
	LLVector4a center, size;
	center.splat(0.f);
	size.splat(1.f);

	mOctree = new OctreeRoot(center,size, NULL);
}
	
LLViewerOctreePartition::~LLViewerOctreePartition()
{
	delete mOctree;
	mOctree = NULL;
}

BOOL LLViewerOctreePartition::isOcclusionEnabled()
{
	return mOcclusionEnabled || LLPipeline::sUseOcclusion > 2;
}

//-----------------------------------------------------------------------------------
//class LLViewerOctreeCull definitions
//-----------------------------------------------------------------------------------

//virtual 
bool LLViewerOctreeCull::earlyFail(LLViewerOctreeGroup* group)
{	
	return false;
}
	
//virtual 
void LLViewerOctreeCull::traverse(const OctreeNode* n)
{
	LLViewerOctreeGroup* group = (LLViewerOctreeGroup*) n->getListener(0);

	if (earlyFail(group))
	{
		return;
	}
		
	if (mRes == 2 || 
		(mRes && group->hasState(LLViewerOctreeGroup::SKIP_FRUSTUM_CHECK)))
	{	//fully in, just add everything
		OctreeTraveler::traverse(n);
	}
	else
	{
		mRes = frustumCheck(group);
				
		if (mRes)
		{ //at least partially in, run on down
			OctreeTraveler::traverse(n);
		}

		mRes = 0;
	}
}
	
//------------------------------------------
//agent space group culling
S32 LLViewerOctreeCull::AABBInFrustumNoFarClipGroupBounds(const LLViewerOctreeGroup* group)
{
	return mCamera->AABBInFrustumNoFarClip(group->mBounds[0], group->mBounds[1]);
}

S32 LLViewerOctreeCull::AABBSphereIntersectGroupExtents(const LLViewerOctreeGroup* group)
{
	return AABBSphereIntersect(group->mExtents[0], group->mExtents[1], mCamera->getOrigin(), mCamera->mFrustumCornerDist);
}

S32 LLViewerOctreeCull::AABBInFrustumGroupBounds(const LLViewerOctreeGroup* group)
{
	return mCamera->AABBInFrustum(group->mBounds[0], group->mBounds[1]);
}
//------------------------------------------

//------------------------------------------
//agent space object set culling
S32 LLViewerOctreeCull::AABBInFrustumNoFarClipObjectBounds(const LLViewerOctreeGroup* group)
{
	return mCamera->AABBInFrustumNoFarClip(group->mObjectBounds[0], group->mObjectBounds[1]);
}

S32 LLViewerOctreeCull::AABBSphereIntersectObjectExtents(const LLViewerOctreeGroup* group)
{
	return AABBSphereIntersect(group->mObjectExtents[0], group->mObjectExtents[1], mCamera->getOrigin(), mCamera->mFrustumCornerDist);
}

S32 LLViewerOctreeCull::AABBInFrustumObjectBounds(const LLViewerOctreeGroup* group)
{
	return mCamera->AABBInFrustum(group->mObjectBounds[0], group->mObjectBounds[1]);
}
//------------------------------------------

//------------------------------------------
//local regional space group culling
S32 LLViewerOctreeCull::AABBInRegionFrustumNoFarClipGroupBounds(const LLViewerOctreeGroup* group)
{
	return mCamera->AABBInRegionFrustumNoFarClip(group->mBounds[0], group->mBounds[1]);
}

S32 LLViewerOctreeCull::AABBInRegionFrustumGroupBounds(const LLViewerOctreeGroup* group)
{
	return mCamera->AABBInRegionFrustum(group->mBounds[0], group->mBounds[1]);
}

S32 LLViewerOctreeCull::AABBRegionSphereIntersectGroupExtents(const LLViewerOctreeGroup* group, const LLVector3& shift)
{
	return AABBSphereIntersect(group->mExtents[0], group->mExtents[1], mCamera->getOrigin() - shift, mCamera->mFrustumCornerDist);
}
//------------------------------------------

//------------------------------------------
//local regional space object culling
S32 LLViewerOctreeCull::AABBInRegionFrustumObjectBounds(const LLViewerOctreeGroup* group)
{
	return mCamera->AABBInRegionFrustum(group->mObjectBounds[0], group->mObjectBounds[1]);
}

S32 LLViewerOctreeCull::AABBInRegionFrustumNoFarClipObjectBounds(const LLViewerOctreeGroup* group)
{
	return mCamera->AABBInRegionFrustumNoFarClip(group->mObjectBounds[0], group->mObjectBounds[1]);
}

S32 LLViewerOctreeCull::AABBRegionSphereIntersectObjectExtents(const LLViewerOctreeGroup* group, const LLVector3& shift)
{
	return AABBSphereIntersect(group->mObjectExtents[0], group->mObjectExtents[1], mCamera->getOrigin() - shift, mCamera->mFrustumCornerDist);
}
//------------------------------------------
//check if the objects projection large enough

bool LLViewerOctreeCull::checkProjectionArea(const LLVector4a& center, const LLVector4a& size, const LLVector3& shift, F32 pixel_threshold, F32 near_radius)
{	
	LLVector3 local_orig = mCamera->getOrigin() - shift;
	LLVector4a origin;
	origin.load3(local_orig.mV);

	LLVector4a lookAt;
	lookAt.setSub(center, origin);
	F32 distance = lookAt.getLength3().getF32();
	if(distance <= near_radius)
	{
		return true; //always load close-by objects
	}

	// treat object as if it were near_radius meters closer than it actually was.
	// this allows us to get some temporal coherence on visibility...objects that can be reached quickly will tend to be visible
	distance -= near_radius;

	F32 squared_rad = size.dot3(size).getF32();
	return squared_rad / distance > pixel_threshold;
}

//virtual 
bool LLViewerOctreeCull::checkObjects(const OctreeNode* branch, const LLViewerOctreeGroup* group)
{
	if (branch->getElementCount() == 0) //no elements
	{
		return false;
	}
	else if (branch->getChildCount() == 0) //leaf state, already checked tightest bounding box
	{
		return true;
	}
	else if (mRes == 1 && !frustumCheckObjects(group)) //no objects in frustum
	{
		return false;
	}
		
	return true;
}

//virtual 
void LLViewerOctreeCull::preprocess(LLViewerOctreeGroup* group)
{		
}
	
//virtual 
void LLViewerOctreeCull::processGroup(LLViewerOctreeGroup* group)
{
}
	
//virtual 
void LLViewerOctreeCull::visit(const OctreeNode* branch) 
{	
	LLViewerOctreeGroup* group = (LLViewerOctreeGroup*) branch->getListener(0);

	preprocess(group);
		
	if (checkObjects(branch, group))
	{
		processGroup(group);
	}
}

//--------------------------------------------------------------
//class LLViewerOctreeDebug
//virtual 
void LLViewerOctreeDebug::visit(const OctreeNode* branch)
{
#if 0
	LL_INFOS() << "Node: " << (U32)branch << " # Elements: " << branch->getElementCount() << " # Children: " << branch->getChildCount() << LL_ENDL;
	for (U32 i = 0; i < branch->getChildCount(); i++)
	{
		LL_INFOS() << "Child " << i << " : " << (U32)branch->getChild(i) << LL_ENDL;
	}
#endif
	LLViewerOctreeGroup* group = (LLViewerOctreeGroup*) branch->getListener(0);
	processGroup(group);	
}

//virtual 
void LLViewerOctreeDebug::processGroup(LLViewerOctreeGroup* group)
{
#if 0
	const LLVector4a* vec4 = group->getBounds();
	LLVector3 vec[2];
	vec[0].set(vec4[0].getF32ptr());
	vec[1].set(vec4[1].getF32ptr());
	LL_INFOS() << "Bounds: " << vec[0] << " : " << vec[1] << LL_ENDL;

	vec4 = group->getExtents();
	vec[0].set(vec4[0].getF32ptr());
	vec[1].set(vec4[1].getF32ptr());
	LL_INFOS() << "Extents: " << vec[0] << " : " << vec[1] << LL_ENDL;

	vec4 = group->getObjectBounds();
	vec[0].set(vec4[0].getF32ptr());
	vec[1].set(vec4[1].getF32ptr());
	LL_INFOS() << "ObjectBounds: " << vec[0] << " : " << vec[1] << LL_ENDL;

	vec4 = group->getObjectExtents();
	vec[0].set(vec4[0].getF32ptr());
	vec[1].set(vec4[1].getF32ptr());
	LL_INFOS() << "ObjectExtents: " << vec[0] << " : " << vec[1] << LL_ENDL;
#endif
}
//--------------------------------------------------------------<|MERGE_RESOLUTION|>--- conflicted
+++ resolved
@@ -1240,9 +1240,6 @@
 						//store which frame this query was issued on
 						mOcclusionIssued[LLViewerCamera::sCurCameraID] = gFrameCount;
 
-<<<<<<< HEAD
-    					glBeginQueryARB(mode, mOcclusionQuery[LLViewerCamera::sCurCameraID]);					
-=======
                         {
                             LL_PROFILE_ZONE_NAMED("glBeginQuery");
 
@@ -1251,7 +1248,6 @@
                             mOcclusionQuery[LLViewerCamera::sCurCameraID] = getNewOcclusionQueryObjectName();
                             glBeginQueryARB(mode, mOcclusionQuery[LLViewerCamera::sCurCameraID]);
                         }
->>>>>>> 97a10325
 					
 						LLGLSLShader* shader = LLGLSLShader::sCurBoundShaderPtr;
 						llassert(shader);
@@ -1290,14 +1286,10 @@
 							}
 						}
 	
-<<<<<<< HEAD
-						glEndQueryARB(mode);
-=======
                         {
                             LL_PROFILE_ZONE_NAMED("glEndQuery");
                             glEndQueryARB(mode);
                         }
->>>>>>> 97a10325
 					}
 				}
 
