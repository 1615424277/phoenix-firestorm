/**
 * @file llpreviewgesture.cpp
 * @brief Editing UI for inventory-based gestures.
 *
 * $LicenseInfo:firstyear=2004&license=viewerlgpl$
 * Second Life Viewer Source Code
 * Copyright (C) 2010, Linden Research, Inc.
 *
 * This library is free software; you can redistribute it and/or
 * modify it under the terms of the GNU Lesser General Public
 * License as published by the Free Software Foundation;
 * version 2.1 of the License only.
 *
 * This library is distributed in the hope that it will be useful,
 * but WITHOUT ANY WARRANTY; without even the implied warranty of
 * MERCHANTABILITY or FITNESS FOR A PARTICULAR PURPOSE.  See the GNU
 * Lesser General Public License for more details.
 *
 * You should have received a copy of the GNU Lesser General Public
 * License along with this library; if not, write to the Free Software
 * Foundation, Inc., 51 Franklin Street, Fifth Floor, Boston, MA  02110-1301  USA
 *
 * Linden Research, Inc., 945 Battery Street, San Francisco, CA  94111  USA
 * $/LicenseInfo$
 */

#include "llviewerprecompiledheaders.h"
#include "llpreviewgesture.h"

#include "llagent.h"
#include "llanimstatelabels.h"
#include "llanimationstates.h"
#include "llappviewer.h"
#include "llcheckboxctrl.h"
#include "llcombobox.h"
#include "lldatapacker.h"
#include "lldelayedgestureerror.h"
#include "llfloaterreg.h"
#include "llgesturemgr.h"
#include "llinventorydefines.h"
#include "llinventoryfunctions.h"
#include "llinventorymodel.h"
#include "llinventorymodelbackgroundfetch.h"
#include "llkeyboard.h"
#include "llmultigesture.h"
#include "llnotificationsutil.h"
#include "llradiogroup.h"
#include "llresmgr.h"
#include "lltrans.h"
#include "llfilesystem.h"
#include "llviewerobjectlist.h"
#include "llviewerregion.h"
#include "llviewerstats.h"
#include "llviewerassetupload.h"

std::string NONE_LABEL;
std::string SHIFT_LABEL;
std::string CTRL_LABEL;

void dialog_refresh_all();

// used for getting

class LLInventoryGestureAvailable : public LLInventoryCompletionObserver
{
public:
    LLInventoryGestureAvailable() {}

protected:
    virtual void done();
};

void LLInventoryGestureAvailable::done()
{
    for(uuid_vec_t::iterator it = mComplete.begin(); it != mComplete.end(); ++it)
    {
        LLPreviewGesture* preview = LLFloaterReg::findTypedInstance<LLPreviewGesture>("preview_gesture", *it);
        if(preview)
        {
            preview->refresh();
        }
    }
    gInventory.removeObserver(this);
    delete this;
}

// Used for sorting
struct SortItemPtrsByName
{
    bool operator()(const LLInventoryItem* i1, const LLInventoryItem* i2)
    {
        return (LLStringUtil::compareDict(i1->getName(), i2->getName()) < 0);
    }
};

// static
LLPreviewGesture* LLPreviewGesture::show(const LLUUID& item_id, const LLUUID& object_id)
{
    LLPreviewGesture* preview = LLFloaterReg::showTypedInstance<LLPreviewGesture>("preview_gesture", LLSD(item_id), TAKE_FOCUS_YES);
    if (!preview)
    {
        return NULL;
    }

    preview->setObjectID(object_id);

    // Start speculative download of sounds and animations
    const LLUUID animation_folder_id = gInventory.findCategoryUUIDForType(LLFolderType::FT_ANIMATION);
    LLInventoryModelBackgroundFetch::instance().start(animation_folder_id);

    const LLUUID sound_folder_id = gInventory.findCategoryUUIDForType(LLFolderType::FT_SOUND);
    LLInventoryModelBackgroundFetch::instance().start(sound_folder_id);

    // this will call refresh when we have everything.
    LLViewerInventoryItem* item = (LLViewerInventoryItem*)preview->getItem();
    if (item && !item->isFinished())
    {
        LLInventoryGestureAvailable* observer;
        observer = new LLInventoryGestureAvailable();
        observer->watchItem(item_id);
        gInventory.addObserver(observer);
        item->fetchFromServer();
    }
    else
    {
        // not sure this is necessary.
        preview->refresh();
    }

    return preview;
}

void LLPreviewGesture::draw()
{
    // Skip LLPreview::draw() to avoid description update
    LLFloater::draw();
}

// virtual
bool LLPreviewGesture::handleKeyHere(KEY key, MASK mask)
{
<<<<<<< HEAD
	if(('S' == key) && (MASK_CONTROL == (mask & MASK_CONTROL)))
	{
		saveIfNeeded();
		return true;
	}
=======
    if(('S' == key) && (MASK_CONTROL == (mask & MASK_CONTROL)))
    {
        saveIfNeeded();
        return TRUE;
    }
>>>>>>> c06fb4e0

    return LLPreview::handleKeyHere(key, mask);
}


// virtual
<<<<<<< HEAD
bool LLPreviewGesture::handleDragAndDrop(S32 x, S32 y, MASK mask, bool drop,
										 EDragAndDropType cargo_type,
										 void* cargo_data,
										 EAcceptance* accept,
										 std::string& tooltip_msg)
{
	bool handled = true;
	switch(cargo_type)
	{
	case DAD_ANIMATION:
	case DAD_SOUND:
		{
			// TODO: Don't allow this if you can't transfer the sound/animation

			// make a script step
			LLInventoryItem* item = (LLInventoryItem*)cargo_data;
			if (item
				&& gInventory.getItem(item->getUUID()))
			{
				LLPermissions perm = item->getPermissions();
				if (!((perm.getMaskBase() & PERM_ITEM_UNRESTRICTED) == PERM_ITEM_UNRESTRICTED))
				{
					*accept = ACCEPT_NO;
					if (tooltip_msg.empty())
					{
						tooltip_msg.assign("Only animations and sounds\n"
											"with unrestricted permissions\n"
											"can be added to a gesture.");
					}
					break;
				}
				else if (drop)
				{
					LLScrollListItem* line = NULL;
					if (cargo_type == DAD_ANIMATION)
					{
						line = addStep( STEP_ANIMATION );
						LLGestureStepAnimation* anim = (LLGestureStepAnimation*)line->getUserdata();
						anim->mAnimAssetID = item->getAssetUUID();
						anim->mAnimName = item->getName();
					}
					else if (cargo_type == DAD_SOUND)
					{
						line = addStep( STEP_SOUND );
						LLGestureStepSound* sound = (LLGestureStepSound*)line->getUserdata();
						sound->mSoundAssetID = item->getAssetUUID();
						sound->mSoundName = item->getName();
					}
					updateLabel(line);
					mDirty = true;
					refresh();
				}
				*accept = ACCEPT_YES_COPY_MULTI;
			}
			else
			{
				// Not in user's inventory means it was in object inventory
				*accept = ACCEPT_NO;
			}
			break;
		}
	default:
		*accept = ACCEPT_NO;
		if (tooltip_msg.empty())
		{
			tooltip_msg.assign("Only animations and sounds\n"
								"can be added to a gesture.");
		}
		break;
	}
	return handled;
=======
BOOL LLPreviewGesture::handleDragAndDrop(S32 x, S32 y, MASK mask, BOOL drop,
                                         EDragAndDropType cargo_type,
                                         void* cargo_data,
                                         EAcceptance* accept,
                                         std::string& tooltip_msg)
{
    BOOL handled = TRUE;
    switch(cargo_type)
    {
    case DAD_ANIMATION:
    case DAD_SOUND:
        {
            // TODO: Don't allow this if you can't transfer the sound/animation

            // make a script step
            LLInventoryItem* item = (LLInventoryItem*)cargo_data;
            if (item
                && gInventory.getItem(item->getUUID()))
            {
                LLPermissions perm = item->getPermissions();
                if (!((perm.getMaskBase() & PERM_ITEM_UNRESTRICTED) == PERM_ITEM_UNRESTRICTED))
                {
                    *accept = ACCEPT_NO;
                    if (tooltip_msg.empty())
                    {
                        tooltip_msg.assign("Only animations and sounds\n"
                                            "with unrestricted permissions\n"
                                            "can be added to a gesture.");
                    }
                    break;
                }
                else if (drop)
                {
                    LLScrollListItem* line = NULL;
                    if (cargo_type == DAD_ANIMATION)
                    {
                        line = addStep( STEP_ANIMATION );
                        LLGestureStepAnimation* anim = (LLGestureStepAnimation*)line->getUserdata();
                        anim->mAnimAssetID = item->getAssetUUID();
                        anim->mAnimName = item->getName();
                    }
                    else if (cargo_type == DAD_SOUND)
                    {
                        line = addStep( STEP_SOUND );
                        LLGestureStepSound* sound = (LLGestureStepSound*)line->getUserdata();
                        sound->mSoundAssetID = item->getAssetUUID();
                        sound->mSoundName = item->getName();
                    }
                    updateLabel(line);
                    mDirty = TRUE;
                    refresh();
                }
                *accept = ACCEPT_YES_COPY_MULTI;
            }
            else
            {
                // Not in user's inventory means it was in object inventory
                *accept = ACCEPT_NO;
            }
            break;
        }
    default:
        *accept = ACCEPT_NO;
        if (tooltip_msg.empty())
        {
            tooltip_msg.assign("Only animations and sounds\n"
                                "can be added to a gesture.");
        }
        break;
    }
    return handled;
>>>>>>> c06fb4e0
}


// virtual
bool LLPreviewGesture::canClose()
{

<<<<<<< HEAD
	if(!mDirty || mForceClose)
	{
		return true;
	}
	else
	{
		if(!mSaveDialogShown)
		{
			mSaveDialogShown = true;
			// Bring up view-modal dialog: Save changes? Yes, No, Cancel
			LLNotificationsUtil::add("SaveChanges", LLSD(), LLSD(),
					boost::bind(&LLPreviewGesture::handleSaveChangesDialog, this, _1, _2) );
		}
		return false;
	}
=======
    if(!mDirty || mForceClose)
    {
        return TRUE;
    }
    else
    {
        if(!mSaveDialogShown)
        {
            mSaveDialogShown = TRUE;
            // Bring up view-modal dialog: Save changes? Yes, No, Cancel
            LLNotificationsUtil::add("SaveChanges", LLSD(), LLSD(),
                    boost::bind(&LLPreviewGesture::handleSaveChangesDialog, this, _1, _2) );
        }
        return FALSE;
    }
>>>>>>> c06fb4e0
}

// virtual
void LLPreviewGesture::onClose(bool app_quitting)
{
    LLGestureMgr::instance().stopGesture(mPreviewGesture);
}

// virtual
void LLPreviewGesture::onUpdateSucceeded()
{
    refresh();
}

void LLPreviewGesture::onVisibilityChanged ( const LLSD& new_visibility )
{
    if (new_visibility.asBoolean())
    {
        refresh();
    }
}


bool LLPreviewGesture::handleSaveChangesDialog(const LLSD& notification, const LLSD& response)
{
<<<<<<< HEAD
	mSaveDialogShown = false;
	S32 option = LLNotificationsUtil::getSelectedOption(notification, response);
	switch(option)
	{
	case 0:  // "Yes"
		LLGestureMgr::instance().stopGesture(mPreviewGesture);
		mCloseAfterSave = true;
		onClickSave(this);
		break;

	case 1:  // "No"
		LLGestureMgr::instance().stopGesture(mPreviewGesture);
		mDirty = false; // Force the dirty flag because user has clicked NO on confirm save dialog...
		closeFloater();
		break;

	case 2: // "Cancel"
	default:
		// If we were quitting, we didn't really mean it.
		LLAppViewer::instance()->abortQuit();
		break;
	}
	return false;
=======
    mSaveDialogShown = FALSE;
    S32 option = LLNotificationsUtil::getSelectedOption(notification, response);
    switch(option)
    {
    case 0:  // "Yes"
        LLGestureMgr::instance().stopGesture(mPreviewGesture);
        mCloseAfterSave = TRUE;
        onClickSave(this);
        break;

    case 1:  // "No"
        LLGestureMgr::instance().stopGesture(mPreviewGesture);
        mDirty = FALSE; // Force the dirty flag because user has clicked NO on confirm save dialog...
        closeFloater();
        break;

    case 2: // "Cancel"
    default:
        // If we were quitting, we didn't really mean it.
        LLAppViewer::instance()->abortQuit();
        break;
    }
    return false;
>>>>>>> c06fb4e0
}


LLPreviewGesture::LLPreviewGesture(const LLSD& key)
<<<<<<< HEAD
:	LLPreview(key),
	mTriggerEditor(NULL),
	mModifierCombo(NULL),
	mKeyCombo(NULL),
	mLibraryList(NULL),
	mAddBtn(NULL),
	mUpBtn(NULL),
	mDownBtn(NULL),
	mDeleteBtn(NULL),
	mStepList(NULL),
	mOptionsText(NULL),
	mAnimationRadio(NULL),
	mAnimationCombo(NULL),
	mSoundCombo(NULL),
	mChatEditor(NULL),
	mSaveBtn(NULL),
	mPreviewBtn(NULL),
	mPreviewGesture(NULL),
	mDirty(false)
=======
:   LLPreview(key),
    mTriggerEditor(NULL),
    mModifierCombo(NULL),
    mKeyCombo(NULL),
    mLibraryList(NULL),
    mAddBtn(NULL),
    mUpBtn(NULL),
    mDownBtn(NULL),
    mDeleteBtn(NULL),
    mStepList(NULL),
    mOptionsText(NULL),
    mAnimationRadio(NULL),
    mAnimationCombo(NULL),
    mSoundCombo(NULL),
    mChatEditor(NULL),
    mSaveBtn(NULL),
    mPreviewBtn(NULL),
    mPreviewGesture(NULL),
    mDirty(FALSE)
>>>>>>> c06fb4e0
{
    NONE_LABEL =  LLTrans::getString("---");
    SHIFT_LABEL = LLTrans::getString("KBShift");
    CTRL_LABEL = LLTrans::getString("KBCtrl");
}


LLPreviewGesture::~LLPreviewGesture()
{
    // Userdata for all steps is a LLGestureStep we need to clean up
    std::vector<LLScrollListItem*> data_list = mStepList->getAllData();
    std::vector<LLScrollListItem*>::iterator data_itor;
    for (data_itor = data_list.begin(); data_itor != data_list.end(); ++data_itor)
    {
        LLScrollListItem* item = *data_itor;
        LLGestureStep* step = (LLGestureStep*)item->getUserdata();
        delete step;
        step = NULL;
    }
}


bool LLPreviewGesture::postBuild()
{
<<<<<<< HEAD
	setVisibleCallback(boost::bind(&LLPreviewGesture::onVisibilityChanged, this, _2));
	
	LLLineEditor* edit;
	LLComboBox* combo;
	LLButton* btn;
	LLScrollListCtrl* list;
	LLTextBox* text;
	LLCheckBoxCtrl* check;

	edit = getChild<LLLineEditor>("desc");
	edit->setKeystrokeCallback(onKeystrokeCommit, this);

	edit = getChild<LLLineEditor>("trigger_editor");
	edit->setKeystrokeCallback(onKeystrokeCommit, this);
	edit->setCommitCallback(onCommitSetDirty, this);
	edit->setCommitOnFocusLost(true);
	edit->setIgnoreTab(true);
	mTriggerEditor = edit;

	text = getChild<LLTextBox>("replace_text");
	text->setEnabled(false);
	mReplaceText = text;

	edit = getChild<LLLineEditor>("replace_editor");
	edit->setEnabled(false);
	edit->setKeystrokeCallback(onKeystrokeCommit, this);
	edit->setCommitCallback(onCommitSetDirty, this);
	edit->setCommitOnFocusLost(true);
	edit->setIgnoreTab(true);
	mReplaceEditor = edit;

	combo = getChild<LLComboBox>( "modifier_combo");
	combo->setCommitCallback(boost::bind(&LLPreviewGesture::onCommitKeyorModifier, this));
	mModifierCombo = combo;

	combo = getChild<LLComboBox>( "key_combo");
	combo->setCommitCallback(boost::bind(&LLPreviewGesture::onCommitKeyorModifier, this));
	mKeyCombo = combo;

	list = getChild<LLScrollListCtrl>("library_list");
	list->setCommitCallback(onCommitLibrary, this);
	list->setDoubleClickCallback(onClickAdd, this);
	mLibraryList = list;

	btn = getChild<LLButton>( "add_btn");
	btn->setClickedCallback(onClickAdd, this);
	btn->setEnabled(false);
	mAddBtn = btn;

	btn = getChild<LLButton>( "up_btn");
	btn->setClickedCallback(onClickUp, this);
	btn->setEnabled(false);
	mUpBtn = btn;

	btn = getChild<LLButton>( "down_btn");
	btn->setClickedCallback(onClickDown, this);
	btn->setEnabled(false);
	mDownBtn = btn;

	btn = getChild<LLButton>( "delete_btn");
	btn->setClickedCallback(onClickDelete, this);
	btn->setEnabled(false);
	mDeleteBtn = btn;

	list = getChild<LLScrollListCtrl>("step_list");
	list->setCommitCallback(onCommitStep, this);
	mStepList = list;

	// Options
	mOptionsText = getChild<LLTextBox>("options_text");

	combo = getChild<LLComboBox>( "animation_list");
	combo->setVisible(false);
	combo->setCommitCallback(onCommitAnimation, this);
	mAnimationCombo = combo;

	LLRadioGroup* group;
	group = getChild<LLRadioGroup>("animation_trigger_type");
	group->setVisible(false);
	group->setCommitCallback(onCommitAnimationTrigger, this);
	mAnimationRadio = group;

	combo = getChild<LLComboBox>( "sound_list");
	combo->setVisible(false);
	combo->setCommitCallback(onCommitSound, this);
	mSoundCombo = combo;

	edit = getChild<LLLineEditor>("chat_editor");
	edit->setVisible(false);
	edit->setCommitCallback(onCommitChat, this);
	//edit->setKeystrokeCallback(onKeystrokeCommit, this);
	edit->setCommitOnFocusLost(true);
	edit->setIgnoreTab(true);
	mChatEditor = edit;

	check = getChild<LLCheckBoxCtrl>( "wait_anim_check");
	check->setVisible(false);
	check->setCommitCallback(onCommitWait, this);
	mWaitAnimCheck = check;

	check = getChild<LLCheckBoxCtrl>( "wait_time_check");
	check->setVisible(false);
	check->setCommitCallback(onCommitWait, this);
	mWaitTimeCheck = check;

	edit = getChild<LLLineEditor>("wait_time_editor");
	edit->setEnabled(false);
	edit->setVisible(false);
	edit->setPrevalidate(LLTextValidate::validateFloat);
//	edit->setKeystrokeCallback(onKeystrokeCommit, this);
	edit->setCommitOnFocusLost(true);
	edit->setCommitCallback(onCommitWaitTime, this);
	edit->setIgnoreTab(true);
	mWaitTimeEditor = edit;

	// Buttons at the bottom
	check = getChild<LLCheckBoxCtrl>( "active_check");
	check->setCommitCallback(onCommitActive, this);
	mActiveCheck = check;

	btn = getChild<LLButton>( "save_btn");
	btn->setClickedCallback(onClickSave, this);
	mSaveBtn = btn;

	btn = getChild<LLButton>( "preview_btn");
	btn->setClickedCallback(onClickPreview, this);
	mPreviewBtn = btn;


	// Populate the comboboxes
	addModifiers();
	addKeys();
	addAnimations();
	addSounds();

	const LLInventoryItem* item = getItem();

	if (item) 
	{
		getChild<LLUICtrl>("desc")->setValue(item->getDescription());
		getChild<LLLineEditor>("desc")->setPrevalidate(&LLTextValidate::validateASCIIPrintableNoPipe);
	}

	return LLPreview::postBuild();
=======
    setVisibleCallback(boost::bind(&LLPreviewGesture::onVisibilityChanged, this, _2));

    LLLineEditor* edit;
    LLComboBox* combo;
    LLButton* btn;
    LLScrollListCtrl* list;
    LLTextBox* text;
    LLCheckBoxCtrl* check;

    edit = getChild<LLLineEditor>("desc");
    edit->setKeystrokeCallback(onKeystrokeCommit, this);

    edit = getChild<LLLineEditor>("trigger_editor");
    edit->setKeystrokeCallback(onKeystrokeCommit, this);
    edit->setCommitCallback(onCommitSetDirty, this);
    edit->setCommitOnFocusLost(TRUE);
    edit->setIgnoreTab(TRUE);
    mTriggerEditor = edit;

    text = getChild<LLTextBox>("replace_text");
    text->setEnabled(FALSE);
    mReplaceText = text;

    edit = getChild<LLLineEditor>("replace_editor");
    edit->setEnabled(FALSE);
    edit->setKeystrokeCallback(onKeystrokeCommit, this);
    edit->setCommitCallback(onCommitSetDirty, this);
    edit->setCommitOnFocusLost(TRUE);
    edit->setIgnoreTab(TRUE);
    mReplaceEditor = edit;

    combo = getChild<LLComboBox>( "modifier_combo");
    combo->setCommitCallback(boost::bind(&LLPreviewGesture::onCommitKeyorModifier, this));
    mModifierCombo = combo;

    combo = getChild<LLComboBox>( "key_combo");
    combo->setCommitCallback(boost::bind(&LLPreviewGesture::onCommitKeyorModifier, this));
    mKeyCombo = combo;

    list = getChild<LLScrollListCtrl>("library_list");
    list->setCommitCallback(onCommitLibrary, this);
    list->setDoubleClickCallback(onClickAdd, this);
    mLibraryList = list;

    btn = getChild<LLButton>( "add_btn");
    btn->setClickedCallback(onClickAdd, this);
    btn->setEnabled(FALSE);
    mAddBtn = btn;

    btn = getChild<LLButton>( "up_btn");
    btn->setClickedCallback(onClickUp, this);
    btn->setEnabled(FALSE);
    mUpBtn = btn;

    btn = getChild<LLButton>( "down_btn");
    btn->setClickedCallback(onClickDown, this);
    btn->setEnabled(FALSE);
    mDownBtn = btn;

    btn = getChild<LLButton>( "delete_btn");
    btn->setClickedCallback(onClickDelete, this);
    btn->setEnabled(FALSE);
    mDeleteBtn = btn;

    list = getChild<LLScrollListCtrl>("step_list");
    list->setCommitCallback(onCommitStep, this);
    mStepList = list;

    // Options
    mOptionsText = getChild<LLTextBox>("options_text");

    combo = getChild<LLComboBox>( "animation_list");
    combo->setVisible(FALSE);
    combo->setCommitCallback(onCommitAnimation, this);
    mAnimationCombo = combo;

    LLRadioGroup* group;
    group = getChild<LLRadioGroup>("animation_trigger_type");
    group->setVisible(FALSE);
    group->setCommitCallback(onCommitAnimationTrigger, this);
    mAnimationRadio = group;

    combo = getChild<LLComboBox>( "sound_list");
    combo->setVisible(FALSE);
    combo->setCommitCallback(onCommitSound, this);
    mSoundCombo = combo;

    edit = getChild<LLLineEditor>("chat_editor");
    edit->setVisible(FALSE);
    edit->setCommitCallback(onCommitChat, this);
    //edit->setKeystrokeCallback(onKeystrokeCommit, this);
    edit->setCommitOnFocusLost(TRUE);
    edit->setIgnoreTab(TRUE);
    mChatEditor = edit;

    check = getChild<LLCheckBoxCtrl>( "wait_key_release_check");
    check->setVisible(FALSE);
    check->setCommitCallback(onCommitWait, this);
    mWaitKeyReleaseCheck = check;

    check = getChild<LLCheckBoxCtrl>( "wait_anim_check");
    check->setVisible(FALSE);
    check->setCommitCallback(onCommitWait, this);
    mWaitAnimCheck = check;

    check = getChild<LLCheckBoxCtrl>( "wait_time_check");
    check->setVisible(FALSE);
    check->setCommitCallback(onCommitWait, this);
    mWaitTimeCheck = check;

    edit = getChild<LLLineEditor>("wait_time_editor");
    edit->setEnabled(FALSE);
    edit->setVisible(FALSE);
    edit->setPrevalidate(LLTextValidate::validateFloat);
//  edit->setKeystrokeCallback(onKeystrokeCommit, this);
    edit->setCommitOnFocusLost(TRUE);
    edit->setCommitCallback(onCommitWaitTime, this);
    edit->setIgnoreTab(TRUE);
    mWaitTimeEditor = edit;

    // Buttons at the bottom
    check = getChild<LLCheckBoxCtrl>( "active_check");
    check->setCommitCallback(onCommitActive, this);
    mActiveCheck = check;

    btn = getChild<LLButton>( "save_btn");
    btn->setClickedCallback(onClickSave, this);
    mSaveBtn = btn;

    btn = getChild<LLButton>( "preview_btn");
    btn->setClickedCallback(onClickPreview, this);
    mPreviewBtn = btn;


    // Populate the comboboxes
    addModifiers();
    addKeys();
    addAnimations();
    addSounds();

    const LLInventoryItem* item = getItem();

    if (item)
    {
        getChild<LLUICtrl>("desc")->setValue(item->getDescription());
        getChild<LLLineEditor>("desc")->setPrevalidate(&LLTextValidate::validateASCIIPrintableNoPipe);
    }

    return LLPreview::postBuild();
>>>>>>> c06fb4e0
}


void LLPreviewGesture::addModifiers()
{
    LLComboBox* combo = mModifierCombo;

    combo->add( NONE_LABEL,  ADD_BOTTOM );
    combo->add( SHIFT_LABEL, ADD_BOTTOM );
    combo->add( CTRL_LABEL,  ADD_BOTTOM );
    combo->setCurrentByIndex(0);
}

void LLPreviewGesture::addKeys()
{
    LLComboBox* combo = mKeyCombo;

    combo->add( NONE_LABEL );
    for (KEY key = ' '; key < KEY_NONE; key++)
    {
        char buffer[] = {(char)key, '\0'}; // <FS:ND/> Added (char) for proper array initialization
        std::string str_org(buffer);
        std::string str_translated = LLKeyboard::stringFromKey(key);

        if (str_org == str_translated)
        {
            if (key >= ' ' && key <= '~') combo->add( str_translated, ADD_BOTTOM );
        }
        else combo->add( str_translated, ADD_BOTTOM );
    }
    combo->setCurrentByIndex(0);
}


// TODO: Sort the legacy and non-legacy together?
void LLPreviewGesture::addAnimations()
{
    LLComboBox* combo = mAnimationCombo;

    combo->removeall();

    std::string none_text = getString("none_text");

    combo->add(none_text, LLUUID::null);

    // Add all the default (legacy) animations
    S32 i;
    for (i = 0; i < gUserAnimStatesCount; ++i)
    {
        // Use the user-readable name
        std::string label = LLAnimStateLabels::getStateLabel( gUserAnimStates[i].mName );
        const LLUUID& id = gUserAnimStates[i].mID;
        combo->add(label, id);
    }

    // Get all inventory items that are animations
    LLViewerInventoryCategory::cat_array_t cats;
    LLViewerInventoryItem::item_array_t items;
    LLIsTypeWithPermissions is_copyable_animation(LLAssetType::AT_ANIMATION,
                                                    PERM_ITEM_UNRESTRICTED,
                                                    gAgent.getID(),
                                                    gAgent.getGroupID());
    gInventory.collectDescendentsIf(gInventory.getRootFolderID(),
                                    cats,
                                    items,
                                    LLInventoryModel::EXCLUDE_TRASH,
                                    is_copyable_animation);

    // Copy into something we can sort
    std::vector<LLInventoryItem*> animations;

    S32 count = items.size();
    for(i = 0; i < count; ++i)
    {
        animations.push_back( items.at(i) );
    }

    // Do the sort
    std::sort(animations.begin(), animations.end(), SortItemPtrsByName());

    // And load up the combobox
    std::vector<LLInventoryItem*>::iterator it;
    for (it = animations.begin(); it != animations.end(); ++it)
    {
        LLInventoryItem* item = *it;

        combo->add(item->getName(), item->getAssetUUID(), ADD_BOTTOM);
    }
}


void LLPreviewGesture::addSounds()
{
    LLComboBox* combo = mSoundCombo;
    combo->removeall();

    std::string none_text = getString("none_text");

    combo->add(none_text, LLUUID::null);

    // Get all inventory items that are sounds
    LLViewerInventoryCategory::cat_array_t cats;
    LLViewerInventoryItem::item_array_t items;
    LLIsTypeWithPermissions is_copyable_sound(LLAssetType::AT_SOUND,
                                                    PERM_ITEM_UNRESTRICTED,
                                                    gAgent.getID(),
                                                    gAgent.getGroupID());
    gInventory.collectDescendentsIf(gInventory.getRootFolderID(),
                                    cats,
                                    items,
                                    LLInventoryModel::EXCLUDE_TRASH,
                                    is_copyable_sound);

    // Copy sounds into something we can sort
    std::vector<LLInventoryItem*> sounds;

    S32 i;
    S32 count = items.size();
    for(i = 0; i < count; ++i)
    {
        sounds.push_back( items.at(i) );
    }

    // Do the sort
    std::sort(sounds.begin(), sounds.end(), SortItemPtrsByName());

    // And load up the combobox
    std::vector<LLInventoryItem*>::iterator it;
    for (it = sounds.begin(); it != sounds.end(); ++it)
    {
        LLInventoryItem* item = *it;

        combo->add(item->getName(), item->getAssetUUID(), ADD_BOTTOM);
    }
}


void LLPreviewGesture::refresh()
{
<<<<<<< HEAD
	LLPreview::refresh();
	// If previewing or item is incomplete, all controls are disabled
	LLViewerInventoryItem* item = (LLViewerInventoryItem*)getItem();
	bool is_complete = item && item->isFinished();
	if (mPreviewGesture || !is_complete)
	{
		getChildView("desc")->setEnabled(false);
		//mDescEditor->setEnabled(false);
		mTriggerEditor->setEnabled(false);
		mReplaceText->setEnabled(false);
		mReplaceEditor->setEnabled(false);
		mModifierCombo->setEnabled(false);
		mKeyCombo->setEnabled(false);
		mLibraryList->setEnabled(false);
		mAddBtn->setEnabled(false);
		mUpBtn->setEnabled(false);
		mDownBtn->setEnabled(false);
		mDeleteBtn->setEnabled(false);
		mStepList->setEnabled(false);
		mOptionsText->setEnabled(false);
		mAnimationCombo->setEnabled(false);
		mAnimationRadio->setEnabled(false);
		mSoundCombo->setEnabled(false);
		mChatEditor->setEnabled(false);
		mWaitAnimCheck->setEnabled(false);
		mWaitTimeCheck->setEnabled(false);
		mWaitTimeEditor->setEnabled(false);
		mActiveCheck->setEnabled(false);
		mSaveBtn->setEnabled(false);

		// Make sure preview button is enabled, so we can stop it
		mPreviewBtn->setEnabled(true);
		return;
	}

	bool modifiable = item->getPermissions().allowModifyBy(gAgent.getID());

	getChildView("desc")->setEnabled(modifiable);
	mTriggerEditor->setEnabled(true);
	mLibraryList->setEnabled(modifiable);
	mStepList->setEnabled(modifiable);
	mOptionsText->setEnabled(modifiable);
	mAnimationCombo->setEnabled(modifiable);
	mAnimationRadio->setEnabled(modifiable);
	mSoundCombo->setEnabled(modifiable);
	mChatEditor->setEnabled(modifiable);
	mWaitAnimCheck->setEnabled(modifiable);
	mWaitTimeCheck->setEnabled(modifiable);
	mWaitTimeEditor->setEnabled(modifiable);
	mActiveCheck->setEnabled(true);

	const std::string& trigger = mTriggerEditor->getText();
	bool have_trigger = !trigger.empty();

	const std::string& replace = mReplaceEditor->getText();
	bool have_replace = !replace.empty();

	LLScrollListItem* library_item = mLibraryList->getFirstSelected();
	bool have_library = (library_item != NULL);

	LLScrollListItem* step_item = mStepList->getFirstSelected();
	S32 step_index = mStepList->getFirstSelectedIndex();
	S32 step_count = mStepList->getItemCount();
	bool have_step = (step_item != NULL);

	mReplaceText->setEnabled(have_trigger || have_replace);
	mReplaceEditor->setEnabled(have_trigger || have_replace);

	mModifierCombo->setEnabled(true);
	mKeyCombo->setEnabled(true);

	mAddBtn->setEnabled(modifiable && have_library);
	mUpBtn->setEnabled(modifiable && have_step && step_index > 0);
	mDownBtn->setEnabled(modifiable && have_step && step_index < step_count-1);
	mDeleteBtn->setEnabled(modifiable && have_step);

	// Assume all not visible
	mAnimationCombo->setVisible(false);
	mAnimationRadio->setVisible(false);
	mSoundCombo->setVisible(false);
	mChatEditor->setVisible(false);
	mWaitAnimCheck->setVisible(false);
	mWaitTimeCheck->setVisible(false);
	mWaitTimeEditor->setVisible(false);

	std::string optionstext;
	
	if (have_step)
	{
		// figure out the type, show proper options, update text
		LLGestureStep* step = (LLGestureStep*)step_item->getUserdata();
		EStepType type = step->getType();

		switch(type)
		{
		case STEP_ANIMATION:
			{
				LLGestureStepAnimation* anim_step = (LLGestureStepAnimation*)step;
				optionstext = getString("step_anim");
				mAnimationCombo->setVisible(true);
				mAnimationRadio->setVisible(true);
				mAnimationRadio->setSelectedIndex((anim_step->mFlags & ANIM_FLAG_STOP) ? 1 : 0);
				mAnimationCombo->setCurrentByID(anim_step->mAnimAssetID);
				break;
			}
		case STEP_SOUND:
			{
				LLGestureStepSound* sound_step = (LLGestureStepSound*)step;
				optionstext = getString("step_sound");
				mSoundCombo->setVisible(true);
				mSoundCombo->setCurrentByID(sound_step->mSoundAssetID);
				break;
			}
		case STEP_CHAT:
			{
				LLGestureStepChat* chat_step = (LLGestureStepChat*)step;
				optionstext = getString("step_chat");
				mChatEditor->setVisible(true);
				mChatEditor->setText(chat_step->mChatText);
				break;
			}
		case STEP_WAIT:
			{
				LLGestureStepWait* wait_step = (LLGestureStepWait*)step;
				optionstext = getString("step_wait");
				mWaitAnimCheck->setVisible(true);
				mWaitAnimCheck->set(wait_step->mFlags & WAIT_FLAG_ALL_ANIM);
				mWaitTimeCheck->setVisible(true);
				mWaitTimeCheck->set(wait_step->mFlags & WAIT_FLAG_TIME);
				mWaitTimeEditor->setVisible(true);
				std::string buffer = llformat("%.1f", (double)wait_step->mWaitSeconds);
				mWaitTimeEditor->setText(buffer);
				break;
			}
		default:
			break;
		}
	}
	
	mOptionsText->setText(optionstext);

	bool active = LLGestureMgr::instance().isGestureActive(mItemUUID);
	mActiveCheck->set(active);

	// Can only preview if there are steps
	mPreviewBtn->setEnabled(step_count > 0);

	// And can only save if changes have been made
	mSaveBtn->setEnabled(mDirty);
	addAnimations();
	addSounds();
=======
    LLPreview::refresh();
    // If previewing or item is incomplete, all controls are disabled
    LLViewerInventoryItem* item = (LLViewerInventoryItem*)getItem();
    bool is_complete = (item && item->isFinished()) ? true : false;
    if (mPreviewGesture || !is_complete)
    {

        getChildView("desc")->setEnabled(FALSE);
        //mDescEditor->setEnabled(FALSE);
        mTriggerEditor->setEnabled(FALSE);
        mReplaceText->setEnabled(FALSE);
        mReplaceEditor->setEnabled(FALSE);
        mModifierCombo->setEnabled(FALSE);
        mKeyCombo->setEnabled(FALSE);
        mLibraryList->setEnabled(FALSE);
        mAddBtn->setEnabled(FALSE);
        mUpBtn->setEnabled(FALSE);
        mDownBtn->setEnabled(FALSE);
        mDeleteBtn->setEnabled(FALSE);
        mStepList->setEnabled(FALSE);
        mOptionsText->setEnabled(FALSE);
        mAnimationCombo->setEnabled(FALSE);
        mAnimationRadio->setEnabled(FALSE);
        mSoundCombo->setEnabled(FALSE);
        mChatEditor->setEnabled(FALSE);
        mWaitKeyReleaseCheck->setEnabled(FALSE);
        mWaitAnimCheck->setEnabled(FALSE);
        mWaitTimeCheck->setEnabled(FALSE);
        mWaitTimeEditor->setEnabled(FALSE);
        mActiveCheck->setEnabled(FALSE);
        mSaveBtn->setEnabled(FALSE);

        // Make sure preview button is enabled, so we can stop it
        mPreviewBtn->setEnabled(TRUE);
        return;
    }

    BOOL modifiable = item->getPermissions().allowModifyBy(gAgent.getID());

    getChildView("desc")->setEnabled(modifiable);
    mTriggerEditor->setEnabled(TRUE);
    mLibraryList->setEnabled(modifiable);
    mStepList->setEnabled(modifiable);
    mOptionsText->setEnabled(modifiable);
    mAnimationCombo->setEnabled(modifiable);
    mAnimationRadio->setEnabled(modifiable);
    mSoundCombo->setEnabled(modifiable);
    mChatEditor->setEnabled(modifiable);
    mWaitKeyReleaseCheck->setEnabled(modifiable);
    mWaitAnimCheck->setEnabled(modifiable);
    mWaitTimeCheck->setEnabled(modifiable);
    mWaitTimeEditor->setEnabled(modifiable);
    mActiveCheck->setEnabled(TRUE);

    const std::string& trigger = mTriggerEditor->getText();
    BOOL have_trigger = !trigger.empty();

    const std::string& replace = mReplaceEditor->getText();
    BOOL have_replace = !replace.empty();

    LLScrollListItem* library_item = mLibraryList->getFirstSelected();
    BOOL have_library = (library_item != NULL);

    LLScrollListItem* step_item = mStepList->getFirstSelected();
    S32 step_index = mStepList->getFirstSelectedIndex();
    S32 step_count = mStepList->getItemCount();
    BOOL have_step = (step_item != NULL);

    mReplaceText->setEnabled(have_trigger || have_replace);
    mReplaceEditor->setEnabled(have_trigger || have_replace);

    mModifierCombo->setEnabled(TRUE);
    mKeyCombo->setEnabled(TRUE);

    mAddBtn->setEnabled(modifiable && have_library);
    mUpBtn->setEnabled(modifiable && have_step && step_index > 0);
    mDownBtn->setEnabled(modifiable && have_step && step_index < step_count-1);
    mDeleteBtn->setEnabled(modifiable && have_step);

    // Assume all not visible
    mAnimationCombo->setVisible(FALSE);
    mAnimationRadio->setVisible(FALSE);
    mSoundCombo->setVisible(FALSE);
    mChatEditor->setVisible(FALSE);
    mWaitKeyReleaseCheck->setVisible(FALSE);
    mWaitAnimCheck->setVisible(FALSE);
    mWaitTimeCheck->setVisible(FALSE);
    mWaitTimeEditor->setVisible(FALSE);

    std::string optionstext;

    if (have_step)
    {
        // figure out the type, show proper options, update text
        LLGestureStep* step = (LLGestureStep*)step_item->getUserdata();
        EStepType type = step->getType();

        switch(type)
        {
        case STEP_ANIMATION:
            {
                LLGestureStepAnimation* anim_step = (LLGestureStepAnimation*)step;
                optionstext = getString("step_anim");
                mAnimationCombo->setVisible(TRUE);
                mAnimationRadio->setVisible(TRUE);
                mAnimationRadio->setSelectedIndex((anim_step->mFlags & ANIM_FLAG_STOP) ? 1 : 0);
                mAnimationCombo->setCurrentByID(anim_step->mAnimAssetID);
                break;
            }
        case STEP_SOUND:
            {
                LLGestureStepSound* sound_step = (LLGestureStepSound*)step;
                optionstext = getString("step_sound");
                mSoundCombo->setVisible(TRUE);
                mSoundCombo->setCurrentByID(sound_step->mSoundAssetID);
                break;
            }
        case STEP_CHAT:
            {
                LLGestureStepChat* chat_step = (LLGestureStepChat*)step;
                optionstext = getString("step_chat");
                mChatEditor->setVisible(TRUE);
                mChatEditor->setText(chat_step->mChatText);
                break;
            }
        case STEP_WAIT:
            {
                LLGestureStepWait* wait_step = (LLGestureStepWait*)step;
                optionstext = getString("step_wait");
                mWaitKeyReleaseCheck->setVisible(TRUE);
                mWaitKeyReleaseCheck->set(wait_step->mFlags & WAIT_FLAG_KEY_RELEASE);
                mWaitAnimCheck->setVisible(TRUE);
                mWaitAnimCheck->set(wait_step->mFlags & WAIT_FLAG_ALL_ANIM);
                mWaitTimeCheck->setVisible(TRUE);
                mWaitTimeCheck->set(wait_step->mFlags & WAIT_FLAG_TIME);
                mWaitTimeEditor->setVisible(TRUE);
                std::string buffer = llformat("%.1f", (double)wait_step->mWaitSeconds);
                mWaitTimeEditor->setText(buffer);
                break;
            }
        default:
            break;
        }
    }

    mOptionsText->setText(optionstext);

    BOOL active = LLGestureMgr::instance().isGestureActive(mItemUUID);
    mActiveCheck->set(active);

    // Can only preview if there are steps
    mPreviewBtn->setEnabled(step_count > 0);

    // And can only save if changes have been made
    mSaveBtn->setEnabled(mDirty);
    addAnimations();
    addSounds();
>>>>>>> c06fb4e0
}


void LLPreviewGesture::initDefaultGesture()
{
<<<<<<< HEAD
	LLScrollListItem* item;
	item = addStep( STEP_ANIMATION );
	LLGestureStepAnimation* anim = (LLGestureStepAnimation*)item->getUserdata();
	anim->mAnimAssetID = ANIM_AGENT_HELLO;
	anim->mAnimName = LLTrans::getString("Wave");
	updateLabel(item);

	item = addStep( STEP_WAIT );
	LLGestureStepWait* wait = (LLGestureStepWait*)item->getUserdata();
	wait->mFlags = WAIT_FLAG_ALL_ANIM;
	updateLabel(item);

	item = addStep( STEP_CHAT );
	LLGestureStepChat* chat_step = (LLGestureStepChat*)item->getUserdata();
	chat_step->mChatText =  LLTrans::getString("HelloAvatar");
	updateLabel(item);

	// Start with item list selected
	mStepList->selectFirstItem();

	// this is *new* content, so we are dirty
	mDirty = true;
=======
    LLScrollListItem* item;
    item = addStep( STEP_ANIMATION );
    LLGestureStepAnimation* anim = (LLGestureStepAnimation*)item->getUserdata();
    anim->mAnimAssetID = ANIM_AGENT_HELLO;
    anim->mAnimName = LLTrans::getString("Wave");
    updateLabel(item);

    item = addStep( STEP_WAIT );
    LLGestureStepWait* wait = (LLGestureStepWait*)item->getUserdata();
    wait->mFlags = WAIT_FLAG_ALL_ANIM;
    updateLabel(item);

    item = addStep( STEP_CHAT );
    LLGestureStepChat* chat_step = (LLGestureStepChat*)item->getUserdata();
    chat_step->mChatText =  LLTrans::getString("HelloAvatar");
    updateLabel(item);

    // Start with item list selected
    mStepList->selectFirstItem();

    // this is *new* content, so we are dirty
    mDirty = TRUE;
>>>>>>> c06fb4e0
}


void LLPreviewGesture::loadAsset()
{
<<<<<<< HEAD
	const LLInventoryItem* item = getItem();
	if (!item) 
	{
		// Don't set asset status here; we may not have set the item id yet
		// (e.g. when this gets called initially)
		//mAssetStatus = PREVIEW_ASSET_ERROR;
		return;
	}

	LLUUID asset_id = item->getAssetUUID();
	if (asset_id.isNull())
	{
		// Freshly created gesture, don't need to load asset.
		// Blank gesture will be fine.
		initDefaultGesture();
		refresh();
		mAssetStatus = PREVIEW_ASSET_LOADED;
		return;
	}

	// TODO: Based on item->getPermissions().allow*
	// could enable/disable UI.

	// Copy the UUID, because the user might close the preview
	// window if the download gets stalled.
	LLUUID* item_idp = new LLUUID(mItemUUID);

	const bool high_priority = true;
	gAssetStorage->getAssetData(asset_id,
								LLAssetType::AT_GESTURE,
								onLoadComplete,
								(void**)item_idp,
								high_priority);
	mAssetStatus = PREVIEW_ASSET_LOADING;
=======
    const LLInventoryItem* item = getItem();
    if (!item)
    {
        // Don't set asset status here; we may not have set the item id yet
        // (e.g. when this gets called initially)
        //mAssetStatus = PREVIEW_ASSET_ERROR;
        return;
    }

    LLUUID asset_id = item->getAssetUUID();
    if (asset_id.isNull())
    {
        // Freshly created gesture, don't need to load asset.
        // Blank gesture will be fine.
        initDefaultGesture();
        refresh();
        mAssetStatus = PREVIEW_ASSET_LOADED;
        return;
    }

    // TODO: Based on item->getPermissions().allow*
    // could enable/disable UI.

    // Copy the UUID, because the user might close the preview
    // window if the download gets stalled.
    LLUUID* item_idp = new LLUUID(mItemUUID);

    const BOOL high_priority = TRUE;
    gAssetStorage->getAssetData(asset_id,
                                LLAssetType::AT_GESTURE,
                                onLoadComplete,
                                (void**)item_idp,
                                high_priority);
    mAssetStatus = PREVIEW_ASSET_LOADING;
>>>>>>> c06fb4e0
}


// static
void LLPreviewGesture::onLoadComplete(const LLUUID& asset_uuid,
                                      LLAssetType::EType type,
                                      void* user_data, S32 status, LLExtStat ext_status)
{
<<<<<<< HEAD
	LLUUID* item_idp = (LLUUID*)user_data;

	LLPreviewGesture* self = LLFloaterReg::findTypedInstance<LLPreviewGesture>("preview_gesture", *item_idp);
	if (self)
	{
		if (0 == status)
		{
			LLFileSystem file(asset_uuid, type, LLFileSystem::READ);
			S32 size = file.getSize();

			std::vector<char> buffer(size+1);
			file.read((U8*)&buffer[0], size);
			buffer[size] = '\0';

			LLMultiGesture* gesture = new LLMultiGesture();

			LLDataPackerAsciiBuffer dp(&buffer[0], size+1);
			bool ok = gesture->deserialize(dp);

			if (ok)
			{
				// Everything has been successful.  Load up the UI.
				self->loadUIFromGesture(gesture);

				self->mStepList->selectFirstItem();

				self->mDirty = false;
				self->refresh();
				self->refreshFromItem(); // to update description and title
			}
			else
			{
				LL_WARNS() << "Unable to load gesture" << LL_ENDL;
			}

			delete gesture;
			gesture = NULL;

			self->mAssetStatus = PREVIEW_ASSET_LOADED;
		}
		else
		{
			if( LL_ERR_ASSET_REQUEST_NOT_IN_DATABASE == status ||
				LL_ERR_FILE_EMPTY == status)
			{
				LLDelayedGestureError::gestureMissing( *item_idp );
			}
			else
			{
				LLDelayedGestureError::gestureFailedToLoad( *item_idp );
			}

			LL_WARNS() << "Problem loading gesture: " << status << LL_ENDL;
			self->mAssetStatus = PREVIEW_ASSET_ERROR;
		}
	}
	delete item_idp;
	item_idp = NULL;
=======
    LLUUID* item_idp = (LLUUID*)user_data;

    LLPreviewGesture* self = LLFloaterReg::findTypedInstance<LLPreviewGesture>("preview_gesture", *item_idp);
    if (self)
    {
        if (0 == status)
        {
            LLFileSystem file(asset_uuid, type, LLFileSystem::READ);
            S32 size = file.getSize();

            std::vector<char> buffer(size+1);
            file.read((U8*)&buffer[0], size);
            buffer[size] = '\0';

            LLMultiGesture* gesture = new LLMultiGesture();

            LLDataPackerAsciiBuffer dp(&buffer[0], size+1);
            BOOL ok = gesture->deserialize(dp);

            if (ok)
            {
                // Everything has been successful.  Load up the UI.
                self->loadUIFromGesture(gesture);

                self->mStepList->selectFirstItem();

                self->mDirty = FALSE;
                self->refresh();
                self->refreshFromItem(); // to update description and title
            }
            else
            {
                LL_WARNS() << "Unable to load gesture" << LL_ENDL;
            }

            delete gesture;
            gesture = NULL;

            self->mAssetStatus = PREVIEW_ASSET_LOADED;
        }
        else
        {
            if( LL_ERR_ASSET_REQUEST_NOT_IN_DATABASE == status ||
                LL_ERR_FILE_EMPTY == status)
            {
                LLDelayedGestureError::gestureMissing( *item_idp );
            }
            else
            {
                LLDelayedGestureError::gestureFailedToLoad( *item_idp );
            }

            LL_WARNS() << "Problem loading gesture: " << status << LL_ENDL;
            self->mAssetStatus = PREVIEW_ASSET_ERROR;
        }
    }
    delete item_idp;
    item_idp = NULL;
>>>>>>> c06fb4e0
}


void LLPreviewGesture::loadUIFromGesture(LLMultiGesture* gesture)
{
    /*LLInventoryItem* item = getItem();



    if (item)
    {
        LLLineEditor* descEditor = getChild<LLLineEditor>("desc");
        descEditor->setText(item->getDescription());
    }*/

    mTriggerEditor->setText(gesture->mTrigger);

    mReplaceEditor->setText(gesture->mReplaceText);

    switch (gesture->mMask)
    {
    default:
      case MASK_NONE:
        mModifierCombo->setSimple( NONE_LABEL );
        break;
      case MASK_SHIFT:
        mModifierCombo->setSimple( SHIFT_LABEL );
        break;
      case MASK_CONTROL:
        mModifierCombo->setSimple( CTRL_LABEL );
        break;
    }

    // <FS:Ansariel> Allow CTRL-F10 shortcut for gestures
    //mModifierCombo->setEnabledByValue(CTRL_LABEL, gesture->mKey != KEY_F10);

    mKeyCombo->setCurrentByIndex(0);
    if (gesture->mKey != KEY_NONE)
    {
        mKeyCombo->setSimple(LLKeyboard::stringFromKey(gesture->mKey));
    }

    // <FS:Ansariel> Allow CTRL-F10 shortcut for gestures
    //mKeyCombo->setEnabledByValue(LLKeyboard::stringFromKey(KEY_F10), gesture->mMask != MASK_CONTROL);

    // Make UI steps for each gesture step
    S32 i;
    S32 count = gesture->mSteps.size();
    for (i = 0; i < count; ++i)
    {
        LLGestureStep* step = gesture->mSteps[i];

        LLGestureStep* new_step = NULL;

        switch(step->getType())
        {
        case STEP_ANIMATION:
            {
                LLGestureStepAnimation* anim_step = (LLGestureStepAnimation*)step;
                LLGestureStepAnimation* new_anim_step =
                    new LLGestureStepAnimation(*anim_step);
                new_step = new_anim_step;
                break;
            }
        case STEP_SOUND:
            {
                LLGestureStepSound* sound_step = (LLGestureStepSound*)step;
                LLGestureStepSound* new_sound_step =
                    new LLGestureStepSound(*sound_step);
                new_step = new_sound_step;
                break;
            }
        case STEP_CHAT:
            {
                LLGestureStepChat* chat_step = (LLGestureStepChat*)step;
                LLGestureStepChat* new_chat_step =
                    new LLGestureStepChat(*chat_step);
                new_step = new_chat_step;
                break;
            }
        case STEP_WAIT:
            {
                LLGestureStepWait* wait_step = (LLGestureStepWait*)step;
                LLGestureStepWait* new_wait_step =
                    new LLGestureStepWait(*wait_step);
                new_step = new_wait_step;
                break;
            }
        default:
            {
                break;
            }
        }

        if (!new_step) continue;

        // Create an enabled item with this step
        LLSD row;
        row["columns"][0]["value"] = getLabel( new_step->getLabel());
        row["columns"][0]["font"] = "SANSSERIF_SMALL";
        LLScrollListItem* item = mStepList->addElement(row);
        item->setUserdata(new_step);
    }
}

// Helpful structure so we can look up the inventory item
// after the save finishes.
struct LLSaveInfo
{
    LLSaveInfo(const LLUUID& item_id, const LLUUID& object_id, const std::string& desc,
                const LLTransactionID tid)
        : mItemUUID(item_id), mObjectUUID(object_id), mDesc(desc), mTransactionID(tid)
    {
    }

    LLUUID mItemUUID;
    LLUUID mObjectUUID;
    std::string mDesc;
    LLTransactionID mTransactionID;
};


void LLPreviewGesture::finishInventoryUpload(LLUUID itemId, LLUUID newAssetId)
{
    // If this gesture is active, then we need to update the in-memory
    // active map with the new pointer.
    if (LLGestureMgr::instance().isGestureActive(itemId))
    {
        // Active gesture edited from menu.
        LLGestureMgr::instance().replaceGesture(itemId, newAssetId);
        gInventory.notifyObservers();
    }

    //gesture will have a new asset_id
    LLPreviewGesture* previewp = LLFloaterReg::findTypedInstance<LLPreviewGesture>("preview_gesture", LLSD(itemId));
    if (previewp)
    {
        previewp->onUpdateSucceeded();
    }
}


void LLPreviewGesture::saveIfNeeded()
{
    if (!gAssetStorage)
    {
        LL_WARNS() << "Can't save gesture, no asset storage system." << LL_ENDL;
        return;
    }

    if (!mDirty)
    {
        return;
    }

    // Copy the UI into a gesture
    LLMultiGesture* gesture = createGesture();

    // Serialize the gesture
    S32 maxSize = gesture->getMaxSerialSize();
    char* buffer = new char[maxSize];

    LLDataPackerAsciiBuffer dp(buffer, maxSize);

    bool ok = gesture->serialize(dp);

    if (dp.getCurrentSize() > 1000)
    {
        LLNotificationsUtil::add("GestureSaveFailedTooManySteps");

        delete gesture;
        gesture = NULL;
        return;
    }
    else if (!ok)
    {
        LLNotificationsUtil::add("GestureSaveFailedTryAgain");
        delete gesture;
        gesture = NULL;
        return;
    }

    LLAssetID assetId;
    LLPreview::onCommit();
    bool delayedUpload(false);

    LLViewerInventoryItem* item = (LLViewerInventoryItem*) getItem();
    if (item)
    {
        const LLViewerRegion* region = gAgent.getRegion();
        if (!region)
        {
            LL_WARNS() << "Not connected to a region, cannot save gesture." << LL_ENDL;
            return;
        }
        std::string agent_url = region->getCapability("UpdateGestureAgentInventory");
        std::string task_url = region->getCapability("UpdateGestureTaskInventory");

        if (!agent_url.empty() && !task_url.empty())
        {
            std::string url;
            LLResourceUploadInfo::ptr_t uploadInfo;

            if (mObjectUUID.isNull() && !agent_url.empty())
            {
                //need to disable the preview floater so item
                //isn't re-saved before new asset arrives
                //fake out refresh.
                item->setComplete(false);
                refresh();
                item->setComplete(true);

                uploadInfo = std::make_shared<LLBufferedAssetUploadInfo>(mItemUUID, LLAssetType::AT_GESTURE, buffer,
                    [](LLUUID itemId, LLUUID newAssetId, LLUUID, LLSD)
                    {
                        LLPreviewGesture::finishInventoryUpload(itemId, newAssetId);
                    },
                    nullptr);
                url = agent_url;
            }
            else if (!mObjectUUID.isNull() && !task_url.empty())
            {
                uploadInfo = std::make_shared<LLBufferedAssetUploadInfo>(mObjectUUID, mItemUUID, LLAssetType::AT_GESTURE, buffer, nullptr, nullptr);
                url = task_url;
            }

            if (!url.empty() && uploadInfo)
            {
                delayedUpload = true;

                LLViewerAssetUpload::EnqueueInventoryUpload(url, uploadInfo);
            }

        }
        else if (gAssetStorage)
        {
            // Every save gets a new UUID.  Yup.
            LLTransactionID tid;
            tid.generate();
            assetId = tid.makeAssetID(gAgent.getSecureSessionID());

            LLFileSystem file(assetId, LLAssetType::AT_GESTURE, LLFileSystem::APPEND);

            S32 size = dp.getCurrentSize();
            file.write((U8*)buffer, size);

            LLLineEditor* descEditor = getChild<LLLineEditor>("desc");
            LLSaveInfo* info = new LLSaveInfo(mItemUUID, mObjectUUID, descEditor->getText(), tid);
            gAssetStorage->storeAssetData(tid, LLAssetType::AT_GESTURE, onSaveComplete, info, false);
        }

    }

    // If this gesture is active, then we need to update the in-memory
    // active map with the new pointer.
    if (!delayedUpload && LLGestureMgr::instance().isGestureActive(mItemUUID))
    {
        // gesture manager now owns the pointer
        LLGestureMgr::instance().replaceGesture(mItemUUID, gesture, assetId);

        // replaceGesture may deactivate other gestures so let the
        // inventory know.
        gInventory.notifyObservers();
    }
    else
    {
        // we're done with this gesture
        delete gesture;
        gesture = NULL;
    }

    mDirty = false;
    // refresh will be called when callback
    // if triggered when delayedUpload
    if(!delayedUpload)
    {
        refresh();
    }

}


// TODO: This is very similar to LLPreviewNotecard::onSaveComplete.
// Could merge code.
// static
void LLPreviewGesture::onSaveComplete(const LLUUID& asset_uuid, void* user_data, S32 status, LLExtStat ext_status) // StoreAssetData callback (fixed)
{
<<<<<<< HEAD
	LLSaveInfo* info = (LLSaveInfo*)user_data;
	if (info && (status == 0))
	{
		if(info->mObjectUUID.isNull())
		{
			// Saving into user inventory
			LLViewerInventoryItem* item;
			item = (LLViewerInventoryItem*)gInventory.getItem(info->mItemUUID);
			if(item)
			{
				LLPointer<LLViewerInventoryItem> new_item = new LLViewerInventoryItem(item);
				new_item->setDescription(info->mDesc);
				new_item->setTransactionID(info->mTransactionID);
				new_item->setAssetUUID(asset_uuid);
				new_item->updateServer(false);
				gInventory.updateItem(new_item);
				gInventory.notifyObservers();
			}
			else
			{
				LL_WARNS() << "Inventory item for gesture " << info->mItemUUID
						<< " is no longer in agent inventory." << LL_ENDL;
			}
		}
		else
		{
			// Saving into in-world object inventory
			LLViewerObject* object = gObjectList.findObject(info->mObjectUUID);
			LLViewerInventoryItem* item = NULL;
			if(object)
			{
				item = (LLViewerInventoryItem*)object->getInventoryObject(info->mItemUUID);
			}
			if(object && item)
			{
				item->setDescription(info->mDesc);
				item->setAssetUUID(asset_uuid);
				item->setTransactionID(info->mTransactionID);
				object->updateInventory(item, TASK_INVENTORY_ITEM_KEY, false);
				dialog_refresh_all();
			}
			else
			{
				LLNotificationsUtil::add("GestureSaveFailedObjectNotFound");
			}
		}

		// Find our window and close it if requested.
		LLPreviewGesture* previewp = LLFloaterReg::findTypedInstance<LLPreviewGesture>("preview_gesture", info->mItemUUID);
		if (previewp && previewp->mCloseAfterSave)
		{
			previewp->closeFloater();
		}
	}
	else
	{
		LL_WARNS() << "Problem saving gesture: " << status << LL_ENDL;
		LLSD args;
		args["REASON"] = std::string(LLAssetStorage::getErrorString(status));
		LLNotificationsUtil::add("GestureSaveFailedReason", args);
	}
	delete info;
	info = NULL;
=======
    LLSaveInfo* info = (LLSaveInfo*)user_data;
    if (info && (status == 0))
    {
        if(info->mObjectUUID.isNull())
        {
            // Saving into user inventory
            LLViewerInventoryItem* item;
            item = (LLViewerInventoryItem*)gInventory.getItem(info->mItemUUID);
            if(item)
            {
                LLPointer<LLViewerInventoryItem> new_item = new LLViewerInventoryItem(item);
                new_item->setDescription(info->mDesc);
                new_item->setTransactionID(info->mTransactionID);
                new_item->setAssetUUID(asset_uuid);
                new_item->updateServer(FALSE);
                gInventory.updateItem(new_item);
                gInventory.notifyObservers();
            }
            else
            {
                LL_WARNS() << "Inventory item for gesture " << info->mItemUUID
                        << " is no longer in agent inventory." << LL_ENDL;
            }
        }
        else
        {
            // Saving into in-world object inventory
            LLViewerObject* object = gObjectList.findObject(info->mObjectUUID);
            LLViewerInventoryItem* item = NULL;
            if(object)
            {
                item = (LLViewerInventoryItem*)object->getInventoryObject(info->mItemUUID);
            }
            if(object && item)
            {
                item->setDescription(info->mDesc);
                item->setAssetUUID(asset_uuid);
                item->setTransactionID(info->mTransactionID);
                object->updateInventory(item, TASK_INVENTORY_ITEM_KEY, false);
                dialog_refresh_all();
            }
            else
            {
                LLNotificationsUtil::add("GestureSaveFailedObjectNotFound");
            }
        }

        // Find our window and close it if requested.
        LLPreviewGesture* previewp = LLFloaterReg::findTypedInstance<LLPreviewGesture>("preview_gesture", info->mItemUUID);
        if (previewp && previewp->mCloseAfterSave)
        {
            previewp->closeFloater();
        }
    }
    else
    {
        LL_WARNS() << "Problem saving gesture: " << status << LL_ENDL;
        LLSD args;
        args["REASON"] = std::string(LLAssetStorage::getErrorString(status));
        LLNotificationsUtil::add("GestureSaveFailedReason", args);
    }
    delete info;
    info = NULL;
>>>>>>> c06fb4e0
}


LLMultiGesture* LLPreviewGesture::createGesture()
{
    LLMultiGesture* gesture = new LLMultiGesture();

    gesture->mTrigger = mTriggerEditor->getText();
    gesture->mReplaceText = mReplaceEditor->getText();

    const std::string& modifier = mModifierCombo->getSimple();
    if (modifier == CTRL_LABEL)
    {
        gesture->mMask = MASK_CONTROL;
    }
    else if (modifier == SHIFT_LABEL)
    {
        gesture->mMask = MASK_SHIFT;
    }
    else
    {
        gesture->mMask = MASK_NONE;
    }

    if (mKeyCombo->getCurrentIndex() == 0)
    {
        gesture->mKey = KEY_NONE;
    }
    else
    {
        const std::string& key_string = mKeyCombo->getSimple();
        LLKeyboard::keyFromString(key_string, &(gesture->mKey));
    }

    std::vector<LLScrollListItem*> data_list = mStepList->getAllData();
    std::vector<LLScrollListItem*>::iterator data_itor;
    for (data_itor = data_list.begin(); data_itor != data_list.end(); ++data_itor)
    {
        LLScrollListItem* item = *data_itor;
        LLGestureStep* step = (LLGestureStep*)item->getUserdata();

        switch(step->getType())
        {
        case STEP_ANIMATION:
            {
                // Copy UI-generated step into actual gesture step
                LLGestureStepAnimation* anim_step = (LLGestureStepAnimation*)step;
                LLGestureStepAnimation* new_anim_step =
                    new LLGestureStepAnimation(*anim_step);
                gesture->mSteps.push_back(new_anim_step);
                break;
            }
        case STEP_SOUND:
            {
                // Copy UI-generated step into actual gesture step
                LLGestureStepSound* sound_step = (LLGestureStepSound*)step;
                LLGestureStepSound* new_sound_step =
                    new LLGestureStepSound(*sound_step);
                gesture->mSteps.push_back(new_sound_step);
                break;
            }
        case STEP_CHAT:
            {
                // Copy UI-generated step into actual gesture step
                LLGestureStepChat* chat_step = (LLGestureStepChat*)step;
                LLGestureStepChat* new_chat_step =
                    new LLGestureStepChat(*chat_step);
                gesture->mSteps.push_back(new_chat_step);
                break;
            }
        case STEP_WAIT:
            {
                // Copy UI-generated step into actual gesture step
                LLGestureStepWait* wait_step = (LLGestureStepWait*)step;
                LLGestureStepWait* new_wait_step =
                    new LLGestureStepWait(*wait_step);
                gesture->mSteps.push_back(new_wait_step);
                break;
            }
        default:
            {
                break;
            }
        }
    }

    return gesture;
}


void LLPreviewGesture::onCommitKeyorModifier()
{
<<<<<<< HEAD
	// SL-14139: ctrl-F10 is currently used to access top menu,
	// so don't allow to bound gestures to this combination.

	// <FS:Ansariel> Allow CTRL-F10 shortcut for gestures
	//mKeyCombo->setEnabledByValue(LLKeyboard::stringFromKey(KEY_F10), mModifierCombo->getSimple() != CTRL_LABEL);
	//mModifierCombo->setEnabledByValue(CTRL_LABEL, mKeyCombo->getSimple() != LLKeyboard::stringFromKey(KEY_F10));
	// </FS:Ansariel>
	mDirty = true;
	refresh();
=======
    // SL-14139: ctrl-F10 is currently used to access top menu,
    // so don't allow to bound gestures to this combination.

    // <FS:Ansariel> Allow CTRL-F10 shortcut for gestures
    //mKeyCombo->setEnabledByValue(LLKeyboard::stringFromKey(KEY_F10), mModifierCombo->getSimple() != CTRL_LABEL);
    //mModifierCombo->setEnabledByValue(CTRL_LABEL, mKeyCombo->getSimple() != LLKeyboard::stringFromKey(KEY_F10));
    // </FS:Ansariel>
    mDirty = TRUE;
    refresh();
>>>>>>> c06fb4e0
}

// static
void LLPreviewGesture::updateLabel(LLScrollListItem* item)
{
    LLGestureStep* step = (LLGestureStep*)item->getUserdata();

    LLScrollListCell* cell = item->getColumn(0);
    LLScrollListText* text_cell = (LLScrollListText*)cell;
    std::string label = getLabel( step->getLabel());
    text_cell->setText(label);
}

// static
void LLPreviewGesture::onCommitSetDirty(LLUICtrl* ctrl, void* data)
{
<<<<<<< HEAD
	LLPreviewGesture* self = (LLPreviewGesture*)data;
	self->mDirty = true;
	self->refresh();
=======
    LLPreviewGesture* self = (LLPreviewGesture*)data;
    self->mDirty = TRUE;
    self->refresh();
>>>>>>> c06fb4e0
}

// static
void LLPreviewGesture::onCommitLibrary(LLUICtrl* ctrl, void* data)
{
    LLPreviewGesture* self = (LLPreviewGesture*)data;

    LLScrollListItem* library_item = self->mLibraryList->getFirstSelected();
    if (library_item)
    {
        self->mStepList->deselectAllItems();
        self->refresh();
    }
}


// static
void LLPreviewGesture::onCommitStep(LLUICtrl* ctrl, void* data)
{
    LLPreviewGesture* self = (LLPreviewGesture*)data;

    LLScrollListItem* step_item = self->mStepList->getFirstSelected();
    if (!step_item) return;

    self->mLibraryList->deselectAllItems();
    self->refresh();
}


// static
void LLPreviewGesture::onCommitAnimation(LLUICtrl* ctrl, void* data)
{
<<<<<<< HEAD
	LLPreviewGesture* self = (LLPreviewGesture*)data;

	LLScrollListItem* step_item = self->mStepList->getFirstSelected();
	if (step_item)
	{
		LLGestureStep* step = (LLGestureStep*)step_item->getUserdata();
		if (step->getType() == STEP_ANIMATION)
		{
			// Assign the animation name
			LLGestureStepAnimation* anim_step = (LLGestureStepAnimation*)step;
			if (self->mAnimationCombo->getCurrentIndex() == 0)
			{
				anim_step->mAnimName.clear();
				anim_step->mAnimAssetID.setNull();
			}
			else
			{
				anim_step->mAnimName = self->mAnimationCombo->getSimple();
				anim_step->mAnimAssetID = self->mAnimationCombo->getCurrentID();
			}
			//anim_step->mFlags = 0x0;

			// Update the UI label in the list
			updateLabel(step_item);

			self->mDirty = true;
			self->refresh();
		}
	}
=======
    LLPreviewGesture* self = (LLPreviewGesture*)data;

    LLScrollListItem* step_item = self->mStepList->getFirstSelected();
    if (step_item)
    {
        LLGestureStep* step = (LLGestureStep*)step_item->getUserdata();
        if (step->getType() == STEP_ANIMATION)
        {
            // Assign the animation name
            LLGestureStepAnimation* anim_step = (LLGestureStepAnimation*)step;
            if (self->mAnimationCombo->getCurrentIndex() == 0)
            {
                anim_step->mAnimName.clear();
                anim_step->mAnimAssetID.setNull();
            }
            else
            {
                anim_step->mAnimName = self->mAnimationCombo->getSimple();
                anim_step->mAnimAssetID = self->mAnimationCombo->getCurrentID();
            }
            //anim_step->mFlags = 0x0;

            // Update the UI label in the list
            updateLabel(step_item);

            self->mDirty = TRUE;
            self->refresh();
        }
    }
>>>>>>> c06fb4e0
}

// static
void LLPreviewGesture::onCommitAnimationTrigger(LLUICtrl* ctrl, void *data)
{
<<<<<<< HEAD
	LLPreviewGesture* self = (LLPreviewGesture*)data;

	LLScrollListItem* step_item = self->mStepList->getFirstSelected();
	if (step_item)
	{
		LLGestureStep* step = (LLGestureStep*)step_item->getUserdata();
		if (step->getType() == STEP_ANIMATION)
		{
			LLGestureStepAnimation* anim_step = (LLGestureStepAnimation*)step;
			if (self->mAnimationRadio->getSelectedIndex() == 0)
			{
				// start
				anim_step->mFlags &= ~ANIM_FLAG_STOP;
			}
			else
			{
				// stop
				anim_step->mFlags |= ANIM_FLAG_STOP;
			}
			// Update the UI label in the list
			updateLabel(step_item);

			self->mDirty = true;
			self->refresh();
		}
	}
=======
    LLPreviewGesture* self = (LLPreviewGesture*)data;

    LLScrollListItem* step_item = self->mStepList->getFirstSelected();
    if (step_item)
    {
        LLGestureStep* step = (LLGestureStep*)step_item->getUserdata();
        if (step->getType() == STEP_ANIMATION)
        {
            LLGestureStepAnimation* anim_step = (LLGestureStepAnimation*)step;
            if (self->mAnimationRadio->getSelectedIndex() == 0)
            {
                // start
                anim_step->mFlags &= ~ANIM_FLAG_STOP;
            }
            else
            {
                // stop
                anim_step->mFlags |= ANIM_FLAG_STOP;
            }
            // Update the UI label in the list
            updateLabel(step_item);

            self->mDirty = TRUE;
            self->refresh();
        }
    }
>>>>>>> c06fb4e0
}

// static
void LLPreviewGesture::onCommitSound(LLUICtrl* ctrl, void* data)
{
<<<<<<< HEAD
	LLPreviewGesture* self = (LLPreviewGesture*)data;

	LLScrollListItem* step_item = self->mStepList->getFirstSelected();
	if (step_item)
	{
		LLGestureStep* step = (LLGestureStep*)step_item->getUserdata();
		if (step->getType() == STEP_SOUND)
		{
			// Assign the sound name
			LLGestureStepSound* sound_step = (LLGestureStepSound*)step;
			sound_step->mSoundName = self->mSoundCombo->getSimple();
			sound_step->mSoundAssetID = self->mSoundCombo->getCurrentID();
			sound_step->mFlags = 0x0;

			// Update the UI label in the list
			updateLabel(step_item);

			self->mDirty = true;
			self->refresh();
		}
	}
=======
    LLPreviewGesture* self = (LLPreviewGesture*)data;

    LLScrollListItem* step_item = self->mStepList->getFirstSelected();
    if (step_item)
    {
        LLGestureStep* step = (LLGestureStep*)step_item->getUserdata();
        if (step->getType() == STEP_SOUND)
        {
            // Assign the sound name
            LLGestureStepSound* sound_step = (LLGestureStepSound*)step;
            sound_step->mSoundName = self->mSoundCombo->getSimple();
            sound_step->mSoundAssetID = self->mSoundCombo->getCurrentID();
            sound_step->mFlags = 0x0;

            // Update the UI label in the list
            updateLabel(step_item);

            self->mDirty = TRUE;
            self->refresh();
        }
    }
>>>>>>> c06fb4e0
}

// static
void LLPreviewGesture::onCommitChat(LLUICtrl* ctrl, void* data)
{
    LLPreviewGesture* self = (LLPreviewGesture*)data;

    LLScrollListItem* step_item = self->mStepList->getFirstSelected();
    if (!step_item) return;

    LLGestureStep* step = (LLGestureStep*)step_item->getUserdata();
    if (step->getType() != STEP_CHAT) return;

    LLGestureStepChat* chat_step = (LLGestureStepChat*)step;
    chat_step->mChatText = self->mChatEditor->getText();
    chat_step->mFlags = 0x0;

    // Update the UI label in the list
    updateLabel(step_item);

<<<<<<< HEAD
	self->mDirty = true;
	self->refresh();
=======
    self->mDirty = TRUE;
    self->refresh();
>>>>>>> c06fb4e0
}

// static
void LLPreviewGesture::onCommitWait(LLUICtrl* ctrl, void* data)
{
    LLPreviewGesture* self = (LLPreviewGesture*)data;

    LLScrollListItem* step_item = self->mStepList->getFirstSelected();
    if (!step_item) return;

    LLGestureStep* step = (LLGestureStep*)step_item->getUserdata();
    if (step->getType() != STEP_WAIT) return;

    LLGestureStepWait* wait_step = (LLGestureStepWait*)step;
    U32 flags = 0x0;
    if (self->mWaitKeyReleaseCheck->get()) flags |= WAIT_FLAG_KEY_RELEASE;
    if (self->mWaitAnimCheck->get()) flags |= WAIT_FLAG_ALL_ANIM;
    if (self->mWaitTimeCheck->get()) flags |= WAIT_FLAG_TIME;
    wait_step->mFlags = flags;

    {
        LLLocale locale(LLLocale::USER_LOCALE);

        F32 wait_seconds = (F32)atof(self->mWaitTimeEditor->getText().c_str());
        if (wait_seconds < 0.f) wait_seconds = 0.f;
        if (wait_seconds > 3600.f) wait_seconds = 3600.f;
        wait_step->mWaitSeconds = wait_seconds;
    }

    // Enable the input area if necessary
    self->mWaitTimeEditor->setEnabled(self->mWaitTimeCheck->get());

    // Update the UI label in the list
    updateLabel(step_item);

<<<<<<< HEAD
	self->mDirty = true;
	self->refresh();
=======
    self->mDirty = TRUE;
    self->refresh();
>>>>>>> c06fb4e0
}

// static
void LLPreviewGesture::onCommitWaitTime(LLUICtrl* ctrl, void* data)
{
    LLPreviewGesture* self = (LLPreviewGesture*)data;

    LLScrollListItem* step_item = self->mStepList->getFirstSelected();
    if (!step_item) return;

    LLGestureStep* step = (LLGestureStep*)step_item->getUserdata();
    if (step->getType() != STEP_WAIT) return;

<<<<<<< HEAD
	self->mWaitTimeCheck->set(true);
	onCommitWait(ctrl, data);
=======
    self->mWaitTimeCheck->set(TRUE);
    onCommitWait(ctrl, data);
>>>>>>> c06fb4e0
}


// static
void LLPreviewGesture::onKeystrokeCommit(LLLineEditor* caller,
                                         void* data)
{
    // Just commit every keystroke
    onCommitSetDirty(caller, data);
}

// static
void LLPreviewGesture::onClickAdd(void* data)
{
    LLPreviewGesture* self = (LLPreviewGesture*)data;

    LLScrollListItem* library_item = self->mLibraryList->getFirstSelected();
    if (!library_item) return;

    S32 library_item_index = self->mLibraryList->getFirstSelectedIndex();

    const LLScrollListCell* library_cell = library_item->getColumn(0);
    const std::string& library_text = library_cell->getValue().asString();

    if( library_item_index >= STEP_EOF )
    {
        LL_ERRS() << "Unknown step type: " << library_text << LL_ENDL;
        return;
    }

<<<<<<< HEAD
	self->addStep( (EStepType)library_item_index );
	self->mDirty = true;
	self->refresh();
=======
    self->addStep( (EStepType)library_item_index );
    self->mDirty = TRUE;
    self->refresh();
>>>>>>> c06fb4e0
}

LLScrollListItem* LLPreviewGesture::addStep( const EStepType step_type )
{
<<<<<<< HEAD
	// Order of enum EStepType MUST match the library_list element in floater_preview_gesture.xml

	LLGestureStep* step = NULL;
	switch( step_type)
	{
		case STEP_ANIMATION:
			step = new LLGestureStepAnimation();

			break;
		case STEP_SOUND:
			step = new LLGestureStepSound();
			break;
		case STEP_CHAT:
			step = new LLGestureStepChat();	
			break;
		case STEP_WAIT:
			step = new LLGestureStepWait();			
			break;
		default:
			LL_ERRS() << "Unknown step type: " << (S32)step_type << LL_ENDL;
			return NULL;
	}


	// Create an enabled item with this step
	LLSD row;
	row["columns"][0]["value"] = getLabel(step->getLabel());
	row["columns"][0]["font"] = "SANSSERIF_SMALL";
	LLScrollListItem* step_item = mStepList->addElement(row);
	step_item->setUserdata(step);

	// And move selection to the list on the right
	mLibraryList->deselectAllItems();
	mStepList->deselectAllItems();

	step_item->setSelected(true);

	return step_item;
=======
    // Order of enum EStepType MUST match the library_list element in floater_preview_gesture.xml

    LLGestureStep* step = NULL;
    switch( step_type)
    {
        case STEP_ANIMATION:
            step = new LLGestureStepAnimation();

            break;
        case STEP_SOUND:
            step = new LLGestureStepSound();
            break;
        case STEP_CHAT:
            step = new LLGestureStepChat();
            break;
        case STEP_WAIT:
            step = new LLGestureStepWait();
            break;
        default:
            LL_ERRS() << "Unknown step type: " << (S32)step_type << LL_ENDL;
            return NULL;
    }


    // Create an enabled item with this step
    LLSD row;
    row["columns"][0]["value"] = getLabel(step->getLabel());
    row["columns"][0]["font"] = "SANSSERIF_SMALL";
    LLScrollListItem* step_item = mStepList->addElement(row);
    step_item->setUserdata(step);

    // And move selection to the list on the right
    mLibraryList->deselectAllItems();
    mStepList->deselectAllItems();

    step_item->setSelected(TRUE);

    return step_item;
>>>>>>> c06fb4e0
}

// static
std::string LLPreviewGesture::getLabel(std::vector<std::string> labels)
{
    std::vector<std::string> v_labels = labels ;
    std::string result("");

    if( v_labels.size() != 2)
    {
        return result;
    }

    if(v_labels[0]=="Chat")
    {
        result=LLTrans::getString("Chat Message");
    }
    else if(v_labels[0]=="Sound")
    {
        result=LLTrans::getString("Sound");
    }
    else if(v_labels[0]=="Wait")
    {
        result=LLTrans::getString("Wait");
    }
    else if(v_labels[0]=="AnimFlagStop")
    {
        result=LLTrans::getString("AnimFlagStop");
    }
    else if(v_labels[0]=="AnimFlagStart")
    {
        result=LLTrans::getString("AnimFlagStart");
    }

    // lets localize action value
    std::string action = v_labels[1];
    if ("None" == action)
    {
        action = LLTrans::getString("GestureActionNone");
    }
    else if ("until animations are done" == action)
    {
        action = LLFloaterReg::getInstance("preview_gesture")->getChild<LLCheckBoxCtrl>("wait_anim_check")->getLabel();
    }
    result.append(action);
    return result;

}
// static
void LLPreviewGesture::onClickUp(void* data)
{
<<<<<<< HEAD
	LLPreviewGesture* self = (LLPreviewGesture*)data;

	S32 selected_index = self->mStepList->getFirstSelectedIndex();
	if (selected_index > 0)
	{
		self->mStepList->swapWithPrevious(selected_index);
		self->mDirty = true;
		self->refresh();
	}
=======
    LLPreviewGesture* self = (LLPreviewGesture*)data;

    S32 selected_index = self->mStepList->getFirstSelectedIndex();
    if (selected_index > 0)
    {
        self->mStepList->swapWithPrevious(selected_index);
        self->mDirty = TRUE;
        self->refresh();
    }
>>>>>>> c06fb4e0
}

// static
void LLPreviewGesture::onClickDown(void* data)
{
<<<<<<< HEAD
	LLPreviewGesture* self = (LLPreviewGesture*)data;

	S32 selected_index = self->mStepList->getFirstSelectedIndex();
	if (selected_index < 0) return;

	S32 count = self->mStepList->getItemCount();
	if (selected_index < count-1)
	{
		self->mStepList->swapWithNext(selected_index);
		self->mDirty = true;
		self->refresh();
	}
=======
    LLPreviewGesture* self = (LLPreviewGesture*)data;

    S32 selected_index = self->mStepList->getFirstSelectedIndex();
    if (selected_index < 0) return;

    S32 count = self->mStepList->getItemCount();
    if (selected_index < count-1)
    {
        self->mStepList->swapWithNext(selected_index);
        self->mDirty = TRUE;
        self->refresh();
    }
>>>>>>> c06fb4e0
}

// static
void LLPreviewGesture::onClickDelete(void* data)
{
    LLPreviewGesture* self = (LLPreviewGesture*)data;

    LLScrollListItem* item = self->mStepList->getFirstSelected();
    S32 selected_index = self->mStepList->getFirstSelectedIndex();
    if (item && selected_index >= 0)
    {
        LLGestureStep* step = (LLGestureStep*)item->getUserdata();
        delete step;
        step = NULL;

        self->mStepList->deleteSingleItem(selected_index);

<<<<<<< HEAD
		self->mDirty = true;
		self->refresh();
	}
=======
        self->mDirty = TRUE;
        self->refresh();
    }
>>>>>>> c06fb4e0
}

// static
void LLPreviewGesture::onCommitActive(LLUICtrl* ctrl, void* data)
{
    LLPreviewGesture* self = (LLPreviewGesture*)data;
    if (!LLGestureMgr::instance().isGestureActive(self->mItemUUID))
    {
        LLGestureMgr::instance().activateGesture(self->mItemUUID);
    }
    else
    {
        LLGestureMgr::instance().deactivateGesture(self->mItemUUID);
    }

    // Make sure the (active) label in the inventory gets updated.
    LLViewerInventoryItem* item = gInventory.getItem(self->mItemUUID);
    if (item)
    {
        gInventory.updateItem(item);
        gInventory.notifyObservers();
    }

    self->refresh();
}

// static
void LLPreviewGesture::onClickSave(void* data)
{
    LLPreviewGesture* self = (LLPreviewGesture*)data;
    self->saveIfNeeded();
}

// static
void LLPreviewGesture::onClickPreview(void* data)
{
    LLPreviewGesture* self = (LLPreviewGesture*)data;

    if (!self->mPreviewGesture)
    {
        // make temporary gesture
        self->mPreviewGesture = self->createGesture();

        // add a callback
        self->mPreviewGesture->mDoneCallback = onDonePreview;
        self->mPreviewGesture->mCallbackData = self;

        // set the button title
        self->mPreviewBtn->setLabel(self->getString("stop_txt"));

        // play it, and delete when done
        LLGestureMgr::instance().playGesture(self->mPreviewGesture);

        self->refresh();
    }
    else
    {
        // Will call onDonePreview() below
        LLGestureMgr::instance().stopGesture(self->mPreviewGesture);

        self->refresh();
    }
}


// static
void LLPreviewGesture::onDonePreview(LLMultiGesture* gesture, void* data)
{
    LLPreviewGesture* self = (LLPreviewGesture*)data;

    self->mPreviewBtn->setLabel(self->getString("preview_txt"));

    delete self->mPreviewGesture;
    self->mPreviewGesture = NULL;

    self->refresh();
}<|MERGE_RESOLUTION|>--- conflicted
+++ resolved
@@ -139,105 +139,24 @@
 // virtual
 bool LLPreviewGesture::handleKeyHere(KEY key, MASK mask)
 {
-<<<<<<< HEAD
-	if(('S' == key) && (MASK_CONTROL == (mask & MASK_CONTROL)))
-	{
-		saveIfNeeded();
-		return true;
-	}
-=======
     if(('S' == key) && (MASK_CONTROL == (mask & MASK_CONTROL)))
     {
         saveIfNeeded();
-        return TRUE;
-    }
->>>>>>> c06fb4e0
+        return true;
+    }
 
     return LLPreview::handleKeyHere(key, mask);
 }
 
 
 // virtual
-<<<<<<< HEAD
 bool LLPreviewGesture::handleDragAndDrop(S32 x, S32 y, MASK mask, bool drop,
-										 EDragAndDropType cargo_type,
-										 void* cargo_data,
-										 EAcceptance* accept,
-										 std::string& tooltip_msg)
-{
-	bool handled = true;
-	switch(cargo_type)
-	{
-	case DAD_ANIMATION:
-	case DAD_SOUND:
-		{
-			// TODO: Don't allow this if you can't transfer the sound/animation
-
-			// make a script step
-			LLInventoryItem* item = (LLInventoryItem*)cargo_data;
-			if (item
-				&& gInventory.getItem(item->getUUID()))
-			{
-				LLPermissions perm = item->getPermissions();
-				if (!((perm.getMaskBase() & PERM_ITEM_UNRESTRICTED) == PERM_ITEM_UNRESTRICTED))
-				{
-					*accept = ACCEPT_NO;
-					if (tooltip_msg.empty())
-					{
-						tooltip_msg.assign("Only animations and sounds\n"
-											"with unrestricted permissions\n"
-											"can be added to a gesture.");
-					}
-					break;
-				}
-				else if (drop)
-				{
-					LLScrollListItem* line = NULL;
-					if (cargo_type == DAD_ANIMATION)
-					{
-						line = addStep( STEP_ANIMATION );
-						LLGestureStepAnimation* anim = (LLGestureStepAnimation*)line->getUserdata();
-						anim->mAnimAssetID = item->getAssetUUID();
-						anim->mAnimName = item->getName();
-					}
-					else if (cargo_type == DAD_SOUND)
-					{
-						line = addStep( STEP_SOUND );
-						LLGestureStepSound* sound = (LLGestureStepSound*)line->getUserdata();
-						sound->mSoundAssetID = item->getAssetUUID();
-						sound->mSoundName = item->getName();
-					}
-					updateLabel(line);
-					mDirty = true;
-					refresh();
-				}
-				*accept = ACCEPT_YES_COPY_MULTI;
-			}
-			else
-			{
-				// Not in user's inventory means it was in object inventory
-				*accept = ACCEPT_NO;
-			}
-			break;
-		}
-	default:
-		*accept = ACCEPT_NO;
-		if (tooltip_msg.empty())
-		{
-			tooltip_msg.assign("Only animations and sounds\n"
-								"can be added to a gesture.");
-		}
-		break;
-	}
-	return handled;
-=======
-BOOL LLPreviewGesture::handleDragAndDrop(S32 x, S32 y, MASK mask, BOOL drop,
                                          EDragAndDropType cargo_type,
                                          void* cargo_data,
                                          EAcceptance* accept,
                                          std::string& tooltip_msg)
 {
-    BOOL handled = TRUE;
+    bool handled = true;
     switch(cargo_type)
     {
     case DAD_ANIMATION:
@@ -280,7 +199,7 @@
                         sound->mSoundName = item->getName();
                     }
                     updateLabel(line);
-                    mDirty = TRUE;
+                    mDirty = true;
                     refresh();
                 }
                 *accept = ACCEPT_YES_COPY_MULTI;
@@ -302,7 +221,6 @@
         break;
     }
     return handled;
->>>>>>> c06fb4e0
 }
 
 
@@ -310,39 +228,21 @@
 bool LLPreviewGesture::canClose()
 {
 
-<<<<<<< HEAD
-	if(!mDirty || mForceClose)
-	{
-		return true;
-	}
-	else
-	{
-		if(!mSaveDialogShown)
-		{
-			mSaveDialogShown = true;
-			// Bring up view-modal dialog: Save changes? Yes, No, Cancel
-			LLNotificationsUtil::add("SaveChanges", LLSD(), LLSD(),
-					boost::bind(&LLPreviewGesture::handleSaveChangesDialog, this, _1, _2) );
-		}
-		return false;
-	}
-=======
     if(!mDirty || mForceClose)
     {
-        return TRUE;
+        return true;
     }
     else
     {
         if(!mSaveDialogShown)
         {
-            mSaveDialogShown = TRUE;
+            mSaveDialogShown = true;
             // Bring up view-modal dialog: Save changes? Yes, No, Cancel
             LLNotificationsUtil::add("SaveChanges", LLSD(), LLSD(),
                     boost::bind(&LLPreviewGesture::handleSaveChangesDialog, this, _1, _2) );
         }
-        return FALSE;
-    }
->>>>>>> c06fb4e0
+        return false;
+    }
 }
 
 // virtual
@@ -368,44 +268,19 @@
 
 bool LLPreviewGesture::handleSaveChangesDialog(const LLSD& notification, const LLSD& response)
 {
-<<<<<<< HEAD
-	mSaveDialogShown = false;
-	S32 option = LLNotificationsUtil::getSelectedOption(notification, response);
-	switch(option)
-	{
-	case 0:  // "Yes"
-		LLGestureMgr::instance().stopGesture(mPreviewGesture);
-		mCloseAfterSave = true;
-		onClickSave(this);
-		break;
-
-	case 1:  // "No"
-		LLGestureMgr::instance().stopGesture(mPreviewGesture);
-		mDirty = false; // Force the dirty flag because user has clicked NO on confirm save dialog...
-		closeFloater();
-		break;
-
-	case 2: // "Cancel"
-	default:
-		// If we were quitting, we didn't really mean it.
-		LLAppViewer::instance()->abortQuit();
-		break;
-	}
-	return false;
-=======
-    mSaveDialogShown = FALSE;
+    mSaveDialogShown = false;
     S32 option = LLNotificationsUtil::getSelectedOption(notification, response);
     switch(option)
     {
     case 0:  // "Yes"
         LLGestureMgr::instance().stopGesture(mPreviewGesture);
-        mCloseAfterSave = TRUE;
+        mCloseAfterSave = true;
         onClickSave(this);
         break;
 
     case 1:  // "No"
         LLGestureMgr::instance().stopGesture(mPreviewGesture);
-        mDirty = FALSE; // Force the dirty flag because user has clicked NO on confirm save dialog...
+        mDirty = false; // Force the dirty flag because user has clicked NO on confirm save dialog...
         closeFloater();
         break;
 
@@ -416,32 +291,10 @@
         break;
     }
     return false;
->>>>>>> c06fb4e0
 }
 
 
 LLPreviewGesture::LLPreviewGesture(const LLSD& key)
-<<<<<<< HEAD
-:	LLPreview(key),
-	mTriggerEditor(NULL),
-	mModifierCombo(NULL),
-	mKeyCombo(NULL),
-	mLibraryList(NULL),
-	mAddBtn(NULL),
-	mUpBtn(NULL),
-	mDownBtn(NULL),
-	mDeleteBtn(NULL),
-	mStepList(NULL),
-	mOptionsText(NULL),
-	mAnimationRadio(NULL),
-	mAnimationCombo(NULL),
-	mSoundCombo(NULL),
-	mChatEditor(NULL),
-	mSaveBtn(NULL),
-	mPreviewBtn(NULL),
-	mPreviewGesture(NULL),
-	mDirty(false)
-=======
 :   LLPreview(key),
     mTriggerEditor(NULL),
     mModifierCombo(NULL),
@@ -460,8 +313,7 @@
     mSaveBtn(NULL),
     mPreviewBtn(NULL),
     mPreviewGesture(NULL),
-    mDirty(FALSE)
->>>>>>> c06fb4e0
+    mDirty(false)
 {
     NONE_LABEL =  LLTrans::getString("---");
     SHIFT_LABEL = LLTrans::getString("KBShift");
@@ -486,152 +338,6 @@
 
 bool LLPreviewGesture::postBuild()
 {
-<<<<<<< HEAD
-	setVisibleCallback(boost::bind(&LLPreviewGesture::onVisibilityChanged, this, _2));
-	
-	LLLineEditor* edit;
-	LLComboBox* combo;
-	LLButton* btn;
-	LLScrollListCtrl* list;
-	LLTextBox* text;
-	LLCheckBoxCtrl* check;
-
-	edit = getChild<LLLineEditor>("desc");
-	edit->setKeystrokeCallback(onKeystrokeCommit, this);
-
-	edit = getChild<LLLineEditor>("trigger_editor");
-	edit->setKeystrokeCallback(onKeystrokeCommit, this);
-	edit->setCommitCallback(onCommitSetDirty, this);
-	edit->setCommitOnFocusLost(true);
-	edit->setIgnoreTab(true);
-	mTriggerEditor = edit;
-
-	text = getChild<LLTextBox>("replace_text");
-	text->setEnabled(false);
-	mReplaceText = text;
-
-	edit = getChild<LLLineEditor>("replace_editor");
-	edit->setEnabled(false);
-	edit->setKeystrokeCallback(onKeystrokeCommit, this);
-	edit->setCommitCallback(onCommitSetDirty, this);
-	edit->setCommitOnFocusLost(true);
-	edit->setIgnoreTab(true);
-	mReplaceEditor = edit;
-
-	combo = getChild<LLComboBox>( "modifier_combo");
-	combo->setCommitCallback(boost::bind(&LLPreviewGesture::onCommitKeyorModifier, this));
-	mModifierCombo = combo;
-
-	combo = getChild<LLComboBox>( "key_combo");
-	combo->setCommitCallback(boost::bind(&LLPreviewGesture::onCommitKeyorModifier, this));
-	mKeyCombo = combo;
-
-	list = getChild<LLScrollListCtrl>("library_list");
-	list->setCommitCallback(onCommitLibrary, this);
-	list->setDoubleClickCallback(onClickAdd, this);
-	mLibraryList = list;
-
-	btn = getChild<LLButton>( "add_btn");
-	btn->setClickedCallback(onClickAdd, this);
-	btn->setEnabled(false);
-	mAddBtn = btn;
-
-	btn = getChild<LLButton>( "up_btn");
-	btn->setClickedCallback(onClickUp, this);
-	btn->setEnabled(false);
-	mUpBtn = btn;
-
-	btn = getChild<LLButton>( "down_btn");
-	btn->setClickedCallback(onClickDown, this);
-	btn->setEnabled(false);
-	mDownBtn = btn;
-
-	btn = getChild<LLButton>( "delete_btn");
-	btn->setClickedCallback(onClickDelete, this);
-	btn->setEnabled(false);
-	mDeleteBtn = btn;
-
-	list = getChild<LLScrollListCtrl>("step_list");
-	list->setCommitCallback(onCommitStep, this);
-	mStepList = list;
-
-	// Options
-	mOptionsText = getChild<LLTextBox>("options_text");
-
-	combo = getChild<LLComboBox>( "animation_list");
-	combo->setVisible(false);
-	combo->setCommitCallback(onCommitAnimation, this);
-	mAnimationCombo = combo;
-
-	LLRadioGroup* group;
-	group = getChild<LLRadioGroup>("animation_trigger_type");
-	group->setVisible(false);
-	group->setCommitCallback(onCommitAnimationTrigger, this);
-	mAnimationRadio = group;
-
-	combo = getChild<LLComboBox>( "sound_list");
-	combo->setVisible(false);
-	combo->setCommitCallback(onCommitSound, this);
-	mSoundCombo = combo;
-
-	edit = getChild<LLLineEditor>("chat_editor");
-	edit->setVisible(false);
-	edit->setCommitCallback(onCommitChat, this);
-	//edit->setKeystrokeCallback(onKeystrokeCommit, this);
-	edit->setCommitOnFocusLost(true);
-	edit->setIgnoreTab(true);
-	mChatEditor = edit;
-
-	check = getChild<LLCheckBoxCtrl>( "wait_anim_check");
-	check->setVisible(false);
-	check->setCommitCallback(onCommitWait, this);
-	mWaitAnimCheck = check;
-
-	check = getChild<LLCheckBoxCtrl>( "wait_time_check");
-	check->setVisible(false);
-	check->setCommitCallback(onCommitWait, this);
-	mWaitTimeCheck = check;
-
-	edit = getChild<LLLineEditor>("wait_time_editor");
-	edit->setEnabled(false);
-	edit->setVisible(false);
-	edit->setPrevalidate(LLTextValidate::validateFloat);
-//	edit->setKeystrokeCallback(onKeystrokeCommit, this);
-	edit->setCommitOnFocusLost(true);
-	edit->setCommitCallback(onCommitWaitTime, this);
-	edit->setIgnoreTab(true);
-	mWaitTimeEditor = edit;
-
-	// Buttons at the bottom
-	check = getChild<LLCheckBoxCtrl>( "active_check");
-	check->setCommitCallback(onCommitActive, this);
-	mActiveCheck = check;
-
-	btn = getChild<LLButton>( "save_btn");
-	btn->setClickedCallback(onClickSave, this);
-	mSaveBtn = btn;
-
-	btn = getChild<LLButton>( "preview_btn");
-	btn->setClickedCallback(onClickPreview, this);
-	mPreviewBtn = btn;
-
-
-	// Populate the comboboxes
-	addModifiers();
-	addKeys();
-	addAnimations();
-	addSounds();
-
-	const LLInventoryItem* item = getItem();
-
-	if (item) 
-	{
-		getChild<LLUICtrl>("desc")->setValue(item->getDescription());
-		getChild<LLLineEditor>("desc")->setPrevalidate(&LLTextValidate::validateASCIIPrintableNoPipe);
-	}
-
-	return LLPreview::postBuild();
-=======
     setVisibleCallback(boost::bind(&LLPreviewGesture::onVisibilityChanged, this, _2));
 
     LLLineEditor* edit;
@@ -647,20 +353,20 @@
     edit = getChild<LLLineEditor>("trigger_editor");
     edit->setKeystrokeCallback(onKeystrokeCommit, this);
     edit->setCommitCallback(onCommitSetDirty, this);
-    edit->setCommitOnFocusLost(TRUE);
-    edit->setIgnoreTab(TRUE);
+    edit->setCommitOnFocusLost(true);
+    edit->setIgnoreTab(true);
     mTriggerEditor = edit;
 
     text = getChild<LLTextBox>("replace_text");
-    text->setEnabled(FALSE);
+    text->setEnabled(false);
     mReplaceText = text;
 
     edit = getChild<LLLineEditor>("replace_editor");
-    edit->setEnabled(FALSE);
+    edit->setEnabled(false);
     edit->setKeystrokeCallback(onKeystrokeCommit, this);
     edit->setCommitCallback(onCommitSetDirty, this);
-    edit->setCommitOnFocusLost(TRUE);
-    edit->setIgnoreTab(TRUE);
+    edit->setCommitOnFocusLost(true);
+    edit->setIgnoreTab(true);
     mReplaceEditor = edit;
 
     combo = getChild<LLComboBox>( "modifier_combo");
@@ -678,22 +384,22 @@
 
     btn = getChild<LLButton>( "add_btn");
     btn->setClickedCallback(onClickAdd, this);
-    btn->setEnabled(FALSE);
+    btn->setEnabled(false);
     mAddBtn = btn;
 
     btn = getChild<LLButton>( "up_btn");
     btn->setClickedCallback(onClickUp, this);
-    btn->setEnabled(FALSE);
+    btn->setEnabled(false);
     mUpBtn = btn;
 
     btn = getChild<LLButton>( "down_btn");
     btn->setClickedCallback(onClickDown, this);
-    btn->setEnabled(FALSE);
+    btn->setEnabled(false);
     mDownBtn = btn;
 
     btn = getChild<LLButton>( "delete_btn");
     btn->setClickedCallback(onClickDelete, this);
-    btn->setEnabled(FALSE);
+    btn->setEnabled(false);
     mDeleteBtn = btn;
 
     list = getChild<LLScrollListCtrl>("step_list");
@@ -704,52 +410,52 @@
     mOptionsText = getChild<LLTextBox>("options_text");
 
     combo = getChild<LLComboBox>( "animation_list");
-    combo->setVisible(FALSE);
+    combo->setVisible(false);
     combo->setCommitCallback(onCommitAnimation, this);
     mAnimationCombo = combo;
 
     LLRadioGroup* group;
     group = getChild<LLRadioGroup>("animation_trigger_type");
-    group->setVisible(FALSE);
+    group->setVisible(false);
     group->setCommitCallback(onCommitAnimationTrigger, this);
     mAnimationRadio = group;
 
     combo = getChild<LLComboBox>( "sound_list");
-    combo->setVisible(FALSE);
+    combo->setVisible(false);
     combo->setCommitCallback(onCommitSound, this);
     mSoundCombo = combo;
 
     edit = getChild<LLLineEditor>("chat_editor");
-    edit->setVisible(FALSE);
+    edit->setVisible(false);
     edit->setCommitCallback(onCommitChat, this);
     //edit->setKeystrokeCallback(onKeystrokeCommit, this);
-    edit->setCommitOnFocusLost(TRUE);
-    edit->setIgnoreTab(TRUE);
+    edit->setCommitOnFocusLost(true);
+    edit->setIgnoreTab(true);
     mChatEditor = edit;
 
     check = getChild<LLCheckBoxCtrl>( "wait_key_release_check");
-    check->setVisible(FALSE);
+    check->setVisible(false);
     check->setCommitCallback(onCommitWait, this);
     mWaitKeyReleaseCheck = check;
 
     check = getChild<LLCheckBoxCtrl>( "wait_anim_check");
-    check->setVisible(FALSE);
+    check->setVisible(false);
     check->setCommitCallback(onCommitWait, this);
     mWaitAnimCheck = check;
 
     check = getChild<LLCheckBoxCtrl>( "wait_time_check");
-    check->setVisible(FALSE);
+    check->setVisible(false);
     check->setCommitCallback(onCommitWait, this);
     mWaitTimeCheck = check;
 
     edit = getChild<LLLineEditor>("wait_time_editor");
-    edit->setEnabled(FALSE);
-    edit->setVisible(FALSE);
+    edit->setEnabled(false);
+    edit->setVisible(false);
     edit->setPrevalidate(LLTextValidate::validateFloat);
 //  edit->setKeystrokeCallback(onKeystrokeCommit, this);
-    edit->setCommitOnFocusLost(TRUE);
+    edit->setCommitOnFocusLost(true);
     edit->setCommitCallback(onCommitWaitTime, this);
-    edit->setIgnoreTab(TRUE);
+    edit->setIgnoreTab(true);
     mWaitTimeEditor = edit;
 
     // Buttons at the bottom
@@ -781,7 +487,6 @@
     }
 
     return LLPreview::postBuild();
->>>>>>> c06fb4e0
 }
 
 
@@ -921,200 +626,46 @@
 
 void LLPreviewGesture::refresh()
 {
-<<<<<<< HEAD
-	LLPreview::refresh();
-	// If previewing or item is incomplete, all controls are disabled
-	LLViewerInventoryItem* item = (LLViewerInventoryItem*)getItem();
-	bool is_complete = item && item->isFinished();
-	if (mPreviewGesture || !is_complete)
-	{
-		getChildView("desc")->setEnabled(false);
-		//mDescEditor->setEnabled(false);
-		mTriggerEditor->setEnabled(false);
-		mReplaceText->setEnabled(false);
-		mReplaceEditor->setEnabled(false);
-		mModifierCombo->setEnabled(false);
-		mKeyCombo->setEnabled(false);
-		mLibraryList->setEnabled(false);
-		mAddBtn->setEnabled(false);
-		mUpBtn->setEnabled(false);
-		mDownBtn->setEnabled(false);
-		mDeleteBtn->setEnabled(false);
-		mStepList->setEnabled(false);
-		mOptionsText->setEnabled(false);
-		mAnimationCombo->setEnabled(false);
-		mAnimationRadio->setEnabled(false);
-		mSoundCombo->setEnabled(false);
-		mChatEditor->setEnabled(false);
-		mWaitAnimCheck->setEnabled(false);
-		mWaitTimeCheck->setEnabled(false);
-		mWaitTimeEditor->setEnabled(false);
-		mActiveCheck->setEnabled(false);
-		mSaveBtn->setEnabled(false);
-
-		// Make sure preview button is enabled, so we can stop it
-		mPreviewBtn->setEnabled(true);
-		return;
-	}
-
-	bool modifiable = item->getPermissions().allowModifyBy(gAgent.getID());
-
-	getChildView("desc")->setEnabled(modifiable);
-	mTriggerEditor->setEnabled(true);
-	mLibraryList->setEnabled(modifiable);
-	mStepList->setEnabled(modifiable);
-	mOptionsText->setEnabled(modifiable);
-	mAnimationCombo->setEnabled(modifiable);
-	mAnimationRadio->setEnabled(modifiable);
-	mSoundCombo->setEnabled(modifiable);
-	mChatEditor->setEnabled(modifiable);
-	mWaitAnimCheck->setEnabled(modifiable);
-	mWaitTimeCheck->setEnabled(modifiable);
-	mWaitTimeEditor->setEnabled(modifiable);
-	mActiveCheck->setEnabled(true);
-
-	const std::string& trigger = mTriggerEditor->getText();
-	bool have_trigger = !trigger.empty();
-
-	const std::string& replace = mReplaceEditor->getText();
-	bool have_replace = !replace.empty();
-
-	LLScrollListItem* library_item = mLibraryList->getFirstSelected();
-	bool have_library = (library_item != NULL);
-
-	LLScrollListItem* step_item = mStepList->getFirstSelected();
-	S32 step_index = mStepList->getFirstSelectedIndex();
-	S32 step_count = mStepList->getItemCount();
-	bool have_step = (step_item != NULL);
-
-	mReplaceText->setEnabled(have_trigger || have_replace);
-	mReplaceEditor->setEnabled(have_trigger || have_replace);
-
-	mModifierCombo->setEnabled(true);
-	mKeyCombo->setEnabled(true);
-
-	mAddBtn->setEnabled(modifiable && have_library);
-	mUpBtn->setEnabled(modifiable && have_step && step_index > 0);
-	mDownBtn->setEnabled(modifiable && have_step && step_index < step_count-1);
-	mDeleteBtn->setEnabled(modifiable && have_step);
-
-	// Assume all not visible
-	mAnimationCombo->setVisible(false);
-	mAnimationRadio->setVisible(false);
-	mSoundCombo->setVisible(false);
-	mChatEditor->setVisible(false);
-	mWaitAnimCheck->setVisible(false);
-	mWaitTimeCheck->setVisible(false);
-	mWaitTimeEditor->setVisible(false);
-
-	std::string optionstext;
-	
-	if (have_step)
-	{
-		// figure out the type, show proper options, update text
-		LLGestureStep* step = (LLGestureStep*)step_item->getUserdata();
-		EStepType type = step->getType();
-
-		switch(type)
-		{
-		case STEP_ANIMATION:
-			{
-				LLGestureStepAnimation* anim_step = (LLGestureStepAnimation*)step;
-				optionstext = getString("step_anim");
-				mAnimationCombo->setVisible(true);
-				mAnimationRadio->setVisible(true);
-				mAnimationRadio->setSelectedIndex((anim_step->mFlags & ANIM_FLAG_STOP) ? 1 : 0);
-				mAnimationCombo->setCurrentByID(anim_step->mAnimAssetID);
-				break;
-			}
-		case STEP_SOUND:
-			{
-				LLGestureStepSound* sound_step = (LLGestureStepSound*)step;
-				optionstext = getString("step_sound");
-				mSoundCombo->setVisible(true);
-				mSoundCombo->setCurrentByID(sound_step->mSoundAssetID);
-				break;
-			}
-		case STEP_CHAT:
-			{
-				LLGestureStepChat* chat_step = (LLGestureStepChat*)step;
-				optionstext = getString("step_chat");
-				mChatEditor->setVisible(true);
-				mChatEditor->setText(chat_step->mChatText);
-				break;
-			}
-		case STEP_WAIT:
-			{
-				LLGestureStepWait* wait_step = (LLGestureStepWait*)step;
-				optionstext = getString("step_wait");
-				mWaitAnimCheck->setVisible(true);
-				mWaitAnimCheck->set(wait_step->mFlags & WAIT_FLAG_ALL_ANIM);
-				mWaitTimeCheck->setVisible(true);
-				mWaitTimeCheck->set(wait_step->mFlags & WAIT_FLAG_TIME);
-				mWaitTimeEditor->setVisible(true);
-				std::string buffer = llformat("%.1f", (double)wait_step->mWaitSeconds);
-				mWaitTimeEditor->setText(buffer);
-				break;
-			}
-		default:
-			break;
-		}
-	}
-	
-	mOptionsText->setText(optionstext);
-
-	bool active = LLGestureMgr::instance().isGestureActive(mItemUUID);
-	mActiveCheck->set(active);
-
-	// Can only preview if there are steps
-	mPreviewBtn->setEnabled(step_count > 0);
-
-	// And can only save if changes have been made
-	mSaveBtn->setEnabled(mDirty);
-	addAnimations();
-	addSounds();
-=======
     LLPreview::refresh();
     // If previewing or item is incomplete, all controls are disabled
     LLViewerInventoryItem* item = (LLViewerInventoryItem*)getItem();
-    bool is_complete = (item && item->isFinished()) ? true : false;
+    bool is_complete = item && item->isFinished();
     if (mPreviewGesture || !is_complete)
     {
-
-        getChildView("desc")->setEnabled(FALSE);
-        //mDescEditor->setEnabled(FALSE);
-        mTriggerEditor->setEnabled(FALSE);
-        mReplaceText->setEnabled(FALSE);
-        mReplaceEditor->setEnabled(FALSE);
-        mModifierCombo->setEnabled(FALSE);
-        mKeyCombo->setEnabled(FALSE);
-        mLibraryList->setEnabled(FALSE);
-        mAddBtn->setEnabled(FALSE);
-        mUpBtn->setEnabled(FALSE);
-        mDownBtn->setEnabled(FALSE);
-        mDeleteBtn->setEnabled(FALSE);
-        mStepList->setEnabled(FALSE);
-        mOptionsText->setEnabled(FALSE);
-        mAnimationCombo->setEnabled(FALSE);
-        mAnimationRadio->setEnabled(FALSE);
-        mSoundCombo->setEnabled(FALSE);
-        mChatEditor->setEnabled(FALSE);
-        mWaitKeyReleaseCheck->setEnabled(FALSE);
-        mWaitAnimCheck->setEnabled(FALSE);
-        mWaitTimeCheck->setEnabled(FALSE);
-        mWaitTimeEditor->setEnabled(FALSE);
-        mActiveCheck->setEnabled(FALSE);
-        mSaveBtn->setEnabled(FALSE);
+        getChildView("desc")->setEnabled(false);
+        //mDescEditor->setEnabled(false);
+        mTriggerEditor->setEnabled(false);
+        mReplaceText->setEnabled(false);
+        mReplaceEditor->setEnabled(false);
+        mModifierCombo->setEnabled(false);
+        mKeyCombo->setEnabled(false);
+        mLibraryList->setEnabled(false);
+        mAddBtn->setEnabled(false);
+        mUpBtn->setEnabled(false);
+        mDownBtn->setEnabled(false);
+        mDeleteBtn->setEnabled(false);
+        mStepList->setEnabled(false);
+        mOptionsText->setEnabled(false);
+        mAnimationCombo->setEnabled(false);
+        mAnimationRadio->setEnabled(false);
+        mSoundCombo->setEnabled(false);
+        mChatEditor->setEnabled(false);
+        mWaitKeyReleaseCheck->setEnabled(false);
+        mWaitAnimCheck->setEnabled(false);
+        mWaitTimeCheck->setEnabled(false);
+        mWaitTimeEditor->setEnabled(false);
+        mActiveCheck->setEnabled(false);
+        mSaveBtn->setEnabled(false);
 
         // Make sure preview button is enabled, so we can stop it
-        mPreviewBtn->setEnabled(TRUE);
+        mPreviewBtn->setEnabled(true);
         return;
     }
 
-    BOOL modifiable = item->getPermissions().allowModifyBy(gAgent.getID());
+    bool modifiable = item->getPermissions().allowModifyBy(gAgent.getID());
 
     getChildView("desc")->setEnabled(modifiable);
-    mTriggerEditor->setEnabled(TRUE);
+    mTriggerEditor->setEnabled(true);
     mLibraryList->setEnabled(modifiable);
     mStepList->setEnabled(modifiable);
     mOptionsText->setEnabled(modifiable);
@@ -1126,27 +677,27 @@
     mWaitAnimCheck->setEnabled(modifiable);
     mWaitTimeCheck->setEnabled(modifiable);
     mWaitTimeEditor->setEnabled(modifiable);
-    mActiveCheck->setEnabled(TRUE);
+    mActiveCheck->setEnabled(true);
 
     const std::string& trigger = mTriggerEditor->getText();
-    BOOL have_trigger = !trigger.empty();
+    bool have_trigger = !trigger.empty();
 
     const std::string& replace = mReplaceEditor->getText();
-    BOOL have_replace = !replace.empty();
+    bool have_replace = !replace.empty();
 
     LLScrollListItem* library_item = mLibraryList->getFirstSelected();
-    BOOL have_library = (library_item != NULL);
+    bool have_library = (library_item != NULL);
 
     LLScrollListItem* step_item = mStepList->getFirstSelected();
     S32 step_index = mStepList->getFirstSelectedIndex();
     S32 step_count = mStepList->getItemCount();
-    BOOL have_step = (step_item != NULL);
+    bool have_step = (step_item != NULL);
 
     mReplaceText->setEnabled(have_trigger || have_replace);
     mReplaceEditor->setEnabled(have_trigger || have_replace);
 
-    mModifierCombo->setEnabled(TRUE);
-    mKeyCombo->setEnabled(TRUE);
+    mModifierCombo->setEnabled(true);
+    mKeyCombo->setEnabled(true);
 
     mAddBtn->setEnabled(modifiable && have_library);
     mUpBtn->setEnabled(modifiable && have_step && step_index > 0);
@@ -1154,14 +705,14 @@
     mDeleteBtn->setEnabled(modifiable && have_step);
 
     // Assume all not visible
-    mAnimationCombo->setVisible(FALSE);
-    mAnimationRadio->setVisible(FALSE);
-    mSoundCombo->setVisible(FALSE);
-    mChatEditor->setVisible(FALSE);
-    mWaitKeyReleaseCheck->setVisible(FALSE);
-    mWaitAnimCheck->setVisible(FALSE);
-    mWaitTimeCheck->setVisible(FALSE);
-    mWaitTimeEditor->setVisible(FALSE);
+    mAnimationCombo->setVisible(false);
+    mAnimationRadio->setVisible(false);
+    mSoundCombo->setVisible(false);
+    mChatEditor->setVisible(false);
+    mWaitKeyReleaseCheck->setVisible(false);
+    mWaitAnimCheck->setVisible(false);
+    mWaitTimeCheck->setVisible(false);
+    mWaitTimeEditor->setVisible(false);
 
     std::string optionstext;
 
@@ -1177,8 +728,8 @@
             {
                 LLGestureStepAnimation* anim_step = (LLGestureStepAnimation*)step;
                 optionstext = getString("step_anim");
-                mAnimationCombo->setVisible(TRUE);
-                mAnimationRadio->setVisible(TRUE);
+                mAnimationCombo->setVisible(true);
+                mAnimationRadio->setVisible(true);
                 mAnimationRadio->setSelectedIndex((anim_step->mFlags & ANIM_FLAG_STOP) ? 1 : 0);
                 mAnimationCombo->setCurrentByID(anim_step->mAnimAssetID);
                 break;
@@ -1187,7 +738,7 @@
             {
                 LLGestureStepSound* sound_step = (LLGestureStepSound*)step;
                 optionstext = getString("step_sound");
-                mSoundCombo->setVisible(TRUE);
+                mSoundCombo->setVisible(true);
                 mSoundCombo->setCurrentByID(sound_step->mSoundAssetID);
                 break;
             }
@@ -1195,7 +746,7 @@
             {
                 LLGestureStepChat* chat_step = (LLGestureStepChat*)step;
                 optionstext = getString("step_chat");
-                mChatEditor->setVisible(TRUE);
+                mChatEditor->setVisible(true);
                 mChatEditor->setText(chat_step->mChatText);
                 break;
             }
@@ -1203,13 +754,13 @@
             {
                 LLGestureStepWait* wait_step = (LLGestureStepWait*)step;
                 optionstext = getString("step_wait");
-                mWaitKeyReleaseCheck->setVisible(TRUE);
+                mWaitKeyReleaseCheck->setVisible(true);
                 mWaitKeyReleaseCheck->set(wait_step->mFlags & WAIT_FLAG_KEY_RELEASE);
-                mWaitAnimCheck->setVisible(TRUE);
+                mWaitAnimCheck->setVisible(true);
                 mWaitAnimCheck->set(wait_step->mFlags & WAIT_FLAG_ALL_ANIM);
-                mWaitTimeCheck->setVisible(TRUE);
+                mWaitTimeCheck->setVisible(true);
                 mWaitTimeCheck->set(wait_step->mFlags & WAIT_FLAG_TIME);
-                mWaitTimeEditor->setVisible(TRUE);
+                mWaitTimeEditor->setVisible(true);
                 std::string buffer = llformat("%.1f", (double)wait_step->mWaitSeconds);
                 mWaitTimeEditor->setText(buffer);
                 break;
@@ -1221,7 +772,7 @@
 
     mOptionsText->setText(optionstext);
 
-    BOOL active = LLGestureMgr::instance().isGestureActive(mItemUUID);
+    bool active = LLGestureMgr::instance().isGestureActive(mItemUUID);
     mActiveCheck->set(active);
 
     // Can only preview if there are steps
@@ -1231,36 +782,11 @@
     mSaveBtn->setEnabled(mDirty);
     addAnimations();
     addSounds();
->>>>>>> c06fb4e0
 }
 
 
 void LLPreviewGesture::initDefaultGesture()
 {
-<<<<<<< HEAD
-	LLScrollListItem* item;
-	item = addStep( STEP_ANIMATION );
-	LLGestureStepAnimation* anim = (LLGestureStepAnimation*)item->getUserdata();
-	anim->mAnimAssetID = ANIM_AGENT_HELLO;
-	anim->mAnimName = LLTrans::getString("Wave");
-	updateLabel(item);
-
-	item = addStep( STEP_WAIT );
-	LLGestureStepWait* wait = (LLGestureStepWait*)item->getUserdata();
-	wait->mFlags = WAIT_FLAG_ALL_ANIM;
-	updateLabel(item);
-
-	item = addStep( STEP_CHAT );
-	LLGestureStepChat* chat_step = (LLGestureStepChat*)item->getUserdata();
-	chat_step->mChatText =  LLTrans::getString("HelloAvatar");
-	updateLabel(item);
-
-	// Start with item list selected
-	mStepList->selectFirstItem();
-
-	// this is *new* content, so we are dirty
-	mDirty = true;
-=======
     LLScrollListItem* item;
     item = addStep( STEP_ANIMATION );
     LLGestureStepAnimation* anim = (LLGestureStepAnimation*)item->getUserdata();
@@ -1282,49 +808,12 @@
     mStepList->selectFirstItem();
 
     // this is *new* content, so we are dirty
-    mDirty = TRUE;
->>>>>>> c06fb4e0
+    mDirty = true;
 }
 
 
 void LLPreviewGesture::loadAsset()
 {
-<<<<<<< HEAD
-	const LLInventoryItem* item = getItem();
-	if (!item) 
-	{
-		// Don't set asset status here; we may not have set the item id yet
-		// (e.g. when this gets called initially)
-		//mAssetStatus = PREVIEW_ASSET_ERROR;
-		return;
-	}
-
-	LLUUID asset_id = item->getAssetUUID();
-	if (asset_id.isNull())
-	{
-		// Freshly created gesture, don't need to load asset.
-		// Blank gesture will be fine.
-		initDefaultGesture();
-		refresh();
-		mAssetStatus = PREVIEW_ASSET_LOADED;
-		return;
-	}
-
-	// TODO: Based on item->getPermissions().allow*
-	// could enable/disable UI.
-
-	// Copy the UUID, because the user might close the preview
-	// window if the download gets stalled.
-	LLUUID* item_idp = new LLUUID(mItemUUID);
-
-	const bool high_priority = true;
-	gAssetStorage->getAssetData(asset_id,
-								LLAssetType::AT_GESTURE,
-								onLoadComplete,
-								(void**)item_idp,
-								high_priority);
-	mAssetStatus = PREVIEW_ASSET_LOADING;
-=======
     const LLInventoryItem* item = getItem();
     if (!item)
     {
@@ -1352,14 +841,13 @@
     // window if the download gets stalled.
     LLUUID* item_idp = new LLUUID(mItemUUID);
 
-    const BOOL high_priority = TRUE;
+    const bool high_priority = true;
     gAssetStorage->getAssetData(asset_id,
                                 LLAssetType::AT_GESTURE,
                                 onLoadComplete,
                                 (void**)item_idp,
                                 high_priority);
     mAssetStatus = PREVIEW_ASSET_LOADING;
->>>>>>> c06fb4e0
 }
 
 
@@ -1368,66 +856,6 @@
                                       LLAssetType::EType type,
                                       void* user_data, S32 status, LLExtStat ext_status)
 {
-<<<<<<< HEAD
-	LLUUID* item_idp = (LLUUID*)user_data;
-
-	LLPreviewGesture* self = LLFloaterReg::findTypedInstance<LLPreviewGesture>("preview_gesture", *item_idp);
-	if (self)
-	{
-		if (0 == status)
-		{
-			LLFileSystem file(asset_uuid, type, LLFileSystem::READ);
-			S32 size = file.getSize();
-
-			std::vector<char> buffer(size+1);
-			file.read((U8*)&buffer[0], size);
-			buffer[size] = '\0';
-
-			LLMultiGesture* gesture = new LLMultiGesture();
-
-			LLDataPackerAsciiBuffer dp(&buffer[0], size+1);
-			bool ok = gesture->deserialize(dp);
-
-			if (ok)
-			{
-				// Everything has been successful.  Load up the UI.
-				self->loadUIFromGesture(gesture);
-
-				self->mStepList->selectFirstItem();
-
-				self->mDirty = false;
-				self->refresh();
-				self->refreshFromItem(); // to update description and title
-			}
-			else
-			{
-				LL_WARNS() << "Unable to load gesture" << LL_ENDL;
-			}
-
-			delete gesture;
-			gesture = NULL;
-
-			self->mAssetStatus = PREVIEW_ASSET_LOADED;
-		}
-		else
-		{
-			if( LL_ERR_ASSET_REQUEST_NOT_IN_DATABASE == status ||
-				LL_ERR_FILE_EMPTY == status)
-			{
-				LLDelayedGestureError::gestureMissing( *item_idp );
-			}
-			else
-			{
-				LLDelayedGestureError::gestureFailedToLoad( *item_idp );
-			}
-
-			LL_WARNS() << "Problem loading gesture: " << status << LL_ENDL;
-			self->mAssetStatus = PREVIEW_ASSET_ERROR;
-		}
-	}
-	delete item_idp;
-	item_idp = NULL;
-=======
     LLUUID* item_idp = (LLUUID*)user_data;
 
     LLPreviewGesture* self = LLFloaterReg::findTypedInstance<LLPreviewGesture>("preview_gesture", *item_idp);
@@ -1445,7 +873,7 @@
             LLMultiGesture* gesture = new LLMultiGesture();
 
             LLDataPackerAsciiBuffer dp(&buffer[0], size+1);
-            BOOL ok = gesture->deserialize(dp);
+            bool ok = gesture->deserialize(dp);
 
             if (ok)
             {
@@ -1454,7 +882,7 @@
 
                 self->mStepList->selectFirstItem();
 
-                self->mDirty = FALSE;
+                self->mDirty = false;
                 self->refresh();
                 self->refreshFromItem(); // to update description and title
             }
@@ -1486,7 +914,6 @@
     }
     delete item_idp;
     item_idp = NULL;
->>>>>>> c06fb4e0
 }
 
 
@@ -1774,71 +1201,6 @@
 // static
 void LLPreviewGesture::onSaveComplete(const LLUUID& asset_uuid, void* user_data, S32 status, LLExtStat ext_status) // StoreAssetData callback (fixed)
 {
-<<<<<<< HEAD
-	LLSaveInfo* info = (LLSaveInfo*)user_data;
-	if (info && (status == 0))
-	{
-		if(info->mObjectUUID.isNull())
-		{
-			// Saving into user inventory
-			LLViewerInventoryItem* item;
-			item = (LLViewerInventoryItem*)gInventory.getItem(info->mItemUUID);
-			if(item)
-			{
-				LLPointer<LLViewerInventoryItem> new_item = new LLViewerInventoryItem(item);
-				new_item->setDescription(info->mDesc);
-				new_item->setTransactionID(info->mTransactionID);
-				new_item->setAssetUUID(asset_uuid);
-				new_item->updateServer(false);
-				gInventory.updateItem(new_item);
-				gInventory.notifyObservers();
-			}
-			else
-			{
-				LL_WARNS() << "Inventory item for gesture " << info->mItemUUID
-						<< " is no longer in agent inventory." << LL_ENDL;
-			}
-		}
-		else
-		{
-			// Saving into in-world object inventory
-			LLViewerObject* object = gObjectList.findObject(info->mObjectUUID);
-			LLViewerInventoryItem* item = NULL;
-			if(object)
-			{
-				item = (LLViewerInventoryItem*)object->getInventoryObject(info->mItemUUID);
-			}
-			if(object && item)
-			{
-				item->setDescription(info->mDesc);
-				item->setAssetUUID(asset_uuid);
-				item->setTransactionID(info->mTransactionID);
-				object->updateInventory(item, TASK_INVENTORY_ITEM_KEY, false);
-				dialog_refresh_all();
-			}
-			else
-			{
-				LLNotificationsUtil::add("GestureSaveFailedObjectNotFound");
-			}
-		}
-
-		// Find our window and close it if requested.
-		LLPreviewGesture* previewp = LLFloaterReg::findTypedInstance<LLPreviewGesture>("preview_gesture", info->mItemUUID);
-		if (previewp && previewp->mCloseAfterSave)
-		{
-			previewp->closeFloater();
-		}
-	}
-	else
-	{
-		LL_WARNS() << "Problem saving gesture: " << status << LL_ENDL;
-		LLSD args;
-		args["REASON"] = std::string(LLAssetStorage::getErrorString(status));
-		LLNotificationsUtil::add("GestureSaveFailedReason", args);
-	}
-	delete info;
-	info = NULL;
-=======
     LLSaveInfo* info = (LLSaveInfo*)user_data;
     if (info && (status == 0))
     {
@@ -1853,7 +1215,7 @@
                 new_item->setDescription(info->mDesc);
                 new_item->setTransactionID(info->mTransactionID);
                 new_item->setAssetUUID(asset_uuid);
-                new_item->updateServer(FALSE);
+                new_item->updateServer(false);
                 gInventory.updateItem(new_item);
                 gInventory.notifyObservers();
             }
@@ -1902,7 +1264,6 @@
     }
     delete info;
     info = NULL;
->>>>>>> c06fb4e0
 }
 
 
@@ -1995,17 +1356,6 @@
 
 void LLPreviewGesture::onCommitKeyorModifier()
 {
-<<<<<<< HEAD
-	// SL-14139: ctrl-F10 is currently used to access top menu,
-	// so don't allow to bound gestures to this combination.
-
-	// <FS:Ansariel> Allow CTRL-F10 shortcut for gestures
-	//mKeyCombo->setEnabledByValue(LLKeyboard::stringFromKey(KEY_F10), mModifierCombo->getSimple() != CTRL_LABEL);
-	//mModifierCombo->setEnabledByValue(CTRL_LABEL, mKeyCombo->getSimple() != LLKeyboard::stringFromKey(KEY_F10));
-	// </FS:Ansariel>
-	mDirty = true;
-	refresh();
-=======
     // SL-14139: ctrl-F10 is currently used to access top menu,
     // so don't allow to bound gestures to this combination.
 
@@ -2013,9 +1363,8 @@
     //mKeyCombo->setEnabledByValue(LLKeyboard::stringFromKey(KEY_F10), mModifierCombo->getSimple() != CTRL_LABEL);
     //mModifierCombo->setEnabledByValue(CTRL_LABEL, mKeyCombo->getSimple() != LLKeyboard::stringFromKey(KEY_F10));
     // </FS:Ansariel>
-    mDirty = TRUE;
+    mDirty = true;
     refresh();
->>>>>>> c06fb4e0
 }
 
 // static
@@ -2032,15 +1381,9 @@
 // static
 void LLPreviewGesture::onCommitSetDirty(LLUICtrl* ctrl, void* data)
 {
-<<<<<<< HEAD
-	LLPreviewGesture* self = (LLPreviewGesture*)data;
-	self->mDirty = true;
-	self->refresh();
-=======
     LLPreviewGesture* self = (LLPreviewGesture*)data;
-    self->mDirty = TRUE;
+    self->mDirty = true;
     self->refresh();
->>>>>>> c06fb4e0
 }
 
 // static
@@ -2073,37 +1416,6 @@
 // static
 void LLPreviewGesture::onCommitAnimation(LLUICtrl* ctrl, void* data)
 {
-<<<<<<< HEAD
-	LLPreviewGesture* self = (LLPreviewGesture*)data;
-
-	LLScrollListItem* step_item = self->mStepList->getFirstSelected();
-	if (step_item)
-	{
-		LLGestureStep* step = (LLGestureStep*)step_item->getUserdata();
-		if (step->getType() == STEP_ANIMATION)
-		{
-			// Assign the animation name
-			LLGestureStepAnimation* anim_step = (LLGestureStepAnimation*)step;
-			if (self->mAnimationCombo->getCurrentIndex() == 0)
-			{
-				anim_step->mAnimName.clear();
-				anim_step->mAnimAssetID.setNull();
-			}
-			else
-			{
-				anim_step->mAnimName = self->mAnimationCombo->getSimple();
-				anim_step->mAnimAssetID = self->mAnimationCombo->getCurrentID();
-			}
-			//anim_step->mFlags = 0x0;
-
-			// Update the UI label in the list
-			updateLabel(step_item);
-
-			self->mDirty = true;
-			self->refresh();
-		}
-	}
-=======
     LLPreviewGesture* self = (LLPreviewGesture*)data;
 
     LLScrollListItem* step_item = self->mStepList->getFirstSelected();
@@ -2129,44 +1441,15 @@
             // Update the UI label in the list
             updateLabel(step_item);
 
-            self->mDirty = TRUE;
+            self->mDirty = true;
             self->refresh();
         }
     }
->>>>>>> c06fb4e0
 }
 
 // static
 void LLPreviewGesture::onCommitAnimationTrigger(LLUICtrl* ctrl, void *data)
 {
-<<<<<<< HEAD
-	LLPreviewGesture* self = (LLPreviewGesture*)data;
-
-	LLScrollListItem* step_item = self->mStepList->getFirstSelected();
-	if (step_item)
-	{
-		LLGestureStep* step = (LLGestureStep*)step_item->getUserdata();
-		if (step->getType() == STEP_ANIMATION)
-		{
-			LLGestureStepAnimation* anim_step = (LLGestureStepAnimation*)step;
-			if (self->mAnimationRadio->getSelectedIndex() == 0)
-			{
-				// start
-				anim_step->mFlags &= ~ANIM_FLAG_STOP;
-			}
-			else
-			{
-				// stop
-				anim_step->mFlags |= ANIM_FLAG_STOP;
-			}
-			// Update the UI label in the list
-			updateLabel(step_item);
-
-			self->mDirty = true;
-			self->refresh();
-		}
-	}
-=======
     LLPreviewGesture* self = (LLPreviewGesture*)data;
 
     LLScrollListItem* step_item = self->mStepList->getFirstSelected();
@@ -2189,39 +1472,15 @@
             // Update the UI label in the list
             updateLabel(step_item);
 
-            self->mDirty = TRUE;
+            self->mDirty = true;
             self->refresh();
         }
     }
->>>>>>> c06fb4e0
 }
 
 // static
 void LLPreviewGesture::onCommitSound(LLUICtrl* ctrl, void* data)
 {
-<<<<<<< HEAD
-	LLPreviewGesture* self = (LLPreviewGesture*)data;
-
-	LLScrollListItem* step_item = self->mStepList->getFirstSelected();
-	if (step_item)
-	{
-		LLGestureStep* step = (LLGestureStep*)step_item->getUserdata();
-		if (step->getType() == STEP_SOUND)
-		{
-			// Assign the sound name
-			LLGestureStepSound* sound_step = (LLGestureStepSound*)step;
-			sound_step->mSoundName = self->mSoundCombo->getSimple();
-			sound_step->mSoundAssetID = self->mSoundCombo->getCurrentID();
-			sound_step->mFlags = 0x0;
-
-			// Update the UI label in the list
-			updateLabel(step_item);
-
-			self->mDirty = true;
-			self->refresh();
-		}
-	}
-=======
     LLPreviewGesture* self = (LLPreviewGesture*)data;
 
     LLScrollListItem* step_item = self->mStepList->getFirstSelected();
@@ -2239,11 +1498,10 @@
             // Update the UI label in the list
             updateLabel(step_item);
 
-            self->mDirty = TRUE;
+            self->mDirty = true;
             self->refresh();
         }
     }
->>>>>>> c06fb4e0
 }
 
 // static
@@ -2264,13 +1522,8 @@
     // Update the UI label in the list
     updateLabel(step_item);
 
-<<<<<<< HEAD
-	self->mDirty = true;
-	self->refresh();
-=======
-    self->mDirty = TRUE;
+    self->mDirty = true;
     self->refresh();
->>>>>>> c06fb4e0
 }
 
 // static
@@ -2306,13 +1559,8 @@
     // Update the UI label in the list
     updateLabel(step_item);
 
-<<<<<<< HEAD
-	self->mDirty = true;
-	self->refresh();
-=======
-    self->mDirty = TRUE;
+    self->mDirty = true;
     self->refresh();
->>>>>>> c06fb4e0
 }
 
 // static
@@ -2326,13 +1574,8 @@
     LLGestureStep* step = (LLGestureStep*)step_item->getUserdata();
     if (step->getType() != STEP_WAIT) return;
 
-<<<<<<< HEAD
-	self->mWaitTimeCheck->set(true);
-	onCommitWait(ctrl, data);
-=======
-    self->mWaitTimeCheck->set(TRUE);
+    self->mWaitTimeCheck->set(true);
     onCommitWait(ctrl, data);
->>>>>>> c06fb4e0
 }
 
 
@@ -2363,59 +1606,13 @@
         return;
     }
 
-<<<<<<< HEAD
-	self->addStep( (EStepType)library_item_index );
-	self->mDirty = true;
-	self->refresh();
-=======
     self->addStep( (EStepType)library_item_index );
-    self->mDirty = TRUE;
+    self->mDirty = true;
     self->refresh();
->>>>>>> c06fb4e0
 }
 
 LLScrollListItem* LLPreviewGesture::addStep( const EStepType step_type )
 {
-<<<<<<< HEAD
-	// Order of enum EStepType MUST match the library_list element in floater_preview_gesture.xml
-
-	LLGestureStep* step = NULL;
-	switch( step_type)
-	{
-		case STEP_ANIMATION:
-			step = new LLGestureStepAnimation();
-
-			break;
-		case STEP_SOUND:
-			step = new LLGestureStepSound();
-			break;
-		case STEP_CHAT:
-			step = new LLGestureStepChat();	
-			break;
-		case STEP_WAIT:
-			step = new LLGestureStepWait();			
-			break;
-		default:
-			LL_ERRS() << "Unknown step type: " << (S32)step_type << LL_ENDL;
-			return NULL;
-	}
-
-
-	// Create an enabled item with this step
-	LLSD row;
-	row["columns"][0]["value"] = getLabel(step->getLabel());
-	row["columns"][0]["font"] = "SANSSERIF_SMALL";
-	LLScrollListItem* step_item = mStepList->addElement(row);
-	step_item->setUserdata(step);
-
-	// And move selection to the list on the right
-	mLibraryList->deselectAllItems();
-	mStepList->deselectAllItems();
-
-	step_item->setSelected(true);
-
-	return step_item;
-=======
     // Order of enum EStepType MUST match the library_list element in floater_preview_gesture.xml
 
     LLGestureStep* step = NULL;
@@ -2451,10 +1648,9 @@
     mLibraryList->deselectAllItems();
     mStepList->deselectAllItems();
 
-    step_item->setSelected(TRUE);
+    step_item->setSelected(true);
 
     return step_item;
->>>>>>> c06fb4e0
 }
 
 // static
@@ -2506,46 +1702,20 @@
 // static
 void LLPreviewGesture::onClickUp(void* data)
 {
-<<<<<<< HEAD
-	LLPreviewGesture* self = (LLPreviewGesture*)data;
-
-	S32 selected_index = self->mStepList->getFirstSelectedIndex();
-	if (selected_index > 0)
-	{
-		self->mStepList->swapWithPrevious(selected_index);
-		self->mDirty = true;
-		self->refresh();
-	}
-=======
     LLPreviewGesture* self = (LLPreviewGesture*)data;
 
     S32 selected_index = self->mStepList->getFirstSelectedIndex();
     if (selected_index > 0)
     {
         self->mStepList->swapWithPrevious(selected_index);
-        self->mDirty = TRUE;
+        self->mDirty = true;
         self->refresh();
     }
->>>>>>> c06fb4e0
 }
 
 // static
 void LLPreviewGesture::onClickDown(void* data)
 {
-<<<<<<< HEAD
-	LLPreviewGesture* self = (LLPreviewGesture*)data;
-
-	S32 selected_index = self->mStepList->getFirstSelectedIndex();
-	if (selected_index < 0) return;
-
-	S32 count = self->mStepList->getItemCount();
-	if (selected_index < count-1)
-	{
-		self->mStepList->swapWithNext(selected_index);
-		self->mDirty = true;
-		self->refresh();
-	}
-=======
     LLPreviewGesture* self = (LLPreviewGesture*)data;
 
     S32 selected_index = self->mStepList->getFirstSelectedIndex();
@@ -2555,10 +1725,9 @@
     if (selected_index < count-1)
     {
         self->mStepList->swapWithNext(selected_index);
-        self->mDirty = TRUE;
+        self->mDirty = true;
         self->refresh();
     }
->>>>>>> c06fb4e0
 }
 
 // static
@@ -2576,15 +1745,9 @@
 
         self->mStepList->deleteSingleItem(selected_index);
 
-<<<<<<< HEAD
-		self->mDirty = true;
-		self->refresh();
-	}
-=======
-        self->mDirty = TRUE;
+        self->mDirty = true;
         self->refresh();
     }
->>>>>>> c06fb4e0
 }
 
 // static
