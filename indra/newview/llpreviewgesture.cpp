--- conflicted
+++ resolved
@@ -139,19 +139,11 @@
 // virtual
 bool LLPreviewGesture::handleKeyHere(KEY key, MASK mask)
 {
-<<<<<<< HEAD
-	if(('S' == key) && (MASK_CONTROL == (mask & MASK_CONTROL)))
-	{
-		saveIfNeeded();
-		return true;
-	}
-=======
     if(('S' == key) && (MASK_CONTROL == (mask & MASK_CONTROL)))
     {
         saveIfNeeded();
         return true;
     }
->>>>>>> 1a8a5404
 
     return LLPreview::handleKeyHere(key, mask);
 }
@@ -159,78 +151,6 @@
 
 // virtual
 bool LLPreviewGesture::handleDragAndDrop(S32 x, S32 y, MASK mask, bool drop,
-<<<<<<< HEAD
-										 EDragAndDropType cargo_type,
-										 void* cargo_data,
-										 EAcceptance* accept,
-										 std::string& tooltip_msg)
-{
-	bool handled = true;
-	switch(cargo_type)
-	{
-	case DAD_ANIMATION:
-	case DAD_SOUND:
-		{
-			// TODO: Don't allow this if you can't transfer the sound/animation
-
-			// make a script step
-			LLInventoryItem* item = (LLInventoryItem*)cargo_data;
-			if (item
-				&& gInventory.getItem(item->getUUID()))
-			{
-				LLPermissions perm = item->getPermissions();
-				if (!((perm.getMaskBase() & PERM_ITEM_UNRESTRICTED) == PERM_ITEM_UNRESTRICTED))
-				{
-					*accept = ACCEPT_NO;
-					if (tooltip_msg.empty())
-					{
-						tooltip_msg.assign("Only animations and sounds\n"
-											"with unrestricted permissions\n"
-											"can be added to a gesture.");
-					}
-					break;
-				}
-				else if (drop)
-				{
-					LLScrollListItem* line = NULL;
-					if (cargo_type == DAD_ANIMATION)
-					{
-						line = addStep( STEP_ANIMATION );
-						LLGestureStepAnimation* anim = (LLGestureStepAnimation*)line->getUserdata();
-						anim->mAnimAssetID = item->getAssetUUID();
-						anim->mAnimName = item->getName();
-					}
-					else if (cargo_type == DAD_SOUND)
-					{
-						line = addStep( STEP_SOUND );
-						LLGestureStepSound* sound = (LLGestureStepSound*)line->getUserdata();
-						sound->mSoundAssetID = item->getAssetUUID();
-						sound->mSoundName = item->getName();
-					}
-					updateLabel(line);
-					mDirty = true;
-					refresh();
-				}
-				*accept = ACCEPT_YES_COPY_MULTI;
-			}
-			else
-			{
-				// Not in user's inventory means it was in object inventory
-				*accept = ACCEPT_NO;
-			}
-			break;
-		}
-	default:
-		*accept = ACCEPT_NO;
-		if (tooltip_msg.empty())
-		{
-			tooltip_msg.assign("Only animations and sounds\n"
-								"can be added to a gesture.");
-		}
-		break;
-	}
-	return handled;
-=======
                                          EDragAndDropType cargo_type,
                                          void* cargo_data,
                                          EAcceptance* accept,
@@ -301,7 +221,6 @@
         break;
     }
     return handled;
->>>>>>> 1a8a5404
 }
 
 
@@ -309,23 +228,6 @@
 bool LLPreviewGesture::canClose()
 {
 
-<<<<<<< HEAD
-	if(!mDirty || mForceClose)
-	{
-		return true;
-	}
-	else
-	{
-		if(!mSaveDialogShown)
-		{
-			mSaveDialogShown = true;
-			// Bring up view-modal dialog: Save changes? Yes, No, Cancel
-			LLNotificationsUtil::add("SaveChanges", LLSD(), LLSD(),
-					boost::bind(&LLPreviewGesture::handleSaveChangesDialog, this, _1, _2) );
-		}
-		return false;
-	}
-=======
     if(!mDirty || mForceClose)
     {
         return true;
@@ -341,7 +243,6 @@
         }
         return false;
     }
->>>>>>> 1a8a5404
 }
 
 // virtual
@@ -367,31 +268,6 @@
 
 bool LLPreviewGesture::handleSaveChangesDialog(const LLSD& notification, const LLSD& response)
 {
-<<<<<<< HEAD
-	mSaveDialogShown = false;
-	S32 option = LLNotificationsUtil::getSelectedOption(notification, response);
-	switch(option)
-	{
-	case 0:  // "Yes"
-		LLGestureMgr::instance().stopGesture(mPreviewGesture);
-		mCloseAfterSave = true;
-		onClickSave(this);
-		break;
-
-	case 1:  // "No"
-		LLGestureMgr::instance().stopGesture(mPreviewGesture);
-		mDirty = false; // Force the dirty flag because user has clicked NO on confirm save dialog...
-		closeFloater();
-		break;
-
-	case 2: // "Cancel"
-	default:
-		// If we were quitting, we didn't really mean it.
-		LLAppViewer::instance()->abortQuit();
-		break;
-	}
-	return false;
-=======
     mSaveDialogShown = false;
     S32 option = LLNotificationsUtil::getSelectedOption(notification, response);
     switch(option)
@@ -415,32 +291,10 @@
         break;
     }
     return false;
->>>>>>> 1a8a5404
 }
 
 
 LLPreviewGesture::LLPreviewGesture(const LLSD& key)
-<<<<<<< HEAD
-:	LLPreview(key),
-	mTriggerEditor(NULL),
-	mModifierCombo(NULL),
-	mKeyCombo(NULL),
-	mLibraryList(NULL),
-	mAddBtn(NULL),
-	mUpBtn(NULL),
-	mDownBtn(NULL),
-	mDeleteBtn(NULL),
-	mStepList(NULL),
-	mOptionsText(NULL),
-	mAnimationRadio(NULL),
-	mAnimationCombo(NULL),
-	mSoundCombo(NULL),
-	mChatEditor(NULL),
-	mSaveBtn(NULL),
-	mPreviewBtn(NULL),
-	mPreviewGesture(NULL),
-	mDirty(false)
-=======
 :   LLPreview(key),
     mTriggerEditor(NULL),
     mModifierCombo(NULL),
@@ -460,7 +314,6 @@
     mPreviewBtn(NULL),
     mPreviewGesture(NULL),
     mDirty(false)
->>>>>>> 1a8a5404
 {
     NONE_LABEL =  LLTrans::getString("---");
     SHIFT_LABEL = LLTrans::getString("KBShift");
@@ -485,152 +338,6 @@
 
 bool LLPreviewGesture::postBuild()
 {
-<<<<<<< HEAD
-	setVisibleCallback(boost::bind(&LLPreviewGesture::onVisibilityChanged, this, _2));
-	
-	LLLineEditor* edit;
-	LLComboBox* combo;
-	LLButton* btn;
-	LLScrollListCtrl* list;
-	LLTextBox* text;
-	LLCheckBoxCtrl* check;
-
-	edit = getChild<LLLineEditor>("desc");
-	edit->setKeystrokeCallback(onKeystrokeCommit, this);
-
-	edit = getChild<LLLineEditor>("trigger_editor");
-	edit->setKeystrokeCallback(onKeystrokeCommit, this);
-	edit->setCommitCallback(onCommitSetDirty, this);
-	edit->setCommitOnFocusLost(true);
-	edit->setIgnoreTab(true);
-	mTriggerEditor = edit;
-
-	text = getChild<LLTextBox>("replace_text");
-	text->setEnabled(false);
-	mReplaceText = text;
-
-	edit = getChild<LLLineEditor>("replace_editor");
-	edit->setEnabled(false);
-	edit->setKeystrokeCallback(onKeystrokeCommit, this);
-	edit->setCommitCallback(onCommitSetDirty, this);
-	edit->setCommitOnFocusLost(true);
-	edit->setIgnoreTab(true);
-	mReplaceEditor = edit;
-
-	combo = getChild<LLComboBox>( "modifier_combo");
-	combo->setCommitCallback(boost::bind(&LLPreviewGesture::onCommitKeyorModifier, this));
-	mModifierCombo = combo;
-
-	combo = getChild<LLComboBox>( "key_combo");
-	combo->setCommitCallback(boost::bind(&LLPreviewGesture::onCommitKeyorModifier, this));
-	mKeyCombo = combo;
-
-	list = getChild<LLScrollListCtrl>("library_list");
-	list->setCommitCallback(onCommitLibrary, this);
-	list->setDoubleClickCallback(onClickAdd, this);
-	mLibraryList = list;
-
-	btn = getChild<LLButton>( "add_btn");
-	btn->setClickedCallback(onClickAdd, this);
-	btn->setEnabled(false);
-	mAddBtn = btn;
-
-	btn = getChild<LLButton>( "up_btn");
-	btn->setClickedCallback(onClickUp, this);
-	btn->setEnabled(false);
-	mUpBtn = btn;
-
-	btn = getChild<LLButton>( "down_btn");
-	btn->setClickedCallback(onClickDown, this);
-	btn->setEnabled(false);
-	mDownBtn = btn;
-
-	btn = getChild<LLButton>( "delete_btn");
-	btn->setClickedCallback(onClickDelete, this);
-	btn->setEnabled(false);
-	mDeleteBtn = btn;
-
-	list = getChild<LLScrollListCtrl>("step_list");
-	list->setCommitCallback(onCommitStep, this);
-	mStepList = list;
-
-	// Options
-	mOptionsText = getChild<LLTextBox>("options_text");
-
-	combo = getChild<LLComboBox>( "animation_list");
-	combo->setVisible(false);
-	combo->setCommitCallback(onCommitAnimation, this);
-	mAnimationCombo = combo;
-
-	LLRadioGroup* group;
-	group = getChild<LLRadioGroup>("animation_trigger_type");
-	group->setVisible(false);
-	group->setCommitCallback(onCommitAnimationTrigger, this);
-	mAnimationRadio = group;
-
-	combo = getChild<LLComboBox>( "sound_list");
-	combo->setVisible(false);
-	combo->setCommitCallback(onCommitSound, this);
-	mSoundCombo = combo;
-
-	edit = getChild<LLLineEditor>("chat_editor");
-	edit->setVisible(false);
-	edit->setCommitCallback(onCommitChat, this);
-	//edit->setKeystrokeCallback(onKeystrokeCommit, this);
-	edit->setCommitOnFocusLost(true);
-	edit->setIgnoreTab(true);
-	mChatEditor = edit;
-
-	check = getChild<LLCheckBoxCtrl>( "wait_anim_check");
-	check->setVisible(false);
-	check->setCommitCallback(onCommitWait, this);
-	mWaitAnimCheck = check;
-
-	check = getChild<LLCheckBoxCtrl>( "wait_time_check");
-	check->setVisible(false);
-	check->setCommitCallback(onCommitWait, this);
-	mWaitTimeCheck = check;
-
-	edit = getChild<LLLineEditor>("wait_time_editor");
-	edit->setEnabled(false);
-	edit->setVisible(false);
-	edit->setPrevalidate(LLTextValidate::validateFloat);
-//	edit->setKeystrokeCallback(onKeystrokeCommit, this);
-	edit->setCommitOnFocusLost(true);
-	edit->setCommitCallback(onCommitWaitTime, this);
-	edit->setIgnoreTab(true);
-	mWaitTimeEditor = edit;
-
-	// Buttons at the bottom
-	check = getChild<LLCheckBoxCtrl>( "active_check");
-	check->setCommitCallback(onCommitActive, this);
-	mActiveCheck = check;
-
-	btn = getChild<LLButton>( "save_btn");
-	btn->setClickedCallback(onClickSave, this);
-	mSaveBtn = btn;
-
-	btn = getChild<LLButton>( "preview_btn");
-	btn->setClickedCallback(onClickPreview, this);
-	mPreviewBtn = btn;
-
-
-	// Populate the comboboxes
-	addModifiers();
-	addKeys();
-	addAnimations();
-	addSounds();
-
-	const LLInventoryItem* item = getItem();
-
-	if (item) 
-	{
-		getChild<LLUICtrl>("desc")->setValue(item->getDescription());
-		getChild<LLLineEditor>("desc")->setPrevalidate(&LLTextValidate::validateASCIIPrintableNoPipe);
-	}
-
-	return LLPreview::postBuild();
-=======
     setVisibleCallback(boost::bind(&LLPreviewGesture::onVisibilityChanged, this, _2));
 
     LLLineEditor* edit;
@@ -780,7 +487,6 @@
     }
 
     return LLPreview::postBuild();
->>>>>>> 1a8a5404
 }
 
 
@@ -796,24 +502,6 @@
 
 void LLPreviewGesture::addKeys()
 {
-<<<<<<< HEAD
-	LLComboBox* combo = mKeyCombo;
-
-	combo->add( NONE_LABEL );
-	for (KEY key = ' '; key < KEY_NONE; key++)
-	{
-		char buffer[] = {(char)key, '\0'}; // <FS:ND/> Added (char) for proper array initialization
-		std::string str_org(buffer);
-		std::string str_translated = LLKeyboard::stringFromKey(key);
-
-		if (str_org == str_translated)
-		{
-			if (key >= ' ' && key <= '~') combo->add( str_translated, ADD_BOTTOM );
-		}
-		else combo->add( str_translated, ADD_BOTTOM );
-	}
-	combo->setCurrentByIndex(0);
-=======
     LLComboBox* combo = mKeyCombo;
 
     combo->add( NONE_LABEL );
@@ -830,7 +518,6 @@
         else combo->add( str_translated, ADD_BOTTOM );
     }
     combo->setCurrentByIndex(0);
->>>>>>> 1a8a5404
 }
 
 
@@ -939,159 +626,6 @@
 
 void LLPreviewGesture::refresh()
 {
-<<<<<<< HEAD
-	LLPreview::refresh();
-	// If previewing or item is incomplete, all controls are disabled
-	LLViewerInventoryItem* item = (LLViewerInventoryItem*)getItem();
-	bool is_complete = item && item->isFinished();
-	if (mPreviewGesture || !is_complete)
-	{
-		getChildView("desc")->setEnabled(false);
-		//mDescEditor->setEnabled(false);
-		mTriggerEditor->setEnabled(false);
-		mReplaceText->setEnabled(false);
-		mReplaceEditor->setEnabled(false);
-		mModifierCombo->setEnabled(false);
-		mKeyCombo->setEnabled(false);
-		mLibraryList->setEnabled(false);
-		mAddBtn->setEnabled(false);
-		mUpBtn->setEnabled(false);
-		mDownBtn->setEnabled(false);
-		mDeleteBtn->setEnabled(false);
-		mStepList->setEnabled(false);
-		mOptionsText->setEnabled(false);
-		mAnimationCombo->setEnabled(false);
-		mAnimationRadio->setEnabled(false);
-		mSoundCombo->setEnabled(false);
-		mChatEditor->setEnabled(false);
-		mWaitAnimCheck->setEnabled(false);
-		mWaitTimeCheck->setEnabled(false);
-		mWaitTimeEditor->setEnabled(false);
-		mActiveCheck->setEnabled(false);
-		mSaveBtn->setEnabled(false);
-
-		// Make sure preview button is enabled, so we can stop it
-		mPreviewBtn->setEnabled(true);
-		return;
-	}
-
-	bool modifiable = item->getPermissions().allowModifyBy(gAgent.getID());
-
-	getChildView("desc")->setEnabled(modifiable);
-	mTriggerEditor->setEnabled(true);
-	mLibraryList->setEnabled(modifiable);
-	mStepList->setEnabled(modifiable);
-	mOptionsText->setEnabled(modifiable);
-	mAnimationCombo->setEnabled(modifiable);
-	mAnimationRadio->setEnabled(modifiable);
-	mSoundCombo->setEnabled(modifiable);
-	mChatEditor->setEnabled(modifiable);
-	mWaitAnimCheck->setEnabled(modifiable);
-	mWaitTimeCheck->setEnabled(modifiable);
-	mWaitTimeEditor->setEnabled(modifiable);
-	mActiveCheck->setEnabled(true);
-
-	const std::string& trigger = mTriggerEditor->getText();
-	bool have_trigger = !trigger.empty();
-
-	const std::string& replace = mReplaceEditor->getText();
-	bool have_replace = !replace.empty();
-
-	LLScrollListItem* library_item = mLibraryList->getFirstSelected();
-	bool have_library = (library_item != NULL);
-
-	LLScrollListItem* step_item = mStepList->getFirstSelected();
-	S32 step_index = mStepList->getFirstSelectedIndex();
-	S32 step_count = mStepList->getItemCount();
-	bool have_step = (step_item != NULL);
-
-	mReplaceText->setEnabled(have_trigger || have_replace);
-	mReplaceEditor->setEnabled(have_trigger || have_replace);
-
-	mModifierCombo->setEnabled(true);
-	mKeyCombo->setEnabled(true);
-
-	mAddBtn->setEnabled(modifiable && have_library);
-	mUpBtn->setEnabled(modifiable && have_step && step_index > 0);
-	mDownBtn->setEnabled(modifiable && have_step && step_index < step_count-1);
-	mDeleteBtn->setEnabled(modifiable && have_step);
-
-	// Assume all not visible
-	mAnimationCombo->setVisible(false);
-	mAnimationRadio->setVisible(false);
-	mSoundCombo->setVisible(false);
-	mChatEditor->setVisible(false);
-	mWaitAnimCheck->setVisible(false);
-	mWaitTimeCheck->setVisible(false);
-	mWaitTimeEditor->setVisible(false);
-
-	std::string optionstext;
-	
-	if (have_step)
-	{
-		// figure out the type, show proper options, update text
-		LLGestureStep* step = (LLGestureStep*)step_item->getUserdata();
-		EStepType type = step->getType();
-
-		switch(type)
-		{
-		case STEP_ANIMATION:
-			{
-				LLGestureStepAnimation* anim_step = (LLGestureStepAnimation*)step;
-				optionstext = getString("step_anim");
-				mAnimationCombo->setVisible(true);
-				mAnimationRadio->setVisible(true);
-				mAnimationRadio->setSelectedIndex((anim_step->mFlags & ANIM_FLAG_STOP) ? 1 : 0);
-				mAnimationCombo->setCurrentByID(anim_step->mAnimAssetID);
-				break;
-			}
-		case STEP_SOUND:
-			{
-				LLGestureStepSound* sound_step = (LLGestureStepSound*)step;
-				optionstext = getString("step_sound");
-				mSoundCombo->setVisible(true);
-				mSoundCombo->setCurrentByID(sound_step->mSoundAssetID);
-				break;
-			}
-		case STEP_CHAT:
-			{
-				LLGestureStepChat* chat_step = (LLGestureStepChat*)step;
-				optionstext = getString("step_chat");
-				mChatEditor->setVisible(true);
-				mChatEditor->setText(chat_step->mChatText);
-				break;
-			}
-		case STEP_WAIT:
-			{
-				LLGestureStepWait* wait_step = (LLGestureStepWait*)step;
-				optionstext = getString("step_wait");
-				mWaitAnimCheck->setVisible(true);
-				mWaitAnimCheck->set(wait_step->mFlags & WAIT_FLAG_ALL_ANIM);
-				mWaitTimeCheck->setVisible(true);
-				mWaitTimeCheck->set(wait_step->mFlags & WAIT_FLAG_TIME);
-				mWaitTimeEditor->setVisible(true);
-				std::string buffer = llformat("%.1f", (double)wait_step->mWaitSeconds);
-				mWaitTimeEditor->setText(buffer);
-				break;
-			}
-		default:
-			break;
-		}
-	}
-	
-	mOptionsText->setText(optionstext);
-
-	bool active = LLGestureMgr::instance().isGestureActive(mItemUUID);
-	mActiveCheck->set(active);
-
-	// Can only preview if there are steps
-	mPreviewBtn->setEnabled(step_count > 0);
-
-	// And can only save if changes have been made
-	mSaveBtn->setEnabled(mDirty);
-	addAnimations();
-	addSounds();
-=======
     LLPreview::refresh();
     // If previewing or item is incomplete, all controls are disabled
     LLViewerInventoryItem* item = (LLViewerInventoryItem*)getItem();
@@ -1248,36 +782,11 @@
     mSaveBtn->setEnabled(mDirty);
     addAnimations();
     addSounds();
->>>>>>> 1a8a5404
 }
 
 
 void LLPreviewGesture::initDefaultGesture()
 {
-<<<<<<< HEAD
-	LLScrollListItem* item;
-	item = addStep( STEP_ANIMATION );
-	LLGestureStepAnimation* anim = (LLGestureStepAnimation*)item->getUserdata();
-	anim->mAnimAssetID = ANIM_AGENT_HELLO;
-	anim->mAnimName = LLTrans::getString("Wave");
-	updateLabel(item);
-
-	item = addStep( STEP_WAIT );
-	LLGestureStepWait* wait = (LLGestureStepWait*)item->getUserdata();
-	wait->mFlags = WAIT_FLAG_ALL_ANIM;
-	updateLabel(item);
-
-	item = addStep( STEP_CHAT );
-	LLGestureStepChat* chat_step = (LLGestureStepChat*)item->getUserdata();
-	chat_step->mChatText =  LLTrans::getString("HelloAvatar");
-	updateLabel(item);
-
-	// Start with item list selected
-	mStepList->selectFirstItem();
-
-	// this is *new* content, so we are dirty
-	mDirty = true;
-=======
     LLScrollListItem* item;
     item = addStep( STEP_ANIMATION );
     LLGestureStepAnimation* anim = (LLGestureStepAnimation*)item->getUserdata();
@@ -1300,48 +809,11 @@
 
     // this is *new* content, so we are dirty
     mDirty = true;
->>>>>>> 1a8a5404
 }
 
 
 void LLPreviewGesture::loadAsset()
 {
-<<<<<<< HEAD
-	const LLInventoryItem* item = getItem();
-	if (!item) 
-	{
-		// Don't set asset status here; we may not have set the item id yet
-		// (e.g. when this gets called initially)
-		//mAssetStatus = PREVIEW_ASSET_ERROR;
-		return;
-	}
-
-	LLUUID asset_id = item->getAssetUUID();
-	if (asset_id.isNull())
-	{
-		// Freshly created gesture, don't need to load asset.
-		// Blank gesture will be fine.
-		initDefaultGesture();
-		refresh();
-		mAssetStatus = PREVIEW_ASSET_LOADED;
-		return;
-	}
-
-	// TODO: Based on item->getPermissions().allow*
-	// could enable/disable UI.
-
-	// Copy the UUID, because the user might close the preview
-	// window if the download gets stalled.
-	LLUUID* item_idp = new LLUUID(mItemUUID);
-
-	const bool high_priority = true;
-	gAssetStorage->getAssetData(asset_id,
-								LLAssetType::AT_GESTURE,
-								onLoadComplete,
-								(void**)item_idp,
-								high_priority);
-	mAssetStatus = PREVIEW_ASSET_LOADING;
-=======
     const LLInventoryItem* item = getItem();
     if (!item)
     {
@@ -1376,7 +848,6 @@
                                 (void**)item_idp,
                                 high_priority);
     mAssetStatus = PREVIEW_ASSET_LOADING;
->>>>>>> 1a8a5404
 }
 
 
@@ -1385,66 +856,6 @@
                                       LLAssetType::EType type,
                                       void* user_data, S32 status, LLExtStat ext_status)
 {
-<<<<<<< HEAD
-	LLUUID* item_idp = (LLUUID*)user_data;
-
-	LLPreviewGesture* self = LLFloaterReg::findTypedInstance<LLPreviewGesture>("preview_gesture", *item_idp);
-	if (self)
-	{
-		if (0 == status)
-		{
-			LLFileSystem file(asset_uuid, type, LLFileSystem::READ);
-			S32 size = file.getSize();
-
-			std::vector<char> buffer(size+1);
-			file.read((U8*)&buffer[0], size);
-			buffer[size] = '\0';
-
-			LLMultiGesture* gesture = new LLMultiGesture();
-
-			LLDataPackerAsciiBuffer dp(&buffer[0], size+1);
-			bool ok = gesture->deserialize(dp);
-
-			if (ok)
-			{
-				// Everything has been successful.  Load up the UI.
-				self->loadUIFromGesture(gesture);
-
-				self->mStepList->selectFirstItem();
-
-				self->mDirty = false;
-				self->refresh();
-				self->refreshFromItem(); // to update description and title
-			}
-			else
-			{
-				LL_WARNS() << "Unable to load gesture" << LL_ENDL;
-			}
-
-			delete gesture;
-			gesture = NULL;
-
-			self->mAssetStatus = PREVIEW_ASSET_LOADED;
-		}
-		else
-		{
-			if( LL_ERR_ASSET_REQUEST_NOT_IN_DATABASE == status ||
-				LL_ERR_FILE_EMPTY == status)
-			{
-				LLDelayedGestureError::gestureMissing( *item_idp );
-			}
-			else
-			{
-				LLDelayedGestureError::gestureFailedToLoad( *item_idp );
-			}
-
-			LL_WARNS() << "Problem loading gesture: " << status << LL_ENDL;
-			self->mAssetStatus = PREVIEW_ASSET_ERROR;
-		}
-	}
-	delete item_idp;
-	item_idp = NULL;
-=======
     LLUUID* item_idp = (LLUUID*)user_data;
 
     LLPreviewGesture* self = LLFloaterReg::findTypedInstance<LLPreviewGesture>("preview_gesture", *item_idp);
@@ -1503,112 +914,11 @@
     }
     delete item_idp;
     item_idp = NULL;
->>>>>>> 1a8a5404
 }
 
 
 void LLPreviewGesture::loadUIFromGesture(LLMultiGesture* gesture)
 {
-<<<<<<< HEAD
-	/*LLInventoryItem* item = getItem();
-
-
-	
-	if (item)
-	{
-		LLLineEditor* descEditor = getChild<LLLineEditor>("desc");
-		descEditor->setText(item->getDescription());
-	}*/
-
-	mTriggerEditor->setText(gesture->mTrigger);
-
-	mReplaceEditor->setText(gesture->mReplaceText);
-
-	switch (gesture->mMask)
-	{
-	default:
-	  case MASK_NONE:
-		mModifierCombo->setSimple( NONE_LABEL );
-		break;
-	  case MASK_SHIFT:
-		mModifierCombo->setSimple( SHIFT_LABEL );
-		break;
-	  case MASK_CONTROL:
-		mModifierCombo->setSimple( CTRL_LABEL );
-		break;
-	}
-
-	// <FS:Ansariel> Allow CTRL-F10 shortcut for gestures
-	//mModifierCombo->setEnabledByValue(CTRL_LABEL, gesture->mKey != KEY_F10);
-
-	mKeyCombo->setCurrentByIndex(0);
-	if (gesture->mKey != KEY_NONE)
-	{
-		mKeyCombo->setSimple(LLKeyboard::stringFromKey(gesture->mKey));
-	}
-
-	// <FS:Ansariel> Allow CTRL-F10 shortcut for gestures
-	//mKeyCombo->setEnabledByValue(LLKeyboard::stringFromKey(KEY_F10), gesture->mMask != MASK_CONTROL);
-
-	// Make UI steps for each gesture step
-	S32 i;
-	S32 count = gesture->mSteps.size();
-	for (i = 0; i < count; ++i)
-	{
-		LLGestureStep* step = gesture->mSteps[i];
-
-		LLGestureStep* new_step = NULL;
-		
-		switch(step->getType())
-		{
-		case STEP_ANIMATION:
-			{
-				LLGestureStepAnimation* anim_step = (LLGestureStepAnimation*)step;
-				LLGestureStepAnimation* new_anim_step =
-					new LLGestureStepAnimation(*anim_step);
-				new_step = new_anim_step;
-				break;
-			}
-		case STEP_SOUND:
-			{
-				LLGestureStepSound* sound_step = (LLGestureStepSound*)step;
-				LLGestureStepSound* new_sound_step =
-					new LLGestureStepSound(*sound_step);
-				new_step = new_sound_step;
-				break;
-			}
-		case STEP_CHAT:
-			{
-				LLGestureStepChat* chat_step = (LLGestureStepChat*)step;
-				LLGestureStepChat* new_chat_step =
-					new LLGestureStepChat(*chat_step);
-				new_step = new_chat_step;
-				break;
-			}
-		case STEP_WAIT:
-			{
-				LLGestureStepWait* wait_step = (LLGestureStepWait*)step;
-				LLGestureStepWait* new_wait_step =
-					new LLGestureStepWait(*wait_step);
-				new_step = new_wait_step;
-				break;
-			}
-		default:
-			{
-				break;
-			}
-		}
-
-		if (!new_step) continue;
-
-		// Create an enabled item with this step
-		LLSD row;
-		row["columns"][0]["value"] = getLabel( new_step->getLabel());
-		row["columns"][0]["font"] = "SANSSERIF_SMALL";
-		LLScrollListItem* item = mStepList->addElement(row);
-		item->setUserdata(new_step);
-	}
-=======
     /*LLInventoryItem* item = getItem();
 
 
@@ -1707,7 +1017,6 @@
         LLScrollListItem* item = mStepList->addElement(row);
         item->setUserdata(new_step);
     }
->>>>>>> 1a8a5404
 }
 
 // Helpful structure so we can look up the inventory item
@@ -1892,71 +1201,6 @@
 // static
 void LLPreviewGesture::onSaveComplete(const LLUUID& asset_uuid, void* user_data, S32 status, LLExtStat ext_status) // StoreAssetData callback (fixed)
 {
-<<<<<<< HEAD
-	LLSaveInfo* info = (LLSaveInfo*)user_data;
-	if (info && (status == 0))
-	{
-		if(info->mObjectUUID.isNull())
-		{
-			// Saving into user inventory
-			LLViewerInventoryItem* item;
-			item = (LLViewerInventoryItem*)gInventory.getItem(info->mItemUUID);
-			if(item)
-			{
-				LLPointer<LLViewerInventoryItem> new_item = new LLViewerInventoryItem(item);
-				new_item->setDescription(info->mDesc);
-				new_item->setTransactionID(info->mTransactionID);
-				new_item->setAssetUUID(asset_uuid);
-				new_item->updateServer(false);
-				gInventory.updateItem(new_item);
-				gInventory.notifyObservers();
-			}
-			else
-			{
-				LL_WARNS() << "Inventory item for gesture " << info->mItemUUID
-						<< " is no longer in agent inventory." << LL_ENDL;
-			}
-		}
-		else
-		{
-			// Saving into in-world object inventory
-			LLViewerObject* object = gObjectList.findObject(info->mObjectUUID);
-			LLViewerInventoryItem* item = NULL;
-			if(object)
-			{
-				item = (LLViewerInventoryItem*)object->getInventoryObject(info->mItemUUID);
-			}
-			if(object && item)
-			{
-				item->setDescription(info->mDesc);
-				item->setAssetUUID(asset_uuid);
-				item->setTransactionID(info->mTransactionID);
-				object->updateInventory(item, TASK_INVENTORY_ITEM_KEY, false);
-				dialog_refresh_all();
-			}
-			else
-			{
-				LLNotificationsUtil::add("GestureSaveFailedObjectNotFound");
-			}
-		}
-
-		// Find our window and close it if requested.
-		LLPreviewGesture* previewp = LLFloaterReg::findTypedInstance<LLPreviewGesture>("preview_gesture", info->mItemUUID);
-		if (previewp && previewp->mCloseAfterSave)
-		{
-			previewp->closeFloater();
-		}
-	}
-	else
-	{
-		LL_WARNS() << "Problem saving gesture: " << status << LL_ENDL;
-		LLSD args;
-		args["REASON"] = std::string(LLAssetStorage::getErrorString(status));
-		LLNotificationsUtil::add("GestureSaveFailedReason", args);
-	}
-	delete info;
-	info = NULL;
-=======
     LLSaveInfo* info = (LLSaveInfo*)user_data;
     if (info && (status == 0))
     {
@@ -2020,7 +1264,6 @@
     }
     delete info;
     info = NULL;
->>>>>>> 1a8a5404
 }
 
 
@@ -2113,17 +1356,6 @@
 
 void LLPreviewGesture::onCommitKeyorModifier()
 {
-<<<<<<< HEAD
-	// SL-14139: ctrl-F10 is currently used to access top menu,
-	// so don't allow to bound gestures to this combination.
-
-	// <FS:Ansariel> Allow CTRL-F10 shortcut for gestures
-	//mKeyCombo->setEnabledByValue(LLKeyboard::stringFromKey(KEY_F10), mModifierCombo->getSimple() != CTRL_LABEL);
-	//mModifierCombo->setEnabledByValue(CTRL_LABEL, mKeyCombo->getSimple() != LLKeyboard::stringFromKey(KEY_F10));
-	// </FS:Ansariel>
-	mDirty = true;
-	refresh();
-=======
     // SL-14139: ctrl-F10 is currently used to access top menu,
     // so don't allow to bound gestures to this combination.
 
@@ -2133,7 +1365,6 @@
     // </FS:Ansariel>
     mDirty = true;
     refresh();
->>>>>>> 1a8a5404
 }
 
 // static
@@ -2150,15 +1381,9 @@
 // static
 void LLPreviewGesture::onCommitSetDirty(LLUICtrl* ctrl, void* data)
 {
-<<<<<<< HEAD
-	LLPreviewGesture* self = (LLPreviewGesture*)data;
-	self->mDirty = true;
-	self->refresh();
-=======
     LLPreviewGesture* self = (LLPreviewGesture*)data;
     self->mDirty = true;
     self->refresh();
->>>>>>> 1a8a5404
 }
 
 // static
@@ -2191,37 +1416,6 @@
 // static
 void LLPreviewGesture::onCommitAnimation(LLUICtrl* ctrl, void* data)
 {
-<<<<<<< HEAD
-	LLPreviewGesture* self = (LLPreviewGesture*)data;
-
-	LLScrollListItem* step_item = self->mStepList->getFirstSelected();
-	if (step_item)
-	{
-		LLGestureStep* step = (LLGestureStep*)step_item->getUserdata();
-		if (step->getType() == STEP_ANIMATION)
-		{
-			// Assign the animation name
-			LLGestureStepAnimation* anim_step = (LLGestureStepAnimation*)step;
-			if (self->mAnimationCombo->getCurrentIndex() == 0)
-			{
-				anim_step->mAnimName.clear();
-				anim_step->mAnimAssetID.setNull();
-			}
-			else
-			{
-				anim_step->mAnimName = self->mAnimationCombo->getSimple();
-				anim_step->mAnimAssetID = self->mAnimationCombo->getCurrentID();
-			}
-			//anim_step->mFlags = 0x0;
-
-			// Update the UI label in the list
-			updateLabel(step_item);
-
-			self->mDirty = true;
-			self->refresh();
-		}
-	}
-=======
     LLPreviewGesture* self = (LLPreviewGesture*)data;
 
     LLScrollListItem* step_item = self->mStepList->getFirstSelected();
@@ -2251,40 +1445,11 @@
             self->refresh();
         }
     }
->>>>>>> 1a8a5404
 }
 
 // static
 void LLPreviewGesture::onCommitAnimationTrigger(LLUICtrl* ctrl, void *data)
 {
-<<<<<<< HEAD
-	LLPreviewGesture* self = (LLPreviewGesture*)data;
-
-	LLScrollListItem* step_item = self->mStepList->getFirstSelected();
-	if (step_item)
-	{
-		LLGestureStep* step = (LLGestureStep*)step_item->getUserdata();
-		if (step->getType() == STEP_ANIMATION)
-		{
-			LLGestureStepAnimation* anim_step = (LLGestureStepAnimation*)step;
-			if (self->mAnimationRadio->getSelectedIndex() == 0)
-			{
-				// start
-				anim_step->mFlags &= ~ANIM_FLAG_STOP;
-			}
-			else
-			{
-				// stop
-				anim_step->mFlags |= ANIM_FLAG_STOP;
-			}
-			// Update the UI label in the list
-			updateLabel(step_item);
-
-			self->mDirty = true;
-			self->refresh();
-		}
-	}
-=======
     LLPreviewGesture* self = (LLPreviewGesture*)data;
 
     LLScrollListItem* step_item = self->mStepList->getFirstSelected();
@@ -2311,35 +1476,11 @@
             self->refresh();
         }
     }
->>>>>>> 1a8a5404
 }
 
 // static
 void LLPreviewGesture::onCommitSound(LLUICtrl* ctrl, void* data)
 {
-<<<<<<< HEAD
-	LLPreviewGesture* self = (LLPreviewGesture*)data;
-
-	LLScrollListItem* step_item = self->mStepList->getFirstSelected();
-	if (step_item)
-	{
-		LLGestureStep* step = (LLGestureStep*)step_item->getUserdata();
-		if (step->getType() == STEP_SOUND)
-		{
-			// Assign the sound name
-			LLGestureStepSound* sound_step = (LLGestureStepSound*)step;
-			sound_step->mSoundName = self->mSoundCombo->getSimple();
-			sound_step->mSoundAssetID = self->mSoundCombo->getCurrentID();
-			sound_step->mFlags = 0x0;
-
-			// Update the UI label in the list
-			updateLabel(step_item);
-
-			self->mDirty = true;
-			self->refresh();
-		}
-	}
-=======
     LLPreviewGesture* self = (LLPreviewGesture*)data;
 
     LLScrollListItem* step_item = self->mStepList->getFirstSelected();
@@ -2361,7 +1502,6 @@
             self->refresh();
         }
     }
->>>>>>> 1a8a5404
 }
 
 // static
@@ -2382,13 +1522,8 @@
     // Update the UI label in the list
     updateLabel(step_item);
 
-<<<<<<< HEAD
-	self->mDirty = true;
-	self->refresh();
-=======
     self->mDirty = true;
     self->refresh();
->>>>>>> 1a8a5404
 }
 
 // static
@@ -2424,13 +1559,8 @@
     // Update the UI label in the list
     updateLabel(step_item);
 
-<<<<<<< HEAD
-	self->mDirty = true;
-	self->refresh();
-=======
     self->mDirty = true;
     self->refresh();
->>>>>>> 1a8a5404
 }
 
 // static
@@ -2444,13 +1574,8 @@
     LLGestureStep* step = (LLGestureStep*)step_item->getUserdata();
     if (step->getType() != STEP_WAIT) return;
 
-<<<<<<< HEAD
-	self->mWaitTimeCheck->set(true);
-	onCommitWait(ctrl, data);
-=======
     self->mWaitTimeCheck->set(true);
     onCommitWait(ctrl, data);
->>>>>>> 1a8a5404
 }
 
 
@@ -2481,59 +1606,13 @@
         return;
     }
 
-<<<<<<< HEAD
-	self->addStep( (EStepType)library_item_index );
-	self->mDirty = true;
-	self->refresh();
-=======
     self->addStep( (EStepType)library_item_index );
     self->mDirty = true;
     self->refresh();
->>>>>>> 1a8a5404
 }
 
 LLScrollListItem* LLPreviewGesture::addStep( const EStepType step_type )
 {
-<<<<<<< HEAD
-	// Order of enum EStepType MUST match the library_list element in floater_preview_gesture.xml
-
-	LLGestureStep* step = NULL;
-	switch( step_type)
-	{
-		case STEP_ANIMATION:
-			step = new LLGestureStepAnimation();
-
-			break;
-		case STEP_SOUND:
-			step = new LLGestureStepSound();
-			break;
-		case STEP_CHAT:
-			step = new LLGestureStepChat();	
-			break;
-		case STEP_WAIT:
-			step = new LLGestureStepWait();			
-			break;
-		default:
-			LL_ERRS() << "Unknown step type: " << (S32)step_type << LL_ENDL;
-			return NULL;
-	}
-
-
-	// Create an enabled item with this step
-	LLSD row;
-	row["columns"][0]["value"] = getLabel(step->getLabel());
-	row["columns"][0]["font"] = "SANSSERIF_SMALL";
-	LLScrollListItem* step_item = mStepList->addElement(row);
-	step_item->setUserdata(step);
-
-	// And move selection to the list on the right
-	mLibraryList->deselectAllItems();
-	mStepList->deselectAllItems();
-
-	step_item->setSelected(true);
-
-	return step_item;
-=======
     // Order of enum EStepType MUST match the library_list element in floater_preview_gesture.xml
 
     LLGestureStep* step = NULL;
@@ -2572,7 +1651,6 @@
     step_item->setSelected(true);
 
     return step_item;
->>>>>>> 1a8a5404
 }
 
 // static
@@ -2624,17 +1702,6 @@
 // static
 void LLPreviewGesture::onClickUp(void* data)
 {
-<<<<<<< HEAD
-	LLPreviewGesture* self = (LLPreviewGesture*)data;
-
-	S32 selected_index = self->mStepList->getFirstSelectedIndex();
-	if (selected_index > 0)
-	{
-		self->mStepList->swapWithPrevious(selected_index);
-		self->mDirty = true;
-		self->refresh();
-	}
-=======
     LLPreviewGesture* self = (LLPreviewGesture*)data;
 
     S32 selected_index = self->mStepList->getFirstSelectedIndex();
@@ -2644,26 +1711,11 @@
         self->mDirty = true;
         self->refresh();
     }
->>>>>>> 1a8a5404
 }
 
 // static
 void LLPreviewGesture::onClickDown(void* data)
 {
-<<<<<<< HEAD
-	LLPreviewGesture* self = (LLPreviewGesture*)data;
-
-	S32 selected_index = self->mStepList->getFirstSelectedIndex();
-	if (selected_index < 0) return;
-
-	S32 count = self->mStepList->getItemCount();
-	if (selected_index < count-1)
-	{
-		self->mStepList->swapWithNext(selected_index);
-		self->mDirty = true;
-		self->refresh();
-	}
-=======
     LLPreviewGesture* self = (LLPreviewGesture*)data;
 
     S32 selected_index = self->mStepList->getFirstSelectedIndex();
@@ -2676,7 +1728,6 @@
         self->mDirty = true;
         self->refresh();
     }
->>>>>>> 1a8a5404
 }
 
 // static
@@ -2694,15 +1745,9 @@
 
         self->mStepList->deleteSingleItem(selected_index);
 
-<<<<<<< HEAD
-		self->mDirty = true;
-		self->refresh();
-	}
-=======
         self->mDirty = true;
         self->refresh();
     }
->>>>>>> 1a8a5404
 }
 
 // static
