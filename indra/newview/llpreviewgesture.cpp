/**
 * @file llpreviewgesture.cpp
 * @brief Editing UI for inventory-based gestures.
 *
 * $LicenseInfo:firstyear=2004&license=viewerlgpl$
 * Second Life Viewer Source Code
 * Copyright (C) 2010, Linden Research, Inc.
 *
 * This library is free software; you can redistribute it and/or
 * modify it under the terms of the GNU Lesser General Public
 * License as published by the Free Software Foundation;
 * version 2.1 of the License only.
 *
 * This library is distributed in the hope that it will be useful,
 * but WITHOUT ANY WARRANTY; without even the implied warranty of
 * MERCHANTABILITY or FITNESS FOR A PARTICULAR PURPOSE.  See the GNU
 * Lesser General Public License for more details.
 *
 * You should have received a copy of the GNU Lesser General Public
 * License along with this library; if not, write to the Free Software
 * Foundation, Inc., 51 Franklin Street, Fifth Floor, Boston, MA  02110-1301  USA
 *
 * Linden Research, Inc., 945 Battery Street, San Francisco, CA  94111  USA
 * $/LicenseInfo$
 */

#include "llviewerprecompiledheaders.h"
#include "llpreviewgesture.h"

#include "llagent.h"
#include "llanimstatelabels.h"
#include "llanimationstates.h"
#include "llappviewer.h"
#include "llcheckboxctrl.h"
#include "llcombobox.h"
#include "lldatapacker.h"
#include "lldelayedgestureerror.h"
#include "llfloaterreg.h"
#include "llgesturemgr.h"
#include "llinventorydefines.h"
#include "llinventoryfunctions.h"
#include "llinventorymodel.h"
#include "llinventorymodelbackgroundfetch.h"
#include "llkeyboard.h"
#include "llmultigesture.h"
#include "llnotificationsutil.h"
#include "llradiogroup.h"
#include "llresmgr.h"
#include "lltrans.h"
#include "llfilesystem.h"
#include "llviewerobjectlist.h"
#include "llviewerregion.h"
#include "llviewerstats.h"
#include "llviewerassetupload.h"

std::string NONE_LABEL;
std::string SHIFT_LABEL;
std::string CTRL_LABEL;

void dialog_refresh_all();

// used for getting

class LLInventoryGestureAvailable : public LLInventoryCompletionObserver
{
public:
    LLInventoryGestureAvailable() {}

protected:
    virtual void done();
};

void LLInventoryGestureAvailable::done()
{
    for(uuid_vec_t::iterator it = mComplete.begin(); it != mComplete.end(); ++it)
    {
        LLPreviewGesture* preview = LLFloaterReg::findTypedInstance<LLPreviewGesture>("preview_gesture", *it);
        if(preview)
        {
            preview->refresh();
        }
    }
    gInventory.removeObserver(this);
    delete this;
}

// Used for sorting
struct SortItemPtrsByName
{
    bool operator()(const LLInventoryItem* i1, const LLInventoryItem* i2)
    {
        return (LLStringUtil::compareDict(i1->getName(), i2->getName()) < 0);
    }
};

// static
LLPreviewGesture* LLPreviewGesture::show(const LLUUID& item_id, const LLUUID& object_id)
{
    LLPreviewGesture* preview = LLFloaterReg::showTypedInstance<LLPreviewGesture>("preview_gesture", LLSD(item_id), TAKE_FOCUS_YES);
    if (!preview)
    {
        return NULL;
    }

    preview->setObjectID(object_id);

    // Start speculative download of sounds and animations
    const LLUUID animation_folder_id = gInventory.findCategoryUUIDForType(LLFolderType::FT_ANIMATION);
    LLInventoryModelBackgroundFetch::instance().start(animation_folder_id);

    const LLUUID sound_folder_id = gInventory.findCategoryUUIDForType(LLFolderType::FT_SOUND);
    LLInventoryModelBackgroundFetch::instance().start(sound_folder_id);

    // this will call refresh when we have everything.
    LLViewerInventoryItem* item = (LLViewerInventoryItem*)preview->getItem();
    if (item && !item->isFinished())
    {
        LLInventoryGestureAvailable* observer;
        observer = new LLInventoryGestureAvailable();
        observer->watchItem(item_id);
        gInventory.addObserver(observer);
        item->fetchFromServer();
    }
    else
    {
        // not sure this is necessary.
        preview->refresh();
    }

    return preview;
}

void LLPreviewGesture::draw()
{
    // Skip LLPreview::draw() to avoid description update
    LLFloater::draw();
}

// virtual
BOOL LLPreviewGesture::handleKeyHere(KEY key, MASK mask)
{
    if(('S' == key) && (MASK_CONTROL == (mask & MASK_CONTROL)))
    {
        saveIfNeeded();
        return TRUE;
    }

    return LLPreview::handleKeyHere(key, mask);
}


// virtual
BOOL LLPreviewGesture::handleDragAndDrop(S32 x, S32 y, MASK mask, BOOL drop,
                                         EDragAndDropType cargo_type,
                                         void* cargo_data,
                                         EAcceptance* accept,
                                         std::string& tooltip_msg)
{
    BOOL handled = TRUE;
    switch(cargo_type)
    {
    case DAD_ANIMATION:
    case DAD_SOUND:
        {
            // TODO: Don't allow this if you can't transfer the sound/animation

            // make a script step
            LLInventoryItem* item = (LLInventoryItem*)cargo_data;
            if (item
                && gInventory.getItem(item->getUUID()))
            {
                LLPermissions perm = item->getPermissions();
                if (!((perm.getMaskBase() & PERM_ITEM_UNRESTRICTED) == PERM_ITEM_UNRESTRICTED))
                {
                    *accept = ACCEPT_NO;
                    if (tooltip_msg.empty())
                    {
                        tooltip_msg.assign("Only animations and sounds\n"
                                            "with unrestricted permissions\n"
                                            "can be added to a gesture.");
                    }
                    break;
                }
                else if (drop)
                {
                    LLScrollListItem* line = NULL;
                    if (cargo_type == DAD_ANIMATION)
                    {
                        line = addStep( STEP_ANIMATION );
                        LLGestureStepAnimation* anim = (LLGestureStepAnimation*)line->getUserdata();
                        anim->mAnimAssetID = item->getAssetUUID();
                        anim->mAnimName = item->getName();
                    }
                    else if (cargo_type == DAD_SOUND)
                    {
                        line = addStep( STEP_SOUND );
                        LLGestureStepSound* sound = (LLGestureStepSound*)line->getUserdata();
                        sound->mSoundAssetID = item->getAssetUUID();
                        sound->mSoundName = item->getName();
                    }
                    updateLabel(line);
                    mDirty = TRUE;
                    refresh();
                }
                *accept = ACCEPT_YES_COPY_MULTI;
            }
            else
            {
                // Not in user's inventory means it was in object inventory
                *accept = ACCEPT_NO;
            }
            break;
        }
    default:
        *accept = ACCEPT_NO;
        if (tooltip_msg.empty())
        {
            tooltip_msg.assign("Only animations and sounds\n"
                                "can be added to a gesture.");
        }
        break;
    }
    return handled;
}


// virtual
BOOL LLPreviewGesture::canClose()
{

    if(!mDirty || mForceClose)
    {
        return TRUE;
    }
    else
    {
        if(!mSaveDialogShown)
        {
            mSaveDialogShown = TRUE;
            // Bring up view-modal dialog: Save changes? Yes, No, Cancel
            LLNotificationsUtil::add("SaveChanges", LLSD(), LLSD(),
                    boost::bind(&LLPreviewGesture::handleSaveChangesDialog, this, _1, _2) );
        }
        return FALSE;
    }
}

// virtual
void LLPreviewGesture::onClose(bool app_quitting)
{
    LLGestureMgr::instance().stopGesture(mPreviewGesture);
}

// virtual
void LLPreviewGesture::onUpdateSucceeded()
{
    refresh();
}

void LLPreviewGesture::onVisibilityChanged ( const LLSD& new_visibility )
{
    if (new_visibility.asBoolean())
    {
        refresh();
    }
}


bool LLPreviewGesture::handleSaveChangesDialog(const LLSD& notification, const LLSD& response)
{
    mSaveDialogShown = FALSE;
    S32 option = LLNotificationsUtil::getSelectedOption(notification, response);
    switch(option)
    {
    case 0:  // "Yes"
        LLGestureMgr::instance().stopGesture(mPreviewGesture);
        mCloseAfterSave = TRUE;
        onClickSave(this);
        break;

    case 1:  // "No"
        LLGestureMgr::instance().stopGesture(mPreviewGesture);
        mDirty = FALSE; // Force the dirty flag because user has clicked NO on confirm save dialog...
        closeFloater();
        break;

    case 2: // "Cancel"
    default:
        // If we were quitting, we didn't really mean it.
        LLAppViewer::instance()->abortQuit();
        break;
    }
    return false;
}


LLPreviewGesture::LLPreviewGesture(const LLSD& key)
:   LLPreview(key),
    mTriggerEditor(NULL),
    mModifierCombo(NULL),
    mKeyCombo(NULL),
    mLibraryList(NULL),
    mAddBtn(NULL),
    mUpBtn(NULL),
    mDownBtn(NULL),
    mDeleteBtn(NULL),
    mStepList(NULL),
    mOptionsText(NULL),
    mAnimationRadio(NULL),
    mAnimationCombo(NULL),
    mSoundCombo(NULL),
    mChatEditor(NULL),
    mSaveBtn(NULL),
    mPreviewBtn(NULL),
    mPreviewGesture(NULL),
    mDirty(FALSE)
{
    NONE_LABEL =  LLTrans::getString("---");
    SHIFT_LABEL = LLTrans::getString("KBShift");
    CTRL_LABEL = LLTrans::getString("KBCtrl");
}


LLPreviewGesture::~LLPreviewGesture()
{
    // Userdata for all steps is a LLGestureStep we need to clean up
    std::vector<LLScrollListItem*> data_list = mStepList->getAllData();
    std::vector<LLScrollListItem*>::iterator data_itor;
    for (data_itor = data_list.begin(); data_itor != data_list.end(); ++data_itor)
    {
        LLScrollListItem* item = *data_itor;
        LLGestureStep* step = (LLGestureStep*)item->getUserdata();
        delete step;
        step = NULL;
    }
}


BOOL LLPreviewGesture::postBuild()
{
<<<<<<< HEAD
	setVisibleCallback(boost::bind(&LLPreviewGesture::onVisibilityChanged, this, _2));
	
	LLLineEditor* edit;
	LLComboBox* combo;
	LLButton* btn;
	LLScrollListCtrl* list;
	LLTextBox* text;
	LLCheckBoxCtrl* check;

	edit = getChild<LLLineEditor>("desc");
	edit->setKeystrokeCallback(onKeystrokeCommit, this);

	edit = getChild<LLLineEditor>("trigger_editor");
	edit->setKeystrokeCallback(onKeystrokeCommit, this);
	edit->setCommitCallback(onCommitSetDirty, this);
	edit->setCommitOnFocusLost(TRUE);
	edit->setIgnoreTab(TRUE);
	mTriggerEditor = edit;

	text = getChild<LLTextBox>("replace_text");
	text->setEnabled(FALSE);
	mReplaceText = text;

	edit = getChild<LLLineEditor>("replace_editor");
	edit->setEnabled(FALSE);
	edit->setKeystrokeCallback(onKeystrokeCommit, this);
	edit->setCommitCallback(onCommitSetDirty, this);
	edit->setCommitOnFocusLost(TRUE);
	edit->setIgnoreTab(TRUE);
	mReplaceEditor = edit;

	combo = getChild<LLComboBox>( "modifier_combo");
	combo->setCommitCallback(boost::bind(&LLPreviewGesture::onCommitKeyorModifier, this));
	mModifierCombo = combo;

	combo = getChild<LLComboBox>( "key_combo");
	combo->setCommitCallback(boost::bind(&LLPreviewGesture::onCommitKeyorModifier, this));
	mKeyCombo = combo;

	list = getChild<LLScrollListCtrl>("library_list");
	list->setCommitCallback(onCommitLibrary, this);
	list->setDoubleClickCallback(onClickAdd, this);
	mLibraryList = list;

	btn = getChild<LLButton>( "add_btn");
	btn->setClickedCallback(onClickAdd, this);
	btn->setEnabled(FALSE);
	mAddBtn = btn;

	btn = getChild<LLButton>( "up_btn");
	btn->setClickedCallback(onClickUp, this);
	btn->setEnabled(FALSE);
	mUpBtn = btn;

	btn = getChild<LLButton>( "down_btn");
	btn->setClickedCallback(onClickDown, this);
	btn->setEnabled(FALSE);
	mDownBtn = btn;

	btn = getChild<LLButton>( "delete_btn");
	btn->setClickedCallback(onClickDelete, this);
	btn->setEnabled(FALSE);
	mDeleteBtn = btn;

	list = getChild<LLScrollListCtrl>("step_list");
	list->setCommitCallback(onCommitStep, this);
	mStepList = list;

	// Options
	mOptionsText = getChild<LLTextBox>("options_text");

	combo = getChild<LLComboBox>( "animation_list");
	combo->setVisible(FALSE);
	combo->setCommitCallback(onCommitAnimation, this);
	mAnimationCombo = combo;

	LLRadioGroup* group;
	group = getChild<LLRadioGroup>("animation_trigger_type");
	group->setVisible(FALSE);
	group->setCommitCallback(onCommitAnimationTrigger, this);
	mAnimationRadio = group;

	combo = getChild<LLComboBox>( "sound_list");
	combo->setVisible(FALSE);
	combo->setCommitCallback(onCommitSound, this);
	mSoundCombo = combo;

	edit = getChild<LLLineEditor>("chat_editor");
	edit->setVisible(FALSE);
	edit->setCommitCallback(onCommitChat, this);
	//edit->setKeystrokeCallback(onKeystrokeCommit, this);
	edit->setCommitOnFocusLost(TRUE);
	edit->setIgnoreTab(TRUE);
	mChatEditor = edit;

	check = getChild<LLCheckBoxCtrl>( "wait_key_release_check");
	check->setVisible(FALSE);
	check->setCommitCallback(onCommitWait, this);
	mWaitKeyReleaseCheck = check;

	check = getChild<LLCheckBoxCtrl>( "wait_anim_check");
	check->setVisible(FALSE);
	check->setCommitCallback(onCommitWait, this);
	mWaitAnimCheck = check;

	check = getChild<LLCheckBoxCtrl>( "wait_time_check");
	check->setVisible(FALSE);
	check->setCommitCallback(onCommitWait, this);
	mWaitTimeCheck = check;

	edit = getChild<LLLineEditor>("wait_time_editor");
	edit->setEnabled(FALSE);
	edit->setVisible(FALSE);
	edit->setPrevalidate(LLTextValidate::validateFloat);
//	edit->setKeystrokeCallback(onKeystrokeCommit, this);
	edit->setCommitOnFocusLost(TRUE);
	edit->setCommitCallback(onCommitWaitTime, this);
	edit->setIgnoreTab(TRUE);
	mWaitTimeEditor = edit;

	// Buttons at the bottom
	check = getChild<LLCheckBoxCtrl>( "active_check");
	check->setCommitCallback(onCommitActive, this);
	mActiveCheck = check;

	btn = getChild<LLButton>( "save_btn");
	btn->setClickedCallback(onClickSave, this);
	mSaveBtn = btn;

	btn = getChild<LLButton>( "preview_btn");
	btn->setClickedCallback(onClickPreview, this);
	mPreviewBtn = btn;


	// Populate the comboboxes
	addModifiers();
	addKeys();
	addAnimations();
	addSounds();

	const LLInventoryItem* item = getItem();

	if (item) 
	{
		getChild<LLUICtrl>("desc")->setValue(item->getDescription());
		getChild<LLLineEditor>("desc")->setPrevalidate(&LLTextValidate::validateASCIIPrintableNoPipe);
	}

	return LLPreview::postBuild();
=======
    setVisibleCallback(boost::bind(&LLPreviewGesture::onVisibilityChanged, this, _2));

    LLLineEditor* edit;
    LLComboBox* combo;
    LLButton* btn;
    LLScrollListCtrl* list;
    LLTextBox* text;
    LLCheckBoxCtrl* check;

    edit = getChild<LLLineEditor>("desc");
    edit->setKeystrokeCallback(onKeystrokeCommit, this);

    edit = getChild<LLLineEditor>("trigger_editor");
    edit->setKeystrokeCallback(onKeystrokeCommit, this);
    edit->setCommitCallback(onCommitSetDirty, this);
    edit->setCommitOnFocusLost(TRUE);
    edit->setIgnoreTab(TRUE);
    mTriggerEditor = edit;

    text = getChild<LLTextBox>("replace_text");
    text->setEnabled(FALSE);
    mReplaceText = text;

    edit = getChild<LLLineEditor>("replace_editor");
    edit->setEnabled(FALSE);
    edit->setKeystrokeCallback(onKeystrokeCommit, this);
    edit->setCommitCallback(onCommitSetDirty, this);
    edit->setCommitOnFocusLost(TRUE);
    edit->setIgnoreTab(TRUE);
    mReplaceEditor = edit;

    combo = getChild<LLComboBox>( "modifier_combo");
    combo->setCommitCallback(boost::bind(&LLPreviewGesture::onCommitKeyorModifier, this));
    mModifierCombo = combo;

    combo = getChild<LLComboBox>( "key_combo");
    combo->setCommitCallback(boost::bind(&LLPreviewGesture::onCommitKeyorModifier, this));
    mKeyCombo = combo;

    list = getChild<LLScrollListCtrl>("library_list");
    list->setCommitCallback(onCommitLibrary, this);
    list->setDoubleClickCallback(onClickAdd, this);
    mLibraryList = list;

    btn = getChild<LLButton>( "add_btn");
    btn->setClickedCallback(onClickAdd, this);
    btn->setEnabled(FALSE);
    mAddBtn = btn;

    btn = getChild<LLButton>( "up_btn");
    btn->setClickedCallback(onClickUp, this);
    btn->setEnabled(FALSE);
    mUpBtn = btn;

    btn = getChild<LLButton>( "down_btn");
    btn->setClickedCallback(onClickDown, this);
    btn->setEnabled(FALSE);
    mDownBtn = btn;

    btn = getChild<LLButton>( "delete_btn");
    btn->setClickedCallback(onClickDelete, this);
    btn->setEnabled(FALSE);
    mDeleteBtn = btn;

    list = getChild<LLScrollListCtrl>("step_list");
    list->setCommitCallback(onCommitStep, this);
    mStepList = list;

    // Options
    mOptionsText = getChild<LLTextBox>("options_text");

    combo = getChild<LLComboBox>( "animation_list");
    combo->setVisible(FALSE);
    combo->setCommitCallback(onCommitAnimation, this);
    mAnimationCombo = combo;

    LLRadioGroup* group;
    group = getChild<LLRadioGroup>("animation_trigger_type");
    group->setVisible(FALSE);
    group->setCommitCallback(onCommitAnimationTrigger, this);
    mAnimationRadio = group;

    combo = getChild<LLComboBox>( "sound_list");
    combo->setVisible(FALSE);
    combo->setCommitCallback(onCommitSound, this);
    mSoundCombo = combo;

    edit = getChild<LLLineEditor>("chat_editor");
    edit->setVisible(FALSE);
    edit->setCommitCallback(onCommitChat, this);
    //edit->setKeystrokeCallback(onKeystrokeCommit, this);
    edit->setCommitOnFocusLost(TRUE);
    edit->setIgnoreTab(TRUE);
    mChatEditor = edit;

    check = getChild<LLCheckBoxCtrl>( "wait_anim_check");
    check->setVisible(FALSE);
    check->setCommitCallback(onCommitWait, this);
    mWaitAnimCheck = check;

    check = getChild<LLCheckBoxCtrl>( "wait_time_check");
    check->setVisible(FALSE);
    check->setCommitCallback(onCommitWait, this);
    mWaitTimeCheck = check;

    edit = getChild<LLLineEditor>("wait_time_editor");
    edit->setEnabled(FALSE);
    edit->setVisible(FALSE);
    edit->setPrevalidate(LLTextValidate::validateFloat);
//  edit->setKeystrokeCallback(onKeystrokeCommit, this);
    edit->setCommitOnFocusLost(TRUE);
    edit->setCommitCallback(onCommitWaitTime, this);
    edit->setIgnoreTab(TRUE);
    mWaitTimeEditor = edit;

    // Buttons at the bottom
    check = getChild<LLCheckBoxCtrl>( "active_check");
    check->setCommitCallback(onCommitActive, this);
    mActiveCheck = check;

    btn = getChild<LLButton>( "save_btn");
    btn->setClickedCallback(onClickSave, this);
    mSaveBtn = btn;

    btn = getChild<LLButton>( "preview_btn");
    btn->setClickedCallback(onClickPreview, this);
    mPreviewBtn = btn;


    // Populate the comboboxes
    addModifiers();
    addKeys();
    addAnimations();
    addSounds();

    const LLInventoryItem* item = getItem();

    if (item)
    {
        getChild<LLUICtrl>("desc")->setValue(item->getDescription());
        getChild<LLLineEditor>("desc")->setPrevalidate(&LLTextValidate::validateASCIIPrintableNoPipe);
    }

    return LLPreview::postBuild();
>>>>>>> e7eced3c
}


void LLPreviewGesture::addModifiers()
{
    LLComboBox* combo = mModifierCombo;

    combo->add( NONE_LABEL,  ADD_BOTTOM );
    combo->add( SHIFT_LABEL, ADD_BOTTOM );
    combo->add( CTRL_LABEL,  ADD_BOTTOM );
    combo->setCurrentByIndex(0);
}

void LLPreviewGesture::addKeys()
{
    LLComboBox* combo = mKeyCombo;

    combo->add( NONE_LABEL );
    for (KEY key = KEY_F2; key <= KEY_F12; key++)
    {
        combo->add( LLKeyboard::stringFromKey(key), ADD_BOTTOM );
    }
    combo->setCurrentByIndex(0);
}


// TODO: Sort the legacy and non-legacy together?
void LLPreviewGesture::addAnimations()
{
    LLComboBox* combo = mAnimationCombo;

    combo->removeall();

    std::string none_text = getString("none_text");

    combo->add(none_text, LLUUID::null);

    // Add all the default (legacy) animations
    S32 i;
    for (i = 0; i < gUserAnimStatesCount; ++i)
    {
        // Use the user-readable name
        std::string label = LLAnimStateLabels::getStateLabel( gUserAnimStates[i].mName );
        const LLUUID& id = gUserAnimStates[i].mID;
        combo->add(label, id);
    }

    // Get all inventory items that are animations
    LLViewerInventoryCategory::cat_array_t cats;
    LLViewerInventoryItem::item_array_t items;
    LLIsTypeWithPermissions is_copyable_animation(LLAssetType::AT_ANIMATION,
                                                    PERM_ITEM_UNRESTRICTED,
                                                    gAgent.getID(),
                                                    gAgent.getGroupID());
    gInventory.collectDescendentsIf(gInventory.getRootFolderID(),
                                    cats,
                                    items,
                                    LLInventoryModel::EXCLUDE_TRASH,
                                    is_copyable_animation);

    // Copy into something we can sort
    std::vector<LLInventoryItem*> animations;

    S32 count = items.size();
    for(i = 0; i < count; ++i)
    {
        animations.push_back( items.at(i) );
    }

    // Do the sort
    std::sort(animations.begin(), animations.end(), SortItemPtrsByName());

    // And load up the combobox
    std::vector<LLInventoryItem*>::iterator it;
    for (it = animations.begin(); it != animations.end(); ++it)
    {
        LLInventoryItem* item = *it;

        combo->add(item->getName(), item->getAssetUUID(), ADD_BOTTOM);
    }
}


void LLPreviewGesture::addSounds()
{
    LLComboBox* combo = mSoundCombo;
    combo->removeall();

    std::string none_text = getString("none_text");

    combo->add(none_text, LLUUID::null);

    // Get all inventory items that are sounds
    LLViewerInventoryCategory::cat_array_t cats;
    LLViewerInventoryItem::item_array_t items;
    LLIsTypeWithPermissions is_copyable_sound(LLAssetType::AT_SOUND,
                                                    PERM_ITEM_UNRESTRICTED,
                                                    gAgent.getID(),
                                                    gAgent.getGroupID());
    gInventory.collectDescendentsIf(gInventory.getRootFolderID(),
                                    cats,
                                    items,
                                    LLInventoryModel::EXCLUDE_TRASH,
                                    is_copyable_sound);

    // Copy sounds into something we can sort
    std::vector<LLInventoryItem*> sounds;

    S32 i;
    S32 count = items.size();
    for(i = 0; i < count; ++i)
    {
        sounds.push_back( items.at(i) );
    }

    // Do the sort
    std::sort(sounds.begin(), sounds.end(), SortItemPtrsByName());

    // And load up the combobox
    std::vector<LLInventoryItem*>::iterator it;
    for (it = sounds.begin(); it != sounds.end(); ++it)
    {
        LLInventoryItem* item = *it;

        combo->add(item->getName(), item->getAssetUUID(), ADD_BOTTOM);
    }
}


void LLPreviewGesture::refresh()
{
<<<<<<< HEAD
	LLPreview::refresh();
	// If previewing or item is incomplete, all controls are disabled
	LLViewerInventoryItem* item = (LLViewerInventoryItem*)getItem();
	bool is_complete = (item && item->isFinished()) ? true : false;
	if (mPreviewGesture || !is_complete)
	{
		
		getChildView("desc")->setEnabled(FALSE);
		//mDescEditor->setEnabled(FALSE);
		mTriggerEditor->setEnabled(FALSE);
		mReplaceText->setEnabled(FALSE);
		mReplaceEditor->setEnabled(FALSE);
		mModifierCombo->setEnabled(FALSE);
		mKeyCombo->setEnabled(FALSE);
		mLibraryList->setEnabled(FALSE);
		mAddBtn->setEnabled(FALSE);
		mUpBtn->setEnabled(FALSE);
		mDownBtn->setEnabled(FALSE);
		mDeleteBtn->setEnabled(FALSE);
		mStepList->setEnabled(FALSE);
		mOptionsText->setEnabled(FALSE);
		mAnimationCombo->setEnabled(FALSE);
		mAnimationRadio->setEnabled(FALSE);
		mSoundCombo->setEnabled(FALSE);
		mChatEditor->setEnabled(FALSE);
		mWaitKeyReleaseCheck->setEnabled(FALSE);
		mWaitAnimCheck->setEnabled(FALSE);
		mWaitTimeCheck->setEnabled(FALSE);
		mWaitTimeEditor->setEnabled(FALSE);
		mActiveCheck->setEnabled(FALSE);
		mSaveBtn->setEnabled(FALSE);

		// Make sure preview button is enabled, so we can stop it
		mPreviewBtn->setEnabled(TRUE);
		return;
	}

	BOOL modifiable = item->getPermissions().allowModifyBy(gAgent.getID());

	getChildView("desc")->setEnabled(modifiable);
	mTriggerEditor->setEnabled(TRUE);
	mLibraryList->setEnabled(modifiable);
	mStepList->setEnabled(modifiable);
	mOptionsText->setEnabled(modifiable);
	mAnimationCombo->setEnabled(modifiable);
	mAnimationRadio->setEnabled(modifiable);
	mSoundCombo->setEnabled(modifiable);
	mChatEditor->setEnabled(modifiable);
	mWaitKeyReleaseCheck->setEnabled(modifiable);
	mWaitAnimCheck->setEnabled(modifiable);
	mWaitTimeCheck->setEnabled(modifiable);
	mWaitTimeEditor->setEnabled(modifiable);
	mActiveCheck->setEnabled(TRUE);

	const std::string& trigger = mTriggerEditor->getText();
	BOOL have_trigger = !trigger.empty();

	const std::string& replace = mReplaceEditor->getText();
	BOOL have_replace = !replace.empty();

	LLScrollListItem* library_item = mLibraryList->getFirstSelected();
	BOOL have_library = (library_item != NULL);

	LLScrollListItem* step_item = mStepList->getFirstSelected();
	S32 step_index = mStepList->getFirstSelectedIndex();
	S32 step_count = mStepList->getItemCount();
	BOOL have_step = (step_item != NULL);

	mReplaceText->setEnabled(have_trigger || have_replace);
	mReplaceEditor->setEnabled(have_trigger || have_replace);

	mModifierCombo->setEnabled(TRUE);
	mKeyCombo->setEnabled(TRUE);

	mAddBtn->setEnabled(modifiable && have_library);
	mUpBtn->setEnabled(modifiable && have_step && step_index > 0);
	mDownBtn->setEnabled(modifiable && have_step && step_index < step_count-1);
	mDeleteBtn->setEnabled(modifiable && have_step);

	// Assume all not visible
	mAnimationCombo->setVisible(FALSE);
	mAnimationRadio->setVisible(FALSE);
	mSoundCombo->setVisible(FALSE);
	mChatEditor->setVisible(FALSE);
	mWaitKeyReleaseCheck->setVisible(FALSE);
	mWaitAnimCheck->setVisible(FALSE);
	mWaitTimeCheck->setVisible(FALSE);
	mWaitTimeEditor->setVisible(FALSE);

	std::string optionstext;
	
	if (have_step)
	{
		// figure out the type, show proper options, update text
		LLGestureStep* step = (LLGestureStep*)step_item->getUserdata();
		EStepType type = step->getType();

		switch(type)
		{
		case STEP_ANIMATION:
			{
				LLGestureStepAnimation* anim_step = (LLGestureStepAnimation*)step;
				optionstext = getString("step_anim");
				mAnimationCombo->setVisible(TRUE);
				mAnimationRadio->setVisible(TRUE);
				mAnimationRadio->setSelectedIndex((anim_step->mFlags & ANIM_FLAG_STOP) ? 1 : 0);
				mAnimationCombo->setCurrentByID(anim_step->mAnimAssetID);
				break;
			}
		case STEP_SOUND:
			{
				LLGestureStepSound* sound_step = (LLGestureStepSound*)step;
				optionstext = getString("step_sound");
				mSoundCombo->setVisible(TRUE);
				mSoundCombo->setCurrentByID(sound_step->mSoundAssetID);
				break;
			}
		case STEP_CHAT:
			{
				LLGestureStepChat* chat_step = (LLGestureStepChat*)step;
				optionstext = getString("step_chat");
				mChatEditor->setVisible(TRUE);
				mChatEditor->setText(chat_step->mChatText);
				break;
			}
		case STEP_WAIT:
			{
				LLGestureStepWait* wait_step = (LLGestureStepWait*)step;
				optionstext = getString("step_wait");
				mWaitKeyReleaseCheck->setVisible(TRUE);
				mWaitKeyReleaseCheck->set(wait_step->mFlags & WAIT_FLAG_KEY_RELEASE);
				mWaitAnimCheck->setVisible(TRUE);
				mWaitAnimCheck->set(wait_step->mFlags & WAIT_FLAG_ALL_ANIM);
				mWaitTimeCheck->setVisible(TRUE);
				mWaitTimeCheck->set(wait_step->mFlags & WAIT_FLAG_TIME);
				mWaitTimeEditor->setVisible(TRUE);
				std::string buffer = llformat("%.1f", (double)wait_step->mWaitSeconds);
				mWaitTimeEditor->setText(buffer);
				break;
			}
		default:
			break;
		}
	}
	
	mOptionsText->setText(optionstext);

	BOOL active = LLGestureMgr::instance().isGestureActive(mItemUUID);
	mActiveCheck->set(active);

	// Can only preview if there are steps
	mPreviewBtn->setEnabled(step_count > 0);

	// And can only save if changes have been made
	mSaveBtn->setEnabled(mDirty);
	addAnimations();
	addSounds();
=======
    LLPreview::refresh();
    // If previewing or item is incomplete, all controls are disabled
    LLViewerInventoryItem* item = (LLViewerInventoryItem*)getItem();
    bool is_complete = (item && item->isFinished()) ? true : false;
    if (mPreviewGesture || !is_complete)
    {

        getChildView("desc")->setEnabled(FALSE);
        //mDescEditor->setEnabled(FALSE);
        mTriggerEditor->setEnabled(FALSE);
        mReplaceText->setEnabled(FALSE);
        mReplaceEditor->setEnabled(FALSE);
        mModifierCombo->setEnabled(FALSE);
        mKeyCombo->setEnabled(FALSE);
        mLibraryList->setEnabled(FALSE);
        mAddBtn->setEnabled(FALSE);
        mUpBtn->setEnabled(FALSE);
        mDownBtn->setEnabled(FALSE);
        mDeleteBtn->setEnabled(FALSE);
        mStepList->setEnabled(FALSE);
        mOptionsText->setEnabled(FALSE);
        mAnimationCombo->setEnabled(FALSE);
        mAnimationRadio->setEnabled(FALSE);
        mSoundCombo->setEnabled(FALSE);
        mChatEditor->setEnabled(FALSE);
        mWaitAnimCheck->setEnabled(FALSE);
        mWaitTimeCheck->setEnabled(FALSE);
        mWaitTimeEditor->setEnabled(FALSE);
        mActiveCheck->setEnabled(FALSE);
        mSaveBtn->setEnabled(FALSE);

        // Make sure preview button is enabled, so we can stop it
        mPreviewBtn->setEnabled(TRUE);
        return;
    }

    BOOL modifiable = item->getPermissions().allowModifyBy(gAgent.getID());

    getChildView("desc")->setEnabled(modifiable);
    mTriggerEditor->setEnabled(TRUE);
    mLibraryList->setEnabled(modifiable);
    mStepList->setEnabled(modifiable);
    mOptionsText->setEnabled(modifiable);
    mAnimationCombo->setEnabled(modifiable);
    mAnimationRadio->setEnabled(modifiable);
    mSoundCombo->setEnabled(modifiable);
    mChatEditor->setEnabled(modifiable);
    mWaitAnimCheck->setEnabled(modifiable);
    mWaitTimeCheck->setEnabled(modifiable);
    mWaitTimeEditor->setEnabled(modifiable);
    mActiveCheck->setEnabled(TRUE);

    const std::string& trigger = mTriggerEditor->getText();
    BOOL have_trigger = !trigger.empty();

    const std::string& replace = mReplaceEditor->getText();
    BOOL have_replace = !replace.empty();

    LLScrollListItem* library_item = mLibraryList->getFirstSelected();
    BOOL have_library = (library_item != NULL);

    LLScrollListItem* step_item = mStepList->getFirstSelected();
    S32 step_index = mStepList->getFirstSelectedIndex();
    S32 step_count = mStepList->getItemCount();
    BOOL have_step = (step_item != NULL);

    mReplaceText->setEnabled(have_trigger || have_replace);
    mReplaceEditor->setEnabled(have_trigger || have_replace);

    mModifierCombo->setEnabled(TRUE);
    mKeyCombo->setEnabled(TRUE);

    mAddBtn->setEnabled(modifiable && have_library);
    mUpBtn->setEnabled(modifiable && have_step && step_index > 0);
    mDownBtn->setEnabled(modifiable && have_step && step_index < step_count-1);
    mDeleteBtn->setEnabled(modifiable && have_step);

    // Assume all not visible
    mAnimationCombo->setVisible(FALSE);
    mAnimationRadio->setVisible(FALSE);
    mSoundCombo->setVisible(FALSE);
    mChatEditor->setVisible(FALSE);
    mWaitAnimCheck->setVisible(FALSE);
    mWaitTimeCheck->setVisible(FALSE);
    mWaitTimeEditor->setVisible(FALSE);

    std::string optionstext;

    if (have_step)
    {
        // figure out the type, show proper options, update text
        LLGestureStep* step = (LLGestureStep*)step_item->getUserdata();
        EStepType type = step->getType();

        switch(type)
        {
        case STEP_ANIMATION:
            {
                LLGestureStepAnimation* anim_step = (LLGestureStepAnimation*)step;
                optionstext = getString("step_anim");
                mAnimationCombo->setVisible(TRUE);
                mAnimationRadio->setVisible(TRUE);
                mAnimationRadio->setSelectedIndex((anim_step->mFlags & ANIM_FLAG_STOP) ? 1 : 0);
                mAnimationCombo->setCurrentByID(anim_step->mAnimAssetID);
                break;
            }
        case STEP_SOUND:
            {
                LLGestureStepSound* sound_step = (LLGestureStepSound*)step;
                optionstext = getString("step_sound");
                mSoundCombo->setVisible(TRUE);
                mSoundCombo->setCurrentByID(sound_step->mSoundAssetID);
                break;
            }
        case STEP_CHAT:
            {
                LLGestureStepChat* chat_step = (LLGestureStepChat*)step;
                optionstext = getString("step_chat");
                mChatEditor->setVisible(TRUE);
                mChatEditor->setText(chat_step->mChatText);
                break;
            }
        case STEP_WAIT:
            {
                LLGestureStepWait* wait_step = (LLGestureStepWait*)step;
                optionstext = getString("step_wait");
                mWaitAnimCheck->setVisible(TRUE);
                mWaitAnimCheck->set(wait_step->mFlags & WAIT_FLAG_ALL_ANIM);
                mWaitTimeCheck->setVisible(TRUE);
                mWaitTimeCheck->set(wait_step->mFlags & WAIT_FLAG_TIME);
                mWaitTimeEditor->setVisible(TRUE);
                std::string buffer = llformat("%.1f", (double)wait_step->mWaitSeconds);
                mWaitTimeEditor->setText(buffer);
                break;
            }
        default:
            break;
        }
    }

    mOptionsText->setText(optionstext);

    BOOL active = LLGestureMgr::instance().isGestureActive(mItemUUID);
    mActiveCheck->set(active);

    // Can only preview if there are steps
    mPreviewBtn->setEnabled(step_count > 0);

    // And can only save if changes have been made
    mSaveBtn->setEnabled(mDirty);
    addAnimations();
    addSounds();
>>>>>>> e7eced3c
}


void LLPreviewGesture::initDefaultGesture()
{
    LLScrollListItem* item;
    item = addStep( STEP_ANIMATION );
    LLGestureStepAnimation* anim = (LLGestureStepAnimation*)item->getUserdata();
    anim->mAnimAssetID = ANIM_AGENT_HELLO;
    anim->mAnimName = LLTrans::getString("Wave");
    updateLabel(item);

    item = addStep( STEP_WAIT );
    LLGestureStepWait* wait = (LLGestureStepWait*)item->getUserdata();
    wait->mFlags = WAIT_FLAG_ALL_ANIM;
    updateLabel(item);

    item = addStep( STEP_CHAT );
    LLGestureStepChat* chat_step = (LLGestureStepChat*)item->getUserdata();
    chat_step->mChatText =  LLTrans::getString("HelloAvatar");
    updateLabel(item);

    // Start with item list selected
    mStepList->selectFirstItem();

    // this is *new* content, so we are dirty
    mDirty = TRUE;
}


void LLPreviewGesture::loadAsset()
{
    const LLInventoryItem* item = getItem();
    if (!item)
    {
        // Don't set asset status here; we may not have set the item id yet
        // (e.g. when this gets called initially)
        //mAssetStatus = PREVIEW_ASSET_ERROR;
        return;
    }

    LLUUID asset_id = item->getAssetUUID();
    if (asset_id.isNull())
    {
        // Freshly created gesture, don't need to load asset.
        // Blank gesture will be fine.
        initDefaultGesture();
        refresh();
        mAssetStatus = PREVIEW_ASSET_LOADED;
        return;
    }

    // TODO: Based on item->getPermissions().allow*
    // could enable/disable UI.

    // Copy the UUID, because the user might close the preview
    // window if the download gets stalled.
    LLUUID* item_idp = new LLUUID(mItemUUID);

    const BOOL high_priority = TRUE;
    gAssetStorage->getAssetData(asset_id,
                                LLAssetType::AT_GESTURE,
                                onLoadComplete,
                                (void**)item_idp,
                                high_priority);
    mAssetStatus = PREVIEW_ASSET_LOADING;
}


// static
void LLPreviewGesture::onLoadComplete(const LLUUID& asset_uuid,
                                      LLAssetType::EType type,
                                      void* user_data, S32 status, LLExtStat ext_status)
{
    LLUUID* item_idp = (LLUUID*)user_data;

    LLPreviewGesture* self = LLFloaterReg::findTypedInstance<LLPreviewGesture>("preview_gesture", *item_idp);
    if (self)
    {
        if (0 == status)
        {
            LLFileSystem file(asset_uuid, type, LLFileSystem::READ);
            S32 size = file.getSize();

            std::vector<char> buffer(size+1);
            file.read((U8*)&buffer[0], size);
            buffer[size] = '\0';

            LLMultiGesture* gesture = new LLMultiGesture();

            LLDataPackerAsciiBuffer dp(&buffer[0], size+1);
            BOOL ok = gesture->deserialize(dp);

            if (ok)
            {
                // Everything has been successful.  Load up the UI.
                self->loadUIFromGesture(gesture);

                self->mStepList->selectFirstItem();

                self->mDirty = FALSE;
                self->refresh();
                self->refreshFromItem(); // to update description and title
            }
            else
            {
                LL_WARNS() << "Unable to load gesture" << LL_ENDL;
            }

            delete gesture;
            gesture = NULL;

            self->mAssetStatus = PREVIEW_ASSET_LOADED;
        }
        else
        {
            if( LL_ERR_ASSET_REQUEST_NOT_IN_DATABASE == status ||
                LL_ERR_FILE_EMPTY == status)
            {
                LLDelayedGestureError::gestureMissing( *item_idp );
            }
            else
            {
                LLDelayedGestureError::gestureFailedToLoad( *item_idp );
            }

            LL_WARNS() << "Problem loading gesture: " << status << LL_ENDL;
            self->mAssetStatus = PREVIEW_ASSET_ERROR;
        }
    }
    delete item_idp;
    item_idp = NULL;
}


void LLPreviewGesture::loadUIFromGesture(LLMultiGesture* gesture)
{
    /*LLInventoryItem* item = getItem();



    if (item)
    {
        LLLineEditor* descEditor = getChild<LLLineEditor>("desc");
        descEditor->setText(item->getDescription());
    }*/

    mTriggerEditor->setText(gesture->mTrigger);

    mReplaceEditor->setText(gesture->mReplaceText);

    switch (gesture->mMask)
    {
    default:
      case MASK_NONE:
        mModifierCombo->setSimple( NONE_LABEL );
        break;
      case MASK_SHIFT:
        mModifierCombo->setSimple( SHIFT_LABEL );
        break;
      case MASK_CONTROL:
        mModifierCombo->setSimple( CTRL_LABEL );
        break;
    }

    mModifierCombo->setEnabledByValue(CTRL_LABEL, gesture->mKey != KEY_F10);

    mKeyCombo->setCurrentByIndex(0);
    if (gesture->mKey != KEY_NONE)
    {
        mKeyCombo->setSimple(LLKeyboard::stringFromKey(gesture->mKey));
    }

    mKeyCombo->setEnabledByValue(LLKeyboard::stringFromKey(KEY_F10), gesture->mMask != MASK_CONTROL);

    // Make UI steps for each gesture step
    S32 i;
    S32 count = gesture->mSteps.size();
    for (i = 0; i < count; ++i)
    {
        LLGestureStep* step = gesture->mSteps[i];

        LLGestureStep* new_step = NULL;

        switch(step->getType())
        {
        case STEP_ANIMATION:
            {
                LLGestureStepAnimation* anim_step = (LLGestureStepAnimation*)step;
                LLGestureStepAnimation* new_anim_step =
                    new LLGestureStepAnimation(*anim_step);
                new_step = new_anim_step;
                break;
            }
        case STEP_SOUND:
            {
                LLGestureStepSound* sound_step = (LLGestureStepSound*)step;
                LLGestureStepSound* new_sound_step =
                    new LLGestureStepSound(*sound_step);
                new_step = new_sound_step;
                break;
            }
        case STEP_CHAT:
            {
                LLGestureStepChat* chat_step = (LLGestureStepChat*)step;
                LLGestureStepChat* new_chat_step =
                    new LLGestureStepChat(*chat_step);
                new_step = new_chat_step;
                break;
            }
        case STEP_WAIT:
            {
                LLGestureStepWait* wait_step = (LLGestureStepWait*)step;
                LLGestureStepWait* new_wait_step =
                    new LLGestureStepWait(*wait_step);
                new_step = new_wait_step;
                break;
            }
        default:
            {
                break;
            }
        }

        if (!new_step) continue;

        // Create an enabled item with this step
        LLSD row;
        row["columns"][0]["value"] = getLabel( new_step->getLabel());
        row["columns"][0]["font"] = "SANSSERIF_SMALL";
        LLScrollListItem* item = mStepList->addElement(row);
        item->setUserdata(new_step);
    }
}

// Helpful structure so we can look up the inventory item
// after the save finishes.
struct LLSaveInfo
{
    LLSaveInfo(const LLUUID& item_id, const LLUUID& object_id, const std::string& desc,
                const LLTransactionID tid)
        : mItemUUID(item_id), mObjectUUID(object_id), mDesc(desc), mTransactionID(tid)
    {
    }

    LLUUID mItemUUID;
    LLUUID mObjectUUID;
    std::string mDesc;
    LLTransactionID mTransactionID;
};


void LLPreviewGesture::finishInventoryUpload(LLUUID itemId, LLUUID newAssetId)
{
    // If this gesture is active, then we need to update the in-memory
    // active map with the new pointer.
    if (LLGestureMgr::instance().isGestureActive(itemId))
    {
        // Active gesture edited from menu.
        LLGestureMgr::instance().replaceGesture(itemId, newAssetId);
        gInventory.notifyObservers();
    }

    //gesture will have a new asset_id
    LLPreviewGesture* previewp = LLFloaterReg::findTypedInstance<LLPreviewGesture>("preview_gesture", LLSD(itemId));
    if (previewp)
    {
        previewp->onUpdateSucceeded();
    }
}


void LLPreviewGesture::saveIfNeeded()
{
    if (!gAssetStorage)
    {
        LL_WARNS() << "Can't save gesture, no asset storage system." << LL_ENDL;
        return;
    }

    if (!mDirty)
    {
        return;
    }

    // Copy the UI into a gesture
    LLMultiGesture* gesture = createGesture();

    // Serialize the gesture
    S32 maxSize = gesture->getMaxSerialSize();
    char* buffer = new char[maxSize];

    LLDataPackerAsciiBuffer dp(buffer, maxSize);

    bool ok = gesture->serialize(dp);

    if (dp.getCurrentSize() > 1000)
    {
        LLNotificationsUtil::add("GestureSaveFailedTooManySteps");

        delete gesture;
        gesture = NULL;
        return;
    }
    else if (!ok)
    {
        LLNotificationsUtil::add("GestureSaveFailedTryAgain");
        delete gesture;
        gesture = NULL;
        return;
    }

    LLAssetID assetId;
    LLPreview::onCommit();
    bool delayedUpload(false);

    LLViewerInventoryItem* item = (LLViewerInventoryItem*) getItem();
    if (item)
    {
        const LLViewerRegion* region = gAgent.getRegion();
        if (!region)
        {
            LL_WARNS() << "Not connected to a region, cannot save gesture." << LL_ENDL;
            return;
        }
        std::string agent_url = region->getCapability("UpdateGestureAgentInventory");
        std::string task_url = region->getCapability("UpdateGestureTaskInventory");

        if (!agent_url.empty() && !task_url.empty())
        {
            std::string url;
            LLResourceUploadInfo::ptr_t uploadInfo;

            if (mObjectUUID.isNull() && !agent_url.empty())
            {
                //need to disable the preview floater so item
                //isn't re-saved before new asset arrives
                //fake out refresh.
                item->setComplete(false);
                refresh();
                item->setComplete(true);

                uploadInfo = std::make_shared<LLBufferedAssetUploadInfo>(mItemUUID, LLAssetType::AT_GESTURE, buffer,
                    [](LLUUID itemId, LLUUID newAssetId, LLUUID, LLSD)
                    {
                        LLPreviewGesture::finishInventoryUpload(itemId, newAssetId);
                    },
                    nullptr);
                url = agent_url;
            }
            else if (!mObjectUUID.isNull() && !task_url.empty())
            {
                uploadInfo = std::make_shared<LLBufferedAssetUploadInfo>(mObjectUUID, mItemUUID, LLAssetType::AT_GESTURE, buffer, nullptr, nullptr);
                url = task_url;
            }

            if (!url.empty() && uploadInfo)
            {
                delayedUpload = true;

                LLViewerAssetUpload::EnqueueInventoryUpload(url, uploadInfo);
            }

        }
        else if (gAssetStorage)
        {
            // Every save gets a new UUID.  Yup.
            LLTransactionID tid;
            tid.generate();
            assetId = tid.makeAssetID(gAgent.getSecureSessionID());

            LLFileSystem file(assetId, LLAssetType::AT_GESTURE, LLFileSystem::APPEND);

            S32 size = dp.getCurrentSize();
            file.write((U8*)buffer, size);

            LLLineEditor* descEditor = getChild<LLLineEditor>("desc");
            LLSaveInfo* info = new LLSaveInfo(mItemUUID, mObjectUUID, descEditor->getText(), tid);
            gAssetStorage->storeAssetData(tid, LLAssetType::AT_GESTURE, onSaveComplete, info, FALSE);
        }

    }

    // If this gesture is active, then we need to update the in-memory
    // active map with the new pointer.
    if (!delayedUpload && LLGestureMgr::instance().isGestureActive(mItemUUID))
    {
        // gesture manager now owns the pointer
        LLGestureMgr::instance().replaceGesture(mItemUUID, gesture, assetId);

        // replaceGesture may deactivate other gestures so let the
        // inventory know.
        gInventory.notifyObservers();
    }
    else
    {
        // we're done with this gesture
        delete gesture;
        gesture = NULL;
    }

    mDirty = false;
    // refresh will be called when callback
    // if triggered when delayedUpload
    if(!delayedUpload)
    {
        refresh();
    }

}


// TODO: This is very similar to LLPreviewNotecard::onSaveComplete.
// Could merge code.
// static
void LLPreviewGesture::onSaveComplete(const LLUUID& asset_uuid, void* user_data, S32 status, LLExtStat ext_status) // StoreAssetData callback (fixed)
{
    LLSaveInfo* info = (LLSaveInfo*)user_data;
    if (info && (status == 0))
    {
        if(info->mObjectUUID.isNull())
        {
            // Saving into user inventory
            LLViewerInventoryItem* item;
            item = (LLViewerInventoryItem*)gInventory.getItem(info->mItemUUID);
            if(item)
            {
                LLPointer<LLViewerInventoryItem> new_item = new LLViewerInventoryItem(item);
                new_item->setDescription(info->mDesc);
                new_item->setTransactionID(info->mTransactionID);
                new_item->setAssetUUID(asset_uuid);
                new_item->updateServer(FALSE);
                gInventory.updateItem(new_item);
                gInventory.notifyObservers();
            }
            else
            {
                LL_WARNS() << "Inventory item for gesture " << info->mItemUUID
                        << " is no longer in agent inventory." << LL_ENDL;
            }
        }
        else
        {
            // Saving into in-world object inventory
            LLViewerObject* object = gObjectList.findObject(info->mObjectUUID);
            LLViewerInventoryItem* item = NULL;
            if(object)
            {
                item = (LLViewerInventoryItem*)object->getInventoryObject(info->mItemUUID);
            }
            if(object && item)
            {
                item->setDescription(info->mDesc);
                item->setAssetUUID(asset_uuid);
                item->setTransactionID(info->mTransactionID);
                object->updateInventory(item, TASK_INVENTORY_ITEM_KEY, false);
                dialog_refresh_all();
            }
            else
            {
                LLNotificationsUtil::add("GestureSaveFailedObjectNotFound");
            }
        }

        // Find our window and close it if requested.
        LLPreviewGesture* previewp = LLFloaterReg::findTypedInstance<LLPreviewGesture>("preview_gesture", info->mItemUUID);
        if (previewp && previewp->mCloseAfterSave)
        {
            previewp->closeFloater();
        }
    }
    else
    {
        LL_WARNS() << "Problem saving gesture: " << status << LL_ENDL;
        LLSD args;
        args["REASON"] = std::string(LLAssetStorage::getErrorString(status));
        LLNotificationsUtil::add("GestureSaveFailedReason", args);
    }
    delete info;
    info = NULL;
}


LLMultiGesture* LLPreviewGesture::createGesture()
{
    LLMultiGesture* gesture = new LLMultiGesture();

    gesture->mTrigger = mTriggerEditor->getText();
    gesture->mReplaceText = mReplaceEditor->getText();

    const std::string& modifier = mModifierCombo->getSimple();
    if (modifier == CTRL_LABEL)
    {
        gesture->mMask = MASK_CONTROL;
    }
    else if (modifier == SHIFT_LABEL)
    {
        gesture->mMask = MASK_SHIFT;
    }
    else
    {
        gesture->mMask = MASK_NONE;
    }

    if (mKeyCombo->getCurrentIndex() == 0)
    {
        gesture->mKey = KEY_NONE;
    }
    else
    {
        const std::string& key_string = mKeyCombo->getSimple();
        LLKeyboard::keyFromString(key_string, &(gesture->mKey));
    }

    std::vector<LLScrollListItem*> data_list = mStepList->getAllData();
    std::vector<LLScrollListItem*>::iterator data_itor;
    for (data_itor = data_list.begin(); data_itor != data_list.end(); ++data_itor)
    {
        LLScrollListItem* item = *data_itor;
        LLGestureStep* step = (LLGestureStep*)item->getUserdata();

        switch(step->getType())
        {
        case STEP_ANIMATION:
            {
                // Copy UI-generated step into actual gesture step
                LLGestureStepAnimation* anim_step = (LLGestureStepAnimation*)step;
                LLGestureStepAnimation* new_anim_step =
                    new LLGestureStepAnimation(*anim_step);
                gesture->mSteps.push_back(new_anim_step);
                break;
            }
        case STEP_SOUND:
            {
                // Copy UI-generated step into actual gesture step
                LLGestureStepSound* sound_step = (LLGestureStepSound*)step;
                LLGestureStepSound* new_sound_step =
                    new LLGestureStepSound(*sound_step);
                gesture->mSteps.push_back(new_sound_step);
                break;
            }
        case STEP_CHAT:
            {
                // Copy UI-generated step into actual gesture step
                LLGestureStepChat* chat_step = (LLGestureStepChat*)step;
                LLGestureStepChat* new_chat_step =
                    new LLGestureStepChat(*chat_step);
                gesture->mSteps.push_back(new_chat_step);
                break;
            }
        case STEP_WAIT:
            {
                // Copy UI-generated step into actual gesture step
                LLGestureStepWait* wait_step = (LLGestureStepWait*)step;
                LLGestureStepWait* new_wait_step =
                    new LLGestureStepWait(*wait_step);
                gesture->mSteps.push_back(new_wait_step);
                break;
            }
        default:
            {
                break;
            }
        }
    }

    return gesture;
}


void LLPreviewGesture::onCommitKeyorModifier()
{
    // SL-14139: ctrl-F10 is currently used to access top menu,
    // so don't allow to bound gestures to this combination.

    mKeyCombo->setEnabledByValue(LLKeyboard::stringFromKey(KEY_F10), mModifierCombo->getSimple() != CTRL_LABEL);
    mModifierCombo->setEnabledByValue(CTRL_LABEL, mKeyCombo->getSimple() != LLKeyboard::stringFromKey(KEY_F10));
    mDirty = TRUE;
    refresh();
}

// static
void LLPreviewGesture::updateLabel(LLScrollListItem* item)
{
    LLGestureStep* step = (LLGestureStep*)item->getUserdata();

    LLScrollListCell* cell = item->getColumn(0);
    LLScrollListText* text_cell = (LLScrollListText*)cell;
    std::string label = getLabel( step->getLabel());
    text_cell->setText(label);
}

// static
void LLPreviewGesture::onCommitSetDirty(LLUICtrl* ctrl, void* data)
{
    LLPreviewGesture* self = (LLPreviewGesture*)data;
    self->mDirty = TRUE;
    self->refresh();
}

// static
void LLPreviewGesture::onCommitLibrary(LLUICtrl* ctrl, void* data)
{
    LLPreviewGesture* self = (LLPreviewGesture*)data;

    LLScrollListItem* library_item = self->mLibraryList->getFirstSelected();
    if (library_item)
    {
        self->mStepList->deselectAllItems();
        self->refresh();
    }
}


// static
void LLPreviewGesture::onCommitStep(LLUICtrl* ctrl, void* data)
{
    LLPreviewGesture* self = (LLPreviewGesture*)data;

    LLScrollListItem* step_item = self->mStepList->getFirstSelected();
    if (!step_item) return;

    self->mLibraryList->deselectAllItems();
    self->refresh();
}


// static
void LLPreviewGesture::onCommitAnimation(LLUICtrl* ctrl, void* data)
{
    LLPreviewGesture* self = (LLPreviewGesture*)data;

    LLScrollListItem* step_item = self->mStepList->getFirstSelected();
    if (step_item)
    {
        LLGestureStep* step = (LLGestureStep*)step_item->getUserdata();
        if (step->getType() == STEP_ANIMATION)
        {
            // Assign the animation name
            LLGestureStepAnimation* anim_step = (LLGestureStepAnimation*)step;
            if (self->mAnimationCombo->getCurrentIndex() == 0)
            {
                anim_step->mAnimName.clear();
                anim_step->mAnimAssetID.setNull();
            }
            else
            {
                anim_step->mAnimName = self->mAnimationCombo->getSimple();
                anim_step->mAnimAssetID = self->mAnimationCombo->getCurrentID();
            }
            //anim_step->mFlags = 0x0;

            // Update the UI label in the list
            updateLabel(step_item);

            self->mDirty = TRUE;
            self->refresh();
        }
    }
}

// static
void LLPreviewGesture::onCommitAnimationTrigger(LLUICtrl* ctrl, void *data)
{
    LLPreviewGesture* self = (LLPreviewGesture*)data;

    LLScrollListItem* step_item = self->mStepList->getFirstSelected();
    if (step_item)
    {
        LLGestureStep* step = (LLGestureStep*)step_item->getUserdata();
        if (step->getType() == STEP_ANIMATION)
        {
            LLGestureStepAnimation* anim_step = (LLGestureStepAnimation*)step;
            if (self->mAnimationRadio->getSelectedIndex() == 0)
            {
                // start
                anim_step->mFlags &= ~ANIM_FLAG_STOP;
            }
            else
            {
                // stop
                anim_step->mFlags |= ANIM_FLAG_STOP;
            }
            // Update the UI label in the list
            updateLabel(step_item);

            self->mDirty = TRUE;
            self->refresh();
        }
    }
}

// static
void LLPreviewGesture::onCommitSound(LLUICtrl* ctrl, void* data)
{
    LLPreviewGesture* self = (LLPreviewGesture*)data;

    LLScrollListItem* step_item = self->mStepList->getFirstSelected();
    if (step_item)
    {
        LLGestureStep* step = (LLGestureStep*)step_item->getUserdata();
        if (step->getType() == STEP_SOUND)
        {
            // Assign the sound name
            LLGestureStepSound* sound_step = (LLGestureStepSound*)step;
            sound_step->mSoundName = self->mSoundCombo->getSimple();
            sound_step->mSoundAssetID = self->mSoundCombo->getCurrentID();
            sound_step->mFlags = 0x0;

            // Update the UI label in the list
            updateLabel(step_item);

            self->mDirty = TRUE;
            self->refresh();
        }
    }
}

// static
void LLPreviewGesture::onCommitChat(LLUICtrl* ctrl, void* data)
{
    LLPreviewGesture* self = (LLPreviewGesture*)data;

    LLScrollListItem* step_item = self->mStepList->getFirstSelected();
    if (!step_item) return;

    LLGestureStep* step = (LLGestureStep*)step_item->getUserdata();
    if (step->getType() != STEP_CHAT) return;

    LLGestureStepChat* chat_step = (LLGestureStepChat*)step;
    chat_step->mChatText = self->mChatEditor->getText();
    chat_step->mFlags = 0x0;

    // Update the UI label in the list
    updateLabel(step_item);

    self->mDirty = TRUE;
    self->refresh();
}

// static
void LLPreviewGesture::onCommitWait(LLUICtrl* ctrl, void* data)
{
    LLPreviewGesture* self = (LLPreviewGesture*)data;

    LLScrollListItem* step_item = self->mStepList->getFirstSelected();
    if (!step_item) return;

    LLGestureStep* step = (LLGestureStep*)step_item->getUserdata();
    if (step->getType() != STEP_WAIT) return;

<<<<<<< HEAD
	LLGestureStepWait* wait_step = (LLGestureStepWait*)step;
	U32 flags = 0x0;
	if (self->mWaitKeyReleaseCheck->get()) flags |= WAIT_FLAG_KEY_RELEASE;
	if (self->mWaitAnimCheck->get()) flags |= WAIT_FLAG_ALL_ANIM;
	if (self->mWaitTimeCheck->get()) flags |= WAIT_FLAG_TIME;
	wait_step->mFlags = flags;
=======
    LLGestureStepWait* wait_step = (LLGestureStepWait*)step;
    U32 flags = 0x0;
    if (self->mWaitAnimCheck->get()) flags |= WAIT_FLAG_ALL_ANIM;
    if (self->mWaitTimeCheck->get()) flags |= WAIT_FLAG_TIME;
    wait_step->mFlags = flags;
>>>>>>> e7eced3c

    {
        LLLocale locale(LLLocale::USER_LOCALE);

        F32 wait_seconds = (F32)atof(self->mWaitTimeEditor->getText().c_str());
        if (wait_seconds < 0.f) wait_seconds = 0.f;
        if (wait_seconds > 3600.f) wait_seconds = 3600.f;
        wait_step->mWaitSeconds = wait_seconds;
    }

    // Enable the input area if necessary
    self->mWaitTimeEditor->setEnabled(self->mWaitTimeCheck->get());

    // Update the UI label in the list
    updateLabel(step_item);

    self->mDirty = TRUE;
    self->refresh();
}

// static
void LLPreviewGesture::onCommitWaitTime(LLUICtrl* ctrl, void* data)
{
    LLPreviewGesture* self = (LLPreviewGesture*)data;

    LLScrollListItem* step_item = self->mStepList->getFirstSelected();
    if (!step_item) return;

    LLGestureStep* step = (LLGestureStep*)step_item->getUserdata();
    if (step->getType() != STEP_WAIT) return;

    self->mWaitTimeCheck->set(TRUE);
    onCommitWait(ctrl, data);
}


// static
void LLPreviewGesture::onKeystrokeCommit(LLLineEditor* caller,
                                         void* data)
{
    // Just commit every keystroke
    onCommitSetDirty(caller, data);
}

// static
void LLPreviewGesture::onClickAdd(void* data)
{
    LLPreviewGesture* self = (LLPreviewGesture*)data;

    LLScrollListItem* library_item = self->mLibraryList->getFirstSelected();
    if (!library_item) return;

    S32 library_item_index = self->mLibraryList->getFirstSelectedIndex();

    const LLScrollListCell* library_cell = library_item->getColumn(0);
    const std::string& library_text = library_cell->getValue().asString();

    if( library_item_index >= STEP_EOF )
    {
        LL_ERRS() << "Unknown step type: " << library_text << LL_ENDL;
        return;
    }

    self->addStep( (EStepType)library_item_index );
    self->mDirty = TRUE;
    self->refresh();
}

LLScrollListItem* LLPreviewGesture::addStep( const EStepType step_type )
{
    // Order of enum EStepType MUST match the library_list element in floater_preview_gesture.xml

    LLGestureStep* step = NULL;
    switch( step_type)
    {
        case STEP_ANIMATION:
            step = new LLGestureStepAnimation();

            break;
        case STEP_SOUND:
            step = new LLGestureStepSound();
            break;
        case STEP_CHAT:
            step = new LLGestureStepChat();
            break;
        case STEP_WAIT:
            step = new LLGestureStepWait();
            break;
        default:
            LL_ERRS() << "Unknown step type: " << (S32)step_type << LL_ENDL;
            return NULL;
    }


    // Create an enabled item with this step
    LLSD row;
    row["columns"][0]["value"] = getLabel(step->getLabel());
    row["columns"][0]["font"] = "SANSSERIF_SMALL";
    LLScrollListItem* step_item = mStepList->addElement(row);
    step_item->setUserdata(step);

    // And move selection to the list on the right
    mLibraryList->deselectAllItems();
    mStepList->deselectAllItems();

    step_item->setSelected(TRUE);

    return step_item;
}

// static
std::string LLPreviewGesture::getLabel(std::vector<std::string> labels)
{
    std::vector<std::string> v_labels = labels ;
    std::string result("");

    if( v_labels.size() != 2)
    {
        return result;
    }

    if(v_labels[0]=="Chat")
    {
        result=LLTrans::getString("Chat Message");
    }
    else if(v_labels[0]=="Sound")
    {
        result=LLTrans::getString("Sound");
    }
    else if(v_labels[0]=="Wait")
    {
        result=LLTrans::getString("Wait");
    }
    else if(v_labels[0]=="AnimFlagStop")
    {
        result=LLTrans::getString("AnimFlagStop");
    }
    else if(v_labels[0]=="AnimFlagStart")
    {
        result=LLTrans::getString("AnimFlagStart");
    }

    // lets localize action value
    std::string action = v_labels[1];
    if ("None" == action)
    {
        action = LLTrans::getString("GestureActionNone");
    }
    else if ("until animations are done" == action)
    {
        action = LLFloaterReg::getInstance("preview_gesture")->getChild<LLCheckBoxCtrl>("wait_anim_check")->getLabel();
    }
    result.append(action);
    return result;

}
// static
void LLPreviewGesture::onClickUp(void* data)
{
    LLPreviewGesture* self = (LLPreviewGesture*)data;

    S32 selected_index = self->mStepList->getFirstSelectedIndex();
    if (selected_index > 0)
    {
        self->mStepList->swapWithPrevious(selected_index);
        self->mDirty = TRUE;
        self->refresh();
    }
}

// static
void LLPreviewGesture::onClickDown(void* data)
{
    LLPreviewGesture* self = (LLPreviewGesture*)data;

    S32 selected_index = self->mStepList->getFirstSelectedIndex();
    if (selected_index < 0) return;

    S32 count = self->mStepList->getItemCount();
    if (selected_index < count-1)
    {
        self->mStepList->swapWithNext(selected_index);
        self->mDirty = TRUE;
        self->refresh();
    }
}

// static
void LLPreviewGesture::onClickDelete(void* data)
{
    LLPreviewGesture* self = (LLPreviewGesture*)data;

    LLScrollListItem* item = self->mStepList->getFirstSelected();
    S32 selected_index = self->mStepList->getFirstSelectedIndex();
    if (item && selected_index >= 0)
    {
        LLGestureStep* step = (LLGestureStep*)item->getUserdata();
        delete step;
        step = NULL;

        self->mStepList->deleteSingleItem(selected_index);

        self->mDirty = TRUE;
        self->refresh();
    }
}

// static
void LLPreviewGesture::onCommitActive(LLUICtrl* ctrl, void* data)
{
    LLPreviewGesture* self = (LLPreviewGesture*)data;
    if (!LLGestureMgr::instance().isGestureActive(self->mItemUUID))
    {
        LLGestureMgr::instance().activateGesture(self->mItemUUID);
    }
    else
    {
        LLGestureMgr::instance().deactivateGesture(self->mItemUUID);
    }

    // Make sure the (active) label in the inventory gets updated.
    LLViewerInventoryItem* item = gInventory.getItem(self->mItemUUID);
    if (item)
    {
        gInventory.updateItem(item);
        gInventory.notifyObservers();
    }

    self->refresh();
}

// static
void LLPreviewGesture::onClickSave(void* data)
{
    LLPreviewGesture* self = (LLPreviewGesture*)data;
    self->saveIfNeeded();
}

// static
void LLPreviewGesture::onClickPreview(void* data)
{
    LLPreviewGesture* self = (LLPreviewGesture*)data;

    if (!self->mPreviewGesture)
    {
        // make temporary gesture
        self->mPreviewGesture = self->createGesture();

        // add a callback
        self->mPreviewGesture->mDoneCallback = onDonePreview;
        self->mPreviewGesture->mCallbackData = self;

        // set the button title
        self->mPreviewBtn->setLabel(self->getString("stop_txt"));

        // play it, and delete when done
        LLGestureMgr::instance().playGesture(self->mPreviewGesture);

        self->refresh();
    }
    else
    {
        // Will call onDonePreview() below
        LLGestureMgr::instance().stopGesture(self->mPreviewGesture);

        self->refresh();
    }
}


// static
void LLPreviewGesture::onDonePreview(LLMultiGesture* gesture, void* data)
{
    LLPreviewGesture* self = (LLPreviewGesture*)data;

    self->mPreviewBtn->setLabel(self->getString("preview_txt"));

    delete self->mPreviewGesture;
    self->mPreviewGesture = NULL;

    self->refresh();
}<|MERGE_RESOLUTION|>--- conflicted
+++ resolved
@@ -338,157 +338,6 @@
 
 BOOL LLPreviewGesture::postBuild()
 {
-<<<<<<< HEAD
-	setVisibleCallback(boost::bind(&LLPreviewGesture::onVisibilityChanged, this, _2));
-	
-	LLLineEditor* edit;
-	LLComboBox* combo;
-	LLButton* btn;
-	LLScrollListCtrl* list;
-	LLTextBox* text;
-	LLCheckBoxCtrl* check;
-
-	edit = getChild<LLLineEditor>("desc");
-	edit->setKeystrokeCallback(onKeystrokeCommit, this);
-
-	edit = getChild<LLLineEditor>("trigger_editor");
-	edit->setKeystrokeCallback(onKeystrokeCommit, this);
-	edit->setCommitCallback(onCommitSetDirty, this);
-	edit->setCommitOnFocusLost(TRUE);
-	edit->setIgnoreTab(TRUE);
-	mTriggerEditor = edit;
-
-	text = getChild<LLTextBox>("replace_text");
-	text->setEnabled(FALSE);
-	mReplaceText = text;
-
-	edit = getChild<LLLineEditor>("replace_editor");
-	edit->setEnabled(FALSE);
-	edit->setKeystrokeCallback(onKeystrokeCommit, this);
-	edit->setCommitCallback(onCommitSetDirty, this);
-	edit->setCommitOnFocusLost(TRUE);
-	edit->setIgnoreTab(TRUE);
-	mReplaceEditor = edit;
-
-	combo = getChild<LLComboBox>( "modifier_combo");
-	combo->setCommitCallback(boost::bind(&LLPreviewGesture::onCommitKeyorModifier, this));
-	mModifierCombo = combo;
-
-	combo = getChild<LLComboBox>( "key_combo");
-	combo->setCommitCallback(boost::bind(&LLPreviewGesture::onCommitKeyorModifier, this));
-	mKeyCombo = combo;
-
-	list = getChild<LLScrollListCtrl>("library_list");
-	list->setCommitCallback(onCommitLibrary, this);
-	list->setDoubleClickCallback(onClickAdd, this);
-	mLibraryList = list;
-
-	btn = getChild<LLButton>( "add_btn");
-	btn->setClickedCallback(onClickAdd, this);
-	btn->setEnabled(FALSE);
-	mAddBtn = btn;
-
-	btn = getChild<LLButton>( "up_btn");
-	btn->setClickedCallback(onClickUp, this);
-	btn->setEnabled(FALSE);
-	mUpBtn = btn;
-
-	btn = getChild<LLButton>( "down_btn");
-	btn->setClickedCallback(onClickDown, this);
-	btn->setEnabled(FALSE);
-	mDownBtn = btn;
-
-	btn = getChild<LLButton>( "delete_btn");
-	btn->setClickedCallback(onClickDelete, this);
-	btn->setEnabled(FALSE);
-	mDeleteBtn = btn;
-
-	list = getChild<LLScrollListCtrl>("step_list");
-	list->setCommitCallback(onCommitStep, this);
-	mStepList = list;
-
-	// Options
-	mOptionsText = getChild<LLTextBox>("options_text");
-
-	combo = getChild<LLComboBox>( "animation_list");
-	combo->setVisible(FALSE);
-	combo->setCommitCallback(onCommitAnimation, this);
-	mAnimationCombo = combo;
-
-	LLRadioGroup* group;
-	group = getChild<LLRadioGroup>("animation_trigger_type");
-	group->setVisible(FALSE);
-	group->setCommitCallback(onCommitAnimationTrigger, this);
-	mAnimationRadio = group;
-
-	combo = getChild<LLComboBox>( "sound_list");
-	combo->setVisible(FALSE);
-	combo->setCommitCallback(onCommitSound, this);
-	mSoundCombo = combo;
-
-	edit = getChild<LLLineEditor>("chat_editor");
-	edit->setVisible(FALSE);
-	edit->setCommitCallback(onCommitChat, this);
-	//edit->setKeystrokeCallback(onKeystrokeCommit, this);
-	edit->setCommitOnFocusLost(TRUE);
-	edit->setIgnoreTab(TRUE);
-	mChatEditor = edit;
-
-	check = getChild<LLCheckBoxCtrl>( "wait_key_release_check");
-	check->setVisible(FALSE);
-	check->setCommitCallback(onCommitWait, this);
-	mWaitKeyReleaseCheck = check;
-
-	check = getChild<LLCheckBoxCtrl>( "wait_anim_check");
-	check->setVisible(FALSE);
-	check->setCommitCallback(onCommitWait, this);
-	mWaitAnimCheck = check;
-
-	check = getChild<LLCheckBoxCtrl>( "wait_time_check");
-	check->setVisible(FALSE);
-	check->setCommitCallback(onCommitWait, this);
-	mWaitTimeCheck = check;
-
-	edit = getChild<LLLineEditor>("wait_time_editor");
-	edit->setEnabled(FALSE);
-	edit->setVisible(FALSE);
-	edit->setPrevalidate(LLTextValidate::validateFloat);
-//	edit->setKeystrokeCallback(onKeystrokeCommit, this);
-	edit->setCommitOnFocusLost(TRUE);
-	edit->setCommitCallback(onCommitWaitTime, this);
-	edit->setIgnoreTab(TRUE);
-	mWaitTimeEditor = edit;
-
-	// Buttons at the bottom
-	check = getChild<LLCheckBoxCtrl>( "active_check");
-	check->setCommitCallback(onCommitActive, this);
-	mActiveCheck = check;
-
-	btn = getChild<LLButton>( "save_btn");
-	btn->setClickedCallback(onClickSave, this);
-	mSaveBtn = btn;
-
-	btn = getChild<LLButton>( "preview_btn");
-	btn->setClickedCallback(onClickPreview, this);
-	mPreviewBtn = btn;
-
-
-	// Populate the comboboxes
-	addModifiers();
-	addKeys();
-	addAnimations();
-	addSounds();
-
-	const LLInventoryItem* item = getItem();
-
-	if (item) 
-	{
-		getChild<LLUICtrl>("desc")->setValue(item->getDescription());
-		getChild<LLLineEditor>("desc")->setPrevalidate(&LLTextValidate::validateASCIIPrintableNoPipe);
-	}
-
-	return LLPreview::postBuild();
-=======
     setVisibleCallback(boost::bind(&LLPreviewGesture::onVisibilityChanged, this, _2));
 
     LLLineEditor* edit;
@@ -583,6 +432,11 @@
     edit->setCommitOnFocusLost(TRUE);
     edit->setIgnoreTab(TRUE);
     mChatEditor = edit;
+
+    check = getChild<LLCheckBoxCtrl>( "wait_key_release_check");
+    check->setVisible(FALSE);
+    check->setCommitCallback(onCommitWait, this);
+    mWaitKeyReleaseCheck = check;
 
     check = getChild<LLCheckBoxCtrl>( "wait_anim_check");
     check->setVisible(FALSE);
@@ -633,7 +487,6 @@
     }
 
     return LLPreview::postBuild();
->>>>>>> e7eced3c
 }
 
 
@@ -765,165 +618,6 @@
 
 void LLPreviewGesture::refresh()
 {
-<<<<<<< HEAD
-	LLPreview::refresh();
-	// If previewing or item is incomplete, all controls are disabled
-	LLViewerInventoryItem* item = (LLViewerInventoryItem*)getItem();
-	bool is_complete = (item && item->isFinished()) ? true : false;
-	if (mPreviewGesture || !is_complete)
-	{
-		
-		getChildView("desc")->setEnabled(FALSE);
-		//mDescEditor->setEnabled(FALSE);
-		mTriggerEditor->setEnabled(FALSE);
-		mReplaceText->setEnabled(FALSE);
-		mReplaceEditor->setEnabled(FALSE);
-		mModifierCombo->setEnabled(FALSE);
-		mKeyCombo->setEnabled(FALSE);
-		mLibraryList->setEnabled(FALSE);
-		mAddBtn->setEnabled(FALSE);
-		mUpBtn->setEnabled(FALSE);
-		mDownBtn->setEnabled(FALSE);
-		mDeleteBtn->setEnabled(FALSE);
-		mStepList->setEnabled(FALSE);
-		mOptionsText->setEnabled(FALSE);
-		mAnimationCombo->setEnabled(FALSE);
-		mAnimationRadio->setEnabled(FALSE);
-		mSoundCombo->setEnabled(FALSE);
-		mChatEditor->setEnabled(FALSE);
-		mWaitKeyReleaseCheck->setEnabled(FALSE);
-		mWaitAnimCheck->setEnabled(FALSE);
-		mWaitTimeCheck->setEnabled(FALSE);
-		mWaitTimeEditor->setEnabled(FALSE);
-		mActiveCheck->setEnabled(FALSE);
-		mSaveBtn->setEnabled(FALSE);
-
-		// Make sure preview button is enabled, so we can stop it
-		mPreviewBtn->setEnabled(TRUE);
-		return;
-	}
-
-	BOOL modifiable = item->getPermissions().allowModifyBy(gAgent.getID());
-
-	getChildView("desc")->setEnabled(modifiable);
-	mTriggerEditor->setEnabled(TRUE);
-	mLibraryList->setEnabled(modifiable);
-	mStepList->setEnabled(modifiable);
-	mOptionsText->setEnabled(modifiable);
-	mAnimationCombo->setEnabled(modifiable);
-	mAnimationRadio->setEnabled(modifiable);
-	mSoundCombo->setEnabled(modifiable);
-	mChatEditor->setEnabled(modifiable);
-	mWaitKeyReleaseCheck->setEnabled(modifiable);
-	mWaitAnimCheck->setEnabled(modifiable);
-	mWaitTimeCheck->setEnabled(modifiable);
-	mWaitTimeEditor->setEnabled(modifiable);
-	mActiveCheck->setEnabled(TRUE);
-
-	const std::string& trigger = mTriggerEditor->getText();
-	BOOL have_trigger = !trigger.empty();
-
-	const std::string& replace = mReplaceEditor->getText();
-	BOOL have_replace = !replace.empty();
-
-	LLScrollListItem* library_item = mLibraryList->getFirstSelected();
-	BOOL have_library = (library_item != NULL);
-
-	LLScrollListItem* step_item = mStepList->getFirstSelected();
-	S32 step_index = mStepList->getFirstSelectedIndex();
-	S32 step_count = mStepList->getItemCount();
-	BOOL have_step = (step_item != NULL);
-
-	mReplaceText->setEnabled(have_trigger || have_replace);
-	mReplaceEditor->setEnabled(have_trigger || have_replace);
-
-	mModifierCombo->setEnabled(TRUE);
-	mKeyCombo->setEnabled(TRUE);
-
-	mAddBtn->setEnabled(modifiable && have_library);
-	mUpBtn->setEnabled(modifiable && have_step && step_index > 0);
-	mDownBtn->setEnabled(modifiable && have_step && step_index < step_count-1);
-	mDeleteBtn->setEnabled(modifiable && have_step);
-
-	// Assume all not visible
-	mAnimationCombo->setVisible(FALSE);
-	mAnimationRadio->setVisible(FALSE);
-	mSoundCombo->setVisible(FALSE);
-	mChatEditor->setVisible(FALSE);
-	mWaitKeyReleaseCheck->setVisible(FALSE);
-	mWaitAnimCheck->setVisible(FALSE);
-	mWaitTimeCheck->setVisible(FALSE);
-	mWaitTimeEditor->setVisible(FALSE);
-
-	std::string optionstext;
-	
-	if (have_step)
-	{
-		// figure out the type, show proper options, update text
-		LLGestureStep* step = (LLGestureStep*)step_item->getUserdata();
-		EStepType type = step->getType();
-
-		switch(type)
-		{
-		case STEP_ANIMATION:
-			{
-				LLGestureStepAnimation* anim_step = (LLGestureStepAnimation*)step;
-				optionstext = getString("step_anim");
-				mAnimationCombo->setVisible(TRUE);
-				mAnimationRadio->setVisible(TRUE);
-				mAnimationRadio->setSelectedIndex((anim_step->mFlags & ANIM_FLAG_STOP) ? 1 : 0);
-				mAnimationCombo->setCurrentByID(anim_step->mAnimAssetID);
-				break;
-			}
-		case STEP_SOUND:
-			{
-				LLGestureStepSound* sound_step = (LLGestureStepSound*)step;
-				optionstext = getString("step_sound");
-				mSoundCombo->setVisible(TRUE);
-				mSoundCombo->setCurrentByID(sound_step->mSoundAssetID);
-				break;
-			}
-		case STEP_CHAT:
-			{
-				LLGestureStepChat* chat_step = (LLGestureStepChat*)step;
-				optionstext = getString("step_chat");
-				mChatEditor->setVisible(TRUE);
-				mChatEditor->setText(chat_step->mChatText);
-				break;
-			}
-		case STEP_WAIT:
-			{
-				LLGestureStepWait* wait_step = (LLGestureStepWait*)step;
-				optionstext = getString("step_wait");
-				mWaitKeyReleaseCheck->setVisible(TRUE);
-				mWaitKeyReleaseCheck->set(wait_step->mFlags & WAIT_FLAG_KEY_RELEASE);
-				mWaitAnimCheck->setVisible(TRUE);
-				mWaitAnimCheck->set(wait_step->mFlags & WAIT_FLAG_ALL_ANIM);
-				mWaitTimeCheck->setVisible(TRUE);
-				mWaitTimeCheck->set(wait_step->mFlags & WAIT_FLAG_TIME);
-				mWaitTimeEditor->setVisible(TRUE);
-				std::string buffer = llformat("%.1f", (double)wait_step->mWaitSeconds);
-				mWaitTimeEditor->setText(buffer);
-				break;
-			}
-		default:
-			break;
-		}
-	}
-	
-	mOptionsText->setText(optionstext);
-
-	BOOL active = LLGestureMgr::instance().isGestureActive(mItemUUID);
-	mActiveCheck->set(active);
-
-	// Can only preview if there are steps
-	mPreviewBtn->setEnabled(step_count > 0);
-
-	// And can only save if changes have been made
-	mSaveBtn->setEnabled(mDirty);
-	addAnimations();
-	addSounds();
-=======
     LLPreview::refresh();
     // If previewing or item is incomplete, all controls are disabled
     LLViewerInventoryItem* item = (LLViewerInventoryItem*)getItem();
@@ -949,6 +643,7 @@
         mAnimationRadio->setEnabled(FALSE);
         mSoundCombo->setEnabled(FALSE);
         mChatEditor->setEnabled(FALSE);
+        mWaitKeyReleaseCheck->setEnabled(FALSE);
         mWaitAnimCheck->setEnabled(FALSE);
         mWaitTimeCheck->setEnabled(FALSE);
         mWaitTimeEditor->setEnabled(FALSE);
@@ -971,6 +666,7 @@
     mAnimationRadio->setEnabled(modifiable);
     mSoundCombo->setEnabled(modifiable);
     mChatEditor->setEnabled(modifiable);
+    mWaitKeyReleaseCheck->setEnabled(modifiable);
     mWaitAnimCheck->setEnabled(modifiable);
     mWaitTimeCheck->setEnabled(modifiable);
     mWaitTimeEditor->setEnabled(modifiable);
@@ -1006,6 +702,7 @@
     mAnimationRadio->setVisible(FALSE);
     mSoundCombo->setVisible(FALSE);
     mChatEditor->setVisible(FALSE);
+    mWaitKeyReleaseCheck->setVisible(FALSE);
     mWaitAnimCheck->setVisible(FALSE);
     mWaitTimeCheck->setVisible(FALSE);
     mWaitTimeEditor->setVisible(FALSE);
@@ -1050,6 +747,8 @@
             {
                 LLGestureStepWait* wait_step = (LLGestureStepWait*)step;
                 optionstext = getString("step_wait");
+                mWaitKeyReleaseCheck->setVisible(TRUE);
+                mWaitKeyReleaseCheck->set(wait_step->mFlags & WAIT_FLAG_KEY_RELEASE);
                 mWaitAnimCheck->setVisible(TRUE);
                 mWaitAnimCheck->set(wait_step->mFlags & WAIT_FLAG_ALL_ANIM);
                 mWaitTimeCheck->setVisible(TRUE);
@@ -1076,7 +775,6 @@
     mSaveBtn->setEnabled(mDirty);
     addAnimations();
     addSounds();
->>>>>>> e7eced3c
 }
 
 
@@ -1828,20 +1526,12 @@
     LLGestureStep* step = (LLGestureStep*)step_item->getUserdata();
     if (step->getType() != STEP_WAIT) return;
 
-<<<<<<< HEAD
-	LLGestureStepWait* wait_step = (LLGestureStepWait*)step;
-	U32 flags = 0x0;
-	if (self->mWaitKeyReleaseCheck->get()) flags |= WAIT_FLAG_KEY_RELEASE;
-	if (self->mWaitAnimCheck->get()) flags |= WAIT_FLAG_ALL_ANIM;
-	if (self->mWaitTimeCheck->get()) flags |= WAIT_FLAG_TIME;
-	wait_step->mFlags = flags;
-=======
     LLGestureStepWait* wait_step = (LLGestureStepWait*)step;
     U32 flags = 0x0;
+    if (self->mWaitKeyReleaseCheck->get()) flags |= WAIT_FLAG_KEY_RELEASE;
     if (self->mWaitAnimCheck->get()) flags |= WAIT_FLAG_ALL_ANIM;
     if (self->mWaitTimeCheck->get()) flags |= WAIT_FLAG_TIME;
     wait_step->mFlags = flags;
->>>>>>> e7eced3c
 
     {
         LLLocale locale(LLLocale::USER_LOCALE);
