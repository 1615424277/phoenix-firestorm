/**
 * @file llsprite.h
 * @brief LLSprite class definition
 *
 * $LicenseInfo:firstyear=2001&license=viewerlgpl$
 * Second Life Viewer Source Code
 * Copyright (C) 2010, Linden Research, Inc.
 *
 * This library is free software; you can redistribute it and/or
 * modify it under the terms of the GNU Lesser General Public
 * License as published by the Free Software Foundation;
 * version 2.1 of the License only.
 *
 * This library is distributed in the hope that it will be useful,
 * but WITHOUT ANY WARRANTY; without even the implied warranty of
 * MERCHANTABILITY or FITNESS FOR A PARTICULAR PURPOSE.  See the GNU
 * Lesser General Public License for more details.
 *
 * You should have received a copy of the GNU Lesser General Public
 * License along with this library; if not, write to the Free Software
 * Foundation, Inc., 51 Franklin Street, Fifth Floor, Boston, MA  02110-1301  USA
 *
 * Linden Research, Inc., 945 Battery Street, San Francisco, CA  94111  USA
 * $/LicenseInfo$
 */

#ifndef LL_LLSPRITE_H
#define LL_LLSPRITE_H

////#include "vmath.h"
//#include "llmath.h"
#include "v3math.h"
#include "v4math.h"
#include "v4color.h"
#include "lluuid.h"
#include "llgl.h"
#include "llviewertexture.h"

class LLViewerCamera;

class LLFace;

class LLSprite
{
public:
    LLSprite(const LLUUID &image_uuid);
    ~LLSprite();

    void render(LLViewerCamera * camerap);

    F32 getWidth()              const   { return mWidth; }
    F32 getHeight()             const   { return mHeight; }
    F32 getYaw()                const   { return mYaw; }
    F32 getPitch()              const   { return mPitch; }
    F32 getAlpha()              const   { return mColor.mV[VALPHA]; }

    LLVector3 getPosition()     const   { return mPosition; }
    LLColor4  getColor()        const   { return mColor; }

<<<<<<< HEAD
	void setPosition(const LLVector3 &position);
	void setPitch(const F32 pitch);
	void setSize(const F32 width, const F32 height);
	void setYaw(const F32 yaw);
	void setFollow(const bool follow);
	void setUseCameraUp(const bool use_up);
=======
    void setPosition(const LLVector3 &position);
    void setPitch(const F32 pitch);
    void setSize(const F32 width, const F32 height);
    void setYaw(const F32 yaw);
    void setFollow(const BOOL follow);
    void setUseCameraUp(const BOOL use_up);
>>>>>>> e1623bb2

    void setTexMode(LLGLenum mode);
    void setColor(const LLColor4 &color);
    void setColor(const F32 r, const F32 g, const F32 b, const F32 a);
    void setAlpha(const F32 alpha)                  { mColor.mV[VALPHA] = alpha; }
    void setNormal(const LLVector3 &normal)     { sNormal = normal; sNormal.normalize();}

    F32 getAlpha();

    void updateFace(LLFace &face);

public:
    LLUUID mImageID;
    LLPointer<LLViewerTexture> mImagep;
private:
<<<<<<< HEAD
	F32 mWidth;
	F32 mHeight;
	F32 mWidthDiv2;
	F32 mHeightDiv2;
	F32 mPitch;
	F32 mYaw;
	LLVector3 mPosition;
	bool mFollow;
	bool mUseCameraUp;

	LLColor4 mColor;
	LLGLenum mTexMode;

	// put 
	LLVector3 mScaledUp;
	LLVector3 mScaledRight;
	static LLVector3 sCameraUp;
	static LLVector3 sCameraRight;
	static LLVector3 sCameraPosition;
	static LLVector3 sNormal;
	LLVector3 mA,mB,mC,mD;   // the four corners of a quad
=======
    F32 mWidth;
    F32 mHeight;
    F32 mWidthDiv2;
    F32 mHeightDiv2;
    F32 mPitch;
    F32 mYaw;
    LLVector3 mPosition;
    BOOL mFollow;
    BOOL mUseCameraUp;

    LLColor4 mColor;
    LLGLenum mTexMode;

    // put
    LLVector3 mScaledUp;
    LLVector3 mScaledRight;
    static LLVector3 sCameraUp;
    static LLVector3 sCameraRight;
    static LLVector3 sCameraPosition;
    static LLVector3 sNormal;
    LLVector3 mA,mB,mC,mD;   // the four corners of a quad
>>>>>>> e1623bb2

};

#endif
<|MERGE_RESOLUTION|>--- conflicted
+++ resolved
@@ -1,138 +1,106 @@
-/**
- * @file llsprite.h
- * @brief LLSprite class definition
- *
- * $LicenseInfo:firstyear=2001&license=viewerlgpl$
- * Second Life Viewer Source Code
- * Copyright (C) 2010, Linden Research, Inc.
- *
- * This library is free software; you can redistribute it and/or
- * modify it under the terms of the GNU Lesser General Public
- * License as published by the Free Software Foundation;
- * version 2.1 of the License only.
- *
- * This library is distributed in the hope that it will be useful,
- * but WITHOUT ANY WARRANTY; without even the implied warranty of
- * MERCHANTABILITY or FITNESS FOR A PARTICULAR PURPOSE.  See the GNU
- * Lesser General Public License for more details.
- *
- * You should have received a copy of the GNU Lesser General Public
- * License along with this library; if not, write to the Free Software
- * Foundation, Inc., 51 Franklin Street, Fifth Floor, Boston, MA  02110-1301  USA
- *
- * Linden Research, Inc., 945 Battery Street, San Francisco, CA  94111  USA
- * $/LicenseInfo$
- */
-
-#ifndef LL_LLSPRITE_H
-#define LL_LLSPRITE_H
-
-////#include "vmath.h"
-//#include "llmath.h"
-#include "v3math.h"
-#include "v4math.h"
-#include "v4color.h"
-#include "lluuid.h"
-#include "llgl.h"
-#include "llviewertexture.h"
-
-class LLViewerCamera;
-
-class LLFace;
-
-class LLSprite
-{
-public:
-    LLSprite(const LLUUID &image_uuid);
-    ~LLSprite();
-
-    void render(LLViewerCamera * camerap);
-
-    F32 getWidth()              const   { return mWidth; }
-    F32 getHeight()             const   { return mHeight; }
-    F32 getYaw()                const   { return mYaw; }
-    F32 getPitch()              const   { return mPitch; }
-    F32 getAlpha()              const   { return mColor.mV[VALPHA]; }
-
-    LLVector3 getPosition()     const   { return mPosition; }
-    LLColor4  getColor()        const   { return mColor; }
-
-<<<<<<< HEAD
-	void setPosition(const LLVector3 &position);
-	void setPitch(const F32 pitch);
-	void setSize(const F32 width, const F32 height);
-	void setYaw(const F32 yaw);
-	void setFollow(const bool follow);
-	void setUseCameraUp(const bool use_up);
-=======
-    void setPosition(const LLVector3 &position);
-    void setPitch(const F32 pitch);
-    void setSize(const F32 width, const F32 height);
-    void setYaw(const F32 yaw);
-    void setFollow(const BOOL follow);
-    void setUseCameraUp(const BOOL use_up);
->>>>>>> e1623bb2
-
-    void setTexMode(LLGLenum mode);
-    void setColor(const LLColor4 &color);
-    void setColor(const F32 r, const F32 g, const F32 b, const F32 a);
-    void setAlpha(const F32 alpha)                  { mColor.mV[VALPHA] = alpha; }
-    void setNormal(const LLVector3 &normal)     { sNormal = normal; sNormal.normalize();}
-
-    F32 getAlpha();
-
-    void updateFace(LLFace &face);
-
-public:
-    LLUUID mImageID;
-    LLPointer<LLViewerTexture> mImagep;
-private:
-<<<<<<< HEAD
-	F32 mWidth;
-	F32 mHeight;
-	F32 mWidthDiv2;
-	F32 mHeightDiv2;
-	F32 mPitch;
-	F32 mYaw;
-	LLVector3 mPosition;
-	bool mFollow;
-	bool mUseCameraUp;
-
-	LLColor4 mColor;
-	LLGLenum mTexMode;
-
-	// put 
-	LLVector3 mScaledUp;
-	LLVector3 mScaledRight;
-	static LLVector3 sCameraUp;
-	static LLVector3 sCameraRight;
-	static LLVector3 sCameraPosition;
-	static LLVector3 sNormal;
-	LLVector3 mA,mB,mC,mD;   // the four corners of a quad
-=======
-    F32 mWidth;
-    F32 mHeight;
-    F32 mWidthDiv2;
-    F32 mHeightDiv2;
-    F32 mPitch;
-    F32 mYaw;
-    LLVector3 mPosition;
-    BOOL mFollow;
-    BOOL mUseCameraUp;
-
-    LLColor4 mColor;
-    LLGLenum mTexMode;
-
-    // put
-    LLVector3 mScaledUp;
-    LLVector3 mScaledRight;
-    static LLVector3 sCameraUp;
-    static LLVector3 sCameraRight;
-    static LLVector3 sCameraPosition;
-    static LLVector3 sNormal;
-    LLVector3 mA,mB,mC,mD;   // the four corners of a quad
->>>>>>> e1623bb2
-
-};
-
-#endif
+/**
+ * @file llsprite.h
+ * @brief LLSprite class definition
+ *
+ * $LicenseInfo:firstyear=2001&license=viewerlgpl$
+ * Second Life Viewer Source Code
+ * Copyright (C) 2010, Linden Research, Inc.
+ *
+ * This library is free software; you can redistribute it and/or
+ * modify it under the terms of the GNU Lesser General Public
+ * License as published by the Free Software Foundation;
+ * version 2.1 of the License only.
+ *
+ * This library is distributed in the hope that it will be useful,
+ * but WITHOUT ANY WARRANTY; without even the implied warranty of
+ * MERCHANTABILITY or FITNESS FOR A PARTICULAR PURPOSE.  See the GNU
+ * Lesser General Public License for more details.
+ *
+ * You should have received a copy of the GNU Lesser General Public
+ * License along with this library; if not, write to the Free Software
+ * Foundation, Inc., 51 Franklin Street, Fifth Floor, Boston, MA  02110-1301  USA
+ *
+ * Linden Research, Inc., 945 Battery Street, San Francisco, CA  94111  USA
+ * $/LicenseInfo$
+ */
+
+#ifndef LL_LLSPRITE_H
+#define LL_LLSPRITE_H
+
+////#include "vmath.h"
+//#include "llmath.h"
+#include "v3math.h"
+#include "v4math.h"
+#include "v4color.h"
+#include "lluuid.h"
+#include "llgl.h"
+#include "llviewertexture.h"
+
+class LLViewerCamera;
+
+class LLFace;
+
+class LLSprite
+{
+public:
+    LLSprite(const LLUUID &image_uuid);
+    ~LLSprite();
+
+    void render(LLViewerCamera * camerap);
+
+    F32 getWidth()              const   { return mWidth; }
+    F32 getHeight()             const   { return mHeight; }
+    F32 getYaw()                const   { return mYaw; }
+    F32 getPitch()              const   { return mPitch; }
+    F32 getAlpha()              const   { return mColor.mV[VALPHA]; }
+
+    LLVector3 getPosition()     const   { return mPosition; }
+    LLColor4  getColor()        const   { return mColor; }
+
+    void setPosition(const LLVector3 &position);
+    void setPitch(const F32 pitch);
+    void setSize(const F32 width, const F32 height);
+    void setYaw(const F32 yaw);
+    void setFollow(const bool follow);
+    void setUseCameraUp(const bool use_up);
+
+    void setTexMode(LLGLenum mode);
+    void setColor(const LLColor4 &color);
+    void setColor(const F32 r, const F32 g, const F32 b, const F32 a);
+    void setAlpha(const F32 alpha)                  { mColor.mV[VALPHA] = alpha; }
+    void setNormal(const LLVector3 &normal)     { sNormal = normal; sNormal.normalize();}
+
+    F32 getAlpha();
+
+    void updateFace(LLFace &face);
+
+public:
+    LLUUID mImageID;
+    LLPointer<LLViewerTexture> mImagep;
+private:
+    F32 mWidth;
+    F32 mHeight;
+    F32 mWidthDiv2;
+    F32 mHeightDiv2;
+    F32 mPitch;
+    F32 mYaw;
+    LLVector3 mPosition;
+    bool mFollow;
+    bool mUseCameraUp;
+
+    LLColor4 mColor;
+    LLGLenum mTexMode;
+
+    // put
+    LLVector3 mScaledUp;
+    LLVector3 mScaledRight;
+    static LLVector3 sCameraUp;
+    static LLVector3 sCameraRight;
+    static LLVector3 sCameraPosition;
+    static LLVector3 sNormal;
+    LLVector3 mA,mB,mC,mD;   // the four corners of a quad
+
+};
+
+#endif
+