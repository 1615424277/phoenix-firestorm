--- conflicted
+++ resolved
@@ -1,1241 +1,947 @@
-/**
- * @file llvoicechannel.cpp
- * @brief Voice Channel related classes
- *
- * $LicenseInfo:firstyear=2001&license=viewerlgpl$
- * Second Life Viewer Source Code
- * Copyright (C) 2010, Linden Research, Inc.
- *
- * This library is free software; you can redistribute it and/or
- * modify it under the terms of the GNU Lesser General Public
- * License as published by the Free Software Foundation;
- * version 2.1 of the License only.
- *
- * This library is distributed in the hope that it will be useful,
- * but WITHOUT ANY WARRANTY; without even the implied warranty of
- * MERCHANTABILITY or FITNESS FOR A PARTICULAR PURPOSE.  See the GNU
- * Lesser General Public License for more details.
- *
- * You should have received a copy of the GNU Lesser General Public
- * License along with this library; if not, write to the Free Software
- * Foundation, Inc., 51 Franklin Street, Fifth Floor, Boston, MA  02110-1301  USA
- *
- * Linden Research, Inc., 945 Battery Street, San Francisco, CA  94111  USA
- * $/LicenseInfo$
- */
-
-#include "llviewerprecompiledheaders.h"
-
-#include "llagent.h"
-#include "llfloaterreg.h"
-#include "llimview.h"
-#include "llnotifications.h"
-#include "llnotificationsutil.h"
-#include "llpanel.h"
-#include "llrecentpeople.h"
-#include "llviewercontrol.h"
-#include "llviewerregion.h"
-#include "llvoicechannel.h"
-#include "llcorehttputil.h"
-
-LLVoiceChannel::voice_channel_map_t LLVoiceChannel::sVoiceChannelMap;
-LLVoiceChannel::voice_channel_map_uri_t LLVoiceChannel::sVoiceChannelURIMap;
-LLVoiceChannel* LLVoiceChannel::sCurrentVoiceChannel = NULL;
-LLVoiceChannel* LLVoiceChannel::sSuspendedVoiceChannel = NULL;
-LLVoiceChannel::channel_changed_signal_t LLVoiceChannel::sCurrentVoiceChannelChangedSignal;
-
-bool LLVoiceChannel::sSuspended = false;
-
-//
-// Constants
-//
-const U32 DEFAULT_RETRIES_COUNT = 3;
-
-//
-// LLVoiceChannel
-//
-<<<<<<< HEAD
-LLVoiceChannel::LLVoiceChannel(const LLUUID& session_id, const std::string& session_name) : 
-	mSessionID(session_id), 
-	mState(STATE_NO_CHANNEL_INFO), 
-	mSessionName(session_name),
-	mCallDirection(OUTGOING_CALL),
-	mIgnoreNextSessionLeave(false),
-	mCallEndedByAgent(false)
-=======
-LLVoiceChannel::LLVoiceChannel(const LLUUID& session_id, const std::string& session_name) :
-    mSessionID(session_id),
-    mState(STATE_NO_CHANNEL_INFO),
-    mSessionName(session_name),
-    mCallDirection(OUTGOING_CALL),
-    mIgnoreNextSessionLeave(FALSE),
-    mCallEndedByAgent(false)
->>>>>>> e1623bb2
-{
-    mNotifyArgs["VOICE_CHANNEL_NAME"] = mSessionName;
-
-    if (!sVoiceChannelMap.insert(std::make_pair(session_id, this)).second)
-    {
-        // a voice channel already exists for this session id, so this instance will be orphaned
-        // the end result should simply be the failure to make voice calls
-        LL_WARNS("Voice") << "Duplicate voice channels registered for session_id " << session_id << LL_ENDL;
-    }
-}
-
-LLVoiceChannel::~LLVoiceChannel()
-{
-    if (sSuspendedVoiceChannel == this)
-    {
-        sSuspendedVoiceChannel = NULL;
-    }
-    if (sCurrentVoiceChannel == this)
-    {
-        sCurrentVoiceChannel = NULL;
-        // Must check instance exists here, the singleton MAY have already been destroyed.
-        if(LLVoiceClient::instanceExists())
-        {
-            LLVoiceClient::getInstance()->removeObserver(this);
-        }
-    }
-
-    sVoiceChannelMap.erase(mSessionID);
-    sVoiceChannelURIMap.erase(mURI);
-}
-
-void LLVoiceChannel::setChannelInfo(
-    const std::string& uri,
-    const std::string& credentials)
-{
-    setURI(uri);
-
-    mCredentials = credentials;
-
-    if (mState == STATE_NO_CHANNEL_INFO)
-    {
-        if (mURI.empty())
-        {
-            LLNotificationsUtil::add("VoiceChannelJoinFailed", mNotifyArgs);
-            LL_WARNS("Voice") << "Received empty URI for channel " << mSessionName << LL_ENDL;
-            deactivate();
-        }
-        else if (mCredentials.empty())
-        {
-            LLNotificationsUtil::add("VoiceChannelJoinFailed", mNotifyArgs);
-            LL_WARNS("Voice") << "Received empty credentials for channel " << mSessionName << LL_ENDL;
-            deactivate();
-        }
-        else
-        {
-            setState(STATE_READY);
-
-            // if we are supposed to be active, reconnect
-            // this will happen on initial connect, as we request credentials on first use
-            if (sCurrentVoiceChannel == this)
-            {
-                // just in case we got new channel info while active
-                // should move over to new channel
-                activate();
-            }
-        }
-    }
-}
-
-void LLVoiceChannel::onChange(EStatusType type, const std::string &channelURI, bool proximal)
-{
-    if (channelURI != mURI)
-    {
-        return;
-    }
-
-    if (type < BEGIN_ERROR_STATUS)
-    {
-        handleStatusChange(type);
-    }
-    else
-    {
-        handleError(type);
-    }
-}
-
-void LLVoiceChannel::handleStatusChange(EStatusType type)
-{
-    // status updates
-    switch(type)
-    {
-    case STATUS_LOGIN_RETRY:
-        // no user notice
-<<<<<<< HEAD
-		break;
-	case STATUS_LOGGED_IN:
-		break;
-	case STATUS_LEFT_CHANNEL:
-		if (callStarted() && !mIgnoreNextSessionLeave && !sSuspended)
-		{
-			// if forceably removed from channel
-			// update the UI and revert to default channel
-			deactivate();
-		}
-		mIgnoreNextSessionLeave = false;
-		break;
-	case STATUS_JOINING:
-		if (callStarted())
-		{
-			setState(STATE_RINGING);
-		}
-		break;
-	case STATUS_JOINED:
-		if (callStarted())
-		{
-			setState(STATE_CONNECTED);
-		}
-	default:
-		break;
-	}
-=======
-        break;
-    case STATUS_LOGGED_IN:
-        break;
-    case STATUS_LEFT_CHANNEL:
-        if (callStarted() && !mIgnoreNextSessionLeave && !sSuspended)
-        {
-            // if forceably removed from channel
-            // update the UI and revert to default channel
-            deactivate();
-        }
-        mIgnoreNextSessionLeave = FALSE;
-        break;
-    case STATUS_JOINING:
-        if (callStarted())
-        {
-            setState(STATE_RINGING);
-        }
-        break;
-    case STATUS_JOINED:
-        if (callStarted())
-        {
-            setState(STATE_CONNECTED);
-        }
-    default:
-        break;
-    }
->>>>>>> e1623bb2
-}
-
-// default behavior is to just deactivate channel
-// derived classes provide specific error messages
-void LLVoiceChannel::handleError(EStatusType type)
-{
-    deactivate();
-    setState(STATE_ERROR);
-}
-
-<<<<<<< HEAD
-bool LLVoiceChannel::isActive()
-{ 
-	// only considered active when currently bound channel matches what our channel
-	return callStarted() && LLVoiceClient::getInstance()->getCurrentChannel() == mURI; 
-=======
-BOOL LLVoiceChannel::isActive()
-{
-    // only considered active when currently bound channel matches what our channel
-    return callStarted() && LLVoiceClient::getInstance()->getCurrentChannel() == mURI;
->>>>>>> e1623bb2
-}
-
-bool LLVoiceChannel::callStarted()
-{
-    return mState >= STATE_CALL_STARTED;
-}
-
-void LLVoiceChannel::deactivate()
-{
-<<<<<<< HEAD
-	if (mState >= STATE_RINGING)
-	{
-		// ignore session leave event
-		mIgnoreNextSessionLeave = true;
-	}
-
-	if (callStarted())
-	{
-		setState(STATE_HUNG_UP);
-
-		//Default mic is OFF when leaving voice calls
-		if (gSavedSettings.getBOOL("AutoDisengageMic") &&
-			sCurrentVoiceChannel == this &&
-			LLVoiceClient::getInstance()->getUserPTTState())
-		{
-			gSavedSettings.setBOOL("PTTCurrentlyEnabled", true);
-			LLVoiceClient::getInstance()->setUserPTTState(false);
-		}
-	}
-	LLVoiceClient::getInstance()->removeObserver(this);
-	
-	if (sCurrentVoiceChannel == this)
-	{
-		// default channel is proximal channel
-		sCurrentVoiceChannel = LLVoiceChannelProximal::getInstance();
-		sCurrentVoiceChannel->activate();
-	}
-=======
-    if (mState >= STATE_RINGING)
-    {
-        // ignore session leave event
-        mIgnoreNextSessionLeave = TRUE;
-    }
-
-    if (callStarted())
-    {
-        setState(STATE_HUNG_UP);
-
-        //Default mic is OFF when leaving voice calls
-        if (gSavedSettings.getBOOL("AutoDisengageMic") &&
-            sCurrentVoiceChannel == this &&
-            LLVoiceClient::getInstance()->getUserPTTState())
-        {
-            gSavedSettings.setBOOL("PTTCurrentlyEnabled", true);
-            LLVoiceClient::getInstance()->setUserPTTState(false);
-        }
-    }
-    LLVoiceClient::getInstance()->removeObserver(this);
-
-    if (sCurrentVoiceChannel == this)
-    {
-        // default channel is proximal channel
-        sCurrentVoiceChannel = LLVoiceChannelProximal::getInstance();
-        sCurrentVoiceChannel->activate();
-    }
->>>>>>> e1623bb2
-}
-
-void LLVoiceChannel::activate()
-{
-    if (callStarted())
-    {
-        return;
-    }
-
-    // deactivate old channel and mark ourselves as the active one
-    if (sCurrentVoiceChannel != this)
-    {
-        // mark as current before deactivating the old channel to prevent
-        // activating the proximal channel between IM calls
-        LLVoiceChannel* old_channel = sCurrentVoiceChannel;
-        sCurrentVoiceChannel = this;
-        mCallDialogPayload["old_channel_name"] = "";
-        if (old_channel)
-        {
-            mCallDialogPayload["old_channel_name"] = old_channel->getSessionName();
-            old_channel->deactivate();
-        }
-    }
-
-    if (mState == STATE_NO_CHANNEL_INFO)
-    {
-        // responsible for setting status to active
-        getChannelInfo();
-    }
-    else
-    {
-        setState(STATE_CALL_STARTED);
-    }
-
-    LLVoiceClient::getInstance()->addObserver(this);
-
-    //do not send earlier, channel should be initialized, should not be in STATE_NO_CHANNEL_INFO state
-    sCurrentVoiceChannelChangedSignal(this->mSessionID);
-}
-
-void LLVoiceChannel::getChannelInfo()
-{
-    // pretend we have everything we need
-    if (sCurrentVoiceChannel == this)
-    {
-        setState(STATE_CALL_STARTED);
-    }
-}
-
-//static
-LLVoiceChannel* LLVoiceChannel::getChannelByID(const LLUUID& session_id)
-{
-    voice_channel_map_t::iterator found_it = sVoiceChannelMap.find(session_id);
-    if (found_it == sVoiceChannelMap.end())
-    {
-        return NULL;
-    }
-    else
-    {
-        return found_it->second;
-    }
-}
-
-//static
-LLVoiceChannel* LLVoiceChannel::getChannelByURI(std::string uri)
-{
-    voice_channel_map_uri_t::iterator found_it = sVoiceChannelURIMap.find(uri);
-    if (found_it == sVoiceChannelURIMap.end())
-    {
-        return NULL;
-    }
-    else
-    {
-        return found_it->second;
-    }
-}
-
-LLVoiceChannel* LLVoiceChannel::getCurrentVoiceChannel()
-{
-    return sCurrentVoiceChannel;
-}
-
-void LLVoiceChannel::updateSessionID(const LLUUID& new_session_id)
-{
-    sVoiceChannelMap.erase(sVoiceChannelMap.find(mSessionID));
-    mSessionID = new_session_id;
-    sVoiceChannelMap.insert(std::make_pair(mSessionID, this));
-}
-
-void LLVoiceChannel::setURI(std::string uri)
-{
-    sVoiceChannelURIMap.erase(mURI);
-    mURI = uri;
-    sVoiceChannelURIMap.insert(std::make_pair(mURI, this));
-}
-
-void LLVoiceChannel::setState(EState state)
-{
-    switch(state)
-    {
-    case STATE_RINGING:
-        //TODO: remove or redirect this call status notification
-//      LLCallInfoDialog::show("ringing", mNotifyArgs);
-        break;
-    case STATE_CONNECTED:
-        //TODO: remove or redirect this call status notification
-//      LLCallInfoDialog::show("connected", mNotifyArgs);
-        break;
-    case STATE_HUNG_UP:
-        //TODO: remove or redirect this call status notification
-//      LLCallInfoDialog::show("hang_up", mNotifyArgs);
-        break;
-    default:
-        break;
-    }
-
-    doSetState(state);
-}
-
-void LLVoiceChannel::doSetState(const EState& new_state)
-{
-    EState old_state = mState;
-    mState = new_state;
-
-    if (!mStateChangedCallback.empty())
-        mStateChangedCallback(old_state, mState, mCallDirection, mCallEndedByAgent, mSessionID);
-}
-
-//static
-void LLVoiceChannel::initClass()
-{
-    sCurrentVoiceChannel = LLVoiceChannelProximal::getInstance();
-}
-
-//static
-void LLVoiceChannel::suspend()
-{
-<<<<<<< HEAD
-	if (!sSuspended)
-	{
-		sSuspendedVoiceChannel = sCurrentVoiceChannel;
-		sSuspended = true;
-	}
-=======
-    if (!sSuspended)
-    {
-        sSuspendedVoiceChannel = sCurrentVoiceChannel;
-        sSuspended = TRUE;
-    }
->>>>>>> e1623bb2
-}
-
-//static
-void LLVoiceChannel::resume()
-{
-<<<<<<< HEAD
-	if (sSuspended)
-	{
-		if (LLVoiceClient::getInstance()->voiceEnabled())
-		{
-			if (sSuspendedVoiceChannel)
-			{
-				sSuspendedVoiceChannel->activate();
-			}
-			else
-			{
-				LLVoiceChannelProximal::getInstance()->activate();
-			}
-		}
-		sSuspended = false;
-	}
-=======
-    if (sSuspended)
-    {
-        if (LLVoiceClient::getInstance()->voiceEnabled())
-        {
-            if (sSuspendedVoiceChannel)
-            {
-                sSuspendedVoiceChannel->activate();
-            }
-            else
-            {
-                LLVoiceChannelProximal::getInstance()->activate();
-            }
-        }
-        sSuspended = FALSE;
-    }
->>>>>>> e1623bb2
-}
-
-boost::signals2::connection LLVoiceChannel::setCurrentVoiceChannelChangedCallback(channel_changed_callback_t cb, bool at_front)
-{
-    if (at_front)
-    {
-        return sCurrentVoiceChannelChangedSignal.connect(cb,  boost::signals2::at_front);
-    }
-    else
-    {
-        return sCurrentVoiceChannelChangedSignal.connect(cb);
-    }
-}
-
-//
-// LLVoiceChannelGroup
-//
-
-LLVoiceChannelGroup::LLVoiceChannelGroup(const LLUUID& session_id, const std::string& session_name) :
-    LLVoiceChannel(session_id, session_name)
-{
-<<<<<<< HEAD
-	mRetries = DEFAULT_RETRIES_COUNT;
-	mIsRetrying = false;
-=======
-    mRetries = DEFAULT_RETRIES_COUNT;
-    mIsRetrying = FALSE;
->>>>>>> e1623bb2
-}
-
-void LLVoiceChannelGroup::deactivate()
-{
-    if (callStarted())
-    {
-        LLVoiceClient::getInstance()->leaveNonSpatialChannel();
-    }
-    LLVoiceChannel::deactivate();
-}
-
-void LLVoiceChannelGroup::activate()
-{
-    if (callStarted()) return;
-
-    LLVoiceChannel::activate();
-
-    if (callStarted())
-    {
-        // we have the channel info, just need to use it now
-        LLVoiceClient::getInstance()->setNonSpatialChannel(
-            mURI,
-            mCredentials);
-
-        if (!gAgent.isInGroup(mSessionID)) // ad-hoc channel
-        {
-            LLIMModel::LLIMSession* session = LLIMModel::getInstance()->findIMSession(mSessionID);
-            // Adding ad-hoc call participants to Recent People List.
-            // If it's an outgoing ad-hoc, we can use mInitialTargetIDs that holds IDs of people we
-            // called(both online and offline) as source to get people for recent (STORM-210).
-            if (session->isOutgoingAdHoc())
-            {
-                for (uuid_vec_t::iterator it = session->mInitialTargetIDs.begin();
-                    it!=session->mInitialTargetIDs.end();++it)
-                {
-                    const LLUUID id = *it;
-                    LLRecentPeople::instance().add(id);
-                }
-            }
-            // If this ad-hoc is incoming then trying to get ids of people from mInitialTargetIDs
-            // would lead to EXT-8246. So in this case we get them from speakers list.
-            else
-            {
-                LLIMModel::addSpeakersToRecent(mSessionID);
-            }
-        }
-
-        //Mic default state is OFF on initiating/joining Ad-Hoc/Group calls
-        if (LLVoiceClient::getInstance()->getUserPTTState() && LLVoiceClient::getInstance()->getPTTIsToggle())
-        {
-            LLVoiceClient::getInstance()->inputUserControlState(true);
-        }
-
-    }
-}
-
-void LLVoiceChannelGroup::getChannelInfo()
-{
-    LLViewerRegion* region = gAgent.getRegion();
-    if (region)
-    {
-        std::string url = region->getCapability("ChatSessionRequest");
-
-        LLCoros::instance().launch("LLVoiceChannelGroup::voiceCallCapCoro",
-            boost::bind(&LLVoiceChannelGroup::voiceCallCapCoro, this, url));
-    }
-}
-
-void LLVoiceChannelGroup::setChannelInfo(
-    const std::string& uri,
-    const std::string& credentials)
-{
-    setURI(uri);
-
-    mCredentials = credentials;
-
-    if (mState == STATE_NO_CHANNEL_INFO)
-    {
-        if(!mURI.empty() && !mCredentials.empty())
-        {
-            setState(STATE_READY);
-
-            // if we are supposed to be active, reconnect
-            // this will happen on initial connect, as we request credentials on first use
-            if (sCurrentVoiceChannel == this)
-            {
-                // just in case we got new channel info while active
-                // should move over to new channel
-                activate();
-            }
-        }
-        else
-        {
-            //*TODO: notify user
-            LL_WARNS("Voice") << "Received invalid credentials for channel " << mSessionName << LL_ENDL;
-            deactivate();
-        }
-    }
-    else if ( mIsRetrying )
-    {
-        // we have the channel info, just need to use it now
-        LLVoiceClient::getInstance()->setNonSpatialChannel(
-            mURI,
-            mCredentials);
-    }
-}
-
-void LLVoiceChannelGroup::handleStatusChange(EStatusType type)
-{
-<<<<<<< HEAD
-	// status updates
-	switch(type)
-	{
-	case STATUS_JOINED:
-		mRetries = 3;
-		mIsRetrying = false;
-	default:
-		break;
-	}
-=======
-    // status updates
-    switch(type)
-    {
-    case STATUS_JOINED:
-        mRetries = 3;
-        mIsRetrying = FALSE;
-    default:
-        break;
-    }
->>>>>>> e1623bb2
-
-    LLVoiceChannel::handleStatusChange(type);
-}
-
-void LLVoiceChannelGroup::handleError(EStatusType status)
-{
-<<<<<<< HEAD
-	std::string notify;
-	switch(status)
-	{
-	case ERROR_CHANNEL_LOCKED:
-	case ERROR_CHANNEL_FULL:
-		notify = "VoiceChannelFull";
-		break;
-	case ERROR_NOT_AVAILABLE:
-		//clear URI and credentials
-		//set the state to be no info
-		//and activate
-		if ( mRetries > 0 )
-		{
-			mRetries--;
-			mIsRetrying = true;
-			mIgnoreNextSessionLeave = true;
-
-			getChannelInfo();
-			return;
-		}
-		else
-		{
-			notify = "VoiceChannelJoinFailed";
-			mRetries = DEFAULT_RETRIES_COUNT;
-			mIsRetrying = false;
-		}
-
-		break;
-
-	case ERROR_UNKNOWN:
-	default:
-		break;
-	}
-
-	// notification
-	if (!notify.empty())
-	{
-		LLNotificationPtr notification = LLNotificationsUtil::add(notify, mNotifyArgs);
-		// echo to im window
-		gIMMgr->addMessage(mSessionID, LLUUID::null, SYSTEM_FROM, notification->getMessage());
-	}
-
-	LLVoiceChannel::handleError(status);
-=======
-    std::string notify;
-    switch(status)
-    {
-    case ERROR_CHANNEL_LOCKED:
-    case ERROR_CHANNEL_FULL:
-        notify = "VoiceChannelFull";
-        break;
-    case ERROR_NOT_AVAILABLE:
-        //clear URI and credentials
-        //set the state to be no info
-        //and activate
-        if ( mRetries > 0 )
-        {
-            mRetries--;
-            mIsRetrying = TRUE;
-            mIgnoreNextSessionLeave = TRUE;
-
-            getChannelInfo();
-            return;
-        }
-        else
-        {
-            notify = "VoiceChannelJoinFailed";
-            mRetries = DEFAULT_RETRIES_COUNT;
-            mIsRetrying = FALSE;
-        }
-
-        break;
-
-    case ERROR_UNKNOWN:
-    default:
-        break;
-    }
-
-    // notification
-    if (!notify.empty())
-    {
-        LLNotificationPtr notification = LLNotificationsUtil::add(notify, mNotifyArgs);
-        // echo to im window
-        gIMMgr->addMessage(mSessionID, LLUUID::null, SYSTEM_FROM, notification->getMessage());
-    }
-
-    LLVoiceChannel::handleError(status);
->>>>>>> e1623bb2
-}
-
-void LLVoiceChannelGroup::setState(EState state)
-{
-    switch(state)
-    {
-    case STATE_RINGING:
-        if ( !mIsRetrying )
-        {
-            //TODO: remove or redirect this call status notification
-//          LLCallInfoDialog::show("ringing", mNotifyArgs);
-        }
-
-        doSetState(state);
-        break;
-    default:
-        LLVoiceChannel::setState(state);
-    }
-}
-
-void LLVoiceChannelGroup::voiceCallCapCoro(std::string url)
-{
-    LLCore::HttpRequest::policy_t httpPolicy(LLCore::HttpRequest::DEFAULT_POLICY_ID);
-    LLCoreHttpUtil::HttpCoroutineAdapter::ptr_t
-        httpAdapter(new LLCoreHttpUtil::HttpCoroutineAdapter("voiceCallCapCoro", httpPolicy));
-    LLCore::HttpRequest::ptr_t httpRequest(new LLCore::HttpRequest);
-
-    LLSD postData;
-    postData["method"] = "call";
-    postData["session-id"] = mSessionID;
-
-    LL_INFOS("Voice", "voiceCallCapCoro") << "Generic POST for " << url << LL_ENDL;
-
-    LLSD result = httpAdapter->postAndSuspend(httpRequest, url, postData);
-
-    LLSD httpResults = result[LLCoreHttpUtil::HttpCoroutineAdapter::HTTP_RESULTS];
-    LLCore::HttpStatus status = LLCoreHttpUtil::HttpCoroutineAdapter::getStatusFromLLSD(httpResults);
-
-    LLVoiceChannel* channelp = LLVoiceChannel::getChannelByID(mSessionID);
-    if (!channelp)
-    {
-        LL_WARNS("Voice") << "Unable to retrieve channel with Id = " << mSessionID << LL_ENDL;
-        return;
-    }
-
-    if (!status)
-    {
-        if (status == LLCore::HttpStatus(HTTP_FORBIDDEN))
-        {
-            //403 == no ability
-            LLNotificationsUtil::add(
-                "VoiceNotAllowed",
-                channelp->getNotifyArgs());
-        }
-        else
-        {
-            LLNotificationsUtil::add(
-                "VoiceCallGenericError",
-                channelp->getNotifyArgs());
-        }
-        channelp->deactivate();
-        return;
-    }
-
-    result.erase(LLCoreHttpUtil::HttpCoroutineAdapter::HTTP_RESULTS);
-
-    LLSD::map_const_iterator iter;
-    for (iter = result.beginMap(); iter != result.endMap(); ++iter)
-    {
-        LL_DEBUGS("Voice") << "LLVoiceCallCapResponder::result got "
-            << iter->first << LL_ENDL;
-    }
-
-    channelp->setChannelInfo(
-        result["voice_credentials"]["channel_uri"].asString(),
-        result["voice_credentials"]["channel_credentials"].asString());
-
-}
-
-
-//
-// LLVoiceChannelProximal
-//
-LLVoiceChannelProximal::LLVoiceChannelProximal() :
-    LLVoiceChannel(LLUUID::null, LLStringUtil::null)
-{
-}
-
-bool LLVoiceChannelProximal::isActive()
-{
-    return callStarted() && LLVoiceClient::getInstance()->inProximalChannel();
-}
-
-void LLVoiceChannelProximal::activate()
-{
-    if (callStarted()) return;
-
-    if((LLVoiceChannel::sCurrentVoiceChannel != this) && (LLVoiceChannel::getState() == STATE_CONNECTED))
-    {
-        // we're connected to a non-spatial channel, so disconnect.
-        LLVoiceClient::getInstance()->leaveNonSpatialChannel();
-    }
-    LLVoiceChannel::activate();
-
-}
-
-void LLVoiceChannelProximal::onChange(EStatusType type, const std::string &channelURI, bool proximal)
-{
-    if (!proximal)
-    {
-        return;
-    }
-
-    if (type < BEGIN_ERROR_STATUS)
-    {
-        handleStatusChange(type);
-    }
-    else
-    {
-        handleError(type);
-    }
-}
-
-void LLVoiceChannelProximal::handleStatusChange(EStatusType status)
-{
-    // status updates
-    switch(status)
-    {
-    case STATUS_LEFT_CHANNEL:
-        // do not notify user when leaving proximal channel
-        return;
-    case STATUS_VOICE_DISABLED:
-        LLVoiceClient::getInstance()->setUserPTTState(false);
-        gAgent.setVoiceConnected(false);
-        //skip showing "Voice not available at your current location" when agent voice is disabled (EXT-4749)
-        if(LLVoiceClient::getInstance()->voiceEnabled() && LLVoiceClient::getInstance()->isVoiceWorking())
-        {
-            //TODO: remove or redirect this call status notification
-//          LLCallInfoDialog::show("unavailable", mNotifyArgs);
-        }
-        return;
-    default:
-        break;
-    }
-    LLVoiceChannel::handleStatusChange(status);
-}
-
-
-void LLVoiceChannelProximal::handleError(EStatusType status)
-{
-    std::string notify;
-    switch(status)
-    {
-      case ERROR_CHANNEL_LOCKED:
-      case ERROR_CHANNEL_FULL:
-        notify = "ProximalVoiceChannelFull";
-        break;
-      default:
-         break;
-    }
-
-    // notification
-    if (!notify.empty())
-    {
-        LLNotificationsUtil::add(notify, mNotifyArgs);
-    }
-
-    LLVoiceChannel::handleError(status);
-}
-
-void LLVoiceChannelProximal::deactivate()
-{
-    if (callStarted())
-    {
-        setState(STATE_HUNG_UP);
-    }
-}
-
-
-//
-// LLVoiceChannelP2P
-//
-<<<<<<< HEAD
-LLVoiceChannelP2P::LLVoiceChannelP2P(const LLUUID& session_id, const std::string& session_name, const LLUUID& other_user_id) : 
-		LLVoiceChannelGroup(session_id, session_name), 
-		mOtherUserID(other_user_id),
-		mReceivedCall(false)
-=======
-LLVoiceChannelP2P::LLVoiceChannelP2P(const LLUUID& session_id, const std::string& session_name, const LLUUID& other_user_id) :
-        LLVoiceChannelGroup(session_id, session_name),
-        mOtherUserID(other_user_id),
-        mReceivedCall(FALSE)
->>>>>>> e1623bb2
-{
-    // make sure URI reflects encoded version of other user's agent id
-    setURI(LLVoiceClient::getInstance()->sipURIFromID(other_user_id));
-}
-
-void LLVoiceChannelP2P::handleStatusChange(EStatusType type)
-{
-<<<<<<< HEAD
-	LL_INFOS("Voice") << "P2P CALL CHANNEL STATUS CHANGE: incoming=" << int(mReceivedCall) << " newstatus=" << LLVoiceClientStatusObserver::status2string(type) << " (mState=" << mState << ")" << LL_ENDL;
-
-	// status updates
-	switch(type)
-	{
-	case STATUS_LEFT_CHANNEL:
-		if (callStarted() && !mIgnoreNextSessionLeave && !sSuspended)
-		{
-			// *TODO: use it to show DECLINE voice notification
-			if (mState == STATE_RINGING)
-			{
-				// other user declined call
-				LLNotificationsUtil::add("P2PCallDeclined", mNotifyArgs);
-			}
-			else
-			{
-				// other user hung up, so we didn't end the call				
-				mCallEndedByAgent = false;			
-			}
-			deactivate();
-		}
-		mIgnoreNextSessionLeave = false;
-		return;
-	case STATUS_JOINING:
-		// because we join session we expect to process session leave event in the future. EXT-7371
-		// may be this should be done in the LLVoiceChannel::handleStatusChange.
-		mIgnoreNextSessionLeave = false;
-		break;
-
-	default:
-		break;
-	}
-
-	LLVoiceChannel::handleStatusChange(type);
-=======
-    LL_INFOS("Voice") << "P2P CALL CHANNEL STATUS CHANGE: incoming=" << int(mReceivedCall) << " newstatus=" << LLVoiceClientStatusObserver::status2string(type) << " (mState=" << mState << ")" << LL_ENDL;
-
-    // status updates
-    switch(type)
-    {
-    case STATUS_LEFT_CHANNEL:
-        if (callStarted() && !mIgnoreNextSessionLeave && !sSuspended)
-        {
-            // *TODO: use it to show DECLINE voice notification
-            if (mState == STATE_RINGING)
-            {
-                // other user declined call
-                LLNotificationsUtil::add("P2PCallDeclined", mNotifyArgs);
-            }
-            else
-            {
-                // other user hung up, so we didn't end the call
-                mCallEndedByAgent = false;
-            }
-            deactivate();
-        }
-        mIgnoreNextSessionLeave = FALSE;
-        return;
-    case STATUS_JOINING:
-        // because we join session we expect to process session leave event in the future. EXT-7371
-        // may be this should be done in the LLVoiceChannel::handleStatusChange.
-        mIgnoreNextSessionLeave = FALSE;
-        break;
-
-    default:
-        break;
-    }
-
-    LLVoiceChannel::handleStatusChange(type);
->>>>>>> e1623bb2
-}
-
-void LLVoiceChannelP2P::handleError(EStatusType type)
-{
-    switch(type)
-    {
-    case ERROR_NOT_AVAILABLE:
-        LLNotificationsUtil::add("P2PCallNoAnswer", mNotifyArgs);
-        break;
-    default:
-        break;
-    }
-
-    LLVoiceChannel::handleError(type);
-}
-
-void LLVoiceChannelP2P::activate()
-{
-<<<<<<< HEAD
-	if (callStarted()) return;
-
-	//call will be counted as ended by user unless this variable is changed in handleStatusChange()
-	mCallEndedByAgent = true;
-
-	LLVoiceChannel::activate();
-
-	if (callStarted())
-	{
-		// no session handle yet, we're starting the call
-		if (mSessionHandle.empty())
-		{
-			mReceivedCall = false;
-			LLVoiceClient::getInstance()->callUser(mOtherUserID);
-		}
-		// otherwise answering the call
-		else
-		{
-			if (!LLVoiceClient::getInstance()->answerInvite(mSessionHandle))
-			{
-				mCallEndedByAgent = false;
-				mSessionHandle.clear();
-				handleError(ERROR_UNKNOWN);
-				return;
-			}
-			// using the session handle invalidates it.  Clear it out here so we can't reuse it by accident.
-			mSessionHandle.clear();
-		}
-
-		// Add the party to the list of people with which we've recently interacted.
-		addToTheRecentPeopleList();
-
-		//Default mic is ON on initiating/joining P2P calls
-		if (!LLVoiceClient::getInstance()->getUserPTTState() && LLVoiceClient::getInstance()->getPTTIsToggle())
-		{
-			LLVoiceClient::getInstance()->inputUserControlState(true);
-		}
-	}
-=======
-    if (callStarted()) return;
-
-    //call will be counted as ended by user unless this variable is changed in handleStatusChange()
-    mCallEndedByAgent = true;
-
-    LLVoiceChannel::activate();
-
-    if (callStarted())
-    {
-        // no session handle yet, we're starting the call
-        if (mSessionHandle.empty())
-        {
-            mReceivedCall = FALSE;
-            LLVoiceClient::getInstance()->callUser(mOtherUserID);
-        }
-        // otherwise answering the call
-        else
-        {
-            if (!LLVoiceClient::getInstance()->answerInvite(mSessionHandle))
-            {
-                mCallEndedByAgent = false;
-                mSessionHandle.clear();
-                handleError(ERROR_UNKNOWN);
-                return;
-            }
-            // using the session handle invalidates it.  Clear it out here so we can't reuse it by accident.
-            mSessionHandle.clear();
-        }
-
-        // Add the party to the list of people with which we've recently interacted.
-        addToTheRecentPeopleList();
-
-        //Default mic is ON on initiating/joining P2P calls
-        if (!LLVoiceClient::getInstance()->getUserPTTState() && LLVoiceClient::getInstance()->getPTTIsToggle())
-        {
-            LLVoiceClient::getInstance()->inputUserControlState(true);
-        }
-    }
->>>>>>> e1623bb2
-}
-
-void LLVoiceChannelP2P::getChannelInfo()
-{
-    // pretend we have everything we need, since P2P doesn't use channel info
-    if (sCurrentVoiceChannel == this)
-    {
-        setState(STATE_CALL_STARTED);
-    }
-}
-
-// receiving session from other user who initiated call
-void LLVoiceChannelP2P::setSessionHandle(const std::string& handle, const std::string &inURI)
-<<<<<<< HEAD
-{ 
-	bool needs_activate = false;
-	if (callStarted())
-	{
-		// defer to lower agent id when already active
-		if (mOtherUserID < gAgent.getID())
-		{
-			// pretend we haven't started the call yet, so we can connect to this session instead
-			deactivate();
-			needs_activate = true;
-		}
-		else
-		{
-			// we are active and have priority, invite the other user again
-			// under the assumption they will join this new session
-			mSessionHandle.clear();
-			LLVoiceClient::getInstance()->callUser(mOtherUserID);
-			return;
-		}
-	}
-
-	mSessionHandle = handle;
-
-	// The URI of a p2p session should always be the other end's SIP URI.
-	if(!inURI.empty())
-	{
-		setURI(inURI);
-	}
-	else
-	{
-		LL_WARNS("Voice") << "incoming SIP URL is not provided. Channel may not work properly." << LL_ENDL;
-		// See LLVoiceClient::sessionAddedEvent()
-		setURI(LLVoiceClient::getInstance()->sipURIFromID(mOtherUserID));
-	}
-	
-	mReceivedCall = true;
-
-	if (needs_activate)
-	{
-		activate();
-	}
-=======
-{
-    BOOL needs_activate = FALSE;
-    if (callStarted())
-    {
-        // defer to lower agent id when already active
-        if (mOtherUserID < gAgent.getID())
-        {
-            // pretend we haven't started the call yet, so we can connect to this session instead
-            deactivate();
-            needs_activate = TRUE;
-        }
-        else
-        {
-            // we are active and have priority, invite the other user again
-            // under the assumption they will join this new session
-            mSessionHandle.clear();
-            LLVoiceClient::getInstance()->callUser(mOtherUserID);
-            return;
-        }
-    }
-
-    mSessionHandle = handle;
-
-    // The URI of a p2p session should always be the other end's SIP URI.
-    if(!inURI.empty())
-    {
-        setURI(inURI);
-    }
-    else
-    {
-        LL_WARNS("Voice") << "incoming SIP URL is not provided. Channel may not work properly." << LL_ENDL;
-        // See LLVoiceClient::sessionAddedEvent()
-        setURI(LLVoiceClient::getInstance()->sipURIFromID(mOtherUserID));
-    }
-
-    mReceivedCall = TRUE;
-
-    if (needs_activate)
-    {
-        activate();
-    }
->>>>>>> e1623bb2
-}
-
-void LLVoiceChannelP2P::setState(EState state)
-{
-    LL_INFOS("Voice") << "P2P CALL STATE CHANGE: incoming=" << int(mReceivedCall) << " oldstate=" << mState << " newstate=" << state << LL_ENDL;
-
-    if (mReceivedCall) // incoming call
-    {
-        // you only "answer" voice invites in p2p mode
-        // so provide a special purpose message here
-        if (mReceivedCall && state == STATE_RINGING)
-        {
-            //TODO: remove or redirect this call status notification
-//          LLCallInfoDialog::show("answering", mNotifyArgs);
-            doSetState(state);
-            return;
-        }
-    }
-
-    LLVoiceChannel::setState(state);
-}
-
-void LLVoiceChannelP2P::addToTheRecentPeopleList()
-{
-    LLRecentPeople::instance().add(mOtherUserID);
-}+/**
+ * @file llvoicechannel.cpp
+ * @brief Voice Channel related classes
+ *
+ * $LicenseInfo:firstyear=2001&license=viewerlgpl$
+ * Second Life Viewer Source Code
+ * Copyright (C) 2010, Linden Research, Inc.
+ *
+ * This library is free software; you can redistribute it and/or
+ * modify it under the terms of the GNU Lesser General Public
+ * License as published by the Free Software Foundation;
+ * version 2.1 of the License only.
+ *
+ * This library is distributed in the hope that it will be useful,
+ * but WITHOUT ANY WARRANTY; without even the implied warranty of
+ * MERCHANTABILITY or FITNESS FOR A PARTICULAR PURPOSE.  See the GNU
+ * Lesser General Public License for more details.
+ *
+ * You should have received a copy of the GNU Lesser General Public
+ * License along with this library; if not, write to the Free Software
+ * Foundation, Inc., 51 Franklin Street, Fifth Floor, Boston, MA  02110-1301  USA
+ *
+ * Linden Research, Inc., 945 Battery Street, San Francisco, CA  94111  USA
+ * $/LicenseInfo$
+ */
+
+#include "llviewerprecompiledheaders.h"
+
+#include "llagent.h"
+#include "llfloaterreg.h"
+#include "llimview.h"
+#include "llnotifications.h"
+#include "llnotificationsutil.h"
+#include "llpanel.h"
+#include "llrecentpeople.h"
+#include "llviewercontrol.h"
+#include "llviewerregion.h"
+#include "llvoicechannel.h"
+#include "llcorehttputil.h"
+
+LLVoiceChannel::voice_channel_map_t LLVoiceChannel::sVoiceChannelMap;
+LLVoiceChannel::voice_channel_map_uri_t LLVoiceChannel::sVoiceChannelURIMap;
+LLVoiceChannel* LLVoiceChannel::sCurrentVoiceChannel = NULL;
+LLVoiceChannel* LLVoiceChannel::sSuspendedVoiceChannel = NULL;
+LLVoiceChannel::channel_changed_signal_t LLVoiceChannel::sCurrentVoiceChannelChangedSignal;
+
+bool LLVoiceChannel::sSuspended = false;
+
+//
+// Constants
+//
+const U32 DEFAULT_RETRIES_COUNT = 3;
+
+//
+// LLVoiceChannel
+//
+LLVoiceChannel::LLVoiceChannel(const LLUUID& session_id, const std::string& session_name) :
+    mSessionID(session_id),
+    mState(STATE_NO_CHANNEL_INFO),
+    mSessionName(session_name),
+    mCallDirection(OUTGOING_CALL),
+    mIgnoreNextSessionLeave(false),
+    mCallEndedByAgent(false)
+{
+    mNotifyArgs["VOICE_CHANNEL_NAME"] = mSessionName;
+
+    if (!sVoiceChannelMap.insert(std::make_pair(session_id, this)).second)
+    {
+        // a voice channel already exists for this session id, so this instance will be orphaned
+        // the end result should simply be the failure to make voice calls
+        LL_WARNS("Voice") << "Duplicate voice channels registered for session_id " << session_id << LL_ENDL;
+    }
+}
+
+LLVoiceChannel::~LLVoiceChannel()
+{
+    if (sSuspendedVoiceChannel == this)
+    {
+        sSuspendedVoiceChannel = NULL;
+    }
+    if (sCurrentVoiceChannel == this)
+    {
+        sCurrentVoiceChannel = NULL;
+        // Must check instance exists here, the singleton MAY have already been destroyed.
+        if(LLVoiceClient::instanceExists())
+        {
+            LLVoiceClient::getInstance()->removeObserver(this);
+        }
+    }
+
+    sVoiceChannelMap.erase(mSessionID);
+    sVoiceChannelURIMap.erase(mURI);
+}
+
+void LLVoiceChannel::setChannelInfo(
+    const std::string& uri,
+    const std::string& credentials)
+{
+    setURI(uri);
+
+    mCredentials = credentials;
+
+    if (mState == STATE_NO_CHANNEL_INFO)
+    {
+        if (mURI.empty())
+        {
+            LLNotificationsUtil::add("VoiceChannelJoinFailed", mNotifyArgs);
+            LL_WARNS("Voice") << "Received empty URI for channel " << mSessionName << LL_ENDL;
+            deactivate();
+        }
+        else if (mCredentials.empty())
+        {
+            LLNotificationsUtil::add("VoiceChannelJoinFailed", mNotifyArgs);
+            LL_WARNS("Voice") << "Received empty credentials for channel " << mSessionName << LL_ENDL;
+            deactivate();
+        }
+        else
+        {
+            setState(STATE_READY);
+
+            // if we are supposed to be active, reconnect
+            // this will happen on initial connect, as we request credentials on first use
+            if (sCurrentVoiceChannel == this)
+            {
+                // just in case we got new channel info while active
+                // should move over to new channel
+                activate();
+            }
+        }
+    }
+}
+
+void LLVoiceChannel::onChange(EStatusType type, const std::string &channelURI, bool proximal)
+{
+    if (channelURI != mURI)
+    {
+        return;
+    }
+
+    if (type < BEGIN_ERROR_STATUS)
+    {
+        handleStatusChange(type);
+    }
+    else
+    {
+        handleError(type);
+    }
+}
+
+void LLVoiceChannel::handleStatusChange(EStatusType type)
+{
+    // status updates
+    switch(type)
+    {
+    case STATUS_LOGIN_RETRY:
+        // no user notice
+        break;
+    case STATUS_LOGGED_IN:
+        break;
+    case STATUS_LEFT_CHANNEL:
+        if (callStarted() && !mIgnoreNextSessionLeave && !sSuspended)
+        {
+            // if forceably removed from channel
+            // update the UI and revert to default channel
+            deactivate();
+        }
+        mIgnoreNextSessionLeave = false;
+        break;
+    case STATUS_JOINING:
+        if (callStarted())
+        {
+            setState(STATE_RINGING);
+        }
+        break;
+    case STATUS_JOINED:
+        if (callStarted())
+        {
+            setState(STATE_CONNECTED);
+        }
+    default:
+        break;
+    }
+}
+
+// default behavior is to just deactivate channel
+// derived classes provide specific error messages
+void LLVoiceChannel::handleError(EStatusType type)
+{
+    deactivate();
+    setState(STATE_ERROR);
+}
+
+bool LLVoiceChannel::isActive()
+{
+    // only considered active when currently bound channel matches what our channel
+    return callStarted() && LLVoiceClient::getInstance()->getCurrentChannel() == mURI;
+}
+
+bool LLVoiceChannel::callStarted()
+{
+    return mState >= STATE_CALL_STARTED;
+}
+
+void LLVoiceChannel::deactivate()
+{
+    if (mState >= STATE_RINGING)
+    {
+        // ignore session leave event
+        mIgnoreNextSessionLeave = true;
+    }
+
+    if (callStarted())
+    {
+        setState(STATE_HUNG_UP);
+
+        //Default mic is OFF when leaving voice calls
+        if (gSavedSettings.getBOOL("AutoDisengageMic") &&
+            sCurrentVoiceChannel == this &&
+            LLVoiceClient::getInstance()->getUserPTTState())
+        {
+            gSavedSettings.setBOOL("PTTCurrentlyEnabled", true);
+            LLVoiceClient::getInstance()->setUserPTTState(false);
+        }
+    }
+    LLVoiceClient::getInstance()->removeObserver(this);
+
+    if (sCurrentVoiceChannel == this)
+    {
+        // default channel is proximal channel
+        sCurrentVoiceChannel = LLVoiceChannelProximal::getInstance();
+        sCurrentVoiceChannel->activate();
+    }
+}
+
+void LLVoiceChannel::activate()
+{
+    if (callStarted())
+    {
+        return;
+    }
+
+    // deactivate old channel and mark ourselves as the active one
+    if (sCurrentVoiceChannel != this)
+    {
+        // mark as current before deactivating the old channel to prevent
+        // activating the proximal channel between IM calls
+        LLVoiceChannel* old_channel = sCurrentVoiceChannel;
+        sCurrentVoiceChannel = this;
+        mCallDialogPayload["old_channel_name"] = "";
+        if (old_channel)
+        {
+            mCallDialogPayload["old_channel_name"] = old_channel->getSessionName();
+            old_channel->deactivate();
+        }
+    }
+
+    if (mState == STATE_NO_CHANNEL_INFO)
+    {
+        // responsible for setting status to active
+        getChannelInfo();
+    }
+    else
+    {
+        setState(STATE_CALL_STARTED);
+    }
+
+    LLVoiceClient::getInstance()->addObserver(this);
+
+    //do not send earlier, channel should be initialized, should not be in STATE_NO_CHANNEL_INFO state
+    sCurrentVoiceChannelChangedSignal(this->mSessionID);
+}
+
+void LLVoiceChannel::getChannelInfo()
+{
+    // pretend we have everything we need
+    if (sCurrentVoiceChannel == this)
+    {
+        setState(STATE_CALL_STARTED);
+    }
+}
+
+//static
+LLVoiceChannel* LLVoiceChannel::getChannelByID(const LLUUID& session_id)
+{
+    voice_channel_map_t::iterator found_it = sVoiceChannelMap.find(session_id);
+    if (found_it == sVoiceChannelMap.end())
+    {
+        return NULL;
+    }
+    else
+    {
+        return found_it->second;
+    }
+}
+
+//static
+LLVoiceChannel* LLVoiceChannel::getChannelByURI(std::string uri)
+{
+    voice_channel_map_uri_t::iterator found_it = sVoiceChannelURIMap.find(uri);
+    if (found_it == sVoiceChannelURIMap.end())
+    {
+        return NULL;
+    }
+    else
+    {
+        return found_it->second;
+    }
+}
+
+LLVoiceChannel* LLVoiceChannel::getCurrentVoiceChannel()
+{
+    return sCurrentVoiceChannel;
+}
+
+void LLVoiceChannel::updateSessionID(const LLUUID& new_session_id)
+{
+    sVoiceChannelMap.erase(sVoiceChannelMap.find(mSessionID));
+    mSessionID = new_session_id;
+    sVoiceChannelMap.insert(std::make_pair(mSessionID, this));
+}
+
+void LLVoiceChannel::setURI(std::string uri)
+{
+    sVoiceChannelURIMap.erase(mURI);
+    mURI = uri;
+    sVoiceChannelURIMap.insert(std::make_pair(mURI, this));
+}
+
+void LLVoiceChannel::setState(EState state)
+{
+    switch(state)
+    {
+    case STATE_RINGING:
+        //TODO: remove or redirect this call status notification
+//      LLCallInfoDialog::show("ringing", mNotifyArgs);
+        break;
+    case STATE_CONNECTED:
+        //TODO: remove or redirect this call status notification
+//      LLCallInfoDialog::show("connected", mNotifyArgs);
+        break;
+    case STATE_HUNG_UP:
+        //TODO: remove or redirect this call status notification
+//      LLCallInfoDialog::show("hang_up", mNotifyArgs);
+        break;
+    default:
+        break;
+    }
+
+    doSetState(state);
+}
+
+void LLVoiceChannel::doSetState(const EState& new_state)
+{
+    EState old_state = mState;
+    mState = new_state;
+
+    if (!mStateChangedCallback.empty())
+        mStateChangedCallback(old_state, mState, mCallDirection, mCallEndedByAgent, mSessionID);
+}
+
+//static
+void LLVoiceChannel::initClass()
+{
+    sCurrentVoiceChannel = LLVoiceChannelProximal::getInstance();
+}
+
+//static
+void LLVoiceChannel::suspend()
+{
+    if (!sSuspended)
+    {
+        sSuspendedVoiceChannel = sCurrentVoiceChannel;
+        sSuspended = true;
+    }
+}
+
+//static
+void LLVoiceChannel::resume()
+{
+    if (sSuspended)
+    {
+        if (LLVoiceClient::getInstance()->voiceEnabled())
+        {
+            if (sSuspendedVoiceChannel)
+            {
+                sSuspendedVoiceChannel->activate();
+            }
+            else
+            {
+                LLVoiceChannelProximal::getInstance()->activate();
+            }
+        }
+        sSuspended = false;
+    }
+}
+
+boost::signals2::connection LLVoiceChannel::setCurrentVoiceChannelChangedCallback(channel_changed_callback_t cb, bool at_front)
+{
+    if (at_front)
+    {
+        return sCurrentVoiceChannelChangedSignal.connect(cb,  boost::signals2::at_front);
+    }
+    else
+    {
+        return sCurrentVoiceChannelChangedSignal.connect(cb);
+    }
+}
+
+//
+// LLVoiceChannelGroup
+//
+
+LLVoiceChannelGroup::LLVoiceChannelGroup(const LLUUID& session_id, const std::string& session_name) :
+    LLVoiceChannel(session_id, session_name)
+{
+    mRetries = DEFAULT_RETRIES_COUNT;
+    mIsRetrying = false;
+}
+
+void LLVoiceChannelGroup::deactivate()
+{
+    if (callStarted())
+    {
+        LLVoiceClient::getInstance()->leaveNonSpatialChannel();
+    }
+    LLVoiceChannel::deactivate();
+}
+
+void LLVoiceChannelGroup::activate()
+{
+    if (callStarted()) return;
+
+    LLVoiceChannel::activate();
+
+    if (callStarted())
+    {
+        // we have the channel info, just need to use it now
+        LLVoiceClient::getInstance()->setNonSpatialChannel(
+            mURI,
+            mCredentials);
+
+        if (!gAgent.isInGroup(mSessionID)) // ad-hoc channel
+        {
+            LLIMModel::LLIMSession* session = LLIMModel::getInstance()->findIMSession(mSessionID);
+            // Adding ad-hoc call participants to Recent People List.
+            // If it's an outgoing ad-hoc, we can use mInitialTargetIDs that holds IDs of people we
+            // called(both online and offline) as source to get people for recent (STORM-210).
+            if (session->isOutgoingAdHoc())
+            {
+                for (uuid_vec_t::iterator it = session->mInitialTargetIDs.begin();
+                    it!=session->mInitialTargetIDs.end();++it)
+                {
+                    const LLUUID id = *it;
+                    LLRecentPeople::instance().add(id);
+                }
+            }
+            // If this ad-hoc is incoming then trying to get ids of people from mInitialTargetIDs
+            // would lead to EXT-8246. So in this case we get them from speakers list.
+            else
+            {
+                LLIMModel::addSpeakersToRecent(mSessionID);
+            }
+        }
+
+        //Mic default state is OFF on initiating/joining Ad-Hoc/Group calls
+        if (LLVoiceClient::getInstance()->getUserPTTState() && LLVoiceClient::getInstance()->getPTTIsToggle())
+        {
+            LLVoiceClient::getInstance()->inputUserControlState(true);
+        }
+
+    }
+}
+
+void LLVoiceChannelGroup::getChannelInfo()
+{
+    LLViewerRegion* region = gAgent.getRegion();
+    if (region)
+    {
+        std::string url = region->getCapability("ChatSessionRequest");
+
+        LLCoros::instance().launch("LLVoiceChannelGroup::voiceCallCapCoro",
+            boost::bind(&LLVoiceChannelGroup::voiceCallCapCoro, this, url));
+    }
+}
+
+void LLVoiceChannelGroup::setChannelInfo(
+    const std::string& uri,
+    const std::string& credentials)
+{
+    setURI(uri);
+
+    mCredentials = credentials;
+
+    if (mState == STATE_NO_CHANNEL_INFO)
+    {
+        if(!mURI.empty() && !mCredentials.empty())
+        {
+            setState(STATE_READY);
+
+            // if we are supposed to be active, reconnect
+            // this will happen on initial connect, as we request credentials on first use
+            if (sCurrentVoiceChannel == this)
+            {
+                // just in case we got new channel info while active
+                // should move over to new channel
+                activate();
+            }
+        }
+        else
+        {
+            //*TODO: notify user
+            LL_WARNS("Voice") << "Received invalid credentials for channel " << mSessionName << LL_ENDL;
+            deactivate();
+        }
+    }
+    else if ( mIsRetrying )
+    {
+        // we have the channel info, just need to use it now
+        LLVoiceClient::getInstance()->setNonSpatialChannel(
+            mURI,
+            mCredentials);
+    }
+}
+
+void LLVoiceChannelGroup::handleStatusChange(EStatusType type)
+{
+    // status updates
+    switch(type)
+    {
+    case STATUS_JOINED:
+        mRetries = 3;
+        mIsRetrying = false;
+    default:
+        break;
+    }
+
+    LLVoiceChannel::handleStatusChange(type);
+}
+
+void LLVoiceChannelGroup::handleError(EStatusType status)
+{
+    std::string notify;
+    switch(status)
+    {
+    case ERROR_CHANNEL_LOCKED:
+    case ERROR_CHANNEL_FULL:
+        notify = "VoiceChannelFull";
+        break;
+    case ERROR_NOT_AVAILABLE:
+        //clear URI and credentials
+        //set the state to be no info
+        //and activate
+        if ( mRetries > 0 )
+        {
+            mRetries--;
+            mIsRetrying = true;
+            mIgnoreNextSessionLeave = true;
+
+            getChannelInfo();
+            return;
+        }
+        else
+        {
+            notify = "VoiceChannelJoinFailed";
+            mRetries = DEFAULT_RETRIES_COUNT;
+            mIsRetrying = false;
+        }
+
+        break;
+
+    case ERROR_UNKNOWN:
+    default:
+        break;
+    }
+
+    // notification
+    if (!notify.empty())
+    {
+        LLNotificationPtr notification = LLNotificationsUtil::add(notify, mNotifyArgs);
+        // echo to im window
+        gIMMgr->addMessage(mSessionID, LLUUID::null, SYSTEM_FROM, notification->getMessage());
+    }
+
+    LLVoiceChannel::handleError(status);
+}
+
+void LLVoiceChannelGroup::setState(EState state)
+{
+    switch(state)
+    {
+    case STATE_RINGING:
+        if ( !mIsRetrying )
+        {
+            //TODO: remove or redirect this call status notification
+//          LLCallInfoDialog::show("ringing", mNotifyArgs);
+        }
+
+        doSetState(state);
+        break;
+    default:
+        LLVoiceChannel::setState(state);
+    }
+}
+
+void LLVoiceChannelGroup::voiceCallCapCoro(std::string url)
+{
+    LLCore::HttpRequest::policy_t httpPolicy(LLCore::HttpRequest::DEFAULT_POLICY_ID);
+    LLCoreHttpUtil::HttpCoroutineAdapter::ptr_t
+        httpAdapter(new LLCoreHttpUtil::HttpCoroutineAdapter("voiceCallCapCoro", httpPolicy));
+    LLCore::HttpRequest::ptr_t httpRequest(new LLCore::HttpRequest);
+
+    LLSD postData;
+    postData["method"] = "call";
+    postData["session-id"] = mSessionID;
+
+    LL_INFOS("Voice", "voiceCallCapCoro") << "Generic POST for " << url << LL_ENDL;
+
+    LLSD result = httpAdapter->postAndSuspend(httpRequest, url, postData);
+
+    LLSD httpResults = result[LLCoreHttpUtil::HttpCoroutineAdapter::HTTP_RESULTS];
+    LLCore::HttpStatus status = LLCoreHttpUtil::HttpCoroutineAdapter::getStatusFromLLSD(httpResults);
+
+    LLVoiceChannel* channelp = LLVoiceChannel::getChannelByID(mSessionID);
+    if (!channelp)
+    {
+        LL_WARNS("Voice") << "Unable to retrieve channel with Id = " << mSessionID << LL_ENDL;
+        return;
+    }
+
+    if (!status)
+    {
+        if (status == LLCore::HttpStatus(HTTP_FORBIDDEN))
+        {
+            //403 == no ability
+            LLNotificationsUtil::add(
+                "VoiceNotAllowed",
+                channelp->getNotifyArgs());
+        }
+        else
+        {
+            LLNotificationsUtil::add(
+                "VoiceCallGenericError",
+                channelp->getNotifyArgs());
+        }
+        channelp->deactivate();
+        return;
+    }
+
+    result.erase(LLCoreHttpUtil::HttpCoroutineAdapter::HTTP_RESULTS);
+
+    LLSD::map_const_iterator iter;
+    for (iter = result.beginMap(); iter != result.endMap(); ++iter)
+    {
+        LL_DEBUGS("Voice") << "LLVoiceCallCapResponder::result got "
+            << iter->first << LL_ENDL;
+    }
+
+    channelp->setChannelInfo(
+        result["voice_credentials"]["channel_uri"].asString(),
+        result["voice_credentials"]["channel_credentials"].asString());
+
+}
+
+
+//
+// LLVoiceChannelProximal
+//
+LLVoiceChannelProximal::LLVoiceChannelProximal() :
+    LLVoiceChannel(LLUUID::null, LLStringUtil::null)
+{
+}
+
+bool LLVoiceChannelProximal::isActive()
+{
+    return callStarted() && LLVoiceClient::getInstance()->inProximalChannel();
+}
+
+void LLVoiceChannelProximal::activate()
+{
+    if (callStarted()) return;
+
+    if((LLVoiceChannel::sCurrentVoiceChannel != this) && (LLVoiceChannel::getState() == STATE_CONNECTED))
+    {
+        // we're connected to a non-spatial channel, so disconnect.
+        LLVoiceClient::getInstance()->leaveNonSpatialChannel();
+    }
+    LLVoiceChannel::activate();
+
+}
+
+void LLVoiceChannelProximal::onChange(EStatusType type, const std::string &channelURI, bool proximal)
+{
+    if (!proximal)
+    {
+        return;
+    }
+
+    if (type < BEGIN_ERROR_STATUS)
+    {
+        handleStatusChange(type);
+    }
+    else
+    {
+        handleError(type);
+    }
+}
+
+void LLVoiceChannelProximal::handleStatusChange(EStatusType status)
+{
+    // status updates
+    switch(status)
+    {
+    case STATUS_LEFT_CHANNEL:
+        // do not notify user when leaving proximal channel
+        return;
+    case STATUS_VOICE_DISABLED:
+        LLVoiceClient::getInstance()->setUserPTTState(false);
+        gAgent.setVoiceConnected(false);
+        //skip showing "Voice not available at your current location" when agent voice is disabled (EXT-4749)
+        if(LLVoiceClient::getInstance()->voiceEnabled() && LLVoiceClient::getInstance()->isVoiceWorking())
+        {
+            //TODO: remove or redirect this call status notification
+//          LLCallInfoDialog::show("unavailable", mNotifyArgs);
+        }
+        return;
+    default:
+        break;
+    }
+    LLVoiceChannel::handleStatusChange(status);
+}
+
+
+void LLVoiceChannelProximal::handleError(EStatusType status)
+{
+    std::string notify;
+    switch(status)
+    {
+      case ERROR_CHANNEL_LOCKED:
+      case ERROR_CHANNEL_FULL:
+        notify = "ProximalVoiceChannelFull";
+        break;
+      default:
+         break;
+    }
+
+    // notification
+    if (!notify.empty())
+    {
+        LLNotificationsUtil::add(notify, mNotifyArgs);
+    }
+
+    LLVoiceChannel::handleError(status);
+}
+
+void LLVoiceChannelProximal::deactivate()
+{
+    if (callStarted())
+    {
+        setState(STATE_HUNG_UP);
+    }
+}
+
+
+//
+// LLVoiceChannelP2P
+//
+LLVoiceChannelP2P::LLVoiceChannelP2P(const LLUUID& session_id, const std::string& session_name, const LLUUID& other_user_id) :
+        LLVoiceChannelGroup(session_id, session_name),
+        mOtherUserID(other_user_id),
+        mReceivedCall(false)
+{
+    // make sure URI reflects encoded version of other user's agent id
+    setURI(LLVoiceClient::getInstance()->sipURIFromID(other_user_id));
+}
+
+void LLVoiceChannelP2P::handleStatusChange(EStatusType type)
+{
+    LL_INFOS("Voice") << "P2P CALL CHANNEL STATUS CHANGE: incoming=" << int(mReceivedCall) << " newstatus=" << LLVoiceClientStatusObserver::status2string(type) << " (mState=" << mState << ")" << LL_ENDL;
+
+    // status updates
+    switch(type)
+    {
+    case STATUS_LEFT_CHANNEL:
+        if (callStarted() && !mIgnoreNextSessionLeave && !sSuspended)
+        {
+            // *TODO: use it to show DECLINE voice notification
+            if (mState == STATE_RINGING)
+            {
+                // other user declined call
+                LLNotificationsUtil::add("P2PCallDeclined", mNotifyArgs);
+            }
+            else
+            {
+                // other user hung up, so we didn't end the call
+                mCallEndedByAgent = false;
+            }
+            deactivate();
+        }
+        mIgnoreNextSessionLeave = false;
+        return;
+    case STATUS_JOINING:
+        // because we join session we expect to process session leave event in the future. EXT-7371
+        // may be this should be done in the LLVoiceChannel::handleStatusChange.
+        mIgnoreNextSessionLeave = false;
+        break;
+
+    default:
+        break;
+    }
+
+    LLVoiceChannel::handleStatusChange(type);
+}
+
+void LLVoiceChannelP2P::handleError(EStatusType type)
+{
+    switch(type)
+    {
+    case ERROR_NOT_AVAILABLE:
+        LLNotificationsUtil::add("P2PCallNoAnswer", mNotifyArgs);
+        break;
+    default:
+        break;
+    }
+
+    LLVoiceChannel::handleError(type);
+}
+
+void LLVoiceChannelP2P::activate()
+{
+    if (callStarted()) return;
+
+    //call will be counted as ended by user unless this variable is changed in handleStatusChange()
+    mCallEndedByAgent = true;
+
+    LLVoiceChannel::activate();
+
+    if (callStarted())
+    {
+        // no session handle yet, we're starting the call
+        if (mSessionHandle.empty())
+        {
+            mReceivedCall = false;
+            LLVoiceClient::getInstance()->callUser(mOtherUserID);
+        }
+        // otherwise answering the call
+        else
+        {
+            if (!LLVoiceClient::getInstance()->answerInvite(mSessionHandle))
+            {
+                mCallEndedByAgent = false;
+                mSessionHandle.clear();
+                handleError(ERROR_UNKNOWN);
+                return;
+            }
+            // using the session handle invalidates it.  Clear it out here so we can't reuse it by accident.
+            mSessionHandle.clear();
+        }
+
+        // Add the party to the list of people with which we've recently interacted.
+        addToTheRecentPeopleList();
+
+        //Default mic is ON on initiating/joining P2P calls
+        if (!LLVoiceClient::getInstance()->getUserPTTState() && LLVoiceClient::getInstance()->getPTTIsToggle())
+        {
+            LLVoiceClient::getInstance()->inputUserControlState(true);
+        }
+    }
+}
+
+void LLVoiceChannelP2P::getChannelInfo()
+{
+    // pretend we have everything we need, since P2P doesn't use channel info
+    if (sCurrentVoiceChannel == this)
+    {
+        setState(STATE_CALL_STARTED);
+    }
+}
+
+// receiving session from other user who initiated call
+void LLVoiceChannelP2P::setSessionHandle(const std::string& handle, const std::string &inURI)
+{
+    bool needs_activate = false;
+    if (callStarted())
+    {
+        // defer to lower agent id when already active
+        if (mOtherUserID < gAgent.getID())
+        {
+            // pretend we haven't started the call yet, so we can connect to this session instead
+            deactivate();
+            needs_activate = true;
+        }
+        else
+        {
+            // we are active and have priority, invite the other user again
+            // under the assumption they will join this new session
+            mSessionHandle.clear();
+            LLVoiceClient::getInstance()->callUser(mOtherUserID);
+            return;
+        }
+    }
+
+    mSessionHandle = handle;
+
+    // The URI of a p2p session should always be the other end's SIP URI.
+    if(!inURI.empty())
+    {
+        setURI(inURI);
+    }
+    else
+    {
+        LL_WARNS("Voice") << "incoming SIP URL is not provided. Channel may not work properly." << LL_ENDL;
+        // See LLVoiceClient::sessionAddedEvent()
+        setURI(LLVoiceClient::getInstance()->sipURIFromID(mOtherUserID));
+    }
+
+    mReceivedCall = true;
+
+    if (needs_activate)
+    {
+        activate();
+    }
+}
+
+void LLVoiceChannelP2P::setState(EState state)
+{
+    LL_INFOS("Voice") << "P2P CALL STATE CHANGE: incoming=" << int(mReceivedCall) << " oldstate=" << mState << " newstate=" << state << LL_ENDL;
+
+    if (mReceivedCall) // incoming call
+    {
+        // you only "answer" voice invites in p2p mode
+        // so provide a special purpose message here
+        if (mReceivedCall && state == STATE_RINGING)
+        {
+            //TODO: remove or redirect this call status notification
+//          LLCallInfoDialog::show("answering", mNotifyArgs);
+            doSetState(state);
+            return;
+        }
+    }
+
+    LLVoiceChannel::setState(state);
+}
+
+void LLVoiceChannelP2P::addToTheRecentPeopleList()
+{
+    LLRecentPeople::instance().add(mOtherUserID);
+}