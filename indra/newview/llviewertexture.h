/** 
 * @file llviewertexture.h
 * @brief Object for managing images and their textures
 *
 * $LicenseInfo:firstyear=2000&license=viewerlgpl$
 * Second Life Viewer Source Code
 * Copyright (C) 2010, Linden Research, Inc.
 * 
 * This library is free software; you can redistribute it and/or
 * modify it under the terms of the GNU Lesser General Public
 * License as published by the Free Software Foundation;
 * version 2.1 of the License only.
 * 
 * This library is distributed in the hope that it will be useful,
 * but WITHOUT ANY WARRANTY; without even the implied warranty of
 * MERCHANTABILITY or FITNESS FOR A PARTICULAR PURPOSE.  See the GNU
 * Lesser General Public License for more details.
 * 
 * You should have received a copy of the GNU Lesser General Public
 * License along with this library; if not, write to the Free Software
 * Foundation, Inc., 51 Franklin Street, Fifth Floor, Boston, MA  02110-1301  USA
 * 
 * Linden Research, Inc., 945 Battery Street, San Francisco, CA  94111  USA
 * $/LicenseInfo$
 */

#ifndef LL_LLVIEWERTEXTURE_H					
#define LL_LLVIEWERTEXTURE_H

#include "llgltexture.h"
#include "lltimer.h"
#include "llframetimer.h"
#include "llhost.h"
#include "llgltypes.h"
#include "llrender.h"
#include "llmetricperformancetester.h"

#include <map>
#include <list>

extern const S32Megabytes gMinVideoRam;
extern const S32Megabytes gMaxVideoRam;

class LLImageGL ;
class LLImageRaw;
class LLViewerObject;
class LLViewerTexture;
class LLViewerFetchedTexture ;
class LLViewerMediaTexture ;
class LLTexturePipelineTester ;


typedef	void	(*loaded_callback_func)( BOOL success, LLViewerFetchedTexture *src_vi, LLImageRaw* src, LLImageRaw* src_aux, S32 discard_level, BOOL final, void* userdata );

class LLVFile;
class LLMessageSystem;
class LLViewerMediaImpl ;
class LLVOVolume ;

class LLLoadedCallbackEntry
{
public:
	typedef std::set< LLUUID > source_callback_list_t;

public:
	LLLoadedCallbackEntry(loaded_callback_func cb,
						  S32 discard_level,
						  BOOL need_imageraw, // Needs image raw for the callback
						  void* userdata,
						  source_callback_list_t* src_callback_list,
						  LLViewerFetchedTexture* target,
						  BOOL pause);
	~LLLoadedCallbackEntry();
	void removeTexture(LLViewerFetchedTexture* tex) ;

	loaded_callback_func	mCallback;
	S32						mLastUsedDiscard;
	S32						mDesiredDiscard;
	BOOL					mNeedsImageRaw;
	BOOL                    mPaused;
	void*					mUserData;
	source_callback_list_t* mSourceCallbackList;
	
public:
	static void cleanUpCallbackList(LLLoadedCallbackEntry::source_callback_list_t* callback_list) ;
};

class LLTextureBar;

class LLViewerTexture : public LLGLTexture
{
public:
	enum
	{
		LOCAL_TEXTURE,		
		MEDIA_TEXTURE,
		DYNAMIC_TEXTURE,
		FETCHED_TEXTURE,
		LOD_TEXTURE,
		INVALID_TEXTURE_TYPE
	};

	typedef std::vector<class LLFace*> ll_face_list_t;
	typedef std::vector<LLVOVolume*> ll_volume_list_t;


protected:
	virtual ~LLViewerTexture();
	LOG_CLASS(LLViewerTexture);

public:	
	static void initClass();
	static void updateClass(const F32 velocity, const F32 angular_velocity) ;
	
	LLViewerTexture(BOOL usemipmaps = TRUE);
	LLViewerTexture(const LLUUID& id, BOOL usemipmaps) ;
	LLViewerTexture(const LLImageRaw* raw, BOOL usemipmaps) ;
	LLViewerTexture(const U32 width, const U32 height, const U8 components, BOOL usemipmaps) ;

	virtual S8 getType() const;
	virtual BOOL isMissingAsset()const ;
	virtual void dump();	// debug info to LL_INFOS()
	
	/*virtual*/ bool bindDefaultImage(const S32 stage = 0) ;
	/*virtual*/ bool bindDebugImage(const S32 stage = 0) ;
	/*virtual*/ void forceImmediateUpdate() ;
	/*virtual*/ bool isActiveFetching();
	
	/*virtual*/ const LLUUID& getID() const { return mID; }
	void setBoostLevel(S32 level);
	S32  getBoostLevel() { return mBoostLevel; }

	void addTextureStats(F32 virtual_size, BOOL needs_gltexture = TRUE) const;
	void resetTextureStats();	
	void setMaxVirtualSizeResetInterval(S32 interval)const {mMaxVirtualSizeResetInterval = interval;}
	void resetMaxVirtualSizeResetCounter()const {mMaxVirtualSizeResetCounter = mMaxVirtualSizeResetInterval;}
	S32 getMaxVirtualSizeResetCounter() const { return mMaxVirtualSizeResetCounter; }

	virtual F32  getMaxVirtualSize() ;

	LLFrameTimer* getLastReferencedTimer() {return &mLastReferencedTimer ;}
	
	S32 getFullWidth() const { return mFullWidth; }
	S32 getFullHeight() const { return mFullHeight; }	
	/*virtual*/ void setKnownDrawSize(S32 width, S32 height);

	virtual void addFace(U32 channel, LLFace* facep) ;
	virtual void removeFace(U32 channel, LLFace* facep) ; 
	S32 getTotalNumFaces() const;
	S32 getNumFaces(U32 ch) const;
	const ll_face_list_t* getFaceList(U32 channel) const {llassert(channel < LLRender::NUM_TEXTURE_CHANNELS); return &mFaceList[channel];}

	virtual void addVolume(LLVOVolume* volumep);
	virtual void removeVolume(LLVOVolume* volumep);
	S32 getNumVolumes() const;
	const ll_volume_list_t* getVolumeList() const { return &mVolumeList; }

	
	virtual void setCachedRawImage(S32 discard_level, LLImageRaw* imageraw) ;
	BOOL isLargeImage() ;	
	
	void setParcelMedia(LLViewerMediaTexture* media) {mParcelMedia = media;}
	BOOL hasParcelMedia() const { return mParcelMedia != NULL;}
	LLViewerMediaTexture* getParcelMedia() const { return mParcelMedia;}

	/*virtual*/ void updateBindStatsForTester() ;
protected:
	void cleanup() ;
	void init(bool firstinit) ;	
	void reorganizeFaceList() ;
	void reorganizeVolumeList() ;
private:
	friend class LLBumpImageList;
	friend class LLUIImageList;

	virtual void switchToCachedImage();
	
	static bool isMemoryForTextureLow() ;
protected:
	LLUUID mID;
	F32 mSelectedTime;				// time texture was last selected
	mutable F32 mMaxVirtualSize;	// The largest virtual size of the image, in pixels - how much data to we need?	
	mutable S32  mMaxVirtualSizeResetCounter ;
	mutable S32  mMaxVirtualSizeResetInterval;
	mutable F32 mAdditionalDecodePriority;  // priority add to mDecodePriority.
	LLFrameTimer mLastReferencedTimer;	

	ll_face_list_t    mFaceList[LLRender::NUM_TEXTURE_CHANNELS]; //reverse pointer pointing to the faces using this image as texture
	U32               mNumFaces[LLRender::NUM_TEXTURE_CHANNELS];
	LLFrameTimer      mLastFaceListUpdateTimer ;

	ll_volume_list_t  mVolumeList;
	U32					mNumVolumes;
	LLFrameTimer	  mLastVolumeListUpdateTimer;

	//do not use LLPointer here.
	LLViewerMediaTexture* mParcelMedia ;

	static F32 sTexelPixelRatio;
public:
	static const U32 sCurrentFileVersion;	
	static S32 sImageCount;
	static S32 sRawCount;
	static S32 sAuxCount;
	static LLFrameTimer sEvaluationTimer;
	static F32 sDesiredDiscardBias;
	static F32 sDesiredDiscardScale;
	static S32Bytes sBoundTextureMemory;
	static S32Bytes sTotalTextureMemory;
	static S32Megabytes sMaxBoundTextureMem;
	static S32Megabytes sMaxTotalTextureMem;
	static S32Bytes sMaxDesiredTextureMem ;
	static S8  sCameraMovingDiscardBias;
	static F32 sCameraMovingBias;
	static S32 sMaxSculptRez ;
	static S32 sMinLargeImageSize ;
	static S32 sMaxSmallImageSize ;
	static BOOL sFreezeImageScalingDown ;//do not scale down image res if set.
	static F32  sCurrentTime ;

	enum EDebugTexels
	{
		DEBUG_TEXELS_OFF,
		DEBUG_TEXELS_CURRENT,
		DEBUG_TEXELS_DESIRED,
		DEBUG_TEXELS_FULL
	};

	static EDebugTexels sDebugTexelsMode;

	static LLPointer<LLViewerTexture> sNullImagep; // Null texture for non-textured objects.
	static LLPointer<LLViewerTexture> sBlackImagep;	// Texture to show NOTHING (pure black)
	static LLPointer<LLViewerTexture> sCheckerBoardImagep;	// Texture to show NOTHING (pure black)
};


enum FTType
{
	FTT_UNKNOWN = -1,
	FTT_DEFAULT = 0, // standard texture fetched by id.
	FTT_SERVER_BAKE, // texture produced by appearance service and fetched from there.
	FTT_HOST_BAKE, // old-style baked texture uploaded by viewer and fetched from avatar's host.
	FTT_MAP_TILE, // tiles are fetched from map server directly.
	FTT_LOCAL_FILE // fetch directly from a local file.
};

//
//textures are managed in gTextureList.
//raw image data is fetched from remote or local cache
//but the raw image this texture pointing to is fixed.
//
class LLViewerFetchedTexture : public LLViewerTexture
{
	friend class LLTextureBar; // debug info only
	friend class LLTextureView; // debug info only

protected:
	/*virtual*/ ~LLViewerFetchedTexture();
public:
	LLViewerFetchedTexture(const LLUUID& id, FTType f_type, const LLHost& host = LLHost::invalid, BOOL usemipmaps = TRUE);
	LLViewerFetchedTexture(const LLImageRaw* raw, FTType f_type, BOOL usemipmaps);
	LLViewerFetchedTexture(const std::string& url, FTType f_type, const LLUUID& id, BOOL usemipmaps = TRUE);

public:
	static F32 maxDecodePriority();
	
	struct Compare
	{
		// lhs < rhs
		bool operator()(const LLPointer<LLViewerFetchedTexture> &lhs, const LLPointer<LLViewerFetchedTexture> &rhs) const
		{
			const LLViewerFetchedTexture* lhsp = (const LLViewerFetchedTexture*)lhs;
			const LLViewerFetchedTexture* rhsp = (const LLViewerFetchedTexture*)rhs;
			// greater priority is "less"
			const F32 lpriority = lhsp->getDecodePriority();
			const F32 rpriority = rhsp->getDecodePriority();

			// <FS:ND> FIRE-4482
			// It is hard to say why FIRE-4482 is really happenening. There are a few things that could cause it
			//
			// 1) Image not in texturelist: Then !image->isInImageList() would have caused to error out a few lines before. isInImageList should always be properly set IMO.
			// 2) The set is bad, due to multithreading and race conditions: The set is only every access from one thread.
			// 3) The ordering operator does not adhere to the requirement of strict weak ordering: This can be possible, due to float rounding and precision.
			//
			// 1&2 seem to be ruled out (can one ever be sure :)?), so it is viable to test 3 by rewriting this operator.
			
			// if (lpriority > rpriority) // higher priority
			// 	return true;
			// if (lpriority < rpriority)
			// 	return false;
			// return lhsp < rhsp;

			F32 fDiff = lpriority-rpriority;

			if( llabs( fDiff ) < 0.001 ) // Very small difference, don't take the risk and just compare the pointers.
				return lhsp < rhsp;
			else if( fDiff > 0 ) // lhs is bigger, so by the priority queue it is 'less'
				return true;
			else
				return false;

			// </FS:ND>
		}
	};

public:
	/*virtual*/ S8 getType() const ;
	FTType getFTType() const;
	/*virtual*/ void forceImmediateUpdate() ;
	/*virtual*/ void dump() ;

	// Set callbacks to get called when the image gets updated with higher 
	// resolution versions.
	void setLoadedCallback(loaded_callback_func cb,
						   S32 discard_level, BOOL keep_imageraw, BOOL needs_aux,
						   void* userdata, LLLoadedCallbackEntry::source_callback_list_t* src_callback_list, BOOL pause = FALSE);
	bool hasCallbacks() { return mLoadedCallbackList.empty() ? false : true; }	
	void pauseLoadedCallbacks(const LLLoadedCallbackEntry::source_callback_list_t* callback_list);
	void unpauseLoadedCallbacks(const LLLoadedCallbackEntry::source_callback_list_t* callback_list);
	bool doLoadedCallbacks();
	void deleteCallbackEntry(const LLLoadedCallbackEntry::source_callback_list_t* callback_list);
	void clearCallbackEntryList() ;

	void addToCreateTexture();

	 // ONLY call from LLViewerTextureList
	BOOL createTexture(S32 usename = 0);
	void destroyTexture() ;	
	
	virtual void processTextureStats() ;
	F32  calcDecodePriority() ;

	BOOL needsAux() const { return mNeedsAux; }

	// Host we think might have this image, used for baked av textures.
	void setTargetHost(LLHost host)			{ mTargetHost = host; }
	LLHost getTargetHost() const			{ return mTargetHost; }
	
	// Set the decode priority for this image...
	// DON'T CALL THIS UNLESS YOU KNOW WHAT YOU'RE DOING, it can mess up
	// the priority list, and cause horrible things to happen.
	void setDecodePriority(F32 priority = -1.0f);
	F32 getDecodePriority() const { return mDecodePriority; };
	F32 getAdditionalDecodePriority() const { return mAdditionalDecodePriority; };

	void setAdditionalDecodePriority(F32 priority) ;
	
	void updateVirtualSize() ;

	S32  getDesiredDiscardLevel()			 { return mDesiredDiscardLevel; }
	void setMinDiscardLevel(S32 discard) 	{ mMinDesiredDiscardLevel = llmin(mMinDesiredDiscardLevel,(S8)discard); }

	bool updateFetch();
	bool setDebugFetching(S32 debug_level);
	bool isInDebug() {return mInDebug;}
	
	void clearFetchedResults(); //clear all fetched results, for debug use.

	// Override the computation of discard levels if we know the exact output
	// size of the image.  Used for UI textures to not decode, even if we have
	// more data.
	/*virtual*/ void setKnownDrawSize(S32 width, S32 height);

	void setIsMissingAsset();
	/*virtual*/ BOOL isMissingAsset()	const		{ return mIsMissingAsset; }

	// returns dimensions of original image for local files (before power of two scaling)
	// and returns 0 for all asset system images
	S32 getOriginalWidth() { return mOrigWidth; }
	S32 getOriginalHeight() { return mOrigHeight; }

	BOOL isInImageList() const {return mInImageList ;}
	void setInImageList(BOOL flag) {mInImageList = flag ;}

	LLFrameTimer* getLastPacketTimer() {return &mLastPacketTimer;}

	U32 getFetchPriority() const { return mFetchPriority ;}
	F32 getDownloadProgress() const {return mDownloadProgress ;}

	LLImageRaw* reloadRawImage(S8 discard_level) ;
	void destroyRawImage();
	bool needsToSaveRawImage();

	const std::string& getUrl() const {return mUrl;}
	//---------------
	BOOL isDeleted() ;
	BOOL isInactive() ;
	BOOL isDeletionCandidate();
	void setDeletionCandidate() ;
	void setInactive() ;
	BOOL getUseDiscard() const { return mUseMipMaps && !mDontDiscard; }	
	//---------------

	void setForSculpt();
	BOOL forSculpt() const {return mForSculpt;}
	BOOL isForSculptOnly() const;

	//raw image management	
	void        checkCachedRawSculptImage() ;
	LLImageRaw* getRawImage()const { return mRawImage ;}
	S32         getRawImageLevel() const {return mRawDiscardLevel;}
	LLImageRaw* getCachedRawImage() const { return mCachedRawImage ;}
	S32         getCachedRawImageLevel() const {return mCachedRawDiscardLevel;}
	BOOL        isCachedRawImageReady() const {return mCachedRawImageReady ;}
	BOOL        isRawImageValid()const { return mIsRawImageValid ; }	
	void        forceToSaveRawImage(S32 desired_discard = 0, F32 kept_time = 0.f) ;
	/*virtual*/ void setCachedRawImage(S32 discard_level, LLImageRaw* imageraw) ;
	void        destroySavedRawImage() ;
	LLImageRaw* getSavedRawImage() ;
	BOOL        hasSavedRawImage() const ;
	F32         getElapsedLastReferencedSavedRawImageTime() const ;
	BOOL		isFullyLoaded() const;

	BOOL        hasFetcher() const { return mHasFetcher;}
	void        setCanUseHTTP(bool can_use_http) {mCanUseHTTP = can_use_http;}

	void        forceToDeleteRequest();
	void        loadFromFastCache();
	void        setInFastCacheList(bool in_list) { mInFastCacheList = in_list; }
	bool        isInFastCacheList() { return mInFastCacheList; }
<<<<<<< HEAD
	
	// <FS:Techwolf Lupindo> texture comment decoder
	std::map<std::string,std::string> mComment;
	// </FS:Techwolf Lupindo>
	
=======

	/*virtual*/bool  isActiveFetching(); //is actively in fetching by the fetching pipeline.

>>>>>>> d0ef02c2
protected:
	/*virtual*/ void switchToCachedImage();
	S32 getCurrentDiscardLevelForFetching() ;

private:
	void init(bool firstinit) ;	
	void cleanup() ;

	void saveRawImage() ;
	void setCachedRawImage() ;

private:
	BOOL  mFullyLoaded;
	BOOL  mInDebug;
	BOOL  mInFastCacheList;

protected:		
	std::string mLocalFileName;

	S32 mOrigWidth;
	S32 mOrigHeight;

	// Override the computation of discard levels if we know the exact output size of the image.
	// Used for UI textures to not decode, even if we have more data.
	S32 mKnownDrawWidth;
	S32	mKnownDrawHeight;
	BOOL mKnownDrawSizeChanged ;
	std::string mUrl;
	
	S32 mRequestedDiscardLevel;
	F32 mRequestedDownloadPriority;
	S32 mFetchState;
	U32 mFetchPriority;
	F32 mDownloadProgress;
	F32 mFetchDeltaTime;
	F32 mRequestDeltaTime;
	F32 mDecodePriority;			// The priority for decoding this image.
	S32	mMinDiscardLevel;
	S8  mDesiredDiscardLevel;			// The discard level we'd LIKE to have - if we have it and there's space	
	S8  mMinDesiredDiscardLevel;	// The minimum discard level we'd like to have

	S8  mNeedsAux;					// We need to decode the auxiliary channels
	S8  mDecodingAux;				// Are we decoding high components
	S8  mIsRawImageValid;
	S8  mHasFetcher;				// We've made a fecth request
	S8  mIsFetching;				// Fetch request is active
	bool mCanUseHTTP ;              //This texture can be fetched through http if true.

	FTType mFTType; // What category of image is this - map tile, server bake, etc?
	mutable S8 mIsMissingAsset;		// True if we know that there is no image asset with this image id in the database.		

	typedef std::list<LLLoadedCallbackEntry*> callback_list_t;
	S8              mLoadedCallbackDesiredDiscardLevel;
	BOOL            mPauseLoadedCallBacks;
	callback_list_t mLoadedCallbackList;
	F32             mLastCallBackActiveTime;

	LLPointer<LLImageRaw> mRawImage;
	S32 mRawDiscardLevel;

	// Used ONLY for cloth meshes right now.  Make SURE you know what you're 
	// doing if you use it for anything else! - djs
	LLPointer<LLImageRaw> mAuxRawImage;

	//keep a copy of mRawImage for some special purposes
	//when mForceToSaveRawImage is set.
	BOOL mForceToSaveRawImage ;
	BOOL mSaveRawImage;
	LLPointer<LLImageRaw> mSavedRawImage;
	S32 mSavedRawDiscardLevel;
	S32 mDesiredSavedRawDiscardLevel;
	F32 mLastReferencedSavedRawImageTime ;
	F32 mKeptSavedRawImageTime ;

	//a small version of the copy of the raw image (<= 64 * 64)
	LLPointer<LLImageRaw> mCachedRawImage;
	S32 mCachedRawDiscardLevel;
	BOOL mCachedRawImageReady; //the rez of the mCachedRawImage reaches the upper limit.	

	LLHost mTargetHost;	// if LLHost::invalid, just request from agent's simulator

	// Timers
	LLFrameTimer mLastPacketTimer;		// Time since last packet.
	LLFrameTimer mStopFetchingTimer;	// Time since mDecodePriority == 0.f.

	BOOL  mInImageList;				// TRUE if image is in list (in which case don't reset priority!)
	BOOL  mNeedsCreateTexture;	

	BOOL   mForSculpt ; //a flag if the texture is used as sculpt data.
	BOOL   mIsFetched ; //is loaded from remote or from cache, not generated locally.

public:
	static LLPointer<LLViewerFetchedTexture> sMissingAssetImagep;	// Texture to show for an image asset that is not in the database
	static LLPointer<LLViewerFetchedTexture> sWhiteImagep;	// Texture to show NOTHING (whiteness)
	static LLPointer<LLViewerFetchedTexture> sDefaultImagep; // "Default" texture for error cases, the only case of fetched texture which is generated in local.
	static LLPointer<LLViewerFetchedTexture> sSmokeImagep; // Old "Default" translucent texture
	static LLPointer<LLViewerFetchedTexture> sFlatNormalImagep; // Flat normal map denoting no bumpiness on a surface
};

//
//the image data is fetched from remote or from local cache
//the resolution of the texture is adjustable: depends on the view-dependent parameters.
//
class LLViewerLODTexture : public LLViewerFetchedTexture
{
protected:
	/*virtual*/ ~LLViewerLODTexture(){}

public:
	LLViewerLODTexture(const LLUUID& id, FTType f_type, const LLHost& host = LLHost::invalid, BOOL usemipmaps = TRUE);
	LLViewerLODTexture(const std::string& url, FTType f_type, const LLUUID& id, BOOL usemipmaps = TRUE);

	/*virtual*/ S8 getType() const;
	// Process image stats to determine priority/quality requirements.
	/*virtual*/ void processTextureStats();
	BOOL isUpdateFrozen() ;

private:
	void init(bool firstinit) ;
	bool scaleDown() ;		

private:
	F32 mDiscardVirtualSize;		// Virtual size used to calculate desired discard	
	F32 mCalculatedDiscardLevel;    // Last calculated discard level
};

//
//the image data is fetched from the media pipeline periodically
//the resolution of the texture is also adjusted by the media pipeline
//
class LLViewerMediaTexture : public LLViewerTexture
{
protected:
	/*virtual*/ ~LLViewerMediaTexture() ;

public:
	LLViewerMediaTexture(const LLUUID& id, BOOL usemipmaps = TRUE, LLImageGL* gl_image = NULL) ;

	/*virtual*/ S8 getType() const;
	void reinit(BOOL usemipmaps = TRUE);	

	BOOL  getUseMipMaps() {return mUseMipMaps ; }
	void  setUseMipMaps(BOOL mipmap) ;	
	
	void setPlaying(BOOL playing) ;
	BOOL isPlaying() const {return mIsPlaying;}
	void setMediaImpl() ;

	void initVirtualSize() ;	
	void invalidateMediaImpl() ;

	void addMediaToFace(LLFace* facep) ;
	void removeMediaFromFace(LLFace* facep) ;

	/*virtual*/ void addFace(U32 ch, LLFace* facep) ;
	/*virtual*/ void removeFace(U32 ch, LLFace* facep) ; 

	/*virtual*/ F32  getMaxVirtualSize() ;
private:
	void switchTexture(U32 ch, LLFace* facep) ;
	BOOL findFaces() ;
	void stopPlaying() ;

private:
	//
	//an instant list, recording all faces referencing or can reference to this media texture.
	//NOTE: it is NOT thread safe. 
	//
	std::list< LLFace* > mMediaFaceList ; 

	//an instant list keeping all textures which are replaced by the current media texture,
	//is only used to avoid the removal of those textures from memory.
	std::list< LLPointer<LLViewerTexture> > mTextureList ;

	LLViewerMediaImpl* mMediaImplp ;	
	BOOL mIsPlaying ;
	U32  mUpdateVirtualSizeTime ;

public:
	static void updateClass() ;
	static void cleanUpClass() ;	

	static LLViewerMediaTexture* findMediaTexture(const LLUUID& media_id) ;
	static void removeMediaImplFromTexture(const LLUUID& media_id) ;

private:
	typedef std::map< LLUUID, LLPointer<LLViewerMediaTexture> > media_map_t ;
	static media_map_t sMediaMap ;	
};

//just an interface class, do not create instance from this class.
class LLViewerTextureManager
{
private:
	//make the constructor private to preclude creating instances from this class.
	LLViewerTextureManager(){}

public:
    //texture pipeline tester
	static LLTexturePipelineTester* sTesterp ;

	//returns NULL if tex is not a LLViewerFetchedTexture nor derived from LLViewerFetchedTexture.
	static LLViewerFetchedTexture*    staticCastToFetchedTexture(LLTexture* tex, BOOL report_error = FALSE) ;

	//
	//"find-texture" just check if the texture exists, if yes, return it, otherwise return null.
	//
	static LLViewerTexture*           findTexture(const LLUUID& id) ;
	static LLViewerFetchedTexture*    findFetchedTexture(const LLUUID& id) ;
	static LLViewerMediaTexture*      findMediaTexture(const LLUUID& id) ;
	
	static LLViewerMediaTexture*      createMediaTexture(const LLUUID& id, BOOL usemipmaps = TRUE, LLImageGL* gl_image = NULL) ;

	//
	//"get-texture" will create a new texture if the texture does not exist.
	//
	static LLViewerMediaTexture*      getMediaTexture(const LLUUID& id, BOOL usemipmaps = TRUE, LLImageGL* gl_image = NULL) ;
	
	static LLPointer<LLViewerTexture> getLocalTexture(BOOL usemipmaps = TRUE, BOOL generate_gl_tex = TRUE);
	static LLPointer<LLViewerTexture> getLocalTexture(const LLUUID& id, BOOL usemipmaps, BOOL generate_gl_tex = TRUE) ;
	static LLPointer<LLViewerTexture> getLocalTexture(const LLImageRaw* raw, BOOL usemipmaps) ;
	static LLPointer<LLViewerTexture> getLocalTexture(const U32 width, const U32 height, const U8 components, BOOL usemipmaps, BOOL generate_gl_tex = TRUE) ;

	static LLViewerFetchedTexture* getFetchedTexture(const LLUUID &image_id,									 
									 FTType f_type = FTT_DEFAULT,
									 BOOL usemipmap = TRUE,
									 LLViewerTexture::EBoostLevel boost_priority = LLGLTexture::BOOST_NONE,		// Get the requested level immediately upon creation.
									 S8 texture_type = LLViewerTexture::FETCHED_TEXTURE,
									 LLGLint internal_format = 0,
									 LLGLenum primary_format = 0,
									 LLHost request_from_host = LLHost()
									 );
	
	static LLViewerFetchedTexture* getFetchedTextureFromFile(const std::string& filename,									 
									 FTType f_type = FTT_LOCAL_FILE,
									 BOOL usemipmap = TRUE,
									 LLViewerTexture::EBoostLevel boost_priority = LLGLTexture::BOOST_NONE,
									 S8 texture_type = LLViewerTexture::FETCHED_TEXTURE,
									 LLGLint internal_format = 0,
									 LLGLenum primary_format = 0,
									 const LLUUID& force_id = LLUUID::null
									 );

	static LLViewerFetchedTexture* getFetchedTextureFromUrl(const std::string& url,									 
									 FTType f_type,
									 BOOL usemipmap = TRUE,
									 LLViewerTexture::EBoostLevel boost_priority = LLGLTexture::BOOST_NONE,
									 S8 texture_type = LLViewerTexture::FETCHED_TEXTURE,
									 LLGLint internal_format = 0,
									 LLGLenum primary_format = 0,
									 const LLUUID& force_id = LLUUID::null
									 );

	static LLViewerFetchedTexture* getFetchedTextureFromHost(const LLUUID& image_id, FTType f_type, LLHost host) ;

	static void init() ;
	static void cleanup() ;
};
//
//this class is used for test/debug only
//it tracks the activities of the texture pipeline
//records them, and outputs them to log files
//
class LLTexturePipelineTester : public LLMetricPerformanceTesterWithSession
{
	enum
	{
		MIN_LARGE_IMAGE_AREA = 262144  //512 * 512
	};
public:
	LLTexturePipelineTester() ;
	~LLTexturePipelineTester() ;

	void update();		
	void updateTextureBindingStats(const LLViewerTexture* imagep) ;
	void updateTextureLoadingStats(const LLViewerFetchedTexture* imagep, const LLImageRaw* raw_imagep, BOOL from_cache) ;
	void updateGrayTextureBinding() ;
	void setStablizingTime() ;

private:
	void reset() ;
	void updateStablizingTime() ;

	/*virtual*/ void outputTestRecord(LLSD* sd) ;

private:
	BOOL mPause ;
private:
	BOOL mUsingDefaultTexture;            //if set, some textures are still gray.

	U32Bytes mTotalBytesUsed ;                     //total bytes of textures bound/used for the current frame.
	U32Bytes mTotalBytesUsedForLargeImage ;        //total bytes of textures bound/used for the current frame for images larger than 256 * 256.
	U32Bytes mLastTotalBytesUsed ;                 //total bytes of textures bound/used for the previous frame.
	U32Bytes mLastTotalBytesUsedForLargeImage ;    //total bytes of textures bound/used for the previous frame for images larger than 256 * 256.
		
	//
	//data size
	//
	U32Bytes mTotalBytesLoaded ;               //total bytes fetched by texture pipeline
	U32Bytes mTotalBytesLoadedFromCache ;      //total bytes fetched by texture pipeline from local cache	
	U32Bytes mTotalBytesLoadedForLargeImage ;  //total bytes fetched by texture pipeline for images larger than 256 * 256. 
	U32Bytes mTotalBytesLoadedForSculpties ;   //total bytes fetched by texture pipeline for sculpties

	//
	//time
	//NOTE: the error tolerances of the following timers is one frame time.
	//
	F32 mStartFetchingTime ;
	F32 mTotalGrayTime ;                  //total loading time when no gray textures.
	F32 mTotalStablizingTime ;            //total stablizing time when texture memory overflows
	F32 mStartTimeLoadingSculpties ;      //the start moment of loading sculpty images.
	F32 mEndTimeLoadingSculpties ;        //the end moment of loading sculpty images.
	F32 mStartStablizingTime ;
	F32 mEndStablizingTime ;

private:
	//
	//The following members are used for performance analyzing
	//
	class LLTextureTestSession : public LLTestSession
	{
	public:
		LLTextureTestSession() ;
		/*virtual*/ ~LLTextureTestSession() ;

		void reset() ;

		F32 mTotalFetchingTime ;
		F32 mTotalGrayTime ;
		F32 mTotalStablizingTime ;
		F32 mStartTimeLoadingSculpties ; 
		F32 mTotalTimeLoadingSculpties ;

		S32 mTotalBytesLoaded ; 
		S32 mTotalBytesLoadedFromCache ;
		S32 mTotalBytesLoadedForLargeImage ;
		S32 mTotalBytesLoadedForSculpties ; 

		typedef struct _texture_instant_preformance_t
		{
			S32 mAverageBytesUsedPerSecond ;         
			S32 mAverageBytesUsedForLargeImagePerSecond ;
			F32 mAveragePercentageBytesUsedPerSecond ;
			F32 mTime ;
		}texture_instant_preformance_t ;
		std::vector<texture_instant_preformance_t> mInstantPerformanceList ;
		S32 mInstantPerformanceListCounter ;
	};

	/*virtual*/ LLMetricPerformanceTesterWithSession::LLTestSession* loadTestSession(LLSD* log) ;
	/*virtual*/ void compareTestSessions(std::ofstream* os) ;
};

#endif<|MERGE_RESOLUTION|>--- conflicted
+++ resolved
@@ -418,17 +418,13 @@
 	void        loadFromFastCache();
 	void        setInFastCacheList(bool in_list) { mInFastCacheList = in_list; }
 	bool        isInFastCacheList() { return mInFastCacheList; }
-<<<<<<< HEAD
-	
+
+	/*virtual*/bool  isActiveFetching(); //is actively in fetching by the fetching pipeline.
+
 	// <FS:Techwolf Lupindo> texture comment decoder
 	std::map<std::string,std::string> mComment;
 	// </FS:Techwolf Lupindo>
 	
-=======
-
-	/*virtual*/bool  isActiveFetching(); //is actively in fetching by the fetching pipeline.
-
->>>>>>> d0ef02c2
 protected:
 	/*virtual*/ void switchToCachedImage();
 	S32 getCurrentDiscardLevelForFetching() ;
