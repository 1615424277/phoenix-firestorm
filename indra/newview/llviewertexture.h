/** 
 * @file llviewertexture.h
 * @brief Object for managing images and their textures
 *
 * $LicenseInfo:firstyear=2000&license=viewerlgpl$
 * Second Life Viewer Source Code
 * Copyright (C) 2010, Linden Research, Inc.
 * 
 * This library is free software; you can redistribute it and/or
 * modify it under the terms of the GNU Lesser General Public
 * License as published by the Free Software Foundation;
 * version 2.1 of the License only.
 * 
 * This library is distributed in the hope that it will be useful,
 * but WITHOUT ANY WARRANTY; without even the implied warranty of
 * MERCHANTABILITY or FITNESS FOR A PARTICULAR PURPOSE.  See the GNU
 * Lesser General Public License for more details.
 * 
 * You should have received a copy of the GNU Lesser General Public
 * License along with this library; if not, write to the Free Software
 * Foundation, Inc., 51 Franklin Street, Fifth Floor, Boston, MA  02110-1301  USA
 * 
 * Linden Research, Inc., 945 Battery Street, San Francisco, CA  94111  USA
 * $/LicenseInfo$
 */

#ifndef LL_LLVIEWERTEXTURE_H					
#define LL_LLVIEWERTEXTURE_H

#include "llgltexture.h"
#include "lltimer.h"
#include "llframetimer.h"
#include "llhost.h"
#include "llgltypes.h"
#include "llrender.h"
#include "llmetricperformancetester.h"
#include "httpcommon.h"

#include <map>
#include <list>

extern const S32Megabytes gMinVideoRam;
// <FS:Ansariel> Texture memory management
//extern const S32Megabytes gMaxVideoRam;
extern S32Megabytes gMaxVideoRam;
// </FS:Ansariel>

// <FS:Ansariel> Max texture resolution
extern U32 DESIRED_NORMAL_TEXTURE_SIZE;

class LLFace;
class LLImageGL ;
class LLImageRaw;
class LLViewerObject;
class LLViewerTexture;
class LLViewerFetchedTexture ;
class LLViewerMediaTexture ;
class LLTexturePipelineTester ;


typedef	void	(*loaded_callback_func)( BOOL success, LLViewerFetchedTexture *src_vi, LLImageRaw* src, LLImageRaw* src_aux, S32 discard_level, BOOL final, void* userdata );

class LLVFile;
class LLMessageSystem;
class LLViewerMediaImpl ;
class LLVOVolume ;
struct LLTextureKey;

class LLLoadedCallbackEntry
{
public:
    typedef std::set< LLTextureKey > source_callback_list_t;

public:
	LLLoadedCallbackEntry(loaded_callback_func cb,
						  S32 discard_level,
						  BOOL need_imageraw, // Needs image raw for the callback
						  void* userdata,
						  source_callback_list_t* src_callback_list,
						  LLViewerFetchedTexture* target,
						  BOOL pause);
	~LLLoadedCallbackEntry();
	void removeTexture(LLViewerFetchedTexture* tex) ;

	loaded_callback_func	mCallback;
	S32						mLastUsedDiscard;
	S32						mDesiredDiscard;
	BOOL					mNeedsImageRaw;
	BOOL                    mPaused;
	void*					mUserData;
	source_callback_list_t* mSourceCallbackList;
	
public:
	static void cleanUpCallbackList(LLLoadedCallbackEntry::source_callback_list_t* callback_list) ;
};

class LLTextureBar;

class LLViewerTexture : public LLGLTexture
{
public:
	enum
	{
		LOCAL_TEXTURE,		
		MEDIA_TEXTURE,
		DYNAMIC_TEXTURE,
		FETCHED_TEXTURE,
		LOD_TEXTURE,
		ATLAS_TEXTURE,
		INVALID_TEXTURE_TYPE
	};

	typedef std::vector<class LLFace*> ll_face_list_t;
	typedef std::vector<LLVOVolume*> ll_volume_list_t;


protected:
	virtual ~LLViewerTexture();
	LOG_CLASS(LLViewerTexture);

public:	
	static void initClass();
	static void updateClass(const F32 velocity, const F32 angular_velocity) ;
	
	LLViewerTexture(BOOL usemipmaps = TRUE);
	LLViewerTexture(const LLUUID& id, BOOL usemipmaps) ;
	LLViewerTexture(const LLImageRaw* raw, BOOL usemipmaps) ;
	LLViewerTexture(const U32 width, const U32 height, const U8 components, BOOL usemipmaps) ;

	virtual S8 getType() const;
	virtual BOOL isMissingAsset() const ;
	virtual void dump();	// debug info to LL_INFOS()
	
    virtual BOOL isViewerMediaTexture() const { return false; }

	/*virtual*/ bool bindDefaultImage(const S32 stage = 0) ;
	/*virtual*/ bool bindDebugImage(const S32 stage = 0) ;
	/*virtual*/ void forceImmediateUpdate() ;
	/*virtual*/ bool isActiveFetching();
	
	/*virtual*/ const LLUUID& getID() const { return mID; }
	void setBoostLevel(S32 level);
	S32  getBoostLevel() { return mBoostLevel; }
	void setTextureListType(S32 tex_type) { mTextureListType = tex_type; }
	S32 getTextureListType() { return mTextureListType; }

	void addTextureStats(F32 virtual_size, BOOL needs_gltexture = TRUE) const;
	void resetTextureStats();	
	void setMaxVirtualSizeResetInterval(S32 interval)const {mMaxVirtualSizeResetInterval = interval;}
	void resetMaxVirtualSizeResetCounter()const {mMaxVirtualSizeResetCounter = mMaxVirtualSizeResetInterval;}
	S32 getMaxVirtualSizeResetCounter() const { return mMaxVirtualSizeResetCounter; }

	virtual F32  getMaxVirtualSize() ;

	LLFrameTimer* getLastReferencedTimer() {return &mLastReferencedTimer ;}
	
	S32 getFullWidth() const { return mFullWidth; }
	S32 getFullHeight() const { return mFullHeight; }	
	/*virtual*/ void setKnownDrawSize(S32 width, S32 height);

	virtual void addFace(U32 channel, LLFace* facep) ;
	virtual void removeFace(U32 channel, LLFace* facep) ; 
	S32 getTotalNumFaces() const;
	S32 getNumFaces(U32 ch) const;
	const ll_face_list_t* getFaceList(U32 channel) const {llassert(channel < LLRender::NUM_TEXTURE_CHANNELS); return &mFaceList[channel];}

	virtual void addVolume(U32 channel, LLVOVolume* volumep);
	virtual void removeVolume(U32 channel, LLVOVolume* volumep);
	S32 getNumVolumes(U32 channel) const;
	const ll_volume_list_t* getVolumeList(U32 channel) const { return &mVolumeList[channel]; }

	
	virtual void setCachedRawImage(S32 discard_level, LLImageRaw* imageraw) ;
	BOOL isLargeImage() ;	
	bool isInvisiprim() ;
	static bool isInvisiprim(LLUUID id) ;
	
	void setParcelMedia(LLViewerMediaTexture* media) {mParcelMedia = media;}
	BOOL hasParcelMedia() const { return mParcelMedia != NULL;}
	LLViewerMediaTexture* getParcelMedia() const { return mParcelMedia;}

	/*virtual*/ void updateBindStatsForTester() ;
protected:
	void cleanup() ;
	void init(bool firstinit) ;
	void reorganizeFaceList() ;
	void reorganizeVolumeList() ;

	void notifyAboutMissingAsset();
	void notifyAboutCreatingTexture();

private:
	friend class LLBumpImageList;
	friend class LLUIImageList;

	virtual void switchToCachedImage();
	
	static bool isMemoryForTextureLow() ;
	static bool isMemoryForTextureSuficientlyFree();
	static void getGPUMemoryForTextures(S32Megabytes &gpu, S32Megabytes &physical);

protected:
	LLUUID mID;
	S32 mTextureListType; // along with mID identifies where to search for this texture in TextureList

	F32 mSelectedTime;				// time texture was last selected
	mutable F32 mMaxVirtualSize;	// The largest virtual size of the image, in pixels - how much data to we need?	
	mutable S32  mMaxVirtualSizeResetCounter ;
	mutable S32  mMaxVirtualSizeResetInterval;
	mutable F32 mAdditionalDecodePriority;  // priority add to mDecodePriority.
	LLFrameTimer mLastReferencedTimer;	

	ll_face_list_t    mFaceList[LLRender::NUM_TEXTURE_CHANNELS]; //reverse pointer pointing to the faces using this image as texture
	U32               mNumFaces[LLRender::NUM_TEXTURE_CHANNELS];
	LLFrameTimer      mLastFaceListUpdateTimer ;

	ll_volume_list_t  mVolumeList[LLRender::NUM_VOLUME_TEXTURE_CHANNELS];
	U32					mNumVolumes[LLRender::NUM_VOLUME_TEXTURE_CHANNELS];
	LLFrameTimer	  mLastVolumeListUpdateTimer;

	//do not use LLPointer here.
	LLViewerMediaTexture* mParcelMedia ;

	static F32 sTexelPixelRatio;
public:
	static const U32 sCurrentFileVersion;	
	static S32 sImageCount;
	static S32 sRawCount;
	static S32 sAuxCount;
	static LLFrameTimer sEvaluationTimer;
	static F32 sDesiredDiscardBias;
	static F32 sDesiredDiscardScale;
	// <FS:Ansariel> Texture memory management
	//static S32Bytes sBoundTextureMemory;
	//static S32Bytes sTotalTextureMemory;
	static S64Bytes sBoundTextureMemory;
	static S64Bytes sTotalTextureMemory;
	// </FS:Ansariel>
	static S32Megabytes sMaxBoundTextureMemory;
	static S32Megabytes sMaxTotalTextureMem;
	// <FS:Ansariel> Texture memory management
	//static S32Bytes sMaxDesiredTextureMem ;
	static S64Bytes sMaxDesiredTextureMem ;
	// </FS:Ansariel>
	static S8  sCameraMovingDiscardBias;
	static F32 sCameraMovingBias;
	static S32 sMaxSculptRez ;
<<<<<<< HEAD
	static U32 sMinLargeImageSize ;
	static U32 sMaxSmallImageSize ;
	static BOOL sFreezeImageScalingDown ;//do not scale down image res if set.
=======
	static S32 sMinLargeImageSize ;
	static S32 sMaxSmallImageSize ;
	static bool sFreezeImageUpdates;
>>>>>>> a75582f8
	static F32  sCurrentTime ;
	static LLUUID sInvisiprimTexture1 ;
	static LLUUID sInvisiprimTexture2 ;

	enum EDebugTexels
	{
		DEBUG_TEXELS_OFF,
		DEBUG_TEXELS_CURRENT,
		DEBUG_TEXELS_DESIRED,
		DEBUG_TEXELS_FULL
	};

	static EDebugTexels sDebugTexelsMode;

	static LLPointer<LLViewerTexture> sNullImagep; // Null texture for non-textured objects.
	static LLPointer<LLViewerTexture> sBlackImagep;	// Texture to show NOTHING (pure black)
	static LLPointer<LLViewerTexture> sCheckerBoardImagep;	// Texture to show NOTHING (pure black)
};


enum FTType
{
	FTT_UNKNOWN = -1,
	FTT_DEFAULT = 0, // standard texture fetched by id.
	FTT_SERVER_BAKE, // texture produced by appearance service and fetched from there.
	FTT_HOST_BAKE, // old-style baked texture uploaded by viewer and fetched from avatar's host.
	FTT_MAP_TILE, // tiles are fetched from map server directly.
	FTT_LOCAL_FILE // fetch directly from a local file.
};

const std::string& fttype_to_string(const FTType& fttype);

//
//textures are managed in gTextureList.
//raw image data is fetched from remote or local cache
//but the raw image this texture pointing to is fixed.
//
class LLViewerFetchedTexture : public LLViewerTexture
{
	friend class LLTextureBar; // debug info only
	friend class LLTextureView; // debug info only

protected:
	/*virtual*/ ~LLViewerFetchedTexture();
public:
	LLViewerFetchedTexture(const LLUUID& id, FTType f_type, const LLHost& host = LLHost(), BOOL usemipmaps = TRUE);
	LLViewerFetchedTexture(const LLImageRaw* raw, FTType f_type, BOOL usemipmaps);
	LLViewerFetchedTexture(const std::string& url, FTType f_type, const LLUUID& id, BOOL usemipmaps = TRUE);

public:
	static F32 maxDecodePriority();
	
	struct Compare
	{
		// lhs < rhs
		bool operator()(const LLPointer<LLViewerFetchedTexture> &lhs, const LLPointer<LLViewerFetchedTexture> &rhs) const
		{
			const LLViewerFetchedTexture* lhsp = (const LLViewerFetchedTexture*)lhs;
			const LLViewerFetchedTexture* rhsp = (const LLViewerFetchedTexture*)rhs;
			// greater priority is "less"
			const F32 lpriority = lhsp->getDecodePriority();
			const F32 rpriority = rhsp->getDecodePriority();

			// <FS:ND> FIRE-4482
			// It is hard to say why FIRE-4482 is really happenening. There are a few things that could cause it
			//
			// 1) Image not in texturelist: Then !image->isInImageList() would have caused to error out a few lines before. isInImageList should always be properly set IMO.
			// 2) The set is bad, due to multithreading and race conditions: The set is only every access from one thread.
			// 3) The ordering operator does not adhere to the requirement of strict weak ordering: This can be possible, due to float rounding and precision.
			//
			// 1&2 seem to be ruled out (can one ever be sure :)?), so it is viable to test 3 by rewriting this operator.
			
			// if (lpriority > rpriority) // higher priority
			// 	return true;
			// if (lpriority < rpriority)
			// 	return false;
			// return lhsp < rhsp;

			F32 fDiff = lpriority-rpriority;

			if( llabs( fDiff ) < 0.001 ) // Very small difference, don't take the risk and just compare the pointers.
				return lhsp < rhsp;
			else if( fDiff > 0 ) // lhs is bigger, so by the priority queue it is 'less'
				return true;
			else
				return false;

			// </FS:ND>
		}
	};

public:
	/*virtual*/ S8 getType() const ;
	FTType getFTType() const;
	/*virtual*/ void forceImmediateUpdate() ;
	/*virtual*/ void dump() ;

	// Set callbacks to get called when the image gets updated with higher 
	// resolution versions.
	void setLoadedCallback(loaded_callback_func cb,
						   S32 discard_level, BOOL keep_imageraw, BOOL needs_aux,
						   void* userdata, LLLoadedCallbackEntry::source_callback_list_t* src_callback_list, BOOL pause = FALSE);
	bool hasCallbacks() { return mLoadedCallbackList.empty() ? false : true; }	
	void pauseLoadedCallbacks(const LLLoadedCallbackEntry::source_callback_list_t* callback_list);
	void unpauseLoadedCallbacks(const LLLoadedCallbackEntry::source_callback_list_t* callback_list);
	bool doLoadedCallbacks();
	void deleteCallbackEntry(const LLLoadedCallbackEntry::source_callback_list_t* callback_list);
	void clearCallbackEntryList() ;

	void addToCreateTexture();


	 // ONLY call from LLViewerTextureList
	BOOL createTexture(S32 usename = 0);
	void destroyTexture() ;

	virtual void processTextureStats() ;
	F32  calcDecodePriority() ;

	BOOL needsAux() const { return mNeedsAux; }

	// Host we think might have this image, used for baked av textures.
	void setTargetHost(LLHost host)			{ mTargetHost = host; }
	LLHost getTargetHost() const			{ return mTargetHost; }
	
	// Set the decode priority for this image...
	// DON'T CALL THIS UNLESS YOU KNOW WHAT YOU'RE DOING, it can mess up
	// the priority list, and cause horrible things to happen.
	void setDecodePriority(F32 priority = -1.0f);
	F32 getDecodePriority() const { return mDecodePriority; };
	F32 getAdditionalDecodePriority() const { return mAdditionalDecodePriority; };

	void setAdditionalDecodePriority(F32 priority) ;
	
	void updateVirtualSize() ;

	S32  getDesiredDiscardLevel()			 { return mDesiredDiscardLevel; }
	void setMinDiscardLevel(S32 discard) 	{ mMinDesiredDiscardLevel = llmin(mMinDesiredDiscardLevel,(S8)discard); }

	bool updateFetch();
	bool setDebugFetching(S32 debug_level);
	bool isInDebug() const { return mInDebug; }

	void setUnremovable(BOOL value) { mUnremovable = value; }
	bool isUnremovable() const { return mUnremovable; }
	
	void clearFetchedResults(); //clear all fetched results, for debug use.

	// Override the computation of discard levels if we know the exact output
	// size of the image.  Used for UI textures to not decode, even if we have
	// more data.
	/*virtual*/ void setKnownDrawSize(S32 width, S32 height);

	void setIsMissingAsset(BOOL is_missing = true);
	/*virtual*/ BOOL isMissingAsset() const { return mIsMissingAsset; }

	// returns dimensions of original image for local files (before power of two scaling)
	// and returns 0 for all asset system images
	S32 getOriginalWidth() { return mOrigWidth; }
	S32 getOriginalHeight() { return mOrigHeight; }

	BOOL isInImageList() const {return mInImageList ;}
	void setInImageList(BOOL flag) {mInImageList = flag ;}

	LLFrameTimer* getLastPacketTimer() {return &mLastPacketTimer;}

	U32 getFetchPriority() const { return mFetchPriority ;}
	F32 getDownloadProgress() const {return mDownloadProgress ;}

	LLImageRaw* reloadRawImage(S8 discard_level) ;
	void destroyRawImage();
	bool needsToSaveRawImage();

	const std::string& getUrl() const {return mUrl;}
	//---------------
	BOOL isDeleted() ;
	BOOL isInactive() ;
	BOOL isDeletionCandidate();
	void setDeletionCandidate() ;
	void setInactive() ;
	BOOL getUseDiscard() const { return mUseMipMaps && !mDontDiscard; }	
	//---------------

	void setForSculpt();
	BOOL forSculpt() const {return mForSculpt;}
	BOOL isForSculptOnly() const;

	//raw image management	
	void        checkCachedRawSculptImage() ;
	LLImageRaw* getRawImage()const { return mRawImage ;}
	S32         getRawImageLevel() const {return mRawDiscardLevel;}
	LLImageRaw* getCachedRawImage() const { return mCachedRawImage ;}
	S32         getCachedRawImageLevel() const {return mCachedRawDiscardLevel;}
	BOOL        isCachedRawImageReady() const {return mCachedRawImageReady ;}
	BOOL        isRawImageValid()const { return mIsRawImageValid ; }	
	void        forceToSaveRawImage(S32 desired_discard = 0, F32 kept_time = 0.f) ;
	void        forceToRefetchTexture(S32 desired_discard = 0, F32 kept_time = 60.f);
	/*virtual*/ void setCachedRawImage(S32 discard_level, LLImageRaw* imageraw) ;
	void        destroySavedRawImage() ;
	LLImageRaw* getSavedRawImage() ;
	BOOL        hasSavedRawImage() const ;
	F32         getElapsedLastReferencedSavedRawImageTime() const ;
	BOOL		isFullyLoaded() const;

	BOOL        hasFetcher() const { return mHasFetcher;}
	void        setCanUseHTTP(bool can_use_http) {mCanUseHTTP = can_use_http;}

	void        forceToDeleteRequest();
	void        loadFromFastCache();
	void        setInFastCacheList(bool in_list) { mInFastCacheList = in_list; }
	bool        isInFastCacheList() { return mInFastCacheList; }

	/*virtual*/bool  isActiveFetching(); //is actively in fetching by the fetching pipeline.

	// <FS:Techwolf Lupindo> texture comment decoder
	std::map<std::string,std::string> mComment;
	// </FS:Techwolf Lupindo>
	
protected:
	/*virtual*/ void switchToCachedImage();
	S32 getCurrentDiscardLevelForFetching() ;

private:
	void init(bool firstinit) ;	
	void cleanup() ;

	void saveRawImage() ;
	void setCachedRawImage() ;

	//for atlas
	void resetFaceAtlas() ;
	void invalidateAtlas(BOOL rebuild_geom) ;
	BOOL insertToAtlas() ;

private:
	BOOL  mFullyLoaded;
	BOOL  mInDebug;
	BOOL  mUnremovable;
	BOOL  mInFastCacheList;
	BOOL  mForceCallbackFetch;

protected:		
	std::string mLocalFileName;

	S32 mOrigWidth;
	S32 mOrigHeight;

	// Override the computation of discard levels if we know the exact output size of the image.
	// Used for UI textures to not decode, even if we have more data.
	S32 mKnownDrawWidth;
	S32	mKnownDrawHeight;
	BOOL mKnownDrawSizeChanged ;
	std::string mUrl;
	
	S32 mRequestedDiscardLevel;
	F32 mRequestedDownloadPriority;
	S32 mFetchState;
	U32 mFetchPriority;
	F32 mDownloadProgress;
	F32 mFetchDeltaTime;
	F32 mRequestDeltaTime;
	F32 mDecodePriority;			// The priority for decoding this image.
	S32	mMinDiscardLevel;
	S8  mDesiredDiscardLevel;			// The discard level we'd LIKE to have - if we have it and there's space	
	S8  mMinDesiredDiscardLevel;	// The minimum discard level we'd like to have

	S8  mNeedsAux;					// We need to decode the auxiliary channels
	S8  mHasAux;                    // We have aux channels
	S8  mDecodingAux;				// Are we decoding high components
	S8  mIsRawImageValid;
	S8  mHasFetcher;				// We've made a fecth request
	S8  mIsFetching;				// Fetch request is active
	bool mCanUseHTTP;              //This texture can be fetched through http if true.
	LLCore::HttpStatus mLastHttpGetStatus; // Result of the most recently completed http request for this texture.

	FTType mFTType; // What category of image is this - map tile, server bake, etc?
	mutable S8 mIsMissingAsset;		// True if we know that there is no image asset with this image id in the database.		

	typedef std::list<LLLoadedCallbackEntry*> callback_list_t;
	S8              mLoadedCallbackDesiredDiscardLevel;
	BOOL            mPauseLoadedCallBacks;
	callback_list_t mLoadedCallbackList;
	F32             mLastCallBackActiveTime;

	LLPointer<LLImageRaw> mRawImage;
	S32 mRawDiscardLevel;

	// Used ONLY for cloth meshes right now.  Make SURE you know what you're 
	// doing if you use it for anything else! - djs
	LLPointer<LLImageRaw> mAuxRawImage;

	//keep a copy of mRawImage for some special purposes
	//when mForceToSaveRawImage is set.
	BOOL mForceToSaveRawImage ;
	BOOL mSaveRawImage;
	LLPointer<LLImageRaw> mSavedRawImage;
	S32 mSavedRawDiscardLevel;
	S32 mDesiredSavedRawDiscardLevel;
	F32 mLastReferencedSavedRawImageTime ;
	F32 mKeptSavedRawImageTime ;

	//a small version of the copy of the raw image (<= 64 * 64)
	LLPointer<LLImageRaw> mCachedRawImage;
	S32 mCachedRawDiscardLevel;
	BOOL mCachedRawImageReady; //the rez of the mCachedRawImage reaches the upper limit.	

	LLHost mTargetHost;	// if invalid, just request from agent's simulator

	// Timers
	LLFrameTimer mLastPacketTimer;		// Time since last packet.
	LLFrameTimer mStopFetchingTimer;	// Time since mDecodePriority == 0.f.

	BOOL  mInImageList;				// TRUE if image is in list (in which case don't reset priority!)
	BOOL  mNeedsCreateTexture;	

	BOOL   mForSculpt ; //a flag if the texture is used as sculpt data.
	BOOL   mIsFetched ; //is loaded from remote or from cache, not generated locally.

public:
	static LLPointer<LLViewerFetchedTexture> sMissingAssetImagep;	// Texture to show for an image asset that is not in the database
	static LLPointer<LLViewerFetchedTexture> sWhiteImagep;	// Texture to show NOTHING (whiteness)
	static LLPointer<LLViewerFetchedTexture> sDefaultImagep; // "Default" texture for error cases, the only case of fetched texture which is generated in local.
	static LLPointer<LLViewerFetchedTexture> sSmokeImagep; // Old "Default" translucent texture
	static LLPointer<LLViewerFetchedTexture> sFlatNormalImagep; // Flat normal map denoting no bumpiness on a surface
// [SL:KB] - Patch: Render-TextureToggle (Catznip-4.0)
	static LLPointer<LLViewerFetchedTexture> sDefaultDiffuseImagep;
// [/SL:KB]
};

//
//the image data is fetched from remote or from local cache
//the resolution of the texture is adjustable: depends on the view-dependent parameters.
//
class LLViewerLODTexture : public LLViewerFetchedTexture
{
protected:
	/*virtual*/ ~LLViewerLODTexture(){}

public:
	LLViewerLODTexture(const LLUUID& id, FTType f_type, const LLHost& host = LLHost(), BOOL usemipmaps = TRUE);
	LLViewerLODTexture(const std::string& url, FTType f_type, const LLUUID& id, BOOL usemipmaps = TRUE);

	/*virtual*/ S8 getType() const;
	// Process image stats to determine priority/quality requirements.
	/*virtual*/ void processTextureStats();
	bool isUpdateFrozen() ;

private:
	void init(bool firstinit) ;
	bool scaleDown() ;		

private:
	F32 mDiscardVirtualSize;		// Virtual size used to calculate desired discard	
	F32 mCalculatedDiscardLevel;    // Last calculated discard level
};

//
//the image data is fetched from the media pipeline periodically
//the resolution of the texture is also adjusted by the media pipeline
//
class LLViewerMediaTexture : public LLViewerTexture
{
protected:
	/*virtual*/ ~LLViewerMediaTexture() ;

public:
	LLViewerMediaTexture(const LLUUID& id, BOOL usemipmaps = TRUE, LLImageGL* gl_image = NULL) ;

	/*virtual*/ S8 getType() const;
	void reinit(BOOL usemipmaps = TRUE);	

	BOOL  getUseMipMaps() {return mUseMipMaps ; }
	void  setUseMipMaps(BOOL mipmap) ;	
	
	void setPlaying(BOOL playing) ;
	BOOL isPlaying() const {return mIsPlaying;}
	void setMediaImpl() ;

    virtual BOOL isViewerMediaTexture() const { return true; }

	void initVirtualSize() ;	
	void invalidateMediaImpl() ;

	void addMediaToFace(LLFace* facep) ;
	void removeMediaFromFace(LLFace* facep) ;

	/*virtual*/ void addFace(U32 ch, LLFace* facep) ;
	/*virtual*/ void removeFace(U32 ch, LLFace* facep) ; 

	/*virtual*/ F32  getMaxVirtualSize() ;
private:
	void switchTexture(U32 ch, LLFace* facep) ;
	BOOL findFaces() ;
	void stopPlaying() ;

private:
	//
	//an instant list, recording all faces referencing or can reference to this media texture.
	//NOTE: it is NOT thread safe. 
	//
	std::list< LLFace* > mMediaFaceList ; 

	//an instant list keeping all textures which are replaced by the current media texture,
	//is only used to avoid the removal of those textures from memory.
	std::list< LLPointer<LLViewerTexture> > mTextureList ;

	LLViewerMediaImpl* mMediaImplp ;	
	BOOL mIsPlaying ;
	U32  mUpdateVirtualSizeTime ;

public:
	static void updateClass() ;
	static void cleanUpClass() ;	

	static LLViewerMediaTexture* findMediaTexture(const LLUUID& media_id) ;
	static void removeMediaImplFromTexture(const LLUUID& media_id) ;

private:
	typedef std::map< LLUUID, LLPointer<LLViewerMediaTexture> > media_map_t ;
	static media_map_t sMediaMap ;	
};

//just an interface class, do not create instance from this class.
class LLViewerTextureManager
{
private:
	//make the constructor private to preclude creating instances from this class.
	LLViewerTextureManager(){}

public:
    //texture pipeline tester
	static LLTexturePipelineTester* sTesterp ;

	//returns NULL if tex is not a LLViewerFetchedTexture nor derived from LLViewerFetchedTexture.
	static LLViewerFetchedTexture*    staticCastToFetchedTexture(LLTexture* tex, BOOL report_error = FALSE) ;

	//
	//"find-texture" just check if the texture exists, if yes, return it, otherwise return null.
	//
	static void                       findFetchedTextures(const LLUUID& id, std::vector<LLViewerFetchedTexture*> &output);
	static void                       findTextures(const LLUUID& id, std::vector<LLViewerTexture*> &output);
	static LLViewerFetchedTexture*    findFetchedTexture(const LLUUID& id, S32 tex_type);
	static LLViewerMediaTexture*      findMediaTexture(const LLUUID& id) ;
	
	static LLViewerMediaTexture*      createMediaTexture(const LLUUID& id, BOOL usemipmaps = TRUE, LLImageGL* gl_image = NULL) ;

	//
	//"get-texture" will create a new texture if the texture does not exist.
	//
	static LLViewerMediaTexture*      getMediaTexture(const LLUUID& id, BOOL usemipmaps = TRUE, LLImageGL* gl_image = NULL) ;
	
	static LLPointer<LLViewerTexture> getLocalTexture(BOOL usemipmaps = TRUE, BOOL generate_gl_tex = TRUE);
	static LLPointer<LLViewerTexture> getLocalTexture(const LLUUID& id, BOOL usemipmaps, BOOL generate_gl_tex = TRUE) ;
	static LLPointer<LLViewerTexture> getLocalTexture(const LLImageRaw* raw, BOOL usemipmaps) ;
	static LLPointer<LLViewerTexture> getLocalTexture(const U32 width, const U32 height, const U8 components, BOOL usemipmaps, BOOL generate_gl_tex = TRUE) ;

	static LLViewerFetchedTexture* getFetchedTexture(const LLUUID &image_id,									 
									 FTType f_type = FTT_DEFAULT,
									 BOOL usemipmap = TRUE,
									 LLViewerTexture::EBoostLevel boost_priority = LLGLTexture::BOOST_NONE,		// Get the requested level immediately upon creation.
									 S8 texture_type = LLViewerTexture::FETCHED_TEXTURE,
									 LLGLint internal_format = 0,
									 LLGLenum primary_format = 0,
									 LLHost request_from_host = LLHost()
									 );
	
	static LLViewerFetchedTexture* getFetchedTextureFromFile(const std::string& filename,									 
									 FTType f_type = FTT_LOCAL_FILE,
									 BOOL usemipmap = TRUE,
									 LLViewerTexture::EBoostLevel boost_priority = LLGLTexture::BOOST_NONE,
									 S8 texture_type = LLViewerTexture::FETCHED_TEXTURE,
									 LLGLint internal_format = 0,
									 LLGLenum primary_format = 0,
									 const LLUUID& force_id = LLUUID::null
									 );

	static LLViewerFetchedTexture* getFetchedTextureFromUrl(const std::string& url,									 
									 FTType f_type,
									 BOOL usemipmap = TRUE,
									 LLViewerTexture::EBoostLevel boost_priority = LLGLTexture::BOOST_NONE,
									 S8 texture_type = LLViewerTexture::FETCHED_TEXTURE,
									 LLGLint internal_format = 0,
									 LLGLenum primary_format = 0,
									 const LLUUID& force_id = LLUUID::null
									 );

	static LLViewerFetchedTexture* getFetchedTextureFromHost(const LLUUID& image_id, FTType f_type, LLHost host) ;

	static void init() ;
	static void cleanup() ;
};
//
//this class is used for test/debug only
//it tracks the activities of the texture pipeline
//records them, and outputs them to log files
//
class LLTexturePipelineTester : public LLMetricPerformanceTesterWithSession
{
	enum
	{
		MIN_LARGE_IMAGE_AREA = 262144  //512 * 512
	};
public:
	LLTexturePipelineTester() ;
	~LLTexturePipelineTester() ;

	void update();		
	void updateTextureBindingStats(const LLViewerTexture* imagep) ;
	void updateTextureLoadingStats(const LLViewerFetchedTexture* imagep, const LLImageRaw* raw_imagep, BOOL from_cache) ;
	void updateGrayTextureBinding() ;
	void setStablizingTime() ;

private:
	void reset() ;
	void updateStablizingTime() ;

	/*virtual*/ void outputTestRecord(LLSD* sd) ;

private:
	BOOL mPause ;
private:
	BOOL mUsingDefaultTexture;            //if set, some textures are still gray.

	U32Bytes mTotalBytesUsed ;                     //total bytes of textures bound/used for the current frame.
	U32Bytes mTotalBytesUsedForLargeImage ;        //total bytes of textures bound/used for the current frame for images larger than 256 * 256.
	U32Bytes mLastTotalBytesUsed ;                 //total bytes of textures bound/used for the previous frame.
	U32Bytes mLastTotalBytesUsedForLargeImage ;    //total bytes of textures bound/used for the previous frame for images larger than 256 * 256.
		
	//
	//data size
	//
	U32Bytes mTotalBytesLoaded ;               //total bytes fetched by texture pipeline
	U32Bytes mTotalBytesLoadedFromCache ;      //total bytes fetched by texture pipeline from local cache	
	U32Bytes mTotalBytesLoadedForLargeImage ;  //total bytes fetched by texture pipeline for images larger than 256 * 256. 
	U32Bytes mTotalBytesLoadedForSculpties ;   //total bytes fetched by texture pipeline for sculpties

	//
	//time
	//NOTE: the error tolerances of the following timers is one frame time.
	//
	F32 mStartFetchingTime ;
	F32 mTotalGrayTime ;                  //total loading time when no gray textures.
	F32 mTotalStablizingTime ;            //total stablizing time when texture memory overflows
	F32 mStartTimeLoadingSculpties ;      //the start moment of loading sculpty images.
	F32 mEndTimeLoadingSculpties ;        //the end moment of loading sculpty images.
	F32 mStartStablizingTime ;
	F32 mEndStablizingTime ;

private:
	//
	//The following members are used for performance analyzing
	//
	class LLTextureTestSession : public LLTestSession
	{
	public:
		LLTextureTestSession() ;
		/*virtual*/ ~LLTextureTestSession() ;

		void reset() ;

		F32 mTotalFetchingTime ;
		F32 mTotalGrayTime ;
		F32 mTotalStablizingTime ;
		F32 mStartTimeLoadingSculpties ; 
		F32 mTotalTimeLoadingSculpties ;

		S32 mTotalBytesLoaded ; 
		S32 mTotalBytesLoadedFromCache ;
		S32 mTotalBytesLoadedForLargeImage ;
		S32 mTotalBytesLoadedForSculpties ; 

		typedef struct _texture_instant_preformance_t
		{
			S32 mAverageBytesUsedPerSecond ;         
			S32 mAverageBytesUsedForLargeImagePerSecond ;
			F32 mAveragePercentageBytesUsedPerSecond ;
			F32 mTime ;
		}texture_instant_preformance_t ;
		std::vector<texture_instant_preformance_t> mInstantPerformanceList ;
		S32 mInstantPerformanceListCounter ;
	};

	/*virtual*/ LLMetricPerformanceTesterWithSession::LLTestSession* loadTestSession(LLSD* log) ;
	/*virtual*/ void compareTestSessions(llofstream* os) ;
};

#endif<|MERGE_RESOLUTION|>--- conflicted
+++ resolved
@@ -131,7 +131,7 @@
 	virtual BOOL isMissingAsset() const ;
 	virtual void dump();	// debug info to LL_INFOS()
 	
-    virtual BOOL isViewerMediaTexture() const { return false; }
+    virtual bool isViewerMediaTexture() const { return false; }
 
 	/*virtual*/ bool bindDefaultImage(const S32 stage = 0) ;
 	/*virtual*/ bool bindDebugImage(const S32 stage = 0) ;
@@ -245,15 +245,9 @@
 	static S8  sCameraMovingDiscardBias;
 	static F32 sCameraMovingBias;
 	static S32 sMaxSculptRez ;
-<<<<<<< HEAD
 	static U32 sMinLargeImageSize ;
 	static U32 sMaxSmallImageSize ;
-	static BOOL sFreezeImageScalingDown ;//do not scale down image res if set.
-=======
-	static S32 sMinLargeImageSize ;
-	static S32 sMaxSmallImageSize ;
 	static bool sFreezeImageUpdates;
->>>>>>> a75582f8
 	static F32  sCurrentTime ;
 	static LLUUID sInvisiprimTexture1 ;
 	static LLUUID sInvisiprimTexture2 ;
@@ -632,7 +626,7 @@
 	BOOL isPlaying() const {return mIsPlaying;}
 	void setMediaImpl() ;
 
-    virtual BOOL isViewerMediaTexture() const { return true; }
+    virtual bool isViewerMediaTexture() const { return true; }
 
 	void initVirtualSize() ;	
 	void invalidateMediaImpl() ;
