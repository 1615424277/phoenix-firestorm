--- conflicted
+++ resolved
@@ -70,86 +70,6 @@
 //--------------------------------------------------------------------------
 bool LLTipHandler::processNotification(const LLNotificationPtr& notification, bool should_log)
 {
-<<<<<<< HEAD
-	if(mChannel.isDead())
-	{
-		return false;
-	}
-
-	// arrange a channel on a screen
-	if(!mChannel.get()->getVisible())
-	{
-		initChannel();
-	}
-
-		// archive message in nearby chat
-	if (notification->canLogToChat())
-	{
-		LLHandlerUtil::logToNearbyChat(notification, CHAT_SOURCE_SYSTEM);
-	}
-
-	std::string session_name = notification->getPayload()["SESSION_NAME"];
-	const std::string name = LLHandlerUtil::getSubstitutionOriginalName(notification);
-	const LLUUID agent_id = notification->getSubstitutions()["AGENT-ID"]; // [FIRE-3522 : SJ]
-		
-	if (session_name.empty())
-	{
-		session_name = name;
-	}
-	LLUUID from_id = notification->getPayload()["from_id"];
-	if (notification->canLogToIM())
-	{
-		LLHandlerUtil::logToIM(IM_NOTHING_SPECIAL, session_name, name,
-			notification->getMessage(), from_id, from_id);
-	}
-
-	if (notification->canLogToIM() && notification->hasFormElements())
-	{
-		LLHandlerUtil::spawnIMSession(name, from_id);
-	}
-
-	if (notification->canLogToIM() && LLHandlerUtil::isIMFloaterOpened(notification))
-	{
-		return false;
-	}
-
-	// [FIRE-3522 : SJ] Only show Online/Offline toast when ChatOnlineNotification is enabled or the Friend is one you want to have on/offline notices from
-	if (!gSavedSettings.getBOOL("ChatOnlineNotification") && "FriendOnlineOffline" == notification->getName())
-	{
-		// [FIRE-3522 : SJ] Only show Online/Offline toast for groups which have enabled "Show notice for this set" and in the settingpage of CS is checked that the messages need to be in Toasts
-		if (!(gSavedSettings.getBOOL("FSContactSetsNotificationToast") && LGGContactSets::getInstance()->notifyForFriend(agent_id)))
-		{
-			return false;
-		}
-	}
-
-	LLToastPanel* notify_box = LLToastPanel::buidPanelFromNotification(notification);
-
-	LLToast::Params p;
-	p.notif_id = notification->getID();
-	p.notification = notification;
-	p.panel = notify_box;
-	p.is_tip = true;
-	p.can_be_stored = false;
-
-	LLDate cur_time = LLDate::now();
-	LLDate exp_time = notification->getExpiration();
-	if (exp_time > cur_time)
-	{
-		// we have non-default expiration time - keep visible until expires
-		p.lifetime_secs = exp_time.secondsSinceEpoch() - cur_time.secondsSinceEpoch();
-	}
-	else
-	{
-		// use default time
-		p.lifetime_secs = gSavedSettings.getS32("NotificationTipToastLifeTime");
-	}
-
-	LLScreenChannel* channel = dynamic_cast<LLScreenChannel*>(mChannel.get());
-	if(channel)
-		channel->addToast(p);
-	return false;
-=======
     if(mChannel.isDead())
     {
         return false;
@@ -228,5 +148,4 @@
     if(channel)
         channel->addToast(p);
     return false;
->>>>>>> 1a8a5404
 }