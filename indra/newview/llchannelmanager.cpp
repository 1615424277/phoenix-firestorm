--- conflicted
+++ resolved
@@ -180,21 +180,9 @@
 //--------------------------------------------------------------------------
 void LLChannelManager::onStartUpToastClose()
 {
-<<<<<<< HEAD
-	if(mStartUpChannel)
-	{
-		mStartUpChannel->setVisible(false);
-		mStartUpChannel->closeStartUpToast();
-		removeChannelByID(LLUUID(gSavedSettings.getString("StartUpChannelUUID")));
-		mStartUpChannel = NULL;
-	}
-
-	// set StartUp Toast Flag to allow all other channels to show incoming toasts
-	LLScreenChannel::setStartUpToastShown();
-=======
     if(mStartUpChannel)
     {
-        mStartUpChannel->setVisible(FALSE);
+        mStartUpChannel->setVisible(false);
         mStartUpChannel->closeStartUpToast();
         removeChannelByID(STARTUP_CHANNEL_UUID);
         mStartUpChannel = NULL;
@@ -202,7 +190,6 @@
 
     // set StartUp Toast Flag to allow all other channels to show incoming toasts
     LLScreenChannel::setStartUpToastShown();
->>>>>>> c06fb4e0
 }
 
 //--------------------------------------------------------------------------
@@ -295,8 +282,8 @@
 
     if (channel == NULL)
     {
-        LL_WARNS() << "Can't find screen channel by Notification Channel UUID" << LL_ENDL;
-        llassert(!"Can't find screen channel by Notification Channel UUID");
+        LL_WARNS() << "Can't find screen channel by NotificationChannelUUID" << LL_ENDL;
+        llassert(!"Can't find screen channel by NotificationChannelUUID");
     }
 
     return channel;
