/**
 * @file llchannelmanager.cpp
 * @brief This class rules screen notification channels.
 *
 * $LicenseInfo:firstyear=2000&license=viewerlgpl$
 * Second Life Viewer Source Code
 * Copyright (C) 2010, Linden Research, Inc.
 *
 * This library is free software; you can redistribute it and/or
 * modify it under the terms of the GNU Lesser General Public
 * License as published by the Free Software Foundation;
 * version 2.1 of the License only.
 *
 * This library is distributed in the hope that it will be useful,
 * but WITHOUT ANY WARRANTY; without even the implied warranty of
 * MERCHANTABILITY or FITNESS FOR A PARTICULAR PURPOSE.  See the GNU
 * Lesser General Public License for more details.
 *
 * You should have received a copy of the GNU Lesser General Public
 * License along with this library; if not, write to the Free Software
 * Foundation, Inc., 51 Franklin Street, Fifth Floor, Boston, MA  02110-1301  USA
 *
 * Linden Research, Inc., 945 Battery Street, San Francisco, CA  94111  USA
 * $/LicenseInfo$
 */

#include "llviewerprecompiledheaders.h" // must be first include

#include "llchannelmanager.h"

#include "llappviewer.h"
#include "lldonotdisturbnotificationstorage.h"
#include "llpersistentnotificationstorage.h"
#include "llviewercontrol.h"
#include "llviewerwindow.h"
#include "llrootview.h"
#include "llsyswellwindow.h"
#include "llfloaternotificationstabbed.h"
#include "llfloaterreg.h"

#include <algorithm>

using namespace LLNotificationsUI;

//--------------------------------------------------------------------------
LLChannelManager::LLChannelManager()
{
    LLAppViewer::instance()->setOnLoginCompletedCallback(boost::bind(&LLChannelManager::onLoginCompleted, this));
    mChannelList.clear();
    mStartUpChannel = NULL;

    if(!gViewerWindow)
    {
        LL_ERRS() << "LLChannelManager::LLChannelManager() - viwer window is not initialized yet" << LL_ENDL;
    }

    // We don't actually need this instance right now, but our
    // cleanupSingleton() method deletes LLScreenChannels, which need to
    // unregister from LLUI. Calling LLUI::instance() here establishes the
    // dependency so LLSingletonBase::deleteAll() calls our deleteSingleton()
    // before LLUI::deleteSingleton().
    LLUI::instance();
}

//--------------------------------------------------------------------------
LLChannelManager::~LLChannelManager()
{
}

//--------------------------------------------------------------------------
void LLChannelManager::cleanupSingleton()
{
    // Note: LLScreenChannelBase is a LLUICtrl and depends onto other singletions
    // not captured by singleton-dependency, so cleanup it here instead of destructor
    for (std::vector<ChannelElem>::iterator it = mChannelList.begin(); it != mChannelList.end(); ++it)
    {
        LLScreenChannelBase* channel = it->channel.get();
        if (!channel) continue;

        delete channel;
    }

    mChannelList.clear();
}

//--------------------------------------------------------------------------
LLScreenChannel* LLChannelManager::createNotificationChannel()
{
<<<<<<< HEAD
	//  creating params for a channel
	LLScreenChannelBase::Params p;
	p.id = NOTIFICATION_CHANNEL_UUID;
	p.channel_align = CA_RIGHT;
	// <FS:Ansariel> Group notices, IMs and chiclets position
	//p.toast_align = NA_TOP;
	if (gSavedSettings.getBOOL("InternalShowGroupNoticesTopRight"))
	{
		p.toast_align = NA_TOP;
	}
	else
	{
		p.toast_align = NA_BOTTOM;
	}
	// </FS:Ansariel> Group notices, IMs and chiclets position


	// Getting a Channel for our notifications
	return dynamic_cast<LLScreenChannel*> (LLChannelManager::getInstance()->getChannel(p));
=======
    //  creating params for a channel
    LLScreenChannelBase::Params p;
    p.id = NOTIFICATION_CHANNEL_UUID;
    p.channel_align = CA_RIGHT;
    p.toast_align = NA_TOP;

    // Getting a Channel for our notifications
    return dynamic_cast<LLScreenChannel*> (LLChannelManager::getInstance()->getChannel(p));
>>>>>>> 38c2a5bd
}

//--------------------------------------------------------------------------
void LLChannelManager::onLoginCompleted()
{
<<<<<<< HEAD
	S32 away_notifications = 0;

	// calc a number of all offline notifications
	for(std::vector<ChannelElem>::iterator it = mChannelList.begin(); it !=  mChannelList.end(); ++it)
	{
		LLScreenChannelBase* channel = it->channel.get();
		if (!channel) continue;

		// don't calc notifications for Nearby Chat
		if(channel->getChannelID() == NEARBY_CHAT_CHANNEL_UUID)
		{
			continue;
		}

		// don't calc notifications for channels that always show their notifications
		if(!channel->getDisplayToastsAlways())
		{
			away_notifications +=channel->getNumberOfHiddenToasts();
		}
	}

	away_notifications += gIMMgr->getNumberOfUnreadIM();

	if(!away_notifications)
	{
		onStartUpToastClose();
	}
	else
	{
		// create a channel for the StartUp Toast
		LLScreenChannelBase::Params p;
		p.id = STARTUP_CHANNEL_UUID;
		p.channel_align = CA_RIGHT;
		mStartUpChannel = createChannel(p);

		if(!mStartUpChannel)
		{
			onStartUpToastClose();
		}
		else
		{
			gViewerWindow->getRootView()->addChild(mStartUpChannel);

			// init channel's position and size
			S32 channel_right_bound = gViewerWindow->getWorldViewRectScaled().mRight - gSavedSettings.getS32("NotificationChannelRightMargin");
			mStartUpChannel->init(channel_right_bound - NOTIFY_BOX_WIDTH, channel_right_bound);
			// <FS:Ansariel> Optional legacy notification well
			//mStartUpChannel->setMouseDownCallback(boost::bind(&LLFloaterNotificationsTabbed::onStartUpToastClick, LLFloaterNotificationsTabbed::getInstance(), _2, _3, _4));
			if (!gSavedSettings.getBOOL("FSInternalLegacyNotificationWell"))
			{
				mStartUpChannel->setMouseDownCallback(boost::bind(&LLFloaterNotificationsTabbed::onStartUpToastClick, LLFloaterNotificationsTabbed::getInstance(), _2, _3, _4));
			}
			else
			{
				mStartUpChannel->setMouseDownCallback(boost::bind(&LLNotificationWellWindow::onStartUpToastClick, LLNotificationWellWindow::getInstance(), _2, _3, _4));
			}
			// </FS:Ansariel>

			mStartUpChannel->setCommitCallback(boost::bind(&LLChannelManager::onStartUpToastClose, this));
			mStartUpChannel->createStartUpToast(away_notifications, gSavedSettings.getS32("StartUpToastLifeTime"));
		}
	}

	LLPersistentNotificationStorage::getInstance()->loadNotifications();
	LLDoNotDisturbNotificationStorage::getInstance()->loadNotifications();
=======
    S32 away_notifications = 0;

    // calc a number of all offline notifications
    for(std::vector<ChannelElem>::iterator it = mChannelList.begin(); it !=  mChannelList.end(); ++it)
    {
        LLScreenChannelBase* channel = it->channel.get();
        if (!channel) continue;

        // don't calc notifications for Nearby Chat
        if(channel->getChannelID() == NEARBY_CHAT_CHANNEL_UUID)
        {
            continue;
        }

        // don't calc notifications for channels that always show their notifications
        if(!channel->getDisplayToastsAlways())
        {
            away_notifications +=channel->getNumberOfHiddenToasts();
        }
    }

    away_notifications += gIMMgr->getNumberOfUnreadIM();

    if(!away_notifications)
    {
        onStartUpToastClose();
    }
    else
    {
        // create a channel for the StartUp Toast
        LLScreenChannelBase::Params p;
        p.id = STARTUP_CHANNEL_UUID;
        p.channel_align = CA_RIGHT;
        mStartUpChannel = createChannel(p);

        if(!mStartUpChannel)
        {
            onStartUpToastClose();
        }
        else
        {
            gViewerWindow->getRootView()->addChild(mStartUpChannel);

            // init channel's position and size
            S32 channel_right_bound = gViewerWindow->getWorldViewRectScaled().mRight - gSavedSettings.getS32("NotificationChannelRightMargin");
            mStartUpChannel->init(channel_right_bound - NOTIFY_BOX_WIDTH, channel_right_bound);
            mStartUpChannel->setMouseDownCallback(boost::bind(&LLFloaterNotificationsTabbed::onStartUpToastClick, LLFloaterNotificationsTabbed::getInstance(), _2, _3, _4));

            mStartUpChannel->setCommitCallback(boost::bind(&LLChannelManager::onStartUpToastClose, this));
            mStartUpChannel->createStartUpToast(away_notifications, gSavedSettings.getS32("StartUpToastLifeTime"));
        }
    }

    LLPersistentNotificationStorage::getInstance()->loadNotifications();
    LLDoNotDisturbNotificationStorage::getInstance()->loadNotifications();
>>>>>>> 38c2a5bd
}

//--------------------------------------------------------------------------
void LLChannelManager::onStartUpToastClose()
{
    if(mStartUpChannel)
    {
        mStartUpChannel->setVisible(FALSE);
        mStartUpChannel->closeStartUpToast();
        removeChannelByID(STARTUP_CHANNEL_UUID);
        mStartUpChannel = NULL;
    }

    // set StartUp Toast Flag to allow all other channels to show incoming toasts
    LLScreenChannel::setStartUpToastShown();
}

//--------------------------------------------------------------------------

LLScreenChannelBase*    LLChannelManager::addChannel(LLScreenChannelBase* channel)
{
    if(!channel)
        return 0;

    ChannelElem new_elem;
    new_elem.id = channel->getChannelID();
    new_elem.channel = channel->getHandle();

    mChannelList.push_back(new_elem);

    return channel;
}

LLScreenChannel* LLChannelManager::createChannel(LLScreenChannelBase::Params& p)
{
    LLScreenChannel* new_channel = new LLScreenChannel(p);

    addChannel(new_channel);
    return new_channel;
}

LLScreenChannelBase* LLChannelManager::getChannel(LLScreenChannelBase::Params& p)
{
    LLScreenChannelBase* new_channel = findChannelByID(p.id);

    if(new_channel)
        return new_channel;

    return createChannel(p);

}

//--------------------------------------------------------------------------
LLScreenChannelBase* LLChannelManager::findChannelByID(const LLUUID& id)
{
    std::vector<ChannelElem>::iterator it = find(mChannelList.begin(), mChannelList.end(), id);
    if(it != mChannelList.end())
    {
        return (*it).channel.get();
    }

    return NULL;
}

//--------------------------------------------------------------------------
void LLChannelManager::removeChannelByID(const LLUUID& id)
{
    std::vector<ChannelElem>::iterator it = find(mChannelList.begin(), mChannelList.end(), id);
    if(it != mChannelList.end())
    {
        mChannelList.erase(it);
    }
}

//--------------------------------------------------------------------------
void LLChannelManager::muteAllChannels(bool mute)
{
    for (std::vector<ChannelElem>::iterator it = mChannelList.begin();
            it != mChannelList.end(); it++)
    {
        if (it->channel.get())
        {
            it->channel.get()->setShowToasts(!mute);
        }
    }
}

void LLChannelManager::killToastsFromChannel(const LLUUID& channel_id, const LLScreenChannel::Matcher& matcher)
{
    LLScreenChannel
            * screen_channel =
                    dynamic_cast<LLScreenChannel*> (findChannelByID(channel_id));
    if (screen_channel != NULL)
    {
        screen_channel->killMatchedToasts(matcher);
    }
}

// static
LLNotificationsUI::LLScreenChannel* LLChannelManager::getNotificationScreenChannel()
{
    LLNotificationsUI::LLScreenChannel* channel = static_cast<LLNotificationsUI::LLScreenChannel*>
    (LLNotificationsUI::LLChannelManager::getInstance()->
                                        findChannelByID(NOTIFICATION_CHANNEL_UUID));

    if (channel == NULL)
    {
        LL_WARNS() << "Can't find screen channel by Notification Channel UUID" << LL_ENDL;
        llassert(!"Can't find screen channel by Notification Channel UUID");
    }

    return channel;
}
<|MERGE_RESOLUTION|>--- conflicted
+++ resolved
@@ -86,108 +86,30 @@
 //--------------------------------------------------------------------------
 LLScreenChannel* LLChannelManager::createNotificationChannel()
 {
-<<<<<<< HEAD
-	//  creating params for a channel
-	LLScreenChannelBase::Params p;
-	p.id = NOTIFICATION_CHANNEL_UUID;
-	p.channel_align = CA_RIGHT;
-	// <FS:Ansariel> Group notices, IMs and chiclets position
-	//p.toast_align = NA_TOP;
-	if (gSavedSettings.getBOOL("InternalShowGroupNoticesTopRight"))
-	{
-		p.toast_align = NA_TOP;
-	}
-	else
-	{
-		p.toast_align = NA_BOTTOM;
-	}
-	// </FS:Ansariel> Group notices, IMs and chiclets position
-
-
-	// Getting a Channel for our notifications
-	return dynamic_cast<LLScreenChannel*> (LLChannelManager::getInstance()->getChannel(p));
-=======
     //  creating params for a channel
     LLScreenChannelBase::Params p;
     p.id = NOTIFICATION_CHANNEL_UUID;
     p.channel_align = CA_RIGHT;
-    p.toast_align = NA_TOP;
+    // <FS:Ansariel> Group notices, IMs and chiclets position
+    //p.toast_align = NA_TOP;
+    if (gSavedSettings.getBOOL("InternalShowGroupNoticesTopRight"))
+    {
+        p.toast_align = NA_TOP;
+    }
+    else
+    {
+        p.toast_align = NA_BOTTOM;
+    }
+    // </FS:Ansariel> Group notices, IMs and chiclets position
+
 
     // Getting a Channel for our notifications
     return dynamic_cast<LLScreenChannel*> (LLChannelManager::getInstance()->getChannel(p));
->>>>>>> 38c2a5bd
 }
 
 //--------------------------------------------------------------------------
 void LLChannelManager::onLoginCompleted()
 {
-<<<<<<< HEAD
-	S32 away_notifications = 0;
-
-	// calc a number of all offline notifications
-	for(std::vector<ChannelElem>::iterator it = mChannelList.begin(); it !=  mChannelList.end(); ++it)
-	{
-		LLScreenChannelBase* channel = it->channel.get();
-		if (!channel) continue;
-
-		// don't calc notifications for Nearby Chat
-		if(channel->getChannelID() == NEARBY_CHAT_CHANNEL_UUID)
-		{
-			continue;
-		}
-
-		// don't calc notifications for channels that always show their notifications
-		if(!channel->getDisplayToastsAlways())
-		{
-			away_notifications +=channel->getNumberOfHiddenToasts();
-		}
-	}
-
-	away_notifications += gIMMgr->getNumberOfUnreadIM();
-
-	if(!away_notifications)
-	{
-		onStartUpToastClose();
-	}
-	else
-	{
-		// create a channel for the StartUp Toast
-		LLScreenChannelBase::Params p;
-		p.id = STARTUP_CHANNEL_UUID;
-		p.channel_align = CA_RIGHT;
-		mStartUpChannel = createChannel(p);
-
-		if(!mStartUpChannel)
-		{
-			onStartUpToastClose();
-		}
-		else
-		{
-			gViewerWindow->getRootView()->addChild(mStartUpChannel);
-
-			// init channel's position and size
-			S32 channel_right_bound = gViewerWindow->getWorldViewRectScaled().mRight - gSavedSettings.getS32("NotificationChannelRightMargin");
-			mStartUpChannel->init(channel_right_bound - NOTIFY_BOX_WIDTH, channel_right_bound);
-			// <FS:Ansariel> Optional legacy notification well
-			//mStartUpChannel->setMouseDownCallback(boost::bind(&LLFloaterNotificationsTabbed::onStartUpToastClick, LLFloaterNotificationsTabbed::getInstance(), _2, _3, _4));
-			if (!gSavedSettings.getBOOL("FSInternalLegacyNotificationWell"))
-			{
-				mStartUpChannel->setMouseDownCallback(boost::bind(&LLFloaterNotificationsTabbed::onStartUpToastClick, LLFloaterNotificationsTabbed::getInstance(), _2, _3, _4));
-			}
-			else
-			{
-				mStartUpChannel->setMouseDownCallback(boost::bind(&LLNotificationWellWindow::onStartUpToastClick, LLNotificationWellWindow::getInstance(), _2, _3, _4));
-			}
-			// </FS:Ansariel>
-
-			mStartUpChannel->setCommitCallback(boost::bind(&LLChannelManager::onStartUpToastClose, this));
-			mStartUpChannel->createStartUpToast(away_notifications, gSavedSettings.getS32("StartUpToastLifeTime"));
-		}
-	}
-
-	LLPersistentNotificationStorage::getInstance()->loadNotifications();
-	LLDoNotDisturbNotificationStorage::getInstance()->loadNotifications();
-=======
     S32 away_notifications = 0;
 
     // calc a number of all offline notifications
@@ -234,7 +156,17 @@
             // init channel's position and size
             S32 channel_right_bound = gViewerWindow->getWorldViewRectScaled().mRight - gSavedSettings.getS32("NotificationChannelRightMargin");
             mStartUpChannel->init(channel_right_bound - NOTIFY_BOX_WIDTH, channel_right_bound);
-            mStartUpChannel->setMouseDownCallback(boost::bind(&LLFloaterNotificationsTabbed::onStartUpToastClick, LLFloaterNotificationsTabbed::getInstance(), _2, _3, _4));
+            // <FS:Ansariel> Optional legacy notification well
+            //mStartUpChannel->setMouseDownCallback(boost::bind(&LLFloaterNotificationsTabbed::onStartUpToastClick, LLFloaterNotificationsTabbed::getInstance(), _2, _3, _4));
+            if (!gSavedSettings.getBOOL("FSInternalLegacyNotificationWell"))
+            {
+                mStartUpChannel->setMouseDownCallback(boost::bind(&LLFloaterNotificationsTabbed::onStartUpToastClick, LLFloaterNotificationsTabbed::getInstance(), _2, _3, _4));
+            }
+            else
+            {
+                mStartUpChannel->setMouseDownCallback(boost::bind(&LLNotificationWellWindow::onStartUpToastClick, LLNotificationWellWindow::getInstance(), _2, _3, _4));
+            }
+            // </FS:Ansariel>
 
             mStartUpChannel->setCommitCallback(boost::bind(&LLChannelManager::onStartUpToastClose, this));
             mStartUpChannel->createStartUpToast(away_notifications, gSavedSettings.getS32("StartUpToastLifeTime"));
@@ -243,7 +175,6 @@
 
     LLPersistentNotificationStorage::getInstance()->loadNotifications();
     LLDoNotDisturbNotificationStorage::getInstance()->loadNotifications();
->>>>>>> 38c2a5bd
 }
 
 //--------------------------------------------------------------------------
