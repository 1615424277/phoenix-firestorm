/** 
 * @file llfloatereditenvironmentbase.cpp
 * @brief Floaters to create and edit fixed settings for sky and water.
 *
 * $LicenseInfo:firstyear=2011&license=viewerlgpl$
 * Second Life Viewer Source Code
 * Copyright (C) 2011, Linden Research, Inc.
 * 
 * This library is free software; you can redistribute it and/or
 * modify it under the terms of the GNU Lesser General Public
 * License as published by the Free Software Foundation;
 * version 2.1 of the License only.
 * 
 * This library is distributed in the hope that it will be useful,
 * but WITHOUT ANY WARRANTY; without even the implied warranty of
 * MERCHANTABILITY or FITNESS FOR A PARTICULAR PURPOSE.  See the GNU
 * Lesser General Public License for more details.
 * 
 * You should have received a copy of the GNU Lesser General Public
 * License along with this library; if not, write to the Free Software
 * Foundation, Inc., 51 Franklin Street, Fifth Floor, Boston, MA  02110-1301  USA
 * 
 * Linden Research, Inc., 945 Battery Street, San Francisco, CA  94111  USA
 * $/LicenseInfo$
 */

#include "llviewerprecompiledheaders.h"

#include "llfloatereditenvironmentbase.h"

#include <boost/make_shared.hpp>

// libs
#include "llnotifications.h"
#include "llnotificationsutil.h"
#include "llfilepicker.h"
#include "llsettingspicker.h"
#include "llviewerparcelmgr.h"

// newview
#include "llsettingssky.h"
#include "llsettingswater.h"

#include "llenvironment.h"
#include "llagent.h"
#include "llparcel.h"

#include "llsettingsvo.h"
#include "llinventorymodel.h"

namespace
{
    const std::string ACTION_APPLY_LOCAL("apply_local");
    const std::string ACTION_APPLY_PARCEL("apply_parcel");
    const std::string ACTION_APPLY_REGION("apply_region");
}

//=========================================================================
const std::string LLFloaterEditEnvironmentBase::KEY_INVENTORY_ID("inventory_id");


//=========================================================================

class LLFixedSettingCopiedCallback : public LLInventoryCallback
{
public:
    LLFixedSettingCopiedCallback(LLHandle<LLFloater> handle) : mHandle(handle) {}

    virtual void fire(const LLUUID& inv_item_id)
    {
        if (!mHandle.isDead())
        {
            LLViewerInventoryItem* item = gInventory.getItem(inv_item_id);
            if (item)
            {
                LLFloaterEditEnvironmentBase* floater = (LLFloaterEditEnvironmentBase*)mHandle.get();
                floater->onInventoryCreated(item->getAssetUUID(), inv_item_id);
            }
        }
    }

private:
    LLHandle<LLFloater> mHandle;
};

//=========================================================================
LLFloaterEditEnvironmentBase::LLFloaterEditEnvironmentBase(const LLSD &key) :
    LLFloater(key),
    mInventoryId(),
    mInventoryItem(nullptr),
    mIsDirty(false),
    mCanCopy(false),
    mCanMod(false),
    mCanTrans(false),
    mCanSave(false)
{
}

LLFloaterEditEnvironmentBase::~LLFloaterEditEnvironmentBase()
{
}

void LLFloaterEditEnvironmentBase::onFocusReceived()
{
    if (isInVisibleChain())
    {
        updateEditEnvironment();
        LLEnvironment::instance().setSelectedEnvironment(LLEnvironment::ENV_EDIT, LLEnvironment::TRANSITION_FAST);
    }
}

void LLFloaterEditEnvironmentBase::onFocusLost()
{
}

void LLFloaterEditEnvironmentBase::loadInventoryItem(const LLUUID  &inventoryId, bool can_trans)
{
    if (inventoryId.isNull())
    {
        mInventoryItem = nullptr;
        mInventoryId.setNull();
        mCanMod = true;
        mCanCopy = true;
        mCanTrans = true;
        return;
    }

    mInventoryId = inventoryId;
    LL_INFOS("SETTINGS") << "Setting edit inventory item to " << mInventoryId << "." << LL_ENDL;
    mInventoryItem = gInventory.getItem(mInventoryId);

    if (!mInventoryItem)
    {
        LL_WARNS("SETTINGS") << "Could not find inventory item with Id = " << mInventoryId << LL_ENDL;
        LLNotificationsUtil::add("CantFindInvItem");
        closeFloater();

        mInventoryId.setNull();
        mInventoryItem = nullptr;
        return;
    }

    if (mInventoryItem->getAssetUUID().isNull())
    {
        LL_WARNS("ENVIRONMENT") << "Asset ID in inventory item is NULL (" << mInventoryId << ")" << LL_ENDL;
        LLNotificationsUtil::add("UnableEditItem");
        closeFloater();

        mInventoryId.setNull();
        mInventoryItem = nullptr;
        return;
    }

    mCanSave = true;
    mCanCopy = mInventoryItem->getPermissions().allowCopyBy(gAgent.getID());
    mCanMod = mInventoryItem->getPermissions().allowModifyBy(gAgent.getID());
    mCanTrans = can_trans && mInventoryItem->getPermissions().allowOperationBy(PERM_TRANSFER, gAgent.getID());

    mExpectingAssetId = mInventoryItem->getAssetUUID();
    LLSettingsVOBase::getSettingsAsset(mInventoryItem->getAssetUUID(),
        [this](LLUUID asset_id, LLSettingsBase::ptr_t settings, S32 status, LLExtStat) { onAssetLoaded(asset_id, settings, status); });
}


void LLFloaterEditEnvironmentBase::checkAndConfirmSettingsLoss(LLFloaterEditEnvironmentBase::on_confirm_fn cb)
{
    if (isDirty())
    {
        LLSD args(LLSDMap("TYPE", getEditSettings()->getSettingsType())
            ("NAME", getEditSettings()->getName()));

        // create and show confirmation textbox
        LLNotificationsUtil::add("SettingsConfirmLoss", args, LLSD(),
            [cb](const LLSD&notif, const LLSD&resp)
            {
                S32 opt = LLNotificationsUtil::getSelectedOption(notif, resp);
                if (opt == 0)
                    cb();
            });
    }
    else if (cb)
    {
        cb();
    }
}

void LLFloaterEditEnvironmentBase::onAssetLoaded(LLUUID asset_id, LLSettingsBase::ptr_t settings, S32 status)
{
    if (asset_id != mExpectingAssetId)
    {
        LL_WARNS("ENVDAYEDIT") << "Expecting {" << mExpectingAssetId << "} got {" << asset_id << "} - throwing away." << LL_ENDL;
        return;
    }
    mExpectingAssetId.setNull();
    clearDirtyFlag();

    if (!settings || status)
    {
        LLSD args;
        args["NAME"] = (mInventoryItem) ? mInventoryItem->getName() : asset_id.asString();
        LLNotificationsUtil::add("FailedToFindSettings", args);
        closeFloater();
        return;
    }

    if (settings->getFlag(LLSettingsBase::FLAG_NOSAVE))
    {
        mCanSave = false;
        mCanCopy = false;
        mCanMod = false;
        mCanTrans = false;
    }
    else
    {
        if (mInventoryItem)
            settings->setName(mInventoryItem->getName());

        if (mCanCopy)
            settings->clearFlag(LLSettingsBase::FLAG_NOCOPY);
        else
            settings->setFlag(LLSettingsBase::FLAG_NOCOPY);

        if (mCanMod)
            settings->clearFlag(LLSettingsBase::FLAG_NOMOD);
        else
            settings->setFlag(LLSettingsBase::FLAG_NOMOD);

        if (mCanTrans)
            settings->clearFlag(LLSettingsBase::FLAG_NOTRANS);
        else
            settings->setFlag(LLSettingsBase::FLAG_NOTRANS);
    }

    setEditSettingsAndUpdate(settings);
}

void LLFloaterEditEnvironmentBase::onButtonImport()
{
    checkAndConfirmSettingsLoss([this](){ doImportFromDisk(); });
}

void LLFloaterEditEnvironmentBase::onSaveAsCommit(const LLSD& notification, const LLSD& response, const LLSettingsBase::ptr_t &settings)
{
    S32 option = LLNotificationsUtil::getSelectedOption(notification, response);
    if (0 == option)
    {
        std::string settings_name = response["message"].asString();

        LLInventoryObject::correctInventoryName(settings_name);
        if (settings_name.empty())
        {
            // Ideally notification should disable 'OK' button if name won't fit our requirements,
            // for now either display notification, or use some default name
            settings_name = "Unnamed";
        }

        if (mCanMod)
        {
            doApplyCreateNewInventory(settings_name, settings);
        }
        else if (mInventoryItem)
        {
            const LLUUID &marketplacelistings_id = gInventory.findCategoryUUIDForType(LLFolderType::FT_MARKETPLACE_LISTINGS, false);
            LLUUID parent_id = mInventoryItem->getParentUUID();
<<<<<<< HEAD
            if ((marketplacelistings_id == parent_id) || gInventory.isObjectDescendentOf(mInventoryItem->getUUID(), gInventory.getLibraryRootFolderID()))
=======
            if (marketplacelistings_id == parent_id || gInventory.isObjectDescendentOf(mInventoryItem->getUUID(), gInventory.getLibraryRootFolderID()))
>>>>>>> 8a33636e
            {
                parent_id = gInventory.findCategoryUUIDForType(LLFolderType::FT_SETTINGS);
            }

            LLPointer<LLInventoryCallback> cb = new LLFixedSettingCopiedCallback(getHandle());
            copy_inventory_item(
                gAgent.getID(),
                mInventoryItem->getPermissions().getOwner(),
                mInventoryItem->getUUID(),
                parent_id,
                settings_name,
                cb);
        }
        else
        {
            LL_WARNS() << "Failed to copy fixed env setting" << LL_ENDL;
        }
    }
}

void LLFloaterEditEnvironmentBase::onClickCloseBtn(bool app_quitting)
{
    if (!app_quitting)
        checkAndConfirmSettingsLoss([this](){ closeFloater(); clearDirtyFlag(); });
    else
        closeFloater();
}

void LLFloaterEditEnvironmentBase::doApplyCreateNewInventory(std::string settings_name, const LLSettingsBase::ptr_t &settings)
{
    if (mInventoryItem)
    {
        LLUUID parent_id = mInventoryItem->getParentUUID();
        U32 next_owner_perm = mInventoryItem->getPermissions().getMaskNextOwner();
        LLSettingsVOBase::createInventoryItem(settings, next_owner_perm, parent_id, settings_name,
            [this](LLUUID asset_id, LLUUID inventory_id, LLUUID, LLSD results) { onInventoryCreated(asset_id, inventory_id, results); });
    }
    else
    {
        LLUUID parent_id = gInventory.findCategoryUUIDForType(LLFolderType::FT_SETTINGS);
        // This method knows what sort of settings object to create.
        LLSettingsVOBase::createInventoryItem(settings, parent_id, settings_name,
            [this](LLUUID asset_id, LLUUID inventory_id, LLUUID, LLSD results) { onInventoryCreated(asset_id, inventory_id, results); });
    }
}

void LLFloaterEditEnvironmentBase::doApplyUpdateInventory(const LLSettingsBase::ptr_t &settings)
{
    LL_DEBUGS("ENVEDIT") << "Update inventory for " << mInventoryId << LL_ENDL;
    if (mInventoryId.isNull())
    {
        LLSettingsVOBase::createInventoryItem(settings, gInventory.findCategoryUUIDForType(LLFolderType::FT_SETTINGS), std::string(),
            [this](LLUUID asset_id, LLUUID inventory_id, LLUUID, LLSD results) { onInventoryCreated(asset_id, inventory_id, results); });
    }
    else
    {
        LLSettingsVOBase::updateInventoryItem(settings, mInventoryId,
            [this](LLUUID asset_id, LLUUID inventory_id, LLUUID, LLSD results) { onInventoryUpdated(asset_id, inventory_id, results); });
    }
}

void LLFloaterEditEnvironmentBase::doApplyEnvironment(const std::string &where, const LLSettingsBase::ptr_t &settings)
{
    U32 flags(0);

    if (mInventoryItem)
    {
        if (!mInventoryItem->getPermissions().allowOperationBy(PERM_MODIFY, gAgent.getID()))
            flags |= LLSettingsBase::FLAG_NOMOD;
        if (!mInventoryItem->getPermissions().allowOperationBy(PERM_TRANSFER, gAgent.getID()))
            flags |= LLSettingsBase::FLAG_NOTRANS;
    }

    flags |= settings->getFlags();
    settings->setFlag(flags);

    if (where == ACTION_APPLY_LOCAL)
    {
        settings->setName("Local"); // To distinguish and make sure there is a name. Safe, because this is a copy.
        LLEnvironment::instance().setEnvironment(LLEnvironment::ENV_LOCAL, settings);
    }
    else if (where == ACTION_APPLY_PARCEL)
    {
        LLParcel *parcel(LLViewerParcelMgr::instance().getAgentOrSelectedParcel());

        if ((!parcel) || (parcel->getLocalID() == INVALID_PARCEL_ID))
        {
            LL_WARNS("ENVIRONMENT") << "Can not identify parcel. Not applying." << LL_ENDL;
            LLNotificationsUtil::add("WLParcelApplyFail");
            return;
        }

        if (mInventoryItem && !isDirty())
        {
            LLEnvironment::instance().updateParcel(parcel->getLocalID(), mInventoryItem->getAssetUUID(), mInventoryItem->getName(), LLEnvironment::NO_TRACK, -1, -1, flags);
        }
        else if (settings->getSettingsType() == "sky")
        {
            LLEnvironment::instance().updateParcel(parcel->getLocalID(), std::static_pointer_cast<LLSettingsSky>(settings), -1, -1);
        }
        else if (settings->getSettingsType() == "water")
        {
            LLEnvironment::instance().updateParcel(parcel->getLocalID(), std::static_pointer_cast<LLSettingsWater>(settings), -1, -1);
        }
        else if (settings->getSettingsType() == "day")
        {
            LLEnvironment::instance().updateParcel(parcel->getLocalID(), std::static_pointer_cast<LLSettingsDay>(settings), -1, -1);
        }
    }
    else if (where == ACTION_APPLY_REGION)
    {
        if (mInventoryItem && !isDirty())
        {
            LLEnvironment::instance().updateRegion(mInventoryItem->getAssetUUID(), mInventoryItem->getName(), LLEnvironment::NO_TRACK, -1, -1, flags);
        }
        else if (settings->getSettingsType() == "sky")
        {
            LLEnvironment::instance().updateRegion(std::static_pointer_cast<LLSettingsSky>(settings), -1, -1);
        }
        else if (settings->getSettingsType() == "water")
        {
            LLEnvironment::instance().updateRegion(std::static_pointer_cast<LLSettingsWater>(settings), -1, -1);
        }
        else if (settings->getSettingsType() == "day")
        {
            LLEnvironment::instance().updateRegion(std::static_pointer_cast<LLSettingsDay>(settings), -1, -1);
        }
    }
    else
    {
        LL_WARNS("ENVIRONMENT") << "Unknown apply '" << where << "'" << LL_ENDL;
        return;
    }

}

void LLFloaterEditEnvironmentBase::doCloseInventoryFloater(bool quitting)
{
    LLFloater* floaterp = mInventoryFloater.get();

    if (floaterp)
    {
        floaterp->closeFloater(quitting);
    }
}

void LLFloaterEditEnvironmentBase::onInventoryCreated(LLUUID asset_id, LLUUID inventory_id, LLSD results)
{
    LL_WARNS("ENVIRONMENT") << "Inventory item " << inventory_id << " has been created with asset " << asset_id << " results are:" << results << LL_ENDL;

    if (inventory_id.isNull() || !results["success"].asBoolean())
    {
        LLNotificationsUtil::add("CantCreateInventory");
        return;
    }
    onInventoryCreated(asset_id, inventory_id);
}

void LLFloaterEditEnvironmentBase::onInventoryCreated(LLUUID asset_id, LLUUID inventory_id)
{
    bool can_trans = true;
    if (mInventoryItem)
    {
        LLPermissions perms = mInventoryItem->getPermissions();

        LLInventoryItem *created_item = gInventory.getItem(mInventoryId);

        if (created_item)
        {
            can_trans = perms.allowOperationBy(PERM_TRANSFER, gAgent.getID());
            created_item->setPermissions(perms);
            created_item->updateServer(false);
        }
    }

    clearDirtyFlag();
    setFocus(TRUE);                 // Call back the focus...
    loadInventoryItem(inventory_id, can_trans);
}

void LLFloaterEditEnvironmentBase::onInventoryUpdated(LLUUID asset_id, LLUUID inventory_id, LLSD results)
{
    LL_WARNS("ENVIRONMENT") << "Inventory item " << inventory_id << " has been updated with asset " << asset_id << " results are:" << results << LL_ENDL;

    clearDirtyFlag();
    if (inventory_id != mInventoryId)
    {
        loadInventoryItem(inventory_id);
    }
}

void LLFloaterEditEnvironmentBase::onPanelDirtyFlagChanged(bool value)
{
    if (value)
        setDirtyFlag();
}

//-------------------------------------------------------------------------
bool LLFloaterEditEnvironmentBase::canUseInventory() const
{
    return LLEnvironment::instance().isInventoryEnabled();
}

bool LLFloaterEditEnvironmentBase::canApplyRegion() const
{
    return gAgent.canManageEstate();
}

bool LLFloaterEditEnvironmentBase::canApplyParcel() const
{
    return LLEnvironment::instance().canAgentUpdateParcelEnvironment();
}

//=========================================================================<|MERGE_RESOLUTION|>--- conflicted
+++ resolved
@@ -262,11 +262,7 @@
         {
             const LLUUID &marketplacelistings_id = gInventory.findCategoryUUIDForType(LLFolderType::FT_MARKETPLACE_LISTINGS, false);
             LLUUID parent_id = mInventoryItem->getParentUUID();
-<<<<<<< HEAD
-            if ((marketplacelistings_id == parent_id) || gInventory.isObjectDescendentOf(mInventoryItem->getUUID(), gInventory.getLibraryRootFolderID()))
-=======
             if (marketplacelistings_id == parent_id || gInventory.isObjectDescendentOf(mInventoryItem->getUUID(), gInventory.getLibraryRootFolderID()))
->>>>>>> 8a33636e
             {
                 parent_id = gInventory.findCategoryUUIDForType(LLFolderType::FT_SETTINGS);
             }
