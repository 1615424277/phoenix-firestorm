/**
 * @file llpanelsnapshot.h
 * @brief Snapshot panel base class
 *
 * $LicenseInfo:firstyear=2011&license=viewerlgpl$
 * Second Life Viewer Source Code
 * Copyright (C) 2011, Linden Research, Inc.
 *
 * This library is free software; you can redistribute it and/or
 * modify it under the terms of the GNU Lesser General Public
 * License as published by the Free Software Foundation;
 * version 2.1 of the License only.
 *
 * This library is distributed in the hope that it will be useful,
 * but WITHOUT ANY WARRANTY; without even the implied warranty of
 * MERCHANTABILITY or FITNESS FOR A PARTICULAR PURPOSE.  See the GNU
 * Lesser General Public License for more details.
 *
 * You should have received a copy of the GNU Lesser General Public
 * License along with this library; if not, write to the Free Software
 * Foundation, Inc., 51 Franklin Street, Fifth Floor, Boston, MA  02110-1301  USA
 *
 * Linden Research, Inc., 945 Battery Street, San Francisco, CA  94111  USA
 * $/LicenseInfo$
 */

#ifndef LL_LLPANELSNAPSHOT_H
#define LL_LLPANELSNAPSHOT_H

//#include "llfloatersnapshot.h"
#include "llpanel.h"
#include "llsnapshotmodel.h"

class LLSpinCtrl;
class LLSideTrayPanelContainer;
class LLFloaterSnapshotBase;
class LLComboBox; // <FS:Ansariel> Store settings at logout

/**
 * Snapshot panel base class.
 */
class LLPanelSnapshot: public LLPanel
{
public:
    LLPanelSnapshot();

    // <FS:Ansariel> Store settings at logout
    /*virtual*/ ~LLPanelSnapshot() {}

<<<<<<< HEAD
	// <FS:Ansariel> Store settings at logout
	/*virtual*/ ~LLPanelSnapshot() {}

	bool postBuild() override;
	void onOpen(const LLSD& key) override;
=======
    bool postBuild() override;
    void onOpen(const LLSD& key) override;
>>>>>>> 1a8a5404

    virtual std::string getWidthSpinnerName() const = 0;
    virtual std::string getHeightSpinnerName() const = 0;
    virtual std::string getAspectRatioCBName() const = 0;
    virtual std::string getImageSizeComboName() const = 0;
    virtual std::string getImageSizePanelName() const = 0;

<<<<<<< HEAD
	virtual S32 getTypedPreviewWidth() const;
	virtual S32 getTypedPreviewHeight() const;
	virtual LLSpinCtrl* getWidthSpinner();
	virtual LLSpinCtrl* getHeightSpinner();
	virtual LLComboBox* getImageSizeComboBox(); // <FS:Ansariel> Store settings at logout
	virtual void enableAspectRatioCheckbox(bool enable);
    virtual LLSnapshotModel::ESnapshotFormat getImageFormat() const;
	virtual LLSnapshotModel::ESnapshotType getSnapshotType();
	virtual void updateControls(const LLSD& info) = 0; ///< Update controls from saved settings
	void enableControls(bool enable);
=======
    virtual S32 getTypedPreviewWidth() const;
    virtual S32 getTypedPreviewHeight() const;
    virtual LLSpinCtrl* getWidthSpinner();
    virtual LLSpinCtrl* getHeightSpinner();
    virtual LLComboBox* getImageSizeComboBox(); // <FS:Ansariel> Store settings at logout
    virtual void enableAspectRatioCheckbox(bool enable);
    virtual LLSnapshotModel::ESnapshotFormat getImageFormat() const;
    virtual LLSnapshotModel::ESnapshotType getSnapshotType();
    virtual void updateControls(const LLSD& info) = 0; ///< Update controls from saved settings
    void enableControls(bool enable);
>>>>>>> 1a8a5404

protected:
    LLSideTrayPanelContainer* getParentContainer();
    void updateImageQualityLevel();
    void goBack(); ///< Switch to the default (Snapshot Options) panel
    virtual void cancel();

    // common UI callbacks
    void onCustomResolutionCommit();
    void onResolutionComboCommit(LLUICtrl* ctrl);
    void onKeepAspectRatioCommit(LLUICtrl* ctrl);

    LLFloaterSnapshotBase* mSnapshotFloater;
};

#endif // LL_LLPANELSNAPSHOT_H<|MERGE_RESOLUTION|>--- conflicted
+++ resolved
@@ -47,16 +47,8 @@
     // <FS:Ansariel> Store settings at logout
     /*virtual*/ ~LLPanelSnapshot() {}
 
-<<<<<<< HEAD
-	// <FS:Ansariel> Store settings at logout
-	/*virtual*/ ~LLPanelSnapshot() {}
-
-	bool postBuild() override;
-	void onOpen(const LLSD& key) override;
-=======
     bool postBuild() override;
     void onOpen(const LLSD& key) override;
->>>>>>> 1a8a5404
 
     virtual std::string getWidthSpinnerName() const = 0;
     virtual std::string getHeightSpinnerName() const = 0;
@@ -64,18 +56,6 @@
     virtual std::string getImageSizeComboName() const = 0;
     virtual std::string getImageSizePanelName() const = 0;
 
-<<<<<<< HEAD
-	virtual S32 getTypedPreviewWidth() const;
-	virtual S32 getTypedPreviewHeight() const;
-	virtual LLSpinCtrl* getWidthSpinner();
-	virtual LLSpinCtrl* getHeightSpinner();
-	virtual LLComboBox* getImageSizeComboBox(); // <FS:Ansariel> Store settings at logout
-	virtual void enableAspectRatioCheckbox(bool enable);
-    virtual LLSnapshotModel::ESnapshotFormat getImageFormat() const;
-	virtual LLSnapshotModel::ESnapshotType getSnapshotType();
-	virtual void updateControls(const LLSD& info) = 0; ///< Update controls from saved settings
-	void enableControls(bool enable);
-=======
     virtual S32 getTypedPreviewWidth() const;
     virtual S32 getTypedPreviewHeight() const;
     virtual LLSpinCtrl* getWidthSpinner();
@@ -86,7 +66,6 @@
     virtual LLSnapshotModel::ESnapshotType getSnapshotType();
     virtual void updateControls(const LLSD& info) = 0; ///< Update controls from saved settings
     void enableControls(bool enable);
->>>>>>> 1a8a5404
 
 protected:
     LLSideTrayPanelContainer* getParentContainer();
