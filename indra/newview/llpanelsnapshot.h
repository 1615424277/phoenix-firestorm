/** 
 * @file llpanelsnapshot.h
 * @brief Snapshot panel base class
 *
 * $LicenseInfo:firstyear=2011&license=viewerlgpl$
 * Second Life Viewer Source Code
 * Copyright (C) 2011, Linden Research, Inc.
 * 
 * This library is free software; you can redistribute it and/or
 * modify it under the terms of the GNU Lesser General Public
 * License as published by the Free Software Foundation;
 * version 2.1 of the License only.
 * 
 * This library is distributed in the hope that it will be useful,
 * but WITHOUT ANY WARRANTY; without even the implied warranty of
 * MERCHANTABILITY or FITNESS FOR A PARTICULAR PURPOSE.  See the GNU
 * Lesser General Public License for more details.
 * 
 * You should have received a copy of the GNU Lesser General Public
 * License along with this library; if not, write to the Free Software
 * Foundation, Inc., 51 Franklin Street, Fifth Floor, Boston, MA  02110-1301  USA
 * 
 * Linden Research, Inc., 945 Battery Street, San Francisco, CA  94111  USA
 * $/LicenseInfo$
 */

#ifndef LL_LLPANELSNAPSHOT_H
#define LL_LLPANELSNAPSHOT_H

//#include "llfloatersnapshot.h"
#include "llpanel.h"
#include "llsnapshotmodel.h"

class LLSpinCtrl;
class LLSideTrayPanelContainer;
class LLFloaterSnapshotBase;
class LLComboBox; // <FS:Ansariel> Store settings at logout

/**
 * Snapshot panel base class.
 */
class LLPanelSnapshot: public LLPanel
{
public:
	LLPanelSnapshot();

	// <FS:Ansariel> Store settings at logout
	/*virtual*/ ~LLPanelSnapshot() {}

	bool postBuild() override;
	void onOpen(const LLSD& key) override;

	virtual std::string getWidthSpinnerName() const = 0;
	virtual std::string getHeightSpinnerName() const = 0;
	virtual std::string getAspectRatioCBName() const = 0;
	virtual std::string getImageSizeComboName() const = 0;
	virtual std::string getImageSizePanelName() const = 0;

	virtual S32 getTypedPreviewWidth() const;
	virtual S32 getTypedPreviewHeight() const;
	virtual LLSpinCtrl* getWidthSpinner();
	virtual LLSpinCtrl* getHeightSpinner();
<<<<<<< HEAD
	virtual LLComboBox* getImageSizeComboBox(); // <FS:Ansariel> Store settings at logout
	virtual void enableAspectRatioCheckbox(BOOL enable);
=======
	virtual void enableAspectRatioCheckbox(bool enable);
>>>>>>> 7704c263
    virtual LLSnapshotModel::ESnapshotFormat getImageFormat() const;
	virtual LLSnapshotModel::ESnapshotType getSnapshotType();
	virtual void updateControls(const LLSD& info) = 0; ///< Update controls from saved settings
	void enableControls(bool enable);

protected:
	LLSideTrayPanelContainer* getParentContainer();
	void updateImageQualityLevel();
	void goBack(); ///< Switch to the default (Snapshot Options) panel
	virtual void cancel();

	// common UI callbacks
	void onCustomResolutionCommit();
	void onResolutionComboCommit(LLUICtrl* ctrl);
	void onKeepAspectRatioCommit(LLUICtrl* ctrl);

	LLFloaterSnapshotBase* mSnapshotFloater;
};

#endif // LL_LLPANELSNAPSHOT_H<|MERGE_RESOLUTION|>--- conflicted
+++ resolved
@@ -60,12 +60,8 @@
 	virtual S32 getTypedPreviewHeight() const;
 	virtual LLSpinCtrl* getWidthSpinner();
 	virtual LLSpinCtrl* getHeightSpinner();
-<<<<<<< HEAD
 	virtual LLComboBox* getImageSizeComboBox(); // <FS:Ansariel> Store settings at logout
-	virtual void enableAspectRatioCheckbox(BOOL enable);
-=======
 	virtual void enableAspectRatioCheckbox(bool enable);
->>>>>>> 7704c263
     virtual LLSnapshotModel::ESnapshotFormat getImageFormat() const;
 	virtual LLSnapshotModel::ESnapshotType getSnapshotType();
 	virtual void updateControls(const LLSD& info) = 0; ///< Update controls from saved settings
