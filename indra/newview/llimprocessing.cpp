/**
* @file LLIMProcessing.cpp
* @brief Container for Instant Messaging
*
* $LicenseInfo:firstyear=2001&license=viewerlgpl$
* Second Life Viewer Source Code
* Copyright (C) 2018, Linden Research, Inc.
*
* This library is free software; you can redistribute it and/or
* modify it under the terms of the GNU Lesser General Public
* License as published by the Free Software Foundation;
* version 2.1 of the License only.
*
* This library is distributed in the hope that it will be useful,
* but WITHOUT ANY WARRANTY; without even the implied warranty of
* MERCHANTABILITY or FITNESS FOR A PARTICULAR PURPOSE.  See the GNU
* Lesser General Public License for more details.
*
* You should have received a copy of the GNU Lesser General Public
* License along with this library; if not, write to the Free Software
* Foundation, Inc., 51 Franklin Street, Fifth Floor, Boston, MA  02110-1301  USA
*
* Linden Research, Inc., 945 Battery Street, San Francisco, CA  94111  USA
* $/LicenseInfo$
*/

#include "llviewerprecompiledheaders.h"

#include "llimprocessing.h"

#include "llagent.h"
#include "llappviewer.h"
#include "llavatarnamecache.h"
#include "llfirstuse.h"
#include "llfloaterreg.h"
// <FS:Ansariel> [FS communication UI]
//#include "llfloaterimnearbychat.h"
#include "fsfloaternearbychat.h"
// </FS:Ansariel> [FS communication UI]
#include "llimview.h"
#include "llinventoryobserver.h"
#include "llinventorymodel.h"
#include "llmutelist.h"
#include "llnotifications.h"
#include "llnotificationsutil.h"
#include "llnotificationmanager.h"
#include "llpanelgroup.h"
#include "llregex.h"
#include "llregionhandle.h"
#include "llsdserialize.h"
#include "llslurl.h"
#include "llstring.h"
#include "lltoastnotifypanel.h"
#include "lltrans.h"
#include "llviewergenericmessage.h"
#include "llviewerobjectlist.h"
#include "llviewermessage.h"
#include "llviewerwindow.h"
#include "llviewerregion.h"
#include "llvoavatarself.h"
#include "llworld.h"

#include "boost/lexical_cast.hpp"

// [RLVa:KB] - Checked: 2010-03-09 (RLVa-1.2.0a)
#include "rlvactions.h"
#include "rlvhandler.h"
#include "rlvinventory.h"
#include "rlvui.h"
// [/RLVa:KB]

// Firestorm includes
#include "exogroupmutelist.h"
#include "fscommon.h"
#include "fsdata.h"
#include "fskeywords.h"
#include "llagentui.h"
#include "llavataractions.h"
#include "llgiveinventory.h"
#include "lllandmarkactions.h"
#include "llviewernetwork.h"
#include "sound_ids.h"
#include "NACLantispam.h"

#if LL_MSVC
// disable boost::lexical_cast warning
#pragma warning (disable:4702)
#endif

extern void on_new_message(const LLSD& msg);

// Strip out "Resident" for display, but only if the message came from a user
// (rather than a script)
static std::string clean_name_from_im(const std::string& name, EInstantMessage type)
{
    switch (type)
    {
        case IM_NOTHING_SPECIAL:
        case IM_MESSAGEBOX:
        case IM_GROUP_INVITATION:
        case IM_INVENTORY_OFFERED:
        case IM_INVENTORY_ACCEPTED:
        case IM_INVENTORY_DECLINED:
        case IM_GROUP_VOTE:
        case IM_GROUP_MESSAGE_DEPRECATED:
            //IM_TASK_INVENTORY_OFFERED
            //IM_TASK_INVENTORY_ACCEPTED
            //IM_TASK_INVENTORY_DECLINED
        case IM_NEW_USER_DEFAULT:
        case IM_SESSION_INVITE:
        case IM_SESSION_P2P_INVITE:
        case IM_SESSION_GROUP_START:
        case IM_SESSION_CONFERENCE_START:
        case IM_SESSION_SEND:
        case IM_SESSION_LEAVE:
            //IM_FROM_TASK
        case IM_DO_NOT_DISTURB_AUTO_RESPONSE:
        case IM_CONSOLE_AND_CHAT_HISTORY:
        case IM_LURE_USER:
        case IM_LURE_ACCEPTED:
        case IM_LURE_DECLINED:
        case IM_GODLIKE_LURE_USER:
        case IM_TELEPORT_REQUEST:
        case IM_GROUP_ELECTION_DEPRECATED:
            //IM_GOTO_URL
            //IM_FROM_TASK_AS_ALERT
        case IM_GROUP_NOTICE:
        case IM_GROUP_NOTICE_INVENTORY_ACCEPTED:
        case IM_GROUP_NOTICE_INVENTORY_DECLINED:
        case IM_GROUP_INVITATION_ACCEPT:
        case IM_GROUP_INVITATION_DECLINE:
        case IM_GROUP_NOTICE_REQUESTED:
        case IM_FRIENDSHIP_OFFERED:
        case IM_FRIENDSHIP_ACCEPTED:
        case IM_FRIENDSHIP_DECLINED_DEPRECATED:
            //IM_TYPING_START
            //IM_TYPING_STOP
            return LLCacheName::cleanFullName(name);
        default:
            return name;
    }
}

static std::string clean_name_from_task_im(const std::string& msg,
    bool from_group)
{
    boost::smatch match;
    static const boost::regex returned_exp(
        "(.*been returned to your inventory lost and found folder by )(.+)( (from|near).*)");
    if (ll_regex_match(msg, match, returned_exp))
    {
        // match objects are 1-based for groups
        std::string final = match[1].str();
        std::string name = match[2].str();
        // Don't try to clean up group names
        if (!from_group)
        {
            final += LLCacheName::buildUsername(name);
        }
        final += match[3].str();
        return final;
    }
    return msg;
}

const std::string NOT_ONLINE_MSG("User not online - message will be stored and delivered later.");
const std::string NOT_ONLINE_INVENTORY("User not online - inventory has been saved.");
void translate_if_needed(std::string& message)
{
    if (message == NOT_ONLINE_MSG)
    {
        message = LLTrans::getString("not_online_msg");
    }
    else if (message == NOT_ONLINE_INVENTORY)
    {
        message = LLTrans::getString("not_online_inventory");
    }
}

class LLPostponedIMSystemTipNotification : public LLPostponedNotification
{
protected:
    /* virtual */
    void modifyNotificationParams()
    {
        LLSD payload = mParams.payload;
        // <FS:Ansariel> FIRE-29943: Item shared messaged logging to wrong IM logfile if user is offline
        //payload["SESSION_NAME"] = mName;
        LLAvatarName av_name;
        // This should work since modifyNotificationParams() is invoked after we already
        // retrieved the avatar name
        if (mFromId.notNull() && LLAvatarNameCache::instance().getName(mFromId, &av_name))
        {
            // LLHandlerUtil::logToIM() will transform this into the correct filename
            payload["SESSION_NAME"] = av_name.getLegacyName();
        }
        else
        {
            payload["SESSION_NAME"] = mName;
        }
        // </FS:Ansariel>

        mParams.payload = payload;
    }
};

class LLPostponedOfferNotification : public LLPostponedNotification
{
protected:
    /* virtual */
    void modifyNotificationParams()
    {
        LLSD substitutions = mParams.substitutions;
        substitutions["NAME"] = mName;
        mParams.substitutions = substitutions;
    }
};

void inventory_offer_handler(LLOfferInfo* info)
{
    // If muted, don't even go through the messaging stuff.  Just curtail the offer here.
    // Passing in a null UUID handles the case of where you have muted one of your own objects by_name.
    // The solution for STORM-1297 seems to handle the cases where the object is owned by someone else.
    if (LLMuteList::getInstance()->isMuted(info->mFromID, info->mFromName) ||
        LLMuteList::getInstance()->isMuted(LLUUID::null, info->mFromName))
    {
        info->forceResponse(IOR_MUTE);
        return;
    }


    bool bAutoAccept(false);
    // Avoid the Accept/Discard dialog if the user so desires. JC
    // <FS:Ansariel> Auto-accept any kind of inventory (FIRE-4128)
    //if (gSavedSettings.getBOOL("AutoAcceptNewInventory")
    //  && (info->mType == LLAssetType::AT_NOTECARD
    //      || info->mType == LLAssetType::AT_LANDMARK
    //      || info->mType == LLAssetType::AT_TEXTURE))
//  if (gSavedSettings.getBOOL("AutoAcceptNewInventory"))
    // </FS:Ansariel> Auto-accept any kind of inventory (FIRE-4128)
// [RLVa:KB]
    // Don't auto-accept give-to-RLV inventory offers
    if ( (gSavedSettings.getBOOL("AutoAcceptNewInventory")) &&
         ( (!rlv_handler_t::isEnabled()) || (!RlvInventory::instance().isGiveToRLVOffer(*info)) ) )
// [/RLVa:KB]
    {
        // For certain types, just accept the items into the inventory,
        // and possibly open them on receipt depending upon "ShowNewInventory".
        bAutoAccept = true;
    }

    // Strip any SLURL from the message display. (DEV-2754)
    std::string msg = info->mDesc;
    int indx = msg.find(" ( http://slurl.com/secondlife/");
    if (indx == std::string::npos)
    {
        // try to find new slurl host
        indx = msg.find(" ( http://maps.secondlife.com/secondlife/");
    }
    if (indx >= 0)
    {
        LLStringUtil::truncate(msg, indx);
    }

    LLSD args;
    args["[OBJECTNAME]"] = msg;

    LLSD payload;

    // must protect against a NULL return from lookupHumanReadable()
    std::string typestr = ll_safe_string(LLAssetType::lookupHumanReadable(info->mType));
    if (!typestr.empty())
    {
        // human readable matches string name from strings.xml
        // lets get asset type localized name
        args["OBJECTTYPE"] = LLTrans::getString(typestr);
    }
    else
    {
        LL_WARNS("Messaging") << "LLAssetType::lookupHumanReadable() returned NULL - probably bad asset type: " << info->mType << LL_ENDL;
        args["OBJECTTYPE"] = "";

        // This seems safest, rather than propagating bogosity
        LL_WARNS("Messaging") << "Forcing an inventory-decline for probably-bad asset type." << LL_ENDL;
        info->forceResponse(IOR_DECLINE);
        return;
    }

    // If mObjectID is null then generate the object_id based on msg to prevent
    // multiple creation of chiclets for same object.
    LLUUID object_id = info->mObjectID;
    if (object_id.isNull())
        object_id.generate(msg);

    payload["from_id"] = info->mFromID;
    // Needed by LLScriptFloaterManager to bind original notification with 
    // faked for toast one.
    payload["object_id"] = object_id;
    // Flag indicating that this notification is faked for toast.
    payload["give_inventory_notification"] = false;
    args["OBJECTFROMNAME"] = info->mFromName;
    args["NAME"] = info->mFromName;
    if (info->mFromGroup)
    {
        args["NAME_SLURL"] = LLSLURL("group", info->mFromID, "about").getSLURLString();
    }
    else
    {
// [SL:KB] - Patch: UI-Notifications | Checked: 2011-04-11 (Catznip-2.5.0a) | Added: Catznip-2.5.0a
        args["NAME_LABEL"] = LLSLURL("agent", info->mFromID, "completename").getSLURLString();
// [/SL:KB]
        args["NAME_SLURL"] = LLSLURL("agent", info->mFromID, "about").getSLURLString();
    }
    std::string verb = "select?name=" + LLURI::escape(msg);
    args["ITEM_SLURL"] = LLSLURL("inventory", info->mObjectID, verb.c_str()).getSLURLString();

    LLNotification::Params p;

    // Object -> Agent Inventory Offer
    if (info->mFromObject && !bAutoAccept)
    {
// [RLVa:KB] - Checked: RLVa-1.2.2
        // Only filter if the object owner is a nearby agent
        if ( (RlvActions::isRlvEnabled()) && (!RlvActions::canShowName(RlvActions::SNC_DEFAULT, info->mFromID)) && (RlvUtil::isNearbyAgent(info->mFromID)) )
        {
            payload["rlv_shownames"] = true;
            args["NAME_SLURL"] = LLSLURL("agent", info->mFromID, "rlvanonym").getSLURLString();
        }
// [/RLVa:KB]

        // Inventory Slurls don't currently work for non agent transfers, so only display the object name.
        args["ITEM_SLURL"] = msg;
        // Note: sets inventory_task_offer_callback as the callback
        p.substitutions(args).payload(payload).functor.responder(LLNotificationResponderPtr(info));
        info->mPersist = true;

        // Offers from your own objects need a special notification template.
        p.name = info->mFromID == gAgentID ? "OwnObjectGiveItem" : "ObjectGiveItem";

        // Pop up inv offer chiclet and let the user accept (keep), or reject (and silently delete) the inventory.
        LLPostponedNotification::add<LLPostponedOfferNotification>(p, info->mFromID, info->mFromGroup);
    }
    else // Agent -> Agent Inventory Offer
    {
// [RLVa:KB] - Checked: RLVa-2.0.1
        // Only filter if the offer is from a nearby agent and if there's no open IM session (doesn't necessarily have to be focused)
        bool fRlvCanShowName = (!RlvActions::isRlvEnabled()) ||
            (RlvActions::canShowName(RlvActions::SNC_DEFAULT, info->mFromID)) || (!RlvUtil::isNearbyAgent(info->mFromID)) || (RlvUIEnabler::hasOpenIM(info->mFromID)) || (RlvUIEnabler::hasOpenProfile(info->mFromID));
        if (!fRlvCanShowName)
        {
            payload["rlv_shownames"] = true;
            LLAvatarName av_name;
            if (LLAvatarNameCache::get(info->mFromID, &av_name))
            {
                args["NAME"] = RlvStrings::getAnonym(av_name);
            }
            else
            {
                args["NAME"] = RlvStrings::getAnonym(info->mFromName);
            }
            args["NAME_SLURL"] = LLSLURL("agent", info->mFromID, "rlvanonym").getSLURLString();
        }
// [/RLVa:KB]

        p.responder = info;
        // Note: sets inventory_offer_callback as the callback
        // *TODO fix memory leak
        // inventory_offer_callback() is not invoked if user received notification and 
        // closes viewer(without responding the notification)
        p.substitutions(args).payload(payload).functor.responder(LLNotificationResponderPtr(info));
        info->mPersist = true;
        // <FS:Ansariel> FIRE-3832: Silent accept/decline of inventory offers
        //p.name = "UserGiveItem";
        p.name = (gSavedSettings.getBOOL("FSUseLegacyInventoryAcceptMessages") ? "UserGiveItemLegacy" : "UserGiveItem");
        // </FS:Ansariel>
        p.offer_from_agent = true;
        
        // Prefetch the item into your local inventory.
        LLInventoryFetchItemsObserver* fetch_item = new LLInventoryFetchItemsObserver(info->mObjectID);
        fetch_item->startFetch();
        if(fetch_item->isFinished())
        {
            fetch_item->done();
        }
        else
        {
            gInventory.addObserver(fetch_item);
        }
        
        // In viewer 2 we're now auto receiving inventory offers and messaging as such (not sending reject messages).
        // <FS:Ansariel> Optional V1-like inventory accept messages
        //info->send_auto_receive_response();
        // Also needs to be send on auto-accept so the item gets into the inventory!
        if (bAutoAccept || !gSavedSettings.getBOOL("FSUseLegacyInventoryAcceptMessages"))
        {
            info->send_auto_receive_response();
        }
        // </FS:Ansariel> Optional V1-like inventory accept messages

        if (gAgent.isDoNotDisturb()) 
        {
            send_do_not_disturb_message(gMessageSystem, info->mFromID);
        }

        if (!bAutoAccept) // if we auto accept, do not pester the user
        {
            // Inform user that there is a script floater via toast system
            payload["give_inventory_notification"] = true;
            p.payload = payload;
            LLPostponedNotification::add<LLPostponedOfferNotification>(p, info->mFromID, false);
        }
        // <FS:Ansariel> FIRE-19540: Log auto-accepted inventory to nearby chat
        else if (gSavedSettings.getBOOL("FSLogAutoAcceptInventoryToChat"))
        {
            std::string message_type;
            LLStringUtil::format_map_t chat_args;
            
            chat_args["OBJECT_TYPE"] = (!typestr.empty() ? LLTrans::getString(typestr) : "");
            chat_args["DESC"] = msg;

            if (info->mFromObject)
            {
                std::string str_pos;
                std::string::size_type idx_start = info->mDesc.rfind(" ( http://");
                std::string::size_type idx_end = info->mDesc.find(" )", idx_start);
                if (idx_start != std::string::npos && idx_end != std::string::npos)
                {
                    LLSLURL url_pos(info->mDesc.substr(idx_start + 3, idx_end - (idx_start + 3)));
                    str_pos = "&slurl=" + LLURI::escape(url_pos.getLocationString());
                }

                chat_args["OBJECT_NAME"] = "[" + LLSLURL("objectim", info->mObjectID, "").getSLURLString() + "?name=" + LLURI::escape(info->mFromName) + "&owner=" + info->mFromID.asString() + (info->mFromGroup ? "&groupowned=true" : "") + str_pos + " " + info->mFromName + "]";
                message_type = "InvOfferAutoAcceptObject";
            }
            else
            {
                bool fRlvCanShowName = (!RlvActions::isRlvEnabled()) ||
                    (RlvActions::canShowName(RlvActions::SNC_DEFAULT, info->mFromID)) || (!RlvUtil::isNearbyAgent(info->mFromID)) || (RlvUIEnabler::hasOpenIM(info->mFromID)) || (RlvUIEnabler::hasOpenProfile(info->mFromID));
                
                std::string name_slurl = LLSLURL("agent", info->mFromID, (fRlvCanShowName ? "inspect" : "rlvanonym")).getSLURLString();

                chat_args["USER_NAME"] = name_slurl;
                message_type = "InvOfferAutoAcceptUser";
            }

            report_to_nearby_chat(LLTrans::getString(message_type, chat_args));
            make_ui_sound("UISndInventoryOffer");
        }
        // </FS:Ansariel>

        // <FS:Ansariel> Show offered inventory also if auto-accept is enabled (FIRE-5101)
        if (bAutoAccept && gSavedSettings.getBOOL("ShowNewInventory"))
        {
            LLViewerInventoryCategory* catp = NULL;
            catp = (LLViewerInventoryCategory*)gInventory.getCategory(info->mObjectID);
            LLViewerInventoryItem* itemp = NULL;
            if(!catp)
            {
                itemp = (LLViewerInventoryItem*)gInventory.getItem(info->mObjectID);
            }

            LLOpenAgentOffer* open_agent_offer = new LLOpenAgentOffer(info->mObjectID, info->mFromName, false);
            open_agent_offer->startFetch();
            if(catp || (itemp && itemp->isFinished()))
            {
                open_agent_offer->done();
            }
            else
            {
                gInventory.addObserver(open_agent_offer);
            }
        }
        // </FS:Ansariel> Show offered inventory also if auto-accept is enabled (FIRE-5101)
    }

    LLFirstUse::newInventory();
}

// Callback for name resolution of a god/estate message
static void god_message_name_cb(const LLAvatarName& av_name, LLChat chat, std::string message)
{	
    LLSD args;
    args["NAME"] = av_name.getCompleteName();
    args["MESSAGE"] = message;
    LLNotificationsUtil::add("GodMessage", args);

    // Treat like a system message and put in chat history.
    chat.mSourceType = CHAT_SOURCE_SYSTEM;
    chat.mText = message;

    // <FS:Ansariel> [FS communication UI]
    //LLFloaterIMNearbyChat* nearby_chat = LLFloaterReg::getTypedInstance<LLFloaterIMNearbyChat>("nearby_chat");
    FSFloaterNearbyChat* nearby_chat = FSFloaterNearbyChat::getInstance();
    // </FS:Ansariel> [FS communication UI]
    if (nearby_chat)
    {
        nearby_chat->addMessage(chat);
    }
}

// <FS:Ansariel> FIRE-505: Group name not shown in notification well
static void notification_group_name_cb(const std::string& group_name,
                                        const std::string& sender,
                                        const std::string& subject,
                                        const std::string& message,
                                        const LLSD& payload,
                                        U32 timestamp)
{
    LLAvatarName av_name;
    av_name.fromString(sender);
    LLSD args;
    args["SENDER"] = av_name.getUserNameForDisplay();
    args["GROUP"] = group_name;
    args["SUBJECT"] = subject;
    args["MESSAGE"] = message;
    LLDate notice_date = LLDate(timestamp).notNull() ? LLDate(timestamp) : LLDate::now();
    LLNotifications::instance().add(LLNotification::Params("GroupNotice").substitutions(args).payload(payload).time_stamp(notice_date));
    make_ui_sound("UISndGroupNotice"); // <FS:PP> Group notice sound
}
// </FS:Ansariel>

// <FS:Ansariel> FIRE-6786: Always show teleport location in teleport offer
static void teleport_region_info_cb(const std::string& slurl, LLSD args, const LLSD& payload, const LLUUID& from_id, const LLUUID& session_id, bool can_user_access_dst_region, bool does_user_require_maturity_increase)
{
    if (gRlvHandler.hasBehaviour(RLV_BHVR_SHOWLOC))
    {
        args["POS_SLURL"] = RlvStrings::getString(RlvStringKeys::Hidden::Generic);
    }
    else
    {
        args["POS_SLURL"] = slurl;
    }

    LLNotification::Params params;

    if (!can_user_access_dst_region)
    {
        params.name = "TeleportOffered_MaturityBlocked_SLUrl";
        send_simple_im(from_id, LLTrans::getString("TeleportMaturityExceeded"), IM_NOTHING_SPECIAL, session_id);
        send_simple_im(from_id, LLStringUtil::null, IM_LURE_DECLINED, session_id);
    }
    else if (does_user_require_maturity_increase)
    {
        params.name = "TeleportOffered_MaturityExceeded_SLUrl";
    }
    else
    {
        params.name = "TeleportOffered_SLUrl";
        params.functor.name = "TeleportOffered";
    }

    params.substitutions = args;
    params.payload = payload;
    LLPostponedNotification::add<LLPostponedOfferNotification>(params, from_id, false);

    LLWindow* viewer_window = gViewerWindow->getWindow();
    static LLCachedControl<bool> sFlashIcon(gSavedSettings, "FSFlashOnMessage");
    if (viewer_window && sFlashIcon)
    {
        viewer_window->flashIcon(5.f);
    }
}
// </FS:Ansariel>

static bool parse_lure_bucket(const std::string& bucket,
    U64& region_handle,
    LLVector3& pos,
    LLVector3& look_at,
    U8& region_access)
{
    // tokenize the bucket
    typedef boost::tokenizer<boost::char_separator<char> > tokenizer;
    boost::char_separator<char> sep("|", "", boost::keep_empty_tokens);
    tokenizer tokens(bucket, sep);
    tokenizer::iterator iter = tokens.begin();

    S32 gx, gy, rx, ry, rz, lx, ly, lz;
    try
    {
        gx = boost::lexical_cast<S32>((*(iter)).c_str());
        gy = boost::lexical_cast<S32>((*(++iter)).c_str());
        rx = boost::lexical_cast<S32>((*(++iter)).c_str());
        ry = boost::lexical_cast<S32>((*(++iter)).c_str());
        rz = boost::lexical_cast<S32>((*(++iter)).c_str());
        lx = boost::lexical_cast<S32>((*(++iter)).c_str());
        ly = boost::lexical_cast<S32>((*(++iter)).c_str());
        lz = boost::lexical_cast<S32>((*(++iter)).c_str());
    }
    catch (boost::bad_lexical_cast&)
    {
        LL_WARNS("parse_lure_bucket")
            << "Couldn't parse lure bucket."
            << LL_ENDL;
        return false;
    }
    // Grab region access
    region_access = SIM_ACCESS_MIN;
    if (++iter != tokens.end())
    {
        std::string access_str((*iter).c_str());
        LLStringUtil::trim(access_str);
        if (access_str == "A")
        {
            region_access = SIM_ACCESS_ADULT;
        }
        else if (access_str == "M")
        {
            region_access = SIM_ACCESS_MATURE;
        }
        else if (access_str == "PG")
        {
            region_access = SIM_ACCESS_PG;
        }
    }

    pos.setVec((F32)rx, (F32)ry, (F32)rz);
    look_at.setVec((F32)lx, (F32)ly, (F32)lz);

    region_handle = to_region_handle(gx, gy);
    return true;
}

static void notification_display_name_callback(const LLUUID& id,
    const LLAvatarName& av_name,
    const std::string& name,
    LLSD& substitutions,
    const LLSD& payload)
{
    substitutions["NAME"] = av_name.getDisplayName();
    LLNotificationsUtil::add(name, substitutions, payload);
}

void LLIMProcessing::processNewMessage(LLUUID from_id,
    bool from_group,
    LLUUID to_id,
    U8 offline,
    EInstantMessage dialog, // U8
    LLUUID session_id,
    U32 timestamp,
    std::string agentName,
    std::string message,
    U32 parent_estate_id,
    LLUUID region_id,
    LLVector3 position,
    U8 *binary_bucket,
    S32 binary_bucket_size,
    LLHost &sender,
    LLUUID aux_id)
{
    LLChat chat;
    std::string buffer;
    std::string name = agentName;

    // NaCl - Antispam Registry
    if (dialog != IM_TYPING_START && dialog != IM_TYPING_STOP &&											// Typing notifications
        !(dialog == IM_NOTHING_SPECIAL && offline == IM_OFFLINE && from_id.notNull() && to_id.notNull()) &&	// Saved offline IMs
        !(dialog == IM_FROM_TASK && offline == IM_OFFLINE)													// Saved offline IMs from objects
        )
    {
        if (NACLAntiSpamRegistry::instance().checkQueue(ANTISPAM_QUEUE_IM, from_id, ANTISPAM_SOURCE_AGENT))
        {
            return;
        }
    }
    // NaCl End

    // make sure that we don't have an empty or all-whitespace name
    LLStringUtil::trim(name);
    if (name.empty())
    {
        name = LLTrans::getString("Unnamed");
    }

    // Preserve the unaltered name for use in group notice mute checking.
    std::string original_name = name;

    // IDEVO convert new-style "Resident" names for display
    name = clean_name_from_im(name, dialog);

    bool is_do_not_disturb = gAgent.isDoNotDisturb();
    bool is_autorespond = gAgent.getAutorespond();
    bool is_autorespond_nonfriends = gAgent.getAutorespondNonFriends();
    // <FS:PP> FIRE-1245: Option to block/reject teleport offers
    bool is_rejecting_tp_offers = gAgent.getRejectTeleportOffers();
    static LLCachedControl<bool> FSDontRejectTeleportOffersFromFriends(gSavedPerAccountSettings, "FSDontRejectTeleportOffersFromFriends");
    // </FS:PP>
    bool is_rejecting_group_invites = gAgent.getRejectAllGroupInvites(); // <FS:PP> Option to block/reject all group invites
    bool is_rejecting_friendship_requests = gAgent.getRejectFriendshipRequests(); // <FS:PP> FIRE-15233: Automatic friendship request refusal
    bool is_autorespond_muted = gSavedPerAccountSettings.getBOOL("FSSendMutedAvatarResponse");
    bool is_muted = LLMuteList::getInstance()->isMuted(from_id, name, LLMute::flagTextChat)
        // object IMs contain sender object id in session_id (STORM-1209)
        || (dialog == IM_FROM_TASK && LLMuteList::getInstance()->isMuted(session_id));
    bool is_owned_by_me = false;
<<<<<<< HEAD
    bool is_friend = (LLAvatarTracker::instance().getBuddyInfo(from_id) == NULL) ? false : true;
    static LLCachedControl<bool> accept_im_from_only_friend(gSavedPerAccountSettings, "VoiceCallsFriendsOnly");
    //bool is_linden = chat.mSourceType != CHAT_SOURCE_OBJECT &&
    //		LLMuteList::isLinden(name); <:FS:TM> Bear compile fix - is_linden not referenced

    // <FS:PP> FIRE-10500: Autoresponse for (Away)
    static LLCachedControl<bool> FSSendAwayAvatarResponse(gSavedPerAccountSettings, "FSSendAwayAvatarResponse");
    bool is_afk = gAgent.getAFK();
    // </FS:PP>
=======
    bool is_friend = LLAvatarTracker::instance().getBuddyInfo(from_id) != NULL;
    bool accept_im_from_only_friend = gSavedPerAccountSettings.getBOOL("VoiceCallsFriendsOnly");
    bool is_linden = chat.mSourceType != CHAT_SOURCE_OBJECT &&
        LLMuteList::isLinden(name);
>>>>>>> f9473e8a

    chat.mMuted = is_muted;
    chat.mFromID = from_id;
    chat.mFromName = name;
    chat.mSourceType = (from_id.isNull() || (name == std::string(SYSTEM_FROM))) ? CHAT_SOURCE_SYSTEM : CHAT_SOURCE_AGENT;

    if (chat.mSourceType == CHAT_SOURCE_SYSTEM)
    { // Translate server message if required (MAINT-6109)
        translate_if_needed(message);
    }

    LLViewerObject *source = gObjectList.findObject(session_id); //Session ID is probably the wrong thing.
    if (source)
    {
        is_owned_by_me = source->permYouOwner();
    }

    // NaCl - Newline flood protection
    static LLCachedControl<bool> useAntiSpam(gSavedSettings, "UseAntiSpam");
    if (useAntiSpam && dialog != IM_GROUP_INVITATION)
    {
        bool doCheck = true;
        if (from_id.isNull() || gAgentID == from_id)
        {
            doCheck = false;
        }
        if (doCheck && is_owned_by_me)
        {
            doCheck = false;
        }
        if (doCheck && NACLAntiSpamRegistry::instance().checkNewlineFlood(ANTISPAM_QUEUE_IM, from_id, message))
        {
            return;
        }
    }
    // NaCl End

    std::string separator_string(": ");

    LLSD args;
    LLSD payload;
    LLNotification::Params params;

    switch (dialog)
    {
        case IM_CONSOLE_AND_CHAT_HISTORY:
            args["MESSAGE"] = message;
            payload["from_id"] = from_id;

            params.name = "IMSystemMessageTip";
            params.substitutions = args;
            params.payload = payload;
            LLPostponedNotification::add<LLPostponedIMSystemTipNotification>(params, from_id, false);
            break;

        case IM_NOTHING_SPECIAL:	// p2p IM
            // Don't show dialog, just do IM
            if (!gAgent.isGodlike()
                && gAgent.getRegion()->isPrelude()
                && to_id.isNull())
            {
                // do nothing -- don't distract newbies in
                // Prelude with global IMs
            }
// [RLVa:KB] - Checked: RLVa-2.1.0
            else if ( (RlvActions::isRlvEnabled()) && (offline == IM_ONLINE) && (!is_muted) && ((!accept_im_from_only_friend) || (is_friend)) &&
                      (message.length() > 3) && (RLV_CMD_PREFIX == message[0]) && (RlvHandler::instance().processIMQuery(from_id, message)) )
            {
                // Eat the message and do nothing
            }
// [/RLVa:KB]
//          else if (offline == IM_ONLINE 
//                      && is_do_not_disturb
//                      && from_id.notNull() //not a system message
//                      && to_id.notNull()) //not global message
// [RLVa:KB] - Checked: 2010-11-30 (RLVa-1.3.0)
            // <FS:Ansariel> Only send the busy reponse if either the sender is not
            //               muted OR the sender is muted and we explicitely want
            //               to inform him about that fact.
            else if (offline == IM_ONLINE
                        && (!accept_im_from_only_friend || is_friend)                                    // is friend or accept IMs from friend only disabled
                        && ((is_do_not_disturb && (!is_muted || (is_muted && !is_autorespond_muted))) || // do not disturb
                            (is_autorespond && !is_muted) ||                                             // autorespond everyone
                            (is_autorespond_nonfriends && !is_friend && !is_muted) ||                    // autorespond friends only
                            (is_afk && FSSendAwayAvatarResponse && !is_muted))                           // away
                        && from_id.notNull() //not a system message
                        && to_id.notNull() //not global message
                        && RlvActions::canReceiveIM(from_id))
    // [/RLVa:KB]
            {
                // <FS:Ansariel> Log autoresponse notification after initial message
                bool has_session = true;

                // <FS:Ansariel> Old "do not disturb" message behavior: only send once if session not open
                // Session id will be null if avatar answers from offline IM via email
                std::string response;
                if (!gIMMgr->hasSession(session_id) && session_id.notNull())
                {
                // </FS:Ansariel>
                    // <FS:Ansariel> Log autoresponse notification after initial message
                    has_session = false;
                    // <FS:Ansariel> FS autoresponse feature
                    std::string my_name;
                    LLAgentUI::buildFullname(my_name);
                    if (is_do_not_disturb)
                    {
                        response = gSavedPerAccountSettings.getString("DoNotDisturbModeResponse");
                    }
                    else if (is_autorespond_nonfriends && !is_friend)
                    {
                        response = gSavedPerAccountSettings.getString("FSAutorespondNonFriendsResponse");
                    }
                    else if (is_autorespond)
                    {
                        response = gSavedPerAccountSettings.getString("FSAutorespondModeResponse");
                    }
                    // <FS:PP> FIRE-10500: Autoresponse for (Away)
                    else if (is_afk && FSSendAwayAvatarResponse)
                    {
                        response = gSavedPerAccountSettings.getString("FSAwayAvatarResponse");
                    }
                    // </FS:PP>
                    else
                    {
                        LL_WARNS() << "Unknown auto-response mode" << LL_ENDL;
                    }
                    pack_instant_message(
                        gMessageSystem,
                        gAgent.getID(),
                        false,
                        gAgent.getSessionID(),
                        from_id,
                        my_name,
                        response,
                        IM_ONLINE,
                        IM_DO_NOT_DISTURB_AUTO_RESPONSE,
                        session_id);
                    gAgent.sendReliableMessage();
                    // </FS:Ansariel> FS autoresponse feature
                // <FS:Ansariel> Old "do not disturb" message behavior: only send once if session not open
                }
                // </FS:Ansariel>

                // <FS:Ansariel> checkfor and process reqinfo
                if (has_session)
                {
                    message = FSData::getInstance()->processRequestForInfo(from_id,message,name,session_id);
                }
                // </FS:Ansariel>

                // now store incoming IM in chat history

                buffer = message;

                LL_DEBUGS("Messaging") << "session_id( " << session_id << " ), from_id( " << from_id << " )" << LL_ENDL;

                // <FS:PP> FIRE-10178: Keyword Alerts in group IM do not work unless the group is in the foreground (notification on receipt of IM)
                chat.mText = buffer;
                bool keyword_alert_performed = false;
                if (FSKeywords::getInstance()->chatContainsKeyword(chat, false))
                {
                    FSKeywords::notify(chat);
                    keyword_alert_performed = true;
                }
                // </FS:PP>

                // add to IM panel, but do not bother the user
                gIMMgr->addMessage(
                    session_id,
                    from_id,
                    name,
                    buffer,
                    IM_OFFLINE == offline,
                    LLStringUtil::null,
                    dialog,
                    parent_estate_id,
                    region_id,
                    position,
                    false,
                    timestamp,
                    false,
                    keyword_alert_performed);

                // <FS:Ansariel> Old "do not disturb" message behavior: only send once if session not open
                //if (!gIMMgr->isDNDMessageSend(session_id))
                //{
                //	// return a standard "do not disturb" message, but only do it to online IM
                //	// (i.e. not other auto responses and not store-and-forward IM)
                //	send_do_not_disturb_message(msg, from_id, session_id);
                //	gIMMgr->setDNDMessageSent(session_id, true);
                //}
                // </FS:Ansariel>

                if (!has_session)
                {
                    // <FS:LO> Fire-5389 - "Autoresponse Sent" message added to Firestorm as was in Phoenix
                    LLStringUtil::format_map_t args;
                    args["MESSAGE"] = response;

                    gIMMgr->addMessage(
                        session_id,
                        gAgentID,
                        LLStringUtil::null, // Pass null value so no name gets prepended
                        LLTrans::getString("IM_autoresponse_sent", args),
                        false,
                        name,
                        IM_NOTHING_SPECIAL,
                        parent_estate_id,
                        region_id,
                        position,
                        false,
                        0,
                        true
                        );
                    // </FS:LO>

                    // <FS:Ansariel> Send inventory item on autoresponse
                    LLUUID item_id(gSavedPerAccountSettings.getString("FSAutoresponseItemUUID"));
                    if (item_id.notNull())
                    {
                        LLInventoryItem* item = dynamic_cast<LLInventoryItem*>(gInventory.getItem(item_id));
                        if (item)
                        {
                            gIMMgr->addMessage(
                                    session_id,
                                    gAgentID,
                                    LLStringUtil::null, // Pass null value so no name gets prepended
                                    LLTrans::getString("IM_autoresponse_item_sent", LLSD().with("[ITEM_NAME]", item->getName())),
                                    false,
                                    name,
                                    IM_NOTHING_SPECIAL,
                                    parent_estate_id,
                                    region_id,
                                    position,
                                    false,
                                    0,
                                    true);
                            LLGiveInventory::doGiveInventoryItem(from_id, item, session_id);
                        }
                    }
                    // </FS:Ansariel>
                }
            }
            else if (from_id.isNull())
            {
                LLSD args;
                args["MESSAGE"] = message;
                LLNotificationsUtil::add("SystemMessage", args);
            }
            else if (to_id.isNull())
            {
                // Message to everyone from GOD, look up the fullname since
                // server always slams name to legacy names
                LLAvatarNameCache::get(from_id, boost::bind(god_message_name_cb, _2, chat, message));
            }
            else
            {
                // standard message, not from system
                std::string saved;
                if (offline == IM_OFFLINE)
                {
                    LLStringUtil::format_map_t args;
                    args["[LONG_TIMESTAMP]"] = formatted_time(timestamp);
                    saved = LLTrans::getString("Saved_message", args);
                }
                buffer = saved + message;

                LL_DEBUGS("Messaging") << "session_id( " << session_id << " ), from_id( " << from_id << " )" << LL_ENDL;

                bool mute_im = is_muted;
                if (accept_im_from_only_friend && !is_friend)
                {
                    if (!gIMMgr->isNonFriendSessionNotified(session_id))
                    {
                        // <FS:Ansariel> Disable this - doesn't make sense it will be skipped by LLIMMgr::addMessage() anyway
                        //std::string message = LLTrans::getString("IM_unblock_only_groups_friends");
                        //gIMMgr->addMessage(session_id, from_id, name, message, IM_OFFLINE == offline);
                        // </FS:Ansariel>
                        gIMMgr->addNotifiedNonFriendSessionID(session_id);
                    }

                    mute_im = true;
                }

// [RLVa:KB] - Checked: 2010-11-30 (RLVa-1.3.0)
                // Don't block offline IMs, or IMs from Lindens
                if ( (rlv_handler_t::isEnabled()) && (offline != IM_OFFLINE) && (!RlvActions::canReceiveIM(from_id)) && (!LLMuteList::getInstance()->isLinden(original_name) ))
                {
                    if (!mute_im)
                        RlvUtil::sendBusyMessage(from_id, RlvStrings::getString(RlvStringKeys::Blocked::RecvImRemote), session_id);
                    message = RlvStrings::getString(RlvStringKeys::Blocked::RecvIm);
                }
// [/RLVa:KB]

                if (!mute_im)
                {
                    // checkfor and process reqinfo
                    message = FSData::getInstance()->processRequestForInfo(from_id, message, name, session_id);

                    // <FS:PP> FIRE-10178: Keyword Alerts in group IM do not work unless the group is in the foreground (notification on receipt of IM)
                    chat.mText = message;
                    bool keyword_alert_performed = false;
                    if (FSKeywords::getInstance()->chatContainsKeyword(chat, false))
                    {
                        FSKeywords::notify(chat);
                        keyword_alert_performed = true;
                    }
                    // </FS:PP>

                    buffer = saved + message;

                    bool region_message = false;
                    if (region_id.isNull())
                    {
                        LLViewerRegion* regionp = LLWorld::instance().getRegionFromID(from_id);
                        if (regionp)
                        {
                            region_message = true;
                        }
                    }
                    gIMMgr->addMessage(
                        session_id,
                        from_id,
                        name,
                        buffer,
                        IM_OFFLINE == offline,
                        LLStringUtil::null,
                        dialog,
                        parent_estate_id,
                        region_id,
                        position,
                        region_message,
                        timestamp,
                        false,
                        keyword_alert_performed);
                }
                else
                {
                    /*
                    EXT-5099
                    */
                    static LLCachedControl<bool> fsSendMutedAvatarResponse(gSavedPerAccountSettings, "FSSendMutedAvatarResponse");
                    if (fsSendMutedAvatarResponse && (!accept_im_from_only_friend || is_friend))
                    {
                        std::string my_name;
                        LLAgentUI::buildFullname(my_name);
                        std::string response = gSavedPerAccountSettings.getString("FSMutedAvatarResponse");
                        pack_instant_message(
                            gMessageSystem,
                            gAgent.getID(),
                            false,
                            gAgent.getSessionID(),
                            from_id,
                            my_name,
                            response,
                            IM_ONLINE,
                            IM_DO_NOT_DISTURB_AUTO_RESPONSE,
                            session_id);
                        gAgent.sendReliableMessage();
                    }

                    // <FS:Ansariel> Don't flash for muted IMs
                    return;
                }
            }
            break;

        case IM_TYPING_START:
        {
            gIMMgr->processIMTypingStart(from_id, dialog);
        }
        break;

        case IM_TYPING_STOP:
        {
            gIMMgr->processIMTypingStop(from_id, dialog);
        }
        break;

        case IM_MESSAGEBOX:
        {
            // This is a block, modeless dialog.
            args["MESSAGE"] = message;
            LLNotificationsUtil::add("SystemMessageTip", args);
        }
        break;
        case IM_GROUP_NOTICE:
        case IM_GROUP_NOTICE_REQUESTED:
        {
            LL_INFOS("Messaging") << "Received IM_GROUP_NOTICE message." << LL_ENDL;

            LLUUID agent_id;
            U8 has_inventory;
            U8 asset_type = 0;
            LLUUID group_id;
            std::string item_name;

            if (aux_id.notNull())
            {
                // aux_id contains group id, binary bucket contains name and asset type
                group_id = aux_id;
                has_inventory = binary_bucket_size > 1;
                from_group = true; // inaccurate value correction
                if (has_inventory)
                {
                    std::string str_bucket = ll_safe_string((char*)binary_bucket, binary_bucket_size);

                    typedef boost::tokenizer<boost::char_separator<char> > tokenizer;
                    boost::char_separator<char> sep("|", "", boost::keep_empty_tokens);
                    tokenizer tokens(str_bucket, sep);
                    tokenizer::iterator iter = tokens.begin();

                    asset_type = (LLAssetType::EType)(atoi((*(iter++)).c_str()));
                    iter++; // wearable type if applicable, otherwise asset type
                    item_name = std::string((*(iter++)).c_str());
                    // Note There is more elements in 'tokens' ...


                    for (int i = 0; i < 6; i++)
                    {
                        LL_WARNS() << *(iter++) << LL_ENDL;
                        iter++;
                    }
                }
            }
            else
            {
                // All info is in binary bucket, read it for more information.
                struct notice_bucket_header_t
                {
                    U8 has_inventory;
                    U8 asset_type;
                    LLUUID group_id;
                };
                struct notice_bucket_full_t
                {
                    struct notice_bucket_header_t header;
                    U8 item_name[DB_INV_ITEM_NAME_BUF_SIZE];
                }*notice_bin_bucket;

                // Make sure the binary bucket is big enough to hold the header 
                // and a null terminated item name.
                if ((binary_bucket_size < (S32)((sizeof(notice_bucket_header_t) + sizeof(U8))))
                    || (binary_bucket[binary_bucket_size - 1] != '\0'))
                {
                    LL_WARNS("Messaging") << "Malformed group notice binary bucket" << LL_ENDL;
                    // <FS:Ansariel> Don't flash task icon
                    //break;
                    return;
                }

                notice_bin_bucket = (struct notice_bucket_full_t*) &binary_bucket[0];
                has_inventory = notice_bin_bucket->header.has_inventory;
                asset_type = notice_bin_bucket->header.asset_type;
                group_id = notice_bin_bucket->header.group_id;
                item_name = ll_safe_string((const char*)notice_bin_bucket->item_name);
            }

            if (group_id != from_id)
            {
                agent_id = from_id;
            }
            else
            {
                S32 index = original_name.find(" Resident");
                if (index != std::string::npos)
                {
                    original_name = original_name.substr(0, index);
                }

                // The group notice packet does not have an AgentID.  Obtain one from the name cache.
                // If last name is "Resident" strip it out so the cache name lookup works.
                std::string legacy_name = gCacheName->buildLegacyName(original_name);
                agent_id = LLAvatarNameCache::getInstance()->findIdByName(legacy_name);

                if (agent_id.isNull())
                {
                    LL_WARNS("Messaging") << "buildLegacyName returned null while processing " << original_name << LL_ENDL;
                }
            }

            if (agent_id.notNull() && LLMuteList::getInstance()->isMuted(agent_id))
            {
                // <FS:Ansariel> Don't flash task icon
                //break;
                return;
            }

            // If there is inventory, give the user the inventory offer.
            LLOfferInfo* info = NULL;

            if (has_inventory)
            {
                info = new LLOfferInfo();

                info->mIM = dialog;
                info->mFromID = from_id;
                info->mFromGroup = from_group;
                info->mTransactionID = session_id;
                info->mType = (LLAssetType::EType) asset_type;
                info->mFolderID = gInventory.findCategoryUUIDForType(LLFolderType::assetTypeToFolderType(info->mType));
                std::string from_name;

                // <FS:Ansariel> FIRE-17714: Make group notice attachment confirmation localizable
                //from_name += "A group member named ";
                //from_name += name;
                LLStringUtil::format_map_t args;
                args["NAME"] = name;
                from_name += LLTrans::getString("InvOfferGroupNoticeName", args);

                // <FS:Ansariel> FIRE-29677 / SL-13720 workaround
                if (LLUUID::validate(name))
                {
                    LLStringUtil::format_map_t args;
                    args["NAME"] = "%s";
                    std::string placeholder_from_name = LLTrans::getString("InvOfferGroupNoticeName", args);
                    from_name = name + "|" + placeholder_from_name;
                }
                // </FS:Ansariel>

                info->mFromName = from_name;
                info->mDesc = item_name;
                info->mHost = sender;
            }

            std::string str(message);

            // Tokenize the string.
            // TODO: Support escaped tokens ("||" -> "|")
            typedef boost::tokenizer<boost::char_separator<char> > tokenizer;
            boost::char_separator<char> sep("|", "", boost::keep_empty_tokens);
            tokenizer tokens(str, sep);
            tokenizer::iterator iter = tokens.begin();

            std::string subj(*iter++);
            std::string mes(*iter++);

            // Send the notification down the new path.
            // For requested notices, we don't want to send the popups.
            if (dialog != IM_GROUP_NOTICE_REQUESTED)
            {
                payload["subject"] = subj;
                payload["message"] = mes;
                payload["sender_name"] = name;
                payload["sender_id"] = agent_id;
                payload["group_id"] = group_id;
                payload["inventory_name"] = item_name;
                payload["received_time"] = LLDate::now();
                if (info && info->asLLSD())
                {
                    payload["inventory_offer"] = info->asLLSD();
                }

                // <FS:Ansariel> FIRE-505: Group name not shown in notification well
                //LLSD args;
                //args["SUBJECT"] = subj;
                //args["MESSAGE"] = mes;
                //LLDate notice_date = LLDate(timestamp).notNull() ? LLDate(timestamp) : LLDate::now();
                //LLNotifications::instance().add(LLNotification::Params("GroupNotice").substitutions(args).payload(payload).time_stamp(notice_date));
                //make_ui_sound("UISndGroupNotice"); // <FS:PP> Group notice sound
                if (group_id.isNull())
                {
                    LL_WARNS() << "Received group notice with null id!" << LL_ENDL;
                }
                gCacheName->get(group_id, true, boost::bind(&notification_group_name_cb, _2, name, subj, mes, payload, timestamp));
                // </FS:Ansariel>
            }

            // Also send down the old path for now.
            if (IM_GROUP_NOTICE_REQUESTED == dialog)
            {

                LLPanelGroup::showNotice(subj, mes, group_id, has_inventory, item_name, info);
            }
            else
            {
                delete info;
            }
        }
        break;
        case IM_GROUP_INVITATION:
        {
            // <FS:Ansariel> FIRE-20385: Don't show group invitation for groups agent is already a member of
            if (gAgent.isInGroup(from_id) && !gSavedSettings.getBOOL("FSShowJoinedGroupInvitations"))
            {
                LL_INFOS("Messaging") << "Received group invitation for group " << from_id << " but we are already a member" << LL_ENDL;
                return;
            }
            // </FS:Ansariel>

            if (!is_muted)
            {
                // group is not blocked, but we still need to check agent that sent the invitation
                // and we have no agent's id
                // Note: server sends username "first.last".
                // <FS:Ansariel> Fix broken mute check for avatars without last name:
                //               Names without last names are stored with capital first letter
                //               in the mute list, but they arrive here completely in lower case.
                //               So we need to change the first letter to upper case in order to
                //               make the mute check actually work.
                //is_muted |= LLMuteList::getInstance()->isMuted(name);
                std::string check_name(name);
                if (!check_name.empty() && check_name.find('.') == std::string::npos)
                {
                    check_name[0] = toupper(check_name[0]);
                }
                is_muted |= LLMuteList::getInstance()->isMuted(check_name);
                // </FS:Ansariel>
            }
            if (is_do_not_disturb || is_muted)
            {
                send_do_not_disturb_message(gMessageSystem, from_id);
            }

            if (!is_muted)
            {
                LL_INFOS("Messaging") << "Received IM_GROUP_INVITATION message." << LL_ENDL;
                // Read the binary bucket for more information.
                struct invite_bucket_t
                {
                    S32 membership_fee;
                    LLUUID role_id;
                }*invite_bucket;

                // Make sure the binary bucket is the correct size.
                if (binary_bucket_size != sizeof(invite_bucket_t))
                {
                    LL_WARNS("Messaging") << "Malformed group invite binary bucket" << LL_ENDL;
                    // <FS:Ansariel> Don't flash task icon
                    //break;
                    return;
                }

                invite_bucket = (struct invite_bucket_t*) &binary_bucket[0];
                S32 membership_fee = ntohl(invite_bucket->membership_fee);

                LLSD payload;
                payload["transaction_id"] = session_id;
                payload["group_id"] = from_group ? from_id : aux_id;
                payload["name"] = name;
                payload["message"] = message;
                payload["fee"] = membership_fee;
                payload["use_offline_cap"] = session_id.isNull() && (offline == IM_OFFLINE);

                LLSD args;
                args["MESSAGE"] = message;
                // we shouldn't pass callback functor since it is registered in LLFunctorRegistration

                // <FS:PP> Option to block/reject all group invites
                // LLNotificationsUtil::add("JoinGroup", args, payload);
                if (is_rejecting_group_invites)
                {
                    LL_INFOS("Messaging") << "Group invite automatically rejected because of the user setting..." << LL_ENDL;
                    return;
                }
                else
                {
                    make_ui_sound("UISndGroupInvitation"); // <FS:PP> Group invitation sound
                    LLNotificationsUtil::add("JoinGroup", args, payload);
                }
                // </FS:PP>
            }
            // <FS:Ansariel> Don't flash task icon for group messages from muted senders
            else
            {
                return;
            }
            // </FS:Ansariel>
        }
        break;

        case IM_INVENTORY_OFFERED:
        case IM_TASK_INVENTORY_OFFERED:
            // Someone has offered us some inventory.
        {
            LLOfferInfo* info = new LLOfferInfo;
            if (IM_INVENTORY_OFFERED == dialog)
            {
                struct offer_agent_bucket_t
                {
                    S8		asset_type;
                    LLUUID	object_id;
                }*bucketp;

                if (sizeof(offer_agent_bucket_t) != binary_bucket_size)
                {
                    LL_WARNS("Messaging") << "Malformed inventory offer from agent" << LL_ENDL;
                    delete info;
                    // <FS:Ansariel> Don't flash task icon
                    //break;
                    return; 
                }
                bucketp = (struct offer_agent_bucket_t*) &binary_bucket[0];
                info->mType = (LLAssetType::EType) bucketp->asset_type;
                info->mObjectID = bucketp->object_id;
                info->mFromObject = false;
            }
            else // IM_TASK_INVENTORY_OFFERED
            {
                if (sizeof(S8) == binary_bucket_size)
                {
                    info->mType = (LLAssetType::EType) binary_bucket[0];
                }
                else
                {
                    /*RIDER*/ // The previous version of the protocol returned the wrong binary bucket... we 
                    // still might be able to figure out the type... even though the offer is not retrievable. 

                    // Should be safe to remove once DRTSIM-451 fully deploys
                    std::string str_bucket(reinterpret_cast<char *>(binary_bucket));
                    std::string str_type(str_bucket.substr(0, str_bucket.find('|')));

                    std::stringstream type_convert(str_type);

                    S32 type;
                    type_convert >> type;

                    // We could try AT_UNKNOWN which would be more accurate, but that causes an auto decline
                    info->mType = static_cast<LLAssetType::EType>(type);
                    // Don't break in the case of a bad binary bucket.  Go ahead and show the 
                    // accept/decline popup even though it will not do anything.
                    LL_WARNS("Messaging") << "Malformed inventory offer from object, type might be " << info->mType << LL_ENDL;
                }
                info->mObjectID = LLUUID::null;
                info->mFromObject = true;
            }

            info->mIM = dialog;
            info->mFromID = from_id;
            info->mFromGroup = from_group;
            info->mFolderID = gInventory.findCategoryUUIDForType(LLFolderType::assetTypeToFolderType(info->mType));

            info->mTransactionID = session_id.notNull() ? session_id : aux_id;

            info->mFromName = name;
            info->mDesc = message;
            info->mHost = sender;
            //if (((is_do_not_disturb && !is_owned_by_me) || is_muted))
            if (is_muted)
            {
                // Prefetch the offered item so that it can be discarded by the appropriate observer. (EXT-4331)
                if (IM_INVENTORY_OFFERED == dialog)
                {
                    LLInventoryFetchItemsObserver* fetch_item = new LLInventoryFetchItemsObserver(info->mObjectID);
                    fetch_item->startFetch();
                    delete fetch_item;
                    // Same as closing window
                    info->forceResponse(IOR_DECLINE);
                }
                else
                {
                    info->forceResponse(IOR_MUTE);
                }
            }
            // old logic: busy mode must not affect interaction with objects (STORM-565)
            // new logic: inventory offers from in-world objects should be auto-declined (CHUI-519)
            else if (is_do_not_disturb && dialog == IM_TASK_INVENTORY_OFFERED)
            {
                // Until throttling is implemented, do not disturb mode should reject inventory instead of silently
                // accepting it.  SEE SL-39554
                info->forceResponse(IOR_DECLINE);
            }
            else
            {
                inventory_offer_handler(info);
            }
        }
        break;

        case IM_INVENTORY_ACCEPTED:
        {
//          args["NAME"] = LLSLURL("agent", from_id, "completename").getSLURLString();;
//          args["ORIGINAL_NAME"] = original_name;
// [RLVa:KB] - Checked: RLVa-1.2.2
            // Only anonymize the name if the agent is nearby, there isn't an open IM session to them and their profile isn't open
            LLAvatarName av_name;
            bool fRlvCanShowName = (!RlvActions::isRlvEnabled()) ||
                (RlvActions::canShowName(RlvActions::SNC_DEFAULT, from_id)) || (!RlvUtil::isNearbyAgent(from_id)) || (RlvUIEnabler::hasOpenProfile(from_id)) || (RlvUIEnabler::hasOpenIM(from_id));
            args["NAME"] = LLSLURL("agent", from_id, (fRlvCanShowName) ? "completename" : "rlvanonym").getSLURLString();;
            args["ORIGINAL_NAME"] = fRlvCanShowName ? original_name : (LLAvatarNameCache::get(from_id, &av_name) ? RlvStrings::getAnonym(av_name) : RlvStrings::getAnonym(original_name));
// [/RLVa:KB]
            LLSD payload;
            payload["from_id"] = from_id;
            // Passing the "SESSION_NAME" to use it for IM notification logging
            // in LLTipHandler::processNotification(). See STORM-941.
            payload["SESSION_NAME"] = name;
            LLNotificationsUtil::add("InventoryAccepted", args, payload);
            break;
        }
        case IM_INVENTORY_DECLINED:
        {
//          args["NAME"] = LLSLURL("agent", from_id, "completename").getSLURLString();;
// [RLVa:KB] - Checked: RLVa-1.2.2
            // Only anonymize the name if the agent is nearby, there isn't an open IM session to them and their profile isn't open
            bool fRlvCanShowName = (!RlvActions::isRlvEnabled()) ||
                (RlvActions::canShowName(RlvActions::SNC_DEFAULT, from_id)) || (!RlvUtil::isNearbyAgent(from_id)) || (RlvUIEnabler::hasOpenProfile(from_id)) || (RlvUIEnabler::hasOpenIM(from_id));
            args["NAME"] = LLSLURL("agent", from_id, (fRlvCanShowName) ? "completename" : "rlvanonym").getSLURLString();;
// [/RLVa:KB]
            LLSD payload;
            payload["from_id"] = from_id;
            LLNotificationsUtil::add("InventoryDeclined", args, payload);
            break;
        }
        // TODO: _DEPRECATED suffix as part of vote removal - DEV-24856
        case IM_GROUP_VOTE:
        {
            LL_WARNS("Messaging") << "Received IM: IM_GROUP_VOTE_DEPRECATED" << LL_ENDL;
        }
        break;

        case IM_GROUP_ELECTION_DEPRECATED:
        {
            LL_WARNS("Messaging") << "Received IM: IM_GROUP_ELECTION_DEPRECATED" << LL_ENDL;
        }
        break;

        case IM_FROM_TASK:
        {

            if (is_do_not_disturb && !is_owned_by_me)
            {
                return;
            }

            // <FS:PP> FIRE-6406: Feature to disable Object Return notification
            static LLCachedControl<bool> FSDisableReturnObjectNotification(gSavedSettings, "FSDisableReturnObjectNotification");
            if (FSDisableReturnObjectNotification)
            {
                if (message.find("been returned to your inventory") != -1)
                {
                    return;
                }
            }
            // </FS:PP>

            // Build a link to open the object IM info window.
            std::string location = ll_safe_string((char*)binary_bucket, binary_bucket_size - 1);

            if (session_id.notNull())
            {
                chat.mFromID = session_id;
            }
            else
            {
                // This message originated on a region without the updated code for task id and slurl information.
                // We just need a unique ID for this object that isn't the owner ID.
                // If it is the owner ID it will overwrite the style that contains the link to that owner's profile.
                // This isn't ideal - it will make 1 style for all objects owned by the the same person/group.
                // This works because the only thing we can really do in this case is show the owner name and link to their profile.
                chat.mFromID = from_id ^ gAgent.getSessionID();
            }

            chat.mSourceType = CHAT_SOURCE_OBJECT;
            chat.mChatType = CHAT_TYPE_IM;

            // To conclude that the source type of message is CHAT_SOURCE_SYSTEM it's not
            // enough to check only from name (i.e. fromName = "Second Life"). For example
            // source type of messages from objects called "Second Life" should not be CHAT_SOURCE_SYSTEM.
            bool chat_from_system = (SYSTEM_FROM == name) && region_id.isNull() && position.isNull();
            if (chat_from_system)
            {
                // System's UUID is NULL (fixes EXT-4766)
                chat.mFromID = LLUUID::null;
                chat.mSourceType = CHAT_SOURCE_SYSTEM;
            }

            // IDEVO Some messages have embedded resident names
            message = clean_name_from_task_im(message, from_group);

            LLSD query_string;
            query_string["owner"] = from_id;
// [RLVa:KB] - Checked: RLVa-1.2.0
            if (RlvActions::isRlvEnabled())
            {
                // NOTE: the chat message itself will be filtered in LLNearbyChatHandler::processChat()
                if ( (!RlvActions::canShowName(RlvActions::SNC_DEFAULT)) && (!from_group) && (RlvUtil::isNearbyAgent(from_id)) )
                {
                    query_string["rlv_shownames"] = true;

                    RlvUtil::filterNames(name);
                    chat.mFromName = name;
                }
                if (!RlvActions::canShowLocation())
                {
                    std::string::size_type idxPos = location.find('/');
                    if ( (std::string::npos != idxPos) && (RlvUtil::isNearbyRegion(location.substr(0, idxPos))) )
                        location = RlvStrings::getString(RlvStringKeys::Hidden::Region);
                }
            }
// [/RLVa:KB]
            query_string["slurl"] = location;
            query_string["name"] = name;
            if (from_group)
            {
                query_string["groupowned"] = "true";
            }

//              chat.mURL = LLSLURL("objectim", session_id, "").getSLURLString();
// [SL:KB] - Checked: 2010-11-02 (RLVa-1.2.2a) | Added: RLVa-1.2.2a
            chat.mURL = LLSLURL("objectim", session_id, LLURI::mapToQueryString(query_string)).getSLURLString();
// [/SL:KB]
            chat.mText = message;

            // <FS:PP> FIRE-10178: Keyword Alerts in group IM do not work unless the group is in the foreground (notification on receipt of Task IM)
            if (FSKeywords::getInstance()->chatContainsKeyword(chat, true))
            {
                FSKeywords::notify(chat);
            }
            // </FS:PP>

            // Note: lie to Nearby Chat, pretending that this is NOT an IM, because
            // IMs from obejcts don't open IM sessions.
            // <FS:Ansariel> [FS communication UI]
            //LLFloaterIMNearbyChat* nearby_chat = LLFloaterReg::getTypedInstance<LLFloaterIMNearbyChat>("nearby_chat");
            FSFloaterNearbyChat* nearby_chat = FSFloaterNearbyChat::getInstance();
            // </FS:Ansariel> [FS communication UI]
            if (!chat_from_system && nearby_chat)
            {
                chat.mOwnerID = from_id;
                LLSD args;
                args["slurl"] = location;

                // Look for IRC-style emotes here so object name formatting is correct
                // <FS:Ansariel> Consolidate IRC /me prefix checks
                //std::string prefix = message.substr(0, 4);
                //if (prefix == "/me " || prefix == "/me'")
                if (is_irc_me_prefix(message))
                // </FS:Ansariel>
                {
                    chat.mChatStyle = CHAT_STYLE_IRC;
                }

                LLNotificationsUI::LLNotificationManager::instance().onChat(chat, args);
                if (message != "")
                {
                    LLSD msg_notify;
                    msg_notify["session_id"] = LLUUID();
                    msg_notify["from_id"] = chat.mFromID;
                    msg_notify["source_type"] = chat.mSourceType;
                    on_new_message(msg_notify);
                }
            }


            //Object IMs send with from name: 'Second Life' need to be displayed also in notification toasts (EXT-1590)
            if (!chat_from_system) break;

            LLSD substitutions;
            substitutions["NAME"] = name;
            substitutions["MSG"] = message;

            LLSD payload;
            payload["object_id"] = session_id;
            payload["owner_id"] = from_id;
            payload["from_id"] = from_id;
            payload["slurl"] = location;
            payload["name"] = name;

            if (from_group)
            {
                payload["group_owned"] = "true";
            }

            LLNotificationsUtil::add("ServerObjectMessage", substitutions, payload);
        }
        break;

        case IM_SESSION_SEND:		// ad-hoc or group IMs

            // Only show messages if we have a session open (which
            // should happen after you get an "invitation"
// [SL:KB] - Patch: Chat-GroupSnooze | Checked: 2012-06-16 (Catznip-3.3)
            //if ( !gIMMgr->hasSession(session_id) )
            if (!gIMMgr->hasSession(session_id) &&
                 (!gAgent.isInGroup(session_id) || LLAvatarActions::isBlocked(from_id) || (!exoGroupMuteList::instance().restoreDeferredGroupChat(session_id) && (!gIMMgr->checkSnoozeExpiration(session_id) || !gIMMgr->restoreSnoozedSession(session_id)) )))
// [/SL:KB]
            {
                return;
            }

            else if (offline == IM_ONLINE && is_do_not_disturb)
            {

                // return a standard "do not disturb" message, but only do it to online IM 
                // (i.e. not other auto responses and not store-and-forward IM)
                if (!gIMMgr->hasSession(session_id))
                {
                    // if there is not a panel for this conversation (i.e. it is a new IM conversation
                    // initiated by the other party) then...
                    send_do_not_disturb_message(gMessageSystem, from_id, session_id);
                }

                // now store incoming IM in chat history

                buffer = message;

                LL_DEBUGS("Messaging") << "message in dnd; session_id( " << session_id << " ), from_id( " << from_id << " )" << LL_ENDL;

                // add to IM panel, but do not bother the user
                gIMMgr->addMessage(
                    session_id,
                    from_id,
                    name,
                    buffer,
                    IM_OFFLINE == offline,
                    ll_safe_string((char*)binary_bucket),
                    IM_SESSION_INVITE,
                    parent_estate_id,
                    region_id,
                    position,
                    false,      // is_region_msg
                    timestamp);
            }
            else
            {

                // <FS:PP> FIRE-10178: Keyword Alerts in group IM do not work unless the group is in the foreground (notification on receipt of IM)
                chat.mText = message;
                bool keyword_alert_performed = false;
                if (FSKeywords::getInstance()->chatContainsKeyword(chat, false))
                {
                    FSKeywords::notify(chat);
                    keyword_alert_performed = true;
                }
                // </FS:PP>

                // standard message, not from system
                std::string saved;
                if (offline == IM_OFFLINE)
                {
                    saved = llformat("(Saved %s) ", formatted_time(timestamp).c_str());
                }

                buffer = saved + message;

                LL_DEBUGS("Messaging") << "standard message session_id( " << session_id << " ), from_id( " << from_id << " )" << LL_ENDL;

                gIMMgr->addMessage(
                    session_id,
                    from_id,
                    name,
                    buffer,
                    (IM_OFFLINE == offline),
                    ll_safe_string((char*)binary_bucket),   // session name
                    IM_SESSION_INVITE,
                    parent_estate_id,
                    region_id,
                    position,
                    false,
                    timestamp,
                    false,
                    keyword_alert_performed);
            }
            break;

        case IM_FROM_TASK_AS_ALERT:
            if (is_do_not_disturb && !is_owned_by_me)
            {
                return;
            }
            {
                // Construct a viewer alert for this message.
                args["NAME"] = name;
                args["MESSAGE"] = message;
                LLNotificationsUtil::add("ObjectMessage", args);
            }
            break;
        case IM_DO_NOT_DISTURB_AUTO_RESPONSE:
            if (is_muted)
            {
                LL_DEBUGS("Messaging") << "Ignoring do-not-disturb response from " << from_id << LL_ENDL;
                return;
            }
            else
            {
                // <FS:Ansariel> FIRE-12908: Add busy response indicator back to busy messages
                //gIMMgr->addMessage(session_id, from_id, name, message);
                buffer = llformat("(%s): %s", LLTrans::getString("BusyResponse").c_str(), message.c_str());
                gIMMgr->addMessage(session_id, from_id, name, buffer);
                // </FS:Ansariel>
            }
            break;

        case IM_LURE_USER:
        case IM_TELEPORT_REQUEST:
        {
// [RLVa:KB] - Checked: RLVa-1.4.9
            // If we auto-accept the offer/request then this will override DnD status (but we'll still let the other party know later)
            bool fRlvAutoAccept = (rlv_handler_t::isEnabled()) &&
                ( ((IM_LURE_USER == dialog) && (RlvActions::autoAcceptTeleportOffer(from_id))) ||
                  ((IM_TELEPORT_REQUEST == dialog) && (RlvActions::autoAcceptTeleportRequest(from_id))) );
// [/RLVa:KB]

            if (is_muted)
            { 
                return;
            }

            // <FS:PP> FIRE-1245: Option to block/reject teleport offers
            //else if (gSavedPerAccountSettings.getBOOL("VoiceCallsFriendsOnly") && (LLAvatarTracker::instance().getBuddyInfo(from_id) == NULL))
            //{
            //	return;
            //}
            else if ( (is_rejecting_tp_offers && (!FSDontRejectTeleportOffersFromFriends || (FSDontRejectTeleportOffersFromFriends && !is_friend))) && (!fRlvAutoAccept) )
            {
                send_rejecting_tp_offers_message(gMessageSystem, from_id);
            }
            // </FS:PP>
            else
            {
                // <FS:Ansariel> FS autoresponse feature
                //if (is_do_not_disturb)
                //{
                //    send_do_not_disturb_message(gMessageSystem, from_id);
                //}
// [RLVa:KB] - Checked: RLVa-1.4.9
                if (!fRlvAutoAccept)
// [/RLVa:KB]
                {
                    std::string my_name;
                    std::string response;
                    LLAgentUI::buildFullname(my_name);
                    if (is_do_not_disturb)
                    {
                        response = gSavedPerAccountSettings.getString("DoNotDisturbModeResponse");
                    }
                    else if (is_autorespond_nonfriends && !is_friend)
                    {
                        response = gSavedPerAccountSettings.getString("FSAutorespondNonFriendsResponse");
                    }
                    else if (is_autorespond)
                    {
                        response = gSavedPerAccountSettings.getString("FSAutorespondModeResponse");
                    }
                    else if (is_afk && FSSendAwayAvatarResponse)
                    {
                        response = gSavedPerAccountSettings.getString("FSAwayAvatarResponse");
                    }

                    if (!response.empty())
                    {
                        pack_instant_message(
                            gMessageSystem,
                            gAgentID,
                            false,
                            gAgentSessionID,
                            from_id,
                            my_name,
                            response,
                            IM_ONLINE,
                            IM_DO_NOT_DISTURB_AUTO_RESPONSE,
                            LLUUID::null);
                        gAgent.sendReliableMessage();
                    }
                }
                // </FS:Ansariel> FS autoresponse feature

                LLVector3 pos, look_at;
                U64 region_handle(0);
                U8 region_access(SIM_ACCESS_MIN);
                std::string region_info = ll_safe_string((char*)binary_bucket, binary_bucket_size);
                std::string region_access_str = LLStringUtil::null;
                std::string region_access_icn = LLStringUtil::null;
                std::string region_access_lc = LLStringUtil::null;

                bool canUserAccessDstRegion = true;
                bool doesUserRequireMaturityIncrease = false;

                // Do not parse the (empty) lure bucket for TELEPORT_REQUEST
                if (IM_TELEPORT_REQUEST != dialog && parse_lure_bucket(region_info, region_handle, pos, look_at, region_access))
                {
                    region_access_str = LLViewerRegion::accessToString(region_access);
                    region_access_icn = LLViewerRegion::getAccessIcon(region_access);
                    region_access_lc = region_access_str;
                    LLStringUtil::toLower(region_access_lc);

                    if (!gAgent.isGodlike())
                    {
                        switch (region_access)
                        {
                            case SIM_ACCESS_MIN:
                            case SIM_ACCESS_PG:
                                break;
                            case SIM_ACCESS_MATURE:
                                if (gAgent.isTeen())
                                {
                                    canUserAccessDstRegion = false;
                                }
                                else if (gAgent.prefersPG())
                                {
                                    doesUserRequireMaturityIncrease = true;
                                }
                                break;
                            case SIM_ACCESS_ADULT:
                                if (!gAgent.isAdult())
                                {
                                    canUserAccessDstRegion = false;
                                }
                                else if (!gAgent.prefersAdult())
                                {
                                    doesUserRequireMaturityIncrease = true;
                                }
                                break;
                            default:
                                llassert(0);
                                break;
                        }
                    }
                }

// [RLVa:KB] - Checked: RLVa-1.4.9
                if (rlv_handler_t::isEnabled())
                {
                    if ( ((IM_LURE_USER == dialog) && (!RlvActions::canAcceptTpOffer(from_id))) ||
                         ((IM_TELEPORT_REQUEST == dialog) && (!RlvActions::canAcceptTpRequest(from_id))) )
                    {
                        RlvUtil::sendBusyMessage(from_id, RlvStrings::getString(RlvStringKeys::Blocked::TpLureRequestRemote));
                        if (is_do_not_disturb)
                            send_do_not_disturb_message(gMessageSystem, from_id);
                        return;
                    }

                    // Censor message if: 1) restricted from receiving IMs from the sender, or 2) teleport offer/request and @showloc=n restricted
                    if ( (!RlvActions::canReceiveIM(from_id)) || 
                         ((gRlvHandler.hasBehaviour(RLV_BHVR_SHOWLOC)) && (IM_LURE_USER == dialog || IM_TELEPORT_REQUEST == dialog)) )
                    {
                        message = RlvStrings::getString(RlvStringKeys::Hidden::Generic);
                    }
                }
// [/RLVa:KB]

                LLSD args;
                // *TODO: Translate -> [FIRST] [LAST] (maybe)
// [SL:KB] - Patch: UI-Notifications | Checked: 2011-04-11 (Catznip-2.5.0a) | Added: Catznip-2.5.0a
                args["NAME_LABEL"] = LLSLURL("agent", from_id, "completename").getSLURLString();
// [/SL:KB]
                args["NAME_SLURL"] = LLSLURL("agent", from_id, "about").getSLURLString();
                args["MESSAGE"] = message;
                args["MATURITY_STR"] = region_access_str;
                args["MATURITY_ICON"] = region_access_icn;
                args["REGION_CONTENT_MATURITY"] = region_access_lc;
                LLSD payload;
                payload["from_id"] = from_id;
                payload["lure_id"] = session_id;
                payload["godlike"] = false;
                payload["region_maturity"] = region_access;

                // <FS:Ansariel> FIRE-6786: Always show teleport location in teleport offer
                if (dialog == IM_LURE_USER && (!rlv_handler_t::isEnabled() || !fRlvAutoAccept) && LLGridManager::instance().isInSecondLife())
                {
                    LLVector3d pos_global = from_region_handle(region_handle);
                    pos_global += LLVector3d(pos);
                    LLLandmarkActions::getSLURLfromPosGlobal(pos_global, boost::bind(&teleport_region_info_cb, _1, args, payload, from_id, session_id, canUserAccessDstRegion, doesUserRequireMaturityIncrease));
                    return;
                }
                // </FS:Ansariel>

                if (!canUserAccessDstRegion)
                {
                    LLNotification::Params params("TeleportOffered_MaturityBlocked");
                    params.substitutions = args;
                    params.payload = payload;
                    LLPostponedNotification::add<LLPostponedOfferNotification>(params, from_id, false);
                    send_simple_im(from_id, LLTrans::getString("TeleportMaturityExceeded"), IM_NOTHING_SPECIAL, session_id);
                    send_simple_im(from_id, LLStringUtil::null, IM_LURE_DECLINED, session_id);
                }
                else if (doesUserRequireMaturityIncrease)
                {
                    LLNotification::Params params("TeleportOffered_MaturityExceeded");
                    params.substitutions = args;
                    params.payload = payload;
                    LLPostponedNotification::add<LLPostponedOfferNotification>(params, from_id, false);
                }
                else
                {
                    LLNotification::Params params;
                    if (IM_LURE_USER == dialog)
                    {
                        params.name = "TeleportOffered";
                        params.functor.name = "TeleportOffered";
                    }
                    else if (IM_TELEPORT_REQUEST == dialog)
                    {
                        params.name = "TeleportRequest";
                        params.functor.name = "TeleportRequest";
                    }

                    params.substitutions = args;
                    params.payload = payload;

// [RLVa:KB] - Checked: RLVa-1.4.9
                    if (fRlvAutoAccept)
                    {
                        if (IM_LURE_USER == dialog)
                            gRlvHandler.setCanCancelTp(false);
                        if (is_do_not_disturb)
                            send_do_not_disturb_message(gMessageSystem, from_id);
                        LLNotifications::instance().forceResponse(LLNotification::Params(params.name).payload(payload), 0);
                    }
                    else
                    {
                        LLPostponedNotification::add<LLPostponedOfferNotification>(params, from_id, false);
                    }
// [/RLVa:KB]
//                      LLPostponedNotification::add<LLPostponedOfferNotification>(params, from_id, false);
                }
            }
        }
        break;

        case IM_GODLIKE_LURE_USER:
        {
            LLVector3 pos, look_at;
            U64 region_handle(0);
            U8 region_access(SIM_ACCESS_MIN);
            std::string region_info = ll_safe_string((char*)binary_bucket, binary_bucket_size);
            std::string region_access_str = LLStringUtil::null;
            std::string region_access_icn = LLStringUtil::null;
            std::string region_access_lc = LLStringUtil::null;

            bool canUserAccessDstRegion = true;
            bool doesUserRequireMaturityIncrease = false;

            if (parse_lure_bucket(region_info, region_handle, pos, look_at, region_access))
            {
                region_access_str = LLViewerRegion::accessToString(region_access);
                region_access_icn = LLViewerRegion::getAccessIcon(region_access);
                region_access_lc = region_access_str;
                LLStringUtil::toLower(region_access_lc);

                if (!gAgent.isGodlike())
                {
                    switch (region_access)
                    {
                        case SIM_ACCESS_MIN:
                        case SIM_ACCESS_PG:
                            break;
                        case SIM_ACCESS_MATURE:
                            if (gAgent.isTeen())
                            {
                                canUserAccessDstRegion = false;
                            }
                            else if (gAgent.prefersPG())
                            {
                                doesUserRequireMaturityIncrease = true;
                            }
                            break;
                        case SIM_ACCESS_ADULT:
                            if (!gAgent.isAdult())
                            {
                                canUserAccessDstRegion = false;
                            }
                            else if (!gAgent.prefersAdult())
                            {
                                doesUserRequireMaturityIncrease = true;
                            }
                            break;
                        default:
                            llassert(0);
                            break;
                    }
                }
            }

            LLSD args;
            // *TODO: Translate -> [FIRST] [LAST] (maybe)
            args["NAME_SLURL"] = LLSLURL("agent", from_id, "about").getSLURLString();
            args["MESSAGE"] = message;
            args["MATURITY_STR"] = region_access_str;
            args["MATURITY_ICON"] = region_access_icn;
            args["REGION_CONTENT_MATURITY"] = region_access_lc;
            LLSD payload;
            payload["from_id"] = from_id;
            payload["lure_id"] = session_id;
            payload["godlike"] = true;
            payload["region_maturity"] = region_access;

            if (!canUserAccessDstRegion)
            {
                LLNotification::Params params("TeleportOffered_MaturityBlocked");
                params.substitutions = args;
                params.payload = payload;
                LLPostponedNotification::add<LLPostponedOfferNotification>(params, from_id, false);
                send_simple_im(from_id, LLTrans::getString("TeleportMaturityExceeded"), IM_NOTHING_SPECIAL, session_id);
                send_simple_im(from_id, LLStringUtil::null, IM_LURE_DECLINED, session_id);
            }
            else if (doesUserRequireMaturityIncrease)
            {
                LLNotification::Params params("TeleportOffered_MaturityExceeded");
                params.substitutions = args;
                params.payload = payload;
                LLPostponedNotification::add<LLPostponedOfferNotification>(params, from_id, false);
            }
            else
            {
                // do not show a message box, because you're about to be
                // teleported.
                LLNotifications::instance().forceResponse(LLNotification::Params("TeleportOffered").payload(payload), 0);
            }
        }
        break;

        case IM_GOTO_URL:
        {
            LLSD args;
            // n.b. this is for URLs sent by the system, not for
            // URLs sent by scripts (i.e. llLoadURL)
            if (binary_bucket_size <= 0)
            {
                LL_WARNS("Messaging") << "bad binary_bucket_size: "
                    << binary_bucket_size
                    << " - aborting function." << LL_ENDL;
                return;
            }

            std::string url;

            url.assign((char*)binary_bucket, binary_bucket_size - 1);
            args["MESSAGE"] = message;
            args["URL"] = url;
            LLSD payload;
            payload["url"] = url;
            LLNotificationsUtil::add("GotoURL", args, payload);
        }
        break;

        case IM_FRIENDSHIP_OFFERED:
        {

            // <FS:PP> FIRE-15233: Automatic friendship request refusal
            if (is_rejecting_friendship_requests)
            {
                send_rejecting_friendship_requests_message(gMessageSystem, from_id);
                return;
            }
            // </FS:PP>

            LLSD payload;
            payload["from_id"] = from_id;
            payload["session_id"] = session_id;
            payload["online"] = (offline == IM_ONLINE);
            payload["sender"] = sender.getIPandPort();

            bool add_notification = true;
            for (auto& panel : LLToastNotifyPanel::instance_snapshot())
            {
                const std::string& notification_name = panel.getNotificationName();
                if (notification_name == "OfferFriendship" && panel.isControlPanelEnabled())
                {
                    add_notification = false;
                    break;
                }
            }

            if (is_muted && add_notification)
            {
                LLNotifications::instance().forceResponse(LLNotification::Params("OfferFriendship").payload(payload), 1);
            }
            else
            {
                if (is_do_not_disturb)
                {
                    send_do_not_disturb_message(gMessageSystem, from_id);
                }
// [SL:KB] - Patch: UI-Notifications | Checked: 2011-04-11 (Catznip-2.5.0a) | Added: Catznip-2.5.0a
                args["NAME_LABEL"] = LLSLURL("agent", from_id, "completename").getSLURLString();
// [/SL:KB]
                args["NAME_SLURL"] = LLSLURL("agent", from_id, "about").getSLURLString();

                if (add_notification)
                {
                    if (message.empty())
                    {
                        //support for frienship offers from clients before July 2008
                        LLNotificationsUtil::add("OfferFriendshipNoMessage", args, payload);
                        make_ui_sound("UISndFriendshipOffer"); // <FS:PP> Friendship offer sound
                    }
                    else
                    {
                        args["[MESSAGE]"] = message;
                        LLNotification::Params params("OfferFriendship");
                        params.substitutions = args;
                        params.payload = payload;
                        LLPostponedNotification::add<LLPostponedOfferNotification>(params, from_id, false);
                        make_ui_sound("UISndFriendshipOffer"); // <FS:PP> Friendship offer sound
                    }
                }
            }
        }
        break;

        case IM_FRIENDSHIP_ACCEPTED:
        {
            // In the case of an offline IM, the formFriendship() may be extraneous
            // as the database should already include the relationship.  But it
            // doesn't hurt for dupes.
            LLAvatarTracker::formFriendship(from_id);

            std::vector<std::string> strings;
            strings.push_back(from_id.asString());
            send_generic_message("requestonlinenotification", strings);

            args["NAME"] = name;
            LLSD payload;
            payload["from_id"] = from_id;
            LLAvatarNameCache::get(from_id, boost::bind(&notification_display_name_callback, _1, _2, "FriendshipAccepted", args, payload));
        }
        break;

        case IM_FRIENDSHIP_DECLINED_DEPRECATED:
        default:
            LL_WARNS("Messaging") << "Instant message calling for unknown dialog "
                << (S32)dialog << LL_ENDL;
            break;
    }

    LLWindow* viewer_window = gViewerWindow->getWindow();
    // <FS:CR> Make osx dashboard icon bounce when window isn't in focus
    //if (viewer_window && viewer_window->getMinimized())
    static LLCachedControl<bool> sFlashIcon(gSavedSettings, "FSFlashOnMessage");
    static LLCachedControl<bool> sFSFlashOnObjectIM(gSavedSettings, "FSFlashOnObjectIM");
    if (viewer_window && dialog != IM_TYPING_START && dialog != IM_TYPING_STOP && sFlashIcon && (sFSFlashOnObjectIM || (chat.mChatType != CHAT_TYPE_IM)) && !is_muted)
    {
        viewer_window->flashIcon(5.f);
    }
}

void LLIMProcessing::requestOfflineMessages()
{
    static bool requested = false;
    if (!requested
        && gMessageSystem
        && !gDisconnected
        && LLMuteList::getInstance()->isLoaded()
        && isAgentAvatarValid()
        && gAgent.getRegion()
        && gAgent.getRegion()->capabilitiesReceived())
    {
        std::string cap_url = gAgent.getRegionCapability("ReadOfflineMsgs");

        // <FS:Ansariel> Optional legacy offline messages
        if (!gSavedSettings.getBOOL("FSUseReadOfflineMsgsCap"))
        {
            cap_url = "";
        }
        // </FS:Ansariel>

        // Auto-accepted inventory items may require the avatar object
        // to build a correct name.  Likewise, inventory offers from
        // muted avatars require the mute list to properly mute.
        if (cap_url.empty()
            || gAgent.getRegionCapability("AcceptFriendship").empty()
            || gAgent.getRegionCapability("AcceptGroupInvite").empty())
        {
            // Offline messages capability provides no session/transaction ids for message AcceptFriendship and IM_GROUP_INVITATION to work
            // So make sure we have the caps before using it.
            requestOfflineMessagesLegacy();
        }
        else
        {
            LLCoros::instance().launch("LLIMProcessing::requestOfflineMessagesCoro",
                boost::bind(&LLIMProcessing::requestOfflineMessagesCoro, cap_url));
        }
        requested = true;
    }
}

void LLIMProcessing::requestOfflineMessagesCoro(std::string url)
{
    LLCore::HttpRequest::policy_t httpPolicy(LLCore::HttpRequest::DEFAULT_POLICY_ID);
    LLCoreHttpUtil::HttpCoroutineAdapter::ptr_t
        httpAdapter(new LLCoreHttpUtil::HttpCoroutineAdapter("requestOfflineMessagesCoro", httpPolicy));
    LLCore::HttpRequest::ptr_t httpRequest(new LLCore::HttpRequest);

    LLSD result = httpAdapter->getAndSuspend(httpRequest, url);

    LLSD httpResults = result[LLCoreHttpUtil::HttpCoroutineAdapter::HTTP_RESULTS];
    LLCore::HttpStatus status = LLCoreHttpUtil::HttpCoroutineAdapter::getStatusFromLLSD(httpResults);

    if (!status) // success = httpResults["success"].asBoolean();
    {
        LL_WARNS("Messaging") << "Error requesting offline messages via capability " << url << ", Status: " << status.toString() << "\nFalling back to legacy method." << LL_ENDL;

        requestOfflineMessagesLegacy();
        return;
    }

    LLSD contents = result[LLCoreHttpUtil::HttpCoroutineAdapter::HTTP_RESULTS_CONTENT];

    if (!contents.size())
    {
        LL_WARNS("Messaging") << "No contents received for offline messages via capability " << url << LL_ENDL;
        return;
    }

    // Todo: once dirtsim-369 releases, remove one of the map/array options
    LLSD messages;
    if (contents.isArray())
    {
        messages = *contents.beginArray();
    }
    else if (contents.has("messages"))
    {
        messages = contents["messages"];
    }
    else
    {
        LL_WARNS("Messaging") << "Invalid offline message content received via capability " << url << LL_ENDL;
        return;
    }

    if (!messages.isArray())
    {
        LL_WARNS("Messaging") << "Invalid offline message content received via capability " << url << LL_ENDL;
        return;
    }

    if (messages.size() == 0)
    {
        // Nothing to process
        return;
    }

    if (!gAgent.getRegion())
    {
        LL_WARNS("Messaging") << "Region null while attempting to load messages." << LL_ENDL;
        return;
    }

    LL_INFOS("Messaging") << "Processing offline messages." << LL_ENDL;

    LLHost sender = gAgent.getRegionHost();

    LLSD::array_iterator i = messages.beginArray();
    LLSD::array_iterator iEnd = messages.endArray();
    for (; i != iEnd; ++i)
    {
        const LLSD &message_data(*i);

        /* RIDER: Many fields in this message are using a '_' rather than the standard '-'.  This 
         * should be changed but would require tight coordination with the simulator. 
         */
        LLVector3 position;
        if (message_data.has("position"))
        {
            position.setValue(message_data["position"]);
        }
        else
        {
            position.set(message_data["local_x"].asReal(), message_data["local_y"].asReal(), message_data["local_z"].asReal());
        }

        std::vector<U8> bin_bucket;
        if (message_data.has("binary_bucket"))
        {
            bin_bucket = message_data["binary_bucket"].asBinary();
        }
        else
        {
            bin_bucket.push_back(0);
        }

        // Todo: once drtsim-451 releases, remove the string option
        bool from_group;
        if (message_data["from_group"].isInteger())
        {
            from_group = message_data["from_group"].asInteger();
        }
        else
        {
            from_group = message_data["from_group"].asString() == "Y";
        }

        EInstantMessage dialog = static_cast<EInstantMessage>(message_data["dialog"].asInteger());
        LLUUID session_id = message_data["transaction-id"].asUUID();
        if (session_id.isNull() && dialog == IM_FROM_TASK)
        {
            session_id = message_data["asset_id"].asUUID();
        }
        LLIMProcessing::processNewMessage(
            message_data["from_agent_id"].asUUID(),
            from_group,
            message_data["to_agent_id"].asUUID(),
            message_data.has("offline") ? static_cast<U8>(message_data["offline"].asInteger()) : IM_OFFLINE,
            dialog,
            session_id,
            static_cast<U32>(message_data["timestamp"].asInteger()),
            message_data["from_agent_name"].asString(),
            message_data["message"].asString(),
            static_cast<U32>((message_data.has("parent_estate_id")) ? message_data["parent_estate_id"].asInteger() : 1), // 1 - IMMainland
            message_data["region_id"].asUUID(),
            position,
            bin_bucket.data(),
            bin_bucket.size(),
            sender,
            message_data["asset_id"].asUUID());

    }
}

void LLIMProcessing::requestOfflineMessagesLegacy()
{
    LL_INFOS("Messaging") << "Requesting offline messages (Legacy)." << LL_ENDL;

    LLMessageSystem* msg = gMessageSystem;
    msg->newMessageFast(_PREHASH_RetrieveInstantMessages);
    msg->nextBlockFast(_PREHASH_AgentData);
    msg->addUUIDFast(_PREHASH_AgentID, gAgent.getID());
    msg->addUUIDFast(_PREHASH_SessionID, gAgent.getSessionID());
    gAgent.sendReliableMessage();
}
<|MERGE_RESOLUTION|>--- conflicted
+++ resolved
@@ -691,8 +691,7 @@
         // object IMs contain sender object id in session_id (STORM-1209)
         || (dialog == IM_FROM_TASK && LLMuteList::getInstance()->isMuted(session_id));
     bool is_owned_by_me = false;
-<<<<<<< HEAD
-    bool is_friend = (LLAvatarTracker::instance().getBuddyInfo(from_id) == NULL) ? false : true;
+    bool is_friend = LLAvatarTracker::instance().getBuddyInfo(from_id) != NULL;
     static LLCachedControl<bool> accept_im_from_only_friend(gSavedPerAccountSettings, "VoiceCallsFriendsOnly");
     //bool is_linden = chat.mSourceType != CHAT_SOURCE_OBJECT &&
     //		LLMuteList::isLinden(name); <:FS:TM> Bear compile fix - is_linden not referenced
@@ -701,12 +700,6 @@
     static LLCachedControl<bool> FSSendAwayAvatarResponse(gSavedPerAccountSettings, "FSSendAwayAvatarResponse");
     bool is_afk = gAgent.getAFK();
     // </FS:PP>
-=======
-    bool is_friend = LLAvatarTracker::instance().getBuddyInfo(from_id) != NULL;
-    bool accept_im_from_only_friend = gSavedPerAccountSettings.getBOOL("VoiceCallsFriendsOnly");
-    bool is_linden = chat.mSourceType != CHAT_SOURCE_OBJECT &&
-        LLMuteList::isLinden(name);
->>>>>>> f9473e8a
 
     chat.mMuted = is_muted;
     chat.mFromID = from_id;
