/**
* @file LLIMProcessing.cpp
* @brief Container for Instant Messaging
*
* $LicenseInfo:firstyear=2001&license=viewerlgpl$
* Second Life Viewer Source Code
* Copyright (C) 2018, Linden Research, Inc.
*
* This library is free software; you can redistribute it and/or
* modify it under the terms of the GNU Lesser General Public
* License as published by the Free Software Foundation;
* version 2.1 of the License only.
*
* This library is distributed in the hope that it will be useful,
* but WITHOUT ANY WARRANTY; without even the implied warranty of
* MERCHANTABILITY or FITNESS FOR A PARTICULAR PURPOSE.  See the GNU
* Lesser General Public License for more details.
*
* You should have received a copy of the GNU Lesser General Public
* License along with this library; if not, write to the Free Software
* Foundation, Inc., 51 Franklin Street, Fifth Floor, Boston, MA  02110-1301  USA
*
* Linden Research, Inc., 945 Battery Street, San Francisco, CA  94111  USA
* $/LicenseInfo$
*/

#include "llviewerprecompiledheaders.h"

#include "llimprocessing.h"

#include "llagent.h"
#include "llappviewer.h"
#include "llavatarnamecache.h"
#include "llfirstuse.h"
#include "llfloaterreg.h"
#include "llfloaterimnearbychat.h"
#include "llimview.h"
#include "llinventoryobserver.h"
#include "llinventorymodel.h"
#include "llmutelist.h"
#include "llnotifications.h"
#include "llnotificationsutil.h"
#include "llnotificationmanager.h"
#include "llpanelgroup.h"
#include "llregex.h"
#include "llregionhandle.h"
#include "llsdserialize.h"
#include "llslurl.h"
#include "llstring.h"
#include "lltoastnotifypanel.h"
#include "lltrans.h"
#include "llviewergenericmessage.h"
#include "llviewerobjectlist.h"
#include "llviewermessage.h"
#include "llviewerwindow.h"
#include "llviewerregion.h"
#include "llvoavatarself.h"
#include "llworld.h"

#include "boost/lexical_cast.hpp"
#if LL_MSVC
// disable boost::lexical_cast warning
#pragma warning (disable:4702)
#endif

extern void on_new_message(const LLSD& msg);

// Strip out "Resident" for display, but only if the message came from a user
// (rather than a script)
static std::string clean_name_from_im(const std::string& name, EInstantMessage type)
{
    switch (type)
    {
        case IM_NOTHING_SPECIAL:
        case IM_MESSAGEBOX:
        case IM_GROUP_INVITATION:
        case IM_INVENTORY_OFFERED:
        case IM_INVENTORY_ACCEPTED:
        case IM_INVENTORY_DECLINED:
        case IM_GROUP_VOTE:
        case IM_GROUP_MESSAGE_DEPRECATED:
            //IM_TASK_INVENTORY_OFFERED
            //IM_TASK_INVENTORY_ACCEPTED
            //IM_TASK_INVENTORY_DECLINED
        case IM_NEW_USER_DEFAULT:
        case IM_SESSION_INVITE:
        case IM_SESSION_P2P_INVITE:
        case IM_SESSION_GROUP_START:
        case IM_SESSION_CONFERENCE_START:
        case IM_SESSION_SEND:
        case IM_SESSION_LEAVE:
            //IM_FROM_TASK
        case IM_DO_NOT_DISTURB_AUTO_RESPONSE:
        case IM_CONSOLE_AND_CHAT_HISTORY:
        case IM_LURE_USER:
        case IM_LURE_ACCEPTED:
        case IM_LURE_DECLINED:
        case IM_GODLIKE_LURE_USER:
        case IM_TELEPORT_REQUEST:
        case IM_GROUP_ELECTION_DEPRECATED:
            //IM_GOTO_URL
            //IM_FROM_TASK_AS_ALERT
        case IM_GROUP_NOTICE:
        case IM_GROUP_NOTICE_INVENTORY_ACCEPTED:
        case IM_GROUP_NOTICE_INVENTORY_DECLINED:
        case IM_GROUP_INVITATION_ACCEPT:
        case IM_GROUP_INVITATION_DECLINE:
        case IM_GROUP_NOTICE_REQUESTED:
        case IM_FRIENDSHIP_OFFERED:
        case IM_FRIENDSHIP_ACCEPTED:
        case IM_FRIENDSHIP_DECLINED_DEPRECATED:
            //IM_TYPING_START
            //IM_TYPING_STOP
            return LLCacheName::cleanFullName(name);
        default:
            return name;
    }
}

static std::string clean_name_from_task_im(const std::string& msg,
    bool from_group)
{
    boost::smatch match;
    static const boost::regex returned_exp(
        "(.*been returned to your inventory lost and found folder by )(.+)( (from|near).*)");
    if (ll_regex_match(msg, match, returned_exp))
    {
        // match objects are 1-based for groups
        std::string final = match[1].str();
        std::string name = match[2].str();
        // Don't try to clean up group names
        if (!from_group)
        {
            final += LLCacheName::buildUsername(name);
        }
        final += match[3].str();
        return final;
    }
    return msg;
}

const std::string NOT_ONLINE_MSG("User not online - message will be stored and delivered later.");
const std::string NOT_ONLINE_INVENTORY("User not online - inventory has been saved.");
void translate_if_needed(std::string& message)
{
    if (message == NOT_ONLINE_MSG)
    {
        message = LLTrans::getString("not_online_msg");
    }
    else if (message == NOT_ONLINE_INVENTORY)
    {
        message = LLTrans::getString("not_online_inventory");
    }
}

class LLPostponedIMSystemTipNotification : public LLPostponedNotification
{
protected:
    /* virtual */
    void modifyNotificationParams()
    {
        LLSD payload = mParams.payload;
        payload["SESSION_NAME"] = mName;
        mParams.payload = payload;
    }
};

class LLPostponedOfferNotification : public LLPostponedNotification
{
protected:
    /* virtual */
    void modifyNotificationParams()
    {
        LLSD substitutions = mParams.substitutions;
        substitutions["NAME"] = mName;
        mParams.substitutions = substitutions;
    }
};

void inventory_offer_handler(LLOfferInfo* info)
{
    // If muted, don't even go through the messaging stuff.  Just curtail the offer here.
    // Passing in a null UUID handles the case of where you have muted one of your own objects by_name.
    // The solution for STORM-1297 seems to handle the cases where the object is owned by someone else.
    if (LLMuteList::getInstance()->isMuted(info->mFromID, info->mFromName) ||
        LLMuteList::getInstance()->isMuted(LLUUID::null, info->mFromName))
    {
        info->forceResponse(IOR_MUTE);
        return;
    }

    bool bAutoAccept(false);
    // Avoid the Accept/Discard dialog if the user so desires. JC
    if (gSavedSettings.getBOOL("AutoAcceptNewInventory")
        && (info->mType == LLAssetType::AT_NOTECARD
        || info->mType == LLAssetType::AT_LANDMARK
        || info->mType == LLAssetType::AT_TEXTURE))
    {
        // For certain types, just accept the items into the inventory,
        // and possibly open them on receipt depending upon "ShowNewInventory".
        bAutoAccept = true;
    }

    // Strip any SLURL from the message display. (DEV-2754)
    std::string msg = info->mDesc;
    auto indx = msg.find(" ( http://slurl.com/secondlife/");
    if (indx == std::string::npos)
    {
        // try to find new slurl host
        indx = msg.find(" ( http://maps.secondlife.com/secondlife/");
    }
    if (indx >= 0)
    {
        LLStringUtil::truncate(msg, indx);
    }

    LLSD args;
    args["[OBJECTNAME]"] = msg;

    LLSD payload;

    // must protect against a NULL return from lookupHumanReadable()
    std::string typestr = ll_safe_string(LLAssetType::lookupHumanReadable(info->mType));
    if (!typestr.empty())
    {
        // human readable matches string name from strings.xml
        // lets get asset type localized name
        args["OBJECTTYPE"] = LLTrans::getString(typestr);
    }
    else
    {
        LL_WARNS("Messaging") << "LLAssetType::lookupHumanReadable() returned NULL - probably bad asset type: " << info->mType << LL_ENDL;
        args["OBJECTTYPE"] = "";

        // This seems safest, rather than propagating bogosity
        LL_WARNS("Messaging") << "Forcing an inventory-decline for probably-bad asset type." << LL_ENDL;
        info->forceResponse(IOR_DECLINE);
        return;
    }

    // If mObjectID is null then generate the object_id based on msg to prevent
    // multiple creation of chiclets for same object.
    LLUUID object_id = info->mObjectID;
    if (object_id.isNull())
        object_id.generate(msg);

    payload["from_id"] = info->mFromID;
    // Needed by LLScriptFloaterManager to bind original notification with
    // faked for toast one.
    payload["object_id"] = object_id;
    // Flag indicating that this notification is faked for toast.
    payload["give_inventory_notification"] = false;
    args["OBJECTFROMNAME"] = info->mFromName;
    args["NAME"] = info->mFromName;
    if (info->mFromGroup)
    {
        args["NAME_SLURL"] = LLSLURL("group", info->mFromID, "about").getSLURLString();
    }
    else
    {
        args["NAME_SLURL"] = LLSLURL("agent", info->mFromID, "about").getSLURLString();
    }
    std::string verb = "select?name=" + LLURI::escape(msg);
    args["ITEM_SLURL"] = LLSLURL("inventory", info->mObjectID, verb.c_str()).getSLURLString();

    LLNotification::Params p;

    // Object -> Agent Inventory Offer
    if (info->mFromObject && !bAutoAccept)
    {
        // Inventory Slurls don't currently work for non agent transfers, so only display the object name.
        args["ITEM_SLURL"] = msg;
        // Note: sets inventory_task_offer_callback as the callback
        p.substitutions(args).payload(payload).functor.responder(LLNotificationResponderPtr(info));
        info->mPersist = true;

        // Offers from your own objects need a special notification template.
        p.name = info->mFromID == gAgentID ? "OwnObjectGiveItem" : "ObjectGiveItem";

        // Pop up inv offer chiclet and let the user accept (keep), or reject (and silently delete) the inventory.
        LLPostponedNotification::add<LLPostponedOfferNotification>(p, info->mFromID, info->mFromGroup);
    }
    else // Agent -> Agent Inventory Offer
    {
        p.responder = info;
        // Note: sets inventory_offer_callback as the callback
        // *TODO fix memory leak
        // inventory_offer_callback() is not invoked if user received notification and
        // closes viewer(without responding the notification)
        p.substitutions(args).payload(payload).functor.responder(LLNotificationResponderPtr(info));
        info->mPersist = true;
        p.name = "UserGiveItem";
        p.offer_from_agent = true;

        // Prefetch the item into your local inventory.
        LLInventoryFetchItemsObserver* fetch_item = new LLInventoryFetchItemsObserver(info->mObjectID);
        fetch_item->startFetch();
        if (fetch_item->isFinished())
        {
            fetch_item->done();
        }
        else
        {
            gInventory.addObserver(fetch_item);
        }

        // In viewer 2 we're now auto receiving inventory offers and messaging as such (not sending reject messages).
        info->send_auto_receive_response();

        if (gAgent.isDoNotDisturb())
        {
            send_do_not_disturb_message(gMessageSystem, info->mFromID);
        }

        if (!bAutoAccept) // if we auto accept, do not pester the user
        {
            // Inform user that there is a script floater via toast system
            payload["give_inventory_notification"] = true;
            p.payload = payload;
            LLPostponedNotification::add<LLPostponedOfferNotification>(p, info->mFromID, false);
        }
    }

    LLFirstUse::newInventory();
}

// Callback for name resolution of a god/estate message
static void god_message_name_cb(const LLAvatarName& av_name, LLChat chat, std::string message)
{
    LLSD args;
    args["NAME"] = av_name.getCompleteName();
    args["MESSAGE"] = message;
    LLNotificationsUtil::add("GodMessage", args);

    // Treat like a system message and put in chat history.
    chat.mSourceType = CHAT_SOURCE_SYSTEM;
    chat.mText = message;

    LLFloaterIMNearbyChat* nearby_chat = LLFloaterReg::getTypedInstance<LLFloaterIMNearbyChat>("nearby_chat");
    if (nearby_chat)
    {
        nearby_chat->addMessage(chat);
    }
}

static bool parse_lure_bucket(const std::string& bucket,
    U64& region_handle,
    LLVector3& pos,
    LLVector3& look_at,
    U8& region_access)
{
    // tokenize the bucket
    typedef boost::tokenizer<boost::char_separator<char> > tokenizer;
    boost::char_separator<char> sep("|", "", boost::keep_empty_tokens);
    tokenizer tokens(bucket, sep);
    tokenizer::iterator iter = tokens.begin();

    S32 gx, gy, rx, ry, rz, lx, ly, lz;
    try
    {
        gx = boost::lexical_cast<S32>((*(iter)).c_str());
        gy = boost::lexical_cast<S32>((*(++iter)).c_str());
        rx = boost::lexical_cast<S32>((*(++iter)).c_str());
        ry = boost::lexical_cast<S32>((*(++iter)).c_str());
        rz = boost::lexical_cast<S32>((*(++iter)).c_str());
        lx = boost::lexical_cast<S32>((*(++iter)).c_str());
        ly = boost::lexical_cast<S32>((*(++iter)).c_str());
        lz = boost::lexical_cast<S32>((*(++iter)).c_str());
    }
    catch (boost::bad_lexical_cast&)
    {
        LL_WARNS("parse_lure_bucket")
            << "Couldn't parse lure bucket."
            << LL_ENDL;
        return false;
    }
    // Grab region access
    region_access = SIM_ACCESS_MIN;
    if (++iter != tokens.end())
    {
        std::string access_str((*iter).c_str());
        LLStringUtil::trim(access_str);
        if (access_str == "A")
        {
            region_access = SIM_ACCESS_ADULT;
        }
        else if (access_str == "M")
        {
            region_access = SIM_ACCESS_MATURE;
        }
        else if (access_str == "PG")
        {
            region_access = SIM_ACCESS_PG;
        }
    }

    pos.setVec((F32)rx, (F32)ry, (F32)rz);
    look_at.setVec((F32)lx, (F32)ly, (F32)lz);

    region_handle = to_region_handle(gx, gy);
    return true;
}

static void notification_display_name_callback(const LLUUID& id,
    const LLAvatarName& av_name,
    const std::string& name,
    LLSD& substitutions,
    const LLSD& payload)
{
    substitutions["NAME"] = av_name.getDisplayName();
    LLNotificationsUtil::add(name, substitutions, payload);
}

void LLIMProcessing::processNewMessage(LLUUID from_id,
    bool from_group,
    LLUUID to_id,
    U8 offline,
    EInstantMessage dialog, // U8
    LLUUID session_id,
    U32 timestamp,
    std::string agentName,
    std::string message,
    U32 parent_estate_id,
    LLUUID region_id,
    LLVector3 position,
    U8 *binary_bucket,
    S32 binary_bucket_size,
    LLHost &sender,
    LLUUID aux_id)
{
    LLChat chat;
    std::string buffer;
    std::string name = agentName;

    // make sure that we don't have an empty or all-whitespace name
    LLStringUtil::trim(name);
    if (name.empty())
    {
        name = LLTrans::getString("Unnamed");
    }

    // Preserve the unaltered name for use in group notice mute checking.
    std::string original_name = name;

    // IDEVO convert new-style "Resident" names for display
    name = clean_name_from_im(name, dialog);

    bool is_do_not_disturb = gAgent.isDoNotDisturb();
    bool is_muted = LLMuteList::getInstance()->isMuted(from_id, name, LLMute::flagTextChat)
        // object IMs contain sender object id in session_id (STORM-1209)
        || (dialog == IM_FROM_TASK && LLMuteList::getInstance()->isMuted(session_id));
    bool is_owned_by_me = false;
    bool is_friend = LLAvatarTracker::instance().getBuddyInfo(from_id) != NULL;
    bool accept_im_from_only_friend = gSavedPerAccountSettings.getBOOL("VoiceCallsFriendsOnly");
    bool is_linden = chat.mSourceType != CHAT_SOURCE_OBJECT &&
        LLMuteList::isLinden(name);

    chat.mMuted = is_muted;
    chat.mFromID = from_id;
    chat.mFromName = name;
    chat.mSourceType = (from_id.isNull() || (name == std::string(SYSTEM_FROM))) ? CHAT_SOURCE_SYSTEM : CHAT_SOURCE_AGENT;

    if (chat.mSourceType == CHAT_SOURCE_SYSTEM)
    { // Translate server message if required (MAINT-6109)
        translate_if_needed(message);
    }

    LLViewerObject *source = gObjectList.findObject(session_id); //Session ID is probably the wrong thing.
    if (source)
    {
        is_owned_by_me = source->permYouOwner();
    }

    std::string separator_string(": ");

    LLSD args;
    LLSD payload;
    LLNotification::Params params;

    switch (dialog)
    {
        case IM_CONSOLE_AND_CHAT_HISTORY:
            args["MESSAGE"] = message;
            payload["from_id"] = from_id;

            params.name = "IMSystemMessageTip";
            params.substitutions = args;
            params.payload = payload;
            LLPostponedNotification::add<LLPostponedIMSystemTipNotification>(params, from_id, false);
            break;

        case IM_NOTHING_SPECIAL:    // p2p IM
            // Don't show dialog, just do IM
            if (!gAgent.isGodlike()
                && gAgent.getRegion()->isPrelude()
                && to_id.isNull())
            {
                // do nothing -- don't distract newbies in
                // Prelude with global IMs
            }
            else if (offline == IM_ONLINE
                && is_do_not_disturb
                && from_id.notNull() //not a system message
                && to_id.notNull()) //not global message
            {

                // now store incoming IM in chat history

                buffer = message;

                LL_DEBUGS("Messaging") << "session_id( " << session_id << " ), from_id( " << from_id << " )" << LL_ENDL;

                // add to IM panel, but do not bother the user
                gIMMgr->addMessage(
                    session_id,
                    from_id,
                    name,
                    buffer,
                    IM_OFFLINE == offline,
                    LLStringUtil::null,
                    dialog,
                    parent_estate_id,
                    region_id,
                    position,
                    false,      // is_region_msg
                    timestamp);

                if (!gIMMgr->isDNDMessageSend(session_id))
                {
                    // return a standard "do not disturb" message, but only do it to online IM
                    // (i.e. not other auto responses and not store-and-forward IM)
                    send_do_not_disturb_message(gMessageSystem, from_id, session_id);
                    gIMMgr->setDNDMessageSent(session_id, true);
                }

            }
            else if (from_id.isNull())
            {
                LLSD args;
                args["MESSAGE"] = message;
                LLNotificationsUtil::add("SystemMessage", args);
            }
            else if (to_id.isNull())
            {
                // Message to everyone from GOD, look up the fullname since
                // server always slams name to legacy names
                LLAvatarNameCache::get(from_id, boost::bind(god_message_name_cb, _2, chat, message));
            }
            else
            {
                // standard message, not from system
                std::string saved;
                if (offline == IM_OFFLINE)
                {
                    LLStringUtil::format_map_t args;
                    args["[LONG_TIMESTAMP]"] = formatted_time(timestamp);
                    saved = LLTrans::getString("Saved_message", args);
                }
                buffer = saved + message;

                LL_DEBUGS("Messaging") << "session_id( " << session_id << " ), from_id( " << from_id << " )" << LL_ENDL;

                bool mute_im = is_muted;
                if (accept_im_from_only_friend && !is_friend && !is_linden)
                {
                    if (!gIMMgr->isNonFriendSessionNotified(session_id))
                    {
                        std::string message = LLTrans::getString("IM_unblock_only_groups_friends");
                        gIMMgr->addMessage(session_id, from_id, name, message, IM_OFFLINE == offline);
                        gIMMgr->addNotifiedNonFriendSessionID(session_id);
                    }

                    mute_im = true;
                }
                if (!mute_im)
                {
                    bool region_message = false;
                    if (region_id.isNull())
                    {
                        LLViewerRegion* regionp = LLWorld::instance().getRegionFromID(from_id);
                        if (regionp)
                        {
                            region_message = true;
                        }
                    }
                    gIMMgr->addMessage(
                        session_id,
                        from_id,
                        name,
                        buffer,
                        IM_OFFLINE == offline,
                        LLStringUtil::null,
                        dialog,
                        parent_estate_id,
                        region_id,
                        position,
                        region_message,
                        timestamp);
                }
                else
                {
                    /*
                    EXT-5099
                    */
                }
            }
            break;

        case IM_TYPING_START:
        {
            gIMMgr->processIMTypingStart(from_id, dialog);
        }
        break;

        case IM_TYPING_STOP:
        {
            gIMMgr->processIMTypingStop(from_id, dialog);
        }
        break;

        case IM_MESSAGEBOX:
        {
            // This is a block, modeless dialog.
            args["MESSAGE"] = message;
            LLNotificationsUtil::add("SystemMessageTip", args);
        }
        break;
        case IM_GROUP_NOTICE:
        case IM_GROUP_NOTICE_REQUESTED:
        {
            LL_INFOS("Messaging") << "Received IM_GROUP_NOTICE message." << LL_ENDL;

            LLUUID agent_id;
            U8 has_inventory;
            U8 asset_type = 0;
            LLUUID group_id;
            std::string item_name;

            if (aux_id.notNull())
            {
                // aux_id contains group id, binary bucket contains name and asset type
                group_id = aux_id;
                has_inventory = binary_bucket_size > 1;
                from_group = true; // inaccurate value correction
                if (has_inventory)
                {
                    std::string str_bucket = ll_safe_string((char*)binary_bucket, binary_bucket_size);

                    typedef boost::tokenizer<boost::char_separator<char> > tokenizer;
                    boost::char_separator<char> sep("|", "", boost::keep_empty_tokens);
                    tokenizer tokens(str_bucket, sep);
                    tokenizer::iterator iter = tokens.begin();

                    asset_type = (LLAssetType::EType)(atoi((*(iter++)).c_str()));
                    iter++; // wearable type if applicable, otherwise asset type
                    item_name = std::string((*(iter++)).c_str());
                    // Note There is more elements in 'tokens' ...


                    for (int i = 0; i < 6; i++)
                    {
                        LL_WARNS() << *(iter++) << LL_ENDL;
                        iter++;
                    }
                }
            }
            else
            {
                // All info is in binary bucket, read it for more information.
                struct notice_bucket_header_t
                {
                    U8 has_inventory;
                    U8 asset_type;
                    LLUUID group_id;
                };
                struct notice_bucket_full_t
                {
                    struct notice_bucket_header_t header;
                    U8 item_name[DB_INV_ITEM_NAME_BUF_SIZE];
                }*notice_bin_bucket;

                // Make sure the binary bucket is big enough to hold the header
                // and a null terminated item name.
                if ((binary_bucket_size < (S32)((sizeof(notice_bucket_header_t) + sizeof(U8))))
                    || (binary_bucket[binary_bucket_size - 1] != '\0'))
                {
                    LL_WARNS("Messaging") << "Malformed group notice binary bucket" << LL_ENDL;
                    break;
                }

                notice_bin_bucket = (struct notice_bucket_full_t*) &binary_bucket[0];
                has_inventory = notice_bin_bucket->header.has_inventory;
                asset_type = notice_bin_bucket->header.asset_type;
                group_id = notice_bin_bucket->header.group_id;
                item_name = ll_safe_string((const char*)notice_bin_bucket->item_name);
            }

            if (group_id != from_id)
            {
                agent_id = from_id;
            }
            else
            {
                auto index = original_name.find(" Resident");
                if (index != std::string::npos)
                {
                    original_name = original_name.substr(0, index);
                }

                // The group notice packet does not have an AgentID.  Obtain one from the name cache.
                // If last name is "Resident" strip it out so the cache name lookup works.
                std::string legacy_name = gCacheName->buildLegacyName(original_name);
                agent_id = LLAvatarNameCache::getInstance()->findIdByName(legacy_name);

                if (agent_id.isNull())
                {
                    LL_WARNS("Messaging") << "buildLegacyName returned null while processing " << original_name << LL_ENDL;
                }
            }

            if (agent_id.notNull() && LLMuteList::getInstance()->isMuted(agent_id))
            {
                break;
            }

            // If there is inventory, give the user the inventory offer.
            LLOfferInfo* info = NULL;

            if (has_inventory)
            {
                info = new LLOfferInfo();

                info->mIM = dialog;
                info->mFromID = from_id;
                info->mFromGroup = from_group;
                info->mTransactionID = session_id;
                info->mType = (LLAssetType::EType) asset_type;
                info->mFolderID = gInventory.findCategoryUUIDForType(LLFolderType::assetTypeToFolderType(info->mType));
                std::string from_name;

                from_name += "A group member named ";
                from_name += name;

                info->mFromName = from_name;
                info->mDesc = item_name;
                info->mHost = sender;
            }

            std::string str(message);

            // Tokenize the string.
            // TODO: Support escaped tokens ("||" -> "|")
            typedef boost::tokenizer<boost::char_separator<char> > tokenizer;
            boost::char_separator<char> sep("|", "", boost::keep_empty_tokens);
            tokenizer tokens(str, sep);
            tokenizer::iterator iter = tokens.begin();

            std::string subj(*iter++);
            std::string mes(*iter++);

            // Send the notification down the new path.
            // For requested notices, we don't want to send the popups.
            if (dialog != IM_GROUP_NOTICE_REQUESTED)
            {
                payload["subject"] = subj;
                payload["message"] = mes;
                payload["sender_name"] = name;
                payload["sender_id"] = agent_id;
                payload["group_id"] = group_id;
                payload["inventory_name"] = item_name;
                payload["received_time"] = LLDate::now();
                if (info && info->asLLSD())
                {
                    payload["inventory_offer"] = info->asLLSD();
                }

                LLSD args;
                args["SUBJECT"] = subj;
                args["MESSAGE"] = mes;
                LLDate notice_date = LLDate(timestamp).notNull() ? LLDate(timestamp) : LLDate::now();
                LLNotifications::instance().add(LLNotification::Params("GroupNotice").substitutions(args).payload(payload).time_stamp(notice_date));
            }

            // Also send down the old path for now.
            if (IM_GROUP_NOTICE_REQUESTED == dialog)
            {

                LLPanelGroup::showNotice(subj, mes, group_id, has_inventory, item_name, info);
            }
            else
            {
                delete info;
            }
        }
        break;
        case IM_GROUP_INVITATION:
        {
            if (!is_muted)
            {
                // group is not blocked, but we still need to check agent that sent the invitation
                // and we have no agent's id
                // Note: server sends username "first.last".
                is_muted |= LLMuteList::getInstance()->isMuted(name);
            }
            if (is_do_not_disturb || is_muted)
            {
                send_do_not_disturb_message(gMessageSystem, from_id);
            }

            if (!is_muted)
            {
                LL_INFOS("Messaging") << "Received IM_GROUP_INVITATION message." << LL_ENDL;
                // Read the binary bucket for more information.
                struct invite_bucket_t
                {
                    S32 membership_fee;
                    LLUUID role_id;
                }*invite_bucket;

                // Make sure the binary bucket is the correct size.
                if (binary_bucket_size != sizeof(invite_bucket_t))
                {
                    LL_WARNS("Messaging") << "Malformed group invite binary bucket" << LL_ENDL;
                    break;
                }

                invite_bucket = (struct invite_bucket_t*) &binary_bucket[0];
                S32 membership_fee = ntohl(invite_bucket->membership_fee);

                LLSD payload;
                payload["transaction_id"] = session_id;
                payload["group_id"] = from_group ? from_id : aux_id;
                payload["name"] = name;
                payload["message"] = message;
                payload["fee"] = membership_fee;
                payload["use_offline_cap"] = session_id.isNull() && (offline == IM_OFFLINE);

                LLSD args;
                args["MESSAGE"] = message;
                // we shouldn't pass callback functor since it is registered in LLFunctorRegistration
                LLNotificationsUtil::add("JoinGroup", args, payload);
            }
        }
        break;

        case IM_INVENTORY_OFFERED:
        case IM_TASK_INVENTORY_OFFERED:
            // Someone has offered us some inventory.
        {
            LLOfferInfo* info = new LLOfferInfo;
            if (IM_INVENTORY_OFFERED == dialog)
            {
                struct offer_agent_bucket_t
                {
                    S8      asset_type;
                    LLUUID  object_id;
                }*bucketp;

                if (sizeof(offer_agent_bucket_t) != binary_bucket_size)
                {
                    LL_WARNS("Messaging") << "Malformed inventory offer from agent" << LL_ENDL;
                    delete info;
                    break;
                }
                bucketp = (struct offer_agent_bucket_t*) &binary_bucket[0];
                info->mType = (LLAssetType::EType) bucketp->asset_type;
                info->mObjectID = bucketp->object_id;
                info->mFromObject = false;
            }
            else // IM_TASK_INVENTORY_OFFERED
            {
                if (sizeof(S8) == binary_bucket_size)
                {
                    info->mType = (LLAssetType::EType) binary_bucket[0];
                }
                else
                {
                    /*RIDER*/ // The previous version of the protocol returned the wrong binary bucket... we
                    // still might be able to figure out the type... even though the offer is not retrievable.

                    // Should be safe to remove once DRTSIM-451 fully deploys
                    std::string str_bucket(reinterpret_cast<char *>(binary_bucket));
                    std::string str_type(str_bucket.substr(0, str_bucket.find('|')));

                    std::stringstream type_convert(str_type);

                    S32 type;
                    type_convert >> type;

                    // We could try AT_UNKNOWN which would be more accurate, but that causes an auto decline
                    info->mType = static_cast<LLAssetType::EType>(type);
                    // Don't break in the case of a bad binary bucket.  Go ahead and show the
                    // accept/decline popup even though it will not do anything.
                    LL_WARNS("Messaging") << "Malformed inventory offer from object, type might be " << info->mType << LL_ENDL;
                }
                info->mObjectID = LLUUID::null;
                info->mFromObject = true;
            }

            info->mIM = dialog;
            info->mFromID = from_id;
            info->mFromGroup = from_group;
            info->mFolderID = gInventory.findCategoryUUIDForType(LLFolderType::assetTypeToFolderType(info->mType));

            info->mTransactionID = session_id.notNull() ? session_id : aux_id;

            info->mFromName = name;
            info->mDesc = message;
            info->mHost = sender;
            //if (((is_do_not_disturb && !is_owned_by_me) || is_muted))
            if (is_muted)
            {
                // Prefetch the offered item so that it can be discarded by the appropriate observer. (EXT-4331)
                if (IM_INVENTORY_OFFERED == dialog)
                {
                    LLInventoryFetchItemsObserver* fetch_item = new LLInventoryFetchItemsObserver(info->mObjectID);
                    fetch_item->startFetch();
                    delete fetch_item;
                    // Same as closing window
                    info->forceResponse(IOR_DECLINE);
                }
                else
                {
                    info->forceResponse(IOR_MUTE);
                }
            }
            // old logic: busy mode must not affect interaction with objects (STORM-565)
            // new logic: inventory offers from in-world objects should be auto-declined (CHUI-519)
            else if (is_do_not_disturb && dialog == IM_TASK_INVENTORY_OFFERED)
            {
                // Until throttling is implemented, do not disturb mode should reject inventory instead of silently
                // accepting it.  SEE SL-39554
                info->forceResponse(IOR_DECLINE);
            }
            else
            {
                inventory_offer_handler(info);
            }
        }
        break;

        case IM_INVENTORY_ACCEPTED:
        {
            args["NAME"] = LLSLURL("agent", from_id, "completename").getSLURLString();;
            args["ORIGINAL_NAME"] = original_name;
            LLSD payload;
            payload["from_id"] = from_id;
            // Passing the "SESSION_NAME" to use it for IM notification logging
            // in LLTipHandler::processNotification(). See STORM-941.
            payload["SESSION_NAME"] = name;
            LLNotificationsUtil::add("InventoryAccepted", args, payload);
            break;
        }
        case IM_INVENTORY_DECLINED:
        {
            args["NAME"] = LLSLURL("agent", from_id, "completename").getSLURLString();;
            LLSD payload;
            payload["from_id"] = from_id;
            LLNotificationsUtil::add("InventoryDeclined", args, payload);
            break;
        }
        // TODO: _DEPRECATED suffix as part of vote removal - DEV-24856
        case IM_GROUP_VOTE:
        {
            LL_WARNS("Messaging") << "Received IM: IM_GROUP_VOTE_DEPRECATED" << LL_ENDL;
        }
        break;

        case IM_GROUP_ELECTION_DEPRECATED:
        {
            LL_WARNS("Messaging") << "Received IM: IM_GROUP_ELECTION_DEPRECATED" << LL_ENDL;
        }
        break;

        case IM_FROM_TASK:
        {

            if (is_do_not_disturb && !is_owned_by_me)
            {
                return;
            }

            // Build a link to open the object IM info window.
            std::string location = ll_safe_string((char*)binary_bucket, binary_bucket_size - 1);

            if (session_id.notNull())
            {
                chat.mFromID = session_id;
            }
            else
            {
                // This message originated on a region without the updated code for task id and slurl information.
                // We just need a unique ID for this object that isn't the owner ID.
                // If it is the owner ID it will overwrite the style that contains the link to that owner's profile.
                // This isn't ideal - it will make 1 style for all objects owned by the the same person/group.
                // This works because the only thing we can really do in this case is show the owner name and link to their profile.
                chat.mFromID = from_id ^ gAgent.getSessionID();
            }

            chat.mSourceType = CHAT_SOURCE_OBJECT;

            // To conclude that the source type of message is CHAT_SOURCE_SYSTEM it's not
            // enough to check only from name (i.e. fromName = "Second Life"). For example
            // source type of messages from objects called "Second Life" should not be CHAT_SOURCE_SYSTEM.
            bool chat_from_system = (SYSTEM_FROM == name) && region_id.isNull() && position.isNull();
            if (chat_from_system)
            {
                // System's UUID is NULL (fixes EXT-4766)
                chat.mFromID = LLUUID::null;
                chat.mSourceType = CHAT_SOURCE_SYSTEM;
            }

            // IDEVO Some messages have embedded resident names
            message = clean_name_from_task_im(message, from_group);

            LLSD query_string;
            query_string["owner"] = from_id;
            query_string["slurl"] = location;
            query_string["name"] = name;
            if (from_group)
            {
                query_string["groupowned"] = "true";
            }

            chat.mURL = LLSLURL("objectim", session_id, "").getSLURLString();
            chat.mText = message;

            // Note: lie to Nearby Chat, pretending that this is NOT an IM, because
            // IMs from obejcts don't open IM sessions.
            LLFloaterIMNearbyChat* nearby_chat = LLFloaterReg::getTypedInstance<LLFloaterIMNearbyChat>("nearby_chat");
            if (!chat_from_system && nearby_chat)
            {
                chat.mOwnerID = from_id;
                LLSD args;
                args["slurl"] = location;

                // Look for IRC-style emotes here so object name formatting is correct
                std::string prefix = message.substr(0, 4);
                if (prefix == "/me " || prefix == "/me'")
                {
                    chat.mChatStyle = CHAT_STYLE_IRC;
                }

                LLNotificationsUI::LLNotificationManager::instance().onChat(chat, args);
                if (message != "")
                {
                    LLSD msg_notify;
                    msg_notify["session_id"] = LLUUID();
                    msg_notify["from_id"] = chat.mFromID;
                    msg_notify["source_type"] = chat.mSourceType;
                    on_new_message(msg_notify);
                }
            }


            //Object IMs send with from name: 'Second Life' need to be displayed also in notification toasts (EXT-1590)
            if (!chat_from_system) break;

            LLSD substitutions;
            substitutions["NAME"] = name;
            substitutions["MSG"] = message;

            LLSD payload;
            payload["object_id"] = session_id;
            payload["owner_id"] = from_id;
            payload["from_id"] = from_id;
            payload["slurl"] = location;
            payload["name"] = name;

            if (from_group)
            {
                payload["group_owned"] = "true";
            }

            LLNotificationsUtil::add("ServerObjectMessage", substitutions, payload);
        }
        break;

        case IM_SESSION_SEND:       // ad-hoc or group IMs

            // Only show messages if we have a session open (which
            // should happen after you get an "invitation"
            if (!gIMMgr->hasSession(session_id))
            {
                return;
            }

            else if (offline == IM_ONLINE && is_do_not_disturb)
            {

                // return a standard "do not disturb" message, but only do it to online IM
                // (i.e. not other auto responses and not store-and-forward IM)
                if (!gIMMgr->hasSession(session_id))
                {
                    // if there is not a panel for this conversation (i.e. it is a new IM conversation
                    // initiated by the other party) then...
                    send_do_not_disturb_message(gMessageSystem, from_id, session_id);
                }

                // now store incoming IM in chat history

                buffer = message;

                LL_DEBUGS("Messaging") << "message in dnd; session_id( " << session_id << " ), from_id( " << from_id << " )" << LL_ENDL;

                // add to IM panel, but do not bother the user
                gIMMgr->addMessage(
                    session_id,
                    from_id,
                    name,
                    buffer,
                    IM_OFFLINE == offline,
                    ll_safe_string((char*)binary_bucket),
                    IM_SESSION_INVITE,
                    parent_estate_id,
                    region_id,
                    position,
                    false,      // is_region_msg
                    timestamp);
            }
            else
            {
                // standard message, not from system
                std::string saved;
                if (offline == IM_OFFLINE)
                {
                    saved = llformat("(Saved %s) ", formatted_time(timestamp).c_str());
                }

                buffer = saved + message;

                LL_DEBUGS("Messaging") << "standard message session_id( " << session_id << " ), from_id( " << from_id << " )" << LL_ENDL;

                gIMMgr->addMessage(
                    session_id,
                    from_id,
                    name,
                    buffer,
                    (IM_OFFLINE == offline),
                    ll_safe_string((char*)binary_bucket),   // session name
                    IM_SESSION_INVITE,
                    parent_estate_id,
                    region_id,
                    position,
                    false,      // is_region_msg
                    timestamp);
            }
            break;

        case IM_FROM_TASK_AS_ALERT:
            if (is_do_not_disturb && !is_owned_by_me)
            {
                return;
            }
            {
                // Construct a viewer alert for this message.
                args["NAME"] = name;
                args["MESSAGE"] = message;
                LLNotificationsUtil::add("ObjectMessage", args);
            }
            break;
        case IM_DO_NOT_DISTURB_AUTO_RESPONSE:
            if (is_muted)
            {
                LL_DEBUGS("Messaging") << "Ignoring do-not-disturb response from " << from_id << LL_ENDL;
                return;
            }
            else
            {
                gIMMgr->addMessage(session_id, from_id, name, message);
            }
            break;

        case IM_LURE_USER:
        case IM_TELEPORT_REQUEST:
        {
            if (is_muted)
            {
                return;
            }
            else if (gSavedPerAccountSettings.getBOOL("VoiceCallsFriendsOnly") && (LLAvatarTracker::instance().getBuddyInfo(from_id) == NULL))
            {
                return;
            }
            else
            {
                if (is_do_not_disturb)
                {
                    send_do_not_disturb_message(gMessageSystem, from_id);
                }

                LLVector3 pos, look_at;
                U64 region_handle(0);
                U8 region_access(SIM_ACCESS_MIN);
                std::string region_info = ll_safe_string((char*)binary_bucket, binary_bucket_size);
                std::string region_access_str = LLStringUtil::null;
                std::string region_access_icn = LLStringUtil::null;
                std::string region_access_lc = LLStringUtil::null;

                bool canUserAccessDstRegion = true;
                bool doesUserRequireMaturityIncrease = false;

                // Do not parse the (empty) lure bucket for TELEPORT_REQUEST
                if (IM_TELEPORT_REQUEST != dialog && parse_lure_bucket(region_info, region_handle, pos, look_at, region_access))
                {
                    region_access_str = LLViewerRegion::accessToString(region_access);
                    region_access_icn = LLViewerRegion::getAccessIcon(region_access);
                    region_access_lc = region_access_str;
                    LLStringUtil::toLower(region_access_lc);

                    if (!gAgent.isGodlike())
                    {
                        switch (region_access)
                        {
                            case SIM_ACCESS_MIN:
                            case SIM_ACCESS_PG:
                                break;
                            case SIM_ACCESS_MATURE:
                                if (gAgent.isTeen())
                                {
                                    canUserAccessDstRegion = false;
                                }
                                else if (gAgent.prefersPG())
                                {
                                    doesUserRequireMaturityIncrease = true;
                                }
                                break;
                            case SIM_ACCESS_ADULT:
                                if (!gAgent.isAdult())
                                {
                                    canUserAccessDstRegion = false;
                                }
                                else if (!gAgent.prefersAdult())
                                {
                                    doesUserRequireMaturityIncrease = true;
                                }
                                break;
                            default:
                                llassert(0);
                                break;
                        }
                    }
                }

                LLSD args;
                // *TODO: Translate -> [FIRST] [LAST] (maybe)
                args["NAME_SLURL"] = LLSLURL("agent", from_id, "about").getSLURLString();
                args["MESSAGE"] = message;
                args["MATURITY_STR"] = region_access_str;
                args["MATURITY_ICON"] = region_access_icn;
                args["REGION_CONTENT_MATURITY"] = region_access_lc;
                LLSD payload;
                payload["from_id"] = from_id;
                payload["lure_id"] = session_id;
                payload["godlike"] = false;
                payload["region_maturity"] = region_access;

                if (!canUserAccessDstRegion)
                {
                    LLNotification::Params params("TeleportOffered_MaturityBlocked");
                    params.substitutions = args;
                    params.payload = payload;
                    LLPostponedNotification::add<LLPostponedOfferNotification>(params, from_id, false);
                    send_simple_im(from_id, LLTrans::getString("TeleportMaturityExceeded"), IM_NOTHING_SPECIAL, session_id);
                    send_simple_im(from_id, LLStringUtil::null, IM_LURE_DECLINED, session_id);
                }
                else if (doesUserRequireMaturityIncrease)
                {
                    LLNotification::Params params("TeleportOffered_MaturityExceeded");
                    params.substitutions = args;
                    params.payload = payload;
                    LLPostponedNotification::add<LLPostponedOfferNotification>(params, from_id, false);
                }
                else
                {
                    LLNotification::Params params;
                    if (IM_LURE_USER == dialog)
                    {
                        params.name = "TeleportOffered";
                        params.functor.name = "TeleportOffered";
                    }
                    else if (IM_TELEPORT_REQUEST == dialog)
                    {
                        params.name = "TeleportRequest";
                        params.functor.name = "TeleportRequest";
                    }

                    params.substitutions = args;
                    params.payload = payload;
                    LLPostponedNotification::add<LLPostponedOfferNotification>(params, from_id, false);
                }
            }
        }
        break;

        case IM_GODLIKE_LURE_USER:
        {
            LLVector3 pos, look_at;
            U64 region_handle(0);
            U8 region_access(SIM_ACCESS_MIN);
            std::string region_info = ll_safe_string((char*)binary_bucket, binary_bucket_size);
            std::string region_access_str = LLStringUtil::null;
            std::string region_access_icn = LLStringUtil::null;
            std::string region_access_lc = LLStringUtil::null;

            bool canUserAccessDstRegion = true;
            bool doesUserRequireMaturityIncrease = false;

            if (parse_lure_bucket(region_info, region_handle, pos, look_at, region_access))
            {
                region_access_str = LLViewerRegion::accessToString(region_access);
                region_access_icn = LLViewerRegion::getAccessIcon(region_access);
                region_access_lc = region_access_str;
                LLStringUtil::toLower(region_access_lc);

                if (!gAgent.isGodlike())
                {
                    switch (region_access)
                    {
                        case SIM_ACCESS_MIN:
                        case SIM_ACCESS_PG:
                            break;
                        case SIM_ACCESS_MATURE:
                            if (gAgent.isTeen())
                            {
                                canUserAccessDstRegion = false;
                            }
                            else if (gAgent.prefersPG())
                            {
                                doesUserRequireMaturityIncrease = true;
                            }
                            break;
                        case SIM_ACCESS_ADULT:
                            if (!gAgent.isAdult())
                            {
                                canUserAccessDstRegion = false;
                            }
                            else if (!gAgent.prefersAdult())
                            {
                                doesUserRequireMaturityIncrease = true;
                            }
                            break;
                        default:
                            llassert(0);
                            break;
                    }
                }
            }

            LLSD args;
            // *TODO: Translate -> [FIRST] [LAST] (maybe)
            args["NAME_SLURL"] = LLSLURL("agent", from_id, "about").getSLURLString();
            args["MESSAGE"] = message;
            args["MATURITY_STR"] = region_access_str;
            args["MATURITY_ICON"] = region_access_icn;
            args["REGION_CONTENT_MATURITY"] = region_access_lc;
            LLSD payload;
            payload["from_id"] = from_id;
            payload["lure_id"] = session_id;
            payload["godlike"] = true;
            payload["region_maturity"] = region_access;

            if (!canUserAccessDstRegion)
            {
                LLNotification::Params params("TeleportOffered_MaturityBlocked");
                params.substitutions = args;
                params.payload = payload;
                LLPostponedNotification::add<LLPostponedOfferNotification>(params, from_id, false);
                send_simple_im(from_id, LLTrans::getString("TeleportMaturityExceeded"), IM_NOTHING_SPECIAL, session_id);
                send_simple_im(from_id, LLStringUtil::null, IM_LURE_DECLINED, session_id);
            }
            else if (doesUserRequireMaturityIncrease)
            {
                LLNotification::Params params("TeleportOffered_MaturityExceeded");
                params.substitutions = args;
                params.payload = payload;
                LLPostponedNotification::add<LLPostponedOfferNotification>(params, from_id, false);
            }
            else
            {
                // do not show a message box, because you're about to be
                // teleported.
                LLNotifications::instance().forceResponse(LLNotification::Params("TeleportOffered").payload(payload), 0);
            }
        }
        break;

        case IM_GOTO_URL:
        {
            LLSD args;
            // n.b. this is for URLs sent by the system, not for
            // URLs sent by scripts (i.e. llLoadURL)
            if (binary_bucket_size <= 0)
            {
                LL_WARNS("Messaging") << "bad binary_bucket_size: "
                    << binary_bucket_size
                    << " - aborting function." << LL_ENDL;
                return;
            }

            std::string url;

            url.assign((char*)binary_bucket, binary_bucket_size - 1);
            args["MESSAGE"] = message;
            args["URL"] = url;
            LLSD payload;
            payload["url"] = url;
            LLNotificationsUtil::add("GotoURL", args, payload);
        }
        break;

        case IM_FRIENDSHIP_OFFERED:
        {
            LLSD payload;
            payload["from_id"] = from_id;
            payload["session_id"] = session_id;;
            payload["online"] = (offline == IM_ONLINE);
            payload["sender"] = sender.getIPandPort();

            bool add_notification = true;
            for (auto& panel : LLToastNotifyPanel::instance_snapshot())
            {
                const std::string& notification_name = panel.getNotificationName();
                if (notification_name == "OfferFriendship" && panel.isControlPanelEnabled())
                {
                    add_notification = false;
                    break;
                }
            }

            if (is_muted && add_notification)
            {
                LLNotifications::instance().forceResponse(LLNotification::Params("OfferFriendship").payload(payload), 1);
            }
            else
            {
                if (is_do_not_disturb)
                {
                    send_do_not_disturb_message(gMessageSystem, from_id);
                }
                args["NAME_SLURL"] = LLSLURL("agent", from_id, "about").getSLURLString();

                if (add_notification)
                {
                    if (message.empty())
                    {
                        //support for frienship offers from clients before July 2008
                        LLNotificationsUtil::add("OfferFriendshipNoMessage", args, payload);
                    }
                    else
                    {
                        args["[MESSAGE]"] = message;
                        LLNotification::Params params("OfferFriendship");
                        params.substitutions = args;
                        params.payload = payload;
                        LLPostponedNotification::add<LLPostponedOfferNotification>(params, from_id, false);
                    }
                }
            }
        }
        break;

        case IM_FRIENDSHIP_ACCEPTED:
        {
            // In the case of an offline IM, the formFriendship() may be extraneous
            // as the database should already include the relationship.  But it
            // doesn't hurt for dupes.
            LLAvatarTracker::formFriendship(from_id);

            std::vector<std::string> strings;
            strings.push_back(from_id.asString());
            send_generic_message("requestonlinenotification", strings);

            args["NAME"] = name;
            LLSD payload;
            payload["from_id"] = from_id;
            LLAvatarNameCache::get(from_id, boost::bind(&notification_display_name_callback, _1, _2, "FriendshipAccepted", args, payload));
        }
        break;

        case IM_FRIENDSHIP_DECLINED_DEPRECATED:
        default:
            LL_WARNS("Messaging") << "Instant message calling for unknown dialog "
                << (S32)dialog << LL_ENDL;
            break;
    }

    LLWindow* viewer_window = gViewerWindow->getWindow();
    if (viewer_window && viewer_window->getMinimized())
    {
        viewer_window->flashIcon(5.f);
    }
}

void LLIMProcessing::requestOfflineMessages()
{
    static bool requested = false;
    if (!requested
        && gMessageSystem
        && !gDisconnected
        && LLMuteList::getInstance()->isLoaded()
        && isAgentAvatarValid()
        && gAgent.getRegion()
        && gAgent.getRegion()->capabilitiesReceived())
    {
        std::string cap_url = gAgent.getRegionCapability("ReadOfflineMsgs");

        // Auto-accepted inventory items may require the avatar object
        // to build a correct name.  Likewise, inventory offers from
        // muted avatars require the mute list to properly mute.
        if (cap_url.empty()
            || gAgent.getRegionCapability("AcceptFriendship").empty()
            || gAgent.getRegionCapability("AcceptGroupInvite").empty())
        {
            // Offline messages capability provides no session/transaction ids for message AcceptFriendship and IM_GROUP_INVITATION to work
            // So make sure we have the caps before using it.
            requestOfflineMessagesLegacy();
        }
        else
        {
            LLCoros::instance().launch("LLIMProcessing::requestOfflineMessagesCoro",
                boost::bind(&LLIMProcessing::requestOfflineMessagesCoro, cap_url));
        }
        requested = true;
    }
}

void LLIMProcessing::requestOfflineMessagesCoro(std::string url)
{
    LLCore::HttpRequest::policy_t httpPolicy(LLCore::HttpRequest::DEFAULT_POLICY_ID);
    LLCoreHttpUtil::HttpCoroutineAdapter::ptr_t
        httpAdapter(new LLCoreHttpUtil::HttpCoroutineAdapter("requestOfflineMessagesCoro", httpPolicy));
    LLCore::HttpRequest::ptr_t httpRequest(new LLCore::HttpRequest);

    LLSD result = httpAdapter->getAndSuspend(httpRequest, url);

    LLSD httpResults = result[LLCoreHttpUtil::HttpCoroutineAdapter::HTTP_RESULTS];
    LLCore::HttpStatus status = LLCoreHttpUtil::HttpCoroutineAdapter::getStatusFromLLSD(httpResults);

    if (!status) // success = httpResults["success"].asBoolean();
    {
        LL_WARNS("Messaging") << "Error requesting offline messages via capability " << url << ", Status: " << status.toString() << "\nFalling back to legacy method." << LL_ENDL;

        requestOfflineMessagesLegacy();
        return;
    }

    LLSD contents = result[LLCoreHttpUtil::HttpCoroutineAdapter::HTTP_RESULTS_CONTENT];

    if (!contents.size())
    {
        LL_WARNS("Messaging") << "No contents received for offline messages via capability " << url << LL_ENDL;
        return;
    }

    // Todo: once dirtsim-369 releases, remove one of the map/array options
    LLSD messages;
    if (contents.isArray())
    {
        messages = *contents.beginArray();
    }
    else if (contents.has("messages"))
    {
        messages = contents["messages"];
    }
    else
    {
        LL_WARNS("Messaging") << "Invalid offline message content received via capability " << url << LL_ENDL;
        return;
    }

    if (!messages.isArray())
    {
        LL_WARNS("Messaging") << "Invalid offline message content received via capability " << url << LL_ENDL;
        return;
    }

    if (messages.size() == 0)
    {
        // Nothing to process
        return;
    }

    if (!gAgent.getRegion())
    {
        LL_WARNS("Messaging") << "Region null while attempting to load messages." << LL_ENDL;
        return;
    }

    LL_INFOS("Messaging") << "Processing offline messages." << LL_ENDL;

    LLHost sender = gAgent.getRegionHost();

    LLSD::array_iterator i = messages.beginArray();
    LLSD::array_iterator iEnd = messages.endArray();
    for (; i != iEnd; ++i)
    {
        const LLSD &message_data(*i);

        /* RIDER: Many fields in this message are using a '_' rather than the standard '-'.  This
         * should be changed but would require tight coordination with the simulator.
         */
        LLVector3 position;
        if (message_data.has("position"))
        {
            position.setValue(message_data["position"]);
        }
        else
        {
            position.set(message_data["local_x"].asReal(), message_data["local_y"].asReal(), message_data["local_z"].asReal());
        }

        std::vector<U8> bin_bucket;
        if (message_data.has("binary_bucket"))
        {
            bin_bucket = message_data["binary_bucket"].asBinary();
        }
        else
        {
            bin_bucket.push_back(0);
        }

        // Todo: once drtsim-451 releases, remove the string option
        bool from_group;
        if (message_data["from_group"].isInteger())
        {
            from_group = message_data["from_group"].asInteger();
        }
        else
        {
            from_group = message_data["from_group"].asString() == "Y";
        }

        EInstantMessage dialog = static_cast<EInstantMessage>(message_data["dialog"].asInteger());
        LLUUID session_id = message_data["transaction-id"].asUUID();
        if (session_id.isNull() && dialog == IM_FROM_TASK)
        {
            session_id = message_data["asset_id"].asUUID();
        }
<<<<<<< HEAD

        LLAppViewer::instance()->postToMainCoro([=]()
            {
                std::vector<U8> local_bin_bucket = bin_bucket;
                LLHost local_sender = sender;
                LLIMProcessing::processNewMessage(
                    message_data["from_agent_id"].asUUID(),
                    from_group,
                    message_data["to_agent_id"].asUUID(),
                    message_data.has("offline") ? static_cast<U8>(message_data["offline"].asInteger()) : IM_OFFLINE,
                    dialog,
                    session_id,
                    static_cast<U32>(message_data["timestamp"].asInteger()),
                    message_data["from_agent_name"].asString(),
                    message_data["message"].asString(),
                    static_cast<U32>((message_data.has("parent_estate_id")) ? message_data["parent_estate_id"].asInteger() : 1), // 1 - IMMainland
                    message_data["region_id"].asUUID(),
                    position,
                    local_bin_bucket.data(),
                    local_bin_bucket.size(),
                    local_sender,
                    message_data["asset_id"].asUUID());
            });
=======
        LLIMProcessing::processNewMessage(
            message_data["from_agent_id"].asUUID(),
            from_group,
            message_data["to_agent_id"].asUUID(),
            message_data.has("offline") ? static_cast<U8>(message_data["offline"].asInteger()) : IM_OFFLINE,
            dialog,
            session_id,
            static_cast<U32>(message_data["timestamp"].asInteger()),
            message_data["from_agent_name"].asString(),
            message_data["message"].asString(),
            static_cast<U32>((message_data.has("parent_estate_id")) ? message_data["parent_estate_id"].asInteger() : 1), // 1 - IMMainland
            message_data["region_id"].asUUID(),
            position,
            bin_bucket.data(),
            static_cast<S32>(bin_bucket.size()),
            sender,
            message_data["asset_id"].asUUID());
>>>>>>> 9f6b8484

    }
}

void LLIMProcessing::requestOfflineMessagesLegacy()
{
    LL_INFOS("Messaging") << "Requesting offline messages (Legacy)." << LL_ENDL;

    LLMessageSystem* msg = gMessageSystem;
    msg->newMessageFast(_PREHASH_RetrieveInstantMessages);
    msg->nextBlockFast(_PREHASH_AgentData);
    msg->addUUIDFast(_PREHASH_AgentID, gAgent.getID());
    msg->addUUIDFast(_PREHASH_SessionID, gAgent.getSessionID());
    gAgent.sendReliableMessage();
}
<|MERGE_RESOLUTION|>--- conflicted
+++ resolved
@@ -1637,7 +1637,6 @@
         {
             session_id = message_data["asset_id"].asUUID();
         }
-<<<<<<< HEAD
 
         LLAppViewer::instance()->postToMainCoro([=]()
             {
@@ -1657,29 +1656,10 @@
                     message_data["region_id"].asUUID(),
                     position,
                     local_bin_bucket.data(),
-                    local_bin_bucket.size(),
+                    S32(local_bin_bucket.size()),
                     local_sender,
                     message_data["asset_id"].asUUID());
             });
-=======
-        LLIMProcessing::processNewMessage(
-            message_data["from_agent_id"].asUUID(),
-            from_group,
-            message_data["to_agent_id"].asUUID(),
-            message_data.has("offline") ? static_cast<U8>(message_data["offline"].asInteger()) : IM_OFFLINE,
-            dialog,
-            session_id,
-            static_cast<U32>(message_data["timestamp"].asInteger()),
-            message_data["from_agent_name"].asString(),
-            message_data["message"].asString(),
-            static_cast<U32>((message_data.has("parent_estate_id")) ? message_data["parent_estate_id"].asInteger() : 1), // 1 - IMMainland
-            message_data["region_id"].asUUID(),
-            position,
-            bin_bucket.data(),
-            static_cast<S32>(bin_bucket.size()),
-            sender,
-            message_data["asset_id"].asUUID());
->>>>>>> 9f6b8484
 
     }
 }
