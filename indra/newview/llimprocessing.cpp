/**
* @file LLIMProcessing.cpp
* @brief Container for Instant Messaging
*
* $LicenseInfo:firstyear=2001&license=viewerlgpl$
* Second Life Viewer Source Code
* Copyright (C) 2018, Linden Research, Inc.
*
* This library is free software; you can redistribute it and/or
* modify it under the terms of the GNU Lesser General Public
* License as published by the Free Software Foundation;
* version 2.1 of the License only.
*
* This library is distributed in the hope that it will be useful,
* but WITHOUT ANY WARRANTY; without even the implied warranty of
* MERCHANTABILITY or FITNESS FOR A PARTICULAR PURPOSE.  See the GNU
* Lesser General Public License for more details.
*
* You should have received a copy of the GNU Lesser General Public
* License along with this library; if not, write to the Free Software
* Foundation, Inc., 51 Franklin Street, Fifth Floor, Boston, MA  02110-1301  USA
*
* Linden Research, Inc., 945 Battery Street, San Francisco, CA  94111  USA
* $/LicenseInfo$
*/

#include "llviewerprecompiledheaders.h"

#include "llimprocessing.h"

#include "llagent.h"
#include "llappviewer.h"
#include "llavatarnamecache.h"
#include "llfirstuse.h"
#include "llfloaterreg.h"
// <FS:Ansariel> [FS communication UI]
//#include "llfloaterimnearbychat.h"
#include "fsfloaternearbychat.h"
// </FS:Ansariel> [FS communication UI]
#include "llimview.h"
#include "llinventoryobserver.h"
#include "llinventorymodel.h"
#include "llmutelist.h"
#include "llnotifications.h"
#include "llnotificationsutil.h"
#include "llnotificationmanager.h"
#include "llpanelgroup.h"
#include "llregex.h"
#include "llregionhandle.h"
#include "llsdserialize.h"
#include "llslurl.h"
#include "llstring.h"
#include "lltoastnotifypanel.h"
#include "lltrans.h"
#include "llviewergenericmessage.h"
#include "llviewerobjectlist.h"
#include "llviewermessage.h"
#include "llviewerwindow.h"
#include "llviewerregion.h"
#include "llvoavatarself.h"
#include "llworld.h"

#include "boost/lexical_cast.hpp"

// [RLVa:KB] - Checked: 2010-03-09 (RLVa-1.2.0a)
#include "rlvactions.h"
#include "rlvhandler.h"
#include "rlvinventory.h"
#include "rlvui.h"
// [/RLVa:KB]

// Firestorm includes
#include "exogroupmutelist.h"
#include "fscommon.h"
#include "fsdata.h"
#include "fskeywords.h"
#include "llagentui.h"
#include "llavataractions.h"
#include "llgiveinventory.h"
#include "lllandmarkactions.h"
#include "llviewernetwork.h"
#include "sound_ids.h"
#include "NACLantispam.h"

#if LL_MSVC
// disable boost::lexical_cast warning
#pragma warning (disable:4702)
#endif

extern void on_new_message(const LLSD& msg);

// Strip out "Resident" for display, but only if the message came from a user
// (rather than a script)
static std::string clean_name_from_im(const std::string& name, EInstantMessage type)
{
    switch (type)
    {
        case IM_NOTHING_SPECIAL:
        case IM_MESSAGEBOX:
        case IM_GROUP_INVITATION:
        case IM_INVENTORY_OFFERED:
        case IM_INVENTORY_ACCEPTED:
        case IM_INVENTORY_DECLINED:
        case IM_GROUP_VOTE:
        case IM_GROUP_MESSAGE_DEPRECATED:
            //IM_TASK_INVENTORY_OFFERED
            //IM_TASK_INVENTORY_ACCEPTED
            //IM_TASK_INVENTORY_DECLINED
        case IM_NEW_USER_DEFAULT:
        case IM_SESSION_INVITE:
        case IM_SESSION_P2P_INVITE:
        case IM_SESSION_GROUP_START:
        case IM_SESSION_CONFERENCE_START:
        case IM_SESSION_SEND:
        case IM_SESSION_LEAVE:
            //IM_FROM_TASK
        case IM_DO_NOT_DISTURB_AUTO_RESPONSE:
        case IM_CONSOLE_AND_CHAT_HISTORY:
        case IM_LURE_USER:
        case IM_LURE_ACCEPTED:
        case IM_LURE_DECLINED:
        case IM_GODLIKE_LURE_USER:
        case IM_TELEPORT_REQUEST:
        case IM_GROUP_ELECTION_DEPRECATED:
            //IM_GOTO_URL
            //IM_FROM_TASK_AS_ALERT
        case IM_GROUP_NOTICE:
        case IM_GROUP_NOTICE_INVENTORY_ACCEPTED:
        case IM_GROUP_NOTICE_INVENTORY_DECLINED:
        case IM_GROUP_INVITATION_ACCEPT:
        case IM_GROUP_INVITATION_DECLINE:
        case IM_GROUP_NOTICE_REQUESTED:
        case IM_FRIENDSHIP_OFFERED:
        case IM_FRIENDSHIP_ACCEPTED:
        case IM_FRIENDSHIP_DECLINED_DEPRECATED:
            //IM_TYPING_START
            //IM_TYPING_STOP
            return LLCacheName::cleanFullName(name);
        default:
            return name;
    }
}

static std::string clean_name_from_task_im(const std::string& msg,
    bool from_group)
{
    boost::smatch match;
    static const boost::regex returned_exp(
        "(.*been returned to your inventory lost and found folder by )(.+)( (from|near).*)");
    if (ll_regex_match(msg, match, returned_exp))
    {
        // match objects are 1-based for groups
        std::string final = match[1].str();
        std::string name = match[2].str();
        // Don't try to clean up group names
        if (!from_group)
        {
            final += LLCacheName::buildUsername(name);
        }
        final += match[3].str();
        return final;
    }
    return msg;
}

const std::string NOT_ONLINE_MSG("User not online - message will be stored and delivered later.");
const std::string NOT_ONLINE_INVENTORY("User not online - inventory has been saved.");
void translate_if_needed(std::string& message)
{
    if (message == NOT_ONLINE_MSG)
    {
        message = LLTrans::getString("not_online_msg");
    }
    else if (message == NOT_ONLINE_INVENTORY)
    {
        message = LLTrans::getString("not_online_inventory");
    }
}

class LLPostponedIMSystemTipNotification : public LLPostponedNotification
{
protected:
    /* virtual */
    void modifyNotificationParams()
    {
        LLSD payload = mParams.payload;
        // <FS:Ansariel> FIRE-29943: Item shared messaged logging to wrong IM logfile if user is offline
        //payload["SESSION_NAME"] = mName;
        LLAvatarName av_name;
        // This should work since modifyNotificationParams() is invoked after we already
        // retrieved the avatar name
        if (mFromId.notNull() && LLAvatarNameCache::instance().getName(mFromId, &av_name))
        {
            // LLHandlerUtil::logToIM() will transform this into the correct filename
            payload["SESSION_NAME"] = av_name.getLegacyName();
        }
        else
        {
            payload["SESSION_NAME"] = mName;
        }
        // </FS:Ansariel>

        mParams.payload = payload;
    }
};

class LLPostponedOfferNotification : public LLPostponedNotification
{
protected:
    /* virtual */
    void modifyNotificationParams()
    {
        LLSD substitutions = mParams.substitutions;
        substitutions["NAME"] = mName;
        mParams.substitutions = substitutions;
    }
};

void inventory_offer_handler(LLOfferInfo* info)
{
    // If muted, don't even go through the messaging stuff.  Just curtail the offer here.
    // Passing in a null UUID handles the case of where you have muted one of your own objects by_name.
    // The solution for STORM-1297 seems to handle the cases where the object is owned by someone else.
    if (LLMuteList::getInstance()->isMuted(info->mFromID, info->mFromName) ||
        LLMuteList::getInstance()->isMuted(LLUUID::null, info->mFromName))
    {
        info->forceResponse(IOR_MUTE);
        return;
    }


    bool bAutoAccept(false);
    // Avoid the Accept/Discard dialog if the user so desires. JC
    // <FS:Ansariel> Auto-accept any kind of inventory (FIRE-4128)
    //if (gSavedSettings.getBOOL("AutoAcceptNewInventory")
    //  && (info->mType == LLAssetType::AT_NOTECARD
    //      || info->mType == LLAssetType::AT_LANDMARK
    //      || info->mType == LLAssetType::AT_TEXTURE))
//  if (gSavedSettings.getBOOL("AutoAcceptNewInventory"))
    // </FS:Ansariel> Auto-accept any kind of inventory (FIRE-4128)
// [RLVa:KB]
    // Don't auto-accept give-to-RLV inventory offers
    if ( (gSavedSettings.getBOOL("AutoAcceptNewInventory")) &&
         ( (!rlv_handler_t::isEnabled()) || (!RlvInventory::instance().isGiveToRLVOffer(*info)) ) )
// [/RLVa:KB]
    {
        // For certain types, just accept the items into the inventory,
        // and possibly open them on receipt depending upon "ShowNewInventory".
        bAutoAccept = true;
    }

    // Strip any SLURL from the message display. (DEV-2754)
    std::string msg = info->mDesc;
    auto indx = msg.find(" ( http://slurl.com/secondlife/");
    if (indx == std::string::npos)
    {
        // try to find new slurl host
        indx = msg.find(" ( http://maps.secondlife.com/secondlife/");
    }
    if (indx >= 0)
    {
        LLStringUtil::truncate(msg, indx);
    }

    LLSD args;
    args["[OBJECTNAME]"] = msg;

    LLSD payload;

    // must protect against a NULL return from lookupHumanReadable()
    std::string typestr = ll_safe_string(LLAssetType::lookupHumanReadable(info->mType));
    if (!typestr.empty())
    {
        // human readable matches string name from strings.xml
        // lets get asset type localized name
        args["OBJECTTYPE"] = LLTrans::getString(typestr);
    }
    else
    {
        LL_WARNS("Messaging") << "LLAssetType::lookupHumanReadable() returned NULL - probably bad asset type: " << info->mType << LL_ENDL;
        args["OBJECTTYPE"] = "";

        // This seems safest, rather than propagating bogosity
        LL_WARNS("Messaging") << "Forcing an inventory-decline for probably-bad asset type." << LL_ENDL;
        info->forceResponse(IOR_DECLINE);
        return;
    }

    // If mObjectID is null then generate the object_id based on msg to prevent
    // multiple creation of chiclets for same object.
    LLUUID object_id = info->mObjectID;
    if (object_id.isNull())
        object_id.generate(msg);

    payload["from_id"] = info->mFromID;
    // Needed by LLScriptFloaterManager to bind original notification with
    // faked for toast one.
    payload["object_id"] = object_id;
    // Flag indicating that this notification is faked for toast.
    payload["give_inventory_notification"] = false;
    args["OBJECTFROMNAME"] = info->mFromName;
    args["NAME"] = info->mFromName;
    if (info->mFromGroup)
    {
        args["NAME_SLURL"] = LLSLURL("group", info->mFromID, "about").getSLURLString();
    }
    else
    {
// [SL:KB] - Patch: UI-Notifications | Checked: 2011-04-11 (Catznip-2.5.0a) | Added: Catznip-2.5.0a
        args["NAME_LABEL"] = LLSLURL("agent", info->mFromID, "completename").getSLURLString();
// [/SL:KB]
        args["NAME_SLURL"] = LLSLURL("agent", info->mFromID, "about").getSLURLString();
    }
    std::string verb = "select?name=" + LLURI::escape(msg);
    args["ITEM_SLURL"] = LLSLURL("inventory", info->mObjectID, verb.c_str()).getSLURLString();

    LLNotification::Params p;

    // Object -> Agent Inventory Offer
    if (info->mFromObject && !bAutoAccept)
    {
// [RLVa:KB] - Checked: RLVa-1.2.2
        // Only filter if the object owner is a nearby agent
        if ( (RlvActions::isRlvEnabled()) && (!RlvActions::canShowName(RlvActions::SNC_DEFAULT, info->mFromID)) && (RlvUtil::isNearbyAgent(info->mFromID)) )
        {
            payload["rlv_shownames"] = true;
            args["NAME_SLURL"] = LLSLURL("agent", info->mFromID, "rlvanonym").getSLURLString();
        }
// [/RLVa:KB]

        // Inventory Slurls don't currently work for non agent transfers, so only display the object name.
        args["ITEM_SLURL"] = msg;
        // Note: sets inventory_task_offer_callback as the callback
        p.substitutions(args).payload(payload).functor.responder(LLNotificationResponderPtr(info));
        info->mPersist = true;

        // Offers from your own objects need a special notification template.
        p.name = info->mFromID == gAgentID ? "OwnObjectGiveItem" : "ObjectGiveItem";

        // Pop up inv offer chiclet and let the user accept (keep), or reject (and silently delete) the inventory.
        LLPostponedNotification::add<LLPostponedOfferNotification>(p, info->mFromID, info->mFromGroup);
    }
    else // Agent -> Agent Inventory Offer
    {
// [RLVa:KB] - Checked: RLVa-2.0.1
        // Only filter if the offer is from a nearby agent and if there's no open IM session (doesn't necessarily have to be focused)
        bool fRlvCanShowName = (!RlvActions::isRlvEnabled()) ||
            (RlvActions::canShowName(RlvActions::SNC_DEFAULT, info->mFromID)) || (!RlvUtil::isNearbyAgent(info->mFromID)) || (RlvUIEnabler::hasOpenIM(info->mFromID)) || (RlvUIEnabler::hasOpenProfile(info->mFromID));
        if (!fRlvCanShowName)
        {
            payload["rlv_shownames"] = true;
            LLAvatarName av_name;
            if (LLAvatarNameCache::get(info->mFromID, &av_name))
            {
                args["NAME"] = RlvStrings::getAnonym(av_name);
            }
            else
            {
                args["NAME"] = RlvStrings::getAnonym(info->mFromName);
            }
            args["NAME_SLURL"] = LLSLURL("agent", info->mFromID, "rlvanonym").getSLURLString();
        }
// [/RLVa:KB]

        p.responder = info;
        // Note: sets inventory_offer_callback as the callback
        // *TODO fix memory leak
        // inventory_offer_callback() is not invoked if user received notification and
        // closes viewer(without responding the notification)
        p.substitutions(args).payload(payload).functor.responder(LLNotificationResponderPtr(info));
        info->mPersist = true;
        // <FS:Ansariel> FIRE-3832: Silent accept/decline of inventory offers
        //p.name = "UserGiveItem";
        p.name = (gSavedSettings.getBOOL("FSUseLegacyInventoryAcceptMessages") ? "UserGiveItemLegacy" : "UserGiveItem");
        // </FS:Ansariel>
        p.offer_from_agent = true;

        // Prefetch the item into your local inventory.
        LLInventoryFetchItemsObserver* fetch_item = new LLInventoryFetchItemsObserver(info->mObjectID);
        fetch_item->startFetch();
        if(fetch_item->isFinished())
        {
            fetch_item->done();
        }
        else
        {
            gInventory.addObserver(fetch_item);
        }

        // In viewer 2 we're now auto receiving inventory offers and messaging as such (not sending reject messages).
        // <FS:Ansariel> Optional V1-like inventory accept messages
        //info->send_auto_receive_response();
        // Also needs to be send on auto-accept so the item gets into the inventory!
        if (bAutoAccept || !gSavedSettings.getBOOL("FSUseLegacyInventoryAcceptMessages"))
        {
            info->send_auto_receive_response();
        }
        // </FS:Ansariel> Optional V1-like inventory accept messages

        if (gAgent.isDoNotDisturb())
        {
            send_do_not_disturb_message(gMessageSystem, info->mFromID);
        }

        if (!bAutoAccept) // if we auto accept, do not pester the user
        {
            // Inform user that there is a script floater via toast system
            payload["give_inventory_notification"] = true;
            p.payload = payload;
            LLPostponedNotification::add<LLPostponedOfferNotification>(p, info->mFromID, false);
        }
        // <FS:Ansariel> FIRE-19540: Log auto-accepted inventory to nearby chat
        else if (gSavedSettings.getBOOL("FSLogAutoAcceptInventoryToChat"))
        {
            std::string message_type;
            LLStringUtil::format_map_t chat_args;

            chat_args["OBJECT_TYPE"] = (!typestr.empty() ? LLTrans::getString(typestr) : "");
            chat_args["DESC"] = msg;

            if (info->mFromObject)
            {
                std::string str_pos;
                std::string::size_type idx_start = info->mDesc.rfind(" ( http://");
                std::string::size_type idx_end = info->mDesc.find(" )", idx_start);
                if (idx_start != std::string::npos && idx_end != std::string::npos)
                {
                    LLSLURL url_pos(info->mDesc.substr(idx_start + 3, idx_end - (idx_start + 3)));
                    str_pos = "&slurl=" + LLURI::escape(url_pos.getLocationString());
                }

                chat_args["OBJECT_NAME"] = "[" + LLSLURL("objectim", info->mObjectID, "").getSLURLString() + "?name=" + LLURI::escape(info->mFromName) + "&owner=" + info->mFromID.asString() + (info->mFromGroup ? "&groupowned=true" : "") + str_pos + " " + info->mFromName + "]";
                message_type = "InvOfferAutoAcceptObject";
            }
            else
            {
                bool fRlvCanShowName = (!RlvActions::isRlvEnabled()) ||
                    (RlvActions::canShowName(RlvActions::SNC_DEFAULT, info->mFromID)) || (!RlvUtil::isNearbyAgent(info->mFromID)) || (RlvUIEnabler::hasOpenIM(info->mFromID)) || (RlvUIEnabler::hasOpenProfile(info->mFromID));

                std::string name_slurl = LLSLURL("agent", info->mFromID, (fRlvCanShowName ? "inspect" : "rlvanonym")).getSLURLString();

                chat_args["USER_NAME"] = name_slurl;
                message_type = "InvOfferAutoAcceptUser";
            }

            report_to_nearby_chat(LLTrans::getString(message_type, chat_args));
            make_ui_sound("UISndInventoryOffer");
        }
        // </FS:Ansariel>

        // <FS:Ansariel> Show offered inventory also if auto-accept is enabled (FIRE-5101)
        if (bAutoAccept && gSavedSettings.getBOOL("ShowNewInventory"))
        {
            LLViewerInventoryCategory* catp = NULL;
            catp = (LLViewerInventoryCategory*)gInventory.getCategory(info->mObjectID);
            LLViewerInventoryItem* itemp = NULL;
            if(!catp)
            {
                itemp = (LLViewerInventoryItem*)gInventory.getItem(info->mObjectID);
            }

            LLOpenAgentOffer* open_agent_offer = new LLOpenAgentOffer(info->mObjectID, info->mFromName, false);
            open_agent_offer->startFetch();
            if(catp || (itemp && itemp->isFinished()))
            {
                open_agent_offer->done();
            }
            else
            {
                gInventory.addObserver(open_agent_offer);
            }
        }
        // </FS:Ansariel> Show offered inventory also if auto-accept is enabled (FIRE-5101)
    }

    LLFirstUse::newInventory();
}

// Callback for name resolution of a god/estate message
static void god_message_name_cb(const LLAvatarName& av_name, LLChat chat, std::string message)
{
    LLSD args;
    args["NAME"] = av_name.getCompleteName();
    args["MESSAGE"] = message;
    LLNotificationsUtil::add("GodMessage", args);

    // Treat like a system message and put in chat history.
    chat.mSourceType = CHAT_SOURCE_SYSTEM;
    chat.mText = message;

    // <FS:Ansariel> [FS communication UI]
    //LLFloaterIMNearbyChat* nearby_chat = LLFloaterReg::getTypedInstance<LLFloaterIMNearbyChat>("nearby_chat");
    FSFloaterNearbyChat* nearby_chat = FSFloaterNearbyChat::getInstance();
    // </FS:Ansariel> [FS communication UI]
    if (nearby_chat)
    {
        nearby_chat->addMessage(chat);
    }
}

// <FS:Ansariel> FIRE-505: Group name not shown in notification well
static void notification_group_name_cb(const std::string& group_name,
                                        const std::string& sender,
                                        const std::string& subject,
                                        const std::string& message,
                                        const LLSD& payload,
                                        U32 timestamp)
{
    LLAvatarName av_name;
    av_name.fromString(sender);
    LLSD args;
    args["SENDER"] = av_name.getUserNameForDisplay();
    args["GROUP"] = group_name;
    args["SUBJECT"] = subject;
    args["MESSAGE"] = message;
    LLDate notice_date = LLDate(timestamp).notNull() ? LLDate(timestamp) : LLDate::now();
    LLNotifications::instance().add(LLNotification::Params("GroupNotice").substitutions(args).payload(payload).time_stamp(notice_date));
    make_ui_sound("UISndGroupNotice"); // <FS:PP> Group notice sound
}
// </FS:Ansariel>

// <FS:Ansariel> FIRE-6786: Always show teleport location in teleport offer
static void teleport_region_info_cb(const std::string& slurl, LLSD args, const LLSD& payload, const LLUUID& from_id, const LLUUID& session_id, bool can_user_access_dst_region, bool does_user_require_maturity_increase)
{
    if (gRlvHandler.hasBehaviour(RLV_BHVR_SHOWLOC))
    {
        args["POS_SLURL"] = RlvStrings::getString(RlvStringKeys::Hidden::Generic);
    }
    else
    {
        args["POS_SLURL"] = slurl;
    }

    LLNotification::Params params;

    if (!can_user_access_dst_region)
    {
        params.name = "TeleportOffered_MaturityBlocked_SLUrl";
        send_simple_im(from_id, LLTrans::getString("TeleportMaturityExceeded"), IM_NOTHING_SPECIAL, session_id);
        send_simple_im(from_id, LLStringUtil::null, IM_LURE_DECLINED, session_id);
    }
    else if (does_user_require_maturity_increase)
    {
        params.name = "TeleportOffered_MaturityExceeded_SLUrl";
    }
    else
    {
        params.name = "TeleportOffered_SLUrl";
        params.functor.name = "TeleportOffered";
    }

    params.substitutions = args;
    params.payload = payload;
    LLPostponedNotification::add<LLPostponedOfferNotification>(params, from_id, false);

    LLWindow* viewer_window = gViewerWindow->getWindow();
    static LLCachedControl<bool> sFlashIcon(gSavedSettings, "FSFlashOnMessage");
    if (viewer_window && sFlashIcon)
    {
        viewer_window->flashIcon(5.f);
    }
}
// </FS:Ansariel>

static bool parse_lure_bucket(const std::string& bucket,
    U64& region_handle,
    LLVector3& pos,
    LLVector3& look_at,
    U8& region_access)
{
    // tokenize the bucket
    typedef boost::tokenizer<boost::char_separator<char> > tokenizer;
    boost::char_separator<char> sep("|", "", boost::keep_empty_tokens);
    tokenizer tokens(bucket, sep);
    tokenizer::iterator iter = tokens.begin();

    S32 gx, gy, rx, ry, rz, lx, ly, lz;
    try
    {
        gx = boost::lexical_cast<S32>((*(iter)).c_str());
        gy = boost::lexical_cast<S32>((*(++iter)).c_str());
        rx = boost::lexical_cast<S32>((*(++iter)).c_str());
        ry = boost::lexical_cast<S32>((*(++iter)).c_str());
        rz = boost::lexical_cast<S32>((*(++iter)).c_str());
        lx = boost::lexical_cast<S32>((*(++iter)).c_str());
        ly = boost::lexical_cast<S32>((*(++iter)).c_str());
        lz = boost::lexical_cast<S32>((*(++iter)).c_str());
    }
    catch (boost::bad_lexical_cast&)
    {
        LL_WARNS("parse_lure_bucket")
            << "Couldn't parse lure bucket."
            << LL_ENDL;
        return false;
    }
    // Grab region access
    region_access = SIM_ACCESS_MIN;
    if (++iter != tokens.end())
    {
        std::string access_str((*iter).c_str());
        LLStringUtil::trim(access_str);
        if (access_str == "A")
        {
            region_access = SIM_ACCESS_ADULT;
        }
        else if (access_str == "M")
        {
            region_access = SIM_ACCESS_MATURE;
        }
        else if (access_str == "PG")
        {
            region_access = SIM_ACCESS_PG;
        }
    }

    pos.setVec((F32)rx, (F32)ry, (F32)rz);
    look_at.setVec((F32)lx, (F32)ly, (F32)lz);

    region_handle = to_region_handle(gx, gy);
    return true;
}

static void notification_display_name_callback(const LLUUID& id,
    const LLAvatarName& av_name,
    const std::string& name,
    LLSD& substitutions,
    const LLSD& payload)
{
    substitutions["NAME"] = av_name.getDisplayName();
    LLNotificationsUtil::add(name, substitutions, payload);
}

void LLIMProcessing::processNewMessage(LLUUID from_id,
    bool from_group,
    LLUUID to_id,
    U8 offline,
    EInstantMessage dialog, // U8
    LLUUID session_id,
    U32 timestamp,
    std::string agentName,
    std::string message,
    U32 parent_estate_id,
    LLUUID region_id,
    LLVector3 position,
    U8 *binary_bucket,
    S32 binary_bucket_size,
    LLHost &sender,
    LLUUID aux_id)
{
    LLChat chat;
    std::string buffer;
    std::string name = agentName;

    // NaCl - Antispam Registry
    if (dialog != IM_TYPING_START && dialog != IM_TYPING_STOP &&                                            // Typing notifications
        !(dialog == IM_NOTHING_SPECIAL && offline == IM_OFFLINE && from_id.notNull() && to_id.notNull()) && // Saved offline IMs
        !(dialog == IM_FROM_TASK && offline == IM_OFFLINE)                                                  // Saved offline IMs from objects
        )
    {
        if (NACLAntiSpamRegistry::instance().checkQueue(ANTISPAM_QUEUE_IM, from_id, ANTISPAM_SOURCE_AGENT))
        {
            return;
        }
    }
    // NaCl End

    // make sure that we don't have an empty or all-whitespace name
    LLStringUtil::trim(name);
    if (name.empty())
    {
        name = LLTrans::getString("Unnamed");
    }

    // Preserve the unaltered name for use in group notice mute checking.
    std::string original_name = name;

    // IDEVO convert new-style "Resident" names for display
    name = clean_name_from_im(name, dialog);

    bool is_do_not_disturb = gAgent.isDoNotDisturb();
    bool is_autorespond = gAgent.getAutorespond();
    bool is_autorespond_nonfriends = gAgent.getAutorespondNonFriends();
    // <FS:PP> FIRE-1245: Option to block/reject teleport offers
    bool is_rejecting_tp_offers = gAgent.getRejectTeleportOffers();
    static LLCachedControl<bool> FSDontRejectTeleportOffersFromFriends(gSavedPerAccountSettings, "FSDontRejectTeleportOffersFromFriends");
    // </FS:PP>
    bool is_rejecting_group_invites = gAgent.getRejectAllGroupInvites(); // <FS:PP> Option to block/reject all group invites
    bool is_rejecting_friendship_requests = gAgent.getRejectFriendshipRequests(); // <FS:PP> FIRE-15233: Automatic friendship request refusal
    bool is_autorespond_muted = gSavedPerAccountSettings.getBOOL("FSSendMutedAvatarResponse");
    bool is_muted = LLMuteList::getInstance()->isMuted(from_id, name, LLMute::flagTextChat)
        // object IMs contain sender object id in session_id (STORM-1209)
        || (dialog == IM_FROM_TASK && LLMuteList::getInstance()->isMuted(session_id));
    bool is_owned_by_me = false;
    bool is_friend = LLAvatarTracker::instance().getBuddyInfo(from_id) != NULL;
    static LLCachedControl<bool> accept_im_from_only_friend(gSavedPerAccountSettings, "VoiceCallsFriendsOnly");
    //bool is_linden = chat.mSourceType != CHAT_SOURCE_OBJECT &&
    //      LLMuteList::isLinden(name); <:FS:TM> Bear compile fix - is_linden not referenced

    // <FS:PP> FIRE-10500: Autoresponse for (Away)
    static LLCachedControl<bool> FSSendAwayAvatarResponse(gSavedPerAccountSettings, "FSSendAwayAvatarResponse");
    bool is_afk = gAgent.getAFK();
    // </FS:PP>

    chat.mMuted = is_muted;
    chat.mFromID = from_id;
    chat.mFromName = name;
    chat.mSourceType = (from_id.isNull() || (name == std::string(SYSTEM_FROM))) ? CHAT_SOURCE_SYSTEM : CHAT_SOURCE_AGENT;

    if (chat.mSourceType == CHAT_SOURCE_SYSTEM)
    { // Translate server message if required (MAINT-6109)
        translate_if_needed(message);
    }

    LLViewerObject *source = gObjectList.findObject(session_id); //Session ID is probably the wrong thing.
    if (source)
    {
        is_owned_by_me = source->permYouOwner();
    }

    // NaCl - Newline flood protection
    static LLCachedControl<bool> useAntiSpam(gSavedSettings, "UseAntiSpam");
    if (useAntiSpam && dialog != IM_GROUP_INVITATION)
    {
        bool doCheck = true;
        if (from_id.isNull() || gAgentID == from_id)
        {
            doCheck = false;
        }
        if (doCheck && is_owned_by_me)
        {
            doCheck = false;
        }
        if (doCheck && NACLAntiSpamRegistry::instance().checkNewlineFlood(ANTISPAM_QUEUE_IM, from_id, message))
        {
            return;
        }
    }
    // NaCl End

    std::string separator_string(": ");

    LLSD args;
    LLSD payload;
    LLNotification::Params params;

    switch (dialog)
    {
        case IM_CONSOLE_AND_CHAT_HISTORY:
            args["MESSAGE"] = message;
            payload["from_id"] = from_id;

            params.name = "IMSystemMessageTip";
            params.substitutions = args;
            params.payload = payload;
            LLPostponedNotification::add<LLPostponedIMSystemTipNotification>(params, from_id, false);
            break;

        case IM_NOTHING_SPECIAL:    // p2p IM
            // Don't show dialog, just do IM
            if (!gAgent.isGodlike()
                && gAgent.getRegion()->isPrelude()
                && to_id.isNull())
            {
                // do nothing -- don't distract newbies in
                // Prelude with global IMs
            }
// [RLVa:KB] - Checked: RLVa-2.1.0
            else if ( (RlvActions::isRlvEnabled()) && (offline == IM_ONLINE) && (!is_muted) && ((!accept_im_from_only_friend) || (is_friend)) &&
                      (message.length() > 3) && (RLV_CMD_PREFIX == message[0]) && (RlvHandler::instance().processIMQuery(from_id, message)) )
            {
                // Eat the message and do nothing
            }
// [/RLVa:KB]
//          else if (offline == IM_ONLINE
//                      && is_do_not_disturb
//                      && from_id.notNull() //not a system message
//                      && to_id.notNull()) //not global message
// [RLVa:KB] - Checked: 2010-11-30 (RLVa-1.3.0)
            // <FS:Ansariel> Only send the busy reponse if either the sender is not
            //               muted OR the sender is muted and we explicitely want
            //               to inform him about that fact.
            else if (offline == IM_ONLINE
                        && (!accept_im_from_only_friend || is_friend)                                    // is friend or accept IMs from friend only disabled
                        && ((is_do_not_disturb && (!is_muted || (is_muted && !is_autorespond_muted))) || // do not disturb
                            (is_autorespond && !is_muted) ||                                             // autorespond everyone
                            (is_autorespond_nonfriends && !is_friend && !is_muted) ||                    // autorespond friends only
                            (is_afk && FSSendAwayAvatarResponse && !is_muted))                           // away
                        && from_id.notNull() //not a system message
                        && to_id.notNull() //not global message
                        && RlvActions::canReceiveIM(from_id))
    // [/RLVa:KB]
            {
                // <FS:Ansariel> Log autoresponse notification after initial message
                bool has_session = true;

                // <FS:Ansariel> Old "do not disturb" message behavior: only send once if session not open
                // Session id will be null if avatar answers from offline IM via email
                std::string response;
                if (!gIMMgr->hasSession(session_id) && session_id.notNull())
                {
                // </FS:Ansariel>
                    // <FS:Ansariel> Log autoresponse notification after initial message
                    has_session = false;
                    // <FS:Ansariel> FS autoresponse feature
                    std::string my_name;
                    LLAgentUI::buildFullname(my_name);
                    if (is_do_not_disturb)
                    {
                        response = gSavedPerAccountSettings.getString("DoNotDisturbModeResponse");
                    }
                    else if (is_autorespond_nonfriends && !is_friend)
                    {
                        response = gSavedPerAccountSettings.getString("FSAutorespondNonFriendsResponse");
                    }
                    else if (is_autorespond)
                    {
                        response = gSavedPerAccountSettings.getString("FSAutorespondModeResponse");
                    }
                    // <FS:PP> FIRE-10500: Autoresponse for (Away)
                    else if (is_afk && FSSendAwayAvatarResponse)
                    {
                        response = gSavedPerAccountSettings.getString("FSAwayAvatarResponse");
                    }
                    // </FS:PP>
                    else
                    {
                        LL_WARNS() << "Unknown auto-response mode" << LL_ENDL;
                    }
                    pack_instant_message(
                        gMessageSystem,
                        gAgent.getID(),
                        false,
                        gAgent.getSessionID(),
                        from_id,
                        my_name,
                        response,
                        IM_ONLINE,
                        IM_DO_NOT_DISTURB_AUTO_RESPONSE,
                        session_id);
                    gAgent.sendReliableMessage();
                    // </FS:Ansariel> FS autoresponse feature
                // <FS:Ansariel> Old "do not disturb" message behavior: only send once if session not open
                }
                // </FS:Ansariel>

                // <FS:Ansariel> checkfor and process reqinfo
                if (has_session)
                {
                    message = FSData::getInstance()->processRequestForInfo(from_id,message,name,session_id);
                }
                // </FS:Ansariel>

                // now store incoming IM in chat history

                buffer = message;

                LL_DEBUGS("Messaging") << "session_id( " << session_id << " ), from_id( " << from_id << " )" << LL_ENDL;

                // <FS:PP> FIRE-10178: Keyword Alerts in group IM do not work unless the group is in the foreground (notification on receipt of IM)
                chat.mText = buffer;
                bool keyword_alert_performed = false;
                if (FSKeywords::getInstance()->chatContainsKeyword(chat, false))
                {
                    FSKeywords::notify(chat);
                    keyword_alert_performed = true;
                }
                // </FS:PP>

                // add to IM panel, but do not bother the user
                gIMMgr->addMessage(
                    session_id,
                    from_id,
                    name,
                    buffer,
                    IM_OFFLINE == offline,
                    LLStringUtil::null,
                    dialog,
                    parent_estate_id,
                    region_id,
                    position,
                    false,
                    timestamp,
                    false,
                    keyword_alert_performed);

                // <FS:Ansariel> Old "do not disturb" message behavior: only send once if session not open
                //if (!gIMMgr->isDNDMessageSend(session_id))
                //{
                //  // return a standard "do not disturb" message, but only do it to online IM
                //  // (i.e. not other auto responses and not store-and-forward IM)
                //  send_do_not_disturb_message(msg, from_id, session_id);
                //  gIMMgr->setDNDMessageSent(session_id, true);
                //}
                // </FS:Ansariel>

                if (!has_session)
                {
                    // <FS:LO> Fire-5389 - "Autoresponse Sent" message added to Firestorm as was in Phoenix
                    LLStringUtil::format_map_t args;
                    args["MESSAGE"] = response;

                    gIMMgr->addMessage(
                        session_id,
                        gAgentID,
                        LLStringUtil::null, // Pass null value so no name gets prepended
                        LLTrans::getString("IM_autoresponse_sent", args),
                        false,
                        name,
                        IM_NOTHING_SPECIAL,
                        parent_estate_id,
                        region_id,
                        position,
                        false,
                        0,
                        true
                        );
                    // </FS:LO>

                    // <FS:Ansariel> Send inventory item on autoresponse
                    LLUUID item_id(gSavedPerAccountSettings.getString("FSAutoresponseItemUUID"));
                    if (item_id.notNull())
                    {
                        LLInventoryItem* item = dynamic_cast<LLInventoryItem*>(gInventory.getItem(item_id));
                        if (item)
                        {
                            gIMMgr->addMessage(
                                    session_id,
                                    gAgentID,
                                    LLStringUtil::null, // Pass null value so no name gets prepended
                                    LLTrans::getString("IM_autoresponse_item_sent", LLSD().with("[ITEM_NAME]", item->getName())),
                                    false,
                                    name,
                                    IM_NOTHING_SPECIAL,
                                    parent_estate_id,
                                    region_id,
                                    position,
                                    false,
                                    0,
                                    true);
                            LLGiveInventory::doGiveInventoryItem(from_id, item, session_id);
                        }
                    }
                    // </FS:Ansariel>
                }
            }
            else if (from_id.isNull())
            {
                LLSD args;
                args["MESSAGE"] = message;
                LLNotificationsUtil::add("SystemMessage", args);
            }
            else if (to_id.isNull())
            {
                // Message to everyone from GOD, look up the fullname since
                // server always slams name to legacy names
                LLAvatarNameCache::get(from_id, boost::bind(god_message_name_cb, _2, chat, message));
            }
            else
            {
                // standard message, not from system
                std::string saved;
                if (offline == IM_OFFLINE)
                {
                    LLStringUtil::format_map_t args;
                    args["[LONG_TIMESTAMP]"] = formatted_time(timestamp);
                    saved = LLTrans::getString("Saved_message", args);
                }
                buffer = saved + message;

                LL_DEBUGS("Messaging") << "session_id( " << session_id << " ), from_id( " << from_id << " )" << LL_ENDL;

                bool mute_im = is_muted;
                if (accept_im_from_only_friend && !is_friend)
                {
                    if (!gIMMgr->isNonFriendSessionNotified(session_id))
                    {
                        // <FS:Ansariel> Disable this - doesn't make sense it will be skipped by LLIMMgr::addMessage() anyway
                        //std::string message = LLTrans::getString("IM_unblock_only_groups_friends");
                        //gIMMgr->addMessage(session_id, from_id, name, message, IM_OFFLINE == offline);
                        // </FS:Ansariel>
                        gIMMgr->addNotifiedNonFriendSessionID(session_id);
                    }

                    mute_im = true;
                }

// [RLVa:KB] - Checked: 2010-11-30 (RLVa-1.3.0)
                // Don't block offline IMs, or IMs from Lindens
                if ( (rlv_handler_t::isEnabled()) && (offline != IM_OFFLINE) && (!RlvActions::canReceiveIM(from_id)) && (!LLMuteList::getInstance()->isLinden(original_name) ))
                {
                    if (!mute_im)
                        RlvUtil::sendBusyMessage(from_id, RlvStrings::getString(RlvStringKeys::Blocked::RecvImRemote), session_id);
                    message = RlvStrings::getString(RlvStringKeys::Blocked::RecvIm);
                }
// [/RLVa:KB]

                if (!mute_im)
                {
                    // checkfor and process reqinfo
                    message = FSData::getInstance()->processRequestForInfo(from_id, message, name, session_id);

                    // <FS:PP> FIRE-10178: Keyword Alerts in group IM do not work unless the group is in the foreground (notification on receipt of IM)
                    chat.mText = message;
                    bool keyword_alert_performed = false;
                    if (FSKeywords::getInstance()->chatContainsKeyword(chat, false))
                    {
                        FSKeywords::notify(chat);
                        keyword_alert_performed = true;
                    }
                    // </FS:PP>

                    buffer = saved + message;

                    bool region_message = false;
                    if (region_id.isNull())
                    {
                        LLViewerRegion* regionp = LLWorld::instance().getRegionFromID(from_id);
                        if (regionp)
                        {
                            region_message = true;
                        }
                    }
                    gIMMgr->addMessage(
                        session_id,
                        from_id,
                        name,
                        buffer,
                        IM_OFFLINE == offline,
                        LLStringUtil::null,
                        dialog,
                        parent_estate_id,
                        region_id,
                        position,
                        region_message,
                        timestamp,
                        false,
                        keyword_alert_performed);
                }
                else
                {
                    /*
                    EXT-5099
                    */
                    static LLCachedControl<bool> fsSendMutedAvatarResponse(gSavedPerAccountSettings, "FSSendMutedAvatarResponse");
                    if (fsSendMutedAvatarResponse && (!accept_im_from_only_friend || is_friend))
                    {
                        std::string my_name;
                        LLAgentUI::buildFullname(my_name);
                        std::string response = gSavedPerAccountSettings.getString("FSMutedAvatarResponse");
                        pack_instant_message(
                            gMessageSystem,
                            gAgent.getID(),
                            false,
                            gAgent.getSessionID(),
                            from_id,
                            my_name,
                            response,
                            IM_ONLINE,
                            IM_DO_NOT_DISTURB_AUTO_RESPONSE,
                            session_id);
                        gAgent.sendReliableMessage();
                    }

                    // <FS:Ansariel> Don't flash for muted IMs
                    return;
                }
            }
            break;

        case IM_TYPING_START:
        {
            gIMMgr->processIMTypingStart(from_id, dialog);
        }
        break;

        case IM_TYPING_STOP:
        {
            gIMMgr->processIMTypingStop(from_id, dialog);
        }
        break;

        case IM_MESSAGEBOX:
        {
            // This is a block, modeless dialog.
            args["MESSAGE"] = message;
            LLNotificationsUtil::add("SystemMessageTip", args);
        }
        break;
        case IM_GROUP_NOTICE:
        case IM_GROUP_NOTICE_REQUESTED:
        {
            LL_INFOS("Messaging") << "Received IM_GROUP_NOTICE message." << LL_ENDL;

            LLUUID agent_id;
            U8 has_inventory;
            U8 asset_type = 0;
            LLUUID group_id;
            std::string item_name;

            if (aux_id.notNull())
            {
                // aux_id contains group id, binary bucket contains name and asset type
                group_id = aux_id;
                has_inventory = binary_bucket_size > 1;
                from_group = true; // inaccurate value correction
                if (has_inventory)
                {
                    std::string str_bucket = ll_safe_string((char*)binary_bucket, binary_bucket_size);

                    typedef boost::tokenizer<boost::char_separator<char> > tokenizer;
                    boost::char_separator<char> sep("|", "", boost::keep_empty_tokens);
                    tokenizer tokens(str_bucket, sep);
                    tokenizer::iterator iter = tokens.begin();

                    asset_type = (LLAssetType::EType)(atoi((*(iter++)).c_str()));
                    iter++; // wearable type if applicable, otherwise asset type
                    item_name = std::string((*(iter++)).c_str());
                    // Note There is more elements in 'tokens' ...


                    for (int i = 0; i < 6; i++)
                    {
                        LL_WARNS() << *(iter++) << LL_ENDL;
                        iter++;
                    }
                }
            }
            else
            {
                // All info is in binary bucket, read it for more information.
                struct notice_bucket_header_t
                {
                    U8 has_inventory;
                    U8 asset_type;
                    LLUUID group_id;
                };
                struct notice_bucket_full_t
                {
                    struct notice_bucket_header_t header;
                    U8 item_name[DB_INV_ITEM_NAME_BUF_SIZE];
                }*notice_bin_bucket;

                // Make sure the binary bucket is big enough to hold the header
                // and a null terminated item name.
                if ((binary_bucket_size < (S32)((sizeof(notice_bucket_header_t) + sizeof(U8))))
                    || (binary_bucket[binary_bucket_size - 1] != '\0'))
                {
                    LL_WARNS("Messaging") << "Malformed group notice binary bucket" << LL_ENDL;
                    // <FS:Ansariel> Don't flash task icon
                    //break;
                    return;
                }

                notice_bin_bucket = (struct notice_bucket_full_t*) &binary_bucket[0];
                has_inventory = notice_bin_bucket->header.has_inventory;
                asset_type = notice_bin_bucket->header.asset_type;
                group_id = notice_bin_bucket->header.group_id;
                item_name = ll_safe_string((const char*)notice_bin_bucket->item_name);
            }

            if (group_id != from_id)
            {
                agent_id = from_id;
            }
            else
            {
                auto index = original_name.find(" Resident");
                if (index != std::string::npos)
                {
                    original_name = original_name.substr(0, index);
                }

                // The group notice packet does not have an AgentID.  Obtain one from the name cache.
                // If last name is "Resident" strip it out so the cache name lookup works.
                std::string legacy_name = gCacheName->buildLegacyName(original_name);
                agent_id = LLAvatarNameCache::getInstance()->findIdByName(legacy_name);

                if (agent_id.isNull())
                {
                    LL_WARNS("Messaging") << "buildLegacyName returned null while processing " << original_name << LL_ENDL;
                }
            }

            if (agent_id.notNull() && LLMuteList::getInstance()->isMuted(agent_id))
            {
                // <FS:Ansariel> Don't flash task icon
                //break;
                return;
            }

            // If there is inventory, give the user the inventory offer.
            LLOfferInfo* info = NULL;

            if (has_inventory)
            {
                info = new LLOfferInfo();

                info->mIM = dialog;
                info->mFromID = from_id;
                info->mFromGroup = from_group;
                info->mTransactionID = session_id;
                info->mType = (LLAssetType::EType) asset_type;
                info->mFolderID = gInventory.findCategoryUUIDForType(LLFolderType::assetTypeToFolderType(info->mType));
                std::string from_name;

                // <FS:Ansariel> FIRE-17714: Make group notice attachment confirmation localizable
                //from_name += "A group member named ";
                //from_name += name;
                LLStringUtil::format_map_t args;
                args["NAME"] = name;
                from_name += LLTrans::getString("InvOfferGroupNoticeName", args);

                // <FS:Ansariel> FIRE-29677 / SL-13720 workaround
                if (LLUUID::validate(name))
                {
                    LLStringUtil::format_map_t args;
                    args["NAME"] = "%s";
                    std::string placeholder_from_name = LLTrans::getString("InvOfferGroupNoticeName", args);
                    from_name = name + "|" + placeholder_from_name;
                }
                // </FS:Ansariel>

                info->mFromName = from_name;
                info->mDesc = item_name;
                info->mHost = sender;
            }

            std::string str(message);

            // Tokenize the string.
            // TODO: Support escaped tokens ("||" -> "|")
            typedef boost::tokenizer<boost::char_separator<char> > tokenizer;
            boost::char_separator<char> sep("|", "", boost::keep_empty_tokens);
            tokenizer tokens(str, sep);
            tokenizer::iterator iter = tokens.begin();

            std::string subj(*iter++);
            std::string mes(*iter++);

            // Send the notification down the new path.
            // For requested notices, we don't want to send the popups.
            if (dialog != IM_GROUP_NOTICE_REQUESTED)
            {
                payload["subject"] = subj;
                payload["message"] = mes;
                payload["sender_name"] = name;
                payload["sender_id"] = agent_id;
                payload["group_id"] = group_id;
                payload["inventory_name"] = item_name;
                payload["received_time"] = LLDate::now();
                if (info && info->asLLSD())
                {
                    payload["inventory_offer"] = info->asLLSD();
                }

                // <FS:Ansariel> FIRE-505: Group name not shown in notification well
                //LLSD args;
                //args["SUBJECT"] = subj;
                //args["MESSAGE"] = mes;
                //LLDate notice_date = LLDate(timestamp).notNull() ? LLDate(timestamp) : LLDate::now();
                //LLNotifications::instance().add(LLNotification::Params("GroupNotice").substitutions(args).payload(payload).time_stamp(notice_date));
                //make_ui_sound("UISndGroupNotice"); // <FS:PP> Group notice sound
                if (group_id.isNull())
                {
                    LL_WARNS() << "Received group notice with null id!" << LL_ENDL;
                }
                gCacheName->get(group_id, true, boost::bind(&notification_group_name_cb, _2, name, subj, mes, payload, timestamp));
                // </FS:Ansariel>
            }

            // Also send down the old path for now.
            if (IM_GROUP_NOTICE_REQUESTED == dialog)
            {

                LLPanelGroup::showNotice(subj, mes, group_id, has_inventory, item_name, info);
            }
            else
            {
                delete info;
            }
        }
        break;
        case IM_GROUP_INVITATION:
        {
            // <FS:Ansariel> FIRE-20385: Don't show group invitation for groups agent is already a member of
            if (gAgent.isInGroup(from_id) && !gSavedSettings.getBOOL("FSShowJoinedGroupInvitations"))
            {
                LL_INFOS("Messaging") << "Received group invitation for group " << from_id << " but we are already a member" << LL_ENDL;
                return;
            }
            // </FS:Ansariel>

            if (!is_muted)
            {
                // group is not blocked, but we still need to check agent that sent the invitation
                // and we have no agent's id
                // Note: server sends username "first.last".
                // <FS:Ansariel> Fix broken mute check for avatars without last name:
                //               Names without last names are stored with capital first letter
                //               in the mute list, but they arrive here completely in lower case.
                //               So we need to change the first letter to upper case in order to
                //               make the mute check actually work.
                //is_muted |= LLMuteList::getInstance()->isMuted(name);
                std::string check_name(name);
                if (!check_name.empty() && check_name.find('.') == std::string::npos)
                {
                    check_name[0] = toupper(check_name[0]);
                }
                is_muted |= LLMuteList::getInstance()->isMuted(check_name);
                // </FS:Ansariel>
            }
            if (is_do_not_disturb || is_muted)
            {
                send_do_not_disturb_message(gMessageSystem, from_id);
            }

            if (!is_muted)
            {
                LL_INFOS("Messaging") << "Received IM_GROUP_INVITATION message." << LL_ENDL;
                // Read the binary bucket for more information.
                struct invite_bucket_t
                {
                    S32 membership_fee;
                    LLUUID role_id;
                }*invite_bucket;

                // Make sure the binary bucket is the correct size.
                if (binary_bucket_size != sizeof(invite_bucket_t))
                {
                    LL_WARNS("Messaging") << "Malformed group invite binary bucket" << LL_ENDL;
                    // <FS:Ansariel> Don't flash task icon
                    //break;
                    return;
                }

                invite_bucket = (struct invite_bucket_t*) &binary_bucket[0];
                S32 membership_fee = ntohl(invite_bucket->membership_fee);

                LLSD payload;
                payload["transaction_id"] = session_id;
                payload["group_id"] = from_group ? from_id : aux_id;
                payload["name"] = name;
                payload["message"] = message;
                payload["fee"] = membership_fee;
                payload["use_offline_cap"] = session_id.isNull() && (offline == IM_OFFLINE);

                LLSD args;
                args["MESSAGE"] = message;
                // we shouldn't pass callback functor since it is registered in LLFunctorRegistration

                // <FS:PP> Option to block/reject all group invites
                // LLNotificationsUtil::add("JoinGroup", args, payload);
                if (is_rejecting_group_invites)
                {
                    LL_INFOS("Messaging") << "Group invite automatically rejected because of the user setting..." << LL_ENDL;
                    return;
                }
                else
                {
                    make_ui_sound("UISndGroupInvitation"); // <FS:PP> Group invitation sound
                    LLNotificationsUtil::add("JoinGroup", args, payload);
                }
                // </FS:PP>
            }
            // <FS:Ansariel> Don't flash task icon for group messages from muted senders
            else
            {
                return;
            }
            // </FS:Ansariel>
        }
        break;

        case IM_INVENTORY_OFFERED:
        case IM_TASK_INVENTORY_OFFERED:
            // Someone has offered us some inventory.
        {
            LLOfferInfo* info = new LLOfferInfo;
            if (IM_INVENTORY_OFFERED == dialog)
            {
                struct offer_agent_bucket_t
                {
                    S8      asset_type;
                    LLUUID  object_id;
                }*bucketp;

                if (sizeof(offer_agent_bucket_t) != binary_bucket_size)
                {
                    LL_WARNS("Messaging") << "Malformed inventory offer from agent" << LL_ENDL;
                    delete info;
                    // <FS:Ansariel> Don't flash task icon
                    //break;
                    return;
                }
                bucketp = (struct offer_agent_bucket_t*) &binary_bucket[0];
                info->mType = (LLAssetType::EType) bucketp->asset_type;
                info->mObjectID = bucketp->object_id;
                info->mFromObject = false;
            }
            else // IM_TASK_INVENTORY_OFFERED
            {
                if (sizeof(S8) == binary_bucket_size)
                {
                    info->mType = (LLAssetType::EType) binary_bucket[0];
                }
                else
                {
                    /*RIDER*/ // The previous version of the protocol returned the wrong binary bucket... we
                    // still might be able to figure out the type... even though the offer is not retrievable.

                    // Should be safe to remove once DRTSIM-451 fully deploys
                    std::string str_bucket(reinterpret_cast<char *>(binary_bucket));
                    std::string str_type(str_bucket.substr(0, str_bucket.find('|')));

                    std::stringstream type_convert(str_type);

                    S32 type;
                    type_convert >> type;

                    // We could try AT_UNKNOWN which would be more accurate, but that causes an auto decline
                    info->mType = static_cast<LLAssetType::EType>(type);
                    // Don't break in the case of a bad binary bucket.  Go ahead and show the
                    // accept/decline popup even though it will not do anything.
                    LL_WARNS("Messaging") << "Malformed inventory offer from object, type might be " << info->mType << LL_ENDL;
                }
                info->mObjectID = LLUUID::null;
                info->mFromObject = true;
            }

            info->mIM = dialog;
            info->mFromID = from_id;
            info->mFromGroup = from_group;
            info->mFolderID = gInventory.findCategoryUUIDForType(LLFolderType::assetTypeToFolderType(info->mType));

            info->mTransactionID = session_id.notNull() ? session_id : aux_id;

            info->mFromName = name;
            info->mDesc = message;
            info->mHost = sender;
            //if (((is_do_not_disturb && !is_owned_by_me) || is_muted))
            if (is_muted)
            {
                // Prefetch the offered item so that it can be discarded by the appropriate observer. (EXT-4331)
                if (IM_INVENTORY_OFFERED == dialog)
                {
                    LLInventoryFetchItemsObserver* fetch_item = new LLInventoryFetchItemsObserver(info->mObjectID);
                    fetch_item->startFetch();
                    delete fetch_item;
                    // Same as closing window
                    info->forceResponse(IOR_DECLINE);
                }
                else
                {
                    info->forceResponse(IOR_MUTE);
                }
            }
            // old logic: busy mode must not affect interaction with objects (STORM-565)
            // new logic: inventory offers from in-world objects should be auto-declined (CHUI-519)
            else if (is_do_not_disturb && dialog == IM_TASK_INVENTORY_OFFERED)
            {
                // Until throttling is implemented, do not disturb mode should reject inventory instead of silently
                // accepting it.  SEE SL-39554
                info->forceResponse(IOR_DECLINE);
            }
            else
            {
                inventory_offer_handler(info);
            }
        }
        break;

        case IM_INVENTORY_ACCEPTED:
        {
//          args["NAME"] = LLSLURL("agent", from_id, "completename").getSLURLString();;
//          args["ORIGINAL_NAME"] = original_name;
// [RLVa:KB] - Checked: RLVa-1.2.2
            // Only anonymize the name if the agent is nearby, there isn't an open IM session to them and their profile isn't open
            LLAvatarName av_name;
            bool fRlvCanShowName = (!RlvActions::isRlvEnabled()) ||
                (RlvActions::canShowName(RlvActions::SNC_DEFAULT, from_id)) || (!RlvUtil::isNearbyAgent(from_id)) || (RlvUIEnabler::hasOpenProfile(from_id)) || (RlvUIEnabler::hasOpenIM(from_id));
            args["NAME"] = LLSLURL("agent", from_id, (fRlvCanShowName) ? "completename" : "rlvanonym").getSLURLString();;
            args["ORIGINAL_NAME"] = fRlvCanShowName ? original_name : (LLAvatarNameCache::get(from_id, &av_name) ? RlvStrings::getAnonym(av_name) : RlvStrings::getAnonym(original_name));
// [/RLVa:KB]
            LLSD payload;
            payload["from_id"] = from_id;
            // Passing the "SESSION_NAME" to use it for IM notification logging
            // in LLTipHandler::processNotification(). See STORM-941.
            payload["SESSION_NAME"] = name;
            LLNotificationsUtil::add("InventoryAccepted", args, payload);
            break;
        }
        case IM_INVENTORY_DECLINED:
        {
//          args["NAME"] = LLSLURL("agent", from_id, "completename").getSLURLString();;
// [RLVa:KB] - Checked: RLVa-1.2.2
            // Only anonymize the name if the agent is nearby, there isn't an open IM session to them and their profile isn't open
            bool fRlvCanShowName = (!RlvActions::isRlvEnabled()) ||
                (RlvActions::canShowName(RlvActions::SNC_DEFAULT, from_id)) || (!RlvUtil::isNearbyAgent(from_id)) || (RlvUIEnabler::hasOpenProfile(from_id)) || (RlvUIEnabler::hasOpenIM(from_id));
            args["NAME"] = LLSLURL("agent", from_id, (fRlvCanShowName) ? "completename" : "rlvanonym").getSLURLString();;
// [/RLVa:KB]
            LLSD payload;
            payload["from_id"] = from_id;
            LLNotificationsUtil::add("InventoryDeclined", args, payload);
            break;
        }
        // TODO: _DEPRECATED suffix as part of vote removal - DEV-24856
        case IM_GROUP_VOTE:
        {
            LL_WARNS("Messaging") << "Received IM: IM_GROUP_VOTE_DEPRECATED" << LL_ENDL;
        }
        break;

        case IM_GROUP_ELECTION_DEPRECATED:
        {
            LL_WARNS("Messaging") << "Received IM: IM_GROUP_ELECTION_DEPRECATED" << LL_ENDL;
        }
        break;

        case IM_FROM_TASK:
        {

            if (is_do_not_disturb && !is_owned_by_me)
            {
                return;
            }

            // <FS:PP> FIRE-6406: Feature to disable Object Return notification
            static LLCachedControl<bool> FSDisableReturnObjectNotification(gSavedSettings, "FSDisableReturnObjectNotification");
            if (FSDisableReturnObjectNotification)
            {
                if (message.find("been returned to your inventory") != -1)
                {
                    return;
                }
            }
            // </FS:PP>

            // Build a link to open the object IM info window.
            std::string location = ll_safe_string((char*)binary_bucket, binary_bucket_size - 1);

            if (session_id.notNull())
            {
                chat.mFromID = session_id;
            }
            else
            {
                // This message originated on a region without the updated code for task id and slurl information.
                // We just need a unique ID for this object that isn't the owner ID.
                // If it is the owner ID it will overwrite the style that contains the link to that owner's profile.
                // This isn't ideal - it will make 1 style for all objects owned by the the same person/group.
                // This works because the only thing we can really do in this case is show the owner name and link to their profile.
                chat.mFromID = from_id ^ gAgent.getSessionID();
            }

            chat.mSourceType = CHAT_SOURCE_OBJECT;
            chat.mChatType = CHAT_TYPE_IM;

            // To conclude that the source type of message is CHAT_SOURCE_SYSTEM it's not
            // enough to check only from name (i.e. fromName = "Second Life"). For example
            // source type of messages from objects called "Second Life" should not be CHAT_SOURCE_SYSTEM.
            bool chat_from_system = (SYSTEM_FROM == name) && region_id.isNull() && position.isNull();
            if (chat_from_system)
            {
                // System's UUID is NULL (fixes EXT-4766)
                chat.mFromID = LLUUID::null;
                chat.mSourceType = CHAT_SOURCE_SYSTEM;
            }

            // IDEVO Some messages have embedded resident names
            message = clean_name_from_task_im(message, from_group);

            LLSD query_string;
            query_string["owner"] = from_id;
// [RLVa:KB] - Checked: RLVa-1.2.0
            if (RlvActions::isRlvEnabled())
            {
                // NOTE: the chat message itself will be filtered in LLNearbyChatHandler::processChat()
                if ( (!RlvActions::canShowName(RlvActions::SNC_DEFAULT)) && (!from_group) && (RlvUtil::isNearbyAgent(from_id)) )
                {
                    query_string["rlv_shownames"] = true;

                    RlvUtil::filterNames(name);
                    chat.mFromName = name;
                }
                if (!RlvActions::canShowLocation())
                {
                    std::string::size_type idxPos = location.find('/');
                    if ( (std::string::npos != idxPos) && (RlvUtil::isNearbyRegion(location.substr(0, idxPos))) )
                        location = RlvStrings::getString(RlvStringKeys::Hidden::Region);
                }
            }
// [/RLVa:KB]
            query_string["slurl"] = location;
            query_string["name"] = name;
            if (from_group)
            {
                query_string["groupowned"] = "true";
            }

//              chat.mURL = LLSLURL("objectim", session_id, "").getSLURLString();
// [SL:KB] - Checked: 2010-11-02 (RLVa-1.2.2a) | Added: RLVa-1.2.2a
            chat.mURL = LLSLURL("objectim", session_id, LLURI::mapToQueryString(query_string)).getSLURLString();
// [/SL:KB]
            chat.mText = message;

            // <FS:PP> FIRE-10178: Keyword Alerts in group IM do not work unless the group is in the foreground (notification on receipt of Task IM)
            if (FSKeywords::getInstance()->chatContainsKeyword(chat, true))
            {
                FSKeywords::notify(chat);
            }
            // </FS:PP>

            // Note: lie to Nearby Chat, pretending that this is NOT an IM, because
            // IMs from obejcts don't open IM sessions.
            // <FS:Ansariel> [FS communication UI]
            //LLFloaterIMNearbyChat* nearby_chat = LLFloaterReg::getTypedInstance<LLFloaterIMNearbyChat>("nearby_chat");
            FSFloaterNearbyChat* nearby_chat = FSFloaterNearbyChat::getInstance();
            // </FS:Ansariel> [FS communication UI]
            if (!chat_from_system && nearby_chat)
            {
                chat.mOwnerID = from_id;
                LLSD args;
                args["slurl"] = location;

                // Look for IRC-style emotes here so object name formatting is correct
                // <FS:Ansariel> Consolidate IRC /me prefix checks
                //std::string prefix = message.substr(0, 4);
                //if (prefix == "/me " || prefix == "/me'")
                if (is_irc_me_prefix(message))
                // </FS:Ansariel>
                {
                    chat.mChatStyle = CHAT_STYLE_IRC;
                }

                LLNotificationsUI::LLNotificationManager::instance().onChat(chat, args);
                if (message != "")
                {
                    LLSD msg_notify;
                    msg_notify["session_id"] = LLUUID();
                    msg_notify["from_id"] = chat.mFromID;
                    msg_notify["source_type"] = chat.mSourceType;
                    on_new_message(msg_notify);
                }
            }


            //Object IMs send with from name: 'Second Life' need to be displayed also in notification toasts (EXT-1590)
            if (!chat_from_system) break;

            LLSD substitutions;
            substitutions["NAME"] = name;
            substitutions["MSG"] = message;

            LLSD payload;
            payload["object_id"] = session_id;
            payload["owner_id"] = from_id;
            payload["from_id"] = from_id;
            payload["slurl"] = location;
            payload["name"] = name;

            if (from_group)
            {
                payload["group_owned"] = "true";
            }

            LLNotificationsUtil::add("ServerObjectMessage", substitutions, payload);
        }
        break;

        case IM_SESSION_SEND:       // ad-hoc or group IMs

            // Only show messages if we have a session open (which
            // should happen after you get an "invitation"
// [SL:KB] - Patch: Chat-GroupSnooze | Checked: 2012-06-16 (Catznip-3.3)
            //if ( !gIMMgr->hasSession(session_id) )
            if (!gIMMgr->hasSession(session_id) &&
                 (!gAgent.isInGroup(session_id) || LLAvatarActions::isBlocked(from_id) || (!exoGroupMuteList::instance().restoreDeferredGroupChat(session_id) && (!gIMMgr->checkSnoozeExpiration(session_id) || !gIMMgr->restoreSnoozedSession(session_id)) )))
// [/SL:KB]
            {
                return;
            }

            else if (offline == IM_ONLINE && is_do_not_disturb)
            {

                // return a standard "do not disturb" message, but only do it to online IM
                // (i.e. not other auto responses and not store-and-forward IM)
                if (!gIMMgr->hasSession(session_id))
                {
                    // if there is not a panel for this conversation (i.e. it is a new IM conversation
                    // initiated by the other party) then...
                    send_do_not_disturb_message(gMessageSystem, from_id, session_id);
                }

                // now store incoming IM in chat history

                buffer = message;

                LL_DEBUGS("Messaging") << "message in dnd; session_id( " << session_id << " ), from_id( " << from_id << " )" << LL_ENDL;

                // add to IM panel, but do not bother the user
                gIMMgr->addMessage(
                    session_id,
                    from_id,
                    name,
                    buffer,
                    IM_OFFLINE == offline,
                    ll_safe_string((char*)binary_bucket),
                    IM_SESSION_INVITE,
                    parent_estate_id,
                    region_id,
                    position,
                    false,      // is_region_msg
                    timestamp);
            }
            else
            {

                // <FS:PP> FIRE-10178: Keyword Alerts in group IM do not work unless the group is in the foreground (notification on receipt of IM)
                chat.mText = message;
                bool keyword_alert_performed = false;
                if (FSKeywords::getInstance()->chatContainsKeyword(chat, false))
                {
                    FSKeywords::notify(chat);
                    keyword_alert_performed = true;
                }
                // </FS:PP>

                // standard message, not from system
                std::string saved;
                if (offline == IM_OFFLINE)
                {
                    saved = llformat("(Saved %s) ", formatted_time(timestamp).c_str());
                }

                buffer = saved + message;

                LL_DEBUGS("Messaging") << "standard message session_id( " << session_id << " ), from_id( " << from_id << " )" << LL_ENDL;

                gIMMgr->addMessage(
                    session_id,
                    from_id,
                    name,
                    buffer,
                    (IM_OFFLINE == offline),
                    ll_safe_string((char*)binary_bucket),   // session name
                    IM_SESSION_INVITE,
                    parent_estate_id,
                    region_id,
                    position,
                    false,
                    timestamp,
                    false,
                    keyword_alert_performed);
            }
            break;

        case IM_FROM_TASK_AS_ALERT:
            if (is_do_not_disturb && !is_owned_by_me)
            {
                return;
            }
            {
                // Construct a viewer alert for this message.
                args["NAME"] = name;
                args["MESSAGE"] = message;
                LLNotificationsUtil::add("ObjectMessage", args);
            }
            break;
        case IM_DO_NOT_DISTURB_AUTO_RESPONSE:
            if (is_muted)
            {
                LL_DEBUGS("Messaging") << "Ignoring do-not-disturb response from " << from_id << LL_ENDL;
                return;
            }
            else
            {
                // <FS:Ansariel> FIRE-12908: Add busy response indicator back to busy messages
                //gIMMgr->addMessage(session_id, from_id, name, message);
                buffer = llformat("(%s): %s", LLTrans::getString("BusyResponse").c_str(), message.c_str());
                gIMMgr->addMessage(session_id, from_id, name, buffer);
                // </FS:Ansariel>
            }
            break;

        case IM_LURE_USER:
        case IM_TELEPORT_REQUEST:
        {
// [RLVa:KB] - Checked: RLVa-1.4.9
            // If we auto-accept the offer/request then this will override DnD status (but we'll still let the other party know later)
            bool fRlvAutoAccept = (rlv_handler_t::isEnabled()) &&
                ( ((IM_LURE_USER == dialog) && (RlvActions::autoAcceptTeleportOffer(from_id))) ||
                  ((IM_TELEPORT_REQUEST == dialog) && (RlvActions::autoAcceptTeleportRequest(from_id))) );
// [/RLVa:KB]

            if (is_muted)
            {
                return;
            }

            // <FS:PP> FIRE-1245: Option to block/reject teleport offers
            //else if (gSavedPerAccountSettings.getBOOL("VoiceCallsFriendsOnly") && (LLAvatarTracker::instance().getBuddyInfo(from_id) == NULL))
            //{
            //  return;
            //}
            else if ( (is_rejecting_tp_offers && (!FSDontRejectTeleportOffersFromFriends || (FSDontRejectTeleportOffersFromFriends && !is_friend))) && (!fRlvAutoAccept) )
            {
                send_rejecting_tp_offers_message(gMessageSystem, from_id);
            }
            // </FS:PP>
            else
            {
                // <FS:Ansariel> FS autoresponse feature
                //if (is_do_not_disturb)
                //{
                //    send_do_not_disturb_message(gMessageSystem, from_id);
                //}
// [RLVa:KB] - Checked: RLVa-1.4.9
                if (!fRlvAutoAccept)
// [/RLVa:KB]
                {
                    std::string my_name;
                    std::string response;
                    LLAgentUI::buildFullname(my_name);
                    if (is_do_not_disturb)
                    {
                        response = gSavedPerAccountSettings.getString("DoNotDisturbModeResponse");
                    }
                    else if (is_autorespond_nonfriends && !is_friend)
                    {
                        response = gSavedPerAccountSettings.getString("FSAutorespondNonFriendsResponse");
                    }
                    else if (is_autorespond)
                    {
                        response = gSavedPerAccountSettings.getString("FSAutorespondModeResponse");
                    }
                    else if (is_afk && FSSendAwayAvatarResponse)
                    {
                        response = gSavedPerAccountSettings.getString("FSAwayAvatarResponse");
                    }

                    if (!response.empty())
                    {
                        pack_instant_message(
                            gMessageSystem,
                            gAgentID,
                            false,
                            gAgentSessionID,
                            from_id,
                            my_name,
                            response,
                            IM_ONLINE,
                            IM_DO_NOT_DISTURB_AUTO_RESPONSE,
                            LLUUID::null);
                        gAgent.sendReliableMessage();
                    }
                }
                // </FS:Ansariel> FS autoresponse feature

                LLVector3 pos, look_at;
                U64 region_handle(0);
                U8 region_access(SIM_ACCESS_MIN);
                std::string region_info = ll_safe_string((char*)binary_bucket, binary_bucket_size);
                std::string region_access_str = LLStringUtil::null;
                std::string region_access_icn = LLStringUtil::null;
                std::string region_access_lc = LLStringUtil::null;

                bool canUserAccessDstRegion = true;
                bool doesUserRequireMaturityIncrease = false;

                // Do not parse the (empty) lure bucket for TELEPORT_REQUEST
                if (IM_TELEPORT_REQUEST != dialog && parse_lure_bucket(region_info, region_handle, pos, look_at, region_access))
                {
                    region_access_str = LLViewerRegion::accessToString(region_access);
                    region_access_icn = LLViewerRegion::getAccessIcon(region_access);
                    region_access_lc = region_access_str;
                    LLStringUtil::toLower(region_access_lc);

                    if (!gAgent.isGodlike())
                    {
                        switch (region_access)
                        {
                            case SIM_ACCESS_MIN:
                            case SIM_ACCESS_PG:
                                break;
                            case SIM_ACCESS_MATURE:
                                if (gAgent.isTeen())
                                {
                                    canUserAccessDstRegion = false;
                                }
                                else if (gAgent.prefersPG())
                                {
                                    doesUserRequireMaturityIncrease = true;
                                }
                                break;
                            case SIM_ACCESS_ADULT:
                                if (!gAgent.isAdult())
                                {
                                    canUserAccessDstRegion = false;
                                }
                                else if (!gAgent.prefersAdult())
                                {
                                    doesUserRequireMaturityIncrease = true;
                                }
                                break;
                            default:
                                llassert(0);
                                break;
                        }
                    }
                }

// [RLVa:KB] - Checked: RLVa-1.4.9
                if (rlv_handler_t::isEnabled())
                {
                    if ( ((IM_LURE_USER == dialog) && (!RlvActions::canAcceptTpOffer(from_id))) ||
                         ((IM_TELEPORT_REQUEST == dialog) && (!RlvActions::canAcceptTpRequest(from_id))) )
                    {
                        RlvUtil::sendBusyMessage(from_id, RlvStrings::getString(RlvStringKeys::Blocked::TpLureRequestRemote));
                        if (is_do_not_disturb)
                            send_do_not_disturb_message(gMessageSystem, from_id);
                        return;
                    }

                    // Censor message if: 1) restricted from receiving IMs from the sender, or 2) teleport offer/request and @showloc=n restricted
                    if ( (!RlvActions::canReceiveIM(from_id)) ||
                         ((gRlvHandler.hasBehaviour(RLV_BHVR_SHOWLOC)) && (IM_LURE_USER == dialog || IM_TELEPORT_REQUEST == dialog)) )
                    {
                        message = RlvStrings::getString(RlvStringKeys::Hidden::Generic);
                    }
                }
// [/RLVa:KB]

                LLSD args;
                // *TODO: Translate -> [FIRST] [LAST] (maybe)
// [SL:KB] - Patch: UI-Notifications | Checked: 2011-04-11 (Catznip-2.5.0a) | Added: Catznip-2.5.0a
                args["NAME_LABEL"] = LLSLURL("agent", from_id, "completename").getSLURLString();
// [/SL:KB]
                args["NAME_SLURL"] = LLSLURL("agent", from_id, "about").getSLURLString();
                args["MESSAGE"] = message;
                args["MATURITY_STR"] = region_access_str;
                args["MATURITY_ICON"] = region_access_icn;
                args["REGION_CONTENT_MATURITY"] = region_access_lc;
                LLSD payload;
                payload["from_id"] = from_id;
                payload["lure_id"] = session_id;
                payload["godlike"] = false;
                payload["region_maturity"] = region_access;

                // <FS:Ansariel> FIRE-6786: Always show teleport location in teleport offer
                if (dialog == IM_LURE_USER && (!rlv_handler_t::isEnabled() || !fRlvAutoAccept) && LLGridManager::instance().isInSecondLife())
                {
                    LLVector3d pos_global = from_region_handle(region_handle);
                    pos_global += LLVector3d(pos);
                    LLLandmarkActions::getSLURLfromPosGlobal(pos_global, boost::bind(&teleport_region_info_cb, _1, args, payload, from_id, session_id, canUserAccessDstRegion, doesUserRequireMaturityIncrease));
                    return;
                }
                // </FS:Ansariel>

                if (!canUserAccessDstRegion)
                {
                    LLNotification::Params params("TeleportOffered_MaturityBlocked");
                    params.substitutions = args;
                    params.payload = payload;
                    LLPostponedNotification::add<LLPostponedOfferNotification>(params, from_id, false);
                    send_simple_im(from_id, LLTrans::getString("TeleportMaturityExceeded"), IM_NOTHING_SPECIAL, session_id);
                    send_simple_im(from_id, LLStringUtil::null, IM_LURE_DECLINED, session_id);
                }
                else if (doesUserRequireMaturityIncrease)
                {
                    LLNotification::Params params("TeleportOffered_MaturityExceeded");
                    params.substitutions = args;
                    params.payload = payload;
                    LLPostponedNotification::add<LLPostponedOfferNotification>(params, from_id, false);
                }
                else
                {
                    LLNotification::Params params;
                    if (IM_LURE_USER == dialog)
                    {
                        params.name = "TeleportOffered";
                        params.functor.name = "TeleportOffered";
                    }
                    else if (IM_TELEPORT_REQUEST == dialog)
                    {
                        params.name = "TeleportRequest";
                        params.functor.name = "TeleportRequest";
                    }

                    params.substitutions = args;
                    params.payload = payload;

// [RLVa:KB] - Checked: RLVa-1.4.9
                    if (fRlvAutoAccept)
                    {
                        if (IM_LURE_USER == dialog)
                            gRlvHandler.setCanCancelTp(false);
                        if (is_do_not_disturb)
                            send_do_not_disturb_message(gMessageSystem, from_id);
                        LLNotifications::instance().forceResponse(LLNotification::Params(params.name).payload(payload), 0);
                    }
                    else
                    {
                        LLPostponedNotification::add<LLPostponedOfferNotification>(params, from_id, false);
                    }
// [/RLVa:KB]
//                      LLPostponedNotification::add<LLPostponedOfferNotification>(params, from_id, false);
                }
            }
        }
        break;

        case IM_GODLIKE_LURE_USER:
        {
            LLVector3 pos, look_at;
            U64 region_handle(0);
            U8 region_access(SIM_ACCESS_MIN);
            std::string region_info = ll_safe_string((char*)binary_bucket, binary_bucket_size);
            std::string region_access_str = LLStringUtil::null;
            std::string region_access_icn = LLStringUtil::null;
            std::string region_access_lc = LLStringUtil::null;

            bool canUserAccessDstRegion = true;
            bool doesUserRequireMaturityIncrease = false;

            if (parse_lure_bucket(region_info, region_handle, pos, look_at, region_access))
            {
                region_access_str = LLViewerRegion::accessToString(region_access);
                region_access_icn = LLViewerRegion::getAccessIcon(region_access);
                region_access_lc = region_access_str;
                LLStringUtil::toLower(region_access_lc);

                if (!gAgent.isGodlike())
                {
                    switch (region_access)
                    {
                        case SIM_ACCESS_MIN:
                        case SIM_ACCESS_PG:
                            break;
                        case SIM_ACCESS_MATURE:
                            if (gAgent.isTeen())
                            {
                                canUserAccessDstRegion = false;
                            }
                            else if (gAgent.prefersPG())
                            {
                                doesUserRequireMaturityIncrease = true;
                            }
                            break;
                        case SIM_ACCESS_ADULT:
                            if (!gAgent.isAdult())
                            {
                                canUserAccessDstRegion = false;
                            }
                            else if (!gAgent.prefersAdult())
                            {
                                doesUserRequireMaturityIncrease = true;
                            }
                            break;
                        default:
                            llassert(0);
                            break;
                    }
                }
            }

            LLSD args;
            // *TODO: Translate -> [FIRST] [LAST] (maybe)
            args["NAME_SLURL"] = LLSLURL("agent", from_id, "about").getSLURLString();
            args["MESSAGE"] = message;
            args["MATURITY_STR"] = region_access_str;
            args["MATURITY_ICON"] = region_access_icn;
            args["REGION_CONTENT_MATURITY"] = region_access_lc;
            LLSD payload;
            payload["from_id"] = from_id;
            payload["lure_id"] = session_id;
            payload["godlike"] = true;
            payload["region_maturity"] = region_access;

            if (!canUserAccessDstRegion)
            {
                LLNotification::Params params("TeleportOffered_MaturityBlocked");
                params.substitutions = args;
                params.payload = payload;
                LLPostponedNotification::add<LLPostponedOfferNotification>(params, from_id, false);
                send_simple_im(from_id, LLTrans::getString("TeleportMaturityExceeded"), IM_NOTHING_SPECIAL, session_id);
                send_simple_im(from_id, LLStringUtil::null, IM_LURE_DECLINED, session_id);
            }
            else if (doesUserRequireMaturityIncrease)
            {
                LLNotification::Params params("TeleportOffered_MaturityExceeded");
                params.substitutions = args;
                params.payload = payload;
                LLPostponedNotification::add<LLPostponedOfferNotification>(params, from_id, false);
            }
            else
            {
                // do not show a message box, because you're about to be
                // teleported.
                LLNotifications::instance().forceResponse(LLNotification::Params("TeleportOffered").payload(payload), 0);
            }
        }
        break;

        case IM_GOTO_URL:
        {
            LLSD args;
            // n.b. this is for URLs sent by the system, not for
            // URLs sent by scripts (i.e. llLoadURL)
            if (binary_bucket_size <= 0)
            {
                LL_WARNS("Messaging") << "bad binary_bucket_size: "
                    << binary_bucket_size
                    << " - aborting function." << LL_ENDL;
                return;
            }

            std::string url;

            url.assign((char*)binary_bucket, binary_bucket_size - 1);
            args["MESSAGE"] = message;
            args["URL"] = url;
            LLSD payload;
            payload["url"] = url;
            LLNotificationsUtil::add("GotoURL", args, payload);
        }
        break;

        case IM_FRIENDSHIP_OFFERED:
        {

            // <FS:PP> FIRE-15233: Automatic friendship request refusal
            if (is_rejecting_friendship_requests)
            {
                send_rejecting_friendship_requests_message(gMessageSystem, from_id);
                return;
            }
            // </FS:PP>

            LLSD payload;
            payload["from_id"] = from_id;
            payload["session_id"] = session_id;
            payload["online"] = (offline == IM_ONLINE);
            payload["sender"] = sender.getIPandPort();

            bool add_notification = true;
            for (auto& panel : LLToastNotifyPanel::instance_snapshot())
            {
                const std::string& notification_name = panel.getNotificationName();
                if (notification_name == "OfferFriendship" && panel.isControlPanelEnabled())
                {
                    add_notification = false;
                    break;
                }
            }

            if (is_muted && add_notification)
            {
                LLNotifications::instance().forceResponse(LLNotification::Params("OfferFriendship").payload(payload), 1);
            }
            else
            {
                if (is_do_not_disturb)
                {
                    send_do_not_disturb_message(gMessageSystem, from_id);
                }
// [SL:KB] - Patch: UI-Notifications | Checked: 2011-04-11 (Catznip-2.5.0a) | Added: Catznip-2.5.0a
                args["NAME_LABEL"] = LLSLURL("agent", from_id, "completename").getSLURLString();
// [/SL:KB]
                args["NAME_SLURL"] = LLSLURL("agent", from_id, "about").getSLURLString();

                if (add_notification)
                {
                    if (message.empty())
                    {
                        //support for frienship offers from clients before July 2008
                        LLNotificationsUtil::add("OfferFriendshipNoMessage", args, payload);
                        make_ui_sound("UISndFriendshipOffer"); // <FS:PP> Friendship offer sound
                    }
                    else
                    {
                        args["[MESSAGE]"] = message;
                        LLNotification::Params params("OfferFriendship");
                        params.substitutions = args;
                        params.payload = payload;
                        LLPostponedNotification::add<LLPostponedOfferNotification>(params, from_id, false);
                        make_ui_sound("UISndFriendshipOffer"); // <FS:PP> Friendship offer sound
                    }
                }
            }
        }
        break;

        case IM_FRIENDSHIP_ACCEPTED:
        {
            // In the case of an offline IM, the formFriendship() may be extraneous
            // as the database should already include the relationship.  But it
            // doesn't hurt for dupes.
            LLAvatarTracker::formFriendship(from_id);

            std::vector<std::string> strings;
            strings.push_back(from_id.asString());
            send_generic_message("requestonlinenotification", strings);

            args["NAME"] = name;
            LLSD payload;
            payload["from_id"] = from_id;
            LLAvatarNameCache::get(from_id, boost::bind(&notification_display_name_callback, _1, _2, "FriendshipAccepted", args, payload));
        }
        break;

        case IM_FRIENDSHIP_DECLINED_DEPRECATED:
        default:
            LL_WARNS("Messaging") << "Instant message calling for unknown dialog "
                << (S32)dialog << LL_ENDL;
            break;
    }

    LLWindow* viewer_window = gViewerWindow->getWindow();
    // <FS:CR> Make osx dashboard icon bounce when window isn't in focus
    //if (viewer_window && viewer_window->getMinimized())
    static LLCachedControl<bool> sFlashIcon(gSavedSettings, "FSFlashOnMessage");
    static LLCachedControl<bool> sFSFlashOnObjectIM(gSavedSettings, "FSFlashOnObjectIM");
    if (viewer_window && dialog != IM_TYPING_START && dialog != IM_TYPING_STOP && sFlashIcon && (sFSFlashOnObjectIM || (chat.mChatType != CHAT_TYPE_IM)) && !is_muted)
    {
        viewer_window->flashIcon(5.f);
    }
}

void LLIMProcessing::requestOfflineMessages()
{
    static bool requested = false;
    if (!requested
        && gMessageSystem
        && !gDisconnected
        && LLMuteList::getInstance()->isLoaded()
        && isAgentAvatarValid()
        && gAgent.getRegion()
        && gAgent.getRegion()->capabilitiesReceived())
    {
        std::string cap_url = gAgent.getRegionCapability("ReadOfflineMsgs");

        // <FS:Ansariel> Optional legacy offline messages
        if (!gSavedSettings.getBOOL("FSUseReadOfflineMsgsCap"))
        {
            cap_url = "";
        }
        // </FS:Ansariel>

        // Auto-accepted inventory items may require the avatar object
        // to build a correct name.  Likewise, inventory offers from
        // muted avatars require the mute list to properly mute.
        if (cap_url.empty()
            || gAgent.getRegionCapability("AcceptFriendship").empty()
            || gAgent.getRegionCapability("AcceptGroupInvite").empty())
        {
            // Offline messages capability provides no session/transaction ids for message AcceptFriendship and IM_GROUP_INVITATION to work
            // So make sure we have the caps before using it.
            requestOfflineMessagesLegacy();
        }
        else
        {
            LLCoros::instance().launch("LLIMProcessing::requestOfflineMessagesCoro",
                boost::bind(&LLIMProcessing::requestOfflineMessagesCoro, cap_url));
        }
        requested = true;
    }
}

void LLIMProcessing::requestOfflineMessagesCoro(std::string url)
{
    LLCore::HttpRequest::policy_t httpPolicy(LLCore::HttpRequest::DEFAULT_POLICY_ID);
    LLCoreHttpUtil::HttpCoroutineAdapter::ptr_t
        httpAdapter(new LLCoreHttpUtil::HttpCoroutineAdapter("requestOfflineMessagesCoro", httpPolicy));
    LLCore::HttpRequest::ptr_t httpRequest(new LLCore::HttpRequest);

    LLSD result = httpAdapter->getAndSuspend(httpRequest, url);

    LLSD httpResults = result[LLCoreHttpUtil::HttpCoroutineAdapter::HTTP_RESULTS];
    LLCore::HttpStatus status = LLCoreHttpUtil::HttpCoroutineAdapter::getStatusFromLLSD(httpResults);

    if (!status) // success = httpResults["success"].asBoolean();
    {
        LL_WARNS("Messaging") << "Error requesting offline messages via capability " << url << ", Status: " << status.toString() << "\nFalling back to legacy method." << LL_ENDL;

        requestOfflineMessagesLegacy();
        return;
    }

    LLSD contents = result[LLCoreHttpUtil::HttpCoroutineAdapter::HTTP_RESULTS_CONTENT];

    if (!contents.size())
    {
        LL_WARNS("Messaging") << "No contents received for offline messages via capability " << url << LL_ENDL;
        return;
    }

    // Todo: once dirtsim-369 releases, remove one of the map/array options
    LLSD messages;
    if (contents.isArray())
    {
        messages = *contents.beginArray();
    }
    else if (contents.has("messages"))
    {
        messages = contents["messages"];
    }
    else
    {
        LL_WARNS("Messaging") << "Invalid offline message content received via capability " << url << LL_ENDL;
        return;
    }

    if (!messages.isArray())
    {
        LL_WARNS("Messaging") << "Invalid offline message content received via capability " << url << LL_ENDL;
        return;
    }

    if (messages.size() == 0)
    {
        // Nothing to process
        return;
    }

    if (!gAgent.getRegion())
    {
        LL_WARNS("Messaging") << "Region null while attempting to load messages." << LL_ENDL;
        return;
    }

    LL_INFOS("Messaging") << "Processing offline messages." << LL_ENDL;

    LLHost sender = gAgent.getRegionHost();

    LLSD::array_iterator i = messages.beginArray();
    LLSD::array_iterator iEnd = messages.endArray();
    for (; i != iEnd; ++i)
    {
        const LLSD &message_data(*i);

        /* RIDER: Many fields in this message are using a '_' rather than the standard '-'.  This
         * should be changed but would require tight coordination with the simulator.
         */
        LLVector3 position;
        if (message_data.has("position"))
        {
            position.setValue(message_data["position"]);
        }
        else
        {
            position.set(message_data["local_x"].asReal(), message_data["local_y"].asReal(), message_data["local_z"].asReal());
        }

        std::vector<U8> bin_bucket;
        if (message_data.has("binary_bucket"))
        {
            bin_bucket = message_data["binary_bucket"].asBinary();
        }
        else
        {
            bin_bucket.push_back(0);
        }

        // Todo: once drtsim-451 releases, remove the string option
        bool from_group;
        if (message_data["from_group"].isInteger())
        {
            from_group = message_data["from_group"].asInteger();
        }
        else
        {
            from_group = message_data["from_group"].asString() == "Y";
        }

        EInstantMessage dialog = static_cast<EInstantMessage>(message_data["dialog"].asInteger());
        LLUUID session_id = message_data["transaction-id"].asUUID();
        if (session_id.isNull() && dialog == IM_FROM_TASK)
        {
            session_id = message_data["asset_id"].asUUID();
        }
<<<<<<< HEAD

        LLAppViewer::instance()->postToMainCoro([=]()
            {
                std::vector<U8> local_bin_bucket = bin_bucket;
                LLHost local_sender = sender;
                LLIMProcessing::processNewMessage(
                    message_data["from_agent_id"].asUUID(),
                    from_group,
                    message_data["to_agent_id"].asUUID(),
                    message_data.has("offline") ? static_cast<U8>(message_data["offline"].asInteger()) : IM_OFFLINE,
                    dialog,
                    session_id,
                    static_cast<U32>(message_data["timestamp"].asInteger()),
                    message_data["from_agent_name"].asString(),
                    message_data["message"].asString(),
                    static_cast<U32>((message_data.has("parent_estate_id")) ? message_data["parent_estate_id"].asInteger() : 1), // 1 - IMMainland
                    message_data["region_id"].asUUID(),
                    position,
                    local_bin_bucket.data(),
                    local_bin_bucket.size(),
                    local_sender,
                    message_data["asset_id"].asUUID());
            });
=======
        LLIMProcessing::processNewMessage(
            message_data["from_agent_id"].asUUID(),
            from_group,
            message_data["to_agent_id"].asUUID(),
            message_data.has("offline") ? static_cast<U8>(message_data["offline"].asInteger()) : IM_OFFLINE,
            dialog,
            session_id,
            static_cast<U32>(message_data["timestamp"].asInteger()),
            message_data["from_agent_name"].asString(),
            message_data["message"].asString(),
            static_cast<U32>((message_data.has("parent_estate_id")) ? message_data["parent_estate_id"].asInteger() : 1), // 1 - IMMainland
            message_data["region_id"].asUUID(),
            position,
            bin_bucket.data(),
            static_cast<S32>(bin_bucket.size()),
            sender,
            message_data["asset_id"].asUUID());
>>>>>>> d99fbffb

    }
}

void LLIMProcessing::requestOfflineMessagesLegacy()
{
    LL_INFOS("Messaging") << "Requesting offline messages (Legacy)." << LL_ENDL;

    LLMessageSystem* msg = gMessageSystem;
    msg->newMessageFast(_PREHASH_RetrieveInstantMessages);
    msg->nextBlockFast(_PREHASH_AgentData);
    msg->addUUIDFast(_PREHASH_AgentID, gAgent.getID());
    msg->addUUIDFast(_PREHASH_SessionID, gAgent.getSessionID());
    gAgent.sendReliableMessage();
}
<|MERGE_RESOLUTION|>--- conflicted
+++ resolved
@@ -2379,7 +2379,6 @@
         {
             session_id = message_data["asset_id"].asUUID();
         }
-<<<<<<< HEAD
 
         LLAppViewer::instance()->postToMainCoro([=]()
             {
@@ -2403,25 +2402,6 @@
                     local_sender,
                     message_data["asset_id"].asUUID());
             });
-=======
-        LLIMProcessing::processNewMessage(
-            message_data["from_agent_id"].asUUID(),
-            from_group,
-            message_data["to_agent_id"].asUUID(),
-            message_data.has("offline") ? static_cast<U8>(message_data["offline"].asInteger()) : IM_OFFLINE,
-            dialog,
-            session_id,
-            static_cast<U32>(message_data["timestamp"].asInteger()),
-            message_data["from_agent_name"].asString(),
-            message_data["message"].asString(),
-            static_cast<U32>((message_data.has("parent_estate_id")) ? message_data["parent_estate_id"].asInteger() : 1), // 1 - IMMainland
-            message_data["region_id"].asUUID(),
-            position,
-            bin_bucket.data(),
-            static_cast<S32>(bin_bucket.size()),
-            sender,
-            message_data["asset_id"].asUUID());
->>>>>>> d99fbffb
 
     }
 }
