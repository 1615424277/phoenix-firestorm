/**
* @file LLIMProcessing.cpp
* @brief Container for Instant Messaging
*
* $LicenseInfo:firstyear=2001&license=viewerlgpl$
* Second Life Viewer Source Code
* Copyright (C) 2018, Linden Research, Inc.
*
* This library is free software; you can redistribute it and/or
* modify it under the terms of the GNU Lesser General Public
* License as published by the Free Software Foundation;
* version 2.1 of the License only.
*
* This library is distributed in the hope that it will be useful,
* but WITHOUT ANY WARRANTY; without even the implied warranty of
* MERCHANTABILITY or FITNESS FOR A PARTICULAR PURPOSE.  See the GNU
* Lesser General Public License for more details.
*
* You should have received a copy of the GNU Lesser General Public
* License along with this library; if not, write to the Free Software
* Foundation, Inc., 51 Franklin Street, Fifth Floor, Boston, MA  02110-1301  USA
*
* Linden Research, Inc., 945 Battery Street, San Francisco, CA  94111  USA
* $/LicenseInfo$
*/

#include "llviewerprecompiledheaders.h"

#include "llimprocessing.h"

#include "llagent.h"
#include "llappviewer.h"
#include "llavatarnamecache.h"
#include "llfirstuse.h"
#include "llfloaterreg.h"
// <FS:Ansariel> [FS communication UI]
//#include "llfloaterimnearbychat.h"
#include "fsfloaternearbychat.h"
// </FS:Ansariel> [FS communication UI]
#include "llimview.h"
#include "llinventoryobserver.h"
#include "llinventorymodel.h"
#include "llmutelist.h"
#include "llnotifications.h"
#include "llnotificationsutil.h"
#include "llnotificationmanager.h"
#include "llpanelgroup.h"
#include "llregex.h"
#include "llregionhandle.h"
#include "llsdserialize.h"
#include "llslurl.h"
#include "llstring.h"
#include "lltoastnotifypanel.h"
#include "lltrans.h"
#include "llviewergenericmessage.h"
#include "llviewerobjectlist.h"
#include "llviewermessage.h"
#include "llviewerwindow.h"
#include "llviewerregion.h"
#include "llvoavatarself.h"
#include "llworld.h"

#include "boost/lexical_cast.hpp"

// [RLVa:KB] - Checked: 2010-03-09 (RLVa-1.2.0a)
#include "rlvactions.h"
#include "rlvhandler.h"
#include "rlvinventory.h"
#include "rlvui.h"
// [/RLVa:KB]

// Firestorm includes
#include "exogroupmutelist.h"
#include "fscommon.h"
#include "fsdata.h"
#include "fskeywords.h"
#include "llagentui.h"
#include "llavataractions.h"
#include "llgiveinventory.h"
#include "lllandmarkactions.h"
#include "llviewernetwork.h"
#include "sound_ids.h"
#include "NACLantispam.h"

#if LL_MSVC
// disable boost::lexical_cast warning
#pragma warning (disable:4702)
#endif

extern void on_new_message(const LLSD& msg);

// Strip out "Resident" for display, but only if the message came from a user
// (rather than a script)
static std::string clean_name_from_im(const std::string& name, EInstantMessage type)
{
    switch (type)
    {
        case IM_NOTHING_SPECIAL:
        case IM_MESSAGEBOX:
        case IM_GROUP_INVITATION:
        case IM_INVENTORY_OFFERED:
        case IM_INVENTORY_ACCEPTED:
        case IM_INVENTORY_DECLINED:
        case IM_GROUP_VOTE:
        case IM_GROUP_MESSAGE_DEPRECATED:
            //IM_TASK_INVENTORY_OFFERED
            //IM_TASK_INVENTORY_ACCEPTED
            //IM_TASK_INVENTORY_DECLINED
        case IM_NEW_USER_DEFAULT:
        case IM_SESSION_INVITE:
        case IM_SESSION_P2P_INVITE:
        case IM_SESSION_GROUP_START:
        case IM_SESSION_CONFERENCE_START:
        case IM_SESSION_SEND:
        case IM_SESSION_LEAVE:
            //IM_FROM_TASK
        case IM_DO_NOT_DISTURB_AUTO_RESPONSE:
        case IM_CONSOLE_AND_CHAT_HISTORY:
        case IM_LURE_USER:
        case IM_LURE_ACCEPTED:
        case IM_LURE_DECLINED:
        case IM_GODLIKE_LURE_USER:
        case IM_TELEPORT_REQUEST:
        case IM_GROUP_ELECTION_DEPRECATED:
            //IM_GOTO_URL
            //IM_FROM_TASK_AS_ALERT
        case IM_GROUP_NOTICE:
        case IM_GROUP_NOTICE_INVENTORY_ACCEPTED:
        case IM_GROUP_NOTICE_INVENTORY_DECLINED:
        case IM_GROUP_INVITATION_ACCEPT:
        case IM_GROUP_INVITATION_DECLINE:
        case IM_GROUP_NOTICE_REQUESTED:
        case IM_FRIENDSHIP_OFFERED:
        case IM_FRIENDSHIP_ACCEPTED:
        case IM_FRIENDSHIP_DECLINED_DEPRECATED:
            //IM_TYPING_START
            //IM_TYPING_STOP
            return LLCacheName::cleanFullName(name);
        default:
            return name;
    }
}

static std::string clean_name_from_task_im(const std::string& msg,
    BOOL from_group)
{
    boost::smatch match;
    static const boost::regex returned_exp(
        "(.*been returned to your inventory lost and found folder by )(.+)( (from|near).*)");
    if (ll_regex_match(msg, match, returned_exp))
    {
        // match objects are 1-based for groups
        std::string final = match[1].str();
        std::string name = match[2].str();
        // Don't try to clean up group names
        if (!from_group)
        {
            final += LLCacheName::buildUsername(name);
        }
        final += match[3].str();
        return final;
    }
    return msg;
}

const std::string NOT_ONLINE_MSG("User not online - message will be stored and delivered later.");
const std::string NOT_ONLINE_INVENTORY("User not online - inventory has been saved.");
void translate_if_needed(std::string& message)
{
    if (message == NOT_ONLINE_MSG)
    {
        message = LLTrans::getString("not_online_msg");
    }
    else if (message == NOT_ONLINE_INVENTORY)
    {
        message = LLTrans::getString("not_online_inventory");
    }
}

class LLPostponedIMSystemTipNotification : public LLPostponedNotification
{
protected:
    /* virtual */
    void modifyNotificationParams()
    {
        LLSD payload = mParams.payload;
        // <FS:Ansariel> FIRE-29943: Item shared messaged logging to wrong IM logfile if user is offline
        //payload["SESSION_NAME"] = mName;
        LLAvatarName av_name;
        // This should work since modifyNotificationParams() is invoked after we already
        // retrieved the avatar name
        if (mFromId.notNull() && LLAvatarNameCache::instance().getName(mFromId, &av_name))
        {
            // LLHandlerUtil::logToIM() will transform this into the correct filename
            payload["SESSION_NAME"] = av_name.getLegacyName();
        }
        else
        {
            payload["SESSION_NAME"] = mName;
        }
        // </FS:Ansariel>

        mParams.payload = payload;
    }
};

class LLPostponedOfferNotification : public LLPostponedNotification
{
protected:
    /* virtual */
    void modifyNotificationParams()
    {
        LLSD substitutions = mParams.substitutions;
        substitutions["NAME"] = mName;
        mParams.substitutions = substitutions;
    }
};

void inventory_offer_handler(LLOfferInfo* info)
{
    // If muted, don't even go through the messaging stuff.  Just curtail the offer here.
    // Passing in a null UUID handles the case of where you have muted one of your own objects by_name.
    // The solution for STORM-1297 seems to handle the cases where the object is owned by someone else.
    if (LLMuteList::getInstance()->isMuted(info->mFromID, info->mFromName) ||
        LLMuteList::getInstance()->isMuted(LLUUID::null, info->mFromName))
    {
        info->forceResponse(IOR_MUTE);
        return;
    }


    bool bAutoAccept(false);
    // Avoid the Accept/Discard dialog if the user so desires. JC
    // <FS:Ansariel> Auto-accept any kind of inventory (FIRE-4128)
    //if (gSavedSettings.getBOOL("AutoAcceptNewInventory")
    //  && (info->mType == LLAssetType::AT_NOTECARD
    //      || info->mType == LLAssetType::AT_LANDMARK
    //      || info->mType == LLAssetType::AT_TEXTURE))
//  if (gSavedSettings.getBOOL("AutoAcceptNewInventory"))
    // </FS:Ansariel> Auto-accept any kind of inventory (FIRE-4128)
// [RLVa:KB]
    // Don't auto-accept give-to-RLV inventory offers
    if ( (gSavedSettings.getBOOL("AutoAcceptNewInventory")) &&
         ( (!rlv_handler_t::isEnabled()) || (!RlvInventory::instance().isGiveToRLVOffer(*info)) ) )
// [/RLVa:KB]
    {
        // For certain types, just accept the items into the inventory,
        // and possibly open them on receipt depending upon "ShowNewInventory".
        bAutoAccept = true;
    }

    // Strip any SLURL from the message display. (DEV-2754)
    std::string msg = info->mDesc;
    int indx = msg.find(" ( http://slurl.com/secondlife/");
    if (indx == std::string::npos)
    {
        // try to find new slurl host
        indx = msg.find(" ( http://maps.secondlife.com/secondlife/");
    }
    if (indx >= 0)
    {
        LLStringUtil::truncate(msg, indx);
    }

    LLSD args;
    args["[OBJECTNAME]"] = msg;

    LLSD payload;

    // must protect against a NULL return from lookupHumanReadable()
    std::string typestr = ll_safe_string(LLAssetType::lookupHumanReadable(info->mType));
    if (!typestr.empty())
    {
        // human readable matches string name from strings.xml
        // lets get asset type localized name
        args["OBJECTTYPE"] = LLTrans::getString(typestr);
    }
    else
    {
        LL_WARNS("Messaging") << "LLAssetType::lookupHumanReadable() returned NULL - probably bad asset type: " << info->mType << LL_ENDL;
        args["OBJECTTYPE"] = "";

        // This seems safest, rather than propagating bogosity
        LL_WARNS("Messaging") << "Forcing an inventory-decline for probably-bad asset type." << LL_ENDL;
        info->forceResponse(IOR_DECLINE);
        return;
    }

    // If mObjectID is null then generate the object_id based on msg to prevent
    // multiple creation of chiclets for same object.
    LLUUID object_id = info->mObjectID;
    if (object_id.isNull())
        object_id.generate(msg);

    payload["from_id"] = info->mFromID;
    // Needed by LLScriptFloaterManager to bind original notification with 
    // faked for toast one.
    payload["object_id"] = object_id;
    // Flag indicating that this notification is faked for toast.
    payload["give_inventory_notification"] = FALSE;
    args["OBJECTFROMNAME"] = info->mFromName;
    args["NAME"] = info->mFromName;
    if (info->mFromGroup)
    {
        args["NAME_SLURL"] = LLSLURL("group", info->mFromID, "about").getSLURLString();
    }
    else
    {
// [SL:KB] - Patch: UI-Notifications | Checked: 2011-04-11 (Catznip-2.5.0a) | Added: Catznip-2.5.0a
        args["NAME_LABEL"] = LLSLURL("agent", info->mFromID, "completename").getSLURLString();
// [/SL:KB]
        args["NAME_SLURL"] = LLSLURL("agent", info->mFromID, "about").getSLURLString();
    }
    std::string verb = "select?name=" + LLURI::escape(msg);
    args["ITEM_SLURL"] = LLSLURL("inventory", info->mObjectID, verb.c_str()).getSLURLString();

    LLNotification::Params p;

    // Object -> Agent Inventory Offer
    if (info->mFromObject && !bAutoAccept)
    {
// [RLVa:KB] - Checked: RLVa-1.2.2
        // Only filter if the object owner is a nearby agent
        if ( (RlvActions::isRlvEnabled()) && (!RlvActions::canShowName(RlvActions::SNC_DEFAULT, info->mFromID)) && (RlvUtil::isNearbyAgent(info->mFromID)) )
        {
            payload["rlv_shownames"] = TRUE;
            args["NAME_SLURL"] = LLSLURL("agent", info->mFromID, "rlvanonym").getSLURLString();
        }
// [/RLVa:KB]

        // Inventory Slurls don't currently work for non agent transfers, so only display the object name.
        args["ITEM_SLURL"] = msg;
        // Note: sets inventory_task_offer_callback as the callback
        p.substitutions(args).payload(payload).functor.responder(LLNotificationResponderPtr(info));
        info->mPersist = true;

        // Offers from your own objects need a special notification template.
        p.name = info->mFromID == gAgentID ? "OwnObjectGiveItem" : "ObjectGiveItem";

        // Pop up inv offer chiclet and let the user accept (keep), or reject (and silently delete) the inventory.
        LLPostponedNotification::add<LLPostponedOfferNotification>(p, info->mFromID, info->mFromGroup == TRUE);
    }
    else // Agent -> Agent Inventory Offer
    {
// [RLVa:KB] - Checked: RLVa-2.0.1
        // Only filter if the offer is from a nearby agent and if there's no open IM session (doesn't necessarily have to be focused)
        bool fRlvCanShowName = (!RlvActions::isRlvEnabled()) ||
            (RlvActions::canShowName(RlvActions::SNC_DEFAULT, info->mFromID)) || (!RlvUtil::isNearbyAgent(info->mFromID)) || (RlvUIEnabler::hasOpenIM(info->mFromID)) || (RlvUIEnabler::hasOpenProfile(info->mFromID));
        if (!fRlvCanShowName)
        {
            payload["rlv_shownames"] = TRUE;
            LLAvatarName av_name;
            if (LLAvatarNameCache::get(info->mFromID, &av_name))
            {
                args["NAME"] = RlvStrings::getAnonym(av_name);
            }
            else
            {
                args["NAME"] = RlvStrings::getAnonym(info->mFromName);
            }
            args["NAME_SLURL"] = LLSLURL("agent", info->mFromID, "rlvanonym").getSLURLString();
        }
// [/RLVa:KB]

        p.responder = info;
        // Note: sets inventory_offer_callback as the callback
        // *TODO fix memory leak
        // inventory_offer_callback() is not invoked if user received notification and 
        // closes viewer(without responding the notification)
        p.substitutions(args).payload(payload).functor.responder(LLNotificationResponderPtr(info));
        info->mPersist = true;
        // <FS:Ansariel> FIRE-3832: Silent accept/decline of inventory offers
        //p.name = "UserGiveItem";
        p.name = (gSavedSettings.getBOOL("FSUseLegacyInventoryAcceptMessages") ? "UserGiveItemLegacy" : "UserGiveItem");
        // </FS:Ansariel>
        p.offer_from_agent = true;
        
        // Prefetch the item into your local inventory.
        LLInventoryFetchItemsObserver* fetch_item = new LLInventoryFetchItemsObserver(info->mObjectID);
        fetch_item->startFetch();
        if(fetch_item->isFinished())
        {
            fetch_item->done();
        }
        else
        {
            gInventory.addObserver(fetch_item);
        }
        
        // In viewer 2 we're now auto receiving inventory offers and messaging as such (not sending reject messages).
        // <FS:Ansariel> Optional V1-like inventory accept messages
        //info->send_auto_receive_response();
        // Also needs to be send on auto-accept so the item gets into the inventory!
        if (bAutoAccept || !gSavedSettings.getBOOL("FSUseLegacyInventoryAcceptMessages"))
        {
            info->send_auto_receive_response();
        }
        // </FS:Ansariel> Optional V1-like inventory accept messages

        if (gAgent.isDoNotDisturb()) 
        {
            send_do_not_disturb_message(gMessageSystem, info->mFromID);
        }

        if (!bAutoAccept) // if we auto accept, do not pester the user
        {
            // Inform user that there is a script floater via toast system
            payload["give_inventory_notification"] = TRUE;
            p.payload = payload;
            LLPostponedNotification::add<LLPostponedOfferNotification>(p, info->mFromID, false);
        }
        // <FS:Ansariel> FIRE-19540: Log auto-accepted inventory to nearby chat
        else if (gSavedSettings.getBOOL("FSLogAutoAcceptInventoryToChat"))
        {
            std::string message_type;
            LLStringUtil::format_map_t chat_args;
            
            chat_args["OBJECT_TYPE"] = (!typestr.empty() ? LLTrans::getString(typestr) : "");
            chat_args["DESC"] = msg;

            if (info->mFromObject)
            {
                std::string str_pos;
                std::string::size_type idx_start = info->mDesc.rfind(" ( http://");
                std::string::size_type idx_end = info->mDesc.find(" )", idx_start);
                if (idx_start != std::string::npos && idx_end != std::string::npos)
                {
                    LLSLURL url_pos(info->mDesc.substr(idx_start + 3, idx_end - (idx_start + 3)));
                    str_pos = "&slurl=" + LLURI::escape(url_pos.getLocationString());
                }

                chat_args["OBJECT_NAME"] = "[" + LLSLURL("objectim", info->mObjectID, "").getSLURLString() + "?name=" + LLURI::escape(info->mFromName) + "&owner=" + info->mFromID.asString() + (info->mFromGroup ? "&groupowned=true" : "") + str_pos + " " + info->mFromName + "]";
                message_type = "InvOfferAutoAcceptObject";
            }
            else
            {
                bool fRlvCanShowName = (!RlvActions::isRlvEnabled()) ||
                    (RlvActions::canShowName(RlvActions::SNC_DEFAULT, info->mFromID)) || (!RlvUtil::isNearbyAgent(info->mFromID)) || (RlvUIEnabler::hasOpenIM(info->mFromID)) || (RlvUIEnabler::hasOpenProfile(info->mFromID));
                
                std::string name_slurl = LLSLURL("agent", info->mFromID, (fRlvCanShowName ? "inspect" : "rlvanonym")).getSLURLString();

                chat_args["USER_NAME"] = name_slurl;
                message_type = "InvOfferAutoAcceptUser";
            }

            report_to_nearby_chat(LLTrans::getString(message_type, chat_args));
        }
        // </FS:Ansariel>

        // <FS:Ansariel> Show offered inventory also if auto-accept is enabled (FIRE-5101)
        if (bAutoAccept && gSavedSettings.getBOOL("ShowNewInventory"))
        {
            LLViewerInventoryCategory* catp = NULL;
            catp = (LLViewerInventoryCategory*)gInventory.getCategory(info->mObjectID);
            LLViewerInventoryItem* itemp = NULL;
            if(!catp)
            {
                itemp = (LLViewerInventoryItem*)gInventory.getItem(info->mObjectID);
            }

            LLOpenAgentOffer* open_agent_offer = new LLOpenAgentOffer(info->mObjectID, info->mFromName, false);
            open_agent_offer->startFetch();
            if(catp || (itemp && itemp->isFinished()))
            {
                open_agent_offer->done();
            }
            else
            {
                gInventory.addObserver(open_agent_offer);
            }
        }
        // </FS:Ansariel> Show offered inventory also if auto-accept is enabled (FIRE-5101)
    }

    LLFirstUse::newInventory();
}

// Callback for name resolution of a god/estate message
static void god_message_name_cb(const LLAvatarName& av_name, LLChat chat, std::string message)
{	
    LLSD args;
    args["NAME"] = av_name.getCompleteName();
    args["MESSAGE"] = message;
    LLNotificationsUtil::add("GodMessage", args);

    // Treat like a system message and put in chat history.
    chat.mSourceType = CHAT_SOURCE_SYSTEM;
    chat.mText = message;

    // <FS:Ansariel> [FS communication UI]
    //LLFloaterIMNearbyChat* nearby_chat = LLFloaterReg::getTypedInstance<LLFloaterIMNearbyChat>("nearby_chat");
    FSFloaterNearbyChat* nearby_chat = FSFloaterNearbyChat::getInstance();
    // </FS:Ansariel> [FS communication UI]
    if (nearby_chat)
    {
        nearby_chat->addMessage(chat);
    }
}

// <FS:Ansariel> FIRE-505: Group name not shown in notification well
static void notification_group_name_cb(const std::string& group_name,
                                        const std::string& sender,
                                        const std::string& subject,
                                        const std::string& message,
                                        const LLSD& payload,
                                        U32 timestamp)
{
    LLAvatarName av_name;
    av_name.fromString(sender);
    LLSD args;
    args["SENDER"] = av_name.getUserNameForDisplay();
    args["GROUP"] = group_name;
    args["SUBJECT"] = subject;
    args["MESSAGE"] = message;
    LLDate notice_date = LLDate(timestamp).notNull() ? LLDate(timestamp) : LLDate::now();
    LLNotifications::instance().add(LLNotification::Params("GroupNotice").substitutions(args).payload(payload).time_stamp(notice_date));
    make_ui_sound("UISndGroupNotice"); // <FS:PP> Group notice sound
}
// </FS:Ansariel>

// <FS:Ansariel> FIRE-6786: Always show teleport location in teleport offer
static void teleport_region_info_cb(const std::string& slurl, LLSD args, const LLSD& payload, const LLUUID& from_id, const LLUUID& session_id, bool can_user_access_dst_region, bool does_user_require_maturity_increase)
{
    if (gRlvHandler.hasBehaviour(RLV_BHVR_SHOWLOC))
    {
        args["POS_SLURL"] = RlvStrings::getString(RlvStringKeys::Hidden::Generic);
    }
    else
    {
        args["POS_SLURL"] = slurl;
    }

    LLNotification::Params params;

    if (!can_user_access_dst_region)
    {
        params.name = "TeleportOffered_MaturityBlocked_SLUrl";
        send_simple_im(from_id, LLTrans::getString("TeleportMaturityExceeded"), IM_NOTHING_SPECIAL, session_id);
        send_simple_im(from_id, LLStringUtil::null, IM_LURE_DECLINED, session_id);
    }
    else if (does_user_require_maturity_increase)
    {
        params.name = "TeleportOffered_MaturityExceeded_SLUrl";
    }
    else
    {
        params.name = "TeleportOffered_SLUrl";
        params.functor.name = "TeleportOffered";
    }

    params.substitutions = args;
    params.payload = payload;
    LLPostponedNotification::add<LLPostponedOfferNotification>(params, from_id, false);

    LLWindow* viewer_window = gViewerWindow->getWindow();
    static LLCachedControl<bool> sFlashIcon(gSavedSettings, "FSFlashOnMessage");
    if (viewer_window && sFlashIcon)
    {
        viewer_window->flashIcon(5.f);
    }
}
// </FS:Ansariel>

static bool parse_lure_bucket(const std::string& bucket,
    U64& region_handle,
    LLVector3& pos,
    LLVector3& look_at,
    U8& region_access)
{
    // tokenize the bucket
    typedef boost::tokenizer<boost::char_separator<char> > tokenizer;
    boost::char_separator<char> sep("|", "", boost::keep_empty_tokens);
    tokenizer tokens(bucket, sep);
    tokenizer::iterator iter = tokens.begin();

    S32 gx, gy, rx, ry, rz, lx, ly, lz;
    try
    {
        gx = boost::lexical_cast<S32>((*(iter)).c_str());
        gy = boost::lexical_cast<S32>((*(++iter)).c_str());
        rx = boost::lexical_cast<S32>((*(++iter)).c_str());
        ry = boost::lexical_cast<S32>((*(++iter)).c_str());
        rz = boost::lexical_cast<S32>((*(++iter)).c_str());
        lx = boost::lexical_cast<S32>((*(++iter)).c_str());
        ly = boost::lexical_cast<S32>((*(++iter)).c_str());
        lz = boost::lexical_cast<S32>((*(++iter)).c_str());
    }
    catch (boost::bad_lexical_cast&)
    {
        LL_WARNS("parse_lure_bucket")
            << "Couldn't parse lure bucket."
            << LL_ENDL;
        return false;
    }
    // Grab region access
    region_access = SIM_ACCESS_MIN;
    if (++iter != tokens.end())
    {
        std::string access_str((*iter).c_str());
        LLStringUtil::trim(access_str);
        if (access_str == "A")
        {
            region_access = SIM_ACCESS_ADULT;
        }
        else if (access_str == "M")
        {
            region_access = SIM_ACCESS_MATURE;
        }
        else if (access_str == "PG")
        {
            region_access = SIM_ACCESS_PG;
        }
    }

    pos.setVec((F32)rx, (F32)ry, (F32)rz);
    look_at.setVec((F32)lx, (F32)ly, (F32)lz);

    region_handle = to_region_handle(gx, gy);
    return true;
}

static void notification_display_name_callback(const LLUUID& id,
    const LLAvatarName& av_name,
    const std::string& name,
    LLSD& substitutions,
    const LLSD& payload)
{
    substitutions["NAME"] = av_name.getDisplayName();
    LLNotificationsUtil::add(name, substitutions, payload);
}

void LLIMProcessing::processNewMessage(LLUUID from_id,
    BOOL from_group,
    LLUUID to_id,
    U8 offline,
    EInstantMessage dialog, // U8
    LLUUID session_id,
    U32 timestamp,
    std::string agentName,
    std::string message,
    U32 parent_estate_id,
    LLUUID region_id,
    LLVector3 position,
    U8 *binary_bucket,
    S32 binary_bucket_size,
    LLHost &sender,
    LLUUID aux_id)
{
    LLChat chat;
    std::string buffer;
    std::string name = agentName;

    // NaCl - Antispam Registry
    if (dialog != IM_TYPING_START && dialog != IM_TYPING_STOP &&											// Typing notifications
        !(dialog == IM_NOTHING_SPECIAL && offline == IM_OFFLINE && from_id.notNull() && to_id.notNull()) &&	// Saved offline IMs
        !(dialog == IM_FROM_TASK && offline == IM_OFFLINE)													// Saved offline IMs from objects
        )
    {
        if (NACLAntiSpamRegistry::instance().checkQueue(ANTISPAM_QUEUE_IM, from_id, ANTISPAM_SOURCE_AGENT))
        {
            return;
        }
    }
    // NaCl End

    // make sure that we don't have an empty or all-whitespace name
    LLStringUtil::trim(name);
    if (name.empty())
    {
        name = LLTrans::getString("Unnamed");
    }

    // Preserve the unaltered name for use in group notice mute checking.
    std::string original_name = name;

    // IDEVO convert new-style "Resident" names for display
    name = clean_name_from_im(name, dialog);

    BOOL is_do_not_disturb = gAgent.isDoNotDisturb();
    BOOL is_autorespond = gAgent.getAutorespond();
    BOOL is_autorespond_nonfriends = gAgent.getAutorespondNonFriends();
    // <FS:PP> FIRE-1245: Option to block/reject teleport offers
    BOOL is_rejecting_tp_offers = gAgent.getRejectTeleportOffers();
    static LLCachedControl<bool> FSDontRejectTeleportOffersFromFriends(gSavedPerAccountSettings, "FSDontRejectTeleportOffersFromFriends");
    // </FS:PP>
    BOOL is_rejecting_group_invites = gAgent.getRejectAllGroupInvites(); // <FS:PP> Option to block/reject all group invites
    BOOL is_rejecting_friendship_requests = gAgent.getRejectFriendshipRequests(); // <FS:PP> FIRE-15233: Automatic friendship request refusal
    BOOL is_autorespond_muted = gSavedPerAccountSettings.getBOOL("FSSendMutedAvatarResponse");
    BOOL is_muted = LLMuteList::getInstance()->isMuted(from_id, name, LLMute::flagTextChat)
        // object IMs contain sender object id in session_id (STORM-1209)
        || (dialog == IM_FROM_TASK && LLMuteList::getInstance()->isMuted(session_id));
    BOOL is_owned_by_me = FALSE;
    BOOL is_friend = (LLAvatarTracker::instance().getBuddyInfo(from_id) == NULL) ? false : true;
<<<<<<< HEAD
    static LLCachedControl<bool> accept_im_from_only_friend(gSavedPerAccountSettings, "VoiceCallsFriendsOnly");
    //BOOL is_linden = chat.mSourceType != CHAT_SOURCE_OBJECT &&
    //		LLMuteList::getInstance()->isLinden(name); <:FS:TM> Bear compie fix - is_linden not referenced

    // <FS:PP> FIRE-10500: Autoresponse for (Away)
    static LLCachedControl<bool> FSSendAwayAvatarResponse(gSavedPerAccountSettings, "FSSendAwayAvatarResponse");
    BOOL is_afk = gAgent.getAFK();
    // </FS:PP>
=======
    BOOL accept_im_from_only_friend = gSavedPerAccountSettings.getBOOL("VoiceCallsFriendsOnly");
    BOOL is_linden = chat.mSourceType != CHAT_SOURCE_OBJECT &&
        LLMuteList::isLinden(name);
>>>>>>> 0c2b00ef

    chat.mMuted = is_muted;
    chat.mFromID = from_id;
    chat.mFromName = name;
    chat.mSourceType = (from_id.isNull() || (name == std::string(SYSTEM_FROM))) ? CHAT_SOURCE_SYSTEM : CHAT_SOURCE_AGENT;

    if (chat.mSourceType == CHAT_SOURCE_SYSTEM)
    { // Translate server message if required (MAINT-6109)
        translate_if_needed(message);
    }

    LLViewerObject *source = gObjectList.findObject(session_id); //Session ID is probably the wrong thing.
    if (source)
    {
        is_owned_by_me = source->permYouOwner();
    }

    // NaCl - Newline flood protection
    static LLCachedControl<bool> useAntiSpam(gSavedSettings, "UseAntiSpam");
    if (useAntiSpam && dialog != IM_GROUP_INVITATION)
    {
        bool doCheck = true;
        if (from_id.isNull() || gAgentID == from_id)
        {
            doCheck = false;
        }
        if (doCheck && is_owned_by_me)
        {
            doCheck = false;
        }
        if (doCheck && NACLAntiSpamRegistry::instance().checkNewlineFlood(ANTISPAM_QUEUE_IM, from_id, message))
        {
            return;
        }
    }
    // NaCl End

    std::string separator_string(": ");

    LLSD args;
    LLSD payload;
    LLNotification::Params params;

    switch (dialog)
    {
        case IM_CONSOLE_AND_CHAT_HISTORY:
            args["MESSAGE"] = message;
            payload["from_id"] = from_id;

            params.name = "IMSystemMessageTip";
            params.substitutions = args;
            params.payload = payload;
            LLPostponedNotification::add<LLPostponedIMSystemTipNotification>(params, from_id, false);
            break;

        case IM_NOTHING_SPECIAL:	// p2p IM
            // Don't show dialog, just do IM
            if (!gAgent.isGodlike()
                && gAgent.getRegion()->isPrelude()
                && to_id.isNull())
            {
                // do nothing -- don't distract newbies in
                // Prelude with global IMs
            }
// [RLVa:KB] - Checked: RLVa-2.1.0
            else if ( (RlvActions::isRlvEnabled()) && (offline == IM_ONLINE) && (!is_muted) && ((!accept_im_from_only_friend) || (is_friend)) &&
                      (message.length() > 3) && (RLV_CMD_PREFIX == message[0]) && (RlvHandler::instance().processIMQuery(from_id, message)) )
            {
                // Eat the message and do nothing
            }
// [/RLVa:KB]
//          else if (offline == IM_ONLINE 
//                      && is_do_not_disturb
//                      && from_id.notNull() //not a system message
//                      && to_id.notNull()) //not global message
// [RLVa:KB] - Checked: 2010-11-30 (RLVa-1.3.0)
            // <FS:Ansariel> Only send the busy reponse if either the sender is not
            //               muted OR the sender is muted and we explicitely want
            //               to inform him about that fact.
            else if (offline == IM_ONLINE
                        && (!accept_im_from_only_friend || is_friend)                                    // is friend or accept IMs from friend only disabled
                        && ((is_do_not_disturb && (!is_muted || (is_muted && !is_autorespond_muted))) || // do not disturb
                            (is_autorespond && !is_muted) ||                                             // autorespond everyone
                            (is_autorespond_nonfriends && !is_friend && !is_muted) ||                    // autorespond friends only
                            (is_afk && FSSendAwayAvatarResponse && !is_muted))                           // away
                        && from_id.notNull() //not a system message
                        && to_id.notNull() //not global message
                        && RlvActions::canReceiveIM(from_id))
    // [/RLVa:KB]
            {
                // <FS:Ansariel> Log autoresponse notification after initial message
                bool has_session = true;

                // <FS:Ansariel> Old "do not disturb" message behavior: only send once if session not open
                // Session id will be null if avatar answers from offline IM via email
                std::string response;
                if (!gIMMgr->hasSession(session_id) && session_id.notNull())
                {
                // </FS:Ansariel>
                    // <FS:Ansariel> Log autoresponse notification after initial message
                    has_session = false;
                    // <FS:Ansariel> FS autoresponse feature
                    std::string my_name;
                    LLAgentUI::buildFullname(my_name);
                    if (is_do_not_disturb)
                    {
                        response = gSavedPerAccountSettings.getString("DoNotDisturbModeResponse");
                    }
                    else if (is_autorespond_nonfriends && !is_friend)
                    {
                        response = gSavedPerAccountSettings.getString("FSAutorespondNonFriendsResponse");
                    }
                    else if (is_autorespond)
                    {
                        response = gSavedPerAccountSettings.getString("FSAutorespondModeResponse");
                    }
                    // <FS:PP> FIRE-10500: Autoresponse for (Away)
                    else if (is_afk && FSSendAwayAvatarResponse)
                    {
                        response = gSavedPerAccountSettings.getString("FSAwayAvatarResponse");
                    }
                    // </FS:PP>
                    else
                    {
                        LL_WARNS() << "Unknown auto-response mode" << LL_ENDL;
                    }
                    pack_instant_message(
                        gMessageSystem,
                        gAgent.getID(),
                        FALSE,
                        gAgent.getSessionID(),
                        from_id,
                        my_name,
                        response,
                        IM_ONLINE,
                        IM_DO_NOT_DISTURB_AUTO_RESPONSE,
                        session_id);
                    gAgent.sendReliableMessage();
                    // </FS:Ansariel> FS autoresponse feature
                // <FS:Ansariel> Old "do not disturb" message behavior: only send once if session not open
                }
                // </FS:Ansariel>

                // <FS:Ansariel> checkfor and process reqinfo
                if (has_session)
                {
                    message = FSData::getInstance()->processRequestForInfo(from_id,message,name,session_id);
                }
                // </FS:Ansariel>

                // now store incoming IM in chat history

                buffer = message;

                LL_DEBUGS("Messaging") << "session_id( " << session_id << " ), from_id( " << from_id << " )" << LL_ENDL;

                // <FS:PP> FIRE-10178: Keyword Alerts in group IM do not work unless the group is in the foreground (notification on receipt of IM)
                chat.mText = buffer;
                bool keyword_alert_performed = false;
                if (FSKeywords::getInstance()->chatContainsKeyword(chat, false))
                {
                    FSKeywords::notify(chat);
                    keyword_alert_performed = true;
                }
                // </FS:PP>

                // add to IM panel, but do not bother the user
                gIMMgr->addMessage(
                    session_id,
                    from_id,
                    name,
                    buffer,
                    IM_OFFLINE == offline,
                    LLStringUtil::null,
                    dialog,
                    parent_estate_id,
                    region_id,
                    position,
                    false,
                    timestamp,
                    false,
                    keyword_alert_performed);

                // <FS:Ansariel> Old "do not disturb" message behavior: only send once if session not open
                //if (!gIMMgr->isDNDMessageSend(session_id))
                //{
                //	// return a standard "do not disturb" message, but only do it to online IM
                //	// (i.e. not other auto responses and not store-and-forward IM)
                //	send_do_not_disturb_message(msg, from_id, session_id);
                //	gIMMgr->setDNDMessageSent(session_id, true);
                //}
                // </FS:Ansariel>

                if (!has_session)
                {
                    // <FS:LO> Fire-5389 - "Autoresponse Sent" message added to Firestorm as was in Phoenix
                    LLStringUtil::format_map_t args;
                    args["MESSAGE"] = response;

                    gIMMgr->addMessage(
                        session_id,
                        gAgentID,
                        LLStringUtil::null, // Pass null value so no name gets prepended
                        LLTrans::getString("IM_autoresponse_sent", args),
                        false,
                        name,
                        IM_NOTHING_SPECIAL,
                        parent_estate_id,
                        region_id,
                        position,
                        false,
                        0,
                        true
                        );
                    // </FS:LO>

                    // <FS:Ansariel> Send inventory item on autoresponse
                    LLUUID item_id(gSavedPerAccountSettings.getString("FSAutoresponseItemUUID"));
                    if (item_id.notNull())
                    {
                        LLInventoryItem* item = dynamic_cast<LLInventoryItem*>(gInventory.getItem(item_id));
                        if (item)
                        {
                            gIMMgr->addMessage(
                                    session_id,
                                    gAgentID,
                                    LLStringUtil::null, // Pass null value so no name gets prepended
                                    LLTrans::getString("IM_autoresponse_item_sent", LLSD().with("[ITEM_NAME]", item->getName())),
                                    false,
                                    name,
                                    IM_NOTHING_SPECIAL,
                                    parent_estate_id,
                                    region_id,
                                    position,
                                    false,
                                    0,
                                    true);
                            LLGiveInventory::doGiveInventoryItem(from_id, item, session_id);
                        }
                    }
                    // </FS:Ansariel>
                }
            }
            else if (from_id.isNull())
            {
                LLSD args;
                args["MESSAGE"] = message;
                LLNotificationsUtil::add("SystemMessage", args);
            }
            else if (to_id.isNull())
            {
                // Message to everyone from GOD, look up the fullname since
                // server always slams name to legacy names
                LLAvatarNameCache::get(from_id, boost::bind(god_message_name_cb, _2, chat, message));
            }
            else
            {
                // standard message, not from system
                std::string saved;
                if (offline == IM_OFFLINE)
                {
                    LLStringUtil::format_map_t args;
                    args["[LONG_TIMESTAMP]"] = formatted_time(timestamp);
                    saved = LLTrans::getString("Saved_message", args);
                }
                buffer = saved + message;

                LL_DEBUGS("Messaging") << "session_id( " << session_id << " ), from_id( " << from_id << " )" << LL_ENDL;

                bool mute_im = is_muted;
                if (accept_im_from_only_friend && !is_friend)
                {
                    if (!gIMMgr->isNonFriendSessionNotified(session_id))
                    {
                        // <FS:Ansariel> Disable this - doesn't make sense it will be skipped by LLIMMgr::addMessage() anyway
                        //std::string message = LLTrans::getString("IM_unblock_only_groups_friends");
                        //gIMMgr->addMessage(session_id, from_id, name, message, IM_OFFLINE == offline);
                        // </FS:Ansariel>
                        gIMMgr->addNotifiedNonFriendSessionID(session_id);
                    }

                    mute_im = true;
                }

// [RLVa:KB] - Checked: 2010-11-30 (RLVa-1.3.0)
                // Don't block offline IMs, or IMs from Lindens
                if ( (rlv_handler_t::isEnabled()) && (offline != IM_OFFLINE) && (!RlvActions::canReceiveIM(from_id)) && (!LLMuteList::getInstance()->isLinden(original_name) ))
                {
                    if (!mute_im)
                        RlvUtil::sendBusyMessage(from_id, RlvStrings::getString(RlvStringKeys::Blocked::RecvImRemote), session_id);
                    message = RlvStrings::getString(RlvStringKeys::Blocked::RecvIm);
                }
// [/RLVa:KB]

                if (!mute_im)
                {
                    // checkfor and process reqinfo
                    message = FSData::getInstance()->processRequestForInfo(from_id, message, name, session_id);

                    // <FS:PP> FIRE-10178: Keyword Alerts in group IM do not work unless the group is in the foreground (notification on receipt of IM)
                    chat.mText = message;
                    bool keyword_alert_performed = false;
                    if (FSKeywords::getInstance()->chatContainsKeyword(chat, false))
                    {
                        FSKeywords::notify(chat);
                        keyword_alert_performed = true;
                    }
                    // </FS:PP>

                    buffer = saved + message;

                    bool region_message = false;
                    if (region_id.isNull())
                    {
                        LLViewerRegion* regionp = LLWorld::instance().getRegionFromID(from_id);
                        if (regionp)
                        {
                            region_message = true;
                        }
                    }
                    gIMMgr->addMessage(
                        session_id,
                        from_id,
                        name,
                        buffer,
                        IM_OFFLINE == offline,
                        LLStringUtil::null,
                        dialog,
                        parent_estate_id,
                        region_id,
                        position,
                        region_message,
                        timestamp,
                        false,
                        keyword_alert_performed);
                }
                else
                {
                    /*
                    EXT-5099
                    */
                    static LLCachedControl<bool> fsSendMutedAvatarResponse(gSavedPerAccountSettings, "FSSendMutedAvatarResponse");
                    if (fsSendMutedAvatarResponse && (!accept_im_from_only_friend || is_friend))
                    {
                        std::string my_name;
                        LLAgentUI::buildFullname(my_name);
                        std::string response = gSavedPerAccountSettings.getString("FSMutedAvatarResponse");
                        pack_instant_message(
                            gMessageSystem,
                            gAgent.getID(),
                            FALSE,
                            gAgent.getSessionID(),
                            from_id,
                            my_name,
                            response,
                            IM_ONLINE,
                            IM_DO_NOT_DISTURB_AUTO_RESPONSE,
                            session_id);
                        gAgent.sendReliableMessage();
                    }

                    // <FS:Ansariel> Don't flash for muted IMs
                    return;
                }
            }
            break;

        case IM_TYPING_START:
        {
            gIMMgr->processIMTypingStart(from_id, dialog);
        }
        break;

        case IM_TYPING_STOP:
        {
            gIMMgr->processIMTypingStop(from_id, dialog);
        }
        break;

        case IM_MESSAGEBOX:
        {
            // This is a block, modeless dialog.
            args["MESSAGE"] = message;
            LLNotificationsUtil::add("SystemMessageTip", args);
        }
        break;
        case IM_GROUP_NOTICE:
        case IM_GROUP_NOTICE_REQUESTED:
        {
            LL_INFOS("Messaging") << "Received IM_GROUP_NOTICE message." << LL_ENDL;

            LLUUID agent_id;
            U8 has_inventory;
            U8 asset_type = 0;
            LLUUID group_id;
            std::string item_name;

            if (aux_id.notNull())
            {
                // aux_id contains group id, binary bucket contains name and asset type
                group_id = aux_id;
                has_inventory = binary_bucket_size > 1 ? TRUE : FALSE;
                from_group = TRUE; // inaccurate value correction
                if (has_inventory)
                {
                    std::string str_bucket = ll_safe_string((char*)binary_bucket, binary_bucket_size);

                    typedef boost::tokenizer<boost::char_separator<char> > tokenizer;
                    boost::char_separator<char> sep("|", "", boost::keep_empty_tokens);
                    tokenizer tokens(str_bucket, sep);
                    tokenizer::iterator iter = tokens.begin();

                    asset_type = (LLAssetType::EType)(atoi((*(iter++)).c_str()));
                    iter++; // wearable type if applicable, otherwise asset type
                    item_name = std::string((*(iter++)).c_str());
                    // Note There is more elements in 'tokens' ...


                    for (int i = 0; i < 6; i++)
                    {
                        LL_WARNS() << *(iter++) << LL_ENDL;
                        iter++;
                    }
                }
            }
            else
            {
                // All info is in binary bucket, read it for more information.
                struct notice_bucket_header_t
                {
                    U8 has_inventory;
                    U8 asset_type;
                    LLUUID group_id;
                };
                struct notice_bucket_full_t
                {
                    struct notice_bucket_header_t header;
                    U8 item_name[DB_INV_ITEM_NAME_BUF_SIZE];
                }*notice_bin_bucket;

                // Make sure the binary bucket is big enough to hold the header 
                // and a null terminated item name.
                if ((binary_bucket_size < (S32)((sizeof(notice_bucket_header_t) + sizeof(U8))))
                    || (binary_bucket[binary_bucket_size - 1] != '\0'))
                {
                    LL_WARNS("Messaging") << "Malformed group notice binary bucket" << LL_ENDL;
                    // <FS:Ansariel> Don't flash task icon
                    //break;
                    return;
                }

                notice_bin_bucket = (struct notice_bucket_full_t*) &binary_bucket[0];
                has_inventory = notice_bin_bucket->header.has_inventory;
                asset_type = notice_bin_bucket->header.asset_type;
                group_id = notice_bin_bucket->header.group_id;
                item_name = ll_safe_string((const char*)notice_bin_bucket->item_name);
            }

            if (group_id != from_id)
            {
                agent_id = from_id;
            }
            else
            {
                S32 index = original_name.find(" Resident");
                if (index != std::string::npos)
                {
                    original_name = original_name.substr(0, index);
                }

                // The group notice packet does not have an AgentID.  Obtain one from the name cache.
                // If last name is "Resident" strip it out so the cache name lookup works.
                std::string legacy_name = gCacheName->buildLegacyName(original_name);
                agent_id = LLAvatarNameCache::getInstance()->findIdByName(legacy_name);

                if (agent_id.isNull())
                {
                    LL_WARNS("Messaging") << "buildLegacyName returned null while processing " << original_name << LL_ENDL;
                }
            }

            if (agent_id.notNull() && LLMuteList::getInstance()->isMuted(agent_id))
            {
                // <FS:Ansariel> Don't flash task icon
                //break;
                return;
            }

            // If there is inventory, give the user the inventory offer.
            LLOfferInfo* info = NULL;

            if (has_inventory)
            {
                info = new LLOfferInfo();

                info->mIM = dialog;
                info->mFromID = from_id;
                info->mFromGroup = from_group;
                info->mTransactionID = session_id;
                info->mType = (LLAssetType::EType) asset_type;
                info->mFolderID = gInventory.findCategoryUUIDForType(LLFolderType::assetTypeToFolderType(info->mType));
                std::string from_name;

                // <FS:Ansariel> FIRE-17714: Make group notice attachment confirmation localizable
                //from_name += "A group member named ";
                //from_name += name;
                LLStringUtil::format_map_t args;
                args["NAME"] = name;
                from_name += LLTrans::getString("InvOfferGroupNoticeName", args);

                // <FS:Ansariel> FIRE-29677 / SL-13720 workaround
                if (LLUUID::validate(name))
                {
                    LLStringUtil::format_map_t args;
                    args["NAME"] = "%s";
                    std::string placeholder_from_name = LLTrans::getString("InvOfferGroupNoticeName", args);
                    from_name = name + "|" + placeholder_from_name;
                }
                // </FS:Ansariel>

                info->mFromName = from_name;
                info->mDesc = item_name;
                info->mHost = sender;
            }

            std::string str(message);

            // Tokenize the string.
            // TODO: Support escaped tokens ("||" -> "|")
            typedef boost::tokenizer<boost::char_separator<char> > tokenizer;
            boost::char_separator<char> sep("|", "", boost::keep_empty_tokens);
            tokenizer tokens(str, sep);
            tokenizer::iterator iter = tokens.begin();

            std::string subj(*iter++);
            std::string mes(*iter++);

            // Send the notification down the new path.
            // For requested notices, we don't want to send the popups.
            if (dialog != IM_GROUP_NOTICE_REQUESTED)
            {
                payload["subject"] = subj;
                payload["message"] = mes;
                payload["sender_name"] = name;
                payload["sender_id"] = agent_id;
                payload["group_id"] = group_id;
                payload["inventory_name"] = item_name;
                payload["received_time"] = LLDate::now();
                if (info && info->asLLSD())
                {
                    payload["inventory_offer"] = info->asLLSD();
                }

                // <FS:Ansariel> FIRE-505: Group name not shown in notification well
                //LLSD args;
                //args["SUBJECT"] = subj;
                //args["MESSAGE"] = mes;
                //LLDate notice_date = LLDate(timestamp).notNull() ? LLDate(timestamp) : LLDate::now();
                //LLNotifications::instance().add(LLNotification::Params("GroupNotice").substitutions(args).payload(payload).time_stamp(notice_date));
                //make_ui_sound("UISndGroupNotice"); // <FS:PP> Group notice sound
                if (group_id.isNull())
                {
                    LL_WARNS() << "Received group notice with null id!" << LL_ENDL;
                }
                gCacheName->get(group_id, true, boost::bind(&notification_group_name_cb, _2, name, subj, mes, payload, timestamp));
                // </FS:Ansariel>
            }

            // Also send down the old path for now.
            if (IM_GROUP_NOTICE_REQUESTED == dialog)
            {

                LLPanelGroup::showNotice(subj, mes, group_id, has_inventory, item_name, info);
            }
            else
            {
                delete info;
            }
        }
        break;
        case IM_GROUP_INVITATION:
        {
            // <FS:Ansariel> FIRE-20385: Don't show group invitation for groups agent is already a member of
            if (gAgent.isInGroup(from_id) && !gSavedSettings.getBOOL("FSShowJoinedGroupInvitations"))
            {
                LL_INFOS("Messaging") << "Received group invitation for group " << from_id << " but we are already a member" << LL_ENDL;
                return;
            }
            // </FS:Ansariel>

            if (!is_muted)
            {
                // group is not blocked, but we still need to check agent that sent the invitation
                // and we have no agent's id
                // Note: server sends username "first.last".
                // <FS:Ansariel> Fix broken mute check for avatars without last name:
                //               Names without last names are stored with capital first letter
                //               in the mute list, but they arrive here completely in lower case.
                //               So we need to change the first letter to upper case in order to
                //               make the mute check actually work.
                //is_muted |= LLMuteList::getInstance()->isMuted(name);
                std::string check_name(name);
                if (!check_name.empty() && check_name.find('.') == std::string::npos)
                {
                    check_name[0] = toupper(check_name[0]);
                }
                is_muted |= LLMuteList::getInstance()->isMuted(check_name);
                // </FS:Ansariel>
            }
            if (is_do_not_disturb || is_muted)
            {
                send_do_not_disturb_message(gMessageSystem, from_id);
            }

            if (!is_muted)
            {
                LL_INFOS("Messaging") << "Received IM_GROUP_INVITATION message." << LL_ENDL;
                // Read the binary bucket for more information.
                struct invite_bucket_t
                {
                    S32 membership_fee;
                    LLUUID role_id;
                }*invite_bucket;

                // Make sure the binary bucket is the correct size.
                if (binary_bucket_size != sizeof(invite_bucket_t))
                {
                    LL_WARNS("Messaging") << "Malformed group invite binary bucket" << LL_ENDL;
                    // <FS:Ansariel> Don't flash task icon
                    //break;
                    return;
                }

                invite_bucket = (struct invite_bucket_t*) &binary_bucket[0];
                S32 membership_fee = ntohl(invite_bucket->membership_fee);

                LLSD payload;
                payload["transaction_id"] = session_id;
                payload["group_id"] = from_group ? from_id : aux_id;
                payload["name"] = name;
                payload["message"] = message;
                payload["fee"] = membership_fee;
                payload["use_offline_cap"] = session_id.isNull() && (offline == IM_OFFLINE);

                LLSD args;
                args["MESSAGE"] = message;
                // we shouldn't pass callback functor since it is registered in LLFunctorRegistration

                // <FS:PP> Option to block/reject all group invites
                // LLNotificationsUtil::add("JoinGroup", args, payload);
                if (is_rejecting_group_invites)
                {
                    LL_INFOS("Messaging") << "Group invite automatically rejected because of the user setting..." << LL_ENDL;
                    return;
                }
                else
                {
                    make_ui_sound("UISndGroupInvitation"); // <FS:PP> Group invitation sound
                    LLNotificationsUtil::add("JoinGroup", args, payload);
                }
                // </FS:PP>
            }
            // <FS:Ansariel> Don't flash task icon for group messages from muted senders
            else
            {
                return;
            }
            // </FS:Ansariel>
        }
        break;

        case IM_INVENTORY_OFFERED:
        case IM_TASK_INVENTORY_OFFERED:
            // Someone has offered us some inventory.
        {
            LLOfferInfo* info = new LLOfferInfo;
            if (IM_INVENTORY_OFFERED == dialog)
            {
                struct offer_agent_bucket_t
                {
                    S8		asset_type;
                    LLUUID	object_id;
                }*bucketp;

                if (sizeof(offer_agent_bucket_t) != binary_bucket_size)
                {
                    LL_WARNS("Messaging") << "Malformed inventory offer from agent" << LL_ENDL;
                    delete info;
                    // <FS:Ansariel> Don't flash task icon
                    //break;
                    return; 
                }
                bucketp = (struct offer_agent_bucket_t*) &binary_bucket[0];
                info->mType = (LLAssetType::EType) bucketp->asset_type;
                info->mObjectID = bucketp->object_id;
                info->mFromObject = FALSE;
            }
            else // IM_TASK_INVENTORY_OFFERED
            {
                if (sizeof(S8) == binary_bucket_size)
                {
                    info->mType = (LLAssetType::EType) binary_bucket[0];
                }
                else
                {
                    /*RIDER*/ // The previous version of the protocol returned the wrong binary bucket... we 
                    // still might be able to figure out the type... even though the offer is not retrievable. 

                    // Should be safe to remove once DRTSIM-451 fully deploys
                    std::string str_bucket(reinterpret_cast<char *>(binary_bucket));
                    std::string str_type(str_bucket.substr(0, str_bucket.find('|')));

                    std::stringstream type_convert(str_type);

                    S32 type;
                    type_convert >> type;

                    // We could try AT_UNKNOWN which would be more accurate, but that causes an auto decline
                    info->mType = static_cast<LLAssetType::EType>(type);
                    // Don't break in the case of a bad binary bucket.  Go ahead and show the 
                    // accept/decline popup even though it will not do anything.
                    LL_WARNS("Messaging") << "Malformed inventory offer from object, type might be " << info->mType << LL_ENDL;
                }
                info->mObjectID = LLUUID::null;
                info->mFromObject = TRUE;
            }

            info->mIM = dialog;
            info->mFromID = from_id;
            info->mFromGroup = from_group;
            info->mFolderID = gInventory.findCategoryUUIDForType(LLFolderType::assetTypeToFolderType(info->mType));

            info->mTransactionID = session_id.notNull() ? session_id : aux_id;

            info->mFromName = name;
            info->mDesc = message;
            info->mHost = sender;
            //if (((is_do_not_disturb && !is_owned_by_me) || is_muted))
            if (is_muted)
            {
                // Prefetch the offered item so that it can be discarded by the appropriate observer. (EXT-4331)
                if (IM_INVENTORY_OFFERED == dialog)
                {
                    LLInventoryFetchItemsObserver* fetch_item = new LLInventoryFetchItemsObserver(info->mObjectID);
                    fetch_item->startFetch();
                    delete fetch_item;
                    // Same as closing window
                    info->forceResponse(IOR_DECLINE);
                }
                else
                {
                    info->forceResponse(IOR_MUTE);
                }
            }
            // old logic: busy mode must not affect interaction with objects (STORM-565)
            // new logic: inventory offers from in-world objects should be auto-declined (CHUI-519)
            else if (is_do_not_disturb && dialog == IM_TASK_INVENTORY_OFFERED)
            {
                // Until throttling is implemented, do not disturb mode should reject inventory instead of silently
                // accepting it.  SEE SL-39554
                info->forceResponse(IOR_DECLINE);
            }
            else
            {
                inventory_offer_handler(info);
            }
        }
        break;

        case IM_INVENTORY_ACCEPTED:
        {
//          args["NAME"] = LLSLURL("agent", from_id, "completename").getSLURLString();;
//          args["ORIGINAL_NAME"] = original_name;
// [RLVa:KB] - Checked: RLVa-1.2.2
            // Only anonymize the name if the agent is nearby, there isn't an open IM session to them and their profile isn't open
            LLAvatarName av_name;
            bool fRlvCanShowName = (!RlvActions::isRlvEnabled()) ||
                (RlvActions::canShowName(RlvActions::SNC_DEFAULT, from_id)) || (!RlvUtil::isNearbyAgent(from_id)) || (RlvUIEnabler::hasOpenProfile(from_id)) || (RlvUIEnabler::hasOpenIM(from_id));
            args["NAME"] = LLSLURL("agent", from_id, (fRlvCanShowName) ? "completename" : "rlvanonym").getSLURLString();;
            args["ORIGINAL_NAME"] = fRlvCanShowName ? original_name : (LLAvatarNameCache::get(from_id, &av_name) ? RlvStrings::getAnonym(av_name) : RlvStrings::getAnonym(original_name));
// [/RLVa:KB]
            LLSD payload;
            payload["from_id"] = from_id;
            // Passing the "SESSION_NAME" to use it for IM notification logging
            // in LLTipHandler::processNotification(). See STORM-941.
            payload["SESSION_NAME"] = name;
            LLNotificationsUtil::add("InventoryAccepted", args, payload);
            break;
        }
        case IM_INVENTORY_DECLINED:
        {
//          args["NAME"] = LLSLURL("agent", from_id, "completename").getSLURLString();;
// [RLVa:KB] - Checked: RLVa-1.2.2
            // Only anonymize the name if the agent is nearby, there isn't an open IM session to them and their profile isn't open
            bool fRlvCanShowName = (!RlvActions::isRlvEnabled()) ||
                (RlvActions::canShowName(RlvActions::SNC_DEFAULT, from_id)) || (!RlvUtil::isNearbyAgent(from_id)) || (RlvUIEnabler::hasOpenProfile(from_id)) || (RlvUIEnabler::hasOpenIM(from_id));
            args["NAME"] = LLSLURL("agent", from_id, (fRlvCanShowName) ? "completename" : "rlvanonym").getSLURLString();;
// [/RLVa:KB]
            LLSD payload;
            payload["from_id"] = from_id;
            LLNotificationsUtil::add("InventoryDeclined", args, payload);
            break;
        }
        // TODO: _DEPRECATED suffix as part of vote removal - DEV-24856
        case IM_GROUP_VOTE:
        {
            LL_WARNS("Messaging") << "Received IM: IM_GROUP_VOTE_DEPRECATED" << LL_ENDL;
        }
        break;

        case IM_GROUP_ELECTION_DEPRECATED:
        {
            LL_WARNS("Messaging") << "Received IM: IM_GROUP_ELECTION_DEPRECATED" << LL_ENDL;
        }
        break;

        case IM_FROM_TASK:
        {

            if (is_do_not_disturb && !is_owned_by_me)
            {
                return;
            }

            // <FS:PP> FIRE-6406: Feature to disable Object Return notification
            static LLCachedControl<bool> FSDisableReturnObjectNotification(gSavedSettings, "FSDisableReturnObjectNotification");
            if (FSDisableReturnObjectNotification)
            {
                if (message.find("been returned to your inventory") != -1)
                {
                    return;
                }
            }
            // </FS:PP>

            // Build a link to open the object IM info window.
            std::string location = ll_safe_string((char*)binary_bucket, binary_bucket_size - 1);

            if (session_id.notNull())
            {
                chat.mFromID = session_id;
            }
            else
            {
                // This message originated on a region without the updated code for task id and slurl information.
                // We just need a unique ID for this object that isn't the owner ID.
                // If it is the owner ID it will overwrite the style that contains the link to that owner's profile.
                // This isn't ideal - it will make 1 style for all objects owned by the the same person/group.
                // This works because the only thing we can really do in this case is show the owner name and link to their profile.
                chat.mFromID = from_id ^ gAgent.getSessionID();
            }

            chat.mSourceType = CHAT_SOURCE_OBJECT;
            chat.mChatType = CHAT_TYPE_IM;

            // To conclude that the source type of message is CHAT_SOURCE_SYSTEM it's not
            // enough to check only from name (i.e. fromName = "Second Life"). For example
            // source type of messages from objects called "Second Life" should not be CHAT_SOURCE_SYSTEM.
            bool chat_from_system = (SYSTEM_FROM == name) && region_id.isNull() && position.isNull();
            if (chat_from_system)
            {
                // System's UUID is NULL (fixes EXT-4766)
                chat.mFromID = LLUUID::null;
                chat.mSourceType = CHAT_SOURCE_SYSTEM;
            }

            // IDEVO Some messages have embedded resident names
            message = clean_name_from_task_im(message, from_group);

            LLSD query_string;
            query_string["owner"] = from_id;
// [RLVa:KB] - Checked: RLVa-1.2.0
            if (RlvActions::isRlvEnabled())
            {
                // NOTE: the chat message itself will be filtered in LLNearbyChatHandler::processChat()
                if ( (!RlvActions::canShowName(RlvActions::SNC_DEFAULT)) && (!from_group) && (RlvUtil::isNearbyAgent(from_id)) )
                {
                    query_string["rlv_shownames"] = TRUE;

                    RlvUtil::filterNames(name);
                    chat.mFromName = name;
                }
                if (!RlvActions::canShowLocation())
                {
                    std::string::size_type idxPos = location.find('/');
                    if ( (std::string::npos != idxPos) && (RlvUtil::isNearbyRegion(location.substr(0, idxPos))) )
                        location = RlvStrings::getString(RlvStringKeys::Hidden::Region);
                }
            }
// [/RLVa:KB]
            query_string["slurl"] = location;
            query_string["name"] = name;
            if (from_group)
            {
                query_string["groupowned"] = "true";
            }

//              chat.mURL = LLSLURL("objectim", session_id, "").getSLURLString();
// [SL:KB] - Checked: 2010-11-02 (RLVa-1.2.2a) | Added: RLVa-1.2.2a
            chat.mURL = LLSLURL("objectim", session_id, LLURI::mapToQueryString(query_string)).getSLURLString();
// [/SL:KB]
            chat.mText = message;

            // <FS:PP> FIRE-10178: Keyword Alerts in group IM do not work unless the group is in the foreground (notification on receipt of Task IM)
            if (FSKeywords::getInstance()->chatContainsKeyword(chat, true))
            {
                FSKeywords::notify(chat);
            }
            // </FS:PP>

            // Note: lie to Nearby Chat, pretending that this is NOT an IM, because
            // IMs from obejcts don't open IM sessions.
            // <FS:Ansariel> [FS communication UI]
            //LLFloaterIMNearbyChat* nearby_chat = LLFloaterReg::getTypedInstance<LLFloaterIMNearbyChat>("nearby_chat");
            FSFloaterNearbyChat* nearby_chat = FSFloaterNearbyChat::getInstance();
            // </FS:Ansariel> [FS communication UI]
            if (!chat_from_system && nearby_chat)
            {
                chat.mOwnerID = from_id;
                LLSD args;
                args["slurl"] = location;

                // Look for IRC-style emotes here so object name formatting is correct
                // <FS:Ansariel> Consolidate IRC /me prefix checks
                //std::string prefix = message.substr(0, 4);
                //if (prefix == "/me " || prefix == "/me'")
                if (is_irc_me_prefix(message))
                // </FS:Ansariel>
                {
                    chat.mChatStyle = CHAT_STYLE_IRC;
                }

                LLNotificationsUI::LLNotificationManager::instance().onChat(chat, args);
                if (message != "")
                {
                    LLSD msg_notify;
                    msg_notify["session_id"] = LLUUID();
                    msg_notify["from_id"] = chat.mFromID;
                    msg_notify["source_type"] = chat.mSourceType;
                    on_new_message(msg_notify);
                }
            }


            //Object IMs send with from name: 'Second Life' need to be displayed also in notification toasts (EXT-1590)
            if (!chat_from_system) break;

            LLSD substitutions;
            substitutions["NAME"] = name;
            substitutions["MSG"] = message;

            LLSD payload;
            payload["object_id"] = session_id;
            payload["owner_id"] = from_id;
            payload["from_id"] = from_id;
            payload["slurl"] = location;
            payload["name"] = name;

            if (from_group)
            {
                payload["group_owned"] = "true";
            }

            LLNotificationsUtil::add("ServerObjectMessage", substitutions, payload);
        }
        break;

        case IM_SESSION_SEND:		// ad-hoc or group IMs

            // Only show messages if we have a session open (which
            // should happen after you get an "invitation"
// [SL:KB] - Patch: Chat-GroupSnooze | Checked: 2012-06-16 (Catznip-3.3)
            //if ( !gIMMgr->hasSession(session_id) )
            if (!gIMMgr->hasSession(session_id) &&
                 (!gAgent.isInGroup(session_id) || LLAvatarActions::isBlocked(from_id) || (!exoGroupMuteList::instance().restoreDeferredGroupChat(session_id) && (!gIMMgr->checkSnoozeExpiration(session_id) || !gIMMgr->restoreSnoozedSession(session_id)) )))
// [/SL:KB]
            {
                return;
            }

            else if (offline == IM_ONLINE && is_do_not_disturb)
            {

                // return a standard "do not disturb" message, but only do it to online IM 
                // (i.e. not other auto responses and not store-and-forward IM)
                if (!gIMMgr->hasSession(session_id))
                {
                    // if there is not a panel for this conversation (i.e. it is a new IM conversation
                    // initiated by the other party) then...
                    send_do_not_disturb_message(gMessageSystem, from_id, session_id);
                }

                // now store incoming IM in chat history

                buffer = message;

                LL_DEBUGS("Messaging") << "message in dnd; session_id( " << session_id << " ), from_id( " << from_id << " )" << LL_ENDL;

                // add to IM panel, but do not bother the user
                gIMMgr->addMessage(
                    session_id,
                    from_id,
                    name,
                    buffer,
                    IM_OFFLINE == offline,
                    ll_safe_string((char*)binary_bucket),
                    IM_SESSION_INVITE,
                    parent_estate_id,
                    region_id,
                    position,
                    false,      // is_region_msg
                    timestamp);
            }
            else
            {

                // <FS:PP> FIRE-10178: Keyword Alerts in group IM do not work unless the group is in the foreground (notification on receipt of IM)
                chat.mText = message;
                bool keyword_alert_performed = false;
                if (FSKeywords::getInstance()->chatContainsKeyword(chat, false))
                {
                    FSKeywords::notify(chat);
                    keyword_alert_performed = true;
                }
                // </FS:PP>

                // standard message, not from system
                std::string saved;
                if (offline == IM_OFFLINE)
                {
                    saved = llformat("(Saved %s) ", formatted_time(timestamp).c_str());
                }

                buffer = saved + message;

                LL_DEBUGS("Messaging") << "standard message session_id( " << session_id << " ), from_id( " << from_id << " )" << LL_ENDL;

                gIMMgr->addMessage(
                    session_id,
                    from_id,
                    name,
                    buffer,
                    (IM_OFFLINE == offline),
                    ll_safe_string((char*)binary_bucket),   // session name
                    IM_SESSION_INVITE,
                    parent_estate_id,
                    region_id,
                    position,
                    false,
                    timestamp,
                    false,
                    keyword_alert_performed);
            }
            break;

        case IM_FROM_TASK_AS_ALERT:
            if (is_do_not_disturb && !is_owned_by_me)
            {
                return;
            }
            {
                // Construct a viewer alert for this message.
                args["NAME"] = name;
                args["MESSAGE"] = message;
                LLNotificationsUtil::add("ObjectMessage", args);
            }
            break;
        case IM_DO_NOT_DISTURB_AUTO_RESPONSE:
            if (is_muted)
            {
                LL_DEBUGS("Messaging") << "Ignoring do-not-disturb response from " << from_id << LL_ENDL;
                return;
            }
            else
            {
                // <FS:Ansariel> FIRE-12908: Add busy response indicator back to busy messages
                //gIMMgr->addMessage(session_id, from_id, name, message);
                buffer = llformat("(%s): %s", LLTrans::getString("BusyResponse").c_str(), message.c_str());
                gIMMgr->addMessage(session_id, from_id, name, buffer);
                // </FS:Ansariel>
            }
            break;

        case IM_LURE_USER:
        case IM_TELEPORT_REQUEST:
        {
// [RLVa:KB] - Checked: RLVa-1.4.9
            // If we auto-accept the offer/request then this will override DnD status (but we'll still let the other party know later)
            bool fRlvAutoAccept = (rlv_handler_t::isEnabled()) &&
                ( ((IM_LURE_USER == dialog) && (RlvActions::autoAcceptTeleportOffer(from_id))) ||
                  ((IM_TELEPORT_REQUEST == dialog) && (RlvActions::autoAcceptTeleportRequest(from_id))) );
// [/RLVa:KB]

            if (is_muted)
            { 
                return;
            }

            // <FS:PP> FIRE-1245: Option to block/reject teleport offers
            //else if (gSavedPerAccountSettings.getBOOL("VoiceCallsFriendsOnly") && (LLAvatarTracker::instance().getBuddyInfo(from_id) == NULL))
            //{
            //	return;
            //}
            else if ( (is_rejecting_tp_offers && (!FSDontRejectTeleportOffersFromFriends || (FSDontRejectTeleportOffersFromFriends && !is_friend))) && (!fRlvAutoAccept) )
            {
                send_rejecting_tp_offers_message(gMessageSystem, from_id);
            }
            // </FS:PP>
            else
            {
                // <FS:Ansariel> FS autoresponse feature
                //if (is_do_not_disturb)
                //{
                //    send_do_not_disturb_message(gMessageSystem, from_id);
                //}
// [RLVa:KB] - Checked: RLVa-1.4.9
                if (!fRlvAutoAccept)
// [/RLVa:KB]
                {
                    std::string my_name;
                    std::string response;
                    LLAgentUI::buildFullname(my_name);
                    if (is_do_not_disturb)
                    {
                        response = gSavedPerAccountSettings.getString("DoNotDisturbModeResponse");
                    }
                    else if (is_autorespond_nonfriends && !is_friend)
                    {
                        response = gSavedPerAccountSettings.getString("FSAutorespondNonFriendsResponse");
                    }
                    else if (is_autorespond)
                    {
                        response = gSavedPerAccountSettings.getString("FSAutorespondModeResponse");
                    }
                    else if (is_afk && FSSendAwayAvatarResponse)
                    {
                        response = gSavedPerAccountSettings.getString("FSAwayAvatarResponse");
                    }

                    if (!response.empty())
                    {
                        pack_instant_message(
                            gMessageSystem,
                            gAgentID,
                            FALSE,
                            gAgentSessionID,
                            from_id,
                            my_name,
                            response,
                            IM_ONLINE,
                            IM_DO_NOT_DISTURB_AUTO_RESPONSE,
                            LLUUID::null);
                        gAgent.sendReliableMessage();
                    }
                }
                // </FS:Ansariel> FS autoresponse feature

                LLVector3 pos, look_at;
                U64 region_handle(0);
                U8 region_access(SIM_ACCESS_MIN);
                std::string region_info = ll_safe_string((char*)binary_bucket, binary_bucket_size);
                std::string region_access_str = LLStringUtil::null;
                std::string region_access_icn = LLStringUtil::null;
                std::string region_access_lc = LLStringUtil::null;

                bool canUserAccessDstRegion = true;
                bool doesUserRequireMaturityIncrease = false;

                // Do not parse the (empty) lure bucket for TELEPORT_REQUEST
                if (IM_TELEPORT_REQUEST != dialog && parse_lure_bucket(region_info, region_handle, pos, look_at, region_access))
                {
                    region_access_str = LLViewerRegion::accessToString(region_access);
                    region_access_icn = LLViewerRegion::getAccessIcon(region_access);
                    region_access_lc = region_access_str;
                    LLStringUtil::toLower(region_access_lc);

                    if (!gAgent.isGodlike())
                    {
                        switch (region_access)
                        {
                            case SIM_ACCESS_MIN:
                            case SIM_ACCESS_PG:
                                break;
                            case SIM_ACCESS_MATURE:
                                if (gAgent.isTeen())
                                {
                                    canUserAccessDstRegion = false;
                                }
                                else if (gAgent.prefersPG())
                                {
                                    doesUserRequireMaturityIncrease = true;
                                }
                                break;
                            case SIM_ACCESS_ADULT:
                                if (!gAgent.isAdult())
                                {
                                    canUserAccessDstRegion = false;
                                }
                                else if (!gAgent.prefersAdult())
                                {
                                    doesUserRequireMaturityIncrease = true;
                                }
                                break;
                            default:
                                llassert(0);
                                break;
                        }
                    }
                }

// [RLVa:KB] - Checked: RLVa-1.4.9
                if (rlv_handler_t::isEnabled())
                {
                    if ( ((IM_LURE_USER == dialog) && (!RlvActions::canAcceptTpOffer(from_id))) ||
                         ((IM_TELEPORT_REQUEST == dialog) && (!RlvActions::canAcceptTpRequest(from_id))) )
                    {
                        RlvUtil::sendBusyMessage(from_id, RlvStrings::getString(RlvStringKeys::Blocked::TpLureRequestRemote));
                        if (is_do_not_disturb)
                            send_do_not_disturb_message(gMessageSystem, from_id);
                        return;
                    }

                    // Censor message if: 1) restricted from receiving IMs from the sender, or 2) teleport offer/request and @showloc=n restricted
                    if ( (!RlvActions::canReceiveIM(from_id)) || 
                         ((gRlvHandler.hasBehaviour(RLV_BHVR_SHOWLOC)) && (IM_LURE_USER == dialog || IM_TELEPORT_REQUEST == dialog)) )
                    {
                        message = RlvStrings::getString(RlvStringKeys::Hidden::Generic);
                    }
                }
// [/RLVa:KB]

                LLSD args;
                // *TODO: Translate -> [FIRST] [LAST] (maybe)
// [SL:KB] - Patch: UI-Notifications | Checked: 2011-04-11 (Catznip-2.5.0a) | Added: Catznip-2.5.0a
                args["NAME_LABEL"] = LLSLURL("agent", from_id, "completename").getSLURLString();
// [/SL:KB]
                args["NAME_SLURL"] = LLSLURL("agent", from_id, "about").getSLURLString();
                args["MESSAGE"] = message;
                args["MATURITY_STR"] = region_access_str;
                args["MATURITY_ICON"] = region_access_icn;
                args["REGION_CONTENT_MATURITY"] = region_access_lc;
                LLSD payload;
                payload["from_id"] = from_id;
                payload["lure_id"] = session_id;
                payload["godlike"] = FALSE;
                payload["region_maturity"] = region_access;

                // <FS:Ansariel> FIRE-6786: Always show teleport location in teleport offer
                if (dialog == IM_LURE_USER && (!rlv_handler_t::isEnabled() || !fRlvAutoAccept) && LLGridManager::instance().isInSecondLife())
                {
                    LLVector3d pos_global = from_region_handle(region_handle);
                    pos_global += LLVector3d(pos);
                    LLLandmarkActions::getSLURLfromPosGlobal(pos_global, boost::bind(&teleport_region_info_cb, _1, args, payload, from_id, session_id, canUserAccessDstRegion, doesUserRequireMaturityIncrease));
                    return;
                }
                // </FS:Ansariel>

                if (!canUserAccessDstRegion)
                {
                    LLNotification::Params params("TeleportOffered_MaturityBlocked");
                    params.substitutions = args;
                    params.payload = payload;
                    LLPostponedNotification::add<LLPostponedOfferNotification>(params, from_id, false);
                    send_simple_im(from_id, LLTrans::getString("TeleportMaturityExceeded"), IM_NOTHING_SPECIAL, session_id);
                    send_simple_im(from_id, LLStringUtil::null, IM_LURE_DECLINED, session_id);
                }
                else if (doesUserRequireMaturityIncrease)
                {
                    LLNotification::Params params("TeleportOffered_MaturityExceeded");
                    params.substitutions = args;
                    params.payload = payload;
                    LLPostponedNotification::add<LLPostponedOfferNotification>(params, from_id, false);
                }
                else
                {
                    LLNotification::Params params;
                    if (IM_LURE_USER == dialog)
                    {
                        params.name = "TeleportOffered";
                        params.functor.name = "TeleportOffered";
                    }
                    else if (IM_TELEPORT_REQUEST == dialog)
                    {
                        params.name = "TeleportRequest";
                        params.functor.name = "TeleportRequest";
                    }

                    params.substitutions = args;
                    params.payload = payload;

// [RLVa:KB] - Checked: RLVa-1.4.9
                    if (fRlvAutoAccept)
                    {
                        if (IM_LURE_USER == dialog)
                            gRlvHandler.setCanCancelTp(false);
                        if (is_do_not_disturb)
                            send_do_not_disturb_message(gMessageSystem, from_id);
                        LLNotifications::instance().forceResponse(LLNotification::Params(params.name).payload(payload), 0);
                    }
                    else
                    {
                        LLPostponedNotification::add<LLPostponedOfferNotification>(params, from_id, false);
                    }
// [/RLVa:KB]
//                      LLPostponedNotification::add<LLPostponedOfferNotification>(params, from_id, false);
                }
            }
        }
        break;

        case IM_GODLIKE_LURE_USER:
        {
            LLVector3 pos, look_at;
            U64 region_handle(0);
            U8 region_access(SIM_ACCESS_MIN);
            std::string region_info = ll_safe_string((char*)binary_bucket, binary_bucket_size);
            std::string region_access_str = LLStringUtil::null;
            std::string region_access_icn = LLStringUtil::null;
            std::string region_access_lc = LLStringUtil::null;

            bool canUserAccessDstRegion = true;
            bool doesUserRequireMaturityIncrease = false;

            if (parse_lure_bucket(region_info, region_handle, pos, look_at, region_access))
            {
                region_access_str = LLViewerRegion::accessToString(region_access);
                region_access_icn = LLViewerRegion::getAccessIcon(region_access);
                region_access_lc = region_access_str;
                LLStringUtil::toLower(region_access_lc);

                if (!gAgent.isGodlike())
                {
                    switch (region_access)
                    {
                        case SIM_ACCESS_MIN:
                        case SIM_ACCESS_PG:
                            break;
                        case SIM_ACCESS_MATURE:
                            if (gAgent.isTeen())
                            {
                                canUserAccessDstRegion = false;
                            }
                            else if (gAgent.prefersPG())
                            {
                                doesUserRequireMaturityIncrease = true;
                            }
                            break;
                        case SIM_ACCESS_ADULT:
                            if (!gAgent.isAdult())
                            {
                                canUserAccessDstRegion = false;
                            }
                            else if (!gAgent.prefersAdult())
                            {
                                doesUserRequireMaturityIncrease = true;
                            }
                            break;
                        default:
                            llassert(0);
                            break;
                    }
                }
            }

            LLSD args;
            // *TODO: Translate -> [FIRST] [LAST] (maybe)
            args["NAME_SLURL"] = LLSLURL("agent", from_id, "about").getSLURLString();
            args["MESSAGE"] = message;
            args["MATURITY_STR"] = region_access_str;
            args["MATURITY_ICON"] = region_access_icn;
            args["REGION_CONTENT_MATURITY"] = region_access_lc;
            LLSD payload;
            payload["from_id"] = from_id;
            payload["lure_id"] = session_id;
            payload["godlike"] = TRUE;
            payload["region_maturity"] = region_access;

            if (!canUserAccessDstRegion)
            {
                LLNotification::Params params("TeleportOffered_MaturityBlocked");
                params.substitutions = args;
                params.payload = payload;
                LLPostponedNotification::add<LLPostponedOfferNotification>(params, from_id, false);
                send_simple_im(from_id, LLTrans::getString("TeleportMaturityExceeded"), IM_NOTHING_SPECIAL, session_id);
                send_simple_im(from_id, LLStringUtil::null, IM_LURE_DECLINED, session_id);
            }
            else if (doesUserRequireMaturityIncrease)
            {
                LLNotification::Params params("TeleportOffered_MaturityExceeded");
                params.substitutions = args;
                params.payload = payload;
                LLPostponedNotification::add<LLPostponedOfferNotification>(params, from_id, false);
            }
            else
            {
                // do not show a message box, because you're about to be
                // teleported.
                LLNotifications::instance().forceResponse(LLNotification::Params("TeleportOffered").payload(payload), 0);
            }
        }
        break;

        case IM_GOTO_URL:
        {
            LLSD args;
            // n.b. this is for URLs sent by the system, not for
            // URLs sent by scripts (i.e. llLoadURL)
            if (binary_bucket_size <= 0)
            {
                LL_WARNS("Messaging") << "bad binary_bucket_size: "
                    << binary_bucket_size
                    << " - aborting function." << LL_ENDL;
                return;
            }

            std::string url;

            url.assign((char*)binary_bucket, binary_bucket_size - 1);
            args["MESSAGE"] = message;
            args["URL"] = url;
            LLSD payload;
            payload["url"] = url;
            LLNotificationsUtil::add("GotoURL", args, payload);
        }
        break;

        case IM_FRIENDSHIP_OFFERED:
        {

            // <FS:PP> FIRE-15233: Automatic friendship request refusal
            if (is_rejecting_friendship_requests)
            {
                send_rejecting_friendship_requests_message(gMessageSystem, from_id);
                return;
            }
            // </FS:PP>

            LLSD payload;
            payload["from_id"] = from_id;
            payload["session_id"] = session_id;
            payload["online"] = (offline == IM_ONLINE);
            payload["sender"] = sender.getIPandPort();

            bool add_notification = true;
            for (auto& panel : LLToastNotifyPanel::instance_snapshot())
            {
                const std::string& notification_name = panel.getNotificationName();
                if (notification_name == "OfferFriendship" && panel.isControlPanelEnabled())
                {
                    add_notification = false;
                    break;
                }
            }

            if (is_muted && add_notification)
            {
                LLNotifications::instance().forceResponse(LLNotification::Params("OfferFriendship").payload(payload), 1);
            }
            else
            {
                if (is_do_not_disturb)
                {
                    send_do_not_disturb_message(gMessageSystem, from_id);
                }
// [SL:KB] - Patch: UI-Notifications | Checked: 2011-04-11 (Catznip-2.5.0a) | Added: Catznip-2.5.0a
                args["NAME_LABEL"] = LLSLURL("agent", from_id, "completename").getSLURLString();
// [/SL:KB]
                args["NAME_SLURL"] = LLSLURL("agent", from_id, "about").getSLURLString();

                if (add_notification)
                {
                    if (message.empty())
                    {
                        //support for frienship offers from clients before July 2008
                        LLNotificationsUtil::add("OfferFriendshipNoMessage", args, payload);
                        make_ui_sound("UISndFriendshipOffer"); // <FS:PP> Friendship offer sound
                    }
                    else
                    {
                        args["[MESSAGE]"] = message;
                        LLNotification::Params params("OfferFriendship");
                        params.substitutions = args;
                        params.payload = payload;
                        LLPostponedNotification::add<LLPostponedOfferNotification>(params, from_id, false);
                        make_ui_sound("UISndFriendshipOffer"); // <FS:PP> Friendship offer sound
                    }
                }
            }
        }
        break;

        case IM_FRIENDSHIP_ACCEPTED:
        {
            // In the case of an offline IM, the formFriendship() may be extraneous
            // as the database should already include the relationship.  But it
            // doesn't hurt for dupes.
            LLAvatarTracker::formFriendship(from_id);

            std::vector<std::string> strings;
            strings.push_back(from_id.asString());
            send_generic_message("requestonlinenotification", strings);

            args["NAME"] = name;
            LLSD payload;
            payload["from_id"] = from_id;
            LLAvatarNameCache::get(from_id, boost::bind(&notification_display_name_callback, _1, _2, "FriendshipAccepted", args, payload));
        }
        break;

        case IM_FRIENDSHIP_DECLINED_DEPRECATED:
        default:
            LL_WARNS("Messaging") << "Instant message calling for unknown dialog "
                << (S32)dialog << LL_ENDL;
            break;
    }

    LLWindow* viewer_window = gViewerWindow->getWindow();
    // <FS:CR> Make osx dashboard icon bounce when window isn't in focus
    //if (viewer_window && viewer_window->getMinimized())
    static LLCachedControl<bool> sFlashIcon(gSavedSettings, "FSFlashOnMessage");
    static LLCachedControl<bool> sFSFlashOnObjectIM(gSavedSettings, "FSFlashOnObjectIM");
    if (viewer_window && dialog != IM_TYPING_START && dialog != IM_TYPING_STOP && sFlashIcon && (sFSFlashOnObjectIM || (chat.mChatType != CHAT_TYPE_IM)) && !is_muted)
    {
        viewer_window->flashIcon(5.f);
    }
}

void LLIMProcessing::requestOfflineMessages()
{
    static BOOL requested = FALSE;
    if (!requested
        && gMessageSystem
        && !gDisconnected
        && LLMuteList::getInstance()->isLoaded()
        && isAgentAvatarValid()
        && gAgent.getRegion()
        && gAgent.getRegion()->capabilitiesReceived())
    {
        std::string cap_url = gAgent.getRegionCapability("ReadOfflineMsgs");

        // <FS:Ansariel> Optional legacy offline messages
        if (!gSavedSettings.getBOOL("FSUseReadOfflineMsgsCap"))
        {
            cap_url = "";
        }
        // </FS:Ansariel>

        // Auto-accepted inventory items may require the avatar object
        // to build a correct name.  Likewise, inventory offers from
        // muted avatars require the mute list to properly mute.
        if (cap_url.empty()
            || gAgent.getRegionCapability("AcceptFriendship").empty()
            || gAgent.getRegionCapability("AcceptGroupInvite").empty())
        {
            // Offline messages capability provides no session/transaction ids for message AcceptFriendship and IM_GROUP_INVITATION to work
            // So make sure we have the caps before using it.
            requestOfflineMessagesLegacy();
        }
        else
        {
            LLCoros::instance().launch("LLIMProcessing::requestOfflineMessagesCoro",
                boost::bind(&LLIMProcessing::requestOfflineMessagesCoro, cap_url));
        }
        requested = TRUE;
    }
}

void LLIMProcessing::requestOfflineMessagesCoro(std::string url)
{
    LLCore::HttpRequest::policy_t httpPolicy(LLCore::HttpRequest::DEFAULT_POLICY_ID);
    LLCoreHttpUtil::HttpCoroutineAdapter::ptr_t
        httpAdapter(new LLCoreHttpUtil::HttpCoroutineAdapter("requestOfflineMessagesCoro", httpPolicy));
    LLCore::HttpRequest::ptr_t httpRequest(new LLCore::HttpRequest);

    LLSD result = httpAdapter->getAndSuspend(httpRequest, url);

    LLSD httpResults = result[LLCoreHttpUtil::HttpCoroutineAdapter::HTTP_RESULTS];
    LLCore::HttpStatus status = LLCoreHttpUtil::HttpCoroutineAdapter::getStatusFromLLSD(httpResults);

    if (!status) // success = httpResults["success"].asBoolean();
    {
        LL_WARNS("Messaging") << "Error requesting offline messages via capability " << url << ", Status: " << status.toString() << "\nFalling back to legacy method." << LL_ENDL;

        requestOfflineMessagesLegacy();
        return;
    }

    LLSD contents = result[LLCoreHttpUtil::HttpCoroutineAdapter::HTTP_RESULTS_CONTENT];

    if (!contents.size())
    {
        LL_WARNS("Messaging") << "No contents received for offline messages via capability " << url << LL_ENDL;
        return;
    }

    // Todo: once dirtsim-369 releases, remove one of the map/array options
    LLSD messages;
    if (contents.isArray())
    {
        messages = *contents.beginArray();
    }
    else if (contents.has("messages"))
    {
        messages = contents["messages"];
    }
    else
    {
        LL_WARNS("Messaging") << "Invalid offline message content received via capability " << url << LL_ENDL;
        return;
    }

    if (!messages.isArray())
    {
        LL_WARNS("Messaging") << "Invalid offline message content received via capability " << url << LL_ENDL;
        return;
    }

    if (messages.size() == 0)
    {
        // Nothing to process
        return;
    }

    if (!gAgent.getRegion())
    {
        LL_WARNS("Messaging") << "Region null while attempting to load messages." << LL_ENDL;
        return;
    }

    LL_INFOS("Messaging") << "Processing offline messages." << LL_ENDL;

    LLHost sender = gAgent.getRegionHost();

    LLSD::array_iterator i = messages.beginArray();
    LLSD::array_iterator iEnd = messages.endArray();
    for (; i != iEnd; ++i)
    {
        const LLSD &message_data(*i);

        /* RIDER: Many fields in this message are using a '_' rather than the standard '-'.  This 
         * should be changed but would require tight coordination with the simulator. 
         */
        LLVector3 position;
        if (message_data.has("position"))
        {
            position.setValue(message_data["position"]);
        }
        else
        {
            position.set(message_data["local_x"].asReal(), message_data["local_y"].asReal(), message_data["local_z"].asReal());
        }

        std::vector<U8> bin_bucket;
        if (message_data.has("binary_bucket"))
        {
            bin_bucket = message_data["binary_bucket"].asBinary();
        }
        else
        {
            bin_bucket.push_back(0);
        }

        // Todo: once drtsim-451 releases, remove the string option
        BOOL from_group;
        if (message_data["from_group"].isInteger())
        {
            from_group = message_data["from_group"].asInteger();
        }
        else
        {
            from_group = message_data["from_group"].asString() == "Y";
        }

        LLIMProcessing::processNewMessage(
            message_data["from_agent_id"].asUUID(),
            from_group,
            message_data["to_agent_id"].asUUID(),
            message_data.has("offline") ? static_cast<U8>(message_data["offline"].asInteger()) : IM_OFFLINE,
            static_cast<EInstantMessage>(message_data["dialog"].asInteger()),
            message_data["transaction-id"].asUUID(),
            static_cast<U32>(message_data["timestamp"].asInteger()),
            message_data["from_agent_name"].asString(),
            message_data["message"].asString(),
            static_cast<U32>((message_data.has("parent_estate_id")) ? message_data["parent_estate_id"].asInteger() : 1), // 1 - IMMainland
            message_data["region_id"].asUUID(),
            position,
            bin_bucket.data(),
            bin_bucket.size(),
            sender,
            message_data["asset_id"].asUUID());

    }
}

void LLIMProcessing::requestOfflineMessagesLegacy()
{
    LL_INFOS("Messaging") << "Requesting offline messages (Legacy)." << LL_ENDL;

    LLMessageSystem* msg = gMessageSystem;
    msg->newMessageFast(_PREHASH_RetrieveInstantMessages);
    msg->nextBlockFast(_PREHASH_AgentData);
    msg->addUUIDFast(_PREHASH_AgentID, gAgent.getID());
    msg->addUUIDFast(_PREHASH_SessionID, gAgent.getSessionID());
    gAgent.sendReliableMessage();
}
<|MERGE_RESOLUTION|>--- conflicted
+++ resolved
@@ -691,20 +691,14 @@
         || (dialog == IM_FROM_TASK && LLMuteList::getInstance()->isMuted(session_id));
     BOOL is_owned_by_me = FALSE;
     BOOL is_friend = (LLAvatarTracker::instance().getBuddyInfo(from_id) == NULL) ? false : true;
-<<<<<<< HEAD
     static LLCachedControl<bool> accept_im_from_only_friend(gSavedPerAccountSettings, "VoiceCallsFriendsOnly");
     //BOOL is_linden = chat.mSourceType != CHAT_SOURCE_OBJECT &&
-    //		LLMuteList::getInstance()->isLinden(name); <:FS:TM> Bear compie fix - is_linden not referenced
+    //		LLMuteList::isLinden(name); <:FS:TM> Bear compile fix - is_linden not referenced
 
     // <FS:PP> FIRE-10500: Autoresponse for (Away)
     static LLCachedControl<bool> FSSendAwayAvatarResponse(gSavedPerAccountSettings, "FSSendAwayAvatarResponse");
     BOOL is_afk = gAgent.getAFK();
     // </FS:PP>
-=======
-    BOOL accept_im_from_only_friend = gSavedPerAccountSettings.getBOOL("VoiceCallsFriendsOnly");
-    BOOL is_linden = chat.mSourceType != CHAT_SOURCE_OBJECT &&
-        LLMuteList::isLinden(name);
->>>>>>> 0c2b00ef
 
     chat.mMuted = is_muted;
     chat.mFromID = from_id;
