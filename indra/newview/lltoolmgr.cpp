--- conflicted
+++ resolved
@@ -265,14 +265,10 @@
 
 bool LLToolMgr::canEdit()
 {
-<<<<<<< HEAD
 // [RLVa:KB] - Patch: RLVa-2.1.0
-	return LLViewerParcelMgr::getInstance()->allowAgentBuild() && RlvActions::canBuild();
+    return LLViewerParcelMgr::getInstance()->allowAgentBuild() && RlvActions::canBuild();
 // [/RLVa:KB]
-//	return LLViewerParcelMgr::getInstance()->allowAgentBuild();
-=======
-    return LLViewerParcelMgr::getInstance()->allowAgentBuild();
->>>>>>> 38c2a5bd
+//  return LLViewerParcelMgr::getInstance()->allowAgentBuild();
 }
 
 bool LLToolMgr::buildEnabledOrActive()
@@ -282,124 +278,43 @@
 
 void LLToolMgr::toggleBuildMode(const LLSD& sdname)
 {
-<<<<<<< HEAD
-//	const std::string& param = sdname.asString();
+//  const std::string& param = sdname.asString();
 //
-//	LLFloaterReg::toggleInstanceOrBringToFront("build");
-//	if (param == "build" && !canEdit())
-//	{
-//		return;
-//	}
+//  LLFloaterReg::toggleInstanceOrBringToFront("build");
+//  if (param == "build" && !canEdit())
+//  {
+//      return;
+//  }
 //
-//	bool build_visible = LLFloaterReg::instanceVisible("build");
-//	if (build_visible)
-//	{
+//  bool build_visible = LLFloaterReg::instanceVisible("build");
+//  if (build_visible)
+//  {
 // [RLVa:KB] - Checked: RLVa-2.1.0
-	if (gFloaterTools)
-	{
-		if (gFloaterTools->isShown())
-			leaveBuildMode();
-		else
-			enterBuildMode("build" == sdname.asString());
-	}
+    if (gFloaterTools)
+    {
+        if (gFloaterTools->isShown())
+            leaveBuildMode();
+        else
+            enterBuildMode("build" == sdname.asString());
+    }
 }
 
 void LLToolMgr::enterBuildMode(bool verify_canedit /*=false*/)
 {
-	if (!gFloaterTools)
-		return;
-	if (!gFloaterTools->isShown())
-		gFloaterTools->openFloater();
-	if (!gFloaterTools->isFrontmost())
-		gFloaterTools->setVisibleAndFrontmost(true);
-
-	if (verify_canedit && !canEdit())
-	{
-		return;
-	}
-
-	{
+    if (!gFloaterTools)
+        return;
+    if (!gFloaterTools->isShown())
+        gFloaterTools->openFloater();
+    if (!gFloaterTools->isFrontmost())
+        gFloaterTools->setVisibleAndFrontmost(true);
+
+    if (verify_canedit && !canEdit())
+    {
+        return;
+    }
+
+    {
 // [/RLVa:KB]
-		ECameraMode camMode = gAgentCamera.getCameraMode();
-		if (CAMERA_MODE_MOUSELOOK == camMode ||	CAMERA_MODE_CUSTOMIZE_AVATAR == camMode)
-		{
-			// pull the user out of mouselook or appearance mode when entering build mode
-			handle_reset_view();
-		}
-
-		if (gSavedSettings.getBOOL("EditCameraMovement"))
-		{
-			// camera should be set
-			if (LLViewerJoystick::getInstance()->getOverrideCamera())
-			{
-				handle_toggle_flycam();
-			}
-
-			if (gAgentCamera.getFocusOnAvatar())
-			{
-				// zoom in if we're looking at the avatar
-				gAgentCamera.setFocusOnAvatar(FALSE, ANIMATE);
-				gAgentCamera.setFocusGlobal(gAgent.getPositionGlobal() + 2.0 * LLVector3d(gAgent.getAtAxis()));
-				gAgentCamera.cameraZoomIn(0.666f);
-				gAgentCamera.cameraOrbitOver( 30.f * DEG_TO_RAD );
-			}
-		}
-
-
-		setCurrentToolset(gBasicToolset);
-		getCurrentToolset()->selectTool( LLToolCompCreate::getInstance() );
-
-		// Could be first use
-		//LLFirstUse::useBuild();
-
-		gAgentCamera.resetView(false);
-
-		// avoid spurious avatar movements
-		LLViewerJoystick::getInstance()->setNeedsReset();
-
-	}
-// [RLVa:KB] - Checked: RLVa-2.1.0
-}
-// [/RLVa:KB]
-//	else
-// [RLVa:KB] - Checked: RLVa-2.1.0
-void LLToolMgr::leaveBuildMode()
-{
-	if ( (!gFloaterTools) || (!gFloaterTools->getVisible()) )
-	{
-		return;
-	}
-
-	gFloaterTools->closeFloater();
-// [/RLVa:KB]
-	{
-		if (gSavedSettings.getBOOL("EditCameraMovement"))
-		{
-			// just reset the view, will pull us out of edit mode
-			handle_reset_view();
-		}
-		else
-		{
-			// manually disable edit mode, but do not affect the camera
-			gAgentCamera.resetView(false);
-			LLFloaterReg::hideInstance("build");
-			gViewerWindow->showCursor();			
-		}
-		// avoid spurious avatar movements pulling out of edit mode
-		LLViewerJoystick::getInstance()->setNeedsReset();
-	}
-=======
-    const std::string& param = sdname.asString();
-
-    LLFloaterReg::toggleInstanceOrBringToFront("build");
-    if (param == "build" && !canEdit())
-    {
-        return;
-    }
-
-    bool build_visible = LLFloaterReg::instanceVisible("build");
-    if (build_visible)
-    {
         ECameraMode camMode = gAgentCamera.getCameraMode();
         if (CAMERA_MODE_MOUSELOOK == camMode || CAMERA_MODE_CUSTOMIZE_AVATAR == camMode)
         {
@@ -438,7 +353,20 @@
         LLViewerJoystick::getInstance()->setNeedsReset();
 
     }
-    else
+// [RLVa:KB] - Checked: RLVa-2.1.0
+}
+// [/RLVa:KB]
+//  else
+// [RLVa:KB] - Checked: RLVa-2.1.0
+void LLToolMgr::leaveBuildMode()
+{
+    if ( (!gFloaterTools) || (!gFloaterTools->getVisible()) )
+    {
+        return;
+    }
+
+    gFloaterTools->closeFloater();
+// [/RLVa:KB]
     {
         if (gSavedSettings.getBOOL("EditCameraMovement"))
         {
@@ -455,7 +383,6 @@
         // avoid spurious avatar movements pulling out of edit mode
         LLViewerJoystick::getInstance()->setNeedsReset();
     }
->>>>>>> 38c2a5bd
 
 }
 
