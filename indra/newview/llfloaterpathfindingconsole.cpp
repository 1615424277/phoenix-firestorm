/** 
* @file llfloaterpathfindingconsole.cpp
* @author William Todd Stinson
* @brief "Pathfinding console" floater, allowing manipulation of the Havok AI pathfinding settings.
*
* $LicenseInfo:firstyear=2002&license=viewerlgpl$
* Second Life Viewer Source Code
* Copyright (C) 2010, Linden Research, Inc.
* 
* This library is free software; you can redistribute it and/or
* modify it under the terms of the GNU Lesser General Public
* License as published by the Free Software Foundation;
* version 2.1 of the License only.
* 
* This library is distributed in the hope that it will be useful,
* but WITHOUT ANY WARRANTY; without even the implied warranty of
* MERCHANTABILITY or FITNESS FOR A PARTICULAR PURPOSE.  See the GNU
* Lesser General Public License for more details.
* 
* You should have received a copy of the GNU Lesser General Public
* License along with this library; if not, write to the Free Software
* Foundation, Inc., 51 Franklin Street, Fifth Floor, Boston, MA  02110-1301  USA
* 
* Linden Research, Inc., 945 Battery Street, San Francisco, CA  94111  USA
* $/LicenseInfo$
*/

#include "llviewerprecompiledheaders.h"
#include "llfloaterpathfindingconsole.h"
#include "llfloaterpathfindinglinksets.h"
#include "llfloaterpathfindingcharacters.h"

#include "llsd.h"
#include "llhandle.h"
#include "llagent.h"
#include "llpanel.h"
#include "llbutton.h"
#include "llradiogroup.h"
#include "llsliderctrl.h"
#include "lllineeditor.h"
#include "lltextbase.h"
#include "lltabcontainer.h"
#include "llcombobox.h"
#include "llfloaterreg.h"
#include "llviewerregion.h"
#include "llviewerwindow.h"
#include "llviewercamera.h"
#include "llviewercontrol.h"
#include "llpathfindingnavmeshzone.h"
#include "llpathfindingmanager.h"

#include "LLPathingLib.h"

#define XUI_RENDER_HEATMAP_NONE 0
#define XUI_RENDER_HEATMAP_A 1
#define XUI_RENDER_HEATMAP_B 2
#define XUI_RENDER_HEATMAP_C 3
#define XUI_RENDER_HEATMAP_D 4

#define XUI_CHARACTER_TYPE_A 1
#define XUI_CHARACTER_TYPE_B 2
#define XUI_CHARACTER_TYPE_C 3
#define XUI_CHARACTER_TYPE_D 4

#define XUI_TEST_TAB_INDEX 1

LLHandle<LLFloaterPathfindingConsole> LLFloaterPathfindingConsole::sInstanceHandle;

//---------------------------------------------------------------------------
// LLFloaterPathfindingConsole
//---------------------------------------------------------------------------

BOOL LLFloaterPathfindingConsole::postBuild()
{
	mShowNavMeshCheckBox = findChild<LLCheckBoxCtrl>("show_navmesh");
	llassert(mShowNavMeshCheckBox != NULL);

	mShowNavMeshWalkabilityComboBox = findChild<LLComboBox>("show_heatmap_mode");
	llassert(mShowNavMeshWalkabilityComboBox != NULL);
	mShowNavMeshWalkabilityComboBox->setCommitCallback(boost::bind(&LLFloaterPathfindingConsole::onShowWalkabilitySet, this));

	mShowWalkablesCheckBox = findChild<LLCheckBoxCtrl>("show_walkables");
	llassert(mShowWalkablesCheckBox != NULL);

	mShowStaticObstaclesCheckBox = findChild<LLCheckBoxCtrl>("show_static_obstacles");
	llassert(mShowStaticObstaclesCheckBox != NULL);

	mShowMaterialVolumesCheckBox = findChild<LLCheckBoxCtrl>("show_material_volumes");
	llassert(mShowMaterialVolumesCheckBox != NULL);

	mShowExclusionVolumesCheckBox = findChild<LLCheckBoxCtrl>("show_exclusion_volumes");
	llassert(mShowExclusionVolumesCheckBox != NULL);

	mShowWorldCheckBox = findChild<LLCheckBoxCtrl>("show_world");
	llassert(mShowWorldCheckBox != NULL);
	mShowWorldCheckBox->setCommitCallback(boost::bind(&LLFloaterPathfindingConsole::onShowWorldToggle, this));

	mViewCharactersButton = findChild<LLButton>("view_characters_floater");
	llassert(mViewCharactersButton != NULL);
	mViewCharactersButton->setCommitCallback(boost::bind(&LLFloaterPathfindingConsole::onViewCharactersClicked, this));

	mEditTestTabContainer = findChild<LLTabContainer>("edit_test_tab_container");
	llassert(mEditTestTabContainer != NULL);

	mEditTab = findChild<LLPanel>("edit_panel");
	llassert(mEditTab != NULL);

	mTestTab = findChild<LLPanel>("test_panel");
	llassert(mTestTab != NULL);

	mUnfreezeLabel = findChild<LLTextBase>("unfreeze_label");
	llassert(mUnfreezeLabel != NULL);

	mUnfreezeButton = findChild<LLButton>("enter_unfrozen_mode");
	llassert(mUnfreezeButton != NULL);
	mUnfreezeButton->setCommitCallback(boost::bind(&LLFloaterPathfindingConsole::onUnfreezeClicked, this));

	mLinksetsLabel = findChild<LLTextBase>("edit_linksets_label");
	llassert(mLinksetsLabel != NULL);

	mLinksetsButton = findChild<LLButton>("view_and_edit_linksets");
	llassert(mLinksetsButton != NULL);
	mLinksetsButton->setCommitCallback(boost::bind(&LLFloaterPathfindingConsole::onViewEditLinksetClicked, this));

	mFreezeLabel = findChild<LLTextBase>("freeze_label");
	llassert(mFreezeLabel != NULL);

	mFreezeButton = findChild<LLButton>("enter_frozen_mode");
	llassert(mFreezeButton != NULL);
	mFreezeButton->setCommitCallback(boost::bind(&LLFloaterPathfindingConsole::onFreezeClicked, this));

	mPathfindingStatus = findChild<LLTextBase>("pathfinding_status");
	llassert(mPathfindingStatus != NULL);

	mCharacterWidthSlider = findChild<LLSliderCtrl>("character_width");
	llassert(mCharacterWidthSlider != NULL);
	mCharacterWidthSlider->setCommitCallback(boost::bind(&LLFloaterPathfindingConsole::onCharacterWidthSet, this));

	mCharacterTypeRadioGroup = findChild<LLRadioGroup>("character_type");
	llassert(mCharacterTypeRadioGroup != NULL);
	mCharacterTypeRadioGroup->setCommitCallback(boost::bind(&LLFloaterPathfindingConsole::onCharacterTypeSwitch, this));

	mPathTestingStatus = findChild<LLTextBase>("path_test_status");
	llassert(mPathTestingStatus != NULL);

	mClearPathButton = findChild<LLButton>("clear_path");
	llassert(mClearPathButton != NULL);
	mClearPathButton->setCommitCallback(boost::bind(&LLFloaterPathfindingConsole::onClearPathClicked, this));

	return LLFloater::postBuild();
}

void LLFloaterPathfindingConsole::onOpen(const LLSD& pKey)
{
	LLFloater::onOpen(pKey);
	setHeartBeat( true );
	//make sure we have a pathing system
	if ( !LLPathingLib::getInstance() )
	{
		LLPathingLib::initSystem();
	}	
	if ( LLPathingLib::getInstance() == NULL )
	{ 
		setConsoleState(kConsoleStateLibraryNotImplemented);
		llwarns <<"Errror: cannot find pathing library implementation."<<llendl;
	}
	else
	{
		if (!mNavMeshZoneSlot.connected())
		{
			mNavMeshZone.registerNavMeshZoneListener(boost::bind(&LLFloaterPathfindingConsole::onNavMeshZoneCB, this, _1));
		}

		mNavMeshZone.setCurrentRegionAsCenter();
		mNavMeshZone.refresh();
#if 0
		LLPathingLib::getInstance()->cleanupResidual();

		mCurrentMDO = 0;
		mNavMeshCnt = 0;

		//make sure the region is essentially enabled for navmesh support
		std::string capability = "RetrieveNavMeshSrc";
		
		LLViewerRegion* pCurrentRegion = gAgent.getRegion();
		std::vector<LLViewerRegion*> regions;
		regions.push_back( pCurrentRegion );
		std::vector<int> shiftDirections;
		shiftDirections.push_back( CURRENT_REGION );

		mNeighboringRegion = gSavedSettings.getU32("RetrieveNeighboringRegion");
		if ( mNeighboringRegion != CURRENT_REGION )
		{
			//User wants to pull in a neighboring region
			std::vector<S32> availableRegions;
			pCurrentRegion->getNeighboringRegionsStatus( availableRegions );
			//Is the desired region in the available list
			std::vector<S32>::iterator foundElem = std::find(availableRegions.begin(),availableRegions.end(),mNeighboringRegion); 
			if ( foundElem != availableRegions.end() )
			{
				LLViewerRegion* pCurrentRegion = gAgent.getRegion();
				std::vector<LLViewerRegion*> regionPtrs;
				pCurrentRegion->getNeighboringRegions( regionPtrs );
				regions.push_back( regionPtrs[mNeighboringRegion] );
				shiftDirections.push_back( mNeighboringRegion );
			}
		}		
		
		
		//If the navmesh shift ops and the total region counts do not match - use the current region, only.
		if ( shiftDirections.size() != regions.size() )
		{
			shiftDirections.clear();regions.clear();
			regions.push_back( pCurrentRegion );
			shiftDirections.push_back( CURRENT_REGION );				
		}

		int regionCnt = regions.size();
		mNavMeshCnt = regionCnt;

		for ( int i=0; i<regionCnt; ++i )
		{
			std::string url = regions[i]->getCapability( capability );

			if ( !url.empty() )
			{
				std::string str = getString("navmesh_fetch_inprogress");
				mPathfindingStatus->setText((LLStringExplicit)str);
				LLNavMeshStation::getInstance()->setNavMeshDownloadURL( url );
				int dir = shiftDirections[i];
				LLNavMeshStation::getInstance()->downloadNavMeshSrc( mNavMeshDownloadObserver[mCurrentMDO].getObserverHandle(), dir );				
				++mCurrentMDO;
			}				
			else
			{
				--mNavMeshCnt;
				std::string str = getString("navmesh_region_not_enabled");
				LLStyle::Params styleParams;
				styleParams.color = LLUIColorTable::instance().getColor("DrYellow");
				mPathfindingStatus->setText((LLStringExplicit)str, styleParams);
				llinfos<<"Region has does not required caps of type ["<<capability<<"]"<<llendl;
			}
		}
#endif
	}		

	if (!mAgentStateSlot.connected())
	{
		LLPathfindingManager::getInstance()->registerAgentStateListener(boost::bind(&LLFloaterPathfindingConsole::onAgentStateCB, this, _1));
	}

	setAgentState(LLPathfindingManager::getInstance()->getAgentState());
	updatePathTestStatus();
}

void LLFloaterPathfindingConsole::onClose(bool pIsAppQuitting)
{
	if (mAgentStateSlot.connected())
	{
		mAgentStateSlot.disconnect();
	}
<<<<<<< HEAD

	if (mNavMeshZoneSlot.connected())
	{
		mNavMeshZoneSlot.disconnect();
	}

	//mNavMeshZone.disable();

=======
	if ( LLPathingLib::getInstance() ) { LLPathingLib::getInstance()->cleanupResidual(); }
>>>>>>> 4370d026
	LLFloater::onClose(pIsAppQuitting);
	setHeartBeat( false );
	setConsoleState(kConsoleStateUnknown);
}

BOOL LLFloaterPathfindingConsole::handleAnyMouseClick(S32 x, S32 y, MASK mask, EClickType clicktype, BOOL down)
{
	if (isGeneratePathMode(mask, clicktype, down))
	{
		LLVector3 dv = gViewerWindow->mouseDirectionGlobal(x, y);
		LLVector3 mousePos = LLViewerCamera::getInstance()->getOrigin();
		LLVector3 rayStart = mousePos;
		LLVector3 rayEnd = mousePos + dv * 150;

		if (mask & MASK_CONTROL)
		{
			mPathData.mStartPointA = rayStart;
			mPathData.mEndPointA = rayEnd;
			mHasStartPoint = true;
		}
		else if (mask & MASK_SHIFT)
		{
			mPathData.mStartPointB = rayStart;
			mPathData.mEndPointB = rayEnd;
			mHasEndPoint = true;
		}
		generatePath();
		updatePathTestStatus();

		return TRUE;
	}
	else
	{
		return LLFloater::handleAnyMouseClick(x, y, mask, clicktype, down);
	}
}

BOOL LLFloaterPathfindingConsole::isGeneratePathMode(MASK mask, EClickType clicktype, BOOL down) const
{
	return (isShown() && (mEditTestTabContainer->getCurrentPanelIndex() == XUI_TEST_TAB_INDEX) &&
		(clicktype == LLMouseHandler::CLICK_LEFT) && down && 
		(((mask & MASK_CONTROL) && !(mask & (~MASK_CONTROL))) ||
		((mask & MASK_SHIFT) && !(mask & (~MASK_SHIFT)))));
}

LLHandle<LLFloaterPathfindingConsole> LLFloaterPathfindingConsole::getInstanceHandle()
{
	if (sInstanceHandle.isDead())
	{
		LLFloaterPathfindingConsole *floaterInstance = LLFloaterReg::getTypedInstance<LLFloaterPathfindingConsole>("pathfinding_console");
		if (floaterInstance != NULL)
		{
			sInstanceHandle = floaterInstance->mSelfHandle;
		}
	}

	return sInstanceHandle;
}

BOOL LLFloaterPathfindingConsole::isRenderPath() const
{
	return (mHasStartPoint && mHasEndPoint);
}

BOOL LLFloaterPathfindingConsole::isRenderNavMesh() const
{
	return mShowNavMeshCheckBox->get();
}

void LLFloaterPathfindingConsole::setRenderNavMesh(BOOL pIsRenderNavMesh)
{
	mShowNavMeshCheckBox->set(pIsRenderNavMesh);
}

BOOL LLFloaterPathfindingConsole::isRenderWalkables() const
{
	return mShowWalkablesCheckBox->get();
}

void LLFloaterPathfindingConsole::setRenderWalkables(BOOL pIsRenderWalkables)
{
	mShowWalkablesCheckBox->set(pIsRenderWalkables);
}

BOOL LLFloaterPathfindingConsole::isRenderStaticObstacles() const
{
	return mShowStaticObstaclesCheckBox->get();
}

void LLFloaterPathfindingConsole::setRenderStaticObstacles(BOOL pIsRenderStaticObstacles)
{
	mShowStaticObstaclesCheckBox->set(pIsRenderStaticObstacles);
}

BOOL LLFloaterPathfindingConsole::isRenderMaterialVolumes() const
{
	return mShowMaterialVolumesCheckBox->get();
}

void LLFloaterPathfindingConsole::setRenderMaterialVolumes(BOOL pIsRenderMaterialVolumes)
{
	mShowMaterialVolumesCheckBox->set(pIsRenderMaterialVolumes);
}

BOOL LLFloaterPathfindingConsole::isRenderExclusionVolumes() const
{
	return mShowExclusionVolumesCheckBox->get();
}

void LLFloaterPathfindingConsole::setRenderExclusionVolumes(BOOL pIsRenderExclusionVolumes)
{
	mShowExclusionVolumesCheckBox->set(pIsRenderExclusionVolumes);
}

BOOL LLFloaterPathfindingConsole::isRenderWorld() const
{
	return mShowWorldCheckBox->get();
}

void LLFloaterPathfindingConsole::setRenderWorld(BOOL pIsRenderWorld)
{
	mShowWorldCheckBox->set(pIsRenderWorld);
}

LLFloaterPathfindingConsole::ERenderHeatmapType LLFloaterPathfindingConsole::getRenderHeatmapType() const
{
	ERenderHeatmapType renderHeatmapType;

	switch (mShowNavMeshWalkabilityComboBox->getValue().asInteger())
	{
	case XUI_RENDER_HEATMAP_NONE :
		renderHeatmapType = kRenderHeatmapNone;
		break;
	case XUI_RENDER_HEATMAP_A :
		renderHeatmapType = kRenderHeatmapA;
		break;
	case XUI_RENDER_HEATMAP_B :
		renderHeatmapType = kRenderHeatmapB;
		break;
	case XUI_RENDER_HEATMAP_C :
		renderHeatmapType = kRenderHeatmapC;
		break;
	case XUI_RENDER_HEATMAP_D :
		renderHeatmapType = kRenderHeatmapD;
		break;
	default :
		renderHeatmapType = kRenderHeatmapNone;
		llassert(0);
		break;
	}

	return renderHeatmapType;
}

void LLFloaterPathfindingConsole::setRenderHeatmapType(ERenderHeatmapType pRenderHeatmapType)
{
	LLSD comboBoxValue;

	switch (pRenderHeatmapType)
	{
	case kRenderHeatmapNone :
		comboBoxValue = XUI_RENDER_HEATMAP_NONE;
		break;
	case kRenderHeatmapA :
		comboBoxValue = XUI_RENDER_HEATMAP_A;
		break;
	case kRenderHeatmapB :
		comboBoxValue = XUI_RENDER_HEATMAP_B;
		break;
	case kRenderHeatmapC :
		comboBoxValue = XUI_RENDER_HEATMAP_C;
		break;
	case kRenderHeatmapD :
		comboBoxValue = XUI_RENDER_HEATMAP_D;
		break;
	default :
		comboBoxValue = XUI_RENDER_HEATMAP_NONE;
		llassert(0);
		break;
	}

	return mShowNavMeshWalkabilityComboBox->setValue(comboBoxValue);
}

F32 LLFloaterPathfindingConsole::getCharacterWidth() const
{
	return mCharacterWidthSlider->getValueF32();
}

void LLFloaterPathfindingConsole::setCharacterWidth(F32 pCharacterWidth)
{
	mCharacterWidthSlider->setValue(LLSD(pCharacterWidth));
}

LLFloaterPathfindingConsole::ECharacterType LLFloaterPathfindingConsole::getCharacterType() const
{
	ECharacterType characterType;

	switch (mCharacterTypeRadioGroup->getValue().asInteger())
	{
	case XUI_CHARACTER_TYPE_A :
		characterType = kCharacterTypeA;
		break;
	case XUI_CHARACTER_TYPE_B :
		characterType = kCharacterTypeB;
		break;
	case XUI_CHARACTER_TYPE_C :
		characterType = kCharacterTypeC;
		break;
	case XUI_CHARACTER_TYPE_D :
		characterType = kCharacterTypeD;
		break;
	default :
		characterType = kCharacterTypeA;
		llassert(0);
		break;
	}

	return characterType;
}

void LLFloaterPathfindingConsole::setCharacterType(ECharacterType pCharacterType)
{
	LLSD radioGroupValue;

	switch (pCharacterType)
	{
	case kCharacterTypeA :
		radioGroupValue = XUI_CHARACTER_TYPE_A;
		break;
	case kCharacterTypeB :
		radioGroupValue = XUI_CHARACTER_TYPE_B;
		break;
	case kCharacterTypeC :
		radioGroupValue = XUI_CHARACTER_TYPE_C;
		break;
	case kCharacterTypeD :
		radioGroupValue = XUI_CHARACTER_TYPE_D;
		break;
	default :
		radioGroupValue = XUI_CHARACTER_TYPE_A;
		llassert(0);
		break;
	}

	mCharacterTypeRadioGroup->setValue(radioGroupValue);
}

LLFloaterPathfindingConsole::LLFloaterPathfindingConsole(const LLSD& pSeed)
	: LLFloater(pSeed),
	mSelfHandle(),
	mShowNavMeshCheckBox(NULL),
	mShowNavMeshWalkabilityComboBox(NULL),
	mShowWalkablesCheckBox(NULL),
	mShowStaticObstaclesCheckBox(NULL),
	mShowMaterialVolumesCheckBox(NULL),
	mShowExclusionVolumesCheckBox(NULL),
	mShowWorldCheckBox(NULL),
	mPathfindingStatus(NULL),
	mViewCharactersButton(NULL),
	mEditTestTabContainer(NULL),
	mEditTab(NULL),
	mTestTab(NULL),
	mUnfreezeLabel(NULL),
	mUnfreezeButton(NULL),
	mLinksetsLabel(NULL),
	mLinksetsButton(NULL),
	mFreezeLabel(NULL),
	mFreezeButton(NULL),
	mCharacterWidthSlider(NULL),
	mCharacterTypeRadioGroup(NULL),
	mPathTestingStatus(NULL),
	mClearPathButton(NULL),
	mNavMeshZoneSlot(),
	mNavMeshZone(),
	mAgentStateSlot(),
	mConsoleState(kConsoleStateUnknown),
	mPathData(),
	mHasStartPoint(false),
	mHasEndPoint(false),
	mHeartBeat( false )
{
	mSelfHandle.bind(this);
}

LLFloaterPathfindingConsole::~LLFloaterPathfindingConsole()
{
}

void LLFloaterPathfindingConsole::onShowWalkabilitySet()
{
	switch (getRenderHeatmapType())
	{
	case kRenderHeatmapNone :
		llwarns << "functionality has not yet been implemented to toggle '"
			<< mShowNavMeshWalkabilityComboBox->getName() << "' to RenderHeatmapNone"
			<< llendl;
		break;
	case kRenderHeatmapA :
		llwarns << "functionality has not yet been implemented to toggle '"
			<< mShowNavMeshWalkabilityComboBox->getName() << "' to RenderHeatmapA"
			<< llendl;
		break;
	case kRenderHeatmapB :
		llwarns << "functionality has not yet been implemented to toggle '"
			<< mShowNavMeshWalkabilityComboBox->getName() << "' to RenderHeatmapB"
			<< llendl;
		break;
	case kRenderHeatmapC :
		llwarns << "functionality has not yet been implemented to toggle '"
			<< mShowNavMeshWalkabilityComboBox->getName() << "' to RenderHeatmapC"
			<< llendl;
		break;
	case kRenderHeatmapD :
		llwarns << "functionality has not yet been implemented to toggle '"
			<< mShowNavMeshWalkabilityComboBox->getName() << "' to RenderHeatmapD"
			<< llendl;
		break;
	default :
		llassert(0);
		break;
	}
}

void LLFloaterPathfindingConsole::onShowWorldToggle()
{
	BOOL checkBoxValue = mShowWorldCheckBox->get();

	LLPathingLib *llPathingLibInstance = LLPathingLib::getInstance();
	if (llPathingLibInstance != NULL)
	{
		llPathingLibInstance->setRenderWorld(checkBoxValue);
	}
	else
	{
		mShowWorldCheckBox->set(FALSE);
		llwarns << "cannot find LLPathingLib instance" << llendl;
	}
}

void LLFloaterPathfindingConsole::onCharacterWidthSet()
{
	generatePath();
	updatePathTestStatus();
}

void LLFloaterPathfindingConsole::onCharacterTypeSwitch()
{
	switch (getCharacterType())
	{
	case kCharacterTypeA :
		llwarns << "functionality has not yet been implemented to toggle '"
			<< mCharacterTypeRadioGroup->getName() << "' to CharacterTypeA"
			<< llendl;
		break;
	case kCharacterTypeB :
		llwarns << "functionality has not yet been implemented to toggle '"
			<< mCharacterTypeRadioGroup->getName() << "' to CharacterTypeB"
			<< llendl;
		break;
	case kCharacterTypeC :
		llwarns << "functionality has not yet been implemented to toggle '"
			<< mCharacterTypeRadioGroup->getName() << "' to CharacterTypeC"
			<< llendl;
		break;
	case kCharacterTypeD :
		llwarns << "functionality has not yet been implemented to toggle '"
			<< mCharacterTypeRadioGroup->getName() << "' to CharacterTypeD"
			<< llendl;
		break;
	default :
		llassert(0);
		break;
	}
	updatePathTestStatus();
}

void LLFloaterPathfindingConsole::onViewCharactersClicked()
{
	LLFloaterPathfindingCharacters::openCharactersViewer();
}

void LLFloaterPathfindingConsole::onUnfreezeClicked()
{
	mUnfreezeButton->setEnabled(FALSE);
	LLPathfindingManager::getInstance()->requestSetAgentState(LLPathfindingManager::kAgentStateUnfrozen);
}

void LLFloaterPathfindingConsole::onFreezeClicked()
{
	mFreezeButton->setEnabled(FALSE);
	LLPathfindingManager::getInstance()->requestSetAgentState(LLPathfindingManager::kAgentStateFrozen);
}

void LLFloaterPathfindingConsole::onViewEditLinksetClicked()
{
	LLFloaterPathfindingLinksets::openLinksetsEditor();
}

void LLFloaterPathfindingConsole::onClearPathClicked()
{
	mHasStartPoint = false;
	mHasEndPoint = false;
	updatePathTestStatus();
}

void LLFloaterPathfindingConsole::onNavMeshZoneCB(LLPathfindingNavMeshZone::ENavMeshZoneRequestStatus pNavMeshZoneRequestStatus)
{
	switch (pNavMeshZoneRequestStatus)
	{
	case LLPathfindingNavMeshZone::kNavMeshZoneRequestStarted :
		setConsoleState(kConsoleStateDownloading);
		break;
	case LLPathfindingNavMeshZone::kNavMeshZoneRequestCompleted :
		setConsoleState(kConsoleStateHasNavMesh);
		break;
	case LLPathfindingNavMeshZone::kNavMeshZoneRequestNotEnabled :
		setConsoleState(kConsoleStateRegionNotEnabled);
		break;
	case LLPathfindingNavMeshZone::kNavMeshZoneRequestError :
		setConsoleState(kConsoleStateError);
		break;
	case LLPathfindingNavMeshZone::kNavMeshZoneRequestUnknown :
	default:
		setConsoleState(kConsoleStateUnknown);
		llassert(0);
		break;
	}
}

void LLFloaterPathfindingConsole::onAgentStateCB(LLPathfindingManager::EAgentState pAgentState)
{
	setAgentState(pAgentState);
}

void LLFloaterPathfindingConsole::setConsoleState(EConsoleState pConsoleState)
{
	mConsoleState = pConsoleState;
	updateControlsOnConsoleState();
	updateStatusOnConsoleState();
}

void LLFloaterPathfindingConsole::updateControlsOnConsoleState()
{
	switch (mConsoleState)
	{
	case kConsoleStateUnknown :
	case kConsoleStateLibraryNotImplemented :
	case kConsoleStateRegionNotEnabled :
		mShowNavMeshCheckBox->setEnabled(FALSE);
		mShowNavMeshWalkabilityComboBox->setEnabled(FALSE);
		mShowWalkablesCheckBox->setEnabled(FALSE);
		mShowStaticObstaclesCheckBox->setEnabled(FALSE);
		mShowMaterialVolumesCheckBox->setEnabled(FALSE);
		mShowExclusionVolumesCheckBox->setEnabled(FALSE);
		mShowWorldCheckBox->setEnabled(FALSE);
		mViewCharactersButton->setEnabled(FALSE);
		mEditTestTabContainer->selectTab(0);
		mTestTab->setEnabled(FALSE);
		mCharacterWidthSlider->setEnabled(FALSE);
		mCharacterTypeRadioGroup->setEnabled(FALSE);
		mClearPathButton->setEnabled(FALSE);
		mHasStartPoint = false;
		mHasEndPoint = false;
		break;
	case kConsoleStateDownloading :
	case kConsoleStateError :
		mShowNavMeshCheckBox->setEnabled(FALSE);
		mShowNavMeshWalkabilityComboBox->setEnabled(FALSE);
		mShowWalkablesCheckBox->setEnabled(FALSE);
		mShowStaticObstaclesCheckBox->setEnabled(FALSE);
		mShowMaterialVolumesCheckBox->setEnabled(FALSE);
		mShowExclusionVolumesCheckBox->setEnabled(FALSE);
		mShowWorldCheckBox->setEnabled(FALSE);
		mViewCharactersButton->setEnabled(TRUE);
		mEditTestTabContainer->selectTab(0);
		mTestTab->setEnabled(FALSE);
		mCharacterWidthSlider->setEnabled(FALSE);
		mCharacterTypeRadioGroup->setEnabled(FALSE);
		mClearPathButton->setEnabled(FALSE);
		mHasStartPoint = false;
		mHasEndPoint = false;
		break;
	case kConsoleStateHasNavMesh :
	case kConsoleStateHasNavMeshDownloading :
		mShowNavMeshCheckBox->setEnabled(TRUE);
		mShowNavMeshWalkabilityComboBox->setEnabled(TRUE);
		mShowWalkablesCheckBox->setEnabled(TRUE);
		mShowStaticObstaclesCheckBox->setEnabled(TRUE);
		mShowMaterialVolumesCheckBox->setEnabled(TRUE);
		mShowExclusionVolumesCheckBox->setEnabled(TRUE);
		mShowWorldCheckBox->setEnabled(TRUE);
		mViewCharactersButton->setEnabled(TRUE);
		mTestTab->setEnabled(TRUE);
		mCharacterWidthSlider->setEnabled(TRUE);
		mCharacterTypeRadioGroup->setEnabled(TRUE);
		mClearPathButton->setEnabled(TRUE);
		mTestTab->setEnabled(TRUE);
		break;
	default :
		llassert(0);
		break;
	}
}

void LLFloaterPathfindingConsole::updateStatusOnConsoleState()
{
	static const LLColor4 warningColor = LLUIColorTable::instance().getColor("DrYellow");

	std::string statusText("");
	LLStyle::Params styleParams;

	switch (mConsoleState)
	{
	case kConsoleStateUnknown :
		statusText = getString("navmesh_status_unknown");
		break;
	case kConsoleStateLibraryNotImplemented :
		statusText = getString("navmesh_status_library_not_implemented");
		styleParams.color = warningColor;
		break;
	case kConsoleStateRegionNotEnabled :
		statusText = getString("navmesh_status_region_not_enabled");
		styleParams.color = warningColor;
		break;
	case kConsoleStateDownloading :
		statusText = getString("navmesh_status_downloading");
		break;
	case kConsoleStateHasNavMesh :
		statusText = getString("navmesh_status_has_navmesh");
		break;
	case kConsoleStateHasNavMeshDownloading :
		statusText = getString("navmesh_status_has_navmesh_downloading");
		break;
	case kConsoleStateError :
		statusText = getString("navmesh_status_error");
		styleParams.color = warningColor;
		break;
	default :
		statusText = getString("navmesh_status_unknown");
		llassert(0);
		break;
	}

	mPathfindingStatus->setText((LLStringExplicit)statusText, styleParams);
}

void LLFloaterPathfindingConsole::setAgentState(LLPathfindingManager::EAgentState pAgentState)
{
	switch (LLPathfindingManager::getInstance()->getLastKnownNonErrorAgentState())
	{
	case LLPathfindingManager::kAgentStateUnknown :
	case LLPathfindingManager::kAgentStateNotEnabled :
		mEditTab->setEnabled(FALSE);
		mUnfreezeLabel->setEnabled(FALSE);
		mUnfreezeButton->setEnabled(FALSE);
		mLinksetsLabel->setEnabled(FALSE);
		mLinksetsButton->setEnabled(FALSE);
		mFreezeLabel->setEnabled(FALSE);
		mFreezeButton->setEnabled(FALSE);
		break;
	case LLPathfindingManager::kAgentStateFrozen :
		mEditTab->setEnabled(TRUE);
		mUnfreezeLabel->setEnabled(TRUE);
		mUnfreezeButton->setEnabled(TRUE);
		mLinksetsLabel->setEnabled(FALSE);
		mLinksetsButton->setEnabled(FALSE);
		mFreezeLabel->setEnabled(FALSE);
		mFreezeButton->setEnabled(FALSE);
		break;
	case LLPathfindingManager::kAgentStateUnfrozen :
		mEditTab->setEnabled(TRUE);
		mUnfreezeLabel->setEnabled(FALSE);
		mUnfreezeButton->setEnabled(FALSE);
		mLinksetsLabel->setEnabled(TRUE);
		mLinksetsButton->setEnabled(TRUE);
		mFreezeLabel->setEnabled(TRUE);
		mFreezeButton->setEnabled(TRUE);
		break;
	default :
		llassert(0);
		break;
	}
}
 
void LLFloaterPathfindingConsole::generatePath()
{
	if (mHasStartPoint && mHasEndPoint)
	{
		mPathData.mCharacterWidth = getCharacterWidth();
		LLPathingLib::getInstance()->generatePath(mPathData);
	}
}

void LLFloaterPathfindingConsole::updatePathTestStatus()
{
	static const LLColor4 warningColor = LLUIColorTable::instance().getColor("DrYellow");

	std::string statusText("");
	LLStyle::Params styleParams;

	if (!mHasStartPoint && !mHasEndPoint)
	{
		statusText = getString("pathing_choose_start_and_end_points");
		styleParams.color = warningColor;
	}
	else if (!mHasStartPoint && mHasEndPoint)
	{
		statusText = getString("pathing_choose_start_point");
		styleParams.color = warningColor;
	}
	else if (mHasStartPoint && !mHasEndPoint)
	{
		statusText = getString("pathing_choose_end_point");
		styleParams.color = warningColor;
	}
	else
	{
		statusText = getString("pathing_path_valid");
	}

	mPathTestingStatus->setText((LLStringExplicit)statusText, styleParams);
}


BOOL LLFloaterPathfindingConsole::isRenderAnyShapes() const
{
	if ( isRenderWalkables() || isRenderStaticObstacles() ||
		 isRenderMaterialVolumes() ||  isRenderExclusionVolumes() )
	{
		return true;
	}
	
	return false;
}

U32 LLFloaterPathfindingConsole::getRenderShapeFlags()
{
	resetShapeRenderFlags();

	if ( isRenderWalkables() )			
	{ 
		setShapeRenderFlag( LLPathingLib::LLST_WalkableObjects ); 
	}
	if ( isRenderStaticObstacles() )	
	{ 
		setShapeRenderFlag( LLPathingLib::LLST_ObstacleObjects ); 
	}
	if ( isRenderMaterialVolumes() )	
	{ 
		setShapeRenderFlag( LLPathingLib::LLST_MaterialPhantoms ); 
	}
	if ( isRenderExclusionVolumes() )	
	{ 
		setShapeRenderFlag( LLPathingLib::LLST_ExclusionPhantoms ); 
	}
	return mShapeRenderFlags;
}
<|MERGE_RESOLUTION|>--- conflicted
+++ resolved
@@ -1,931 +1,927 @@
-/** 
-* @file llfloaterpathfindingconsole.cpp
-* @author William Todd Stinson
-* @brief "Pathfinding console" floater, allowing manipulation of the Havok AI pathfinding settings.
-*
-* $LicenseInfo:firstyear=2002&license=viewerlgpl$
-* Second Life Viewer Source Code
-* Copyright (C) 2010, Linden Research, Inc.
-* 
-* This library is free software; you can redistribute it and/or
-* modify it under the terms of the GNU Lesser General Public
-* License as published by the Free Software Foundation;
-* version 2.1 of the License only.
-* 
-* This library is distributed in the hope that it will be useful,
-* but WITHOUT ANY WARRANTY; without even the implied warranty of
-* MERCHANTABILITY or FITNESS FOR A PARTICULAR PURPOSE.  See the GNU
-* Lesser General Public License for more details.
-* 
-* You should have received a copy of the GNU Lesser General Public
-* License along with this library; if not, write to the Free Software
-* Foundation, Inc., 51 Franklin Street, Fifth Floor, Boston, MA  02110-1301  USA
-* 
-* Linden Research, Inc., 945 Battery Street, San Francisco, CA  94111  USA
-* $/LicenseInfo$
-*/
-
-#include "llviewerprecompiledheaders.h"
-#include "llfloaterpathfindingconsole.h"
-#include "llfloaterpathfindinglinksets.h"
-#include "llfloaterpathfindingcharacters.h"
-
-#include "llsd.h"
-#include "llhandle.h"
-#include "llagent.h"
-#include "llpanel.h"
-#include "llbutton.h"
-#include "llradiogroup.h"
-#include "llsliderctrl.h"
-#include "lllineeditor.h"
-#include "lltextbase.h"
-#include "lltabcontainer.h"
-#include "llcombobox.h"
-#include "llfloaterreg.h"
-#include "llviewerregion.h"
-#include "llviewerwindow.h"
-#include "llviewercamera.h"
-#include "llviewercontrol.h"
-#include "llpathfindingnavmeshzone.h"
-#include "llpathfindingmanager.h"
-
-#include "LLPathingLib.h"
-
-#define XUI_RENDER_HEATMAP_NONE 0
-#define XUI_RENDER_HEATMAP_A 1
-#define XUI_RENDER_HEATMAP_B 2
-#define XUI_RENDER_HEATMAP_C 3
-#define XUI_RENDER_HEATMAP_D 4
-
-#define XUI_CHARACTER_TYPE_A 1
-#define XUI_CHARACTER_TYPE_B 2
-#define XUI_CHARACTER_TYPE_C 3
-#define XUI_CHARACTER_TYPE_D 4
-
-#define XUI_TEST_TAB_INDEX 1
-
-LLHandle<LLFloaterPathfindingConsole> LLFloaterPathfindingConsole::sInstanceHandle;
-
-//---------------------------------------------------------------------------
-// LLFloaterPathfindingConsole
-//---------------------------------------------------------------------------
-
-BOOL LLFloaterPathfindingConsole::postBuild()
-{
-	mShowNavMeshCheckBox = findChild<LLCheckBoxCtrl>("show_navmesh");
-	llassert(mShowNavMeshCheckBox != NULL);
-
-	mShowNavMeshWalkabilityComboBox = findChild<LLComboBox>("show_heatmap_mode");
-	llassert(mShowNavMeshWalkabilityComboBox != NULL);
-	mShowNavMeshWalkabilityComboBox->setCommitCallback(boost::bind(&LLFloaterPathfindingConsole::onShowWalkabilitySet, this));
-
-	mShowWalkablesCheckBox = findChild<LLCheckBoxCtrl>("show_walkables");
-	llassert(mShowWalkablesCheckBox != NULL);
-
-	mShowStaticObstaclesCheckBox = findChild<LLCheckBoxCtrl>("show_static_obstacles");
-	llassert(mShowStaticObstaclesCheckBox != NULL);
-
-	mShowMaterialVolumesCheckBox = findChild<LLCheckBoxCtrl>("show_material_volumes");
-	llassert(mShowMaterialVolumesCheckBox != NULL);
-
-	mShowExclusionVolumesCheckBox = findChild<LLCheckBoxCtrl>("show_exclusion_volumes");
-	llassert(mShowExclusionVolumesCheckBox != NULL);
-
-	mShowWorldCheckBox = findChild<LLCheckBoxCtrl>("show_world");
-	llassert(mShowWorldCheckBox != NULL);
-	mShowWorldCheckBox->setCommitCallback(boost::bind(&LLFloaterPathfindingConsole::onShowWorldToggle, this));
-
-	mViewCharactersButton = findChild<LLButton>("view_characters_floater");
-	llassert(mViewCharactersButton != NULL);
-	mViewCharactersButton->setCommitCallback(boost::bind(&LLFloaterPathfindingConsole::onViewCharactersClicked, this));
-
-	mEditTestTabContainer = findChild<LLTabContainer>("edit_test_tab_container");
-	llassert(mEditTestTabContainer != NULL);
-
-	mEditTab = findChild<LLPanel>("edit_panel");
-	llassert(mEditTab != NULL);
-
-	mTestTab = findChild<LLPanel>("test_panel");
-	llassert(mTestTab != NULL);
-
-	mUnfreezeLabel = findChild<LLTextBase>("unfreeze_label");
-	llassert(mUnfreezeLabel != NULL);
-
-	mUnfreezeButton = findChild<LLButton>("enter_unfrozen_mode");
-	llassert(mUnfreezeButton != NULL);
-	mUnfreezeButton->setCommitCallback(boost::bind(&LLFloaterPathfindingConsole::onUnfreezeClicked, this));
-
-	mLinksetsLabel = findChild<LLTextBase>("edit_linksets_label");
-	llassert(mLinksetsLabel != NULL);
-
-	mLinksetsButton = findChild<LLButton>("view_and_edit_linksets");
-	llassert(mLinksetsButton != NULL);
-	mLinksetsButton->setCommitCallback(boost::bind(&LLFloaterPathfindingConsole::onViewEditLinksetClicked, this));
-
-	mFreezeLabel = findChild<LLTextBase>("freeze_label");
-	llassert(mFreezeLabel != NULL);
-
-	mFreezeButton = findChild<LLButton>("enter_frozen_mode");
-	llassert(mFreezeButton != NULL);
-	mFreezeButton->setCommitCallback(boost::bind(&LLFloaterPathfindingConsole::onFreezeClicked, this));
-
-	mPathfindingStatus = findChild<LLTextBase>("pathfinding_status");
-	llassert(mPathfindingStatus != NULL);
-
-	mCharacterWidthSlider = findChild<LLSliderCtrl>("character_width");
-	llassert(mCharacterWidthSlider != NULL);
-	mCharacterWidthSlider->setCommitCallback(boost::bind(&LLFloaterPathfindingConsole::onCharacterWidthSet, this));
-
-	mCharacterTypeRadioGroup = findChild<LLRadioGroup>("character_type");
-	llassert(mCharacterTypeRadioGroup != NULL);
-	mCharacterTypeRadioGroup->setCommitCallback(boost::bind(&LLFloaterPathfindingConsole::onCharacterTypeSwitch, this));
-
-	mPathTestingStatus = findChild<LLTextBase>("path_test_status");
-	llassert(mPathTestingStatus != NULL);
-
-	mClearPathButton = findChild<LLButton>("clear_path");
-	llassert(mClearPathButton != NULL);
-	mClearPathButton->setCommitCallback(boost::bind(&LLFloaterPathfindingConsole::onClearPathClicked, this));
-
-	return LLFloater::postBuild();
-}
-
-void LLFloaterPathfindingConsole::onOpen(const LLSD& pKey)
-{
-	LLFloater::onOpen(pKey);
-	setHeartBeat( true );
-	//make sure we have a pathing system
-	if ( !LLPathingLib::getInstance() )
-	{
-		LLPathingLib::initSystem();
-	}	
-	if ( LLPathingLib::getInstance() == NULL )
-	{ 
-		setConsoleState(kConsoleStateLibraryNotImplemented);
-		llwarns <<"Errror: cannot find pathing library implementation."<<llendl;
-	}
-	else
-	{
-		if (!mNavMeshZoneSlot.connected())
-		{
-			mNavMeshZone.registerNavMeshZoneListener(boost::bind(&LLFloaterPathfindingConsole::onNavMeshZoneCB, this, _1));
-		}
-
-		mNavMeshZone.setCurrentRegionAsCenter();
-		mNavMeshZone.refresh();
-#if 0
-		LLPathingLib::getInstance()->cleanupResidual();
-
-		mCurrentMDO = 0;
-		mNavMeshCnt = 0;
-
-		//make sure the region is essentially enabled for navmesh support
-		std::string capability = "RetrieveNavMeshSrc";
-		
-		LLViewerRegion* pCurrentRegion = gAgent.getRegion();
-		std::vector<LLViewerRegion*> regions;
-		regions.push_back( pCurrentRegion );
-		std::vector<int> shiftDirections;
-		shiftDirections.push_back( CURRENT_REGION );
-
-		mNeighboringRegion = gSavedSettings.getU32("RetrieveNeighboringRegion");
-		if ( mNeighboringRegion != CURRENT_REGION )
-		{
-			//User wants to pull in a neighboring region
-			std::vector<S32> availableRegions;
-			pCurrentRegion->getNeighboringRegionsStatus( availableRegions );
-			//Is the desired region in the available list
-			std::vector<S32>::iterator foundElem = std::find(availableRegions.begin(),availableRegions.end(),mNeighboringRegion); 
-			if ( foundElem != availableRegions.end() )
-			{
-				LLViewerRegion* pCurrentRegion = gAgent.getRegion();
-				std::vector<LLViewerRegion*> regionPtrs;
-				pCurrentRegion->getNeighboringRegions( regionPtrs );
-				regions.push_back( regionPtrs[mNeighboringRegion] );
-				shiftDirections.push_back( mNeighboringRegion );
-			}
-		}		
-		
-		
-		//If the navmesh shift ops and the total region counts do not match - use the current region, only.
-		if ( shiftDirections.size() != regions.size() )
-		{
-			shiftDirections.clear();regions.clear();
-			regions.push_back( pCurrentRegion );
-			shiftDirections.push_back( CURRENT_REGION );				
-		}
-
-		int regionCnt = regions.size();
-		mNavMeshCnt = regionCnt;
-
-		for ( int i=0; i<regionCnt; ++i )
-		{
-			std::string url = regions[i]->getCapability( capability );
-
-			if ( !url.empty() )
-			{
-				std::string str = getString("navmesh_fetch_inprogress");
-				mPathfindingStatus->setText((LLStringExplicit)str);
-				LLNavMeshStation::getInstance()->setNavMeshDownloadURL( url );
-				int dir = shiftDirections[i];
-				LLNavMeshStation::getInstance()->downloadNavMeshSrc( mNavMeshDownloadObserver[mCurrentMDO].getObserverHandle(), dir );				
-				++mCurrentMDO;
-			}				
-			else
-			{
-				--mNavMeshCnt;
-				std::string str = getString("navmesh_region_not_enabled");
-				LLStyle::Params styleParams;
-				styleParams.color = LLUIColorTable::instance().getColor("DrYellow");
-				mPathfindingStatus->setText((LLStringExplicit)str, styleParams);
-				llinfos<<"Region has does not required caps of type ["<<capability<<"]"<<llendl;
-			}
-		}
-#endif
-	}		
-
-	if (!mAgentStateSlot.connected())
-	{
-		LLPathfindingManager::getInstance()->registerAgentStateListener(boost::bind(&LLFloaterPathfindingConsole::onAgentStateCB, this, _1));
-	}
-
-	setAgentState(LLPathfindingManager::getInstance()->getAgentState());
-	updatePathTestStatus();
-}
-
-void LLFloaterPathfindingConsole::onClose(bool pIsAppQuitting)
-{
-	if (mAgentStateSlot.connected())
-	{
-		mAgentStateSlot.disconnect();
-	}
-<<<<<<< HEAD
-
-	if (mNavMeshZoneSlot.connected())
-	{
-		mNavMeshZoneSlot.disconnect();
-	}
-
-	//mNavMeshZone.disable();
-
-=======
-	if ( LLPathingLib::getInstance() ) { LLPathingLib::getInstance()->cleanupResidual(); }
->>>>>>> 4370d026
-	LLFloater::onClose(pIsAppQuitting);
-	setHeartBeat( false );
-	setConsoleState(kConsoleStateUnknown);
-}
-
-BOOL LLFloaterPathfindingConsole::handleAnyMouseClick(S32 x, S32 y, MASK mask, EClickType clicktype, BOOL down)
-{
-	if (isGeneratePathMode(mask, clicktype, down))
-	{
-		LLVector3 dv = gViewerWindow->mouseDirectionGlobal(x, y);
-		LLVector3 mousePos = LLViewerCamera::getInstance()->getOrigin();
-		LLVector3 rayStart = mousePos;
-		LLVector3 rayEnd = mousePos + dv * 150;
-
-		if (mask & MASK_CONTROL)
-		{
-			mPathData.mStartPointA = rayStart;
-			mPathData.mEndPointA = rayEnd;
-			mHasStartPoint = true;
-		}
-		else if (mask & MASK_SHIFT)
-		{
-			mPathData.mStartPointB = rayStart;
-			mPathData.mEndPointB = rayEnd;
-			mHasEndPoint = true;
-		}
-		generatePath();
-		updatePathTestStatus();
-
-		return TRUE;
-	}
-	else
-	{
-		return LLFloater::handleAnyMouseClick(x, y, mask, clicktype, down);
-	}
-}
-
-BOOL LLFloaterPathfindingConsole::isGeneratePathMode(MASK mask, EClickType clicktype, BOOL down) const
-{
-	return (isShown() && (mEditTestTabContainer->getCurrentPanelIndex() == XUI_TEST_TAB_INDEX) &&
-		(clicktype == LLMouseHandler::CLICK_LEFT) && down && 
-		(((mask & MASK_CONTROL) && !(mask & (~MASK_CONTROL))) ||
-		((mask & MASK_SHIFT) && !(mask & (~MASK_SHIFT)))));
-}
-
-LLHandle<LLFloaterPathfindingConsole> LLFloaterPathfindingConsole::getInstanceHandle()
-{
-	if (sInstanceHandle.isDead())
-	{
-		LLFloaterPathfindingConsole *floaterInstance = LLFloaterReg::getTypedInstance<LLFloaterPathfindingConsole>("pathfinding_console");
-		if (floaterInstance != NULL)
-		{
-			sInstanceHandle = floaterInstance->mSelfHandle;
-		}
-	}
-
-	return sInstanceHandle;
-}
-
-BOOL LLFloaterPathfindingConsole::isRenderPath() const
-{
-	return (mHasStartPoint && mHasEndPoint);
-}
-
-BOOL LLFloaterPathfindingConsole::isRenderNavMesh() const
-{
-	return mShowNavMeshCheckBox->get();
-}
-
-void LLFloaterPathfindingConsole::setRenderNavMesh(BOOL pIsRenderNavMesh)
-{
-	mShowNavMeshCheckBox->set(pIsRenderNavMesh);
-}
-
-BOOL LLFloaterPathfindingConsole::isRenderWalkables() const
-{
-	return mShowWalkablesCheckBox->get();
-}
-
-void LLFloaterPathfindingConsole::setRenderWalkables(BOOL pIsRenderWalkables)
-{
-	mShowWalkablesCheckBox->set(pIsRenderWalkables);
-}
-
-BOOL LLFloaterPathfindingConsole::isRenderStaticObstacles() const
-{
-	return mShowStaticObstaclesCheckBox->get();
-}
-
-void LLFloaterPathfindingConsole::setRenderStaticObstacles(BOOL pIsRenderStaticObstacles)
-{
-	mShowStaticObstaclesCheckBox->set(pIsRenderStaticObstacles);
-}
-
-BOOL LLFloaterPathfindingConsole::isRenderMaterialVolumes() const
-{
-	return mShowMaterialVolumesCheckBox->get();
-}
-
-void LLFloaterPathfindingConsole::setRenderMaterialVolumes(BOOL pIsRenderMaterialVolumes)
-{
-	mShowMaterialVolumesCheckBox->set(pIsRenderMaterialVolumes);
-}
-
-BOOL LLFloaterPathfindingConsole::isRenderExclusionVolumes() const
-{
-	return mShowExclusionVolumesCheckBox->get();
-}
-
-void LLFloaterPathfindingConsole::setRenderExclusionVolumes(BOOL pIsRenderExclusionVolumes)
-{
-	mShowExclusionVolumesCheckBox->set(pIsRenderExclusionVolumes);
-}
-
-BOOL LLFloaterPathfindingConsole::isRenderWorld() const
-{
-	return mShowWorldCheckBox->get();
-}
-
-void LLFloaterPathfindingConsole::setRenderWorld(BOOL pIsRenderWorld)
-{
-	mShowWorldCheckBox->set(pIsRenderWorld);
-}
-
-LLFloaterPathfindingConsole::ERenderHeatmapType LLFloaterPathfindingConsole::getRenderHeatmapType() const
-{
-	ERenderHeatmapType renderHeatmapType;
-
-	switch (mShowNavMeshWalkabilityComboBox->getValue().asInteger())
-	{
-	case XUI_RENDER_HEATMAP_NONE :
-		renderHeatmapType = kRenderHeatmapNone;
-		break;
-	case XUI_RENDER_HEATMAP_A :
-		renderHeatmapType = kRenderHeatmapA;
-		break;
-	case XUI_RENDER_HEATMAP_B :
-		renderHeatmapType = kRenderHeatmapB;
-		break;
-	case XUI_RENDER_HEATMAP_C :
-		renderHeatmapType = kRenderHeatmapC;
-		break;
-	case XUI_RENDER_HEATMAP_D :
-		renderHeatmapType = kRenderHeatmapD;
-		break;
-	default :
-		renderHeatmapType = kRenderHeatmapNone;
-		llassert(0);
-		break;
-	}
-
-	return renderHeatmapType;
-}
-
-void LLFloaterPathfindingConsole::setRenderHeatmapType(ERenderHeatmapType pRenderHeatmapType)
-{
-	LLSD comboBoxValue;
-
-	switch (pRenderHeatmapType)
-	{
-	case kRenderHeatmapNone :
-		comboBoxValue = XUI_RENDER_HEATMAP_NONE;
-		break;
-	case kRenderHeatmapA :
-		comboBoxValue = XUI_RENDER_HEATMAP_A;
-		break;
-	case kRenderHeatmapB :
-		comboBoxValue = XUI_RENDER_HEATMAP_B;
-		break;
-	case kRenderHeatmapC :
-		comboBoxValue = XUI_RENDER_HEATMAP_C;
-		break;
-	case kRenderHeatmapD :
-		comboBoxValue = XUI_RENDER_HEATMAP_D;
-		break;
-	default :
-		comboBoxValue = XUI_RENDER_HEATMAP_NONE;
-		llassert(0);
-		break;
-	}
-
-	return mShowNavMeshWalkabilityComboBox->setValue(comboBoxValue);
-}
-
-F32 LLFloaterPathfindingConsole::getCharacterWidth() const
-{
-	return mCharacterWidthSlider->getValueF32();
-}
-
-void LLFloaterPathfindingConsole::setCharacterWidth(F32 pCharacterWidth)
-{
-	mCharacterWidthSlider->setValue(LLSD(pCharacterWidth));
-}
-
-LLFloaterPathfindingConsole::ECharacterType LLFloaterPathfindingConsole::getCharacterType() const
-{
-	ECharacterType characterType;
-
-	switch (mCharacterTypeRadioGroup->getValue().asInteger())
-	{
-	case XUI_CHARACTER_TYPE_A :
-		characterType = kCharacterTypeA;
-		break;
-	case XUI_CHARACTER_TYPE_B :
-		characterType = kCharacterTypeB;
-		break;
-	case XUI_CHARACTER_TYPE_C :
-		characterType = kCharacterTypeC;
-		break;
-	case XUI_CHARACTER_TYPE_D :
-		characterType = kCharacterTypeD;
-		break;
-	default :
-		characterType = kCharacterTypeA;
-		llassert(0);
-		break;
-	}
-
-	return characterType;
-}
-
-void LLFloaterPathfindingConsole::setCharacterType(ECharacterType pCharacterType)
-{
-	LLSD radioGroupValue;
-
-	switch (pCharacterType)
-	{
-	case kCharacterTypeA :
-		radioGroupValue = XUI_CHARACTER_TYPE_A;
-		break;
-	case kCharacterTypeB :
-		radioGroupValue = XUI_CHARACTER_TYPE_B;
-		break;
-	case kCharacterTypeC :
-		radioGroupValue = XUI_CHARACTER_TYPE_C;
-		break;
-	case kCharacterTypeD :
-		radioGroupValue = XUI_CHARACTER_TYPE_D;
-		break;
-	default :
-		radioGroupValue = XUI_CHARACTER_TYPE_A;
-		llassert(0);
-		break;
-	}
-
-	mCharacterTypeRadioGroup->setValue(radioGroupValue);
-}
-
-LLFloaterPathfindingConsole::LLFloaterPathfindingConsole(const LLSD& pSeed)
-	: LLFloater(pSeed),
-	mSelfHandle(),
-	mShowNavMeshCheckBox(NULL),
-	mShowNavMeshWalkabilityComboBox(NULL),
-	mShowWalkablesCheckBox(NULL),
-	mShowStaticObstaclesCheckBox(NULL),
-	mShowMaterialVolumesCheckBox(NULL),
-	mShowExclusionVolumesCheckBox(NULL),
-	mShowWorldCheckBox(NULL),
-	mPathfindingStatus(NULL),
-	mViewCharactersButton(NULL),
-	mEditTestTabContainer(NULL),
-	mEditTab(NULL),
-	mTestTab(NULL),
-	mUnfreezeLabel(NULL),
-	mUnfreezeButton(NULL),
-	mLinksetsLabel(NULL),
-	mLinksetsButton(NULL),
-	mFreezeLabel(NULL),
-	mFreezeButton(NULL),
-	mCharacterWidthSlider(NULL),
-	mCharacterTypeRadioGroup(NULL),
-	mPathTestingStatus(NULL),
-	mClearPathButton(NULL),
-	mNavMeshZoneSlot(),
-	mNavMeshZone(),
-	mAgentStateSlot(),
-	mConsoleState(kConsoleStateUnknown),
-	mPathData(),
-	mHasStartPoint(false),
-	mHasEndPoint(false),
-	mHeartBeat( false )
-{
-	mSelfHandle.bind(this);
-}
-
-LLFloaterPathfindingConsole::~LLFloaterPathfindingConsole()
-{
-}
-
-void LLFloaterPathfindingConsole::onShowWalkabilitySet()
-{
-	switch (getRenderHeatmapType())
-	{
-	case kRenderHeatmapNone :
-		llwarns << "functionality has not yet been implemented to toggle '"
-			<< mShowNavMeshWalkabilityComboBox->getName() << "' to RenderHeatmapNone"
-			<< llendl;
-		break;
-	case kRenderHeatmapA :
-		llwarns << "functionality has not yet been implemented to toggle '"
-			<< mShowNavMeshWalkabilityComboBox->getName() << "' to RenderHeatmapA"
-			<< llendl;
-		break;
-	case kRenderHeatmapB :
-		llwarns << "functionality has not yet been implemented to toggle '"
-			<< mShowNavMeshWalkabilityComboBox->getName() << "' to RenderHeatmapB"
-			<< llendl;
-		break;
-	case kRenderHeatmapC :
-		llwarns << "functionality has not yet been implemented to toggle '"
-			<< mShowNavMeshWalkabilityComboBox->getName() << "' to RenderHeatmapC"
-			<< llendl;
-		break;
-	case kRenderHeatmapD :
-		llwarns << "functionality has not yet been implemented to toggle '"
-			<< mShowNavMeshWalkabilityComboBox->getName() << "' to RenderHeatmapD"
-			<< llendl;
-		break;
-	default :
-		llassert(0);
-		break;
-	}
-}
-
-void LLFloaterPathfindingConsole::onShowWorldToggle()
-{
-	BOOL checkBoxValue = mShowWorldCheckBox->get();
-
-	LLPathingLib *llPathingLibInstance = LLPathingLib::getInstance();
-	if (llPathingLibInstance != NULL)
-	{
-		llPathingLibInstance->setRenderWorld(checkBoxValue);
-	}
-	else
-	{
-		mShowWorldCheckBox->set(FALSE);
-		llwarns << "cannot find LLPathingLib instance" << llendl;
-	}
-}
-
-void LLFloaterPathfindingConsole::onCharacterWidthSet()
-{
-	generatePath();
-	updatePathTestStatus();
-}
-
-void LLFloaterPathfindingConsole::onCharacterTypeSwitch()
-{
-	switch (getCharacterType())
-	{
-	case kCharacterTypeA :
-		llwarns << "functionality has not yet been implemented to toggle '"
-			<< mCharacterTypeRadioGroup->getName() << "' to CharacterTypeA"
-			<< llendl;
-		break;
-	case kCharacterTypeB :
-		llwarns << "functionality has not yet been implemented to toggle '"
-			<< mCharacterTypeRadioGroup->getName() << "' to CharacterTypeB"
-			<< llendl;
-		break;
-	case kCharacterTypeC :
-		llwarns << "functionality has not yet been implemented to toggle '"
-			<< mCharacterTypeRadioGroup->getName() << "' to CharacterTypeC"
-			<< llendl;
-		break;
-	case kCharacterTypeD :
-		llwarns << "functionality has not yet been implemented to toggle '"
-			<< mCharacterTypeRadioGroup->getName() << "' to CharacterTypeD"
-			<< llendl;
-		break;
-	default :
-		llassert(0);
-		break;
-	}
-	updatePathTestStatus();
-}
-
-void LLFloaterPathfindingConsole::onViewCharactersClicked()
-{
-	LLFloaterPathfindingCharacters::openCharactersViewer();
-}
-
-void LLFloaterPathfindingConsole::onUnfreezeClicked()
-{
-	mUnfreezeButton->setEnabled(FALSE);
-	LLPathfindingManager::getInstance()->requestSetAgentState(LLPathfindingManager::kAgentStateUnfrozen);
-}
-
-void LLFloaterPathfindingConsole::onFreezeClicked()
-{
-	mFreezeButton->setEnabled(FALSE);
-	LLPathfindingManager::getInstance()->requestSetAgentState(LLPathfindingManager::kAgentStateFrozen);
-}
-
-void LLFloaterPathfindingConsole::onViewEditLinksetClicked()
-{
-	LLFloaterPathfindingLinksets::openLinksetsEditor();
-}
-
-void LLFloaterPathfindingConsole::onClearPathClicked()
-{
-	mHasStartPoint = false;
-	mHasEndPoint = false;
-	updatePathTestStatus();
-}
-
-void LLFloaterPathfindingConsole::onNavMeshZoneCB(LLPathfindingNavMeshZone::ENavMeshZoneRequestStatus pNavMeshZoneRequestStatus)
-{
-	switch (pNavMeshZoneRequestStatus)
-	{
-	case LLPathfindingNavMeshZone::kNavMeshZoneRequestStarted :
-		setConsoleState(kConsoleStateDownloading);
-		break;
-	case LLPathfindingNavMeshZone::kNavMeshZoneRequestCompleted :
-		setConsoleState(kConsoleStateHasNavMesh);
-		break;
-	case LLPathfindingNavMeshZone::kNavMeshZoneRequestNotEnabled :
-		setConsoleState(kConsoleStateRegionNotEnabled);
-		break;
-	case LLPathfindingNavMeshZone::kNavMeshZoneRequestError :
-		setConsoleState(kConsoleStateError);
-		break;
-	case LLPathfindingNavMeshZone::kNavMeshZoneRequestUnknown :
-	default:
-		setConsoleState(kConsoleStateUnknown);
-		llassert(0);
-		break;
-	}
-}
-
-void LLFloaterPathfindingConsole::onAgentStateCB(LLPathfindingManager::EAgentState pAgentState)
-{
-	setAgentState(pAgentState);
-}
-
-void LLFloaterPathfindingConsole::setConsoleState(EConsoleState pConsoleState)
-{
-	mConsoleState = pConsoleState;
-	updateControlsOnConsoleState();
-	updateStatusOnConsoleState();
-}
-
-void LLFloaterPathfindingConsole::updateControlsOnConsoleState()
-{
-	switch (mConsoleState)
-	{
-	case kConsoleStateUnknown :
-	case kConsoleStateLibraryNotImplemented :
-	case kConsoleStateRegionNotEnabled :
-		mShowNavMeshCheckBox->setEnabled(FALSE);
-		mShowNavMeshWalkabilityComboBox->setEnabled(FALSE);
-		mShowWalkablesCheckBox->setEnabled(FALSE);
-		mShowStaticObstaclesCheckBox->setEnabled(FALSE);
-		mShowMaterialVolumesCheckBox->setEnabled(FALSE);
-		mShowExclusionVolumesCheckBox->setEnabled(FALSE);
-		mShowWorldCheckBox->setEnabled(FALSE);
-		mViewCharactersButton->setEnabled(FALSE);
-		mEditTestTabContainer->selectTab(0);
-		mTestTab->setEnabled(FALSE);
-		mCharacterWidthSlider->setEnabled(FALSE);
-		mCharacterTypeRadioGroup->setEnabled(FALSE);
-		mClearPathButton->setEnabled(FALSE);
-		mHasStartPoint = false;
-		mHasEndPoint = false;
-		break;
-	case kConsoleStateDownloading :
-	case kConsoleStateError :
-		mShowNavMeshCheckBox->setEnabled(FALSE);
-		mShowNavMeshWalkabilityComboBox->setEnabled(FALSE);
-		mShowWalkablesCheckBox->setEnabled(FALSE);
-		mShowStaticObstaclesCheckBox->setEnabled(FALSE);
-		mShowMaterialVolumesCheckBox->setEnabled(FALSE);
-		mShowExclusionVolumesCheckBox->setEnabled(FALSE);
-		mShowWorldCheckBox->setEnabled(FALSE);
-		mViewCharactersButton->setEnabled(TRUE);
-		mEditTestTabContainer->selectTab(0);
-		mTestTab->setEnabled(FALSE);
-		mCharacterWidthSlider->setEnabled(FALSE);
-		mCharacterTypeRadioGroup->setEnabled(FALSE);
-		mClearPathButton->setEnabled(FALSE);
-		mHasStartPoint = false;
-		mHasEndPoint = false;
-		break;
-	case kConsoleStateHasNavMesh :
-	case kConsoleStateHasNavMeshDownloading :
-		mShowNavMeshCheckBox->setEnabled(TRUE);
-		mShowNavMeshWalkabilityComboBox->setEnabled(TRUE);
-		mShowWalkablesCheckBox->setEnabled(TRUE);
-		mShowStaticObstaclesCheckBox->setEnabled(TRUE);
-		mShowMaterialVolumesCheckBox->setEnabled(TRUE);
-		mShowExclusionVolumesCheckBox->setEnabled(TRUE);
-		mShowWorldCheckBox->setEnabled(TRUE);
-		mViewCharactersButton->setEnabled(TRUE);
-		mTestTab->setEnabled(TRUE);
-		mCharacterWidthSlider->setEnabled(TRUE);
-		mCharacterTypeRadioGroup->setEnabled(TRUE);
-		mClearPathButton->setEnabled(TRUE);
-		mTestTab->setEnabled(TRUE);
-		break;
-	default :
-		llassert(0);
-		break;
-	}
-}
-
-void LLFloaterPathfindingConsole::updateStatusOnConsoleState()
-{
-	static const LLColor4 warningColor = LLUIColorTable::instance().getColor("DrYellow");
-
-	std::string statusText("");
-	LLStyle::Params styleParams;
-
-	switch (mConsoleState)
-	{
-	case kConsoleStateUnknown :
-		statusText = getString("navmesh_status_unknown");
-		break;
-	case kConsoleStateLibraryNotImplemented :
-		statusText = getString("navmesh_status_library_not_implemented");
-		styleParams.color = warningColor;
-		break;
-	case kConsoleStateRegionNotEnabled :
-		statusText = getString("navmesh_status_region_not_enabled");
-		styleParams.color = warningColor;
-		break;
-	case kConsoleStateDownloading :
-		statusText = getString("navmesh_status_downloading");
-		break;
-	case kConsoleStateHasNavMesh :
-		statusText = getString("navmesh_status_has_navmesh");
-		break;
-	case kConsoleStateHasNavMeshDownloading :
-		statusText = getString("navmesh_status_has_navmesh_downloading");
-		break;
-	case kConsoleStateError :
-		statusText = getString("navmesh_status_error");
-		styleParams.color = warningColor;
-		break;
-	default :
-		statusText = getString("navmesh_status_unknown");
-		llassert(0);
-		break;
-	}
-
-	mPathfindingStatus->setText((LLStringExplicit)statusText, styleParams);
-}
-
-void LLFloaterPathfindingConsole::setAgentState(LLPathfindingManager::EAgentState pAgentState)
-{
-	switch (LLPathfindingManager::getInstance()->getLastKnownNonErrorAgentState())
-	{
-	case LLPathfindingManager::kAgentStateUnknown :
-	case LLPathfindingManager::kAgentStateNotEnabled :
-		mEditTab->setEnabled(FALSE);
-		mUnfreezeLabel->setEnabled(FALSE);
-		mUnfreezeButton->setEnabled(FALSE);
-		mLinksetsLabel->setEnabled(FALSE);
-		mLinksetsButton->setEnabled(FALSE);
-		mFreezeLabel->setEnabled(FALSE);
-		mFreezeButton->setEnabled(FALSE);
-		break;
-	case LLPathfindingManager::kAgentStateFrozen :
-		mEditTab->setEnabled(TRUE);
-		mUnfreezeLabel->setEnabled(TRUE);
-		mUnfreezeButton->setEnabled(TRUE);
-		mLinksetsLabel->setEnabled(FALSE);
-		mLinksetsButton->setEnabled(FALSE);
-		mFreezeLabel->setEnabled(FALSE);
-		mFreezeButton->setEnabled(FALSE);
-		break;
-	case LLPathfindingManager::kAgentStateUnfrozen :
-		mEditTab->setEnabled(TRUE);
-		mUnfreezeLabel->setEnabled(FALSE);
-		mUnfreezeButton->setEnabled(FALSE);
-		mLinksetsLabel->setEnabled(TRUE);
-		mLinksetsButton->setEnabled(TRUE);
-		mFreezeLabel->setEnabled(TRUE);
-		mFreezeButton->setEnabled(TRUE);
-		break;
-	default :
-		llassert(0);
-		break;
-	}
-}
- 
-void LLFloaterPathfindingConsole::generatePath()
-{
-	if (mHasStartPoint && mHasEndPoint)
-	{
-		mPathData.mCharacterWidth = getCharacterWidth();
-		LLPathingLib::getInstance()->generatePath(mPathData);
-	}
-}
-
-void LLFloaterPathfindingConsole::updatePathTestStatus()
-{
-	static const LLColor4 warningColor = LLUIColorTable::instance().getColor("DrYellow");
-
-	std::string statusText("");
-	LLStyle::Params styleParams;
-
-	if (!mHasStartPoint && !mHasEndPoint)
-	{
-		statusText = getString("pathing_choose_start_and_end_points");
-		styleParams.color = warningColor;
-	}
-	else if (!mHasStartPoint && mHasEndPoint)
-	{
-		statusText = getString("pathing_choose_start_point");
-		styleParams.color = warningColor;
-	}
-	else if (mHasStartPoint && !mHasEndPoint)
-	{
-		statusText = getString("pathing_choose_end_point");
-		styleParams.color = warningColor;
-	}
-	else
-	{
-		statusText = getString("pathing_path_valid");
-	}
-
-	mPathTestingStatus->setText((LLStringExplicit)statusText, styleParams);
-}
-
-
-BOOL LLFloaterPathfindingConsole::isRenderAnyShapes() const
-{
-	if ( isRenderWalkables() || isRenderStaticObstacles() ||
-		 isRenderMaterialVolumes() ||  isRenderExclusionVolumes() )
-	{
-		return true;
-	}
-	
-	return false;
-}
-
-U32 LLFloaterPathfindingConsole::getRenderShapeFlags()
-{
-	resetShapeRenderFlags();
-
-	if ( isRenderWalkables() )			
-	{ 
-		setShapeRenderFlag( LLPathingLib::LLST_WalkableObjects ); 
-	}
-	if ( isRenderStaticObstacles() )	
-	{ 
-		setShapeRenderFlag( LLPathingLib::LLST_ObstacleObjects ); 
-	}
-	if ( isRenderMaterialVolumes() )	
-	{ 
-		setShapeRenderFlag( LLPathingLib::LLST_MaterialPhantoms ); 
-	}
-	if ( isRenderExclusionVolumes() )	
-	{ 
-		setShapeRenderFlag( LLPathingLib::LLST_ExclusionPhantoms ); 
-	}
-	return mShapeRenderFlags;
-}
+/** 
+* @file llfloaterpathfindingconsole.cpp
+* @author William Todd Stinson
+* @brief "Pathfinding console" floater, allowing manipulation of the Havok AI pathfinding settings.
+*
+* $LicenseInfo:firstyear=2002&license=viewerlgpl$
+* Second Life Viewer Source Code
+* Copyright (C) 2010, Linden Research, Inc.
+* 
+* This library is free software; you can redistribute it and/or
+* modify it under the terms of the GNU Lesser General Public
+* License as published by the Free Software Foundation;
+* version 2.1 of the License only.
+* 
+* This library is distributed in the hope that it will be useful,
+* but WITHOUT ANY WARRANTY; without even the implied warranty of
+* MERCHANTABILITY or FITNESS FOR A PARTICULAR PURPOSE.  See the GNU
+* Lesser General Public License for more details.
+* 
+* You should have received a copy of the GNU Lesser General Public
+* License along with this library; if not, write to the Free Software
+* Foundation, Inc., 51 Franklin Street, Fifth Floor, Boston, MA  02110-1301  USA
+* 
+* Linden Research, Inc., 945 Battery Street, San Francisco, CA  94111  USA
+* $/LicenseInfo$
+*/
+
+#include "llviewerprecompiledheaders.h"
+#include "llfloaterpathfindingconsole.h"
+#include "llfloaterpathfindinglinksets.h"
+#include "llfloaterpathfindingcharacters.h"
+
+#include "llsd.h"
+#include "llhandle.h"
+#include "llagent.h"
+#include "llpanel.h"
+#include "llbutton.h"
+#include "llradiogroup.h"
+#include "llsliderctrl.h"
+#include "lllineeditor.h"
+#include "lltextbase.h"
+#include "lltabcontainer.h"
+#include "llcombobox.h"
+#include "llfloaterreg.h"
+#include "llviewerregion.h"
+#include "llviewerwindow.h"
+#include "llviewercamera.h"
+#include "llviewercontrol.h"
+#include "llpathfindingnavmeshzone.h"
+#include "llpathfindingmanager.h"
+
+#include "LLPathingLib.h"
+
+#define XUI_RENDER_HEATMAP_NONE 0
+#define XUI_RENDER_HEATMAP_A 1
+#define XUI_RENDER_HEATMAP_B 2
+#define XUI_RENDER_HEATMAP_C 3
+#define XUI_RENDER_HEATMAP_D 4
+
+#define XUI_CHARACTER_TYPE_A 1
+#define XUI_CHARACTER_TYPE_B 2
+#define XUI_CHARACTER_TYPE_C 3
+#define XUI_CHARACTER_TYPE_D 4
+
+#define XUI_TEST_TAB_INDEX 1
+
+LLHandle<LLFloaterPathfindingConsole> LLFloaterPathfindingConsole::sInstanceHandle;
+
+//---------------------------------------------------------------------------
+// LLFloaterPathfindingConsole
+//---------------------------------------------------------------------------
+
+BOOL LLFloaterPathfindingConsole::postBuild()
+{
+	mShowNavMeshCheckBox = findChild<LLCheckBoxCtrl>("show_navmesh");
+	llassert(mShowNavMeshCheckBox != NULL);
+
+	mShowNavMeshWalkabilityComboBox = findChild<LLComboBox>("show_heatmap_mode");
+	llassert(mShowNavMeshWalkabilityComboBox != NULL);
+	mShowNavMeshWalkabilityComboBox->setCommitCallback(boost::bind(&LLFloaterPathfindingConsole::onShowWalkabilitySet, this));
+
+	mShowWalkablesCheckBox = findChild<LLCheckBoxCtrl>("show_walkables");
+	llassert(mShowWalkablesCheckBox != NULL);
+
+	mShowStaticObstaclesCheckBox = findChild<LLCheckBoxCtrl>("show_static_obstacles");
+	llassert(mShowStaticObstaclesCheckBox != NULL);
+
+	mShowMaterialVolumesCheckBox = findChild<LLCheckBoxCtrl>("show_material_volumes");
+	llassert(mShowMaterialVolumesCheckBox != NULL);
+
+	mShowExclusionVolumesCheckBox = findChild<LLCheckBoxCtrl>("show_exclusion_volumes");
+	llassert(mShowExclusionVolumesCheckBox != NULL);
+
+	mShowWorldCheckBox = findChild<LLCheckBoxCtrl>("show_world");
+	llassert(mShowWorldCheckBox != NULL);
+	mShowWorldCheckBox->setCommitCallback(boost::bind(&LLFloaterPathfindingConsole::onShowWorldToggle, this));
+
+	mViewCharactersButton = findChild<LLButton>("view_characters_floater");
+	llassert(mViewCharactersButton != NULL);
+	mViewCharactersButton->setCommitCallback(boost::bind(&LLFloaterPathfindingConsole::onViewCharactersClicked, this));
+
+	mEditTestTabContainer = findChild<LLTabContainer>("edit_test_tab_container");
+	llassert(mEditTestTabContainer != NULL);
+
+	mEditTab = findChild<LLPanel>("edit_panel");
+	llassert(mEditTab != NULL);
+
+	mTestTab = findChild<LLPanel>("test_panel");
+	llassert(mTestTab != NULL);
+
+	mUnfreezeLabel = findChild<LLTextBase>("unfreeze_label");
+	llassert(mUnfreezeLabel != NULL);
+
+	mUnfreezeButton = findChild<LLButton>("enter_unfrozen_mode");
+	llassert(mUnfreezeButton != NULL);
+	mUnfreezeButton->setCommitCallback(boost::bind(&LLFloaterPathfindingConsole::onUnfreezeClicked, this));
+
+	mLinksetsLabel = findChild<LLTextBase>("edit_linksets_label");
+	llassert(mLinksetsLabel != NULL);
+
+	mLinksetsButton = findChild<LLButton>("view_and_edit_linksets");
+	llassert(mLinksetsButton != NULL);
+	mLinksetsButton->setCommitCallback(boost::bind(&LLFloaterPathfindingConsole::onViewEditLinksetClicked, this));
+
+	mFreezeLabel = findChild<LLTextBase>("freeze_label");
+	llassert(mFreezeLabel != NULL);
+
+	mFreezeButton = findChild<LLButton>("enter_frozen_mode");
+	llassert(mFreezeButton != NULL);
+	mFreezeButton->setCommitCallback(boost::bind(&LLFloaterPathfindingConsole::onFreezeClicked, this));
+
+	mPathfindingStatus = findChild<LLTextBase>("pathfinding_status");
+	llassert(mPathfindingStatus != NULL);
+
+	mCharacterWidthSlider = findChild<LLSliderCtrl>("character_width");
+	llassert(mCharacterWidthSlider != NULL);
+	mCharacterWidthSlider->setCommitCallback(boost::bind(&LLFloaterPathfindingConsole::onCharacterWidthSet, this));
+
+	mCharacterTypeRadioGroup = findChild<LLRadioGroup>("character_type");
+	llassert(mCharacterTypeRadioGroup != NULL);
+	mCharacterTypeRadioGroup->setCommitCallback(boost::bind(&LLFloaterPathfindingConsole::onCharacterTypeSwitch, this));
+
+	mPathTestingStatus = findChild<LLTextBase>("path_test_status");
+	llassert(mPathTestingStatus != NULL);
+
+	mClearPathButton = findChild<LLButton>("clear_path");
+	llassert(mClearPathButton != NULL);
+	mClearPathButton->setCommitCallback(boost::bind(&LLFloaterPathfindingConsole::onClearPathClicked, this));
+
+	return LLFloater::postBuild();
+}
+
+void LLFloaterPathfindingConsole::onOpen(const LLSD& pKey)
+{
+	LLFloater::onOpen(pKey);
+	setHeartBeat( true );
+	//make sure we have a pathing system
+	if ( !LLPathingLib::getInstance() )
+	{
+		LLPathingLib::initSystem();
+	}	
+	if ( LLPathingLib::getInstance() == NULL )
+	{ 
+		setConsoleState(kConsoleStateLibraryNotImplemented);
+		llwarns <<"Errror: cannot find pathing library implementation."<<llendl;
+	}
+	else
+	{	
+		if (!mNavMeshZoneSlot.connected())
+		{
+			mNavMeshZone.registerNavMeshZoneListener(boost::bind(&LLFloaterPathfindingConsole::onNavMeshZoneCB, this, _1));
+		}
+
+		mNavMeshZone.setCurrentRegionAsCenter();
+		mNavMeshZone.refresh();
+#if 0
+		LLPathingLib::getInstance()->cleanupResidual();
+
+		mCurrentMDO = 0;
+		mNavMeshCnt = 0;
+
+		//make sure the region is essentially enabled for navmesh support
+		std::string capability = "RetrieveNavMeshSrc";
+		
+		LLViewerRegion* pCurrentRegion = gAgent.getRegion();
+		std::vector<LLViewerRegion*> regions;
+		regions.push_back( pCurrentRegion );
+		std::vector<int> shiftDirections;
+		shiftDirections.push_back( CURRENT_REGION );
+
+		mNeighboringRegion = gSavedSettings.getU32("RetrieveNeighboringRegion");
+		if ( mNeighboringRegion != CURRENT_REGION )
+		{
+			//User wants to pull in a neighboring region
+			std::vector<S32> availableRegions;
+			pCurrentRegion->getNeighboringRegionsStatus( availableRegions );
+			//Is the desired region in the available list
+			std::vector<S32>::iterator foundElem = std::find(availableRegions.begin(),availableRegions.end(),mNeighboringRegion); 
+			if ( foundElem != availableRegions.end() )
+			{
+				LLViewerRegion* pCurrentRegion = gAgent.getRegion();
+				std::vector<LLViewerRegion*> regionPtrs;
+				pCurrentRegion->getNeighboringRegions( regionPtrs );
+				regions.push_back( regionPtrs[mNeighboringRegion] );
+				shiftDirections.push_back( mNeighboringRegion );
+			}
+		}		
+		
+		
+		//If the navmesh shift ops and the total region counts do not match - use the current region, only.
+		if ( shiftDirections.size() != regions.size() )
+		{
+			shiftDirections.clear();regions.clear();
+			regions.push_back( pCurrentRegion );
+			shiftDirections.push_back( CURRENT_REGION );				
+		}
+
+		int regionCnt = regions.size();
+		mNavMeshCnt = regionCnt;
+
+		for ( int i=0; i<regionCnt; ++i )
+		{
+			std::string url = regions[i]->getCapability( capability );
+
+			if ( !url.empty() )
+			{
+				std::string str = getString("navmesh_fetch_inprogress");
+				mPathfindingStatus->setText((LLStringExplicit)str);
+				LLNavMeshStation::getInstance()->setNavMeshDownloadURL( url );
+				int dir = shiftDirections[i];
+				LLNavMeshStation::getInstance()->downloadNavMeshSrc( mNavMeshDownloadObserver[mCurrentMDO].getObserverHandle(), dir );				
+				++mCurrentMDO;
+			}				
+			else
+			{
+				--mNavMeshCnt;
+				std::string str = getString("navmesh_region_not_enabled");
+				LLStyle::Params styleParams;
+				styleParams.color = LLUIColorTable::instance().getColor("DrYellow");
+				mPathfindingStatus->setText((LLStringExplicit)str, styleParams);
+				llinfos<<"Region has does not required caps of type ["<<capability<<"]"<<llendl;
+			}
+		}
+#endif
+	}		
+
+	if (!mAgentStateSlot.connected())
+	{
+		LLPathfindingManager::getInstance()->registerAgentStateListener(boost::bind(&LLFloaterPathfindingConsole::onAgentStateCB, this, _1));
+	}
+
+	setAgentState(LLPathfindingManager::getInstance()->getAgentState());
+	updatePathTestStatus();
+}
+
+void LLFloaterPathfindingConsole::onClose(bool pIsAppQuitting)
+{
+	if (mAgentStateSlot.connected())
+	{
+		mAgentStateSlot.disconnect();
+	}
+
+	if (mNavMeshZoneSlot.connected())
+	{
+		mNavMeshZoneSlot.disconnect();
+	}
+
+	//mNavMeshZone.disable();
+
+	LLFloater::onClose(pIsAppQuitting);
+	setHeartBeat( false );
+	setConsoleState(kConsoleStateUnknown);
+}
+
+BOOL LLFloaterPathfindingConsole::handleAnyMouseClick(S32 x, S32 y, MASK mask, EClickType clicktype, BOOL down)
+{
+	if (isGeneratePathMode(mask, clicktype, down))
+	{
+		LLVector3 dv = gViewerWindow->mouseDirectionGlobal(x, y);
+		LLVector3 mousePos = LLViewerCamera::getInstance()->getOrigin();
+		LLVector3 rayStart = mousePos;
+		LLVector3 rayEnd = mousePos + dv * 150;
+
+		if (mask & MASK_CONTROL)
+		{
+			mPathData.mStartPointA = rayStart;
+			mPathData.mEndPointA = rayEnd;
+			mHasStartPoint = true;
+		}
+		else if (mask & MASK_SHIFT)
+		{
+			mPathData.mStartPointB = rayStart;
+			mPathData.mEndPointB = rayEnd;
+			mHasEndPoint = true;
+		}
+		generatePath();
+		updatePathTestStatus();
+
+		return TRUE;
+	}
+	else
+	{
+		return LLFloater::handleAnyMouseClick(x, y, mask, clicktype, down);
+	}
+}
+
+BOOL LLFloaterPathfindingConsole::isGeneratePathMode(MASK mask, EClickType clicktype, BOOL down) const
+{
+	return (isShown() && (mEditTestTabContainer->getCurrentPanelIndex() == XUI_TEST_TAB_INDEX) &&
+		(clicktype == LLMouseHandler::CLICK_LEFT) && down && 
+		(((mask & MASK_CONTROL) && !(mask & (~MASK_CONTROL))) ||
+		((mask & MASK_SHIFT) && !(mask & (~MASK_SHIFT)))));
+}
+
+LLHandle<LLFloaterPathfindingConsole> LLFloaterPathfindingConsole::getInstanceHandle()
+{
+	if (sInstanceHandle.isDead())
+	{
+		LLFloaterPathfindingConsole *floaterInstance = LLFloaterReg::getTypedInstance<LLFloaterPathfindingConsole>("pathfinding_console");
+		if (floaterInstance != NULL)
+		{
+			sInstanceHandle = floaterInstance->mSelfHandle;
+		}
+	}
+
+	return sInstanceHandle;
+}
+
+BOOL LLFloaterPathfindingConsole::isRenderPath() const
+{
+	return (mHasStartPoint && mHasEndPoint);
+}
+
+BOOL LLFloaterPathfindingConsole::isRenderNavMesh() const
+{
+	return mShowNavMeshCheckBox->get();
+}
+
+void LLFloaterPathfindingConsole::setRenderNavMesh(BOOL pIsRenderNavMesh)
+{
+	mShowNavMeshCheckBox->set(pIsRenderNavMesh);
+}
+
+BOOL LLFloaterPathfindingConsole::isRenderWalkables() const
+{
+	return mShowWalkablesCheckBox->get();
+}
+
+void LLFloaterPathfindingConsole::setRenderWalkables(BOOL pIsRenderWalkables)
+{
+	mShowWalkablesCheckBox->set(pIsRenderWalkables);
+}
+
+BOOL LLFloaterPathfindingConsole::isRenderStaticObstacles() const
+{
+	return mShowStaticObstaclesCheckBox->get();
+}
+
+void LLFloaterPathfindingConsole::setRenderStaticObstacles(BOOL pIsRenderStaticObstacles)
+{
+	mShowStaticObstaclesCheckBox->set(pIsRenderStaticObstacles);
+}
+
+BOOL LLFloaterPathfindingConsole::isRenderMaterialVolumes() const
+{
+	return mShowMaterialVolumesCheckBox->get();
+}
+
+void LLFloaterPathfindingConsole::setRenderMaterialVolumes(BOOL pIsRenderMaterialVolumes)
+{
+	mShowMaterialVolumesCheckBox->set(pIsRenderMaterialVolumes);
+}
+
+BOOL LLFloaterPathfindingConsole::isRenderExclusionVolumes() const
+{
+	return mShowExclusionVolumesCheckBox->get();
+}
+
+void LLFloaterPathfindingConsole::setRenderExclusionVolumes(BOOL pIsRenderExclusionVolumes)
+{
+	mShowExclusionVolumesCheckBox->set(pIsRenderExclusionVolumes);
+}
+
+BOOL LLFloaterPathfindingConsole::isRenderWorld() const
+{
+	return mShowWorldCheckBox->get();
+}
+
+void LLFloaterPathfindingConsole::setRenderWorld(BOOL pIsRenderWorld)
+{
+	mShowWorldCheckBox->set(pIsRenderWorld);
+}
+
+LLFloaterPathfindingConsole::ERenderHeatmapType LLFloaterPathfindingConsole::getRenderHeatmapType() const
+{
+	ERenderHeatmapType renderHeatmapType;
+
+	switch (mShowNavMeshWalkabilityComboBox->getValue().asInteger())
+	{
+	case XUI_RENDER_HEATMAP_NONE :
+		renderHeatmapType = kRenderHeatmapNone;
+		break;
+	case XUI_RENDER_HEATMAP_A :
+		renderHeatmapType = kRenderHeatmapA;
+		break;
+	case XUI_RENDER_HEATMAP_B :
+		renderHeatmapType = kRenderHeatmapB;
+		break;
+	case XUI_RENDER_HEATMAP_C :
+		renderHeatmapType = kRenderHeatmapC;
+		break;
+	case XUI_RENDER_HEATMAP_D :
+		renderHeatmapType = kRenderHeatmapD;
+		break;
+	default :
+		renderHeatmapType = kRenderHeatmapNone;
+		llassert(0);
+		break;
+	}
+
+	return renderHeatmapType;
+}
+
+void LLFloaterPathfindingConsole::setRenderHeatmapType(ERenderHeatmapType pRenderHeatmapType)
+{
+	LLSD comboBoxValue;
+
+	switch (pRenderHeatmapType)
+	{
+	case kRenderHeatmapNone :
+		comboBoxValue = XUI_RENDER_HEATMAP_NONE;
+		break;
+	case kRenderHeatmapA :
+		comboBoxValue = XUI_RENDER_HEATMAP_A;
+		break;
+	case kRenderHeatmapB :
+		comboBoxValue = XUI_RENDER_HEATMAP_B;
+		break;
+	case kRenderHeatmapC :
+		comboBoxValue = XUI_RENDER_HEATMAP_C;
+		break;
+	case kRenderHeatmapD :
+		comboBoxValue = XUI_RENDER_HEATMAP_D;
+		break;
+	default :
+		comboBoxValue = XUI_RENDER_HEATMAP_NONE;
+		llassert(0);
+		break;
+	}
+
+	return mShowNavMeshWalkabilityComboBox->setValue(comboBoxValue);
+}
+
+F32 LLFloaterPathfindingConsole::getCharacterWidth() const
+{
+	return mCharacterWidthSlider->getValueF32();
+}
+
+void LLFloaterPathfindingConsole::setCharacterWidth(F32 pCharacterWidth)
+{
+	mCharacterWidthSlider->setValue(LLSD(pCharacterWidth));
+}
+
+LLFloaterPathfindingConsole::ECharacterType LLFloaterPathfindingConsole::getCharacterType() const
+{
+	ECharacterType characterType;
+
+	switch (mCharacterTypeRadioGroup->getValue().asInteger())
+	{
+	case XUI_CHARACTER_TYPE_A :
+		characterType = kCharacterTypeA;
+		break;
+	case XUI_CHARACTER_TYPE_B :
+		characterType = kCharacterTypeB;
+		break;
+	case XUI_CHARACTER_TYPE_C :
+		characterType = kCharacterTypeC;
+		break;
+	case XUI_CHARACTER_TYPE_D :
+		characterType = kCharacterTypeD;
+		break;
+	default :
+		characterType = kCharacterTypeA;
+		llassert(0);
+		break;
+	}
+
+	return characterType;
+}
+
+void LLFloaterPathfindingConsole::setCharacterType(ECharacterType pCharacterType)
+{
+	LLSD radioGroupValue;
+
+	switch (pCharacterType)
+	{
+	case kCharacterTypeA :
+		radioGroupValue = XUI_CHARACTER_TYPE_A;
+		break;
+	case kCharacterTypeB :
+		radioGroupValue = XUI_CHARACTER_TYPE_B;
+		break;
+	case kCharacterTypeC :
+		radioGroupValue = XUI_CHARACTER_TYPE_C;
+		break;
+	case kCharacterTypeD :
+		radioGroupValue = XUI_CHARACTER_TYPE_D;
+		break;
+	default :
+		radioGroupValue = XUI_CHARACTER_TYPE_A;
+		llassert(0);
+		break;
+	}
+
+	mCharacterTypeRadioGroup->setValue(radioGroupValue);
+}
+
+LLFloaterPathfindingConsole::LLFloaterPathfindingConsole(const LLSD& pSeed)
+	: LLFloater(pSeed),
+	mSelfHandle(),
+	mShowNavMeshCheckBox(NULL),
+	mShowNavMeshWalkabilityComboBox(NULL),
+	mShowWalkablesCheckBox(NULL),
+	mShowStaticObstaclesCheckBox(NULL),
+	mShowMaterialVolumesCheckBox(NULL),
+	mShowExclusionVolumesCheckBox(NULL),
+	mShowWorldCheckBox(NULL),
+	mPathfindingStatus(NULL),
+	mViewCharactersButton(NULL),
+	mEditTestTabContainer(NULL),
+	mEditTab(NULL),
+	mTestTab(NULL),
+	mUnfreezeLabel(NULL),
+	mUnfreezeButton(NULL),
+	mLinksetsLabel(NULL),
+	mLinksetsButton(NULL),
+	mFreezeLabel(NULL),
+	mFreezeButton(NULL),
+	mCharacterWidthSlider(NULL),
+	mCharacterTypeRadioGroup(NULL),
+	mPathTestingStatus(NULL),
+	mClearPathButton(NULL),
+	mNavMeshZoneSlot(),
+	mNavMeshZone(),
+	mAgentStateSlot(),
+	mConsoleState(kConsoleStateUnknown),
+	mPathData(),
+	mHasStartPoint(false),
+	mHasEndPoint(false),
+	mHeartBeat( false )
+{
+	mSelfHandle.bind(this);
+}
+
+LLFloaterPathfindingConsole::~LLFloaterPathfindingConsole()
+{
+}
+
+void LLFloaterPathfindingConsole::onShowWalkabilitySet()
+{
+	switch (getRenderHeatmapType())
+	{
+	case kRenderHeatmapNone :
+		llwarns << "functionality has not yet been implemented to toggle '"
+			<< mShowNavMeshWalkabilityComboBox->getName() << "' to RenderHeatmapNone"
+			<< llendl;
+		break;
+	case kRenderHeatmapA :
+		llwarns << "functionality has not yet been implemented to toggle '"
+			<< mShowNavMeshWalkabilityComboBox->getName() << "' to RenderHeatmapA"
+			<< llendl;
+		break;
+	case kRenderHeatmapB :
+		llwarns << "functionality has not yet been implemented to toggle '"
+			<< mShowNavMeshWalkabilityComboBox->getName() << "' to RenderHeatmapB"
+			<< llendl;
+		break;
+	case kRenderHeatmapC :
+		llwarns << "functionality has not yet been implemented to toggle '"
+			<< mShowNavMeshWalkabilityComboBox->getName() << "' to RenderHeatmapC"
+			<< llendl;
+		break;
+	case kRenderHeatmapD :
+		llwarns << "functionality has not yet been implemented to toggle '"
+			<< mShowNavMeshWalkabilityComboBox->getName() << "' to RenderHeatmapD"
+			<< llendl;
+		break;
+	default :
+		llassert(0);
+		break;
+	}
+}
+
+void LLFloaterPathfindingConsole::onShowWorldToggle()
+{
+	BOOL checkBoxValue = mShowWorldCheckBox->get();
+
+	LLPathingLib *llPathingLibInstance = LLPathingLib::getInstance();
+	if (llPathingLibInstance != NULL)
+	{
+		llPathingLibInstance->setRenderWorld(checkBoxValue);
+	}
+	else
+	{
+		mShowWorldCheckBox->set(FALSE);
+		llwarns << "cannot find LLPathingLib instance" << llendl;
+	}
+}
+
+void LLFloaterPathfindingConsole::onCharacterWidthSet()
+{
+	generatePath();
+	updatePathTestStatus();
+}
+
+void LLFloaterPathfindingConsole::onCharacterTypeSwitch()
+{
+	switch (getCharacterType())
+	{
+	case kCharacterTypeA :
+		llwarns << "functionality has not yet been implemented to toggle '"
+			<< mCharacterTypeRadioGroup->getName() << "' to CharacterTypeA"
+			<< llendl;
+		break;
+	case kCharacterTypeB :
+		llwarns << "functionality has not yet been implemented to toggle '"
+			<< mCharacterTypeRadioGroup->getName() << "' to CharacterTypeB"
+			<< llendl;
+		break;
+	case kCharacterTypeC :
+		llwarns << "functionality has not yet been implemented to toggle '"
+			<< mCharacterTypeRadioGroup->getName() << "' to CharacterTypeC"
+			<< llendl;
+		break;
+	case kCharacterTypeD :
+		llwarns << "functionality has not yet been implemented to toggle '"
+			<< mCharacterTypeRadioGroup->getName() << "' to CharacterTypeD"
+			<< llendl;
+		break;
+	default :
+		llassert(0);
+		break;
+	}
+	updatePathTestStatus();
+}
+
+void LLFloaterPathfindingConsole::onViewCharactersClicked()
+{
+	LLFloaterPathfindingCharacters::openCharactersViewer();
+}
+
+void LLFloaterPathfindingConsole::onUnfreezeClicked()
+{
+	mUnfreezeButton->setEnabled(FALSE);
+	LLPathfindingManager::getInstance()->requestSetAgentState(LLPathfindingManager::kAgentStateUnfrozen);
+}
+
+void LLFloaterPathfindingConsole::onFreezeClicked()
+{
+	mFreezeButton->setEnabled(FALSE);
+	LLPathfindingManager::getInstance()->requestSetAgentState(LLPathfindingManager::kAgentStateFrozen);
+}
+
+void LLFloaterPathfindingConsole::onViewEditLinksetClicked()
+{
+	LLFloaterPathfindingLinksets::openLinksetsEditor();
+}
+
+void LLFloaterPathfindingConsole::onClearPathClicked()
+{
+	mHasStartPoint = false;
+	mHasEndPoint = false;
+	updatePathTestStatus();
+}
+
+void LLFloaterPathfindingConsole::onNavMeshZoneCB(LLPathfindingNavMeshZone::ENavMeshZoneRequestStatus pNavMeshZoneRequestStatus)
+{
+	switch (pNavMeshZoneRequestStatus)
+	{
+	case LLPathfindingNavMeshZone::kNavMeshZoneRequestStarted :
+		setConsoleState(kConsoleStateDownloading);
+		break;
+	case LLPathfindingNavMeshZone::kNavMeshZoneRequestCompleted :
+		setConsoleState(kConsoleStateHasNavMesh);
+		break;
+	case LLPathfindingNavMeshZone::kNavMeshZoneRequestNotEnabled :
+		setConsoleState(kConsoleStateRegionNotEnabled);
+		break;
+	case LLPathfindingNavMeshZone::kNavMeshZoneRequestError :
+		setConsoleState(kConsoleStateError);
+		break;
+	case LLPathfindingNavMeshZone::kNavMeshZoneRequestUnknown :
+	default:
+		setConsoleState(kConsoleStateUnknown);
+		llassert(0);
+		break;
+	}
+}
+
+void LLFloaterPathfindingConsole::onAgentStateCB(LLPathfindingManager::EAgentState pAgentState)
+{
+	setAgentState(pAgentState);
+}
+
+void LLFloaterPathfindingConsole::setConsoleState(EConsoleState pConsoleState)
+{
+	mConsoleState = pConsoleState;
+	updateControlsOnConsoleState();
+	updateStatusOnConsoleState();
+}
+
+void LLFloaterPathfindingConsole::updateControlsOnConsoleState()
+{
+	switch (mConsoleState)
+	{
+	case kConsoleStateUnknown :
+	case kConsoleStateLibraryNotImplemented :
+	case kConsoleStateRegionNotEnabled :
+		mShowNavMeshCheckBox->setEnabled(FALSE);
+		mShowNavMeshWalkabilityComboBox->setEnabled(FALSE);
+		mShowWalkablesCheckBox->setEnabled(FALSE);
+		mShowStaticObstaclesCheckBox->setEnabled(FALSE);
+		mShowMaterialVolumesCheckBox->setEnabled(FALSE);
+		mShowExclusionVolumesCheckBox->setEnabled(FALSE);
+		mShowWorldCheckBox->setEnabled(FALSE);
+		mViewCharactersButton->setEnabled(FALSE);
+		mEditTestTabContainer->selectTab(0);
+		mTestTab->setEnabled(FALSE);
+		mCharacterWidthSlider->setEnabled(FALSE);
+		mCharacterTypeRadioGroup->setEnabled(FALSE);
+		mClearPathButton->setEnabled(FALSE);
+		mHasStartPoint = false;
+		mHasEndPoint = false;
+		break;
+	case kConsoleStateDownloading :
+	case kConsoleStateError :
+		mShowNavMeshCheckBox->setEnabled(FALSE);
+		mShowNavMeshWalkabilityComboBox->setEnabled(FALSE);
+		mShowWalkablesCheckBox->setEnabled(FALSE);
+		mShowStaticObstaclesCheckBox->setEnabled(FALSE);
+		mShowMaterialVolumesCheckBox->setEnabled(FALSE);
+		mShowExclusionVolumesCheckBox->setEnabled(FALSE);
+		mShowWorldCheckBox->setEnabled(FALSE);
+		mViewCharactersButton->setEnabled(TRUE);
+		mEditTestTabContainer->selectTab(0);
+		mTestTab->setEnabled(FALSE);
+		mCharacterWidthSlider->setEnabled(FALSE);
+		mCharacterTypeRadioGroup->setEnabled(FALSE);
+		mClearPathButton->setEnabled(FALSE);
+		mHasStartPoint = false;
+		mHasEndPoint = false;
+		break;
+	case kConsoleStateHasNavMesh :
+	case kConsoleStateHasNavMeshDownloading :
+		mShowNavMeshCheckBox->setEnabled(TRUE);
+		mShowNavMeshWalkabilityComboBox->setEnabled(TRUE);
+		mShowWalkablesCheckBox->setEnabled(TRUE);
+		mShowStaticObstaclesCheckBox->setEnabled(TRUE);
+		mShowMaterialVolumesCheckBox->setEnabled(TRUE);
+		mShowExclusionVolumesCheckBox->setEnabled(TRUE);
+		mShowWorldCheckBox->setEnabled(TRUE);
+		mViewCharactersButton->setEnabled(TRUE);
+		mTestTab->setEnabled(TRUE);
+		mCharacterWidthSlider->setEnabled(TRUE);
+		mCharacterTypeRadioGroup->setEnabled(TRUE);
+		mClearPathButton->setEnabled(TRUE);
+		mTestTab->setEnabled(TRUE);
+		break;
+	default :
+		llassert(0);
+		break;
+	}
+}
+
+void LLFloaterPathfindingConsole::updateStatusOnConsoleState()
+{
+	static const LLColor4 warningColor = LLUIColorTable::instance().getColor("DrYellow");
+
+	std::string statusText("");
+	LLStyle::Params styleParams;
+
+	switch (mConsoleState)
+	{
+	case kConsoleStateUnknown :
+		statusText = getString("navmesh_status_unknown");
+		break;
+	case kConsoleStateLibraryNotImplemented :
+		statusText = getString("navmesh_status_library_not_implemented");
+		styleParams.color = warningColor;
+		break;
+	case kConsoleStateRegionNotEnabled :
+		statusText = getString("navmesh_status_region_not_enabled");
+		styleParams.color = warningColor;
+		break;
+	case kConsoleStateDownloading :
+		statusText = getString("navmesh_status_downloading");
+		break;
+	case kConsoleStateHasNavMesh :
+		statusText = getString("navmesh_status_has_navmesh");
+		break;
+	case kConsoleStateHasNavMeshDownloading :
+		statusText = getString("navmesh_status_has_navmesh_downloading");
+		break;
+	case kConsoleStateError :
+		statusText = getString("navmesh_status_error");
+		styleParams.color = warningColor;
+		break;
+	default :
+		statusText = getString("navmesh_status_unknown");
+		llassert(0);
+		break;
+	}
+
+	mPathfindingStatus->setText((LLStringExplicit)statusText, styleParams);
+}
+
+void LLFloaterPathfindingConsole::setAgentState(LLPathfindingManager::EAgentState pAgentState)
+{
+	switch (LLPathfindingManager::getInstance()->getLastKnownNonErrorAgentState())
+	{
+	case LLPathfindingManager::kAgentStateUnknown :
+	case LLPathfindingManager::kAgentStateNotEnabled :
+		mEditTab->setEnabled(FALSE);
+		mUnfreezeLabel->setEnabled(FALSE);
+		mUnfreezeButton->setEnabled(FALSE);
+		mLinksetsLabel->setEnabled(FALSE);
+		mLinksetsButton->setEnabled(FALSE);
+		mFreezeLabel->setEnabled(FALSE);
+		mFreezeButton->setEnabled(FALSE);
+		break;
+	case LLPathfindingManager::kAgentStateFrozen :
+		mEditTab->setEnabled(TRUE);
+		mUnfreezeLabel->setEnabled(TRUE);
+		mUnfreezeButton->setEnabled(TRUE);
+		mLinksetsLabel->setEnabled(FALSE);
+		mLinksetsButton->setEnabled(FALSE);
+		mFreezeLabel->setEnabled(FALSE);
+		mFreezeButton->setEnabled(FALSE);
+		break;
+	case LLPathfindingManager::kAgentStateUnfrozen :
+		mEditTab->setEnabled(TRUE);
+		mUnfreezeLabel->setEnabled(FALSE);
+		mUnfreezeButton->setEnabled(FALSE);
+		mLinksetsLabel->setEnabled(TRUE);
+		mLinksetsButton->setEnabled(TRUE);
+		mFreezeLabel->setEnabled(TRUE);
+		mFreezeButton->setEnabled(TRUE);
+		break;
+	default :
+		llassert(0);
+		break;
+	}
+}
+ 
+void LLFloaterPathfindingConsole::generatePath()
+{
+	if (mHasStartPoint && mHasEndPoint)
+	{
+		mPathData.mCharacterWidth = getCharacterWidth();
+		LLPathingLib::getInstance()->generatePath(mPathData);
+	}
+}
+
+void LLFloaterPathfindingConsole::updatePathTestStatus()
+{
+	static const LLColor4 warningColor = LLUIColorTable::instance().getColor("DrYellow");
+
+	std::string statusText("");
+	LLStyle::Params styleParams;
+
+	if (!mHasStartPoint && !mHasEndPoint)
+	{
+		statusText = getString("pathing_choose_start_and_end_points");
+		styleParams.color = warningColor;
+	}
+	else if (!mHasStartPoint && mHasEndPoint)
+	{
+		statusText = getString("pathing_choose_start_point");
+		styleParams.color = warningColor;
+	}
+	else if (mHasStartPoint && !mHasEndPoint)
+	{
+		statusText = getString("pathing_choose_end_point");
+		styleParams.color = warningColor;
+	}
+	else
+	{
+		statusText = getString("pathing_path_valid");
+	}
+
+	mPathTestingStatus->setText((LLStringExplicit)statusText, styleParams);
+}
+
+
+BOOL LLFloaterPathfindingConsole::isRenderAnyShapes() const
+{
+	if ( isRenderWalkables() || isRenderStaticObstacles() ||
+		 isRenderMaterialVolumes() ||  isRenderExclusionVolumes() )
+	{
+		return true;
+	}
+	
+	return false;
+}
+
+U32 LLFloaterPathfindingConsole::getRenderShapeFlags()
+{
+	resetShapeRenderFlags();
+
+	if ( isRenderWalkables() )			
+	{ 
+		setShapeRenderFlag( LLPathingLib::LLST_WalkableObjects ); 
+	}
+	if ( isRenderStaticObstacles() )	
+	{ 
+		setShapeRenderFlag( LLPathingLib::LLST_ObstacleObjects ); 
+	}
+	if ( isRenderMaterialVolumes() )	
+	{ 
+		setShapeRenderFlag( LLPathingLib::LLST_MaterialPhantoms ); 
+	}
+	if ( isRenderExclusionVolumes() )	
+	{ 
+		setShapeRenderFlag( LLPathingLib::LLST_ExclusionPhantoms ); 
+	}
+	return mShapeRenderFlags;
+}