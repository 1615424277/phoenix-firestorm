/**
 * @file llhudeffectbeam.cpp
 * @brief LLHUDEffectBeam class implementation
 *
 * $LicenseInfo:firstyear=2002&license=viewerlgpl$
 * Second Life Viewer Source Code
 * Copyright (C) 2010, Linden Research, Inc.
 *
 * This library is free software; you can redistribute it and/or
 * modify it under the terms of the GNU Lesser General Public
 * License as published by the Free Software Foundation;
 * version 2.1 of the License only.
 *
 * This library is distributed in the hope that it will be useful,
 * but WITHOUT ANY WARRANTY; without even the implied warranty of
 * MERCHANTABILITY or FITNESS FOR A PARTICULAR PURPOSE.  See the GNU
 * Lesser General Public License for more details.
 *
 * You should have received a copy of the GNU Lesser General Public
 * License along with this library; if not, write to the Free Software
 * Foundation, Inc., 51 Franklin Street, Fifth Floor, Boston, MA  02110-1301  USA
 *
 * Linden Research, Inc., 945 Battery Street, San Francisco, CA  94111  USA
 * $/LicenseInfo$
 */

#include "llviewerprecompiledheaders.h"

#include "llhudeffectbeam.h"
#include "message.h"

#include "llviewerobjectlist.h"

#include "llagent.h"
#include "lldrawable.h"
#include "llfontgl.h"
#include "llgl.h"
#include "llglheaders.h"
#include "llhudrender.h"
#include "llrendersphere.h"
#include "llviewercamera.h"
#include "llvoavatar.h"
#include "llviewercontrol.h"

const F32 BEAM_SPACING = 0.075f;

LLHUDEffectBeam::LLHUDEffectBeam(const U8 type) : LLHUDEffect(type)
{
    mKillTime = mDuration;

    // Initialize all of these to defaults
    S32 i;
    for (i = 0; i < NUM_POINTS; i++)
    {
        mInterp[i].setStartTime(BEAM_SPACING*i);
        mInterp[i].setEndTime(BEAM_SPACING*NUM_POINTS + BEAM_SPACING*i);
        mInterp[i].start();
        mInterpFade[i].setStartTime(BEAM_SPACING*NUM_POINTS + BEAM_SPACING*i - 0.5f*NUM_POINTS*BEAM_SPACING);
        mInterpFade[i].setEndTime(BEAM_SPACING*NUM_POINTS + BEAM_SPACING*i);
        mInterpFade[i].setStartVal(1.f);
        mInterpFade[i].setEndVal(0.f);
    }

    // Setup default timeouts and fade animations.
    F32 fade_length;
    fade_length = llmin(0.5f, mDuration);
    mFadeInterp.setStartTime(mKillTime - fade_length);
    mFadeInterp.setEndTime(mKillTime);
    mFadeInterp.setStartVal(1.f);
    mFadeInterp.setEndVal(0.f);
}

LLHUDEffectBeam::~LLHUDEffectBeam()
{
}

void LLHUDEffectBeam::packData(LLMessageSystem *mesgsys)
{
    if (!mSourceObject)
    {
        LL_WARNS() << "Missing source object!" << LL_ENDL;
    }

    // Pack the default data
    LLHUDEffect::packData(mesgsys);

    // Pack the type-specific data.  Uses a fun packed binary format.  Whee!
    // 16 + 24 + 1 = 41
    U8 packed_data[41];
    memset(packed_data, 0, 41);
    if (mSourceObject)
    {
        htolememcpy(packed_data, mSourceObject->mID.mData, MVT_LLUUID, 16);
    }

    if (mTargetObject)
    {
        packed_data[16] = 1;
    }
    else
    {
        packed_data[16] = 0;
    }

    if (mTargetObject)
    {
        htolememcpy(&(packed_data[17]), mTargetObject->mID.mData, MVT_LLUUID, 16);
    }
    else
    {
        htolememcpy(&(packed_data[17]), mTargetPos.mdV, MVT_LLVector3d, 24);
    }
    mesgsys->addBinaryDataFast(_PREHASH_TypeData, packed_data, 41);
}

void LLHUDEffectBeam::unpackData(LLMessageSystem *mesgsys, S32 blocknum)
{
<<<<<<< HEAD
	LL_ERRS() << "Got beam!" << LL_ENDL;
	bool use_target_object;
	LLVector3d new_target;
	U8 packed_data[41];

	LLHUDEffect::unpackData(mesgsys, blocknum);
	LLUUID source_id;
	LLUUID target_id;
	S32 size = mesgsys->getSizeFast(_PREHASH_Effect, blocknum, _PREHASH_TypeData);
	if (size != 41)
	{
		LL_WARNS() << "Beam effect with bad size " << size << LL_ENDL;
		return;
	}
	mesgsys->getBinaryDataFast(_PREHASH_Effect, _PREHASH_TypeData, packed_data, 41, blocknum);
	
	htolememcpy(source_id.mData, packed_data, MVT_LLUUID, 16);

	LLViewerObject *objp = gObjectList.findObject(source_id);
	if (objp)
	{
		setSourceObject(objp);
	}

	use_target_object = packed_data[16];

	if (use_target_object)
	{
		htolememcpy(target_id.mData, &packed_data[17], MVT_LLUUID, 16);

		LLViewerObject *objp = gObjectList.findObject(target_id);
		if (objp)
		{
			setTargetObject(objp);
		}
	}
	else
	{
		htolememcpy(new_target.mdV, &(packed_data[17]), MVT_LLVector3d, 24);
		setTargetPos(new_target);
	}

	// We've received an update for the effect, update the various timeouts
	// and fade animations.
	mKillTime = mTimer.getElapsedTimeF32() + mDuration;
	F32 fade_length;
	fade_length = llmin(0.5f, mDuration);
	mFadeInterp.setStartTime(mKillTime - fade_length);
	mFadeInterp.setEndTime(mKillTime);
	mFadeInterp.setStartVal(1.f);
	mFadeInterp.setEndVal(0.f);
=======
    LL_ERRS() << "Got beam!" << LL_ENDL;
    BOOL use_target_object;
    LLVector3d new_target;
    U8 packed_data[41];

    LLHUDEffect::unpackData(mesgsys, blocknum);
    LLUUID source_id;
    LLUUID target_id;
    S32 size = mesgsys->getSizeFast(_PREHASH_Effect, blocknum, _PREHASH_TypeData);
    if (size != 41)
    {
        LL_WARNS() << "Beam effect with bad size " << size << LL_ENDL;
        return;
    }
    mesgsys->getBinaryDataFast(_PREHASH_Effect, _PREHASH_TypeData, packed_data, 41, blocknum);

    htolememcpy(source_id.mData, packed_data, MVT_LLUUID, 16);

    LLViewerObject *objp = gObjectList.findObject(source_id);
    if (objp)
    {
        setSourceObject(objp);
    }

    use_target_object = packed_data[16];

    if (use_target_object)
    {
        htolememcpy(target_id.mData, &packed_data[17], MVT_LLUUID, 16);

        LLViewerObject *objp = gObjectList.findObject(target_id);
        if (objp)
        {
            setTargetObject(objp);
        }
    }
    else
    {
        htolememcpy(new_target.mdV, &(packed_data[17]), MVT_LLVector3d, 24);
        setTargetPos(new_target);
    }

    // We've received an update for the effect, update the various timeouts
    // and fade animations.
    mKillTime = mTimer.getElapsedTimeF32() + mDuration;
    F32 fade_length;
    fade_length = llmin(0.5f, mDuration);
    mFadeInterp.setStartTime(mKillTime - fade_length);
    mFadeInterp.setEndTime(mKillTime);
    mFadeInterp.setStartVal(1.f);
    mFadeInterp.setEndVal(0.f);
>>>>>>> e1623bb2
}

void LLHUDEffectBeam::setSourceObject(LLViewerObject *objp)
{
    if (objp->isDead())
    {
        LL_WARNS() << "HUDEffectBeam: Source object is dead!" << LL_ENDL;
        mSourceObject = NULL;
        return;
    }

    if (mSourceObject == objp)
    {
        return;
    }

    mSourceObject = objp;
    if (mSourceObject)
    {
        S32 i;
        for (i = 0; i < NUM_POINTS; i++)
        {
            if (mSourceObject->isAvatar())
            {
                LLViewerObject *objp = mSourceObject;
                LLVOAvatar *avatarp = (LLVOAvatar *)objp;
                LLVector3d hand_pos_global = gAgent.getPosGlobalFromAgent(avatarp->mWristLeftp->getWorldPosition());
                mInterp[i].setStartVal(hand_pos_global);
                mInterp[i].start();
            }
            else
            {
                mInterp[i].setStartVal(mSourceObject->getPositionGlobal());
                mInterp[i].start();
            }
        }
    }
}


void LLHUDEffectBeam::setTargetObject(LLViewerObject *objp)
{
    if (mTargetObject->isDead())
    {
        LL_WARNS() << "HUDEffectBeam: Target object is dead!" << LL_ENDL;
    }

    mTargetObject = objp;
}

void LLHUDEffectBeam::setTargetPos(const LLVector3d &pos_global)
{
    mTargetPos = pos_global;
    mTargetObject = NULL;
}

void LLHUDEffectBeam::render()
{
    if (!mSourceObject)
    {
        markDead();
        return;
    }
    if (mSourceObject->isDead())
    {
        markDead();
        return;
    }

    F32 time = mTimer.getElapsedTimeF32();

    // Kill us if our time is over...
    if (mKillTime < time)
    {
        markDead();
        return;
    }

    LLGLSPipelineAlpha gls_pipeline_alpha;
    gGL.getTexUnit(0)->unbind(LLTexUnit::TT_TEXTURE);


    // Interpolate the global fade alpha
    mFadeInterp.update(time);

    if (mTargetObject.notNull() && mTargetObject->mDrawable.notNull())
    {
        // use viewer object position on freshly created objects
        if (mTargetObject->mDrawable->getGeneration() == -1)
        {
            mTargetPos = mTargetObject->getPositionGlobal();
        }
        // otherwise use drawable
        else
        {
            mTargetPos = gAgent.getPosGlobalFromAgent(mTargetObject->mDrawable->getPositionAgent());
        }
    }


    // Init the color of the particles
    LLColor4U coloru = mColor;

    // Draw the particles
    S32 i;
    for (i = 0; i < NUM_POINTS; i++)
    {
        mInterp[i].update(time);
        if (!mInterp[i].isActive())
        {
            continue;
        }
        mInterpFade[i].update(time);

        if (mInterp[i].isDone())
        {
            // Reinitialize the particle when the particle has finished its animation.
            setupParticle(i);
        }

        F32 frac = mInterp[i].getCurFrac();
        F32 scale = 0.025f + fabs(0.05f*sin(2.f*F_PI*(frac - time)));
        scale *= mInterpFade[i].getCurVal();

        LLVector3 pos_agent = gAgent.getPosAgentFromGlobal(mInterp[i].getCurVal());

        F32 alpha = mFadeInterp.getCurVal()*mColor.mV[3];
        alpha *= mInterpFade[i].getCurVal();
        coloru.mV[3] = (U8)alpha;
        gGL.color4ubv(coloru.mV);

        gGL.pushMatrix();
        gGL.translatef(pos_agent.mV[0], pos_agent.mV[1], pos_agent.mV[2]);
        gGL.scalef(scale, scale, scale);
        gSphere.render();
        gGL.popMatrix();
    }
}

void LLHUDEffectBeam::renderForTimer()
{
    render();
}

void LLHUDEffectBeam::setupParticle(const S32 i)
{
    LLVector3d start_pos_global;
    if (mSourceObject->getPCode() == LL_PCODE_LEGACY_AVATAR)
    {
        LLViewerObject *objp = mSourceObject;
        LLVOAvatar *avatarp = (LLVOAvatar *)objp;
        start_pos_global = gAgent.getPosGlobalFromAgent(avatarp->mWristLeftp->getWorldPosition());
    }
    else
    {
        start_pos_global = mSourceObject->getPositionGlobal();
    }

    // Generate a random offset for the target point.
    const F32 SCALE = 0.5f;
    F32 x, y, z;
    x = ll_frand(SCALE) - 0.5f*SCALE;
    y = ll_frand(SCALE) - 0.5f*SCALE;
    z = ll_frand(SCALE) - 0.5f*SCALE;

    LLVector3d target_pos_global(mTargetPos);
    target_pos_global += LLVector3d(x, y, z);

    mInterp[i].setStartTime(mInterp[i].getEndTime());
    mInterp[i].setEndTime(mInterp[i].getStartTime() + BEAM_SPACING*NUM_POINTS);
    mInterp[i].setStartVal(start_pos_global);
    mInterp[i].setEndVal(target_pos_global);
    mInterp[i].start();


    // Setup the interpolator that fades out the alpha.
    mInterpFade[i].setStartTime(mInterp[i].getStartTime() + BEAM_SPACING*NUM_POINTS - 0.5f*NUM_POINTS*BEAM_SPACING);
    mInterpFade[i].setEndTime(mInterp[i].getStartTime() + BEAM_SPACING*NUM_POINTS - 0.05f);
    mInterpFade[i].start();
}<|MERGE_RESOLUTION|>--- conflicted
+++ resolved
@@ -1,402 +1,348 @@
-/**
- * @file llhudeffectbeam.cpp
- * @brief LLHUDEffectBeam class implementation
- *
- * $LicenseInfo:firstyear=2002&license=viewerlgpl$
- * Second Life Viewer Source Code
- * Copyright (C) 2010, Linden Research, Inc.
- *
- * This library is free software; you can redistribute it and/or
- * modify it under the terms of the GNU Lesser General Public
- * License as published by the Free Software Foundation;
- * version 2.1 of the License only.
- *
- * This library is distributed in the hope that it will be useful,
- * but WITHOUT ANY WARRANTY; without even the implied warranty of
- * MERCHANTABILITY or FITNESS FOR A PARTICULAR PURPOSE.  See the GNU
- * Lesser General Public License for more details.
- *
- * You should have received a copy of the GNU Lesser General Public
- * License along with this library; if not, write to the Free Software
- * Foundation, Inc., 51 Franklin Street, Fifth Floor, Boston, MA  02110-1301  USA
- *
- * Linden Research, Inc., 945 Battery Street, San Francisco, CA  94111  USA
- * $/LicenseInfo$
- */
-
-#include "llviewerprecompiledheaders.h"
-
-#include "llhudeffectbeam.h"
-#include "message.h"
-
-#include "llviewerobjectlist.h"
-
-#include "llagent.h"
-#include "lldrawable.h"
-#include "llfontgl.h"
-#include "llgl.h"
-#include "llglheaders.h"
-#include "llhudrender.h"
-#include "llrendersphere.h"
-#include "llviewercamera.h"
-#include "llvoavatar.h"
-#include "llviewercontrol.h"
-
-const F32 BEAM_SPACING = 0.075f;
-
-LLHUDEffectBeam::LLHUDEffectBeam(const U8 type) : LLHUDEffect(type)
-{
-    mKillTime = mDuration;
-
-    // Initialize all of these to defaults
-    S32 i;
-    for (i = 0; i < NUM_POINTS; i++)
-    {
-        mInterp[i].setStartTime(BEAM_SPACING*i);
-        mInterp[i].setEndTime(BEAM_SPACING*NUM_POINTS + BEAM_SPACING*i);
-        mInterp[i].start();
-        mInterpFade[i].setStartTime(BEAM_SPACING*NUM_POINTS + BEAM_SPACING*i - 0.5f*NUM_POINTS*BEAM_SPACING);
-        mInterpFade[i].setEndTime(BEAM_SPACING*NUM_POINTS + BEAM_SPACING*i);
-        mInterpFade[i].setStartVal(1.f);
-        mInterpFade[i].setEndVal(0.f);
-    }
-
-    // Setup default timeouts and fade animations.
-    F32 fade_length;
-    fade_length = llmin(0.5f, mDuration);
-    mFadeInterp.setStartTime(mKillTime - fade_length);
-    mFadeInterp.setEndTime(mKillTime);
-    mFadeInterp.setStartVal(1.f);
-    mFadeInterp.setEndVal(0.f);
-}
-
-LLHUDEffectBeam::~LLHUDEffectBeam()
-{
-}
-
-void LLHUDEffectBeam::packData(LLMessageSystem *mesgsys)
-{
-    if (!mSourceObject)
-    {
-        LL_WARNS() << "Missing source object!" << LL_ENDL;
-    }
-
-    // Pack the default data
-    LLHUDEffect::packData(mesgsys);
-
-    // Pack the type-specific data.  Uses a fun packed binary format.  Whee!
-    // 16 + 24 + 1 = 41
-    U8 packed_data[41];
-    memset(packed_data, 0, 41);
-    if (mSourceObject)
-    {
-        htolememcpy(packed_data, mSourceObject->mID.mData, MVT_LLUUID, 16);
-    }
-
-    if (mTargetObject)
-    {
-        packed_data[16] = 1;
-    }
-    else
-    {
-        packed_data[16] = 0;
-    }
-
-    if (mTargetObject)
-    {
-        htolememcpy(&(packed_data[17]), mTargetObject->mID.mData, MVT_LLUUID, 16);
-    }
-    else
-    {
-        htolememcpy(&(packed_data[17]), mTargetPos.mdV, MVT_LLVector3d, 24);
-    }
-    mesgsys->addBinaryDataFast(_PREHASH_TypeData, packed_data, 41);
-}
-
-void LLHUDEffectBeam::unpackData(LLMessageSystem *mesgsys, S32 blocknum)
-{
-<<<<<<< HEAD
-	LL_ERRS() << "Got beam!" << LL_ENDL;
-	bool use_target_object;
-	LLVector3d new_target;
-	U8 packed_data[41];
-
-	LLHUDEffect::unpackData(mesgsys, blocknum);
-	LLUUID source_id;
-	LLUUID target_id;
-	S32 size = mesgsys->getSizeFast(_PREHASH_Effect, blocknum, _PREHASH_TypeData);
-	if (size != 41)
-	{
-		LL_WARNS() << "Beam effect with bad size " << size << LL_ENDL;
-		return;
-	}
-	mesgsys->getBinaryDataFast(_PREHASH_Effect, _PREHASH_TypeData, packed_data, 41, blocknum);
-	
-	htolememcpy(source_id.mData, packed_data, MVT_LLUUID, 16);
-
-	LLViewerObject *objp = gObjectList.findObject(source_id);
-	if (objp)
-	{
-		setSourceObject(objp);
-	}
-
-	use_target_object = packed_data[16];
-
-	if (use_target_object)
-	{
-		htolememcpy(target_id.mData, &packed_data[17], MVT_LLUUID, 16);
-
-		LLViewerObject *objp = gObjectList.findObject(target_id);
-		if (objp)
-		{
-			setTargetObject(objp);
-		}
-	}
-	else
-	{
-		htolememcpy(new_target.mdV, &(packed_data[17]), MVT_LLVector3d, 24);
-		setTargetPos(new_target);
-	}
-
-	// We've received an update for the effect, update the various timeouts
-	// and fade animations.
-	mKillTime = mTimer.getElapsedTimeF32() + mDuration;
-	F32 fade_length;
-	fade_length = llmin(0.5f, mDuration);
-	mFadeInterp.setStartTime(mKillTime - fade_length);
-	mFadeInterp.setEndTime(mKillTime);
-	mFadeInterp.setStartVal(1.f);
-	mFadeInterp.setEndVal(0.f);
-=======
-    LL_ERRS() << "Got beam!" << LL_ENDL;
-    BOOL use_target_object;
-    LLVector3d new_target;
-    U8 packed_data[41];
-
-    LLHUDEffect::unpackData(mesgsys, blocknum);
-    LLUUID source_id;
-    LLUUID target_id;
-    S32 size = mesgsys->getSizeFast(_PREHASH_Effect, blocknum, _PREHASH_TypeData);
-    if (size != 41)
-    {
-        LL_WARNS() << "Beam effect with bad size " << size << LL_ENDL;
-        return;
-    }
-    mesgsys->getBinaryDataFast(_PREHASH_Effect, _PREHASH_TypeData, packed_data, 41, blocknum);
-
-    htolememcpy(source_id.mData, packed_data, MVT_LLUUID, 16);
-
-    LLViewerObject *objp = gObjectList.findObject(source_id);
-    if (objp)
-    {
-        setSourceObject(objp);
-    }
-
-    use_target_object = packed_data[16];
-
-    if (use_target_object)
-    {
-        htolememcpy(target_id.mData, &packed_data[17], MVT_LLUUID, 16);
-
-        LLViewerObject *objp = gObjectList.findObject(target_id);
-        if (objp)
-        {
-            setTargetObject(objp);
-        }
-    }
-    else
-    {
-        htolememcpy(new_target.mdV, &(packed_data[17]), MVT_LLVector3d, 24);
-        setTargetPos(new_target);
-    }
-
-    // We've received an update for the effect, update the various timeouts
-    // and fade animations.
-    mKillTime = mTimer.getElapsedTimeF32() + mDuration;
-    F32 fade_length;
-    fade_length = llmin(0.5f, mDuration);
-    mFadeInterp.setStartTime(mKillTime - fade_length);
-    mFadeInterp.setEndTime(mKillTime);
-    mFadeInterp.setStartVal(1.f);
-    mFadeInterp.setEndVal(0.f);
->>>>>>> e1623bb2
-}
-
-void LLHUDEffectBeam::setSourceObject(LLViewerObject *objp)
-{
-    if (objp->isDead())
-    {
-        LL_WARNS() << "HUDEffectBeam: Source object is dead!" << LL_ENDL;
-        mSourceObject = NULL;
-        return;
-    }
-
-    if (mSourceObject == objp)
-    {
-        return;
-    }
-
-    mSourceObject = objp;
-    if (mSourceObject)
-    {
-        S32 i;
-        for (i = 0; i < NUM_POINTS; i++)
-        {
-            if (mSourceObject->isAvatar())
-            {
-                LLViewerObject *objp = mSourceObject;
-                LLVOAvatar *avatarp = (LLVOAvatar *)objp;
-                LLVector3d hand_pos_global = gAgent.getPosGlobalFromAgent(avatarp->mWristLeftp->getWorldPosition());
-                mInterp[i].setStartVal(hand_pos_global);
-                mInterp[i].start();
-            }
-            else
-            {
-                mInterp[i].setStartVal(mSourceObject->getPositionGlobal());
-                mInterp[i].start();
-            }
-        }
-    }
-}
-
-
-void LLHUDEffectBeam::setTargetObject(LLViewerObject *objp)
-{
-    if (mTargetObject->isDead())
-    {
-        LL_WARNS() << "HUDEffectBeam: Target object is dead!" << LL_ENDL;
-    }
-
-    mTargetObject = objp;
-}
-
-void LLHUDEffectBeam::setTargetPos(const LLVector3d &pos_global)
-{
-    mTargetPos = pos_global;
-    mTargetObject = NULL;
-}
-
-void LLHUDEffectBeam::render()
-{
-    if (!mSourceObject)
-    {
-        markDead();
-        return;
-    }
-    if (mSourceObject->isDead())
-    {
-        markDead();
-        return;
-    }
-
-    F32 time = mTimer.getElapsedTimeF32();
-
-    // Kill us if our time is over...
-    if (mKillTime < time)
-    {
-        markDead();
-        return;
-    }
-
-    LLGLSPipelineAlpha gls_pipeline_alpha;
-    gGL.getTexUnit(0)->unbind(LLTexUnit::TT_TEXTURE);
-
-
-    // Interpolate the global fade alpha
-    mFadeInterp.update(time);
-
-    if (mTargetObject.notNull() && mTargetObject->mDrawable.notNull())
-    {
-        // use viewer object position on freshly created objects
-        if (mTargetObject->mDrawable->getGeneration() == -1)
-        {
-            mTargetPos = mTargetObject->getPositionGlobal();
-        }
-        // otherwise use drawable
-        else
-        {
-            mTargetPos = gAgent.getPosGlobalFromAgent(mTargetObject->mDrawable->getPositionAgent());
-        }
-    }
-
-
-    // Init the color of the particles
-    LLColor4U coloru = mColor;
-
-    // Draw the particles
-    S32 i;
-    for (i = 0; i < NUM_POINTS; i++)
-    {
-        mInterp[i].update(time);
-        if (!mInterp[i].isActive())
-        {
-            continue;
-        }
-        mInterpFade[i].update(time);
-
-        if (mInterp[i].isDone())
-        {
-            // Reinitialize the particle when the particle has finished its animation.
-            setupParticle(i);
-        }
-
-        F32 frac = mInterp[i].getCurFrac();
-        F32 scale = 0.025f + fabs(0.05f*sin(2.f*F_PI*(frac - time)));
-        scale *= mInterpFade[i].getCurVal();
-
-        LLVector3 pos_agent = gAgent.getPosAgentFromGlobal(mInterp[i].getCurVal());
-
-        F32 alpha = mFadeInterp.getCurVal()*mColor.mV[3];
-        alpha *= mInterpFade[i].getCurVal();
-        coloru.mV[3] = (U8)alpha;
-        gGL.color4ubv(coloru.mV);
-
-        gGL.pushMatrix();
-        gGL.translatef(pos_agent.mV[0], pos_agent.mV[1], pos_agent.mV[2]);
-        gGL.scalef(scale, scale, scale);
-        gSphere.render();
-        gGL.popMatrix();
-    }
-}
-
-void LLHUDEffectBeam::renderForTimer()
-{
-    render();
-}
-
-void LLHUDEffectBeam::setupParticle(const S32 i)
-{
-    LLVector3d start_pos_global;
-    if (mSourceObject->getPCode() == LL_PCODE_LEGACY_AVATAR)
-    {
-        LLViewerObject *objp = mSourceObject;
-        LLVOAvatar *avatarp = (LLVOAvatar *)objp;
-        start_pos_global = gAgent.getPosGlobalFromAgent(avatarp->mWristLeftp->getWorldPosition());
-    }
-    else
-    {
-        start_pos_global = mSourceObject->getPositionGlobal();
-    }
-
-    // Generate a random offset for the target point.
-    const F32 SCALE = 0.5f;
-    F32 x, y, z;
-    x = ll_frand(SCALE) - 0.5f*SCALE;
-    y = ll_frand(SCALE) - 0.5f*SCALE;
-    z = ll_frand(SCALE) - 0.5f*SCALE;
-
-    LLVector3d target_pos_global(mTargetPos);
-    target_pos_global += LLVector3d(x, y, z);
-
-    mInterp[i].setStartTime(mInterp[i].getEndTime());
-    mInterp[i].setEndTime(mInterp[i].getStartTime() + BEAM_SPACING*NUM_POINTS);
-    mInterp[i].setStartVal(start_pos_global);
-    mInterp[i].setEndVal(target_pos_global);
-    mInterp[i].start();
-
-
-    // Setup the interpolator that fades out the alpha.
-    mInterpFade[i].setStartTime(mInterp[i].getStartTime() + BEAM_SPACING*NUM_POINTS - 0.5f*NUM_POINTS*BEAM_SPACING);
-    mInterpFade[i].setEndTime(mInterp[i].getStartTime() + BEAM_SPACING*NUM_POINTS - 0.05f);
-    mInterpFade[i].start();
-}+/**
+ * @file llhudeffectbeam.cpp
+ * @brief LLHUDEffectBeam class implementation
+ *
+ * $LicenseInfo:firstyear=2002&license=viewerlgpl$
+ * Second Life Viewer Source Code
+ * Copyright (C) 2010, Linden Research, Inc.
+ *
+ * This library is free software; you can redistribute it and/or
+ * modify it under the terms of the GNU Lesser General Public
+ * License as published by the Free Software Foundation;
+ * version 2.1 of the License only.
+ *
+ * This library is distributed in the hope that it will be useful,
+ * but WITHOUT ANY WARRANTY; without even the implied warranty of
+ * MERCHANTABILITY or FITNESS FOR A PARTICULAR PURPOSE.  See the GNU
+ * Lesser General Public License for more details.
+ *
+ * You should have received a copy of the GNU Lesser General Public
+ * License along with this library; if not, write to the Free Software
+ * Foundation, Inc., 51 Franklin Street, Fifth Floor, Boston, MA  02110-1301  USA
+ *
+ * Linden Research, Inc., 945 Battery Street, San Francisco, CA  94111  USA
+ * $/LicenseInfo$
+ */
+
+#include "llviewerprecompiledheaders.h"
+
+#include "llhudeffectbeam.h"
+#include "message.h"
+
+#include "llviewerobjectlist.h"
+
+#include "llagent.h"
+#include "lldrawable.h"
+#include "llfontgl.h"
+#include "llgl.h"
+#include "llglheaders.h"
+#include "llhudrender.h"
+#include "llrendersphere.h"
+#include "llviewercamera.h"
+#include "llvoavatar.h"
+#include "llviewercontrol.h"
+
+const F32 BEAM_SPACING = 0.075f;
+
+LLHUDEffectBeam::LLHUDEffectBeam(const U8 type) : LLHUDEffect(type)
+{
+    mKillTime = mDuration;
+
+    // Initialize all of these to defaults
+    S32 i;
+    for (i = 0; i < NUM_POINTS; i++)
+    {
+        mInterp[i].setStartTime(BEAM_SPACING*i);
+        mInterp[i].setEndTime(BEAM_SPACING*NUM_POINTS + BEAM_SPACING*i);
+        mInterp[i].start();
+        mInterpFade[i].setStartTime(BEAM_SPACING*NUM_POINTS + BEAM_SPACING*i - 0.5f*NUM_POINTS*BEAM_SPACING);
+        mInterpFade[i].setEndTime(BEAM_SPACING*NUM_POINTS + BEAM_SPACING*i);
+        mInterpFade[i].setStartVal(1.f);
+        mInterpFade[i].setEndVal(0.f);
+    }
+
+    // Setup default timeouts and fade animations.
+    F32 fade_length;
+    fade_length = llmin(0.5f, mDuration);
+    mFadeInterp.setStartTime(mKillTime - fade_length);
+    mFadeInterp.setEndTime(mKillTime);
+    mFadeInterp.setStartVal(1.f);
+    mFadeInterp.setEndVal(0.f);
+}
+
+LLHUDEffectBeam::~LLHUDEffectBeam()
+{
+}
+
+void LLHUDEffectBeam::packData(LLMessageSystem *mesgsys)
+{
+    if (!mSourceObject)
+    {
+        LL_WARNS() << "Missing source object!" << LL_ENDL;
+    }
+
+    // Pack the default data
+    LLHUDEffect::packData(mesgsys);
+
+    // Pack the type-specific data.  Uses a fun packed binary format.  Whee!
+    // 16 + 24 + 1 = 41
+    U8 packed_data[41];
+    memset(packed_data, 0, 41);
+    if (mSourceObject)
+    {
+        htolememcpy(packed_data, mSourceObject->mID.mData, MVT_LLUUID, 16);
+    }
+
+    if (mTargetObject)
+    {
+        packed_data[16] = 1;
+    }
+    else
+    {
+        packed_data[16] = 0;
+    }
+
+    if (mTargetObject)
+    {
+        htolememcpy(&(packed_data[17]), mTargetObject->mID.mData, MVT_LLUUID, 16);
+    }
+    else
+    {
+        htolememcpy(&(packed_data[17]), mTargetPos.mdV, MVT_LLVector3d, 24);
+    }
+    mesgsys->addBinaryDataFast(_PREHASH_TypeData, packed_data, 41);
+}
+
+void LLHUDEffectBeam::unpackData(LLMessageSystem *mesgsys, S32 blocknum)
+{
+    LL_ERRS() << "Got beam!" << LL_ENDL;
+    bool use_target_object;
+    LLVector3d new_target;
+    U8 packed_data[41];
+
+    LLHUDEffect::unpackData(mesgsys, blocknum);
+    LLUUID source_id;
+    LLUUID target_id;
+    S32 size = mesgsys->getSizeFast(_PREHASH_Effect, blocknum, _PREHASH_TypeData);
+    if (size != 41)
+    {
+        LL_WARNS() << "Beam effect with bad size " << size << LL_ENDL;
+        return;
+    }
+    mesgsys->getBinaryDataFast(_PREHASH_Effect, _PREHASH_TypeData, packed_data, 41, blocknum);
+
+    htolememcpy(source_id.mData, packed_data, MVT_LLUUID, 16);
+
+    LLViewerObject *objp = gObjectList.findObject(source_id);
+    if (objp)
+    {
+        setSourceObject(objp);
+    }
+
+    use_target_object = packed_data[16];
+
+    if (use_target_object)
+    {
+        htolememcpy(target_id.mData, &packed_data[17], MVT_LLUUID, 16);
+
+        LLViewerObject *objp = gObjectList.findObject(target_id);
+        if (objp)
+        {
+            setTargetObject(objp);
+        }
+    }
+    else
+    {
+        htolememcpy(new_target.mdV, &(packed_data[17]), MVT_LLVector3d, 24);
+        setTargetPos(new_target);
+    }
+
+    // We've received an update for the effect, update the various timeouts
+    // and fade animations.
+    mKillTime = mTimer.getElapsedTimeF32() + mDuration;
+    F32 fade_length;
+    fade_length = llmin(0.5f, mDuration);
+    mFadeInterp.setStartTime(mKillTime - fade_length);
+    mFadeInterp.setEndTime(mKillTime);
+    mFadeInterp.setStartVal(1.f);
+    mFadeInterp.setEndVal(0.f);
+}
+
+void LLHUDEffectBeam::setSourceObject(LLViewerObject *objp)
+{
+    if (objp->isDead())
+    {
+        LL_WARNS() << "HUDEffectBeam: Source object is dead!" << LL_ENDL;
+        mSourceObject = NULL;
+        return;
+    }
+
+    if (mSourceObject == objp)
+    {
+        return;
+    }
+
+    mSourceObject = objp;
+    if (mSourceObject)
+    {
+        S32 i;
+        for (i = 0; i < NUM_POINTS; i++)
+        {
+            if (mSourceObject->isAvatar())
+            {
+                LLViewerObject *objp = mSourceObject;
+                LLVOAvatar *avatarp = (LLVOAvatar *)objp;
+                LLVector3d hand_pos_global = gAgent.getPosGlobalFromAgent(avatarp->mWristLeftp->getWorldPosition());
+                mInterp[i].setStartVal(hand_pos_global);
+                mInterp[i].start();
+            }
+            else
+            {
+                mInterp[i].setStartVal(mSourceObject->getPositionGlobal());
+                mInterp[i].start();
+            }
+        }
+    }
+}
+
+
+void LLHUDEffectBeam::setTargetObject(LLViewerObject *objp)
+{
+    if (mTargetObject->isDead())
+    {
+        LL_WARNS() << "HUDEffectBeam: Target object is dead!" << LL_ENDL;
+    }
+
+    mTargetObject = objp;
+}
+
+void LLHUDEffectBeam::setTargetPos(const LLVector3d &pos_global)
+{
+    mTargetPos = pos_global;
+    mTargetObject = NULL;
+}
+
+void LLHUDEffectBeam::render()
+{
+    if (!mSourceObject)
+    {
+        markDead();
+        return;
+    }
+    if (mSourceObject->isDead())
+    {
+        markDead();
+        return;
+    }
+
+    F32 time = mTimer.getElapsedTimeF32();
+
+    // Kill us if our time is over...
+    if (mKillTime < time)
+    {
+        markDead();
+        return;
+    }
+
+    LLGLSPipelineAlpha gls_pipeline_alpha;
+    gGL.getTexUnit(0)->unbind(LLTexUnit::TT_TEXTURE);
+
+
+    // Interpolate the global fade alpha
+    mFadeInterp.update(time);
+
+    if (mTargetObject.notNull() && mTargetObject->mDrawable.notNull())
+    {
+        // use viewer object position on freshly created objects
+        if (mTargetObject->mDrawable->getGeneration() == -1)
+        {
+            mTargetPos = mTargetObject->getPositionGlobal();
+        }
+        // otherwise use drawable
+        else
+        {
+            mTargetPos = gAgent.getPosGlobalFromAgent(mTargetObject->mDrawable->getPositionAgent());
+        }
+    }
+
+
+    // Init the color of the particles
+    LLColor4U coloru = mColor;
+
+    // Draw the particles
+    S32 i;
+    for (i = 0; i < NUM_POINTS; i++)
+    {
+        mInterp[i].update(time);
+        if (!mInterp[i].isActive())
+        {
+            continue;
+        }
+        mInterpFade[i].update(time);
+
+        if (mInterp[i].isDone())
+        {
+            // Reinitialize the particle when the particle has finished its animation.
+            setupParticle(i);
+        }
+
+        F32 frac = mInterp[i].getCurFrac();
+        F32 scale = 0.025f + fabs(0.05f*sin(2.f*F_PI*(frac - time)));
+        scale *= mInterpFade[i].getCurVal();
+
+        LLVector3 pos_agent = gAgent.getPosAgentFromGlobal(mInterp[i].getCurVal());
+
+        F32 alpha = mFadeInterp.getCurVal()*mColor.mV[3];
+        alpha *= mInterpFade[i].getCurVal();
+        coloru.mV[3] = (U8)alpha;
+        gGL.color4ubv(coloru.mV);
+
+        gGL.pushMatrix();
+        gGL.translatef(pos_agent.mV[0], pos_agent.mV[1], pos_agent.mV[2]);
+        gGL.scalef(scale, scale, scale);
+        gSphere.render();
+        gGL.popMatrix();
+    }
+}
+
+void LLHUDEffectBeam::renderForTimer()
+{
+    render();
+}
+
+void LLHUDEffectBeam::setupParticle(const S32 i)
+{
+    LLVector3d start_pos_global;
+    if (mSourceObject->getPCode() == LL_PCODE_LEGACY_AVATAR)
+    {
+        LLViewerObject *objp = mSourceObject;
+        LLVOAvatar *avatarp = (LLVOAvatar *)objp;
+        start_pos_global = gAgent.getPosGlobalFromAgent(avatarp->mWristLeftp->getWorldPosition());
+    }
+    else
+    {
+        start_pos_global = mSourceObject->getPositionGlobal();
+    }
+
+    // Generate a random offset for the target point.
+    const F32 SCALE = 0.5f;
+    F32 x, y, z;
+    x = ll_frand(SCALE) - 0.5f*SCALE;
+    y = ll_frand(SCALE) - 0.5f*SCALE;
+    z = ll_frand(SCALE) - 0.5f*SCALE;
+
+    LLVector3d target_pos_global(mTargetPos);
+    target_pos_global += LLVector3d(x, y, z);
+
+    mInterp[i].setStartTime(mInterp[i].getEndTime());
+    mInterp[i].setEndTime(mInterp[i].getStartTime() + BEAM_SPACING*NUM_POINTS);
+    mInterp[i].setStartVal(start_pos_global);
+    mInterp[i].setEndVal(target_pos_global);
+    mInterp[i].start();
+
+
+    // Setup the interpolator that fades out the alpha.
+    mInterpFade[i].setStartTime(mInterp[i].getStartTime() + BEAM_SPACING*NUM_POINTS - 0.5f*NUM_POINTS*BEAM_SPACING);
+    mInterpFade[i].setEndTime(mInterp[i].getStartTime() + BEAM_SPACING*NUM_POINTS - 0.05f);
+    mInterpFade[i].start();
+}