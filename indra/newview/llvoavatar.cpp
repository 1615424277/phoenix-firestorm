--- conflicted
+++ resolved
@@ -8579,14 +8579,11 @@
 	// assumes that cof version is only updated with server-bake
 	// appearance messages.
 	mLastUpdateReceivedCOFVersion = this_update_cof_version;
-<<<<<<< HEAD
 	// <FS:Ansariel> [Legacy Bake]
 	}
 
 	setIsUsingServerBakes(appearance_version > 0);
 	// </FS:Ansariel> [Legacy Bake]
-		
-=======
     mLastProcessedAppearance = contents;
 
     bool slam_params = false;
@@ -8598,7 +8595,6 @@
 	S32 num_params = contents.mParamWeights.size();
 	ESex old_sex = getSex();
 
->>>>>>> bb2c147c
 	applyParsedTEMessage(contents.mTEContents);
 
 	// <FS:clientTags>
