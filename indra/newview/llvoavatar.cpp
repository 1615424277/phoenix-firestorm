--- conflicted
+++ resolved
@@ -597,7 +597,7 @@
 LLVOAvatar::LLVOAvatarXmlInfo* LLVOAvatar::sAvatarXmlInfo = NULL;
 LLVOAvatarDictionary *LLVOAvatar::sAvatarDictionary = NULL;
 S32 LLVOAvatar::sFreezeCounter = 0;
-S32 LLVOAvatar::sMaxVisible = 50;
+U32 LLVOAvatar::sMaxVisible = 12;
 F32 LLVOAvatar::sRenderDistance = 256.f;
 S32	LLVOAvatar::sNumVisibleAvatars = 0;
 S32	LLVOAvatar::sNumLODChangesThisFrame = 0;
@@ -679,7 +679,8 @@
 	mFullyLoaded(FALSE),
 	mPreviousFullyLoaded(FALSE),
 	mFullyLoadedInitialized(FALSE),
-	mSupportsAlphaLayers(FALSE)
+	mSupportsAlphaLayers(FALSE),
+	mLoadedCallbacksPaused(FALSE)
 {
 	LLMemType mt(LLMemType::MTYPE_AVATAR);
 	//VTResume();  // VTune
@@ -829,12 +830,9 @@
 	mDead = TRUE;
 	
 	mAnimationSources.clear();
-<<<<<<< HEAD
-=======
 
 	ll_aligned_free_16(mImpostorExtents);
 	mImpostorExtents = NULL;
->>>>>>> 2dd3a6be
 
 	lldebugs << "LLVOAvatar Destructor end" << llendl;
 }
@@ -848,10 +846,7 @@
 		sNumVisibleChatBubbles--;
 	}
 	mVoiceVisualizer->markDead();
-<<<<<<< HEAD
 	LLLoadedCallbackEntry::cleanUpCallbackList(&mCallbackTextureList, this) ;
-=======
->>>>>>> 2dd3a6be
 	LLViewerObject::markDead();
 }
 
@@ -2107,7 +2102,8 @@
 				 	ankle.mV[VZ] * knee_scale.mV[VZ] -
 				 	foot.mV[VZ] * ankle_scale.mV[VZ];
 
-	mBodySize.mV[VZ] = mPelvisToFoot +
+	LLVector3 new_body_size;
+	new_body_size.mV[VZ] = mPelvisToFoot +
 					   // the sqrt(2) correction below is an approximate
 					   // correction to get to the top of the head
 					   F_SQRT2 * (skull.mV[VZ] * head_scale.mV[VZ]) + 
@@ -2117,8 +2113,19 @@
 					   torso.mV[VZ] * pelvis_scale.mV[VZ]; 
 
 	// TODO -- measure the real depth and width
-	mBodySize.mV[VX] = DEFAULT_AGENT_DEPTH;
-	mBodySize.mV[VY] = DEFAULT_AGENT_WIDTH;
+	new_body_size.mV[VX] = DEFAULT_AGENT_DEPTH;
+	new_body_size.mV[VY] = DEFAULT_AGENT_WIDTH;
+
+	if (new_body_size != mBodySize)
+	{
+		mBodySize = new_body_size;
+
+		if (isSelf() && !LLAppearanceMgr::instance().isInUpdateAppearanceFromCOF())
+		{	// notify simulator of change in size
+			// but not if we are in the middle of updating appearance
+			gAgent.sendAgentSetAppearance();
+		}
+	}
 
 /* debug spam
 	std::cout << "skull = " << skull << std::endl;				// adebug
@@ -2248,12 +2255,14 @@
 	{
 		llinfos << "Warning!  Idle on dead avatar" << llendl;
 		return TRUE;
-	}
+	}	
 
  	if (!(gPipeline.hasRenderType(LLPipeline::RENDER_TYPE_AVATAR)))
 	{
 		return TRUE;
 	}
+
+	checkTextureLoading() ;
 	
 	// force immediate pixel area update on avatars using last frames data (before drawable or camera updates)
 	setPixelAreaAndAngle(gAgent);
@@ -2563,7 +2572,7 @@
 				 param;
 				 param = getNextVisualParam())
 			{
-				if (param->getGroup() == VISUAL_PARAM_GROUP_TWEAKABLE)
+				if (param->isTweakable())
 				{
 					param->stopAnimating(FALSE);
 				}
@@ -2586,7 +2595,7 @@
 					 param;
 					 param = getNextVisualParam())
 				{
-					if (param->getGroup() == VISUAL_PARAM_GROUP_TWEAKABLE)
+					if (param->isTweakable())
 					{
 						param->animate(morph_amt, FALSE);
 					}
@@ -3208,35 +3217,35 @@
 		{ // muted avatars update at 16 hz
 			mUpdatePeriod = 16;
 		}
-		else if (visible && mVisibilityRank <= LLVOAvatar::sMaxVisible * 0.25f)
+		else if (mVisibilityRank <= LLVOAvatar::sMaxVisible)
 		{ //first 25% of max visible avatars are not impostored
 			mUpdatePeriod = 1;
 		}
-		else if (visible && mVisibilityRank > LLVOAvatar::sMaxVisible * 0.75f)
+		else if (mVisibilityRank > LLVOAvatar::sMaxVisible * 4)
+		{ //background avatars are REALLY slow updating impostors
+			mUpdatePeriod = 16;
+		}
+		else if (mVisibilityRank > LLVOAvatar::sMaxVisible * 3)
 		{ //back 25% of max visible avatars are slow updating impostors
 			mUpdatePeriod = 8;
 		}
-		else if (visible && mVisibilityRank > (U32) LLVOAvatar::sMaxVisible)
-		{ //background avatars are REALLY slow updating impostors
-			mUpdatePeriod = 16;
-		}
-		else if (visible && mImpostorPixelArea <= impostor_area)
+		else if (mImpostorPixelArea <= impostor_area)
 		{  // stuff in between gets an update period based on pixel area
 			mUpdatePeriod = llclamp((S32) sqrtf(impostor_area*4.f/mImpostorPixelArea), 2, 8);
 		}
-		else if (visible && mVisibilityRank > LLVOAvatar::sMaxVisible * 0.25f)
-		{ // force nearby impostors in ultra crowded areas
-			mUpdatePeriod = 2;
-		}
 		else
-		{ // not impostored
-			mUpdatePeriod = 1;
+		{
+			//nearby avatars, update the impostors more frequently.
+			mUpdatePeriod = 4;
 		}
 
 		visible = (LLDrawable::getCurrentFrame()+mID.mData[0])%mUpdatePeriod == 0 ? TRUE : FALSE;
 	}
 
-	if (!visible)
+	// don't early out for your own avatar, as we rely on your animations playing reliably
+	// for example, the "turn around" animation when entering customize avatar needs to trigger
+	// even when your avatar is offscreen
+	if (!visible && !isSelf())
 	{
 		updateMotions(LLCharacter::HIDDEN_UPDATE);
 		return FALSE;
@@ -3586,7 +3595,7 @@
 //							AUDIO_STEP_LO_SPEED, AUDIO_STEP_HI_SPEED,
 //							AUDIO_STEP_LO_GAIN, AUDIO_STEP_HI_GAIN );
 
-			const F32 STEP_VOLUME = 0.5f;
+			const F32 STEP_VOLUME = 0.1f;
 			const LLUUID& step_sound_id = getStepSound();
 
 			LLVector3d foot_pos_global = gAgent.getPosGlobalFromAgent(foot_pos_agent);
@@ -4200,7 +4209,7 @@
 				}
 			}
 		}
-		if (isIndexBakedTexture((ETextureIndex) texture_index))
+		if (isIndexBakedTexture((ETextureIndex) texture_index) && render_avatar)
 		{
 			const S32 boost_level = getAvatarBakedBoostLevel();
 			imagep = LLViewerTextureManager::staticCastToFetchedTexture(getImage(texture_index,0), TRUE);
@@ -4216,7 +4225,7 @@
 										 << " on host " << getRegion()->getHost() << llendl;
 			}
 
-			addBakedTextureStats( imagep, mPixelArea, texel_area_ratio, boost_level );
+			addBakedTextureStats( imagep, mPixelArea, texel_area_ratio, boost_level );			
 		}
 	}
 
@@ -4235,7 +4244,6 @@
 }
 
 			    
-<<<<<<< HEAD
 void LLVOAvatar::checkTextureLoading()
 {
 	static const F32 MAX_INVISIBLE_WAITING_TIME = 30.f ; //seconds
@@ -4292,27 +4300,22 @@
 	//if this function is not called for the last 512 frames, the texture pipeline will stop fetching this texture.
 	static const S32  MAX_TEXTURE_VIRTURE_SIZE_RESET_INTERVAL = 512 ; //frames		
 
-=======
-void LLVOAvatar::addBakedTextureStats( LLViewerFetchedTexture* imagep, F32 pixel_area, F32 texel_area_ratio, S32 boost_level)
-{
-	mMaxPixelArea = llmax(pixel_area, mMaxPixelArea);
-	mMinPixelArea = llmin(pixel_area, mMinPixelArea);
->>>>>>> 2dd3a6be
 	imagep->resetTextureStats();
-	imagep->setResetMaxVirtualSizeFlag(false) ;
 	imagep->setCanUseHTTP(false) ; //turn off http fetching for baked textures.
-<<<<<<< HEAD
 	imagep->setMaxVirtualSizeResetInterval(MAX_TEXTURE_VIRTURE_SIZE_RESET_INTERVAL);
 
 	mMaxPixelArea = llmax(pixel_area, mMaxPixelArea);
 	mMinPixelArea = llmin(pixel_area, mMinPixelArea);	
-=======
->>>>>>> 2dd3a6be
 	imagep->addTextureStats(pixel_area / texel_area_ratio);
 	imagep->setBoostLevel(boost_level);
-	if(boost_level == LLViewerTexture::BOOST_AVATAR_BAKED_SELF)
-	{
-		imagep->setAdditionalDecodePriority(1.0f) ;
+	
+	if(boost_level != LLViewerTexture::BOOST_AVATAR_BAKED_SELF)
+	{
+		imagep->setAdditionalDecodePriority(ADDITIONAL_PRI) ;
+	}
+	else
+	{
+		imagep->setAdditionalDecodePriority(SELF_ADDITIONAL_PRI) ;
 	}
 }
 
@@ -5644,6 +5647,7 @@
 	if (!attachment)
 	{
 		llwarns << "Object attachment point invalid: " << attachmentID << llendl;
+		attachment = get_if_there(mAttachmentPoints, 1, (LLViewerJointAttachment*)NULL); // Arbitrary using 1 (chest)
 	}
 
 	return attachment;
@@ -6131,7 +6135,6 @@
 
 	const BOOL self_customizing = isSelf() && gAgentCamera.cameraCustomizeAvatar(); // During face edit mode, we don't use baked textures
 	const BOOL other_culled = !isSelf() && mCulled;
-<<<<<<< HEAD
 	LLLoadedCallbackEntry::source_callback_list_t* src_callback_list = NULL ;
 	void* callback_src = NULL ;
 	BOOL paused = FALSE;
@@ -6141,8 +6144,6 @@
 		src_callback_list = &mCallbackTextureList ;
 		paused = mLoadedCallbacksPaused ;
 	}
-=======
->>>>>>> 2dd3a6be
 
 	std::vector<BOOL> is_layer_baked;
 	is_layer_baked.resize(mBakedTextureDatas.size(), false);
@@ -6213,19 +6214,12 @@
 			{
 				mBakedTextureDatas[i].mIsLoaded = FALSE;
 				if ( (baked_img->getID() != IMG_INVISIBLE) && ((i == BAKED_HEAD) || (i == BAKED_UPPER) || (i == BAKED_LOWER)) )
-<<<<<<< HEAD
 				{			
 					baked_img->setLoadedCallback(onBakedTextureMasksLoaded, MORPH_MASK_REQUESTED_DISCARD, TRUE, TRUE, new LLTextureMaskData( mID ), 
 						callback_src, src_callback_list, paused);	
 				}
 				baked_img->setLoadedCallback(onBakedTextureLoaded, SWITCH_TO_BAKED_DISCARD, FALSE, FALSE, new LLUUID( mID ), 
 					callback_src, src_callback_list, paused );
-=======
-				{
-					baked_img->setLoadedCallback(onBakedTextureMasksLoaded, MORPH_MASK_REQUESTED_DISCARD, TRUE, TRUE, new LLTextureMaskData( mID ));	
-				}
-				baked_img->setLoadedCallback(onBakedTextureLoaded, SWITCH_TO_BAKED_DISCARD, FALSE, FALSE, new LLUUID( mID ) );
->>>>>>> 2dd3a6be
 			}
 		}
 		else if (mBakedTextureDatas[i].mTexLayerSet 
@@ -6685,7 +6679,6 @@
 	{
 		mFirstTEMessageReceived = TRUE;
 
-<<<<<<< HEAD
 		LLLoadedCallbackEntry::source_callback_list_t* src_callback_list = NULL ;
 		void* callback_src = NULL ;
 		BOOL paused = FALSE ;
@@ -6696,8 +6689,6 @@
 			paused = mLoadedCallbacksPaused ;
 		}
 
-=======
->>>>>>> 2dd3a6be
 		for (U32 i = 0; i < mBakedTextureDatas.size(); i++)
 		{
 			const BOOL layer_baked = isTextureDefined(mBakedTextureDatas[i].mTextureIndex);
@@ -6711,17 +6702,11 @@
 				// If we have more than one texture for the other baked layers, we'll want to call this for them too.
 				if ( (image->getID() != IMG_INVISIBLE) && ((i == BAKED_HEAD) || (i == BAKED_UPPER) || (i == BAKED_LOWER)) )
 				{
-<<<<<<< HEAD
 					image->setLoadedCallback( onBakedTextureMasksLoaded, MORPH_MASK_REQUESTED_DISCARD, TRUE, TRUE, new LLTextureMaskData( mID ), 
 						callback_src, src_callback_list, paused);
 				}
 				image->setLoadedCallback( onInitialBakedTextureLoaded, MAX_DISCARD_LEVEL, FALSE, FALSE, new LLUUID( mID ), 
 					callback_src, src_callback_list, paused );
-=======
-					image->setLoadedCallback( onBakedTextureMasksLoaded, MORPH_MASK_REQUESTED_DISCARD, TRUE, TRUE, new LLTextureMaskData( mID ));
-				}
-				image->setLoadedCallback( onInitialBakedTextureLoaded, MAX_DISCARD_LEVEL, FALSE, FALSE, new LLUUID( mID ) );
->>>>>>> 2dd3a6be
 			}
 		}
 
@@ -6742,7 +6727,7 @@
 	     param;
 	     param = getNextVisualParam())
 	{
-		if (param->getGroup() == VISUAL_PARAM_GROUP_TWEAKABLE)
+		if (param->isTweakable())
 		{
 			LLViewerVisualParam* vparam = dynamic_cast<LLViewerVisualParam*>(param);
 			llassert(vparam);
@@ -6852,7 +6837,7 @@
 		{
 			for( S32 i = 0; i < num_blocks; i++ )
 			{
-				while( param && (param->getGroup() != VISUAL_PARAM_GROUP_TWEAKABLE) )
+				while( param && (param->getGroup() != VISUAL_PARAM_GROUP_TWEAKABLE) ) // should not be any of group VISUAL_PARAM_GROUP_TWEAKABLE_NO_TRANSMIT
 				{
 					param = getNextVisualParam();
 				}
@@ -6885,7 +6870,7 @@
 			}
 		}
 
-		const S32 expected_tweakable_count = getVisualParamCountInGroup(VISUAL_PARAM_GROUP_TWEAKABLE);
+		const S32 expected_tweakable_count = getVisualParamCountInGroup(VISUAL_PARAM_GROUP_TWEAKABLE); // don't worry about VISUAL_PARAM_GROUP_TWEAKABLE_NO_TRANSMIT
 		if (num_blocks != expected_tweakable_count)
 		{
 			llinfos << "Number of params in AvatarAppearance msg (" << num_blocks << ") does not match number of tweakable params in avatar xml file (" << expected_tweakable_count << ").  Processing what we can.  object: " << getID() << llendl;
@@ -7172,7 +7157,7 @@
 		{
 			LLViewerVisualParam* viewer_param = (LLViewerVisualParam*)param;
 			if( (viewer_param->getWearableType() == type) && 
-				(viewer_param->getGroup() == VISUAL_PARAM_GROUP_TWEAKABLE) )
+				(viewer_param->isTweakable() ) )
 			{
 				apr_file_printf(file, "\t\t<param id=\"%d\" name=\"%s\" value=\"%.3f\"/>\n",
 								viewer_param->getID(), viewer_param->getName().c_str(), viewer_param->getWeight());
@@ -7245,7 +7230,7 @@
 	std::sort(LLCharacter::sInstances.begin(), LLCharacter::sInstances.end(), CompareScreenAreaGreater());
 	
 	// Update the avatars that have changed status
-	U32 rank = 0;
+	U32 rank = 2; //1 is reserved for self. 
 	for (std::vector<LLCharacter*>::iterator iter = LLCharacter::sInstances.begin();
 		 iter != LLCharacter::sInstances.end(); ++iter)
 	{
@@ -7269,7 +7254,7 @@
 
 		if (inst->isSelf())
 		{
-			inst->setVisibilityRank(0);
+			inst->setVisibilityRank(1);
 		}
 		else if (inst->mDrawable.notNull() && inst->mDrawable->isVisible())
 		{
