--- conflicted
+++ resolved
@@ -799,7 +799,6 @@
     // <FS:Ansariel> [FS Persisted Avatar Render Settings]
     //mVisuallyMuteSetting = LLVOAvatar::VisualMuteSettings(LLRenderMuteList::getInstance()->getSavedVisualMuteSetting(getID()));
     mVisuallyMuteSetting = FSAvatarRenderPersistence::instance().getAvatarRenderSettings(id);
-<<<<<<< HEAD
 }
 
 //<FS:Beq> BOM constrain number of bake requests when BOM not supported
@@ -827,35 +826,6 @@
 #endif
 }
 
-=======
-}
-
-//<FS:Beq> BOM constrain number of bake requests when BOM not supported
-S32 LLVOAvatar::getNumBakes() const
-{
-#ifdef OPENSIM
-    // BAKED_LEFT_ARM is equal to the pre-BOM BAKED_NUM_INDICES
-    if(getRegion())
-    {
-        // LL_INFOS("BOMOS")
-        //              << getFullname()
-        //              << "Using avatar region settings [" << getRegion()->getName() << "]"
-        //              << " bakesOnMesh = " << static_cast<const char *>(getRegion()->bakesOnMeshEnabled()?"True":"False")
-        //              << LL_ENDL;
-        return getRegion()->getRegionMaxBakes();
-    }
-    // LL_INFOS("BOMOS")
-    //              << " Using fallback settings"
-    //              << " bakesOnMesh = " << static_cast<const char *>(LLGridManager::instance().isInSecondLife()?"True":"False")
-    //              << LL_ENDL;
-    // fallback, in SL assume BOM, elsewhere assume not.
-    return LLGridManager::instance().isInSecondLife()?BAKED_NUM_INDICES:BAKED_LEFT_ARM;
-#else
-    return BAKED_NUM_INDICES;
-#endif
-}
-
->>>>>>> 6fba1530
 // U8 LLVOAvatar::getNumTEs() const
 // {
 // #ifdef OPENSIM
@@ -1266,11 +1236,8 @@
     LLControlAvatar::sRegionChangedSlot = gAgent.addRegionChangedCallback(&LLControlAvatar::onRegionChanged);
 
     sCloudTexture = LLViewerTextureManager::getFetchedTextureFromFile("cloud-particle.j2c");
-<<<<<<< HEAD
     gSavedSettings.getControl("LipSyncEnabled")->getSignal()->connect(boost::bind(&LLVOAvatar::handleVOAvatarPrefsChanged, _2));
 
-=======
->>>>>>> 6fba1530
     initCloud();
 }
 
@@ -1279,15 +1246,12 @@
 {
 }
 
-<<<<<<< HEAD
 bool LLVOAvatar::handleVOAvatarPrefsChanged(const LLSD &newvalue)
 {
     sLipSyncEnabled = gSavedSettings.getBOOL("LipSyncEnabled");
     return true;
 }
 
-=======
->>>>>>> 6fba1530
 LLPartSysData LLVOAvatar::sCloud;
 void LLVOAvatar::initCloud()
 {
@@ -3957,7 +3921,6 @@
         if (show_distance_in_tag)
         {
             addNameTagLine(distance_string, distance_color, LLFontGL::NORMAL, LLFontGL::getFontSansSerifSmall());
-<<<<<<< HEAD
         }
         // <FS:Ansariel> Show distance in tag
 
@@ -3990,40 +3953,6 @@
                 addNameTagLine(format_string(texture_area_label, label_args), LLColor4::red, LLFontGL::NORMAL, LLFontGL::getFontSansSerifSmall());
             }
         }
-=======
-        }
-        // <FS:Ansariel> Show distance in tag
-
-        // <FS:Ansariel> Show ARW in nametag options (for Jelly Dolls)
-        static const std::string complexity_label = LLTrans::getString("Nametag_Complexity_Label");
-        static const std::string texture_area_label = LLTrans::getString("Nametag_Texture_Area_Label");
-        if (show_arw_tag &&
-           ((isSelf() && show_own_arw_tag) ||
-           (!isSelf() && (!show_too_complex_only_arw_tag || isTooComplex()))))
-        {
-            std::string complexity_string;
-            LLLocale locale("");
-
-            // always show complexity, even if the reason for a jelly baby is the texture area
-            // this is technically not 100% correct but the decision logic with all of the
-            // exceptions would be way too complex to justify the result - Zi
-            LLResMgr::getInstance()->getIntegerString(complexity_string, complexity);
-            LLStringUtil::format_map_t label_args;
-            label_args["COMPLEXITY"] = complexity_string;
-
-            addNameTagLine(format_string(complexity_label, label_args), complexity_color, LLFontGL::NORMAL, LLFontGL::getFontSansSerifSmall());
-
-            // only show texture area if this is the reason for jelly baby rendering
-            static LLCachedControl<F32> max_attachment_area(gSavedSettings, "RenderAutoMuteSurfaceAreaLimit", 1000.0f);
-            if (max_attachment_area > 0.f && mAttachmentSurfaceArea > max_attachment_area)
-            {
-                LLResMgr::getInstance()->getIntegerString(complexity_string, mAttachmentSurfaceArea);
-                label_args["TEXTURE_AREA"] = complexity_string;
-
-                addNameTagLine(format_string(texture_area_label, label_args), LLColor4::red, LLFontGL::NORMAL, LLFontGL::getFontSansSerifSmall());
-            }
-        }
->>>>>>> 6fba1530
         // </FS:Ansariel>
 
         mNameAway = is_away;
