/**
 * @File llvoavatar.cpp
 * @brief Implementation of LLVOAvatar class which is a derivation of LLViewerObject
 *
 * $LicenseInfo:firstyear=2001&license=viewerlgpl$
 * Second Life Viewer Source Code
 * Copyright (C) 2010, Linden Research, Inc.
 * 
 * This library is free software; you can redistribute it and/or
 * modify it under the terms of the GNU Lesser General Public
 * License as published by the Free Software Foundation;
 * version 2.1 of the License only.
 * 
 * This library is distributed in the hope that it will be useful,
 * but WITHOUT ANY WARRANTY; without even the implied warranty of
 * MERCHANTABILITY or FITNESS FOR A PARTICULAR PURPOSE.  See the GNU
 * Lesser General Public License for more details.
 * 
 * You should have received a copy of the GNU Lesser General Public
 * License along with this library; if not, write to the Free Software
 * Foundation, Inc., 51 Franklin Street, Fifth Floor, Boston, MA  02110-1301  USA
 * 
 * Linden Research, Inc., 945 Battery Street, San Francisco, CA  94111  USA
 * $/LicenseInfo$
 */

#include "llviewerprecompiledheaders.h"

#include "llvoavatar.h"

#include <stdio.h>
#include <ctype.h>
#include <sstream>

#include "llaudioengine.h"
#include "noise.h"
#include "sound_ids.h"
#include "raytrace.h"

#include "aoengine.h"			// <FS:Zi> Animation Overrider
#include "llagent.h" //  Get state values from here
#include "llagentbenefits.h"
#include "llagentcamera.h"
#include "llagentwearables.h"
#include "llanimationstates.h"
#include "llavatarnamecache.h"
#include "llavatarpropertiesprocessor.h"
#include "llavatarrendernotifier.h"
#include "llcontrolavatar.h"
#include "llexperiencecache.h"
#include "llphysicsmotion.h"
#include "llviewercontrol.h"
#include "llcallingcard.h"		// IDEVO for LLAvatarTracker
#include "lldrawpoolavatar.h"
#include "lldriverparam.h"
#include "llpolyskeletaldistortion.h"
#include "lleditingmotion.h"
#include "llemote.h"
#include "llfloatertools.h"
#include "llheadrotmotion.h"
#include "llhudeffecttrail.h"
#include "llhudmanager.h"
#include "llhudnametag.h"
#include "llhudtext.h"				// for mText/mDebugText
#include "llimview.h"
#include "llinitparam.h"
#include "llkeyframefallmotion.h"
#include "llkeyframestandmotion.h"
#include "llkeyframewalkmotion.h"
#include "llmanipscale.h"  // for get_default_max_prim_scale()
#include "llmeshrepository.h"
#include "llmutelist.h"
#include "llmoveview.h"
#include "llnotificationsutil.h"
#include "llphysicsshapebuilderutil.h"
#include "llquantize.h"
#include "llrand.h"
#include "llregionhandle.h"
#include "llresmgr.h"
#include "llselectmgr.h"
#include "llsprite.h"
#include "lltargetingmotion.h"
#include "lltoolmgr.h"
#include "lltoolmorph.h"
#include "llviewercamera.h"
#include "llviewertexlayer.h"
#include "llviewertexturelist.h"
#include "llviewermenu.h"
#include "llviewerobjectlist.h"
#include "llviewerparcelmgr.h"
#include "llviewerregion.h"
#include "llviewershadermgr.h"
#include "llviewerstats.h"
#include "llviewerwearable.h"
#include "llvoavatarself.h"
#include "llvovolume.h"
#include "llworld.h"
#include "pipeline.h"
#include "llviewershadermgr.h"
#include "llsky.h"
#include "llanimstatelabels.h"
#include "lltrans.h"
#include "llappearancemgr.h"
// [RLVa:KB] - Checked: RLVa-2.0.1
#include "rlvactions.h"
#include "rlvhandler.h"
#include "rlvmodifiers.h"
// [/RLVa:KB]

#include "llgesturemgr.h" //needed to trigger the voice gesticulations
#include "llvoiceclient.h"
#include "llvoicevisualizer.h" // Ventrella

#include "lldebugmessagebox.h"
#include "llsdutil.h"
#include "llscenemonitor.h"
#include "llsdserialize.h"
#include "llcallstack.h"
#include "llrendersphere.h"
#include "llskinningutil.h"

#include "llperfstats.h"

#include <boost/lexical_cast.hpp>

#include "fscommon.h"
#include "fsdata.h"
#include "lfsimfeaturehandler.h"	// <FS:CR> Opensim
#include "lggcontactsets.h"
#include "llcontrol.h"
#include "llfilepicker.h"	// <FS:CR> FIRE-8893 - Dump archetype xml to user defined location
#include "llviewermenufile.h"
#include "llnetmap.h"
#include "llviewernetwork.h"	// [FS:CR] isInSecondlife()
#include "llsidepanelappearance.h"
#include "fsavatarrenderpersistence.h"
#include "fslslbridge.h" // <FS:PP> Movelock position refresh

#include "fsdiscordconnect.h" // <FS:LO> tapping a place that happens on landing in world to start up discord

extern F32 SPEED_ADJUST_MAX;
extern F32 SPEED_ADJUST_MAX_SEC;
extern F32 ANIM_SPEED_MAX;
extern F32 ANIM_SPEED_MIN;
extern U32 JOINT_COUNT_REQUIRED_FOR_FULLRIG;
const F32 MAX_HOVER_Z = 2.0f;
const F32 MIN_HOVER_Z = -2.0f;

const F32 MIN_ATTACHMENT_COMPLEXITY = 0.f;
const F32 DEFAULT_MAX_ATTACHMENT_COMPLEXITY = 1.0e6f;

// Unlike with 'self' avatar, server doesn't inform viewer about
// expected attachments so viewer has to wait to see if anything
// else will arrive
const F32 FIRST_APPEARANCE_CLOUD_MIN_DELAY = 3.f; // seconds
const F32 FIRST_APPEARANCE_CLOUD_MAX_DELAY = 45.f;

using namespace LLAvatarAppearanceDefines;

//-----------------------------------------------------------------------------
// Global constants
//-----------------------------------------------------------------------------
const LLUUID ANIM_AGENT_BODY_NOISE = LLUUID("9aa8b0a6-0c6f-9518-c7c3-4f41f2c001ad"); //"body_noise"
const LLUUID ANIM_AGENT_BREATHE_ROT	= LLUUID("4c5a103e-b830-2f1c-16bc-224aa0ad5bc8");  //"breathe_rot"
const LLUUID ANIM_AGENT_EDITING	= LLUUID("2a8eba1d-a7f8-5596-d44a-b4977bf8c8bb");  //"editing"
const LLUUID ANIM_AGENT_EYE	= LLUUID("5c780ea8-1cd1-c463-a128-48c023f6fbea");  //"eye"
const LLUUID ANIM_AGENT_FLY_ADJUST = LLUUID("db95561f-f1b0-9f9a-7224-b12f71af126e");  //"fly_adjust"
const LLUUID ANIM_AGENT_HAND_MOTION	= LLUUID("ce986325-0ba7-6e6e-cc24-b17c4b795578");  //"hand_motion"
const LLUUID ANIM_AGENT_HEAD_ROT = LLUUID("e6e8d1dd-e643-fff7-b238-c6b4b056a68d");  //"head_rot"
const LLUUID ANIM_AGENT_PELVIS_FIX = LLUUID("0c5dd2a2-514d-8893-d44d-05beffad208b");  //"pelvis_fix"
const LLUUID ANIM_AGENT_TARGET = LLUUID("0e4896cb-fba4-926c-f355-8720189d5b55");  //"target"
const LLUUID ANIM_AGENT_WALK_ADJUST	= LLUUID("829bc85b-02fc-ec41-be2e-74cc6dd7215d");  //"walk_adjust"
const LLUUID ANIM_AGENT_PHYSICS_MOTION = LLUUID("7360e029-3cb8-ebc4-863e-212df440d987");  //"physics_motion"


//-----------------------------------------------------------------------------
// Constants
//-----------------------------------------------------------------------------
const F32 DELTA_TIME_MIN = 0.01f;	// we clamp measured delta_time to this
const F32 DELTA_TIME_MAX = 0.2f;	// range to insure stability of computations.

const F32 PELVIS_LAG_FLYING		= 0.22f;// pelvis follow half life while flying
const F32 PELVIS_LAG_WALKING	= 0.4f;	// ...while walking
const F32 PELVIS_LAG_MOUSELOOK = 0.15f;
const F32 MOUSELOOK_PELVIS_FOLLOW_FACTOR = 0.5f;
const F32 TORSO_NOISE_AMOUNT = 1.0f;	// Amount of deviation from up-axis, in degrees
const F32 TORSO_NOISE_SPEED = 0.2f;	// Time scale factor on torso noise.

const F32 BREATHE_ROT_MOTION_STRENGTH = 0.05f;

const S32 MIN_REQUIRED_PIXEL_AREA_BODY_NOISE = 10000;
const S32 MIN_REQUIRED_PIXEL_AREA_BREATHE = 10000;
const S32 MIN_REQUIRED_PIXEL_AREA_PELVIS_FIX = 40;

const S32 TEX_IMAGE_SIZE_OTHER = 512 / 4;  // The size of local textures for other (!isSelf()) avatars

const F32 HEAD_MOVEMENT_AVG_TIME = 0.9f;

const S32 MORPH_MASK_REQUESTED_DISCARD = 0;

const F32 MAX_STANDOFF_FROM_ORIGIN = 3;
const F32 MAX_STANDOFF_DISTANCE_CHANGE = 32;

// Discard level at which to switch to baked textures
// Should probably be 4 or 3, but didn't want to change it while change other logic - SJB
const S32 SWITCH_TO_BAKED_DISCARD = 5;

const F32 HOVER_EFFECT_MAX_SPEED = 3.f;
const F32 HOVER_EFFECT_STRENGTH = 0.f;
const F32 UNDERWATER_EFFECT_STRENGTH = 0.1f;
const F32 UNDERWATER_FREQUENCY_DAMP = 0.33f;
const F32 APPEARANCE_MORPH_TIME = 0.65f;
const F32 TIME_BEFORE_MESH_CLEANUP = 5.f; // seconds
const S32 AVATAR_RELEASE_THRESHOLD = 10; // number of avatar instances before releasing memory
const F32 FOOT_GROUND_COLLISION_TOLERANCE = 0.25f;
const F32 AVATAR_LOD_TWEAK_RANGE = 0.7f;
const S32 MAX_BUBBLE_CHAT_LENGTH = DB_CHAT_MSG_STR_LEN;
const S32 MAX_BUBBLE_CHAT_UTTERANCES = 12;
const F32 CHAT_FADE_TIME = 8.0;
const F32 BUBBLE_CHAT_TIME = CHAT_FADE_TIME * 3.f;
const F32 NAMETAG_UPDATE_THRESHOLD = 0.3f;
const F32 NAMETAG_VERTICAL_SCREEN_OFFSET = 25.f;
const F32 NAMETAG_VERT_OFFSET_WEIGHT = 0.17f;

const U32 LLVOAvatar::VISUAL_COMPLEXITY_UNKNOWN = 0;
const F64 HUD_OVERSIZED_TEXTURE_DATA_SIZE = 1024 * 1024;

const F32 MAX_TEXTURE_WAIT_TIME_SEC = 60.f;

const S32 MIN_NONTUNED_AVS = 5;

enum ERenderName
{
	RENDER_NAME_NEVER,
	RENDER_NAME_ALWAYS,	
	RENDER_NAME_FADE
};

#define JELLYDOLLS_SHOULD_IMPOSTOR

//-----------------------------------------------------------------------------
// Callback data
//-----------------------------------------------------------------------------

struct LLTextureMaskData
{
	LLTextureMaskData( const LLUUID& id ) :
		mAvatarID(id), 
		mLastDiscardLevel(S32_MAX) 
	{}
	LLUUID				mAvatarID;
	S32					mLastDiscardLevel;
};

/*********************************************************************************
 **                                                                             **
 ** Begin private LLVOAvatar Support classes
 **
 **/


struct LLAppearanceMessageContents: public LLRefCount
{
	LLAppearanceMessageContents():
		mAppearanceVersion(-1),
		mParamAppearanceVersion(-1),
		mCOFVersion(LLViewerInventoryCategory::VERSION_UNKNOWN)
	{
	}
	LLTEContents mTEContents;
	S32 mAppearanceVersion;
	S32 mParamAppearanceVersion;
	S32 mCOFVersion;
	// For future use:
	//U32 appearance_flags = 0;
	std::vector<F32> mParamWeights;
	std::vector<LLVisualParam*> mParams;
	LLVector3 mHoverOffset;
	bool mHoverOffsetWasSet;
};


//-----------------------------------------------------------------------------
// class LLBodyNoiseMotion
//-----------------------------------------------------------------------------
class LLBodyNoiseMotion :
	public LLMotion
{
public:
	// Constructor
	LLBodyNoiseMotion(const LLUUID &id)
		: LLMotion(id)
	{
		mName = "body_noise";
		mTorsoState = new LLJointState;
	}

	// Destructor
	virtual ~LLBodyNoiseMotion() { }

public:
	//-------------------------------------------------------------------------
	// functions to support MotionController and MotionRegistry
	//-------------------------------------------------------------------------
	// static constructor
	// all subclasses must implement such a function and register it
	static LLMotion *create(const LLUUID &id) { return new LLBodyNoiseMotion(id); }

public:
	//-------------------------------------------------------------------------
	// animation callbacks to be implemented by subclasses
	//-------------------------------------------------------------------------

	// motions must specify whether or not they loop
	virtual BOOL getLoop() { return TRUE; }

	// motions must report their total duration
	virtual F32 getDuration() { return 0.0; }

	// motions must report their "ease in" duration
	virtual F32 getEaseInDuration() { return 0.0; }

	// motions must report their "ease out" duration.
	virtual F32 getEaseOutDuration() { return 0.0; }

	// motions must report their priority
	virtual LLJoint::JointPriority getPriority() { return LLJoint::HIGH_PRIORITY; }

	virtual LLMotionBlendType getBlendType() { return ADDITIVE_BLEND; }

	// called to determine when a motion should be activated/deactivated based on avatar pixel coverage
	virtual F32 getMinPixelArea() { return MIN_REQUIRED_PIXEL_AREA_BODY_NOISE; }

	// run-time (post constructor) initialization,
	// called after parameters have been set
	// must return true to indicate success and be available for activation
	virtual LLMotionInitStatus onInitialize(LLCharacter *character)
	{
		if( !mTorsoState->setJoint( character->getJoint("mTorso") ))
		{
			return STATUS_FAILURE;
		}

		mTorsoState->setUsage(LLJointState::ROT);

		addJointState( mTorsoState );
		return STATUS_SUCCESS;
	}

	// called when a motion is activated
	// must return TRUE to indicate success, or else
	// it will be deactivated
	virtual BOOL onActivate() { return TRUE; }

	// called per time step
	// must return TRUE while it is active, and
	// must return FALSE when the motion is completed.
	virtual BOOL onUpdate(F32 time, U8* joint_mask)
	{
        LL_PROFILE_ZONE_SCOPED_CATEGORY_AVATAR;
		F32 nx[2];
		nx[0]=time*TORSO_NOISE_SPEED;
		nx[1]=0.0f;
		F32 ny[2];
		ny[0]=0.0f;
		ny[1]=time*TORSO_NOISE_SPEED;
		F32 noiseX = noise2(nx);
		F32 noiseY = noise2(ny);

		F32 rx = TORSO_NOISE_AMOUNT * DEG_TO_RAD * noiseX / 0.42f;
		F32 ry = TORSO_NOISE_AMOUNT * DEG_TO_RAD * noiseY / 0.42f;
		LLQuaternion tQn;
		tQn.setQuat( rx, ry, 0.0f );
		mTorsoState->setRotation( tQn );

		return TRUE;
	}

	// called when a motion is deactivated
	virtual void onDeactivate() {}

private:
	//-------------------------------------------------------------------------
	// joint states to be animated
	//-------------------------------------------------------------------------
	LLPointer<LLJointState> mTorsoState;
};

//-----------------------------------------------------------------------------
// class LLBreatheMotionRot
//-----------------------------------------------------------------------------
class LLBreatheMotionRot :
	public LLMotion
{
public:
	// Constructor
	LLBreatheMotionRot(const LLUUID &id) :
		LLMotion(id),
		mBreatheRate(1.f),
		mCharacter(NULL)
	{
		mName = "breathe_rot";
		mChestState = new LLJointState;
	}

	// Destructor
	virtual ~LLBreatheMotionRot() {}

public:
	//-------------------------------------------------------------------------
	// functions to support MotionController and MotionRegistry
	//-------------------------------------------------------------------------
	// static constructor
	// all subclasses must implement such a function and register it
	static LLMotion *create(const LLUUID &id) { return new LLBreatheMotionRot(id); }

public:
	//-------------------------------------------------------------------------
	// animation callbacks to be implemented by subclasses
	//-------------------------------------------------------------------------

	// motions must specify whether or not they loop
	virtual BOOL getLoop() { return TRUE; }

	// motions must report their total duration
	virtual F32 getDuration() { return 0.0; }

	// motions must report their "ease in" duration
	virtual F32 getEaseInDuration() { return 0.0; }

	// motions must report their "ease out" duration.
	virtual F32 getEaseOutDuration() { return 0.0; }

	// motions must report their priority
	virtual LLJoint::JointPriority getPriority() { return LLJoint::MEDIUM_PRIORITY; }

	virtual LLMotionBlendType getBlendType() { return NORMAL_BLEND; }

	// called to determine when a motion should be activated/deactivated based on avatar pixel coverage
	virtual F32 getMinPixelArea() { return MIN_REQUIRED_PIXEL_AREA_BREATHE; }

	// run-time (post constructor) initialization,
	// called after parameters have been set
	// must return true to indicate success and be available for activation
	virtual LLMotionInitStatus onInitialize(LLCharacter *character)
	{		
		mCharacter = character;
		BOOL success = true;

		if ( !mChestState->setJoint( character->getJoint( "mChest" ) ) )
		{
			success = false;
		}

		if ( success )
		{
			mChestState->setUsage(LLJointState::ROT);
			addJointState( mChestState );
		}

		if ( success )
		{
			return STATUS_SUCCESS;
		}
		else
		{
			return STATUS_FAILURE;
		}
	}

	// called when a motion is activated
	// must return TRUE to indicate success, or else
	// it will be deactivated
	virtual BOOL onActivate() { return TRUE; }

	// called per time step
	// must return TRUE while it is active, and
	// must return FALSE when the motion is completed.
	virtual BOOL onUpdate(F32 time, U8* joint_mask)
	{
        LL_PROFILE_ZONE_SCOPED_CATEGORY_AVATAR;
		mBreatheRate = 1.f;

		F32 breathe_amt = (sinf(mBreatheRate * time) * BREATHE_ROT_MOTION_STRENGTH);

		mChestState->setRotation(LLQuaternion(breathe_amt, LLVector3(0.f, 1.f, 0.f)));

		return TRUE;
	}

	// called when a motion is deactivated
	virtual void onDeactivate() {}

private:
	//-------------------------------------------------------------------------
	// joint states to be animated
	//-------------------------------------------------------------------------
	LLPointer<LLJointState> mChestState;
	F32					mBreatheRate;
	LLCharacter*		mCharacter;
};

//-----------------------------------------------------------------------------
// class LLPelvisFixMotion
//-----------------------------------------------------------------------------
class LLPelvisFixMotion :
	public LLMotion
{
public:
	// Constructor
	LLPelvisFixMotion(const LLUUID &id)
		: LLMotion(id), mCharacter(NULL)
	{
		mName = "pelvis_fix";

		mPelvisState = new LLJointState;
	}

	// Destructor
	virtual ~LLPelvisFixMotion() { }

public:
	//-------------------------------------------------------------------------
	// functions to support MotionController and MotionRegistry
	//-------------------------------------------------------------------------
	// static constructor
	// all subclasses must implement such a function and register it
	static LLMotion *create(const LLUUID& id) { return new LLPelvisFixMotion(id); }

public:
	//-------------------------------------------------------------------------
	// animation callbacks to be implemented by subclasses
	//-------------------------------------------------------------------------

	// motions must specify whether or not they loop
	virtual BOOL getLoop() { return TRUE; }

	// motions must report their total duration
	virtual F32 getDuration() { return 0.0; }

	// motions must report their "ease in" duration
	virtual F32 getEaseInDuration() { return 0.5f; }

	// motions must report their "ease out" duration.
	virtual F32 getEaseOutDuration() { return 0.5f; }

	// motions must report their priority
	virtual LLJoint::JointPriority getPriority() { return LLJoint::LOW_PRIORITY; }

	virtual LLMotionBlendType getBlendType() { return NORMAL_BLEND; }

	// called to determine when a motion should be activated/deactivated based on avatar pixel coverage
	virtual F32 getMinPixelArea() { return MIN_REQUIRED_PIXEL_AREA_PELVIS_FIX; }

	// run-time (post constructor) initialization,
	// called after parameters have been set
	// must return true to indicate success and be available for activation
	virtual LLMotionInitStatus onInitialize(LLCharacter *character)
	{
		mCharacter = character;

		if (!mPelvisState->setJoint( character->getJoint("mPelvis")))
		{
			return STATUS_FAILURE;
		}

		mPelvisState->setUsage(LLJointState::POS);

		addJointState( mPelvisState );
		return STATUS_SUCCESS;
	}

	// called when a motion is activated
	// must return TRUE to indicate success, or else
	// it will be deactivated
	virtual BOOL onActivate() { return TRUE; }

	// called per time step
	// must return TRUE while it is active, and
	// must return FALSE when the motion is completed.
	virtual BOOL onUpdate(F32 time, U8* joint_mask)
	{
        LL_PROFILE_ZONE_SCOPED_CATEGORY_AVATAR;
		mPelvisState->setPosition(LLVector3::zero);

		return TRUE;
	}

	// called when a motion is deactivated
	virtual void onDeactivate() {}

private:
	//-------------------------------------------------------------------------
	// joint states to be animated
	//-------------------------------------------------------------------------
	LLPointer<LLJointState> mPelvisState;
	LLCharacter*		mCharacter;
};

/**
 **
 ** End LLVOAvatar Support classes
 **                                                                             **
 *********************************************************************************/


//-----------------------------------------------------------------------------
// Static Data
//-----------------------------------------------------------------------------
U32 LLVOAvatar::sMaxNonImpostors = 12; // Set from RenderAvatarMaxNonImpostors
bool LLVOAvatar::sLimitNonImpostors = false; // True unless RenderAvatarMaxNonImpostors is 0 (unlimited)
F32 LLVOAvatar::sRenderDistance = 256.f;
S32	LLVOAvatar::sNumVisibleAvatars = 0;
S32	LLVOAvatar::sNumLODChangesThisFrame = 0;
// const LLUUID LLVOAvatar::sStepSoundOnLand("e8af4a28-aa83-4310-a7c4-c047e15ea0df"); - <FS:PP> Commented out for FIRE-3169: Option to change the default footsteps sound
const LLUUID LLVOAvatar::sStepSounds[LL_MCODE_END] =
{
	SND_STONE_RUBBER,
	SND_METAL_RUBBER,
	SND_GLASS_RUBBER,
	SND_WOOD_RUBBER,
	SND_FLESH_RUBBER,
	SND_RUBBER_PLASTIC,
	SND_RUBBER_RUBBER
};

S32 LLVOAvatar::sRenderName = RENDER_NAME_ALWAYS;
BOOL LLVOAvatar::sRenderGroupTitles = TRUE;
S32 LLVOAvatar::sNumVisibleChatBubbles = 0;
BOOL LLVOAvatar::sDebugInvisible = FALSE;
BOOL LLVOAvatar::sShowAttachmentPoints = FALSE;
BOOL LLVOAvatar::sShowAnimationDebug = FALSE;
BOOL LLVOAvatar::sVisibleInFirstPerson = FALSE;
F32 LLVOAvatar::sLODFactor = 1.f;
F32 LLVOAvatar::sPhysicsLODFactor = 1.f;
BOOL LLVOAvatar::sJointDebug = FALSE;
F32 LLVOAvatar::sUnbakedTime = 0.f;
F32 LLVOAvatar::sUnbakedUpdateTime = 0.f;
F32 LLVOAvatar::sGreyTime = 0.f;
F32 LLVOAvatar::sGreyUpdateTime = 0.f;
LLPointer<LLViewerTexture> LLVOAvatar::sCloudTexture = NULL;
std::vector<LLUUID> LLVOAvatar::sAVsIgnoringARTLimit;
S32 LLVOAvatar::sAvatarsNearby = 0;

//-----------------------------------------------------------------------------
// Helper functions
//-----------------------------------------------------------------------------
static F32 calc_bouncy_animation(F32 x);

//-----------------------------------------------------------------------------
// LLVOAvatar()
//-----------------------------------------------------------------------------
LLVOAvatar::LLVOAvatar(const LLUUID& id,
					   const LLPCode pcode,
					   LLViewerRegion* regionp) :
	LLAvatarAppearance(&gAgentWearables),
	LLViewerObject(id, pcode, regionp),
	mSpecialRenderMode(0),
	mAttachmentSurfaceArea(0.f),
	mAttachmentVisibleTriangleCount(0),
	mAttachmentEstTriangleCount(0.f),
	mReportedVisualComplexity(VISUAL_COMPLEXITY_UNKNOWN),
	mTurning(FALSE),
	mLastSkeletonSerialNum( 0 ),
	mIsSitting(FALSE),
	mTimeVisible(),
	mTyping(FALSE),
	mMeshValid(FALSE),
	mVisible(FALSE),
	mLastImpostorUpdateFrameTime(0.f),
	mLastImpostorUpdateReason(0),
	mWindFreq(0.f),
	mRipplePhase( 0.f ),
	mBelowWater(FALSE),
	mLastAppearanceBlendTime(0.f),
	mAppearanceAnimating(FALSE),
    mNameIsSet(false),
	// <FS:Ansariel> FIRE-13414: Avatar name isn't updated when the simulator sends a new name
	mNameFirstname(),
	mNameLastname(),
	// </FS:Ansariel>
	mTitle(),
	// <FS:Ansariel> Show Arc in nametag (for Jelly Dolls)
	mNameArc(0),
	mNameArcColor(LLColor4::white),
	// </FS:Ansariel>
	mNameAway(false),
	mNameDoNotDisturb(false),
	mNameAutoResponse(false), // <FS:Ansariel> Show auto-response in nametag,
	mNameIsTyping(false), // <FS:Ansariel> FIRE-3475: Show typing in nametag
	mNameMute(false),
	mNameAppearance(false),
	mNameFriend(false),
	mNameAlpha(0.f),
	mRenderGroupTitles(sRenderGroupTitles),
	mNameCloud(false),
	mFirstTEMessageReceived( FALSE ),
	mFirstAppearanceMessageReceived( FALSE ),
	mCulled( FALSE ),
	mVisibilityRank(0),
	mNeedsSkin(FALSE),
	mLastSkinTime(0.f),
	mUpdatePeriod(1),
	mOverallAppearance(AOA_INVISIBLE),
	mVisualComplexityStale(true),
	mVisuallyMuteSetting(AV_RENDER_NORMALLY),
	mMutedAVColor(LLColor4::white /* used for "uninitialize" */),
	mFirstFullyVisible(TRUE),
	mFirstUseDelaySeconds(FIRST_APPEARANCE_CLOUD_MIN_DELAY),
	mFullyLoaded(FALSE),
	mPreviousFullyLoaded(FALSE),
	mFullyLoadedInitialized(FALSE),
	mVisualComplexity(VISUAL_COMPLEXITY_UNKNOWN),
	mLoadedCallbacksPaused(FALSE),
	mLoadedCallbackTextures(0),
	mRenderUnloadedAvatar(LLCachedControl<bool>(gSavedSettings, "RenderUnloadedAvatar", false)),
	mLastRezzedStatus(-1),
	mIsEditingAppearance(FALSE),
	mUseLocalAppearance(FALSE),
	// <FS:Ansariel> [Legacy Bake]
	mUseServerBakes(FALSE),
	// </FS:Ansariel> [Legacy Bake]
	mLastUpdateRequestCOFVersion(-1),
	mLastUpdateReceivedCOFVersion(-1),
	mCachedMuteListUpdateTime(0),
	mCachedInMuteList(false),
    mIsControlAvatar(false),
    mIsUIAvatar(false),
    mEnableDefaultMotions(true)
{
	LL_DEBUGS("AvatarRender") << "LLVOAvatar Constructor (0x" << this << ") id:" << mID << LL_ENDL;

	//VTResume();  // VTune
	setHoverOffset(LLVector3(0.0, 0.0, 0.0));

	// mVoiceVisualizer is created by the hud effects manager and uses the HUD Effects pipeline
	const BOOL needsSendToSim = false; // currently, this HUD effect doesn't need to pack and unpack data to do its job
	mVoiceVisualizer = ( LLVoiceVisualizer *)LLHUDManager::getInstance()->createViewerEffect( LLHUDObject::LL_HUD_EFFECT_VOICE_VISUALIZER, needsSendToSim );

	LL_DEBUGS("Avatar","Message") << "LLVOAvatar Constructor (0x" << this << ") id:" << mID << LL_ENDL;
	mPelvisp = NULL;

	mDirtyMesh = 2;	// Dirty geometry, need to regenerate.
	mMeshTexturesDirty = FALSE;
	mHeadp = NULL;


	// set up animation variables
	mSpeed = 0.f;
	setAnimationData("Speed", &mSpeed);

	mNeedsImpostorUpdate = TRUE;
	mLastImpostorUpdateReason = 0;
	mNeedsAnimUpdate = TRUE;

	mNeedsExtentUpdate = true;

	mImpostorDistance = 0;
	mImpostorPixelArea = 0;

	setNumTEs(TEX_NUM_INDICES);

	mbCanSelect = TRUE;

	mSignaledAnimations.clear();
	mPlayingAnimations.clear();

	mWasOnGroundLeft = FALSE;
	mWasOnGroundRight = FALSE;

	mTimeLast = 0.0f;
	mSpeedAccum = 0.0f;

	mRippleTimeLast = 0.f;

	mInAir = FALSE;

	mStepOnLand = TRUE;
	mStepMaterial = 0;

	mLipSyncActive = false;
	mOohMorph      = NULL;
	mAahMorph      = NULL;

	mCurrentGesticulationLevel = 0;

    mFirstAppearanceMessageTimer.reset();
	mRuthTimer.reset();
	mRuthDebugTimer.reset();
	mDebugExistenceTimer.reset();
	mLastAppearanceMessageTimer.reset();

	if(LLSceneMonitor::getInstance()->isEnabled())
	{
	    LLSceneMonitor::getInstance()->freezeAvatar((LLCharacter*)this);
	}

	// <FS:Ansariel> [FS Persisted Avatar Render Settings]
	//mVisuallyMuteSetting = LLVOAvatar::VisualMuteSettings(LLRenderMuteList::getInstance()->getSavedVisualMuteSetting(getID()));
	mVisuallyMuteSetting = FSAvatarRenderPersistence::instance().getAvatarRenderSettings(id);
}

//<FS:Beq> BOM constrain number of bake requests when BOM not supported
S32 LLVOAvatar::getNumBakes() const 
{
#ifdef OPENSIM
	// BAKED_LEFT_ARM is equal to the pre-BOM BAKED_NUM_INDICES
	if(getRegion())
	{
		// LL_INFOS("BOMOS") 
		// 				<< getFullname()
		// 				<< "Using avatar region settings [" << getRegion()->getName() << "]"
		// 				<< " bakesOnMesh = " << static_cast<const char *>(getRegion()->bakesOnMeshEnabled()?"True":"False")
		// 				<< LL_ENDL;
		return getRegion()->getRegionMaxBakes();
	}
	// LL_INFOS("BOMOS") 
	// 				<< " Using fallback settings"
	// 				<< " bakesOnMesh = " << static_cast<const char *>(LLGridManager::instance().isInSecondLife()?"True":"False")
	// 				<< LL_ENDL;
	// fallback, in SL assume BOM, elsewhere assume not.
	return LLGridManager::instance().isInSecondLife()?BAKED_NUM_INDICES:BAKED_LEFT_ARM;
#else
	return BAKED_NUM_INDICES;
#endif
}

// U8 LLVOAvatar::getNumTEs() const
// {
// #ifdef OPENSIM
// 	// TEX_HEAD_UNIVERSAL_TATTOO is equal to the pre-BOM TEX_NUM_INDICES
// 	if(!mTEImages){return 0;}
// 	if(getRegion())
// 	{
// 		return getRegion()->getRegionMaxTEs();
// 	}
// 	// fallback, in SL assume BOM, elsewhere assume not.
// 	return LLGridManager::instance().isInSecondLife()?TEX_NUM_INDICES:TEX_HEAD_UNIVERSAL_TATTOO;
// #else
// 	return TEX_NUM_INDICES;
// #endif
// }
//</FS:Beq>
std::string LLVOAvatar::avString() const
{
    if (isControlAvatar())
    {
        return getFullname();
    }
    else
    {
		std::string viz_string = LLVOAvatar::rezStatusToString(getRezzedStatus());
		return " Avatar '" + getFullname() + "' " + viz_string + " ";
    }
}

void LLVOAvatar::debugAvatarRezTime(std::string notification_name, std::string comment)
{
    if (gDisconnected)
    {
        // If we disconected, these values are likely to be invalid and
        // avString() might crash due to a dead sAvatarDictionary
        return;
    }

	LL_INFOS("Avatar") << "REZTIME: [ " << (U32)mDebugExistenceTimer.getElapsedTimeF32()
					   << "sec ]"
					   << avString() 
					   << "RuthTimer " << (U32)mRuthDebugTimer.getElapsedTimeF32()
					   << " Notification " << notification_name
					   << " : " << comment
					   << LL_ENDL;

	if (gSavedSettings.getBOOL("DebugAvatarRezTime"))
	{
		LLSD args;
		args["EXISTENCE"] = llformat("%d",(U32)mDebugExistenceTimer.getElapsedTimeF32());
		args["TIME"] = llformat("%d",(U32)mRuthDebugTimer.getElapsedTimeF32());
		args["NAME"] = getFullname();
		LLNotificationsUtil::add(notification_name,args);
	}
}

//------------------------------------------------------------------------
// LLVOAvatar::~LLVOAvatar()
//------------------------------------------------------------------------
LLVOAvatar::~LLVOAvatar()
{
	if (!mFullyLoaded)
	{
		debugAvatarRezTime("AvatarRezLeftCloudNotification","left after ruth seconds as cloud");
	}
	else
	{
		debugAvatarRezTime("AvatarRezLeftNotification","left sometime after declouding");
	}

    if(mTuned)
    {
        LLPerfStats::tunedAvatars--;
        mTuned = false;
    }
    sAVsIgnoringARTLimit.erase(std::remove(sAVsIgnoringARTLimit.begin(), sAVsIgnoringARTLimit.end(), mID), sAVsIgnoringARTLimit.end());

	// <FS:ND> only call logPendingPhases if we're still alive. Otherwise this can lead to shutdown crashes 
	// logPendingPhases();
	if (isAgentAvatarValid())
		logPendingPhases();
	// </FS:ND>
	LL_DEBUGS("Avatar") << "LLVOAvatar Destructor (0x" << this << ") id:" << mID << LL_ENDL;

	std::for_each(mAttachmentPoints.begin(), mAttachmentPoints.end(), DeletePairedPointer());
	mAttachmentPoints.clear();

	mDead = TRUE;
	
	mAnimationSources.clear();
	LLLoadedCallbackEntry::cleanUpCallbackList(&mCallbackTextureList) ;

	getPhases().clearPhases();
	
	LL_DEBUGS() << "LLVOAvatar Destructor end" << LL_ENDL;
}

void LLVOAvatar::markDead()
{
	if (mNameText)
	{
		mNameText->markDead();
		mNameText = NULL;
		sNumVisibleChatBubbles--;
	}
	mVoiceVisualizer->markDead();
	LLLoadedCallbackEntry::cleanUpCallbackList(&mCallbackTextureList) ;
	LLViewerObject::markDead();
}


BOOL LLVOAvatar::isFullyBaked()
{
	if (mIsDummy) return TRUE;
	if (getNumTEs() == 0) return FALSE;
	// <FS:Beq> OS BOM limit the tests to avoid "invalid face error"
	// for (U32 i = 0; i < mBakedTextureDatas.size(); i++)
	for (U32 i = 0; i < getNumBakes(); i++)
	{
		if (!isTextureDefined(mBakedTextureDatas[i].mTextureIndex)
			&& ((i != BAKED_SKIRT) || isWearingWearableType(LLWearableType::WT_SKIRT))
			&& (i != BAKED_LEFT_ARM) && (i != BAKED_LEFT_LEG) && (i != BAKED_AUX1) && (i != BAKED_AUX2) && (i != BAKED_AUX3))
		{
			return FALSE;
		}
	}
	return TRUE;
}

BOOL LLVOAvatar::isFullyTextured() const
{
	for (S32 i = 0; i < mMeshLOD.size(); i++)
	{
		LLAvatarJoint* joint = mMeshLOD[i];
		if (i==MESH_ID_SKIRT && !isWearingWearableType(LLWearableType::WT_SKIRT))
		{
			continue; // don't care about skirt textures if we're not wearing one.
		}
		if (!joint)
		{
			continue; // nonexistent LOD OK.
		}
		avatar_joint_mesh_list_t::iterator meshIter = joint->mMeshParts.begin();
		if (meshIter != joint->mMeshParts.end())
		{
			LLAvatarJointMesh *mesh = (*meshIter);
			if (!mesh)
			{
				continue; // nonexistent mesh OK
			}
			if (mesh->hasGLTexture())
			{
				continue; // Mesh exists and has a baked texture.
			}
			if (mesh->hasComposite())
			{
				continue; // Mesh exists and has a composite texture.
			}
			// Fail
			return FALSE;
		}
	}
	return TRUE;
}

BOOL LLVOAvatar::hasGray() const
{
	return !getIsCloud() && !isFullyTextured();
}

S32 LLVOAvatar::getRezzedStatus() const
{
	if (getIsCloud()) return 0;
	bool textured = isFullyTextured();
	if (textured && allBakedTexturesCompletelyDownloaded()) return 3;
	if (textured) return 2;
	llassert(hasGray());
	return 1; // gray
}

void LLVOAvatar::deleteLayerSetCaches(bool clearAll)
{
	for (U32 i = 0; i < mBakedTextureDatas.size(); i++)
	{
		if (mBakedTextureDatas[i].mTexLayerSet)
		{
			// ! BACKWARDS COMPATIBILITY !
			// Can be removed after hair baking is mandatory on the grid
			if ((i != BAKED_HAIR || isSelf()) && !clearAll)
			{
				mBakedTextureDatas[i].mTexLayerSet->deleteCaches();
			}
		}
		if (mBakedTextureDatas[i].mMaskTexName)
		{
			LLImageGL::deleteTextures(1, (GLuint*)&(mBakedTextureDatas[i].mMaskTexName));
			mBakedTextureDatas[i].mMaskTexName = 0 ;
		}
	}
}

// static 
BOOL LLVOAvatar::areAllNearbyInstancesBaked(S32& grey_avatars)
{
	BOOL res = TRUE;
	grey_avatars = 0;
	for (std::vector<LLCharacter*>::iterator iter = LLCharacter::sInstances.begin();
		 iter != LLCharacter::sInstances.end(); ++iter)
	{
		LLVOAvatar* inst = (LLVOAvatar*) *iter;
		if( inst->isDead() )
		{
			continue;
		}
		else if( !inst->isFullyBaked() )
		{
			res = FALSE;
			if (inst->mHasGrey)
			{
				++grey_avatars;
			}
		}
	}
	return res;
}

// static
void LLVOAvatar::getNearbyRezzedStats(std::vector<S32>& counts)
{
	counts.clear();
	counts.resize(4);
	for (std::vector<LLCharacter*>::iterator iter = LLCharacter::sInstances.begin();
		 iter != LLCharacter::sInstances.end(); ++iter)
	{
		LLVOAvatar* inst = (LLVOAvatar*) *iter;
		if (inst)
		{
			S32 rez_status = inst->getRezzedStatus();
			counts[rez_status]++;
		}
	}
}

// static
std::string LLVOAvatar::rezStatusToString(S32 rez_status)
{
	if (rez_status==0) return "cloud";
	if (rez_status==1) return "gray";
	if (rez_status==2) return "downloading";
	if (rez_status==3) return "full";
	return "unknown";
}

// static
void LLVOAvatar::dumpBakedStatus()
{
	LLVector3d camera_pos_global = gAgentCamera.getCameraPositionGlobal();

	for (std::vector<LLCharacter*>::iterator iter = LLCharacter::sInstances.begin();
		 iter != LLCharacter::sInstances.end(); ++iter)
	{
		LLVOAvatar* inst = (LLVOAvatar*) *iter;
		LL_INFOS() << "Avatar ";

		LLNameValue* firstname = inst->getNVPair("FirstName");
		LLNameValue* lastname = inst->getNVPair("LastName");

		if( firstname )
		{
			LL_CONT << firstname->getString();
		}
		if( lastname )
		{
			LL_CONT << " " << lastname->getString();
		}

		LL_CONT << " " << inst->mID;

		if( inst->isDead() )
		{
			LL_CONT << " DEAD ("<< inst->getNumRefs() << " refs)";
		}

		if( inst->isSelf() )
		{
			LL_CONT << " (self)";
		}


		F64 dist_to_camera = (inst->getPositionGlobal() - camera_pos_global).length();
		LL_CONT << " " << dist_to_camera << "m ";

		LL_CONT << " " << inst->mPixelArea << " pixels";

		if( inst->isVisible() )
		{
			LL_CONT << " (visible)";
		}
		else
		{
			LL_CONT << " (not visible)";
		}

		if( inst->isFullyBaked() )
		{
			LL_CONT << " Baked";
		}
		else
		{
			LL_CONT << " Unbaked (";
			
			for (LLAvatarAppearanceDictionary::BakedTextures::const_iterator iter = LLAvatarAppearance::getDictionary()->getBakedTextures().begin();
				 iter != LLAvatarAppearance::getDictionary()->getBakedTextures().end();
				 ++iter)
			{
				const LLAvatarAppearanceDictionary::BakedEntry *baked_dict = iter->second;
				const ETextureIndex index = baked_dict->mTextureIndex;
				if (!inst->isTextureDefined(index))
				{
					LL_CONT << " " << (LLAvatarAppearance::getDictionary()->getTexture(index) ? LLAvatarAppearance::getDictionary()->getTexture(index)->mName : "");
				}
			}
			LL_CONT << " ) " << inst->getUnbakedPixelAreaRank();
			if( inst->isCulled() )
			{
				LL_CONT << " culled";
			}
		}
		LL_CONT << LL_ENDL;
	}
}

//static
void LLVOAvatar::restoreGL()
{
	if (!isAgentAvatarValid()) return;

	gAgentAvatarp->setCompositeUpdatesEnabled(TRUE);
	for (U32 i = 0; i < gAgentAvatarp->mBakedTextureDatas.size(); i++)
	{
		// <FS:Ansariel> [Legacy Bake]
		//gAgentAvatarp->invalidateComposite(gAgentAvatarp->getTexLayerSet(i));
		gAgentAvatarp->invalidateComposite(gAgentAvatarp->getTexLayerSet(i), FALSE);
	}
	gAgentAvatarp->updateMeshTextures();
}

//static
void LLVOAvatar::destroyGL()
{
	deleteCachedImages();

	resetImpostors();
}

//static
void LLVOAvatar::resetImpostors()
{
	for (std::vector<LLCharacter*>::iterator iter = LLCharacter::sInstances.begin();
		 iter != LLCharacter::sInstances.end(); ++iter)
	{
		LLVOAvatar* avatar = (LLVOAvatar*) *iter;
		avatar->mImpostor.release();
		avatar->mNeedsImpostorUpdate = TRUE;
		avatar->mLastImpostorUpdateReason = 1;
	}
}

// static
void LLVOAvatar::deleteCachedImages(bool clearAll)
{	
	if (LLViewerTexLayerSet::sHasCaches)
	{
		for (std::vector<LLCharacter*>::iterator iter = LLCharacter::sInstances.begin();
			 iter != LLCharacter::sInstances.end(); ++iter)
		{
			LLVOAvatar* inst = (LLVOAvatar*) *iter;
			inst->deleteLayerSetCaches(clearAll);
		}
		LLViewerTexLayerSet::sHasCaches = FALSE;
	}
	LLVOAvatarSelf::deleteScratchTextures();
	LLTexLayerStaticImageList::getInstance()->deleteCachedImages();
}


//------------------------------------------------------------------------
// static
// LLVOAvatar::initClass()
//------------------------------------------------------------------------
void LLVOAvatar::initClass()
{ 
	gAnimLibrary.animStateSetString(ANIM_AGENT_BODY_NOISE,"body_noise");
	gAnimLibrary.animStateSetString(ANIM_AGENT_BREATHE_ROT,"breathe_rot");
	gAnimLibrary.animStateSetString(ANIM_AGENT_PHYSICS_MOTION,"physics_motion");
	gAnimLibrary.animStateSetString(ANIM_AGENT_EDITING,"editing");
	gAnimLibrary.animStateSetString(ANIM_AGENT_EYE,"eye");
	gAnimLibrary.animStateSetString(ANIM_AGENT_FLY_ADJUST,"fly_adjust");
	gAnimLibrary.animStateSetString(ANIM_AGENT_HAND_MOTION,"hand_motion");
	gAnimLibrary.animStateSetString(ANIM_AGENT_HEAD_ROT,"head_rot");
	gAnimLibrary.animStateSetString(ANIM_AGENT_PELVIS_FIX,"pelvis_fix");
	gAnimLibrary.animStateSetString(ANIM_AGENT_TARGET,"target");
	gAnimLibrary.animStateSetString(ANIM_AGENT_WALK_ADJUST,"walk_adjust");

    // Where should this be set initially?
    LLJoint::setDebugJointNames(gSavedSettings.getString("DebugAvatarJoints"));

	LLControlAvatar::sRegionChangedSlot = gAgent.addRegionChangedCallback(&LLControlAvatar::onRegionChanged);

    sCloudTexture = LLViewerTextureManager::getFetchedTextureFromFile("cloud-particle.j2c");
	initCloud();
}


void LLVOAvatar::cleanupClass()
{
}

LLPartSysData LLVOAvatar::sCloud;
void LLVOAvatar::initCloud()
{
	// fancy particle cloud designed by Brent
	std::string filename = gDirUtilp->getExpandedFilename(LL_PATH_PER_SL_ACCOUNT, "cloud.xml");
	if(!gDirUtilp->fileExists(filename))
	{
		filename = gDirUtilp->getExpandedFilename(LL_PATH_USER_SETTINGS, "cloud.xml");
	}
	if(!gDirUtilp->fileExists(filename))
	{
		filename = gDirUtilp->getExpandedFilename(LL_PATH_APP_SETTINGS, "cloud.xml");
	}
	LLSD cloud;
	// <FS:ND> On Linux ifstream only has a const char* constructor
	// llifstream in_file(filename);
	llifstream in_file(filename.c_str());
	// </FS:ND>
	LLSDSerialize::fromXMLDocument(cloud, in_file);
	sCloud.fromLLSD(cloud);
	sCloud.mPartImageID = sCloudTexture->getID();

	//Todo: have own image, de-copy-pasta
	LLSD cloud_muted;
	filename = gDirUtilp->getExpandedFilename(LL_PATH_PER_SL_ACCOUNT, "cloud_muted.xml");
	if(!gDirUtilp->fileExists(filename))
	{
		filename = gDirUtilp->getExpandedFilename(LL_PATH_USER_SETTINGS, "cloud_muted.xml");
	}
	if(!gDirUtilp->fileExists(filename))
	{
		filename = gDirUtilp->getExpandedFilename(LL_PATH_APP_SETTINGS, "cloud_muted.xml");
	}
	// <FS:ND> On Linux ifstream only has a const char* constructor
	// llifstream in_file_muted(filename);
	llifstream in_file_muted(filename.c_str());
	// </FS:ND>
}

// virtual
void LLVOAvatar::initInstance()
{
	//-------------------------------------------------------------------------
	// register motions
	//-------------------------------------------------------------------------
	if (LLCharacter::sInstances.size() == 1)
	{
		registerMotion( ANIM_AGENT_DO_NOT_DISTURB,					LLNullMotion::create );
		registerMotion( ANIM_AGENT_CROUCH,					LLKeyframeStandMotion::create );
		registerMotion( ANIM_AGENT_CROUCHWALK,				LLKeyframeWalkMotion::create );
		registerMotion( ANIM_AGENT_EXPRESS_AFRAID,			LLEmote::create );
		registerMotion( ANIM_AGENT_EXPRESS_ANGER,			LLEmote::create );
		registerMotion( ANIM_AGENT_EXPRESS_BORED,			LLEmote::create );
		registerMotion( ANIM_AGENT_EXPRESS_CRY,				LLEmote::create );
		registerMotion( ANIM_AGENT_EXPRESS_DISDAIN,			LLEmote::create );
		registerMotion( ANIM_AGENT_EXPRESS_EMBARRASSED,		LLEmote::create );
		registerMotion( ANIM_AGENT_EXPRESS_FROWN,			LLEmote::create );
		registerMotion( ANIM_AGENT_EXPRESS_KISS,			LLEmote::create );
		registerMotion( ANIM_AGENT_EXPRESS_LAUGH,			LLEmote::create );
		registerMotion( ANIM_AGENT_EXPRESS_OPEN_MOUTH,		LLEmote::create );
		registerMotion( ANIM_AGENT_EXPRESS_REPULSED,		LLEmote::create );
		registerMotion( ANIM_AGENT_EXPRESS_SAD,				LLEmote::create );
		registerMotion( ANIM_AGENT_EXPRESS_SHRUG,			LLEmote::create );
		registerMotion( ANIM_AGENT_EXPRESS_SMILE,			LLEmote::create );
		registerMotion( ANIM_AGENT_EXPRESS_SURPRISE,		LLEmote::create );
		registerMotion( ANIM_AGENT_EXPRESS_TONGUE_OUT,		LLEmote::create );
		registerMotion( ANIM_AGENT_EXPRESS_TOOTHSMILE,		LLEmote::create );
		registerMotion( ANIM_AGENT_EXPRESS_WINK,			LLEmote::create );
		registerMotion( ANIM_AGENT_EXPRESS_WORRY,			LLEmote::create );
		registerMotion( ANIM_AGENT_FEMALE_RUN_NEW,			LLKeyframeWalkMotion::create );
		registerMotion( ANIM_AGENT_FEMALE_WALK,				LLKeyframeWalkMotion::create );
		registerMotion( ANIM_AGENT_FEMALE_WALK_NEW,			LLKeyframeWalkMotion::create );
		registerMotion( ANIM_AGENT_RUN,						LLKeyframeWalkMotion::create );
		registerMotion( ANIM_AGENT_RUN_NEW,					LLKeyframeWalkMotion::create );
		registerMotion( ANIM_AGENT_STAND,					LLKeyframeStandMotion::create );
		registerMotion( ANIM_AGENT_STAND_1,					LLKeyframeStandMotion::create );
		registerMotion( ANIM_AGENT_STAND_2,					LLKeyframeStandMotion::create );
		registerMotion( ANIM_AGENT_STAND_3,					LLKeyframeStandMotion::create );
		registerMotion( ANIM_AGENT_STAND_4,					LLKeyframeStandMotion::create );
		registerMotion( ANIM_AGENT_STANDUP,					LLKeyframeFallMotion::create );
		registerMotion( ANIM_AGENT_TURNLEFT,				LLKeyframeWalkMotion::create );
		registerMotion( ANIM_AGENT_TURNRIGHT,				LLKeyframeWalkMotion::create );
		registerMotion( ANIM_AGENT_WALK,					LLKeyframeWalkMotion::create );
		registerMotion( ANIM_AGENT_WALK_NEW,				LLKeyframeWalkMotion::create );
		
		// motions without a start/stop bit
		registerMotion( ANIM_AGENT_BODY_NOISE,				LLBodyNoiseMotion::create );
		registerMotion( ANIM_AGENT_BREATHE_ROT,				LLBreatheMotionRot::create );
		registerMotion( ANIM_AGENT_PHYSICS_MOTION,			LLPhysicsMotionController::create );
		registerMotion( ANIM_AGENT_EDITING,					LLEditingMotion::create	);
		registerMotion( ANIM_AGENT_EYE,						LLEyeMotion::create	);
		registerMotion( ANIM_AGENT_FEMALE_WALK,				LLKeyframeWalkMotion::create );
		registerMotion( ANIM_AGENT_FLY_ADJUST,				LLFlyAdjustMotion::create );
		registerMotion( ANIM_AGENT_HAND_MOTION,				LLHandMotion::create );
		registerMotion( ANIM_AGENT_HEAD_ROT,				LLHeadRotMotion::create );
		registerMotion( ANIM_AGENT_PELVIS_FIX,				LLPelvisFixMotion::create );
		registerMotion( ANIM_AGENT_SIT_FEMALE,				LLKeyframeMotion::create );
		registerMotion( ANIM_AGENT_TARGET,					LLTargetingMotion::create );
		registerMotion( ANIM_AGENT_WALK_ADJUST,				LLWalkAdjustMotion::create );
	}
	
	LLAvatarAppearance::initInstance();
	
	// preload specific motions here
	createMotion( ANIM_AGENT_CUSTOMIZE);
	createMotion( ANIM_AGENT_CUSTOMIZE_DONE);
	
	//VTPause();  // VTune
	
	mVoiceVisualizer->setVoiceEnabled( LLVoiceClient::getInstance()->getVoiceEnabled( mID ) );

    mInitFlags |= 1<<1;
}

// virtual
LLAvatarJoint* LLVOAvatar::createAvatarJoint()
{
	return new LLViewerJoint();
}

// virtual
LLAvatarJoint* LLVOAvatar::createAvatarJoint(S32 joint_num)
{
	return new LLViewerJoint(joint_num);
}

// virtual
LLAvatarJointMesh* LLVOAvatar::createAvatarJointMesh()
{
	return new LLViewerJointMesh();
}

// virtual
LLTexLayerSet* LLVOAvatar::createTexLayerSet()
{
	return new LLViewerTexLayerSet(this);
}

const LLVector3 LLVOAvatar::getRenderPosition() const
{

	if (mDrawable.isNull() || mDrawable->getGeneration() < 0)
	{
		return getPositionAgent();
	}
	else if (isRoot())
	{
		F32 fixup;
		if ( hasPelvisFixup( fixup) )
		{
			//Apply a pelvis fixup (as defined by the avs skin)
			LLVector3 pos = mDrawable->getPositionAgent();
			pos[VZ] += fixup;
			return pos;
		}
		else
		{
			return mDrawable->getPositionAgent();
		}
	}
	else
	{
		return getPosition() * mDrawable->getParent()->getRenderMatrix();
	}
}

void LLVOAvatar::updateDrawable(BOOL force_damped)
{
	clearChanged(SHIFTED);
}

void LLVOAvatar::onShift(const LLVector4a& shift_vector)
{
	const LLVector3& shift = reinterpret_cast<const LLVector3&>(shift_vector);
	mLastAnimExtents[0] += shift;
	mLastAnimExtents[1] += shift;
}

void LLVOAvatar::updateSpatialExtents(LLVector4a& newMin, LLVector4a &newMax)
{
    if (mDrawable.isNull())
    {
        return;
    }

    if (mNeedsExtentUpdate)
    {
        calculateSpatialExtents(newMin,newMax);
        mLastAnimExtents[0].set(newMin.getF32ptr());
        mLastAnimExtents[1].set(newMax.getF32ptr());
		mLastAnimBasePos = mPelvisp->getWorldPosition();
        mNeedsExtentUpdate = false;
    }
	else
	{
		LLVector3 new_base_pos = mPelvisp->getWorldPosition();
		LLVector3 shift = new_base_pos-mLastAnimBasePos;
		mLastAnimExtents[0] += shift;
		mLastAnimExtents[1] += shift;
		mLastAnimBasePos = new_base_pos;

	}
          
	if (isImpostor() && !needsImpostorUpdate())
	{
		LLVector3 delta = getRenderPosition() -
			((LLVector3(mDrawable->getPositionGroup().getF32ptr())-mImpostorOffset));
		
		newMin.load3( (mLastAnimExtents[0] + delta).mV);
		newMax.load3( (mLastAnimExtents[1] + delta).mV);
	}
	else
	{
        newMin.load3(mLastAnimExtents[0].mV);
        newMax.load3(mLastAnimExtents[1].mV);
		LLVector4a pos_group;
		pos_group.setAdd(newMin,newMax);
		pos_group.mul(0.5f);
		mImpostorOffset = LLVector3(pos_group.getF32ptr())-getRenderPosition();
		mDrawable->setPositionGroup(pos_group);
	}
}


void LLVOAvatar::calculateSpatialExtents(LLVector4a& newMin, LLVector4a& newMax)
{
    LL_PROFILE_ZONE_SCOPED_CATEGORY_AVATAR;

    static LLCachedControl<S32> box_detail_cache(gSavedSettings, "AvatarBoundingBoxComplexity");
    S32 box_detail = box_detail_cache;
    if (getOverallAppearance() != AOA_NORMAL)
    {
        if (isControlAvatar())
        {
            // Animated objects don't show system avatar but do need to include rigged meshes in their bounding box.
            box_detail = 3;
        }
        else
        {
            // Jellydolled avatars ignore attachments, etc, use only system avatar.
            box_detail = 1;
        }
    }

    // FIXME the update_min_max function used below assumes there is a
    // known starting point, but in general there isn't. Ideally the
    // box update logic should be modified to handle the no-point-yet
    // case. For most models, starting with the pelvis is safe though.
    LLVector3 zero_pos;
    LLVector4a pos;
    if (dist_vec(zero_pos, mPelvisp->getWorldPosition())<0.001)
    {
        // Don't use pelvis until av initialized
        pos.load3(getRenderPosition().mV);
    }
    else
    {
        pos.load3(mPelvisp->getWorldPosition().mV);
    }
    newMin = pos;
    newMax = pos;

    if (box_detail>=1 && !isControlAvatar())
    {
        //stretch bounding box by joint positions. Doing this for
        //control avs, where the polymeshes aren't maintained or
        //displayed, can give inaccurate boxes due to joints stuck at (0,0,0).
        for (polymesh_map_t::iterator i = mPolyMeshes.begin(); i != mPolyMeshes.end(); ++i)
        {
            LLPolyMesh* mesh = i->second;
            for (S32 joint_num = 0; joint_num < mesh->mJointRenderData.size(); joint_num++)
            {
                LLVector4a trans;
                trans.load3( mesh->mJointRenderData[joint_num]->mWorldMatrix->getTranslation().mV);
                update_min_max(newMin, newMax, trans);
            }
        }
    }

    // Pad bounding box for starting joint, plus polymesh if
    // applicable. Subsequent calcs should be accurate enough to not
    // need padding.
    LLVector4a padding(0.25);
    newMin.sub(padding);
    newMax.add(padding);


    //stretch bounding box by static attachments
    if (box_detail >= 2)
    {
        float max_attachment_span = get_default_max_prim_scale() * 5.0f;
    
        for (attachment_map_t::iterator iter = mAttachmentPoints.begin(); 
             iter != mAttachmentPoints.end();
             ++iter)
        {
            LLViewerJointAttachment* attachment = iter->second;

            // <FS:Ansariel> Possible crash fix
            //if (attachment->getValid())
            if (attachment && attachment->getValid())
            // </FS:Ansariel>
            {
                for (LLViewerJointAttachment::attachedobjs_vec_t::iterator attachment_iter = attachment->mAttachedObjects.begin();
                     attachment_iter != attachment->mAttachedObjects.end();
                     ++attachment_iter)
                {
                    // Don't we need to look at children of attached_object as well?
                    const LLViewerObject* attached_object = attachment_iter->get();
                    if (attached_object && !attached_object->isHUDAttachment())
                    {
                        const LLVOVolume *vol = dynamic_cast<const LLVOVolume*>(attached_object);
                        if (vol && vol->isAnimatedObject())
                        {
                            // Animated objects already have a bounding box in their control av, use that. 
                            // Could lag by a frame if there's no guarantee on order of processing for avatars.
                            LLControlAvatar *cav = vol->getControlAvatar();
                            if (cav)
                            {
                                LLVector4a cav_min;
                                cav_min.load3(cav->mLastAnimExtents[0].mV);
                                LLVector4a cav_max;
                                cav_max.load3(cav->mLastAnimExtents[1].mV);
                                update_min_max(newMin,newMax,cav_min);
                                update_min_max(newMin,newMax,cav_max);
                                continue;
                            }
                        }
                        if (vol && vol->isRiggedMeshFast())
                        {
                            continue;
                        }
                        LLDrawable* drawable = attached_object->mDrawable;
                        if (drawable && !drawable->isState(LLDrawable::RIGGED | LLDrawable::RIGGED_CHILD)) // <-- don't extend bounding box if any rigged objects are present
                        {
                            LLSpatialBridge* bridge = drawable->getSpatialBridge();
                            if (bridge)
                            {
                                const LLVector4a* ext = bridge->getSpatialExtents();
                                LLVector4a distance;
                                distance.setSub(ext[1], ext[0]);
                                LLVector4a max_span(max_attachment_span);

                                S32 lt = distance.lessThan(max_span).getGatheredBits() & 0x7;
                        
                                // Only add the prim to spatial extents calculations if it isn't a megaprim.
                                // max_attachment_span calculated at the start of the function 
                                // (currently 5 times our max prim size) 
                                if (lt == 0x7)
                                {
                                    update_min_max(newMin,newMax,ext[0]);
                                    update_min_max(newMin,newMax,ext[1]);
                                }
                            }
                        }
                    }
                }
            }
        }
    }

    // Stretch bounding box by rigged mesh joint boxes
    if (box_detail>=3)
    {
        updateRiggingInfo();
        for (S32 joint_num = 0; joint_num < LL_CHARACTER_MAX_ANIMATED_JOINTS; joint_num++)
        {
            LLJoint *joint = getJoint(joint_num);
            LLJointRiggingInfo *rig_info = NULL;
            if (joint_num < mJointRiggingInfoTab.size())
            {
                rig_info = &mJointRiggingInfoTab[joint_num];
            }

            if (joint && rig_info && rig_info->isRiggedTo())
            {
                LLViewerJointAttachment *as_joint_attach = dynamic_cast<LLViewerJointAttachment*>(joint);
                if (as_joint_attach && as_joint_attach->getIsHUDAttachment())
                {
                    // Ignore bounding box of HUD joints
                    continue;
                }
                LLMatrix4a mat;
                LLVector4a new_extents[2];
                mat.loadu(joint->getWorldMatrix());
                matMulBoundBox(mat, rig_info->getRiggedExtents(), new_extents);
                update_min_max(newMin, newMax, new_extents[0]);
                update_min_max(newMin, newMax, new_extents[1]);
                //if (isSelf())
                //{
                //    LL_INFOS() << joint->getName() << " extents " << new_extents[0] << "," << new_extents[1] << LL_ENDL;
                //    LL_INFOS() << joint->getName() << " av box is " << newMin << "," << newMax << LL_ENDL;
                //}
            }
        }
    }

    // Update pixel area
    LLVector4a center, size;
    center.setAdd(newMin, newMax);
    center.mul(0.5f);
    
    size.setSub(newMax,newMin);
    size.mul(0.5f);
    
    mPixelArea = LLPipeline::calcPixelArea(center, size, *LLViewerCamera::getInstance());
}

void render_sphere_and_line(const LLVector3& begin_pos, const LLVector3& end_pos, F32 sphere_scale, const LLVector3& occ_color, const LLVector3& visible_color)
{
    // Unoccluded bone portions
    LLGLDepthTest normal_depth(GL_TRUE);

    // Draw line segment for unoccluded joint
    gGL.diffuseColor3f(visible_color[0], visible_color[1], visible_color[2]);

    gGL.begin(LLRender::LINES);
    gGL.vertex3fv(begin_pos.mV); 
    gGL.vertex3fv(end_pos.mV);
    gGL.end();
        

    // Draw sphere representing joint pos
    gGL.pushMatrix();
    gGL.scalef(sphere_scale, sphere_scale, sphere_scale);
    gSphere.renderGGL();
    gGL.popMatrix();
        
    LLGLDepthTest depth_under(GL_TRUE, GL_FALSE, GL_GREATER);

    // Occluded bone portions
    gGL.diffuseColor3f(occ_color[0], occ_color[1], occ_color[2]);

    gGL.begin(LLRender::LINES);
    gGL.vertex3fv(begin_pos.mV); 
    gGL.vertex3fv(end_pos.mV);
    gGL.end();

    // Draw sphere representing joint pos
    gGL.pushMatrix();
    gGL.scalef(sphere_scale, sphere_scale, sphere_scale);
    gSphere.renderGGL();
    gGL.popMatrix();
}

//-----------------------------------------------------------------------------
// renderCollisionVolumes()
//-----------------------------------------------------------------------------
void LLVOAvatar::renderCollisionVolumes()
{
	std::ostringstream ostr;

	for (S32 i = 0; i < mNumCollisionVolumes; i++)
	{
		ostr << mCollisionVolumes[i].getName() << ", ";

        LLAvatarJointCollisionVolume& collision_volume = mCollisionVolumes[i];

		collision_volume.updateWorldMatrix();

		gGL.pushMatrix();
		gGL.multMatrix( &collision_volume.getXform()->getWorldMatrix().mMatrix[0][0] );

        LLVector3 begin_pos(0,0,0);
        LLVector3 end_pos(collision_volume.getEnd());
        static F32 sphere_scale = 1.0f;
        static F32 center_dot_scale = 0.05f;

        static LLVector3 BLUE(0.0f, 0.0f, 1.0f);
        static LLVector3 PASTEL_BLUE(0.5f, 0.5f, 1.0f);
        static LLVector3 RED(1.0f, 0.0f, 0.0f);
        static LLVector3 PASTEL_RED(1.0f, 0.5f, 0.5f);
        static LLVector3 WHITE(1.0f, 1.0f, 1.0f);
        

        LLVector3 cv_color_occluded;
        LLVector3 cv_color_visible;
        LLVector3 dot_color_occluded(WHITE);
        LLVector3 dot_color_visible(WHITE);
        if (isControlAvatar())
        {
            cv_color_occluded = RED;
            cv_color_visible = PASTEL_RED;
        }
        else
        {
            cv_color_occluded = BLUE;
            cv_color_visible = PASTEL_BLUE;
        }
        render_sphere_and_line(begin_pos, end_pos, sphere_scale, cv_color_occluded, cv_color_visible);
        render_sphere_and_line(begin_pos, end_pos, center_dot_scale, dot_color_occluded, dot_color_visible);

        gGL.popMatrix();
    }

    
	if (mNameText.notNull())
	{
		LLVector4a unused;
	
		mNameText->lineSegmentIntersect(unused, unused, unused, TRUE);
	}
}

void LLVOAvatar::renderBones(const std::string &selected_joint)
{
    LLGLEnable blend(GL_BLEND);

	avatar_joint_list_t::iterator iter = mSkeleton.begin();
    avatar_joint_list_t::iterator end = mSkeleton.end();

    // For selected joints
    static LLVector3 SELECTED_COLOR_OCCLUDED(1.0f, 1.0f, 0.0f);
    static LLVector3 SELECTED_COLOR_VISIBLE(0.5f, 0.5f, 0.5f);
    // For bones with position overrides defined
    static LLVector3 OVERRIDE_COLOR_OCCLUDED(1.0f, 0.0f, 0.0f);
    static LLVector3 OVERRIDE_COLOR_VISIBLE(0.5f, 0.5f, 0.5f);
    // For bones which are rigged to by at least one attachment
    static LLVector3 RIGGED_COLOR_OCCLUDED(0.0f, 1.0f, 1.0f);
    static LLVector3 RIGGED_COLOR_VISIBLE(0.5f, 0.5f, 0.5f);
    // For bones not otherwise colored
    static LLVector3 OTHER_COLOR_OCCLUDED(0.0f, 1.0f, 0.0f);
    static LLVector3 OTHER_COLOR_VISIBLE(0.5f, 0.5f, 0.5f);
    
    static F32 SPHERE_SCALEF = 0.001f;

	for (; iter != end; ++iter)
	{
		LLJoint* jointp = *iter;
		if (!jointp)
		{
			continue;
		}

		jointp->updateWorldMatrix();

        LLVector3 occ_color, visible_color;

        LLVector3 pos;
        LLUUID mesh_id;
        F32 sphere_scale = SPHERE_SCALEF;

        // We are in render, so it is preferable to implement selection
        // in a different way, but since this is for debug/preview, this
        // is low priority
        if (jointp->getName() == selected_joint)
        {
            sphere_scale *= 16.f;
            occ_color = SELECTED_COLOR_OCCLUDED;
            visible_color = SELECTED_COLOR_VISIBLE;
        }
        else if (jointp->hasAttachmentPosOverride(pos,mesh_id))
        {
            occ_color = OVERRIDE_COLOR_OCCLUDED;
            visible_color = OVERRIDE_COLOR_VISIBLE;
        }
        else
        {
            if (jointIsRiggedTo(jointp))
            {
                occ_color = RIGGED_COLOR_OCCLUDED;
                visible_color = RIGGED_COLOR_VISIBLE;
            }
            else
            {
                occ_color = OTHER_COLOR_OCCLUDED;
                visible_color = OTHER_COLOR_VISIBLE;
            }
        }
        LLVector3 begin_pos(0,0,0);
        LLVector3 end_pos(jointp->getEnd());

        
		gGL.pushMatrix();
		gGL.multMatrix( &jointp->getXform()->getWorldMatrix().mMatrix[0][0] );

        render_sphere_and_line(begin_pos, end_pos, sphere_scale, occ_color, visible_color);
        
		gGL.popMatrix();
	}
}


void LLVOAvatar::renderJoints()
{
	std::ostringstream ostr;
	std::ostringstream nullstr;

	for (joint_map_t::iterator iter = mJointMap.begin(); iter != mJointMap.end(); ++iter)
	{
		LLJoint* jointp = iter->second;
		if (!jointp)
		{
			nullstr << iter->first << " is NULL" << std::endl;
			continue;
		}

		ostr << jointp->getName() << ", ";

		jointp->updateWorldMatrix();
	
		gGL.pushMatrix();
		gGL.multMatrix( &jointp->getXform()->getWorldMatrix().mMatrix[0][0] );

		gGL.diffuseColor3f( 1.f, 0.f, 1.f );
	
		gGL.begin(LLRender::LINES);
	
		LLVector3 v[] = 
		{
			LLVector3(1,0,0),
			LLVector3(-1,0,0),
			LLVector3(0,1,0),
			LLVector3(0,-1,0),

			LLVector3(0,0,-1),
			LLVector3(0,0,1),
		};

		//sides
		gGL.vertex3fv(v[0].mV); 
		gGL.vertex3fv(v[2].mV);

		gGL.vertex3fv(v[0].mV); 
		gGL.vertex3fv(v[3].mV);

		gGL.vertex3fv(v[1].mV); 
		gGL.vertex3fv(v[2].mV);

		gGL.vertex3fv(v[1].mV); 
		gGL.vertex3fv(v[3].mV);


		//top
		gGL.vertex3fv(v[0].mV); 
		gGL.vertex3fv(v[4].mV);

		gGL.vertex3fv(v[1].mV); 
		gGL.vertex3fv(v[4].mV);

		gGL.vertex3fv(v[2].mV); 
		gGL.vertex3fv(v[4].mV);

		gGL.vertex3fv(v[3].mV); 
		gGL.vertex3fv(v[4].mV);


		//bottom
		gGL.vertex3fv(v[0].mV); 
		gGL.vertex3fv(v[5].mV);

		gGL.vertex3fv(v[1].mV); 
		gGL.vertex3fv(v[5].mV);

		gGL.vertex3fv(v[2].mV); 
		gGL.vertex3fv(v[5].mV);

		gGL.vertex3fv(v[3].mV); 
		gGL.vertex3fv(v[5].mV);

		gGL.end();

		gGL.popMatrix();
	}

	mDebugText.clear();
	addDebugText(ostr.str());
	addDebugText(nullstr.str());
}

BOOL LLVOAvatar::lineSegmentIntersect(const LLVector4a& start, const LLVector4a& end,
									  S32 face,
									  BOOL pick_transparent,
									  BOOL pick_rigged,
                                      BOOL pick_unselectable,
									  S32* face_hit,
									  LLVector4a* intersection,
									  LLVector2* tex_coord,
									  LLVector4a* normal,
									  LLVector4a* tangent)
{
	if ((isSelf() && !gAgent.needsRenderAvatar()) || !LLPipeline::sPickAvatar)
	{
		return FALSE;
	}

    if (isControlAvatar())
    {
        return FALSE;
    }
    
	if (lineSegmentBoundingBox(start, end))
	{
		for (S32 i = 0; i < mNumCollisionVolumes; ++i)
		{
			mCollisionVolumes[i].updateWorldMatrix();
            
			glh::matrix4f mat((F32*) mCollisionVolumes[i].getXform()->getWorldMatrix().mMatrix);
			glh::matrix4f inverse = mat.inverse();
			glh::matrix4f norm_mat = inverse.transpose();

			glh::vec3f p1(start.getF32ptr());
			glh::vec3f p2(end.getF32ptr());

			inverse.mult_matrix_vec(p1);
			inverse.mult_matrix_vec(p2);

			LLVector3 position;
			LLVector3 norm;

			if (linesegment_sphere(LLVector3(p1.v), LLVector3(p2.v), LLVector3(0,0,0), 1.f, position, norm))
			{
				glh::vec3f res_pos(position.mV);
				mat.mult_matrix_vec(res_pos);
				
				norm.normalize();
				glh::vec3f res_norm(norm.mV);
				norm_mat.mult_matrix_dir(res_norm);

				if (intersection)
				{
					intersection->load3(res_pos.v);
				}

				if (normal)
				{
					normal->load3(res_norm.v);
				}

				return TRUE;
			}
		}

		if (isSelf())
		{
			for (attachment_map_t::iterator iter = mAttachmentPoints.begin(); 
			 iter != mAttachmentPoints.end();
			 ++iter)
			{
				LLViewerJointAttachment* attachment = iter->second;

				// <FS:Ansariel> Possible crash fix
				if (!attachment)
				{
					continue;
				}
				// </FS:Ansariel>

				for (LLViewerJointAttachment::attachedobjs_vec_t::iterator attachment_iter = attachment->mAttachedObjects.begin();
					 attachment_iter != attachment->mAttachedObjects.end();
					 ++attachment_iter)
				{
					LLViewerObject* attached_object = attachment_iter->get();
					
					if (attached_object && !attached_object->isDead() && attachment->getValid())
					{
						LLDrawable* drawable = attached_object->mDrawable;
						if (drawable->isState(LLDrawable::RIGGED))
						{ //regenerate octree for rigged attachment
							gPipeline.markRebuild(mDrawable, LLDrawable::REBUILD_RIGGED, TRUE);
						}
					}
				}
			}
		}
	}

	
	
	LLVector4a position;
	if (mNameText.notNull() && mNameText->lineSegmentIntersect(start, end, position))
	{
		if (intersection)
		{
			*intersection = position;
		}

		return TRUE;
	}

	return FALSE;
}

// virtual
LLViewerObject* LLVOAvatar::lineSegmentIntersectRiggedAttachments(const LLVector4a& start, const LLVector4a& end,
									  S32 face,
									  BOOL pick_transparent,
									  BOOL pick_rigged,
                                      BOOL pick_unselectable,
									  S32* face_hit,
									  LLVector4a* intersection,
									  LLVector2* tex_coord,
									  LLVector4a* normal,
									  LLVector4a* tangent)
{
	if (isSelf() && !gAgent.needsRenderAvatar())
	{
		return NULL;
	}

	LLViewerObject* hit = NULL;

	if (lineSegmentBoundingBox(start, end))
	{
		LLVector4a local_end = end;
		LLVector4a local_intersection;

		for (attachment_map_t::iterator iter = mAttachmentPoints.begin(); 
			iter != mAttachmentPoints.end();
			++iter)
		{
			LLViewerJointAttachment* attachment = iter->second;

			// <FS:Ansariel> Possible crash fix
			if (!attachment)
			{
				continue;
			}
			// </FS:Ansariel>

			for (LLViewerJointAttachment::attachedobjs_vec_t::iterator attachment_iter = attachment->mAttachedObjects.begin();
					attachment_iter != attachment->mAttachedObjects.end();
					++attachment_iter)
			{
				LLViewerObject* attached_object = attachment_iter->get();
					
				if (attached_object->lineSegmentIntersect(start, local_end, face, pick_transparent, pick_rigged, pick_unselectable, face_hit, &local_intersection, tex_coord, normal, tangent))
				{
					local_end = local_intersection;
					if (intersection)
					{
						*intersection = local_intersection;
					}
					
					hit = attached_object;
				}
			}
		}
	}
		
	return hit;
}


LLVOAvatar* LLVOAvatar::asAvatar()
{
	return this;
}

//-----------------------------------------------------------------------------
// LLVOAvatar::startDefaultMotions()
//-----------------------------------------------------------------------------
void LLVOAvatar::startDefaultMotions()
{
	//-------------------------------------------------------------------------
	// start default motions
	//-------------------------------------------------------------------------
	startMotion( ANIM_AGENT_HEAD_ROT );
	startMotion( ANIM_AGENT_EYE );
	startMotion( ANIM_AGENT_BODY_NOISE );
	startMotion( ANIM_AGENT_BREATHE_ROT );
	startMotion( ANIM_AGENT_PHYSICS_MOTION );
	startMotion( ANIM_AGENT_HAND_MOTION );
	startMotion( ANIM_AGENT_PELVIS_FIX );

	//-------------------------------------------------------------------------
	// restart any currently active motions
	//-------------------------------------------------------------------------
	processAnimationStateChanges();
}

//-----------------------------------------------------------------------------
// LLVOAvatar::buildCharacter()
// Deferred initialization and rebuild of the avatar.
//-----------------------------------------------------------------------------
// virtual
void LLVOAvatar::buildCharacter()
{
	LLAvatarAppearance::buildCharacter();

	// Not done building yet; more to do.
	mIsBuilt = FALSE;

	//-------------------------------------------------------------------------
	// set head offset from pelvis
	//-------------------------------------------------------------------------
	updateHeadOffset();

	//-------------------------------------------------------------------------
	// initialize lip sync morph pointers
	//-------------------------------------------------------------------------
	mOohMorph     = getVisualParam( "Lipsync_Ooh" );
	mAahMorph     = getVisualParam( "Lipsync_Aah" );

	// If we don't have the Ooh morph, use the Kiss morph
	if (!mOohMorph)
	{
		LL_WARNS() << "Missing 'Ooh' morph for lipsync, using fallback." << LL_ENDL;
		mOohMorph = getVisualParam( "Express_Kiss" );
	}

	// If we don't have the Aah morph, use the Open Mouth morph
	if (!mAahMorph)
	{
		LL_WARNS() << "Missing 'Aah' morph for lipsync, using fallback." << LL_ENDL;
		mAahMorph = getVisualParam( "Express_Open_Mouth" );
	}

    // Currently disabled for control avatars (animated objects), enabled for all others.
    if (mEnableDefaultMotions)
    {
	startDefaultMotions();
    }

	//-------------------------------------------------------------------------
	// restart any currently active motions
	//-------------------------------------------------------------------------
	processAnimationStateChanges();

	mIsBuilt = TRUE;
	stop_glerror();

	mMeshValid = TRUE;
}

//-----------------------------------------------------------------------------
// resetVisualParams()
//-----------------------------------------------------------------------------
void LLVOAvatar::resetVisualParams()
{
	// Skeletal params
	{
		LLAvatarXmlInfo::skeletal_distortion_info_list_t::iterator iter;
		for (iter = sAvatarXmlInfo->mSkeletalDistortionInfoList.begin();
			 iter != sAvatarXmlInfo->mSkeletalDistortionInfoList.end(); 
			 ++iter)
		{
			LLPolySkeletalDistortionInfo *info = (LLPolySkeletalDistortionInfo*)*iter;
			LLPolySkeletalDistortion *param = dynamic_cast<LLPolySkeletalDistortion*>(getVisualParam(info->getID()));
            *param = LLPolySkeletalDistortion(this);
            llassert(param);
			if (!param->setInfo(info))
			{
				llassert(false);
			}			
		}
	}

	// Driver parameters
	for (LLAvatarXmlInfo::driver_info_list_t::iterator iter = sAvatarXmlInfo->mDriverInfoList.begin();
		 iter != sAvatarXmlInfo->mDriverInfoList.end(); 
		 ++iter)
	{
		LLDriverParamInfo *info = *iter;
        LLDriverParam *param = dynamic_cast<LLDriverParam*>(getVisualParam(info->getID()));
        LLDriverParam::entry_list_t driven_list = param->getDrivenList();
        *param = LLDriverParam(this);
        llassert(param);
        if (!param->setInfo(info))
        {
            llassert(false);
        }			
        param->setDrivenList(driven_list);
	}
}

void LLVOAvatar::applyDefaultParams()
{
	// These are params from avs with newly created copies of shape,
	// skin, hair, eyes, plus gender set as noted. Run arche_tool.py
	// to get params from some other xml appearance dump.
	std::map<S32, U8> male_params = {
		{1,33}, {2,61}, {4,85}, {5,23}, {6,58}, {7,127}, {8,63}, {10,85}, {11,63}, {12,42}, {13,0}, {14,85}, {15,63}, {16,36}, {17,85}, {18,95}, {19,153}, {20,63}, {21,34}, {22,0}, {23,63}, {24,109}, {25,88}, {27,132}, {31,63}, {33,136}, {34,81}, {35,85}, {36,103}, {37,136}, {38,127}, {80,255}, {93,203}, {98,0}, {99,0}, {105,127}, {108,0}, {110,0}, {111,127}, {112,0}, {113,0}, {114,127}, {115,0}, {116,0}, {117,0}, {119,127}, {130,114}, {131,127}, {132,99}, {133,63}, {134,127}, {135,140}, {136,127}, {137,127}, {140,0}, {141,0}, {142,0}, {143,191}, {150,0}, {155,104}, {157,0}, {162,0}, {163,0}, {165,0}, {166,0}, {167,0}, {168,0}, {169,0}, {177,0}, {181,145}, {182,216}, {183,133}, {184,0}, {185,127}, {192,0}, {193,127}, {196,170}, {198,0}, {503,0}, {505,127}, {506,127}, {507,109}, {508,85}, {513,127}, {514,127}, {515,63}, {517,85}, {518,42}, {603,100}, {604,216}, {605,214}, {606,204}, {607,204}, {608,204}, {609,51}, {616,25}, {617,89}, {619,76}, {624,204}, {625,0}, {629,127}, {637,0}, {638,0}, {646,144}, {647,85}, {649,127}, {650,132}, {652,127}, {653,85}, {654,0}, {656,127}, {659,127}, {662,127}, {663,127}, {664,127}, {665,127}, {674,59}, {675,127}, {676,85}, {678,127}, {682,127}, {683,106}, {684,47}, {685,79}, {690,127}, {692,127}, {693,204}, {700,63}, {701,0}, {702,0}, {703,0}, {704,0}, {705,127}, {706,127}, {707,0}, {708,0}, {709,0}, {710,0}, {711,127}, {712,0}, {713,159}, {714,0}, {715,0}, {750,178}, {752,127}, {753,36}, {754,85}, {755,131}, {756,127}, {757,127}, {758,127}, {759,153}, {760,95}, {762,0}, {763,140}, {764,74}, {765,27}, {769,127}, {773,127}, {775,0}, {779,214}, {780,204}, {781,198}, {785,0}, {789,0}, {795,63}, {796,30}, {799,127}, {800,226}, {801,255}, {802,198}, {803,255}, {804,255}, {805,255}, {806,255}, {807,255}, {808,255}, {812,255}, {813,255}, {814,255}, {815,204}, {816,0}, {817,255}, {818,255}, {819,255}, {820,255}, {821,255}, {822,255}, {823,255}, {824,255}, {825,255}, {826,255}, {827,255}, {828,0}, {829,255}, {830,255}, {834,255}, {835,255}, {836,255}, {840,0}, {841,127}, {842,127}, {844,255}, {848,25}, {858,100}, {859,255}, {860,255}, {861,255}, {862,255}, {863,84}, {868,0}, {869,0}, {877,0}, {879,51}, {880,132}, {921,255}, {922,255}, {923,255}, {10000,0}, {10001,0}, {10002,25}, {10003,0}, {10004,25}, {10005,23}, {10006,51}, {10007,0}, {10008,25}, {10009,23}, {10010,51}, {10011,0}, {10012,0}, {10013,25}, {10014,0}, {10015,25}, {10016,23}, {10017,51}, {10018,0}, {10019,0}, {10020,25}, {10021,0}, {10022,25}, {10023,23}, {10024,51}, {10025,0}, {10026,25}, {10027,23}, {10028,51}, {10029,0}, {10030,25}, {10031,23}, {10032,51}, {11000,1}, {11001,127}
	};
	std::map<S32, U8> female_params = {
		{1,33}, {2,61}, {4,85}, {5,23}, {6,58}, {7,127}, {8,63}, {10,85}, {11,63}, {12,42}, {13,0}, {14,85}, {15,63}, {16,36}, {17,85}, {18,95}, {19,153}, {20,63}, {21,34}, {22,0}, {23,63}, {24,109}, {25,88}, {27,132}, {31,63}, {33,136}, {34,81}, {35,85}, {36,103}, {37,136}, {38,127}, {80,0}, {93,203}, {98,0}, {99,0}, {105,127}, {108,0}, {110,0}, {111,127}, {112,0}, {113,0}, {114,127}, {115,0}, {116,0}, {117,0}, {119,127}, {130,114}, {131,127}, {132,99}, {133,63}, {134,127}, {135,140}, {136,127}, {137,127}, {140,0}, {141,0}, {142,0}, {143,191}, {150,0}, {155,104}, {157,0}, {162,0}, {163,0}, {165,0}, {166,0}, {167,0}, {168,0}, {169,0}, {177,0}, {181,145}, {182,216}, {183,133}, {184,0}, {185,127}, {192,0}, {193,127}, {196,170}, {198,0}, {503,0}, {505,127}, {506,127}, {507,109}, {508,85}, {513,127}, {514,127}, {515,63}, {517,85}, {518,42}, {603,100}, {604,216}, {605,214}, {606,204}, {607,204}, {608,204}, {609,51}, {616,25}, {617,89}, {619,76}, {624,204}, {625,0}, {629,127}, {637,0}, {638,0}, {646,144}, {647,85}, {649,127}, {650,132}, {652,127}, {653,85}, {654,0}, {656,127}, {659,127}, {662,127}, {663,127}, {664,127}, {665,127}, {674,59}, {675,127}, {676,85}, {678,127}, {682,127}, {683,106}, {684,47}, {685,79}, {690,127}, {692,127}, {693,204}, {700,63}, {701,0}, {702,0}, {703,0}, {704,0}, {705,127}, {706,127}, {707,0}, {708,0}, {709,0}, {710,0}, {711,127}, {712,0}, {713,159}, {714,0}, {715,0}, {750,178}, {752,127}, {753,36}, {754,85}, {755,131}, {756,127}, {757,127}, {758,127}, {759,153}, {760,95}, {762,0}, {763,140}, {764,74}, {765,27}, {769,127}, {773,127}, {775,0}, {779,214}, {780,204}, {781,198}, {785,0}, {789,0}, {795,63}, {796,30}, {799,127}, {800,226}, {801,255}, {802,198}, {803,255}, {804,255}, {805,255}, {806,255}, {807,255}, {808,255}, {812,255}, {813,255}, {814,255}, {815,204}, {816,0}, {817,255}, {818,255}, {819,255}, {820,255}, {821,255}, {822,255}, {823,255}, {824,255}, {825,255}, {826,255}, {827,255}, {828,0}, {829,255}, {830,255}, {834,255}, {835,255}, {836,255}, {840,0}, {841,127}, {842,127}, {844,255}, {848,25}, {858,100}, {859,255}, {860,255}, {861,255}, {862,255}, {863,84}, {868,0}, {869,0}, {877,0}, {879,51}, {880,132}, {921,255}, {922,255}, {923,255}, {10000,0}, {10001,0}, {10002,25}, {10003,0}, {10004,25}, {10005,23}, {10006,51}, {10007,0}, {10008,25}, {10009,23}, {10010,51}, {10011,0}, {10012,0}, {10013,25}, {10014,0}, {10015,25}, {10016,23}, {10017,51}, {10018,0}, {10019,0}, {10020,25}, {10021,0}, {10022,25}, {10023,23}, {10024,51}, {10025,0}, {10026,25}, {10027,23}, {10028,51}, {10029,0}, {10030,25}, {10031,23}, {10032,51}, {11000,1}, {11001,127}
	};
	std::map<S32, U8> *params = NULL;
	if (getSex() == SEX_MALE)
		params = &male_params;
	else
		params = &female_params;
			
	for( auto it = params->begin(); it != params->end(); ++it)
	{
		LLVisualParam* param = getVisualParam(it->first);
		if( !param )
		{
			// invalid id
			break;
		}

		U8 value = it->second;
		F32 newWeight = U8_to_F32(value, param->getMinWeight(), param->getMaxWeight());
		// <FS:Ansariel> [Legacy Bake]
		//param->setWeight(newWeight);
		param->setWeight(newWeight, FALSE); // Most likely FALSE is correct here because it's used in resetSkeleton, which is a local operation
	}
}

//-----------------------------------------------------------------------------
// resetSkeleton()
//-----------------------------------------------------------------------------
void LLVOAvatar::resetSkeleton(bool reset_animations)
{
    LL_DEBUGS("Avatar") << avString() << " reset starts" << LL_ENDL;
    if (!isControlAvatar() && !mLastProcessedAppearance)
    {
        LL_WARNS() << "Can't reset avatar; no appearance message has been received yet." << LL_ENDL;
        return;
    }

    // Save mPelvis state
    //LLVector3 pelvis_pos = getJoint("mPelvis")->getPosition();
    //LLQuaternion pelvis_rot = getJoint("mPelvis")->getRotation();

    // Clear all attachment pos and scale overrides
    clearAttachmentOverrides();

    // Note that we call buildSkeleton twice in this function. The first time is
    // just to get the right scale for the collision volumes, because
    // this will be used in setting the mJointScales for the
    // LLPolySkeletalDistortions of which the CVs are children.
	if( !buildSkeleton(sAvatarSkeletonInfo) )
    {
        LL_ERRS() << "Error resetting skeleton" << LL_ENDL;
	}

    // Reset some params to default state, without propagating changes downstream.
    resetVisualParams();

    // Now we have to reset the skeleton again, because its state
    // got clobbered by the resetVisualParams() calls
    // above.
	if( !buildSkeleton(sAvatarSkeletonInfo) )
    {
        LL_ERRS() << "Error resetting skeleton" << LL_ENDL;
	}

    // Reset attachment points
    // BuildSkeleton only does bones and CVs but we still need to reinit huds
    // since huds can be animated.
    bool ignore_hud_joints = !isSelf();
    initAttachmentPoints(ignore_hud_joints);

    // Fix up collision volumes
    for (LLVisualParam *param = getFirstVisualParam(); 
         param;
         param = getNextVisualParam())
    {
        LLPolyMorphTarget *poly_morph = dynamic_cast<LLPolyMorphTarget*>(param);
        if (poly_morph)
        {
            // This is a kludgy way to correct for the fact that the
            // collision volumes have been reset out from under the
            // poly morph sliders.
            F32 delta_weight = poly_morph->getLastWeight() - poly_morph->getDefaultWeight();
            poly_morph->applyVolumeChanges(delta_weight);
        }
    }

    // Reset tweakable params to preserved state
	if (getOverallAppearance() == AOA_NORMAL)
	{
		if (mLastProcessedAppearance)
		{
			bool slam_params = true;
			applyParsedAppearanceMessage(*mLastProcessedAppearance, slam_params);
		}
	}
	else
	{
		// Stripped down approximation of
		// applyParsedAppearanceMessage, but with alternative default
		// (jellydoll) params
		setCompositeUpdatesEnabled( FALSE );
		gPipeline.markGLRebuild(this);
		applyDefaultParams();
		setCompositeUpdatesEnabled( TRUE );
		updateMeshTextures();
		updateMeshVisibility();
	}
    updateVisualParams();

    // Restore attachment pos overrides
	updateAttachmentOverrides();

    // Animations
    if (reset_animations)
    {
        if (isSelf())
        {
            // This is equivalent to "Stop Animating Me". Will reset
            // all animations and propagate the changes to other
            // viewers.
            gAgent.stopCurrentAnimations();
        }
        else
        {
            // Local viewer-side reset for non-self avatars.
            resetAnimations();
        }

        // <FS:Ansariel> FIRE-22135: Try to re-register LLPhysicsMotionController to see if that unfreezes stuck physics
        removeMotion(ANIM_AGENT_PHYSICS_MOTION);
        registerMotion(ANIM_AGENT_PHYSICS_MOTION, LLPhysicsMotionController::create);
        startMotion(ANIM_AGENT_PHYSICS_MOTION);
        // </FS:Ansariel>
    }
    
    LL_DEBUGS("Avatar") << avString() << " reset ends" << LL_ENDL;
}

//-----------------------------------------------------------------------------
// releaseMeshData()
//-----------------------------------------------------------------------------
void LLVOAvatar::releaseMeshData()
{
	if (sInstances.size() < AVATAR_RELEASE_THRESHOLD || isUIAvatar())
	{
		return;
	}

	// cleanup mesh data
	for (avatar_joint_list_t::iterator iter = mMeshLOD.begin();
		 iter != mMeshLOD.end(); 
		 ++iter)
	{
		LLAvatarJoint* joint = (*iter);
		joint->setValid(FALSE, TRUE);
	}

	//cleanup data
	if (mDrawable.notNull())
	{
		LLFace* facep = mDrawable->getFace(0);
		if (facep)
		{
		facep->setSize(0, 0);
		for(S32 i = mNumInitFaces ; i < mDrawable->getNumFaces(); i++)
		{
			facep = mDrawable->getFace(i);
				if (facep)
				{
			facep->setSize(0, 0);
		}
	}
		}
	}
	
	for (attachment_map_t::iterator iter = mAttachmentPoints.begin(); 
		 iter != mAttachmentPoints.end();
		 ++iter)
	{
		LLViewerJointAttachment* attachment = iter->second;
		// <FS:Ansariel> Possible crash fix
		//if (!attachment->getIsHUDAttachment())
		if (attachment && !attachment->getIsHUDAttachment())
		// </FS:Ansariel>
		{
			attachment->setAttachmentVisibility(FALSE);
		}
	}
	mMeshValid = FALSE;
}

//-----------------------------------------------------------------------------
// restoreMeshData()
//-----------------------------------------------------------------------------
// virtual
void LLVOAvatar::restoreMeshData()
{
	llassert(!isSelf());
    if (mDrawable.isNull())
    {
        return;
    }
	
	//LL_INFOS() << "Restoring" << LL_ENDL;
	mMeshValid = TRUE;
	updateJointLODs();

	for (attachment_map_t::iterator iter = mAttachmentPoints.begin(); 
		 iter != mAttachmentPoints.end();
		 ++iter)
	{
		LLViewerJointAttachment* attachment = iter->second;
		if (!attachment->getIsHUDAttachment())
		{
			attachment->setAttachmentVisibility(TRUE);
		}
	}

	// force mesh update as LOD might not have changed to trigger this
	gPipeline.markRebuild(mDrawable, LLDrawable::REBUILD_GEOMETRY, TRUE);
}

//-----------------------------------------------------------------------------
// updateMeshData()
//-----------------------------------------------------------------------------
void LLVOAvatar::updateMeshData()
{
	if (mDrawable.notNull())
	{
		stop_glerror();

		S32 f_num = 0 ;
		const U32 VERTEX_NUMBER_THRESHOLD = 128 ;//small number of this means each part of an avatar has its own vertex buffer.
		const S32 num_parts = mMeshLOD.size();

		// this order is determined by number of LODS
		// if a mesh earlier in this list changed LODs while a later mesh doesn't,
		// the later mesh's index offset will be inaccurate
		for(S32 part_index = 0 ; part_index < num_parts ;)
		{
			S32 j = part_index ;
			U32 last_v_num = 0, num_vertices = 0 ;
			U32 last_i_num = 0, num_indices = 0 ;

			while(part_index < num_parts && num_vertices < VERTEX_NUMBER_THRESHOLD)
			{
				last_v_num = num_vertices ;
				last_i_num = num_indices ;

				LLViewerJoint* part_mesh = getViewerJoint(part_index++);
				if (part_mesh)
				{
					part_mesh->updateFaceSizes(num_vertices, num_indices, mAdjustedPixelArea);
				}
			}
			if(num_vertices < 1)//skip empty meshes
			{
				continue ;
			}
			if(last_v_num > 0)//put the last inserted part into next vertex buffer.
			{
				num_vertices = last_v_num ;
				num_indices = last_i_num ;	
				part_index-- ;
			}
		
			LLFace* facep = NULL;
			if(f_num < mDrawable->getNumFaces()) 
			{
				facep = mDrawable->getFace(f_num);
			}
			else
			{
				facep = mDrawable->getFace(0);
				if (facep)
				{
					facep = mDrawable->addFace(facep->getPool(), facep->getTexture()) ;
				}
			}
			if (!facep) continue;
			
			// resize immediately
			facep->setSize(num_vertices, num_indices);

			bool terse_update = false;

			facep->setGeomIndex(0);
			facep->setIndicesIndex(0);
		
			LLVertexBuffer* buff = facep->getVertexBuffer();
			if(!facep->getVertexBuffer())
			{
                buff = new LLVertexBuffer(LLDrawPoolAvatar::VERTEX_DATA_MASK);
				if (!buff->allocateBuffer(num_vertices, num_indices))
				{
					LL_WARNS() << "Failed to allocate Vertex Buffer for Mesh to "
						<< num_vertices << " vertices and "
						<< num_indices << " indices" << LL_ENDL;
					// Attempt to create a dummy triangle (one vertex, 3 indices, all 0)
					facep->setSize(1, 3);
					buff->allocateBuffer(1, 3);
					memset((U8*) buff->getMappedData(), 0, buff->getSize());
					memset((U8*) buff->getMappedIndices(), 0, buff->getIndicesSize());
				}
				facep->setVertexBuffer(buff);
			}
			else
			{
				if (buff->getNumIndices() == num_indices &&
					buff->getNumVerts() == num_vertices)
				{
					terse_update = true;
				}
				else
				{
                    buff = new LLVertexBuffer(buff->getTypeMask());
                    if (!buff->allocateBuffer(num_vertices, num_indices))
                    {
						LL_WARNS() << "Failed to allocate vertex buffer for Mesh, Substituting" << LL_ENDL;
						// Attempt to create a dummy triangle (one vertex, 3 indices, all 0)
						facep->setSize(1, 3);
						buff->allocateBuffer(1, 3);
						memset((U8*) buff->getMappedData(), 0, buff->getSize());
						memset((U8*) buff->getMappedIndices(), 0, buff->getIndicesSize());
					}
				}
			}
			
		
			// This is a hack! Avatars have their own pool, so we are detecting
			//   the case of more than one avatar in the pool (thus > 0 instead of >= 0)
			if (facep->getGeomIndex() > 0)
			{
				LL_ERRS() << "non-zero geom index: " << facep->getGeomIndex() << " in LLVOAvatar::restoreMeshData" << LL_ENDL;
			}

			if (num_vertices == buff->getNumVerts() && num_indices == buff->getNumIndices())
			{
				for(S32 k = j ; k < part_index ; k++)
				{
					bool rigid = false;
					if (k == MESH_ID_EYEBALL_LEFT ||
						k == MESH_ID_EYEBALL_RIGHT)
					{
						//eyeballs can't have terse updates since they're never rendered with
						//the hardware skinning shader
						rigid = true;
					}
				
					LLViewerJoint* mesh = getViewerJoint(k);
					if (mesh)
					{
						mesh->updateFaceData(facep, mAdjustedPixelArea, k == MESH_ID_HAIR, terse_update && !rigid);
					}
				}
			}

			stop_glerror();
			buff->unmapBuffer();

			if(!f_num)
			{
				f_num += mNumInitFaces ;
			}
			else
			{
				f_num++ ;
			}
		}
	}
}

//------------------------------------------------------------------------

//------------------------------------------------------------------------
// LLVOAvatar::processUpdateMessage()
//------------------------------------------------------------------------
U32 LLVOAvatar::processUpdateMessage(LLMessageSystem *mesgsys,
									 void **user_data,
									 U32 block_num, const EObjectUpdateType update_type,
									 LLDataPacker *dp)
{
	const BOOL has_name = !getNVPair("FirstName");

	// Do base class updates...
	U32 retval = LLViewerObject::processUpdateMessage(mesgsys, user_data, block_num, update_type, dp);

	// Print out arrival information once we have name of avatar.
    if (has_name && getNVPair("FirstName"))
    {
        mDebugExistenceTimer.reset();
        debugAvatarRezTime("AvatarRezArrivedNotification","avatar arrived");
    }

	if(retval & LLViewerObject::INVALID_UPDATE)
	{
		if (isSelf())
		{
			//tell sim to cancel this update
			gAgent.teleportViaLocation(gAgent.getPositionGlobal());
		}
	}

	return retval;
}

LLViewerFetchedTexture *LLVOAvatar::getBakedTextureImage(const U8 te, const LLUUID& uuid)
{
	LLViewerFetchedTexture *result = NULL;

	if (uuid == IMG_DEFAULT_AVATAR ||
		uuid == IMG_DEFAULT ||
		uuid == IMG_INVISIBLE)
	{
		// Should already exist, don't need to find it on sim or baked-texture host.
		result = gTextureList.findImage(uuid, TEX_LIST_STANDARD);
	}
	if (!result)
	{
		const std::string url = getImageURL(te,uuid);

		if (url.empty())
		{
			// <FS:Ansariel> [Legacy Bake]
			//LL_WARNS() << "unable to determine URL for te " << te << " uuid " << uuid << LL_ENDL;
			//return NULL;
			LL_DEBUGS("Avatar") << avString() << "get old-bake image from host " << uuid << LL_ENDL;
			LLHost host = getObjectHost();
			result = LLViewerTextureManager::getFetchedTexture(
				uuid, FTT_HOST_BAKE, TRUE, LLGLTexture::BOOST_NONE, LLViewerTexture::LOD_TEXTURE, 0, 0, host);
			// </FS:Ansariel> [Legacy Bake]
		}
		LL_DEBUGS("Avatar") << avString() << "get server-bake image from URL " << url << LL_ENDL;
		result = LLViewerTextureManager::getFetchedTextureFromUrl(
			url, FTT_SERVER_BAKE, TRUE, LLGLTexture::BOOST_NONE, LLViewerTexture::LOD_TEXTURE, 0, 0, uuid);
		if (result->isMissingAsset())
		{
			result->setIsMissingAsset(false);
		}
		
	}
	return result;
}

// virtual
S32 LLVOAvatar::setTETexture(const U8 te, const LLUUID& uuid)
{
	if (!isIndexBakedTexture((ETextureIndex)te))
	{
		// Sim still sends some uuids for non-baked slots sometimes - ignore.
		return LLViewerObject::setTETexture(te, LLUUID::null);
	}

	LLViewerFetchedTexture *image = getBakedTextureImage(te,uuid);
	llassert(image);
	return setTETextureCore(te, image);
}

//------------------------------------------------------------------------
// LLVOAvatar::dumpAnimationState()
//------------------------------------------------------------------------
void LLVOAvatar::dumpAnimationState()
{
	LL_INFOS() << "==============================================" << LL_ENDL;
	for (LLVOAvatar::AnimIterator it = mSignaledAnimations.begin(); it != mSignaledAnimations.end(); ++it)
	{
		LLUUID id = it->first;
		std::string playtag = "";
		if (mPlayingAnimations.find(id) != mPlayingAnimations.end())
		{
			playtag = "*";
		}
		LL_INFOS() << gAnimLibrary.animationName(id) << playtag << LL_ENDL;
	}
	for (LLVOAvatar::AnimIterator it = mPlayingAnimations.begin(); it != mPlayingAnimations.end(); ++it)
	{
		LLUUID id = it->first;
		bool is_signaled = mSignaledAnimations.find(id) != mSignaledAnimations.end();
		if (!is_signaled)
		{
			LL_INFOS() << gAnimLibrary.animationName(id) << "!S" << LL_ENDL;
		}
	}
}

//------------------------------------------------------------------------
// idleUpdate()
//------------------------------------------------------------------------
void LLVOAvatar::idleUpdate(LLAgent &agent, const F64 &time)
{
    LL_PROFILE_ZONE_SCOPED_CATEGORY_AVATAR;

	if (isDead())
	{
		LL_INFOS() << "Warning!  Idle on dead avatar" << LL_ENDL;
		return;
	}
    // record time and refresh "tooSlow" status
    LLPerfStats::RecordAvatarTime T(getID(), LLPerfStats::StatType_t::RENDER_IDLE); // per avatar "idle" time.
    updateTooSlow();

	static LLCachedControl<bool> disable_all_render_types(gSavedSettings, "DisableAllRenderTypes");
	if (!(gPipeline.hasRenderType(mIsControlAvatar ? LLPipeline::RENDER_TYPE_CONTROL_AV : LLPipeline::RENDER_TYPE_AVATAR))
		&& !disable_all_render_types && !isSelf())
	{
        if (!mIsControlAvatar)
        {
            idleUpdateNameTag( mLastRootPos );
        }
		return;
	}

    // Update should be happening max once per frame.
	// <FS:Beq> enable dynamic spreading of the BB calculations
	static LLCachedControl<S32> refreshPeriod(gSavedSettings, "AvatarExtentRefreshPeriodBatch");
	static LLCachedControl<S32> refreshMaxPerPeriod(gSavedSettings, "AvatarExtentRefreshMaxPerBatch");
	static S32 upd_freq = refreshPeriod; // initialise to a reasonable default of 1 batch
	static S32 lastRecalibrationFrame{ 0 };

	const S32 thisFrame = LLDrawable::getCurrentFrame(); 
	if (thisFrame - lastRecalibrationFrame >= upd_freq)
	{
		// Only update at the start of a cycle. .
		upd_freq = (((gObjectList.getAvatarCount() - 1) / refreshMaxPerPeriod) + 1)*refreshPeriod;
		lastRecalibrationFrame = thisFrame;
	}
	//</FS:Beq>
	if ((mLastAnimExtents[0]==LLVector3())||
		(mLastAnimExtents[1])==LLVector3())
	{
		mNeedsExtentUpdate = true;
	}
	else
	{
		//<FS:Beq> enable dynamic spreading of the BB calculations
		//const S32 upd_freq = 4; // force update every upd_freq frames.
		//mNeedsExtentUpdate = ((LLDrawable::getCurrentFrame()+mID.mData[0]) % upd_freq == 0);
		mNeedsExtentUpdate = ((thisFrame + mID.mData[0]) % upd_freq == 0);
		//</FS:Beq>
	}
    
    // LLScopedContextString str("avatar_idle_update " + getFullname()); // <FS:Beq> remove unused scoped string
    
	checkTextureLoading() ;
	
	// force immediate pixel area update on avatars using last frames data (before drawable or camera updates)
	setPixelAreaAndAngle(gAgent);

	// force asynchronous drawable update
	if(mDrawable.notNull())
	{	
		if (isSitting() && getParent())
		{
			LLViewerObject *root_object = (LLViewerObject*)getRoot();
			LLDrawable* drawablep = root_object->mDrawable;
			// if this object hasn't already been updated by another avatar...
			if (drawablep) // && !drawablep->isState(LLDrawable::EARLY_MOVE))
			{
				if (root_object->isSelected())
				{
					gPipeline.updateMoveNormalAsync(drawablep);
				}
				else
				{
					gPipeline.updateMoveDampedAsync(drawablep);
				}
			}
		}
		else 
		{
			gPipeline.updateMoveDampedAsync(mDrawable);
		}
	}

	//--------------------------------------------------------------------
	// set alpha flag depending on state
	//--------------------------------------------------------------------

	if (isSelf())
	{
		LLViewerObject::idleUpdate(agent, time);
		
		// trigger fidget anims
		if (isAnyAnimationSignaled(AGENT_STAND_ANIMS, NUM_AGENT_STAND_ANIMS))
		{
			agent.fidget();
		}
	}
	else
	{
		// Should override the idleUpdate stuff and leave out the angular update part.
		LLQuaternion rotation = getRotation();
		LLViewerObject::idleUpdate(agent, time);
		setRotation(rotation);
	}

	// attach objects that were waiting for a drawable
	lazyAttach();

	// animate the character
	// store off last frame's root position to be consistent with camera position
	mLastRootPos = mRoot->getWorldPosition();
	BOOL detailed_update = updateCharacter(agent);

	static LLUICachedControl<bool> visualizers_in_calls("ShowVoiceVisualizersInCalls", false);
	bool voice_enabled = (visualizers_in_calls || LLVoiceClient::getInstance()->inProximalChannel()) &&
						 LLVoiceClient::getInstance()->getVoiceEnabled(mID);

	idleUpdateVoiceVisualizer( voice_enabled );
	idleUpdateMisc( detailed_update );
	idleUpdateAppearanceAnimation();
	if (detailed_update)
	{
		idleUpdateLipSync( voice_enabled );
		idleUpdateLoadingEffect();
		idleUpdateBelowWater();	// wind effect uses this
		idleUpdateWindEffect();
	}
		
	idleUpdateNameTag( mLastRootPos );

    // Complexity has stale mechanics, but updates still can be very rapid
    // so spread avatar complexity calculations over frames to lesen load from
    // rapid updates and to make sure all avatars are not calculated at once.
    S32 compl_upd_freq = 20;
    if (isControlAvatar())
    {
        // animeshes do not (or won't) have impostors nor change outfis,
        // no need for high frequency
        compl_upd_freq = 100;
    }
    else if (mLastRezzedStatus <= 0) //cloud or  init
    {
        compl_upd_freq = 60;
    }
    else if (isSelf())
    {
        compl_upd_freq = 5;
    }
    else if (mLastRezzedStatus == 1) //'grey', not fully loaded
    {
        compl_upd_freq = 40;
    }
    else if (isInMuteList()) //cheap, buffers value from search
    {
        compl_upd_freq = 100;
    }

    if ((LLFrameTimer::getFrameCount() + mID.mData[0]) % compl_upd_freq == 0)
    {
        // DEPRECATED 
        // replace with LLPipeline::profileAvatar?
        // Avatar profile takes ~ 0.5ms while idleUpdateRenderComplexity takes ~5ms
        // (both are unacceptably costly)
        idleUpdateRenderComplexity();
    }
    idleUpdateDebugInfo();
}

void LLVOAvatar::idleUpdateVoiceVisualizer(bool voice_enabled)
{
	bool render_visualizer = voice_enabled;
	
	// Don't render the user's own voice visualizer when in mouselook, or when opening the mic is disabled.
	if(isSelf())
	{
        static LLCachedControl<bool> voiceDisableMic(gSavedSettings, "VoiceDisableMic");
		static LLCachedControl<bool> fsShowMyOwnVoiceVisualizer(gSavedSettings, "FSShowMyOwnVoiceVisualizer"); // <FS:PP> FIRE-21210: Don't show my voice visualizer
		if (gAgentCamera.cameraMouselook() || voiceDisableMic || !fsShowMyOwnVoiceVisualizer)
		{
			render_visualizer = false;
		}
	}
	
	// <FS:Ansariel> FIRE-1916: Hide voice dots over avatars
	static LLCachedControl<bool> fsShowVoiceVisualizer(gSavedSettings, "FSShowVoiceVisualizer");
	if (!fsShowVoiceVisualizer)
	{
		render_visualizer = false;
	}
	// </FS:Ansariel>

	mVoiceVisualizer->setVoiceEnabled(render_visualizer);
	
	if ( voice_enabled )
	{		
		//----------------------------------------------------------------
		// Only do gesture triggering for your own avatar, and only when you're in a proximal channel.
		//----------------------------------------------------------------
		if( isSelf() )
		{
			//----------------------------------------------------------------------------------------
			// The following takes the voice signal and uses that to trigger gesticulations. 
			//----------------------------------------------------------------------------------------
			int lastGesticulationLevel = mCurrentGesticulationLevel;
			mCurrentGesticulationLevel = mVoiceVisualizer->getCurrentGesticulationLevel();
			
			//---------------------------------------------------------------------------------------------------
			// If "current gesticulation level" changes, we catch this, and trigger the new gesture
			//---------------------------------------------------------------------------------------------------
			if ( lastGesticulationLevel != mCurrentGesticulationLevel )
			{
				if ( mCurrentGesticulationLevel != VOICE_GESTICULATION_LEVEL_OFF )
				{
					std::string gestureString = "unInitialized";
					if ( mCurrentGesticulationLevel == 0 )	{ gestureString = "/voicelevel1";	}
					else	if ( mCurrentGesticulationLevel == 1 )	{ gestureString = "/voicelevel2";	}
					else	if ( mCurrentGesticulationLevel == 2 )	{ gestureString = "/voicelevel3";	}
					else	{ LL_INFOS() << "oops - CurrentGesticulationLevel can be only 0, 1, or 2"  << LL_ENDL; }
					
					// this is the call that Karl S. created for triggering gestures from within the code.
					LLGestureMgr::instance().triggerAndReviseString( gestureString );
				}
			}
			
		} //if( isSelf() )
		
		//-----------------------------------------------------------------------------------------------------------------
		// If the avatar is speaking, then the voice amplitude signal is passed to the voice visualizer.
		// Also, here we trigger voice visualizer start and stop speaking, so it can animate the voice symbol.
		//
		// Notice the calls to "gAwayTimer.reset()". This resets the timer that determines how long the avatar has been
		// "away", so that the avatar doesn't lapse into away-mode (and slump over) while the user is still talking. 
		//-----------------------------------------------------------------------------------------------------------------
		if (LLVoiceClient::getInstance()->getIsSpeaking( mID ))
		{		
			if (!mVoiceVisualizer->getCurrentlySpeaking())
			{
				mVoiceVisualizer->setStartSpeaking();
				
				//printf( "gAwayTimer.reset();\n" );
			}
			
			mVoiceVisualizer->setSpeakingAmplitude( LLVoiceClient::getInstance()->getCurrentPower( mID ) );
			
			if( isSelf() )
			{
				gAgent.clearAFK();
			}
		}
		else
		{
			if ( mVoiceVisualizer->getCurrentlySpeaking() )
			{
				mVoiceVisualizer->setStopSpeaking();
				
				if ( mLipSyncActive )
				{
					// <FS:Ansariel> [Legacy Bake]
					//if( mOohMorph ) mOohMorph->setWeight(mOohMorph->getMinWeight());
					//if( mAahMorph ) mAahMorph->setWeight(mAahMorph->getMinWeight());
					if( mOohMorph ) mOohMorph->setWeight(mOohMorph->getMinWeight(), FALSE);
					if( mAahMorph ) mAahMorph->setWeight(mAahMorph->getMinWeight(), FALSE);
					// </FS:Ansariel> [Legacy Bake]
					
					mLipSyncActive = false;
					LLCharacter::updateVisualParams();
					dirtyMesh();
				}
			}
		}
		
		//--------------------------------------------------------------------------------------------
		// here we get the approximate head position and set as sound source for the voice symbol
		// (the following version uses a tweak of "mHeadOffset" which handle sitting vs. standing)
		//--------------------------------------------------------------------------------------------
		
		if ( isSitting() )
		{
			LLVector3 headOffset = LLVector3( 0.0f, 0.0f, mHeadOffset.mV[2] );
			mVoiceVisualizer->setVoiceSourceWorldPosition( mRoot->getWorldPosition() + headOffset );
		}
		else 
		{
			LLVector3 tagPos = mRoot->getWorldPosition();
			tagPos[VZ] -= mPelvisToFoot;
			tagPos[VZ] += ( mBodySize[VZ] + 0.125f ); // does not need mAvatarOffset -Nyx
			mVoiceVisualizer->setVoiceSourceWorldPosition( tagPos );
		}
	}//if ( voiceEnabled )
}		

static void override_bbox(LLDrawable* drawable, LLVector4a* extents)
{
    LL_PROFILE_ZONE_SCOPED_CATEGORY_SPATIAL;
    drawable->setSpatialExtents(extents[0], extents[1]);
    drawable->setPositionGroup(LLVector4a(0, 0, 0));
    drawable->movePartition();
}

void LLVOAvatar::idleUpdateMisc(bool detailed_update)
{
    LL_PROFILE_ZONE_SCOPED_CATEGORY_AVATAR;
	if (LLVOAvatar::sJointDebug)
	{
		LL_INFOS() << getFullname() << ": joint touches: " << LLJoint::sNumTouches << " updates: " << LLJoint::sNumUpdates << LL_ENDL;
	}

	LLJoint::sNumUpdates = 0;
	LLJoint::sNumTouches = 0;

	BOOL visible = isVisible() || mNeedsAnimUpdate;

	// update attachments positions
	if (detailed_update)
	{
        U32 draw_order = 0;
        S32 attachment_selected = LLSelectMgr::getInstance()->getSelection()->getObjectCount() && LLSelectMgr::getInstance()->getSelection()->isAttachment();
		for (attachment_map_t::iterator iter = mAttachmentPoints.begin(); 
			 iter != mAttachmentPoints.end();
			 ++iter)
		{
			LLViewerJointAttachment* attachment = iter->second;

			// <FS:Ansariel> Possible crash fix
			if (!attachment)
			{
				continue;
			}
			// </FS:Ansariel>

			for (LLViewerJointAttachment::attachedobjs_vec_t::iterator attachment_iter = attachment->mAttachedObjects.begin();
				 attachment_iter != attachment->mAttachedObjects.end();
				 ++attachment_iter)
			{
                LLViewerObject* attached_object = attachment_iter->get();
                if (!attached_object
                    || attached_object->isDead()
                    || !attachment->getValid()
                    || attached_object->mDrawable.isNull())
                {
                    continue;
                }

                LLSpatialBridge* bridge = attached_object->mDrawable->getSpatialBridge();
				
				if (visible || !(bridge && bridge->getRadius() < 2.0f))
				{
                    //override rigged attachments' octree spatial extents with this avatar's bounding box
                    bool rigged = false;
                    if (bridge)
                    {
                        //transform avatar bounding box into attachment's coordinate frame
                        LLVector4a extents[2];
                        bridge->transformExtents(mDrawable->getSpatialExtents(), extents);

                        if (attached_object->mDrawable->isState(LLDrawable::RIGGED | LLDrawable::RIGGED_CHILD))
                        {
                            rigged = true;
                            override_bbox(attached_object->mDrawable, extents);
                        }
                    }

                    // if selecting any attachments, update all of them as non-damped
                    if (attachment_selected)
                    {
                        gPipeline.updateMoveNormalAsync(attached_object->mDrawable);
                    }
                    else
                    {
                        // Note: SL-17415; While most objects follow joints,
                        // some objects get position updates from server
                        gPipeline.updateMoveDampedAsync(attached_object->mDrawable);
                    }

                    // override_bbox calls movePartition() and getSpatialPartition(),
                    // so bridge might no longer be valid, get it again.
                    // ex: animesh stops being an animesh
                    bridge = attached_object->mDrawable->getSpatialBridge();
                    if (bridge)
                    {
                        if (!rigged)
                        {
                            gPipeline.updateMoveNormalAsync(bridge);
                        }
                        else
                        {
                            //specialized impl of updateMoveNormalAsync just for rigged attachment SpatialBridge
                            bridge->setState(LLDrawable::MOVE_UNDAMPED);
                            bridge->updateMove();
                            bridge->setState(LLDrawable::EARLY_MOVE);

                            LLSpatialGroup* group = attached_object->mDrawable->getSpatialGroup();
                            if (group)
                            { //set draw order of group
                                group->mAvatarp = this;
                                group->mRenderOrder = draw_order++;
                            }
                        }
                    }

					attached_object->updateText();	
				}
			}
		}
	}

	mNeedsAnimUpdate = FALSE;

	if (isImpostor() && !mNeedsImpostorUpdate)
	{
		LL_ALIGN_16(LLVector4a ext[2]);
		F32 distance;
		LLVector3 angle;

		getImpostorValues(ext, angle, distance);

		for (U32 i = 0; i < 3 && !mNeedsImpostorUpdate; i++)
		{
			F32 cur_angle = angle.mV[i];
			F32 old_angle = mImpostorAngle.mV[i];
			F32 angle_diff = fabsf(cur_angle-old_angle);
		
			if (angle_diff > F_PI/512.f*distance*mUpdatePeriod)
			{
				mNeedsImpostorUpdate = TRUE;
				mLastImpostorUpdateReason = 2;
			}
		}

		if (detailed_update && !mNeedsImpostorUpdate)
		{	//update impostor if view angle, distance, or bounding box change
			//significantly
			
			F32 dist_diff = fabsf(distance-mImpostorDistance);
			if (dist_diff/mImpostorDistance > 0.1f)
			{
				mNeedsImpostorUpdate = TRUE;
				mLastImpostorUpdateReason = 3;
			}
			else
			{
				ext[0].load3(mLastAnimExtents[0].mV);
                ext[1].load3(mLastAnimExtents[1].mV);
                // Expensive. Just call this once per frame, in updateSpatialExtents();
                //calculateSpatialExtents(ext[0], ext[1]);
				LLVector4a diff;
				diff.setSub(ext[1], mImpostorExtents[1]);
				if (diff.getLength3().getF32() > 0.05f)
				{
					mNeedsImpostorUpdate = TRUE;
					mLastImpostorUpdateReason = 4;
				}
				else
				{
					diff.setSub(ext[0], mImpostorExtents[0]);
					if (diff.getLength3().getF32() > 0.05f)
					{
						mNeedsImpostorUpdate = TRUE;
						mLastImpostorUpdateReason = 5;
					}
				}
			}
		}
	}

    if (mDrawable.notNull())
    {
		mDrawable->movePartition();
	
		//force a move if sitting on an active object
		if (getParent() && ((LLViewerObject*) getParent())->mDrawable->isActive())
		{
			gPipeline.markMoved(mDrawable, TRUE);
		}
    }
}

void LLVOAvatar::idleUpdateAppearanceAnimation()
{
	// update morphing params
	if (mAppearanceAnimating)
	{
		ESex avatar_sex = getSex();
		F32 appearance_anim_time = mAppearanceMorphTimer.getElapsedTimeF32();
		if (appearance_anim_time >= APPEARANCE_MORPH_TIME)
		{
			mAppearanceAnimating = FALSE;
			for (LLVisualParam *param = getFirstVisualParam(); 
				 param;
				 param = getNextVisualParam())
			{
				if (param->isTweakable())
				{
					// <FS:Ansariel> [Legacy Bake]
					//param->stopAnimating();
					param->stopAnimating(FALSE);
				}
			}
			updateVisualParams();
			// <FS:Ansariel> [Legacy Bake]
			if (isSelf())
			{
				gAgent.sendAgentSetAppearance();
			}
			// </FS:Ansariel> [Legacy Bake]
		}
		else
		{
			F32 morph_amt = calcMorphAmount();
			LLVisualParam *param;

			if (!isSelf())
			{
				// animate only top level params for non-self avatars
				for (param = getFirstVisualParam();
					 param;
					 param = getNextVisualParam())
				{
					if (param->isTweakable())
					{
						// <FS:Ansariel> [Legacy Bake]
						//param->animate(morph_amt);
						param->animate(morph_amt, FALSE);
					}
				}
			}

			// apply all params
			for (param = getFirstVisualParam();
				 param;
				 param = getNextVisualParam())
			{
				param->apply(avatar_sex);
			}

			mLastAppearanceBlendTime = appearance_anim_time;
		}
		dirtyMesh();
	}
}

F32 LLVOAvatar::calcMorphAmount()
{
	F32 appearance_anim_time = mAppearanceMorphTimer.getElapsedTimeF32();
	F32 blend_frac = calc_bouncy_animation(appearance_anim_time / APPEARANCE_MORPH_TIME);
	F32 last_blend_frac = calc_bouncy_animation(mLastAppearanceBlendTime / APPEARANCE_MORPH_TIME);

	F32 morph_amt;
	if (last_blend_frac == 1.f)
	{
		morph_amt = 1.f;
	}
	else
	{
		morph_amt = (blend_frac - last_blend_frac) / (1.f - last_blend_frac);
	}

	return morph_amt;
}

void LLVOAvatar::idleUpdateLipSync(bool voice_enabled)
{
	// Use the Lipsync_Ooh and Lipsync_Aah morphs for lip sync
    if ( voice_enabled
        && mLastRezzedStatus > 0 // no point updating lip-sync for clouds
        && (LLVoiceClient::getInstance()->lipSyncEnabled())
        && LLVoiceClient::getInstance()->getIsSpeaking( mID ) )
	{
		F32 ooh_morph_amount = 0.0f;
		F32 aah_morph_amount = 0.0f;

		mVoiceVisualizer->lipSyncOohAah( ooh_morph_amount, aah_morph_amount );

		if( mOohMorph )
		{
			F32 ooh_weight = mOohMorph->getMinWeight()
				+ ooh_morph_amount * (mOohMorph->getMaxWeight() - mOohMorph->getMinWeight());

			// <FS:Ansariel> [Legacy Bake]
			//mOohMorph->setWeight( ooh_weight);
			mOohMorph->setWeight( ooh_weight, FALSE);
		}

		if( mAahMorph )
		{
			F32 aah_weight = mAahMorph->getMinWeight()
				+ aah_morph_amount * (mAahMorph->getMaxWeight() - mAahMorph->getMinWeight());

			// <FS:Ansariel> [Legacy Bake]
			//mAahMorph->setWeight( aah_weight);
			mAahMorph->setWeight( aah_weight, FALSE);
		}

		mLipSyncActive = true;
		LLCharacter::updateVisualParams();
		dirtyMesh();
	}
}

void LLVOAvatar::idleUpdateLoadingEffect()
{
	// update visibility when avatar is partially loaded
	if (updateIsFullyLoaded()) // changed?
	{
		if (isFullyLoaded())
		{
			if (mFirstFullyVisible)
			{
				mFirstFullyVisible = FALSE;
				if (isSelf())
				{
					LL_INFOS("Avatar") << avString() << "self isFullyLoaded, mFirstFullyVisible" << LL_ENDL;
					LLAppearanceMgr::instance().onFirstFullyVisible();

					// <FS:Zi> Animation Overrider
					AOEngine::instance().onLoginComplete();

					// <FS:LO> tapping a place that happens on landing in world to start up discord
					FSDiscordConnect::instance().checkConnectionToDiscord(gSavedPerAccountSettings.getBOOL("FSEnableDiscordIntegration"));
				}
				else
				{
					LL_INFOS("Avatar") << avString() << "other isFullyLoaded, mFirstFullyVisible" << LL_ENDL;
				}
			}

			deleteParticleSource();
			updateLOD();
		}
		else
		{
// <FS> Custom avatar particle cloud
//			LLPartSysData particle_parameters;
//
//			// fancy particle cloud designed by Brent
//			particle_parameters.mPartData.mMaxAge            = 4.f;
//			particle_parameters.mPartData.mStartScale.mV[VX] = 0.8f;
//			particle_parameters.mPartData.mStartScale.mV[VX] = 0.8f;
//			particle_parameters.mPartData.mStartScale.mV[VY] = 1.0f;
//			particle_parameters.mPartData.mEndScale.mV[VX]   = 0.02f;
//			particle_parameters.mPartData.mEndScale.mV[VY]   = 0.02f;
//			particle_parameters.mPartData.mStartColor        = LLColor4(1, 1, 1, 0.5f);
//			particle_parameters.mPartData.mEndColor          = LLColor4(1, 1, 1, 0.0f);
//			particle_parameters.mPartData.mStartScale.mV[VX] = 0.8f;
//			particle_parameters.mPartImageID                 = sCloudTexture->getID();
//			particle_parameters.mMaxAge                      = 0.f;
//			particle_parameters.mPattern                     = LLPartSysData::LL_PART_SRC_PATTERN_ANGLE_CONE;
//			particle_parameters.mInnerAngle                  = F_PI;
//			particle_parameters.mOuterAngle                  = 0.f;
//			particle_parameters.mBurstRate                   = 0.02f;
//			particle_parameters.mBurstRadius                 = 0.0f;
//			particle_parameters.mBurstPartCount              = 1;
//			particle_parameters.mBurstSpeedMin               = 0.1f;
//			particle_parameters.mBurstSpeedMax               = 1.f;
//			particle_parameters.mPartData.mFlags             = ( LLPartData::LL_PART_INTERP_COLOR_MASK | LLPartData::LL_PART_INTERP_SCALE_MASK |
//																 LLPartData::LL_PART_EMISSIVE_MASK | // LLPartData::LL_PART_FOLLOW_SRC_MASK |
//																 LLPartData::LL_PART_TARGET_POS_MASK );
//			
//			// do not generate particles for dummy or overly-complex avatars
//			if (!mIsDummy && !isTooComplex())
//			{
//				setParticleSource(particle_parameters, getID());
//			}

			// Firestorm Clouds
			// do not generate particles for dummy or overly-complex avatars
			if (!mIsDummy && !isTooComplex() && !isTooSlow())
			{
				setParticleSource(sCloud, getID());
			}
		}
// </FS>
	}
}	

void LLVOAvatar::idleUpdateWindEffect()
{
	// update wind effect
	if ((LLViewerShaderMgr::instance()->getShaderLevel(LLViewerShaderMgr::SHADER_AVATAR) >= LLDrawPoolAvatar::SHADER_LEVEL_CLOTH))
	{
		F32 hover_strength = 0.f;
		F32 time_delta = mRippleTimer.getElapsedTimeF32() - mRippleTimeLast;
		mRippleTimeLast = mRippleTimer.getElapsedTimeF32();
		LLVector3 velocity = getVelocity();
		F32 speed = velocity.length();
		//RN: velocity varies too much frame to frame for this to work
		mRippleAccel.clearVec();//lerp(mRippleAccel, (velocity - mLastVel) * time_delta, LLSmoothInterpolation::getInterpolant(0.02f));
		mLastVel = velocity;
		LLVector4 wind;
		wind.setVec(getRegion()->mWind.getVelocityNoisy(getPositionAgent(), 4.f) - velocity);

		if (mInAir)
		{
			hover_strength = HOVER_EFFECT_STRENGTH * llmax(0.f, HOVER_EFFECT_MAX_SPEED - speed);
		}

		if (mBelowWater)
		{
			// TODO: make cloth flow more gracefully when underwater
			hover_strength += UNDERWATER_EFFECT_STRENGTH;
		}

		wind.mV[VZ] += hover_strength;
		wind.normalize();

		wind.mV[VW] = llmin(0.025f + (speed * 0.015f) + hover_strength, 0.5f);
		F32 interp;
		if (wind.mV[VW] > mWindVec.mV[VW])
		{
			interp = LLSmoothInterpolation::getInterpolant(0.2f);
		}
		else
		{
			interp = LLSmoothInterpolation::getInterpolant(0.4f);
		}
		mWindVec = lerp(mWindVec, wind, interp);
	
		F32 wind_freq = hover_strength + llclamp(8.f + (speed * 0.7f) + (noise1(mRipplePhase) * 4.f), 8.f, 25.f);
		mWindFreq = lerp(mWindFreq, wind_freq, interp); 

		if (mBelowWater)
		{
			mWindFreq *= UNDERWATER_FREQUENCY_DAMP;
		}

		mRipplePhase += (time_delta * mWindFreq);
		if (mRipplePhase > F_TWO_PI)
		{
			mRipplePhase = fmodf(mRipplePhase, F_TWO_PI);
		}
	}
}

void LLVOAvatar::idleUpdateNameTag(const LLVector3& root_pos_last)
{
    LL_PROFILE_ZONE_SCOPED_CATEGORY_AVATAR;

	// update chat bubble
	//--------------------------------------------------------------------
	// draw text label over character's head
	//--------------------------------------------------------------------
	if (mChatTimer.getElapsedTimeF32() > BUBBLE_CHAT_TIME)
	{
		mChats.clear();
	}

	const F32 time_visible = mTimeVisible.getElapsedTimeF32();
    static LLCachedControl<F32> NAME_SHOW_TIME(gSavedSettings, "RenderNameShowTime"); // seconds
    static LLCachedControl<F32> FADE_DURATION(gSavedSettings, "RenderNameFadeDuration"); // seconds
    static LLCachedControl<bool> use_chat_bubbles(gSavedSettings, "UseChatBubbles");
    static LLCachedControl<bool> use_typing_bubbles(gSavedSettings, "UseTypingBubbles");

// [RLVa:KB] - Checked: RLVa-2.0.1
	bool fRlvShowAvTag = true, fRlvShowAvName = true;
	if (RlvActions::isRlvEnabled())
	{
		fRlvShowAvTag = RlvActions::canShowNameTag(this);
		fRlvShowAvName = (fRlvShowAvTag) && (RlvActions::canShowName(RlvActions::SNC_DEFAULT, getID()));
	}
// [/RLVa:KB]
	bool visible_chat = use_chat_bubbles && (mChats.size() || mTyping);
	bool visible_typing = use_typing_bubbles && mTyping;
	bool render_name =	visible_chat ||
				visible_typing ||
// [RLVa:KB] - Checked: RLVa-2.0.1
						((fRlvShowAvTag) &&
// [/RLVa:KB]
		                ((sRenderName == RENDER_NAME_ALWAYS) ||
		                 (sRenderName == RENDER_NAME_FADE && time_visible < NAME_SHOW_TIME)));
	// If it's your own avatar, don't draw in mouselook, and don't
	// draw if we're specifically hiding our own name.
	if (isSelf())
	{
        static LLCachedControl<bool> render_name_show_self(gSavedSettings, "RenderNameShowSelf");
        static LLCachedControl<S32> name_tag_mode(gSavedSettings, "AvatarNameTagMode");
		render_name = render_name
			&& !gAgentCamera.cameraMouselook()
			&& (visible_chat || (render_name_show_self && name_tag_mode));
	}

	if ( !render_name )
	{
		if (mNameText)
		{
			// ...clean up old name tag
			mNameText->markDead();
			mNameText = NULL;
			sNumVisibleChatBubbles--;
		}
		return;
	}

	bool new_name = FALSE;
	if (visible_chat != mVisibleChat)
	{
		mVisibleChat = visible_chat;
		new_name = TRUE;
	}
		if (visible_typing != mVisibleTyping)
		{
			mVisibleTyping = visible_typing;
			new_name = TRUE;
		}

// [RLVa:KB] - Checked: RLVa-0.2.0
	if (!fRlvShowAvName)
	{
		if (mRenderGroupTitles)
		{
			mRenderGroupTitles = FALSE;
			new_name = TRUE;
		}
	}
	else if (sRenderGroupTitles != mRenderGroupTitles)
// [/RLVa]
//	if (sRenderGroupTitles != mRenderGroupTitles)
	{
		mRenderGroupTitles = sRenderGroupTitles;
		new_name = TRUE;
	}

	// First Calculate Alpha
	// If alpha > 0, create mNameText if necessary, otherwise delete it
	F32 alpha = 0.f;
	if (mAppAngle > 5.f)
	{
		const F32 START_FADE_TIME = NAME_SHOW_TIME - FADE_DURATION;
		if (!visible_chat && !visible_typing && sRenderName == RENDER_NAME_FADE && time_visible > START_FADE_TIME)
		{
			alpha = 1.f - (time_visible - START_FADE_TIME) / FADE_DURATION;
		}
		else
		{
			// ...not fading, full alpha
			alpha = 1.f;
		}
	}
	else if (mAppAngle > 2.f)
	{
		// far away is faded out also
		alpha = (mAppAngle-2.f)/3.f;
	}

	if (alpha <= 0.f)
	{
		if (mNameText)
		{
			mNameText->markDead();
			mNameText = NULL;
			sNumVisibleChatBubbles--;
		}
		return;
	}

	if (!mNameText)
	{
		mNameText = static_cast<LLHUDNameTag*>( LLHUDObject::addHUDObject(
			LLHUDObject::LL_HUD_NAME_TAG) );
		//mNameText->setMass(10.f);
		mNameText->setSourceObject(this);
		mNameText->setVertAlignment(LLHUDNameTag::ALIGN_VERT_TOP);
		mNameText->setVisibleOffScreen(TRUE);
		mNameText->setMaxLines(11);
		mNameText->setFadeDistance(CHAT_NORMAL_RADIUS, 5.f);
		sNumVisibleChatBubbles++;
		new_name = TRUE;
    }
				
	idleUpdateNameTagPosition(root_pos_last);
	idleUpdateNameTagText(new_name);
	// Wolfspirit: Following thing is already handled in LLHUDNameTag::lineSegmentIntersect
	// Fixing bubblechat alpha flashing with commenting this out.
	// idleUpdateNameTagAlpha(new_name, alpha);
}

void LLVOAvatar::idleUpdateNameTagText(bool new_name)
{
	LLNameValue *title = getNVPair("Title");
	LLNameValue* firstname = getNVPair("FirstName");
	LLNameValue* lastname = getNVPair("LastName");

	// Avatars must have a first and last name
	if (!firstname || !lastname) return;

	// <FS:Ansariel> OpenSim chat distance compatibility
	static const F32 chat_range_whisper_squared = LFSimFeatureHandler::getInstance()->whisperRange() * LFSimFeatureHandler::getInstance()->whisperRange();
	static const F32 chat_range_say_squared = LFSimFeatureHandler::getInstance()->sayRange() * LFSimFeatureHandler::getInstance()->sayRange();
	static const F32 chat_range_shout_squared = LFSimFeatureHandler::getInstance()->shoutRange() * LFSimFeatureHandler::getInstance()->shoutRange();
	// </FS:Ansariel>

// [RLVa:KB] - Checked: RLVa-2.0.1
	bool fRlvShowAvName = RlvActions::canShowName(RlvActions::SNC_DEFAULT, getID());
// [/RLVa:KB]
	// <FS:Ansariel> Show auto-response in nametag
	static LLCachedControl<bool> fsAutorespondMode(gSavedPerAccountSettings, "FSAutorespondMode");
	static LLCachedControl<bool> fsAutorespondNonFriendsMode(gSavedPerAccountSettings, "FSAutorespondNonFriendsMode");
	static LLCachedControl<bool> fsShowAutorespondInNametag(gSavedSettings, "FSShowAutorespondInNametag");
	bool is_autoresponse = isSelf() && fsShowAutorespondInNametag && (fsAutorespondMode || fsAutorespondNonFriendsMode);
	// </FS:Ansariel>
	// <FS:Ansariel> FIRE-3475: Show typing in nametag
	static LLCachedControl<bool> fsShowTypingStateInNameTag(gSavedSettings, "FSShowTypingStateInNameTag");
	bool is_typing = !isSelf() && mTyping && fsShowTypingStateInNameTag;
	// </FS:Ansariel>
	bool is_away = mSignaledAnimations.find(ANIM_AGENT_AWAY)  != mSignaledAnimations.end();
	bool is_do_not_disturb = mSignaledAnimations.find(ANIM_AGENT_DO_NOT_DISTURB) != mSignaledAnimations.end();
	bool is_appearance = mSignaledAnimations.find(ANIM_AGENT_CUSTOMIZE) != mSignaledAnimations.end();
	bool is_muted;
	if (isSelf())
	{
		is_muted = false;
	}
	else
	{
		is_muted = isInMuteList();
	}
//	bool is_friend = LLAvatarTracker::instance().isBuddy(getID());
// [RLVa:KB] - Checked: RLVa-1.2.2
	bool is_friend = (fRlvShowAvName) && (LLAvatarTracker::instance().isBuddy(getID()));
// [/RLVa:KB]
	bool is_cloud = getIsCloud();

	if (is_appearance != mNameAppearance)
	{
		if (is_appearance)
		{
			debugAvatarRezTime("AvatarRezEnteredAppearanceNotification","entered appearance mode");
		}
		else
		{
			debugAvatarRezTime("AvatarRezLeftAppearanceNotification","left appearance mode");
		}
	}
	// <FS:CR> Colorize name tags
	//LLColor4 name_tag_color = getNameTagColor(is_friend);
	LLColor4 name_tag_color = getNameTagColor();
	// </FS:CR>
	LLColor4 distance_color = name_tag_color;
	std::string distance_string;

	// Wolfspirit: If we don't need to display a friend,
	// if we aren't self, if we use colored Clienttags and if we have a color
	// then use that color as name_tag_color
	static LLUICachedControl<bool> show_friends("NameTagShowFriends");
	static LLUICachedControl<U32> color_client_tags("FSColorClienttags");
	bool special_color_override = (show_friends && (is_friend || LGGContactSets::getInstance()->hasFriendColorThatShouldShow(getID(), LGG_CS_TAG))) ||
									LLNetMap::hasAvatarMarkColor(getID());
	if (mClientTagData.has("color")
		&& !special_color_override
		&& color_client_tags && !this->isSelf())
	{
		name_tag_color = mClientTagData["color"]; 
	}

	// <FS:Ansariel> Color name tags based on distance
	static LLCachedControl<bool> show_distance_color_tag(gSavedSettings, "FSTagShowDistanceColors");
	static LLCachedControl<bool> show_distance_in_tag(gSavedSettings, "FSTagShowDistance");
	// <FS:CR> FIRE-6664: Add whisper range to color tags
	static LLUIColor tag_whisper_color = LLUIColorTable::instance().getColor("NameTagWhisperDistanceColor", LLColor4::green);
	// </FS:CR> FIRE-6664: Add whisper range to color tags
	static LLUIColor tag_chat_color = LLUIColorTable::instance().getColor("NameTagChatDistanceColor", LLColor4::green);
	static LLUIColor tag_shout_color = LLUIColorTable::instance().getColor("NameTagShoutDistanceColor", LLColor4::yellow);
	static LLUIColor tag_beyond_shout_color = LLUIColorTable::instance().getColor("NameTagBeyondShoutDistanceColor", LLColor4::red);

	if (!isSelf() && (show_distance_color_tag || show_distance_in_tag))
	{
		F64 distance_squared = dist_vec_squared(getPositionGlobal(), gAgent.getPositionGlobal());
		// <FS:CR> FIRE-6664: Add whisper range color tag
		if (distance_squared <= chat_range_whisper_squared)
		{
			distance_color = tag_whisper_color;
		}
		else if (distance_squared <= chat_range_say_squared)
		// </FS:CR> FIRE-6664: Add whisper range color tag
		{
			distance_color = tag_chat_color;
		}
		else if (distance_squared <= chat_range_shout_squared)
		{
			distance_color = tag_shout_color;
		}
		else
		{
			distance_color = tag_beyond_shout_color;
		}

		if (show_distance_in_tag)
		{
			distance_string = llformat("%.02f m", sqrt(distance_squared));
		}

		// Override nametag color only if friend color is disabled
		// or avatar is not a friend nor has a contact set color
		if (show_distance_color_tag && !special_color_override)
		{
			name_tag_color = distance_color;
		}
	}
	// </FS:Ansariel>

	// <FS:Ansariel> Show ARW in nametag options (for Jelly Dolls)
	static LLCachedControl<bool> show_arw_tag(gSavedSettings, "FSTagShowARW");
	static LLCachedControl<bool> show_too_complex_only_arw_tag(gSavedSettings, "FSTagShowTooComplexOnlyARW");
	static LLCachedControl<bool> show_own_arw_tag(gSavedSettings, "FSTagShowOwnARW");
	U32 complexity(0);
	LLColor4 complexity_color(LLColor4::grey1); // default if we're not limiting the complexity

	if (show_arw_tag &&
	   ((isSelf() && show_own_arw_tag) ||
	   (!isSelf() && (!show_too_complex_only_arw_tag || isTooComplex()))))
	{
		complexity = mVisualComplexity;

		// Show complexity color if we're limiting and not showing our own ARW...
		static LLCachedControl<U32> max_render_cost(gSavedSettings, "RenderAvatarMaxComplexity", 0);
		if (max_render_cost != 0 && !isSelf())
		{
			// This calculation is copied from idleUpdateRenderComplexity()
			F32 green_level = 1.f - llclamp(((F32)complexity - (F32)max_render_cost) / (F32)max_render_cost, 0.f, 1.f);
			F32 red_level = llmin((F32)complexity / (F32)max_render_cost, 1.f);
			complexity_color.set(red_level, green_level, 0.f, 1.f);
		}
	}
	// </FS:Ansariel>

	// Rebuild name tag if state change detected
	if (!mNameIsSet
		|| new_name
		// <FS:Ansariel> FIRE-13414: Avatar name isn't updated when the simulator sends a new name
		|| (!LLGridManager::instance().isInSecondLife() && (firstname->getString() != mNameFirstname || lastname->getString() != mNameLastname))
		// </FS:Ansariel>
		|| (!title && !mTitle.empty())
		|| (title && mTitle != title->getString())
		|| is_away != mNameAway 
		|| is_do_not_disturb != mNameDoNotDisturb 
		|| is_autoresponse != mNameAutoResponse
		|| is_muted != mNameMute
		|| is_appearance != mNameAppearance 
		|| is_friend != mNameFriend
		|| is_cloud != mNameCloud
		|| name_tag_color != mNameColor
		|| is_typing != mNameIsTyping
		|| distance_string != mDistanceString
		// <FS:Ansariel> Show Arc in nametag (for Jelly Dolls)
		|| complexity != mNameArc
		|| complexity_color != mNameArcColor)
	{

		//WS: If we got a uuid and if we know if it's id_based or not, ask FSDATA for the other tagdata, before we display it.
		if (mClientTagData.has("uuid") && mClientTagData.has("id_based"))
		{
			LLColor4 color;
			if (mClientTagData.has("tex_color"))
			{
				color.setValue(mClientTagData["tex_color"]);
			}
			else
			{
				color = LLColor4::black;
			}
			mClientTagData = FSData::getInstance()->resolveClientTag(LLUUID(mClientTagData["uuid"].asString()),
																	 mClientTagData["id_based"].asBoolean(),
																	 color);
		}

		clearNameTag();

		// <FS:Ansariel> Show auto-response in nametag
		//if (is_away || is_muted || is_do_not_disturb || is_appearance)
		if (is_away || is_muted || is_do_not_disturb || is_autoresponse || is_appearance || is_typing)
		// </FS:Ansariel>
		{
			std::string line;
			if (is_away)
			{
				line += LLTrans::getString("AvatarAway");
				line += ", ";
			}
			if (is_do_not_disturb)
			{
				line += LLTrans::getString("AvatarDoNotDisturb");
				line += ", ";
			}
			// <FS:Ansariel> Show auto-response in nametag
			if (is_autoresponse)
			{
				line += LLTrans::getString("AvatarAutoResponse");
				line += ", ";
			}
			// </FS:Ansariel>
			if (is_muted)
			{
				line += LLTrans::getString("AvatarMuted");
				line += ", ";
			}
			if (is_appearance)
			{
				line += LLTrans::getString("AvatarEditingAppearance");
				line += ", ";
			}
			if (is_cloud && !is_muted)
			{
				line += LLTrans::getString("LoadingData");
				line += ", ";
			}
			// <FS:Ansariel> FIRE-3475: Show typing in nametag
			if (is_typing)
			{
				line += LLTrans::getString("AvatarTyping");
				line += ", ";
			}
			// </FS:Ansariel>
			// trim last ", "
			line.resize( line.length() - 2 );
			addNameTagLine(line, name_tag_color, LLFontGL::NORMAL,
				LLFontGL::getFontSansSerifSmall());
		}

//		if (sRenderGroupTitles
// [RLVa:KB] - Checked: RLVa-1.2.2
		if (sRenderGroupTitles && fRlvShowAvName
// [/RLVa:KB]
			&& title && title->getString() && title->getString()[0] != '\0')
		{
			std::string title_str = title->getString();
			LLStringFn::replace_ascii_controlchars(title_str,LL_UNKNOWN_CHAR);
			addNameTagLine(title_str, name_tag_color, LLFontGL::NORMAL,
				LLFontGL::getFontSansSerifSmall(), true);
		}

		static LLUICachedControl<bool> show_display_names("NameTagShowDisplayNames", true);
		static LLUICachedControl<bool> show_usernames("NameTagShowUsernames", true);
		static LLUICachedControl<bool> colorize_username("FSColorUsername");	// <FS:CR> FIRE-1061
		static LLUICachedControl<bool> show_legacynames("FSNameTagShowLegacyUsernames");

		if (LLAvatarName::useDisplayNames())
		{
			LLAvatarName av_name;
			if (!LLAvatarNameCache::get(getID(), &av_name))
			{
				// Force a rebuild at next idle
				// Note: do not connect a callback on idle().
				clearNameTag();
			}

// [RLVa:KB] - Checked: RLVa-1.2.2
			if ( (fRlvShowAvName) || (isSelf()) )
			{
// [/RLVa:KB]
				// Might be blank if name not available yet, that's OK
				if (show_display_names)
				{

					if (mClientTagData.has("name") && !mClientTagData["name"].asString().empty())
					{
						addNameTagLine((av_name.isDisplayNameDefault() ? av_name.getUserNameForDisplay() : av_name.getDisplayName()) +" (" + mClientTagData["name"].asString() + ")",name_tag_color,LLFontGL::NORMAL, LLFontGL::getFontSansSerif(), true, (!av_name.getDisplayName().empty()) );
					}
					else
					{
						addNameTagLine((av_name.isDisplayNameDefault() ? av_name.getUserNameForDisplay() : av_name.getDisplayName()), name_tag_color, LLFontGL::NORMAL, LLFontGL::getFontSansSerif(), true, true);
					}
				}
				// Suppress SLID display if display name matches exactly (ugh)
				if (show_usernames && !av_name.isDisplayNameDefault())
				{
					// *HACK: Desaturate the color
					// <FS:CR> FIRE-1061
					LLColor4 username_color;
					if (colorize_username)
					{
						username_color = LLUIColorTable::instance().getColor("NameTagUsername", LLColor4::white);
					}
					else
					{
						username_color = name_tag_color * 0.83f;
					}
					// </FS:CR>

					// <FS:CR> Show user name as legacy name if selected
					std::string username( show_legacynames ? av_name.getUserNameForDisplay() : av_name.getAccountName() );

					addNameTagLine(username, username_color, LLFontGL::NORMAL, LLFontGL::getFontSansSerifSmall(), true);
				}
// [RLVa:KB] - Checked: RLVa-1.2.2
			}
			else
			{
				addNameTagLine(RlvStrings::getAnonym(av_name), name_tag_color, LLFontGL::NORMAL, LLFontGL::getFontSansSerif(), true, (!av_name.getDisplayName().empty()) );
			}
// [/RLVa:KB]
		}
		else  // DISPLAY NAMES OFF
		{
			const LLFontGL* font = LLFontGL::getFontSansSerif();
			std::string full_name = LLCacheName::buildFullName( firstname->getString(), lastname->getString() );
// [RLVa:KB] - Checked: RLVa-1.2.2
			if ( (!fRlvShowAvName) && (!isSelf()) )
			{
				full_name = RlvStrings::getAnonym(full_name);
				addNameTagLine(full_name, name_tag_color, LLFontGL::NORMAL, font, true, true);
			}
// [/RLVa:KB]
			else // Only check for client tags when not RLV anon -AO
			{
				if (mClientTagData.has("name") && !mClientTagData["name"].asString().empty())
				{
					addNameTagLine(full_name + " (" + mClientTagData["name"].asString() + ")", name_tag_color, LLFontGL::NORMAL, font, true, true);
				}
				else
				{
					addNameTagLine(full_name, name_tag_color, LLFontGL::NORMAL, font, true, true);
				}
			}
		}

		// <FS:Ansariel> Show distance in tag
		if (show_distance_in_tag)
		{
			addNameTagLine(distance_string, distance_color, LLFontGL::NORMAL, LLFontGL::getFontSansSerifSmall());
		}
		// <FS:Ansariel> Show distance in tag

		// <FS:Ansariel> Show ARW in nametag options (for Jelly Dolls)
		static const std::string complexity_label = LLTrans::getString("Nametag_Complexity_Label");
		static const std::string texture_area_label = LLTrans::getString("Nametag_Texture_Area_Label");
		if (show_arw_tag &&
		   ((isSelf() && show_own_arw_tag) ||
		   (!isSelf() && (!show_too_complex_only_arw_tag || isTooComplex()))))
		{
			std::string complexity_string;
			LLLocale locale("");

			// always show complexity, even if the reason for a jelly baby is the texture area
			// this is technically not 100% correct but the decision logic with all of the
			// exceptions would be way too complex to justify the result - Zi
			LLResMgr::getInstance()->getIntegerString(complexity_string, complexity);
			LLStringUtil::format_map_t label_args;
			label_args["COMPLEXITY"] = complexity_string;

			addNameTagLine(format_string(complexity_label, label_args), complexity_color, LLFontGL::NORMAL, LLFontGL::getFontSansSerifSmall());

			// only show texture area if this is the reason for jelly baby rendering
			static LLCachedControl<F32> max_attachment_area(gSavedSettings, "RenderAutoMuteSurfaceAreaLimit", 1000.0f);
			if (max_attachment_area > 0.f && mAttachmentSurfaceArea > max_attachment_area)
			{
				LLResMgr::getInstance()->getIntegerString(complexity_string, mAttachmentSurfaceArea);
				label_args["TEXTURE_AREA"] = complexity_string;

				addNameTagLine(format_string(texture_area_label, label_args), LLColor4::red, LLFontGL::NORMAL, LLFontGL::getFontSansSerifSmall());
			}
		}
		// </FS:Ansariel>

		mNameAway = is_away;
		mNameDoNotDisturb = is_do_not_disturb;
		mNameAutoResponse = is_autoresponse; // <FS:Ansariel> Show auto-response in nametag
		mNameMute = is_muted;
		mNameAppearance = is_appearance;
		mNameFriend = is_friend;
		mNameCloud = is_cloud;
		mNameColor=name_tag_color;
		mDistanceString = distance_string;
		mTitle = title ? title->getString() : "";
		mNameIsTyping = is_typing;
		// <FS:Ansariel> FIRE-13414: Avatar name isn't updated when the simulator sends a new name
		mNameFirstname = firstname->getString();
		mNameLastname = lastname->getString();
		// </FS:Ansariel>
		// <FS:Ansariel> Show Arc in nametag (for Jelly Dolls)
		mNameArc = complexity;
		mNameArcColor = complexity_color;
		// </FS:Ansariel>
		LLStringFn::replace_ascii_controlchars(mTitle,LL_UNKNOWN_CHAR);
		new_name = TRUE;
	}


	
	if (mVisibleChat || mVisibleTyping)
	{
		mNameText->setFont(LLFontGL::getFontSansSerif());
				mNameText->setTextAlignment(LLHUDNameTag::ALIGN_TEXT_LEFT);
		mNameText->setFadeDistance(CHAT_NORMAL_RADIUS * 2.f, 5.f);

		std::deque<LLChat>::iterator chat_iter = mChats.begin();
		mNameText->clearString();

		LLColor4 new_chat = LLUIColorTable::instance().getColor( isSelf() ? "UserChatColor" : "AgentChatColor" );
		
		// <FS:CR> Colorize tags
		new_chat = LGGContactSets::getInstance()->colorize(getID(), new_chat, LGG_CS_CHAT);
		
		//color based on contact sets prefs
		LGGContactSets::getInstance()->hasFriendColorThatShouldShow(getID(), LGG_CS_CHAT, new_chat);
		// </FS:CR>
		
		if (mVisibleChat)
		{
		LLColor4 normal_chat = lerp(new_chat, LLColor4(0.8f, 0.8f, 0.8f, 1.f), 0.7f);
		LLColor4 old_chat = lerp(normal_chat, LLColor4(0.6f, 0.6f, 0.6f, 1.f), 0.7f);
		if (mTyping && mChats.size() >= MAX_BUBBLE_CHAT_UTTERANCES) 
		{
			++chat_iter;
		}

		for(; chat_iter != mChats.end(); ++chat_iter)
		{
			F32 chat_fade_amt = llclamp((F32)((LLFrameTimer::getElapsedSeconds() - chat_iter->mTime) / CHAT_FADE_TIME), 0.f, 4.f);
			LLFontGL::StyleFlags style;
			switch(chat_iter->mChatType)
			{
			case CHAT_TYPE_WHISPER:
				style = LLFontGL::ITALIC;
				break;
			case CHAT_TYPE_SHOUT:
				style = LLFontGL::BOLD;
				break;
			default:
				style = LLFontGL::NORMAL;
				break;
			}
			if (chat_fade_amt < 1.f)
			{
				F32 u = clamp_rescale(chat_fade_amt, 0.9f, 1.f, 0.f, 1.f);
				mNameText->addLine(chat_iter->mText, lerp(new_chat, normal_chat, u), style);
			}
			else if (chat_fade_amt < 2.f)
			{
				F32 u = clamp_rescale(chat_fade_amt, 1.9f, 2.f, 0.f, 1.f);
				mNameText->addLine(chat_iter->mText, lerp(normal_chat, old_chat, u), style);
			}
			else if (chat_fade_amt < 3.f)
			{
				// *NOTE: only remove lines down to minimum number
				mNameText->addLine(chat_iter->mText, old_chat, style);
			}
		}
		}
		mNameText->setVisibleOffScreen(TRUE);

		if (mVisibleTyping && mTyping)
		{
			S32 dot_count = (llfloor(mTypingTimer.getElapsedTimeF32() * 3.f) + 2) % 3 + 1;
			switch(dot_count)
			{
			case 1:
				mNameText->addLine(".", new_chat);
				break;
			case 2:
				mNameText->addLine("..", new_chat);
				break;
			case 3:
				mNameText->addLine("...", new_chat);
				break;
			}

		}
	}
	else
	{
		// ...not using chat bubbles, just names
		mNameText->setTextAlignment(LLHUDNameTag::ALIGN_TEXT_CENTER);
		mNameText->setFadeDistance(CHAT_NORMAL_RADIUS, 5.f);
		mNameText->setVisibleOffScreen(FALSE);
	}
}

// <FS:Ansariel> Fix nametag not properly updating when display name arrives
//void LLVOAvatar::addNameTagLine(const std::string& line, const LLColor4& color, S32 style, const LLFontGL* font, const bool use_ellipses)
void LLVOAvatar::addNameTagLine(const std::string& line, const LLColor4& color, S32 style, const LLFontGL* font, const bool use_ellipses, bool is_name /* = false */)
// </FS:Ansariel>
{
    // extra width (NAMETAG_MAX_WIDTH) is for names only, not for chat
	llassert(mNameText);
	if (mVisibleChat || mVisibleTyping)
	{
		mNameText->addLabel(line, LLHUDNameTag::NAMETAG_MAX_WIDTH);
	}
	else
	{
		mNameText->addLine(line, color, (LLFontGL::StyleFlags)style, font, use_ellipses, LLHUDNameTag::NAMETAG_MAX_WIDTH);
	}
	// <FS:Ansariel> Fix nametag not properly updating when display name arrives
    //mNameIsSet |= !line.empty();
	if (is_name)
	{
		mNameIsSet |= !line.empty();
	}
	// </FS:Ansariel>
}

void LLVOAvatar::clearNameTag()
{
    mNameIsSet = false;
	if (mNameText)
	{
		mNameText->setLabel("");
		mNameText->setString("");
	}
	mTimeVisible.reset();
}

//static
void LLVOAvatar::invalidateNameTag(const LLUUID& agent_id)
{
	LLViewerObject* obj = gObjectList.findObject(agent_id);
	if (!obj) return;

	LLVOAvatar* avatar = dynamic_cast<LLVOAvatar*>(obj);
	if (!avatar) return;

	avatar->clearNameTag();
}

//static
void LLVOAvatar::invalidateNameTags()
{
	std::vector<LLCharacter*>::iterator it = LLCharacter::sInstances.begin();
	for ( ; it != LLCharacter::sInstances.end(); ++it)
	{
		LLVOAvatar* avatar = dynamic_cast<LLVOAvatar*>(*it);
		if (!avatar) continue;
		if (avatar->isDead()) continue;

		avatar->clearNameTag();
	}
}

// Compute name tag position during idle update
void LLVOAvatar::idleUpdateNameTagPosition(const LLVector3& root_pos_last)
{
	LLQuaternion root_rot = mRoot->getWorldRotation();
	LLQuaternion inv_root_rot = ~root_rot;
	LLVector3 pixel_right_vec;
	LLVector3 pixel_up_vec;
	LLViewerCamera::getInstance()->getPixelVectors(root_pos_last, pixel_up_vec, pixel_right_vec);
	LLVector3 camera_to_av = root_pos_last - LLViewerCamera::getInstance()->getOrigin();
	camera_to_av.normalize();
	LLVector3 local_camera_at = camera_to_av * inv_root_rot;
	LLVector3 local_camera_up = camera_to_av % LLViewerCamera::getInstance()->getLeftAxis();
	local_camera_up.normalize();
	local_camera_up = local_camera_up * inv_root_rot;

	// <FS:Ansariel> Optional legacy nametag position
	LLVector3 name_position;
	static LLCachedControl<bool> fsLegacyNametagPosition(gSavedSettings, "FSLegacyNametagPosition");
	if (fsLegacyNametagPosition)
	{
		local_camera_up.scaleVec((mBodySize + mAvatarOffset) * 0.5f);
		local_camera_at.scaleVec((mBodySize + mAvatarOffset) * 0.5f);

		name_position = mRoot->getWorldPosition();
		name_position[VZ] -= mPelvisToFoot;
		name_position[VZ] += ((mBodySize[VZ] - mAvatarOffset[VZ] * 0.9f) * 0.55f);
		name_position += (local_camera_up * root_rot) - (projected_vec(local_camera_at * root_rot, camera_to_av));	
		name_position += pixel_up_vec * 15.f;
	}
	else
	{
	// </FS:Ansariel>
	// position is based on head position, does not require mAvatarOffset here. - Nyx
	LLVector3 avatar_ellipsoid(mBodySize.mV[VX] * 0.4f,
								mBodySize.mV[VY] * 0.4f,
								mBodySize.mV[VZ] * NAMETAG_VERT_OFFSET_WEIGHT);

	local_camera_up.scaleVec(avatar_ellipsoid);
	local_camera_at.scaleVec(avatar_ellipsoid);

	LLVector3 head_offset = (mHeadp->getLastWorldPosition() - mRoot->getLastWorldPosition()) * inv_root_rot;

	if (dist_vec(head_offset, mTargetRootToHeadOffset) > NAMETAG_UPDATE_THRESHOLD)
	{
		mTargetRootToHeadOffset = head_offset;
	}
	
	mCurRootToHeadOffset = lerp(mCurRootToHeadOffset, mTargetRootToHeadOffset, LLSmoothInterpolation::getInterpolant(0.2f));

	// <FS:Ansariel> Optional legacy nametag position
	//LLVector3 name_position = mRoot->getLastWorldPosition() + (mCurRootToHeadOffset * root_rot);
	name_position = mRoot->getLastWorldPosition() + (mCurRootToHeadOffset * root_rot);
	name_position += (local_camera_up * root_rot) - (projected_vec(local_camera_at * root_rot, camera_to_av));	
	name_position += pixel_up_vec * NAMETAG_VERTICAL_SCREEN_OFFSET;
	// <FS:Ansariel> Optional legacy nametag position
	}
	// </FS:Ansariel>

	// <FS:Ansariel> Optional Z-offset correction for name tags
	static LLCachedControl<S32> fsNameTagOffset(gSavedSettings, "FSNameTagZOffsetCorrection");
	name_position[VZ] += fsNameTagOffset / 10.f;
	// </FS:Ansariel>

	mNameText->setPositionAgent(name_position);				
}

void LLVOAvatar::idleUpdateNameTagAlpha(bool new_name, F32 alpha)
{
	llassert(mNameText);

	if (new_name
		|| alpha != mNameAlpha)
	{
		mNameText->setAlpha(alpha);
		mNameAlpha = alpha;
	}
}

// <FS:CR> Colorize tags
//LLColor4 LLVOAvatar::getNameTagColor(bool is_friend)
LLColor4 LLVOAvatar::getNameTagColor()
// </FS:CR>
{
	// ...not using display names
	LLColor4 color = LLUIColorTable::getInstance()->getColor("NameTagLegacy");
	if (LLAvatarName::useDisplayNames())
	{
		// ...color based on whether username "matches" a computed display name
		LLAvatarName av_name;
		if (LLAvatarNameCache::get(getID(), &av_name) && av_name.isDisplayNameDefault())
		{
			color = LLUIColorTable::getInstance()->getColor("NameTagMatch");
		}
		else
		{
			color = LLUIColorTable::getInstance()->getColor("NameTagMismatch");
		}
	}
	
	// <FS:CR> FIRE-1061 - Color friends, lindens, muted, etc
	color = LGGContactSets::getInstance()->colorize(getID(), color, LGG_CS_TAG);
	// </FS:CR>
	
	LGGContactSets::getInstance()->hasFriendColorThatShouldShow(getID(), LGG_CS_TAG, color);

	LLNetMap::getAvatarMarkColor(getID(), color);

	return color;
}

void LLVOAvatar::idleUpdateBelowWater()
{
	F32 avatar_height = (F32)(getPositionGlobal().mdV[VZ]);

	F32 water_height;
	water_height = getRegion()->getWaterHeight();

	// <FS:Zi> Animation Overrider
	BOOL wasBelowWater = mBelowWater;
	mBelowWater =  avatar_height < water_height;
	// <FS:Zi> Animation Overrider
	if (isSelf() && wasBelowWater != mBelowWater)
	{
		AOEngine::instance().checkBelowWater(mBelowWater);
	}
	// </FS:Zi> Animation Overrider
}

void LLVOAvatar::slamPosition()
{
	gAgent.setPositionAgent(getPositionAgent());
	// SL-315
	mRoot->setWorldPosition(getPositionAgent()); // teleport
	setChanged(TRANSLATED);
	if (mDrawable.notNull())
	{
		gPipeline.updateMoveNormalAsync(mDrawable);
	}
	mRoot->updateWorldMatrixChildren();
}

bool LLVOAvatar::isVisuallyMuted()
{
	LL_PROFILE_ZONE_SCOPED_CATEGORY_AVATAR; // <FS:Beq/> Tracy accounting for imposter testing.
	bool muted = false;

	// <FS:Ansariel> FIRE-11783: Always visually mute avatars that are muted
	if (!isSelf() && isInMuteList())
	{
		return true;
	}
	// </FS:Ansariel>

	// Priority order (highest priority first)
	// * own avatar is never visually muted
	// * if on the "always draw normally" list, draw them normally
	// * if on the "always visually mute" list, mute them
	// * check against the render cost and attachment limits
	if (!isSelf())
	{
// [RLVa:KB] - Checked: RLVa-2.2 (@setcam_avdist)
		if (isRlvSilhouette())
		{
			muted = true;
		}
		else if (mVisuallyMuteSetting == AV_ALWAYS_RENDER)
// [/RLVa:KB]
//		if (mVisuallyMuteSetting == AV_ALWAYS_RENDER)
		{
			muted = false;
		}
		else if (mVisuallyMuteSetting == AV_DO_NOT_RENDER)
		{
#ifdef JELLYDOLLS_SHOULD_IMPOSTOR
			muted = true;
			// Always want to see this AV as an impostor
#else
			muted = false;
#endif
		}
		// <FS:Ansariel> FIRE-11783: Always visually mute avatars that are muted
        //else if (isInMuteList())
        //{
        //    muted = true;
        //}
		// </FS:Ansariel>
		else 
		{
			muted = isTooComplex(); // <FS:Beq/> this should not trigger based on perfstats
		}
	}

	return muted;
}

bool LLVOAvatar::isInMuteList() const
{
	LL_PROFILE_ZONE_SCOPED_CATEGORY_AVATAR; // <FS:Beq/> Tracy accounting for imposter testing.
	bool muted = false;
	F64 now = LLFrameTimer::getTotalSeconds();
	if (now < mCachedMuteListUpdateTime)
	{
		muted = mCachedInMuteList;
	}
	else
	{
		muted = LLMuteList::getInstance()->isMuted(getID());

		const F64 SECONDS_BETWEEN_MUTE_UPDATES = 1;
		mCachedMuteListUpdateTime = now + SECONDS_BETWEEN_MUTE_UPDATES;
		mCachedInMuteList = muted;
	}
	return muted;
}

// [RLVa:KB] - Checked: RLVa-2.2 (@setcam_avdist)
bool LLVOAvatar::isRlvSilhouette() const
{
	if (!RlvActions::hasBehaviour(RLV_BHVR_SETCAM_AVDIST))
		return false;

	static RlvCachedBehaviourModifier<float> s_nSetCamAvDist(RLV_MODIFIER_SETCAM_AVDIST);

	const F64 now = LLFrameTimer::getTotalSeconds();
	if (now >= mCachedRlvSilhouetteUpdateTime)
	{
		const F64 SECONDS_BETWEEN_SILHOUETTE_UPDATES = .5f;
		bool fIsRlvSilhouette = dist_vec_squared(gAgent.getPositionGlobal(), getPositionGlobal()) > s_nSetCamAvDist() * s_nSetCamAvDist();
		if (fIsRlvSilhouette != mCachedIsRlvSilhouette)
		{
			mCachedIsRlvSilhouette = fIsRlvSilhouette;
			mNeedsImpostorUpdate = TRUE;
		}
		mCachedRlvSilhouetteUpdateTime = now + SECONDS_BETWEEN_SILHOUETTE_UPDATES;
	}
	return mCachedIsRlvSilhouette;
}
// [/RLVa:KB]

void LLVOAvatar::updateAppearanceMessageDebugText()
{
		S32 central_bake_version = -1;
		if (getRegion())
		{
			central_bake_version = getRegion()->getCentralBakeVersion();
		}
		bool all_baked_downloaded = allBakedTexturesCompletelyDownloaded();
		bool all_local_downloaded = allLocalTexturesCompletelyDownloaded();
		std::string debug_line = llformat("%s%s - mLocal: %d, mEdit: %d, mUSB: %d, CBV: %d",
										  isSelf() ? (all_local_downloaded ? "L" : "l") : "-",
										  all_baked_downloaded ? "B" : "b",
										  mUseLocalAppearance, mIsEditingAppearance,
										  // <FS:Ansariel> [Legacy Bake]
										  //1, central_bake_version);
										  mUseServerBakes, central_bake_version);
										  // </FS:Ansariel> [Legacy Bake]
		std::string origin_string = bakedTextureOriginInfo();
		debug_line += " [" + origin_string + "]";
		S32 curr_cof_version = LLAppearanceMgr::instance().getCOFVersion();
		S32 last_request_cof_version = mLastUpdateRequestCOFVersion;
		S32 last_received_cof_version = mLastUpdateReceivedCOFVersion;
		if (isSelf())
		{
			debug_line += llformat(" - cof: %d req: %d rcv:%d",
								   curr_cof_version, last_request_cof_version, last_received_cof_version);
			static LLCachedControl<bool> debug_force_failure(gSavedSettings, "DebugForceAppearanceRequestFailure");
			if (debug_force_failure)
			{
				debug_line += " FORCING ERRS";
			}
		}
		else
		{
			debug_line += llformat(" - cof rcv:%d", last_received_cof_version);
		}
		debug_line += llformat(" bsz-z: %.3f", mBodySize[2]);
        if (mAvatarOffset[2] != 0.0f)
        {
            debug_line += llformat("avofs-z: %.3f", mAvatarOffset[2]);
        }
		bool hover_enabled = getRegion() && getRegion()->avatarHoverHeightEnabled();
		debug_line += hover_enabled ? " H" : " h";
		const LLVector3& hover_offset = getHoverOffset();
		if (hover_offset[2] != 0.0)
		{
			debug_line += llformat(" hov_z: %.3f", hover_offset[2]);
			debug_line += llformat(" %s", (isSitting() ? "S" : "T"));
			debug_line += llformat("%s", (isMotionActive(ANIM_AGENT_SIT_GROUND_CONSTRAINED) ? "G" : "-"));
		}
		if (mInAir)
		{
			debug_line += " A";
			
		}

        LLVector3 ankle_right_pos_agent = mFootRightp->getWorldPosition();
		LLVector3 normal;
        LLVector3 ankle_right_ground_agent = ankle_right_pos_agent;
        resolveHeightAgent(ankle_right_pos_agent, ankle_right_ground_agent, normal);
        F32 rightElev = llmax(-0.2f, ankle_right_pos_agent.mV[VZ] - ankle_right_ground_agent.mV[VZ]);
        debug_line += llformat(" relev %.3f", rightElev);

        LLVector3 root_pos = mRoot->getPosition();
        LLVector3 pelvis_pos = mPelvisp->getPosition();
        debug_line += llformat(" rp %.3f pp %.3f", root_pos[2], pelvis_pos[2]);

		const LLVector3& scale = getScale();
		debug_line += llformat(" scale-z %.3f", scale[2]);
		S32 is_visible = (S32) isVisible();
		S32 is_m_visible = (S32) mVisible;
		debug_line += llformat(" v %d/%d", is_visible, is_m_visible);

		AvatarOverallAppearance aoa = getOverallAppearance();
		if (aoa == AOA_NORMAL)
		{
			debug_line += " N";
		}
		else if (aoa == AOA_JELLYDOLL)
		{
			debug_line += " J";
		}
		else
		{
			debug_line += " I";
		}

		if (mMeshValid)
		{
			debug_line += "m";
		}
		else
		{
			debug_line += "-";
		}
		if (isImpostor())
		{
			debug_line += " Imp" + llformat("%d[%d]:%.1f", mUpdatePeriod, mLastImpostorUpdateReason, ((F32)(gFrameTimeSeconds-mLastImpostorUpdateFrameTime)));
		}

		addDebugText(debug_line);
}

LLViewerInventoryItem* getObjectInventoryItem(LLViewerObject *vobj, LLUUID asset_id)
{
    LLViewerInventoryItem *item = NULL;

    if (vobj)
    {
        if (vobj->getInventorySerial()<=0)
        {
            vobj->requestInventory(); 
	}
        item = vobj->getInventoryItemByAsset(asset_id);
    }
    return item;
}

LLViewerInventoryItem* recursiveGetObjectInventoryItem(LLViewerObject *vobj, LLUUID asset_id)
{
    LLViewerInventoryItem *item = getObjectInventoryItem(vobj, asset_id);
    if (!item)
    {
        LLViewerObject::const_child_list_t& children = vobj->getChildren();
        for (LLViewerObject::const_child_list_t::const_iterator it = children.begin();
             it != children.end(); ++it)
        {
            LLViewerObject *childp = *it;
            item = getObjectInventoryItem(childp, asset_id);
            if (item)
	{
                break;
            }
        }
	}
    return item;
}

void LLVOAvatar::updateAnimationDebugText()
{
	for (LLMotionController::motion_list_t::iterator iter = mMotionController.getActiveMotions().begin();
		 iter != mMotionController.getActiveMotions().end(); ++iter)
	{
		LLMotion* motionp = *iter;
		if (motionp->getMinPixelArea() < getPixelArea())
		{
			std::string output;
            std::string motion_name = motionp->getName();
            if (motion_name.empty())
            {
                if (isControlAvatar())
                {
                    LLControlAvatar *control_av = dynamic_cast<LLControlAvatar*>(this);
                    // Try to get name from inventory of associated object
                    LLVOVolume *volp = control_av->mRootVolp;
                    LLViewerInventoryItem *item = recursiveGetObjectInventoryItem(volp,motionp->getID());
                    if (item)
                    {
                        motion_name = item->getName();
                    }
                }
                else
                {
                    if (motionp->getID() == ANIM_AGENT_BENTO_IDLE)
                    {
                        motion_name = "bento_idle";
                    }
                }
            }
            if (motion_name.empty())
			{
				std::string name;
				if (gAgent.isGodlikeWithoutAdminMenuFakery() || isSelf())
				{
					name = motionp->getID().asString();
					LLVOAvatar::AnimSourceIterator anim_it = mAnimationSources.begin();
					for (; anim_it != mAnimationSources.end(); ++anim_it)
					{
						if (anim_it->second == motionp->getID())
						{
							LLViewerObject* object = gObjectList.findObject(anim_it->first);
							if (!object)
							{
								break;
							}
							if (object->isAvatar())
							{
								if (mMotionController.mIsSelf)
								{
									// Searching inventory by asset id is really long
									// so just mark as inventory
									// Also item is likely to be named by LLPreviewAnim
									name += "(inventory)";
								}
							}
							else
							{
								LLViewerInventoryItem* item = NULL;
								if (!object->isInventoryDirty())
								{
									item = object->getInventoryItemByAsset(motionp->getID());
								}
								if (item)
								{
									name = item->getName();
								}
								else if (object->isAttachment())
								{
									name += "(att:" + getAttachmentItemName() + ")";
								}
								else
								{
									// in-world object, name or content unknown
									name += "(in-world)";
								}
							}
							break;
						}
					}
				}
				else
				{
					name = LLUUID::null.asString();
				}
				motion_name = name;
			}
			std::string motion_tag = "";
			if (mPlayingAnimations.find(motionp->getID()) != mPlayingAnimations.end())
			{
				motion_tag = "*";
			}
			output = llformat("%s%s - %d",
							  motion_name.c_str(),
							  motion_tag.c_str(),
							  (U32)motionp->getPriority());
			addDebugText(output);
		}
	}
}

void LLVOAvatar::updateDebugText()
{
    // Leave mDebugText uncleared here, in case a derived class has added some state first

	// <FS:Ansariel> Use cached controls
	//if (gSavedSettings.getBOOL("DebugAvatarAppearanceMessage"))
	static LLCachedControl<bool> debug_avatar_appearance_message(gSavedSettings, "DebugAvatarAppearanceMessage");
	if (debug_avatar_appearance_message)
	// </FS:Ansariel>
	{
        updateAppearanceMessageDebugText();
	}

	// <FS:Ansariel> Use cached controls
	//if (gSavedSettings.getBOOL("DebugAvatarCompositeBaked"))
	static LLCachedControl<bool> debug_avatar_composite_baked(gSavedSettings, "DebugAvatarCompositeBaked");
	if (debug_avatar_composite_baked)
	// </FS:Ansariel>
	{
		if (!mBakedTextureDebugText.empty())
			addDebugText(mBakedTextureDebugText);
	}

    // Develop -> Avatar -> Animation Info
	if (LLVOAvatar::sShowAnimationDebug)
	{
        updateAnimationDebugText();
	}

	if (!mDebugText.size() && mText.notNull())
	{
		mText->markDead();
		mText = NULL;
	}
	else if (mDebugText.size())
	{
		setDebugText(mDebugText);
	}
	mDebugText.clear();
}

//------------------------------------------------------------------------
// updateFootstepSounds
// Factored out from updateCharacter()
// Generate footstep sounds when feet hit the ground
//------------------------------------------------------------------------
void LLVOAvatar::updateFootstepSounds()
{
    if (mIsDummy)
    {
        return;
    }
	
	//-------------------------------------------------------------------------
	// Find the ground under each foot, these are used for a variety
	// of things that follow
	//-------------------------------------------------------------------------
	LLVector3 ankle_left_pos_agent = mFootLeftp->getWorldPosition();
	LLVector3 ankle_right_pos_agent = mFootRightp->getWorldPosition();

	LLVector3 ankle_left_ground_agent = ankle_left_pos_agent;
	LLVector3 ankle_right_ground_agent = ankle_right_pos_agent;
    LLVector3 normal;
	resolveHeightAgent(ankle_left_pos_agent, ankle_left_ground_agent, normal);
	resolveHeightAgent(ankle_right_pos_agent, ankle_right_ground_agent, normal);

	F32 leftElev = llmax(-0.2f, ankle_left_pos_agent.mV[VZ] - ankle_left_ground_agent.mV[VZ]);
	F32 rightElev = llmax(-0.2f, ankle_right_pos_agent.mV[VZ] - ankle_right_ground_agent.mV[VZ]);

	if (!isSitting())
	{
		//-------------------------------------------------------------------------
		// Figure out which foot is on ground
		//-------------------------------------------------------------------------
		if (!mInAir)
		{
			if ((leftElev < 0.0f) || (rightElev < 0.0f))
	{
				ankle_left_pos_agent = mFootLeftp->getWorldPosition();
				ankle_right_pos_agent = mFootRightp->getWorldPosition();
				leftElev = ankle_left_pos_agent.mV[VZ] - ankle_left_ground_agent.mV[VZ];
				rightElev = ankle_right_pos_agent.mV[VZ] - ankle_right_ground_agent.mV[VZ];
			}
		}
	}
	
	const LLUUID AGENT_FOOTSTEP_ANIMS[] = {ANIM_AGENT_WALK, ANIM_AGENT_RUN, ANIM_AGENT_LAND};
	const S32 NUM_AGENT_FOOTSTEP_ANIMS = LL_ARRAY_SIZE(AGENT_FOOTSTEP_ANIMS);

	if ( gAudiop && isAnyAnimationSignaled(AGENT_FOOTSTEP_ANIMS, NUM_AGENT_FOOTSTEP_ANIMS) )
	{
		BOOL playSound = FALSE;
		LLVector3 foot_pos_agent;

		BOOL onGroundLeft = (leftElev <= 0.05f);
		BOOL onGroundRight = (rightElev <= 0.05f);

		// did left foot hit the ground?
		if ( onGroundLeft && !mWasOnGroundLeft )
		{
			foot_pos_agent = ankle_left_pos_agent;
			playSound = TRUE;
		}

		// did right foot hit the ground?
		if ( onGroundRight && !mWasOnGroundRight )
	{
			foot_pos_agent = ankle_right_pos_agent;
			playSound = TRUE;
	}

		mWasOnGroundLeft = onGroundLeft;
		mWasOnGroundRight = onGroundRight;

		// <FS:PP> FIRE-3169: Option to change the default footsteps sound
		// if ( playSound )
		static LLCachedControl<bool> PlayModeUISndFootsteps(gSavedSettings, "PlayModeUISndFootsteps");
		if ( playSound && PlayModeUISndFootsteps )
		// </FS:PP>
		{
			const F32 STEP_VOLUME = 0.1f;
			const LLUUID& step_sound_id = getStepSound();

			LLVector3d foot_pos_global = gAgent.getPosGlobalFromAgent(foot_pos_agent);

			if (LLViewerParcelMgr::getInstance()->canHearSound(foot_pos_global)
				&& !LLMuteList::getInstance()->isMuted(getID(), LLMute::flagObjectSounds))
			{
				gAudiop->triggerSound(step_sound_id, getID(), STEP_VOLUME, LLAudioEngine::AUDIO_TYPE_AMBIENT, foot_pos_global);
			}
		}
	}
}

//------------------------------------------------------------------------
// computeUpdatePeriod()
// Factored out from updateCharacter()
// Set new value for mUpdatePeriod based on distance and various other factors.
//
// Note 10-2020: it turns out that none of these update period
// calculations have been having any effect, because
// mNeedsImpostorUpdate was not being set in updateCharacter(). So
// it's really open to question whether we want to enable time based updates, and if
// so, at what rate. Leaving the rates as given would lead to
// drastically more frequent impostor updates than we've been doing all these years.
// ------------------------------------------------------------------------
void LLVOAvatar::computeUpdatePeriod()
{
	bool visually_muted = isVisuallyMuted();
	bool slow = isTooSlowWithoutShadows();// <FS:Beq/> the geometry alone is forcing this to be slow so we must imposter
	if (mDrawable.notNull()
        && isVisible() 
        && (!isSelf() || visually_muted)
        && !isUIAvatar()
        && (sLimitNonImpostors || visually_muted || slow) // <FS:Beq/> imposter slow avatars irrespective of nonimposter setting.
        && !mNeedsAnimUpdate)
	{
		const LLVector4a* ext = mDrawable->getSpatialExtents();
		LLVector4a size;
		size.setSub(ext[1],ext[0]);
		F32 mag = size.getLength3().getF32()*0.5f;

		const S32 UPDATE_RATE_SLOW = 64;
		const S32 UPDATE_RATE_MED = 48;
		const S32 UPDATE_RATE_FAST = 32;
		if(slow)
		{
			mUpdatePeriod = UPDATE_RATE_FAST;
		}
		else if (visually_muted)
		{   // visually muted avatars update at lowest rate
			mUpdatePeriod = UPDATE_RATE_SLOW;
		}
		else if (! shouldImpostor()
				 || mDrawable->mDistanceWRTCamera < 1.f + mag)
		{   // first 25% of max visible avatars are not impostored
			// also, don't impostor avatars whose bounding box may be penetrating the 
			// impostor camera near clip plane
			mUpdatePeriod = 1;
		}
		else if ( shouldImpostor(4.0) )
		{ //background avatars are REALLY slow updating impostors
			mUpdatePeriod = UPDATE_RATE_SLOW;
		}
		else if (mLastRezzedStatus <= 0)
		{
			// Don't update cloud avatars too often
			mUpdatePeriod = UPDATE_RATE_SLOW;
		}
		else if ( shouldImpostor(3.0) )
		{ //back 25% of max visible avatars are slow updating impostors
			mUpdatePeriod = UPDATE_RATE_MED;
		}
		else 
		{
			//nearby avatars, update the impostors more frequently.
			mUpdatePeriod = UPDATE_RATE_FAST;
		}
	}
	else
	{
		mUpdatePeriod = 1;
	}
}

//------------------------------------------------------------------------
// updateOrientation()
// Factored out from updateCharacter()
// This is used by updateCharacter() to update the avatar's orientation:
// - updates mTurning state
// - updates rotation of the mRoot joint in the skeleton
// - for self, calls setControlFlags() to notify the simulator about any turns
//------------------------------------------------------------------------
void LLVOAvatar::updateOrientation(LLAgent& agent, F32 speed, F32 delta_time)
{
			LLQuaternion iQ;
			LLVector3 upDir( 0.0f, 0.0f, 1.0f );
			
			// Compute a forward direction vector derived from the primitive rotation
			// and the velocity vector.  When walking or jumping, don't let body deviate
			// more than 90 from the view, if necessary, flip the velocity vector.

			LLVector3 primDir;
			if (isSelf())
			{
				primDir = agent.getAtAxis() - projected_vec(agent.getAtAxis(), agent.getReferenceUpVector());
				primDir.normalize();
			}
			else
			{
				primDir = getRotation().getMatrix3().getFwdRow();
			}
			LLVector3 velDir = getVelocity();
			velDir.normalize();
			// <FS> Disable avatar turning towards camera when walking backwards
			//if ( mSignaledAnimations.find(ANIM_AGENT_WALK) != mSignaledAnimations.end())
			static LLCachedControl<bool> walk_backwards(gSavedSettings, "FSDisableTurningAroundWhenWalkingBackwards");
			if (walk_backwards && mSignaledAnimations.find(ANIM_AGENT_WALK) != mSignaledAnimations.end())
			// </FS>
			{
				F32 vpD = velDir * primDir;
				if (vpD < -0.5f)
				{
					velDir *= -1.0f;
				}
			}
			LLVector3 fwdDir = lerp(primDir, velDir, clamp_rescale(speed, 0.5f, 2.0f, 0.0f, 1.0f));
			if (isSelf() && gAgentCamera.cameraMouselook())
			{
				// make sure fwdDir stays in same general direction as primdir
				if (gAgent.getFlying())
				{
					fwdDir = LLViewerCamera::getInstance()->getAtAxis();
				}
				else
				{
					LLVector3 at_axis = LLViewerCamera::getInstance()->getAtAxis();
					LLVector3 up_vector = gAgent.getReferenceUpVector();
					at_axis -= up_vector * (at_axis * up_vector);
					at_axis.normalize();
					
					F32 dot = fwdDir * at_axis;
					if (dot < 0.f)
					{
						fwdDir -= 2.f * at_axis * dot;
						fwdDir.normalize();
					}
				}
			}

			LLQuaternion root_rotation = mRoot->getWorldMatrix().quaternion();
			F32 root_roll, root_pitch, root_yaw;
			root_rotation.getEulerAngles(&root_roll, &root_pitch, &root_yaw);

			// When moving very slow, the pelvis is allowed to deviate from the
    // forward direction to allow it to hold its position while the torso
			// and head turn.  Once in motion, it must conform however.
			BOOL self_in_mouselook = isSelf() && gAgentCamera.cameraMouselook();

			LLVector3 pelvisDir( mRoot->getWorldMatrix().getFwdRow4().mV );

			static LLCachedControl<F32> s_pelvis_rot_threshold_slow(gSavedSettings, "AvatarRotateThresholdSlow", 60.0);
			static LLCachedControl<F32> s_pelvis_rot_threshold_fast(gSavedSettings, "AvatarRotateThresholdFast", 2.0);

			F32 pelvis_rot_threshold = clamp_rescale(speed, 0.1f, 1.0f, s_pelvis_rot_threshold_slow, s_pelvis_rot_threshold_fast);
						
			if (self_in_mouselook)
			{
				pelvis_rot_threshold *= MOUSELOOK_PELVIS_FOLLOW_FACTOR;
			}
			pelvis_rot_threshold *= DEG_TO_RAD;

			F32 angle = angle_between( pelvisDir, fwdDir );

			// The avatar's root is allowed to have a yaw that deviates widely
			// from the forward direction, but if roll or pitch are off even
			// a little bit we need to correct the rotation.
			if(root_roll < 1.f * DEG_TO_RAD
			   && root_pitch < 5.f * DEG_TO_RAD)
			{
				// smaller correction vector means pelvis follows prim direction more closely
				if (!mTurning && angle > pelvis_rot_threshold*0.75f)
				{
					mTurning = TRUE;
				}

				// use tighter threshold when turning
				if (mTurning)
				{
					pelvis_rot_threshold *= 0.4f;
				}

				// am I done turning?
				if (angle < pelvis_rot_threshold)
				{
					mTurning = FALSE;
				}

				LLVector3 correction_vector = (pelvisDir - fwdDir) * clamp_rescale(angle, pelvis_rot_threshold*0.75f, pelvis_rot_threshold, 1.0f, 0.0f);
				fwdDir += correction_vector;
			}
			else
			{
				mTurning = FALSE;
			}

			// Now compute the full world space rotation for the whole body (wQv)
			LLVector3 leftDir = upDir % fwdDir;
			leftDir.normalize();
			fwdDir = leftDir % upDir;
			LLQuaternion wQv( fwdDir, leftDir, upDir );

			if (isSelf() && mTurning)
			{
				if ((fwdDir % pelvisDir) * upDir > 0.f)
				{
					gAgent.setControlFlags(AGENT_CONTROL_TURN_RIGHT);
				}
				else
				{
					gAgent.setControlFlags(AGENT_CONTROL_TURN_LEFT);
				}
			}

			// Set the root rotation, but do so incrementally so that it
			// lags in time by some fixed amount.
			//F32 u = LLSmoothInterpolation::getInterpolant(PELVIS_LAG);
			F32 pelvis_lag_time = 0.f;
			if (self_in_mouselook)
			{
				pelvis_lag_time = PELVIS_LAG_MOUSELOOK;
			}
			else if (mInAir)
			{
				pelvis_lag_time = PELVIS_LAG_FLYING;
				// increase pelvis lag time when moving slowly
				pelvis_lag_time *= clamp_rescale(mSpeedAccum, 0.f, 15.f, 3.f, 1.f);
			}
			else
			{
				// <FS:Beq> FIRE-29581 remove stones from wet sack for Willow
				// pelvis_lag_time = PELVIS_LAG_WALKING;
				static constexpr F32 turn_rate_delta{0.0019f}; // linear scale
				static LLCachedControl<F32> turn_speed(gSavedSettings, "FSAvatarTurnSpeed", 0.0f); // 0 is default. We can't go slower.
				pelvis_lag_time = llmax(PELVIS_LAG_WALKING - (llclamp(turn_speed(), 0.f, 100.f) * turn_rate_delta), F_ALMOST_ZERO);
				// </FS:Beq>
			}

    F32 u = llclamp((delta_time / pelvis_lag_time), 0.0f, 1.0f);	

			mRoot->setWorldRotation( slerp(u, mRoot->getWorldRotation(), wQv) );
}

//------------------------------------------------------------------------
// updateTimeStep()
// Factored out from updateCharacter().
//
// Updates the time step used by the motion controller, based on area
// and avatar count criteria.  This will also stop the
// ANIM_AGENT_WALK_ADJUST animation under some circumstances.
// ------------------------------------------------------------------------
void LLVOAvatar::updateTimeStep()
{
	// <FS:Zi> Optionally disable the usage of timesteps, testing if this affects performance or
	//         creates animation issues - FIRE-3657
	//if (!isSelf() && !isUIAvatar()) // ie, non-self avatars, and animated objects will be affected.
	static LLCachedControl<bool> use_timesteps(gSavedSettings, "UseAnimationTimeSteps");
	if (!isSelf() && !isUIAvatar() && use_timesteps)
	// </FS:Zi>
	{
        // Note that sInstances counts animated objects and
        // standard avatars in the same bucket. Is this desirable?
		F32 time_quantum = clamp_rescale((F32)sInstances.size(), 10.f, 35.f, 0.f, 0.25f);
		F32 pixel_area_scale = clamp_rescale(mPixelArea, 100, 5000, 1.f, 0.f);
		F32 time_step = time_quantum * pixel_area_scale;
        // Extrema:
        //   If number of avs is 10 or less, time_step is unmodified (flagged with 0.0).
        //   If area of av is 5000 or greater, time_step is unmodified (flagged with 0.0).
        //   If number of avs is 35 or greater, and area of av is 100 or less,
        //   time_step takes the maximum possible value of 0.25.
        //   Other situations will give values within the (0, 0.25) range.
		if (time_step != 0.f)
		{
			// disable walk motion servo controller as it doesn't work with motion timesteps
			stopMotion(ANIM_AGENT_WALK_ADJUST);
			removeAnimationData("Walk Speed");
		}
        // See SL-763 - playback with altered time step does not
        // appear to work correctly, odd behavior for distant avatars.
        // As of 11-2017, LLMotionController::updateMotions() will
        // ignore the value here. Need to re-enable if it's every
        // fixed.
		mMotionController.setTimeStep(time_step);
	}
	// <FS:Zi> Optionally disable the usage of timesteps, testing if this affects performance or
	//         creates animation issues - FIRE-3657
	else
	{
		mMotionController.setTimeStep(0.0f);
	}
	// </FS:Zi>
}

void LLVOAvatar::updateRootPositionAndRotation(LLAgent& agent, F32 speed, bool was_sit_ground_constrained) 
{
	if (!(isSitting() && getParent()))
	{
		// This case includes all configurations except sitting on an
		// object, so does include ground sit.

		//--------------------------------------------------------------------
		// get timing info
		// handle initial condition case
		//--------------------------------------------------------------------
		F32 animation_time = mAnimTimer.getElapsedTimeF32();
		if (mTimeLast == 0.0f)
		{
			mTimeLast = animation_time;

			// Initially put the pelvis at slaved position/mRotation
			// SL-315
			mRoot->setWorldPosition( getPositionAgent() ); // first frame
			mRoot->setWorldRotation( getRotation() );
		}
			
		//--------------------------------------------------------------------
		// dont' let dT get larger than 1/5th of a second
		//--------------------------------------------------------------------
		F32 delta_time = animation_time - mTimeLast;

		delta_time = llclamp( delta_time, DELTA_TIME_MIN, DELTA_TIME_MAX );
		mTimeLast = animation_time;

		mSpeedAccum = (mSpeedAccum * 0.95f) + (speed * 0.05f);

		//--------------------------------------------------------------------
		// compute the position of the avatar's root
		//--------------------------------------------------------------------
		LLVector3d root_pos;
		LLVector3d ground_under_pelvis;

		if (isSelf())
		{
			gAgent.setPositionAgent(getRenderPosition());
		}

		root_pos = gAgent.getPosGlobalFromAgent(getRenderPosition());
		root_pos.mdV[VZ] += getVisualParamWeight(AVATAR_HOVER);

        LLVector3 normal;
		resolveHeightGlobal(root_pos, ground_under_pelvis, normal);
		F32 foot_to_ground = (F32) (root_pos.mdV[VZ] - mPelvisToFoot - ground_under_pelvis.mdV[VZ]);				
		BOOL in_air = ((!LLWorld::getInstance()->getRegionFromPosGlobal(ground_under_pelvis)) || 
						foot_to_ground > FOOT_GROUND_COLLISION_TOLERANCE);

		if (in_air && !mInAir)
		{
			mTimeInAir.reset();
		}
		mInAir = in_air;

        // SL-402: with the ability to animate the position of joints
        // that affect the body size calculation, computed body size
        // can get stale much more easily. Simplest fix is to update
        // it frequently.
        // SL-427: this appears to be too frequent, moving to only do on animation state change.
        //computeBodySize();
    
		// correct for the fact that the pelvis is not necessarily the center 
		// of the agent's physical representation
		root_pos.mdV[VZ] -= (0.5f * mBodySize.mV[VZ]) - mPelvisToFoot;
		if (!isSitting() && !was_sit_ground_constrained)
		{
			root_pos += LLVector3d(getHoverOffset());
			if (getOverallAppearance() == AOA_JELLYDOLL)
			{
				F32 offz = -0.5 * (getScale()[VZ] - mBodySize.mV[VZ]);
				root_pos[2] += offz;
				// if (!isSelf() && !isControlAvatar())
				// {
				// 	LL_DEBUGS("Avatar") << "av " << getFullname() 
				// 						<< " frame " << LLFrameTimer::getFrameCount()
				// 						<< " root adjust offz " << offz
				// 						<< " scalez " << getScale()[VZ]
				// 						<< " bsz " << mBodySize.mV[VZ]
				// 						<< LL_ENDL;
				// }
			}
		}
		// if (!isSelf() && !isControlAvatar())
		// {
		// 	LL_DEBUGS("Avatar") << "av " << getFullname() << " aoa " << (S32) getOverallAppearance()
		// 						<< " frame " << LLFrameTimer::getFrameCount()
		// 						<< " scalez " << getScale()[VZ]
		// 						<< " bsz " << mBodySize.mV[VZ]
		// 						<< " root pos " << root_pos[2]
		// 						<< " curr rootz " << mRoot->getPosition()[2] 
		// 						<< " pp-z " << mPelvisp->getPosition()[2]
		// 						<< " renderpos " << getRenderPosition()
		// 						<< LL_ENDL;
		// }

        LLControlAvatar *cav = dynamic_cast<LLControlAvatar*>(this);
        if (cav)
        {
            // SL-1350: Moved to LLDrawable::updateXform()
            cav->matchVolumeTransform();
        }
        else
        {
            LLVector3 newPosition = gAgent.getPosAgentFromGlobal(root_pos);
			// if (!isSelf() && !isControlAvatar())
			// {
			// 	LL_DEBUGS("Avatar") << "av " << getFullname() 
			// 						<< " frame " << LLFrameTimer::getFrameCount()
			// 						<< " newPosition " << newPosition
			// 						<< " renderpos " << getRenderPosition()
			// 						<< LL_ENDL;
			// }
            if (newPosition != mRoot->getXform()->getWorldPosition())
            {		
                mRoot->touch();
                // SL-315
                mRoot->setWorldPosition( newPosition ); // regular update				
            }
        }

		//--------------------------------------------------------------------
		// Propagate viewer object rotation to root of avatar
		//--------------------------------------------------------------------
		if (!isControlAvatar() && !isAnyAnimationSignaled(AGENT_NO_ROTATE_ANIMS, NUM_AGENT_NO_ROTATE_ANIMS))
		{
            // Rotation fixups for avatars in motion.
            // Skip for animated objects.
            updateOrientation(agent, speed, delta_time);
		}
	}
	else if (mDrawable.notNull())
	{
        // Sitting on an object - mRoot is slaved to mDrawable orientation.
		LLVector3 pos = mDrawable->getPosition();
		pos += getHoverOffset() * mDrawable->getRotation();
		// SL-315
		mRoot->setPosition(pos);
		mRoot->setRotation(mDrawable->getRotation());
	}
}

//------------------------------------------------------------------------
// LLVOAvatar::computeNeedsUpdate()
// 
// Most of the logic here is to figure out when to periodically update impostors.
// Non-impostors have mUpdatePeriod == 1 and will need update every frame.
//------------------------------------------------------------------------
bool LLVOAvatar::computeNeedsUpdate()
{
	const F32 MAX_IMPOSTOR_INTERVAL = 4.0f;
	computeUpdatePeriod();

	bool needs_update_by_frame_count = ((LLDrawable::getCurrentFrame()+mID.mData[0])%mUpdatePeriod == 0);

    bool needs_update_by_max_time = ((gFrameTimeSeconds-mLastImpostorUpdateFrameTime)> MAX_IMPOSTOR_INTERVAL);
	bool needs_update = needs_update_by_frame_count || needs_update_by_max_time;

	if (needs_update && !isSelf())
	{
		if (needs_update_by_max_time)
		{
			mNeedsImpostorUpdate = TRUE;
			mLastImpostorUpdateReason = 11;
		}
		else
		{
			//mNeedsImpostorUpdate = TRUE;
			//mLastImpostorUpdateReason = 10;
		}
	}
	return needs_update;
}

// updateCharacter()
//
// This is called for all avatars, so there are 4 possible situations:
//
// 1) Avatar is your own. In this case the class is LLVOAvatarSelf,
// isSelf() is true, and agent specifies the corresponding agent
// information for you. In all the other cases, agent is irrelevant
// and it would be less confusing if it were null or something.
//
// 2) Avatar is controlled by another resident. Class is LLVOAvatar,
// and isSelf() is false.
//
// 3) Avatar is the controller for an animated object. Class is
// LLControlAvatar and mIsDummy is true. Avatar is a purely
// viewer-side entity with no representation on the simulator.
//
// 4) Avatar is a UI avatar used in some areas of the UI, such as when
// previewing uploaded animations. Class is LLUIAvatar, and mIsDummy
// is true. Avatar is purely viewer-side with no representation on the
// simulator.
//
//------------------------------------------------------------------------
bool LLVOAvatar::updateCharacter(LLAgent &agent)
{	
	updateDebugText();
	
	if (!mIsBuilt)
	{
		return FALSE;
	}

	BOOL visible = isVisible();
    bool is_control_avatar = isControlAvatar(); // capture state to simplify tracing
	bool is_attachment = false;

	if (is_control_avatar)
	{
        LLControlAvatar *cav = dynamic_cast<LLControlAvatar*>(this);
		is_attachment = cav && cav->mRootVolp && cav->mRootVolp->isAttachment(); // For attached animated objects
	}

    LLScopedContextString str("updateCharacter " + getFullname() + " is_control_avatar "
                              + boost::lexical_cast<std::string>(is_control_avatar) 
                              + " is_attachment " + boost::lexical_cast<std::string>(is_attachment));

	// For fading out the names above heads, only let the timer
	// run if we're visible.
	if (mDrawable.notNull() && !visible)
	{
		mTimeVisible.reset();
	}

	//--------------------------------------------------------------------
	// The rest should only be done occasionally for far away avatars.
    // Set mUpdatePeriod and visible based on distance and other criteria,
	// and flag for impostor update if needed.
	//--------------------------------------------------------------------
	bool needs_update = computeNeedsUpdate();
	
	//--------------------------------------------------------------------
	// Early out if does not need update and not self
	// don't early out for your own avatar, as we rely on your animations playing reliably
	// for example, the "turn around" animation when entering customize avatar needs to trigger
	// even when your avatar is offscreen
	//--------------------------------------------------------------------
	if (!needs_update && !isSelf())
	{
		updateMotions(LLCharacter::HIDDEN_UPDATE);
		return FALSE;
	}

	//--------------------------------------------------------------------
	// Handle transitions between regular rendering, jellydoll, or invisible.
	// Can trigger skeleton reset or animation changes
	//--------------------------------------------------------------------
	updateOverallAppearance();
	
	//--------------------------------------------------------------------
	// change animation time quanta based on avatar render load
	//--------------------------------------------------------------------
    // SL-763 the time step quantization does not currently work.
    //updateTimeStep();
    
	//--------------------------------------------------------------------
    // Update sitting state based on parent and active animation info.
	//--------------------------------------------------------------------
	if (getParent() && !isSitting())
	{
		sitOnObject((LLViewerObject*)getParent());
	}
	else if (!getParent() && isSitting() && !isMotionActive(ANIM_AGENT_SIT_GROUND_CONSTRAINED))
	{
        // If we are starting up, motion might be loading
        LLMotion *motionp = mMotionController.findMotion(ANIM_AGENT_SIT_GROUND_CONSTRAINED);
        if (!motionp || !mMotionController.isMotionLoading(motionp))
        {
            getOffObject();
        }
	}

	//--------------------------------------------------------------------
	// create local variables in world coords for region position values
	//--------------------------------------------------------------------
	LLVector3 xyVel = getVelocity();
	xyVel.mV[VZ] = 0.0f;
	F32 speed = xyVel.length();
	// remembering the value here prevents a display glitch if the
	// animation gets toggled during this update.
	bool was_sit_ground_constrained = isMotionActive(ANIM_AGENT_SIT_GROUND_CONSTRAINED);

	//--------------------------------------------------------------------
    // This does a bunch of state updating, including figuring out
    // whether av is in the air, setting mRoot position and rotation
    // In some cases, calls updateOrientation() for a lot of the
    // work
    // --------------------------------------------------------------------
    updateRootPositionAndRotation(agent, speed, was_sit_ground_constrained);
	
	//-------------------------------------------------------------------------
	// Update character motions
	//-------------------------------------------------------------------------
	// store data relevant to motions
	mSpeed = speed;

	// update animations
	if (!visible)
	{
		updateMotions(LLCharacter::HIDDEN_UPDATE);
	}
	else if (mSpecialRenderMode == 1) // Animation Preview
	{
		updateMotions(LLCharacter::FORCE_UPDATE);
	}
	else
	{
		// Might be better to do HIDDEN_UPDATE if cloud
		updateMotions(LLCharacter::NORMAL_UPDATE);
	}

	// Special handling for sitting on ground.
	if (!getParent() && (isSitting() || was_sit_ground_constrained))
	{
		
		F32 off_z = LLVector3d(getHoverOffset()).mdV[VZ];
		if (off_z != 0.0)
		{
			LLVector3 pos = mRoot->getWorldPosition();
			pos.mV[VZ] += off_z;
			mRoot->touch();
			// SL-315
			mRoot->setWorldPosition(pos);
		}
	}

	// update head position
	updateHeadOffset();

	// Generate footstep sounds when feet hit the ground
    updateFootstepSounds();

	// Update child joints as needed.
	mRoot->updateWorldMatrixChildren();

    if (visible)
    {
		// System avatar mesh vertices need to be reskinned.
		mNeedsSkin = TRUE;
    }

	return visible;
}

//-----------------------------------------------------------------------------
// updateHeadOffset()
//-----------------------------------------------------------------------------
void LLVOAvatar::updateHeadOffset()
{
	// since we only care about Z, just grab one of the eyes
	LLVector3 midEyePt = mEyeLeftp->getWorldPosition();
	midEyePt -= mDrawable.notNull() ? mDrawable->getWorldPosition() : mRoot->getWorldPosition();
	midEyePt.mV[VZ] = llmax(-mPelvisToFoot + LLViewerCamera::getInstance()->getNear(), midEyePt.mV[VZ]);

	if (mDrawable.notNull())
	{
		midEyePt = midEyePt * ~mDrawable->getWorldRotation();
	}
	if (isSitting())
	{
		mHeadOffset = midEyePt;	
	}
	else
	{
		F32 u = llmax(0.f, HEAD_MOVEMENT_AVG_TIME - (1.f / gFPSClamped));
		mHeadOffset = lerp(midEyePt, mHeadOffset,  u);
	}
}

void LLVOAvatar::debugBodySize() const
{
	LLVector3 pelvis_scale = mPelvisp->getScale();

	// some of the joints have not been cached
	LLVector3 skull = mSkullp->getPosition();
    LL_DEBUGS("Avatar") << "skull pos " << skull << LL_ENDL;
	//LLVector3 skull_scale = mSkullp->getScale();

	LLVector3 neck = mNeckp->getPosition();
	LLVector3 neck_scale = mNeckp->getScale();
    LL_DEBUGS("Avatar") << "neck pos " << neck << " neck_scale " << neck_scale << LL_ENDL;

	LLVector3 chest = mChestp->getPosition();
	LLVector3 chest_scale = mChestp->getScale();
    LL_DEBUGS("Avatar") << "chest pos " << chest << " chest_scale " << chest_scale << LL_ENDL;

	// the rest of the joints have been cached
	LLVector3 head = mHeadp->getPosition();
	LLVector3 head_scale = mHeadp->getScale();
    LL_DEBUGS("Avatar") << "head pos " << head << " head_scale " << head_scale << LL_ENDL;

	LLVector3 torso = mTorsop->getPosition();
	LLVector3 torso_scale = mTorsop->getScale();
    LL_DEBUGS("Avatar") << "torso pos " << torso << " torso_scale " << torso_scale << LL_ENDL;

	LLVector3 hip = mHipLeftp->getPosition();
	LLVector3 hip_scale = mHipLeftp->getScale();
    LL_DEBUGS("Avatar") << "hip pos " << hip << " hip_scale " << hip_scale << LL_ENDL;

	LLVector3 knee = mKneeLeftp->getPosition();
	LLVector3 knee_scale = mKneeLeftp->getScale();
    LL_DEBUGS("Avatar") << "knee pos " << knee << " knee_scale " << knee_scale << LL_ENDL;

	LLVector3 ankle = mAnkleLeftp->getPosition();
	LLVector3 ankle_scale = mAnkleLeftp->getScale();
    LL_DEBUGS("Avatar") << "ankle pos " << ankle << " ankle_scale " << ankle_scale << LL_ENDL;

	LLVector3 foot  = mFootLeftp->getPosition();
    LL_DEBUGS("Avatar") << "foot pos " << foot << LL_ENDL;

	F32 new_offset = (const_cast<LLVOAvatar*>(this))->getVisualParamWeight(AVATAR_HOVER);
    LL_DEBUGS("Avatar") << "new_offset " << new_offset << LL_ENDL;

	F32 new_pelvis_to_foot = hip.mV[VZ] * pelvis_scale.mV[VZ] -
        knee.mV[VZ] * hip_scale.mV[VZ] -
        ankle.mV[VZ] * knee_scale.mV[VZ] -
        foot.mV[VZ] * ankle_scale.mV[VZ];
    LL_DEBUGS("Avatar") << "new_pelvis_to_foot " << new_pelvis_to_foot << LL_ENDL;

	LLVector3 new_body_size;
	new_body_size.mV[VZ] = new_pelvis_to_foot +
					   // the sqrt(2) correction below is an approximate
					   // correction to get to the top of the head
					   F_SQRT2 * (skull.mV[VZ] * head_scale.mV[VZ]) + 
					   head.mV[VZ] * neck_scale.mV[VZ] + 
					   neck.mV[VZ] * chest_scale.mV[VZ] + 
					   chest.mV[VZ] * torso_scale.mV[VZ] + 
					   torso.mV[VZ] * pelvis_scale.mV[VZ]; 

	// TODO -- measure the real depth and width
	new_body_size.mV[VX] = DEFAULT_AGENT_DEPTH;
	new_body_size.mV[VY] = DEFAULT_AGENT_WIDTH;

    LL_DEBUGS("Avatar") << "new_body_size " << new_body_size << LL_ENDL;
}
   
//------------------------------------------------------------------------
// postPelvisSetRecalc
//------------------------------------------------------------------------
void LLVOAvatar::postPelvisSetRecalc()
{		
	mRoot->updateWorldMatrixChildren();			
	computeBodySize();
	dirtyMesh(2);
}
//------------------------------------------------------------------------
// updateVisibility()
//------------------------------------------------------------------------
void LLVOAvatar::updateVisibility()
{
	BOOL visible = FALSE;

	if (mIsDummy)
	{
		visible = FALSE;
	}
	else if (mDrawable.isNull())
	{
		visible = FALSE;
	}
	else
	{
		if (!mDrawable->getSpatialGroup() || mDrawable->getSpatialGroup()->isVisible())
		{
			visible = TRUE;
		}
		else
		{
			visible = FALSE;
		}

		if(isSelf())
		{
			if (!gAgentWearables.areWearablesLoaded())
			{
				visible = FALSE;
			}
		}
		else if( !mFirstAppearanceMessageReceived )
		{
			visible = FALSE;
		}

		if (sDebugInvisible)
		{
			LLNameValue* firstname = getNVPair("FirstName");
			if (firstname)
			{
				LL_DEBUGS("Avatar") << avString() << " updating visibility" << LL_ENDL;
			}
			else
			{
				LL_INFOS() << "Avatar " << this << " updating visiblity" << LL_ENDL;
			}

			if (visible)
			{
				LL_INFOS() << "Visible" << LL_ENDL;
			}
			else
			{
				LL_INFOS() << "Not visible" << LL_ENDL;
			}

			/*if (avatar_in_frustum)
			{
				LL_INFOS() << "Avatar in frustum" << LL_ENDL;
			}
			else
			{
				LL_INFOS() << "Avatar not in frustum" << LL_ENDL;
			}*/

			/*if (LLViewerCamera::getInstance()->sphereInFrustum(sel_pos_agent, 2.0f))
			{
				LL_INFOS() << "Sel pos visible" << LL_ENDL;
			}
			if (LLViewerCamera::getInstance()->sphereInFrustum(wrist_right_pos_agent, 0.2f))
			{
				LL_INFOS() << "Wrist pos visible" << LL_ENDL;
			}
			if (LLViewerCamera::getInstance()->sphereInFrustum(getPositionAgent(), getMaxScale()*2.f))
			{
				LL_INFOS() << "Agent visible" << LL_ENDL;
			}*/
			LL_INFOS() << "PA: " << getPositionAgent() << LL_ENDL;
			/*LL_INFOS() << "SPA: " << sel_pos_agent << LL_ENDL;
			LL_INFOS() << "WPA: " << wrist_right_pos_agent << LL_ENDL;*/
			for (attachment_map_t::iterator iter = mAttachmentPoints.begin(); 
				 iter != mAttachmentPoints.end();
				 ++iter)
			{
				LLViewerJointAttachment* attachment = iter->second;

				// <FS:Ansariel> Possible crash fix
				if (!attachment)
				{
					continue;
				}
				// </FS:Ansariel>

				for (LLViewerJointAttachment::attachedobjs_vec_t::iterator attachment_iter = attachment->mAttachedObjects.begin();
					 attachment_iter != attachment->mAttachedObjects.end();
					 ++attachment_iter)
				{
					if (LLViewerObject *attached_object = attachment_iter->get())
					{
						if(attached_object->mDrawable->isVisible())
						{
							LL_INFOS() << attachment->getName() << " visible" << LL_ENDL;
						}
						else
						{
							LL_INFOS() << attachment->getName() << " not visible at " << mDrawable->getWorldPosition() << " and radius " << mDrawable->getRadius() << LL_ENDL;
						}
					}
				}
			}
		}
	}

	if (!visible && mVisible)
	{
		mMeshInvisibleTime.reset();
	}

	if (visible)
	{
		if (!mMeshValid)
		{
			restoreMeshData();
		}
	}
	else
	{
		if (mMeshValid &&
            (isControlAvatar() || mMeshInvisibleTime.getElapsedTimeF32() > TIME_BEFORE_MESH_CLEANUP))
		{
			releaseMeshData();
		}
	}

    if ( visible != mVisible )
    {
        LL_DEBUGS("AvatarRender") << "visible was " << mVisible << " now " << visible << LL_ENDL;
    }
	mVisible = visible;
}

// private
bool LLVOAvatar::shouldAlphaMask()
{
	const bool should_alpha_mask = !LLDrawPoolAlpha::sShowDebugAlpha // Don't alpha mask if "Highlight Transparent" checked
							&& !LLDrawPoolAvatar::sSkipTransparent;

	return should_alpha_mask;

}

//-----------------------------------------------------------------------------
// renderSkinned()
//-----------------------------------------------------------------------------
U32 LLVOAvatar::renderSkinned()
{
    LL_PROFILE_ZONE_SCOPED_CATEGORY_AVATAR;

	U32 num_indices = 0;

	if (!mIsBuilt)
	{
		return num_indices;
	}

    if (mDrawable.isNull())
    {
		return num_indices;
    }

	LLFace* face = mDrawable->getFace(0);

	bool needs_rebuild = !face || !face->getVertexBuffer() || mDrawable->isState(LLDrawable::REBUILD_GEOMETRY);

	if (needs_rebuild || mDirtyMesh)
	{	//LOD changed or new mesh created, allocate new vertex buffer if needed
		if (needs_rebuild || mDirtyMesh >= 2 || mVisibilityRank <= 4)
		{
			updateMeshData();
			mDirtyMesh = 0;
			mNeedsSkin = TRUE;
			mDrawable->clearState(LLDrawable::REBUILD_GEOMETRY);
		}
	}

	if (LLViewerShaderMgr::instance()->getShaderLevel(LLViewerShaderMgr::SHADER_AVATAR) <= 0)
	{
		if (mNeedsSkin)
		{
			//generate animated mesh
			LLViewerJoint* lower_mesh = getViewerJoint(MESH_ID_LOWER_BODY);
			LLViewerJoint* upper_mesh = getViewerJoint(MESH_ID_UPPER_BODY);
			LLViewerJoint* skirt_mesh = getViewerJoint(MESH_ID_SKIRT);
			LLViewerJoint* eyelash_mesh = getViewerJoint(MESH_ID_EYELASH);
			LLViewerJoint* head_mesh = getViewerJoint(MESH_ID_HEAD);
			LLViewerJoint* hair_mesh = getViewerJoint(MESH_ID_HAIR);

			if(upper_mesh)
			{
				upper_mesh->updateJointGeometry();
			}
			if (lower_mesh)
			{
				lower_mesh->updateJointGeometry();
			}

			if( isWearingWearableType( LLWearableType::WT_SKIRT ) )
			{
				if(skirt_mesh)
				{
					skirt_mesh->updateJointGeometry();
				}
			}

			if (!isSelf() || gAgent.needsRenderHead() || LLPipeline::sShadowRender)
			{
				if(eyelash_mesh)
				{
					eyelash_mesh->updateJointGeometry();
				}
				if(head_mesh)
				{
					head_mesh->updateJointGeometry();
				}
				if(hair_mesh)
				{
					hair_mesh->updateJointGeometry();
				}
			}
			mNeedsSkin = FALSE;
			mLastSkinTime = gFrameTimeSeconds;

			LLFace * face = mDrawable->getFace(0);
			if (face)
			{
				LLVertexBuffer* vb = face->getVertexBuffer();
				if (vb)
				{
					vb->unmapBuffer();
				}
			}
		}
	}
	else
	{
		mNeedsSkin = FALSE;
	}

	if (sDebugInvisible)
	{
		LLNameValue* firstname = getNVPair("FirstName");
		if (firstname)
		{
			LL_DEBUGS("Avatar") << avString() << " in render" << LL_ENDL;
		}
		else
		{
			LL_INFOS() << "Avatar " << this << " in render" << LL_ENDL;
		}
		if (!mIsBuilt)
		{
			LL_INFOS() << "Not built!" << LL_ENDL;
		}
		else if (!gAgent.needsRenderAvatar())
		{
			LL_INFOS() << "Doesn't need avatar render!" << LL_ENDL;
		}
		else
		{
			LL_INFOS() << "Rendering!" << LL_ENDL;
		}
	}

	if (!mIsBuilt)
	{
		return num_indices;
	}

	if (isSelf() && !gAgent.needsRenderAvatar())
	{
		return num_indices;
	}

	//--------------------------------------------------------------------
	// render all geometry attached to the skeleton
	//--------------------------------------------------------------------

		bool should_alpha_mask = shouldAlphaMask();
		LLGLState test(GL_ALPHA_TEST, should_alpha_mask);
		
		BOOL first_pass = TRUE;
		if (!LLDrawPoolAvatar::sSkipOpaque)
		{
			if (isUIAvatar() && mIsDummy)
			{
				LLViewerJoint* hair_mesh = getViewerJoint(MESH_ID_HAIR);
				if (hair_mesh)
				{
					num_indices += hair_mesh->render(mAdjustedPixelArea, first_pass, mIsDummy);
				}
				first_pass = FALSE;
			}
			if (!isSelf() || gAgent.needsRenderHead() || LLPipeline::sShadowRender)
			{
	
				if (isTextureVisible(TEX_HEAD_BAKED) || (getOverallAppearance() == AOA_JELLYDOLL && !isControlAvatar()) || isUIAvatar())
				{
					LLViewerJoint* head_mesh = getViewerJoint(MESH_ID_HEAD);
					if (head_mesh)
					{
						num_indices += head_mesh->render(mAdjustedPixelArea, first_pass, mIsDummy);
					}
					first_pass = FALSE;
				}
			}
			if (isTextureVisible(TEX_UPPER_BAKED) || (getOverallAppearance() == AOA_JELLYDOLL && !isControlAvatar()) || isUIAvatar())
			{
				LLViewerJoint* upper_mesh = getViewerJoint(MESH_ID_UPPER_BODY);
				if (upper_mesh)
				{
					num_indices += upper_mesh->render(mAdjustedPixelArea, first_pass, mIsDummy);
				}
				first_pass = FALSE;
			}
			
			if (isTextureVisible(TEX_LOWER_BAKED) || (getOverallAppearance() == AOA_JELLYDOLL && !isControlAvatar()) || isUIAvatar())
			{
				LLViewerJoint* lower_mesh = getViewerJoint(MESH_ID_LOWER_BODY);
				if (lower_mesh)
				{
					num_indices += lower_mesh->render(mAdjustedPixelArea, first_pass, mIsDummy);
				}
				first_pass = FALSE;
			}
		}

		if (!LLDrawPoolAvatar::sSkipTransparent || LLPipeline::sImpostorRender)
		{
			LLGLState blend(GL_BLEND, !mIsDummy);
			LLGLState test(GL_ALPHA_TEST, !mIsDummy);
			num_indices += renderTransparent(first_pass);
		}

	return num_indices;
}

U32 LLVOAvatar::renderTransparent(BOOL first_pass)
{
	LL_PROFILE_ZONE_SCOPED_CATEGORY_AVATAR; // <FS:Beq/> Tracy accounting for render tracking
	U32 num_indices = 0;
	if( isWearingWearableType( LLWearableType::WT_SKIRT ) && (isUIAvatar() || isTextureVisible(TEX_SKIRT_BAKED)) )
	{
        gGL.flush();
		LLViewerJoint* skirt_mesh = getViewerJoint(MESH_ID_SKIRT);
		if (skirt_mesh)
		{
			num_indices += skirt_mesh->render(mAdjustedPixelArea, FALSE);
		}
		first_pass = FALSE;
        gGL.flush();
	}

	if (!isSelf() || gAgent.needsRenderHead() || LLPipeline::sShadowRender)
	{
		if (LLPipeline::sImpostorRender)
		{
            gGL.flush();
		}
		
		if (isTextureVisible(TEX_HEAD_BAKED))
		{
			LLViewerJoint* eyelash_mesh = getViewerJoint(MESH_ID_EYELASH);
			if (eyelash_mesh)
			{
				num_indices += eyelash_mesh->render(mAdjustedPixelArea, first_pass, mIsDummy);
			}
			first_pass = FALSE;
		}
		if (isTextureVisible(TEX_HAIR_BAKED) && (getOverallAppearance() != AOA_JELLYDOLL))
		{
			LLViewerJoint* hair_mesh = getViewerJoint(MESH_ID_HAIR);
			if (hair_mesh)
			{
				num_indices += hair_mesh->render(mAdjustedPixelArea, first_pass, mIsDummy);
			}
			first_pass = FALSE;
		}
		if (LLPipeline::sImpostorRender)
		{
            gGL.flush();
		}
	}
	
	return num_indices;
}

//-----------------------------------------------------------------------------
// renderRigid()
//-----------------------------------------------------------------------------
U32 LLVOAvatar::renderRigid()
{
	LL_PROFILE_ZONE_SCOPED_CATEGORY_AVATAR; // <FS:Beq/> Tracy accounting for render tracking
	U32 num_indices = 0;

	if (!mIsBuilt)
	{
		return 0;
	}

	if (isSelf() && (!gAgent.needsRenderAvatar() || !gAgent.needsRenderHead()))
	{
		return 0;
	}
	
	if (!mIsBuilt)
	{
		return 0;
	}

	bool should_alpha_mask = shouldAlphaMask();
	LLGLState test(GL_ALPHA_TEST, should_alpha_mask);

	if (isTextureVisible(TEX_EYES_BAKED) || (getOverallAppearance() == AOA_JELLYDOLL && !isControlAvatar()) || isUIAvatar())
	{
		LLViewerJoint* eyeball_left = getViewerJoint(MESH_ID_EYEBALL_LEFT);
		LLViewerJoint* eyeball_right = getViewerJoint(MESH_ID_EYEBALL_RIGHT);
		if (eyeball_left)
		{
			num_indices += eyeball_left->render(mAdjustedPixelArea, TRUE, mIsDummy);
		}
		if(eyeball_right)
		{
			num_indices += eyeball_right->render(mAdjustedPixelArea, TRUE, mIsDummy);
		}
	}

	return num_indices;
}

U32 LLVOAvatar::renderImpostor(LLColor4U color, S32 diffuse_channel)
{
	LL_PROFILE_ZONE_SCOPED_CATEGORY_AVATAR; // <FS:Beq/> Tracy accounting for render tracking
	if (!mImpostor.isComplete())
	{
		return 0;
	}

	LLVector3 pos(getRenderPosition()+mImpostorOffset);
	LLVector3 at = (pos - LLViewerCamera::getInstance()->getOrigin());
	at.normalize();
	LLVector3 left = LLViewerCamera::getInstance()->getUpAxis() % at;
	LLVector3 up = at%left;

	left *= mImpostorDim.mV[0];
	up *= mImpostorDim.mV[1];

	if (gPipeline.hasRenderDebugMask(LLPipeline::RENDER_DEBUG_IMPOSTORS))
	{
		LLGLEnable blend(GL_BLEND);
		gGL.setSceneBlendType(LLRender::BT_ADD);
		gGL.getTexUnit(diffuse_channel)->unbind(LLTexUnit::TT_TEXTURE);

		// gGL.begin(LLRender::QUADS);
		// gGL.vertex3fv((pos+left-up).mV);
		// gGL.vertex3fv((pos-left-up).mV);
		// gGL.vertex3fv((pos-left+up).mV);
		// gGL.vertex3fv((pos+left+up).mV);
		// gGL.end();


		gGL.begin(LLRender::LINES); 
		gGL.color4f(1.f,1.f,1.f,1.f);
		F32 thickness = llmax(F32(5.0f-5.0f*(gFrameTimeSeconds-mLastImpostorUpdateFrameTime)),1.0f);
		gGL.setLineWidth(thickness); // <FS> Line width OGL core profile fix by Rye Mutt
		gGL.vertex3fv((pos+left-up).mV);
		gGL.vertex3fv((pos-left-up).mV);
		gGL.vertex3fv((pos-left-up).mV);
		gGL.vertex3fv((pos-left+up).mV);
		gGL.vertex3fv((pos-left+up).mV);
		gGL.vertex3fv((pos+left+up).mV);
		gGL.vertex3fv((pos+left+up).mV);
		gGL.vertex3fv((pos+left-up).mV);
		gGL.end();
		gGL.flush();
	}
	{
	LLGLEnable test(GL_ALPHA_TEST);
    gGL.flush();

	gGL.color4ubv(color.mV);
	gGL.getTexUnit(diffuse_channel)->bind(&mImpostor);
	// <FS:Ansariel> Remove QUADS rendering mode
	//gGL.begin(LLRender::QUADS);
	//gGL.texCoord2f(0,0);
	//gGL.vertex3fv((pos+left-up).mV);
	//gGL.texCoord2f(1,0);
	//gGL.vertex3fv((pos-left-up).mV);
	//gGL.texCoord2f(1,1);
	//gGL.vertex3fv((pos-left+up).mV);
	//gGL.texCoord2f(0,1);
	//gGL.vertex3fv((pos+left+up).mV);
	//gGL.end();
	gGL.begin(LLRender::TRIANGLES);
	{
		gGL.texCoord2f(0.f, 0.f);
		gGL.vertex3fv((pos + left - up).mV);
		gGL.texCoord2f(1.f, 0.f);
		gGL.vertex3fv((pos - left - up).mV);
		gGL.texCoord2f(1.f, 1.f);
		gGL.vertex3fv((pos - left + up).mV);

		gGL.texCoord2f(0.f, 0.f);
		gGL.vertex3fv((pos + left - up).mV);
		gGL.texCoord2f(1.f, 1.f);
		gGL.vertex3fv((pos - left + up).mV);
		gGL.texCoord2f(0.f, 1.f);
		gGL.vertex3fv((pos + left + up).mV);
	}
	gGL.end();
	// </FS:Ansariel>
	gGL.flush();
	}

	return 6;
}

bool LLVOAvatar::allTexturesCompletelyDownloaded(std::set<LLUUID>& ids) const
{
	for (std::set<LLUUID>::const_iterator it = ids.begin(); it != ids.end(); ++it)
	{
		LLViewerFetchedTexture *imagep = gTextureList.findImage(*it, TEX_LIST_STANDARD);
		if (imagep && imagep->getDiscardLevel()!=0)
		{
			return false;
		}
	}
	return true;
}

bool LLVOAvatar::allLocalTexturesCompletelyDownloaded() const
{
	std::set<LLUUID> local_ids;
	collectLocalTextureUUIDs(local_ids);
	return allTexturesCompletelyDownloaded(local_ids);
}

bool LLVOAvatar::allBakedTexturesCompletelyDownloaded() const
{
	std::set<LLUUID> baked_ids;
	collectBakedTextureUUIDs(baked_ids);
	return allTexturesCompletelyDownloaded(baked_ids);
}

std::string LLVOAvatar::bakedTextureOriginInfo()
{
	std::string result;
	
	std::set<LLUUID> baked_ids;
	collectBakedTextureUUIDs(baked_ids);
	for (U32 i = 0; i < mBakedTextureDatas.size(); i++)
	{
		ETextureIndex texture_index = mBakedTextureDatas[i].mTextureIndex;
		LLViewerFetchedTexture *imagep =
			LLViewerTextureManager::staticCastToFetchedTexture(getImage(texture_index,0), TRUE);
		if (!imagep ||
			imagep->getID() == IMG_DEFAULT ||
			imagep->getID() == IMG_DEFAULT_AVATAR)
			
		{
			result += "-";
		}
		else
		{
			bool has_url = false, has_host = false;
			if (!imagep->getUrl().empty())
			{
				has_url = true;
			}
			if (imagep->getTargetHost().isOk())
			{
				has_host = true;
			}
			S32 discard = imagep->getDiscardLevel();
			if (has_url && !has_host) result += discard ? "u" : "U"; // server-bake texture with url 
			else if (has_host && !has_url) result += discard ? "h" : "H"; // old-style texture on sim
			else if (has_host && has_url) result += discard ? "x" : "X"; // both origins?
			else if (!has_host && !has_url) result += discard ? "n" : "N"; // no origin?
			if (discard != 0)
			{
				result += llformat("(%d/%d)",discard,imagep->getDesiredDiscardLevel());
			}
		}

	}
	return result;
}

S32Bytes LLVOAvatar::totalTextureMemForUUIDS(std::set<LLUUID>& ids)
{
	S32Bytes result(0);
	for (std::set<LLUUID>::const_iterator it = ids.begin(); it != ids.end(); ++it)
	{
		LLViewerFetchedTexture *imagep = gTextureList.findImage(*it, TEX_LIST_STANDARD);
		if (imagep)
		{
			result += imagep->getTextureMemory();
		}
	}
	return result;
}
	
void LLVOAvatar::collectLocalTextureUUIDs(std::set<LLUUID>& ids) const
{
	for (U32 texture_index = 0; texture_index < getNumTEs(); texture_index++)
	{
		LLWearableType::EType wearable_type = LLAvatarAppearance::getDictionary()->getTEWearableType((ETextureIndex)texture_index);
		U32 num_wearables = gAgentWearables.getWearableCount(wearable_type);

		LLViewerFetchedTexture *imagep = NULL;
		for (U32 wearable_index = 0; wearable_index < num_wearables; wearable_index++)
		{
			imagep = LLViewerTextureManager::staticCastToFetchedTexture(getImage(texture_index, wearable_index), TRUE);
			if (imagep)
			{
				const LLAvatarAppearanceDictionary::TextureEntry *texture_dict = LLAvatarAppearance::getDictionary()->getTexture((ETextureIndex)texture_index);
				if (texture_dict && texture_dict->mIsLocalTexture)
				{
					ids.insert(imagep->getID());
				}
			}
		}
	}
	ids.erase(IMG_DEFAULT);
	ids.erase(IMG_DEFAULT_AVATAR);
	ids.erase(IMG_INVISIBLE);
}

void LLVOAvatar::collectBakedTextureUUIDs(std::set<LLUUID>& ids) const
{
	for (U32 texture_index = 0; texture_index < getNumTEs(); texture_index++)
	{
		LLViewerFetchedTexture *imagep = NULL;
		if (isIndexBakedTexture((ETextureIndex) texture_index))
		{
			imagep = LLViewerTextureManager::staticCastToFetchedTexture(getImage(texture_index,0), TRUE);
			if (imagep)
			{
				ids.insert(imagep->getID());
			}
		}
	}
	ids.erase(IMG_DEFAULT);
	ids.erase(IMG_DEFAULT_AVATAR);
	ids.erase(IMG_INVISIBLE);
}

void LLVOAvatar::collectTextureUUIDs(std::set<LLUUID>& ids)
{
	collectLocalTextureUUIDs(ids);
	collectBakedTextureUUIDs(ids);
}

void LLVOAvatar::releaseOldTextures()
{
	S32Bytes current_texture_mem;
	
	// Any textures that we used to be using but are no longer using should no longer be flagged as "NO_DELETE"
	std::set<LLUUID> baked_texture_ids;
	collectBakedTextureUUIDs(baked_texture_ids);
	S32Bytes new_baked_mem = totalTextureMemForUUIDS(baked_texture_ids);

	std::set<LLUUID> local_texture_ids;
	collectLocalTextureUUIDs(local_texture_ids);
	//S32 new_local_mem = totalTextureMemForUUIDS(local_texture_ids);

	std::set<LLUUID> new_texture_ids;
	new_texture_ids.insert(baked_texture_ids.begin(),baked_texture_ids.end());
	new_texture_ids.insert(local_texture_ids.begin(),local_texture_ids.end());
	S32Bytes new_total_mem = totalTextureMemForUUIDS(new_texture_ids);

	//S32 old_total_mem = totalTextureMemForUUIDS(mTextureIDs);
	//LL_DEBUGS("Avatar") << getFullname() << " old_total_mem: " << old_total_mem << " new_total_mem (L/B): " << new_total_mem << " (" << new_local_mem <<", " << new_baked_mem << ")" << LL_ENDL;  
	if (!isSelf() && new_total_mem > new_baked_mem)
	{
			LL_WARNS() << "extra local textures stored for non-self av" << LL_ENDL;
	}
	for (std::set<LLUUID>::iterator it = mTextureIDs.begin(); it != mTextureIDs.end(); ++it)
	{
		if (new_texture_ids.find(*it) == new_texture_ids.end())
		{
			LLViewerFetchedTexture *imagep = gTextureList.findImage(*it, TEX_LIST_STANDARD);
			if (imagep)
			{
				current_texture_mem += imagep->getTextureMemory();
				if (imagep->getTextureState() == LLGLTexture::NO_DELETE)
				{
					// This will allow the texture to be deleted if not in use.
					imagep->forceActive();

					// This resets the clock to texture being flagged
					// as unused, preventing the texture from being
					// deleted immediately. If other avatars or
					// objects are using it, it can still be flagged
					// no-delete by them.
					imagep->forceUpdateBindStats();
				}
			}
		}
	}
	mTextureIDs = new_texture_ids;
}

void LLVOAvatar::updateTextures()
{
	releaseOldTextures();
	
	BOOL render_avatar = TRUE;

	if (mIsDummy)
	{
		return;
	}

	if( isSelf() )
	{
		render_avatar = TRUE;
	}
	else
	{
		if(!isVisible())
		{
			return ;//do not update for invisible avatar.
		}

		render_avatar = !mCulled; //visible and not culled.
	}

	std::vector<BOOL> layer_baked;
	// GL NOT ACTIVE HERE - *TODO
	for (U32 i = 0; i < mBakedTextureDatas.size(); i++)
	{
		layer_baked.push_back(isTextureDefined(mBakedTextureDatas[i].mTextureIndex));
		// bind the texture so that they'll be decoded slightly 
		// inefficient, we can short-circuit this if we have to
		if (render_avatar && !gGLManager.mIsDisabled)
		{
			if (layer_baked[i] && !mBakedTextureDatas[i].mIsLoaded)
			{
				gGL.getTexUnit(0)->bind(getImage( mBakedTextureDatas[i].mTextureIndex, 0 ));
			}
		}
	}

	mMaxPixelArea = 0.f;
	mMinPixelArea = 99999999.f;
	mHasGrey = FALSE; // debug
	for (U32 texture_index = 0; texture_index < getNumTEs(); texture_index++)
	{
		LLWearableType::EType wearable_type = LLAvatarAppearance::getDictionary()->getTEWearableType((ETextureIndex)texture_index);
		U32 num_wearables = gAgentWearables.getWearableCount(wearable_type);
		const LLTextureEntry *te = getTE(texture_index);

		// getTE can return 0.
		// Not sure yet why it does, but of course it crashes when te->mScale? gets used.
		// Put safeguard in place so this corner case get better handling and does not result in a crash.
		F32 texel_area_ratio = 1.0f;
		if( te )
		{
			texel_area_ratio = fabs(te->mScaleS * te->mScaleT);
		}
		else
		{
			LL_WARNS() << "getTE( " << texture_index << " ) returned 0" <<LL_ENDL;
		}

		LLViewerFetchedTexture *imagep = NULL;
		for (U32 wearable_index = 0; wearable_index < num_wearables; wearable_index++)
		{
			imagep = LLViewerTextureManager::staticCastToFetchedTexture(getImage(texture_index, wearable_index), TRUE);
			if (imagep)
			{
				const LLAvatarAppearanceDictionary::TextureEntry *texture_dict = LLAvatarAppearance::getDictionary()->getTexture((ETextureIndex)texture_index);
				const EBakedTextureIndex baked_index = texture_dict ? texture_dict->mBakedTextureIndex : EBakedTextureIndex::BAKED_NUM_INDICES;
				if (texture_dict && texture_dict->mIsLocalTexture)
				{
					addLocalTextureStats((ETextureIndex)texture_index, imagep, texel_area_ratio, render_avatar, mBakedTextureDatas[baked_index].mIsUsed);
				}
			}
		}
		if (isIndexBakedTexture((ETextureIndex) texture_index) && render_avatar)
		{
			const S32 boost_level = getAvatarBakedBoostLevel();
			imagep = LLViewerTextureManager::staticCastToFetchedTexture(getImage(texture_index,0), TRUE);
			addBakedTextureStats( imagep, mPixelArea, texel_area_ratio, boost_level );			
			// <FS:Ansariel> [Legacy Bake]
			// Spam if this is a baked texture, not set to default image, without valid host info
			if (isIndexBakedTexture((ETextureIndex)texture_index)
				&& imagep->getID() != IMG_DEFAULT_AVATAR
				&& imagep->getID() != IMG_INVISIBLE
				&& !isUsingServerBakes() 
				&& !imagep->getTargetHost().isOk())
			{
				LL_WARNS_ONCE("Texture") << "LLVOAvatar::updateTextures No host for texture "
										 << imagep->getID() << " for avatar "
										 << (isSelf() ? "<myself>" : getID().asString()) 
										 << " on host " << getRegion()->getHost() << LL_ENDL;
			}
			// </FS:Ansariel> [Legacy Bake]
		}
	}

	if (gPipeline.hasRenderDebugMask(LLPipeline::RENDER_DEBUG_TEXTURE_AREA))
	{
		setDebugText(llformat("%4.0f:%4.0f", (F32) sqrt(mMinPixelArea),(F32) sqrt(mMaxPixelArea)));
	}	
}


void LLVOAvatar::addLocalTextureStats( ETextureIndex idx, LLViewerFetchedTexture* imagep,
									   F32 texel_area_ratio, BOOL render_avatar, BOOL covered_by_baked)
{
	// No local texture stats for non-self avatars
	return;
}

const S32 MAX_TEXTURE_UPDATE_INTERVAL = 64 ; //need to call updateTextures() at least every 32 frames.	
const S32 MAX_TEXTURE_VIRTUAL_SIZE_RESET_INTERVAL = S32_MAX ; //frames
void LLVOAvatar::checkTextureLoading()
{
	static const F32 MAX_INVISIBLE_WAITING_TIME = 15.f ; //seconds

	BOOL pause = !isVisible() ;
	if(!pause)
	{
		mInvisibleTimer.reset() ;
	}
	if(mLoadedCallbacksPaused == pause)
	{
        if (!pause && mFirstFullyVisible && mLoadedCallbackTextures < mCallbackTextureList.size())
        {
            // We still need to update 'loaded' textures count to decide on 'cloud' visibility
            // Alternatively this can be done on TextureLoaded callbacks, but is harder to properly track
            mLoadedCallbackTextures = 0;
            for (LLLoadedCallbackEntry::source_callback_list_t::iterator iter = mCallbackTextureList.begin();
                iter != mCallbackTextureList.end(); ++iter)
            {
                LLViewerFetchedTexture* tex = gTextureList.findImage(*iter);
                if (tex && (tex->getDiscardLevel() >= 0 || tex->isMissingAsset()))
                {
                    mLoadedCallbackTextures++;
                }
            }
        }
		return ; 
	}
	
	if(mCallbackTextureList.empty()) //when is self or no callbacks. Note: this list for self is always empty.
	{
		mLoadedCallbacksPaused = pause ;
		mLoadedCallbackTextures = 0;
		return ; //nothing to check.
	}
	
	if(pause && mInvisibleTimer.getElapsedTimeF32() < MAX_INVISIBLE_WAITING_TIME)
	{
		return ; //have not been invisible for enough time.
	}

	mLoadedCallbackTextures = pause ? mCallbackTextureList.size() : 0;

	for(LLLoadedCallbackEntry::source_callback_list_t::iterator iter = mCallbackTextureList.begin();
		iter != mCallbackTextureList.end(); ++iter)
	{
		LLViewerFetchedTexture* tex = gTextureList.findImage(*iter) ;
		if(tex)
		{
			if(pause)//pause texture fetching.
			{
				tex->pauseLoadedCallbacks(&mCallbackTextureList) ;

				//set to terminate texture fetching after MAX_TEXTURE_UPDATE_INTERVAL frames.
				tex->setMaxVirtualSizeResetInterval(MAX_TEXTURE_UPDATE_INTERVAL);
				tex->resetMaxVirtualSizeResetCounter() ;
			}
			else//unpause
			{
				static const F32 START_AREA = 100.f ;

				tex->unpauseLoadedCallbacks(&mCallbackTextureList) ;
				tex->addTextureStats(START_AREA); //jump start the fetching again

				// technically shouldn't need to account for missing, but callback might not have happened yet
				if (tex->getDiscardLevel() >= 0 || tex->isMissingAsset())
				{
					mLoadedCallbackTextures++; // consider it loaded (we have at least some data)
				}
			}
		}
	}
	
	if(!pause)
	{
		updateTextures() ; //refresh texture stats.
	}
	mLoadedCallbacksPaused = pause ;
	return ;
}

const F32  SELF_ADDITIONAL_PRI = 0.75f ;
void LLVOAvatar::addBakedTextureStats( LLViewerFetchedTexture* imagep, F32 pixel_area, F32 texel_area_ratio, S32 boost_level)
{
	//Note:
	//if this function is not called for the last MAX_TEXTURE_VIRTUAL_SIZE_RESET_INTERVAL frames, 
	//the texture pipeline will stop fetching this texture.

	imagep->resetTextureStats();
	imagep->setMaxVirtualSizeResetInterval(MAX_TEXTURE_VIRTUAL_SIZE_RESET_INTERVAL);
	imagep->resetMaxVirtualSizeResetCounter() ;

	mMaxPixelArea = llmax(pixel_area, mMaxPixelArea);
	mMinPixelArea = llmin(pixel_area, mMinPixelArea);	
	imagep->addTextureStats(pixel_area / texel_area_ratio);
	imagep->setBoostLevel(boost_level);
}

//virtual	
void LLVOAvatar::setImage(const U8 te, LLViewerTexture *imagep, const U32 index)
{
	setTEImage(te, imagep);
}

//virtual 
LLViewerTexture* LLVOAvatar::getImage(const U8 te, const U32 index) const
{
	return getTEImage(te);
}
//virtual 
const LLTextureEntry* LLVOAvatar::getTexEntry(const U8 te_num) const
{
	return getTE(te_num);
}

//virtual 
void LLVOAvatar::setTexEntry(const U8 index, const LLTextureEntry &te)
{
	setTE(index, te);
}

const std::string LLVOAvatar::getImageURL(const U8 te, const LLUUID &uuid)
{
	llassert(isIndexBakedTexture(ETextureIndex(te)));
	std::string url = "";
	// <FS:Ansariel> [Legacy Bake]
	if (isUsingServerBakes())
	{
	// </FS:Ansariel> [Legacy Bake]
	const std::string& appearance_service_url = LLAppearanceMgr::instance().getAppearanceServiceURL();
	if (appearance_service_url.empty())
	{
		// Probably a server-side issue if we get here:
		LL_WARNS() << "AgentAppearanceServiceURL not set - Baked texture requests will fail" << LL_ENDL;
		return url;
	}
	
	const LLAvatarAppearanceDictionary::TextureEntry* texture_entry = LLAvatarAppearance::getDictionary()->getTexture((ETextureIndex)te);
	if (texture_entry != NULL)
	{
		url = appearance_service_url + "texture/" + getID().asString() + "/" + texture_entry->mDefaultImageName + "/" + uuid.asString();
		//LL_INFOS() << "baked texture url: " << url << LL_ENDL;
	}
	// <FS:Ansariel> [Legacy Bake]
	}
	// </FS:Ansariel> [Legacy Bake]
	return url;
}

//-----------------------------------------------------------------------------
// resolveHeight()
//-----------------------------------------------------------------------------

void LLVOAvatar::resolveHeightAgent(const LLVector3 &in_pos_agent, LLVector3 &out_pos_agent, LLVector3 &out_norm)
{
	LLVector3d in_pos_global, out_pos_global;

	in_pos_global = gAgent.getPosGlobalFromAgent(in_pos_agent);
	resolveHeightGlobal(in_pos_global, out_pos_global, out_norm);
	out_pos_agent = gAgent.getPosAgentFromGlobal(out_pos_global);
}


void LLVOAvatar::resolveRayCollisionAgent(const LLVector3d start_pt, const LLVector3d end_pt, LLVector3d &out_pos, LLVector3 &out_norm)
{
	LLViewerObject *obj;
	LLWorld::getInstance()->resolveStepHeightGlobal(this, start_pt, end_pt, out_pos, out_norm, &obj);
}

void LLVOAvatar::resolveHeightGlobal(const LLVector3d &inPos, LLVector3d &outPos, LLVector3 &outNorm)
{
	LLVector3d zVec(0.0f, 0.0f, 0.5f);
	LLVector3d p0 = inPos + zVec;
	LLVector3d p1 = inPos - zVec;
	LLViewerObject *obj;
	LLWorld::getInstance()->resolveStepHeightGlobal(this, p0, p1, outPos, outNorm, &obj);
	if (!obj)
	{
		mStepOnLand = TRUE;
		mStepMaterial = 0;
		mStepObjectVelocity.setVec(0.0f, 0.0f, 0.0f);
	}
	else
	{
		mStepOnLand = FALSE;
		mStepMaterial = obj->getMaterial();

		// We want the primitive velocity, not our velocity... (which actually subtracts the
		// step object velocity)
		LLVector3 angularVelocity = obj->getAngularVelocity();
		LLVector3 relativePos = gAgent.getPosAgentFromGlobal(outPos) - obj->getPositionAgent();

		LLVector3 linearComponent = angularVelocity % relativePos;
//		LL_INFOS() << "Linear Component of Rotation Velocity " << linearComponent << LL_ENDL;
		mStepObjectVelocity = obj->getVelocity() + linearComponent;
	}
}


//-----------------------------------------------------------------------------
// getStepSound()
//-----------------------------------------------------------------------------
const LLUUID& LLVOAvatar::getStepSound() const
{
	if ( mStepOnLand )
	{
		// <FS:PP> FIRE-3169: Option to change the default footsteps sound
		// return sStepSoundOnLand;
		static LLCachedControl<std::string> UISndFootsteps(gSavedSettings, "UISndFootsteps");
		static const LLUUID sFootstepsSnd = LLUUID(UISndFootsteps);
		return sFootstepsSnd;
		// </FS:PP>
	}

	return sStepSounds[mStepMaterial];
}


//-----------------------------------------------------------------------------
// processAnimationStateChanges()
//-----------------------------------------------------------------------------
void LLVOAvatar::processAnimationStateChanges()
{
	if ( isAnyAnimationSignaled(AGENT_WALK_ANIMS, NUM_AGENT_WALK_ANIMS) )
	{
		startMotion(ANIM_AGENT_WALK_ADJUST);
		stopMotion(ANIM_AGENT_FLY_ADJUST);
	}
	else if (mInAir && !isSitting())
	{
		stopMotion(ANIM_AGENT_WALK_ADJUST);
        if (mEnableDefaultMotions)
        {
		startMotion(ANIM_AGENT_FLY_ADJUST);
	}
	}
	else
	{
		stopMotion(ANIM_AGENT_WALK_ADJUST);
		stopMotion(ANIM_AGENT_FLY_ADJUST);
	}

	if ( isAnyAnimationSignaled(AGENT_GUN_AIM_ANIMS, NUM_AGENT_GUN_AIM_ANIMS) )
	{
        if (mEnableDefaultMotions)
        {
		startMotion(ANIM_AGENT_TARGET);
        }
		stopMotion(ANIM_AGENT_BODY_NOISE);
	}
	else
	{
		stopMotion(ANIM_AGENT_TARGET);
        if (mEnableDefaultMotions)
        {
			startMotion(ANIM_AGENT_BODY_NOISE);
		}
	}
	
	// clear all current animations
	AnimIterator anim_it;
	for (anim_it = mPlayingAnimations.begin(); anim_it != mPlayingAnimations.end();)
	{
		AnimIterator found_anim = mSignaledAnimations.find(anim_it->first);

		// playing, but not signaled, so stop
		if (found_anim == mSignaledAnimations.end())
		{
			processSingleAnimationStateChange(anim_it->first, FALSE);
			mPlayingAnimations.erase(anim_it++);
			continue;
		}

		++anim_it;
	}

	// if jellydolled, shelve all playing animations
	if (getOverallAppearance() != AOA_NORMAL)
	{
		mPlayingAnimations.clear();
	}
	
	// start up all new anims
	if (getOverallAppearance() == AOA_NORMAL)
	{
		for (anim_it = mSignaledAnimations.begin(); anim_it != mSignaledAnimations.end();)
		{
			AnimIterator found_anim = mPlayingAnimations.find(anim_it->first);

			// signaled but not playing, or different sequence id, start motion
			if (found_anim == mPlayingAnimations.end() || found_anim->second != anim_it->second)
			{
				if (processSingleAnimationStateChange(anim_it->first, TRUE))
				{
					mPlayingAnimations[anim_it->first] = anim_it->second;
					++anim_it;
					continue;
				}
			}

			++anim_it;
		}
	}

	// clear source information for animations which have been stopped
	if (isSelf())
	{
		AnimSourceIterator source_it = mAnimationSources.begin();

		for (source_it = mAnimationSources.begin(); source_it != mAnimationSources.end();)
		{
			if (mSignaledAnimations.find(source_it->second) == mSignaledAnimations.end())
			{
				mAnimationSources.erase(source_it++);
			}
			else
			{
				++source_it;
			}
		}
	}

	stop_glerror();
}


//-----------------------------------------------------------------------------
// processSingleAnimationStateChange();
//-----------------------------------------------------------------------------
BOOL LLVOAvatar::processSingleAnimationStateChange( const LLUUID& anim_id, BOOL start )
{
    // SL-402, SL-427 - we need to update body size often enough to
    // keep appearances in sync, but not so often that animations
    // cause constant jiggling of the body or camera. Possible
    // compromise is to do it on animation changes:
    computeBodySize();
    
	BOOL result = FALSE;

	if ( start ) // start animation
	{
		if (anim_id == ANIM_AGENT_TYPE)
		{
			if (gAudiop)
			{
				LLVector3d char_pos_global = gAgent.getPosGlobalFromAgent(getCharacterPosition());
				if (LLViewerParcelMgr::getInstance()->canHearSound(char_pos_global)
				    && !LLMuteList::getInstance()->isMuted(getID(), LLMute::flagObjectSounds))
				{
					// RN: uncomment this to play on typing sound at fixed volume once sound engine is fixed
					// to support both spatialized and non-spatialized instances of the same sound
					//if (isSelf())
					//{
					//	gAudiop->triggerSound(LLUUID(gSavedSettings.getString("UISndTyping")), 1.0f, LLAudioEngine::AUDIO_TYPE_UI);
					//}
					//else

					// <FS:PP> FIRE-8190: Preview function for "UI Sounds" Panel
					// static LLCachedControl<bool> FSPlayTypingSound(gSavedSettings, "FSPlayTypingSound");
					// if (FSPlayTypingSound)
					static LLCachedControl<bool> PlayModeUISndTyping(gSavedSettings, "PlayModeUISndTyping");
					if (PlayModeUISndTyping)
					// </FS:PP> FIRE-8190: Preview function for "UI Sounds" Panel
					{
                        static LLCachedControl<std::string> ui_snd_string(gSavedSettings, "UISndTyping");
						LLUUID sound_id = LLUUID(ui_snd_string);
						gAudiop->triggerSound(sound_id, getID(), 1.0f, LLAudioEngine::AUDIO_TYPE_SFX, char_pos_global);
					}
				}
			}
		}
		else if (anim_id == ANIM_AGENT_SIT_GROUND_CONSTRAINED)
		{
			sitDown(TRUE);
		}


		if (startMotion(anim_id))
		{
			result = TRUE;
		}
		else
		{
			LL_WARNS("Motion") << "Failed to start motion!" << LL_ENDL;
		}
	}
	else //stop animation
	{
		if (anim_id == ANIM_AGENT_SIT_GROUND_CONSTRAINED)
		{
			sitDown(FALSE);
		}
		if ((anim_id == ANIM_AGENT_DO_NOT_DISTURB) && gAgent.isDoNotDisturb())
		{
			// re-assert DND tag animation
			gAgent.sendAnimationRequest(ANIM_AGENT_DO_NOT_DISTURB, ANIM_REQUEST_START);
			return result;
		}
		stopMotion(anim_id);
		result = TRUE;
	}

	return result;
}

//-----------------------------------------------------------------------------
// isAnyAnimationSignaled()
//-----------------------------------------------------------------------------
BOOL LLVOAvatar::isAnyAnimationSignaled(const LLUUID *anim_array, const S32 num_anims) const
{
	for (S32 i = 0; i < num_anims; i++)
	{
		if(mSignaledAnimations.find(anim_array[i]) != mSignaledAnimations.end())
		{
			return TRUE;
		}
	}
	return FALSE;
}

//-----------------------------------------------------------------------------
// resetAnimations()
//-----------------------------------------------------------------------------
void LLVOAvatar::resetAnimations()
{
	LLKeyframeMotion::flushKeyframeCache();
	flushAllMotions();
}

// Override selectively based on avatar sex and whether we're using new
// animations.
LLUUID LLVOAvatar::remapMotionID(const LLUUID& id)
{
    static LLCachedControl<bool> use_new_walk_run(gSavedSettings, "UseNewWalkRun");
	LLUUID result = id;

	// start special case female walk for female avatars
	if (getSex() == SEX_FEMALE)
	{
		if (id == ANIM_AGENT_WALK)
		{
			if (use_new_walk_run)
				result = ANIM_AGENT_FEMALE_WALK_NEW;
			else
				result = ANIM_AGENT_FEMALE_WALK;
		}
		else if (id == ANIM_AGENT_RUN)
		{
			// There is no old female run animation, so only override
			// in one case.
			if (use_new_walk_run)
				result = ANIM_AGENT_FEMALE_RUN_NEW;
		}
		else if (id == ANIM_AGENT_SIT)
		{
			result = ANIM_AGENT_SIT_FEMALE;
		}
	}
	else
	{
		// Male avatar.
		if (id == ANIM_AGENT_WALK)
		{
			if (use_new_walk_run)
				result = ANIM_AGENT_WALK_NEW;
		}
		else if (id == ANIM_AGENT_RUN)
		{
			if (use_new_walk_run)
				result = ANIM_AGENT_RUN_NEW;
		}
		// keeps in sync with setSex() related code (viewer controls sit's sex)
		else if (id == ANIM_AGENT_SIT_FEMALE)
		{
			result = ANIM_AGENT_SIT;
		}
	
	}

	return result;

}

//-----------------------------------------------------------------------------
// startMotion()
// id is the asset if of the animation to start
// time_offset is the offset into the animation at which to start playing
//-----------------------------------------------------------------------------
BOOL LLVOAvatar::startMotion(const LLUUID& id, F32 time_offset)
{
	LL_DEBUGS("Motion") << "motion requested " << id.asString() << " " << gAnimLibrary.animationName(id) << LL_ENDL;

	// <FS:Zi> Animation Overrider
	//LLUUID remap_id = remapMotionID(id, getSex());
	LLUUID remap_id;
	if (isSelf())
	{
		remap_id = AOEngine::getInstance()->override(id, true);
		if (remap_id.isNull())
		{
			remap_id = remapMotionID(id);
		}
		else
		{
			gAgent.sendAnimationRequest(remap_id, ANIM_REQUEST_START);

			// since we did an override, there is no need to do anything else,
			// specifically not the startMotion() part at the bottom of this function
			// See FIRE-29020
			return true;
		}
	}
	else
	{
		remap_id = remapMotionID(id);
	}
	// </FS:Zi> Animation Overrider

	if (remap_id != id)
	{
		LL_DEBUGS("Motion") << "motion resultant " << remap_id.asString() << " " << gAnimLibrary.animationName(remap_id) << LL_ENDL;
	}

	if (isSelf() && remap_id == ANIM_AGENT_AWAY)
	{
		gAgent.setAFK();
	}

	return LLCharacter::startMotion(remap_id, time_offset);
}

//-----------------------------------------------------------------------------
// stopMotion()
//-----------------------------------------------------------------------------
BOOL LLVOAvatar::stopMotion(const LLUUID& id, BOOL stop_immediate)
{
	LL_DEBUGS("Motion") << "Motion requested " << id.asString() << " " << gAnimLibrary.animationName(id) << LL_ENDL;

	// <FS:Zi> Animation Overrider
	//LLUUID remap_id = remapMotionID(id);
	LLUUID remap_id;
	if (isSelf())
	{
		remap_id = AOEngine::getInstance()->override(id, false);
		if (remap_id.isNull())
		{
			remap_id = remapMotionID(id);
		}
		else
		{
			gAgent.sendAnimationRequest(remap_id, ANIM_REQUEST_STOP);

			// since we did an override, there is no need to do anything else,
			// specifically not the stopMotion() part at the bottom of this function
			// See FIRE-29020
			return true;
		}
	}
	else
	{
		remap_id = remapMotionID(id);
	}
	// </FS:Zi> Animation Overrider
	
	if (remap_id != id)
	{
		LL_DEBUGS("Motion") << "motion resultant " << remap_id.asString() << " " << gAnimLibrary.animationName(remap_id) << LL_ENDL;
	}

	if (isSelf())
	{
		gAgent.onAnimStop(remap_id);
	}

	return LLCharacter::stopMotion(remap_id, stop_immediate);
}

//-----------------------------------------------------------------------------
// hasMotionFromSource()
//-----------------------------------------------------------------------------
// virtual
bool LLVOAvatar::hasMotionFromSource(const LLUUID& source_id)
{
	return false;
}

//-----------------------------------------------------------------------------
// stopMotionFromSource()
//-----------------------------------------------------------------------------
// virtual
void LLVOAvatar::stopMotionFromSource(const LLUUID& source_id)
{
}

//-----------------------------------------------------------------------------
// addDebugText()
//-----------------------------------------------------------------------------
void LLVOAvatar::addDebugText(const std::string& text)
{
	mDebugText.append(1, '\n');
	mDebugText.append(text);
}

//-----------------------------------------------------------------------------
// getID()
//-----------------------------------------------------------------------------
const LLUUID& LLVOAvatar::getID() const
{
	return mID;
}

//-----------------------------------------------------------------------------
// getJoint()
//-----------------------------------------------------------------------------
// RN: avatar joints are multi-rooted to include screen-based attachments
//<FS:ND> Query by JointKey rather than just a string, the key can be a U32 index for faster lookup
//LLJoint *LLVOAvatar::getJoint( const std::string &name )
LLJoint *LLVOAvatar::getJoint( const JointKey &name )
// </FS:ND>
{
	LL_PROFILE_ZONE_SCOPED_CATEGORY_AVATAR;
//<FS:ND> Query by JointKey rather than just a string, the key can be a U32 index for faster lookup
	//joint_map_t::iterator iter = mJointMap.find( name );

	//LLJoint* jointp = NULL;

	//if( iter == mJointMap.end() || iter->second == NULL )
	//{ //search for joint and cache found joint in lookup table
	//	if (mJointAliasMap.empty())
	//	{
	//		getJointAliases();
	//	}
	//	joint_alias_map_t::const_iterator alias_iter = mJointAliasMap.find(name);
	//	std::string canonical_name;
	//	if (alias_iter != mJointAliasMap.end())
	//	{
	//		canonical_name = alias_iter->second;
	//	}
	//	else
	//	{
	//		canonical_name = name;
	//	}
	//	jointp = mRoot->findJoint(canonical_name);
	//	mJointMap[name] = jointp;
	//}
	//else
	//{ //return cached pointer
	//	jointp = iter->second;
	//}

	joint_map_t::iterator iter = mJointMap.find( name.mKey );

	LLJoint* jointp = NULL;

	if (iter == mJointMap.end() || iter->second == NULL)
	{   //search for joint and cache found joint in lookup table
		if (mJointAliasMap.empty())
		{
			getJointAliases();
		}
		joint_alias_map_t::const_iterator alias_iter = mJointAliasMap.find(name.mName);
		std::string canonical_name;
		if (alias_iter != mJointAliasMap.end())
		{
			canonical_name = alias_iter->second;
		}
		else
		{
			canonical_name = name.mName;
		}
		jointp = mRoot->findJoint(canonical_name);
		mJointMap[name.mKey] = jointp;
	}
	else
	{   //return cached pointer
		jointp = iter->second;
	}
// </FS:ND>

#ifndef LL_RELEASE_FOR_DOWNLOAD
    if (jointp && jointp->getName()!="mScreen" && jointp->getName()!="mRoot")
    {
        llassert(getJoint(jointp->getJointNum())==jointp);
    }
#endif
	return jointp;
}

LLJoint *LLVOAvatar::getJoint( S32 joint_num )
{
    LLJoint *pJoint = NULL;
    if (joint_num >= 0)
    {
        if (joint_num < mNumBones)
        {
            pJoint = mSkeleton[joint_num];
        }
        else if (joint_num < mNumBones + mNumCollisionVolumes)
        {
            S32 collision_id = joint_num - mNumBones;
            pJoint = &mCollisionVolumes[collision_id];
        }
        else
        {
            // Attachment IDs start at 1
            S32 attachment_id = joint_num - (mNumBones + mNumCollisionVolumes) + 1;
            attachment_map_t::iterator iter = mAttachmentPoints.find(attachment_id);
            if (iter != mAttachmentPoints.end())
            {
                pJoint = iter->second;
            }
        }
    }
    
	llassert(!pJoint || pJoint->getJointNum() == joint_num);
    return pJoint;
}

//-----------------------------------------------------------------------------
// getRiggedMeshID
//
// If viewer object is a rigged mesh, set the mesh id and return true.
// Otherwise, null out the id and return false.
//-----------------------------------------------------------------------------
// static
bool LLVOAvatar::getRiggedMeshID(LLViewerObject* pVO, LLUUID& mesh_id)
{
	mesh_id.setNull();
	
	//If a VO has a skin that we'll reset the joint positions to their default
	if ( pVO && pVO->mDrawable )
	{
		LLVOVolume* pVObj = pVO->mDrawable->getVOVolume();
		if ( pVObj )
		{
			const LLMeshSkinInfo* pSkinData = pVObj->getSkinInfo();
			if (pSkinData 
				&& pSkinData->mJointNames.size() > JOINT_COUNT_REQUIRED_FOR_FULLRIG	// full rig
				&& pSkinData->mAlternateBindMatrix.size() > 0 )
					{				
						mesh_id = pSkinData->mMeshID;
						return true;
					}
		}
	}
	return false;
}

bool LLVOAvatar::jointIsRiggedTo(const LLJoint *joint) const
{
    if (joint)
	{
        const LLJointRiggingInfoTab& tab = mJointRiggingInfoTab;
        S32 joint_num = joint->getJointNum();
        if (joint_num < tab.size() && tab[joint_num].isRiggedTo())
            {
                return true;
            }
        }
    return false;
}

void LLVOAvatar::clearAttachmentOverrides()
{
    LLScopedContextString str("clearAttachmentOverrides " + getFullname());

    for (S32 i=0; i<LL_CHARACTER_MAX_ANIMATED_JOINTS; i++)
	{
        LLJoint *pJoint = getJoint(i);
        if (pJoint)
        {
			pJoint->clearAttachmentPosOverrides();
			pJoint->clearAttachmentScaleOverrides();
        }
	}

    if (mPelvisFixups.count()>0)
    {
        mPelvisFixups.clear();
        LLJoint* pJointPelvis = getJoint("mPelvis");
        if (pJointPelvis)
	{
			pJointPelvis->setPosition( LLVector3( 0.0f, 0.0f, 0.0f) );
        }
        postPelvisSetRecalc();	
	}

    mActiveOverrideMeshes.clear();
    onActiveOverrideMeshesChanged();
}

//-----------------------------------------------------------------------------
// rebuildAttachmentOverrides
//-----------------------------------------------------------------------------
void LLVOAvatar::rebuildAttachmentOverrides()
{
    LLScopedContextString str("rebuildAttachmentOverrides " + getFullname());

    LL_DEBUGS("AnimatedObjects") << "rebuilding" << LL_ENDL;
    dumpStack("AnimatedObjectsStack");
    
    clearAttachmentOverrides();

    // Handle the case that we're resetting the skeleton of an animated object.
    LLControlAvatar *control_av = dynamic_cast<LLControlAvatar*>(this);
    if (control_av)
	{
        LLVOVolume *volp = control_av->mRootVolp;
        if (volp)
        {
            LL_DEBUGS("Avatar") << volp->getID() << " adding attachment overrides for root vol, prim count " 
                                << (S32) (1+volp->numChildren()) << LL_ENDL;
            addAttachmentOverridesForObject(volp);
        }
    }

    // Attached objects
	for (attachment_map_t::iterator iter = mAttachmentPoints.begin();
		 iter != mAttachmentPoints.end();
		 ++iter)
	{
		LLViewerJointAttachment *attachment_pt = (*iter).second;
        if (attachment_pt)
        {
            for (LLViewerJointAttachment::attachedobjs_vec_t::iterator at_it = attachment_pt->mAttachedObjects.begin();
				 at_it != attachment_pt->mAttachedObjects.end(); ++at_it)
            {
                LLViewerObject *vo = at_it->get();
                // Attached animated objects affect joints in their control
                // avs, not the avs to which they are attached.
                if (vo && !vo->isAnimatedObject())
                {
                    addAttachmentOverridesForObject(vo);
                }
            }
        }
    }
}

//-----------------------------------------------------------------------------
// updateAttachmentOverrides
//
// This is intended to give the same results as
// rebuildAttachmentOverrides(), while avoiding redundant work.
// -----------------------------------------------------------------------------
void LLVOAvatar::updateAttachmentOverrides()
{
    LLScopedContextString str("updateAttachmentOverrides " + getFullname());

    LL_DEBUGS("AnimatedObjects") << "updating" << LL_ENDL;
    dumpStack("AnimatedObjectsStack");

    std::set<LLUUID> meshes_seen;
    
    // Handle the case that we're updating the skeleton of an animated object.
    LLControlAvatar *control_av = dynamic_cast<LLControlAvatar*>(this);
    if (control_av)
    {
        LLVOVolume *volp = control_av->mRootVolp;
        if (volp)
        {
            LL_DEBUGS("Avatar") << volp->getID() << " adding attachment overrides for root vol, prim count " 
                                << (S32) (1+volp->numChildren()) << LL_ENDL;
            addAttachmentOverridesForObject(volp, &meshes_seen);
        }
    }

    // Attached objects
	for (attachment_map_t::iterator iter = mAttachmentPoints.begin();
		 iter != mAttachmentPoints.end();
		 ++iter)
	{
		LLViewerJointAttachment *attachment_pt = (*iter).second;
        if (attachment_pt)
        {
            for (LLViewerJointAttachment::attachedobjs_vec_t::iterator at_it = attachment_pt->mAttachedObjects.begin();
				 at_it != attachment_pt->mAttachedObjects.end(); ++at_it)
            {
                LLViewerObject *vo = at_it->get();
                // Attached animated objects affect joints in their control
                // avs, not the avs to which they are attached.
                if (vo && !vo->isAnimatedObject())
                {
                    addAttachmentOverridesForObject(vo, &meshes_seen);
                }
            }
        }
    }
    // Remove meshes that are no longer present on the skeleton

	// have to work with a copy because removeAttachmentOverrides() will change mActiveOverrideMeshes.
    std::set<LLUUID> active_override_meshes = mActiveOverrideMeshes; 
    for (std::set<LLUUID>::iterator it = active_override_meshes.begin(); it != active_override_meshes.end(); ++it)
    {
        if (meshes_seen.find(*it) == meshes_seen.end())
        {
            removeAttachmentOverridesForObject(*it);
        }
    }


#ifdef ATTACHMENT_OVERRIDE_VALIDATION
    {
        std::vector<LLVector3OverrideMap> pos_overrides_by_joint;
        std::vector<LLVector3OverrideMap> scale_overrides_by_joint;
        LLVector3OverrideMap pelvis_fixups;

        // Capture snapshot of override state after update
        for (S32 joint_num = 0; joint_num < LL_CHARACTER_MAX_ANIMATED_JOINTS; joint_num++)
        {
            LLVector3OverrideMap pos_overrides;
            LLJoint *joint = getJoint(joint_num);
            if (joint)
            {
                pos_overrides_by_joint.push_back(joint->m_attachmentPosOverrides);
                scale_overrides_by_joint.push_back(joint->m_attachmentScaleOverrides);
            }
            else
            {
                // No joint, use default constructed empty maps
                pos_overrides_by_joint.push_back(LLVector3OverrideMap());
                scale_overrides_by_joint.push_back(LLVector3OverrideMap());
            }
        }
        pelvis_fixups = mPelvisFixups;
        //dumpArchetypeXML(getFullname() + "_paranoid_updated");

        // Rebuild and compare
        rebuildAttachmentOverrides();
        //dumpArchetypeXML(getFullname() + "_paranoid_rebuilt");
        bool mismatched = false;
        for (S32 joint_num = 0; joint_num < LL_CHARACTER_MAX_ANIMATED_JOINTS; joint_num++)
        {
            LLJoint *joint = getJoint(joint_num);
            if (joint)
            {
                if (pos_overrides_by_joint[joint_num] != joint->m_attachmentPosOverrides)
                {
                    mismatched = true;
                }
                if (scale_overrides_by_joint[joint_num] != joint->m_attachmentScaleOverrides)
                {
                    mismatched = true;
            }
        }
    }
        if (pelvis_fixups != mPelvisFixups)
        {
            mismatched = true;
        }
        if (mismatched)
        {
            LL_WARNS() << "MISMATCHED ATTACHMENT OVERRIDES" << LL_ENDL;
        }
    }
#endif
}

void LLVOAvatar::notifyAttachmentMeshLoaded()
{
    if (!isFullyLoaded())
    {
        // We just received mesh or skin info
        // Reset timer to wait for more potential meshes or changes
        mFullyLoadedTimer.reset();
    }
}

//-----------------------------------------------------------------------------
// addAttachmentOverridesForObject
//-----------------------------------------------------------------------------
void LLVOAvatar::addAttachmentOverridesForObject(LLViewerObject *vo, std::set<LLUUID>* meshes_seen, bool recursive)
{
    if (vo->getAvatar() != this && vo->getAvatarAncestor() != this)
	{
		LL_WARNS("Avatar") << "called with invalid avatar" << LL_ENDL;
        return;
	}

    LLScopedContextString str("addAttachmentOverridesForObject " + getFullname());

	if (getOverallAppearance() != AOA_NORMAL)
	{
		return;
	}
    
    LL_DEBUGS("AnimatedObjects") << "adding" << LL_ENDL;
    dumpStack("AnimatedObjectsStack");
    
	// Process all children
    if (recursive)
    {
	LLViewerObject::const_child_list_t& children = vo->getChildren();
	for (LLViewerObject::const_child_list_t::const_iterator it = children.begin();
		 it != children.end(); ++it)
	{
		LLViewerObject *childp = *it;
            addAttachmentOverridesForObject(childp, meshes_seen, true);
        }
	}

	LLVOVolume *vobj = dynamic_cast<LLVOVolume*>(vo);
	bool pelvisGotSet = false;

	if (!vobj)
	{
		return;
	}

	LLViewerObject *root_object = (LLViewerObject*)vobj->getRoot();
    LL_DEBUGS("AnimatedObjects") << "trying to add attachment overrides for root object " << root_object->getID() << " prim is " << vobj << LL_ENDL;
	if (vobj->isMesh() &&
		((vobj->getVolume() && !vobj->getVolume()->isMeshAssetLoaded()) || !gMeshRepo.meshRezEnabled()))
	{
        LL_DEBUGS("AnimatedObjects") << "failed to add attachment overrides for root object " << root_object->getID() << " mesh asset not loaded" << LL_ENDL;
		return;
	}
	const LLMeshSkinInfo*  pSkinData = vobj->getSkinInfo();

	if ( vobj && vobj->isMesh() && pSkinData )
	{
		const int bindCnt = pSkinData->mAlternateBindMatrix.size();								
        const int jointCnt = pSkinData->mJointNames.size();
        if ((bindCnt > 0) && (bindCnt != jointCnt))
        {
            LL_WARNS_ONCE() << "invalid mesh, bindCnt " << bindCnt << "!= jointCnt " << jointCnt << ", joint overrides will be ignored." << LL_ENDL;
        }
		if ((bindCnt > 0) && (bindCnt == jointCnt))
		{					
			const F32 pelvisZOffset = pSkinData->mPelvisOffset;
			const LLUUID& mesh_id = pSkinData->mMeshID;

            if (meshes_seen)
            {
                meshes_seen->insert(mesh_id);
            }
            bool mesh_overrides_loaded = (mActiveOverrideMeshes.find(mesh_id) != mActiveOverrideMeshes.end());
            if (mesh_overrides_loaded)
            {
                LL_DEBUGS("AnimatedObjects") << "skipping add attachment overrides for " << mesh_id 
                                             << " to root object " << root_object->getID()
                                             << ", already loaded"
                                             << LL_ENDL;
            }
            else
            {
                LL_DEBUGS("AnimatedObjects") << "adding attachment overrides for " << mesh_id 
                                             << " to root object " << root_object->getID() << LL_ENDL;
            }
			bool fullRig = (jointCnt>=JOINT_COUNT_REQUIRED_FOR_FULLRIG) ? true : false;								
			if ( fullRig && !mesh_overrides_loaded )
			{								
				for ( int i=0; i<jointCnt; ++i )
				{
//<FS:ND> Query by JointKey rather than just a string, the key can be a U32 index for faster lookup
//					std::string lookingForJoint = pSkinData->mJointNames[ i ].c_str();
					JointKey lookingForJoint  = pSkinData->mJointNames[ i ];
// </FS:ND>

					LLJoint* pJoint = getJoint( lookingForJoint );
					if (pJoint)
					{   									
						const LLVector3& jointPos = LLVector3(pSkinData->mAlternateBindMatrix[i].getTranslation());
                        if (pJoint->aboveJointPosThreshold(jointPos))
                        {
                            bool override_changed;
                            pJoint->addAttachmentPosOverride( jointPos, mesh_id, avString(), override_changed );
                            
                            if (override_changed)
                            {
                                //If joint is a pelvis then handle old/new pelvis to foot values
//<FS:ND> Query by JointKey rather than just a string, the key can be a U32 index for faster lookup
//                              if( lookingForJoint == "mPelvis" )
                                if( lookingForJoint.mName == "mPelvis" )
// </FS:ND>
                                {	
                                    pelvisGotSet = true;											
                                }										
                            }
                            if (pSkinData->mLockScaleIfJointPosition)
                            {
                                // Note that unlike positions, there's no threshold check here,
                                // just a lock at the default value.
                                pJoint->addAttachmentScaleOverride(pJoint->getDefaultScale(), mesh_id, avString());
                            }
                        }
					}										
				}																
				if (pelvisZOffset != 0.0F)
				{
                    F32 pelvis_fixup_before;
                    bool has_fixup_before =  hasPelvisFixup(pelvis_fixup_before);
					addPelvisFixup( pelvisZOffset, mesh_id );
					F32 pelvis_fixup_after;
                    hasPelvisFixup(pelvis_fixup_after); // Don't have to check bool here because we just added it...
                    if (!has_fixup_before || (pelvis_fixup_before != pelvis_fixup_after))
                    {
                        pelvisGotSet = true;											
                    }
                    
				}
                mActiveOverrideMeshes.insert(mesh_id);
                onActiveOverrideMeshesChanged();
			}							
		}
	}
    else
    {
        LL_DEBUGS("AnimatedObjects") << "failed to add attachment overrides for root object " << root_object->getID() << " not mesh or no pSkinData" << LL_ENDL;
    }
					
	//Rebuild body data if we altered joints/pelvis
	if ( pelvisGotSet ) 
	{
		postPelvisSetRecalc();
	}		
}

//-----------------------------------------------------------------------------
// getAttachmentOverrideNames
//-----------------------------------------------------------------------------
void LLVOAvatar::getAttachmentOverrideNames(std::set<std::string>& pos_names, std::set<std::string>& scale_names) const
{
    LLVector3 pos;
    LLVector3 scale;
    LLUUID mesh_id;

    // Bones
	for (avatar_joint_list_t::const_iterator iter = mSkeleton.begin();
         iter != mSkeleton.end(); ++iter)
	{
		const LLJoint* pJoint = (*iter);
		if (pJoint && pJoint->hasAttachmentPosOverride(pos,mesh_id))
		{
            pos_names.insert(pJoint->getName());
		}
		if (pJoint && pJoint->hasAttachmentScaleOverride(scale,mesh_id))
		{
            scale_names.insert(pJoint->getName());
		}
	}

    // Attachment points
	for (attachment_map_t::const_iterator iter = mAttachmentPoints.begin();
		 iter != mAttachmentPoints.end();
		 ++iter)
	{
		const LLViewerJointAttachment *attachment_pt = (*iter).second;
        if (attachment_pt && attachment_pt->hasAttachmentPosOverride(pos,mesh_id))
        {
            pos_names.insert(attachment_pt->getName());
        }
        // Attachment points don't have scales.
    }

}

//-----------------------------------------------------------------------------
// showAttachmentOverrides
//-----------------------------------------------------------------------------
void LLVOAvatar::showAttachmentOverrides(bool verbose) const
{
    std::set<std::string> pos_names, scale_names;
    getAttachmentOverrideNames(pos_names, scale_names);
    if (pos_names.size())
    {
        std::stringstream ss;
        std::copy(pos_names.begin(), pos_names.end(), std::ostream_iterator<std::string>(ss, ","));
        LL_INFOS() << getFullname() << " attachment positions defined for joints: " << ss.str() << "\n" << LL_ENDL;
    }
    else
    {
        LL_DEBUGS("Avatar") << getFullname() << " no attachment positions defined for any joints" << "\n" << LL_ENDL;
    }
    if (scale_names.size())
    {
        std::stringstream ss;
        std::copy(scale_names.begin(), scale_names.end(), std::ostream_iterator<std::string>(ss, ","));
        LL_INFOS() << getFullname() << " attachment scales defined for joints: " << ss.str() << "\n" << LL_ENDL;
    }
    else
    {
        LL_INFOS() << getFullname() << " no attachment scales defined for any joints" << "\n" << LL_ENDL;
    }

    if (!verbose)
    {
        return;
    }

    LLVector3 pos, scale;
    LLUUID mesh_id;
    S32 count = 0;

    // Bones
	for (avatar_joint_list_t::const_iterator iter = mSkeleton.begin();
         iter != mSkeleton.end(); ++iter)
	{
		const LLJoint* pJoint = (*iter);
		if (pJoint && pJoint->hasAttachmentPosOverride(pos,mesh_id))
		{
			pJoint->showAttachmentPosOverrides(getFullname());
            count++;
		}
		if (pJoint && pJoint->hasAttachmentScaleOverride(scale,mesh_id))
		{
			pJoint->showAttachmentScaleOverrides(getFullname());
            count++;
        }
	}

    // Attachment points
	for (attachment_map_t::const_iterator iter = mAttachmentPoints.begin();
		 iter != mAttachmentPoints.end();
		 ++iter)
	{
		const LLViewerJointAttachment *attachment_pt = (*iter).second;
        if (attachment_pt && attachment_pt->hasAttachmentPosOverride(pos,mesh_id))
        {
            attachment_pt->showAttachmentPosOverrides(getFullname());
            count++;
        }
    }

    if (count)
    {
        LL_DEBUGS("Avatar") << avString() << " end of pos, scale overrides" << LL_ENDL;
        LL_DEBUGS("Avatar") << "=================================" << LL_ENDL;
    }
}

//-----------------------------------------------------------------------------
// removeAttachmentOverridesForObject
//-----------------------------------------------------------------------------
void LLVOAvatar::removeAttachmentOverridesForObject(LLViewerObject *vo)
{
    if (vo->getAvatar() != this && vo->getAvatarAncestor() != this)
	{
		LL_WARNS("Avatar") << "called with invalid avatar" << LL_ENDL;
        return;
	}
		
	// Process all children
	LLViewerObject::const_child_list_t& children = vo->getChildren();
	for (LLViewerObject::const_child_list_t::const_iterator it = children.begin();
		 it != children.end(); ++it)
	{
		LLViewerObject *childp = *it;
		removeAttachmentOverridesForObject(childp);
	}

	// Process self.
	LLUUID mesh_id;
	if (getRiggedMeshID(vo,mesh_id))
	{
		removeAttachmentOverridesForObject(mesh_id);
	}
}

//-----------------------------------------------------------------------------
// removeAttachmentOverridesForObject
//-----------------------------------------------------------------------------
void LLVOAvatar::removeAttachmentOverridesForObject(const LLUUID& mesh_id)
{	
//<FS:ND> Query by JointKey rather than just a string, the key can be a U32 index for faster lookup
//	LLJoint* pJointPelvis = getJoint( "mPelvis" );
	LLJoint* pJointPelvis = getJoint( JointKey::construct( "mPelvis" ) );
// </FS:ND>

    const std::string av_string = avString();
    for (S32 joint_num = 0; joint_num < LL_CHARACTER_MAX_ANIMATED_JOINTS; joint_num++)
	{
        LLJoint *pJoint = getJoint(joint_num);
		if ( pJoint )
		{			
            bool dummy; // unused
			pJoint->removeAttachmentPosOverride(mesh_id, av_string, dummy);
			pJoint->removeAttachmentScaleOverride(mesh_id, av_string);
		}		
		if ( pJoint && pJoint == pJointPelvis)
		{
			removePelvisFixup( mesh_id );
			// SL-315
			pJoint->setPosition( LLVector3( 0.0f, 0.0f, 0.0f) );
		}		
	}	
		
	postPelvisSetRecalc();	

    mActiveOverrideMeshes.erase(mesh_id);
    onActiveOverrideMeshesChanged();
}
//-----------------------------------------------------------------------------
// getCharacterPosition()
//-----------------------------------------------------------------------------
LLVector3 LLVOAvatar::getCharacterPosition()
{
	if (mDrawable.notNull())
	{
		return mDrawable->getPositionAgent();
	}
	else
	{
		return getPositionAgent();
	}
}


//-----------------------------------------------------------------------------
// LLVOAvatar::getCharacterRotation()
//-----------------------------------------------------------------------------
LLQuaternion LLVOAvatar::getCharacterRotation()
{
	return getRotation();
}


//-----------------------------------------------------------------------------
// LLVOAvatar::getCharacterVelocity()
//-----------------------------------------------------------------------------
LLVector3 LLVOAvatar::getCharacterVelocity()
{
	return getVelocity() - mStepObjectVelocity;
}


//-----------------------------------------------------------------------------
// LLVOAvatar::getCharacterAngularVelocity()
//-----------------------------------------------------------------------------
LLVector3 LLVOAvatar::getCharacterAngularVelocity()
{
	return getAngularVelocity();
}

//-----------------------------------------------------------------------------
// LLVOAvatar::getGround()
//-----------------------------------------------------------------------------
void LLVOAvatar::getGround(const LLVector3 &in_pos_agent, LLVector3 &out_pos_agent, LLVector3 &outNorm)
{
	LLVector3d z_vec(0.0f, 0.0f, 1.0f);
	LLVector3d p0_global, p1_global;

	if (isUIAvatar())
	{
		outNorm.setVec(z_vec);
		out_pos_agent = in_pos_agent;
		return;
	}
	
	p0_global = gAgent.getPosGlobalFromAgent(in_pos_agent) + z_vec;
	p1_global = gAgent.getPosGlobalFromAgent(in_pos_agent) - z_vec;
	LLViewerObject *obj;
	LLVector3d out_pos_global;
	LLWorld::getInstance()->resolveStepHeightGlobal(this, p0_global, p1_global, out_pos_global, outNorm, &obj);
	out_pos_agent = gAgent.getPosAgentFromGlobal(out_pos_global);
}

//-----------------------------------------------------------------------------
// LLVOAvatar::getTimeDilation()
//-----------------------------------------------------------------------------
F32 LLVOAvatar::getTimeDilation()
{
	return mRegionp ? mRegionp->getTimeDilation() : 1.f;
}


//-----------------------------------------------------------------------------
// LLVOAvatar::getPixelArea()
//-----------------------------------------------------------------------------
F32 LLVOAvatar::getPixelArea() const
{
	if (isUIAvatar())
	{
		return 100000.f;
	}
	return mPixelArea;
}



//-----------------------------------------------------------------------------
// LLVOAvatar::getPosGlobalFromAgent()
//-----------------------------------------------------------------------------
LLVector3d	LLVOAvatar::getPosGlobalFromAgent(const LLVector3 &position)
{
	return gAgent.getPosGlobalFromAgent(position);
}

//-----------------------------------------------------------------------------
// getPosAgentFromGlobal()
//-----------------------------------------------------------------------------
LLVector3	LLVOAvatar::getPosAgentFromGlobal(const LLVector3d &position)
{
	return gAgent.getPosAgentFromGlobal(position);
}


//-----------------------------------------------------------------------------
// requestStopMotion()
//-----------------------------------------------------------------------------
// virtual
void LLVOAvatar::requestStopMotion( LLMotion* motion )
{
	// Only agent avatars should handle the stop motion notifications.
}

//-----------------------------------------------------------------------------
// loadSkeletonNode(): loads <skeleton> node from XML tree
//-----------------------------------------------------------------------------
//virtual
BOOL LLVOAvatar::loadSkeletonNode ()
{
	if (!LLAvatarAppearance::loadSkeletonNode())
	{
		return FALSE;
	}
	
    bool ignore_hud_joints = false;
    initAttachmentPoints(ignore_hud_joints);

	return TRUE;
}

//-----------------------------------------------------------------------------
// initAttachmentPoints(): creates attachment points if needed, sets state based on avatar_lad.xml. 
//-----------------------------------------------------------------------------
void LLVOAvatar::initAttachmentPoints(bool ignore_hud_joints)
{
    LLAvatarXmlInfo::attachment_info_list_t::iterator iter;
    for (iter = sAvatarXmlInfo->mAttachmentInfoList.begin();
         iter != sAvatarXmlInfo->mAttachmentInfoList.end(); 
         ++iter)
    {
        LLAvatarXmlInfo::LLAvatarAttachmentInfo *info = *iter;
        if (info->mIsHUDAttachment && (!isSelf() || ignore_hud_joints))
        {
		    //don't process hud joint for other avatars.
            continue;
        }

        S32 attachmentID = info->mAttachmentID;
        if (attachmentID < 1 || attachmentID > 255)
        {
            LL_WARNS() << "Attachment point out of range [1-255]: " << attachmentID << " on attachment point " << info->mName << LL_ENDL;
            continue;
        }

        LLViewerJointAttachment* attachment = NULL;
        bool newly_created = false;
        if (mAttachmentPoints.find(attachmentID) == mAttachmentPoints.end())
        {
            attachment = new LLViewerJointAttachment();
            newly_created = true;
        }
        else
        {
            attachment = mAttachmentPoints[attachmentID];
        }

        attachment->setName(info->mName);

//<FS:ND> Query by JointKey rather than just a string, the key can be a U32 index for faster lookup
//		LLJoint *parent_joint = getJoint(info->mJointName);
		LLJoint *parent_joint = getJoint( JointKey::construct( info->mJointName ) );
// </FS:ND>

        if (!parent_joint)
        {
            // If the intended parent for attachment point is unavailable, avatar_lad.xml is corrupt.
            LL_WARNS() << "No parent joint by name " << info->mJointName << " found for attachment point " << info->mName << LL_ENDL;
            LL_ERRS() << "Invalid avatar_lad.xml file" << LL_ENDL;
        }

        if (info->mHasPosition)
        {
            attachment->setOriginalPosition(info->mPosition);
            attachment->setDefaultPosition(info->mPosition);
        }
			
        if (info->mHasRotation)
        {
            LLQuaternion rotation;
            rotation.setQuat(info->mRotationEuler.mV[VX] * DEG_TO_RAD,
                             info->mRotationEuler.mV[VY] * DEG_TO_RAD,
                             info->mRotationEuler.mV[VZ] * DEG_TO_RAD);
            attachment->setRotation(rotation);
        }

        int group = info->mGroup;
        if (group >= 0)
        {
            if (group < 0 || group > 9)
            {
                LL_WARNS() << "Invalid group number (" << group << ") for attachment point " << info->mName << LL_ENDL;
            }
            else
            {
                attachment->setGroup(group);
            }
        }

        attachment->setPieSlice(info->mPieMenuSlice);
        attachment->setVisibleInFirstPerson(info->mVisibleFirstPerson);
        attachment->setIsHUDAttachment(info->mIsHUDAttachment);
        // attachment can potentially be animated, needs a number.
        attachment->setJointNum(mNumBones + mNumCollisionVolumes + attachmentID - 1);

        if (newly_created)
        {
            mAttachmentPoints[attachmentID] = attachment;
            
            // now add attachment joint
            parent_joint->addChild(attachment);
        }
    }
}

//-----------------------------------------------------------------------------
// updateVisualParams()
//-----------------------------------------------------------------------------
void LLVOAvatar::updateVisualParams()
{
	ESex avatar_sex = (getVisualParamWeight("male") > 0.5f) ? SEX_MALE : SEX_FEMALE;
	if (getSex() != avatar_sex)
	{
		if (mIsSitting && findMotion(avatar_sex == SEX_MALE ? ANIM_AGENT_SIT_FEMALE : ANIM_AGENT_SIT) != NULL)
		{
			// In some cases of gender change server changes sit motion with motion message,
			// but in case of some avatars (legacy?) there is no update from server side,
			// likely because server doesn't know about difference between motions
			// (female and male sit ids are same server side, so it is likely unaware that it
			// need to send update)
			// Make sure motion is up to date
			stopMotion(ANIM_AGENT_SIT);
			setSex(avatar_sex);
			startMotion(ANIM_AGENT_SIT);
		}
		else
		{
			setSex(avatar_sex);
		}
	}

	LLCharacter::updateVisualParams();

	if (mLastSkeletonSerialNum != mSkeletonSerialNum)
	{
		computeBodySize();
		mLastSkeletonSerialNum = mSkeletonSerialNum;
		mRoot->updateWorldMatrixChildren();
	}

	dirtyMesh();
	updateHeadOffset();
}
//-----------------------------------------------------------------------------
// isActive()
//-----------------------------------------------------------------------------
BOOL LLVOAvatar::isActive() const
{
	return TRUE;
}

//-----------------------------------------------------------------------------
// setPixelAreaAndAngle()
//-----------------------------------------------------------------------------
void LLVOAvatar::setPixelAreaAndAngle(LLAgent &agent)
{
	if (mDrawable.isNull())
	{
		return;
	}

	const LLVector4a* ext = mDrawable->getSpatialExtents();
	LLVector4a center;
	center.setAdd(ext[1], ext[0]);
	center.mul(0.5f);
	LLVector4a size;
	size.setSub(ext[1], ext[0]);
	size.mul(0.5f);

	mImpostorPixelArea = LLPipeline::calcPixelArea(center, size, *LLViewerCamera::getInstance());

	F32 range = mDrawable->mDistanceWRTCamera;

	if (range < 0.001f)		// range == zero
	{
		mAppAngle = 180.f;
	}
	else
	{
		F32 radius = size.getLength3().getF32();
		mAppAngle = (F32) atan2( radius, range) * RAD_TO_DEG;
	}

	// We always want to look good to ourselves
	if( isSelf() )
	{
		mPixelArea = llmax( mPixelArea, F32(getTexImageSize() / 16) );
	}
}

//-----------------------------------------------------------------------------
// updateJointLODs()
//-----------------------------------------------------------------------------
BOOL LLVOAvatar::updateJointLODs()
{
	const F32 MAX_PIXEL_AREA = 100000000.f;
	F32 lod_factor = (sLODFactor * AVATAR_LOD_TWEAK_RANGE + (1.f - AVATAR_LOD_TWEAK_RANGE));
	F32 avatar_num_min_factor = clamp_rescale(sLODFactor, 0.f, 1.f, 0.25f, 0.6f);
	F32 avatar_num_factor = clamp_rescale((F32)sNumVisibleAvatars, 8, 25, 1.f, avatar_num_min_factor);
	F32 area_scale = 0.16f;

		if (isSelf())
		{
			if(gAgentCamera.cameraCustomizeAvatar() || gAgentCamera.cameraMouselook())
			{
				mAdjustedPixelArea = MAX_PIXEL_AREA;
			}
			else
			{
				mAdjustedPixelArea = mPixelArea*area_scale;
			}
		}
		else if (mIsDummy)
		{
			mAdjustedPixelArea = MAX_PIXEL_AREA;
		}
		else
		{
			// reported avatar pixel area is dependent on avatar render load, based on number of visible avatars
			mAdjustedPixelArea = (F32)mPixelArea * area_scale * lod_factor * lod_factor * avatar_num_factor * avatar_num_factor;
		}

		// now select meshes to render based on adjusted pixel area
		LLViewerJoint* root = dynamic_cast<LLViewerJoint*>(mRoot);
		BOOL res = FALSE;
		if (root)
		{
			res = root->updateLOD(mAdjustedPixelArea, TRUE);
		}
 		if (res)
		{
			sNumLODChangesThisFrame++;
			dirtyMesh(2);
			return TRUE;
		}

	return FALSE;
}

//-----------------------------------------------------------------------------
// createDrawable()
//-----------------------------------------------------------------------------
LLDrawable *LLVOAvatar::createDrawable(LLPipeline *pipeline)
{
	pipeline->allocDrawable(this);
	mDrawable->setLit(FALSE);

	LLDrawPoolAvatar *poolp = (LLDrawPoolAvatar*)gPipeline.getPool(mIsControlAvatar ? LLDrawPool::POOL_CONTROL_AV : LLDrawPool::POOL_AVATAR);

	// Only a single face (one per avatar)
	//this face will be splitted into several if its vertex buffer is too long.
	mDrawable->setState(LLDrawable::ACTIVE);
	mDrawable->addFace(poolp, NULL);
	mDrawable->setRenderType(mIsControlAvatar ? LLPipeline::RENDER_TYPE_CONTROL_AV : LLPipeline::RENDER_TYPE_AVATAR);
	
	mNumInitFaces = mDrawable->getNumFaces() ;

	dirtyMesh(2);
	return mDrawable;
}


void LLVOAvatar::updateGL()
{
	if (mMeshTexturesDirty)
	{
		LL_PROFILE_ZONE_SCOPED_CATEGORY_AVATAR
		updateMeshTextures();
		mMeshTexturesDirty = FALSE;
	}
}

//-----------------------------------------------------------------------------
// updateGeometry()
//-----------------------------------------------------------------------------
BOOL LLVOAvatar::updateGeometry(LLDrawable *drawable)
{
    LL_PROFILE_ZONE_SCOPED_CATEGORY_AVATAR;
	if (!(gPipeline.hasRenderType(mIsControlAvatar ? LLPipeline::RENDER_TYPE_CONTROL_AV : LLPipeline::RENDER_TYPE_AVATAR)))
	{
		return TRUE;
	}
	
	if (!mMeshValid)
	{
		return TRUE;
	}

	if (!drawable)
	{
		LL_ERRS() << "LLVOAvatar::updateGeometry() called with NULL drawable" << LL_ENDL;
	}

	return TRUE;
}

//-----------------------------------------------------------------------------
// updateSexDependentLayerSets()
//-----------------------------------------------------------------------------
// <FS:Ansariel> [Legacy Bake]
//void LLVOAvatar::updateSexDependentLayerSets()
//{
//	invalidateComposite( mBakedTextureDatas[BAKED_HEAD].mTexLayerSet);
//	invalidateComposite( mBakedTextureDatas[BAKED_UPPER].mTexLayerSet);
//	invalidateComposite( mBakedTextureDatas[BAKED_LOWER].mTexLayerSet);
//}
void LLVOAvatar::updateSexDependentLayerSets(BOOL upload_bake)
{
	invalidateComposite( mBakedTextureDatas[BAKED_HEAD].mTexLayerSet, upload_bake);
	invalidateComposite( mBakedTextureDatas[BAKED_UPPER].mTexLayerSet, upload_bake);
	invalidateComposite( mBakedTextureDatas[BAKED_LOWER].mTexLayerSet, upload_bake);
}
// </FS:Ansariel> [Legacy Bake]

//-----------------------------------------------------------------------------
// dirtyMesh()
//-----------------------------------------------------------------------------
void LLVOAvatar::dirtyMesh()
{
	dirtyMesh(1);
}
void LLVOAvatar::dirtyMesh(S32 priority)
{
	mDirtyMesh = llmax(mDirtyMesh, priority);
}

//-----------------------------------------------------------------------------
// getViewerJoint()
//-----------------------------------------------------------------------------
LLViewerJoint*	LLVOAvatar::getViewerJoint(S32 idx)
{
	return dynamic_cast<LLViewerJoint*>(mMeshLOD[idx]);
}

//-----------------------------------------------------------------------------
// hideHair()
//-----------------------------------------------------------------------------
void LLVOAvatar::hideHair()
{
    mMeshLOD[MESH_ID_HAIR]->setVisible(FALSE, TRUE);
}

//-----------------------------------------------------------------------------
// hideSkirt()
//-----------------------------------------------------------------------------
void LLVOAvatar::hideSkirt()
{
	mMeshLOD[MESH_ID_SKIRT]->setVisible(FALSE, TRUE);
}

BOOL LLVOAvatar::setParent(LLViewerObject* parent)
{
	BOOL ret ;
	if (parent == NULL)
	{
		getOffObject();
		ret = LLViewerObject::setParent(parent);
		if (isSelf())
		{
			gAgentCamera.resetCamera();
		}
	}
	else
	{
		ret = LLViewerObject::setParent(parent);
		if(ret)
		{
			sitOnObject(parent);
		}
	}
	return ret ;
}

void LLVOAvatar::addChild(LLViewerObject *childp)
{
	childp->extractAttachmentItemID(); // find the inventory item this object is associated with.
	if (isSelf())
	{
	    const LLUUID& item_id = childp->getAttachmentItemID();
		LLViewerInventoryItem *item = gInventory.getItem(item_id);
		LL_DEBUGS("Avatar") << "ATT attachment child added " << (item ? item->getName() : "UNKNOWN") << " id " << item_id << LL_ENDL;

	}

	LLViewerObject::addChild(childp);
	if (childp->mDrawable)
	{
		if (!attachObject(childp))
		{
			LL_WARNS() << "ATT addChild() failed for " 
					<< childp->getID()
					<< " item " << childp->getAttachmentItemID()
					<< LL_ENDL;
			// MAINT-3312 backout
			// mPendingAttachment.push_back(childp);
		}
	}
	else
	{
		mPendingAttachment.push_back(childp);
	}
}

void LLVOAvatar::removeChild(LLViewerObject *childp)
{
	LLViewerObject::removeChild(childp);
	if (!detachObject(childp))
	{
		LL_WARNS() << "Calling detach on non-attached object " << LL_ENDL;
	}
}

LLViewerJointAttachment* LLVOAvatar::getTargetAttachmentPoint(LLViewerObject* viewer_object)
{
	S32 attachmentID = ATTACHMENT_ID_FROM_STATE(viewer_object->getAttachmentState());

	// This should never happen unless the server didn't process the attachment point
	// correctly, but putting this check in here to be safe.
	if (attachmentID & ATTACHMENT_ADD)
	{
		LL_WARNS() << "Got an attachment with ATTACHMENT_ADD mask, removing ( attach pt:" << attachmentID << " )" << LL_ENDL;
		attachmentID &= ~ATTACHMENT_ADD;
	}
	
	LLViewerJointAttachment* attachment = get_if_there(mAttachmentPoints, attachmentID, (LLViewerJointAttachment*)NULL);

	if (!attachment)
	{
		if(attachmentID != 127)
		{
		LL_WARNS() << "Object attachment point invalid: " << attachmentID 
			<< " trying to use 1 (chest)"
			<< LL_ENDL;
		}
		attachment = get_if_there(mAttachmentPoints, 1, (LLViewerJointAttachment*)NULL); // Arbitrary using 1 (chest)
		if (attachment)
		{
			LL_WARNS() << "Object attachment point invalid: " << attachmentID 
				<< " on object " << viewer_object->getID()
				<< " attachment item " << viewer_object->getAttachmentItemID()
				<< " falling back to 1 (chest)"
				<< LL_ENDL;
		}
		else
		{
			LL_WARNS() << "Object attachment point invalid: " << attachmentID 
				<< " on object " << viewer_object->getID()
				<< " attachment item " << viewer_object->getAttachmentItemID()
				<< "Unable to use fallback attachment point 1 (chest)"
				<< LL_ENDL;
		}
	}

	return attachment;
}

//-----------------------------------------------------------------------------
// attachObject()
//-----------------------------------------------------------------------------
const LLViewerJointAttachment *LLVOAvatar::attachObject(LLViewerObject *viewer_object)
{
	if (isSelf())
	{
		const LLUUID& item_id = viewer_object->getAttachmentItemID();
		LLViewerInventoryItem *item = gInventory.getItem(item_id);
		LL_DEBUGS("Avatar") << "ATT attaching object "
							<< (item ? item->getName() : "UNKNOWN") << " id " << item_id << LL_ENDL;	
	}
	LLViewerJointAttachment* attachment = getTargetAttachmentPoint(viewer_object);

	if (!attachment || !attachment->addObject(viewer_object))
	{
		const LLUUID& item_id = viewer_object->getAttachmentItemID();
		LLViewerInventoryItem *item = gInventory.getItem(item_id);
		LL_WARNS("Avatar") << "ATT attach failed "
						   << (item ? item->getName() : "UNKNOWN") << " id " << item_id << LL_ENDL;	
		return 0;
	}

    if (!viewer_object->isAnimatedObject())
    {
        updateAttachmentOverrides();
    }

	updateVisualComplexity();

	if (viewer_object->isSelected())
	{
		LLSelectMgr::getInstance()->updateSelectionCenter();
		LLSelectMgr::getInstance()->updatePointAt();
	}

	viewer_object->refreshBakeTexture();


	LLViewerObject::const_child_list_t& child_list = viewer_object->getChildren();
	for (LLViewerObject::child_list_t::const_iterator iter = child_list.begin();
		iter != child_list.end(); ++iter)
	{
		LLViewerObject* objectp = *iter;
		if (objectp)
		{
			objectp->refreshBakeTexture();
		}
	}

	updateMeshVisibility();

	return attachment;
}

//-----------------------------------------------------------------------------
// getNumAttachments()
//-----------------------------------------------------------------------------
U32 LLVOAvatar::getNumAttachments() const
{
	U32 num_attachments = 0;
	for (attachment_map_t::const_iterator iter = mAttachmentPoints.begin();
		 iter != mAttachmentPoints.end();
		 ++iter)
	{
		const LLViewerJointAttachment *attachment_pt = (*iter).second;
		// <FS:Ansariel> Possible crash fix
		if (!attachment_pt)
		{
			continue;
		}
		// </FS:Ansariel>
		num_attachments += attachment_pt->getNumObjects();
	}
	return num_attachments;
}

//-----------------------------------------------------------------------------
// getMaxAttachments()
//-----------------------------------------------------------------------------
S32 LLVOAvatar::getMaxAttachments() const
{
	return LLAgentBenefitsMgr::current().getAttachmentLimit();
}

//-----------------------------------------------------------------------------
// canAttachMoreObjects()
// Returns true if we can attach <n> more objects.
//-----------------------------------------------------------------------------
BOOL LLVOAvatar::canAttachMoreObjects(U32 n) const
{
	return (getNumAttachments() + n) <= getMaxAttachments();
}

//-----------------------------------------------------------------------------
// getNumAnimatedObjectAttachments()
//-----------------------------------------------------------------------------
U32 LLVOAvatar::getNumAnimatedObjectAttachments() const
{
	U32 num_attachments = 0;
	for (attachment_map_t::const_iterator iter = mAttachmentPoints.begin();
		 iter != mAttachmentPoints.end();
		 ++iter)
	{
		const LLViewerJointAttachment *attachment_pt = (*iter).second;
		num_attachments += attachment_pt->getNumAnimatedObjects();
	}
	return num_attachments;
}

//-----------------------------------------------------------------------------
// getMaxAnimatedObjectAttachments()
// Gets from simulator feature if available, otherwise 0.
//-----------------------------------------------------------------------------
S32 LLVOAvatar::getMaxAnimatedObjectAttachments() const
{
	return LLAgentBenefitsMgr::current().getAnimatedObjectLimit();
}

//-----------------------------------------------------------------------------
// canAttachMoreAnimatedObjects()
// Returns true if we can attach <n> more animated objects.
//-----------------------------------------------------------------------------
BOOL LLVOAvatar::canAttachMoreAnimatedObjects(U32 n) const
{
	return (getNumAnimatedObjectAttachments() + n) <= getMaxAnimatedObjectAttachments();
}

//-----------------------------------------------------------------------------
// lazyAttach()
//-----------------------------------------------------------------------------
void LLVOAvatar::lazyAttach()
{
	std::vector<LLPointer<LLViewerObject> > still_pending;
	
	for (U32 i = 0; i < mPendingAttachment.size(); i++)
	{
		LLPointer<LLViewerObject> cur_attachment = mPendingAttachment[i];
		// Object might have died while we were waiting for drawable
		if (!cur_attachment->isDead())
		{
			if (cur_attachment->mDrawable)
			{
				if (isSelf())
				{
					const LLUUID& item_id = cur_attachment->getAttachmentItemID();
					LLViewerInventoryItem *item = gInventory.getItem(item_id);
					LL_DEBUGS("Avatar") << "ATT attaching object "
						<< (item ? item->getName() : "UNKNOWN") << " id " << item_id << LL_ENDL;
				}
				if (!attachObject(cur_attachment))
				{	// Drop it
					LL_WARNS() << "attachObject() failed for "
						<< cur_attachment->getID()
						<< " item " << cur_attachment->getAttachmentItemID()
						<< LL_ENDL;
					// MAINT-3312 backout
					//still_pending.push_back(cur_attachment);
				}
			}
			else
			{
				still_pending.push_back(cur_attachment);
			}
		}
	}

	mPendingAttachment = still_pending;
}

void LLVOAvatar::resetHUDAttachments()
{

	for (attachment_map_t::iterator iter = mAttachmentPoints.begin(); 
		 iter != mAttachmentPoints.end();
		 ++iter)
	{
		LLViewerJointAttachment* attachment = iter->second;
		// <FS:Ansariel> Fix possible crash
		//if (attachment->getIsHUDAttachment())
		if (attachment && attachment->getIsHUDAttachment())
		// </FS:Ansariel>
		{
			for (LLViewerJointAttachment::attachedobjs_vec_t::iterator attachment_iter = attachment->mAttachedObjects.begin();
				 attachment_iter != attachment->mAttachedObjects.end();
				 ++attachment_iter)
			{
				const LLViewerObject* attached_object = attachment_iter->get();
				if (attached_object && attached_object->mDrawable.notNull())
				{
					gPipeline.markMoved(attached_object->mDrawable);
				}
			}
		}
	}
}

void LLVOAvatar::rebuildRiggedAttachments( void )
{
	for ( attachment_map_t::iterator iter = mAttachmentPoints.begin(); iter != mAttachmentPoints.end(); ++iter )
	{
		LLViewerJointAttachment* pAttachment = iter->second;

		// <FS:Ansariel> Possible crash fix
		if (!pAttachment)
		{
			continue;
		}
		// </FS:Ansariel>

		LLViewerJointAttachment::attachedobjs_vec_t::iterator attachmentIterEnd = pAttachment->mAttachedObjects.end();
		
		for ( LLViewerJointAttachment::attachedobjs_vec_t::iterator attachmentIter = pAttachment->mAttachedObjects.begin();
			 attachmentIter != attachmentIterEnd; ++attachmentIter)
		{
			const LLViewerObject* pAttachedObject =  *attachmentIter;
			if ( pAttachment && pAttachedObject->mDrawable.notNull() )
			{
				gPipeline.markRebuild(pAttachedObject->mDrawable);
			}
		}
	}
}
//-----------------------------------------------------------------------------
// cleanupAttachedMesh()
//-----------------------------------------------------------------------------
void LLVOAvatar::cleanupAttachedMesh( LLViewerObject* pVO )
{
	LLUUID mesh_id;
	if (getRiggedMeshID(pVO, mesh_id))
	{
        // FIXME this seems like an odd place for this code.
		if ( gAgentCamera.cameraCustomizeAvatar() )
		{
			gAgent.unpauseAnimation();
			//Still want to refocus on head bone
			gAgentCamera.changeCameraToCustomizeAvatar();
		}
	}
}

//-----------------------------------------------------------------------------
// detachObject()
//-----------------------------------------------------------------------------
BOOL LLVOAvatar::detachObject(LLViewerObject *viewer_object)
{
	for (attachment_map_t::iterator iter = mAttachmentPoints.begin(); 
		 iter != mAttachmentPoints.end();
		 ++iter)
	{
		LLViewerJointAttachment* attachment = iter->second;
		
		// <FS:Ansariel> Possible crash fix
		//if (attachment->isObjectAttached(viewer_object))
		if (attachment && attachment->isObjectAttached(viewer_object))
		// </FS:Ansariel>
		{
            updateVisualComplexity();
            bool is_animated_object = viewer_object->isAnimatedObject();
			cleanupAttachedMesh(viewer_object);

			attachment->removeObject(viewer_object);
            if (!is_animated_object)
            {
                updateAttachmentOverrides();
            }
			viewer_object->refreshBakeTexture();
		
			LLViewerObject::const_child_list_t& child_list = viewer_object->getChildren();
			for (LLViewerObject::child_list_t::const_iterator iter1 = child_list.begin();
				iter1 != child_list.end(); ++iter1)
			{
				LLViewerObject* objectp = *iter1;
				if (objectp)
            {
					objectp->refreshBakeTexture();
				}
            }

			updateMeshVisibility();

			LL_DEBUGS() << "Detaching object " << viewer_object->mID << " from " << attachment->getName() << LL_ENDL;
			return TRUE;
		}
	}

	std::vector<LLPointer<LLViewerObject> >::iterator iter = std::find(mPendingAttachment.begin(), mPendingAttachment.end(), viewer_object);
	if (iter != mPendingAttachment.end())
	{
		mPendingAttachment.erase(iter);
		return TRUE;
	}
	
	return FALSE;
}

//-----------------------------------------------------------------------------
// sitDown()
//-----------------------------------------------------------------------------
void LLVOAvatar::sitDown(BOOL bSitting)
{
	mIsSitting = bSitting;
	if (isSelf())
	{
		// Update Movement Controls according to own Sitting mode
		LLFloaterMove::setSittingMode(bSitting);

// [RLVa:KB] - Checked: 2010-08-29 (RLVa-1.2.1c) | Modified: RLVa-1.2.1c
		if (rlv_handler_t::isEnabled())
		{
			gRlvHandler.onSitOrStand(bSitting);
		}
// [/RLVa:KB]

		// <FS:PP> Refresh movelock position after sitting down to prevent pulling avatar back to previous one after standing up
		if (bSitting && gSavedPerAccountSettings.getBOOL("UseMoveLock") && gSavedPerAccountSettings.getBOOL("RelockMoveLockAfterMovement"))
		{
			FSLSLBridge::instance().viewerToLSL("UseMoveLock|1|noreport");
		}
		// </FS:PP>
	}
}

//-----------------------------------------------------------------------------
// sitOnObject()
//-----------------------------------------------------------------------------
void LLVOAvatar::sitOnObject(LLViewerObject *sit_object)
{
	if (isSelf())
	{
		// Might be first sit
		//LLFirstUse::useSit();

		gAgent.setFlying(FALSE);
		gAgentCamera.setThirdPersonHeadOffset(LLVector3::zero);
		//interpolate to new camera position
		gAgentCamera.startCameraAnimation();
		// make sure we are not trying to autopilot
		gAgent.stopAutoPilot();
		gAgentCamera.setupSitCamera();
		if (gAgentCamera.getForceMouselook())
		{
			gAgentCamera.changeCameraToMouselook();
		}

        if (gAgentCamera.getFocusOnAvatar() && LLToolMgr::getInstance()->inEdit())
        {
            LLSelectNode* node = LLSelectMgr::getInstance()->getSelection()->getFirstRootNode();
            if (node && node->mValid)
            {
                LLViewerObject* root_object = node->getObject();
                if (root_object == sit_object)
                {
                    LLFloaterTools::sPreviousFocusOnAvatar = true;
                }
            }
        }

		// <FS:KC> revoke perms on sit
		U32 revoke_on = gSavedSettings.getU32("FSRevokePerms");
		if ((revoke_on == 1 || revoke_on == 3) && !sit_object->permYouOwner())
		{
			revokePermissionsOnObject(sit_object);
		}
		// </FS:KC>
	}

	if (mDrawable.isNull())
	{
		return;
	}
	LLQuaternion inv_obj_rot = ~sit_object->getRenderRotation();
	LLVector3 obj_pos = sit_object->getRenderPosition();

	LLVector3 rel_pos = getRenderPosition() - obj_pos;
	rel_pos.rotVec(inv_obj_rot);

	mDrawable->mXform.setPosition(rel_pos);
	mDrawable->mXform.setRotation(mDrawable->getWorldRotation() * inv_obj_rot);

	gPipeline.markMoved(mDrawable, TRUE);
	// Notice that removing sitDown() from here causes avatars sitting on
	// objects to be not rendered for new arrivals. See EXT-6835 and EXT-1655.
	sitDown(TRUE);
	mRoot->getXform()->setParent(&sit_object->mDrawable->mXform); // LLVOAvatar::sitOnObject
	// SL-315
	mRoot->setPosition(getPosition());
	mRoot->updateWorldMatrixChildren();

	stopMotion(ANIM_AGENT_BODY_NOISE);
	
	gAgentCamera.setInitSitRot(gAgent.getFrameAgent().getQuaternion());
}

//-----------------------------------------------------------------------------
// getOffObject()
//-----------------------------------------------------------------------------
void LLVOAvatar::getOffObject()
{
	if (mDrawable.isNull())
	{
		return;
	}

	LLViewerObject* sit_object = (LLViewerObject*)getParent();

	if (sit_object)
	{
		stopMotionFromSource(sit_object->getID());
		LLFollowCamMgr::getInstance()->setCameraActive(sit_object->getID(), FALSE);

		LLViewerObject::const_child_list_t& child_list = sit_object->getChildren();
		for (LLViewerObject::child_list_t::const_iterator iter = child_list.begin();
			 iter != child_list.end(); ++iter)
		{
			LLViewerObject* child_objectp = *iter;

			stopMotionFromSource(child_objectp->getID());
			LLFollowCamMgr::getInstance()->setCameraActive(child_objectp->getID(), FALSE);
		}
	}

	// assumes that transform will not be updated with drawable still having a parent
	// or that drawable had no parent from the start
	LLVector3 cur_position_world = mDrawable->getWorldPosition();
	LLQuaternion cur_rotation_world = mDrawable->getWorldRotation();

	if (mLastRootPos.length() >= MAX_STANDOFF_FROM_ORIGIN
		&& (cur_position_world.length() < MAX_STANDOFF_FROM_ORIGIN
			|| dist_vec(cur_position_world, mLastRootPos) > MAX_STANDOFF_DISTANCE_CHANGE))
	{
		// Most likely drawable got updated too early or some updates were missed - we got relative position to non-existing parent
		// restore coordinates from cache
		cur_position_world = mLastRootPos;
	}

	// set *local* position based on last *world* position, since we're unparenting the avatar
	mDrawable->mXform.setPosition(cur_position_world);
	mDrawable->mXform.setRotation(cur_rotation_world);	
	
	gPipeline.markMoved(mDrawable, TRUE);

	sitDown(FALSE);

	mRoot->getXform()->setParent(NULL); // LLVOAvatar::getOffObject
	// SL-315
	mRoot->setPosition(cur_position_world);
	mRoot->setRotation(cur_rotation_world);
	mRoot->getXform()->update();

    if (mEnableDefaultMotions)
    {
	startMotion(ANIM_AGENT_BODY_NOISE);
    }

	if (isSelf())
	{
		LLQuaternion av_rot = gAgent.getFrameAgent().getQuaternion();
		LLQuaternion obj_rot = sit_object ? sit_object->getRenderRotation() : LLQuaternion::DEFAULT;
		av_rot = av_rot * obj_rot;
		LLVector3 at_axis = LLVector3::x_axis;
		at_axis = at_axis * av_rot;
		at_axis.mV[VZ] = 0.f;
		at_axis.normalize();
		gAgent.resetAxes(at_axis);
		gAgentCamera.setThirdPersonHeadOffset(LLVector3(0.f, 0.f, 1.f));
		gAgentCamera.setSitCamera(LLUUID::null);

		//KC: revoke perms on sit
		U32 revoke_on = gSavedSettings.getU32("FSRevokePerms");
		if ((revoke_on == 2 || revoke_on == 3) && (sit_object && !sit_object->permYouOwner()))
		{
			revokePermissionsOnObject(sit_object);
		}
	}
}

//-----------------------------------------------------------------------------
// revokePermissionsOnObject()
//-----------------------------------------------------------------------------
void LLVOAvatar::revokePermissionsOnObject(LLViewerObject *sit_object)
{
	if (sit_object)
	{
		gMessageSystem->newMessageFast(_PREHASH_RevokePermissions);
		gMessageSystem->nextBlockFast(_PREHASH_AgentData);
		gMessageSystem->addUUIDFast(_PREHASH_AgentID, gAgent.getID());
		gMessageSystem->addUUIDFast(_PREHASH_SessionID, gAgent.getSessionID());
		gMessageSystem->nextBlockFast(_PREHASH_Data);
		gMessageSystem->addUUIDFast(_PREHASH_ObjectID, sit_object->getID());
		gMessageSystem->addU32Fast(_PREHASH_ObjectPermissions, 0xFFFFFFFF);
		gAgent.sendReliableMessage();
	}
}

//-----------------------------------------------------------------------------
// findAvatarFromAttachment()
//-----------------------------------------------------------------------------
// static 
LLVOAvatar* LLVOAvatar::findAvatarFromAttachment( LLViewerObject* obj )
{
	if( obj->isAttachment() )
	{
		do
		{
			obj = (LLViewerObject*) obj->getParent();
		}
		while( obj && !obj->isAvatar() );

		if( obj && !obj->isDead() )
		{
			return (LLVOAvatar*)obj;
		}
	}
	return NULL;
}

S32 LLVOAvatar::getAttachmentCount()
{
	S32 count = mAttachmentPoints.size();
	return count;
}

BOOL LLVOAvatar::isWearingWearableType(LLWearableType::EType type) const
{
	if (mIsDummy) return TRUE;

	if (isSelf())
	{
		return LLAvatarAppearance::isWearingWearableType(type);
	}

	switch(type)
	{
		case LLWearableType::WT_SHAPE:
		case LLWearableType::WT_SKIN:
		case LLWearableType::WT_HAIR:
		case LLWearableType::WT_EYES:
			return TRUE;  // everyone has all bodyparts
		default:
			break; // Do nothing
	}


	// <FS:ND> Gets called quite a lot from processObjectUpdates. Remove the frequent getInstance calls.

	// for (LLAvatarAppearanceDictionary::Textures::const_iterator tex_iter = LLAvatarAppearance::getDictionary()->getTextures().begin();
	// 	 tex_iter != LLAvatarAppearance::getDictionary()->getTextures().end();
	// 	 ++tex_iter)

	LLAvatarAppearanceDictionary::Textures::const_iterator itrEnd = LLAvatarAppearance::getDictionary()->getTextures().end();
	for (LLAvatarAppearanceDictionary::Textures::const_iterator tex_iter = LLAvatarAppearance::getDictionary()->getTextures().begin();
		 tex_iter != itrEnd;
		 ++tex_iter)
	{
		const LLAvatarAppearanceDictionary::TextureEntry *texture_dict = tex_iter->second;
		if (texture_dict->mWearableType == type)
		{
			// Thus, you must check to see if the corresponding baked texture is defined.
			// NOTE: this is a poor substitute if you actually want to know about individual pieces of clothing
			// this works for detecting a skirt (most important), but is ineffective at any piece of clothing that
			// gets baked into a texture that always exists (upper or lower).
			if (texture_dict->mIsUsedByBakedTexture)
			{
				const EBakedTextureIndex baked_index = texture_dict->mBakedTextureIndex;
				return isTextureDefined(LLAvatarAppearance::getDictionary()->getBakedTexture(baked_index)->mTextureIndex);
			}
			return FALSE;
		}
	}
	return FALSE;
}

LLViewerObject *	LLVOAvatar::findAttachmentByID( const LLUUID & target_id ) const
{
	for(attachment_map_t::const_iterator attachment_points_iter = mAttachmentPoints.begin();
		attachment_points_iter != gAgentAvatarp->mAttachmentPoints.end();
		++attachment_points_iter)
	{
		LLViewerJointAttachment* attachment = attachment_points_iter->second;

		// <FS:Ansariel> Possible crash fix
		if (!attachment)
		{
			continue;
		}
		// </FS:Ansariel>

		for (LLViewerJointAttachment::attachedobjs_vec_t::iterator attachment_iter = attachment->mAttachedObjects.begin();
			 attachment_iter != attachment->mAttachedObjects.end();
			 ++attachment_iter)
		{
			LLViewerObject *attached_object = attachment_iter->get();
			if (attached_object &&
				attached_object->getID() == target_id)
			{
				return attached_object;
			}
		}
	}

	return NULL;
}

// virtual
// <FS:Ansariel> [Legacy Bake]
//void LLVOAvatar::invalidateComposite( LLTexLayerSet* layerset)
void LLVOAvatar::invalidateComposite( LLTexLayerSet* layerset, BOOL upload_result)
{
}

void LLVOAvatar::invalidateAll()
{
}

// virtual
// <FS:Ansariel> [Legacy Bake]
//void LLVOAvatar::onGlobalColorChanged(const LLTexGlobalColor* global_color)
void LLVOAvatar::onGlobalColorChanged(const LLTexGlobalColor* global_color, BOOL upload_bake)
{
	if (global_color == mTexSkinColor)
	{
		// <FS:Ansariel> [Legacy Bake]
		//invalidateComposite( mBakedTextureDatas[BAKED_HEAD].mTexLayerSet);
		//invalidateComposite( mBakedTextureDatas[BAKED_UPPER].mTexLayerSet);
		//invalidateComposite( mBakedTextureDatas[BAKED_LOWER].mTexLayerSet);
		invalidateComposite( mBakedTextureDatas[BAKED_HEAD].mTexLayerSet, upload_bake);
		invalidateComposite( mBakedTextureDatas[BAKED_UPPER].mTexLayerSet, upload_bake);
		invalidateComposite( mBakedTextureDatas[BAKED_LOWER].mTexLayerSet, upload_bake);
		// </FS:Ansariel> [Legacy Bake]
	}
	else if (global_color == mTexHairColor)
	{
		// <FS:Ansariel> [Legacy Bake]
		//invalidateComposite( mBakedTextureDatas[BAKED_HEAD].mTexLayerSet);
		//invalidateComposite( mBakedTextureDatas[BAKED_HAIR].mTexLayerSet);
		invalidateComposite( mBakedTextureDatas[BAKED_HEAD].mTexLayerSet, upload_bake);
		invalidateComposite( mBakedTextureDatas[BAKED_HAIR].mTexLayerSet, upload_bake);
		// </FS:Ansariel> [Legacy Bake]
		
		// ! BACKWARDS COMPATIBILITY !
		// Fix for dealing with avatars from viewers that don't bake hair.
		if (!isTextureDefined(mBakedTextureDatas[BAKED_HAIR].mTextureIndex))
		{
			LLColor4 color = mTexHairColor->getColor();
			avatar_joint_mesh_list_t::iterator iter = mBakedTextureDatas[BAKED_HAIR].mJointMeshes.begin();
			avatar_joint_mesh_list_t::iterator end  = mBakedTextureDatas[BAKED_HAIR].mJointMeshes.end();
			for (; iter != end; ++iter)
			{
				LLAvatarJointMesh* mesh = (*iter);
				if (mesh)
			{
					mesh->setColor( color );
				}
			}
		}
	} 
	else if (global_color == mTexEyeColor)
	{
		// LL_INFOS() << "invalidateComposite cause: onGlobalColorChanged( eyecolor )" << LL_ENDL; 
		// <FS:Ansariel> [Legacy Bake]
		//invalidateComposite( mBakedTextureDatas[BAKED_EYES].mTexLayerSet);
		invalidateComposite( mBakedTextureDatas[BAKED_EYES].mTexLayerSet, upload_bake);
	}
	updateMeshTextures();
}

// virtual
// Do rigged mesh attachments display with this av?
bool LLVOAvatar::shouldRenderRigged() const
{
    LL_PROFILE_ZONE_SCOPED_CATEGORY_AVATAR;

	if (getOverallAppearance() == AOA_NORMAL)
	{
		return true;
	}
	// TBD - render for AOA_JELLYDOLL?
	return false;
}

// FIXME: We have an mVisible member, set in updateVisibility(), but this
// function doesn't return it! isVisible() and mVisible are used
// different places for different purposes. mVisible seems to be more
// related to whether the actual avatar mesh is shown, and isVisible()
// to whether anything about the avatar is displayed in the scene.
// Maybe better naming could make this clearer?
BOOL LLVOAvatar::isVisible() const
{
	return mDrawable.notNull()
		&& (!mOrphaned || isSelf())
		&& (mDrawable->isVisible() || mIsDummy);
}

// Determine if we have enough avatar data to render
bool LLVOAvatar::getIsCloud() const
{
	if (mIsDummy)
	{
		return false;
	}

	return (   ((const_cast<LLVOAvatar*>(this))->visualParamWeightsAreDefault())// Do we have a shape?
			|| (   !isTextureDefined(TEX_LOWER_BAKED)
				|| !isTextureDefined(TEX_UPPER_BAKED)
				|| !isTextureDefined(TEX_HEAD_BAKED)
				)
			);
}

void LLVOAvatar::updateRezzedStatusTimers(S32 rez_status)
{
	// State machine for rezzed status. Statuses are -1 on startup, 0
	// = cloud, 1 = gray, 2 = downloading, 3 = full.
	// Purpose is to collect time data for each it takes avatar to reach
	// various loading landmarks: gray, textured (partial), textured fully.

	if (rez_status != mLastRezzedStatus)
	{
		LL_DEBUGS("Avatar") << avString() << "rez state change: " << mLastRezzedStatus << " -> " << rez_status << LL_ENDL;

		if (mLastRezzedStatus == -1 && rez_status != -1)
		{
			// First time initialization, start all timers.
			for (S32 i = 1; i < 4; i++)
			{
				startPhase("load_" + LLVOAvatar::rezStatusToString(i));
				startPhase("first_load_" + LLVOAvatar::rezStatusToString(i));
			}
		}
		if (rez_status < mLastRezzedStatus)
		{
			// load level has decreased. start phase timers for higher load levels.
			for (S32 i = rez_status+1; i <= mLastRezzedStatus; i++)
			{
				startPhase("load_" + LLVOAvatar::rezStatusToString(i));
			}
		}
		else if (rez_status > mLastRezzedStatus)
		{
			// load level has increased. stop phase timers for lower and equal load levels.
			for (S32 i = llmax(mLastRezzedStatus+1,1); i <= rez_status; i++)
			{
				stopPhase("load_" + LLVOAvatar::rezStatusToString(i));
				stopPhase("first_load_" + LLVOAvatar::rezStatusToString(i), false);
			}
			if (rez_status == 3)
			{
				// "fully loaded", mark any pending appearance change complete.
				selfStopPhase("update_appearance_from_cof");
				selfStopPhase("wear_inventory_category", false);
				selfStopPhase("process_initial_wearables_update", false);

                updateVisualComplexity();
			}
		}
		mLastRezzedStatus = rez_status;
	}
}

void LLVOAvatar::clearPhases()
{
	getPhases().clearPhases();
}

void LLVOAvatar::startPhase(const std::string& phase_name)
{
	F32 elapsed = 0.0;
	bool completed = false;
	bool found = getPhases().getPhaseValues(phase_name, elapsed, completed);
	//LL_DEBUGS("Avatar") << avString() << " phase state " << phase_name
	//					<< " found " << found << " elapsed " << elapsed << " completed " << completed << LL_ENDL;
	if (found)
	{
		if (!completed)
		{
			LL_DEBUGS("Avatar") << avString() << "no-op, start when started already for " << phase_name << LL_ENDL;
			return;
		}
	}
	LL_DEBUGS("Avatar") << "started phase " << phase_name << LL_ENDL;
	getPhases().startPhase(phase_name);
}

void LLVOAvatar::stopPhase(const std::string& phase_name, bool err_check)
{
	F32 elapsed = 0.0;
	bool completed = false;
	if (getPhases().getPhaseValues(phase_name, elapsed, completed))
	{
		if (!completed)
		{
			getPhases().stopPhase(phase_name);
			completed = true;
			logMetricsTimerRecord(phase_name, elapsed, completed);
			LL_DEBUGS("Avatar") << avString() << "stopped phase " << phase_name << " elapsed " << elapsed << LL_ENDL;
		}
		else
		{
			if (err_check)
			{
				LL_DEBUGS("Avatar") << "no-op, stop when stopped already for " << phase_name << LL_ENDL;
			}
		}
	}
	else
	{
		if (err_check)
		{
			LL_DEBUGS("Avatar") << "no-op, stop when not started for " << phase_name << LL_ENDL;
		}
	}
}

void LLVOAvatar::logPendingPhases()
{
	if (!isAgentAvatarValid())
	{
		return;
	}
	
	for (LLViewerStats::phase_map_t::iterator it = getPhases().begin();
		 it != getPhases().end();
		 ++it)
	{
		const std::string& phase_name = it->first;
		F32 elapsed;
		bool completed;
		if (getPhases().getPhaseValues(phase_name, elapsed, completed))
		{
			if (!completed)
			{
				logMetricsTimerRecord(phase_name, elapsed, completed);
			}
		}
	}
}

//static
void LLVOAvatar::logPendingPhasesAllAvatars()
{
	for (std::vector<LLCharacter*>::iterator iter = LLCharacter::sInstances.begin();
		 iter != LLCharacter::sInstances.end(); ++iter)
	{
		LLVOAvatar* inst = (LLVOAvatar*) *iter;
		if( inst->isDead() )
		{
			continue;
		}
		inst->logPendingPhases();
	}
}

void LLVOAvatar::logMetricsTimerRecord(const std::string& phase_name, F32 elapsed, bool completed)
{
	if (!isAgentAvatarValid())
	{
		return;
	}
	
	LLSD record;
	record["timer_name"] = phase_name;
	record["avatar_id"] = getID();
	record["elapsed"] = elapsed;
	record["completed"] = completed;
	U32 grid_x(0), grid_y(0);
	if (getRegion() && LLWorld::instance().isRegionListed(getRegion()))
	{
		record["central_bake_version"] = LLSD::Integer(getRegion()->getCentralBakeVersion());
		grid_from_region_handle(getRegion()->getHandle(), &grid_x, &grid_y);
	}
	record["grid_x"] = LLSD::Integer(grid_x);
	record["grid_y"] = LLSD::Integer(grid_y);
	// <FS:Ansariel> [Legacy Bake]
	//record["is_using_server_bakes"] = true;
	record["is_using_server_bakes"] = ((bool) isUsingServerBakes());
	record["is_self"] = isSelf();
		
	if (isAgentAvatarValid())
	{
		gAgentAvatarp->addMetricsTimerRecord(record);
	}
}

// call periodically to keep isFullyLoaded up to date.
// returns true if the value has changed.
BOOL LLVOAvatar::updateIsFullyLoaded()
{
	S32 rez_status = getRezzedStatus();
	bool loading = getIsCloud();
	if (mFirstFullyVisible && !mIsControlAvatar)
	{
        loading = ((rez_status < 2)
                   // Wait at least 60s for unfinished textures to finish on first load,
                   // don't wait forever, it might fail. Even if it will eventually load by
                   // itself and update mLoadedCallbackTextures (or fail and clean the list),
                   // avatars are more time-sensitive than textures and can't wait that long.
                   || (mLoadedCallbackTextures < mCallbackTextureList.size() && mLastTexCallbackAddedTime.getElapsedTimeF32() < MAX_TEXTURE_WAIT_TIME_SEC)
                   || !mPendingAttachment.empty()
                   || (rez_status < 3 && !isFullyBaked())
                  );
	}
	updateRezzedStatusTimers(rez_status);
	updateRuthTimer(loading);
	return processFullyLoadedChange(loading);
}

void LLVOAvatar::updateRuthTimer(bool loading)
{
	if (isSelf() || !loading) 
	{
		return;
	}

	if (mPreviousFullyLoaded)
	{
		mRuthTimer.reset();
		debugAvatarRezTime("AvatarRezCloudNotification","became cloud");
	}
	
	const F32 LOADING_TIMEOUT__SECONDS = 120.f;
	if (mRuthTimer.getElapsedTimeF32() > LOADING_TIMEOUT__SECONDS)
	{
		LL_DEBUGS("Avatar") << avString()
				<< "Ruth Timer timeout: Missing texture data for '" << getFullname() << "' "
				<< "( Params loaded : " << !visualParamWeightsAreDefault() << " ) "
				<< "( Lower : " << isTextureDefined(TEX_LOWER_BAKED) << " ) "
				<< "( Upper : " << isTextureDefined(TEX_UPPER_BAKED) << " ) "
				<< "( Head : " << isTextureDefined(TEX_HEAD_BAKED) << " )."
				<< LL_ENDL;
		
		LLAvatarPropertiesProcessor::getInstance()->sendAvatarTexturesRequest(getID());
		mRuthTimer.reset();
	}
}

BOOL LLVOAvatar::processFullyLoadedChange(bool loading)
{
	// We wait a little bit before giving the 'all clear', to let things to
	// settle down (models to snap into place, textures to get first packets).
    // And if viewer isn't aware of some parts yet, this gives them a chance
    // to arrive.
	const F32 LOADED_DELAY = 1.f;

    if (loading)
    {
        mFullyLoadedTimer.reset();
    }

	if (mFirstFullyVisible)
	{
        if (!isSelf() && loading)
        {
                // Note that textures can causes 60s delay on thier own
                // so this delay might end up on top of textures' delay
                mFirstUseDelaySeconds = llclamp(
                    mFirstAppearanceMessageTimer.getElapsedTimeF32(),
                    FIRST_APPEARANCE_CLOUD_MIN_DELAY,
                    FIRST_APPEARANCE_CLOUD_MAX_DELAY);

                if (shouldImpostor())
                {
                    // Impostors are less of a priority,
                    // let them stay cloud longer
                    mFirstUseDelaySeconds *= 1.25;
                }
        }
		mFullyLoaded = (mFullyLoadedTimer.getElapsedTimeF32() > mFirstUseDelaySeconds);
	}
	else
	{
		mFullyLoaded = (mFullyLoadedTimer.getElapsedTimeF32() > LOADED_DELAY);
	}

	if (!mPreviousFullyLoaded && !loading && mFullyLoaded)
	{
		debugAvatarRezTime("AvatarRezNotification","fully loaded");
	}

	// did our loading state "change" from last call?
	// FIXME runway - why are we updating every 30 calls even if nothing has changed?
	// This causes updateLOD() to run every 30 frames, among other things.
	const S32 UPDATE_RATE = 30;
	BOOL changed =
		((mFullyLoaded != mPreviousFullyLoaded) ||         // if the value is different from the previous call
		 (!mFullyLoadedInitialized) ||                     // if we've never been called before
		 (mFullyLoadedFrameCounter % UPDATE_RATE == 0));   // every now and then issue a change
	BOOL fully_loaded_changed = (mFullyLoaded != mPreviousFullyLoaded);

	mPreviousFullyLoaded = mFullyLoaded;
	mFullyLoadedInitialized = TRUE;
	mFullyLoadedFrameCounter++;

    if (changed && isSelf())
    {
        // to know about outfit switching
        LLAvatarRenderNotifier::getInstance()->updateNotificationState();
    }

	if (fully_loaded_changed && !isSelf() && mFullyLoaded && isImpostor())
	{
		// Fix for jellydoll initially invisible
		mNeedsImpostorUpdate = TRUE;
		mLastImpostorUpdateReason = 6;
	}	
	return changed;
}

BOOL LLVOAvatar::isFullyLoaded() const
{
// [SL:KB] - Patch: Appearance-SyncAttach | Checked: Catznip-2.2
	// Changes to LLAppearanceMgr::updateAppearanceFromCOF() expect this function to actually return mFullyLoaded for gAgentAvatarp
	return (mRenderUnloadedAvatar && !isSelf()) ||(mFullyLoaded);
// [/SL:KB]
//	return (mRenderUnloadedAvatar || mFullyLoaded);
}

bool LLVOAvatar::isTooComplex() const
{
	bool too_complex;
    static LLCachedControl<bool> always_render_friends(gSavedSettings, "AlwaysRenderFriends");
	bool render_friend =  (LLAvatarTracker::instance().isBuddy(getID()) && always_render_friends);

	if (isSelf() || render_friend || mVisuallyMuteSetting == AV_ALWAYS_RENDER)
	{
		too_complex = false;
	}
	else
	{
		// Determine if visually muted or not
		static LLCachedControl<U32> max_render_cost(gSavedSettings, "RenderAvatarMaxComplexity", 0U);
		static LLCachedControl<F32> max_attachment_area(gSavedSettings, "RenderAutoMuteSurfaceAreaLimit", 1000.0f);
		// If the user has chosen unlimited max complexity, we also disregard max attachment area
        // so that unlimited will completely disable the overly complex impostor rendering
        // yes, this leaves them vulnerable to griefing objects... their choice
        too_complex = (   max_render_cost > 0
                          && (mVisualComplexity > max_render_cost
                           || (max_attachment_area > 0.0f && mAttachmentSurfaceArea > max_attachment_area)
                           ));
	}

	return too_complex;
}

bool LLVOAvatar::isTooSlow() const
{
    static LLCachedControl<bool> always_render_friends(gSavedSettings, "AlwaysRenderFriends");
    bool render_friend =  (LLAvatarTracker::instance().isBuddy(getID()) && always_render_friends);

    if (render_friend || mVisuallyMuteSetting == AV_ALWAYS_RENDER)
    {
        return false;
    }
    return mTooSlow;
}

// use Avatar Render Time as complexity metric
// <FS:Beq> refactor for clarity post LL merge
void LLVOAvatar::clearSlowARTCache()
{
    mARTStale = false;
    mTooSlow = false;
    mTooSlowWithoutShadows = false;
}

void LLVOAvatar::setSlowARTCache(U64 full_render_time, U64 non_shadow_render_time)
{
    mLastARTUpdateFrame = LLFrameTimer::getFrameCount();
    mRenderTime = full_render_time;
    mRenderTimeNoShadows = non_shadow_render_time;
    mARTStale = false;
    mTooSlow = true;
}
// </FS:Beq>
// markARTStale - Mark stale and set the frameupdate to now so that we can wait at least one frame to get a revised number.
void LLVOAvatar::markARTStale()
{
    mARTStale=true;
    mLastARTUpdateFrame = LLFrameTimer::getFrameCount();
}

// Udpate Avatar state based on render time
void LLVOAvatar::updateTooSlow()
{
    LL_PROFILE_ZONE_SCOPED_CATEGORY_AVATAR;
    static LLCachedControl<bool> alwaysRenderFriends(gSavedSettings, "AlwaysRenderFriends");
    static LLCachedControl<bool> allowSelfImpostor(gSavedSettings, "AllowSelfImpostor");
    const auto id = getID();
	bool changed_slow_state{false}; // <FS:Beq> Post LL merge, force dirty when slowness state changes

    // mTooSlow - Is the avatar flagged as being slow (includes shadow time)
    // mTooSlowWithoutShadows - Is the avatar flagged as being slow even with shadows removed.
    // mARTStale - the rendertime we have is stale because of an update. We need to force a re-render to re-assess slowness

    if( mARTStale )
    {
        if ( LLFrameTimer::getFrameCount() - mLastARTUpdateFrame < 5 ) 
        {
            // LL_INFOS() << this->getFullname() << " marked stale " << LL_ENDL;
            // we've not had a chance to update yet (allow a few to be certain a full frame has passed)
            return;
        }
		// <FS:Beq> refactor and work out why shadow derendering is no longer working
        // mARTStale = false;
        // mTooSlow = false;
        // mTooSlowWithoutShadows = false;
        // LL_INFOS() << this->getFullname() << " refreshed ART combined = " << mRenderTime << " @ " << mLastARTUpdateFrame << LL_ENDL;
        clearSlowARTCache();
		changed_slow_state = true;
		// </FS:Beq>
    }

    // Either we're not stale or we've updated.

    U64 render_time_raw;
    U64 render_time_no_shadows_raw; // <FS:Beq/> rename as we now include idle time

    if( !mTooSlow ) 
    {
        // we are fully rendered, so we use the live values
        std::lock_guard<std::mutex> lock{LLPerfStats::bufferToggleLock};
        render_time_raw = LLPerfStats::StatsRecorder::get(LLPerfStats::ObjType_t::OT_AVATAR, id, LLPerfStats::StatType_t::RENDER_COMBINED);
		// <FS:Beq> include idle time in total render time
        // render_geom_time_raw = LLPerfStats::StatsRecorder::get(LLPerfStats::ObjType_t::OT_AVATAR, id, LLPerfStats::StatType_t::RENDER_GEOMETRY);
        render_time_no_shadows_raw = render_time_raw - LLPerfStats::StatsRecorder::get(LLPerfStats::ObjType_t::OT_AVATAR, id, LLPerfStats::StatType_t::RENDER_SHADOWS);
		// </FS:Beq>
    }
    else
    {
        // use the cached values.
        render_time_raw = mRenderTime;
        // <FS:Beq> variable name updated to refelect different meaning.
        //render_geom_time_raw = mGeomTime;
        render_time_no_shadows_raw = mRenderTimeNoShadows;
        // <FS:Beq>
    }

	bool autotune = LLPerfStats::tunables.userAutoTuneEnabled && !mIsControlAvatar && !isSelf();

	bool ignore_tune = false;
    if (autotune && sAVsIgnoringARTLimit.size() > 0)
    {
        auto it = std::find(sAVsIgnoringARTLimit.begin(), sAVsIgnoringARTLimit.end(), mID);
        if (it != sAVsIgnoringARTLimit.end())
        {
            S32 index = it - sAVsIgnoringARTLimit.begin();
            ignore_tune = (index < (MIN_NONTUNED_AVS - sAvatarsNearby + 1 + LLPerfStats::tunedAvatars));
        }
    }

	bool exceeds_max_ART =
        ((LLPerfStats::renderAvatarMaxART_ns > 0) && (LLPerfStats::raw_to_ns(render_time_raw) >= LLPerfStats::renderAvatarMaxART_ns));

    if (exceeds_max_ART && !ignore_tune)
    {
        if( !mTooSlow ) // if we were previously not slow (with or without shadows.)
        {			
            // if we weren't capped, we are now
			// <FS:Beq> refactored "geom" becomes "no shadow"
            // mLastARTUpdateFrame = LLFrameTimer::getFrameCount();
            // mRenderTime = render_time_raw;
            // mGeomTime = render_geom_time_raw;
            // mARTStale = false;
            // mTooSlow = true;
            setSlowARTCache(render_time_raw, render_time_no_shadows_raw);
            changed_slow_state = true;
			// </FS:Beq>
        }
        if(!mTooSlowWithoutShadows) // if we were not previously above the full impostor cap
        {
            bool render_friend_or_exception =  	( alwaysRenderFriends && LLAvatarTracker::instance().isBuddy( id ) ) ||
                ( getVisualMuteSettings() == LLVOAvatar::AV_ALWAYS_RENDER ); 
            if( (!isSelf() || allowSelfImpostor) && !render_friend_or_exception  )
            {
                // Note: slow rendering Friends still get their shadows zapped.
                // <FS:Beq> changes to support idel and geom in non shadow rendering cost + improved dirty marking
                // mTooSlowWithoutShadows = (LLPerfStats::raw_to_ns(render_geom_time_raw) >= LLPerfStats::renderAvatarMaxART_ns);
                mTooSlowWithoutShadows = (LLPerfStats::raw_to_ns(render_time_no_shadows_raw) >= LLPerfStats::renderAvatarMaxART_ns);
            }
            if(mTooSlowWithoutShadows)
            {
                changed_slow_state = true;
                // </FS:Beq>
            }

        }
    }
    else
    {
	    // <FS:Beq> better state change flagging
        // LL_INFOS() << this->getFullname() << " ("<< (combined?"combined":"geometry") << ") good render time = " << LLPerfStats::raw_to_ns(render_time_raw) << " vs ("<< LLVOAvatar::sRenderTimeCap_ns << " set @ " << mLastARTUpdateFrame << LL_ENDL;
        // LL_INFOS() << this->getFullname() << " good render time = " << render_time_ns << " vs ("<< LLPerfStats::renderAvatarMaxART_ns << " set @ " << mLastARTUpdateFrame << ")" << LL_ENDL; 
		if( mTooSlow || mTooSlowWithoutShadows )
		{
			changed_slow_state = true;
		}
		// </FS:Beq>
        mTooSlow = false;
        mTooSlowWithoutShadows = false;

		if (ignore_tune)
		{
            return;
		}
    }
    if(mTooSlow && !mTuned)
    {
        LLPerfStats::tunedAvatars++; // increment the number of avatars that have been tweaked.
        mTuned = true;
    }
    else if(!mTooSlow && mTuned)
    {
        LLPerfStats::tunedAvatars--;
        mTuned = false;
    }
    // <FS:Beq> better state change flagging
    if( changed_slow_state )
    {
        gPipeline.markRebuild(mDrawable, LLDrawable::REBUILD_GEOMETRY, true);
    }
    // </FS:Beq>
}

//-----------------------------------------------------------------------------
// findMotion()
//-----------------------------------------------------------------------------
LLMotion* LLVOAvatar::findMotion(const LLUUID& id) const
{
	return mMotionController.findMotion(id);
}

// This is a semi-deprecated debugging tool - meshes will not show as
// colorized if using deferred rendering.
void LLVOAvatar::debugColorizeSubMeshes(U32 i, const LLColor4& color)
{
	if (gSavedSettings.getBOOL("DebugAvatarCompositeBaked"))
	{
		avatar_joint_mesh_list_t::iterator iter = mBakedTextureDatas[i].mJointMeshes.begin();
		avatar_joint_mesh_list_t::iterator end  = mBakedTextureDatas[i].mJointMeshes.end();
		for (; iter != end; ++iter)
		{
			LLAvatarJointMesh* mesh = (*iter);
			if (mesh)
			{
				mesh->setColor(color);
			}
		}
	}
}


//-----------------------------------------------------------------------------
// updateMeshVisibility()
// Hide the mesh joints if attachments are using baked textures
//-----------------------------------------------------------------------------
void LLVOAvatar::updateMeshVisibility()
{
	bool bake_flag[BAKED_NUM_INDICES];
	memset(bake_flag, 0, BAKED_NUM_INDICES*sizeof(bool));

	if (getOverallAppearance() == AOA_NORMAL)
	{
		for (attachment_map_t::iterator iter = mAttachmentPoints.begin();
			 iter != mAttachmentPoints.end();
			 ++iter)
		{
			LLViewerJointAttachment* attachment = iter->second;
			if (attachment)
			{
				for (LLViewerJointAttachment::attachedobjs_vec_t::iterator attachment_iter = attachment->mAttachedObjects.begin();
					 attachment_iter != attachment->mAttachedObjects.end();
					 ++attachment_iter)
				{
					LLViewerObject *objectp = attachment_iter->get();
					if (objectp)
					{
						for (int face_index = 0; face_index < objectp->getNumTEs(); face_index++)
						{
							LLTextureEntry* tex_entry = objectp->getTE(face_index);
							if (tex_entry)
							{
								bake_flag[BAKED_HEAD] |= (tex_entry->getID() == IMG_USE_BAKED_HEAD);
								bake_flag[BAKED_EYES] |= (tex_entry->getID() == IMG_USE_BAKED_EYES);
								bake_flag[BAKED_HAIR] |= (tex_entry->getID() == IMG_USE_BAKED_HAIR);
								bake_flag[BAKED_LOWER] |= (tex_entry->getID() == IMG_USE_BAKED_LOWER);
								bake_flag[BAKED_UPPER] |= (tex_entry->getID() == IMG_USE_BAKED_UPPER);
								bake_flag[BAKED_SKIRT] |= (tex_entry->getID() == IMG_USE_BAKED_SKIRT);
							bake_flag[BAKED_LEFT_ARM] |= (tex_entry->getID() == IMG_USE_BAKED_LEFTARM);
							bake_flag[BAKED_LEFT_LEG] |= (tex_entry->getID() == IMG_USE_BAKED_LEFTLEG);
							bake_flag[BAKED_AUX1] |= (tex_entry->getID() == IMG_USE_BAKED_AUX1);
							bake_flag[BAKED_AUX2] |= (tex_entry->getID() == IMG_USE_BAKED_AUX2);
							bake_flag[BAKED_AUX3] |= (tex_entry->getID() == IMG_USE_BAKED_AUX3);
							}
						}
					}

					LLViewerObject::const_child_list_t& child_list = objectp->getChildren();
					for (LLViewerObject::child_list_t::const_iterator iter1 = child_list.begin();
						 iter1 != child_list.end(); ++iter1)
					{
						LLViewerObject* objectchild = *iter1;
						if (objectchild)
						{
							for (int face_index = 0; face_index < objectchild->getNumTEs(); face_index++)
							{
								LLTextureEntry* tex_entry = objectchild->getTE(face_index);
								if (tex_entry)
								{
									bake_flag[BAKED_HEAD] |= (tex_entry->getID() == IMG_USE_BAKED_HEAD);
									bake_flag[BAKED_EYES] |= (tex_entry->getID() == IMG_USE_BAKED_EYES);
									bake_flag[BAKED_HAIR] |= (tex_entry->getID() == IMG_USE_BAKED_HAIR);
									bake_flag[BAKED_LOWER] |= (tex_entry->getID() == IMG_USE_BAKED_LOWER);
									bake_flag[BAKED_UPPER] |= (tex_entry->getID() == IMG_USE_BAKED_UPPER);
									bake_flag[BAKED_SKIRT] |= (tex_entry->getID() == IMG_USE_BAKED_SKIRT);
								bake_flag[BAKED_LEFT_ARM] |= (tex_entry->getID() == IMG_USE_BAKED_LEFTARM);
								bake_flag[BAKED_LEFT_LEG] |= (tex_entry->getID() == IMG_USE_BAKED_LEFTLEG);
								bake_flag[BAKED_AUX1] |= (tex_entry->getID() == IMG_USE_BAKED_AUX1);
								bake_flag[BAKED_AUX2] |= (tex_entry->getID() == IMG_USE_BAKED_AUX2);
								bake_flag[BAKED_AUX3] |= (tex_entry->getID() == IMG_USE_BAKED_AUX3);
								}
							}
						}
					}
				}
			}
		}
	}

	//LL_INFOS() << "head " << bake_flag[BAKED_HEAD] << "eyes " << bake_flag[BAKED_EYES] << "hair " << bake_flag[BAKED_HAIR] << "lower " << bake_flag[BAKED_LOWER] << "upper " << bake_flag[BAKED_UPPER] << "skirt " << bake_flag[BAKED_SKIRT] << LL_ENDL;

	for (S32 i = 0; i < mMeshLOD.size(); i++)
	{
		LLAvatarJoint* joint = mMeshLOD[i];
		if (i == MESH_ID_HAIR)
		{
			joint->setVisible(!bake_flag[BAKED_HAIR], TRUE);
		}
		else if (i == MESH_ID_HEAD)
		{
			joint->setVisible(!bake_flag[BAKED_HEAD], TRUE);
		}
		else if (i == MESH_ID_SKIRT)
		{
			joint->setVisible(!bake_flag[BAKED_SKIRT], TRUE);
		}
		else if (i == MESH_ID_UPPER_BODY)
		{
			joint->setVisible(!bake_flag[BAKED_UPPER], TRUE);
		}
		else if (i == MESH_ID_LOWER_BODY)
		{
			joint->setVisible(!bake_flag[BAKED_LOWER], TRUE);
		}
		else if (i == MESH_ID_EYEBALL_LEFT)
		{
			joint->setVisible(!bake_flag[BAKED_EYES], TRUE);
		}
		else if (i == MESH_ID_EYEBALL_RIGHT)
		{
			joint->setVisible(!bake_flag[BAKED_EYES], TRUE);
		}
		else if (i == MESH_ID_EYELASH)
		{
			joint->setVisible(!bake_flag[BAKED_HEAD], TRUE);
		}
	}
}

//-----------------------------------------------------------------------------
// updateMeshTextures()
// Uses the current TE values to set the meshes' and layersets' textures.
//-----------------------------------------------------------------------------
// virtual
void LLVOAvatar::updateMeshTextures()
{
	LL_PROFILE_ZONE_SCOPED_CATEGORY_AVATAR
	static S32 update_counter = 0;
	mBakedTextureDebugText.clear();
	
	// if user has never specified a texture, assign the default
	for (U32 i=0; i < getNumTEs(); i++)
	{
		const LLViewerTexture* te_image = getImage(i, 0);
		if(!te_image || te_image->getID().isNull() || (te_image->getID() == IMG_DEFAULT))
		{
			// IMG_DEFAULT_AVATAR = a special texture that's never rendered.
			const LLUUID& image_id = (i == TEX_HAIR ? IMG_DEFAULT : IMG_DEFAULT_AVATAR);
			setImage(i, LLViewerTextureManager::getFetchedTexture(image_id), 0); 
		}
	}

	const BOOL other_culled = !isSelf() && mCulled;
	LLLoadedCallbackEntry::source_callback_list_t* src_callback_list = NULL ;
	BOOL paused = FALSE;
	if(!isSelf())
	{
		src_callback_list = &mCallbackTextureList ;
		paused = !isVisible();
	}

	std::vector<BOOL> is_layer_baked;
	is_layer_baked.resize(mBakedTextureDatas.size(), false);

	std::vector<BOOL> use_lkg_baked_layer; // lkg = "last known good"
	use_lkg_baked_layer.resize(mBakedTextureDatas.size(), false);

	mBakedTextureDebugText += llformat("%06d\n",update_counter++);
	mBakedTextureDebugText += "indx layerset linvld ltda ilb ulkg ltid\n";
	// <FS:Beq> BOM OS
	// for (U32 i=0; i < mBakedTextureDatas.size(); i++)
	for (U32 i=0; i < getNumBakes(); i++)
	{
		is_layer_baked[i] = isTextureDefined(mBakedTextureDatas[i].mTextureIndex);
		LLViewerTexLayerSet* layerset = NULL;
		bool layerset_invalid = false;
		if (!other_culled)
		{
			// When an avatar is changing clothes and not in Appearance mode,
			// use the last-known good baked texture until it finishes the first
			// render of the new layerset.
			layerset = getTexLayerSet(i);
			layerset_invalid = layerset && ( !layerset->getViewerComposite()->isInitialized()
											 || !layerset->isLocalTextureDataAvailable() );
			use_lkg_baked_layer[i] = (!is_layer_baked[i] 
									  && (mBakedTextureDatas[i].mLastTextureID != IMG_DEFAULT_AVATAR) 
									  && layerset_invalid);
			if (use_lkg_baked_layer[i])
			{
				layerset->setUpdatesEnabled(TRUE);
			}
		}
		else
		{
			use_lkg_baked_layer[i] = (!is_layer_baked[i] 
									  && mBakedTextureDatas[i].mLastTextureID != IMG_DEFAULT_AVATAR);
		}

		std::string last_id_string;
		if (mBakedTextureDatas[i].mLastTextureID == IMG_DEFAULT_AVATAR)
			last_id_string = "A";
		else if (mBakedTextureDatas[i].mLastTextureID == IMG_DEFAULT)
			last_id_string = "D";
		else if (mBakedTextureDatas[i].mLastTextureID == IMG_INVISIBLE)
			last_id_string = "I";
		else
			last_id_string = "*";
		bool is_ltda = layerset
			&& layerset->getViewerComposite()->isInitialized()
			&& layerset->isLocalTextureDataAvailable();
		mBakedTextureDebugText += llformat("%4d   %4s     %4d %4d %4d %4d %4s\n",
										   i,
										   (layerset?"*":"0"),
										   layerset_invalid,
										   is_ltda,
										   is_layer_baked[i],
										   use_lkg_baked_layer[i],
										   last_id_string.c_str());
	}
	// <FS:Beq> BOM OS
	// for (U32 i=0; i < mBakedTextureDatas.size(); i++)
	for (U32 i=0; i < getNumBakes(); i++)
	// </FS:Beq>
	{
		debugColorizeSubMeshes(i, LLColor4::white);

		LLViewerTexLayerSet* layerset = getTexLayerSet(i);
		if (use_lkg_baked_layer[i] && !isUsingLocalAppearance() )
		{
			// use last known good layer (no new one)
			LLViewerFetchedTexture* baked_img = LLViewerTextureManager::getFetchedTexture(mBakedTextureDatas[i].mLastTextureID);
			mBakedTextureDatas[i].mIsUsed = TRUE;

			debugColorizeSubMeshes(i,LLColor4::red);
	
			avatar_joint_mesh_list_t::iterator iter = mBakedTextureDatas[i].mJointMeshes.begin();
			avatar_joint_mesh_list_t::iterator end  = mBakedTextureDatas[i].mJointMeshes.end();
			for (; iter != end; ++iter)
			{
				LLAvatarJointMesh* mesh = (*iter);
				if (mesh)
				{
					mesh->setTexture( baked_img );
				}
			}
		}
		else if (!isUsingLocalAppearance() && is_layer_baked[i])
		{
			// use new layer
			LLViewerFetchedTexture* baked_img =
				LLViewerTextureManager::staticCastToFetchedTexture(
					getImage( mBakedTextureDatas[i].mTextureIndex, 0 ), TRUE) ;
			if( baked_img->getID() == mBakedTextureDatas[i].mLastTextureID )
			{
				// Even though the file may not be finished loading,
				// we'll consider it loaded and use it (rather than
				// doing compositing).
				useBakedTexture( baked_img->getID() );
                                mLoadedCallbacksPaused |= !isVisible();
                                checkTextureLoading();
			}
			else
			{
				mBakedTextureDatas[i].mIsLoaded = FALSE;
				if ( (baked_img->getID() != IMG_INVISIBLE) &&
					 ((i == BAKED_HEAD) || (i == BAKED_UPPER) || (i == BAKED_LOWER)) )
				{			
					baked_img->setLoadedCallback(onBakedTextureMasksLoaded, MORPH_MASK_REQUESTED_DISCARD, TRUE, TRUE, new LLTextureMaskData( mID ), 
						src_callback_list, paused);
				}
				baked_img->setLoadedCallback(onBakedTextureLoaded, SWITCH_TO_BAKED_DISCARD, FALSE, FALSE, new LLUUID( mID ), 
					src_callback_list, paused );
				if (baked_img->getDiscardLevel() < 0 && !paused)
				{
					// mLoadedCallbackTextures will be updated by checkTextureLoading() below
					mLastTexCallbackAddedTime.reset();
				}

				// this could add paused texture callbacks
				mLoadedCallbacksPaused |= paused; 
				checkTextureLoading();
			}
		}
		else if (layerset && isUsingLocalAppearance())
		{
			debugColorizeSubMeshes(i,LLColor4::yellow );

			layerset->createComposite();
			layerset->setUpdatesEnabled( TRUE );
			mBakedTextureDatas[i].mIsUsed = FALSE;

			avatar_joint_mesh_list_t::iterator iter = mBakedTextureDatas[i].mJointMeshes.begin();
			avatar_joint_mesh_list_t::iterator end  = mBakedTextureDatas[i].mJointMeshes.end();
			for (; iter != end; ++iter)
			{
				LLAvatarJointMesh* mesh = (*iter);
				if (mesh)
				{
					mesh->setLayerSet( layerset );
				}
			}
		}
		else
		{
			debugColorizeSubMeshes(i,LLColor4::blue);
		}
	}

	// set texture and color of hair manually if we are not using a baked image.
	// This can happen while loading hair for yourself, or for clients that did not
	// bake a hair texture. Still needed for yourself after 1.22 is depricated.
	if (!is_layer_baked[BAKED_HAIR])
	{
		const LLColor4 color = mTexHairColor ? mTexHairColor->getColor() : LLColor4(1,1,1,1);
		LLViewerTexture* hair_img = getImage( TEX_HAIR, 0 );
		avatar_joint_mesh_list_t::iterator iter = mBakedTextureDatas[BAKED_HAIR].mJointMeshes.begin();
		avatar_joint_mesh_list_t::iterator end  = mBakedTextureDatas[BAKED_HAIR].mJointMeshes.end();
		for (; iter != end; ++iter)
		{
			LLAvatarJointMesh* mesh = (*iter);
			if (mesh)
			{
				mesh->setColor( color );
				mesh->setTexture( hair_img );
			}
		}
	} 
	
	
	for (LLAvatarAppearanceDictionary::BakedTextures::const_iterator baked_iter =
			 LLAvatarAppearance::getDictionary()->getBakedTextures().begin();
		 baked_iter != LLAvatarAppearance::getDictionary()->getBakedTextures().end();
		 ++baked_iter)
	{
		const EBakedTextureIndex baked_index = baked_iter->first;
		const LLAvatarAppearanceDictionary::BakedEntry *baked_dict = baked_iter->second;
		
		for (texture_vec_t::const_iterator local_tex_iter = baked_dict->mLocalTextures.begin();
			 local_tex_iter != baked_dict->mLocalTextures.end();
			 ++local_tex_iter)
		{
			const ETextureIndex texture_index = *local_tex_iter;
			const BOOL is_baked_ready = (is_layer_baked[baked_index] && mBakedTextureDatas[baked_index].mIsLoaded) || other_culled;
			if (isSelf())
			{
				setBakedReady(texture_index, is_baked_ready);
			}
		}
	}

	// removeMissingBakedTextures() will call back into this rountine if something is removed, and can blow up the stack
	static bool call_remove_missing = true;	
	if (call_remove_missing)
	{
		call_remove_missing = false;
		removeMissingBakedTextures();	// May call back into this function if anything is removed
		call_remove_missing = true;
	}

	//refresh bakes on any attached objects
	for (attachment_map_t::iterator iter = mAttachmentPoints.begin();
		iter != mAttachmentPoints.end();
		++iter)
	{
		LLViewerJointAttachment* attachment = iter->second;

		for (LLViewerJointAttachment::attachedobjs_vec_t::iterator attachment_iter = attachment->mAttachedObjects.begin();
			attachment_iter != attachment->mAttachedObjects.end();
			++attachment_iter)
		{
			LLViewerObject* attached_object = attachment_iter->get();
			if (attached_object && !attached_object->isDead())
			{
				attached_object->refreshBakeTexture();

				LLViewerObject::const_child_list_t& child_list = attached_object->getChildren();
				for (LLViewerObject::child_list_t::const_iterator iter = child_list.begin();
					iter != child_list.end(); ++iter)
				{
					LLViewerObject* objectp = *iter;
					if (objectp && !objectp->isDead())
					{
						objectp->refreshBakeTexture();
					}
				}
			}
		}
	}

	

}

// virtual
//-----------------------------------------------------------------------------
// setLocalTexture()
//-----------------------------------------------------------------------------
void LLVOAvatar::setLocalTexture( ETextureIndex type, LLViewerTexture* in_tex, BOOL baked_version_ready, U32 index )
{
	// invalid for anyone but self
	llassert(0);
}

//virtual 
void LLVOAvatar::setBakedReady(LLAvatarAppearanceDefines::ETextureIndex type, BOOL baked_version_exists, U32 index)
{
	// invalid for anyone but self
	llassert(0);
}

void LLVOAvatar::addChat(const LLChat& chat)
{
	std::deque<LLChat>::iterator chat_iter;

	mChats.push_back(chat);

	S32 chat_length = 0;
	for( chat_iter = mChats.begin(); chat_iter != mChats.end(); ++chat_iter)
	{
		chat_length += chat_iter->mText.size();
	}

	// remove any excess chat
	chat_iter = mChats.begin();
	while ((chat_length > MAX_BUBBLE_CHAT_LENGTH || mChats.size() > MAX_BUBBLE_CHAT_UTTERANCES) && chat_iter != mChats.end())
	{
		chat_length -= chat_iter->mText.size();
		mChats.pop_front();
		chat_iter = mChats.begin();
	}

	mChatTimer.reset();
}

void LLVOAvatar::clearChat()
{
	mChats.clear();
}


void LLVOAvatar::applyMorphMask(U8* tex_data, S32 width, S32 height, S32 num_components, LLAvatarAppearanceDefines::EBakedTextureIndex index)
{
	if (index >= BAKED_NUM_INDICES)
	{
		LL_WARNS() << "invalid baked texture index passed to applyMorphMask" << LL_ENDL;
		return;
	}

	for (morph_list_t::const_iterator iter = mBakedTextureDatas[index].mMaskedMorphs.begin();
		 iter != mBakedTextureDatas[index].mMaskedMorphs.end(); ++iter)
	{
		const LLMaskedMorph* maskedMorph = (*iter);
		LLPolyMorphTarget* morph_target = dynamic_cast<LLPolyMorphTarget*>(maskedMorph->mMorphTarget);
		if (morph_target)
		{
			morph_target->applyMask(tex_data, width, height, num_components, maskedMorph->mInvert);
		}
	}
}

// returns TRUE if morph masks are present and not valid for a given baked texture, FALSE otherwise
BOOL LLVOAvatar::morphMaskNeedsUpdate(LLAvatarAppearanceDefines::EBakedTextureIndex index)
{
	if (index >= BAKED_NUM_INDICES)
	{
		return FALSE;
	}

	if (!mBakedTextureDatas[index].mMaskedMorphs.empty())
	{
		if (isSelf())
		{
			LLViewerTexLayerSet *layer_set = getTexLayerSet(index);
			if (layer_set)
			{
				return !layer_set->isMorphValid();
			}
		}
		else
		{
			return FALSE;
		}
	}

	return FALSE;
}

//-----------------------------------------------------------------------------
// releaseComponentTextures()
// release any component texture UUIDs for which we have a baked texture
// ! BACKWARDS COMPATIBILITY !
// This is only called for non-self avatars, it can be taken out once component
// textures aren't communicated by non-self avatars.
//-----------------------------------------------------------------------------
void LLVOAvatar::releaseComponentTextures()
{
	// ! BACKWARDS COMPATIBILITY !
	// Detect if the baked hair texture actually wasn't sent, and if so set to default
	if (isTextureDefined(TEX_HAIR_BAKED) && getImage(TEX_HAIR_BAKED,0)->getID() == getImage(TEX_SKIRT_BAKED,0)->getID())
	{
		if (getImage(TEX_HAIR_BAKED,0)->getID() != IMG_INVISIBLE)
		{
			// Regression case of messaging system. Expected 21 textures, received 20. last texture is not valid so set to default
			setTETexture(TEX_HAIR_BAKED, IMG_DEFAULT_AVATAR);
		}
	}

	//<FS:Beq> BOM constrain number of bake requests when BOM not supported
	// for (U8 baked_index = 0; baked_index < BAKED_NUM_INDICES; baked_index++)
	for (U8 baked_index = 0; baked_index < getNumBakes(); baked_index++)
		//</FS:Beq>	
	{
		const LLAvatarAppearanceDictionary::BakedEntry * bakedDicEntry = LLAvatarAppearance::getDictionary()->getBakedTexture((EBakedTextureIndex)baked_index);
		// skip if this is a skirt and av is not wearing one, or if we don't have a baked texture UUID
		if (!isTextureDefined(bakedDicEntry->mTextureIndex)
			&& ( (baked_index != BAKED_SKIRT) || isWearingWearableType(LLWearableType::WT_SKIRT) ))
		{
			continue;
		}

		for (U8 texture = 0; texture < bakedDicEntry->mLocalTextures.size(); texture++)
		{
			const U8 te = (ETextureIndex)bakedDicEntry->mLocalTextures[texture];
			setTETexture(te, IMG_DEFAULT_AVATAR);
		}
	}
}

void LLVOAvatar::dumpAvatarTEs( const std::string& context ) const
{	
	LL_DEBUGS("Avatar") << avString() << (isSelf() ? "Self: " : "Other: ") << context << LL_ENDL;
	for (LLAvatarAppearanceDictionary::Textures::const_iterator iter = LLAvatarAppearance::getDictionary()->getTextures().begin();
		 iter != LLAvatarAppearance::getDictionary()->getTextures().end();
		 ++iter)
	{
		const LLAvatarAppearanceDictionary::TextureEntry *texture_dict = iter->second;
		// TODO: MULTI-WEARABLE: handle multiple textures for self
		const LLViewerTexture* te_image = getImage(iter->first,0);
		if( !te_image )
		{
			LL_DEBUGS("Avatar") << avString() << "       " << texture_dict->mName << ": null ptr" << LL_ENDL;
		}
		else if( te_image->getID().isNull() )
		{
			LL_DEBUGS("Avatar") << avString() << "       " << texture_dict->mName << ": null UUID" << LL_ENDL;
		}
		else if( te_image->getID() == IMG_DEFAULT )
		{
			LL_DEBUGS("Avatar") << avString() << "       " << texture_dict->mName << ": IMG_DEFAULT" << LL_ENDL;
		}
		else if( te_image->getID() == IMG_DEFAULT_AVATAR )
		{
			LL_DEBUGS("Avatar") << avString() << "       " << texture_dict->mName << ": IMG_DEFAULT_AVATAR" << LL_ENDL;
		}
		else
		{
			LL_DEBUGS("Avatar") << avString() << "       " << texture_dict->mName << ": " << te_image->getID() << LL_ENDL;
		}
	}
}

//-----------------------------------------------------------------------------
// clampAttachmentPositions()
//-----------------------------------------------------------------------------
void LLVOAvatar::clampAttachmentPositions()
{
	if (isDead())
	{
		return;
	}
	for (attachment_map_t::iterator iter = mAttachmentPoints.begin(); 
		 iter != mAttachmentPoints.end();
		 ++iter)
	{
		LLViewerJointAttachment* attachment = iter->second;
		if (attachment)
		{
			attachment->clampObjectPosition();
		}
	}
}

BOOL LLVOAvatar::hasHUDAttachment() const
{
	for (attachment_map_t::const_iterator iter = mAttachmentPoints.begin(); 
		 iter != mAttachmentPoints.end();
		 ++iter)
	{
		LLViewerJointAttachment* attachment = iter->second;

		// <FS:Ansariel> Possible crash fix
		if (!attachment)
		{
			continue;
		}
		// </FS:Ansariel>

		if (attachment->getIsHUDAttachment() && attachment->getNumObjects() > 0)
		{
			return TRUE;
		}
	}
	return FALSE;
}

LLBBox LLVOAvatar::getHUDBBox() const
{
	LLBBox bbox;
	for (attachment_map_t::const_iterator iter = mAttachmentPoints.begin(); 
		 iter != mAttachmentPoints.end();
		 ++iter)
	{
		LLViewerJointAttachment* attachment = iter->second;
		// <FS:Ansariel> Possible crash fix
		//if (attachment->getIsHUDAttachment())
		if (attachment && attachment->getIsHUDAttachment())
		// </FS:Ansariel>
		{
			for (LLViewerJointAttachment::attachedobjs_vec_t::iterator attachment_iter = attachment->mAttachedObjects.begin();
				 attachment_iter != attachment->mAttachedObjects.end();
				 ++attachment_iter)
			{
				const LLViewerObject* attached_object = attachment_iter->get();
				if (attached_object == NULL)
				{
					LL_WARNS() << "HUD attached object is NULL!" << LL_ENDL;
					continue;
				}
				// initialize bounding box to contain identity orientation and center point for attached object
				bbox.addPointLocal(attached_object->getPosition());
				// add rotated bounding box for attached object
				bbox.addBBoxAgent(attached_object->getBoundingBoxAgent());
				LLViewerObject::const_child_list_t& child_list = attached_object->getChildren();
				for (LLViewerObject::child_list_t::const_iterator iter = child_list.begin();
					 iter != child_list.end(); 
					 ++iter)
				{
					const LLViewerObject* child_objectp = *iter;
					bbox.addBBoxAgent(child_objectp->getBoundingBoxAgent());
				}
			}
		}
	}

	return bbox;
}

//-----------------------------------------------------------------------------
// onFirstTEMessageReceived()
//-----------------------------------------------------------------------------
void LLVOAvatar::onFirstTEMessageReceived()
{
	LL_DEBUGS("Avatar") << avString() << LL_ENDL;
	if( !mFirstTEMessageReceived )
	{
		mFirstTEMessageReceived = TRUE;

		LLLoadedCallbackEntry::source_callback_list_t* src_callback_list = NULL ;
		BOOL paused = FALSE ;
		if(!isSelf())
		{
			src_callback_list = &mCallbackTextureList ;
			paused = !isVisible();
		}

		for (U32 i = 0; i < mBakedTextureDatas.size(); i++)
		{
			const BOOL layer_baked = isTextureDefined(mBakedTextureDatas[i].mTextureIndex);

			// Use any baked textures that we have even if they haven't downloaded yet.
			// (That is, don't do a transition from unbaked to baked.)
			if (layer_baked)
			{
				LLViewerFetchedTexture* image = LLViewerTextureManager::staticCastToFetchedTexture(getImage( mBakedTextureDatas[i].mTextureIndex, 0 ), TRUE) ;
				mBakedTextureDatas[i].mLastTextureID = image->getID();
				// If we have more than one texture for the other baked layers, we'll want to call this for them too.
				if ( (image->getID() != IMG_INVISIBLE) && ((i == BAKED_HEAD) || (i == BAKED_UPPER) || (i == BAKED_LOWER)) )
				{
					image->setLoadedCallback( onBakedTextureMasksLoaded, MORPH_MASK_REQUESTED_DISCARD, TRUE, TRUE, new LLTextureMaskData( mID ), 
						src_callback_list, paused);
				}
				LL_DEBUGS("Avatar") << avString() << "layer_baked, setting onInitialBakedTextureLoaded as callback" << LL_ENDL;
				image->setLoadedCallback( onInitialBakedTextureLoaded, MAX_DISCARD_LEVEL, FALSE, FALSE, new LLUUID( mID ), 
					src_callback_list, paused );
				if (image->getDiscardLevel() < 0 && !paused)
				{
					mLastTexCallbackAddedTime.reset();
				}
                               // this could add paused texture callbacks
                               mLoadedCallbacksPaused |= paused; 
			}
		}

        mMeshTexturesDirty = TRUE;
		gPipeline.markGLRebuild(this);

        mFirstAppearanceMessageTimer.reset();
        mFullyLoadedTimer.reset();
	}
}

//-----------------------------------------------------------------------------
// bool visualParamWeightsAreDefault()
//-----------------------------------------------------------------------------
bool LLVOAvatar::visualParamWeightsAreDefault()
{
	bool rtn = true;

	bool is_wearing_skirt = isWearingWearableType(LLWearableType::WT_SKIRT);
	for (LLVisualParam *param = getFirstVisualParam(); 
	     param;
	     param = getNextVisualParam())
	{
		if (param->isTweakable())
		{
			LLViewerVisualParam* vparam = dynamic_cast<LLViewerVisualParam*>(param);
			llassert(vparam);
			bool is_skirt_param = vparam &&
				LLWearableType::WT_SKIRT == vparam->getWearableType();
			if (param->getWeight() != param->getDefaultWeight() &&
			    // we have to not care whether skirt weights are default, if we're not actually wearing a skirt
			    (is_wearing_skirt || !is_skirt_param))
			{
				//LL_INFOS() << "param '" << param->getName() << "'=" << param->getWeight() << " which differs from default=" << param->getDefaultWeight() << LL_ENDL;
				rtn = false;
				break;
			}
		}
	}

	//LL_INFOS() << "params are default ? " << int(rtn) << LL_ENDL;

	return rtn;
}

// <FS:ND> Remove LLVolatileAPRPool/apr_file_t and use FILE* instead
//void dump_visual_param(apr_file_t* file, LLVisualParam* viewer_param, F32 value)
void dump_visual_param(LLAPRFile::tFiletype* file, LLVisualParam* viewer_param, F32 value)
// </FS:ND>
{
	std::string type_string = "unknown";
	if (dynamic_cast<LLTexLayerParamAlpha*>(viewer_param))
		type_string = "param_alpha";
	if (dynamic_cast<LLTexLayerParamColor*>(viewer_param))
		type_string = "param_color";
	if (dynamic_cast<LLDriverParam*>(viewer_param))
		type_string = "param_driver";
	if (dynamic_cast<LLPolyMorphTarget*>(viewer_param))
		type_string = "param_morph";
	if (dynamic_cast<LLPolySkeletalDistortion*>(viewer_param))
		type_string = "param_skeleton";
	S32 wtype = -1;
	LLViewerVisualParam *vparam = dynamic_cast<LLViewerVisualParam*>(viewer_param);
	if (vparam)
	{
		wtype = vparam->getWearableType();
	}
	S32 u8_value = F32_to_U8(value,viewer_param->getMinWeight(),viewer_param->getMaxWeight());
	apr_file_printf(file, "\t\t<param id=\"%d\" name=\"%s\" display=\"%s\" value=\"%.3f\" u8=\"%d\" type=\"%s\" wearable=\"%s\" group=\"%d\"/>\n",
					viewer_param->getID(), viewer_param->getName().c_str(), viewer_param->getDisplayName().c_str(), value, u8_value, type_string.c_str(),
					LLWearableType::getInstance()->getTypeName(LLWearableType::EType(wtype)).c_str(),
					viewer_param->getGroup());
	}
	

void LLVOAvatar::dumpAppearanceMsgParams( const std::string& dump_prefix,
	const LLAppearanceMessageContents& contents)
{
	std::string outfilename = get_sequential_numbered_file_name(dump_prefix,".xml");
	const std::vector<F32>& params_for_dump = contents.mParamWeights;
	const LLTEContents& tec = contents.mTEContents;

	LLAPRFile outfile;
	std::string fullpath = gDirUtilp->getExpandedFilename(LL_PATH_LOGS,outfilename);
	outfile.open(fullpath, LL_APR_WB );

	// <FS:ND> Remove LLVolatileAPRPool/apr_file_t and use FILE* instead
	// apr_file_t* file = outfile.getFileHandle();
	LLAPRFile::tFiletype* file = outfile.getFileHandle();
	// </FS:ND>

	if (!file)
	{
		return;
	}
	else
	{
		LL_DEBUGS("Avatar") << "dumping appearance message to " << fullpath << LL_ENDL;
	}

	apr_file_printf(file, "<header>\n");
	apr_file_printf(file, "\t\t<cof_version %i />\n", contents.mCOFVersion);
	apr_file_printf(file, "\t\t<appearance_version %i />\n", contents.mAppearanceVersion);
	apr_file_printf(file, "</header>\n");

	apr_file_printf(file, "\n<params>\n");
	LLVisualParam* param = getFirstVisualParam();
	for (S32 i = 0; i < params_for_dump.size(); i++)
	{
		while( param && ((param->getGroup() != VISUAL_PARAM_GROUP_TWEAKABLE) && 
						 (param->getGroup() != VISUAL_PARAM_GROUP_TRANSMIT_NOT_TWEAKABLE)) ) // should not be any of group VISUAL_PARAM_GROUP_TWEAKABLE_NO_TRANSMIT
		{
			param = getNextVisualParam();
		}
		LLViewerVisualParam* viewer_param = (LLViewerVisualParam*)param;
		F32 value = params_for_dump[i];
		dump_visual_param(file, viewer_param, value);
		param = getNextVisualParam();
	}
	apr_file_printf(file, "</params>\n");

	apr_file_printf(file, "\n<textures>\n");
	for (U32 i = 0; i < tec.face_count; i++)
	{
		std::string uuid_str;
		((LLUUID*)tec.image_data)[i].toString(uuid_str);
		apr_file_printf( file, "\t\t<texture te=\"%i\" uuid=\"%s\"/>\n", i, uuid_str.c_str());
	}
	apr_file_printf(file, "</textures>\n");
}

void LLVOAvatar::parseAppearanceMessage(LLMessageSystem* mesgsys, LLAppearanceMessageContents& contents)
{
	parseTEMessage(mesgsys, _PREHASH_ObjectData, -1, contents.mTEContents);

	// Parse the AppearanceData field, if any.
	if (mesgsys->has(_PREHASH_AppearanceData))
	{
		U8 av_u8;
		mesgsys->getU8Fast(_PREHASH_AppearanceData, _PREHASH_AppearanceVersion, av_u8, 0);
		contents.mAppearanceVersion = av_u8;
		//LL_DEBUGS("Avatar") << "appversion set by AppearanceData field: " << contents.mAppearanceVersion << LL_ENDL;
		mesgsys->getS32Fast(_PREHASH_AppearanceData, _PREHASH_CofVersion, contents.mCOFVersion, 0);
		// For future use:
		//mesgsys->getU32Fast(_PREHASH_AppearanceData, _PREHASH_Flags, appearance_flags, 0);
	}

	// Parse the AppearanceData field, if any.
	contents.mHoverOffsetWasSet = false;
	if (mesgsys->has(_PREHASH_AppearanceHover))
	{
		LLVector3 hover;
		mesgsys->getVector3Fast(_PREHASH_AppearanceHover, _PREHASH_HoverHeight, hover);
		//LL_DEBUGS("Avatar") << avString() << " hover received " << hover.mV[ VX ] << "," << hover.mV[ VY ] << "," << hover.mV[ VZ ] << LL_ENDL;
		contents.mHoverOffset = hover;
		contents.mHoverOffsetWasSet = true;
	}
	
	// Parse visual params, if any.
	S32 num_blocks = mesgsys->getNumberOfBlocksFast(_PREHASH_VisualParam);
    static LLCachedControl<bool> block_some_avatars(gSavedSettings, "BlockSomeAvatarAppearanceVisualParams");
	bool drop_visual_params_debug = block_some_avatars && (ll_rand(2) == 0); // pretend that ~12% of AvatarAppearance messages arrived without a VisualParam block, for testing
	if( num_blocks > 1 && !drop_visual_params_debug)
	{
		//LL_DEBUGS("Avatar") << avString() << " handle visual params, num_blocks " << num_blocks << LL_ENDL;
		
		LLVisualParam* param = getFirstVisualParam();
		llassert(param); // if this ever fires, we should do the same as when num_blocks<=1
		if (!param)
		{
			LL_WARNS() << "No visual params!" << LL_ENDL;
		}
		else
		{
			for( S32 i = 0; i < num_blocks; i++ )
			{
				while( param && ((param->getGroup() != VISUAL_PARAM_GROUP_TWEAKABLE) && 
								 (param->getGroup() != VISUAL_PARAM_GROUP_TRANSMIT_NOT_TWEAKABLE)) ) // should not be any of group VISUAL_PARAM_GROUP_TWEAKABLE_NO_TRANSMIT
				{
					param = getNextVisualParam();
				}
						
				if( !param )
				{
					// more visual params supplied than expected - just process what we know about
					break;
				}

				U8 value;
				mesgsys->getU8Fast(_PREHASH_VisualParam, _PREHASH_ParamValue, value, i);
				F32 newWeight = U8_to_F32(value, param->getMinWeight(), param->getMaxWeight());
				contents.mParamWeights.push_back(newWeight);
				contents.mParams.push_back(param);

				param = getNextVisualParam();
			}
		}

		const S32 expected_tweakable_count = getVisualParamCountInGroup(VISUAL_PARAM_GROUP_TWEAKABLE) +
											 getVisualParamCountInGroup(VISUAL_PARAM_GROUP_TRANSMIT_NOT_TWEAKABLE); // don't worry about VISUAL_PARAM_GROUP_TWEAKABLE_NO_TRANSMIT
		if (num_blocks != expected_tweakable_count)
		{
			LL_DEBUGS("Avatar") << "Number of params in AvatarAppearance msg (" << num_blocks << ") does not match number of tweakable params in avatar xml file (" << expected_tweakable_count << ").  Processing what we can.  object: " << getID() << LL_ENDL;
		}
	}
	else
	{
		if (drop_visual_params_debug)
		{
			LL_INFOS() << "Debug-faked lack of parameters on AvatarAppearance for object: "  << getID() << LL_ENDL;
		}
		else
		{
			LL_DEBUGS("Avatar") << "AvatarAppearance msg received without any parameters, object: " << getID() << LL_ENDL;
		}
	}

	LLVisualParam* appearance_version_param = getVisualParam(11000);
	if (appearance_version_param)
	{
		std::vector<LLVisualParam*>::iterator it = std::find(contents.mParams.begin(), contents.mParams.end(),appearance_version_param);
		if (it != contents.mParams.end())
		{
			S32 index = it - contents.mParams.begin();
			contents.mParamAppearanceVersion = ll_round(contents.mParamWeights[index]);
			//LL_DEBUGS("Avatar") << "appversion req by appearance_version param: " << contents.mParamAppearanceVersion << LL_ENDL;
		}
	}
}

bool resolve_appearance_version(const LLAppearanceMessageContents& contents, S32& appearance_version)
{
	appearance_version = -1;
	
	if ((contents.mAppearanceVersion) >= 0 &&
		(contents.mParamAppearanceVersion >= 0) &&
		(contents.mAppearanceVersion != contents.mParamAppearanceVersion))
	{
		LL_WARNS() << "inconsistent appearance_version settings - field: " <<
			contents.mAppearanceVersion << ", param: " <<  contents.mParamAppearanceVersion << LL_ENDL;
		return false;
	}
	// <FS:Ansariel> [Legacy Bake]
	//if (contents.mParamAppearanceVersion >= 0) // use visual param if available.
	//{
	//	appearance_version = contents.mParamAppearanceVersion;
	//}
	//else if (contents.mAppearanceVersion > 0)
	//{
	//	appearance_version = contents.mAppearanceVersion;
	//}
	//else // still not set, go with 1.
	//{
	//	appearance_version = 1;
	//}
	if (contents.mParamAppearanceVersion >= 0) // use visual param if available.
	{
		appearance_version = contents.mParamAppearanceVersion;
	}
	if (contents.mAppearanceVersion >= 0)
	{
		appearance_version = contents.mAppearanceVersion;
	}
	if (appearance_version < 0) // still not set, go with 0.
	{
		appearance_version = 0;
	}
	// </FS:Ansariel> [Legacy Bake]
	//LL_DEBUGS("Avatar") << "appearance version info - field " << contents.mAppearanceVersion
	//					<< " param: " << contents.mParamAppearanceVersion
	//					<< " final: " << appearance_version << LL_ENDL;
	return true;
}

//-----------------------------------------------------------------------------
// processAvatarAppearance()
//-----------------------------------------------------------------------------
void LLVOAvatar::processAvatarAppearance( LLMessageSystem* mesgsys )
{
    static LLCachedControl<bool> enable_verbose_dumps(gSavedSettings, "DebugAvatarAppearanceMessage");
    static LLCachedControl<bool> block_avatar_appearance_messages(gSavedSettings, "BlockAvatarAppearanceMessages");

	std::string dump_prefix = getFullname() + "_" + (isSelf()?"s":"o") + "_";
	if (block_avatar_appearance_messages)
	{
		LL_WARNS() << "Blocking AvatarAppearance message" << LL_ENDL;
		return;
	}

	mLastAppearanceMessageTimer.reset();

	LLPointer<LLAppearanceMessageContents> contents(new LLAppearanceMessageContents);
	parseAppearanceMessage(mesgsys, *contents);
	if (enable_verbose_dumps)
	{
		std::string dump_prefix = getFullname() + "_" + (isSelf()?"s":"o") + "_";
		dumpAppearanceMsgParams(dump_prefix + "appearance_msg", *contents);
	}

	S32 appearance_version;
	if (!resolve_appearance_version(*contents, appearance_version))
	{
		LL_WARNS() << "bad appearance version info, discarding" << LL_ENDL;
		return;
	}
	//llassert(appearance_version > 0);
	if (appearance_version > 1)
	{
		LL_WARNS() << "unsupported appearance version " << appearance_version << ", discarding appearance message" << LL_ENDL;
		return;
	}

    S32 thisAppearanceVersion(contents->mCOFVersion);
    if (isSelf())
    {   // In the past this was considered to be the canonical COF version, 
        // that is no longer the case.  The canonical version is maintained 
        // by the AIS code and should match the COF version there. Even so,
        // we must prevent rolling this one backwards backwards or processing 
        // stale versions.

        S32 aisCOFVersion(LLAppearanceMgr::instance().getCOFVersion());

        LL_DEBUGS("Avatar") << "handling self appearance message #" << thisAppearanceVersion <<
            " (highest seen #" << mLastUpdateReceivedCOFVersion <<
            ") (AISCOF=#" << aisCOFVersion << ")" << LL_ENDL;

        // <FS:Ansariel> [Legacy Bake]
        if (mFirstTEMessageReceived && (appearance_version == 0))
        {
            return;
        }
        // </FS:Ansariel> [Legacy Bake]

// <FS:Beq> appearance fail fix from Rye
        // if (mLastUpdateReceivedCOFVersion >= thisAppearanceVersion)
        if (appearance_version > 0 && mLastUpdateReceivedCOFVersion >= thisAppearanceVersion)
// </FS:Beq>
        {
            LL_WARNS("Avatar") << "Stale appearance received #" << thisAppearanceVersion <<
                " attempt to roll back from #" << mLastUpdateReceivedCOFVersion <<
                "... dropping." << LL_ENDL;
            return;
        }
        if (isEditingAppearance())
        {
            LL_DEBUGS("Avatar") << "Editing appearance.  Dropping appearance update." << LL_ENDL;
            return;
        }

    }

	// SUNSHINE CLEANUP - is this case OK now?
	S32 num_params = contents->mParamWeights.size();
	if (num_params <= 1)
	{
		// In this case, we have no reliable basis for knowing
		// appearance version, which may cause us to look for baked
		// textures in the wrong place and flag them as missing
		// assets.
		// <FS:Beq> Attempt to deal with empty appearance for self
		if(isSelf() && mLastUpdateReceivedCOFVersion != -1)
		{
			LL_INFOS("Avatar") << "Empty appearance for self. Forcing a refresh" << LL_ENDL;
			LLNotificationsUtil::add("AvatarRezSelfBakeForceUpdateNotification");
			LLAppearanceMgr::instance().syncCofVersionAndRefresh();
		}
		else
		// </FS:Beq>
		LL_DEBUGS("Avatar") << "ignoring appearance message due to lack of params" << LL_ENDL;
		return;
	}

	// No backsies zone - if we get here, the message should be valid and usable, will be processed.
	// Note:
	// RequestAgentUpdateAppearanceResponder::onRequestRequested()
	// assumes that cof version is only updated with server-bake
	// appearance messages.
    LL_INFOS("Avatar") << "Processing appearance message version " << thisAppearanceVersion << LL_ENDL;

    // Note:
    // locally the COF is maintained via LLInventoryModel::accountForUpdate
    // which is called from various places.  This should match the simhost's 
    // idea of what the COF version is.  AIS however maintains its own version
    // of the COF that should be considered canonical. 
    mLastUpdateReceivedCOFVersion = thisAppearanceVersion;

    // <FS:Ansariel> [Legacy Bake]
    setIsUsingServerBakes(appearance_version > 0);
    mLastProcessedAppearance = contents;

    bool slam_params = false;
	applyParsedAppearanceMessage(*contents, slam_params);
	if (getOverallAppearance() != AOA_NORMAL)
	{
		resetSkeleton(false);
	}
}

void LLVOAvatar::applyParsedAppearanceMessage(LLAppearanceMessageContents& contents, bool slam_params)
{
	S32 num_params = contents.mParamWeights.size();
	ESex old_sex = getSex();

    if (applyParsedTEMessage(contents.mTEContents) > 0 && isChanged(TEXTURE))
    {
        updateVisualComplexity();
    }

	// <FS:clientTags>
	if (!LLGridManager::getInstance()->isInSecondLife())
	{
		//Wolfspirit: Read the UUID, system and Texturecolor
		const LLTEContents& tec = contents.mTEContents;
		const LLUUID tag_uuid = tec.image_data[TEX_HEAD_BODYPAINT];
		bool new_system = (tec.glow[TEX_HEAD_BODYPAINT]);

		//WS: Write them into an LLSD map
		mClientTagData["uuid"] = tag_uuid.asString();
		mClientTagData["id_based"] = new_system;
		mClientTagData["tex_color"] = tec.colors[TEX_HEAD_BODYPAINT].getValue();

		//WS: Clear mNameString to force a rebuild
		mNameIsSet = false;
	}
	// </FS:clientTags>

	// prevent the overwriting of valid baked textures with invalid baked textures
	for (U8 baked_index = 0; baked_index < mBakedTextureDatas.size(); baked_index++)
	{
		// <FS:Beq> refactor a little to help debug
		// if (!isTextureDefined(mBakedTextureDatas[baked_index].mTextureIndex) 
		auto isDefined = isTextureDefined(mBakedTextureDatas[baked_index].mTextureIndex);
		LL_DEBUGS("Avatar") << avString() << "sb " << (S32) isUsingServerBakes() << " baked_index " << (S32) baked_index << " textureDefined= " << isDefined << LL_ENDL;
		if (!isDefined 
		// </FS:Beq>
			&& mBakedTextureDatas[baked_index].mLastTextureID != IMG_DEFAULT
			&& baked_index != BAKED_SKIRT && baked_index != BAKED_LEFT_ARM && baked_index != BAKED_LEFT_LEG && baked_index != BAKED_AUX1 && baked_index != BAKED_AUX2 && baked_index != BAKED_AUX3)
		{
			// <FS:Ansariel> [Legacy Bake]
			//LL_DEBUGS("Avatar") << avString() << " baked_index " << (S32) baked_index << " using mLastTextureID " << mBakedTextureDatas[baked_index].mLastTextureID << LL_ENDL;
			LL_DEBUGS("Avatar") << avString() << "sb " << (S32) isUsingServerBakes() << " baked_index " << (S32) baked_index << " using mLastTextureID " << mBakedTextureDatas[baked_index].mLastTextureID << LL_ENDL;
			setTEImage(mBakedTextureDatas[baked_index].mTextureIndex, 
				LLViewerTextureManager::getFetchedTexture(mBakedTextureDatas[baked_index].mLastTextureID, FTT_DEFAULT, TRUE, LLGLTexture::BOOST_NONE, LLViewerTexture::LOD_TEXTURE));
		}
		else
		{
			// <FS:Ansariel> [Legacy Bake]
			//LL_DEBUGS("Avatar") << avString() << " baked_index " << (S32) baked_index << " using texture id "
			LL_DEBUGS("Avatar") << avString() << "sb " << (S32) isUsingServerBakes() << " baked_index " << (S32) baked_index << " using texture id "
								<< getTEref(mBakedTextureDatas[baked_index].mTextureIndex).getID() << LL_ENDL;
		}
	}

	// runway - was
	// if (!is_first_appearance_message )
	// which means it would be called on second appearance message - probably wrong.
	BOOL is_first_appearance_message = !mFirstAppearanceMessageReceived;
	mFirstAppearanceMessageReceived = TRUE;

	//LL_DEBUGS("Avatar") << avString() << "processAvatarAppearance start " << mID
    //                    << " first? " << is_first_appearance_message << " self? " << isSelf() << LL_ENDL;

	if (is_first_appearance_message )
	{
		onFirstTEMessageReceived();
	}

	setCompositeUpdatesEnabled( FALSE );
	gPipeline.markGLRebuild(this);

	// Apply visual params
	if( num_params > 1)
	{
		//LL_DEBUGS("Avatar") << avString() << " handle visual params, num_params " << num_params << LL_ENDL;
		BOOL params_changed = FALSE;
		BOOL interp_params = FALSE;
		S32 params_changed_count = 0;
		
		for( S32 i = 0; i < num_params; i++ )
		{
			LLVisualParam* param = contents.mParams[i];
			F32 newWeight = contents.mParamWeights[i];

			if (slam_params || is_first_appearance_message || (param->getWeight() != newWeight))
			{
				params_changed = TRUE;
				params_changed_count++;

				if(is_first_appearance_message || slam_params)
				{
					//LL_DEBUGS("Avatar") << "param slam " << i << " " << newWeight << LL_ENDL;
					// <FS:Ansariel> [Legacy Bake]
					//param->setWeight(newWeight);
					param->setWeight(newWeight, FALSE);
				}
				else
				{
					interp_params = TRUE;
					// <FS:Ansariel> [Legacy Bake]
					//param->setAnimationTarget(newWeight);
					param->setAnimationTarget(newWeight, FALSE);
				}
			}
		}
		const S32 expected_tweakable_count = getVisualParamCountInGroup(VISUAL_PARAM_GROUP_TWEAKABLE) +
											 getVisualParamCountInGroup(VISUAL_PARAM_GROUP_TRANSMIT_NOT_TWEAKABLE); // don't worry about VISUAL_PARAM_GROUP_TWEAKABLE_NO_TRANSMIT
		if (num_params != expected_tweakable_count)
		{
			LL_DEBUGS("Avatar") << "Number of params in AvatarAppearance msg (" << num_params << ") does not match number of tweakable params in avatar xml file (" << expected_tweakable_count << ").  Processing what we can.  object: " << getID() << LL_ENDL;
		}

		LL_DEBUGS("Avatar") << "Changed " << params_changed_count << " params" << LL_ENDL;
		if (params_changed)
		{
			if (interp_params)
			{
				startAppearanceAnimation();
			}
			updateVisualParams();

			ESex new_sex = getSex();
			if( old_sex != new_sex )
			{
				// <FS:Ansariel> [Legacy Bake]
				//updateSexDependentLayerSets();
				updateSexDependentLayerSets(FALSE);
			}	
		}

		llassert( getSex() == ((getVisualParamWeight( "male" ) > 0.5f) ? SEX_MALE : SEX_FEMALE) );
	}
	else
	{
		// AvatarAppearance message arrived without visual params
		LL_DEBUGS("Avatar") << avString() << "no visual params" << LL_ENDL;

		const F32 LOADING_TIMEOUT_SECONDS = 60.f;
		// this isn't really a problem if we already have a non-default shape
		if (visualParamWeightsAreDefault() && mRuthTimer.getElapsedTimeF32() > LOADING_TIMEOUT_SECONDS)
		{
			// re-request appearance, hoping that it comes back with a shape next time
			LL_INFOS() << "Re-requesting AvatarAppearance for object: "  << getID() << LL_ENDL;
			LLAvatarPropertiesProcessor::getInstance()->sendAvatarTexturesRequest(getID());
			mRuthTimer.reset();
		}
		else
		{
			LL_INFOS() << "That's okay, we already have a non-default shape for object: "  << getID() << LL_ENDL;
			// we don't really care.
		}
	}

	if (contents.mHoverOffsetWasSet && !isSelf())
	{
		// Got an update for some other avatar
		// Ignore updates for self, because we have a more authoritative value in the preferences.
		setHoverOffset(contents.mHoverOffset);
		LL_DEBUGS("Avatar") << avString() << "setting hover to " << contents.mHoverOffset[2] << LL_ENDL;
	}

	if (!contents.mHoverOffsetWasSet && !isSelf())
	{
		// If we don't get a value at all, we are presumably in a
		// region that does not support hover height.
		LL_WARNS() << avString() << "zeroing hover because not defined in appearance message" << LL_ENDL;
		setHoverOffset(LLVector3(0.0, 0.0, 0.0));
	}

	setCompositeUpdatesEnabled( TRUE );

	// If all of the avatars are completely baked, release the global image caches to conserve memory.
	LLVOAvatar::cullAvatarsByPixelArea();

	if (isSelf())
	{
		mUseLocalAppearance = false;
	}

	updateMeshTextures();
	updateMeshVisibility();
}

LLViewerTexture* LLVOAvatar::getBakedTexture(const U8 te)
{
	//<FS:Beq> BOM constrain number of bake requests when BOM not supported
	// prior to BOM BAKES beyond BAKED_HAIR were not supported.
	// if (te < 0 || te >= BAKED_NUM_INDICES)
	if (te < 0 || te >= getNumBakes())
	//</FS:Beq>
	{
		return NULL;
	}

	BOOL is_layer_baked = isTextureDefined(mBakedTextureDatas[te].mTextureIndex);
	
	LLViewerTexLayerSet* layerset = NULL;
	layerset = getTexLayerSet(te);
	

	if (!isEditingAppearance() && is_layer_baked)
	{
		LLViewerFetchedTexture* baked_img = LLViewerTextureManager::staticCastToFetchedTexture(getImage(mBakedTextureDatas[te].mTextureIndex, 0), TRUE);
		return baked_img;
	}
	else if (layerset && isEditingAppearance())
	{
		layerset->createComposite();
		layerset->setUpdatesEnabled(TRUE);

		return layerset->getViewerComposite();
	}

	return NULL;

	
}

const LLVOAvatar::MatrixPaletteCache& LLVOAvatar::updateSkinInfoMatrixPalette(const LLMeshSkinInfo* skin)
{
    U64 hash = skin->mHash;
    MatrixPaletteCache& entry = mMatrixPaletteCache[hash];

    if (entry.mFrame != gFrameCount)
    {
        LL_PROFILE_ZONE_SCOPED_CATEGORY_AVATAR;

        entry.mFrame = gFrameCount;

        //build matrix palette
        U32 count = LLSkinningUtil::getMeshJointCount(skin);
        entry.mMatrixPalette.resize(count);
        LLSkinningUtil::initSkinningMatrixPalette(&(entry.mMatrixPalette[0]), count, skin, this);

        const LLMatrix4a* mat = &(entry.mMatrixPalette[0]);

        entry.mGLMp.resize(count * 12);

        F32* mp = &(entry.mGLMp[0]);

        for (U32 i = 0; i < count; ++i)
        {
            F32* m = (F32*)mat[i].mMatrix[0].getF32ptr();

            U32 idx = i * 12;

            mp[idx + 0] = m[0];
            mp[idx + 1] = m[1];
            mp[idx + 2] = m[2];
            mp[idx + 3] = m[12];

            mp[idx + 4] = m[4];
            mp[idx + 5] = m[5];
            mp[idx + 6] = m[6];
            mp[idx + 7] = m[13];

            mp[idx + 8] = m[8];
            mp[idx + 9] = m[9];
            mp[idx + 10] = m[10];
            mp[idx + 11] = m[14];
        }
    }

    return entry;
}

// static
void LLVOAvatar::getAnimLabels( std::vector<std::string>* labels )
{
	S32 i;
	labels->reserve(gUserAnimStatesCount);
	for( i = 0; i < gUserAnimStatesCount; i++ )
	{
		labels->push_back( LLAnimStateLabels::getStateLabel( gUserAnimStates[i].mName ) );
	}

	// Special case to trigger away (AFK) state
	labels->push_back( "Away From Keyboard" );
}

// static 
void LLVOAvatar::getAnimNames( std::vector<std::string>* names )
{
	S32 i;

	names->reserve(gUserAnimStatesCount);
	for( i = 0; i < gUserAnimStatesCount; i++ )
	{
		names->push_back( std::string(gUserAnimStates[i].mName) );
	}

	// Special case to trigger away (AFK) state
	names->push_back( "enter_away_from_keyboard_state" );
}

// static
void LLVOAvatar::onBakedTextureMasksLoaded( BOOL success, LLViewerFetchedTexture *src_vi, LLImageRaw* src, LLImageRaw* aux_src, S32 discard_level, BOOL final, void* userdata )
{
	if (!userdata) return;

	//LL_INFOS() << "onBakedTextureMasksLoaded: " << src_vi->getID() << LL_ENDL;
	const LLUUID id = src_vi->getID();
 
	LLTextureMaskData* maskData = (LLTextureMaskData*) userdata;
	LLVOAvatar* self = (LLVOAvatar*) gObjectList.findObject( maskData->mAvatarID );

	// if discard level is 2 less than last discard level we processed, or we hit 0,
	// then generate morph masks
	if(self && success && (discard_level < maskData->mLastDiscardLevel - 2 || discard_level == 0))
	{
		if(aux_src && aux_src->getComponents() == 1)
		{
			if (!aux_src->getData())
			{
				// <FS:Ansariel> FIRE-16122: Don't crash if we didn't receive any data
				//LL_ERRS() << "No auxiliary source (morph mask) data for image id " << id << LL_ENDL;
				LL_WARNS() << "No auxiliary source (morph mask) data for image id " << id << LL_ENDL;
				// </FS:Ansariel>
				return;
			}

			U32 gl_name;
			LLImageGL::generateTextures(1, &gl_name );
			stop_glerror();

			gGL.getTexUnit(0)->bindManual(LLTexUnit::TT_TEXTURE, gl_name);
			stop_glerror();

			LLImageGL::setManualImage(
				GL_TEXTURE_2D, 0, GL_ALPHA8, 
				aux_src->getWidth(), aux_src->getHeight(),
				GL_ALPHA, GL_UNSIGNED_BYTE, aux_src->getData());
			stop_glerror();

			gGL.getTexUnit(0)->setTextureFilteringOption(LLTexUnit::TFO_BILINEAR);

			/* if( id == head_baked->getID() )
			     if (self->mBakedTextureDatas[BAKED_HEAD].mTexLayerSet)
				     //LL_INFOS() << "onBakedTextureMasksLoaded for head " << id << " discard = " << discard_level << LL_ENDL;
					 self->mBakedTextureDatas[BAKED_HEAD].mTexLayerSet->applyMorphMask(aux_src->getData(), aux_src->getWidth(), aux_src->getHeight(), 1);
					 maskData->mLastDiscardLevel = discard_level; */
			BOOL found_texture_id = false;
			for (LLAvatarAppearanceDictionary::Textures::const_iterator iter = LLAvatarAppearance::getDictionary()->getTextures().begin();
				 iter != LLAvatarAppearance::getDictionary()->getTextures().end();
				 ++iter)
			{

				const LLAvatarAppearanceDictionary::TextureEntry *texture_dict = iter->second;
				if (texture_dict->mIsUsedByBakedTexture)
				{
					const ETextureIndex texture_index = iter->first;
					const LLViewerTexture *baked_img = self->getImage(texture_index, 0);
					if (baked_img && id == baked_img->getID())
					{
						const EBakedTextureIndex baked_index = texture_dict->mBakedTextureIndex;
						self->applyMorphMask(aux_src->getData(), aux_src->getWidth(), aux_src->getHeight(), 1, baked_index);
						maskData->mLastDiscardLevel = discard_level;
						if (self->mBakedTextureDatas[baked_index].mMaskTexName)
						{
							LLImageGL::deleteTextures(1, &(self->mBakedTextureDatas[baked_index].mMaskTexName));
						}
						self->mBakedTextureDatas[baked_index].mMaskTexName = gl_name;
						found_texture_id = true;
						break;
					}
				}
			}
			if (!found_texture_id)
			{
				LL_INFOS() << "unexpected image id: " << id << LL_ENDL;
			}
			self->dirtyMesh();
		}
		else
		{
            // this can happen when someone uses an old baked texture possibly provided by 
            // viewer-side baked texture caching
			LL_WARNS() << "Masks loaded callback but NO aux source, id " << id << LL_ENDL;
		}
	}

	if (final || !success)
	{
		delete maskData;
	}
}

// static
void LLVOAvatar::onInitialBakedTextureLoaded( BOOL success, LLViewerFetchedTexture *src_vi, LLImageRaw* src, LLImageRaw* aux_src, S32 discard_level, BOOL final, void* userdata )
{
	LLUUID *avatar_idp = (LLUUID *)userdata;
	LLVOAvatar *selfp = (LLVOAvatar *)gObjectList.findObject(*avatar_idp);

	if (selfp)
	{
		//LL_DEBUGS("Avatar") << selfp->avString() << "discard_level " << discard_level << " success " << success << " final " << final << LL_ENDL;
	}

	if (!success && selfp)
	{
		selfp->removeMissingBakedTextures();
	}
	if (final || !success )
	{
		delete avatar_idp;
	}
}

// Static
void LLVOAvatar::onBakedTextureLoaded(BOOL success,
									  LLViewerFetchedTexture *src_vi, LLImageRaw* src, LLImageRaw* aux_src,
									  S32 discard_level, BOOL final, void* userdata)
{
	//LL_DEBUGS("Avatar") << "onBakedTextureLoaded: " << src_vi->getID() << LL_ENDL;

	LLUUID id = src_vi->getID();
	LLUUID *avatar_idp = (LLUUID *)userdata;
	LLVOAvatar *selfp = (LLVOAvatar *)gObjectList.findObject(*avatar_idp);
	if (selfp)
	{	
		//LL_DEBUGS("Avatar") << selfp->avString() << "discard_level " << discard_level << " success " << success << " final " << final << " id " << src_vi->getID() << LL_ENDL;
	}

	if (selfp && !success)
	{
		selfp->removeMissingBakedTextures();
	}

	if( final || !success )
	{
		delete avatar_idp;
	}

	if( selfp && success && final )
	{
		selfp->useBakedTexture( id );
	}
}


// Called when baked texture is loaded and also when we start up with a baked texture
void LLVOAvatar::useBakedTexture( const LLUUID& id )
{
	for (U32 i = 0; i < mBakedTextureDatas.size(); i++)
	{
		LLViewerTexture* image_baked = getImage( mBakedTextureDatas[i].mTextureIndex, 0 );
		if (id == image_baked->getID())
		{
			//LL_DEBUGS("Avatar") << avString() << " i " << i << " id " << id << LL_ENDL;
			mBakedTextureDatas[i].mIsLoaded = true;
			mBakedTextureDatas[i].mLastTextureID = id;
			mBakedTextureDatas[i].mIsUsed = true;

			if (isUsingLocalAppearance())
			{
				LL_INFOS() << "not changing to baked texture while isUsingLocalAppearance" << LL_ENDL;
			}
			else
			{
				debugColorizeSubMeshes(i,LLColor4::green);

				avatar_joint_mesh_list_t::iterator iter = mBakedTextureDatas[i].mJointMeshes.begin();
				avatar_joint_mesh_list_t::iterator end  = mBakedTextureDatas[i].mJointMeshes.end();
				for (; iter != end; ++iter)
				{
					LLAvatarJointMesh* mesh = (*iter);
					if (mesh)
					{
						mesh->setTexture( image_baked );
					}
				}
			}
			
			const LLAvatarAppearanceDictionary::BakedEntry *baked_dict =
				LLAvatarAppearance::getDictionary()->getBakedTexture((EBakedTextureIndex)i);
			for (texture_vec_t::const_iterator local_tex_iter = baked_dict->mLocalTextures.begin();
				 local_tex_iter != baked_dict->mLocalTextures.end();
				 ++local_tex_iter)
			{
				if (isSelf()) setBakedReady(*local_tex_iter, TRUE);
			}

			// ! BACKWARDS COMPATIBILITY !
			// Workaround for viewing avatars from old viewers that haven't baked hair textures.
			// This is paired with similar code in updateMeshTextures that sets hair mesh color.
			if (i == BAKED_HAIR)
			{
				avatar_joint_mesh_list_t::iterator iter = mBakedTextureDatas[i].mJointMeshes.begin();
				avatar_joint_mesh_list_t::iterator end  = mBakedTextureDatas[i].mJointMeshes.end();
				for (; iter != end; ++iter)
				{
					LLAvatarJointMesh* mesh = (*iter);
					if (mesh)
					{
						mesh->setColor( LLColor4::white );
					}
				}
			}
		}
	}

	dirtyMesh();
}

std::string get_sequential_numbered_file_name(const std::string& prefix,
											  const std::string& suffix)
{
	typedef std::map<std::string,S32> file_num_type;
	static  file_num_type file_nums;
	file_num_type::iterator it = file_nums.find(prefix);
	S32 num = 0;
	if (it != file_nums.end())
	{
		num = it->second;
	}
	file_nums[prefix] = num+1;
	std::string outfilename = prefix + " " + llformat("%04d",num) + ".xml";
	std::replace(outfilename.begin(),outfilename.end(),' ','_');
	return outfilename;
}

void dump_sequential_xml(const std::string outprefix, const LLSD& content)
{
	std::string outfilename = get_sequential_numbered_file_name(outprefix,".xml");
	std::string fullpath = gDirUtilp->getExpandedFilename(LL_PATH_LOGS,outfilename);
	llofstream ofs(fullpath.c_str(), std::ios_base::out);
	ofs << LLSDOStreamer<LLSDXMLFormatter>(content, LLSDFormatter::OPTIONS_PRETTY);
	LL_DEBUGS("Avatar") << "results saved to: " << fullpath << LL_ENDL;
}

void LLVOAvatar::getSortedJointNames(S32 joint_type, std::vector<std::string>& result) const
{
    result.clear();
    if (joint_type==0)
    {
        avatar_joint_list_t::const_iterator iter = mSkeleton.begin();
        avatar_joint_list_t::const_iterator end  = mSkeleton.end();
		for (; iter != end; ++iter)
		{
			LLJoint* pJoint = (*iter);
            result.push_back(pJoint->getName());
        }
    }
    else if (joint_type==1)
    {
        for (S32 i = 0; i < mNumCollisionVolumes; i++)
        {
            LLAvatarJointCollisionVolume* pJoint = &mCollisionVolumes[i];
            result.push_back(pJoint->getName());
        }
    }
    else if (joint_type==2)
    {
		for (LLVOAvatar::attachment_map_t::const_iterator iter = mAttachmentPoints.begin(); 
			 iter != mAttachmentPoints.end(); ++iter)
		{
			LLViewerJointAttachment* pJoint = iter->second;
			if (!pJoint) continue;
            result.push_back(pJoint->getName());
        }
    }
    std::sort(result.begin(), result.end());
}

void LLVOAvatar::dumpArchetypeXML(const std::string& prefix, bool group_by_wearables )
{
	std::string outprefix(prefix);
	if (outprefix.empty())
	{
		outprefix = getFullname() + (isSelf()?"_s":"_o");
	}
	if (outprefix.empty())
	{
		outprefix = std::string("new_archetype");
	}
	std::string outfilename = get_sequential_numbered_file_name(outprefix,".xml");
	
// <FS:CR> FIRE-8893  - Dump archetype xml to user defined location
	LLFilePickerReplyThread::startPicker(boost::bind(&LLVOAvatar::dumpArchetypeXMLCallback, this, _1, group_by_wearables),
		LLFilePicker::FFSAVE_XML, outfilename);
}

void LLVOAvatar::dumpArchetypeXMLCallback(const std::vector<std::string>& filenames, bool group_by_wearables)
{
// </FS:CR>
	LLAPRFile outfile;
    LLWearableType *wr_inst = LLWearableType::getInstance();
// <FS:CR> FIRE-8893 - Dump archetype xml to user defined location
	//std::string fullpath = gDirUtilp->getExpandedFilename(LL_PATH_LOGS,outfilename);
	std::string fullpath = filenames[0];
// </FS:CR>
	if (APR_SUCCESS == outfile.open(fullpath, LL_APR_WB ))
	{
		// <FS:ND> Remove LLVolatileAPRPool/apr_file_t and use FILE* instead
		//apr_file_t* file = outfile.getFileHandle();
		LLAPRFile::tFiletype* file = outfile.getFileHandle();
		// </FS:ND>

		LL_INFOS() << "xmlfile write handle obtained : " << fullpath << LL_ENDL;

		apr_file_printf( file, "<?xml version=\"1.0\" encoding=\"US-ASCII\" standalone=\"yes\"?>\n" );
		apr_file_printf( file, "<linden_genepool version=\"1.0\">\n" );
		apr_file_printf( file, "\n\t<archetype name=\"???\">\n" );

		bool agent_is_godlike = gAgent.isGodlikeWithoutAdminMenuFakery();

		if (group_by_wearables)
		{
			for (S32 type = LLWearableType::WT_SHAPE; type < LLWearableType::WT_COUNT; type++)
			{
				const std::string& wearable_name = wr_inst->getTypeName((LLWearableType::EType)type);
				apr_file_printf( file, "\n\t\t<!-- wearable: %s -->\n", wearable_name.c_str() );

				for (LLVisualParam* param = getFirstVisualParam(); param; param = getNextVisualParam())
				{
					LLViewerVisualParam* viewer_param = (LLViewerVisualParam*)param;
					if( (viewer_param->getWearableType() == type) && 
					   (viewer_param->isTweakable() ) )
					{
						dump_visual_param(file, viewer_param, viewer_param->getWeight());
					}
				}

				for (U8 te = 0; te < TEX_NUM_INDICES; te++)
				{
					if (LLAvatarAppearance::getDictionary()->getTEWearableType((ETextureIndex)te) == type)
					{
						// MULTIPLE_WEARABLES: extend to multiple wearables?
						LLViewerTexture* te_image = getImage((ETextureIndex)te, 0);
						if( te_image )
						{
							std::string uuid_str = LLUUID().asString();
							if (agent_is_godlike)
							{
								te_image->getID().toString(uuid_str);
							}
							apr_file_printf( file, "\t\t<texture te=\"%i\" uuid=\"%s\"/>\n", te, uuid_str.c_str());
						}
					}
				}
			}
		}
		else 
		{
			// Just dump all params sequentially.
			for (LLVisualParam* param = getFirstVisualParam(); param; param = getNextVisualParam())
			{
				LLViewerVisualParam* viewer_param = (LLViewerVisualParam*)param;
				dump_visual_param(file, viewer_param, viewer_param->getWeight());
			}

			for (U8 te = 0; te < TEX_NUM_INDICES; te++)
			{
				// MULTIPLE_WEARABLES: extend to multiple wearables?
				LLViewerTexture* te_image = getImage((ETextureIndex)te, 0);
				if( te_image )
				{
					std::string uuid_str = LLUUID().asString();
					if (agent_is_godlike)
					{
						te_image->getID().toString(uuid_str);
					}
					apr_file_printf( file, "\t\t<texture te=\"%i\" uuid=\"%s\"/>\n", te, uuid_str.c_str());
				}
			}
		}

        // Root joint
        const LLVector3& pos = mRoot->getPosition();
        const LLVector3& scale = mRoot->getScale();
        apr_file_printf( file, "\t\t<root name=\"%s\" position=\"%f %f %f\" scale=\"%f %f %f\"/>\n", 
                         mRoot->getName().c_str(), pos[0], pos[1], pos[2], scale[0], scale[1], scale[2]);

        // Bones
        std::vector<std::string> bone_names, cv_names, attach_names, all_names;
        getSortedJointNames(0, bone_names);
        getSortedJointNames(1, cv_names);
        getSortedJointNames(2, attach_names);
        all_names.insert(all_names.end(), bone_names.begin(), bone_names.end());
        all_names.insert(all_names.end(), cv_names.begin(), cv_names.end());
        all_names.insert(all_names.end(), attach_names.begin(), attach_names.end());

        for (std::vector<std::string>::iterator name_iter = bone_names.begin();
             name_iter != bone_names.end(); ++name_iter)
        {
            LLJoint *pJoint = getJoint(*name_iter);
			const LLVector3& pos = pJoint->getPosition();
			const LLVector3& scale = pJoint->getScale();
			apr_file_printf( file, "\t\t<bone name=\"%s\" position=\"%f %f %f\" scale=\"%f %f %f\"/>\n", 
							 pJoint->getName().c_str(), pos[0], pos[1], pos[2], scale[0], scale[1], scale[2]);
        }

        // Collision volumes
        for (std::vector<std::string>::iterator name_iter = cv_names.begin();
             name_iter != cv_names.end(); ++name_iter)
        {
            LLJoint *pJoint = getJoint(*name_iter);
			const LLVector3& pos = pJoint->getPosition();
			const LLVector3& scale = pJoint->getScale();
			apr_file_printf( file, "\t\t<collision_volume name=\"%s\" position=\"%f %f %f\" scale=\"%f %f %f\"/>\n", 
							 pJoint->getName().c_str(), pos[0], pos[1], pos[2], scale[0], scale[1], scale[2]);
        }

        // Attachment joints
        for (std::vector<std::string>::iterator name_iter = attach_names.begin();
             name_iter != attach_names.end(); ++name_iter)
        {
            LLJoint *pJoint = getJoint(*name_iter);
			if (!pJoint) continue;
			const LLVector3& pos = pJoint->getPosition();
			const LLVector3& scale = pJoint->getScale();
			apr_file_printf( file, "\t\t<attachment_point name=\"%s\" position=\"%f %f %f\" scale=\"%f %f %f\"/>\n", 
							 pJoint->getName().c_str(), pos[0], pos[1], pos[2], scale[0], scale[1], scale[2]);
        }
        
        // Joint pos overrides
        for (std::vector<std::string>::iterator name_iter = all_names.begin();
             name_iter != all_names.end(); ++name_iter)
        {
            LLJoint *pJoint = getJoint(*name_iter);
		
			LLVector3 pos;
			LLUUID mesh_id;

			if (pJoint && pJoint->hasAttachmentPosOverride(pos,mesh_id))
			{
                S32 num_pos_overrides;
                std::set<LLVector3> distinct_pos_overrides;
                pJoint->getAllAttachmentPosOverrides(num_pos_overrides, distinct_pos_overrides);
				apr_file_printf( file, "\t\t<joint_offset name=\"%s\" position=\"%f %f %f\" mesh_id=\"%s\" count=\"%d\" distinct=\"%d\"/>\n", 
								 pJoint->getName().c_str(), pos[0], pos[1], pos[2], mesh_id.asString().c_str(),
                                 num_pos_overrides, (S32) distinct_pos_overrides.size());
			}
		}
        // Joint scale overrides
        for (std::vector<std::string>::iterator name_iter = all_names.begin();
             name_iter != all_names.end(); ++name_iter)
        {
            LLJoint *pJoint = getJoint(*name_iter);
		
			LLVector3 scale;
			LLUUID mesh_id;

			if (pJoint && pJoint->hasAttachmentScaleOverride(scale,mesh_id))
			{
                S32 num_scale_overrides;
                std::set<LLVector3> distinct_scale_overrides;
                pJoint->getAllAttachmentPosOverrides(num_scale_overrides, distinct_scale_overrides);
				apr_file_printf( file, "\t\t<joint_scale name=\"%s\" scale=\"%f %f %f\" mesh_id=\"%s\" count=\"%d\" distinct=\"%d\"/>\n",
								 pJoint->getName().c_str(), scale[0], scale[1], scale[2], mesh_id.asString().c_str(),
                                 num_scale_overrides, (S32) distinct_scale_overrides.size());
			}
		}
		F32 pelvis_fixup;
		LLUUID mesh_id;
		if (hasPelvisFixup(pelvis_fixup, mesh_id))
		{
			apr_file_printf( file, "\t\t<pelvis_fixup z=\"%f\" mesh_id=\"%s\"/>\n", 
							 pelvis_fixup, mesh_id.asString().c_str());
		}

        LLVector3 rp = getRootJoint()->getWorldPosition();
        LLVector4a rpv;
        rpv.load3(rp.mV);
        
        for (S32 joint_num = 0; joint_num < LL_CHARACTER_MAX_ANIMATED_JOINTS; joint_num++)
        {
            LLJoint *joint = getJoint(joint_num);
            if (joint_num < mJointRiggingInfoTab.size())
            {
                LLJointRiggingInfo& rig_info = mJointRiggingInfoTab[joint_num];
                if (rig_info.isRiggedTo())
                {
                    LLMatrix4a mat;
                    LLVector4a new_extents[2];
                    mat.loadu(joint->getWorldMatrix());
                    matMulBoundBox(mat, rig_info.getRiggedExtents(), new_extents);
                    LLVector4a rrp[2];
                    rrp[0].setSub(new_extents[0],rpv);
                    rrp[1].setSub(new_extents[1],rpv);
                    apr_file_printf( file, "\t\t<joint_rig_info num=\"%d\" name=\"%s\" min=\"%f %f %f\" max=\"%f %f %f\" tmin=\"%f %f %f\" tmax=\"%f %f %f\"/>\n", 
                                     joint_num,
                                     joint->getName().c_str(),
                                     rig_info.getRiggedExtents()[0][0],
                                     rig_info.getRiggedExtents()[0][1],
                                     rig_info.getRiggedExtents()[0][2],
                                     rig_info.getRiggedExtents()[1][0],
                                     rig_info.getRiggedExtents()[1][1],
                                     rig_info.getRiggedExtents()[1][2],
                                     rrp[0][0],
                                     rrp[0][1],
                                     rrp[0][2],
                                     rrp[1][0],
                                     rrp[1][1],
                                     rrp[1][2] );
                }
            }
        }

		bool ultra_verbose = false;
		if (isSelf() && ultra_verbose)
		{
			// show the cloned params inside the wearables as well.
			gAgentAvatarp->dumpWearableInfo(outfile);
		}

		apr_file_printf( file, "\t</archetype>\n" );
		apr_file_printf( file, "\n</linden_genepool>\n" );

		LLSD args;
		args["PATH"] = fullpath;
		LLNotificationsUtil::add("AppearanceToXMLSaved", args);
	}
	else
	{
		LLNotificationsUtil::add("AppearanceToXMLFailed");
	}
	// File will close when handle goes out of scope
}


void LLVOAvatar::setVisibilityRank(U32 rank)
{
	if (mDrawable.isNull() || mDrawable->isDead())
	{
		// do nothing
		return;
	}
	mVisibilityRank = rank;
}

// Assumes LLVOAvatar::sInstances has already been sorted.
S32 LLVOAvatar::getUnbakedPixelAreaRank()
{
	S32 rank = 1;
	for (std::vector<LLCharacter*>::iterator iter = LLCharacter::sInstances.begin();
		 iter != LLCharacter::sInstances.end(); ++iter)
	{
		LLVOAvatar* inst = (LLVOAvatar*) *iter;
		if (inst == this)
		{
			return rank;
		}
		else if (!inst->isDead() && !inst->isFullyBaked())
		{
			rank++;
		}
	}

	llassert(0);
	return 0;
}

struct CompareScreenAreaGreater
{
	BOOL operator()(const LLCharacter* const& lhs, const LLCharacter* const& rhs)
	{
		return lhs->getPixelArea() > rhs->getPixelArea();
	}
};

// static
void LLVOAvatar::cullAvatarsByPixelArea()
{
	std::sort(LLCharacter::sInstances.begin(), LLCharacter::sInstances.end(), CompareScreenAreaGreater());
	
	// Update the avatars that have changed status
	U32 rank = 2; //1 is reserved for self. 
	for (std::vector<LLCharacter*>::iterator iter = LLCharacter::sInstances.begin();
		 iter != LLCharacter::sInstances.end(); ++iter)
	{
		LLVOAvatar* inst = (LLVOAvatar*) *iter;
		BOOL culled;
		if (inst->isSelf() || inst->isFullyBaked())
		{
			culled = FALSE;
		}
		else 
		{
			culled = TRUE;
		}

		if (inst->mCulled != culled)
		{
			inst->mCulled = culled;
			LL_DEBUGS() << "avatar " << inst->getID() << (culled ? " start culled" : " start not culled" ) << LL_ENDL;
			inst->updateMeshTextures();
		}

		if (inst->isSelf())
		{
			inst->setVisibilityRank(1);
		}
		else if (inst->mDrawable.notNull() && inst->mDrawable->isVisible())
		{
			inst->setVisibilityRank(rank++);
		}
	}

	// runway - this doesn't really detect gray/grey state.
	S32 grey_avatars = 0;
	if (!LLVOAvatar::areAllNearbyInstancesBaked(grey_avatars))
	{
		if (gFrameTimeSeconds != sUnbakedUpdateTime) // only update once per frame
		{
			sUnbakedUpdateTime = gFrameTimeSeconds;
			sUnbakedTime += gFrameIntervalSeconds.value();
		}
		if (grey_avatars > 0)
		{
			if (gFrameTimeSeconds != sGreyUpdateTime) // only update once per frame
			{
				sGreyUpdateTime = gFrameTimeSeconds;
				sGreyTime += gFrameIntervalSeconds.value();
			}
		}
	}
}

void LLVOAvatar::startAppearanceAnimation()
{
	if(!mAppearanceAnimating)
	{
		mAppearanceAnimating = TRUE;
		mAppearanceMorphTimer.reset();
		mLastAppearanceBlendTime = 0.f;
	}
}

// virtual
void LLVOAvatar::removeMissingBakedTextures()
{
}

//virtual
void LLVOAvatar::updateRegion(LLViewerRegion *regionp)
{
	LLViewerObject::updateRegion(regionp);
}

// virtual
std::string LLVOAvatar::getFullname() const
{
	std::string name;

	LLNameValue* first = getNVPair("FirstName"); 
	LLNameValue* last  = getNVPair("LastName"); 
	if (first && last)
	{
		name = LLCacheName::buildFullName( first->getString(), last->getString() );
	}

	return name;
}

LLHost LLVOAvatar::getObjectHost() const
{
	LLViewerRegion* region = getRegion();
	if (region && !isDead())
	{
		return region->getHost();
	}
	else
	{
		return LLHost();
	}
}

BOOL LLVOAvatar::updateLOD()
{
    if (mDrawable.isNull())
    {
        return FALSE;
    }
    
	if (!LLPipeline::sImpostorRender && isImpostor() && 0 != mDrawable->getNumFaces() && mDrawable->getFace(0)->hasGeometry())
	{
		return TRUE;
	}

	BOOL res = updateJointLODs();

	LLFace* facep = mDrawable->getFace(0);
	if (!facep || !facep->getVertexBuffer())
	{
		dirtyMesh(2);
	}

	if (mDirtyMesh >= 2 || mDrawable->isState(LLDrawable::REBUILD_GEOMETRY))
	{	//LOD changed or new mesh created, allocate new vertex buffer if needed
		updateMeshData();
		mDirtyMesh = 0;
		mNeedsSkin = TRUE;
		mDrawable->clearState(LLDrawable::REBUILD_GEOMETRY);
	}
	updateVisibility();

	return res;
}

void LLVOAvatar::updateLODRiggedAttachments()
{
	updateLOD();
	rebuildRiggedAttachments();
}

void showRigInfoTabExtents(LLVOAvatar *avatar, LLJointRiggingInfoTab& tab, S32& count_rigged, S32& count_box)
{
    count_rigged = count_box = 0;
    LLVector4a zero_vec;
    zero_vec.clear();
    for (S32 i=0; i<tab.size(); i++)
    {
        if (tab[i].isRiggedTo())
        {
            count_rigged++;
            LLJoint *joint = avatar->getJoint(i);
            LL_DEBUGS("RigSpam") << "joint " << i << " name " << joint->getName() << " box " 
                                 << tab[i].getRiggedExtents()[0] << ", " << tab[i].getRiggedExtents()[1] << LL_ENDL;
            if ((!tab[i].getRiggedExtents()[0].equals3(zero_vec)) ||
                (!tab[i].getRiggedExtents()[1].equals3(zero_vec)))
            {
                count_box++;
            }
       }
    }
}

void LLVOAvatar::getAssociatedVolumes(std::vector<LLVOVolume*>& volumes)
{
    LL_PROFILE_ZONE_SCOPED_CATEGORY_AVATAR;
	for ( LLVOAvatar::attachment_map_t::iterator iter = mAttachmentPoints.begin(); iter != mAttachmentPoints.end(); ++iter )
	{
		LLViewerJointAttachment* attachment = iter->second;
		LLViewerJointAttachment::attachedobjs_vec_t::iterator attach_end = attachment->mAttachedObjects.end();
		
		for (LLViewerJointAttachment::attachedobjs_vec_t::iterator attach_iter = attachment->mAttachedObjects.begin();
			 attach_iter != attach_end; ++attach_iter)
		{
			LLViewerObject* attached_object =  attach_iter->get();
            LLVOVolume *volume = dynamic_cast<LLVOVolume*>(attached_object);
            if (volume)
            {
                volumes.push_back(volume);
                if (volume->isAnimatedObject())
                {
                    // For animated object attachment, don't need
                    // the children. Will just get bounding box
                    // from the control avatar.
                    continue;
                }
            }
            LLViewerObject::const_child_list_t& children = attached_object->getChildren();
            for (LLViewerObject::const_child_list_t::const_iterator it = children.begin();
                 it != children.end(); ++it)
            {
                LLViewerObject *childp = *it;
                LLVOVolume *volume = dynamic_cast<LLVOVolume*>(childp);
                if (volume)
                {
                    volumes.push_back(volume);
                }
            }
        }
    }

    LLControlAvatar *control_av = dynamic_cast<LLControlAvatar*>(this);
    if (control_av)
    {
        LLVOVolume *volp = control_av->mRootVolp;
        if (volp)
        {
            volumes.push_back(volp);
            LLViewerObject::const_child_list_t& children = volp->getChildren();
            for (LLViewerObject::const_child_list_t::const_iterator it = children.begin();
                 it != children.end(); ++it)
            {
                LLViewerObject *childp = *it;
                LLVOVolume *volume = dynamic_cast<LLVOVolume*>(childp);
                if (volume)
                {
                    volumes.push_back(volume);
                }
            }
        }
    }
}

// virtual
void LLVOAvatar::updateRiggingInfo()
{
    LL_PROFILE_ZONE_SCOPED_CATEGORY_AVATAR;

    //LL_DEBUGS("RigSpammish") << getFullname() << " updating rig tab" << LL_ENDL; // <FS:Ansariel> Performance tweak

    std::vector<LLVOVolume*> volumes;

	getAssociatedVolumes(volumes);

	std::map<LLUUID,S32> curr_rigging_info_key;
	{
		// Get current rigging info key
		// <FS:Ansariel> Performance tweak
		//for (std::vector<LLVOVolume*>::iterator it = volumes.begin(); it != volumes.end(); ++it)
		std::vector<LLVOVolume*>::iterator vol_end = volumes.end();
		for (std::vector<LLVOVolume*>::iterator it = volumes.begin(); it != vol_end; ++it)
		// </FS:Ansariel>
		{
			LLVOVolume *vol = *it;
			if (vol->isMesh() && vol->getVolume())
			{
				const LLUUID& mesh_id = vol->getVolume()->getParams().getSculptID();
				S32 max_lod = llmax(vol->getLOD(), vol->mLastRiggingInfoLOD);
				curr_rigging_info_key[mesh_id] = max_lod;
			}
		}
		
		// Check for key change, which indicates some change in volume composition or LOD.
		if (curr_rigging_info_key == mLastRiggingInfoKey)
		{
			return;
		}
	}

	// Something changed. Update.
	// <FS:Ansariel> Performance tweak
	//mLastRiggingInfoKey = curr_rigging_info_key;
	mLastRiggingInfoKey.swap(curr_rigging_info_key);
	// </FS:Ansariel>
    mJointRiggingInfoTab.clear();
    // <FS:Ansariel> Performance tweak
    //for (std::vector<LLVOVolume*>::iterator it = volumes.begin(); it != volumes.end(); ++it)
    std::vector<LLVOVolume*>::iterator vol_end = volumes.end();
    for (std::vector<LLVOVolume*>::iterator it = volumes.begin(); it != vol_end; ++it)
    // </FS:Ansariel>
    {
        LLVOVolume *vol = *it;
        vol->updateRiggingInfo();
        mJointRiggingInfoTab.merge(vol->mJointRiggingInfoTab);
    }

    //LL_INFOS() << "done update rig count is " << countRigInfoTab(mJointRiggingInfoTab) << LL_ENDL;
    //LL_DEBUGS("RigSpammish") << getFullname() << " after update rig tab:" << LL_ENDL; // <FS:Ansariel> Performance tweak
	//<FS:Beq> remove debug only stuff on hot path
    //S32 joint_count, box_count;
    //showRigInfoTabExtents(this, mJointRiggingInfoTab, joint_count, box_count);
	//</FS:Beq>
    //LL_DEBUGS("RigSpammish") << "uses " << joint_count << " joints " << " nonzero boxes: " << box_count << LL_ENDL; // <FS:Ansariel> Performance tweak
}

// virtual
void LLVOAvatar::onActiveOverrideMeshesChanged()
{
    mJointRiggingInfoTab.setNeedsUpdate(true);
}

U32 LLVOAvatar::getPartitionType() const
{ 
	// Avatars merely exist as drawables in the bridge partition
	return mIsControlAvatar ? LLViewerRegion::PARTITION_CONTROL_AV : LLViewerRegion::PARTITION_AVATAR;
}

//static
void LLVOAvatar::updateImpostors()
{
	LLViewerCamera::sCurCameraID = LLViewerCamera::CAMERA_WORLD;

    std::vector<LLCharacter*> instances_copy = LLCharacter::sInstances;
	for (std::vector<LLCharacter*>::iterator iter = instances_copy.begin();
		iter != instances_copy.end(); ++iter)
	{
		LLVOAvatar* avatar = (LLVOAvatar*) *iter;
		if (!avatar->isDead()
			&& avatar->isVisible()
			&& avatar->isImpostor()
			&& avatar->needsImpostorUpdate())
		{
            avatar->calcMutedAVColor();
			gPipeline.generateImpostor(avatar);
		}
	}

	LLCharacter::sAllowInstancesChange = TRUE;
}

// virtual
BOOL LLVOAvatar::isImpostor()
{
// <FS:Beq> render time handling using tooSlow()
// 	return isVisuallyMuted() || (sLimitNonImpostors && (mUpdatePeriod > 1));
	return (
			isVisuallyMuted() || 
			isTooSlowWithoutShadows() ||
			(sLimitNonImpostors && (mUpdatePeriod > 1) ) 
	);
// </FS:Beq>
}

BOOL LLVOAvatar::shouldImpostor(const F32 rank_factor)
{
	if (isSelf())
	{
		return false;
	}
	if (isVisuallyMuted())
	{
		return true;
	}
// <FS:Beq> render time handling using tooSlow()
	// return sLimitNonImpostors && (mVisibilityRank > sMaxNonImpostors * rank_factor);
	// static LLCachedControl<bool> render_jellys_As_imposters(gSavedSettings, "RenderJellyDollsAsImpostors");
	
	if (isTooSlowWithoutShadows())
	{
		return true;
	}
// </FS:Beq>
	return sLimitNonImpostors && (mVisibilityRank > sMaxNonImpostors * rank_factor);
}

BOOL LLVOAvatar::needsImpostorUpdate() const
{
	return mNeedsImpostorUpdate;
}

const LLVector3& LLVOAvatar::getImpostorOffset() const
{
	return mImpostorOffset;
}

const LLVector2& LLVOAvatar::getImpostorDim() const
{
	return mImpostorDim;
}

void LLVOAvatar::setImpostorDim(const LLVector2& dim)
{
	mImpostorDim = dim;
}

void LLVOAvatar::cacheImpostorValues()
{
	getImpostorValues(mImpostorExtents, mImpostorAngle, mImpostorDistance);
}

void LLVOAvatar::getImpostorValues(LLVector4a* extents, LLVector3& angle, F32& distance) const
{
	const LLVector4a* ext = mDrawable->getSpatialExtents();
	extents[0] = ext[0];
	extents[1] = ext[1];

	LLVector3 at = LLViewerCamera::getInstance()->getOrigin()-(getRenderPosition()+mImpostorOffset);
	distance = at.normalize();
	F32 da = 1.f - (at*LLViewerCamera::getInstance()->getAtAxis());
	angle.mV[0] = LLViewerCamera::getInstance()->getYaw()*da;
	angle.mV[1] = LLViewerCamera::getInstance()->getPitch()*da;
	angle.mV[2] = da;
}

// static
const U32 LLVOAvatar::NON_IMPOSTORS_MAX_SLIDER = 66; /* Must equal the maximum allowed the RenderAvatarMaxNonImpostors
										   * slider in panel_preferences_graphics1.xml */

// static
void LLVOAvatar::updateImpostorRendering(U32 newMaxNonImpostorsValue)
{
	U32  oldmax = sMaxNonImpostors;
	bool oldflg = sLimitNonImpostors;
	
	if (NON_IMPOSTORS_MAX_SLIDER <= newMaxNonImpostorsValue)
	{
		sMaxNonImpostors = 0;
	}
	else
	{
		sMaxNonImpostors = newMaxNonImpostorsValue;
	}
	// the sLimitNonImpostors flag depends on whether or not sMaxNonImpostors is set to the no-limit value (0)
	sLimitNonImpostors = (0 != sMaxNonImpostors);
    if ( oldflg != sLimitNonImpostors )
    {
        LL_DEBUGS("AvatarRender")
            << "was " << (oldflg ? "use" : "don't use" ) << " impostors (max " << oldmax << "); "
            << "now " << (sLimitNonImpostors ? "use" : "don't use" ) << " impostors (max " << sMaxNonImpostors << "); "
            << LL_ENDL;
    }
}


void LLVOAvatar::idleUpdateRenderComplexity()
{
    LL_PROFILE_ZONE_SCOPED_CATEGORY_AVATAR;
    if (isControlAvatar())
    {
        LLControlAvatar *cav = dynamic_cast<LLControlAvatar*>(this);
        bool is_attachment = cav && cav->mRootVolp && cav->mRootVolp->isAttachment(); // For attached animated objects
        if (is_attachment)
        {
            // ARC for animated object attachments is accounted with the avatar they're attached to.
            return;
        }
    }

    // Render Complexity
    calculateUpdateRenderComplexity(); // Update mVisualComplexity if needed	

	bool autotune = LLPerfStats::tunables.userAutoTuneEnabled && !mIsControlAvatar && !isSelf();
    if (autotune && !isDead())
    {
        static LLCachedControl<F32> render_far_clip(gSavedSettings, "RenderFarClip", 64);
        F32 radius = render_far_clip * render_far_clip;

        bool is_nearby = true;
        if ((dist_vec_squared(getPositionGlobal(), gAgent.getPositionGlobal()) > radius) &&
            (dist_vec_squared(getPositionGlobal(), gAgentCamera.getCameraPositionGlobal()) > radius))
        {
            is_nearby = false;
        }

        if (is_nearby && (sAVsIgnoringARTLimit.size() < MIN_NONTUNED_AVS))
        {
            if (std::count(sAVsIgnoringARTLimit.begin(), sAVsIgnoringARTLimit.end(), mID) == 0)
            {
                sAVsIgnoringARTLimit.push_back(mID);
            }
        }
        else if (!is_nearby)
        {
            sAVsIgnoringARTLimit.erase(std::remove(sAVsIgnoringARTLimit.begin(), sAVsIgnoringARTLimit.end(), mID),
                                       sAVsIgnoringARTLimit.end());
        }
        updateNearbyAvatarCount();
    }
}

void LLVOAvatar::updateNearbyAvatarCount()
{
    static LLFrameTimer agent_update_timer;

	if (agent_update_timer.getElapsedTimeF32() > 1.0f)
    {
        S32 avs_nearby = 0;
        static LLCachedControl<F32> render_far_clip(gSavedSettings, "RenderFarClip", 64);
        F32 radius = render_far_clip * render_far_clip;
        std::vector<LLCharacter *>::iterator char_iter = LLCharacter::sInstances.begin();
        while (char_iter != LLCharacter::sInstances.end())
        {
            LLVOAvatar *avatar = dynamic_cast<LLVOAvatar *>(*char_iter);
            if (avatar && !avatar->isDead() && !avatar->isControlAvatar())
            {
                if ((dist_vec_squared(avatar->getPositionGlobal(), gAgent.getPositionGlobal()) > radius) &&
                    (dist_vec_squared(avatar->getPositionGlobal(), gAgentCamera.getCameraPositionGlobal()) > radius))
                {
                    char_iter++;
                    continue;
                }
                avs_nearby++;
            }
            char_iter++;
        }
        sAvatarsNearby = avs_nearby;
        agent_update_timer.reset();
    }
}

void LLVOAvatar::idleUpdateDebugInfo()
{
	if (gPipeline.hasRenderDebugMask(LLPipeline::RENDER_DEBUG_AVATAR_DRAW_INFO))
	{
		std::string info_line;
		F32 red_level;
		F32 green_level;
		LLColor4 info_color;
		LLFontGL::StyleFlags info_style;
		
		if ( !mText )
		{
			initHudText();
			mText->setFadeDistance(20.0, 5.0); // limit clutter in large crowds
		}
		else
		{
			mText->clearString(); // clear debug text
		}

		/*
		 * NOTE: the logic for whether or not each of the values below
		 * controls muting MUST match that in the isVisuallyMuted and isTooComplex methods.
		 */

		static LLCachedControl<U32> max_render_cost(gSavedSettings, "RenderAvatarMaxComplexity", 0);
		info_line = llformat("%d Complexity", mVisualComplexity);

		if (max_render_cost != 0) // zero means don't care, so don't bother coloring based on this
		{
			green_level = 1.f-llclamp(((F32) mVisualComplexity-(F32)max_render_cost)/(F32)max_render_cost, 0.f, 1.f);
			red_level   = llmin((F32) mVisualComplexity/(F32)max_render_cost, 1.f);
			info_color.set(red_level, green_level, 0.0, 1.0);
			info_style = (  mVisualComplexity > max_render_cost
						  ? LLFontGL::BOLD : LLFontGL::NORMAL );
		}
		else
		{
			info_color.set(LLColor4::grey);
			info_style = LLFontGL::NORMAL;
		}
		mText->addLine(info_line, info_color, info_style);

		// Visual rank
		info_line = llformat("%d rank", mVisibilityRank);
		// Use grey for imposters, white for normal rendering or no impostors
		info_color.set(isImpostor() ? LLColor4::grey : (isControlAvatar() ? LLColor4::yellow : LLColor4::white));
		info_style = LLFontGL::NORMAL;
		mText->addLine(info_line, info_color, info_style);

        // Triangle count
        mText->addLine(std::string("VisTris ") + LLStringOps::getReadableNumber(mAttachmentVisibleTriangleCount), 
                       info_color, info_style);
        mText->addLine(std::string("EstMaxTris ") + LLStringOps::getReadableNumber(mAttachmentEstTriangleCount), 
                       info_color, info_style);

		// Attachment Surface Area
		static LLCachedControl<F32> max_attachment_area(gSavedSettings, "RenderAutoMuteSurfaceAreaLimit", 1000.0f);
		info_line = llformat("%.0f m^2", mAttachmentSurfaceArea);

		if (max_render_cost != 0 && max_attachment_area != 0) // zero means don't care, so don't bother coloring based on this
		{
			green_level = 1.f-llclamp((mAttachmentSurfaceArea-max_attachment_area)/max_attachment_area, 0.f, 1.f);
			red_level   = llmin(mAttachmentSurfaceArea/max_attachment_area, 1.f);
			info_color.set(red_level, green_level, 0.0, 1.0);
			info_style = (  mAttachmentSurfaceArea > max_attachment_area
						  ? LLFontGL::BOLD : LLFontGL::NORMAL );

		}
		else
		{
			info_color.set(LLColor4::grey);
			info_style = LLFontGL::NORMAL;
		}

		mText->addLine(info_line, info_color, info_style);

		updateText(); // corrects position
	}
}

void LLVOAvatar::updateVisualComplexity()
{
	LL_DEBUGS("AvatarRender") << "avatar " << getID() << " appearance changed" << LL_ENDL;
	// Set the cache time to in the past so it's updated ASAP
	mVisualComplexityStale = true;
	markARTStale();
}


// Account for the complexity of a single top-level object associated
// with an avatar. This will be either an attached object or an animated
// object.
void LLVOAvatar::accountRenderComplexityForObject(
    LLViewerObject *attached_object,
    const F32 max_attachment_complexity,
    LLVOVolume::texture_cost_t& textures,
    U32& cost,
    hud_complexity_list_t& hud_complexity_list,
    object_complexity_list_t& object_complexity_list,
    // <FS:Ansariel> Show per-item complexity in COF
    std::map<LLUUID, U32>& item_complexity,
    std::map<LLUUID, U32>& temp_item_complexity)
    // </FS:Ansariel>
{
    LL_PROFILE_ZONE_SCOPED_CATEGORY_AVATAR;
    if (attached_object && !attached_object->isHUDAttachment())
    {
        mAttachmentVisibleTriangleCount += attached_object->recursiveGetTriangleCount();
        mAttachmentEstTriangleCount += attached_object->recursiveGetEstTrianglesMax();
        mAttachmentSurfaceArea += attached_object->recursiveGetScaledSurfaceArea();

<<<<<<< HEAD
					textures.clear();
					const LLDrawable* drawable = attached_object->mDrawable;
					if (drawable)
					{
						const LLVOVolume* volume = drawable->getVOVolume();
						if (volume)
						{
                            F32 attachment_total_cost = 0;
                            F32 attachment_volume_cost = 0;
                            F32 attachment_texture_cost = 0;
                            F32 attachment_children_cost = 0;
                            const F32 animated_object_attachment_surcharge = 1000;

                            if (attached_object->isAnimatedObject())
                            {
                                attachment_volume_cost += animated_object_attachment_surcharge;
                            }
							attachment_volume_cost += volume->getRenderCost(textures);
=======
        textures.clear();
        const LLDrawable* drawable = attached_object->mDrawable;
        if (drawable)
        {
            const LLVOVolume* volume = drawable->getVOVolume();
            if (volume)
            {
                F32 attachment_total_cost = 0;
                F32 attachment_volume_cost = 0;
                F32 attachment_texture_cost = 0;
                F32 attachment_children_cost = 0;
                const F32 animated_object_attachment_surcharge = 1000;

                if (volume->isAnimatedObjectFast())
                {
                    attachment_volume_cost += animated_object_attachment_surcharge;
                }
                attachment_volume_cost += volume->getRenderCost(textures);
>>>>>>> 572d313b

                const_child_list_t children = volume->getChildren();
                for (const_child_list_t::const_iterator child_iter = children.begin();
                    child_iter != children.end();
                    ++child_iter)
                {
                    LLViewerObject* child_obj = *child_iter;
                    LLVOVolume* child = dynamic_cast<LLVOVolume*>(child_obj);
                    if (child)
                    {
                        attachment_children_cost += child->getRenderCost(textures);
                    }
                }

<<<<<<< HEAD
							for (LLVOVolume::texture_cost_t::iterator volume_texture = textures.begin();
								 volume_texture != textures.end();
								 ++volume_texture)
							{
								// add the cost of each individual texture in the linkset
								attachment_texture_cost += volume_texture->second;
							}
                            attachment_total_cost = attachment_volume_cost + attachment_texture_cost + attachment_children_cost;
                            LL_DEBUGS("ARCdetail") << "Attachment costs " << attached_object->getAttachmentItemID()
                                                   << " total: " << attachment_total_cost
                                                   << ", volume: " << attachment_volume_cost
                                                   << ", " << textures.size()
                                                   << " textures: " << attachment_texture_cost
                                                   << ", " << volume->numChildren()
                                                   << " children: " << attachment_children_cost
                                                   << LL_ENDL;
                            // Limit attachment complexity to avoid signed integer flipping of the wearer's ACI
                            cost += (U32)llclamp(attachment_total_cost, MIN_ATTACHMENT_COMPLEXITY, max_attachment_complexity);

                            if (isSelf())
                            {
                                LLObjectComplexity object_complexity;
                                object_complexity.objectName = attached_object->getAttachmentItemName();
                                object_complexity.objectId = attached_object->getAttachmentItemID();
                                object_complexity.objectCost = attachment_total_cost;
                                object_complexity_list.push_back(object_complexity);
                            }

							// <FS:Ansariel> Show per-item complexity in COF
							if (isSelf())
							{
								if (!attached_object->isTempAttachment())
								{
									item_complexity.insert(std::make_pair(attached_object->getAttachmentItemID(), (U32)attachment_total_cost));
								}
								else
								{
									temp_item_complexity.insert(std::make_pair(attached_object->getID(), (U32)attachment_total_cost));
								}
							// </FS:Ansariel>
							}
						}
					}
				}
                if (isSelf()
                    && attached_object
                    && attached_object->isHUDAttachment()
                    && !attached_object->isTempAttachment()
                    && attached_object->mDrawable)
=======
                for (LLVOVolume::texture_cost_t::iterator volume_texture = textures.begin();
                    volume_texture != textures.end();
                    ++volume_texture)
>>>>>>> 572d313b
                {
                    // add the cost of each individual texture in the linkset
                    attachment_texture_cost += LLVOVolume::getTextureCost(*volume_texture);
                }
                attachment_total_cost = attachment_volume_cost + attachment_texture_cost + attachment_children_cost;
                LL_DEBUGS("ARCdetail") << "Attachment costs " << attached_object->getAttachmentItemID()
                    << " total: " << attachment_total_cost
                    << ", volume: " << attachment_volume_cost
                    << ", " << textures.size()
                    << " textures: " << attachment_texture_cost
                    << ", " << volume->numChildren()
                    << " children: " << attachment_children_cost
                    << LL_ENDL;
                // Limit attachment complexity to avoid signed integer flipping of the wearer's ACI
                cost += (U32)llclamp(attachment_total_cost, MIN_ATTACHMENT_COMPLEXITY, max_attachment_complexity);

                if (isSelf())
                {
                    LLObjectComplexity object_complexity;
                    object_complexity.objectName = attached_object->getAttachmentItemName();
                    object_complexity.objectId = attached_object->getAttachmentItemID();
                    object_complexity.objectCost = attachment_total_cost;
                    object_complexity_list.push_back(object_complexity);
                }
            }
        }
    }
    if (isSelf()
        && attached_object
        && attached_object->isHUDAttachment()
        && !attached_object->isTempAttachment()
        && attached_object->mDrawable)
    {
        textures.clear();
        mAttachmentSurfaceArea += attached_object->recursiveGetScaledSurfaceArea();

        const LLVOVolume* volume = attached_object->mDrawable->getVOVolume();
        if (volume)
        {
            BOOL is_rigged_mesh = volume->isRiggedMeshFast();
            LLHUDComplexity hud_object_complexity;
            hud_object_complexity.objectName = attached_object->getAttachmentItemName();
            hud_object_complexity.objectId = attached_object->getAttachmentItemID();
            std::string joint_name;
            gAgentAvatarp->getAttachedPointName(attached_object->getAttachmentItemID(), joint_name);
            hud_object_complexity.jointName = joint_name;
            // get cost and individual textures
            hud_object_complexity.objectsCost += volume->getRenderCost(textures);
            hud_object_complexity.objectsCount++;

            LLViewerObject::const_child_list_t& child_list = attached_object->getChildren();
            for (LLViewerObject::child_list_t::const_iterator iter = child_list.begin();
                iter != child_list.end(); ++iter)
            {
                LLViewerObject* childp = *iter;
                const LLVOVolume* chld_volume = dynamic_cast<LLVOVolume*>(childp);
                if (chld_volume)
                {
                    is_rigged_mesh = is_rigged_mesh || chld_volume->isRiggedMeshFast();
                    // get cost and individual textures
                    hud_object_complexity.objectsCost += chld_volume->getRenderCost(textures);
                    hud_object_complexity.objectsCount++;
                }
            }
            if (is_rigged_mesh && !attached_object->mRiggedAttachedWarned)
            {
                LLSD args;
                LLViewerInventoryItem* itemp = gInventory.getItem(attached_object->getAttachmentItemID());
                args["NAME"] = itemp ? itemp->getName() : LLTrans::getString("Unknown");
                args["POINT"] = LLTrans::getString(getTargetAttachmentPoint(attached_object)->getName());
                LLNotificationsUtil::add("RiggedMeshAttachedToHUD", args);

                attached_object->mRiggedAttachedWarned = true;
            }

            hud_object_complexity.texturesCount += textures.size();

            for (LLVOVolume::texture_cost_t::iterator volume_texture = textures.begin();
                volume_texture != textures.end();
                ++volume_texture)
            {
                // add the cost of each individual texture (ignores duplicates)
                hud_object_complexity.texturesCost += LLVOVolume::getTextureCost(*volume_texture);
                const LLViewerTexture* img = *volume_texture;
                if (img->getType() == LLViewerTexture::FETCHED_TEXTURE)
                {
                    LLViewerFetchedTexture* tex = (LLViewerFetchedTexture*)img;
                    // Note: Texture memory might be incorect since texture might be still loading.
                    hud_object_complexity.texturesMemoryTotal += tex->getTextureMemory();
                    if (tex->getOriginalHeight() * tex->getOriginalWidth() >= HUD_OVERSIZED_TEXTURE_DATA_SIZE)
                    {
                        hud_object_complexity.largeTexturesCount++;
                    }
                }
            }
            hud_complexity_list.push_back(hud_object_complexity);
        }
    }
}

// Calculations for mVisualComplexity value
void LLVOAvatar::calculateUpdateRenderComplexity()
{
    /*****************************************************************
     * This calculation should not be modified by third party viewers,
     * since it is used to limit rendering and should be uniform for
     * everyone. If you have suggested improvements, submit them to
     * the official viewer for consideration.
     *****************************************************************/
    if (mVisualComplexityStale)
	{
        LL_PROFILE_ZONE_SCOPED_CATEGORY_AVATAR;

        static const U32 COMPLEXITY_BODY_PART_COST = 200;
        static LLCachedControl<F32> max_complexity_setting(gSavedSettings, "MaxAttachmentComplexity");
        F32 max_attachment_complexity = max_complexity_setting;
        max_attachment_complexity = llmax(max_attachment_complexity, DEFAULT_MAX_ATTACHMENT_COMPLEXITY);

        // Diagnostic list of all textures on our avatar
<<<<<<< HEAD
        // <FS:Ansariel> Disable useless diagnostics
        //static std::set<LLUUID> all_textures;

		// <FS:Ansariel> Show per-item complexity in COF
		std::map<LLUUID, U32> item_complexity;
		std::map<LLUUID, U32> temp_item_complexity;
		U32 body_parts_complexity;
		// </FS:Ansariel>
=======
        static std::unordered_set<const LLViewerTexture*> all_textures;
>>>>>>> 572d313b

		U32 cost = VISUAL_COMPLEXITY_UNKNOWN;
		LLVOVolume::texture_cost_t textures;
		hud_complexity_list_t hud_complexity_list;
        object_complexity_list_t object_complexity_list;

		//<FS:Beq> BOM constrain number of bake requests when BOM not supported
		// for (U8 baked_index = 0; baked_index < BAKED_NUM_INDICES; baked_index++)
		for (U8 baked_index = 0; baked_index < getNumBakes(); baked_index++)
		//</FS:Beq>
		{
		    const LLAvatarAppearanceDictionary::BakedEntry *baked_dict
				= LLAvatarAppearance::getDictionary()->getBakedTexture((EBakedTextureIndex)baked_index);
			ETextureIndex tex_index = baked_dict->mTextureIndex;
			if ((tex_index != TEX_SKIRT_BAKED) || (isWearingWearableType(LLWearableType::WT_SKIRT)))
			{
                // Same as isTextureVisible(), but doesn't account for isSelf to ensure identical numbers for all avatars
                if (isIndexLocalTexture(tex_index))
                {
                    if (isTextureDefined(tex_index, 0))
                    {
                        cost += COMPLEXITY_BODY_PART_COST;
                    }
                }
                else
                {
                    // baked textures can use TE images directly
                    if (isTextureDefined(tex_index)
                        && (getTEImage(tex_index)->getID() != IMG_INVISIBLE || LLDrawPoolAlpha::sShowDebugAlpha))
                    {
                        cost += COMPLEXITY_BODY_PART_COST;
                    }
                }
			}
		}
        LL_DEBUGS("ARCdetail") << "Avatar body parts complexity: " << cost << LL_ENDL;
		body_parts_complexity = cost; // <FS:Ansariel> Show per-item complexity in COF

        mAttachmentVisibleTriangleCount = 0;
        mAttachmentEstTriangleCount = 0.f;
        mAttachmentSurfaceArea = 0.f;
        
        // A standalone animated object needs to be accounted for
        // using its associated volume. Attached animated objects
        // will be covered by the subsequent loop over attachments.
        LLControlAvatar *control_av = dynamic_cast<LLControlAvatar*>(this);
        if (control_av)
        {
            LLVOVolume *volp = control_av->mRootVolp;
            if (volp && !volp->isAttachment())
            {
                accountRenderComplexityForObject(volp, max_attachment_complexity,
                                                 // <FS:Ansariel> Show per-item complexity in COF
                                                 //textures, cost, hud_complexity_list, object_complexity_list);
                                                 textures, cost, hud_complexity_list, object_complexity_list, item_complexity, temp_item_complexity);
                                                 // </FS:Ansariel>
            }
        }

        // Account for complexity of all attachments.
		for (attachment_map_t::const_iterator attachment_point = mAttachmentPoints.begin(); 
			 attachment_point != mAttachmentPoints.end();
			 ++attachment_point)
		{
			LLViewerJointAttachment* attachment = attachment_point->second;

			// <FS:Ansariel> Possible crash fix
			if (!attachment)
			{
				continue;
			}
			// </FS:Ansariel>

			for (LLViewerJointAttachment::attachedobjs_vec_t::iterator attachment_iter = attachment->mAttachedObjects.begin();
				 attachment_iter != attachment->mAttachedObjects.end();
				 ++attachment_iter)
			{
                LLViewerObject* attached_object = attachment_iter->get();
                accountRenderComplexityForObject(attached_object, max_attachment_complexity,
                                                 // <FS:Ansariel> Show per-item complexity in COF
                                                 //textures, cost, hud_complexity_list, object_complexity_list);
                                                 textures, cost, hud_complexity_list, object_complexity_list, item_complexity, temp_item_complexity);
                                                 // </FS:Ansariel>
			}
		}

<<<<<<< HEAD
		// Diagnostic output to identify all avatar-related textures.
		// Does not affect rendering cost calculation.
		// <FS:Ansariel> Disable useless diagnostics
		//if (isSelf() && debugLoggingEnabled("ARCdetail"))
		//{
		//	// print any attachment textures we didn't already know about.
		//	for (LLVOVolume::texture_cost_t::iterator it = textures.begin(); it != textures.end(); ++it)
		//	{
		//		LLUUID image_id = it->first;
		//		if( ! (image_id.isNull() || image_id == IMG_DEFAULT || image_id == IMG_DEFAULT_AVATAR)
		//		   && (all_textures.find(image_id) == all_textures.end()))
		//		{
		//			// attachment texture not previously seen.
		//			LL_DEBUGS("ARCdetail") << "attachment_texture: " << image_id.asString() << LL_ENDL;
		//			all_textures.insert(image_id);
		//		}
		//	}

		//	// print any avatar textures we didn't already know about
		//    for (LLAvatarAppearanceDictionary::Textures::const_iterator iter = LLAvatarAppearance::getDictionary()->getTextures().begin();
		//	 iter != LLAvatarAppearance::getDictionary()->getTextures().end();
		//		 ++iter)
		//	{
		//	    const LLAvatarAppearanceDictionary::TextureEntry *texture_dict = iter->second;
		//		// TODO: MULTI-WEARABLE: handle multiple textures for self
		//		const LLViewerTexture* te_image = getImage(iter->first,0);
		//		if (!te_image)
		//			continue;
		//		LLUUID image_id = te_image->getID();
		//		if( image_id.isNull() || image_id == IMG_DEFAULT || image_id == IMG_DEFAULT_AVATAR)
		//			continue;
		//		if (all_textures.find(image_id) == all_textures.end())
		//		{
		//			LL_DEBUGS("ARCdetail") << "local_texture: " << texture_dict->mName << ": " << image_id << LL_ENDL;
		//			all_textures.insert(image_id);
		//		}
		//	}
		//}
		// </FS:Ansariel>

=======
>>>>>>> 572d313b
        if ( cost != mVisualComplexity )
        {
            LL_DEBUGS("AvatarRender") << "Avatar "<< getID()
                                      << " complexity updated was " << mVisualComplexity << " now " << cost
                                      << " reported " << mReportedVisualComplexity
                                      << LL_ENDL;
        }
        else
        {
            LL_DEBUGS("AvatarRender") << "Avatar "<< getID()
                                      << " complexity updated no change " << mVisualComplexity
                                      << " reported " << mReportedVisualComplexity
                                      << LL_ENDL;
        }
		mVisualComplexity = cost;
		mVisualComplexityStale = false;

        static LLCachedControl<U32> show_my_complexity_changes(gSavedSettings, "ShowMyComplexityChanges", 20);

        if (isSelf() && show_my_complexity_changes)
        {
            // Avatar complexity
            LLAvatarRenderNotifier::getInstance()->updateNotificationAgent(mVisualComplexity);
            LLAvatarRenderNotifier::getInstance()->setObjectComplexityList(object_complexity_list);
            // HUD complexity
            LLHUDRenderNotifier::getInstance()->updateNotificationHUD(hud_complexity_list);
        }

        // <FS:Ansariel> Show avatar complexity in appearance floater
        if (isSelf())
        {
            LLSidepanelAppearance::updateAvatarComplexity(mVisualComplexity, item_complexity, temp_item_complexity, body_parts_complexity);
        }
        // </FS:Ansariel>
    }
}

void LLVOAvatar::setVisualMuteSettings(VisualMuteSettings set)
{
    mVisuallyMuteSetting = set;
    mNeedsImpostorUpdate = TRUE;
	mLastImpostorUpdateReason = 7;
	markARTStale();// <FS:Beq> Force a refresh of the ART to take into account new setting.

    // <FS:Ansariel> [FS Persisted Avatar Render Settings]
    //LLRenderMuteList::getInstance()->saveVisualMuteSetting(getID(), S32(set));
    FSAvatarRenderPersistence::instance().setAvatarRenderSettings(getID(), set);
}


void LLVOAvatar::setOverallAppearanceNormal()
{
	if (isControlAvatar())
		return;

    LLVector3 pelvis_pos = getJoint("mPelvis")->getPosition();
	resetSkeleton(false);
    getJoint("mPelvis")->setPosition(pelvis_pos);

	for (auto it = mJellyAnims.begin(); it !=  mJellyAnims.end(); ++it)
	{
		bool is_playing = (mPlayingAnimations.find(*it) != mPlayingAnimations.end());
		LL_DEBUGS("Avatar") << "jelly anim " << *it << " " << is_playing << LL_ENDL;
		if (!is_playing)
		{
			// Anim was not requested for this av by sim, but may be playing locally
			stopMotion(*it);
		}
	}
	mJellyAnims.clear();

	processAnimationStateChanges();
}

void LLVOAvatar::setOverallAppearanceJellyDoll()
{
	if (isControlAvatar())
		return;

	// stop current animations
	{
		for ( LLVOAvatar::AnimIterator anim_it= mPlayingAnimations.begin();
			  anim_it != mPlayingAnimations.end();
			  ++anim_it)
		{
			{
				stopMotion(anim_it->first, TRUE);
			}
		}
	}
	processAnimationStateChanges();

	// Start any needed anims for jellydoll
	updateOverallAppearanceAnimations();
	
    LLVector3 pelvis_pos = getJoint("mPelvis")->getPosition();
	resetSkeleton(false);
    getJoint("mPelvis")->setPosition(pelvis_pos);

}

void LLVOAvatar::setOverallAppearanceInvisible()
{
}

void LLVOAvatar::updateOverallAppearance()
{
	AvatarOverallAppearance new_overall = getOverallAppearance();
	if (new_overall != mOverallAppearance)
	{
		switch (new_overall)
		{
			case AOA_NORMAL:
				setOverallAppearanceNormal();
				break;
			case AOA_JELLYDOLL:
				setOverallAppearanceJellyDoll();
				break;
			case AOA_INVISIBLE:
				setOverallAppearanceInvisible();
				break;
		}
		mOverallAppearance = new_overall;
		if (!isSelf())
		{
			mNeedsImpostorUpdate = TRUE;
			mLastImpostorUpdateReason = 8;
		}
		updateMeshVisibility();
	}

	// This needs to be done even if overall appearance has not
	// changed, since sit/stand status can be different.
	updateOverallAppearanceAnimations();
}

void LLVOAvatar::updateOverallAppearanceAnimations()
{
	if (isControlAvatar())
		return;

	if (getOverallAppearance() == AOA_JELLYDOLL)
	{
		LLUUID motion_id;
		if (isSitting() && getParent()) // sitting on object
		{
			motion_id = ANIM_AGENT_SIT_FEMALE; 
		}
		else if (isSitting()) // sitting on ground
		{
			motion_id = ANIM_AGENT_SIT_GROUND_CONSTRAINED;
		}
		else // standing
		{
			motion_id = ANIM_AGENT_STAND;
		}
		if (mJellyAnims.find(motion_id) == mJellyAnims.end())
		{
			for (auto it = mJellyAnims.begin(); it !=  mJellyAnims.end(); ++it)
			{
				bool is_playing = (mPlayingAnimations.find(*it) != mPlayingAnimations.end());
				LL_DEBUGS("Avatar") << "jelly anim " << *it << " " << is_playing << LL_ENDL;
				if (!is_playing)
				{
					// Anim was not requested for this av by sim, but may be playing locally
					stopMotion(*it, TRUE);
				}
			}
			mJellyAnims.clear();

			startMotion(motion_id);
			mJellyAnims.insert(motion_id);

			processAnimationStateChanges();
		}
	}
}

// Based on isVisuallyMuted(), but has 3 possible results.
LLVOAvatar::AvatarOverallAppearance LLVOAvatar::getOverallAppearance() const
{
    LL_PROFILE_ZONE_SCOPED_CATEGORY_AVATAR;
	AvatarOverallAppearance result = AOA_NORMAL;

	// Priority order (highest priority first)
	// * own avatar is always drawn normally
	// * if on the "always draw normally" list, draw them normally
	// * if on the "always visually mute" list, show as jellydoll
	// * if explicitly muted (blocked), show as invisible
	// * check against the render cost and attachment limits - if too complex, show as jellydoll
	if (isSelf())
	{
		result = AOA_NORMAL;
	}
	else // !isSelf()
	{
		if (isInMuteList())	
		{
			result = AOA_INVISIBLE;
		}
		else if (mVisuallyMuteSetting == AV_ALWAYS_RENDER)
		{
			result = AOA_NORMAL;
		}
		else if (mVisuallyMuteSetting == AV_DO_NOT_RENDER)
		{	// Always want to see this AV as an impostor
			result = AOA_JELLYDOLL;
		}
		else if (isTooComplex() || isTooSlowWithoutShadows()) // <FS:Beq/> correct for misplaced check
		{
			result = AOA_JELLYDOLL;
		}
	}

	return result;
}

void LLVOAvatar::calcMutedAVColor()
{
    LLColor4 new_color(mMutedAVColor);
    std::string change_msg;
    LLUUID av_id(getID());

// [RLVa:KB] - Checked: RLVa-2.2 (@setcam_avdist)
	if (isRlvSilhouette())
	{
		new_color = LLColor4::silhouette;
		change_msg = " not rendered: color is silhouette";
	}
    else if (getVisualMuteSettings() == AV_DO_NOT_RENDER)
// [/RLVa:KB]
//    if (getVisualMuteSettings() == AV_DO_NOT_RENDER)
    {
        // explicitly not-rendered avatars are light grey
        new_color = LLColor4::grey4;
        change_msg = " not rendered: color is grey4";
    }
    else if (LLMuteList::getInstance()->isMuted(av_id)) // the user blocked them
    {
        // blocked avatars are dark grey
        new_color = LLColor4::grey4;
        change_msg = " blocked: color is grey4";
    }
	// <FS:Beq> we don't want jelly dolls
    // else if (!isTooComplex() && !isTooSlow())
    else if (!isTooComplex())
    // </FS:Beq>
    {
        new_color = LLColor4::white;
        change_msg = " simple imposter ";
    }
#ifdef COLORIZE_JELLYDOLLS
    else if ( mMutedAVColor == LLColor4::white || mMutedAVColor == LLColor4::grey3 || mMutedAVColor == LLColor4::grey4 )
	{
        // select a color based on the first byte of the agents uuid so any muted agent is always the same color
        F32 color_value = (F32) (av_id.mData[0]);
        F32 spectrum = (color_value / 256.0);          // spectrum is between 0 and 1.f

        // Array of colors.  These are arranged so only one RGB color changes between each step,
        // and it loops back to red so there is an even distribution.  It is not a heat map
        const S32 NUM_SPECTRUM_COLORS = 7;
        static LLColor4 * spectrum_color[NUM_SPECTRUM_COLORS] = { &LLColor4::red, &LLColor4::magenta, &LLColor4::blue, &LLColor4::cyan, &LLColor4::green, &LLColor4::yellow, &LLColor4::red };

        spectrum = spectrum * (NUM_SPECTRUM_COLORS - 1);               // Scale to range of number of colors
        S32 spectrum_index_1  = floor(spectrum);                               // Desired color will be after this index
        S32 spectrum_index_2  = spectrum_index_1 + 1;                  //    and before this index (inclusive)
        F32 fractBetween = spectrum - (F32)(spectrum_index_1);  // distance between the two indexes (0-1)

        new_color = lerp(*spectrum_color[spectrum_index_1], *spectrum_color[spectrum_index_2], fractBetween);
		new_color.normalize();
        new_color *= 0.28f;            // Tone it down
	}
#endif
    else
    {
		new_color = LLColor4::grey4;
        change_msg = " over limit color ";
    }

    if (mMutedAVColor != new_color) 
    {
        LL_DEBUGS("AvatarRender") << "avatar "<< av_id << change_msg << std::setprecision(3) << new_color << LL_ENDL;
        mMutedAVColor = new_color;
    }
}

// static
BOOL LLVOAvatar::isIndexLocalTexture(ETextureIndex index)
{
	return (index < 0 || index >= TEX_NUM_INDICES)
		? false
		: LLAvatarAppearance::getDictionary()->getTexture(index)->mIsLocalTexture;
}

// static
BOOL LLVOAvatar::isIndexBakedTexture(ETextureIndex index)
{
	return (index < 0 || index >= TEX_NUM_INDICES)
		? false
		: LLAvatarAppearance::getDictionary()->getTexture(index)->mIsBakedTexture;
}

const std::string LLVOAvatar::getBakedStatusForPrintout() const
{
	std::string line;

	for (LLAvatarAppearanceDictionary::Textures::const_iterator iter = LLAvatarAppearance::getDictionary()->getTextures().begin();
		 iter != LLAvatarAppearance::getDictionary()->getTextures().end();
		 ++iter)
	{
		const ETextureIndex index = iter->first;
		const LLAvatarAppearanceDictionary::TextureEntry *texture_dict = iter->second;
		if (texture_dict->mIsBakedTexture)
		{
			line += texture_dict->mName;
			if (isTextureDefined(index))
			{
				line += "_baked";
			}
			line += " ";
		}
	}
	return line;
}



//virtual
S32 LLVOAvatar::getTexImageSize() const
{
	return TEX_IMAGE_SIZE_OTHER;
}

//-----------------------------------------------------------------------------
// Utility functions
//-----------------------------------------------------------------------------

F32 calc_bouncy_animation(F32 x)
{
	return -(cosf(x * F_PI * 2.5f - F_PI_BY_TWO))*(0.4f + x * -0.1f) + x * 1.3f;
}

//virtual
BOOL LLVOAvatar::isTextureDefined(LLAvatarAppearanceDefines::ETextureIndex te, U32 index ) const
{
	if (isIndexLocalTexture(te)) 
	{
		return FALSE;
	}
	
	if( !getImage( te, index ) )
	{
		LL_WARNS() << "getImage( " << te << ", " << index << " ) returned 0" << LL_ENDL;
		return FALSE;
	}

	// <FS:ND> getImage(te, index) can return 0 in some edge cases. Plus make this faster as it gets called frequently.

	// return (getImage(te, index)->getID() != IMG_DEFAULT_AVATAR && 
	// 		getImage(te, index)->getID() != IMG_DEFAULT);


	LLViewerTexture *pImage( getImage( te, index ) );

	if( !pImage )
	{
		LL_WARNS() << "getImage( " << (S32)te << ", " << index << " ) returned invalid ptr" << LL_ENDL;
		return FALSE;
	}
	// </FS:ND>

	LLUUID const &id = pImage->getID();
	return id != IMG_DEFAULT_AVATAR && id != IMG_DEFAULT;
}

//virtual
BOOL LLVOAvatar::isTextureVisible(LLAvatarAppearanceDefines::ETextureIndex type, U32 index) const
{
	if (isIndexLocalTexture(type))
	{
		return isTextureDefined(type, index);
	}
	else
	{
		// baked textures can use TE images directly
		return ((isTextureDefined(type) || isSelf())
				&& (getTEImage(type)->getID() != IMG_INVISIBLE 
				|| LLDrawPoolAlpha::sShowDebugAlpha));
	}
}

//virtual
BOOL LLVOAvatar::isTextureVisible(LLAvatarAppearanceDefines::ETextureIndex type, LLViewerWearable *wearable) const
{
	// non-self avatars don't have wearables
	return FALSE;
}

void LLVOAvatar::placeProfileQuery()
{
    if (mGPUTimerQuery == 0)
    {
        glGenQueries(1, &mGPUTimerQuery);
    }

    glBeginQuery(GL_TIME_ELAPSED, mGPUTimerQuery);
}

void LLVOAvatar::readProfileQuery(S32 retries)
{
    if (!mGPUProfilePending)
    {
        glEndQuery(GL_TIME_ELAPSED);
        mGPUProfilePending = true;
    }

    GLuint64 result = 0;
    glGetQueryObjectui64v(mGPUTimerQuery, GL_QUERY_RESULT_AVAILABLE, &result);

    if (result == GL_TRUE || --retries <= 0)
    { // query available, readback result
        GLuint64 time_elapsed = 0;
        glGetQueryObjectui64v(mGPUTimerQuery, GL_QUERY_RESULT, &time_elapsed);
        mGPURenderTime = time_elapsed / 1000000.f;
        mGPUProfilePending = false;
    }
    else
    { // wait until next frame
        LLUUID id = getID();

        LL::WorkQueue::getInstance("mainloop")->post([id, retries] {
            LLVOAvatar* avatar = (LLVOAvatar*) gObjectList.findObject(id);
            avatar->readProfileQuery(retries);
            });
    }
}

// <FS:Ansariel> [Legacy Bake]
//-----------------------------------------------------------------------------
// Legacy baking
//-----------------------------------------------------------------------------
void LLVOAvatar::bakedTextureOriginCounts(S32 &sb_count, // server-bake, has origin URL.
										  S32 &host_count, // host-based bake, has host.
										  S32 &both_count, // error - both host and URL set.
										  S32 &neither_count) // error - neither set.
{
	sb_count = host_count = both_count = neither_count = 0;
	
	std::set<LLUUID> baked_ids;
	collectBakedTextureUUIDs(baked_ids);
	for (std::set<LLUUID>::const_iterator it = baked_ids.begin(); it != baked_ids.end(); ++it)
	{
		LLViewerFetchedTexture *imagep = gTextureList.findImage(*it, TEX_LIST_STANDARD);
		bool has_url = false, has_host = false;
		if (!imagep->getUrl().empty())
		{
			has_url = true;
		}
		if (imagep->getTargetHost().isOk())
		{
			has_host = true;
		}
		if (has_url && !has_host) sb_count++;
		else if (has_host && !has_url) host_count++;
		else if (has_host && has_url) both_count++;
		else if (!has_host && !has_url) neither_count++;
	}
}

// virtual
void LLVOAvatar::bodySizeChanged()
{	
	if (isSelf() && !LLAppearanceMgr::instance().isInUpdateAppearanceFromCOF())
	{	// notify simulator of change in size
		// but not if we are in the middle of updating appearance
		gAgent.sendAgentSetAppearance();
}
}

BOOL LLVOAvatar::isUsingServerBakes() const
{
#if 1
	// Sanity check - visual param for appearance version should match mUseServerBakes
	LLVisualParam* appearance_version_param = getVisualParam(11000);
	llassert(appearance_version_param);
	F32 wt = appearance_version_param->getWeight();
	F32 expect_wt = mUseServerBakes ? 1.0 : 0.0;
	if (!is_approx_equal(wt,expect_wt))
	{
		LL_WARNS() << "wt " << wt << " differs from expected " << expect_wt << LL_ENDL;
	}
#endif

	return mUseServerBakes;
}

void LLVOAvatar::setIsUsingServerBakes(BOOL newval)
{
	mUseServerBakes = newval;
	LLVisualParam* appearance_version_param = getVisualParam(11000);
	llassert(appearance_version_param);
	appearance_version_param->setWeight(newval ? 1.0 : 0.0, false);
}
// </FS:Ansariel> [Legacy Bake]<|MERGE_RESOLUTION|>--- conflicted
+++ resolved
@@ -11991,26 +11991,6 @@
         mAttachmentEstTriangleCount += attached_object->recursiveGetEstTrianglesMax();
         mAttachmentSurfaceArea += attached_object->recursiveGetScaledSurfaceArea();
 
-<<<<<<< HEAD
-					textures.clear();
-					const LLDrawable* drawable = attached_object->mDrawable;
-					if (drawable)
-					{
-						const LLVOVolume* volume = drawable->getVOVolume();
-						if (volume)
-						{
-                            F32 attachment_total_cost = 0;
-                            F32 attachment_volume_cost = 0;
-                            F32 attachment_texture_cost = 0;
-                            F32 attachment_children_cost = 0;
-                            const F32 animated_object_attachment_surcharge = 1000;
-
-                            if (attached_object->isAnimatedObject())
-                            {
-                                attachment_volume_cost += animated_object_attachment_surcharge;
-                            }
-							attachment_volume_cost += volume->getRenderCost(textures);
-=======
         textures.clear();
         const LLDrawable* drawable = attached_object->mDrawable;
         if (drawable)
@@ -12022,14 +12002,13 @@
                 F32 attachment_volume_cost = 0;
                 F32 attachment_texture_cost = 0;
                 F32 attachment_children_cost = 0;
-                const F32 animated_object_attachment_surcharge = 1000;
+                            const F32 animated_object_attachment_surcharge = 1000;
 
                 if (volume->isAnimatedObjectFast())
                 {
                     attachment_volume_cost += animated_object_attachment_surcharge;
                 }
                 attachment_volume_cost += volume->getRenderCost(textures);
->>>>>>> 572d313b
 
                 const_child_list_t children = volume->getChildren();
                 for (const_child_list_t::const_iterator child_iter = children.begin();
@@ -12044,61 +12023,9 @@
                     }
                 }
 
-<<<<<<< HEAD
-							for (LLVOVolume::texture_cost_t::iterator volume_texture = textures.begin();
-								 volume_texture != textures.end();
-								 ++volume_texture)
-							{
-								// add the cost of each individual texture in the linkset
-								attachment_texture_cost += volume_texture->second;
-							}
-                            attachment_total_cost = attachment_volume_cost + attachment_texture_cost + attachment_children_cost;
-                            LL_DEBUGS("ARCdetail") << "Attachment costs " << attached_object->getAttachmentItemID()
-                                                   << " total: " << attachment_total_cost
-                                                   << ", volume: " << attachment_volume_cost
-                                                   << ", " << textures.size()
-                                                   << " textures: " << attachment_texture_cost
-                                                   << ", " << volume->numChildren()
-                                                   << " children: " << attachment_children_cost
-                                                   << LL_ENDL;
-                            // Limit attachment complexity to avoid signed integer flipping of the wearer's ACI
-                            cost += (U32)llclamp(attachment_total_cost, MIN_ATTACHMENT_COMPLEXITY, max_attachment_complexity);
-
-                            if (isSelf())
-                            {
-                                LLObjectComplexity object_complexity;
-                                object_complexity.objectName = attached_object->getAttachmentItemName();
-                                object_complexity.objectId = attached_object->getAttachmentItemID();
-                                object_complexity.objectCost = attachment_total_cost;
-                                object_complexity_list.push_back(object_complexity);
-                            }
-
-							// <FS:Ansariel> Show per-item complexity in COF
-							if (isSelf())
-							{
-								if (!attached_object->isTempAttachment())
-								{
-									item_complexity.insert(std::make_pair(attached_object->getAttachmentItemID(), (U32)attachment_total_cost));
-								}
-								else
-								{
-									temp_item_complexity.insert(std::make_pair(attached_object->getID(), (U32)attachment_total_cost));
-								}
-							// </FS:Ansariel>
-							}
-						}
-					}
-				}
-                if (isSelf()
-                    && attached_object
-                    && attached_object->isHUDAttachment()
-                    && !attached_object->isTempAttachment()
-                    && attached_object->mDrawable)
-=======
                 for (LLVOVolume::texture_cost_t::iterator volume_texture = textures.begin();
                     volume_texture != textures.end();
                     ++volume_texture)
->>>>>>> 572d313b
                 {
                     // add the cost of each individual texture in the linkset
                     attachment_texture_cost += LLVOVolume::getTextureCost(*volume_texture);
@@ -12123,6 +12050,20 @@
                     object_complexity.objectCost = attachment_total_cost;
                     object_complexity_list.push_back(object_complexity);
                 }
+
+                // <FS:Ansariel> Show per-item complexity in COF
+                if (isSelf())
+                {
+                    if (!attached_object->isTempAttachment())
+                    {
+                        item_complexity.insert(std::make_pair(attached_object->getAttachmentItemID(), (U32)attachment_total_cost));
+                    }
+                    else
+                    {
+                        temp_item_complexity.insert(std::make_pair(attached_object->getID(), (U32)attachment_total_cost));
+                    }
+				}
+                // </FS:Ansariel>
             }
         }
     }
@@ -12218,18 +12159,14 @@
         max_attachment_complexity = llmax(max_attachment_complexity, DEFAULT_MAX_ATTACHMENT_COMPLEXITY);
 
         // Diagnostic list of all textures on our avatar
-<<<<<<< HEAD
         // <FS:Ansariel> Disable useless diagnostics
-        //static std::set<LLUUID> all_textures;
+        //static std::unordered_set<const LLViewerTexture*> all_textures;
 
 		// <FS:Ansariel> Show per-item complexity in COF
 		std::map<LLUUID, U32> item_complexity;
 		std::map<LLUUID, U32> temp_item_complexity;
 		U32 body_parts_complexity;
 		// </FS:Ansariel>
-=======
-        static std::unordered_set<const LLViewerTexture*> all_textures;
->>>>>>> 572d313b
 
 		U32 cost = VISUAL_COMPLEXITY_UNKNOWN;
 		LLVOVolume::texture_cost_t textures;
@@ -12316,49 +12253,6 @@
 			}
 		}
 
-<<<<<<< HEAD
-		// Diagnostic output to identify all avatar-related textures.
-		// Does not affect rendering cost calculation.
-		// <FS:Ansariel> Disable useless diagnostics
-		//if (isSelf() && debugLoggingEnabled("ARCdetail"))
-		//{
-		//	// print any attachment textures we didn't already know about.
-		//	for (LLVOVolume::texture_cost_t::iterator it = textures.begin(); it != textures.end(); ++it)
-		//	{
-		//		LLUUID image_id = it->first;
-		//		if( ! (image_id.isNull() || image_id == IMG_DEFAULT || image_id == IMG_DEFAULT_AVATAR)
-		//		   && (all_textures.find(image_id) == all_textures.end()))
-		//		{
-		//			// attachment texture not previously seen.
-		//			LL_DEBUGS("ARCdetail") << "attachment_texture: " << image_id.asString() << LL_ENDL;
-		//			all_textures.insert(image_id);
-		//		}
-		//	}
-
-		//	// print any avatar textures we didn't already know about
-		//    for (LLAvatarAppearanceDictionary::Textures::const_iterator iter = LLAvatarAppearance::getDictionary()->getTextures().begin();
-		//	 iter != LLAvatarAppearance::getDictionary()->getTextures().end();
-		//		 ++iter)
-		//	{
-		//	    const LLAvatarAppearanceDictionary::TextureEntry *texture_dict = iter->second;
-		//		// TODO: MULTI-WEARABLE: handle multiple textures for self
-		//		const LLViewerTexture* te_image = getImage(iter->first,0);
-		//		if (!te_image)
-		//			continue;
-		//		LLUUID image_id = te_image->getID();
-		//		if( image_id.isNull() || image_id == IMG_DEFAULT || image_id == IMG_DEFAULT_AVATAR)
-		//			continue;
-		//		if (all_textures.find(image_id) == all_textures.end())
-		//		{
-		//			LL_DEBUGS("ARCdetail") << "local_texture: " << texture_dict->mName << ": " << image_id << LL_ENDL;
-		//			all_textures.insert(image_id);
-		//		}
-		//	}
-		//}
-		// </FS:Ansariel>
-
-=======
->>>>>>> 572d313b
         if ( cost != mVisualComplexity )
         {
             LL_DEBUGS("AvatarRender") << "Avatar "<< getID()
