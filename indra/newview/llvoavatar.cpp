--- conflicted
+++ resolved
@@ -9313,11 +9313,10 @@
     {
         // use the cached values.
         render_time_raw = mRenderTime;
-<<<<<<< HEAD
-        render_time_no_shadows_raw = mRenderTimeNoShadows; // <FS:Beq/> variable name updated to refelect different meaning.
-=======
-        render_geom_time_raw = mGeomTime;
->>>>>>> 2994833e
+        // <FS:Beq> variable name updated to refelect different meaning.
+        //render_geom_time_raw = mGeomTime;
+        render_time_no_shadows_raw = mRenderTimeNoShadows;
+        // <FS:Beq>
     }
 
 	bool autotune = LLPerfStats::tunables.userAutoTuneEnabled && !mIsControlAvatar && !isSelf();
