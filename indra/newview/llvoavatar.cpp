--- conflicted
+++ resolved
@@ -799,7 +799,6 @@
         LLSceneMonitor::getInstance()->freezeAvatar((LLCharacter*)this);
     }
 
-<<<<<<< HEAD
     // <FS:Ansariel> [FS Persisted Avatar Render Settings]
     //mVisuallyMuteSetting = LLVOAvatar::VisualMuteSettings(LLRenderMuteList::getInstance()->getSavedVisualMuteSetting(getID()));
     mVisuallyMuteSetting = FSAvatarRenderPersistence::instance().getAvatarRenderSettings(id);
@@ -830,11 +829,6 @@
 #else
     return BAKED_NUM_INDICES;
 #endif
-=======
-    mVisuallyMuteSetting = LLVOAvatar::VisualMuteSettings(LLRenderMuteList::getInstance()->getSavedVisualMuteSetting(getID()));
-
-    sInstances.push_back(this);
->>>>>>> 50dc4cbd
 }
 
 // U8 LLVOAvatar::getNumTEs() const
@@ -2827,11 +2821,6 @@
         mNeedsExtentUpdate = ((thisFrame + mID.mData[0]) % upd_freq == 0);
     }
 
-<<<<<<< HEAD
-    // LLScopedContextString str("avatar_idle_update " + getFullname()); // <FS:Beq> remove unused scoped string
-
-=======
->>>>>>> 50dc4cbd
     checkTextureLoading() ;
 
     // force immediate pixel area update on avatars using last frames data (before drawable or camera updates)
@@ -3277,13 +3266,9 @@
             {
                 F32 morph_amt = calcMorphAmount();
                 // animate only top level params for non-self avatars
-<<<<<<< HEAD
                 // <FS:Ansariel> [Legacy Bake]
                 //animateTweakableVisualParams(morph_amt);
                 animateTweakableVisualParams(morph_amt, false);
-=======
-                animateTweakableVisualParams(morph_amt);
->>>>>>> 50dc4cbd
             }
 
             // apply all params
@@ -3671,14 +3656,10 @@
     {
         is_muted = isInMuteList();
     }
-<<<<<<< HEAD
 //  bool is_friend = isBuddy();
 // [RLVa:KB] - Checked: RLVa-1.2.2
     bool is_friend = fRlvShowAvName && isBuddy();
 // [/RLVa:KB]
-=======
-    bool is_friend = isBuddy();
->>>>>>> 50dc4cbd
     bool is_cloud = getIsCloud();
 
     if (is_appearance != mNameAppearance)
@@ -4055,7 +4036,6 @@
 
         static const LLUIColor user_chat_color = LLUIColorTable::instance().getColor("UserChatColor");
         static const LLUIColor agent_chat_color = LLUIColorTable::instance().getColor("AgentChatColor");
-<<<<<<< HEAD
         // <FS:CR> Colorize tags
         //const LLColor4& new_chat = isSelf() ? user_chat_color : agent_chat_color;
         LLColor4 new_chat = isSelf() ? user_chat_color : agent_chat_color;
@@ -4069,9 +4049,6 @@
 
         if (mVisibleChat)
         {
-=======
-        const LLColor4& new_chat = isSelf() ? user_chat_color : agent_chat_color;
->>>>>>> 50dc4cbd
         LLColor4 normal_chat = lerp(new_chat, LLColor4(0.8f, 0.8f, 0.8f, 1.f), 0.7f);
         LLColor4 old_chat = lerp(normal_chat, LLColor4(0.6f, 0.6f, 0.6f, 1.f), 0.7f);
         if (mTyping && mChats.size() >= MAX_BUBBLE_CHAT_UTTERANCES)
@@ -12901,7 +12878,6 @@
         mCachedInBuddyList = is_friend;
     }
     return is_friend;
-<<<<<<< HEAD
 }
 
 
@@ -12970,7 +12946,5 @@
     LLVisualParam* appearance_version_param = getVisualParam(11000);
     llassert(appearance_version_param);
     appearance_version_param->setWeight(newval ? 1.0f : 0.0f, false);
-=======
->>>>>>> 50dc4cbd
 }
 // </FS:Ansariel> [Legacy Bake]