--- conflicted
+++ resolved
@@ -4045,8 +4045,11 @@
         std::deque<LLChat>::iterator chat_iter = mChats.begin();
         mNameText->clearString();
 
-<<<<<<< HEAD
-        LLColor4 new_chat = LLUIColorTable::instance().getColor( isSelf() ? "UserChatColor" : "AgentChatColor" );
+        static const LLUIColor user_chat_color = LLUIColorTable::instance().getColor("UserChatColor");
+        static const LLUIColor agent_chat_color = LLUIColorTable::instance().getColor("AgentChatColor");
+        // <FS:CR> Colorize tags
+        //const LLColor4& new_chat = isSelf() ? user_chat_color : agent_chat_color;
+        LLColor4 new_chat = isSelf() ? user_chat_color : agent_chat_color;
 
         // <FS:CR> Colorize tags
         new_chat = LGGContactSets::getInstance()->colorize(getID(), new_chat, ContactSetType::CHAT);
@@ -4057,11 +4060,6 @@
 
         if (mVisibleChat)
         {
-=======
-        static const LLUIColor user_chat_color = LLUIColorTable::instance().getColor("UserChatColor");
-        static const LLUIColor agent_chat_color = LLUIColorTable::instance().getColor("AgentChatColor");
-        const LLColor4& new_chat = isSelf() ? user_chat_color : agent_chat_color;
->>>>>>> db376f2a
         LLColor4 normal_chat = lerp(new_chat, LLColor4(0.8f, 0.8f, 0.8f, 1.f), 0.7f);
         LLColor4 old_chat = lerp(normal_chat, LLColor4(0.6f, 0.6f, 0.6f, 1.f), 0.7f);
         if (mTyping && mChats.size() >= MAX_BUBBLE_CHAT_UTTERANCES)
