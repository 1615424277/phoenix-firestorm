﻿/** 
 * @File llvoavatar.cpp
 * @brief Implementation of LLVOAvatar class which is a derivation of LLViewerObject
 *
 * $LicenseInfo:firstyear=2001&license=viewerlgpl$
 * Second Life Viewer Source Code
 * Copyright (C) 2010, Linden Research, Inc.
 * 
 * This library is free software; you can redistribute it and/or
 * modify it under the terms of the GNU Lesser General Public
 * License as published by the Free Software Foundation;
 * version 2.1 of the License only.
 * 
 * This library is distributed in the hope that it will be useful,
 * but WITHOUT ANY WARRANTY; without even the implied warranty of
 * MERCHANTABILITY or FITNESS FOR A PARTICULAR PURPOSE.  See the GNU
 * Lesser General Public License for more details.
 * 
 * You should have received a copy of the GNU Lesser General Public
 * License along with this library; if not, write to the Free Software
 * Foundation, Inc., 51 Franklin Street, Fifth Floor, Boston, MA  02110-1301  USA
 * 
 * Linden Research, Inc., 945 Battery Street, San Francisco, CA  94111  USA
 * $/LicenseInfo$
 */

#include "llviewerprecompiledheaders.h"

#include "llvoavatar.h"

#include <stdio.h>
#include <ctype.h>
#include <sstream>

#include "llaudioengine.h"
#include "noise.h"
#include "sound_ids.h"
#include "raytrace.h"

#include "aoengine.h"			// ## Zi: Animation Overrider
#include "llagent.h" //  Get state values from here
#include "llagentbenefits.h"
#include "llagentcamera.h"
#include "llagentwearables.h"
#include "llanimationstates.h"
#include "llavatarnamecache.h"
#include "llavatarpropertiesprocessor.h"
#include "llavatarrendernotifier.h"
#include "llcontrolavatar.h"
#include "llexperiencecache.h"
#include "llphysicsmotion.h"
#include "llviewercontrol.h"
#include "llcallingcard.h"		// IDEVO for LLAvatarTracker
#include "lldrawpoolavatar.h"
#include "lldriverparam.h"
#include "llpolyskeletaldistortion.h"
#include "lleditingmotion.h"
#include "llemote.h"
#include "llfloatertools.h"
#include "llheadrotmotion.h"
#include "llhudeffecttrail.h"
#include "llhudmanager.h"
#include "llhudnametag.h"
#include "llhudtext.h"				// for mText/mDebugText
#include "llimview.h"
#include "llinitparam.h"
#include "llkeyframefallmotion.h"
#include "llkeyframestandmotion.h"
#include "llkeyframewalkmotion.h"
#include "llmanipscale.h"  // for get_default_max_prim_scale()
#include "llmeshrepository.h"
#include "llmutelist.h"
#include "llmoveview.h"
#include "llnotificationsutil.h"
#include "llphysicsshapebuilderutil.h"
#include "llquantize.h"
#include "llrand.h"
#include "llregionhandle.h"
#include "llresmgr.h"
#include "llselectmgr.h"
#include "llsprite.h"
#include "lltargetingmotion.h"
#include "lltoolmgr.h"
#include "lltoolmorph.h"
#include "llviewercamera.h"
#include "llviewertexlayer.h"
#include "llviewertexturelist.h"
#include "llviewermenu.h"
#include "llviewerobjectlist.h"
#include "llviewerparcelmgr.h"
#include "llviewerregion.h"
#include "llviewershadermgr.h"
#include "llviewerstats.h"
#include "llviewerwearable.h"
#include "llvoavatarself.h"
#include "llvovolume.h"
#include "llworld.h"
#include "pipeline.h"
#include "llviewershadermgr.h"
#include "llsky.h"
#include "llanimstatelabels.h"
#include "lltrans.h"
#include "llappearancemgr.h"
// [RLVa:KB] - Checked: RLVa-2.0.1
#include "rlvactions.h"
#include "rlvhandler.h"
#include "rlvmodifiers.h"
// [/RLVa:KB]

#include "llgesturemgr.h" //needed to trigger the voice gesticulations
#include "llvoiceclient.h"
#include "llvoicevisualizer.h" // Ventrella

#include "lldebugmessagebox.h"
#include "llsdutil.h"
#include "llscenemonitor.h"
#include "llsdserialize.h"
#include "llcallstack.h"
#include "llrendersphere.h"

#include <boost/lexical_cast.hpp>

#include "fscommon.h"
#include "fsdata.h"
#include "lfsimfeaturehandler.h"	// <FS:CR> Opensim
#include "lggcontactsets.h"
#include "llcontrol.h"
#include "llfilepicker.h"	// <FS:CR> FIRE-8893 - Dump archetype xml to user defined location
#include "llviewermenufile.h"
#include "llnetmap.h"
#include "llviewernetwork.h"	// [FS:CR] isInSecondlife()
#include "llsidepanelappearance.h"
#include "fsavatarrenderpersistence.h"

#include "fsdiscordconnect.h" // <FS:LO> tapping a place that happens on landing in world to start up discord

extern F32 SPEED_ADJUST_MAX;
extern F32 SPEED_ADJUST_MAX_SEC;
extern F32 ANIM_SPEED_MAX;
extern F32 ANIM_SPEED_MIN;
extern U32 JOINT_COUNT_REQUIRED_FOR_FULLRIG;
const F32 MAX_HOVER_Z = 2.0f;
const F32 MIN_HOVER_Z = -2.0f;

const F32 MIN_ATTACHMENT_COMPLEXITY = 0.f;
const F32 DEFAULT_MAX_ATTACHMENT_COMPLEXITY = 1.0e6f;

using namespace LLAvatarAppearanceDefines;

//-----------------------------------------------------------------------------
// Global constants
//-----------------------------------------------------------------------------
const LLUUID ANIM_AGENT_BODY_NOISE = LLUUID("9aa8b0a6-0c6f-9518-c7c3-4f41f2c001ad"); //"body_noise"
const LLUUID ANIM_AGENT_BREATHE_ROT	= LLUUID("4c5a103e-b830-2f1c-16bc-224aa0ad5bc8");  //"breathe_rot"
const LLUUID ANIM_AGENT_EDITING	= LLUUID("2a8eba1d-a7f8-5596-d44a-b4977bf8c8bb");  //"editing"
const LLUUID ANIM_AGENT_EYE	= LLUUID("5c780ea8-1cd1-c463-a128-48c023f6fbea");  //"eye"
const LLUUID ANIM_AGENT_FLY_ADJUST = LLUUID("db95561f-f1b0-9f9a-7224-b12f71af126e");  //"fly_adjust"
const LLUUID ANIM_AGENT_HAND_MOTION	= LLUUID("ce986325-0ba7-6e6e-cc24-b17c4b795578");  //"hand_motion"
const LLUUID ANIM_AGENT_HEAD_ROT = LLUUID("e6e8d1dd-e643-fff7-b238-c6b4b056a68d");  //"head_rot"
const LLUUID ANIM_AGENT_PELVIS_FIX = LLUUID("0c5dd2a2-514d-8893-d44d-05beffad208b");  //"pelvis_fix"
const LLUUID ANIM_AGENT_TARGET = LLUUID("0e4896cb-fba4-926c-f355-8720189d5b55");  //"target"
const LLUUID ANIM_AGENT_WALK_ADJUST	= LLUUID("829bc85b-02fc-ec41-be2e-74cc6dd7215d");  //"walk_adjust"
const LLUUID ANIM_AGENT_PHYSICS_MOTION = LLUUID("7360e029-3cb8-ebc4-863e-212df440d987");  //"physics_motion"


//-----------------------------------------------------------------------------
// Constants
//-----------------------------------------------------------------------------
const F32 DELTA_TIME_MIN = 0.01f;	// we clamp measured delta_time to this
const F32 DELTA_TIME_MAX = 0.2f;	// range to insure stability of computations.

const F32 PELVIS_LAG_FLYING		= 0.22f;// pelvis follow half life while flying
const F32 PELVIS_LAG_WALKING	= 0.4f;	// ...while walking
const F32 PELVIS_LAG_MOUSELOOK = 0.15f;
const F32 MOUSELOOK_PELVIS_FOLLOW_FACTOR = 0.5f;
const F32 TORSO_NOISE_AMOUNT = 1.0f;	// Amount of deviation from up-axis, in degrees
const F32 TORSO_NOISE_SPEED = 0.2f;	// Time scale factor on torso noise.

const F32 BREATHE_ROT_MOTION_STRENGTH = 0.05f;

const S32 MIN_REQUIRED_PIXEL_AREA_BODY_NOISE = 10000;
const S32 MIN_REQUIRED_PIXEL_AREA_BREATHE = 10000;
const S32 MIN_REQUIRED_PIXEL_AREA_PELVIS_FIX = 40;

const S32 TEX_IMAGE_SIZE_OTHER = 512 / 4;  // The size of local textures for other (!isSelf()) avatars

const F32 HEAD_MOVEMENT_AVG_TIME = 0.9f;

const S32 MORPH_MASK_REQUESTED_DISCARD = 0;

const F32 MAX_STANDOFF_FROM_ORIGIN = 3;
const F32 MAX_STANDOFF_DISTANCE_CHANGE = 32;

// Discard level at which to switch to baked textures
// Should probably be 4 or 3, but didn't want to change it while change other logic - SJB
const S32 SWITCH_TO_BAKED_DISCARD = 5;

const F32 FOOT_COLLIDE_FUDGE = 0.04f;

const F32 HOVER_EFFECT_MAX_SPEED = 3.f;
const F32 HOVER_EFFECT_STRENGTH = 0.f;
const F32 UNDERWATER_EFFECT_STRENGTH = 0.1f;
const F32 UNDERWATER_FREQUENCY_DAMP = 0.33f;
const F32 APPEARANCE_MORPH_TIME = 0.65f;
const F32 TIME_BEFORE_MESH_CLEANUP = 5.f; // seconds
const S32 AVATAR_RELEASE_THRESHOLD = 10; // number of avatar instances before releasing memory
const F32 FOOT_GROUND_COLLISION_TOLERANCE = 0.25f;
const F32 AVATAR_LOD_TWEAK_RANGE = 0.7f;
const S32 MAX_BUBBLE_CHAT_LENGTH = DB_CHAT_MSG_STR_LEN;
const S32 MAX_BUBBLE_CHAT_UTTERANCES = 12;
const F32 CHAT_FADE_TIME = 8.0;
const F32 BUBBLE_CHAT_TIME = CHAT_FADE_TIME * 3.f;
const F32 NAMETAG_UPDATE_THRESHOLD = 0.3f;
const F32 NAMETAG_VERTICAL_SCREEN_OFFSET = 25.f;
const F32 NAMETAG_VERT_OFFSET_WEIGHT = 0.17f;

const U32 LLVOAvatar::VISUAL_COMPLEXITY_UNKNOWN = 0;
const F64 HUD_OVERSIZED_TEXTURE_DATA_SIZE = 1024 * 1024;

const F32 MAX_TEXTURE_WAIT_TIME_SEC = 60.f;

enum ERenderName
{
	RENDER_NAME_NEVER,
	RENDER_NAME_ALWAYS,	
	RENDER_NAME_FADE
};

//-----------------------------------------------------------------------------
// Callback data
//-----------------------------------------------------------------------------

struct LLTextureMaskData
{
	LLTextureMaskData( const LLUUID& id ) :
		mAvatarID(id), 
		mLastDiscardLevel(S32_MAX) 
	{}
	LLUUID				mAvatarID;
	S32					mLastDiscardLevel;
};

/*********************************************************************************
 **                                                                             **
 ** Begin private LLVOAvatar Support classes
 **
 **/


struct LLAppearanceMessageContents: public LLRefCount
{
	LLAppearanceMessageContents():
		mAppearanceVersion(-1),
		mParamAppearanceVersion(-1),
		mCOFVersion(LLViewerInventoryCategory::VERSION_UNKNOWN)
	{
	}
	LLTEContents mTEContents;
	S32 mAppearanceVersion;
	S32 mParamAppearanceVersion;
	S32 mCOFVersion;
	// For future use:
	//U32 appearance_flags = 0;
	std::vector<F32> mParamWeights;
	std::vector<LLVisualParam*> mParams;
	LLVector3 mHoverOffset;
	bool mHoverOffsetWasSet;
};


//-----------------------------------------------------------------------------
// class LLBodyNoiseMotion
//-----------------------------------------------------------------------------
class LLBodyNoiseMotion :
	public LLMotion
{
public:
	// Constructor
	LLBodyNoiseMotion(const LLUUID &id)
		: LLMotion(id)
	{
		mName = "body_noise";
		mTorsoState = new LLJointState;
	}

	// Destructor
	virtual ~LLBodyNoiseMotion() { }

public:
	//-------------------------------------------------------------------------
	// functions to support MotionController and MotionRegistry
	//-------------------------------------------------------------------------
	// static constructor
	// all subclasses must implement such a function and register it
	static LLMotion *create(const LLUUID &id) { return new LLBodyNoiseMotion(id); }

public:
	//-------------------------------------------------------------------------
	// animation callbacks to be implemented by subclasses
	//-------------------------------------------------------------------------

	// motions must specify whether or not they loop
	virtual BOOL getLoop() { return TRUE; }

	// motions must report their total duration
	virtual F32 getDuration() { return 0.0; }

	// motions must report their "ease in" duration
	virtual F32 getEaseInDuration() { return 0.0; }

	// motions must report their "ease out" duration.
	virtual F32 getEaseOutDuration() { return 0.0; }

	// motions must report their priority
	virtual LLJoint::JointPriority getPriority() { return LLJoint::HIGH_PRIORITY; }

	virtual LLMotionBlendType getBlendType() { return ADDITIVE_BLEND; }

	// called to determine when a motion should be activated/deactivated based on avatar pixel coverage
	virtual F32 getMinPixelArea() { return MIN_REQUIRED_PIXEL_AREA_BODY_NOISE; }

	// run-time (post constructor) initialization,
	// called after parameters have been set
	// must return true to indicate success and be available for activation
	virtual LLMotionInitStatus onInitialize(LLCharacter *character)
	{
		if( !mTorsoState->setJoint( character->getJoint("mTorso") ))
		{
			return STATUS_FAILURE;
		}

		mTorsoState->setUsage(LLJointState::ROT);

		addJointState( mTorsoState );
		return STATUS_SUCCESS;
	}

	// called when a motion is activated
	// must return TRUE to indicate success, or else
	// it will be deactivated
	virtual BOOL onActivate() { return TRUE; }

	// called per time step
	// must return TRUE while it is active, and
	// must return FALSE when the motion is completed.
	virtual BOOL onUpdate(F32 time, U8* joint_mask)
	{
		F32 nx[2];
		nx[0]=time*TORSO_NOISE_SPEED;
		nx[1]=0.0f;
		F32 ny[2];
		ny[0]=0.0f;
		ny[1]=time*TORSO_NOISE_SPEED;
		F32 noiseX = noise2(nx);
		F32 noiseY = noise2(ny);

		F32 rx = TORSO_NOISE_AMOUNT * DEG_TO_RAD * noiseX / 0.42f;
		F32 ry = TORSO_NOISE_AMOUNT * DEG_TO_RAD * noiseY / 0.42f;
		LLQuaternion tQn;
		tQn.setQuat( rx, ry, 0.0f );
		mTorsoState->setRotation( tQn );

		return TRUE;
	}

	// called when a motion is deactivated
	virtual void onDeactivate() {}

private:
	//-------------------------------------------------------------------------
	// joint states to be animated
	//-------------------------------------------------------------------------
	LLPointer<LLJointState> mTorsoState;
};

//-----------------------------------------------------------------------------
// class LLBreatheMotionRot
//-----------------------------------------------------------------------------
class LLBreatheMotionRot :
	public LLMotion
{
public:
	// Constructor
	LLBreatheMotionRot(const LLUUID &id) :
		LLMotion(id),
		mBreatheRate(1.f),
		mCharacter(NULL)
	{
		mName = "breathe_rot";
		mChestState = new LLJointState;
	}

	// Destructor
	virtual ~LLBreatheMotionRot() {}

public:
	//-------------------------------------------------------------------------
	// functions to support MotionController and MotionRegistry
	//-------------------------------------------------------------------------
	// static constructor
	// all subclasses must implement such a function and register it
	static LLMotion *create(const LLUUID &id) { return new LLBreatheMotionRot(id); }

public:
	//-------------------------------------------------------------------------
	// animation callbacks to be implemented by subclasses
	//-------------------------------------------------------------------------

	// motions must specify whether or not they loop
	virtual BOOL getLoop() { return TRUE; }

	// motions must report their total duration
	virtual F32 getDuration() { return 0.0; }

	// motions must report their "ease in" duration
	virtual F32 getEaseInDuration() { return 0.0; }

	// motions must report their "ease out" duration.
	virtual F32 getEaseOutDuration() { return 0.0; }

	// motions must report their priority
	virtual LLJoint::JointPriority getPriority() { return LLJoint::MEDIUM_PRIORITY; }

	virtual LLMotionBlendType getBlendType() { return NORMAL_BLEND; }

	// called to determine when a motion should be activated/deactivated based on avatar pixel coverage
	virtual F32 getMinPixelArea() { return MIN_REQUIRED_PIXEL_AREA_BREATHE; }

	// run-time (post constructor) initialization,
	// called after parameters have been set
	// must return true to indicate success and be available for activation
	virtual LLMotionInitStatus onInitialize(LLCharacter *character)
	{		
		mCharacter = character;
		BOOL success = true;

		if ( !mChestState->setJoint( character->getJoint( "mChest" ) ) )
		{
			success = false;
		}

		if ( success )
		{
			mChestState->setUsage(LLJointState::ROT);
			addJointState( mChestState );
		}

		if ( success )
		{
			return STATUS_SUCCESS;
		}
		else
		{
			return STATUS_FAILURE;
		}
	}

	// called when a motion is activated
	// must return TRUE to indicate success, or else
	// it will be deactivated
	virtual BOOL onActivate() { return TRUE; }

	// called per time step
	// must return TRUE while it is active, and
	// must return FALSE when the motion is completed.
	virtual BOOL onUpdate(F32 time, U8* joint_mask)
	{
		mBreatheRate = 1.f;

		F32 breathe_amt = (sinf(mBreatheRate * time) * BREATHE_ROT_MOTION_STRENGTH);

		mChestState->setRotation(LLQuaternion(breathe_amt, LLVector3(0.f, 1.f, 0.f)));

		return TRUE;
	}

	// called when a motion is deactivated
	virtual void onDeactivate() {}

private:
	//-------------------------------------------------------------------------
	// joint states to be animated
	//-------------------------------------------------------------------------
	LLPointer<LLJointState> mChestState;
	F32					mBreatheRate;
	LLCharacter*		mCharacter;
};

//-----------------------------------------------------------------------------
// class LLPelvisFixMotion
//-----------------------------------------------------------------------------
class LLPelvisFixMotion :
	public LLMotion
{
public:
	// Constructor
	LLPelvisFixMotion(const LLUUID &id)
		: LLMotion(id), mCharacter(NULL)
	{
		mName = "pelvis_fix";

		mPelvisState = new LLJointState;
	}

	// Destructor
	virtual ~LLPelvisFixMotion() { }

public:
	//-------------------------------------------------------------------------
	// functions to support MotionController and MotionRegistry
	//-------------------------------------------------------------------------
	// static constructor
	// all subclasses must implement such a function and register it
	static LLMotion *create(const LLUUID& id) { return new LLPelvisFixMotion(id); }

public:
	//-------------------------------------------------------------------------
	// animation callbacks to be implemented by subclasses
	//-------------------------------------------------------------------------

	// motions must specify whether or not they loop
	virtual BOOL getLoop() { return TRUE; }

	// motions must report their total duration
	virtual F32 getDuration() { return 0.0; }

	// motions must report their "ease in" duration
	virtual F32 getEaseInDuration() { return 0.5f; }

	// motions must report their "ease out" duration.
	virtual F32 getEaseOutDuration() { return 0.5f; }

	// motions must report their priority
	virtual LLJoint::JointPriority getPriority() { return LLJoint::LOW_PRIORITY; }

	virtual LLMotionBlendType getBlendType() { return NORMAL_BLEND; }

	// called to determine when a motion should be activated/deactivated based on avatar pixel coverage
	virtual F32 getMinPixelArea() { return MIN_REQUIRED_PIXEL_AREA_PELVIS_FIX; }

	// run-time (post constructor) initialization,
	// called after parameters have been set
	// must return true to indicate success and be available for activation
	virtual LLMotionInitStatus onInitialize(LLCharacter *character)
	{
		mCharacter = character;

		if (!mPelvisState->setJoint( character->getJoint("mPelvis")))
		{
			return STATUS_FAILURE;
		}

		mPelvisState->setUsage(LLJointState::POS);

		addJointState( mPelvisState );
		return STATUS_SUCCESS;
	}

	// called when a motion is activated
	// must return TRUE to indicate success, or else
	// it will be deactivated
	virtual BOOL onActivate() { return TRUE; }

	// called per time step
	// must return TRUE while it is active, and
	// must return FALSE when the motion is completed.
	virtual BOOL onUpdate(F32 time, U8* joint_mask)
	{
		mPelvisState->setPosition(LLVector3::zero);

		return TRUE;
	}

	// called when a motion is deactivated
	virtual void onDeactivate() {}

private:
	//-------------------------------------------------------------------------
	// joint states to be animated
	//-------------------------------------------------------------------------
	LLPointer<LLJointState> mPelvisState;
	LLCharacter*		mCharacter;
};

/**
 **
 ** End LLVOAvatar Support classes
 **                                                                             **
 *********************************************************************************/


//-----------------------------------------------------------------------------
// Static Data
//-----------------------------------------------------------------------------
LLAvatarAppearanceDictionary *LLVOAvatar::sAvatarDictionary = NULL;
S32 LLVOAvatar::sFreezeCounter = 0;
U32 LLVOAvatar::sMaxNonImpostors = 12; // overridden based on graphics setting
F32 LLVOAvatar::sRenderDistance = 256.f;
S32	LLVOAvatar::sNumVisibleAvatars = 0;
S32	LLVOAvatar::sNumLODChangesThisFrame = 0;

// const LLUUID LLVOAvatar::sStepSoundOnLand("e8af4a28-aa83-4310-a7c4-c047e15ea0df"); - <FS:PP> Commented out for FIRE-3169: Option to change the default footsteps sound
const LLUUID LLVOAvatar::sStepSounds[LL_MCODE_END] =
{
	SND_STONE_RUBBER,
	SND_METAL_RUBBER,
	SND_GLASS_RUBBER,
	SND_WOOD_RUBBER,
	SND_FLESH_RUBBER,
	SND_RUBBER_PLASTIC,
	SND_RUBBER_RUBBER
};

S32 LLVOAvatar::sRenderName = RENDER_NAME_ALWAYS;
BOOL LLVOAvatar::sRenderGroupTitles = TRUE;
S32 LLVOAvatar::sNumVisibleChatBubbles = 0;
BOOL LLVOAvatar::sDebugInvisible = FALSE;
BOOL LLVOAvatar::sShowAttachmentPoints = FALSE;
BOOL LLVOAvatar::sShowAnimationDebug = FALSE;
BOOL LLVOAvatar::sShowFootPlane = FALSE;
BOOL LLVOAvatar::sVisibleInFirstPerson = FALSE;
F32 LLVOAvatar::sLODFactor = 1.f;
F32 LLVOAvatar::sPhysicsLODFactor = 1.f;
bool LLVOAvatar::sUseImpostors = false; // overwridden by RenderAvatarMaxNonImpostors
BOOL LLVOAvatar::sJointDebug = FALSE;
F32 LLVOAvatar::sUnbakedTime = 0.f;
F32 LLVOAvatar::sUnbakedUpdateTime = 0.f;
F32 LLVOAvatar::sGreyTime = 0.f;
F32 LLVOAvatar::sGreyUpdateTime = 0.f;
//-----------------------------------------------------------------------------
// Helper functions
//-----------------------------------------------------------------------------
static F32 calc_bouncy_animation(F32 x);

//-----------------------------------------------------------------------------
// LLVOAvatar()
//-----------------------------------------------------------------------------
LLVOAvatar::LLVOAvatar(const LLUUID& id,
					   const LLPCode pcode,
					   LLViewerRegion* regionp) :
	LLAvatarAppearance(&gAgentWearables),
	LLViewerObject(id, pcode, regionp),
	mSpecialRenderMode(0),
	mAttachmentSurfaceArea(0.f),
	mAttachmentVisibleTriangleCount(0),
	mAttachmentEstTriangleCount(0.f),
	mReportedVisualComplexity(VISUAL_COMPLEXITY_UNKNOWN),
	mTurning(FALSE),
	mLastSkeletonSerialNum( 0 ),
	mIsSitting(FALSE),
	mTimeVisible(),
	mTyping(FALSE),
	mMeshValid(FALSE),
	mVisible(FALSE),
	mLastImpostorUpdateFrameTime(0.f),
	mWindFreq(0.f),
	mRipplePhase( 0.f ),
	mBelowWater(FALSE),
	mLastAppearanceBlendTime(0.f),
	mAppearanceAnimating(FALSE),
    mNameIsSet(false),
	// <FS:Ansariel> FIRE-13414: Avatar name isn't updated when the simulator sends a new name
	mNameFirstname(),
	mNameLastname(),
	// </FS:Ansariel>
	mTitle(),
	// <FS:Ansariel> Show Arc in nametag (for Jelly Dolls)
	mNameArc(0),
	mNameArcColor(LLColor4::white),
	// </FS:Ansariel>
	mNameAway(false),
	mNameDoNotDisturb(false),
	mNameAutoResponse(false), // <FS:Ansariel> Show auto-response in nametag,
	mNameIsTyping(false), // <FS:Ansariel> FIRE-3475: Show typing in nametag
	mNameMute(false),
	mNameAppearance(false),
	mNameFriend(false),
	mNameAlpha(0.f),
	mRenderGroupTitles(sRenderGroupTitles),
	mNameCloud(false),
	mFirstTEMessageReceived( FALSE ),
	mFirstAppearanceMessageReceived( FALSE ),
	mCulled( FALSE ),
	mVisibilityRank(0),
	mNeedsSkin(FALSE),
	mLastSkinTime(0.f),
	mUpdatePeriod(1),
	mVisualComplexityStale(true),
	mVisuallyMuteSetting(AV_RENDER_NORMALLY),
	mMutedAVColor(LLColor4::white /* used for "uninitialize" */),
	mFirstFullyVisible(TRUE),
	mFullyLoaded(FALSE),
	mPreviousFullyLoaded(FALSE),
	mFullyLoadedInitialized(FALSE),
	mVisualComplexity(VISUAL_COMPLEXITY_UNKNOWN),
	mLoadedCallbacksPaused(FALSE),
	mLoadedCallbackTextures(0),
	mRenderUnloadedAvatar(LLCachedControl<bool>(gSavedSettings, "RenderUnloadedAvatar", false)),
	mLastRezzedStatus(-1),
	mIsEditingAppearance(FALSE),
	mUseLocalAppearance(FALSE),
	// <FS:Ansariel> [Legacy Bake]
	mUseServerBakes(FALSE),
	// </FS:Ansariel> [Legacy Bake]
	mLastUpdateRequestCOFVersion(-1),
	mLastUpdateReceivedCOFVersion(-1),
	mCachedMuteListUpdateTime(0),
	mCachedInMuteList(false),
    mIsControlAvatar(false),
    mIsUIAvatar(false),
    mEnableDefaultMotions(true)
{
	LL_DEBUGS("AvatarRender") << "LLVOAvatar Constructor (0x" << this << ") id:" << mID << LL_ENDL;

	//VTResume();  // VTune
	setHoverOffset(LLVector3(0.0, 0.0, 0.0));

	// mVoiceVisualizer is created by the hud effects manager and uses the HUD Effects pipeline
	const BOOL needsSendToSim = false; // currently, this HUD effect doesn't need to pack and unpack data to do its job
	mVoiceVisualizer = ( LLVoiceVisualizer *)LLHUDManager::getInstance()->createViewerEffect( LLHUDObject::LL_HUD_EFFECT_VOICE_VISUALIZER, needsSendToSim );

	LL_DEBUGS("Avatar","Message") << "LLVOAvatar Constructor (0x" << this << ") id:" << mID << LL_ENDL;
	mPelvisp = NULL;

	mDirtyMesh = 2;	// Dirty geometry, need to regenerate.
	mMeshTexturesDirty = FALSE;
	mHeadp = NULL;


	// set up animation variables
	mSpeed = 0.f;
	setAnimationData("Speed", &mSpeed);

	mNeedsImpostorUpdate = TRUE;
	mNeedsAnimUpdate = TRUE;

	mNeedsExtentUpdate = true;

	mImpostorDistance = 0;
	mImpostorPixelArea = 0;
	setNumTEs(TEX_NUM_INDICES);
	mbCanSelect = TRUE;

	mSignaledAnimations.clear();
	mPlayingAnimations.clear();

	mWasOnGroundLeft = FALSE;
	mWasOnGroundRight = FALSE;

	mTimeLast = 0.0f;
	mSpeedAccum = 0.0f;

	mRippleTimeLast = 0.f;

	mInAir = FALSE;

	mStepOnLand = TRUE;
	mStepMaterial = 0;

	mLipSyncActive = false;
	mOohMorph      = NULL;
	mAahMorph      = NULL;

	mCurrentGesticulationLevel = 0;

    
	mRuthTimer.reset();
	mRuthDebugTimer.reset();
	mDebugExistenceTimer.reset();
	mLastAppearanceMessageTimer.reset();

	if(LLSceneMonitor::getInstance()->isEnabled())
	{
	    LLSceneMonitor::getInstance()->freezeAvatar((LLCharacter*)this);
	}

	// <FS:Ansariel> [FS Persisted Avatar Render Settings]
	//mVisuallyMuteSetting = LLVOAvatar::VisualMuteSettings(LLRenderMuteList::getInstance()->getSavedVisualMuteSetting(getID()));
	mVisuallyMuteSetting = FSAvatarRenderPersistence::instance().getAvatarRenderSettings(id);
}

//<FS:Beq> BOM constrain number of bake requests when BOM not supported
S32 LLVOAvatar::getNumBakes() const 
{
#ifdef OPENSIM
	// BAKED_LEFT_ARM is equal to the pre-BOM BAKED_NUM_INDICES
	if(getRegion())
	{
		// LL_INFOS("BOMOS") 
		// 				<< getFullname()
		// 				<< "Using avatar region settings [" << getRegion()->getName() << "]"
		// 				<< " bakesOnMesh = " << static_cast<const char *>(getRegion()->bakesOnMeshEnabled()?"True":"False")
		// 				<< LL_ENDL;
		return getRegion()->getRegionMaxBakes();
	}
	// LL_INFOS("BOMOS") 
	// 				<< " Using fallback settings"
	// 				<< " bakesOnMesh = " << static_cast<const char *>(LLGridManager::instance().isInSecondLife()?"True":"False")
	// 				<< LL_ENDL;
	// fallback, in SL assume BOM, elsewhere assume not.
	return LLGridManager::instance().isInSecondLife()?BAKED_NUM_INDICES:BAKED_LEFT_ARM;
#else
	return BAKED_NUM_INDICES;
#endif
}

// U8 LLVOAvatar::getNumTEs() const
// {
// #ifdef OPENSIM
// 	// TEX_HEAD_UNIVERSAL_TATTOO is equal to the pre-BOM TEX_NUM_INDICES
// 	if(!mTEImages){return 0;}
// 	if(getRegion())
// 	{
// 		return getRegion()->getRegionMaxTEs();
// 	}
// 	// fallback, in SL assume BOM, elsewhere assume not.
// 	return LLGridManager::instance().isInSecondLife()?TEX_NUM_INDICES:TEX_HEAD_UNIVERSAL_TATTOO;
// #else
// 	return TEX_NUM_INDICES;
// #endif
// }
//</FS:Beq>
std::string LLVOAvatar::avString() const
{
    if (isControlAvatar())
    {
        return getFullname();
    }
    else
    {
	std::string viz_string = LLVOAvatar::rezStatusToString(getRezzedStatus());
	return " Avatar '" + getFullname() + "' " + viz_string + " ";
    }
}

void LLVOAvatar::debugAvatarRezTime(std::string notification_name, std::string comment)
{
	LL_INFOS("Avatar") << "REZTIME: [ " << (U32)mDebugExistenceTimer.getElapsedTimeF32()
					   << "sec ]"
					   << avString() 
					   << "RuthTimer " << (U32)mRuthDebugTimer.getElapsedTimeF32()
					   << " Notification " << notification_name
					   << " : " << comment
					   << LL_ENDL;

	if (gSavedSettings.getBOOL("DebugAvatarRezTime"))
	{
		LLSD args;
		args["EXISTENCE"] = llformat("%d",(U32)mDebugExistenceTimer.getElapsedTimeF32());
		args["TIME"] = llformat("%d",(U32)mRuthDebugTimer.getElapsedTimeF32());
		args["NAME"] = getFullname();
		LLNotificationsUtil::add(notification_name,args);
	}
}

//------------------------------------------------------------------------
// LLVOAvatar::~LLVOAvatar()
//------------------------------------------------------------------------
LLVOAvatar::~LLVOAvatar()
{
	if (!mFullyLoaded)
	{
		debugAvatarRezTime("AvatarRezLeftCloudNotification","left after ruth seconds as cloud");
	}
	else
	{
		debugAvatarRezTime("AvatarRezLeftNotification","left sometime after declouding");
	}

	// <FS:ND> only call logPendingPhases if we're still alive. Otherwise this can lead to shutdown crashes 

	// logPendingPhases();
	if (isAgentAvatarValid())
		logPendingPhases();
	
	// </FS:ND>
	LL_DEBUGS("Avatar") << "LLVOAvatar Destructor (0x" << this << ") id:" << mID << LL_ENDL;

	std::for_each(mAttachmentPoints.begin(), mAttachmentPoints.end(), DeletePairedPointer());
	mAttachmentPoints.clear();

	mDead = TRUE;
	
	mAnimationSources.clear();
	LLLoadedCallbackEntry::cleanUpCallbackList(&mCallbackTextureList) ;

	getPhases().clearPhases();
	
	LL_DEBUGS() << "LLVOAvatar Destructor end" << LL_ENDL;
}

void LLVOAvatar::markDead()
{
	if (mNameText)
	{
		mNameText->markDead();
		mNameText = NULL;
		sNumVisibleChatBubbles--;
	}
	mVoiceVisualizer->markDead();
	LLLoadedCallbackEntry::cleanUpCallbackList(&mCallbackTextureList) ;
	LLViewerObject::markDead();
}


BOOL LLVOAvatar::isFullyBaked()
{
	if (mIsDummy) return TRUE;
	if (getNumTEs() == 0) return FALSE;
	// <FS:Beq> OS BOM limit the tests to avoid "invalid face error"
	// for (U32 i = 0; i < mBakedTextureDatas.size(); i++)
	for (U32 i = 0; i < getNumBakes(); i++)
	{
		if (!isTextureDefined(mBakedTextureDatas[i].mTextureIndex)
			&& ((i != BAKED_SKIRT) || isWearingWearableType(LLWearableType::WT_SKIRT))
			&& (i != BAKED_LEFT_ARM) && (i != BAKED_LEFT_LEG) && (i != BAKED_AUX1) && (i != BAKED_AUX2) && (i != BAKED_AUX3))
		{
			return FALSE;
		}
	}
	return TRUE;
}

BOOL LLVOAvatar::isFullyTextured() const
{
	for (S32 i = 0; i < mMeshLOD.size(); i++)
	{
		LLAvatarJoint* joint = mMeshLOD[i];
		if (i==MESH_ID_SKIRT && !isWearingWearableType(LLWearableType::WT_SKIRT))
		{
			continue; // don't care about skirt textures if we're not wearing one.
		}
		if (!joint)
		{
			continue; // nonexistent LOD OK.
		}
		avatar_joint_mesh_list_t::iterator meshIter = joint->mMeshParts.begin();
		if (meshIter != joint->mMeshParts.end())
		{
			LLAvatarJointMesh *mesh = (*meshIter);
			if (!mesh)
			{
				continue; // nonexistent mesh OK
			}
			if (mesh->hasGLTexture())
			{
				continue; // Mesh exists and has a baked texture.
			}
			if (mesh->hasComposite())
			{
				continue; // Mesh exists and has a composite texture.
			}
			// Fail
			return FALSE;
		}
	}
	return TRUE;
}

BOOL LLVOAvatar::hasGray() const
{
	return !getIsCloud() && !isFullyTextured();
}

S32 LLVOAvatar::getRezzedStatus() const
{
	if (getIsCloud()) return 0;
	bool textured = isFullyTextured();
	if (textured && allBakedTexturesCompletelyDownloaded()) return 3;
	if (textured) return 2;
	llassert(hasGray());
	return 1; // gray
}

void LLVOAvatar::deleteLayerSetCaches(bool clearAll)
{
	for (U32 i = 0; i < mBakedTextureDatas.size(); i++)
	{
		if (mBakedTextureDatas[i].mTexLayerSet)
		{
			// ! BACKWARDS COMPATIBILITY !
			// Can be removed after hair baking is mandatory on the grid
			if ((i != BAKED_HAIR || isSelf()) && !clearAll)
			{
				mBakedTextureDatas[i].mTexLayerSet->deleteCaches();
			}
		}
		if (mBakedTextureDatas[i].mMaskTexName)
		{
			LLImageGL::deleteTextures(1, (GLuint*)&(mBakedTextureDatas[i].mMaskTexName));
			mBakedTextureDatas[i].mMaskTexName = 0 ;
		}
	}
}

// static 
BOOL LLVOAvatar::areAllNearbyInstancesBaked(S32& grey_avatars)
{
	BOOL res = TRUE;
	grey_avatars = 0;
	for (std::vector<LLCharacter*>::iterator iter = LLCharacter::sInstances.begin();
		 iter != LLCharacter::sInstances.end(); ++iter)
	{
		LLVOAvatar* inst = (LLVOAvatar*) *iter;
		if( inst->isDead() )
		{
			continue;
		}
		else if( !inst->isFullyBaked() )
		{
			res = FALSE;
			if (inst->mHasGrey)
			{
				++grey_avatars;
			}
		}
	}
	return res;
}

// static
void LLVOAvatar::getNearbyRezzedStats(std::vector<S32>& counts)
{
	counts.clear();
	counts.resize(4);
	for (std::vector<LLCharacter*>::iterator iter = LLCharacter::sInstances.begin();
		 iter != LLCharacter::sInstances.end(); ++iter)
	{
		LLVOAvatar* inst = (LLVOAvatar*) *iter;
		if (inst)
		{
			S32 rez_status = inst->getRezzedStatus();
			counts[rez_status]++;
		}
	}
}

// static
std::string LLVOAvatar::rezStatusToString(S32 rez_status)
{
	if (rez_status==0) return "cloud";
	if (rez_status==1) return "gray";
	if (rez_status==2) return "downloading";
	if (rez_status==3) return "full";
	return "unknown";
}

// static
void LLVOAvatar::dumpBakedStatus()
{
	LLVector3d camera_pos_global = gAgentCamera.getCameraPositionGlobal();

	for (std::vector<LLCharacter*>::iterator iter = LLCharacter::sInstances.begin();
		 iter != LLCharacter::sInstances.end(); ++iter)
	{
		LLVOAvatar* inst = (LLVOAvatar*) *iter;
		LL_INFOS() << "Avatar ";

		LLNameValue* firstname = inst->getNVPair("FirstName");
		LLNameValue* lastname = inst->getNVPair("LastName");

		if( firstname )
		{
			LL_CONT << firstname->getString();
		}
		if( lastname )
		{
			LL_CONT << " " << lastname->getString();
		}

		LL_CONT << " " << inst->mID;

		if( inst->isDead() )
		{
			LL_CONT << " DEAD ("<< inst->getNumRefs() << " refs)";
		}

		if( inst->isSelf() )
		{
			LL_CONT << " (self)";
		}


		F64 dist_to_camera = (inst->getPositionGlobal() - camera_pos_global).length();
		LL_CONT << " " << dist_to_camera << "m ";

		LL_CONT << " " << inst->mPixelArea << " pixels";

		if( inst->isVisible() )
		{
			LL_CONT << " (visible)";
		}
		else
		{
			LL_CONT << " (not visible)";
		}

		if( inst->isFullyBaked() )
		{
			LL_CONT << " Baked";
		}
		else
		{
			LL_CONT << " Unbaked (";
			
			for (LLAvatarAppearanceDictionary::BakedTextures::const_iterator iter = LLAvatarAppearanceDictionary::getInstance()->getBakedTextures().begin();
				 iter != LLAvatarAppearanceDictionary::getInstance()->getBakedTextures().end();
				 ++iter)
			{
				const LLAvatarAppearanceDictionary::BakedEntry *baked_dict = iter->second;
				const ETextureIndex index = baked_dict->mTextureIndex;
				if (!inst->isTextureDefined(index))
				{
					LL_CONT << " " << (LLAvatarAppearanceDictionary::getInstance()->getTexture(index) ? LLAvatarAppearanceDictionary::getInstance()->getTexture(index)->mName : "");
				}
			}
			LL_CONT << " ) " << inst->getUnbakedPixelAreaRank();
			if( inst->isCulled() )
			{
				LL_CONT << " culled";
			}
		}
		LL_CONT << LL_ENDL;
	}
}

//static
void LLVOAvatar::restoreGL()
{
	if (!isAgentAvatarValid()) return;

	gAgentAvatarp->setCompositeUpdatesEnabled(TRUE);
	for (U32 i = 0; i < gAgentAvatarp->mBakedTextureDatas.size(); i++)
	{
		// <FS:Ansariel> [Legacy Bake]
		//gAgentAvatarp->invalidateComposite(gAgentAvatarp->getTexLayerSet(i));
		gAgentAvatarp->invalidateComposite(gAgentAvatarp->getTexLayerSet(i), FALSE);
	}
	gAgentAvatarp->updateMeshTextures();
}

//static
void LLVOAvatar::destroyGL()
{
	deleteCachedImages();

	resetImpostors();
}

//static
void LLVOAvatar::resetImpostors()
{
	for (std::vector<LLCharacter*>::iterator iter = LLCharacter::sInstances.begin();
		 iter != LLCharacter::sInstances.end(); ++iter)
	{
		LLVOAvatar* avatar = (LLVOAvatar*) *iter;
		avatar->mImpostor.release();
		avatar->mNeedsImpostorUpdate = TRUE;
	}
}

// static
void LLVOAvatar::deleteCachedImages(bool clearAll)
{	
	if (LLViewerTexLayerSet::sHasCaches)
	{
		for (std::vector<LLCharacter*>::iterator iter = LLCharacter::sInstances.begin();
			 iter != LLCharacter::sInstances.end(); ++iter)
		{
			LLVOAvatar* inst = (LLVOAvatar*) *iter;
			inst->deleteLayerSetCaches(clearAll);
		}
		LLViewerTexLayerSet::sHasCaches = FALSE;
	}
	LLVOAvatarSelf::deleteScratchTextures();
	LLTexLayerStaticImageList::getInstance()->deleteCachedImages();
}


//------------------------------------------------------------------------
// static
// LLVOAvatar::initClass()
//------------------------------------------------------------------------
void LLVOAvatar::initClass()
{ 
	gAnimLibrary.animStateSetString(ANIM_AGENT_BODY_NOISE,"body_noise");
	gAnimLibrary.animStateSetString(ANIM_AGENT_BREATHE_ROT,"breathe_rot");
	gAnimLibrary.animStateSetString(ANIM_AGENT_PHYSICS_MOTION,"physics_motion");
	gAnimLibrary.animStateSetString(ANIM_AGENT_EDITING,"editing");
	gAnimLibrary.animStateSetString(ANIM_AGENT_EYE,"eye");
	gAnimLibrary.animStateSetString(ANIM_AGENT_FLY_ADJUST,"fly_adjust");
	gAnimLibrary.animStateSetString(ANIM_AGENT_HAND_MOTION,"hand_motion");
	gAnimLibrary.animStateSetString(ANIM_AGENT_HEAD_ROT,"head_rot");
	gAnimLibrary.animStateSetString(ANIM_AGENT_PELVIS_FIX,"pelvis_fix");
	gAnimLibrary.animStateSetString(ANIM_AGENT_TARGET,"target");
	gAnimLibrary.animStateSetString(ANIM_AGENT_WALK_ADJUST,"walk_adjust");

    // Where should this be set initially?
    LLJoint::setDebugJointNames(gSavedSettings.getString("DebugAvatarJoints"));

	LLControlAvatar::sRegionChangedSlot = gAgent.addRegionChangedCallback(&LLControlAvatar::onRegionChanged);

	initCloud();
}


void LLVOAvatar::cleanupClass()
{
}

LLPartSysData LLVOAvatar::sCloud;
void LLVOAvatar::initCloud()
{
	// fancy particle cloud designed by Brent
	std::string filename = gDirUtilp->getExpandedFilename(LL_PATH_PER_SL_ACCOUNT, "cloud.xml");
	if(!gDirUtilp->fileExists(filename))
	{
		filename = gDirUtilp->getExpandedFilename(LL_PATH_USER_SETTINGS, "cloud.xml");
	}
	if(!gDirUtilp->fileExists(filename))
	{
		filename = gDirUtilp->getExpandedFilename(LL_PATH_APP_SETTINGS, "cloud.xml");
	}
	LLSD cloud;
	// <FS:ND> On Linux ifstream only has a const char* constructor
	// llifstream in_file(filename);
	llifstream in_file(filename.c_str());
	// </FS:ND>
	LLSDSerialize::fromXMLDocument(cloud, in_file);
	sCloud.fromLLSD(cloud);
	LLViewerTexture* cloud_texture = LLViewerTextureManager::getFetchedTextureFromFile("cloud-particle.j2c");
	sCloud.mPartImageID = cloud_texture->getID();

	//Todo: have own image, de-copy-pasta
	LLSD cloud_muted;
	filename = gDirUtilp->getExpandedFilename(LL_PATH_PER_SL_ACCOUNT, "cloud_muted.xml");
	if(!gDirUtilp->fileExists(filename))
	{
		filename = gDirUtilp->getExpandedFilename(LL_PATH_USER_SETTINGS, "cloud_muted.xml");
	}
	if(!gDirUtilp->fileExists(filename))
	{
		filename = gDirUtilp->getExpandedFilename(LL_PATH_APP_SETTINGS, "cloud_muted.xml");
	}
	// <FS:ND> On Linux ifstream only has a const char* constructor
	// llifstream in_file_muted(filename);
	llifstream in_file_muted(filename.c_str());
	// </FS:ND>
}

// virtual
void LLVOAvatar::initInstance()
{
	//-------------------------------------------------------------------------
	// register motions
	//-------------------------------------------------------------------------
	if (LLCharacter::sInstances.size() == 1)
	{
		LLKeyframeMotion::setVFS(gStaticVFS);
		registerMotion( ANIM_AGENT_DO_NOT_DISTURB,					LLNullMotion::create );
		registerMotion( ANIM_AGENT_CROUCH,					LLKeyframeStandMotion::create );
		registerMotion( ANIM_AGENT_CROUCHWALK,				LLKeyframeWalkMotion::create );
		registerMotion( ANIM_AGENT_EXPRESS_AFRAID,			LLEmote::create );
		registerMotion( ANIM_AGENT_EXPRESS_ANGER,			LLEmote::create );
		registerMotion( ANIM_AGENT_EXPRESS_BORED,			LLEmote::create );
		registerMotion( ANIM_AGENT_EXPRESS_CRY,				LLEmote::create );
		registerMotion( ANIM_AGENT_EXPRESS_DISDAIN,			LLEmote::create );
		registerMotion( ANIM_AGENT_EXPRESS_EMBARRASSED,		LLEmote::create );
		registerMotion( ANIM_AGENT_EXPRESS_FROWN,			LLEmote::create );
		registerMotion( ANIM_AGENT_EXPRESS_KISS,			LLEmote::create );
		registerMotion( ANIM_AGENT_EXPRESS_LAUGH,			LLEmote::create );
		registerMotion( ANIM_AGENT_EXPRESS_OPEN_MOUTH,		LLEmote::create );
		registerMotion( ANIM_AGENT_EXPRESS_REPULSED,		LLEmote::create );
		registerMotion( ANIM_AGENT_EXPRESS_SAD,				LLEmote::create );
		registerMotion( ANIM_AGENT_EXPRESS_SHRUG,			LLEmote::create );
		registerMotion( ANIM_AGENT_EXPRESS_SMILE,			LLEmote::create );
		registerMotion( ANIM_AGENT_EXPRESS_SURPRISE,		LLEmote::create );
		registerMotion( ANIM_AGENT_EXPRESS_TONGUE_OUT,		LLEmote::create );
		registerMotion( ANIM_AGENT_EXPRESS_TOOTHSMILE,		LLEmote::create );
		registerMotion( ANIM_AGENT_EXPRESS_WINK,			LLEmote::create );
		registerMotion( ANIM_AGENT_EXPRESS_WORRY,			LLEmote::create );
		registerMotion( ANIM_AGENT_FEMALE_RUN_NEW,			LLKeyframeWalkMotion::create );
		registerMotion( ANIM_AGENT_FEMALE_WALK,				LLKeyframeWalkMotion::create );
		registerMotion( ANIM_AGENT_FEMALE_WALK_NEW,			LLKeyframeWalkMotion::create );
		registerMotion( ANIM_AGENT_RUN,						LLKeyframeWalkMotion::create );
		registerMotion( ANIM_AGENT_RUN_NEW,					LLKeyframeWalkMotion::create );
		registerMotion( ANIM_AGENT_STAND,					LLKeyframeStandMotion::create );
		registerMotion( ANIM_AGENT_STAND_1,					LLKeyframeStandMotion::create );
		registerMotion( ANIM_AGENT_STAND_2,					LLKeyframeStandMotion::create );
		registerMotion( ANIM_AGENT_STAND_3,					LLKeyframeStandMotion::create );
		registerMotion( ANIM_AGENT_STAND_4,					LLKeyframeStandMotion::create );
		registerMotion( ANIM_AGENT_STANDUP,					LLKeyframeFallMotion::create );
		registerMotion( ANIM_AGENT_TURNLEFT,				LLKeyframeWalkMotion::create );
		registerMotion( ANIM_AGENT_TURNRIGHT,				LLKeyframeWalkMotion::create );
		registerMotion( ANIM_AGENT_WALK,					LLKeyframeWalkMotion::create );
		registerMotion( ANIM_AGENT_WALK_NEW,				LLKeyframeWalkMotion::create );
		
		// motions without a start/stop bit
		registerMotion( ANIM_AGENT_BODY_NOISE,				LLBodyNoiseMotion::create );
		registerMotion( ANIM_AGENT_BREATHE_ROT,				LLBreatheMotionRot::create );
		registerMotion( ANIM_AGENT_PHYSICS_MOTION,			LLPhysicsMotionController::create );
		registerMotion( ANIM_AGENT_EDITING,					LLEditingMotion::create	);
		registerMotion( ANIM_AGENT_EYE,						LLEyeMotion::create	);
		registerMotion( ANIM_AGENT_FEMALE_WALK,				LLKeyframeWalkMotion::create );
		registerMotion( ANIM_AGENT_FLY_ADJUST,				LLFlyAdjustMotion::create );
		registerMotion( ANIM_AGENT_HAND_MOTION,				LLHandMotion::create );
		registerMotion( ANIM_AGENT_HEAD_ROT,				LLHeadRotMotion::create );
		registerMotion( ANIM_AGENT_PELVIS_FIX,				LLPelvisFixMotion::create );
		registerMotion( ANIM_AGENT_SIT_FEMALE,				LLKeyframeMotion::create );
		registerMotion( ANIM_AGENT_TARGET,					LLTargetingMotion::create );
		registerMotion( ANIM_AGENT_WALK_ADJUST,				LLWalkAdjustMotion::create );
	}
	
	LLAvatarAppearance::initInstance();
	
	// preload specific motions here
	createMotion( ANIM_AGENT_CUSTOMIZE);
	createMotion( ANIM_AGENT_CUSTOMIZE_DONE);
	
	//VTPause();  // VTune
	
	mVoiceVisualizer->setVoiceEnabled( LLVoiceClient::getInstance()->getVoiceEnabled( mID ) );

    mInitFlags |= 1<<1;
}

// virtual
LLAvatarJoint* LLVOAvatar::createAvatarJoint()
{
	return new LLViewerJoint();
}

// virtual
LLAvatarJoint* LLVOAvatar::createAvatarJoint(S32 joint_num)
{
	return new LLViewerJoint(joint_num);
}

// virtual
LLAvatarJointMesh* LLVOAvatar::createAvatarJointMesh()
{
	return new LLViewerJointMesh();
}

// virtual
LLTexLayerSet* LLVOAvatar::createTexLayerSet()
{
	return new LLViewerTexLayerSet(this);
}

const LLVector3 LLVOAvatar::getRenderPosition() const
{

	if (mDrawable.isNull() || mDrawable->getGeneration() < 0)
	{
		return getPositionAgent();
	}
	else if (isRoot())
	{
		F32 fixup;
		if ( hasPelvisFixup( fixup) )
		{
			//Apply a pelvis fixup (as defined by the avs skin)
			LLVector3 pos = mDrawable->getPositionAgent();
			pos[VZ] += fixup;
			return pos;
		}
		else
		{
			return mDrawable->getPositionAgent();
		}
	}
	else
	{
		return getPosition() * mDrawable->getParent()->getRenderMatrix();
	}
}

void LLVOAvatar::updateDrawable(BOOL force_damped)
{
	clearChanged(SHIFTED);
}

void LLVOAvatar::onShift(const LLVector4a& shift_vector)
{
	const LLVector3& shift = reinterpret_cast<const LLVector3&>(shift_vector);
	mLastAnimExtents[0] += shift;
	mLastAnimExtents[1] += shift;
}

void LLVOAvatar::updateSpatialExtents(LLVector4a& newMin, LLVector4a &newMax)
{
    if (mDrawable.isNull())
    {
        return;
    }

    if (mNeedsExtentUpdate)
    {
        calculateSpatialExtents(newMin,newMax);
        mLastAnimExtents[0].set(newMin.getF32ptr());
        mLastAnimExtents[1].set(newMax.getF32ptr());
		mLastAnimBasePos = mPelvisp->getWorldPosition();
        mNeedsExtentUpdate = false;
    }
	else
	{
		LLVector3 new_base_pos = mPelvisp->getWorldPosition();
		LLVector3 shift = new_base_pos-mLastAnimBasePos;
		mLastAnimExtents[0] += shift;
		mLastAnimExtents[1] += shift;
		mLastAnimBasePos = new_base_pos;

	}
          
	if (isImpostor() && !needsImpostorUpdate())
	{
		LLVector3 delta = getRenderPosition() -
			((LLVector3(mDrawable->getPositionGroup().getF32ptr())-mImpostorOffset));
		
		newMin.load3( (mLastAnimExtents[0] + delta).mV);
		newMax.load3( (mLastAnimExtents[1] + delta).mV);
	}
	else
	{
        newMin.load3(mLastAnimExtents[0].mV);
        newMax.load3(mLastAnimExtents[1].mV);
		LLVector4a pos_group;
		pos_group.setAdd(newMin,newMax);
		pos_group.mul(0.5f);
		mImpostorOffset = LLVector3(pos_group.getF32ptr())-getRenderPosition();
		mDrawable->setPositionGroup(pos_group);
	}
}


static LLTrace::BlockTimerStatHandle FTM_AVATAR_EXTENT_UPDATE("Av Upd Extent");

void LLVOAvatar::calculateSpatialExtents(LLVector4a& newMin, LLVector4a& newMax)
{
    LL_RECORD_BLOCK_TIME(FTM_AVATAR_EXTENT_UPDATE);
//<FS:Beq> not called as often as it used to be but still no harm in optimising
//    S32 box_detail = gSavedSettings.getS32("AvatarBoundingBoxComplexity");
	static const LLCachedControl<S32> box_detail(gSavedSettings, "AvatarBoundingBoxComplexity");
//<FS:Beq>
    // FIXME the update_min_max function used below assumes there is a
    // known starting point, but in general there isn't. Ideally the
    // box update logic should be modified to handle the no-point-yet
    // case. For most models, starting with the pelvis is safe though.
    LLVector3 zero_pos;
	LLVector4a pos;
    if (dist_vec(zero_pos, mPelvisp->getWorldPosition())<0.001)
    {
        // Don't use pelvis until av initialized
	pos.load3(getRenderPosition().mV);
    }
    else
    {
        pos.load3(mPelvisp->getWorldPosition().mV);
    }
	newMin = pos;
	newMax = pos;

	//stretch bounding box by joint positions. Doing this for
	//control avs, where the polymeshes aren't maintained or
	//displayed, can give inaccurate boxes due to joints stuck at (0,0,0).
    if ((box_detail>=1) && !isControlAvatar())
    {
	for (polymesh_map_t::iterator i = mPolyMeshes.begin(); i != mPolyMeshes.end(); ++i)
	{
		LLPolyMesh* mesh = i->second;
		for (S32 joint_num = 0; joint_num < mesh->mJointRenderData.size(); joint_num++)
		{
			LLVector4a trans;
			trans.load3( mesh->mJointRenderData[joint_num]->mWorldMatrix->getTranslation().mV);
			update_min_max(newMin, newMax, trans);
		}
	}

    }

	// Pad bounding box for starting joint, plus polymesh if
	// applicable. Subsequent calcs should be accurate enough to not
	// need padding.
	LLVector4a padding(0.25);
	newMin.sub(padding);
	newMax.add(padding);


	//stretch bounding box by static attachments
    if (box_detail >= 2)
    {
        float max_attachment_span = get_default_max_prim_scale() * 5.0f;
	
	for (attachment_map_t::iterator iter = mAttachmentPoints.begin(); 
		 iter != mAttachmentPoints.end();
		 ++iter)
	{
		LLViewerJointAttachment* attachment = iter->second;

		// <FS:Ansariel> Possible crash fix
		//if (attachment->getValid())
		if (attachment && attachment->getValid())
		// </FS:Ansariel>
		{
			for (LLViewerJointAttachment::attachedobjs_vec_t::iterator attachment_iter = attachment->mAttachedObjects.begin();
				 attachment_iter != attachment->mAttachedObjects.end();
				 ++attachment_iter)
			{
                    // Don't we need to look at children of attached_object as well?
                const LLViewerObject* attached_object = attachment_iter->get();
				if (attached_object && !attached_object->isHUDAttachment())
				{
                        const LLVOVolume *vol = dynamic_cast<const LLVOVolume*>(attached_object);
                        if (vol && vol->isAnimatedObject())
                        {
                            // Animated objects already have a bounding box in their control av, use that. 
                            // Could lag by a frame if there's no guarantee on order of processing for avatars.
                            LLControlAvatar *cav = vol->getControlAvatar();
                            if (cav)
                            {
                                LLVector4a cav_min;
                                cav_min.load3(cav->mLastAnimExtents[0].mV);
                                LLVector4a cav_max;
                                cav_max.load3(cav->mLastAnimExtents[1].mV);
                                update_min_max(newMin,newMax,cav_min);
                                update_min_max(newMin,newMax,cav_max);
                                continue;
                            }
                        }
                        if (vol && vol->isRiggedMesh())
                        {
                            continue;
                        }
					LLDrawable* drawable = attached_object->mDrawable;
					if (drawable && !drawable->isState(LLDrawable::RIGGED))
					{
						LLSpatialBridge* bridge = drawable->getSpatialBridge();
						if (bridge)
						{
							const LLVector4a* ext = bridge->getSpatialExtents();
							LLVector4a distance;
							distance.setSub(ext[1], ext[0]);
							LLVector4a max_span(max_attachment_span);

							S32 lt = distance.lessThan(max_span).getGatheredBits() & 0x7;
						
							// Only add the prim to spatial extents calculations if it isn't a megaprim.
							// max_attachment_span calculated at the start of the function 
							// (currently 5 times our max prim size) 
							if (lt == 0x7)
							{
								update_min_max(newMin,newMax,ext[0]);
								update_min_max(newMin,newMax,ext[1]);
							}
						}
					}
				}
			}
		}
	}
    }

    // Stretch bounding box by rigged mesh joint boxes
    if (box_detail>=3)
    {
		updateRiggingInfo();
        for (S32 joint_num = 0; joint_num < LL_CHARACTER_MAX_ANIMATED_JOINTS; joint_num++)
        {
            LLJoint *joint = getJoint(joint_num);
            LLJointRiggingInfo *rig_info = NULL;
            if (joint_num < mJointRiggingInfoTab.size())
            {
                rig_info = &mJointRiggingInfoTab[joint_num];
            }

            if (joint && rig_info && rig_info->isRiggedTo())
            {
                LLViewerJointAttachment *as_joint_attach = dynamic_cast<LLViewerJointAttachment*>(joint);
                if (as_joint_attach && as_joint_attach->getIsHUDAttachment())
                {
                    // Ignore bounding box of HUD joints
                    continue;
                }
                LLMatrix4a mat;
                LLVector4a new_extents[2];
                mat.loadu(joint->getWorldMatrix());
                matMulBoundBox(mat, rig_info->getRiggedExtents(), new_extents);
                update_min_max(newMin, newMax, new_extents[0]);
                update_min_max(newMin, newMax, new_extents[1]);
                //if (isSelf())
                //{
                //    LL_INFOS() << joint->getName() << " extents " << new_extents[0] << "," << new_extents[1] << LL_ENDL;
                //    LL_INFOS() << joint->getName() << " av box is " << newMin << "," << newMax << LL_ENDL;
                //}
            }
        }
    }

    // Update pixel area
    LLVector4a center, size;
    center.setAdd(newMin, newMax);
    center.mul(0.5f);
    
    size.setSub(newMax,newMin);
    size.mul(0.5f);
    
    mPixelArea = LLPipeline::calcPixelArea(center, size, *LLViewerCamera::getInstance());
}

void render_sphere_and_line(const LLVector3& begin_pos, const LLVector3& end_pos, F32 sphere_scale, const LLVector3& occ_color, const LLVector3& visible_color)
{
    // Unoccluded bone portions
    LLGLDepthTest normal_depth(GL_TRUE);

    // Draw line segment for unoccluded joint
    gGL.diffuseColor3f(visible_color[0], visible_color[1], visible_color[2]);

    gGL.begin(LLRender::LINES);
    gGL.vertex3fv(begin_pos.mV); 
    gGL.vertex3fv(end_pos.mV);
    gGL.end();
        

    // Draw sphere representing joint pos
    gGL.pushMatrix();
    gGL.scalef(sphere_scale, sphere_scale, sphere_scale);
    gSphere.renderGGL();
    gGL.popMatrix();
        
    LLGLDepthTest depth_under(GL_TRUE, GL_FALSE, GL_GREATER);

    // Occluded bone portions
    gGL.diffuseColor3f(occ_color[0], occ_color[1], occ_color[2]);

    gGL.begin(LLRender::LINES);
    gGL.vertex3fv(begin_pos.mV); 
    gGL.vertex3fv(end_pos.mV);
    gGL.end();

    // Draw sphere representing joint pos
    gGL.pushMatrix();
    gGL.scalef(sphere_scale, sphere_scale, sphere_scale);
    gSphere.renderGGL();
    gGL.popMatrix();
}

//-----------------------------------------------------------------------------
// renderCollisionVolumes()
//-----------------------------------------------------------------------------
void LLVOAvatar::renderCollisionVolumes()
{
	std::ostringstream ostr;

	for (S32 i = 0; i < mNumCollisionVolumes; i++)
	{
		ostr << mCollisionVolumes[i].getName() << ", ";

        LLAvatarJointCollisionVolume& collision_volume = mCollisionVolumes[i];

		collision_volume.updateWorldMatrix();

		gGL.pushMatrix();
		gGL.multMatrix( &collision_volume.getXform()->getWorldMatrix().mMatrix[0][0] );

        LLVector3 begin_pos(0,0,0);
        LLVector3 end_pos(collision_volume.getEnd());
        static F32 sphere_scale = 1.0f;
        static F32 center_dot_scale = 0.05f;

        static LLVector3 BLUE(0.0f, 0.0f, 1.0f);
        static LLVector3 PASTEL_BLUE(0.5f, 0.5f, 1.0f);
        static LLVector3 RED(1.0f, 0.0f, 0.0f);
        static LLVector3 PASTEL_RED(1.0f, 0.5f, 0.5f);
        static LLVector3 WHITE(1.0f, 1.0f, 1.0f);
        

        LLVector3 cv_color_occluded;
        LLVector3 cv_color_visible;
        LLVector3 dot_color_occluded(WHITE);
        LLVector3 dot_color_visible(WHITE);
        if (isControlAvatar())
        {
            cv_color_occluded = RED;
            cv_color_visible = PASTEL_RED;
        }
        else
        {
            cv_color_occluded = BLUE;
            cv_color_visible = PASTEL_BLUE;
        }
        render_sphere_and_line(begin_pos, end_pos, sphere_scale, cv_color_occluded, cv_color_visible);
        render_sphere_and_line(begin_pos, end_pos, center_dot_scale, dot_color_occluded, dot_color_visible);

        gGL.popMatrix();
    }

    
	if (mNameText.notNull())
	{
		LLVector4a unused;
	
		mNameText->lineSegmentIntersect(unused, unused, unused, TRUE);
	}
}

void LLVOAvatar::renderBones(const std::string &selected_joint)
{
    LLGLEnable blend(GL_BLEND);

	avatar_joint_list_t::iterator iter = mSkeleton.begin();
    avatar_joint_list_t::iterator end = mSkeleton.end();

    // For selected joints
    static LLVector3 SELECTED_COLOR_OCCLUDED(1.0f, 1.0f, 0.0f);
    static LLVector3 SELECTED_COLOR_VISIBLE(0.5f, 0.5f, 0.5f);
    // For bones with position overrides defined
    static LLVector3 OVERRIDE_COLOR_OCCLUDED(1.0f, 0.0f, 0.0f);
    static LLVector3 OVERRIDE_COLOR_VISIBLE(0.5f, 0.5f, 0.5f);
    // For bones which are rigged to by at least one attachment
    static LLVector3 RIGGED_COLOR_OCCLUDED(0.0f, 1.0f, 1.0f);
    static LLVector3 RIGGED_COLOR_VISIBLE(0.5f, 0.5f, 0.5f);
    // For bones not otherwise colored
    static LLVector3 OTHER_COLOR_OCCLUDED(0.0f, 1.0f, 0.0f);
    static LLVector3 OTHER_COLOR_VISIBLE(0.5f, 0.5f, 0.5f);
    
    static F32 SPHERE_SCALEF = 0.001f;

	for (; iter != end; ++iter)
	{
		LLJoint* jointp = *iter;
		if (!jointp)
		{
			continue;
		}

		jointp->updateWorldMatrix();

        LLVector3 occ_color, visible_color;

        LLVector3 pos;
        LLUUID mesh_id;
        F32 sphere_scale = SPHERE_SCALEF;

        // We are in render, so it is preferable to implement selection
        // in a different way, but since this is for debug/preview, this
        // is low priority
        if (jointp->getName() == selected_joint)
        {
            sphere_scale *= 16.f;
            occ_color = SELECTED_COLOR_OCCLUDED;
            visible_color = SELECTED_COLOR_VISIBLE;
        }
        else if (jointp->hasAttachmentPosOverride(pos,mesh_id))
        {
            occ_color = OVERRIDE_COLOR_OCCLUDED;
            visible_color = OVERRIDE_COLOR_VISIBLE;
        }
        else
        {
            if (jointIsRiggedTo(jointp))
            {
                occ_color = RIGGED_COLOR_OCCLUDED;
                visible_color = RIGGED_COLOR_VISIBLE;
            }
            else
            {
                occ_color = OTHER_COLOR_OCCLUDED;
                visible_color = OTHER_COLOR_VISIBLE;
            }
        }
        LLVector3 begin_pos(0,0,0);
        LLVector3 end_pos(jointp->getEnd());

        
		gGL.pushMatrix();
		gGL.multMatrix( &jointp->getXform()->getWorldMatrix().mMatrix[0][0] );

        render_sphere_and_line(begin_pos, end_pos, sphere_scale, occ_color, visible_color);
        
		gGL.popMatrix();
	}
}


void LLVOAvatar::renderJoints()
{
	std::ostringstream ostr;
	std::ostringstream nullstr;

	for (joint_map_t::iterator iter = mJointMap.begin(); iter != mJointMap.end(); ++iter)
	{
		LLJoint* jointp = iter->second;
		if (!jointp)
		{
			nullstr << iter->first << " is NULL" << std::endl;
			continue;
		}

		ostr << jointp->getName() << ", ";

		jointp->updateWorldMatrix();
	
		gGL.pushMatrix();
		gGL.multMatrix( &jointp->getXform()->getWorldMatrix().mMatrix[0][0] );

		gGL.diffuseColor3f( 1.f, 0.f, 1.f );
	
		gGL.begin(LLRender::LINES);
	
		LLVector3 v[] = 
		{
			LLVector3(1,0,0),
			LLVector3(-1,0,0),
			LLVector3(0,1,0),
			LLVector3(0,-1,0),

			LLVector3(0,0,-1),
			LLVector3(0,0,1),
		};

		//sides
		gGL.vertex3fv(v[0].mV); 
		gGL.vertex3fv(v[2].mV);

		gGL.vertex3fv(v[0].mV); 
		gGL.vertex3fv(v[3].mV);

		gGL.vertex3fv(v[1].mV); 
		gGL.vertex3fv(v[2].mV);

		gGL.vertex3fv(v[1].mV); 
		gGL.vertex3fv(v[3].mV);


		//top
		gGL.vertex3fv(v[0].mV); 
		gGL.vertex3fv(v[4].mV);

		gGL.vertex3fv(v[1].mV); 
		gGL.vertex3fv(v[4].mV);

		gGL.vertex3fv(v[2].mV); 
		gGL.vertex3fv(v[4].mV);

		gGL.vertex3fv(v[3].mV); 
		gGL.vertex3fv(v[4].mV);


		//bottom
		gGL.vertex3fv(v[0].mV); 
		gGL.vertex3fv(v[5].mV);

		gGL.vertex3fv(v[1].mV); 
		gGL.vertex3fv(v[5].mV);

		gGL.vertex3fv(v[2].mV); 
		gGL.vertex3fv(v[5].mV);

		gGL.vertex3fv(v[3].mV); 
		gGL.vertex3fv(v[5].mV);

		gGL.end();

		gGL.popMatrix();
	}

	mDebugText.clear();
	addDebugText(ostr.str());
	addDebugText(nullstr.str());
}

BOOL LLVOAvatar::lineSegmentIntersect(const LLVector4a& start, const LLVector4a& end,
									  S32 face,
									  BOOL pick_transparent,
									  BOOL pick_rigged,
									  S32* face_hit,
									  LLVector4a* intersection,
									  LLVector2* tex_coord,
									  LLVector4a* normal,
									  LLVector4a* tangent)
{
	if ((isSelf() && !gAgent.needsRenderAvatar()) || !LLPipeline::sPickAvatar)
	{
		return FALSE;
	}

    if (isControlAvatar())
    {
        return FALSE;
    }
    
	if (lineSegmentBoundingBox(start, end))
	{
		for (S32 i = 0; i < mNumCollisionVolumes; ++i)
		{
			mCollisionVolumes[i].updateWorldMatrix();
            
			glh::matrix4f mat((F32*) mCollisionVolumes[i].getXform()->getWorldMatrix().mMatrix);
			glh::matrix4f inverse = mat.inverse();
			glh::matrix4f norm_mat = inverse.transpose();

			glh::vec3f p1(start.getF32ptr());
			glh::vec3f p2(end.getF32ptr());

			inverse.mult_matrix_vec(p1);
			inverse.mult_matrix_vec(p2);

			LLVector3 position;
			LLVector3 norm;

			if (linesegment_sphere(LLVector3(p1.v), LLVector3(p2.v), LLVector3(0,0,0), 1.f, position, norm))
			{
				glh::vec3f res_pos(position.mV);
				mat.mult_matrix_vec(res_pos);
				
				norm.normalize();
				glh::vec3f res_norm(norm.mV);
				norm_mat.mult_matrix_dir(res_norm);

				if (intersection)
				{
					intersection->load3(res_pos.v);
				}

				if (normal)
				{
					normal->load3(res_norm.v);
				}

				return TRUE;
			}
		}

		if (isSelf())
		{
			for (attachment_map_t::iterator iter = mAttachmentPoints.begin(); 
			 iter != mAttachmentPoints.end();
			 ++iter)
			{
				LLViewerJointAttachment* attachment = iter->second;

				// <FS:Ansariel> Possible crash fix
				if (!attachment)
				{
					continue;
				}
				// </FS:Ansariel>

				for (LLViewerJointAttachment::attachedobjs_vec_t::iterator attachment_iter = attachment->mAttachedObjects.begin();
					 attachment_iter != attachment->mAttachedObjects.end();
					 ++attachment_iter)
				{
					LLViewerObject* attached_object = attachment_iter->get();
					
					if (attached_object && !attached_object->isDead() && attachment->getValid())
					{
						LLDrawable* drawable = attached_object->mDrawable;
						if (drawable->isState(LLDrawable::RIGGED))
						{ //regenerate octree for rigged attachment
							gPipeline.markRebuild(mDrawable, LLDrawable::REBUILD_RIGGED, TRUE);
						}
					}
				}
			}
		}
	}

	
	
	LLVector4a position;
	if (mNameText.notNull() && mNameText->lineSegmentIntersect(start, end, position))
	{
		if (intersection)
		{
			*intersection = position;
		}

		return TRUE;
	}

	return FALSE;
}

// virtual
LLViewerObject* LLVOAvatar::lineSegmentIntersectRiggedAttachments(const LLVector4a& start, const LLVector4a& end,
									  S32 face,
									  BOOL pick_transparent,
									  BOOL pick_rigged,
									  S32* face_hit,
									  LLVector4a* intersection,
									  LLVector2* tex_coord,
									  LLVector4a* normal,
									  LLVector4a* tangent)
{
	if (isSelf() && !gAgent.needsRenderAvatar())
	{
		return NULL;
	}

	LLViewerObject* hit = NULL;

	if (lineSegmentBoundingBox(start, end))
	{
		LLVector4a local_end = end;
		LLVector4a local_intersection;

		for (attachment_map_t::iterator iter = mAttachmentPoints.begin(); 
			iter != mAttachmentPoints.end();
			++iter)
		{
			LLViewerJointAttachment* attachment = iter->second;

			// <FS:Ansariel> Possible crash fix
			if (!attachment)
			{
				continue;
			}
			// </FS:Ansariel>

			for (LLViewerJointAttachment::attachedobjs_vec_t::iterator attachment_iter = attachment->mAttachedObjects.begin();
					attachment_iter != attachment->mAttachedObjects.end();
					++attachment_iter)
			{
				LLViewerObject* attached_object = attachment_iter->get();
					
				if (attached_object->lineSegmentIntersect(start, local_end, face, pick_transparent, pick_rigged, face_hit, &local_intersection, tex_coord, normal, tangent))
				{
					local_end = local_intersection;
					if (intersection)
					{
						*intersection = local_intersection;
					}
					
					hit = attached_object;
				}
			}
		}
	}
		
	return hit;
}


LLVOAvatar* LLVOAvatar::asAvatar()
{
	return this;
}

//-----------------------------------------------------------------------------
// LLVOAvatar::startDefaultMotions()
//-----------------------------------------------------------------------------
void LLVOAvatar::startDefaultMotions()
{
	//-------------------------------------------------------------------------
	// start default motions
	//-------------------------------------------------------------------------
	startMotion( ANIM_AGENT_HEAD_ROT );
	startMotion( ANIM_AGENT_EYE );
	startMotion( ANIM_AGENT_BODY_NOISE );
	startMotion( ANIM_AGENT_BREATHE_ROT );
	startMotion( ANIM_AGENT_PHYSICS_MOTION );
	startMotion( ANIM_AGENT_HAND_MOTION );
	startMotion( ANIM_AGENT_PELVIS_FIX );

	//-------------------------------------------------------------------------
	// restart any currently active motions
	//-------------------------------------------------------------------------
	processAnimationStateChanges();
}

//-----------------------------------------------------------------------------
// LLVOAvatar::buildCharacter()
// Deferred initialization and rebuild of the avatar.
//-----------------------------------------------------------------------------
// virtual
void LLVOAvatar::buildCharacter()
{
	LLAvatarAppearance::buildCharacter();

	// Not done building yet; more to do.
	mIsBuilt = FALSE;

	//-------------------------------------------------------------------------
	// set head offset from pelvis
	//-------------------------------------------------------------------------
	updateHeadOffset();

	//-------------------------------------------------------------------------
	// initialize lip sync morph pointers
	//-------------------------------------------------------------------------
	mOohMorph     = getVisualParam( "Lipsync_Ooh" );
	mAahMorph     = getVisualParam( "Lipsync_Aah" );

	// If we don't have the Ooh morph, use the Kiss morph
	if (!mOohMorph)
	{
		LL_WARNS() << "Missing 'Ooh' morph for lipsync, using fallback." << LL_ENDL;
		mOohMorph = getVisualParam( "Express_Kiss" );
	}

	// If we don't have the Aah morph, use the Open Mouth morph
	if (!mAahMorph)
	{
		LL_WARNS() << "Missing 'Aah' morph for lipsync, using fallback." << LL_ENDL;
		mAahMorph = getVisualParam( "Express_Open_Mouth" );
	}

    // Currently disabled for control avatars (animated objects), enabled for all others.
    if (mEnableDefaultMotions)
    {
	startDefaultMotions();
    }

	//-------------------------------------------------------------------------
	// restart any currently active motions
	//-------------------------------------------------------------------------
	processAnimationStateChanges();

	mIsBuilt = TRUE;
	stop_glerror();

	mMeshValid = TRUE;
}

//-----------------------------------------------------------------------------
// resetVisualParams()
//-----------------------------------------------------------------------------
void LLVOAvatar::resetVisualParams()
{
	// Skeletal params
	{
		LLAvatarXmlInfo::skeletal_distortion_info_list_t::iterator iter;
		for (iter = sAvatarXmlInfo->mSkeletalDistortionInfoList.begin();
			 iter != sAvatarXmlInfo->mSkeletalDistortionInfoList.end(); 
			 ++iter)
		{
			LLPolySkeletalDistortionInfo *info = (LLPolySkeletalDistortionInfo*)*iter;
			LLPolySkeletalDistortion *param = dynamic_cast<LLPolySkeletalDistortion*>(getVisualParam(info->getID()));
            *param = LLPolySkeletalDistortion(this);
            llassert(param);
			if (!param->setInfo(info))
			{
				llassert(false);
			}			
		}
	}

	// Driver parameters
	for (LLAvatarXmlInfo::driver_info_list_t::iterator iter = sAvatarXmlInfo->mDriverInfoList.begin();
		 iter != sAvatarXmlInfo->mDriverInfoList.end(); 
		 ++iter)
	{
		LLDriverParamInfo *info = *iter;
        LLDriverParam *param = dynamic_cast<LLDriverParam*>(getVisualParam(info->getID()));
        LLDriverParam::entry_list_t driven_list = param->getDrivenList();
        *param = LLDriverParam(this);
        llassert(param);
        if (!param->setInfo(info))
        {
            llassert(false);
        }			
        param->setDrivenList(driven_list);
	}
}

//-----------------------------------------------------------------------------
// resetSkeleton()
//-----------------------------------------------------------------------------
void LLVOAvatar::resetSkeleton(bool reset_animations)
{
    LL_DEBUGS("Avatar") << avString() << " reset starts" << LL_ENDL;
    if (!isControlAvatar() && !mLastProcessedAppearance)
    {
        LL_WARNS() << "Can't reset avatar; no appearance message has been received yet." << LL_ENDL;
        return;
    }

    // Save mPelvis state
    //LLVector3 pelvis_pos = getJoint("mPelvis")->getPosition();
    //LLQuaternion pelvis_rot = getJoint("mPelvis")->getRotation();

    // Clear all attachment pos and scale overrides
    clearAttachmentOverrides();

    // Note that we call buildSkeleton twice in this function. The first time is
    // just to get the right scale for the collision volumes, because
    // this will be used in setting the mJointScales for the
    // LLPolySkeletalDistortions of which the CVs are children.
	if( !buildSkeleton(sAvatarSkeletonInfo) )
    {
        LL_ERRS() << "Error resetting skeleton" << LL_ENDL;
	}

    // Reset some params to default state, without propagating changes downstream.
    resetVisualParams();

    // Now we have to reset the skeleton again, because its state
    // got clobbered by the resetVisualParams() calls
    // above.
	if( !buildSkeleton(sAvatarSkeletonInfo) )
    {
        LL_ERRS() << "Error resetting skeleton" << LL_ENDL;
	}

    // Reset attachment points
    // BuildSkeleton only does bones and CVs but we still need to reinit huds
    // since huds can be animated.
    bool ignore_hud_joints = !isSelf();
    initAttachmentPoints(ignore_hud_joints);

    // Fix up collision volumes
    for (LLVisualParam *param = getFirstVisualParam(); 
         param;
         param = getNextVisualParam())
    {
        LLPolyMorphTarget *poly_morph = dynamic_cast<LLPolyMorphTarget*>(param);
        if (poly_morph)
        {
            // This is a kludgy way to correct for the fact that the
            // collision volumes have been reset out from under the
            // poly morph sliders.
            F32 delta_weight = poly_morph->getLastWeight() - poly_morph->getDefaultWeight();
            poly_morph->applyVolumeChanges(delta_weight);
        }
    }

    // Reset tweakable params to preserved state
    if (mLastProcessedAppearance)
    {
    bool slam_params = true;
    applyParsedAppearanceMessage(*mLastProcessedAppearance, slam_params);
    }
    updateVisualParams();

    // Restore attachment pos overrides
    updateAttachmentOverrides();

    // Animations
    if (reset_animations)
    {
        if (isSelf())
        {
            // This is equivalent to "Stop Animating Me". Will reset
            // all animations and propagate the changes to other
            // viewers.
            gAgent.stopCurrentAnimations();
        }
        else
        {
            // Local viewer-side reset for non-self avatars.
            resetAnimations();
        }

        // <FS:Ansariel> FIRE-22135: Try to re-register LLPhysicsMotionController to see if that unfreezes stuck physics
        removeMotion(ANIM_AGENT_PHYSICS_MOTION);
        registerMotion(ANIM_AGENT_PHYSICS_MOTION, LLPhysicsMotionController::create);
        startMotion(ANIM_AGENT_PHYSICS_MOTION);
        // </FS:Ansariel>
    }
    
    LL_DEBUGS("Avatar") << avString() << " reset ends" << LL_ENDL;
}

//-----------------------------------------------------------------------------
// releaseMeshData()
//-----------------------------------------------------------------------------
void LLVOAvatar::releaseMeshData()
{
	if (sInstances.size() < AVATAR_RELEASE_THRESHOLD || isUIAvatar())
	{
		return;
	}

	// cleanup mesh data
	for (avatar_joint_list_t::iterator iter = mMeshLOD.begin();
		 iter != mMeshLOD.end(); 
		 ++iter)
	{
		LLAvatarJoint* joint = (*iter);
		joint->setValid(FALSE, TRUE);
	}

	//cleanup data
	if (mDrawable.notNull())
	{
		LLFace* facep = mDrawable->getFace(0);
		if (facep)
		{
		facep->setSize(0, 0);
		for(S32 i = mNumInitFaces ; i < mDrawable->getNumFaces(); i++)
		{
			facep = mDrawable->getFace(i);
				if (facep)
				{
			facep->setSize(0, 0);
		}
	}
		}
	}
	
	for (attachment_map_t::iterator iter = mAttachmentPoints.begin(); 
		 iter != mAttachmentPoints.end();
		 ++iter)
	{
		LLViewerJointAttachment* attachment = iter->second;
		// <FS:Ansariel> Possible crash fix
		//if (!attachment->getIsHUDAttachment())
		if (attachment && !attachment->getIsHUDAttachment())
		// </FS:Ansariel>
		{
			attachment->setAttachmentVisibility(FALSE);
		}
	}
	mMeshValid = FALSE;
}

//-----------------------------------------------------------------------------
// restoreMeshData()
//-----------------------------------------------------------------------------
// virtual
void LLVOAvatar::restoreMeshData()
{
	llassert(!isSelf());
    if (mDrawable.isNull())
    {
        return;
    }
	
	//LL_INFOS() << "Restoring" << LL_ENDL;
	mMeshValid = TRUE;
	updateJointLODs();

	for (attachment_map_t::iterator iter = mAttachmentPoints.begin(); 
		 iter != mAttachmentPoints.end();
		 ++iter)
	{
		LLViewerJointAttachment* attachment = iter->second;
		if (!attachment->getIsHUDAttachment())
		{
			attachment->setAttachmentVisibility(TRUE);
		}
	}

	// force mesh update as LOD might not have changed to trigger this
	gPipeline.markRebuild(mDrawable, LLDrawable::REBUILD_GEOMETRY, TRUE);
}

//-----------------------------------------------------------------------------
// updateMeshData()
//-----------------------------------------------------------------------------
void LLVOAvatar::updateMeshData()
{
	if (mDrawable.notNull())
	{
		stop_glerror();

		S32 f_num = 0 ;
		const U32 VERTEX_NUMBER_THRESHOLD = 128 ;//small number of this means each part of an avatar has its own vertex buffer.
		const S32 num_parts = mMeshLOD.size();

		// this order is determined by number of LODS
		// if a mesh earlier in this list changed LODs while a later mesh doesn't,
		// the later mesh's index offset will be inaccurate
		for(S32 part_index = 0 ; part_index < num_parts ;)
		{
			S32 j = part_index ;
			U32 last_v_num = 0, num_vertices = 0 ;
			U32 last_i_num = 0, num_indices = 0 ;

			while(part_index < num_parts && num_vertices < VERTEX_NUMBER_THRESHOLD)
			{
				last_v_num = num_vertices ;
				last_i_num = num_indices ;

				LLViewerJoint* part_mesh = getViewerJoint(part_index++);
				if (part_mesh)
				{
					part_mesh->updateFaceSizes(num_vertices, num_indices, mAdjustedPixelArea);
				}
			}
			if(num_vertices < 1)//skip empty meshes
			{
				continue ;
			}
			if(last_v_num > 0)//put the last inserted part into next vertex buffer.
			{
				num_vertices = last_v_num ;
				num_indices = last_i_num ;	
				part_index-- ;
			}
		
			LLFace* facep = NULL;
			if(f_num < mDrawable->getNumFaces()) 
			{
				facep = mDrawable->getFace(f_num);
			}
			else
			{
				facep = mDrawable->getFace(0);
				if (facep)
				{
					facep = mDrawable->addFace(facep->getPool(), facep->getTexture()) ;
				}
			}
			if (!facep) continue;
			
			// resize immediately
			facep->setSize(num_vertices, num_indices);

			bool terse_update = false;

			facep->setGeomIndex(0);
			facep->setIndicesIndex(0);
		
			LLVertexBuffer* buff = facep->getVertexBuffer();
			if(!facep->getVertexBuffer())
			{
				buff = new LLVertexBufferAvatar();
				if (!buff->allocateBuffer(num_vertices, num_indices, TRUE))
				{
					LL_WARNS() << "Failed to allocate Vertex Buffer for Mesh to "
						<< num_vertices << " vertices and "
						<< num_indices << " indices" << LL_ENDL;
					// Attempt to create a dummy triangle (one vertex, 3 indices, all 0)
					facep->setSize(1, 3);
					buff->allocateBuffer(1, 3, true);
					memset((U8*) buff->getMappedData(), 0, buff->getSize());
					memset((U8*) buff->getMappedIndices(), 0, buff->getIndicesSize());
				}
				facep->setVertexBuffer(buff);
			}
			else
			{
				if (buff->getNumIndices() == num_indices &&
					buff->getNumVerts() == num_vertices)
				{
					terse_update = true;
				}
				else
				{
					if (!buff->resizeBuffer(num_vertices, num_indices))
					{
						LL_WARNS() << "Failed to allocate vertex buffer for Mesh, Substituting" << LL_ENDL;
						// Attempt to create a dummy triangle (one vertex, 3 indices, all 0)
						facep->setSize(1, 3);
						buff->resizeBuffer(1, 3);
						memset((U8*) buff->getMappedData(), 0, buff->getSize());
						memset((U8*) buff->getMappedIndices(), 0, buff->getIndicesSize());
					}
				}
			}
			
		
			// This is a hack! Avatars have their own pool, so we are detecting
			//   the case of more than one avatar in the pool (thus > 0 instead of >= 0)
			if (facep->getGeomIndex() > 0)
			{
				LL_ERRS() << "non-zero geom index: " << facep->getGeomIndex() << " in LLVOAvatar::restoreMeshData" << LL_ENDL;
			}

			if (num_vertices == buff->getNumVerts() && num_indices == buff->getNumIndices())
			{
				for(S32 k = j ; k < part_index ; k++)
				{
					bool rigid = false;
					if (k == MESH_ID_EYEBALL_LEFT ||
						k == MESH_ID_EYEBALL_RIGHT)
					{
						//eyeballs can't have terse updates since they're never rendered with
						//the hardware skinning shader
						rigid = true;
					}
				
					LLViewerJoint* mesh = getViewerJoint(k);
					if (mesh)
					{
						mesh->updateFaceData(facep, mAdjustedPixelArea, k == MESH_ID_HAIR, terse_update && !rigid);
					}
				}
			}

			stop_glerror();
			buff->flush();

			if(!f_num)
			{
				f_num += mNumInitFaces ;
			}
			else
			{
				f_num++ ;
			}
		}
	}
}

//------------------------------------------------------------------------

//------------------------------------------------------------------------
// LLVOAvatar::processUpdateMessage()
//------------------------------------------------------------------------
U32 LLVOAvatar::processUpdateMessage(LLMessageSystem *mesgsys,
									 void **user_data,
									 U32 block_num, const EObjectUpdateType update_type,
									 LLDataPacker *dp)
{
	const BOOL has_name = !getNVPair("FirstName");

	// Do base class updates...
	U32 retval = LLViewerObject::processUpdateMessage(mesgsys, user_data, block_num, update_type, dp);

	// Print out arrival information once we have name of avatar.
    if (has_name && getNVPair("FirstName"))
    {
        mDebugExistenceTimer.reset();
        debugAvatarRezTime("AvatarRezArrivedNotification","avatar arrived");
    }

	if(retval & LLViewerObject::INVALID_UPDATE)
	{
		if (isSelf())
		{
			//tell sim to cancel this update
			gAgent.teleportViaLocation(gAgent.getPositionGlobal());
		}
	}

	return retval;
}

LLViewerFetchedTexture *LLVOAvatar::getBakedTextureImage(const U8 te, const LLUUID& uuid)
{
	LLViewerFetchedTexture *result = NULL;

	if (uuid == IMG_DEFAULT_AVATAR ||
		uuid == IMG_DEFAULT ||
		uuid == IMG_INVISIBLE)
	{
		// Should already exist, don't need to find it on sim or baked-texture host.
		result = gTextureList.findImage(uuid, TEX_LIST_STANDARD);
	}
	if (!result)
	{
		const std::string url = getImageURL(te,uuid);

		if (url.empty())
		{
			// <FS:Ansariel> [Legacy Bake]
			//LL_WARNS() << "unable to determine URL for te " << te << " uuid " << uuid << LL_ENDL;
			//return NULL;
			LL_DEBUGS("Avatar") << avString() << "get old-bake image from host " << uuid << LL_ENDL;
			LLHost host = getObjectHost();
			result = LLViewerTextureManager::getFetchedTexture(
				uuid, FTT_HOST_BAKE, TRUE, LLGLTexture::BOOST_NONE, LLViewerTexture::LOD_TEXTURE, 0, 0, host);
			// </FS:Ansariel> [Legacy Bake]
		}
		LL_DEBUGS("Avatar") << avString() << "get server-bake image from URL " << url << LL_ENDL;
		result = LLViewerTextureManager::getFetchedTextureFromUrl(
			url, FTT_SERVER_BAKE, TRUE, LLGLTexture::BOOST_NONE, LLViewerTexture::LOD_TEXTURE, 0, 0, uuid);
		if (result->isMissingAsset())
		{
			result->setIsMissingAsset(false);
		}
		
	}
	return result;
}

// virtual
S32 LLVOAvatar::setTETexture(const U8 te, const LLUUID& uuid)
{
	if (!isIndexBakedTexture((ETextureIndex)te))
	{
		// Sim still sends some uuids for non-baked slots sometimes - ignore.
		return LLViewerObject::setTETexture(te, LLUUID::null);
	}

	LLViewerFetchedTexture *image = getBakedTextureImage(te,uuid);
	llassert(image);
	return setTETextureCore(te, image);
}

static LLTrace::BlockTimerStatHandle FTM_AVATAR_UPDATE("Avatar Update");
static LLTrace::BlockTimerStatHandle FTM_AVATAR_UPDATE_COMPLEXITY("Avatar Update Complexity");
static LLTrace::BlockTimerStatHandle FTM_JOINT_UPDATE("Update Joints");

//------------------------------------------------------------------------
// LLVOAvatar::dumpAnimationState()
//------------------------------------------------------------------------
void LLVOAvatar::dumpAnimationState()
{
	LL_INFOS() << "==============================================" << LL_ENDL;
	for (LLVOAvatar::AnimIterator it = mSignaledAnimations.begin(); it != mSignaledAnimations.end(); ++it)
	{
		LLUUID id = it->first;
		std::string playtag = "";
		if (mPlayingAnimations.find(id) != mPlayingAnimations.end())
		{
			playtag = "*";
		}
		LL_INFOS() << gAnimLibrary.animationName(id) << playtag << LL_ENDL;
	}
	for (LLVOAvatar::AnimIterator it = mPlayingAnimations.begin(); it != mPlayingAnimations.end(); ++it)
	{
		LLUUID id = it->first;
		bool is_signaled = mSignaledAnimations.find(id) != mSignaledAnimations.end();
		if (!is_signaled)
		{
			LL_INFOS() << gAnimLibrary.animationName(id) << "!S" << LL_ENDL;
		}
	}
}

//------------------------------------------------------------------------
// idleUpdate()
//------------------------------------------------------------------------
void LLVOAvatar::idleUpdate(LLAgent &agent, const F64 &time)
{
	LL_RECORD_BLOCK_TIME(FTM_AVATAR_UPDATE);

	if (isDead())
	{
		LL_INFOS() << "Warning!  Idle on dead avatar" << LL_ENDL;
		return;
	}	

	// <FS:CR> Use LLCachedControl
	static LLCachedControl<bool> disable_all_render_types(gSavedSettings, "DisableAllRenderTypes");
	if (!(gPipeline.hasRenderType(mIsControlAvatar ? LLPipeline::RENDER_TYPE_CONTROL_AV : LLPipeline::RENDER_TYPE_AVATAR))
		//&& !(gSavedSettings.getBOOL("DisableAllRenderTypes")) && !isSelf())
		&& !(disable_all_render_types) && !isSelf())
	// </FS:CR>
	{
		return;
	}

    // Update should be happening max once per frame.
	// <FS:Beq> enable dynamic spreading of the BB calculations
	static LLCachedControl<S32> refreshPeriod(gSavedSettings, "AvatarExtentRefreshPeriodBatch");
	static LLCachedControl<S32> refreshMaxPerPeriod(gSavedSettings, "AvatarExtentRefreshMaxPerBatch");
	static S32 upd_freq = refreshPeriod; // initialise to a reasonable default of 1 batch
	static S32 lastRecalibrationFrame{ 0 };

	const S32 thisFrame = LLDrawable::getCurrentFrame(); 
	if (thisFrame - lastRecalibrationFrame >= upd_freq)
	{
		// Only update at the start of a cycle. .
		upd_freq = (((gObjectList.getAvatarCount() - 1) / refreshMaxPerPeriod) + 1)*refreshPeriod;
		lastRecalibrationFrame = thisFrame;
	}
	//</FS:Beq>
	if ((mLastAnimExtents[0]==LLVector3())||
		(mLastAnimExtents[1])==LLVector3())
	{
		mNeedsExtentUpdate = true;
	}
	else
	{
		//<FS:Beq> enable dynamic spreading of the BB calculations
		//const S32 upd_freq = 4; // force update every upd_freq frames.
		//mNeedsExtentUpdate = ((LLDrawable::getCurrentFrame()+mID.mData[0]) % upd_freq == 0);
		mNeedsExtentUpdate = ((thisFrame + mID.mData[0]) % upd_freq == 0);
		//</FS:Beq>
	}
    
    LLScopedContextString str("avatar_idle_update " + getFullname());
    
	checkTextureLoading() ;
	
	// force immediate pixel area update on avatars using last frames data (before drawable or camera updates)
	setPixelAreaAndAngle(gAgent);

	// force asynchronous drawable update
	if(mDrawable.notNull())
	{	
		LL_RECORD_BLOCK_TIME(FTM_JOINT_UPDATE);
	
		if (isSitting() && getParent())
		{
			LLViewerObject *root_object = (LLViewerObject*)getRoot();
			LLDrawable* drawablep = root_object->mDrawable;
			// if this object hasn't already been updated by another avatar...
			if (drawablep) // && !drawablep->isState(LLDrawable::EARLY_MOVE))
			{
				if (root_object->isSelected())
				{
					gPipeline.updateMoveNormalAsync(drawablep);
				}
				else
				{
					gPipeline.updateMoveDampedAsync(drawablep);
				}
			}
		}
		else 
		{
			gPipeline.updateMoveDampedAsync(mDrawable);
		}
	}

	//--------------------------------------------------------------------
	// set alpha flag depending on state
	//--------------------------------------------------------------------

	if (isSelf())
	{
		LLViewerObject::idleUpdate(agent, time);
		
		// trigger fidget anims
		if (isAnyAnimationSignaled(AGENT_STAND_ANIMS, NUM_AGENT_STAND_ANIMS))
		{
			agent.fidget();
		}
	}
	else
	{
		// Should override the idleUpdate stuff and leave out the angular update part.
		LLQuaternion rotation = getRotation();
		LLViewerObject::idleUpdate(agent, time);
		setRotation(rotation);
	}

	// attach objects that were waiting for a drawable
	lazyAttach();

	// animate the character
	// store off last frame's root position to be consistent with camera position
	mLastRootPos = mRoot->getWorldPosition();
	BOOL detailed_update = updateCharacter(agent);

	static LLUICachedControl<bool> visualizers_in_calls("ShowVoiceVisualizersInCalls", false);
	bool voice_enabled = (visualizers_in_calls || LLVoiceClient::getInstance()->inProximalChannel()) &&
						 LLVoiceClient::getInstance()->getVoiceEnabled(mID);

	idleUpdateVoiceVisualizer( voice_enabled );
	idleUpdateMisc( detailed_update );
	idleUpdateAppearanceAnimation();
	if (detailed_update)
	{
		idleUpdateLipSync( voice_enabled );
		idleUpdateLoadingEffect();
		idleUpdateBelowWater();	// wind effect uses this
		idleUpdateWindEffect();
	}
		
	idleUpdateNameTag( mLastRootPos );

    // Complexity has stale mechanics, but updates still can be very rapid
    // so spread avatar complexity calculations over frames to lesen load from
    // rapid updates and to make sure all avatars are not calculated at once.
    S32 compl_upd_freq = 20;
    if (isControlAvatar())
    {
        // animeshes do not (or won't) have impostors nor change outfis,
        // no need for high frequency
        compl_upd_freq = 100;
    }
    else if (mLastRezzedStatus <= 0) //cloud or  init
    {
        compl_upd_freq = 60;
    }
    else if (isSelf())
    {
        compl_upd_freq = 5;
    }
    else if (mLastRezzedStatus == 1) //'grey', not fully loaded
    {
        compl_upd_freq = 40;
    }
    else if (isInMuteList()) //cheap, buffers value from search
    {
        compl_upd_freq = 100;
    }

    if ((LLFrameTimer::getFrameCount() + mID.mData[0]) % compl_upd_freq == 0)
    {
        LL_RECORD_BLOCK_TIME(FTM_AVATAR_UPDATE_COMPLEXITY);
	idleUpdateRenderComplexity();
}
    idleUpdateDebugInfo();
}

void LLVOAvatar::idleUpdateVoiceVisualizer(bool voice_enabled)
{
	bool render_visualizer = voice_enabled;
	
	// Don't render the user's own voice visualizer when in mouselook, or when opening the mic is disabled.
	if(isSelf())
	{
		// <FS:Ansariel> Faster debug settings
		//if(gAgentCamera.cameraMouselook() || gSavedSettings.getBOOL("VoiceDisableMic"))
		static LLCachedControl<bool> voiceDisableMic(gSavedSettings, "VoiceDisableMic");
		if (gAgentCamera.cameraMouselook() || voiceDisableMic)
		// </FS:Ansariel>
		{
			render_visualizer = false;
		}
	}
	
	// <FS:Ansariel> FIRE-1916: Hide voice dots over avatars
	static LLCachedControl<bool> fsShowVoiceVisualizer(gSavedSettings, "FSShowVoiceVisualizer");
	if (!fsShowVoiceVisualizer)
	{
		render_visualizer = false;
	}
	// </FS:Ansariel>

	mVoiceVisualizer->setVoiceEnabled(render_visualizer);
	
	if ( voice_enabled )
	{		
		//----------------------------------------------------------------
		// Only do gesture triggering for your own avatar, and only when you're in a proximal channel.
		//----------------------------------------------------------------
		if( isSelf() )
		{
			//----------------------------------------------------------------------------------------
			// The following takes the voice signal and uses that to trigger gesticulations. 
			//----------------------------------------------------------------------------------------
			int lastGesticulationLevel = mCurrentGesticulationLevel;
			mCurrentGesticulationLevel = mVoiceVisualizer->getCurrentGesticulationLevel();
			
			//---------------------------------------------------------------------------------------------------
			// If "current gesticulation level" changes, we catch this, and trigger the new gesture
			//---------------------------------------------------------------------------------------------------
			if ( lastGesticulationLevel != mCurrentGesticulationLevel )
			{
				if ( mCurrentGesticulationLevel != VOICE_GESTICULATION_LEVEL_OFF )
				{
					std::string gestureString = "unInitialized";
					if ( mCurrentGesticulationLevel == 0 )	{ gestureString = "/voicelevel1";	}
					else	if ( mCurrentGesticulationLevel == 1 )	{ gestureString = "/voicelevel2";	}
					else	if ( mCurrentGesticulationLevel == 2 )	{ gestureString = "/voicelevel3";	}
					else	{ LL_INFOS() << "oops - CurrentGesticulationLevel can be only 0, 1, or 2"  << LL_ENDL; }
					
					// this is the call that Karl S. created for triggering gestures from within the code.
					LLGestureMgr::instance().triggerAndReviseString( gestureString );
				}
			}
			
		} //if( isSelf() )
		
		//-----------------------------------------------------------------------------------------------------------------
		// If the avatar is speaking, then the voice amplitude signal is passed to the voice visualizer.
		// Also, here we trigger voice visualizer start and stop speaking, so it can animate the voice symbol.
		//
		// Notice the calls to "gAwayTimer.reset()". This resets the timer that determines how long the avatar has been
		// "away", so that the avatar doesn't lapse into away-mode (and slump over) while the user is still talking. 
		//-----------------------------------------------------------------------------------------------------------------
		if (LLVoiceClient::getInstance()->getIsSpeaking( mID ))
		{		
			if (!mVoiceVisualizer->getCurrentlySpeaking())
			{
				mVoiceVisualizer->setStartSpeaking();
				
				//printf( "gAwayTimer.reset();\n" );
			}
			
			mVoiceVisualizer->setSpeakingAmplitude( LLVoiceClient::getInstance()->getCurrentPower( mID ) );
			
			if( isSelf() )
			{
				gAgent.clearAFK();
			}
		}
		else
		{
			if ( mVoiceVisualizer->getCurrentlySpeaking() )
			{
				mVoiceVisualizer->setStopSpeaking();
				
				if ( mLipSyncActive )
				{
					// <FS:Ansariel> [Legacy Bake]
					//if( mOohMorph ) mOohMorph->setWeight(mOohMorph->getMinWeight());
					//if( mAahMorph ) mAahMorph->setWeight(mAahMorph->getMinWeight());
					if( mOohMorph ) mOohMorph->setWeight(mOohMorph->getMinWeight(), FALSE);
					if( mAahMorph ) mAahMorph->setWeight(mAahMorph->getMinWeight(), FALSE);
					// </FS:Ansariel> [Legacy Bake]
					
					mLipSyncActive = false;
					LLCharacter::updateVisualParams();
					dirtyMesh();
				}
			}
		}
		
		//--------------------------------------------------------------------------------------------
		// here we get the approximate head position and set as sound source for the voice symbol
		// (the following version uses a tweak of "mHeadOffset" which handle sitting vs. standing)
		//--------------------------------------------------------------------------------------------
		
		if ( isSitting() )
		{
			LLVector3 headOffset = LLVector3( 0.0f, 0.0f, mHeadOffset.mV[2] );
			mVoiceVisualizer->setVoiceSourceWorldPosition( mRoot->getWorldPosition() + headOffset );
		}
		else 
		{
			LLVector3 tagPos = mRoot->getWorldPosition();
			tagPos[VZ] -= mPelvisToFoot;
			tagPos[VZ] += ( mBodySize[VZ] + 0.125f ); // does not need mAvatarOffset -Nyx
			mVoiceVisualizer->setVoiceSourceWorldPosition( tagPos );
		}
	}//if ( voiceEnabled )
}		

static LLTrace::BlockTimerStatHandle FTM_ATTACHMENT_UPDATE("Update Attachments");

void LLVOAvatar::idleUpdateMisc(bool detailed_update)
{
	if (LLVOAvatar::sJointDebug)
	{
		LL_INFOS() << getFullname() << ": joint touches: " << LLJoint::sNumTouches << " updates: " << LLJoint::sNumUpdates << LL_ENDL;
	}

	LLJoint::sNumUpdates = 0;
	LLJoint::sNumTouches = 0;

	BOOL visible = isVisible() || mNeedsAnimUpdate;

	// update attachments positions
	// <FS:Ansariel> Fix LL impostor hacking; No detailed updates if muted when using no impostors
	//if (detailed_update || !sUseImpostors)
	if (detailed_update || (!sUseImpostors && !isInMuteList()))
	// </FS:Ansariel>
	{
		LL_RECORD_BLOCK_TIME(FTM_ATTACHMENT_UPDATE);
		for (attachment_map_t::iterator iter = mAttachmentPoints.begin(); 
			 iter != mAttachmentPoints.end();
			 ++iter)
		{
			LLViewerJointAttachment* attachment = iter->second;

			// <FS:Ansariel> Possible crash fix
			if (!attachment)
			{
				continue;
			}
			// </FS:Ansariel>

			for (LLViewerJointAttachment::attachedobjs_vec_t::iterator attachment_iter = attachment->mAttachedObjects.begin();
				 attachment_iter != attachment->mAttachedObjects.end();
				 ++attachment_iter)
			{
				LLViewerObject* attached_object = attachment_iter->get();
				BOOL visibleAttachment = visible || (attached_object && 
													 !(attached_object->mDrawable->getSpatialBridge() &&
													   attached_object->mDrawable->getSpatialBridge()->getRadius() < 2.0f));
				
				if (visibleAttachment && attached_object && !attached_object->isDead() && attachment->getValid())
				{
					// if selecting any attachments, update all of them as non-damped
					if (LLSelectMgr::getInstance()->getSelection()->getObjectCount() && LLSelectMgr::getInstance()->getSelection()->isAttachment())
					{
						gPipeline.updateMoveNormalAsync(attached_object->mDrawable);
					}
					else
					{
						gPipeline.updateMoveDampedAsync(attached_object->mDrawable);
					}
					
					LLSpatialBridge* bridge = attached_object->mDrawable->getSpatialBridge();
					if (bridge)
					{
						gPipeline.updateMoveNormalAsync(bridge);
					}
					attached_object->updateText();	
				}
			}
		}
	}

	mNeedsAnimUpdate = FALSE;

	if (isImpostor() && !mNeedsImpostorUpdate)
	{
		LL_ALIGN_16(LLVector4a ext[2]);
		F32 distance;
		LLVector3 angle;

		getImpostorValues(ext, angle, distance);

		for (U32 i = 0; i < 3 && !mNeedsImpostorUpdate; i++)
		{
			F32 cur_angle = angle.mV[i];
			F32 old_angle = mImpostorAngle.mV[i];
			F32 angle_diff = fabsf(cur_angle-old_angle);
		
			if (angle_diff > F_PI/512.f*distance*mUpdatePeriod)
			{
				mNeedsImpostorUpdate = TRUE;
			}
		}

		if (detailed_update && !mNeedsImpostorUpdate)
		{	//update impostor if view angle, distance, or bounding box change
			//significantly
			
			F32 dist_diff = fabsf(distance-mImpostorDistance);
			if (dist_diff/mImpostorDistance > 0.1f)
			{
				mNeedsImpostorUpdate = TRUE;
			}
			else
			{
				ext[0].load3(mLastAnimExtents[0].mV);
                ext[1].load3(mLastAnimExtents[1].mV);
                // Expensive. Just call this once per frame, in updateSpatialExtents();
                //calculateSpatialExtents(ext[0], ext[1]);
				LLVector4a diff;
				diff.setSub(ext[1], mImpostorExtents[1]);
				if (diff.getLength3().getF32() > 0.05f)
				{
					mNeedsImpostorUpdate = TRUE;
				}
				else
				{
					diff.setSub(ext[0], mImpostorExtents[0]);
					if (diff.getLength3().getF32() > 0.05f)
					{
						mNeedsImpostorUpdate = TRUE;
					}
				}
			}
		}
	}

    if (mDrawable.notNull())
    {
	mDrawable->movePartition();
	
	//force a move if sitting on an active object
	if (getParent() && ((LLViewerObject*) getParent())->mDrawable->isActive())
	{
		gPipeline.markMoved(mDrawable, TRUE);
	}
    }
}

void LLVOAvatar::idleUpdateAppearanceAnimation()
{
	// update morphing params
	if (mAppearanceAnimating)
	{
		ESex avatar_sex = getSex();
		F32 appearance_anim_time = mAppearanceMorphTimer.getElapsedTimeF32();
		if (appearance_anim_time >= APPEARANCE_MORPH_TIME)
		{
			mAppearanceAnimating = FALSE;
			for (LLVisualParam *param = getFirstVisualParam(); 
				 param;
				 param = getNextVisualParam())
			{
				if (param->isTweakable())
				{
					// <FS:Ansariel> [Legacy Bake]
					//param->stopAnimating();
					param->stopAnimating(FALSE);
				}
			}
			updateVisualParams();
			// <FS:Ansariel> [Legacy Bake]
			if (isSelf())
			{
				gAgent.sendAgentSetAppearance();
			}
			// </FS:Ansariel> [Legacy Bake]
		}
		else
		{
			F32 morph_amt = calcMorphAmount();
			LLVisualParam *param;

			if (!isSelf())
			{
				// animate only top level params for non-self avatars
				for (param = getFirstVisualParam();
					 param;
					 param = getNextVisualParam())
				{
					if (param->isTweakable())
					{
						// <FS:Ansariel> [Legacy Bake]
						//param->animate(morph_amt);
						param->animate(morph_amt, FALSE);
					}
				}
			}

			// apply all params
			for (param = getFirstVisualParam();
				 param;
				 param = getNextVisualParam())
			{
				param->apply(avatar_sex);
			}

			mLastAppearanceBlendTime = appearance_anim_time;
		}
		dirtyMesh();
	}
}

F32 LLVOAvatar::calcMorphAmount()
{
	F32 appearance_anim_time = mAppearanceMorphTimer.getElapsedTimeF32();
	F32 blend_frac = calc_bouncy_animation(appearance_anim_time / APPEARANCE_MORPH_TIME);
	F32 last_blend_frac = calc_bouncy_animation(mLastAppearanceBlendTime / APPEARANCE_MORPH_TIME);

	F32 morph_amt;
	if (last_blend_frac == 1.f)
	{
		morph_amt = 1.f;
	}
	else
	{
		morph_amt = (blend_frac - last_blend_frac) / (1.f - last_blend_frac);
	}

	return morph_amt;
}

void LLVOAvatar::idleUpdateLipSync(bool voice_enabled)
{
	// Use the Lipsync_Ooh and Lipsync_Aah morphs for lip sync
    if ( voice_enabled
        && mLastRezzedStatus > 0 // no point updating lip-sync for clouds
        && (LLVoiceClient::getInstance()->lipSyncEnabled())
        && LLVoiceClient::getInstance()->getIsSpeaking( mID ) )
	{
		F32 ooh_morph_amount = 0.0f;
		F32 aah_morph_amount = 0.0f;

		mVoiceVisualizer->lipSyncOohAah( ooh_morph_amount, aah_morph_amount );

		if( mOohMorph )
		{
			F32 ooh_weight = mOohMorph->getMinWeight()
				+ ooh_morph_amount * (mOohMorph->getMaxWeight() - mOohMorph->getMinWeight());

			// <FS:Ansariel> [Legacy Bake]
			//mOohMorph->setWeight( ooh_weight);
			mOohMorph->setWeight( ooh_weight, FALSE);
		}

		if( mAahMorph )
		{
			F32 aah_weight = mAahMorph->getMinWeight()
				+ aah_morph_amount * (mAahMorph->getMaxWeight() - mAahMorph->getMinWeight());

			// <FS:Ansariel> [Legacy Bake]
			//mAahMorph->setWeight( aah_weight);
			mAahMorph->setWeight( aah_weight, FALSE);
		}

		mLipSyncActive = true;
		LLCharacter::updateVisualParams();
		dirtyMesh();
	}
}

void LLVOAvatar::idleUpdateLoadingEffect()
{
	// update visibility when avatar is partially loaded
	if (updateIsFullyLoaded()) // changed?
	{
		if (isFullyLoaded())
		{
			if (mFirstFullyVisible)
			{
				mFirstFullyVisible = FALSE;
				if (isSelf())
				{
					LL_INFOS("Avatar") << avString() << "self isFullyLoaded, mFirstFullyVisible" << LL_ENDL;
					LLAppearanceMgr::instance().onFirstFullyVisible();

					// <FS:Zi> Animation Overrider
					AOEngine::instance().onLoginComplete();

					// <FS:LO> tapping a place that happens on landing in world to start up discord
					FSDiscordConnect::instance().checkConnectionToDiscord(gSavedPerAccountSettings.getBOOL("FSEnableDiscordIntegration"));
				}
				else
				{
					LL_INFOS("Avatar") << avString() << "other isFullyLoaded, mFirstFullyVisible" << LL_ENDL;
				}
			}

			deleteParticleSource();
			updateLOD();
		}
		else
		{
// <FS> Custom avatar particle cloud
//			LLPartSysData particle_parameters;
//
//			// fancy particle cloud designed by Brent
//			particle_parameters.mPartData.mMaxAge            = 4.f;
//			particle_parameters.mPartData.mStartScale.mV[VX] = 0.8f;
//			particle_parameters.mPartData.mStartScale.mV[VX] = 0.8f;
//			particle_parameters.mPartData.mStartScale.mV[VY] = 1.0f;
//			particle_parameters.mPartData.mEndScale.mV[VX]   = 0.02f;
//			particle_parameters.mPartData.mEndScale.mV[VY]   = 0.02f;
//			particle_parameters.mPartData.mStartColor        = LLColor4(1, 1, 1, 0.5f);
//			particle_parameters.mPartData.mEndColor          = LLColor4(1, 1, 1, 0.0f);
//			particle_parameters.mPartData.mStartScale.mV[VX] = 0.8f;
//			LLViewerTexture* cloud = LLViewerTextureManager::getFetchedTextureFromFile("cloud-particle.j2c");
//			particle_parameters.mPartImageID                 = cloud->getID();
//			particle_parameters.mMaxAge                      = 0.f;
//			particle_parameters.mPattern                     = LLPartSysData::LL_PART_SRC_PATTERN_ANGLE_CONE;
//			particle_parameters.mInnerAngle                  = F_PI;
//			particle_parameters.mOuterAngle                  = 0.f;
//			particle_parameters.mBurstRate                   = 0.02f;
//			particle_parameters.mBurstRadius                 = 0.0f;
//			particle_parameters.mBurstPartCount              = 1;
//			particle_parameters.mBurstSpeedMin               = 0.1f;
//			particle_parameters.mBurstSpeedMax               = 1.f;
//			particle_parameters.mPartData.mFlags             = ( LLPartData::LL_PART_INTERP_COLOR_MASK | LLPartData::LL_PART_INTERP_SCALE_MASK |
//																 LLPartData::LL_PART_EMISSIVE_MASK | // LLPartData::LL_PART_FOLLOW_SRC_MASK |
//																 LLPartData::LL_PART_TARGET_POS_MASK );
//			
//			// do not generate particles for dummy or overly-complex avatars
//			if (!mIsDummy && !isTooComplex())
//			{
//				setParticleSource(particle_parameters, getID());
//			}

			// Firestorm Clouds
			// do not generate particles for dummy or overly-complex avatars
			if (!mIsDummy && !isTooComplex())
			{
				setParticleSource(sCloud, getID());
			}
		}
// </FS>
	}
}	

void LLVOAvatar::idleUpdateWindEffect()
{
	// update wind effect
	if ((LLViewerShaderMgr::instance()->getShaderLevel(LLViewerShaderMgr::SHADER_AVATAR) >= LLDrawPoolAvatar::SHADER_LEVEL_CLOTH))
	{
		F32 hover_strength = 0.f;
		F32 time_delta = mRippleTimer.getElapsedTimeF32() - mRippleTimeLast;
		mRippleTimeLast = mRippleTimer.getElapsedTimeF32();
		LLVector3 velocity = getVelocity();
		F32 speed = velocity.length();
		//RN: velocity varies too much frame to frame for this to work
		mRippleAccel.clearVec();//lerp(mRippleAccel, (velocity - mLastVel) * time_delta, LLSmoothInterpolation::getInterpolant(0.02f));
		mLastVel = velocity;
		LLVector4 wind;
		wind.setVec(getRegion()->mWind.getVelocityNoisy(getPositionAgent(), 4.f) - velocity);

		if (mInAir)
		{
			hover_strength = HOVER_EFFECT_STRENGTH * llmax(0.f, HOVER_EFFECT_MAX_SPEED - speed);
		}

		if (mBelowWater)
		{
			// TODO: make cloth flow more gracefully when underwater
			hover_strength += UNDERWATER_EFFECT_STRENGTH;
		}

		wind.mV[VZ] += hover_strength;
		wind.normalize();

		wind.mV[VW] = llmin(0.025f + (speed * 0.015f) + hover_strength, 0.5f);
		F32 interp;
		if (wind.mV[VW] > mWindVec.mV[VW])
		{
			interp = LLSmoothInterpolation::getInterpolant(0.2f);
		}
		else
		{
			interp = LLSmoothInterpolation::getInterpolant(0.4f);
		}
		mWindVec = lerp(mWindVec, wind, interp);
	
		F32 wind_freq = hover_strength + llclamp(8.f + (speed * 0.7f) + (noise1(mRipplePhase) * 4.f), 8.f, 25.f);
		mWindFreq = lerp(mWindFreq, wind_freq, interp); 

		if (mBelowWater)
		{
			mWindFreq *= UNDERWATER_FREQUENCY_DAMP;
		}

		mRipplePhase += (time_delta * mWindFreq);
		if (mRipplePhase > F_TWO_PI)
		{
			mRipplePhase = fmodf(mRipplePhase, F_TWO_PI);
		}
	}
}

void LLVOAvatar::idleUpdateNameTag(const LLVector3& root_pos_last)
{
	// update chat bubble
	//--------------------------------------------------------------------
	// draw text label over character's head
	//--------------------------------------------------------------------
	if (mChatTimer.getElapsedTimeF32() > BUBBLE_CHAT_TIME)
	{
		mChats.clear();
	}

	static LLCachedControl<F32> renderNameShowTime(gSavedSettings, "RenderNameShowTime");
	static LLCachedControl<F32> renderNameFadeDuration(gSavedSettings, "RenderNameFadeDuration");
	static LLCachedControl<bool> useChatBubbles(gSavedSettings, "UseChatBubbles");
	static LLCachedControl<bool> useTypingBubbles(gSavedSettings, "UseTypingBubbles");
	static LLCachedControl<bool> renderNameShowSelf(gSavedSettings, "RenderNameShowSelf");
	static LLCachedControl<S32> avatarNameTagMode(gSavedSettings, "AvatarNameTagMode");

	const F32 time_visible = mTimeVisible.getElapsedTimeF32();
	const F32 NAME_SHOW_TIME = F32(renderNameShowTime);	// seconds
	const F32 FADE_DURATION = F32(renderNameFadeDuration); // seconds
// [RLVa:KB] - Checked: RLVa-2.0.1
	bool fRlvShowAvTag = true, fRlvShowAvName = true;
	if (RlvActions::isRlvEnabled())
	{
		fRlvShowAvTag = RlvActions::canShowName(RlvActions::SNC_NAMETAG, getID());
		fRlvShowAvName = (fRlvShowAvTag) && (RlvActions::canShowName(RlvActions::SNC_DEFAULT, getID()));
	}
// [/RLVa:KB]
	BOOL visible_avatar = isVisible() || mNeedsAnimUpdate;
	BOOL visible_chat = useChatBubbles && (mChats.size() || mTyping);
	BOOL visible_typing = useTypingBubbles && mTyping;
	BOOL render_name =	visible_chat ||
				visible_typing ||
		                (visible_avatar &&
// [RLVa:KB] - Checked: RLVa-2.0.1
						(fRlvShowAvTag) &&
// [/RLVa:KB]
		                ((sRenderName == RENDER_NAME_ALWAYS) ||
		                 (sRenderName == RENDER_NAME_FADE && time_visible < NAME_SHOW_TIME)));
	// If it's your own avatar, don't draw in mouselook, and don't
	// draw if we're specifically hiding our own name.
	if (isSelf())
	{
		render_name = render_name
			&& !gAgentCamera.cameraMouselook()
			&& (visible_chat || (renderNameShowSelf 
								 && S32(avatarNameTagMode) ));
	}

	if ( !render_name )
	{
		if (mNameText)
		{
			// ...clean up old name tag
			mNameText->markDead();
			mNameText = NULL;
			sNumVisibleChatBubbles--;
		}
		return;
	}

	BOOL new_name = FALSE;
	if (visible_chat != mVisibleChat)
	{
		mVisibleChat = visible_chat;
		new_name = TRUE;
	}
		if (visible_typing != mVisibleTyping)
		{
			mVisibleTyping = visible_typing;
			new_name = TRUE;
		}

// [RLVa:KB] - Checked: RLVa-0.2.0
	if (!fRlvShowAvName)
	{
		if (mRenderGroupTitles)
		{
			mRenderGroupTitles = FALSE;
			new_name = TRUE;
		}
	}
	else if (sRenderGroupTitles != mRenderGroupTitles)
// [/RLVa]
//	if (sRenderGroupTitles != mRenderGroupTitles)
	{
		mRenderGroupTitles = sRenderGroupTitles;
		new_name = TRUE;
	}

	// First Calculate Alpha
	// If alpha > 0, create mNameText if necessary, otherwise delete it
	F32 alpha = 0.f;
	if (mAppAngle > 5.f)
	{
		const F32 START_FADE_TIME = NAME_SHOW_TIME - FADE_DURATION;
		if (!visible_chat && !visible_typing && sRenderName == RENDER_NAME_FADE && time_visible > START_FADE_TIME)
		{
			alpha = 1.f - (time_visible - START_FADE_TIME) / FADE_DURATION;
		}
		else
		{
			// ...not fading, full alpha
			alpha = 1.f;
		}
	}
	else if (mAppAngle > 2.f)
	{
		// far away is faded out also
		alpha = (mAppAngle-2.f)/3.f;
	}

	if (alpha <= 0.f)
	{
		if (mNameText)
		{
			mNameText->markDead();
			mNameText = NULL;
			sNumVisibleChatBubbles--;
		}
		return;
	}

	if (!mNameText)
	{
		mNameText = static_cast<LLHUDNameTag*>( LLHUDObject::addHUDObject(
			LLHUDObject::LL_HUD_NAME_TAG) );
		//mNameText->setMass(10.f);
		mNameText->setSourceObject(this);
		mNameText->setVertAlignment(LLHUDNameTag::ALIGN_VERT_TOP);
		mNameText->setVisibleOffScreen(TRUE);
		mNameText->setMaxLines(11);
		mNameText->setFadeDistance(CHAT_NORMAL_RADIUS, 5.f);
		sNumVisibleChatBubbles++;
		new_name = TRUE;
    }
				
	idleUpdateNameTagPosition(root_pos_last);
	idleUpdateNameTagText(new_name);
	// Wolfspirit: Following thing is already handled in LLHUDNameTag::lineSegmentIntersect
	// Fixing bubblechat alpha flashing with commenting this out.
	// idleUpdateNameTagAlpha(new_name, alpha);
}

void LLVOAvatar::idleUpdateNameTagText(BOOL new_name)
{
	LLNameValue *title = getNVPair("Title");
	LLNameValue* firstname = getNVPair("FirstName");
	LLNameValue* lastname = getNVPair("LastName");

	// Avatars must have a first and last name
	if (!firstname || !lastname) return;

	// <FS:Ansariel> OpenSim chat distance compatibility
	static const F32 chat_range_whisper_squared = LFSimFeatureHandler::getInstance()->whisperRange() * LFSimFeatureHandler::getInstance()->whisperRange();
	static const F32 chat_range_say_squared = LFSimFeatureHandler::getInstance()->sayRange() * LFSimFeatureHandler::getInstance()->sayRange();
	static const F32 chat_range_shout_squared = LFSimFeatureHandler::getInstance()->shoutRange() * LFSimFeatureHandler::getInstance()->shoutRange();
	// </FS:Ansariel>

// [RLVa:KB] - Checked: RLVa-2.0.1
	bool fRlvShowAvName = RlvActions::canShowName(RlvActions::SNC_DEFAULT, getID());
// [/RLVa:KB]
	// <FS:Ansariel> Show auto-response in nametag
	static LLCachedControl<bool> fsAutorespondMode(gSavedPerAccountSettings, "FSAutorespondMode");
	static LLCachedControl<bool> fsAutorespondNonFriendsMode(gSavedPerAccountSettings, "FSAutorespondNonFriendsMode");
	static LLCachedControl<bool> fsShowAutorespondInNametag(gSavedSettings, "FSShowAutorespondInNametag");
	bool is_autoresponse = isSelf() && fsShowAutorespondInNametag && (fsAutorespondMode || fsAutorespondNonFriendsMode);
	// </FS:Ansariel>
	// <FS:Ansariel> FIRE-3475: Show typing in nametag
	static LLCachedControl<bool> fsShowTypingStateInNameTag(gSavedSettings, "FSShowTypingStateInNameTag");
	bool is_typing = !isSelf() && mTyping && fsShowTypingStateInNameTag;
	// </FS:Ansariel>
	bool is_away = mSignaledAnimations.find(ANIM_AGENT_AWAY)  != mSignaledAnimations.end();
	bool is_do_not_disturb = mSignaledAnimations.find(ANIM_AGENT_DO_NOT_DISTURB) != mSignaledAnimations.end();
	bool is_appearance = mSignaledAnimations.find(ANIM_AGENT_CUSTOMIZE) != mSignaledAnimations.end();
	bool is_muted;
	if (isSelf())
	{
		is_muted = false;
	}
	else
	{
		is_muted = isInMuteList();
	}
//	bool is_friend = LLAvatarTracker::instance().isBuddy(getID());
// [RLVa:KB] - Checked: RLVa-1.2.2
	bool is_friend = (fRlvShowAvName) && (LLAvatarTracker::instance().isBuddy(getID()));
// [/RLVa:KB]
	bool is_cloud = getIsCloud();

	if (is_appearance != mNameAppearance)
	{
		if (is_appearance)
		{
			debugAvatarRezTime("AvatarRezEnteredAppearanceNotification","entered appearance mode");
		}
		else
		{
			debugAvatarRezTime("AvatarRezLeftAppearanceNotification","left appearance mode");
		}
	}
	// <FS:CR> Colorize name tags
	//LLColor4 name_tag_color = getNameTagColor(is_friend);
	LLColor4 name_tag_color = getNameTagColor();
	// </FS:CR>
	LLColor4 distance_color = name_tag_color;
	std::string distance_string;

	// Wolfspirit: If we don't need to display a friend,
	// if we aren't self, if we use colored Clienttags and if we have a color
	// then use that color as name_tag_color
	static LLUICachedControl<bool> show_friends("NameTagShowFriends");
	static LLUICachedControl<U32> color_client_tags("FSColorClienttags");
	bool special_color_override = (show_friends && (is_friend || LGGContactSets::getInstance()->hasFriendColorThatShouldShow(getID(), LGG_CS_TAG))) ||
									LLNetMap::hasAvatarMarkColor(getID());
	if (mClientTagData.has("color")
		&& !special_color_override
		&& color_client_tags && !this->isSelf())
	{
		name_tag_color = mClientTagData["color"]; 
	}

	// <FS:Ansariel> Color name tags based on distance
	static LLCachedControl<bool> show_distance_color_tag(gSavedSettings, "FSTagShowDistanceColors");
	static LLCachedControl<bool> show_distance_in_tag(gSavedSettings, "FSTagShowDistance");
	// <FS:CR> FIRE-6664: Add whisper range to color tags
	static LLUIColor tag_whisper_color = LLUIColorTable::instance().getColor("NameTagWhisperDistanceColor", LLColor4::green);
	// </FS:CR> FIRE-6664: Add whisper range to color tags
	static LLUIColor tag_chat_color = LLUIColorTable::instance().getColor("NameTagChatDistanceColor", LLColor4::green);
	static LLUIColor tag_shout_color = LLUIColorTable::instance().getColor("NameTagShoutDistanceColor", LLColor4::yellow);
	static LLUIColor tag_beyond_shout_color = LLUIColorTable::instance().getColor("NameTagBeyondShoutDistanceColor", LLColor4::red);

	if (!isSelf() && (show_distance_color_tag || show_distance_in_tag))
	{
		F64 distance_squared = dist_vec_squared(getPositionGlobal(), gAgent.getPositionGlobal());
		// <FS:CR> FIRE-6664: Add whisper range color tag
		if (distance_squared <= chat_range_whisper_squared)
		{
			distance_color = tag_whisper_color;
		}
		else if (distance_squared <= chat_range_say_squared)
		// </FS:CR> FIRE-6664: Add whisper range color tag
		{
			distance_color = tag_chat_color;
		}
		else if (distance_squared <= chat_range_shout_squared)
		{
			distance_color = tag_shout_color;
		}
		else
		{
			distance_color = tag_beyond_shout_color;
		}

		if (show_distance_in_tag)
		{
			distance_string = llformat("%.02f m", sqrt(distance_squared));
		}

		// Override nametag color only if friend color is disabled
		// or avatar is not a friend nor has a contact set color
		if (show_distance_color_tag && !special_color_override)
		{
			name_tag_color = distance_color;
		}
	}
	// </FS:Ansariel>

	// <FS:Ansariel> Show ARW in nametag options (for Jelly Dolls)
	static LLCachedControl<bool> show_arw_tag(gSavedSettings, "FSTagShowARW");
	static LLCachedControl<bool> show_too_complex_only_arw_tag(gSavedSettings, "FSTagShowTooComplexOnlyARW");
	static LLCachedControl<bool> show_own_arw_tag(gSavedSettings, "FSTagShowOwnARW");
	U32 complexity(0);
	LLColor4 complexity_color(LLColor4::grey1); // default if we're not limiting the complexity

	if (show_arw_tag &&
	   ((isSelf() && show_own_arw_tag) ||
	   (!isSelf() && (!show_too_complex_only_arw_tag || isTooComplex()))))
	{
		complexity = mVisualComplexity;

		// Show complexity color if we're limiting and not showing our own ARW...
		static LLCachedControl<U32> max_render_cost(gSavedSettings, "RenderAvatarMaxComplexity", 0);
		if (max_render_cost != 0 && !isSelf())
		{
			// This calculation is copied from idleUpdateRenderComplexity()
			F32 green_level = 1.f - llclamp(((F32)complexity - (F32)max_render_cost) / (F32)max_render_cost, 0.f, 1.f);
			F32 red_level = llmin((F32)complexity / (F32)max_render_cost, 1.f);
			complexity_color.set(red_level, green_level, 0.f, 1.f);
		}
	}
	// </FS:Ansariel>

	// Rebuild name tag if state change detected
	if (!mNameIsSet
		|| new_name
		// <FS:Ansariel> FIRE-13414: Avatar name isn't updated when the simulator sends a new name
		|| (!LLGridManager::instance().isInSecondLife() && (firstname->getString() != mNameFirstname || lastname->getString() != mNameLastname))
		// </FS:Ansariel>
		|| (!title && !mTitle.empty())
		|| (title && mTitle != title->getString())
		|| is_away != mNameAway 
		|| is_do_not_disturb != mNameDoNotDisturb 
		|| is_autoresponse != mNameAutoResponse
		|| is_muted != mNameMute
		|| is_appearance != mNameAppearance 
		|| is_friend != mNameFriend
		|| is_cloud != mNameCloud
		|| name_tag_color != mNameColor
		|| is_typing != mNameIsTyping
		|| distance_string != mDistanceString
		// <FS:Ansariel> Show Arc in nametag (for Jelly Dolls)
		|| complexity != mNameArc
		|| complexity_color != mNameArcColor)
	{

		//WS: If we got a uuid and if we know if it's id_based or not, ask FSDATA for the other tagdata, before we display it.
		if (mClientTagData.has("uuid") && mClientTagData.has("id_based"))
		{
			LLColor4 color;
			if (mClientTagData.has("tex_color"))
			{
				color.setValue(mClientTagData["tex_color"]);
			}
			else
			{
				color = LLColor4::black;
			}
			mClientTagData = FSData::getInstance()->resolveClientTag(LLUUID(mClientTagData["uuid"].asString()),
																	 mClientTagData["id_based"].asBoolean(),
																	 color);
		}

		clearNameTag();

		// <FS:Ansariel> Show auto-response in nametag
		//if (is_away || is_muted || is_do_not_disturb || is_appearance)
		if (is_away || is_muted || is_do_not_disturb || is_autoresponse || is_appearance || is_typing)
		// </FS:Ansariel>
		{
			std::string line;
			if (is_away)
			{
				line += LLTrans::getString("AvatarAway");
				line += ", ";
			}
			if (is_do_not_disturb)
			{
				line += LLTrans::getString("AvatarDoNotDisturb");
				line += ", ";
			}
			// <FS:Ansariel> Show auto-response in nametag
			if (is_autoresponse)
			{
				line += LLTrans::getString("AvatarAutoResponse");
				line += ", ";
			}
			// </FS:Ansariel>
			if (is_muted)
			{
				line += LLTrans::getString("AvatarMuted");
				line += ", ";
			}
			if (is_appearance)
			{
				line += LLTrans::getString("AvatarEditingAppearance");
				line += ", ";
			}
			if (is_cloud && !is_muted)
			{
				line += LLTrans::getString("LoadingData");
				line += ", ";
			}
			// <FS:Ansariel> FIRE-3475: Show typing in nametag
			if (is_typing)
			{
				line += LLTrans::getString("AvatarTyping");
				line += ", ";
			}
			// </FS:Ansariel>
			// trim last ", "
			line.resize( line.length() - 2 );
			addNameTagLine(line, name_tag_color, LLFontGL::NORMAL,
				LLFontGL::getFontSansSerifSmall());
		}

//		if (sRenderGroupTitles
// [RLVa:KB] - Checked: RLVa-1.2.2
		if (sRenderGroupTitles && fRlvShowAvName
// [/RLVa:KB]
			&& title && title->getString() && title->getString()[0] != '\0')
		{
			std::string title_str = title->getString();
			LLStringFn::replace_ascii_controlchars(title_str,LL_UNKNOWN_CHAR);
			addNameTagLine(title_str, name_tag_color, LLFontGL::NORMAL,
				LLFontGL::getFontSansSerifSmall(), true);
		}

		static LLUICachedControl<bool> show_display_names("NameTagShowDisplayNames", true);
		static LLUICachedControl<bool> show_usernames("NameTagShowUsernames", true);
		static LLUICachedControl<bool> colorize_username("FSColorUsername");	// <FS:CR> FIRE-1061
		static LLUICachedControl<bool> show_legacynames("FSNameTagShowLegacyUsernames");

		if (LLAvatarName::useDisplayNames())
		{
			LLAvatarName av_name;
			if (!LLAvatarNameCache::get(getID(), &av_name))
			{
				// Force a rebuild at next idle
				// Note: do not connect a callback on idle().
				clearNameTag();
			}

// [RLVa:KB] - Checked: RLVa-1.2.2
			if ( (fRlvShowAvName) || (isSelf()) )
			{
// [/RLVa:KB]
				// Might be blank if name not available yet, that's OK
				if (show_display_names)
				{

					if (mClientTagData.has("name") && !mClientTagData["name"].asString().empty())
					{
						addNameTagLine((av_name.isDisplayNameDefault() ? av_name.getUserNameForDisplay() : av_name.getDisplayName()) +" (" + mClientTagData["name"].asString() + ")",name_tag_color,LLFontGL::NORMAL, LLFontGL::getFontSansSerif(), true, (!av_name.getDisplayName().empty()) );
					}
					else
					{
						addNameTagLine((av_name.isDisplayNameDefault() ? av_name.getUserNameForDisplay() : av_name.getDisplayName()), name_tag_color, LLFontGL::NORMAL, LLFontGL::getFontSansSerif(), true, true);
					}
				}
				// Suppress SLID display if display name matches exactly (ugh)
				if (show_usernames && !av_name.isDisplayNameDefault())
				{
					// *HACK: Desaturate the color
					// <FS:CR> FIRE-1061
					LLColor4 username_color;
					if (colorize_username)
					{
						username_color = LLUIColorTable::instance().getColor("NameTagUsername", LLColor4::white);
					}
					else
					{
						username_color = name_tag_color * 0.83f;
					}
					// </FS:CR>

					// <FS:CR> Show user name as legacy name if selected
					std::string username( show_legacynames ? av_name.getUserNameForDisplay() : av_name.getAccountName() );

					addNameTagLine(username, username_color, LLFontGL::NORMAL, LLFontGL::getFontSansSerifSmall(), true);
				}
// [RLVa:KB] - Checked: RLVa-1.2.2
			}
			else
			{
				addNameTagLine(RlvStrings::getAnonym(av_name), name_tag_color, LLFontGL::NORMAL, LLFontGL::getFontSansSerif(), true, (!av_name.getDisplayName().empty()) );
			}
// [/RLVa:KB]
		}
		else  // DISPLAY NAMES OFF
		{
			const LLFontGL* font = LLFontGL::getFontSansSerif();
			std::string full_name = LLCacheName::buildFullName( firstname->getString(), lastname->getString() );
// [RLVa:KB] - Checked: RLVa-1.2.2
			if ( (!fRlvShowAvName) && (!isSelf()) )
			{
				full_name = RlvStrings::getAnonym(full_name);
				addNameTagLine(full_name, name_tag_color, LLFontGL::NORMAL, font, true, true);
			}
// [/RLVa:KB]
			else // Only check for client tags when not RLV anon -AO
			{
				if (mClientTagData.has("name") && !mClientTagData["name"].asString().empty())
				{
					addNameTagLine(full_name + " (" + mClientTagData["name"].asString() + ")", name_tag_color, LLFontGL::NORMAL, font, true, true);
				}
				else
				{
					addNameTagLine(full_name, name_tag_color, LLFontGL::NORMAL, font, true, true);
				}
			}
		}

		// <FS:Ansariel> Show distance in tag
		if (show_distance_in_tag)
		{
			addNameTagLine(distance_string, distance_color, LLFontGL::NORMAL, LLFontGL::getFontSansSerifSmall());
		}
		// <FS:Ansariel> Show distance in tag

		// <FS:Ansariel> Show ARW in nametag options (for Jelly Dolls)
		static const std::string complexity_label = LLTrans::getString("Nametag_Complexity_Label");
		static const std::string texture_area_label = LLTrans::getString("Nametag_Texture_Area_Label");
		if (show_arw_tag &&
		   ((isSelf() && show_own_arw_tag) ||
		   (!isSelf() && (!show_too_complex_only_arw_tag || isTooComplex()))))
		{
			std::string complexity_string;
			LLLocale locale("");

			// always show complexity, even if the reason for a jelly baby is the texture area
			// this is technically not 100% correct but the decision logic with all of the
			// exceptions would be way too complex to justify the result - Zi
			LLResMgr::getInstance()->getIntegerString(complexity_string, complexity);
			LLStringUtil::format_map_t label_args;
			label_args["COMPLEXITY"] = complexity_string;

			addNameTagLine(format_string(complexity_label, label_args), complexity_color, LLFontGL::NORMAL, LLFontGL::getFontSansSerifSmall());

			// only show texture area if this is the reason for jelly baby rendering
			static LLCachedControl<F32> max_attachment_area(gSavedSettings, "RenderAutoMuteSurfaceAreaLimit", 1000.0f);
			if (max_attachment_area > 0.f && mAttachmentSurfaceArea > max_attachment_area)
			{
				LLResMgr::getInstance()->getIntegerString(complexity_string, mAttachmentSurfaceArea);
				label_args["TEXTURE_AREA"] = complexity_string;

				addNameTagLine(format_string(texture_area_label, label_args), LLColor4::red, LLFontGL::NORMAL, LLFontGL::getFontSansSerifSmall());
			}
		}
		// </FS:Ansariel>

		mNameAway = is_away;
		mNameDoNotDisturb = is_do_not_disturb;
		mNameAutoResponse = is_autoresponse; // <FS:Ansariel> Show auto-response in nametag
		mNameMute = is_muted;
		mNameAppearance = is_appearance;
		mNameFriend = is_friend;
		mNameCloud = is_cloud;
		mNameColor=name_tag_color;
		mDistanceString = distance_string;
		mTitle = title ? title->getString() : "";
		mNameIsTyping = is_typing;
		// <FS:Ansariel> FIRE-13414: Avatar name isn't updated when the simulator sends a new name
		mNameFirstname = firstname->getString();
		mNameLastname = lastname->getString();
		// </FS:Ansariel>
		// <FS:Ansariel> Show Arc in nametag (for Jelly Dolls)
		mNameArc = complexity;
		mNameArcColor = complexity_color;
		// </FS:Ansariel>
		LLStringFn::replace_ascii_controlchars(mTitle,LL_UNKNOWN_CHAR);
		new_name = TRUE;
	}


	
	if (mVisibleChat || mVisibleTyping)
	{
		mNameText->setFont(LLFontGL::getFontSansSerif());
				mNameText->setTextAlignment(LLHUDNameTag::ALIGN_TEXT_LEFT);
		mNameText->setFadeDistance(CHAT_NORMAL_RADIUS * 2.f, 5.f);

		std::deque<LLChat>::iterator chat_iter = mChats.begin();
		mNameText->clearString();

		LLColor4 new_chat = LLUIColorTable::instance().getColor( isSelf() ? "UserChatColor" : "AgentChatColor" );
		
		// <FS:CR> Colorize tags
		new_chat = LGGContactSets::getInstance()->colorize(getID(), new_chat, LGG_CS_CHAT);
		
		//color based on contact sets prefs
		LGGContactSets::getInstance()->hasFriendColorThatShouldShow(getID(), LGG_CS_CHAT, new_chat);
		// </FS:CR>
		
		if (mVisibleChat)
		{
		LLColor4 normal_chat = lerp(new_chat, LLColor4(0.8f, 0.8f, 0.8f, 1.f), 0.7f);
		LLColor4 old_chat = lerp(normal_chat, LLColor4(0.6f, 0.6f, 0.6f, 1.f), 0.7f);
		if (mTyping && mChats.size() >= MAX_BUBBLE_CHAT_UTTERANCES) 
		{
			++chat_iter;
		}

		for(; chat_iter != mChats.end(); ++chat_iter)
		{
			F32 chat_fade_amt = llclamp((F32)((LLFrameTimer::getElapsedSeconds() - chat_iter->mTime) / CHAT_FADE_TIME), 0.f, 4.f);
			LLFontGL::StyleFlags style;
			switch(chat_iter->mChatType)
			{
			case CHAT_TYPE_WHISPER:
				style = LLFontGL::ITALIC;
				break;
			case CHAT_TYPE_SHOUT:
				style = LLFontGL::BOLD;
				break;
			default:
				style = LLFontGL::NORMAL;
				break;
			}
			if (chat_fade_amt < 1.f)
			{
				F32 u = clamp_rescale(chat_fade_amt, 0.9f, 1.f, 0.f, 1.f);
				mNameText->addLine(chat_iter->mText, lerp(new_chat, normal_chat, u), style);
			}
			else if (chat_fade_amt < 2.f)
			{
				F32 u = clamp_rescale(chat_fade_amt, 1.9f, 2.f, 0.f, 1.f);
				mNameText->addLine(chat_iter->mText, lerp(normal_chat, old_chat, u), style);
			}
			else if (chat_fade_amt < 3.f)
			{
				// *NOTE: only remove lines down to minimum number
				mNameText->addLine(chat_iter->mText, old_chat, style);
			}
		}
		}
		mNameText->setVisibleOffScreen(TRUE);

		if (mVisibleTyping && mTyping)
		{
			S32 dot_count = (llfloor(mTypingTimer.getElapsedTimeF32() * 3.f) + 2) % 3 + 1;
			switch(dot_count)
			{
			case 1:
				mNameText->addLine(".", new_chat);
				break;
			case 2:
				mNameText->addLine("..", new_chat);
				break;
			case 3:
				mNameText->addLine("...", new_chat);
				break;
			}

		}
	}
	else
	{
		// ...not using chat bubbles, just names
		mNameText->setTextAlignment(LLHUDNameTag::ALIGN_TEXT_CENTER);
		mNameText->setFadeDistance(CHAT_NORMAL_RADIUS, 5.f);
		mNameText->setVisibleOffScreen(FALSE);
	}
}

// <FS:Ansariel> Fix nametag not properly updating when display name arrives
//void LLVOAvatar::addNameTagLine(const std::string& line, const LLColor4& color, S32 style, const LLFontGL* font, const bool use_ellipses)
void LLVOAvatar::addNameTagLine(const std::string& line, const LLColor4& color, S32 style, const LLFontGL* font, const bool use_ellipses, bool is_name /* = false */)
// </FS:Ansariel>
{
	llassert(mNameText);
	if (mVisibleChat || mVisibleTyping)
	{
		mNameText->addLabel(line);
	}
	else
	{
		mNameText->addLine(line, color, (LLFontGL::StyleFlags)style, font, use_ellipses);
	}
	// <FS:Ansariel> Fix nametag not properly updating when display name arrives
    //mNameIsSet |= !line.empty();
	if (is_name)
	{
		mNameIsSet |= !line.empty();
	}
	// </FS:Ansariel>
}

void LLVOAvatar::clearNameTag()
{
    mNameIsSet = false;
	if (mNameText)
	{
		mNameText->setLabel("");
		mNameText->setString("");
	}
	mTimeVisible.reset();
}

//static
void LLVOAvatar::invalidateNameTag(const LLUUID& agent_id)
{
	LLViewerObject* obj = gObjectList.findObject(agent_id);
	if (!obj) return;

	LLVOAvatar* avatar = dynamic_cast<LLVOAvatar*>(obj);
	if (!avatar) return;

	avatar->clearNameTag();
}

//static
void LLVOAvatar::invalidateNameTags()
{
	std::vector<LLCharacter*>::iterator it = LLCharacter::sInstances.begin();
	for ( ; it != LLCharacter::sInstances.end(); ++it)
	{
		LLVOAvatar* avatar = dynamic_cast<LLVOAvatar*>(*it);
		if (!avatar) continue;
		if (avatar->isDead()) continue;

		avatar->clearNameTag();
	}
}

// Compute name tag position during idle update
void LLVOAvatar::idleUpdateNameTagPosition(const LLVector3& root_pos_last)
{
	LLQuaternion root_rot = mRoot->getWorldRotation();
	LLQuaternion inv_root_rot = ~root_rot;
	LLVector3 pixel_right_vec;
	LLVector3 pixel_up_vec;
	LLViewerCamera::getInstance()->getPixelVectors(root_pos_last, pixel_up_vec, pixel_right_vec);
	LLVector3 camera_to_av = root_pos_last - LLViewerCamera::getInstance()->getOrigin();
	camera_to_av.normalize();
	LLVector3 local_camera_at = camera_to_av * inv_root_rot;
	LLVector3 local_camera_up = camera_to_av % LLViewerCamera::getInstance()->getLeftAxis();
	local_camera_up.normalize();
	local_camera_up = local_camera_up * inv_root_rot;

	// <FS:Ansariel> Optional legacy nametag position
	LLVector3 name_position;
	static LLCachedControl<bool> fsLegacyNametagPosition(gSavedSettings, "FSLegacyNametagPosition");
	if (fsLegacyNametagPosition)
	{
		local_camera_up.scaleVec((mBodySize + mAvatarOffset) * 0.5f);
		local_camera_at.scaleVec((mBodySize + mAvatarOffset) * 0.5f);

		name_position = mRoot->getWorldPosition();
		name_position[VZ] -= mPelvisToFoot;
		name_position[VZ] += ((mBodySize[VZ] - mAvatarOffset[VZ] * 0.9f) * 0.55f);
		name_position += (local_camera_up * root_rot) - (projected_vec(local_camera_at * root_rot, camera_to_av));	
		name_position += pixel_up_vec * 15.f;
	}
	else
	{
	// </FS:Ansariel>
	// position is based on head position, does not require mAvatarOffset here. - Nyx
	LLVector3 avatar_ellipsoid(mBodySize.mV[VX] * 0.4f,
								mBodySize.mV[VY] * 0.4f,
								mBodySize.mV[VZ] * NAMETAG_VERT_OFFSET_WEIGHT);

	local_camera_up.scaleVec(avatar_ellipsoid);
	local_camera_at.scaleVec(avatar_ellipsoid);

	LLVector3 head_offset = (mHeadp->getLastWorldPosition() - mRoot->getLastWorldPosition()) * inv_root_rot;

	if (dist_vec(head_offset, mTargetRootToHeadOffset) > NAMETAG_UPDATE_THRESHOLD)
	{
		mTargetRootToHeadOffset = head_offset;
	}
	
	mCurRootToHeadOffset = lerp(mCurRootToHeadOffset, mTargetRootToHeadOffset, LLSmoothInterpolation::getInterpolant(0.2f));

	// <FS:Ansariel> Optional legacy nametag position
	//LLVector3 name_position = mRoot->getLastWorldPosition() + (mCurRootToHeadOffset * root_rot);
	name_position = mRoot->getLastWorldPosition() + (mCurRootToHeadOffset * root_rot);
	name_position += (local_camera_up * root_rot) - (projected_vec(local_camera_at * root_rot, camera_to_av));	
	name_position += pixel_up_vec * NAMETAG_VERTICAL_SCREEN_OFFSET;
	// <FS:Ansariel> Optional legacy nametag position
	}
	// </FS:Ansariel>

	// <FS:Ansariel> Optional Z-offset correction for name tags
	static LLCachedControl<S32> fsNameTagOffset(gSavedSettings, "FSNameTagZOffsetCorrection");
	name_position[VZ] += fsNameTagOffset / 10.f;
	// </FS:Ansariel>

	mNameText->setPositionAgent(name_position);				
}

void LLVOAvatar::idleUpdateNameTagAlpha(BOOL new_name, F32 alpha)
{
	llassert(mNameText);

	if (new_name
		|| alpha != mNameAlpha)
	{
		mNameText->setAlpha(alpha);
		mNameAlpha = alpha;
	}
}

// <FS:CR> Colorize tags
//LLColor4 LLVOAvatar::getNameTagColor(bool is_friend)
LLColor4 LLVOAvatar::getNameTagColor()
// </FS:CR>
{
	// ...not using display names
	LLColor4 color = LLUIColorTable::getInstance()->getColor("NameTagLegacy");
	if (LLAvatarName::useDisplayNames())
	{
		// ...color based on whether username "matches" a computed display name
		LLAvatarName av_name;
		if (LLAvatarNameCache::get(getID(), &av_name) && av_name.isDisplayNameDefault())
		{
			color = LLUIColorTable::getInstance()->getColor("NameTagMatch");
		}
		else
		{
			color = LLUIColorTable::getInstance()->getColor("NameTagMismatch");
		}
	}
	
	// <FS:CR> FIRE-1061 - Color friends, lindens, muted, etc
	color = LGGContactSets::getInstance()->colorize(getID(), color, LGG_CS_TAG);
	// </FS:CR>
	
	LGGContactSets::getInstance()->hasFriendColorThatShouldShow(getID(), LGG_CS_TAG, color);

	LLNetMap::getAvatarMarkColor(getID(), color);

	return color;
}

void LLVOAvatar::idleUpdateBelowWater()
{
	F32 avatar_height = (F32)(getPositionGlobal().mdV[VZ]);

	F32 water_height;
	water_height = getRegion()->getWaterHeight();

	// <FS:Zi> Animation Overrider
	BOOL wasBelowWater = mBelowWater;
	mBelowWater =  avatar_height < water_height;
	// <FS:Zi> Animation Overrider
	if (isSelf() && wasBelowWater != mBelowWater)
	{
		AOEngine::instance().checkBelowWater(mBelowWater);
	}
	// </FS:Zi> Animation Overrider
}

void LLVOAvatar::slamPosition()
{
	gAgent.setPositionAgent(getPositionAgent());
	// SL-315
	mRoot->setWorldPosition(getPositionAgent()); // teleport
	setChanged(TRANSLATED);
	if (mDrawable.notNull())
	{
		gPipeline.updateMoveNormalAsync(mDrawable);
	}
	mRoot->updateWorldMatrixChildren();
}

bool LLVOAvatar::isVisuallyMuted()
{
	bool muted = false;

	// <FS:Ansariel> FIRE-11783: Always visually mute avatars that are muted
	if (!isSelf() && isInMuteList())
	{
		return true;
	}
	// </FS:Ansariel>

	// Priority order (highest priority first)
	// * own avatar is never visually muted
	// * if on the "always draw normally" list, draw them normally
	// * if on the "always visually mute" list, mute them
	// * check against the render cost and attachment limits
	if (!isSelf())
	{
		if (mVisuallyMuteSetting == AV_ALWAYS_RENDER)
		{
			muted = false;
		}
		else if (mVisuallyMuteSetting == AV_DO_NOT_RENDER)
		{	// Always want to see this AV as an impostor
			muted = true;
		}
		// <FS:Ansariel> FIRE-11783: Always visually mute avatars that are muted
        //else if (isInMuteList())
        //{
        //    muted = true;
        //}
		// </FS:Ansariel>
// [RLVa:KB] - Checked: RLVa-2.2 (@setcam_avdist)
		else if (isRlvSilhouette())
		{
			muted = true;
		}
// [/RLVa:KB]
		else
		{
			muted = isTooComplex();
		}
	}

	return muted;
}

bool LLVOAvatar::isInMuteList()
{
	bool muted = false;
	F64 now = LLFrameTimer::getTotalSeconds();
	if (now < mCachedMuteListUpdateTime)
	{
		muted = mCachedInMuteList;
	}
	else
	{
		muted = LLMuteList::getInstance()->isMuted(getID());

		const F64 SECONDS_BETWEEN_MUTE_UPDATES = 1;
		mCachedMuteListUpdateTime = now + SECONDS_BETWEEN_MUTE_UPDATES;
		mCachedInMuteList = muted;
	}
	return muted;
}

// [RLVa:KB] - Checked: RLVa-2.2 (@setcam_avdist)
bool LLVOAvatar::isRlvSilhouette()
{
	if (!gRlvHandler.hasBehaviour(RLV_BHVR_SETCAM_AVDIST))
		return false;

	static RlvCachedBehaviourModifier<float> s_nSetCamAvDist(RLV_MODIFIER_SETCAM_AVDIST);

	const F64 now = LLFrameTimer::getTotalSeconds();
	if (now >= mCachedRlvSilhouetteUpdateTime)
	{
		const F64 SECONDS_BETWEEN_NEARBY_UPDATES = .5f;
		bool fIsRlvSilhouette = dist_vec_squared(gAgent.getPositionGlobal(), getPositionGlobal()) > s_nSetCamAvDist() * s_nSetCamAvDist();
		if (fIsRlvSilhouette != mCachedIsRlvSilhouette)
		{
			mCachedIsRlvSilhouette = fIsRlvSilhouette;
			mNeedsImpostorUpdate = TRUE;
		}
		mCachedRlvSilhouetteUpdateTime = now + SECONDS_BETWEEN_NEARBY_UPDATES;
	}
	return mCachedIsRlvSilhouette;
}
// [/RLVa:KB]

void LLVOAvatar::updateAppearanceMessageDebugText()
{
		S32 central_bake_version = -1;
		if (getRegion())
		{
			central_bake_version = getRegion()->getCentralBakeVersion();
		}
		bool all_baked_downloaded = allBakedTexturesCompletelyDownloaded();
		bool all_local_downloaded = allLocalTexturesCompletelyDownloaded();
		std::string debug_line = llformat("%s%s - mLocal: %d, mEdit: %d, mUSB: %d, CBV: %d",
										  isSelf() ? (all_local_downloaded ? "L" : "l") : "-",
										  all_baked_downloaded ? "B" : "b",
										  mUseLocalAppearance, mIsEditingAppearance,
										  // <FS:Ansariel> [Legacy Bake]
										  //1, central_bake_version);
										  mUseServerBakes, central_bake_version);
										  // </FS:Ansariel> [Legacy Bake]
		std::string origin_string = bakedTextureOriginInfo();
		debug_line += " [" + origin_string + "]";
		S32 curr_cof_version = LLAppearanceMgr::instance().getCOFVersion();
		S32 last_request_cof_version = mLastUpdateRequestCOFVersion;
		S32 last_received_cof_version = mLastUpdateReceivedCOFVersion;
		if (isSelf())
		{
			debug_line += llformat(" - cof: %d req: %d rcv:%d",
								   curr_cof_version, last_request_cof_version, last_received_cof_version);
			// <FS:CR> Use LLCachedControl
			//if (gSavedSettings.getBOOL("DebugForceAppearanceRequestFailure"))
			static LLCachedControl<bool> debug_force_appearance_request_failure(gSavedSettings, "DebugForceAppearanceRequestFailure");
			if (debug_force_appearance_request_failure)
			// </FS:CR>
			{
				debug_line += " FORCING ERRS";
			}
		}
		else
		{
			debug_line += llformat(" - cof rcv:%d", last_received_cof_version);
		}
		debug_line += llformat(" bsz-z: %.3f", mBodySize[2]);
        if (mAvatarOffset[2] != 0.0f)
        {
            debug_line += llformat("avofs-z: %.3f", mAvatarOffset[2]);
        }
		bool hover_enabled = getRegion() && getRegion()->avatarHoverHeightEnabled();
		debug_line += hover_enabled ? " H" : " h";
		const LLVector3& hover_offset = getHoverOffset();
		if (hover_offset[2] != 0.0)
		{
			debug_line += llformat(" hov_z: %.3f", hover_offset[2]);
        debug_line += llformat(" %s", (isSitting() ? "S" : "T"));
			debug_line += llformat("%s", (isMotionActive(ANIM_AGENT_SIT_GROUND_CONSTRAINED) ? "G" : "-"));
		}

        LLVector3 ankle_right_pos_agent = mFootRightp->getWorldPosition();
		LLVector3 normal;
        LLVector3 ankle_right_ground_agent = ankle_right_pos_agent;
        resolveHeightAgent(ankle_right_pos_agent, ankle_right_ground_agent, normal);
        F32 rightElev = llmax(-0.2f, ankle_right_pos_agent.mV[VZ] - ankle_right_ground_agent.mV[VZ]);
        debug_line += llformat(" relev %.3f", rightElev);

        LLVector3 root_pos = mRoot->getPosition();
        LLVector3 pelvis_pos = mPelvisp->getPosition();
        debug_line += llformat(" rp %.3f pp %.3f", root_pos[2], pelvis_pos[2]);

    S32 is_visible = (S32) isVisible();
    S32 is_m_visible = (S32) mVisible;
    debug_line += llformat(" v %d/%d", is_visible, is_m_visible);

		addDebugText(debug_line);
}

LLViewerInventoryItem* getObjectInventoryItem(LLViewerObject *vobj, LLUUID asset_id)
{
    LLViewerInventoryItem *item = NULL;

    if (vobj)
    {
        if (vobj->getInventorySerial()<=0)
        {
            vobj->requestInventory(); 
	}
        item = vobj->getInventoryItemByAsset(asset_id);
    }
    return item;
}

LLViewerInventoryItem* recursiveGetObjectInventoryItem(LLViewerObject *vobj, LLUUID asset_id)
{
    LLViewerInventoryItem *item = getObjectInventoryItem(vobj, asset_id);
    if (!item)
    {
        LLViewerObject::const_child_list_t& children = vobj->getChildren();
        for (LLViewerObject::const_child_list_t::const_iterator it = children.begin();
             it != children.end(); ++it)
        {
            LLViewerObject *childp = *it;
            item = getObjectInventoryItem(childp, asset_id);
            if (item)
	{
                break;
            }
        }
	}
    return item;
}

void LLVOAvatar::updateAnimationDebugText()
{
		for (LLMotionController::motion_list_t::iterator iter = mMotionController.getActiveMotions().begin();
			 iter != mMotionController.getActiveMotions().end(); ++iter)
		{
			LLMotion* motionp = *iter;
			if (motionp->getMinPixelArea() < getPixelArea())
			{
				std::string output;
            std::string motion_name = motionp->getName();
            if (motion_name.empty())
            {
                if (isControlAvatar())
                {
                    LLControlAvatar *control_av = dynamic_cast<LLControlAvatar*>(this);
                    // Try to get name from inventory of associated object
                    LLVOVolume *volp = control_av->mRootVolp;
                    LLViewerInventoryItem *item = recursiveGetObjectInventoryItem(volp,motionp->getID());
                    if (item)
                    {
                        motion_name = item->getName();
                    }
                }
            }
            if (motion_name.empty())
				{
					std::string name;
					if (gAgent.isGodlikeWithoutAdminMenuFakery() || isSelf())
					{
						name = motionp->getID().asString();
						LLVOAvatar::AnimSourceIterator anim_it = mAnimationSources.begin();
						for (; anim_it != mAnimationSources.end(); ++anim_it)
						{
							if (anim_it->second == motionp->getID())
							{
								LLViewerObject* object = gObjectList.findObject(anim_it->first);
								if (!object)
								{
									break;
								}
								if (object->isAvatar())
								{
									if (mMotionController.mIsSelf)
									{
										// Searching inventory by asset id is really long
										// so just mark as inventory
										// Also item is likely to be named by LLPreviewAnim
										name += "(inventory)";
									}
								}
								else
								{
									LLViewerInventoryItem* item = NULL;
									if (!object->isInventoryDirty())
									{
										item = object->getInventoryItemByAsset(motionp->getID());
									}
									if (item)
									{
										name = item->getName();
									}
									else if (object->isAttachment())
									{
										name += "(" + getAttachmentItemName() + ")";
									}
									else
									{
										// in-world object, name or content unknown
										name += "(in-world)";
									}
								}
								break;
							}
						}
					}
					else
					{
						name = LLUUID::null.asString();
					}
					output = llformat("%s - %d",
							  name.c_str(),
							  (U32)motionp->getPriority());
				}
				else
				{
					output = llformat("%s - %d",
                                  motion_name.c_str(),
							  (U32)motionp->getPriority());
				}
				addDebugText(output);
			}
		}
}

void LLVOAvatar::updateDebugText()
{
    // Leave mDebugText uncleared here, in case a derived class has added some state first

	// <FS:Ansariel> Use cached controls
	//if (gSavedSettings.getBOOL("DebugAvatarAppearanceMessage"))
	static LLCachedControl<bool> debug_avatar_appearance_message(gSavedSettings, "DebugAvatarAppearanceMessage");
	if (debug_avatar_appearance_message)
	// </FS:Ansariel>
	{
        updateAppearanceMessageDebugText();
	}

	// <FS:Ansariel> Use cached controls
	//if (gSavedSettings.getBOOL("DebugAvatarCompositeBaked"))
	static LLCachedControl<bool> debug_avatar_composite_baked(gSavedSettings, "DebugAvatarCompositeBaked");
	if (debug_avatar_composite_baked)
	// </FS:Ansariel>
	{
		if (!mBakedTextureDebugText.empty())
			addDebugText(mBakedTextureDebugText);
	}

    // Develop -> Avatar -> Animation Info
	if (LLVOAvatar::sShowAnimationDebug)
	{
        updateAnimationDebugText();
	}

	if (!mDebugText.size() && mText.notNull())
	{
		mText->markDead();
		mText = NULL;
	}
	else if (mDebugText.size())
	{
		setDebugText(mDebugText);
	}
	mDebugText.clear();
}

//------------------------------------------------------------------------
// updateFootstepSounds
// Factored out from updateCharacter()
// Generate footstep sounds when feet hit the ground
//------------------------------------------------------------------------
void LLVOAvatar::updateFootstepSounds()
{
    if (mIsDummy)
    {
        return;
    }
	
	//-------------------------------------------------------------------------
	// Find the ground under each foot, these are used for a variety
	// of things that follow
	//-------------------------------------------------------------------------
	LLVector3 ankle_left_pos_agent = mFootLeftp->getWorldPosition();
	LLVector3 ankle_right_pos_agent = mFootRightp->getWorldPosition();

	LLVector3 ankle_left_ground_agent = ankle_left_pos_agent;
	LLVector3 ankle_right_ground_agent = ankle_right_pos_agent;
    LLVector3 normal;
	resolveHeightAgent(ankle_left_pos_agent, ankle_left_ground_agent, normal);
	resolveHeightAgent(ankle_right_pos_agent, ankle_right_ground_agent, normal);

	F32 leftElev = llmax(-0.2f, ankle_left_pos_agent.mV[VZ] - ankle_left_ground_agent.mV[VZ]);
	F32 rightElev = llmax(-0.2f, ankle_right_pos_agent.mV[VZ] - ankle_right_ground_agent.mV[VZ]);

	if (!isSitting())
	{
		//-------------------------------------------------------------------------
		// Figure out which foot is on ground
		//-------------------------------------------------------------------------
		if (!mInAir)
		{
			if ((leftElev < 0.0f) || (rightElev < 0.0f))
	{
				ankle_left_pos_agent = mFootLeftp->getWorldPosition();
				ankle_right_pos_agent = mFootRightp->getWorldPosition();
				leftElev = ankle_left_pos_agent.mV[VZ] - ankle_left_ground_agent.mV[VZ];
				rightElev = ankle_right_pos_agent.mV[VZ] - ankle_right_ground_agent.mV[VZ];
			}
		}
	}
	
	const LLUUID AGENT_FOOTSTEP_ANIMS[] = {ANIM_AGENT_WALK, ANIM_AGENT_RUN, ANIM_AGENT_LAND};
	const S32 NUM_AGENT_FOOTSTEP_ANIMS = LL_ARRAY_SIZE(AGENT_FOOTSTEP_ANIMS);

	if ( gAudiop && isAnyAnimationSignaled(AGENT_FOOTSTEP_ANIMS, NUM_AGENT_FOOTSTEP_ANIMS) )
	{
		BOOL playSound = FALSE;
		LLVector3 foot_pos_agent;

		BOOL onGroundLeft = (leftElev <= 0.05f);
		BOOL onGroundRight = (rightElev <= 0.05f);

		// did left foot hit the ground?
		if ( onGroundLeft && !mWasOnGroundLeft )
		{
			foot_pos_agent = ankle_left_pos_agent;
			playSound = TRUE;
		}

		// did right foot hit the ground?
		if ( onGroundRight && !mWasOnGroundRight )
	{
			foot_pos_agent = ankle_right_pos_agent;
			playSound = TRUE;
	}

		mWasOnGroundLeft = onGroundLeft;
		mWasOnGroundRight = onGroundRight;

		// <FS:PP> FIRE-3169: Option to change the default footsteps sound
		// if ( playSound )
		static LLCachedControl<bool> PlayModeUISndFootsteps(gSavedSettings, "PlayModeUISndFootsteps");
		if ( playSound && PlayModeUISndFootsteps )
		// </FS:PP>
		{
			const F32 STEP_VOLUME = 0.1f;
			const LLUUID& step_sound_id = getStepSound();

			LLVector3d foot_pos_global = gAgent.getPosGlobalFromAgent(foot_pos_agent);

			if (LLViewerParcelMgr::getInstance()->canHearSound(foot_pos_global)
				&& !LLMuteList::getInstance()->isMuted(getID(), LLMute::flagObjectSounds))
			{
				gAudiop->triggerSound(step_sound_id, getID(), STEP_VOLUME, LLAudioEngine::AUDIO_TYPE_AMBIENT, foot_pos_global);
			}
		}
	}
}

//------------------------------------------------------------------------
// computeUpdatePeriod()
// Factored out from updateCharacter()
// Set new value for mUpdatePeriod based on distance and various other factors.
//------------------------------------------------------------------------
void LLVOAvatar::computeUpdatePeriod()
{
	bool visually_muted = isVisuallyMuted();
	if (mDrawable.notNull()
        && isVisible() 
        && (!isSelf() || visually_muted)
        && !isUIAvatar()
	// <FS:Ansariel> Fix LL impostor hacking; Adjust update period for muted avatars if using no impostors
        //&& sUseImpostors
        && (sUseImpostors || isInMuteList())
	// </FS:Ansariel>
        && !mNeedsAnimUpdate 
        && !sFreezeCounter)
	{
		const LLVector4a* ext = mDrawable->getSpatialExtents();
		LLVector4a size;
		size.setSub(ext[1],ext[0]);
		F32 mag = size.getLength3().getF32()*0.5f;
		
		F32 impostor_area = 256.f*512.f*(8.125f - LLVOAvatar::sLODFactor*8.f);
		if (visually_muted)
		{ // visually muted avatars update at 16 hz
			mUpdatePeriod = 16;
		}
		else if (! shouldImpostor()
				 || mDrawable->mDistanceWRTCamera < 1.f + mag)
		{   // first 25% of max visible avatars are not impostored
			// also, don't impostor avatars whose bounding box may be penetrating the 
			// impostor camera near clip plane
			mUpdatePeriod = 1;
		}
		else if ( shouldImpostor(4) )
		{ //background avatars are REALLY slow updating impostors
			mUpdatePeriod = 16;
		}
		else if (mLastRezzedStatus <= 0)
		{
			// Don't update cloud avatars too often
			mUpdatePeriod = 8;
		}
		else if ( shouldImpostor(3) )
		{ //back 25% of max visible avatars are slow updating impostors
			mUpdatePeriod = 8;
		}
		else if (mImpostorPixelArea <= impostor_area)
		{  // stuff in between gets an update period based on pixel area
			mUpdatePeriod = llclamp((S32) sqrtf(impostor_area*4.f/mImpostorPixelArea), 2, 8);
		}
		else
		{
			//nearby avatars, update the impostors more frequently.
			mUpdatePeriod = 4;
		}
	}
	else
	{
		mUpdatePeriod = 1;
	}

}

//------------------------------------------------------------------------
// updateOrientation()
// Factored out from updateCharacter()
// This is used by updateCharacter() to update the avatar's orientation:
// - updates mTurning state
// - updates rotation of the mRoot joint in the skeleton
// - for self, calls setControlFlags() to notify the simulator about any turns
//------------------------------------------------------------------------
void LLVOAvatar::updateOrientation(LLAgent& agent, F32 speed, F32 delta_time)
{
			LLQuaternion iQ;
			LLVector3 upDir( 0.0f, 0.0f, 1.0f );
					
			// Compute a forward direction vector derived from the primitive rotation
			// and the velocity vector.  When walking or jumping, don't let body deviate
			// more than 90 from the view, if necessary, flip the velocity vector.

			LLVector3 primDir;
			if (isSelf())
			{
				primDir = agent.getAtAxis() - projected_vec(agent.getAtAxis(), agent.getReferenceUpVector());
				primDir.normalize();
			}
			else
			{
				primDir = getRotation().getMatrix3().getFwdRow();
			}
			LLVector3 velDir = getVelocity();
			velDir.normalize();
			// <FS> Disable avatar turning towards camera when walking backwards
			//if ( mSignaledAnimations.find(ANIM_AGENT_WALK) != mSignaledAnimations.end())
			static LLCachedControl<bool> walk_backwards(gSavedSettings, "FSDisableTurningAroundWhenWalkingBackwards");
			if (walk_backwards && mSignaledAnimations.find(ANIM_AGENT_WALK) != mSignaledAnimations.end())
			// </FS>
			{
				F32 vpD = velDir * primDir;
				if (vpD < -0.5f)
				{
					velDir *= -1.0f;
				}
			}
			LLVector3 fwdDir = lerp(primDir, velDir, clamp_rescale(speed, 0.5f, 2.0f, 0.0f, 1.0f));
			if (isSelf() && gAgentCamera.cameraMouselook())
			{
				// make sure fwdDir stays in same general direction as primdir
				if (gAgent.getFlying())
				{
					fwdDir = LLViewerCamera::getInstance()->getAtAxis();
				}
				else
				{
					LLVector3 at_axis = LLViewerCamera::getInstance()->getAtAxis();
					LLVector3 up_vector = gAgent.getReferenceUpVector();
					at_axis -= up_vector * (at_axis * up_vector);
					at_axis.normalize();
					
					F32 dot = fwdDir * at_axis;
					if (dot < 0.f)
					{
						fwdDir -= 2.f * at_axis * dot;
						fwdDir.normalize();
					}
				}
			}

			LLQuaternion root_rotation = mRoot->getWorldMatrix().quaternion();
			F32 root_roll, root_pitch, root_yaw;
			root_rotation.getEulerAngles(&root_roll, &root_pitch, &root_yaw);

			// When moving very slow, the pelvis is allowed to deviate from the
    // forward direction to allow it to hold its position while the torso
			// and head turn.  Once in motion, it must conform however.
			BOOL self_in_mouselook = isSelf() && gAgentCamera.cameraMouselook();

			LLVector3 pelvisDir( mRoot->getWorldMatrix().getFwdRow4().mV );

			static LLCachedControl<F32> s_pelvis_rot_threshold_slow(gSavedSettings, "AvatarRotateThresholdSlow", 60.0);
			static LLCachedControl<F32> s_pelvis_rot_threshold_fast(gSavedSettings, "AvatarRotateThresholdFast", 2.0);

			F32 pelvis_rot_threshold = clamp_rescale(speed, 0.1f, 1.0f, s_pelvis_rot_threshold_slow, s_pelvis_rot_threshold_fast);
						
			if (self_in_mouselook)
			{
				pelvis_rot_threshold *= MOUSELOOK_PELVIS_FOLLOW_FACTOR;
			}
			pelvis_rot_threshold *= DEG_TO_RAD;

			F32 angle = angle_between( pelvisDir, fwdDir );

			// The avatar's root is allowed to have a yaw that deviates widely
			// from the forward direction, but if roll or pitch are off even
			// a little bit we need to correct the rotation.
			if(root_roll < 1.f * DEG_TO_RAD
			   && root_pitch < 5.f * DEG_TO_RAD)
			{
				// smaller correction vector means pelvis follows prim direction more closely
				if (!mTurning && angle > pelvis_rot_threshold*0.75f)
				{
					mTurning = TRUE;
				}

				// use tighter threshold when turning
				if (mTurning)
				{
					pelvis_rot_threshold *= 0.4f;
				}

				// am I done turning?
				if (angle < pelvis_rot_threshold)
				{
					mTurning = FALSE;
				}

				LLVector3 correction_vector = (pelvisDir - fwdDir) * clamp_rescale(angle, pelvis_rot_threshold*0.75f, pelvis_rot_threshold, 1.0f, 0.0f);
				fwdDir += correction_vector;
			}
			else
			{
				mTurning = FALSE;
			}

			// Now compute the full world space rotation for the whole body (wQv)
			LLVector3 leftDir = upDir % fwdDir;
			leftDir.normalize();
			fwdDir = leftDir % upDir;
			LLQuaternion wQv( fwdDir, leftDir, upDir );

			if (isSelf() && mTurning)
			{
				if ((fwdDir % pelvisDir) * upDir > 0.f)
				{
					gAgent.setControlFlags(AGENT_CONTROL_TURN_RIGHT);
				}
				else
				{
					gAgent.setControlFlags(AGENT_CONTROL_TURN_LEFT);
				}
			}

			// Set the root rotation, but do so incrementally so that it
			// lags in time by some fixed amount.
			//F32 u = LLSmoothInterpolation::getInterpolant(PELVIS_LAG);
			F32 pelvis_lag_time = 0.f;
			if (self_in_mouselook)
			{
				pelvis_lag_time = PELVIS_LAG_MOUSELOOK;
			}
			else if (mInAir)
			{
				pelvis_lag_time = PELVIS_LAG_FLYING;
				// increase pelvis lag time when moving slowly
				pelvis_lag_time *= clamp_rescale(mSpeedAccum, 0.f, 15.f, 3.f, 1.f);
			}
			else
			{
				pelvis_lag_time = PELVIS_LAG_WALKING;
			}

    F32 u = llclamp((delta_time / pelvis_lag_time), 0.0f, 1.0f);	

			mRoot->setWorldRotation( slerp(u, mRoot->getWorldRotation(), wQv) );
}

//------------------------------------------------------------------------
// updateTimeStep()
// Factored out from updateCharacter().
//
// Updates the time step used by the motion controller, based on area
// and avatar count criteria.  This will also stop the
// ANIM_AGENT_WALK_ADJUST animation under some circumstances.
// ------------------------------------------------------------------------
void LLVOAvatar::updateTimeStep()
{
	// <FS:Zi> Optionally disable the usage of timesteps, testing if this affects performance or
	//         creates animation issues - FIRE-3657
	//if (!isSelf() && !isUIAvatar()) // ie, non-self avatars, and animated objects will be affected.
	static LLCachedControl<bool> use_timesteps(gSavedSettings, "UseAnimationTimeSteps");
	if (!isSelf() && !isUIAvatar() && use_timesteps)
	// </FS:Zi>
	{
        // Note that sInstances counts animated objects and
        // standard avatars in the same bucket. Is this desirable?
		F32 time_quantum = clamp_rescale((F32)sInstances.size(), 10.f, 35.f, 0.f, 0.25f);
		F32 pixel_area_scale = clamp_rescale(mPixelArea, 100, 5000, 1.f, 0.f);
		F32 time_step = time_quantum * pixel_area_scale;
        // Extrema:
        //   If number of avs is 10 or less, time_step is unmodified (flagged with 0.0).
        //   If area of av is 5000 or greater, time_step is unmodified (flagged with 0.0).
        //   If number of avs is 35 or greater, and area of av is 100 or less,
        //   time_step takes the maximum possible value of 0.25.
        //   Other situations will give values within the (0, 0.25) range.
		if (time_step != 0.f)
		{
			// disable walk motion servo controller as it doesn't work with motion timesteps
			stopMotion(ANIM_AGENT_WALK_ADJUST);
			removeAnimationData("Walk Speed");
		}
        // See SL-763 - playback with altered time step does not
        // appear to work correctly, odd behavior for distant avatars.
        // As of 11-2017, LLMotionController::updateMotions() will
        // ignore the value here. Need to re-enable if it's every
        // fixed.
		mMotionController.setTimeStep(time_step);
	}
	// <FS:Zi> Optionally disable the usage of timesteps, testing if this affects performance or
	//         creates animation issues - FIRE-3657
	else
	{
		mMotionController.setTimeStep(0.0f);
	}
	// </FS:Zi>
}

void LLVOAvatar::updateRootPositionAndRotation(LLAgent& agent, F32 speed, bool was_sit_ground_constrained) 
{
	if (!(isSitting() && getParent()))
	{
		// This case includes all configurations except sitting on an
		// object, so does include ground sit.

		//--------------------------------------------------------------------
		// get timing info
		// handle initial condition case
		//--------------------------------------------------------------------
		F32 animation_time = mAnimTimer.getElapsedTimeF32();
		if (mTimeLast == 0.0f)
		{
			mTimeLast = animation_time;

			// Initially put the pelvis at slaved position/mRotation
			// SL-315
			mRoot->setWorldPosition( getPositionAgent() ); // first frame
			mRoot->setWorldRotation( getRotation() );
		}
			
		//--------------------------------------------------------------------
		// dont' let dT get larger than 1/5th of a second
		//--------------------------------------------------------------------
		F32 delta_time = animation_time - mTimeLast;

		delta_time = llclamp( delta_time, DELTA_TIME_MIN, DELTA_TIME_MAX );
		mTimeLast = animation_time;

		mSpeedAccum = (mSpeedAccum * 0.95f) + (speed * 0.05f);

		//--------------------------------------------------------------------
		// compute the position of the avatar's root
		//--------------------------------------------------------------------
		LLVector3d root_pos;
		LLVector3d ground_under_pelvis;

		if (isSelf())
		{
			gAgent.setPositionAgent(getRenderPosition());
		}

		root_pos = gAgent.getPosGlobalFromAgent(getRenderPosition());
		root_pos.mdV[VZ] += getVisualParamWeight(AVATAR_HOVER);

        LLVector3 normal;
		resolveHeightGlobal(root_pos, ground_under_pelvis, normal);
		F32 foot_to_ground = (F32) (root_pos.mdV[VZ] - mPelvisToFoot - ground_under_pelvis.mdV[VZ]);				
		BOOL in_air = ((!LLWorld::getInstance()->getRegionFromPosGlobal(ground_under_pelvis)) || 
						foot_to_ground > FOOT_GROUND_COLLISION_TOLERANCE);

		if (in_air && !mInAir)
		{
			mTimeInAir.reset();
		}
		mInAir = in_air;

        // SL-402: with the ability to animate the position of joints
        // that affect the body size calculation, computed body size
        // can get stale much more easily. Simplest fix is to update
        // it frequently.
        // SL-427: this appears to be too frequent, moving to only do on animation state change.
        //computeBodySize();
    
		// correct for the fact that the pelvis is not necessarily the center 
		// of the agent's physical representation
		root_pos.mdV[VZ] -= (0.5f * mBodySize.mV[VZ]) - mPelvisToFoot;
		if (!isSitting() && !was_sit_ground_constrained)
		{
			root_pos += LLVector3d(getHoverOffset());
		}

        LLControlAvatar *cav = dynamic_cast<LLControlAvatar*>(this);
        if (cav)
        {
            // SL-1350: Moved to LLDrawable::updateXform()
            cav->matchVolumeTransform();
        }
        else
        {
            LLVector3 newPosition = gAgent.getPosAgentFromGlobal(root_pos);
            if (newPosition != mRoot->getXform()->getWorldPosition())
            {		
                mRoot->touch();
                // SL-315
                mRoot->setWorldPosition( newPosition ); // regular update				
            }
        }

		//--------------------------------------------------------------------
		// Propagate viewer object rotation to root of avatar
		//--------------------------------------------------------------------
		if (!isControlAvatar() && !isAnyAnimationSignaled(AGENT_NO_ROTATE_ANIMS, NUM_AGENT_NO_ROTATE_ANIMS))
		{
            // Rotation fixups for avatars in motion.
            // Skip for animated objects.
            updateOrientation(agent, speed, delta_time);
		}
	}
	else if (mDrawable.notNull())
	{
        // Sitting on an object - mRoot is slaved to mDrawable orientation.
		LLVector3 pos = mDrawable->getPosition();
		pos += getHoverOffset() * mDrawable->getRotation();
		// SL-315
		mRoot->setPosition(pos);
		mRoot->setRotation(mDrawable->getRotation());
	}
}

//------------------------------------------------------------------------
// updateCharacter()
//
// This is called for all avatars, so there are 4 possible situations:
//
// 1) Avatar is your own. In this case the class is LLVOAvatarSelf,
// isSelf() is true, and agent specifies the corresponding agent
// information for you. In all the other cases, agent is irrelevant
// and it would be less confusing if it were null or something.
//
// 2) Avatar is controlled by another resident. Class is LLVOAvatar,
// and isSelf() is false.
//
// 3) Avatar is the controller for an animated object. Class is
// LLControlAvatar and mIsDummy is true. Avatar is a purely
// viewer-side entity with no representation on the simulator.
//
// 4) Avatar is a UI avatar used in some areas of the UI, such as when
// previewing uploaded animations. Class is LLUIAvatar, and mIsDummy
// is true. Avatar is purely viewer-side with no representation on the
// simulator.
//
//------------------------------------------------------------------------
BOOL LLVOAvatar::updateCharacter(LLAgent &agent)
{	
	updateDebugText();
	
	if (!mIsBuilt)
	{
		return FALSE;
	}

	BOOL visible = isVisible();
    bool is_control_avatar = isControlAvatar(); // capture state to simplify tracing
	bool is_attachment = false;
	if (is_control_avatar)
	{
        LLControlAvatar *cav = dynamic_cast<LLControlAvatar*>(this);
		is_attachment = cav && cav->mRootVolp && cav->mRootVolp->isAttachment(); // For attached animated objects
	}

    LLScopedContextString str("updateCharacter " + getFullname() + " is_control_avatar "
                              + boost::lexical_cast<std::string>(is_control_avatar) 
                              + " is_attachment " + boost::lexical_cast<std::string>(is_attachment));

	// For fading out the names above heads, only let the timer
	// run if we're visible.
	if (mDrawable.notNull() && !visible)
	{
		mTimeVisible.reset();
	}

	//--------------------------------------------------------------------
	// The rest should only be done occasionally for far away avatars.
    // Set mUpdatePeriod and visible based on distance and other criteria.
	//--------------------------------------------------------------------
    computeUpdatePeriod();
    bool needs_update = (LLDrawable::getCurrentFrame()+mID.mData[0])%mUpdatePeriod == 0;

	//--------------------------------------------------------------------
	// Early out if does not need update and not self
	// don't early out for your own avatar, as we rely on your animations playing reliably
	// for example, the "turn around" animation when entering customize avatar needs to trigger
	// even when your avatar is offscreen
	//--------------------------------------------------------------------
	// <FS:Ansariel> Fix impostered animation speed based on a fix by Henri Beauchamp
	//if (!needs_update && !isSelf())
	//{
	//	updateMotions(LLCharacter::HIDDEN_UPDATE);
	//	return FALSE;
	//}
	// </FS:Ansariel>

	//--------------------------------------------------------------------
	// change animation time quanta based on avatar render load
	//--------------------------------------------------------------------
    // SL-763 the time step quantization does not currently work.
    //updateTimeStep();
    
	// <FS:Ansariel> Fix impostered animation speed based on a fix by Henri Beauchamp
	// This was originally done in updateTimeStep(), but since that is globally disabled for now, we do it here
	mMotionController.setUpdateFactor(mUpdatePeriod);

	if (!needs_update && !isSelf())
	{
		updateMotions(LLCharacter::HIDDEN_UPDATE);
		return FALSE;
	}
	// </FS:Ansariel>

	//--------------------------------------------------------------------
    // Update sitting state based on parent and active animation info.
	//--------------------------------------------------------------------
	if (getParent() && !isSitting())
	{
		sitOnObject((LLViewerObject*)getParent());
	}
	else if (!getParent() && isSitting() && !isMotionActive(ANIM_AGENT_SIT_GROUND_CONSTRAINED))
	{
		getOffObject();
	}

	//--------------------------------------------------------------------
	// create local variables in world coords for region position values
	//--------------------------------------------------------------------
	LLVector3 xyVel = getVelocity();
	xyVel.mV[VZ] = 0.0f;
	F32 speed = xyVel.length();
	// remembering the value here prevents a display glitch if the
	// animation gets toggled during this update.
	bool was_sit_ground_constrained = isMotionActive(ANIM_AGENT_SIT_GROUND_CONSTRAINED);

	//--------------------------------------------------------------------
    // This does a bunch of state updating, including figuring out
    // whether av is in the air, setting mRoot position and rotation
    // In some cases, calls updateOrientation() for a lot of the
    // work
    // --------------------------------------------------------------------
    updateRootPositionAndRotation(agent, speed, was_sit_ground_constrained);
	
	//-------------------------------------------------------------------------
	// Update character motions
	//-------------------------------------------------------------------------
	// store data relevant to motions
	mSpeed = speed;

	// update animations
	if (!visible)
	{
		updateMotions(LLCharacter::HIDDEN_UPDATE);
	}
	else if (mSpecialRenderMode == 1) // Animation Preview
	{
		updateMotions(LLCharacter::FORCE_UPDATE);
	}
	else
	{
		// Might be better to do HIDDEN_UPDATE if cloud
		updateMotions(LLCharacter::NORMAL_UPDATE);
	}

	// Special handling for sitting on ground.
	if (!getParent() && (isSitting() || was_sit_ground_constrained))
	{
		
		F32 off_z = LLVector3d(getHoverOffset()).mdV[VZ];
		if (off_z != 0.0)
		{
			LLVector3 pos = mRoot->getWorldPosition();
			pos.mV[VZ] += off_z;
			mRoot->touch();
			// SL-315
			mRoot->setWorldPosition(pos);
		}
	}

	// update head position
	updateHeadOffset();

	// Generate footstep sounds when feet hit the ground
    updateFootstepSounds();

	// Update child joints as needed.
	mRoot->updateWorldMatrixChildren();

    if (visible)
    {
	// System avatar mesh vertices need to be reskinned.
	mNeedsSkin = TRUE;
    }

	return visible;
}

//-----------------------------------------------------------------------------
// updateHeadOffset()
//-----------------------------------------------------------------------------
void LLVOAvatar::updateHeadOffset()
{
	// since we only care about Z, just grab one of the eyes
	LLVector3 midEyePt = mEyeLeftp->getWorldPosition();
	midEyePt -= mDrawable.notNull() ? mDrawable->getWorldPosition() : mRoot->getWorldPosition();
	midEyePt.mV[VZ] = llmax(-mPelvisToFoot + LLViewerCamera::getInstance()->getNear(), midEyePt.mV[VZ]);

	if (mDrawable.notNull())
	{
		midEyePt = midEyePt * ~mDrawable->getWorldRotation();
	}
	if (isSitting())
	{
		mHeadOffset = midEyePt;	
	}
	else
	{
		F32 u = llmax(0.f, HEAD_MOVEMENT_AVG_TIME - (1.f / gFPSClamped));
		mHeadOffset = lerp(midEyePt, mHeadOffset,  u);
	}
}

void LLVOAvatar::debugBodySize() const
{
	LLVector3 pelvis_scale = mPelvisp->getScale();

	// some of the joints have not been cached
	LLVector3 skull = mSkullp->getPosition();
    LL_DEBUGS("Avatar") << "skull pos " << skull << LL_ENDL;
	//LLVector3 skull_scale = mSkullp->getScale();

	LLVector3 neck = mNeckp->getPosition();
	LLVector3 neck_scale = mNeckp->getScale();
    LL_DEBUGS("Avatar") << "neck pos " << neck << " neck_scale " << neck_scale << LL_ENDL;

	LLVector3 chest = mChestp->getPosition();
	LLVector3 chest_scale = mChestp->getScale();
    LL_DEBUGS("Avatar") << "chest pos " << chest << " chest_scale " << chest_scale << LL_ENDL;

	// the rest of the joints have been cached
	LLVector3 head = mHeadp->getPosition();
	LLVector3 head_scale = mHeadp->getScale();
    LL_DEBUGS("Avatar") << "head pos " << head << " head_scale " << head_scale << LL_ENDL;

	LLVector3 torso = mTorsop->getPosition();
	LLVector3 torso_scale = mTorsop->getScale();
    LL_DEBUGS("Avatar") << "torso pos " << torso << " torso_scale " << torso_scale << LL_ENDL;

	LLVector3 hip = mHipLeftp->getPosition();
	LLVector3 hip_scale = mHipLeftp->getScale();
    LL_DEBUGS("Avatar") << "hip pos " << hip << " hip_scale " << hip_scale << LL_ENDL;

	LLVector3 knee = mKneeLeftp->getPosition();
	LLVector3 knee_scale = mKneeLeftp->getScale();
    LL_DEBUGS("Avatar") << "knee pos " << knee << " knee_scale " << knee_scale << LL_ENDL;

	LLVector3 ankle = mAnkleLeftp->getPosition();
	LLVector3 ankle_scale = mAnkleLeftp->getScale();
    LL_DEBUGS("Avatar") << "ankle pos " << ankle << " ankle_scale " << ankle_scale << LL_ENDL;

	LLVector3 foot  = mFootLeftp->getPosition();
    LL_DEBUGS("Avatar") << "foot pos " << foot << LL_ENDL;

	F32 new_offset = (const_cast<LLVOAvatar*>(this))->getVisualParamWeight(AVATAR_HOVER);
    LL_DEBUGS("Avatar") << "new_offset " << new_offset << LL_ENDL;

	F32 new_pelvis_to_foot = hip.mV[VZ] * pelvis_scale.mV[VZ] -
        knee.mV[VZ] * hip_scale.mV[VZ] -
        ankle.mV[VZ] * knee_scale.mV[VZ] -
        foot.mV[VZ] * ankle_scale.mV[VZ];
    LL_DEBUGS("Avatar") << "new_pelvis_to_foot " << new_pelvis_to_foot << LL_ENDL;

	LLVector3 new_body_size;
	new_body_size.mV[VZ] = new_pelvis_to_foot +
					   // the sqrt(2) correction below is an approximate
					   // correction to get to the top of the head
					   F_SQRT2 * (skull.mV[VZ] * head_scale.mV[VZ]) + 
					   head.mV[VZ] * neck_scale.mV[VZ] + 
					   neck.mV[VZ] * chest_scale.mV[VZ] + 
					   chest.mV[VZ] * torso_scale.mV[VZ] + 
					   torso.mV[VZ] * pelvis_scale.mV[VZ]; 

	// TODO -- measure the real depth and width
	new_body_size.mV[VX] = DEFAULT_AGENT_DEPTH;
	new_body_size.mV[VY] = DEFAULT_AGENT_WIDTH;

    LL_DEBUGS("Avatar") << "new_body_size " << new_body_size << LL_ENDL;
}
   
//------------------------------------------------------------------------
// postPelvisSetRecalc
//------------------------------------------------------------------------
void LLVOAvatar::postPelvisSetRecalc()
{		
	mRoot->updateWorldMatrixChildren();			
	computeBodySize();
	dirtyMesh(2);
}
//------------------------------------------------------------------------
// updateVisibility()
//------------------------------------------------------------------------
void LLVOAvatar::updateVisibility()
{
	BOOL visible = FALSE;

	if (mIsDummy)
	{
		visible = FALSE;
	}
	else if (mDrawable.isNull())
	{
		visible = FALSE;
	}
	else
	{
		if (!mDrawable->getSpatialGroup() || mDrawable->getSpatialGroup()->isVisible())
		{
			visible = TRUE;
		}
		else
		{
			visible = FALSE;
		}

		if(isSelf())
		{
			if (!gAgentWearables.areWearablesLoaded())
			{
				visible = FALSE;
			}
		}
		else if( !mFirstAppearanceMessageReceived )
		{
			visible = FALSE;
		}

		if (sDebugInvisible)
		{
			LLNameValue* firstname = getNVPair("FirstName");
			if (firstname)
			{
				LL_DEBUGS("Avatar") << avString() << " updating visibility" << LL_ENDL;
			}
			else
			{
				LL_INFOS() << "Avatar " << this << " updating visiblity" << LL_ENDL;
			}

			if (visible)
			{
				LL_INFOS() << "Visible" << LL_ENDL;
			}
			else
			{
				LL_INFOS() << "Not visible" << LL_ENDL;
			}

			/*if (avatar_in_frustum)
			{
				LL_INFOS() << "Avatar in frustum" << LL_ENDL;
			}
			else
			{
				LL_INFOS() << "Avatar not in frustum" << LL_ENDL;
			}*/

			/*if (LLViewerCamera::getInstance()->sphereInFrustum(sel_pos_agent, 2.0f))
			{
				LL_INFOS() << "Sel pos visible" << LL_ENDL;
			}
			if (LLViewerCamera::getInstance()->sphereInFrustum(wrist_right_pos_agent, 0.2f))
			{
				LL_INFOS() << "Wrist pos visible" << LL_ENDL;
			}
			if (LLViewerCamera::getInstance()->sphereInFrustum(getPositionAgent(), getMaxScale()*2.f))
			{
				LL_INFOS() << "Agent visible" << LL_ENDL;
			}*/
			LL_INFOS() << "PA: " << getPositionAgent() << LL_ENDL;
			/*LL_INFOS() << "SPA: " << sel_pos_agent << LL_ENDL;
			LL_INFOS() << "WPA: " << wrist_right_pos_agent << LL_ENDL;*/
			for (attachment_map_t::iterator iter = mAttachmentPoints.begin(); 
				 iter != mAttachmentPoints.end();
				 ++iter)
			{
				LLViewerJointAttachment* attachment = iter->second;

				// <FS:Ansariel> Possible crash fix
				if (!attachment)
				{
					continue;
				}
				// </FS:Ansariel>

				for (LLViewerJointAttachment::attachedobjs_vec_t::iterator attachment_iter = attachment->mAttachedObjects.begin();
					 attachment_iter != attachment->mAttachedObjects.end();
					 ++attachment_iter)
				{
					if (LLViewerObject *attached_object = attachment_iter->get())
					{
						if(attached_object->mDrawable->isVisible())
						{
							LL_INFOS() << attachment->getName() << " visible" << LL_ENDL;
						}
						else
						{
							LL_INFOS() << attachment->getName() << " not visible at " << mDrawable->getWorldPosition() << " and radius " << mDrawable->getRadius() << LL_ENDL;
						}
					}
				}
			}
		}
	}

	if (!visible && mVisible)
	{
		mMeshInvisibleTime.reset();
	}

	if (visible)
	{
		if (!mMeshValid)
		{
			restoreMeshData();
		}
	}
	else
	{
		if (mMeshValid &&
            (isControlAvatar() || mMeshInvisibleTime.getElapsedTimeF32() > TIME_BEFORE_MESH_CLEANUP))
		{
			releaseMeshData();
		}
	}

    if ( visible != mVisible )
    {
        LL_DEBUGS("AvatarRender") << "visible was " << mVisible << " now " << visible << LL_ENDL;
    }
	mVisible = visible;
}

// private
bool LLVOAvatar::shouldAlphaMask()
{
	const bool should_alpha_mask = !LLDrawPoolAlpha::sShowDebugAlpha // Don't alpha mask if "Highlight Transparent" checked
							&& !LLDrawPoolAvatar::sSkipTransparent;

	return should_alpha_mask;

}

//-----------------------------------------------------------------------------
// renderSkinned()
//-----------------------------------------------------------------------------
U32 LLVOAvatar::renderSkinned()
{
	U32 num_indices = 0;

	if (!mIsBuilt)
	{
		return num_indices;
	}

    if (mDrawable.isNull())
    {
		return num_indices;
    }

	LLFace* face = mDrawable->getFace(0);

	bool needs_rebuild = !face || !face->getVertexBuffer() || mDrawable->isState(LLDrawable::REBUILD_GEOMETRY);

	if (needs_rebuild || mDirtyMesh)
	{	//LOD changed or new mesh created, allocate new vertex buffer if needed
		if (needs_rebuild || mDirtyMesh >= 2 || mVisibilityRank <= 4)
		{
			updateMeshData();
			mDirtyMesh = 0;
			mNeedsSkin = TRUE;
			mDrawable->clearState(LLDrawable::REBUILD_GEOMETRY);
		}
	}

	if (LLViewerShaderMgr::instance()->getShaderLevel(LLViewerShaderMgr::SHADER_AVATAR) <= 0)
	{
		if (mNeedsSkin)
		{
			//generate animated mesh
			LLViewerJoint* lower_mesh = getViewerJoint(MESH_ID_LOWER_BODY);
			LLViewerJoint* upper_mesh = getViewerJoint(MESH_ID_UPPER_BODY);
			LLViewerJoint* skirt_mesh = getViewerJoint(MESH_ID_SKIRT);
			LLViewerJoint* eyelash_mesh = getViewerJoint(MESH_ID_EYELASH);
			LLViewerJoint* head_mesh = getViewerJoint(MESH_ID_HEAD);
			LLViewerJoint* hair_mesh = getViewerJoint(MESH_ID_HAIR);

			if(upper_mesh)
			{
				upper_mesh->updateJointGeometry();
			}
			if (lower_mesh)
			{
				lower_mesh->updateJointGeometry();
			}

			if( isWearingWearableType( LLWearableType::WT_SKIRT ) )
			{
				if(skirt_mesh)
				{
					skirt_mesh->updateJointGeometry();
				}
			}

			if (!isSelf() || gAgent.needsRenderHead() || LLPipeline::sShadowRender)
			{
				if(eyelash_mesh)
				{
					eyelash_mesh->updateJointGeometry();
				}
				if(head_mesh)
				{
					head_mesh->updateJointGeometry();
				}
				if(hair_mesh)
				{
					hair_mesh->updateJointGeometry();
				}
			}
			mNeedsSkin = FALSE;
			mLastSkinTime = gFrameTimeSeconds;

			LLFace * face = mDrawable->getFace(0);
			if (face)
			{
				LLVertexBuffer* vb = face->getVertexBuffer();
				if (vb)
				{
					vb->flush();
				}
			}
		}
	}
	else
	{
		mNeedsSkin = FALSE;
	}

	if (sDebugInvisible)
	{
		LLNameValue* firstname = getNVPair("FirstName");
		if (firstname)
		{
			LL_DEBUGS("Avatar") << avString() << " in render" << LL_ENDL;
		}
		else
		{
			LL_INFOS() << "Avatar " << this << " in render" << LL_ENDL;
		}
		if (!mIsBuilt)
		{
			LL_INFOS() << "Not built!" << LL_ENDL;
		}
		else if (!gAgent.needsRenderAvatar())
		{
			LL_INFOS() << "Doesn't need avatar render!" << LL_ENDL;
		}
		else
		{
			LL_INFOS() << "Rendering!" << LL_ENDL;
		}
	}

	if (!mIsBuilt)
	{
		return num_indices;
	}

	if (isSelf() && !gAgent.needsRenderAvatar())
	{
		return num_indices;
	}

	// render collision normal
	// *NOTE: this is disabled (there is no UI for enabling sShowFootPlane) due
	// to DEV-14477.  the code is left here to aid in tracking down the cause
	// of the crash in the future. -brad
	if (sShowFootPlane && mDrawable.notNull())
	{
		LLVector3 slaved_pos = mDrawable->getPositionAgent();
		LLVector3 foot_plane_normal(mFootPlane.mV[VX], mFootPlane.mV[VY], mFootPlane.mV[VZ]);
		F32 dist_from_plane = (slaved_pos * foot_plane_normal) - mFootPlane.mV[VW];
		LLVector3 collide_point = slaved_pos;
		collide_point.mV[VZ] -= foot_plane_normal.mV[VZ] * (dist_from_plane + COLLISION_TOLERANCE - FOOT_COLLIDE_FUDGE);

		gGL.begin(LLRender::LINES);
		{
			F32 SQUARE_SIZE = 0.2f;
			gGL.color4f(1.f, 0.f, 0.f, 1.f);
			
			gGL.vertex3f(collide_point.mV[VX] - SQUARE_SIZE, collide_point.mV[VY] - SQUARE_SIZE, collide_point.mV[VZ]);
			gGL.vertex3f(collide_point.mV[VX] + SQUARE_SIZE, collide_point.mV[VY] - SQUARE_SIZE, collide_point.mV[VZ]);

			gGL.vertex3f(collide_point.mV[VX] + SQUARE_SIZE, collide_point.mV[VY] - SQUARE_SIZE, collide_point.mV[VZ]);
			gGL.vertex3f(collide_point.mV[VX] + SQUARE_SIZE, collide_point.mV[VY] + SQUARE_SIZE, collide_point.mV[VZ]);
			
			gGL.vertex3f(collide_point.mV[VX] + SQUARE_SIZE, collide_point.mV[VY] + SQUARE_SIZE, collide_point.mV[VZ]);
			gGL.vertex3f(collide_point.mV[VX] - SQUARE_SIZE, collide_point.mV[VY] + SQUARE_SIZE, collide_point.mV[VZ]);
			
			gGL.vertex3f(collide_point.mV[VX] - SQUARE_SIZE, collide_point.mV[VY] + SQUARE_SIZE, collide_point.mV[VZ]);
			gGL.vertex3f(collide_point.mV[VX] - SQUARE_SIZE, collide_point.mV[VY] - SQUARE_SIZE, collide_point.mV[VZ]);
			
			gGL.vertex3f(collide_point.mV[VX], collide_point.mV[VY], collide_point.mV[VZ]);
			gGL.vertex3f(collide_point.mV[VX] + mFootPlane.mV[VX], collide_point.mV[VY] + mFootPlane.mV[VY], collide_point.mV[VZ] + mFootPlane.mV[VZ]);

		}
		gGL.end();
		gGL.flush();
	}
	//--------------------------------------------------------------------
	// render all geometry attached to the skeleton
	//--------------------------------------------------------------------

		bool should_alpha_mask = shouldAlphaMask();
		LLGLState test(GL_ALPHA_TEST, should_alpha_mask);
		
		if (should_alpha_mask && !LLGLSLShader::sNoFixedFunction)
		{
			gGL.setAlphaRejectSettings(LLRender::CF_GREATER, 0.5f);
		}
		
		BOOL first_pass = TRUE;
		if (!LLDrawPoolAvatar::sSkipOpaque)
		{
			if (isUIAvatar() && mIsDummy)
			{
				LLViewerJoint* hair_mesh = getViewerJoint(MESH_ID_HAIR);
				if (hair_mesh)
				{
					num_indices += hair_mesh->render(mAdjustedPixelArea, first_pass, mIsDummy);
				}
				first_pass = FALSE;
			}
			if (!isSelf() || gAgent.needsRenderHead() || LLPipeline::sShadowRender)
			{
				if (isTextureVisible(TEX_HEAD_BAKED) || isUIAvatar())
				{
					LLViewerJoint* head_mesh = getViewerJoint(MESH_ID_HEAD);
					if (head_mesh)
					{
						num_indices += head_mesh->render(mAdjustedPixelArea, first_pass, mIsDummy);
					}
					first_pass = FALSE;
				}
			}
			if (isTextureVisible(TEX_UPPER_BAKED) || isUIAvatar())
			{
				LLViewerJoint* upper_mesh = getViewerJoint(MESH_ID_UPPER_BODY);
				if (upper_mesh)
				{
					num_indices += upper_mesh->render(mAdjustedPixelArea, first_pass, mIsDummy);
				}
				first_pass = FALSE;
			}
			
			if (isTextureVisible(TEX_LOWER_BAKED) || isUIAvatar())
			{
				LLViewerJoint* lower_mesh = getViewerJoint(MESH_ID_LOWER_BODY);
				if (lower_mesh)
				{
					num_indices += lower_mesh->render(mAdjustedPixelArea, first_pass, mIsDummy);
				}
				first_pass = FALSE;
			}
		}

		if (should_alpha_mask && !LLGLSLShader::sNoFixedFunction)
		{
			gGL.setAlphaRejectSettings(LLRender::CF_DEFAULT);
		}

		if (!LLDrawPoolAvatar::sSkipTransparent || LLPipeline::sImpostorRender)
		{
			LLGLState blend(GL_BLEND, !mIsDummy);
			LLGLState test(GL_ALPHA_TEST, !mIsDummy);
			num_indices += renderTransparent(first_pass);
		}

	return num_indices;
}

U32 LLVOAvatar::renderTransparent(BOOL first_pass)
{
	U32 num_indices = 0;
	if( isWearingWearableType( LLWearableType::WT_SKIRT ) && (isUIAvatar() || isTextureVisible(TEX_SKIRT_BAKED)) )
	{
		gGL.setAlphaRejectSettings(LLRender::CF_GREATER, 0.25f);
		LLViewerJoint* skirt_mesh = getViewerJoint(MESH_ID_SKIRT);
		if (skirt_mesh)
		{
			num_indices += skirt_mesh->render(mAdjustedPixelArea, FALSE);
		}
		first_pass = FALSE;
		gGL.setAlphaRejectSettings(LLRender::CF_DEFAULT);
	}

	if (!isSelf() || gAgent.needsRenderHead() || LLPipeline::sShadowRender)
	{
		if (LLPipeline::sImpostorRender)
		{
			gGL.setAlphaRejectSettings(LLRender::CF_GREATER, 0.5f);
		}
		
		if (isTextureVisible(TEX_HEAD_BAKED))
		{
			LLViewerJoint* eyelash_mesh = getViewerJoint(MESH_ID_EYELASH);
			if (eyelash_mesh)
			{
				num_indices += eyelash_mesh->render(mAdjustedPixelArea, first_pass, mIsDummy);
			}
			first_pass = FALSE;
		}
		if (isTextureVisible(TEX_HAIR_BAKED))
		{
			LLViewerJoint* hair_mesh = getViewerJoint(MESH_ID_HAIR);
			if (hair_mesh)
			{
				num_indices += hair_mesh->render(mAdjustedPixelArea, first_pass, mIsDummy);
			}
			first_pass = FALSE;
		}
		if (LLPipeline::sImpostorRender)
		{
			gGL.setAlphaRejectSettings(LLRender::CF_DEFAULT);
		}
	}
	
	return num_indices;
}

//-----------------------------------------------------------------------------
// renderRigid()
//-----------------------------------------------------------------------------
U32 LLVOAvatar::renderRigid()
{
	U32 num_indices = 0;

	if (!mIsBuilt)
	{
		return 0;
	}

	if (isSelf() && (!gAgent.needsRenderAvatar() || !gAgent.needsRenderHead()))
	{
		return 0;
	}
	
	if (!mIsBuilt)
	{
		return 0;
	}

	bool should_alpha_mask = shouldAlphaMask();
	LLGLState test(GL_ALPHA_TEST, should_alpha_mask);

	if (should_alpha_mask && !LLGLSLShader::sNoFixedFunction)
	{
		gGL.setAlphaRejectSettings(LLRender::CF_GREATER, 0.5f);
	}

	if (isTextureVisible(TEX_EYES_BAKED)  || isUIAvatar())
	{
		LLViewerJoint* eyeball_left = getViewerJoint(MESH_ID_EYEBALL_LEFT);
		LLViewerJoint* eyeball_right = getViewerJoint(MESH_ID_EYEBALL_RIGHT);
		if (eyeball_left)
		{
			num_indices += eyeball_left->render(mAdjustedPixelArea, TRUE, mIsDummy);
		}
		if(eyeball_right)
		{
			num_indices += eyeball_right->render(mAdjustedPixelArea, TRUE, mIsDummy);
		}
	}

	if (should_alpha_mask && !LLGLSLShader::sNoFixedFunction)
	{
		gGL.setAlphaRejectSettings(LLRender::CF_DEFAULT);
	}
	
	return num_indices;
}

U32 LLVOAvatar::renderImpostor(LLColor4U color, S32 diffuse_channel)
{
	if (!mImpostor.isComplete())
	{
		return 0;
	}

	LLVector3 pos(getRenderPosition()+mImpostorOffset);
	LLVector3 at = (pos - LLViewerCamera::getInstance()->getOrigin());
	at.normalize();
	LLVector3 left = LLViewerCamera::getInstance()->getUpAxis() % at;
	LLVector3 up = at%left;

	left *= mImpostorDim.mV[0];
	up *= mImpostorDim.mV[1];

	if (gPipeline.hasRenderDebugMask(LLPipeline::RENDER_DEBUG_IMPOSTORS))
	{
		LLGLEnable blend(GL_BLEND);
		gGL.setSceneBlendType(LLRender::BT_ADD);
		gGL.getTexUnit(diffuse_channel)->unbind(LLTexUnit::TT_TEXTURE);

		// gGL.begin(LLRender::QUADS);
		// gGL.vertex3fv((pos+left-up).mV);
		// gGL.vertex3fv((pos-left-up).mV);
		// gGL.vertex3fv((pos-left+up).mV);
		// gGL.vertex3fv((pos+left+up).mV);
		// gGL.end();


		gGL.begin(LLRender::LINES); 
		gGL.color4f(1.f,1.f,1.f,1.f);
		F32 thickness = llmax(F32(5.0f-5.0f*(gFrameTimeSeconds-mLastImpostorUpdateFrameTime)),1.0f);
		gGL.setLineWidth(thickness); // <FS> Line width OGL core profile fix by Rye Mutt
		gGL.vertex3fv((pos+left-up).mV);
		gGL.vertex3fv((pos-left-up).mV);
		gGL.vertex3fv((pos-left-up).mV);
		gGL.vertex3fv((pos-left+up).mV);
		gGL.vertex3fv((pos-left+up).mV);
		gGL.vertex3fv((pos+left+up).mV);
		gGL.vertex3fv((pos+left+up).mV);
		gGL.vertex3fv((pos+left-up).mV);
		gGL.end();
		gGL.flush();
	}
	{
	LLGLEnable test(GL_ALPHA_TEST);
	gGL.setAlphaRejectSettings(LLRender::CF_GREATER, 0.f);

	gGL.color4ubv(color.mV);
	gGL.getTexUnit(diffuse_channel)->bind(&mImpostor);
	// <FS:Ansariel> Remove QUADS rendering mode
	//gGL.begin(LLRender::QUADS);
	//gGL.texCoord2f(0,0);
	//gGL.vertex3fv((pos+left-up).mV);
	//gGL.texCoord2f(1,0);
	//gGL.vertex3fv((pos-left-up).mV);
	//gGL.texCoord2f(1,1);
	//gGL.vertex3fv((pos-left+up).mV);
	//gGL.texCoord2f(0,1);
	//gGL.vertex3fv((pos+left+up).mV);
	//gGL.end();
	gGL.begin(LLRender::TRIANGLES);
	{
		gGL.texCoord2f(0.f, 0.f);
		gGL.vertex3fv((pos + left - up).mV);
		gGL.texCoord2f(1.f, 0.f);
		gGL.vertex3fv((pos - left - up).mV);
		gGL.texCoord2f(1.f, 1.f);
		gGL.vertex3fv((pos - left + up).mV);

		gGL.texCoord2f(0.f, 0.f);
		gGL.vertex3fv((pos + left - up).mV);
		gGL.texCoord2f(1.f, 1.f);
		gGL.vertex3fv((pos - left + up).mV);
		gGL.texCoord2f(0.f, 1.f);
		gGL.vertex3fv((pos + left + up).mV);
	}
	gGL.end();
	// </FS:Ansariel>
	gGL.flush();
	}

	return 6;
}

bool LLVOAvatar::allTexturesCompletelyDownloaded(std::set<LLUUID>& ids) const
{
	for (std::set<LLUUID>::const_iterator it = ids.begin(); it != ids.end(); ++it)
	{
		LLViewerFetchedTexture *imagep = gTextureList.findImage(*it, TEX_LIST_STANDARD);
		if (imagep && imagep->getDiscardLevel()!=0)
		{
			return false;
		}
	}
	return true;
}

bool LLVOAvatar::allLocalTexturesCompletelyDownloaded() const
{
	std::set<LLUUID> local_ids;
	collectLocalTextureUUIDs(local_ids);
	return allTexturesCompletelyDownloaded(local_ids);
}

bool LLVOAvatar::allBakedTexturesCompletelyDownloaded() const
{
	std::set<LLUUID> baked_ids;
	collectBakedTextureUUIDs(baked_ids);
	return allTexturesCompletelyDownloaded(baked_ids);
}

std::string LLVOAvatar::bakedTextureOriginInfo()
{
	std::string result;
	
	std::set<LLUUID> baked_ids;
	collectBakedTextureUUIDs(baked_ids);
	for (U32 i = 0; i < mBakedTextureDatas.size(); i++)
	{
		ETextureIndex texture_index = mBakedTextureDatas[i].mTextureIndex;
		LLViewerFetchedTexture *imagep =
			LLViewerTextureManager::staticCastToFetchedTexture(getImage(texture_index,0), TRUE);
		if (!imagep ||
			imagep->getID() == IMG_DEFAULT ||
			imagep->getID() == IMG_DEFAULT_AVATAR)
			
		{
			result += "-";
		}
		else
		{
			bool has_url = false, has_host = false;
			if (!imagep->getUrl().empty())
			{
				has_url = true;
			}
			if (imagep->getTargetHost().isOk())
			{
				has_host = true;
			}
			S32 discard = imagep->getDiscardLevel();
			if (has_url && !has_host) result += discard ? "u" : "U"; // server-bake texture with url 
			else if (has_host && !has_url) result += discard ? "h" : "H"; // old-style texture on sim
			else if (has_host && has_url) result += discard ? "x" : "X"; // both origins?
			else if (!has_host && !has_url) result += discard ? "n" : "N"; // no origin?
			if (discard != 0)
			{
				result += llformat("(%d/%d)",discard,imagep->getDesiredDiscardLevel());
			}
		}

	}
	return result;
}

S32Bytes LLVOAvatar::totalTextureMemForUUIDS(std::set<LLUUID>& ids)
{
	S32Bytes result(0);
	for (std::set<LLUUID>::const_iterator it = ids.begin(); it != ids.end(); ++it)
	{
		LLViewerFetchedTexture *imagep = gTextureList.findImage(*it, TEX_LIST_STANDARD);
		if (imagep)
		{
			result += imagep->getTextureMemory();
		}
	}
	return result;
}
	
void LLVOAvatar::collectLocalTextureUUIDs(std::set<LLUUID>& ids) const
{
	for (U32 texture_index = 0; texture_index < getNumTEs(); texture_index++)
	{
		LLWearableType::EType wearable_type = LLAvatarAppearanceDictionary::getTEWearableType((ETextureIndex)texture_index);
		U32 num_wearables = gAgentWearables.getWearableCount(wearable_type);

		LLViewerFetchedTexture *imagep = NULL;
		for (U32 wearable_index = 0; wearable_index < num_wearables; wearable_index++)
		{
			imagep = LLViewerTextureManager::staticCastToFetchedTexture(getImage(texture_index, wearable_index), TRUE);
			if (imagep)
			{
				const LLAvatarAppearanceDictionary::TextureEntry *texture_dict = LLAvatarAppearanceDictionary::getInstance()->getTexture((ETextureIndex)texture_index);
				if (texture_dict && texture_dict->mIsLocalTexture)
				{
					ids.insert(imagep->getID());
				}
			}
		}
	}
	ids.erase(IMG_DEFAULT);
	ids.erase(IMG_DEFAULT_AVATAR);
	ids.erase(IMG_INVISIBLE);
}

void LLVOAvatar::collectBakedTextureUUIDs(std::set<LLUUID>& ids) const
{
	for (U32 texture_index = 0; texture_index < getNumTEs(); texture_index++)
	{
		LLViewerFetchedTexture *imagep = NULL;
		if (isIndexBakedTexture((ETextureIndex) texture_index))
		{
			imagep = LLViewerTextureManager::staticCastToFetchedTexture(getImage(texture_index,0), TRUE);
			if (imagep)
			{
				ids.insert(imagep->getID());
			}
		}
	}
	ids.erase(IMG_DEFAULT);
	ids.erase(IMG_DEFAULT_AVATAR);
	ids.erase(IMG_INVISIBLE);
}

void LLVOAvatar::collectTextureUUIDs(std::set<LLUUID>& ids)
{
	collectLocalTextureUUIDs(ids);
	collectBakedTextureUUIDs(ids);
}

void LLVOAvatar::releaseOldTextures()
{
	S32Bytes current_texture_mem;
	
	// Any textures that we used to be using but are no longer using should no longer be flagged as "NO_DELETE"
	std::set<LLUUID> baked_texture_ids;
	collectBakedTextureUUIDs(baked_texture_ids);
	S32Bytes new_baked_mem = totalTextureMemForUUIDS(baked_texture_ids);

	std::set<LLUUID> local_texture_ids;
	collectLocalTextureUUIDs(local_texture_ids);
	//S32 new_local_mem = totalTextureMemForUUIDS(local_texture_ids);

	std::set<LLUUID> new_texture_ids;
	new_texture_ids.insert(baked_texture_ids.begin(),baked_texture_ids.end());
	new_texture_ids.insert(local_texture_ids.begin(),local_texture_ids.end());
	S32Bytes new_total_mem = totalTextureMemForUUIDS(new_texture_ids);

	//S32 old_total_mem = totalTextureMemForUUIDS(mTextureIDs);
	//LL_DEBUGS("Avatar") << getFullname() << " old_total_mem: " << old_total_mem << " new_total_mem (L/B): " << new_total_mem << " (" << new_local_mem <<", " << new_baked_mem << ")" << LL_ENDL;  
	if (!isSelf() && new_total_mem > new_baked_mem)
	{
			LL_WARNS() << "extra local textures stored for non-self av" << LL_ENDL;
	}
	for (std::set<LLUUID>::iterator it = mTextureIDs.begin(); it != mTextureIDs.end(); ++it)
	{
		if (new_texture_ids.find(*it) == new_texture_ids.end())
		{
			LLViewerFetchedTexture *imagep = gTextureList.findImage(*it, TEX_LIST_STANDARD);
			if (imagep)
			{
				current_texture_mem += imagep->getTextureMemory();
				if (imagep->getTextureState() == LLGLTexture::NO_DELETE)
				{
					// This will allow the texture to be deleted if not in use.
					imagep->forceActive();

					// This resets the clock to texture being flagged
					// as unused, preventing the texture from being
					// deleted immediately. If other avatars or
					// objects are using it, it can still be flagged
					// no-delete by them.
					imagep->forceUpdateBindStats();
				}
			}
		}
	}
	mTextureIDs = new_texture_ids;
}

void LLVOAvatar::updateTextures()
{
	releaseOldTextures();
	
	BOOL render_avatar = TRUE;

	if (mIsDummy)
	{
		return;
	}

	if( isSelf() )
	{
		render_avatar = TRUE;
	}
	else
	{
		if(!isVisible())
		{
			return ;//do not update for invisible avatar.
		}

		render_avatar = !mCulled; //visible and not culled.
	}

	std::vector<BOOL> layer_baked;
	// GL NOT ACTIVE HERE - *TODO
	for (U32 i = 0; i < mBakedTextureDatas.size(); i++)
	{
		layer_baked.push_back(isTextureDefined(mBakedTextureDatas[i].mTextureIndex));
		// bind the texture so that they'll be decoded slightly 
		// inefficient, we can short-circuit this if we have to
		if (render_avatar && !gGLManager.mIsDisabled)
		{
			if (layer_baked[i] && !mBakedTextureDatas[i].mIsLoaded)
			{
				gGL.getTexUnit(0)->bind(getImage( mBakedTextureDatas[i].mTextureIndex, 0 ));
			}
		}
	}

	mMaxPixelArea = 0.f;
	mMinPixelArea = 99999999.f;
	mHasGrey = FALSE; // debug
	for (U32 texture_index = 0; texture_index < getNumTEs(); texture_index++)
	{
		LLWearableType::EType wearable_type = LLAvatarAppearanceDictionary::getTEWearableType((ETextureIndex)texture_index);
		U32 num_wearables = gAgentWearables.getWearableCount(wearable_type);
		const LLTextureEntry *te = getTE(texture_index);

		// getTE can return 0.
		// Not sure yet why it does, but of course it crashes when te->mScale? gets used.
		// Put safeguard in place so this corner case get better handling and does not result in a crash.
		F32 texel_area_ratio = 1.0f;
		if( te )
		{
			texel_area_ratio = fabs(te->mScaleS * te->mScaleT);
		}
		else
		{
			LL_WARNS() << "getTE( " << texture_index << " ) returned 0" <<LL_ENDL;
		}

		LLViewerFetchedTexture *imagep = NULL;
		for (U32 wearable_index = 0; wearable_index < num_wearables; wearable_index++)
		{
			imagep = LLViewerTextureManager::staticCastToFetchedTexture(getImage(texture_index, wearable_index), TRUE);
			if (imagep)
			{
				const LLAvatarAppearanceDictionary::TextureEntry *texture_dict = LLAvatarAppearanceDictionary::getInstance()->getTexture((ETextureIndex)texture_index);
				const EBakedTextureIndex baked_index = texture_dict ? texture_dict->mBakedTextureIndex : EBakedTextureIndex::BAKED_NUM_INDICES;
				if (texture_dict && texture_dict->mIsLocalTexture)
				{
					addLocalTextureStats((ETextureIndex)texture_index, imagep, texel_area_ratio, render_avatar, mBakedTextureDatas[baked_index].mIsUsed);
				}
			}
		}
		if (isIndexBakedTexture((ETextureIndex) texture_index) && render_avatar)
		{
			const S32 boost_level = getAvatarBakedBoostLevel();
			imagep = LLViewerTextureManager::staticCastToFetchedTexture(getImage(texture_index,0), TRUE);
			addBakedTextureStats( imagep, mPixelArea, texel_area_ratio, boost_level );			
			// <FS:Ansariel> [Legacy Bake]
			// Spam if this is a baked texture, not set to default image, without valid host info
			if (isIndexBakedTexture((ETextureIndex)texture_index)
				&& imagep->getID() != IMG_DEFAULT_AVATAR
				&& imagep->getID() != IMG_INVISIBLE
				&& !isUsingServerBakes() 
				&& !imagep->getTargetHost().isOk())
			{
				LL_WARNS_ONCE("Texture") << "LLVOAvatar::updateTextures No host for texture "
										 << imagep->getID() << " for avatar "
										 << (isSelf() ? "<myself>" : getID().asString()) 
										 << " on host " << getRegion()->getHost() << LL_ENDL;
			}
			// </FS:Ansariel> [Legacy Bake]
		}
	}

	if (gPipeline.hasRenderDebugMask(LLPipeline::RENDER_DEBUG_TEXTURE_AREA))
	{
		setDebugText(llformat("%4.0f:%4.0f", (F32) sqrt(mMinPixelArea),(F32) sqrt(mMaxPixelArea)));
	}	
}


void LLVOAvatar::addLocalTextureStats( ETextureIndex idx, LLViewerFetchedTexture* imagep,
									   F32 texel_area_ratio, BOOL render_avatar, BOOL covered_by_baked)
{
	// No local texture stats for non-self avatars
	return;
}

const S32 MAX_TEXTURE_UPDATE_INTERVAL = 64 ; //need to call updateTextures() at least every 32 frames.	
const S32 MAX_TEXTURE_VIRTUAL_SIZE_RESET_INTERVAL = S32_MAX ; //frames
void LLVOAvatar::checkTextureLoading()
{
	static const F32 MAX_INVISIBLE_WAITING_TIME = 15.f ; //seconds

	BOOL pause = !isVisible() ;
	if(!pause)
	{
		mInvisibleTimer.reset() ;
	}
	if(mLoadedCallbacksPaused == pause)
	{
        if (!pause && mFirstFullyVisible && mLoadedCallbackTextures < mCallbackTextureList.size())
        {
            // We still need to update 'loaded' textures count to decide on 'cloud' visibility
            // Alternatively this can be done on TextureLoaded callbacks, but is harder to properly track
            mLoadedCallbackTextures = 0;
            for (LLLoadedCallbackEntry::source_callback_list_t::iterator iter = mCallbackTextureList.begin();
                iter != mCallbackTextureList.end(); ++iter)
            {
                LLViewerFetchedTexture* tex = gTextureList.findImage(*iter);
                if (tex && (tex->getDiscardLevel() >= 0 || tex->isMissingAsset()))
                {
                    mLoadedCallbackTextures++;
                }
            }
        }
		return ; 
	}
	
	if(mCallbackTextureList.empty()) //when is self or no callbacks. Note: this list for self is always empty.
	{
		mLoadedCallbacksPaused = pause ;
		mLoadedCallbackTextures = 0;
		return ; //nothing to check.
	}
	
	if(pause && mInvisibleTimer.getElapsedTimeF32() < MAX_INVISIBLE_WAITING_TIME)
	{
		return ; //have not been invisible for enough time.
	}

	mLoadedCallbackTextures = pause ? mCallbackTextureList.size() : 0;

	for(LLLoadedCallbackEntry::source_callback_list_t::iterator iter = mCallbackTextureList.begin();
		iter != mCallbackTextureList.end(); ++iter)
	{
		LLViewerFetchedTexture* tex = gTextureList.findImage(*iter) ;
		if(tex)
		{
			if(pause)//pause texture fetching.
			{
				tex->pauseLoadedCallbacks(&mCallbackTextureList) ;

				//set to terminate texture fetching after MAX_TEXTURE_UPDATE_INTERVAL frames.
				tex->setMaxVirtualSizeResetInterval(MAX_TEXTURE_UPDATE_INTERVAL);
				tex->resetMaxVirtualSizeResetCounter() ;
			}
			else//unpause
			{
				static const F32 START_AREA = 100.f ;

				tex->unpauseLoadedCallbacks(&mCallbackTextureList) ;
				tex->addTextureStats(START_AREA); //jump start the fetching again

				// technically shouldn't need to account for missing, but callback might not have happened yet
				if (tex->getDiscardLevel() >= 0 || tex->isMissingAsset())
				{
					mLoadedCallbackTextures++; // consider it loaded (we have at least some data)
				}
			}
		}
	}
	
	if(!pause)
	{
		updateTextures() ; //refresh texture stats.
	}
	mLoadedCallbacksPaused = pause ;
	return ;
}

const F32  SELF_ADDITIONAL_PRI = 0.75f ;
const F32  ADDITIONAL_PRI = 0.5f;
void LLVOAvatar::addBakedTextureStats( LLViewerFetchedTexture* imagep, F32 pixel_area, F32 texel_area_ratio, S32 boost_level)
{
	//Note:
	//if this function is not called for the last MAX_TEXTURE_VIRTUAL_SIZE_RESET_INTERVAL frames, 
	//the texture pipeline will stop fetching this texture.

	imagep->resetTextureStats();
	imagep->setMaxVirtualSizeResetInterval(MAX_TEXTURE_VIRTUAL_SIZE_RESET_INTERVAL);
	imagep->resetMaxVirtualSizeResetCounter() ;

	mMaxPixelArea = llmax(pixel_area, mMaxPixelArea);
	mMinPixelArea = llmin(pixel_area, mMinPixelArea);	
	imagep->addTextureStats(pixel_area / texel_area_ratio);
	imagep->setBoostLevel(boost_level);
	
	if(boost_level != LLGLTexture::BOOST_AVATAR_BAKED_SELF)
	{
		imagep->setAdditionalDecodePriority(ADDITIONAL_PRI) ;
	}
	else
	{
		imagep->setAdditionalDecodePriority(SELF_ADDITIONAL_PRI) ;
	}
}

//virtual	
void LLVOAvatar::setImage(const U8 te, LLViewerTexture *imagep, const U32 index)
{
	setTEImage(te, imagep);
}

//virtual 
LLViewerTexture* LLVOAvatar::getImage(const U8 te, const U32 index) const
{
	return getTEImage(te);
}
//virtual 
const LLTextureEntry* LLVOAvatar::getTexEntry(const U8 te_num) const
{
	return getTE(te_num);
}

//virtual 
void LLVOAvatar::setTexEntry(const U8 index, const LLTextureEntry &te)
{
	setTE(index, te);
}

const std::string LLVOAvatar::getImageURL(const U8 te, const LLUUID &uuid)
{
	llassert(isIndexBakedTexture(ETextureIndex(te)));
	std::string url = "";
	// <FS:Ansariel> [Legacy Bake]
	if (isUsingServerBakes())
	{
	// </FS:Ansariel> [Legacy Bake]
	const std::string& appearance_service_url = LLAppearanceMgr::instance().getAppearanceServiceURL();
	if (appearance_service_url.empty())
	{
		// Probably a server-side issue if we get here:
		LL_WARNS() << "AgentAppearanceServiceURL not set - Baked texture requests will fail" << LL_ENDL;
		return url;
	}
	
	const LLAvatarAppearanceDictionary::TextureEntry* texture_entry = LLAvatarAppearanceDictionary::getInstance()->getTexture((ETextureIndex)te);
	if (texture_entry != NULL)
	{
		url = appearance_service_url + "texture/" + getID().asString() + "/" + texture_entry->mDefaultImageName + "/" + uuid.asString();
		//LL_INFOS() << "baked texture url: " << url << LL_ENDL;
	}
	// <FS:Ansariel> [Legacy Bake]
	}
	// </FS:Ansariel> [Legacy Bake]
	return url;
}

//-----------------------------------------------------------------------------
// resolveHeight()
//-----------------------------------------------------------------------------

void LLVOAvatar::resolveHeightAgent(const LLVector3 &in_pos_agent, LLVector3 &out_pos_agent, LLVector3 &out_norm)
{
	LLVector3d in_pos_global, out_pos_global;

	in_pos_global = gAgent.getPosGlobalFromAgent(in_pos_agent);
	resolveHeightGlobal(in_pos_global, out_pos_global, out_norm);
	out_pos_agent = gAgent.getPosAgentFromGlobal(out_pos_global);
}


void LLVOAvatar::resolveRayCollisionAgent(const LLVector3d start_pt, const LLVector3d end_pt, LLVector3d &out_pos, LLVector3 &out_norm)
{
	LLViewerObject *obj;
	LLWorld::getInstance()->resolveStepHeightGlobal(this, start_pt, end_pt, out_pos, out_norm, &obj);
}

void LLVOAvatar::resolveHeightGlobal(const LLVector3d &inPos, LLVector3d &outPos, LLVector3 &outNorm)
{
	LLVector3d zVec(0.0f, 0.0f, 0.5f);
	LLVector3d p0 = inPos + zVec;
	LLVector3d p1 = inPos - zVec;
	LLViewerObject *obj;
	LLWorld::getInstance()->resolveStepHeightGlobal(this, p0, p1, outPos, outNorm, &obj);
	if (!obj)
	{
		mStepOnLand = TRUE;
		mStepMaterial = 0;
		mStepObjectVelocity.setVec(0.0f, 0.0f, 0.0f);
	}
	else
	{
		mStepOnLand = FALSE;
		mStepMaterial = obj->getMaterial();

		// We want the primitive velocity, not our velocity... (which actually subtracts the
		// step object velocity)
		LLVector3 angularVelocity = obj->getAngularVelocity();
		LLVector3 relativePos = gAgent.getPosAgentFromGlobal(outPos) - obj->getPositionAgent();

		LLVector3 linearComponent = angularVelocity % relativePos;
//		LL_INFOS() << "Linear Component of Rotation Velocity " << linearComponent << LL_ENDL;
		mStepObjectVelocity = obj->getVelocity() + linearComponent;
	}
}


//-----------------------------------------------------------------------------
// getStepSound()
//-----------------------------------------------------------------------------
const LLUUID& LLVOAvatar::getStepSound() const
{
	if ( mStepOnLand )
	{
		// <FS:PP> FIRE-3169: Option to change the default footsteps sound
		// return sStepSoundOnLand;
		static LLCachedControl<std::string> UISndFootsteps(gSavedSettings, "UISndFootsteps");
		static const LLUUID sFootstepsSnd = LLUUID(UISndFootsteps);
		return sFootstepsSnd;
		// </FS:PP>
	}

	return sStepSounds[mStepMaterial];
}


//-----------------------------------------------------------------------------
// processAnimationStateChanges()
//-----------------------------------------------------------------------------
void LLVOAvatar::processAnimationStateChanges()
{
	if ( isAnyAnimationSignaled(AGENT_WALK_ANIMS, NUM_AGENT_WALK_ANIMS) )
	{
		startMotion(ANIM_AGENT_WALK_ADJUST);
		stopMotion(ANIM_AGENT_FLY_ADJUST);
	}
	else if (mInAir && !isSitting())
	{
		stopMotion(ANIM_AGENT_WALK_ADJUST);
        if (mEnableDefaultMotions)
        {
		startMotion(ANIM_AGENT_FLY_ADJUST);
	}
	}
	else
	{
		stopMotion(ANIM_AGENT_WALK_ADJUST);
		stopMotion(ANIM_AGENT_FLY_ADJUST);
	}

	if ( isAnyAnimationSignaled(AGENT_GUN_AIM_ANIMS, NUM_AGENT_GUN_AIM_ANIMS) )
	{
        if (mEnableDefaultMotions)
        {
		startMotion(ANIM_AGENT_TARGET);
        }
		stopMotion(ANIM_AGENT_BODY_NOISE);
	}
	else
	{
		stopMotion(ANIM_AGENT_TARGET);
        if (mEnableDefaultMotions)
        {
		startMotion(ANIM_AGENT_BODY_NOISE);
	}
	}
	
	// clear all current animations
	AnimIterator anim_it;
	for (anim_it = mPlayingAnimations.begin(); anim_it != mPlayingAnimations.end();)
	{
		AnimIterator found_anim = mSignaledAnimations.find(anim_it->first);

		// playing, but not signaled, so stop
		if (found_anim == mSignaledAnimations.end())
		{
			processSingleAnimationStateChange(anim_it->first, FALSE);
			mPlayingAnimations.erase(anim_it++);
			continue;
		}

		++anim_it;
	}

	// start up all new anims
	for (anim_it = mSignaledAnimations.begin(); anim_it != mSignaledAnimations.end();)
	{
		AnimIterator found_anim = mPlayingAnimations.find(anim_it->first);

		// signaled but not playing, or different sequence id, start motion
		if (found_anim == mPlayingAnimations.end() || found_anim->second != anim_it->second)
		{
			if (processSingleAnimationStateChange(anim_it->first, TRUE))
			{
				mPlayingAnimations[anim_it->first] = anim_it->second;
				++anim_it;
				continue;
			}
		}

		++anim_it;
	}

	// clear source information for animations which have been stopped
	if (isSelf())
	{
		AnimSourceIterator source_it = mAnimationSources.begin();

		for (source_it = mAnimationSources.begin(); source_it != mAnimationSources.end();)
		{
			if (mSignaledAnimations.find(source_it->second) == mSignaledAnimations.end())
			{
				mAnimationSources.erase(source_it++);
			}
			else
			{
				++source_it;
			}
		}
	}

	stop_glerror();
}


//-----------------------------------------------------------------------------
// processSingleAnimationStateChange();
//-----------------------------------------------------------------------------
BOOL LLVOAvatar::processSingleAnimationStateChange( const LLUUID& anim_id, BOOL start )
{
    // SL-402, SL-427 - we need to update body size often enough to
    // keep appearances in sync, but not so often that animations
    // cause constant jiggling of the body or camera. Possible
    // compromise is to do it on animation changes:
    computeBodySize();
    
	BOOL result = FALSE;

	if ( start ) // start animation
	{
		if (anim_id == ANIM_AGENT_TYPE)
		{
			if (gAudiop)
			{
				LLVector3d char_pos_global = gAgent.getPosGlobalFromAgent(getCharacterPosition());
				if (LLViewerParcelMgr::getInstance()->canHearSound(char_pos_global)
				    && !LLMuteList::getInstance()->isMuted(getID(), LLMute::flagObjectSounds))
				{
					// RN: uncomment this to play on typing sound at fixed volume once sound engine is fixed
					// to support both spatialized and non-spatialized instances of the same sound
					//if (isSelf())
					//{
					//	gAudiop->triggerSound(LLUUID(gSavedSettings.getString("UISndTyping")), 1.0f, LLAudioEngine::AUDIO_TYPE_UI);
					//}
					//else

					// <FS:PP> FIRE-8190: Preview function for "UI Sounds" Panel
					// static LLCachedControl<bool> FSPlayTypingSound(gSavedSettings, "FSPlayTypingSound");
					// if (FSPlayTypingSound)
					static LLCachedControl<bool> PlayModeUISndTyping(gSavedSettings, "PlayModeUISndTyping");
					if (PlayModeUISndTyping)
					// </FS:PP> FIRE-8190: Preview function for "UI Sounds" Panel
					{
						static LLCachedControl<std::string> uiSndTyping(gSavedSettings, "UISndTyping");
						LLUUID sound_id = LLUUID(uiSndTyping);
						gAudiop->triggerSound(sound_id, getID(), 1.0f, LLAudioEngine::AUDIO_TYPE_SFX, char_pos_global);
					}
				}
			}
		}
		else if (anim_id == ANIM_AGENT_SIT_GROUND_CONSTRAINED)
		{
			sitDown(TRUE);
		}


		if (startMotion(anim_id))
		{
			result = TRUE;
		}
		else
		{
			LL_WARNS("Motion") << "Failed to start motion!" << LL_ENDL;
		}
	}
	else //stop animation
	{
		if (anim_id == ANIM_AGENT_SIT_GROUND_CONSTRAINED)
		{
			sitDown(FALSE);
		}
		if ((anim_id == ANIM_AGENT_DO_NOT_DISTURB) && gAgent.isDoNotDisturb())
		{
			// re-assert DND tag animation
			gAgent.sendAnimationRequest(ANIM_AGENT_DO_NOT_DISTURB, ANIM_REQUEST_START);
			return result;
		}
		stopMotion(anim_id);
		result = TRUE;
	}

	return result;
}

//-----------------------------------------------------------------------------
// isAnyAnimationSignaled()
//-----------------------------------------------------------------------------
BOOL LLVOAvatar::isAnyAnimationSignaled(const LLUUID *anim_array, const S32 num_anims) const
{
	for (S32 i = 0; i < num_anims; i++)
	{
		if(mSignaledAnimations.find(anim_array[i]) != mSignaledAnimations.end())
		{
			return TRUE;
		}
	}
	return FALSE;
}

//-----------------------------------------------------------------------------
// resetAnimations()
//-----------------------------------------------------------------------------
void LLVOAvatar::resetAnimations()
{
	LLKeyframeMotion::flushKeyframeCache();
	flushAllMotions();
}

// Override selectively based on avatar sex and whether we're using new
// animations.
LLUUID LLVOAvatar::remapMotionID(const LLUUID& id)
{
	static LLCachedControl<bool> use_new_walk_run(gSavedSettings, "UseNewWalkRun");
	LLUUID result = id;

	// start special case female walk for female avatars
	if (getSex() == SEX_FEMALE)
	{
		if (id == ANIM_AGENT_WALK)
		{
			if (use_new_walk_run)
				result = ANIM_AGENT_FEMALE_WALK_NEW;
			else
				result = ANIM_AGENT_FEMALE_WALK;
		}
		else if (id == ANIM_AGENT_RUN)
		{
			// There is no old female run animation, so only override
			// in one case.
			if (use_new_walk_run)
				result = ANIM_AGENT_FEMALE_RUN_NEW;
		}
		else if (id == ANIM_AGENT_SIT)
		{
			result = ANIM_AGENT_SIT_FEMALE;
		}
	}
	else
	{
		// Male avatar.
		if (id == ANIM_AGENT_WALK)
		{
			if (use_new_walk_run)
				result = ANIM_AGENT_WALK_NEW;
		}
		else if (id == ANIM_AGENT_RUN)
		{
			if (use_new_walk_run)
				result = ANIM_AGENT_RUN_NEW;
		}
		// keeps in sync with setSex() related code (viewer controls sit's sex)
		else if (id == ANIM_AGENT_SIT_FEMALE)
		{
			result = ANIM_AGENT_SIT;
		}
	
	}

	return result;

}

//-----------------------------------------------------------------------------
// startMotion()
// id is the asset if of the animation to start
// time_offset is the offset into the animation at which to start playing
//-----------------------------------------------------------------------------
BOOL LLVOAvatar::startMotion(const LLUUID& id, F32 time_offset)
{
	LL_DEBUGS("Motion") << "motion requested " << id.asString() << " " << gAnimLibrary.animationName(id) << LL_ENDL;

	// <FS:Zi> Animation Overrider
	//LLUUID remap_id = remapMotionID(id, getSex());
	LLUUID remap_id;
	if (isSelf())
	{
		remap_id = AOEngine::getInstance()->override(id, true);
		if (remap_id.isNull())
		{
			remap_id = remapMotionID(id);
		}
		else
		{
			gAgent.sendAnimationRequest(remap_id, ANIM_REQUEST_START);

			// since we did an override, there is no need to do anything else,
			// specifically not the startMotion() part at the bottom of this function
			// See FIRE-29020
			return true;
		}
	}
	else
	{
		remap_id = remapMotionID(id);
	}
	// </FS:Zi> Animation Overrider

	if (remap_id != id)
	{
		LL_DEBUGS("Motion") << "motion resultant " << remap_id.asString() << " " << gAnimLibrary.animationName(remap_id) << LL_ENDL;
	}

	if (isSelf() && remap_id == ANIM_AGENT_AWAY)
	{
		gAgent.setAFK();
	}

	return LLCharacter::startMotion(remap_id, time_offset);
}

//-----------------------------------------------------------------------------
// stopMotion()
//-----------------------------------------------------------------------------
BOOL LLVOAvatar::stopMotion(const LLUUID& id, BOOL stop_immediate)
{
	LL_DEBUGS("Motion") << "Motion requested " << id.asString() << " " << gAnimLibrary.animationName(id) << LL_ENDL;

	// <FS:Zi> Animation Overrider
	//LLUUID remap_id = remapMotionID(id);
	LLUUID remap_id;
	if (isSelf())
	{
		remap_id = AOEngine::getInstance()->override(id, false);
		if (remap_id.isNull())
		{
			remap_id = remapMotionID(id);
		}
		else
		{
			gAgent.sendAnimationRequest(remap_id, ANIM_REQUEST_STOP);

			// since we did an override, there is no need to do anything else,
			// specifically not the stopMotion() part at the bottom of this function
			// See FIRE-29020
			return true;
		}
	}
	else
	{
		remap_id = remapMotionID(id);
	}
	// </FS:Zi> Animation Overrider
	
	if (remap_id != id)
	{
		LL_DEBUGS("Motion") << "motion resultant " << remap_id.asString() << " " << gAnimLibrary.animationName(remap_id) << LL_ENDL;
	}

	if (isSelf())
	{
		gAgent.onAnimStop(remap_id);
	}

	return LLCharacter::stopMotion(remap_id, stop_immediate);
}

//-----------------------------------------------------------------------------
// hasMotionFromSource()
//-----------------------------------------------------------------------------
// virtual
bool LLVOAvatar::hasMotionFromSource(const LLUUID& source_id)
{
	return false;
}

//-----------------------------------------------------------------------------
// stopMotionFromSource()
//-----------------------------------------------------------------------------
// virtual
void LLVOAvatar::stopMotionFromSource(const LLUUID& source_id)
{
}

//-----------------------------------------------------------------------------
// addDebugText()
//-----------------------------------------------------------------------------
void LLVOAvatar::addDebugText(const std::string& text)
{
	mDebugText.append(1, '\n');
	mDebugText.append(text);
}

//-----------------------------------------------------------------------------
// getID()
//-----------------------------------------------------------------------------
const LLUUID& LLVOAvatar::getID() const
{
	return mID;
}

//-----------------------------------------------------------------------------
// getJoint()
//-----------------------------------------------------------------------------
// RN: avatar joints are multi-rooted to include screen-based attachments
//<FS:ND> Query by JointKey rather than just a string, the key can be a U32 index for faster lookup
//LLJoint *LLVOAvatar::getJoint( const std::string &name )
LLJoint *LLVOAvatar::getJoint( const JointKey &name )
// </FS:ND>
{
//<FS:ND> Query by JointKey rather than just a string, the key can be a U32 index for faster lookup
	//joint_map_t::iterator iter = mJointMap.find( name );

	//LLJoint* jointp = NULL;

	//if( iter == mJointMap.end() || iter->second == NULL )
	//{ //search for joint and cache found joint in lookup table
	//	jointp = mRoot->findJoint( name );
	//	mJointMap[ name ] = jointp;
	//}
	//else
	//{ //return cached pointer
	//	jointp = iter->second;
	//}

	joint_map_t::iterator iter = mJointMap.find( name.mKey );

	LLJoint* jointp = NULL;

	if (iter == mJointMap.end() || iter->second == NULL)
	{   //search for joint and cache found joint in lookup table
		jointp = mRoot->findJoint( name.mName );
		mJointMap[ name.mKey ] = jointp;
	}
	else
	{   //return cached pointer
		jointp = iter->second;
	}
// </FS:ND>

#ifndef LL_RELEASE_FOR_DOWNLOAD
    if (jointp && jointp->getName()!="mScreen" && jointp->getName()!="mRoot")
    {
        llassert(getJoint(jointp->getJointNum())==jointp);
    }
#endif
	return jointp;
}

LLJoint *LLVOAvatar::getJoint( S32 joint_num )
{
    LLJoint *pJoint = NULL;
    S32 collision_start = mNumBones;
    S32 attachment_start = mNumBones + mNumCollisionVolumes;
    if (joint_num>=attachment_start)
    {
        // Attachment IDs start at 1
        S32 attachment_id = joint_num - attachment_start + 1;
        attachment_map_t::iterator iter = mAttachmentPoints.find(attachment_id);
        if (iter != mAttachmentPoints.end())
        {
            pJoint = iter->second;
        }
    }
    else if (joint_num>=collision_start)
    {
        S32 collision_id = joint_num-collision_start;
        pJoint = &mCollisionVolumes[collision_id];
    }
    else if (joint_num>=0)
    {
        pJoint = mSkeleton[joint_num];
    }
	llassert(!pJoint || pJoint->getJointNum() == joint_num);
    return pJoint;
}

//-----------------------------------------------------------------------------
// getRiggedMeshID
//
// If viewer object is a rigged mesh, set the mesh id and return true.
// Otherwise, null out the id and return false.
//-----------------------------------------------------------------------------
// static
bool LLVOAvatar::getRiggedMeshID(LLViewerObject* pVO, LLUUID& mesh_id)
{
	mesh_id.setNull();
	
	//If a VO has a skin that we'll reset the joint positions to their default
	if ( pVO && pVO->mDrawable )
	{
		LLVOVolume* pVObj = pVO->mDrawable->getVOVolume();
		if ( pVObj )
		{
			const LLMeshSkinInfo* pSkinData = pVObj->getSkinInfo();
			if (pSkinData 
				&& pSkinData->mJointNames.size() > JOINT_COUNT_REQUIRED_FOR_FULLRIG	// full rig
				&& pSkinData->mAlternateBindMatrix.size() > 0 )
					{				
						mesh_id = pSkinData->mMeshID;
						return true;
					}
		}
	}
	return false;
}

bool LLVOAvatar::jointIsRiggedTo(const LLJoint *joint) const
{
    if (joint)
	{
        const LLJointRiggingInfoTab& tab = mJointRiggingInfoTab;
        S32 joint_num = joint->getJointNum();
        if (joint_num < tab.size() && tab[joint_num].isRiggedTo())
            {
                return true;
            }
        }
    return false;
}

void LLVOAvatar::clearAttachmentOverrides()
{
    LLScopedContextString str("clearAttachmentOverrides " + getFullname());

    for (S32 i=0; i<LL_CHARACTER_MAX_ANIMATED_JOINTS; i++)
	{
        LLJoint *pJoint = getJoint(i);
        if (pJoint)
        {
			pJoint->clearAttachmentPosOverrides();
			pJoint->clearAttachmentScaleOverrides();
        }
	}

    if (mPelvisFixups.count()>0)
    {
        mPelvisFixups.clear();
        LLJoint* pJointPelvis = getJoint("mPelvis");
        if (pJointPelvis)
	{
			pJointPelvis->setPosition( LLVector3( 0.0f, 0.0f, 0.0f) );
        }
        postPelvisSetRecalc();	
	}

    mActiveOverrideMeshes.clear();
    onActiveOverrideMeshesChanged();
}

//-----------------------------------------------------------------------------
// rebuildAttachmentOverrides
//-----------------------------------------------------------------------------
void LLVOAvatar::rebuildAttachmentOverrides()
{
    LLScopedContextString str("rebuildAttachmentOverrides " + getFullname());

    LL_DEBUGS("AnimatedObjects") << "rebuilding" << LL_ENDL;
    dumpStack("AnimatedObjectsStack");
    
    clearAttachmentOverrides();

    // Handle the case that we're resetting the skeleton of an animated object.
    LLControlAvatar *control_av = dynamic_cast<LLControlAvatar*>(this);
    if (control_av)
	{
        LLVOVolume *volp = control_av->mRootVolp;
        if (volp)
        {
            LL_DEBUGS("Avatar") << volp->getID() << " adding attachment overrides for root vol, prim count " 
                                << (S32) (1+volp->numChildren()) << LL_ENDL;
            addAttachmentOverridesForObject(volp);
        }
    }

    // Attached objects
	for (attachment_map_t::iterator iter = mAttachmentPoints.begin();
		 iter != mAttachmentPoints.end();
		 ++iter)
	{
		LLViewerJointAttachment *attachment_pt = (*iter).second;
        if (attachment_pt)
        {
            for (LLViewerJointAttachment::attachedobjs_vec_t::iterator at_it = attachment_pt->mAttachedObjects.begin();
				 at_it != attachment_pt->mAttachedObjects.end(); ++at_it)
            {
                LLViewerObject *vo = at_it->get();
                // Attached animated objects affect joints in their control
                // avs, not the avs to which they are attached.
                if (vo && !vo->isAnimatedObject())
                {
                    addAttachmentOverridesForObject(vo);
                }
            }
        }
    }
}

//-----------------------------------------------------------------------------
// updateAttachmentOverrides
//
// This is intended to give the same results as
// rebuildAttachmentOverrides(), while avoiding redundant work.
// -----------------------------------------------------------------------------
void LLVOAvatar::updateAttachmentOverrides()
{
    LLScopedContextString str("updateAttachmentOverrides " + getFullname());

    LL_DEBUGS("AnimatedObjects") << "updating" << LL_ENDL;
    dumpStack("AnimatedObjectsStack");

    std::set<LLUUID> meshes_seen;
    
    // Handle the case that we're updating the skeleton of an animated object.
    LLControlAvatar *control_av = dynamic_cast<LLControlAvatar*>(this);
    if (control_av)
    {
        LLVOVolume *volp = control_av->mRootVolp;
        if (volp)
        {
            LL_DEBUGS("Avatar") << volp->getID() << " adding attachment overrides for root vol, prim count " 
                                << (S32) (1+volp->numChildren()) << LL_ENDL;
            addAttachmentOverridesForObject(volp, &meshes_seen);
        }
    }

    // Attached objects
	for (attachment_map_t::iterator iter = mAttachmentPoints.begin();
		 iter != mAttachmentPoints.end();
		 ++iter)
	{
		LLViewerJointAttachment *attachment_pt = (*iter).second;
        if (attachment_pt)
        {
            for (LLViewerJointAttachment::attachedobjs_vec_t::iterator at_it = attachment_pt->mAttachedObjects.begin();
				 at_it != attachment_pt->mAttachedObjects.end(); ++at_it)
            {
                LLViewerObject *vo = at_it->get();
                // Attached animated objects affect joints in their control
                // avs, not the avs to which they are attached.
                if (vo && !vo->isAnimatedObject())
                {
                    addAttachmentOverridesForObject(vo, &meshes_seen);
                }
            }
        }
    }
    // Remove meshes that are no longer present on the skeleton

	// have to work with a copy because removeAttachmentOverrides() will change mActiveOverrideMeshes.
    std::set<LLUUID> active_override_meshes = mActiveOverrideMeshes; 
    for (std::set<LLUUID>::iterator it = active_override_meshes.begin(); it != active_override_meshes.end(); ++it)
    {
        if (meshes_seen.find(*it) == meshes_seen.end())
        {
            removeAttachmentOverridesForObject(*it);
        }
    }


#ifdef ATTACHMENT_OVERRIDE_VALIDATION
    {
        std::vector<LLVector3OverrideMap> pos_overrides_by_joint;
        std::vector<LLVector3OverrideMap> scale_overrides_by_joint;
        LLVector3OverrideMap pelvis_fixups;

        // Capture snapshot of override state after update
        for (S32 joint_num = 0; joint_num < LL_CHARACTER_MAX_ANIMATED_JOINTS; joint_num++)
        {
            LLVector3OverrideMap pos_overrides;
            LLJoint *joint = getJoint(joint_num);
            if (joint)
            {
                pos_overrides_by_joint.push_back(joint->m_attachmentPosOverrides);
                scale_overrides_by_joint.push_back(joint->m_attachmentScaleOverrides);
            }
            else
            {
                // No joint, use default constructed empty maps
                pos_overrides_by_joint.push_back(LLVector3OverrideMap());
                scale_overrides_by_joint.push_back(LLVector3OverrideMap());
            }
        }
        pelvis_fixups = mPelvisFixups;
        //dumpArchetypeXML(getFullname() + "_paranoid_updated");

        // Rebuild and compare
        rebuildAttachmentOverrides();
        //dumpArchetypeXML(getFullname() + "_paranoid_rebuilt");
        bool mismatched = false;
        for (S32 joint_num = 0; joint_num < LL_CHARACTER_MAX_ANIMATED_JOINTS; joint_num++)
        {
            LLJoint *joint = getJoint(joint_num);
            if (joint)
            {
                if (pos_overrides_by_joint[joint_num] != joint->m_attachmentPosOverrides)
                {
                    mismatched = true;
                }
                if (scale_overrides_by_joint[joint_num] != joint->m_attachmentScaleOverrides)
                {
                    mismatched = true;
            }
        }
    }
        if (pelvis_fixups != mPelvisFixups)
        {
            mismatched = true;
        }
        if (mismatched)
        {
            LL_WARNS() << "MISMATCHED ATTACHMENT OVERRIDES" << LL_ENDL;
        }
    }
#endif
}

//-----------------------------------------------------------------------------
// addAttachmentOverridesForObject
//-----------------------------------------------------------------------------
void LLVOAvatar::addAttachmentOverridesForObject(LLViewerObject *vo, std::set<LLUUID>* meshes_seen, bool recursive)
{
    if (vo->getAvatar() != this && vo->getAvatarAncestor() != this)
	{
		LL_WARNS("Avatar") << "called with invalid avatar" << LL_ENDL;
        return;
	}

    LLScopedContextString str("addAttachmentOverridesForObject " + getFullname());
    
    LL_DEBUGS("AnimatedObjects") << "adding" << LL_ENDL;
    dumpStack("AnimatedObjectsStack");
    
	// Process all children
    if (recursive)
    {
	LLViewerObject::const_child_list_t& children = vo->getChildren();
	for (LLViewerObject::const_child_list_t::const_iterator it = children.begin();
		 it != children.end(); ++it)
	{
		LLViewerObject *childp = *it;
            addAttachmentOverridesForObject(childp, meshes_seen, true);
        }
	}

	LLVOVolume *vobj = dynamic_cast<LLVOVolume*>(vo);
	bool pelvisGotSet = false;

	if (!vobj)
	{
		return;
	}

	LLViewerObject *root_object = (LLViewerObject*)vobj->getRoot();
    LL_DEBUGS("AnimatedObjects") << "trying to add attachment overrides for root object " << root_object->getID() << " prim is " << vobj << LL_ENDL;
	if (vobj->isMesh() &&
		((vobj->getVolume() && !vobj->getVolume()->isMeshAssetLoaded()) || !gMeshRepo.meshRezEnabled()))
	{
        LL_DEBUGS("AnimatedObjects") << "failed to add attachment overrides for root object " << root_object->getID() << " mesh asset not loaded" << LL_ENDL;
		return;
	}
	const LLMeshSkinInfo*  pSkinData = vobj->getSkinInfo();

	if ( vobj && vobj->isMesh() && pSkinData )
	{
		const int bindCnt = pSkinData->mAlternateBindMatrix.size();								
        const int jointCnt = pSkinData->mJointNames.size();
        if ((bindCnt > 0) && (bindCnt != jointCnt))
        {
            LL_WARNS_ONCE() << "invalid mesh, bindCnt " << bindCnt << "!= jointCnt " << jointCnt << ", joint overrides will be ignored." << LL_ENDL;
        }
		if ((bindCnt > 0) && (bindCnt == jointCnt))
		{					
			const F32 pelvisZOffset = pSkinData->mPelvisOffset;
			const LLUUID& mesh_id = pSkinData->mMeshID;

            if (meshes_seen)
            {
                meshes_seen->insert(mesh_id);
            }
            bool mesh_overrides_loaded = (mActiveOverrideMeshes.find(mesh_id) != mActiveOverrideMeshes.end());
            if (mesh_overrides_loaded)
            {
                LL_DEBUGS("AnimatedObjects") << "skipping add attachment overrides for " << mesh_id 
                                             << " to root object " << root_object->getID()
                                             << ", already loaded"
                                             << LL_ENDL;
            }
            else
            {
                LL_DEBUGS("AnimatedObjects") << "adding attachment overrides for " << mesh_id 
                                             << " to root object " << root_object->getID() << LL_ENDL;
            }
			bool fullRig = (jointCnt>=JOINT_COUNT_REQUIRED_FOR_FULLRIG) ? true : false;								
			if ( fullRig && !mesh_overrides_loaded )
			{								
				for ( int i=0; i<jointCnt; ++i )
				{
//<FS:ND> Query by JointKey rather than just a string, the key can be a U32 index for faster lookup
//					std::string lookingForJoint = pSkinData->mJointNames[ i ].c_str();
					JointKey lookingForJoint  = pSkinData->mJointNames[ i ];
// </FS:ND>

					LLJoint* pJoint = getJoint( lookingForJoint );
					if (pJoint)
					{   									
						const LLVector3& jointPos = pSkinData->mAlternateBindMatrix[i].getTranslation();									
                        if (pJoint->aboveJointPosThreshold(jointPos))
                        {
                            bool override_changed;
                            pJoint->addAttachmentPosOverride( jointPos, mesh_id, avString(), override_changed );
                            
                            if (override_changed)
                            {
                                //If joint is a pelvis then handle old/new pelvis to foot values
//<FS:ND> Query by JointKey rather than just a string, the key can be a U32 index for faster lookup
//                              if( lookingForJoint == "mPelvis" )
                                if( lookingForJoint.mName == "mPelvis" )
// </FS:ND>
                                {	
                                    pelvisGotSet = true;											
                                }										
                            }
                            if (pSkinData->mLockScaleIfJointPosition)
                            {
                                // Note that unlike positions, there's no threshold check here,
                                // just a lock at the default value.
                                pJoint->addAttachmentScaleOverride(pJoint->getDefaultScale(), mesh_id, avString());
                            }
                        }
					}										
				}																
				if (pelvisZOffset != 0.0F)
				{
                    F32 pelvis_fixup_before;
                    bool has_fixup_before =  hasPelvisFixup(pelvis_fixup_before);
					addPelvisFixup( pelvisZOffset, mesh_id );
					F32 pelvis_fixup_after;
                    hasPelvisFixup(pelvis_fixup_after); // Don't have to check bool here because we just added it...
                    if (!has_fixup_before || (pelvis_fixup_before != pelvis_fixup_after))
                    {
                        pelvisGotSet = true;											
                    }
                    
				}
                mActiveOverrideMeshes.insert(mesh_id);
                onActiveOverrideMeshesChanged();
			}							
		}
	}
    else
    {
        LL_DEBUGS("AnimatedObjects") << "failed to add attachment overrides for root object " << root_object->getID() << " not mesh or no pSkinData" << LL_ENDL;
    }
					
	//Rebuild body data if we altered joints/pelvis
	if ( pelvisGotSet ) 
	{
		postPelvisSetRecalc();
	}		
}

//-----------------------------------------------------------------------------
// getAttachmentOverrideNames
//-----------------------------------------------------------------------------
void LLVOAvatar::getAttachmentOverrideNames(std::set<std::string>& pos_names, std::set<std::string>& scale_names) const
{
    LLVector3 pos;
    LLVector3 scale;
    LLUUID mesh_id;

    // Bones
	for (avatar_joint_list_t::const_iterator iter = mSkeleton.begin();
         iter != mSkeleton.end(); ++iter)
	{
		const LLJoint* pJoint = (*iter);
		if (pJoint && pJoint->hasAttachmentPosOverride(pos,mesh_id))
		{
            pos_names.insert(pJoint->getName());
		}
		if (pJoint && pJoint->hasAttachmentScaleOverride(scale,mesh_id))
		{
            scale_names.insert(pJoint->getName());
		}
	}

    // Attachment points
	for (attachment_map_t::const_iterator iter = mAttachmentPoints.begin();
		 iter != mAttachmentPoints.end();
		 ++iter)
	{
		const LLViewerJointAttachment *attachment_pt = (*iter).second;
        if (attachment_pt && attachment_pt->hasAttachmentPosOverride(pos,mesh_id))
        {
            pos_names.insert(attachment_pt->getName());
        }
        // Attachment points don't have scales.
    }

}

//-----------------------------------------------------------------------------
// showAttachmentOverrides
//-----------------------------------------------------------------------------
void LLVOAvatar::showAttachmentOverrides(bool verbose) const
{
    std::set<std::string> pos_names, scale_names;
    getAttachmentOverrideNames(pos_names, scale_names);
    if (pos_names.size())
    {
        std::stringstream ss;
        std::copy(pos_names.begin(), pos_names.end(), std::ostream_iterator<std::string>(ss, ","));
        LL_INFOS() << getFullname() << " attachment positions defined for joints: " << ss.str() << "\n" << LL_ENDL;
    }
    else
    {
        LL_DEBUGS("Avatar") << getFullname() << " no attachment positions defined for any joints" << "\n" << LL_ENDL;
    }
    if (scale_names.size())
    {
        std::stringstream ss;
        std::copy(scale_names.begin(), scale_names.end(), std::ostream_iterator<std::string>(ss, ","));
        LL_INFOS() << getFullname() << " attachment scales defined for joints: " << ss.str() << "\n" << LL_ENDL;
    }
    else
    {
        LL_INFOS() << getFullname() << " no attachment scales defined for any joints" << "\n" << LL_ENDL;
    }

    if (!verbose)
    {
        return;
    }

    LLVector3 pos, scale;
    LLUUID mesh_id;
    S32 count = 0;

    // Bones
	for (avatar_joint_list_t::const_iterator iter = mSkeleton.begin();
         iter != mSkeleton.end(); ++iter)
	{
		const LLJoint* pJoint = (*iter);
		if (pJoint && pJoint->hasAttachmentPosOverride(pos,mesh_id))
		{
			pJoint->showAttachmentPosOverrides(getFullname());
            count++;
		}
		if (pJoint && pJoint->hasAttachmentScaleOverride(scale,mesh_id))
		{
			pJoint->showAttachmentScaleOverrides(getFullname());
            count++;
        }
	}

    // Attachment points
	for (attachment_map_t::const_iterator iter = mAttachmentPoints.begin();
		 iter != mAttachmentPoints.end();
		 ++iter)
	{
		const LLViewerJointAttachment *attachment_pt = (*iter).second;
        if (attachment_pt && attachment_pt->hasAttachmentPosOverride(pos,mesh_id))
        {
            attachment_pt->showAttachmentPosOverrides(getFullname());
            count++;
        }
    }

    if (count)
    {
        LL_DEBUGS("Avatar") << avString() << " end of pos, scale overrides" << LL_ENDL;
        LL_DEBUGS("Avatar") << "=================================" << LL_ENDL;
    }
}

//-----------------------------------------------------------------------------
// removeAttachmentOverridesForObject
//-----------------------------------------------------------------------------
void LLVOAvatar::removeAttachmentOverridesForObject(LLViewerObject *vo)
{
    if (vo->getAvatar() != this && vo->getAvatarAncestor() != this)
	{
		LL_WARNS("Avatar") << "called with invalid avatar" << LL_ENDL;
        return;
	}
		
	// Process all children
	LLViewerObject::const_child_list_t& children = vo->getChildren();
	for (LLViewerObject::const_child_list_t::const_iterator it = children.begin();
		 it != children.end(); ++it)
	{
		LLViewerObject *childp = *it;
		removeAttachmentOverridesForObject(childp);
	}

	// Process self.
	LLUUID mesh_id;
	if (getRiggedMeshID(vo,mesh_id))
	{
		removeAttachmentOverridesForObject(mesh_id);
	}
}

//-----------------------------------------------------------------------------
// removeAttachmentOverridesForObject
//-----------------------------------------------------------------------------
void LLVOAvatar::removeAttachmentOverridesForObject(const LLUUID& mesh_id)
{	
//<FS:ND> Query by JointKey rather than just a string, the key can be a U32 index for faster lookup
//	LLJoint* pJointPelvis = getJoint( "mPelvis" );
	LLJoint* pJointPelvis = getJoint( JointKey::construct( "mPelvis" ) );
// </FS:ND>

    const std::string av_string = avString();
    for (S32 joint_num = 0; joint_num < LL_CHARACTER_MAX_ANIMATED_JOINTS; joint_num++)
	{
        LLJoint *pJoint = getJoint(joint_num);
		if ( pJoint )
		{			
            bool dummy; // unused
			pJoint->removeAttachmentPosOverride(mesh_id, av_string, dummy);
			pJoint->removeAttachmentScaleOverride(mesh_id, av_string);
		}		
		if ( pJoint && pJoint == pJointPelvis)
		{
			removePelvisFixup( mesh_id );
			// SL-315
			pJoint->setPosition( LLVector3( 0.0f, 0.0f, 0.0f) );
		}		
	}	
		
	postPelvisSetRecalc();	

    mActiveOverrideMeshes.erase(mesh_id);
    onActiveOverrideMeshesChanged();
}
//-----------------------------------------------------------------------------
// getCharacterPosition()
//-----------------------------------------------------------------------------
LLVector3 LLVOAvatar::getCharacterPosition()
{
	if (mDrawable.notNull())
	{
		return mDrawable->getPositionAgent();
	}
	else
	{
		return getPositionAgent();
	}
}


//-----------------------------------------------------------------------------
// LLVOAvatar::getCharacterRotation()
//-----------------------------------------------------------------------------
LLQuaternion LLVOAvatar::getCharacterRotation()
{
	return getRotation();
}


//-----------------------------------------------------------------------------
// LLVOAvatar::getCharacterVelocity()
//-----------------------------------------------------------------------------
LLVector3 LLVOAvatar::getCharacterVelocity()
{
	return getVelocity() - mStepObjectVelocity;
}


//-----------------------------------------------------------------------------
// LLVOAvatar::getCharacterAngularVelocity()
//-----------------------------------------------------------------------------
LLVector3 LLVOAvatar::getCharacterAngularVelocity()
{
	return getAngularVelocity();
}

//-----------------------------------------------------------------------------
// LLVOAvatar::getGround()
//-----------------------------------------------------------------------------
void LLVOAvatar::getGround(const LLVector3 &in_pos_agent, LLVector3 &out_pos_agent, LLVector3 &outNorm)
{
	LLVector3d z_vec(0.0f, 0.0f, 1.0f);
	LLVector3d p0_global, p1_global;

	if (isUIAvatar())
	{
		outNorm.setVec(z_vec);
		out_pos_agent = in_pos_agent;
		return;
	}
	
	p0_global = gAgent.getPosGlobalFromAgent(in_pos_agent) + z_vec;
	p1_global = gAgent.getPosGlobalFromAgent(in_pos_agent) - z_vec;
	LLViewerObject *obj;
	LLVector3d out_pos_global;
	LLWorld::getInstance()->resolveStepHeightGlobal(this, p0_global, p1_global, out_pos_global, outNorm, &obj);
	out_pos_agent = gAgent.getPosAgentFromGlobal(out_pos_global);
}

//-----------------------------------------------------------------------------
// LLVOAvatar::getTimeDilation()
//-----------------------------------------------------------------------------
F32 LLVOAvatar::getTimeDilation()
{
	return mRegionp ? mRegionp->getTimeDilation() : 1.f;
}


//-----------------------------------------------------------------------------
// LLVOAvatar::getPixelArea()
//-----------------------------------------------------------------------------
F32 LLVOAvatar::getPixelArea() const
{
	if (isUIAvatar())
	{
		return 100000.f;
	}
	return mPixelArea;
}



//-----------------------------------------------------------------------------
// LLVOAvatar::getPosGlobalFromAgent()
//-----------------------------------------------------------------------------
LLVector3d	LLVOAvatar::getPosGlobalFromAgent(const LLVector3 &position)
{
	return gAgent.getPosGlobalFromAgent(position);
}

//-----------------------------------------------------------------------------
// getPosAgentFromGlobal()
//-----------------------------------------------------------------------------
LLVector3	LLVOAvatar::getPosAgentFromGlobal(const LLVector3d &position)
{
	return gAgent.getPosAgentFromGlobal(position);
}


//-----------------------------------------------------------------------------
// requestStopMotion()
//-----------------------------------------------------------------------------
// virtual
void LLVOAvatar::requestStopMotion( LLMotion* motion )
{
	// Only agent avatars should handle the stop motion notifications.
}

//-----------------------------------------------------------------------------
// loadSkeletonNode(): loads <skeleton> node from XML tree
//-----------------------------------------------------------------------------
//virtual
BOOL LLVOAvatar::loadSkeletonNode ()
{
	if (!LLAvatarAppearance::loadSkeletonNode())
	{
		return FALSE;
	}
	
    bool ignore_hud_joints = false;
    initAttachmentPoints(ignore_hud_joints);

	return TRUE;
}

//-----------------------------------------------------------------------------
// initAttachmentPoints(): creates attachment points if needed, sets state based on avatar_lad.xml. 
//-----------------------------------------------------------------------------
void LLVOAvatar::initAttachmentPoints(bool ignore_hud_joints)
{
    LLAvatarXmlInfo::attachment_info_list_t::iterator iter;
    for (iter = sAvatarXmlInfo->mAttachmentInfoList.begin();
         iter != sAvatarXmlInfo->mAttachmentInfoList.end(); 
         ++iter)
    {
        LLAvatarXmlInfo::LLAvatarAttachmentInfo *info = *iter;
        if (info->mIsHUDAttachment && (!isSelf() || ignore_hud_joints))
        {
		    //don't process hud joint for other avatars.
            continue;
        }

        S32 attachmentID = info->mAttachmentID;
        if (attachmentID < 1 || attachmentID > 255)
        {
            LL_WARNS() << "Attachment point out of range [1-255]: " << attachmentID << " on attachment point " << info->mName << LL_ENDL;
            continue;
        }

        LLViewerJointAttachment* attachment = NULL;
        bool newly_created = false;
        if (mAttachmentPoints.find(attachmentID) == mAttachmentPoints.end())
        {
            attachment = new LLViewerJointAttachment();
            newly_created = true;
        }
        else
        {
            attachment = mAttachmentPoints[attachmentID];
        }

        attachment->setName(info->mName);

//<FS:ND> Query by JointKey rather than just a string, the key can be a U32 index for faster lookup
//		LLJoint *parent_joint = getJoint(info->mJointName);
		LLJoint *parent_joint = getJoint( JointKey::construct( info->mJointName ) );
// </FS:ND>

        if (!parent_joint)
        {
            // If the intended parent for attachment point is unavailable, avatar_lad.xml is corrupt.
            LL_WARNS() << "No parent joint by name " << info->mJointName << " found for attachment point " << info->mName << LL_ENDL;
            LL_ERRS() << "Invalid avatar_lad.xml file" << LL_ENDL;
        }

        if (info->mHasPosition)
        {
            attachment->setOriginalPosition(info->mPosition);
            attachment->setDefaultPosition(info->mPosition);
        }
			
        if (info->mHasRotation)
        {
            LLQuaternion rotation;
            rotation.setQuat(info->mRotationEuler.mV[VX] * DEG_TO_RAD,
                             info->mRotationEuler.mV[VY] * DEG_TO_RAD,
                             info->mRotationEuler.mV[VZ] * DEG_TO_RAD);
            attachment->setRotation(rotation);
        }

        int group = info->mGroup;
        if (group >= 0)
        {
            if (group < 0 || group > 9)
            {
                LL_WARNS() << "Invalid group number (" << group << ") for attachment point " << info->mName << LL_ENDL;
            }
            else
            {
                attachment->setGroup(group);
            }
        }

        attachment->setPieSlice(info->mPieMenuSlice);
        attachment->setVisibleInFirstPerson(info->mVisibleFirstPerson);
        attachment->setIsHUDAttachment(info->mIsHUDAttachment);
        // attachment can potentially be animated, needs a number.
        attachment->setJointNum(mNumBones + mNumCollisionVolumes + attachmentID - 1);

        if (newly_created)
        {
            mAttachmentPoints[attachmentID] = attachment;
            
            // now add attachment joint
            parent_joint->addChild(attachment);
        }
    }
}

//-----------------------------------------------------------------------------
// updateVisualParams()
//-----------------------------------------------------------------------------
void LLVOAvatar::updateVisualParams()
{
	ESex avatar_sex = (getVisualParamWeight("male") > 0.5f) ? SEX_MALE : SEX_FEMALE;
	if (getSex() != avatar_sex)
	{
		if (mIsSitting && findMotion(avatar_sex == SEX_MALE ? ANIM_AGENT_SIT_FEMALE : ANIM_AGENT_SIT) != NULL)
		{
			// In some cases of gender change server changes sit motion with motion message,
			// but in case of some avatars (legacy?) there is no update from server side,
			// likely because server doesn't know about difference between motions
			// (female and male sit ids are same server side, so it is likely unaware that it
			// need to send update)
			// Make sure motion is up to date
			stopMotion(ANIM_AGENT_SIT);
			setSex(avatar_sex);
			startMotion(ANIM_AGENT_SIT);
		}
		else
		{
			setSex(avatar_sex);
		}
	}

	LLCharacter::updateVisualParams();

	if (mLastSkeletonSerialNum != mSkeletonSerialNum)
	{
		computeBodySize();
		mLastSkeletonSerialNum = mSkeletonSerialNum;
		mRoot->updateWorldMatrixChildren();
	}

	dirtyMesh();
	updateHeadOffset();
}
//-----------------------------------------------------------------------------
// isActive()
//-----------------------------------------------------------------------------
BOOL LLVOAvatar::isActive() const
{
	return TRUE;
}

//-----------------------------------------------------------------------------
// setPixelAreaAndAngle()
//-----------------------------------------------------------------------------
void LLVOAvatar::setPixelAreaAndAngle(LLAgent &agent)
{
	if (mDrawable.isNull())
	{
		return;
	}

	const LLVector4a* ext = mDrawable->getSpatialExtents();
	LLVector4a center;
	center.setAdd(ext[1], ext[0]);
	center.mul(0.5f);
	LLVector4a size;
	size.setSub(ext[1], ext[0]);
	size.mul(0.5f);

	mImpostorPixelArea = LLPipeline::calcPixelArea(center, size, *LLViewerCamera::getInstance());

	F32 range = mDrawable->mDistanceWRTCamera;

	if (range < 0.001f)		// range == zero
	{
		mAppAngle = 180.f;
	}
	else
	{
		F32 radius = size.getLength3().getF32();
		mAppAngle = (F32) atan2( radius, range) * RAD_TO_DEG;
	}

	// We always want to look good to ourselves
	if( isSelf() )
	{
		mPixelArea = llmax( mPixelArea, F32(getTexImageSize() / 16) );
	}
}

//-----------------------------------------------------------------------------
// updateJointLODs()
//-----------------------------------------------------------------------------
BOOL LLVOAvatar::updateJointLODs()
{
	const F32 MAX_PIXEL_AREA = 100000000.f;
	F32 lod_factor = (sLODFactor * AVATAR_LOD_TWEAK_RANGE + (1.f - AVATAR_LOD_TWEAK_RANGE));
	F32 avatar_num_min_factor = clamp_rescale(sLODFactor, 0.f, 1.f, 0.25f, 0.6f);
	F32 avatar_num_factor = clamp_rescale((F32)sNumVisibleAvatars, 8, 25, 1.f, avatar_num_min_factor);
	F32 area_scale = 0.16f;

		if (isSelf())
		{
			if(gAgentCamera.cameraCustomizeAvatar() || gAgentCamera.cameraMouselook())
			{
				mAdjustedPixelArea = MAX_PIXEL_AREA;
			}
			else
			{
				mAdjustedPixelArea = mPixelArea*area_scale;
			}
		}
		else if (mIsDummy)
		{
			mAdjustedPixelArea = MAX_PIXEL_AREA;
		}
		else
		{
			// reported avatar pixel area is dependent on avatar render load, based on number of visible avatars
			mAdjustedPixelArea = (F32)mPixelArea * area_scale * lod_factor * lod_factor * avatar_num_factor * avatar_num_factor;
		}

		// now select meshes to render based on adjusted pixel area
		LLViewerJoint* root = dynamic_cast<LLViewerJoint*>(mRoot);
		BOOL res = FALSE;
		if (root)
		{
			res = root->updateLOD(mAdjustedPixelArea, TRUE);
		}
 		if (res)
		{
			sNumLODChangesThisFrame++;
			dirtyMesh(2);
			return TRUE;
		}

	return FALSE;
}

//-----------------------------------------------------------------------------
// createDrawable()
//-----------------------------------------------------------------------------
LLDrawable *LLVOAvatar::createDrawable(LLPipeline *pipeline)
{
	pipeline->allocDrawable(this);
	mDrawable->setLit(FALSE);

	LLDrawPoolAvatar *poolp = (LLDrawPoolAvatar*)gPipeline.getPool(mIsControlAvatar ? LLDrawPool::POOL_CONTROL_AV : LLDrawPool::POOL_AVATAR);

	// Only a single face (one per avatar)
	//this face will be splitted into several if its vertex buffer is too long.
	mDrawable->setState(LLDrawable::ACTIVE);
	mDrawable->addFace(poolp, NULL);
	mDrawable->setRenderType(mIsControlAvatar ? LLPipeline::RENDER_TYPE_CONTROL_AV : LLPipeline::RENDER_TYPE_AVATAR);
	
	mNumInitFaces = mDrawable->getNumFaces() ;

	dirtyMesh(2);
	return mDrawable;
}


void LLVOAvatar::updateGL()
{
	if (mMeshTexturesDirty)
	{
		updateMeshTextures();
		mMeshTexturesDirty = FALSE;
	}
}

//-----------------------------------------------------------------------------
// updateGeometry()
//-----------------------------------------------------------------------------
static LLTrace::BlockTimerStatHandle FTM_UPDATE_AVATAR("Update Avatar");
BOOL LLVOAvatar::updateGeometry(LLDrawable *drawable)
{
	LL_RECORD_BLOCK_TIME(FTM_UPDATE_AVATAR);
	if (!(gPipeline.hasRenderType(mIsControlAvatar ? LLPipeline::RENDER_TYPE_CONTROL_AV : LLPipeline::RENDER_TYPE_AVATAR)))
	{
		return TRUE;
	}
	
	if (!mMeshValid)
	{
		return TRUE;
	}

	if (!drawable)
	{
		LL_ERRS() << "LLVOAvatar::updateGeometry() called with NULL drawable" << LL_ENDL;
	}

	return TRUE;
}

//-----------------------------------------------------------------------------
// updateSexDependentLayerSets()
//-----------------------------------------------------------------------------
// <FS:Ansariel> [Legacy Bake]
//void LLVOAvatar::updateSexDependentLayerSets()
//{
//	invalidateComposite( mBakedTextureDatas[BAKED_HEAD].mTexLayerSet);
//	invalidateComposite( mBakedTextureDatas[BAKED_UPPER].mTexLayerSet);
//	invalidateComposite( mBakedTextureDatas[BAKED_LOWER].mTexLayerSet);
//}
void LLVOAvatar::updateSexDependentLayerSets(BOOL upload_bake)
{
	invalidateComposite( mBakedTextureDatas[BAKED_HEAD].mTexLayerSet, upload_bake);
	invalidateComposite( mBakedTextureDatas[BAKED_UPPER].mTexLayerSet, upload_bake);
	invalidateComposite( mBakedTextureDatas[BAKED_LOWER].mTexLayerSet, upload_bake);
}
// </FS:Ansariel> [Legacy Bake]

//-----------------------------------------------------------------------------
// dirtyMesh()
//-----------------------------------------------------------------------------
void LLVOAvatar::dirtyMesh()
{
	dirtyMesh(1);
}
void LLVOAvatar::dirtyMesh(S32 priority)
{
	mDirtyMesh = llmax(mDirtyMesh, priority);
}

//-----------------------------------------------------------------------------
// getViewerJoint()
//-----------------------------------------------------------------------------
LLViewerJoint*	LLVOAvatar::getViewerJoint(S32 idx)
{
	return dynamic_cast<LLViewerJoint*>(mMeshLOD[idx]);
}

//-----------------------------------------------------------------------------
// hideSkirt()
//-----------------------------------------------------------------------------
void LLVOAvatar::hideSkirt()
{
	mMeshLOD[MESH_ID_SKIRT]->setVisible(FALSE, TRUE);
}

BOOL LLVOAvatar::setParent(LLViewerObject* parent)
{
	BOOL ret ;
	if (parent == NULL)
	{
		getOffObject();
		ret = LLViewerObject::setParent(parent);
		if (isSelf())
		{
			gAgentCamera.resetCamera();
		}
	}
	else
	{
		ret = LLViewerObject::setParent(parent);
		if(ret)
		{
			sitOnObject(parent);
		}
	}
	return ret ;
}

void LLVOAvatar::addChild(LLViewerObject *childp)
{
	childp->extractAttachmentItemID(); // find the inventory item this object is associated with.
	if (isSelf())
	{
	    const LLUUID& item_id = childp->getAttachmentItemID();
		LLViewerInventoryItem *item = gInventory.getItem(item_id);
		LL_DEBUGS("Avatar") << "ATT attachment child added " << (item ? item->getName() : "UNKNOWN") << " id " << item_id << LL_ENDL;

	}

	LLViewerObject::addChild(childp);
	if (childp->mDrawable)
	{
		if (!attachObject(childp))
		{
			LL_WARNS() << "ATT addChild() failed for " 
					<< childp->getID()
					<< " item " << childp->getAttachmentItemID()
					<< LL_ENDL;
			// MAINT-3312 backout
			// mPendingAttachment.push_back(childp);
		}
	}
	else
	{
		mPendingAttachment.push_back(childp);
	}
}

void LLVOAvatar::removeChild(LLViewerObject *childp)
{
	LLViewerObject::removeChild(childp);
	if (!detachObject(childp))
	{
		LL_WARNS() << "Calling detach on non-attached object " << LL_ENDL;
	}
}

LLViewerJointAttachment* LLVOAvatar::getTargetAttachmentPoint(LLViewerObject* viewer_object)
{
	S32 attachmentID = ATTACHMENT_ID_FROM_STATE(viewer_object->getAttachmentState());

	// This should never happen unless the server didn't process the attachment point
	// correctly, but putting this check in here to be safe.
	if (attachmentID & ATTACHMENT_ADD)
	{
		LL_WARNS() << "Got an attachment with ATTACHMENT_ADD mask, removing ( attach pt:" << attachmentID << " )" << LL_ENDL;
		attachmentID &= ~ATTACHMENT_ADD;
	}
	
	LLViewerJointAttachment* attachment = get_if_there(mAttachmentPoints, attachmentID, (LLViewerJointAttachment*)NULL);

	if (!attachment)
	{
		if(attachmentID != 127)
		{
		LL_WARNS() << "Object attachment point invalid: " << attachmentID 
			<< " trying to use 1 (chest)"
			<< LL_ENDL;
		}
		attachment = get_if_there(mAttachmentPoints, 1, (LLViewerJointAttachment*)NULL); // Arbitrary using 1 (chest)
		if (attachment)
		{
			LL_WARNS() << "Object attachment point invalid: " << attachmentID 
				<< " on object " << viewer_object->getID()
				<< " attachment item " << viewer_object->getAttachmentItemID()
				<< " falling back to 1 (chest)"
				<< LL_ENDL;
		}
		else
		{
			LL_WARNS() << "Object attachment point invalid: " << attachmentID 
				<< " on object " << viewer_object->getID()
				<< " attachment item " << viewer_object->getAttachmentItemID()
				<< "Unable to use fallback attachment point 1 (chest)"
				<< LL_ENDL;
		}
	}

	return attachment;
}

//-----------------------------------------------------------------------------
// attachObject()
//-----------------------------------------------------------------------------
const LLViewerJointAttachment *LLVOAvatar::attachObject(LLViewerObject *viewer_object)
{
	if (isSelf())
	{
		const LLUUID& item_id = viewer_object->getAttachmentItemID();
		LLViewerInventoryItem *item = gInventory.getItem(item_id);
		LL_DEBUGS("Avatar") << "ATT attaching object "
							<< (item ? item->getName() : "UNKNOWN") << " id " << item_id << LL_ENDL;	
	}
	LLViewerJointAttachment* attachment = getTargetAttachmentPoint(viewer_object);

	if (!attachment || !attachment->addObject(viewer_object))
	{
		const LLUUID& item_id = viewer_object->getAttachmentItemID();
		LLViewerInventoryItem *item = gInventory.getItem(item_id);
		LL_WARNS("Avatar") << "ATT attach failed "
						   << (item ? item->getName() : "UNKNOWN") << " id " << item_id << LL_ENDL;	
		return 0;
	}

    if (!viewer_object->isAnimatedObject())
    {
        updateAttachmentOverrides();
    }

	updateVisualComplexity();

	if (viewer_object->isSelected())
	{
		LLSelectMgr::getInstance()->updateSelectionCenter();
		LLSelectMgr::getInstance()->updatePointAt();
	}

	viewer_object->refreshBakeTexture();


	LLViewerObject::const_child_list_t& child_list = viewer_object->getChildren();
	for (LLViewerObject::child_list_t::const_iterator iter = child_list.begin();
		iter != child_list.end(); ++iter)
	{
		LLViewerObject* objectp = *iter;
		if (objectp)
		{
			objectp->refreshBakeTexture();
		}
	}

	updateMeshVisibility();

	return attachment;
}

//-----------------------------------------------------------------------------
// getNumAttachments()
//-----------------------------------------------------------------------------
U32 LLVOAvatar::getNumAttachments() const
{
	U32 num_attachments = 0;
	for (attachment_map_t::const_iterator iter = mAttachmentPoints.begin();
		 iter != mAttachmentPoints.end();
		 ++iter)
	{
		const LLViewerJointAttachment *attachment_pt = (*iter).second;
		// <FS:Ansariel> Possible crash fix
		if (!attachment_pt)
		{
			continue;
		}
		// </FS:Ansariel>
		num_attachments += attachment_pt->getNumObjects();
	}
	return num_attachments;
}

//-----------------------------------------------------------------------------
// getMaxAttachments()
//-----------------------------------------------------------------------------
S32 LLVOAvatar::getMaxAttachments() const
{
	return LLAgentBenefitsMgr::current().getAttachmentLimit();
}

//-----------------------------------------------------------------------------
// canAttachMoreObjects()
// Returns true if we can attach <n> more objects.
//-----------------------------------------------------------------------------
BOOL LLVOAvatar::canAttachMoreObjects(U32 n) const
{
	return (getNumAttachments() + n) <= getMaxAttachments();
}

//-----------------------------------------------------------------------------
// getNumAnimatedObjectAttachments()
//-----------------------------------------------------------------------------
U32 LLVOAvatar::getNumAnimatedObjectAttachments() const
{
	U32 num_attachments = 0;
	for (attachment_map_t::const_iterator iter = mAttachmentPoints.begin();
		 iter != mAttachmentPoints.end();
		 ++iter)
	{
		const LLViewerJointAttachment *attachment_pt = (*iter).second;
		num_attachments += attachment_pt->getNumAnimatedObjects();
	}
	return num_attachments;
}

//-----------------------------------------------------------------------------
// getMaxAnimatedObjectAttachments()
// Gets from simulator feature if available, otherwise 0.
//-----------------------------------------------------------------------------
S32 LLVOAvatar::getMaxAnimatedObjectAttachments() const
{
	return LLAgentBenefitsMgr::current().getAnimatedObjectLimit();
}

//-----------------------------------------------------------------------------
// canAttachMoreAnimatedObjects()
// Returns true if we can attach <n> more animated objects.
//-----------------------------------------------------------------------------
BOOL LLVOAvatar::canAttachMoreAnimatedObjects(U32 n) const
{
	return (getNumAnimatedObjectAttachments() + n) <= getMaxAnimatedObjectAttachments();
}

//-----------------------------------------------------------------------------
// lazyAttach()
//-----------------------------------------------------------------------------
void LLVOAvatar::lazyAttach()
{
	std::vector<LLPointer<LLViewerObject> > still_pending;
	
	for (U32 i = 0; i < mPendingAttachment.size(); i++)
	{
		LLPointer<LLViewerObject> cur_attachment = mPendingAttachment[i];
		// Object might have died while we were waiting for drawable
		if (!cur_attachment->isDead())
		{
			if (cur_attachment->mDrawable)
			{
				if (isSelf())
				{
					const LLUUID& item_id = cur_attachment->getAttachmentItemID();
					LLViewerInventoryItem *item = gInventory.getItem(item_id);
					LL_DEBUGS("Avatar") << "ATT attaching object "
						<< (item ? item->getName() : "UNKNOWN") << " id " << item_id << LL_ENDL;
				}
				if (!attachObject(cur_attachment))
				{	// Drop it
					LL_WARNS() << "attachObject() failed for "
						<< cur_attachment->getID()
						<< " item " << cur_attachment->getAttachmentItemID()
						<< LL_ENDL;
					// MAINT-3312 backout
					//still_pending.push_back(cur_attachment);
				}
			}
			else
			{
				still_pending.push_back(cur_attachment);
			}
		}
	}

	mPendingAttachment = still_pending;
}

void LLVOAvatar::resetHUDAttachments()
{

	for (attachment_map_t::iterator iter = mAttachmentPoints.begin(); 
		 iter != mAttachmentPoints.end();
		 ++iter)
	{
		LLViewerJointAttachment* attachment = iter->second;
		// <FS:Ansariel> Fix possible crash
		//if (attachment->getIsHUDAttachment())
		if (attachment && attachment->getIsHUDAttachment())
		// </FS:Ansariel>
		{
			for (LLViewerJointAttachment::attachedobjs_vec_t::iterator attachment_iter = attachment->mAttachedObjects.begin();
				 attachment_iter != attachment->mAttachedObjects.end();
				 ++attachment_iter)
			{
				const LLViewerObject* attached_object = attachment_iter->get();
				if (attached_object && attached_object->mDrawable.notNull())
				{
					gPipeline.markMoved(attached_object->mDrawable);
				}
			}
		}
	}
}

void LLVOAvatar::rebuildRiggedAttachments( void )
{
	for ( attachment_map_t::iterator iter = mAttachmentPoints.begin(); iter != mAttachmentPoints.end(); ++iter )
	{
		LLViewerJointAttachment* pAttachment = iter->second;

		// <FS:Ansariel> Possible crash fix
		if (!pAttachment)
		{
			continue;
		}
		// </FS:Ansariel>

		LLViewerJointAttachment::attachedobjs_vec_t::iterator attachmentIterEnd = pAttachment->mAttachedObjects.end();
		
		for ( LLViewerJointAttachment::attachedobjs_vec_t::iterator attachmentIter = pAttachment->mAttachedObjects.begin();
			 attachmentIter != attachmentIterEnd; ++attachmentIter)
		{
			const LLViewerObject* pAttachedObject =  *attachmentIter;
			if ( pAttachment && pAttachedObject->mDrawable.notNull() )
			{
				gPipeline.markRebuild(pAttachedObject->mDrawable);
			}
		}
	}
}
//-----------------------------------------------------------------------------
// cleanupAttachedMesh()
//-----------------------------------------------------------------------------
void LLVOAvatar::cleanupAttachedMesh( LLViewerObject* pVO )
{
	LLUUID mesh_id;
	if (getRiggedMeshID(pVO, mesh_id))
	{
        // FIXME this seems like an odd place for this code.
		if ( gAgentCamera.cameraCustomizeAvatar() )
		{
			gAgent.unpauseAnimation();
			//Still want to refocus on head bone
			gAgentCamera.changeCameraToCustomizeAvatar();
		}
	}
}

//-----------------------------------------------------------------------------
// detachObject()
//-----------------------------------------------------------------------------
BOOL LLVOAvatar::detachObject(LLViewerObject *viewer_object)
{
	for (attachment_map_t::iterator iter = mAttachmentPoints.begin(); 
		 iter != mAttachmentPoints.end();
		 ++iter)
	{
		LLViewerJointAttachment* attachment = iter->second;
		
		// <FS:Ansariel> Possible crash fix
		//if (attachment->isObjectAttached(viewer_object))
		if (attachment && attachment->isObjectAttached(viewer_object))
		// </FS:Ansariel>
		{
            updateVisualComplexity();
            bool is_animated_object = viewer_object->isAnimatedObject();
			cleanupAttachedMesh(viewer_object);

			attachment->removeObject(viewer_object);
            if (!is_animated_object)
            {
                updateAttachmentOverrides();
            }
			viewer_object->refreshBakeTexture();
		
			LLViewerObject::const_child_list_t& child_list = viewer_object->getChildren();
			for (LLViewerObject::child_list_t::const_iterator iter1 = child_list.begin();
				iter1 != child_list.end(); ++iter1)
			{
				LLViewerObject* objectp = *iter1;
				if (objectp)
            {
					objectp->refreshBakeTexture();
				}
            }

			updateMeshVisibility();

			LL_DEBUGS() << "Detaching object " << viewer_object->mID << " from " << attachment->getName() << LL_ENDL;
			return TRUE;
		}
	}

	std::vector<LLPointer<LLViewerObject> >::iterator iter = std::find(mPendingAttachment.begin(), mPendingAttachment.end(), viewer_object);
	if (iter != mPendingAttachment.end())
	{
		mPendingAttachment.erase(iter);
		return TRUE;
	}
	
	return FALSE;
}

//-----------------------------------------------------------------------------
// sitDown()
//-----------------------------------------------------------------------------
void LLVOAvatar::sitDown(BOOL bSitting)
{
	mIsSitting = bSitting;
	if (isSelf())
	{
		// Update Movement Controls according to own Sitting mode
		LLFloaterMove::setSittingMode(bSitting);

// [RLVa:KB] - Checked: 2010-08-29 (RLVa-1.2.1c) | Modified: RLVa-1.2.1c
		if (rlv_handler_t::isEnabled())
		{
			gRlvHandler.onSitOrStand(bSitting);
		}
// [/RLVa:KB]
	}
}

//-----------------------------------------------------------------------------
// sitOnObject()
//-----------------------------------------------------------------------------
void LLVOAvatar::sitOnObject(LLViewerObject *sit_object)
{
	if (isSelf())
	{
		// Might be first sit
		//LLFirstUse::useSit();

		gAgent.setFlying(FALSE);
		gAgentCamera.setThirdPersonHeadOffset(LLVector3::zero);
		//interpolate to new camera position
		gAgentCamera.startCameraAnimation();
		// make sure we are not trying to autopilot
		gAgent.stopAutoPilot();
		gAgentCamera.setupSitCamera();
		if (gAgentCamera.getForceMouselook())
		{
			gAgentCamera.changeCameraToMouselook();
		}

        if (gAgentCamera.getFocusOnAvatar() && LLToolMgr::getInstance()->inEdit())
        {
            LLSelectNode* node = LLSelectMgr::getInstance()->getSelection()->getFirstRootNode();
            if (node && node->mValid)
            {
                LLViewerObject* root_object = node->getObject();
                if (root_object == sit_object)
                {
                    LLFloaterTools::sPreviousFocusOnAvatar = true;
                }
            }
        }

		// <FS:KC> revoke perms on sit
		U32 revoke_on = gSavedSettings.getU32("FSRevokePerms");
		if ((revoke_on == 1 || revoke_on == 3) && !sit_object->permYouOwner())
		{
			revokePermissionsOnObject(sit_object);
		}
		// </FS:KC>
	}

	if (mDrawable.isNull())
	{
		return;
	}
	LLQuaternion inv_obj_rot = ~sit_object->getRenderRotation();
	LLVector3 obj_pos = sit_object->getRenderPosition();

	LLVector3 rel_pos = getRenderPosition() - obj_pos;
	rel_pos.rotVec(inv_obj_rot);

	mDrawable->mXform.setPosition(rel_pos);
	mDrawable->mXform.setRotation(mDrawable->getWorldRotation() * inv_obj_rot);

	gPipeline.markMoved(mDrawable, TRUE);
	// Notice that removing sitDown() from here causes avatars sitting on
	// objects to be not rendered for new arrivals. See EXT-6835 and EXT-1655.
	sitDown(TRUE);
	mRoot->getXform()->setParent(&sit_object->mDrawable->mXform); // LLVOAvatar::sitOnObject
	// SL-315
	mRoot->setPosition(getPosition());
	mRoot->updateWorldMatrixChildren();

	stopMotion(ANIM_AGENT_BODY_NOISE);
	
	gAgentCamera.setInitSitRot(gAgent.getFrameAgent().getQuaternion());
}

//-----------------------------------------------------------------------------
// getOffObject()
//-----------------------------------------------------------------------------
void LLVOAvatar::getOffObject()
{
	if (mDrawable.isNull())
	{
		return;
	}

	LLViewerObject* sit_object = (LLViewerObject*)getParent();

	if (sit_object)
	{
		stopMotionFromSource(sit_object->getID());
		LLFollowCamMgr::getInstance()->setCameraActive(sit_object->getID(), FALSE);

		LLViewerObject::const_child_list_t& child_list = sit_object->getChildren();
		for (LLViewerObject::child_list_t::const_iterator iter = child_list.begin();
			 iter != child_list.end(); ++iter)
		{
			LLViewerObject* child_objectp = *iter;

			stopMotionFromSource(child_objectp->getID());
			LLFollowCamMgr::getInstance()->setCameraActive(child_objectp->getID(), FALSE);
		}
	}

	// assumes that transform will not be updated with drawable still having a parent
	// or that drawable had no parent from the start
	LLVector3 cur_position_world = mDrawable->getWorldPosition();
	LLQuaternion cur_rotation_world = mDrawable->getWorldRotation();

	if (mLastRootPos.length() >= MAX_STANDOFF_FROM_ORIGIN
		&& (cur_position_world.length() < MAX_STANDOFF_FROM_ORIGIN
			|| dist_vec(cur_position_world, mLastRootPos) > MAX_STANDOFF_DISTANCE_CHANGE))
	{
		// Most likely drawable got updated too early or some updates were missed - we got relative position to non-existing parent
		// restore coordinates from cache
		cur_position_world = mLastRootPos;
	}

	// set *local* position based on last *world* position, since we're unparenting the avatar
	mDrawable->mXform.setPosition(cur_position_world);
	mDrawable->mXform.setRotation(cur_rotation_world);	
	
	gPipeline.markMoved(mDrawable, TRUE);

	sitDown(FALSE);

	mRoot->getXform()->setParent(NULL); // LLVOAvatar::getOffObject
	// SL-315
	mRoot->setPosition(cur_position_world);
	mRoot->setRotation(cur_rotation_world);
	mRoot->getXform()->update();

    if (mEnableDefaultMotions)
    {
	startMotion(ANIM_AGENT_BODY_NOISE);
    }

	if (isSelf())
	{
		LLQuaternion av_rot = gAgent.getFrameAgent().getQuaternion();
		LLQuaternion obj_rot = sit_object ? sit_object->getRenderRotation() : LLQuaternion::DEFAULT;
		av_rot = av_rot * obj_rot;
		LLVector3 at_axis = LLVector3::x_axis;
		at_axis = at_axis * av_rot;
		at_axis.mV[VZ] = 0.f;
		at_axis.normalize();
		gAgent.resetAxes(at_axis);
		gAgentCamera.setThirdPersonHeadOffset(LLVector3(0.f, 0.f, 1.f));
		gAgentCamera.setSitCamera(LLUUID::null);

		//KC: revoke perms on sit
		U32 revoke_on = gSavedSettings.getU32("FSRevokePerms");
		if ((revoke_on == 2 || revoke_on == 3) && (sit_object && !sit_object->permYouOwner()))
		{
			revokePermissionsOnObject(sit_object);
		}
	}
}

//-----------------------------------------------------------------------------
// revokePermissionsOnObject()
//-----------------------------------------------------------------------------
void LLVOAvatar::revokePermissionsOnObject(LLViewerObject *sit_object)
{
	if (sit_object)
	{
		gMessageSystem->newMessageFast(_PREHASH_RevokePermissions);
		gMessageSystem->nextBlockFast(_PREHASH_AgentData);
		gMessageSystem->addUUIDFast(_PREHASH_AgentID, gAgent.getID());
		gMessageSystem->addUUIDFast(_PREHASH_SessionID, gAgent.getSessionID());
		gMessageSystem->nextBlockFast(_PREHASH_Data);
		gMessageSystem->addUUIDFast(_PREHASH_ObjectID, sit_object->getID());
		gMessageSystem->addU32Fast(_PREHASH_ObjectPermissions, 0xFFFFFFFF);
		gAgent.sendReliableMessage();
	}
}

//-----------------------------------------------------------------------------
// findAvatarFromAttachment()
//-----------------------------------------------------------------------------
// static 
LLVOAvatar* LLVOAvatar::findAvatarFromAttachment( LLViewerObject* obj )
{
	if( obj->isAttachment() )
	{
		do
		{
			obj = (LLViewerObject*) obj->getParent();
		}
		while( obj && !obj->isAvatar() );

		if( obj && !obj->isDead() )
		{
			return (LLVOAvatar*)obj;
		}
	}
	return NULL;
}

S32 LLVOAvatar::getAttachmentCount()
{
	S32 count = mAttachmentPoints.size();
	return count;
}

BOOL LLVOAvatar::isWearingWearableType(LLWearableType::EType type) const
{
	if (mIsDummy) return TRUE;

	if (isSelf())
	{
		return LLAvatarAppearance::isWearingWearableType(type);
	}

	switch(type)
	{
		case LLWearableType::WT_SHAPE:
		case LLWearableType::WT_SKIN:
		case LLWearableType::WT_HAIR:
		case LLWearableType::WT_EYES:
			return TRUE;  // everyone has all bodyparts
		default:
			break; // Do nothing
	}


	// <FS:ND> Gets called quite a lot from processObjectUpdates. Remove the frequent getInstance calls.

	// for (LLAvatarAppearanceDictionary::Textures::const_iterator tex_iter = LLAvatarAppearanceDictionary::getInstance()->getTextures().begin();
	// 	 tex_iter != LLAvatarAppearanceDictionary::getInstance()->getTextures().end();
	// 	 ++tex_iter)

	LLAvatarAppearanceDictionary::Textures::const_iterator itrEnd = LLAvatarAppearanceDictionary::getInstance()->getTextures().end();
	for (LLAvatarAppearanceDictionary::Textures::const_iterator tex_iter = LLAvatarAppearanceDictionary::getInstance()->getTextures().begin();
		 tex_iter != itrEnd;
		 ++tex_iter)
	{
		const LLAvatarAppearanceDictionary::TextureEntry *texture_dict = tex_iter->second;
		if (texture_dict->mWearableType == type)
		{
			// Thus, you must check to see if the corresponding baked texture is defined.
			// NOTE: this is a poor substitute if you actually want to know about individual pieces of clothing
			// this works for detecting a skirt (most important), but is ineffective at any piece of clothing that
			// gets baked into a texture that always exists (upper or lower).
			if (texture_dict->mIsUsedByBakedTexture)
			{
				const EBakedTextureIndex baked_index = texture_dict->mBakedTextureIndex;
				return isTextureDefined(LLAvatarAppearanceDictionary::getInstance()->getBakedTexture(baked_index)->mTextureIndex);
			}
			return FALSE;
		}
	}
	return FALSE;
}

LLViewerObject *	LLVOAvatar::findAttachmentByID( const LLUUID & target_id ) const
{
	for(attachment_map_t::const_iterator attachment_points_iter = mAttachmentPoints.begin();
		attachment_points_iter != gAgentAvatarp->mAttachmentPoints.end();
		++attachment_points_iter)
	{
		LLViewerJointAttachment* attachment = attachment_points_iter->second;

		// <FS:Ansariel> Possible crash fix
		if (!attachment)
		{
			continue;
		}
		// </FS:Ansariel>

		for (LLViewerJointAttachment::attachedobjs_vec_t::iterator attachment_iter = attachment->mAttachedObjects.begin();
			 attachment_iter != attachment->mAttachedObjects.end();
			 ++attachment_iter)
		{
			LLViewerObject *attached_object = attachment_iter->get();
			if (attached_object &&
				attached_object->getID() == target_id)
			{
				return attached_object;
			}
		}
	}

	return NULL;
}

// virtual
// <FS:Ansariel> [Legacy Bake]
//void LLVOAvatar::invalidateComposite( LLTexLayerSet* layerset)
void LLVOAvatar::invalidateComposite( LLTexLayerSet* layerset, BOOL upload_result)
{
}

void LLVOAvatar::invalidateAll()
{
}

// virtual
// <FS:Ansariel> [Legacy Bake]
//void LLVOAvatar::onGlobalColorChanged(const LLTexGlobalColor* global_color)
void LLVOAvatar::onGlobalColorChanged(const LLTexGlobalColor* global_color, BOOL upload_bake)
{
	if (global_color == mTexSkinColor)
	{
		// <FS:Ansariel> [Legacy Bake]
		//invalidateComposite( mBakedTextureDatas[BAKED_HEAD].mTexLayerSet);
		//invalidateComposite( mBakedTextureDatas[BAKED_UPPER].mTexLayerSet);
		//invalidateComposite( mBakedTextureDatas[BAKED_LOWER].mTexLayerSet);
		invalidateComposite( mBakedTextureDatas[BAKED_HEAD].mTexLayerSet, upload_bake);
		invalidateComposite( mBakedTextureDatas[BAKED_UPPER].mTexLayerSet, upload_bake);
		invalidateComposite( mBakedTextureDatas[BAKED_LOWER].mTexLayerSet, upload_bake);
		// </FS:Ansariel> [Legacy Bake]
	}
	else if (global_color == mTexHairColor)
	{
		// <FS:Ansariel> [Legacy Bake]
		//invalidateComposite( mBakedTextureDatas[BAKED_HEAD].mTexLayerSet);
		//invalidateComposite( mBakedTextureDatas[BAKED_HAIR].mTexLayerSet);
		invalidateComposite( mBakedTextureDatas[BAKED_HEAD].mTexLayerSet, upload_bake);
		invalidateComposite( mBakedTextureDatas[BAKED_HAIR].mTexLayerSet, upload_bake);
		// </FS:Ansariel> [Legacy Bake]
		
		// ! BACKWARDS COMPATIBILITY !
		// Fix for dealing with avatars from viewers that don't bake hair.
		if (!isTextureDefined(mBakedTextureDatas[BAKED_HAIR].mTextureIndex))
		{
			LLColor4 color = mTexHairColor->getColor();
			avatar_joint_mesh_list_t::iterator iter = mBakedTextureDatas[BAKED_HAIR].mJointMeshes.begin();
			avatar_joint_mesh_list_t::iterator end  = mBakedTextureDatas[BAKED_HAIR].mJointMeshes.end();
			for (; iter != end; ++iter)
			{
				LLAvatarJointMesh* mesh = (*iter);
				if (mesh)
			{
					mesh->setColor( color );
				}
			}
		}
	} 
	else if (global_color == mTexEyeColor)
	{
		// LL_INFOS() << "invalidateComposite cause: onGlobalColorChanged( eyecolor )" << LL_ENDL; 
		// <FS:Ansariel> [Legacy Bake]
		//invalidateComposite( mBakedTextureDatas[BAKED_EYES].mTexLayerSet);
		invalidateComposite( mBakedTextureDatas[BAKED_EYES].mTexLayerSet, upload_bake);
	}
	updateMeshTextures();
}

// virtual
bool LLVOAvatar::shouldRenderRigged() const
{
    return true;
}

// FIXME: We have an mVisible member, set in updateVisibility(), but this
// function doesn't return it! isVisible() and mVisible are used
// different places for different purposes. mVisible seems to be more
// related to whether the actual avatar mesh is shown, and isVisible()
// to whether anything about the avatar is displayed in the scene.
// Maybe better naming could make this clearer?
BOOL LLVOAvatar::isVisible() const
{
	return mDrawable.notNull()
		&& (!mOrphaned || isSelf())
		&& (mDrawable->isVisible() || mIsDummy);
}

// Determine if we have enough avatar data to render
bool LLVOAvatar::getIsCloud() const
{
	if (mIsDummy)
	{
		return false;
	}

	return (   ((const_cast<LLVOAvatar*>(this))->visualParamWeightsAreDefault())// Do we have a shape?
			|| (   !isTextureDefined(TEX_LOWER_BAKED)
				|| !isTextureDefined(TEX_UPPER_BAKED)
				|| !isTextureDefined(TEX_HEAD_BAKED)
				)
			);
}

void LLVOAvatar::updateRezzedStatusTimers(S32 rez_status)
{
	// State machine for rezzed status. Statuses are -1 on startup, 0
	// = cloud, 1 = gray, 2 = downloading, 3 = full.
	// Purpose is to collect time data for each it takes avatar to reach
	// various loading landmarks: gray, textured (partial), textured fully.

	if (rez_status != mLastRezzedStatus)
	{
		LL_DEBUGS("Avatar") << avString() << "rez state change: " << mLastRezzedStatus << " -> " << rez_status << LL_ENDL;

		if (mLastRezzedStatus == -1 && rez_status != -1)
		{
			// First time initialization, start all timers.
			for (S32 i = 1; i < 4; i++)
			{
				startPhase("load_" + LLVOAvatar::rezStatusToString(i));
				startPhase("first_load_" + LLVOAvatar::rezStatusToString(i));
			}
		}
		if (rez_status < mLastRezzedStatus)
		{
			// load level has decreased. start phase timers for higher load levels.
			for (S32 i = rez_status+1; i <= mLastRezzedStatus; i++)
			{
				startPhase("load_" + LLVOAvatar::rezStatusToString(i));
			}
		}
		else if (rez_status > mLastRezzedStatus)
		{
			// load level has increased. stop phase timers for lower and equal load levels.
			for (S32 i = llmax(mLastRezzedStatus+1,1); i <= rez_status; i++)
			{
				stopPhase("load_" + LLVOAvatar::rezStatusToString(i));
				stopPhase("first_load_" + LLVOAvatar::rezStatusToString(i), false);
			}
			if (rez_status == 3)
			{
				// "fully loaded", mark any pending appearance change complete.
				selfStopPhase("update_appearance_from_cof");
				selfStopPhase("wear_inventory_category", false);
				selfStopPhase("process_initial_wearables_update", false);

                updateVisualComplexity();
			}
		}
		mLastRezzedStatus = rez_status;
	}
}

void LLVOAvatar::clearPhases()
{
	getPhases().clearPhases();
}

void LLVOAvatar::startPhase(const std::string& phase_name)
{
	F32 elapsed = 0.0;
	bool completed = false;
	bool found = getPhases().getPhaseValues(phase_name, elapsed, completed);
	//LL_DEBUGS("Avatar") << avString() << " phase state " << phase_name
	//					<< " found " << found << " elapsed " << elapsed << " completed " << completed << LL_ENDL;
	if (found)
	{
		if (!completed)
		{
			LL_DEBUGS("Avatar") << avString() << "no-op, start when started already for " << phase_name << LL_ENDL;
			return;
		}
	}
	LL_DEBUGS("Avatar") << "started phase " << phase_name << LL_ENDL;
	getPhases().startPhase(phase_name);
}

void LLVOAvatar::stopPhase(const std::string& phase_name, bool err_check)
{
	F32 elapsed = 0.0;
	bool completed = false;
	if (getPhases().getPhaseValues(phase_name, elapsed, completed))
	{
		if (!completed)
		{
			getPhases().stopPhase(phase_name);
			completed = true;
			logMetricsTimerRecord(phase_name, elapsed, completed);
			LL_DEBUGS("Avatar") << avString() << "stopped phase " << phase_name << " elapsed " << elapsed << LL_ENDL;
		}
		else
		{
			if (err_check)
			{
				LL_DEBUGS("Avatar") << "no-op, stop when stopped already for " << phase_name << LL_ENDL;
			}
		}
	}
	else
	{
		if (err_check)
		{
			LL_DEBUGS("Avatar") << "no-op, stop when not started for " << phase_name << LL_ENDL;
		}
	}
}

void LLVOAvatar::logPendingPhases()
{
	if (!isAgentAvatarValid())
	{
		return;
	}
	
	for (LLViewerStats::phase_map_t::iterator it = getPhases().begin();
		 it != getPhases().end();
		 ++it)
	{
		const std::string& phase_name = it->first;
		F32 elapsed;
		bool completed;
		if (getPhases().getPhaseValues(phase_name, elapsed, completed))
		{
			if (!completed)
			{
				logMetricsTimerRecord(phase_name, elapsed, completed);
			}
		}
	}
}

//static
void LLVOAvatar::logPendingPhasesAllAvatars()
{
	for (std::vector<LLCharacter*>::iterator iter = LLCharacter::sInstances.begin();
		 iter != LLCharacter::sInstances.end(); ++iter)
	{
		LLVOAvatar* inst = (LLVOAvatar*) *iter;
		if( inst->isDead() )
		{
			continue;
		}
		inst->logPendingPhases();
	}
}

void LLVOAvatar::logMetricsTimerRecord(const std::string& phase_name, F32 elapsed, bool completed)
{
	if (!isAgentAvatarValid())
	{
		return;
	}
	
	LLSD record;
	record["timer_name"] = phase_name;
	record["avatar_id"] = getID();
	record["elapsed"] = elapsed;
	record["completed"] = completed;
	U32 grid_x(0), grid_y(0);
	if (getRegion() && LLWorld::instance().isRegionListed(getRegion()))
	{
		record["central_bake_version"] = LLSD::Integer(getRegion()->getCentralBakeVersion());
		grid_from_region_handle(getRegion()->getHandle(), &grid_x, &grid_y);
	}
	record["grid_x"] = LLSD::Integer(grid_x);
	record["grid_y"] = LLSD::Integer(grid_y);
	// <FS:Ansariel> [Legacy Bake]
	//record["is_using_server_bakes"] = true;
	record["is_using_server_bakes"] = ((bool) isUsingServerBakes());
	record["is_self"] = isSelf();
		
	if (isAgentAvatarValid())
	{
		gAgentAvatarp->addMetricsTimerRecord(record);
	}
}

// call periodically to keep isFullyLoaded up to date.
// returns true if the value has changed.
BOOL LLVOAvatar::updateIsFullyLoaded()
{
	S32 rez_status = getRezzedStatus();
	bool loading = getIsCloud();
	if (mFirstFullyVisible && !mIsControlAvatar)
	{
        loading = ((rez_status < 2)
                   // Wait at least 60s for unfinished textures to finish on first load,
                   // don't wait forever, it might fail. Even if it will eventually load by
                   // itself and update mLoadedCallbackTextures (or fail and clean the list),
                   // avatars are more time-sensitive than textures and can't wait that long.
                   || (mLoadedCallbackTextures < mCallbackTextureList.size() && mLastTexCallbackAddedTime.getElapsedTimeF32() < MAX_TEXTURE_WAIT_TIME_SEC)
                   || !mPendingAttachment.empty()
                   || (rez_status < 3 && !isFullyBaked())
                  );
	}
	updateRezzedStatusTimers(rez_status);
	updateRuthTimer(loading);
	return processFullyLoadedChange(loading);
}

void LLVOAvatar::updateRuthTimer(bool loading)
{
	if (isSelf() || !loading) 
	{
		return;
	}

	if (mPreviousFullyLoaded)
	{
		mRuthTimer.reset();
		debugAvatarRezTime("AvatarRezCloudNotification","became cloud");
	}
	
	const F32 LOADING_TIMEOUT__SECONDS = 120.f;
	if (mRuthTimer.getElapsedTimeF32() > LOADING_TIMEOUT__SECONDS)
	{
		LL_DEBUGS("Avatar") << avString()
				<< "Ruth Timer timeout: Missing texture data for '" << getFullname() << "' "
				<< "( Params loaded : " << !visualParamWeightsAreDefault() << " ) "
				<< "( Lower : " << isTextureDefined(TEX_LOWER_BAKED) << " ) "
				<< "( Upper : " << isTextureDefined(TEX_UPPER_BAKED) << " ) "
				<< "( Head : " << isTextureDefined(TEX_HEAD_BAKED) << " )."
				<< LL_ENDL;
		
		LLAvatarPropertiesProcessor::getInstance()->sendAvatarTexturesRequest(getID());
		mRuthTimer.reset();
	}
}

BOOL LLVOAvatar::processFullyLoadedChange(bool loading)
{
	// We wait a little bit before giving the 'all clear', to let things to
	// settle down (models to snap into place, textures to get first packets)
	const F32 LOADED_DELAY = 1.f;
	const F32 FIRST_USE_DELAY = 3.f;

	if (loading)
		mFullyLoadedTimer.reset();

	if (mFirstFullyVisible)
	{
		mFullyLoaded = (mFullyLoadedTimer.getElapsedTimeF32() > FIRST_USE_DELAY);
	}
	else
	{
		mFullyLoaded = (mFullyLoadedTimer.getElapsedTimeF32() > LOADED_DELAY);
	}

	if (!mPreviousFullyLoaded && !loading && mFullyLoaded)
	{
		debugAvatarRezTime("AvatarRezNotification","fully loaded");
	}

	// did our loading state "change" from last call?
	// runway - why are we updating every 30 calls even if nothing has changed?
	const S32 UPDATE_RATE = 30;
	BOOL changed =
		((mFullyLoaded != mPreviousFullyLoaded) ||         // if the value is different from the previous call
		 (!mFullyLoadedInitialized) ||                     // if we've never been called before
		 (mFullyLoadedFrameCounter % UPDATE_RATE == 0));   // every now and then issue a change

	mPreviousFullyLoaded = mFullyLoaded;
	mFullyLoadedInitialized = TRUE;
	mFullyLoadedFrameCounter++;

    if (changed && isSelf())
    {
        // to know about outfit switching
        LLAvatarRenderNotifier::getInstance()->updateNotificationState();
    }
	
	return changed;
}

BOOL LLVOAvatar::isFullyLoaded() const
{
// [SL:KB] - Patch: Appearance-SyncAttach | Checked: Catznip-2.2
	// Changes to LLAppearanceMgr::updateAppearanceFromCOF() expect this function to actually return mFullyLoaded for gAgentAvatarp
	return (mRenderUnloadedAvatar && !isSelf()) ||(mFullyLoaded);
// [/SL:KB]
//	return (mRenderUnloadedAvatar || mFullyLoaded);
}

bool LLVOAvatar::isTooComplex() const
{
	bool too_complex;
	// <FS:Ansariel> Performance improvement
	//bool render_friend =  (LLAvatarTracker::instance().isBuddy(getID()) && gSavedSettings.getBOOL("AlwaysRenderFriends"));
	static LLCachedControl<bool> alwaysRenderFriends(gSavedSettings, "AlwaysRenderFriends");
	bool render_friend =  (LLAvatarTracker::instance().isBuddy(getID()) && alwaysRenderFriends);
	// </FS:Ansariel>

	if (isSelf() || render_friend || mVisuallyMuteSetting == AV_ALWAYS_RENDER)
	{
		too_complex = false;
	}
	else
	{
		// Determine if visually muted or not
		static LLCachedControl<U32> max_render_cost(gSavedSettings, "RenderAvatarMaxComplexity", 0U);
		static LLCachedControl<F32> max_attachment_area(gSavedSettings, "RenderAutoMuteSurfaceAreaLimit", 1000.0f);
		// If the user has chosen unlimited max complexity, we also disregard max attachment area
        // so that unlimited will completely disable the overly complex impostor rendering
        // yes, this leaves them vulnerable to griefing objects... their choice
        too_complex = (   max_render_cost > 0
                          && (mVisualComplexity > max_render_cost
                           || (max_attachment_area > 0.0f && mAttachmentSurfaceArea > max_attachment_area)
                           ));
	}

	return too_complex;
}

//-----------------------------------------------------------------------------
// findMotion()
//-----------------------------------------------------------------------------
LLMotion* LLVOAvatar::findMotion(const LLUUID& id) const
{
	return mMotionController.findMotion(id);
}

// This is a semi-deprecated debugging tool - meshes will not show as
// colorized if using deferred rendering.
void LLVOAvatar::debugColorizeSubMeshes(U32 i, const LLColor4& color)
{
	if (gSavedSettings.getBOOL("DebugAvatarCompositeBaked"))
	{
		avatar_joint_mesh_list_t::iterator iter = mBakedTextureDatas[i].mJointMeshes.begin();
		avatar_joint_mesh_list_t::iterator end  = mBakedTextureDatas[i].mJointMeshes.end();
		for (; iter != end; ++iter)
		{
			LLAvatarJointMesh* mesh = (*iter);
			if (mesh)
			{
				mesh->setColor(color);
			}
		}
	}
}


//-----------------------------------------------------------------------------
// updateMeshVisibility()
// Hide the mesh joints if attachments are using baked textures
//-----------------------------------------------------------------------------
void LLVOAvatar::updateMeshVisibility()
{
	bool bake_flag[BAKED_NUM_INDICES];
	memset(bake_flag, 0, BAKED_NUM_INDICES*sizeof(bool));

	for (attachment_map_t::iterator iter = mAttachmentPoints.begin();
		iter != mAttachmentPoints.end();
		++iter)
	{
		LLViewerJointAttachment* attachment = iter->second;
		if (attachment)
		{
			for (LLViewerJointAttachment::attachedobjs_vec_t::iterator attachment_iter = attachment->mAttachedObjects.begin();
				attachment_iter != attachment->mAttachedObjects.end();
				++attachment_iter)
			{
				LLViewerObject *objectp = attachment_iter->get();
				if (objectp)
				{
					for (int face_index = 0; face_index < objectp->getNumTEs(); face_index++)
					{
						LLTextureEntry* tex_entry = objectp->getTE(face_index);
						if (tex_entry)
						{
							bake_flag[BAKED_HEAD] |= (tex_entry->getID() == IMG_USE_BAKED_HEAD);
							bake_flag[BAKED_EYES] |= (tex_entry->getID() == IMG_USE_BAKED_EYES);
							bake_flag[BAKED_HAIR] |= (tex_entry->getID() == IMG_USE_BAKED_HAIR);
							bake_flag[BAKED_LOWER] |= (tex_entry->getID() == IMG_USE_BAKED_LOWER);
							bake_flag[BAKED_UPPER] |= (tex_entry->getID() == IMG_USE_BAKED_UPPER);
							bake_flag[BAKED_SKIRT] |= (tex_entry->getID() == IMG_USE_BAKED_SKIRT);
						bake_flag[BAKED_LEFT_ARM] |= (tex_entry->getID() == IMG_USE_BAKED_LEFTARM);
						bake_flag[BAKED_LEFT_LEG] |= (tex_entry->getID() == IMG_USE_BAKED_LEFTLEG);
						bake_flag[BAKED_AUX1] |= (tex_entry->getID() == IMG_USE_BAKED_AUX1);
						bake_flag[BAKED_AUX2] |= (tex_entry->getID() == IMG_USE_BAKED_AUX2);
						bake_flag[BAKED_AUX3] |= (tex_entry->getID() == IMG_USE_BAKED_AUX3);
						}
					}
				}

				LLViewerObject::const_child_list_t& child_list = objectp->getChildren();
				for (LLViewerObject::child_list_t::const_iterator iter1 = child_list.begin();
					iter1 != child_list.end(); ++iter1)
				{
					LLViewerObject* objectchild = *iter1;
					if (objectchild)
					{
						for (int face_index = 0; face_index < objectchild->getNumTEs(); face_index++)
						{
							LLTextureEntry* tex_entry = objectchild->getTE(face_index);
							if (tex_entry)
							{
								bake_flag[BAKED_HEAD] |= (tex_entry->getID() == IMG_USE_BAKED_HEAD);
								bake_flag[BAKED_EYES] |= (tex_entry->getID() == IMG_USE_BAKED_EYES);
								bake_flag[BAKED_HAIR] |= (tex_entry->getID() == IMG_USE_BAKED_HAIR);
								bake_flag[BAKED_LOWER] |= (tex_entry->getID() == IMG_USE_BAKED_LOWER);
								bake_flag[BAKED_UPPER] |= (tex_entry->getID() == IMG_USE_BAKED_UPPER);
								bake_flag[BAKED_SKIRT] |= (tex_entry->getID() == IMG_USE_BAKED_SKIRT);
							bake_flag[BAKED_LEFT_ARM] |= (tex_entry->getID() == IMG_USE_BAKED_LEFTARM);
							bake_flag[BAKED_LEFT_LEG] |= (tex_entry->getID() == IMG_USE_BAKED_LEFTLEG);
							bake_flag[BAKED_AUX1] |= (tex_entry->getID() == IMG_USE_BAKED_AUX1);
							bake_flag[BAKED_AUX2] |= (tex_entry->getID() == IMG_USE_BAKED_AUX2);
							bake_flag[BAKED_AUX3] |= (tex_entry->getID() == IMG_USE_BAKED_AUX3);
							}
						}
					}
				}
			}
		}
	}

	//LL_INFOS() << "head " << bake_flag[BAKED_HEAD] << "eyes " << bake_flag[BAKED_EYES] << "hair " << bake_flag[BAKED_HAIR] << "lower " << bake_flag[BAKED_LOWER] << "upper " << bake_flag[BAKED_UPPER] << "skirt " << bake_flag[BAKED_SKIRT] << LL_ENDL;

	for (S32 i = 0; i < mMeshLOD.size(); i++)
	{
		LLAvatarJoint* joint = mMeshLOD[i];
		if (i == MESH_ID_HAIR)
		{
			joint->setVisible(!bake_flag[BAKED_HAIR], TRUE);
		}
		else if (i == MESH_ID_HEAD)
		{
			joint->setVisible(!bake_flag[BAKED_HEAD], TRUE);
		}
		else if (i == MESH_ID_SKIRT)
		{
			joint->setVisible(!bake_flag[BAKED_SKIRT], TRUE);
		}
		else if (i == MESH_ID_UPPER_BODY)
		{
			joint->setVisible(!bake_flag[BAKED_UPPER], TRUE);
		}
		else if (i == MESH_ID_LOWER_BODY)
		{
			joint->setVisible(!bake_flag[BAKED_LOWER], TRUE);
		}
		else if (i == MESH_ID_EYEBALL_LEFT)
		{
			joint->setVisible(!bake_flag[BAKED_EYES], TRUE);
		}
		else if (i == MESH_ID_EYEBALL_RIGHT)
		{
			joint->setVisible(!bake_flag[BAKED_EYES], TRUE);
		}
		else if (i == MESH_ID_EYELASH)
		{
			joint->setVisible(!bake_flag[BAKED_HEAD], TRUE);
		}
	}
}

//-----------------------------------------------------------------------------
// updateMeshTextures()
// Uses the current TE values to set the meshes' and layersets' textures.
//-----------------------------------------------------------------------------
// virtual
void LLVOAvatar::updateMeshTextures()
{
	static S32 update_counter = 0;
	mBakedTextureDebugText.clear();
	
	// if user has never specified a texture, assign the default
	for (U32 i=0; i < getNumTEs(); i++)
	{
		const LLViewerTexture* te_image = getImage(i, 0);
		if(!te_image || te_image->getID().isNull() || (te_image->getID() == IMG_DEFAULT))
		{
			// IMG_DEFAULT_AVATAR = a special texture that's never rendered.
			const LLUUID& image_id = (i == TEX_HAIR ? IMG_DEFAULT : IMG_DEFAULT_AVATAR);
			setImage(i, LLViewerTextureManager::getFetchedTexture(image_id), 0); 
		}
	}

	const BOOL other_culled = !isSelf() && mCulled;
	LLLoadedCallbackEntry::source_callback_list_t* src_callback_list = NULL ;
	BOOL paused = FALSE;
	if(!isSelf())
	{
		src_callback_list = &mCallbackTextureList ;
		paused = !isVisible();
	}

	std::vector<BOOL> is_layer_baked;
	is_layer_baked.resize(mBakedTextureDatas.size(), false);

	std::vector<BOOL> use_lkg_baked_layer; // lkg = "last known good"
	use_lkg_baked_layer.resize(mBakedTextureDatas.size(), false);

	mBakedTextureDebugText += llformat("%06d\n",update_counter++);
	mBakedTextureDebugText += "indx layerset linvld ltda ilb ulkg ltid\n";
	// <FS:Beq> BOM OS
	// for (U32 i=0; i < mBakedTextureDatas.size(); i++)
	for (U32 i=0; i < getNumBakes(); i++)
	{
		is_layer_baked[i] = isTextureDefined(mBakedTextureDatas[i].mTextureIndex);
		LLViewerTexLayerSet* layerset = NULL;
		bool layerset_invalid = false;
		if (!other_culled)
		{
			// When an avatar is changing clothes and not in Appearance mode,
			// use the last-known good baked texture until it finishes the first
			// render of the new layerset.
			layerset = getTexLayerSet(i);
			layerset_invalid = layerset && ( !layerset->getViewerComposite()->isInitialized()
											 || !layerset->isLocalTextureDataAvailable() );
			use_lkg_baked_layer[i] = (!is_layer_baked[i] 
									  && (mBakedTextureDatas[i].mLastTextureID != IMG_DEFAULT_AVATAR) 
									  && layerset_invalid);
			if (use_lkg_baked_layer[i])
			{
				layerset->setUpdatesEnabled(TRUE);
			}
		}
		else
		{
			use_lkg_baked_layer[i] = (!is_layer_baked[i] 
									  && mBakedTextureDatas[i].mLastTextureID != IMG_DEFAULT_AVATAR);
		}

		std::string last_id_string;
		if (mBakedTextureDatas[i].mLastTextureID == IMG_DEFAULT_AVATAR)
			last_id_string = "A";
		else if (mBakedTextureDatas[i].mLastTextureID == IMG_DEFAULT)
			last_id_string = "D";
		else if (mBakedTextureDatas[i].mLastTextureID == IMG_INVISIBLE)
			last_id_string = "I";
		else
			last_id_string = "*";
		bool is_ltda = layerset
			&& layerset->getViewerComposite()->isInitialized()
			&& layerset->isLocalTextureDataAvailable();
		mBakedTextureDebugText += llformat("%4d   %4s     %4d %4d %4d %4d %4s\n",
										   i,
										   (layerset?"*":"0"),
										   layerset_invalid,
										   is_ltda,
										   is_layer_baked[i],
										   use_lkg_baked_layer[i],
										   last_id_string.c_str());
	}
	// <FS:Beq> BOM OS
	// for (U32 i=0; i < mBakedTextureDatas.size(); i++)
	for (U32 i=0; i < getNumBakes(); i++)
	// </FS:Beq>
	{
		debugColorizeSubMeshes(i, LLColor4::white);

		LLViewerTexLayerSet* layerset = getTexLayerSet(i);
		if (use_lkg_baked_layer[i] && !isUsingLocalAppearance() )
		{
			// use last known good layer (no new one)
			LLViewerFetchedTexture* baked_img = LLViewerTextureManager::getFetchedTexture(mBakedTextureDatas[i].mLastTextureID);
			mBakedTextureDatas[i].mIsUsed = TRUE;

			debugColorizeSubMeshes(i,LLColor4::red);
	
			avatar_joint_mesh_list_t::iterator iter = mBakedTextureDatas[i].mJointMeshes.begin();
			avatar_joint_mesh_list_t::iterator end  = mBakedTextureDatas[i].mJointMeshes.end();
			for (; iter != end; ++iter)
			{
				LLAvatarJointMesh* mesh = (*iter);
				if (mesh)
				{
					mesh->setTexture( baked_img );
				}
			}
		}
		else if (!isUsingLocalAppearance() && is_layer_baked[i])
		{
			// use new layer
			LLViewerFetchedTexture* baked_img =
				LLViewerTextureManager::staticCastToFetchedTexture(
					getImage( mBakedTextureDatas[i].mTextureIndex, 0 ), TRUE) ;
			if( baked_img->getID() == mBakedTextureDatas[i].mLastTextureID )
			{
				// Even though the file may not be finished loading,
				// we'll consider it loaded and use it (rather than
				// doing compositing).
				useBakedTexture( baked_img->getID() );
                                mLoadedCallbacksPaused |= !isVisible();
                                checkTextureLoading();
			}
			else
			{
				mBakedTextureDatas[i].mIsLoaded = FALSE;
				if ( (baked_img->getID() != IMG_INVISIBLE) &&
					 ((i == BAKED_HEAD) || (i == BAKED_UPPER) || (i == BAKED_LOWER)) )
				{			
					baked_img->setLoadedCallback(onBakedTextureMasksLoaded, MORPH_MASK_REQUESTED_DISCARD, TRUE, TRUE, new LLTextureMaskData( mID ), 
						src_callback_list, paused);
				}
				baked_img->setLoadedCallback(onBakedTextureLoaded, SWITCH_TO_BAKED_DISCARD, FALSE, FALSE, new LLUUID( mID ), 
					src_callback_list, paused );
				if (baked_img->getDiscardLevel() < 0 && !paused)
				{
					// mLoadedCallbackTextures will be updated by checkTextureLoading() below
					mLastTexCallbackAddedTime.reset();
				}

				// this could add paused texture callbacks
				mLoadedCallbacksPaused |= paused; 
				checkTextureLoading();
			}
		}
		else if (layerset && isUsingLocalAppearance())
		{
			debugColorizeSubMeshes(i,LLColor4::yellow );

			layerset->createComposite();
			layerset->setUpdatesEnabled( TRUE );
			mBakedTextureDatas[i].mIsUsed = FALSE;

			avatar_joint_mesh_list_t::iterator iter = mBakedTextureDatas[i].mJointMeshes.begin();
			avatar_joint_mesh_list_t::iterator end  = mBakedTextureDatas[i].mJointMeshes.end();
			for (; iter != end; ++iter)
			{
				LLAvatarJointMesh* mesh = (*iter);
				if (mesh)
				{
					mesh->setLayerSet( layerset );
				}
			}
		}
		else
		{
			debugColorizeSubMeshes(i,LLColor4::blue);
		}
	}

	// set texture and color of hair manually if we are not using a baked image.
	// This can happen while loading hair for yourself, or for clients that did not
	// bake a hair texture. Still needed for yourself after 1.22 is depricated.
	if (!is_layer_baked[BAKED_HAIR])
	{
		const LLColor4 color = mTexHairColor ? mTexHairColor->getColor() : LLColor4(1,1,1,1);
		LLViewerTexture* hair_img = getImage( TEX_HAIR, 0 );
		avatar_joint_mesh_list_t::iterator iter = mBakedTextureDatas[BAKED_HAIR].mJointMeshes.begin();
		avatar_joint_mesh_list_t::iterator end  = mBakedTextureDatas[BAKED_HAIR].mJointMeshes.end();
		for (; iter != end; ++iter)
		{
			LLAvatarJointMesh* mesh = (*iter);
			if (mesh)
			{
				mesh->setColor( color );
				mesh->setTexture( hair_img );
			}
		}
	} 
	
	
	for (LLAvatarAppearanceDictionary::BakedTextures::const_iterator baked_iter =
			 LLAvatarAppearanceDictionary::getInstance()->getBakedTextures().begin();
		 baked_iter != LLAvatarAppearanceDictionary::getInstance()->getBakedTextures().end();
		 ++baked_iter)
	{
		const EBakedTextureIndex baked_index = baked_iter->first;
		const LLAvatarAppearanceDictionary::BakedEntry *baked_dict = baked_iter->second;
		
		for (texture_vec_t::const_iterator local_tex_iter = baked_dict->mLocalTextures.begin();
			 local_tex_iter != baked_dict->mLocalTextures.end();
			 ++local_tex_iter)
		{
			const ETextureIndex texture_index = *local_tex_iter;
			const BOOL is_baked_ready = (is_layer_baked[baked_index] && mBakedTextureDatas[baked_index].mIsLoaded) || other_culled;
			if (isSelf())
			{
				setBakedReady(texture_index, is_baked_ready);
			}
		}
	}

	// removeMissingBakedTextures() will call back into this rountine if something is removed, and can blow up the stack
	static bool call_remove_missing = true;	
	if (call_remove_missing)
	{
		call_remove_missing = false;
		removeMissingBakedTextures();	// May call back into this function if anything is removed
		call_remove_missing = true;
	}

	//refresh bakes on any attached objects
	for (attachment_map_t::iterator iter = mAttachmentPoints.begin();
		iter != mAttachmentPoints.end();
		++iter)
	{
		LLViewerJointAttachment* attachment = iter->second;

		for (LLViewerJointAttachment::attachedobjs_vec_t::iterator attachment_iter = attachment->mAttachedObjects.begin();
			attachment_iter != attachment->mAttachedObjects.end();
			++attachment_iter)
		{
			LLViewerObject* attached_object = attachment_iter->get();
			if (attached_object && !attached_object->isDead())
			{
				attached_object->refreshBakeTexture();

				LLViewerObject::const_child_list_t& child_list = attached_object->getChildren();
				for (LLViewerObject::child_list_t::const_iterator iter = child_list.begin();
					iter != child_list.end(); ++iter)
				{
					LLViewerObject* objectp = *iter;
					if (objectp && !objectp->isDead())
					{
						objectp->refreshBakeTexture();
					}
				}
			}
		}
	}

	

}

// virtual
//-----------------------------------------------------------------------------
// setLocalTexture()
//-----------------------------------------------------------------------------
void LLVOAvatar::setLocalTexture( ETextureIndex type, LLViewerTexture* in_tex, BOOL baked_version_ready, U32 index )
{
	// invalid for anyone but self
	llassert(0);
}

//virtual 
void LLVOAvatar::setBakedReady(LLAvatarAppearanceDefines::ETextureIndex type, BOOL baked_version_exists, U32 index)
{
	// invalid for anyone but self
	llassert(0);
}

void LLVOAvatar::addChat(const LLChat& chat)
{
	std::deque<LLChat>::iterator chat_iter;

	mChats.push_back(chat);

	S32 chat_length = 0;
	for( chat_iter = mChats.begin(); chat_iter != mChats.end(); ++chat_iter)
	{
		chat_length += chat_iter->mText.size();
	}

	// remove any excess chat
	chat_iter = mChats.begin();
	while ((chat_length > MAX_BUBBLE_CHAT_LENGTH || mChats.size() > MAX_BUBBLE_CHAT_UTTERANCES) && chat_iter != mChats.end())
	{
		chat_length -= chat_iter->mText.size();
		mChats.pop_front();
		chat_iter = mChats.begin();
	}

	mChatTimer.reset();
}

void LLVOAvatar::clearChat()
{
	mChats.clear();
}


void LLVOAvatar::applyMorphMask(U8* tex_data, S32 width, S32 height, S32 num_components, LLAvatarAppearanceDefines::EBakedTextureIndex index)
{
	if (index >= BAKED_NUM_INDICES)
	{
		LL_WARNS() << "invalid baked texture index passed to applyMorphMask" << LL_ENDL;
		return;
	}

	for (morph_list_t::const_iterator iter = mBakedTextureDatas[index].mMaskedMorphs.begin();
		 iter != mBakedTextureDatas[index].mMaskedMorphs.end(); ++iter)
	{
		const LLMaskedMorph* maskedMorph = (*iter);
		LLPolyMorphTarget* morph_target = dynamic_cast<LLPolyMorphTarget*>(maskedMorph->mMorphTarget);
		if (morph_target)
		{
			morph_target->applyMask(tex_data, width, height, num_components, maskedMorph->mInvert);
		}
	}
}

// returns TRUE if morph masks are present and not valid for a given baked texture, FALSE otherwise
BOOL LLVOAvatar::morphMaskNeedsUpdate(LLAvatarAppearanceDefines::EBakedTextureIndex index)
{
	if (index >= BAKED_NUM_INDICES)
	{
		return FALSE;
	}

	if (!mBakedTextureDatas[index].mMaskedMorphs.empty())
	{
		if (isSelf())
		{
			LLViewerTexLayerSet *layer_set = getTexLayerSet(index);
			if (layer_set)
			{
				return !layer_set->isMorphValid();
			}
		}
		else
		{
			return FALSE;
		}
	}

	return FALSE;
}

//-----------------------------------------------------------------------------
// releaseComponentTextures()
// release any component texture UUIDs for which we have a baked texture
// ! BACKWARDS COMPATIBILITY !
// This is only called for non-self avatars, it can be taken out once component
// textures aren't communicated by non-self avatars.
//-----------------------------------------------------------------------------
void LLVOAvatar::releaseComponentTextures()
{
	// ! BACKWARDS COMPATIBILITY !
	// Detect if the baked hair texture actually wasn't sent, and if so set to default
	if (isTextureDefined(TEX_HAIR_BAKED) && getImage(TEX_HAIR_BAKED,0)->getID() == getImage(TEX_SKIRT_BAKED,0)->getID())
	{
		if (getImage(TEX_HAIR_BAKED,0)->getID() != IMG_INVISIBLE)
		{
			// Regression case of messaging system. Expected 21 textures, received 20. last texture is not valid so set to default
			setTETexture(TEX_HAIR_BAKED, IMG_DEFAULT_AVATAR);
		}
	}

	//<FS:Beq> BOM constrain number of bake requests when BOM not supported
	// for (U8 baked_index = 0; baked_index < BAKED_NUM_INDICES; baked_index++)
	for (U8 baked_index = 0; baked_index < getNumBakes(); baked_index++)
		//</FS:Beq>	
	{
		const LLAvatarAppearanceDictionary::BakedEntry * bakedDicEntry = LLAvatarAppearanceDictionary::getInstance()->getBakedTexture((EBakedTextureIndex)baked_index);
		// skip if this is a skirt and av is not wearing one, or if we don't have a baked texture UUID
		if (!isTextureDefined(bakedDicEntry->mTextureIndex)
			&& ( (baked_index != BAKED_SKIRT) || isWearingWearableType(LLWearableType::WT_SKIRT) ))
		{
			continue;
		}

		for (U8 texture = 0; texture < bakedDicEntry->mLocalTextures.size(); texture++)
		{
			const U8 te = (ETextureIndex)bakedDicEntry->mLocalTextures[texture];
			setTETexture(te, IMG_DEFAULT_AVATAR);
		}
	}
}

void LLVOAvatar::dumpAvatarTEs( const std::string& context ) const
{	
	LL_DEBUGS("Avatar") << avString() << (isSelf() ? "Self: " : "Other: ") << context << LL_ENDL;
	for (LLAvatarAppearanceDictionary::Textures::const_iterator iter = LLAvatarAppearanceDictionary::getInstance()->getTextures().begin();
		 iter != LLAvatarAppearanceDictionary::getInstance()->getTextures().end();
		 ++iter)
	{
		const LLAvatarAppearanceDictionary::TextureEntry *texture_dict = iter->second;
		// TODO: MULTI-WEARABLE: handle multiple textures for self
		const LLViewerTexture* te_image = getImage(iter->first,0);
		if( !te_image )
		{
			LL_DEBUGS("Avatar") << avString() << "       " << texture_dict->mName << ": null ptr" << LL_ENDL;
		}
		else if( te_image->getID().isNull() )
		{
			LL_DEBUGS("Avatar") << avString() << "       " << texture_dict->mName << ": null UUID" << LL_ENDL;
		}
		else if( te_image->getID() == IMG_DEFAULT )
		{
			LL_DEBUGS("Avatar") << avString() << "       " << texture_dict->mName << ": IMG_DEFAULT" << LL_ENDL;
		}
		else if( te_image->getID() == IMG_DEFAULT_AVATAR )
		{
			LL_DEBUGS("Avatar") << avString() << "       " << texture_dict->mName << ": IMG_DEFAULT_AVATAR" << LL_ENDL;
		}
		else
		{
			LL_DEBUGS("Avatar") << avString() << "       " << texture_dict->mName << ": " << te_image->getID() << LL_ENDL;
		}
	}
}

//-----------------------------------------------------------------------------
// clampAttachmentPositions()
//-----------------------------------------------------------------------------
void LLVOAvatar::clampAttachmentPositions()
{
	if (isDead())
	{
		return;
	}
	for (attachment_map_t::iterator iter = mAttachmentPoints.begin(); 
		 iter != mAttachmentPoints.end();
		 ++iter)
	{
		LLViewerJointAttachment* attachment = iter->second;
		if (attachment)
		{
			attachment->clampObjectPosition();
		}
	}
}

BOOL LLVOAvatar::hasHUDAttachment() const
{
	for (attachment_map_t::const_iterator iter = mAttachmentPoints.begin(); 
		 iter != mAttachmentPoints.end();
		 ++iter)
	{
		LLViewerJointAttachment* attachment = iter->second;

		// <FS:Ansariel> Possible crash fix
		if (!attachment)
		{
			continue;
		}
		// </FS:Ansariel>

		if (attachment->getIsHUDAttachment() && attachment->getNumObjects() > 0)
		{
			return TRUE;
		}
	}
	return FALSE;
}

LLBBox LLVOAvatar::getHUDBBox() const
{
	LLBBox bbox;
	for (attachment_map_t::const_iterator iter = mAttachmentPoints.begin(); 
		 iter != mAttachmentPoints.end();
		 ++iter)
	{
		LLViewerJointAttachment* attachment = iter->second;
		// <FS:Ansariel> Possible crash fix
		//if (attachment->getIsHUDAttachment())
		if (attachment && attachment->getIsHUDAttachment())
		// </FS:Ansariel>
		{
			for (LLViewerJointAttachment::attachedobjs_vec_t::iterator attachment_iter = attachment->mAttachedObjects.begin();
				 attachment_iter != attachment->mAttachedObjects.end();
				 ++attachment_iter)
			{
				const LLViewerObject* attached_object = attachment_iter->get();
				if (attached_object == NULL)
				{
					LL_WARNS() << "HUD attached object is NULL!" << LL_ENDL;
					continue;
				}
				// initialize bounding box to contain identity orientation and center point for attached object
				bbox.addPointLocal(attached_object->getPosition());
				// add rotated bounding box for attached object
				bbox.addBBoxAgent(attached_object->getBoundingBoxAgent());
				LLViewerObject::const_child_list_t& child_list = attached_object->getChildren();
				for (LLViewerObject::child_list_t::const_iterator iter = child_list.begin();
					 iter != child_list.end(); 
					 ++iter)
				{
					const LLViewerObject* child_objectp = *iter;
					bbox.addBBoxAgent(child_objectp->getBoundingBoxAgent());
				}
			}
		}
	}

	return bbox;
}

//-----------------------------------------------------------------------------
// onFirstTEMessageReceived()
//-----------------------------------------------------------------------------
void LLVOAvatar::onFirstTEMessageReceived()
{
	LL_DEBUGS("Avatar") << avString() << LL_ENDL;
	if( !mFirstTEMessageReceived )
	{
		mFirstTEMessageReceived = TRUE;

		LLLoadedCallbackEntry::source_callback_list_t* src_callback_list = NULL ;
		BOOL paused = FALSE ;
		if(!isSelf())
		{
			src_callback_list = &mCallbackTextureList ;
			paused = !isVisible();
		}

		for (U32 i = 0; i < mBakedTextureDatas.size(); i++)
		{
			const BOOL layer_baked = isTextureDefined(mBakedTextureDatas[i].mTextureIndex);

			// Use any baked textures that we have even if they haven't downloaded yet.
			// (That is, don't do a transition from unbaked to baked.)
			if (layer_baked)
			{
				LLViewerFetchedTexture* image = LLViewerTextureManager::staticCastToFetchedTexture(getImage( mBakedTextureDatas[i].mTextureIndex, 0 ), TRUE) ;
				mBakedTextureDatas[i].mLastTextureID = image->getID();
				// If we have more than one texture for the other baked layers, we'll want to call this for them too.
				if ( (image->getID() != IMG_INVISIBLE) && ((i == BAKED_HEAD) || (i == BAKED_UPPER) || (i == BAKED_LOWER)) )
				{
					image->setLoadedCallback( onBakedTextureMasksLoaded, MORPH_MASK_REQUESTED_DISCARD, TRUE, TRUE, new LLTextureMaskData( mID ), 
						src_callback_list, paused);
				}
				LL_DEBUGS("Avatar") << avString() << "layer_baked, setting onInitialBakedTextureLoaded as callback" << LL_ENDL;
				image->setLoadedCallback( onInitialBakedTextureLoaded, MAX_DISCARD_LEVEL, FALSE, FALSE, new LLUUID( mID ), 
					src_callback_list, paused );
				if (image->getDiscardLevel() < 0 && !paused)
				{
					mLastTexCallbackAddedTime.reset();
				}
                               // this could add paused texture callbacks
                               mLoadedCallbacksPaused |= paused; 
			}
		}

        mMeshTexturesDirty = TRUE;
		gPipeline.markGLRebuild(this);
	}
}

//-----------------------------------------------------------------------------
// bool visualParamWeightsAreDefault()
//-----------------------------------------------------------------------------
bool LLVOAvatar::visualParamWeightsAreDefault()
{
	bool rtn = true;

	bool is_wearing_skirt = isWearingWearableType(LLWearableType::WT_SKIRT);
	for (LLVisualParam *param = getFirstVisualParam(); 
	     param;
	     param = getNextVisualParam())
	{
		if (param->isTweakable())
		{
			LLViewerVisualParam* vparam = dynamic_cast<LLViewerVisualParam*>(param);
			llassert(vparam);
			bool is_skirt_param = vparam &&
				LLWearableType::WT_SKIRT == vparam->getWearableType();
			if (param->getWeight() != param->getDefaultWeight() &&
			    // we have to not care whether skirt weights are default, if we're not actually wearing a skirt
			    (is_wearing_skirt || !is_skirt_param))
			{
				//LL_INFOS() << "param '" << param->getName() << "'=" << param->getWeight() << " which differs from default=" << param->getDefaultWeight() << LL_ENDL;
				rtn = false;
				break;
			}
		}
	}

	//LL_INFOS() << "params are default ? " << int(rtn) << LL_ENDL;

	return rtn;
}

// <FS:ND> Remove LLVolatileAPRPool/apr_file_t and use FILE* instead
//void dump_visual_param(apr_file_t* file, LLVisualParam* viewer_param, F32 value)
void dump_visual_param(LLAPRFile::tFiletype* file, LLVisualParam* viewer_param, F32 value)
// </FS:ND>
{
	std::string type_string = "unknown";
	if (dynamic_cast<LLTexLayerParamAlpha*>(viewer_param))
		type_string = "param_alpha";
	if (dynamic_cast<LLTexLayerParamColor*>(viewer_param))
		type_string = "param_color";
	if (dynamic_cast<LLDriverParam*>(viewer_param))
		type_string = "param_driver";
	if (dynamic_cast<LLPolyMorphTarget*>(viewer_param))
		type_string = "param_morph";
	if (dynamic_cast<LLPolySkeletalDistortion*>(viewer_param))
		type_string = "param_skeleton";
	S32 wtype = -1;
	LLViewerVisualParam *vparam = dynamic_cast<LLViewerVisualParam*>(viewer_param);
	if (vparam)
	{
		wtype = vparam->getWearableType();
	}
	S32 u8_value = F32_to_U8(value,viewer_param->getMinWeight(),viewer_param->getMaxWeight());
	apr_file_printf(file, "\t\t<param id=\"%d\" name=\"%s\" display=\"%s\" value=\"%.3f\" u8=\"%d\" type=\"%s\" wearable=\"%s\" group=\"%d\"/>\n",
					viewer_param->getID(), viewer_param->getName().c_str(), viewer_param->getDisplayName().c_str(), value, u8_value, type_string.c_str(),
					LLWearableType::getInstance()->getTypeName(LLWearableType::EType(wtype)).c_str(),
					viewer_param->getGroup());
	}
	

void LLVOAvatar::dumpAppearanceMsgParams( const std::string& dump_prefix,
	const LLAppearanceMessageContents& contents)
{
	std::string outfilename = get_sequential_numbered_file_name(dump_prefix,".xml");
	const std::vector<F32>& params_for_dump = contents.mParamWeights;
	const LLTEContents& tec = contents.mTEContents;

	LLAPRFile outfile;
	std::string fullpath = gDirUtilp->getExpandedFilename(LL_PATH_LOGS,outfilename);
	outfile.open(fullpath, LL_APR_WB );

	// <FS:ND> Remove LLVolatileAPRPool/apr_file_t and use FILE* instead
	// apr_file_t* file = outfile.getFileHandle();
	LLAPRFile::tFiletype* file = outfile.getFileHandle();
	// </FS:ND>

	if (!file)
	{
		return;
	}
	else
	{
		LL_DEBUGS("Avatar") << "dumping appearance message to " << fullpath << LL_ENDL;
	}

	apr_file_printf(file, "<header>\n");
	apr_file_printf(file, "\t\t<cof_version %i />\n", contents.mCOFVersion);
	apr_file_printf(file, "\t\t<appearance_version %i />\n", contents.mAppearanceVersion);
	apr_file_printf(file, "</header>\n");

	apr_file_printf(file, "\n<params>\n");
	LLVisualParam* param = getFirstVisualParam();
	for (S32 i = 0; i < params_for_dump.size(); i++)
	{
		while( param && ((param->getGroup() != VISUAL_PARAM_GROUP_TWEAKABLE) && 
						 (param->getGroup() != VISUAL_PARAM_GROUP_TRANSMIT_NOT_TWEAKABLE)) ) // should not be any of group VISUAL_PARAM_GROUP_TWEAKABLE_NO_TRANSMIT
		{
			param = getNextVisualParam();
		}
		LLViewerVisualParam* viewer_param = (LLViewerVisualParam*)param;
		F32 value = params_for_dump[i];
		dump_visual_param(file, viewer_param, value);
		param = getNextVisualParam();
	}
	apr_file_printf(file, "</params>\n");

	apr_file_printf(file, "\n<textures>\n");
	for (U32 i = 0; i < tec.face_count; i++)
	{
		std::string uuid_str;
		((LLUUID*)tec.image_data)[i].toString(uuid_str);
		apr_file_printf( file, "\t\t<texture te=\"%i\" uuid=\"%s\"/>\n", i, uuid_str.c_str());
	}
	apr_file_printf(file, "</textures>\n");
}

void LLVOAvatar::parseAppearanceMessage(LLMessageSystem* mesgsys, LLAppearanceMessageContents& contents)
{
	parseTEMessage(mesgsys, _PREHASH_ObjectData, -1, contents.mTEContents);

	// Parse the AppearanceData field, if any.
	if (mesgsys->has(_PREHASH_AppearanceData))
	{
		U8 av_u8;
		mesgsys->getU8Fast(_PREHASH_AppearanceData, _PREHASH_AppearanceVersion, av_u8, 0);
		contents.mAppearanceVersion = av_u8;
		//LL_DEBUGS("Avatar") << "appversion set by AppearanceData field: " << contents.mAppearanceVersion << LL_ENDL;
		mesgsys->getS32Fast(_PREHASH_AppearanceData, _PREHASH_CofVersion, contents.mCOFVersion, 0);
		// For future use:
		//mesgsys->getU32Fast(_PREHASH_AppearanceData, _PREHASH_Flags, appearance_flags, 0);
	}

	// Parse the AppearanceData field, if any.
	contents.mHoverOffsetWasSet = false;
	if (mesgsys->has(_PREHASH_AppearanceHover))
	{
		LLVector3 hover;
		mesgsys->getVector3Fast(_PREHASH_AppearanceHover, _PREHASH_HoverHeight, hover);
		//LL_DEBUGS("Avatar") << avString() << " hover received " << hover.mV[ VX ] << "," << hover.mV[ VY ] << "," << hover.mV[ VZ ] << LL_ENDL;
		contents.mHoverOffset = hover;
		contents.mHoverOffsetWasSet = true;
	}
	
	// Parse visual params, if any.
	S32 num_blocks = mesgsys->getNumberOfBlocksFast(_PREHASH_VisualParam);
	bool drop_visual_params_debug = gSavedSettings.getBOOL("BlockSomeAvatarAppearanceVisualParams") && (ll_rand(2) == 0); // pretend that ~12% of AvatarAppearance messages arrived without a VisualParam block, for testing
	if( num_blocks > 1 && !drop_visual_params_debug)
	{
		//LL_DEBUGS("Avatar") << avString() << " handle visual params, num_blocks " << num_blocks << LL_ENDL;
		
		LLVisualParam* param = getFirstVisualParam();
		llassert(param); // if this ever fires, we should do the same as when num_blocks<=1
		if (!param)
		{
			LL_WARNS() << "No visual params!" << LL_ENDL;
		}
		else
		{
			for( S32 i = 0; i < num_blocks; i++ )
			{
				while( param && ((param->getGroup() != VISUAL_PARAM_GROUP_TWEAKABLE) && 
								 (param->getGroup() != VISUAL_PARAM_GROUP_TRANSMIT_NOT_TWEAKABLE)) ) // should not be any of group VISUAL_PARAM_GROUP_TWEAKABLE_NO_TRANSMIT
				{
					param = getNextVisualParam();
				}
						
				if( !param )
				{
					// more visual params supplied than expected - just process what we know about
					break;
				}

				U8 value;
				mesgsys->getU8Fast(_PREHASH_VisualParam, _PREHASH_ParamValue, value, i);
				F32 newWeight = U8_to_F32(value, param->getMinWeight(), param->getMaxWeight());
				contents.mParamWeights.push_back(newWeight);
				contents.mParams.push_back(param);

				param = getNextVisualParam();
			}
		}

		const S32 expected_tweakable_count = getVisualParamCountInGroup(VISUAL_PARAM_GROUP_TWEAKABLE) +
											 getVisualParamCountInGroup(VISUAL_PARAM_GROUP_TRANSMIT_NOT_TWEAKABLE); // don't worry about VISUAL_PARAM_GROUP_TWEAKABLE_NO_TRANSMIT
		if (num_blocks != expected_tweakable_count)
		{
			LL_DEBUGS("Avatar") << "Number of params in AvatarAppearance msg (" << num_blocks << ") does not match number of tweakable params in avatar xml file (" << expected_tweakable_count << ").  Processing what we can.  object: " << getID() << LL_ENDL;
		}
	}
	else
	{
		if (drop_visual_params_debug)
		{
			LL_INFOS() << "Debug-faked lack of parameters on AvatarAppearance for object: "  << getID() << LL_ENDL;
		}
		else
		{
			LL_DEBUGS("Avatar") << "AvatarAppearance msg received without any parameters, object: " << getID() << LL_ENDL;
		}
	}

	LLVisualParam* appearance_version_param = getVisualParam(11000);
	if (appearance_version_param)
	{
		std::vector<LLVisualParam*>::iterator it = std::find(contents.mParams.begin(), contents.mParams.end(),appearance_version_param);
		if (it != contents.mParams.end())
		{
			S32 index = it - contents.mParams.begin();
			contents.mParamAppearanceVersion = ll_round(contents.mParamWeights[index]);
			//LL_DEBUGS("Avatar") << "appversion req by appearance_version param: " << contents.mParamAppearanceVersion << LL_ENDL;
		}
	}
}

bool resolve_appearance_version(const LLAppearanceMessageContents& contents, S32& appearance_version)
{
	appearance_version = -1;
	
	if ((contents.mAppearanceVersion) >= 0 &&
		(contents.mParamAppearanceVersion >= 0) &&
		(contents.mAppearanceVersion != contents.mParamAppearanceVersion))
	{
		LL_WARNS() << "inconsistent appearance_version settings - field: " <<
			contents.mAppearanceVersion << ", param: " <<  contents.mParamAppearanceVersion << LL_ENDL;
		return false;
	}
	// <FS:Ansariel> [Legacy Bake]
	//if (contents.mParamAppearanceVersion >= 0) // use visual param if available.
	//{
	//	appearance_version = contents.mParamAppearanceVersion;
	//}
	//else if (contents.mAppearanceVersion > 0)
	//{
	//	appearance_version = contents.mAppearanceVersion;
	//}
	//else // still not set, go with 1.
	//{
	//	appearance_version = 1;
	//}
	if (contents.mParamAppearanceVersion >= 0) // use visual param if available.
	{
		appearance_version = contents.mParamAppearanceVersion;
	}
	if (contents.mAppearanceVersion >= 0)
	{
		appearance_version = contents.mAppearanceVersion;
	}
	if (appearance_version < 0) // still not set, go with 0.
	{
		appearance_version = 0;
	}
	// </FS:Ansariel> [Legacy Bake]
	//LL_DEBUGS("Avatar") << "appearance version info - field " << contents.mAppearanceVersion
	//					<< " param: " << contents.mParamAppearanceVersion
	//					<< " final: " << appearance_version << LL_ENDL;
	return true;
}

//-----------------------------------------------------------------------------
// processAvatarAppearance()
//-----------------------------------------------------------------------------
void LLVOAvatar::processAvatarAppearance( LLMessageSystem* mesgsys )
{
	// <FS:CR> Use LLCachedControl
	//bool enable_verbose_dumps = gSavedSettings.getBOOL("DebugAvatarAppearanceMessage");
	static LLCachedControl<bool> enable_verbose_dumps(gSavedSettings, "DebugAvatarAppearanceMessage");
	// </FS:CR>
	std::string dump_prefix = getFullname() + "_" + (isSelf()?"s":"o") + "_";
	if (gSavedSettings.getBOOL("BlockAvatarAppearanceMessages"))
	{
		LL_WARNS() << "Blocking AvatarAppearance message" << LL_ENDL;
		return;
	}

	mLastAppearanceMessageTimer.reset();

	LLPointer<LLAppearanceMessageContents> contents(new LLAppearanceMessageContents);
	parseAppearanceMessage(mesgsys, *contents);
	if (enable_verbose_dumps)
	{
		dumpAppearanceMsgParams(dump_prefix + "appearance_msg", *contents);
	}

	S32 appearance_version;
	if (!resolve_appearance_version(*contents, appearance_version))
	{
		LL_WARNS() << "bad appearance version info, discarding" << LL_ENDL;
		return;
	}
	//llassert(appearance_version > 0);
	if (appearance_version > 1)
	{
		LL_WARNS() << "unsupported appearance version " << appearance_version << ", discarding appearance message" << LL_ENDL;
		return;
	}

    S32 thisAppearanceVersion(contents->mCOFVersion);
    if (isSelf())
    {   // In the past this was considered to be the canonical COF version, 
        // that is no longer the case.  The canonical version is maintained 
        // by the AIS code and should match the COF version there. Even so,
        // we must prevent rolling this one backwards backwards or processing 
        // stale versions.

        S32 aisCOFVersion(LLAppearanceMgr::instance().getCOFVersion());

        LL_DEBUGS("Avatar") << "handling self appearance message #" << thisAppearanceVersion <<
            " (highest seen #" << mLastUpdateReceivedCOFVersion <<
            ") (AISCOF=#" << aisCOFVersion << ")" << LL_ENDL;

        // <FS:Ansariel> [Legacy Bake]
        if (mFirstTEMessageReceived && (appearance_version == 0))
        {
            return;
        }
        // </FS:Ansariel> [Legacy Bake]

        if (mLastUpdateReceivedCOFVersion >= thisAppearanceVersion)
        {
            LL_WARNS("Avatar") << "Stale appearance received #" << thisAppearanceVersion <<
                " attempt to roll back from #" << mLastUpdateReceivedCOFVersion <<
                "... dropping." << LL_ENDL;
            return;
        }
        if (isEditingAppearance())
        {
            LL_DEBUGS("Avatar") << "Editing appearance.  Dropping appearance update." << LL_ENDL;
            return;
        }

    }

	// SUNSHINE CLEANUP - is this case OK now?
	S32 num_params = contents->mParamWeights.size();
	if (num_params <= 1)
	{
		// In this case, we have no reliable basis for knowing
		// appearance version, which may cause us to look for baked
		// textures in the wrong place and flag them as missing
		// assets.
		LL_DEBUGS("Avatar") << "ignoring appearance message due to lack of params" << LL_ENDL;
		return;
	}

	// No backsies zone - if we get here, the message should be valid and usable, will be processed.
    LL_INFOS("Avatar") << "Processing appearance message version " << thisAppearanceVersion << LL_ENDL;

    // Note:
    // locally the COF is maintained via LLInventoryModel::accountForUpdate
    // which is called from various places.  This should match the simhost's 
    // idea of what the COF version is.  AIS however maintains its own version
    // of the COF that should be considered canonical. 
    mLastUpdateReceivedCOFVersion = thisAppearanceVersion;

    // <FS:Ansariel> [Legacy Bake]
    setIsUsingServerBakes(appearance_version > 0);
    mLastProcessedAppearance = contents;

    bool slam_params = false;
    applyParsedAppearanceMessage(*contents, slam_params);
}

void LLVOAvatar::applyParsedAppearanceMessage(LLAppearanceMessageContents& contents, bool slam_params)
{
	S32 num_params = contents.mParamWeights.size();
	ESex old_sex = getSex();

    if (applyParsedTEMessage(contents.mTEContents) > 0 && isChanged(TEXTURE))
    {
        updateVisualComplexity();
    }

	// <FS:clientTags>
	if (!LLGridManager::getInstance()->isInSecondLife())
	{
		//Wolfspirit: Read the UUID, system and Texturecolor
		const LLTEContents& tec = contents.mTEContents;
		const LLUUID tag_uuid = tec.image_data[TEX_HEAD_BODYPAINT];
		bool new_system = (tec.glow[TEX_HEAD_BODYPAINT]);

		//WS: Write them into an LLSD map
		mClientTagData["uuid"] = tag_uuid.asString();
		mClientTagData["id_based"] = new_system;
		mClientTagData["tex_color"] = tec.colors[TEX_HEAD_BODYPAINT].getValue();

		//WS: Clear mNameString to force a rebuild
		mNameIsSet = false;
	}
	// </FS:clientTags>

	// prevent the overwriting of valid baked textures with invalid baked textures
	for (U8 baked_index = 0; baked_index < mBakedTextureDatas.size(); baked_index++)
	{
		// <FS:Beq> refactor a little to help debug
		// if (!isTextureDefined(mBakedTextureDatas[baked_index].mTextureIndex) 
		auto isDefined = isTextureDefined(mBakedTextureDatas[baked_index].mTextureIndex);
		LL_DEBUGS("Avatar") << avString() << "sb " << (S32) isUsingServerBakes() << " baked_index " << (S32) baked_index << " textureDefined= " << isDefined << LL_ENDL;
		if (!isDefined 
		// </FS:Beq>
			&& mBakedTextureDatas[baked_index].mLastTextureID != IMG_DEFAULT
			&& baked_index != BAKED_SKIRT && baked_index != BAKED_LEFT_ARM && baked_index != BAKED_LEFT_LEG && baked_index != BAKED_AUX1 && baked_index != BAKED_AUX2 && baked_index != BAKED_AUX3)
		{
			// <FS:Ansariel> [Legacy Bake]
			//LL_DEBUGS("Avatar") << avString() << " baked_index " << (S32) baked_index << " using mLastTextureID " << mBakedTextureDatas[baked_index].mLastTextureID << LL_ENDL;
			LL_DEBUGS("Avatar") << avString() << "sb " << (S32) isUsingServerBakes() << " baked_index " << (S32) baked_index << " using mLastTextureID " << mBakedTextureDatas[baked_index].mLastTextureID << LL_ENDL;
			setTEImage(mBakedTextureDatas[baked_index].mTextureIndex, 
				LLViewerTextureManager::getFetchedTexture(mBakedTextureDatas[baked_index].mLastTextureID, FTT_DEFAULT, TRUE, LLGLTexture::BOOST_NONE, LLViewerTexture::LOD_TEXTURE));
		}
		else
		{
			// <FS:Ansariel> [Legacy Bake]
			//LL_DEBUGS("Avatar") << avString() << " baked_index " << (S32) baked_index << " using texture id "
			LL_DEBUGS("Avatar") << avString() << "sb " << (S32) isUsingServerBakes() << " baked_index " << (S32) baked_index << " using texture id "
								<< getTEref(mBakedTextureDatas[baked_index].mTextureIndex).getID() << LL_ENDL;
		}
	}

	// runway - was
	// if (!is_first_appearance_message )
	// which means it would be called on second appearance message - probably wrong.
	BOOL is_first_appearance_message = !mFirstAppearanceMessageReceived;
	mFirstAppearanceMessageReceived = TRUE;

	// LL_DEBUGS("Avatar") << avString() << "processAvatarAppearance start " << mID
    //                     << " first? " << is_first_appearance_message << " self? " << isSelf() << LL_ENDL;

	if (is_first_appearance_message )
	{
		onFirstTEMessageReceived();
	}

	setCompositeUpdatesEnabled( FALSE );
	gPipeline.markGLRebuild(this);

	// Apply visual params
	if( num_params > 1)
	{
		//LL_DEBUGS("Avatar") << avString() << " handle visual params, num_params " << num_params << LL_ENDL;
		BOOL params_changed = FALSE;
		BOOL interp_params = FALSE;
		S32 params_changed_count = 0;
		
		for( S32 i = 0; i < num_params; i++ )
		{
			LLVisualParam* param = contents.mParams[i];
			F32 newWeight = contents.mParamWeights[i];

			if (slam_params || is_first_appearance_message || (param->getWeight() != newWeight))
			{
				params_changed = TRUE;
				params_changed_count++;

				if(is_first_appearance_message || slam_params)
				{
					//LL_DEBUGS("Avatar") << "param slam " << i << " " << newWeight << LL_ENDL;
					// <FS:Ansariel> [Legacy Bake]
					//param->setWeight(newWeight);
					param->setWeight(newWeight, FALSE);
				}
				else
				{
					interp_params = TRUE;
					// <FS:Ansariel> [Legacy Bake]
					//param->setAnimationTarget(newWeight);
					param->setAnimationTarget(newWeight, FALSE);
				}
			}
		}
		const S32 expected_tweakable_count = getVisualParamCountInGroup(VISUAL_PARAM_GROUP_TWEAKABLE) +
											 getVisualParamCountInGroup(VISUAL_PARAM_GROUP_TRANSMIT_NOT_TWEAKABLE); // don't worry about VISUAL_PARAM_GROUP_TWEAKABLE_NO_TRANSMIT
		if (num_params != expected_tweakable_count)
		{
			LL_DEBUGS("Avatar") << "Number of params in AvatarAppearance msg (" << num_params << ") does not match number of tweakable params in avatar xml file (" << expected_tweakable_count << ").  Processing what we can.  object: " << getID() << LL_ENDL;
		}

		LL_DEBUGS("Avatar") << "Changed " << params_changed_count << " params" << LL_ENDL;
		if (params_changed)
		{
			if (interp_params)
			{
				startAppearanceAnimation();
			}
			updateVisualParams();

			ESex new_sex = getSex();
			if( old_sex != new_sex )
			{
				// <FS:Ansariel> [Legacy Bake]
				//updateSexDependentLayerSets();
				updateSexDependentLayerSets(FALSE);
			}	
		}

		llassert( getSex() == ((getVisualParamWeight( "male" ) > 0.5f) ? SEX_MALE : SEX_FEMALE) );
	}
	else
	{
		// AvatarAppearance message arrived without visual params
		LL_DEBUGS("Avatar") << avString() << "no visual params" << LL_ENDL;

		const F32 LOADING_TIMEOUT_SECONDS = 60.f;
		// this isn't really a problem if we already have a non-default shape
		if (visualParamWeightsAreDefault() && mRuthTimer.getElapsedTimeF32() > LOADING_TIMEOUT_SECONDS)
		{
			// re-request appearance, hoping that it comes back with a shape next time
			LL_INFOS() << "Re-requesting AvatarAppearance for object: "  << getID() << LL_ENDL;
			LLAvatarPropertiesProcessor::getInstance()->sendAvatarTexturesRequest(getID());
			mRuthTimer.reset();
		}
		else
		{
			LL_INFOS() << "That's okay, we already have a non-default shape for object: "  << getID() << LL_ENDL;
			// we don't really care.
		}
	}

	if (contents.mHoverOffsetWasSet && !isSelf())
	{
		// Got an update for some other avatar
		// Ignore updates for self, because we have a more authoritative value in the preferences.
		setHoverOffset(contents.mHoverOffset);
		LL_DEBUGS("Avatar") << avString() << "setting hover to " << contents.mHoverOffset[2] << LL_ENDL;
	}

	if (!contents.mHoverOffsetWasSet && !isSelf())
	{
		// If we don't get a value at all, we are presumably in a
		// region that does not support hover height.
		LL_WARNS() << avString() << "zeroing hover because not defined in appearance message" << LL_ENDL;
		setHoverOffset(LLVector3(0.0, 0.0, 0.0));
	}

	setCompositeUpdatesEnabled( TRUE );

	// If all of the avatars are completely baked, release the global image caches to conserve memory.
	LLVOAvatar::cullAvatarsByPixelArea();

	if (isSelf())
	{
		mUseLocalAppearance = false;
	}

	updateMeshTextures();
	updateMeshVisibility();

}

LLViewerTexture* LLVOAvatar::getBakedTexture(const U8 te)
{
	//<FS:Beq> BOM constrain number of bake requests when BOM not supported
	// prior to BOM BAKES beyond BAKED_HAIR were not supported.
	// if (te < 0 || te >= BAKED_NUM_INDICES)
	if (te < 0 || te >= getNumBakes())
	//</FS:Beq>
	{
		return NULL;
	}

	BOOL is_layer_baked = isTextureDefined(mBakedTextureDatas[te].mTextureIndex);
	
	LLViewerTexLayerSet* layerset = NULL;
	layerset = getTexLayerSet(te);
	

	if (!isEditingAppearance() && is_layer_baked)
	{
		LLViewerFetchedTexture* baked_img = LLViewerTextureManager::staticCastToFetchedTexture(getImage(mBakedTextureDatas[te].mTextureIndex, 0), TRUE);
		return baked_img;
	}
	else if (layerset && isEditingAppearance())
	{
		layerset->createComposite();
		layerset->setUpdatesEnabled(TRUE);

		return layerset->getViewerComposite();
	}

	return NULL;

	
}

// static
void LLVOAvatar::getAnimLabels( std::vector<std::string>* labels )
{
	S32 i;
	labels->reserve(gUserAnimStatesCount);
	for( i = 0; i < gUserAnimStatesCount; i++ )
	{
		labels->push_back( LLAnimStateLabels::getStateLabel( gUserAnimStates[i].mName ) );
	}

	// Special case to trigger away (AFK) state
	labels->push_back( "Away From Keyboard" );
}

// static 
void LLVOAvatar::getAnimNames( std::vector<std::string>* names )
{
	S32 i;

	names->reserve(gUserAnimStatesCount);
	for( i = 0; i < gUserAnimStatesCount; i++ )
	{
		names->push_back( std::string(gUserAnimStates[i].mName) );
	}

	// Special case to trigger away (AFK) state
	names->push_back( "enter_away_from_keyboard_state" );
}

// static
void LLVOAvatar::onBakedTextureMasksLoaded( BOOL success, LLViewerFetchedTexture *src_vi, LLImageRaw* src, LLImageRaw* aux_src, S32 discard_level, BOOL final, void* userdata )
{
	if (!userdata) return;

	//LL_INFOS() << "onBakedTextureMasksLoaded: " << src_vi->getID() << LL_ENDL;
	const LLUUID id = src_vi->getID();
 
	LLTextureMaskData* maskData = (LLTextureMaskData*) userdata;
	LLVOAvatar* self = (LLVOAvatar*) gObjectList.findObject( maskData->mAvatarID );

	// if discard level is 2 less than last discard level we processed, or we hit 0,
	// then generate morph masks
	if(self && success && (discard_level < maskData->mLastDiscardLevel - 2 || discard_level == 0))
	{
		if(aux_src && aux_src->getComponents() == 1)
		{
			if (!aux_src->getData())
			{
				// <FS:Ansariel> FIRE-16122: Don't crash if we didn't receive any data
				//LL_ERRS() << "No auxiliary source (morph mask) data for image id " << id << LL_ENDL;
				LL_WARNS() << "No auxiliary source (morph mask) data for image id " << id << LL_ENDL;
				// </FS:Ansariel>
				return;
			}

			U32 gl_name;
			LLImageGL::generateTextures(1, &gl_name );
			stop_glerror();

			gGL.getTexUnit(0)->bindManual(LLTexUnit::TT_TEXTURE, gl_name);
			stop_glerror();

			LLImageGL::setManualImage(
				GL_TEXTURE_2D, 0, GL_ALPHA8, 
				aux_src->getWidth(), aux_src->getHeight(),
				GL_ALPHA, GL_UNSIGNED_BYTE, aux_src->getData());
			stop_glerror();

			gGL.getTexUnit(0)->setTextureFilteringOption(LLTexUnit::TFO_BILINEAR);

			/* if( id == head_baked->getID() )
			     if (self->mBakedTextureDatas[BAKED_HEAD].mTexLayerSet)
				     //LL_INFOS() << "onBakedTextureMasksLoaded for head " << id << " discard = " << discard_level << LL_ENDL;
					 self->mBakedTextureDatas[BAKED_HEAD].mTexLayerSet->applyMorphMask(aux_src->getData(), aux_src->getWidth(), aux_src->getHeight(), 1);
					 maskData->mLastDiscardLevel = discard_level; */
			BOOL found_texture_id = false;
			for (LLAvatarAppearanceDictionary::Textures::const_iterator iter = LLAvatarAppearanceDictionary::getInstance()->getTextures().begin();
				 iter != LLAvatarAppearanceDictionary::getInstance()->getTextures().end();
				 ++iter)
			{

				const LLAvatarAppearanceDictionary::TextureEntry *texture_dict = iter->second;
				if (texture_dict->mIsUsedByBakedTexture)
				{
					const ETextureIndex texture_index = iter->first;
					const LLViewerTexture *baked_img = self->getImage(texture_index, 0);
					if (baked_img && id == baked_img->getID())
					{
						const EBakedTextureIndex baked_index = texture_dict->mBakedTextureIndex;
						self->applyMorphMask(aux_src->getData(), aux_src->getWidth(), aux_src->getHeight(), 1, baked_index);
						maskData->mLastDiscardLevel = discard_level;
						if (self->mBakedTextureDatas[baked_index].mMaskTexName)
						{
							LLImageGL::deleteTextures(1, &(self->mBakedTextureDatas[baked_index].mMaskTexName));
						}
						self->mBakedTextureDatas[baked_index].mMaskTexName = gl_name;
						found_texture_id = true;
						break;
					}
				}
			}
			if (!found_texture_id)
			{
				LL_INFOS() << "unexpected image id: " << id << LL_ENDL;
			}
			self->dirtyMesh();
		}
		else
		{
            // this can happen when someone uses an old baked texture possibly provided by 
            // viewer-side baked texture caching
			LL_WARNS() << "Masks loaded callback but NO aux source, id " << id << LL_ENDL;
		}
	}

	if (final || !success)
	{
		delete maskData;
	}
}

// static
void LLVOAvatar::onInitialBakedTextureLoaded( BOOL success, LLViewerFetchedTexture *src_vi, LLImageRaw* src, LLImageRaw* aux_src, S32 discard_level, BOOL final, void* userdata )
{
	LLUUID *avatar_idp = (LLUUID *)userdata;
	LLVOAvatar *selfp = (LLVOAvatar *)gObjectList.findObject(*avatar_idp);

	if (selfp)
	{
		//LL_DEBUGS("Avatar") << selfp->avString() << "discard_level " << discard_level << " success " << success << " final " << final << LL_ENDL;
	}

	if (!success && selfp)
	{
		selfp->removeMissingBakedTextures();
	}
	if (final || !success )
	{
		delete avatar_idp;
	}
}

// Static
void LLVOAvatar::onBakedTextureLoaded(BOOL success,
									  LLViewerFetchedTexture *src_vi, LLImageRaw* src, LLImageRaw* aux_src,
									  S32 discard_level, BOOL final, void* userdata)
{
	//LL_DEBUGS("Avatar") << "onBakedTextureLoaded: " << src_vi->getID() << LL_ENDL;

	LLUUID id = src_vi->getID();
	LLUUID *avatar_idp = (LLUUID *)userdata;
	LLVOAvatar *selfp = (LLVOAvatar *)gObjectList.findObject(*avatar_idp);
	if (selfp)
	{	
		//LL_DEBUGS("Avatar") << selfp->avString() << "discard_level " << discard_level << " success " << success << " final " << final << " id " << src_vi->getID() << LL_ENDL;
	}

	if (selfp && !success)
	{
		selfp->removeMissingBakedTextures();
	}

	if( final || !success )
	{
		delete avatar_idp;
	}

	if( selfp && success && final )
	{
		selfp->useBakedTexture( id );
	}
}


// Called when baked texture is loaded and also when we start up with a baked texture
void LLVOAvatar::useBakedTexture( const LLUUID& id )
{
	for (U32 i = 0; i < mBakedTextureDatas.size(); i++)
	{
		LLViewerTexture* image_baked = getImage( mBakedTextureDatas[i].mTextureIndex, 0 );
		if (id == image_baked->getID())
		{
			//LL_DEBUGS("Avatar") << avString() << " i " << i << " id " << id << LL_ENDL;
			mBakedTextureDatas[i].mIsLoaded = true;
			mBakedTextureDatas[i].mLastTextureID = id;
			mBakedTextureDatas[i].mIsUsed = true;

			if (isUsingLocalAppearance())
			{
				LL_INFOS() << "not changing to baked texture while isUsingLocalAppearance" << LL_ENDL;
			}
			else
			{
				debugColorizeSubMeshes(i,LLColor4::green);

				avatar_joint_mesh_list_t::iterator iter = mBakedTextureDatas[i].mJointMeshes.begin();
				avatar_joint_mesh_list_t::iterator end  = mBakedTextureDatas[i].mJointMeshes.end();
				for (; iter != end; ++iter)
				{
					LLAvatarJointMesh* mesh = (*iter);
					if (mesh)
					{
						mesh->setTexture( image_baked );
					}
				}
			}
			
			const LLAvatarAppearanceDictionary::BakedEntry *baked_dict =
				LLAvatarAppearanceDictionary::getInstance()->getBakedTexture((EBakedTextureIndex)i);
			for (texture_vec_t::const_iterator local_tex_iter = baked_dict->mLocalTextures.begin();
				 local_tex_iter != baked_dict->mLocalTextures.end();
				 ++local_tex_iter)
			{
				if (isSelf()) setBakedReady(*local_tex_iter, TRUE);
			}

			// ! BACKWARDS COMPATIBILITY !
			// Workaround for viewing avatars from old viewers that haven't baked hair textures.
			// This is paired with similar code in updateMeshTextures that sets hair mesh color.
			if (i == BAKED_HAIR)
			{
				avatar_joint_mesh_list_t::iterator iter = mBakedTextureDatas[i].mJointMeshes.begin();
				avatar_joint_mesh_list_t::iterator end  = mBakedTextureDatas[i].mJointMeshes.end();
				for (; iter != end; ++iter)
				{
					LLAvatarJointMesh* mesh = (*iter);
					if (mesh)
					{
						mesh->setColor( LLColor4::white );
					}
				}
			}
		}
	}

	dirtyMesh();
}

std::string get_sequential_numbered_file_name(const std::string& prefix,
											  const std::string& suffix)
{
	typedef std::map<std::string,S32> file_num_type;
	static  file_num_type file_nums;
	file_num_type::iterator it = file_nums.find(prefix);
	S32 num = 0;
	if (it != file_nums.end())
	{
		num = it->second;
	}
	file_nums[prefix] = num+1;
	std::string outfilename = prefix + " " + llformat("%04d",num) + ".xml";
	std::replace(outfilename.begin(),outfilename.end(),' ','_');
	return outfilename;
}

void dump_sequential_xml(const std::string outprefix, const LLSD& content)
{
	std::string outfilename = get_sequential_numbered_file_name(outprefix,".xml");
	std::string fullpath = gDirUtilp->getExpandedFilename(LL_PATH_LOGS,outfilename);
	llofstream ofs(fullpath.c_str(), std::ios_base::out);
	ofs << LLSDOStreamer<LLSDXMLFormatter>(content, LLSDFormatter::OPTIONS_PRETTY);
	LL_DEBUGS("Avatar") << "results saved to: " << fullpath << LL_ENDL;
}

void LLVOAvatar::getSortedJointNames(S32 joint_type, std::vector<std::string>& result) const
{
    result.clear();
    if (joint_type==0)
    {
        avatar_joint_list_t::const_iterator iter = mSkeleton.begin();
        avatar_joint_list_t::const_iterator end  = mSkeleton.end();
		for (; iter != end; ++iter)
		{
			LLJoint* pJoint = (*iter);
            result.push_back(pJoint->getName());
        }
    }
    else if (joint_type==1)
    {
        for (S32 i = 0; i < mNumCollisionVolumes; i++)
        {
            LLAvatarJointCollisionVolume* pJoint = &mCollisionVolumes[i];
            result.push_back(pJoint->getName());
        }
    }
    else if (joint_type==2)
    {
		for (LLVOAvatar::attachment_map_t::const_iterator iter = mAttachmentPoints.begin(); 
			 iter != mAttachmentPoints.end(); ++iter)
		{
			LLViewerJointAttachment* pJoint = iter->second;
			if (!pJoint) continue;
            result.push_back(pJoint->getName());
        }
    }
    std::sort(result.begin(), result.end());
}

void LLVOAvatar::dumpArchetypeXML(const std::string& prefix, bool group_by_wearables )
{
	std::string outprefix(prefix);
	if (outprefix.empty())
	{
		outprefix = getFullname() + (isSelf()?"_s":"_o");
	}
	if (outprefix.empty())
	{
		outprefix = std::string("new_archetype");
	}
	std::string outfilename = get_sequential_numbered_file_name(outprefix,".xml");
	
// <FS:CR> FIRE-8893  - Dump archetype xml to user defined location
	(new LLFilePickerReplyThread(boost::bind(&LLVOAvatar::dumpArchetypeXMLCallback, this, _1, group_by_wearables),
		LLFilePicker::FFSAVE_XML, outfilename))->getFile();
}

void LLVOAvatar::dumpArchetypeXMLCallback(const std::vector<std::string>& filenames, bool group_by_wearables)
{
// </FS:CR>
	LLAPRFile outfile;
<<<<<<< HEAD
// <FS:CR> FIRE-8893 - Dump archetype xml to user defined location
	//std::string fullpath = gDirUtilp->getExpandedFilename(LL_PATH_LOGS,outfilename);
	std::string fullpath = filenames[0];
// </FS:CR>
=======
    LLWearableType *wr_inst = LLWearableType::getInstance();
	std::string fullpath = gDirUtilp->getExpandedFilename(LL_PATH_LOGS,outfilename);
>>>>>>> 92af5af7
	if (APR_SUCCESS == outfile.open(fullpath, LL_APR_WB ))
	{
		// <FS:ND> Remove LLVolatileAPRPool/apr_file_t and use FILE* instead
		//apr_file_t* file = outfile.getFileHandle();
		LLAPRFile::tFiletype* file = outfile.getFileHandle();
		// </FS:ND>

		LL_INFOS() << "xmlfile write handle obtained : " << fullpath << LL_ENDL;

		apr_file_printf( file, "<?xml version=\"1.0\" encoding=\"US-ASCII\" standalone=\"yes\"?>\n" );
		apr_file_printf( file, "<linden_genepool version=\"1.0\">\n" );
		apr_file_printf( file, "\n\t<archetype name=\"???\">\n" );

		bool agent_is_godlike = gAgent.isGodlikeWithoutAdminMenuFakery();

		if (group_by_wearables)
		{
			for (S32 type = LLWearableType::WT_SHAPE; type < LLWearableType::WT_COUNT; type++)
			{
				const std::string& wearable_name = wr_inst->getTypeName((LLWearableType::EType)type);
				apr_file_printf( file, "\n\t\t<!-- wearable: %s -->\n", wearable_name.c_str() );

				for (LLVisualParam* param = getFirstVisualParam(); param; param = getNextVisualParam())
				{
					LLViewerVisualParam* viewer_param = (LLViewerVisualParam*)param;
					if( (viewer_param->getWearableType() == type) && 
					   (viewer_param->isTweakable() ) )
					{
						dump_visual_param(file, viewer_param, viewer_param->getWeight());
					}
				}

				for (U8 te = 0; te < TEX_NUM_INDICES; te++)
				{
					if (LLAvatarAppearanceDictionary::getTEWearableType((ETextureIndex)te) == type)
					{
						// MULTIPLE_WEARABLES: extend to multiple wearables?
						LLViewerTexture* te_image = getImage((ETextureIndex)te, 0);
						if( te_image )
						{
							std::string uuid_str = LLUUID().asString();
							if (agent_is_godlike)
							{
								te_image->getID().toString(uuid_str);
							}
							apr_file_printf( file, "\t\t<texture te=\"%i\" uuid=\"%s\"/>\n", te, uuid_str.c_str());
						}
					}
				}
			}
		}
		else 
		{
			// Just dump all params sequentially.
			for (LLVisualParam* param = getFirstVisualParam(); param; param = getNextVisualParam())
			{
				LLViewerVisualParam* viewer_param = (LLViewerVisualParam*)param;
				dump_visual_param(file, viewer_param, viewer_param->getWeight());
			}

			for (U8 te = 0; te < TEX_NUM_INDICES; te++)
			{
				// MULTIPLE_WEARABLES: extend to multiple wearables?
				LLViewerTexture* te_image = getImage((ETextureIndex)te, 0);
				if( te_image )
				{
					std::string uuid_str = LLUUID().asString();
					if (agent_is_godlike)
					{
						te_image->getID().toString(uuid_str);
					}
					apr_file_printf( file, "\t\t<texture te=\"%i\" uuid=\"%s\"/>\n", te, uuid_str.c_str());
				}
			}
		}

        // Root joint
        const LLVector3& pos = mRoot->getPosition();
        const LLVector3& scale = mRoot->getScale();
        apr_file_printf( file, "\t\t<root name=\"%s\" position=\"%f %f %f\" scale=\"%f %f %f\"/>\n", 
                         mRoot->getName().c_str(), pos[0], pos[1], pos[2], scale[0], scale[1], scale[2]);

        // Bones
        std::vector<std::string> bone_names, cv_names, attach_names, all_names;
        getSortedJointNames(0, bone_names);
        getSortedJointNames(1, cv_names);
        getSortedJointNames(2, attach_names);
        all_names.insert(all_names.end(), bone_names.begin(), bone_names.end());
        all_names.insert(all_names.end(), cv_names.begin(), cv_names.end());
        all_names.insert(all_names.end(), attach_names.begin(), attach_names.end());

        for (std::vector<std::string>::iterator name_iter = bone_names.begin();
             name_iter != bone_names.end(); ++name_iter)
        {
            LLJoint *pJoint = getJoint(*name_iter);
			const LLVector3& pos = pJoint->getPosition();
			const LLVector3& scale = pJoint->getScale();
			apr_file_printf( file, "\t\t<bone name=\"%s\" position=\"%f %f %f\" scale=\"%f %f %f\"/>\n", 
							 pJoint->getName().c_str(), pos[0], pos[1], pos[2], scale[0], scale[1], scale[2]);
        }

        // Collision volumes
        for (std::vector<std::string>::iterator name_iter = cv_names.begin();
             name_iter != cv_names.end(); ++name_iter)
        {
            LLJoint *pJoint = getJoint(*name_iter);
			const LLVector3& pos = pJoint->getPosition();
			const LLVector3& scale = pJoint->getScale();
			apr_file_printf( file, "\t\t<collision_volume name=\"%s\" position=\"%f %f %f\" scale=\"%f %f %f\"/>\n", 
							 pJoint->getName().c_str(), pos[0], pos[1], pos[2], scale[0], scale[1], scale[2]);
        }

        // Attachment joints
        for (std::vector<std::string>::iterator name_iter = attach_names.begin();
             name_iter != attach_names.end(); ++name_iter)
        {
            LLJoint *pJoint = getJoint(*name_iter);
			if (!pJoint) continue;
			const LLVector3& pos = pJoint->getPosition();
			const LLVector3& scale = pJoint->getScale();
			apr_file_printf( file, "\t\t<attachment_point name=\"%s\" position=\"%f %f %f\" scale=\"%f %f %f\"/>\n", 
							 pJoint->getName().c_str(), pos[0], pos[1], pos[2], scale[0], scale[1], scale[2]);
        }
        
        // Joint pos overrides
        for (std::vector<std::string>::iterator name_iter = all_names.begin();
             name_iter != all_names.end(); ++name_iter)
        {
            LLJoint *pJoint = getJoint(*name_iter);
		
			LLVector3 pos;
			LLUUID mesh_id;

			if (pJoint && pJoint->hasAttachmentPosOverride(pos,mesh_id))
			{
                S32 num_pos_overrides;
                std::set<LLVector3> distinct_pos_overrides;
                pJoint->getAllAttachmentPosOverrides(num_pos_overrides, distinct_pos_overrides);
				apr_file_printf( file, "\t\t<joint_offset name=\"%s\" position=\"%f %f %f\" mesh_id=\"%s\" count=\"%d\" distinct=\"%d\"/>\n", 
								 pJoint->getName().c_str(), pos[0], pos[1], pos[2], mesh_id.asString().c_str(),
                                 num_pos_overrides, (S32) distinct_pos_overrides.size());
			}
		}
        // Joint scale overrides
        for (std::vector<std::string>::iterator name_iter = all_names.begin();
             name_iter != all_names.end(); ++name_iter)
        {
            LLJoint *pJoint = getJoint(*name_iter);
		
			LLVector3 scale;
			LLUUID mesh_id;

			if (pJoint && pJoint->hasAttachmentScaleOverride(scale,mesh_id))
			{
                S32 num_scale_overrides;
                std::set<LLVector3> distinct_scale_overrides;
                pJoint->getAllAttachmentPosOverrides(num_scale_overrides, distinct_scale_overrides);
				apr_file_printf( file, "\t\t<joint_scale name=\"%s\" scale=\"%f %f %f\" mesh_id=\"%s\" count=\"%d\" distinct=\"%d\"/>\n",
								 pJoint->getName().c_str(), scale[0], scale[1], scale[2], mesh_id.asString().c_str(),
                                 num_scale_overrides, (S32) distinct_scale_overrides.size());
			}
		}
		F32 pelvis_fixup;
		LLUUID mesh_id;
		if (hasPelvisFixup(pelvis_fixup, mesh_id))
		{
			apr_file_printf( file, "\t\t<pelvis_fixup z=\"%f\" mesh_id=\"%s\"/>\n", 
							 pelvis_fixup, mesh_id.asString().c_str());
		}

        LLVector3 rp = getRootJoint()->getWorldPosition();
        LLVector4a rpv;
        rpv.load3(rp.mV);
        
        for (S32 joint_num = 0; joint_num < LL_CHARACTER_MAX_ANIMATED_JOINTS; joint_num++)
        {
            LLJoint *joint = getJoint(joint_num);
            if (joint_num < mJointRiggingInfoTab.size())
            {
                LLJointRiggingInfo& rig_info = mJointRiggingInfoTab[joint_num];
                if (rig_info.isRiggedTo())
                {
                    LLMatrix4a mat;
                    LLVector4a new_extents[2];
                    mat.loadu(joint->getWorldMatrix());
                    matMulBoundBox(mat, rig_info.getRiggedExtents(), new_extents);
                    LLVector4a rrp[2];
                    rrp[0].setSub(new_extents[0],rpv);
                    rrp[1].setSub(new_extents[1],rpv);
                    apr_file_printf( file, "\t\t<joint_rig_info num=\"%d\" name=\"%s\" min=\"%f %f %f\" max=\"%f %f %f\" tmin=\"%f %f %f\" tmax=\"%f %f %f\"/>\n", 
                                     joint_num,
                                     joint->getName().c_str(),
                                     rig_info.getRiggedExtents()[0][0],
                                     rig_info.getRiggedExtents()[0][1],
                                     rig_info.getRiggedExtents()[0][2],
                                     rig_info.getRiggedExtents()[1][0],
                                     rig_info.getRiggedExtents()[1][1],
                                     rig_info.getRiggedExtents()[1][2],
                                     rrp[0][0],
                                     rrp[0][1],
                                     rrp[0][2],
                                     rrp[1][0],
                                     rrp[1][1],
                                     rrp[1][2] );
                }
            }
        }

		bool ultra_verbose = false;
		if (isSelf() && ultra_verbose)
		{
			// show the cloned params inside the wearables as well.
			gAgentAvatarp->dumpWearableInfo(outfile);
		}

		apr_file_printf( file, "\t</archetype>\n" );
		apr_file_printf( file, "\n</linden_genepool>\n" );

		LLSD args;
		args["PATH"] = fullpath;
		LLNotificationsUtil::add("AppearanceToXMLSaved", args);
	}
	else
	{
		LLNotificationsUtil::add("AppearanceToXMLFailed");
	}
	// File will close when handle goes out of scope
}


void LLVOAvatar::setVisibilityRank(U32 rank)
{
	if (mDrawable.isNull() || mDrawable->isDead())
	{
		// do nothing
		return;
	}
	mVisibilityRank = rank;
}

// Assumes LLVOAvatar::sInstances has already been sorted.
S32 LLVOAvatar::getUnbakedPixelAreaRank()
{
	S32 rank = 1;
	for (std::vector<LLCharacter*>::iterator iter = LLCharacter::sInstances.begin();
		 iter != LLCharacter::sInstances.end(); ++iter)
	{
		LLVOAvatar* inst = (LLVOAvatar*) *iter;
		if (inst == this)
		{
			return rank;
		}
		else if (!inst->isDead() && !inst->isFullyBaked())
		{
			rank++;
		}
	}

	llassert(0);
	return 0;
}

struct CompareScreenAreaGreater
{
	BOOL operator()(const LLCharacter* const& lhs, const LLCharacter* const& rhs)
	{
		return lhs->getPixelArea() > rhs->getPixelArea();
	}
};

// static
void LLVOAvatar::cullAvatarsByPixelArea()
{
	std::sort(LLCharacter::sInstances.begin(), LLCharacter::sInstances.end(), CompareScreenAreaGreater());
	
	// Update the avatars that have changed status
	U32 rank = 2; //1 is reserved for self. 
	for (std::vector<LLCharacter*>::iterator iter = LLCharacter::sInstances.begin();
		 iter != LLCharacter::sInstances.end(); ++iter)
	{
		LLVOAvatar* inst = (LLVOAvatar*) *iter;
		BOOL culled;
		if (inst->isSelf() || inst->isFullyBaked())
		{
			culled = FALSE;
		}
		else 
		{
			culled = TRUE;
		}

		if (inst->mCulled != culled)
		{
			inst->mCulled = culled;
			LL_DEBUGS() << "avatar " << inst->getID() << (culled ? " start culled" : " start not culled" ) << LL_ENDL;
			inst->updateMeshTextures();
		}

		if (inst->isSelf())
		{
			inst->setVisibilityRank(1);
		}
		else if (inst->mDrawable.notNull() && inst->mDrawable->isVisible())
		{
			inst->setVisibilityRank(rank++);
		}
	}

	// runway - this doesn't really detect gray/grey state.
	S32 grey_avatars = 0;
	if (!LLVOAvatar::areAllNearbyInstancesBaked(grey_avatars))
	{
		if (gFrameTimeSeconds != sUnbakedUpdateTime) // only update once per frame
		{
			sUnbakedUpdateTime = gFrameTimeSeconds;
			sUnbakedTime += gFrameIntervalSeconds.value();
		}
		if (grey_avatars > 0)
		{
			if (gFrameTimeSeconds != sGreyUpdateTime) // only update once per frame
			{
				sGreyUpdateTime = gFrameTimeSeconds;
				sGreyTime += gFrameIntervalSeconds.value();
			}
		}
	}
}

void LLVOAvatar::startAppearanceAnimation()
{
	if(!mAppearanceAnimating)
	{
		mAppearanceAnimating = TRUE;
		mAppearanceMorphTimer.reset();
		mLastAppearanceBlendTime = 0.f;
	}
}

// virtual
void LLVOAvatar::removeMissingBakedTextures()
{
}

//virtual
void LLVOAvatar::updateRegion(LLViewerRegion *regionp)
{
	LLViewerObject::updateRegion(regionp);
}

// virtual
std::string LLVOAvatar::getFullname() const
{
	std::string name;

	LLNameValue* first = getNVPair("FirstName"); 
	LLNameValue* last  = getNVPair("LastName"); 
	if (first && last)
	{
		name = LLCacheName::buildFullName( first->getString(), last->getString() );
	}

	return name;
}

LLHost LLVOAvatar::getObjectHost() const
{
	LLViewerRegion* region = getRegion();
	if (region && !isDead())
	{
		return region->getHost();
	}
	else
	{
		return LLHost();
	}
}

//static
void LLVOAvatar::updateFreezeCounter(S32 counter)
{
	if(counter)
	{
		sFreezeCounter = counter;
	}
	else if(sFreezeCounter > 0)
	{
		sFreezeCounter--;
	}
	else
	{
		sFreezeCounter = 0;
	}
}

BOOL LLVOAvatar::updateLOD()
{
    if (mDrawable.isNull())
    {
        return FALSE;
    }
 
	// <FS:Ansariel> Fix LL impostor hacking
	//if (isImpostor() && 0 != mDrawable->getNumFaces() && mDrawable->getFace(0)->hasGeometry())
	if (isImpostor() && !needsImpostorUpdate() && 0 != mDrawable->getNumFaces() && mDrawable->getFace(0)->hasGeometry())
	// </FS:Ansariel>
	{
		return TRUE;
	}

	BOOL res = updateJointLODs();

	LLFace* facep = mDrawable->getFace(0);
	if (!facep || !facep->getVertexBuffer())
	{
		dirtyMesh(2);
	}

	if (mDirtyMesh >= 2 || mDrawable->isState(LLDrawable::REBUILD_GEOMETRY))
	{	//LOD changed or new mesh created, allocate new vertex buffer if needed
		updateMeshData();
		mDirtyMesh = 0;
		mNeedsSkin = TRUE;
		mDrawable->clearState(LLDrawable::REBUILD_GEOMETRY);
	}
	updateVisibility();

	return res;
}

void LLVOAvatar::updateLODRiggedAttachments()
{
	updateLOD();
	rebuildRiggedAttachments();
}

void showRigInfoTabExtents(LLVOAvatar *avatar, LLJointRiggingInfoTab& tab, S32& count_rigged, S32& count_box)
{
    count_rigged = count_box = 0;
    LLVector4a zero_vec;
    zero_vec.clear();
    for (S32 i=0; i<tab.size(); i++)
    {
        if (tab[i].isRiggedTo())
        {
            count_rigged++;
            LLJoint *joint = avatar->getJoint(i);
            LL_DEBUGS("RigSpam") << "joint " << i << " name " << joint->getName() << " box " 
                                 << tab[i].getRiggedExtents()[0] << ", " << tab[i].getRiggedExtents()[1] << LL_ENDL;
            if ((!tab[i].getRiggedExtents()[0].equals3(zero_vec)) ||
                (!tab[i].getRiggedExtents()[1].equals3(zero_vec)))
            {
                count_box++;
            }
       }
    }
}

void LLVOAvatar::getAssociatedVolumes(std::vector<LLVOVolume*>& volumes)
{
	for ( LLVOAvatar::attachment_map_t::iterator iter = mAttachmentPoints.begin(); iter != mAttachmentPoints.end(); ++iter )
	{
		LLViewerJointAttachment* attachment = iter->second;
		LLViewerJointAttachment::attachedobjs_vec_t::iterator attach_end = attachment->mAttachedObjects.end();
		
		for (LLViewerJointAttachment::attachedobjs_vec_t::iterator attach_iter = attachment->mAttachedObjects.begin();
			 attach_iter != attach_end; ++attach_iter)
		{
			LLViewerObject* attached_object =  attach_iter->get();
            LLVOVolume *volume = dynamic_cast<LLVOVolume*>(attached_object);
            if (volume)
            {
                volumes.push_back(volume);
                if (volume->isAnimatedObject())
                {
                    // For animated object attachment, don't need
                    // the children. Will just get bounding box
                    // from the control avatar.
                    continue;
                }
            }
            LLViewerObject::const_child_list_t& children = attached_object->getChildren();
            for (LLViewerObject::const_child_list_t::const_iterator it = children.begin();
                 it != children.end(); ++it)
            {
                LLViewerObject *childp = *it;
                LLVOVolume *volume = dynamic_cast<LLVOVolume*>(childp);
                if (volume)
                {
                    volumes.push_back(volume);
                }
            }
        }
    }

    LLControlAvatar *control_av = dynamic_cast<LLControlAvatar*>(this);
    if (control_av)
    {
        LLVOVolume *volp = control_av->mRootVolp;
        if (volp)
        {
            volumes.push_back(volp);
            LLViewerObject::const_child_list_t& children = volp->getChildren();
            for (LLViewerObject::const_child_list_t::const_iterator it = children.begin();
                 it != children.end(); ++it)
            {
                LLViewerObject *childp = *it;
                LLVOVolume *volume = dynamic_cast<LLVOVolume*>(childp);
                if (volume)
                {
                    volumes.push_back(volume);
                }
            }
        }
    }
}

static LLTrace::BlockTimerStatHandle FTM_AVATAR_RIGGING_INFO_UPDATE("Av Upd Rig Info");
static LLTrace::BlockTimerStatHandle FTM_AVATAR_RIGGING_KEY_UPDATE("Av Upd Rig Key");
static LLTrace::BlockTimerStatHandle FTM_AVATAR_RIGGING_AVOL_UPDATE("Av Upd Avol");

// virtual
void LLVOAvatar::updateRiggingInfo()
{
    LL_RECORD_BLOCK_TIME(FTM_AVATAR_RIGGING_INFO_UPDATE);

    //LL_DEBUGS("RigSpammish") << getFullname() << " updating rig tab" << LL_ENDL; // <FS:Ansariel> Performance tweak

    std::vector<LLVOVolume*> volumes;

	{
		LL_RECORD_BLOCK_TIME(FTM_AVATAR_RIGGING_AVOL_UPDATE);
		getAssociatedVolumes(volumes);
	}

	std::map<LLUUID,S32> curr_rigging_info_key;
	{
		LL_RECORD_BLOCK_TIME(FTM_AVATAR_RIGGING_KEY_UPDATE);
		// Get current rigging info key
		// <FS:Ansariel> Performance tweak
		//for (std::vector<LLVOVolume*>::iterator it = volumes.begin(); it != volumes.end(); ++it)
		std::vector<LLVOVolume*>::iterator vol_end = volumes.end();
		for (std::vector<LLVOVolume*>::iterator it = volumes.begin(); it != vol_end; ++it)
		// </FS:Ansariel>
		{
			LLVOVolume *vol = *it;
			if (vol->isMesh() && vol->getVolume())
			{
				const LLUUID& mesh_id = vol->getVolume()->getParams().getSculptID();
				S32 max_lod = llmax(vol->getLOD(), vol->mLastRiggingInfoLOD);
				curr_rigging_info_key[mesh_id] = max_lod;
			}
		}
		
		// Check for key change, which indicates some change in volume composition or LOD.
		if (curr_rigging_info_key == mLastRiggingInfoKey)
		{
			return;
		}
	}

	// Something changed. Update.
	// <FS:Ansariel> Performance tweak
	//mLastRiggingInfoKey = curr_rigging_info_key;
	mLastRiggingInfoKey.swap(curr_rigging_info_key);
	// </FS:Ansariel>
    mJointRiggingInfoTab.clear();
    // <FS:Ansariel> Performance tweak
    //for (std::vector<LLVOVolume*>::iterator it = volumes.begin(); it != volumes.end(); ++it)
    std::vector<LLVOVolume*>::iterator vol_end = volumes.end();
    for (std::vector<LLVOVolume*>::iterator it = volumes.begin(); it != vol_end; ++it)
    // </FS:Ansariel>
    {
        LLVOVolume *vol = *it;
        vol->updateRiggingInfo();
        mJointRiggingInfoTab.merge(vol->mJointRiggingInfoTab);
    }

    //LL_INFOS() << "done update rig count is " << countRigInfoTab(mJointRiggingInfoTab) << LL_ENDL;
    //LL_DEBUGS("RigSpammish") << getFullname() << " after update rig tab:" << LL_ENDL; // <FS:Ansariel> Performance tweak
	//<FS:Beq> remove debug only stuff on hot path
    //S32 joint_count, box_count;
    //showRigInfoTabExtents(this, mJointRiggingInfoTab, joint_count, box_count);
	//</FS:Beq>
    //LL_DEBUGS("RigSpammish") << "uses " << joint_count << " joints " << " nonzero boxes: " << box_count << LL_ENDL; // <FS:Ansariel> Performance tweak
}

// virtual
void LLVOAvatar::onActiveOverrideMeshesChanged()
{
    mJointRiggingInfoTab.setNeedsUpdate(true);
}

U32 LLVOAvatar::getPartitionType() const
{ 
	// Avatars merely exist as drawables in the bridge partition
	return mIsControlAvatar ? LLViewerRegion::PARTITION_CONTROL_AV : LLViewerRegion::PARTITION_AVATAR;
}

//static
void LLVOAvatar::updateImpostors()
{
	LLViewerCamera::sCurCameraID = LLViewerCamera::CAMERA_WORLD;

    std::vector<LLCharacter*> instances_copy = LLCharacter::sInstances;
	for (std::vector<LLCharacter*>::iterator iter = instances_copy.begin();
		iter != instances_copy.end(); ++iter)
	{
		LLVOAvatar* avatar = (LLVOAvatar*) *iter;
		if (avatar && !avatar->isDead() && avatar->isVisible()
			&& (
                // <FS:Ansariel> Fix LL impostor hacking; Generate new impostor if update is needed
                //(avatar->isImpostor() || LLVOAvatar::AV_DO_NOT_RENDER == avatar->getVisualMuteSettings()) && avatar->needsImpostorUpdate())
                avatar->isImpostor() && avatar->needsImpostorUpdate())
                // </FS:Ansariel>
            )
		{
            avatar->calcMutedAVColor();
			gPipeline.generateImpostor(avatar);
		}
	}

	LLCharacter::sAllowInstancesChange = TRUE;
}

// virtual
BOOL LLVOAvatar::isImpostor()
{
	// <FS:Ansariel> Fix LL impostor hacking
	// IMPORTANT: LLPipeline::generateImpostor() will set sUseImporstors = FALSE when generating
	//            an impostor. If checking for isImpostor() somewhere else to skip parts in the
	//            rendering process, an additional check for needsImpostorUpdate() needs to be
	//            done to determine if the particular part can really be skipped
	//            (mNeedsImpostorUpdate = FALSE) or is currently needed to generate the
	//            impostor (mNeedsImpostorUpdate = TRUE).

	//return sUseImpostors && (isVisuallyMuted() || (mUpdatePeriod >= IMPOSTOR_PERIOD)) ? TRUE : FALSE;
	if (sUseImpostors)
	{
		return (isVisuallyMuted() || (mUpdatePeriod >= IMPOSTOR_PERIOD));
	}
	else
	{
		return (LLVOAvatar::AV_DO_NOT_RENDER == getVisualMuteSettings() || isInMuteList());
	}
	// </FS:Ansariel>
}

BOOL LLVOAvatar::shouldImpostor(const U32 rank_factor) const
{
	return (!isSelf() && sUseImpostors && mVisibilityRank > (sMaxNonImpostors * rank_factor));
}

BOOL LLVOAvatar::needsImpostorUpdate() const
{
	return mNeedsImpostorUpdate;
}

const LLVector3& LLVOAvatar::getImpostorOffset() const
{
	return mImpostorOffset;
}

const LLVector2& LLVOAvatar::getImpostorDim() const
{
	return mImpostorDim;
}

void LLVOAvatar::setImpostorDim(const LLVector2& dim)
{
	mImpostorDim = dim;
}

void LLVOAvatar::cacheImpostorValues()
{
	getImpostorValues(mImpostorExtents, mImpostorAngle, mImpostorDistance);
}

void LLVOAvatar::getImpostorValues(LLVector4a* extents, LLVector3& angle, F32& distance) const
{
	const LLVector4a* ext = mDrawable->getSpatialExtents();
	extents[0] = ext[0];
	extents[1] = ext[1];

	LLVector3 at = LLViewerCamera::getInstance()->getOrigin()-(getRenderPosition()+mImpostorOffset);
	distance = at.normalize();
	F32 da = 1.f - (at*LLViewerCamera::getInstance()->getAtAxis());
	angle.mV[0] = LLViewerCamera::getInstance()->getYaw()*da;
	angle.mV[1] = LLViewerCamera::getInstance()->getPitch()*da;
	angle.mV[2] = da;
}

// static
const U32 LLVOAvatar::IMPOSTORS_OFF = 66; /* Must equal the maximum allowed the RenderAvatarMaxNonImpostors
										   * slider in panel_preferences_graphics1.xml */

// static
void LLVOAvatar::updateImpostorRendering(U32 newMaxNonImpostorsValue)
{
	U32  oldmax = sMaxNonImpostors;
	bool oldflg = sUseImpostors;
	
	if (IMPOSTORS_OFF <= newMaxNonImpostorsValue)
	{
		sMaxNonImpostors = 0;
	}
	else
	{
		sMaxNonImpostors = newMaxNonImpostorsValue;
	}
	// the sUseImpostors flag depends on whether or not sMaxNonImpostors is set to the no-limit value (0)
	sUseImpostors = (0 != sMaxNonImpostors);
    if ( oldflg != sUseImpostors )
    {
        LL_DEBUGS("AvatarRender")
            << "was " << (oldflg ? "use" : "don't use" ) << " impostors (max " << oldmax << "); "
            << "now " << (sUseImpostors ? "use" : "don't use" ) << " impostors (max " << sMaxNonImpostors << "); "
            << LL_ENDL;
    }
}


void LLVOAvatar::idleUpdateRenderComplexity()
{
    if (isControlAvatar())
    {
        LLControlAvatar *cav = dynamic_cast<LLControlAvatar*>(this);
        bool is_attachment = cav && cav->mRootVolp && cav->mRootVolp->isAttachment(); // For attached animated objects
        if (is_attachment)
        {
            // ARC for animated object attachments is accounted with the avatar they're attached to.
            return;
        }
    }

    // Render Complexity
    calculateUpdateRenderComplexity(); // Update mVisualComplexity if needed	
}

void LLVOAvatar::idleUpdateDebugInfo()
{
	if (gPipeline.hasRenderDebugMask(LLPipeline::RENDER_DEBUG_AVATAR_DRAW_INFO))
	{
		std::string info_line;
		F32 red_level;
		F32 green_level;
		LLColor4 info_color;
		LLFontGL::StyleFlags info_style;
		
		if ( !mText )
		{
			initHudText();
			mText->setFadeDistance(20.0, 5.0); // limit clutter in large crowds
		}
		else
		{
			mText->clearString(); // clear debug text
		}

		/*
		 * NOTE: the logic for whether or not each of the values below
		 * controls muting MUST match that in the isVisuallyMuted and isTooComplex methods.
		 */

		static LLCachedControl<U32> max_render_cost(gSavedSettings, "RenderAvatarMaxComplexity", 0);
		info_line = llformat("%d Complexity", mVisualComplexity);

		if (max_render_cost != 0) // zero means don't care, so don't bother coloring based on this
		{
			green_level = 1.f-llclamp(((F32) mVisualComplexity-(F32)max_render_cost)/(F32)max_render_cost, 0.f, 1.f);
			red_level   = llmin((F32) mVisualComplexity/(F32)max_render_cost, 1.f);
			info_color.set(red_level, green_level, 0.0, 1.0);
			info_style = (  mVisualComplexity > max_render_cost
						  ? LLFontGL::BOLD : LLFontGL::NORMAL );
		}
		else
		{
			info_color.set(LLColor4::grey);
			info_style = LLFontGL::NORMAL;
		}
		mText->addLine(info_line, info_color, info_style);

		// Visual rank
		info_line = llformat("%d rank", mVisibilityRank);
		// Use grey for imposters, white for normal rendering or no impostors
		info_color.set(isImpostor() ? LLColor4::grey : (isControlAvatar() ? LLColor4::yellow : LLColor4::white));
		info_style = LLFontGL::NORMAL;
		mText->addLine(info_line, info_color, info_style);

        // Triangle count
        mText->addLine(std::string("VisTris ") + LLStringOps::getReadableNumber(mAttachmentVisibleTriangleCount), 
                       info_color, info_style);
        mText->addLine(std::string("EstMaxTris ") + LLStringOps::getReadableNumber(mAttachmentEstTriangleCount), 
                       info_color, info_style);

		// Attachment Surface Area
		static LLCachedControl<F32> max_attachment_area(gSavedSettings, "RenderAutoMuteSurfaceAreaLimit", 1000.0f);
		info_line = llformat("%.0f m^2", mAttachmentSurfaceArea);

		if (max_render_cost != 0 && max_attachment_area != 0) // zero means don't care, so don't bother coloring based on this
		{
			green_level = 1.f-llclamp((mAttachmentSurfaceArea-max_attachment_area)/max_attachment_area, 0.f, 1.f);
			red_level   = llmin(mAttachmentSurfaceArea/max_attachment_area, 1.f);
			info_color.set(red_level, green_level, 0.0, 1.0);
			info_style = (  mAttachmentSurfaceArea > max_attachment_area
						  ? LLFontGL::BOLD : LLFontGL::NORMAL );

		}
		else
		{
			info_color.set(LLColor4::grey);
			info_style = LLFontGL::NORMAL;
		}

		mText->addLine(info_line, info_color, info_style);

		updateText(); // corrects position
	}
}

void LLVOAvatar::updateVisualComplexity()
{
	LL_DEBUGS("AvatarRender") << "avatar " << getID() << " appearance changed" << LL_ENDL;
	// Set the cache time to in the past so it's updated ASAP
	mVisualComplexityStale = true;
}

// Account for the complexity of a single top-level object associated
// with an avatar. This will be either an attached object or an animated
// object.
void LLVOAvatar::accountRenderComplexityForObject(
    const LLViewerObject *attached_object,
    const F32 max_attachment_complexity,
    LLVOVolume::texture_cost_t& textures,
    U32& cost,
    hud_complexity_list_t& hud_complexity_list,
    // <FS:Ansariel> Show per-item complexity in COF
    std::map<LLUUID, U32>& item_complexity,
    std::map<LLUUID, U32>& temp_item_complexity)
    // </FS:Ansariel>
{
    if (attached_object && !attached_object->isHUDAttachment())
		{
        mAttachmentVisibleTriangleCount += attached_object->recursiveGetTriangleCount();
        mAttachmentEstTriangleCount += attached_object->recursiveGetEstTrianglesMax();
        mAttachmentSurfaceArea += attached_object->recursiveGetScaledSurfaceArea();

					textures.clear();
					const LLDrawable* drawable = attached_object->mDrawable;
					if (drawable)
					{
						const LLVOVolume* volume = drawable->getVOVolume();
						if (volume)
						{
                            F32 attachment_total_cost = 0;
                            F32 attachment_volume_cost = 0;
                            F32 attachment_texture_cost = 0;
                            F32 attachment_children_cost = 0;
                const F32 animated_object_attachment_surcharge = 1000;

                if (attached_object->isAnimatedObject())
                {
                    attachment_volume_cost += animated_object_attachment_surcharge;
                }
							attachment_volume_cost += volume->getRenderCost(textures);

							const_child_list_t children = volume->getChildren();
							for (const_child_list_t::const_iterator child_iter = children.begin();
								  child_iter != children.end();
								  ++child_iter)
							{
								LLViewerObject* child_obj = *child_iter;
								LLVOVolume *child = dynamic_cast<LLVOVolume*>( child_obj );
								if (child)
								{
									attachment_children_cost += child->getRenderCost(textures);
								}
							}

							for (LLVOVolume::texture_cost_t::iterator volume_texture = textures.begin();
								 volume_texture != textures.end();
								 ++volume_texture)
							{
								// add the cost of each individual texture in the linkset
								attachment_texture_cost += volume_texture->second;
							}
                            attachment_total_cost = attachment_volume_cost + attachment_texture_cost + attachment_children_cost;
                            LL_DEBUGS("ARCdetail") << "Attachment costs " << attached_object->getAttachmentItemID()
                                                   << " total: " << attachment_total_cost
                                                   << ", volume: " << attachment_volume_cost
                                                   << ", textures: " << attachment_texture_cost
                                                   << ", " << volume->numChildren()
                                                   << " children: " << attachment_children_cost
                                                   << LL_ENDL;
                            // Limit attachment complexity to avoid signed integer flipping of the wearer's ACI
                            cost += (U32)llclamp(attachment_total_cost, MIN_ATTACHMENT_COMPLEXITY, max_attachment_complexity);

							// <FS:Ansariel> Show per-item complexity in COF
							if (isSelf())
							{
								if (!attached_object->isTempAttachment())
								{
									item_complexity.insert(std::make_pair(attached_object->getAttachmentItemID(), (U32)attachment_total_cost));
								}
								else
								{
									temp_item_complexity.insert(std::make_pair(attached_object->getID(), (U32)attachment_total_cost));
								}
							}
							// </FS:Ansariel>
						}
					}
				}
                if (isSelf()
                    && attached_object
                    && attached_object->isHUDAttachment()
                    && !attached_object->isTempAttachment()
                    && attached_object->mDrawable)
                {
                    textures.clear();

        mAttachmentSurfaceArea += attached_object->recursiveGetScaledSurfaceArea();

                    const LLVOVolume* volume = attached_object->mDrawable->getVOVolume();
                    if (volume)
                    {
                        LLHUDComplexity hud_object_complexity;
                        hud_object_complexity.objectName = attached_object->getAttachmentItemName();
                        hud_object_complexity.objectId = attached_object->getAttachmentItemID();
                        std::string joint_name;
                        gAgentAvatarp->getAttachedPointName(attached_object->getAttachmentItemID(), joint_name);
                        hud_object_complexity.jointName = joint_name;
                        // get cost and individual textures
                        hud_object_complexity.objectsCost += volume->getRenderCost(textures);
                        hud_object_complexity.objectsCount++;

                        LLViewerObject::const_child_list_t& child_list = attached_object->getChildren();
                        for (LLViewerObject::child_list_t::const_iterator iter = child_list.begin();
                            iter != child_list.end(); ++iter)
                        {
                            LLViewerObject* childp = *iter;
                            const LLVOVolume* chld_volume = dynamic_cast<LLVOVolume*>(childp);
                            if (chld_volume)
                            {
                                // get cost and individual textures
                                hud_object_complexity.objectsCost += chld_volume->getRenderCost(textures);
                                hud_object_complexity.objectsCount++;
                            }
                        }

                        hud_object_complexity.texturesCount += textures.size();

                        for (LLVOVolume::texture_cost_t::iterator volume_texture = textures.begin();
                            volume_texture != textures.end();
                            ++volume_texture)
                        {
                            // add the cost of each individual texture (ignores duplicates)
                            hud_object_complexity.texturesCost += volume_texture->second;
                            LLViewerFetchedTexture *tex = LLViewerTextureManager::getFetchedTexture(volume_texture->first);
                            if (tex)
                            {
                                // Note: Texture memory might be incorect since texture might be still loading.
                                hud_object_complexity.texturesMemoryTotal += tex->getTextureMemory();
                                if (tex->getOriginalHeight() * tex->getOriginalWidth() >= HUD_OVERSIZED_TEXTURE_DATA_SIZE)
                                {
                                    hud_object_complexity.largeTexturesCount++;
                                }
                            }
                        }
                        hud_complexity_list.push_back(hud_object_complexity);
                    }
                }
}

// Calculations for mVisualComplexity value
void LLVOAvatar::calculateUpdateRenderComplexity()
{
    /*****************************************************************
     * This calculation should not be modified by third party viewers,
     * since it is used to limit rendering and should be uniform for
     * everyone. If you have suggested improvements, submit them to
     * the official viewer for consideration.
     *****************************************************************/
	static const U32 COMPLEXITY_BODY_PART_COST = 200;
	static LLCachedControl<F32> max_complexity_setting(gSavedSettings,"MaxAttachmentComplexity");
	F32 max_attachment_complexity = max_complexity_setting;
	max_attachment_complexity = llmax(max_attachment_complexity, DEFAULT_MAX_ATTACHMENT_COMPLEXITY);

	// Diagnostic list of all textures on our avatar
	// <FS:Ansariel> Disable useless diagnostics
	//static std::set<LLUUID> all_textures;

    if (mVisualComplexityStale)
	{
		
		// <FS:Ansariel> Show per-item complexity in COF
		std::map<LLUUID, U32> item_complexity;
		std::map<LLUUID, U32> temp_item_complexity;
		U32 body_parts_complexity;
		// </FS:Ansariel>

		U32 cost = VISUAL_COMPLEXITY_UNKNOWN;
		LLVOVolume::texture_cost_t textures;
		hud_complexity_list_t hud_complexity_list;
		//<FS:Beq> BOM constrain number of bake requests when BOM not supported
		// for (U8 baked_index = 0; baked_index < BAKED_NUM_INDICES; baked_index++)
		for (U8 baked_index = 0; baked_index < getNumBakes(); baked_index++)
		//</FS:Beq>
		{
		    const LLAvatarAppearanceDictionary::BakedEntry *baked_dict
				= LLAvatarAppearanceDictionary::getInstance()->getBakedTexture((EBakedTextureIndex)baked_index);
			ETextureIndex tex_index = baked_dict->mTextureIndex;
			if ((tex_index != TEX_SKIRT_BAKED) || (isWearingWearableType(LLWearableType::WT_SKIRT)))
			{
				if (isTextureVisible(tex_index))
				{
					cost +=COMPLEXITY_BODY_PART_COST;
				}
			}
		}
        LL_DEBUGS("ARCdetail") << "Avatar body parts complexity: " << cost << LL_ENDL;
		body_parts_complexity = cost; // <FS:Ansariel> Show per-item complexity in COF

        mAttachmentVisibleTriangleCount = 0;
        mAttachmentEstTriangleCount = 0.f;
        mAttachmentSurfaceArea = 0.f;
        
        // A standalone animated object needs to be accounted for
        // using its associated volume. Attached animated objects
        // will be covered by the subsequent loop over attachments.
        LLControlAvatar *control_av = dynamic_cast<LLControlAvatar*>(this);
        if (control_av)
        {
            LLVOVolume *volp = control_av->mRootVolp;
            if (volp && !volp->isAttachment())
            {
                accountRenderComplexityForObject(volp, max_attachment_complexity,
                                                 // <FS:Ansariel> Show per-item complexity in COF
                                                 //textures, cost, hud_complexity_list);
                                                 textures, cost, hud_complexity_list, item_complexity, temp_item_complexity);
                                                 // </FS:Ansariel>
            }
        }

        // Account for complexity of all attachments.
		for (attachment_map_t::const_iterator attachment_point = mAttachmentPoints.begin(); 
			 attachment_point != mAttachmentPoints.end();
			 ++attachment_point)
		{
			LLViewerJointAttachment* attachment = attachment_point->second;

			// <FS:Ansariel> Possible crash fix
			if (!attachment)
			{
				continue;
			}
			// </FS:Ansariel>

			for (LLViewerJointAttachment::attachedobjs_vec_t::iterator attachment_iter = attachment->mAttachedObjects.begin();
				 attachment_iter != attachment->mAttachedObjects.end();
				 ++attachment_iter)
			{
                const LLViewerObject* attached_object = attachment_iter->get();
                accountRenderComplexityForObject(attached_object, max_attachment_complexity,
                                                 // <FS:Ansariel> Show per-item complexity in COF
                                                 //textures, cost, hud_complexity_list);
                                                 textures, cost, hud_complexity_list, item_complexity, temp_item_complexity);
                                                 // </FS:Ansariel>
			}
		}

		// Diagnostic output to identify all avatar-related textures.
		// Does not affect rendering cost calculation.
		// Could be wrapped in a debug option if output becomes problematic.
		// <FS:Ansariel> Disable useless diagnostics
		//if (isSelf())
		//{
		//	// print any attachment textures we didn't already know about.
		//	for (LLVOVolume::texture_cost_t::iterator it = textures.begin(); it != textures.end(); ++it)
		//	{
		//		LLUUID image_id = it->first;
		//		if( ! (image_id.isNull() || image_id == IMG_DEFAULT || image_id == IMG_DEFAULT_AVATAR)
		//		   && (all_textures.find(image_id) == all_textures.end()))
		//		{
		//			// attachment texture not previously seen.
		//			LL_DEBUGS("ARCdetail") << "attachment_texture: " << image_id.asString() << LL_ENDL;
		//			all_textures.insert(image_id);
		//		}
		//	}

		//	// print any avatar textures we didn't already know about
		//    for (LLAvatarAppearanceDictionary::Textures::const_iterator iter = LLAvatarAppearanceDictionary::getInstance()->getTextures().begin();
		//	 iter != LLAvatarAppearanceDictionary::getInstance()->getTextures().end();
		//		 ++iter)
		//	{
		//	    const LLAvatarAppearanceDictionary::TextureEntry *texture_dict = iter->second;
		//		// TODO: MULTI-WEARABLE: handle multiple textures for self
		//		const LLViewerTexture* te_image = getImage(iter->first,0);
		//		if (!te_image)
		//			continue;
		//		LLUUID image_id = te_image->getID();
		//		if( image_id.isNull() || image_id == IMG_DEFAULT || image_id == IMG_DEFAULT_AVATAR)
		//			continue;
		//		if (all_textures.find(image_id) == all_textures.end())
		//		{
		//			LL_DEBUGS("ARCdetail") << "local_texture: " << texture_dict->mName << ": " << image_id << LL_ENDL;
		//			all_textures.insert(image_id);
		//		}
		//	}
		//}
		// </FS:Ansariel>

        if ( cost != mVisualComplexity )
        {
            LL_DEBUGS("AvatarRender") << "Avatar "<< getID()
                                      << " complexity updated was " << mVisualComplexity << " now " << cost
                                      << " reported " << mReportedVisualComplexity
                                      << LL_ENDL;
        }
        else
        {
            LL_DEBUGS("AvatarRender") << "Avatar "<< getID()
                                      << " complexity updated no change " << mVisualComplexity
                                      << " reported " << mReportedVisualComplexity
                                      << LL_ENDL;
        }
		mVisualComplexity = cost;
		mVisualComplexityStale = false;

        static LLCachedControl<U32> show_my_complexity_changes(gSavedSettings, "ShowMyComplexityChanges", 20);

        if (isSelf() && show_my_complexity_changes)
        {
            // Avatar complexity
            LLAvatarRenderNotifier::getInstance()->updateNotificationAgent(mVisualComplexity);

            // HUD complexity
            LLHUDRenderNotifier::getInstance()->updateNotificationHUD(hud_complexity_list);
        }

        // <FS:Ansariel> Show avatar complexity in appearance floater
        if (isSelf())
        {
            LLSidepanelAppearance::updateAvatarComplexity(mVisualComplexity, item_complexity, temp_item_complexity, body_parts_complexity);
        }
        // </FS:Ansariel>
    }
}

void LLVOAvatar::setVisualMuteSettings(VisualMuteSettings set)
{
    mVisuallyMuteSetting = set;
    mNeedsImpostorUpdate = TRUE;
    // <FS:Ansariel> [FS Persisted Avatar Render Settings]
    //LLRenderMuteList::getInstance()->saveVisualMuteSetting(getID(), S32(set));
    FSAvatarRenderPersistence::instance().setAvatarRenderSettings(getID(), set);
}

void LLVOAvatar::calcMutedAVColor()
{
    LLColor4 new_color(mMutedAVColor);
    std::string change_msg;
    LLUUID av_id(getID());

    if (getVisualMuteSettings() == AV_DO_NOT_RENDER)
    {
// [RLVa:KB] - Checked: RLVa-2.2 (@setcam_avdist)
		 if (isRlvSilhouette())
		 {
			 new_color = LLColor4::silhouette;
			 change_msg = " not rendered: color is silhouette";
		 }
		 else
		 {
// [/RLVa:KB]
			// explicitly not-rendered avatars are light grey
			 new_color = LLColor4::grey3;
			 change_msg = " not rendered: color is grey3";
// [RLVa:KB] - Checked: RLVa-2.2 (@setcam_avdist)
		 }
// [/RLVa:KB]
    }
    else if (LLMuteList::getInstance()->isMuted(av_id)) // the user blocked them
    {
        // blocked avatars are dark grey
        new_color = LLColor4::grey4;
        change_msg = " blocked: color is grey4";
    }
    else if (!isTooComplex())
    {
        new_color = LLColor4::white;
        change_msg = " simple imposter ";
    }
//    else if ( mMutedAVColor == LLColor4::white || mMutedAVColor == LLColor4::grey3 || mMutedAVColor == LLColor4::grey4 )
// [RLVa:KB] - Checked: RLVa-2.2 (@setcam_avdist)
	else if ( mMutedAVColor == LLColor4::white || mMutedAVColor == LLColor4::grey3 || mMutedAVColor == LLColor4::grey4 || mMutedAVColor == LLColor4::silhouette)
// [/RLVa:KB]
   {
        // select a color based on the first byte of the agents uuid so any muted agent is always the same color
        F32 color_value = (F32) (av_id.mData[0]);
        F32 spectrum = (color_value / 256.0);		// spectrum is between 0 and 1.f

        // Array of colors.  These are arranged so only one RGB color changes between each step, 
        // and it loops back to red so there is an even distribution.  It is not a heat map
        const S32 NUM_SPECTRUM_COLORS = 7;              
        static LLColor4 * spectrum_color[NUM_SPECTRUM_COLORS] = { &LLColor4::red, &LLColor4::magenta, &LLColor4::blue, &LLColor4::cyan, &LLColor4::green, &LLColor4::yellow, &LLColor4::red };
 
        spectrum = spectrum * (NUM_SPECTRUM_COLORS - 1);		// Scale to range of number of colors
        S32 spectrum_index_1  = floor(spectrum);				// Desired color will be after this index
        S32 spectrum_index_2  = spectrum_index_1 + 1;			//    and before this index (inclusive)
        F32 fractBetween = spectrum - (F32)(spectrum_index_1);  // distance between the two indexes (0-1)
 
        new_color = lerp(*spectrum_color[spectrum_index_1], *spectrum_color[spectrum_index_2], fractBetween);
        new_color.normalize();
        new_color *= 0.28f;		// Tone it down

        change_msg = " over limit color ";
    }

    if (mMutedAVColor != new_color) 
    {
        LL_DEBUGS("AvatarRender") << "avatar "<< av_id << change_msg << std::setprecision(3) << new_color << LL_ENDL;
        mMutedAVColor = new_color;
    }
}

// static
BOOL LLVOAvatar::isIndexLocalTexture(ETextureIndex index)
{
	return (index < 0 || index >= TEX_NUM_INDICES)
		? false
		: LLAvatarAppearanceDictionary::getInstance()->getTexture(index)->mIsLocalTexture;
}

// static
BOOL LLVOAvatar::isIndexBakedTexture(ETextureIndex index)
{
	return (index < 0 || index >= TEX_NUM_INDICES)
		? false
		: LLAvatarAppearanceDictionary::getInstance()->getTexture(index)->mIsBakedTexture;
}

const std::string LLVOAvatar::getBakedStatusForPrintout() const
{
	std::string line;

	for (LLAvatarAppearanceDictionary::Textures::const_iterator iter = LLAvatarAppearanceDictionary::getInstance()->getTextures().begin();
		 iter != LLAvatarAppearanceDictionary::getInstance()->getTextures().end();
		 ++iter)
	{
		const ETextureIndex index = iter->first;
		const LLAvatarAppearanceDictionary::TextureEntry *texture_dict = iter->second;
		if (texture_dict->mIsBakedTexture)
		{
			line += texture_dict->mName;
			if (isTextureDefined(index))
			{
				line += "_baked";
			}
			line += " ";
		}
	}
	return line;
}



//virtual
S32 LLVOAvatar::getTexImageSize() const
{
	return TEX_IMAGE_SIZE_OTHER;
}

//-----------------------------------------------------------------------------
// Utility functions
//-----------------------------------------------------------------------------

F32 calc_bouncy_animation(F32 x)
{
	return -(cosf(x * F_PI * 2.5f - F_PI_BY_TWO))*(0.4f + x * -0.1f) + x * 1.3f;
}

//virtual
BOOL LLVOAvatar::isTextureDefined(LLAvatarAppearanceDefines::ETextureIndex te, U32 index ) const
{
	if (isIndexLocalTexture(te)) 
	{
		return FALSE;
	}
	
	if( !getImage( te, index ) )
	{
		LL_WARNS() << "getImage( " << te << ", " << index << " ) returned 0" << LL_ENDL;
		return FALSE;
	}

	// <FS:ND> getImage(te, index) can return 0 in some edge cases. Plus make this faster as it gets called frequently.

	// return (getImage(te, index)->getID() != IMG_DEFAULT_AVATAR && 
	// 		getImage(te, index)->getID() != IMG_DEFAULT);


	LLViewerTexture *pImage( getImage( te, index ) );

	if( !pImage )
	{
		LL_WARNS() << "getImage( " << (S32)te << ", " << index << " ) returned invalid ptr" << LL_ENDL;
		return FALSE;
	}
	// </FS:ND>

	LLUUID const &id = pImage->getID();
	return id != IMG_DEFAULT_AVATAR && id != IMG_DEFAULT;
}

//virtual
BOOL LLVOAvatar::isTextureVisible(LLAvatarAppearanceDefines::ETextureIndex type, U32 index) const
{
	if (isIndexLocalTexture(type))
	{
		return isTextureDefined(type, index);
	}
	else
	{
		// baked textures can use TE images directly
		return ((isTextureDefined(type) || isSelf())
				&& (getTEImage(type)->getID() != IMG_INVISIBLE 
				|| LLDrawPoolAlpha::sShowDebugAlpha));
	}
}

//virtual
BOOL LLVOAvatar::isTextureVisible(LLAvatarAppearanceDefines::ETextureIndex type, LLViewerWearable *wearable) const
{
	// non-self avatars don't have wearables
	return FALSE;
}


// <FS:Ansariel> [Legacy Bake]
//-----------------------------------------------------------------------------
// Legacy baking
//-----------------------------------------------------------------------------
void LLVOAvatar::bakedTextureOriginCounts(S32 &sb_count, // server-bake, has origin URL.
										  S32 &host_count, // host-based bake, has host.
										  S32 &both_count, // error - both host and URL set.
										  S32 &neither_count) // error - neither set.
{
	sb_count = host_count = both_count = neither_count = 0;
	
	std::set<LLUUID> baked_ids;
	collectBakedTextureUUIDs(baked_ids);
	for (std::set<LLUUID>::const_iterator it = baked_ids.begin(); it != baked_ids.end(); ++it)
	{
		LLViewerFetchedTexture *imagep = gTextureList.findImage(*it, TEX_LIST_STANDARD);
		bool has_url = false, has_host = false;
		if (!imagep->getUrl().empty())
		{
			has_url = true;
		}
		if (imagep->getTargetHost().isOk())
		{
			has_host = true;
		}
		if (has_url && !has_host) sb_count++;
		else if (has_host && !has_url) host_count++;
		else if (has_host && has_url) both_count++;
		else if (!has_host && !has_url) neither_count++;
	}
}

// virtual
void LLVOAvatar::bodySizeChanged()
{	
	if (isSelf() && !LLAppearanceMgr::instance().isInUpdateAppearanceFromCOF())
	{	// notify simulator of change in size
		// but not if we are in the middle of updating appearance
		gAgent.sendAgentSetAppearance();
}
}

BOOL LLVOAvatar::isUsingServerBakes() const
{
#if 1
	// Sanity check - visual param for appearance version should match mUseServerBakes
	LLVisualParam* appearance_version_param = getVisualParam(11000);
	llassert(appearance_version_param);
	F32 wt = appearance_version_param->getWeight();
	F32 expect_wt = mUseServerBakes ? 1.0 : 0.0;
	if (!is_approx_equal(wt,expect_wt))
	{
		LL_WARNS() << "wt " << wt << " differs from expected " << expect_wt << LL_ENDL;
	}
#endif

	return mUseServerBakes;
}

void LLVOAvatar::setIsUsingServerBakes(BOOL newval)
{
	mUseServerBakes = newval;
	LLVisualParam* appearance_version_param = getVisualParam(11000);
	llassert(appearance_version_param);
	appearance_version_param->setWeight(newval ? 1.0 : 0.0, false);
}
// </FS:Ansariel> [Legacy Bake]<|MERGE_RESOLUTION|>--- conflicted
+++ resolved
@@ -10539,15 +10539,11 @@
 {
 // </FS:CR>
 	LLAPRFile outfile;
-<<<<<<< HEAD
+    LLWearableType *wr_inst = LLWearableType::getInstance();
 // <FS:CR> FIRE-8893 - Dump archetype xml to user defined location
 	//std::string fullpath = gDirUtilp->getExpandedFilename(LL_PATH_LOGS,outfilename);
 	std::string fullpath = filenames[0];
 // </FS:CR>
-=======
-    LLWearableType *wr_inst = LLWearableType::getInstance();
-	std::string fullpath = gDirUtilp->getExpandedFilename(LL_PATH_LOGS,outfilename);
->>>>>>> 92af5af7
 	if (APR_SUCCESS == outfile.open(fullpath, LL_APR_WB ))
 	{
 		// <FS:ND> Remove LLVolatileAPRPool/apr_file_t and use FILE* instead
