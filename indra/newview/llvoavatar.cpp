/** 
 * @File llvoavatar.cpp
 * @brief Implementation of LLVOAvatar class which is a derivation of LLViewerObject
 *
 * $LicenseInfo:firstyear=2001&license=viewerlgpl$
 * Second Life Viewer Source Code
 * Copyright (C) 2010, Linden Research, Inc.
 * 
 * This library is free software; you can redistribute it and/or
 * modify it under the terms of the GNU Lesser General Public
 * License as published by the Free Software Foundation;
 * version 2.1 of the License only.
 * 
 * This library is distributed in the hope that it will be useful,
 * but WITHOUT ANY WARRANTY; without even the implied warranty of
 * MERCHANTABILITY or FITNESS FOR A PARTICULAR PURPOSE.  See the GNU
 * Lesser General Public License for more details.
 * 
 * You should have received a copy of the GNU Lesser General Public
 * License along with this library; if not, write to the Free Software
 * Foundation, Inc., 51 Franklin Street, Fifth Floor, Boston, MA  02110-1301  USA
 * 
 * Linden Research, Inc., 945 Battery Street, San Francisco, CA  94111  USA
 * $/LicenseInfo$
 */

#if LL_MSVC
// disable warning about boost::lexical_cast returning uninitialized data
// when it fails to parse the string
#pragma warning (disable:4701)
#endif

#include "llviewerprecompiledheaders.h"

#include "llvoavatar.h"

#include <stdio.h>
#include <ctype.h>

#include "llaudioengine.h"
#include "noise.h"
#include "sound_ids.h"
#include "raytrace.h"

#include "llagent.h" //  Get state values from here
#include "llagentcamera.h"
#include "llagentwearables.h"
#include "llanimationstates.h"
#include "llavatarnamecache.h"
#include "llavatarpropertiesprocessor.h"
#include "llphysicsmotion.h"
#include "llviewercontrol.h"
#include "llcallingcard.h"		// IDEVO for LLAvatarTracker
#include "lldrawpoolavatar.h"
#include "lldriverparam.h"
#include "lleditingmotion.h"
#include "llemote.h"
//#include "llfirstuse.h"
#include "llfloatertools.h"
#include "llheadrotmotion.h"
#include "llhudeffecttrail.h"
#include "llhudmanager.h"
#include "llhudnametag.h"
#include "llhudtext.h"				// for mText/mDebugText
#include "llinitparam.h"
#include "llkeyframefallmotion.h"
#include "llkeyframestandmotion.h"
#include "llkeyframewalkmotion.h"
#include "llmanipscale.h"  // for get_default_max_prim_scale()
#include "llmeshrepository.h"
#include "llmutelist.h"
#include "llmoveview.h"
#include "llnotificationsutil.h"
#include "llquantize.h"
#include "llrand.h"
#include "llregionhandle.h"
#include "llresmgr.h"
#include "llselectmgr.h"
#include "llsprite.h"
#include "lltargetingmotion.h"
#include "lltexlayer.h"
#include "lltoolmorph.h"
#include "llviewercamera.h"
#include "llviewertexturelist.h"
#include "llviewermenu.h"
#include "llviewerobjectlist.h"
#include "llviewerparcelmgr.h"
#include "llviewershadermgr.h"
#include "llviewerstats.h"
#include "llvoavatarself.h"
#include "llvovolume.h"
#include "llworld.h"
#include "pipeline.h"
#include "llviewershadermgr.h"
#include "llsky.h"
#include "llanimstatelabels.h"
#include "lltrans.h"
#include "llappearancemgr.h"

#include "llgesturemgr.h" //needed to trigger the voice gesticulations
#include "llvoiceclient.h"
#include "llvoicevisualizer.h" // Ventrella

#include "lldebugmessagebox.h"
#include "llsdutil.h"

extern F32 SPEED_ADJUST_MAX;
extern F32 SPEED_ADJUST_MAX_SEC;
extern F32 ANIM_SPEED_MAX;
extern F32 ANIM_SPEED_MIN;

#if LL_MSVC
// disable boost::lexical_cast warning
#pragma warning (disable:4702)
#endif

#include <boost/lexical_cast.hpp>

// #define OUTPUT_BREAST_DATA

using namespace LLVOAvatarDefines;

//-----------------------------------------------------------------------------
// Global constants
//-----------------------------------------------------------------------------
const LLUUID ANIM_AGENT_BODY_NOISE = LLUUID("9aa8b0a6-0c6f-9518-c7c3-4f41f2c001ad"); //"body_noise"
const LLUUID ANIM_AGENT_BREATHE_ROT	= LLUUID("4c5a103e-b830-2f1c-16bc-224aa0ad5bc8");  //"breathe_rot"
const LLUUID ANIM_AGENT_EDITING	= LLUUID("2a8eba1d-a7f8-5596-d44a-b4977bf8c8bb");  //"editing"
const LLUUID ANIM_AGENT_EYE	= LLUUID("5c780ea8-1cd1-c463-a128-48c023f6fbea");  //"eye"
const LLUUID ANIM_AGENT_FLY_ADJUST = LLUUID("db95561f-f1b0-9f9a-7224-b12f71af126e");  //"fly_adjust"
const LLUUID ANIM_AGENT_HAND_MOTION	= LLUUID("ce986325-0ba7-6e6e-cc24-b17c4b795578");  //"hand_motion"
const LLUUID ANIM_AGENT_HEAD_ROT = LLUUID("e6e8d1dd-e643-fff7-b238-c6b4b056a68d");  //"head_rot"
const LLUUID ANIM_AGENT_PELVIS_FIX = LLUUID("0c5dd2a2-514d-8893-d44d-05beffad208b");  //"pelvis_fix"
const LLUUID ANIM_AGENT_TARGET = LLUUID("0e4896cb-fba4-926c-f355-8720189d5b55");  //"target"
const LLUUID ANIM_AGENT_WALK_ADJUST	= LLUUID("829bc85b-02fc-ec41-be2e-74cc6dd7215d");  //"walk_adjust"
const LLUUID ANIM_AGENT_PHYSICS_MOTION = LLUUID("7360e029-3cb8-ebc4-863e-212df440d987");  //"physics_motion"


//-----------------------------------------------------------------------------
// Constants
//-----------------------------------------------------------------------------
const std::string AVATAR_DEFAULT_CHAR = "avatar";

const S32 MIN_PIXEL_AREA_FOR_COMPOSITE = 1024;
const F32 SHADOW_OFFSET_AMT = 0.03f;

const F32 DELTA_TIME_MIN = 0.01f;	// we clamp measured deltaTime to this
const F32 DELTA_TIME_MAX = 0.2f;	// range to insure stability of computations.

const F32 PELVIS_LAG_FLYING		= 0.22f;// pelvis follow half life while flying
const F32 PELVIS_LAG_WALKING	= 0.4f;	// ...while walking
const F32 PELVIS_LAG_MOUSELOOK = 0.15f;
const F32 MOUSELOOK_PELVIS_FOLLOW_FACTOR = 0.5f;
const F32 PELVIS_LAG_WHEN_FOLLOW_CAM_IS_ON = 0.0001f; // not zero! - something gets divided by this!
const F32 TORSO_NOISE_AMOUNT = 1.0f;	// Amount of deviation from up-axis, in degrees
const F32 TORSO_NOISE_SPEED = 0.2f;	// Time scale factor on torso noise.

const F32 BREATHE_ROT_MOTION_STRENGTH = 0.05f;
const F32 BREATHE_SCALE_MOTION_STRENGTH = 0.005f;

const F32 MIN_SHADOW_HEIGHT = 0.f;
const F32 MAX_SHADOW_HEIGHT = 0.3f;

const S32 MIN_REQUIRED_PIXEL_AREA_BODY_NOISE = 10000;
const S32 MIN_REQUIRED_PIXEL_AREA_BREATHE = 10000;
const S32 MIN_REQUIRED_PIXEL_AREA_PELVIS_FIX = 40;

const S32 TEX_IMAGE_SIZE_SELF = 512;
const S32 TEX_IMAGE_AREA_SELF = TEX_IMAGE_SIZE_SELF * TEX_IMAGE_SIZE_SELF;
const S32 TEX_IMAGE_SIZE_OTHER = 512 / 4;  // The size of local textures for other (!isSelf()) avatars

const F32 HEAD_MOVEMENT_AVG_TIME = 0.9f;

const S32 MORPH_MASK_REQUESTED_DISCARD = 0;

// Discard level at which to switch to baked textures
// Should probably be 4 or 3, but didn't want to change it while change other logic - SJB
const S32 SWITCH_TO_BAKED_DISCARD = 5;

const F32 FOOT_COLLIDE_FUDGE = 0.04f;

const F32 HOVER_EFFECT_MAX_SPEED = 3.f;
const F32 HOVER_EFFECT_STRENGTH = 0.f;
const F32 UNDERWATER_EFFECT_STRENGTH = 0.1f;
const F32 UNDERWATER_FREQUENCY_DAMP = 0.33f;
const F32 APPEARANCE_MORPH_TIME = 0.65f;
const F32 TIME_BEFORE_MESH_CLEANUP = 5.f; // seconds
const S32 AVATAR_RELEASE_THRESHOLD = 10; // number of avatar instances before releasing memory
const F32 FOOT_GROUND_COLLISION_TOLERANCE = 0.25f;
const F32 AVATAR_LOD_TWEAK_RANGE = 0.7f;
const S32 MAX_BUBBLE_CHAT_LENGTH = DB_CHAT_MSG_STR_LEN;
const S32 MAX_BUBBLE_CHAT_UTTERANCES = 12;
const F32 CHAT_FADE_TIME = 8.0;
const F32 BUBBLE_CHAT_TIME = CHAT_FADE_TIME * 3.f;
const F32 NAMETAG_UPDATE_THRESHOLD = 0.3f;
const F32 NAMETAG_VERTICAL_SCREEN_OFFSET = 25.f;
const F32 NAMETAG_VERT_OFFSET_WEIGHT = 0.17f;

const LLColor4 DUMMY_COLOR = LLColor4(0.5,0.5,0.5,1.0);

enum ERenderName
{
	RENDER_NAME_NEVER,
	RENDER_NAME_ALWAYS,	
	RENDER_NAME_FADE
};

//-----------------------------------------------------------------------------
// Callback data
//-----------------------------------------------------------------------------

struct LLTextureMaskData
{
	LLTextureMaskData( const LLUUID& id ) :
		mAvatarID(id), 
		mLastDiscardLevel(S32_MAX) 
	{}
	LLUUID				mAvatarID;
	S32					mLastDiscardLevel;
};

/*********************************************************************************
 **                                                                             **
 ** Begin private LLVOAvatar Support classes
 **
 **/

//------------------------------------------------------------------------
// LLVOAvatarBoneInfo
// Trans/Scale/Rot etc. info about each avatar bone.  Used by LLVOAvatarSkeleton.
//------------------------------------------------------------------------
struct LLVOAvatarCollisionVolumeInfo : public LLInitParam::Block<LLVOAvatarCollisionVolumeInfo>
{
	LLVOAvatarCollisionVolumeInfo() 
	:	name("name"),
		pos("pos"),
		rot("rot"),
		scale("scale")
	{}

	Mandatory<std::string>	name;
	Mandatory<LLVector3>	pos,
							rot,
							scale;
};

struct LLVOAvatarChildJoint : public LLInitParam::ChoiceBlock<LLVOAvatarChildJoint>
	{
	Alternative<Lazy<struct LLVOAvatarBoneInfo, IS_A_BLOCK> >	bone;
	Alternative<LLVOAvatarCollisionVolumeInfo>		collision_volume;
	
	LLVOAvatarChildJoint()
	:	bone("bone"),
		collision_volume("collision_volume")
	{}
};

struct LLVOAvatarBoneInfo : public LLInitParam::Block<LLVOAvatarBoneInfo, LLVOAvatarCollisionVolumeInfo>
{
	LLVOAvatarBoneInfo() 
	:	pivot("pivot")
	{}
	
	Mandatory<LLVector3>					pivot;
	Multiple<LLVOAvatarChildJoint>			children;
};

//------------------------------------------------------------------------
// LLVOAvatarSkeletonInfo
// Overall avatar skeleton
//------------------------------------------------------------------------
struct LLVOAvatarSkeletonInfo : public LLInitParam::Block<LLVOAvatarSkeletonInfo>
{
	LLVOAvatarSkeletonInfo()
	:	skeleton_root(""),
		num_bones("num_bones"),
		num_collision_volumes("num_collision_volumes"),
		version("version")
	{}
	
	Mandatory<std::string>			version;
	Mandatory<S32>					num_bones,
									num_collision_volumes;
	Mandatory<LLVOAvatarChildJoint>	skeleton_root;
};

//-----------------------------------------------------------------------------
// class LLBodyNoiseMotion
//-----------------------------------------------------------------------------
class LLBodyNoiseMotion :
	public LLMotion
{
public:
	// Constructor
	LLBodyNoiseMotion(const LLUUID &id)
		: LLMotion(id)
	{
		mName = "body_noise";
		mTorsoState = new LLJointState;
	}

	// Destructor
	virtual ~LLBodyNoiseMotion() { }

public:
	//-------------------------------------------------------------------------
	// functions to support MotionController and MotionRegistry
	//-------------------------------------------------------------------------
	// static constructor
	// all subclasses must implement such a function and register it
	static LLMotion *create(const LLUUID &id) { return new LLBodyNoiseMotion(id); }

public:
	//-------------------------------------------------------------------------
	// animation callbacks to be implemented by subclasses
	//-------------------------------------------------------------------------

	// motions must specify whether or not they loop
	virtual BOOL getLoop() { return TRUE; }

	// motions must report their total duration
	virtual F32 getDuration() { return 0.0; }

	// motions must report their "ease in" duration
	virtual F32 getEaseInDuration() { return 0.0; }

	// motions must report their "ease out" duration.
	virtual F32 getEaseOutDuration() { return 0.0; }

	// motions must report their priority
	virtual LLJoint::JointPriority getPriority() { return LLJoint::HIGH_PRIORITY; }

	virtual LLMotionBlendType getBlendType() { return ADDITIVE_BLEND; }

	// called to determine when a motion should be activated/deactivated based on avatar pixel coverage
	virtual F32 getMinPixelArea() { return MIN_REQUIRED_PIXEL_AREA_BODY_NOISE; }

	// run-time (post constructor) initialization,
	// called after parameters have been set
	// must return true to indicate success and be available for activation
	virtual LLMotionInitStatus onInitialize(LLCharacter *character)
	{
		if( !mTorsoState->setJoint( character->getJoint("mTorso") ))
		{
			return STATUS_FAILURE;
		}

		mTorsoState->setUsage(LLJointState::ROT);

		addJointState( mTorsoState );
		return STATUS_SUCCESS;
	}

	// called when a motion is activated
	// must return TRUE to indicate success, or else
	// it will be deactivated
	virtual BOOL onActivate() { return TRUE; }

	// called per time step
	// must return TRUE while it is active, and
	// must return FALSE when the motion is completed.
	virtual BOOL onUpdate(F32 time, U8* joint_mask)
	{
		F32 nx[2];
		nx[0]=time*TORSO_NOISE_SPEED;
		nx[1]=0.0f;
		F32 ny[2];
		ny[0]=0.0f;
		ny[1]=time*TORSO_NOISE_SPEED;
		F32 noiseX = noise2(nx);
		F32 noiseY = noise2(ny);

		F32 rx = TORSO_NOISE_AMOUNT * DEG_TO_RAD * noiseX / 0.42f;
		F32 ry = TORSO_NOISE_AMOUNT * DEG_TO_RAD * noiseY / 0.42f;
		LLQuaternion tQn;
		tQn.setQuat( rx, ry, 0.0f );
		mTorsoState->setRotation( tQn );

		return TRUE;
	}

	// called when a motion is deactivated
	virtual void onDeactivate() {}

private:
	//-------------------------------------------------------------------------
	// joint states to be animated
	//-------------------------------------------------------------------------
	LLPointer<LLJointState> mTorsoState;
};

//-----------------------------------------------------------------------------
// class LLBreatheMotionRot
//-----------------------------------------------------------------------------
class LLBreatheMotionRot :
	public LLMotion
{
public:
	// Constructor
	LLBreatheMotionRot(const LLUUID &id) :
		LLMotion(id),
		mBreatheRate(1.f),
		mCharacter(NULL)
	{
		mName = "breathe_rot";
		mChestState = new LLJointState;
	}

	// Destructor
	virtual ~LLBreatheMotionRot() {}

public:
	//-------------------------------------------------------------------------
	// functions to support MotionController and MotionRegistry
	//-------------------------------------------------------------------------
	// static constructor
	// all subclasses must implement such a function and register it
	static LLMotion *create(const LLUUID &id) { return new LLBreatheMotionRot(id); }

public:
	//-------------------------------------------------------------------------
	// animation callbacks to be implemented by subclasses
	//-------------------------------------------------------------------------

	// motions must specify whether or not they loop
	virtual BOOL getLoop() { return TRUE; }

	// motions must report their total duration
	virtual F32 getDuration() { return 0.0; }

	// motions must report their "ease in" duration
	virtual F32 getEaseInDuration() { return 0.0; }

	// motions must report their "ease out" duration.
	virtual F32 getEaseOutDuration() { return 0.0; }

	// motions must report their priority
	virtual LLJoint::JointPriority getPriority() { return LLJoint::MEDIUM_PRIORITY; }

	virtual LLMotionBlendType getBlendType() { return NORMAL_BLEND; }

	// called to determine when a motion should be activated/deactivated based on avatar pixel coverage
	virtual F32 getMinPixelArea() { return MIN_REQUIRED_PIXEL_AREA_BREATHE; }

	// run-time (post constructor) initialization,
	// called after parameters have been set
	// must return true to indicate success and be available for activation
	virtual LLMotionInitStatus onInitialize(LLCharacter *character)
	{		
		mCharacter = character;
		BOOL success = true;

		if ( !mChestState->setJoint( character->getJoint( "mChest" ) ) ) { success = false; }

		if ( success )
		{
			mChestState->setUsage(LLJointState::ROT);
			addJointState( mChestState );
		}

		if ( success )
		{
			return STATUS_SUCCESS;
		}
		else
		{
			return STATUS_FAILURE;
		}
	}

	// called when a motion is activated
	// must return TRUE to indicate success, or else
	// it will be deactivated
	virtual BOOL onActivate() { return TRUE; }

	// called per time step
	// must return TRUE while it is active, and
	// must return FALSE when the motion is completed.
	virtual BOOL onUpdate(F32 time, U8* joint_mask)
	{
		mBreatheRate = 1.f;

		F32 breathe_amt = (sinf(mBreatheRate * time) * BREATHE_ROT_MOTION_STRENGTH);

		mChestState->setRotation(LLQuaternion(breathe_amt, LLVector3(0.f, 1.f, 0.f)));

		return TRUE;
	}

	// called when a motion is deactivated
	virtual void onDeactivate() {}

private:
	//-------------------------------------------------------------------------
	// joint states to be animated
	//-------------------------------------------------------------------------
	LLPointer<LLJointState> mChestState;
	F32					mBreatheRate;
	LLCharacter*		mCharacter;
};

//-----------------------------------------------------------------------------
// class LLPelvisFixMotion
//-----------------------------------------------------------------------------
class LLPelvisFixMotion :
	public LLMotion
{
public:
	// Constructor
	LLPelvisFixMotion(const LLUUID &id)
		: LLMotion(id), mCharacter(NULL)
	{
		mName = "pelvis_fix";

		mPelvisState = new LLJointState;
	}

	// Destructor
	virtual ~LLPelvisFixMotion() { }

public:
	//-------------------------------------------------------------------------
	// functions to support MotionController and MotionRegistry
	//-------------------------------------------------------------------------
	// static constructor
	// all subclasses must implement such a function and register it
	static LLMotion *create(const LLUUID& id) { return new LLPelvisFixMotion(id); }

public:
	//-------------------------------------------------------------------------
	// animation callbacks to be implemented by subclasses
	//-------------------------------------------------------------------------

	// motions must specify whether or not they loop
	virtual BOOL getLoop() { return TRUE; }

	// motions must report their total duration
	virtual F32 getDuration() { return 0.0; }

	// motions must report their "ease in" duration
	virtual F32 getEaseInDuration() { return 0.5f; }

	// motions must report their "ease out" duration.
	virtual F32 getEaseOutDuration() { return 0.5f; }

	// motions must report their priority
	virtual LLJoint::JointPriority getPriority() { return LLJoint::LOW_PRIORITY; }

	virtual LLMotionBlendType getBlendType() { return NORMAL_BLEND; }

	// called to determine when a motion should be activated/deactivated based on avatar pixel coverage
	virtual F32 getMinPixelArea() { return MIN_REQUIRED_PIXEL_AREA_PELVIS_FIX; }

	// run-time (post constructor) initialization,
	// called after parameters have been set
	// must return true to indicate success and be available for activation
	virtual LLMotionInitStatus onInitialize(LLCharacter *character)
	{
		mCharacter = character;

		if (!mPelvisState->setJoint( character->getJoint("mPelvis")))
		{
			return STATUS_FAILURE;
		}

		mPelvisState->setUsage(LLJointState::POS);

		addJointState( mPelvisState );
		return STATUS_SUCCESS;
	}

	// called when a motion is activated
	// must return TRUE to indicate success, or else
	// it will be deactivated
	virtual BOOL onActivate() { return TRUE; }

	// called per time step
	// must return TRUE while it is active, and
	// must return FALSE when the motion is completed.
	virtual BOOL onUpdate(F32 time, U8* joint_mask)
	{
		mPelvisState->setPosition(LLVector3::zero);

		return TRUE;
	}

	// called when a motion is deactivated
	virtual void onDeactivate() {}

private:
	//-------------------------------------------------------------------------
	// joint states to be animated
	//-------------------------------------------------------------------------
	LLPointer<LLJointState> mPelvisState;
	LLCharacter*		mCharacter;
};

/**
 **
 ** End LLVOAvatar Support classes
 **                                                                             **
 *********************************************************************************/


//-----------------------------------------------------------------------------
// Static Data
//-----------------------------------------------------------------------------
LLXmlTree LLVOAvatar::sXMLTree;
LLXMLNodePtr LLVOAvatar::sSkeletonXMLTree;
LLVOAvatarSkeletonInfo* LLVOAvatar::sAvatarSkeletonInfo = NULL;
LLVOAvatar::LLVOAvatarXmlInfo* LLVOAvatar::sAvatarXmlInfo = NULL;
LLVOAvatarDictionary *LLVOAvatar::sAvatarDictionary = NULL;
S32 LLVOAvatar::sFreezeCounter = 0;
U32 LLVOAvatar::sMaxVisible = 12;
F32 LLVOAvatar::sRenderDistance = 256.f;
S32	LLVOAvatar::sNumVisibleAvatars = 0;
S32	LLVOAvatar::sNumLODChangesThisFrame = 0;

const LLUUID LLVOAvatar::sStepSoundOnLand("e8af4a28-aa83-4310-a7c4-c047e15ea0df");
const LLUUID LLVOAvatar::sStepSounds[LL_MCODE_END] =
{
	SND_STONE_RUBBER,
	SND_METAL_RUBBER,
	SND_GLASS_RUBBER,
	SND_WOOD_RUBBER,
	SND_FLESH_RUBBER,
	SND_RUBBER_PLASTIC,
	SND_RUBBER_RUBBER
};

S32 LLVOAvatar::sRenderName = RENDER_NAME_ALWAYS;
BOOL LLVOAvatar::sRenderGroupTitles = TRUE;
S32 LLVOAvatar::sNumVisibleChatBubbles = 0;
BOOL LLVOAvatar::sDebugInvisible = FALSE;
BOOL LLVOAvatar::sShowAttachmentPoints = FALSE;
BOOL LLVOAvatar::sShowAnimationDebug = FALSE;
BOOL LLVOAvatar::sShowFootPlane = FALSE;
BOOL LLVOAvatar::sVisibleInFirstPerson = FALSE;
F32 LLVOAvatar::sLODFactor = 1.f;
F32 LLVOAvatar::sPhysicsLODFactor = 1.f;
BOOL LLVOAvatar::sUseImpostors = FALSE;
BOOL LLVOAvatar::sJointDebug = FALSE;
F32 LLVOAvatar::sUnbakedTime = 0.f;
F32 LLVOAvatar::sUnbakedUpdateTime = 0.f;
F32 LLVOAvatar::sGreyTime = 0.f;
F32 LLVOAvatar::sGreyUpdateTime = 0.f;

//-----------------------------------------------------------------------------
// Helper functions
//-----------------------------------------------------------------------------
static F32 calc_bouncy_animation(F32 x);

//-----------------------------------------------------------------------------
// LLVOAvatar()
//-----------------------------------------------------------------------------
LLVOAvatar::LLVOAvatar(const LLUUID& id,
					   const LLPCode pcode,
					   LLViewerRegion* regionp) :
	LLViewerObject(id, pcode, regionp),
	mIsDummy(FALSE),
	mSpecialRenderMode(0),
	mAttachmentGeometryBytes(0),
	mAttachmentSurfaceArea(0.f),
	mTurning(FALSE),
	mPelvisToFoot(0.f),
	mLastSkeletonSerialNum( 0 ),
	mHeadOffset(),
	mIsSitting(FALSE),
	mTimeVisible(),
	mTyping(FALSE),
	mMeshValid(FALSE),
	mVisible(FALSE),
	mWindFreq(0.f),
	mRipplePhase( 0.f ),
	mBelowWater(FALSE),
	mLastAppearanceBlendTime(0.f),
	mAppearanceAnimating(FALSE),
	mNameString(),
	mTitle(),
	mNameAway(false),
	mNameDoNotDisturb(false),
	mNameMute(false),
	mNameAppearance(false),
	mNameFriend(false),
	mNameAlpha(0.f),
	mRenderGroupTitles(sRenderGroupTitles),
	mNameCloud(false),
	mFirstTEMessageReceived( FALSE ),
	mFirstAppearanceMessageReceived( FALSE ),
	mCulled( FALSE ),
	mVisibilityRank(0),
	mTexSkinColor( NULL ),
	mTexHairColor( NULL ),
	mTexEyeColor( NULL ),
	mNeedsSkin(FALSE),
	mLastSkinTime(0.f),
	mUpdatePeriod(1),
	mFirstFullyVisible(TRUE),
	mFullyLoaded(FALSE),
	mPreviousFullyLoaded(FALSE),
	mFullyLoadedInitialized(FALSE),
	mVisualComplexity(0),
	mVisualComplexityStale(TRUE),
	mSupportsAlphaLayers(FALSE),
	mLoadedCallbacksPaused(FALSE),
	mHasPelvisOffset( FALSE ),
	mRenderUnloadedAvatar(LLCachedControl<bool>(gSavedSettings, "RenderUnloadedAvatar")),
	mLastRezzedStatus(-1)

{
	//VTResume();  // VTune
	
	// mVoiceVisualizer is created by the hud effects manager and uses the HUD Effects pipeline
	const BOOL needsSendToSim = false; // currently, this HUD effect doesn't need to pack and unpack data to do its job
	mVoiceVisualizer = ( LLVoiceVisualizer *)LLHUDManager::getInstance()->createViewerEffect( LLHUDObject::LL_HUD_EFFECT_VOICE_VISUALIZER, needsSendToSim );

	lldebugs << "LLVOAvatar Constructor (0x" << this << ") id:" << mID << llendl;

	mPelvisp = NULL;

	mBakedTextureDatas.resize(BAKED_NUM_INDICES);
	for (U32 i = 0; i < mBakedTextureDatas.size(); i++ )
	{
		mBakedTextureDatas[i].mLastTextureIndex = IMG_DEFAULT_AVATAR;
		mBakedTextureDatas[i].mTexLayerSet = NULL;
		mBakedTextureDatas[i].mIsLoaded = false;
		mBakedTextureDatas[i].mIsUsed = false;
		mBakedTextureDatas[i].mMaskTexName = 0;
		mBakedTextureDatas[i].mTextureIndex = LLVOAvatarDictionary::bakedToLocalTextureIndex((EBakedTextureIndex)i);
	}

	mDirtyMesh = 2;	// Dirty geometry, need to regenerate.
	mMeshTexturesDirty = FALSE;
	mHeadp = NULL;

	mIsBuilt = FALSE;

	mNumJoints = 0;
	mSkeleton = NULL;

	mNumCollisionVolumes = 0;
	mCollisionVolumes = NULL;

	// set up animation variables
	mSpeed = 0.f;
	setAnimationData("Speed", &mSpeed);

	mNeedsImpostorUpdate = TRUE;
	mNeedsAnimUpdate = TRUE;

	mImpostorDistance = 0;
	mImpostorPixelArea = 0;

	setNumTEs(TEX_NUM_INDICES);

	mbCanSelect = TRUE;

	mSignaledAnimations.clear();
	mPlayingAnimations.clear();

	mWasOnGroundLeft = FALSE;
	mWasOnGroundRight = FALSE;

	mTimeLast = 0.0f;
	mSpeedAccum = 0.0f;

	mRippleTimeLast = 0.f;

	mInAir = FALSE;

	mStepOnLand = TRUE;
	mStepMaterial = 0;

	mLipSyncActive = false;
	mOohMorph      = NULL;
	mAahMorph      = NULL;

	mCurrentGesticulationLevel = 0;

	mRuthTimer.reset();
	mRuthDebugTimer.reset();
	mDebugExistenceTimer.reset();
	mPelvisOffset = LLVector3(0.0f,0.0f,0.0f);
	mLastPelvisToFoot = 0.0f;
	mPelvisFixup = 0.0f;
	mLastPelvisFixup = 0.0f;
}

std::string LLVOAvatar::avString() const
{
	std::string viz_string = LLVOAvatar::rezStatusToString(getRezzedStatus());
	return " Avatar '" + getFullname() + "' " + viz_string + " ";
}

void LLVOAvatar::debugAvatarRezTime(std::string notification_name, std::string comment)
{
	LL_INFOS("Avatar") << "REZTIME: [ " << (U32)mDebugExistenceTimer.getElapsedTimeF32()
					   << "sec ]"
					   << avString() 
					   << "RuthTimer " << (U32)mRuthDebugTimer.getElapsedTimeF32()
					   << " Notification " << notification_name
					   << " : " << comment
					   << llendl;

	if (gSavedSettings.getBOOL("DebugAvatarRezTime"))
	{
		LLSD args;
		args["EXISTENCE"] = llformat("%d",(U32)mDebugExistenceTimer.getElapsedTimeF32());
		args["TIME"] = llformat("%d",(U32)mRuthDebugTimer.getElapsedTimeF32());
		args["NAME"] = getFullname();
		LLNotificationsUtil::add(notification_name,args);
	}
}

//------------------------------------------------------------------------
// LLVOAvatar::~LLVOAvatar()
//------------------------------------------------------------------------
LLVOAvatar::~LLVOAvatar()
{
		if (!mFullyLoaded)
		{
		debugAvatarRezTime("AvatarRezLeftCloudNotification","left after ruth seconds as cloud");
		}
		else
		{
		debugAvatarRezTime("AvatarRezLeftNotification","left sometime after declouding");
		}

	lldebugs << "LLVOAvatar Destructor (0x" << this << ") id:" << mID << llendl;

	mRoot.removeAllChildren();
	mJointMap.clear();

	deleteAndClearArray(mSkeleton);
	deleteAndClearArray(mCollisionVolumes);

	mNumJoints = 0;

	for (U32 i = 0; i < mBakedTextureDatas.size(); i++)
	{
		deleteAndClear(mBakedTextureDatas[i].mTexLayerSet);
		mBakedTextureDatas[i].mMeshes.clear();

		for (morph_list_t::iterator iter2 = mBakedTextureDatas[i].mMaskedMorphs.begin();
			 iter2 != mBakedTextureDatas[i].mMaskedMorphs.end(); iter2++)
		{
			LLMaskedMorph* masked_morph = (*iter2);
			delete masked_morph;
		}
	}

	std::for_each(mAttachmentPoints.begin(), mAttachmentPoints.end(), DeletePairedPointer());
	mAttachmentPoints.clear();

	deleteAndClear(mTexSkinColor);
	deleteAndClear(mTexHairColor);
	deleteAndClear(mTexEyeColor);

	std::for_each(mMeshes.begin(), mMeshes.end(), DeletePairedPointer());
	mMeshes.clear();

	for (std::vector<LLViewerJoint*>::iterator jointIter = mMeshLOD.begin();
		 jointIter != mMeshLOD.end(); 
		 ++jointIter)
	{
		LLViewerJoint* joint = (LLViewerJoint *) *jointIter;
		std::for_each(joint->mMeshParts.begin(), joint->mMeshParts.end(), DeletePointer());
		joint->mMeshParts.clear();
	}
	std::for_each(mMeshLOD.begin(), mMeshLOD.end(), DeletePointer());
	mMeshLOD.clear();
	
	mDead = TRUE;
	
	mAnimationSources.clear();
	LLLoadedCallbackEntry::cleanUpCallbackList(&mCallbackTextureList) ;

	getPhases().clearPhases();
	
	lldebugs << "LLVOAvatar Destructor end" << llendl;
}

void LLVOAvatar::markDead()
{
	if (mNameText)
	{
		mNameText->markDead();
		mNameText = NULL;
		sNumVisibleChatBubbles--;
	}
	mVoiceVisualizer->markDead();
	LLLoadedCallbackEntry::cleanUpCallbackList(&mCallbackTextureList) ;
	LLViewerObject::markDead();
}


BOOL LLVOAvatar::isFullyBaked()
{
	if (mIsDummy) return TRUE;
	if (getNumTEs() == 0) return FALSE;

	for (U32 i = 0; i < mBakedTextureDatas.size(); i++)
	{
		if (!isTextureDefined(mBakedTextureDatas[i].mTextureIndex)
			&& ( (i != BAKED_SKIRT) || isWearingWearableType(LLWearableType::WT_SKIRT) ) )
		{
			return FALSE;
		}
	}
	return TRUE;
}

BOOL LLVOAvatar::isFullyTextured() const
{
	for (S32 i = 0; i < mMeshLOD.size(); i++)
	{
		LLViewerJoint* joint = (LLViewerJoint*) mMeshLOD[i];
		if (i==MESH_ID_SKIRT && !isWearingWearableType(LLWearableType::WT_SKIRT))
		{
			continue; // don't care about skirt textures if we're not wearing one.
		}
		if (!joint)
		{
			continue; // nonexistent LOD OK.
		}
		std::vector<LLViewerJointMesh*>::iterator meshIter = joint->mMeshParts.begin();
		if (meshIter != joint->mMeshParts.end())
		{
			LLViewerJointMesh *mesh = (LLViewerJointMesh *) *meshIter;
			if (!mesh)
			{
				continue; // nonexistent mesh OK
			}
			if (mesh->mTexture.notNull() && mesh->mTexture->hasGLTexture())
			{
				continue; // Mesh exists and has a baked texture.
			}
			if (mesh->mLayerSet && mesh->mLayerSet->hasComposite())
			{
				continue; // Mesh exists and has a composite texture.
			}
			// Fail
			return FALSE;
		}
	}
	return TRUE;
}

BOOL LLVOAvatar::hasGray() const
{
	return !getIsCloud() && !isFullyTextured();
}

S32 LLVOAvatar::getRezzedStatus() const
{
	if (getIsCloud()) return 0;
	if (isFullyTextured()) return 2;
	llassert(hasGray());
	return 1; // gray
}

void LLVOAvatar::deleteLayerSetCaches(bool clearAll)
{
	for (U32 i = 0; i < mBakedTextureDatas.size(); i++)
	{
		if (mBakedTextureDatas[i].mTexLayerSet)
		{
			// ! BACKWARDS COMPATIBILITY !
			// Can be removed after hair baking is mandatory on the grid
			if ((i != BAKED_HAIR || isSelf()) && !clearAll)
			{
				mBakedTextureDatas[i].mTexLayerSet->deleteCaches();
			}
		}
		if (mBakedTextureDatas[i].mMaskTexName)
		{
			LLImageGL::deleteTextures(LLTexUnit::TT_TEXTURE, 0, -1, 1, (GLuint*)&(mBakedTextureDatas[i].mMaskTexName));
			mBakedTextureDatas[i].mMaskTexName = 0 ;
		}
	}
}

// static 
BOOL LLVOAvatar::areAllNearbyInstancesBaked(S32& grey_avatars)
{
	BOOL res = TRUE;
	grey_avatars = 0;
	for (std::vector<LLCharacter*>::iterator iter = LLCharacter::sInstances.begin();
		 iter != LLCharacter::sInstances.end(); ++iter)
	{
		LLVOAvatar* inst = (LLVOAvatar*) *iter;
		if( inst->isDead() )
		{
			continue;
		}
		else if( !inst->isFullyBaked() )
		{
			res = FALSE;
			if (inst->mHasGrey)
			{
				++grey_avatars;
			}
		}
	}
	return res;
}

// static
void LLVOAvatar::getNearbyRezzedStats(std::vector<S32>& counts)
{
	counts.clear();
	counts.resize(3);
	for (std::vector<LLCharacter*>::iterator iter = LLCharacter::sInstances.begin();
		 iter != LLCharacter::sInstances.end(); ++iter)
	{
		LLVOAvatar* inst = (LLVOAvatar*) *iter;
		if (!inst)
			continue;
		S32 rez_status = inst->getRezzedStatus();
		counts[rez_status]++;
	}
}

// static
std::string LLVOAvatar::rezStatusToString(S32 rez_status)
{
	if (rez_status==0) return "cloud";
	if (rez_status==1) return "gray";
	if (rez_status==2) return "textured";
	return "unknown";
}

// static
void LLVOAvatar::dumpBakedStatus()
{
	LLVector3d camera_pos_global = gAgentCamera.getCameraPositionGlobal();

	for (std::vector<LLCharacter*>::iterator iter = LLCharacter::sInstances.begin();
		 iter != LLCharacter::sInstances.end(); ++iter)
	{
		LLVOAvatar* inst = (LLVOAvatar*) *iter;
		llinfos << "Avatar ";

		LLNameValue* firstname = inst->getNVPair("FirstName");
		LLNameValue* lastname = inst->getNVPair("LastName");

		if( firstname )
		{
			llcont << firstname->getString();
		}
		if( lastname )
		{
			llcont << " " << lastname->getString();
		}

		llcont << " " << inst->mID;

		if( inst->isDead() )
		{
			llcont << " DEAD ("<< inst->getNumRefs() << " refs)";
		}

		if( inst->isSelf() )
		{
			llcont << " (self)";
		}


		F64 dist_to_camera = (inst->getPositionGlobal() - camera_pos_global).length();
		llcont << " " << dist_to_camera << "m ";

		llcont << " " << inst->mPixelArea << " pixels";

		if( inst->isVisible() )
		{
			llcont << " (visible)";
		}
		else
		{
			llcont << " (not visible)";
		}

		if( inst->isFullyBaked() )
		{
			llcont << " Baked";
		}
		else
		{
			llcont << " Unbaked (";
			
			for (LLVOAvatarDictionary::BakedTextures::const_iterator iter = LLVOAvatarDictionary::getInstance()->getBakedTextures().begin();
				 iter != LLVOAvatarDictionary::getInstance()->getBakedTextures().end();
				 ++iter)
			{
				const LLVOAvatarDictionary::BakedEntry *baked_dict = iter->second;
				const ETextureIndex index = baked_dict->mTextureIndex;
				if (!inst->isTextureDefined(index))
				{
					llcont << " " << LLVOAvatarDictionary::getInstance()->getTexture(index)->mName;
				}
			}
			llcont << " ) " << inst->getUnbakedPixelAreaRank();
			if( inst->isCulled() )
			{
				llcont << " culled";
			}
		}
		llcont << llendl;
	}
}

//static
void LLVOAvatar::restoreGL()
{
	if (!isAgentAvatarValid()) return;

	gAgentAvatarp->setCompositeUpdatesEnabled(TRUE);
	for (U32 i = 0; i < gAgentAvatarp->mBakedTextureDatas.size(); i++)
	{
		gAgentAvatarp->invalidateComposite(gAgentAvatarp->mBakedTextureDatas[i].mTexLayerSet, FALSE);
	}
	gAgentAvatarp->updateMeshTextures();
}

//static
void LLVOAvatar::destroyGL()
{
	deleteCachedImages();

	resetImpostors();
}

//static
void LLVOAvatar::resetImpostors()
{
	for (std::vector<LLCharacter*>::iterator iter = LLCharacter::sInstances.begin();
		 iter != LLCharacter::sInstances.end(); ++iter)
	{
		LLVOAvatar* avatar = (LLVOAvatar*) *iter;
		avatar->mImpostor.release();
	}
}

// static
void LLVOAvatar::deleteCachedImages(bool clearAll)
{	
	if (LLTexLayerSet::sHasCaches)
	{
		lldebugs << "Deleting layer set caches" << llendl;
		for (std::vector<LLCharacter*>::iterator iter = LLCharacter::sInstances.begin();
			 iter != LLCharacter::sInstances.end(); ++iter)
		{
			LLVOAvatar* inst = (LLVOAvatar*) *iter;
			inst->deleteLayerSetCaches(clearAll);
		}
		LLTexLayerSet::sHasCaches = FALSE;
	}
	LLVOAvatarSelf::deleteScratchTextures();
	LLTexLayerStaticImageList::getInstance()->deleteCachedImages();
}


//------------------------------------------------------------------------
// static
// LLVOAvatar::initClass()
//------------------------------------------------------------------------
void LLVOAvatar::initClass()
{ 
	std::string xmlFile;

	xmlFile = gDirUtilp->getExpandedFilename(LL_PATH_CHARACTER,AVATAR_DEFAULT_CHAR) + "_lad.xml";
	BOOL success = sXMLTree.parseFile( xmlFile, FALSE );
	if (!success)
	{
		llerrs << "Problem reading avatar configuration file:" << xmlFile << llendl;
	}

	// now sanity check xml file
	LLXmlTreeNode* root = sXMLTree.getRoot();
	if (!root) 
	{
		llerrs << "No root node found in avatar configuration file: " << xmlFile << llendl;
		return;
	}

	//-------------------------------------------------------------------------
	// <linden_avatar version="1.0"> (root)
	//-------------------------------------------------------------------------
	if( !root->hasName( "linden_avatar" ) )
	{
		llerrs << "Invalid avatar file header: " << xmlFile << llendl;
	}
	
	std::string version;
	static LLStdStringHandle version_string = LLXmlTree::addAttributeString("version");
	if( !root->getFastAttributeString( version_string, version ) || (version != "1.0") )
	{
		llerrs << "Invalid avatar file version: " << version << " in file: " << xmlFile << llendl;
	}

	S32 wearable_def_version = 1;
	static LLStdStringHandle wearable_definition_version_string = LLXmlTree::addAttributeString("wearable_definition_version");
	root->getFastAttributeS32( wearable_definition_version_string, wearable_def_version );
	LLWearable::setCurrentDefinitionVersion( wearable_def_version );

	std::string mesh_file_name;

	LLXmlTreeNode* skeleton_node = root->getChildByName( "skeleton" );
	if (!skeleton_node)
	{
		llerrs << "No skeleton in avatar configuration file: " << xmlFile << llendl;
		return;
	}
	
	std::string skeleton_file_name;
	static LLStdStringHandle file_name_string = LLXmlTree::addAttributeString("file_name");
	if (!skeleton_node->getFastAttributeString(file_name_string, skeleton_file_name))
	{
		llerrs << "No file name in skeleton node in avatar config file: " << xmlFile << llendl;
	}
	
	std::string skeleton_path;
	skeleton_path = gDirUtilp->getExpandedFilename(LL_PATH_CHARACTER,skeleton_file_name);
	if (!parseSkeletonFile(skeleton_path))
	{
		llerrs << "Error parsing skeleton file: " << skeleton_path << llendl;
	}

	// parse avatar_lad.xml
	if (sAvatarXmlInfo)
	{ //this can happen if a login attempt failed
		deleteAndClear(sAvatarXmlInfo);
	}
	sAvatarXmlInfo = new LLVOAvatarXmlInfo;
	if (!sAvatarXmlInfo->parseXmlSkeletonNode(root))
	{
		llerrs << "Error parsing skeleton node in avatar XML file: " << skeleton_path << llendl;
	}
	if (!sAvatarXmlInfo->parseXmlMeshNodes(root))
	{
		llerrs << "Error parsing skeleton node in avatar XML file: " << skeleton_path << llendl;
	}
	if (!sAvatarXmlInfo->parseXmlColorNodes(root))
	{
		llerrs << "Error parsing skeleton node in avatar XML file: " << skeleton_path << llendl;
	}
	if (!sAvatarXmlInfo->parseXmlLayerNodes(root))
	{
		llerrs << "Error parsing skeleton node in avatar XML file: " << skeleton_path << llendl;
	}
	if (!sAvatarXmlInfo->parseXmlDriverNodes(root))
	{
		llerrs << "Error parsing skeleton node in avatar XML file: " << skeleton_path << llendl;
	}
	if (!sAvatarXmlInfo->parseXmlMorphNodes(root))
	{
		llerrs << "Error parsing skeleton node in avatar XML file: " << skeleton_path << llendl;
	}

	gAnimLibrary.animStateSetString(ANIM_AGENT_BODY_NOISE,"body_noise");
	gAnimLibrary.animStateSetString(ANIM_AGENT_BREATHE_ROT,"breathe_rot");
	gAnimLibrary.animStateSetString(ANIM_AGENT_PHYSICS_MOTION,"physics_motion");
	gAnimLibrary.animStateSetString(ANIM_AGENT_EDITING,"editing");
	gAnimLibrary.animStateSetString(ANIM_AGENT_EYE,"eye");
	gAnimLibrary.animStateSetString(ANIM_AGENT_FLY_ADJUST,"fly_adjust");
	gAnimLibrary.animStateSetString(ANIM_AGENT_HAND_MOTION,"hand_motion");
	gAnimLibrary.animStateSetString(ANIM_AGENT_HEAD_ROT,"head_rot");
	gAnimLibrary.animStateSetString(ANIM_AGENT_PELVIS_FIX,"pelvis_fix");
	gAnimLibrary.animStateSetString(ANIM_AGENT_TARGET,"target");
	gAnimLibrary.animStateSetString(ANIM_AGENT_WALK_ADJUST,"walk_adjust");
}


void LLVOAvatar::cleanupClass()
{
	deleteAndClear(sAvatarXmlInfo);
	sSkeletonXMLTree = NULL;
	sXMLTree.cleanup();
}

void LLVOAvatar::initInstance(void)
{
	//-------------------------------------------------------------------------
	// initialize joint, mesh and shape members
	//-------------------------------------------------------------------------
	mRoot.setName( "mRoot" );
	
	for (LLVOAvatarDictionary::Meshes::const_iterator iter = LLVOAvatarDictionary::getInstance()->getMeshes().begin();
		 iter != LLVOAvatarDictionary::getInstance()->getMeshes().end();
		 ++iter)
	{
		const EMeshIndex mesh_index = iter->first;
		const LLVOAvatarDictionary::MeshEntry *mesh_dict = iter->second;
		LLViewerJoint* joint = new LLViewerJoint();
		joint->setName(mesh_dict->mName);
		joint->setMeshID(mesh_index);
		mMeshLOD.push_back(joint);
		
		/* mHairLOD.setName("mHairLOD");
		   mHairMesh0.setName("mHairMesh0");
		   mHairMesh0.setMeshID(MESH_ID_HAIR);
		   mHairMesh1.setName("mHairMesh1"); */
		for (U32 lod = 0; lod < mesh_dict->mLOD; lod++)
		{
			LLViewerJointMesh* mesh = new LLViewerJointMesh();
			std::string mesh_name = "m" + mesh_dict->mName + boost::lexical_cast<std::string>(lod);
			// We pre-pended an m - need to capitalize first character for camelCase
			mesh_name[1] = toupper(mesh_name[1]);
			mesh->setName(mesh_name);
			mesh->setMeshID(mesh_index);
			mesh->setPickName(mesh_dict->mPickName);
			mesh->setIsTransparent(FALSE);
			switch((int)mesh_index)
			{
				case MESH_ID_HAIR:
					mesh->setIsTransparent(TRUE);
					break;
				case MESH_ID_SKIRT:
					mesh->setIsTransparent(TRUE);
					break;
				case MESH_ID_EYEBALL_LEFT:
				case MESH_ID_EYEBALL_RIGHT:
					mesh->setSpecular( LLColor4( 1.0f, 1.0f, 1.0f, 1.0f ), 1.f );
					break;
			}
			
			joint->mMeshParts.push_back(mesh);
		}
	}
	
	//-------------------------------------------------------------------------
	// associate baked textures with meshes
	//-------------------------------------------------------------------------
	for (LLVOAvatarDictionary::Meshes::const_iterator iter = LLVOAvatarDictionary::getInstance()->getMeshes().begin();
		 iter != LLVOAvatarDictionary::getInstance()->getMeshes().end();
		 ++iter)
	{
		const EMeshIndex mesh_index = iter->first;
		const LLVOAvatarDictionary::MeshEntry *mesh_dict = iter->second;
		const EBakedTextureIndex baked_texture_index = mesh_dict->mBakedID;
		// Skip it if there's no associated baked texture.
		if (baked_texture_index == BAKED_NUM_INDICES) continue;
		
		for (std::vector<LLViewerJointMesh* >::iterator iter = mMeshLOD[mesh_index]->mMeshParts.begin();
			 iter != mMeshLOD[mesh_index]->mMeshParts.end(); 
			 ++iter)
		{
			LLViewerJointMesh* mesh = (LLViewerJointMesh*) *iter;
			mBakedTextureDatas[(int)baked_texture_index].mMeshes.push_back(mesh);
		}
	}
	
	
	//-------------------------------------------------------------------------
	// register motions
	//-------------------------------------------------------------------------
	if (LLCharacter::sInstances.size() == 1)
	{
		LLKeyframeMotion::setVFS(gStaticVFS);
		registerMotion( ANIM_AGENT_DO_NOT_DISTURB,					LLNullMotion::create );
		registerMotion( ANIM_AGENT_CROUCH,					LLKeyframeStandMotion::create );
		registerMotion( ANIM_AGENT_CROUCHWALK,				LLKeyframeWalkMotion::create );
		registerMotion( ANIM_AGENT_EXPRESS_AFRAID,			LLEmote::create );
		registerMotion( ANIM_AGENT_EXPRESS_ANGER,			LLEmote::create );
		registerMotion( ANIM_AGENT_EXPRESS_BORED,			LLEmote::create );
		registerMotion( ANIM_AGENT_EXPRESS_CRY,				LLEmote::create );
		registerMotion( ANIM_AGENT_EXPRESS_DISDAIN,			LLEmote::create );
		registerMotion( ANIM_AGENT_EXPRESS_EMBARRASSED,		LLEmote::create );
		registerMotion( ANIM_AGENT_EXPRESS_FROWN,			LLEmote::create );
		registerMotion( ANIM_AGENT_EXPRESS_KISS,			LLEmote::create );
		registerMotion( ANIM_AGENT_EXPRESS_LAUGH,			LLEmote::create );
		registerMotion( ANIM_AGENT_EXPRESS_OPEN_MOUTH,		LLEmote::create );
		registerMotion( ANIM_AGENT_EXPRESS_REPULSED,		LLEmote::create );
		registerMotion( ANIM_AGENT_EXPRESS_SAD,				LLEmote::create );
		registerMotion( ANIM_AGENT_EXPRESS_SHRUG,			LLEmote::create );
		registerMotion( ANIM_AGENT_EXPRESS_SMILE,			LLEmote::create );
		registerMotion( ANIM_AGENT_EXPRESS_SURPRISE,		LLEmote::create );
		registerMotion( ANIM_AGENT_EXPRESS_TONGUE_OUT,		LLEmote::create );
		registerMotion( ANIM_AGENT_EXPRESS_TOOTHSMILE,		LLEmote::create );
		registerMotion( ANIM_AGENT_EXPRESS_WINK,			LLEmote::create );
		registerMotion( ANIM_AGENT_EXPRESS_WORRY,			LLEmote::create );
		registerMotion( ANIM_AGENT_FEMALE_RUN_NEW,			LLKeyframeWalkMotion::create );
		registerMotion( ANIM_AGENT_FEMALE_WALK,				LLKeyframeWalkMotion::create );
		registerMotion( ANIM_AGENT_FEMALE_WALK_NEW,			LLKeyframeWalkMotion::create );
		registerMotion( ANIM_AGENT_RUN,						LLKeyframeWalkMotion::create );
		registerMotion( ANIM_AGENT_RUN_NEW,					LLKeyframeWalkMotion::create );
		registerMotion( ANIM_AGENT_STAND,					LLKeyframeStandMotion::create );
		registerMotion( ANIM_AGENT_STAND_1,					LLKeyframeStandMotion::create );
		registerMotion( ANIM_AGENT_STAND_2,					LLKeyframeStandMotion::create );
		registerMotion( ANIM_AGENT_STAND_3,					LLKeyframeStandMotion::create );
		registerMotion( ANIM_AGENT_STAND_4,					LLKeyframeStandMotion::create );
		registerMotion( ANIM_AGENT_STANDUP,					LLKeyframeFallMotion::create );
		registerMotion( ANIM_AGENT_TURNLEFT,				LLKeyframeWalkMotion::create );
		registerMotion( ANIM_AGENT_TURNRIGHT,				LLKeyframeWalkMotion::create );
		registerMotion( ANIM_AGENT_WALK,					LLKeyframeWalkMotion::create );
		registerMotion( ANIM_AGENT_WALK_NEW,				LLKeyframeWalkMotion::create );
		
		// motions without a start/stop bit
		registerMotion( ANIM_AGENT_BODY_NOISE,				LLBodyNoiseMotion::create );
		registerMotion( ANIM_AGENT_BREATHE_ROT,				LLBreatheMotionRot::create );
		registerMotion( ANIM_AGENT_PHYSICS_MOTION,			LLPhysicsMotionController::create );
		registerMotion( ANIM_AGENT_EDITING,					LLEditingMotion::create	);
		registerMotion( ANIM_AGENT_EYE,						LLEyeMotion::create	);
		registerMotion( ANIM_AGENT_FEMALE_WALK,				LLKeyframeWalkMotion::create );
		registerMotion( ANIM_AGENT_FLY_ADJUST,				LLFlyAdjustMotion::create );
		registerMotion( ANIM_AGENT_HAND_MOTION,				LLHandMotion::create );
		registerMotion( ANIM_AGENT_HEAD_ROT,				LLHeadRotMotion::create );
		registerMotion( ANIM_AGENT_PELVIS_FIX,				LLPelvisFixMotion::create );
		registerMotion( ANIM_AGENT_SIT_FEMALE,				LLKeyframeMotion::create );
		registerMotion( ANIM_AGENT_TARGET,					LLTargetingMotion::create );
		registerMotion( ANIM_AGENT_WALK_ADJUST,				LLWalkAdjustMotion::create );
		
	}
	
	buildCharacter();
	
	// preload specific motions here
	createMotion( ANIM_AGENT_CUSTOMIZE);
	createMotion( ANIM_AGENT_CUSTOMIZE_DONE);
	
	//VTPause();  // VTune
	
	mVoiceVisualizer->setVoiceEnabled( LLVoiceClient::getInstance()->getVoiceEnabled( mID ) );

}

const LLVector3 LLVOAvatar::getRenderPosition() const
{
	if (mDrawable.isNull() || mDrawable->getGeneration() < 0)
	{
		return getPositionAgent();
	}
	else if (isRoot())
	{
		if ( !mHasPelvisOffset )
		{
			return mDrawable->getPositionAgent();
		}
		else
		{
			//Apply a pelvis fixup (as defined by the avs skin)
			LLVector3 pos = mDrawable->getPositionAgent();
			pos[VZ] += mPelvisFixup;
			return pos;
		}
	}
	else
	{
		return getPosition() * mDrawable->getParent()->getRenderMatrix();
	}
}

void LLVOAvatar::updateDrawable(BOOL force_damped)
{
	clearChanged(SHIFTED);
}

void LLVOAvatar::onShift(const LLVector4a& shift_vector)
{
	const LLVector3& shift = reinterpret_cast<const LLVector3&>(shift_vector);
	mLastAnimExtents[0] += shift;
	mLastAnimExtents[1] += shift;
}

void LLVOAvatar::updateSpatialExtents(LLVector4a& newMin, LLVector4a &newMax)
{
	if (isImpostor() && !needsImpostorUpdate())
	{
		LLVector3 delta = getRenderPosition() -
			((LLVector3(mDrawable->getPositionGroup().getF32ptr())-mImpostorOffset));
		
		newMin.load3( (mLastAnimExtents[0] + delta).mV);
		newMax.load3( (mLastAnimExtents[1] + delta).mV);
	}
	else
	{
		getSpatialExtents(newMin,newMax);
		mLastAnimExtents[0].set(newMin.getF32ptr());
		mLastAnimExtents[1].set(newMax.getF32ptr());
		LLVector4a pos_group;
		pos_group.setAdd(newMin,newMax);
		pos_group.mul(0.5f);
		mImpostorOffset = LLVector3(pos_group.getF32ptr())-getRenderPosition();
		mDrawable->setPositionGroup(pos_group);
	}
}

void LLVOAvatar::getSpatialExtents(LLVector4a& newMin, LLVector4a& newMax)
{
	LLVector4a buffer(0.25f);
	LLVector4a pos;
	pos.load3(getRenderPosition().mV);
	newMin.setSub(pos, buffer);
	newMax.setAdd(pos, buffer);

	float max_attachment_span = get_default_max_prim_scale() * 5.0f;
	
	//stretch bounding box by joint positions
	for (polymesh_map_t::iterator i = mMeshes.begin(); i != mMeshes.end(); ++i)
	{
		LLPolyMesh* mesh = i->second;
		for (S32 joint_num = 0; joint_num < mesh->mJointRenderData.count(); joint_num++)
		{
			LLVector4a trans;
			trans.load3( mesh->mJointRenderData[joint_num]->mWorldMatrix->getTranslation().mV);
			update_min_max(newMin, newMax, trans);
		}
	}

	LLVector4a center, size;
	center.setAdd(newMin, newMax);
	center.mul(0.5f);

	size.setSub(newMax,newMin);
	size.mul(0.5f);

	mPixelArea = LLPipeline::calcPixelArea(center, size, *LLViewerCamera::getInstance());

	//stretch bounding box by attachments
	for (attachment_map_t::iterator iter = mAttachmentPoints.begin(); 
		 iter != mAttachmentPoints.end();
		 ++iter)
	{
		LLViewerJointAttachment* attachment = iter->second;

		if (!attachment->getValid())
		{
			continue ;
		}

		for (LLViewerJointAttachment::attachedobjs_vec_t::iterator attachment_iter = attachment->mAttachedObjects.begin();
			 attachment_iter != attachment->mAttachedObjects.end();
			 ++attachment_iter)
		{
			const LLViewerObject* attached_object = (*attachment_iter);
			if (attached_object && !attached_object->isHUDAttachment())
			{
				LLDrawable* drawable = attached_object->mDrawable;
				if (drawable && !drawable->isState(LLDrawable::RIGGED))
				{
					LLSpatialBridge* bridge = drawable->getSpatialBridge();
					if (bridge)
					{
						const LLVector4a* ext = bridge->getSpatialExtents();
						LLVector4a distance;
						distance.setSub(ext[1], ext[0]);
						LLVector4a max_span(max_attachment_span);

						S32 lt = distance.lessThan(max_span).getGatheredBits() & 0x7;
						
						// Only add the prim to spatial extents calculations if it isn't a megaprim.
						// max_attachment_span calculated at the start of the function 
						// (currently 5 times our max prim size) 
						if (lt == 0x7)
						{
							update_min_max(newMin,newMax,ext[0]);
							update_min_max(newMin,newMax,ext[1]);
						}
					}
				}
			}
		}
	}

	//pad bounding box	

	newMin.sub(buffer);
	newMax.add(buffer);
}

//-----------------------------------------------------------------------------
// renderCollisionVolumes()
//-----------------------------------------------------------------------------
void LLVOAvatar::renderCollisionVolumes()
{
	for (S32 i = 0; i < mNumCollisionVolumes; i++)
	{
		mCollisionVolumes[i].renderCollision();
	}

	if (mNameText.notNull())
	{
		LLVector3 unused;
		mNameText->lineSegmentIntersect(LLVector3(0,0,0), LLVector3(0,0,1), unused, TRUE);
	}
}

BOOL LLVOAvatar::lineSegmentIntersect(const LLVector3& start, const LLVector3& end,
									  S32 face,
									  BOOL pick_transparent,
									  S32* face_hit,
									  LLVector3* intersection,
									  LLVector2* tex_coord,
									  LLVector3* normal,
									  LLVector3* bi_normal)
{
	if ((isSelf() && !gAgent.needsRenderAvatar()) || !LLPipeline::sPickAvatar)
	{
		return FALSE;
	}

	if (lineSegmentBoundingBox(start, end))
	{
		for (S32 i = 0; i < mNumCollisionVolumes; ++i)
		{
			mCollisionVolumes[i].updateWorldMatrix();

			glh::matrix4f mat((F32*) mCollisionVolumes[i].getXform()->getWorldMatrix().mMatrix);
			glh::matrix4f inverse = mat.inverse();
			glh::matrix4f norm_mat = inverse.transpose();

			glh::vec3f p1(start.mV);
			glh::vec3f p2(end.mV);

			inverse.mult_matrix_vec(p1);
			inverse.mult_matrix_vec(p2);

			LLVector3 position;
			LLVector3 norm;

			if (linesegment_sphere(LLVector3(p1.v), LLVector3(p2.v), LLVector3(0,0,0), 1.f, position, norm))
			{
				glh::vec3f res_pos(position.mV);
				mat.mult_matrix_vec(res_pos);
				
				norm.normalize();
				glh::vec3f res_norm(norm.mV);
				norm_mat.mult_matrix_dir(res_norm);

				if (intersection)
				{
					*intersection = LLVector3(res_pos.v);
				}

				if (normal)
				{
					*normal = LLVector3(res_norm.v);
				}

				return TRUE;
			}
		}

		if (isSelf())
		{
			for (attachment_map_t::iterator iter = mAttachmentPoints.begin(); 
			 iter != mAttachmentPoints.end();
			 ++iter)
			{
				LLViewerJointAttachment* attachment = iter->second;

				for (LLViewerJointAttachment::attachedobjs_vec_t::iterator attachment_iter = attachment->mAttachedObjects.begin();
					 attachment_iter != attachment->mAttachedObjects.end();
					 ++attachment_iter)
				{
					LLViewerObject* attached_object = (*attachment_iter);
					
					if (attached_object && !attached_object->isDead() && attachment->getValid())
					{
						LLDrawable* drawable = attached_object->mDrawable;
						if (drawable->isState(LLDrawable::RIGGED))
						{ //regenerate octree for rigged attachment
							gPipeline.markRebuild(mDrawable, LLDrawable::REBUILD_RIGGED, TRUE);
						}
					}
				}
			}
		}
	}

	
	
	LLVector3 position;
	if (mNameText.notNull() && mNameText->lineSegmentIntersect(start, end, position))
	{
		if (intersection)
		{
			*intersection = position;
		}

		return TRUE;
	}

	return FALSE;
}

LLViewerObject* LLVOAvatar::lineSegmentIntersectRiggedAttachments(const LLVector3& start, const LLVector3& end,
									  S32 face,
									  BOOL pick_transparent,
									  S32* face_hit,
									  LLVector3* intersection,
									  LLVector2* tex_coord,
									  LLVector3* normal,
									  LLVector3* bi_normal)
{
	if (isSelf() && !gAgent.needsRenderAvatar())
	{
		return NULL;
	}

	LLViewerObject* hit = NULL;

	if (lineSegmentBoundingBox(start, end))
	{
		LLVector3 local_end = end;
		LLVector3 local_intersection;

		for (attachment_map_t::iterator iter = mAttachmentPoints.begin(); 
			iter != mAttachmentPoints.end();
			++iter)
		{
			LLViewerJointAttachment* attachment = iter->second;

			for (LLViewerJointAttachment::attachedobjs_vec_t::iterator attachment_iter = attachment->mAttachedObjects.begin();
					attachment_iter != attachment->mAttachedObjects.end();
					++attachment_iter)
			{
				LLViewerObject* attached_object = (*attachment_iter);
					
				if (attached_object->lineSegmentIntersect(start, local_end, face, pick_transparent, face_hit, &local_intersection, tex_coord, normal, bi_normal))
				{
					local_end = local_intersection;
					if (intersection)
					{
						*intersection = local_intersection;
					}
					
					hit = attached_object;
				}
			}
		}
	}
		
	return hit;
}

//-----------------------------------------------------------------------------
// parseSkeletonFile()
//-----------------------------------------------------------------------------
BOOL LLVOAvatar::parseSkeletonFile(const std::string& filename)
{
	//-------------------------------------------------------------------------
	// parse the file
	//-------------------------------------------------------------------------

	LLXMLNodePtr skeleton_xml;
	BOOL parsesuccess = LLXMLNode::parseFile(filename, skeleton_xml, NULL);

	if (!parsesuccess || skeleton_xml.isNull())
	{
		llerrs << "Can't parse skeleton file: " << filename << llendl;
		return FALSE;
	}

	// Process XML data
	if (sAvatarSkeletonInfo)
	{ //this can happen if a login attempt failed
		delete sAvatarSkeletonInfo;
	}
	sAvatarSkeletonInfo = new LLVOAvatarSkeletonInfo;

	LLXUIParser parser;
	parser.readXUI(skeleton_xml, *sAvatarSkeletonInfo, filename);
	if (!sAvatarSkeletonInfo->validateBlock())
	{
		llerrs << "Error parsing skeleton XML file: " << filename << llendl;
	}

	if( !skeleton_xml->hasName( "linden_skeleton" ) )
	{
		llerrs << "Invalid avatar skeleton file header: " << filename << llendl;
		return FALSE;
	}

	if (sAvatarSkeletonInfo->version() != "1.0")
	{
		llerrs << "Invalid avatar skeleton file version: " << sAvatarSkeletonInfo->version() << " in file: " << filename << llendl;
		return FALSE;
	}

	return TRUE;
}

//-----------------------------------------------------------------------------
// setupBone()
//-----------------------------------------------------------
BOOL LLVOAvatar::setupBone(const LLVOAvatarChildJoint& info, LLViewerJoint* parent, S32 &volume_num, S32 &joint_num)
{
	LLViewerJoint* joint = NULL;
	if (info.bone.isChosen())
	{
		joint = (LLViewerJoint*)getCharacterJoint(joint_num);
		if (!joint)
		{
			llwarns << "Too many bones" << llendl;
			return FALSE;
		}
		joint->setName( info.bone().name );
		joint->setPosition(info.bone().pos);
		joint->setRotation(mayaQ(info.bone().rot().mV[VX], info.bone().rot().mV[VY], info.bone().rot().mV[VZ], LLQuaternion::XYZ));
		joint->setScale(info.bone().scale);
		joint->setSkinOffset( info.bone().pivot );
		joint_num++;

		for (LLInitParam::ParamIterator<LLVOAvatarChildJoint>::const_iterator child_it = info.bone().children.begin(),
				end_it = info.bone().children.end();
			child_it != end_it;
			++child_it)
		{
			if (!setupBone(*child_it, joint, volume_num, joint_num))
			{
				return FALSE;
			}
	}
	}
	else // collision volume
	{
		if (volume_num >= (S32)mNumCollisionVolumes)
		{
			llwarns << "Too many bones" << llendl;
			return FALSE;
		}
		joint = (LLViewerJoint*)(&mCollisionVolumes[volume_num]);
		joint->setName( info.collision_volume.name);
		joint->setPosition(info.collision_volume.pos);
		joint->setRotation(mayaQ(info.collision_volume.rot().mV[VX], info.collision_volume.rot().mV[VY], info.collision_volume.rot().mV[VZ], LLQuaternion::XYZ));
		joint->setScale(info.collision_volume.scale);
		volume_num++;
	}

	// add to parent
	if (parent)
	{
		parent->addChild( joint );
	}

	joint->setDefaultFromCurrentXform();
	
	return TRUE;
}

//-----------------------------------------------------------------------------
// buildSkeleton()
//-----------------------------------------------------------------------------
BOOL LLVOAvatar::buildSkeleton(const LLVOAvatarSkeletonInfo *info)
{
	//-------------------------------------------------------------------------
	// allocate joints
	//-------------------------------------------------------------------------
	if (!allocateCharacterJoints(info->num_bones))
	{
		llerrs << "Can't allocate " << info->num_bones() << " joints" << llendl;
		return FALSE;
	}
	
	//-------------------------------------------------------------------------
	// allocate volumes
	//-------------------------------------------------------------------------
	if (info->num_collision_volumes)
	{
		if (!allocateCollisionVolumes(info->num_collision_volumes))
		{
			llerrs << "Can't allocate " << info->num_collision_volumes() << " collision volumes" << llendl;
			return FALSE;
		}
	}

	S32 current_joint_num = 0;
	S32 current_volume_num = 0;

	if (!setupBone(info->skeleton_root, NULL, current_volume_num, current_joint_num))
	{
			llerrs << "Error parsing bone in skeleton file" << llendl;
			return FALSE;
		}

	return TRUE;
}

LLVOAvatar* LLVOAvatar::asAvatar()
{
	return this;
}

//-----------------------------------------------------------------------------
// LLVOAvatar::startDefaultMotions()
//-----------------------------------------------------------------------------
void LLVOAvatar::startDefaultMotions()
{
	//-------------------------------------------------------------------------
	// start default motions
	//-------------------------------------------------------------------------
	startMotion( ANIM_AGENT_HEAD_ROT );
	startMotion( ANIM_AGENT_EYE );
	startMotion( ANIM_AGENT_BODY_NOISE );
	startMotion( ANIM_AGENT_BREATHE_ROT );
	startMotion( ANIM_AGENT_PHYSICS_MOTION );
	startMotion( ANIM_AGENT_HAND_MOTION );
	startMotion( ANIM_AGENT_PELVIS_FIX );

	//-------------------------------------------------------------------------
	// restart any currently active motions
	//-------------------------------------------------------------------------
	processAnimationStateChanges();
}

//-----------------------------------------------------------------------------
// LLVOAvatar::buildCharacter()
// Deferred initialization and rebuild of the avatar.
//-----------------------------------------------------------------------------
void LLVOAvatar::buildCharacter()
{
	//-------------------------------------------------------------------------
	// remove all references to our existing skeleton
	// so we can rebuild it
	//-------------------------------------------------------------------------
	flushAllMotions();

	//-------------------------------------------------------------------------
	// remove all of mRoot's children
	//-------------------------------------------------------------------------
	mRoot.removeAllChildren();
	mJointMap.clear();
	mIsBuilt = FALSE;

	//-------------------------------------------------------------------------
	// clear mesh data
	//-------------------------------------------------------------------------
	for (std::vector<LLViewerJoint*>::iterator jointIter = mMeshLOD.begin();
		 jointIter != mMeshLOD.end(); ++jointIter)
	{
		LLViewerJoint* joint = (LLViewerJoint*) *jointIter;
		for (std::vector<LLViewerJointMesh*>::iterator meshIter = joint->mMeshParts.begin();
			 meshIter != joint->mMeshParts.end(); ++meshIter)
		{
			LLViewerJointMesh * mesh = (LLViewerJointMesh *) *meshIter;
			mesh->setMesh(NULL);
		}
	}

	//-------------------------------------------------------------------------
	// (re)load our skeleton and meshes
	//-------------------------------------------------------------------------
	LLTimer timer;

	BOOL status = loadAvatar();
	stop_glerror();

// 	gPrintMessagesThisFrame = TRUE;
	lldebugs << "Avatar load took " << timer.getElapsedTimeF32() << " seconds." << llendl;

	if (!status)
	{
		if (isSelf())
		{
			llerrs << "Unable to load user's avatar" << llendl;
		}
		else
		{
			llwarns << "Unable to load other's avatar" << llendl;
		}
		return;
	}

	//-------------------------------------------------------------------------
	// initialize "well known" joint pointers
	//-------------------------------------------------------------------------
	mPelvisp		= (LLViewerJoint*)mRoot.findJoint("mPelvis");
	mTorsop			= (LLViewerJoint*)mRoot.findJoint("mTorso");
	mChestp			= (LLViewerJoint*)mRoot.findJoint("mChest");
	mNeckp			= (LLViewerJoint*)mRoot.findJoint("mNeck");
	mHeadp			= (LLViewerJoint*)mRoot.findJoint("mHead");
	mSkullp			= (LLViewerJoint*)mRoot.findJoint("mSkull");
	mHipLeftp		= (LLViewerJoint*)mRoot.findJoint("mHipLeft");
	mHipRightp		= (LLViewerJoint*)mRoot.findJoint("mHipRight");
	mKneeLeftp		= (LLViewerJoint*)mRoot.findJoint("mKneeLeft");
	mKneeRightp		= (LLViewerJoint*)mRoot.findJoint("mKneeRight");
	mAnkleLeftp		= (LLViewerJoint*)mRoot.findJoint("mAnkleLeft");
	mAnkleRightp	= (LLViewerJoint*)mRoot.findJoint("mAnkleRight");
	mFootLeftp		= (LLViewerJoint*)mRoot.findJoint("mFootLeft");
	mFootRightp		= (LLViewerJoint*)mRoot.findJoint("mFootRight");
	mWristLeftp		= (LLViewerJoint*)mRoot.findJoint("mWristLeft");
	mWristRightp	= (LLViewerJoint*)mRoot.findJoint("mWristRight");
	mEyeLeftp		= (LLViewerJoint*)mRoot.findJoint("mEyeLeft");
	mEyeRightp		= (LLViewerJoint*)mRoot.findJoint("mEyeRight");

	//-------------------------------------------------------------------------
	// Make sure "well known" pointers exist
	//-------------------------------------------------------------------------
	if (!(mPelvisp && 
		  mTorsop &&
		  mChestp &&
		  mNeckp &&
		  mHeadp &&
		  mSkullp &&
		  mHipLeftp &&
		  mHipRightp &&
		  mKneeLeftp &&
		  mKneeRightp &&
		  mAnkleLeftp &&
		  mAnkleRightp &&
		  mFootLeftp &&
		  mFootRightp &&
		  mWristLeftp &&
		  mWristRightp &&
		  mEyeLeftp &&
		  mEyeRightp))
	{
		llerrs << "Failed to create avatar." << llendl;
		return;
	}

	//-------------------------------------------------------------------------
	// initialize the pelvis
	//-------------------------------------------------------------------------
	mPelvisp->setPosition( LLVector3(0.0f, 0.0f, 0.0f) );
	
	//-------------------------------------------------------------------------
	// set head offset from pelvis
	//-------------------------------------------------------------------------
	updateHeadOffset();

	//-------------------------------------------------------------------------
	// initialize lip sync morph pointers
	//-------------------------------------------------------------------------
	mOohMorph     = getVisualParam( "Lipsync_Ooh" );
	mAahMorph     = getVisualParam( "Lipsync_Aah" );

	// If we don't have the Ooh morph, use the Kiss morph
	if (!mOohMorph)
	{
		llwarns << "Missing 'Ooh' morph for lipsync, using fallback." << llendl;
		mOohMorph = getVisualParam( "Express_Kiss" );
	}

	// If we don't have the Aah morph, use the Open Mouth morph
	if (!mAahMorph)
	{
		llwarns << "Missing 'Aah' morph for lipsync, using fallback." << llendl;
		mAahMorph = getVisualParam( "Express_Open_Mouth" );
	}

	startDefaultMotions();

	//-------------------------------------------------------------------------
	// restart any currently active motions
	//-------------------------------------------------------------------------
	processAnimationStateChanges();

	mIsBuilt = TRUE;
	stop_glerror();

	mMeshValid = TRUE;
}


//-----------------------------------------------------------------------------
// releaseMeshData()
//-----------------------------------------------------------------------------
void LLVOAvatar::releaseMeshData()
{
	if (sInstances.size() < AVATAR_RELEASE_THRESHOLD || mIsDummy)
	{
		return;
	}

	//llinfos << "Releasing" << llendl;

	// cleanup mesh data
	for (std::vector<LLViewerJoint*>::iterator iter = mMeshLOD.begin();
		 iter != mMeshLOD.end(); 
		 ++iter)
	{
		LLViewerJoint* joint = (LLViewerJoint*) *iter;
		joint->setValid(FALSE, TRUE);
	}

	//cleanup data
	if (mDrawable.notNull())
	{
		LLFace* facep = mDrawable->getFace(0);
		if (facep)
		{
		facep->setSize(0, 0);
		for(S32 i = mNumInitFaces ; i < mDrawable->getNumFaces(); i++)
		{
			facep = mDrawable->getFace(i);
				if (facep)
				{
			facep->setSize(0, 0);
		}
	}
		}
	}
	
	for (attachment_map_t::iterator iter = mAttachmentPoints.begin(); 
		 iter != mAttachmentPoints.end();
		 ++iter)
	{
		LLViewerJointAttachment* attachment = iter->second;
		if (!attachment->getIsHUDAttachment())
		{
			attachment->setAttachmentVisibility(FALSE);
		}
	}
	mMeshValid = FALSE;
}

//-----------------------------------------------------------------------------
// restoreMeshData()
//-----------------------------------------------------------------------------
// virtual
void LLVOAvatar::restoreMeshData()
{
	llassert(!isSelf());
	
	//llinfos << "Restoring" << llendl;
	mMeshValid = TRUE;
	updateJointLODs();

	for (attachment_map_t::iterator iter = mAttachmentPoints.begin(); 
		 iter != mAttachmentPoints.end();
		 ++iter)
	{
		LLViewerJointAttachment* attachment = iter->second;
		if (!attachment->getIsHUDAttachment())
		{
			attachment->setAttachmentVisibility(TRUE);
		}
	}

	// force mesh update as LOD might not have changed to trigger this
	gPipeline.markRebuild(mDrawable, LLDrawable::REBUILD_GEOMETRY, TRUE);
}

//-----------------------------------------------------------------------------
// updateMeshData()
//-----------------------------------------------------------------------------
void LLVOAvatar::updateMeshData()
{
	if (mDrawable.notNull())
	{
		stop_glerror();

		S32 f_num = 0 ;
		const U32 VERTEX_NUMBER_THRESHOLD = 128 ;//small number of this means each part of an avatar has its own vertex buffer.
		const S32 num_parts = mMeshLOD.size();

		// this order is determined by number of LODS
		// if a mesh earlier in this list changed LODs while a later mesh doesn't,
		// the later mesh's index offset will be inaccurate
		for(S32 part_index = 0 ; part_index < num_parts ;)
		{
			S32 j = part_index ;
			U32 last_v_num = 0, num_vertices = 0 ;
			U32 last_i_num = 0, num_indices = 0 ;

			while(part_index < num_parts && num_vertices < VERTEX_NUMBER_THRESHOLD)
			{
				last_v_num = num_vertices ;
				last_i_num = num_indices ;

				mMeshLOD[part_index++]->updateFaceSizes(num_vertices, num_indices, mAdjustedPixelArea);
			}
			if(num_vertices < 1)//skip empty meshes
			{
				continue ;
			}
			if(last_v_num > 0)//put the last inserted part into next vertex buffer.
			{
				num_vertices = last_v_num ;
				num_indices = last_i_num ;	
				part_index-- ;
			}
		
			LLFace* facep = NULL;
			if(f_num < mDrawable->getNumFaces()) 
			{
				facep = mDrawable->getFace(f_num);
			}
			else
			{
				facep = mDrawable->getFace(0);
				if (facep)
				{
					facep = mDrawable->addFace(facep->getPool(), facep->getTexture()) ;
				}
			}
			if (!facep) continue;
			
			// resize immediately
			facep->setSize(num_vertices, num_indices);

			bool terse_update = false;

			facep->setGeomIndex(0);
			facep->setIndicesIndex(0);
		
			LLVertexBuffer* buff = facep->getVertexBuffer();
			if(!facep->getVertexBuffer())
			{
				buff = new LLVertexBufferAvatar();
				buff->allocateBuffer(num_vertices, num_indices, TRUE);
				facep->setVertexBuffer(buff);
			}
			else
			{
				if (buff->getNumIndices() == num_indices &&
					buff->getNumVerts() == num_vertices)
				{
					terse_update = true;
				}
				else
				{
					buff->resizeBuffer(num_vertices, num_indices);
				}
			}
			
		
			// This is a hack! Avatars have their own pool, so we are detecting
			//   the case of more than one avatar in the pool (thus > 0 instead of >= 0)
			if (facep->getGeomIndex() > 0)
			{
				llerrs << "non-zero geom index: " << facep->getGeomIndex() << " in LLVOAvatar::restoreMeshData" << llendl;
			}

			for(S32 k = j ; k < part_index ; k++)
			{
				bool rigid = false;
				if (k == MESH_ID_EYEBALL_LEFT ||
					k == MESH_ID_EYEBALL_RIGHT)
				{ //eyeballs can't have terse updates since they're never rendered with
					//the hardware skinning shader
					rigid = true;
				}
				
				mMeshLOD[k]->updateFaceData(facep, mAdjustedPixelArea, k == MESH_ID_HAIR, terse_update && !rigid);
			}

			stop_glerror();
			buff->flush();

			if(!f_num)
			{
				f_num += mNumInitFaces ;
			}
			else
			{
				f_num++ ;
			}
		}
	}
}

//------------------------------------------------------------------------

//------------------------------------------------------------------------
// The viewer can only suggest a good size for the agent,
// the simulator will keep it inside a reasonable range.
void LLVOAvatar::computeBodySize() 
{
	LLVector3 pelvis_scale = mPelvisp->getScale();

	// some of the joints have not been cached
	LLVector3 skull = mSkullp->getPosition();
	LLVector3 skull_scale = mSkullp->getScale();

	LLVector3 neck = mNeckp->getPosition();
	LLVector3 neck_scale = mNeckp->getScale();

	LLVector3 chest = mChestp->getPosition();
	LLVector3 chest_scale = mChestp->getScale();

	// the rest of the joints have been cached
	LLVector3 head = mHeadp->getPosition();
	LLVector3 head_scale = mHeadp->getScale();

	LLVector3 torso = mTorsop->getPosition();
	LLVector3 torso_scale = mTorsop->getScale();

	LLVector3 hip = mHipLeftp->getPosition();
	LLVector3 hip_scale = mHipLeftp->getScale();

	LLVector3 knee = mKneeLeftp->getPosition();
	LLVector3 knee_scale = mKneeLeftp->getScale();

	LLVector3 ankle = mAnkleLeftp->getPosition();
	LLVector3 ankle_scale = mAnkleLeftp->getScale();

	LLVector3 foot  = mFootLeftp->getPosition();

	mPelvisToFoot = hip.mV[VZ] * pelvis_scale.mV[VZ] -
				 	knee.mV[VZ] * hip_scale.mV[VZ] -
				 	ankle.mV[VZ] * knee_scale.mV[VZ] -
				 	foot.mV[VZ] * ankle_scale.mV[VZ];

	LLVector3 new_body_size;
	new_body_size.mV[VZ] = mPelvisToFoot +
					   // the sqrt(2) correction below is an approximate
					   // correction to get to the top of the head
					   F_SQRT2 * (skull.mV[VZ] * head_scale.mV[VZ]) + 
					   head.mV[VZ] * neck_scale.mV[VZ] + 
					   neck.mV[VZ] * chest_scale.mV[VZ] + 
					   chest.mV[VZ] * torso_scale.mV[VZ] + 
					   torso.mV[VZ] * pelvis_scale.mV[VZ]; 

	// TODO -- measure the real depth and width
	new_body_size.mV[VX] = DEFAULT_AGENT_DEPTH;
	new_body_size.mV[VY] = DEFAULT_AGENT_WIDTH;

	if (new_body_size != mBodySize)
	{
		mBodySize = new_body_size;

		if (isSelf() && !LLAppearanceMgr::instance().isInUpdateAppearanceFromCOF())
		{	// notify simulator of change in size
			// but not if we are in the middle of updating appearance
			gAgent.sendAgentSetAppearance();
		}
	}
}

//------------------------------------------------------------------------
// LLVOAvatar::processUpdateMessage()
//------------------------------------------------------------------------
U32 LLVOAvatar::processUpdateMessage(LLMessageSystem *mesgsys,
									 void **user_data,
									 U32 block_num, const EObjectUpdateType update_type,
									 LLDataPacker *dp)
{
	LLVector3 old_vel = getVelocity();
	const BOOL has_name = !getNVPair("FirstName");

	// Do base class updates...
	U32 retval = LLViewerObject::processUpdateMessage(mesgsys, user_data, block_num, update_type, dp);

	// Print out arrival information once we have name of avatar.
		if (has_name && getNVPair("FirstName"))
		{
			mDebugExistenceTimer.reset();
		debugAvatarRezTime("AvatarRezArrivedNotification","avatar arrived");
		}

	if(retval & LLViewerObject::INVALID_UPDATE)
	{
		if (isSelf())
		{
			//tell sim to cancel this update
			gAgent.teleportViaLocation(gAgent.getPositionGlobal());
		}
	}

	//llinfos << getRotation() << llendl;
	//llinfos << getPosition() << llendl;

	return retval;
}

// virtual
S32 LLVOAvatar::setTETexture(const U8 te, const LLUUID& uuid)
{
	// The core setTETexture() method requests images, so we need
	// to redirect certain avatar texture requests to different sims.
	if (isIndexBakedTexture((ETextureIndex)te))
	{
		LLHost target_host = getObjectHost();
		return setTETextureCore(te, uuid, target_host);
	}
	else
	{
		return setTETextureCore(te, uuid, LLHost::invalid);
	}
}

static LLFastTimer::DeclareTimer FTM_AVATAR_UPDATE("Avatar Update");
static LLFastTimer::DeclareTimer FTM_JOINT_UPDATE("Update Joints");

//------------------------------------------------------------------------
// LLVOAvatar::dumpAnimationState()
//------------------------------------------------------------------------
void LLVOAvatar::dumpAnimationState()
{
	llinfos << "==============================================" << llendl;
	for (LLVOAvatar::AnimIterator it = mSignaledAnimations.begin(); it != mSignaledAnimations.end(); ++it)
	{
		LLUUID id = it->first;
		std::string playtag = "";
		if (mPlayingAnimations.find(id) != mPlayingAnimations.end())
		{
			playtag = "*";
		}
		llinfos << gAnimLibrary.animationName(id) << playtag << llendl;
	}
	for (LLVOAvatar::AnimIterator it = mPlayingAnimations.begin(); it != mPlayingAnimations.end(); ++it)
	{
		LLUUID id = it->first;
		bool is_signaled = mSignaledAnimations.find(id) != mSignaledAnimations.end();
		if (!is_signaled)
		{
			llinfos << gAnimLibrary.animationName(id) << "!S" << llendl;
		}
	}
}

//------------------------------------------------------------------------
// idleUpdate()
//------------------------------------------------------------------------
void LLVOAvatar::idleUpdate(LLAgent &agent, LLWorld &world, const F64 &time)
{
	LLFastTimer t(FTM_AVATAR_UPDATE);

	if (isDead())
	{
		llinfos << "Warning!  Idle on dead avatar" << llendl;
		return;
	}	

 	if (!(gPipeline.hasRenderType(LLPipeline::RENDER_TYPE_AVATAR)))
	{
		return;
	}

	checkTextureLoading() ;
	
	// force immediate pixel area update on avatars using last frames data (before drawable or camera updates)
	setPixelAreaAndAngle(gAgent);

	// force asynchronous drawable update
	if(mDrawable.notNull())
	{	
		LLFastTimer t(FTM_JOINT_UPDATE);
	
		if (mIsSitting && getParent())
		{
			LLViewerObject *root_object = (LLViewerObject*)getRoot();
			LLDrawable* drawablep = root_object->mDrawable;
			// if this object hasn't already been updated by another avatar...
			if (drawablep) // && !drawablep->isState(LLDrawable::EARLY_MOVE))
			{
				if (root_object->isSelected())
				{
					gPipeline.updateMoveNormalAsync(drawablep);
				}
				else
				{
					gPipeline.updateMoveDampedAsync(drawablep);
				}
			}
		}
		else 
		{
			gPipeline.updateMoveDampedAsync(mDrawable);
		}
	}

	//--------------------------------------------------------------------
	// set alpha flag depending on state
	//--------------------------------------------------------------------

	if (isSelf())
	{
		LLViewerObject::idleUpdate(agent, world, time);
		
		// trigger fidget anims
		if (isAnyAnimationSignaled(AGENT_STAND_ANIMS, NUM_AGENT_STAND_ANIMS))
		{
			agent.fidget();
		}
	}
	else
	{
		// Should override the idleUpdate stuff and leave out the angular update part.
		LLQuaternion rotation = getRotation();
		LLViewerObject::idleUpdate(agent, world, time);
		setRotation(rotation);
	}

	// attach objects that were waiting for a drawable
	lazyAttach();
	
	// animate the character
	// store off last frame's root position to be consistent with camera position
	LLVector3 root_pos_last = mRoot.getWorldPosition();
	BOOL detailed_update = updateCharacter(agent);

	static LLUICachedControl<bool> visualizers_in_calls("ShowVoiceVisualizersInCalls", false);
	bool voice_enabled = (visualizers_in_calls || LLVoiceClient::getInstance()->inProximalChannel()) &&
						 LLVoiceClient::getInstance()->getVoiceEnabled(mID);

	idleUpdateVoiceVisualizer( voice_enabled );
	idleUpdateMisc( detailed_update );
	idleUpdateAppearanceAnimation();
	if (detailed_update)
	{
		idleUpdateLipSync( voice_enabled );
		idleUpdateLoadingEffect();
		idleUpdateBelowWater();	// wind effect uses this
		idleUpdateWindEffect();
	}
	
	idleUpdateNameTag( root_pos_last );
	idleUpdateRenderCost();
}

void LLVOAvatar::idleUpdateVoiceVisualizer(bool voice_enabled)
{
	bool render_visualizer = voice_enabled;
	
	// Don't render the user's own voice visualizer when in mouselook, or when opening the mic is disabled.
	if(isSelf())
	{
		if(gAgentCamera.cameraMouselook() || gSavedSettings.getBOOL("VoiceDisableMic"))
		{
			render_visualizer = false;
		}
	}
	
	mVoiceVisualizer->setVoiceEnabled(render_visualizer);
	
	if ( voice_enabled )
	{		
		//----------------------------------------------------------------
		// Only do gesture triggering for your own avatar, and only when you're in a proximal channel.
		//----------------------------------------------------------------
		if( isSelf() )
		{
			//----------------------------------------------------------------------------------------
			// The following takes the voice signal and uses that to trigger gesticulations. 
			//----------------------------------------------------------------------------------------
			int lastGesticulationLevel = mCurrentGesticulationLevel;
			mCurrentGesticulationLevel = mVoiceVisualizer->getCurrentGesticulationLevel();
			
			//---------------------------------------------------------------------------------------------------
			// If "current gesticulation level" changes, we catch this, and trigger the new gesture
			//---------------------------------------------------------------------------------------------------
			if ( lastGesticulationLevel != mCurrentGesticulationLevel )
			{
				if ( mCurrentGesticulationLevel != VOICE_GESTICULATION_LEVEL_OFF )
				{
					std::string gestureString = "unInitialized";
					if ( mCurrentGesticulationLevel == 0 )	{ gestureString = "/voicelevel1";	}
					else	if ( mCurrentGesticulationLevel == 1 )	{ gestureString = "/voicelevel2";	}
					else	if ( mCurrentGesticulationLevel == 2 )	{ gestureString = "/voicelevel3";	}
					else	{ llinfos << "oops - CurrentGesticulationLevel can be only 0, 1, or 2"  << llendl; }
					
					// this is the call that Karl S. created for triggering gestures from within the code.
					LLGestureMgr::instance().triggerAndReviseString( gestureString );
				}
			}
			
		} //if( isSelf() )
		
		//-----------------------------------------------------------------------------------------------------------------
		// If the avatar is speaking, then the voice amplitude signal is passed to the voice visualizer.
		// Also, here we trigger voice visualizer start and stop speaking, so it can animate the voice symbol.
		//
		// Notice the calls to "gAwayTimer.reset()". This resets the timer that determines how long the avatar has been
		// "away", so that the avatar doesn't lapse into away-mode (and slump over) while the user is still talking. 
		//-----------------------------------------------------------------------------------------------------------------
		if (LLVoiceClient::getInstance()->getIsSpeaking( mID ))
		{		
			if (!mVoiceVisualizer->getCurrentlySpeaking())
			{
				mVoiceVisualizer->setStartSpeaking();
				
				//printf( "gAwayTimer.reset();\n" );
			}
			
			mVoiceVisualizer->setSpeakingAmplitude( LLVoiceClient::getInstance()->getCurrentPower( mID ) );
			
			if( isSelf() )
			{
				gAgent.clearAFK();
			}
		}
		else
		{
			if ( mVoiceVisualizer->getCurrentlySpeaking() )
			{
				mVoiceVisualizer->setStopSpeaking();
				
				if ( mLipSyncActive )
				{
					if( mOohMorph ) mOohMorph->setWeight(mOohMorph->getMinWeight(), FALSE);
					if( mAahMorph ) mAahMorph->setWeight(mAahMorph->getMinWeight(), FALSE);
					
					mLipSyncActive = false;
					LLCharacter::updateVisualParams();
					dirtyMesh();
				}
			}
		}
		
		//--------------------------------------------------------------------------------------------
		// here we get the approximate head position and set as sound source for the voice symbol
		// (the following version uses a tweak of "mHeadOffset" which handle sitting vs. standing)
		//--------------------------------------------------------------------------------------------
		
		if ( mIsSitting )
		{
			LLVector3 headOffset = LLVector3( 0.0f, 0.0f, mHeadOffset.mV[2] );
			mVoiceVisualizer->setVoiceSourceWorldPosition( mRoot.getWorldPosition() + headOffset );
		}
		else 
		{
			LLVector3 tagPos = mRoot.getWorldPosition();
			tagPos[VZ] -= mPelvisToFoot;
			tagPos[VZ] += ( mBodySize[VZ] + 0.125f );
			mVoiceVisualizer->setVoiceSourceWorldPosition( tagPos );
		}
	}//if ( voiceEnabled )
}		

static LLFastTimer::DeclareTimer FTM_ATTACHMENT_UPDATE("Update Attachments");

void LLVOAvatar::idleUpdateMisc(bool detailed_update)
{
	if (LLVOAvatar::sJointDebug)
	{
		llinfos << getFullname() << ": joint touches: " << LLJoint::sNumTouches << " updates: " << LLJoint::sNumUpdates << llendl;
	}

	LLJoint::sNumUpdates = 0;
	LLJoint::sNumTouches = 0;

	BOOL visible = isVisible() || mNeedsAnimUpdate;

	// update attachments positions
	if (detailed_update || !sUseImpostors)
	{
		LLFastTimer t(FTM_ATTACHMENT_UPDATE);
		for (attachment_map_t::iterator iter = mAttachmentPoints.begin(); 
			 iter != mAttachmentPoints.end();
			 ++iter)
		{
			LLViewerJointAttachment* attachment = iter->second;

			for (LLViewerJointAttachment::attachedobjs_vec_t::iterator attachment_iter = attachment->mAttachedObjects.begin();
				 attachment_iter != attachment->mAttachedObjects.end();
				 ++attachment_iter)
			{
				LLViewerObject* attached_object = (*attachment_iter);
				BOOL visibleAttachment = visible || (attached_object && 
													 !(attached_object->mDrawable->getSpatialBridge() &&
													   attached_object->mDrawable->getSpatialBridge()->getRadius() < 2.0));
				
				if (visibleAttachment && attached_object && !attached_object->isDead() && attachment->getValid())
				{
					// if selecting any attachments, update all of them as non-damped
					if (LLSelectMgr::getInstance()->getSelection()->getObjectCount() && LLSelectMgr::getInstance()->getSelection()->isAttachment())
					{
						gPipeline.updateMoveNormalAsync(attached_object->mDrawable);
					}
					else
					{
						gPipeline.updateMoveDampedAsync(attached_object->mDrawable);
					}
					
					LLSpatialBridge* bridge = attached_object->mDrawable->getSpatialBridge();
					if (bridge)
					{
						gPipeline.updateMoveNormalAsync(bridge);
					}
					attached_object->updateText();	
				}
			}
		}
	}

	mNeedsAnimUpdate = FALSE;

	if (isImpostor() && !mNeedsImpostorUpdate)
	{
		LL_ALIGN_16(LLVector4a ext[2]);
		F32 distance;
		LLVector3 angle;

		getImpostorValues(ext, angle, distance);

		for (U32 i = 0; i < 3 && !mNeedsImpostorUpdate; i++)
		{
			F32 cur_angle = angle.mV[i];
			F32 old_angle = mImpostorAngle.mV[i];
			F32 angle_diff = fabsf(cur_angle-old_angle);
		
			if (angle_diff > F_PI/512.f*distance*mUpdatePeriod)
			{
				mNeedsImpostorUpdate = TRUE;
			}
		}

		if (detailed_update && !mNeedsImpostorUpdate)
		{	//update impostor if view angle, distance, or bounding box change
			//significantly
			
			F32 dist_diff = fabsf(distance-mImpostorDistance);
			if (dist_diff/mImpostorDistance > 0.1f)
			{
				mNeedsImpostorUpdate = TRUE;
			}
			else
			{
				//VECTORIZE THIS
				getSpatialExtents(ext[0], ext[1]);
				LLVector4a diff;
				diff.setSub(ext[1], mImpostorExtents[1]);
				if (diff.getLength3().getF32() > 0.05f)
				{
					mNeedsImpostorUpdate = TRUE;
				}
				else
				{
					diff.setSub(ext[0], mImpostorExtents[0]);
					if (diff.getLength3().getF32() > 0.05f)
					{
						mNeedsImpostorUpdate = TRUE;
					}
				}
			}
		}
	}

	mDrawable->movePartition();
	
	//force a move if sitting on an active object
	if (getParent() && ((LLViewerObject*) getParent())->mDrawable->isActive())
	{
		gPipeline.markMoved(mDrawable, TRUE);
	}
}

void LLVOAvatar::idleUpdateAppearanceAnimation()
{
	// update morphing params
	if (mAppearanceAnimating)
	{
		ESex avatar_sex = getSex();
		F32 appearance_anim_time = mAppearanceMorphTimer.getElapsedTimeF32();
		if (appearance_anim_time >= APPEARANCE_MORPH_TIME)
		{
			mAppearanceAnimating = FALSE;
			for (LLVisualParam *param = getFirstVisualParam(); 
				 param;
				 param = getNextVisualParam())
			{
				if (param->isTweakable())
				{
					param->stopAnimating(FALSE);
				}
			}
			updateVisualParams();
			if (isSelf())
			{
				gAgent.sendAgentSetAppearance();
			}
		}
		else
		{
			F32 morph_amt = calcMorphAmount();
			LLVisualParam *param;

			if (!isSelf())
			{
				// animate only top level params for non-self avatars
				for (param = getFirstVisualParam();
					 param;
					 param = getNextVisualParam())
				{
					if (param->isTweakable())
					{
						param->animate(morph_amt, FALSE);
					}
				}
			}

			// apply all params
			for (param = getFirstVisualParam();
				 param;
				 param = getNextVisualParam())
			{
				param->apply(avatar_sex);
			}

			mLastAppearanceBlendTime = appearance_anim_time;
		}
		dirtyMesh();
	}
}

F32 LLVOAvatar::calcMorphAmount()
{
	F32 appearance_anim_time = mAppearanceMorphTimer.getElapsedTimeF32();
	F32 blend_frac = calc_bouncy_animation(appearance_anim_time / APPEARANCE_MORPH_TIME);
	F32 last_blend_frac = calc_bouncy_animation(mLastAppearanceBlendTime / APPEARANCE_MORPH_TIME);

	F32 morph_amt;
	if (last_blend_frac == 1.f)
	{
		morph_amt = 1.f;
	}
	else
	{
		morph_amt = (blend_frac - last_blend_frac) / (1.f - last_blend_frac);
	}

	return morph_amt;
}

void LLVOAvatar::idleUpdateLipSync(bool voice_enabled)
{
	// Use the Lipsync_Ooh and Lipsync_Aah morphs for lip sync
	if ( voice_enabled && (LLVoiceClient::getInstance()->lipSyncEnabled()) && LLVoiceClient::getInstance()->getIsSpeaking( mID ) )
	{
		F32 ooh_morph_amount = 0.0f;
		F32 aah_morph_amount = 0.0f;

		mVoiceVisualizer->lipSyncOohAah( ooh_morph_amount, aah_morph_amount );

		if( mOohMorph )
		{
			F32 ooh_weight = mOohMorph->getMinWeight()
				+ ooh_morph_amount * (mOohMorph->getMaxWeight() - mOohMorph->getMinWeight());

			mOohMorph->setWeight( ooh_weight, FALSE );
		}

		if( mAahMorph )
		{
			F32 aah_weight = mAahMorph->getMinWeight()
				+ aah_morph_amount * (mAahMorph->getMaxWeight() - mAahMorph->getMinWeight());

			mAahMorph->setWeight( aah_weight, FALSE );
		}

		mLipSyncActive = true;
		LLCharacter::updateVisualParams();
		dirtyMesh();
	}
}

void LLVOAvatar::idleUpdateLoadingEffect()
{
	// update visibility when avatar is partially loaded
	if (updateIsFullyLoaded()) // changed?
	{
		if (isFullyLoaded() && mFirstFullyVisible && isSelf())
		{
			LL_INFOS("Avatar") << avString() << "self isFullyLoaded, mFirstFullyVisible" << LL_ENDL;
			mFirstFullyVisible = FALSE;
				LLAppearanceMgr::instance().onFirstFullyVisible();
			}
		if (isFullyLoaded() && mFirstFullyVisible && !isSelf())
		{
			LL_INFOS("Avatar") << avString() << "other isFullyLoaded, mFirstFullyVisible" << LL_ENDL;
			mFirstFullyVisible = FALSE;
		}
		if (isFullyLoaded())
		{
			deleteParticleSource();
			updateLOD();
		}
		else
		{
			LLPartSysData particle_parameters;

			// fancy particle cloud designed by Brent
			particle_parameters.mPartData.mMaxAge            = 4.f;
			particle_parameters.mPartData.mStartScale.mV[VX] = 0.8f;
			particle_parameters.mPartData.mStartScale.mV[VX] = 0.8f;
			particle_parameters.mPartData.mStartScale.mV[VY] = 1.0f;
			particle_parameters.mPartData.mEndScale.mV[VX]   = 0.02f;
			particle_parameters.mPartData.mEndScale.mV[VY]   = 0.02f;
			particle_parameters.mPartData.mStartColor        = LLColor4(1, 1, 1, 0.5f);
			particle_parameters.mPartData.mEndColor          = LLColor4(1, 1, 1, 0.0f);
			particle_parameters.mPartData.mStartScale.mV[VX] = 0.8f;
			LLViewerTexture* cloud = LLViewerTextureManager::getFetchedTextureFromFile("cloud-particle.j2c");
			particle_parameters.mPartImageID                 = cloud->getID();
			particle_parameters.mMaxAge                      = 0.f;
			particle_parameters.mPattern                     = LLPartSysData::LL_PART_SRC_PATTERN_ANGLE_CONE;
			particle_parameters.mInnerAngle                  = F_PI;
			particle_parameters.mOuterAngle                  = 0.f;
			particle_parameters.mBurstRate                   = 0.02f;
			particle_parameters.mBurstRadius                 = 0.0f;
			particle_parameters.mBurstPartCount              = 1;
			particle_parameters.mBurstSpeedMin               = 0.1f;
			particle_parameters.mBurstSpeedMax               = 1.f;
			particle_parameters.mPartData.mFlags             = ( LLPartData::LL_PART_INTERP_COLOR_MASK | LLPartData::LL_PART_INTERP_SCALE_MASK |
																 LLPartData::LL_PART_EMISSIVE_MASK | // LLPartData::LL_PART_FOLLOW_SRC_MASK |
																 LLPartData::LL_PART_TARGET_POS_MASK );
			
			if (!isTooComplex()) // do not generate particles for overly-complex avatars
			{
				setParticleSource(particle_parameters, getID());
			}
		}
	}
}	

void LLVOAvatar::idleUpdateWindEffect()
{
	// update wind effect
	if ((LLViewerShaderMgr::instance()->getVertexShaderLevel(LLViewerShaderMgr::SHADER_AVATAR) >= LLDrawPoolAvatar::SHADER_LEVEL_CLOTH))
	{
		F32 hover_strength = 0.f;
		F32 time_delta = mRippleTimer.getElapsedTimeF32() - mRippleTimeLast;
		mRippleTimeLast = mRippleTimer.getElapsedTimeF32();
		LLVector3 velocity = getVelocity();
		F32 speed = velocity.length();
		//RN: velocity varies too much frame to frame for this to work
		mRippleAccel.clearVec();//lerp(mRippleAccel, (velocity - mLastVel) * time_delta, LLCriticalDamp::getInterpolant(0.02f));
		mLastVel = velocity;
		LLVector4 wind;
		wind.setVec(getRegion()->mWind.getVelocityNoisy(getPositionAgent(), 4.f) - velocity);

		if (mInAir)
		{
			hover_strength = HOVER_EFFECT_STRENGTH * llmax(0.f, HOVER_EFFECT_MAX_SPEED - speed);
		}

		if (mBelowWater)
		{
			// TODO: make cloth flow more gracefully when underwater
			hover_strength += UNDERWATER_EFFECT_STRENGTH;
		}

		wind.mV[VZ] += hover_strength;
		wind.normalize();

		wind.mV[VW] = llmin(0.025f + (speed * 0.015f) + hover_strength, 0.5f);
		F32 interp;
		if (wind.mV[VW] > mWindVec.mV[VW])
		{
			interp = LLCriticalDamp::getInterpolant(0.2f);
		}
		else
		{
			interp = LLCriticalDamp::getInterpolant(0.4f);
		}
		mWindVec = lerp(mWindVec, wind, interp);
	
		F32 wind_freq = hover_strength + llclamp(8.f + (speed * 0.7f) + (noise1(mRipplePhase) * 4.f), 8.f, 25.f);
		mWindFreq = lerp(mWindFreq, wind_freq, interp); 

		if (mBelowWater)
		{
			mWindFreq *= UNDERWATER_FREQUENCY_DAMP;
		}

		mRipplePhase += (time_delta * mWindFreq);
		if (mRipplePhase > F_TWO_PI)
		{
			mRipplePhase = fmodf(mRipplePhase, F_TWO_PI);
		}
	}
}

void LLVOAvatar::idleUpdateNameTag(const LLVector3& root_pos_last)
{
	// update chat bubble
	//--------------------------------------------------------------------
	// draw text label over character's head
	//--------------------------------------------------------------------
	if (mChatTimer.getElapsedTimeF32() > BUBBLE_CHAT_TIME)
	{
		mChats.clear();
	}
	
	const F32 time_visible = mTimeVisible.getElapsedTimeF32();
	const F32 NAME_SHOW_TIME = gSavedSettings.getF32("RenderNameShowTime");	// seconds
	const F32 FADE_DURATION = gSavedSettings.getF32("RenderNameFadeDuration"); // seconds
	BOOL visible_avatar = isVisible() || mNeedsAnimUpdate;
	BOOL visible_chat = gSavedSettings.getBOOL("UseChatBubbles") && (mChats.size() || mTyping);
	BOOL render_name =	visible_chat ||
		(visible_avatar &&
		 ((sRenderName == RENDER_NAME_ALWAYS) ||
		  (sRenderName == RENDER_NAME_FADE && time_visible < NAME_SHOW_TIME)));
	// If it's your own avatar, don't draw in mouselook, and don't
	// draw if we're specifically hiding our own name.
	if (isSelf())
	{
		render_name = render_name
			&& !gAgentCamera.cameraMouselook()
			&& (visible_chat || (gSavedSettings.getBOOL("RenderNameShowSelf") 
								 && gSavedSettings.getS32("AvatarNameTagMode") ));
	}

	if ( !render_name )
	{
		if (mNameText)
		{
			// ...clean up old name tag
			mNameText->markDead();
			mNameText = NULL;
			sNumVisibleChatBubbles--;
		}
		return;
	}

	BOOL new_name = FALSE;
	if (visible_chat != mVisibleChat)
	{
		mVisibleChat = visible_chat;
		new_name = TRUE;
	}

	if (sRenderGroupTitles != mRenderGroupTitles)
	{
		mRenderGroupTitles = sRenderGroupTitles;
		new_name = TRUE;
	}

	// First Calculate Alpha
	// If alpha > 0, create mNameText if necessary, otherwise delete it
	F32 alpha = 0.f;
	if (mAppAngle > 5.f)
	{
		const F32 START_FADE_TIME = NAME_SHOW_TIME - FADE_DURATION;
		if (!visible_chat && sRenderName == RENDER_NAME_FADE && time_visible > START_FADE_TIME)
		{
			alpha = 1.f - (time_visible - START_FADE_TIME) / FADE_DURATION;
		}
		else
		{
			// ...not fading, full alpha
			alpha = 1.f;
		}
	}
	else if (mAppAngle > 2.f)
	{
		// far away is faded out also
		alpha = (mAppAngle-2.f)/3.f;
	}

	if (alpha <= 0.f)
	{
		if (mNameText)
		{
			mNameText->markDead();
			mNameText = NULL;
			sNumVisibleChatBubbles--;
		}
		return;
	}

	if (!mNameText)
	{
		mNameText = static_cast<LLHUDNameTag*>( LLHUDObject::addHUDObject(
			LLHUDObject::LL_HUD_NAME_TAG) );
		//mNameText->setMass(10.f);
		mNameText->setSourceObject(this);
		mNameText->setVertAlignment(LLHUDNameTag::ALIGN_VERT_TOP);
		mNameText->setVisibleOffScreen(TRUE);
		mNameText->setMaxLines(11);
		mNameText->setFadeDistance(CHAT_NORMAL_RADIUS, 5.f);
		sNumVisibleChatBubbles++;
		new_name = TRUE;
    }
				
	idleUpdateNameTagPosition(root_pos_last);
	idleUpdateNameTagText(new_name);			
	idleUpdateNameTagAlpha(new_name, alpha);
}

void LLVOAvatar::idleUpdateNameTagText(BOOL new_name)
{
	LLNameValue *title = getNVPair("Title");
	LLNameValue* firstname = getNVPair("FirstName");
	LLNameValue* lastname = getNVPair("LastName");

	// Avatars must have a first and last name
	if (!firstname || !lastname) return;

	bool is_away = mSignaledAnimations.find(ANIM_AGENT_AWAY)  != mSignaledAnimations.end();
	bool is_do_not_disturb = mSignaledAnimations.find(ANIM_AGENT_DO_NOT_DISTURB) != mSignaledAnimations.end();
	bool is_appearance = mSignaledAnimations.find(ANIM_AGENT_CUSTOMIZE) != mSignaledAnimations.end();
	bool is_muted;
	if (isSelf())
	{
		is_muted = false;
	}
	else
	{
		is_muted = LLMuteList::getInstance()->isMuted(getID());
	}
	bool is_friend = LLAvatarTracker::instance().isBuddy(getID());
	bool is_cloud = getIsCloud();

	if (is_appearance != mNameAppearance)
	{
		if (is_appearance)
		{
			debugAvatarRezTime("AvatarRezEnteredAppearanceNotification","entered appearance mode");
		}
		else
		{
			debugAvatarRezTime("AvatarRezLeftAppearanceNotification","left appearance mode");
		}
	}

	// Rebuild name tag if state change detected
	if (mNameString.empty()
		|| new_name
		|| (!title && !mTitle.empty())
		|| (title && mTitle != title->getString())
		|| is_away != mNameAway 
		|| is_do_not_disturb != mNameDoNotDisturb 
		|| is_muted != mNameMute
		|| is_appearance != mNameAppearance 
		|| is_friend != mNameFriend
		|| is_cloud != mNameCloud)
	{
		LLColor4 name_tag_color = getNameTagColor(is_friend);

		clearNameTag();

		if (is_away || is_muted || is_do_not_disturb || is_appearance)
		{
			std::string line;
			if (is_away)
			{
				line += LLTrans::getString("AvatarAway");
				line += ", ";
			}
			if (is_do_not_disturb)
			{
				line += LLTrans::getString("AvatarDoNotDisturb");
				line += ", ";
			}
			if (is_muted)
			{
				line += LLTrans::getString("AvatarMuted");
				line += ", ";
			}
			if (is_appearance)
			{
				line += LLTrans::getString("AvatarEditingAppearance");
				line += ", ";
			}
			if (is_cloud)
			{
				line += LLTrans::getString("LoadingData");
				line += ", ";
			}
			// trim last ", "
			line.resize( line.length() - 2 );
			addNameTagLine(line, name_tag_color, LLFontGL::NORMAL,
				LLFontGL::getFontSansSerifSmall());
		}

		if (sRenderGroupTitles
			&& title && title->getString() && title->getString()[0] != '\0')
		{
			std::string title_str = title->getString();
			LLStringFn::replace_ascii_controlchars(title_str,LL_UNKNOWN_CHAR);
			addNameTagLine(title_str, name_tag_color, LLFontGL::NORMAL,
				LLFontGL::getFontSansSerifSmall());
		}

		static LLUICachedControl<bool> show_display_names("NameTagShowDisplayNames");
		static LLUICachedControl<bool> show_usernames("NameTagShowUsernames");

		if (LLAvatarName::useDisplayNames())
		{
			LLAvatarName av_name;
			if (!LLAvatarNameCache::get(getID(), &av_name))
			{
				// Force a rebuild at next idle
				// Note: do not connect a callback on idle().
				clearNameTag();
			}

			// Might be blank if name not available yet, that's OK
			if (show_display_names)
			{
				addNameTagLine(av_name.getDisplayName(), name_tag_color, LLFontGL::NORMAL,
					LLFontGL::getFontSansSerif());
			}
			// Suppress SLID display if display name matches exactly (ugh)
			if (show_usernames && !av_name.isDisplayNameDefault())
			{
				// *HACK: Desaturate the color
				LLColor4 username_color = name_tag_color * 0.83f;
				addNameTagLine(av_name.getUserName(), username_color, LLFontGL::NORMAL,
					LLFontGL::getFontSansSerifSmall());
			}
		}
		else
		{
			const LLFontGL* font = LLFontGL::getFontSansSerif();
			std::string full_name = LLCacheName::buildFullName( firstname->getString(), lastname->getString() );
			addNameTagLine(full_name, name_tag_color, LLFontGL::NORMAL, font);
		}

		mNameAway = is_away;
		mNameDoNotDisturb = is_do_not_disturb;
		mNameMute = is_muted;
		mNameAppearance = is_appearance;
		mNameFriend = is_friend;
		mNameCloud = is_cloud;
		mTitle = title ? title->getString() : "";
		LLStringFn::replace_ascii_controlchars(mTitle,LL_UNKNOWN_CHAR);
		new_name = TRUE;
	}

	if (mVisibleChat)
	{
		mNameText->setFont(LLFontGL::getFontSansSerif());
		mNameText->setTextAlignment(LLHUDNameTag::ALIGN_TEXT_LEFT);
		mNameText->setFadeDistance(CHAT_NORMAL_RADIUS * 2.f, 5.f);

		char line[MAX_STRING];		/* Flawfinder: ignore */
		line[0] = '\0';
		std::deque<LLChat>::iterator chat_iter = mChats.begin();
		mNameText->clearString();

		LLColor4 new_chat = LLUIColorTable::instance().getColor( isSelf() ? "UserChatColor" : "AgentChatColor" );
		LLColor4 normal_chat = lerp(new_chat, LLColor4(0.8f, 0.8f, 0.8f, 1.f), 0.7f);
		LLColor4 old_chat = lerp(normal_chat, LLColor4(0.6f, 0.6f, 0.6f, 1.f), 0.7f);
		if (mTyping && mChats.size() >= MAX_BUBBLE_CHAT_UTTERANCES) 
		{
			++chat_iter;
		}

		for(; chat_iter != mChats.end(); ++chat_iter)
		{
			F32 chat_fade_amt = llclamp((F32)((LLFrameTimer::getElapsedSeconds() - chat_iter->mTime) / CHAT_FADE_TIME), 0.f, 4.f);
			LLFontGL::StyleFlags style;
			switch(chat_iter->mChatType)
			{
			case CHAT_TYPE_WHISPER:
				style = LLFontGL::ITALIC;
				break;
			case CHAT_TYPE_SHOUT:
				style = LLFontGL::BOLD;
				break;
			default:
				style = LLFontGL::NORMAL;
				break;
			}
			if (chat_fade_amt < 1.f)
			{
				F32 u = clamp_rescale(chat_fade_amt, 0.9f, 1.f, 0.f, 1.f);
				mNameText->addLine(chat_iter->mText, lerp(new_chat, normal_chat, u), style);
			}
			else if (chat_fade_amt < 2.f)
			{
				F32 u = clamp_rescale(chat_fade_amt, 1.9f, 2.f, 0.f, 1.f);
				mNameText->addLine(chat_iter->mText, lerp(normal_chat, old_chat, u), style);
			}
			else if (chat_fade_amt < 3.f)
			{
				// *NOTE: only remove lines down to minimum number
				mNameText->addLine(chat_iter->mText, old_chat, style);
			}
		}
		mNameText->setVisibleOffScreen(TRUE);

		if (mTyping)
		{
			S32 dot_count = (llfloor(mTypingTimer.getElapsedTimeF32() * 3.f) + 2) % 3 + 1;
			switch(dot_count)
			{
			case 1:
				mNameText->addLine(".", new_chat);
				break;
			case 2:
				mNameText->addLine("..", new_chat);
				break;
			case 3:
				mNameText->addLine("...", new_chat);
				break;
			}

		}
	}
	else
	{
		// ...not using chat bubbles, just names
		mNameText->setTextAlignment(LLHUDNameTag::ALIGN_TEXT_CENTER);
		mNameText->setFadeDistance(CHAT_NORMAL_RADIUS, 5.f);
		mNameText->setVisibleOffScreen(FALSE);
	}
}

void LLVOAvatar::addNameTagLine(const std::string& line, const LLColor4& color, S32 style, const LLFontGL* font)
{
	llassert(mNameText);
	if (mVisibleChat)
	{
		mNameText->addLabel(line);
	}
	else
	{
		mNameText->addLine(line, color, (LLFontGL::StyleFlags)style, font);
	}
	mNameString += line;
	mNameString += '\n';
}

void LLVOAvatar::clearNameTag()
{
	mNameString.clear();
	if (mNameText)
	{
		mNameText->setLabel("");
		mNameText->setString( "" );
	}
	mTimeVisible.reset();
}

//static
void LLVOAvatar::invalidateNameTag(const LLUUID& agent_id)
{
	LLViewerObject* obj = gObjectList.findObject(agent_id);
	if (!obj) return;

	LLVOAvatar* avatar = dynamic_cast<LLVOAvatar*>(obj);
	if (!avatar) return;

	avatar->clearNameTag();
}

//static
void LLVOAvatar::invalidateNameTags()
{
	std::vector<LLCharacter*>::iterator it = LLCharacter::sInstances.begin();
	for ( ; it != LLCharacter::sInstances.end(); ++it)
	{
		LLVOAvatar* avatar = dynamic_cast<LLVOAvatar*>(*it);
		if (!avatar) continue;
		if (avatar->isDead()) continue;

		avatar->clearNameTag();
	}
}

// Compute name tag position during idle update
void LLVOAvatar::idleUpdateNameTagPosition(const LLVector3& root_pos_last)
{
	LLQuaternion root_rot = mRoot.getWorldRotation();
	LLQuaternion inv_root_rot = ~root_rot;
	LLVector3 pixel_right_vec;
	LLVector3 pixel_up_vec;
	LLViewerCamera::getInstance()->getPixelVectors(root_pos_last, pixel_up_vec, pixel_right_vec);
	LLVector3 camera_to_av = root_pos_last - LLViewerCamera::getInstance()->getOrigin();
	camera_to_av.normalize();
	LLVector3 local_camera_at = camera_to_av * inv_root_rot;
	LLVector3 local_camera_up = camera_to_av % LLViewerCamera::getInstance()->getLeftAxis();
	local_camera_up.normalize();
	local_camera_up = local_camera_up * inv_root_rot;

	LLVector3 avatar_ellipsoid(mBodySize.mV[VX] * 0.4f,
								mBodySize.mV[VY] * 0.4f,
								mBodySize.mV[VZ] * NAMETAG_VERT_OFFSET_WEIGHT);

	local_camera_up.scaleVec(avatar_ellipsoid);
	local_camera_at.scaleVec(avatar_ellipsoid);

	LLVector3 head_offset = (mHeadp->getLastWorldPosition() - mRoot.getLastWorldPosition()) * inv_root_rot;

	if (dist_vec(head_offset, mTargetRootToHeadOffset) > NAMETAG_UPDATE_THRESHOLD)
	{
		mTargetRootToHeadOffset = head_offset;
	}
	
	mCurRootToHeadOffset = lerp(mCurRootToHeadOffset, mTargetRootToHeadOffset, LLCriticalDamp::getInterpolant(0.2f));

	LLVector3 name_position = mRoot.getLastWorldPosition() + (mCurRootToHeadOffset * root_rot);
	name_position += (local_camera_up * root_rot) - (projected_vec(local_camera_at * root_rot, camera_to_av));	
	name_position += pixel_up_vec * NAMETAG_VERTICAL_SCREEN_OFFSET;

	mNameText->setPositionAgent(name_position);				
}

void LLVOAvatar::idleUpdateNameTagAlpha(BOOL new_name, F32 alpha)
{
	llassert(mNameText);

	if (new_name
		|| alpha != mNameAlpha)
	{
		mNameText->setAlpha(alpha);
		mNameAlpha = alpha;
	}
}

LLColor4 LLVOAvatar::getNameTagColor(bool is_friend)
{
	static LLUICachedControl<bool> show_friends("NameTagShowFriends");
	const char* color_name;
	if (show_friends && is_friend)
	{
		color_name = "NameTagFriend";
	}
	else if (LLAvatarName::useDisplayNames())
	{
		// ...color based on whether username "matches" a computed display name
		LLAvatarName av_name;
		if (LLAvatarNameCache::get(getID(), &av_name) && av_name.isDisplayNameDefault())
		{
			color_name = "NameTagMatch";
		}
		else
		{
			color_name = "NameTagMismatch";
		}
	}
	else
	{
		// ...not using display names
		color_name = "NameTagLegacy";
	}
	return LLUIColorTable::getInstance()->getColor( color_name );
}

void LLVOAvatar::idleUpdateBelowWater()
{
	F32 avatar_height = (F32)(getPositionGlobal().mdV[VZ]);

	F32 water_height;
	water_height = getRegion()->getWaterHeight();

	mBelowWater =  avatar_height < water_height;
}

void LLVOAvatar::slamPosition()
{
	gAgent.setPositionAgent(getPositionAgent());
	mRoot.setWorldPosition(getPositionAgent()); // teleport
	setChanged(TRANSLATED);
	if (mDrawable.notNull())
	{
		gPipeline.updateMoveNormalAsync(mDrawable);
	}
	mRoot.updateWorldMatrixChildren();
}

bool LLVOAvatar::isVisuallyMuted() const
{
	bool ret = false;

	if (!isSelf())
	{
		static LLCachedControl<U32> max_attachment_bytes(gSavedSettings, "RenderAutoMuteByteLimit");
		static LLCachedControl<F32> max_attachment_area(gSavedSettings, "RenderAutoMuteSurfaceAreaLimit");
		static LLCachedControl<U32> max_render_cost(gSavedSettings, "RenderAutoMuteRenderCostLimit");
	
<<<<<<< HEAD
		U32 max_cost = (U32) (max_render_cost*(LLVOAvatar::sLODFactor+0.5));

		ret = LLMuteList::getInstance()->isMuted(getID()) ||
			(mAttachmentGeometryBytes > max_attachment_bytes && max_attachment_bytes > 0) ||
			(mAttachmentSurfaceArea > max_attachment_area && max_attachment_area > 0.f) ||
			(mVisualComplexity > max_cost && max_render_cost > 0);
	}

	return ret;
=======
	return LLMuteList::getInstance()->isMuted(getID()) 
			|| (mAttachmentGeometryBytes > max_attachment_bytes && max_attachment_bytes > 0) 
			|| (mAttachmentSurfaceArea > max_attachment_area && max_attachment_area > 0.f);
>>>>>>> 04e78ce4
}

//------------------------------------------------------------------------
// updateCharacter()
// called on both your avatar and other avatars
//------------------------------------------------------------------------
BOOL LLVOAvatar::updateCharacter(LLAgent &agent)
{
	// clear debug text
	mDebugText.clear();
	if (LLVOAvatar::sShowAnimationDebug)
	{
		for (LLMotionController::motion_list_t::iterator iter = mMotionController.getActiveMotions().begin();
			 iter != mMotionController.getActiveMotions().end(); ++iter)
		{
			LLMotion* motionp = *iter;
			if (motionp->getMinPixelArea() < getPixelArea())
			{
				std::string output;
				if (motionp->getName().empty())
				{
					output = llformat("%s - %d",
							  gAgent.isGodlikeWithoutAdminMenuFakery() ?
							  motionp->getID().asString().c_str() :
							  LLUUID::null.asString().c_str(),
							  (U32)motionp->getPriority());
				}
				else
				{
					output = llformat("%s - %d",
							  motionp->getName().c_str(),
							  (U32)motionp->getPriority());
				}
				addDebugText(output);
			}
		}
	}

	if (!mIsBuilt)
	{
		return FALSE;
	}

	BOOL visible = isVisible();

	// For fading out the names above heads, only let the timer
	// run if we're visible.
	if (mDrawable.notNull() && !visible)
	{
		mTimeVisible.reset();
	}

	//--------------------------------------------------------------------
	// the rest should only be done occasionally for far away avatars
	//--------------------------------------------------------------------

	if (visible && (!isSelf() || isVisuallyMuted()) && !mIsDummy && sUseImpostors && !mNeedsAnimUpdate && !sFreezeCounter)
	{
		const LLVector4a* ext = mDrawable->getSpatialExtents();
		LLVector4a size;
		size.setSub(ext[1],ext[0]);
		F32 mag = size.getLength3().getF32()*0.5f;

		
		F32 impostor_area = 256.f*512.f*(8.125f - LLVOAvatar::sLODFactor*8.f);
		if (isVisuallyMuted())
		{ // muted avatars update at 16 hz
			mUpdatePeriod = 16;
		}
		else if (mVisibilityRank <= LLVOAvatar::sMaxVisible ||
			mDrawable->mDistanceWRTCamera < 1.f + mag)
		{ //first 25% of max visible avatars are not impostored
			//also, don't impostor avatars whose bounding box may be penetrating the 
			//impostor camera near clip plane
			mUpdatePeriod = 1;
		}
		else if (mVisibilityRank > LLVOAvatar::sMaxVisible * 4)
		{ //background avatars are REALLY slow updating impostors
			mUpdatePeriod = 16;
		}
		else if (mVisibilityRank > LLVOAvatar::sMaxVisible * 3)
		{ //back 25% of max visible avatars are slow updating impostors
			mUpdatePeriod = 8;
		}
		else if (mImpostorPixelArea <= impostor_area)
		{  // stuff in between gets an update period based on pixel area
			mUpdatePeriod = llclamp((S32) sqrtf(impostor_area*4.f/mImpostorPixelArea), 2, 8);
		}
		else
		{
			//nearby avatars, update the impostors more frequently.
			mUpdatePeriod = 4;
		}

		visible = (LLDrawable::getCurrentFrame()+mID.mData[0])%mUpdatePeriod == 0 ? TRUE : FALSE;
	}
	else
	{
		mUpdatePeriod = 1;
	}


	// don't early out for your own avatar, as we rely on your animations playing reliably
	// for example, the "turn around" animation when entering customize avatar needs to trigger
	// even when your avatar is offscreen
	if (!visible && !isSelf())
	{
		updateMotions(LLCharacter::HIDDEN_UPDATE);
		return FALSE;
	}

	// change animation time quanta based on avatar render load
	if (!isSelf() && !mIsDummy)
	{
		F32 time_quantum = clamp_rescale((F32)sInstances.size(), 10.f, 35.f, 0.f, 0.25f);
		F32 pixel_area_scale = clamp_rescale(mPixelArea, 100, 5000, 1.f, 0.f);
		F32 time_step = time_quantum * pixel_area_scale;
		if (time_step != 0.f)
		{
			// disable walk motion servo controller as it doesn't work with motion timesteps
			stopMotion(ANIM_AGENT_WALK_ADJUST);
			removeAnimationData("Walk Speed");
		}
		mMotionController.setTimeStep(time_step);
//		llinfos << "Setting timestep to " << time_quantum * pixel_area_scale << llendl;
	}

	if (getParent() && !mIsSitting)
	{
		sitOnObject((LLViewerObject*)getParent());
	}
	else if (!getParent() && mIsSitting && !isMotionActive(ANIM_AGENT_SIT_GROUND_CONSTRAINED))
	{
		getOffObject();
	}

	//--------------------------------------------------------------------
	// create local variables in world coords for region position values
	//--------------------------------------------------------------------
	F32 speed;
	LLVector3 normal;

	LLVector3 xyVel = getVelocity();
	xyVel.mV[VZ] = 0.0f;
	speed = xyVel.length();

	BOOL throttle = TRUE;

	if (!(mIsSitting && getParent()))
	{
		//--------------------------------------------------------------------
		// get timing info
		// handle initial condition case
		//--------------------------------------------------------------------
		F32 animation_time = mAnimTimer.getElapsedTimeF32();
		if (mTimeLast == 0.0f)
		{
			mTimeLast = animation_time;
			throttle = FALSE;

			// put the pelvis at slaved position/mRotation
			mRoot.setWorldPosition( getPositionAgent() ); // first frame
			mRoot.setWorldRotation( getRotation() );
		}
	
		//--------------------------------------------------------------------
		// dont' let dT get larger than 1/5th of a second
		//--------------------------------------------------------------------
		F32 deltaTime = animation_time - mTimeLast;

		deltaTime = llclamp( deltaTime, DELTA_TIME_MIN, DELTA_TIME_MAX );
		mTimeLast = animation_time;

		mSpeedAccum = (mSpeedAccum * 0.95f) + (speed * 0.05f);

		//--------------------------------------------------------------------
		// compute the position of the avatar's root
		//--------------------------------------------------------------------
		LLVector3d root_pos;
		LLVector3d ground_under_pelvis;

		if (isSelf())
		{
			gAgent.setPositionAgent(getRenderPosition());
		}

		root_pos = gAgent.getPosGlobalFromAgent(getRenderPosition());

		resolveHeightGlobal(root_pos, ground_under_pelvis, normal);
		F32 foot_to_ground = (F32) (root_pos.mdV[VZ] - mPelvisToFoot - ground_under_pelvis.mdV[VZ]);				
		BOOL in_air = ((!LLWorld::getInstance()->getRegionFromPosGlobal(ground_under_pelvis)) || 
						foot_to_ground > FOOT_GROUND_COLLISION_TOLERANCE);

		if (in_air && !mInAir)
		{
			mTimeInAir.reset();
		}
		mInAir = in_air;

		// correct for the fact that the pelvis is not necessarily the center 
		// of the agent's physical representation
		root_pos.mdV[VZ] -= (0.5f * mBodySize.mV[VZ]) - mPelvisToFoot;
		
		LLVector3 newPosition = gAgent.getPosAgentFromGlobal(root_pos);

		if (newPosition != mRoot.getXform()->getWorldPosition())
		{		
			mRoot.touch();
			mRoot.setWorldPosition( newPosition ); // regular update				
		}


		//--------------------------------------------------------------------
		// Propagate viewer object rotation to root of avatar
		//--------------------------------------------------------------------
		if (!isAnyAnimationSignaled(AGENT_NO_ROTATE_ANIMS, NUM_AGENT_NO_ROTATE_ANIMS))
		{
			LLQuaternion iQ;
			LLVector3 upDir( 0.0f, 0.0f, 1.0f );
			
			// Compute a forward direction vector derived from the primitive rotation
			// and the velocity vector.  When walking or jumping, don't let body deviate
			// more than 90 from the view, if necessary, flip the velocity vector.

			LLVector3 primDir;
			if (isSelf())
			{
				primDir = agent.getAtAxis() - projected_vec(agent.getAtAxis(), agent.getReferenceUpVector());
				primDir.normalize();
			}
			else
			{
				primDir = getRotation().getMatrix3().getFwdRow();
			}
			LLVector3 velDir = getVelocity();
			velDir.normalize();
			if ( mSignaledAnimations.find(ANIM_AGENT_WALK) != mSignaledAnimations.end())
			{
				F32 vpD = velDir * primDir;
				if (vpD < -0.5f)
				{
					velDir *= -1.0f;
				}
			}
			LLVector3 fwdDir = lerp(primDir, velDir, clamp_rescale(speed, 0.5f, 2.0f, 0.0f, 1.0f));
			if (isSelf() && gAgentCamera.cameraMouselook())
			{
				// make sure fwdDir stays in same general direction as primdir
				if (gAgent.getFlying())
				{
					fwdDir = LLViewerCamera::getInstance()->getAtAxis();
				}
				else
				{
					LLVector3 at_axis = LLViewerCamera::getInstance()->getAtAxis();
					LLVector3 up_vector = gAgent.getReferenceUpVector();
					at_axis -= up_vector * (at_axis * up_vector);
					at_axis.normalize();
					
					F32 dot = fwdDir * at_axis;
					if (dot < 0.f)
					{
						fwdDir -= 2.f * at_axis * dot;
						fwdDir.normalize();
					}
				}
				
			}

			LLQuaternion root_rotation = mRoot.getWorldMatrix().quaternion();
			F32 root_roll, root_pitch, root_yaw;
			root_rotation.getEulerAngles(&root_roll, &root_pitch, &root_yaw);

			// When moving very slow, the pelvis is allowed to deviate from the
			// forward direction to allow it to hold it's position while the torso
			// and head turn.  Once in motion, it must conform however.
			BOOL self_in_mouselook = isSelf() && gAgentCamera.cameraMouselook();

			LLVector3 pelvisDir( mRoot.getWorldMatrix().getFwdRow4().mV );

			static LLCachedControl<F32> s_pelvis_rot_threshold_slow(gSavedSettings, "AvatarRotateThresholdSlow");
			static LLCachedControl<F32> s_pelvis_rot_threshold_fast(gSavedSettings, "AvatarRotateThresholdFast");

			F32 pelvis_rot_threshold = clamp_rescale(speed, 0.1f, 1.0f, s_pelvis_rot_threshold_slow, s_pelvis_rot_threshold_fast);
						
			if (self_in_mouselook)
			{
				pelvis_rot_threshold *= MOUSELOOK_PELVIS_FOLLOW_FACTOR;
			}
			pelvis_rot_threshold *= DEG_TO_RAD;

			F32 angle = angle_between( pelvisDir, fwdDir );

			// The avatar's root is allowed to have a yaw that deviates widely
			// from the forward direction, but if roll or pitch are off even
			// a little bit we need to correct the rotation.
			if(root_roll < 1.f * DEG_TO_RAD
			   && root_pitch < 5.f * DEG_TO_RAD)
			{
				// smaller correction vector means pelvis follows prim direction more closely
				if (!mTurning && angle > pelvis_rot_threshold*0.75f)
				{
					mTurning = TRUE;
				}

				// use tighter threshold when turning
				if (mTurning)
				{
					pelvis_rot_threshold *= 0.4f;
				}

				// am I done turning?
				if (angle < pelvis_rot_threshold)
				{
					mTurning = FALSE;
				}

				LLVector3 correction_vector = (pelvisDir - fwdDir) * clamp_rescale(angle, pelvis_rot_threshold*0.75f, pelvis_rot_threshold, 1.0f, 0.0f);
				fwdDir += correction_vector;
			}
			else
			{
				mTurning = FALSE;
			}

			// Now compute the full world space rotation for the whole body (wQv)
			LLVector3 leftDir = upDir % fwdDir;
			leftDir.normalize();
			fwdDir = leftDir % upDir;
			LLQuaternion wQv( fwdDir, leftDir, upDir );

			if (isSelf() && mTurning)
			{
				if ((fwdDir % pelvisDir) * upDir > 0.f)
				{
					gAgent.setControlFlags(AGENT_CONTROL_TURN_RIGHT);
				}
				else
				{
					gAgent.setControlFlags(AGENT_CONTROL_TURN_LEFT);
				}
			}

			// Set the root rotation, but do so incrementally so that it
			// lags in time by some fixed amount.
			//F32 u = LLCriticalDamp::getInterpolant(PELVIS_LAG);
			F32 pelvis_lag_time = 0.f;
			if (self_in_mouselook)
			{
				pelvis_lag_time = PELVIS_LAG_MOUSELOOK;
			}
			else if (mInAir)
			{
				pelvis_lag_time = PELVIS_LAG_FLYING;
				// increase pelvis lag time when moving slowly
				pelvis_lag_time *= clamp_rescale(mSpeedAccum, 0.f, 15.f, 3.f, 1.f);
			}
			else
			{
				pelvis_lag_time = PELVIS_LAG_WALKING;
			}

			F32 u = llclamp((deltaTime / pelvis_lag_time), 0.0f, 1.0f);	

			mRoot.setWorldRotation( slerp(u, mRoot.getWorldRotation(), wQv) );
			
		}
	}
	else if (mDrawable.notNull())
	{
		mRoot.setPosition(mDrawable->getPosition());
		mRoot.setRotation(mDrawable->getRotation());
	}
	
	//-------------------------------------------------------------------------
	// Update character motions
	//-------------------------------------------------------------------------
	// store data relevant to motions
	mSpeed = speed;

	// update animations
	if (mSpecialRenderMode == 1) // Animation Preview
		updateMotions(LLCharacter::FORCE_UPDATE);
	else
		updateMotions(LLCharacter::NORMAL_UPDATE);

	// update head position
	updateHeadOffset();

	//-------------------------------------------------------------------------
	// Find the ground under each foot, these are used for a variety
	// of things that follow
	//-------------------------------------------------------------------------
	LLVector3 ankle_left_pos_agent = mFootLeftp->getWorldPosition();
	LLVector3 ankle_right_pos_agent = mFootRightp->getWorldPosition();

	LLVector3 ankle_left_ground_agent = ankle_left_pos_agent;
	LLVector3 ankle_right_ground_agent = ankle_right_pos_agent;
	resolveHeightAgent(ankle_left_pos_agent, ankle_left_ground_agent, normal);
	resolveHeightAgent(ankle_right_pos_agent, ankle_right_ground_agent, normal);

	F32 leftElev = llmax(-0.2f, ankle_left_pos_agent.mV[VZ] - ankle_left_ground_agent.mV[VZ]);
	F32 rightElev = llmax(-0.2f, ankle_right_pos_agent.mV[VZ] - ankle_right_ground_agent.mV[VZ]);

	if (!mIsSitting)
	{
		//-------------------------------------------------------------------------
		// Figure out which foot is on ground
		//-------------------------------------------------------------------------
		if (!mInAir)
		{
			if ((leftElev < 0.0f) || (rightElev < 0.0f))
			{
				ankle_left_pos_agent = mFootLeftp->getWorldPosition();
				ankle_right_pos_agent = mFootRightp->getWorldPosition();
				leftElev = ankle_left_pos_agent.mV[VZ] - ankle_left_ground_agent.mV[VZ];
				rightElev = ankle_right_pos_agent.mV[VZ] - ankle_right_ground_agent.mV[VZ];
			}
		}
	}
	
	//-------------------------------------------------------------------------
	// Generate footstep sounds when feet hit the ground
	//-------------------------------------------------------------------------
	const LLUUID AGENT_FOOTSTEP_ANIMS[] = {ANIM_AGENT_WALK, ANIM_AGENT_RUN, ANIM_AGENT_LAND};
	const S32 NUM_AGENT_FOOTSTEP_ANIMS = LL_ARRAY_SIZE(AGENT_FOOTSTEP_ANIMS);

	if ( gAudiop && isAnyAnimationSignaled(AGENT_FOOTSTEP_ANIMS, NUM_AGENT_FOOTSTEP_ANIMS) )
	{
		BOOL playSound = FALSE;
		LLVector3 foot_pos_agent;

		BOOL onGroundLeft = (leftElev <= 0.05f);
		BOOL onGroundRight = (rightElev <= 0.05f);

		// did left foot hit the ground?
		if ( onGroundLeft && !mWasOnGroundLeft )
		{
			foot_pos_agent = ankle_left_pos_agent;
			playSound = TRUE;
		}

		// did right foot hit the ground?
		if ( onGroundRight && !mWasOnGroundRight )
		{
			foot_pos_agent = ankle_right_pos_agent;
			playSound = TRUE;
		}

		mWasOnGroundLeft = onGroundLeft;
		mWasOnGroundRight = onGroundRight;

		if ( playSound )
		{
			const F32 STEP_VOLUME = 0.1f;
			const LLUUID& step_sound_id = getStepSound();

			LLVector3d foot_pos_global = gAgent.getPosGlobalFromAgent(foot_pos_agent);

			if (LLViewerParcelMgr::getInstance()->canHearSound(foot_pos_global)
				&& !LLMuteList::getInstance()->isMuted(getID(), LLMute::flagObjectSounds))
			{
				gAudiop->triggerSound(step_sound_id, getID(), STEP_VOLUME, LLAudioEngine::AUDIO_TYPE_AMBIENT, foot_pos_global);
			}
		}
	}

	mRoot.updateWorldMatrixChildren();

	if (!mDebugText.size() && mText.notNull())
	{
		mText->markDead();
		mText = NULL;
	}
	else if (mDebugText.size())
	{
		setDebugText(mDebugText);
	}

	//mesh vertices need to be reskinned
	mNeedsSkin = TRUE;

	return TRUE;
}
//-----------------------------------------------------------------------------
// updateHeadOffset()
//-----------------------------------------------------------------------------
void LLVOAvatar::updateHeadOffset()
{
	// since we only care about Z, just grab one of the eyes
	LLVector3 midEyePt = mEyeLeftp->getWorldPosition();
	midEyePt -= mDrawable.notNull() ? mDrawable->getWorldPosition() : mRoot.getWorldPosition();
	midEyePt.mV[VZ] = llmax(-mPelvisToFoot + LLViewerCamera::getInstance()->getNear(), midEyePt.mV[VZ]);

	if (mDrawable.notNull())
	{
		midEyePt = midEyePt * ~mDrawable->getWorldRotation();
	}
	if (mIsSitting)
	{
		mHeadOffset = midEyePt;	
	}
	else
	{
		F32 u = llmax(0.f, HEAD_MOVEMENT_AVG_TIME - (1.f / gFPSClamped));
		mHeadOffset = lerp(midEyePt, mHeadOffset,  u);
	}
}
//------------------------------------------------------------------------
// setPelvisOffset
//------------------------------------------------------------------------
void LLVOAvatar::setPelvisOffset( bool hasOffset, const LLVector3& offsetAmount, F32 pelvisFixup ) 
{
	mHasPelvisOffset = hasOffset;
	if ( mHasPelvisOffset )
	{
		//Store off last pelvis to foot value
		mLastPelvisToFoot = mPelvisToFoot;
		mPelvisOffset	  = offsetAmount;
		mLastPelvisFixup  = mPelvisFixup;
		mPelvisFixup	  = pelvisFixup;
	}
}
//------------------------------------------------------------------------
// postPelvisSetRecalc
//------------------------------------------------------------------------
void LLVOAvatar::postPelvisSetRecalc( void )
{	
	computeBodySize(); 
	mRoot.touch();
	mRoot.updateWorldMatrixChildren();	
	dirtyMesh();
	updateHeadOffset();
}
//------------------------------------------------------------------------
// pelisPoke
//------------------------------------------------------------------------
void LLVOAvatar::setPelvisOffset( F32 pelvisFixupAmount )
{	
	mHasPelvisOffset  = true;
	mLastPelvisFixup  = mPelvisFixup;	
	mPelvisFixup	  = pelvisFixupAmount;	
}
//------------------------------------------------------------------------
// updateVisibility()
//------------------------------------------------------------------------
void LLVOAvatar::updateVisibility()
{
	BOOL visible = FALSE;

	if (mIsDummy)
	{
		visible = TRUE;
	}
	else if (mDrawable.isNull())
	{
		visible = FALSE;
	}
	else
	{
		if (!mDrawable->getSpatialGroup() || mDrawable->getSpatialGroup()->isVisible())
		{
			visible = TRUE;
		}
		else
		{
			visible = FALSE;
		}

		if(isSelf())
		{
			if (!gAgentWearables.areWearablesLoaded())
			{
				visible = FALSE;
			}
		}
		else if( !mFirstAppearanceMessageReceived )
		{
			visible = FALSE;
		}

		if (sDebugInvisible)
		{
			LLNameValue* firstname = getNVPair("FirstName");
			if (firstname)
			{
				LL_DEBUGS("Avatar") << avString() << " updating visibility" << LL_ENDL;
			}
			else
			{
				llinfos << "Avatar " << this << " updating visiblity" << llendl;
			}

			if (visible)
			{
				llinfos << "Visible" << llendl;
			}
			else
			{
				llinfos << "Not visible" << llendl;
			}

			/*if (avatar_in_frustum)
			{
				llinfos << "Avatar in frustum" << llendl;
			}
			else
			{
				llinfos << "Avatar not in frustum" << llendl;
			}*/

			/*if (LLViewerCamera::getInstance()->sphereInFrustum(sel_pos_agent, 2.0f))
			{
				llinfos << "Sel pos visible" << llendl;
			}
			if (LLViewerCamera::getInstance()->sphereInFrustum(wrist_right_pos_agent, 0.2f))
			{
				llinfos << "Wrist pos visible" << llendl;
			}
			if (LLViewerCamera::getInstance()->sphereInFrustum(getPositionAgent(), getMaxScale()*2.f))
			{
				llinfos << "Agent visible" << llendl;
			}*/
			llinfos << "PA: " << getPositionAgent() << llendl;
			/*llinfos << "SPA: " << sel_pos_agent << llendl;
			llinfos << "WPA: " << wrist_right_pos_agent << llendl;*/
			for (attachment_map_t::iterator iter = mAttachmentPoints.begin(); 
				 iter != mAttachmentPoints.end();
				 ++iter)
			{
				LLViewerJointAttachment* attachment = iter->second;

				for (LLViewerJointAttachment::attachedobjs_vec_t::iterator attachment_iter = attachment->mAttachedObjects.begin();
					 attachment_iter != attachment->mAttachedObjects.end();
					 ++attachment_iter)
				{
					if (LLViewerObject *attached_object = (*attachment_iter))
					{
						if(attached_object->mDrawable->isVisible())
						{
							llinfos << attachment->getName() << " visible" << llendl;
						}
						else
						{
							llinfos << attachment->getName() << " not visible at " << mDrawable->getWorldPosition() << " and radius " << mDrawable->getRadius() << llendl;
						}
					}
				}
			}
		}
	}

	if (!visible && mVisible)
	{
		mMeshInvisibleTime.reset();
	}

	if (visible)
	{
		if (!mMeshValid)
		{
			restoreMeshData();
		}
	}
	else
	{
		if (mMeshValid && mMeshInvisibleTime.getElapsedTimeF32() > TIME_BEFORE_MESH_CLEANUP)
		{
			releaseMeshData();
		}
	}

	mVisible = visible;
}

// private
bool LLVOAvatar::shouldAlphaMask()
{
	const bool should_alpha_mask = mSupportsAlphaLayers && !LLDrawPoolAlpha::sShowDebugAlpha // Don't alpha mask if "Highlight Transparent" checked
							&& !LLDrawPoolAvatar::sSkipTransparent;

	return should_alpha_mask;

}

//-----------------------------------------------------------------------------
// renderSkinned()
//-----------------------------------------------------------------------------
U32 LLVOAvatar::renderSkinned(EAvatarRenderPass pass)
{
	U32 num_indices = 0;

	if (!mIsBuilt)
	{
		return num_indices;
	}

	LLFace* face = mDrawable->getFace(0);

	bool needs_rebuild = !face || !face->getVertexBuffer() || mDrawable->isState(LLDrawable::REBUILD_GEOMETRY);

	if (needs_rebuild || mDirtyMesh)
	{	//LOD changed or new mesh created, allocate new vertex buffer if needed
		if (needs_rebuild || mDirtyMesh >= 2 || mVisibilityRank <= 4)
		{
		updateMeshData();
			mDirtyMesh = 0;
		mNeedsSkin = TRUE;
		mDrawable->clearState(LLDrawable::REBUILD_GEOMETRY);
	}
	}

	if (LLViewerShaderMgr::instance()->getVertexShaderLevel(LLViewerShaderMgr::SHADER_AVATAR) <= 0)
	{
		if (mNeedsSkin)
		{
			//generate animated mesh
			mMeshLOD[MESH_ID_LOWER_BODY]->updateJointGeometry();
			mMeshLOD[MESH_ID_UPPER_BODY]->updateJointGeometry();

			if( isWearingWearableType( LLWearableType::WT_SKIRT ) )
			{
				mMeshLOD[MESH_ID_SKIRT]->updateJointGeometry();
			}

			if (!isSelf() || gAgent.needsRenderHead() || LLPipeline::sShadowRender)
			{
				mMeshLOD[MESH_ID_EYELASH]->updateJointGeometry();
				mMeshLOD[MESH_ID_HEAD]->updateJointGeometry();
				mMeshLOD[MESH_ID_HAIR]->updateJointGeometry();
			}
			mNeedsSkin = FALSE;
			mLastSkinTime = gFrameTimeSeconds;

			LLFace * face = mDrawable->getFace(0);
			if (face)
			{
				LLVertexBuffer* vb = face->getVertexBuffer();
			if (vb)
			{
				vb->flush();
			}
		}
	}
	}
	else
	{
		mNeedsSkin = FALSE;
	}

	if (sDebugInvisible)
	{
		LLNameValue* firstname = getNVPair("FirstName");
		if (firstname)
		{
			LL_DEBUGS("Avatar") << avString() << " in render" << LL_ENDL;
		}
		else
		{
			llinfos << "Avatar " << this << " in render" << llendl;
		}
		if (!mIsBuilt)
		{
			llinfos << "Not built!" << llendl;
		}
		else if (!gAgent.needsRenderAvatar())
		{
			llinfos << "Doesn't need avatar render!" << llendl;
		}
		else
		{
			llinfos << "Rendering!" << llendl;
		}
	}

	if (!mIsBuilt)
	{
		return num_indices;
	}

	if (isSelf() && !gAgent.needsRenderAvatar())
	{
		return num_indices;
	}

	// render collision normal
	// *NOTE: this is disabled (there is no UI for enabling sShowFootPlane) due
	// to DEV-14477.  the code is left here to aid in tracking down the cause
	// of the crash in the future. -brad
	if (sShowFootPlane && mDrawable.notNull())
	{
		LLVector3 slaved_pos = mDrawable->getPositionAgent();
		LLVector3 foot_plane_normal(mFootPlane.mV[VX], mFootPlane.mV[VY], mFootPlane.mV[VZ]);
		F32 dist_from_plane = (slaved_pos * foot_plane_normal) - mFootPlane.mV[VW];
		LLVector3 collide_point = slaved_pos;
		collide_point.mV[VZ] -= foot_plane_normal.mV[VZ] * (dist_from_plane + COLLISION_TOLERANCE - FOOT_COLLIDE_FUDGE);

		gGL.begin(LLRender::LINES);
		{
			F32 SQUARE_SIZE = 0.2f;
			gGL.color4f(1.f, 0.f, 0.f, 1.f);
			
			gGL.vertex3f(collide_point.mV[VX] - SQUARE_SIZE, collide_point.mV[VY] - SQUARE_SIZE, collide_point.mV[VZ]);
			gGL.vertex3f(collide_point.mV[VX] + SQUARE_SIZE, collide_point.mV[VY] - SQUARE_SIZE, collide_point.mV[VZ]);

			gGL.vertex3f(collide_point.mV[VX] + SQUARE_SIZE, collide_point.mV[VY] - SQUARE_SIZE, collide_point.mV[VZ]);
			gGL.vertex3f(collide_point.mV[VX] + SQUARE_SIZE, collide_point.mV[VY] + SQUARE_SIZE, collide_point.mV[VZ]);
			
			gGL.vertex3f(collide_point.mV[VX] + SQUARE_SIZE, collide_point.mV[VY] + SQUARE_SIZE, collide_point.mV[VZ]);
			gGL.vertex3f(collide_point.mV[VX] - SQUARE_SIZE, collide_point.mV[VY] + SQUARE_SIZE, collide_point.mV[VZ]);
			
			gGL.vertex3f(collide_point.mV[VX] - SQUARE_SIZE, collide_point.mV[VY] + SQUARE_SIZE, collide_point.mV[VZ]);
			gGL.vertex3f(collide_point.mV[VX] - SQUARE_SIZE, collide_point.mV[VY] - SQUARE_SIZE, collide_point.mV[VZ]);
			
			gGL.vertex3f(collide_point.mV[VX], collide_point.mV[VY], collide_point.mV[VZ]);
			gGL.vertex3f(collide_point.mV[VX] + mFootPlane.mV[VX], collide_point.mV[VY] + mFootPlane.mV[VY], collide_point.mV[VZ] + mFootPlane.mV[VZ]);

		}
		gGL.end();
		gGL.flush();
	}
	//--------------------------------------------------------------------
	// render all geometry attached to the skeleton
	//--------------------------------------------------------------------
	static LLStat render_stat;

	LLViewerJointMesh::sRenderPass = pass;

	if (pass == AVATAR_RENDER_PASS_SINGLE)
	{

		bool should_alpha_mask = shouldAlphaMask();
		LLGLState test(GL_ALPHA_TEST, should_alpha_mask);
		
		if (should_alpha_mask && !LLGLSLShader::sNoFixedFunction)
		{
			gGL.setAlphaRejectSettings(LLRender::CF_GREATER, 0.5f);
		}
		
		BOOL first_pass = TRUE;
		if (!LLDrawPoolAvatar::sSkipOpaque)
		{
			bool muted = isVisuallyMuted();

			if (!isSelf() || gAgent.needsRenderHead() || LLPipeline::sShadowRender)
			{
				if (isTextureVisible(TEX_HEAD_BAKED) || mIsDummy || muted)
				{
					num_indices += mMeshLOD[MESH_ID_HEAD]->render(mAdjustedPixelArea, TRUE, mIsDummy);
					first_pass = FALSE;
				}
			}
			if (isTextureVisible(TEX_UPPER_BAKED) || mIsDummy || muted)
			{
				num_indices += mMeshLOD[MESH_ID_UPPER_BODY]->render(mAdjustedPixelArea, first_pass, mIsDummy);
				first_pass = FALSE;
			}
			
			if (isTextureVisible(TEX_LOWER_BAKED) || mIsDummy || muted)
			{
				num_indices += mMeshLOD[MESH_ID_LOWER_BODY]->render(mAdjustedPixelArea, first_pass, mIsDummy);
				first_pass = FALSE;
			}
		}

		if (should_alpha_mask && !LLGLSLShader::sNoFixedFunction)
		{
			gGL.setAlphaRejectSettings(LLRender::CF_DEFAULT);
		}

		if (!LLDrawPoolAvatar::sSkipTransparent || LLPipeline::sImpostorRender)
		{
			LLGLState blend(GL_BLEND, !mIsDummy);
			LLGLState test(GL_ALPHA_TEST, !mIsDummy);
			num_indices += renderTransparent(first_pass);
		}
	}
	
	LLViewerJointMesh::sRenderPass = AVATAR_RENDER_PASS_SINGLE;
	
	//llinfos << "Avatar render: " << render_timer.getElapsedTimeF32() << llendl;

	//render_stat.addValue(render_timer.getElapsedTimeF32()*1000.f);

	return num_indices;
}

U32 LLVOAvatar::renderTransparent(BOOL first_pass)
{
	U32 num_indices = 0;
	if( isWearingWearableType( LLWearableType::WT_SKIRT ) && (mIsDummy || isTextureVisible(TEX_SKIRT_BAKED)) )
	{
		gGL.setAlphaRejectSettings(LLRender::CF_GREATER, 0.25f);
		num_indices += mMeshLOD[MESH_ID_SKIRT]->render(mAdjustedPixelArea, FALSE);
		first_pass = FALSE;
		gGL.setAlphaRejectSettings(LLRender::CF_DEFAULT);
	}

	if (!isSelf() || gAgent.needsRenderHead() || LLPipeline::sShadowRender)
	{
		if (LLPipeline::sImpostorRender)
		{
			gGL.setAlphaRejectSettings(LLRender::CF_GREATER, 0.5f);
		}
		
		if (isTextureVisible(TEX_HEAD_BAKED))
		{
			num_indices += mMeshLOD[MESH_ID_EYELASH]->render(mAdjustedPixelArea, first_pass, mIsDummy);
			first_pass = FALSE;
		}
		// Can't test for baked hair being defined, since that won't always be the case (not all viewers send baked hair)
		// TODO: 1.25 will be able to switch this logic back to calling isTextureVisible();

		if ( getImage(TEX_HAIR_BAKED, 0)
			&& getImage(TEX_HAIR_BAKED, 0)->getID() != IMG_INVISIBLE || LLDrawPoolAlpha::sShowDebugAlpha)
		{
			num_indices += mMeshLOD[MESH_ID_HAIR]->render(mAdjustedPixelArea, first_pass, mIsDummy);
			first_pass = FALSE;
		}
		if (LLPipeline::sImpostorRender)
		{
			gGL.setAlphaRejectSettings(LLRender::CF_DEFAULT);
		}
	}

	return num_indices;
}

//-----------------------------------------------------------------------------
// renderRigid()
//-----------------------------------------------------------------------------
U32 LLVOAvatar::renderRigid()
{
	U32 num_indices = 0;

	if (!mIsBuilt)
	{
		return 0;
	}

	if (isSelf() && (!gAgent.needsRenderAvatar() || !gAgent.needsRenderHead()))
	{
		return 0;
	}
	
	if (!mIsBuilt)
	{
		return 0;
	}

	bool should_alpha_mask = shouldAlphaMask();
	LLGLState test(GL_ALPHA_TEST, should_alpha_mask);

	if (should_alpha_mask && !LLGLSLShader::sNoFixedFunction)
	{
		gGL.setAlphaRejectSettings(LLRender::CF_GREATER, 0.5f);
	}

	if (isTextureVisible(TEX_EYES_BAKED)  || mIsDummy)
	{
		num_indices += mMeshLOD[MESH_ID_EYEBALL_LEFT]->render(mAdjustedPixelArea, TRUE, mIsDummy);
		num_indices += mMeshLOD[MESH_ID_EYEBALL_RIGHT]->render(mAdjustedPixelArea, TRUE, mIsDummy);
	}

	if (should_alpha_mask && !LLGLSLShader::sNoFixedFunction)
	{
		gGL.setAlphaRejectSettings(LLRender::CF_DEFAULT);
	}
	
	return num_indices;
}

U32 LLVOAvatar::renderImpostor(LLColor4U color, S32 diffuse_channel)
{
	if (!mImpostor.isComplete())
	{
		return 0;
	}

	LLVector3 pos(getRenderPosition()+mImpostorOffset);
	LLVector3 at = (pos - LLViewerCamera::getInstance()->getOrigin());
	at.normalize();
	LLVector3 left = LLViewerCamera::getInstance()->getUpAxis() % at;
	LLVector3 up = at%left;

	left *= mImpostorDim.mV[0];
	up *= mImpostorDim.mV[1];

	LLGLEnable test(GL_ALPHA_TEST);
	gGL.setAlphaRejectSettings(LLRender::CF_GREATER, 0.f);

	gGL.color4ubv(color.mV);
	gGL.getTexUnit(diffuse_channel)->bind(&mImpostor);
	gGL.begin(LLRender::QUADS);
	gGL.texCoord2f(0,0);
	gGL.vertex3fv((pos+left-up).mV);
	gGL.texCoord2f(1,0);
	gGL.vertex3fv((pos-left-up).mV);
	gGL.texCoord2f(1,1);
	gGL.vertex3fv((pos-left+up).mV);
	gGL.texCoord2f(0,1);
	gGL.vertex3fv((pos+left+up).mV);
	gGL.end();
	gGL.flush();

	return 6;
}

//------------------------------------------------------------------------
// LLVOAvatar::updateTextures()
//------------------------------------------------------------------------
void LLVOAvatar::updateTextures()
{
	BOOL render_avatar = TRUE;

	if (mIsDummy)
	{
		return;
	}

	if( isSelf() )
	{
		render_avatar = TRUE;
	}
	else
	{
		if(!isVisible())
		{
			return ;//do not update for invisible avatar.
		}

		render_avatar = !mCulled; //visible and not culled.
	}

	std::vector<BOOL> layer_baked;
	// GL NOT ACTIVE HERE - *TODO
	for (U32 i = 0; i < mBakedTextureDatas.size(); i++)
	{
		layer_baked.push_back(isTextureDefined(mBakedTextureDatas[i].mTextureIndex));
		// bind the texture so that they'll be decoded slightly 
		// inefficient, we can short-circuit this if we have to
		if (render_avatar && !gGLManager.mIsDisabled)
		{
			if (layer_baked[i] && !mBakedTextureDatas[i].mIsLoaded)
			{
				gGL.getTexUnit(0)->bind(getImage( mBakedTextureDatas[i].mTextureIndex, 0 ));
			}
		}
	}

	mMaxPixelArea = 0.f;
	mMinPixelArea = 99999999.f;
	mHasGrey = FALSE; // debug
	for (U32 texture_index = 0; texture_index < getNumTEs(); texture_index++)
	{
		LLWearableType::EType wearable_type = LLVOAvatarDictionary::getTEWearableType((ETextureIndex)texture_index);
		U32 num_wearables = gAgentWearables.getWearableCount(wearable_type);
		const LLTextureEntry *te = getTE(texture_index);

		// getTE can return 0.
		// Not sure yet why it does, but of course it crashes when te->mScale? gets used.
		// Put safeguard in place so this corner case get better handling and does not result in a crash.
		F32 texel_area_ratio = 1.0f;
		if( te )
		{
			texel_area_ratio = fabs(te->mScaleS * te->mScaleT);
		}
		else
		{
			llwarns << "getTE( " << texture_index << " ) returned 0" <<llendl;
		}

		LLViewerFetchedTexture *imagep = NULL;
		for (U32 wearable_index = 0; wearable_index < num_wearables; wearable_index++)
		{
			imagep = LLViewerTextureManager::staticCastToFetchedTexture(getImage(texture_index, wearable_index), TRUE);
			if (imagep)
			{
				const LLVOAvatarDictionary::TextureEntry *texture_dict = LLVOAvatarDictionary::getInstance()->getTexture((ETextureIndex)texture_index);
				const EBakedTextureIndex baked_index = texture_dict->mBakedTextureIndex;
				if (texture_dict->mIsLocalTexture)
				{
					addLocalTextureStats((ETextureIndex)texture_index, imagep, texel_area_ratio, render_avatar, layer_baked[baked_index]);
				}
			}
		}
		if (isIndexBakedTexture((ETextureIndex) texture_index) && render_avatar)
		{
			const S32 boost_level = getAvatarBakedBoostLevel();
			imagep = LLViewerTextureManager::staticCastToFetchedTexture(getImage(texture_index,0), TRUE);
			// Spam if this is a baked texture, not set to default image, without valid host info
			if (isIndexBakedTexture((ETextureIndex)texture_index)
				&& imagep->getID() != IMG_DEFAULT_AVATAR
				&& imagep->getID() != IMG_INVISIBLE
				&& !imagep->getTargetHost().isOk())
			{
				LL_WARNS_ONCE("Texture") << "LLVOAvatar::updateTextures No host for texture "
										 << imagep->getID() << " for avatar "
										 << (isSelf() ? "<myself>" : getID().asString()) 
										 << " on host " << getRegion()->getHost() << llendl;
			}

			addBakedTextureStats( imagep, mPixelArea, texel_area_ratio, boost_level );			
		}
	}

	if (gPipeline.hasRenderDebugMask(LLPipeline::RENDER_DEBUG_TEXTURE_AREA))
	{
		setDebugText(llformat("%4.0f:%4.0f", (F32) sqrt(mMinPixelArea),(F32) sqrt(mMaxPixelArea)));
	}	
}


void LLVOAvatar::addLocalTextureStats( ETextureIndex idx, LLViewerFetchedTexture* imagep,
									   F32 texel_area_ratio, BOOL render_avatar, BOOL covered_by_baked, U32 index )
{
	// No local texture stats for non-self avatars
	return;
}

const S32 MAX_TEXTURE_UPDATE_INTERVAL = 64 ; //need to call updateTextures() at least every 32 frames.	
const S32 MAX_TEXTURE_VIRTURE_SIZE_RESET_INTERVAL = S32_MAX ; //frames
void LLVOAvatar::checkTextureLoading()
{
	static const F32 MAX_INVISIBLE_WAITING_TIME = 15.f ; //seconds

	BOOL pause = !isVisible() ;
	if(!pause)
	{
		mInvisibleTimer.reset() ;
	}
	if(mLoadedCallbacksPaused == pause)
	{
		return ; 
	}
	
	if(mCallbackTextureList.empty()) //when is self or no callbacks. Note: this list for self is always empty.
	{
		mLoadedCallbacksPaused = pause ;
		return ; //nothing to check.
	}
	
	if(pause && mInvisibleTimer.getElapsedTimeF32() < MAX_INVISIBLE_WAITING_TIME)
	{
		return ; //have not been invisible for enough time.
	}
	
	for(LLLoadedCallbackEntry::source_callback_list_t::iterator iter = mCallbackTextureList.begin();
		iter != mCallbackTextureList.end(); ++iter)
	{
		LLViewerFetchedTexture* tex = gTextureList.findImage(*iter) ;
		if(tex)
		{
			if(pause)//pause texture fetching.
			{
				tex->pauseLoadedCallbacks(&mCallbackTextureList) ;

				//set to terminate texture fetching after MAX_TEXTURE_UPDATE_INTERVAL frames.
				tex->setMaxVirtualSizeResetInterval(MAX_TEXTURE_UPDATE_INTERVAL);
				tex->resetMaxVirtualSizeResetCounter() ;
			}
			else//unpause
			{
				static const F32 START_AREA = 100.f ;

				tex->unpauseLoadedCallbacks(&mCallbackTextureList) ;
				tex->addTextureStats(START_AREA); //jump start the fetching again
			}
		}		
	}			
	
	if(!pause)
	{
		updateTextures() ; //refresh texture stats.
	}
	mLoadedCallbacksPaused = pause ;
	return ;
}

const F32  SELF_ADDITIONAL_PRI = 0.75f ;
const F32  ADDITIONAL_PRI = 0.5f;
void LLVOAvatar::addBakedTextureStats( LLViewerFetchedTexture* imagep, F32 pixel_area, F32 texel_area_ratio, S32 boost_level)
{
	//Note:
	//if this function is not called for the last MAX_TEXTURE_VIRTURE_SIZE_RESET_INTERVAL frames, 
	//the texture pipeline will stop fetching this texture.

	imagep->resetTextureStats();
	imagep->setCanUseHTTP(false) ; //turn off http fetching for baked textures.
	imagep->setMaxVirtualSizeResetInterval(MAX_TEXTURE_VIRTURE_SIZE_RESET_INTERVAL);
	imagep->resetMaxVirtualSizeResetCounter() ;

	mMaxPixelArea = llmax(pixel_area, mMaxPixelArea);
	mMinPixelArea = llmin(pixel_area, mMinPixelArea);	
	imagep->addTextureStats(pixel_area / texel_area_ratio);
	imagep->setBoostLevel(boost_level);
	
	if(boost_level != LLViewerTexture::BOOST_AVATAR_BAKED_SELF)
	{
		imagep->setAdditionalDecodePriority(ADDITIONAL_PRI) ;
	}
	else
	{
		imagep->setAdditionalDecodePriority(SELF_ADDITIONAL_PRI) ;
	}
}

//virtual	
void LLVOAvatar::setImage(const U8 te, LLViewerTexture *imagep, const U32 index)
{
	setTEImage(te, imagep);
}

//virtual 
LLViewerTexture* LLVOAvatar::getImage(const U8 te, const U32 index) const
{
	return getTEImage(te);
}
//virtual 
const LLTextureEntry* LLVOAvatar::getTexEntry(const U8 te_num) const
{
	return getTE(te_num);
}

//virtual 
void LLVOAvatar::setTexEntry(const U8 index, const LLTextureEntry &te)
{
	setTE(index, te);
}

//-----------------------------------------------------------------------------
// resolveHeight()
//-----------------------------------------------------------------------------

void LLVOAvatar::resolveHeightAgent(const LLVector3 &in_pos_agent, LLVector3 &out_pos_agent, LLVector3 &out_norm)
{
	LLVector3d in_pos_global, out_pos_global;

	in_pos_global = gAgent.getPosGlobalFromAgent(in_pos_agent);
	resolveHeightGlobal(in_pos_global, out_pos_global, out_norm);
	out_pos_agent = gAgent.getPosAgentFromGlobal(out_pos_global);
}


void LLVOAvatar::resolveRayCollisionAgent(const LLVector3d start_pt, const LLVector3d end_pt, LLVector3d &out_pos, LLVector3 &out_norm)
{
	LLViewerObject *obj;
	LLWorld::getInstance()->resolveStepHeightGlobal(this, start_pt, end_pt, out_pos, out_norm, &obj);
}

void LLVOAvatar::resolveHeightGlobal(const LLVector3d &inPos, LLVector3d &outPos, LLVector3 &outNorm)
{
	LLVector3d zVec(0.0f, 0.0f, 0.5f);
	LLVector3d p0 = inPos + zVec;
	LLVector3d p1 = inPos - zVec;
	LLViewerObject *obj;
	LLWorld::getInstance()->resolveStepHeightGlobal(this, p0, p1, outPos, outNorm, &obj);
	if (!obj)
	{
		mStepOnLand = TRUE;
		mStepMaterial = 0;
		mStepObjectVelocity.setVec(0.0f, 0.0f, 0.0f);
	}
	else
	{
		mStepOnLand = FALSE;
		mStepMaterial = obj->getMaterial();

		// We want the primitive velocity, not our velocity... (which actually subtracts the
		// step object velocity)
		LLVector3 angularVelocity = obj->getAngularVelocity();
		LLVector3 relativePos = gAgent.getPosAgentFromGlobal(outPos) - obj->getPositionAgent();

		LLVector3 linearComponent = angularVelocity % relativePos;
//		llinfos << "Linear Component of Rotation Velocity " << linearComponent << llendl;
		mStepObjectVelocity = obj->getVelocity() + linearComponent;
	}
}


//-----------------------------------------------------------------------------
// getStepSound()
//-----------------------------------------------------------------------------
const LLUUID& LLVOAvatar::getStepSound() const
{
	if ( mStepOnLand )
	{
		return sStepSoundOnLand;
	}

	return sStepSounds[mStepMaterial];
}


//-----------------------------------------------------------------------------
// processAnimationStateChanges()
//-----------------------------------------------------------------------------
void LLVOAvatar::processAnimationStateChanges()
{
	if ( isAnyAnimationSignaled(AGENT_WALK_ANIMS, NUM_AGENT_WALK_ANIMS) )
	{
		startMotion(ANIM_AGENT_WALK_ADJUST);
		stopMotion(ANIM_AGENT_FLY_ADJUST);
	}
	else if (mInAir && !mIsSitting)
	{
		stopMotion(ANIM_AGENT_WALK_ADJUST);
		startMotion(ANIM_AGENT_FLY_ADJUST);
	}
	else
	{
		stopMotion(ANIM_AGENT_WALK_ADJUST);
		stopMotion(ANIM_AGENT_FLY_ADJUST);
	}

	if ( isAnyAnimationSignaled(AGENT_GUN_AIM_ANIMS, NUM_AGENT_GUN_AIM_ANIMS) )
	{
		startMotion(ANIM_AGENT_TARGET);
		stopMotion(ANIM_AGENT_BODY_NOISE);
	}
	else
	{
		stopMotion(ANIM_AGENT_TARGET);
		startMotion(ANIM_AGENT_BODY_NOISE);
	}
	
	// clear all current animations
	AnimIterator anim_it;
	for (anim_it = mPlayingAnimations.begin(); anim_it != mPlayingAnimations.end();)
	{
		AnimIterator found_anim = mSignaledAnimations.find(anim_it->first);

		// playing, but not signaled, so stop
		if (found_anim == mSignaledAnimations.end())
		{
			processSingleAnimationStateChange(anim_it->first, FALSE);
			mPlayingAnimations.erase(anim_it++);
			continue;
		}

		++anim_it;
	}

	// start up all new anims
	for (anim_it = mSignaledAnimations.begin(); anim_it != mSignaledAnimations.end();)
	{
		AnimIterator found_anim = mPlayingAnimations.find(anim_it->first);

		// signaled but not playing, or different sequence id, start motion
		if (found_anim == mPlayingAnimations.end() || found_anim->second != anim_it->second)
		{
			if (processSingleAnimationStateChange(anim_it->first, TRUE))
			{
				mPlayingAnimations[anim_it->first] = anim_it->second;
				++anim_it;
				continue;
			}
		}

		++anim_it;
	}

	// clear source information for animations which have been stopped
	if (isSelf())
	{
		AnimSourceIterator source_it = mAnimationSources.begin();

		for (source_it = mAnimationSources.begin(); source_it != mAnimationSources.end();)
		{
			if (mSignaledAnimations.find(source_it->second) == mSignaledAnimations.end())
			{
				mAnimationSources.erase(source_it++);
			}
			else
			{
				++source_it;
			}
		}
	}

	stop_glerror();
}


//-----------------------------------------------------------------------------
// processSingleAnimationStateChange();
//-----------------------------------------------------------------------------
BOOL LLVOAvatar::processSingleAnimationStateChange( const LLUUID& anim_id, BOOL start )
{
	BOOL result = FALSE;

	if ( start ) // start animation
	{
		if (anim_id == ANIM_AGENT_TYPE)
		{
			if (gAudiop)
			{
				LLVector3d char_pos_global = gAgent.getPosGlobalFromAgent(getCharacterPosition());
				if (LLViewerParcelMgr::getInstance()->canHearSound(char_pos_global)
				    && !LLMuteList::getInstance()->isMuted(getID(), LLMute::flagObjectSounds))
				{
					// RN: uncomment this to play on typing sound at fixed volume once sound engine is fixed
					// to support both spatialized and non-spatialized instances of the same sound
					//if (isSelf())
					//{
					//	gAudiop->triggerSound(LLUUID(gSavedSettings.getString("UISndTyping")), 1.0f, LLAudioEngine::AUDIO_TYPE_UI);
					//}
					//else
					{
						LLUUID sound_id = LLUUID(gSavedSettings.getString("UISndTyping"));
						gAudiop->triggerSound(sound_id, getID(), 1.0f, LLAudioEngine::AUDIO_TYPE_SFX, char_pos_global);
					}
				}
			}
		}
		else if (anim_id == ANIM_AGENT_SIT_GROUND_CONSTRAINED)
		{
			sitDown(TRUE);
		}


		if (startMotion(anim_id))
		{
			result = TRUE;
		}
		else
		{
			llwarns << "Failed to start motion!" << llendl;
		}
	}
	else //stop animation
	{
		if (anim_id == ANIM_AGENT_SIT_GROUND_CONSTRAINED)
		{
			sitDown(FALSE);
		}
		stopMotion(anim_id);
		result = TRUE;
	}

	return result;
}

//-----------------------------------------------------------------------------
// isAnyAnimationSignaled()
//-----------------------------------------------------------------------------
BOOL LLVOAvatar::isAnyAnimationSignaled(const LLUUID *anim_array, const S32 num_anims) const
{
	for (S32 i = 0; i < num_anims; i++)
	{
		if(mSignaledAnimations.find(anim_array[i]) != mSignaledAnimations.end())
		{
			return TRUE;
		}
	}
	return FALSE;
}

//-----------------------------------------------------------------------------
// resetAnimations()
//-----------------------------------------------------------------------------
void LLVOAvatar::resetAnimations()
{
	LLKeyframeMotion::flushKeyframeCache();
	flushAllMotions();
}

// Override selectively based on avatar sex and whether we're using new
// animations.
LLUUID LLVOAvatar::remapMotionID(const LLUUID& id)
{
	BOOL use_new_walk_run = gSavedSettings.getBOOL("UseNewWalkRun");
	LLUUID result = id;

	// start special case female walk for female avatars
	if (getSex() == SEX_FEMALE)
	{
		if (id == ANIM_AGENT_WALK)
		{
			if (use_new_walk_run)
				result = ANIM_AGENT_FEMALE_WALK_NEW;
			else
				result = ANIM_AGENT_FEMALE_WALK;
		}
		else if (id == ANIM_AGENT_RUN)
		{
			// There is no old female run animation, so only override
			// in one case.
			if (use_new_walk_run)
				result = ANIM_AGENT_FEMALE_RUN_NEW;
		}
		else if (id == ANIM_AGENT_SIT)
		{
			result = ANIM_AGENT_SIT_FEMALE;
		}
	}
	else
	{
		// Male avatar.
		if (id == ANIM_AGENT_WALK)
		{
			if (use_new_walk_run)
				result = ANIM_AGENT_WALK_NEW;
		}
		else if (id == ANIM_AGENT_RUN)
		{
			if (use_new_walk_run)
				result = ANIM_AGENT_RUN_NEW;
		}
	
	}

	return result;

}

//-----------------------------------------------------------------------------
// startMotion()
// id is the asset if of the animation to start
// time_offset is the offset into the animation at which to start playing
//-----------------------------------------------------------------------------
BOOL LLVOAvatar::startMotion(const LLUUID& id, F32 time_offset)
{
	lldebugs << "motion requested " << id.asString() << " " << gAnimLibrary.animationName(id) << llendl;

	LLUUID remap_id = remapMotionID(id);

	if (remap_id != id)
	{
		lldebugs << "motion resultant " << remap_id.asString() << " " << gAnimLibrary.animationName(remap_id) << llendl;
	}

	if (isSelf() && remap_id == ANIM_AGENT_AWAY)
	{
		gAgent.setAFK();
	}

	return LLCharacter::startMotion(remap_id, time_offset);
}

//-----------------------------------------------------------------------------
// stopMotion()
//-----------------------------------------------------------------------------
BOOL LLVOAvatar::stopMotion(const LLUUID& id, BOOL stop_immediate)
{
	lldebugs << "motion requested " << id.asString() << " " << gAnimLibrary.animationName(id) << llendl;

	LLUUID remap_id = remapMotionID(id);
	
	if (remap_id != id)
	{
		lldebugs << "motion resultant " << remap_id.asString() << " " << gAnimLibrary.animationName(remap_id) << llendl;
	}

	if (isSelf())
	{
		gAgent.onAnimStop(remap_id);
	}

	return LLCharacter::stopMotion(remap_id, stop_immediate);
}

//-----------------------------------------------------------------------------
// stopMotionFromSource()
//-----------------------------------------------------------------------------
// virtual
void LLVOAvatar::stopMotionFromSource(const LLUUID& source_id)
{
}

//-----------------------------------------------------------------------------
// getVolumePos()
//-----------------------------------------------------------------------------
LLVector3 LLVOAvatar::getVolumePos(S32 joint_index, LLVector3& volume_offset)
{
	if (joint_index > mNumCollisionVolumes)
	{
		return LLVector3::zero;
	}

	return mCollisionVolumes[joint_index].getVolumePos(volume_offset);
}

//-----------------------------------------------------------------------------
// findCollisionVolume()
//-----------------------------------------------------------------------------
LLJoint* LLVOAvatar::findCollisionVolume(U32 volume_id)
{
	if ((S32)volume_id > mNumCollisionVolumes)
	{
		return NULL;
	}
	
	return &mCollisionVolumes[volume_id];
}

//-----------------------------------------------------------------------------
// findCollisionVolume()
//-----------------------------------------------------------------------------
S32 LLVOAvatar::getCollisionVolumeID(std::string &name)
{
	for (S32 i = 0; i < mNumCollisionVolumes; i++)
	{
		if (mCollisionVolumes[i].getName() == name)
		{
			return i;
		}
	}

	return -1;
}

//-----------------------------------------------------------------------------
// addDebugText()
//-----------------------------------------------------------------------------
void LLVOAvatar::addDebugText(const std::string& text)
{
	mDebugText.append(1, '\n');
	mDebugText.append(text);
}

//-----------------------------------------------------------------------------
// getID()
//-----------------------------------------------------------------------------
const LLUUID& LLVOAvatar::getID() const
{
	return mID;
}

//-----------------------------------------------------------------------------
// getJoint()
//-----------------------------------------------------------------------------
// RN: avatar joints are multi-rooted to include screen-based attachments
LLJoint *LLVOAvatar::getJoint( const std::string &name )
{
	joint_map_t::iterator iter = mJointMap.find(name);

	LLJoint* jointp = NULL;

	if (iter == mJointMap.end() || iter->second == NULL)
	{ //search for joint and cache found joint in lookup table
		jointp = mRoot.findJoint(name);
		mJointMap[name] = jointp;
	}
	else
	{ //return cached pointer
		jointp = iter->second;
	}

	return jointp;
}

//-----------------------------------------------------------------------------
// resetJointPositions
//-----------------------------------------------------------------------------
void LLVOAvatar::resetJointPositions( void )
{
	for(S32 i = 0; i < (S32)mNumJoints; ++i)
	{
		mSkeleton[i].restoreOldXform();
		mSkeleton[i].setId( LLUUID::null );
	}
	mHasPelvisOffset = false;
	mPelvisFixup	 = mLastPelvisFixup;
}
//-----------------------------------------------------------------------------
// resetSpecificJointPosition
//-----------------------------------------------------------------------------
void LLVOAvatar::resetSpecificJointPosition( const std::string& name )
{
	LLJoint* pJoint = mRoot.findJoint( name );
	
	if ( pJoint  && pJoint->doesJointNeedToBeReset() )
	{
		pJoint->restoreOldXform();
		pJoint->setId( LLUUID::null );
		//If we're reseting the pelvis position make sure not to apply offset
		if ( name == "mPelvis" )
		{
			mHasPelvisOffset = false;
		}
	}
	else
	{
		llinfos<<"Did not find "<< name.c_str()<<llendl;
	}
}
//-----------------------------------------------------------------------------
// resetJointPositionsToDefault
//-----------------------------------------------------------------------------
void LLVOAvatar::resetJointPositionsToDefault( void )
{

	//Subsequent joints are relative to pelvis
	for( S32 i = 0; i < (S32)mNumJoints; ++i )
	{
		LLJoint* pJoint = (LLJoint*)&mSkeleton[i];
		if ( pJoint->doesJointNeedToBeReset() )
		{

			pJoint->setId( LLUUID::null );
			//restore joints to default positions, however skip over the pelvis
			if ( pJoint )
			{
				pJoint->restoreOldXform();
			}
		}
	}
	//make sure we don't apply the joint offset
	mHasPelvisOffset = false;
	mPelvisFixup	 = mLastPelvisFixup;
	postPelvisSetRecalc();
}
//-----------------------------------------------------------------------------
// getCharacterPosition()
//-----------------------------------------------------------------------------
LLVector3 LLVOAvatar::getCharacterPosition()
{
	if (mDrawable.notNull())
	{
		return mDrawable->getPositionAgent();
	}
	else
	{
		return getPositionAgent();
	}
}


//-----------------------------------------------------------------------------
// LLVOAvatar::getCharacterRotation()
//-----------------------------------------------------------------------------
LLQuaternion LLVOAvatar::getCharacterRotation()
{
	return getRotation();
}


//-----------------------------------------------------------------------------
// LLVOAvatar::getCharacterVelocity()
//-----------------------------------------------------------------------------
LLVector3 LLVOAvatar::getCharacterVelocity()
{
	return getVelocity() - mStepObjectVelocity;
}


//-----------------------------------------------------------------------------
// LLVOAvatar::getCharacterAngularVelocity()
//-----------------------------------------------------------------------------
LLVector3 LLVOAvatar::getCharacterAngularVelocity()
{
	return getAngularVelocity();
}

//-----------------------------------------------------------------------------
// LLVOAvatar::getGround()
//-----------------------------------------------------------------------------
void LLVOAvatar::getGround(const LLVector3 &in_pos_agent, LLVector3 &out_pos_agent, LLVector3 &outNorm)
{
	LLVector3d z_vec(0.0f, 0.0f, 1.0f);
	LLVector3d p0_global, p1_global;

	if (mIsDummy)
	{
		outNorm.setVec(z_vec);
		out_pos_agent = in_pos_agent;
		return;
	}
	
	p0_global = gAgent.getPosGlobalFromAgent(in_pos_agent) + z_vec;
	p1_global = gAgent.getPosGlobalFromAgent(in_pos_agent) - z_vec;
	LLViewerObject *obj;
	LLVector3d out_pos_global;
	LLWorld::getInstance()->resolveStepHeightGlobal(this, p0_global, p1_global, out_pos_global, outNorm, &obj);
	out_pos_agent = gAgent.getPosAgentFromGlobal(out_pos_global);
}

//-----------------------------------------------------------------------------
// LLVOAvatar::getTimeDilation()
//-----------------------------------------------------------------------------
F32 LLVOAvatar::getTimeDilation()
{
	return mTimeDilation;
}


//-----------------------------------------------------------------------------
// LLVOAvatar::getPixelArea()
//-----------------------------------------------------------------------------
F32 LLVOAvatar::getPixelArea() const
{
	if (mIsDummy)
	{
		return 100000.f;
	}
	return mPixelArea;
}


//-----------------------------------------------------------------------------
// LLVOAvatar::getHeadMesh()
//-----------------------------------------------------------------------------
LLPolyMesh*	LLVOAvatar::getHeadMesh()
{
	return mMeshLOD[MESH_ID_HEAD]->mMeshParts[0]->getMesh();
}


//-----------------------------------------------------------------------------
// LLVOAvatar::getUpperBodyMesh()
//-----------------------------------------------------------------------------
LLPolyMesh*	LLVOAvatar::getUpperBodyMesh()
{
	return mMeshLOD[MESH_ID_UPPER_BODY]->mMeshParts[0]->getMesh();
}


//-----------------------------------------------------------------------------
// LLVOAvatar::getPosGlobalFromAgent()
//-----------------------------------------------------------------------------
LLVector3d	LLVOAvatar::getPosGlobalFromAgent(const LLVector3 &position)
{
	return gAgent.getPosGlobalFromAgent(position);
}

//-----------------------------------------------------------------------------
// getPosAgentFromGlobal()
//-----------------------------------------------------------------------------
LLVector3	LLVOAvatar::getPosAgentFromGlobal(const LLVector3d &position)
{
	return gAgent.getPosAgentFromGlobal(position);
}

//-----------------------------------------------------------------------------
// allocateCharacterJoints()
//-----------------------------------------------------------------------------
BOOL LLVOAvatar::allocateCharacterJoints( U32 num )
{
	deleteAndClearArray(mSkeleton);
	mNumJoints = 0;

	mSkeleton = new LLViewerJoint[num];
	
	for(S32 joint_num = 0; joint_num < (S32)num; joint_num++)
	{
		mSkeleton[joint_num].setJointNum(joint_num);
	}

	if (!mSkeleton)
	{
		return FALSE;
	}

	mNumJoints = num;
	return TRUE;
}

//-----------------------------------------------------------------------------
// allocateCollisionVolumes()
//-----------------------------------------------------------------------------
BOOL LLVOAvatar::allocateCollisionVolumes( U32 num )
{
	deleteAndClearArray(mCollisionVolumes);
	mNumCollisionVolumes = 0;

	mCollisionVolumes = new LLViewerJointCollisionVolume[num];
	if (!mCollisionVolumes)
	{
		return FALSE;
	}

	mNumCollisionVolumes = num;
	return TRUE;
}


//-----------------------------------------------------------------------------
// getCharacterJoint()
//-----------------------------------------------------------------------------
LLJoint *LLVOAvatar::getCharacterJoint( U32 num )
{
	if ((S32)num >= mNumJoints 
	    || (S32)num < 0)
	{
		return NULL;
	}
	return (LLJoint*)&mSkeleton[num];
}

//-----------------------------------------------------------------------------
// requestStopMotion()
//-----------------------------------------------------------------------------
// virtual
void LLVOAvatar::requestStopMotion( LLMotion* motion )
{
	// Only agent avatars should handle the stop motion notifications.
}

//-----------------------------------------------------------------------------
// loadAvatar()
//-----------------------------------------------------------------------------
static LLFastTimer::DeclareTimer FTM_LOAD_AVATAR("Load Avatar");

BOOL LLVOAvatar::loadAvatar()
{
// 	LLFastTimer t(FTM_LOAD_AVATAR);
	
	// avatar_skeleton.xml
	if( !buildSkeleton(sAvatarSkeletonInfo) )
	{
		llwarns << "avatar file: buildSkeleton() failed" << llendl;
		return FALSE;
	}

	// avatar_lad.xml : <skeleton>
	if( !loadSkeletonNode() )
	{
		llwarns << "avatar file: loadNodeSkeleton() failed" << llendl;
		return FALSE;
	}
	
	// avatar_lad.xml : <mesh>
	if( !loadMeshNodes() )
	{
		llwarns << "avatar file: loadNodeMesh() failed" << llendl;
		return FALSE;
	}
	
	// avatar_lad.xml : <global_color>
	if( sAvatarXmlInfo->mTexSkinColorInfo )
	{
		mTexSkinColor = new LLTexGlobalColor( this );
		if( !mTexSkinColor->setInfo( sAvatarXmlInfo->mTexSkinColorInfo ) )
		{
			llwarns << "avatar file: mTexSkinColor->setInfo() failed" << llendl;
			return FALSE;
		}
	}
	else
	{
		llwarns << "<global_color> name=\"skin_color\" not found" << llendl;
		return FALSE;
	}
	if( sAvatarXmlInfo->mTexHairColorInfo )
	{
		mTexHairColor = new LLTexGlobalColor( this );
		if( !mTexHairColor->setInfo( sAvatarXmlInfo->mTexHairColorInfo ) )
		{
			llwarns << "avatar file: mTexHairColor->setInfo() failed" << llendl;
			return FALSE;
		}
	}
	else
	{
		llwarns << "<global_color> name=\"hair_color\" not found" << llendl;
		return FALSE;
	}
	if( sAvatarXmlInfo->mTexEyeColorInfo )
	{
		mTexEyeColor = new LLTexGlobalColor( this );
		if( !mTexEyeColor->setInfo( sAvatarXmlInfo->mTexEyeColorInfo ) )
		{
			llwarns << "avatar file: mTexEyeColor->setInfo() failed" << llendl;
			return FALSE;
		}
	}
	else
	{
		llwarns << "<global_color> name=\"eye_color\" not found" << llendl;
		return FALSE;
	}
	
	// avatar_lad.xml : <layer_set>
	if (sAvatarXmlInfo->mLayerInfoList.empty())
	{
		llwarns << "avatar file: missing <layer_set> node" << llendl;
		return FALSE;
	}

	if (sAvatarXmlInfo->mMorphMaskInfoList.empty())
	{
		llwarns << "avatar file: missing <morph_masks> node" << llendl;
		return FALSE;
	}

	// avatar_lad.xml : <morph_masks>
	for (LLVOAvatarXmlInfo::morph_info_list_t::iterator iter = sAvatarXmlInfo->mMorphMaskInfoList.begin();
		 iter != sAvatarXmlInfo->mMorphMaskInfoList.end();
		 ++iter)
	{
		LLVOAvatarXmlInfo::LLVOAvatarMorphInfo *info = *iter;

		EBakedTextureIndex baked = LLVOAvatarDictionary::findBakedByRegionName(info->mRegion); 
		if (baked != BAKED_NUM_INDICES)
		{
			LLPolyMorphTarget *morph_param;
			const std::string *name = &info->mName;
			morph_param = (LLPolyMorphTarget *)(getVisualParam(name->c_str()));
			if (morph_param)
			{
				BOOL invert = info->mInvert;
				addMaskedMorph(baked, morph_param, invert, info->mLayer);
			}
		}

	}

	loadLayersets();	
	
	// avatar_lad.xml : <driver_parameters>
	for (LLVOAvatarXmlInfo::driver_info_list_t::iterator iter = sAvatarXmlInfo->mDriverInfoList.begin();
		 iter != sAvatarXmlInfo->mDriverInfoList.end(); 
		 ++iter)
	{
		LLDriverParamInfo *info = *iter;
		LLDriverParam* driver_param = new LLDriverParam( this );
		if (driver_param->setInfo(info))
		{
			addVisualParam( driver_param );
			LLVisualParam*(LLVOAvatar::*avatar_function)(S32)const = &LLVOAvatar::getVisualParam; 
			if( !driver_param->linkDrivenParams(boost::bind(avatar_function,(LLVOAvatar*)this,_1 ), false))
			{
				llwarns << "could not link driven params for avatar " << this->getFullname() << " id: " << driver_param->getID() << llendl;
				continue;
			}
		}
		else
		{
			delete driver_param;
			llwarns << "avatar file: driver_param->parseData() failed" << llendl;
			return FALSE;
		}
	}

	
	return TRUE;
}

//-----------------------------------------------------------------------------
// loadSkeletonNode(): loads <skeleton> node from XML tree
//-----------------------------------------------------------------------------
BOOL LLVOAvatar::loadSkeletonNode ()
{
	mRoot.addChild( &mSkeleton[0] );

	for (std::vector<LLViewerJoint *>::iterator iter = mMeshLOD.begin();
		 iter != mMeshLOD.end(); 
		 ++iter)
	{
		LLViewerJoint *joint = (LLViewerJoint *) *iter;
		joint->mUpdateXform = FALSE;
		joint->setMeshesToChildren();
	}

	mRoot.addChild(mMeshLOD[MESH_ID_HEAD]);
	mRoot.addChild(mMeshLOD[MESH_ID_EYELASH]);
	mRoot.addChild(mMeshLOD[MESH_ID_UPPER_BODY]);
	mRoot.addChild(mMeshLOD[MESH_ID_LOWER_BODY]);
	mRoot.addChild(mMeshLOD[MESH_ID_SKIRT]);
	mRoot.addChild(mMeshLOD[MESH_ID_HEAD]);

	LLViewerJoint *skull = (LLViewerJoint*)mRoot.findJoint("mSkull");
	if (skull)
	{
		skull->addChild(mMeshLOD[MESH_ID_HAIR] );
	}

	LLViewerJoint *eyeL = (LLViewerJoint*)mRoot.findJoint("mEyeLeft");
	if (eyeL)
	{
		eyeL->addChild( mMeshLOD[MESH_ID_EYEBALL_LEFT] );
	}

	LLViewerJoint *eyeR = (LLViewerJoint*)mRoot.findJoint("mEyeRight");
	if (eyeR)
	{
		eyeR->addChild( mMeshLOD[MESH_ID_EYEBALL_RIGHT] );
	}

	// SKELETAL DISTORTIONS
	{
		LLVOAvatarXmlInfo::skeletal_distortion_info_list_t::iterator iter;
		for (iter = sAvatarXmlInfo->mSkeletalDistortionInfoList.begin();
			 iter != sAvatarXmlInfo->mSkeletalDistortionInfoList.end(); 
			 ++iter)
		{
			LLPolySkeletalDistortionInfo *info = *iter;
			LLPolySkeletalDistortion *param = new LLPolySkeletalDistortion(this);
			if (!param->setInfo(info))
			{
				delete param;
				return FALSE;
			}
			else
			{
				addVisualParam(param);
			}				
		}
	}
	
	// ATTACHMENTS
	{
		LLVOAvatarXmlInfo::attachment_info_list_t::iterator iter;
		for (iter = sAvatarXmlInfo->mAttachmentInfoList.begin();
			 iter != sAvatarXmlInfo->mAttachmentInfoList.end(); 
			 ++iter)
		{
			LLVOAvatarXmlInfo::LLVOAvatarAttachmentInfo *info = *iter;
			if (!isSelf() && info->mJointName == "mScreen")
			{ //don't process screen joint for other avatars
				continue;
			}

			LLViewerJointAttachment* attachment = new LLViewerJointAttachment();

			attachment->setName(info->mName);
			LLJoint *parentJoint = getJoint(info->mJointName);
			if (!parentJoint)
			{
				llwarns << "No parent joint by name " << info->mJointName << " found for attachment point " << info->mName << llendl;
				delete attachment;
				continue;
			}

			if (info->mHasPosition)
			{
				attachment->setOriginalPosition(info->mPosition);
			}

			if (info->mHasRotation)
			{
				LLQuaternion rotation;
				rotation.setQuat(info->mRotationEuler.mV[VX] * DEG_TO_RAD,
								 info->mRotationEuler.mV[VY] * DEG_TO_RAD,
								 info->mRotationEuler.mV[VZ] * DEG_TO_RAD);
				attachment->setRotation(rotation);
			}

			int group = info->mGroup;
			if (group >= 0)
			{
				if (group < 0 || group >= 9)
				{
					llwarns << "Invalid group number (" << group << ") for attachment point " << info->mName << llendl;
				}
				else
				{
					attachment->setGroup(group);
				}
			}

			S32 attachmentID = info->mAttachmentID;
			if (attachmentID < 1 || attachmentID > 255)
			{
				llwarns << "Attachment point out of range [1-255]: " << attachmentID << " on attachment point " << info->mName << llendl;
				delete attachment;
				continue;
			}
			if (mAttachmentPoints.find(attachmentID) != mAttachmentPoints.end())
			{
				llwarns << "Attachment point redefined with id " << attachmentID << " on attachment point " << info->mName << llendl;
				delete attachment;
				continue;
			}

			attachment->setPieSlice(info->mPieMenuSlice);
			attachment->setVisibleInFirstPerson(info->mVisibleFirstPerson);
			attachment->setIsHUDAttachment(info->mIsHUDAttachment);

			mAttachmentPoints[attachmentID] = attachment;

			// now add attachment joint
			parentJoint->addChild(attachment);
		}
	}

	return TRUE;
}

//-----------------------------------------------------------------------------
// loadMeshNodes(): loads <mesh> nodes from XML tree
//-----------------------------------------------------------------------------
BOOL LLVOAvatar::loadMeshNodes()
{
	for (LLVOAvatarXmlInfo::mesh_info_list_t::const_iterator meshinfo_iter = sAvatarXmlInfo->mMeshInfoList.begin();
		 meshinfo_iter != sAvatarXmlInfo->mMeshInfoList.end(); 
		 ++meshinfo_iter)
	{
		const LLVOAvatarXmlInfo::LLVOAvatarMeshInfo *info = *meshinfo_iter;
		const std::string &type = info->mType;
		S32 lod = info->mLOD;

		LLViewerJointMesh* mesh = NULL;
		U8 mesh_id = 0;
		BOOL found_mesh_id = FALSE;

		/* if (type == "hairMesh")
			switch(lod)
			  case 0:
				mesh = &mHairMesh0; */
		for (LLVOAvatarDictionary::Meshes::const_iterator mesh_iter = LLVOAvatarDictionary::getInstance()->getMeshes().begin();
			 mesh_iter != LLVOAvatarDictionary::getInstance()->getMeshes().end();
			 ++mesh_iter)
		{
			const EMeshIndex mesh_index = mesh_iter->first;
			const LLVOAvatarDictionary::MeshEntry *mesh_dict = mesh_iter->second;
			if (type.compare(mesh_dict->mName) == 0)
			{
				mesh_id = mesh_index;
				found_mesh_id = TRUE;
				break;
			}
		}

		if (found_mesh_id)
		{
			if (lod < (S32)mMeshLOD[mesh_id]->mMeshParts.size())
			{
				mesh = mMeshLOD[mesh_id]->mMeshParts[lod];
			}
			else
			{
				llwarns << "Avatar file: <mesh> has invalid lod setting " << lod << llendl;
				return FALSE;
			}
		}
		else 
		{
			llwarns << "Ignoring unrecognized mesh type: " << type << llendl;
			return FALSE;
		}

		//	llinfos << "Parsing mesh data for " << type << "..." << llendl;

		// If this isn't set to white (1.0), avatars will *ALWAYS* be darker than their surroundings.
		// Do not touch!!!
		mesh->setColor( 1.0f, 1.0f, 1.0f, 1.0f );

		LLPolyMesh *poly_mesh = NULL;

		if (!info->mReferenceMeshName.empty())
		{
			polymesh_map_t::const_iterator polymesh_iter = mMeshes.find(info->mReferenceMeshName);
			if (polymesh_iter != mMeshes.end())
			{
				poly_mesh = LLPolyMesh::getMesh(info->mMeshFileName, polymesh_iter->second);
				poly_mesh->setAvatar(this);
			}
			else
			{
				// This should never happen
				LL_WARNS("Avatar") << "Could not find avatar mesh: " << info->mReferenceMeshName << LL_ENDL;
			}
		}
		else
		{
			poly_mesh = LLPolyMesh::getMesh(info->mMeshFileName);
			poly_mesh->setAvatar(this);
		}

		if( !poly_mesh )
		{
			llwarns << "Failed to load mesh of type " << type << llendl;
			return FALSE;
		}

		// Multimap insert
		mMeshes.insert(std::make_pair(info->mMeshFileName, poly_mesh));
	
		mesh->setMesh( poly_mesh );
		mesh->setLOD( info->mMinPixelArea );

		for (LLVOAvatarXmlInfo::LLVOAvatarMeshInfo::morph_info_list_t::const_iterator xmlinfo_iter = info->mPolyMorphTargetInfoList.begin();
			 xmlinfo_iter != info->mPolyMorphTargetInfoList.end(); 
			 ++xmlinfo_iter)
		{
			const LLVOAvatarXmlInfo::LLVOAvatarMeshInfo::morph_info_pair_t *info_pair = &(*xmlinfo_iter);
			LLPolyMorphTarget *param = new LLPolyMorphTarget(mesh->getMesh());
			if (!param->setInfo(info_pair->first))
			{
				delete param;
				return FALSE;
			}
			else
			{
				if (info_pair->second)
				{
					addSharedVisualParam(param);
				}
				else
				{
					addVisualParam(param);
				}
			}				
		}
	}

	return TRUE;
}

//-----------------------------------------------------------------------------
// loadLayerSets()
//-----------------------------------------------------------------------------
BOOL LLVOAvatar::loadLayersets()
{
	BOOL success = TRUE;
	for (LLVOAvatarXmlInfo::layer_info_list_t::const_iterator layerset_iter = sAvatarXmlInfo->mLayerInfoList.begin();
		 layerset_iter != sAvatarXmlInfo->mLayerInfoList.end(); 
		 ++layerset_iter)
	{
		// Construct a layerset for each one specified in avatar_lad.xml and initialize it as such.
		LLTexLayerSetInfo *layerset_info = *layerset_iter;
		layerset_info->createVisualParams(this);
	}
	return success;
}

//-----------------------------------------------------------------------------
// updateVisualParams()
//-----------------------------------------------------------------------------
void LLVOAvatar::updateVisualParams()
{
	setSex( (getVisualParamWeight( "male" ) > 0.5f) ? SEX_MALE : SEX_FEMALE );

	LLCharacter::updateVisualParams();

	if (mLastSkeletonSerialNum != mSkeletonSerialNum)
	{
		computeBodySize();
		mLastSkeletonSerialNum = mSkeletonSerialNum;
		mRoot.updateWorldMatrixChildren();
	}

	dirtyMesh();
	updateHeadOffset();
}

//-----------------------------------------------------------------------------
// isActive()
//-----------------------------------------------------------------------------
BOOL LLVOAvatar::isActive() const
{
	return TRUE;
}

//-----------------------------------------------------------------------------
// setPixelAreaAndAngle()
//-----------------------------------------------------------------------------
void LLVOAvatar::setPixelAreaAndAngle(LLAgent &agent)
{
	if (mDrawable.isNull())
	{
		return;
	}

	const LLVector4a* ext = mDrawable->getSpatialExtents();
	LLVector4a center;
	center.setAdd(ext[1], ext[0]);
	center.mul(0.5f);
	LLVector4a size;
	size.setSub(ext[1], ext[0]);
	size.mul(0.5f);

	mImpostorPixelArea = LLPipeline::calcPixelArea(center, size, *LLViewerCamera::getInstance());

	F32 range = mDrawable->mDistanceWRTCamera;

	if (range < 0.001f)		// range == zero
	{
		mAppAngle = 180.f;
	}
	else
	{
		F32 radius = size.getLength3().getF32();
		mAppAngle = (F32) atan2( radius, range) * RAD_TO_DEG;
	}

	// We always want to look good to ourselves
	if( isSelf() )
	{
		mPixelArea = llmax( mPixelArea, F32(getTexImageSize() / 16) );
	}
}

//-----------------------------------------------------------------------------
// updateJointLODs()
//-----------------------------------------------------------------------------
BOOL LLVOAvatar::updateJointLODs()
{
	const F32 MAX_PIXEL_AREA = 100000000.f;
	F32 lod_factor = (sLODFactor * AVATAR_LOD_TWEAK_RANGE + (1.f - AVATAR_LOD_TWEAK_RANGE));
	F32 avatar_num_min_factor = clamp_rescale(sLODFactor, 0.f, 1.f, 0.25f, 0.6f);
	F32 avatar_num_factor = clamp_rescale((F32)sNumVisibleAvatars, 8, 25, 1.f, avatar_num_min_factor);
	F32 area_scale = 0.16f;

		if (isSelf())
		{
			if(gAgentCamera.cameraCustomizeAvatar() || gAgentCamera.cameraMouselook())
			{
				mAdjustedPixelArea = MAX_PIXEL_AREA;
			}
			else
			{
				mAdjustedPixelArea = mPixelArea*area_scale;
			}
		}
		else if (mIsDummy)
		{
			mAdjustedPixelArea = MAX_PIXEL_AREA;
		}
		else
		{
			// reported avatar pixel area is dependent on avatar render load, based on number of visible avatars
			mAdjustedPixelArea = (F32)mPixelArea * area_scale * lod_factor * lod_factor * avatar_num_factor * avatar_num_factor;
		}

		// now select meshes to render based on adjusted pixel area
		BOOL res = mRoot.updateLOD(mAdjustedPixelArea, TRUE);
 		if (res)
		{
			sNumLODChangesThisFrame++;
			dirtyMesh(2);
			return TRUE;
		}

	return FALSE;
}

//-----------------------------------------------------------------------------
// createDrawable()
//-----------------------------------------------------------------------------
LLDrawable *LLVOAvatar::createDrawable(LLPipeline *pipeline)
{
	pipeline->allocDrawable(this);
	mDrawable->setLit(FALSE);

	LLDrawPoolAvatar *poolp = (LLDrawPoolAvatar*) gPipeline.getPool(LLDrawPool::POOL_AVATAR);

	// Only a single face (one per avatar)
	//this face will be splitted into several if its vertex buffer is too long.
	mDrawable->setState(LLDrawable::ACTIVE);
	mDrawable->addFace(poolp, NULL);
	mDrawable->setRenderType(LLPipeline::RENDER_TYPE_AVATAR);
	
	mNumInitFaces = mDrawable->getNumFaces() ;

	dirtyMesh(2);
	return mDrawable;
}


void LLVOAvatar::updateGL()
{
	if (mMeshTexturesDirty)
	{
		updateMeshTextures();
		mMeshTexturesDirty = FALSE;
	}
}

//-----------------------------------------------------------------------------
// updateGeometry()
//-----------------------------------------------------------------------------
static LLFastTimer::DeclareTimer FTM_UPDATE_AVATAR("Update Avatar");
BOOL LLVOAvatar::updateGeometry(LLDrawable *drawable)
{
	LLFastTimer ftm(FTM_UPDATE_AVATAR);
 	if (!(gPipeline.hasRenderType(LLPipeline::RENDER_TYPE_AVATAR)))
	{
		return TRUE;
	}
	
	if (!mMeshValid)
	{
		return TRUE;
	}

	if (!drawable)
	{
		llerrs << "LLVOAvatar::updateGeometry() called with NULL drawable" << llendl;
	}

	return TRUE;
}

//-----------------------------------------------------------------------------
// updateSexDependentLayerSets()
//-----------------------------------------------------------------------------
void LLVOAvatar::updateSexDependentLayerSets( BOOL upload_bake )
{
	invalidateComposite( mBakedTextureDatas[BAKED_HEAD].mTexLayerSet, upload_bake );
	invalidateComposite( mBakedTextureDatas[BAKED_UPPER].mTexLayerSet, upload_bake );
	invalidateComposite( mBakedTextureDatas[BAKED_LOWER].mTexLayerSet, upload_bake );
}

//-----------------------------------------------------------------------------
// dirtyMesh()
//-----------------------------------------------------------------------------
void LLVOAvatar::dirtyMesh()
{
	dirtyMesh(1);
}
void LLVOAvatar::dirtyMesh(S32 priority)
{
	mDirtyMesh = llmax(mDirtyMesh, priority);
}
//-----------------------------------------------------------------------------
// hideSkirt()
//-----------------------------------------------------------------------------
void LLVOAvatar::hideSkirt()
{
	mMeshLOD[MESH_ID_SKIRT]->setVisible(FALSE, TRUE);
}

BOOL LLVOAvatar::setParent(LLViewerObject* parent)
{
	BOOL ret ;
	if (parent == NULL)
	{
		getOffObject();
		ret = LLViewerObject::setParent(parent);
		if (isSelf())
		{
			gAgentCamera.resetCamera();
		}
	}
	else
	{
		ret = LLViewerObject::setParent(parent);
		if(ret)
		{
			sitOnObject(parent);
		}
	}
	return ret ;
}

void LLVOAvatar::addChild(LLViewerObject *childp)
{
	childp->extractAttachmentItemID(); // find the inventory item this object is associated with.
	LLViewerObject::addChild(childp);
	if (childp->mDrawable)
	{
		attachObject(childp);
	}
	else
	{
		mPendingAttachment.push_back(childp);
	}
}

void LLVOAvatar::removeChild(LLViewerObject *childp)
{
	LLViewerObject::removeChild(childp);
	if (!detachObject(childp))
	{
		llwarns << "Calling detach on non-attached object " << llendl;
	}
}

LLViewerJointAttachment* LLVOAvatar::getTargetAttachmentPoint(LLViewerObject* viewer_object)
{
	S32 attachmentID = ATTACHMENT_ID_FROM_STATE(viewer_object->getState());

	// This should never happen unless the server didn't process the attachment point
	// correctly, but putting this check in here to be safe.
	if (attachmentID & ATTACHMENT_ADD)
	{
		llwarns << "Got an attachment with ATTACHMENT_ADD mask, removing ( attach pt:" << attachmentID << " )" << llendl;
		attachmentID &= ~ATTACHMENT_ADD;
	}
	
	LLViewerJointAttachment* attachment = get_if_there(mAttachmentPoints, attachmentID, (LLViewerJointAttachment*)NULL);

	if (!attachment)
	{
		llwarns << "Object attachment point invalid: " << attachmentID << llendl;
		attachment = get_if_there(mAttachmentPoints, 1, (LLViewerJointAttachment*)NULL); // Arbitrary using 1 (chest)
	}

	return attachment;
}

//-----------------------------------------------------------------------------
// attachObject()
//-----------------------------------------------------------------------------
const LLViewerJointAttachment *LLVOAvatar::attachObject(LLViewerObject *viewer_object)
{
	LLViewerJointAttachment* attachment = getTargetAttachmentPoint(viewer_object);

	if (!attachment || !attachment->addObject(viewer_object))
	{
		return 0;
	}

	mVisualComplexityStale = TRUE;

	if (viewer_object->isSelected())
	{
		LLSelectMgr::getInstance()->updateSelectionCenter();
		LLSelectMgr::getInstance()->updatePointAt();
	}

	return attachment;
}

//-----------------------------------------------------------------------------
// attachObject()
//-----------------------------------------------------------------------------
U32 LLVOAvatar::getNumAttachments() const
{
	U32 num_attachments = 0;
	for (attachment_map_t::const_iterator iter = mAttachmentPoints.begin();
		 iter != mAttachmentPoints.end();
		 ++iter)
	{
		const LLViewerJointAttachment *attachment_pt = (*iter).second;
		num_attachments += attachment_pt->getNumObjects();
	}
	return num_attachments;
}

//-----------------------------------------------------------------------------
// canAttachMoreObjects()
//-----------------------------------------------------------------------------
BOOL LLVOAvatar::canAttachMoreObjects() const
{
	return (getNumAttachments() < MAX_AGENT_ATTACHMENTS);
}

//-----------------------------------------------------------------------------
// canAttachMoreObjects()
// Returns true if we can attach <n> more objects.
//-----------------------------------------------------------------------------
BOOL LLVOAvatar::canAttachMoreObjects(U32 n) const
{
	return (getNumAttachments() + n) <= MAX_AGENT_ATTACHMENTS;
}

//-----------------------------------------------------------------------------
// lazyAttach()
//-----------------------------------------------------------------------------
void LLVOAvatar::lazyAttach()
{
	std::vector<LLPointer<LLViewerObject> > still_pending;
	
	for (U32 i = 0; i < mPendingAttachment.size(); i++)
	{
		if (mPendingAttachment[i]->mDrawable)
		{
			attachObject(mPendingAttachment[i]);
		}
		else
		{
			still_pending.push_back(mPendingAttachment[i]);
		}
	}

	mPendingAttachment = still_pending;
}

void LLVOAvatar::resetHUDAttachments()
{
	for (attachment_map_t::iterator iter = mAttachmentPoints.begin(); 
		 iter != mAttachmentPoints.end();
		 ++iter)
	{
		LLViewerJointAttachment* attachment = iter->second;
		if (attachment->getIsHUDAttachment())
		{
			for (LLViewerJointAttachment::attachedobjs_vec_t::iterator attachment_iter = attachment->mAttachedObjects.begin();
				 attachment_iter != attachment->mAttachedObjects.end();
				 ++attachment_iter)
			{
				const LLViewerObject* attached_object = (*attachment_iter);
				if (attached_object && attached_object->mDrawable.notNull())
				{
					gPipeline.markMoved(attached_object->mDrawable);
				}
			}
		}
	}
}

void LLVOAvatar::rebuildRiggedAttachments( void )
{
	for ( attachment_map_t::iterator iter = mAttachmentPoints.begin(); iter != mAttachmentPoints.end(); ++iter )
	{
		LLViewerJointAttachment* pAttachment = iter->second;
		LLViewerJointAttachment::attachedobjs_vec_t::iterator attachmentIterEnd = pAttachment->mAttachedObjects.end();
		
		for ( LLViewerJointAttachment::attachedobjs_vec_t::iterator attachmentIter = pAttachment->mAttachedObjects.begin();
			 attachmentIter != attachmentIterEnd; ++attachmentIter)
		{
			const LLViewerObject* pAttachedObject =  *attachmentIter;
			if ( pAttachment && pAttachedObject->mDrawable.notNull() )
			{
				gPipeline.markRebuild(pAttachedObject->mDrawable);
			}
		}
	}
}
//-----------------------------------------------------------------------------
// cleanupAttachedMesh()
//-----------------------------------------------------------------------------
void LLVOAvatar::cleanupAttachedMesh( LLViewerObject* pVO )
{
	//If a VO has a skin that we'll reset the joint positions to their default
	if ( pVO && pVO->mDrawable )
	{
		LLVOVolume* pVObj = pVO->mDrawable->getVOVolume();
		if ( pVObj )
		{
			const LLMeshSkinInfo* pSkinData = gMeshRepo.getSkinInfo( pVObj->getVolume()->getParams().getSculptID(), pVObj );
			if (pSkinData 
				&& pSkinData->mJointNames.size() > 20				// full rig
				&& pSkinData->mAlternateBindMatrix.size() > 0)
					{
						LLVOAvatar::resetJointPositionsToDefault();
						//Need to handle the repositioning of the cam, updating rig data etc during outfit editing 
						//This handles the case where we detach a replacement rig.
						if ( gAgentCamera.cameraCustomizeAvatar() )
						{
							gAgent.unpauseAnimation();
							//Still want to refocus on head bone
							gAgentCamera.changeCameraToCustomizeAvatar();
						}
					}
				}
			}				
		}
//-----------------------------------------------------------------------------
// detachObject()
//-----------------------------------------------------------------------------
BOOL LLVOAvatar::detachObject(LLViewerObject *viewer_object)
{
	for (attachment_map_t::iterator iter = mAttachmentPoints.begin(); 
		 iter != mAttachmentPoints.end();
		 ++iter)
	{
		LLViewerJointAttachment* attachment = iter->second;
		
		if (attachment->isObjectAttached(viewer_object))
		{
			mVisualComplexityStale = TRUE;
			cleanupAttachedMesh( viewer_object );
			attachment->removeObject(viewer_object);
			lldebugs << "Detaching object " << viewer_object->mID << " from " << attachment->getName() << llendl;
			return TRUE;
		}
	}

	std::vector<LLPointer<LLViewerObject> >::iterator iter = std::find(mPendingAttachment.begin(), mPendingAttachment.end(), viewer_object);
	if (iter != mPendingAttachment.end())
	{
		mPendingAttachment.erase(iter);
		return TRUE;
	}
	
	return FALSE;
}

//-----------------------------------------------------------------------------
// sitDown()
//-----------------------------------------------------------------------------
void LLVOAvatar::sitDown(BOOL bSitting)
{
	mIsSitting = bSitting;
	if (isSelf())
	{
		// Update Movement Controls according to own Sitting mode
		LLFloaterMove::setSittingMode(bSitting);
	}
}

//-----------------------------------------------------------------------------
// sitOnObject()
//-----------------------------------------------------------------------------
void LLVOAvatar::sitOnObject(LLViewerObject *sit_object)
{
	if (isSelf())
	{
		// Might be first sit
		//LLFirstUse::useSit();

		gAgent.setFlying(FALSE);
		gAgentCamera.setThirdPersonHeadOffset(LLVector3::zero);
		//interpolate to new camera position
		gAgentCamera.startCameraAnimation();
		// make sure we are not trying to autopilot
		gAgent.stopAutoPilot();
		gAgentCamera.setupSitCamera();
		if (gAgentCamera.getForceMouselook())
		{
			gAgentCamera.changeCameraToMouselook();
		}
	}

	if (mDrawable.isNull())
	{
		return;
	}
	LLQuaternion inv_obj_rot = ~sit_object->getRenderRotation();
	LLVector3 obj_pos = sit_object->getRenderPosition();

	LLVector3 rel_pos = getRenderPosition() - obj_pos;
	rel_pos.rotVec(inv_obj_rot);

	mDrawable->mXform.setPosition(rel_pos);
	mDrawable->mXform.setRotation(mDrawable->getWorldRotation() * inv_obj_rot);

	gPipeline.markMoved(mDrawable, TRUE);
	// Notice that removing sitDown() from here causes avatars sitting on
	// objects to be not rendered for new arrivals. See EXT-6835 and EXT-1655.
	sitDown(TRUE);
	mRoot.getXform()->setParent(&sit_object->mDrawable->mXform); // LLVOAvatar::sitOnObject
	mRoot.setPosition(getPosition());
	mRoot.updateWorldMatrixChildren();

	stopMotion(ANIM_AGENT_BODY_NOISE);

}

//-----------------------------------------------------------------------------
// getOffObject()
//-----------------------------------------------------------------------------
void LLVOAvatar::getOffObject()
{
	if (mDrawable.isNull())
	{
		return;
	}
	
	LLViewerObject* sit_object = (LLViewerObject*)getParent();

	if (sit_object) 
	{
		stopMotionFromSource(sit_object->getID());
		LLFollowCamMgr::setCameraActive(sit_object->getID(), FALSE);

		LLViewerObject::const_child_list_t& child_list = sit_object->getChildren();
		for (LLViewerObject::child_list_t::const_iterator iter = child_list.begin();
			 iter != child_list.end(); ++iter)
		{
			LLViewerObject* child_objectp = *iter;

			stopMotionFromSource(child_objectp->getID());
			LLFollowCamMgr::setCameraActive(child_objectp->getID(), FALSE);
		}
	}

	// assumes that transform will not be updated with drawable still having a parent
	LLVector3 cur_position_world = mDrawable->getWorldPosition();
	LLQuaternion cur_rotation_world = mDrawable->getWorldRotation();

	// set *local* position based on last *world* position, since we're unparenting the avatar
	mDrawable->mXform.setPosition(cur_position_world);
	mDrawable->mXform.setRotation(cur_rotation_world);	
	
	gPipeline.markMoved(mDrawable, TRUE);

	sitDown(FALSE);

	mRoot.getXform()->setParent(NULL); // LLVOAvatar::getOffObject
	mRoot.setPosition(cur_position_world);
	mRoot.setRotation(cur_rotation_world);
	mRoot.getXform()->update();

	startMotion(ANIM_AGENT_BODY_NOISE);

	if (isSelf())
	{
		LLQuaternion av_rot = gAgent.getFrameAgent().getQuaternion();
		LLQuaternion obj_rot = sit_object ? sit_object->getRenderRotation() : LLQuaternion::DEFAULT;
		av_rot = av_rot * obj_rot;
		LLVector3 at_axis = LLVector3::x_axis;
		at_axis = at_axis * av_rot;
		at_axis.mV[VZ] = 0.f;
		at_axis.normalize();
		gAgent.resetAxes(at_axis);
		gAgentCamera.setThirdPersonHeadOffset(LLVector3(0.f, 0.f, 1.f));
		gAgentCamera.setSitCamera(LLUUID::null);
	}
}

//-----------------------------------------------------------------------------
// findAvatarFromAttachment()
//-----------------------------------------------------------------------------
// static 
LLVOAvatar* LLVOAvatar::findAvatarFromAttachment( LLViewerObject* obj )
{
	if( obj->isAttachment() )
	{
		do
		{
			obj = (LLViewerObject*) obj->getParent();
		}
		while( obj && !obj->isAvatar() );

		if( obj && !obj->isDead() )
		{
			return (LLVOAvatar*)obj;
		}
	}
	return NULL;
}

// warning: order(N) not order(1)
S32 LLVOAvatar::getAttachmentCount()
{
	S32 count = mAttachmentPoints.size();
	return count;
}

LLColor4 LLVOAvatar::getGlobalColor( const std::string& color_name ) const
{
	if (color_name=="skin_color" && mTexSkinColor)
	{
		return mTexSkinColor->getColor();
	}
	else if(color_name=="hair_color" && mTexHairColor)
	{
		return mTexHairColor->getColor();
	}
	if(color_name=="eye_color" && mTexEyeColor)
	{
		return mTexEyeColor->getColor();
	}
	else
	{
		return LLColor4( 0.f, 1.f, 1.f, 1.f ); // good debugging color
	}
}

// virtual
void LLVOAvatar::invalidateComposite( LLTexLayerSet* layerset, BOOL upload_result )
{
}

void LLVOAvatar::invalidateAll()
{
}

void LLVOAvatar::onGlobalColorChanged(const LLTexGlobalColor* global_color, BOOL upload_bake )
{
	if (global_color == mTexSkinColor)
	{
		invalidateComposite( mBakedTextureDatas[BAKED_HEAD].mTexLayerSet, upload_bake );
		invalidateComposite( mBakedTextureDatas[BAKED_UPPER].mTexLayerSet, upload_bake );
		invalidateComposite( mBakedTextureDatas[BAKED_LOWER].mTexLayerSet, upload_bake );
	}
	else if (global_color == mTexHairColor)
	{
		invalidateComposite( mBakedTextureDatas[BAKED_HEAD].mTexLayerSet, upload_bake );
		invalidateComposite( mBakedTextureDatas[BAKED_HAIR].mTexLayerSet, upload_bake );
		
		// ! BACKWARDS COMPATIBILITY !
		// Fix for dealing with avatars from viewers that don't bake hair.
		if (!isTextureDefined(mBakedTextureDatas[BAKED_HAIR].mTextureIndex))
		{
			LLColor4 color = mTexHairColor->getColor();
			for (U32 i = 0; i < mBakedTextureDatas[BAKED_HAIR].mMeshes.size(); i++)
			{
				mBakedTextureDatas[BAKED_HAIR].mMeshes[i]->setColor( color.mV[VX], color.mV[VY], color.mV[VZ], color.mV[VW] );
			}
		}
	} 
	else if (global_color == mTexEyeColor)
	{
//		llinfos << "invalidateComposite cause: onGlobalColorChanged( eyecolor )" << llendl; 
		invalidateComposite( mBakedTextureDatas[BAKED_EYES].mTexLayerSet,  upload_bake );
	}
	updateMeshTextures();
}

BOOL LLVOAvatar::isVisible() const
{
	return mDrawable.notNull()
		&& (mDrawable->isVisible() || mIsDummy);
}

// Determine if we have enough avatar data to render
BOOL LLVOAvatar::getIsCloud() const
{
	// Do we have a shape?
	if ((const_cast<LLVOAvatar*>(this))->visualParamWeightsAreDefault())
	{
		return TRUE;
	}

	if (!isTextureDefined(TEX_LOWER_BAKED) || 
		!isTextureDefined(TEX_UPPER_BAKED) || 
		!isTextureDefined(TEX_HEAD_BAKED))
	{
		return TRUE;
	}

	if (isTooComplex())
	{
		return TRUE;
	}
	return FALSE;
}

void LLVOAvatar::updateRezzedStatusTimers()
{
	// State machine for rezzed status. Statuses are 0 = cloud, 1 = gray, 2 = textured.
	// Purpose is to collect time data for each period of cloud or cloud+gray.
	S32 rez_status = getRezzedStatus();
	if (rez_status != mLastRezzedStatus)
	{
		LL_DEBUGS("Avatar") << avString() << "rez state change: " << mLastRezzedStatus << " -> " << rez_status << LL_ENDL;
		bool is_cloud_or_gray = (rez_status==0 || rez_status==1);
		bool was_cloud_or_gray = (mLastRezzedStatus==0 || mLastRezzedStatus==1);
		bool is_cloud = (rez_status==0);
		bool was_cloud = (mLastRezzedStatus==0);

		// Non-cloud to cloud
		if (is_cloud && !was_cloud)
		{
			// start cloud timer.
			getPhases().startPhase("cloud");
		}
		else if (was_cloud && !is_cloud)
		{
			// stop cloud timer, which will capture stats.
			getPhases().stopPhase("cloud");
		}

		// Non-cloud-or-gray to cloud-or-gray
		if (is_cloud_or_gray && !was_cloud_or_gray)
		{
			// start cloud-or-gray timer.
			getPhases().startPhase("cloud-or-gray");
		}
		else if (was_cloud_or_gray && !is_cloud_or_gray)
		{
			// stop cloud-or-gray timer, which will capture stats.
			getPhases().stopPhase("cloud-or-gray");
		}
		
		mLastRezzedStatus = rez_status;
	}
}

// call periodically to keep isFullyLoaded up to date.
// returns true if the value has changed.
BOOL LLVOAvatar::updateIsFullyLoaded()
{
	const BOOL loading = getIsCloud();
	updateRezzedStatusTimers();
	updateRuthTimer(loading);
	return processFullyLoadedChange(loading);
}

void LLVOAvatar::updateRuthTimer(bool loading)
{
	if (isSelf() || !loading) 
	{
		return;
	}

	if (mPreviousFullyLoaded)
	{
		mRuthTimer.reset();
		debugAvatarRezTime("AvatarRezCloudNotification","became cloud");
	}
	
	const F32 LOADING_TIMEOUT__SECONDS = 120.f;
	if (mRuthTimer.getElapsedTimeF32() > LOADING_TIMEOUT__SECONDS)
	{
		LL_DEBUGS("Avatar") << avString()
				<< "Ruth Timer timeout: Missing texture data for '" << getFullname() << "' "
				<< "( Params loaded : " << !visualParamWeightsAreDefault() << " ) "
				<< "( Lower : " << isTextureDefined(TEX_LOWER_BAKED) << " ) "
				<< "( Upper : " << isTextureDefined(TEX_UPPER_BAKED) << " ) "
				<< "( Head : " << isTextureDefined(TEX_HEAD_BAKED) << " )."
				<< LL_ENDL;
		
		LLAvatarPropertiesProcessor::getInstance()->sendAvatarTexturesRequest(getID());
		mRuthTimer.reset();
	}
}

BOOL LLVOAvatar::processFullyLoadedChange(bool loading)
{
	// we wait a little bit before giving the all clear,
	// to let textures settle down
	const F32 PAUSE = 1.f;
	if (loading)
		mFullyLoadedTimer.reset();
	
	mFullyLoaded = (mFullyLoadedTimer.getElapsedTimeF32() > PAUSE);

		if (!mPreviousFullyLoaded && !loading && mFullyLoaded)
		{
		debugAvatarRezTime("AvatarRezNotification","fully loaded");
	}

	// did our loading state "change" from last call?
	// runway - why are we updating every 30 calls even if nothing has changed?
	const S32 UPDATE_RATE = 30;
	BOOL changed =
		((mFullyLoaded != mPreviousFullyLoaded) ||         // if the value is different from the previous call
		 (!mFullyLoadedInitialized) ||                     // if we've never been called before
		 (mFullyLoadedFrameCounter % UPDATE_RATE == 0));   // every now and then issue a change

	mPreviousFullyLoaded = mFullyLoaded;
	mFullyLoadedInitialized = TRUE;
	mFullyLoadedFrameCounter++;
	
	return changed;
}

BOOL LLVOAvatar::isFullyLoaded() const
{
	return (mRenderUnloadedAvatar || mFullyLoaded);
}

bool LLVOAvatar::isTooComplex() const
{
	if (gSavedSettings.getS32("RenderAvatarComplexityLimit") > 0 && mVisualComplexity >= gSavedSettings.getS32("RenderAvatarComplexityLimit"))
	{
		return true;
	}

	return false;
}


//-----------------------------------------------------------------------------
// findMotion()
//-----------------------------------------------------------------------------
LLMotion* LLVOAvatar::findMotion(const LLUUID& id) const
{
	return mMotionController.findMotion(id);
}

//-----------------------------------------------------------------------------
// updateMeshTextures()
// Uses the current TE values to set the meshes' and layersets' textures.
//-----------------------------------------------------------------------------
void LLVOAvatar::updateMeshTextures()
{
    // llinfos << "updateMeshTextures" << llendl;
	// if user has never specified a texture, assign the default
	for (U32 i=0; i < getNumTEs(); i++)
	{
		const LLViewerTexture* te_image = getImage(i, 0);
		if(!te_image || te_image->getID().isNull() || (te_image->getID() == IMG_DEFAULT))
		{
			setImage(i, LLViewerTextureManager::getFetchedTexture(i == TEX_HAIR ? IMG_DEFAULT : IMG_DEFAULT_AVATAR), 0); // IMG_DEFAULT_AVATAR = a special texture that's never rendered.
		}
	}

	const BOOL self_customizing = isSelf() && gAgentCamera.cameraCustomizeAvatar(); // During face edit mode, we don't use baked textures
	const BOOL other_culled = !isSelf() && mCulled;
	LLLoadedCallbackEntry::source_callback_list_t* src_callback_list = NULL ;
	BOOL paused = FALSE;
	if(!isSelf())
	{
		src_callback_list = &mCallbackTextureList ;
		paused = !isVisible();
	}

	std::vector<BOOL> is_layer_baked;
	is_layer_baked.resize(mBakedTextureDatas.size(), false);

	std::vector<BOOL> use_lkg_baked_layer; // lkg = "last known good"
	use_lkg_baked_layer.resize(mBakedTextureDatas.size(), false);

	for (U32 i=0; i < mBakedTextureDatas.size(); i++)
	{
		is_layer_baked[i] = isTextureDefined(mBakedTextureDatas[i].mTextureIndex);

		if (!other_culled)
		{
			// When an avatar is changing clothes and not in Appearance mode,
			// use the last-known good baked texture until it finish the first
			// render of the new layerset.
			const BOOL layerset_invalid = mBakedTextureDatas[i].mTexLayerSet 
										  && ( !mBakedTextureDatas[i].mTexLayerSet->getComposite()->isInitialized()
										  || !mBakedTextureDatas[i].mTexLayerSet->isLocalTextureDataAvailable() );
			use_lkg_baked_layer[i] = (!is_layer_baked[i] 
									  && (mBakedTextureDatas[i].mLastTextureIndex != IMG_DEFAULT_AVATAR) 
									  && layerset_invalid);
			if (use_lkg_baked_layer[i])
			{
				mBakedTextureDatas[i].mTexLayerSet->setUpdatesEnabled(TRUE);
			}
		}
		else
		{
			use_lkg_baked_layer[i] = (!is_layer_baked[i] 
									  && mBakedTextureDatas[i].mLastTextureIndex != IMG_DEFAULT_AVATAR);
			if (mBakedTextureDatas[i].mTexLayerSet)
			{
				mBakedTextureDatas[i].mTexLayerSet->destroyComposite();
			}
		}

	}

	// Turn on alpha masking correctly for yourself and other avatars on 1.23+
	mSupportsAlphaLayers = isSelf() || is_layer_baked[BAKED_HAIR];

	// Baked textures should be requested from the sim this avatar is on. JC
	const LLHost target_host = getObjectHost();
	if (!target_host.isOk())
	{
		llwarns << "updateMeshTextures: invalid host for object: " << getID() << llendl;
	}
	
	for (U32 i=0; i < mBakedTextureDatas.size(); i++)
	{
		if (use_lkg_baked_layer[i] && !self_customizing )
		{
			LLViewerFetchedTexture* baked_img = LLViewerTextureManager::getFetchedTextureFromHost( mBakedTextureDatas[i].mLastTextureIndex, target_host );
			mBakedTextureDatas[i].mIsUsed = TRUE;
			for (U32 k=0; k < mBakedTextureDatas[i].mMeshes.size(); k++)
			{
				mBakedTextureDatas[i].mMeshes[k]->setTexture( baked_img );
			}
		}
		else if (!self_customizing && is_layer_baked[i])
		{
			LLViewerFetchedTexture* baked_img = LLViewerTextureManager::staticCastToFetchedTexture(getImage( mBakedTextureDatas[i].mTextureIndex, 0 ), TRUE) ;
			if( baked_img->getID() == mBakedTextureDatas[i].mLastTextureIndex )
			{
				// Even though the file may not be finished loading, we'll consider it loaded and use it (rather than doing compositing).
				useBakedTexture( baked_img->getID() );
			}
			else
			{
				mBakedTextureDatas[i].mIsLoaded = FALSE;
				if ( (baked_img->getID() != IMG_INVISIBLE) && ((i == BAKED_HEAD) || (i == BAKED_UPPER) || (i == BAKED_LOWER)) )
				{			
					baked_img->setLoadedCallback(onBakedTextureMasksLoaded, MORPH_MASK_REQUESTED_DISCARD, TRUE, TRUE, new LLTextureMaskData( mID ), 
						src_callback_list, paused);	
				}
				baked_img->setLoadedCallback(onBakedTextureLoaded, SWITCH_TO_BAKED_DISCARD, FALSE, FALSE, new LLUUID( mID ), 
					src_callback_list, paused );
			}
		}
		else if (mBakedTextureDatas[i].mTexLayerSet 
				 && !other_culled) 
		{
			mBakedTextureDatas[i].mTexLayerSet->createComposite();
			mBakedTextureDatas[i].mTexLayerSet->setUpdatesEnabled( TRUE );
			mBakedTextureDatas[i].mIsUsed = FALSE;
			for (U32 k=0; k < mBakedTextureDatas[i].mMeshes.size(); k++)
			{
				mBakedTextureDatas[i].mMeshes[k]->setLayerSet( mBakedTextureDatas[i].mTexLayerSet );
			}
		}
	}

	// set texture and color of hair manually if we are not using a baked image.
	// This can happen while loading hair for yourself, or for clients that did not
	// bake a hair texture. Still needed for yourself after 1.22 is depricated.
	if (!is_layer_baked[BAKED_HAIR] || self_customizing)
	{
		const LLColor4 color = mTexHairColor ? mTexHairColor->getColor() : LLColor4(1,1,1,1);
		LLViewerTexture* hair_img = getImage( TEX_HAIR, 0 );
		for (U32 i = 0; i < mBakedTextureDatas[BAKED_HAIR].mMeshes.size(); i++)
		{
			mBakedTextureDatas[BAKED_HAIR].mMeshes[i]->setColor( color.mV[VX], color.mV[VY], color.mV[VZ], color.mV[VW] );
			mBakedTextureDatas[BAKED_HAIR].mMeshes[i]->setTexture( hair_img );
		}
	} 
	
	
	for (LLVOAvatarDictionary::BakedTextures::const_iterator baked_iter = LLVOAvatarDictionary::getInstance()->getBakedTextures().begin();
		 baked_iter != LLVOAvatarDictionary::getInstance()->getBakedTextures().end();
		 ++baked_iter)
	{
		const EBakedTextureIndex baked_index = baked_iter->first;
		const LLVOAvatarDictionary::BakedEntry *baked_dict = baked_iter->second;
		
		for (texture_vec_t::const_iterator local_tex_iter = baked_dict->mLocalTextures.begin();
			 local_tex_iter != baked_dict->mLocalTextures.end();
			 ++local_tex_iter)
		{
			const ETextureIndex texture_index = *local_tex_iter;
			const BOOL is_baked_ready = (is_layer_baked[baked_index] && mBakedTextureDatas[baked_index].mIsLoaded) || other_culled;
			if (isSelf())
			{
				setBakedReady(texture_index, is_baked_ready);
			}
		}
	}
	removeMissingBakedTextures();
}

// virtual
//-----------------------------------------------------------------------------
// setLocalTexture()
//-----------------------------------------------------------------------------
void LLVOAvatar::setLocalTexture( ETextureIndex type, LLViewerTexture* in_tex, BOOL baked_version_ready, U32 index )
{
	// invalid for anyone but self
	llassert(0);
}

//virtual 
void LLVOAvatar::setBakedReady(LLVOAvatarDefines::ETextureIndex type, BOOL baked_version_exists, U32 index)
{
	// invalid for anyone but self
	llassert(0);
}

void LLVOAvatar::addChat(const LLChat& chat)
{
	std::deque<LLChat>::iterator chat_iter;

	mChats.push_back(chat);

	S32 chat_length = 0;
	for( chat_iter = mChats.begin(); chat_iter != mChats.end(); ++chat_iter)
	{
		chat_length += chat_iter->mText.size();
	}

	// remove any excess chat
	chat_iter = mChats.begin();
	while ((chat_length > MAX_BUBBLE_CHAT_LENGTH || mChats.size() > MAX_BUBBLE_CHAT_UTTERANCES) && chat_iter != mChats.end())
	{
		chat_length -= chat_iter->mText.size();
		mChats.pop_front();
		chat_iter = mChats.begin();
	}

	mChatTimer.reset();
}

void LLVOAvatar::clearChat()
{
	mChats.clear();
}

// adds a morph mask to the appropriate baked texture structure
void LLVOAvatar::addMaskedMorph(EBakedTextureIndex index, LLPolyMorphTarget* morph_target, BOOL invert, std::string layer)
{
	if (index < BAKED_NUM_INDICES)
	{
		LLMaskedMorph *morph = new LLMaskedMorph(morph_target, invert, layer);
		mBakedTextureDatas[index].mMaskedMorphs.push_front(morph);
	}
}

// returns TRUE if morph masks are present and not valid for a given baked texture, FALSE otherwise
BOOL LLVOAvatar::morphMaskNeedsUpdate(LLVOAvatarDefines::EBakedTextureIndex index)
{
	if (index >= BAKED_NUM_INDICES)
	{
		return FALSE;
	}

	if (!mBakedTextureDatas[index].mMaskedMorphs.empty())
	{
		if (isSelf())
		{
			LLTexLayerSet *layer_set = mBakedTextureDatas[index].mTexLayerSet;
			if (layer_set)
			{
				return !layer_set->isMorphValid();
			}
		}
		else
		{
			return FALSE;
		}
	}

	return FALSE;
}

void LLVOAvatar::applyMorphMask(U8* tex_data, S32 width, S32 height, S32 num_components, LLVOAvatarDefines::EBakedTextureIndex index)
{
	if (index >= BAKED_NUM_INDICES)
	{
		llwarns << "invalid baked texture index passed to applyMorphMask" << llendl;
		return;
	}

	for (morph_list_t::const_iterator iter = mBakedTextureDatas[index].mMaskedMorphs.begin();
		 iter != mBakedTextureDatas[index].mMaskedMorphs.end(); ++iter)
	{
		const LLMaskedMorph* maskedMorph = (*iter);
		maskedMorph->mMorphTarget->applyMask(tex_data, width, height, num_components, maskedMorph->mInvert);
	}
}


//-----------------------------------------------------------------------------
// releaseComponentTextures()
// release any component texture UUIDs for which we have a baked texture
// ! BACKWARDS COMPATIBILITY !
// This is only called for non-self avatars, it can be taken out once component
// textures aren't communicated by non-self avatars.
//-----------------------------------------------------------------------------
void LLVOAvatar::releaseComponentTextures()
{
	// ! BACKWARDS COMPATIBILITY !
	// Detect if the baked hair texture actually wasn't sent, and if so set to default
	if (isTextureDefined(TEX_HAIR_BAKED) && getImage(TEX_HAIR_BAKED,0)->getID() == getImage(TEX_SKIRT_BAKED,0)->getID())
	{
		if (getImage(TEX_HAIR_BAKED,0)->getID() != IMG_INVISIBLE)
		{
			// Regression case of messaging system. Expected 21 textures, received 20. last texture is not valid so set to default
			setTETexture(TEX_HAIR_BAKED, IMG_DEFAULT_AVATAR);
		}
	}

	for (U8 baked_index = 0; baked_index < BAKED_NUM_INDICES; baked_index++)
	{
		const LLVOAvatarDictionary::BakedEntry * bakedDicEntry = LLVOAvatarDictionary::getInstance()->getBakedTexture((EBakedTextureIndex)baked_index);
		// skip if this is a skirt and av is not wearing one, or if we don't have a baked texture UUID
		if (!isTextureDefined(bakedDicEntry->mTextureIndex)
			&& ( (baked_index != BAKED_SKIRT) || isWearingWearableType(LLWearableType::WT_SKIRT) ))
		{
			continue;
		}

		for (U8 texture = 0; texture < bakedDicEntry->mLocalTextures.size(); texture++)
		{
			const U8 te = (ETextureIndex)bakedDicEntry->mLocalTextures[texture];
			setTETexture(te, IMG_DEFAULT_AVATAR);
		}
	}
}

//static
BOOL LLVOAvatar::teToColorParams( ETextureIndex te, U32 *param_name )
{
	switch( te )
	{
		case TEX_UPPER_SHIRT:
			param_name[0] = 803; //"shirt_red";
			param_name[1] = 804; //"shirt_green";
			param_name[2] = 805; //"shirt_blue";
			break;

		case TEX_LOWER_PANTS:
			param_name[0] = 806; //"pants_red";
			param_name[1] = 807; //"pants_green";
			param_name[2] = 808; //"pants_blue";
			break;

		case TEX_LOWER_SHOES:
			param_name[0] = 812; //"shoes_red";
			param_name[1] = 813; //"shoes_green";
			param_name[2] = 817; //"shoes_blue";
			break;

		case TEX_LOWER_SOCKS:
			param_name[0] = 818; //"socks_red";
			param_name[1] = 819; //"socks_green";
			param_name[2] = 820; //"socks_blue";
			break;

		case TEX_UPPER_JACKET:
		case TEX_LOWER_JACKET:
			param_name[0] = 834; //"jacket_red";
			param_name[1] = 835; //"jacket_green";
			param_name[2] = 836; //"jacket_blue";
			break;

		case TEX_UPPER_GLOVES:
			param_name[0] = 827; //"gloves_red";
			param_name[1] = 829; //"gloves_green";
			param_name[2] = 830; //"gloves_blue";
			break;

		case TEX_UPPER_UNDERSHIRT:
			param_name[0] = 821; //"undershirt_red";
			param_name[1] = 822; //"undershirt_green";
			param_name[2] = 823; //"undershirt_blue";
			break;
	
		case TEX_LOWER_UNDERPANTS:
			param_name[0] = 824; //"underpants_red";
			param_name[1] = 825; //"underpants_green";
			param_name[2] = 826; //"underpants_blue";
			break;

		case TEX_SKIRT:
			param_name[0] = 921; //"skirt_red";
			param_name[1] = 922; //"skirt_green";
			param_name[2] = 923; //"skirt_blue";
			break;

		case TEX_HEAD_TATTOO:
		case TEX_LOWER_TATTOO:
		case TEX_UPPER_TATTOO:
			param_name[0] = 1071; //"tattoo_red";
			param_name[1] = 1072; //"tattoo_green";
			param_name[2] = 1073; //"tattoo_blue";
			break;	

		default:
			llassert(0);
			return FALSE;
	}

	return TRUE;
}

void LLVOAvatar::setClothesColor( ETextureIndex te, const LLColor4& new_color, BOOL upload_bake )
{
	U32 param_name[3];
	if( teToColorParams( te, param_name ) )
	{
		setVisualParamWeight( param_name[0], new_color.mV[VX], upload_bake );
		setVisualParamWeight( param_name[1], new_color.mV[VY], upload_bake );
		setVisualParamWeight( param_name[2], new_color.mV[VZ], upload_bake );
	}
}

LLColor4 LLVOAvatar::getClothesColor( ETextureIndex te )
{
	LLColor4 color;
	U32 param_name[3];
	if( teToColorParams( te, param_name ) )
	{
		color.mV[VX] = getVisualParamWeight( param_name[0] );
		color.mV[VY] = getVisualParamWeight( param_name[1] );
		color.mV[VZ] = getVisualParamWeight( param_name[2] );
	}
	return color;
}

// static
LLColor4 LLVOAvatar::getDummyColor()
{
	return DUMMY_COLOR;
}

void LLVOAvatar::dumpAvatarTEs( const std::string& context ) const
{	
	LL_DEBUGS("Avatar") << avString() << (isSelf() ? "Self: " : "Other: ") << context << LL_ENDL;
	for (LLVOAvatarDictionary::Textures::const_iterator iter = LLVOAvatarDictionary::getInstance()->getTextures().begin();
		 iter != LLVOAvatarDictionary::getInstance()->getTextures().end();
		 ++iter)
	{
		const LLVOAvatarDictionary::TextureEntry *texture_dict = iter->second;
		// TODO: MULTI-WEARABLE: handle multiple textures for self
		const LLViewerTexture* te_image = getImage(iter->first,0);
		if( !te_image )
		{
			LL_DEBUGS("Avatar") << avString() << "       " << texture_dict->mName << ": null ptr" << LL_ENDL;
		}
		else if( te_image->getID().isNull() )
		{
			LL_DEBUGS("Avatar") << avString() << "       " << texture_dict->mName << ": null UUID" << LL_ENDL;
		}
		else if( te_image->getID() == IMG_DEFAULT )
		{
			LL_DEBUGS("Avatar") << avString() << "       " << texture_dict->mName << ": IMG_DEFAULT" << LL_ENDL;
		}
		else if( te_image->getID() == IMG_DEFAULT_AVATAR )
		{
			LL_DEBUGS("Avatar") << avString() << "       " << texture_dict->mName << ": IMG_DEFAULT_AVATAR" << LL_ENDL;
		}
		else
		{
			LL_DEBUGS("Avatar") << avString() << "       " << texture_dict->mName << ": " << te_image->getID() << LL_ENDL;
		}
	}
}

// Unlike most wearable functions, this works for both self and other.
BOOL LLVOAvatar::isWearingWearableType(LLWearableType::EType type) const
{
	if (mIsDummy) return TRUE;

	switch(type)
	{
		case LLWearableType::WT_SHAPE:
		case LLWearableType::WT_SKIN:
		case LLWearableType::WT_HAIR:
		case LLWearableType::WT_EYES:
			return TRUE;  // everyone has all bodyparts
		default:
			break; // Do nothing
	}

	/* switch(type)
		case LLWearableType::WT_SHIRT:
			indicator_te = TEX_UPPER_SHIRT; */
	for (LLVOAvatarDictionary::Textures::const_iterator tex_iter = LLVOAvatarDictionary::getInstance()->getTextures().begin();
		 tex_iter != LLVOAvatarDictionary::getInstance()->getTextures().end();
		 ++tex_iter)
	{
		const LLVOAvatarDictionary::TextureEntry *texture_dict = tex_iter->second;
		if (texture_dict->mWearableType == type)
		{
			// If you're checking another avatar's clothing, you don't have component textures.
			// Thus, you must check to see if the corresponding baked texture is defined.
			// NOTE: this is a poor substitute if you actually want to know about individual pieces of clothing
			// this works for detecting a skirt (most important), but is ineffective at any piece of clothing that
			// gets baked into a texture that always exists (upper or lower).
			if (texture_dict->mIsUsedByBakedTexture)
			{
				const EBakedTextureIndex baked_index = texture_dict->mBakedTextureIndex;
				return isTextureDefined(LLVOAvatarDictionary::getInstance()->getBakedTexture(baked_index)->mTextureIndex);
			}
			return FALSE;
		}
	}
	return FALSE;
}

//-----------------------------------------------------------------------------
// clampAttachmentPositions()
//-----------------------------------------------------------------------------
void LLVOAvatar::clampAttachmentPositions()
{
	if (isDead())
	{
		return;
	}
	for (attachment_map_t::iterator iter = mAttachmentPoints.begin(); 
		 iter != mAttachmentPoints.end();
		 ++iter)
	{
		LLViewerJointAttachment* attachment = iter->second;
		if (attachment)
		{
			attachment->clampObjectPosition();
		}
	}
}

BOOL LLVOAvatar::hasHUDAttachment() const
{
	for (attachment_map_t::const_iterator iter = mAttachmentPoints.begin(); 
		 iter != mAttachmentPoints.end();
		 ++iter)
	{
		LLViewerJointAttachment* attachment = iter->second;
		if (attachment->getIsHUDAttachment() && attachment->getNumObjects() > 0)
		{
			return TRUE;
		}
	}
	return FALSE;
}

LLBBox LLVOAvatar::getHUDBBox() const
{
	LLBBox bbox;
	for (attachment_map_t::const_iterator iter = mAttachmentPoints.begin(); 
		 iter != mAttachmentPoints.end();
		 ++iter)
	{
		LLViewerJointAttachment* attachment = iter->second;
		if (attachment->getIsHUDAttachment())
		{
			for (LLViewerJointAttachment::attachedobjs_vec_t::iterator attachment_iter = attachment->mAttachedObjects.begin();
				 attachment_iter != attachment->mAttachedObjects.end();
				 ++attachment_iter)
			{
				const LLViewerObject* attached_object = (*attachment_iter);
				if (attached_object == NULL)
				{
					llwarns << "HUD attached object is NULL!" << llendl;
					continue;
				}
				// initialize bounding box to contain identity orientation and center point for attached object
				bbox.addPointLocal(attached_object->getPosition());
				// add rotated bounding box for attached object
				bbox.addBBoxAgent(attached_object->getBoundingBoxAgent());
				LLViewerObject::const_child_list_t& child_list = attached_object->getChildren();
				for (LLViewerObject::child_list_t::const_iterator iter = child_list.begin();
					 iter != child_list.end(); 
					 ++iter)
				{
					const LLViewerObject* child_objectp = *iter;
					bbox.addBBoxAgent(child_objectp->getBoundingBoxAgent());
				}
			}
		}
	}

	return bbox;
}

//-----------------------------------------------------------------------------
// onFirstTEMessageReceived()
//-----------------------------------------------------------------------------
void LLVOAvatar::onFirstTEMessageReceived()
{
	LL_INFOS("Avatar") << avString() << LL_ENDL;
	if( !mFirstTEMessageReceived )
	{
		mFirstTEMessageReceived = TRUE;

		LLLoadedCallbackEntry::source_callback_list_t* src_callback_list = NULL ;
		BOOL paused = FALSE ;
		if(!isSelf())
		{
			src_callback_list = &mCallbackTextureList ;
			paused = !isVisible();
		}

		for (U32 i = 0; i < mBakedTextureDatas.size(); i++)
		{
			const BOOL layer_baked = isTextureDefined(mBakedTextureDatas[i].mTextureIndex);

			// Use any baked textures that we have even if they haven't downloaded yet.
			// (That is, don't do a transition from unbaked to baked.)
			if (layer_baked)
			{
				LLViewerFetchedTexture* image = LLViewerTextureManager::staticCastToFetchedTexture(getImage( mBakedTextureDatas[i].mTextureIndex, 0 ), TRUE) ;
				mBakedTextureDatas[i].mLastTextureIndex = image->getID();
				// If we have more than one texture for the other baked layers, we'll want to call this for them too.
				if ( (image->getID() != IMG_INVISIBLE) && ((i == BAKED_HEAD) || (i == BAKED_UPPER) || (i == BAKED_LOWER)) )
				{
					image->setLoadedCallback( onBakedTextureMasksLoaded, MORPH_MASK_REQUESTED_DISCARD, TRUE, TRUE, new LLTextureMaskData( mID ), 
						src_callback_list, paused);
				}
				LL_DEBUGS("Avatar") << avString() << "layer_baked, setting onInitialBakedTextureLoaded as callback" << LL_ENDL;
				image->setLoadedCallback( onInitialBakedTextureLoaded, MAX_DISCARD_LEVEL, FALSE, FALSE, new LLUUID( mID ), 
					src_callback_list, paused );
			}
		}

		mMeshTexturesDirty = TRUE;
		gPipeline.markGLRebuild(this);
	}
}

//-----------------------------------------------------------------------------
// bool visualParamWeightsAreDefault()
//-----------------------------------------------------------------------------
bool LLVOAvatar::visualParamWeightsAreDefault()
{
	bool rtn = true;

	bool is_wearing_skirt = isWearingWearableType(LLWearableType::WT_SKIRT);
	for (LLVisualParam *param = getFirstVisualParam(); 
	     param;
	     param = getNextVisualParam())
	{
		if (param->isTweakable())
		{
			LLViewerVisualParam* vparam = dynamic_cast<LLViewerVisualParam*>(param);
			llassert(vparam);
			bool is_skirt_param = vparam &&
				LLWearableType::WT_SKIRT == vparam->getWearableType();
			if (param->getWeight() != param->getDefaultWeight() &&
			    // we have to not care whether skirt weights are default, if we're not actually wearing a skirt
			    (is_wearing_skirt || !is_skirt_param))
			{
				//llinfos << "param '" << param->getName() << "'=" << param->getWeight() << " which differs from default=" << param->getDefaultWeight() << llendl;
				rtn = false;
				break;
			}
		}
	}

	//llinfos << "params are default ? " << int(rtn) << llendl;

	return rtn;
}


//-----------------------------------------------------------------------------
// processAvatarAppearance()
//-----------------------------------------------------------------------------
void LLVOAvatar::processAvatarAppearance( LLMessageSystem* mesgsys )
{
	if (gSavedSettings.getBOOL("BlockAvatarAppearanceMessages"))
	{
		llwarns << "Blocking AvatarAppearance message" << llendl;
		return;
	}
	
	BOOL is_first_appearance_message = !mFirstAppearanceMessageReceived;
	mFirstAppearanceMessageReceived = TRUE;

	LL_INFOS("Avatar") << avString() << "processAvatarAppearance start " << mID
			<< " first? " << is_first_appearance_message << " self? " << isSelf() << LL_ENDL;


	if( isSelf() )
	{
		llwarns << avString() << "Received AvatarAppearance for self" << llendl;
		if( mFirstTEMessageReceived )
		{
//			llinfos << "processAvatarAppearance end  " << mID << llendl;
			return;
		}
	}

	ESex old_sex = getSex();

//	llinfos << "LLVOAvatar::processAvatarAppearance()" << llendl;
//	dumpAvatarTEs( "PRE  processAvatarAppearance()" );
	unpackTEMessage(mesgsys, _PREHASH_ObjectData);
//	dumpAvatarTEs( "POST processAvatarAppearance()" );

	// prevent the overwriting of valid baked textures with invalid baked textures
	for (U8 baked_index = 0; baked_index < mBakedTextureDatas.size(); baked_index++)
	{
		if (!isTextureDefined(mBakedTextureDatas[baked_index].mTextureIndex) 
			&& mBakedTextureDatas[baked_index].mLastTextureIndex != IMG_DEFAULT
			&& baked_index != BAKED_SKIRT)
		{
			setTEImage(mBakedTextureDatas[baked_index].mTextureIndex, 
						LLViewerTextureManager::getFetchedTexture(mBakedTextureDatas[baked_index].mLastTextureIndex, 
																TRUE, 
																LLViewerTexture::BOOST_NONE, 
																LLViewerTexture::LOD_TEXTURE));
		}
	}


	// runway - was
	// if (!is_first_appearance_message )
	// which means it would be called on second appearance message - probably wrong.
	if (is_first_appearance_message )
	{
		onFirstTEMessageReceived();
	}

	setCompositeUpdatesEnabled( FALSE );
	mMeshTexturesDirty = TRUE;
	gPipeline.markGLRebuild(this);

	// ! BACKWARDS COMPATIBILITY !
	// Non-self avatars will no longer have component textures
	if (!isSelf())
	{
		releaseComponentTextures();
	}
	
	// parse visual params
	S32 num_blocks = mesgsys->getNumberOfBlocksFast(_PREHASH_VisualParam);
	bool drop_visual_params_debug = gSavedSettings.getBOOL("BlockSomeAvatarAppearanceVisualParams") && (ll_rand(2) == 0); // pretend that ~12% of AvatarAppearance messages arrived without a VisualParam block, for testing
	if( num_blocks > 1 && !drop_visual_params_debug)
	{
		LL_DEBUGS("Avatar") << avString() << " handle visual params, num_blocks " << num_blocks << LL_ENDL;
		BOOL params_changed = FALSE;
		BOOL interp_params = FALSE;
		
		LLVisualParam* param = getFirstVisualParam();
		llassert(param); // if this ever fires, we should do the same as when num_blocks<=1
		if (!param)
		{
			llwarns << "No visual params!" << llendl;
		}
		else
		{
			for( S32 i = 0; i < num_blocks; i++ )
			{
				while( param && (param->getGroup() != VISUAL_PARAM_GROUP_TWEAKABLE) ) // should not be any of group VISUAL_PARAM_GROUP_TWEAKABLE_NO_TRANSMIT
				{
					param = getNextVisualParam();
				}
						
				if( !param )
				{
					// more visual params supplied than expected - just process what we know about
					break;
				}

				U8 value;
				mesgsys->getU8Fast(_PREHASH_VisualParam, _PREHASH_ParamValue, value, i);
				F32 newWeight = U8_to_F32(value, param->getMinWeight(), param->getMaxWeight());

				if (is_first_appearance_message || (param->getWeight() != newWeight))
				{
					//llinfos << "Received update for param " << param->getDisplayName() << " at value " << newWeight << llendl;
					params_changed = TRUE;
					if(is_first_appearance_message)
					{
						param->setWeight(newWeight, FALSE);
					}
					else
					{
						interp_params = TRUE;
						param->setAnimationTarget(newWeight, FALSE);
					}
				}
				param = getNextVisualParam();
			}
		}

		const S32 expected_tweakable_count = getVisualParamCountInGroup(VISUAL_PARAM_GROUP_TWEAKABLE); // don't worry about VISUAL_PARAM_GROUP_TWEAKABLE_NO_TRANSMIT
		if (num_blocks != expected_tweakable_count)
		{
			llinfos << "Number of params in AvatarAppearance msg (" << num_blocks << ") does not match number of tweakable params in avatar xml file (" << expected_tweakable_count << ").  Processing what we can.  object: " << getID() << llendl;
		}

		if (params_changed)
		{
			if (interp_params)
			{
				startAppearanceAnimation();
			}
			updateVisualParams();

			ESex new_sex = getSex();
			if( old_sex != new_sex )
			{
				updateSexDependentLayerSets( FALSE );
			}	
		}

		llassert( getSex() == ((getVisualParamWeight( "male" ) > 0.5f) ? SEX_MALE : SEX_FEMALE) );
	}
	else
	{
		// AvatarAppearance message arrived without visual params
		LL_DEBUGS("Avatar") << avString() << "no visual params" << LL_ENDL;
		if (drop_visual_params_debug)
		{
			llinfos << "Debug-faked lack of parameters on AvatarAppearance for object: "  << getID() << llendl;
		}
		else
		{
			llinfos << "AvatarAppearance msg received without any parameters, object: " << getID() << llendl;
		}

		const F32 LOADING_TIMEOUT_SECONDS = 60.f;
		// this isn't really a problem if we already have a non-default shape
		if (visualParamWeightsAreDefault() && mRuthTimer.getElapsedTimeF32() > LOADING_TIMEOUT_SECONDS)
		{
			// re-request appearance, hoping that it comes back with a shape next time
			llinfos << "Re-requesting AvatarAppearance for object: "  << getID() << llendl;
			LLAvatarPropertiesProcessor::getInstance()->sendAvatarTexturesRequest(getID());
			mRuthTimer.reset();
		}
		else
		{
			llinfos << "That's okay, we already have a non-default shape for object: "  << getID() << llendl;
			// we don't really care.
		}
	}

	setCompositeUpdatesEnabled( TRUE );

	// If all of the avatars are completely baked, release the global image caches to conserve memory.
	LLVOAvatar::cullAvatarsByPixelArea();

//	llinfos << "processAvatarAppearance end " << mID << llendl;
}

// static
void LLVOAvatar::getAnimLabels( LLDynamicArray<std::string>* labels )
{
	S32 i;
	for( i = 0; i < gUserAnimStatesCount; i++ )
	{
		labels->put( LLAnimStateLabels::getStateLabel( gUserAnimStates[i].mName ) );
	}

	// Special case to trigger away (AFK) state
	labels->put( "Away From Keyboard" );
}

// static 
void LLVOAvatar::getAnimNames( LLDynamicArray<std::string>* names )
{
	S32 i;

	for( i = 0; i < gUserAnimStatesCount; i++ )
	{
		names->put( std::string(gUserAnimStates[i].mName) );
	}

	// Special case to trigger away (AFK) state
	names->put( "enter_away_from_keyboard_state" );
}

void LLVOAvatar::onBakedTextureMasksLoaded( BOOL success, LLViewerFetchedTexture *src_vi, LLImageRaw* src, LLImageRaw* aux_src, S32 discard_level, BOOL final, void* userdata )
{
	if (!userdata) return;

	//llinfos << "onBakedTextureMasksLoaded: " << src_vi->getID() << llendl;
	const LLUUID id = src_vi->getID();
 
	LLTextureMaskData* maskData = (LLTextureMaskData*) userdata;
	LLVOAvatar* self = (LLVOAvatar*) gObjectList.findObject( maskData->mAvatarID );

	// if discard level is 2 less than last discard level we processed, or we hit 0,
	// then generate morph masks
	if(self && success && (discard_level < maskData->mLastDiscardLevel - 2 || discard_level == 0))
	{
		if(aux_src && aux_src->getComponents() == 1)
		{
			if (!aux_src->getData())
			{
				llerrs << "No auxiliary source data for onBakedTextureMasksLoaded" << llendl;
				return;
			}

			U32 gl_name;
			LLImageGL::generateTextures(LLTexUnit::TT_TEXTURE, GL_ALPHA8, 1, &gl_name );
			stop_glerror();

			gGL.getTexUnit(0)->bindManual(LLTexUnit::TT_TEXTURE, gl_name);
			stop_glerror();

			LLImageGL::setManualImage(
				GL_TEXTURE_2D, 0, GL_ALPHA8, 
				aux_src->getWidth(), aux_src->getHeight(),
				GL_ALPHA, GL_UNSIGNED_BYTE, aux_src->getData());
			stop_glerror();

			gGL.getTexUnit(0)->setTextureFilteringOption(LLTexUnit::TFO_BILINEAR);

			/* if( id == head_baked->getID() )
			     if (self->mBakedTextureDatas[BAKED_HEAD].mTexLayerSet)
				     //llinfos << "onBakedTextureMasksLoaded for head " << id << " discard = " << discard_level << llendl;
					 self->mBakedTextureDatas[BAKED_HEAD].mTexLayerSet->applyMorphMask(aux_src->getData(), aux_src->getWidth(), aux_src->getHeight(), 1);
					 maskData->mLastDiscardLevel = discard_level; */
			BOOL found_texture_id = false;
			for (LLVOAvatarDictionary::Textures::const_iterator iter = LLVOAvatarDictionary::getInstance()->getTextures().begin();
				 iter != LLVOAvatarDictionary::getInstance()->getTextures().end();
				 ++iter)
			{

				const LLVOAvatarDictionary::TextureEntry *texture_dict = iter->second;
				if (texture_dict->mIsUsedByBakedTexture)
				{
					const ETextureIndex texture_index = iter->first;
					const LLViewerTexture *baked_img = self->getImage(texture_index, 0);
					if (baked_img && id == baked_img->getID())
					{
						const EBakedTextureIndex baked_index = texture_dict->mBakedTextureIndex;
						self->applyMorphMask(aux_src->getData(), aux_src->getWidth(), aux_src->getHeight(), 1, baked_index);
						maskData->mLastDiscardLevel = discard_level;
						if (self->mBakedTextureDatas[baked_index].mMaskTexName)
						{
							LLImageGL::deleteTextures(LLTexUnit::TT_TEXTURE, 0, -1, 1, &(self->mBakedTextureDatas[baked_index].mMaskTexName));
						}
						self->mBakedTextureDatas[baked_index].mMaskTexName = gl_name;
						found_texture_id = true;
						break;
					}
				}
			}
			if (!found_texture_id)
			{
				llinfos << "onBakedTextureMasksLoaded(): unexpected image id: " << id << llendl;
			}
			self->dirtyMesh();
		}
		else
		{
            // this can happen when someone uses an old baked texture possibly provided by 
            // viewer-side baked texture caching
			llwarns << "Masks loaded callback but NO aux source!" << llendl;
		}
	}

	if (final || !success)
	{
		delete maskData;
	}
}

// static
void LLVOAvatar::onInitialBakedTextureLoaded( BOOL success, LLViewerFetchedTexture *src_vi, LLImageRaw* src, LLImageRaw* aux_src, S32 discard_level, BOOL final, void* userdata )
{

	
	LLUUID *avatar_idp = (LLUUID *)userdata;
	LLVOAvatar *selfp = (LLVOAvatar *)gObjectList.findObject(*avatar_idp);

	if (selfp)
	{
		LL_DEBUGS("Avatar") << selfp->avString() << "discard_level " << discard_level << " success " << success << " final " << final << LL_ENDL;
	}

	if (!success && selfp)
	{
		selfp->removeMissingBakedTextures();
	}
	if (final || !success )
	{
		delete avatar_idp;
	}
}

// Static
void LLVOAvatar::onBakedTextureLoaded(BOOL success,
									  LLViewerFetchedTexture *src_vi, LLImageRaw* src, LLImageRaw* aux_src,
									  S32 discard_level, BOOL final, void* userdata)
{
	//llinfos << "onBakedTextureLoaded: " << src_vi->getID() << llendl;

	LLUUID id = src_vi->getID();
	LLUUID *avatar_idp = (LLUUID *)userdata;
	LLVOAvatar *selfp = (LLVOAvatar *)gObjectList.findObject(*avatar_idp);
	if (selfp)
	{	
		LL_DEBUGS("Avatar") << selfp->avString() << "discard_level " << discard_level << " success " << success << " final " << final << " id " << src_vi->getID() << LL_ENDL;
	}

	if (selfp && !success)
	{
		selfp->removeMissingBakedTextures();
	}

	if( final || !success )
	{
		delete avatar_idp;
	}

	if( selfp && success && final )
	{
		selfp->useBakedTexture( id );
	}
}


// Called when baked texture is loaded and also when we start up with a baked texture
void LLVOAvatar::useBakedTexture( const LLUUID& id )
{
	for (U32 i = 0; i < mBakedTextureDatas.size(); i++)
	{
		LLViewerTexture* image_baked = getImage( mBakedTextureDatas[i].mTextureIndex, 0 );
		if (id == image_baked->getID())
		{
			LL_DEBUGS("Avatar") << avString() << " i " << i << " id " << id << LL_ENDL;
			mBakedTextureDatas[i].mIsLoaded = true;
			mBakedTextureDatas[i].mLastTextureIndex = id;
			mBakedTextureDatas[i].mIsUsed = true;
			for (U32 k = 0; k < mBakedTextureDatas[i].mMeshes.size(); k++)
			{
				mBakedTextureDatas[i].mMeshes[k]->setTexture( image_baked );
			}
			if (mBakedTextureDatas[i].mTexLayerSet)
			{
				//mBakedTextureDatas[i].mTexLayerSet->destroyComposite();
			}
			const LLVOAvatarDictionary::BakedEntry *baked_dict = LLVOAvatarDictionary::getInstance()->getBakedTexture((EBakedTextureIndex)i);
			for (texture_vec_t::const_iterator local_tex_iter = baked_dict->mLocalTextures.begin();
				 local_tex_iter != baked_dict->mLocalTextures.end();
				 ++local_tex_iter)
			{
				if (isSelf()) setBakedReady(*local_tex_iter, TRUE);
			}

			// ! BACKWARDS COMPATIBILITY !
			// Workaround for viewing avatars from old viewers that haven't baked hair textures.
			// This is paired with similar code in updateMeshTextures that sets hair mesh color.
			if (i == BAKED_HAIR)
			{
				for (U32 i = 0; i < mBakedTextureDatas[BAKED_HAIR].mMeshes.size(); i++)
				{
					mBakedTextureDatas[BAKED_HAIR].mMeshes[i]->setColor( 1.f, 1.f, 1.f, 1.f );
				}
			}
		}
	}

	dirtyMesh();
}

// static
void LLVOAvatar::dumpArchetypeXML( void* )
{
	LLAPRFile outfile;
	outfile.open(gDirUtilp->getExpandedFilename(LL_PATH_USER_SETTINGS,"new archetype.xml"), LL_APR_WB );
	apr_file_t* file = outfile.getFileHandle();
	if (!file)
	{
		return;
	}
	else
	{
		llinfos << "xmlfile write handle obtained : " << gDirUtilp->getExpandedFilename(LL_PATH_USER_SETTINGS,"new archetype.xml") << llendl;
	}

	apr_file_printf( file, "<?xml version=\"1.0\" encoding=\"US-ASCII\" standalone=\"yes\"?>\n" );
	apr_file_printf( file, "<linden_genepool version=\"1.0\">\n" );
	apr_file_printf( file, "\n\t<archetype name=\"???\">\n" );

	// only body parts, not clothing.
	for (S32 type = LLWearableType::WT_SHAPE; type <= LLWearableType::WT_EYES; type++)
	{
		const std::string& wearable_name = LLWearableType::getTypeName((LLWearableType::EType)type);
		apr_file_printf( file, "\n\t\t<!-- wearable: %s -->\n", wearable_name.c_str() );

		for (LLVisualParam* param = gAgentAvatarp->getFirstVisualParam(); param; param = gAgentAvatarp->getNextVisualParam())
		{
			LLViewerVisualParam* viewer_param = (LLViewerVisualParam*)param;
			if( (viewer_param->getWearableType() == type) && 
				(viewer_param->isTweakable() ) )
			{
				apr_file_printf(file, "\t\t<param id=\"%d\" name=\"%s\" value=\"%.3f\"/>\n",
								viewer_param->getID(), viewer_param->getName().c_str(), viewer_param->getWeight());
			}
		}

		for (U8 te = 0; te < TEX_NUM_INDICES; te++)
		{
			if (LLVOAvatarDictionary::getTEWearableType((ETextureIndex)te) == type)
			{
				// MULTIPLE_WEARABLES: extend to multiple wearables?
				LLViewerTexture* te_image = ((LLVOAvatar *)(gAgentAvatarp))->getImage((ETextureIndex)te, 0);
				if( te_image )
				{
					std::string uuid_str;
					te_image->getID().toString( uuid_str );
					apr_file_printf( file, "\t\t<texture te=\"%i\" uuid=\"%s\"/>\n", te, uuid_str.c_str());
				}
			}
		}
	}
	apr_file_printf( file, "\t</archetype>\n" );
	apr_file_printf( file, "\n</linden_genepool>\n" );
	//explictly close the file if it is still open which it should be
	if (file)
	{
		outfile.close();
	}
}


void LLVOAvatar::setVisibilityRank(U32 rank)
{
	if (mDrawable.isNull() || mDrawable->isDead())
	{
		// do nothing
		return;
	}
	mVisibilityRank = rank;
}

// Assumes LLVOAvatar::sInstances has already been sorted.
S32 LLVOAvatar::getUnbakedPixelAreaRank()
{
	S32 rank = 1;
	for (std::vector<LLCharacter*>::iterator iter = LLCharacter::sInstances.begin();
		 iter != LLCharacter::sInstances.end(); ++iter)
	{
		LLVOAvatar* inst = (LLVOAvatar*) *iter;
		if (inst == this)
		{
			return rank;
		}
		else if (!inst->isDead() && !inst->isFullyBaked())
		{
			rank++;
		}
	}

	llassert(0);
	return 0;
}

struct CompareScreenAreaGreater
{
	BOOL operator()(const LLCharacter* const& lhs, const LLCharacter* const& rhs)
	{
		return lhs->getPixelArea() > rhs->getPixelArea();
	}
};

// static
void LLVOAvatar::cullAvatarsByPixelArea()
{
	std::sort(LLCharacter::sInstances.begin(), LLCharacter::sInstances.end(), CompareScreenAreaGreater());
	
	// Update the avatars that have changed status
	U32 rank = 2; //1 is reserved for self. 
	for (std::vector<LLCharacter*>::iterator iter = LLCharacter::sInstances.begin();
		 iter != LLCharacter::sInstances.end(); ++iter)
	{
		LLVOAvatar* inst = (LLVOAvatar*) *iter;
		BOOL culled;
		if (inst->isSelf() || inst->isFullyBaked())
		{
			culled = FALSE;
		}
		else 
		{
			culled = TRUE;
		}

		if (inst->mCulled != culled)
		{
			inst->mCulled = culled;
			lldebugs << "avatar " << inst->getID() << (culled ? " start culled" : " start not culled" ) << llendl;
			inst->updateMeshTextures();
		}

		if (inst->isSelf())
		{
			inst->setVisibilityRank(1);
		}
		else if (inst->mDrawable.notNull() && inst->mDrawable->isVisible())
		{
			inst->setVisibilityRank(rank++);
		}
	}

	// runway - this doesn't detect gray/grey state.
	// think we just need to be checking self av since it's the only
	// one with lltexlayer stuff.
	S32 grey_avatars = 0;
	if (LLVOAvatar::areAllNearbyInstancesBaked(grey_avatars))
	{
		LLVOAvatar::deleteCachedImages(false);
	}
	else
	{
		if (gFrameTimeSeconds != sUnbakedUpdateTime) // only update once per frame
		{
			sUnbakedUpdateTime = gFrameTimeSeconds;
			sUnbakedTime += gFrameIntervalSeconds;
		}
		if (grey_avatars > 0)
		{
			if (gFrameTimeSeconds != sGreyUpdateTime) // only update once per frame
			{
				sGreyUpdateTime = gFrameTimeSeconds;
				sGreyTime += gFrameIntervalSeconds;
			}
		}
	}
}

void LLVOAvatar::startAppearanceAnimation()
{
	if(!mAppearanceAnimating)
	{
		mAppearanceAnimating = TRUE;
		mAppearanceMorphTimer.reset();
		mLastAppearanceBlendTime = 0.f;
	}
}

// virtual
void LLVOAvatar::removeMissingBakedTextures()
{	
}

//-----------------------------------------------------------------------------
// LLVOAvatarXmlInfo
//-----------------------------------------------------------------------------

LLVOAvatar::LLVOAvatarXmlInfo::LLVOAvatarXmlInfo()
	: mTexSkinColorInfo(0), mTexHairColorInfo(0), mTexEyeColorInfo(0)
{
}

LLVOAvatar::LLVOAvatarXmlInfo::~LLVOAvatarXmlInfo()
{
	std::for_each(mMeshInfoList.begin(), mMeshInfoList.end(), DeletePointer());
	std::for_each(mSkeletalDistortionInfoList.begin(), mSkeletalDistortionInfoList.end(), DeletePointer());		
	std::for_each(mAttachmentInfoList.begin(), mAttachmentInfoList.end(), DeletePointer());
	deleteAndClear(mTexSkinColorInfo);
	deleteAndClear(mTexHairColorInfo);
	deleteAndClear(mTexEyeColorInfo);
	std::for_each(mLayerInfoList.begin(), mLayerInfoList.end(), DeletePointer());		
	std::for_each(mDriverInfoList.begin(), mDriverInfoList.end(), DeletePointer());
	std::for_each(mMorphMaskInfoList.begin(), mMorphMaskInfoList.end(), DeletePointer());
}

////-----------------------------------------------------------------------------
//// LLVOAvatarBoneInfo::parseXml()
////-----------------------------------------------------------------------------
//BOOL LLVOAvatarBoneInfo::parseXml(LLXmlTreeNode* node)
//{
//	if (node->hasName("bone"))
//	{
//		mIsJoint = TRUE;
//		static LLStdStringHandle name_string = LLXmlTree::addAttributeString("name");
//		if (!node->getFastAttributeString(name_string, mName))
//		{
//			llwarns << "Bone without name" << llendl;
//			return FALSE;
//		}
//	}
//	else if (node->hasName("collision_volume"))
//	{
//		mIsJoint = FALSE;
//		static LLStdStringHandle name_string = LLXmlTree::addAttributeString("name");
//		if (!node->getFastAttributeString(name_string, mName))
//		{
//			mName = "Collision Volume";
//		}
//	}
//	else
//	{
//		llwarns << "Invalid node " << node->getName() << llendl;
//		return FALSE;
//	}
//
//	static LLStdStringHandle pos_string = LLXmlTree::addAttributeString("pos");
//	if (!node->getFastAttributeVector3(pos_string, mPos))
//	{
//		llwarns << "Bone without position" << llendl;
//		return FALSE;
//	}
//
//	static LLStdStringHandle rot_string = LLXmlTree::addAttributeString("rot");
//	if (!node->getFastAttributeVector3(rot_string, mRot))
//	{
//		llwarns << "Bone without rotation" << llendl;
//		return FALSE;
//	}
//	
//	static LLStdStringHandle scale_string = LLXmlTree::addAttributeString("scale");
//	if (!node->getFastAttributeVector3(scale_string, mScale))
//	{
//		llwarns << "Bone without scale" << llendl;
//		return FALSE;
//	}
//
//	if (mIsJoint)
//	{
//		static LLStdStringHandle pivot_string = LLXmlTree::addAttributeString("pivot");
//		if (!node->getFastAttributeVector3(pivot_string, mPivot))
//		{
//			llwarns << "Bone without pivot" << llendl;
//			return FALSE;
//		}
//	}
//
//	// parse children
//	LLXmlTreeNode* child;
//	for( child = node->getFirstChild(); child; child = node->getNextChild() )
//	{
//		LLVOAvatarBoneInfo *child_info = new LLVOAvatarBoneInfo;
//		if (!child_info->parseXml(child))
//		{
//			delete child_info;
//			return FALSE;
//		}
//		mChildList.push_back(child_info);
//	}
//	return TRUE;
//}
//
////-----------------------------------------------------------------------------
//// LLVOAvatarSkeletonInfo::parseXml()
////-----------------------------------------------------------------------------
//BOOL LLVOAvatarSkeletonInfo::parseXml(LLXmlTreeNode* node)
//{
//	static LLStdStringHandle num_bones_string = LLXmlTree::addAttributeString("num_bones");
//	if (!node->getFastAttributeS32(num_bones_string, mNumBones))
//	{
//		llwarns << "Couldn't find number of bones." << llendl;
//		return FALSE;
//	}
//
//	static LLStdStringHandle num_collision_volumes_string = LLXmlTree::addAttributeString("num_collision_volumes");
//	node->getFastAttributeS32(num_collision_volumes_string, mNumCollisionVolumes);
//
//	LLXmlTreeNode* child;
//	for( child = node->getFirstChild(); child; child = node->getNextChild() )
//	{
//		LLVOAvatarBoneInfo *info = new LLVOAvatarBoneInfo;
//		if (!info->parseXml(child))
//		{
//			delete info;
//			llwarns << "Error parsing bone in skeleton file" << llendl;
//			return FALSE;
//		}
//		mBoneInfoList.push_back(info);
//	}
//	return TRUE;
//}

//-----------------------------------------------------------------------------
// parseXmlSkeletonNode(): parses <skeleton> nodes from XML tree
//-----------------------------------------------------------------------------
BOOL LLVOAvatar::LLVOAvatarXmlInfo::parseXmlSkeletonNode(LLXmlTreeNode* root)
{
	LLXmlTreeNode* node = root->getChildByName( "skeleton" );
	if( !node )
	{
		llwarns << "avatar file: missing <skeleton>" << llendl;
		return FALSE;
	}

	LLXmlTreeNode* child;

	// SKELETON DISTORTIONS
	for (child = node->getChildByName( "param" );
		 child;
		 child = node->getNextNamedChild())
	{
		if (!child->getChildByName("param_skeleton"))
		{
			if (child->getChildByName("param_morph"))
			{
				llwarns << "Can't specify morph param in skeleton definition." << llendl;
			}
			else
			{
				llwarns << "Unknown param type." << llendl;
			}
			continue;
		}
		
		LLPolySkeletalDistortionInfo *info = new LLPolySkeletalDistortionInfo;
		if (!info->parseXml(child))
		{
			delete info;
			return FALSE;
		}

		mSkeletalDistortionInfoList.push_back(info);
	}

	// ATTACHMENT POINTS
	for (child = node->getChildByName( "attachment_point" );
		 child;
		 child = node->getNextNamedChild())
	{
		LLVOAvatarAttachmentInfo* info = new LLVOAvatarAttachmentInfo();

		static LLStdStringHandle name_string = LLXmlTree::addAttributeString("name");
		if (!child->getFastAttributeString(name_string, info->mName))
		{
			llwarns << "No name supplied for attachment point." << llendl;
			delete info;
			continue;
		}

		static LLStdStringHandle joint_string = LLXmlTree::addAttributeString("joint");
		if (!child->getFastAttributeString(joint_string, info->mJointName))
		{
			llwarns << "No bone declared in attachment point " << info->mName << llendl;
			delete info;
			continue;
		}

		static LLStdStringHandle position_string = LLXmlTree::addAttributeString("position");
		if (child->getFastAttributeVector3(position_string, info->mPosition))
		{
			info->mHasPosition = TRUE;
		}

		static LLStdStringHandle rotation_string = LLXmlTree::addAttributeString("rotation");
		if (child->getFastAttributeVector3(rotation_string, info->mRotationEuler))
		{
			info->mHasRotation = TRUE;
		}
		 static LLStdStringHandle group_string = LLXmlTree::addAttributeString("group");
		if (child->getFastAttributeS32(group_string, info->mGroup))
		{
			if (info->mGroup == -1)
				info->mGroup = -1111; // -1 = none parsed, < -1 = bad value
		}

		static LLStdStringHandle id_string = LLXmlTree::addAttributeString("id");
		if (!child->getFastAttributeS32(id_string, info->mAttachmentID))
		{
			llwarns << "No id supplied for attachment point " << info->mName << llendl;
			delete info;
			continue;
		}

		static LLStdStringHandle slot_string = LLXmlTree::addAttributeString("pie_slice");
		child->getFastAttributeS32(slot_string, info->mPieMenuSlice);
			
		static LLStdStringHandle visible_in_first_person_string = LLXmlTree::addAttributeString("visible_in_first_person");
		child->getFastAttributeBOOL(visible_in_first_person_string, info->mVisibleFirstPerson);

		static LLStdStringHandle hud_attachment_string = LLXmlTree::addAttributeString("hud");
		child->getFastAttributeBOOL(hud_attachment_string, info->mIsHUDAttachment);

		mAttachmentInfoList.push_back(info);
	}

	return TRUE;
}

//-----------------------------------------------------------------------------
// parseXmlMeshNodes(): parses <mesh> nodes from XML tree
//-----------------------------------------------------------------------------
BOOL LLVOAvatar::LLVOAvatarXmlInfo::parseXmlMeshNodes(LLXmlTreeNode* root)
{
	for (LLXmlTreeNode* node = root->getChildByName( "mesh" );
		 node;
		 node = root->getNextNamedChild())
	{
		LLVOAvatarMeshInfo *info = new LLVOAvatarMeshInfo;

		// attribute: type
		static LLStdStringHandle type_string = LLXmlTree::addAttributeString("type");
		if( !node->getFastAttributeString( type_string, info->mType ) )
		{
			llwarns << "Avatar file: <mesh> is missing type attribute.  Ignoring element. " << llendl;
			delete info;
			return FALSE;  // Ignore this element
		}
		
		static LLStdStringHandle lod_string = LLXmlTree::addAttributeString("lod");
		if (!node->getFastAttributeS32( lod_string, info->mLOD ))
		{
			llwarns << "Avatar file: <mesh> is missing lod attribute.  Ignoring element. " << llendl;
			delete info;
			return FALSE;  // Ignore this element
		}

		static LLStdStringHandle file_name_string = LLXmlTree::addAttributeString("file_name");
		if( !node->getFastAttributeString( file_name_string, info->mMeshFileName ) )
		{
			llwarns << "Avatar file: <mesh> is missing file_name attribute.  Ignoring: " << info->mType << llendl;
			delete info;
			return FALSE;  // Ignore this element
		}

		static LLStdStringHandle reference_string = LLXmlTree::addAttributeString("reference");
		node->getFastAttributeString( reference_string, info->mReferenceMeshName );
		
		// attribute: min_pixel_area
		static LLStdStringHandle min_pixel_area_string = LLXmlTree::addAttributeString("min_pixel_area");
		static LLStdStringHandle min_pixel_width_string = LLXmlTree::addAttributeString("min_pixel_width");
		if (!node->getFastAttributeF32( min_pixel_area_string, info->mMinPixelArea ))
		{
			F32 min_pixel_area = 0.1f;
			if (node->getFastAttributeF32( min_pixel_width_string, min_pixel_area ))
			{
				// this is square root of pixel area (sensible to use linear space in defining lods)
				min_pixel_area = min_pixel_area * min_pixel_area;
			}
			info->mMinPixelArea = min_pixel_area;
		}
		
		// Parse visual params for this node only if we haven't already
		for (LLXmlTreeNode* child = node->getChildByName( "param" );
			 child;
			 child = node->getNextNamedChild())
		{
			if (!child->getChildByName("param_morph"))
			{
				if (child->getChildByName("param_skeleton"))
				{
					llwarns << "Can't specify skeleton param in a mesh definition." << llendl;
				}
				else
				{
					llwarns << "Unknown param type." << llendl;
				}
				continue;
			}

			LLPolyMorphTargetInfo *morphinfo = new LLPolyMorphTargetInfo();
			if (!morphinfo->parseXml(child))
			{
				delete morphinfo;
				delete info;
				return -1;
			}
			BOOL shared = FALSE;
			static LLStdStringHandle shared_string = LLXmlTree::addAttributeString("shared");
			child->getFastAttributeBOOL(shared_string, shared);

			info->mPolyMorphTargetInfoList.push_back(LLVOAvatarMeshInfo::morph_info_pair_t(morphinfo, shared));
		}

		mMeshInfoList.push_back(info);
	}
	return TRUE;
}

//-----------------------------------------------------------------------------
// parseXmlColorNodes(): parses <global_color> nodes from XML tree
//-----------------------------------------------------------------------------
BOOL LLVOAvatar::LLVOAvatarXmlInfo::parseXmlColorNodes(LLXmlTreeNode* root)
{
	for (LLXmlTreeNode* color_node = root->getChildByName( "global_color" );
		 color_node;
		 color_node = root->getNextNamedChild())
	{
		std::string global_color_name;
		static LLStdStringHandle name_string = LLXmlTree::addAttributeString("name");
		if (color_node->getFastAttributeString( name_string, global_color_name ) )
		{
			if( global_color_name == "skin_color" )
			{
				if (mTexSkinColorInfo)
				{
					llwarns << "avatar file: multiple instances of skin_color" << llendl;
					return FALSE;
				}
				mTexSkinColorInfo = new LLTexGlobalColorInfo;
				if( !mTexSkinColorInfo->parseXml( color_node ) )
				{
					deleteAndClear(mTexSkinColorInfo);
					llwarns << "avatar file: mTexSkinColor->parseXml() failed" << llendl;
					return FALSE;
				}
			}
			else if( global_color_name == "hair_color" )
			{
				if (mTexHairColorInfo)
				{
					llwarns << "avatar file: multiple instances of hair_color" << llendl;
					return FALSE;
				}
				mTexHairColorInfo = new LLTexGlobalColorInfo;
				if( !mTexHairColorInfo->parseXml( color_node ) )
				{
					deleteAndClear(mTexHairColorInfo);
					llwarns << "avatar file: mTexHairColor->parseXml() failed" << llendl;
					return FALSE;
				}
			}
			else if( global_color_name == "eye_color" )
			{
				if (mTexEyeColorInfo)
				{
					llwarns << "avatar file: multiple instances of eye_color" << llendl;
					return FALSE;
				}
				mTexEyeColorInfo = new LLTexGlobalColorInfo;
				if( !mTexEyeColorInfo->parseXml( color_node ) )
				{
					llwarns << "avatar file: mTexEyeColor->parseXml() failed" << llendl;
					return FALSE;
				}
			}
		}
	}
	return TRUE;
}

//-----------------------------------------------------------------------------
// parseXmlLayerNodes(): parses <layer_set> nodes from XML tree
//-----------------------------------------------------------------------------
BOOL LLVOAvatar::LLVOAvatarXmlInfo::parseXmlLayerNodes(LLXmlTreeNode* root)
{
	for (LLXmlTreeNode* layer_node = root->getChildByName( "layer_set" );
		 layer_node;
		 layer_node = root->getNextNamedChild())
	{
		LLTexLayerSetInfo* layer_info = new LLTexLayerSetInfo();
		if( layer_info->parseXml( layer_node ) )
		{
			mLayerInfoList.push_back(layer_info);
		}
		else
		{
			delete layer_info;
			llwarns << "avatar file: layer_set->parseXml() failed" << llendl;
			return FALSE;
		}
	}
	return TRUE;
}

//-----------------------------------------------------------------------------
// parseXmlDriverNodes(): parses <driver_parameters> nodes from XML tree
//-----------------------------------------------------------------------------
BOOL LLVOAvatar::LLVOAvatarXmlInfo::parseXmlDriverNodes(LLXmlTreeNode* root)
{
	LLXmlTreeNode* driver = root->getChildByName( "driver_parameters" );
	if( driver )
	{
		for (LLXmlTreeNode* grand_child = driver->getChildByName( "param" );
			 grand_child;
			 grand_child = driver->getNextNamedChild())
		{
			if( grand_child->getChildByName( "param_driver" ) )
			{
				LLDriverParamInfo* driver_info = new LLDriverParamInfo();
				if( driver_info->parseXml( grand_child ) )
				{
					mDriverInfoList.push_back(driver_info);
				}
				else
				{
					delete driver_info;
					llwarns << "avatar file: driver_param->parseXml() failed" << llendl;
					return FALSE;
				}
			}
		}
	}
	return TRUE;
}

//-----------------------------------------------------------------------------
// parseXmlDriverNodes(): parses <driver_parameters> nodes from XML tree
//-----------------------------------------------------------------------------
BOOL LLVOAvatar::LLVOAvatarXmlInfo::parseXmlMorphNodes(LLXmlTreeNode* root)
{
	LLXmlTreeNode* masks = root->getChildByName( "morph_masks" );
	if( !masks )
	{
		return FALSE;
	}

	for (LLXmlTreeNode* grand_child = masks->getChildByName( "mask" );
		 grand_child;
		 grand_child = masks->getNextNamedChild())
	{
		LLVOAvatarMorphInfo* info = new LLVOAvatarMorphInfo();

		static LLStdStringHandle name_string = LLXmlTree::addAttributeString("morph_name");
		if (!grand_child->getFastAttributeString(name_string, info->mName))
		{
			llwarns << "No name supplied for morph mask." << llendl;
			delete info;
			continue;
		}

		static LLStdStringHandle region_string = LLXmlTree::addAttributeString("body_region");
		if (!grand_child->getFastAttributeString(region_string, info->mRegion))
		{
			llwarns << "No region supplied for morph mask." << llendl;
			delete info;
			continue;
		}

		static LLStdStringHandle layer_string = LLXmlTree::addAttributeString("layer");
		if (!grand_child->getFastAttributeString(layer_string, info->mLayer))
		{
			llwarns << "No layer supplied for morph mask." << llendl;
			delete info;
			continue;
		}

		// optional parameter. don't throw a warning if not present.
		static LLStdStringHandle invert_string = LLXmlTree::addAttributeString("invert");
		grand_child->getFastAttributeBOOL(invert_string, info->mInvert);

		mMorphMaskInfoList.push_back(info);
	}

	return TRUE;
}

//virtual
void LLVOAvatar::updateRegion(LLViewerRegion *regionp)
{
	LLViewerObject::updateRegion(regionp);
}

std::string LLVOAvatar::getFullname() const
{
	std::string name;

	LLNameValue* first = getNVPair("FirstName"); 
	LLNameValue* last  = getNVPair("LastName"); 
	if (first && last)
	{
		name = LLCacheName::buildFullName( first->getString(), last->getString() );
	}

	return name;
}

LLHost LLVOAvatar::getObjectHost() const
{
	LLViewerRegion* region = getRegion();
	if (region && !isDead())
	{
		return region->getHost();
	}
	else
	{
		return LLHost::invalid;
	}
}

//static
void LLVOAvatar::updateFreezeCounter(S32 counter)
{
	if(counter)
	{
		sFreezeCounter = counter;
	}
	else if(sFreezeCounter > 0)
	{
		sFreezeCounter--;
	}
	else
	{
		sFreezeCounter = 0;
	}
}

BOOL LLVOAvatar::updateLOD()
{
	if (isImpostor())
	{
		return TRUE;
	}

	BOOL res = updateJointLODs();

	LLFace* facep = mDrawable->getFace(0);
	if (!facep || !facep->getVertexBuffer())
	{
		dirtyMesh(2);
	}

	if (mDirtyMesh >= 2 || mDrawable->isState(LLDrawable::REBUILD_GEOMETRY))
	{	//LOD changed or new mesh created, allocate new vertex buffer if needed
		updateMeshData();
		mDirtyMesh = 0;
		mNeedsSkin = TRUE;
		mDrawable->clearState(LLDrawable::REBUILD_GEOMETRY);
	}
	updateVisibility();

	return res;
}

void LLVOAvatar::updateLODRiggedAttachments( void )
{
	updateLOD();
	rebuildRiggedAttachments();
}
U32 LLVOAvatar::getPartitionType() const
{ 
	// Avatars merely exist as drawables in the bridge partition
	return LLViewerRegion::PARTITION_BRIDGE;
}

//static
void LLVOAvatar::updateImpostors() 
{
	LLCharacter::sAllowInstancesChange = FALSE ;

	for (std::vector<LLCharacter*>::iterator iter = LLCharacter::sInstances.begin();
		 iter != LLCharacter::sInstances.end(); ++iter)
	{
		LLVOAvatar* avatar = (LLVOAvatar*) *iter;
		if (!avatar->isDead() && avatar->needsImpostorUpdate() && avatar->isVisible() && avatar->isImpostor())
		{
			gPipeline.generateImpostor(avatar);
		}
	}

	LLCharacter::sAllowInstancesChange = TRUE ;
}

BOOL LLVOAvatar::isImpostor() const
{
	return sUseImpostors && (isVisuallyMuted() || (mUpdatePeriod >= IMPOSTOR_PERIOD)) ? TRUE : FALSE;
}


BOOL LLVOAvatar::needsImpostorUpdate() const
{
	return mNeedsImpostorUpdate;
}

const LLVector3& LLVOAvatar::getImpostorOffset() const
{
	return mImpostorOffset;
}

const LLVector2& LLVOAvatar::getImpostorDim() const
{
	return mImpostorDim;
}

void LLVOAvatar::setImpostorDim(const LLVector2& dim)
{
	mImpostorDim = dim;
}

void LLVOAvatar::cacheImpostorValues()
{
	getImpostorValues(mImpostorExtents, mImpostorAngle, mImpostorDistance);
}

void LLVOAvatar::getImpostorValues(LLVector4a* extents, LLVector3& angle, F32& distance) const
{
	const LLVector4a* ext = mDrawable->getSpatialExtents();
	extents[0] = ext[0];
	extents[1] = ext[1];

	LLVector3 at = LLViewerCamera::getInstance()->getOrigin()-(getRenderPosition()+mImpostorOffset);
	distance = at.normalize();
	F32 da = 1.f - (at*LLViewerCamera::getInstance()->getAtAxis());
	angle.mV[0] = LLViewerCamera::getInstance()->getYaw()*da;
	angle.mV[1] = LLViewerCamera::getInstance()->getPitch()*da;
	angle.mV[2] = da;
}

void LLVOAvatar::idleUpdateRenderCost()
{
	static LLCachedControl<U32> max_render_cost(gSavedSettings, "RenderAutoMuteRenderCostLimit");

	static const U32 ARC_BODY_PART_COST = 200;
	static const U32 ARC_LIMIT = 20000;

	static std::set<LLUUID> all_textures;

	if (gPipeline.hasRenderDebugMask(LLPipeline::RENDER_DEBUG_ATTACHMENT_BYTES))
	{ //set debug text to attachment geometry bytes here so render cost will override
		setDebugText(llformat("%.1f KB, %.2f m^2", mAttachmentGeometryBytes/1024.f, mAttachmentSurfaceArea));
	}

	if (!gPipeline.hasRenderDebugMask(LLPipeline::RENDER_DEBUG_SHAME) && max_render_cost == 0)
	{
		return;
	}

	if (mVisualComplexityStale)
	{
		mVisualComplexityStale = FALSE;
		U32 cost = 0;
		LLVOVolume::texture_cost_t textures;

		for (U8 baked_index = 0; baked_index < BAKED_NUM_INDICES; baked_index++)
		{
			const LLVOAvatarDictionary::BakedEntry *baked_dict = LLVOAvatarDictionary::getInstance()->getBakedTexture((EBakedTextureIndex)baked_index);
			ETextureIndex tex_index = baked_dict->mTextureIndex;
			if ((tex_index != TEX_SKIRT_BAKED) || (isWearingWearableType(LLWearableType::WT_SKIRT)))
			{
				if (isTextureVisible(tex_index))
				{
					cost +=ARC_BODY_PART_COST;
				}
			}
		}


		for (attachment_map_t::const_iterator iter = mAttachmentPoints.begin(); 
			 iter != mAttachmentPoints.end();
			 ++iter)
		{
			LLViewerJointAttachment* attachment = iter->second;
			for (LLViewerJointAttachment::attachedobjs_vec_t::iterator attachment_iter = attachment->mAttachedObjects.begin();
				 attachment_iter != attachment->mAttachedObjects.end();
				 ++attachment_iter)
			{
				const LLViewerObject* attached_object = (*attachment_iter);
				if (attached_object && !attached_object->isHUDAttachment())
				{
					textures.clear();
					const LLDrawable* drawable = attached_object->mDrawable;
					if (drawable)
					{
						const LLVOVolume* volume = drawable->getVOVolume();
						if (volume)
						{
							cost += volume->getRenderCost(textures);

							const_child_list_t children = volume->getChildren();
							for (const_child_list_t::const_iterator child_iter = children.begin();
								  child_iter != children.end();
								  ++child_iter)
							{
								LLViewerObject* child_obj = *child_iter;
								LLVOVolume *child = dynamic_cast<LLVOVolume*>( child_obj );
								if (child)
								{
									cost += child->getRenderCost(textures);
								}
							}

							for (LLVOVolume::texture_cost_t::iterator iter = textures.begin(); iter != textures.end(); ++iter)
							{
								// add the cost of each individual texture in the linkset
								cost += iter->second;
							}
						}
					}
				}
			}

		}



		// Diagnostic output to identify all avatar-related textures.
		// Does not affect rendering cost calculation.
		// Could be wrapped in a debug option if output becomes problematic.
		if (isSelf())
		{
			// print any attachment textures we didn't already know about.
			for (LLVOVolume::texture_cost_t::iterator it = textures.begin(); it != textures.end(); ++it)
			{
				LLUUID image_id = it->first;
				if( image_id.isNull() || image_id == IMG_DEFAULT || image_id == IMG_DEFAULT_AVATAR)
					continue;
				if (all_textures.find(image_id) == all_textures.end())
				{
					// attachment texture not previously seen.
					llinfos << "attachment_texture: " << image_id.asString() << llendl;
					all_textures.insert(image_id);
				}
			}

			// print any avatar textures we didn't already know about
			for (LLVOAvatarDictionary::Textures::const_iterator iter = LLVOAvatarDictionary::getInstance()->getTextures().begin();
				 iter != LLVOAvatarDictionary::getInstance()->getTextures().end();
				 ++iter)
			{
				const LLVOAvatarDictionary::TextureEntry *texture_dict = iter->second;
				// TODO: MULTI-WEARABLE: handle multiple textures for self
				const LLViewerTexture* te_image = getImage(iter->first,0);
				if (!te_image)
					continue;
				LLUUID image_id = te_image->getID();
				if( image_id.isNull() || image_id == IMG_DEFAULT || image_id == IMG_DEFAULT_AVATAR)
					continue;
				if (all_textures.find(image_id) == all_textures.end())
				{
					llinfos << "local_texture: " << texture_dict->mName << ": " << image_id << llendl;
					all_textures.insert(image_id);
				}
			}
		}

		if (isSelf() && max_render_cost > 0 && mVisualComplexity != cost)
		{ //pop up notification that you have exceeded a render cost limit
			if (cost > max_render_cost+max_render_cost/2)
			{
				LLNotificationsUtil::add("ExceededHighDetailRenderCost");
			}
			else if (cost > max_render_cost)
			{
				LLNotificationsUtil::add("ExceededMidDetailRenderCost");
			}
			else if (cost > max_render_cost/2)
			{
				LLNotificationsUtil::add("ExceededLowDetailRenderCost");
			}
		}

		mVisualComplexity = cost;
	}

	
	if (gPipeline.hasRenderDebugMask(LLPipeline::RENDER_DEBUG_SHAME))
	{
		std::string viz_string = LLVOAvatar::rezStatusToString(getRezzedStatus());
		setDebugText(llformat("%s %d", viz_string.c_str(), mVisualComplexity));
		F32 green = 1.f-llclamp(((F32) mVisualComplexity-(F32)ARC_LIMIT)/(F32)ARC_LIMIT, 0.f, 1.f);
		F32 red = llmin((F32) mVisualComplexity/(F32)ARC_LIMIT, 1.f);
		mText->setColor(LLColor4(red,green,0,1));
	}
}

// static
BOOL LLVOAvatar::isIndexLocalTexture(ETextureIndex index)
{
	if (index < 0 || index >= TEX_NUM_INDICES) return false;
	return LLVOAvatarDictionary::getInstance()->getTexture(index)->mIsLocalTexture;
}

// static
BOOL LLVOAvatar::isIndexBakedTexture(ETextureIndex index)
{
	if (index < 0 || index >= TEX_NUM_INDICES) return false;
	return LLVOAvatarDictionary::getInstance()->getTexture(index)->mIsBakedTexture;
}

const std::string LLVOAvatar::getBakedStatusForPrintout() const
{
	std::string line;

	for (LLVOAvatarDictionary::Textures::const_iterator iter = LLVOAvatarDictionary::getInstance()->getTextures().begin();
		 iter != LLVOAvatarDictionary::getInstance()->getTextures().end();
		 ++iter)
	{
		const ETextureIndex index = iter->first;
		const LLVOAvatarDictionary::TextureEntry *texture_dict = iter->second;
		if (texture_dict->mIsBakedTexture)
		{
			line += texture_dict->mName;
			if (isTextureDefined(index))
			{
				line += "_baked";
			}
			line += " ";
		}
	}
	return line;
}



//virtual
S32 LLVOAvatar::getTexImageSize() const
{
	return TEX_IMAGE_SIZE_OTHER;
}

//-----------------------------------------------------------------------------
// Utility functions
//-----------------------------------------------------------------------------

F32 calc_bouncy_animation(F32 x)
{
	return -(cosf(x * F_PI * 2.5f - F_PI_BY_TWO))*(0.4f + x * -0.1f) + x * 1.3f;
}

//virtual
BOOL LLVOAvatar::isTextureDefined(LLVOAvatarDefines::ETextureIndex te, U32 index ) const
{
	if (isIndexLocalTexture(te)) 
	{
		return FALSE;
	}

	if( !getImage( te, index ) )
	{
		llwarns << "getImage( " << te << ", " << index << " ) returned 0" << llendl;
		return FALSE;
	}

	return (getImage(te, index)->getID() != IMG_DEFAULT_AVATAR && 
			getImage(te, index)->getID() != IMG_DEFAULT);
}

//virtual
BOOL LLVOAvatar::isTextureVisible(LLVOAvatarDefines::ETextureIndex type, U32 index) const
{
	if (isIndexLocalTexture(type))
	{
		return isTextureDefined(type, index);
	}
	else
	{
		// baked textures can use TE images directly
		return ((isTextureDefined(type) || isSelf())
				&& (getTEImage(type)->getID() != IMG_INVISIBLE 
				|| LLDrawPoolAlpha::sShowDebugAlpha));
	}
}

//virtual
BOOL LLVOAvatar::isTextureVisible(LLVOAvatarDefines::ETextureIndex type, LLWearable *wearable) const
{
	// non-self avatars don't have wearables
	return FALSE;
}
<|MERGE_RESOLUTION|>--- conflicted
+++ resolved
@@ -3445,21 +3445,14 @@
 		static LLCachedControl<F32> max_attachment_area(gSavedSettings, "RenderAutoMuteSurfaceAreaLimit");
 		static LLCachedControl<U32> max_render_cost(gSavedSettings, "RenderAutoMuteRenderCostLimit");
 	
-<<<<<<< HEAD
 		U32 max_cost = (U32) (max_render_cost*(LLVOAvatar::sLODFactor+0.5));
 
 		ret = LLMuteList::getInstance()->isMuted(getID()) ||
-			(mAttachmentGeometryBytes > max_attachment_bytes && max_attachment_bytes > 0) ||
 			(mAttachmentSurfaceArea > max_attachment_area && max_attachment_area > 0.f) ||
 			(mVisualComplexity > max_cost && max_render_cost > 0);
 	}
 
 	return ret;
-=======
-	return LLMuteList::getInstance()->isMuted(getID()) 
-			|| (mAttachmentGeometryBytes > max_attachment_bytes && max_attachment_bytes > 0) 
-			|| (mAttachmentSurfaceArea > max_attachment_area && max_attachment_area > 0.f);
->>>>>>> 04e78ce4
 }
 
 //------------------------------------------------------------------------
