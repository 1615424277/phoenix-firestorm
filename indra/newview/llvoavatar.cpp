/**
 * @File llvoavatar.cpp
 * @brief Implementation of LLVOAvatar class which is a derivation of LLViewerObject
 *
 * $LicenseInfo:firstyear=2001&license=viewerlgpl$
 * Second Life Viewer Source Code
 * Copyright (C) 2010, Linden Research, Inc.
 *
 * This library is free software; you can redistribute it and/or
 * modify it under the terms of the GNU Lesser General Public
 * License as published by the Free Software Foundation;
 * version 2.1 of the License only.
 *
 * This library is distributed in the hope that it will be useful,
 * but WITHOUT ANY WARRANTY; without even the implied warranty of
 * MERCHANTABILITY or FITNESS FOR A PARTICULAR PURPOSE.  See the GNU
 * Lesser General Public License for more details.
 *
 * You should have received a copy of the GNU Lesser General Public
 * License along with this library; if not, write to the Free Software
 * Foundation, Inc., 51 Franklin Street, Fifth Floor, Boston, MA  02110-1301  USA
 *
 * Linden Research, Inc., 945 Battery Street, San Francisco, CA  94111  USA
 * $/LicenseInfo$
 */

#include "llviewerprecompiledheaders.h"

#include "llvoavatar.h"

#include <stdio.h>
#include <ctype.h>
#include <sstream>

#include "llaudioengine.h"
#include "noise.h"
#include "sound_ids.h"
#include "raytrace.h"

#include "llagent.h" //  Get state values from here
#include "llagentbenefits.h"
#include "llagentcamera.h"
#include "llagentwearables.h"
#include "llanimationstates.h"
#include "llavatarnamecache.h"
#include "llavatarpropertiesprocessor.h"
#include "llavatarrendernotifier.h"
#include "llcontrolavatar.h"
#include "llexperiencecache.h"
#include "llphysicsmotion.h"
#include "llviewercontrol.h"
#include "llcallingcard.h"      // IDEVO for LLAvatarTracker
#include "lldrawpoolavatar.h"
#include "lldriverparam.h"
#include "llpolyskeletaldistortion.h"
#include "lleditingmotion.h"
#include "llemote.h"
#include "llfloatertools.h"
#include "llheadrotmotion.h"
#include "llhudeffecttrail.h"
#include "llhudmanager.h"
#include "llhudnametag.h"
#include "llhudtext.h"              // for mText/mDebugText
#include "llimview.h"
#include "llinitparam.h"
#include "llkeyframefallmotion.h"
#include "llkeyframestandmotion.h"
#include "llkeyframewalkmotion.h"
#include "llmanipscale.h"  // for get_default_max_prim_scale()
#include "llmeshrepository.h"
#include "llmutelist.h"
#include "llmoveview.h"
#include "llnotificationsutil.h"
#include "llphysicsshapebuilderutil.h"
#include "llquantize.h"
#include "llrand.h"
#include "llregionhandle.h"
#include "llresmgr.h"
#include "llselectmgr.h"
#include "llsprite.h"
#include "lltargetingmotion.h"
#include "lltoolmgr.h"
#include "lltoolmorph.h"
#include "llviewercamera.h"
#include "llviewertexlayer.h"
#include "llviewertexturelist.h"
#include "llviewermenu.h"
#include "llviewerobjectlist.h"
#include "llviewerparcelmgr.h"
#include "llviewerregion.h"
#include "llviewershadermgr.h"
#include "llviewerstats.h"
#include "llviewerwearable.h"
#include "llvoavatarself.h"
#include "llvovolume.h"
#include "llworld.h"
#include "pipeline.h"
#include "llviewershadermgr.h"
#include "llsky.h"
#include "llanimstatelabels.h"
#include "lltrans.h"
#include "llappearancemgr.h"

#include "llgesturemgr.h" //needed to trigger the voice gesticulations
#include "llvoiceclient.h"
#include "llvoicevisualizer.h" // Ventrella

#include "lldebugmessagebox.h"
#include "llsdutil.h"
#include "llscenemonitor.h"
#include "llsdserialize.h"
#include "llcallstack.h"
#include "llrendersphere.h"
#include "llskinningutil.h"

#include "llperfstats.h"

#include <boost/lexical_cast.hpp>

extern F32 SPEED_ADJUST_MAX;
extern F32 SPEED_ADJUST_MAX_SEC;
extern F32 ANIM_SPEED_MAX;
extern F32 ANIM_SPEED_MIN;
extern U32 JOINT_COUNT_REQUIRED_FOR_FULLRIG;

const F32 MAX_HOVER_Z = 2.0;
const F32 MIN_HOVER_Z = -2.0;

const F32 MIN_ATTACHMENT_COMPLEXITY = 0.f;
const F32 DEFAULT_MAX_ATTACHMENT_COMPLEXITY = 1.0e6f;

// Unlike with 'self' avatar, server doesn't inform viewer about
// expected attachments so viewer has to wait to see if anything
// else will arrive
const F32 FIRST_APPEARANCE_CLOUD_MIN_DELAY = 3.f; // seconds
const F32 FIRST_APPEARANCE_CLOUD_MAX_DELAY = 45.f;

using namespace LLAvatarAppearanceDefines;

//-----------------------------------------------------------------------------
// Global constants
//-----------------------------------------------------------------------------
const LLUUID ANIM_AGENT_BODY_NOISE = LLUUID("9aa8b0a6-0c6f-9518-c7c3-4f41f2c001ad"); //"body_noise"
const LLUUID ANIM_AGENT_BREATHE_ROT = LLUUID("4c5a103e-b830-2f1c-16bc-224aa0ad5bc8");  //"breathe_rot"
const LLUUID ANIM_AGENT_EDITING = LLUUID("2a8eba1d-a7f8-5596-d44a-b4977bf8c8bb");  //"editing"
const LLUUID ANIM_AGENT_EYE = LLUUID("5c780ea8-1cd1-c463-a128-48c023f6fbea");  //"eye"
const LLUUID ANIM_AGENT_FLY_ADJUST = LLUUID("db95561f-f1b0-9f9a-7224-b12f71af126e");  //"fly_adjust"
const LLUUID ANIM_AGENT_HAND_MOTION = LLUUID("ce986325-0ba7-6e6e-cc24-b17c4b795578");  //"hand_motion"
const LLUUID ANIM_AGENT_HEAD_ROT = LLUUID("e6e8d1dd-e643-fff7-b238-c6b4b056a68d");  //"head_rot"
const LLUUID ANIM_AGENT_PELVIS_FIX = LLUUID("0c5dd2a2-514d-8893-d44d-05beffad208b");  //"pelvis_fix"
const LLUUID ANIM_AGENT_TARGET = LLUUID("0e4896cb-fba4-926c-f355-8720189d5b55");  //"target"
const LLUUID ANIM_AGENT_WALK_ADJUST = LLUUID("829bc85b-02fc-ec41-be2e-74cc6dd7215d");  //"walk_adjust"
const LLUUID ANIM_AGENT_PHYSICS_MOTION = LLUUID("7360e029-3cb8-ebc4-863e-212df440d987");  //"physics_motion"


//-----------------------------------------------------------------------------
// Constants
//-----------------------------------------------------------------------------
const F32 DELTA_TIME_MIN = 0.01f;   // we clamp measured delta_time to this
const F32 DELTA_TIME_MAX = 0.2f;    // range to insure stability of computations.

const F32 PELVIS_LAG_FLYING     = 0.22f;// pelvis follow half life while flying
const F32 PELVIS_LAG_WALKING    = 0.4f; // ...while walking
const F32 PELVIS_LAG_MOUSELOOK = 0.15f;
const F32 MOUSELOOK_PELVIS_FOLLOW_FACTOR = 0.5f;
const F32 TORSO_NOISE_AMOUNT = 1.0f;    // Amount of deviation from up-axis, in degrees
const F32 TORSO_NOISE_SPEED = 0.2f; // Time scale factor on torso noise.

const F32 BREATHE_ROT_MOTION_STRENGTH = 0.05f;

const S32 MIN_REQUIRED_PIXEL_AREA_BODY_NOISE = 10000;
const S32 MIN_REQUIRED_PIXEL_AREA_BREATHE = 10000;
const S32 MIN_REQUIRED_PIXEL_AREA_PELVIS_FIX = 40;

const S32 TEX_IMAGE_SIZE_OTHER = 512 / 4;  // The size of local textures for other (!isSelf()) avatars

const F32 HEAD_MOVEMENT_AVG_TIME = 0.9f;

const S32 MORPH_MASK_REQUESTED_DISCARD = 0;

const F32 MAX_STANDOFF_FROM_ORIGIN = 3;
const F32 MAX_STANDOFF_DISTANCE_CHANGE = 32;

// Discard level at which to switch to baked textures
// Should probably be 4 or 3, but didn't want to change it while change other logic - SJB
const S32 SWITCH_TO_BAKED_DISCARD = 5;

const F32 HOVER_EFFECT_MAX_SPEED = 3.f;
const F32 HOVER_EFFECT_STRENGTH = 0.f;
const F32 UNDERWATER_EFFECT_STRENGTH = 0.1f;
const F32 UNDERWATER_FREQUENCY_DAMP = 0.33f;
const F32 APPEARANCE_MORPH_TIME = 0.65f;
const F32 TIME_BEFORE_MESH_CLEANUP = 5.f; // seconds
const S32 AVATAR_RELEASE_THRESHOLD = 10; // number of avatar instances before releasing memory
const F32 FOOT_GROUND_COLLISION_TOLERANCE = 0.25f;
const F32 AVATAR_LOD_TWEAK_RANGE = 0.7f;
const S32 MAX_BUBBLE_CHAT_LENGTH = DB_CHAT_MSG_STR_LEN;
const S32 MAX_BUBBLE_CHAT_UTTERANCES = 12;
const F32 CHAT_FADE_TIME = 8.0;
const F32 BUBBLE_CHAT_TIME = CHAT_FADE_TIME * 3.f;
const F32 NAMETAG_UPDATE_THRESHOLD = 0.3f;
const F32 NAMETAG_VERTICAL_SCREEN_OFFSET = 25.f;
const F32 NAMETAG_VERT_OFFSET_WEIGHT = 0.17f;

const U32 LLVOAvatar::VISUAL_COMPLEXITY_UNKNOWN = 0;
const F64 HUD_OVERSIZED_TEXTURE_DATA_SIZE = 1024 * 1024;

const F32 MAX_TEXTURE_WAIT_TIME_SEC = 60;

const S32 MIN_NONTUNED_AVS = 5;

enum ERenderName
{
    RENDER_NAME_NEVER,
    RENDER_NAME_ALWAYS,
    RENDER_NAME_FADE
};

#define JELLYDOLLS_SHOULD_IMPOSTOR

//-----------------------------------------------------------------------------
// Callback data
//-----------------------------------------------------------------------------

struct LLTextureMaskData
{
    LLTextureMaskData( const LLUUID& id ) :
        mAvatarID(id),
        mLastDiscardLevel(S32_MAX)
    {}
    LLUUID              mAvatarID;
    S32                 mLastDiscardLevel;
};

/*********************************************************************************
 **                                                                             **
 ** Begin private LLVOAvatar Support classes
 **
 **/


struct LLAppearanceMessageContents: public LLRefCount
{
    LLAppearanceMessageContents():
        mAppearanceVersion(-1),
        mParamAppearanceVersion(-1),
        mCOFVersion(LLViewerInventoryCategory::VERSION_UNKNOWN)
    {
    }
    LLTEContents mTEContents;
    S32 mAppearanceVersion;
    S32 mParamAppearanceVersion;
    S32 mCOFVersion;
    // For future use:
    //U32 appearance_flags = 0;
    std::vector<F32> mParamWeights;
    std::vector<LLVisualParam*> mParams;
    LLVector3 mHoverOffset;
    bool mHoverOffsetWasSet;
};


//-----------------------------------------------------------------------------
// class LLBodyNoiseMotion
//-----------------------------------------------------------------------------
class LLBodyNoiseMotion :
    public LLMotion
{
public:
    // Constructor
    LLBodyNoiseMotion(const LLUUID &id)
        : LLMotion(id)
    {
        mName = "body_noise";
        mTorsoState = new LLJointState;
    }

    // Destructor
    virtual ~LLBodyNoiseMotion() { }

public:
    //-------------------------------------------------------------------------
    // functions to support MotionController and MotionRegistry
    //-------------------------------------------------------------------------
    // static constructor
    // all subclasses must implement such a function and register it
    static LLMotion *create(const LLUUID &id) { return new LLBodyNoiseMotion(id); }

public:
    //-------------------------------------------------------------------------
    // animation callbacks to be implemented by subclasses
    //-------------------------------------------------------------------------

    // motions must specify whether or not they loop
    virtual BOOL getLoop() { return TRUE; }

    // motions must report their total duration
    virtual F32 getDuration() { return 0.0; }

    // motions must report their "ease in" duration
    virtual F32 getEaseInDuration() { return 0.0; }

    // motions must report their "ease out" duration.
    virtual F32 getEaseOutDuration() { return 0.0; }

    // motions must report their priority
    virtual LLJoint::JointPriority getPriority() { return LLJoint::HIGH_PRIORITY; }

    virtual LLMotionBlendType getBlendType() { return ADDITIVE_BLEND; }

    // called to determine when a motion should be activated/deactivated based on avatar pixel coverage
    virtual F32 getMinPixelArea() { return MIN_REQUIRED_PIXEL_AREA_BODY_NOISE; }

    // run-time (post constructor) initialization,
    // called after parameters have been set
    // must return true to indicate success and be available for activation
    virtual LLMotionInitStatus onInitialize(LLCharacter *character)
    {
        if( !mTorsoState->setJoint( character->getJoint("mTorso") ))
        {
            return STATUS_FAILURE;
        }

        mTorsoState->setUsage(LLJointState::ROT);

        addJointState( mTorsoState );
        return STATUS_SUCCESS;
    }

    // called when a motion is activated
    // must return TRUE to indicate success, or else
    // it will be deactivated
    virtual BOOL onActivate() { return TRUE; }

    // called per time step
    // must return TRUE while it is active, and
    // must return FALSE when the motion is completed.
    virtual BOOL onUpdate(F32 time, U8* joint_mask)
    {
        LL_PROFILE_ZONE_SCOPED_CATEGORY_AVATAR;
        F32 nx[2];
        nx[0]=time*TORSO_NOISE_SPEED;
        nx[1]=0.0f;
        F32 ny[2];
        ny[0]=0.0f;
        ny[1]=time*TORSO_NOISE_SPEED;
        F32 noiseX = noise2(nx);
        F32 noiseY = noise2(ny);

        F32 rx = TORSO_NOISE_AMOUNT * DEG_TO_RAD * noiseX / 0.42f;
        F32 ry = TORSO_NOISE_AMOUNT * DEG_TO_RAD * noiseY / 0.42f;
        LLQuaternion tQn;
        tQn.setQuat( rx, ry, 0.0f );
        mTorsoState->setRotation( tQn );

        return TRUE;
    }

    // called when a motion is deactivated
    virtual void onDeactivate() {}

private:
    //-------------------------------------------------------------------------
    // joint states to be animated
    //-------------------------------------------------------------------------
    LLPointer<LLJointState> mTorsoState;
};

//-----------------------------------------------------------------------------
// class LLBreatheMotionRot
//-----------------------------------------------------------------------------
class LLBreatheMotionRot :
    public LLMotion
{
public:
    // Constructor
    LLBreatheMotionRot(const LLUUID &id) :
        LLMotion(id),
        mBreatheRate(1.f),
        mCharacter(NULL)
    {
        mName = "breathe_rot";
        mChestState = new LLJointState;
    }

    // Destructor
    virtual ~LLBreatheMotionRot() {}

public:
    //-------------------------------------------------------------------------
    // functions to support MotionController and MotionRegistry
    //-------------------------------------------------------------------------
    // static constructor
    // all subclasses must implement such a function and register it
    static LLMotion *create(const LLUUID &id) { return new LLBreatheMotionRot(id); }

public:
    //-------------------------------------------------------------------------
    // animation callbacks to be implemented by subclasses
    //-------------------------------------------------------------------------

    // motions must specify whether or not they loop
    virtual BOOL getLoop() { return TRUE; }

    // motions must report their total duration
    virtual F32 getDuration() { return 0.0; }

    // motions must report their "ease in" duration
    virtual F32 getEaseInDuration() { return 0.0; }

    // motions must report their "ease out" duration.
    virtual F32 getEaseOutDuration() { return 0.0; }

    // motions must report their priority
    virtual LLJoint::JointPriority getPriority() { return LLJoint::MEDIUM_PRIORITY; }

    virtual LLMotionBlendType getBlendType() { return NORMAL_BLEND; }

    // called to determine when a motion should be activated/deactivated based on avatar pixel coverage
    virtual F32 getMinPixelArea() { return MIN_REQUIRED_PIXEL_AREA_BREATHE; }

    // run-time (post constructor) initialization,
    // called after parameters have been set
    // must return true to indicate success and be available for activation
    virtual LLMotionInitStatus onInitialize(LLCharacter *character)
    {
        mCharacter = character;
        BOOL success = true;

        if ( !mChestState->setJoint( character->getJoint( "mChest" ) ) )
        {
            success = false;
        }

        if ( success )
        {
            mChestState->setUsage(LLJointState::ROT);
            addJointState( mChestState );
        }

        if ( success )
        {
            return STATUS_SUCCESS;
        }
        else
        {
            return STATUS_FAILURE;
        }
    }

    // called when a motion is activated
    // must return TRUE to indicate success, or else
    // it will be deactivated
    virtual BOOL onActivate() { return TRUE; }

    // called per time step
    // must return TRUE while it is active, and
    // must return FALSE when the motion is completed.
    virtual BOOL onUpdate(F32 time, U8* joint_mask)
    {
        LL_PROFILE_ZONE_SCOPED_CATEGORY_AVATAR;
        mBreatheRate = 1.f;

        F32 breathe_amt = (sinf(mBreatheRate * time) * BREATHE_ROT_MOTION_STRENGTH);

        mChestState->setRotation(LLQuaternion(breathe_amt, LLVector3(0.f, 1.f, 0.f)));

        return TRUE;
    }

    // called when a motion is deactivated
    virtual void onDeactivate() {}

private:
    //-------------------------------------------------------------------------
    // joint states to be animated
    //-------------------------------------------------------------------------
    LLPointer<LLJointState> mChestState;
    F32                 mBreatheRate;
    LLCharacter*        mCharacter;
};

//-----------------------------------------------------------------------------
// class LLPelvisFixMotion
//-----------------------------------------------------------------------------
class LLPelvisFixMotion :
    public LLMotion
{
public:
    // Constructor
    LLPelvisFixMotion(const LLUUID &id)
        : LLMotion(id), mCharacter(NULL)
    {
        mName = "pelvis_fix";

        mPelvisState = new LLJointState;
    }

    // Destructor
    virtual ~LLPelvisFixMotion() { }

public:
    //-------------------------------------------------------------------------
    // functions to support MotionController and MotionRegistry
    //-------------------------------------------------------------------------
    // static constructor
    // all subclasses must implement such a function and register it
    static LLMotion *create(const LLUUID& id) { return new LLPelvisFixMotion(id); }

public:
    //-------------------------------------------------------------------------
    // animation callbacks to be implemented by subclasses
    //-------------------------------------------------------------------------

    // motions must specify whether or not they loop
    virtual BOOL getLoop() { return TRUE; }

    // motions must report their total duration
    virtual F32 getDuration() { return 0.0; }

    // motions must report their "ease in" duration
    virtual F32 getEaseInDuration() { return 0.5f; }

    // motions must report their "ease out" duration.
    virtual F32 getEaseOutDuration() { return 0.5f; }

    // motions must report their priority
    virtual LLJoint::JointPriority getPriority() { return LLJoint::LOW_PRIORITY; }

    virtual LLMotionBlendType getBlendType() { return NORMAL_BLEND; }

    // called to determine when a motion should be activated/deactivated based on avatar pixel coverage
    virtual F32 getMinPixelArea() { return MIN_REQUIRED_PIXEL_AREA_PELVIS_FIX; }

    // run-time (post constructor) initialization,
    // called after parameters have been set
    // must return true to indicate success and be available for activation
    virtual LLMotionInitStatus onInitialize(LLCharacter *character)
    {
        mCharacter = character;

        if (!mPelvisState->setJoint( character->getJoint("mPelvis")))
        {
            return STATUS_FAILURE;
        }

        mPelvisState->setUsage(LLJointState::POS);

        addJointState( mPelvisState );
        return STATUS_SUCCESS;
    }

    // called when a motion is activated
    // must return TRUE to indicate success, or else
    // it will be deactivated
    virtual BOOL onActivate() { return TRUE; }

    // called per time step
    // must return TRUE while it is active, and
    // must return FALSE when the motion is completed.
    virtual BOOL onUpdate(F32 time, U8* joint_mask)
    {
        LL_PROFILE_ZONE_SCOPED_CATEGORY_AVATAR;
        mPelvisState->setPosition(LLVector3::zero);

        return TRUE;
    }

    // called when a motion is deactivated
    virtual void onDeactivate() {}

private:
    //-------------------------------------------------------------------------
    // joint states to be animated
    //-------------------------------------------------------------------------
    LLPointer<LLJointState> mPelvisState;
    LLCharacter*        mCharacter;
};

/**
 **
 ** End LLVOAvatar Support classes
 **                                                                             **
 *********************************************************************************/


//-----------------------------------------------------------------------------
// Static Data
//-----------------------------------------------------------------------------
U32 LLVOAvatar::sMaxNonImpostors = 12; // Set from RenderAvatarMaxNonImpostors
bool LLVOAvatar::sLimitNonImpostors = false; // True unless RenderAvatarMaxNonImpostors is 0 (unlimited)
F32 LLVOAvatar::sRenderDistance = 256.f;
S32 LLVOAvatar::sNumVisibleAvatars = 0;
S32 LLVOAvatar::sNumLODChangesThisFrame = 0;

const LLUUID LLVOAvatar::sStepSoundOnLand("e8af4a28-aa83-4310-a7c4-c047e15ea0df");
const LLUUID LLVOAvatar::sStepSounds[LL_MCODE_END] =
{
    SND_STONE_RUBBER,
    SND_METAL_RUBBER,
    SND_GLASS_RUBBER,
    SND_WOOD_RUBBER,
    SND_FLESH_RUBBER,
    SND_RUBBER_PLASTIC,
    SND_RUBBER_RUBBER
};

S32 LLVOAvatar::sRenderName = RENDER_NAME_ALWAYS;
BOOL LLVOAvatar::sRenderGroupTitles = TRUE;
S32 LLVOAvatar::sNumVisibleChatBubbles = 0;
BOOL LLVOAvatar::sDebugInvisible = FALSE;
BOOL LLVOAvatar::sShowAttachmentPoints = FALSE;
BOOL LLVOAvatar::sShowAnimationDebug = FALSE;
BOOL LLVOAvatar::sVisibleInFirstPerson = FALSE;
F32 LLVOAvatar::sLODFactor = 1.f;
F32 LLVOAvatar::sPhysicsLODFactor = 1.f;
BOOL LLVOAvatar::sJointDebug = FALSE;
F32 LLVOAvatar::sUnbakedTime = 0.f;
F32 LLVOAvatar::sUnbakedUpdateTime = 0.f;
F32 LLVOAvatar::sGreyTime = 0.f;
F32 LLVOAvatar::sGreyUpdateTime = 0.f;
LLPointer<LLViewerTexture> LLVOAvatar::sCloudTexture = NULL;
std::vector<LLUUID> LLVOAvatar::sAVsIgnoringARTLimit;
S32 LLVOAvatar::sAvatarsNearby = 0;

//-----------------------------------------------------------------------------
// Helper functions
//-----------------------------------------------------------------------------
static F32 calc_bouncy_animation(F32 x);

//-----------------------------------------------------------------------------
// LLVOAvatar()
//-----------------------------------------------------------------------------
LLVOAvatar::LLVOAvatar(const LLUUID& id,
                       const LLPCode pcode,
                       LLViewerRegion* regionp) :
    LLAvatarAppearance(&gAgentWearables),
    LLViewerObject(id, pcode, regionp),
    mSpecialRenderMode(0),
    mAttachmentSurfaceArea(0.f),
    mAttachmentVisibleTriangleCount(0),
    mAttachmentEstTriangleCount(0.f),
    mReportedVisualComplexity(VISUAL_COMPLEXITY_UNKNOWN),
    mTurning(FALSE),
    mLastSkeletonSerialNum( 0 ),
    mIsSitting(FALSE),
    mTimeVisible(),
    mTyping(FALSE),
    mMeshValid(FALSE),
    mVisible(FALSE),
    mLastImpostorUpdateFrameTime(0.f),
    mLastImpostorUpdateReason(0),
    mWindFreq(0.f),
    mRipplePhase( 0.f ),
    mBelowWater(FALSE),
    mLastAppearanceBlendTime(0.f),
    mAppearanceAnimating(FALSE),
    mNameIsSet(false),
    mTitle(),
    mNameAway(false),
    mNameDoNotDisturb(false),
    mNameMute(false),
    mNameAppearance(false),
    mNameFriend(false),
    mNameAlpha(0.f),
    mRenderGroupTitles(sRenderGroupTitles),
    mNameCloud(false),
    mFirstTEMessageReceived( FALSE ),
    mFirstAppearanceMessageReceived( FALSE ),
    mCulled( FALSE ),
    mVisibilityRank(0),
    mNeedsSkin(FALSE),
    mLastSkinTime(0.f),
    mUpdatePeriod(1),
    mOverallAppearance(AOA_INVISIBLE),
    mVisualComplexityStale(true),
    mVisuallyMuteSetting(AV_RENDER_NORMALLY),
    mMutedAVColor(LLColor4::white /* used for "uninitialize" */),
    mFirstFullyVisible(TRUE),
    mFirstUseDelaySeconds(FIRST_APPEARANCE_CLOUD_MIN_DELAY),
    mFullyLoaded(FALSE),
    mPreviousFullyLoaded(FALSE),
    mFullyLoadedInitialized(FALSE),
    mVisualComplexity(VISUAL_COMPLEXITY_UNKNOWN),
    mLoadedCallbacksPaused(FALSE),
    mLoadedCallbackTextures(0),
    mRenderUnloadedAvatar(LLCachedControl<bool>(gSavedSettings, "RenderUnloadedAvatar", false)),
    mLastRezzedStatus(-1),
    mIsEditingAppearance(FALSE),
    mUseLocalAppearance(FALSE),
    mLastUpdateRequestCOFVersion(-1),
    mLastUpdateReceivedCOFVersion(-1),
    mCachedMuteListUpdateTime(0),
    mCachedInMuteList(false),
    mIsControlAvatar(false),
    mIsUIAvatar(false),
    mEnableDefaultMotions(true)
{
    LL_DEBUGS("AvatarRender") << "LLVOAvatar Constructor (0x" << this << ") id:" << mID << LL_ENDL;

    //VTResume();  // VTune
    setHoverOffset(LLVector3(0.0, 0.0, 0.0));

    // mVoiceVisualizer is created by the hud effects manager and uses the HUD Effects pipeline
    const BOOL needsSendToSim = false; // currently, this HUD effect doesn't need to pack and unpack data to do its job
    mVoiceVisualizer = ( LLVoiceVisualizer *)LLHUDManager::getInstance()->createViewerEffect( LLHUDObject::LL_HUD_EFFECT_VOICE_VISUALIZER, needsSendToSim );

    LL_DEBUGS("Avatar","Message") << "LLVOAvatar Constructor (0x" << this << ") id:" << mID << LL_ENDL;
    mPelvisp = NULL;

    mDirtyMesh = 2; // Dirty geometry, need to regenerate.
    mMeshTexturesDirty = FALSE;
    mHeadp = NULL;


    // set up animation variables
    mSpeed = 0.f;
    setAnimationData("Speed", &mSpeed);

    mNeedsImpostorUpdate = TRUE;
    mLastImpostorUpdateReason = 0;
    mNeedsAnimUpdate = TRUE;

    mNeedsExtentUpdate = true;

    mImpostorDistance = 0;
    mImpostorPixelArea = 0;

    setNumTEs(TEX_NUM_INDICES);

    mbCanSelect = TRUE;

    mSignaledAnimations.clear();
    mPlayingAnimations.clear();

    mWasOnGroundLeft = FALSE;
    mWasOnGroundRight = FALSE;

    mTimeLast = 0.0f;
    mSpeedAccum = 0.0f;

    mRippleTimeLast = 0.f;

    mInAir = FALSE;

    mStepOnLand = TRUE;
    mStepMaterial = 0;

    mLipSyncActive = false;
    mOohMorph      = NULL;
    mAahMorph      = NULL;

    mCurrentGesticulationLevel = 0;

    mFirstAppearanceMessageTimer.reset();
    mRuthTimer.reset();
    mRuthDebugTimer.reset();
    mDebugExistenceTimer.reset();
    mLastAppearanceMessageTimer.reset();

    if(LLSceneMonitor::getInstance()->isEnabled())
    {
        LLSceneMonitor::getInstance()->freezeAvatar((LLCharacter*)this);
    }

    mVisuallyMuteSetting = LLVOAvatar::VisualMuteSettings(LLRenderMuteList::getInstance()->getSavedVisualMuteSetting(getID()));
}

std::string LLVOAvatar::avString() const
{
    if (isControlAvatar())
    {
        return getFullname();
    }
    else
    {
        std::string viz_string = LLVOAvatar::rezStatusToString(getRezzedStatus());
        return " Avatar '" + getFullname() + "' " + viz_string + " ";
    }
}

void LLVOAvatar::debugAvatarRezTime(std::string notification_name, std::string comment)
{
    if (gDisconnected)
    {
        // If we disconected, these values are likely to be invalid and
        // avString() might crash due to a dead sAvatarDictionary
        return;
    }

    LL_INFOS("Avatar") << "REZTIME: [ " << (U32)mDebugExistenceTimer.getElapsedTimeF32()
                       << "sec ]"
                       << avString()
                       << "RuthTimer " << (U32)mRuthDebugTimer.getElapsedTimeF32()
                       << " Notification " << notification_name
                       << " : " << comment
                       << LL_ENDL;

    if (gSavedSettings.getBOOL("DebugAvatarRezTime"))
    {
        LLSD args;
        args["EXISTENCE"] = llformat("%d",(U32)mDebugExistenceTimer.getElapsedTimeF32());
        args["TIME"] = llformat("%d",(U32)mRuthDebugTimer.getElapsedTimeF32());
        args["NAME"] = getFullname();
        LLNotificationsUtil::add(notification_name,args);
    }
}

//------------------------------------------------------------------------
// LLVOAvatar::~LLVOAvatar()
//------------------------------------------------------------------------
LLVOAvatar::~LLVOAvatar()
{
    if (!mFullyLoaded)
    {
        debugAvatarRezTime("AvatarRezLeftCloudNotification","left after ruth seconds as cloud");
    }
    else
    {
        debugAvatarRezTime("AvatarRezLeftNotification","left sometime after declouding");
    }

    if(mTuned)
    {
        LLPerfStats::tunedAvatars--;
        mTuned = false;
    }
    sAVsIgnoringARTLimit.erase(std::remove(sAVsIgnoringARTLimit.begin(), sAVsIgnoringARTLimit.end(), mID), sAVsIgnoringARTLimit.end());


    logPendingPhases();

    LL_DEBUGS("Avatar") << "LLVOAvatar Destructor (0x" << this << ") id:" << mID << LL_ENDL;

    std::for_each(mAttachmentPoints.begin(), mAttachmentPoints.end(), DeletePairedPointer());
    mAttachmentPoints.clear();

    mDead = TRUE;

    mAnimationSources.clear();
    LLLoadedCallbackEntry::cleanUpCallbackList(&mCallbackTextureList) ;

    getPhases().clearPhases();

    LL_DEBUGS() << "LLVOAvatar Destructor end" << LL_ENDL;
}

void LLVOAvatar::markDead()
{
    if (mNameText)
    {
        mNameText->markDead();
        mNameText = NULL;
        sNumVisibleChatBubbles--;
    }
    mVoiceVisualizer->markDead();
    LLLoadedCallbackEntry::cleanUpCallbackList(&mCallbackTextureList) ;
    LLViewerObject::markDead();
}


BOOL LLVOAvatar::isFullyBaked()
{
    if (mIsDummy) return TRUE;
    if (getNumTEs() == 0) return FALSE;

    for (U32 i = 0; i < mBakedTextureDatas.size(); i++)
    {
        if (!isTextureDefined(mBakedTextureDatas[i].mTextureIndex)
            && ((i != BAKED_SKIRT) || isWearingWearableType(LLWearableType::WT_SKIRT))
            && (i != BAKED_LEFT_ARM) && (i != BAKED_LEFT_LEG) && (i != BAKED_AUX1) && (i != BAKED_AUX2) && (i != BAKED_AUX3))
        {
            return FALSE;
        }
    }
    return TRUE;
}

BOOL LLVOAvatar::isFullyTextured() const
{
    for (S32 i = 0; i < mMeshLOD.size(); i++)
    {
        LLAvatarJoint* joint = mMeshLOD[i];
        if (i==MESH_ID_SKIRT && !isWearingWearableType(LLWearableType::WT_SKIRT))
        {
            continue; // don't care about skirt textures if we're not wearing one.
        }
        if (!joint)
        {
            continue; // nonexistent LOD OK.
        }
        avatar_joint_mesh_list_t::iterator meshIter = joint->mMeshParts.begin();
        if (meshIter != joint->mMeshParts.end())
        {
            LLAvatarJointMesh *mesh = (*meshIter);
            if (!mesh)
            {
                continue; // nonexistent mesh OK
            }
            if (mesh->hasGLTexture())
            {
                continue; // Mesh exists and has a baked texture.
            }
            if (mesh->hasComposite())
            {
                continue; // Mesh exists and has a composite texture.
            }
            // Fail
            return FALSE;
        }
    }
    return TRUE;
}

BOOL LLVOAvatar::hasGray() const
{
    return !getIsCloud() && !isFullyTextured();
}

S32 LLVOAvatar::getRezzedStatus() const
{
    if (getIsCloud()) return 0;
    bool textured = isFullyTextured();
    if (textured && allBakedTexturesCompletelyDownloaded()) return 3;
    if (textured) return 2;
    llassert(hasGray());
    return 1; // gray
}

void LLVOAvatar::deleteLayerSetCaches(bool clearAll)
{
    for (U32 i = 0; i < mBakedTextureDatas.size(); i++)
    {
        if (mBakedTextureDatas[i].mTexLayerSet)
        {
            // ! BACKWARDS COMPATIBILITY !
            // Can be removed after hair baking is mandatory on the grid
            if ((i != BAKED_HAIR || isSelf()) && !clearAll)
            {
                mBakedTextureDatas[i].mTexLayerSet->deleteCaches();
            }
        }
        if (mBakedTextureDatas[i].mMaskTexName)
        {
            LLImageGL::deleteTextures(1, (GLuint*)&(mBakedTextureDatas[i].mMaskTexName));
            mBakedTextureDatas[i].mMaskTexName = 0 ;
        }
    }
}

// static
BOOL LLVOAvatar::areAllNearbyInstancesBaked(S32& grey_avatars)
{
    BOOL res = TRUE;
    grey_avatars = 0;
    for (std::vector<LLCharacter*>::iterator iter = LLCharacter::sInstances.begin();
         iter != LLCharacter::sInstances.end(); ++iter)
    {
        LLVOAvatar* inst = (LLVOAvatar*) *iter;
        if( inst->isDead() )
        {
            continue;
        }
        else if( !inst->isFullyBaked() )
        {
            res = FALSE;
            if (inst->mHasGrey)
            {
                ++grey_avatars;
            }
        }
    }
    return res;
}

// static
void LLVOAvatar::getNearbyRezzedStats(std::vector<S32>& counts)
{
    counts.clear();
    counts.resize(4);
    for (std::vector<LLCharacter*>::iterator iter = LLCharacter::sInstances.begin();
         iter != LLCharacter::sInstances.end(); ++iter)
    {
        LLVOAvatar* inst = (LLVOAvatar*) *iter;
        if (inst)
        {
            S32 rez_status = inst->getRezzedStatus();
            counts[rez_status]++;
        }
    }
}

// static
std::string LLVOAvatar::rezStatusToString(S32 rez_status)
{
    if (rez_status==0) return "cloud";
    if (rez_status==1) return "gray";
    if (rez_status==2) return "downloading";
    if (rez_status==3) return "full";
    return "unknown";
}

// static
void LLVOAvatar::dumpBakedStatus()
{
    LLVector3d camera_pos_global = gAgentCamera.getCameraPositionGlobal();

    for (std::vector<LLCharacter*>::iterator iter = LLCharacter::sInstances.begin();
         iter != LLCharacter::sInstances.end(); ++iter)
    {
        LLVOAvatar* inst = (LLVOAvatar*) *iter;
        LL_INFOS() << "Avatar ";

        LLNameValue* firstname = inst->getNVPair("FirstName");
        LLNameValue* lastname = inst->getNVPair("LastName");

        if( firstname )
        {
            LL_CONT << firstname->getString();
        }
        if( lastname )
        {
            LL_CONT << " " << lastname->getString();
        }

        LL_CONT << " " << inst->mID;

        if( inst->isDead() )
        {
            LL_CONT << " DEAD ("<< inst->getNumRefs() << " refs)";
        }

        if( inst->isSelf() )
        {
            LL_CONT << " (self)";
        }


        F64 dist_to_camera = (inst->getPositionGlobal() - camera_pos_global).length();
        LL_CONT << " " << dist_to_camera << "m ";

        LL_CONT << " " << inst->mPixelArea << " pixels";

        if( inst->isVisible() )
        {
            LL_CONT << " (visible)";
        }
        else
        {
            LL_CONT << " (not visible)";
        }

        if( inst->isFullyBaked() )
        {
            LL_CONT << " Baked";
        }
        else
        {
            LL_CONT << " Unbaked (";

            for (LLAvatarAppearanceDictionary::BakedTextures::const_iterator iter = LLAvatarAppearance::getDictionary()->getBakedTextures().begin();
                 iter != LLAvatarAppearance::getDictionary()->getBakedTextures().end();
                 ++iter)
            {
                const LLAvatarAppearanceDictionary::BakedEntry *baked_dict = iter->second;
                const ETextureIndex index = baked_dict->mTextureIndex;
                if (!inst->isTextureDefined(index))
                {
                    LL_CONT << " " << (LLAvatarAppearance::getDictionary()->getTexture(index) ? LLAvatarAppearance::getDictionary()->getTexture(index)->mName : "");
                }
            }
            LL_CONT << " ) " << inst->getUnbakedPixelAreaRank();
            if( inst->isCulled() )
            {
                LL_CONT << " culled";
            }
        }
        LL_CONT << LL_ENDL;
    }
}

//static
void LLVOAvatar::restoreGL()
{
    if (!isAgentAvatarValid()) return;

    gAgentAvatarp->setCompositeUpdatesEnabled(TRUE);
    for (U32 i = 0; i < gAgentAvatarp->mBakedTextureDatas.size(); i++)
    {
        gAgentAvatarp->invalidateComposite(gAgentAvatarp->getTexLayerSet(i));
    }
    gAgentAvatarp->updateMeshTextures();
}

//static
void LLVOAvatar::destroyGL()
{
    deleteCachedImages();

    resetImpostors();
}

//static
void LLVOAvatar::resetImpostors()
{
    for (std::vector<LLCharacter*>::iterator iter = LLCharacter::sInstances.begin();
         iter != LLCharacter::sInstances.end(); ++iter)
    {
        LLVOAvatar* avatar = (LLVOAvatar*) *iter;
        avatar->mImpostor.release();
        avatar->mNeedsImpostorUpdate = TRUE;
        avatar->mLastImpostorUpdateReason = 1;
    }
}

// static
void LLVOAvatar::deleteCachedImages(bool clearAll)
{
    if (LLViewerTexLayerSet::sHasCaches)
    {
        for (std::vector<LLCharacter*>::iterator iter = LLCharacter::sInstances.begin();
             iter != LLCharacter::sInstances.end(); ++iter)
        {
            LLVOAvatar* inst = (LLVOAvatar*) *iter;
            inst->deleteLayerSetCaches(clearAll);
        }
        LLViewerTexLayerSet::sHasCaches = FALSE;
    }
    LLVOAvatarSelf::deleteScratchTextures();
    LLTexLayerStaticImageList::getInstance()->deleteCachedImages();
}


//------------------------------------------------------------------------
// static
// LLVOAvatar::initClass()
//------------------------------------------------------------------------
void LLVOAvatar::initClass()
{
    gAnimLibrary.animStateSetString(ANIM_AGENT_BODY_NOISE,"body_noise");
    gAnimLibrary.animStateSetString(ANIM_AGENT_BREATHE_ROT,"breathe_rot");
    gAnimLibrary.animStateSetString(ANIM_AGENT_PHYSICS_MOTION,"physics_motion");
    gAnimLibrary.animStateSetString(ANIM_AGENT_EDITING,"editing");
    gAnimLibrary.animStateSetString(ANIM_AGENT_EYE,"eye");
    gAnimLibrary.animStateSetString(ANIM_AGENT_FLY_ADJUST,"fly_adjust");
    gAnimLibrary.animStateSetString(ANIM_AGENT_HAND_MOTION,"hand_motion");
    gAnimLibrary.animStateSetString(ANIM_AGENT_HEAD_ROT,"head_rot");
    gAnimLibrary.animStateSetString(ANIM_AGENT_PELVIS_FIX,"pelvis_fix");
    gAnimLibrary.animStateSetString(ANIM_AGENT_TARGET,"target");
    gAnimLibrary.animStateSetString(ANIM_AGENT_WALK_ADJUST,"walk_adjust");

    // Where should this be set initially?
    LLJoint::setDebugJointNames(gSavedSettings.getString("DebugAvatarJoints"));

    LLControlAvatar::sRegionChangedSlot = gAgent.addRegionChangedCallback(&LLControlAvatar::onRegionChanged);

    sCloudTexture = LLViewerTextureManager::getFetchedTextureFromFile("cloud-particle.j2c");
}


void LLVOAvatar::cleanupClass()
{
}

// virtual
void LLVOAvatar::initInstance()
{
    //-------------------------------------------------------------------------
    // register motions
    //-------------------------------------------------------------------------
    if (LLCharacter::sInstances.size() == 1)
    {
        registerMotion( ANIM_AGENT_DO_NOT_DISTURB,                  LLNullMotion::create );
        registerMotion( ANIM_AGENT_CROUCH,                  LLKeyframeStandMotion::create );
        registerMotion( ANIM_AGENT_CROUCHWALK,              LLKeyframeWalkMotion::create );
        registerMotion( ANIM_AGENT_EXPRESS_AFRAID,          LLEmote::create );
        registerMotion( ANIM_AGENT_EXPRESS_ANGER,           LLEmote::create );
        registerMotion( ANIM_AGENT_EXPRESS_BORED,           LLEmote::create );
        registerMotion( ANIM_AGENT_EXPRESS_CRY,             LLEmote::create );
        registerMotion( ANIM_AGENT_EXPRESS_DISDAIN,         LLEmote::create );
        registerMotion( ANIM_AGENT_EXPRESS_EMBARRASSED,     LLEmote::create );
        registerMotion( ANIM_AGENT_EXPRESS_FROWN,           LLEmote::create );
        registerMotion( ANIM_AGENT_EXPRESS_KISS,            LLEmote::create );
        registerMotion( ANIM_AGENT_EXPRESS_LAUGH,           LLEmote::create );
        registerMotion( ANIM_AGENT_EXPRESS_OPEN_MOUTH,      LLEmote::create );
        registerMotion( ANIM_AGENT_EXPRESS_REPULSED,        LLEmote::create );
        registerMotion( ANIM_AGENT_EXPRESS_SAD,             LLEmote::create );
        registerMotion( ANIM_AGENT_EXPRESS_SHRUG,           LLEmote::create );
        registerMotion( ANIM_AGENT_EXPRESS_SMILE,           LLEmote::create );
        registerMotion( ANIM_AGENT_EXPRESS_SURPRISE,        LLEmote::create );
        registerMotion( ANIM_AGENT_EXPRESS_TONGUE_OUT,      LLEmote::create );
        registerMotion( ANIM_AGENT_EXPRESS_TOOTHSMILE,      LLEmote::create );
        registerMotion( ANIM_AGENT_EXPRESS_WINK,            LLEmote::create );
        registerMotion( ANIM_AGENT_EXPRESS_WORRY,           LLEmote::create );
        registerMotion( ANIM_AGENT_FEMALE_RUN_NEW,          LLKeyframeWalkMotion::create );
        registerMotion( ANIM_AGENT_FEMALE_WALK,             LLKeyframeWalkMotion::create );
        registerMotion( ANIM_AGENT_FEMALE_WALK_NEW,         LLKeyframeWalkMotion::create );
        registerMotion( ANIM_AGENT_RUN,                     LLKeyframeWalkMotion::create );
        registerMotion( ANIM_AGENT_RUN_NEW,                 LLKeyframeWalkMotion::create );
        registerMotion( ANIM_AGENT_STAND,                   LLKeyframeStandMotion::create );
        registerMotion( ANIM_AGENT_STAND_1,                 LLKeyframeStandMotion::create );
        registerMotion( ANIM_AGENT_STAND_2,                 LLKeyframeStandMotion::create );
        registerMotion( ANIM_AGENT_STAND_3,                 LLKeyframeStandMotion::create );
        registerMotion( ANIM_AGENT_STAND_4,                 LLKeyframeStandMotion::create );
        registerMotion( ANIM_AGENT_STANDUP,                 LLKeyframeFallMotion::create );
        registerMotion( ANIM_AGENT_TURNLEFT,                LLKeyframeWalkMotion::create );
        registerMotion( ANIM_AGENT_TURNRIGHT,               LLKeyframeWalkMotion::create );
        registerMotion( ANIM_AGENT_WALK,                    LLKeyframeWalkMotion::create );
        registerMotion( ANIM_AGENT_WALK_NEW,                LLKeyframeWalkMotion::create );

        // motions without a start/stop bit
        registerMotion( ANIM_AGENT_BODY_NOISE,              LLBodyNoiseMotion::create );
        registerMotion( ANIM_AGENT_BREATHE_ROT,             LLBreatheMotionRot::create );
        registerMotion( ANIM_AGENT_PHYSICS_MOTION,          LLPhysicsMotionController::create );
        registerMotion( ANIM_AGENT_EDITING,                 LLEditingMotion::create );
        registerMotion( ANIM_AGENT_EYE,                     LLEyeMotion::create );
        registerMotion( ANIM_AGENT_FEMALE_WALK,             LLKeyframeWalkMotion::create );
        registerMotion( ANIM_AGENT_FLY_ADJUST,              LLFlyAdjustMotion::create );
        registerMotion( ANIM_AGENT_HAND_MOTION,             LLHandMotion::create );
        registerMotion( ANIM_AGENT_HEAD_ROT,                LLHeadRotMotion::create );
        registerMotion( ANIM_AGENT_PELVIS_FIX,              LLPelvisFixMotion::create );
        registerMotion( ANIM_AGENT_SIT_FEMALE,              LLKeyframeMotion::create );
        registerMotion( ANIM_AGENT_TARGET,                  LLTargetingMotion::create );
        registerMotion( ANIM_AGENT_WALK_ADJUST,             LLWalkAdjustMotion::create );
    }

    LLAvatarAppearance::initInstance();

    // preload specific motions here
    createMotion( ANIM_AGENT_CUSTOMIZE);
    createMotion( ANIM_AGENT_CUSTOMIZE_DONE);

    //VTPause();  // VTune

    mVoiceVisualizer->setVoiceEnabled( LLVoiceClient::getInstance()->getVoiceEnabled( mID ) );

    mInitFlags |= 1<<1;
}

// virtual
LLAvatarJoint* LLVOAvatar::createAvatarJoint()
{
    return new LLViewerJoint();
}

// virtual
LLAvatarJoint* LLVOAvatar::createAvatarJoint(S32 joint_num)
{
    return new LLViewerJoint(joint_num);
}

// virtual
LLAvatarJointMesh* LLVOAvatar::createAvatarJointMesh()
{
    return new LLViewerJointMesh();
}

// virtual
LLTexLayerSet* LLVOAvatar::createTexLayerSet()
{
    return new LLViewerTexLayerSet(this);
}

const LLVector3 LLVOAvatar::getRenderPosition() const
{

    if (mDrawable.isNull() || mDrawable->getGeneration() < 0)
    {
        return getPositionAgent();
    }
    else if (isRoot())
    {
        F32 fixup;
        if ( hasPelvisFixup( fixup) )
        {
            //Apply a pelvis fixup (as defined by the avs skin)
            LLVector3 pos = mDrawable->getPositionAgent();
            pos[VZ] += fixup;
            return pos;
        }
        else
        {
            return mDrawable->getPositionAgent();
        }
    }
    else
    {
        return getPosition() * mDrawable->getParent()->getRenderMatrix();
    }
}

void LLVOAvatar::updateDrawable(BOOL force_damped)
{
    clearChanged(SHIFTED);
}

void LLVOAvatar::onShift(const LLVector4a& shift_vector)
{
    const LLVector3& shift = reinterpret_cast<const LLVector3&>(shift_vector);
    mLastAnimExtents[0] += shift;
    mLastAnimExtents[1] += shift;
}

void LLVOAvatar::updateSpatialExtents(LLVector4a& newMin, LLVector4a &newMax)
{
    if (mDrawable.isNull())
    {
        return;
    }

    if (mNeedsExtentUpdate)
    {
        calculateSpatialExtents(newMin,newMax);
        mLastAnimExtents[0].set(newMin.getF32ptr());
        mLastAnimExtents[1].set(newMax.getF32ptr());
        mLastAnimBasePos = mPelvisp->getWorldPosition();
        mNeedsExtentUpdate = false;
    }
    else
    {
        LLVector3 new_base_pos = mPelvisp->getWorldPosition();
        LLVector3 shift = new_base_pos-mLastAnimBasePos;
        mLastAnimExtents[0] += shift;
        mLastAnimExtents[1] += shift;
        mLastAnimBasePos = new_base_pos;

    }

    if (isImpostor() && !needsImpostorUpdate())
    {
        LLVector3 delta = getRenderPosition() -
            ((LLVector3(mDrawable->getPositionGroup().getF32ptr())-mImpostorOffset));

        newMin.load3( (mLastAnimExtents[0] + delta).mV);
        newMax.load3( (mLastAnimExtents[1] + delta).mV);
    }
    else
    {
        newMin.load3(mLastAnimExtents[0].mV);
        newMax.load3(mLastAnimExtents[1].mV);
        LLVector4a pos_group;
        pos_group.setAdd(newMin,newMax);
        pos_group.mul(0.5f);
        mImpostorOffset = LLVector3(pos_group.getF32ptr())-getRenderPosition();
        mDrawable->setPositionGroup(pos_group);
    }
}


void LLVOAvatar::calculateSpatialExtents(LLVector4a& newMin, LLVector4a& newMax)
{
    LL_PROFILE_ZONE_SCOPED_CATEGORY_AVATAR;

    const S32 BOX_DETAIL_DEFAULT = 3;
    S32 box_detail = BOX_DETAIL_DEFAULT;
    if (getOverallAppearance() != AOA_NORMAL)
    {
        if (isControlAvatar())
        {
            // Animated objects don't show system avatar but do need to include rigged meshes in their bounding box.
            box_detail = 3;
        }
        else
        {
            // Jellydolled avatars ignore attachments, etc, use only system avatar.
            box_detail = 1;
        }
    }

    // FIXME the update_min_max function used below assumes there is a
    // known starting point, but in general there isn't. Ideally the
    // box update logic should be modified to handle the no-point-yet
    // case. For most models, starting with the pelvis is safe though.
    LLVector3 zero_pos;
    LLVector4a pos;
    if (dist_vec(zero_pos, mPelvisp->getWorldPosition())<0.001)
    {
        // Don't use pelvis until av initialized
        pos.load3(getRenderPosition().mV);
    }
    else
    {
        pos.load3(mPelvisp->getWorldPosition().mV);
    }
    newMin = pos;
    newMax = pos;

    if (box_detail>=1 && !isControlAvatar())
    {
        //stretch bounding box by joint positions. Doing this for
        //control avs, where the polymeshes aren't maintained or
        //displayed, can give inaccurate boxes due to joints stuck at (0,0,0).
        for (polymesh_map_t::iterator i = mPolyMeshes.begin(); i != mPolyMeshes.end(); ++i)
        {
            LLPolyMesh* mesh = i->second;
            for (S32 joint_num = 0; joint_num < mesh->mJointRenderData.size(); joint_num++)
            {
                LLVector4a trans;
                trans.load3( mesh->mJointRenderData[joint_num]->mWorldMatrix->getTranslation().mV);
                update_min_max(newMin, newMax, trans);
            }
        }
    }

    // Pad bounding box for starting joint, plus polymesh if
    // applicable. Subsequent calcs should be accurate enough to not
    // need padding.
    LLVector4a padding(0.25);
    newMin.sub(padding);
    newMax.add(padding);


    //stretch bounding box by static attachments
    if (box_detail >= 2)
    {
        float max_attachment_span = get_default_max_prim_scale() * 5.0f;

        for (attachment_map_t::iterator iter = mAttachmentPoints.begin();
             iter != mAttachmentPoints.end();
             ++iter)
        {
            LLViewerJointAttachment* attachment = iter->second;

            if (attachment->getValid())
            {
                for (LLViewerJointAttachment::attachedobjs_vec_t::iterator attachment_iter = attachment->mAttachedObjects.begin();
                     attachment_iter != attachment->mAttachedObjects.end();
                     ++attachment_iter)
                {
                    // Don't we need to look at children of attached_object as well?
                    const LLViewerObject* attached_object = attachment_iter->get();
                    if (attached_object && !attached_object->isHUDAttachment())
                    {
                        const LLVOVolume *vol = dynamic_cast<const LLVOVolume*>(attached_object);
                        if (vol && vol->isAnimatedObject())
                        {
                            // Animated objects already have a bounding box in their control av, use that.
                            // Could lag by a frame if there's no guarantee on order of processing for avatars.
                            LLControlAvatar *cav = vol->getControlAvatar();
                            if (cav)
                            {
                                LLVector4a cav_min;
                                cav_min.load3(cav->mLastAnimExtents[0].mV);
                                LLVector4a cav_max;
                                cav_max.load3(cav->mLastAnimExtents[1].mV);
                                update_min_max(newMin,newMax,cav_min);
                                update_min_max(newMin,newMax,cav_max);
                                continue;
                            }
                        }
                        if (vol && vol->isRiggedMeshFast())
                        {
                            continue;
                        }
                        LLDrawable* drawable = attached_object->mDrawable;
                        if (drawable && !drawable->isState(LLDrawable::RIGGED | LLDrawable::RIGGED_CHILD)) // <-- don't extend bounding box if any rigged objects are present
                        {
                            LLSpatialBridge* bridge = drawable->getSpatialBridge();
                            if (bridge)
                            {
                                const LLVector4a* ext = bridge->getSpatialExtents();
                                LLVector4a distance;
                                distance.setSub(ext[1], ext[0]);
                                LLVector4a max_span(max_attachment_span);

                                S32 lt = distance.lessThan(max_span).getGatheredBits() & 0x7;

                                // Only add the prim to spatial extents calculations if it isn't a megaprim.
                                // max_attachment_span calculated at the start of the function
                                // (currently 5 times our max prim size)
                                if (lt == 0x7)
                                {
                                    update_min_max(newMin,newMax,ext[0]);
                                    update_min_max(newMin,newMax,ext[1]);
                                }
                            }
                        }
                    }
                }
            }
        }
    }

    // Stretch bounding box by rigged mesh joint boxes
    if (box_detail>=3)
    {
        updateRiggingInfo();
        for (S32 joint_num = 0; joint_num < LL_CHARACTER_MAX_ANIMATED_JOINTS; joint_num++)
        {
            LLJoint *joint = getJoint(joint_num);
            LLJointRiggingInfo *rig_info = NULL;
            if (joint_num < mJointRiggingInfoTab.size())
            {
                rig_info = &mJointRiggingInfoTab[joint_num];
            }

            if (joint && rig_info && rig_info->isRiggedTo())
            {
                LLViewerJointAttachment *as_joint_attach = dynamic_cast<LLViewerJointAttachment*>(joint);
                if (as_joint_attach && as_joint_attach->getIsHUDAttachment())
                {
                    // Ignore bounding box of HUD joints
                    continue;
                }
                LLMatrix4a mat;
                LLVector4a new_extents[2];
                mat.loadu(joint->getWorldMatrix());
                matMulBoundBox(mat, rig_info->getRiggedExtents(), new_extents);
                update_min_max(newMin, newMax, new_extents[0]);
                update_min_max(newMin, newMax, new_extents[1]);
                //if (isSelf())
                //{
                //    LL_INFOS() << joint->getName() << " extents " << new_extents[0] << "," << new_extents[1] << LL_ENDL;
                //    LL_INFOS() << joint->getName() << " av box is " << newMin << "," << newMax << LL_ENDL;
                //}
            }
        }
    }

    // Update pixel area
    LLVector4a center, size;
    center.setAdd(newMin, newMax);
    center.mul(0.5f);

    size.setSub(newMax,newMin);
    size.mul(0.5f);

    mPixelArea = LLPipeline::calcPixelArea(center, size, *LLViewerCamera::getInstance());
}

void render_sphere_and_line(const LLVector3& begin_pos, const LLVector3& end_pos, F32 sphere_scale, const LLVector3& occ_color, const LLVector3& visible_color)
{
    // Unoccluded bone portions
    LLGLDepthTest normal_depth(GL_TRUE);

    // Draw line segment for unoccluded joint
    gGL.diffuseColor3f(visible_color[0], visible_color[1], visible_color[2]);

    gGL.begin(LLRender::LINES);
    gGL.vertex3fv(begin_pos.mV);
    gGL.vertex3fv(end_pos.mV);
    gGL.end();


    // Draw sphere representing joint pos
    gGL.pushMatrix();
    gGL.scalef(sphere_scale, sphere_scale, sphere_scale);
    gSphere.renderGGL();
    gGL.popMatrix();

    LLGLDepthTest depth_under(GL_TRUE, GL_FALSE, GL_GREATER);

    // Occluded bone portions
    gGL.diffuseColor3f(occ_color[0], occ_color[1], occ_color[2]);

    gGL.begin(LLRender::LINES);
    gGL.vertex3fv(begin_pos.mV);
    gGL.vertex3fv(end_pos.mV);
    gGL.end();

    // Draw sphere representing joint pos
    gGL.pushMatrix();
    gGL.scalef(sphere_scale, sphere_scale, sphere_scale);
    gSphere.renderGGL();
    gGL.popMatrix();
}

//-----------------------------------------------------------------------------
// renderCollisionVolumes()
//-----------------------------------------------------------------------------
void LLVOAvatar::renderCollisionVolumes()
{
    std::ostringstream ostr;

    for (S32 i = 0; i < mNumCollisionVolumes; i++)
    {
        ostr << mCollisionVolumes[i].getName() << ", ";

        LLAvatarJointCollisionVolume& collision_volume = mCollisionVolumes[i];

        collision_volume.updateWorldMatrix();

        gGL.pushMatrix();
        gGL.multMatrix( &collision_volume.getXform()->getWorldMatrix().mMatrix[0][0] );

        LLVector3 begin_pos(0,0,0);
        LLVector3 end_pos(collision_volume.getEnd());
        static F32 sphere_scale = 1.0f;
        static F32 center_dot_scale = 0.05f;

        static LLVector3 BLUE(0.0f, 0.0f, 1.0f);
        static LLVector3 PASTEL_BLUE(0.5f, 0.5f, 1.0f);
        static LLVector3 RED(1.0f, 0.0f, 0.0f);
        static LLVector3 PASTEL_RED(1.0f, 0.5f, 0.5f);
        static LLVector3 WHITE(1.0f, 1.0f, 1.0f);


        LLVector3 cv_color_occluded;
        LLVector3 cv_color_visible;
        LLVector3 dot_color_occluded(WHITE);
        LLVector3 dot_color_visible(WHITE);
        if (isControlAvatar())
        {
            cv_color_occluded = RED;
            cv_color_visible = PASTEL_RED;
        }
        else
        {
            cv_color_occluded = BLUE;
            cv_color_visible = PASTEL_BLUE;
        }
        render_sphere_and_line(begin_pos, end_pos, sphere_scale, cv_color_occluded, cv_color_visible);
        render_sphere_and_line(begin_pos, end_pos, center_dot_scale, dot_color_occluded, dot_color_visible);

        gGL.popMatrix();
    }


    if (mNameText.notNull())
    {
        LLVector4a unused;

        mNameText->lineSegmentIntersect(unused, unused, unused, TRUE);
    }
}

void LLVOAvatar::renderBones(const std::string &selected_joint)
{
    LLGLEnable blend(GL_BLEND);

    avatar_joint_list_t::iterator iter = mSkeleton.begin();
    avatar_joint_list_t::iterator end = mSkeleton.end();

    // For selected joints
    static LLVector3 SELECTED_COLOR_OCCLUDED(1.0f, 1.0f, 0.0f);
    static LLVector3 SELECTED_COLOR_VISIBLE(0.5f, 0.5f, 0.5f);
    // For bones with position overrides defined
    static LLVector3 OVERRIDE_COLOR_OCCLUDED(1.0f, 0.0f, 0.0f);
    static LLVector3 OVERRIDE_COLOR_VISIBLE(0.5f, 0.5f, 0.5f);
    // For bones which are rigged to by at least one attachment
    static LLVector3 RIGGED_COLOR_OCCLUDED(0.0f, 1.0f, 1.0f);
    static LLVector3 RIGGED_COLOR_VISIBLE(0.5f, 0.5f, 0.5f);
    // For bones not otherwise colored
    static LLVector3 OTHER_COLOR_OCCLUDED(0.0f, 1.0f, 0.0f);
    static LLVector3 OTHER_COLOR_VISIBLE(0.5f, 0.5f, 0.5f);

    static F32 SPHERE_SCALEF = 0.001f;

    for (; iter != end; ++iter)
    {
        LLJoint* jointp = *iter;
        if (!jointp)
        {
            continue;
        }

        jointp->updateWorldMatrix();

        LLVector3 occ_color, visible_color;

        LLVector3 pos;
        LLUUID mesh_id;
        F32 sphere_scale = SPHERE_SCALEF;

        // We are in render, so it is preferable to implement selection
        // in a different way, but since this is for debug/preview, this
        // is low priority
        if (jointp->getName() == selected_joint)
        {
            sphere_scale *= 16;
            occ_color = SELECTED_COLOR_OCCLUDED;
            visible_color = SELECTED_COLOR_VISIBLE;
        }
        else if (jointp->hasAttachmentPosOverride(pos,mesh_id))
        {
            occ_color = OVERRIDE_COLOR_OCCLUDED;
            visible_color = OVERRIDE_COLOR_VISIBLE;
        }
        else
        {
            if (jointIsRiggedTo(jointp))
            {
                occ_color = RIGGED_COLOR_OCCLUDED;
                visible_color = RIGGED_COLOR_VISIBLE;
            }
            else
            {
                occ_color = OTHER_COLOR_OCCLUDED;
                visible_color = OTHER_COLOR_VISIBLE;
            }
        }
        LLVector3 begin_pos(0,0,0);
        LLVector3 end_pos(jointp->getEnd());


        gGL.pushMatrix();
        gGL.multMatrix( &jointp->getXform()->getWorldMatrix().mMatrix[0][0] );

        render_sphere_and_line(begin_pos, end_pos, sphere_scale, occ_color, visible_color);

        gGL.popMatrix();
    }
}


void LLVOAvatar::renderJoints()
{
    std::ostringstream ostr;
    std::ostringstream nullstr;

    for (joint_map_t::iterator iter = mJointMap.begin(); iter != mJointMap.end(); ++iter)
    {
        LLJoint* jointp = iter->second;
        if (!jointp)
        {
            nullstr << iter->first << " is NULL" << std::endl;
            continue;
        }

        ostr << jointp->getName() << ", ";

        jointp->updateWorldMatrix();

        gGL.pushMatrix();
        gGL.multMatrix( &jointp->getXform()->getWorldMatrix().mMatrix[0][0] );

        gGL.diffuseColor3f( 1.f, 0.f, 1.f );

        gGL.begin(LLRender::LINES);

        LLVector3 v[] =
        {
            LLVector3(1,0,0),
            LLVector3(-1,0,0),
            LLVector3(0,1,0),
            LLVector3(0,-1,0),

            LLVector3(0,0,-1),
            LLVector3(0,0,1),
        };

        //sides
        gGL.vertex3fv(v[0].mV);
        gGL.vertex3fv(v[2].mV);

        gGL.vertex3fv(v[0].mV);
        gGL.vertex3fv(v[3].mV);

        gGL.vertex3fv(v[1].mV);
        gGL.vertex3fv(v[2].mV);

        gGL.vertex3fv(v[1].mV);
        gGL.vertex3fv(v[3].mV);


        //top
        gGL.vertex3fv(v[0].mV);
        gGL.vertex3fv(v[4].mV);

        gGL.vertex3fv(v[1].mV);
        gGL.vertex3fv(v[4].mV);

        gGL.vertex3fv(v[2].mV);
        gGL.vertex3fv(v[4].mV);

        gGL.vertex3fv(v[3].mV);
        gGL.vertex3fv(v[4].mV);


        //bottom
        gGL.vertex3fv(v[0].mV);
        gGL.vertex3fv(v[5].mV);

        gGL.vertex3fv(v[1].mV);
        gGL.vertex3fv(v[5].mV);

        gGL.vertex3fv(v[2].mV);
        gGL.vertex3fv(v[5].mV);

        gGL.vertex3fv(v[3].mV);
        gGL.vertex3fv(v[5].mV);

        gGL.end();

        gGL.popMatrix();
    }

    mDebugText.clear();
    addDebugText(ostr.str());
    addDebugText(nullstr.str());
}

BOOL LLVOAvatar::lineSegmentIntersect(const LLVector4a& start, const LLVector4a& end,
                                      S32 face,
                                      BOOL pick_transparent,
                                      BOOL pick_rigged,
                                      BOOL pick_unselectable,
                                      S32* face_hit,
                                      LLVector4a* intersection,
                                      LLVector2* tex_coord,
                                      LLVector4a* normal,
                                      LLVector4a* tangent)
{
    if ((isSelf() && !gAgent.needsRenderAvatar()) || !LLPipeline::sPickAvatar)
    {
        return FALSE;
    }

    if (isControlAvatar())
    {
        return FALSE;
    }

    if (lineSegmentBoundingBox(start, end))
    {
        for (S32 i = 0; i < mNumCollisionVolumes; ++i)
        {
            mCollisionVolumes[i].updateWorldMatrix();

            glh::matrix4f mat((F32*) mCollisionVolumes[i].getXform()->getWorldMatrix().mMatrix);
            glh::matrix4f inverse = mat.inverse();
            glh::matrix4f norm_mat = inverse.transpose();

            glh::vec3f p1(start.getF32ptr());
            glh::vec3f p2(end.getF32ptr());

            inverse.mult_matrix_vec(p1);
            inverse.mult_matrix_vec(p2);

            LLVector3 position;
            LLVector3 norm;

            if (linesegment_sphere(LLVector3(p1.v), LLVector3(p2.v), LLVector3(0,0,0), 1.f, position, norm))
            {
                glh::vec3f res_pos(position.mV);
                mat.mult_matrix_vec(res_pos);

                norm.normalize();
                glh::vec3f res_norm(norm.mV);
                norm_mat.mult_matrix_dir(res_norm);

                if (intersection)
                {
                    intersection->load3(res_pos.v);
                }

                if (normal)
                {
                    normal->load3(res_norm.v);
                }

                return TRUE;
            }
        }

        if (isSelf())
        {
            for (attachment_map_t::iterator iter = mAttachmentPoints.begin();
             iter != mAttachmentPoints.end();
             ++iter)
            {
                LLViewerJointAttachment* attachment = iter->second;

                for (LLViewerJointAttachment::attachedobjs_vec_t::iterator attachment_iter = attachment->mAttachedObjects.begin();
                     attachment_iter != attachment->mAttachedObjects.end();
                     ++attachment_iter)
                {
                    LLViewerObject* attached_object = attachment_iter->get();

                    if (attached_object && !attached_object->isDead() && attachment->getValid())
                    {
                        LLDrawable* drawable = attached_object->mDrawable;
                        if (drawable->isState(LLDrawable::RIGGED))
                        { //regenerate octree for rigged attachment
                            gPipeline.markRebuild(mDrawable, LLDrawable::REBUILD_RIGGED);
                        }
                    }
                }
            }
        }
    }



    LLVector4a position;
    if (mNameText.notNull() && mNameText->lineSegmentIntersect(start, end, position))
    {
        if (intersection)
        {
            *intersection = position;
        }

        return TRUE;
    }

    return FALSE;
}

// virtual
LLViewerObject* LLVOAvatar::lineSegmentIntersectRiggedAttachments(const LLVector4a& start, const LLVector4a& end,
                                      S32 face,
                                      BOOL pick_transparent,
                                      BOOL pick_rigged,
                                      BOOL pick_unselectable,
                                      S32* face_hit,
                                      LLVector4a* intersection,
                                      LLVector2* tex_coord,
                                      LLVector4a* normal,
                                      LLVector4a* tangent)
{
    if (isSelf() && !gAgent.needsRenderAvatar())
    {
        return NULL;
    }

    LLViewerObject* hit = NULL;

    if (lineSegmentBoundingBox(start, end))
    {
        LLVector4a local_end = end;
        LLVector4a local_intersection;

        for (attachment_map_t::iterator iter = mAttachmentPoints.begin();
            iter != mAttachmentPoints.end();
            ++iter)
        {
            LLViewerJointAttachment* attachment = iter->second;

            for (LLViewerJointAttachment::attachedobjs_vec_t::iterator attachment_iter = attachment->mAttachedObjects.begin();
                    attachment_iter != attachment->mAttachedObjects.end();
                    ++attachment_iter)
            {
                LLViewerObject* attached_object = attachment_iter->get();

                if (attached_object->lineSegmentIntersect(start, local_end, face, pick_transparent, pick_rigged, pick_unselectable, face_hit, &local_intersection, tex_coord, normal, tangent))
                {
                    local_end = local_intersection;
                    if (intersection)
                    {
                        *intersection = local_intersection;
                    }

                    hit = attached_object;
                }
            }
        }
    }

    return hit;
}


LLVOAvatar* LLVOAvatar::asAvatar()
{
    return this;
}

//-----------------------------------------------------------------------------
// LLVOAvatar::startDefaultMotions()
//-----------------------------------------------------------------------------
void LLVOAvatar::startDefaultMotions()
{
    //-------------------------------------------------------------------------
    // start default motions
    //-------------------------------------------------------------------------
    startMotion( ANIM_AGENT_HEAD_ROT );
    startMotion( ANIM_AGENT_EYE );
    startMotion( ANIM_AGENT_BODY_NOISE );
    startMotion( ANIM_AGENT_BREATHE_ROT );
    startMotion( ANIM_AGENT_PHYSICS_MOTION );
    startMotion( ANIM_AGENT_HAND_MOTION );
    startMotion( ANIM_AGENT_PELVIS_FIX );

    //-------------------------------------------------------------------------
    // restart any currently active motions
    //-------------------------------------------------------------------------
    processAnimationStateChanges();
}

//-----------------------------------------------------------------------------
// LLVOAvatar::buildCharacter()
// Deferred initialization and rebuild of the avatar.
//-----------------------------------------------------------------------------
// virtual
void LLVOAvatar::buildCharacter()
{
    LLAvatarAppearance::buildCharacter();

    // Not done building yet; more to do.
    mIsBuilt = FALSE;

    //-------------------------------------------------------------------------
    // set head offset from pelvis
    //-------------------------------------------------------------------------
    updateHeadOffset();

    //-------------------------------------------------------------------------
    // initialize lip sync morph pointers
    //-------------------------------------------------------------------------
    mOohMorph     = getVisualParam( "Lipsync_Ooh" );
    mAahMorph     = getVisualParam( "Lipsync_Aah" );

    // If we don't have the Ooh morph, use the Kiss morph
    if (!mOohMorph)
    {
        LL_WARNS() << "Missing 'Ooh' morph for lipsync, using fallback." << LL_ENDL;
        mOohMorph = getVisualParam( "Express_Kiss" );
    }

    // If we don't have the Aah morph, use the Open Mouth morph
    if (!mAahMorph)
    {
        LL_WARNS() << "Missing 'Aah' morph for lipsync, using fallback." << LL_ENDL;
        mAahMorph = getVisualParam( "Express_Open_Mouth" );
    }

    // Currently disabled for control avatars (animated objects), enabled for all others.
    if (mEnableDefaultMotions)
    {
    startDefaultMotions();
    }

    //-------------------------------------------------------------------------
    // restart any currently active motions
    //-------------------------------------------------------------------------
    processAnimationStateChanges();

    mIsBuilt = TRUE;
    stop_glerror();

    mMeshValid = TRUE;
}

//-----------------------------------------------------------------------------
// resetVisualParams()
//-----------------------------------------------------------------------------
void LLVOAvatar::resetVisualParams()
{
    // Skeletal params
    {
        LLAvatarXmlInfo::skeletal_distortion_info_list_t::iterator iter;
        for (iter = sAvatarXmlInfo->mSkeletalDistortionInfoList.begin();
             iter != sAvatarXmlInfo->mSkeletalDistortionInfoList.end();
             ++iter)
        {
            LLPolySkeletalDistortionInfo *info = (LLPolySkeletalDistortionInfo*)*iter;
            LLPolySkeletalDistortion *param = dynamic_cast<LLPolySkeletalDistortion*>(getVisualParam(info->getID()));
            *param = LLPolySkeletalDistortion(this);
            llassert(param);
            if (!param->setInfo(info))
            {
                llassert(false);
            }
        }
    }

    // Driver parameters
    for (LLAvatarXmlInfo::driver_info_list_t::iterator iter = sAvatarXmlInfo->mDriverInfoList.begin();
         iter != sAvatarXmlInfo->mDriverInfoList.end();
         ++iter)
    {
        LLDriverParamInfo *info = *iter;
        LLDriverParam *param = dynamic_cast<LLDriverParam*>(getVisualParam(info->getID()));
        LLDriverParam::entry_list_t driven_list = param->getDrivenList();
        *param = LLDriverParam(this);
        llassert(param);
        if (!param->setInfo(info))
        {
            llassert(false);
        }
        param->setDrivenList(driven_list);
    }
}

void LLVOAvatar::applyDefaultParams()
{
    // These are params from avs with newly created copies of shape,
    // skin, hair, eyes, plus gender set as noted. Run arche_tool.py
    // to get params from some other xml appearance dump.
    std::map<S32, U8> male_params = {
        {1,33}, {2,61}, {4,85}, {5,23}, {6,58}, {7,127}, {8,63}, {10,85}, {11,63}, {12,42}, {13,0}, {14,85}, {15,63}, {16,36}, {17,85}, {18,95}, {19,153}, {20,63}, {21,34}, {22,0}, {23,63}, {24,109}, {25,88}, {27,132}, {31,63}, {33,136}, {34,81}, {35,85}, {36,103}, {37,136}, {38,127}, {80,255}, {93,203}, {98,0}, {99,0}, {105,127}, {108,0}, {110,0}, {111,127}, {112,0}, {113,0}, {114,127}, {115,0}, {116,0}, {117,0}, {119,127}, {130,114}, {131,127}, {132,99}, {133,63}, {134,127}, {135,140}, {136,127}, {137,127}, {140,0}, {141,0}, {142,0}, {143,191}, {150,0}, {155,104}, {157,0}, {162,0}, {163,0}, {165,0}, {166,0}, {167,0}, {168,0}, {169,0}, {177,0}, {181,145}, {182,216}, {183,133}, {184,0}, {185,127}, {192,0}, {193,127}, {196,170}, {198,0}, {503,0}, {505,127}, {506,127}, {507,109}, {508,85}, {513,127}, {514,127}, {515,63}, {517,85}, {518,42}, {603,100}, {604,216}, {605,214}, {606,204}, {607,204}, {608,204}, {609,51}, {616,25}, {617,89}, {619,76}, {624,204}, {625,0}, {629,127}, {637,0}, {638,0}, {646,144}, {647,85}, {649,127}, {650,132}, {652,127}, {653,85}, {654,0}, {656,127}, {659,127}, {662,127}, {663,127}, {664,127}, {665,127}, {674,59}, {675,127}, {676,85}, {678,127}, {682,127}, {683,106}, {684,47}, {685,79}, {690,127}, {692,127}, {693,204}, {700,63}, {701,0}, {702,0}, {703,0}, {704,0}, {705,127}, {706,127}, {707,0}, {708,0}, {709,0}, {710,0}, {711,127}, {712,0}, {713,159}, {714,0}, {715,0}, {750,178}, {752,127}, {753,36}, {754,85}, {755,131}, {756,127}, {757,127}, {758,127}, {759,153}, {760,95}, {762,0}, {763,140}, {764,74}, {765,27}, {769,127}, {773,127}, {775,0}, {779,214}, {780,204}, {781,198}, {785,0}, {789,0}, {795,63}, {796,30}, {799,127}, {800,226}, {801,255}, {802,198}, {803,255}, {804,255}, {805,255}, {806,255}, {807,255}, {808,255}, {812,255}, {813,255}, {814,255}, {815,204}, {816,0}, {817,255}, {818,255}, {819,255}, {820,255}, {821,255}, {822,255}, {823,255}, {824,255}, {825,255}, {826,255}, {827,255}, {828,0}, {829,255}, {830,255}, {834,255}, {835,255}, {836,255}, {840,0}, {841,127}, {842,127}, {844,255}, {848,25}, {858,100}, {859,255}, {860,255}, {861,255}, {862,255}, {863,84}, {868,0}, {869,0}, {877,0}, {879,51}, {880,132}, {921,255}, {922,255}, {923,255}, {10000,0}, {10001,0}, {10002,25}, {10003,0}, {10004,25}, {10005,23}, {10006,51}, {10007,0}, {10008,25}, {10009,23}, {10010,51}, {10011,0}, {10012,0}, {10013,25}, {10014,0}, {10015,25}, {10016,23}, {10017,51}, {10018,0}, {10019,0}, {10020,25}, {10021,0}, {10022,25}, {10023,23}, {10024,51}, {10025,0}, {10026,25}, {10027,23}, {10028,51}, {10029,0}, {10030,25}, {10031,23}, {10032,51}, {11000,1}, {11001,127}
    };
    std::map<S32, U8> female_params = {
        {1,33}, {2,61}, {4,85}, {5,23}, {6,58}, {7,127}, {8,63}, {10,85}, {11,63}, {12,42}, {13,0}, {14,85}, {15,63}, {16,36}, {17,85}, {18,95}, {19,153}, {20,63}, {21,34}, {22,0}, {23,63}, {24,109}, {25,88}, {27,132}, {31,63}, {33,136}, {34,81}, {35,85}, {36,103}, {37,136}, {38,127}, {80,0}, {93,203}, {98,0}, {99,0}, {105,127}, {108,0}, {110,0}, {111,127}, {112,0}, {113,0}, {114,127}, {115,0}, {116,0}, {117,0}, {119,127}, {130,114}, {131,127}, {132,99}, {133,63}, {134,127}, {135,140}, {136,127}, {137,127}, {140,0}, {141,0}, {142,0}, {143,191}, {150,0}, {155,104}, {157,0}, {162,0}, {163,0}, {165,0}, {166,0}, {167,0}, {168,0}, {169,0}, {177,0}, {181,145}, {182,216}, {183,133}, {184,0}, {185,127}, {192,0}, {193,127}, {196,170}, {198,0}, {503,0}, {505,127}, {506,127}, {507,109}, {508,85}, {513,127}, {514,127}, {515,63}, {517,85}, {518,42}, {603,100}, {604,216}, {605,214}, {606,204}, {607,204}, {608,204}, {609,51}, {616,25}, {617,89}, {619,76}, {624,204}, {625,0}, {629,127}, {637,0}, {638,0}, {646,144}, {647,85}, {649,127}, {650,132}, {652,127}, {653,85}, {654,0}, {656,127}, {659,127}, {662,127}, {663,127}, {664,127}, {665,127}, {674,59}, {675,127}, {676,85}, {678,127}, {682,127}, {683,106}, {684,47}, {685,79}, {690,127}, {692,127}, {693,204}, {700,63}, {701,0}, {702,0}, {703,0}, {704,0}, {705,127}, {706,127}, {707,0}, {708,0}, {709,0}, {710,0}, {711,127}, {712,0}, {713,159}, {714,0}, {715,0}, {750,178}, {752,127}, {753,36}, {754,85}, {755,131}, {756,127}, {757,127}, {758,127}, {759,153}, {760,95}, {762,0}, {763,140}, {764,74}, {765,27}, {769,127}, {773,127}, {775,0}, {779,214}, {780,204}, {781,198}, {785,0}, {789,0}, {795,63}, {796,30}, {799,127}, {800,226}, {801,255}, {802,198}, {803,255}, {804,255}, {805,255}, {806,255}, {807,255}, {808,255}, {812,255}, {813,255}, {814,255}, {815,204}, {816,0}, {817,255}, {818,255}, {819,255}, {820,255}, {821,255}, {822,255}, {823,255}, {824,255}, {825,255}, {826,255}, {827,255}, {828,0}, {829,255}, {830,255}, {834,255}, {835,255}, {836,255}, {840,0}, {841,127}, {842,127}, {844,255}, {848,25}, {858,100}, {859,255}, {860,255}, {861,255}, {862,255}, {863,84}, {868,0}, {869,0}, {877,0}, {879,51}, {880,132}, {921,255}, {922,255}, {923,255}, {10000,0}, {10001,0}, {10002,25}, {10003,0}, {10004,25}, {10005,23}, {10006,51}, {10007,0}, {10008,25}, {10009,23}, {10010,51}, {10011,0}, {10012,0}, {10013,25}, {10014,0}, {10015,25}, {10016,23}, {10017,51}, {10018,0}, {10019,0}, {10020,25}, {10021,0}, {10022,25}, {10023,23}, {10024,51}, {10025,0}, {10026,25}, {10027,23}, {10028,51}, {10029,0}, {10030,25}, {10031,23}, {10032,51}, {11000,1}, {11001,127}
    };
    std::map<S32, U8> *params = NULL;
    if (getSex() == SEX_MALE)
        params = &male_params;
    else
        params = &female_params;

    for( auto it = params->begin(); it != params->end(); ++it)
    {
        LLVisualParam* param = getVisualParam(it->first);
        if( !param )
        {
            // invalid id
            break;
        }

        U8 value = it->second;
        F32 newWeight = U8_to_F32(value, param->getMinWeight(), param->getMaxWeight());
        param->setWeight(newWeight);
    }
}

//-----------------------------------------------------------------------------
// resetSkeleton()
//-----------------------------------------------------------------------------
void LLVOAvatar::resetSkeleton(bool reset_animations)
{
    LL_DEBUGS("Avatar") << avString() << " reset starts" << LL_ENDL;
    if (!isControlAvatar() && !mLastProcessedAppearance)
    {
        LL_WARNS() << "Can't reset avatar; no appearance message has been received yet." << LL_ENDL;
        return;
    }

    // Save mPelvis state
    //LLVector3 pelvis_pos = getJoint("mPelvis")->getPosition();
    //LLQuaternion pelvis_rot = getJoint("mPelvis")->getRotation();

    // Clear all attachment pos and scale overrides
    clearAttachmentOverrides();

    // Note that we call buildSkeleton twice in this function. The first time is
    // just to get the right scale for the collision volumes, because
    // this will be used in setting the mJointScales for the
    // LLPolySkeletalDistortions of which the CVs are children.
    if( !buildSkeleton(sAvatarSkeletonInfo) )
    {
        LL_ERRS() << "Error resetting skeleton" << LL_ENDL;
    }

    // Reset some params to default state, without propagating changes downstream.
    resetVisualParams();

    // Now we have to reset the skeleton again, because its state
    // got clobbered by the resetVisualParams() calls
    // above.
    if( !buildSkeleton(sAvatarSkeletonInfo) )
    {
        LL_ERRS() << "Error resetting skeleton" << LL_ENDL;
    }

    // Reset attachment points
    // BuildSkeleton only does bones and CVs but we still need to reinit huds
    // since huds can be animated.
    bool ignore_hud_joints = !isSelf();
    initAttachmentPoints(ignore_hud_joints);

    // Fix up collision volumes
    for (LLVisualParam *param = getFirstVisualParam();
         param;
         param = getNextVisualParam())
    {
        LLPolyMorphTarget *poly_morph = dynamic_cast<LLPolyMorphTarget*>(param);
        if (poly_morph)
        {
            // This is a kludgy way to correct for the fact that the
            // collision volumes have been reset out from under the
            // poly morph sliders.
            F32 delta_weight = poly_morph->getLastWeight() - poly_morph->getDefaultWeight();
            poly_morph->applyVolumeChanges(delta_weight);
        }
    }

    // Reset tweakable params to preserved state
    if (getOverallAppearance() == AOA_NORMAL)
    {
        if (mLastProcessedAppearance)
        {
            bool slam_params = true;
            applyParsedAppearanceMessage(*mLastProcessedAppearance, slam_params);
        }
    }
    else
    {
        // Stripped down approximation of
        // applyParsedAppearanceMessage, but with alternative default
        // (jellydoll) params
        setCompositeUpdatesEnabled( FALSE );
        gPipeline.markGLRebuild(this);
        applyDefaultParams();
        setCompositeUpdatesEnabled( TRUE );
        updateMeshTextures();
        updateMeshVisibility();
    }
    updateVisualParams();

    // Restore attachment pos overrides
    updateAttachmentOverrides();

    // Animations
    if (reset_animations)
    {
        if (isSelf())
        {
            // This is equivalent to "Stop Animating Me". Will reset
            // all animations and propagate the changes to other
            // viewers.
            gAgent.stopCurrentAnimations();
        }
        else
        {
            // Local viewer-side reset for non-self avatars.
            resetAnimations();
        }
    }

    LL_DEBUGS("Avatar") << avString() << " reset ends" << LL_ENDL;
}

//-----------------------------------------------------------------------------
// releaseMeshData()
//-----------------------------------------------------------------------------
void LLVOAvatar::releaseMeshData()
{
    if (sInstances.size() < AVATAR_RELEASE_THRESHOLD || isUIAvatar())
    {
        return;
    }

    // cleanup mesh data
    for (avatar_joint_list_t::iterator iter = mMeshLOD.begin();
         iter != mMeshLOD.end();
         ++iter)
    {
        LLAvatarJoint* joint = (*iter);
        joint->setValid(FALSE, TRUE);
    }

    //cleanup data
    if (mDrawable.notNull())
    {
        LLFace* facep = mDrawable->getFace(0);
        if (facep)
        {
        facep->setSize(0, 0);
        for(S32 i = mNumInitFaces ; i < mDrawable->getNumFaces(); i++)
        {
            facep = mDrawable->getFace(i);
                if (facep)
                {
            facep->setSize(0, 0);
        }
    }
        }
    }

    for (attachment_map_t::iterator iter = mAttachmentPoints.begin();
         iter != mAttachmentPoints.end();
         ++iter)
    {
        LLViewerJointAttachment* attachment = iter->second;
        if (!attachment->getIsHUDAttachment())
        {
            attachment->setAttachmentVisibility(FALSE);
        }
    }
    mMeshValid = FALSE;
}

//-----------------------------------------------------------------------------
// restoreMeshData()
//-----------------------------------------------------------------------------
// virtual
void LLVOAvatar::restoreMeshData()
{
    llassert(!isSelf());
    if (mDrawable.isNull())
    {
        return;
    }

    //LL_INFOS() << "Restoring" << LL_ENDL;
    mMeshValid = TRUE;
    updateJointLODs();

    for (attachment_map_t::iterator iter = mAttachmentPoints.begin();
         iter != mAttachmentPoints.end();
         ++iter)
    {
        LLViewerJointAttachment* attachment = iter->second;
        if (!attachment->getIsHUDAttachment())
        {
            attachment->setAttachmentVisibility(TRUE);
        }
    }

    // force mesh update as LOD might not have changed to trigger this
    gPipeline.markRebuild(mDrawable, LLDrawable::REBUILD_GEOMETRY);
}

//-----------------------------------------------------------------------------
// updateMeshData()
//-----------------------------------------------------------------------------
void LLVOAvatar::updateMeshData()
{
    if (mDrawable.notNull())
    {
        stop_glerror();

        S32 f_num = 0 ;
        const U32 VERTEX_NUMBER_THRESHOLD = 128 ;//small number of this means each part of an avatar has its own vertex buffer.
        const S32 num_parts = mMeshLOD.size();

        // this order is determined by number of LODS
        // if a mesh earlier in this list changed LODs while a later mesh doesn't,
        // the later mesh's index offset will be inaccurate
        for(S32 part_index = 0 ; part_index < num_parts ;)
        {
            S32 j = part_index ;
            U32 last_v_num = 0, num_vertices = 0 ;
            U32 last_i_num = 0, num_indices = 0 ;

            while(part_index < num_parts && num_vertices < VERTEX_NUMBER_THRESHOLD)
            {
                last_v_num = num_vertices ;
                last_i_num = num_indices ;

                LLViewerJoint* part_mesh = getViewerJoint(part_index++);
                if (part_mesh)
                {
                    part_mesh->updateFaceSizes(num_vertices, num_indices, mAdjustedPixelArea);
                }
            }
            if(num_vertices < 1)//skip empty meshes
            {
                continue ;
            }
            if(last_v_num > 0)//put the last inserted part into next vertex buffer.
            {
                num_vertices = last_v_num ;
                num_indices = last_i_num ;
                part_index-- ;
            }

            LLFace* facep = NULL;
            if(f_num < mDrawable->getNumFaces())
            {
                facep = mDrawable->getFace(f_num);
            }
            else
            {
                facep = mDrawable->getFace(0);
                if (facep)
                {
                    facep = mDrawable->addFace(facep->getPool(), facep->getTexture()) ;
                }
            }
            if (!facep) continue;

            // resize immediately
            facep->setSize(num_vertices, num_indices);

            bool terse_update = false;

            facep->setGeomIndex(0);
            facep->setIndicesIndex(0);

            LLVertexBuffer* buff = facep->getVertexBuffer();
            if(!facep->getVertexBuffer())
            {
                buff = new LLVertexBuffer(LLDrawPoolAvatar::VERTEX_DATA_MASK);
                if (!buff->allocateBuffer(num_vertices, num_indices))
                {
                    LL_WARNS() << "Failed to allocate Vertex Buffer for Mesh to "
                        << num_vertices << " vertices and "
                        << num_indices << " indices" << LL_ENDL;
                    // Attempt to create a dummy triangle (one vertex, 3 indices, all 0)
                    facep->setSize(1, 3);
                    buff->allocateBuffer(1, 3);
                    memset((U8*) buff->getMappedData(), 0, buff->getSize());
                    memset((U8*) buff->getMappedIndices(), 0, buff->getIndicesSize());
                }
                facep->setVertexBuffer(buff);
            }
            else
            {
                if (buff->getNumIndices() == num_indices &&
                    buff->getNumVerts() == num_vertices)
                {
                    terse_update = true;
                }
                else
                {
                    buff = new LLVertexBuffer(buff->getTypeMask());
                    if (!buff->allocateBuffer(num_vertices, num_indices))
                    {
                        LL_WARNS() << "Failed to allocate vertex buffer for Mesh, Substituting" << LL_ENDL;
                        // Attempt to create a dummy triangle (one vertex, 3 indices, all 0)
                        facep->setSize(1, 3);
                        buff->allocateBuffer(1, 3);
                        memset((U8*) buff->getMappedData(), 0, buff->getSize());
                        memset((U8*) buff->getMappedIndices(), 0, buff->getIndicesSize());
                    }
                }
            }


            // This is a hack! Avatars have their own pool, so we are detecting
            //   the case of more than one avatar in the pool (thus > 0 instead of >= 0)
            if (facep->getGeomIndex() > 0)
            {
                LL_ERRS() << "non-zero geom index: " << facep->getGeomIndex() << " in LLVOAvatar::restoreMeshData" << LL_ENDL;
            }

            if (num_vertices == buff->getNumVerts() && num_indices == buff->getNumIndices())
            {
                for(S32 k = j ; k < part_index ; k++)
                {
                    bool rigid = false;
                    if (k == MESH_ID_EYEBALL_LEFT ||
                        k == MESH_ID_EYEBALL_RIGHT)
                    {
                        //eyeballs can't have terse updates since they're never rendered with
                        //the hardware skinning shader
                        rigid = true;
                    }

                    LLViewerJoint* mesh = getViewerJoint(k);
                    if (mesh)
                    {
                        mesh->updateFaceData(facep, mAdjustedPixelArea, k == MESH_ID_HAIR, terse_update && !rigid);
                    }
                }
            }

            stop_glerror();
            buff->unmapBuffer();

            if(!f_num)
            {
                f_num += mNumInitFaces ;
            }
            else
            {
                f_num++ ;
            }
        }
    }
}

//------------------------------------------------------------------------

//------------------------------------------------------------------------
// LLVOAvatar::processUpdateMessage()
//------------------------------------------------------------------------
U32 LLVOAvatar::processUpdateMessage(LLMessageSystem *mesgsys,
                                     void **user_data,
                                     U32 block_num, const EObjectUpdateType update_type,
                                     LLDataPacker *dp)
{
    const BOOL has_name = !getNVPair("FirstName");

    // Do base class updates...
    U32 retval = LLViewerObject::processUpdateMessage(mesgsys, user_data, block_num, update_type, dp);

    // Print out arrival information once we have name of avatar.
    if (has_name && getNVPair("FirstName"))
    {
        mDebugExistenceTimer.reset();
        debugAvatarRezTime("AvatarRezArrivedNotification","avatar arrived");
    }

    if(retval & LLViewerObject::INVALID_UPDATE)
    {
        if (isSelf())
        {
            //tell sim to cancel this update
            gAgent.teleportViaLocation(gAgent.getPositionGlobal());
        }
    }

    return retval;
}

LLViewerFetchedTexture *LLVOAvatar::getBakedTextureImage(const U8 te, const LLUUID& uuid)
{
    LLViewerFetchedTexture *result = NULL;

    if (uuid == IMG_DEFAULT_AVATAR ||
        uuid == IMG_DEFAULT ||
        uuid == IMG_INVISIBLE)
    {
        // Should already exist, don't need to find it on sim or baked-texture host.
        result = gTextureList.findImage(uuid, TEX_LIST_STANDARD);
    }
    if (!result)
    {
        const std::string url = getImageURL(te,uuid);

        if (url.empty())
        {
            LL_WARNS() << "unable to determine URL for te " << te << " uuid " << uuid << LL_ENDL;
            return NULL;
        }
        LL_DEBUGS("Avatar") << avString() << "get server-bake image from URL " << url << LL_ENDL;
        result = LLViewerTextureManager::getFetchedTextureFromUrl(
            url, FTT_SERVER_BAKE, TRUE, LLGLTexture::BOOST_NONE, LLViewerTexture::LOD_TEXTURE, 0, 0, uuid);
        if (result->isMissingAsset())
        {
            result->setIsMissingAsset(false);
        }

    }
    return result;
}

// virtual
S32 LLVOAvatar::setTETexture(const U8 te, const LLUUID& uuid)
{
    if (!isIndexBakedTexture((ETextureIndex)te))
    {
        // Sim still sends some uuids for non-baked slots sometimes - ignore.
        return LLViewerObject::setTETexture(te, LLUUID::null);
    }

    LLViewerFetchedTexture *image = getBakedTextureImage(te,uuid);
    llassert(image);
    return setTETextureCore(te, image);
}

//------------------------------------------------------------------------
// LLVOAvatar::dumpAnimationState()
//------------------------------------------------------------------------
void LLVOAvatar::dumpAnimationState()
{
    LL_INFOS() << "==============================================" << LL_ENDL;
    for (LLVOAvatar::AnimIterator it = mSignaledAnimations.begin(); it != mSignaledAnimations.end(); ++it)
    {
        LLUUID id = it->first;
        std::string playtag = "";
        if (mPlayingAnimations.find(id) != mPlayingAnimations.end())
        {
            playtag = "*";
        }
        LL_INFOS() << gAnimLibrary.animationName(id) << playtag << LL_ENDL;
    }
    for (LLVOAvatar::AnimIterator it = mPlayingAnimations.begin(); it != mPlayingAnimations.end(); ++it)
    {
        LLUUID id = it->first;
        bool is_signaled = mSignaledAnimations.find(id) != mSignaledAnimations.end();
        if (!is_signaled)
        {
            LL_INFOS() << gAnimLibrary.animationName(id) << "!S" << LL_ENDL;
        }
    }
}

//------------------------------------------------------------------------
// idleUpdate()
//------------------------------------------------------------------------
void LLVOAvatar::idleUpdate(LLAgent &agent, const F64 &time)
{
    LL_PROFILE_ZONE_SCOPED_CATEGORY_AVATAR;

    if (isDead())
    {
        LL_INFOS() << "Warning!  Idle on dead avatar" << LL_ENDL;
        return;
    }
    // record time and refresh "tooSlow" status
    updateTooSlow();

    static LLCachedControl<bool> disable_all_render_types(gSavedSettings, "DisableAllRenderTypes");
    if (!(gPipeline.hasRenderType(mIsControlAvatar ? LLPipeline::RENDER_TYPE_CONTROL_AV : LLPipeline::RENDER_TYPE_AVATAR))
        && !disable_all_render_types && !isSelf())
    {
        if (!mIsControlAvatar)
        {
            idleUpdateNameTag(idleCalcNameTagPosition(mLastRootPos));
        }
        return;
    }

    // Update should be happening max once per frame.
    if ((mLastAnimExtents[0]==LLVector3())||
        (mLastAnimExtents[1])==LLVector3())
    {
        mNeedsExtentUpdate = true;
    }
    else
    {
        const S32 upd_freq = 4; // force update every upd_freq frames.
        mNeedsExtentUpdate = ((LLDrawable::getCurrentFrame()+mID.mData[0])%upd_freq==0);
    }

    LLScopedContextString str("avatar_idle_update " + getFullname());

    checkTextureLoading() ;

    // force immediate pixel area update on avatars using last frames data (before drawable or camera updates)
    setPixelAreaAndAngle(gAgent);

    // force asynchronous drawable update
    if(mDrawable.notNull())
    {
        if (isSitting() && getParent())
        {
            LLViewerObject *root_object = (LLViewerObject*)getRoot();
            LLDrawable* drawablep = root_object->mDrawable;
            // if this object hasn't already been updated by another avatar...
            if (drawablep) // && !drawablep->isState(LLDrawable::EARLY_MOVE))
            {
                if (root_object->isSelected())
                {
                    gPipeline.updateMoveNormalAsync(drawablep);
                }
                else
                {
                    gPipeline.updateMoveDampedAsync(drawablep);
                }
            }
        }
        else
        {
            gPipeline.updateMoveDampedAsync(mDrawable);
        }
    }

    //--------------------------------------------------------------------
    // set alpha flag depending on state
    //--------------------------------------------------------------------

    if (isSelf())
    {
        LLViewerObject::idleUpdate(agent, time);

        // trigger fidget anims
        if (isAnyAnimationSignaled(AGENT_STAND_ANIMS, NUM_AGENT_STAND_ANIMS))
        {
            agent.fidget();
        }
    }
    else
    {
        // Should override the idleUpdate stuff and leave out the angular update part.
        LLQuaternion rotation = getRotation();
        LLViewerObject::idleUpdate(agent, time);
        setRotation(rotation);
    }

    // attach objects that were waiting for a drawable
    lazyAttach();

    // animate the character
    // store off last frame's root position to be consistent with camera position
    mLastRootPos = mRoot->getWorldPosition();
    BOOL detailed_update = updateCharacter(agent);

    static LLUICachedControl<bool> visualizers_in_calls("ShowVoiceVisualizersInCalls", false);
    bool voice_enabled = (visualizers_in_calls || LLVoiceClient::getInstance()->inProximalChannel()) &&
                         LLVoiceClient::getInstance()->getVoiceEnabled(mID);

    LLVector3 hud_name_pos = idleCalcNameTagPosition(mLastRootPos);

    idleUpdateVoiceVisualizer(voice_enabled, hud_name_pos);
    idleUpdateMisc( detailed_update );
    idleUpdateAppearanceAnimation();
    if (detailed_update)
    {
        idleUpdateLipSync( voice_enabled );
        idleUpdateLoadingEffect();
        idleUpdateBelowWater(); // wind effect uses this
        idleUpdateWindEffect();
    }

    idleUpdateNameTag(hud_name_pos);

    // Complexity has stale mechanics, but updates still can be very rapid
    // so spread avatar complexity calculations over frames to lesen load from
    // rapid updates and to make sure all avatars are not calculated at once.
    S32 compl_upd_freq = 20;
    if (isControlAvatar())
    {
        // animeshes do not (or won't) have impostors nor change outfis,
        // no need for high frequency
        compl_upd_freq = 100;
    }
    else if (mLastRezzedStatus <= 0) //cloud or  init
    {
        compl_upd_freq = 60;
    }
    else if (isSelf())
    {
        compl_upd_freq = 5;
    }
    else if (mLastRezzedStatus == 1) //'grey', not fully loaded
    {
        compl_upd_freq = 40;
    }
    else if (isInMuteList()) //cheap, buffers value from search
    {
        compl_upd_freq = 100;
    }

    if ((LLFrameTimer::getFrameCount() + mID.mData[0]) % compl_upd_freq == 0)
    {
        // DEPRECATED
        // replace with LLPipeline::profileAvatar?
        // Avatar profile takes ~ 0.5ms while idleUpdateRenderComplexity takes ~5ms
        // (both are unacceptably costly)
        idleUpdateRenderComplexity();
    }
    idleUpdateDebugInfo();
}

void LLVOAvatar::idleUpdateVoiceVisualizer(bool voice_enabled, const LLVector3 &position)
{
    bool render_visualizer = voice_enabled;

    // Don't render the user's own voice visualizer when in mouselook, or when opening the mic is disabled.
    if(isSelf())
    {
        static LLCachedControl<bool> voice_disable_mic(gSavedSettings, "VoiceDisableMic");
        if(gAgentCamera.cameraMouselook() || voice_disable_mic)
        {
            render_visualizer = false;
        }
    }

    mVoiceVisualizer->setVoiceEnabled(render_visualizer);

    if ( voice_enabled )
    {
        //----------------------------------------------------------------
        // Only do gesture triggering for your own avatar, and only when you're in a proximal channel.
        //----------------------------------------------------------------
        if( isSelf() )
        {
            //----------------------------------------------------------------------------------------
            // The following takes the voice signal and uses that to trigger gesticulations.
            //----------------------------------------------------------------------------------------
            int lastGesticulationLevel = mCurrentGesticulationLevel;
            mCurrentGesticulationLevel = mVoiceVisualizer->getCurrentGesticulationLevel();

            //---------------------------------------------------------------------------------------------------
            // If "current gesticulation level" changes, we catch this, and trigger the new gesture
            //---------------------------------------------------------------------------------------------------
            if ( lastGesticulationLevel != mCurrentGesticulationLevel )
            {
                if ( mCurrentGesticulationLevel != VOICE_GESTICULATION_LEVEL_OFF )
                {
                    std::string gestureString = "unInitialized";
                    if ( mCurrentGesticulationLevel == 0 )  { gestureString = "/voicelevel1";   }
                    else    if ( mCurrentGesticulationLevel == 1 )  { gestureString = "/voicelevel2";   }
                    else    if ( mCurrentGesticulationLevel == 2 )  { gestureString = "/voicelevel3";   }
                    else    { LL_INFOS() << "oops - CurrentGesticulationLevel can be only 0, 1, or 2"  << LL_ENDL; }

                    // this is the call that Karl S. created for triggering gestures from within the code.
                    LLGestureMgr::instance().triggerAndReviseString( gestureString );
                }
            }

        } //if( isSelf() )

        //-----------------------------------------------------------------------------------------------------------------
        // If the avatar is speaking, then the voice amplitude signal is passed to the voice visualizer.
        // Also, here we trigger voice visualizer start and stop speaking, so it can animate the voice symbol.
        //
        // Notice the calls to "gAwayTimer.reset()". This resets the timer that determines how long the avatar has been
        // "away", so that the avatar doesn't lapse into away-mode (and slump over) while the user is still talking.
        //-----------------------------------------------------------------------------------------------------------------
        if (LLVoiceClient::getInstance()->getIsSpeaking( mID ))
        {
            if (!mVoiceVisualizer->getCurrentlySpeaking())
            {
                mVoiceVisualizer->setStartSpeaking();

                //printf( "gAwayTimer.reset();\n" );
            }

            mVoiceVisualizer->setSpeakingAmplitude( LLVoiceClient::getInstance()->getCurrentPower( mID ) );

            if( isSelf() )
            {
                gAgent.clearAFK();
            }
        }
        else
        {
            if ( mVoiceVisualizer->getCurrentlySpeaking() )
            {
                mVoiceVisualizer->setStopSpeaking();

                if ( mLipSyncActive )
                {
                    if( mOohMorph ) mOohMorph->setWeight(mOohMorph->getMinWeight());
                    if( mAahMorph ) mAahMorph->setWeight(mAahMorph->getMinWeight());

                    mLipSyncActive = false;
                    LLCharacter::updateVisualParams();
                    dirtyMesh();
                }
            }
        }
        mVoiceVisualizer->setPositionAgent(position);
    }//if ( voiceEnabled )
}

static void override_bbox(LLDrawable* drawable, LLVector4a* extents)
{
    LL_PROFILE_ZONE_SCOPED_CATEGORY_SPATIAL;
    drawable->setSpatialExtents(extents[0], extents[1]);
    drawable->setPositionGroup(LLVector4a(0, 0, 0));
    drawable->movePartition();
}

void LLVOAvatar::idleUpdateMisc(bool detailed_update)
{
    LL_PROFILE_ZONE_SCOPED_CATEGORY_AVATAR;
    if (LLVOAvatar::sJointDebug)
    {
        LL_INFOS() << getFullname() << ": joint touches: " << LLJoint::sNumTouches << " updates: " << LLJoint::sNumUpdates << LL_ENDL;
    }

    LLJoint::sNumUpdates = 0;
    LLJoint::sNumTouches = 0;

    BOOL visible = isVisible() || mNeedsAnimUpdate;

    // update attachments positions
    if (detailed_update)
    {
        U32 draw_order = 0;
        S32 attachment_selected = LLSelectMgr::getInstance()->getSelection()->getObjectCount() && LLSelectMgr::getInstance()->getSelection()->isAttachment();
        for (attachment_map_t::iterator iter = mAttachmentPoints.begin();
             iter != mAttachmentPoints.end();
             ++iter)
        {
            LLViewerJointAttachment* attachment = iter->second;

            for (LLViewerJointAttachment::attachedobjs_vec_t::iterator attachment_iter = attachment->mAttachedObjects.begin();
                 attachment_iter != attachment->mAttachedObjects.end();
                 ++attachment_iter)
            {
                LLViewerObject* attached_object = attachment_iter->get();
                if (!attached_object
                    || attached_object->isDead()
                    || !attachment->getValid()
                    || attached_object->mDrawable.isNull())
                {
                    continue;
                }

                LLSpatialBridge* bridge = attached_object->mDrawable->getSpatialBridge();

                if (visible || !(bridge && bridge->getRadius() < 2.0))
                {
                    //override rigged attachments' octree spatial extents with this avatar's bounding box
                    bool rigged = false;
                    if (bridge)
                    {
                        //transform avatar bounding box into attachment's coordinate frame
                        LLVector4a extents[2];
                        bridge->transformExtents(mDrawable->getSpatialExtents(), extents);

                        if (attached_object->mDrawable->isState(LLDrawable::RIGGED | LLDrawable::RIGGED_CHILD))
                        {
                            rigged = true;
                            override_bbox(attached_object->mDrawable, extents);
                        }
                    }

                    // if selecting any attachments, update all of them as non-damped
                    if (attachment_selected)
                    {
                        gPipeline.updateMoveNormalAsync(attached_object->mDrawable);
                    }
                    else
                    {
                        // Note: SL-17415; While most objects follow joints,
                        // some objects get position updates from server
                        gPipeline.updateMoveDampedAsync(attached_object->mDrawable);
                    }

                    // override_bbox calls movePartition() and getSpatialPartition(),
                    // so bridge might no longer be valid, get it again.
                    // ex: animesh stops being an animesh
                    bridge = attached_object->mDrawable->getSpatialBridge();
                    if (bridge)
                    {
                        if (!rigged)
                        {
                            gPipeline.updateMoveNormalAsync(bridge);
                        }
                        else
                        {
                            //specialized impl of updateMoveNormalAsync just for rigged attachment SpatialBridge
                            bridge->setState(LLDrawable::MOVE_UNDAMPED);
                            bridge->updateMove();
                            bridge->setState(LLDrawable::EARLY_MOVE);

                            LLSpatialGroup* group = attached_object->mDrawable->getSpatialGroup();
                            if (group)
                            { //set draw order of group
                                group->mAvatarp = this;
                                group->mRenderOrder = draw_order++;
                            }
                        }
                    }

                    attached_object->updateText();
                }
            }
        }
    }

    mNeedsAnimUpdate = FALSE;

    if (isImpostor() && !mNeedsImpostorUpdate)
    {
        LL_ALIGN_16(LLVector4a ext[2]);
        F32 distance;
        LLVector3 angle;

        getImpostorValues(ext, angle, distance);

        for (U32 i = 0; i < 3 && !mNeedsImpostorUpdate; i++)
        {
            F32 cur_angle = angle.mV[i];
            F32 old_angle = mImpostorAngle.mV[i];
            F32 angle_diff = fabsf(cur_angle-old_angle);

            if (angle_diff > F_PI/512.f*distance*mUpdatePeriod)
            {
                mNeedsImpostorUpdate = TRUE;
                mLastImpostorUpdateReason = 2;
            }
        }

        if (detailed_update && !mNeedsImpostorUpdate)
        {   //update impostor if view angle, distance, or bounding box change
            //significantly

            F32 dist_diff = fabsf(distance-mImpostorDistance);
            if (dist_diff/mImpostorDistance > 0.1f)
            {
                mNeedsImpostorUpdate = TRUE;
                mLastImpostorUpdateReason = 3;
            }
            else
            {
                ext[0].load3(mLastAnimExtents[0].mV);
                ext[1].load3(mLastAnimExtents[1].mV);
                // Expensive. Just call this once per frame, in updateSpatialExtents();
                //calculateSpatialExtents(ext[0], ext[1]);
                LLVector4a diff;
                diff.setSub(ext[1], mImpostorExtents[1]);
                if (diff.getLength3().getF32() > 0.05f)
                {
                    mNeedsImpostorUpdate = TRUE;
                    mLastImpostorUpdateReason = 4;
                }
                else
                {
                    diff.setSub(ext[0], mImpostorExtents[0]);
                    if (diff.getLength3().getF32() > 0.05f)
                    {
                        mNeedsImpostorUpdate = TRUE;
                        mLastImpostorUpdateReason = 5;
                    }
                }
            }
        }
    }

    if (mDrawable.notNull())
    {
        mDrawable->movePartition();

        //force a move if sitting on an active object
        if (getParent() && ((LLViewerObject*) getParent())->mDrawable->isActive())
        {
            gPipeline.markMoved(mDrawable, TRUE);
        }
    }
}

void LLVOAvatar::idleUpdateAppearanceAnimation()
{
    // update morphing params
    if (mAppearanceAnimating)
    {
        ESex avatar_sex = getSex();
        F32 appearance_anim_time = mAppearanceMorphTimer.getElapsedTimeF32();
        if (appearance_anim_time >= APPEARANCE_MORPH_TIME)
        {
            mAppearanceAnimating = FALSE;
            for (LLVisualParam *param = getFirstVisualParam();
                 param;
                 param = getNextVisualParam())
            {
                if (param->isTweakable())
                {
                    param->stopAnimating();
                }
            }
            updateVisualParams();
        }
        else
        {
            F32 morph_amt = calcMorphAmount();
            LLVisualParam *param;

            if (!isSelf())
            {
                // animate only top level params for non-self avatars
                for (param = getFirstVisualParam();
                     param;
                     param = getNextVisualParam())
                {
                    if (param->isTweakable())
                    {
                        param->animate(morph_amt);
                    }
                }
            }

            // apply all params
            for (param = getFirstVisualParam();
                 param;
                 param = getNextVisualParam())
            {
                param->apply(avatar_sex);
            }

            mLastAppearanceBlendTime = appearance_anim_time;
        }
        dirtyMesh();
    }
}

F32 LLVOAvatar::calcMorphAmount()
{
    F32 appearance_anim_time = mAppearanceMorphTimer.getElapsedTimeF32();
    F32 blend_frac = calc_bouncy_animation(appearance_anim_time / APPEARANCE_MORPH_TIME);
    F32 last_blend_frac = calc_bouncy_animation(mLastAppearanceBlendTime / APPEARANCE_MORPH_TIME);

    F32 morph_amt;
    if (last_blend_frac == 1.f)
    {
        morph_amt = 1.f;
    }
    else
    {
        morph_amt = (blend_frac - last_blend_frac) / (1.f - last_blend_frac);
    }

    return morph_amt;
}

void LLVOAvatar::idleUpdateLipSync(bool voice_enabled)
{
    // Use the Lipsync_Ooh and Lipsync_Aah morphs for lip sync
    if ( voice_enabled
        && mLastRezzedStatus > 0 // no point updating lip-sync for clouds
        && (LLVoiceClient::getInstance()->lipSyncEnabled())
        && LLVoiceClient::getInstance()->getIsSpeaking( mID ) )
    {
        F32 ooh_morph_amount = 0.0f;
        F32 aah_morph_amount = 0.0f;

        mVoiceVisualizer->lipSyncOohAah( ooh_morph_amount, aah_morph_amount );

        if( mOohMorph )
        {
            F32 ooh_weight = mOohMorph->getMinWeight()
                + ooh_morph_amount * (mOohMorph->getMaxWeight() - mOohMorph->getMinWeight());

            mOohMorph->setWeight( ooh_weight);
        }

        if( mAahMorph )
        {
            F32 aah_weight = mAahMorph->getMinWeight()
                + aah_morph_amount * (mAahMorph->getMaxWeight() - mAahMorph->getMinWeight());

            mAahMorph->setWeight( aah_weight);
        }

        mLipSyncActive = true;
        LLCharacter::updateVisualParams();
        dirtyMesh();
    }
}

void LLVOAvatar::idleUpdateLoadingEffect()
{
    // update visibility when avatar is partially loaded
    if (updateIsFullyLoaded()) // changed?
    {
        if (isFullyLoaded())
        {
            if (mFirstFullyVisible)
            {
                mFirstFullyVisible = FALSE;
                if (isSelf())
                {
                    LL_INFOS("Avatar") << avString() << "self isFullyLoaded, mFirstFullyVisible" << LL_ENDL;
                    LLAppearanceMgr::instance().onFirstFullyVisible();
                }
                else
                {
                    LL_INFOS("Avatar") << avString() << "other isFullyLoaded, mFirstFullyVisible" << LL_ENDL;
                }
            }

            deleteParticleSource();
            updateLOD();
        }
        else
        {
            LLPartSysData particle_parameters;

            // fancy particle cloud designed by Brent
            particle_parameters.mPartData.mMaxAge            = 4.f;
            particle_parameters.mPartData.mStartScale.mV[VX] = 0.8f;
            particle_parameters.mPartData.mStartScale.mV[VX] = 0.8f;
            particle_parameters.mPartData.mStartScale.mV[VY] = 1.0f;
            particle_parameters.mPartData.mEndScale.mV[VX]   = 0.02f;
            particle_parameters.mPartData.mEndScale.mV[VY]   = 0.02f;
            particle_parameters.mPartData.mStartColor        = LLColor4(1, 1, 1, 0.5f);
            particle_parameters.mPartData.mEndColor          = LLColor4(1, 1, 1, 0.0f);
            particle_parameters.mPartData.mStartScale.mV[VX] = 0.8f;
            particle_parameters.mPartImageID                 = sCloudTexture->getID();
            particle_parameters.mMaxAge                      = 0.f;
            particle_parameters.mPattern                     = LLPartSysData::LL_PART_SRC_PATTERN_ANGLE_CONE;
            particle_parameters.mInnerAngle                  = F_PI;
            particle_parameters.mOuterAngle                  = 0.f;
            particle_parameters.mBurstRate                   = 0.02f;
            particle_parameters.mBurstRadius                 = 0.0f;
            particle_parameters.mBurstPartCount              = 1;
            particle_parameters.mBurstSpeedMin               = 0.1f;
            particle_parameters.mBurstSpeedMax               = 1.f;
            particle_parameters.mPartData.mFlags             = ( LLPartData::LL_PART_INTERP_COLOR_MASK | LLPartData::LL_PART_INTERP_SCALE_MASK |
                                                                 LLPartData::LL_PART_EMISSIVE_MASK | // LLPartData::LL_PART_FOLLOW_SRC_MASK |
                                                                 LLPartData::LL_PART_TARGET_POS_MASK );

            // do not generate particles for dummy or overly-complex avatars
            if (!mIsDummy && !isTooComplex() && !isTooSlow())
            {
                setParticleSource(particle_parameters, getID());
            }
        }
    }
}

void LLVOAvatar::idleUpdateWindEffect()
{
    // update wind effect
    if ((LLViewerShaderMgr::instance()->getShaderLevel(LLViewerShaderMgr::SHADER_AVATAR) >= LLDrawPoolAvatar::SHADER_LEVEL_CLOTH))
    {
        F32 hover_strength = 0.f;
        F32 time_delta = mRippleTimer.getElapsedTimeF32() - mRippleTimeLast;
        mRippleTimeLast = mRippleTimer.getElapsedTimeF32();
        LLVector3 velocity = getVelocity();
        F32 speed = velocity.length();
        //RN: velocity varies too much frame to frame for this to work
        mRippleAccel.clearVec();//lerp(mRippleAccel, (velocity - mLastVel) * time_delta, LLSmoothInterpolation::getInterpolant(0.02f));
        mLastVel = velocity;
        LLVector4 wind;
        wind.setVec(getRegion()->mWind.getVelocityNoisy(getPositionAgent(), 4.f) - velocity);

        if (mInAir)
        {
            hover_strength = HOVER_EFFECT_STRENGTH * llmax(0.f, HOVER_EFFECT_MAX_SPEED - speed);
        }

        if (mBelowWater)
        {
            // TODO: make cloth flow more gracefully when underwater
            hover_strength += UNDERWATER_EFFECT_STRENGTH;
        }

        wind.mV[VZ] += hover_strength;
        wind.normalize();

        wind.mV[VW] = llmin(0.025f + (speed * 0.015f) + hover_strength, 0.5f);
        F32 interp;
        if (wind.mV[VW] > mWindVec.mV[VW])
        {
            interp = LLSmoothInterpolation::getInterpolant(0.2f);
        }
        else
        {
            interp = LLSmoothInterpolation::getInterpolant(0.4f);
        }
        mWindVec = lerp(mWindVec, wind, interp);

        F32 wind_freq = hover_strength + llclamp(8.f + (speed * 0.7f) + (noise1(mRipplePhase) * 4.f), 8.f, 25.f);
        mWindFreq = lerp(mWindFreq, wind_freq, interp);

        if (mBelowWater)
        {
            mWindFreq *= UNDERWATER_FREQUENCY_DAMP;
        }

        mRipplePhase += (time_delta * mWindFreq);
        if (mRipplePhase > F_TWO_PI)
        {
            mRipplePhase = fmodf(mRipplePhase, F_TWO_PI);
        }
    }
}

void LLVOAvatar::idleUpdateNameTag(const LLVector3& root_pos_last)
{
    LL_PROFILE_ZONE_SCOPED_CATEGORY_AVATAR;

    // update chat bubble
    //--------------------------------------------------------------------
    // draw text label over character's head
    //--------------------------------------------------------------------
    if (mChatTimer.getElapsedTimeF32() > BUBBLE_CHAT_TIME)
    {
        mChats.clear();
    }

    const F32 time_visible = mTimeVisible.getElapsedTimeF32();

    static LLCachedControl<F32> NAME_SHOW_TIME(gSavedSettings, "RenderNameShowTime"); // seconds
    static LLCachedControl<F32> FADE_DURATION(gSavedSettings, "RenderNameFadeDuration"); // seconds
    static LLCachedControl<bool> use_chat_bubbles(gSavedSettings, "UseChatBubbles");

    bool visible_chat = use_chat_bubbles && (mChats.size() || mTyping);
    bool render_name =  visible_chat ||
        (((sRenderName == RENDER_NAME_ALWAYS) ||
          (sRenderName == RENDER_NAME_FADE && time_visible < NAME_SHOW_TIME)));
    // If it's your own avatar, don't draw in mouselook, and don't
    // draw if we're specifically hiding our own name.
    if (isSelf())
    {
        static LLCachedControl<bool> render_name_show_self(gSavedSettings, "RenderNameShowSelf");
        static LLCachedControl<S32> name_tag_mode(gSavedSettings, "AvatarNameTagMode");
        render_name = render_name
            && !gAgentCamera.cameraMouselook()
            && (visible_chat || (render_name_show_self && name_tag_mode));
    }

    if ( !render_name )
    {
        if (mNameText)
        {
            // ...clean up old name tag
            mNameText->markDead();
            mNameText = NULL;
            sNumVisibleChatBubbles--;
        }
        return;
    }

    bool new_name = FALSE;
    if (visible_chat != mVisibleChat)
    {
        mVisibleChat = visible_chat;
        new_name = TRUE;
    }

    if (sRenderGroupTitles != mRenderGroupTitles)
    {
        mRenderGroupTitles = sRenderGroupTitles;
        new_name = TRUE;
    }

    // First Calculate Alpha
    // If alpha > 0, create mNameText if necessary, otherwise delete it
    F32 alpha = 0.f;
    if (mAppAngle > 5.f)
    {
        const F32 START_FADE_TIME = NAME_SHOW_TIME - FADE_DURATION;
        if (!visible_chat && sRenderName == RENDER_NAME_FADE && time_visible > START_FADE_TIME)
        {
            alpha = 1.f - (time_visible - START_FADE_TIME) / FADE_DURATION;
        }
        else
        {
            // ...not fading, full alpha
            alpha = 1.f;
        }
    }
    else if (mAppAngle > 2.f)
    {
        // far away is faded out also
        alpha = (mAppAngle-2.f)/3.f;
    }

    if (alpha <= 0.f)
    {
        if (mNameText)
        {
            mNameText->markDead();
            mNameText = NULL;
            sNumVisibleChatBubbles--;
        }
        return;
    }

    if (!mNameText)
    {
        mNameText = static_cast<LLHUDNameTag*>( LLHUDObject::addHUDObject(
            LLHUDObject::LL_HUD_NAME_TAG) );
        //mNameText->setMass(10.f);
        mNameText->setSourceObject(this);
        mNameText->setVertAlignment(LLHUDNameTag::ALIGN_VERT_TOP);
        mNameText->setVisibleOffScreen(TRUE);
        mNameText->setMaxLines(11);
        mNameText->setFadeDistance(CHAT_NORMAL_RADIUS, 5.f);
        sNumVisibleChatBubbles++;
        new_name = TRUE;
    }

    mNameText->setPositionAgent(root_pos_last);

    idleUpdateNameTagText(new_name);
    idleUpdateNameTagAlpha(new_name, alpha);
}

void LLVOAvatar::idleUpdateNameTagText(bool new_name)
{
    LLNameValue *title = getNVPair("Title");
    LLNameValue* firstname = getNVPair("FirstName");
    LLNameValue* lastname = getNVPair("LastName");

    // Avatars must have a first and last name
    if (!firstname || !lastname) return;

    bool is_away = mSignaledAnimations.find(ANIM_AGENT_AWAY)  != mSignaledAnimations.end();
    bool is_do_not_disturb = mSignaledAnimations.find(ANIM_AGENT_DO_NOT_DISTURB) != mSignaledAnimations.end();
    bool is_appearance = mSignaledAnimations.find(ANIM_AGENT_CUSTOMIZE) != mSignaledAnimations.end();
    bool is_muted;
    if (isSelf())
    {
        is_muted = false;
    }
    else
    {
        is_muted = isInMuteList();
    }
    bool is_friend = LLAvatarTracker::instance().isBuddy(getID());
    bool is_cloud = getIsCloud();

    if (is_appearance != mNameAppearance)
    {
        if (is_appearance)
        {
            debugAvatarRezTime("AvatarRezEnteredAppearanceNotification","entered appearance mode");
        }
        else
        {
            debugAvatarRezTime("AvatarRezLeftAppearanceNotification","left appearance mode");
        }
    }

    // Rebuild name tag if state change detected
    if (!mNameIsSet
        || new_name
        || (!title && !mTitle.empty())
        || (title && mTitle != title->getString())
        || is_away != mNameAway
        || is_do_not_disturb != mNameDoNotDisturb
        || is_muted != mNameMute
        || is_appearance != mNameAppearance
        || is_friend != mNameFriend
        || is_cloud != mNameCloud)
    {
        LLColor4 name_tag_color = getNameTagColor(is_friend);

        clearNameTag();

        if (is_away || is_muted || is_do_not_disturb || is_appearance)
        {
            std::string line;
            if (is_away)
            {
                line += LLTrans::getString("AvatarAway");
                line += ", ";
            }
            if (is_do_not_disturb)
            {
                line += LLTrans::getString("AvatarDoNotDisturb");
                line += ", ";
            }
            if (is_muted)
            {
                line += LLTrans::getString("AvatarMuted");
                line += ", ";
            }
            if (is_appearance)
            {
                line += LLTrans::getString("AvatarEditingAppearance");
                line += ", ";
            }
            if (is_cloud)
            {
                line += LLTrans::getString("LoadingData");
                line += ", ";
            }
            // trim last ", "
            line.resize( line.length() - 2 );
            addNameTagLine(line, name_tag_color, LLFontGL::NORMAL,
                LLFontGL::getFontSansSerifSmall());
        }

        if (sRenderGroupTitles
            && title && title->getString() && title->getString()[0] != '\0')
        {
            std::string title_str = title->getString();
            LLStringFn::replace_ascii_controlchars(title_str,LL_UNKNOWN_CHAR);
            addNameTagLine(title_str, name_tag_color, LLFontGL::NORMAL,
                LLFontGL::getFontSansSerifSmall(), true);
        }

        static LLUICachedControl<bool> show_display_names("NameTagShowDisplayNames", true);
        static LLUICachedControl<bool> show_usernames("NameTagShowUsernames", true);

        if (LLAvatarName::useDisplayNames())
        {
            LLAvatarName av_name;
            if (!LLAvatarNameCache::get(getID(), &av_name))
            {
                // Force a rebuild at next idle
                // Note: do not connect a callback on idle().
                clearNameTag();
            }

            // Might be blank if name not available yet, that's OK
            if (show_display_names)
            {
                addNameTagLine(av_name.getDisplayName(), name_tag_color, LLFontGL::NORMAL,
                    LLFontGL::getFontSansSerif(), true);
            }
            // Suppress SLID display if display name matches exactly (ugh)
            if (show_usernames && !av_name.isDisplayNameDefault())
            {
                // *HACK: Desaturate the color
                LLColor4 username_color = name_tag_color * 0.83f;
                addNameTagLine(av_name.getUserName(), username_color, LLFontGL::NORMAL,
                    LLFontGL::getFontSansSerifSmall(), true);
            }
        }
        else
        {
            const LLFontGL* font = LLFontGL::getFontSansSerif();
            std::string full_name = LLCacheName::buildFullName( firstname->getString(), lastname->getString() );
            addNameTagLine(full_name, name_tag_color, LLFontGL::NORMAL, font, true);
        }

        mNameAway = is_away;
        mNameDoNotDisturb = is_do_not_disturb;
        mNameMute = is_muted;
        mNameAppearance = is_appearance;
        mNameFriend = is_friend;
        mNameCloud = is_cloud;
        mTitle = title ? title->getString() : "";
        LLStringFn::replace_ascii_controlchars(mTitle,LL_UNKNOWN_CHAR);
        new_name = TRUE;
    }

    if (mVisibleChat)
    {
        mNameText->setFont(LLFontGL::getFontSansSerif());
        mNameText->setTextAlignment(LLHUDNameTag::ALIGN_TEXT_LEFT);
        mNameText->setFadeDistance(CHAT_NORMAL_RADIUS * 2.f, 5.f);

        std::deque<LLChat>::iterator chat_iter = mChats.begin();
        mNameText->clearString();

        LLColor4 new_chat = LLUIColorTable::instance().getColor( isSelf() ? "UserChatColor" : "AgentChatColor" );
        LLColor4 normal_chat = lerp(new_chat, LLColor4(0.8f, 0.8f, 0.8f, 1.f), 0.7f);
        LLColor4 old_chat = lerp(normal_chat, LLColor4(0.6f, 0.6f, 0.6f, 1.f), 0.7f);
        if (mTyping && mChats.size() >= MAX_BUBBLE_CHAT_UTTERANCES)
        {
            ++chat_iter;
        }

        for(; chat_iter != mChats.end(); ++chat_iter)
        {
            F32 chat_fade_amt = llclamp((F32)((LLFrameTimer::getElapsedSeconds() - chat_iter->mTime) / CHAT_FADE_TIME), 0.f, 4.f);
            LLFontGL::StyleFlags style;
            switch(chat_iter->mChatType)
            {
            case CHAT_TYPE_WHISPER:
                style = LLFontGL::ITALIC;
                break;
            case CHAT_TYPE_SHOUT:
                style = LLFontGL::BOLD;
                break;
            default:
                style = LLFontGL::NORMAL;
                break;
            }
            if (chat_fade_amt < 1.f)
            {
                F32 u = clamp_rescale(chat_fade_amt, 0.9f, 1.f, 0.f, 1.f);
                mNameText->addLine(chat_iter->mText, lerp(new_chat, normal_chat, u), style);
            }
            else if (chat_fade_amt < 2.f)
            {
                F32 u = clamp_rescale(chat_fade_amt, 1.9f, 2.f, 0.f, 1.f);
                mNameText->addLine(chat_iter->mText, lerp(normal_chat, old_chat, u), style);
            }
            else if (chat_fade_amt < 3.f)
            {
                // *NOTE: only remove lines down to minimum number
                mNameText->addLine(chat_iter->mText, old_chat, style);
            }
        }
        mNameText->setVisibleOffScreen(TRUE);

        if (mTyping)
        {
            S32 dot_count = (llfloor(mTypingTimer.getElapsedTimeF32() * 3.f) + 2) % 3 + 1;
            switch(dot_count)
            {
            case 1:
                mNameText->addLine(".", new_chat);
                break;
            case 2:
                mNameText->addLine("..", new_chat);
                break;
            case 3:
                mNameText->addLine("...", new_chat);
                break;
            }

        }
    }
    else
    {
        // ...not using chat bubbles, just names
        mNameText->setTextAlignment(LLHUDNameTag::ALIGN_TEXT_CENTER);
        mNameText->setFadeDistance(CHAT_NORMAL_RADIUS, 5.f);
        mNameText->setVisibleOffScreen(FALSE);
    }
}

void LLVOAvatar::addNameTagLine(const std::string& line, const LLColor4& color, S32 style, const LLFontGL* font, const bool use_ellipses)
{
    // extra width (NAMETAG_MAX_WIDTH) is for names only, not for chat
    llassert(mNameText);
    if (mVisibleChat)
    {
        mNameText->addLabel(line, LLHUDNameTag::NAMETAG_MAX_WIDTH);
    }
    else
    {
        mNameText->addLine(line, color, (LLFontGL::StyleFlags)style, font, use_ellipses, LLHUDNameTag::NAMETAG_MAX_WIDTH);
    }
    mNameIsSet |= !line.empty();
}

void LLVOAvatar::clearNameTag()
{
    mNameIsSet = false;
    if (mNameText)
    {
        mNameText->setLabel("");
        mNameText->setString("");
    }
    mTimeVisible.reset();
}

//static
void LLVOAvatar::invalidateNameTag(const LLUUID& agent_id)
{
    LLViewerObject* obj = gObjectList.findObject(agent_id);
    if (!obj) return;

    LLVOAvatar* avatar = dynamic_cast<LLVOAvatar*>(obj);
    if (!avatar) return;

    avatar->clearNameTag();
}

//static
void LLVOAvatar::invalidateNameTags()
{
    std::vector<LLCharacter*>::iterator it = LLCharacter::sInstances.begin();
    for ( ; it != LLCharacter::sInstances.end(); ++it)
    {
        LLVOAvatar* avatar = dynamic_cast<LLVOAvatar*>(*it);
        if (!avatar) continue;
        if (avatar->isDead()) continue;

        avatar->clearNameTag();
    }
}

// Compute name tag position during idle update
LLVector3 LLVOAvatar::idleCalcNameTagPosition(const LLVector3 &root_pos_last)
{
    LLQuaternion root_rot = mRoot->getWorldRotation();
    LLQuaternion inv_root_rot = ~root_rot;
    LLVector3 pixel_right_vec;
    LLVector3 pixel_up_vec;
    LLViewerCamera::getInstance()->getPixelVectors(root_pos_last, pixel_up_vec, pixel_right_vec);
    LLVector3 camera_to_av = root_pos_last - LLViewerCamera::getInstance()->getOrigin();
    camera_to_av.normalize();
    LLVector3 local_camera_at = camera_to_av * inv_root_rot;
    LLVector3 local_camera_up = camera_to_av % LLViewerCamera::getInstance()->getLeftAxis();
    local_camera_up.normalize();
    local_camera_up = local_camera_up * inv_root_rot;

    // position is based on head position, does not require mAvatarOffset here. - Nyx
    LLVector3 avatar_ellipsoid(mBodySize.mV[VX] * 0.4f,
                                mBodySize.mV[VY] * 0.4f,
                                mBodySize.mV[VZ] * NAMETAG_VERT_OFFSET_WEIGHT);

    local_camera_up.scaleVec(avatar_ellipsoid);
    local_camera_at.scaleVec(avatar_ellipsoid);

    LLVector3 head_offset = (mHeadp->getLastWorldPosition() - mRoot->getLastWorldPosition()) * inv_root_rot;

    if (dist_vec(head_offset, mTargetRootToHeadOffset) > NAMETAG_UPDATE_THRESHOLD)
    {
        mTargetRootToHeadOffset = head_offset;
    }

    mCurRootToHeadOffset = lerp(mCurRootToHeadOffset, mTargetRootToHeadOffset, LLSmoothInterpolation::getInterpolant(0.2f));

    LLVector3 name_position = mRoot->getLastWorldPosition() + (mCurRootToHeadOffset * root_rot);
    name_position += (local_camera_up * root_rot) - (projected_vec(local_camera_at * root_rot, camera_to_av));
    name_position += pixel_up_vec * NAMETAG_VERTICAL_SCREEN_OFFSET;

    const F32 water_height = getRegion()->getWaterHeight();
    static const F32 WATER_HEIGHT_DELTA = 0.25f;
    if (name_position[VZ] < water_height + WATER_HEIGHT_DELTA)
    {
        if (LLViewerCamera::getInstance()->getOrigin()[VZ] >= water_height)
        {
            name_position[VZ] = water_height;
        }
        else if (mNameText) // both camera and HUD are below watermark
        {
            F32 name_world_height = mNameText->getWorldHeight();
            F32 max_z_position = water_height - name_world_height;
            if (name_position[VZ] > max_z_position)
            {
                name_position[VZ] = max_z_position;
            }
        }
    }

    return name_position;
}

void LLVOAvatar::idleUpdateNameTagAlpha(bool new_name, F32 alpha)
{
    llassert(mNameText);

    if (new_name
        || alpha != mNameAlpha)
    {
        mNameText->setAlpha(alpha);
        mNameAlpha = alpha;
    }
}

LLColor4 LLVOAvatar::getNameTagColor(bool is_friend)
{
    static LLUICachedControl<bool> show_friends("NameTagShowFriends", false);
    const char* color_name;
    if (show_friends && is_friend)
    {
        color_name = "NameTagFriend";
    }
    else if (LLAvatarName::useDisplayNames())
    {
        // ...color based on whether username "matches" a computed display name
        LLAvatarName av_name;
        if (LLAvatarNameCache::get(getID(), &av_name) && av_name.isDisplayNameDefault())
        {
            color_name = "NameTagMatch";
        }
        else
        {
            color_name = "NameTagMismatch";
        }
    }
    else
    {
        // ...not using display names
        color_name = "NameTagLegacy";
    }
    return LLUIColorTable::getInstance()->getColor( color_name );
}

void LLVOAvatar::idleUpdateBelowWater()
{
    F32 avatar_height = (F32)(getPositionGlobal().mdV[VZ]);

    F32 water_height;
    water_height = getRegion()->getWaterHeight();

    mBelowWater =  avatar_height < water_height;
}

void LLVOAvatar::slamPosition()
{
    gAgent.setPositionAgent(getPositionAgent());
    // SL-315
    mRoot->setWorldPosition(getPositionAgent()); // teleport
    setChanged(TRANSLATED);
    if (mDrawable.notNull())
    {
        gPipeline.updateMoveNormalAsync(mDrawable);
    }
    mRoot->updateWorldMatrixChildren();
}

bool LLVOAvatar::isVisuallyMuted()
{
    bool muted = false;

    // Priority order (highest priority first)
    // * own avatar is never visually muted
    // * if on the "always draw normally" list, draw them normally
    // * if on the "always visually mute" list, mute them
    // * check against the render cost and attachment limits
    if (!isSelf())
    {
        if (mVisuallyMuteSetting == AV_ALWAYS_RENDER)
        {
            muted = false;
        }
        else if (mVisuallyMuteSetting == AV_DO_NOT_RENDER)
        {
#ifdef JELLYDOLLS_SHOULD_IMPOSTOR
            muted = true;
            // Always want to see this AV as an impostor
#else
            muted = false;
#endif
        }
        else if (isInMuteList())
        {
            muted = true;
        }
        else if (mIsControlAvatar)
        {
            muted = isTooSlow();
        }
        else
        {
            muted = isTooComplex() || isTooSlow();
        }
    }

    return muted;
}

bool LLVOAvatar::isInMuteList() const
{
    bool muted = false;
    F64 now = LLFrameTimer::getTotalSeconds();
    if (now < mCachedMuteListUpdateTime)
    {
        muted = mCachedInMuteList;
    }
    else
    {
        muted = LLMuteList::getInstance()->isMuted(getID());

        const F64 SECONDS_BETWEEN_MUTE_UPDATES = 1;
        mCachedMuteListUpdateTime = now + SECONDS_BETWEEN_MUTE_UPDATES;
        mCachedInMuteList = muted;
    }
    return muted;
}

void LLVOAvatar::updateAppearanceMessageDebugText()
{
        S32 central_bake_version = -1;
        if (getRegion())
        {
            central_bake_version = getRegion()->getCentralBakeVersion();
        }
        bool all_baked_downloaded = allBakedTexturesCompletelyDownloaded();
        bool all_local_downloaded = allLocalTexturesCompletelyDownloaded();
        std::string debug_line = llformat("%s%s - mLocal: %d, mEdit: %d, mUSB: %d, CBV: %d",
                                          isSelf() ? (all_local_downloaded ? "L" : "l") : "-",
                                          all_baked_downloaded ? "B" : "b",
                                          mUseLocalAppearance, mIsEditingAppearance,
                                          1, central_bake_version);
        std::string origin_string = bakedTextureOriginInfo();
        debug_line += " [" + origin_string + "]";
        S32 curr_cof_version = LLAppearanceMgr::instance().getCOFVersion();
        S32 last_request_cof_version = mLastUpdateRequestCOFVersion;
        S32 last_received_cof_version = mLastUpdateReceivedCOFVersion;
        if (isSelf())
        {
            debug_line += llformat(" - cof: %d req: %d rcv:%d",
                                   curr_cof_version, last_request_cof_version, last_received_cof_version);
            static LLCachedControl<bool> debug_force_failure(gSavedSettings, "DebugForceAppearanceRequestFailure");
            if (debug_force_failure)
            {
                debug_line += " FORCING ERRS";
            }
        }
        else
        {
            debug_line += llformat(" - cof rcv:%d", last_received_cof_version);
        }
        debug_line += llformat(" bsz-z: %.3f", mBodySize[2]);
        if (mAvatarOffset[2] != 0.0f)
        {
            debug_line += llformat("avofs-z: %.3f", mAvatarOffset[2]);
        }
        bool hover_enabled = getRegion() && getRegion()->avatarHoverHeightEnabled();
        debug_line += hover_enabled ? " H" : " h";
        const LLVector3& hover_offset = getHoverOffset();
        if (hover_offset[2] != 0.0)
        {
            debug_line += llformat(" hov_z: %.3f", hover_offset[2]);
            debug_line += llformat(" %s", (isSitting() ? "S" : "T"));
            debug_line += llformat("%s", (isMotionActive(ANIM_AGENT_SIT_GROUND_CONSTRAINED) ? "G" : "-"));
        }
        if (mInAir)
        {
            debug_line += " A";

        }

        LLVector3 ankle_right_pos_agent = mFootRightp->getWorldPosition();
        LLVector3 normal;
        LLVector3 ankle_right_ground_agent = ankle_right_pos_agent;
        resolveHeightAgent(ankle_right_pos_agent, ankle_right_ground_agent, normal);
        F32 rightElev = llmax(-0.2f, ankle_right_pos_agent.mV[VZ] - ankle_right_ground_agent.mV[VZ]);
        debug_line += llformat(" relev %.3f", rightElev);

        LLVector3 root_pos = mRoot->getPosition();
        LLVector3 pelvis_pos = mPelvisp->getPosition();
        debug_line += llformat(" rp %.3f pp %.3f", root_pos[2], pelvis_pos[2]);

        const LLVector3& scale = getScale();
        debug_line += llformat(" scale-z %.3f", scale[2]);
        S32 is_visible = (S32) isVisible();
        S32 is_m_visible = (S32) mVisible;
        debug_line += llformat(" v %d/%d", is_visible, is_m_visible);

        AvatarOverallAppearance aoa = getOverallAppearance();
        if (aoa == AOA_NORMAL)
        {
            debug_line += " N";
        }
        else if (aoa == AOA_JELLYDOLL)
        {
            debug_line += " J";
        }
        else
        {
            debug_line += " I";
        }

        if (mMeshValid)
        {
            debug_line += "m";
        }
        else
        {
            debug_line += "-";
        }
        if (isImpostor())
        {
            debug_line += " Imp" + llformat("%d[%d]:%.1f", mUpdatePeriod, mLastImpostorUpdateReason, ((F32)(gFrameTimeSeconds-mLastImpostorUpdateFrameTime)));
        }

        addDebugText(debug_line);
}

LLViewerInventoryItem* getObjectInventoryItem(LLViewerObject *vobj, LLUUID asset_id)
{
    LLViewerInventoryItem *item = NULL;

    if (vobj)
    {
        if (vobj->getInventorySerial()<=0)
        {
            vobj->requestInventory();
    }
        item = vobj->getInventoryItemByAsset(asset_id);
    }
    return item;
}

LLViewerInventoryItem* recursiveGetObjectInventoryItem(LLViewerObject *vobj, LLUUID asset_id)
{
    LLViewerInventoryItem *item = getObjectInventoryItem(vobj, asset_id);
    if (!item)
    {
        LLViewerObject::const_child_list_t& children = vobj->getChildren();
        for (LLViewerObject::const_child_list_t::const_iterator it = children.begin();
             it != children.end(); ++it)
        {
            LLViewerObject *childp = *it;
            item = getObjectInventoryItem(childp, asset_id);
            if (item)
    {
                break;
            }
        }
    }
    return item;
}

void LLVOAvatar::updateAnimationDebugText()
{
    for (LLMotionController::motion_list_t::iterator iter = mMotionController.getActiveMotions().begin();
         iter != mMotionController.getActiveMotions().end(); ++iter)
    {
        LLMotion* motionp = *iter;
        if (motionp->getMinPixelArea() < getPixelArea())
        {
            std::string output;
            std::string motion_name = motionp->getName();
            if (motion_name.empty())
            {
                if (isControlAvatar())
                {
                    LLControlAvatar *control_av = dynamic_cast<LLControlAvatar*>(this);
                    // Try to get name from inventory of associated object
                    LLVOVolume *volp = control_av->mRootVolp;
                    LLViewerInventoryItem *item = recursiveGetObjectInventoryItem(volp,motionp->getID());
                    if (item)
                    {
                        motion_name = item->getName();
                    }
                }
            }
            if (motion_name.empty())
            {
                std::string name;
                if (gAgent.isGodlikeWithoutAdminMenuFakery() || isSelf())
                {
                    name = motionp->getID().asString();
                    LLVOAvatar::AnimSourceIterator anim_it = mAnimationSources.begin();
                    for (; anim_it != mAnimationSources.end(); ++anim_it)
                    {
                        if (anim_it->second == motionp->getID())
                        {
                            LLViewerObject* object = gObjectList.findObject(anim_it->first);
                            if (!object)
                            {
                                break;
                            }
                            if (object->isAvatar())
                            {
                                if (mMotionController.mIsSelf)
                                {
                                    // Searching inventory by asset id is really long
                                    // so just mark as inventory
                                    // Also item is likely to be named by LLPreviewAnim
                                    name += "(inventory)";
                                }
                            }
                            else
                            {
                                LLViewerInventoryItem* item = NULL;
                                if (!object->isInventoryDirty())
                                {
                                    item = object->getInventoryItemByAsset(motionp->getID());
                                }
                                if (item)
                                {
                                    name = item->getName();
                                }
                                else if (object->isAttachment())
                                {
                                    name += "(att:" + getAttachmentItemName() + ")";
                                }
                                else
                                {
                                    // in-world object, name or content unknown
                                    name += "(in-world)";
                                }
                            }
                            break;
                        }
                    }
                }
                else
                {
                    name = LLUUID::null.asString();
                }
                motion_name = name;
            }
            std::string motion_tag = "";
            if (mPlayingAnimations.find(motionp->getID()) != mPlayingAnimations.end())
            {
                motion_tag = "*";
            }
            output = llformat("%s%s - %d",
                              motion_name.c_str(),
                              motion_tag.c_str(),
                              (U32)motionp->getPriority());
            addDebugText(output);
        }
    }
}

void LLVOAvatar::updateDebugText()
{
    // Leave mDebugText uncleared here, in case a derived class has added some state first

    if (gSavedSettings.getBOOL("DebugAvatarAppearanceMessage"))
    {
        updateAppearanceMessageDebugText();
    }

    if (gSavedSettings.getBOOL("DebugAvatarCompositeBaked"))
    {
        if (!mBakedTextureDebugText.empty())
            addDebugText(mBakedTextureDebugText);
    }

    // Develop -> Avatar -> Animation Info
    if (LLVOAvatar::sShowAnimationDebug)
    {
        updateAnimationDebugText();
    }

    if (!mDebugText.size() && mText.notNull())
    {
        mText->markDead();
        mText = NULL;
    }
    else if (mDebugText.size())
    {
        setDebugText(mDebugText);
    }
    mDebugText.clear();
}

//------------------------------------------------------------------------
// updateFootstepSounds
// Factored out from updateCharacter()
// Generate footstep sounds when feet hit the ground
//------------------------------------------------------------------------
void LLVOAvatar::updateFootstepSounds()
{
    if (mIsDummy)
    {
        return;
    }

    //-------------------------------------------------------------------------
    // Find the ground under each foot, these are used for a variety
    // of things that follow
    //-------------------------------------------------------------------------
    LLVector3 ankle_left_pos_agent = mFootLeftp->getWorldPosition();
    LLVector3 ankle_right_pos_agent = mFootRightp->getWorldPosition();

    LLVector3 ankle_left_ground_agent = ankle_left_pos_agent;
    LLVector3 ankle_right_ground_agent = ankle_right_pos_agent;
    LLVector3 normal;
    resolveHeightAgent(ankle_left_pos_agent, ankle_left_ground_agent, normal);
    resolveHeightAgent(ankle_right_pos_agent, ankle_right_ground_agent, normal);

    F32 leftElev = llmax(-0.2f, ankle_left_pos_agent.mV[VZ] - ankle_left_ground_agent.mV[VZ]);
    F32 rightElev = llmax(-0.2f, ankle_right_pos_agent.mV[VZ] - ankle_right_ground_agent.mV[VZ]);

    if (!isSitting())
    {
        //-------------------------------------------------------------------------
        // Figure out which foot is on ground
        //-------------------------------------------------------------------------
        if (!mInAir)
        {
            if ((leftElev < 0.0f) || (rightElev < 0.0f))
    {
                ankle_left_pos_agent = mFootLeftp->getWorldPosition();
                ankle_right_pos_agent = mFootRightp->getWorldPosition();
                leftElev = ankle_left_pos_agent.mV[VZ] - ankle_left_ground_agent.mV[VZ];
                rightElev = ankle_right_pos_agent.mV[VZ] - ankle_right_ground_agent.mV[VZ];
            }
        }
    }

    const LLUUID AGENT_FOOTSTEP_ANIMS[] = {ANIM_AGENT_WALK, ANIM_AGENT_RUN, ANIM_AGENT_LAND};
    const S32 NUM_AGENT_FOOTSTEP_ANIMS = LL_ARRAY_SIZE(AGENT_FOOTSTEP_ANIMS);

    if ( gAudiop && isAnyAnimationSignaled(AGENT_FOOTSTEP_ANIMS, NUM_AGENT_FOOTSTEP_ANIMS) )
    {
        BOOL playSound = FALSE;
        LLVector3 foot_pos_agent;

        BOOL onGroundLeft = (leftElev <= 0.05f);
        BOOL onGroundRight = (rightElev <= 0.05f);

        // did left foot hit the ground?
        if ( onGroundLeft && !mWasOnGroundLeft )
        {
            foot_pos_agent = ankle_left_pos_agent;
            playSound = TRUE;
        }

        // did right foot hit the ground?
        if ( onGroundRight && !mWasOnGroundRight )
    {
            foot_pos_agent = ankle_right_pos_agent;
            playSound = TRUE;
    }

        mWasOnGroundLeft = onGroundLeft;
        mWasOnGroundRight = onGroundRight;

        if ( playSound )
        {
            const F32 STEP_VOLUME = 0.1f;
            const LLUUID& step_sound_id = getStepSound();

            LLVector3d foot_pos_global = gAgent.getPosGlobalFromAgent(foot_pos_agent);

            if (LLViewerParcelMgr::getInstance()->canHearSound(foot_pos_global)
                && !LLMuteList::getInstance()->isMuted(getID(), LLMute::flagObjectSounds))
            {
                gAudiop->triggerSound(step_sound_id, getID(), STEP_VOLUME, LLAudioEngine::AUDIO_TYPE_AMBIENT, foot_pos_global);
            }
        }
    }
}

//------------------------------------------------------------------------
// computeUpdatePeriod()
// Factored out from updateCharacter()
// Set new value for mUpdatePeriod based on distance and various other factors.
//
// Note 10-2020: it turns out that none of these update period
// calculations have been having any effect, because
// mNeedsImpostorUpdate was not being set in updateCharacter(). So
// it's really open to question whether we want to enable time based updates, and if
// so, at what rate. Leaving the rates as given would lead to
// drastically more frequent impostor updates than we've been doing all these years.
// ------------------------------------------------------------------------
void LLVOAvatar::computeUpdatePeriod()
{
    bool visually_muted = isVisuallyMuted();
    if (mDrawable.notNull()
        && isVisible()
        && (!isSelf() || visually_muted)
        && !isUIAvatar()
        && (sLimitNonImpostors || visually_muted)
        && !mNeedsAnimUpdate)
    {
        const LLVector4a* ext = mDrawable->getSpatialExtents();
        LLVector4a size;
        size.setSub(ext[1],ext[0]);
        F32 mag = size.getLength3().getF32()*0.5f;

        const S32 UPDATE_RATE_SLOW = 64;
        const S32 UPDATE_RATE_MED = 48;
        const S32 UPDATE_RATE_FAST = 32;

        if (visually_muted)
        {   // visually muted avatars update at lowest rate
            mUpdatePeriod = UPDATE_RATE_SLOW;
        }
        else if (! shouldImpostor()
                 || mDrawable->mDistanceWRTCamera < 1.f + mag)
        {   // first 25% of max visible avatars are not impostored
            // also, don't impostor avatars whose bounding box may be penetrating the
            // impostor camera near clip plane
            mUpdatePeriod = 1;
        }
        else if ( shouldImpostor(4.0) )
        { //background avatars are REALLY slow updating impostors
            mUpdatePeriod = UPDATE_RATE_SLOW;
        }
        else if (mLastRezzedStatus <= 0)
        {
            // Don't update cloud avatars too often
            mUpdatePeriod = UPDATE_RATE_SLOW;
        }
        else if ( shouldImpostor(3.0) )
        { //back 25% of max visible avatars are slow updating impostors
            mUpdatePeriod = UPDATE_RATE_MED;
        }
        else
        {
            //nearby avatars, update the impostors more frequently.
            mUpdatePeriod = UPDATE_RATE_FAST;
        }
    }
    else
    {
        mUpdatePeriod = 1;
    }
}

//------------------------------------------------------------------------
// updateOrientation()
// Factored out from updateCharacter()
// This is used by updateCharacter() to update the avatar's orientation:
// - updates mTurning state
// - updates rotation of the mRoot joint in the skeleton
// - for self, calls setControlFlags() to notify the simulator about any turns
//------------------------------------------------------------------------
void LLVOAvatar::updateOrientation(LLAgent& agent, F32 speed, F32 delta_time)
{
            LLQuaternion iQ;
            LLVector3 upDir( 0.0f, 0.0f, 1.0f );

            // Compute a forward direction vector derived from the primitive rotation
            // and the velocity vector.  When walking or jumping, don't let body deviate
            // more than 90 from the view, if necessary, flip the velocity vector.

            LLVector3 primDir;
            if (isSelf())
            {
                primDir = agent.getAtAxis() - projected_vec(agent.getAtAxis(), agent.getReferenceUpVector());
                primDir.normalize();
            }
            else
            {
                primDir = getRotation().getMatrix3().getFwdRow();
            }
            LLVector3 velDir = getVelocity();
            velDir.normalize();
            if ( mSignaledAnimations.find(ANIM_AGENT_WALK) != mSignaledAnimations.end())
            {
                F32 vpD = velDir * primDir;
                if (vpD < -0.5f)
                {
                    velDir *= -1.0f;
                }
            }
            LLVector3 fwdDir = lerp(primDir, velDir, clamp_rescale(speed, 0.5f, 2.0f, 0.0f, 1.0f));
            if (isSelf() && gAgentCamera.cameraMouselook())
            {
                // make sure fwdDir stays in same general direction as primdir
                if (gAgent.getFlying())
                {
                    fwdDir = LLViewerCamera::getInstance()->getAtAxis();
                }
                else
                {
                    LLVector3 at_axis = LLViewerCamera::getInstance()->getAtAxis();
                    LLVector3 up_vector = gAgent.getReferenceUpVector();
                    at_axis -= up_vector * (at_axis * up_vector);
                    at_axis.normalize();

                    F32 dot = fwdDir * at_axis;
                    if (dot < 0.f)
                    {
                        fwdDir -= 2.f * at_axis * dot;
                        fwdDir.normalize();
                    }
                }
            }

            LLQuaternion root_rotation = mRoot->getWorldMatrix().quaternion();
            F32 root_roll, root_pitch, root_yaw;
            root_rotation.getEulerAngles(&root_roll, &root_pitch, &root_yaw);

            // When moving very slow, the pelvis is allowed to deviate from the
    // forward direction to allow it to hold its position while the torso
            // and head turn.  Once in motion, it must conform however.
            BOOL self_in_mouselook = isSelf() && gAgentCamera.cameraMouselook();

            LLVector3 pelvisDir( mRoot->getWorldMatrix().getFwdRow4().mV );

<<<<<<< HEAD
            static LLCachedControl<F32> s_pelvis_rot_threshold_slow(gSavedSettings, "AvatarRotateThresholdSlow", 60.0);
            static LLCachedControl<F32> s_pelvis_rot_threshold_fast(gSavedSettings, "AvatarRotateThresholdFast", 2.0);

            F32 pelvis_rot_threshold = clamp_rescale(speed, 0.1f, 1.0f, s_pelvis_rot_threshold_slow, s_pelvis_rot_threshold_fast);
=======
            const F32 AVATAR_PELVIS_ROTATE_THRESHOLD_SLOW = 60.0f;
            const F32 AVATAR_PELVIS_ROTATE_THRESHOLD_FAST = 2.0f;

            F32 pelvis_rot_threshold = clamp_rescale(speed, 0.1f, 1.0f, AVATAR_PELVIS_ROTATE_THRESHOLD_SLOW, AVATAR_PELVIS_ROTATE_THRESHOLD_FAST);
>>>>>>> 33ad8db7

            if (self_in_mouselook)
            {
                pelvis_rot_threshold *= MOUSELOOK_PELVIS_FOLLOW_FACTOR;
            }
            pelvis_rot_threshold *= DEG_TO_RAD;

            F32 angle = angle_between( pelvisDir, fwdDir );

            // The avatar's root is allowed to have a yaw that deviates widely
            // from the forward direction, but if roll or pitch are off even
            // a little bit we need to correct the rotation.
            if(root_roll < 1.f * DEG_TO_RAD
               && root_pitch < 5.f * DEG_TO_RAD)
            {
                // smaller correction vector means pelvis follows prim direction more closely
                if (!mTurning && angle > pelvis_rot_threshold*0.75f)
                {
                    mTurning = TRUE;
                }

                // use tighter threshold when turning
                if (mTurning)
                {
                    pelvis_rot_threshold *= 0.4f;
                    // account for fps, assume that above value is for ~60fps
                    constexpr F32 default_frame_sec = 0.016f;
                    F32 prev_frame_sec = LLFrameTimer::getFrameDeltaTimeF32();
                    if (default_frame_sec > prev_frame_sec)
                    {
                        // reduce threshold since turn rate per second is constant,
                        // shorter frame means shorter turn.
                        pelvis_rot_threshold *= prev_frame_sec/default_frame_sec;
                    }
                }

                // am I done turning?
                if (angle < pelvis_rot_threshold)
                {
                    mTurning = FALSE;
                }

                LLVector3 correction_vector = (pelvisDir - fwdDir) * clamp_rescale(angle, pelvis_rot_threshold*0.75f, pelvis_rot_threshold, 1.0f, 0.0f);
                fwdDir += correction_vector;
            }
            else
            {
                mTurning = FALSE;
            }

            // Now compute the full world space rotation for the whole body (wQv)
            LLVector3 leftDir = upDir % fwdDir;
            leftDir.normalize();
            fwdDir = leftDir % upDir;
            LLQuaternion wQv( fwdDir, leftDir, upDir );

            if (isSelf() && mTurning)
            {
                if ((fwdDir % pelvisDir) * upDir > 0.f)
                {
                    gAgent.setControlFlags(AGENT_CONTROL_TURN_RIGHT);
                }
                else
                {
                    gAgent.setControlFlags(AGENT_CONTROL_TURN_LEFT);
                }
            }

            // Set the root rotation, but do so incrementally so that it
            // lags in time by some fixed amount.
            //F32 u = LLSmoothInterpolation::getInterpolant(PELVIS_LAG);
            F32 pelvis_lag_time = 0.f;
            if (self_in_mouselook)
            {
                pelvis_lag_time = PELVIS_LAG_MOUSELOOK;
            }
            else if (mInAir)
            {
                pelvis_lag_time = PELVIS_LAG_FLYING;
                // increase pelvis lag time when moving slowly
                pelvis_lag_time *= clamp_rescale(mSpeedAccum, 0.f, 15.f, 3.f, 1.f);
            }
            else
            {
                pelvis_lag_time = PELVIS_LAG_WALKING;
            }

    F32 u = llclamp((delta_time / pelvis_lag_time), 0.0f, 1.0f);

            mRoot->setWorldRotation( slerp(u, mRoot->getWorldRotation(), wQv) );
}

//------------------------------------------------------------------------
// updateTimeStep()
// Factored out from updateCharacter().
//
// Updates the time step used by the motion controller, based on area
// and avatar count criteria.  This will also stop the
// ANIM_AGENT_WALK_ADJUST animation under some circumstances.
// ------------------------------------------------------------------------
void LLVOAvatar::updateTimeStep()
{
    if (!isSelf() && !isUIAvatar()) // ie, non-self avatars, and animated objects will be affected.
    {
        // Note that sInstances counts animated objects and
        // standard avatars in the same bucket. Is this desirable?
        F32 time_quantum = clamp_rescale((F32)sInstances.size(), 10.f, 35.f, 0.f, 0.25f);
        F32 pixel_area_scale = clamp_rescale(mPixelArea, 100, 5000, 1.f, 0.f);
        F32 time_step = time_quantum * pixel_area_scale;
        // Extrema:
        //   If number of avs is 10 or less, time_step is unmodified (flagged with 0.0).
        //   If area of av is 5000 or greater, time_step is unmodified (flagged with 0.0).
        //   If number of avs is 35 or greater, and area of av is 100 or less,
        //   time_step takes the maximum possible value of 0.25.
        //   Other situations will give values within the (0, 0.25) range.
        if (time_step != 0.f)
        {
            // disable walk motion servo controller as it doesn't work with motion timesteps
            stopMotion(ANIM_AGENT_WALK_ADJUST);
            removeAnimationData("Walk Speed");
        }
        // See SL-763 - playback with altered time step does not
        // appear to work correctly, odd behavior for distant avatars.
        // As of 11-2017, LLMotionController::updateMotions() will
        // ignore the value here. Need to re-enable if it's every
        // fixed.
        mMotionController.setTimeStep(time_step);
    }
}

void LLVOAvatar::updateRootPositionAndRotation(LLAgent& agent, F32 speed, bool was_sit_ground_constrained)
{
    if (!(isSitting() && getParent()))
    {
        // This case includes all configurations except sitting on an
        // object, so does include ground sit.

        //--------------------------------------------------------------------
        // get timing info
        // handle initial condition case
        //--------------------------------------------------------------------
        F32 animation_time = mAnimTimer.getElapsedTimeF32();
        if (mTimeLast == 0.0f)
        {
            mTimeLast = animation_time;

            // Initially put the pelvis at slaved position/mRotation
            // SL-315
            mRoot->setWorldPosition( getPositionAgent() ); // first frame
            mRoot->setWorldRotation( getRotation() );
        }

        //--------------------------------------------------------------------
        // dont' let dT get larger than 1/5th of a second
        //--------------------------------------------------------------------
        F32 delta_time = animation_time - mTimeLast;

        delta_time = llclamp( delta_time, DELTA_TIME_MIN, DELTA_TIME_MAX );
        mTimeLast = animation_time;

        mSpeedAccum = (mSpeedAccum * 0.95f) + (speed * 0.05f);

        //--------------------------------------------------------------------
        // compute the position of the avatar's root
        //--------------------------------------------------------------------
        LLVector3d root_pos;
        LLVector3d ground_under_pelvis;

        if (isSelf())
        {
            gAgent.setPositionAgent(getRenderPosition());
        }

        root_pos = gAgent.getPosGlobalFromAgent(getRenderPosition());
        root_pos.mdV[VZ] += getVisualParamWeight(AVATAR_HOVER);

        LLVector3 normal;
        resolveHeightGlobal(root_pos, ground_under_pelvis, normal);
        F32 foot_to_ground = (F32) (root_pos.mdV[VZ] - mPelvisToFoot - ground_under_pelvis.mdV[VZ]);
        BOOL in_air = ((!LLWorld::getInstance()->getRegionFromPosGlobal(ground_under_pelvis)) ||
                        foot_to_ground > FOOT_GROUND_COLLISION_TOLERANCE);

        if (in_air && !mInAir)
        {
            mTimeInAir.reset();
        }
        mInAir = in_air;

        // SL-402: with the ability to animate the position of joints
        // that affect the body size calculation, computed body size
        // can get stale much more easily. Simplest fix is to update
        // it frequently.
        // SL-427: this appears to be too frequent, moving to only do on animation state change.
        //computeBodySize();

        // correct for the fact that the pelvis is not necessarily the center
        // of the agent's physical representation
        root_pos.mdV[VZ] -= (0.5f * mBodySize.mV[VZ]) - mPelvisToFoot;
        if (!isSitting() && !was_sit_ground_constrained)
        {
            root_pos += LLVector3d(getHoverOffset());
            if (getOverallAppearance() == AOA_JELLYDOLL)
            {
                F32 offz = -0.5 * (getScale()[VZ] - mBodySize.mV[VZ]);
                root_pos[2] += offz;
                // if (!isSelf() && !isControlAvatar())
                // {
                //  LL_DEBUGS("Avatar") << "av " << getFullname()
                //                      << " frame " << LLFrameTimer::getFrameCount()
                //                      << " root adjust offz " << offz
                //                      << " scalez " << getScale()[VZ]
                //                      << " bsz " << mBodySize.mV[VZ]
                //                      << LL_ENDL;
                // }
            }
        }
        // if (!isSelf() && !isControlAvatar())
        // {
        //  LL_DEBUGS("Avatar") << "av " << getFullname() << " aoa " << (S32) getOverallAppearance()
        //                      << " frame " << LLFrameTimer::getFrameCount()
        //                      << " scalez " << getScale()[VZ]
        //                      << " bsz " << mBodySize.mV[VZ]
        //                      << " root pos " << root_pos[2]
        //                      << " curr rootz " << mRoot->getPosition()[2]
        //                      << " pp-z " << mPelvisp->getPosition()[2]
        //                      << " renderpos " << getRenderPosition()
        //                      << LL_ENDL;
        // }

        LLControlAvatar *cav = dynamic_cast<LLControlAvatar*>(this);
        if (cav)
        {
            // SL-1350: Moved to LLDrawable::updateXform()
            cav->matchVolumeTransform();
        }
        else
        {
            LLVector3 newPosition = gAgent.getPosAgentFromGlobal(root_pos);
            // if (!isSelf() && !isControlAvatar())
            // {
            //  LL_DEBUGS("Avatar") << "av " << getFullname()
            //                      << " frame " << LLFrameTimer::getFrameCount()
            //                      << " newPosition " << newPosition
            //                      << " renderpos " << getRenderPosition()
            //                      << LL_ENDL;
            // }
            if (newPosition != mRoot->getXform()->getWorldPosition())
            {
                mRoot->touch();
                // SL-315
                mRoot->setWorldPosition( newPosition ); // regular update
            }
        }

        //--------------------------------------------------------------------
        // Propagate viewer object rotation to root of avatar
        //--------------------------------------------------------------------
        if (!isControlAvatar() && !isAnyAnimationSignaled(AGENT_NO_ROTATE_ANIMS, NUM_AGENT_NO_ROTATE_ANIMS))
        {
            // Rotation fixups for avatars in motion.
            // Skip for animated objects.
            updateOrientation(agent, speed, delta_time);
        }
    }
    else if (mDrawable.notNull())
    {
        // Sitting on an object - mRoot is slaved to mDrawable orientation.
        LLVector3 pos = mDrawable->getPosition();
        pos += getHoverOffset() * mDrawable->getRotation();
        // SL-315
        mRoot->setPosition(pos);
        mRoot->setRotation(mDrawable->getRotation());
    }
}

//------------------------------------------------------------------------
// LLVOAvatar::computeNeedsUpdate()
//
// Most of the logic here is to figure out when to periodically update impostors.
// Non-impostors have mUpdatePeriod == 1 and will need update every frame.
//------------------------------------------------------------------------
bool LLVOAvatar::computeNeedsUpdate()
{
    const F32 MAX_IMPOSTOR_INTERVAL = 4.0f;
    computeUpdatePeriod();

    bool needs_update_by_frame_count = ((LLDrawable::getCurrentFrame()+mID.mData[0])%mUpdatePeriod == 0);

    bool needs_update_by_max_time = ((gFrameTimeSeconds-mLastImpostorUpdateFrameTime)> MAX_IMPOSTOR_INTERVAL);
    bool needs_update = needs_update_by_frame_count || needs_update_by_max_time;

    if (needs_update && !isSelf())
    {
        if (needs_update_by_max_time)
        {
            mNeedsImpostorUpdate = TRUE;
            mLastImpostorUpdateReason = 11;
        }
        else
        {
            //mNeedsImpostorUpdate = TRUE;
            //mLastImpostorUpdateReason = 10;
        }
    }
    return needs_update;
}

// updateCharacter()
//
// This is called for all avatars, so there are 4 possible situations:
//
// 1) Avatar is your own. In this case the class is LLVOAvatarSelf,
// isSelf() is true, and agent specifies the corresponding agent
// information for you. In all the other cases, agent is irrelevant
// and it would be less confusing if it were null or something.
//
// 2) Avatar is controlled by another resident. Class is LLVOAvatar,
// and isSelf() is false.
//
// 3) Avatar is the controller for an animated object. Class is
// LLControlAvatar and mIsDummy is true. Avatar is a purely
// viewer-side entity with no representation on the simulator.
//
// 4) Avatar is a UI avatar used in some areas of the UI, such as when
// previewing uploaded animations. Class is LLUIAvatar, and mIsDummy
// is true. Avatar is purely viewer-side with no representation on the
// simulator.
//
//------------------------------------------------------------------------
bool LLVOAvatar::updateCharacter(LLAgent &agent)
{
    updateDebugText();

    if (!mIsBuilt)
    {
        return FALSE;
    }

    BOOL visible = isVisible();
    bool is_control_avatar = isControlAvatar(); // capture state to simplify tracing
    bool is_attachment = false;

    if (is_control_avatar)
    {
        LLControlAvatar *cav = dynamic_cast<LLControlAvatar*>(this);
        is_attachment = cav && cav->mRootVolp && cav->mRootVolp->isAttachment(); // For attached animated objects
    }

    LLScopedContextString str("updateCharacter " + getFullname() + " is_control_avatar "
                              + boost::lexical_cast<std::string>(is_control_avatar)
                              + " is_attachment " + boost::lexical_cast<std::string>(is_attachment));

    // For fading out the names above heads, only let the timer
    // run if we're visible.
    if (mDrawable.notNull() && !visible)
    {
        mTimeVisible.reset();
    }

    //--------------------------------------------------------------------
    // The rest should only be done occasionally for far away avatars.
    // Set mUpdatePeriod and visible based on distance and other criteria,
    // and flag for impostor update if needed.
    //--------------------------------------------------------------------
    bool needs_update = computeNeedsUpdate();

    //--------------------------------------------------------------------
    // Early out if does not need update and not self
    // don't early out for your own avatar, as we rely on your animations playing reliably
    // for example, the "turn around" animation when entering customize avatar needs to trigger
    // even when your avatar is offscreen
    //--------------------------------------------------------------------
    if (!needs_update && !isSelf())
    {
        updateMotions(LLCharacter::HIDDEN_UPDATE);
        return FALSE;
    }

    //--------------------------------------------------------------------
    // Handle transitions between regular rendering, jellydoll, or invisible.
    // Can trigger skeleton reset or animation changes
    //--------------------------------------------------------------------
    updateOverallAppearance();

    //--------------------------------------------------------------------
    // change animation time quanta based on avatar render load
    //--------------------------------------------------------------------
    // SL-763 the time step quantization does not currently work.
    //updateTimeStep();

    //--------------------------------------------------------------------
    // Update sitting state based on parent and active animation info.
    //--------------------------------------------------------------------
    if (getParent() && !isSitting())
    {
        sitOnObject((LLViewerObject*)getParent());
    }
    else if (!getParent() && isSitting() && !isMotionActive(ANIM_AGENT_SIT_GROUND_CONSTRAINED))
    {
        // If we are starting up, motion might be loading
        LLMotion *motionp = mMotionController.findMotion(ANIM_AGENT_SIT_GROUND_CONSTRAINED);
        if (!motionp || !mMotionController.isMotionLoading(motionp))
        {
            getOffObject();
        }
    }

    //--------------------------------------------------------------------
    // create local variables in world coords for region position values
    //--------------------------------------------------------------------
    LLVector3 xyVel = getVelocity();
    xyVel.mV[VZ] = 0.0f;
    F32 speed = xyVel.length();
    // remembering the value here prevents a display glitch if the
    // animation gets toggled during this update.
    bool was_sit_ground_constrained = isMotionActive(ANIM_AGENT_SIT_GROUND_CONSTRAINED);

    //--------------------------------------------------------------------
    // This does a bunch of state updating, including figuring out
    // whether av is in the air, setting mRoot position and rotation
    // In some cases, calls updateOrientation() for a lot of the
    // work
    // --------------------------------------------------------------------
    updateRootPositionAndRotation(agent, speed, was_sit_ground_constrained);

    //-------------------------------------------------------------------------
    // Update character motions
    //-------------------------------------------------------------------------
    // store data relevant to motions
    mSpeed = speed;

    // update animations
    if (!visible)
    {
        updateMotions(LLCharacter::HIDDEN_UPDATE);
    }
    else if (mSpecialRenderMode == 1) // Animation Preview
    {
        updateMotions(LLCharacter::FORCE_UPDATE);
    }
    else
    {
        // Might be better to do HIDDEN_UPDATE if cloud
        updateMotions(LLCharacter::NORMAL_UPDATE);
    }

    // Special handling for sitting on ground.
    if (!getParent() && (isSitting() || was_sit_ground_constrained))
    {

        F32 off_z = LLVector3d(getHoverOffset()).mdV[VZ];
        if (off_z != 0.0)
        {
            LLVector3 pos = mRoot->getWorldPosition();
            pos.mV[VZ] += off_z;
            mRoot->touch();
            // SL-315
            mRoot->setWorldPosition(pos);
        }
    }

    // update head position
    updateHeadOffset();

    // Generate footstep sounds when feet hit the ground
    updateFootstepSounds();

    // Update child joints as needed.
    mRoot->updateWorldMatrixChildren();

    if (visible)
    {
        // System avatar mesh vertices need to be reskinned.
        mNeedsSkin = TRUE;
    }

    return visible;
}

//-----------------------------------------------------------------------------
// updateHeadOffset()
//-----------------------------------------------------------------------------
void LLVOAvatar::updateHeadOffset()
{
    // since we only care about Z, just grab one of the eyes
    LLVector3 midEyePt = mEyeLeftp->getWorldPosition();
    midEyePt -= mDrawable.notNull() ? mDrawable->getWorldPosition() : mRoot->getWorldPosition();
    midEyePt.mV[VZ] = llmax(-mPelvisToFoot + LLViewerCamera::getInstance()->getNear(), midEyePt.mV[VZ]);

    if (mDrawable.notNull())
    {
        midEyePt = midEyePt * ~mDrawable->getWorldRotation();
    }
    if (isSitting())
    {
        mHeadOffset = midEyePt;
    }
    else
    {
        F32 u = llmax(0.f, HEAD_MOVEMENT_AVG_TIME - (1.f / gFPSClamped));
        mHeadOffset = lerp(midEyePt, mHeadOffset,  u);
    }
}

void LLVOAvatar::debugBodySize() const
{
    LLVector3 pelvis_scale = mPelvisp->getScale();

    // some of the joints have not been cached
    LLVector3 skull = mSkullp->getPosition();
    LL_DEBUGS("Avatar") << "skull pos " << skull << LL_ENDL;
    //LLVector3 skull_scale = mSkullp->getScale();

    LLVector3 neck = mNeckp->getPosition();
    LLVector3 neck_scale = mNeckp->getScale();
    LL_DEBUGS("Avatar") << "neck pos " << neck << " neck_scale " << neck_scale << LL_ENDL;

    LLVector3 chest = mChestp->getPosition();
    LLVector3 chest_scale = mChestp->getScale();
    LL_DEBUGS("Avatar") << "chest pos " << chest << " chest_scale " << chest_scale << LL_ENDL;

    // the rest of the joints have been cached
    LLVector3 head = mHeadp->getPosition();
    LLVector3 head_scale = mHeadp->getScale();
    LL_DEBUGS("Avatar") << "head pos " << head << " head_scale " << head_scale << LL_ENDL;

    LLVector3 torso = mTorsop->getPosition();
    LLVector3 torso_scale = mTorsop->getScale();
    LL_DEBUGS("Avatar") << "torso pos " << torso << " torso_scale " << torso_scale << LL_ENDL;

    LLVector3 hip = mHipLeftp->getPosition();
    LLVector3 hip_scale = mHipLeftp->getScale();
    LL_DEBUGS("Avatar") << "hip pos " << hip << " hip_scale " << hip_scale << LL_ENDL;

    LLVector3 knee = mKneeLeftp->getPosition();
    LLVector3 knee_scale = mKneeLeftp->getScale();
    LL_DEBUGS("Avatar") << "knee pos " << knee << " knee_scale " << knee_scale << LL_ENDL;

    LLVector3 ankle = mAnkleLeftp->getPosition();
    LLVector3 ankle_scale = mAnkleLeftp->getScale();
    LL_DEBUGS("Avatar") << "ankle pos " << ankle << " ankle_scale " << ankle_scale << LL_ENDL;

    LLVector3 foot  = mFootLeftp->getPosition();
    LL_DEBUGS("Avatar") << "foot pos " << foot << LL_ENDL;

    F32 new_offset = (const_cast<LLVOAvatar*>(this))->getVisualParamWeight(AVATAR_HOVER);
    LL_DEBUGS("Avatar") << "new_offset " << new_offset << LL_ENDL;

    F32 new_pelvis_to_foot = hip.mV[VZ] * pelvis_scale.mV[VZ] -
        knee.mV[VZ] * hip_scale.mV[VZ] -
        ankle.mV[VZ] * knee_scale.mV[VZ] -
        foot.mV[VZ] * ankle_scale.mV[VZ];
    LL_DEBUGS("Avatar") << "new_pelvis_to_foot " << new_pelvis_to_foot << LL_ENDL;

    LLVector3 new_body_size;
    new_body_size.mV[VZ] = new_pelvis_to_foot +
                       // the sqrt(2) correction below is an approximate
                       // correction to get to the top of the head
                       F_SQRT2 * (skull.mV[VZ] * head_scale.mV[VZ]) +
                       head.mV[VZ] * neck_scale.mV[VZ] +
                       neck.mV[VZ] * chest_scale.mV[VZ] +
                       chest.mV[VZ] * torso_scale.mV[VZ] +
                       torso.mV[VZ] * pelvis_scale.mV[VZ];

    // TODO -- measure the real depth and width
    new_body_size.mV[VX] = DEFAULT_AGENT_DEPTH;
    new_body_size.mV[VY] = DEFAULT_AGENT_WIDTH;

    LL_DEBUGS("Avatar") << "new_body_size " << new_body_size << LL_ENDL;
}

//------------------------------------------------------------------------
// postPelvisSetRecalc
//------------------------------------------------------------------------
void LLVOAvatar::postPelvisSetRecalc()
{
    mRoot->updateWorldMatrixChildren();
    computeBodySize();
    dirtyMesh(2);
}
//------------------------------------------------------------------------
// updateVisibility()
//------------------------------------------------------------------------
void LLVOAvatar::updateVisibility()
{
    BOOL visible = FALSE;

    if (mIsDummy)
    {
        visible = FALSE;
    }
    else if (mDrawable.isNull())
    {
        visible = FALSE;
    }
    else
    {
        if (!mDrawable->getSpatialGroup() || mDrawable->getSpatialGroup()->isVisible())
        {
            visible = TRUE;
        }
        else
        {
            visible = FALSE;
        }

        if(isSelf())
        {
            if (!gAgentWearables.areWearablesLoaded())
            {
                visible = FALSE;
            }
        }
        else if( !mFirstAppearanceMessageReceived )
        {
            visible = FALSE;
        }

        if (sDebugInvisible)
        {
            LLNameValue* firstname = getNVPair("FirstName");
            if (firstname)
            {
                LL_DEBUGS("Avatar") << avString() << " updating visibility" << LL_ENDL;
            }
            else
            {
                LL_INFOS() << "Avatar " << this << " updating visiblity" << LL_ENDL;
            }

            if (visible)
            {
                LL_INFOS() << "Visible" << LL_ENDL;
            }
            else
            {
                LL_INFOS() << "Not visible" << LL_ENDL;
            }

            /*if (avatar_in_frustum)
            {
                LL_INFOS() << "Avatar in frustum" << LL_ENDL;
            }
            else
            {
                LL_INFOS() << "Avatar not in frustum" << LL_ENDL;
            }*/

            /*if (LLViewerCamera::getInstance()->sphereInFrustum(sel_pos_agent, 2.0f))
            {
                LL_INFOS() << "Sel pos visible" << LL_ENDL;
            }
            if (LLViewerCamera::getInstance()->sphereInFrustum(wrist_right_pos_agent, 0.2f))
            {
                LL_INFOS() << "Wrist pos visible" << LL_ENDL;
            }
            if (LLViewerCamera::getInstance()->sphereInFrustum(getPositionAgent(), getMaxScale()*2.f))
            {
                LL_INFOS() << "Agent visible" << LL_ENDL;
            }*/
            LL_INFOS() << "PA: " << getPositionAgent() << LL_ENDL;
            /*LL_INFOS() << "SPA: " << sel_pos_agent << LL_ENDL;
            LL_INFOS() << "WPA: " << wrist_right_pos_agent << LL_ENDL;*/
            for (attachment_map_t::iterator iter = mAttachmentPoints.begin();
                 iter != mAttachmentPoints.end();
                 ++iter)
            {
                LLViewerJointAttachment* attachment = iter->second;

                for (LLViewerJointAttachment::attachedobjs_vec_t::iterator attachment_iter = attachment->mAttachedObjects.begin();
                     attachment_iter != attachment->mAttachedObjects.end();
                     ++attachment_iter)
                {
                    if (LLViewerObject *attached_object = attachment_iter->get())
                    {
                        if(attached_object->mDrawable->isVisible())
                        {
                            LL_INFOS() << attachment->getName() << " visible" << LL_ENDL;
                        }
                        else
                        {
                            LL_INFOS() << attachment->getName() << " not visible at " << mDrawable->getWorldPosition() << " and radius " << mDrawable->getRadius() << LL_ENDL;
                        }
                    }
                }
            }
        }
    }

    if (!visible && mVisible)
    {
        mMeshInvisibleTime.reset();
    }

    if (visible)
    {
        if (!mMeshValid)
        {
            restoreMeshData();
        }
    }
    else
    {
        if (mMeshValid &&
            (isControlAvatar() || mMeshInvisibleTime.getElapsedTimeF32() > TIME_BEFORE_MESH_CLEANUP))
        {
            releaseMeshData();
        }
    }

    if ( visible != mVisible )
    {
        LL_DEBUGS("AvatarRender") << "visible was " << mVisible << " now " << visible << LL_ENDL;
    }
    mVisible = visible;
}

// private
bool LLVOAvatar::shouldAlphaMask()
{
    const bool should_alpha_mask = !LLDrawPoolAlpha::sShowDebugAlpha // Don't alpha mask if "Highlight Transparent" checked
                            && !LLDrawPoolAvatar::sSkipTransparent;

    return should_alpha_mask;

}

//-----------------------------------------------------------------------------
// renderSkinned()
//-----------------------------------------------------------------------------
U32 LLVOAvatar::renderSkinned()
{
    LL_PROFILE_ZONE_SCOPED_CATEGORY_AVATAR;

    U32 num_indices = 0;

    if (!mIsBuilt)
    {
        return num_indices;
    }

    if (mDrawable.isNull())
    {
        return num_indices;
    }

    LLFace* face = mDrawable->getFace(0);

    bool needs_rebuild = !face || !face->getVertexBuffer() || mDrawable->isState(LLDrawable::REBUILD_GEOMETRY);

    if (needs_rebuild || mDirtyMesh)
    {   //LOD changed or new mesh created, allocate new vertex buffer if needed
        if (needs_rebuild || mDirtyMesh >= 2 || mVisibilityRank <= 4)
        {
            updateMeshData();
            mDirtyMesh = 0;
            mNeedsSkin = TRUE;
            mDrawable->clearState(LLDrawable::REBUILD_GEOMETRY);
        }
    }

    if (LLViewerShaderMgr::instance()->getShaderLevel(LLViewerShaderMgr::SHADER_AVATAR) <= 0)
    {
        if (mNeedsSkin)
        {
            //generate animated mesh
            LLViewerJoint* lower_mesh = getViewerJoint(MESH_ID_LOWER_BODY);
            LLViewerJoint* upper_mesh = getViewerJoint(MESH_ID_UPPER_BODY);
            LLViewerJoint* skirt_mesh = getViewerJoint(MESH_ID_SKIRT);
            LLViewerJoint* eyelash_mesh = getViewerJoint(MESH_ID_EYELASH);
            LLViewerJoint* head_mesh = getViewerJoint(MESH_ID_HEAD);
            LLViewerJoint* hair_mesh = getViewerJoint(MESH_ID_HAIR);

            if(upper_mesh)
            {
                upper_mesh->updateJointGeometry();
            }
            if (lower_mesh)
            {
                lower_mesh->updateJointGeometry();
            }

            if( isWearingWearableType( LLWearableType::WT_SKIRT ) )
            {
                if(skirt_mesh)
                {
                    skirt_mesh->updateJointGeometry();
                }
            }

            if (!isSelf() || gAgent.needsRenderHead() || LLPipeline::sShadowRender)
            {
                if(eyelash_mesh)
                {
                    eyelash_mesh->updateJointGeometry();
                }
                if(head_mesh)
                {
                    head_mesh->updateJointGeometry();
                }
                if(hair_mesh)
                {
                    hair_mesh->updateJointGeometry();
                }
            }
            mNeedsSkin = FALSE;
            mLastSkinTime = gFrameTimeSeconds;

            LLFace * face = mDrawable->getFace(0);
            if (face)
            {
                LLVertexBuffer* vb = face->getVertexBuffer();
                if (vb)
                {
                    vb->unmapBuffer();
                }
            }
        }
    }
    else
    {
        mNeedsSkin = FALSE;
    }

    if (sDebugInvisible)
    {
        LLNameValue* firstname = getNVPair("FirstName");
        if (firstname)
        {
            LL_DEBUGS("Avatar") << avString() << " in render" << LL_ENDL;
        }
        else
        {
            LL_INFOS() << "Avatar " << this << " in render" << LL_ENDL;
        }
        if (!mIsBuilt)
        {
            LL_INFOS() << "Not built!" << LL_ENDL;
        }
        else if (!gAgent.needsRenderAvatar())
        {
            LL_INFOS() << "Doesn't need avatar render!" << LL_ENDL;
        }
        else
        {
            LL_INFOS() << "Rendering!" << LL_ENDL;
        }
    }

    if (!mIsBuilt)
    {
        return num_indices;
    }

    if (isSelf() && !gAgent.needsRenderAvatar())
    {
        return num_indices;
    }

    //--------------------------------------------------------------------
    // render all geometry attached to the skeleton
    //--------------------------------------------------------------------

        BOOL first_pass = TRUE;
        if (!LLDrawPoolAvatar::sSkipOpaque)
        {
            if (isUIAvatar() && mIsDummy)
            {
                LLViewerJoint* hair_mesh = getViewerJoint(MESH_ID_HAIR);
                if (hair_mesh)
                {
                    num_indices += hair_mesh->render(mAdjustedPixelArea, first_pass, mIsDummy);
                }
                first_pass = FALSE;
            }
            if (!isSelf() || gAgent.needsRenderHead() || LLPipeline::sShadowRender)
            {

                if (isTextureVisible(TEX_HEAD_BAKED) || (getOverallAppearance() == AOA_JELLYDOLL && !isControlAvatar()) || isUIAvatar())
                {
                    LLViewerJoint* head_mesh = getViewerJoint(MESH_ID_HEAD);
                    if (head_mesh)
                    {
                        num_indices += head_mesh->render(mAdjustedPixelArea, first_pass, mIsDummy);
                    }
                    first_pass = FALSE;
                }
            }
            if (isTextureVisible(TEX_UPPER_BAKED) || (getOverallAppearance() == AOA_JELLYDOLL && !isControlAvatar()) || isUIAvatar())
            {
                LLViewerJoint* upper_mesh = getViewerJoint(MESH_ID_UPPER_BODY);
                if (upper_mesh)
                {
                    num_indices += upper_mesh->render(mAdjustedPixelArea, first_pass, mIsDummy);
                }
                first_pass = FALSE;
            }

            if (isTextureVisible(TEX_LOWER_BAKED) || (getOverallAppearance() == AOA_JELLYDOLL && !isControlAvatar()) || isUIAvatar())
            {
                LLViewerJoint* lower_mesh = getViewerJoint(MESH_ID_LOWER_BODY);
                if (lower_mesh)
                {
                    num_indices += lower_mesh->render(mAdjustedPixelArea, first_pass, mIsDummy);
                }
                first_pass = FALSE;
            }
        }

        if (!LLDrawPoolAvatar::sSkipTransparent || LLPipeline::sImpostorRender)
        {
            LLGLState blend(GL_BLEND, !mIsDummy);
            num_indices += renderTransparent(first_pass);
        }

    return num_indices;
}

U32 LLVOAvatar::renderTransparent(BOOL first_pass)
{
    U32 num_indices = 0;
    if( isWearingWearableType( LLWearableType::WT_SKIRT ) && (isUIAvatar() || isTextureVisible(TEX_SKIRT_BAKED)) )
    {
        gGL.flush();
        LLViewerJoint* skirt_mesh = getViewerJoint(MESH_ID_SKIRT);
        if (skirt_mesh)
        {
            num_indices += skirt_mesh->render(mAdjustedPixelArea, FALSE);
        }
        first_pass = FALSE;
        gGL.flush();
    }

    if (!isSelf() || gAgent.needsRenderHead() || LLPipeline::sShadowRender)
    {
        if (LLPipeline::sImpostorRender)
        {
            gGL.flush();
        }

        if (isTextureVisible(TEX_HEAD_BAKED))
        {
            LLViewerJoint* eyelash_mesh = getViewerJoint(MESH_ID_EYELASH);
            if (eyelash_mesh)
            {
                num_indices += eyelash_mesh->render(mAdjustedPixelArea, first_pass, mIsDummy);
            }
            first_pass = FALSE;
        }
        if (isTextureVisible(TEX_HAIR_BAKED) && (getOverallAppearance() != AOA_JELLYDOLL))
        {
            LLViewerJoint* hair_mesh = getViewerJoint(MESH_ID_HAIR);
            if (hair_mesh)
            {
                num_indices += hair_mesh->render(mAdjustedPixelArea, first_pass, mIsDummy);
            }
            first_pass = FALSE;
        }
        if (LLPipeline::sImpostorRender)
        {
            gGL.flush();
        }
    }

    return num_indices;
}

//-----------------------------------------------------------------------------
// renderRigid()
//-----------------------------------------------------------------------------
U32 LLVOAvatar::renderRigid()
{
    U32 num_indices = 0;

    if (!mIsBuilt)
    {
        return 0;
    }

    if (isSelf() && (!gAgent.needsRenderAvatar() || !gAgent.needsRenderHead()))
    {
        return 0;
    }

    bool should_alpha_mask = shouldAlphaMask();
    LLGLState test(GL_ALPHA_TEST, should_alpha_mask);

    if (isTextureVisible(TEX_EYES_BAKED) || (getOverallAppearance() == AOA_JELLYDOLL && !isControlAvatar()) || isUIAvatar())
    {
        LLViewerJoint* eyeball_left = getViewerJoint(MESH_ID_EYEBALL_LEFT);
        LLViewerJoint* eyeball_right = getViewerJoint(MESH_ID_EYEBALL_RIGHT);
        if (eyeball_left)
        {
            num_indices += eyeball_left->render(mAdjustedPixelArea, TRUE, mIsDummy);
        }
        if(eyeball_right)
        {
            num_indices += eyeball_right->render(mAdjustedPixelArea, TRUE, mIsDummy);
        }
    }

    return num_indices;
}

U32 LLVOAvatar::renderImpostor(LLColor4U color, S32 diffuse_channel)
{
    if (!mImpostor.isComplete())
    {
        return 0;
    }

    LLVector3 pos(getRenderPosition()+mImpostorOffset);
    LLVector3 at = (pos - LLViewerCamera::getInstance()->getOrigin());
    at.normalize();
    LLVector3 left = LLViewerCamera::getInstance()->getUpAxis() % at;
    LLVector3 up = at%left;

    left *= mImpostorDim.mV[0];
    up *= mImpostorDim.mV[1];

    if (gPipeline.hasRenderDebugMask(LLPipeline::RENDER_DEBUG_IMPOSTORS))
    {
        LLGLEnable blend(GL_BLEND);
        gGL.setSceneBlendType(LLRender::BT_ADD);
        gGL.getTexUnit(diffuse_channel)->unbind(LLTexUnit::TT_TEXTURE);

        // gGL.begin(LLRender::QUADS);
        // gGL.vertex3fv((pos+left-up).mV);
        // gGL.vertex3fv((pos-left-up).mV);
        // gGL.vertex3fv((pos-left+up).mV);
        // gGL.vertex3fv((pos+left+up).mV);
        // gGL.end();


        gGL.begin(LLRender::LINES);
        gGL.color4f(1.f,1.f,1.f,1.f);
        F32 thickness = llmax(F32(5.0f-5.0f*(gFrameTimeSeconds-mLastImpostorUpdateFrameTime)),1.0f);
        glLineWidth(thickness);
        gGL.vertex3fv((pos+left-up).mV);
        gGL.vertex3fv((pos-left-up).mV);
        gGL.vertex3fv((pos-left-up).mV);
        gGL.vertex3fv((pos-left+up).mV);
        gGL.vertex3fv((pos-left+up).mV);
        gGL.vertex3fv((pos+left+up).mV);
        gGL.vertex3fv((pos+left+up).mV);
        gGL.vertex3fv((pos+left-up).mV);
        gGL.end();
        gGL.flush();
    }
    {
    gGL.flush();

    gGL.color4ubv(color.mV);
    gGL.getTexUnit(diffuse_channel)->bind(&mImpostor);
    gGL.begin(LLRender::QUADS);
    gGL.texCoord2f(0,0);
    gGL.vertex3fv((pos+left-up).mV);
    gGL.texCoord2f(1,0);
    gGL.vertex3fv((pos-left-up).mV);
    gGL.texCoord2f(1,1);
    gGL.vertex3fv((pos-left+up).mV);
    gGL.texCoord2f(0,1);
    gGL.vertex3fv((pos+left+up).mV);
    gGL.end();
    gGL.flush();
    }

    return 6;
}

bool LLVOAvatar::allTexturesCompletelyDownloaded(std::set<LLUUID>& ids) const
{
    for (std::set<LLUUID>::const_iterator it = ids.begin(); it != ids.end(); ++it)
    {
        LLViewerFetchedTexture *imagep = gTextureList.findImage(*it, TEX_LIST_STANDARD);
        if (imagep && imagep->getDiscardLevel()!=0)
        {
            return false;
        }
    }
    return true;
}

bool LLVOAvatar::allLocalTexturesCompletelyDownloaded() const
{
    std::set<LLUUID> local_ids;
    collectLocalTextureUUIDs(local_ids);
    return allTexturesCompletelyDownloaded(local_ids);
}

bool LLVOAvatar::allBakedTexturesCompletelyDownloaded() const
{
    std::set<LLUUID> baked_ids;
    collectBakedTextureUUIDs(baked_ids);
    return allTexturesCompletelyDownloaded(baked_ids);
}

std::string LLVOAvatar::bakedTextureOriginInfo()
{
    std::string result;

    std::set<LLUUID> baked_ids;
    collectBakedTextureUUIDs(baked_ids);
    for (U32 i = 0; i < mBakedTextureDatas.size(); i++)
    {
        ETextureIndex texture_index = mBakedTextureDatas[i].mTextureIndex;
        LLViewerFetchedTexture *imagep =
            LLViewerTextureManager::staticCastToFetchedTexture(getImage(texture_index,0), TRUE);
        if (!imagep ||
            imagep->getID() == IMG_DEFAULT ||
            imagep->getID() == IMG_DEFAULT_AVATAR)

        {
            result += "-";
        }
        else
        {
            bool has_url = false, has_host = false;
            if (!imagep->getUrl().empty())
            {
                has_url = true;
            }
            if (imagep->getTargetHost().isOk())
            {
                has_host = true;
            }
            S32 discard = imagep->getDiscardLevel();
            if (has_url && !has_host) result += discard ? "u" : "U"; // server-bake texture with url
            else if (has_host && !has_url) result += discard ? "h" : "H"; // old-style texture on sim
            else if (has_host && has_url) result += discard ? "x" : "X"; // both origins?
            else if (!has_host && !has_url) result += discard ? "n" : "N"; // no origin?
            if (discard != 0)
            {
                result += llformat("(%d/%d)",discard,imagep->getDesiredDiscardLevel());
            }
        }

    }
    return result;
}

S32Bytes LLVOAvatar::totalTextureMemForUUIDS(std::set<LLUUID>& ids)
{
    S32Bytes result(0);
    for (std::set<LLUUID>::const_iterator it = ids.begin(); it != ids.end(); ++it)
    {
        LLViewerFetchedTexture *imagep = gTextureList.findImage(*it, TEX_LIST_STANDARD);
        if (imagep)
        {
            result += imagep->getTextureMemory();
        }
    }
    return result;
}

void LLVOAvatar::collectLocalTextureUUIDs(std::set<LLUUID>& ids) const
{
    for (U32 texture_index = 0; texture_index < getNumTEs(); texture_index++)
    {
        LLWearableType::EType wearable_type = LLAvatarAppearance::getDictionary()->getTEWearableType((ETextureIndex)texture_index);
        U32 num_wearables = gAgentWearables.getWearableCount(wearable_type);

        LLViewerFetchedTexture *imagep = NULL;
        for (U32 wearable_index = 0; wearable_index < num_wearables; wearable_index++)
        {
            imagep = LLViewerTextureManager::staticCastToFetchedTexture(getImage(texture_index, wearable_index), TRUE);
            if (imagep)
            {
                const LLAvatarAppearanceDictionary::TextureEntry *texture_dict = LLAvatarAppearance::getDictionary()->getTexture((ETextureIndex)texture_index);
                if (texture_dict && texture_dict->mIsLocalTexture)
                {
                    ids.insert(imagep->getID());
                }
            }
        }
    }
    ids.erase(IMG_DEFAULT);
    ids.erase(IMG_DEFAULT_AVATAR);
    ids.erase(IMG_INVISIBLE);
}

void LLVOAvatar::collectBakedTextureUUIDs(std::set<LLUUID>& ids) const
{
    for (U32 texture_index = 0; texture_index < getNumTEs(); texture_index++)
    {
        LLViewerFetchedTexture *imagep = NULL;
        if (isIndexBakedTexture((ETextureIndex) texture_index))
        {
            imagep = LLViewerTextureManager::staticCastToFetchedTexture(getImage(texture_index,0), TRUE);
            if (imagep)
            {
                ids.insert(imagep->getID());
            }
        }
    }
    ids.erase(IMG_DEFAULT);
    ids.erase(IMG_DEFAULT_AVATAR);
    ids.erase(IMG_INVISIBLE);
}

void LLVOAvatar::collectTextureUUIDs(std::set<LLUUID>& ids)
{
    collectLocalTextureUUIDs(ids);
    collectBakedTextureUUIDs(ids);
}

void LLVOAvatar::releaseOldTextures()
{
    S32Bytes current_texture_mem;

    // Any textures that we used to be using but are no longer using should no longer be flagged as "NO_DELETE"
    std::set<LLUUID> baked_texture_ids;
    collectBakedTextureUUIDs(baked_texture_ids);
    S32Bytes new_baked_mem = totalTextureMemForUUIDS(baked_texture_ids);

    std::set<LLUUID> local_texture_ids;
    collectLocalTextureUUIDs(local_texture_ids);
    //S32 new_local_mem = totalTextureMemForUUIDS(local_texture_ids);

    std::set<LLUUID> new_texture_ids;
    new_texture_ids.insert(baked_texture_ids.begin(),baked_texture_ids.end());
    new_texture_ids.insert(local_texture_ids.begin(),local_texture_ids.end());
    S32Bytes new_total_mem = totalTextureMemForUUIDS(new_texture_ids);

    //S32 old_total_mem = totalTextureMemForUUIDS(mTextureIDs);
    //LL_DEBUGS("Avatar") << getFullname() << " old_total_mem: " << old_total_mem << " new_total_mem (L/B): " << new_total_mem << " (" << new_local_mem <<", " << new_baked_mem << ")" << LL_ENDL;
    if (!isSelf() && new_total_mem > new_baked_mem)
    {
            LL_WARNS() << "extra local textures stored for non-self av" << LL_ENDL;
    }
    for (std::set<LLUUID>::iterator it = mTextureIDs.begin(); it != mTextureIDs.end(); ++it)
    {
        if (new_texture_ids.find(*it) == new_texture_ids.end())
        {
            LLViewerFetchedTexture *imagep = gTextureList.findImage(*it, TEX_LIST_STANDARD);
            if (imagep)
            {
                current_texture_mem += imagep->getTextureMemory();
                if (imagep->getTextureState() == LLGLTexture::NO_DELETE)
                {
                    // This will allow the texture to be deleted if not in use.
                    imagep->forceActive();

                    // This resets the clock to texture being flagged
                    // as unused, preventing the texture from being
                    // deleted immediately. If other avatars or
                    // objects are using it, it can still be flagged
                    // no-delete by them.
                    imagep->forceUpdateBindStats();
                }
            }
        }
    }
    mTextureIDs = new_texture_ids;
}

void LLVOAvatar::updateTextures()
{
    releaseOldTextures();

    BOOL render_avatar = TRUE;

    if (mIsDummy)
    {
        return;
    }

    if( isSelf() )
    {
        render_avatar = TRUE;
    }
    else
    {
        if(!isVisible())
        {
            return ;//do not update for invisible avatar.
        }

        render_avatar = !mCulled; //visible and not culled.
    }

    std::vector<BOOL> layer_baked;
    // GL NOT ACTIVE HERE - *TODO
    for (U32 i = 0; i < mBakedTextureDatas.size(); i++)
    {
        layer_baked.push_back(isTextureDefined(mBakedTextureDatas[i].mTextureIndex));
        // bind the texture so that they'll be decoded slightly
        // inefficient, we can short-circuit this if we have to
        if (render_avatar && !gGLManager.mIsDisabled)
        {
            if (layer_baked[i] && !mBakedTextureDatas[i].mIsLoaded)
            {
                gGL.getTexUnit(0)->bind(getImage( mBakedTextureDatas[i].mTextureIndex, 0 ));
            }
        }
    }

    mMaxPixelArea = 0.f;
    mMinPixelArea = 99999999.f;
    mHasGrey = FALSE; // debug
    for (U32 texture_index = 0; texture_index < getNumTEs(); texture_index++)
    {
        LLWearableType::EType wearable_type = LLAvatarAppearance::getDictionary()->getTEWearableType((ETextureIndex)texture_index);
        U32 num_wearables = gAgentWearables.getWearableCount(wearable_type);
        const LLTextureEntry *te = getTE(texture_index);

        // getTE can return 0.
        // Not sure yet why it does, but of course it crashes when te->mScale? gets used.
        // Put safeguard in place so this corner case get better handling and does not result in a crash.
        F32 texel_area_ratio = 1.0f;
        if( te )
        {
            texel_area_ratio = fabs(te->mScaleS * te->mScaleT);
        }
        else
        {
            LL_WARNS() << "getTE( " << texture_index << " ) returned 0" <<LL_ENDL;
        }

        LLViewerFetchedTexture *imagep = NULL;
        for (U32 wearable_index = 0; wearable_index < num_wearables; wearable_index++)
        {
            imagep = LLViewerTextureManager::staticCastToFetchedTexture(getImage(texture_index, wearable_index), TRUE);
            if (imagep)
            {
                const LLAvatarAppearanceDictionary::TextureEntry *texture_dict = LLAvatarAppearance::getDictionary()->getTexture((ETextureIndex)texture_index);
                const EBakedTextureIndex baked_index = texture_dict ? texture_dict->mBakedTextureIndex : EBakedTextureIndex::BAKED_NUM_INDICES;
                if (texture_dict && texture_dict->mIsLocalTexture)
                {
                    addLocalTextureStats((ETextureIndex)texture_index, imagep, texel_area_ratio, render_avatar, mBakedTextureDatas[baked_index].mIsUsed);
                }
            }
        }
        if (isIndexBakedTexture((ETextureIndex) texture_index) && render_avatar)
        {
            const S32 boost_level = getAvatarBakedBoostLevel();
            imagep = LLViewerTextureManager::staticCastToFetchedTexture(getImage(texture_index,0), TRUE);
            addBakedTextureStats( imagep, mPixelArea, texel_area_ratio, boost_level );
        }
    }

    if (gPipeline.hasRenderDebugMask(LLPipeline::RENDER_DEBUG_TEXTURE_AREA))
    {
        setDebugText(llformat("%4.0f:%4.0f", (F32) sqrt(mMinPixelArea),(F32) sqrt(mMaxPixelArea)));
    }
}


void LLVOAvatar::addLocalTextureStats( ETextureIndex idx, LLViewerFetchedTexture* imagep,
                                       F32 texel_area_ratio, BOOL render_avatar, BOOL covered_by_baked)
{
    // No local texture stats for non-self avatars
    return;
}

const S32 MAX_TEXTURE_UPDATE_INTERVAL = 64 ; //need to call updateTextures() at least every 32 frames.
const S32 MAX_TEXTURE_VIRTUAL_SIZE_RESET_INTERVAL = S32_MAX ; //frames
void LLVOAvatar::checkTextureLoading()
{
    static const F32 MAX_INVISIBLE_WAITING_TIME = 15.f ; //seconds

    BOOL pause = !isVisible() ;
    if(!pause)
    {
        mInvisibleTimer.reset() ;
    }
    if(mLoadedCallbacksPaused == pause)
    {
        if (!pause && mFirstFullyVisible && mLoadedCallbackTextures < mCallbackTextureList.size())
        {
            // We still need to update 'loaded' textures count to decide on 'cloud' visibility
            // Alternatively this can be done on TextureLoaded callbacks, but is harder to properly track
            mLoadedCallbackTextures = 0;
            for (LLLoadedCallbackEntry::source_callback_list_t::iterator iter = mCallbackTextureList.begin();
                iter != mCallbackTextureList.end(); ++iter)
            {
                LLViewerFetchedTexture* tex = gTextureList.findImage(*iter);
                if (tex && (tex->getDiscardLevel() >= 0 || tex->isMissingAsset()))
                {
                    mLoadedCallbackTextures++;
                }
            }
        }
        return ;
    }

    if(mCallbackTextureList.empty()) //when is self or no callbacks. Note: this list for self is always empty.
    {
        mLoadedCallbacksPaused = pause ;
        mLoadedCallbackTextures = 0;
        return ; //nothing to check.
    }

    if(pause && mInvisibleTimer.getElapsedTimeF32() < MAX_INVISIBLE_WAITING_TIME)
    {
        return ; //have not been invisible for enough time.
    }

    mLoadedCallbackTextures = pause ? mCallbackTextureList.size() : 0;

    for(LLLoadedCallbackEntry::source_callback_list_t::iterator iter = mCallbackTextureList.begin();
        iter != mCallbackTextureList.end(); ++iter)
    {
        LLViewerFetchedTexture* tex = gTextureList.findImage(*iter) ;
        if(tex)
        {
            if(pause)//pause texture fetching.
            {
                tex->pauseLoadedCallbacks(&mCallbackTextureList) ;

                //set to terminate texture fetching after MAX_TEXTURE_UPDATE_INTERVAL frames.
                tex->setMaxVirtualSizeResetInterval(MAX_TEXTURE_UPDATE_INTERVAL);
                tex->resetMaxVirtualSizeResetCounter() ;
            }
            else//unpause
            {
                static const F32 START_AREA = 100.f ;

                tex->unpauseLoadedCallbacks(&mCallbackTextureList) ;
                tex->addTextureStats(START_AREA); //jump start the fetching again

                // technically shouldn't need to account for missing, but callback might not have happened yet
                if (tex->getDiscardLevel() >= 0 || tex->isMissingAsset())
                {
                    mLoadedCallbackTextures++; // consider it loaded (we have at least some data)
                }
            }
        }
    }

    if(!pause)
    {
        updateTextures() ; //refresh texture stats.
    }
    mLoadedCallbacksPaused = pause ;
    return ;
}

const F32  SELF_ADDITIONAL_PRI = 0.75f ;
void LLVOAvatar::addBakedTextureStats( LLViewerFetchedTexture* imagep, F32 pixel_area, F32 texel_area_ratio, S32 boost_level)
{
    //Note:
    //if this function is not called for the last MAX_TEXTURE_VIRTUAL_SIZE_RESET_INTERVAL frames,
    //the texture pipeline will stop fetching this texture.

    imagep->resetTextureStats();
    imagep->setMaxVirtualSizeResetInterval(MAX_TEXTURE_VIRTUAL_SIZE_RESET_INTERVAL);
    imagep->resetMaxVirtualSizeResetCounter() ;

    mMaxPixelArea = llmax(pixel_area, mMaxPixelArea);
    mMinPixelArea = llmin(pixel_area, mMinPixelArea);
    imagep->addTextureStats(pixel_area / texel_area_ratio);
    imagep->setBoostLevel(boost_level);
}

//virtual
void LLVOAvatar::setImage(const U8 te, LLViewerTexture *imagep, const U32 index)
{
    setTEImage(te, imagep);
}

//virtual
LLViewerTexture* LLVOAvatar::getImage(const U8 te, const U32 index) const
{
    return getTEImage(te);
}
//virtual
const LLTextureEntry* LLVOAvatar::getTexEntry(const U8 te_num) const
{
    return getTE(te_num);
}

//virtual
void LLVOAvatar::setTexEntry(const U8 index, const LLTextureEntry &te)
{
    setTE(index, te);
}

const std::string LLVOAvatar::getImageURL(const U8 te, const LLUUID &uuid)
{
    llassert(isIndexBakedTexture(ETextureIndex(te)));
    std::string url = "";
    const std::string& appearance_service_url = LLAppearanceMgr::instance().getAppearanceServiceURL();
    if (appearance_service_url.empty())
    {
        // Probably a server-side issue if we get here:
        LL_WARNS() << "AgentAppearanceServiceURL not set - Baked texture requests will fail" << LL_ENDL;
        return url;
    }

    const LLAvatarAppearanceDictionary::TextureEntry* texture_entry = LLAvatarAppearance::getDictionary()->getTexture((ETextureIndex)te);
    if (texture_entry != NULL)
    {
        url = appearance_service_url + "texture/" + getID().asString() + "/" + texture_entry->mDefaultImageName + "/" + uuid.asString();
        //LL_INFOS() << "baked texture url: " << url << LL_ENDL;
    }
    return url;
}

//-----------------------------------------------------------------------------
// resolveHeight()
//-----------------------------------------------------------------------------

void LLVOAvatar::resolveHeightAgent(const LLVector3 &in_pos_agent, LLVector3 &out_pos_agent, LLVector3 &out_norm)
{
    LLVector3d in_pos_global, out_pos_global;

    in_pos_global = gAgent.getPosGlobalFromAgent(in_pos_agent);
    resolveHeightGlobal(in_pos_global, out_pos_global, out_norm);
    out_pos_agent = gAgent.getPosAgentFromGlobal(out_pos_global);
}


void LLVOAvatar::resolveRayCollisionAgent(const LLVector3d start_pt, const LLVector3d end_pt, LLVector3d &out_pos, LLVector3 &out_norm)
{
    LLViewerObject *obj;
    LLWorld::getInstance()->resolveStepHeightGlobal(this, start_pt, end_pt, out_pos, out_norm, &obj);
}

void LLVOAvatar::resolveHeightGlobal(const LLVector3d &inPos, LLVector3d &outPos, LLVector3 &outNorm)
{
    LLVector3d zVec(0.0f, 0.0f, 0.5f);
    LLVector3d p0 = inPos + zVec;
    LLVector3d p1 = inPos - zVec;
    LLViewerObject *obj;
    LLWorld::getInstance()->resolveStepHeightGlobal(this, p0, p1, outPos, outNorm, &obj);
    if (!obj)
    {
        mStepOnLand = TRUE;
        mStepMaterial = 0;
        mStepObjectVelocity.setVec(0.0f, 0.0f, 0.0f);
    }
    else
    {
        mStepOnLand = FALSE;
        mStepMaterial = obj->getMaterial();

        // We want the primitive velocity, not our velocity... (which actually subtracts the
        // step object velocity)
        LLVector3 angularVelocity = obj->getAngularVelocity();
        LLVector3 relativePos = gAgent.getPosAgentFromGlobal(outPos) - obj->getPositionAgent();

        LLVector3 linearComponent = angularVelocity % relativePos;
//      LL_INFOS() << "Linear Component of Rotation Velocity " << linearComponent << LL_ENDL;
        mStepObjectVelocity = obj->getVelocity() + linearComponent;
    }
}


//-----------------------------------------------------------------------------
// getStepSound()
//-----------------------------------------------------------------------------
const LLUUID& LLVOAvatar::getStepSound() const
{
    if ( mStepOnLand )
    {
        return sStepSoundOnLand;
    }
<<<<<<< HEAD

    return sStepSounds[mStepMaterial];
}
=======

    return sStepSounds[mStepMaterial];
}


//-----------------------------------------------------------------------------
// processAnimationStateChanges()
//-----------------------------------------------------------------------------
void LLVOAvatar::processAnimationStateChanges()
{
    if ( isAnyAnimationSignaled(AGENT_WALK_ANIMS, NUM_AGENT_WALK_ANIMS) )
    {
        startMotion(ANIM_AGENT_WALK_ADJUST);
        stopMotion(ANIM_AGENT_FLY_ADJUST);
    }
    else if (mInAir && !isSitting())
    {
        stopMotion(ANIM_AGENT_WALK_ADJUST);
        if (mEnableDefaultMotions)
        {
        startMotion(ANIM_AGENT_FLY_ADJUST);
    }
    }
    else
    {
        stopMotion(ANIM_AGENT_WALK_ADJUST);
        stopMotion(ANIM_AGENT_FLY_ADJUST);
    }

    if ( isAnyAnimationSignaled(AGENT_GUN_AIM_ANIMS, NUM_AGENT_GUN_AIM_ANIMS) )
    {
        if (mEnableDefaultMotions)
        {
        startMotion(ANIM_AGENT_TARGET);
        }
        stopMotion(ANIM_AGENT_BODY_NOISE);
    }
    else
    {
        stopMotion(ANIM_AGENT_TARGET);
        if (mEnableDefaultMotions)
        {
            startMotion(ANIM_AGENT_BODY_NOISE);
        }
    }

    // clear all current animations
    AnimIterator anim_it;
    for (anim_it = mPlayingAnimations.begin(); anim_it != mPlayingAnimations.end();)
    {
        AnimIterator found_anim = mSignaledAnimations.find(anim_it->first);

        // playing, but not signaled, so stop
        if (found_anim == mSignaledAnimations.end())
        {
            processSingleAnimationStateChange(anim_it->first, FALSE);
            mPlayingAnimations.erase(anim_it++);
            continue;
        }

        ++anim_it;
    }

    // if jellydolled, shelve all playing animations
    if (getOverallAppearance() != AOA_NORMAL)
    {
        mPlayingAnimations.clear();
    }

    // start up all new anims
    if (getOverallAppearance() == AOA_NORMAL)
    {
        for (anim_it = mSignaledAnimations.begin(); anim_it != mSignaledAnimations.end();)
        {
            AnimIterator found_anim = mPlayingAnimations.find(anim_it->first);

            // signaled but not playing, or different sequence id, start motion
            if (found_anim == mPlayingAnimations.end() || found_anim->second != anim_it->second)
            {
                if (processSingleAnimationStateChange(anim_it->first, TRUE))
                {
                    mPlayingAnimations[anim_it->first] = anim_it->second;
                    ++anim_it;
                    continue;
                }
            }

            ++anim_it;
        }
    }
>>>>>>> 33ad8db7

    // clear source information for animations which have been stopped
    if (isSelf())
    {
        AnimSourceIterator source_it = mAnimationSources.begin();

<<<<<<< HEAD
//-----------------------------------------------------------------------------
// processAnimationStateChanges()
//-----------------------------------------------------------------------------
void LLVOAvatar::processAnimationStateChanges()
{
    if ( isAnyAnimationSignaled(AGENT_WALK_ANIMS, NUM_AGENT_WALK_ANIMS) )
    {
        startMotion(ANIM_AGENT_WALK_ADJUST);
        stopMotion(ANIM_AGENT_FLY_ADJUST);
    }
    else if (mInAir && !isSitting())
    {
        stopMotion(ANIM_AGENT_WALK_ADJUST);
        if (mEnableDefaultMotions)
        {
        startMotion(ANIM_AGENT_FLY_ADJUST);
    }
    }
    else
    {
        stopMotion(ANIM_AGENT_WALK_ADJUST);
        stopMotion(ANIM_AGENT_FLY_ADJUST);
    }

    if ( isAnyAnimationSignaled(AGENT_GUN_AIM_ANIMS, NUM_AGENT_GUN_AIM_ANIMS) )
    {
        if (mEnableDefaultMotions)
        {
        startMotion(ANIM_AGENT_TARGET);
        }
        stopMotion(ANIM_AGENT_BODY_NOISE);
    }
    else
    {
        stopMotion(ANIM_AGENT_TARGET);
        if (mEnableDefaultMotions)
        {
            startMotion(ANIM_AGENT_BODY_NOISE);
        }
    }

    // clear all current animations
    AnimIterator anim_it;
    for (anim_it = mPlayingAnimations.begin(); anim_it != mPlayingAnimations.end();)
    {
        AnimIterator found_anim = mSignaledAnimations.find(anim_it->first);

        // playing, but not signaled, so stop
        if (found_anim == mSignaledAnimations.end())
        {
            processSingleAnimationStateChange(anim_it->first, FALSE);
            mPlayingAnimations.erase(anim_it++);
            continue;
        }

        ++anim_it;
    }

    // if jellydolled, shelve all playing animations
    if (getOverallAppearance() != AOA_NORMAL)
    {
        mPlayingAnimations.clear();
    }

    // start up all new anims
    if (getOverallAppearance() == AOA_NORMAL)
    {
        for (anim_it = mSignaledAnimations.begin(); anim_it != mSignaledAnimations.end();)
        {
            AnimIterator found_anim = mPlayingAnimations.find(anim_it->first);

            // signaled but not playing, or different sequence id, start motion
            if (found_anim == mPlayingAnimations.end() || found_anim->second != anim_it->second)
            {
                if (processSingleAnimationStateChange(anim_it->first, TRUE))
                {
                    mPlayingAnimations[anim_it->first] = anim_it->second;
                    ++anim_it;
                    continue;
                }
            }

            ++anim_it;
        }
    }

    // clear source information for animations which have been stopped
    if (isSelf())
    {
        AnimSourceIterator source_it = mAnimationSources.begin();

        for (source_it = mAnimationSources.begin(); source_it != mAnimationSources.end();)
        {
            if (mSignaledAnimations.find(source_it->second) == mSignaledAnimations.end())
            {
                mAnimationSources.erase(source_it++);
            }
            else
            {
                ++source_it;
            }
        }
=======
        for (source_it = mAnimationSources.begin(); source_it != mAnimationSources.end();)
        {
            if (mSignaledAnimations.find(source_it->second) == mSignaledAnimations.end())
            {
                mAnimationSources.erase(source_it++);
            }
            else
            {
                ++source_it;
            }
        }
>>>>>>> 33ad8db7
    }

    stop_glerror();
}


//-----------------------------------------------------------------------------
// processSingleAnimationStateChange();
//-----------------------------------------------------------------------------
BOOL LLVOAvatar::processSingleAnimationStateChange( const LLUUID& anim_id, BOOL start )
{
    // SL-402, SL-427 - we need to update body size often enough to
    // keep appearances in sync, but not so often that animations
    // cause constant jiggling of the body or camera. Possible
    // compromise is to do it on animation changes:
    computeBodySize();

    BOOL result = FALSE;

    if ( start ) // start animation
    {
        if (anim_id == ANIM_AGENT_TYPE)
        {
            if (gAudiop)
            {
                LLVector3d char_pos_global = gAgent.getPosGlobalFromAgent(getCharacterPosition());
                if (LLViewerParcelMgr::getInstance()->canHearSound(char_pos_global)
                    && !LLMuteList::getInstance()->isMuted(getID(), LLMute::flagObjectSounds))
                {
                    // RN: uncomment this to play on typing sound at fixed volume once sound engine is fixed
                    // to support both spatialized and non-spatialized instances of the same sound
                    //if (isSelf())
                    //{
                    //  gAudiop->triggerSound(LLUUID(gSavedSettings.getString("UISndTyping")), 1.0f, LLAudioEngine::AUDIO_TYPE_UI);
                    //}
                    //else
                    {
                        static LLCachedControl<std::string> ui_snd_string(gSavedSettings, "UISndTyping");
                        LLUUID sound_id = LLUUID(ui_snd_string);
                        gAudiop->triggerSound(sound_id, getID(), 1.0f, LLAudioEngine::AUDIO_TYPE_SFX, char_pos_global);
                    }
                }
            }
        }
        else if (anim_id == ANIM_AGENT_SIT_GROUND_CONSTRAINED)
        {
            sitDown(TRUE);
        }


        if (startMotion(anim_id))
        {
            result = TRUE;
        }
        else
        {
            LL_WARNS("Motion") << "Failed to start motion!" << LL_ENDL;
        }
    }
    else //stop animation
    {
        if (anim_id == ANIM_AGENT_SIT_GROUND_CONSTRAINED)
        {
            sitDown(FALSE);
        }
        if ((anim_id == ANIM_AGENT_DO_NOT_DISTURB) && gAgent.isDoNotDisturb())
        {
            // re-assert DND tag animation
            gAgent.sendAnimationRequest(ANIM_AGENT_DO_NOT_DISTURB, ANIM_REQUEST_START);
            return result;
        }
        stopMotion(anim_id);
        result = TRUE;
    }

    return result;
}

//-----------------------------------------------------------------------------
// isAnyAnimationSignaled()
//-----------------------------------------------------------------------------
BOOL LLVOAvatar::isAnyAnimationSignaled(const LLUUID *anim_array, const S32 num_anims) const
{
    for (S32 i = 0; i < num_anims; i++)
    {
        if(mSignaledAnimations.find(anim_array[i]) != mSignaledAnimations.end())
        {
            return TRUE;
        }
    }
    return FALSE;
}

//-----------------------------------------------------------------------------
// resetAnimations()
//-----------------------------------------------------------------------------
void LLVOAvatar::resetAnimations()
{
    LLKeyframeMotion::flushKeyframeCache();
    flushAllMotions();
}

// Override selectively based on avatar sex and whether we're using new
// animations.
LLUUID LLVOAvatar::remapMotionID(const LLUUID& id)
{
    static LLCachedControl<bool> use_new_walk_run(gSavedSettings, "UseNewWalkRun");
    LLUUID result = id;

    // start special case female walk for female avatars
    if (getSex() == SEX_FEMALE)
    {
        if (id == ANIM_AGENT_WALK)
        {
            if (use_new_walk_run)
                result = ANIM_AGENT_FEMALE_WALK_NEW;
            else
                result = ANIM_AGENT_FEMALE_WALK;
        }
        else if (id == ANIM_AGENT_RUN)
        {
            // There is no old female run animation, so only override
            // in one case.
            if (use_new_walk_run)
                result = ANIM_AGENT_FEMALE_RUN_NEW;
        }
        else if (id == ANIM_AGENT_SIT)
        {
            result = ANIM_AGENT_SIT_FEMALE;
        }
    }
    else
    {
        // Male avatar.
        if (id == ANIM_AGENT_WALK)
        {
            if (use_new_walk_run)
                result = ANIM_AGENT_WALK_NEW;
        }
        else if (id == ANIM_AGENT_RUN)
        {
            if (use_new_walk_run)
                result = ANIM_AGENT_RUN_NEW;
        }
        // keeps in sync with setSex() related code (viewer controls sit's sex)
        else if (id == ANIM_AGENT_SIT_FEMALE)
        {
            result = ANIM_AGENT_SIT;
        }

    }

    return result;

}

//-----------------------------------------------------------------------------
// startMotion()
// id is the asset if of the animation to start
// time_offset is the offset into the animation at which to start playing
//-----------------------------------------------------------------------------
BOOL LLVOAvatar::startMotion(const LLUUID& id, F32 time_offset)
{
    LL_DEBUGS("Motion") << "motion requested " << id.asString() << " " << gAnimLibrary.animationName(id) << LL_ENDL;

    LLUUID remap_id = remapMotionID(id);

    if (remap_id != id)
    {
        LL_DEBUGS("Motion") << "motion resultant " << remap_id.asString() << " " << gAnimLibrary.animationName(remap_id) << LL_ENDL;
    }

    if (isSelf() && remap_id == ANIM_AGENT_AWAY)
    {
        gAgent.setAFK();
    }

    return LLCharacter::startMotion(remap_id, time_offset);
}

//-----------------------------------------------------------------------------
// stopMotion()
//-----------------------------------------------------------------------------
BOOL LLVOAvatar::stopMotion(const LLUUID& id, BOOL stop_immediate)
{
    LL_DEBUGS("Motion") << "Motion requested " << id.asString() << " " << gAnimLibrary.animationName(id) << LL_ENDL;
<<<<<<< HEAD

    LLUUID remap_id = remapMotionID(id);

=======

    LLUUID remap_id = remapMotionID(id);

>>>>>>> 33ad8db7
    if (remap_id != id)
    {
        LL_DEBUGS("Motion") << "motion resultant " << remap_id.asString() << " " << gAnimLibrary.animationName(remap_id) << LL_ENDL;
    }

    if (isSelf())
    {
        gAgent.onAnimStop(remap_id);
    }

    return LLCharacter::stopMotion(remap_id, stop_immediate);
}

//-----------------------------------------------------------------------------
// hasMotionFromSource()
//-----------------------------------------------------------------------------
// virtual
bool LLVOAvatar::hasMotionFromSource(const LLUUID& source_id)
{
    return false;
}

//-----------------------------------------------------------------------------
// stopMotionFromSource()
//-----------------------------------------------------------------------------
// virtual
void LLVOAvatar::stopMotionFromSource(const LLUUID& source_id)
{
}

//-----------------------------------------------------------------------------
// addDebugText()
//-----------------------------------------------------------------------------
void LLVOAvatar::addDebugText(const std::string& text)
{
    mDebugText.append(1, '\n');
    mDebugText.append(text);
}

//-----------------------------------------------------------------------------
// getID()
//-----------------------------------------------------------------------------
const LLUUID& LLVOAvatar::getID() const
{
    return mID;
}

//-----------------------------------------------------------------------------
// getJoint()
//-----------------------------------------------------------------------------
// RN: avatar joints are multi-rooted to include screen-based attachments
LLJoint *LLVOAvatar::getJoint( const std::string &name )
{
    joint_map_t::iterator iter = mJointMap.find(name);

    LLJoint* jointp = NULL;

    if (iter == mJointMap.end() || iter->second == NULL)
    {   //search for joint and cache found joint in lookup table
        if (mJointAliasMap.empty())
        {
            getJointAliases();
        }
        joint_alias_map_t::const_iterator alias_iter = mJointAliasMap.find(name);
        std::string canonical_name;
        if (alias_iter != mJointAliasMap.end())
        {
            canonical_name = alias_iter->second;
        }
        else
        {
            canonical_name = name;
        }
        jointp = mRoot->findJoint(canonical_name);
        mJointMap[name] = jointp;
    }
    else
    {   //return cached pointer
        jointp = iter->second;
    }

#ifndef LL_RELEASE_FOR_DOWNLOAD
    if (jointp && jointp->getName()!="mScreen" && jointp->getName()!="mRoot")
    {
        llassert(getJoint(jointp->getJointNum())==jointp);
    }
#endif
    return jointp;
}

LLJoint *LLVOAvatar::getJoint( S32 joint_num )
{
    LLJoint *pJoint = NULL;
    if (joint_num >= 0)
    {
        if (joint_num < mNumBones)
        {
            pJoint = mSkeleton[joint_num];
        }
        else if (joint_num < mNumBones + mNumCollisionVolumes)
        {
            S32 collision_id = joint_num - mNumBones;
            pJoint = &mCollisionVolumes[collision_id];
        }
        else
        {
            // Attachment IDs start at 1
            S32 attachment_id = joint_num - (mNumBones + mNumCollisionVolumes) + 1;
            attachment_map_t::iterator iter = mAttachmentPoints.find(attachment_id);
            if (iter != mAttachmentPoints.end())
            {
                pJoint = iter->second;
            }
        }
    }

    llassert(!pJoint || pJoint->getJointNum() == joint_num);
    return pJoint;
}

//-----------------------------------------------------------------------------
// getRiggedMeshID
//
// If viewer object is a rigged mesh, set the mesh id and return true.
// Otherwise, null out the id and return false.
//-----------------------------------------------------------------------------
// static
bool LLVOAvatar::getRiggedMeshID(LLViewerObject* pVO, LLUUID& mesh_id)
{
    mesh_id.setNull();

    //If a VO has a skin that we'll reset the joint positions to their default
    if ( pVO && pVO->mDrawable )
    {
        LLVOVolume* pVObj = pVO->mDrawable->getVOVolume();
        if ( pVObj )
        {
            const LLMeshSkinInfo* pSkinData = pVObj->getSkinInfo();
            if (pSkinData
                && pSkinData->mJointNames.size() > JOINT_COUNT_REQUIRED_FOR_FULLRIG // full rig
                && pSkinData->mAlternateBindMatrix.size() > 0 )
                    {
                        mesh_id = pSkinData->mMeshID;
                        return true;
                    }
        }
    }
    return false;
}

bool LLVOAvatar::jointIsRiggedTo(const LLJoint *joint) const
{
    if (joint)
    {
        const LLJointRiggingInfoTab& tab = mJointRiggingInfoTab;
        S32 joint_num = joint->getJointNum();
        if (joint_num < tab.size() && tab[joint_num].isRiggedTo())
            {
                return true;
            }
        }
    return false;
}

void LLVOAvatar::clearAttachmentOverrides()
{
    LLScopedContextString str("clearAttachmentOverrides " + getFullname());

    for (S32 i=0; i<LL_CHARACTER_MAX_ANIMATED_JOINTS; i++)
    {
        LLJoint *pJoint = getJoint(i);
        if (pJoint)
        {
            pJoint->clearAttachmentPosOverrides();
            pJoint->clearAttachmentScaleOverrides();
        }
    }

    if (mPelvisFixups.count()>0)
    {
        mPelvisFixups.clear();
        LLJoint* pJointPelvis = getJoint("mPelvis");
        if (pJointPelvis)
    {
            pJointPelvis->setPosition( LLVector3( 0.0f, 0.0f, 0.0f) );
        }
        postPelvisSetRecalc();
    }

    mActiveOverrideMeshes.clear();
    onActiveOverrideMeshesChanged();
}

//-----------------------------------------------------------------------------
// rebuildAttachmentOverrides
//-----------------------------------------------------------------------------
void LLVOAvatar::rebuildAttachmentOverrides()
{
    LLScopedContextString str("rebuildAttachmentOverrides " + getFullname());

    LL_DEBUGS("AnimatedObjects") << "rebuilding" << LL_ENDL;
    dumpStack("AnimatedObjectsStack");

    clearAttachmentOverrides();

    // Handle the case that we're resetting the skeleton of an animated object.
    LLControlAvatar *control_av = dynamic_cast<LLControlAvatar*>(this);
    if (control_av)
    {
        LLVOVolume *volp = control_av->mRootVolp;
        if (volp)
        {
            LL_DEBUGS("Avatar") << volp->getID() << " adding attachment overrides for root vol, prim count "
                                << (S32) (1+volp->numChildren()) << LL_ENDL;
            addAttachmentOverridesForObject(volp);
        }
    }

    // Attached objects
    for (attachment_map_t::iterator iter = mAttachmentPoints.begin();
         iter != mAttachmentPoints.end();
         ++iter)
    {
        LLViewerJointAttachment *attachment_pt = (*iter).second;
        if (attachment_pt)
        {
            for (LLViewerJointAttachment::attachedobjs_vec_t::iterator at_it = attachment_pt->mAttachedObjects.begin();
                 at_it != attachment_pt->mAttachedObjects.end(); ++at_it)
            {
                LLViewerObject *vo = at_it->get();
                // Attached animated objects affect joints in their control
                // avs, not the avs to which they are attached.
                if (vo && !vo->isAnimatedObject())
                {
                    addAttachmentOverridesForObject(vo);
                }
            }
        }
    }
}

//-----------------------------------------------------------------------------
// updateAttachmentOverrides
//
// This is intended to give the same results as
// rebuildAttachmentOverrides(), while avoiding redundant work.
// -----------------------------------------------------------------------------
void LLVOAvatar::updateAttachmentOverrides()
{
    LLScopedContextString str("updateAttachmentOverrides " + getFullname());

    LL_DEBUGS("AnimatedObjects") << "updating" << LL_ENDL;
    dumpStack("AnimatedObjectsStack");

    std::set<LLUUID> meshes_seen;

    // Handle the case that we're updating the skeleton of an animated object.
    LLControlAvatar *control_av = dynamic_cast<LLControlAvatar*>(this);
    if (control_av)
    {
        LLVOVolume *volp = control_av->mRootVolp;
        if (volp)
        {
            LL_DEBUGS("Avatar") << volp->getID() << " adding attachment overrides for root vol, prim count "
                                << (S32) (1+volp->numChildren()) << LL_ENDL;
            addAttachmentOverridesForObject(volp, &meshes_seen);
        }
    }

    // Attached objects
    for (attachment_map_t::iterator iter = mAttachmentPoints.begin();
         iter != mAttachmentPoints.end();
         ++iter)
    {
        LLViewerJointAttachment *attachment_pt = (*iter).second;
        if (attachment_pt)
        {
            for (LLViewerJointAttachment::attachedobjs_vec_t::iterator at_it = attachment_pt->mAttachedObjects.begin();
                 at_it != attachment_pt->mAttachedObjects.end(); ++at_it)
            {
                LLViewerObject *vo = at_it->get();
                // Attached animated objects affect joints in their control
                // avs, not the avs to which they are attached.
                if (vo && !vo->isAnimatedObject())
                {
                    addAttachmentOverridesForObject(vo, &meshes_seen);
                }
            }
        }
    }
    // Remove meshes that are no longer present on the skeleton

    // have to work with a copy because removeAttachmentOverrides() will change mActiveOverrideMeshes.
    std::set<LLUUID> active_override_meshes = mActiveOverrideMeshes;
    for (std::set<LLUUID>::iterator it = active_override_meshes.begin(); it != active_override_meshes.end(); ++it)
    {
        if (meshes_seen.find(*it) == meshes_seen.end())
        {
            removeAttachmentOverridesForObject(*it);
        }
    }


#ifdef ATTACHMENT_OVERRIDE_VALIDATION
    {
        std::vector<LLVector3OverrideMap> pos_overrides_by_joint;
        std::vector<LLVector3OverrideMap> scale_overrides_by_joint;
        LLVector3OverrideMap pelvis_fixups;

        // Capture snapshot of override state after update
        for (S32 joint_num = 0; joint_num < LL_CHARACTER_MAX_ANIMATED_JOINTS; joint_num++)
        {
            LLVector3OverrideMap pos_overrides;
            LLJoint *joint = getJoint(joint_num);
            if (joint)
            {
                pos_overrides_by_joint.push_back(joint->m_attachmentPosOverrides);
                scale_overrides_by_joint.push_back(joint->m_attachmentScaleOverrides);
            }
            else
            {
                // No joint, use default constructed empty maps
                pos_overrides_by_joint.push_back(LLVector3OverrideMap());
                scale_overrides_by_joint.push_back(LLVector3OverrideMap());
            }
        }
        pelvis_fixups = mPelvisFixups;
        //dumpArchetypeXML(getFullname() + "_paranoid_updated");

        // Rebuild and compare
        rebuildAttachmentOverrides();
        //dumpArchetypeXML(getFullname() + "_paranoid_rebuilt");
        bool mismatched = false;
        for (S32 joint_num = 0; joint_num < LL_CHARACTER_MAX_ANIMATED_JOINTS; joint_num++)
        {
            LLJoint *joint = getJoint(joint_num);
            if (joint)
            {
                if (pos_overrides_by_joint[joint_num] != joint->m_attachmentPosOverrides)
                {
                    mismatched = true;
                }
                if (scale_overrides_by_joint[joint_num] != joint->m_attachmentScaleOverrides)
                {
                    mismatched = true;
            }
        }
    }
        if (pelvis_fixups != mPelvisFixups)
        {
            mismatched = true;
        }
        if (mismatched)
        {
            LL_WARNS() << "MISMATCHED ATTACHMENT OVERRIDES" << LL_ENDL;
        }
    }
#endif
}

void LLVOAvatar::notifyAttachmentMeshLoaded()
{
    if (!isFullyLoaded())
    {
        // We just received mesh or skin info
        // Reset timer to wait for more potential meshes or changes
        mFullyLoadedTimer.reset();
    }
}

//-----------------------------------------------------------------------------
// addAttachmentOverridesForObject
//-----------------------------------------------------------------------------
void LLVOAvatar::addAttachmentOverridesForObject(LLViewerObject *vo, std::set<LLUUID>* meshes_seen, bool recursive)
{
    if (vo->getAvatar() != this && vo->getAvatarAncestor() != this)
    {
        LL_WARNS("Avatar") << "called with invalid avatar" << LL_ENDL;
        return;
    }

    LLScopedContextString str("addAttachmentOverridesForObject " + getFullname());

    if (getOverallAppearance() != AOA_NORMAL)
    {
        return;
    }

    LL_DEBUGS("AnimatedObjects") << "adding" << LL_ENDL;
    dumpStack("AnimatedObjectsStack");

    // Process all children
    if (recursive)
    {
    LLViewerObject::const_child_list_t& children = vo->getChildren();
    for (LLViewerObject::const_child_list_t::const_iterator it = children.begin();
         it != children.end(); ++it)
    {
        LLViewerObject *childp = *it;
            addAttachmentOverridesForObject(childp, meshes_seen, true);
        }
    }

    LLVOVolume *vobj = dynamic_cast<LLVOVolume*>(vo);
    bool pelvisGotSet = false;

    if (!vobj)
    {
        return;
    }

    LLViewerObject *root_object = (LLViewerObject*)vobj->getRoot();
    LL_DEBUGS("AnimatedObjects") << "trying to add attachment overrides for root object " << root_object->getID() << " prim is " << vobj << LL_ENDL;
    if (vobj->isMesh() &&
        ((vobj->getVolume() && !vobj->getVolume()->isMeshAssetLoaded()) || !gMeshRepo.meshRezEnabled()))
    {
        LL_DEBUGS("AnimatedObjects") << "failed to add attachment overrides for root object " << root_object->getID() << " mesh asset not loaded" << LL_ENDL;
        return;
    }
    const LLMeshSkinInfo*  pSkinData = vobj->getSkinInfo();

    if ( vobj && vobj->isMesh() && pSkinData )
    {
        const int bindCnt = pSkinData->mAlternateBindMatrix.size();
        const int jointCnt = pSkinData->mJointNames.size();
        if ((bindCnt > 0) && (bindCnt != jointCnt))
        {
            LL_WARNS_ONCE() << "invalid mesh, bindCnt " << bindCnt << "!= jointCnt " << jointCnt << ", joint overrides will be ignored." << LL_ENDL;
        }
        if ((bindCnt > 0) && (bindCnt == jointCnt))
        {
            const F32 pelvisZOffset = pSkinData->mPelvisOffset;
            const LLUUID& mesh_id = pSkinData->mMeshID;

            if (meshes_seen)
            {
                meshes_seen->insert(mesh_id);
            }
            bool mesh_overrides_loaded = (mActiveOverrideMeshes.find(mesh_id) != mActiveOverrideMeshes.end());
            if (mesh_overrides_loaded)
            {
                LL_DEBUGS("AnimatedObjects") << "skipping add attachment overrides for " << mesh_id
                                             << " to root object " << root_object->getID()
                                             << ", already loaded"
                                             << LL_ENDL;
            }
            else
            {
                LL_DEBUGS("AnimatedObjects") << "adding attachment overrides for " << mesh_id
                                             << " to root object " << root_object->getID() << LL_ENDL;
            }
            bool fullRig = (jointCnt>=JOINT_COUNT_REQUIRED_FOR_FULLRIG) ? true : false;
            if ( fullRig && !mesh_overrides_loaded )
            {
                for ( int i=0; i<jointCnt; ++i )
                {
                    std::string lookingForJoint = pSkinData->mJointNames[i].c_str();
                    LLJoint* pJoint = getJoint( lookingForJoint );
                    if (pJoint)
                    {
                        const LLVector3& jointPos = LLVector3(pSkinData->mAlternateBindMatrix[i].getTranslation());
                        if (pJoint->aboveJointPosThreshold(jointPos))
                        {
                            bool override_changed;
                            pJoint->addAttachmentPosOverride( jointPos, mesh_id, avString(), override_changed );

                            if (override_changed)
                            {
                                //If joint is a pelvis then handle old/new pelvis to foot values
                                if ( lookingForJoint == "mPelvis" )
                                {
                                    pelvisGotSet = true;
                                }
                            }
                            if (pSkinData->mLockScaleIfJointPosition)
                            {
                                // Note that unlike positions, there's no threshold check here,
                                // just a lock at the default value.
                                pJoint->addAttachmentScaleOverride(pJoint->getDefaultScale(), mesh_id, avString());
                            }
                        }
                    }
                }
                if (pelvisZOffset != 0.0F)
                {
                    F32 pelvis_fixup_before;
                    bool has_fixup_before =  hasPelvisFixup(pelvis_fixup_before);
                    addPelvisFixup( pelvisZOffset, mesh_id );
                    F32 pelvis_fixup_after;
                    hasPelvisFixup(pelvis_fixup_after); // Don't have to check bool here because we just added it...
                    if (!has_fixup_before || (pelvis_fixup_before != pelvis_fixup_after))
                    {
                        pelvisGotSet = true;
                    }

                }
                mActiveOverrideMeshes.insert(mesh_id);
                onActiveOverrideMeshesChanged();
            }
        }
    }
    else
    {
        LL_DEBUGS("AnimatedObjects") << "failed to add attachment overrides for root object " << root_object->getID() << " not mesh or no pSkinData" << LL_ENDL;
    }

    //Rebuild body data if we altered joints/pelvis
    if ( pelvisGotSet )
    {
        postPelvisSetRecalc();
    }
}

//-----------------------------------------------------------------------------
// getAttachmentOverrideNames
//-----------------------------------------------------------------------------
void LLVOAvatar::getAttachmentOverrideNames(std::set<std::string>& pos_names, std::set<std::string>& scale_names) const
{
    LLVector3 pos;
    LLVector3 scale;
    LLUUID mesh_id;

    // Bones
    for (avatar_joint_list_t::const_iterator iter = mSkeleton.begin();
         iter != mSkeleton.end(); ++iter)
    {
        const LLJoint* pJoint = (*iter);
        if (pJoint && pJoint->hasAttachmentPosOverride(pos,mesh_id))
        {
            pos_names.insert(pJoint->getName());
        }
        if (pJoint && pJoint->hasAttachmentScaleOverride(scale,mesh_id))
        {
            scale_names.insert(pJoint->getName());
        }
    }

    // Attachment points
    for (attachment_map_t::const_iterator iter = mAttachmentPoints.begin();
         iter != mAttachmentPoints.end();
         ++iter)
    {
        const LLViewerJointAttachment *attachment_pt = (*iter).second;
        if (attachment_pt && attachment_pt->hasAttachmentPosOverride(pos,mesh_id))
        {
            pos_names.insert(attachment_pt->getName());
        }
        // Attachment points don't have scales.
    }

}

//-----------------------------------------------------------------------------
// showAttachmentOverrides
//-----------------------------------------------------------------------------
void LLVOAvatar::showAttachmentOverrides(bool verbose) const
{
    std::set<std::string> pos_names, scale_names;
    getAttachmentOverrideNames(pos_names, scale_names);
    if (pos_names.size())
    {
        std::stringstream ss;
        std::copy(pos_names.begin(), pos_names.end(), std::ostream_iterator<std::string>(ss, ","));
        LL_INFOS() << getFullname() << " attachment positions defined for joints: " << ss.str() << "\n" << LL_ENDL;
    }
    else
    {
        LL_DEBUGS("Avatar") << getFullname() << " no attachment positions defined for any joints" << "\n" << LL_ENDL;
    }
    if (scale_names.size())
    {
        std::stringstream ss;
        std::copy(scale_names.begin(), scale_names.end(), std::ostream_iterator<std::string>(ss, ","));
        LL_INFOS() << getFullname() << " attachment scales defined for joints: " << ss.str() << "\n" << LL_ENDL;
    }
    else
    {
        LL_INFOS() << getFullname() << " no attachment scales defined for any joints" << "\n" << LL_ENDL;
    }

    if (!verbose)
    {
        return;
    }

    LLVector3 pos, scale;
    LLUUID mesh_id;
    S32 count = 0;

    // Bones
    for (avatar_joint_list_t::const_iterator iter = mSkeleton.begin();
         iter != mSkeleton.end(); ++iter)
    {
        const LLJoint* pJoint = (*iter);
        if (pJoint && pJoint->hasAttachmentPosOverride(pos,mesh_id))
        {
            pJoint->showAttachmentPosOverrides(getFullname());
            count++;
        }
        if (pJoint && pJoint->hasAttachmentScaleOverride(scale,mesh_id))
        {
            pJoint->showAttachmentScaleOverrides(getFullname());
            count++;
        }
    }

    // Attachment points
    for (attachment_map_t::const_iterator iter = mAttachmentPoints.begin();
         iter != mAttachmentPoints.end();
         ++iter)
    {
        const LLViewerJointAttachment *attachment_pt = (*iter).second;
        if (attachment_pt && attachment_pt->hasAttachmentPosOverride(pos,mesh_id))
        {
            attachment_pt->showAttachmentPosOverrides(getFullname());
            count++;
        }
    }

    if (count)
    {
        LL_DEBUGS("Avatar") << avString() << " end of pos, scale overrides" << LL_ENDL;
        LL_DEBUGS("Avatar") << "=================================" << LL_ENDL;
    }
}

//-----------------------------------------------------------------------------
// removeAttachmentOverridesForObject
//-----------------------------------------------------------------------------
void LLVOAvatar::removeAttachmentOverridesForObject(LLViewerObject *vo)
{
    if (vo->getAvatar() != this && vo->getAvatarAncestor() != this)
    {
        LL_WARNS("Avatar") << "called with invalid avatar" << LL_ENDL;
        return;
    }

    // Process all children
    LLViewerObject::const_child_list_t& children = vo->getChildren();
    for (LLViewerObject::const_child_list_t::const_iterator it = children.begin();
         it != children.end(); ++it)
    {
        LLViewerObject *childp = *it;
        removeAttachmentOverridesForObject(childp);
    }

    // Process self.
    LLUUID mesh_id;
    if (getRiggedMeshID(vo,mesh_id))
    {
        removeAttachmentOverridesForObject(mesh_id);
    }
}

//-----------------------------------------------------------------------------
// removeAttachmentOverridesForObject
//-----------------------------------------------------------------------------
void LLVOAvatar::removeAttachmentOverridesForObject(const LLUUID& mesh_id)
{
    LLJoint* pJointPelvis = getJoint("mPelvis");
    const std::string av_string = avString();
    for (S32 joint_num = 0; joint_num < LL_CHARACTER_MAX_ANIMATED_JOINTS; joint_num++)
    {
        LLJoint *pJoint = getJoint(joint_num);
        if ( pJoint )
        {
            bool dummy; // unused
            pJoint->removeAttachmentPosOverride(mesh_id, av_string, dummy);
            pJoint->removeAttachmentScaleOverride(mesh_id, av_string);
        }
        if ( pJoint && pJoint == pJointPelvis)
        {
            removePelvisFixup( mesh_id );
            // SL-315
            pJoint->setPosition( LLVector3( 0.0f, 0.0f, 0.0f) );
        }
    }

    postPelvisSetRecalc();

    mActiveOverrideMeshes.erase(mesh_id);
    onActiveOverrideMeshesChanged();
}
//-----------------------------------------------------------------------------
// getCharacterPosition()
//-----------------------------------------------------------------------------
LLVector3 LLVOAvatar::getCharacterPosition()
{
    if (mDrawable.notNull())
    {
        return mDrawable->getPositionAgent();
    }
    else
    {
        return getPositionAgent();
    }
}


//-----------------------------------------------------------------------------
// LLVOAvatar::getCharacterRotation()
//-----------------------------------------------------------------------------
LLQuaternion LLVOAvatar::getCharacterRotation()
{
    return getRotation();
}


//-----------------------------------------------------------------------------
// LLVOAvatar::getCharacterVelocity()
//-----------------------------------------------------------------------------
LLVector3 LLVOAvatar::getCharacterVelocity()
{
    return getVelocity() - mStepObjectVelocity;
}


//-----------------------------------------------------------------------------
// LLVOAvatar::getCharacterAngularVelocity()
//-----------------------------------------------------------------------------
LLVector3 LLVOAvatar::getCharacterAngularVelocity()
{
    return getAngularVelocity();
}

//-----------------------------------------------------------------------------
// LLVOAvatar::getGround()
//-----------------------------------------------------------------------------
void LLVOAvatar::getGround(const LLVector3 &in_pos_agent, LLVector3 &out_pos_agent, LLVector3 &outNorm)
{
    LLVector3d z_vec(0.0f, 0.0f, 1.0f);
    LLVector3d p0_global, p1_global;

    if (isUIAvatar())
    {
        outNorm.setVec(z_vec);
        out_pos_agent = in_pos_agent;
        return;
    }

    p0_global = gAgent.getPosGlobalFromAgent(in_pos_agent) + z_vec;
    p1_global = gAgent.getPosGlobalFromAgent(in_pos_agent) - z_vec;
    LLViewerObject *obj;
    LLVector3d out_pos_global;
    LLWorld::getInstance()->resolveStepHeightGlobal(this, p0_global, p1_global, out_pos_global, outNorm, &obj);
    out_pos_agent = gAgent.getPosAgentFromGlobal(out_pos_global);
}

//-----------------------------------------------------------------------------
// LLVOAvatar::getTimeDilation()
//-----------------------------------------------------------------------------
F32 LLVOAvatar::getTimeDilation()
{
    return mRegionp ? mRegionp->getTimeDilation() : 1.f;
}


//-----------------------------------------------------------------------------
// LLVOAvatar::getPixelArea()
//-----------------------------------------------------------------------------
F32 LLVOAvatar::getPixelArea() const
{
    if (isUIAvatar())
    {
        return 100000.f;
    }
    return mPixelArea;
}



//-----------------------------------------------------------------------------
// LLVOAvatar::getPosGlobalFromAgent()
//-----------------------------------------------------------------------------
LLVector3d  LLVOAvatar::getPosGlobalFromAgent(const LLVector3 &position)
{
    return gAgent.getPosGlobalFromAgent(position);
}

//-----------------------------------------------------------------------------
// getPosAgentFromGlobal()
//-----------------------------------------------------------------------------
LLVector3   LLVOAvatar::getPosAgentFromGlobal(const LLVector3d &position)
{
    return gAgent.getPosAgentFromGlobal(position);
}


//-----------------------------------------------------------------------------
// requestStopMotion()
//-----------------------------------------------------------------------------
// virtual
void LLVOAvatar::requestStopMotion( LLMotion* motion )
{
    // Only agent avatars should handle the stop motion notifications.
}

//-----------------------------------------------------------------------------
// loadSkeletonNode(): loads <skeleton> node from XML tree
//-----------------------------------------------------------------------------
//virtual
BOOL LLVOAvatar::loadSkeletonNode ()
{
    if (!LLAvatarAppearance::loadSkeletonNode())
    {
        return FALSE;
    }

    bool ignore_hud_joints = false;
    initAttachmentPoints(ignore_hud_joints);

    return TRUE;
}

//-----------------------------------------------------------------------------
// initAttachmentPoints(): creates attachment points if needed, sets state based on avatar_lad.xml.
//-----------------------------------------------------------------------------
void LLVOAvatar::initAttachmentPoints(bool ignore_hud_joints)
{
    LLAvatarXmlInfo::attachment_info_list_t::iterator iter;
    for (iter = sAvatarXmlInfo->mAttachmentInfoList.begin();
         iter != sAvatarXmlInfo->mAttachmentInfoList.end();
         ++iter)
    {
        LLAvatarXmlInfo::LLAvatarAttachmentInfo *info = *iter;
        if (info->mIsHUDAttachment && (!isSelf() || ignore_hud_joints))
        {
            //don't process hud joint for other avatars.
            continue;
        }

        S32 attachmentID = info->mAttachmentID;
        if (attachmentID < 1 || attachmentID > 255)
        {
            LL_WARNS() << "Attachment point out of range [1-255]: " << attachmentID << " on attachment point " << info->mName << LL_ENDL;
            continue;
        }

        LLViewerJointAttachment* attachment = NULL;
        bool newly_created = false;
        if (mAttachmentPoints.find(attachmentID) == mAttachmentPoints.end())
        {
            attachment = new LLViewerJointAttachment();
            newly_created = true;
        }
        else
        {
            attachment = mAttachmentPoints[attachmentID];
        }

        attachment->setName(info->mName);
        LLJoint *parent_joint = getJoint(info->mJointName);
        if (!parent_joint)
        {
            // If the intended parent for attachment point is unavailable, avatar_lad.xml is corrupt.
            LL_WARNS() << "No parent joint by name " << info->mJointName << " found for attachment point " << info->mName << LL_ENDL;
            LL_ERRS() << "Invalid avatar_lad.xml file" << LL_ENDL;
        }

        if (info->mHasPosition)
        {
            attachment->setOriginalPosition(info->mPosition);
            attachment->setDefaultPosition(info->mPosition);
        }

        if (info->mHasRotation)
        {
            LLQuaternion rotation;
            rotation.setQuat(info->mRotationEuler.mV[VX] * DEG_TO_RAD,
                             info->mRotationEuler.mV[VY] * DEG_TO_RAD,
                             info->mRotationEuler.mV[VZ] * DEG_TO_RAD);
            attachment->setRotation(rotation);
        }

        int group = info->mGroup;
        if (group >= 0)
        {
            if (group < 0 || group > 9)
            {
                LL_WARNS() << "Invalid group number (" << group << ") for attachment point " << info->mName << LL_ENDL;
            }
            else
            {
                attachment->setGroup(group);
            }
        }

        attachment->setPieSlice(info->mPieMenuSlice);
        attachment->setVisibleInFirstPerson(info->mVisibleFirstPerson);
        attachment->setIsHUDAttachment(info->mIsHUDAttachment);
        // attachment can potentially be animated, needs a number.
        attachment->setJointNum(mNumBones + mNumCollisionVolumes + attachmentID - 1);

        if (newly_created)
        {
            mAttachmentPoints[attachmentID] = attachment;

            // now add attachment joint
            parent_joint->addChild(attachment);
        }
    }
}

//-----------------------------------------------------------------------------
// updateVisualParams()
//-----------------------------------------------------------------------------
void LLVOAvatar::updateVisualParams()
{
    ESex avatar_sex = (getVisualParamWeight("male") > 0.5f) ? SEX_MALE : SEX_FEMALE;
    if (getSex() != avatar_sex)
    {
        if (mIsSitting && findMotion(avatar_sex == SEX_MALE ? ANIM_AGENT_SIT_FEMALE : ANIM_AGENT_SIT) != NULL)
        {
            // In some cases of gender change server changes sit motion with motion message,
            // but in case of some avatars (legacy?) there is no update from server side,
            // likely because server doesn't know about difference between motions
            // (female and male sit ids are same server side, so it is likely unaware that it
            // need to send update)
            // Make sure motion is up to date
            stopMotion(ANIM_AGENT_SIT);
            setSex(avatar_sex);
            startMotion(ANIM_AGENT_SIT);
        }
        else
        {
            setSex(avatar_sex);
        }
    }

    LLCharacter::updateVisualParams();

    if (mLastSkeletonSerialNum != mSkeletonSerialNum)
    {
        computeBodySize();
        mLastSkeletonSerialNum = mSkeletonSerialNum;
        mRoot->updateWorldMatrixChildren();
    }

    dirtyMesh();
    updateHeadOffset();
}
//-----------------------------------------------------------------------------
// isActive()
//-----------------------------------------------------------------------------
BOOL LLVOAvatar::isActive() const
{
    return TRUE;
}

//-----------------------------------------------------------------------------
// setPixelAreaAndAngle()
//-----------------------------------------------------------------------------
void LLVOAvatar::setPixelAreaAndAngle(LLAgent &agent)
{
    if (mDrawable.isNull())
    {
        return;
    }

    const LLVector4a* ext = mDrawable->getSpatialExtents();
    LLVector4a center;
    center.setAdd(ext[1], ext[0]);
    center.mul(0.5f);
    LLVector4a size;
    size.setSub(ext[1], ext[0]);
    size.mul(0.5f);

    mImpostorPixelArea = LLPipeline::calcPixelArea(center, size, *LLViewerCamera::getInstance());
    mPixelArea = mImpostorPixelArea;

    F32 range = mDrawable->mDistanceWRTCamera;
<<<<<<< HEAD

    if (range < 0.001f)     // range == zero
    {
        mAppAngle = 180.f;
    }
    else
    {
        F32 radius = size.getLength3().getF32();
        mAppAngle = (F32) atan2( radius, range) * RAD_TO_DEG;
    }

    // We always want to look good to ourselves
    if( isSelf() )
    {
        mPixelArea = llmax( mPixelArea, F32(getTexImageSize() / 16) );
    }
}

//-----------------------------------------------------------------------------
// updateJointLODs()
//-----------------------------------------------------------------------------
BOOL LLVOAvatar::updateJointLODs()
{
    const F32 MAX_PIXEL_AREA = 100000000.f;
    F32 lod_factor = (sLODFactor * AVATAR_LOD_TWEAK_RANGE + (1.f - AVATAR_LOD_TWEAK_RANGE));
    F32 avatar_num_min_factor = clamp_rescale(sLODFactor, 0.f, 1.f, 0.25f, 0.6f);
    F32 avatar_num_factor = clamp_rescale((F32)sNumVisibleAvatars, 8, 25, 1.f, avatar_num_min_factor);
    F32 area_scale = 0.16f;

        if (isSelf())
        {
            if(gAgentCamera.cameraCustomizeAvatar() || gAgentCamera.cameraMouselook())
            {
                mAdjustedPixelArea = MAX_PIXEL_AREA;
            }
            else
            {
                mAdjustedPixelArea = mPixelArea*area_scale;
            }
        }
        else if (mIsDummy)
        {
            mAdjustedPixelArea = MAX_PIXEL_AREA;
        }
        else
        {
            // reported avatar pixel area is dependent on avatar render load, based on number of visible avatars
            mAdjustedPixelArea = (F32)mPixelArea * area_scale * lod_factor * lod_factor * avatar_num_factor * avatar_num_factor;
        }

        // now select meshes to render based on adjusted pixel area
        LLViewerJoint* root = dynamic_cast<LLViewerJoint*>(mRoot);
        BOOL res = FALSE;
        if (root)
        {
            res = root->updateLOD(mAdjustedPixelArea, TRUE);
        }
        if (res)
        {
            sNumLODChangesThisFrame++;
            dirtyMesh(2);
            return TRUE;
        }

=======

    if (range < 0.001f)     // range == zero
    {
        mAppAngle = 180.f;
    }
    else
    {
        F32 radius = size.getLength3().getF32();
        mAppAngle = (F32) atan2( radius, range) * RAD_TO_DEG;
    }

    // We always want to look good to ourselves
    if( isSelf() )
    {
        mPixelArea = llmax( mPixelArea, F32(getTexImageSize() / 16) );
    }
}

//-----------------------------------------------------------------------------
// updateJointLODs()
//-----------------------------------------------------------------------------
BOOL LLVOAvatar::updateJointLODs()
{
    const F32 MAX_PIXEL_AREA = 100000000.f;
    F32 lod_factor = (sLODFactor * AVATAR_LOD_TWEAK_RANGE + (1.f - AVATAR_LOD_TWEAK_RANGE));
    F32 avatar_num_min_factor = clamp_rescale(sLODFactor, 0.f, 1.f, 0.25f, 0.6f);
    F32 avatar_num_factor = clamp_rescale((F32)sNumVisibleAvatars, 8, 25, 1.f, avatar_num_min_factor);
    F32 area_scale = 0.16f;

        if (isSelf())
        {
            if(gAgentCamera.cameraCustomizeAvatar() || gAgentCamera.cameraMouselook())
            {
                mAdjustedPixelArea = MAX_PIXEL_AREA;
            }
            else
            {
                mAdjustedPixelArea = mPixelArea*area_scale;
            }
        }
        else if (mIsDummy)
        {
            mAdjustedPixelArea = MAX_PIXEL_AREA;
        }
        else
        {
            // reported avatar pixel area is dependent on avatar render load, based on number of visible avatars
            mAdjustedPixelArea = (F32)mPixelArea * area_scale * lod_factor * lod_factor * avatar_num_factor * avatar_num_factor;
        }

        // now select meshes to render based on adjusted pixel area
        LLViewerJoint* root = dynamic_cast<LLViewerJoint*>(mRoot);
        BOOL res = FALSE;
        if (root)
        {
            res = root->updateLOD(mAdjustedPixelArea, TRUE);
        }
        if (res)
        {
            sNumLODChangesThisFrame++;
            dirtyMesh(2);
            return TRUE;
        }

>>>>>>> 33ad8db7
    return FALSE;
}

//-----------------------------------------------------------------------------
// createDrawable()
//-----------------------------------------------------------------------------
LLDrawable *LLVOAvatar::createDrawable(LLPipeline *pipeline)
{
    pipeline->allocDrawable(this);
    mDrawable->setLit(FALSE);
<<<<<<< HEAD

    LLDrawPoolAvatar *poolp = (LLDrawPoolAvatar*)gPipeline.getPool(mIsControlAvatar ? LLDrawPool::POOL_CONTROL_AV : LLDrawPool::POOL_AVATAR);

    // Only a single face (one per avatar)
    //this face will be splitted into several if its vertex buffer is too long.
    mDrawable->setState(LLDrawable::ACTIVE);
    mDrawable->addFace(poolp, NULL);
    mDrawable->setRenderType(mIsControlAvatar ? LLPipeline::RENDER_TYPE_CONTROL_AV : LLPipeline::RENDER_TYPE_AVATAR);

    mNumInitFaces = mDrawable->getNumFaces() ;

=======

    LLDrawPoolAvatar *poolp = (LLDrawPoolAvatar*)gPipeline.getPool(mIsControlAvatar ? LLDrawPool::POOL_CONTROL_AV : LLDrawPool::POOL_AVATAR);

    // Only a single face (one per avatar)
    //this face will be splitted into several if its vertex buffer is too long.
    mDrawable->setState(LLDrawable::ACTIVE);
    mDrawable->addFace(poolp, NULL);
    mDrawable->setRenderType(mIsControlAvatar ? LLPipeline::RENDER_TYPE_CONTROL_AV : LLPipeline::RENDER_TYPE_AVATAR);

    mNumInitFaces = mDrawable->getNumFaces() ;

>>>>>>> 33ad8db7
    dirtyMesh(2);
    return mDrawable;
}


void LLVOAvatar::updateGL()
{
    if (mMeshTexturesDirty)
    {
        LL_PROFILE_ZONE_SCOPED_CATEGORY_AVATAR
        updateMeshTextures();
        mMeshTexturesDirty = FALSE;
    }
}

//-----------------------------------------------------------------------------
// updateGeometry()
//-----------------------------------------------------------------------------
BOOL LLVOAvatar::updateGeometry(LLDrawable *drawable)
{
    LL_PROFILE_ZONE_SCOPED_CATEGORY_AVATAR;
    if (!(gPipeline.hasRenderType(mIsControlAvatar ? LLPipeline::RENDER_TYPE_CONTROL_AV : LLPipeline::RENDER_TYPE_AVATAR)))
    {
        return TRUE;
    }
<<<<<<< HEAD

    if (!mMeshValid)
    {
        return TRUE;
    }

=======

    if (!mMeshValid)
    {
        return TRUE;
    }

>>>>>>> 33ad8db7
    if (!drawable)
    {
        LL_ERRS() << "LLVOAvatar::updateGeometry() called with NULL drawable" << LL_ENDL;
    }

    return TRUE;
}

//-----------------------------------------------------------------------------
// updateSexDependentLayerSets()
//-----------------------------------------------------------------------------
void LLVOAvatar::updateSexDependentLayerSets()
{
    invalidateComposite( mBakedTextureDatas[BAKED_HEAD].mTexLayerSet);
    invalidateComposite( mBakedTextureDatas[BAKED_UPPER].mTexLayerSet);
    invalidateComposite( mBakedTextureDatas[BAKED_LOWER].mTexLayerSet);
}

//-----------------------------------------------------------------------------
// dirtyMesh()
//-----------------------------------------------------------------------------
void LLVOAvatar::dirtyMesh()
{
    dirtyMesh(1);
}
void LLVOAvatar::dirtyMesh(S32 priority)
{
    mDirtyMesh = llmax(mDirtyMesh, priority);
}

//-----------------------------------------------------------------------------
// getViewerJoint()
//-----------------------------------------------------------------------------
LLViewerJoint*  LLVOAvatar::getViewerJoint(S32 idx)
{
    return dynamic_cast<LLViewerJoint*>(mMeshLOD[idx]);
}

//-----------------------------------------------------------------------------
// hideHair()
//-----------------------------------------------------------------------------
void LLVOAvatar::hideHair()
{
    mMeshLOD[MESH_ID_HAIR]->setVisible(FALSE, TRUE);
}

//-----------------------------------------------------------------------------
// hideSkirt()
//-----------------------------------------------------------------------------
void LLVOAvatar::hideSkirt()
{
    mMeshLOD[MESH_ID_SKIRT]->setVisible(FALSE, TRUE);
}

BOOL LLVOAvatar::setParent(LLViewerObject* parent)
{
    BOOL ret ;
    if (parent == NULL)
    {
        getOffObject();
        ret = LLViewerObject::setParent(parent);
        if (isSelf())
        {
            gAgentCamera.resetCamera();
        }
    }
    else
    {
        ret = LLViewerObject::setParent(parent);
        if(ret)
        {
            sitOnObject(parent);
        }
    }
    return ret ;
}

void LLVOAvatar::addChild(LLViewerObject *childp)
{
    childp->extractAttachmentItemID(); // find the inventory item this object is associated with.
    if (isSelf())
    {
        const LLUUID& item_id = childp->getAttachmentItemID();
        LLViewerInventoryItem *item = gInventory.getItem(item_id);
        LL_DEBUGS("Avatar") << "ATT attachment child added " << (item ? item->getName() : "UNKNOWN") << " id " << item_id << LL_ENDL;

    }

    LLViewerObject::addChild(childp);
    if (childp->mDrawable)
    {
        if (!attachObject(childp))
        {
            LL_WARNS() << "ATT addChild() failed for "
                    << childp->getID()
                    << " item " << childp->getAttachmentItemID()
                    << LL_ENDL;
            // MAINT-3312 backout
            // mPendingAttachment.push_back(childp);
        }
    }
    else
    {
        mPendingAttachment.push_back(childp);
    }
}

void LLVOAvatar::removeChild(LLViewerObject *childp)
{
    LLViewerObject::removeChild(childp);
    if (!detachObject(childp))
    {
        LL_WARNS() << "Calling detach on non-attached object " << LL_ENDL;
    }
}

LLViewerJointAttachment* LLVOAvatar::getTargetAttachmentPoint(LLViewerObject* viewer_object)
{
    S32 attachmentID = ATTACHMENT_ID_FROM_STATE(viewer_object->getAttachmentState());

    // This should never happen unless the server didn't process the attachment point
    // correctly, but putting this check in here to be safe.
    if (attachmentID & ATTACHMENT_ADD)
    {
        LL_WARNS() << "Got an attachment with ATTACHMENT_ADD mask, removing ( attach pt:" << attachmentID << " )" << LL_ENDL;
        attachmentID &= ~ATTACHMENT_ADD;
    }

    LLViewerJointAttachment* attachment = get_if_there(mAttachmentPoints, attachmentID, (LLViewerJointAttachment*)NULL);

    if (!attachment)
    {
        LL_WARNS() << "Object attachment point invalid: " << attachmentID
            << " trying to use 1 (chest)"
            << LL_ENDL;

        attachment = get_if_there(mAttachmentPoints, 1, (LLViewerJointAttachment*)NULL); // Arbitrary using 1 (chest)
        if (attachment)
        {
            LL_WARNS() << "Object attachment point invalid: " << attachmentID
                << " on object " << viewer_object->getID()
                << " attachment item " << viewer_object->getAttachmentItemID()
                << " falling back to 1 (chest)"
                << LL_ENDL;
        }
        else
        {
            LL_WARNS() << "Object attachment point invalid: " << attachmentID
                << " on object " << viewer_object->getID()
                << " attachment item " << viewer_object->getAttachmentItemID()
                << "Unable to use fallback attachment point 1 (chest)"
                << LL_ENDL;
        }
    }

    return attachment;
}

//-----------------------------------------------------------------------------
// attachObject()
//-----------------------------------------------------------------------------
const LLViewerJointAttachment *LLVOAvatar::attachObject(LLViewerObject *viewer_object)
{
    if (isSelf())
    {
        const LLUUID& item_id = viewer_object->getAttachmentItemID();
        LLViewerInventoryItem *item = gInventory.getItem(item_id);
        LL_DEBUGS("Avatar") << "ATT attaching object "
                            << (item ? item->getName() : "UNKNOWN") << " id " << item_id << LL_ENDL;
    }
    LLViewerJointAttachment* attachment = getTargetAttachmentPoint(viewer_object);

    if (!attachment || !attachment->addObject(viewer_object))
    {
        const LLUUID& item_id = viewer_object->getAttachmentItemID();
        LLViewerInventoryItem *item = gInventory.getItem(item_id);
        LL_WARNS("Avatar") << "ATT attach failed "
                           << (item ? item->getName() : "UNKNOWN") << " id " << item_id << LL_ENDL;
        return 0;
    }

    if (!viewer_object->isAnimatedObject())
    {
        updateAttachmentOverrides();
    }

    updateVisualComplexity();

    if (viewer_object->isSelected())
    {
        LLSelectMgr::getInstance()->updateSelectionCenter();
        LLSelectMgr::getInstance()->updatePointAt();
    }

    viewer_object->refreshBakeTexture();


    LLViewerObject::const_child_list_t& child_list = viewer_object->getChildren();
    for (LLViewerObject::child_list_t::const_iterator iter = child_list.begin();
        iter != child_list.end(); ++iter)
    {
        LLViewerObject* objectp = *iter;
        if (objectp)
        {
            objectp->refreshBakeTexture();
        }
    }

    updateMeshVisibility();

    return attachment;
}

//-----------------------------------------------------------------------------
// getNumAttachments()
//-----------------------------------------------------------------------------
U32 LLVOAvatar::getNumAttachments() const
{
    U32 num_attachments = 0;
    for (attachment_map_t::const_iterator iter = mAttachmentPoints.begin();
         iter != mAttachmentPoints.end();
         ++iter)
    {
        const LLViewerJointAttachment *attachment_pt = (*iter).second;
        num_attachments += attachment_pt->getNumObjects();
    }
    return num_attachments;
}

//-----------------------------------------------------------------------------
// getMaxAttachments()
//-----------------------------------------------------------------------------
S32 LLVOAvatar::getMaxAttachments() const
{
    return LLAgentBenefitsMgr::current().getAttachmentLimit();
}

//-----------------------------------------------------------------------------
// canAttachMoreObjects()
// Returns true if we can attach <n> more objects.
//-----------------------------------------------------------------------------
BOOL LLVOAvatar::canAttachMoreObjects(U32 n) const
{
    return (getNumAttachments() + n) <= getMaxAttachments();
}

//-----------------------------------------------------------------------------
// getNumAnimatedObjectAttachments()
//-----------------------------------------------------------------------------
U32 LLVOAvatar::getNumAnimatedObjectAttachments() const
{
    U32 num_attachments = 0;
    for (attachment_map_t::const_iterator iter = mAttachmentPoints.begin();
         iter != mAttachmentPoints.end();
         ++iter)
    {
        const LLViewerJointAttachment *attachment_pt = (*iter).second;
        num_attachments += attachment_pt->getNumAnimatedObjects();
    }
    return num_attachments;
}

//-----------------------------------------------------------------------------
// getMaxAnimatedObjectAttachments()
// Gets from simulator feature if available, otherwise 0.
//-----------------------------------------------------------------------------
S32 LLVOAvatar::getMaxAnimatedObjectAttachments() const
{
    return LLAgentBenefitsMgr::current().getAnimatedObjectLimit();
}

//-----------------------------------------------------------------------------
// canAttachMoreAnimatedObjects()
// Returns true if we can attach <n> more animated objects.
//-----------------------------------------------------------------------------
BOOL LLVOAvatar::canAttachMoreAnimatedObjects(U32 n) const
{
    return (getNumAnimatedObjectAttachments() + n) <= getMaxAnimatedObjectAttachments();
}

//-----------------------------------------------------------------------------
// lazyAttach()
//-----------------------------------------------------------------------------
void LLVOAvatar::lazyAttach()
{
    std::vector<LLPointer<LLViewerObject> > still_pending;

    for (U32 i = 0; i < mPendingAttachment.size(); i++)
    {
        LLPointer<LLViewerObject> cur_attachment = mPendingAttachment[i];
        // Object might have died while we were waiting for drawable
        if (!cur_attachment->isDead())
        {
            if (cur_attachment->mDrawable)
            {
                if (isSelf())
                {
                    const LLUUID& item_id = cur_attachment->getAttachmentItemID();
                    LLViewerInventoryItem *item = gInventory.getItem(item_id);
                    LL_DEBUGS("Avatar") << "ATT attaching object "
                        << (item ? item->getName() : "UNKNOWN") << " id " << item_id << LL_ENDL;
                }
                if (!attachObject(cur_attachment))
                {   // Drop it
                    LL_WARNS() << "attachObject() failed for "
                        << cur_attachment->getID()
                        << " item " << cur_attachment->getAttachmentItemID()
                        << LL_ENDL;
                    // MAINT-3312 backout
                    //still_pending.push_back(cur_attachment);
                }
            }
            else
            {
                still_pending.push_back(cur_attachment);
            }
        }
    }

    mPendingAttachment = still_pending;
}

void LLVOAvatar::resetHUDAttachments()
{

    for (attachment_map_t::iterator iter = mAttachmentPoints.begin();
         iter != mAttachmentPoints.end();
         ++iter)
    {
        LLViewerJointAttachment* attachment = iter->second;
        if (attachment->getIsHUDAttachment())
        {
            for (LLViewerJointAttachment::attachedobjs_vec_t::iterator attachment_iter = attachment->mAttachedObjects.begin();
                 attachment_iter != attachment->mAttachedObjects.end();
                 ++attachment_iter)
            {
                const LLViewerObject* attached_object = attachment_iter->get();
                if (attached_object && attached_object->mDrawable.notNull())
                {
                    gPipeline.markMoved(attached_object->mDrawable);
                }
            }
        }
    }
}

void LLVOAvatar::rebuildRiggedAttachments( void )
{
    for ( attachment_map_t::iterator iter = mAttachmentPoints.begin(); iter != mAttachmentPoints.end(); ++iter )
    {
        LLViewerJointAttachment* pAttachment = iter->second;
        LLViewerJointAttachment::attachedobjs_vec_t::iterator attachmentIterEnd = pAttachment->mAttachedObjects.end();

        for ( LLViewerJointAttachment::attachedobjs_vec_t::iterator attachmentIter = pAttachment->mAttachedObjects.begin();
             attachmentIter != attachmentIterEnd; ++attachmentIter)
        {
            const LLViewerObject* pAttachedObject =  *attachmentIter;
            if ( pAttachment && pAttachedObject->mDrawable.notNull() )
            {
                gPipeline.markRebuild(pAttachedObject->mDrawable);
            }
        }
    }
}
//-----------------------------------------------------------------------------
// cleanupAttachedMesh()
//-----------------------------------------------------------------------------
void LLVOAvatar::cleanupAttachedMesh( LLViewerObject* pVO )
{
    LLUUID mesh_id;
    if (getRiggedMeshID(pVO, mesh_id))
    {
        // FIXME this seems like an odd place for this code.
        if ( gAgentCamera.cameraCustomizeAvatar() )
        {
            gAgent.unpauseAnimation();
            //Still want to refocus on head bone
            gAgentCamera.changeCameraToCustomizeAvatar();
        }
    }
}

bool LLVOAvatar::hasPendingAttachedMeshes()
{
    for (attachment_map_t::iterator iter = mAttachmentPoints.begin();
         iter != mAttachmentPoints.end();
         ++iter)
    {
        LLViewerJointAttachment* attachment = iter->second;
        if (attachment)
        {
            for (LLViewerJointAttachment::attachedobjs_vec_t::iterator attachment_iter = attachment->mAttachedObjects.begin();
                 attachment_iter != attachment->mAttachedObjects.end();
                 ++attachment_iter)
            {
                LLViewerObject* objectp = attachment_iter->get();
                if (objectp)
                {
                    LLViewerObject::const_child_list_t& child_list = objectp->getChildren();
                    for (LLViewerObject::child_list_t::const_iterator iter1 = child_list.begin();
                         iter1 != child_list.end(); ++iter1)
                    {
                        LLViewerObject* objectchild = *iter1;
                        if (objectchild && objectchild->getVolume())
                        {
                            const LLUUID& mesh_id = objectchild->getVolume()->getParams().getSculptID();
                            if (mesh_id.isNull())
                            {
                                // No mesh nor skin info needed
                                continue;
                            }

                            if (objectchild->getVolume()->isMeshAssetUnavaliable())
                            {
                                // Mesh failed to load, do not expect it
                                continue;
                            }

                            if (objectchild->mDrawable)
                            {
                                LLVOVolume* pvobj = objectchild->mDrawable->getVOVolume();
                                if (pvobj)
                                {
                                    if (!pvobj->isMesh())
                                    {
                                        // Not a mesh
                                        continue;
                                    }

                                    if (!objectchild->getVolume()->isMeshAssetLoaded())
                                    {
                                        // Waiting for mesh
                                        return true;
                                    }

                                    const LLMeshSkinInfo* skin_data = pvobj->getSkinInfo();
                                    if (skin_data)
                                    {
                                        // Skin info present, done
                                        continue;
                                    }

                                    if (pvobj->isSkinInfoUnavaliable())
                                    {
                                        // Load failed or info not present, don't expect it
                                        continue;
                                    }
                                }

                                // objectchild is not ready
                                return true;
                            }
                        }
                    }
                }
            }
        }
    }
    return false;
}

//-----------------------------------------------------------------------------
// detachObject()
//-----------------------------------------------------------------------------
BOOL LLVOAvatar::detachObject(LLViewerObject *viewer_object)
{
    for (attachment_map_t::iterator iter = mAttachmentPoints.begin();
         iter != mAttachmentPoints.end();
         ++iter)
    {
        LLViewerJointAttachment* attachment = iter->second;

        if (attachment->isObjectAttached(viewer_object))
        {
            updateVisualComplexity();
            bool is_animated_object = viewer_object->isAnimatedObject();
            cleanupAttachedMesh(viewer_object);

            attachment->removeObject(viewer_object);
            if (!is_animated_object)
            {
                updateAttachmentOverrides();
            }
            viewer_object->refreshBakeTexture();

            LLViewerObject::const_child_list_t& child_list = viewer_object->getChildren();
            for (LLViewerObject::child_list_t::const_iterator iter1 = child_list.begin();
                iter1 != child_list.end(); ++iter1)
<<<<<<< HEAD
            {
                LLViewerObject* objectp = *iter1;
                if (objectp)
            {
=======
            {
                LLViewerObject* objectp = *iter1;
                if (objectp)
            {
>>>>>>> 33ad8db7
                    objectp->refreshBakeTexture();
                }
            }

            updateMeshVisibility();

            LL_DEBUGS() << "Detaching object " << viewer_object->mID << " from " << attachment->getName() << LL_ENDL;
            return TRUE;
        }
    }

    std::vector<LLPointer<LLViewerObject> >::iterator iter = std::find(mPendingAttachment.begin(), mPendingAttachment.end(), viewer_object);
    if (iter != mPendingAttachment.end())
    {
        mPendingAttachment.erase(iter);
        return TRUE;
    }

    return FALSE;
}

//-----------------------------------------------------------------------------
// sitDown()
//-----------------------------------------------------------------------------
void LLVOAvatar::sitDown(BOOL bSitting)
{
    mIsSitting = bSitting;
    if (isSelf())
    {
        // Update Movement Controls according to own Sitting mode
        LLFloaterMove::setSittingMode(bSitting);
    }
}

//-----------------------------------------------------------------------------
// sitOnObject()
//-----------------------------------------------------------------------------
void LLVOAvatar::sitOnObject(LLViewerObject *sit_object)
{
    if (isSelf())
    {
        // Might be first sit
        //LLFirstUse::useSit();

        gAgent.setFlying(FALSE);
        gAgentCamera.setThirdPersonHeadOffset(LLVector3::zero);
        //interpolate to new camera position
        gAgentCamera.startCameraAnimation();
        // make sure we are not trying to autopilot
        gAgent.stopAutoPilot();
        gAgentCamera.setupSitCamera();
        if (gAgentCamera.getForceMouselook())
        {
            gAgentCamera.changeCameraToMouselook();
        }

        if (gAgentCamera.getFocusOnAvatar() && LLToolMgr::getInstance()->inEdit())
        {
            LLSelectNode* node = LLSelectMgr::getInstance()->getSelection()->getFirstRootNode();
            if (node && node->mValid)
            {
                LLViewerObject* root_object = node->getObject();
                if (root_object == sit_object)
                {
                    LLFloaterTools::sPreviousFocusOnAvatar = true;
                }
            }
        }
    }
<<<<<<< HEAD

    if (mDrawable.isNull())
    {
        return;
    }
    LLQuaternion inv_obj_rot = ~sit_object->getRenderRotation();
    LLVector3 obj_pos = sit_object->getRenderPosition();

    LLVector3 rel_pos = getRenderPosition() - obj_pos;
    rel_pos.rotVec(inv_obj_rot);

    mDrawable->mXform.setPosition(rel_pos);
    mDrawable->mXform.setRotation(mDrawable->getWorldRotation() * inv_obj_rot);

    gPipeline.markMoved(mDrawable, TRUE);
    // Notice that removing sitDown() from here causes avatars sitting on
    // objects to be not rendered for new arrivals. See EXT-6835 and EXT-1655.
    sitDown(TRUE);
    mRoot->getXform()->setParent(&sit_object->mDrawable->mXform); // LLVOAvatar::sitOnObject
    // SL-315
    mRoot->setPosition(getPosition());
    mRoot->updateWorldMatrixChildren();

    stopMotion(ANIM_AGENT_BODY_NOISE);

=======

    if (mDrawable.isNull())
    {
        return;
    }
    LLQuaternion inv_obj_rot = ~sit_object->getRenderRotation();
    LLVector3 obj_pos = sit_object->getRenderPosition();

    LLVector3 rel_pos = getRenderPosition() - obj_pos;
    rel_pos.rotVec(inv_obj_rot);

    mDrawable->mXform.setPosition(rel_pos);
    mDrawable->mXform.setRotation(mDrawable->getWorldRotation() * inv_obj_rot);

    gPipeline.markMoved(mDrawable, TRUE);
    // Notice that removing sitDown() from here causes avatars sitting on
    // objects to be not rendered for new arrivals. See EXT-6835 and EXT-1655.
    sitDown(TRUE);
    mRoot->getXform()->setParent(&sit_object->mDrawable->mXform); // LLVOAvatar::sitOnObject
    // SL-315
    mRoot->setPosition(getPosition());
    mRoot->updateWorldMatrixChildren();

    stopMotion(ANIM_AGENT_BODY_NOISE);

>>>>>>> 33ad8db7
    gAgentCamera.setInitSitRot(gAgent.getFrameAgent().getQuaternion());
}

//-----------------------------------------------------------------------------
// getOffObject()
//-----------------------------------------------------------------------------
void LLVOAvatar::getOffObject()
{
    if (mDrawable.isNull())
    {
        return;
    }

    LLViewerObject* sit_object = (LLViewerObject*)getParent();

    if (sit_object)
    {
        stopMotionFromSource(sit_object->getID());
        LLFollowCamMgr::getInstance()->setCameraActive(sit_object->getID(), FALSE);

        LLViewerObject::const_child_list_t& child_list = sit_object->getChildren();
        for (LLViewerObject::child_list_t::const_iterator iter = child_list.begin();
             iter != child_list.end(); ++iter)
        {
            LLViewerObject* child_objectp = *iter;

            stopMotionFromSource(child_objectp->getID());
            LLFollowCamMgr::getInstance()->setCameraActive(child_objectp->getID(), FALSE);
        }
    }

    // assumes that transform will not be updated with drawable still having a parent
    // or that drawable had no parent from the start
    LLVector3 cur_position_world = mDrawable->getWorldPosition();
    LLQuaternion cur_rotation_world = mDrawable->getWorldRotation();

    if (mLastRootPos.length() >= MAX_STANDOFF_FROM_ORIGIN
        && (cur_position_world.length() < MAX_STANDOFF_FROM_ORIGIN
            || dist_vec(cur_position_world, mLastRootPos) > MAX_STANDOFF_DISTANCE_CHANGE))
    {
        // Most likely drawable got updated too early or some updates were missed - we got relative position to non-existing parent
        // restore coordinates from cache
        cur_position_world = mLastRootPos;
    }

    // set *local* position based on last *world* position, since we're unparenting the avatar
    mDrawable->mXform.setPosition(cur_position_world);
    mDrawable->mXform.setRotation(cur_rotation_world);

    gPipeline.markMoved(mDrawable, TRUE);

    sitDown(FALSE);

    mRoot->getXform()->setParent(NULL); // LLVOAvatar::getOffObject
    // SL-315
    mRoot->setPosition(cur_position_world);
    mRoot->setRotation(cur_rotation_world);
    mRoot->getXform()->update();

    if (mEnableDefaultMotions)
    {
    startMotion(ANIM_AGENT_BODY_NOISE);
    }

    if (isSelf())
    {
        LLQuaternion av_rot = gAgent.getFrameAgent().getQuaternion();
        LLQuaternion obj_rot = sit_object ? sit_object->getRenderRotation() : LLQuaternion::DEFAULT;
        av_rot = av_rot * obj_rot;
        LLVector3 at_axis = LLVector3::x_axis;
        at_axis = at_axis * av_rot;
        at_axis.mV[VZ] = 0.f;
        at_axis.normalize();
        gAgent.resetAxes(at_axis);
        gAgentCamera.setThirdPersonHeadOffset(LLVector3(0.f, 0.f, 1.f));
        gAgentCamera.setSitCamera(LLUUID::null);
    }
}

//-----------------------------------------------------------------------------
// findAvatarFromAttachment()
//-----------------------------------------------------------------------------
// static
LLVOAvatar* LLVOAvatar::findAvatarFromAttachment( LLViewerObject* obj )
{
    if( obj->isAttachment() )
    {
        do
        {
            obj = (LLViewerObject*) obj->getParent();
        }
        while( obj && !obj->isAvatar() );

        if( obj && !obj->isDead() )
        {
            return (LLVOAvatar*)obj;
        }
    }
    return NULL;
}

S32 LLVOAvatar::getAttachmentCount()
{
    S32 count = mAttachmentPoints.size();
    return count;
}

BOOL LLVOAvatar::isWearingWearableType(LLWearableType::EType type) const
{
    if (mIsDummy) return TRUE;

    if (isSelf())
    {
        return LLAvatarAppearance::isWearingWearableType(type);
    }

    switch(type)
    {
        case LLWearableType::WT_SHAPE:
        case LLWearableType::WT_SKIN:
        case LLWearableType::WT_HAIR:
        case LLWearableType::WT_EYES:
            return TRUE;  // everyone has all bodyparts
        default:
            break; // Do nothing
    }

    for (LLAvatarAppearanceDictionary::Textures::const_iterator tex_iter = LLAvatarAppearance::getDictionary()->getTextures().begin();
         tex_iter != LLAvatarAppearance::getDictionary()->getTextures().end();
         ++tex_iter)
    {
        const LLAvatarAppearanceDictionary::TextureEntry *texture_dict = tex_iter->second;
        if (texture_dict->mWearableType == type)
        {
            // Thus, you must check to see if the corresponding baked texture is defined.
            // NOTE: this is a poor substitute if you actually want to know about individual pieces of clothing
            // this works for detecting a skirt (most important), but is ineffective at any piece of clothing that
            // gets baked into a texture that always exists (upper or lower).
            if (texture_dict->mIsUsedByBakedTexture)
            {
                const EBakedTextureIndex baked_index = texture_dict->mBakedTextureIndex;
                return isTextureDefined(LLAvatarAppearance::getDictionary()->getBakedTexture(baked_index)->mTextureIndex);
            }
            return FALSE;
        }
    }
    return FALSE;
}

LLViewerObject *    LLVOAvatar::findAttachmentByID( const LLUUID & target_id ) const
{
    for(attachment_map_t::const_iterator attachment_points_iter = mAttachmentPoints.begin();
        attachment_points_iter != gAgentAvatarp->mAttachmentPoints.end();
        ++attachment_points_iter)
    {
        LLViewerJointAttachment* attachment = attachment_points_iter->second;
        for (LLViewerJointAttachment::attachedobjs_vec_t::iterator attachment_iter = attachment->mAttachedObjects.begin();
             attachment_iter != attachment->mAttachedObjects.end();
             ++attachment_iter)
        {
            LLViewerObject *attached_object = attachment_iter->get();
            if (attached_object &&
                attached_object->getID() == target_id)
            {
                return attached_object;
            }
        }
    }

    return NULL;
}

// virtual
void LLVOAvatar::invalidateComposite( LLTexLayerSet* layerset)
{
}

void LLVOAvatar::invalidateAll()
{
}

// virtual
void LLVOAvatar::onGlobalColorChanged(const LLTexGlobalColor* global_color)
{
    if (global_color == mTexSkinColor)
    {
        invalidateComposite( mBakedTextureDatas[BAKED_HEAD].mTexLayerSet);
        invalidateComposite( mBakedTextureDatas[BAKED_UPPER].mTexLayerSet);
        invalidateComposite( mBakedTextureDatas[BAKED_LOWER].mTexLayerSet);
    }
    else if (global_color == mTexHairColor)
    {
        invalidateComposite( mBakedTextureDatas[BAKED_HEAD].mTexLayerSet);
        invalidateComposite( mBakedTextureDatas[BAKED_HAIR].mTexLayerSet);

        // ! BACKWARDS COMPATIBILITY !
        // Fix for dealing with avatars from viewers that don't bake hair.
        if (!isTextureDefined(mBakedTextureDatas[BAKED_HAIR].mTextureIndex))
        {
            LLColor4 color = mTexHairColor->getColor();
            avatar_joint_mesh_list_t::iterator iter = mBakedTextureDatas[BAKED_HAIR].mJointMeshes.begin();
            avatar_joint_mesh_list_t::iterator end  = mBakedTextureDatas[BAKED_HAIR].mJointMeshes.end();
            for (; iter != end; ++iter)
            {
                LLAvatarJointMesh* mesh = (*iter);
                if (mesh)
            {
                    mesh->setColor( color );
                }
            }
        }
    }
    else if (global_color == mTexEyeColor)
    {
        // LL_INFOS() << "invalidateComposite cause: onGlobalColorChanged( eyecolor )" << LL_ENDL;
        invalidateComposite( mBakedTextureDatas[BAKED_EYES].mTexLayerSet);
    }
    updateMeshTextures();
}

// virtual
// Do rigged mesh attachments display with this av?
bool LLVOAvatar::shouldRenderRigged() const
{
    LL_PROFILE_ZONE_SCOPED_CATEGORY_AVATAR;

    if (getOverallAppearance() == AOA_NORMAL)
    {
        return true;
    }
    // TBD - render for AOA_JELLYDOLL?
    return false;
}

// FIXME: We have an mVisible member, set in updateVisibility(), but this
// function doesn't return it! isVisible() and mVisible are used
// different places for different purposes. mVisible seems to be more
// related to whether the actual avatar mesh is shown, and isVisible()
// to whether anything about the avatar is displayed in the scene.
// Maybe better naming could make this clearer?
BOOL LLVOAvatar::isVisible() const
{
    return mDrawable.notNull()
        && (!mOrphaned || isSelf())
        && (mDrawable->isVisible() || mIsDummy);
}

// Determine if we have enough avatar data to render
bool LLVOAvatar::getIsCloud() const
{
    if (mIsDummy)
    {
        return false;
    }

    return (   ((const_cast<LLVOAvatar*>(this))->visualParamWeightsAreDefault())// Do we have a shape?
            || (   !isTextureDefined(TEX_LOWER_BAKED)
                || !isTextureDefined(TEX_UPPER_BAKED)
                || !isTextureDefined(TEX_HEAD_BAKED)
                )
            );
}

void LLVOAvatar::updateRezzedStatusTimers(S32 rez_status)
{
    // State machine for rezzed status. Statuses are -1 on startup, 0
    // = cloud, 1 = gray, 2 = downloading, 3 = full.
    // Purpose is to collect time data for each it takes avatar to reach
    // various loading landmarks: gray, textured (partial), textured fully.

    if (rez_status != mLastRezzedStatus)
    {
        LL_DEBUGS("Avatar") << avString() << "rez state change: " << mLastRezzedStatus << " -> " << rez_status << LL_ENDL;

        if (mLastRezzedStatus == -1 && rez_status != -1)
        {
            // First time initialization, start all timers.
            for (S32 i = 1; i < 4; i++)
            {
                startPhase("load_" + LLVOAvatar::rezStatusToString(i));
                startPhase("first_load_" + LLVOAvatar::rezStatusToString(i));
            }
        }
        if (rez_status < mLastRezzedStatus)
        {
            // load level has decreased. start phase timers for higher load levels.
            for (S32 i = rez_status+1; i <= mLastRezzedStatus; i++)
            {
                startPhase("load_" + LLVOAvatar::rezStatusToString(i));
            }
        }
        else if (rez_status > mLastRezzedStatus)
        {
            // load level has increased. stop phase timers for lower and equal load levels.
            for (S32 i = llmax(mLastRezzedStatus+1,1); i <= rez_status; i++)
            {
                stopPhase("load_" + LLVOAvatar::rezStatusToString(i));
                stopPhase("first_load_" + LLVOAvatar::rezStatusToString(i), false);
            }
            if (rez_status == 3)
            {
                // "fully loaded", mark any pending appearance change complete.
                selfStopPhase("update_appearance_from_cof");
                selfStopPhase("wear_inventory_category", false);
                selfStopPhase("process_initial_wearables_update", false);

                updateVisualComplexity();
            }
        }
        mLastRezzedStatus = rez_status;
    }
}

void LLVOAvatar::clearPhases()
{
    getPhases().clearPhases();
}

void LLVOAvatar::startPhase(const std::string& phase_name)
{
    F32 elapsed = 0.0;
    bool completed = false;
    bool found = getPhases().getPhaseValues(phase_name, elapsed, completed);
    //LL_DEBUGS("Avatar") << avString() << " phase state " << phase_name
    //                  << " found " << found << " elapsed " << elapsed << " completed " << completed << LL_ENDL;
    if (found)
    {
        if (!completed)
        {
            LL_DEBUGS("Avatar") << avString() << "no-op, start when started already for " << phase_name << LL_ENDL;
            return;
        }
    }
    LL_DEBUGS("Avatar") << "started phase " << phase_name << LL_ENDL;
    getPhases().startPhase(phase_name);
}

void LLVOAvatar::stopPhase(const std::string& phase_name, bool err_check)
{
    F32 elapsed = 0.0;
    bool completed = false;
    if (getPhases().getPhaseValues(phase_name, elapsed, completed))
    {
        if (!completed)
        {
            getPhases().stopPhase(phase_name);
            completed = true;
            logMetricsTimerRecord(phase_name, elapsed, completed);
            LL_DEBUGS("Avatar") << avString() << "stopped phase " << phase_name << " elapsed " << elapsed << LL_ENDL;
        }
        else
        {
            if (err_check)
            {
                LL_DEBUGS("Avatar") << "no-op, stop when stopped already for " << phase_name << LL_ENDL;
            }
        }
    }
    else
    {
        if (err_check)
        {
            LL_DEBUGS("Avatar") << "no-op, stop when not started for " << phase_name << LL_ENDL;
        }
    }
}

void LLVOAvatar::logPendingPhases()
{
    if (!isAgentAvatarValid())
    {
        return;
    }

    for (LLViewerStats::phase_map_t::iterator it = getPhases().begin();
         it != getPhases().end();
         ++it)
    {
        const std::string& phase_name = it->first;
        F32 elapsed;
        bool completed;
        if (getPhases().getPhaseValues(phase_name, elapsed, completed))
        {
            if (!completed)
            {
                logMetricsTimerRecord(phase_name, elapsed, completed);
            }
        }
    }
}

//static
void LLVOAvatar::logPendingPhasesAllAvatars()
{
    for (std::vector<LLCharacter*>::iterator iter = LLCharacter::sInstances.begin();
         iter != LLCharacter::sInstances.end(); ++iter)
    {
        LLVOAvatar* inst = (LLVOAvatar*) *iter;
        if( inst->isDead() )
        {
            continue;
        }
        inst->logPendingPhases();
    }
}

void LLVOAvatar::logMetricsTimerRecord(const std::string& phase_name, F32 elapsed, bool completed)
{
    if (!isAgentAvatarValid())
    {
        return;
    }

    LLSD record;
    record["timer_name"] = phase_name;
    record["avatar_id"] = getID();
    record["elapsed"] = elapsed;
    record["completed"] = completed;
    U32 grid_x(0), grid_y(0);
    if (getRegion() && LLWorld::instance().isRegionListed(getRegion()))
    {
        record["central_bake_version"] = LLSD::Integer(getRegion()->getCentralBakeVersion());
        grid_from_region_handle(getRegion()->getHandle(), &grid_x, &grid_y);
    }
    record["grid_x"] = LLSD::Integer(grid_x);
    record["grid_y"] = LLSD::Integer(grid_y);
    record["is_using_server_bakes"] = true;
    record["is_self"] = isSelf();

    if (isAgentAvatarValid())
    {
        gAgentAvatarp->addMetricsTimerRecord(record);
    }
}

// call periodically to keep isFullyLoaded up to date.
// returns true if the value has changed.
BOOL LLVOAvatar::updateIsFullyLoaded()
{
    S32 rez_status = getRezzedStatus();
    bool loading = getIsCloud();
    if (mFirstFullyVisible && !mIsControlAvatar)
    {
        loading = ((rez_status < 2)
                   // Wait at least 60s for unfinished textures to finish on first load,
                   // don't wait forever, it might fail. Even if it will eventually load by
                   // itself and update mLoadedCallbackTextures (or fail and clean the list),
                   // avatars are more time-sensitive than textures and can't wait that long.
                   || (mLoadedCallbackTextures < mCallbackTextureList.size() && mLastTexCallbackAddedTime.getElapsedTimeF32() < MAX_TEXTURE_WAIT_TIME_SEC)
                   || !mPendingAttachment.empty()
                   || (rez_status < 3 && !isFullyBaked())
                   || hasPendingAttachedMeshes()
                  );
    }
    updateRezzedStatusTimers(rez_status);
    updateRuthTimer(loading);
    return processFullyLoadedChange(loading);
}

void LLVOAvatar::updateRuthTimer(bool loading)
{
    if (isSelf() || !loading)
    {
        return;
    }

    if (mPreviousFullyLoaded)
    {
        mRuthTimer.reset();
        debugAvatarRezTime("AvatarRezCloudNotification","became cloud");
    }

    const F32 LOADING_TIMEOUT__SECONDS = 120.f;
    if (mRuthTimer.getElapsedTimeF32() > LOADING_TIMEOUT__SECONDS)
    {
        LL_DEBUGS("Avatar") << avString()
                << "Ruth Timer timeout: Missing texture data for '" << getFullname() << "' "
                << "( Params loaded : " << !visualParamWeightsAreDefault() << " ) "
                << "( Lower : " << isTextureDefined(TEX_LOWER_BAKED) << " ) "
                << "( Upper : " << isTextureDefined(TEX_UPPER_BAKED) << " ) "
                << "( Head : " << isTextureDefined(TEX_HEAD_BAKED) << " )."
                << LL_ENDL;

        LLAvatarPropertiesProcessor::getInstance()->sendAvatarTexturesRequest(getID());
        mRuthTimer.reset();
    }
}

BOOL LLVOAvatar::processFullyLoadedChange(bool loading)
{
    // We wait a little bit before giving the 'all clear', to let things to
    // settle down (models to snap into place, textures to get first packets).
    // And if viewer isn't aware of some parts yet, this gives them a chance
    // to arrive.
    const F32 LOADED_DELAY = 1.f;

    if (loading)
    {
        mFullyLoadedTimer.reset();
    }

    if (mFirstFullyVisible)
    {
        if (!isSelf() && loading)
        {
                // Note that textures can causes 60s delay on thier own
                // so this delay might end up on top of textures' delay
                mFirstUseDelaySeconds = llclamp(
                    mFirstAppearanceMessageTimer.getElapsedTimeF32(),
                    FIRST_APPEARANCE_CLOUD_MIN_DELAY,
                    FIRST_APPEARANCE_CLOUD_MAX_DELAY);

                if (shouldImpostor())
                {
                    // Impostors are less of a priority,
                    // let them stay cloud longer
                    mFirstUseDelaySeconds *= 1.25;
                }
        }
        mFullyLoaded = (mFullyLoadedTimer.getElapsedTimeF32() > mFirstUseDelaySeconds);
    }
    else
    {
        mFullyLoaded = (mFullyLoadedTimer.getElapsedTimeF32() > LOADED_DELAY);
    }

    if (!mPreviousFullyLoaded && !loading && mFullyLoaded)
    {
        debugAvatarRezTime("AvatarRezNotification","fully loaded");
    }

    // did our loading state "change" from last call?
    // FIXME runway - why are we updating every 30 calls even if nothing has changed?
    // This causes updateLOD() to run every 30 frames, among other things.
    const S32 UPDATE_RATE = 30;
    BOOL changed =
        ((mFullyLoaded != mPreviousFullyLoaded) ||         // if the value is different from the previous call
         (!mFullyLoadedInitialized) ||                     // if we've never been called before
         (mFullyLoadedFrameCounter % UPDATE_RATE == 0));   // every now and then issue a change
    BOOL fully_loaded_changed = (mFullyLoaded != mPreviousFullyLoaded);

    mPreviousFullyLoaded = mFullyLoaded;
    mFullyLoadedInitialized = TRUE;
    mFullyLoadedFrameCounter++;

    if (changed && isSelf())
    {
        // to know about outfit switching
        LLAvatarRenderNotifier::getInstance()->updateNotificationState();
    }

    if (fully_loaded_changed && !isSelf() && mFullyLoaded && isImpostor())
    {
        // Fix for jellydoll initially invisible
        mNeedsImpostorUpdate = TRUE;
        mLastImpostorUpdateReason = 6;
    }
    return changed;
}

BOOL LLVOAvatar::isFullyLoaded() const
{
    return (mRenderUnloadedAvatar || mFullyLoaded);
}

bool LLVOAvatar::isTooComplex() const
{
    bool too_complex;
    static LLCachedControl<bool> always_render_friends(gSavedSettings, "AlwaysRenderFriends");
    bool render_friend =  (LLAvatarTracker::instance().isBuddy(getID()) && always_render_friends);

    if (isSelf() || render_friend || mVisuallyMuteSetting == AV_ALWAYS_RENDER)
    {
        too_complex = false;
    }
    else
    {
        // Determine if visually muted or not
        static LLCachedControl<U32> max_render_cost(gSavedSettings, "RenderAvatarMaxComplexity", 0U);
        static LLCachedControl<F32> max_attachment_area(gSavedSettings, "RenderAutoMuteSurfaceAreaLimit", 1000.0f);
        // If the user has chosen unlimited max complexity, we also disregard max attachment area
        // so that unlimited will completely disable the overly complex impostor rendering
        // yes, this leaves them vulnerable to griefing objects... their choice
        too_complex = (   max_render_cost > 0
                          && (mVisualComplexity > max_render_cost
                           || (max_attachment_area > 0.0f && mAttachmentSurfaceArea > max_attachment_area)
                           ));
    }

    return too_complex;
}

bool LLVOAvatar::isTooSlow() const
{
    static LLCachedControl<bool> always_render_friends(gSavedSettings, "AlwaysRenderFriends");
    bool render_friend =  (LLAvatarTracker::instance().isBuddy(getID()) && always_render_friends);

    if (render_friend || mVisuallyMuteSetting == AV_ALWAYS_RENDER)
    {
        return false;
    }
    return mTooSlow;
}

// Udpate Avatar state based on render time
void LLVOAvatar::updateTooSlow()
{
    LL_PROFILE_ZONE_SCOPED_CATEGORY_AVATAR;
    static LLCachedControl<bool> alwaysRenderFriends(gSavedSettings, "AlwaysRenderFriends");
    static LLCachedControl<bool> allowSelfImpostor(gSavedSettings, "AllowSelfImpostor");
    const auto id = getID();

    // mTooSlow - Is the avatar flagged as being slow (includes shadow time)
    // mTooSlowWithoutShadows - Is the avatar flagged as being slow even with shadows removed.

    // get max render time in ms
    F32 max_art_ms = (F32) (LLPerfStats::renderAvatarMaxART_ns / 1000000.0);

    bool autotune = LLPerfStats::tunables.userAutoTuneEnabled && !mIsControlAvatar && !isSelf();

    bool ignore_tune = false;
    if (autotune && sAVsIgnoringARTLimit.size() > 0)
    {
        auto it = std::find(sAVsIgnoringARTLimit.begin(), sAVsIgnoringARTLimit.end(), mID);
        if (it != sAVsIgnoringARTLimit.end())
        {
            S32 index = it - sAVsIgnoringARTLimit.begin();
            ignore_tune = (index < (MIN_NONTUNED_AVS - sAvatarsNearby + 1 + LLPerfStats::tunedAvatars));
        }
    }

    bool exceeds_max_ART =
        ((LLPerfStats::renderAvatarMaxART_ns > 0) &&
            (mGPURenderTime >= max_art_ms)); // NOTE: don't use getGPURenderTime accessor here to avoid "isTooSlow" feedback loop

    if (exceeds_max_ART && !ignore_tune)
    {
        mTooSlow = true;

        if(!mTooSlowWithoutShadows) // if we were not previously above the full impostor cap
        {
            bool render_friend_or_exception =   ( alwaysRenderFriends && LLAvatarTracker::instance().isBuddy( id ) ) ||
                ( getVisualMuteSettings() == LLVOAvatar::AV_ALWAYS_RENDER );
            if( (!isSelf() || allowSelfImpostor) && !render_friend_or_exception  )
            {
                // Note: slow rendering Friends still get their shadows zapped.
                mTooSlowWithoutShadows = getGPURenderTime()*2.f >= max_art_ms;  // NOTE: assumes shadow rendering doubles render time
            }
        }
    }
    else
    {
        mTooSlow = false;
        mTooSlowWithoutShadows = false;

        if (ignore_tune)
        {
            return;
        }
    }
    if(mTooSlow && !mTuned)
    {
        LLPerfStats::tunedAvatars++; // increment the number of avatars that have been tweaked.
        mTuned = true;
    }
    else if(!mTooSlow && mTuned)
    {
        LLPerfStats::tunedAvatars--;
        mTuned = false;
    }
}

//-----------------------------------------------------------------------------
// findMotion()
//-----------------------------------------------------------------------------
LLMotion* LLVOAvatar::findMotion(const LLUUID& id) const
{
    return mMotionController.findMotion(id);
}

// This is a semi-deprecated debugging tool - meshes will not show as
// colorized if using deferred rendering.
void LLVOAvatar::debugColorizeSubMeshes(U32 i, const LLColor4& color)
{
    if (gSavedSettings.getBOOL("DebugAvatarCompositeBaked"))
    {
        avatar_joint_mesh_list_t::iterator iter = mBakedTextureDatas[i].mJointMeshes.begin();
        avatar_joint_mesh_list_t::iterator end  = mBakedTextureDatas[i].mJointMeshes.end();
        for (; iter != end; ++iter)
        {
            LLAvatarJointMesh* mesh = (*iter);
            if (mesh)
            {
                mesh->setColor(color);
            }
        }
    }
}


//-----------------------------------------------------------------------------
// updateMeshVisibility()
// Hide the mesh joints if attachments are using baked textures
//-----------------------------------------------------------------------------
void LLVOAvatar::updateMeshVisibility()
{
    bool bake_flag[BAKED_NUM_INDICES];
    memset(bake_flag, 0, BAKED_NUM_INDICES*sizeof(bool));

    if (getOverallAppearance() == AOA_NORMAL)
    {
        for (attachment_map_t::iterator iter = mAttachmentPoints.begin();
             iter != mAttachmentPoints.end();
             ++iter)
        {
            LLViewerJointAttachment* attachment = iter->second;
            if (attachment)
            {
                for (LLViewerJointAttachment::attachedobjs_vec_t::iterator attachment_iter = attachment->mAttachedObjects.begin();
                     attachment_iter != attachment->mAttachedObjects.end();
                     ++attachment_iter)
                {
                    LLViewerObject *objectp = attachment_iter->get();
                    if (objectp)
                    {
                        for (int face_index = 0; face_index < objectp->getNumTEs(); face_index++)
                        {
                            LLTextureEntry* tex_entry = objectp->getTE(face_index);
                            bake_flag[BAKED_HEAD] |= (tex_entry->getID() == IMG_USE_BAKED_HEAD);
                            bake_flag[BAKED_EYES] |= (tex_entry->getID() == IMG_USE_BAKED_EYES);
                            bake_flag[BAKED_HAIR] |= (tex_entry->getID() == IMG_USE_BAKED_HAIR);
                            bake_flag[BAKED_LOWER] |= (tex_entry->getID() == IMG_USE_BAKED_LOWER);
                            bake_flag[BAKED_UPPER] |= (tex_entry->getID() == IMG_USE_BAKED_UPPER);
                            bake_flag[BAKED_SKIRT] |= (tex_entry->getID() == IMG_USE_BAKED_SKIRT);
                            bake_flag[BAKED_LEFT_ARM] |= (tex_entry->getID() == IMG_USE_BAKED_LEFTARM);
                            bake_flag[BAKED_LEFT_LEG] |= (tex_entry->getID() == IMG_USE_BAKED_LEFTLEG);
                            bake_flag[BAKED_AUX1] |= (tex_entry->getID() == IMG_USE_BAKED_AUX1);
                            bake_flag[BAKED_AUX2] |= (tex_entry->getID() == IMG_USE_BAKED_AUX2);
                            bake_flag[BAKED_AUX3] |= (tex_entry->getID() == IMG_USE_BAKED_AUX3);
                        }
                    }

                    LLViewerObject::const_child_list_t& child_list = objectp->getChildren();
                    for (LLViewerObject::child_list_t::const_iterator iter1 = child_list.begin();
                         iter1 != child_list.end(); ++iter1)
                    {
                        LLViewerObject* objectchild = *iter1;
                        if (objectchild)
                        {
                            for (int face_index = 0; face_index < objectchild->getNumTEs(); face_index++)
                            {
                                LLTextureEntry* tex_entry = objectchild->getTE(face_index);
                                bake_flag[BAKED_HEAD] |= (tex_entry->getID() == IMG_USE_BAKED_HEAD);
                                bake_flag[BAKED_EYES] |= (tex_entry->getID() == IMG_USE_BAKED_EYES);
                                bake_flag[BAKED_HAIR] |= (tex_entry->getID() == IMG_USE_BAKED_HAIR);
                                bake_flag[BAKED_LOWER] |= (tex_entry->getID() == IMG_USE_BAKED_LOWER);
                                bake_flag[BAKED_UPPER] |= (tex_entry->getID() == IMG_USE_BAKED_UPPER);
                                bake_flag[BAKED_SKIRT] |= (tex_entry->getID() == IMG_USE_BAKED_SKIRT);
                                bake_flag[BAKED_LEFT_ARM] |= (tex_entry->getID() == IMG_USE_BAKED_LEFTARM);
                                bake_flag[BAKED_LEFT_LEG] |= (tex_entry->getID() == IMG_USE_BAKED_LEFTLEG);
                                bake_flag[BAKED_AUX1] |= (tex_entry->getID() == IMG_USE_BAKED_AUX1);
                                bake_flag[BAKED_AUX2] |= (tex_entry->getID() == IMG_USE_BAKED_AUX2);
                                bake_flag[BAKED_AUX3] |= (tex_entry->getID() == IMG_USE_BAKED_AUX3);
                            }
                        }
                    }
                }
            }
        }
    }

    //LL_INFOS() << "head " << bake_flag[BAKED_HEAD] << "eyes " << bake_flag[BAKED_EYES] << "hair " << bake_flag[BAKED_HAIR] << "lower " << bake_flag[BAKED_LOWER] << "upper " << bake_flag[BAKED_UPPER] << "skirt " << bake_flag[BAKED_SKIRT] << LL_ENDL;

    for (S32 i = 0; i < mMeshLOD.size(); i++)
    {
        LLAvatarJoint* joint = mMeshLOD[i];
        if (i == MESH_ID_HAIR)
        {
            joint->setVisible(!bake_flag[BAKED_HAIR], TRUE);
        }
        else if (i == MESH_ID_HEAD)
        {
            joint->setVisible(!bake_flag[BAKED_HEAD], TRUE);
        }
        else if (i == MESH_ID_SKIRT)
        {
            joint->setVisible(!bake_flag[BAKED_SKIRT], TRUE);
        }
        else if (i == MESH_ID_UPPER_BODY)
        {
            joint->setVisible(!bake_flag[BAKED_UPPER], TRUE);
        }
        else if (i == MESH_ID_LOWER_BODY)
        {
            joint->setVisible(!bake_flag[BAKED_LOWER], TRUE);
        }
        else if (i == MESH_ID_EYEBALL_LEFT)
        {
            joint->setVisible(!bake_flag[BAKED_EYES], TRUE);
        }
        else if (i == MESH_ID_EYEBALL_RIGHT)
        {
            joint->setVisible(!bake_flag[BAKED_EYES], TRUE);
        }
        else if (i == MESH_ID_EYELASH)
        {
            joint->setVisible(!bake_flag[BAKED_HEAD], TRUE);
        }
    }
}

//-----------------------------------------------------------------------------
// updateMeshTextures()
// Uses the current TE values to set the meshes' and layersets' textures.
//-----------------------------------------------------------------------------
// virtual
void LLVOAvatar::updateMeshTextures()
{
    LL_PROFILE_ZONE_SCOPED_CATEGORY_AVATAR
    static S32 update_counter = 0;
    mBakedTextureDebugText.clear();

    // if user has never specified a texture, assign the default
    for (U32 i=0; i < getNumTEs(); i++)
    {
        const LLViewerTexture* te_image = getImage(i, 0);
        if(!te_image || te_image->getID().isNull() || (te_image->getID() == IMG_DEFAULT))
        {
            // IMG_DEFAULT_AVATAR = a special texture that's never rendered.
            const LLUUID& image_id = (i == TEX_HAIR ? IMG_DEFAULT : IMG_DEFAULT_AVATAR);
            setImage(i, LLViewerTextureManager::getFetchedTexture(image_id), 0);
        }
    }

    const BOOL other_culled = !isSelf() && mCulled;
    LLLoadedCallbackEntry::source_callback_list_t* src_callback_list = NULL ;
    BOOL paused = FALSE;
    if(!isSelf())
    {
        src_callback_list = &mCallbackTextureList ;
        paused = !isVisible();
    }

    std::vector<BOOL> is_layer_baked;
    is_layer_baked.resize(mBakedTextureDatas.size(), false);

    std::vector<BOOL> use_lkg_baked_layer; // lkg = "last known good"
    use_lkg_baked_layer.resize(mBakedTextureDatas.size(), false);

    mBakedTextureDebugText += llformat("%06d\n",update_counter++);
    mBakedTextureDebugText += "indx layerset linvld ltda ilb ulkg ltid\n";
    for (U32 i=0; i < mBakedTextureDatas.size(); i++)
    {
        is_layer_baked[i] = isTextureDefined(mBakedTextureDatas[i].mTextureIndex);
        LLViewerTexLayerSet* layerset = NULL;
        bool layerset_invalid = false;
        if (!other_culled)
        {
            // When an avatar is changing clothes and not in Appearance mode,
            // use the last-known good baked texture until it finishes the first
            // render of the new layerset.
            layerset = getTexLayerSet(i);
            layerset_invalid = layerset && ( !layerset->getViewerComposite()->isInitialized()
                                             || !layerset->isLocalTextureDataAvailable() );
            use_lkg_baked_layer[i] = (!is_layer_baked[i]
                                      && (mBakedTextureDatas[i].mLastTextureID != IMG_DEFAULT_AVATAR)
                                      && layerset_invalid);
            if (use_lkg_baked_layer[i])
            {
                layerset->setUpdatesEnabled(TRUE);
            }
        }
        else
        {
            use_lkg_baked_layer[i] = (!is_layer_baked[i]
                                      && mBakedTextureDatas[i].mLastTextureID != IMG_DEFAULT_AVATAR);
        }

        std::string last_id_string;
        if (mBakedTextureDatas[i].mLastTextureID == IMG_DEFAULT_AVATAR)
            last_id_string = "A";
        else if (mBakedTextureDatas[i].mLastTextureID == IMG_DEFAULT)
            last_id_string = "D";
        else if (mBakedTextureDatas[i].mLastTextureID == IMG_INVISIBLE)
            last_id_string = "I";
        else
            last_id_string = "*";
        bool is_ltda = layerset
            && layerset->getViewerComposite()->isInitialized()
            && layerset->isLocalTextureDataAvailable();
        mBakedTextureDebugText += llformat("%4d   %4s     %4d %4d %4d %4d %4s\n",
                                           i,
                                           (layerset?"*":"0"),
                                           layerset_invalid,
                                           is_ltda,
                                           is_layer_baked[i],
                                           use_lkg_baked_layer[i],
                                           last_id_string.c_str());
    }

    for (U32 i=0; i < mBakedTextureDatas.size(); i++)
    {
        debugColorizeSubMeshes(i, LLColor4::white);

<<<<<<< HEAD
=======
// Udpate Avatar state based on render time
void LLVOAvatar::updateTooSlow()
{
    LL_PROFILE_ZONE_SCOPED_CATEGORY_AVATAR;
    static LLCachedControl<bool> alwaysRenderFriends(gSavedSettings, "AlwaysRenderFriends");
    static LLCachedControl<bool> allowSelfImpostor(gSavedSettings, "AllowSelfImpostor");
    const auto id = getID();

    // mTooSlow - Is the avatar flagged as being slow (includes shadow time)
    // mTooSlowWithoutShadows - Is the avatar flagged as being slow even with shadows removed.

    // get max render time in ms
    F32 max_art_ms = (F32) (LLPerfStats::renderAvatarMaxART_ns / 1000000.0);

    bool autotune = LLPerfStats::tunables.userAutoTuneEnabled && !mIsControlAvatar && !isSelf();

    bool ignore_tune = false;
    if (autotune && sAVsIgnoringARTLimit.size() > 0)
    {
        auto it = std::find(sAVsIgnoringARTLimit.begin(), sAVsIgnoringARTLimit.end(), mID);
        if (it != sAVsIgnoringARTLimit.end())
        {
            S32 index = it - sAVsIgnoringARTLimit.begin();
            ignore_tune = (index < (MIN_NONTUNED_AVS - sAvatarsNearby + 1 + LLPerfStats::tunedAvatars));
        }
    }

    bool exceeds_max_ART =
        ((LLPerfStats::renderAvatarMaxART_ns > 0) &&
            (mGPURenderTime >= max_art_ms)); // NOTE: don't use getGPURenderTime accessor here to avoid "isTooSlow" feedback loop

    if (exceeds_max_ART && !ignore_tune)
    {
        mTooSlow = true;

        if(!mTooSlowWithoutShadows) // if we were not previously above the full impostor cap
        {
            bool render_friend_or_exception =   ( alwaysRenderFriends && LLAvatarTracker::instance().isBuddy( id ) ) ||
                ( getVisualMuteSettings() == LLVOAvatar::AV_ALWAYS_RENDER );
            if( (!isSelf() || allowSelfImpostor) && !render_friend_or_exception  )
            {
                // Note: slow rendering Friends still get their shadows zapped.
                mTooSlowWithoutShadows = getGPURenderTime()*2.f >= max_art_ms;  // NOTE: assumes shadow rendering doubles render time
            }
        }
    }
    else
    {
        mTooSlow = false;
        mTooSlowWithoutShadows = false;

        if (ignore_tune)
        {
            return;
        }
    }
    if(mTooSlow && !mTuned)
    {
        LLPerfStats::tunedAvatars++; // increment the number of avatars that have been tweaked.
        mTuned = true;
    }
    else if(!mTooSlow && mTuned)
    {
        LLPerfStats::tunedAvatars--;
        mTuned = false;
    }
}

//-----------------------------------------------------------------------------
// findMotion()
//-----------------------------------------------------------------------------
LLMotion* LLVOAvatar::findMotion(const LLUUID& id) const
{
    return mMotionController.findMotion(id);
}

// This is a semi-deprecated debugging tool - meshes will not show as
// colorized if using deferred rendering.
void LLVOAvatar::debugColorizeSubMeshes(U32 i, const LLColor4& color)
{
    if (gSavedSettings.getBOOL("DebugAvatarCompositeBaked"))
    {
        avatar_joint_mesh_list_t::iterator iter = mBakedTextureDatas[i].mJointMeshes.begin();
        avatar_joint_mesh_list_t::iterator end  = mBakedTextureDatas[i].mJointMeshes.end();
        for (; iter != end; ++iter)
        {
            LLAvatarJointMesh* mesh = (*iter);
            if (mesh)
            {
                mesh->setColor(color);
            }
        }
    }
}


//-----------------------------------------------------------------------------
// updateMeshVisibility()
// Hide the mesh joints if attachments are using baked textures
//-----------------------------------------------------------------------------
void LLVOAvatar::updateMeshVisibility()
{
    bool bake_flag[BAKED_NUM_INDICES];
    memset(bake_flag, 0, BAKED_NUM_INDICES*sizeof(bool));

    if (getOverallAppearance() == AOA_NORMAL)
    {
        for (attachment_map_t::iterator iter = mAttachmentPoints.begin();
             iter != mAttachmentPoints.end();
             ++iter)
        {
            LLViewerJointAttachment* attachment = iter->second;
            if (attachment)
            {
                for (LLViewerJointAttachment::attachedobjs_vec_t::iterator attachment_iter = attachment->mAttachedObjects.begin();
                     attachment_iter != attachment->mAttachedObjects.end();
                     ++attachment_iter)
                {
                    LLViewerObject *objectp = attachment_iter->get();
                    if (objectp)
                    {
                        for (int face_index = 0; face_index < objectp->getNumTEs(); face_index++)
                        {
                            LLTextureEntry* tex_entry = objectp->getTE(face_index);
                            bake_flag[BAKED_HEAD] |= (tex_entry->getID() == IMG_USE_BAKED_HEAD);
                            bake_flag[BAKED_EYES] |= (tex_entry->getID() == IMG_USE_BAKED_EYES);
                            bake_flag[BAKED_HAIR] |= (tex_entry->getID() == IMG_USE_BAKED_HAIR);
                            bake_flag[BAKED_LOWER] |= (tex_entry->getID() == IMG_USE_BAKED_LOWER);
                            bake_flag[BAKED_UPPER] |= (tex_entry->getID() == IMG_USE_BAKED_UPPER);
                            bake_flag[BAKED_SKIRT] |= (tex_entry->getID() == IMG_USE_BAKED_SKIRT);
                            bake_flag[BAKED_LEFT_ARM] |= (tex_entry->getID() == IMG_USE_BAKED_LEFTARM);
                            bake_flag[BAKED_LEFT_LEG] |= (tex_entry->getID() == IMG_USE_BAKED_LEFTLEG);
                            bake_flag[BAKED_AUX1] |= (tex_entry->getID() == IMG_USE_BAKED_AUX1);
                            bake_flag[BAKED_AUX2] |= (tex_entry->getID() == IMG_USE_BAKED_AUX2);
                            bake_flag[BAKED_AUX3] |= (tex_entry->getID() == IMG_USE_BAKED_AUX3);
                        }
                    }

                    LLViewerObject::const_child_list_t& child_list = objectp->getChildren();
                    for (LLViewerObject::child_list_t::const_iterator iter1 = child_list.begin();
                         iter1 != child_list.end(); ++iter1)
                    {
                        LLViewerObject* objectchild = *iter1;
                        if (objectchild)
                        {
                            for (int face_index = 0; face_index < objectchild->getNumTEs(); face_index++)
                            {
                                LLTextureEntry* tex_entry = objectchild->getTE(face_index);
                                bake_flag[BAKED_HEAD] |= (tex_entry->getID() == IMG_USE_BAKED_HEAD);
                                bake_flag[BAKED_EYES] |= (tex_entry->getID() == IMG_USE_BAKED_EYES);
                                bake_flag[BAKED_HAIR] |= (tex_entry->getID() == IMG_USE_BAKED_HAIR);
                                bake_flag[BAKED_LOWER] |= (tex_entry->getID() == IMG_USE_BAKED_LOWER);
                                bake_flag[BAKED_UPPER] |= (tex_entry->getID() == IMG_USE_BAKED_UPPER);
                                bake_flag[BAKED_SKIRT] |= (tex_entry->getID() == IMG_USE_BAKED_SKIRT);
                                bake_flag[BAKED_LEFT_ARM] |= (tex_entry->getID() == IMG_USE_BAKED_LEFTARM);
                                bake_flag[BAKED_LEFT_LEG] |= (tex_entry->getID() == IMG_USE_BAKED_LEFTLEG);
                                bake_flag[BAKED_AUX1] |= (tex_entry->getID() == IMG_USE_BAKED_AUX1);
                                bake_flag[BAKED_AUX2] |= (tex_entry->getID() == IMG_USE_BAKED_AUX2);
                                bake_flag[BAKED_AUX3] |= (tex_entry->getID() == IMG_USE_BAKED_AUX3);
                            }
                        }
                    }
                }
            }
        }
    }

    //LL_INFOS() << "head " << bake_flag[BAKED_HEAD] << "eyes " << bake_flag[BAKED_EYES] << "hair " << bake_flag[BAKED_HAIR] << "lower " << bake_flag[BAKED_LOWER] << "upper " << bake_flag[BAKED_UPPER] << "skirt " << bake_flag[BAKED_SKIRT] << LL_ENDL;

    for (S32 i = 0; i < mMeshLOD.size(); i++)
    {
        LLAvatarJoint* joint = mMeshLOD[i];
        if (i == MESH_ID_HAIR)
        {
            joint->setVisible(!bake_flag[BAKED_HAIR], TRUE);
        }
        else if (i == MESH_ID_HEAD)
        {
            joint->setVisible(!bake_flag[BAKED_HEAD], TRUE);
        }
        else if (i == MESH_ID_SKIRT)
        {
            joint->setVisible(!bake_flag[BAKED_SKIRT], TRUE);
        }
        else if (i == MESH_ID_UPPER_BODY)
        {
            joint->setVisible(!bake_flag[BAKED_UPPER], TRUE);
        }
        else if (i == MESH_ID_LOWER_BODY)
        {
            joint->setVisible(!bake_flag[BAKED_LOWER], TRUE);
        }
        else if (i == MESH_ID_EYEBALL_LEFT)
        {
            joint->setVisible(!bake_flag[BAKED_EYES], TRUE);
        }
        else if (i == MESH_ID_EYEBALL_RIGHT)
        {
            joint->setVisible(!bake_flag[BAKED_EYES], TRUE);
        }
        else if (i == MESH_ID_EYELASH)
        {
            joint->setVisible(!bake_flag[BAKED_HEAD], TRUE);
        }
    }
}

//-----------------------------------------------------------------------------
// updateMeshTextures()
// Uses the current TE values to set the meshes' and layersets' textures.
//-----------------------------------------------------------------------------
// virtual
void LLVOAvatar::updateMeshTextures()
{
    LL_PROFILE_ZONE_SCOPED_CATEGORY_AVATAR
    static S32 update_counter = 0;
    mBakedTextureDebugText.clear();

    // if user has never specified a texture, assign the default
    for (U32 i=0; i < getNumTEs(); i++)
    {
        const LLViewerTexture* te_image = getImage(i, 0);
        if(!te_image || te_image->getID().isNull() || (te_image->getID() == IMG_DEFAULT))
        {
            // IMG_DEFAULT_AVATAR = a special texture that's never rendered.
            const LLUUID& image_id = (i == TEX_HAIR ? IMG_DEFAULT : IMG_DEFAULT_AVATAR);
            setImage(i, LLViewerTextureManager::getFetchedTexture(image_id), 0);
        }
    }

    const BOOL other_culled = !isSelf() && mCulled;
    LLLoadedCallbackEntry::source_callback_list_t* src_callback_list = NULL ;
    BOOL paused = FALSE;
    if(!isSelf())
    {
        src_callback_list = &mCallbackTextureList ;
        paused = !isVisible();
    }

    std::vector<BOOL> is_layer_baked;
    is_layer_baked.resize(mBakedTextureDatas.size(), false);

    std::vector<BOOL> use_lkg_baked_layer; // lkg = "last known good"
    use_lkg_baked_layer.resize(mBakedTextureDatas.size(), false);

    mBakedTextureDebugText += llformat("%06d\n",update_counter++);
    mBakedTextureDebugText += "indx layerset linvld ltda ilb ulkg ltid\n";
    for (U32 i=0; i < mBakedTextureDatas.size(); i++)
    {
        is_layer_baked[i] = isTextureDefined(mBakedTextureDatas[i].mTextureIndex);
        LLViewerTexLayerSet* layerset = NULL;
        bool layerset_invalid = false;
        if (!other_culled)
        {
            // When an avatar is changing clothes and not in Appearance mode,
            // use the last-known good baked texture until it finishes the first
            // render of the new layerset.
            layerset = getTexLayerSet(i);
            layerset_invalid = layerset && ( !layerset->getViewerComposite()->isInitialized()
                                             || !layerset->isLocalTextureDataAvailable() );
            use_lkg_baked_layer[i] = (!is_layer_baked[i]
                                      && (mBakedTextureDatas[i].mLastTextureID != IMG_DEFAULT_AVATAR)
                                      && layerset_invalid);
            if (use_lkg_baked_layer[i])
            {
                layerset->setUpdatesEnabled(TRUE);
            }
        }
        else
        {
            use_lkg_baked_layer[i] = (!is_layer_baked[i]
                                      && mBakedTextureDatas[i].mLastTextureID != IMG_DEFAULT_AVATAR);
        }

        std::string last_id_string;
        if (mBakedTextureDatas[i].mLastTextureID == IMG_DEFAULT_AVATAR)
            last_id_string = "A";
        else if (mBakedTextureDatas[i].mLastTextureID == IMG_DEFAULT)
            last_id_string = "D";
        else if (mBakedTextureDatas[i].mLastTextureID == IMG_INVISIBLE)
            last_id_string = "I";
        else
            last_id_string = "*";
        bool is_ltda = layerset
            && layerset->getViewerComposite()->isInitialized()
            && layerset->isLocalTextureDataAvailable();
        mBakedTextureDebugText += llformat("%4d   %4s     %4d %4d %4d %4d %4s\n",
                                           i,
                                           (layerset?"*":"0"),
                                           layerset_invalid,
                                           is_ltda,
                                           is_layer_baked[i],
                                           use_lkg_baked_layer[i],
                                           last_id_string.c_str());
    }

    for (U32 i=0; i < mBakedTextureDatas.size(); i++)
    {
        debugColorizeSubMeshes(i, LLColor4::white);

>>>>>>> 33ad8db7
        LLViewerTexLayerSet* layerset = getTexLayerSet(i);
        if (use_lkg_baked_layer[i] && !isUsingLocalAppearance() )
        {
            // use last known good layer (no new one)
            LLViewerFetchedTexture* baked_img = LLViewerTextureManager::getFetchedTexture(mBakedTextureDatas[i].mLastTextureID);
            mBakedTextureDatas[i].mIsUsed = TRUE;
<<<<<<< HEAD

            debugColorizeSubMeshes(i,LLColor4::red);

            avatar_joint_mesh_list_t::iterator iter = mBakedTextureDatas[i].mJointMeshes.begin();
            avatar_joint_mesh_list_t::iterator end  = mBakedTextureDatas[i].mJointMeshes.end();
            for (; iter != end; ++iter)
            {
                LLAvatarJointMesh* mesh = (*iter);
                if (mesh)
                {
                    mesh->setTexture( baked_img );
                }
            }
        }
        else if (!isUsingLocalAppearance() && is_layer_baked[i])
        {
            // use new layer
            LLViewerFetchedTexture* baked_img =
                LLViewerTextureManager::staticCastToFetchedTexture(
                    getImage( mBakedTextureDatas[i].mTextureIndex, 0 ), TRUE) ;
            if( baked_img->getID() == mBakedTextureDatas[i].mLastTextureID )
            {
                // Even though the file may not be finished loading,
                // we'll consider it loaded and use it (rather than
                // doing compositing).
                useBakedTexture( baked_img->getID() );
                                mLoadedCallbacksPaused |= !isVisible();
                                checkTextureLoading();
            }
            else
            {
                mBakedTextureDatas[i].mIsLoaded = FALSE;
                if ( (baked_img->getID() != IMG_INVISIBLE) &&
                     ((i == BAKED_HEAD) || (i == BAKED_UPPER) || (i == BAKED_LOWER)) )
                {
                    baked_img->setLoadedCallback(onBakedTextureMasksLoaded, MORPH_MASK_REQUESTED_DISCARD, TRUE, TRUE, new LLTextureMaskData( mID ),
                        src_callback_list, paused);
                }
                baked_img->setLoadedCallback(onBakedTextureLoaded, SWITCH_TO_BAKED_DISCARD, FALSE, FALSE, new LLUUID( mID ),
                    src_callback_list, paused );
                if (baked_img->getDiscardLevel() < 0 && !paused)
                {
                    // mLoadedCallbackTextures will be updated by checkTextureLoading() below
                    mLastTexCallbackAddedTime.reset();
                }

                // this could add paused texture callbacks
                mLoadedCallbacksPaused |= paused;
                checkTextureLoading();
            }
        }
        else if (layerset && isUsingLocalAppearance())
        {
            debugColorizeSubMeshes(i,LLColor4::yellow );

            layerset->createComposite();
            layerset->setUpdatesEnabled( TRUE );
            mBakedTextureDatas[i].mIsUsed = FALSE;

            avatar_joint_mesh_list_t::iterator iter = mBakedTextureDatas[i].mJointMeshes.begin();
            avatar_joint_mesh_list_t::iterator end  = mBakedTextureDatas[i].mJointMeshes.end();
            for (; iter != end; ++iter)
            {
                LLAvatarJointMesh* mesh = (*iter);
                if (mesh)
                {
                    mesh->setLayerSet( layerset );
                }
            }
        }
        else
        {
            debugColorizeSubMeshes(i,LLColor4::blue);
        }
    }

    // set texture and color of hair manually if we are not using a baked image.
    // This can happen while loading hair for yourself, or for clients that did not
    // bake a hair texture. Still needed for yourself after 1.22 is depricated.
    if (!is_layer_baked[BAKED_HAIR])
    {
        const LLColor4 color = mTexHairColor ? mTexHairColor->getColor() : LLColor4(1,1,1,1);
        LLViewerTexture* hair_img = getImage( TEX_HAIR, 0 );
        avatar_joint_mesh_list_t::iterator iter = mBakedTextureDatas[BAKED_HAIR].mJointMeshes.begin();
        avatar_joint_mesh_list_t::iterator end  = mBakedTextureDatas[BAKED_HAIR].mJointMeshes.end();
        for (; iter != end; ++iter)
        {
            LLAvatarJointMesh* mesh = (*iter);
            if (mesh)
            {
                mesh->setColor( color );
                mesh->setTexture( hair_img );
            }
        }
    }


    for (LLAvatarAppearanceDictionary::BakedTextures::const_iterator baked_iter =
             LLAvatarAppearance::getDictionary()->getBakedTextures().begin();
         baked_iter != LLAvatarAppearance::getDictionary()->getBakedTextures().end();
         ++baked_iter)
    {
        const EBakedTextureIndex baked_index = baked_iter->first;
        const LLAvatarAppearanceDictionary::BakedEntry *baked_dict = baked_iter->second;

        for (texture_vec_t::const_iterator local_tex_iter = baked_dict->mLocalTextures.begin();
             local_tex_iter != baked_dict->mLocalTextures.end();
             ++local_tex_iter)
        {
            const ETextureIndex texture_index = *local_tex_iter;
            const BOOL is_baked_ready = (is_layer_baked[baked_index] && mBakedTextureDatas[baked_index].mIsLoaded) || other_culled;
            if (isSelf())
            {
                setBakedReady(texture_index, is_baked_ready);
            }
        }
    }

=======

            debugColorizeSubMeshes(i,LLColor4::red);

            avatar_joint_mesh_list_t::iterator iter = mBakedTextureDatas[i].mJointMeshes.begin();
            avatar_joint_mesh_list_t::iterator end  = mBakedTextureDatas[i].mJointMeshes.end();
            for (; iter != end; ++iter)
            {
                LLAvatarJointMesh* mesh = (*iter);
                if (mesh)
                {
                    mesh->setTexture( baked_img );
                }
            }
        }
        else if (!isUsingLocalAppearance() && is_layer_baked[i])
        {
            // use new layer
            LLViewerFetchedTexture* baked_img =
                LLViewerTextureManager::staticCastToFetchedTexture(
                    getImage( mBakedTextureDatas[i].mTextureIndex, 0 ), TRUE) ;
            if( baked_img->getID() == mBakedTextureDatas[i].mLastTextureID )
            {
                // Even though the file may not be finished loading,
                // we'll consider it loaded and use it (rather than
                // doing compositing).
                useBakedTexture( baked_img->getID() );
                                mLoadedCallbacksPaused |= !isVisible();
                                checkTextureLoading();
            }
            else
            {
                mBakedTextureDatas[i].mIsLoaded = FALSE;
                if ( (baked_img->getID() != IMG_INVISIBLE) &&
                     ((i == BAKED_HEAD) || (i == BAKED_UPPER) || (i == BAKED_LOWER)) )
                {
                    baked_img->setLoadedCallback(onBakedTextureMasksLoaded, MORPH_MASK_REQUESTED_DISCARD, TRUE, TRUE, new LLTextureMaskData( mID ),
                        src_callback_list, paused);
                }
                baked_img->setLoadedCallback(onBakedTextureLoaded, SWITCH_TO_BAKED_DISCARD, FALSE, FALSE, new LLUUID( mID ),
                    src_callback_list, paused );
                if (baked_img->getDiscardLevel() < 0 && !paused)
                {
                    // mLoadedCallbackTextures will be updated by checkTextureLoading() below
                    mLastTexCallbackAddedTime.reset();
                }

                // this could add paused texture callbacks
                mLoadedCallbacksPaused |= paused;
                checkTextureLoading();
            }
        }
        else if (layerset && isUsingLocalAppearance())
        {
            debugColorizeSubMeshes(i,LLColor4::yellow );

            layerset->createComposite();
            layerset->setUpdatesEnabled( TRUE );
            mBakedTextureDatas[i].mIsUsed = FALSE;

            avatar_joint_mesh_list_t::iterator iter = mBakedTextureDatas[i].mJointMeshes.begin();
            avatar_joint_mesh_list_t::iterator end  = mBakedTextureDatas[i].mJointMeshes.end();
            for (; iter != end; ++iter)
            {
                LLAvatarJointMesh* mesh = (*iter);
                if (mesh)
                {
                    mesh->setLayerSet( layerset );
                }
            }
        }
        else
        {
            debugColorizeSubMeshes(i,LLColor4::blue);
        }
    }

    // set texture and color of hair manually if we are not using a baked image.
    // This can happen while loading hair for yourself, or for clients that did not
    // bake a hair texture. Still needed for yourself after 1.22 is depricated.
    if (!is_layer_baked[BAKED_HAIR])
    {
        const LLColor4 color = mTexHairColor ? mTexHairColor->getColor() : LLColor4(1,1,1,1);
        LLViewerTexture* hair_img = getImage( TEX_HAIR, 0 );
        avatar_joint_mesh_list_t::iterator iter = mBakedTextureDatas[BAKED_HAIR].mJointMeshes.begin();
        avatar_joint_mesh_list_t::iterator end  = mBakedTextureDatas[BAKED_HAIR].mJointMeshes.end();
        for (; iter != end; ++iter)
        {
            LLAvatarJointMesh* mesh = (*iter);
            if (mesh)
            {
                mesh->setColor( color );
                mesh->setTexture( hair_img );
            }
        }
    }


    for (LLAvatarAppearanceDictionary::BakedTextures::const_iterator baked_iter =
             LLAvatarAppearance::getDictionary()->getBakedTextures().begin();
         baked_iter != LLAvatarAppearance::getDictionary()->getBakedTextures().end();
         ++baked_iter)
    {
        const EBakedTextureIndex baked_index = baked_iter->first;
        const LLAvatarAppearanceDictionary::BakedEntry *baked_dict = baked_iter->second;

        for (texture_vec_t::const_iterator local_tex_iter = baked_dict->mLocalTextures.begin();
             local_tex_iter != baked_dict->mLocalTextures.end();
             ++local_tex_iter)
        {
            const ETextureIndex texture_index = *local_tex_iter;
            const BOOL is_baked_ready = (is_layer_baked[baked_index] && mBakedTextureDatas[baked_index].mIsLoaded) || other_culled;
            if (isSelf())
            {
                setBakedReady(texture_index, is_baked_ready);
            }
        }
    }

>>>>>>> 33ad8db7
    // removeMissingBakedTextures() will call back into this rountine if something is removed, and can blow up the stack
    static bool call_remove_missing = true;
    if (call_remove_missing)
    {
        call_remove_missing = false;
        removeMissingBakedTextures();   // May call back into this function if anything is removed
        call_remove_missing = true;
    }

    //refresh bakes on any attached objects
    for (attachment_map_t::iterator iter = mAttachmentPoints.begin();
        iter != mAttachmentPoints.end();
        ++iter)
    {
        LLViewerJointAttachment* attachment = iter->second;

        for (LLViewerJointAttachment::attachedobjs_vec_t::iterator attachment_iter = attachment->mAttachedObjects.begin();
            attachment_iter != attachment->mAttachedObjects.end();
            ++attachment_iter)
        {
            LLViewerObject* attached_object = attachment_iter->get();
            if (attached_object && !attached_object->isDead())
            {
                attached_object->refreshBakeTexture();

                LLViewerObject::const_child_list_t& child_list = attached_object->getChildren();
                for (LLViewerObject::child_list_t::const_iterator iter = child_list.begin();
                    iter != child_list.end(); ++iter)
                {
                    LLViewerObject* objectp = *iter;
                    if (objectp && !objectp->isDead())
                    {
                        objectp->refreshBakeTexture();
                    }
                }
            }
        }
    }



}

// virtual
//-----------------------------------------------------------------------------
// setLocalTexture()
//-----------------------------------------------------------------------------
void LLVOAvatar::setLocalTexture( ETextureIndex type, LLViewerTexture* in_tex, BOOL baked_version_ready, U32 index )
{
    // invalid for anyone but self
    llassert(0);
}

//virtual
void LLVOAvatar::setBakedReady(LLAvatarAppearanceDefines::ETextureIndex type, BOOL baked_version_exists, U32 index)
{
    // invalid for anyone but self
    llassert(0);
}

void LLVOAvatar::addChat(const LLChat& chat)
{
    std::deque<LLChat>::iterator chat_iter;

    mChats.push_back(chat);

    S32 chat_length = 0;
    for( chat_iter = mChats.begin(); chat_iter != mChats.end(); ++chat_iter)
    {
        chat_length += chat_iter->mText.size();
    }

    // remove any excess chat
    chat_iter = mChats.begin();
    while ((chat_length > MAX_BUBBLE_CHAT_LENGTH || mChats.size() > MAX_BUBBLE_CHAT_UTTERANCES) && chat_iter != mChats.end())
    {
        chat_length -= chat_iter->mText.size();
        mChats.pop_front();
        chat_iter = mChats.begin();
    }

    mChatTimer.reset();
}

void LLVOAvatar::clearChat()
{
    mChats.clear();
}


void LLVOAvatar::applyMorphMask(U8* tex_data, S32 width, S32 height, S32 num_components, LLAvatarAppearanceDefines::EBakedTextureIndex index)
{
    if (index >= BAKED_NUM_INDICES)
    {
        LL_WARNS() << "invalid baked texture index passed to applyMorphMask" << LL_ENDL;
        return;
    }

    for (morph_list_t::const_iterator iter = mBakedTextureDatas[index].mMaskedMorphs.begin();
         iter != mBakedTextureDatas[index].mMaskedMorphs.end(); ++iter)
    {
        const LLMaskedMorph* maskedMorph = (*iter);
        LLPolyMorphTarget* morph_target = dynamic_cast<LLPolyMorphTarget*>(maskedMorph->mMorphTarget);
        if (morph_target)
        {
            morph_target->applyMask(tex_data, width, height, num_components, maskedMorph->mInvert);
        }
    }
}

// returns TRUE if morph masks are present and not valid for a given baked texture, FALSE otherwise
BOOL LLVOAvatar::morphMaskNeedsUpdate(LLAvatarAppearanceDefines::EBakedTextureIndex index)
{
    if (index >= BAKED_NUM_INDICES)
    {
        return FALSE;
    }

    if (!mBakedTextureDatas[index].mMaskedMorphs.empty())
    {
        if (isSelf())
        {
            LLViewerTexLayerSet *layer_set = getTexLayerSet(index);
            if (layer_set)
            {
                return !layer_set->isMorphValid();
            }
        }
        else
        {
            return FALSE;
        }
    }

    return FALSE;
}

//-----------------------------------------------------------------------------
// releaseComponentTextures()
// release any component texture UUIDs for which we have a baked texture
// ! BACKWARDS COMPATIBILITY !
// This is only called for non-self avatars, it can be taken out once component
// textures aren't communicated by non-self avatars.
//-----------------------------------------------------------------------------
void LLVOAvatar::releaseComponentTextures()
{
    // ! BACKWARDS COMPATIBILITY !
    // Detect if the baked hair texture actually wasn't sent, and if so set to default
    if (isTextureDefined(TEX_HAIR_BAKED) && getImage(TEX_HAIR_BAKED,0)->getID() == getImage(TEX_SKIRT_BAKED,0)->getID())
    {
        if (getImage(TEX_HAIR_BAKED,0)->getID() != IMG_INVISIBLE)
        {
            // Regression case of messaging system. Expected 21 textures, received 20. last texture is not valid so set to default
            setTETexture(TEX_HAIR_BAKED, IMG_DEFAULT_AVATAR);
        }
    }

    for (U8 baked_index = 0; baked_index < BAKED_NUM_INDICES; baked_index++)
    {
        const LLAvatarAppearanceDictionary::BakedEntry * bakedDicEntry = LLAvatarAppearance::getDictionary()->getBakedTexture((EBakedTextureIndex)baked_index);
        // skip if this is a skirt and av is not wearing one, or if we don't have a baked texture UUID
        if (!isTextureDefined(bakedDicEntry->mTextureIndex)
            && ( (baked_index != BAKED_SKIRT) || isWearingWearableType(LLWearableType::WT_SKIRT) ))
        {
            continue;
        }

        for (U8 texture = 0; texture < bakedDicEntry->mLocalTextures.size(); texture++)
        {
            const U8 te = (ETextureIndex)bakedDicEntry->mLocalTextures[texture];
            setTETexture(te, IMG_DEFAULT_AVATAR);
        }
    }
}

void LLVOAvatar::dumpAvatarTEs( const std::string& context ) const
{
    LL_DEBUGS("Avatar") << avString() << (isSelf() ? "Self: " : "Other: ") << context << LL_ENDL;
    for (LLAvatarAppearanceDictionary::Textures::const_iterator iter = LLAvatarAppearance::getDictionary()->getTextures().begin();
         iter != LLAvatarAppearance::getDictionary()->getTextures().end();
         ++iter)
    {
        const LLAvatarAppearanceDictionary::TextureEntry *texture_dict = iter->second;
        // TODO: MULTI-WEARABLE: handle multiple textures for self
        const LLViewerTexture* te_image = getImage(iter->first,0);
        if( !te_image )
        {
            LL_DEBUGS("Avatar") << avString() << "       " << texture_dict->mName << ": null ptr" << LL_ENDL;
        }
        else if( te_image->getID().isNull() )
        {
            LL_DEBUGS("Avatar") << avString() << "       " << texture_dict->mName << ": null UUID" << LL_ENDL;
        }
        else if( te_image->getID() == IMG_DEFAULT )
        {
            LL_DEBUGS("Avatar") << avString() << "       " << texture_dict->mName << ": IMG_DEFAULT" << LL_ENDL;
        }
        else if( te_image->getID() == IMG_DEFAULT_AVATAR )
        {
            LL_DEBUGS("Avatar") << avString() << "       " << texture_dict->mName << ": IMG_DEFAULT_AVATAR" << LL_ENDL;
        }
        else
        {
            LL_DEBUGS("Avatar") << avString() << "       " << texture_dict->mName << ": " << te_image->getID() << LL_ENDL;
        }
    }
}

//-----------------------------------------------------------------------------
// clampAttachmentPositions()
//-----------------------------------------------------------------------------
void LLVOAvatar::clampAttachmentPositions()
{
    if (isDead())
    {
        return;
    }
    for (attachment_map_t::iterator iter = mAttachmentPoints.begin();
         iter != mAttachmentPoints.end();
         ++iter)
    {
        LLViewerJointAttachment* attachment = iter->second;
        if (attachment)
        {
            attachment->clampObjectPosition();
        }
    }
}

BOOL LLVOAvatar::hasHUDAttachment() const
{
    for (attachment_map_t::const_iterator iter = mAttachmentPoints.begin();
         iter != mAttachmentPoints.end();
         ++iter)
    {
        LLViewerJointAttachment* attachment = iter->second;
        if (attachment->getIsHUDAttachment() && attachment->getNumObjects() > 0)
        {
            return TRUE;
        }
    }
    return FALSE;
}

LLBBox LLVOAvatar::getHUDBBox() const
{
    LLBBox bbox;
    for (attachment_map_t::const_iterator iter = mAttachmentPoints.begin();
         iter != mAttachmentPoints.end();
         ++iter)
    {
        LLViewerJointAttachment* attachment = iter->second;
        if (attachment->getIsHUDAttachment())
        {
            for (LLViewerJointAttachment::attachedobjs_vec_t::iterator attachment_iter = attachment->mAttachedObjects.begin();
                 attachment_iter != attachment->mAttachedObjects.end();
                 ++attachment_iter)
            {
                const LLViewerObject* attached_object = attachment_iter->get();
                if (attached_object == NULL)
                {
                    LL_WARNS() << "HUD attached object is NULL!" << LL_ENDL;
                    continue;
                }
                // initialize bounding box to contain identity orientation and center point for attached object
                bbox.addPointLocal(attached_object->getPosition());
                // add rotated bounding box for attached object
                bbox.addBBoxAgent(attached_object->getBoundingBoxAgent());
                LLViewerObject::const_child_list_t& child_list = attached_object->getChildren();
                for (LLViewerObject::child_list_t::const_iterator iter = child_list.begin();
                     iter != child_list.end();
                     ++iter)
                {
                    const LLViewerObject* child_objectp = *iter;
                    bbox.addBBoxAgent(child_objectp->getBoundingBoxAgent());
                }
            }
        }
    }

    return bbox;
}

//-----------------------------------------------------------------------------
// onFirstTEMessageReceived()
//-----------------------------------------------------------------------------
void LLVOAvatar::onFirstTEMessageReceived()
{
    LL_DEBUGS("Avatar") << avString() << LL_ENDL;
    if( !mFirstTEMessageReceived )
    {
        mFirstTEMessageReceived = TRUE;

        LLLoadedCallbackEntry::source_callback_list_t* src_callback_list = NULL ;
        BOOL paused = FALSE ;
        if(!isSelf())
        {
            src_callback_list = &mCallbackTextureList ;
            paused = !isVisible();
        }

        for (U32 i = 0; i < mBakedTextureDatas.size(); i++)
        {
            const BOOL layer_baked = isTextureDefined(mBakedTextureDatas[i].mTextureIndex);

            // Use any baked textures that we have even if they haven't downloaded yet.
            // (That is, don't do a transition from unbaked to baked.)
            if (layer_baked)
            {
                LLViewerFetchedTexture* image = LLViewerTextureManager::staticCastToFetchedTexture(getImage( mBakedTextureDatas[i].mTextureIndex, 0 ), TRUE) ;
                mBakedTextureDatas[i].mLastTextureID = image->getID();
                // If we have more than one texture for the other baked layers, we'll want to call this for them too.
                if ( (image->getID() != IMG_INVISIBLE) && ((i == BAKED_HEAD) || (i == BAKED_UPPER) || (i == BAKED_LOWER)) )
                {
                    image->setLoadedCallback( onBakedTextureMasksLoaded, MORPH_MASK_REQUESTED_DISCARD, TRUE, TRUE, new LLTextureMaskData( mID ),
                        src_callback_list, paused);
                }
                LL_DEBUGS("Avatar") << avString() << "layer_baked, setting onInitialBakedTextureLoaded as callback" << LL_ENDL;
                image->setLoadedCallback( onInitialBakedTextureLoaded, MAX_DISCARD_LEVEL, FALSE, FALSE, new LLUUID( mID ),
                    src_callback_list, paused );
                if (image->getDiscardLevel() < 0 && !paused)
                {
                    mLastTexCallbackAddedTime.reset();
                }
                               // this could add paused texture callbacks
                               mLoadedCallbacksPaused |= paused;
            }
        }
<<<<<<< HEAD

        mMeshTexturesDirty = TRUE;
        gPipeline.markGLRebuild(this);

        mFirstAppearanceMessageTimer.reset();
        mFullyLoadedTimer.reset();
    }
}

//-----------------------------------------------------------------------------
// bool visualParamWeightsAreDefault()
//-----------------------------------------------------------------------------
bool LLVOAvatar::visualParamWeightsAreDefault()
{
    bool rtn = true;

    bool is_wearing_skirt = isWearingWearableType(LLWearableType::WT_SKIRT);
    for (LLVisualParam *param = getFirstVisualParam();
         param;
         param = getNextVisualParam())
    {
        if (param->isTweakable())
        {
            LLViewerVisualParam* vparam = dynamic_cast<LLViewerVisualParam*>(param);
            llassert(vparam);
            bool is_skirt_param = vparam &&
                LLWearableType::WT_SKIRT == vparam->getWearableType();
            if (param->getWeight() != param->getDefaultWeight() &&
                // we have to not care whether skirt weights are default, if we're not actually wearing a skirt
                (is_wearing_skirt || !is_skirt_param))
            {
                //LL_INFOS() << "param '" << param->getName() << "'=" << param->getWeight() << " which differs from default=" << param->getDefaultWeight() << LL_ENDL;
                rtn = false;
                break;
            }
        }
    }

    //LL_INFOS() << "params are default ? " << int(rtn) << LL_ENDL;

    return rtn;
}

void dump_visual_param(apr_file_t* file, LLVisualParam* viewer_param, F32 value)
{
    std::string type_string = "unknown";
    if (dynamic_cast<LLTexLayerParamAlpha*>(viewer_param))
        type_string = "param_alpha";
    if (dynamic_cast<LLTexLayerParamColor*>(viewer_param))
        type_string = "param_color";
    if (dynamic_cast<LLDriverParam*>(viewer_param))
        type_string = "param_driver";
    if (dynamic_cast<LLPolyMorphTarget*>(viewer_param))
        type_string = "param_morph";
    if (dynamic_cast<LLPolySkeletalDistortion*>(viewer_param))
        type_string = "param_skeleton";
    S32 wtype = -1;
    LLViewerVisualParam *vparam = dynamic_cast<LLViewerVisualParam*>(viewer_param);
    if (vparam)
    {
        wtype = vparam->getWearableType();
    }
    S32 u8_value = F32_to_U8(value,viewer_param->getMinWeight(),viewer_param->getMaxWeight());
    apr_file_printf(file, "\t\t<param id=\"%d\" name=\"%s\" display=\"%s\" value=\"%.3f\" u8=\"%d\" type=\"%s\" wearable=\"%s\" group=\"%d\"/>\n",
                    viewer_param->getID(), viewer_param->getName().c_str(), viewer_param->getDisplayName().c_str(), value, u8_value, type_string.c_str(),
                    LLWearableType::getInstance()->getTypeName(LLWearableType::EType(wtype)).c_str(),
                    viewer_param->getGroup());
    }


void LLVOAvatar::dumpAppearanceMsgParams( const std::string& dump_prefix,
    const LLAppearanceMessageContents& contents)
{
    std::string outfilename = get_sequential_numbered_file_name(dump_prefix,".xml");
    const std::vector<F32>& params_for_dump = contents.mParamWeights;
    const LLTEContents& tec = contents.mTEContents;

    LLAPRFile outfile;
    std::string fullpath = gDirUtilp->getExpandedFilename(LL_PATH_LOGS,outfilename);
    outfile.open(fullpath, LL_APR_WB );
    apr_file_t* file = outfile.getFileHandle();
    if (!file)
    {
        return;
    }
    else
    {
        LL_DEBUGS("Avatar") << "dumping appearance message to " << fullpath << LL_ENDL;
    }

    apr_file_printf(file, "<header>\n");
    apr_file_printf(file, "\t\t<cof_version %i />\n", contents.mCOFVersion);
    apr_file_printf(file, "\t\t<appearance_version %i />\n", contents.mAppearanceVersion);
    apr_file_printf(file, "</header>\n");

    apr_file_printf(file, "\n<params>\n");
    LLVisualParam* param = getFirstVisualParam();
    for (S32 i = 0; i < params_for_dump.size(); i++)
    {
        while( param && ((param->getGroup() != VISUAL_PARAM_GROUP_TWEAKABLE) &&
                         (param->getGroup() != VISUAL_PARAM_GROUP_TRANSMIT_NOT_TWEAKABLE)) ) // should not be any of group VISUAL_PARAM_GROUP_TWEAKABLE_NO_TRANSMIT
        {
            param = getNextVisualParam();
        }
        LLViewerVisualParam* viewer_param = (LLViewerVisualParam*)param;
        F32 value = params_for_dump[i];
        dump_visual_param(file, viewer_param, value);
        param = getNextVisualParam();
    }
    apr_file_printf(file, "</params>\n");

    apr_file_printf(file, "\n<textures>\n");
    for (U32 i = 0; i < tec.face_count; i++)
    {
        std::string uuid_str;
        ((LLUUID*)tec.image_data)[i].toString(uuid_str);
        apr_file_printf( file, "\t\t<texture te=\"%i\" uuid=\"%s\"/>\n", i, uuid_str.c_str());
    }
    apr_file_printf(file, "</textures>\n");
}

void LLVOAvatar::parseAppearanceMessage(LLMessageSystem* mesgsys, LLAppearanceMessageContents& contents)
{
    parseTEMessage(mesgsys, _PREHASH_ObjectData, -1, contents.mTEContents);

    // Parse the AppearanceData field, if any.
    if (mesgsys->has(_PREHASH_AppearanceData))
    {
        U8 av_u8;
        mesgsys->getU8Fast(_PREHASH_AppearanceData, _PREHASH_AppearanceVersion, av_u8, 0);
        contents.mAppearanceVersion = av_u8;
        //LL_DEBUGS("Avatar") << "appversion set by AppearanceData field: " << contents.mAppearanceVersion << LL_ENDL;
        mesgsys->getS32Fast(_PREHASH_AppearanceData, _PREHASH_CofVersion, contents.mCOFVersion, 0);
        // For future use:
        //mesgsys->getU32Fast(_PREHASH_AppearanceData, _PREHASH_Flags, appearance_flags, 0);
    }

    // Parse the AppearanceData field, if any.
    contents.mHoverOffsetWasSet = false;
    if (mesgsys->has(_PREHASH_AppearanceHover))
    {
        LLVector3 hover;
        mesgsys->getVector3Fast(_PREHASH_AppearanceHover, _PREHASH_HoverHeight, hover);
        //LL_DEBUGS("Avatar") << avString() << " hover received " << hover.mV[ VX ] << "," << hover.mV[ VY ] << "," << hover.mV[ VZ ] << LL_ENDL;
        contents.mHoverOffset = hover;
        contents.mHoverOffsetWasSet = true;
    }

    // Parse visual params, if any.
    S32 num_blocks = mesgsys->getNumberOfBlocksFast(_PREHASH_VisualParam);
    static LLCachedControl<bool> block_some_avatars(gSavedSettings, "BlockSomeAvatarAppearanceVisualParams");
    bool drop_visual_params_debug = block_some_avatars && (ll_rand(2) == 0); // pretend that ~12% of AvatarAppearance messages arrived without a VisualParam block, for testing
    if( num_blocks > 1 && !drop_visual_params_debug)
    {
        //LL_DEBUGS("Avatar") << avString() << " handle visual params, num_blocks " << num_blocks << LL_ENDL;

        LLVisualParam* param = getFirstVisualParam();
        llassert(param); // if this ever fires, we should do the same as when num_blocks<=1
        if (!param)
        {
            LL_WARNS() << "No visual params!" << LL_ENDL;
        }
        else
        {
            for( S32 i = 0; i < num_blocks; i++ )
            {
                while( param && ((param->getGroup() != VISUAL_PARAM_GROUP_TWEAKABLE) &&
                                 (param->getGroup() != VISUAL_PARAM_GROUP_TRANSMIT_NOT_TWEAKABLE)) ) // should not be any of group VISUAL_PARAM_GROUP_TWEAKABLE_NO_TRANSMIT
                {
                    param = getNextVisualParam();
                }

                if( !param )
                {
                    // more visual params supplied than expected - just process what we know about
                    break;
                }

                U8 value;
                mesgsys->getU8Fast(_PREHASH_VisualParam, _PREHASH_ParamValue, value, i);
                F32 newWeight = U8_to_F32(value, param->getMinWeight(), param->getMaxWeight());
                contents.mParamWeights.push_back(newWeight);
                contents.mParams.push_back(param);

                param = getNextVisualParam();
            }
        }

=======

        mMeshTexturesDirty = TRUE;
        gPipeline.markGLRebuild(this);

        mFirstAppearanceMessageTimer.reset();
        mFullyLoadedTimer.reset();
    }
}

//-----------------------------------------------------------------------------
// bool visualParamWeightsAreDefault()
//-----------------------------------------------------------------------------
bool LLVOAvatar::visualParamWeightsAreDefault()
{
    bool rtn = true;

    bool is_wearing_skirt = isWearingWearableType(LLWearableType::WT_SKIRT);
    for (LLVisualParam *param = getFirstVisualParam();
         param;
         param = getNextVisualParam())
    {
        if (param->isTweakable())
        {
            LLViewerVisualParam* vparam = dynamic_cast<LLViewerVisualParam*>(param);
            llassert(vparam);
            bool is_skirt_param = vparam &&
                LLWearableType::WT_SKIRT == vparam->getWearableType();
            if (param->getWeight() != param->getDefaultWeight() &&
                // we have to not care whether skirt weights are default, if we're not actually wearing a skirt
                (is_wearing_skirt || !is_skirt_param))
            {
                //LL_INFOS() << "param '" << param->getName() << "'=" << param->getWeight() << " which differs from default=" << param->getDefaultWeight() << LL_ENDL;
                rtn = false;
                break;
            }
        }
    }

    //LL_INFOS() << "params are default ? " << int(rtn) << LL_ENDL;

    return rtn;
}

void dump_visual_param(apr_file_t* file, LLVisualParam* viewer_param, F32 value)
{
    std::string type_string = "unknown";
    if (dynamic_cast<LLTexLayerParamAlpha*>(viewer_param))
        type_string = "param_alpha";
    if (dynamic_cast<LLTexLayerParamColor*>(viewer_param))
        type_string = "param_color";
    if (dynamic_cast<LLDriverParam*>(viewer_param))
        type_string = "param_driver";
    if (dynamic_cast<LLPolyMorphTarget*>(viewer_param))
        type_string = "param_morph";
    if (dynamic_cast<LLPolySkeletalDistortion*>(viewer_param))
        type_string = "param_skeleton";
    S32 wtype = -1;
    LLViewerVisualParam *vparam = dynamic_cast<LLViewerVisualParam*>(viewer_param);
    if (vparam)
    {
        wtype = vparam->getWearableType();
    }
    S32 u8_value = F32_to_U8(value,viewer_param->getMinWeight(),viewer_param->getMaxWeight());
    apr_file_printf(file, "\t\t<param id=\"%d\" name=\"%s\" display=\"%s\" value=\"%.3f\" u8=\"%d\" type=\"%s\" wearable=\"%s\" group=\"%d\"/>\n",
                    viewer_param->getID(), viewer_param->getName().c_str(), viewer_param->getDisplayName().c_str(), value, u8_value, type_string.c_str(),
                    LLWearableType::getInstance()->getTypeName(LLWearableType::EType(wtype)).c_str(),
                    viewer_param->getGroup());
    }


void LLVOAvatar::dumpAppearanceMsgParams( const std::string& dump_prefix,
    const LLAppearanceMessageContents& contents)
{
    std::string outfilename = get_sequential_numbered_file_name(dump_prefix,".xml");
    const std::vector<F32>& params_for_dump = contents.mParamWeights;
    const LLTEContents& tec = contents.mTEContents;

    LLAPRFile outfile;
    std::string fullpath = gDirUtilp->getExpandedFilename(LL_PATH_LOGS,outfilename);
    outfile.open(fullpath, LL_APR_WB );
    apr_file_t* file = outfile.getFileHandle();
    if (!file)
    {
        return;
    }
    else
    {
        LL_DEBUGS("Avatar") << "dumping appearance message to " << fullpath << LL_ENDL;
    }

    apr_file_printf(file, "<header>\n");
    apr_file_printf(file, "\t\t<cof_version %i />\n", contents.mCOFVersion);
    apr_file_printf(file, "\t\t<appearance_version %i />\n", contents.mAppearanceVersion);
    apr_file_printf(file, "</header>\n");

    apr_file_printf(file, "\n<params>\n");
    LLVisualParam* param = getFirstVisualParam();
    for (S32 i = 0; i < params_for_dump.size(); i++)
    {
        while( param && ((param->getGroup() != VISUAL_PARAM_GROUP_TWEAKABLE) &&
                         (param->getGroup() != VISUAL_PARAM_GROUP_TRANSMIT_NOT_TWEAKABLE)) ) // should not be any of group VISUAL_PARAM_GROUP_TWEAKABLE_NO_TRANSMIT
        {
            param = getNextVisualParam();
        }
        LLViewerVisualParam* viewer_param = (LLViewerVisualParam*)param;
        F32 value = params_for_dump[i];
        dump_visual_param(file, viewer_param, value);
        param = getNextVisualParam();
    }
    apr_file_printf(file, "</params>\n");

    apr_file_printf(file, "\n<textures>\n");
    for (U32 i = 0; i < tec.face_count; i++)
    {
        std::string uuid_str;
        ((LLUUID*)tec.image_data)[i].toString(uuid_str);
        apr_file_printf( file, "\t\t<texture te=\"%i\" uuid=\"%s\"/>\n", i, uuid_str.c_str());
    }
    apr_file_printf(file, "</textures>\n");
}

void LLVOAvatar::parseAppearanceMessage(LLMessageSystem* mesgsys, LLAppearanceMessageContents& contents)
{
    parseTEMessage(mesgsys, _PREHASH_ObjectData, -1, contents.mTEContents);

    // Parse the AppearanceData field, if any.
    if (mesgsys->has(_PREHASH_AppearanceData))
    {
        U8 av_u8;
        mesgsys->getU8Fast(_PREHASH_AppearanceData, _PREHASH_AppearanceVersion, av_u8, 0);
        contents.mAppearanceVersion = av_u8;
        //LL_DEBUGS("Avatar") << "appversion set by AppearanceData field: " << contents.mAppearanceVersion << LL_ENDL;
        mesgsys->getS32Fast(_PREHASH_AppearanceData, _PREHASH_CofVersion, contents.mCOFVersion, 0);
        // For future use:
        //mesgsys->getU32Fast(_PREHASH_AppearanceData, _PREHASH_Flags, appearance_flags, 0);
    }

    // Parse the AppearanceData field, if any.
    contents.mHoverOffsetWasSet = false;
    if (mesgsys->has(_PREHASH_AppearanceHover))
    {
        LLVector3 hover;
        mesgsys->getVector3Fast(_PREHASH_AppearanceHover, _PREHASH_HoverHeight, hover);
        //LL_DEBUGS("Avatar") << avString() << " hover received " << hover.mV[ VX ] << "," << hover.mV[ VY ] << "," << hover.mV[ VZ ] << LL_ENDL;
        contents.mHoverOffset = hover;
        contents.mHoverOffsetWasSet = true;
    }

    // Parse visual params, if any.
    S32 num_blocks = mesgsys->getNumberOfBlocksFast(_PREHASH_VisualParam);
    if( num_blocks > 1)
    {
        //LL_DEBUGS("Avatar") << avString() << " handle visual params, num_blocks " << num_blocks << LL_ENDL;

        LLVisualParam* param = getFirstVisualParam();
        llassert(param); // if this ever fires, we should do the same as when num_blocks<=1
        if (!param)
        {
            LL_WARNS() << "No visual params!" << LL_ENDL;
        }
        else
        {
            for( S32 i = 0; i < num_blocks; i++ )
            {
                while( param && ((param->getGroup() != VISUAL_PARAM_GROUP_TWEAKABLE) &&
                                 (param->getGroup() != VISUAL_PARAM_GROUP_TRANSMIT_NOT_TWEAKABLE)) ) // should not be any of group VISUAL_PARAM_GROUP_TWEAKABLE_NO_TRANSMIT
                {
                    param = getNextVisualParam();
                }

                if( !param )
                {
                    // more visual params supplied than expected - just process what we know about
                    break;
                }

                U8 value;
                mesgsys->getU8Fast(_PREHASH_VisualParam, _PREHASH_ParamValue, value, i);
                F32 newWeight = U8_to_F32(value, param->getMinWeight(), param->getMaxWeight());
                contents.mParamWeights.push_back(newWeight);
                contents.mParams.push_back(param);

                param = getNextVisualParam();
            }
        }

>>>>>>> 33ad8db7
        const S32 expected_tweakable_count = getVisualParamCountInGroup(VISUAL_PARAM_GROUP_TWEAKABLE) +
                                             getVisualParamCountInGroup(VISUAL_PARAM_GROUP_TRANSMIT_NOT_TWEAKABLE); // don't worry about VISUAL_PARAM_GROUP_TWEAKABLE_NO_TRANSMIT
        if (num_blocks != expected_tweakable_count)
        {
            LL_DEBUGS("Avatar") << "Number of params in AvatarAppearance msg (" << num_blocks << ") does not match number of tweakable params in avatar xml file (" << expected_tweakable_count << ").  Processing what we can.  object: " << getID() << LL_ENDL;
        }
    }
    else
    {
<<<<<<< HEAD
        if (drop_visual_params_debug)
        {
            LL_INFOS() << "Debug-faked lack of parameters on AvatarAppearance for object: "  << getID() << LL_ENDL;
        }
        else
        {
            LL_DEBUGS("Avatar") << "AvatarAppearance msg received without any parameters, object: " << getID() << LL_ENDL;
        }
=======
        LL_DEBUGS("Avatar") << "AvatarAppearance msg received without any parameters, object: " << getID() << LL_ENDL;
>>>>>>> 33ad8db7
    }

    LLVisualParam* appearance_version_param = getVisualParam(11000);
    if (appearance_version_param)
    {
        std::vector<LLVisualParam*>::iterator it = std::find(contents.mParams.begin(), contents.mParams.end(),appearance_version_param);
        if (it != contents.mParams.end())
        {
            S32 index = it - contents.mParams.begin();
            contents.mParamAppearanceVersion = ll_round(contents.mParamWeights[index]);
            //LL_DEBUGS("Avatar") << "appversion req by appearance_version param: " << contents.mParamAppearanceVersion << LL_ENDL;
        }
    }
}

bool resolve_appearance_version(const LLAppearanceMessageContents& contents, S32& appearance_version)
{
    appearance_version = -1;

    if ((contents.mAppearanceVersion) >= 0 &&
        (contents.mParamAppearanceVersion >= 0) &&
        (contents.mAppearanceVersion != contents.mParamAppearanceVersion))
    {
        LL_WARNS() << "inconsistent appearance_version settings - field: " <<
            contents.mAppearanceVersion << ", param: " <<  contents.mParamAppearanceVersion << LL_ENDL;
        return false;
    }
    if (contents.mParamAppearanceVersion >= 0) // use visual param if available.
    {
        appearance_version = contents.mParamAppearanceVersion;
    }
    else if (contents.mAppearanceVersion > 0)
    {
        appearance_version = contents.mAppearanceVersion;
    }
    else // still not set, go with 1.
    {
        appearance_version = 1;
    }
    //LL_DEBUGS("Avatar") << "appearance version info - field " << contents.mAppearanceVersion
    //                  << " param: " << contents.mParamAppearanceVersion
    //                  << " final: " << appearance_version << LL_ENDL;
    return true;
}

//-----------------------------------------------------------------------------
// processAvatarAppearance()
//-----------------------------------------------------------------------------
void LLVOAvatar::processAvatarAppearance( LLMessageSystem* mesgsys )
{
    LL_DEBUGS("Avatar") << "starts" << LL_ENDL;

    static LLCachedControl<bool> enable_verbose_dumps(gSavedSettings, "DebugAvatarAppearanceMessage");
    static LLCachedControl<bool> block_avatar_appearance_messages(gSavedSettings, "BlockAvatarAppearanceMessages");

    std::string dump_prefix = getFullname() + "_" + (isSelf()?"s":"o") + "_";
    if (block_avatar_appearance_messages)
    {
        LL_WARNS() << "Blocking AvatarAppearance message" << LL_ENDL;
        return;
    }

    mLastAppearanceMessageTimer.reset();

    LLPointer<LLAppearanceMessageContents> contents(new LLAppearanceMessageContents);
    parseAppearanceMessage(mesgsys, *contents);
    if (enable_verbose_dumps)
    {
        dumpAppearanceMsgParams(dump_prefix + "appearance_msg", *contents);
    }

    S32 appearance_version;
    if (!resolve_appearance_version(*contents, appearance_version))
    {
        LL_WARNS() << "bad appearance version info, discarding" << LL_ENDL;
        return;
    }
    llassert(appearance_version > 0);
    if (appearance_version > 1)
    {
        LL_WARNS() << "unsupported appearance version " << appearance_version << ", discarding appearance message" << LL_ENDL;
        return;
    }

    S32 thisAppearanceVersion(contents->mCOFVersion);
    if (isSelf())
    {   // In the past this was considered to be the canonical COF version,
        // that is no longer the case.  The canonical version is maintained
        // by the AIS code and should match the COF version there. Even so,
        // we must prevent rolling this one backwards backwards or processing
        // stale versions.

        S32 aisCOFVersion(LLAppearanceMgr::instance().getCOFVersion());

        LL_DEBUGS("Avatar") << "handling self appearance message #" << thisAppearanceVersion <<
            " (highest seen #" << mLastUpdateReceivedCOFVersion <<
            ") (AISCOF=#" << aisCOFVersion << ")" << LL_ENDL;

        if (mLastUpdateReceivedCOFVersion >= thisAppearanceVersion)
        {
            LL_WARNS("Avatar") << "Stale appearance received #" << thisAppearanceVersion <<
                " attempt to roll back from #" << mLastUpdateReceivedCOFVersion <<
                "... dropping." << LL_ENDL;
            return;
        }
        if (isEditingAppearance())
        {
            LL_DEBUGS("Avatar") << "Editing appearance.  Dropping appearance update." << LL_ENDL;
            return;
        }

    }

    // SUNSHINE CLEANUP - is this case OK now?
    S32 num_params = contents->mParamWeights.size();
    if (num_params <= 1)
    {
        // In this case, we have no reliable basis for knowing
        // appearance version, which may cause us to look for baked
        // textures in the wrong place and flag them as missing
        // assets.
        LL_DEBUGS("Avatar") << "ignoring appearance message due to lack of params" << LL_ENDL;
        return;
    }

    // No backsies zone - if we get here, the message should be valid and usable, will be processed.
    // Note:
    // RequestAgentUpdateAppearanceResponder::onRequestRequested()
    // assumes that cof version is only updated with server-bake
    // appearance messages.
    if (isSelf())
    {
        LL_INFOS("Avatar") << "Processing appearance message version " << thisAppearanceVersion << LL_ENDL;
    }
    else
    {
        LL_INFOS("Avatar") << "Processing appearance message for " << getID() << ", version " << thisAppearanceVersion << LL_ENDL;
    }

    // Note:
    // locally the COF is maintained via LLInventoryModel::accountForUpdate
    // which is called from various places.  This should match the simhost's
    // idea of what the COF version is.  AIS however maintains its own version
    // of the COF that should be considered canonical.
    mLastUpdateReceivedCOFVersion = thisAppearanceVersion;

    mLastProcessedAppearance = contents;

    bool slam_params = false;
    applyParsedAppearanceMessage(*contents, slam_params);
    if (getOverallAppearance() != AOA_NORMAL)
    {
        resetSkeleton(false);
    }
}

void LLVOAvatar::applyParsedAppearanceMessage(LLAppearanceMessageContents& contents, bool slam_params)
{
    S32 num_params = contents.mParamWeights.size();
    ESex old_sex = getSex();

    if (applyParsedTEMessage(contents.mTEContents) > 0 && isChanged(TEXTURE))
    {
        updateVisualComplexity();
    }

    // prevent the overwriting of valid baked textures with invalid baked textures
    for (U8 baked_index = 0; baked_index < mBakedTextureDatas.size(); baked_index++)
    {
        if (!isTextureDefined(mBakedTextureDatas[baked_index].mTextureIndex)
            && mBakedTextureDatas[baked_index].mLastTextureID != IMG_DEFAULT
            && baked_index != BAKED_SKIRT && baked_index != BAKED_LEFT_ARM && baked_index != BAKED_LEFT_LEG && baked_index != BAKED_AUX1 && baked_index != BAKED_AUX2 && baked_index != BAKED_AUX3)
        {
            LL_DEBUGS("Avatar") << avString() << " baked_index " << (S32) baked_index << " using mLastTextureID " << mBakedTextureDatas[baked_index].mLastTextureID << LL_ENDL;
            setTEImage(mBakedTextureDatas[baked_index].mTextureIndex,
                LLViewerTextureManager::getFetchedTexture(mBakedTextureDatas[baked_index].mLastTextureID, FTT_DEFAULT, TRUE, LLGLTexture::BOOST_NONE, LLViewerTexture::LOD_TEXTURE));
        }
        else
        {
            LL_DEBUGS("Avatar") << avString() << " baked_index " << (S32) baked_index << " using texture id "
                                << getTE(mBakedTextureDatas[baked_index].mTextureIndex)->getID() << LL_ENDL;
        }
    }

    // runway - was
    // if (!is_first_appearance_message )
    // which means it would be called on second appearance message - probably wrong.
    BOOL is_first_appearance_message = !mFirstAppearanceMessageReceived;
    mFirstAppearanceMessageReceived = TRUE;

    //LL_DEBUGS("Avatar") << avString() << "processAvatarAppearance start " << mID
    //                    << " first? " << is_first_appearance_message << " self? " << isSelf() << LL_ENDL;

    if (is_first_appearance_message )
    {
        onFirstTEMessageReceived();
    }

    setCompositeUpdatesEnabled( FALSE );
    gPipeline.markGLRebuild(this);

    // Apply visual params
    if( num_params > 1)
    {
        //LL_DEBUGS("Avatar") << avString() << " handle visual params, num_params " << num_params << LL_ENDL;
        BOOL params_changed = FALSE;
        BOOL interp_params = FALSE;
        S32 params_changed_count = 0;

        for( S32 i = 0; i < num_params; i++ )
        {
            LLVisualParam* param = contents.mParams[i];
            F32 newWeight = contents.mParamWeights[i];

            if (slam_params || is_first_appearance_message || (param->getWeight() != newWeight))
            {
                params_changed = TRUE;
                params_changed_count++;

                if(is_first_appearance_message || slam_params)
                {
                    //LL_DEBUGS("Avatar") << "param slam " << i << " " << newWeight << LL_ENDL;
                    param->setWeight(newWeight);
                }
                else
                {
                    interp_params = TRUE;
                    param->setAnimationTarget(newWeight);
                }
            }
        }
        const S32 expected_tweakable_count = getVisualParamCountInGroup(VISUAL_PARAM_GROUP_TWEAKABLE) +
                                             getVisualParamCountInGroup(VISUAL_PARAM_GROUP_TRANSMIT_NOT_TWEAKABLE); // don't worry about VISUAL_PARAM_GROUP_TWEAKABLE_NO_TRANSMIT
        if (num_params != expected_tweakable_count)
        {
            LL_DEBUGS("Avatar") << "Number of params in AvatarAppearance msg (" << num_params << ") does not match number of tweakable params in avatar xml file (" << expected_tweakable_count << ").  Processing what we can.  object: " << getID() << LL_ENDL;
        }

        LL_DEBUGS("Avatar") << "Changed " << params_changed_count << " params" << LL_ENDL;
        if (params_changed)
        {
            if (interp_params)
            {
                startAppearanceAnimation();
            }
            updateVisualParams();

            ESex new_sex = getSex();
            if( old_sex != new_sex )
            {
                updateSexDependentLayerSets();
            }
        }

        llassert( getSex() == ((getVisualParamWeight( "male" ) > 0.5f) ? SEX_MALE : SEX_FEMALE) );
    }
    else
    {
        // AvatarAppearance message arrived without visual params
        LL_DEBUGS("Avatar") << avString() << "no visual params" << LL_ENDL;

        const F32 LOADING_TIMEOUT_SECONDS = 60.f;
        // this isn't really a problem if we already have a non-default shape
        if (visualParamWeightsAreDefault() && mRuthTimer.getElapsedTimeF32() > LOADING_TIMEOUT_SECONDS)
        {
            // re-request appearance, hoping that it comes back with a shape next time
            LL_INFOS() << "Re-requesting AvatarAppearance for object: "  << getID() << LL_ENDL;
            LLAvatarPropertiesProcessor::getInstance()->sendAvatarTexturesRequest(getID());
            mRuthTimer.reset();
        }
        else
        {
            LL_INFOS() << "That's okay, we already have a non-default shape for object: "  << getID() << LL_ENDL;
            // we don't really care.
        }
    }

    if (contents.mHoverOffsetWasSet && !isSelf())
    {
        // Got an update for some other avatar
        // Ignore updates for self, because we have a more authoritative value in the preferences.
        setHoverOffset(contents.mHoverOffset);
        LL_DEBUGS("Avatar") << avString() << "setting hover to " << contents.mHoverOffset[2] << LL_ENDL;
    }

    if (!contents.mHoverOffsetWasSet && !isSelf())
    {
        // If we don't get a value at all, we are presumably in a
        // region that does not support hover height.
        LL_WARNS() << avString() << "zeroing hover because not defined in appearance message" << LL_ENDL;
        setHoverOffset(LLVector3(0.0, 0.0, 0.0));
    }

    setCompositeUpdatesEnabled( TRUE );

    // If all of the avatars are completely baked, release the global image caches to conserve memory.
    LLVOAvatar::cullAvatarsByPixelArea();

    if (isSelf())
    {
        mUseLocalAppearance = false;
    }

    updateMeshTextures();
    updateMeshVisibility();

}

LLViewerTexture* LLVOAvatar::getBakedTexture(const U8 te)
{
    if (te < 0 || te >= BAKED_NUM_INDICES)
    {
        return NULL;
    }

    BOOL is_layer_baked = isTextureDefined(mBakedTextureDatas[te].mTextureIndex);

    LLViewerTexLayerSet* layerset = NULL;
    layerset = getTexLayerSet(te);


    if (!isEditingAppearance() && is_layer_baked)
    {
        LLViewerFetchedTexture* baked_img = LLViewerTextureManager::staticCastToFetchedTexture(getImage(mBakedTextureDatas[te].mTextureIndex, 0), TRUE);
        return baked_img;
    }
    else if (layerset && isEditingAppearance())
    {
        layerset->createComposite();
        layerset->setUpdatesEnabled(TRUE);

        return layerset->getViewerComposite();
    }

    return NULL;


}

const LLVOAvatar::MatrixPaletteCache& LLVOAvatar::updateSkinInfoMatrixPalette(const LLMeshSkinInfo* skin)
{
    U64 hash = skin->mHash;
    MatrixPaletteCache& entry = mMatrixPaletteCache[hash];

    if (entry.mFrame != gFrameCount)
    {
        LL_PROFILE_ZONE_SCOPED_CATEGORY_AVATAR;

        entry.mFrame = gFrameCount;

        //build matrix palette
        U32 count = LLSkinningUtil::getMeshJointCount(skin);
        entry.mMatrixPalette.resize(count);
        LLSkinningUtil::initSkinningMatrixPalette(&(entry.mMatrixPalette[0]), count, skin, this);

        const LLMatrix4a* mat = &(entry.mMatrixPalette[0]);

        entry.mGLMp.resize(count * 12);

        F32* mp = &(entry.mGLMp[0]);

        for (U32 i = 0; i < count; ++i)
        {
            F32* m = (F32*)mat[i].mMatrix[0].getF32ptr();

            U32 idx = i * 12;

            mp[idx + 0] = m[0];
            mp[idx + 1] = m[1];
            mp[idx + 2] = m[2];
            mp[idx + 3] = m[12];

            mp[idx + 4] = m[4];
            mp[idx + 5] = m[5];
            mp[idx + 6] = m[6];
            mp[idx + 7] = m[13];

            mp[idx + 8] = m[8];
            mp[idx + 9] = m[9];
            mp[idx + 10] = m[10];
            mp[idx + 11] = m[14];
        }
    }

    return entry;
}

// static
void LLVOAvatar::getAnimLabels( std::vector<std::string>* labels )
{
    S32 i;
    labels->reserve(gUserAnimStatesCount);
    for( i = 0; i < gUserAnimStatesCount; i++ )
    {
        labels->push_back( LLAnimStateLabels::getStateLabel( gUserAnimStates[i].mName ) );
    }

    // Special case to trigger away (AFK) state
    labels->push_back( "Away From Keyboard" );
}

// static
void LLVOAvatar::getAnimNames( std::vector<std::string>* names )
{
    S32 i;

    names->reserve(gUserAnimStatesCount);
    for( i = 0; i < gUserAnimStatesCount; i++ )
    {
        names->push_back( std::string(gUserAnimStates[i].mName) );
    }

    // Special case to trigger away (AFK) state
    names->push_back( "enter_away_from_keyboard_state" );
}

// static
void LLVOAvatar::onBakedTextureMasksLoaded( BOOL success, LLViewerFetchedTexture *src_vi, LLImageRaw* src, LLImageRaw* aux_src, S32 discard_level, BOOL final, void* userdata )
{
    if (!userdata) return;

    //LL_INFOS() << "onBakedTextureMasksLoaded: " << src_vi->getID() << LL_ENDL;
    const LLUUID id = src_vi->getID();

    LLTextureMaskData* maskData = (LLTextureMaskData*) userdata;
    LLVOAvatar* self = (LLVOAvatar*) gObjectList.findObject( maskData->mAvatarID );

    // if discard level is 2 less than last discard level we processed, or we hit 0,
    // then generate morph masks
    if(self && success && (discard_level < maskData->mLastDiscardLevel - 2 || discard_level == 0))
    {
        if(aux_src && aux_src->getComponents() == 1)
        {
            if (!aux_src->getData())
            {
                LL_ERRS() << "No auxiliary source (morph mask) data for image id " << id << LL_ENDL;
                return;
            }

            U32 gl_name;
            LLImageGL::generateTextures(1, &gl_name );
            stop_glerror();

            gGL.getTexUnit(0)->bindManual(LLTexUnit::TT_TEXTURE, gl_name);
            stop_glerror();

            LLImageGL::setManualImage(
                GL_TEXTURE_2D, 0, GL_ALPHA8,
                aux_src->getWidth(), aux_src->getHeight(),
                GL_ALPHA, GL_UNSIGNED_BYTE, aux_src->getData());
            stop_glerror();

            gGL.getTexUnit(0)->setTextureFilteringOption(LLTexUnit::TFO_BILINEAR);

            /* if( id == head_baked->getID() )
                 if (self->mBakedTextureDatas[BAKED_HEAD].mTexLayerSet)
                     //LL_INFOS() << "onBakedTextureMasksLoaded for head " << id << " discard = " << discard_level << LL_ENDL;
                     self->mBakedTextureDatas[BAKED_HEAD].mTexLayerSet->applyMorphMask(aux_src->getData(), aux_src->getWidth(), aux_src->getHeight(), 1);
                     maskData->mLastDiscardLevel = discard_level; */
            BOOL found_texture_id = false;
            for (LLAvatarAppearanceDictionary::Textures::const_iterator iter = LLAvatarAppearance::getDictionary()->getTextures().begin();
                 iter != LLAvatarAppearance::getDictionary()->getTextures().end();
                 ++iter)
            {

                const LLAvatarAppearanceDictionary::TextureEntry *texture_dict = iter->second;
                if (texture_dict->mIsUsedByBakedTexture)
                {
                    const ETextureIndex texture_index = iter->first;
                    const LLViewerTexture *baked_img = self->getImage(texture_index, 0);
                    if (baked_img && id == baked_img->getID())
                    {
                        const EBakedTextureIndex baked_index = texture_dict->mBakedTextureIndex;
                        self->applyMorphMask(aux_src->getData(), aux_src->getWidth(), aux_src->getHeight(), 1, baked_index);
                        maskData->mLastDiscardLevel = discard_level;
                        if (self->mBakedTextureDatas[baked_index].mMaskTexName)
                        {
                            LLImageGL::deleteTextures(1, &(self->mBakedTextureDatas[baked_index].mMaskTexName));
                        }
                        self->mBakedTextureDatas[baked_index].mMaskTexName = gl_name;
                        found_texture_id = true;
                        break;
                    }
                }
            }
            if (!found_texture_id)
            {
                LL_INFOS() << "unexpected image id: " << id << LL_ENDL;
            }
            self->dirtyMesh();
        }
        else
        {
            // this can happen when someone uses an old baked texture possibly provided by
            // viewer-side baked texture caching
            LL_WARNS() << "Masks loaded callback but NO aux source, id " << id << LL_ENDL;
        }
    }

    if (final || !success)
    {
        delete maskData;
    }
}

// static
void LLVOAvatar::onInitialBakedTextureLoaded( BOOL success, LLViewerFetchedTexture *src_vi, LLImageRaw* src, LLImageRaw* aux_src, S32 discard_level, BOOL final, void* userdata )
{
    LLUUID *avatar_idp = (LLUUID *)userdata;
    LLVOAvatar *selfp = (LLVOAvatar *)gObjectList.findObject(*avatar_idp);

    if (selfp)
    {
        //LL_DEBUGS("Avatar") << selfp->avString() << "discard_level " << discard_level << " success " << success << " final " << final << LL_ENDL;
    }

    if (!success && selfp)
    {
        selfp->removeMissingBakedTextures();
    }
    if (final || !success )
    {
        delete avatar_idp;
    }
}

// Static
void LLVOAvatar::onBakedTextureLoaded(BOOL success,
                                      LLViewerFetchedTexture *src_vi, LLImageRaw* src, LLImageRaw* aux_src,
                                      S32 discard_level, BOOL final, void* userdata)
{
    //LL_DEBUGS("Avatar") << "onBakedTextureLoaded: " << src_vi->getID() << LL_ENDL;

    LLUUID id = src_vi->getID();
    LLUUID *avatar_idp = (LLUUID *)userdata;
    LLVOAvatar *selfp = (LLVOAvatar *)gObjectList.findObject(*avatar_idp);
    if (selfp)
    {
        //LL_DEBUGS("Avatar") << selfp->avString() << "discard_level " << discard_level << " success " << success << " final " << final << " id " << src_vi->getID() << LL_ENDL;
    }

    if (selfp && !success)
    {
        selfp->removeMissingBakedTextures();
    }

    if( final || !success )
    {
        delete avatar_idp;
    }

    if( selfp && success && final )
    {
        selfp->useBakedTexture( id );
    }
}


// Called when baked texture is loaded and also when we start up with a baked texture
void LLVOAvatar::useBakedTexture( const LLUUID& id )
{
    for (U32 i = 0; i < mBakedTextureDatas.size(); i++)
    {
        LLViewerTexture* image_baked = getImage( mBakedTextureDatas[i].mTextureIndex, 0 );
        if (id == image_baked->getID())
        {
            //LL_DEBUGS("Avatar") << avString() << " i " << i << " id " << id << LL_ENDL;
            mBakedTextureDatas[i].mIsLoaded = true;
            mBakedTextureDatas[i].mLastTextureID = id;
            mBakedTextureDatas[i].mIsUsed = true;

            if (isUsingLocalAppearance())
            {
                LL_INFOS() << "not changing to baked texture while isUsingLocalAppearance" << LL_ENDL;
            }
            else
            {
                debugColorizeSubMeshes(i,LLColor4::green);

                avatar_joint_mesh_list_t::iterator iter = mBakedTextureDatas[i].mJointMeshes.begin();
                avatar_joint_mesh_list_t::iterator end  = mBakedTextureDatas[i].mJointMeshes.end();
                for (; iter != end; ++iter)
                {
                    LLAvatarJointMesh* mesh = (*iter);
                    if (mesh)
                    {
                        mesh->setTexture( image_baked );
                    }
                }
            }

            const LLAvatarAppearanceDictionary::BakedEntry *baked_dict =
                LLAvatarAppearance::getDictionary()->getBakedTexture((EBakedTextureIndex)i);
            for (texture_vec_t::const_iterator local_tex_iter = baked_dict->mLocalTextures.begin();
                 local_tex_iter != baked_dict->mLocalTextures.end();
                 ++local_tex_iter)
            {
                if (isSelf()) setBakedReady(*local_tex_iter, TRUE);
            }

            // ! BACKWARDS COMPATIBILITY !
            // Workaround for viewing avatars from old viewers that haven't baked hair textures.
            // This is paired with similar code in updateMeshTextures that sets hair mesh color.
            if (i == BAKED_HAIR)
            {
                avatar_joint_mesh_list_t::iterator iter = mBakedTextureDatas[i].mJointMeshes.begin();
                avatar_joint_mesh_list_t::iterator end  = mBakedTextureDatas[i].mJointMeshes.end();
                for (; iter != end; ++iter)
                {
                    LLAvatarJointMesh* mesh = (*iter);
                    if (mesh)
                    {
                        mesh->setColor( LLColor4::white );
                    }
                }
            }
        }
    }

    dirtyMesh();
}

std::string get_sequential_numbered_file_name(const std::string& prefix,
                                              const std::string& suffix)
{
    typedef std::map<std::string,S32> file_num_type;
    static  file_num_type file_nums;
    file_num_type::iterator it = file_nums.find(prefix);
    S32 num = 0;
    if (it != file_nums.end())
    {
        num = it->second;
    }
    file_nums[prefix] = num+1;
    std::string outfilename = prefix + " " + llformat("%04d",num) + ".xml";
    std::replace(outfilename.begin(),outfilename.end(),' ','_');
    return outfilename;
}

void dump_sequential_xml(const std::string outprefix, const LLSD& content)
{
    std::string outfilename = get_sequential_numbered_file_name(outprefix,".xml");
    std::string fullpath = gDirUtilp->getExpandedFilename(LL_PATH_LOGS,outfilename);
    llofstream ofs(fullpath.c_str(), std::ios_base::out);
    ofs << LLSDOStreamer<LLSDXMLFormatter>(content, LLSDFormatter::OPTIONS_PRETTY);
    LL_DEBUGS("Avatar") << "results saved to: " << fullpath << LL_ENDL;
}

void LLVOAvatar::getSortedJointNames(S32 joint_type, std::vector<std::string>& result) const
{
    result.clear();
    if (joint_type==0)
    {
        avatar_joint_list_t::const_iterator iter = mSkeleton.begin();
        avatar_joint_list_t::const_iterator end  = mSkeleton.end();
        for (; iter != end; ++iter)
        {
            LLJoint* pJoint = (*iter);
            result.push_back(pJoint->getName());
        }
    }
    else if (joint_type==1)
    {
        for (S32 i = 0; i < mNumCollisionVolumes; i++)
        {
            LLAvatarJointCollisionVolume* pJoint = &mCollisionVolumes[i];
            result.push_back(pJoint->getName());
        }
    }
    else if (joint_type==2)
    {
        for (LLVOAvatar::attachment_map_t::const_iterator iter = mAttachmentPoints.begin();
             iter != mAttachmentPoints.end(); ++iter)
        {
            LLViewerJointAttachment* pJoint = iter->second;
            if (!pJoint) continue;
            result.push_back(pJoint->getName());
        }
    }
    std::sort(result.begin(), result.end());
}

void LLVOAvatar::dumpArchetypeXML(const std::string& prefix, bool group_by_wearables )
{
    std::string outprefix(prefix);
    if (outprefix.empty())
    {
        outprefix = getFullname() + (isSelf()?"_s":"_o");
    }
    if (outprefix.empty())
    {
        outprefix = std::string("new_archetype");
    }
    std::string outfilename = get_sequential_numbered_file_name(outprefix,".xml");

    LLAPRFile outfile;
    LLWearableType *wr_inst = LLWearableType::getInstance();
    std::string fullpath = gDirUtilp->getExpandedFilename(LL_PATH_LOGS,outfilename);
    if (APR_SUCCESS == outfile.open(fullpath, LL_APR_WB ))
    {
        apr_file_t* file = outfile.getFileHandle();
        LL_INFOS() << "xmlfile write handle obtained : " << fullpath << LL_ENDL;

        apr_file_printf( file, "<?xml version=\"1.0\" encoding=\"US-ASCII\" standalone=\"yes\"?>\n" );
        apr_file_printf( file, "<linden_genepool version=\"1.0\">\n" );
        apr_file_printf( file, "\n\t<archetype name=\"???\">\n" );

        bool agent_is_godlike = gAgent.isGodlikeWithoutAdminMenuFakery();

        if (group_by_wearables)
        {
            for (S32 type = LLWearableType::WT_SHAPE; type < LLWearableType::WT_COUNT; type++)
            {
                const std::string& wearable_name = wr_inst->getTypeName((LLWearableType::EType)type);
                apr_file_printf( file, "\n\t\t<!-- wearable: %s -->\n", wearable_name.c_str() );

                for (LLVisualParam* param = getFirstVisualParam(); param; param = getNextVisualParam())
                {
                    LLViewerVisualParam* viewer_param = (LLViewerVisualParam*)param;
                    if( (viewer_param->getWearableType() == type) &&
                       (viewer_param->isTweakable() ) )
                    {
                        dump_visual_param(file, viewer_param, viewer_param->getWeight());
                    }
                }

                for (U8 te = 0; te < TEX_NUM_INDICES; te++)
                {
                    if (LLAvatarAppearance::getDictionary()->getTEWearableType((ETextureIndex)te) == type)
                    {
                        // MULTIPLE_WEARABLES: extend to multiple wearables?
                        LLViewerTexture* te_image = getImage((ETextureIndex)te, 0);
                        if( te_image )
                        {
                            std::string uuid_str = LLUUID().asString();
                            if (agent_is_godlike)
                            {
                                te_image->getID().toString(uuid_str);
                            }
                            apr_file_printf( file, "\t\t<texture te=\"%i\" uuid=\"%s\"/>\n", te, uuid_str.c_str());
                        }
                    }
                }
            }
        }
        else
        {
            // Just dump all params sequentially.
            for (LLVisualParam* param = getFirstVisualParam(); param; param = getNextVisualParam())
            {
                LLViewerVisualParam* viewer_param = (LLViewerVisualParam*)param;
                dump_visual_param(file, viewer_param, viewer_param->getWeight());
            }

            for (U8 te = 0; te < TEX_NUM_INDICES; te++)
            {
                // MULTIPLE_WEARABLES: extend to multiple wearables?
                LLViewerTexture* te_image = getImage((ETextureIndex)te, 0);
                if( te_image )
                {
                    std::string uuid_str = LLUUID().asString();
                    if (agent_is_godlike)
                    {
                        te_image->getID().toString(uuid_str);
                    }
                    apr_file_printf( file, "\t\t<texture te=\"%i\" uuid=\"%s\"/>\n", te, uuid_str.c_str());
                }
            }
        }

        // Root joint
        const LLVector3& pos = mRoot->getPosition();
        const LLVector3& scale = mRoot->getScale();
        apr_file_printf( file, "\t\t<root name=\"%s\" position=\"%f %f %f\" scale=\"%f %f %f\"/>\n",
                         mRoot->getName().c_str(), pos[0], pos[1], pos[2], scale[0], scale[1], scale[2]);

        // Bones
        std::vector<std::string> bone_names, cv_names, attach_names, all_names;
        getSortedJointNames(0, bone_names);
        getSortedJointNames(1, cv_names);
        getSortedJointNames(2, attach_names);
        all_names.insert(all_names.end(), bone_names.begin(), bone_names.end());
        all_names.insert(all_names.end(), cv_names.begin(), cv_names.end());
        all_names.insert(all_names.end(), attach_names.begin(), attach_names.end());

        for (std::vector<std::string>::iterator name_iter = bone_names.begin();
             name_iter != bone_names.end(); ++name_iter)
        {
            LLJoint *pJoint = getJoint(*name_iter);
            const LLVector3& pos = pJoint->getPosition();
            const LLVector3& scale = pJoint->getScale();
            apr_file_printf( file, "\t\t<bone name=\"%s\" position=\"%f %f %f\" scale=\"%f %f %f\"/>\n",
                             pJoint->getName().c_str(), pos[0], pos[1], pos[2], scale[0], scale[1], scale[2]);
        }

        // Collision volumes
        for (std::vector<std::string>::iterator name_iter = cv_names.begin();
             name_iter != cv_names.end(); ++name_iter)
        {
            LLJoint *pJoint = getJoint(*name_iter);
            const LLVector3& pos = pJoint->getPosition();
            const LLVector3& scale = pJoint->getScale();
            apr_file_printf( file, "\t\t<collision_volume name=\"%s\" position=\"%f %f %f\" scale=\"%f %f %f\"/>\n",
                             pJoint->getName().c_str(), pos[0], pos[1], pos[2], scale[0], scale[1], scale[2]);
        }

        // Attachment joints
        for (std::vector<std::string>::iterator name_iter = attach_names.begin();
             name_iter != attach_names.end(); ++name_iter)
        {
            LLJoint *pJoint = getJoint(*name_iter);
            if (!pJoint) continue;
            const LLVector3& pos = pJoint->getPosition();
            const LLVector3& scale = pJoint->getScale();
            apr_file_printf( file, "\t\t<attachment_point name=\"%s\" position=\"%f %f %f\" scale=\"%f %f %f\"/>\n",
                             pJoint->getName().c_str(), pos[0], pos[1], pos[2], scale[0], scale[1], scale[2]);
        }

        // Joint pos overrides
        for (std::vector<std::string>::iterator name_iter = all_names.begin();
             name_iter != all_names.end(); ++name_iter)
        {
            LLJoint *pJoint = getJoint(*name_iter);

            LLVector3 pos;
            LLUUID mesh_id;

            if (pJoint && pJoint->hasAttachmentPosOverride(pos,mesh_id))
            {
                S32 num_pos_overrides;
                std::set<LLVector3> distinct_pos_overrides;
                pJoint->getAllAttachmentPosOverrides(num_pos_overrides, distinct_pos_overrides);
                apr_file_printf( file, "\t\t<joint_offset name=\"%s\" position=\"%f %f %f\" mesh_id=\"%s\" count=\"%d\" distinct=\"%d\"/>\n",
                                 pJoint->getName().c_str(), pos[0], pos[1], pos[2], mesh_id.asString().c_str(),
                                 num_pos_overrides, (S32) distinct_pos_overrides.size());
            }
        }
        // Joint scale overrides
        for (std::vector<std::string>::iterator name_iter = all_names.begin();
             name_iter != all_names.end(); ++name_iter)
        {
            LLJoint *pJoint = getJoint(*name_iter);

            LLVector3 scale;
            LLUUID mesh_id;

            if (pJoint && pJoint->hasAttachmentScaleOverride(scale,mesh_id))
            {
                S32 num_scale_overrides;
                std::set<LLVector3> distinct_scale_overrides;
                pJoint->getAllAttachmentPosOverrides(num_scale_overrides, distinct_scale_overrides);
                apr_file_printf( file, "\t\t<joint_scale name=\"%s\" scale=\"%f %f %f\" mesh_id=\"%s\" count=\"%d\" distinct=\"%d\"/>\n",
                                 pJoint->getName().c_str(), scale[0], scale[1], scale[2], mesh_id.asString().c_str(),
                                 num_scale_overrides, (S32) distinct_scale_overrides.size());
            }
        }
        F32 pelvis_fixup;
        LLUUID mesh_id;
        if (hasPelvisFixup(pelvis_fixup, mesh_id))
        {
            apr_file_printf( file, "\t\t<pelvis_fixup z=\"%f\" mesh_id=\"%s\"/>\n",
                             pelvis_fixup, mesh_id.asString().c_str());
        }

        LLVector3 rp = getRootJoint()->getWorldPosition();
        LLVector4a rpv;
        rpv.load3(rp.mV);

        for (S32 joint_num = 0; joint_num < LL_CHARACTER_MAX_ANIMATED_JOINTS; joint_num++)
        {
            LLJoint *joint = getJoint(joint_num);
            if (joint_num < mJointRiggingInfoTab.size())
            {
                LLJointRiggingInfo& rig_info = mJointRiggingInfoTab[joint_num];
                if (rig_info.isRiggedTo())
                {
                    LLMatrix4a mat;
                    LLVector4a new_extents[2];
                    mat.loadu(joint->getWorldMatrix());
                    matMulBoundBox(mat, rig_info.getRiggedExtents(), new_extents);
                    LLVector4a rrp[2];
                    rrp[0].setSub(new_extents[0],rpv);
                    rrp[1].setSub(new_extents[1],rpv);
                    apr_file_printf( file, "\t\t<joint_rig_info num=\"%d\" name=\"%s\" min=\"%f %f %f\" max=\"%f %f %f\" tmin=\"%f %f %f\" tmax=\"%f %f %f\"/>\n",
                                     joint_num,
                                     joint->getName().c_str(),
                                     rig_info.getRiggedExtents()[0][0],
                                     rig_info.getRiggedExtents()[0][1],
                                     rig_info.getRiggedExtents()[0][2],
                                     rig_info.getRiggedExtents()[1][0],
                                     rig_info.getRiggedExtents()[1][1],
                                     rig_info.getRiggedExtents()[1][2],
                                     rrp[0][0],
                                     rrp[0][1],
                                     rrp[0][2],
                                     rrp[1][0],
                                     rrp[1][1],
                                     rrp[1][2] );
                }
            }
        }

        bool ultra_verbose = false;
        if (isSelf() && ultra_verbose)
        {
            // show the cloned params inside the wearables as well.
            gAgentAvatarp->dumpWearableInfo(outfile);
        }

        apr_file_printf( file, "\t</archetype>\n" );
        apr_file_printf( file, "\n</linden_genepool>\n" );

        LLSD args;
        args["PATH"] = fullpath;
        LLNotificationsUtil::add("AppearanceToXMLSaved", args);
    }
    else
    {
        LLNotificationsUtil::add("AppearanceToXMLFailed");
    }
    // File will close when handle goes out of scope
}


void LLVOAvatar::setVisibilityRank(U32 rank)
{
    if (mDrawable.isNull() || mDrawable->isDead())
    {
        // do nothing
        return;
    }
    mVisibilityRank = rank;
}

// Assumes LLVOAvatar::sInstances has already been sorted.
S32 LLVOAvatar::getUnbakedPixelAreaRank()
{
    S32 rank = 1;
    for (std::vector<LLCharacter*>::iterator iter = LLCharacter::sInstances.begin();
         iter != LLCharacter::sInstances.end(); ++iter)
    {
        LLVOAvatar* inst = (LLVOAvatar*) *iter;
        if (inst == this)
        {
            return rank;
        }
        else if (!inst->isDead() && !inst->isFullyBaked())
        {
            rank++;
        }
    }

    llassert(0);
    return 0;
}

struct CompareScreenAreaGreater
{
    BOOL operator()(const LLCharacter* const& lhs, const LLCharacter* const& rhs)
    {
        return lhs->getPixelArea() > rhs->getPixelArea();
    }
};

// static
void LLVOAvatar::cullAvatarsByPixelArea()
{
    std::sort(LLCharacter::sInstances.begin(), LLCharacter::sInstances.end(), CompareScreenAreaGreater());

    // Update the avatars that have changed status
    U32 rank = 2; //1 is reserved for self.
    for (std::vector<LLCharacter*>::iterator iter = LLCharacter::sInstances.begin();
         iter != LLCharacter::sInstances.end(); ++iter)
    {
        LLVOAvatar* inst = (LLVOAvatar*) *iter;
        BOOL culled;
        if (inst->isSelf() || inst->isFullyBaked())
        {
            culled = FALSE;
        }
        else
        {
            culled = TRUE;
        }

        if (inst->mCulled != culled)
        {
            inst->mCulled = culled;
            LL_DEBUGS() << "avatar " << inst->getID() << (culled ? " start culled" : " start not culled" ) << LL_ENDL;
            inst->updateMeshTextures();
        }

        if (inst->isSelf())
        {
            inst->setVisibilityRank(1);
        }
        else if (inst->mDrawable.notNull() && inst->mDrawable->isVisible())
        {
            inst->setVisibilityRank(rank++);
        }
    }

    // runway - this doesn't really detect gray/grey state.
    S32 grey_avatars = 0;
    if (!LLVOAvatar::areAllNearbyInstancesBaked(grey_avatars))
    {
        if (gFrameTimeSeconds != sUnbakedUpdateTime) // only update once per frame
        {
            sUnbakedUpdateTime = gFrameTimeSeconds;
            sUnbakedTime += gFrameIntervalSeconds.value();
        }
        if (grey_avatars > 0)
        {
            if (gFrameTimeSeconds != sGreyUpdateTime) // only update once per frame
            {
                sGreyUpdateTime = gFrameTimeSeconds;
                sGreyTime += gFrameIntervalSeconds.value();
            }
        }
    }
}

void LLVOAvatar::startAppearanceAnimation()
{
    if(!mAppearanceAnimating)
    {
        mAppearanceAnimating = TRUE;
        mAppearanceMorphTimer.reset();
        mLastAppearanceBlendTime = 0.f;
    }
}

// virtual
void LLVOAvatar::removeMissingBakedTextures()
{
}

//virtual
void LLVOAvatar::updateRegion(LLViewerRegion *regionp)
{
    LLViewerObject::updateRegion(regionp);
}

// virtual
std::string LLVOAvatar::getFullname() const
{
    std::string name;

    LLNameValue* first = getNVPair("FirstName");
    LLNameValue* last  = getNVPair("LastName");
    if (first && last)
    {
        name = LLCacheName::buildFullName( first->getString(), last->getString() );
    }

    return name;
}

LLHost LLVOAvatar::getObjectHost() const
{
    LLViewerRegion* region = getRegion();
    if (region && !isDead())
    {
        return region->getHost();
    }
    else
    {
        return LLHost();
    }
}

BOOL LLVOAvatar::updateLOD()
{
    if (mDrawable.isNull())
    {
        return FALSE;
    }

    if (!LLPipeline::sImpostorRender && isImpostor() && 0 != mDrawable->getNumFaces() && mDrawable->getFace(0)->hasGeometry())
    {
        return TRUE;
    }

    BOOL res = updateJointLODs();

    LLFace* facep = mDrawable->getFace(0);
    if (!facep || !facep->getVertexBuffer())
    {
        dirtyMesh(2);
    }

    if (mDirtyMesh >= 2 || mDrawable->isState(LLDrawable::REBUILD_GEOMETRY))
    {   //LOD changed or new mesh created, allocate new vertex buffer if needed
        updateMeshData();
        mDirtyMesh = 0;
        mNeedsSkin = TRUE;
        mDrawable->clearState(LLDrawable::REBUILD_GEOMETRY);
    }
    updateVisibility();

    return res;
}

void LLVOAvatar::updateLODRiggedAttachments()
{
    updateLOD();
    rebuildRiggedAttachments();
}

void showRigInfoTabExtents(LLVOAvatar *avatar, LLJointRiggingInfoTab& tab, S32& count_rigged, S32& count_box)
{
    count_rigged = count_box = 0;
    LLVector4a zero_vec;
    zero_vec.clear();
    for (S32 i=0; i<tab.size(); i++)
    {
        if (tab[i].isRiggedTo())
        {
            count_rigged++;
            LLJoint *joint = avatar->getJoint(i);
            LL_DEBUGS("RigSpam") << "joint " << i << " name " << joint->getName() << " box "
                                 << tab[i].getRiggedExtents()[0] << ", " << tab[i].getRiggedExtents()[1] << LL_ENDL;
            if ((!tab[i].getRiggedExtents()[0].equals3(zero_vec)) ||
                (!tab[i].getRiggedExtents()[1].equals3(zero_vec)))
            {
                count_box++;
            }
       }
    }
}

void LLVOAvatar::getAssociatedVolumes(std::vector<LLVOVolume*>& volumes)
{
    LL_PROFILE_ZONE_SCOPED_CATEGORY_AVATAR;
    for ( LLVOAvatar::attachment_map_t::iterator iter = mAttachmentPoints.begin(); iter != mAttachmentPoints.end(); ++iter )
    {
        LLViewerJointAttachment* attachment = iter->second;
        LLViewerJointAttachment::attachedobjs_vec_t::iterator attach_end = attachment->mAttachedObjects.end();

        for (LLViewerJointAttachment::attachedobjs_vec_t::iterator attach_iter = attachment->mAttachedObjects.begin();
             attach_iter != attach_end; ++attach_iter)
        {
            LLViewerObject* attached_object =  attach_iter->get();
            LLVOVolume *volume = dynamic_cast<LLVOVolume*>(attached_object);
            if (volume)
            {
                volumes.push_back(volume);
                if (volume->isAnimatedObject())
                {
                    // For animated object attachment, don't need
                    // the children. Will just get bounding box
                    // from the control avatar.
                    continue;
                }
            }
            LLViewerObject::const_child_list_t& children = attached_object->getChildren();
            for (LLViewerObject::const_child_list_t::const_iterator it = children.begin();
                 it != children.end(); ++it)
            {
                LLViewerObject *childp = *it;
                LLVOVolume *volume = dynamic_cast<LLVOVolume*>(childp);
                if (volume)
                {
                    volumes.push_back(volume);
                }
            }
        }
    }

    LLControlAvatar *control_av = dynamic_cast<LLControlAvatar*>(this);
    if (control_av)
    {
        LLVOVolume *volp = control_av->mRootVolp;
        if (volp)
        {
            volumes.push_back(volp);
            LLViewerObject::const_child_list_t& children = volp->getChildren();
            for (LLViewerObject::const_child_list_t::const_iterator it = children.begin();
                 it != children.end(); ++it)
            {
                LLViewerObject *childp = *it;
                LLVOVolume *volume = dynamic_cast<LLVOVolume*>(childp);
                if (volume)
                {
                    volumes.push_back(volume);
                }
            }
        }
    }
}

// virtual
void LLVOAvatar::updateRiggingInfo()
{
    LL_PROFILE_ZONE_SCOPED_CATEGORY_AVATAR;

    LL_DEBUGS("RigSpammish") << getFullname() << " updating rig tab" << LL_ENDL;

    std::vector<LLVOVolume*> volumes;

    getAssociatedVolumes(volumes);

    std::map<LLUUID,S32> curr_rigging_info_key;
    {
        // Get current rigging info key
        for (std::vector<LLVOVolume*>::iterator it = volumes.begin(); it != volumes.end(); ++it)
        {
            LLVOVolume *vol = *it;
            if (vol->isMesh() && vol->getVolume())
            {
                const LLUUID& mesh_id = vol->getVolume()->getParams().getSculptID();
                S32 max_lod = llmax(vol->getLOD(), vol->mLastRiggingInfoLOD);
                curr_rigging_info_key[mesh_id] = max_lod;
            }
        }

        // Check for key change, which indicates some change in volume composition or LOD.
        if (curr_rigging_info_key == mLastRiggingInfoKey)
        {
            return;
        }
    }

    // Something changed. Update.
    mLastRiggingInfoKey = curr_rigging_info_key;
    mJointRiggingInfoTab.clear();
    for (std::vector<LLVOVolume*>::iterator it = volumes.begin(); it != volumes.end(); ++it)
    {
        LLVOVolume *vol = *it;
        vol->updateRiggingInfo();
        mJointRiggingInfoTab.merge(vol->mJointRiggingInfoTab);
    }

    //LL_INFOS() << "done update rig count is " << countRigInfoTab(mJointRiggingInfoTab) << LL_ENDL;
    LL_DEBUGS("RigSpammish") << getFullname() << " after update rig tab:" << LL_ENDL;
    S32 joint_count, box_count;
    showRigInfoTabExtents(this, mJointRiggingInfoTab, joint_count, box_count);
    LL_DEBUGS("RigSpammish") << "uses " << joint_count << " joints " << " nonzero boxes: " << box_count << LL_ENDL;
}

// virtual
void LLVOAvatar::onActiveOverrideMeshesChanged()
{
    mJointRiggingInfoTab.setNeedsUpdate(true);
}

U32 LLVOAvatar::getPartitionType() const
{
    // Avatars merely exist as drawables in the bridge partition
    return mIsControlAvatar ? LLViewerRegion::PARTITION_CONTROL_AV : LLViewerRegion::PARTITION_AVATAR;
}

//static
void LLVOAvatar::updateImpostors()
{
    LLViewerCamera::sCurCameraID = LLViewerCamera::CAMERA_WORLD;

    std::vector<LLCharacter*> instances_copy = LLCharacter::sInstances;
    for (std::vector<LLCharacter*>::iterator iter = instances_copy.begin();
        iter != instances_copy.end(); ++iter)
    {
        LLVOAvatar* avatar = (LLVOAvatar*) *iter;
        if (!avatar->isDead()
            && avatar->isVisible()
            && avatar->isImpostor()
            && avatar->needsImpostorUpdate())
        {
            avatar->calcMutedAVColor();
            gPipeline.generateImpostor(avatar);
        }
    }

    LLCharacter::sAllowInstancesChange = TRUE;
}

// virtual
BOOL LLVOAvatar::isImpostor()
{
    return isVisuallyMuted() || (sLimitNonImpostors && (mUpdatePeriod > 1));
}

BOOL LLVOAvatar::shouldImpostor(const F32 rank_factor)
{
    if (isSelf())
    {
        return false;
    }
    if (isVisuallyMuted())
    {
        return true;
    }
    return sLimitNonImpostors && (mVisibilityRank > sMaxNonImpostors * rank_factor);
}

BOOL LLVOAvatar::needsImpostorUpdate() const
{
    return mNeedsImpostorUpdate;
}

const LLVector3& LLVOAvatar::getImpostorOffset() const
{
    return mImpostorOffset;
}

const LLVector2& LLVOAvatar::getImpostorDim() const
{
    return mImpostorDim;
}

void LLVOAvatar::setImpostorDim(const LLVector2& dim)
{
    mImpostorDim = dim;
}

void LLVOAvatar::cacheImpostorValues()
{
    getImpostorValues(mImpostorExtents, mImpostorAngle, mImpostorDistance);
}

void LLVOAvatar::getImpostorValues(LLVector4a* extents, LLVector3& angle, F32& distance) const
{
    const LLVector4a* ext = mDrawable->getSpatialExtents();
    extents[0] = ext[0];
    extents[1] = ext[1];

    LLVector3 at = LLViewerCamera::getInstance()->getOrigin()-(getRenderPosition()+mImpostorOffset);
    distance = at.normalize();
    F32 da = 1.f - (at*LLViewerCamera::getInstance()->getAtAxis());
    angle.mV[0] = LLViewerCamera::getInstance()->getYaw()*da;
    angle.mV[1] = LLViewerCamera::getInstance()->getPitch()*da;
    angle.mV[2] = da;
}

// static
const U32 LLVOAvatar::NON_IMPOSTORS_MAX_SLIDER = 66; /* Must equal the maximum allowed the RenderAvatarMaxNonImpostors
                                           * slider in panel_preferences_graphics1.xml */

// static
void LLVOAvatar::updateImpostorRendering(U32 newMaxNonImpostorsValue)
{
    U32  oldmax = sMaxNonImpostors;
    bool oldflg = sLimitNonImpostors;

    if (NON_IMPOSTORS_MAX_SLIDER <= newMaxNonImpostorsValue)
    {
        sMaxNonImpostors = 0;
    }
    else
    {
        sMaxNonImpostors = newMaxNonImpostorsValue;
    }
    // the sLimitNonImpostors flag depends on whether or not sMaxNonImpostors is set to the no-limit value (0)
    sLimitNonImpostors = (0 != sMaxNonImpostors);
    if ( oldflg != sLimitNonImpostors )
    {
        LL_DEBUGS("AvatarRender")
            << "was " << (oldflg ? "use" : "don't use" ) << " impostors (max " << oldmax << "); "
            << "now " << (sLimitNonImpostors ? "use" : "don't use" ) << " impostors (max " << sMaxNonImpostors << "); "
            << LL_ENDL;
    }
}


void LLVOAvatar::idleUpdateRenderComplexity()
{
    LL_PROFILE_ZONE_SCOPED_CATEGORY_AVATAR;
    if (isControlAvatar())
    {
        LLControlAvatar *cav = dynamic_cast<LLControlAvatar*>(this);
        bool is_attachment = cav && cav->mRootVolp && cav->mRootVolp->isAttachment(); // For attached animated objects
        if (is_attachment)
        {
            // ARC for animated object attachments is accounted with the avatar they're attached to.
            return;
        }
    }

    // Render Complexity
    calculateUpdateRenderComplexity(); // Update mVisualComplexity if needed

    bool autotune = LLPerfStats::tunables.userAutoTuneEnabled && !mIsControlAvatar && !isSelf();
    if (autotune && !isDead())
    {
        static LLCachedControl<F32> render_far_clip(gSavedSettings, "RenderFarClip", 64);
        F32 radius = render_far_clip * render_far_clip;

        bool is_nearby = true;
        if ((dist_vec_squared(getPositionGlobal(), gAgent.getPositionGlobal()) > radius) &&
            (dist_vec_squared(getPositionGlobal(), gAgentCamera.getCameraPositionGlobal()) > radius))
        {
            is_nearby = false;
        }

        if (is_nearby && (sAVsIgnoringARTLimit.size() < MIN_NONTUNED_AVS))
        {
            if (std::count(sAVsIgnoringARTLimit.begin(), sAVsIgnoringARTLimit.end(), mID) == 0)
            {
                sAVsIgnoringARTLimit.push_back(mID);
            }
        }
        else if (!is_nearby)
        {
            sAVsIgnoringARTLimit.erase(std::remove(sAVsIgnoringARTLimit.begin(), sAVsIgnoringARTLimit.end(), mID),
                                       sAVsIgnoringARTLimit.end());
        }
        updateNearbyAvatarCount();
    }
}

void LLVOAvatar::updateNearbyAvatarCount()
{
    static LLFrameTimer agent_update_timer;

    if (agent_update_timer.getElapsedTimeF32() > 1.0f)
    {
        S32 avs_nearby = 0;
        static LLCachedControl<F32> render_far_clip(gSavedSettings, "RenderFarClip", 64);
        F32 radius = render_far_clip * render_far_clip;
        std::vector<LLCharacter *>::iterator char_iter = LLCharacter::sInstances.begin();
        while (char_iter != LLCharacter::sInstances.end())
        {
            LLVOAvatar *avatar = dynamic_cast<LLVOAvatar *>(*char_iter);
            if (avatar && !avatar->isDead() && !avatar->isControlAvatar())
            {
                if ((dist_vec_squared(avatar->getPositionGlobal(), gAgent.getPositionGlobal()) > radius) &&
                    (dist_vec_squared(avatar->getPositionGlobal(), gAgentCamera.getCameraPositionGlobal()) > radius))
                {
                    char_iter++;
                    continue;
                }
                avs_nearby++;
            }
            char_iter++;
        }
        sAvatarsNearby = avs_nearby;
        agent_update_timer.reset();
    }
}

void LLVOAvatar::idleUpdateDebugInfo()
{
    if (gPipeline.hasRenderDebugMask(LLPipeline::RENDER_DEBUG_AVATAR_DRAW_INFO))
    {
        std::string info_line;
        F32 red_level;
        F32 green_level;
        LLColor4 info_color;
        LLFontGL::StyleFlags info_style;

        if ( !mText )
        {
            initHudText();
            mText->setFadeDistance(20.0, 5.0); // limit clutter in large crowds
        }
        else
        {
            mText->clearString(); // clear debug text
        }

        /*
         * NOTE: the logic for whether or not each of the values below
         * controls muting MUST match that in the isVisuallyMuted and isTooComplex methods.
         */

        static LLCachedControl<U32> max_render_cost(gSavedSettings, "RenderAvatarMaxComplexity", 0);
        info_line = llformat("%d Complexity", mVisualComplexity);

        if (max_render_cost != 0) // zero means don't care, so don't bother coloring based on this
        {
            green_level = 1.f-llclamp(((F32) mVisualComplexity-(F32)max_render_cost)/(F32)max_render_cost, 0.f, 1.f);
            red_level   = llmin((F32) mVisualComplexity/(F32)max_render_cost, 1.f);
            info_color.set(red_level, green_level, 0.0, 1.0);
            info_style = (  mVisualComplexity > max_render_cost
                          ? LLFontGL::BOLD : LLFontGL::NORMAL );
        }
        else
        {
            info_color.set(LLColor4::grey);
            info_style = LLFontGL::NORMAL;
        }
        mText->addLine(info_line, info_color, info_style);

        // Visual rank
        info_line = llformat("%d rank", mVisibilityRank);
        // Use grey for imposters, white for normal rendering or no impostors
        info_color.set(isImpostor() ? LLColor4::grey : (isControlAvatar() ? LLColor4::yellow : LLColor4::white));
        info_style = LLFontGL::NORMAL;
        mText->addLine(info_line, info_color, info_style);

        // Triangle count
        mText->addLine(std::string("VisTris ") + LLStringOps::getReadableNumber(mAttachmentVisibleTriangleCount),
                       info_color, info_style);
        mText->addLine(std::string("EstMaxTris ") + LLStringOps::getReadableNumber(mAttachmentEstTriangleCount),
                       info_color, info_style);

        // Attachment Surface Area
        static LLCachedControl<F32> max_attachment_area(gSavedSettings, "RenderAutoMuteSurfaceAreaLimit", 1000.0f);
        info_line = llformat("%.0f m^2", mAttachmentSurfaceArea);

        if (max_render_cost != 0 && max_attachment_area != 0) // zero means don't care, so don't bother coloring based on this
        {
            green_level = 1.f-llclamp((mAttachmentSurfaceArea-max_attachment_area)/max_attachment_area, 0.f, 1.f);
            red_level   = llmin(mAttachmentSurfaceArea/max_attachment_area, 1.f);
            info_color.set(red_level, green_level, 0.0, 1.0);
            info_style = (  mAttachmentSurfaceArea > max_attachment_area
                          ? LLFontGL::BOLD : LLFontGL::NORMAL );

        }
        else
        {
            info_color.set(LLColor4::grey);
            info_style = LLFontGL::NORMAL;
        }

        mText->addLine(info_line, info_color, info_style);

        updateText(); // corrects position
    }
}

void LLVOAvatar::updateVisualComplexity()
{
    LL_DEBUGS("AvatarRender") << "avatar " << getID() << " appearance changed" << LL_ENDL;
    // Set the cache time to in the past so it's updated ASAP
    mVisualComplexityStale = true;
}


// Account for the complexity of a single top-level object associated
// with an avatar. This will be either an attached object or an animated
// object.
void LLVOAvatar::accountRenderComplexityForObject(
    LLViewerObject *attached_object,
    const F32 max_attachment_complexity,
    LLVOVolume::texture_cost_t& textures,
    U32& cost,
    hud_complexity_list_t& hud_complexity_list,
    object_complexity_list_t& object_complexity_list)
{
    LL_PROFILE_ZONE_SCOPED_CATEGORY_AVATAR;
    if (attached_object && !attached_object->isHUDAttachment())
    {
        mAttachmentVisibleTriangleCount += attached_object->recursiveGetTriangleCount();
        mAttachmentEstTriangleCount += attached_object->recursiveGetEstTrianglesMax();
        mAttachmentSurfaceArea += attached_object->recursiveGetScaledSurfaceArea();

        textures.clear();
        const LLDrawable* drawable = attached_object->mDrawable;
        if (drawable)
        {
            const LLVOVolume* volume = drawable->getVOVolume();
            if (volume)
            {
                F32 attachment_total_cost = 0;
                F32 attachment_volume_cost = 0;
                F32 attachment_texture_cost = 0;
                F32 attachment_children_cost = 0;
                const F32 animated_object_attachment_surcharge = 1000;

                if (volume->isAnimatedObjectFast())
                {
                    attachment_volume_cost += animated_object_attachment_surcharge;
                }
                attachment_volume_cost += volume->getRenderCost(textures);

                const_child_list_t children = volume->getChildren();
                for (const_child_list_t::const_iterator child_iter = children.begin();
                    child_iter != children.end();
                    ++child_iter)
                {
                    LLViewerObject* child_obj = *child_iter;
                    LLVOVolume* child = dynamic_cast<LLVOVolume*>(child_obj);
                    if (child)
                    {
                        attachment_children_cost += child->getRenderCost(textures);
                    }
                }

                for (LLVOVolume::texture_cost_t::iterator volume_texture = textures.begin();
                    volume_texture != textures.end();
                    ++volume_texture)
                {
                    // add the cost of each individual texture in the linkset
                    attachment_texture_cost += LLVOVolume::getTextureCost(*volume_texture);
                }
                attachment_total_cost = attachment_volume_cost + attachment_texture_cost + attachment_children_cost;
                LL_DEBUGS("ARCdetail") << "Attachment costs " << attached_object->getAttachmentItemID()
                    << " total: " << attachment_total_cost
                    << ", volume: " << attachment_volume_cost
                    << ", " << textures.size()
                    << " textures: " << attachment_texture_cost
                    << ", " << volume->numChildren()
                    << " children: " << attachment_children_cost
                    << LL_ENDL;
                // Limit attachment complexity to avoid signed integer flipping of the wearer's ACI
                cost += (U32)llclamp(attachment_total_cost, MIN_ATTACHMENT_COMPLEXITY, max_attachment_complexity);

                if (isSelf())
                {
                    LLObjectComplexity object_complexity;
                    object_complexity.objectName = attached_object->getAttachmentItemName();
                    object_complexity.objectId = attached_object->getAttachmentItemID();
                    object_complexity.objectCost = attachment_total_cost;
                    object_complexity_list.push_back(object_complexity);
                }
            }
        }
    }
    if (isSelf()
        && attached_object
        && attached_object->isHUDAttachment()
        && !attached_object->isTempAttachment()
        && attached_object->mDrawable)
    {
        textures.clear();
        mAttachmentSurfaceArea += attached_object->recursiveGetScaledSurfaceArea();

        const LLVOVolume* volume = attached_object->mDrawable->getVOVolume();
        if (volume)
        {
            BOOL is_rigged_mesh = volume->isRiggedMeshFast();
            LLHUDComplexity hud_object_complexity;
            hud_object_complexity.objectName = attached_object->getAttachmentItemName();
            hud_object_complexity.objectId = attached_object->getAttachmentItemID();
            std::string joint_name;
            gAgentAvatarp->getAttachedPointName(attached_object->getAttachmentItemID(), joint_name);
            hud_object_complexity.jointName = joint_name;
            // get cost and individual textures
            hud_object_complexity.objectsCost += volume->getRenderCost(textures);
            hud_object_complexity.objectsCount++;

            LLViewerObject::const_child_list_t& child_list = attached_object->getChildren();
            for (LLViewerObject::child_list_t::const_iterator iter = child_list.begin();
                iter != child_list.end(); ++iter)
            {
                LLViewerObject* childp = *iter;
                const LLVOVolume* chld_volume = dynamic_cast<LLVOVolume*>(childp);
                if (chld_volume)
                {
                    is_rigged_mesh = is_rigged_mesh || chld_volume->isRiggedMeshFast();
                    // get cost and individual textures
                    hud_object_complexity.objectsCost += chld_volume->getRenderCost(textures);
                    hud_object_complexity.objectsCount++;
                }
            }
            if (is_rigged_mesh && !attached_object->mRiggedAttachedWarned)
            {
                LLSD args;
                LLViewerInventoryItem* itemp = gInventory.getItem(attached_object->getAttachmentItemID());
                args["NAME"] = itemp ? itemp->getName() : LLTrans::getString("Unknown");
                args["POINT"] = LLTrans::getString(getTargetAttachmentPoint(attached_object)->getName());
                LLNotificationsUtil::add("RiggedMeshAttachedToHUD", args);

                attached_object->mRiggedAttachedWarned = true;
            }

            hud_object_complexity.texturesCount += textures.size();

            for (LLVOVolume::texture_cost_t::iterator volume_texture = textures.begin();
                volume_texture != textures.end();
                ++volume_texture)
            {
                // add the cost of each individual texture (ignores duplicates)
                hud_object_complexity.texturesCost += LLVOVolume::getTextureCost(*volume_texture);
                const LLViewerTexture* img = *volume_texture;
                if (img->getType() == LLViewerTexture::FETCHED_TEXTURE)
                {
                    LLViewerFetchedTexture* tex = (LLViewerFetchedTexture*)img;
                    // Note: Texture memory might be incorect since texture might be still loading.
                    hud_object_complexity.texturesMemoryTotal += tex->getTextureMemory();
                    if (tex->getOriginalHeight() * tex->getOriginalWidth() >= HUD_OVERSIZED_TEXTURE_DATA_SIZE)
                    {
                        hud_object_complexity.largeTexturesCount++;
                    }
                }
            }
            hud_complexity_list.push_back(hud_object_complexity);
        }
    }
}

// Calculations for mVisualComplexity value
void LLVOAvatar::calculateUpdateRenderComplexity()
{
    /*****************************************************************
     * This calculation should not be modified by third party viewers,
     * since it is used to limit rendering and should be uniform for
     * everyone. If you have suggested improvements, submit them to
     * the official viewer for consideration.
     *****************************************************************/
    if (mVisualComplexityStale)
    {
        LL_PROFILE_ZONE_SCOPED_CATEGORY_AVATAR;

        static const U32 COMPLEXITY_BODY_PART_COST = 200;
        static LLCachedControl<F32> max_complexity_setting(gSavedSettings, "MaxAttachmentComplexity");
        F32 max_attachment_complexity = max_complexity_setting;
        max_attachment_complexity = llmax(max_attachment_complexity, DEFAULT_MAX_ATTACHMENT_COMPLEXITY);

        // Diagnostic list of all textures on our avatar
        static std::unordered_set<const LLViewerTexture*> all_textures;

        U32 cost = VISUAL_COMPLEXITY_UNKNOWN;
        LLVOVolume::texture_cost_t textures;
        hud_complexity_list_t hud_complexity_list;
        object_complexity_list_t object_complexity_list;

        for (U8 baked_index = 0; baked_index < BAKED_NUM_INDICES; baked_index++)
        {
            const LLAvatarAppearanceDictionary::BakedEntry *baked_dict
                = LLAvatarAppearance::getDictionary()->getBakedTexture((EBakedTextureIndex)baked_index);
            ETextureIndex tex_index = baked_dict->mTextureIndex;
            if ((tex_index != TEX_SKIRT_BAKED) || (isWearingWearableType(LLWearableType::WT_SKIRT)))
            {
                // Same as isTextureVisible(), but doesn't account for isSelf to ensure identical numbers for all avatars
                if (isIndexLocalTexture(tex_index))
                {
                    if (isTextureDefined(tex_index, 0))
                    {
                        cost += COMPLEXITY_BODY_PART_COST;
                    }
                }
                else
                {
                    // baked textures can use TE images directly
                    if (isTextureDefined(tex_index)
                        && (getTEImage(tex_index)->getID() != IMG_INVISIBLE || LLDrawPoolAlpha::sShowDebugAlpha))
                    {
                        cost += COMPLEXITY_BODY_PART_COST;
                    }
                }
            }
        }
        LL_DEBUGS("ARCdetail") << "Avatar body parts complexity: " << cost << LL_ENDL;

        mAttachmentVisibleTriangleCount = 0;
        mAttachmentEstTriangleCount = 0.f;
        mAttachmentSurfaceArea = 0.f;

        // A standalone animated object needs to be accounted for
        // using its associated volume. Attached animated objects
        // will be covered by the subsequent loop over attachments.
        LLControlAvatar *control_av = dynamic_cast<LLControlAvatar*>(this);
        if (control_av)
        {
            LLVOVolume *volp = control_av->mRootVolp;
            if (volp && !volp->isAttachment())
            {
                accountRenderComplexityForObject(volp, max_attachment_complexity,
                                                 textures, cost, hud_complexity_list, object_complexity_list);
            }
        }

        // Account for complexity of all attachments.
        for (attachment_map_t::const_iterator attachment_point = mAttachmentPoints.begin();
             attachment_point != mAttachmentPoints.end();
             ++attachment_point)
        {
            LLViewerJointAttachment* attachment = attachment_point->second;
            for (LLViewerJointAttachment::attachedobjs_vec_t::iterator attachment_iter = attachment->mAttachedObjects.begin();
                 attachment_iter != attachment->mAttachedObjects.end();
                 ++attachment_iter)
            {
                LLViewerObject* attached_object = attachment_iter->get();
                accountRenderComplexityForObject(attached_object, max_attachment_complexity,
                                                 textures, cost, hud_complexity_list, object_complexity_list);
            }
        }

        if ( cost != mVisualComplexity )
        {
            LL_DEBUGS("AvatarRender") << "Avatar "<< getID()
                                      << " complexity updated was " << mVisualComplexity << " now " << cost
                                      << " reported " << mReportedVisualComplexity
                                      << LL_ENDL;
        }
        else
        {
            LL_DEBUGS("AvatarRender") << "Avatar "<< getID()
                                      << " complexity updated no change " << mVisualComplexity
                                      << " reported " << mReportedVisualComplexity
                                      << LL_ENDL;
        }
        mVisualComplexity = cost;
        mVisualComplexityStale = false;

        static LLCachedControl<U32> show_my_complexity_changes(gSavedSettings, "ShowMyComplexityChanges", 20);

        if (isSelf() && show_my_complexity_changes)
        {
            // Avatar complexity
            LLAvatarRenderNotifier::getInstance()->updateNotificationAgent(mVisualComplexity);
            LLAvatarRenderNotifier::getInstance()->setObjectComplexityList(object_complexity_list);
            // HUD complexity
            LLHUDRenderNotifier::getInstance()->updateNotificationHUD(hud_complexity_list);
        }

        //schedule an update to ART next frame if needed
        if (LLPerfStats::tunables.userAutoTuneEnabled &&
            LLPerfStats::tunables.userFPSTuningStrategy != LLPerfStats::TUNE_SCENE_ONLY &&
            !isVisuallyMuted())
        {
            LLUUID id = getID(); // <== use id to make sure this avatar didn't get deleted between frames
            LL::WorkQueue::getInstance("mainloop")->post([this, id]()
                {
                    if (gObjectList.findObject(id) != nullptr)
                    {
                        gPipeline.profileAvatar(this);
                    }
                });
        }
    }
}

void LLVOAvatar::setVisualMuteSettings(VisualMuteSettings set)
{
    mVisuallyMuteSetting = set;
    mNeedsImpostorUpdate = TRUE;
    mLastImpostorUpdateReason = 7;

    LLRenderMuteList::getInstance()->saveVisualMuteSetting(getID(), S32(set));
}


void LLVOAvatar::setOverallAppearanceNormal()
{
    if (isControlAvatar())
        return;

    LLVector3 pelvis_pos = getJoint("mPelvis")->getPosition();
    resetSkeleton(false);
    getJoint("mPelvis")->setPosition(pelvis_pos);

    for (auto it = mJellyAnims.begin(); it !=  mJellyAnims.end(); ++it)
    {
        bool is_playing = (mPlayingAnimations.find(*it) != mPlayingAnimations.end());
        LL_DEBUGS("Avatar") << "jelly anim " << *it << " " << is_playing << LL_ENDL;
        if (!is_playing)
        {
            // Anim was not requested for this av by sim, but may be playing locally
            stopMotion(*it);
        }
    }
    mJellyAnims.clear();

    processAnimationStateChanges();
}

void LLVOAvatar::setOverallAppearanceJellyDoll()
{
    if (isControlAvatar())
        return;

    // stop current animations
    {
        for ( LLVOAvatar::AnimIterator anim_it= mPlayingAnimations.begin();
              anim_it != mPlayingAnimations.end();
              ++anim_it)
        {
            {
                stopMotion(anim_it->first, TRUE);
            }
        }
    }
    processAnimationStateChanges();

    // Start any needed anims for jellydoll
    updateOverallAppearanceAnimations();

    LLVector3 pelvis_pos = getJoint("mPelvis")->getPosition();
    resetSkeleton(false);
    getJoint("mPelvis")->setPosition(pelvis_pos);

}

void LLVOAvatar::setOverallAppearanceInvisible()
{
}

void LLVOAvatar::updateOverallAppearance()
{
    AvatarOverallAppearance new_overall = getOverallAppearance();
    if (new_overall != mOverallAppearance)
    {
        switch (new_overall)
        {
            case AOA_NORMAL:
                setOverallAppearanceNormal();
                break;
            case AOA_JELLYDOLL:
                setOverallAppearanceJellyDoll();
                break;
            case AOA_INVISIBLE:
                setOverallAppearanceInvisible();
                break;
        }
        mOverallAppearance = new_overall;
        if (!isSelf())
        {
            mNeedsImpostorUpdate = TRUE;
            mLastImpostorUpdateReason = 8;
        }
        updateMeshVisibility();
    }

    // This needs to be done even if overall appearance has not
    // changed, since sit/stand status can be different.
    updateOverallAppearanceAnimations();
}

void LLVOAvatar::updateOverallAppearanceAnimations()
{
    if (isControlAvatar())
        return;

    if (getOverallAppearance() == AOA_JELLYDOLL)
    {
        LLUUID motion_id;
        if (isSitting() && getParent()) // sitting on object
        {
            motion_id = ANIM_AGENT_SIT_FEMALE;
        }
        else if (isSitting()) // sitting on ground
        {
            motion_id = ANIM_AGENT_SIT_GROUND_CONSTRAINED;
        }
        else // standing
        {
            motion_id = ANIM_AGENT_STAND;
        }
        if (mJellyAnims.find(motion_id) == mJellyAnims.end())
        {
            for (auto it = mJellyAnims.begin(); it !=  mJellyAnims.end(); ++it)
            {
                bool is_playing = (mPlayingAnimations.find(*it) != mPlayingAnimations.end());
                LL_DEBUGS("Avatar") << "jelly anim " << *it << " " << is_playing << LL_ENDL;
                if (!is_playing)
                {
                    // Anim was not requested for this av by sim, but may be playing locally
                    stopMotion(*it, TRUE);
                }
            }
            mJellyAnims.clear();

            startMotion(motion_id);
            mJellyAnims.insert(motion_id);

            processAnimationStateChanges();
        }
    }
}

// Based on isVisuallyMuted(), but has 3 possible results.
LLVOAvatar::AvatarOverallAppearance LLVOAvatar::getOverallAppearance() const
{
    LL_PROFILE_ZONE_SCOPED_CATEGORY_AVATAR;
    AvatarOverallAppearance result = AOA_NORMAL;

    // Priority order (highest priority first)
    // * own avatar is always drawn normally
    // * if on the "always draw normally" list, draw them normally
    // * if on the "always visually mute" list, show as jellydoll
    // * if explicitly muted (blocked), show as invisible
    // * check against the render cost and attachment limits - if too complex, show as jellydoll
    if (isSelf())
    {
        result = AOA_NORMAL;
    }
    else // !isSelf()
    {
        if (isInMuteList())
        {
            result = AOA_INVISIBLE;
        }
        else if (mVisuallyMuteSetting == AV_ALWAYS_RENDER)
        {
            result = AOA_NORMAL;
        }
        else if (mVisuallyMuteSetting == AV_DO_NOT_RENDER)
        {   // Always want to see this AV as an impostor
            result = AOA_JELLYDOLL;
        }
        else if (isTooComplex() || isTooSlow())
        {
            result = AOA_JELLYDOLL;
        }
    }

    return result;
}

void LLVOAvatar::calcMutedAVColor()
{
    LLColor4 new_color(mMutedAVColor);
    std::string change_msg;
    LLUUID av_id(getID());

    if (getVisualMuteSettings() == AV_DO_NOT_RENDER)
    {
        // explicitly not-rendered avatars are light grey
        new_color = LLColor4::grey4;
        change_msg = " not rendered: color is grey4";
    }
    else if (LLMuteList::getInstance()->isMuted(av_id)) // the user blocked them
    {
        // blocked avatars are dark grey
        new_color = LLColor4::grey4;
        change_msg = " blocked: color is grey4";
    }
    else if (!isTooComplex() && !isTooSlow())
    {
        new_color = LLColor4::white;
        change_msg = " simple imposter ";
    }
#ifdef COLORIZE_JELLYDOLLS
    else if ( mMutedAVColor == LLColor4::white || mMutedAVColor == LLColor4::grey3 || mMutedAVColor == LLColor4::grey4 )
    {
        // select a color based on the first byte of the agents uuid so any muted agent is always the same color
        F32 color_value = (F32) (av_id.mData[0]);
        F32 spectrum = (color_value / 256.0);          // spectrum is between 0 and 1.f

        // Array of colors.  These are arranged so only one RGB color changes between each step,
        // and it loops back to red so there is an even distribution.  It is not a heat map
        const S32 NUM_SPECTRUM_COLORS = 7;
        static LLColor4 * spectrum_color[NUM_SPECTRUM_COLORS] = { &LLColor4::red, &LLColor4::magenta, &LLColor4::blue, &LLColor4::cyan, &LLColor4::green, &LLColor4::yellow, &LLColor4::red };

        spectrum = spectrum * (NUM_SPECTRUM_COLORS - 1);               // Scale to range of number of colors
        S32 spectrum_index_1  = floor(spectrum);                               // Desired color will be after this index
        S32 spectrum_index_2  = spectrum_index_1 + 1;                  //    and before this index (inclusive)
        F32 fractBetween = spectrum - (F32)(spectrum_index_1);  // distance between the two indexes (0-1)

        new_color = lerp(*spectrum_color[spectrum_index_1], *spectrum_color[spectrum_index_2], fractBetween);
        new_color.normalize();
        new_color *= 0.28f;            // Tone it down
    }
#endif
    else
    {
        new_color = LLColor4::grey4;
        change_msg = " over limit color ";
    }

    if (mMutedAVColor != new_color)
    {
        LL_DEBUGS("AvatarRender") << "avatar "<< av_id << change_msg << std::setprecision(3) << new_color << LL_ENDL;
        mMutedAVColor = new_color;
    }
}

// static
BOOL LLVOAvatar::isIndexLocalTexture(ETextureIndex index)
{
    return (index < 0 || index >= TEX_NUM_INDICES)
        ? false
        : LLAvatarAppearance::getDictionary()->getTexture(index)->mIsLocalTexture;
}

// static
BOOL LLVOAvatar::isIndexBakedTexture(ETextureIndex index)
{
    return (index < 0 || index >= TEX_NUM_INDICES)
        ? false
        : LLAvatarAppearance::getDictionary()->getTexture(index)->mIsBakedTexture;
}

const std::string LLVOAvatar::getBakedStatusForPrintout() const
{
    std::string line;

    for (LLAvatarAppearanceDictionary::Textures::const_iterator iter = LLAvatarAppearance::getDictionary()->getTextures().begin();
         iter != LLAvatarAppearance::getDictionary()->getTextures().end();
         ++iter)
    {
        const ETextureIndex index = iter->first;
        const LLAvatarAppearanceDictionary::TextureEntry *texture_dict = iter->second;
        if (texture_dict->mIsBakedTexture)
        {
            line += texture_dict->mName;
            if (isTextureDefined(index))
            {
                line += "_baked";
            }
            line += " ";
        }
    }
    return line;
}



//virtual
S32 LLVOAvatar::getTexImageSize() const
{
    return TEX_IMAGE_SIZE_OTHER;
}

//-----------------------------------------------------------------------------
// Utility functions
//-----------------------------------------------------------------------------

F32 calc_bouncy_animation(F32 x)
{
    return -(cosf(x * F_PI * 2.5f - F_PI_BY_TWO))*(0.4f + x * -0.1f) + x * 1.3f;
}

//virtual
BOOL LLVOAvatar::isTextureDefined(LLAvatarAppearanceDefines::ETextureIndex te, U32 index ) const
{
    if (isIndexLocalTexture(te))
    {
        return FALSE;
    }

    if( !getImage( te, index ) )
    {
        LL_WARNS() << "getImage( " << te << ", " << index << " ) returned 0" << LL_ENDL;
        return FALSE;
    }

    return (getImage(te, index)->getID() != IMG_DEFAULT_AVATAR &&
            getImage(te, index)->getID() != IMG_DEFAULT);
}

//virtual
BOOL LLVOAvatar::isTextureVisible(LLAvatarAppearanceDefines::ETextureIndex type, U32 index) const
{
    if (isIndexLocalTexture(type))
    {
        return isTextureDefined(type, index);
    }
    else
    {
        // baked textures can use TE images directly
        return ((isTextureDefined(type) || isSelf())
                && (getTEImage(type)->getID() != IMG_INVISIBLE
                || LLDrawPoolAlpha::sShowDebugAlpha));
    }
}

//virtual
BOOL LLVOAvatar::isTextureVisible(LLAvatarAppearanceDefines::ETextureIndex type, LLViewerWearable *wearable) const
{
    // non-self avatars don't have wearables
    return FALSE;
}

void LLVOAvatar::placeProfileQuery()
{
    if (mGPUTimerQuery == 0)
    {
        glGenQueries(1, &mGPUTimerQuery);
    }

    glBeginQuery(GL_TIME_ELAPSED, mGPUTimerQuery);
}

void LLVOAvatar::readProfileQuery(S32 retries)
{
    if (!mGPUProfilePending)
    {
        glEndQuery(GL_TIME_ELAPSED);
        mGPUProfilePending = true;
    }

    GLuint64 result = 0;
    glGetQueryObjectui64v(mGPUTimerQuery, GL_QUERY_RESULT_AVAILABLE, &result);

    if (result == GL_TRUE || --retries <= 0)
    { // query available, readback result
        GLuint64 time_elapsed = 0;
        glGetQueryObjectui64v(mGPUTimerQuery, GL_QUERY_RESULT, &time_elapsed);
        mGPURenderTime = time_elapsed / 1000000.f;
        mGPUProfilePending = false;

        setDebugText(llformat("%d", (S32)(mGPURenderTime * 1000.f)));

    }
    else
    { // wait until next frame
        LLUUID id = getID();

        LL::WorkQueue::getInstance("mainloop")->post([id, retries] {
            LLVOAvatar* avatar = (LLVOAvatar*) gObjectList.findObject(id);
            if(avatar)
            {
                avatar->readProfileQuery(retries);
            }
            });
    }
}


F32 LLVOAvatar::getGPURenderTime()
{
    return isVisuallyMuted() ? 0.f : mGPURenderTime;
}

// static
F32 LLVOAvatar::getTotalGPURenderTime()
{
    LL_PROFILE_ZONE_SCOPED_CATEGORY_AVATAR;

    F32 ret = 0.f;

    for (LLCharacter* iter : LLCharacter::sInstances)
    {
        LLVOAvatar* inst = (LLVOAvatar*) iter;
        ret += inst->getGPURenderTime();
    }

    return ret;
}

F32 LLVOAvatar::getMaxGPURenderTime()
{
    LL_PROFILE_ZONE_SCOPED_CATEGORY_AVATAR;

    F32 ret = 0.f;

    for (LLCharacter* iter : LLCharacter::sInstances)
    {
        LLVOAvatar* inst = (LLVOAvatar*)iter;
        ret = llmax(inst->getGPURenderTime(), ret);
    }

    return ret;
}

F32 LLVOAvatar::getAverageGPURenderTime()
{
    LL_PROFILE_ZONE_SCOPED_CATEGORY_AVATAR;

    F32 ret = 0.f;

    S32 count = 0;

    for (LLCharacter* iter : LLCharacter::sInstances)
    {
        LLVOAvatar* inst = (LLVOAvatar*)iter;
        if (!inst->isTooSlow())
        {
            ret += inst->getGPURenderTime();
            ++count;
        }
    }

    if (count > 0)
    {
        ret /= count;
    }

    return ret;
}

<|MERGE_RESOLUTION|>--- conflicted
+++ resolved
@@ -4262,17 +4262,10 @@
 
             LLVector3 pelvisDir( mRoot->getWorldMatrix().getFwdRow4().mV );
 
-<<<<<<< HEAD
-            static LLCachedControl<F32> s_pelvis_rot_threshold_slow(gSavedSettings, "AvatarRotateThresholdSlow", 60.0);
-            static LLCachedControl<F32> s_pelvis_rot_threshold_fast(gSavedSettings, "AvatarRotateThresholdFast", 2.0);
-
-            F32 pelvis_rot_threshold = clamp_rescale(speed, 0.1f, 1.0f, s_pelvis_rot_threshold_slow, s_pelvis_rot_threshold_fast);
-=======
             const F32 AVATAR_PELVIS_ROTATE_THRESHOLD_SLOW = 60.0f;
             const F32 AVATAR_PELVIS_ROTATE_THRESHOLD_FAST = 2.0f;
 
             F32 pelvis_rot_threshold = clamp_rescale(speed, 0.1f, 1.0f, AVATAR_PELVIS_ROTATE_THRESHOLD_SLOW, AVATAR_PELVIS_ROTATE_THRESHOLD_FAST);
->>>>>>> 33ad8db7
 
             if (self_in_mouselook)
             {
@@ -5831,11 +5824,6 @@
     {
         return sStepSoundOnLand;
     }
-<<<<<<< HEAD
-
-    return sStepSounds[mStepMaterial];
-}
-=======
 
     return sStepSounds[mStepMaterial];
 }
@@ -5926,105 +5914,12 @@
             ++anim_it;
         }
     }
->>>>>>> 33ad8db7
 
     // clear source information for animations which have been stopped
     if (isSelf())
     {
         AnimSourceIterator source_it = mAnimationSources.begin();
 
-<<<<<<< HEAD
-//-----------------------------------------------------------------------------
-// processAnimationStateChanges()
-//-----------------------------------------------------------------------------
-void LLVOAvatar::processAnimationStateChanges()
-{
-    if ( isAnyAnimationSignaled(AGENT_WALK_ANIMS, NUM_AGENT_WALK_ANIMS) )
-    {
-        startMotion(ANIM_AGENT_WALK_ADJUST);
-        stopMotion(ANIM_AGENT_FLY_ADJUST);
-    }
-    else if (mInAir && !isSitting())
-    {
-        stopMotion(ANIM_AGENT_WALK_ADJUST);
-        if (mEnableDefaultMotions)
-        {
-        startMotion(ANIM_AGENT_FLY_ADJUST);
-    }
-    }
-    else
-    {
-        stopMotion(ANIM_AGENT_WALK_ADJUST);
-        stopMotion(ANIM_AGENT_FLY_ADJUST);
-    }
-
-    if ( isAnyAnimationSignaled(AGENT_GUN_AIM_ANIMS, NUM_AGENT_GUN_AIM_ANIMS) )
-    {
-        if (mEnableDefaultMotions)
-        {
-        startMotion(ANIM_AGENT_TARGET);
-        }
-        stopMotion(ANIM_AGENT_BODY_NOISE);
-    }
-    else
-    {
-        stopMotion(ANIM_AGENT_TARGET);
-        if (mEnableDefaultMotions)
-        {
-            startMotion(ANIM_AGENT_BODY_NOISE);
-        }
-    }
-
-    // clear all current animations
-    AnimIterator anim_it;
-    for (anim_it = mPlayingAnimations.begin(); anim_it != mPlayingAnimations.end();)
-    {
-        AnimIterator found_anim = mSignaledAnimations.find(anim_it->first);
-
-        // playing, but not signaled, so stop
-        if (found_anim == mSignaledAnimations.end())
-        {
-            processSingleAnimationStateChange(anim_it->first, FALSE);
-            mPlayingAnimations.erase(anim_it++);
-            continue;
-        }
-
-        ++anim_it;
-    }
-
-    // if jellydolled, shelve all playing animations
-    if (getOverallAppearance() != AOA_NORMAL)
-    {
-        mPlayingAnimations.clear();
-    }
-
-    // start up all new anims
-    if (getOverallAppearance() == AOA_NORMAL)
-    {
-        for (anim_it = mSignaledAnimations.begin(); anim_it != mSignaledAnimations.end();)
-        {
-            AnimIterator found_anim = mPlayingAnimations.find(anim_it->first);
-
-            // signaled but not playing, or different sequence id, start motion
-            if (found_anim == mPlayingAnimations.end() || found_anim->second != anim_it->second)
-            {
-                if (processSingleAnimationStateChange(anim_it->first, TRUE))
-                {
-                    mPlayingAnimations[anim_it->first] = anim_it->second;
-                    ++anim_it;
-                    continue;
-                }
-            }
-
-            ++anim_it;
-        }
-    }
-
-    // clear source information for animations which have been stopped
-    if (isSelf())
-    {
-        AnimSourceIterator source_it = mAnimationSources.begin();
-
         for (source_it = mAnimationSources.begin(); source_it != mAnimationSources.end();)
         {
             if (mSignaledAnimations.find(source_it->second) == mSignaledAnimations.end())
@@ -6036,19 +5931,6 @@
                 ++source_it;
             }
         }
-=======
-        for (source_it = mAnimationSources.begin(); source_it != mAnimationSources.end();)
-        {
-            if (mSignaledAnimations.find(source_it->second) == mSignaledAnimations.end())
-            {
-                mAnimationSources.erase(source_it++);
-            }
-            else
-            {
-                ++source_it;
-            }
-        }
->>>>>>> 33ad8db7
     }
 
     stop_glerror();
@@ -6235,15 +6117,9 @@
 BOOL LLVOAvatar::stopMotion(const LLUUID& id, BOOL stop_immediate)
 {
     LL_DEBUGS("Motion") << "Motion requested " << id.asString() << " " << gAnimLibrary.animationName(id) << LL_ENDL;
-<<<<<<< HEAD
 
     LLUUID remap_id = remapMotionID(id);
 
-=======
-
-    LLUUID remap_id = remapMotionID(id);
-
->>>>>>> 33ad8db7
     if (remap_id != id)
     {
         LL_DEBUGS("Motion") << "motion resultant " << remap_id.asString() << " " << gAnimLibrary.animationName(remap_id) << LL_ENDL;
@@ -7215,7 +7091,6 @@
     mPixelArea = mImpostorPixelArea;
 
     F32 range = mDrawable->mDistanceWRTCamera;
-<<<<<<< HEAD
 
     if (range < 0.001f)     // range == zero
     {
@@ -7280,72 +7155,6 @@
             return TRUE;
         }
 
-=======
-
-    if (range < 0.001f)     // range == zero
-    {
-        mAppAngle = 180.f;
-    }
-    else
-    {
-        F32 radius = size.getLength3().getF32();
-        mAppAngle = (F32) atan2( radius, range) * RAD_TO_DEG;
-    }
-
-    // We always want to look good to ourselves
-    if( isSelf() )
-    {
-        mPixelArea = llmax( mPixelArea, F32(getTexImageSize() / 16) );
-    }
-}
-
-//-----------------------------------------------------------------------------
-// updateJointLODs()
-//-----------------------------------------------------------------------------
-BOOL LLVOAvatar::updateJointLODs()
-{
-    const F32 MAX_PIXEL_AREA = 100000000.f;
-    F32 lod_factor = (sLODFactor * AVATAR_LOD_TWEAK_RANGE + (1.f - AVATAR_LOD_TWEAK_RANGE));
-    F32 avatar_num_min_factor = clamp_rescale(sLODFactor, 0.f, 1.f, 0.25f, 0.6f);
-    F32 avatar_num_factor = clamp_rescale((F32)sNumVisibleAvatars, 8, 25, 1.f, avatar_num_min_factor);
-    F32 area_scale = 0.16f;
-
-        if (isSelf())
-        {
-            if(gAgentCamera.cameraCustomizeAvatar() || gAgentCamera.cameraMouselook())
-            {
-                mAdjustedPixelArea = MAX_PIXEL_AREA;
-            }
-            else
-            {
-                mAdjustedPixelArea = mPixelArea*area_scale;
-            }
-        }
-        else if (mIsDummy)
-        {
-            mAdjustedPixelArea = MAX_PIXEL_AREA;
-        }
-        else
-        {
-            // reported avatar pixel area is dependent on avatar render load, based on number of visible avatars
-            mAdjustedPixelArea = (F32)mPixelArea * area_scale * lod_factor * lod_factor * avatar_num_factor * avatar_num_factor;
-        }
-
-        // now select meshes to render based on adjusted pixel area
-        LLViewerJoint* root = dynamic_cast<LLViewerJoint*>(mRoot);
-        BOOL res = FALSE;
-        if (root)
-        {
-            res = root->updateLOD(mAdjustedPixelArea, TRUE);
-        }
-        if (res)
-        {
-            sNumLODChangesThisFrame++;
-            dirtyMesh(2);
-            return TRUE;
-        }
-
->>>>>>> 33ad8db7
     return FALSE;
 }
 
@@ -7356,7 +7165,6 @@
 {
     pipeline->allocDrawable(this);
     mDrawable->setLit(FALSE);
-<<<<<<< HEAD
 
     LLDrawPoolAvatar *poolp = (LLDrawPoolAvatar*)gPipeline.getPool(mIsControlAvatar ? LLDrawPool::POOL_CONTROL_AV : LLDrawPool::POOL_AVATAR);
 
@@ -7368,19 +7176,6 @@
 
     mNumInitFaces = mDrawable->getNumFaces() ;
 
-=======
-
-    LLDrawPoolAvatar *poolp = (LLDrawPoolAvatar*)gPipeline.getPool(mIsControlAvatar ? LLDrawPool::POOL_CONTROL_AV : LLDrawPool::POOL_AVATAR);
-
-    // Only a single face (one per avatar)
-    //this face will be splitted into several if its vertex buffer is too long.
-    mDrawable->setState(LLDrawable::ACTIVE);
-    mDrawable->addFace(poolp, NULL);
-    mDrawable->setRenderType(mIsControlAvatar ? LLPipeline::RENDER_TYPE_CONTROL_AV : LLPipeline::RENDER_TYPE_AVATAR);
-
-    mNumInitFaces = mDrawable->getNumFaces() ;
-
->>>>>>> 33ad8db7
     dirtyMesh(2);
     return mDrawable;
 }
@@ -7406,21 +7201,12 @@
     {
         return TRUE;
     }
-<<<<<<< HEAD
 
     if (!mMeshValid)
     {
         return TRUE;
     }
 
-=======
-
-    if (!mMeshValid)
-    {
-        return TRUE;
-    }
-
->>>>>>> 33ad8db7
     if (!drawable)
     {
         LL_ERRS() << "LLVOAvatar::updateGeometry() called with NULL drawable" << LL_ENDL;
@@ -7909,17 +7695,10 @@
             LLViewerObject::const_child_list_t& child_list = viewer_object->getChildren();
             for (LLViewerObject::child_list_t::const_iterator iter1 = child_list.begin();
                 iter1 != child_list.end(); ++iter1)
-<<<<<<< HEAD
             {
                 LLViewerObject* objectp = *iter1;
                 if (objectp)
             {
-=======
-            {
-                LLViewerObject* objectp = *iter1;
-                if (objectp)
-            {
->>>>>>> 33ad8db7
                     objectp->refreshBakeTexture();
                 }
             }
@@ -7989,7 +7768,6 @@
             }
         }
     }
-<<<<<<< HEAD
 
     if (mDrawable.isNull())
     {
@@ -8015,33 +7793,6 @@
 
     stopMotion(ANIM_AGENT_BODY_NOISE);
 
-=======
-
-    if (mDrawable.isNull())
-    {
-        return;
-    }
-    LLQuaternion inv_obj_rot = ~sit_object->getRenderRotation();
-    LLVector3 obj_pos = sit_object->getRenderPosition();
-
-    LLVector3 rel_pos = getRenderPosition() - obj_pos;
-    rel_pos.rotVec(inv_obj_rot);
-
-    mDrawable->mXform.setPosition(rel_pos);
-    mDrawable->mXform.setRotation(mDrawable->getWorldRotation() * inv_obj_rot);
-
-    gPipeline.markMoved(mDrawable, TRUE);
-    // Notice that removing sitDown() from here causes avatars sitting on
-    // objects to be not rendered for new arrivals. See EXT-6835 and EXT-1655.
-    sitDown(TRUE);
-    mRoot->getXform()->setParent(&sit_object->mDrawable->mXform); // LLVOAvatar::sitOnObject
-    // SL-315
-    mRoot->setPosition(getPosition());
-    mRoot->updateWorldMatrixChildren();
-
-    stopMotion(ANIM_AGENT_BODY_NOISE);
-
->>>>>>> 33ad8db7
     gAgentCamera.setInitSitRot(gAgent.getFrameAgent().getQuaternion());
 }
 
@@ -8946,316 +8697,12 @@
     {
         debugColorizeSubMeshes(i, LLColor4::white);
 
-<<<<<<< HEAD
-=======
-// Udpate Avatar state based on render time
-void LLVOAvatar::updateTooSlow()
-{
-    LL_PROFILE_ZONE_SCOPED_CATEGORY_AVATAR;
-    static LLCachedControl<bool> alwaysRenderFriends(gSavedSettings, "AlwaysRenderFriends");
-    static LLCachedControl<bool> allowSelfImpostor(gSavedSettings, "AllowSelfImpostor");
-    const auto id = getID();
-
-    // mTooSlow - Is the avatar flagged as being slow (includes shadow time)
-    // mTooSlowWithoutShadows - Is the avatar flagged as being slow even with shadows removed.
-
-    // get max render time in ms
-    F32 max_art_ms = (F32) (LLPerfStats::renderAvatarMaxART_ns / 1000000.0);
-
-    bool autotune = LLPerfStats::tunables.userAutoTuneEnabled && !mIsControlAvatar && !isSelf();
-
-    bool ignore_tune = false;
-    if (autotune && sAVsIgnoringARTLimit.size() > 0)
-    {
-        auto it = std::find(sAVsIgnoringARTLimit.begin(), sAVsIgnoringARTLimit.end(), mID);
-        if (it != sAVsIgnoringARTLimit.end())
-        {
-            S32 index = it - sAVsIgnoringARTLimit.begin();
-            ignore_tune = (index < (MIN_NONTUNED_AVS - sAvatarsNearby + 1 + LLPerfStats::tunedAvatars));
-        }
-    }
-
-    bool exceeds_max_ART =
-        ((LLPerfStats::renderAvatarMaxART_ns > 0) &&
-            (mGPURenderTime >= max_art_ms)); // NOTE: don't use getGPURenderTime accessor here to avoid "isTooSlow" feedback loop
-
-    if (exceeds_max_ART && !ignore_tune)
-    {
-        mTooSlow = true;
-
-        if(!mTooSlowWithoutShadows) // if we were not previously above the full impostor cap
-        {
-            bool render_friend_or_exception =   ( alwaysRenderFriends && LLAvatarTracker::instance().isBuddy( id ) ) ||
-                ( getVisualMuteSettings() == LLVOAvatar::AV_ALWAYS_RENDER );
-            if( (!isSelf() || allowSelfImpostor) && !render_friend_or_exception  )
-            {
-                // Note: slow rendering Friends still get their shadows zapped.
-                mTooSlowWithoutShadows = getGPURenderTime()*2.f >= max_art_ms;  // NOTE: assumes shadow rendering doubles render time
-            }
-        }
-    }
-    else
-    {
-        mTooSlow = false;
-        mTooSlowWithoutShadows = false;
-
-        if (ignore_tune)
-        {
-            return;
-        }
-    }
-    if(mTooSlow && !mTuned)
-    {
-        LLPerfStats::tunedAvatars++; // increment the number of avatars that have been tweaked.
-        mTuned = true;
-    }
-    else if(!mTooSlow && mTuned)
-    {
-        LLPerfStats::tunedAvatars--;
-        mTuned = false;
-    }
-}
-
-//-----------------------------------------------------------------------------
-// findMotion()
-//-----------------------------------------------------------------------------
-LLMotion* LLVOAvatar::findMotion(const LLUUID& id) const
-{
-    return mMotionController.findMotion(id);
-}
-
-// This is a semi-deprecated debugging tool - meshes will not show as
-// colorized if using deferred rendering.
-void LLVOAvatar::debugColorizeSubMeshes(U32 i, const LLColor4& color)
-{
-    if (gSavedSettings.getBOOL("DebugAvatarCompositeBaked"))
-    {
-        avatar_joint_mesh_list_t::iterator iter = mBakedTextureDatas[i].mJointMeshes.begin();
-        avatar_joint_mesh_list_t::iterator end  = mBakedTextureDatas[i].mJointMeshes.end();
-        for (; iter != end; ++iter)
-        {
-            LLAvatarJointMesh* mesh = (*iter);
-            if (mesh)
-            {
-                mesh->setColor(color);
-            }
-        }
-    }
-}
-
-
-//-----------------------------------------------------------------------------
-// updateMeshVisibility()
-// Hide the mesh joints if attachments are using baked textures
-//-----------------------------------------------------------------------------
-void LLVOAvatar::updateMeshVisibility()
-{
-    bool bake_flag[BAKED_NUM_INDICES];
-    memset(bake_flag, 0, BAKED_NUM_INDICES*sizeof(bool));
-
-    if (getOverallAppearance() == AOA_NORMAL)
-    {
-        for (attachment_map_t::iterator iter = mAttachmentPoints.begin();
-             iter != mAttachmentPoints.end();
-             ++iter)
-        {
-            LLViewerJointAttachment* attachment = iter->second;
-            if (attachment)
-            {
-                for (LLViewerJointAttachment::attachedobjs_vec_t::iterator attachment_iter = attachment->mAttachedObjects.begin();
-                     attachment_iter != attachment->mAttachedObjects.end();
-                     ++attachment_iter)
-                {
-                    LLViewerObject *objectp = attachment_iter->get();
-                    if (objectp)
-                    {
-                        for (int face_index = 0; face_index < objectp->getNumTEs(); face_index++)
-                        {
-                            LLTextureEntry* tex_entry = objectp->getTE(face_index);
-                            bake_flag[BAKED_HEAD] |= (tex_entry->getID() == IMG_USE_BAKED_HEAD);
-                            bake_flag[BAKED_EYES] |= (tex_entry->getID() == IMG_USE_BAKED_EYES);
-                            bake_flag[BAKED_HAIR] |= (tex_entry->getID() == IMG_USE_BAKED_HAIR);
-                            bake_flag[BAKED_LOWER] |= (tex_entry->getID() == IMG_USE_BAKED_LOWER);
-                            bake_flag[BAKED_UPPER] |= (tex_entry->getID() == IMG_USE_BAKED_UPPER);
-                            bake_flag[BAKED_SKIRT] |= (tex_entry->getID() == IMG_USE_BAKED_SKIRT);
-                            bake_flag[BAKED_LEFT_ARM] |= (tex_entry->getID() == IMG_USE_BAKED_LEFTARM);
-                            bake_flag[BAKED_LEFT_LEG] |= (tex_entry->getID() == IMG_USE_BAKED_LEFTLEG);
-                            bake_flag[BAKED_AUX1] |= (tex_entry->getID() == IMG_USE_BAKED_AUX1);
-                            bake_flag[BAKED_AUX2] |= (tex_entry->getID() == IMG_USE_BAKED_AUX2);
-                            bake_flag[BAKED_AUX3] |= (tex_entry->getID() == IMG_USE_BAKED_AUX3);
-                        }
-                    }
-
-                    LLViewerObject::const_child_list_t& child_list = objectp->getChildren();
-                    for (LLViewerObject::child_list_t::const_iterator iter1 = child_list.begin();
-                         iter1 != child_list.end(); ++iter1)
-                    {
-                        LLViewerObject* objectchild = *iter1;
-                        if (objectchild)
-                        {
-                            for (int face_index = 0; face_index < objectchild->getNumTEs(); face_index++)
-                            {
-                                LLTextureEntry* tex_entry = objectchild->getTE(face_index);
-                                bake_flag[BAKED_HEAD] |= (tex_entry->getID() == IMG_USE_BAKED_HEAD);
-                                bake_flag[BAKED_EYES] |= (tex_entry->getID() == IMG_USE_BAKED_EYES);
-                                bake_flag[BAKED_HAIR] |= (tex_entry->getID() == IMG_USE_BAKED_HAIR);
-                                bake_flag[BAKED_LOWER] |= (tex_entry->getID() == IMG_USE_BAKED_LOWER);
-                                bake_flag[BAKED_UPPER] |= (tex_entry->getID() == IMG_USE_BAKED_UPPER);
-                                bake_flag[BAKED_SKIRT] |= (tex_entry->getID() == IMG_USE_BAKED_SKIRT);
-                                bake_flag[BAKED_LEFT_ARM] |= (tex_entry->getID() == IMG_USE_BAKED_LEFTARM);
-                                bake_flag[BAKED_LEFT_LEG] |= (tex_entry->getID() == IMG_USE_BAKED_LEFTLEG);
-                                bake_flag[BAKED_AUX1] |= (tex_entry->getID() == IMG_USE_BAKED_AUX1);
-                                bake_flag[BAKED_AUX2] |= (tex_entry->getID() == IMG_USE_BAKED_AUX2);
-                                bake_flag[BAKED_AUX3] |= (tex_entry->getID() == IMG_USE_BAKED_AUX3);
-                            }
-                        }
-                    }
-                }
-            }
-        }
-    }
-
-    //LL_INFOS() << "head " << bake_flag[BAKED_HEAD] << "eyes " << bake_flag[BAKED_EYES] << "hair " << bake_flag[BAKED_HAIR] << "lower " << bake_flag[BAKED_LOWER] << "upper " << bake_flag[BAKED_UPPER] << "skirt " << bake_flag[BAKED_SKIRT] << LL_ENDL;
-
-    for (S32 i = 0; i < mMeshLOD.size(); i++)
-    {
-        LLAvatarJoint* joint = mMeshLOD[i];
-        if (i == MESH_ID_HAIR)
-        {
-            joint->setVisible(!bake_flag[BAKED_HAIR], TRUE);
-        }
-        else if (i == MESH_ID_HEAD)
-        {
-            joint->setVisible(!bake_flag[BAKED_HEAD], TRUE);
-        }
-        else if (i == MESH_ID_SKIRT)
-        {
-            joint->setVisible(!bake_flag[BAKED_SKIRT], TRUE);
-        }
-        else if (i == MESH_ID_UPPER_BODY)
-        {
-            joint->setVisible(!bake_flag[BAKED_UPPER], TRUE);
-        }
-        else if (i == MESH_ID_LOWER_BODY)
-        {
-            joint->setVisible(!bake_flag[BAKED_LOWER], TRUE);
-        }
-        else if (i == MESH_ID_EYEBALL_LEFT)
-        {
-            joint->setVisible(!bake_flag[BAKED_EYES], TRUE);
-        }
-        else if (i == MESH_ID_EYEBALL_RIGHT)
-        {
-            joint->setVisible(!bake_flag[BAKED_EYES], TRUE);
-        }
-        else if (i == MESH_ID_EYELASH)
-        {
-            joint->setVisible(!bake_flag[BAKED_HEAD], TRUE);
-        }
-    }
-}
-
-//-----------------------------------------------------------------------------
-// updateMeshTextures()
-// Uses the current TE values to set the meshes' and layersets' textures.
-//-----------------------------------------------------------------------------
-// virtual
-void LLVOAvatar::updateMeshTextures()
-{
-    LL_PROFILE_ZONE_SCOPED_CATEGORY_AVATAR
-    static S32 update_counter = 0;
-    mBakedTextureDebugText.clear();
-
-    // if user has never specified a texture, assign the default
-    for (U32 i=0; i < getNumTEs(); i++)
-    {
-        const LLViewerTexture* te_image = getImage(i, 0);
-        if(!te_image || te_image->getID().isNull() || (te_image->getID() == IMG_DEFAULT))
-        {
-            // IMG_DEFAULT_AVATAR = a special texture that's never rendered.
-            const LLUUID& image_id = (i == TEX_HAIR ? IMG_DEFAULT : IMG_DEFAULT_AVATAR);
-            setImage(i, LLViewerTextureManager::getFetchedTexture(image_id), 0);
-        }
-    }
-
-    const BOOL other_culled = !isSelf() && mCulled;
-    LLLoadedCallbackEntry::source_callback_list_t* src_callback_list = NULL ;
-    BOOL paused = FALSE;
-    if(!isSelf())
-    {
-        src_callback_list = &mCallbackTextureList ;
-        paused = !isVisible();
-    }
-
-    std::vector<BOOL> is_layer_baked;
-    is_layer_baked.resize(mBakedTextureDatas.size(), false);
-
-    std::vector<BOOL> use_lkg_baked_layer; // lkg = "last known good"
-    use_lkg_baked_layer.resize(mBakedTextureDatas.size(), false);
-
-    mBakedTextureDebugText += llformat("%06d\n",update_counter++);
-    mBakedTextureDebugText += "indx layerset linvld ltda ilb ulkg ltid\n";
-    for (U32 i=0; i < mBakedTextureDatas.size(); i++)
-    {
-        is_layer_baked[i] = isTextureDefined(mBakedTextureDatas[i].mTextureIndex);
-        LLViewerTexLayerSet* layerset = NULL;
-        bool layerset_invalid = false;
-        if (!other_culled)
-        {
-            // When an avatar is changing clothes and not in Appearance mode,
-            // use the last-known good baked texture until it finishes the first
-            // render of the new layerset.
-            layerset = getTexLayerSet(i);
-            layerset_invalid = layerset && ( !layerset->getViewerComposite()->isInitialized()
-                                             || !layerset->isLocalTextureDataAvailable() );
-            use_lkg_baked_layer[i] = (!is_layer_baked[i]
-                                      && (mBakedTextureDatas[i].mLastTextureID != IMG_DEFAULT_AVATAR)
-                                      && layerset_invalid);
-            if (use_lkg_baked_layer[i])
-            {
-                layerset->setUpdatesEnabled(TRUE);
-            }
-        }
-        else
-        {
-            use_lkg_baked_layer[i] = (!is_layer_baked[i]
-                                      && mBakedTextureDatas[i].mLastTextureID != IMG_DEFAULT_AVATAR);
-        }
-
-        std::string last_id_string;
-        if (mBakedTextureDatas[i].mLastTextureID == IMG_DEFAULT_AVATAR)
-            last_id_string = "A";
-        else if (mBakedTextureDatas[i].mLastTextureID == IMG_DEFAULT)
-            last_id_string = "D";
-        else if (mBakedTextureDatas[i].mLastTextureID == IMG_INVISIBLE)
-            last_id_string = "I";
-        else
-            last_id_string = "*";
-        bool is_ltda = layerset
-            && layerset->getViewerComposite()->isInitialized()
-            && layerset->isLocalTextureDataAvailable();
-        mBakedTextureDebugText += llformat("%4d   %4s     %4d %4d %4d %4d %4s\n",
-                                           i,
-                                           (layerset?"*":"0"),
-                                           layerset_invalid,
-                                           is_ltda,
-                                           is_layer_baked[i],
-                                           use_lkg_baked_layer[i],
-                                           last_id_string.c_str());
-    }
-
-    for (U32 i=0; i < mBakedTextureDatas.size(); i++)
-    {
-        debugColorizeSubMeshes(i, LLColor4::white);
-
->>>>>>> 33ad8db7
         LLViewerTexLayerSet* layerset = getTexLayerSet(i);
         if (use_lkg_baked_layer[i] && !isUsingLocalAppearance() )
         {
             // use last known good layer (no new one)
             LLViewerFetchedTexture* baked_img = LLViewerTextureManager::getFetchedTexture(mBakedTextureDatas[i].mLastTextureID);
             mBakedTextureDatas[i].mIsUsed = TRUE;
-<<<<<<< HEAD
 
             debugColorizeSubMeshes(i,LLColor4::red);
 
@@ -9374,126 +8821,6 @@
         }
     }
 
-=======
-
-            debugColorizeSubMeshes(i,LLColor4::red);
-
-            avatar_joint_mesh_list_t::iterator iter = mBakedTextureDatas[i].mJointMeshes.begin();
-            avatar_joint_mesh_list_t::iterator end  = mBakedTextureDatas[i].mJointMeshes.end();
-            for (; iter != end; ++iter)
-            {
-                LLAvatarJointMesh* mesh = (*iter);
-                if (mesh)
-                {
-                    mesh->setTexture( baked_img );
-                }
-            }
-        }
-        else if (!isUsingLocalAppearance() && is_layer_baked[i])
-        {
-            // use new layer
-            LLViewerFetchedTexture* baked_img =
-                LLViewerTextureManager::staticCastToFetchedTexture(
-                    getImage( mBakedTextureDatas[i].mTextureIndex, 0 ), TRUE) ;
-            if( baked_img->getID() == mBakedTextureDatas[i].mLastTextureID )
-            {
-                // Even though the file may not be finished loading,
-                // we'll consider it loaded and use it (rather than
-                // doing compositing).
-                useBakedTexture( baked_img->getID() );
-                                mLoadedCallbacksPaused |= !isVisible();
-                                checkTextureLoading();
-            }
-            else
-            {
-                mBakedTextureDatas[i].mIsLoaded = FALSE;
-                if ( (baked_img->getID() != IMG_INVISIBLE) &&
-                     ((i == BAKED_HEAD) || (i == BAKED_UPPER) || (i == BAKED_LOWER)) )
-                {
-                    baked_img->setLoadedCallback(onBakedTextureMasksLoaded, MORPH_MASK_REQUESTED_DISCARD, TRUE, TRUE, new LLTextureMaskData( mID ),
-                        src_callback_list, paused);
-                }
-                baked_img->setLoadedCallback(onBakedTextureLoaded, SWITCH_TO_BAKED_DISCARD, FALSE, FALSE, new LLUUID( mID ),
-                    src_callback_list, paused );
-                if (baked_img->getDiscardLevel() < 0 && !paused)
-                {
-                    // mLoadedCallbackTextures will be updated by checkTextureLoading() below
-                    mLastTexCallbackAddedTime.reset();
-                }
-
-                // this could add paused texture callbacks
-                mLoadedCallbacksPaused |= paused;
-                checkTextureLoading();
-            }
-        }
-        else if (layerset && isUsingLocalAppearance())
-        {
-            debugColorizeSubMeshes(i,LLColor4::yellow );
-
-            layerset->createComposite();
-            layerset->setUpdatesEnabled( TRUE );
-            mBakedTextureDatas[i].mIsUsed = FALSE;
-
-            avatar_joint_mesh_list_t::iterator iter = mBakedTextureDatas[i].mJointMeshes.begin();
-            avatar_joint_mesh_list_t::iterator end  = mBakedTextureDatas[i].mJointMeshes.end();
-            for (; iter != end; ++iter)
-            {
-                LLAvatarJointMesh* mesh = (*iter);
-                if (mesh)
-                {
-                    mesh->setLayerSet( layerset );
-                }
-            }
-        }
-        else
-        {
-            debugColorizeSubMeshes(i,LLColor4::blue);
-        }
-    }
-
-    // set texture and color of hair manually if we are not using a baked image.
-    // This can happen while loading hair for yourself, or for clients that did not
-    // bake a hair texture. Still needed for yourself after 1.22 is depricated.
-    if (!is_layer_baked[BAKED_HAIR])
-    {
-        const LLColor4 color = mTexHairColor ? mTexHairColor->getColor() : LLColor4(1,1,1,1);
-        LLViewerTexture* hair_img = getImage( TEX_HAIR, 0 );
-        avatar_joint_mesh_list_t::iterator iter = mBakedTextureDatas[BAKED_HAIR].mJointMeshes.begin();
-        avatar_joint_mesh_list_t::iterator end  = mBakedTextureDatas[BAKED_HAIR].mJointMeshes.end();
-        for (; iter != end; ++iter)
-        {
-            LLAvatarJointMesh* mesh = (*iter);
-            if (mesh)
-            {
-                mesh->setColor( color );
-                mesh->setTexture( hair_img );
-            }
-        }
-    }
-
-
-    for (LLAvatarAppearanceDictionary::BakedTextures::const_iterator baked_iter =
-             LLAvatarAppearance::getDictionary()->getBakedTextures().begin();
-         baked_iter != LLAvatarAppearance::getDictionary()->getBakedTextures().end();
-         ++baked_iter)
-    {
-        const EBakedTextureIndex baked_index = baked_iter->first;
-        const LLAvatarAppearanceDictionary::BakedEntry *baked_dict = baked_iter->second;
-
-        for (texture_vec_t::const_iterator local_tex_iter = baked_dict->mLocalTextures.begin();
-             local_tex_iter != baked_dict->mLocalTextures.end();
-             ++local_tex_iter)
-        {
-            const ETextureIndex texture_index = *local_tex_iter;
-            const BOOL is_baked_ready = (is_layer_baked[baked_index] && mBakedTextureDatas[baked_index].mIsLoaded) || other_culled;
-            if (isSelf())
-            {
-                setBakedReady(texture_index, is_baked_ready);
-            }
-        }
-    }
-
->>>>>>> 33ad8db7
     // removeMissingBakedTextures() will call back into this rountine if something is removed, and can blow up the stack
     static bool call_remove_missing = true;
     if (call_remove_missing)
@@ -9822,7 +9149,6 @@
                                mLoadedCallbacksPaused |= paused;
             }
         }
-<<<<<<< HEAD
 
         mMeshTexturesDirty = TRUE;
         gPipeline.markGLRebuild(this);
@@ -9973,9 +9299,7 @@
 
     // Parse visual params, if any.
     S32 num_blocks = mesgsys->getNumberOfBlocksFast(_PREHASH_VisualParam);
-    static LLCachedControl<bool> block_some_avatars(gSavedSettings, "BlockSomeAvatarAppearanceVisualParams");
-    bool drop_visual_params_debug = block_some_avatars && (ll_rand(2) == 0); // pretend that ~12% of AvatarAppearance messages arrived without a VisualParam block, for testing
-    if( num_blocks > 1 && !drop_visual_params_debug)
+    if( num_blocks > 1)
     {
         //LL_DEBUGS("Avatar") << avString() << " handle visual params, num_blocks " << num_blocks << LL_ENDL;
 
@@ -10011,194 +9335,6 @@
             }
         }
 
-=======
-
-        mMeshTexturesDirty = TRUE;
-        gPipeline.markGLRebuild(this);
-
-        mFirstAppearanceMessageTimer.reset();
-        mFullyLoadedTimer.reset();
-    }
-}
-
-//-----------------------------------------------------------------------------
-// bool visualParamWeightsAreDefault()
-//-----------------------------------------------------------------------------
-bool LLVOAvatar::visualParamWeightsAreDefault()
-{
-    bool rtn = true;
-
-    bool is_wearing_skirt = isWearingWearableType(LLWearableType::WT_SKIRT);
-    for (LLVisualParam *param = getFirstVisualParam();
-         param;
-         param = getNextVisualParam())
-    {
-        if (param->isTweakable())
-        {
-            LLViewerVisualParam* vparam = dynamic_cast<LLViewerVisualParam*>(param);
-            llassert(vparam);
-            bool is_skirt_param = vparam &&
-                LLWearableType::WT_SKIRT == vparam->getWearableType();
-            if (param->getWeight() != param->getDefaultWeight() &&
-                // we have to not care whether skirt weights are default, if we're not actually wearing a skirt
-                (is_wearing_skirt || !is_skirt_param))
-            {
-                //LL_INFOS() << "param '" << param->getName() << "'=" << param->getWeight() << " which differs from default=" << param->getDefaultWeight() << LL_ENDL;
-                rtn = false;
-                break;
-            }
-        }
-    }
-
-    //LL_INFOS() << "params are default ? " << int(rtn) << LL_ENDL;
-
-    return rtn;
-}
-
-void dump_visual_param(apr_file_t* file, LLVisualParam* viewer_param, F32 value)
-{
-    std::string type_string = "unknown";
-    if (dynamic_cast<LLTexLayerParamAlpha*>(viewer_param))
-        type_string = "param_alpha";
-    if (dynamic_cast<LLTexLayerParamColor*>(viewer_param))
-        type_string = "param_color";
-    if (dynamic_cast<LLDriverParam*>(viewer_param))
-        type_string = "param_driver";
-    if (dynamic_cast<LLPolyMorphTarget*>(viewer_param))
-        type_string = "param_morph";
-    if (dynamic_cast<LLPolySkeletalDistortion*>(viewer_param))
-        type_string = "param_skeleton";
-    S32 wtype = -1;
-    LLViewerVisualParam *vparam = dynamic_cast<LLViewerVisualParam*>(viewer_param);
-    if (vparam)
-    {
-        wtype = vparam->getWearableType();
-    }
-    S32 u8_value = F32_to_U8(value,viewer_param->getMinWeight(),viewer_param->getMaxWeight());
-    apr_file_printf(file, "\t\t<param id=\"%d\" name=\"%s\" display=\"%s\" value=\"%.3f\" u8=\"%d\" type=\"%s\" wearable=\"%s\" group=\"%d\"/>\n",
-                    viewer_param->getID(), viewer_param->getName().c_str(), viewer_param->getDisplayName().c_str(), value, u8_value, type_string.c_str(),
-                    LLWearableType::getInstance()->getTypeName(LLWearableType::EType(wtype)).c_str(),
-                    viewer_param->getGroup());
-    }
-
-
-void LLVOAvatar::dumpAppearanceMsgParams( const std::string& dump_prefix,
-    const LLAppearanceMessageContents& contents)
-{
-    std::string outfilename = get_sequential_numbered_file_name(dump_prefix,".xml");
-    const std::vector<F32>& params_for_dump = contents.mParamWeights;
-    const LLTEContents& tec = contents.mTEContents;
-
-    LLAPRFile outfile;
-    std::string fullpath = gDirUtilp->getExpandedFilename(LL_PATH_LOGS,outfilename);
-    outfile.open(fullpath, LL_APR_WB );
-    apr_file_t* file = outfile.getFileHandle();
-    if (!file)
-    {
-        return;
-    }
-    else
-    {
-        LL_DEBUGS("Avatar") << "dumping appearance message to " << fullpath << LL_ENDL;
-    }
-
-    apr_file_printf(file, "<header>\n");
-    apr_file_printf(file, "\t\t<cof_version %i />\n", contents.mCOFVersion);
-    apr_file_printf(file, "\t\t<appearance_version %i />\n", contents.mAppearanceVersion);
-    apr_file_printf(file, "</header>\n");
-
-    apr_file_printf(file, "\n<params>\n");
-    LLVisualParam* param = getFirstVisualParam();
-    for (S32 i = 0; i < params_for_dump.size(); i++)
-    {
-        while( param && ((param->getGroup() != VISUAL_PARAM_GROUP_TWEAKABLE) &&
-                         (param->getGroup() != VISUAL_PARAM_GROUP_TRANSMIT_NOT_TWEAKABLE)) ) // should not be any of group VISUAL_PARAM_GROUP_TWEAKABLE_NO_TRANSMIT
-        {
-            param = getNextVisualParam();
-        }
-        LLViewerVisualParam* viewer_param = (LLViewerVisualParam*)param;
-        F32 value = params_for_dump[i];
-        dump_visual_param(file, viewer_param, value);
-        param = getNextVisualParam();
-    }
-    apr_file_printf(file, "</params>\n");
-
-    apr_file_printf(file, "\n<textures>\n");
-    for (U32 i = 0; i < tec.face_count; i++)
-    {
-        std::string uuid_str;
-        ((LLUUID*)tec.image_data)[i].toString(uuid_str);
-        apr_file_printf( file, "\t\t<texture te=\"%i\" uuid=\"%s\"/>\n", i, uuid_str.c_str());
-    }
-    apr_file_printf(file, "</textures>\n");
-}
-
-void LLVOAvatar::parseAppearanceMessage(LLMessageSystem* mesgsys, LLAppearanceMessageContents& contents)
-{
-    parseTEMessage(mesgsys, _PREHASH_ObjectData, -1, contents.mTEContents);
-
-    // Parse the AppearanceData field, if any.
-    if (mesgsys->has(_PREHASH_AppearanceData))
-    {
-        U8 av_u8;
-        mesgsys->getU8Fast(_PREHASH_AppearanceData, _PREHASH_AppearanceVersion, av_u8, 0);
-        contents.mAppearanceVersion = av_u8;
-        //LL_DEBUGS("Avatar") << "appversion set by AppearanceData field: " << contents.mAppearanceVersion << LL_ENDL;
-        mesgsys->getS32Fast(_PREHASH_AppearanceData, _PREHASH_CofVersion, contents.mCOFVersion, 0);
-        // For future use:
-        //mesgsys->getU32Fast(_PREHASH_AppearanceData, _PREHASH_Flags, appearance_flags, 0);
-    }
-
-    // Parse the AppearanceData field, if any.
-    contents.mHoverOffsetWasSet = false;
-    if (mesgsys->has(_PREHASH_AppearanceHover))
-    {
-        LLVector3 hover;
-        mesgsys->getVector3Fast(_PREHASH_AppearanceHover, _PREHASH_HoverHeight, hover);
-        //LL_DEBUGS("Avatar") << avString() << " hover received " << hover.mV[ VX ] << "," << hover.mV[ VY ] << "," << hover.mV[ VZ ] << LL_ENDL;
-        contents.mHoverOffset = hover;
-        contents.mHoverOffsetWasSet = true;
-    }
-
-    // Parse visual params, if any.
-    S32 num_blocks = mesgsys->getNumberOfBlocksFast(_PREHASH_VisualParam);
-    if( num_blocks > 1)
-    {
-        //LL_DEBUGS("Avatar") << avString() << " handle visual params, num_blocks " << num_blocks << LL_ENDL;
-
-        LLVisualParam* param = getFirstVisualParam();
-        llassert(param); // if this ever fires, we should do the same as when num_blocks<=1
-        if (!param)
-        {
-            LL_WARNS() << "No visual params!" << LL_ENDL;
-        }
-        else
-        {
-            for( S32 i = 0; i < num_blocks; i++ )
-            {
-                while( param && ((param->getGroup() != VISUAL_PARAM_GROUP_TWEAKABLE) &&
-                                 (param->getGroup() != VISUAL_PARAM_GROUP_TRANSMIT_NOT_TWEAKABLE)) ) // should not be any of group VISUAL_PARAM_GROUP_TWEAKABLE_NO_TRANSMIT
-                {
-                    param = getNextVisualParam();
-                }
-
-                if( !param )
-                {
-                    // more visual params supplied than expected - just process what we know about
-                    break;
-                }
-
-                U8 value;
-                mesgsys->getU8Fast(_PREHASH_VisualParam, _PREHASH_ParamValue, value, i);
-                F32 newWeight = U8_to_F32(value, param->getMinWeight(), param->getMaxWeight());
-                contents.mParamWeights.push_back(newWeight);
-                contents.mParams.push_back(param);
-
-                param = getNextVisualParam();
-            }
-        }
-
->>>>>>> 33ad8db7
         const S32 expected_tweakable_count = getVisualParamCountInGroup(VISUAL_PARAM_GROUP_TWEAKABLE) +
                                              getVisualParamCountInGroup(VISUAL_PARAM_GROUP_TRANSMIT_NOT_TWEAKABLE); // don't worry about VISUAL_PARAM_GROUP_TWEAKABLE_NO_TRANSMIT
         if (num_blocks != expected_tweakable_count)
@@ -10208,18 +9344,7 @@
     }
     else
     {
-<<<<<<< HEAD
-        if (drop_visual_params_debug)
-        {
-            LL_INFOS() << "Debug-faked lack of parameters on AvatarAppearance for object: "  << getID() << LL_ENDL;
-        }
-        else
-        {
-            LL_DEBUGS("Avatar") << "AvatarAppearance msg received without any parameters, object: " << getID() << LL_ENDL;
-        }
-=======
         LL_DEBUGS("Avatar") << "AvatarAppearance msg received without any parameters, object: " << getID() << LL_ENDL;
->>>>>>> 33ad8db7
     }
 
     LLVisualParam* appearance_version_param = getVisualParam(11000);
