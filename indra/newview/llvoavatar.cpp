/** 
 * @File llvoavatar.cpp
 * @brief Implementation of LLVOAvatar class which is a derivation of LLViewerObject
 *
 * $LicenseInfo:firstyear=2001&license=viewerlgpl$
 * Second Life Viewer Source Code
 * Copyright (C) 2010, Linden Research, Inc.
 * 
 * This library is free software; you can redistribute it and/or
 * modify it under the terms of the GNU Lesser General Public
 * License as published by the Free Software Foundation;
 * version 2.1 of the License only.
 * 
 * This library is distributed in the hope that it will be useful,
 * but WITHOUT ANY WARRANTY; without even the implied warranty of
 * MERCHANTABILITY or FITNESS FOR A PARTICULAR PURPOSE.  See the GNU
 * Lesser General Public License for more details.
 * 
 * You should have received a copy of the GNU Lesser General Public
 * License along with this library; if not, write to the Free Software
 * Foundation, Inc., 51 Franklin Street, Fifth Floor, Boston, MA  02110-1301  USA
 * 
 * Linden Research, Inc., 945 Battery Street, San Francisco, CA  94111  USA
 * $/LicenseInfo$
 */

#include "llviewerprecompiledheaders.h"

#include "llvoavatar.h"

#include <stdio.h>
#include <ctype.h>
#include <sstream>

#include "llaudioengine.h"
#include "noise.h"
#include "sound_ids.h"
#include "raytrace.h"

#include "llagent.h" //  Get state values from here
#include "llagentcamera.h"
#include "llagentwearables.h"
#include "llanimationstates.h"
#include "llavatarnamecache.h"
#include "llavatarpropertiesprocessor.h"
#include "llphysicsmotion.h"
#include "llviewercontrol.h"
#include "llcallingcard.h"		// IDEVO for LLAvatarTracker
#include "lldrawpoolavatar.h"
#include "lldriverparam.h"
#include "llpolyskeletaldistortion.h"
#include "lleditingmotion.h"
#include "llemote.h"
//#include "llfirstuse.h"
#include "llfloatertools.h"
#include "llheadrotmotion.h"
#include "llhudeffecttrail.h"
#include "llhudmanager.h"
#include "llhudnametag.h"
#include "llhudtext.h"				// for mText/mDebugText
#include "llinitparam.h"
#include "llkeyframefallmotion.h"
#include "llkeyframestandmotion.h"
#include "llkeyframewalkmotion.h"
#include "llmanipscale.h"  // for get_default_max_prim_scale()
#include "llmeshrepository.h"
#include "llmutelist.h"
#include "llmoveview.h"
#include "llnotificationsutil.h"
#include "llquantize.h"
#include "llrand.h"
#include "llregionhandle.h"
#include "llresmgr.h"
#include "llselectmgr.h"
#include "llsprite.h"
#include "lltargetingmotion.h"
#include "lltoolmorph.h"
#include "llviewercamera.h"
#include "llviewertexlayer.h"
#include "llviewertexturelist.h"
#include "llviewermenu.h"
#include "llviewerobjectlist.h"
#include "llviewerparcelmgr.h"
#include "llviewershadermgr.h"
#include "llviewerstats.h"
#include "llviewerwearable.h"
#include "llvoavatarself.h"
#include "llvovolume.h"
#include "llworld.h"
#include "pipeline.h"
#include "llviewershadermgr.h"
#include "llsky.h"
#include "llanimstatelabels.h"
#include "lltrans.h"
#include "llappearancemgr.h"

#include "llgesturemgr.h" //needed to trigger the voice gesticulations
#include "llvoiceclient.h"
#include "llvoicevisualizer.h" // Ventrella

#include "lldebugmessagebox.h"
#include "llsdutil.h"
#include "llsdserialize.h"

extern F32 SPEED_ADJUST_MAX;
extern F32 SPEED_ADJUST_MAX_SEC;
extern F32 ANIM_SPEED_MAX;
extern F32 ANIM_SPEED_MIN;


// #define OUTPUT_BREAST_DATA

using namespace LLAvatarAppearanceDefines;

//-----------------------------------------------------------------------------
// Global constants
//-----------------------------------------------------------------------------
const LLUUID ANIM_AGENT_BODY_NOISE = LLUUID("9aa8b0a6-0c6f-9518-c7c3-4f41f2c001ad"); //"body_noise"
const LLUUID ANIM_AGENT_BREATHE_ROT	= LLUUID("4c5a103e-b830-2f1c-16bc-224aa0ad5bc8");  //"breathe_rot"
const LLUUID ANIM_AGENT_EDITING	= LLUUID("2a8eba1d-a7f8-5596-d44a-b4977bf8c8bb");  //"editing"
const LLUUID ANIM_AGENT_EYE	= LLUUID("5c780ea8-1cd1-c463-a128-48c023f6fbea");  //"eye"
const LLUUID ANIM_AGENT_FLY_ADJUST = LLUUID("db95561f-f1b0-9f9a-7224-b12f71af126e");  //"fly_adjust"
const LLUUID ANIM_AGENT_HAND_MOTION	= LLUUID("ce986325-0ba7-6e6e-cc24-b17c4b795578");  //"hand_motion"
const LLUUID ANIM_AGENT_HEAD_ROT = LLUUID("e6e8d1dd-e643-fff7-b238-c6b4b056a68d");  //"head_rot"
const LLUUID ANIM_AGENT_PELVIS_FIX = LLUUID("0c5dd2a2-514d-8893-d44d-05beffad208b");  //"pelvis_fix"
const LLUUID ANIM_AGENT_TARGET = LLUUID("0e4896cb-fba4-926c-f355-8720189d5b55");  //"target"
const LLUUID ANIM_AGENT_WALK_ADJUST	= LLUUID("829bc85b-02fc-ec41-be2e-74cc6dd7215d");  //"walk_adjust"
const LLUUID ANIM_AGENT_PHYSICS_MOTION = LLUUID("7360e029-3cb8-ebc4-863e-212df440d987");  //"physics_motion"


//-----------------------------------------------------------------------------
// Constants
//-----------------------------------------------------------------------------

const S32 MIN_PIXEL_AREA_FOR_COMPOSITE = 1024;
const F32 SHADOW_OFFSET_AMT = 0.03f;

const F32 DELTA_TIME_MIN = 0.01f;	// we clamp measured deltaTime to this
const F32 DELTA_TIME_MAX = 0.2f;	// range to insure stability of computations.

const F32 PELVIS_LAG_FLYING		= 0.22f;// pelvis follow half life while flying
const F32 PELVIS_LAG_WALKING	= 0.4f;	// ...while walking
const F32 PELVIS_LAG_MOUSELOOK = 0.15f;
const F32 MOUSELOOK_PELVIS_FOLLOW_FACTOR = 0.5f;
const F32 PELVIS_LAG_WHEN_FOLLOW_CAM_IS_ON = 0.0001f; // not zero! - something gets divided by this!
const F32 TORSO_NOISE_AMOUNT = 1.0f;	// Amount of deviation from up-axis, in degrees
const F32 TORSO_NOISE_SPEED = 0.2f;	// Time scale factor on torso noise.

const F32 BREATHE_ROT_MOTION_STRENGTH = 0.05f;
const F32 BREATHE_SCALE_MOTION_STRENGTH = 0.005f;

const F32 MIN_SHADOW_HEIGHT = 0.f;
const F32 MAX_SHADOW_HEIGHT = 0.3f;

const S32 MIN_REQUIRED_PIXEL_AREA_BODY_NOISE = 10000;
const S32 MIN_REQUIRED_PIXEL_AREA_BREATHE = 10000;
const S32 MIN_REQUIRED_PIXEL_AREA_PELVIS_FIX = 40;

const S32 TEX_IMAGE_SIZE_SELF = 512;
const S32 TEX_IMAGE_AREA_SELF = TEX_IMAGE_SIZE_SELF * TEX_IMAGE_SIZE_SELF;
const S32 TEX_IMAGE_SIZE_OTHER = 512 / 4;  // The size of local textures for other (!isSelf()) avatars

const F32 HEAD_MOVEMENT_AVG_TIME = 0.9f;

const S32 MORPH_MASK_REQUESTED_DISCARD = 0;

// Discard level at which to switch to baked textures
// Should probably be 4 or 3, but didn't want to change it while change other logic - SJB
const S32 SWITCH_TO_BAKED_DISCARD = 5;

const F32 FOOT_COLLIDE_FUDGE = 0.04f;

const F32 HOVER_EFFECT_MAX_SPEED = 3.f;
const F32 HOVER_EFFECT_STRENGTH = 0.f;
const F32 UNDERWATER_EFFECT_STRENGTH = 0.1f;
const F32 UNDERWATER_FREQUENCY_DAMP = 0.33f;
const F32 APPEARANCE_MORPH_TIME = 0.65f;
const F32 TIME_BEFORE_MESH_CLEANUP = 5.f; // seconds
const S32 AVATAR_RELEASE_THRESHOLD = 10; // number of avatar instances before releasing memory
const F32 FOOT_GROUND_COLLISION_TOLERANCE = 0.25f;
const F32 AVATAR_LOD_TWEAK_RANGE = 0.7f;
const S32 MAX_BUBBLE_CHAT_LENGTH = DB_CHAT_MSG_STR_LEN;
const S32 MAX_BUBBLE_CHAT_UTTERANCES = 12;
const F32 CHAT_FADE_TIME = 8.0;
const F32 BUBBLE_CHAT_TIME = CHAT_FADE_TIME * 3.f;
const F32 NAMETAG_UPDATE_THRESHOLD = 0.3f;
const F32 NAMETAG_VERTICAL_SCREEN_OFFSET = 25.f;
const F32 NAMETAG_VERT_OFFSET_WEIGHT = 0.17f;

enum ERenderName
{
	RENDER_NAME_NEVER,
	RENDER_NAME_ALWAYS,	
	RENDER_NAME_FADE
};

//-----------------------------------------------------------------------------
// Callback data
//-----------------------------------------------------------------------------

struct LLTextureMaskData
{
	LLTextureMaskData( const LLUUID& id ) :
		mAvatarID(id), 
		mLastDiscardLevel(S32_MAX) 
	{}
	LLUUID				mAvatarID;
	S32					mLastDiscardLevel;
};

/*********************************************************************************
 **                                                                             **
 ** Begin private LLVOAvatar Support classes
 **
 **/

<<<<<<< HEAD
//------------------------------------------------------------------------
// LLVOAvatarBoneInfo
// Trans/Scale/Rot etc. info about each avatar bone.  Used by LLVOAvatarSkeleton.
//------------------------------------------------------------------------
struct LLVOAvatarCollisionVolumeInfo : public LLInitParam::Block<LLVOAvatarCollisionVolumeInfo>
{
	LLVOAvatarCollisionVolumeInfo() 
	:	name("name"),
		pos("pos"),
		rot("rot"),
		scale("scale")
	{}

	Mandatory<std::string>	name;
	Mandatory<LLVector3>	pos,
							rot,
							scale;
};

struct LLVOAvatarChildJoint : public LLInitParam::ChoiceBlock<LLVOAvatarChildJoint>
	{
	Alternative<Lazy<struct LLVOAvatarBoneInfo, IS_A_BLOCK> >	bone;
	Alternative<LLVOAvatarCollisionVolumeInfo>		collision_volume;
	
	LLVOAvatarChildJoint()
	:	bone("bone"),
		collision_volume("collision_volume")
	{}
};

struct LLVOAvatarBoneInfo : public LLInitParam::Block<LLVOAvatarBoneInfo, LLVOAvatarCollisionVolumeInfo>
{
	LLVOAvatarBoneInfo() 
	:	pivot("pivot")
	{}
	
	Mandatory<LLVector3>					pivot;
	Multiple<LLVOAvatarChildJoint>			children;
};

//------------------------------------------------------------------------
// LLVOAvatarSkeletonInfo
// Overall avatar skeleton
//------------------------------------------------------------------------
struct LLVOAvatarSkeletonInfo : public LLInitParam::Block<LLVOAvatarSkeletonInfo>
{
	LLVOAvatarSkeletonInfo()
	:	skeleton_root(""),
		num_bones("num_bones"),
		num_collision_volumes("num_collision_volumes"),
		version("version")
	{}
	
	Mandatory<std::string>			version;
	Mandatory<S32>					num_bones,
									num_collision_volumes;
	Mandatory<LLVOAvatarChildJoint>	skeleton_root;
=======
struct LLAppearanceMessageContents
{
	LLAppearanceMessageContents():
		mAppearanceVersion(-1),
		mParamAppearanceVersion(-1),
		mCOFVersion(LLViewerInventoryCategory::VERSION_UNKNOWN)
	{
	}
	LLTEContents mTEContents;
	S32 mAppearanceVersion;
	S32 mParamAppearanceVersion;
	S32 mCOFVersion;
	// For future use:
	//U32 appearance_flags = 0;
	std::vector<F32> mParamWeights;
	std::vector<LLVisualParam*> mParams;
>>>>>>> fe042430
};

//-----------------------------------------------------------------------------
// class LLBodyNoiseMotion
//-----------------------------------------------------------------------------
class LLBodyNoiseMotion :
	public LLMotion
{
public:
	// Constructor
	LLBodyNoiseMotion(const LLUUID &id)
		: LLMotion(id)
	{
		mName = "body_noise";
		mTorsoState = new LLJointState;
	}

	// Destructor
	virtual ~LLBodyNoiseMotion() { }

public:
	//-------------------------------------------------------------------------
	// functions to support MotionController and MotionRegistry
	//-------------------------------------------------------------------------
	// static constructor
	// all subclasses must implement such a function and register it
	static LLMotion *create(const LLUUID &id) { return new LLBodyNoiseMotion(id); }

public:
	//-------------------------------------------------------------------------
	// animation callbacks to be implemented by subclasses
	//-------------------------------------------------------------------------

	// motions must specify whether or not they loop
	virtual BOOL getLoop() { return TRUE; }

	// motions must report their total duration
	virtual F32 getDuration() { return 0.0; }

	// motions must report their "ease in" duration
	virtual F32 getEaseInDuration() { return 0.0; }

	// motions must report their "ease out" duration.
	virtual F32 getEaseOutDuration() { return 0.0; }

	// motions must report their priority
	virtual LLJoint::JointPriority getPriority() { return LLJoint::HIGH_PRIORITY; }

	virtual LLMotionBlendType getBlendType() { return ADDITIVE_BLEND; }

	// called to determine when a motion should be activated/deactivated based on avatar pixel coverage
	virtual F32 getMinPixelArea() { return MIN_REQUIRED_PIXEL_AREA_BODY_NOISE; }

	// run-time (post constructor) initialization,
	// called after parameters have been set
	// must return true to indicate success and be available for activation
	virtual LLMotionInitStatus onInitialize(LLCharacter *character)
	{
		if( !mTorsoState->setJoint( character->getJoint("mTorso") ))
		{
			return STATUS_FAILURE;
		}

		mTorsoState->setUsage(LLJointState::ROT);

		addJointState( mTorsoState );
		return STATUS_SUCCESS;
	}

	// called when a motion is activated
	// must return TRUE to indicate success, or else
	// it will be deactivated
	virtual BOOL onActivate() { return TRUE; }

	// called per time step
	// must return TRUE while it is active, and
	// must return FALSE when the motion is completed.
	virtual BOOL onUpdate(F32 time, U8* joint_mask)
	{
		F32 nx[2];
		nx[0]=time*TORSO_NOISE_SPEED;
		nx[1]=0.0f;
		F32 ny[2];
		ny[0]=0.0f;
		ny[1]=time*TORSO_NOISE_SPEED;
		F32 noiseX = noise2(nx);
		F32 noiseY = noise2(ny);

		F32 rx = TORSO_NOISE_AMOUNT * DEG_TO_RAD * noiseX / 0.42f;
		F32 ry = TORSO_NOISE_AMOUNT * DEG_TO_RAD * noiseY / 0.42f;
		LLQuaternion tQn;
		tQn.setQuat( rx, ry, 0.0f );
		mTorsoState->setRotation( tQn );

		return TRUE;
	}

	// called when a motion is deactivated
	virtual void onDeactivate() {}

private:
	//-------------------------------------------------------------------------
	// joint states to be animated
	//-------------------------------------------------------------------------
	LLPointer<LLJointState> mTorsoState;
};

//-----------------------------------------------------------------------------
// class LLBreatheMotionRot
//-----------------------------------------------------------------------------
class LLBreatheMotionRot :
	public LLMotion
{
public:
	// Constructor
	LLBreatheMotionRot(const LLUUID &id) :
		LLMotion(id),
		mBreatheRate(1.f),
		mCharacter(NULL)
	{
		mName = "breathe_rot";
		mChestState = new LLJointState;
	}

	// Destructor
	virtual ~LLBreatheMotionRot() {}

public:
	//-------------------------------------------------------------------------
	// functions to support MotionController and MotionRegistry
	//-------------------------------------------------------------------------
	// static constructor
	// all subclasses must implement such a function and register it
	static LLMotion *create(const LLUUID &id) { return new LLBreatheMotionRot(id); }

public:
	//-------------------------------------------------------------------------
	// animation callbacks to be implemented by subclasses
	//-------------------------------------------------------------------------

	// motions must specify whether or not they loop
	virtual BOOL getLoop() { return TRUE; }

	// motions must report their total duration
	virtual F32 getDuration() { return 0.0; }

	// motions must report their "ease in" duration
	virtual F32 getEaseInDuration() { return 0.0; }

	// motions must report their "ease out" duration.
	virtual F32 getEaseOutDuration() { return 0.0; }

	// motions must report their priority
	virtual LLJoint::JointPriority getPriority() { return LLJoint::MEDIUM_PRIORITY; }

	virtual LLMotionBlendType getBlendType() { return NORMAL_BLEND; }

	// called to determine when a motion should be activated/deactivated based on avatar pixel coverage
	virtual F32 getMinPixelArea() { return MIN_REQUIRED_PIXEL_AREA_BREATHE; }

	// run-time (post constructor) initialization,
	// called after parameters have been set
	// must return true to indicate success and be available for activation
	virtual LLMotionInitStatus onInitialize(LLCharacter *character)
	{		
		mCharacter = character;
		BOOL success = true;

		if ( !mChestState->setJoint( character->getJoint( "mChest" ) ) ) { success = false; }

		if ( success )
		{
			mChestState->setUsage(LLJointState::ROT);
			addJointState( mChestState );
		}

		if ( success )
		{
			return STATUS_SUCCESS;
		}
		else
		{
			return STATUS_FAILURE;
		}
	}

	// called when a motion is activated
	// must return TRUE to indicate success, or else
	// it will be deactivated
	virtual BOOL onActivate() { return TRUE; }

	// called per time step
	// must return TRUE while it is active, and
	// must return FALSE when the motion is completed.
	virtual BOOL onUpdate(F32 time, U8* joint_mask)
	{
		mBreatheRate = 1.f;

		F32 breathe_amt = (sinf(mBreatheRate * time) * BREATHE_ROT_MOTION_STRENGTH);

		mChestState->setRotation(LLQuaternion(breathe_amt, LLVector3(0.f, 1.f, 0.f)));

		return TRUE;
	}

	// called when a motion is deactivated
	virtual void onDeactivate() {}

private:
	//-------------------------------------------------------------------------
	// joint states to be animated
	//-------------------------------------------------------------------------
	LLPointer<LLJointState> mChestState;
	F32					mBreatheRate;
	LLCharacter*		mCharacter;
};

//-----------------------------------------------------------------------------
// class LLPelvisFixMotion
//-----------------------------------------------------------------------------
class LLPelvisFixMotion :
	public LLMotion
{
public:
	// Constructor
	LLPelvisFixMotion(const LLUUID &id)
		: LLMotion(id), mCharacter(NULL)
	{
		mName = "pelvis_fix";

		mPelvisState = new LLJointState;
	}

	// Destructor
	virtual ~LLPelvisFixMotion() { }

public:
	//-------------------------------------------------------------------------
	// functions to support MotionController and MotionRegistry
	//-------------------------------------------------------------------------
	// static constructor
	// all subclasses must implement such a function and register it
	static LLMotion *create(const LLUUID& id) { return new LLPelvisFixMotion(id); }

public:
	//-------------------------------------------------------------------------
	// animation callbacks to be implemented by subclasses
	//-------------------------------------------------------------------------

	// motions must specify whether or not they loop
	virtual BOOL getLoop() { return TRUE; }

	// motions must report their total duration
	virtual F32 getDuration() { return 0.0; }

	// motions must report their "ease in" duration
	virtual F32 getEaseInDuration() { return 0.5f; }

	// motions must report their "ease out" duration.
	virtual F32 getEaseOutDuration() { return 0.5f; }

	// motions must report their priority
	virtual LLJoint::JointPriority getPriority() { return LLJoint::LOW_PRIORITY; }

	virtual LLMotionBlendType getBlendType() { return NORMAL_BLEND; }

	// called to determine when a motion should be activated/deactivated based on avatar pixel coverage
	virtual F32 getMinPixelArea() { return MIN_REQUIRED_PIXEL_AREA_PELVIS_FIX; }

	// run-time (post constructor) initialization,
	// called after parameters have been set
	// must return true to indicate success and be available for activation
	virtual LLMotionInitStatus onInitialize(LLCharacter *character)
	{
		mCharacter = character;

		if (!mPelvisState->setJoint( character->getJoint("mPelvis")))
		{
			return STATUS_FAILURE;
		}

		mPelvisState->setUsage(LLJointState::POS);

		addJointState( mPelvisState );
		return STATUS_SUCCESS;
	}

	// called when a motion is activated
	// must return TRUE to indicate success, or else
	// it will be deactivated
	virtual BOOL onActivate() { return TRUE; }

	// called per time step
	// must return TRUE while it is active, and
	// must return FALSE when the motion is completed.
	virtual BOOL onUpdate(F32 time, U8* joint_mask)
	{
		mPelvisState->setPosition(LLVector3::zero);

		return TRUE;
	}

	// called when a motion is deactivated
	virtual void onDeactivate() {}

private:
	//-------------------------------------------------------------------------
	// joint states to be animated
	//-------------------------------------------------------------------------
	LLPointer<LLJointState> mPelvisState;
	LLCharacter*		mCharacter;
};

/**
 **
 ** End LLVOAvatar Support classes
 **                                                                             **
 *********************************************************************************/


//-----------------------------------------------------------------------------
// Static Data
//-----------------------------------------------------------------------------
<<<<<<< HEAD
LLXmlTree LLVOAvatar::sXMLTree;
LLXMLNodePtr LLVOAvatar::sSkeletonXMLTree;
LLVOAvatarSkeletonInfo* LLVOAvatar::sAvatarSkeletonInfo = NULL;
LLVOAvatar::LLVOAvatarXmlInfo* LLVOAvatar::sAvatarXmlInfo = NULL;
LLVOAvatarDictionary *LLVOAvatar::sAvatarDictionary = NULL;
=======
LLAvatarAppearanceDictionary *LLVOAvatar::sAvatarDictionary = NULL;
>>>>>>> fe042430
S32 LLVOAvatar::sFreezeCounter = 0;
U32 LLVOAvatar::sMaxVisible = 12;
F32 LLVOAvatar::sRenderDistance = 256.f;
S32	LLVOAvatar::sNumVisibleAvatars = 0;
S32	LLVOAvatar::sNumLODChangesThisFrame = 0;

const LLUUID LLVOAvatar::sStepSoundOnLand("e8af4a28-aa83-4310-a7c4-c047e15ea0df");
const LLUUID LLVOAvatar::sStepSounds[LL_MCODE_END] =
{
	SND_STONE_RUBBER,
	SND_METAL_RUBBER,
	SND_GLASS_RUBBER,
	SND_WOOD_RUBBER,
	SND_FLESH_RUBBER,
	SND_RUBBER_PLASTIC,
	SND_RUBBER_RUBBER
};

S32 LLVOAvatar::sRenderName = RENDER_NAME_ALWAYS;
BOOL LLVOAvatar::sRenderGroupTitles = TRUE;
S32 LLVOAvatar::sNumVisibleChatBubbles = 0;
BOOL LLVOAvatar::sDebugInvisible = FALSE;
BOOL LLVOAvatar::sShowAttachmentPoints = FALSE;
BOOL LLVOAvatar::sShowAnimationDebug = FALSE;
BOOL LLVOAvatar::sShowFootPlane = FALSE;
BOOL LLVOAvatar::sVisibleInFirstPerson = FALSE;
F32 LLVOAvatar::sLODFactor = 1.f;
F32 LLVOAvatar::sPhysicsLODFactor = 1.f;
BOOL LLVOAvatar::sUseImpostors = FALSE;
BOOL LLVOAvatar::sJointDebug = FALSE;
F32 LLVOAvatar::sUnbakedTime = 0.f;
F32 LLVOAvatar::sUnbakedUpdateTime = 0.f;
F32 LLVOAvatar::sGreyTime = 0.f;
F32 LLVOAvatar::sGreyUpdateTime = 0.f;

//-----------------------------------------------------------------------------
// Helper functions
//-----------------------------------------------------------------------------
static F32 calc_bouncy_animation(F32 x);

//-----------------------------------------------------------------------------
// LLVOAvatar()
//-----------------------------------------------------------------------------
LLVOAvatar::LLVOAvatar(const LLUUID& id,
					   const LLPCode pcode,
					   LLViewerRegion* regionp) :
	LLAvatarAppearance(&gAgentWearables),
	LLViewerObject(id, pcode, regionp),
	mSpecialRenderMode(0),
	mAttachmentGeometryBytes(0),
	mAttachmentSurfaceArea(0.f),
	mTurning(FALSE),
	mLastSkeletonSerialNum( 0 ),
	mIsSitting(FALSE),
	mTimeVisible(),
	mTyping(FALSE),
	mMeshValid(FALSE),
	mVisible(FALSE),
	mWindFreq(0.f),
	mRipplePhase( 0.f ),
	mBelowWater(FALSE),
	mLastAppearanceBlendTime(0.f),
	mAppearanceAnimating(FALSE),
	mNameString(),
	mTitle(),
	mNameAway(false),
	mNameDoNotDisturb(false),
	mNameMute(false),
	mNameAppearance(false),
	mNameFriend(false),
	mNameAlpha(0.f),
	mRenderGroupTitles(sRenderGroupTitles),
	mNameCloud(false),
	mFirstTEMessageReceived( FALSE ),
	mFirstAppearanceMessageReceived( FALSE ),
	mCulled( FALSE ),
	mVisibilityRank(0),
	mNeedsSkin(FALSE),
	mLastSkinTime(0.f),
	mUpdatePeriod(1),
	mFirstFullyVisible(TRUE),
	mFullyLoaded(FALSE),
	mPreviousFullyLoaded(FALSE),
	mFullyLoadedInitialized(FALSE),
	mLoadedCallbacksPaused(FALSE),
	mHasPelvisOffset( FALSE ),
	mRenderUnloadedAvatar(LLCachedControl<bool>(gSavedSettings, "RenderUnloadedAvatar")),
	mLastRezzedStatus(-1),
	mIsEditingAppearance(FALSE),
	mUseLocalAppearance(FALSE),
	mUseServerBakes(FALSE) // FIXME DRANO consider using boost::optional, defaulting to unknown.
{
	//VTResume();  // VTune
	
	// mVoiceVisualizer is created by the hud effects manager and uses the HUD Effects pipeline
	const BOOL needsSendToSim = false; // currently, this HUD effect doesn't need to pack and unpack data to do its job
	mVoiceVisualizer = ( LLVoiceVisualizer *)LLHUDManager::getInstance()->createViewerEffect( LLHUDObject::LL_HUD_EFFECT_VOICE_VISUALIZER, needsSendToSim );

	lldebugs << "LLVOAvatar Constructor (0x" << this << ") id:" << mID << llendl;

	mPelvisp = NULL;

	mDirtyMesh = 2;	// Dirty geometry, need to regenerate.
	mMeshTexturesDirty = FALSE;
	mHeadp = NULL;


	// set up animation variables
	mSpeed = 0.f;
	setAnimationData("Speed", &mSpeed);

	mNeedsImpostorUpdate = TRUE;
	mNeedsAnimUpdate = TRUE;

	mImpostorDistance = 0;
	mImpostorPixelArea = 0;

	setNumTEs(TEX_NUM_INDICES);

	mbCanSelect = TRUE;

	mSignaledAnimations.clear();
	mPlayingAnimations.clear();

	mWasOnGroundLeft = FALSE;
	mWasOnGroundRight = FALSE;

	mTimeLast = 0.0f;
	mSpeedAccum = 0.0f;

	mRippleTimeLast = 0.f;

	mInAir = FALSE;

	mStepOnLand = TRUE;
	mStepMaterial = 0;

	mLipSyncActive = false;
	mOohMorph      = NULL;
	mAahMorph      = NULL;

	mCurrentGesticulationLevel = 0;

	mRuthTimer.reset();
	mRuthDebugTimer.reset();
	mDebugExistenceTimer.reset();
	mPelvisOffset = LLVector3(0.0f,0.0f,0.0f);
	mLastPelvisToFoot = 0.0f;
	mPelvisFixup = 0.0f;
	mLastPelvisFixup = 0.0f;
}

std::string LLVOAvatar::avString() const
{
	std::string viz_string = LLVOAvatar::rezStatusToString(getRezzedStatus());
	return " Avatar '" + getFullname() + "' " + viz_string + " ";
}

void LLVOAvatar::debugAvatarRezTime(std::string notification_name, std::string comment)
{
	LL_INFOS("Avatar") << "REZTIME: [ " << (U32)mDebugExistenceTimer.getElapsedTimeF32()
					   << "sec ]"
					   << avString() 
					   << "RuthTimer " << (U32)mRuthDebugTimer.getElapsedTimeF32()
					   << " Notification " << notification_name
					   << " : " << comment
					   << llendl;

	if (gSavedSettings.getBOOL("DebugAvatarRezTime"))
	{
		LLSD args;
		args["EXISTENCE"] = llformat("%d",(U32)mDebugExistenceTimer.getElapsedTimeF32());
		args["TIME"] = llformat("%d",(U32)mRuthDebugTimer.getElapsedTimeF32());
		args["NAME"] = getFullname();
		LLNotificationsUtil::add(notification_name,args);
	}
}

//------------------------------------------------------------------------
// LLVOAvatar::~LLVOAvatar()
//------------------------------------------------------------------------
LLVOAvatar::~LLVOAvatar()
{
		if (!mFullyLoaded)
		{
		debugAvatarRezTime("AvatarRezLeftCloudNotification","left after ruth seconds as cloud");
		}
		else
		{
		debugAvatarRezTime("AvatarRezLeftNotification","left sometime after declouding");
		}

	logPendingPhases();
	
	lldebugs << "LLVOAvatar Destructor (0x" << this << ") id:" << mID << llendl;

	std::for_each(mAttachmentPoints.begin(), mAttachmentPoints.end(), DeletePairedPointer());
	mAttachmentPoints.clear();

	mDead = TRUE;
	
	mAnimationSources.clear();
	LLLoadedCallbackEntry::cleanUpCallbackList(&mCallbackTextureList) ;

	getPhases().clearPhases();
	
	lldebugs << "LLVOAvatar Destructor end" << llendl;
}

void LLVOAvatar::markDead()
{
	if (mNameText)
	{
		mNameText->markDead();
		mNameText = NULL;
		sNumVisibleChatBubbles--;
	}
	mVoiceVisualizer->markDead();
	LLLoadedCallbackEntry::cleanUpCallbackList(&mCallbackTextureList) ;
	LLViewerObject::markDead();
}


BOOL LLVOAvatar::isFullyBaked()
{
	if (mIsDummy) return TRUE;
	if (getNumTEs() == 0) return FALSE;

	for (U32 i = 0; i < mBakedTextureDatas.size(); i++)
	{
		if (!isTextureDefined(mBakedTextureDatas[i].mTextureIndex)
			&& ( (i != BAKED_SKIRT) || isWearingWearableType(LLWearableType::WT_SKIRT) ) )
		{
			return FALSE;
		}
	}
	return TRUE;
}

BOOL LLVOAvatar::isFullyTextured() const
{
	for (S32 i = 0; i < mMeshLOD.size(); i++)
	{
		LLAvatarJoint* joint = mMeshLOD[i];
		if (i==MESH_ID_SKIRT && !isWearingWearableType(LLWearableType::WT_SKIRT))
		{
			continue; // don't care about skirt textures if we're not wearing one.
		}
		if (!joint)
		{
			continue; // nonexistent LOD OK.
		}
		avatar_joint_mesh_list_t::iterator meshIter = joint->mMeshParts.begin();
		if (meshIter != joint->mMeshParts.end())
		{
			LLAvatarJointMesh *mesh = (*meshIter);
			if (!mesh)
			{
				continue; // nonexistent mesh OK
			}
			if (mesh->hasGLTexture())
			{
				continue; // Mesh exists and has a baked texture.
			}
			if (mesh->hasComposite())
			{
				continue; // Mesh exists and has a composite texture.
			}
			// Fail
			return FALSE;
		}
	}
	return TRUE;
}

BOOL LLVOAvatar::hasGray() const
{
	return !getIsCloud() && !isFullyTextured();
}

S32 LLVOAvatar::getRezzedStatus() const
{
	if (getIsCloud()) return 0;
	if (isFullyTextured() && allBakedTexturesCompletelyDownloaded()) return 3;
	if (isFullyTextured()) return 2;
	llassert(hasGray());
	return 1; // gray
}

void LLVOAvatar::deleteLayerSetCaches(bool clearAll)
{
	for (U32 i = 0; i < mBakedTextureDatas.size(); i++)
	{
		if (mBakedTextureDatas[i].mTexLayerSet)
		{
			// ! BACKWARDS COMPATIBILITY !
			// Can be removed after hair baking is mandatory on the grid
			if ((i != BAKED_HAIR || isSelf()) && !clearAll)
			{
				mBakedTextureDatas[i].mTexLayerSet->deleteCaches();
			}
		}
		if (mBakedTextureDatas[i].mMaskTexName)
		{
			LLImageGL::deleteTextures(LLTexUnit::TT_TEXTURE, 0, -1, 1, (GLuint*)&(mBakedTextureDatas[i].mMaskTexName));
			mBakedTextureDatas[i].mMaskTexName = 0 ;
		}
	}
}

// static 
BOOL LLVOAvatar::areAllNearbyInstancesBaked(S32& grey_avatars)
{
	BOOL res = TRUE;
	grey_avatars = 0;
	for (std::vector<LLCharacter*>::iterator iter = LLCharacter::sInstances.begin();
		 iter != LLCharacter::sInstances.end(); ++iter)
	{
		LLVOAvatar* inst = (LLVOAvatar*) *iter;
		if( inst->isDead() )
		{
			continue;
		}
		else if( !inst->isFullyBaked() )
		{
			res = FALSE;
			if (inst->mHasGrey)
			{
				++grey_avatars;
			}
		}
	}
	return res;
}

// static
void LLVOAvatar::getNearbyRezzedStats(std::vector<S32>& counts)
{
	counts.clear();
	counts.resize(4);
	for (std::vector<LLCharacter*>::iterator iter = LLCharacter::sInstances.begin();
		 iter != LLCharacter::sInstances.end(); ++iter)
	{
		LLVOAvatar* inst = (LLVOAvatar*) *iter;
		if (!inst)
			continue;
		S32 rez_status = inst->getRezzedStatus();
		counts[rez_status]++;
	}
}

// static
std::string LLVOAvatar::rezStatusToString(S32 rez_status)
{
	if (rez_status==0) return "cloud";
	if (rez_status==1) return "gray";
	if (rez_status==2) return "textured";
	if (rez_status==3) return "textured_and_downloaded";
	return "unknown";
}

// static
void LLVOAvatar::dumpBakedStatus()
{
	LLVector3d camera_pos_global = gAgentCamera.getCameraPositionGlobal();

	for (std::vector<LLCharacter*>::iterator iter = LLCharacter::sInstances.begin();
		 iter != LLCharacter::sInstances.end(); ++iter)
	{
		LLVOAvatar* inst = (LLVOAvatar*) *iter;
		llinfos << "Avatar ";

		LLNameValue* firstname = inst->getNVPair("FirstName");
		LLNameValue* lastname = inst->getNVPair("LastName");

		if( firstname )
		{
			llcont << firstname->getString();
		}
		if( lastname )
		{
			llcont << " " << lastname->getString();
		}

		llcont << " " << inst->mID;

		if( inst->isDead() )
		{
			llcont << " DEAD ("<< inst->getNumRefs() << " refs)";
		}

		if( inst->isSelf() )
		{
			llcont << " (self)";
		}


		F64 dist_to_camera = (inst->getPositionGlobal() - camera_pos_global).length();
		llcont << " " << dist_to_camera << "m ";

		llcont << " " << inst->mPixelArea << " pixels";

		if( inst->isVisible() )
		{
			llcont << " (visible)";
		}
		else
		{
			llcont << " (not visible)";
		}

		if( inst->isFullyBaked() )
		{
			llcont << " Baked";
		}
		else
		{
			llcont << " Unbaked (";
			
			for (LLAvatarAppearanceDictionary::BakedTextures::const_iterator iter = LLAvatarAppearanceDictionary::getInstance()->getBakedTextures().begin();
				 iter != LLAvatarAppearanceDictionary::getInstance()->getBakedTextures().end();
				 ++iter)
			{
				const LLAvatarAppearanceDictionary::BakedEntry *baked_dict = iter->second;
				const ETextureIndex index = baked_dict->mTextureIndex;
				if (!inst->isTextureDefined(index))
				{
					llcont << " " << LLAvatarAppearanceDictionary::getInstance()->getTexture(index)->mName;
				}
			}
			llcont << " ) " << inst->getUnbakedPixelAreaRank();
			if( inst->isCulled() )
			{
				llcont << " culled";
			}
		}
		llcont << llendl;
	}
}

//static
void LLVOAvatar::restoreGL()
{
	if (!isAgentAvatarValid()) return;

	gAgentAvatarp->setCompositeUpdatesEnabled(TRUE);
	for (U32 i = 0; i < gAgentAvatarp->mBakedTextureDatas.size(); i++)
	{
		gAgentAvatarp->invalidateComposite(gAgentAvatarp->getTexLayerSet(i), FALSE);
	}
	gAgentAvatarp->updateMeshTextures();
}

//static
void LLVOAvatar::destroyGL()
{
	deleteCachedImages();

	resetImpostors();
}

//static
void LLVOAvatar::resetImpostors()
{
	for (std::vector<LLCharacter*>::iterator iter = LLCharacter::sInstances.begin();
		 iter != LLCharacter::sInstances.end(); ++iter)
	{
		LLVOAvatar* avatar = (LLVOAvatar*) *iter;
		avatar->mImpostor.release();
	}
}

// static
void LLVOAvatar::deleteCachedImages(bool clearAll)
{	
	if (LLViewerTexLayerSet::sHasCaches)
	{
		lldebugs << "Deleting layer set caches" << llendl;
		for (std::vector<LLCharacter*>::iterator iter = LLCharacter::sInstances.begin();
			 iter != LLCharacter::sInstances.end(); ++iter)
		{
			LLVOAvatar* inst = (LLVOAvatar*) *iter;
			inst->deleteLayerSetCaches(clearAll);
		}
		LLViewerTexLayerSet::sHasCaches = FALSE;
	}
	LLVOAvatarSelf::deleteScratchTextures();
	LLTexLayerStaticImageList::getInstance()->deleteCachedImages();
}


//------------------------------------------------------------------------
// static
// LLVOAvatar::initClass()
//------------------------------------------------------------------------
void LLVOAvatar::initClass()
{ 
<<<<<<< HEAD
	std::string xmlFile;

	xmlFile = gDirUtilp->getExpandedFilename(LL_PATH_CHARACTER,AVATAR_DEFAULT_CHAR) + "_lad.xml";
	BOOL success = sXMLTree.parseFile( xmlFile, FALSE );
	if (!success)
	{
		llerrs << "Problem reading avatar configuration file:" << xmlFile << llendl;
	}

	// now sanity check xml file
	LLXmlTreeNode* root = sXMLTree.getRoot();
	if (!root) 
	{
		llerrs << "No root node found in avatar configuration file: " << xmlFile << llendl;
		return;
	}

	//-------------------------------------------------------------------------
	// <linden_avatar version="1.0"> (root)
	//-------------------------------------------------------------------------
	if( !root->hasName( "linden_avatar" ) )
	{
		llerrs << "Invalid avatar file header: " << xmlFile << llendl;
	}
	
	std::string version;
	static LLStdStringHandle version_string = LLXmlTree::addAttributeString("version");
	if( !root->getFastAttributeString( version_string, version ) || (version != "1.0") )
	{
		llerrs << "Invalid avatar file version: " << version << " in file: " << xmlFile << llendl;
	}

	S32 wearable_def_version = 1;
	static LLStdStringHandle wearable_definition_version_string = LLXmlTree::addAttributeString("wearable_definition_version");
	root->getFastAttributeS32( wearable_definition_version_string, wearable_def_version );
	LLWearable::setCurrentDefinitionVersion( wearable_def_version );

	std::string mesh_file_name;

	LLXmlTreeNode* skeleton_node = root->getChildByName( "skeleton" );
	if (!skeleton_node)
	{
		llerrs << "No skeleton in avatar configuration file: " << xmlFile << llendl;
		return;
	}
	
	std::string skeleton_file_name;
	static LLStdStringHandle file_name_string = LLXmlTree::addAttributeString("file_name");
	if (!skeleton_node->getFastAttributeString(file_name_string, skeleton_file_name))
	{
		llerrs << "No file name in skeleton node in avatar config file: " << xmlFile << llendl;
	}
	
	std::string skeleton_path;
	skeleton_path = gDirUtilp->getExpandedFilename(LL_PATH_CHARACTER,skeleton_file_name);
	if (!parseSkeletonFile(skeleton_path))
	{
		llerrs << "Error parsing skeleton file: " << skeleton_path << llendl;
	}

	// parse avatar_lad.xml
	if (sAvatarXmlInfo)
	{ //this can happen if a login attempt failed
		deleteAndClear(sAvatarXmlInfo);
	}
	sAvatarXmlInfo = new LLVOAvatarXmlInfo;
	if (!sAvatarXmlInfo->parseXmlSkeletonNode(root))
	{
		llerrs << "Error parsing skeleton node in avatar XML file: " << skeleton_path << llendl;
	}
	if (!sAvatarXmlInfo->parseXmlMeshNodes(root))
	{
		llerrs << "Error parsing skeleton node in avatar XML file: " << skeleton_path << llendl;
	}
	if (!sAvatarXmlInfo->parseXmlColorNodes(root))
	{
		llerrs << "Error parsing skeleton node in avatar XML file: " << skeleton_path << llendl;
	}
	if (!sAvatarXmlInfo->parseXmlLayerNodes(root))
	{
		llerrs << "Error parsing skeleton node in avatar XML file: " << skeleton_path << llendl;
	}
	if (!sAvatarXmlInfo->parseXmlDriverNodes(root))
	{
		llerrs << "Error parsing skeleton node in avatar XML file: " << skeleton_path << llendl;
	}
	if (!sAvatarXmlInfo->parseXmlMorphNodes(root))
	{
		llerrs << "Error parsing skeleton node in avatar XML file: " << skeleton_path << llendl;
	}

=======
>>>>>>> fe042430
	gAnimLibrary.animStateSetString(ANIM_AGENT_BODY_NOISE,"body_noise");
	gAnimLibrary.animStateSetString(ANIM_AGENT_BREATHE_ROT,"breathe_rot");
	gAnimLibrary.animStateSetString(ANIM_AGENT_PHYSICS_MOTION,"physics_motion");
	gAnimLibrary.animStateSetString(ANIM_AGENT_EDITING,"editing");
	gAnimLibrary.animStateSetString(ANIM_AGENT_EYE,"eye");
	gAnimLibrary.animStateSetString(ANIM_AGENT_FLY_ADJUST,"fly_adjust");
	gAnimLibrary.animStateSetString(ANIM_AGENT_HAND_MOTION,"hand_motion");
	gAnimLibrary.animStateSetString(ANIM_AGENT_HEAD_ROT,"head_rot");
	gAnimLibrary.animStateSetString(ANIM_AGENT_PELVIS_FIX,"pelvis_fix");
	gAnimLibrary.animStateSetString(ANIM_AGENT_TARGET,"target");
	gAnimLibrary.animStateSetString(ANIM_AGENT_WALK_ADJUST,"walk_adjust");
}


void LLVOAvatar::cleanupClass()
{
<<<<<<< HEAD
	deleteAndClear(sAvatarXmlInfo);
	sSkeletonXMLTree = NULL;
	sXMLTree.cleanup();
=======
>>>>>>> fe042430
}

// virtual
void LLVOAvatar::initInstance(void)
{
	//-------------------------------------------------------------------------
	// register motions
	//-------------------------------------------------------------------------
	if (LLCharacter::sInstances.size() == 1)
	{
		LLKeyframeMotion::setVFS(gStaticVFS);
		registerMotion( ANIM_AGENT_DO_NOT_DISTURB,					LLNullMotion::create );
		registerMotion( ANIM_AGENT_CROUCH,					LLKeyframeStandMotion::create );
		registerMotion( ANIM_AGENT_CROUCHWALK,				LLKeyframeWalkMotion::create );
		registerMotion( ANIM_AGENT_EXPRESS_AFRAID,			LLEmote::create );
		registerMotion( ANIM_AGENT_EXPRESS_ANGER,			LLEmote::create );
		registerMotion( ANIM_AGENT_EXPRESS_BORED,			LLEmote::create );
		registerMotion( ANIM_AGENT_EXPRESS_CRY,				LLEmote::create );
		registerMotion( ANIM_AGENT_EXPRESS_DISDAIN,			LLEmote::create );
		registerMotion( ANIM_AGENT_EXPRESS_EMBARRASSED,		LLEmote::create );
		registerMotion( ANIM_AGENT_EXPRESS_FROWN,			LLEmote::create );
		registerMotion( ANIM_AGENT_EXPRESS_KISS,			LLEmote::create );
		registerMotion( ANIM_AGENT_EXPRESS_LAUGH,			LLEmote::create );
		registerMotion( ANIM_AGENT_EXPRESS_OPEN_MOUTH,		LLEmote::create );
		registerMotion( ANIM_AGENT_EXPRESS_REPULSED,		LLEmote::create );
		registerMotion( ANIM_AGENT_EXPRESS_SAD,				LLEmote::create );
		registerMotion( ANIM_AGENT_EXPRESS_SHRUG,			LLEmote::create );
		registerMotion( ANIM_AGENT_EXPRESS_SMILE,			LLEmote::create );
		registerMotion( ANIM_AGENT_EXPRESS_SURPRISE,		LLEmote::create );
		registerMotion( ANIM_AGENT_EXPRESS_TONGUE_OUT,		LLEmote::create );
		registerMotion( ANIM_AGENT_EXPRESS_TOOTHSMILE,		LLEmote::create );
		registerMotion( ANIM_AGENT_EXPRESS_WINK,			LLEmote::create );
		registerMotion( ANIM_AGENT_EXPRESS_WORRY,			LLEmote::create );
		registerMotion( ANIM_AGENT_FEMALE_RUN_NEW,			LLKeyframeWalkMotion::create );
		registerMotion( ANIM_AGENT_FEMALE_WALK,				LLKeyframeWalkMotion::create );
		registerMotion( ANIM_AGENT_FEMALE_WALK_NEW,			LLKeyframeWalkMotion::create );
		registerMotion( ANIM_AGENT_RUN,						LLKeyframeWalkMotion::create );
		registerMotion( ANIM_AGENT_RUN_NEW,					LLKeyframeWalkMotion::create );
		registerMotion( ANIM_AGENT_STAND,					LLKeyframeStandMotion::create );
		registerMotion( ANIM_AGENT_STAND_1,					LLKeyframeStandMotion::create );
		registerMotion( ANIM_AGENT_STAND_2,					LLKeyframeStandMotion::create );
		registerMotion( ANIM_AGENT_STAND_3,					LLKeyframeStandMotion::create );
		registerMotion( ANIM_AGENT_STAND_4,					LLKeyframeStandMotion::create );
		registerMotion( ANIM_AGENT_STANDUP,					LLKeyframeFallMotion::create );
		registerMotion( ANIM_AGENT_TURNLEFT,				LLKeyframeWalkMotion::create );
		registerMotion( ANIM_AGENT_TURNRIGHT,				LLKeyframeWalkMotion::create );
		registerMotion( ANIM_AGENT_WALK,					LLKeyframeWalkMotion::create );
		registerMotion( ANIM_AGENT_WALK_NEW,				LLKeyframeWalkMotion::create );
		
		// motions without a start/stop bit
		registerMotion( ANIM_AGENT_BODY_NOISE,				LLBodyNoiseMotion::create );
		registerMotion( ANIM_AGENT_BREATHE_ROT,				LLBreatheMotionRot::create );
		registerMotion( ANIM_AGENT_PHYSICS_MOTION,			LLPhysicsMotionController::create );
		registerMotion( ANIM_AGENT_EDITING,					LLEditingMotion::create	);
		registerMotion( ANIM_AGENT_EYE,						LLEyeMotion::create	);
		registerMotion( ANIM_AGENT_FEMALE_WALK,				LLKeyframeWalkMotion::create );
		registerMotion( ANIM_AGENT_FLY_ADJUST,				LLFlyAdjustMotion::create );
		registerMotion( ANIM_AGENT_HAND_MOTION,				LLHandMotion::create );
		registerMotion( ANIM_AGENT_HEAD_ROT,				LLHeadRotMotion::create );
		registerMotion( ANIM_AGENT_PELVIS_FIX,				LLPelvisFixMotion::create );
		registerMotion( ANIM_AGENT_SIT_FEMALE,				LLKeyframeMotion::create );
		registerMotion( ANIM_AGENT_TARGET,					LLTargetingMotion::create );
		registerMotion( ANIM_AGENT_WALK_ADJUST,				LLWalkAdjustMotion::create );
	}

	LLAvatarAppearance::initInstance();
	
	// preload specific motions here
	createMotion( ANIM_AGENT_CUSTOMIZE);
	createMotion( ANIM_AGENT_CUSTOMIZE_DONE);
	
	//VTPause();  // VTune
	
	mVoiceVisualizer->setVoiceEnabled( LLVoiceClient::getInstance()->getVoiceEnabled( mID ) );
}

// virtual
LLAvatarJoint* LLVOAvatar::createAvatarJoint()
{
	return new LLViewerJoint();
}

// virtual
LLAvatarJoint* LLVOAvatar::createAvatarJoint(S32 joint_num)
{
	return new LLViewerJoint(joint_num);
}

// virtual
LLAvatarJointMesh* LLVOAvatar::createAvatarJointMesh()
{
	return new LLViewerJointMesh();
}

// virtual
LLTexLayerSet* LLVOAvatar::createTexLayerSet()
{
	return new LLViewerTexLayerSet(this);
}

const LLVector3 LLVOAvatar::getRenderPosition() const
{
	if (mDrawable.isNull() || mDrawable->getGeneration() < 0)
	{
		return getPositionAgent();
	}
	else if (isRoot())
	{
		if ( !mHasPelvisOffset )
		{
			return mDrawable->getPositionAgent();
		}
		else
		{
			//Apply a pelvis fixup (as defined by the avs skin)
			LLVector3 pos = mDrawable->getPositionAgent();
			pos[VZ] += mPelvisFixup;
			return pos;
		}
	}
	else
	{
		return getPosition() * mDrawable->getParent()->getRenderMatrix();
	}
}

void LLVOAvatar::updateDrawable(BOOL force_damped)
{
	clearChanged(SHIFTED);
}

void LLVOAvatar::onShift(const LLVector4a& shift_vector)
{
	const LLVector3& shift = reinterpret_cast<const LLVector3&>(shift_vector);
	mLastAnimExtents[0] += shift;
	mLastAnimExtents[1] += shift;
}

void LLVOAvatar::updateSpatialExtents(LLVector4a& newMin, LLVector4a &newMax)
{
	if (isImpostor() && !needsImpostorUpdate())
	{
		LLVector3 delta = getRenderPosition() -
			((LLVector3(mDrawable->getPositionGroup().getF32ptr())-mImpostorOffset));
		
		newMin.load3( (mLastAnimExtents[0] + delta).mV);
		newMax.load3( (mLastAnimExtents[1] + delta).mV);
	}
	else
	{
		getSpatialExtents(newMin,newMax);
		mLastAnimExtents[0].set(newMin.getF32ptr());
		mLastAnimExtents[1].set(newMax.getF32ptr());
		LLVector4a pos_group;
		pos_group.setAdd(newMin,newMax);
		pos_group.mul(0.5f);
		mImpostorOffset = LLVector3(pos_group.getF32ptr())-getRenderPosition();
		mDrawable->setPositionGroup(pos_group);
	}
}

void LLVOAvatar::getSpatialExtents(LLVector4a& newMin, LLVector4a& newMax)
{
	LLVector4a buffer(0.25f);
	LLVector4a pos;
	pos.load3(getRenderPosition().mV);
	newMin.setSub(pos, buffer);
	newMax.setAdd(pos, buffer);

	float max_attachment_span = get_default_max_prim_scale() * 5.0f;
	
	//stretch bounding box by joint positions
	for (polymesh_map_t::iterator i = mPolyMeshes.begin(); i != mPolyMeshes.end(); ++i)
	{
		LLPolyMesh* mesh = i->second;
		for (S32 joint_num = 0; joint_num < mesh->mJointRenderData.count(); joint_num++)
		{
			LLVector4a trans;
			trans.load3( mesh->mJointRenderData[joint_num]->mWorldMatrix->getTranslation().mV);
			update_min_max(newMin, newMax, trans);
		}
	}

	LLVector4a center, size;
	center.setAdd(newMin, newMax);
	center.mul(0.5f);

	size.setSub(newMax,newMin);
	size.mul(0.5f);

	mPixelArea = LLPipeline::calcPixelArea(center, size, *LLViewerCamera::getInstance());

	//stretch bounding box by attachments
	for (attachment_map_t::iterator iter = mAttachmentPoints.begin(); 
		 iter != mAttachmentPoints.end();
		 ++iter)
	{
		LLViewerJointAttachment* attachment = iter->second;

		if (!attachment->getValid())
		{
			continue ;
		}

		for (LLViewerJointAttachment::attachedobjs_vec_t::iterator attachment_iter = attachment->mAttachedObjects.begin();
			 attachment_iter != attachment->mAttachedObjects.end();
			 ++attachment_iter)
		{
			const LLViewerObject* attached_object = (*attachment_iter);
			if (attached_object && !attached_object->isHUDAttachment())
			{
				LLDrawable* drawable = attached_object->mDrawable;
				if (drawable && !drawable->isState(LLDrawable::RIGGED))
				{
					LLSpatialBridge* bridge = drawable->getSpatialBridge();
					if (bridge)
					{
						const LLVector4a* ext = bridge->getSpatialExtents();
						LLVector4a distance;
						distance.setSub(ext[1], ext[0]);
						LLVector4a max_span(max_attachment_span);

						S32 lt = distance.lessThan(max_span).getGatheredBits() & 0x7;
						
						// Only add the prim to spatial extents calculations if it isn't a megaprim.
						// max_attachment_span calculated at the start of the function 
						// (currently 5 times our max prim size) 
						if (lt == 0x7)
						{
							update_min_max(newMin,newMax,ext[0]);
							update_min_max(newMin,newMax,ext[1]);
						}
					}
				}
			}
		}
	}

	//pad bounding box	

	newMin.sub(buffer);
	newMax.add(buffer);
}

//-----------------------------------------------------------------------------
// renderCollisionVolumes()
//-----------------------------------------------------------------------------
void LLVOAvatar::renderCollisionVolumes()
{
	for (S32 i = 0; i < mNumCollisionVolumes; i++)
	{
		mCollisionVolumes[i].renderCollision();
	}

	if (mNameText.notNull())
	{
		LLVector3 unused;
		mNameText->lineSegmentIntersect(LLVector3(0,0,0), LLVector3(0,0,1), unused, TRUE);
	}
}

BOOL LLVOAvatar::lineSegmentIntersect(const LLVector3& start, const LLVector3& end,
									  S32 face,
									  BOOL pick_transparent,
									  S32* face_hit,
									  LLVector3* intersection,
									  LLVector2* tex_coord,
									  LLVector3* normal,
									  LLVector3* bi_normal)
{
	if ((isSelf() && !gAgent.needsRenderAvatar()) || !LLPipeline::sPickAvatar)
	{
		return FALSE;
	}

	if (lineSegmentBoundingBox(start, end))
	{
		for (S32 i = 0; i < mNumCollisionVolumes; ++i)
		{
			mCollisionVolumes[i].updateWorldMatrix();

			glh::matrix4f mat((F32*) mCollisionVolumes[i].getXform()->getWorldMatrix().mMatrix);
			glh::matrix4f inverse = mat.inverse();
			glh::matrix4f norm_mat = inverse.transpose();

			glh::vec3f p1(start.mV);
			glh::vec3f p2(end.mV);

			inverse.mult_matrix_vec(p1);
			inverse.mult_matrix_vec(p2);

			LLVector3 position;
			LLVector3 norm;

			if (linesegment_sphere(LLVector3(p1.v), LLVector3(p2.v), LLVector3(0,0,0), 1.f, position, norm))
			{
				glh::vec3f res_pos(position.mV);
				mat.mult_matrix_vec(res_pos);
				
				norm.normalize();
				glh::vec3f res_norm(norm.mV);
				norm_mat.mult_matrix_dir(res_norm);

				if (intersection)
				{
					*intersection = LLVector3(res_pos.v);
				}

				if (normal)
				{
					*normal = LLVector3(res_norm.v);
				}

				return TRUE;
			}
		}

		if (isSelf())
		{
			for (attachment_map_t::iterator iter = mAttachmentPoints.begin(); 
			 iter != mAttachmentPoints.end();
			 ++iter)
			{
				LLViewerJointAttachment* attachment = iter->second;

				for (LLViewerJointAttachment::attachedobjs_vec_t::iterator attachment_iter = attachment->mAttachedObjects.begin();
					 attachment_iter != attachment->mAttachedObjects.end();
					 ++attachment_iter)
				{
					LLViewerObject* attached_object = (*attachment_iter);
					
					if (attached_object && !attached_object->isDead() && attachment->getValid())
					{
						LLDrawable* drawable = attached_object->mDrawable;
						if (drawable->isState(LLDrawable::RIGGED))
						{ //regenerate octree for rigged attachment
							gPipeline.markRebuild(mDrawable, LLDrawable::REBUILD_RIGGED, TRUE);
						}
					}
				}
			}
		}
	}

	
	
	LLVector3 position;
	if (mNameText.notNull() && mNameText->lineSegmentIntersect(start, end, position))
	{
		if (intersection)
		{
			*intersection = position;
		}

		return TRUE;
	}

	return FALSE;
}

LLViewerObject* LLVOAvatar::lineSegmentIntersectRiggedAttachments(const LLVector3& start, const LLVector3& end,
									  S32 face,
									  BOOL pick_transparent,
									  S32* face_hit,
									  LLVector3* intersection,
									  LLVector2* tex_coord,
									  LLVector3* normal,
									  LLVector3* bi_normal)
{
	if (isSelf() && !gAgent.needsRenderAvatar())
	{
		return NULL;
	}

	LLViewerObject* hit = NULL;

	if (lineSegmentBoundingBox(start, end))
	{
		LLVector3 local_end = end;
		LLVector3 local_intersection;

		for (attachment_map_t::iterator iter = mAttachmentPoints.begin(); 
			iter != mAttachmentPoints.end();
			++iter)
		{
			LLViewerJointAttachment* attachment = iter->second;

			for (LLViewerJointAttachment::attachedobjs_vec_t::iterator attachment_iter = attachment->mAttachedObjects.begin();
					attachment_iter != attachment->mAttachedObjects.end();
					++attachment_iter)
			{
				LLViewerObject* attached_object = (*attachment_iter);
					
				if (attached_object->lineSegmentIntersect(start, local_end, face, pick_transparent, face_hit, &local_intersection, tex_coord, normal, bi_normal))
				{
					local_end = local_intersection;
					if (intersection)
					{
						*intersection = local_intersection;
					}
					
					hit = attached_object;
				}
			}
		}
	}
		
	return hit;
}

<<<<<<< HEAD
//-----------------------------------------------------------------------------
// parseSkeletonFile()
//-----------------------------------------------------------------------------
BOOL LLVOAvatar::parseSkeletonFile(const std::string& filename)
{
	//-------------------------------------------------------------------------
	// parse the file
	//-------------------------------------------------------------------------

	LLXMLNodePtr skeleton_xml;
	BOOL parsesuccess = LLXMLNode::parseFile(filename, skeleton_xml, NULL);

	if (!parsesuccess || skeleton_xml.isNull())
	{
		llerrs << "Can't parse skeleton file: " << filename << llendl;
		return FALSE;
	}

	// Process XML data
	if (sAvatarSkeletonInfo)
	{ //this can happen if a login attempt failed
		delete sAvatarSkeletonInfo;
	}
	sAvatarSkeletonInfo = new LLVOAvatarSkeletonInfo;

	LLXUIParser parser;
	parser.readXUI(skeleton_xml, *sAvatarSkeletonInfo, filename);
	if (!sAvatarSkeletonInfo->validateBlock())
	{
		llerrs << "Error parsing skeleton XML file: " << filename << llendl;
	}

	if( !skeleton_xml->hasName( "linden_skeleton" ) )
	{
		llerrs << "Invalid avatar skeleton file header: " << filename << llendl;
		return FALSE;
	}

	if (sAvatarSkeletonInfo->version() != "1.0")
	{
		llerrs << "Invalid avatar skeleton file version: " << sAvatarSkeletonInfo->version() << " in file: " << filename << llendl;
		return FALSE;
	}

	return TRUE;
}

//-----------------------------------------------------------------------------
// setupBone()
//-----------------------------------------------------------
BOOL LLVOAvatar::setupBone(const LLVOAvatarChildJoint& info, LLViewerJoint* parent, S32 &volume_num, S32 &joint_num)
{
	LLViewerJoint* joint = NULL;
	if (info.bone.isChosen())
	{
		joint = (LLViewerJoint*)getCharacterJoint(joint_num);
		if (!joint)
		{
			llwarns << "Too many bones" << llendl;
			return FALSE;
		}
		joint->setName( info.bone().name );
		joint->setPosition(info.bone().pos);
		joint->setRotation(mayaQ(info.bone().rot().mV[VX], info.bone().rot().mV[VY], info.bone().rot().mV[VZ], LLQuaternion::XYZ));
		joint->setScale(info.bone().scale);
		joint->setSkinOffset( info.bone().pivot );
		joint_num++;

		for (LLInitParam::ParamIterator<LLVOAvatarChildJoint>::const_iterator child_it = info.bone().children.begin(),
				end_it = info.bone().children.end();
			child_it != end_it;
			++child_it)
		{
			if (!setupBone(*child_it, joint, volume_num, joint_num))
			{
				return FALSE;
			}
	}
	}
	else // collision volume
	{
		if (volume_num >= (S32)mNumCollisionVolumes)
		{
			llwarns << "Too many bones" << llendl;
			return FALSE;
		}
		joint = (LLViewerJoint*)(&mCollisionVolumes[volume_num]);
		joint->setName( info.collision_volume.name);
		joint->setPosition(info.collision_volume.pos);
		joint->setRotation(mayaQ(info.collision_volume.rot().mV[VX], info.collision_volume.rot().mV[VY], info.collision_volume.rot().mV[VZ], LLQuaternion::XYZ));
		joint->setScale(info.collision_volume.scale);
		volume_num++;
	}

	// add to parent
	if (parent)
	{
		parent->addChild( joint );
	}

	joint->setDefaultFromCurrentXform();
	
	return TRUE;
}

//-----------------------------------------------------------------------------
// buildSkeleton()
//-----------------------------------------------------------------------------
BOOL LLVOAvatar::buildSkeleton(const LLVOAvatarSkeletonInfo *info)
{
	//-------------------------------------------------------------------------
	// allocate joints
	//-------------------------------------------------------------------------
	if (!allocateCharacterJoints(info->num_bones))
	{
		llerrs << "Can't allocate " << info->num_bones() << " joints" << llendl;
		return FALSE;
	}
	
	//-------------------------------------------------------------------------
	// allocate volumes
	//-------------------------------------------------------------------------
	if (info->num_collision_volumes)
	{
		if (!allocateCollisionVolumes(info->num_collision_volumes))
		{
			llerrs << "Can't allocate " << info->num_collision_volumes() << " collision volumes" << llendl;
			return FALSE;
		}
	}

	S32 current_joint_num = 0;
	S32 current_volume_num = 0;

	if (!setupBone(info->skeleton_root, NULL, current_volume_num, current_joint_num))
	{
			llerrs << "Error parsing bone in skeleton file" << llendl;
			return FALSE;
		}

	return TRUE;
}

=======
>>>>>>> fe042430
LLVOAvatar* LLVOAvatar::asAvatar()
{
	return this;
}

//-----------------------------------------------------------------------------
// LLVOAvatar::startDefaultMotions()
//-----------------------------------------------------------------------------
void LLVOAvatar::startDefaultMotions()
{
	//-------------------------------------------------------------------------
	// start default motions
	//-------------------------------------------------------------------------
	startMotion( ANIM_AGENT_HEAD_ROT );
	startMotion( ANIM_AGENT_EYE );
	startMotion( ANIM_AGENT_BODY_NOISE );
	startMotion( ANIM_AGENT_BREATHE_ROT );
	startMotion( ANIM_AGENT_PHYSICS_MOTION );
	startMotion( ANIM_AGENT_HAND_MOTION );
	startMotion( ANIM_AGENT_PELVIS_FIX );

	//-------------------------------------------------------------------------
	// restart any currently active motions
	//-------------------------------------------------------------------------
	processAnimationStateChanges();
}

//-----------------------------------------------------------------------------
// LLVOAvatar::buildCharacter()
// Deferred initialization and rebuild of the avatar.
//-----------------------------------------------------------------------------
// virtual
void LLVOAvatar::buildCharacter()
{
	LLAvatarAppearance::buildCharacter();

	// Not done building yet; more to do.
	mIsBuilt = FALSE;

	//-------------------------------------------------------------------------
	// set head offset from pelvis
	//-------------------------------------------------------------------------
	updateHeadOffset();

	//-------------------------------------------------------------------------
	// initialize lip sync morph pointers
	//-------------------------------------------------------------------------
	mOohMorph     = getVisualParam( "Lipsync_Ooh" );
	mAahMorph     = getVisualParam( "Lipsync_Aah" );

	// If we don't have the Ooh morph, use the Kiss morph
	if (!mOohMorph)
	{
		llwarns << "Missing 'Ooh' morph for lipsync, using fallback." << llendl;
		mOohMorph = getVisualParam( "Express_Kiss" );
	}

	// If we don't have the Aah morph, use the Open Mouth morph
	if (!mAahMorph)
	{
		llwarns << "Missing 'Aah' morph for lipsync, using fallback." << llendl;
		mAahMorph = getVisualParam( "Express_Open_Mouth" );
	}

	startDefaultMotions();

	//-------------------------------------------------------------------------
	// restart any currently active motions
	//-------------------------------------------------------------------------
	processAnimationStateChanges();

	mIsBuilt = TRUE;
	stop_glerror();

	mMeshValid = TRUE;
}


//-----------------------------------------------------------------------------
// releaseMeshData()
//-----------------------------------------------------------------------------
void LLVOAvatar::releaseMeshData()
{
	if (sInstances.size() < AVATAR_RELEASE_THRESHOLD || mIsDummy)
	{
		return;
	}

	//llinfos << "Releasing" << llendl;

	// cleanup mesh data
	for (avatar_joint_list_t::iterator iter = mMeshLOD.begin();
		 iter != mMeshLOD.end(); 
		 ++iter)
	{
		LLAvatarJoint* joint = (*iter);
		joint->setValid(FALSE, TRUE);
	}

	//cleanup data
	if (mDrawable.notNull())
	{
		LLFace* facep = mDrawable->getFace(0);
		if (facep)
		{
		facep->setSize(0, 0);
		for(S32 i = mNumInitFaces ; i < mDrawable->getNumFaces(); i++)
		{
			facep = mDrawable->getFace(i);
				if (facep)
				{
			facep->setSize(0, 0);
		}
	}
		}
	}
	
	for (attachment_map_t::iterator iter = mAttachmentPoints.begin(); 
		 iter != mAttachmentPoints.end();
		 ++iter)
	{
		LLViewerJointAttachment* attachment = iter->second;
		if (!attachment->getIsHUDAttachment())
		{
			attachment->setAttachmentVisibility(FALSE);
		}
	}
	mMeshValid = FALSE;
}

//-----------------------------------------------------------------------------
// restoreMeshData()
//-----------------------------------------------------------------------------
// virtual
void LLVOAvatar::restoreMeshData()
{
	llassert(!isSelf());
	
	//llinfos << "Restoring" << llendl;
	mMeshValid = TRUE;
	updateJointLODs();

	for (attachment_map_t::iterator iter = mAttachmentPoints.begin(); 
		 iter != mAttachmentPoints.end();
		 ++iter)
	{
		LLViewerJointAttachment* attachment = iter->second;
		if (!attachment->getIsHUDAttachment())
		{
			attachment->setAttachmentVisibility(TRUE);
		}
	}

	// force mesh update as LOD might not have changed to trigger this
	gPipeline.markRebuild(mDrawable, LLDrawable::REBUILD_GEOMETRY, TRUE);
}

//-----------------------------------------------------------------------------
// updateMeshData()
//-----------------------------------------------------------------------------
void LLVOAvatar::updateMeshData()
{
	if (mDrawable.notNull())
	{
		stop_glerror();

		S32 f_num = 0 ;
		const U32 VERTEX_NUMBER_THRESHOLD = 128 ;//small number of this means each part of an avatar has its own vertex buffer.
		const S32 num_parts = mMeshLOD.size();

		// this order is determined by number of LODS
		// if a mesh earlier in this list changed LODs while a later mesh doesn't,
		// the later mesh's index offset will be inaccurate
		for(S32 part_index = 0 ; part_index < num_parts ;)
		{
			S32 j = part_index ;
			U32 last_v_num = 0, num_vertices = 0 ;
			U32 last_i_num = 0, num_indices = 0 ;

			while(part_index < num_parts && num_vertices < VERTEX_NUMBER_THRESHOLD)
			{
				last_v_num = num_vertices ;
				last_i_num = num_indices ;

				LLViewerJoint* part_mesh = getViewerJoint(part_index++);
				if (part_mesh)
				{
					part_mesh->updateFaceSizes(num_vertices, num_indices, mAdjustedPixelArea);
				}
			}
			if(num_vertices < 1)//skip empty meshes
			{
				continue ;
			}
			if(last_v_num > 0)//put the last inserted part into next vertex buffer.
			{
				num_vertices = last_v_num ;
				num_indices = last_i_num ;	
				part_index-- ;
			}
		
			LLFace* facep = NULL;
			if(f_num < mDrawable->getNumFaces()) 
			{
				facep = mDrawable->getFace(f_num);
			}
			else
			{
				facep = mDrawable->getFace(0);
				if (facep)
				{
					facep = mDrawable->addFace(facep->getPool(), facep->getTexture()) ;
				}
			}
			if (!facep) continue;
			
			// resize immediately
			facep->setSize(num_vertices, num_indices);

			bool terse_update = false;

			facep->setGeomIndex(0);
			facep->setIndicesIndex(0);
		
			LLVertexBuffer* buff = facep->getVertexBuffer();
			if(!facep->getVertexBuffer())
			{
				buff = new LLVertexBufferAvatar();
				buff->allocateBuffer(num_vertices, num_indices, TRUE);
				facep->setVertexBuffer(buff);
			}
			else
			{
				if (buff->getNumIndices() == num_indices &&
					buff->getNumVerts() == num_vertices)
				{
					terse_update = true;
				}
				else
				{
					buff->resizeBuffer(num_vertices, num_indices);
				}
			}
			
		
			// This is a hack! Avatars have their own pool, so we are detecting
			//   the case of more than one avatar in the pool (thus > 0 instead of >= 0)
			if (facep->getGeomIndex() > 0)
			{
				llerrs << "non-zero geom index: " << facep->getGeomIndex() << " in LLVOAvatar::restoreMeshData" << llendl;
			}

			for(S32 k = j ; k < part_index ; k++)
			{
				bool rigid = false;
				if (k == MESH_ID_EYEBALL_LEFT ||
					k == MESH_ID_EYEBALL_RIGHT)
				{ //eyeballs can't have terse updates since they're never rendered with
					//the hardware skinning shader
					rigid = true;
				}
				
				LLViewerJoint* mesh = getViewerJoint(k);
				if (mesh)
				{
					mesh->updateFaceData(facep, mAdjustedPixelArea, k == MESH_ID_HAIR, terse_update && !rigid);
				}
			}

			stop_glerror();
			buff->flush();

			if(!f_num)
			{
				f_num += mNumInitFaces ;
			}
			else
			{
				f_num++ ;
			}
		}
	}
}

//------------------------------------------------------------------------

//------------------------------------------------------------------------
// LLVOAvatar::processUpdateMessage()
//------------------------------------------------------------------------
U32 LLVOAvatar::processUpdateMessage(LLMessageSystem *mesgsys,
									 void **user_data,
									 U32 block_num, const EObjectUpdateType update_type,
									 LLDataPacker *dp)
{
	const BOOL has_name = !getNVPair("FirstName");

	// Do base class updates...
	U32 retval = LLViewerObject::processUpdateMessage(mesgsys, user_data, block_num, update_type, dp);

	// Print out arrival information once we have name of avatar.
		if (has_name && getNVPair("FirstName"))
		{
			mDebugExistenceTimer.reset();
		debugAvatarRezTime("AvatarRezArrivedNotification","avatar arrived");
		}

	if(retval & LLViewerObject::INVALID_UPDATE)
	{
		if (isSelf())
		{
			//tell sim to cancel this update
			gAgent.teleportViaLocation(gAgent.getPositionGlobal());
		}
	}

	//llinfos << getRotation() << llendl;
	//llinfos << getPosition() << llendl;

	return retval;
}

LLViewerFetchedTexture *LLVOAvatar::getBakedTextureImage(const U8 te, const LLUUID& uuid)
{
	LLViewerFetchedTexture *result = NULL;

	if (uuid == IMG_DEFAULT_AVATAR ||
		uuid == IMG_DEFAULT ||
		uuid == IMG_INVISIBLE)
	{
		// Should already exist, don't need to find it on sim or baked-texture host.
		result = gTextureList.findImage(uuid);
	}

	if (!result)
	{
		const std::string url = getImageURL(te,uuid);
		if (!url.empty())
		{
			LL_DEBUGS("Avatar") << avString() << "from URL " << url << llendl;
			result = LLViewerTextureManager::getFetchedTextureFromUrl(
				url, TRUE, LLGLTexture::BOOST_NONE, LLViewerTexture::LOD_TEXTURE, 0, 0, uuid);
		}
		else
		{
			LL_DEBUGS("Avatar") << avString() << "from host " << uuid << llendl;
			LLHost host = getObjectHost();
			result = LLViewerTextureManager::getFetchedTexture(
				uuid, TRUE, LLGLTexture::BOOST_NONE, LLViewerTexture::LOD_TEXTURE, 0, 0, host);
		}
	}
	return result;
}

// virtual
S32 LLVOAvatar::setTETexture(const U8 te, const LLUUID& uuid)
{
	if (!isIndexBakedTexture((ETextureIndex)te))
	{
		// Sim still sends some uuids for non-baked slots sometimes - ignore.
		return LLViewerObject::setTETexture(te, LLUUID::null);
	}

	LLViewerFetchedTexture *image = getBakedTextureImage(te,uuid);
	llassert(image);
	return setTETextureCore(te, image);
}

static LLFastTimer::DeclareTimer FTM_AVATAR_UPDATE("Avatar Update");
static LLFastTimer::DeclareTimer FTM_JOINT_UPDATE("Update Joints");

//------------------------------------------------------------------------
// LLVOAvatar::dumpAnimationState()
//------------------------------------------------------------------------
void LLVOAvatar::dumpAnimationState()
{
	llinfos << "==============================================" << llendl;
	for (LLVOAvatar::AnimIterator it = mSignaledAnimations.begin(); it != mSignaledAnimations.end(); ++it)
	{
		LLUUID id = it->first;
		std::string playtag = "";
		if (mPlayingAnimations.find(id) != mPlayingAnimations.end())
		{
			playtag = "*";
		}
		llinfos << gAnimLibrary.animationName(id) << playtag << llendl;
	}
	for (LLVOAvatar::AnimIterator it = mPlayingAnimations.begin(); it != mPlayingAnimations.end(); ++it)
	{
		LLUUID id = it->first;
		bool is_signaled = mSignaledAnimations.find(id) != mSignaledAnimations.end();
		if (!is_signaled)
		{
			llinfos << gAnimLibrary.animationName(id) << "!S" << llendl;
		}
	}
}

//------------------------------------------------------------------------
// idleUpdate()
//------------------------------------------------------------------------
void LLVOAvatar::idleUpdate(LLAgent &agent, LLWorld &world, const F64 &time)
{
	LLFastTimer t(FTM_AVATAR_UPDATE);

	if (isDead())
	{
		llinfos << "Warning!  Idle on dead avatar" << llendl;
		return;
	}	

	if (!(gPipeline.hasRenderType(LLPipeline::RENDER_TYPE_AVATAR))
		&& !(gSavedSettings.getBOOL("DisableAllRenderTypes")))
	{
		return;
	}

	checkTextureLoading() ;
	
	// force immediate pixel area update on avatars using last frames data (before drawable or camera updates)
	setPixelAreaAndAngle(gAgent);

	// force asynchronous drawable update
	if(mDrawable.notNull())
	{	
		LLFastTimer t(FTM_JOINT_UPDATE);
	
		if (mIsSitting && getParent())
		{
			LLViewerObject *root_object = (LLViewerObject*)getRoot();
			LLDrawable* drawablep = root_object->mDrawable;
			// if this object hasn't already been updated by another avatar...
			if (drawablep) // && !drawablep->isState(LLDrawable::EARLY_MOVE))
			{
				if (root_object->isSelected())
				{
					gPipeline.updateMoveNormalAsync(drawablep);
				}
				else
				{
					gPipeline.updateMoveDampedAsync(drawablep);
				}
			}
		}
		else 
		{
			gPipeline.updateMoveDampedAsync(mDrawable);
		}
	}

	//--------------------------------------------------------------------
	// set alpha flag depending on state
	//--------------------------------------------------------------------

	if (isSelf())
	{
		LLViewerObject::idleUpdate(agent, world, time);
		
		// trigger fidget anims
		if (isAnyAnimationSignaled(AGENT_STAND_ANIMS, NUM_AGENT_STAND_ANIMS))
		{
			agent.fidget();
		}
	}
	else
	{
		// Should override the idleUpdate stuff and leave out the angular update part.
		LLQuaternion rotation = getRotation();
		LLViewerObject::idleUpdate(agent, world, time);
		setRotation(rotation);
	}

	// attach objects that were waiting for a drawable
	lazyAttach();
	
	// animate the character
	// store off last frame's root position to be consistent with camera position
	LLVector3 root_pos_last = mRoot->getWorldPosition();
	BOOL detailed_update = updateCharacter(agent);

	static LLUICachedControl<bool> visualizers_in_calls("ShowVoiceVisualizersInCalls", false);
	bool voice_enabled = (visualizers_in_calls || LLVoiceClient::getInstance()->inProximalChannel()) &&
						 LLVoiceClient::getInstance()->getVoiceEnabled(mID);

	idleUpdateVoiceVisualizer( voice_enabled );
	idleUpdateMisc( detailed_update );
	idleUpdateAppearanceAnimation();
	if (detailed_update)
	{
		idleUpdateLipSync( voice_enabled );
		idleUpdateLoadingEffect();
		idleUpdateBelowWater();	// wind effect uses this
		idleUpdateWindEffect();
	}
	
	idleUpdateNameTag( root_pos_last );
	idleUpdateRenderCost();
}

void LLVOAvatar::idleUpdateVoiceVisualizer(bool voice_enabled)
{
	bool render_visualizer = voice_enabled;
	
	// Don't render the user's own voice visualizer when in mouselook, or when opening the mic is disabled.
	if(isSelf())
	{
		if(gAgentCamera.cameraMouselook() || gSavedSettings.getBOOL("VoiceDisableMic"))
		{
			render_visualizer = false;
		}
	}
	
	mVoiceVisualizer->setVoiceEnabled(render_visualizer);
	
	if ( voice_enabled )
	{		
		//----------------------------------------------------------------
		// Only do gesture triggering for your own avatar, and only when you're in a proximal channel.
		//----------------------------------------------------------------
		if( isSelf() )
		{
			//----------------------------------------------------------------------------------------
			// The following takes the voice signal and uses that to trigger gesticulations. 
			//----------------------------------------------------------------------------------------
			int lastGesticulationLevel = mCurrentGesticulationLevel;
			mCurrentGesticulationLevel = mVoiceVisualizer->getCurrentGesticulationLevel();
			
			//---------------------------------------------------------------------------------------------------
			// If "current gesticulation level" changes, we catch this, and trigger the new gesture
			//---------------------------------------------------------------------------------------------------
			if ( lastGesticulationLevel != mCurrentGesticulationLevel )
			{
				if ( mCurrentGesticulationLevel != VOICE_GESTICULATION_LEVEL_OFF )
				{
					std::string gestureString = "unInitialized";
					if ( mCurrentGesticulationLevel == 0 )	{ gestureString = "/voicelevel1";	}
					else	if ( mCurrentGesticulationLevel == 1 )	{ gestureString = "/voicelevel2";	}
					else	if ( mCurrentGesticulationLevel == 2 )	{ gestureString = "/voicelevel3";	}
					else	{ llinfos << "oops - CurrentGesticulationLevel can be only 0, 1, or 2"  << llendl; }
					
					// this is the call that Karl S. created for triggering gestures from within the code.
					LLGestureMgr::instance().triggerAndReviseString( gestureString );
				}
			}
			
		} //if( isSelf() )
		
		//-----------------------------------------------------------------------------------------------------------------
		// If the avatar is speaking, then the voice amplitude signal is passed to the voice visualizer.
		// Also, here we trigger voice visualizer start and stop speaking, so it can animate the voice symbol.
		//
		// Notice the calls to "gAwayTimer.reset()". This resets the timer that determines how long the avatar has been
		// "away", so that the avatar doesn't lapse into away-mode (and slump over) while the user is still talking. 
		//-----------------------------------------------------------------------------------------------------------------
		if (LLVoiceClient::getInstance()->getIsSpeaking( mID ))
		{		
			if (!mVoiceVisualizer->getCurrentlySpeaking())
			{
				mVoiceVisualizer->setStartSpeaking();
				
				//printf( "gAwayTimer.reset();\n" );
			}
			
			mVoiceVisualizer->setSpeakingAmplitude( LLVoiceClient::getInstance()->getCurrentPower( mID ) );
			
			if( isSelf() )
			{
				gAgent.clearAFK();
			}
		}
		else
		{
			if ( mVoiceVisualizer->getCurrentlySpeaking() )
			{
				mVoiceVisualizer->setStopSpeaking();
				
				if ( mLipSyncActive )
				{
					if( mOohMorph ) mOohMorph->setWeight(mOohMorph->getMinWeight(), FALSE);
					if( mAahMorph ) mAahMorph->setWeight(mAahMorph->getMinWeight(), FALSE);
					
					mLipSyncActive = false;
					LLCharacter::updateVisualParams();
					dirtyMesh();
				}
			}
		}
		
		//--------------------------------------------------------------------------------------------
		// here we get the approximate head position and set as sound source for the voice symbol
		// (the following version uses a tweak of "mHeadOffset" which handle sitting vs. standing)
		//--------------------------------------------------------------------------------------------
		
		if ( mIsSitting )
		{
			LLVector3 headOffset = LLVector3( 0.0f, 0.0f, mHeadOffset.mV[2] );
			mVoiceVisualizer->setVoiceSourceWorldPosition( mRoot->getWorldPosition() + headOffset );
		}
		else 
		{
			LLVector3 tagPos = mRoot->getWorldPosition();
			tagPos[VZ] -= mPelvisToFoot;
			tagPos[VZ] += ( mBodySize[VZ] + mAvatarOffset[VZ] + 0.125f );
			mVoiceVisualizer->setVoiceSourceWorldPosition( tagPos );
		}
	}//if ( voiceEnabled )
}		

static LLFastTimer::DeclareTimer FTM_ATTACHMENT_UPDATE("Update Attachments");

void LLVOAvatar::idleUpdateMisc(bool detailed_update)
{
	if (LLVOAvatar::sJointDebug)
	{
		llinfos << getFullname() << ": joint touches: " << LLJoint::sNumTouches << " updates: " << LLJoint::sNumUpdates << llendl;
	}

	LLJoint::sNumUpdates = 0;
	LLJoint::sNumTouches = 0;

	BOOL visible = isVisible() || mNeedsAnimUpdate;

	// update attachments positions
	if (detailed_update || !sUseImpostors)
	{
		LLFastTimer t(FTM_ATTACHMENT_UPDATE);
		for (attachment_map_t::iterator iter = mAttachmentPoints.begin(); 
			 iter != mAttachmentPoints.end();
			 ++iter)
		{
			LLViewerJointAttachment* attachment = iter->second;

			for (LLViewerJointAttachment::attachedobjs_vec_t::iterator attachment_iter = attachment->mAttachedObjects.begin();
				 attachment_iter != attachment->mAttachedObjects.end();
				 ++attachment_iter)
			{
				LLViewerObject* attached_object = (*attachment_iter);
				BOOL visibleAttachment = visible || (attached_object && 
													 !(attached_object->mDrawable->getSpatialBridge() &&
													   attached_object->mDrawable->getSpatialBridge()->getRadius() < 2.0));
				
				if (visibleAttachment && attached_object && !attached_object->isDead() && attachment->getValid())
				{
					// if selecting any attachments, update all of them as non-damped
					if (LLSelectMgr::getInstance()->getSelection()->getObjectCount() && LLSelectMgr::getInstance()->getSelection()->isAttachment())
					{
						gPipeline.updateMoveNormalAsync(attached_object->mDrawable);
					}
					else
					{
						gPipeline.updateMoveDampedAsync(attached_object->mDrawable);
					}
					
					LLSpatialBridge* bridge = attached_object->mDrawable->getSpatialBridge();
					if (bridge)
					{
						gPipeline.updateMoveNormalAsync(bridge);
					}
					attached_object->updateText();	
				}
			}
		}
	}

	mNeedsAnimUpdate = FALSE;

	if (isImpostor() && !mNeedsImpostorUpdate)
	{
		LL_ALIGN_16(LLVector4a ext[2]);
		F32 distance;
		LLVector3 angle;

		getImpostorValues(ext, angle, distance);

		for (U32 i = 0; i < 3 && !mNeedsImpostorUpdate; i++)
		{
			F32 cur_angle = angle.mV[i];
			F32 old_angle = mImpostorAngle.mV[i];
			F32 angle_diff = fabsf(cur_angle-old_angle);
		
			if (angle_diff > F_PI/512.f*distance*mUpdatePeriod)
			{
				mNeedsImpostorUpdate = TRUE;
			}
		}

		if (detailed_update && !mNeedsImpostorUpdate)
		{	//update impostor if view angle, distance, or bounding box change
			//significantly
			
			F32 dist_diff = fabsf(distance-mImpostorDistance);
			if (dist_diff/mImpostorDistance > 0.1f)
			{
				mNeedsImpostorUpdate = TRUE;
			}
			else
			{
				//VECTORIZE THIS
				getSpatialExtents(ext[0], ext[1]);
				LLVector4a diff;
				diff.setSub(ext[1], mImpostorExtents[1]);
				if (diff.getLength3().getF32() > 0.05f)
				{
					mNeedsImpostorUpdate = TRUE;
				}
				else
				{
					diff.setSub(ext[0], mImpostorExtents[0]);
					if (diff.getLength3().getF32() > 0.05f)
					{
						mNeedsImpostorUpdate = TRUE;
					}
				}
			}
		}
	}

	mDrawable->movePartition();
	
	//force a move if sitting on an active object
	if (getParent() && ((LLViewerObject*) getParent())->mDrawable->isActive())
	{
		gPipeline.markMoved(mDrawable, TRUE);
	}
}

void LLVOAvatar::idleUpdateAppearanceAnimation()
{
	// update morphing params
	if (mAppearanceAnimating)
	{
		ESex avatar_sex = getSex();
		F32 appearance_anim_time = mAppearanceMorphTimer.getElapsedTimeF32();
		if (appearance_anim_time >= APPEARANCE_MORPH_TIME)
		{
			mAppearanceAnimating = FALSE;
			for (LLVisualParam *param = getFirstVisualParam(); 
				 param;
				 param = getNextVisualParam())
			{
				if (param->isTweakable())
				{
					param->stopAnimating(FALSE);
				}
			}
			updateVisualParams();
			if (isSelf())
			{
				gAgent.sendAgentSetAppearance();
			}
		}
		else
		{
			F32 morph_amt = calcMorphAmount();
			LLVisualParam *param;

			if (!isSelf())
			{
				// animate only top level params for non-self avatars
				for (param = getFirstVisualParam();
					 param;
					 param = getNextVisualParam())
				{
					if (param->isTweakable())
					{
						param->animate(morph_amt, FALSE);
					}
				}
			}

			// apply all params
			for (param = getFirstVisualParam();
				 param;
				 param = getNextVisualParam())
			{
				param->apply(avatar_sex);
			}

			mLastAppearanceBlendTime = appearance_anim_time;
		}
		dirtyMesh();
	}
}

F32 LLVOAvatar::calcMorphAmount()
{
	F32 appearance_anim_time = mAppearanceMorphTimer.getElapsedTimeF32();
	F32 blend_frac = calc_bouncy_animation(appearance_anim_time / APPEARANCE_MORPH_TIME);
	F32 last_blend_frac = calc_bouncy_animation(mLastAppearanceBlendTime / APPEARANCE_MORPH_TIME);

	F32 morph_amt;
	if (last_blend_frac == 1.f)
	{
		morph_amt = 1.f;
	}
	else
	{
		morph_amt = (blend_frac - last_blend_frac) / (1.f - last_blend_frac);
	}

	return morph_amt;
}

void LLVOAvatar::idleUpdateLipSync(bool voice_enabled)
{
	// Use the Lipsync_Ooh and Lipsync_Aah morphs for lip sync
	if ( voice_enabled && (LLVoiceClient::getInstance()->lipSyncEnabled()) && LLVoiceClient::getInstance()->getIsSpeaking( mID ) )
	{
		F32 ooh_morph_amount = 0.0f;
		F32 aah_morph_amount = 0.0f;

		mVoiceVisualizer->lipSyncOohAah( ooh_morph_amount, aah_morph_amount );

		if( mOohMorph )
		{
			F32 ooh_weight = mOohMorph->getMinWeight()
				+ ooh_morph_amount * (mOohMorph->getMaxWeight() - mOohMorph->getMinWeight());

			mOohMorph->setWeight( ooh_weight, FALSE );
		}

		if( mAahMorph )
		{
			F32 aah_weight = mAahMorph->getMinWeight()
				+ aah_morph_amount * (mAahMorph->getMaxWeight() - mAahMorph->getMinWeight());

			mAahMorph->setWeight( aah_weight, FALSE );
		}

		mLipSyncActive = true;
		LLCharacter::updateVisualParams();
		dirtyMesh();
	}
}

void LLVOAvatar::idleUpdateLoadingEffect()
{
	// update visibility when avatar is partially loaded
	if (updateIsFullyLoaded()) // changed?
	{
		if (isFullyLoaded() && mFirstFullyVisible && isSelf())
		{
			LL_INFOS("Avatar") << avString() << "self isFullyLoaded, mFirstFullyVisible" << LL_ENDL;
			mFirstFullyVisible = FALSE;
				LLAppearanceMgr::instance().onFirstFullyVisible();
			}
		if (isFullyLoaded() && mFirstFullyVisible && !isSelf())
		{
			LL_INFOS("Avatar") << avString() << "other isFullyLoaded, mFirstFullyVisible" << LL_ENDL;
			mFirstFullyVisible = FALSE;
		}
		if (isFullyLoaded())
		{
			deleteParticleSource();
			updateLOD();
		}
		else
		{
			LLPartSysData particle_parameters;

			// fancy particle cloud designed by Brent
			particle_parameters.mPartData.mMaxAge            = 4.f;
			particle_parameters.mPartData.mStartScale.mV[VX] = 0.8f;
			particle_parameters.mPartData.mStartScale.mV[VX] = 0.8f;
			particle_parameters.mPartData.mStartScale.mV[VY] = 1.0f;
			particle_parameters.mPartData.mEndScale.mV[VX]   = 0.02f;
			particle_parameters.mPartData.mEndScale.mV[VY]   = 0.02f;
			particle_parameters.mPartData.mStartColor        = LLColor4(1, 1, 1, 0.5f);
			particle_parameters.mPartData.mEndColor          = LLColor4(1, 1, 1, 0.0f);
			particle_parameters.mPartData.mStartScale.mV[VX] = 0.8f;
			LLViewerTexture* cloud = LLViewerTextureManager::getFetchedTextureFromFile("cloud-particle.j2c");
			particle_parameters.mPartImageID                 = cloud->getID();
			particle_parameters.mMaxAge                      = 0.f;
			particle_parameters.mPattern                     = LLPartSysData::LL_PART_SRC_PATTERN_ANGLE_CONE;
			particle_parameters.mInnerAngle                  = F_PI;
			particle_parameters.mOuterAngle                  = 0.f;
			particle_parameters.mBurstRate                   = 0.02f;
			particle_parameters.mBurstRadius                 = 0.0f;
			particle_parameters.mBurstPartCount              = 1;
			particle_parameters.mBurstSpeedMin               = 0.1f;
			particle_parameters.mBurstSpeedMax               = 1.f;
			particle_parameters.mPartData.mFlags             = ( LLPartData::LL_PART_INTERP_COLOR_MASK | LLPartData::LL_PART_INTERP_SCALE_MASK |
																 LLPartData::LL_PART_EMISSIVE_MASK | // LLPartData::LL_PART_FOLLOW_SRC_MASK |
																 LLPartData::LL_PART_TARGET_POS_MASK );
			
			if (!isTooComplex()) // do not generate particles for overly-complex avatars
			{
				setParticleSource(particle_parameters, getID());
			}
		}
	}
}	

void LLVOAvatar::idleUpdateWindEffect()
{
	// update wind effect
	if ((LLViewerShaderMgr::instance()->getVertexShaderLevel(LLViewerShaderMgr::SHADER_AVATAR) >= LLDrawPoolAvatar::SHADER_LEVEL_CLOTH))
	{
		F32 hover_strength = 0.f;
		F32 time_delta = mRippleTimer.getElapsedTimeF32() - mRippleTimeLast;
		mRippleTimeLast = mRippleTimer.getElapsedTimeF32();
		LLVector3 velocity = getVelocity();
		F32 speed = velocity.length();
		//RN: velocity varies too much frame to frame for this to work
		mRippleAccel.clearVec();//lerp(mRippleAccel, (velocity - mLastVel) * time_delta, LLCriticalDamp::getInterpolant(0.02f));
		mLastVel = velocity;
		LLVector4 wind;
		wind.setVec(getRegion()->mWind.getVelocityNoisy(getPositionAgent(), 4.f) - velocity);

		if (mInAir)
		{
			hover_strength = HOVER_EFFECT_STRENGTH * llmax(0.f, HOVER_EFFECT_MAX_SPEED - speed);
		}

		if (mBelowWater)
		{
			// TODO: make cloth flow more gracefully when underwater
			hover_strength += UNDERWATER_EFFECT_STRENGTH;
		}

		wind.mV[VZ] += hover_strength;
		wind.normalize();

		wind.mV[VW] = llmin(0.025f + (speed * 0.015f) + hover_strength, 0.5f);
		F32 interp;
		if (wind.mV[VW] > mWindVec.mV[VW])
		{
			interp = LLCriticalDamp::getInterpolant(0.2f);
		}
		else
		{
			interp = LLCriticalDamp::getInterpolant(0.4f);
		}
		mWindVec = lerp(mWindVec, wind, interp);
	
		F32 wind_freq = hover_strength + llclamp(8.f + (speed * 0.7f) + (noise1(mRipplePhase) * 4.f), 8.f, 25.f);
		mWindFreq = lerp(mWindFreq, wind_freq, interp); 

		if (mBelowWater)
		{
			mWindFreq *= UNDERWATER_FREQUENCY_DAMP;
		}

		mRipplePhase += (time_delta * mWindFreq);
		if (mRipplePhase > F_TWO_PI)
		{
			mRipplePhase = fmodf(mRipplePhase, F_TWO_PI);
		}
	}
}

void LLVOAvatar::idleUpdateNameTag(const LLVector3& root_pos_last)
{
	// update chat bubble
	//--------------------------------------------------------------------
	// draw text label over character's head
	//--------------------------------------------------------------------
	if (mChatTimer.getElapsedTimeF32() > BUBBLE_CHAT_TIME)
	{
		mChats.clear();
	}
	
	const F32 time_visible = mTimeVisible.getElapsedTimeF32();
	const F32 NAME_SHOW_TIME = gSavedSettings.getF32("RenderNameShowTime");	// seconds
	const F32 FADE_DURATION = gSavedSettings.getF32("RenderNameFadeDuration"); // seconds
	BOOL visible_avatar = isVisible() || mNeedsAnimUpdate;
	BOOL visible_chat = gSavedSettings.getBOOL("UseChatBubbles") && (mChats.size() || mTyping);
	BOOL render_name =	visible_chat ||
		(visible_avatar &&
		 ((sRenderName == RENDER_NAME_ALWAYS) ||
		  (sRenderName == RENDER_NAME_FADE && time_visible < NAME_SHOW_TIME)));
	// If it's your own avatar, don't draw in mouselook, and don't
	// draw if we're specifically hiding our own name.
	if (isSelf())
	{
		render_name = render_name
			&& !gAgentCamera.cameraMouselook()
			&& (visible_chat || (gSavedSettings.getBOOL("RenderNameShowSelf") 
								 && gSavedSettings.getS32("AvatarNameTagMode") ));
	}

	if ( !render_name )
	{
		if (mNameText)
		{
			// ...clean up old name tag
			mNameText->markDead();
			mNameText = NULL;
			sNumVisibleChatBubbles--;
		}
		return;
	}

		BOOL new_name = FALSE;
		if (visible_chat != mVisibleChat)
		{
			mVisibleChat = visible_chat;
			new_name = TRUE;
		}
		
		if (sRenderGroupTitles != mRenderGroupTitles)
		{
			mRenderGroupTitles = sRenderGroupTitles;
			new_name = TRUE;
		}

		// First Calculate Alpha
		// If alpha > 0, create mNameText if necessary, otherwise delete it
			F32 alpha = 0.f;
			if (mAppAngle > 5.f)
			{
				const F32 START_FADE_TIME = NAME_SHOW_TIME - FADE_DURATION;
				if (!visible_chat && sRenderName == RENDER_NAME_FADE && time_visible > START_FADE_TIME)
				{
					alpha = 1.f - (time_visible - START_FADE_TIME) / FADE_DURATION;
				}
				else
				{
					// ...not fading, full alpha
					alpha = 1.f;
				}
			}
			else if (mAppAngle > 2.f)
			{
				// far away is faded out also
				alpha = (mAppAngle-2.f)/3.f;
			}

	if (alpha <= 0.f)
			{
		if (mNameText)
		{
			mNameText->markDead();
			mNameText = NULL;
			sNumVisibleChatBubbles--;
		}
		return;
	}

				if (!mNameText)
				{
		mNameText = static_cast<LLHUDNameTag*>( LLHUDObject::addHUDObject(
			LLHUDObject::LL_HUD_NAME_TAG) );
		//mNameText->setMass(10.f);
					mNameText->setSourceObject(this);
		mNameText->setVertAlignment(LLHUDNameTag::ALIGN_VERT_TOP);
					mNameText->setVisibleOffScreen(TRUE);
					mNameText->setMaxLines(11);
					mNameText->setFadeDistance(CHAT_NORMAL_RADIUS, 5.f);
					sNumVisibleChatBubbles++;
					new_name = TRUE;
				}
				
	idleUpdateNameTagPosition(root_pos_last);
	idleUpdateNameTagText(new_name);			
	idleUpdateNameTagAlpha(new_name, alpha);
}

void LLVOAvatar::idleUpdateNameTagText(BOOL new_name)
{
	LLNameValue *title = getNVPair("Title");
	LLNameValue* firstname = getNVPair("FirstName");
	LLNameValue* lastname = getNVPair("LastName");

	// Avatars must have a first and last name
	if (!firstname || !lastname) return;

	bool is_away = mSignaledAnimations.find(ANIM_AGENT_AWAY)  != mSignaledAnimations.end();
	bool is_do_not_disturb = mSignaledAnimations.find(ANIM_AGENT_DO_NOT_DISTURB) != mSignaledAnimations.end();
	bool is_appearance = mSignaledAnimations.find(ANIM_AGENT_CUSTOMIZE) != mSignaledAnimations.end();
	bool is_muted;
	if (isSelf())
	{
		is_muted = false;
	}
	else
	{
		is_muted = LLMuteList::getInstance()->isMuted(getID());
	}
	bool is_friend = LLAvatarTracker::instance().isBuddy(getID());
	bool is_cloud = getIsCloud();

	if (is_appearance != mNameAppearance)
	{
		if (is_appearance)
		{
			debugAvatarRezTime("AvatarRezEnteredAppearanceNotification","entered appearance mode");
		}
		else
		{
			debugAvatarRezTime("AvatarRezLeftAppearanceNotification","left appearance mode");
		}
	}

	// Rebuild name tag if state change detected
	if (mNameString.empty()
		|| new_name
		|| (!title && !mTitle.empty())
		|| (title && mTitle != title->getString())
		|| is_away != mNameAway 
		|| is_do_not_disturb != mNameDoNotDisturb 
		|| is_muted != mNameMute
		|| is_appearance != mNameAppearance 
		|| is_friend != mNameFriend
		|| is_cloud != mNameCloud)
	{
		LLColor4 name_tag_color = getNameTagColor(is_friend);

		clearNameTag();

		if (is_away || is_muted || is_do_not_disturb || is_appearance)
		{
			std::string line;
			if (is_away)
			{
				line += LLTrans::getString("AvatarAway");
				line += ", ";
			}
			if (is_do_not_disturb)
			{
				line += LLTrans::getString("AvatarDoNotDisturb");
				line += ", ";
			}
			if (is_muted)
			{
				line += LLTrans::getString("AvatarMuted");
				line += ", ";
			}
			if (is_appearance)
			{
				line += LLTrans::getString("AvatarEditingAppearance");
				line += ", ";
			}
			if (is_cloud)
			{
				line += LLTrans::getString("LoadingData");
				line += ", ";
			}
			// trim last ", "
			line.resize( line.length() - 2 );
			addNameTagLine(line, name_tag_color, LLFontGL::NORMAL,
				LLFontGL::getFontSansSerifSmall());
		}

		if (sRenderGroupTitles
			&& title && title->getString() && title->getString()[0] != '\0')
		{
			std::string title_str = title->getString();
			LLStringFn::replace_ascii_controlchars(title_str,LL_UNKNOWN_CHAR);
			addNameTagLine(title_str, name_tag_color, LLFontGL::NORMAL,
				LLFontGL::getFontSansSerifSmall());
		}

		static LLUICachedControl<bool> show_display_names("NameTagShowDisplayNames");
		static LLUICachedControl<bool> show_usernames("NameTagShowUsernames");

		if (LLAvatarName::useDisplayNames())
		{
			LLAvatarName av_name;
			if (!LLAvatarNameCache::get(getID(), &av_name))
			{
				// Force a rebuild at next idle
				// Note: do not connect a callback on idle().
				clearNameTag();
			}

			// Might be blank if name not available yet, that's OK
			if (show_display_names)
			{
				addNameTagLine(av_name.getDisplayName(), name_tag_color, LLFontGL::NORMAL,
					LLFontGL::getFontSansSerif());
			}
			// Suppress SLID display if display name matches exactly (ugh)
			if (show_usernames && !av_name.isDisplayNameDefault())
			{
				// *HACK: Desaturate the color
				LLColor4 username_color = name_tag_color * 0.83f;
				addNameTagLine(av_name.getUserName(), username_color, LLFontGL::NORMAL,
					LLFontGL::getFontSansSerifSmall());
			}
		}
		else
		{
			const LLFontGL* font = LLFontGL::getFontSansSerif();
			std::string full_name = LLCacheName::buildFullName( firstname->getString(), lastname->getString() );
			addNameTagLine(full_name, name_tag_color, LLFontGL::NORMAL, font);
		}

		mNameAway = is_away;
		mNameDoNotDisturb = is_do_not_disturb;
		mNameMute = is_muted;
		mNameAppearance = is_appearance;
		mNameFriend = is_friend;
		mNameCloud = is_cloud;
		mTitle = title ? title->getString() : "";
		LLStringFn::replace_ascii_controlchars(mTitle,LL_UNKNOWN_CHAR);
		new_name = TRUE;
	}

	if (mVisibleChat)
	{
		mNameText->setFont(LLFontGL::getFontSansSerif());
		mNameText->setTextAlignment(LLHUDNameTag::ALIGN_TEXT_LEFT);
		mNameText->setFadeDistance(CHAT_NORMAL_RADIUS * 2.f, 5.f);
<<<<<<< HEAD

		char line[MAX_STRING];		/* Flawfinder: ignore */
		line[0] = '\0';
=======
			
>>>>>>> fe042430
		std::deque<LLChat>::iterator chat_iter = mChats.begin();
		mNameText->clearString();

		LLColor4 new_chat = LLUIColorTable::instance().getColor( isSelf() ? "UserChatColor" : "AgentChatColor" );
		LLColor4 normal_chat = lerp(new_chat, LLColor4(0.8f, 0.8f, 0.8f, 1.f), 0.7f);
		LLColor4 old_chat = lerp(normal_chat, LLColor4(0.6f, 0.6f, 0.6f, 1.f), 0.7f);
		if (mTyping && mChats.size() >= MAX_BUBBLE_CHAT_UTTERANCES) 
		{
			++chat_iter;
		}

		for(; chat_iter != mChats.end(); ++chat_iter)
		{
			F32 chat_fade_amt = llclamp((F32)((LLFrameTimer::getElapsedSeconds() - chat_iter->mTime) / CHAT_FADE_TIME), 0.f, 4.f);
			LLFontGL::StyleFlags style;
			switch(chat_iter->mChatType)
			{
			case CHAT_TYPE_WHISPER:
				style = LLFontGL::ITALIC;
				break;
			case CHAT_TYPE_SHOUT:
				style = LLFontGL::BOLD;
				break;
			default:
				style = LLFontGL::NORMAL;
				break;
			}
			if (chat_fade_amt < 1.f)
			{
				F32 u = clamp_rescale(chat_fade_amt, 0.9f, 1.f, 0.f, 1.f);
				mNameText->addLine(chat_iter->mText, lerp(new_chat, normal_chat, u), style);
			}
			else if (chat_fade_amt < 2.f)
			{
				F32 u = clamp_rescale(chat_fade_amt, 1.9f, 2.f, 0.f, 1.f);
				mNameText->addLine(chat_iter->mText, lerp(normal_chat, old_chat, u), style);
			}
			else if (chat_fade_amt < 3.f)
			{
				// *NOTE: only remove lines down to minimum number
				mNameText->addLine(chat_iter->mText, old_chat, style);
			}
		}
		mNameText->setVisibleOffScreen(TRUE);

		if (mTyping)
		{
			S32 dot_count = (llfloor(mTypingTimer.getElapsedTimeF32() * 3.f) + 2) % 3 + 1;
			switch(dot_count)
			{
			case 1:
				mNameText->addLine(".", new_chat);
				break;
			case 2:
				mNameText->addLine("..", new_chat);
				break;
			case 3:
				mNameText->addLine("...", new_chat);
				break;
			}

		}
	}
	else
	{
		// ...not using chat bubbles, just names
		mNameText->setTextAlignment(LLHUDNameTag::ALIGN_TEXT_CENTER);
		mNameText->setFadeDistance(CHAT_NORMAL_RADIUS, 5.f);
		mNameText->setVisibleOffScreen(FALSE);
	}
}

void LLVOAvatar::addNameTagLine(const std::string& line, const LLColor4& color, S32 style, const LLFontGL* font)
{
	llassert(mNameText);
	if (mVisibleChat)
	{
		mNameText->addLabel(line);
	}
	else
	{
		mNameText->addLine(line, color, (LLFontGL::StyleFlags)style, font);
	}
	mNameString += line;
	mNameString += '\n';
}

void LLVOAvatar::clearNameTag()
{
	mNameString.clear();
	if (mNameText)
	{
		mNameText->setLabel("");
		mNameText->setString( "" );
	}
}

//static
void LLVOAvatar::invalidateNameTag(const LLUUID& agent_id)
{
	LLViewerObject* obj = gObjectList.findObject(agent_id);
	if (!obj) return;

	LLVOAvatar* avatar = dynamic_cast<LLVOAvatar*>(obj);
	if (!avatar) return;

	avatar->clearNameTag();
}

//static
void LLVOAvatar::invalidateNameTags()
{
	std::vector<LLCharacter*>::iterator it = LLCharacter::sInstances.begin();
	for ( ; it != LLCharacter::sInstances.end(); ++it)
	{
		LLVOAvatar* avatar = dynamic_cast<LLVOAvatar*>(*it);
		if (!avatar) continue;
		if (avatar->isDead()) continue;

		avatar->clearNameTag();
	}
}

// Compute name tag position during idle update
void LLVOAvatar::idleUpdateNameTagPosition(const LLVector3& root_pos_last)
{
<<<<<<< HEAD
	LLQuaternion root_rot = mRoot.getWorldRotation();
	LLQuaternion inv_root_rot = ~root_rot;
=======
	LLQuaternion root_rot = mRoot->getWorldRotation();
>>>>>>> fe042430
	LLVector3 pixel_right_vec;
	LLVector3 pixel_up_vec;
	LLViewerCamera::getInstance()->getPixelVectors(root_pos_last, pixel_up_vec, pixel_right_vec);
	LLVector3 camera_to_av = root_pos_last - LLViewerCamera::getInstance()->getOrigin();
	camera_to_av.normalize();
	LLVector3 local_camera_at = camera_to_av * inv_root_rot;
	LLVector3 local_camera_up = camera_to_av % LLViewerCamera::getInstance()->getLeftAxis();
	local_camera_up.normalize();
	local_camera_up = local_camera_up * inv_root_rot;

<<<<<<< HEAD
	LLVector3 avatar_ellipsoid(mBodySize.mV[VX] * 0.4f,
								mBodySize.mV[VY] * 0.4f,
								mBodySize.mV[VZ] * NAMETAG_VERT_OFFSET_WEIGHT);

	local_camera_up.scaleVec(avatar_ellipsoid);
	local_camera_at.scaleVec(avatar_ellipsoid);

	LLVector3 head_offset = (mHeadp->getLastWorldPosition() - mRoot.getLastWorldPosition()) * inv_root_rot;

	if (dist_vec(head_offset, mTargetRootToHeadOffset) > NAMETAG_UPDATE_THRESHOLD)
	{
		mTargetRootToHeadOffset = head_offset;
	}
	
	mCurRootToHeadOffset = lerp(mCurRootToHeadOffset, mTargetRootToHeadOffset, LLCriticalDamp::getInterpolant(0.2f));

	LLVector3 name_position = mRoot.getLastWorldPosition() + (mCurRootToHeadOffset * root_rot);
=======
	local_camera_up.scaleVec((mBodySize + mAvatarOffset) * 0.5f);
	local_camera_at.scaleVec((mBodySize + mAvatarOffset) * 0.5f);

	LLVector3 name_position = mRoot->getWorldPosition();
	name_position[VZ] -= mPelvisToFoot;
	name_position[VZ] += ((mBodySize[VZ] + mAvatarOffset[VZ])* 0.55f);
>>>>>>> fe042430
	name_position += (local_camera_up * root_rot) - (projected_vec(local_camera_at * root_rot, camera_to_av));	
	name_position += pixel_up_vec * NAMETAG_VERTICAL_SCREEN_OFFSET;

	mNameText->setPositionAgent(name_position);				
}

void LLVOAvatar::idleUpdateNameTagAlpha(BOOL new_name, F32 alpha)
{
	llassert(mNameText);

	if (new_name
		|| alpha != mNameAlpha)
	{
		mNameText->setAlpha(alpha);
		mNameAlpha = alpha;
	}
}

LLColor4 LLVOAvatar::getNameTagColor(bool is_friend)
{
	static LLUICachedControl<bool> show_friends("NameTagShowFriends");
	const char* color_name;
	if (show_friends && is_friend)
	{
		color_name = "NameTagFriend";
	}
	else if (LLAvatarName::useDisplayNames())
	{
		// ...color based on whether username "matches" a computed display name
		LLAvatarName av_name;
		if (LLAvatarNameCache::get(getID(), &av_name) && av_name.isDisplayNameDefault())
		{
			color_name = "NameTagMatch";
		}
		else
		{
			color_name = "NameTagMismatch";
		}
	}
	else
	{
		// ...not using display names
		color_name = "NameTagLegacy";
	}
	return LLUIColorTable::getInstance()->getColor( color_name );
}

void LLVOAvatar::idleUpdateBelowWater()
{
	F32 avatar_height = (F32)(getPositionGlobal().mdV[VZ]);

	F32 water_height;
	water_height = getRegion()->getWaterHeight();

	mBelowWater =  avatar_height < water_height;
}

void LLVOAvatar::slamPosition()
{
	gAgent.setPositionAgent(getPositionAgent());
	mRoot->setWorldPosition(getPositionAgent()); // teleport
	setChanged(TRANSLATED);
	if (mDrawable.notNull())
	{
		gPipeline.updateMoveNormalAsync(mDrawable);
	}
	mRoot->updateWorldMatrixChildren();
}

bool LLVOAvatar::isVisuallyMuted() const
{
	static LLCachedControl<U32> max_attachment_bytes(gSavedSettings, "RenderAutoMuteByteLimit");
	static LLCachedControl<F32> max_attachment_area(gSavedSettings, "RenderAutoMuteSurfaceAreaLimit");
	
	return LLMuteList::getInstance()->isMuted(getID()) 
			|| (mAttachmentGeometryBytes > max_attachment_bytes && max_attachment_bytes > 0) 
			|| (mAttachmentSurfaceArea > max_attachment_area && max_attachment_area > 0.f);
}

//------------------------------------------------------------------------
// updateCharacter()
// called on both your avatar and other avatars
//------------------------------------------------------------------------
BOOL LLVOAvatar::updateCharacter(LLAgent &agent)
{
	// clear debug text
	mDebugText.clear();

	if (gSavedSettings.getBOOL("DebugAvatarAppearanceMessage"))
	{
		S32 central_bake_version = -1;
		if (getRegion())
		{
			central_bake_version = getRegion()->getCentralBakeVersion();
		}
		bool all_baked_downloaded = allBakedTexturesCompletelyDownloaded();
		bool all_local_downloaded = allLocalTexturesCompletelyDownloaded();
		std::string debug_line = llformat("%s%s - mLocal: %d, mEdit: %d, mUSB: %d, CBV: %d",
										  isSelf() ? (all_local_downloaded ? "L" : "l") : "-",
										  all_baked_downloaded ? "B" : "b",
										  mUseLocalAppearance, mIsEditingAppearance,
										  mUseServerBakes, central_bake_version);
		std::string origin_string = bakedTextureOriginInfo();
		debug_line += " [" + origin_string + "]";
		if (isSelf())
		{
			S32 curr_cof_version = LLAppearanceMgr::instance().getCOFVersion();
			S32 last_request_cof_version = LLAppearanceMgr::instance().getLastUpdateRequestCOFVersion();
			S32 last_received_cof_version = LLAppearanceMgr::instance().getLastAppearanceUpdateCOFVersion();
			debug_line += llformat(" - cof: %d req: %d rcv:%d",
								   curr_cof_version, last_request_cof_version, last_received_cof_version);
			if (gSavedSettings.getBOOL("DebugForceAppearanceRequestFailure"))
			{
				debug_line += " FORCING ERRS";
			}
		}
		addDebugText(debug_line);
	}
	if (gSavedSettings.getBOOL("DebugAvatarCompositeBaked"))
	{
		if (!mBakedTextureDebugText.empty())
			addDebugText(mBakedTextureDebugText);
	}
				 
	if (LLVOAvatar::sShowAnimationDebug)
	{
		for (LLMotionController::motion_list_t::iterator iter = mMotionController.getActiveMotions().begin();
			 iter != mMotionController.getActiveMotions().end(); ++iter)
		{
			LLMotion* motionp = *iter;
			if (motionp->getMinPixelArea() < getPixelArea())
			{
				std::string output;
				if (motionp->getName().empty())
				{
					output = llformat("%s - %d",
							  gAgent.isGodlikeWithoutAdminMenuFakery() ?
							  motionp->getID().asString().c_str() :
							  LLUUID::null.asString().c_str(),
							  (U32)motionp->getPriority());
				}
				else
				{
					output = llformat("%s - %d",
							  motionp->getName().c_str(),
							  (U32)motionp->getPriority());
				}
				addDebugText(output);
			}
		}
	}

	if (!mIsBuilt)
	{
		return FALSE;
	}

	BOOL visible = isVisible();

	// For fading out the names above heads, only let the timer
	// run if we're visible.
	if (mDrawable.notNull() && !visible)
	{
		mTimeVisible.reset();
	}

	//--------------------------------------------------------------------
	// the rest should only be done occasionally for far away avatars
	//--------------------------------------------------------------------

	if (visible && (!isSelf() || isVisuallyMuted()) && !mIsDummy && sUseImpostors && !mNeedsAnimUpdate && !sFreezeCounter)
	{
		const LLVector4a* ext = mDrawable->getSpatialExtents();
		LLVector4a size;
		size.setSub(ext[1],ext[0]);
		F32 mag = size.getLength3().getF32()*0.5f;

		
		F32 impostor_area = 256.f*512.f*(8.125f - LLVOAvatar::sLODFactor*8.f);
		if (isVisuallyMuted())
		{ // muted avatars update at 16 hz
			mUpdatePeriod = 16;
		}
		else if (mVisibilityRank <= LLVOAvatar::sMaxVisible ||
			mDrawable->mDistanceWRTCamera < 1.f + mag)
		{ //first 25% of max visible avatars are not impostored
			//also, don't impostor avatars whose bounding box may be penetrating the 
			//impostor camera near clip plane
			mUpdatePeriod = 1;
		}
		else if (mVisibilityRank > LLVOAvatar::sMaxVisible * 4)
		{ //background avatars are REALLY slow updating impostors
			mUpdatePeriod = 16;
		}
		else if (mVisibilityRank > LLVOAvatar::sMaxVisible * 3)
		{ //back 25% of max visible avatars are slow updating impostors
			mUpdatePeriod = 8;
		}
		else if (mImpostorPixelArea <= impostor_area)
		{  // stuff in between gets an update period based on pixel area
			mUpdatePeriod = llclamp((S32) sqrtf(impostor_area*4.f/mImpostorPixelArea), 2, 8);
		}
		else
		{
			//nearby avatars, update the impostors more frequently.
			mUpdatePeriod = 4;
		}

		visible = (LLDrawable::getCurrentFrame()+mID.mData[0])%mUpdatePeriod == 0 ? TRUE : FALSE;
	}
	else
	{
		mUpdatePeriod = 1;
	}


	// don't early out for your own avatar, as we rely on your animations playing reliably
	// for example, the "turn around" animation when entering customize avatar needs to trigger
	// even when your avatar is offscreen
	if (!visible && !isSelf())
	{
		updateMotions(LLCharacter::HIDDEN_UPDATE);
		return FALSE;
	}

	// change animation time quanta based on avatar render load
	if (!isSelf() && !mIsDummy)
	{
		F32 time_quantum = clamp_rescale((F32)sInstances.size(), 10.f, 35.f, 0.f, 0.25f);
		F32 pixel_area_scale = clamp_rescale(mPixelArea, 100, 5000, 1.f, 0.f);
		F32 time_step = time_quantum * pixel_area_scale;
		if (time_step != 0.f)
		{
			// disable walk motion servo controller as it doesn't work with motion timesteps
			stopMotion(ANIM_AGENT_WALK_ADJUST);
			removeAnimationData("Walk Speed");
		}
		mMotionController.setTimeStep(time_step);
//		llinfos << "Setting timestep to " << time_quantum * pixel_area_scale << llendl;
	}

	if (getParent() && !mIsSitting)
	{
		sitOnObject((LLViewerObject*)getParent());
	}
	else if (!getParent() && mIsSitting && !isMotionActive(ANIM_AGENT_SIT_GROUND_CONSTRAINED))
	{
		getOffObject();
	}

	//--------------------------------------------------------------------
	// create local variables in world coords for region position values
	//--------------------------------------------------------------------
	F32 speed;
	LLVector3 normal;

	LLVector3 xyVel = getVelocity();
	xyVel.mV[VZ] = 0.0f;
	speed = xyVel.length();

	if (!(mIsSitting && getParent()))
	{
		//--------------------------------------------------------------------
		// get timing info
		// handle initial condition case
		//--------------------------------------------------------------------
		F32 animation_time = mAnimTimer.getElapsedTimeF32();
		if (mTimeLast == 0.0f)
		{
			mTimeLast = animation_time;

			// put the pelvis at slaved position/mRotation
			mRoot->setWorldPosition( getPositionAgent() ); // first frame
			mRoot->setWorldRotation( getRotation() );
		}
	
		//--------------------------------------------------------------------
		// dont' let dT get larger than 1/5th of a second
		//--------------------------------------------------------------------
		F32 deltaTime = animation_time - mTimeLast;

		deltaTime = llclamp( deltaTime, DELTA_TIME_MIN, DELTA_TIME_MAX );
		mTimeLast = animation_time;

		mSpeedAccum = (mSpeedAccum * 0.95f) + (speed * 0.05f);

		//--------------------------------------------------------------------
		// compute the position of the avatar's root
		//--------------------------------------------------------------------
		LLVector3d root_pos;
		LLVector3d ground_under_pelvis;

		if (isSelf())
		{
			gAgent.setPositionAgent(getRenderPosition());
		}

		root_pos = gAgent.getPosGlobalFromAgent(getRenderPosition());
		root_pos.mdV[VZ] += getVisualParamWeight(11001);


		resolveHeightGlobal(root_pos, ground_under_pelvis, normal);
		F32 foot_to_ground = (F32) (root_pos.mdV[VZ] - mPelvisToFoot - ground_under_pelvis.mdV[VZ]);				
		BOOL in_air = ((!LLWorld::getInstance()->getRegionFromPosGlobal(ground_under_pelvis)) || 
						foot_to_ground > FOOT_GROUND_COLLISION_TOLERANCE);

		if (in_air && !mInAir)
		{
			mTimeInAir.reset();
		}
		mInAir = in_air;

		// correct for the fact that the pelvis is not necessarily the center 
		// of the agent's physical representation
		root_pos.mdV[VZ] -= (0.5f * mBodySize.mV[VZ]) - mPelvisToFoot;
		
		LLVector3 newPosition = gAgent.getPosAgentFromGlobal(root_pos);

		if (newPosition != mRoot->getXform()->getWorldPosition())
		{		
			mRoot->touch();
			mRoot->setWorldPosition( newPosition ); // regular update				
		}


		//--------------------------------------------------------------------
		// Propagate viewer object rotation to root of avatar
		//--------------------------------------------------------------------
		if (!isAnyAnimationSignaled(AGENT_NO_ROTATE_ANIMS, NUM_AGENT_NO_ROTATE_ANIMS))
		{
			LLQuaternion iQ;
			LLVector3 upDir( 0.0f, 0.0f, 1.0f );
			
			// Compute a forward direction vector derived from the primitive rotation
			// and the velocity vector.  When walking or jumping, don't let body deviate
			// more than 90 from the view, if necessary, flip the velocity vector.

			LLVector3 primDir;
			if (isSelf())
			{
				primDir = agent.getAtAxis() - projected_vec(agent.getAtAxis(), agent.getReferenceUpVector());
				primDir.normalize();
			}
			else
			{
				primDir = getRotation().getMatrix3().getFwdRow();
			}
			LLVector3 velDir = getVelocity();
			velDir.normalize();
			if ( mSignaledAnimations.find(ANIM_AGENT_WALK) != mSignaledAnimations.end())
			{
				F32 vpD = velDir * primDir;
				if (vpD < -0.5f)
				{
					velDir *= -1.0f;
				}
			}
			LLVector3 fwdDir = lerp(primDir, velDir, clamp_rescale(speed, 0.5f, 2.0f, 0.0f, 1.0f));
			if (isSelf() && gAgentCamera.cameraMouselook())
			{
				// make sure fwdDir stays in same general direction as primdir
				if (gAgent.getFlying())
				{
					fwdDir = LLViewerCamera::getInstance()->getAtAxis();
				}
				else
				{
					LLVector3 at_axis = LLViewerCamera::getInstance()->getAtAxis();
					LLVector3 up_vector = gAgent.getReferenceUpVector();
					at_axis -= up_vector * (at_axis * up_vector);
					at_axis.normalize();
					
					F32 dot = fwdDir * at_axis;
					if (dot < 0.f)
					{
						fwdDir -= 2.f * at_axis * dot;
						fwdDir.normalize();
					}
				}
				
			}

			LLQuaternion root_rotation = mRoot->getWorldMatrix().quaternion();
			F32 root_roll, root_pitch, root_yaw;
			root_rotation.getEulerAngles(&root_roll, &root_pitch, &root_yaw);

			// When moving very slow, the pelvis is allowed to deviate from the
			// forward direction to allow it to hold it's position while the torso
			// and head turn.  Once in motion, it must conform however.
			BOOL self_in_mouselook = isSelf() && gAgentCamera.cameraMouselook();

			LLVector3 pelvisDir( mRoot->getWorldMatrix().getFwdRow4().mV );

			static LLCachedControl<F32> s_pelvis_rot_threshold_slow(gSavedSettings, "AvatarRotateThresholdSlow");
			static LLCachedControl<F32> s_pelvis_rot_threshold_fast(gSavedSettings, "AvatarRotateThresholdFast");

			F32 pelvis_rot_threshold = clamp_rescale(speed, 0.1f, 1.0f, s_pelvis_rot_threshold_slow, s_pelvis_rot_threshold_fast);
						
			if (self_in_mouselook)
			{
				pelvis_rot_threshold *= MOUSELOOK_PELVIS_FOLLOW_FACTOR;
			}
			pelvis_rot_threshold *= DEG_TO_RAD;

			F32 angle = angle_between( pelvisDir, fwdDir );

			// The avatar's root is allowed to have a yaw that deviates widely
			// from the forward direction, but if roll or pitch are off even
			// a little bit we need to correct the rotation.
			if(root_roll < 1.f * DEG_TO_RAD
			   && root_pitch < 5.f * DEG_TO_RAD)
			{
				// smaller correction vector means pelvis follows prim direction more closely
				if (!mTurning && angle > pelvis_rot_threshold*0.75f)
				{
					mTurning = TRUE;
				}

				// use tighter threshold when turning
				if (mTurning)
				{
					pelvis_rot_threshold *= 0.4f;
				}

				// am I done turning?
				if (angle < pelvis_rot_threshold)
				{
					mTurning = FALSE;
				}

				LLVector3 correction_vector = (pelvisDir - fwdDir) * clamp_rescale(angle, pelvis_rot_threshold*0.75f, pelvis_rot_threshold, 1.0f, 0.0f);
				fwdDir += correction_vector;
			}
			else
			{
				mTurning = FALSE;
			}

			// Now compute the full world space rotation for the whole body (wQv)
			LLVector3 leftDir = upDir % fwdDir;
			leftDir.normalize();
			fwdDir = leftDir % upDir;
			LLQuaternion wQv( fwdDir, leftDir, upDir );

			if (isSelf() && mTurning)
			{
				if ((fwdDir % pelvisDir) * upDir > 0.f)
				{
					gAgent.setControlFlags(AGENT_CONTROL_TURN_RIGHT);
				}
				else
				{
					gAgent.setControlFlags(AGENT_CONTROL_TURN_LEFT);
				}
			}

			// Set the root rotation, but do so incrementally so that it
			// lags in time by some fixed amount.
			//F32 u = LLCriticalDamp::getInterpolant(PELVIS_LAG);
			F32 pelvis_lag_time = 0.f;
			if (self_in_mouselook)
			{
				pelvis_lag_time = PELVIS_LAG_MOUSELOOK;
			}
			else if (mInAir)
			{
				pelvis_lag_time = PELVIS_LAG_FLYING;
				// increase pelvis lag time when moving slowly
				pelvis_lag_time *= clamp_rescale(mSpeedAccum, 0.f, 15.f, 3.f, 1.f);
			}
			else
			{
				pelvis_lag_time = PELVIS_LAG_WALKING;
			}

			F32 u = llclamp((deltaTime / pelvis_lag_time), 0.0f, 1.0f);	

			mRoot->setWorldRotation( slerp(u, mRoot->getWorldRotation(), wQv) );
			
		}
	}
	else if (mDrawable.notNull())
	{
		mRoot->setPosition(mDrawable->getPosition());
		mRoot->setRotation(mDrawable->getRotation());
	}
	
	//-------------------------------------------------------------------------
	// Update character motions
	//-------------------------------------------------------------------------
	// store data relevant to motions
	mSpeed = speed;

	// update animations
	if (mSpecialRenderMode == 1) // Animation Preview
		updateMotions(LLCharacter::FORCE_UPDATE);
	else
		updateMotions(LLCharacter::NORMAL_UPDATE);

	// update head position
	updateHeadOffset();

	//-------------------------------------------------------------------------
	// Find the ground under each foot, these are used for a variety
	// of things that follow
	//-------------------------------------------------------------------------
	LLVector3 ankle_left_pos_agent = mFootLeftp->getWorldPosition();
	LLVector3 ankle_right_pos_agent = mFootRightp->getWorldPosition();

	LLVector3 ankle_left_ground_agent = ankle_left_pos_agent;
	LLVector3 ankle_right_ground_agent = ankle_right_pos_agent;
	resolveHeightAgent(ankle_left_pos_agent, ankle_left_ground_agent, normal);
	resolveHeightAgent(ankle_right_pos_agent, ankle_right_ground_agent, normal);

	F32 leftElev = llmax(-0.2f, ankle_left_pos_agent.mV[VZ] - ankle_left_ground_agent.mV[VZ]);
	F32 rightElev = llmax(-0.2f, ankle_right_pos_agent.mV[VZ] - ankle_right_ground_agent.mV[VZ]);

	if (!mIsSitting)
	{
		//-------------------------------------------------------------------------
		// Figure out which foot is on ground
		//-------------------------------------------------------------------------
		if (!mInAir)
		{
			if ((leftElev < 0.0f) || (rightElev < 0.0f))
			{
				ankle_left_pos_agent = mFootLeftp->getWorldPosition();
				ankle_right_pos_agent = mFootRightp->getWorldPosition();
				leftElev = ankle_left_pos_agent.mV[VZ] - ankle_left_ground_agent.mV[VZ];
				rightElev = ankle_right_pos_agent.mV[VZ] - ankle_right_ground_agent.mV[VZ];
			}
		}
	}
	
	//-------------------------------------------------------------------------
	// Generate footstep sounds when feet hit the ground
	//-------------------------------------------------------------------------
	const LLUUID AGENT_FOOTSTEP_ANIMS[] = {ANIM_AGENT_WALK, ANIM_AGENT_RUN, ANIM_AGENT_LAND};
	const S32 NUM_AGENT_FOOTSTEP_ANIMS = LL_ARRAY_SIZE(AGENT_FOOTSTEP_ANIMS);

	if ( gAudiop && isAnyAnimationSignaled(AGENT_FOOTSTEP_ANIMS, NUM_AGENT_FOOTSTEP_ANIMS) )
	{
		BOOL playSound = FALSE;
		LLVector3 foot_pos_agent;

		BOOL onGroundLeft = (leftElev <= 0.05f);
		BOOL onGroundRight = (rightElev <= 0.05f);

		// did left foot hit the ground?
		if ( onGroundLeft && !mWasOnGroundLeft )
		{
			foot_pos_agent = ankle_left_pos_agent;
			playSound = TRUE;
		}

		// did right foot hit the ground?
		if ( onGroundRight && !mWasOnGroundRight )
		{
			foot_pos_agent = ankle_right_pos_agent;
			playSound = TRUE;
		}

		mWasOnGroundLeft = onGroundLeft;
		mWasOnGroundRight = onGroundRight;

		if ( playSound )
		{
			const F32 STEP_VOLUME = 0.1f;
			const LLUUID& step_sound_id = getStepSound();

			LLVector3d foot_pos_global = gAgent.getPosGlobalFromAgent(foot_pos_agent);

			if (LLViewerParcelMgr::getInstance()->canHearSound(foot_pos_global)
				&& !LLMuteList::getInstance()->isMuted(getID(), LLMute::flagObjectSounds))
			{
				gAudiop->triggerSound(step_sound_id, getID(), STEP_VOLUME, LLAudioEngine::AUDIO_TYPE_AMBIENT, foot_pos_global);
			}
		}
	}

	mRoot->updateWorldMatrixChildren();

	if (!mDebugText.size() && mText.notNull())
	{
		mText->markDead();
		mText = NULL;
	}
	else if (mDebugText.size())
	{
		setDebugText(mDebugText);
	}

	//mesh vertices need to be reskinned
	mNeedsSkin = TRUE;

	return TRUE;
}
//-----------------------------------------------------------------------------
// updateHeadOffset()
//-----------------------------------------------------------------------------
void LLVOAvatar::updateHeadOffset()
{
	// since we only care about Z, just grab one of the eyes
	LLVector3 midEyePt = mEyeLeftp->getWorldPosition();
	midEyePt -= mDrawable.notNull() ? mDrawable->getWorldPosition() : mRoot->getWorldPosition();
	midEyePt.mV[VZ] = llmax(-mPelvisToFoot + LLViewerCamera::getInstance()->getNear(), midEyePt.mV[VZ]);

	if (mDrawable.notNull())
	{
		midEyePt = midEyePt * ~mDrawable->getWorldRotation();
	}
	if (mIsSitting)
	{
		mHeadOffset = midEyePt;	
	}
	else
	{
		F32 u = llmax(0.f, HEAD_MOVEMENT_AVG_TIME - (1.f / gFPSClamped));
		mHeadOffset = lerp(midEyePt, mHeadOffset,  u);
	}
}
//------------------------------------------------------------------------
// setPelvisOffset
//------------------------------------------------------------------------
void LLVOAvatar::setPelvisOffset( bool hasOffset, const LLVector3& offsetAmount, F32 pelvisFixup ) 
{
	mHasPelvisOffset = hasOffset;
	if ( mHasPelvisOffset )
	{
		//Store off last pelvis to foot value
		mLastPelvisToFoot = mPelvisToFoot;
		mPelvisOffset	  = offsetAmount;
		mLastPelvisFixup  = mPelvisFixup;
		mPelvisFixup	  = pelvisFixup;
	}
}
//------------------------------------------------------------------------
// postPelvisSetRecalc
//------------------------------------------------------------------------
void LLVOAvatar::postPelvisSetRecalc( void )
{	
	computeBodySize(); 
	mRoot->touch();
	mRoot->updateWorldMatrixChildren();	
	dirtyMesh();
	updateHeadOffset();
}
//------------------------------------------------------------------------
// pelisPoke
//------------------------------------------------------------------------
void LLVOAvatar::setPelvisOffset( F32 pelvisFixupAmount )
{	
	mHasPelvisOffset  = true;
	mLastPelvisFixup  = mPelvisFixup;	
	mPelvisFixup	  = pelvisFixupAmount;	
}
//------------------------------------------------------------------------
// updateVisibility()
//------------------------------------------------------------------------
void LLVOAvatar::updateVisibility()
{
	BOOL visible = FALSE;

	if (mIsDummy)
	{
		visible = TRUE;
	}
	else if (mDrawable.isNull())
	{
		visible = FALSE;
	}
	else
	{
		if (!mDrawable->getSpatialGroup() || mDrawable->getSpatialGroup()->isVisible())
		{
			visible = TRUE;
		}
		else
		{
			visible = FALSE;
		}

		if(isSelf())
		{
			if (!gAgentWearables.areWearablesLoaded())
			{
				visible = FALSE;
			}
		}
		else if( !mFirstAppearanceMessageReceived )
		{
			visible = FALSE;
		}

		if (sDebugInvisible)
		{
			LLNameValue* firstname = getNVPair("FirstName");
			if (firstname)
			{
				LL_DEBUGS("Avatar") << avString() << " updating visibility" << LL_ENDL;
			}
			else
			{
				llinfos << "Avatar " << this << " updating visiblity" << llendl;
			}

			if (visible)
			{
				llinfos << "Visible" << llendl;
			}
			else
			{
				llinfos << "Not visible" << llendl;
			}

			/*if (avatar_in_frustum)
			{
				llinfos << "Avatar in frustum" << llendl;
			}
			else
			{
				llinfos << "Avatar not in frustum" << llendl;
			}*/

			/*if (LLViewerCamera::getInstance()->sphereInFrustum(sel_pos_agent, 2.0f))
			{
				llinfos << "Sel pos visible" << llendl;
			}
			if (LLViewerCamera::getInstance()->sphereInFrustum(wrist_right_pos_agent, 0.2f))
			{
				llinfos << "Wrist pos visible" << llendl;
			}
			if (LLViewerCamera::getInstance()->sphereInFrustum(getPositionAgent(), getMaxScale()*2.f))
			{
				llinfos << "Agent visible" << llendl;
			}*/
			llinfos << "PA: " << getPositionAgent() << llendl;
			/*llinfos << "SPA: " << sel_pos_agent << llendl;
			llinfos << "WPA: " << wrist_right_pos_agent << llendl;*/
			for (attachment_map_t::iterator iter = mAttachmentPoints.begin(); 
				 iter != mAttachmentPoints.end();
				 ++iter)
			{
				LLViewerJointAttachment* attachment = iter->second;

				for (LLViewerJointAttachment::attachedobjs_vec_t::iterator attachment_iter = attachment->mAttachedObjects.begin();
					 attachment_iter != attachment->mAttachedObjects.end();
					 ++attachment_iter)
				{
					if (LLViewerObject *attached_object = (*attachment_iter))
					{
						if(attached_object->mDrawable->isVisible())
						{
							llinfos << attachment->getName() << " visible" << llendl;
						}
						else
						{
							llinfos << attachment->getName() << " not visible at " << mDrawable->getWorldPosition() << " and radius " << mDrawable->getRadius() << llendl;
						}
					}
				}
			}
		}
	}

	if (!visible && mVisible)
	{
		mMeshInvisibleTime.reset();
	}

	if (visible)
	{
		if (!mMeshValid)
		{
			restoreMeshData();
		}
	}
	else
	{
		if (mMeshValid && mMeshInvisibleTime.getElapsedTimeF32() > TIME_BEFORE_MESH_CLEANUP)
		{
			releaseMeshData();
		}
	}

	mVisible = visible;
}

// private
bool LLVOAvatar::shouldAlphaMask()
{
	const bool should_alpha_mask = !LLDrawPoolAlpha::sShowDebugAlpha // Don't alpha mask if "Highlight Transparent" checked
							&& !LLDrawPoolAvatar::sSkipTransparent;

	return should_alpha_mask;

}

//-----------------------------------------------------------------------------
// renderSkinned()
//-----------------------------------------------------------------------------
U32 LLVOAvatar::renderSkinned(EAvatarRenderPass pass)
{
	U32 num_indices = 0;

	if (!mIsBuilt)
	{
		return num_indices;
	}

	LLFace* face = mDrawable->getFace(0);

	bool needs_rebuild = !face || !face->getVertexBuffer() || mDrawable->isState(LLDrawable::REBUILD_GEOMETRY);

	if (needs_rebuild || mDirtyMesh)
	{	//LOD changed or new mesh created, allocate new vertex buffer if needed
		if (needs_rebuild || mDirtyMesh >= 2 || mVisibilityRank <= 4)
		{
		updateMeshData();
			mDirtyMesh = 0;
		mNeedsSkin = TRUE;
		mDrawable->clearState(LLDrawable::REBUILD_GEOMETRY);
	}
	}

	if (LLViewerShaderMgr::instance()->getVertexShaderLevel(LLViewerShaderMgr::SHADER_AVATAR) <= 0)
	{
		if (mNeedsSkin)
		{
			//generate animated mesh
			LLViewerJoint* lower_mesh = getViewerJoint(MESH_ID_LOWER_BODY);
			LLViewerJoint* upper_mesh = getViewerJoint(MESH_ID_UPPER_BODY);
			LLViewerJoint* skirt_mesh = getViewerJoint(MESH_ID_SKIRT);
			LLViewerJoint* eyelash_mesh = getViewerJoint(MESH_ID_EYELASH);
			LLViewerJoint* head_mesh = getViewerJoint(MESH_ID_HEAD);
			LLViewerJoint* hair_mesh = getViewerJoint(MESH_ID_HAIR);

			if(upper_mesh)
			{
				upper_mesh->updateJointGeometry();
			}
			if (lower_mesh)
			{
				lower_mesh->updateJointGeometry();
			}

			if( isWearingWearableType( LLWearableType::WT_SKIRT ) )
			{
				if(skirt_mesh)
				{
					skirt_mesh->updateJointGeometry();
				}
			}

			if (!isSelf() || gAgent.needsRenderHead() || LLPipeline::sShadowRender)
			{
				if(eyelash_mesh)
				{
					eyelash_mesh->updateJointGeometry();
				}
				if(head_mesh)
				{
					head_mesh->updateJointGeometry();
				}
				if(hair_mesh)
				{
					hair_mesh->updateJointGeometry();
				}
			}
			mNeedsSkin = FALSE;
			mLastSkinTime = gFrameTimeSeconds;

			LLFace * face = mDrawable->getFace(0);
			if (face)
			{
				LLVertexBuffer* vb = face->getVertexBuffer();
			if (vb)
			{
				vb->flush();
			}
		}
	}
	}
	else
	{
		mNeedsSkin = FALSE;
	}

	if (sDebugInvisible)
	{
		LLNameValue* firstname = getNVPair("FirstName");
		if (firstname)
		{
			LL_DEBUGS("Avatar") << avString() << " in render" << LL_ENDL;
		}
		else
		{
			llinfos << "Avatar " << this << " in render" << llendl;
		}
		if (!mIsBuilt)
		{
			llinfos << "Not built!" << llendl;
		}
		else if (!gAgent.needsRenderAvatar())
		{
			llinfos << "Doesn't need avatar render!" << llendl;
		}
		else
		{
			llinfos << "Rendering!" << llendl;
		}
	}

	if (!mIsBuilt)
	{
		return num_indices;
	}

	if (isSelf() && !gAgent.needsRenderAvatar())
	{
		return num_indices;
	}

	// render collision normal
	// *NOTE: this is disabled (there is no UI for enabling sShowFootPlane) due
	// to DEV-14477.  the code is left here to aid in tracking down the cause
	// of the crash in the future. -brad
	if (sShowFootPlane && mDrawable.notNull())
	{
		LLVector3 slaved_pos = mDrawable->getPositionAgent();
		LLVector3 foot_plane_normal(mFootPlane.mV[VX], mFootPlane.mV[VY], mFootPlane.mV[VZ]);
		F32 dist_from_plane = (slaved_pos * foot_plane_normal) - mFootPlane.mV[VW];
		LLVector3 collide_point = slaved_pos;
		collide_point.mV[VZ] -= foot_plane_normal.mV[VZ] * (dist_from_plane + COLLISION_TOLERANCE - FOOT_COLLIDE_FUDGE);

		gGL.begin(LLRender::LINES);
		{
			F32 SQUARE_SIZE = 0.2f;
			gGL.color4f(1.f, 0.f, 0.f, 1.f);
			
			gGL.vertex3f(collide_point.mV[VX] - SQUARE_SIZE, collide_point.mV[VY] - SQUARE_SIZE, collide_point.mV[VZ]);
			gGL.vertex3f(collide_point.mV[VX] + SQUARE_SIZE, collide_point.mV[VY] - SQUARE_SIZE, collide_point.mV[VZ]);

			gGL.vertex3f(collide_point.mV[VX] + SQUARE_SIZE, collide_point.mV[VY] - SQUARE_SIZE, collide_point.mV[VZ]);
			gGL.vertex3f(collide_point.mV[VX] + SQUARE_SIZE, collide_point.mV[VY] + SQUARE_SIZE, collide_point.mV[VZ]);
			
			gGL.vertex3f(collide_point.mV[VX] + SQUARE_SIZE, collide_point.mV[VY] + SQUARE_SIZE, collide_point.mV[VZ]);
			gGL.vertex3f(collide_point.mV[VX] - SQUARE_SIZE, collide_point.mV[VY] + SQUARE_SIZE, collide_point.mV[VZ]);
			
			gGL.vertex3f(collide_point.mV[VX] - SQUARE_SIZE, collide_point.mV[VY] + SQUARE_SIZE, collide_point.mV[VZ]);
			gGL.vertex3f(collide_point.mV[VX] - SQUARE_SIZE, collide_point.mV[VY] - SQUARE_SIZE, collide_point.mV[VZ]);
			
			gGL.vertex3f(collide_point.mV[VX], collide_point.mV[VY], collide_point.mV[VZ]);
			gGL.vertex3f(collide_point.mV[VX] + mFootPlane.mV[VX], collide_point.mV[VY] + mFootPlane.mV[VY], collide_point.mV[VZ] + mFootPlane.mV[VZ]);

		}
		gGL.end();
		gGL.flush();
	}
	//--------------------------------------------------------------------
	// render all geometry attached to the skeleton
	//--------------------------------------------------------------------
	static LLStat render_stat;

	LLViewerJointMesh::sRenderPass = pass;

	if (pass == AVATAR_RENDER_PASS_SINGLE)
	{

		bool should_alpha_mask = shouldAlphaMask();
		LLGLState test(GL_ALPHA_TEST, should_alpha_mask);
		
		if (should_alpha_mask && !LLGLSLShader::sNoFixedFunction)
		{
			gGL.setAlphaRejectSettings(LLRender::CF_GREATER, 0.5f);
		}
		
		BOOL first_pass = TRUE;
		if (!LLDrawPoolAvatar::sSkipOpaque)
		{
			if (!isSelf() || gAgent.needsRenderHead() || LLPipeline::sShadowRender)
			{
				if (isTextureVisible(TEX_HEAD_BAKED) || mIsDummy)
				{
					LLViewerJoint* head_mesh = getViewerJoint(MESH_ID_HEAD);
					if (head_mesh)
					{
						num_indices += head_mesh->render(mAdjustedPixelArea, TRUE, mIsDummy);
					}
					first_pass = FALSE;
				}
			}
			if (isTextureVisible(TEX_UPPER_BAKED) || mIsDummy)
			{
				LLViewerJoint* upper_mesh = getViewerJoint(MESH_ID_UPPER_BODY);
				if (upper_mesh)
				{
					num_indices += upper_mesh->render(mAdjustedPixelArea, first_pass, mIsDummy);
				}
				first_pass = FALSE;
			}
			
			if (isTextureVisible(TEX_LOWER_BAKED) || mIsDummy)
			{
				LLViewerJoint* lower_mesh = getViewerJoint(MESH_ID_LOWER_BODY);
				if (lower_mesh)
				{
					num_indices += lower_mesh->render(mAdjustedPixelArea, first_pass, mIsDummy);
				}
				first_pass = FALSE;
			}
		}

		if (should_alpha_mask && !LLGLSLShader::sNoFixedFunction)
		{
			gGL.setAlphaRejectSettings(LLRender::CF_DEFAULT);
		}

		if (!LLDrawPoolAvatar::sSkipTransparent || LLPipeline::sImpostorRender)
		{
			LLGLState blend(GL_BLEND, !mIsDummy);
			LLGLState test(GL_ALPHA_TEST, !mIsDummy);
			num_indices += renderTransparent(first_pass);
		}
	}
	
	LLViewerJointMesh::sRenderPass = AVATAR_RENDER_PASS_SINGLE;
	
	//llinfos << "Avatar render: " << render_timer.getElapsedTimeF32() << llendl;

	//render_stat.addValue(render_timer.getElapsedTimeF32()*1000.f);

	return num_indices;
}

U32 LLVOAvatar::renderTransparent(BOOL first_pass)
{
	U32 num_indices = 0;
	if( isWearingWearableType( LLWearableType::WT_SKIRT ) && (mIsDummy || isTextureVisible(TEX_SKIRT_BAKED)) )
	{
		gGL.setAlphaRejectSettings(LLRender::CF_GREATER, 0.25f);
		LLViewerJoint* skirt_mesh = getViewerJoint(MESH_ID_SKIRT);
		if (skirt_mesh)
		{
			num_indices += skirt_mesh->render(mAdjustedPixelArea, FALSE);
		}
		first_pass = FALSE;
		gGL.setAlphaRejectSettings(LLRender::CF_DEFAULT);
	}

	if (!isSelf() || gAgent.needsRenderHead() || LLPipeline::sShadowRender)
	{
		if (LLPipeline::sImpostorRender)
		{
			gGL.setAlphaRejectSettings(LLRender::CF_GREATER, 0.5f);
		}
		
		if (isTextureVisible(TEX_HEAD_BAKED))
		{
			LLViewerJoint* eyelash_mesh = getViewerJoint(MESH_ID_EYELASH);
			if (eyelash_mesh)
			{
				num_indices += eyelash_mesh->render(mAdjustedPixelArea, first_pass, mIsDummy);
			}
			first_pass = FALSE;
		}
		// Can't test for baked hair being defined, since that won't always be the case (not all viewers send baked hair)
		// TODO: 1.25 will be able to switch this logic back to calling isTextureVisible();
		if ( getImage(TEX_HAIR_BAKED, 0) && 
		     getImage(TEX_HAIR_BAKED, 0)->getID() != IMG_INVISIBLE || LLDrawPoolAlpha::sShowDebugAlpha)		
		{
			LLViewerJoint* hair_mesh = getViewerJoint(MESH_ID_HAIR);
			if (hair_mesh)
			{
				num_indices += hair_mesh->render(mAdjustedPixelArea, first_pass, mIsDummy);
			}
			first_pass = FALSE;
		}
		if (LLPipeline::sImpostorRender)
		{
			gGL.setAlphaRejectSettings(LLRender::CF_DEFAULT);
		}
	}

	return num_indices;
}

//-----------------------------------------------------------------------------
// renderRigid()
//-----------------------------------------------------------------------------
U32 LLVOAvatar::renderRigid()
{
	U32 num_indices = 0;

	if (!mIsBuilt)
	{
		return 0;
	}

	if (isSelf() && (!gAgent.needsRenderAvatar() || !gAgent.needsRenderHead()))
	{
		return 0;
	}
	
	if (!mIsBuilt)
	{
		return 0;
	}

	bool should_alpha_mask = shouldAlphaMask();
	LLGLState test(GL_ALPHA_TEST, should_alpha_mask);

	if (should_alpha_mask && !LLGLSLShader::sNoFixedFunction)
	{
		gGL.setAlphaRejectSettings(LLRender::CF_GREATER, 0.5f);
	}

	if (isTextureVisible(TEX_EYES_BAKED)  || mIsDummy)
	{
		LLViewerJoint* eyeball_left = getViewerJoint(MESH_ID_EYEBALL_LEFT);
		LLViewerJoint* eyeball_right = getViewerJoint(MESH_ID_EYEBALL_RIGHT);
		if (eyeball_left)
		{
			num_indices += eyeball_left->render(mAdjustedPixelArea, TRUE, mIsDummy);
		}
		if(eyeball_right)
		{
			num_indices += eyeball_right->render(mAdjustedPixelArea, TRUE, mIsDummy);
		}
	}

	if (should_alpha_mask && !LLGLSLShader::sNoFixedFunction)
	{
		gGL.setAlphaRejectSettings(LLRender::CF_DEFAULT);
	}
	
	return num_indices;
}

U32 LLVOAvatar::renderImpostor(LLColor4U color, S32 diffuse_channel)
{
	if (!mImpostor.isComplete())
	{
		return 0;
	}

	LLVector3 pos(getRenderPosition()+mImpostorOffset);
	LLVector3 at = (pos - LLViewerCamera::getInstance()->getOrigin());
	at.normalize();
	LLVector3 left = LLViewerCamera::getInstance()->getUpAxis() % at;
	LLVector3 up = at%left;

	left *= mImpostorDim.mV[0];
	up *= mImpostorDim.mV[1];

	LLGLEnable test(GL_ALPHA_TEST);
	gGL.setAlphaRejectSettings(LLRender::CF_GREATER, 0.f);

	gGL.color4ubv(color.mV);
	gGL.getTexUnit(diffuse_channel)->bind(&mImpostor);
	gGL.begin(LLRender::QUADS);
	gGL.texCoord2f(0,0);
	gGL.vertex3fv((pos+left-up).mV);
	gGL.texCoord2f(1,0);
	gGL.vertex3fv((pos-left-up).mV);
	gGL.texCoord2f(1,1);
	gGL.vertex3fv((pos-left+up).mV);
	gGL.texCoord2f(0,1);
	gGL.vertex3fv((pos+left+up).mV);
	gGL.end();
	gGL.flush();

	return 6;
}

bool LLVOAvatar::allTexturesCompletelyDownloaded(std::set<LLUUID>& ids) const
{
	for (std::set<LLUUID>::const_iterator it = ids.begin(); it != ids.end(); ++it)
	{
		LLViewerFetchedTexture *imagep = gTextureList.findImage(*it);
		if (imagep && imagep->getDiscardLevel()!=0)
		{
			return false;
		}
	}
	return true;
}

bool LLVOAvatar::allLocalTexturesCompletelyDownloaded() const
{
	std::set<LLUUID> local_ids;
	collectLocalTextureUUIDs(local_ids);
	return allTexturesCompletelyDownloaded(local_ids);
}

bool LLVOAvatar::allBakedTexturesCompletelyDownloaded() const
{
	std::set<LLUUID> baked_ids;
	collectBakedTextureUUIDs(baked_ids);
	return allTexturesCompletelyDownloaded(baked_ids);
}

void LLVOAvatar::bakedTextureOriginCounts(S32 &sb_count, // server-bake, has origin URL.
										  S32 &host_count, // host-based bake, has host.
										  S32 &both_count, // error - both host and URL set.
										  S32 &neither_count) // error - neither set.
{
	sb_count = host_count = both_count = neither_count = 0;
	
	std::set<LLUUID> baked_ids;
	collectBakedTextureUUIDs(baked_ids);
	for (std::set<LLUUID>::const_iterator it = baked_ids.begin(); it != baked_ids.end(); ++it)
	{
		LLViewerFetchedTexture *imagep = gTextureList.findImage(*it);
		bool has_url = false, has_host = false;
		if (!imagep->getUrl().empty())
		{
			has_url = true;
		}
		if (imagep->getTargetHost().isOk())
		{
			has_host = true;
		}
		if (has_url && !has_host) sb_count++;
		else if (has_host && !has_url) host_count++;
		else if (has_host && has_url) both_count++;
		else if (!has_host && !has_url) neither_count++;
	}
}

std::string LLVOAvatar::bakedTextureOriginInfo()
{
	std::string result;
	
	std::set<LLUUID> baked_ids;
	collectBakedTextureUUIDs(baked_ids);
	for (U32 i = 0; i < mBakedTextureDatas.size(); i++)
	{
		ETextureIndex texture_index = mBakedTextureDatas[i].mTextureIndex;
		LLViewerFetchedTexture *imagep =
			LLViewerTextureManager::staticCastToFetchedTexture(getImage(texture_index,0), TRUE);
		if (!imagep ||
			imagep->getID() == IMG_DEFAULT ||
			imagep->getID() == IMG_DEFAULT_AVATAR)
			
		{
			result += "-";
		}
		else
		{
			bool has_url = false, has_host = false;
			if (!imagep->getUrl().empty())
			{
				has_url = true;
			}
			if (imagep->getTargetHost().isOk())
			{
				has_host = true;
			}
			S32 discard = imagep->getDiscardLevel();
			if (has_url && !has_host) result += discard ? "u" : "U"; // server-bake texture with url 
			else if (has_host && !has_url) result += discard ? "h" : "H"; // old-style texture on sim
			else if (has_host && has_url) result += discard ? "x" : "X"; // both origins?
			else if (!has_host && !has_url) result += discard ? "n" : "N"; // no origin?
			if (discard != 0)
			{
				result += llformat("(%d/%d)",discard,imagep->getDesiredDiscardLevel());
			}
		}

	}
	return result;
}

S32 LLVOAvatar::totalTextureMemForUUIDS(std::set<LLUUID>& ids)
{
	S32 result = 0;
	for (std::set<LLUUID>::const_iterator it = ids.begin(); it != ids.end(); ++it)
	{
		LLViewerFetchedTexture *imagep = gTextureList.findImage(*it);
		if (imagep)
		{
			result += imagep->getTextureMemory();
		}
	}
	return result;
}
	
void LLVOAvatar::collectLocalTextureUUIDs(std::set<LLUUID>& ids) const
{
	for (U32 texture_index = 0; texture_index < getNumTEs(); texture_index++)
	{
		LLWearableType::EType wearable_type = LLAvatarAppearanceDictionary::getTEWearableType((ETextureIndex)texture_index);
		U32 num_wearables = gAgentWearables.getWearableCount(wearable_type);

		LLViewerFetchedTexture *imagep = NULL;
		for (U32 wearable_index = 0; wearable_index < num_wearables; wearable_index++)
		{
			imagep = LLViewerTextureManager::staticCastToFetchedTexture(getImage(texture_index, wearable_index), TRUE);
			if (imagep)
			{
				const LLAvatarAppearanceDictionary::TextureEntry *texture_dict = LLAvatarAppearanceDictionary::getInstance()->getTexture((ETextureIndex)texture_index);
				if (texture_dict->mIsLocalTexture)
				{
					ids.insert(imagep->getID());
				}
			}
		}
	}
	ids.erase(IMG_DEFAULT);
	ids.erase(IMG_DEFAULT_AVATAR);
	ids.erase(IMG_INVISIBLE);
}

void LLVOAvatar::collectBakedTextureUUIDs(std::set<LLUUID>& ids) const
{
	for (U32 texture_index = 0; texture_index < getNumTEs(); texture_index++)
	{
		LLViewerFetchedTexture *imagep = NULL;
		if (isIndexBakedTexture((ETextureIndex) texture_index))
		{
			imagep = LLViewerTextureManager::staticCastToFetchedTexture(getImage(texture_index,0), TRUE);
			if (imagep)
			{
				ids.insert(imagep->getID());
			}
		}
	}
	ids.erase(IMG_DEFAULT);
	ids.erase(IMG_DEFAULT_AVATAR);
	ids.erase(IMG_INVISIBLE);
}

void LLVOAvatar::collectTextureUUIDs(std::set<LLUUID>& ids)
{
	collectLocalTextureUUIDs(ids);
	collectBakedTextureUUIDs(ids);
}

void LLVOAvatar::releaseOldTextures()
{
	S32 current_texture_mem = 0;
	
	// Any textures that we used to be using but are no longer using should no longer be flagged as "NO_DELETE"
	std::set<LLUUID> baked_texture_ids;
	collectBakedTextureUUIDs(baked_texture_ids);
	S32 new_baked_mem = totalTextureMemForUUIDS(baked_texture_ids);

	std::set<LLUUID> local_texture_ids;
	collectLocalTextureUUIDs(local_texture_ids);
	//S32 new_local_mem = totalTextureMemForUUIDS(local_texture_ids);

	std::set<LLUUID> new_texture_ids;
	new_texture_ids.insert(baked_texture_ids.begin(),baked_texture_ids.end());
	new_texture_ids.insert(local_texture_ids.begin(),local_texture_ids.end());
	S32 new_total_mem = totalTextureMemForUUIDS(new_texture_ids);

	//S32 old_total_mem = totalTextureMemForUUIDS(mTextureIDs);
	//LL_DEBUGS("Avatar") << getFullname() << " old_total_mem: " << old_total_mem << " new_total_mem (L/B): " << new_total_mem << " (" << new_local_mem <<", " << new_baked_mem << ")" << llendl;  
	if (!isSelf() && new_total_mem > new_baked_mem)
	{
			llwarns << "extra local textures stored for non-self av" << llendl;
	}
	for (std::set<LLUUID>::iterator it = mTextureIDs.begin(); it != mTextureIDs.end(); ++it)
	{
		if (new_texture_ids.find(*it) == new_texture_ids.end())
		{
			LLViewerFetchedTexture *imagep = gTextureList.findImage(*it);
			if (imagep)
			{
				current_texture_mem += imagep->getTextureMemory();
				if (imagep->getTextureState() == LLGLTexture::NO_DELETE)
				{
					// This will allow the texture to be deleted if not in use.
					imagep->forceActive();

					// This resets the clock to texture being flagged
					// as unused, preventing the texture from being
					// deleted immediately. If other avatars or
					// objects are using it, it can still be flagged
					// no-delete by them.
					imagep->forceUpdateBindStats();
				}
			}
		}
	}
	mTextureIDs = new_texture_ids;
}

void LLVOAvatar::updateTextures()
{
	releaseOldTextures();
	
	BOOL render_avatar = TRUE;

	if (mIsDummy)
	{
		return;
	}

	if( isSelf() )
	{
		render_avatar = TRUE;
	}
	else
	{
		if(!isVisible())
		{
			return ;//do not update for invisible avatar.
		}

		render_avatar = !mCulled; //visible and not culled.
	}

	std::vector<BOOL> layer_baked;
	// GL NOT ACTIVE HERE - *TODO
	for (U32 i = 0; i < mBakedTextureDatas.size(); i++)
	{
		layer_baked.push_back(isTextureDefined(mBakedTextureDatas[i].mTextureIndex));
		// bind the texture so that they'll be decoded slightly 
		// inefficient, we can short-circuit this if we have to
		if (render_avatar && !gGLManager.mIsDisabled)
		{
			if (layer_baked[i] && !mBakedTextureDatas[i].mIsLoaded)
			{
				gGL.getTexUnit(0)->bind(getImage( mBakedTextureDatas[i].mTextureIndex, 0 ));
			}
		}
	}

	mMaxPixelArea = 0.f;
	mMinPixelArea = 99999999.f;
	mHasGrey = FALSE; // debug
	for (U32 texture_index = 0; texture_index < getNumTEs(); texture_index++)
	{
		LLWearableType::EType wearable_type = LLAvatarAppearanceDictionary::getTEWearableType((ETextureIndex)texture_index);
		U32 num_wearables = gAgentWearables.getWearableCount(wearable_type);
		const LLTextureEntry *te = getTE(texture_index);

		// getTE can return 0.
		// Not sure yet why it does, but of course it crashes when te->mScale? gets used.
		// Put safeguard in place so this corner case get better handling and does not result in a crash.
		F32 texel_area_ratio = 1.0f;
		if( te )
		{
			texel_area_ratio = fabs(te->mScaleS * te->mScaleT);
		}
		else
		{
			llwarns << "getTE( " << texture_index << " ) returned 0" <<llendl;
		}

		LLViewerFetchedTexture *imagep = NULL;
		for (U32 wearable_index = 0; wearable_index < num_wearables; wearable_index++)
		{
			imagep = LLViewerTextureManager::staticCastToFetchedTexture(getImage(texture_index, wearable_index), TRUE);
			if (imagep)
			{
				const LLAvatarAppearanceDictionary::TextureEntry *texture_dict = LLAvatarAppearanceDictionary::getInstance()->getTexture((ETextureIndex)texture_index);
				const EBakedTextureIndex baked_index = texture_dict->mBakedTextureIndex;
				if (texture_dict->mIsLocalTexture)
				{
					addLocalTextureStats((ETextureIndex)texture_index, imagep, texel_area_ratio, render_avatar, layer_baked[baked_index]);
				}
			}
		}
		if (isIndexBakedTexture((ETextureIndex) texture_index) && render_avatar)
		{
			const S32 boost_level = getAvatarBakedBoostLevel();
			imagep = LLViewerTextureManager::staticCastToFetchedTexture(getImage(texture_index,0), TRUE);
			// Spam if this is a baked texture, not set to default image, without valid host info
			if (isIndexBakedTexture((ETextureIndex)texture_index)
				&& imagep->getID() != IMG_DEFAULT_AVATAR
				&& imagep->getID() != IMG_INVISIBLE
				&& !isUsingServerBakes() 
				&& !imagep->getTargetHost().isOk())
			{
				LL_WARNS_ONCE("Texture") << "LLVOAvatar::updateTextures No host for texture "
										 << imagep->getID() << " for avatar "
										 << (isSelf() ? "<myself>" : getID().asString()) 
										 << " on host " << getRegion()->getHost() << llendl;
			}

			addBakedTextureStats( imagep, mPixelArea, texel_area_ratio, boost_level );			
		}
	}

	if (gPipeline.hasRenderDebugMask(LLPipeline::RENDER_DEBUG_TEXTURE_AREA))
	{
		setDebugText(llformat("%4.0f:%4.0f", (F32) sqrt(mMinPixelArea),(F32) sqrt(mMaxPixelArea)));
	}	
}


void LLVOAvatar::addLocalTextureStats( ETextureIndex idx, LLViewerFetchedTexture* imagep,
									   F32 texel_area_ratio, BOOL render_avatar, BOOL covered_by_baked, U32 index )
{
	// No local texture stats for non-self avatars
	return;
}

const S32 MAX_TEXTURE_UPDATE_INTERVAL = 64 ; //need to call updateTextures() at least every 32 frames.	
const S32 MAX_TEXTURE_VIRTURE_SIZE_RESET_INTERVAL = S32_MAX ; //frames
void LLVOAvatar::checkTextureLoading()
{
	static const F32 MAX_INVISIBLE_WAITING_TIME = 15.f ; //seconds

	BOOL pause = !isVisible() ;
	if(!pause)
	{
		mInvisibleTimer.reset() ;
	}
	if(mLoadedCallbacksPaused == pause)
	{
		return ; 
	}
	
	if(mCallbackTextureList.empty()) //when is self or no callbacks. Note: this list for self is always empty.
	{
		mLoadedCallbacksPaused = pause ;
		return ; //nothing to check.
	}
	
	if(pause && mInvisibleTimer.getElapsedTimeF32() < MAX_INVISIBLE_WAITING_TIME)
	{
		return ; //have not been invisible for enough time.
	}
	
	for(LLLoadedCallbackEntry::source_callback_list_t::iterator iter = mCallbackTextureList.begin();
		iter != mCallbackTextureList.end(); ++iter)
	{
		LLViewerFetchedTexture* tex = gTextureList.findImage(*iter) ;
		if(tex)
		{
			if(pause)//pause texture fetching.
			{
				tex->pauseLoadedCallbacks(&mCallbackTextureList) ;

				//set to terminate texture fetching after MAX_TEXTURE_UPDATE_INTERVAL frames.
				tex->setMaxVirtualSizeResetInterval(MAX_TEXTURE_UPDATE_INTERVAL);
				tex->resetMaxVirtualSizeResetCounter() ;
			}
			else//unpause
			{
				static const F32 START_AREA = 100.f ;

				tex->unpauseLoadedCallbacks(&mCallbackTextureList) ;
				tex->addTextureStats(START_AREA); //jump start the fetching again
			}
		}		
	}			
	
	if(!pause)
	{
		updateTextures() ; //refresh texture stats.
	}
	mLoadedCallbacksPaused = pause ;
	return ;
}

const F32  SELF_ADDITIONAL_PRI = 0.75f ;
const F32  ADDITIONAL_PRI = 0.5f;
void LLVOAvatar::addBakedTextureStats( LLViewerFetchedTexture* imagep, F32 pixel_area, F32 texel_area_ratio, S32 boost_level)
{
	//Note:
	//if this function is not called for the last MAX_TEXTURE_VIRTURE_SIZE_RESET_INTERVAL frames, 
	//the texture pipeline will stop fetching this texture.

	imagep->resetTextureStats();
	// TODO: currently default to HTTP texture and fall back to UDP if cannot be found there.
	// Once server messaging is in place, we should call setCanUseHTTP(false) for old style
	// appearance requests
	imagep->setCanUseHTTP(true);
	imagep->setMaxVirtualSizeResetInterval(MAX_TEXTURE_VIRTURE_SIZE_RESET_INTERVAL);
	imagep->resetMaxVirtualSizeResetCounter() ;

	mMaxPixelArea = llmax(pixel_area, mMaxPixelArea);
	mMinPixelArea = llmin(pixel_area, mMinPixelArea);	
	imagep->addTextureStats(pixel_area / texel_area_ratio);
	imagep->setBoostLevel(boost_level);
	
	if(boost_level != LLGLTexture::BOOST_AVATAR_BAKED_SELF)
	{
		imagep->setAdditionalDecodePriority(ADDITIONAL_PRI) ;
	}
	else
	{
		imagep->setAdditionalDecodePriority(SELF_ADDITIONAL_PRI) ;
	}
}

//virtual	
void LLVOAvatar::setImage(const U8 te, LLViewerTexture *imagep, const U32 index)
{
	setTEImage(te, imagep);
}

//virtual 
LLViewerTexture* LLVOAvatar::getImage(const U8 te, const U32 index) const
{
	return getTEImage(te);
}
//virtual 
const LLTextureEntry* LLVOAvatar::getTexEntry(const U8 te_num) const
{
	return getTE(te_num);
}

//virtual 
void LLVOAvatar::setTexEntry(const U8 index, const LLTextureEntry &te)
{
	setTE(index, te);
}

const std::string LLVOAvatar::getImageURL(const U8 te, const LLUUID &uuid)
{
	llassert(isIndexBakedTexture(ETextureIndex(te)));
	std::string url = "";
	if (isUsingServerBakes())
	{
		const std::string& appearance_service_url = LLAppearanceMgr::instance().getAppearanceServiceURL();
		if (appearance_service_url.empty())
		{
			// Probably a server-side issue if we get here:
			llwarns << "AgentAppearanceServiceURL not set - Baked texture requests will fail" << llendl;
			return url;
		}
	
		const LLAvatarAppearanceDictionary::TextureEntry* texture_entry = LLAvatarAppearanceDictionary::getInstance()->getTexture((ETextureIndex)te);
		if (texture_entry != NULL)
		{
			url = appearance_service_url + "texture/" + getID().asString() + "/" + texture_entry->mDefaultImageName + "/" + uuid.asString();
			//llinfos << "baked texture url: " << url << llendl;
		}
	}
	return url;
}

//-----------------------------------------------------------------------------
// resolveHeight()
//-----------------------------------------------------------------------------

void LLVOAvatar::resolveHeightAgent(const LLVector3 &in_pos_agent, LLVector3 &out_pos_agent, LLVector3 &out_norm)
{
	LLVector3d in_pos_global, out_pos_global;

	in_pos_global = gAgent.getPosGlobalFromAgent(in_pos_agent);
	resolveHeightGlobal(in_pos_global, out_pos_global, out_norm);
	out_pos_agent = gAgent.getPosAgentFromGlobal(out_pos_global);
}


void LLVOAvatar::resolveRayCollisionAgent(const LLVector3d start_pt, const LLVector3d end_pt, LLVector3d &out_pos, LLVector3 &out_norm)
{
	LLViewerObject *obj;
	LLWorld::getInstance()->resolveStepHeightGlobal(this, start_pt, end_pt, out_pos, out_norm, &obj);
}

void LLVOAvatar::resolveHeightGlobal(const LLVector3d &inPos, LLVector3d &outPos, LLVector3 &outNorm)
{
	LLVector3d zVec(0.0f, 0.0f, 0.5f);
	LLVector3d p0 = inPos + zVec;
	LLVector3d p1 = inPos - zVec;
	LLViewerObject *obj;
	LLWorld::getInstance()->resolveStepHeightGlobal(this, p0, p1, outPos, outNorm, &obj);
	if (!obj)
	{
		mStepOnLand = TRUE;
		mStepMaterial = 0;
		mStepObjectVelocity.setVec(0.0f, 0.0f, 0.0f);
	}
	else
	{
		mStepOnLand = FALSE;
		mStepMaterial = obj->getMaterial();

		// We want the primitive velocity, not our velocity... (which actually subtracts the
		// step object velocity)
		LLVector3 angularVelocity = obj->getAngularVelocity();
		LLVector3 relativePos = gAgent.getPosAgentFromGlobal(outPos) - obj->getPositionAgent();

		LLVector3 linearComponent = angularVelocity % relativePos;
//		llinfos << "Linear Component of Rotation Velocity " << linearComponent << llendl;
		mStepObjectVelocity = obj->getVelocity() + linearComponent;
	}
}


//-----------------------------------------------------------------------------
// getStepSound()
//-----------------------------------------------------------------------------
const LLUUID& LLVOAvatar::getStepSound() const
{
	if ( mStepOnLand )
	{
		return sStepSoundOnLand;
	}

	return sStepSounds[mStepMaterial];
}


//-----------------------------------------------------------------------------
// processAnimationStateChanges()
//-----------------------------------------------------------------------------
void LLVOAvatar::processAnimationStateChanges()
{
	if ( isAnyAnimationSignaled(AGENT_WALK_ANIMS, NUM_AGENT_WALK_ANIMS) )
	{
		startMotion(ANIM_AGENT_WALK_ADJUST);
		stopMotion(ANIM_AGENT_FLY_ADJUST);
	}
	else if (mInAir && !mIsSitting)
	{
		stopMotion(ANIM_AGENT_WALK_ADJUST);
		startMotion(ANIM_AGENT_FLY_ADJUST);
	}
	else
	{
		stopMotion(ANIM_AGENT_WALK_ADJUST);
		stopMotion(ANIM_AGENT_FLY_ADJUST);
	}

	if ( isAnyAnimationSignaled(AGENT_GUN_AIM_ANIMS, NUM_AGENT_GUN_AIM_ANIMS) )
	{
		startMotion(ANIM_AGENT_TARGET);
		stopMotion(ANIM_AGENT_BODY_NOISE);
	}
	else
	{
		stopMotion(ANIM_AGENT_TARGET);
		startMotion(ANIM_AGENT_BODY_NOISE);
	}
	
	// clear all current animations
	AnimIterator anim_it;
	for (anim_it = mPlayingAnimations.begin(); anim_it != mPlayingAnimations.end();)
	{
		AnimIterator found_anim = mSignaledAnimations.find(anim_it->first);

		// playing, but not signaled, so stop
		if (found_anim == mSignaledAnimations.end())
		{
			processSingleAnimationStateChange(anim_it->first, FALSE);
			mPlayingAnimations.erase(anim_it++);
			continue;
		}

		++anim_it;
	}

	// start up all new anims
	for (anim_it = mSignaledAnimations.begin(); anim_it != mSignaledAnimations.end();)
	{
		AnimIterator found_anim = mPlayingAnimations.find(anim_it->first);

		// signaled but not playing, or different sequence id, start motion
		if (found_anim == mPlayingAnimations.end() || found_anim->second != anim_it->second)
		{
			if (processSingleAnimationStateChange(anim_it->first, TRUE))
			{
				mPlayingAnimations[anim_it->first] = anim_it->second;
				++anim_it;
				continue;
			}
		}

		++anim_it;
	}

	// clear source information for animations which have been stopped
	if (isSelf())
	{
		AnimSourceIterator source_it = mAnimationSources.begin();

		for (source_it = mAnimationSources.begin(); source_it != mAnimationSources.end();)
		{
			if (mSignaledAnimations.find(source_it->second) == mSignaledAnimations.end())
			{
				mAnimationSources.erase(source_it++);
			}
			else
			{
				++source_it;
			}
		}
	}

	stop_glerror();
}


//-----------------------------------------------------------------------------
// processSingleAnimationStateChange();
//-----------------------------------------------------------------------------
BOOL LLVOAvatar::processSingleAnimationStateChange( const LLUUID& anim_id, BOOL start )
{
	BOOL result = FALSE;

	if ( start ) // start animation
	{
		if (anim_id == ANIM_AGENT_TYPE)
		{
			if (gAudiop)
			{
				LLVector3d char_pos_global = gAgent.getPosGlobalFromAgent(getCharacterPosition());
				if (LLViewerParcelMgr::getInstance()->canHearSound(char_pos_global)
				    && !LLMuteList::getInstance()->isMuted(getID(), LLMute::flagObjectSounds))
				{
					// RN: uncomment this to play on typing sound at fixed volume once sound engine is fixed
					// to support both spatialized and non-spatialized instances of the same sound
					//if (isSelf())
					//{
					//	gAudiop->triggerSound(LLUUID(gSavedSettings.getString("UISndTyping")), 1.0f, LLAudioEngine::AUDIO_TYPE_UI);
					//}
					//else
					{
						LLUUID sound_id = LLUUID(gSavedSettings.getString("UISndTyping"));
						gAudiop->triggerSound(sound_id, getID(), 1.0f, LLAudioEngine::AUDIO_TYPE_SFX, char_pos_global);
					}
				}
			}
		}
		else if (anim_id == ANIM_AGENT_SIT_GROUND_CONSTRAINED)
		{
			sitDown(TRUE);
		}


		if (startMotion(anim_id))
		{
			result = TRUE;
		}
		else
		{
			llwarns << "Failed to start motion!" << llendl;
		}
	}
	else //stop animation
	{
		if (anim_id == ANIM_AGENT_SIT_GROUND_CONSTRAINED)
		{
			sitDown(FALSE);
		}
		stopMotion(anim_id);
		result = TRUE;
	}

	return result;
}

//-----------------------------------------------------------------------------
// isAnyAnimationSignaled()
//-----------------------------------------------------------------------------
BOOL LLVOAvatar::isAnyAnimationSignaled(const LLUUID *anim_array, const S32 num_anims) const
{
	for (S32 i = 0; i < num_anims; i++)
	{
		if(mSignaledAnimations.find(anim_array[i]) != mSignaledAnimations.end())
		{
			return TRUE;
		}
	}
	return FALSE;
}

//-----------------------------------------------------------------------------
// resetAnimations()
//-----------------------------------------------------------------------------
void LLVOAvatar::resetAnimations()
{
	LLKeyframeMotion::flushKeyframeCache();
	flushAllMotions();
}

// Override selectively based on avatar sex and whether we're using new
// animations.
LLUUID LLVOAvatar::remapMotionID(const LLUUID& id)
{
	BOOL use_new_walk_run = gSavedSettings.getBOOL("UseNewWalkRun");
	LLUUID result = id;

	// start special case female walk for female avatars
	if (getSex() == SEX_FEMALE)
	{
		if (id == ANIM_AGENT_WALK)
		{
			if (use_new_walk_run)
				result = ANIM_AGENT_FEMALE_WALK_NEW;
			else
				result = ANIM_AGENT_FEMALE_WALK;
		}
		else if (id == ANIM_AGENT_RUN)
		{
			// There is no old female run animation, so only override
			// in one case.
			if (use_new_walk_run)
				result = ANIM_AGENT_FEMALE_RUN_NEW;
		}
		else if (id == ANIM_AGENT_SIT)
		{
			result = ANIM_AGENT_SIT_FEMALE;
		}
	}
	else
	{
		// Male avatar.
		if (id == ANIM_AGENT_WALK)
		{
			if (use_new_walk_run)
				result = ANIM_AGENT_WALK_NEW;
		}
		else if (id == ANIM_AGENT_RUN)
		{
			if (use_new_walk_run)
				result = ANIM_AGENT_RUN_NEW;
		}
	
	}

	return result;

}

//-----------------------------------------------------------------------------
// startMotion()
// id is the asset if of the animation to start
// time_offset is the offset into the animation at which to start playing
//-----------------------------------------------------------------------------
BOOL LLVOAvatar::startMotion(const LLUUID& id, F32 time_offset)
{
	lldebugs << "motion requested " << id.asString() << " " << gAnimLibrary.animationName(id) << llendl;

	LLUUID remap_id = remapMotionID(id);

	if (remap_id != id)
	{
		lldebugs << "motion resultant " << remap_id.asString() << " " << gAnimLibrary.animationName(remap_id) << llendl;
	}

	if (isSelf() && remap_id == ANIM_AGENT_AWAY)
	{
		gAgent.setAFK();
	}

	return LLCharacter::startMotion(remap_id, time_offset);
}

//-----------------------------------------------------------------------------
// stopMotion()
//-----------------------------------------------------------------------------
BOOL LLVOAvatar::stopMotion(const LLUUID& id, BOOL stop_immediate)
{
	lldebugs << "motion requested " << id.asString() << " " << gAnimLibrary.animationName(id) << llendl;

	LLUUID remap_id = remapMotionID(id);
	
	if (remap_id != id)
	{
		lldebugs << "motion resultant " << remap_id.asString() << " " << gAnimLibrary.animationName(remap_id) << llendl;
	}

	if (isSelf())
	{
		gAgent.onAnimStop(remap_id);
	}

	return LLCharacter::stopMotion(remap_id, stop_immediate);
}

//-----------------------------------------------------------------------------
// stopMotionFromSource()
//-----------------------------------------------------------------------------
// virtual
void LLVOAvatar::stopMotionFromSource(const LLUUID& source_id)
{
}

//-----------------------------------------------------------------------------
// addDebugText()
//-----------------------------------------------------------------------------
void LLVOAvatar::addDebugText(const std::string& text)
{
	mDebugText.append(1, '\n');
	mDebugText.append(text);
}

//-----------------------------------------------------------------------------
// getID()
//-----------------------------------------------------------------------------
const LLUUID& LLVOAvatar::getID() const
{
	return mID;
}

//-----------------------------------------------------------------------------
// getJoint()
//-----------------------------------------------------------------------------
// RN: avatar joints are multi-rooted to include screen-based attachments
LLJoint *LLVOAvatar::getJoint( const std::string &name )
{
	joint_map_t::iterator iter = mJointMap.find(name);

	LLJoint* jointp = NULL;

	if (iter == mJointMap.end() || iter->second == NULL)
	{ //search for joint and cache found joint in lookup table
		jointp = mRoot->findJoint(name);
		mJointMap[name] = jointp;
	}
	else
	{ //return cached pointer
		jointp = iter->second;
	}

	return jointp;
}

//-----------------------------------------------------------------------------
// resetJointPositions
//-----------------------------------------------------------------------------
void LLVOAvatar::resetJointPositions( void )
{
	avatar_joint_list_t::iterator iter = mSkeleton.begin();
	avatar_joint_list_t::iterator end  = mSkeleton.end();
	for (; iter != end; ++iter)
	{
		(*iter)->restoreOldXform();
		(*iter)->setId( LLUUID::null );
	}
	mHasPelvisOffset = false;
	mPelvisFixup	 = mLastPelvisFixup;
}
//-----------------------------------------------------------------------------
// resetSpecificJointPosition
//-----------------------------------------------------------------------------
void LLVOAvatar::resetSpecificJointPosition( const std::string& name )
{
	LLJoint* pJoint = mRoot->findJoint( name );
	
	if ( pJoint  && pJoint->doesJointNeedToBeReset() )
	{
		pJoint->restoreOldXform();
		pJoint->setId( LLUUID::null );
		//If we're reseting the pelvis position make sure not to apply offset
		if ( name == "mPelvis" )
		{
			mHasPelvisOffset = false;
		}
	}
	else
	{
		llinfos<<"Did not find "<< name.c_str()<<llendl;
	}
}
//-----------------------------------------------------------------------------
// resetJointPositionsToDefault
//-----------------------------------------------------------------------------
void LLVOAvatar::resetJointPositionsToDefault( void )
{
	//Subsequent joints are relative to pelvis
	avatar_joint_list_t::iterator iter = mSkeleton.begin();
	avatar_joint_list_t::iterator end  = mSkeleton.end();
	for (; iter != end; ++iter)
	{
		LLJoint* pJoint = (*iter);
		if ( pJoint->doesJointNeedToBeReset() )
		{
			pJoint->setId( LLUUID::null );
			//restore joints to default positions, however skip over the pelvis
			// *TODO: How does this pointer check skip over pelvis?
			if ( pJoint )
			{
				pJoint->restoreOldXform();
			}
		}
	}
	//make sure we don't apply the joint offset
	mHasPelvisOffset = false;
	mPelvisFixup	 = mLastPelvisFixup;
	postPelvisSetRecalc();
}
//-----------------------------------------------------------------------------
// getCharacterPosition()
//-----------------------------------------------------------------------------
LLVector3 LLVOAvatar::getCharacterPosition()
{
	if (mDrawable.notNull())
	{
		return mDrawable->getPositionAgent();
	}
	else
	{
		return getPositionAgent();
	}
}


//-----------------------------------------------------------------------------
// LLVOAvatar::getCharacterRotation()
//-----------------------------------------------------------------------------
LLQuaternion LLVOAvatar::getCharacterRotation()
{
	return getRotation();
}


//-----------------------------------------------------------------------------
// LLVOAvatar::getCharacterVelocity()
//-----------------------------------------------------------------------------
LLVector3 LLVOAvatar::getCharacterVelocity()
{
	return getVelocity() - mStepObjectVelocity;
}


//-----------------------------------------------------------------------------
// LLVOAvatar::getCharacterAngularVelocity()
//-----------------------------------------------------------------------------
LLVector3 LLVOAvatar::getCharacterAngularVelocity()
{
	return getAngularVelocity();
}

//-----------------------------------------------------------------------------
// LLVOAvatar::getGround()
//-----------------------------------------------------------------------------
void LLVOAvatar::getGround(const LLVector3 &in_pos_agent, LLVector3 &out_pos_agent, LLVector3 &outNorm)
{
	LLVector3d z_vec(0.0f, 0.0f, 1.0f);
	LLVector3d p0_global, p1_global;

	if (mIsDummy)
	{
		outNorm.setVec(z_vec);
		out_pos_agent = in_pos_agent;
		return;
	}
	
	p0_global = gAgent.getPosGlobalFromAgent(in_pos_agent) + z_vec;
	p1_global = gAgent.getPosGlobalFromAgent(in_pos_agent) - z_vec;
	LLViewerObject *obj;
	LLVector3d out_pos_global;
	LLWorld::getInstance()->resolveStepHeightGlobal(this, p0_global, p1_global, out_pos_global, outNorm, &obj);
	out_pos_agent = gAgent.getPosAgentFromGlobal(out_pos_global);
}

//-----------------------------------------------------------------------------
// LLVOAvatar::getTimeDilation()
//-----------------------------------------------------------------------------
F32 LLVOAvatar::getTimeDilation()
{
	return mTimeDilation;
}


//-----------------------------------------------------------------------------
// LLVOAvatar::getPixelArea()
//-----------------------------------------------------------------------------
F32 LLVOAvatar::getPixelArea() const
{
	if (mIsDummy)
	{
		return 100000.f;
	}
	return mPixelArea;
}



//-----------------------------------------------------------------------------
// LLVOAvatar::getPosGlobalFromAgent()
//-----------------------------------------------------------------------------
LLVector3d	LLVOAvatar::getPosGlobalFromAgent(const LLVector3 &position)
{
	return gAgent.getPosGlobalFromAgent(position);
}

//-----------------------------------------------------------------------------
// getPosAgentFromGlobal()
//-----------------------------------------------------------------------------
LLVector3	LLVOAvatar::getPosAgentFromGlobal(const LLVector3d &position)
{
	return gAgent.getPosAgentFromGlobal(position);
}


//-----------------------------------------------------------------------------
// requestStopMotion()
//-----------------------------------------------------------------------------
// virtual
void LLVOAvatar::requestStopMotion( LLMotion* motion )
{
	// Only agent avatars should handle the stop motion notifications.
}

//-----------------------------------------------------------------------------
// loadSkeletonNode(): loads <skeleton> node from XML tree
//-----------------------------------------------------------------------------
//virtual
BOOL LLVOAvatar::loadSkeletonNode ()
{
	if (!LLAvatarAppearance::loadSkeletonNode())
	{
		return FALSE;
	}

	// ATTACHMENTS
	{
		LLAvatarXmlInfo::attachment_info_list_t::iterator iter;
		for (iter = sAvatarXmlInfo->mAttachmentInfoList.begin();
			 iter != sAvatarXmlInfo->mAttachmentInfoList.end(); 
			 ++iter)
		{
			LLAvatarXmlInfo::LLAvatarAttachmentInfo *info = *iter;
			if (!isSelf() && info->mJointName == "mScreen")
			{ //don't process screen joint for other avatars
				continue;
			}

			LLViewerJointAttachment* attachment = new LLViewerJointAttachment();

			attachment->setName(info->mName);
			LLJoint *parentJoint = getJoint(info->mJointName);
			if (!parentJoint)
			{
				llwarns << "No parent joint by name " << info->mJointName << " found for attachment point " << info->mName << llendl;
				delete attachment;
				continue;
			}

			if (info->mHasPosition)
			{
				attachment->setOriginalPosition(info->mPosition);
			}

			if (info->mHasRotation)
			{
				LLQuaternion rotation;
				rotation.setQuat(info->mRotationEuler.mV[VX] * DEG_TO_RAD,
								 info->mRotationEuler.mV[VY] * DEG_TO_RAD,
								 info->mRotationEuler.mV[VZ] * DEG_TO_RAD);
				attachment->setRotation(rotation);
			}

			int group = info->mGroup;
			if (group >= 0)
			{
				if (group < 0 || group >= 9)
				{
					llwarns << "Invalid group number (" << group << ") for attachment point " << info->mName << llendl;
				}
				else
				{
					attachment->setGroup(group);
				}
			}

			S32 attachmentID = info->mAttachmentID;
			if (attachmentID < 1 || attachmentID > 255)
			{
				llwarns << "Attachment point out of range [1-255]: " << attachmentID << " on attachment point " << info->mName << llendl;
				delete attachment;
				continue;
			}
			if (mAttachmentPoints.find(attachmentID) != mAttachmentPoints.end())
			{
				llwarns << "Attachment point redefined with id " << attachmentID << " on attachment point " << info->mName << llendl;
				delete attachment;
				continue;
			}

			attachment->setPieSlice(info->mPieMenuSlice);
			attachment->setVisibleInFirstPerson(info->mVisibleFirstPerson);
			attachment->setIsHUDAttachment(info->mIsHUDAttachment);

			mAttachmentPoints[attachmentID] = attachment;

			// now add attachment joint
			parentJoint->addChild(attachment);
		}
	}

	return TRUE;
}

//-----------------------------------------------------------------------------
// updateVisualParams()
//-----------------------------------------------------------------------------
void LLVOAvatar::updateVisualParams()
{
	setSex( (getVisualParamWeight( "male" ) > 0.5f) ? SEX_MALE : SEX_FEMALE );

	LLCharacter::updateVisualParams();

	if (mLastSkeletonSerialNum != mSkeletonSerialNum)
	{
		computeBodySize();
		mLastSkeletonSerialNum = mSkeletonSerialNum;
		mRoot->updateWorldMatrixChildren();
	}

	dirtyMesh();
	updateHeadOffset();
}

//-----------------------------------------------------------------------------
// isActive()
//-----------------------------------------------------------------------------
BOOL LLVOAvatar::isActive() const
{
	return TRUE;
}

//-----------------------------------------------------------------------------
// setPixelAreaAndAngle()
//-----------------------------------------------------------------------------
void LLVOAvatar::setPixelAreaAndAngle(LLAgent &agent)
{
	if (mDrawable.isNull())
	{
		return;
	}

	const LLVector4a* ext = mDrawable->getSpatialExtents();
	LLVector4a center;
	center.setAdd(ext[1], ext[0]);
	center.mul(0.5f);
	LLVector4a size;
	size.setSub(ext[1], ext[0]);
	size.mul(0.5f);

	mImpostorPixelArea = LLPipeline::calcPixelArea(center, size, *LLViewerCamera::getInstance());

	F32 range = mDrawable->mDistanceWRTCamera;

	if (range < 0.001f)		// range == zero
	{
		mAppAngle = 180.f;
	}
	else
	{
		F32 radius = size.getLength3().getF32();
		mAppAngle = (F32) atan2( radius, range) * RAD_TO_DEG;
	}

	// We always want to look good to ourselves
	if( isSelf() )
	{
		mPixelArea = llmax( mPixelArea, F32(getTexImageSize() / 16) );
	}
}

//-----------------------------------------------------------------------------
// updateJointLODs()
//-----------------------------------------------------------------------------
BOOL LLVOAvatar::updateJointLODs()
{
	const F32 MAX_PIXEL_AREA = 100000000.f;
	F32 lod_factor = (sLODFactor * AVATAR_LOD_TWEAK_RANGE + (1.f - AVATAR_LOD_TWEAK_RANGE));
	F32 avatar_num_min_factor = clamp_rescale(sLODFactor, 0.f, 1.f, 0.25f, 0.6f);
	F32 avatar_num_factor = clamp_rescale((F32)sNumVisibleAvatars, 8, 25, 1.f, avatar_num_min_factor);
	F32 area_scale = 0.16f;

		if (isSelf())
		{
			if(gAgentCamera.cameraCustomizeAvatar() || gAgentCamera.cameraMouselook())
			{
				mAdjustedPixelArea = MAX_PIXEL_AREA;
			}
			else
			{
				mAdjustedPixelArea = mPixelArea*area_scale;
			}
		}
		else if (mIsDummy)
		{
			mAdjustedPixelArea = MAX_PIXEL_AREA;
		}
		else
		{
			// reported avatar pixel area is dependent on avatar render load, based on number of visible avatars
			mAdjustedPixelArea = (F32)mPixelArea * area_scale * lod_factor * lod_factor * avatar_num_factor * avatar_num_factor;
		}

		// now select meshes to render based on adjusted pixel area
		LLViewerJoint* root = dynamic_cast<LLViewerJoint*>(mRoot);
		BOOL res = FALSE;
		if (root)
		{
			res = root->updateLOD(mAdjustedPixelArea, TRUE);
		}
 		if (res)
		{
			sNumLODChangesThisFrame++;
			dirtyMesh(2);
			return TRUE;
		}

	return FALSE;
}

//-----------------------------------------------------------------------------
// createDrawable()
//-----------------------------------------------------------------------------
LLDrawable *LLVOAvatar::createDrawable(LLPipeline *pipeline)
{
	pipeline->allocDrawable(this);
	mDrawable->setLit(FALSE);

	LLDrawPoolAvatar *poolp = (LLDrawPoolAvatar*) gPipeline.getPool(LLDrawPool::POOL_AVATAR);

	// Only a single face (one per avatar)
	//this face will be splitted into several if its vertex buffer is too long.
	mDrawable->setState(LLDrawable::ACTIVE);
	mDrawable->addFace(poolp, NULL);
	mDrawable->setRenderType(LLPipeline::RENDER_TYPE_AVATAR);
	
	mNumInitFaces = mDrawable->getNumFaces() ;

	dirtyMesh(2);
	return mDrawable;
}


void LLVOAvatar::updateGL()
{
	if (mMeshTexturesDirty)
	{
		updateMeshTextures();
		mMeshTexturesDirty = FALSE;
	}
}

//-----------------------------------------------------------------------------
// updateGeometry()
//-----------------------------------------------------------------------------
static LLFastTimer::DeclareTimer FTM_UPDATE_AVATAR("Update Avatar");
BOOL LLVOAvatar::updateGeometry(LLDrawable *drawable)
{
	LLFastTimer ftm(FTM_UPDATE_AVATAR);
 	if (!(gPipeline.hasRenderType(LLPipeline::RENDER_TYPE_AVATAR)))
	{
		return TRUE;
	}
	
	if (!mMeshValid)
	{
		return TRUE;
	}

	if (!drawable)
	{
		llerrs << "LLVOAvatar::updateGeometry() called with NULL drawable" << llendl;
	}

	return TRUE;
}

//-----------------------------------------------------------------------------
// updateSexDependentLayerSets()
//-----------------------------------------------------------------------------
void LLVOAvatar::updateSexDependentLayerSets( BOOL upload_bake )
{
	invalidateComposite( mBakedTextureDatas[BAKED_HEAD].mTexLayerSet, upload_bake );
	invalidateComposite( mBakedTextureDatas[BAKED_UPPER].mTexLayerSet, upload_bake );
	invalidateComposite( mBakedTextureDatas[BAKED_LOWER].mTexLayerSet, upload_bake );
}

//-----------------------------------------------------------------------------
// dirtyMesh()
//-----------------------------------------------------------------------------
void LLVOAvatar::dirtyMesh()
{
	dirtyMesh(1);
}
void LLVOAvatar::dirtyMesh(S32 priority)
{
	mDirtyMesh = llmax(mDirtyMesh, priority);
}

//-----------------------------------------------------------------------------
// getViewerJoint()
//-----------------------------------------------------------------------------
LLViewerJoint*	LLVOAvatar::getViewerJoint(S32 idx)
{
	return dynamic_cast<LLViewerJoint*>(mMeshLOD[idx]);
}

//-----------------------------------------------------------------------------
// hideSkirt()
//-----------------------------------------------------------------------------
void LLVOAvatar::hideSkirt()
{
	mMeshLOD[MESH_ID_SKIRT]->setVisible(FALSE, TRUE);
}

BOOL LLVOAvatar::setParent(LLViewerObject* parent)
{
	BOOL ret ;
	if (parent == NULL)
	{
		getOffObject();
		ret = LLViewerObject::setParent(parent);
		if (isSelf())
		{
			gAgentCamera.resetCamera();
		}
	}
	else
	{
		ret = LLViewerObject::setParent(parent);
		if(ret)
		{
			sitOnObject(parent);
		}
	}
	return ret ;
}

void LLVOAvatar::addChild(LLViewerObject *childp)
{
	childp->extractAttachmentItemID(); // find the inventory item this object is associated with.
	LLViewerObject::addChild(childp);
	if (childp->mDrawable)
	{
		attachObject(childp);
	}
	else
	{
		mPendingAttachment.push_back(childp);
	}
}

void LLVOAvatar::removeChild(LLViewerObject *childp)
{
	LLViewerObject::removeChild(childp);
	if (!detachObject(childp))
	{
		llwarns << "Calling detach on non-attached object " << llendl;
	}
}

LLViewerJointAttachment* LLVOAvatar::getTargetAttachmentPoint(LLViewerObject* viewer_object)
{
	S32 attachmentID = ATTACHMENT_ID_FROM_STATE(viewer_object->getState());

	// This should never happen unless the server didn't process the attachment point
	// correctly, but putting this check in here to be safe.
	if (attachmentID & ATTACHMENT_ADD)
	{
		llwarns << "Got an attachment with ATTACHMENT_ADD mask, removing ( attach pt:" << attachmentID << " )" << llendl;
		attachmentID &= ~ATTACHMENT_ADD;
	}
	
	LLViewerJointAttachment* attachment = get_if_there(mAttachmentPoints, attachmentID, (LLViewerJointAttachment*)NULL);

	if (!attachment)
	{
		llwarns << "Object attachment point invalid: " << attachmentID << llendl;
		attachment = get_if_there(mAttachmentPoints, 1, (LLViewerJointAttachment*)NULL); // Arbitrary using 1 (chest)
	}

	return attachment;
}

//-----------------------------------------------------------------------------
// attachObject()
//-----------------------------------------------------------------------------
const LLViewerJointAttachment *LLVOAvatar::attachObject(LLViewerObject *viewer_object)
{
	LLViewerJointAttachment* attachment = getTargetAttachmentPoint(viewer_object);

	if (!attachment || !attachment->addObject(viewer_object))
	{
		return 0;
	}

	if (viewer_object->isSelected())
	{
		LLSelectMgr::getInstance()->updateSelectionCenter();
		LLSelectMgr::getInstance()->updatePointAt();
	}

	return attachment;
}

//-----------------------------------------------------------------------------
// attachObject()
//-----------------------------------------------------------------------------
U32 LLVOAvatar::getNumAttachments() const
{
	U32 num_attachments = 0;
	for (attachment_map_t::const_iterator iter = mAttachmentPoints.begin();
		 iter != mAttachmentPoints.end();
		 ++iter)
	{
		const LLViewerJointAttachment *attachment_pt = (*iter).second;
		num_attachments += attachment_pt->getNumObjects();
	}
	return num_attachments;
}

//-----------------------------------------------------------------------------
// canAttachMoreObjects()
//-----------------------------------------------------------------------------
BOOL LLVOAvatar::canAttachMoreObjects() const
{
	return (getNumAttachments() < MAX_AGENT_ATTACHMENTS);
}

//-----------------------------------------------------------------------------
// canAttachMoreObjects()
// Returns true if we can attach <n> more objects.
//-----------------------------------------------------------------------------
BOOL LLVOAvatar::canAttachMoreObjects(U32 n) const
{
	return (getNumAttachments() + n) <= MAX_AGENT_ATTACHMENTS;
}

//-----------------------------------------------------------------------------
// lazyAttach()
//-----------------------------------------------------------------------------
void LLVOAvatar::lazyAttach()
{
	std::vector<LLPointer<LLViewerObject> > still_pending;
	
	for (U32 i = 0; i < mPendingAttachment.size(); i++)
	{
		if (mPendingAttachment[i]->mDrawable)
		{
			attachObject(mPendingAttachment[i]);
		}
		else
		{
			still_pending.push_back(mPendingAttachment[i]);
		}
	}

	mPendingAttachment = still_pending;
}

void LLVOAvatar::resetHUDAttachments()
{
	for (attachment_map_t::iterator iter = mAttachmentPoints.begin(); 
		 iter != mAttachmentPoints.end();
		 ++iter)
	{
		LLViewerJointAttachment* attachment = iter->second;
		if (attachment->getIsHUDAttachment())
		{
			for (LLViewerJointAttachment::attachedobjs_vec_t::iterator attachment_iter = attachment->mAttachedObjects.begin();
				 attachment_iter != attachment->mAttachedObjects.end();
				 ++attachment_iter)
			{
				const LLViewerObject* attached_object = (*attachment_iter);
				if (attached_object && attached_object->mDrawable.notNull())
				{
					gPipeline.markMoved(attached_object->mDrawable);
				}
			}
		}
	}
}

void LLVOAvatar::rebuildRiggedAttachments( void )
{
	for ( attachment_map_t::iterator iter = mAttachmentPoints.begin(); iter != mAttachmentPoints.end(); ++iter )
	{
		LLViewerJointAttachment* pAttachment = iter->second;
		LLViewerJointAttachment::attachedobjs_vec_t::iterator attachmentIterEnd = pAttachment->mAttachedObjects.end();
		
		for ( LLViewerJointAttachment::attachedobjs_vec_t::iterator attachmentIter = pAttachment->mAttachedObjects.begin();
			 attachmentIter != attachmentIterEnd; ++attachmentIter)
		{
			const LLViewerObject* pAttachedObject =  *attachmentIter;
			if ( pAttachment && pAttachedObject->mDrawable.notNull() )
			{
				gPipeline.markRebuild(pAttachedObject->mDrawable);
			}
		}
	}
}
//-----------------------------------------------------------------------------
// cleanupAttachedMesh()
//-----------------------------------------------------------------------------
void LLVOAvatar::cleanupAttachedMesh( LLViewerObject* pVO )
{
	//If a VO has a skin that we'll reset the joint positions to their default
	if ( pVO && pVO->mDrawable )
	{
		LLVOVolume* pVObj = pVO->mDrawable->getVOVolume();
		if ( pVObj )
		{
			const LLMeshSkinInfo* pSkinData = gMeshRepo.getSkinInfo( pVObj->getVolume()->getParams().getSculptID(), pVObj );
			if (pSkinData 
				&& pSkinData->mJointNames.size() > 20				// full rig
				&& pSkinData->mAlternateBindMatrix.size() > 0)
					{
						LLVOAvatar::resetJointPositionsToDefault();
						//Need to handle the repositioning of the cam, updating rig data etc during outfit editing 
						//This handles the case where we detach a replacement rig.
						if ( gAgentCamera.cameraCustomizeAvatar() )
						{
							gAgent.unpauseAnimation();
							//Still want to refocus on head bone
							gAgentCamera.changeCameraToCustomizeAvatar();
						}
					}
				}
			}				
		}
//-----------------------------------------------------------------------------
// detachObject()
//-----------------------------------------------------------------------------
BOOL LLVOAvatar::detachObject(LLViewerObject *viewer_object)
{
	for (attachment_map_t::iterator iter = mAttachmentPoints.begin(); 
		 iter != mAttachmentPoints.end();
		 ++iter)
	{
		LLViewerJointAttachment* attachment = iter->second;
		
		if (attachment->isObjectAttached(viewer_object))
		{
			cleanupAttachedMesh( viewer_object );
			attachment->removeObject(viewer_object);
			lldebugs << "Detaching object " << viewer_object->mID << " from " << attachment->getName() << llendl;
			return TRUE;
		}
	}

	std::vector<LLPointer<LLViewerObject> >::iterator iter = std::find(mPendingAttachment.begin(), mPendingAttachment.end(), viewer_object);
	if (iter != mPendingAttachment.end())
	{
		mPendingAttachment.erase(iter);
		return TRUE;
	}
	
	return FALSE;
}

//-----------------------------------------------------------------------------
// sitDown()
//-----------------------------------------------------------------------------
void LLVOAvatar::sitDown(BOOL bSitting)
{
	mIsSitting = bSitting;
	if (isSelf())
	{
		// Update Movement Controls according to own Sitting mode
		LLFloaterMove::setSittingMode(bSitting);
	}
}

//-----------------------------------------------------------------------------
// sitOnObject()
//-----------------------------------------------------------------------------
void LLVOAvatar::sitOnObject(LLViewerObject *sit_object)
{
	if (isSelf())
	{
		// Might be first sit
		//LLFirstUse::useSit();

		gAgent.setFlying(FALSE);
		gAgentCamera.setThirdPersonHeadOffset(LLVector3::zero);
		//interpolate to new camera position
		gAgentCamera.startCameraAnimation();
		// make sure we are not trying to autopilot
		gAgent.stopAutoPilot();
		gAgentCamera.setupSitCamera();
		if (gAgentCamera.getForceMouselook())
		{
			gAgentCamera.changeCameraToMouselook();
		}
	}

	if (mDrawable.isNull())
	{
		return;
	}
	LLQuaternion inv_obj_rot = ~sit_object->getRenderRotation();
	LLVector3 obj_pos = sit_object->getRenderPosition();

	LLVector3 rel_pos = getRenderPosition() - obj_pos;
	rel_pos.rotVec(inv_obj_rot);

	mDrawable->mXform.setPosition(rel_pos);
	mDrawable->mXform.setRotation(mDrawable->getWorldRotation() * inv_obj_rot);

	gPipeline.markMoved(mDrawable, TRUE);
	// Notice that removing sitDown() from here causes avatars sitting on
	// objects to be not rendered for new arrivals. See EXT-6835 and EXT-1655.
	sitDown(TRUE);
	mRoot->getXform()->setParent(&sit_object->mDrawable->mXform); // LLVOAvatar::sitOnObject
	mRoot->setPosition(getPosition());
	mRoot->updateWorldMatrixChildren();

	stopMotion(ANIM_AGENT_BODY_NOISE);

}

//-----------------------------------------------------------------------------
// getOffObject()
//-----------------------------------------------------------------------------
void LLVOAvatar::getOffObject()
{
	if (mDrawable.isNull())
	{
		return;
	}
	
	LLViewerObject* sit_object = (LLViewerObject*)getParent();

	if (sit_object) 
	{
		stopMotionFromSource(sit_object->getID());
		LLFollowCamMgr::setCameraActive(sit_object->getID(), FALSE);

		LLViewerObject::const_child_list_t& child_list = sit_object->getChildren();
		for (LLViewerObject::child_list_t::const_iterator iter = child_list.begin();
			 iter != child_list.end(); ++iter)
		{
			LLViewerObject* child_objectp = *iter;

			stopMotionFromSource(child_objectp->getID());
			LLFollowCamMgr::setCameraActive(child_objectp->getID(), FALSE);
		}
	}

	// assumes that transform will not be updated with drawable still having a parent
	LLVector3 cur_position_world = mDrawable->getWorldPosition();
	LLQuaternion cur_rotation_world = mDrawable->getWorldRotation();

	// set *local* position based on last *world* position, since we're unparenting the avatar
	mDrawable->mXform.setPosition(cur_position_world);
	mDrawable->mXform.setRotation(cur_rotation_world);	
	
	gPipeline.markMoved(mDrawable, TRUE);

	sitDown(FALSE);

	mRoot->getXform()->setParent(NULL); // LLVOAvatar::getOffObject
	mRoot->setPosition(cur_position_world);
	mRoot->setRotation(cur_rotation_world);
	mRoot->getXform()->update();

	startMotion(ANIM_AGENT_BODY_NOISE);

	if (isSelf())
	{
		LLQuaternion av_rot = gAgent.getFrameAgent().getQuaternion();
		LLQuaternion obj_rot = sit_object ? sit_object->getRenderRotation() : LLQuaternion::DEFAULT;
		av_rot = av_rot * obj_rot;
		LLVector3 at_axis = LLVector3::x_axis;
		at_axis = at_axis * av_rot;
		at_axis.mV[VZ] = 0.f;
		at_axis.normalize();
		gAgent.resetAxes(at_axis);
		gAgentCamera.setThirdPersonHeadOffset(LLVector3(0.f, 0.f, 1.f));
		gAgentCamera.setSitCamera(LLUUID::null);
	}
}

//-----------------------------------------------------------------------------
// findAvatarFromAttachment()
//-----------------------------------------------------------------------------
// static 
LLVOAvatar* LLVOAvatar::findAvatarFromAttachment( LLViewerObject* obj )
{
	if( obj->isAttachment() )
	{
		do
		{
			obj = (LLViewerObject*) obj->getParent();
		}
		while( obj && !obj->isAvatar() );

		if( obj && !obj->isDead() )
		{
			return (LLVOAvatar*)obj;
		}
	}
	return NULL;
}

// warning: order(N) not order(1)
S32 LLVOAvatar::getAttachmentCount()
{
	S32 count = mAttachmentPoints.size();
	return count;
}

BOOL LLVOAvatar::isWearingWearableType(LLWearableType::EType type) const
{
	if (mIsDummy) return TRUE;

	if (isSelf())
	{
		return LLAvatarAppearance::isWearingWearableType(type);
	}

	switch(type)
	{
		case LLWearableType::WT_SHAPE:
		case LLWearableType::WT_SKIN:
		case LLWearableType::WT_HAIR:
		case LLWearableType::WT_EYES:
			return TRUE;  // everyone has all bodyparts
		default:
			break; // Do nothing
	}

	/* switch(type)
		case LLWearableType::WT_SHIRT:
			indicator_te = TEX_UPPER_SHIRT; */
	for (LLAvatarAppearanceDictionary::Textures::const_iterator tex_iter = LLAvatarAppearanceDictionary::getInstance()->getTextures().begin();
		 tex_iter != LLAvatarAppearanceDictionary::getInstance()->getTextures().end();
		 ++tex_iter)
	{
<<<<<<< HEAD
		return LLColor4( 0.f, 1.f, 1.f, 1.f ); // good debugging color
=======
		const LLAvatarAppearanceDictionary::TextureEntry *texture_dict = tex_iter->second;
		if (texture_dict->mWearableType == type)
		{
			// If you're checking another avatar's clothing, you don't have component textures.
			// Thus, you must check to see if the corresponding baked texture is defined.
			// NOTE: this is a poor substitute if you actually want to know about individual pieces of clothing
			// this works for detecting a skirt (most important), but is ineffective at any piece of clothing that
			// gets baked into a texture that always exists (upper or lower).
			if (texture_dict->mIsUsedByBakedTexture)
			{
				const EBakedTextureIndex baked_index = texture_dict->mBakedTextureIndex;
				return isTextureDefined(LLAvatarAppearanceDictionary::getInstance()->getBakedTexture(baked_index)->mTextureIndex);
			}
			return FALSE;
		}
>>>>>>> fe042430
	}
	return FALSE;
}



// virtual
void LLVOAvatar::invalidateComposite( LLTexLayerSet* layerset, BOOL upload_result )
{
}

void LLVOAvatar::invalidateAll()
{
}

// virtual
void LLVOAvatar::onGlobalColorChanged(const LLTexGlobalColor* global_color, BOOL upload_bake )
{
	if (global_color == mTexSkinColor)
	{
		invalidateComposite( mBakedTextureDatas[BAKED_HEAD].mTexLayerSet, upload_bake );
		invalidateComposite( mBakedTextureDatas[BAKED_UPPER].mTexLayerSet, upload_bake );
		invalidateComposite( mBakedTextureDatas[BAKED_LOWER].mTexLayerSet, upload_bake );
	}
	else if (global_color == mTexHairColor)
	{
		invalidateComposite( mBakedTextureDatas[BAKED_HEAD].mTexLayerSet, upload_bake );
		invalidateComposite( mBakedTextureDatas[BAKED_HAIR].mTexLayerSet, upload_bake );
		
		// ! BACKWARDS COMPATIBILITY !
		// Fix for dealing with avatars from viewers that don't bake hair.
		if (!isTextureDefined(mBakedTextureDatas[BAKED_HAIR].mTextureIndex))
		{
			LLColor4 color = mTexHairColor->getColor();
			avatar_joint_mesh_list_t::iterator iter = mBakedTextureDatas[BAKED_HAIR].mJointMeshes.begin();
			avatar_joint_mesh_list_t::iterator end  = mBakedTextureDatas[BAKED_HAIR].mJointMeshes.end();
			for (; iter != end; ++iter)
			{
				LLAvatarJointMesh* mesh = (*iter);
				if (mesh)
				{
					mesh->setColor( color );
				}
			}
		}
	} 
	else if (global_color == mTexEyeColor)
	{
//		llinfos << "invalidateComposite cause: onGlobalColorChanged( eyecolor )" << llendl; 
		invalidateComposite( mBakedTextureDatas[BAKED_EYES].mTexLayerSet,  upload_bake );
	}
	updateMeshTextures();
}

BOOL LLVOAvatar::isVisible() const
{
	return mDrawable.notNull()
		&& (mDrawable->isVisible() || mIsDummy);
}

// Determine if we have enough avatar data to render
BOOL LLVOAvatar::getIsCloud() const
{
	// Do we have a shape?
	if ((const_cast<LLVOAvatar*>(this))->visualParamWeightsAreDefault())
	{
		return TRUE;
	}

	if (!isTextureDefined(TEX_LOWER_BAKED) || 
		!isTextureDefined(TEX_UPPER_BAKED) || 
		!isTextureDefined(TEX_HEAD_BAKED))
	{
		return TRUE;
	}

	if (isTooComplex())
	{
		return TRUE;
	}
	return FALSE;
}

void LLVOAvatar::updateRezzedStatusTimers()
{
	// State machine for rezzed status. Statuses are -1 on startup, 0
	// = cloud, 1 = gray, 2 = textured, 3 = textured_and_downloaded.
	// Purpose is to collect time data for each it takes avatar to reach
	// various loading landmarks: gray, textured (partial), textured fully.

	S32 rez_status = getRezzedStatus();
	if (rez_status != mLastRezzedStatus)
	{
		LL_DEBUGS("Avatar") << avString() << "rez state change: " << mLastRezzedStatus << " -> " << rez_status << LL_ENDL;

		if (mLastRezzedStatus == -1 && rez_status != -1)
		{
			// First time initialization, start all timers.
			for (S32 i = 1; i < 4; i++)
			{
				startPhase("load_" + LLVOAvatar::rezStatusToString(i));
				startPhase("first_load_" + LLVOAvatar::rezStatusToString(i));
			}
		}
		if (rez_status < mLastRezzedStatus)
		{
			// load level has decreased. start phase timers for higher load levels.
			for (S32 i = rez_status+1; i <= mLastRezzedStatus; i++)
			{
				startPhase("load_" + LLVOAvatar::rezStatusToString(i));
			}
		}
		else if (rez_status > mLastRezzedStatus)
		{
			// load level has increased. stop phase timers for lower and equal load levels.
			for (S32 i = llmax(mLastRezzedStatus+1,1); i <= rez_status; i++)
			{
				stopPhase("load_" + LLVOAvatar::rezStatusToString(i));
				stopPhase("first_load_" + LLVOAvatar::rezStatusToString(i), false);
			}
			if (rez_status == 3)
			{
				// "fully loaded", mark any pending appearance change complete.
				selfStopPhase("update_appearance_from_cof");
				selfStopPhase("wear_inventory_category", false);
				selfStopPhase("process_initial_wearables_update", false);
			}
		}

		mLastRezzedStatus = rez_status;
	}
}

void LLVOAvatar::clearPhases()
{
	getPhases().clearPhases();
}

void LLVOAvatar::startPhase(const std::string& phase_name)
{
	F32 elapsed;
	bool completed;
	if (getPhases().getPhaseValues(phase_name, elapsed, completed))
	{
		if (!completed)
		{
			LL_DEBUGS("Avatar") << avString() << "no-op, start when started already for " << phase_name << llendl;
			return;
		}
	}
	LL_DEBUGS("Avatar") << "started phase " << phase_name << llendl;
	getPhases().startPhase(phase_name);
}

void LLVOAvatar::stopPhase(const std::string& phase_name, bool err_check)
{
	F32 elapsed;
	bool completed;
	if (getPhases().getPhaseValues(phase_name, elapsed, completed))
	{
		if (!completed)
		{
			getPhases().stopPhase(phase_name);
			completed = true;
			logMetricsTimerRecord(phase_name, elapsed, completed);
			LL_DEBUGS("Avatar") << avString() << "stopped phase " << phase_name << " elapsed " << elapsed << llendl;
		}
		else
		{
			if (err_check)
			{
				LL_DEBUGS("Avatar") << "no-op, stop when stopped already for " << phase_name << llendl;
			}
		}
	}
	else
	{
		if (err_check)
		{
			LL_DEBUGS("Avatar") << "no-op, stop when not started for " << phase_name << llendl;
		}
	}
}

void LLVOAvatar::logPendingPhases()
{
	for (LLViewerStats::phase_map_t::iterator it = getPhases().begin();
		 it != getPhases().end();
		 ++it)
	{
		const std::string& phase_name = it->first;
		F32 elapsed;
		bool completed;
		if (getPhases().getPhaseValues(phase_name, elapsed, completed))
		{
			if (!completed)
			{
				logMetricsTimerRecord(phase_name, elapsed, completed);
			}
		}
	}
}

//static
void LLVOAvatar::logPendingPhasesAllAvatars()
{
	for (std::vector<LLCharacter*>::iterator iter = LLCharacter::sInstances.begin();
		 iter != LLCharacter::sInstances.end(); ++iter)
	{
		LLVOAvatar* inst = (LLVOAvatar*) *iter;
		if( inst->isDead() )
		{
			continue;
		}
		inst->logPendingPhases();
	}
}

void LLVOAvatar::logMetricsTimerRecord(const std::string& phase_name, F32 elapsed, bool completed)
{
	LLSD record;
	record["timer_name"] = phase_name;
	record["avatar_id"] = getID();
	record["elapsed"] = elapsed;
	record["completed"] = completed;
	U32 grid_x(0), grid_y(0);
	if (getRegion())
	{
		record["central_bake_version"] = LLSD::Integer(getRegion()->getCentralBakeVersion());
		grid_from_region_handle(getRegion()->getHandle(), &grid_x, &grid_y);
	}
	record["grid_x"] = LLSD::Integer(grid_x);
	record["grid_y"] = LLSD::Integer(grid_y);
	record["is_using_server_bakes"] = ((bool) isUsingServerBakes());
	record["is_self"] = isSelf();
	

#if 0 // verbose logging
	std::ostringstream ostr;
	ostr << LLSDNotationStreamer(record);
	LL_DEBUGS("Avatar") << "record\n" << ostr.str() << llendl;
#endif

	if (isAgentAvatarValid())
	{
		gAgentAvatarp->addMetricsTimerRecord(record);
	}
}

// call periodically to keep isFullyLoaded up to date.
// returns true if the value has changed.
BOOL LLVOAvatar::updateIsFullyLoaded()
{
	const BOOL loading = getIsCloud();
	updateRezzedStatusTimers();
	updateRuthTimer(loading);
	return processFullyLoadedChange(loading);
}

void LLVOAvatar::updateRuthTimer(bool loading)
{
	if (isSelf() || !loading) 
	{
		return;
	}

	if (mPreviousFullyLoaded)
	{
		mRuthTimer.reset();
		debugAvatarRezTime("AvatarRezCloudNotification","became cloud");
	}
	
	const F32 LOADING_TIMEOUT__SECONDS = 120.f;
	if (mRuthTimer.getElapsedTimeF32() > LOADING_TIMEOUT__SECONDS)
	{
		LL_DEBUGS("Avatar") << avString()
				<< "Ruth Timer timeout: Missing texture data for '" << getFullname() << "' "
				<< "( Params loaded : " << !visualParamWeightsAreDefault() << " ) "
				<< "( Lower : " << isTextureDefined(TEX_LOWER_BAKED) << " ) "
				<< "( Upper : " << isTextureDefined(TEX_UPPER_BAKED) << " ) "
				<< "( Head : " << isTextureDefined(TEX_HEAD_BAKED) << " )."
				<< LL_ENDL;
		
		LLAvatarPropertiesProcessor::getInstance()->sendAvatarTexturesRequest(getID());
		mRuthTimer.reset();
	}
}

BOOL LLVOAvatar::processFullyLoadedChange(bool loading)
{
	// we wait a little bit before giving the all clear,
	// to let textures settle down
	const F32 PAUSE = 1.f;
	if (loading)
		mFullyLoadedTimer.reset();
	
	mFullyLoaded = (mFullyLoadedTimer.getElapsedTimeF32() > PAUSE);

		if (!mPreviousFullyLoaded && !loading && mFullyLoaded)
		{
		debugAvatarRezTime("AvatarRezNotification","fully loaded");
	}

	// did our loading state "change" from last call?
	// runway - why are we updating every 30 calls even if nothing has changed?
	const S32 UPDATE_RATE = 30;
	BOOL changed =
		((mFullyLoaded != mPreviousFullyLoaded) ||         // if the value is different from the previous call
		 (!mFullyLoadedInitialized) ||                     // if we've never been called before
		 (mFullyLoadedFrameCounter % UPDATE_RATE == 0));   // every now and then issue a change

	mPreviousFullyLoaded = mFullyLoaded;
	mFullyLoadedInitialized = TRUE;
	mFullyLoadedFrameCounter++;
	
	return changed;
}

BOOL LLVOAvatar::isFullyLoaded() const
{
	return (mRenderUnloadedAvatar || mFullyLoaded);
}

bool LLVOAvatar::isTooComplex() const
{
	if (gSavedSettings.getS32("RenderAvatarComplexityLimit") > 0 && mVisualComplexity >= gSavedSettings.getS32("RenderAvatarComplexityLimit"))
	{
		return true;
	}

	return false;
}


//-----------------------------------------------------------------------------
// findMotion()
//-----------------------------------------------------------------------------
LLMotion* LLVOAvatar::findMotion(const LLUUID& id) const
{
	return mMotionController.findMotion(id);
}

// This is a semi-deprecated debugging tool - meshes will not show as
// colorized if using deferred rendering.
void LLVOAvatar::debugColorizeSubMeshes(U32 i, const LLColor4& color)
{
	if (gSavedSettings.getBOOL("DebugAvatarCompositeBaked"))
	{
		avatar_joint_mesh_list_t::iterator iter = mBakedTextureDatas[i].mJointMeshes.begin();
		avatar_joint_mesh_list_t::iterator end  = mBakedTextureDatas[i].mJointMeshes.end();
		for (; iter != end; ++iter)
		{
			LLAvatarJointMesh* mesh = (*iter);
			if (mesh)
			{
				{
					mesh->setColor(color);
				}
			}
		}
	}
}

//-----------------------------------------------------------------------------
// updateMeshTextures()
// Uses the current TE values to set the meshes' and layersets' textures.
//-----------------------------------------------------------------------------
// virtual
void LLVOAvatar::updateMeshTextures()
{
	static S32 update_counter = 0;
	mBakedTextureDebugText.clear();
	
	// if user has never specified a texture, assign the default
	for (U32 i=0; i < getNumTEs(); i++)
	{
		const LLViewerTexture* te_image = getImage(i, 0);
		if(!te_image || te_image->getID().isNull() || (te_image->getID() == IMG_DEFAULT))
		{
			// IMG_DEFAULT_AVATAR = a special texture that's never rendered.
			const LLUUID& image_id = (i == TEX_HAIR ? IMG_DEFAULT : IMG_DEFAULT_AVATAR);
			setImage(i, LLViewerTextureManager::getFetchedTexture(image_id), 0); 
		}
	}

	const BOOL other_culled = !isSelf() && mCulled;
	LLLoadedCallbackEntry::source_callback_list_t* src_callback_list = NULL ;
	BOOL paused = FALSE;
	if(!isSelf())
	{
		src_callback_list = &mCallbackTextureList ;
		paused = !isVisible();
	}

	std::vector<BOOL> is_layer_baked;
	is_layer_baked.resize(mBakedTextureDatas.size(), false);

	std::vector<BOOL> use_lkg_baked_layer; // lkg = "last known good"
	use_lkg_baked_layer.resize(mBakedTextureDatas.size(), false);

	mBakedTextureDebugText += llformat("%06d\n",update_counter++);
	mBakedTextureDebugText += "indx layerset linvld ltda ilb ulkg ltid\n";
	for (U32 i=0; i < mBakedTextureDatas.size(); i++)
	{
		is_layer_baked[i] = isTextureDefined(mBakedTextureDatas[i].mTextureIndex);
		LLViewerTexLayerSet* layerset = NULL;
		bool layerset_invalid = false;
		if (!other_culled)
		{
			// When an avatar is changing clothes and not in Appearance mode,
			// use the last-known good baked texture until it finishes the first
			// render of the new layerset.
			layerset = getTexLayerSet(i);
			layerset_invalid = layerset && ( !layerset->getViewerComposite()->isInitialized()
											 || !layerset->isLocalTextureDataAvailable() );
			use_lkg_baked_layer[i] = (!is_layer_baked[i] 
									  && (mBakedTextureDatas[i].mLastTextureID != IMG_DEFAULT_AVATAR) 
									  && layerset_invalid);
			if (use_lkg_baked_layer[i])
			{
				layerset->setUpdatesEnabled(TRUE);
			}
		}
		else
		{
			use_lkg_baked_layer[i] = (!is_layer_baked[i] 
									  && mBakedTextureDatas[i].mLastTextureID != IMG_DEFAULT_AVATAR);
		}

		std::string last_id_string;
		if (mBakedTextureDatas[i].mLastTextureID == IMG_DEFAULT_AVATAR)
			last_id_string = "A";
		else if (mBakedTextureDatas[i].mLastTextureID == IMG_DEFAULT)
			last_id_string = "D";
		else if (mBakedTextureDatas[i].mLastTextureID == IMG_INVISIBLE)
			last_id_string = "I";
		else
			last_id_string = "*";
		bool is_ltda = layerset
			&& layerset->getViewerComposite()->isInitialized()
			&& layerset->isLocalTextureDataAvailable();
		mBakedTextureDebugText += llformat("%4d   %4s     %4d %4d %4d %4d %4s\n",
										   i,
										   (layerset?"*":"0"),
										   layerset_invalid,
										   is_ltda,
										   is_layer_baked[i],
										   use_lkg_baked_layer[i],
										   last_id_string.c_str());
	}
	
	for (U32 i=0; i < mBakedTextureDatas.size(); i++)
	{
		debugColorizeSubMeshes(i, LLColor4::white);

		LLViewerTexLayerSet* layerset = getTexLayerSet(i);
		if (use_lkg_baked_layer[i] && !isUsingLocalAppearance() )
		{
			LLViewerFetchedTexture* baked_img = LLViewerTextureManager::getFetchedTexture(mBakedTextureDatas[i].mLastTextureID);
			mBakedTextureDatas[i].mIsUsed = TRUE;

			debugColorizeSubMeshes(i,LLColor4::red);

			avatar_joint_mesh_list_t::iterator iter = mBakedTextureDatas[i].mJointMeshes.begin();
			avatar_joint_mesh_list_t::iterator end  = mBakedTextureDatas[i].mJointMeshes.end();
			for (; iter != end; ++iter)
			{
				LLAvatarJointMesh* mesh = (*iter);
				if (mesh)
				{
					mesh->setTexture( baked_img );
				}
			}
		}
		else if (!isUsingLocalAppearance() && is_layer_baked[i])
		{
			LLViewerFetchedTexture* baked_img =
				LLViewerTextureManager::staticCastToFetchedTexture(
					getImage( mBakedTextureDatas[i].mTextureIndex, 0 ), TRUE) ;
			if( baked_img->getID() == mBakedTextureDatas[i].mLastTextureID )
			{
				// Even though the file may not be finished loading,
				// we'll consider it loaded and use it (rather than
				// doing compositing).
				useBakedTexture( baked_img->getID() );
			}
			else
			{
				mBakedTextureDatas[i].mIsLoaded = FALSE;
				if ( (baked_img->getID() != IMG_INVISIBLE) &&
					 ((i == BAKED_HEAD) || (i == BAKED_UPPER) || (i == BAKED_LOWER)) )
				{			
					baked_img->setLoadedCallback(onBakedTextureMasksLoaded, MORPH_MASK_REQUESTED_DISCARD, TRUE, TRUE, new LLTextureMaskData( mID ), 
						src_callback_list, paused);	
				}
				baked_img->setLoadedCallback(onBakedTextureLoaded, SWITCH_TO_BAKED_DISCARD, FALSE, FALSE, new LLUUID( mID ), 
					src_callback_list, paused );
			}
		}
		else if (layerset && isUsingLocalAppearance())
		{
			debugColorizeSubMeshes(i,LLColor4::yellow );

			layerset->createComposite();
			layerset->setUpdatesEnabled( TRUE );
			mBakedTextureDatas[i].mIsUsed = FALSE;

			avatar_joint_mesh_list_t::iterator iter = mBakedTextureDatas[i].mJointMeshes.begin();
			avatar_joint_mesh_list_t::iterator end  = mBakedTextureDatas[i].mJointMeshes.end();
			for (; iter != end; ++iter)
			{
				LLAvatarJointMesh* mesh = (*iter);
				if (mesh)
				{
					mesh->setLayerSet( layerset );
				}
			}
		}
		else
		{
			debugColorizeSubMeshes(i,LLColor4::blue);
		}
	}

	// set texture and color of hair manually if we are not using a baked image.
	// This can happen while loading hair for yourself, or for clients that did not
	// bake a hair texture. Still needed for yourself after 1.22 is depricated.
	if (!is_layer_baked[BAKED_HAIR] || isEditingAppearance())
	{
		const LLColor4 color = mTexHairColor ? mTexHairColor->getColor() : LLColor4(1,1,1,1);
		LLViewerTexture* hair_img = getImage( TEX_HAIR, 0 );
		avatar_joint_mesh_list_t::iterator iter = mBakedTextureDatas[BAKED_HAIR].mJointMeshes.begin();
		avatar_joint_mesh_list_t::iterator end  = mBakedTextureDatas[BAKED_HAIR].mJointMeshes.end();
		for (; iter != end; ++iter)
		{
			LLAvatarJointMesh* mesh = (*iter);
			if (mesh)
			{
				mesh->setColor( color );
				mesh->setTexture( hair_img );
			}
		}
	} 
	
	
	for (LLAvatarAppearanceDictionary::BakedTextures::const_iterator baked_iter =
			 LLAvatarAppearanceDictionary::getInstance()->getBakedTextures().begin();
		 baked_iter != LLAvatarAppearanceDictionary::getInstance()->getBakedTextures().end();
		 ++baked_iter)
	{
		const EBakedTextureIndex baked_index = baked_iter->first;
		const LLAvatarAppearanceDictionary::BakedEntry *baked_dict = baked_iter->second;
		
		for (texture_vec_t::const_iterator local_tex_iter = baked_dict->mLocalTextures.begin();
			 local_tex_iter != baked_dict->mLocalTextures.end();
			 ++local_tex_iter)
		{
			const ETextureIndex texture_index = *local_tex_iter;
			const BOOL is_baked_ready = (is_layer_baked[baked_index] && mBakedTextureDatas[baked_index].mIsLoaded) || other_culled;
			if (isSelf())
			{
				setBakedReady(texture_index, is_baked_ready);
			}
		}
	}
	removeMissingBakedTextures();
}

// virtual
//-----------------------------------------------------------------------------
// setLocalTexture()
//-----------------------------------------------------------------------------
void LLVOAvatar::setLocalTexture( ETextureIndex type, LLViewerTexture* in_tex, BOOL baked_version_ready, U32 index )
{
	// invalid for anyone but self
	llassert(0);
}

//virtual 
void LLVOAvatar::setBakedReady(LLAvatarAppearanceDefines::ETextureIndex type, BOOL baked_version_exists, U32 index)
{
	// invalid for anyone but self
	llassert(0);
}

void LLVOAvatar::addChat(const LLChat& chat)
{
	std::deque<LLChat>::iterator chat_iter;

	mChats.push_back(chat);

	S32 chat_length = 0;
	for( chat_iter = mChats.begin(); chat_iter != mChats.end(); ++chat_iter)
	{
		chat_length += chat_iter->mText.size();
	}

	// remove any excess chat
	chat_iter = mChats.begin();
	while ((chat_length > MAX_BUBBLE_CHAT_LENGTH || mChats.size() > MAX_BUBBLE_CHAT_UTTERANCES) && chat_iter != mChats.end())
	{
		chat_length -= chat_iter->mText.size();
		mChats.pop_front();
		chat_iter = mChats.begin();
	}

	mChatTimer.reset();
}

void LLVOAvatar::clearChat()
{
	mChats.clear();
}


void LLVOAvatar::applyMorphMask(U8* tex_data, S32 width, S32 height, S32 num_components, LLAvatarAppearanceDefines::EBakedTextureIndex index)
{
	if (index >= BAKED_NUM_INDICES)
	{
		llwarns << "invalid baked texture index passed to applyMorphMask" << llendl;
		return;
	}

	for (morph_list_t::const_iterator iter = mBakedTextureDatas[index].mMaskedMorphs.begin();
		 iter != mBakedTextureDatas[index].mMaskedMorphs.end(); ++iter)
	{
		const LLMaskedMorph* maskedMorph = (*iter);
		LLPolyMorphTarget* morph_target = dynamic_cast<LLPolyMorphTarget*>(maskedMorph->mMorphTarget);
		if (morph_target)
		{
			morph_target->applyMask(tex_data, width, height, num_components, maskedMorph->mInvert);
		}
	}
}


// returns TRUE if morph masks are present and not valid for a given baked texture, FALSE otherwise
BOOL LLVOAvatar::morphMaskNeedsUpdate(LLAvatarAppearanceDefines::EBakedTextureIndex index)
{
	if (index >= BAKED_NUM_INDICES)
	{
		return FALSE;
	}

	if (!mBakedTextureDatas[index].mMaskedMorphs.empty())
	{
		if (isSelf())
		{
			LLViewerTexLayerSet *layer_set = getTexLayerSet(index);
			if (layer_set)
			{
				return !layer_set->isMorphValid();
			}
		}
		else
		{
			return FALSE;
		}
	}

	return FALSE;
}

//-----------------------------------------------------------------------------
// releaseComponentTextures()
// release any component texture UUIDs for which we have a baked texture
// ! BACKWARDS COMPATIBILITY !
// This is only called for non-self avatars, it can be taken out once component
// textures aren't communicated by non-self avatars.
//-----------------------------------------------------------------------------
void LLVOAvatar::releaseComponentTextures()
{
	// ! BACKWARDS COMPATIBILITY !
	// Detect if the baked hair texture actually wasn't sent, and if so set to default
	if (isTextureDefined(TEX_HAIR_BAKED) && getImage(TEX_HAIR_BAKED,0)->getID() == getImage(TEX_SKIRT_BAKED,0)->getID())
	{
		if (getImage(TEX_HAIR_BAKED,0)->getID() != IMG_INVISIBLE)
		{
			// Regression case of messaging system. Expected 21 textures, received 20. last texture is not valid so set to default
			setTETexture(TEX_HAIR_BAKED, IMG_DEFAULT_AVATAR);
		}
	}

	for (U8 baked_index = 0; baked_index < BAKED_NUM_INDICES; baked_index++)
	{
		const LLAvatarAppearanceDictionary::BakedEntry * bakedDicEntry = LLAvatarAppearanceDictionary::getInstance()->getBakedTexture((EBakedTextureIndex)baked_index);
		// skip if this is a skirt and av is not wearing one, or if we don't have a baked texture UUID
		if (!isTextureDefined(bakedDicEntry->mTextureIndex)
			&& ( (baked_index != BAKED_SKIRT) || isWearingWearableType(LLWearableType::WT_SKIRT) ))
		{
			continue;
		}

		for (U8 texture = 0; texture < bakedDicEntry->mLocalTextures.size(); texture++)
		{
			const U8 te = (ETextureIndex)bakedDicEntry->mLocalTextures[texture];
			setTETexture(te, IMG_DEFAULT_AVATAR);
		}
	}
}

void LLVOAvatar::dumpAvatarTEs( const std::string& context ) const
{	
	LL_DEBUGS("Avatar") << avString() << (isSelf() ? "Self: " : "Other: ") << context << LL_ENDL;
	for (LLAvatarAppearanceDictionary::Textures::const_iterator iter = LLAvatarAppearanceDictionary::getInstance()->getTextures().begin();
		 iter != LLAvatarAppearanceDictionary::getInstance()->getTextures().end();
		 ++iter)
	{
		const LLAvatarAppearanceDictionary::TextureEntry *texture_dict = iter->second;
		// TODO: MULTI-WEARABLE: handle multiple textures for self
		const LLViewerTexture* te_image = getImage(iter->first,0);
		if( !te_image )
		{
			LL_DEBUGS("Avatar") << avString() << "       " << texture_dict->mName << ": null ptr" << LL_ENDL;
		}
		else if( te_image->getID().isNull() )
		{
			LL_DEBUGS("Avatar") << avString() << "       " << texture_dict->mName << ": null UUID" << LL_ENDL;
		}
		else if( te_image->getID() == IMG_DEFAULT )
		{
			LL_DEBUGS("Avatar") << avString() << "       " << texture_dict->mName << ": IMG_DEFAULT" << LL_ENDL;
		}
		else if( te_image->getID() == IMG_DEFAULT_AVATAR )
		{
			LL_DEBUGS("Avatar") << avString() << "       " << texture_dict->mName << ": IMG_DEFAULT_AVATAR" << LL_ENDL;
		}
		else
		{
			LL_DEBUGS("Avatar") << avString() << "       " << texture_dict->mName << ": " << te_image->getID() << LL_ENDL;
		}
	}
}

//-----------------------------------------------------------------------------
// clampAttachmentPositions()
//-----------------------------------------------------------------------------
void LLVOAvatar::clampAttachmentPositions()
{
	if (isDead())
	{
		return;
	}
	for (attachment_map_t::iterator iter = mAttachmentPoints.begin(); 
		 iter != mAttachmentPoints.end();
		 ++iter)
	{
		LLViewerJointAttachment* attachment = iter->second;
		if (attachment)
		{
			attachment->clampObjectPosition();
		}
	}
}

BOOL LLVOAvatar::hasHUDAttachment() const
{
	for (attachment_map_t::const_iterator iter = mAttachmentPoints.begin(); 
		 iter != mAttachmentPoints.end();
		 ++iter)
	{
		LLViewerJointAttachment* attachment = iter->second;
		if (attachment->getIsHUDAttachment() && attachment->getNumObjects() > 0)
		{
			return TRUE;
		}
	}
	return FALSE;
}

LLBBox LLVOAvatar::getHUDBBox() const
{
	LLBBox bbox;
	for (attachment_map_t::const_iterator iter = mAttachmentPoints.begin(); 
		 iter != mAttachmentPoints.end();
		 ++iter)
	{
		LLViewerJointAttachment* attachment = iter->second;
		if (attachment->getIsHUDAttachment())
		{
			for (LLViewerJointAttachment::attachedobjs_vec_t::iterator attachment_iter = attachment->mAttachedObjects.begin();
				 attachment_iter != attachment->mAttachedObjects.end();
				 ++attachment_iter)
			{
				const LLViewerObject* attached_object = (*attachment_iter);
				if (attached_object == NULL)
				{
					llwarns << "HUD attached object is NULL!" << llendl;
					continue;
				}
				// initialize bounding box to contain identity orientation and center point for attached object
				bbox.addPointLocal(attached_object->getPosition());
				// add rotated bounding box for attached object
				bbox.addBBoxAgent(attached_object->getBoundingBoxAgent());
				LLViewerObject::const_child_list_t& child_list = attached_object->getChildren();
				for (LLViewerObject::child_list_t::const_iterator iter = child_list.begin();
					 iter != child_list.end(); 
					 ++iter)
				{
					const LLViewerObject* child_objectp = *iter;
					bbox.addBBoxAgent(child_objectp->getBoundingBoxAgent());
				}
			}
		}
	}

	return bbox;
}

//-----------------------------------------------------------------------------
// onFirstTEMessageReceived()
//-----------------------------------------------------------------------------
void LLVOAvatar::onFirstTEMessageReceived()
{
	LL_INFOS("Avatar") << avString() << LL_ENDL;
	if( !mFirstTEMessageReceived )
	{
		mFirstTEMessageReceived = TRUE;

		LLLoadedCallbackEntry::source_callback_list_t* src_callback_list = NULL ;
		BOOL paused = FALSE ;
		if(!isSelf())
		{
			src_callback_list = &mCallbackTextureList ;
			paused = !isVisible();
		}

		for (U32 i = 0; i < mBakedTextureDatas.size(); i++)
		{
			const BOOL layer_baked = isTextureDefined(mBakedTextureDatas[i].mTextureIndex);

			// Use any baked textures that we have even if they haven't downloaded yet.
			// (That is, don't do a transition from unbaked to baked.)
			if (layer_baked)
			{
				LLViewerFetchedTexture* image = LLViewerTextureManager::staticCastToFetchedTexture(getImage( mBakedTextureDatas[i].mTextureIndex, 0 ), TRUE) ;
				mBakedTextureDatas[i].mLastTextureID = image->getID();
				// If we have more than one texture for the other baked layers, we'll want to call this for them too.
				if ( (image->getID() != IMG_INVISIBLE) && ((i == BAKED_HEAD) || (i == BAKED_UPPER) || (i == BAKED_LOWER)) )
				{
					image->setLoadedCallback( onBakedTextureMasksLoaded, MORPH_MASK_REQUESTED_DISCARD, TRUE, TRUE, new LLTextureMaskData( mID ), 
						src_callback_list, paused);
				}
				LL_DEBUGS("Avatar") << avString() << "layer_baked, setting onInitialBakedTextureLoaded as callback" << LL_ENDL;
				image->setLoadedCallback( onInitialBakedTextureLoaded, MAX_DISCARD_LEVEL, FALSE, FALSE, new LLUUID( mID ), 
					src_callback_list, paused );
			}
		}

		mMeshTexturesDirty = TRUE;
		gPipeline.markGLRebuild(this);
	}
}

//-----------------------------------------------------------------------------
// bool visualParamWeightsAreDefault()
//-----------------------------------------------------------------------------
bool LLVOAvatar::visualParamWeightsAreDefault()
{
	bool rtn = true;

	bool is_wearing_skirt = isWearingWearableType(LLWearableType::WT_SKIRT);
	for (LLVisualParam *param = getFirstVisualParam(); 
	     param;
	     param = getNextVisualParam())
	{
		if (param->isTweakable())
		{
			LLViewerVisualParam* vparam = dynamic_cast<LLViewerVisualParam*>(param);
			llassert(vparam);
			bool is_skirt_param = vparam &&
				LLWearableType::WT_SKIRT == vparam->getWearableType();
			if (param->getWeight() != param->getDefaultWeight() &&
			    // we have to not care whether skirt weights are default, if we're not actually wearing a skirt
			    (is_wearing_skirt || !is_skirt_param))
			{
				//llinfos << "param '" << param->getName() << "'=" << param->getWeight() << " which differs from default=" << param->getDefaultWeight() << llendl;
				rtn = false;
				break;
			}
		}
	}

	//llinfos << "params are default ? " << int(rtn) << llendl;

	return rtn;
}

void dump_visual_param(apr_file_t* file, LLVisualParam* viewer_param, F32 value)
{
	std::string type_string = "unknown";
	if (dynamic_cast<LLTexLayerParamAlpha*>(viewer_param))
		type_string = "param_alpha";
	if (dynamic_cast<LLTexLayerParamColor*>(viewer_param))
		type_string = "param_color";
	if (dynamic_cast<LLDriverParam*>(viewer_param))
		type_string = "param_driver";
	if (dynamic_cast<LLPolyMorphTarget*>(viewer_param))
		type_string = "param_morph";
	if (dynamic_cast<LLPolySkeletalDistortion*>(viewer_param))
		type_string = "param_skeleton";
	S32 wtype = -1;
	LLViewerVisualParam *vparam = dynamic_cast<LLViewerVisualParam*>(viewer_param);
	if (vparam)
	{
		wtype = vparam->getWearableType();
	}
	S32 u8_value = F32_to_U8(value,viewer_param->getMinWeight(),viewer_param->getMaxWeight());
	apr_file_printf(file, "\t\t<param id=\"%d\" name=\"%s\" value=\"%.3f\" u8=\"%d\" type=\"%s\" wearable=\"%s\"/>\n",
					viewer_param->getID(), viewer_param->getName().c_str(), value, u8_value, type_string.c_str(),
					LLWearableType::getTypeName(LLWearableType::EType(wtype)).c_str()
//					param_location_name(vparam->getParamLocation()).c_str()
		);
}


void LLVOAvatar::dumpAppearanceMsgParams( const std::string& dump_prefix,
										  const LLAppearanceMessageContents& contents)
{
	std::string outfilename = get_sequential_numbered_file_name(dump_prefix,".xml");
	const std::vector<F32>& params_for_dump = contents.mParamWeights;
	const LLTEContents& tec = contents.mTEContents;

	LLAPRFile outfile;
	std::string fullpath = gDirUtilp->getExpandedFilename(LL_PATH_LOGS,outfilename);
	outfile.open(fullpath, LL_APR_WB );
	apr_file_t* file = outfile.getFileHandle();
	if (!file)
	{
		return;
	}
	else
	{
		LL_DEBUGS("Avatar") << "dumping appearance message to " << fullpath << llendl;
	}

	apr_file_printf(file, "<header>\n");
	apr_file_printf(file, "\t\t<cof_version %i />\n", contents.mCOFVersion);
	apr_file_printf(file, "\t\t<appearance_version %i />\n", contents.mAppearanceVersion);
	apr_file_printf(file, "</header>\n");

	apr_file_printf(file, "\n<params>\n");
	LLVisualParam* param = getFirstVisualParam();
	for (S32 i = 0; i < params_for_dump.size(); i++)
	{
		while( param && (param->getGroup() != VISUAL_PARAM_GROUP_TWEAKABLE) ) // should not be any of group VISUAL_PARAM_GROUP_TWEAKABLE_NO_TRANSMIT
		{
<<<<<<< HEAD
			setTEImage(mBakedTextureDatas[baked_index].mTextureIndex, 
						LLViewerTextureManager::getFetchedTexture(mBakedTextureDatas[baked_index].mLastTextureIndex, 
																TRUE, 
																LLViewerTexture::BOOST_NONE, 
																LLViewerTexture::LOD_TEXTURE));
=======
			param = getNextVisualParam();
>>>>>>> fe042430
		}
		LLViewerVisualParam* viewer_param = (LLViewerVisualParam*)param;
		F32 value = params_for_dump[i];
		dump_visual_param(file, viewer_param, value);
		param = getNextVisualParam();
	}
	apr_file_printf(file, "</params>\n");

	apr_file_printf(file, "\n<textures>\n");
	for (U32 i = 0; i < tec.face_count; i++)
	{
		std::string uuid_str;
		((LLUUID*)tec.image_data)[i].toString(uuid_str);
		apr_file_printf( file, "\t\t<texture te=\"%i\" uuid=\"%s\"/>\n", i, uuid_str.c_str());
	}
	apr_file_printf(file, "</textures>\n");
}

void LLVOAvatar::parseAppearanceMessage(LLMessageSystem* mesgsys, LLAppearanceMessageContents& contents)
{
	parseTEMessage(mesgsys, _PREHASH_ObjectData, -1, contents.mTEContents);

	// Parse the AppearanceData field, if any.
	if (mesgsys->has(_PREHASH_AppearanceData))
	{
		U8 av_u8;
		mesgsys->getU8Fast(_PREHASH_AppearanceData, _PREHASH_AppearanceVersion, av_u8, 0);
		contents.mAppearanceVersion = av_u8;
		llinfos << "appversion set by AppearanceData field: " << contents.mAppearanceVersion << llendl;
		mesgsys->getS32Fast(_PREHASH_AppearanceData, _PREHASH_CofVersion, contents.mCOFVersion, 0);
		// For future use:
		//mesgsys->getU32Fast(_PREHASH_AppearanceData, _PREHASH_Flags, appearance_flags, 0);
	}

	// Parse visual params, if any.
	S32 num_blocks = mesgsys->getNumberOfBlocksFast(_PREHASH_VisualParam);
	bool drop_visual_params_debug = gSavedSettings.getBOOL("BlockSomeAvatarAppearanceVisualParams") && (ll_rand(2) == 0); // pretend that ~12% of AvatarAppearance messages arrived without a VisualParam block, for testing
	if( num_blocks > 1 && !drop_visual_params_debug)
	{
		LL_DEBUGS("Avatar") << avString() << " handle visual params, num_blocks " << num_blocks << LL_ENDL;
		
		LLVisualParam* param = getFirstVisualParam();
		llassert(param); // if this ever fires, we should do the same as when num_blocks<=1
		if (!param)
		{
			llwarns << "No visual params!" << llendl;
		}
		else
		{
			for( S32 i = 0; i < num_blocks; i++ )
			{
				while( param && (param->getGroup() != VISUAL_PARAM_GROUP_TWEAKABLE) ) // should not be any of group VISUAL_PARAM_GROUP_TWEAKABLE_NO_TRANSMIT
				{
					param = getNextVisualParam();
				}
						
				if( !param )
				{
					// more visual params supplied than expected - just process what we know about
					break;
				}

				U8 value;
				mesgsys->getU8Fast(_PREHASH_VisualParam, _PREHASH_ParamValue, value, i);
				F32 newWeight = U8_to_F32(value, param->getMinWeight(), param->getMaxWeight());
				contents.mParamWeights.push_back(newWeight);
				contents.mParams.push_back(param);

				param = getNextVisualParam();
			}
		}

		const S32 expected_tweakable_count = getVisualParamCountInGroup(VISUAL_PARAM_GROUP_TWEAKABLE); // don't worry about VISUAL_PARAM_GROUP_TWEAKABLE_NO_TRANSMIT
		if (num_blocks != expected_tweakable_count)
		{
			llinfos << "Number of params in AvatarAppearance msg (" << num_blocks << ") does not match number of tweakable params in avatar xml file (" << expected_tweakable_count << ").  Processing what we can.  object: " << getID() << llendl;
		}
	}
	else
	{
		if (drop_visual_params_debug)
		{
			llinfos << "Debug-faked lack of parameters on AvatarAppearance for object: "  << getID() << llendl;
		}
		else
		{
			llinfos << "AvatarAppearance msg received without any parameters, object: " << getID() << llendl;
		}
	}

	LLVisualParam* appearance_version_param = getVisualParam(11000);
	if (appearance_version_param)
	{
		std::vector<LLVisualParam*>::iterator it = std::find(contents.mParams.begin(), contents.mParams.end(),appearance_version_param);
		if (it != contents.mParams.end())
		{
			S32 index = it - contents.mParams.begin();
			llinfos << "index: " << index << llendl;
			contents.mParamAppearanceVersion = llround(contents.mParamWeights[index]);
			LL_DEBUGS("Avatar") << "appversion req by appearance_version param: " << contents.mParamAppearanceVersion << llendl;
		}
	}
}

bool resolve_appearance_version(const LLAppearanceMessageContents& contents, S32& appearance_version)
{
	appearance_version = -1;
	
	if ((contents.mAppearanceVersion) >= 0 &&
		(contents.mParamAppearanceVersion >= 0) &&
		(contents.mAppearanceVersion != contents.mParamAppearanceVersion))
	{
		llwarns << "inconsistent appearance_version settings - field: " <<
			contents.mAppearanceVersion << ", param: " <<  contents.mParamAppearanceVersion << llendl;
		return false;
	}
	if (contents.mParamAppearanceVersion >= 0) // use visual param if available.
	{
		appearance_version = contents.mParamAppearanceVersion;
	}
	if (contents.mAppearanceVersion >= 0)
	{
		appearance_version = contents.mAppearanceVersion;
	}
	if (appearance_version < 0) // still not set, go with 0.
	{
		appearance_version = 0;
	}
	LL_DEBUGS("Avatar") << "appearance version info - field " << contents.mAppearanceVersion
						<< " param: " << contents.mParamAppearanceVersion
						<< " final: " << appearance_version << llendl;
	return true;
}

//-----------------------------------------------------------------------------
// processAvatarAppearance()
//-----------------------------------------------------------------------------
void LLVOAvatar::processAvatarAppearance( LLMessageSystem* mesgsys )
{
	LL_DEBUGS("Avatar") << "starts" << llendl;
	
	bool enable_verbose_dumps = gSavedSettings.getBOOL("DebugAvatarAppearanceMessage");
	std::string dump_prefix = getFullname() + "_" + (isSelf()?"s":"o") + "_";
	//if (enable_verbose_dumps) { dumpArchetypeXML(dump_prefix + "process_start"); }
	if (gSavedSettings.getBOOL("BlockAvatarAppearanceMessages"))
	{
		llwarns << "Blocking AvatarAppearance message" << llendl;
		return;
	}

	ESex old_sex = getSex();

	LLAppearanceMessageContents contents;
	parseAppearanceMessage(mesgsys, contents);
	if (enable_verbose_dumps)
	{
		dumpAppearanceMsgParams(dump_prefix + "appearance_msg", contents);
	}

	S32 appearance_version;
	if (!resolve_appearance_version(contents, appearance_version))
	{
		llwarns << "bad appearance version info, discarding" << llendl;
		return;
	}
	S32 this_update_cof_version = contents.mCOFVersion;
	S32 last_update_request_cof_version = LLAppearanceMgr::instance().mLastUpdateRequestCOFVersion;

	// Only now that we have result of appearance_version can we decide whether to bail out.
	if( isSelf() )
	{
		LL_DEBUGS("Avatar") << "this_update_cof_version " << this_update_cof_version
				<< " last_update_request_cof_version " << last_update_request_cof_version
				<<  " my_cof_version " << LLAppearanceMgr::instance().getCOFVersion() << llendl;

		LLAppearanceMgr::instance().setLastAppearanceUpdateCOFVersion(this_update_cof_version);
		
		if (getRegion() && (getRegion()->getCentralBakeVersion()==0))
		{
			llwarns << avString() << "Received AvatarAppearance message for self in non-server-bake region" << llendl;
		}
		if( mFirstTEMessageReceived && (appearance_version == 0))
		{
			return;
		}
	}
	else
	{
		LL_DEBUGS("Avatar") << "appearance message received" << llendl;
	}

	// Check for stale update.
	if (isSelf()
		&& (appearance_version>0)
		&& (this_update_cof_version < last_update_request_cof_version))
	{
		llwarns << "Stale appearance update, wanted version " << last_update_request_cof_version
				<< ", got " << this_update_cof_version << llendl;
		return;
	}

	if (isSelf() && isEditingAppearance())
	{
		llinfos << "ignoring appearance message while in appearance edit" << llendl;
		return;
	}

	S32 num_params = contents.mParamWeights.size();
	if (num_params <= 1)
	{
		// In this case, we have no reliable basis for knowing
		// appearance version, which may cause us to look for baked
		// textures in the wrong place and flag them as missing
		// assets.
		llinfos << "ignoring appearance message due to lack of params" << llendl;
		return;
	}

	setIsUsingServerBakes(appearance_version > 0);

	applyParsedTEMessage(contents.mTEContents);

	// prevent the overwriting of valid baked textures with invalid baked textures
	for (U8 baked_index = 0; baked_index < mBakedTextureDatas.size(); baked_index++)
	{
		if (!isTextureDefined(mBakedTextureDatas[baked_index].mTextureIndex) 
			&& mBakedTextureDatas[baked_index].mLastTextureID != IMG_DEFAULT
			&& baked_index != BAKED_SKIRT)
		{
			setTEImage(mBakedTextureDatas[baked_index].mTextureIndex, 
				LLViewerTextureManager::getFetchedTexture(mBakedTextureDatas[baked_index].mLastTextureID, TRUE, LLGLTexture::BOOST_NONE, LLViewerTexture::LOD_TEXTURE));
		}
	}

	// runway - was
	// if (!is_first_appearance_message )
	// which means it would be called on second appearance message - probably wrong.
	BOOL is_first_appearance_message = !mFirstAppearanceMessageReceived;
	mFirstAppearanceMessageReceived = TRUE;

	LL_INFOS("Avatar") << avString() << "processAvatarAppearance start " << mID
			<< " first? " << is_first_appearance_message << " self? " << isSelf() << LL_ENDL;

	if (is_first_appearance_message )
	{
		onFirstTEMessageReceived();
	}

	setCompositeUpdatesEnabled( FALSE );
	gPipeline.markGLRebuild(this);

	// Apply visual params
	if( num_params > 1)
	{
		LL_DEBUGS("Avatar") << avString() << " handle visual params, num_params " << num_params << LL_ENDL;
		BOOL params_changed = FALSE;
		BOOL interp_params = FALSE;
		
		for( S32 i = 0; i < num_params; i++ )
		{
			LLVisualParam* param = contents.mParams[i];
			F32 newWeight = contents.mParamWeights[i];

			if (is_first_appearance_message || (param->getWeight() != newWeight))
			{
				params_changed = TRUE;
				if(is_first_appearance_message)
				{
					param->setWeight(newWeight, FALSE);
				}
				else
				{
					interp_params = TRUE;
					param->setAnimationTarget(newWeight, FALSE);
				}
			}
		}
		const S32 expected_tweakable_count = getVisualParamCountInGroup(VISUAL_PARAM_GROUP_TWEAKABLE); // don't worry about VISUAL_PARAM_GROUP_TWEAKABLE_NO_TRANSMIT
		if (num_params != expected_tweakable_count)
		{
			llinfos << "Number of params in AvatarAppearance msg (" << num_params << ") does not match number of tweakable params in avatar xml file (" << expected_tweakable_count << ").  Processing what we can.  object: " << getID() << llendl;
		}

		if (params_changed)
		{
			if (interp_params)
			{
				startAppearanceAnimation();
			}
			updateVisualParams();

			ESex new_sex = getSex();
			if( old_sex != new_sex )
			{
				updateSexDependentLayerSets( FALSE );
			}	
		}

		llassert( getSex() == ((getVisualParamWeight( "male" ) > 0.5f) ? SEX_MALE : SEX_FEMALE) );
	}
	else
	{
		// AvatarAppearance message arrived without visual params
		LL_DEBUGS("Avatar") << avString() << "no visual params" << LL_ENDL;

		const F32 LOADING_TIMEOUT_SECONDS = 60.f;
		// this isn't really a problem if we already have a non-default shape
		if (visualParamWeightsAreDefault() && mRuthTimer.getElapsedTimeF32() > LOADING_TIMEOUT_SECONDS)
		{
			// re-request appearance, hoping that it comes back with a shape next time
			llinfos << "Re-requesting AvatarAppearance for object: "  << getID() << llendl;
			LLAvatarPropertiesProcessor::getInstance()->sendAvatarTexturesRequest(getID());
			mRuthTimer.reset();
		}
		else
		{
			llinfos << "That's okay, we already have a non-default shape for object: "  << getID() << llendl;
			// we don't really care.
		}
	}

	setCompositeUpdatesEnabled( TRUE );

	// If all of the avatars are completely baked, release the global image caches to conserve memory.
	LLVOAvatar::cullAvatarsByPixelArea();

	if (isSelf())
	{
		mUseLocalAppearance = false;
	}

	updateMeshTextures();

	//if (enable_verbose_dumps) dumpArchetypeXML(dump_prefix + "process_end");
}

// static
void LLVOAvatar::getAnimLabels( LLDynamicArray<std::string>* labels )
{
	S32 i;
	for( i = 0; i < gUserAnimStatesCount; i++ )
	{
		labels->put( LLAnimStateLabels::getStateLabel( gUserAnimStates[i].mName ) );
	}

	// Special case to trigger away (AFK) state
	labels->put( "Away From Keyboard" );
}

// static 
void LLVOAvatar::getAnimNames( LLDynamicArray<std::string>* names )
{
	S32 i;

	for( i = 0; i < gUserAnimStatesCount; i++ )
	{
		names->put( std::string(gUserAnimStates[i].mName) );
	}

	// Special case to trigger away (AFK) state
	names->put( "enter_away_from_keyboard_state" );
}

// static
void LLVOAvatar::onBakedTextureMasksLoaded( BOOL success, LLViewerFetchedTexture *src_vi, LLImageRaw* src, LLImageRaw* aux_src, S32 discard_level, BOOL final, void* userdata )
{
	if (!userdata) return;

	//llinfos << "onBakedTextureMasksLoaded: " << src_vi->getID() << llendl;
	const LLUUID id = src_vi->getID();
 
	LLTextureMaskData* maskData = (LLTextureMaskData*) userdata;
	LLVOAvatar* self = (LLVOAvatar*) gObjectList.findObject( maskData->mAvatarID );

	// if discard level is 2 less than last discard level we processed, or we hit 0,
	// then generate morph masks
	if(self && success && (discard_level < maskData->mLastDiscardLevel - 2 || discard_level == 0))
	{
		if(aux_src && aux_src->getComponents() == 1)
		{
			if (!aux_src->getData())
			{
				llerrs << "No auxiliary source (morph mask) data for image id " << id << llendl;
				return;
			}

			U32 gl_name;
			LLImageGL::generateTextures(LLTexUnit::TT_TEXTURE, GL_ALPHA8, 1, &gl_name );
			stop_glerror();

			gGL.getTexUnit(0)->bindManual(LLTexUnit::TT_TEXTURE, gl_name);
			stop_glerror();

			LLImageGL::setManualImage(
				GL_TEXTURE_2D, 0, GL_ALPHA8, 
				aux_src->getWidth(), aux_src->getHeight(),
				GL_ALPHA, GL_UNSIGNED_BYTE, aux_src->getData());
			stop_glerror();

			gGL.getTexUnit(0)->setTextureFilteringOption(LLTexUnit::TFO_BILINEAR);

			/* if( id == head_baked->getID() )
			     if (self->mBakedTextureDatas[BAKED_HEAD].mTexLayerSet)
				     //llinfos << "onBakedTextureMasksLoaded for head " << id << " discard = " << discard_level << llendl;
					 self->mBakedTextureDatas[BAKED_HEAD].mTexLayerSet->applyMorphMask(aux_src->getData(), aux_src->getWidth(), aux_src->getHeight(), 1);
					 maskData->mLastDiscardLevel = discard_level; */
			BOOL found_texture_id = false;
			for (LLAvatarAppearanceDictionary::Textures::const_iterator iter = LLAvatarAppearanceDictionary::getInstance()->getTextures().begin();
				 iter != LLAvatarAppearanceDictionary::getInstance()->getTextures().end();
				 ++iter)
			{

				const LLAvatarAppearanceDictionary::TextureEntry *texture_dict = iter->second;
				if (texture_dict->mIsUsedByBakedTexture)
				{
					const ETextureIndex texture_index = iter->first;
					const LLViewerTexture *baked_img = self->getImage(texture_index, 0);
					if (baked_img && id == baked_img->getID())
					{
						const EBakedTextureIndex baked_index = texture_dict->mBakedTextureIndex;
						self->applyMorphMask(aux_src->getData(), aux_src->getWidth(), aux_src->getHeight(), 1, baked_index);
						maskData->mLastDiscardLevel = discard_level;
						if (self->mBakedTextureDatas[baked_index].mMaskTexName)
						{
							LLImageGL::deleteTextures(LLTexUnit::TT_TEXTURE, 0, -1, 1, &(self->mBakedTextureDatas[baked_index].mMaskTexName));
						}
						self->mBakedTextureDatas[baked_index].mMaskTexName = gl_name;
						found_texture_id = true;
						break;
					}
				}
			}
			if (!found_texture_id)
			{
				llinfos << "unexpected image id: " << id << llendl;
			}
			self->dirtyMesh();
		}
		else
		{
            // this can happen when someone uses an old baked texture possibly provided by 
            // viewer-side baked texture caching
			llwarns << "Masks loaded callback but NO aux source, id " << id << llendl;
		}
	}

	if (final || !success)
	{
		delete maskData;
	}
}

// static
void LLVOAvatar::onInitialBakedTextureLoaded( BOOL success, LLViewerFetchedTexture *src_vi, LLImageRaw* src, LLImageRaw* aux_src, S32 discard_level, BOOL final, void* userdata )
{

	
	LLUUID *avatar_idp = (LLUUID *)userdata;
	LLVOAvatar *selfp = (LLVOAvatar *)gObjectList.findObject(*avatar_idp);

	if (selfp)
	{
		LL_DEBUGS("Avatar") << selfp->avString() << "discard_level " << discard_level << " success " << success << " final " << final << LL_ENDL;
	}

	if (!success && selfp)
	{
		selfp->removeMissingBakedTextures();
	}
	if (final || !success )
	{
		delete avatar_idp;
	}
}

// Static
void LLVOAvatar::onBakedTextureLoaded(BOOL success,
									  LLViewerFetchedTexture *src_vi, LLImageRaw* src, LLImageRaw* aux_src,
									  S32 discard_level, BOOL final, void* userdata)
{
	LL_DEBUGS("Avatar") << "onBakedTextureLoaded: " << src_vi->getID() << LL_ENDL;

	LLUUID id = src_vi->getID();
	LLUUID *avatar_idp = (LLUUID *)userdata;
	LLVOAvatar *selfp = (LLVOAvatar *)gObjectList.findObject(*avatar_idp);
	if (selfp)
	{	
		LL_DEBUGS("Avatar") << selfp->avString() << "discard_level " << discard_level << " success " << success << " final " << final << " id " << src_vi->getID() << LL_ENDL;
	}

	if (selfp && !success)
	{
		selfp->removeMissingBakedTextures();
	}

	if( final || !success )
	{
		delete avatar_idp;
	}

	if( selfp && success && final )
	{
		selfp->useBakedTexture( id );
	}
}


// Called when baked texture is loaded and also when we start up with a baked texture
void LLVOAvatar::useBakedTexture( const LLUUID& id )
{
<<<<<<< HEAD
=======

>>>>>>> fe042430
	for (U32 i = 0; i < mBakedTextureDatas.size(); i++)
	{
		LLViewerTexture* image_baked = getImage( mBakedTextureDatas[i].mTextureIndex, 0 );
		if (id == image_baked->getID())
		{
			LL_DEBUGS("Avatar") << avString() << " i " << i << " id " << id << LL_ENDL;
			mBakedTextureDatas[i].mIsLoaded = true;
			mBakedTextureDatas[i].mLastTextureID = id;
			mBakedTextureDatas[i].mIsUsed = true;

			if (isUsingLocalAppearance())
			{
				llinfos << "not changing to baked texture while isUsingLocalAppearance" << llendl;
			}
			else
			{
				debugColorizeSubMeshes(i,LLColor4::green);

				avatar_joint_mesh_list_t::iterator iter = mBakedTextureDatas[i].mJointMeshes.begin();
				avatar_joint_mesh_list_t::iterator end  = mBakedTextureDatas[i].mJointMeshes.end();
				for (; iter != end; ++iter)
				{
					LLAvatarJointMesh* mesh = (*iter);
					if (mesh)
					{
						mesh->setTexture( image_baked );
					}
				}
			}
			
			const LLAvatarAppearanceDictionary::BakedEntry *baked_dict =
				LLAvatarAppearanceDictionary::getInstance()->getBakedTexture((EBakedTextureIndex)i);
			for (texture_vec_t::const_iterator local_tex_iter = baked_dict->mLocalTextures.begin();
				 local_tex_iter != baked_dict->mLocalTextures.end();
				 ++local_tex_iter)
			{
				if (isSelf()) setBakedReady(*local_tex_iter, TRUE);
			}

			// ! BACKWARDS COMPATIBILITY !
			// Workaround for viewing avatars from old viewers that haven't baked hair textures.
			// This is paired with similar code in updateMeshTextures that sets hair mesh color.
			if (i == BAKED_HAIR)
			{
				avatar_joint_mesh_list_t::iterator iter = mBakedTextureDatas[i].mJointMeshes.begin();
				avatar_joint_mesh_list_t::iterator end  = mBakedTextureDatas[i].mJointMeshes.end();
				for (; iter != end; ++iter)
				{
					LLAvatarJointMesh* mesh = (*iter);
					if (mesh)
					{
						mesh->setColor( LLColor4::white );
					}
				}
			}
		}
	}

	dirtyMesh();
}

std::string get_sequential_numbered_file_name(const std::string& prefix,
											  const std::string& suffix)
{
	typedef std::map<std::string,S32> file_num_type;
	static  file_num_type file_nums;
	file_num_type::iterator it = file_nums.find(prefix);
	S32 num = 0;
	if (it != file_nums.end())
	{
		num = it->second;
	}
	file_nums[prefix] = num+1;
	std::string outfilename = prefix + " " + llformat("%04d",num) + ".xml";
	std::replace(outfilename.begin(),outfilename.end(),' ','_');
	return outfilename;
}

void LLVOAvatar::dumpArchetypeXML(const std::string& prefix, bool group_by_wearables )
{
	std::string outprefix(prefix);
	if (outprefix.empty())
	{
		outprefix = getFullname() + (isSelf()?"_s":"_o");
	}
	if (outprefix.empty())
	{
		outprefix = std::string("new_archetype");
	}
	std::string outfilename = get_sequential_numbered_file_name(outprefix,".xml");
	
	LLAPRFile outfile;
	std::string fullpath = gDirUtilp->getExpandedFilename(LL_PATH_LOGS,outfilename);
	outfile.open(fullpath, LL_APR_WB );
	apr_file_t* file = outfile.getFileHandle();
	if (!file)
	{
		return;
	}
	else
	{
		llinfos << "xmlfile write handle obtained : " << fullpath << llendl;
	}

	apr_file_printf( file, "<?xml version=\"1.0\" encoding=\"US-ASCII\" standalone=\"yes\"?>\n" );
	apr_file_printf( file, "<linden_genepool version=\"1.0\">\n" );
	apr_file_printf( file, "\n\t<archetype name=\"???\">\n" );

	if (group_by_wearables)
	{
		for (S32 type = LLWearableType::WT_SHAPE; type < LLWearableType::WT_COUNT; type++)
		{
			const std::string& wearable_name = LLWearableType::getTypeName((LLWearableType::EType)type);
			apr_file_printf( file, "\n\t\t<!-- wearable: %s -->\n", wearable_name.c_str() );

			for (LLVisualParam* param = getFirstVisualParam(); param; param = getNextVisualParam())
			{
				LLViewerVisualParam* viewer_param = (LLViewerVisualParam*)param;
				if( (viewer_param->getWearableType() == type) && 
					(viewer_param->isTweakable() ) )
				{
					dump_visual_param(file, viewer_param, viewer_param->getWeight());
				}
			}

			for (U8 te = 0; te < TEX_NUM_INDICES; te++)
			{
				if (LLAvatarAppearanceDictionary::getTEWearableType((ETextureIndex)te) == type)
				{
					// MULTIPLE_WEARABLES: extend to multiple wearables?
					LLViewerTexture* te_image = getImage((ETextureIndex)te, 0);
					if( te_image )
					{
						std::string uuid_str;
						te_image->getID().toString( uuid_str );
						apr_file_printf( file, "\t\t<texture te=\"%i\" uuid=\"%s\"/>\n", te, uuid_str.c_str());
					}
				}
			}
		}
	}
	else 
	{
		// Just dump all params sequentially.
		for (LLVisualParam* param = getFirstVisualParam(); param; param = getNextVisualParam())
		{
			LLViewerVisualParam* viewer_param = (LLViewerVisualParam*)param;
			dump_visual_param(file, viewer_param, viewer_param->getWeight());
		}

		for (U8 te = 0; te < TEX_NUM_INDICES; te++)
		{
			{
				// MULTIPLE_WEARABLES: extend to multiple wearables?
				LLViewerTexture* te_image = getImage((ETextureIndex)te, 0);
				if( te_image )
				{
					std::string uuid_str;
					te_image->getID().toString( uuid_str );
					apr_file_printf( file, "\t\t<texture te=\"%i\" uuid=\"%s\"/>\n", te, uuid_str.c_str());
				}
			}
		}

	}
	apr_file_printf( file, "\t</archetype>\n" );
	apr_file_printf( file, "\n</linden_genepool>\n" );

	bool ultra_verbose = false;
	if (isSelf() && ultra_verbose)
	{
		// show the cloned params inside the wearables as well.
		gAgentAvatarp->dumpWearableInfo(outfile);
	}
	// File will close when handle goes out of scope
}


void LLVOAvatar::setVisibilityRank(U32 rank)
{
	if (mDrawable.isNull() || mDrawable->isDead())
	{
		// do nothing
		return;
	}
	mVisibilityRank = rank;
}

// Assumes LLVOAvatar::sInstances has already been sorted.
S32 LLVOAvatar::getUnbakedPixelAreaRank()
{
	S32 rank = 1;
	for (std::vector<LLCharacter*>::iterator iter = LLCharacter::sInstances.begin();
		 iter != LLCharacter::sInstances.end(); ++iter)
	{
		LLVOAvatar* inst = (LLVOAvatar*) *iter;
		if (inst == this)
		{
			return rank;
		}
		else if (!inst->isDead() && !inst->isFullyBaked())
		{
			rank++;
		}
	}

	llassert(0);
	return 0;
}

struct CompareScreenAreaGreater
{
	BOOL operator()(const LLCharacter* const& lhs, const LLCharacter* const& rhs)
	{
		return lhs->getPixelArea() > rhs->getPixelArea();
	}
};

// static
void LLVOAvatar::cullAvatarsByPixelArea()
{
	std::sort(LLCharacter::sInstances.begin(), LLCharacter::sInstances.end(), CompareScreenAreaGreater());
	
	// Update the avatars that have changed status
	U32 rank = 2; //1 is reserved for self. 
	for (std::vector<LLCharacter*>::iterator iter = LLCharacter::sInstances.begin();
		 iter != LLCharacter::sInstances.end(); ++iter)
	{
		LLVOAvatar* inst = (LLVOAvatar*) *iter;
		BOOL culled;
		if (inst->isSelf() || inst->isFullyBaked())
		{
			culled = FALSE;
		}
		else 
		{
			culled = TRUE;
		}

		if (inst->mCulled != culled)
		{
			inst->mCulled = culled;
			lldebugs << "avatar " << inst->getID() << (culled ? " start culled" : " start not culled" ) << llendl;
			inst->updateMeshTextures();
		}

		if (inst->isSelf())
		{
			inst->setVisibilityRank(1);
		}
		else if (inst->mDrawable.notNull() && inst->mDrawable->isVisible())
		{
			inst->setVisibilityRank(rank++);
		}
	}

	// runway - this doesn't really detect gray/grey state.
	S32 grey_avatars = 0;
	if (!LLVOAvatar::areAllNearbyInstancesBaked(grey_avatars))
	{
		if (gFrameTimeSeconds != sUnbakedUpdateTime) // only update once per frame
		{
			sUnbakedUpdateTime = gFrameTimeSeconds;
			sUnbakedTime += gFrameIntervalSeconds;
		}
		if (grey_avatars > 0)
		{
			if (gFrameTimeSeconds != sGreyUpdateTime) // only update once per frame
			{
				sGreyUpdateTime = gFrameTimeSeconds;
				sGreyTime += gFrameIntervalSeconds;
			}
		}
	}
}

void LLVOAvatar::startAppearanceAnimation()
{
	if(!mAppearanceAnimating)
	{
		mAppearanceAnimating = TRUE;
		mAppearanceMorphTimer.reset();
		mLastAppearanceBlendTime = 0.f;
	}
}

<<<<<<< HEAD
// virtual
void LLVOAvatar::removeMissingBakedTextures()
{	
}

//-----------------------------------------------------------------------------
// LLVOAvatarXmlInfo
//-----------------------------------------------------------------------------

LLVOAvatar::LLVOAvatarXmlInfo::LLVOAvatarXmlInfo()
	: mTexSkinColorInfo(0), mTexHairColorInfo(0), mTexEyeColorInfo(0)
{
}

LLVOAvatar::LLVOAvatarXmlInfo::~LLVOAvatarXmlInfo()
{
	std::for_each(mMeshInfoList.begin(), mMeshInfoList.end(), DeletePointer());
	std::for_each(mSkeletalDistortionInfoList.begin(), mSkeletalDistortionInfoList.end(), DeletePointer());		
	std::for_each(mAttachmentInfoList.begin(), mAttachmentInfoList.end(), DeletePointer());
	deleteAndClear(mTexSkinColorInfo);
	deleteAndClear(mTexHairColorInfo);
	deleteAndClear(mTexEyeColorInfo);
	std::for_each(mLayerInfoList.begin(), mLayerInfoList.end(), DeletePointer());		
	std::for_each(mDriverInfoList.begin(), mDriverInfoList.end(), DeletePointer());
	std::for_each(mMorphMaskInfoList.begin(), mMorphMaskInfoList.end(), DeletePointer());
}

////-----------------------------------------------------------------------------
//// LLVOAvatarBoneInfo::parseXml()
////-----------------------------------------------------------------------------
//BOOL LLVOAvatarBoneInfo::parseXml(LLXmlTreeNode* node)
//{
//	if (node->hasName("bone"))
//	{
//		mIsJoint = TRUE;
//		static LLStdStringHandle name_string = LLXmlTree::addAttributeString("name");
//		if (!node->getFastAttributeString(name_string, mName))
//		{
//			llwarns << "Bone without name" << llendl;
//			return FALSE;
//		}
//	}
//	else if (node->hasName("collision_volume"))
//	{
//		mIsJoint = FALSE;
//		static LLStdStringHandle name_string = LLXmlTree::addAttributeString("name");
//		if (!node->getFastAttributeString(name_string, mName))
//		{
//			mName = "Collision Volume";
//		}
//	}
//	else
//	{
//		llwarns << "Invalid node " << node->getName() << llendl;
//		return FALSE;
//	}
//
//	static LLStdStringHandle pos_string = LLXmlTree::addAttributeString("pos");
//	if (!node->getFastAttributeVector3(pos_string, mPos))
//	{
//		llwarns << "Bone without position" << llendl;
//		return FALSE;
//	}
//
//	static LLStdStringHandle rot_string = LLXmlTree::addAttributeString("rot");
//	if (!node->getFastAttributeVector3(rot_string, mRot))
//	{
//		llwarns << "Bone without rotation" << llendl;
//		return FALSE;
//	}
//	
//	static LLStdStringHandle scale_string = LLXmlTree::addAttributeString("scale");
//	if (!node->getFastAttributeVector3(scale_string, mScale))
//	{
//		llwarns << "Bone without scale" << llendl;
//		return FALSE;
//	}
//
//	if (mIsJoint)
//	{
//		static LLStdStringHandle pivot_string = LLXmlTree::addAttributeString("pivot");
//		if (!node->getFastAttributeVector3(pivot_string, mPivot))
//		{
//			llwarns << "Bone without pivot" << llendl;
//			return FALSE;
//		}
//	}
//
//	// parse children
//	LLXmlTreeNode* child;
//	for( child = node->getFirstChild(); child; child = node->getNextChild() )
//	{
//		LLVOAvatarBoneInfo *child_info = new LLVOAvatarBoneInfo;
//		if (!child_info->parseXml(child))
//		{
//			delete child_info;
//			return FALSE;
//		}
//		mChildList.push_back(child_info);
//	}
//	return TRUE;
//}
//
////-----------------------------------------------------------------------------
//// LLVOAvatarSkeletonInfo::parseXml()
////-----------------------------------------------------------------------------
//BOOL LLVOAvatarSkeletonInfo::parseXml(LLXmlTreeNode* node)
//{
//	static LLStdStringHandle num_bones_string = LLXmlTree::addAttributeString("num_bones");
//	if (!node->getFastAttributeS32(num_bones_string, mNumBones))
//	{
//		llwarns << "Couldn't find number of bones." << llendl;
//		return FALSE;
//	}
//
//	static LLStdStringHandle num_collision_volumes_string = LLXmlTree::addAttributeString("num_collision_volumes");
//	node->getFastAttributeS32(num_collision_volumes_string, mNumCollisionVolumes);
//
//	LLXmlTreeNode* child;
//	for( child = node->getFirstChild(); child; child = node->getNextChild() )
//	{
//		LLVOAvatarBoneInfo *info = new LLVOAvatarBoneInfo;
//		if (!info->parseXml(child))
//		{
//			delete info;
//			llwarns << "Error parsing bone in skeleton file" << llendl;
//			return FALSE;
//		}
//		mBoneInfoList.push_back(info);
//	}
//	return TRUE;
//}

//-----------------------------------------------------------------------------
// parseXmlSkeletonNode(): parses <skeleton> nodes from XML tree
//-----------------------------------------------------------------------------
BOOL LLVOAvatar::LLVOAvatarXmlInfo::parseXmlSkeletonNode(LLXmlTreeNode* root)
{
	LLXmlTreeNode* node = root->getChildByName( "skeleton" );
	if( !node )
	{
		llwarns << "avatar file: missing <skeleton>" << llendl;
		return FALSE;
	}

	LLXmlTreeNode* child;

	// SKELETON DISTORTIONS
	for (child = node->getChildByName( "param" );
		 child;
		 child = node->getNextNamedChild())
	{
		if (!child->getChildByName("param_skeleton"))
		{
			if (child->getChildByName("param_morph"))
			{
				llwarns << "Can't specify morph param in skeleton definition." << llendl;
			}
			else
			{
				llwarns << "Unknown param type." << llendl;
			}
			continue;
		}
		
		LLPolySkeletalDistortionInfo *info = new LLPolySkeletalDistortionInfo;
		if (!info->parseXml(child))
		{
			delete info;
			return FALSE;
		}

		mSkeletalDistortionInfoList.push_back(info);
	}

	// ATTACHMENT POINTS
	for (child = node->getChildByName( "attachment_point" );
		 child;
		 child = node->getNextNamedChild())
	{
		LLVOAvatarAttachmentInfo* info = new LLVOAvatarAttachmentInfo();

		static LLStdStringHandle name_string = LLXmlTree::addAttributeString("name");
		if (!child->getFastAttributeString(name_string, info->mName))
		{
			llwarns << "No name supplied for attachment point." << llendl;
			delete info;
			continue;
		}

		static LLStdStringHandle joint_string = LLXmlTree::addAttributeString("joint");
		if (!child->getFastAttributeString(joint_string, info->mJointName))
		{
			llwarns << "No bone declared in attachment point " << info->mName << llendl;
			delete info;
			continue;
		}

		static LLStdStringHandle position_string = LLXmlTree::addAttributeString("position");
		if (child->getFastAttributeVector3(position_string, info->mPosition))
		{
			info->mHasPosition = TRUE;
		}

		static LLStdStringHandle rotation_string = LLXmlTree::addAttributeString("rotation");
		if (child->getFastAttributeVector3(rotation_string, info->mRotationEuler))
		{
			info->mHasRotation = TRUE;
		}
		 static LLStdStringHandle group_string = LLXmlTree::addAttributeString("group");
		if (child->getFastAttributeS32(group_string, info->mGroup))
		{
			if (info->mGroup == -1)
				info->mGroup = -1111; // -1 = none parsed, < -1 = bad value
		}

		static LLStdStringHandle id_string = LLXmlTree::addAttributeString("id");
		if (!child->getFastAttributeS32(id_string, info->mAttachmentID))
		{
			llwarns << "No id supplied for attachment point " << info->mName << llendl;
			delete info;
			continue;
		}

		static LLStdStringHandle slot_string = LLXmlTree::addAttributeString("pie_slice");
		child->getFastAttributeS32(slot_string, info->mPieMenuSlice);
			
		static LLStdStringHandle visible_in_first_person_string = LLXmlTree::addAttributeString("visible_in_first_person");
		child->getFastAttributeBOOL(visible_in_first_person_string, info->mVisibleFirstPerson);

		static LLStdStringHandle hud_attachment_string = LLXmlTree::addAttributeString("hud");
		child->getFastAttributeBOOL(hud_attachment_string, info->mIsHUDAttachment);

		mAttachmentInfoList.push_back(info);
	}

	return TRUE;
}

//-----------------------------------------------------------------------------
// parseXmlMeshNodes(): parses <mesh> nodes from XML tree
//-----------------------------------------------------------------------------
BOOL LLVOAvatar::LLVOAvatarXmlInfo::parseXmlMeshNodes(LLXmlTreeNode* root)
=======
//virtual
void LLVOAvatar::bodySizeChanged()
>>>>>>> fe042430
{
	if (isSelf() && !LLAppearanceMgr::instance().isInUpdateAppearanceFromCOF())
	{	// notify simulator of change in size
		// but not if we are in the middle of updating appearance
		gAgent.sendAgentSetAppearance();
	}
}

BOOL LLVOAvatar::isUsingServerBakes() const
{
#if 1
	// Sanity check - visual param for appearance version should match mUseServerBakes
	LLVisualParam* appearance_version_param = getVisualParam(11000);
	llassert(appearance_version_param);
	F32 wt = appearance_version_param->getWeight();
	F32 expect_wt = mUseServerBakes ? 1.0 : 0.0;
	if (!is_approx_equal(wt,expect_wt))
	{
		llwarns << "wt " << wt << " differs from expected " << expect_wt << llendl;
	}
#endif

	return mUseServerBakes;
}

void LLVOAvatar::setIsUsingServerBakes(BOOL newval)
{
	mUseServerBakes = newval;
	LLVisualParam* appearance_version_param = getVisualParam(11000);
	llassert(appearance_version_param);
	appearance_version_param->setWeight(newval ? 1.0 : 0.0, false);
}

// virtual
void LLVOAvatar::removeMissingBakedTextures()
{	
}

//virtual
void LLVOAvatar::updateRegion(LLViewerRegion *regionp)
{
	LLViewerObject::updateRegion(regionp);
}

std::string LLVOAvatar::getFullname() const
{
	std::string name;

	LLNameValue* first = getNVPair("FirstName"); 
	LLNameValue* last  = getNVPair("LastName"); 
	if (first && last)
	{
		name = LLCacheName::buildFullName( first->getString(), last->getString() );
	}

	return name;
}

LLHost LLVOAvatar::getObjectHost() const
{
	LLViewerRegion* region = getRegion();
	if (region && !isDead())
	{
		return region->getHost();
	}
	else
	{
		return LLHost::invalid;
	}
}

//static
void LLVOAvatar::updateFreezeCounter(S32 counter)
{
	if(counter)
	{
		sFreezeCounter = counter;
	}
	else if(sFreezeCounter > 0)
	{
		sFreezeCounter--;
	}
	else
	{
		sFreezeCounter = 0;
	}
}

BOOL LLVOAvatar::updateLOD()
{
	if (isImpostor())
	{
		return TRUE;
	}

	BOOL res = updateJointLODs();

	LLFace* facep = mDrawable->getFace(0);
	if (!facep || !facep->getVertexBuffer())
	{
		dirtyMesh(2);
	}

	if (mDirtyMesh >= 2 || mDrawable->isState(LLDrawable::REBUILD_GEOMETRY))
	{	//LOD changed or new mesh created, allocate new vertex buffer if needed
		updateMeshData();
		mDirtyMesh = 0;
		mNeedsSkin = TRUE;
		mDrawable->clearState(LLDrawable::REBUILD_GEOMETRY);
	}
	updateVisibility();

	return res;
}

void LLVOAvatar::updateLODRiggedAttachments( void )
{
	updateLOD();
	rebuildRiggedAttachments();
}
U32 LLVOAvatar::getPartitionType() const
{ 
	// Avatars merely exist as drawables in the bridge partition
	return LLViewerRegion::PARTITION_BRIDGE;
}

//static
void LLVOAvatar::updateImpostors() 
{
	LLCharacter::sAllowInstancesChange = FALSE ;

	for (std::vector<LLCharacter*>::iterator iter = LLCharacter::sInstances.begin();
		 iter != LLCharacter::sInstances.end(); ++iter)
	{
		LLVOAvatar* avatar = (LLVOAvatar*) *iter;
		if (!avatar->isDead() && avatar->needsImpostorUpdate() && avatar->isVisible() && avatar->isImpostor())
		{
			gPipeline.generateImpostor(avatar);
		}
	}

	LLCharacter::sAllowInstancesChange = TRUE ;
}

BOOL LLVOAvatar::isImpostor() const
{
	return (isVisuallyMuted() || (sUseImpostors && mUpdatePeriod >= IMPOSTOR_PERIOD)) ? TRUE : FALSE;
}


BOOL LLVOAvatar::needsImpostorUpdate() const
{
	return mNeedsImpostorUpdate;
}

const LLVector3& LLVOAvatar::getImpostorOffset() const
{
	return mImpostorOffset;
}

const LLVector2& LLVOAvatar::getImpostorDim() const
{
	return mImpostorDim;
}

void LLVOAvatar::setImpostorDim(const LLVector2& dim)
{
	mImpostorDim = dim;
}

void LLVOAvatar::cacheImpostorValues()
{
	getImpostorValues(mImpostorExtents, mImpostorAngle, mImpostorDistance);
}

void LLVOAvatar::getImpostorValues(LLVector4a* extents, LLVector3& angle, F32& distance) const
{
	const LLVector4a* ext = mDrawable->getSpatialExtents();
	extents[0] = ext[0];
	extents[1] = ext[1];

	LLVector3 at = LLViewerCamera::getInstance()->getOrigin()-(getRenderPosition()+mImpostorOffset);
	distance = at.normalize();
	F32 da = 1.f - (at*LLViewerCamera::getInstance()->getAtAxis());
	angle.mV[0] = LLViewerCamera::getInstance()->getYaw()*da;
	angle.mV[1] = LLViewerCamera::getInstance()->getPitch()*da;
	angle.mV[2] = da;
}

void LLVOAvatar::idleUpdateRenderCost()
{
	static const U32 ARC_BODY_PART_COST = 200;
	static const U32 ARC_LIMIT = 20000;

	static std::set<LLUUID> all_textures;

	if (gPipeline.hasRenderDebugMask(LLPipeline::RENDER_DEBUG_ATTACHMENT_BYTES))
	{ //set debug text to attachment geometry bytes here so render cost will override
		setDebugText(llformat("%.1f KB, %.2f m^2", mAttachmentGeometryBytes/1024.f, mAttachmentSurfaceArea));
	}

	if (!gPipeline.hasRenderDebugMask(LLPipeline::RENDER_DEBUG_SHAME))
	{
		return;
	}

	U32 cost = 0;
	LLVOVolume::texture_cost_t textures;

	for (U8 baked_index = 0; baked_index < BAKED_NUM_INDICES; baked_index++)
	{
		const LLAvatarAppearanceDictionary::BakedEntry *baked_dict = LLAvatarAppearanceDictionary::getInstance()->getBakedTexture((EBakedTextureIndex)baked_index);
		ETextureIndex tex_index = baked_dict->mTextureIndex;
		if ((tex_index != TEX_SKIRT_BAKED) || (isWearingWearableType(LLWearableType::WT_SKIRT)))
		{
			if (isTextureVisible(tex_index))
			{
				cost +=ARC_BODY_PART_COST;
			}
		}
	}


	for (attachment_map_t::const_iterator iter = mAttachmentPoints.begin(); 
		 iter != mAttachmentPoints.end();
		 ++iter)
	{
		LLViewerJointAttachment* attachment = iter->second;
		for (LLViewerJointAttachment::attachedobjs_vec_t::iterator attachment_iter = attachment->mAttachedObjects.begin();
			 attachment_iter != attachment->mAttachedObjects.end();
			 ++attachment_iter)
		{
			const LLViewerObject* attached_object = (*attachment_iter);
			if (attached_object && !attached_object->isHUDAttachment())
			{
				textures.clear();
				const LLDrawable* drawable = attached_object->mDrawable;
				if (drawable)
				{
					const LLVOVolume* volume = drawable->getVOVolume();
					if (volume)
					{
						cost += volume->getRenderCost(textures);

						const_child_list_t children = volume->getChildren();
						for (const_child_list_t::const_iterator child_iter = children.begin();
							  child_iter != children.end();
							  ++child_iter)
						{
							LLViewerObject* child_obj = *child_iter;
							LLVOVolume *child = dynamic_cast<LLVOVolume*>( child_obj );
							if (child)
							{
								cost += child->getRenderCost(textures);
							}
						}

						for (LLVOVolume::texture_cost_t::iterator iter = textures.begin(); iter != textures.end(); ++iter)
						{
							// add the cost of each individual texture in the linkset
							cost += iter->second;
						}
					}
				}
			}
		}

	}



	// Diagnostic output to identify all avatar-related textures.
	// Does not affect rendering cost calculation.
	// Could be wrapped in a debug option if output becomes problematic.
	if (isSelf())
	{
		// print any attachment textures we didn't already know about.
		for (LLVOVolume::texture_cost_t::iterator it = textures.begin(); it != textures.end(); ++it)
		{
			LLUUID image_id = it->first;
			if( image_id.isNull() || image_id == IMG_DEFAULT || image_id == IMG_DEFAULT_AVATAR)
				continue;
			if (all_textures.find(image_id) == all_textures.end())
			{
				// attachment texture not previously seen.
				llinfos << "attachment_texture: " << image_id.asString() << llendl;
				all_textures.insert(image_id);
			}
		}

		// print any avatar textures we didn't already know about
		for (LLAvatarAppearanceDictionary::Textures::const_iterator iter = LLAvatarAppearanceDictionary::getInstance()->getTextures().begin();
			 iter != LLAvatarAppearanceDictionary::getInstance()->getTextures().end();
			 ++iter)
		{
			const LLAvatarAppearanceDictionary::TextureEntry *texture_dict = iter->second;
			// TODO: MULTI-WEARABLE: handle multiple textures for self
			const LLViewerTexture* te_image = getImage(iter->first,0);
			if (!te_image)
				continue;
			LLUUID image_id = te_image->getID();
			if( image_id.isNull() || image_id == IMG_DEFAULT || image_id == IMG_DEFAULT_AVATAR)
				continue;
			if (all_textures.find(image_id) == all_textures.end())
			{
				llinfos << "local_texture: " << texture_dict->mName << ": " << image_id << llendl;
				all_textures.insert(image_id);
			}
		}
	}

	
	std::string viz_string = LLVOAvatar::rezStatusToString(getRezzedStatus());
	setDebugText(llformat("%s %d", viz_string.c_str(), cost));
	mVisualComplexity = cost;
	F32 green = 1.f-llclamp(((F32) cost-(F32)ARC_LIMIT)/(F32)ARC_LIMIT, 0.f, 1.f);
	F32 red = llmin((F32) cost/(F32)ARC_LIMIT, 1.f);
	mText->setColor(LLColor4(red,green,0,1));
}

// static
BOOL LLVOAvatar::isIndexLocalTexture(ETextureIndex index)
{
	if (index < 0 || index >= TEX_NUM_INDICES) return false;
	return LLAvatarAppearanceDictionary::getInstance()->getTexture(index)->mIsLocalTexture;
}

// static
BOOL LLVOAvatar::isIndexBakedTexture(ETextureIndex index)
{
	if (index < 0 || index >= TEX_NUM_INDICES) return false;
	return LLAvatarAppearanceDictionary::getInstance()->getTexture(index)->mIsBakedTexture;
}

const std::string LLVOAvatar::getBakedStatusForPrintout() const
{
	std::string line;

	for (LLAvatarAppearanceDictionary::Textures::const_iterator iter = LLAvatarAppearanceDictionary::getInstance()->getTextures().begin();
		 iter != LLAvatarAppearanceDictionary::getInstance()->getTextures().end();
		 ++iter)
	{
		const ETextureIndex index = iter->first;
		const LLAvatarAppearanceDictionary::TextureEntry *texture_dict = iter->second;
		if (texture_dict->mIsBakedTexture)
		{
			line += texture_dict->mName;
			if (isTextureDefined(index))
			{
				line += "_baked";
			}
			line += " ";
		}
	}
	return line;
}



//virtual
S32 LLVOAvatar::getTexImageSize() const
{
	return TEX_IMAGE_SIZE_OTHER;
}

//-----------------------------------------------------------------------------
// Utility functions
//-----------------------------------------------------------------------------

F32 calc_bouncy_animation(F32 x)
{
	return -(cosf(x * F_PI * 2.5f - F_PI_BY_TWO))*(0.4f + x * -0.1f) + x * 1.3f;
}

//virtual
BOOL LLVOAvatar::isTextureDefined(LLAvatarAppearanceDefines::ETextureIndex te, U32 index ) const
{
	if (isIndexLocalTexture(te)) 
	{
		return FALSE;
	}

	if( !getImage( te, index ) )
	{
		llwarns << "getImage( " << te << ", " << index << " ) returned 0" << llendl;
		return FALSE;
	}

	return (getImage(te, index)->getID() != IMG_DEFAULT_AVATAR && 
			getImage(te, index)->getID() != IMG_DEFAULT);
}

//virtual
BOOL LLVOAvatar::isTextureVisible(LLAvatarAppearanceDefines::ETextureIndex type, U32 index) const
{
	if (isIndexLocalTexture(type))
	{
		return isTextureDefined(type, index);
	}
	else
	{
		// baked textures can use TE images directly
		return ((isTextureDefined(type) || isSelf())
				&& (getTEImage(type)->getID() != IMG_INVISIBLE 
				|| LLDrawPoolAlpha::sShowDebugAlpha));
	}
}

//virtual
BOOL LLVOAvatar::isTextureVisible(LLAvatarAppearanceDefines::ETextureIndex type, LLViewerWearable *wearable) const
{
	// non-self avatars don't have wearables
	return FALSE;
}


<|MERGE_RESOLUTION|>--- conflicted
+++ resolved
@@ -214,7 +214,6 @@
  **
  **/
 
-<<<<<<< HEAD
 //------------------------------------------------------------------------
 // LLVOAvatarBoneInfo
 // Trans/Scale/Rot etc. info about each avatar bone.  Used by LLVOAvatarSkeleton.
@@ -232,6 +231,24 @@
 	Mandatory<LLVector3>	pos,
 							rot,
 							scale;
+};
+
+struct LLAppearanceMessageContents
+{
+	LLAppearanceMessageContents():
+		mAppearanceVersion(-1),
+		mParamAppearanceVersion(-1),
+		mCOFVersion(LLViewerInventoryCategory::VERSION_UNKNOWN)
+	{
+	}
+	LLTEContents mTEContents;
+	S32 mAppearanceVersion;
+	S32 mParamAppearanceVersion;
+	S32 mCOFVersion;
+	// For future use:
+	//U32 appearance_flags = 0;
+	std::vector<F32> mParamWeights;
+	std::vector<LLVisualParam*> mParams;
 };
 
 struct LLVOAvatarChildJoint : public LLInitParam::ChoiceBlock<LLVOAvatarChildJoint>
@@ -244,6 +261,8 @@
 		collision_volume("collision_volume")
 	{}
 };
+
+	
 
 struct LLVOAvatarBoneInfo : public LLInitParam::Block<LLVOAvatarBoneInfo, LLVOAvatarCollisionVolumeInfo>
 {
@@ -272,25 +291,9 @@
 	Mandatory<S32>					num_bones,
 									num_collision_volumes;
 	Mandatory<LLVOAvatarChildJoint>	skeleton_root;
-=======
-struct LLAppearanceMessageContents
-{
-	LLAppearanceMessageContents():
-		mAppearanceVersion(-1),
-		mParamAppearanceVersion(-1),
-		mCOFVersion(LLViewerInventoryCategory::VERSION_UNKNOWN)
-	{
-	}
-	LLTEContents mTEContents;
-	S32 mAppearanceVersion;
-	S32 mParamAppearanceVersion;
-	S32 mCOFVersion;
-	// For future use:
-	//U32 appearance_flags = 0;
-	std::vector<F32> mParamWeights;
-	std::vector<LLVisualParam*> mParams;
->>>>>>> fe042430
 };
+
+
 
 //-----------------------------------------------------------------------------
 // class LLBodyNoiseMotion
@@ -613,15 +616,7 @@
 //-----------------------------------------------------------------------------
 // Static Data
 //-----------------------------------------------------------------------------
-<<<<<<< HEAD
-LLXmlTree LLVOAvatar::sXMLTree;
-LLXMLNodePtr LLVOAvatar::sSkeletonXMLTree;
-LLVOAvatarSkeletonInfo* LLVOAvatar::sAvatarSkeletonInfo = NULL;
-LLVOAvatar::LLVOAvatarXmlInfo* LLVOAvatar::sAvatarXmlInfo = NULL;
-LLVOAvatarDictionary *LLVOAvatar::sAvatarDictionary = NULL;
-=======
 LLAvatarAppearanceDictionary *LLVOAvatar::sAvatarDictionary = NULL;
->>>>>>> fe042430
 S32 LLVOAvatar::sFreezeCounter = 0;
 U32 LLVOAvatar::sMaxVisible = 12;
 F32 LLVOAvatar::sRenderDistance = 256.f;
@@ -1119,100 +1114,6 @@
 //------------------------------------------------------------------------
 void LLVOAvatar::initClass()
 { 
-<<<<<<< HEAD
-	std::string xmlFile;
-
-	xmlFile = gDirUtilp->getExpandedFilename(LL_PATH_CHARACTER,AVATAR_DEFAULT_CHAR) + "_lad.xml";
-	BOOL success = sXMLTree.parseFile( xmlFile, FALSE );
-	if (!success)
-	{
-		llerrs << "Problem reading avatar configuration file:" << xmlFile << llendl;
-	}
-
-	// now sanity check xml file
-	LLXmlTreeNode* root = sXMLTree.getRoot();
-	if (!root) 
-	{
-		llerrs << "No root node found in avatar configuration file: " << xmlFile << llendl;
-		return;
-	}
-
-	//-------------------------------------------------------------------------
-	// <linden_avatar version="1.0"> (root)
-	//-------------------------------------------------------------------------
-	if( !root->hasName( "linden_avatar" ) )
-	{
-		llerrs << "Invalid avatar file header: " << xmlFile << llendl;
-	}
-	
-	std::string version;
-	static LLStdStringHandle version_string = LLXmlTree::addAttributeString("version");
-	if( !root->getFastAttributeString( version_string, version ) || (version != "1.0") )
-	{
-		llerrs << "Invalid avatar file version: " << version << " in file: " << xmlFile << llendl;
-	}
-
-	S32 wearable_def_version = 1;
-	static LLStdStringHandle wearable_definition_version_string = LLXmlTree::addAttributeString("wearable_definition_version");
-	root->getFastAttributeS32( wearable_definition_version_string, wearable_def_version );
-	LLWearable::setCurrentDefinitionVersion( wearable_def_version );
-
-	std::string mesh_file_name;
-
-	LLXmlTreeNode* skeleton_node = root->getChildByName( "skeleton" );
-	if (!skeleton_node)
-	{
-		llerrs << "No skeleton in avatar configuration file: " << xmlFile << llendl;
-		return;
-	}
-	
-	std::string skeleton_file_name;
-	static LLStdStringHandle file_name_string = LLXmlTree::addAttributeString("file_name");
-	if (!skeleton_node->getFastAttributeString(file_name_string, skeleton_file_name))
-	{
-		llerrs << "No file name in skeleton node in avatar config file: " << xmlFile << llendl;
-	}
-	
-	std::string skeleton_path;
-	skeleton_path = gDirUtilp->getExpandedFilename(LL_PATH_CHARACTER,skeleton_file_name);
-	if (!parseSkeletonFile(skeleton_path))
-	{
-		llerrs << "Error parsing skeleton file: " << skeleton_path << llendl;
-	}
-
-	// parse avatar_lad.xml
-	if (sAvatarXmlInfo)
-	{ //this can happen if a login attempt failed
-		deleteAndClear(sAvatarXmlInfo);
-	}
-	sAvatarXmlInfo = new LLVOAvatarXmlInfo;
-	if (!sAvatarXmlInfo->parseXmlSkeletonNode(root))
-	{
-		llerrs << "Error parsing skeleton node in avatar XML file: " << skeleton_path << llendl;
-	}
-	if (!sAvatarXmlInfo->parseXmlMeshNodes(root))
-	{
-		llerrs << "Error parsing skeleton node in avatar XML file: " << skeleton_path << llendl;
-	}
-	if (!sAvatarXmlInfo->parseXmlColorNodes(root))
-	{
-		llerrs << "Error parsing skeleton node in avatar XML file: " << skeleton_path << llendl;
-	}
-	if (!sAvatarXmlInfo->parseXmlLayerNodes(root))
-	{
-		llerrs << "Error parsing skeleton node in avatar XML file: " << skeleton_path << llendl;
-	}
-	if (!sAvatarXmlInfo->parseXmlDriverNodes(root))
-	{
-		llerrs << "Error parsing skeleton node in avatar XML file: " << skeleton_path << llendl;
-	}
-	if (!sAvatarXmlInfo->parseXmlMorphNodes(root))
-	{
-		llerrs << "Error parsing skeleton node in avatar XML file: " << skeleton_path << llendl;
-	}
-
-=======
->>>>>>> fe042430
 	gAnimLibrary.animStateSetString(ANIM_AGENT_BODY_NOISE,"body_noise");
 	gAnimLibrary.animStateSetString(ANIM_AGENT_BREATHE_ROT,"breathe_rot");
 	gAnimLibrary.animStateSetString(ANIM_AGENT_PHYSICS_MOTION,"physics_motion");
@@ -1229,12 +1130,6 @@
 
 void LLVOAvatar::cleanupClass()
 {
-<<<<<<< HEAD
-	deleteAndClear(sAvatarXmlInfo);
-	sSkeletonXMLTree = NULL;
-	sXMLTree.cleanup();
-=======
->>>>>>> fe042430
 }
 
 // virtual
@@ -1645,152 +1540,7 @@
 	return hit;
 }
 
-<<<<<<< HEAD
-//-----------------------------------------------------------------------------
-// parseSkeletonFile()
-//-----------------------------------------------------------------------------
-BOOL LLVOAvatar::parseSkeletonFile(const std::string& filename)
-{
-	//-------------------------------------------------------------------------
-	// parse the file
-	//-------------------------------------------------------------------------
-
-	LLXMLNodePtr skeleton_xml;
-	BOOL parsesuccess = LLXMLNode::parseFile(filename, skeleton_xml, NULL);
-
-	if (!parsesuccess || skeleton_xml.isNull())
-	{
-		llerrs << "Can't parse skeleton file: " << filename << llendl;
-		return FALSE;
-	}
-
-	// Process XML data
-	if (sAvatarSkeletonInfo)
-	{ //this can happen if a login attempt failed
-		delete sAvatarSkeletonInfo;
-	}
-	sAvatarSkeletonInfo = new LLVOAvatarSkeletonInfo;
-
-	LLXUIParser parser;
-	parser.readXUI(skeleton_xml, *sAvatarSkeletonInfo, filename);
-	if (!sAvatarSkeletonInfo->validateBlock())
-	{
-		llerrs << "Error parsing skeleton XML file: " << filename << llendl;
-	}
-
-	if( !skeleton_xml->hasName( "linden_skeleton" ) )
-	{
-		llerrs << "Invalid avatar skeleton file header: " << filename << llendl;
-		return FALSE;
-	}
-
-	if (sAvatarSkeletonInfo->version() != "1.0")
-	{
-		llerrs << "Invalid avatar skeleton file version: " << sAvatarSkeletonInfo->version() << " in file: " << filename << llendl;
-		return FALSE;
-	}
-
-	return TRUE;
-}
-
-//-----------------------------------------------------------------------------
-// setupBone()
-//-----------------------------------------------------------
-BOOL LLVOAvatar::setupBone(const LLVOAvatarChildJoint& info, LLViewerJoint* parent, S32 &volume_num, S32 &joint_num)
-{
-	LLViewerJoint* joint = NULL;
-	if (info.bone.isChosen())
-	{
-		joint = (LLViewerJoint*)getCharacterJoint(joint_num);
-		if (!joint)
-		{
-			llwarns << "Too many bones" << llendl;
-			return FALSE;
-		}
-		joint->setName( info.bone().name );
-		joint->setPosition(info.bone().pos);
-		joint->setRotation(mayaQ(info.bone().rot().mV[VX], info.bone().rot().mV[VY], info.bone().rot().mV[VZ], LLQuaternion::XYZ));
-		joint->setScale(info.bone().scale);
-		joint->setSkinOffset( info.bone().pivot );
-		joint_num++;
-
-		for (LLInitParam::ParamIterator<LLVOAvatarChildJoint>::const_iterator child_it = info.bone().children.begin(),
-				end_it = info.bone().children.end();
-			child_it != end_it;
-			++child_it)
-		{
-			if (!setupBone(*child_it, joint, volume_num, joint_num))
-			{
-				return FALSE;
-			}
-	}
-	}
-	else // collision volume
-	{
-		if (volume_num >= (S32)mNumCollisionVolumes)
-		{
-			llwarns << "Too many bones" << llendl;
-			return FALSE;
-		}
-		joint = (LLViewerJoint*)(&mCollisionVolumes[volume_num]);
-		joint->setName( info.collision_volume.name);
-		joint->setPosition(info.collision_volume.pos);
-		joint->setRotation(mayaQ(info.collision_volume.rot().mV[VX], info.collision_volume.rot().mV[VY], info.collision_volume.rot().mV[VZ], LLQuaternion::XYZ));
-		joint->setScale(info.collision_volume.scale);
-		volume_num++;
-	}
-
-	// add to parent
-	if (parent)
-	{
-		parent->addChild( joint );
-	}
-
-	joint->setDefaultFromCurrentXform();
 	
-	return TRUE;
-}
-
-//-----------------------------------------------------------------------------
-// buildSkeleton()
-//-----------------------------------------------------------------------------
-BOOL LLVOAvatar::buildSkeleton(const LLVOAvatarSkeletonInfo *info)
-{
-	//-------------------------------------------------------------------------
-	// allocate joints
-	//-------------------------------------------------------------------------
-	if (!allocateCharacterJoints(info->num_bones))
-	{
-		llerrs << "Can't allocate " << info->num_bones() << " joints" << llendl;
-		return FALSE;
-	}
-	
-	//-------------------------------------------------------------------------
-	// allocate volumes
-	//-------------------------------------------------------------------------
-	if (info->num_collision_volumes)
-	{
-		if (!allocateCollisionVolumes(info->num_collision_volumes))
-		{
-			llerrs << "Can't allocate " << info->num_collision_volumes() << " collision volumes" << llendl;
-			return FALSE;
-		}
-	}
-
-	S32 current_joint_num = 0;
-	S32 current_volume_num = 0;
-
-	if (!setupBone(info->skeleton_root, NULL, current_volume_num, current_joint_num))
-	{
-			llerrs << "Error parsing bone in skeleton file" << llendl;
-			return FALSE;
-		}
-
-	return TRUE;
-}
-
-=======
->>>>>>> fe042430
 LLVOAvatar* LLVOAvatar::asAvatar()
 {
 	return this;
@@ -2994,13 +2744,7 @@
 		mNameText->setFont(LLFontGL::getFontSansSerif());
 		mNameText->setTextAlignment(LLHUDNameTag::ALIGN_TEXT_LEFT);
 		mNameText->setFadeDistance(CHAT_NORMAL_RADIUS * 2.f, 5.f);
-<<<<<<< HEAD
-
-		char line[MAX_STRING];		/* Flawfinder: ignore */
-		line[0] = '\0';
-=======
-			
->>>>>>> fe042430
+
 		std::deque<LLChat>::iterator chat_iter = mChats.begin();
 		mNameText->clearString();
 
@@ -3127,12 +2871,8 @@
 // Compute name tag position during idle update
 void LLVOAvatar::idleUpdateNameTagPosition(const LLVector3& root_pos_last)
 {
-<<<<<<< HEAD
-	LLQuaternion root_rot = mRoot.getWorldRotation();
+	LLQuaternion root_rot = mRoot->getWorldRotation();
 	LLQuaternion inv_root_rot = ~root_rot;
-=======
-	LLQuaternion root_rot = mRoot->getWorldRotation();
->>>>>>> fe042430
 	LLVector3 pixel_right_vec;
 	LLVector3 pixel_up_vec;
 	LLViewerCamera::getInstance()->getPixelVectors(root_pos_last, pixel_up_vec, pixel_right_vec);
@@ -3143,7 +2883,6 @@
 	local_camera_up.normalize();
 	local_camera_up = local_camera_up * inv_root_rot;
 
-<<<<<<< HEAD
 	LLVector3 avatar_ellipsoid(mBodySize.mV[VX] * 0.4f,
 								mBodySize.mV[VY] * 0.4f,
 								mBodySize.mV[VZ] * NAMETAG_VERT_OFFSET_WEIGHT);
@@ -3151,7 +2890,7 @@
 	local_camera_up.scaleVec(avatar_ellipsoid);
 	local_camera_at.scaleVec(avatar_ellipsoid);
 
-	LLVector3 head_offset = (mHeadp->getLastWorldPosition() - mRoot.getLastWorldPosition()) * inv_root_rot;
+	LLVector3 head_offset = (mHeadp->getLastWorldPosition() - mRoot->getLastWorldPosition()) * inv_root_rot;
 
 	if (dist_vec(head_offset, mTargetRootToHeadOffset) > NAMETAG_UPDATE_THRESHOLD)
 	{
@@ -3160,15 +2899,7 @@
 	
 	mCurRootToHeadOffset = lerp(mCurRootToHeadOffset, mTargetRootToHeadOffset, LLCriticalDamp::getInterpolant(0.2f));
 
-	LLVector3 name_position = mRoot.getLastWorldPosition() + (mCurRootToHeadOffset * root_rot);
-=======
-	local_camera_up.scaleVec((mBodySize + mAvatarOffset) * 0.5f);
-	local_camera_at.scaleVec((mBodySize + mAvatarOffset) * 0.5f);
-
-	LLVector3 name_position = mRoot->getWorldPosition();
-	name_position[VZ] -= mPelvisToFoot;
-	name_position[VZ] += ((mBodySize[VZ] + mAvatarOffset[VZ])* 0.55f);
->>>>>>> fe042430
+	LLVector3 name_position = mRoot->getLastWorldPosition() + (mCurRootToHeadOffset * root_rot);
 	name_position += (local_camera_up * root_rot) - (projected_vec(local_camera_at * root_rot, camera_to_av));	
 	name_position += pixel_up_vec * NAMETAG_VERTICAL_SCREEN_OFFSET;
 
@@ -6090,13 +5821,9 @@
 		 tex_iter != LLAvatarAppearanceDictionary::getInstance()->getTextures().end();
 		 ++tex_iter)
 	{
-<<<<<<< HEAD
-		return LLColor4( 0.f, 1.f, 1.f, 1.f ); // good debugging color
-=======
 		const LLAvatarAppearanceDictionary::TextureEntry *texture_dict = tex_iter->second;
 		if (texture_dict->mWearableType == type)
 		{
-			// If you're checking another avatar's clothing, you don't have component textures.
 			// Thus, you must check to see if the corresponding baked texture is defined.
 			// NOTE: this is a poor substitute if you actually want to know about individual pieces of clothing
 			// this works for detecting a skirt (most important), but is ineffective at any piece of clothing that
@@ -6108,7 +5835,6 @@
 			}
 			return FALSE;
 		}
->>>>>>> fe042430
 	}
 	return FALSE;
 }
@@ -7026,7 +6752,7 @@
 
 
 void LLVOAvatar::dumpAppearanceMsgParams( const std::string& dump_prefix,
-										  const LLAppearanceMessageContents& contents)
+	const LLAppearanceMessageContents& contents)
 {
 	std::string outfilename = get_sequential_numbered_file_name(dump_prefix,".xml");
 	const std::vector<F32>& params_for_dump = contents.mParamWeights;
@@ -7056,15 +6782,7 @@
 	{
 		while( param && (param->getGroup() != VISUAL_PARAM_GROUP_TWEAKABLE) ) // should not be any of group VISUAL_PARAM_GROUP_TWEAKABLE_NO_TRANSMIT
 		{
-<<<<<<< HEAD
-			setTEImage(mBakedTextureDatas[baked_index].mTextureIndex, 
-						LLViewerTextureManager::getFetchedTexture(mBakedTextureDatas[baked_index].mLastTextureIndex, 
-																TRUE, 
-																LLViewerTexture::BOOST_NONE, 
-																LLViewerTexture::LOD_TEXTURE));
-=======
 			param = getNextVisualParam();
->>>>>>> fe042430
 		}
 		LLViewerVisualParam* viewer_param = (LLViewerVisualParam*)param;
 		F32 value = params_for_dump[i];
@@ -7575,10 +7293,6 @@
 // Called when baked texture is loaded and also when we start up with a baked texture
 void LLVOAvatar::useBakedTexture( const LLUUID& id )
 {
-<<<<<<< HEAD
-=======
-
->>>>>>> fe042430
 	for (U32 i = 0; i < mBakedTextureDatas.size(); i++)
 	{
 		LLViewerTexture* image_baked = getImage( mBakedTextureDatas[i].mTextureIndex, 0 );
@@ -7865,254 +7579,8 @@
 	}
 }
 
-<<<<<<< HEAD
-// virtual
-void LLVOAvatar::removeMissingBakedTextures()
-{	
-}
-
-//-----------------------------------------------------------------------------
-// LLVOAvatarXmlInfo
-//-----------------------------------------------------------------------------
-
-LLVOAvatar::LLVOAvatarXmlInfo::LLVOAvatarXmlInfo()
-	: mTexSkinColorInfo(0), mTexHairColorInfo(0), mTexEyeColorInfo(0)
-{
-}
-
-LLVOAvatar::LLVOAvatarXmlInfo::~LLVOAvatarXmlInfo()
-{
-	std::for_each(mMeshInfoList.begin(), mMeshInfoList.end(), DeletePointer());
-	std::for_each(mSkeletalDistortionInfoList.begin(), mSkeletalDistortionInfoList.end(), DeletePointer());		
-	std::for_each(mAttachmentInfoList.begin(), mAttachmentInfoList.end(), DeletePointer());
-	deleteAndClear(mTexSkinColorInfo);
-	deleteAndClear(mTexHairColorInfo);
-	deleteAndClear(mTexEyeColorInfo);
-	std::for_each(mLayerInfoList.begin(), mLayerInfoList.end(), DeletePointer());		
-	std::for_each(mDriverInfoList.begin(), mDriverInfoList.end(), DeletePointer());
-	std::for_each(mMorphMaskInfoList.begin(), mMorphMaskInfoList.end(), DeletePointer());
-}
-
-////-----------------------------------------------------------------------------
-//// LLVOAvatarBoneInfo::parseXml()
-////-----------------------------------------------------------------------------
-//BOOL LLVOAvatarBoneInfo::parseXml(LLXmlTreeNode* node)
-//{
-//	if (node->hasName("bone"))
-//	{
-//		mIsJoint = TRUE;
-//		static LLStdStringHandle name_string = LLXmlTree::addAttributeString("name");
-//		if (!node->getFastAttributeString(name_string, mName))
-//		{
-//			llwarns << "Bone without name" << llendl;
-//			return FALSE;
-//		}
-//	}
-//	else if (node->hasName("collision_volume"))
-//	{
-//		mIsJoint = FALSE;
-//		static LLStdStringHandle name_string = LLXmlTree::addAttributeString("name");
-//		if (!node->getFastAttributeString(name_string, mName))
-//		{
-//			mName = "Collision Volume";
-//		}
-//	}
-//	else
-//	{
-//		llwarns << "Invalid node " << node->getName() << llendl;
-//		return FALSE;
-//	}
-//
-//	static LLStdStringHandle pos_string = LLXmlTree::addAttributeString("pos");
-//	if (!node->getFastAttributeVector3(pos_string, mPos))
-//	{
-//		llwarns << "Bone without position" << llendl;
-//		return FALSE;
-//	}
-//
-//	static LLStdStringHandle rot_string = LLXmlTree::addAttributeString("rot");
-//	if (!node->getFastAttributeVector3(rot_string, mRot))
-//	{
-//		llwarns << "Bone without rotation" << llendl;
-//		return FALSE;
-//	}
-//	
-//	static LLStdStringHandle scale_string = LLXmlTree::addAttributeString("scale");
-//	if (!node->getFastAttributeVector3(scale_string, mScale))
-//	{
-//		llwarns << "Bone without scale" << llendl;
-//		return FALSE;
-//	}
-//
-//	if (mIsJoint)
-//	{
-//		static LLStdStringHandle pivot_string = LLXmlTree::addAttributeString("pivot");
-//		if (!node->getFastAttributeVector3(pivot_string, mPivot))
-//		{
-//			llwarns << "Bone without pivot" << llendl;
-//			return FALSE;
-//		}
-//	}
-//
-//	// parse children
-//	LLXmlTreeNode* child;
-//	for( child = node->getFirstChild(); child; child = node->getNextChild() )
-//	{
-//		LLVOAvatarBoneInfo *child_info = new LLVOAvatarBoneInfo;
-//		if (!child_info->parseXml(child))
-//		{
-//			delete child_info;
-//			return FALSE;
-//		}
-//		mChildList.push_back(child_info);
-//	}
-//	return TRUE;
-//}
-//
-////-----------------------------------------------------------------------------
-//// LLVOAvatarSkeletonInfo::parseXml()
-////-----------------------------------------------------------------------------
-//BOOL LLVOAvatarSkeletonInfo::parseXml(LLXmlTreeNode* node)
-//{
-//	static LLStdStringHandle num_bones_string = LLXmlTree::addAttributeString("num_bones");
-//	if (!node->getFastAttributeS32(num_bones_string, mNumBones))
-//	{
-//		llwarns << "Couldn't find number of bones." << llendl;
-//		return FALSE;
-//	}
-//
-//	static LLStdStringHandle num_collision_volumes_string = LLXmlTree::addAttributeString("num_collision_volumes");
-//	node->getFastAttributeS32(num_collision_volumes_string, mNumCollisionVolumes);
-//
-//	LLXmlTreeNode* child;
-//	for( child = node->getFirstChild(); child; child = node->getNextChild() )
-//	{
-//		LLVOAvatarBoneInfo *info = new LLVOAvatarBoneInfo;
-//		if (!info->parseXml(child))
-//		{
-//			delete info;
-//			llwarns << "Error parsing bone in skeleton file" << llendl;
-//			return FALSE;
-//		}
-//		mBoneInfoList.push_back(info);
-//	}
-//	return TRUE;
-//}
-
-//-----------------------------------------------------------------------------
-// parseXmlSkeletonNode(): parses <skeleton> nodes from XML tree
-//-----------------------------------------------------------------------------
-BOOL LLVOAvatar::LLVOAvatarXmlInfo::parseXmlSkeletonNode(LLXmlTreeNode* root)
-{
-	LLXmlTreeNode* node = root->getChildByName( "skeleton" );
-	if( !node )
-	{
-		llwarns << "avatar file: missing <skeleton>" << llendl;
-		return FALSE;
-	}
-
-	LLXmlTreeNode* child;
-
-	// SKELETON DISTORTIONS
-	for (child = node->getChildByName( "param" );
-		 child;
-		 child = node->getNextNamedChild())
-	{
-		if (!child->getChildByName("param_skeleton"))
-		{
-			if (child->getChildByName("param_morph"))
-			{
-				llwarns << "Can't specify morph param in skeleton definition." << llendl;
-			}
-			else
-			{
-				llwarns << "Unknown param type." << llendl;
-			}
-			continue;
-		}
-		
-		LLPolySkeletalDistortionInfo *info = new LLPolySkeletalDistortionInfo;
-		if (!info->parseXml(child))
-		{
-			delete info;
-			return FALSE;
-		}
-
-		mSkeletalDistortionInfoList.push_back(info);
-	}
-
-	// ATTACHMENT POINTS
-	for (child = node->getChildByName( "attachment_point" );
-		 child;
-		 child = node->getNextNamedChild())
-	{
-		LLVOAvatarAttachmentInfo* info = new LLVOAvatarAttachmentInfo();
-
-		static LLStdStringHandle name_string = LLXmlTree::addAttributeString("name");
-		if (!child->getFastAttributeString(name_string, info->mName))
-		{
-			llwarns << "No name supplied for attachment point." << llendl;
-			delete info;
-			continue;
-		}
-
-		static LLStdStringHandle joint_string = LLXmlTree::addAttributeString("joint");
-		if (!child->getFastAttributeString(joint_string, info->mJointName))
-		{
-			llwarns << "No bone declared in attachment point " << info->mName << llendl;
-			delete info;
-			continue;
-		}
-
-		static LLStdStringHandle position_string = LLXmlTree::addAttributeString("position");
-		if (child->getFastAttributeVector3(position_string, info->mPosition))
-		{
-			info->mHasPosition = TRUE;
-		}
-
-		static LLStdStringHandle rotation_string = LLXmlTree::addAttributeString("rotation");
-		if (child->getFastAttributeVector3(rotation_string, info->mRotationEuler))
-		{
-			info->mHasRotation = TRUE;
-		}
-		 static LLStdStringHandle group_string = LLXmlTree::addAttributeString("group");
-		if (child->getFastAttributeS32(group_string, info->mGroup))
-		{
-			if (info->mGroup == -1)
-				info->mGroup = -1111; // -1 = none parsed, < -1 = bad value
-		}
-
-		static LLStdStringHandle id_string = LLXmlTree::addAttributeString("id");
-		if (!child->getFastAttributeS32(id_string, info->mAttachmentID))
-		{
-			llwarns << "No id supplied for attachment point " << info->mName << llendl;
-			delete info;
-			continue;
-		}
-
-		static LLStdStringHandle slot_string = LLXmlTree::addAttributeString("pie_slice");
-		child->getFastAttributeS32(slot_string, info->mPieMenuSlice);
-			
-		static LLStdStringHandle visible_in_first_person_string = LLXmlTree::addAttributeString("visible_in_first_person");
-		child->getFastAttributeBOOL(visible_in_first_person_string, info->mVisibleFirstPerson);
-
-		static LLStdStringHandle hud_attachment_string = LLXmlTree::addAttributeString("hud");
-		child->getFastAttributeBOOL(hud_attachment_string, info->mIsHUDAttachment);
-
-		mAttachmentInfoList.push_back(info);
-	}
-
-	return TRUE;
-}
-
-//-----------------------------------------------------------------------------
-// parseXmlMeshNodes(): parses <mesh> nodes from XML tree
-//-----------------------------------------------------------------------------
-BOOL LLVOAvatar::LLVOAvatarXmlInfo::parseXmlMeshNodes(LLXmlTreeNode* root)
-=======
 //virtual
 void LLVOAvatar::bodySizeChanged()
->>>>>>> fe042430
 {
 	if (isSelf() && !LLAppearanceMgr::instance().isInUpdateAppearanceFromCOF())
 	{	// notify simulator of change in size
