--- conflicted
+++ resolved
@@ -4216,16 +4216,11 @@
 	if (mDrawable.notNull()
         && isVisible() 
         && (!isSelf() || visually_muted)
-<<<<<<< HEAD
-        && !mIsDummy
+        && !isUIAvatar()
 	// <FS:Ansariel> Fix LL impostor hacking; Adjust update period for muted avatars if using no impostors
         //&& sUseImpostors
         && (sUseImpostors || isInMuteList())
 	// </FS:Ansariel>
-=======
-        && !isUIAvatar()
-        && sUseImpostors
->>>>>>> 0c800002
         && !mNeedsAnimUpdate 
         && !sFreezeCounter)
 	{
@@ -4444,17 +4439,12 @@
 // ------------------------------------------------------------------------
 void LLVOAvatar::updateTimeStep()
 {
-<<<<<<< HEAD
-    bool is_pure_dummy = mIsDummy && !isControlAvatar();
 	// <FS:Zi> Optionally disable the usage of timesteps, testing if this affects performance or
 	//         creates animation issues - FIRE-3657
-	//if (!isSelf() && !is_pure_dummy) // ie, non-self avatars, and animated objects will be affected.
+	//if (!isSelf() && !isUIAvatar()) // ie, non-self avatars, and animated objects will be affected.
 	static LLCachedControl<bool> use_timesteps(gSavedSettings, "UseAnimationTimeSteps");
-	if (!isSelf() && !is_pure_dummy && use_timesteps)
+	if (!isSelf() && !isUIAvatar() && use_timesteps)
 	// </FS:Zi>
-=======
-	if (!isSelf() && !isUIAvatar()) // ie, non-self avatars, and animated objects will be affected.
->>>>>>> 0c800002
 	{
         // Note that sInstances counts animated objects and
         // standard avatars in the same bucket. Is this desirable?
