--- conflicted
+++ resolved
@@ -755,13 +755,9 @@
 	    LLSceneMonitor::getInstance()->freezeAvatar((LLCharacter*)this);
 	}
 
-<<<<<<< HEAD
-	// <FS:Ansariel> Load persisted avatar render settings
-	//mVisuallyMuteSetting = getSavedVisualMuteSettings();
+	// <FS:Ansariel> [FS Persisted Avatar Render Settings]
+	//mVisuallyMuteSetting = LLVOAvatar::VisualMuteSettings(LLRenderMuteList::getInstance()->getSavedVisualMuteSetting(getID()));
 	mVisuallyMuteSetting = FSAvatarRenderPersistence::instance().getAvatarRenderSettings(id);
-=======
-	mVisuallyMuteSetting = LLVOAvatar::VisualMuteSettings(LLRenderMuteList::getInstance()->getSavedVisualMuteSetting(getID()));
->>>>>>> 680faa5b
 }
 
 std::string LLVOAvatar::avString() const
@@ -10150,40 +10146,14 @@
     }
 }
 
-<<<<<<< HEAD
-//static
-// <FS:Ansariel> Load persisted avatar render settings
-//std::map<LLUUID, LLVOAvatar::VisualMuteSettings> LLVOAvatar::sVisuallyMuteSettingsMap;
-
-=======
->>>>>>> 680faa5b
 void LLVOAvatar::setVisualMuteSettings(VisualMuteSettings set)
 {
     mVisuallyMuteSetting = set;
     mNeedsImpostorUpdate = TRUE;
-<<<<<<< HEAD
-    // <FS:Ansariel> Load persisted avatar render settings
-    //sVisuallyMuteSettingsMap[getID()] = set;
+    // <FS:Ansariel> [FS Persisted Avatar Render Settings]
+    //LLRenderMuteList::getInstance()->saveVisualMuteSetting(getID(), S32(set));
     FSAvatarRenderPersistence::instance().setAvatarRenderSettings(getID(), set);
 }
-
-// <FS:Ansariel> Load persisted avatar render settings
-//LLVOAvatar::VisualMuteSettings LLVOAvatar::getSavedVisualMuteSettings()
-//{
-//    std::map<LLUUID, VisualMuteSettings>::iterator iter = sVisuallyMuteSettingsMap.find(getID());
-//    if (iter != sVisuallyMuteSettingsMap.end())
-//    {
-//        return iter->second;
-//    }
-//
-//    return AV_RENDER_NORMALLY;
-//}
-// </FS:Ansariel>
-=======
-
-    LLRenderMuteList::getInstance()->saveVisualMuteSetting(getID(), S32(set));
-}
->>>>>>> 680faa5b
 
 void LLVOAvatar::calcMutedAVColor()
 {
