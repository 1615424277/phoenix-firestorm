--- conflicted
+++ resolved
@@ -37,7 +37,7 @@
 #include "sound_ids.h"
 #include "raytrace.h"
 
-#include "aoengine.h"			// ## Zi: Animation Overrider
+#include "aoengine.h"			// <FS:Zi> Animation Overrider
 #include "llagent.h" //  Get state values from here
 #include "llagentbenefits.h"
 #include "llagentcamera.h"
@@ -4706,14 +4706,8 @@
         && isVisible() 
         && (!isSelf() || visually_muted)
         && !isUIAvatar()
-<<<<<<< HEAD
         && (sLimitNonImpostors || visually_muted || slow) // <FS:Beq/> imposter slow avatars irrespective of nonimposter setting.
-        && !mNeedsAnimUpdate 
-        && !sFreezeCounter)
-=======
-        && (sLimitNonImpostors || visually_muted)
         && !mNeedsAnimUpdate)
->>>>>>> c8f761fe
 	{
 		const LLVector4a* ext = mDrawable->getSpatialExtents();
 		LLVector4a size;
