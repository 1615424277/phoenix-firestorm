--- conflicted
+++ resolved
@@ -2819,24 +2819,6 @@
 				 attachment_iter != attachment->mAttachedObjects.end();
 				 ++attachment_iter)
 			{
-<<<<<<< HEAD
-				LLViewerObject* attached_object = attachment_iter->get();
-				BOOL visibleAttachment = visible || (attached_object && attached_object->mDrawable.notNull() &&
-													 !(attached_object->mDrawable->getSpatialBridge() &&
-													   attached_object->mDrawable->getSpatialBridge()->getRadius() < 2.0));
-				
-				if (visibleAttachment
-                    && attached_object
-                    && !attached_object->isDead()
-                    && attachment->getValid()
-                    && attached_object->mDrawable.notNull())
-				{
-
-                    //override rigged attachments' octree spatial extents with this avatar's bounding box
-                    LLSpatialBridge* bridge = attached_object->mDrawable->getSpatialBridge();
-                    bool rigged = false;
-                    if (bridge && !bridge->isDead())
-=======
                 LLViewerObject* attached_object = attachment_iter->get();
                 if (!attached_object
                     || attached_object->isDead()
@@ -2853,7 +2835,6 @@
                     //override rigged attachments' octree spatial extents with this avatar's bounding box
                     bool rigged = false;
                     if (bridge)
->>>>>>> 63095005
                     {
                         //transform avatar bounding box into attachment's coordinate frame
                         LLVector4a extents[2];
@@ -2869,17 +2850,12 @@
                     
                     attached_object->mDrawable->makeActive();
                     attached_object->mDrawable->updateXform(TRUE);
-<<<<<<< HEAD
-                    
-                    if (bridge && !bridge->isDead())
-=======
 
                     // override_bbox calls movePartition() and getSpatialPartition(),
                     // so bridge might no longer be valid, get it again.
                     // ex: animesh stops being an animesh
                     bridge = attached_object->mDrawable->getSpatialBridge();
                     if (bridge)
->>>>>>> 63095005
                     {
                         if (!rigged)
                         {
