/**
 * @File llvoavatar.cpp
 * @brief Implementation of LLVOAvatar class which is a derivation of LLViewerObject
 *
 * $LicenseInfo:firstyear=2001&license=viewerlgpl$
 * Second Life Viewer Source Code
 * Copyright (C) 2010, Linden Research, Inc.
 * 
 * This library is free software; you can redistribute it and/or
 * modify it under the terms of the GNU Lesser General Public
 * License as published by the Free Software Foundation;
 * version 2.1 of the License only.
 * 
 * This library is distributed in the hope that it will be useful,
 * but WITHOUT ANY WARRANTY; without even the implied warranty of
 * MERCHANTABILITY or FITNESS FOR A PARTICULAR PURPOSE.  See the GNU
 * Lesser General Public License for more details.
 * 
 * You should have received a copy of the GNU Lesser General Public
 * License along with this library; if not, write to the Free Software
 * Foundation, Inc., 51 Franklin Street, Fifth Floor, Boston, MA  02110-1301  USA
 * 
 * Linden Research, Inc., 945 Battery Street, San Francisco, CA  94111  USA
 * $/LicenseInfo$
 */

#include "llviewerprecompiledheaders.h"

#include "llvoavatar.h"

#include <stdio.h>
#include <ctype.h>
#include <sstream>

#include "llaudioengine.h"
#include "noise.h"
#include "sound_ids.h"
#include "raytrace.h"

#include "aoengine.h"			// <FS:Zi> Animation Overrider
#include "llagent.h" //  Get state values from here
#include "llagentbenefits.h"
#include "llagentcamera.h"
#include "llagentwearables.h"
#include "llanimationstates.h"
#include "llavatarnamecache.h"
#include "llavatarpropertiesprocessor.h"
#include "llavatarrendernotifier.h"
#include "llcontrolavatar.h"
#include "llexperiencecache.h"
#include "llphysicsmotion.h"
#include "llviewercontrol.h"
#include "llcallingcard.h"		// IDEVO for LLAvatarTracker
#include "lldrawpoolavatar.h"
#include "lldriverparam.h"
#include "llpolyskeletaldistortion.h"
#include "lleditingmotion.h"
#include "llemote.h"
#include "llfloatertools.h"
#include "llheadrotmotion.h"
#include "llhudeffecttrail.h"
#include "llhudmanager.h"
#include "llhudnametag.h"
#include "llhudtext.h"				// for mText/mDebugText
#include "llimview.h"
#include "llinitparam.h"
#include "llkeyframefallmotion.h"
#include "llkeyframestandmotion.h"
#include "llkeyframewalkmotion.h"
#include "llmanipscale.h"  // for get_default_max_prim_scale()
#include "llmeshrepository.h"
#include "llmutelist.h"
#include "llmoveview.h"
#include "llnotificationsutil.h"
#include "llphysicsshapebuilderutil.h"
#include "llquantize.h"
#include "llrand.h"
#include "llregionhandle.h"
#include "llresmgr.h"
#include "llselectmgr.h"
#include "llsprite.h"
#include "lltargetingmotion.h"
#include "lltoolmgr.h"
#include "lltoolmorph.h"
#include "llviewercamera.h"
#include "llviewertexlayer.h"
#include "llviewertexturelist.h"
#include "llviewermenu.h"
#include "llviewerobjectlist.h"
#include "llviewerparcelmgr.h"
#include "llviewerregion.h"
#include "llviewershadermgr.h"
#include "llviewerstats.h"
#include "llviewerwearable.h"
#include "llvoavatarself.h"
#include "llvovolume.h"
#include "llworld.h"
#include "pipeline.h"
#include "llviewershadermgr.h"
#include "llsky.h"
#include "llanimstatelabels.h"
#include "lltrans.h"
#include "llappearancemgr.h"
// [RLVa:KB] - Checked: RLVa-2.0.1
#include "rlvactions.h"
#include "rlvhandler.h"
#include "rlvmodifiers.h"
// [/RLVa:KB]

#include "llgesturemgr.h" //needed to trigger the voice gesticulations
#include "llvoiceclient.h"
#include "llvoicevisualizer.h" // Ventrella

#include "lldebugmessagebox.h"
#include "llsdutil.h"
#include "llscenemonitor.h"
#include "llsdserialize.h"
#include "llcallstack.h"
#include "llrendersphere.h"
#include "llskinningutil.h"

#include "llperfstats.h"

#include <boost/lexical_cast.hpp>

#include "fscommon.h"
#include "fsdata.h"
#include "lfsimfeaturehandler.h"	// <FS:CR> Opensim
#include "lggcontactsets.h"
#include "llcontrol.h"
#include "llfilepicker.h"	// <FS:CR> FIRE-8893 - Dump archetype xml to user defined location
#include "llviewermenufile.h"
#include "llnetmap.h"
#include "llviewernetwork.h"	// [FS:CR] isInSecondlife()
#include "llsidepanelappearance.h"
#include "fsavatarrenderpersistence.h"
#include "fslslbridge.h" // <FS:PP> Movelock position refresh

#include "fsdiscordconnect.h" // <FS:LO> tapping a place that happens on landing in world to start up discord

extern F32 SPEED_ADJUST_MAX;
extern F32 SPEED_ADJUST_MAX_SEC;
extern F32 ANIM_SPEED_MAX;
extern F32 ANIM_SPEED_MIN;
extern U32 JOINT_COUNT_REQUIRED_FOR_FULLRIG;
const F32 MAX_HOVER_Z = 2.0f;
const F32 MIN_HOVER_Z = -2.0f;

const F32 MIN_ATTACHMENT_COMPLEXITY = 0.f;
const F32 DEFAULT_MAX_ATTACHMENT_COMPLEXITY = 1.0e6f;

// Unlike with 'self' avatar, server doesn't inform viewer about
// expected attachments so viewer has to wait to see if anything
// else will arrive
const F32 FIRST_APPEARANCE_CLOUD_MIN_DELAY = 3.f; // seconds
const F32 FIRST_APPEARANCE_CLOUD_MAX_DELAY = 45.f;

using namespace LLAvatarAppearanceDefines;

//-----------------------------------------------------------------------------
// Global constants
//-----------------------------------------------------------------------------
const LLUUID ANIM_AGENT_BODY_NOISE = LLUUID("9aa8b0a6-0c6f-9518-c7c3-4f41f2c001ad"); //"body_noise"
const LLUUID ANIM_AGENT_BREATHE_ROT	= LLUUID("4c5a103e-b830-2f1c-16bc-224aa0ad5bc8");  //"breathe_rot"
const LLUUID ANIM_AGENT_EDITING	= LLUUID("2a8eba1d-a7f8-5596-d44a-b4977bf8c8bb");  //"editing"
const LLUUID ANIM_AGENT_EYE	= LLUUID("5c780ea8-1cd1-c463-a128-48c023f6fbea");  //"eye"
const LLUUID ANIM_AGENT_FLY_ADJUST = LLUUID("db95561f-f1b0-9f9a-7224-b12f71af126e");  //"fly_adjust"
const LLUUID ANIM_AGENT_HAND_MOTION	= LLUUID("ce986325-0ba7-6e6e-cc24-b17c4b795578");  //"hand_motion"
const LLUUID ANIM_AGENT_HEAD_ROT = LLUUID("e6e8d1dd-e643-fff7-b238-c6b4b056a68d");  //"head_rot"
const LLUUID ANIM_AGENT_PELVIS_FIX = LLUUID("0c5dd2a2-514d-8893-d44d-05beffad208b");  //"pelvis_fix"
const LLUUID ANIM_AGENT_TARGET = LLUUID("0e4896cb-fba4-926c-f355-8720189d5b55");  //"target"
const LLUUID ANIM_AGENT_WALK_ADJUST	= LLUUID("829bc85b-02fc-ec41-be2e-74cc6dd7215d");  //"walk_adjust"
const LLUUID ANIM_AGENT_PHYSICS_MOTION = LLUUID("7360e029-3cb8-ebc4-863e-212df440d987");  //"physics_motion"


//-----------------------------------------------------------------------------
// Constants
//-----------------------------------------------------------------------------
const F32 DELTA_TIME_MIN = 0.01f;	// we clamp measured delta_time to this
const F32 DELTA_TIME_MAX = 0.2f;	// range to insure stability of computations.

const F32 PELVIS_LAG_FLYING		= 0.22f;// pelvis follow half life while flying
const F32 PELVIS_LAG_WALKING	= 0.4f;	// ...while walking
const F32 PELVIS_LAG_MOUSELOOK = 0.15f;
const F32 MOUSELOOK_PELVIS_FOLLOW_FACTOR = 0.5f;
const F32 TORSO_NOISE_AMOUNT = 1.0f;	// Amount of deviation from up-axis, in degrees
const F32 TORSO_NOISE_SPEED = 0.2f;	// Time scale factor on torso noise.

const F32 BREATHE_ROT_MOTION_STRENGTH = 0.05f;

const S32 MIN_REQUIRED_PIXEL_AREA_BODY_NOISE = 10000;
const S32 MIN_REQUIRED_PIXEL_AREA_BREATHE = 10000;
const S32 MIN_REQUIRED_PIXEL_AREA_PELVIS_FIX = 40;

const S32 TEX_IMAGE_SIZE_OTHER = 512 / 4;  // The size of local textures for other (!isSelf()) avatars

const F32 HEAD_MOVEMENT_AVG_TIME = 0.9f;

const S32 MORPH_MASK_REQUESTED_DISCARD = 0;

const F32 MAX_STANDOFF_FROM_ORIGIN = 3;
const F32 MAX_STANDOFF_DISTANCE_CHANGE = 32;

// Discard level at which to switch to baked textures
// Should probably be 4 or 3, but didn't want to change it while change other logic - SJB
const S32 SWITCH_TO_BAKED_DISCARD = 5;

const F32 HOVER_EFFECT_MAX_SPEED = 3.f;
const F32 HOVER_EFFECT_STRENGTH = 0.f;
const F32 UNDERWATER_EFFECT_STRENGTH = 0.1f;
const F32 UNDERWATER_FREQUENCY_DAMP = 0.33f;
const F32 APPEARANCE_MORPH_TIME = 0.65f;
const F32 TIME_BEFORE_MESH_CLEANUP = 5.f; // seconds
const S32 AVATAR_RELEASE_THRESHOLD = 10; // number of avatar instances before releasing memory
const F32 FOOT_GROUND_COLLISION_TOLERANCE = 0.25f;
const F32 AVATAR_LOD_TWEAK_RANGE = 0.7f;
const S32 MAX_BUBBLE_CHAT_LENGTH = DB_CHAT_MSG_STR_LEN;
const S32 MAX_BUBBLE_CHAT_UTTERANCES = 12;
const F32 CHAT_FADE_TIME = 8.0;
const F32 BUBBLE_CHAT_TIME = CHAT_FADE_TIME * 3.f;
const F32 NAMETAG_UPDATE_THRESHOLD = 0.3f;
const F32 NAMETAG_VERTICAL_SCREEN_OFFSET = 25.f;
const F32 NAMETAG_VERT_OFFSET_WEIGHT = 0.17f;

const U32 LLVOAvatar::VISUAL_COMPLEXITY_UNKNOWN = 0;
const F64 HUD_OVERSIZED_TEXTURE_DATA_SIZE = 1024 * 1024;

const F32 MAX_TEXTURE_WAIT_TIME_SEC = 60.f;

const S32 MIN_NONTUNED_AVS = 5;

enum ERenderName
{
	RENDER_NAME_NEVER,
	RENDER_NAME_ALWAYS,	
	RENDER_NAME_FADE
};

#define JELLYDOLLS_SHOULD_IMPOSTOR

//-----------------------------------------------------------------------------
// Callback data
//-----------------------------------------------------------------------------

struct LLTextureMaskData
{
	LLTextureMaskData( const LLUUID& id ) :
		mAvatarID(id), 
		mLastDiscardLevel(S32_MAX) 
	{}
	LLUUID				mAvatarID;
	S32					mLastDiscardLevel;
};

/*********************************************************************************
 **                                                                             **
 ** Begin private LLVOAvatar Support classes
 **
 **/


struct LLAppearanceMessageContents: public LLRefCount
{
	LLAppearanceMessageContents():
		mAppearanceVersion(-1),
		mParamAppearanceVersion(-1),
		mCOFVersion(LLViewerInventoryCategory::VERSION_UNKNOWN)
	{
	}
	LLTEContents mTEContents;
	S32 mAppearanceVersion;
	S32 mParamAppearanceVersion;
	S32 mCOFVersion;
	// For future use:
	//U32 appearance_flags = 0;
	std::vector<F32> mParamWeights;
	std::vector<LLVisualParam*> mParams;
	LLVector3 mHoverOffset;
	bool mHoverOffsetWasSet;
};


//-----------------------------------------------------------------------------
// class LLBodyNoiseMotion
//-----------------------------------------------------------------------------
class LLBodyNoiseMotion :
	public LLMotion
{
public:
	// Constructor
	LLBodyNoiseMotion(const LLUUID &id)
		: LLMotion(id)
	{
		mName = "body_noise";
		mTorsoState = new LLJointState;
	}

	// Destructor
	virtual ~LLBodyNoiseMotion() { }

public:
	//-------------------------------------------------------------------------
	// functions to support MotionController and MotionRegistry
	//-------------------------------------------------------------------------
	// static constructor
	// all subclasses must implement such a function and register it
	static LLMotion *create(const LLUUID &id) { return new LLBodyNoiseMotion(id); }

public:
	//-------------------------------------------------------------------------
	// animation callbacks to be implemented by subclasses
	//-------------------------------------------------------------------------

	// motions must specify whether or not they loop
	virtual BOOL getLoop() { return TRUE; }

	// motions must report their total duration
	virtual F32 getDuration() { return 0.0; }

	// motions must report their "ease in" duration
	virtual F32 getEaseInDuration() { return 0.0; }

	// motions must report their "ease out" duration.
	virtual F32 getEaseOutDuration() { return 0.0; }

	// motions must report their priority
	virtual LLJoint::JointPriority getPriority() { return LLJoint::HIGH_PRIORITY; }

	virtual LLMotionBlendType getBlendType() { return ADDITIVE_BLEND; }

	// called to determine when a motion should be activated/deactivated based on avatar pixel coverage
	virtual F32 getMinPixelArea() { return MIN_REQUIRED_PIXEL_AREA_BODY_NOISE; }

	// run-time (post constructor) initialization,
	// called after parameters have been set
	// must return true to indicate success and be available for activation
	virtual LLMotionInitStatus onInitialize(LLCharacter *character)
	{
		if( !mTorsoState->setJoint( character->getJoint("mTorso") ))
		{
			return STATUS_FAILURE;
		}

		mTorsoState->setUsage(LLJointState::ROT);

		addJointState( mTorsoState );
		return STATUS_SUCCESS;
	}

	// called when a motion is activated
	// must return TRUE to indicate success, or else
	// it will be deactivated
	virtual BOOL onActivate() { return TRUE; }

	// called per time step
	// must return TRUE while it is active, and
	// must return FALSE when the motion is completed.
	virtual BOOL onUpdate(F32 time, U8* joint_mask)
	{
        LL_PROFILE_ZONE_SCOPED_CATEGORY_AVATAR;
		F32 nx[2];
		nx[0]=time*TORSO_NOISE_SPEED;
		nx[1]=0.0f;
		F32 ny[2];
		ny[0]=0.0f;
		ny[1]=time*TORSO_NOISE_SPEED;
		F32 noiseX = noise2(nx);
		F32 noiseY = noise2(ny);

		F32 rx = TORSO_NOISE_AMOUNT * DEG_TO_RAD * noiseX / 0.42f;
		F32 ry = TORSO_NOISE_AMOUNT * DEG_TO_RAD * noiseY / 0.42f;
		LLQuaternion tQn;
		tQn.setQuat( rx, ry, 0.0f );
		mTorsoState->setRotation( tQn );

		return TRUE;
	}

	// called when a motion is deactivated
	virtual void onDeactivate() {}

private:
	//-------------------------------------------------------------------------
	// joint states to be animated
	//-------------------------------------------------------------------------
	LLPointer<LLJointState> mTorsoState;
};

//-----------------------------------------------------------------------------
// class LLBreatheMotionRot
//-----------------------------------------------------------------------------
class LLBreatheMotionRot :
	public LLMotion
{
public:
	// Constructor
	LLBreatheMotionRot(const LLUUID &id) :
		LLMotion(id),
		mBreatheRate(1.f),
		mCharacter(NULL)
	{
		mName = "breathe_rot";
		mChestState = new LLJointState;
	}

	// Destructor
	virtual ~LLBreatheMotionRot() {}

public:
	//-------------------------------------------------------------------------
	// functions to support MotionController and MotionRegistry
	//-------------------------------------------------------------------------
	// static constructor
	// all subclasses must implement such a function and register it
	static LLMotion *create(const LLUUID &id) { return new LLBreatheMotionRot(id); }

public:
	//-------------------------------------------------------------------------
	// animation callbacks to be implemented by subclasses
	//-------------------------------------------------------------------------

	// motions must specify whether or not they loop
	virtual BOOL getLoop() { return TRUE; }

	// motions must report their total duration
	virtual F32 getDuration() { return 0.0; }

	// motions must report their "ease in" duration
	virtual F32 getEaseInDuration() { return 0.0; }

	// motions must report their "ease out" duration.
	virtual F32 getEaseOutDuration() { return 0.0; }

	// motions must report their priority
	virtual LLJoint::JointPriority getPriority() { return LLJoint::MEDIUM_PRIORITY; }

	virtual LLMotionBlendType getBlendType() { return NORMAL_BLEND; }

	// called to determine when a motion should be activated/deactivated based on avatar pixel coverage
	virtual F32 getMinPixelArea() { return MIN_REQUIRED_PIXEL_AREA_BREATHE; }

	// run-time (post constructor) initialization,
	// called after parameters have been set
	// must return true to indicate success and be available for activation
	virtual LLMotionInitStatus onInitialize(LLCharacter *character)
	{		
		mCharacter = character;
		BOOL success = true;

		if ( !mChestState->setJoint( character->getJoint( "mChest" ) ) )
		{
			success = false;
		}

		if ( success )
		{
			mChestState->setUsage(LLJointState::ROT);
			addJointState( mChestState );
		}

		if ( success )
		{
			return STATUS_SUCCESS;
		}
		else
		{
			return STATUS_FAILURE;
		}
	}

	// called when a motion is activated
	// must return TRUE to indicate success, or else
	// it will be deactivated
	virtual BOOL onActivate() { return TRUE; }

	// called per time step
	// must return TRUE while it is active, and
	// must return FALSE when the motion is completed.
	virtual BOOL onUpdate(F32 time, U8* joint_mask)
	{
        LL_PROFILE_ZONE_SCOPED_CATEGORY_AVATAR;
		mBreatheRate = 1.f;

		F32 breathe_amt = (sinf(mBreatheRate * time) * BREATHE_ROT_MOTION_STRENGTH);

		mChestState->setRotation(LLQuaternion(breathe_amt, LLVector3(0.f, 1.f, 0.f)));

		return TRUE;
	}

	// called when a motion is deactivated
	virtual void onDeactivate() {}

private:
	//-------------------------------------------------------------------------
	// joint states to be animated
	//-------------------------------------------------------------------------
	LLPointer<LLJointState> mChestState;
	F32					mBreatheRate;
	LLCharacter*		mCharacter;
};

//-----------------------------------------------------------------------------
// class LLPelvisFixMotion
//-----------------------------------------------------------------------------
class LLPelvisFixMotion :
	public LLMotion
{
public:
	// Constructor
	LLPelvisFixMotion(const LLUUID &id)
		: LLMotion(id), mCharacter(NULL)
	{
		mName = "pelvis_fix";

		mPelvisState = new LLJointState;
	}

	// Destructor
	virtual ~LLPelvisFixMotion() { }

public:
	//-------------------------------------------------------------------------
	// functions to support MotionController and MotionRegistry
	//-------------------------------------------------------------------------
	// static constructor
	// all subclasses must implement such a function and register it
	static LLMotion *create(const LLUUID& id) { return new LLPelvisFixMotion(id); }

public:
	//-------------------------------------------------------------------------
	// animation callbacks to be implemented by subclasses
	//-------------------------------------------------------------------------

	// motions must specify whether or not they loop
	virtual BOOL getLoop() { return TRUE; }

	// motions must report their total duration
	virtual F32 getDuration() { return 0.0; }

	// motions must report their "ease in" duration
	virtual F32 getEaseInDuration() { return 0.5f; }

	// motions must report their "ease out" duration.
	virtual F32 getEaseOutDuration() { return 0.5f; }

	// motions must report their priority
	virtual LLJoint::JointPriority getPriority() { return LLJoint::LOW_PRIORITY; }

	virtual LLMotionBlendType getBlendType() { return NORMAL_BLEND; }

	// called to determine when a motion should be activated/deactivated based on avatar pixel coverage
	virtual F32 getMinPixelArea() { return MIN_REQUIRED_PIXEL_AREA_PELVIS_FIX; }

	// run-time (post constructor) initialization,
	// called after parameters have been set
	// must return true to indicate success and be available for activation
	virtual LLMotionInitStatus onInitialize(LLCharacter *character)
	{
		mCharacter = character;

		if (!mPelvisState->setJoint( character->getJoint("mPelvis")))
		{
			return STATUS_FAILURE;
		}

		mPelvisState->setUsage(LLJointState::POS);

		addJointState( mPelvisState );
		return STATUS_SUCCESS;
	}

	// called when a motion is activated
	// must return TRUE to indicate success, or else
	// it will be deactivated
	virtual BOOL onActivate() { return TRUE; }

	// called per time step
	// must return TRUE while it is active, and
	// must return FALSE when the motion is completed.
	virtual BOOL onUpdate(F32 time, U8* joint_mask)
	{
        LL_PROFILE_ZONE_SCOPED_CATEGORY_AVATAR;
		mPelvisState->setPosition(LLVector3::zero);

		return TRUE;
	}

	// called when a motion is deactivated
	virtual void onDeactivate() {}

private:
	//-------------------------------------------------------------------------
	// joint states to be animated
	//-------------------------------------------------------------------------
	LLPointer<LLJointState> mPelvisState;
	LLCharacter*		mCharacter;
};

/**
 **
 ** End LLVOAvatar Support classes
 **                                                                             **
 *********************************************************************************/


//-----------------------------------------------------------------------------
// Static Data
//-----------------------------------------------------------------------------
U32 LLVOAvatar::sMaxNonImpostors = 12; // Set from RenderAvatarMaxNonImpostors
bool LLVOAvatar::sLimitNonImpostors = false; // True unless RenderAvatarMaxNonImpostors is 0 (unlimited)
F32 LLVOAvatar::sRenderDistance = 256.f;
S32	LLVOAvatar::sNumVisibleAvatars = 0;
S32	LLVOAvatar::sNumLODChangesThisFrame = 0;
// const LLUUID LLVOAvatar::sStepSoundOnLand("e8af4a28-aa83-4310-a7c4-c047e15ea0df"); - <FS:PP> Commented out for FIRE-3169: Option to change the default footsteps sound
const LLUUID LLVOAvatar::sStepSounds[LL_MCODE_END] =
{
	SND_STONE_RUBBER,
	SND_METAL_RUBBER,
	SND_GLASS_RUBBER,
	SND_WOOD_RUBBER,
	SND_FLESH_RUBBER,
	SND_RUBBER_PLASTIC,
	SND_RUBBER_RUBBER
};

S32 LLVOAvatar::sRenderName = RENDER_NAME_ALWAYS;
BOOL LLVOAvatar::sRenderGroupTitles = TRUE;
S32 LLVOAvatar::sNumVisibleChatBubbles = 0;
BOOL LLVOAvatar::sDebugInvisible = FALSE;
BOOL LLVOAvatar::sShowAttachmentPoints = FALSE;
BOOL LLVOAvatar::sShowAnimationDebug = FALSE;
BOOL LLVOAvatar::sVisibleInFirstPerson = FALSE;
F32 LLVOAvatar::sLODFactor = 1.f;
F32 LLVOAvatar::sPhysicsLODFactor = 1.f;
BOOL LLVOAvatar::sJointDebug = FALSE;
F32 LLVOAvatar::sUnbakedTime = 0.f;
F32 LLVOAvatar::sUnbakedUpdateTime = 0.f;
F32 LLVOAvatar::sGreyTime = 0.f;
F32 LLVOAvatar::sGreyUpdateTime = 0.f;
LLPointer<LLViewerTexture> LLVOAvatar::sCloudTexture = NULL;
std::vector<LLUUID> LLVOAvatar::sAVsIgnoringARTLimit;
S32 LLVOAvatar::sAvatarsNearby = 0;

//-----------------------------------------------------------------------------
// Helper functions
//-----------------------------------------------------------------------------
static F32 calc_bouncy_animation(F32 x);

//-----------------------------------------------------------------------------
// LLVOAvatar()
//-----------------------------------------------------------------------------
LLVOAvatar::LLVOAvatar(const LLUUID& id,
					   const LLPCode pcode,
					   LLViewerRegion* regionp) :
	LLAvatarAppearance(&gAgentWearables),
	LLViewerObject(id, pcode, regionp),
	mSpecialRenderMode(0),
	mAttachmentSurfaceArea(0.f),
	mAttachmentVisibleTriangleCount(0),
	mAttachmentEstTriangleCount(0.f),
	mReportedVisualComplexity(VISUAL_COMPLEXITY_UNKNOWN),
	mTurning(FALSE),
	mLastSkeletonSerialNum( 0 ),
	mIsSitting(FALSE),
	mTimeVisible(),
	mTyping(FALSE),
	mMeshValid(FALSE),
	mVisible(FALSE),
	mLastImpostorUpdateFrameTime(0.f),
	mLastImpostorUpdateReason(0),
	mWindFreq(0.f),
	mRipplePhase( 0.f ),
	mBelowWater(FALSE),
	mLastAppearanceBlendTime(0.f),
	mAppearanceAnimating(FALSE),
    mNameIsSet(false),
	// <FS:Ansariel> FIRE-13414: Avatar name isn't updated when the simulator sends a new name
	mNameFirstname(),
	mNameLastname(),
	// </FS:Ansariel>
	mTitle(),
	// <FS:Ansariel> Show Arc in nametag (for Jelly Dolls)
	mNameArc(0),
	mNameArcColor(LLColor4::white),
	// </FS:Ansariel>
	mNameAway(false),
	mNameDoNotDisturb(false),
	mNameAutoResponse(false), // <FS:Ansariel> Show auto-response in nametag,
	mNameIsTyping(false), // <FS:Ansariel> FIRE-3475: Show typing in nametag
	mNameMute(false),
	mNameAppearance(false),
	mNameFriend(false),
	mNameAlpha(0.f),
	mRenderGroupTitles(sRenderGroupTitles),
	mNameCloud(false),
	mFirstTEMessageReceived( FALSE ),
	mFirstAppearanceMessageReceived( FALSE ),
	mCulled( FALSE ),
	mVisibilityRank(0),
	mNeedsSkin(FALSE),
	mLastSkinTime(0.f),
	mUpdatePeriod(1),
	mOverallAppearance(AOA_INVISIBLE),
	mVisualComplexityStale(true),
	mVisuallyMuteSetting(AV_RENDER_NORMALLY),
	mMutedAVColor(LLColor4::white /* used for "uninitialize" */),
	mFirstFullyVisible(TRUE),
	mFirstUseDelaySeconds(FIRST_APPEARANCE_CLOUD_MIN_DELAY),
	mFullyLoaded(FALSE),
	mPreviousFullyLoaded(FALSE),
	mFullyLoadedInitialized(FALSE),
	mVisualComplexity(VISUAL_COMPLEXITY_UNKNOWN),
	mLoadedCallbacksPaused(FALSE),
	mLoadedCallbackTextures(0),
	mRenderUnloadedAvatar(LLCachedControl<bool>(gSavedSettings, "RenderUnloadedAvatar", false)),
	mLastRezzedStatus(-1),
	mIsEditingAppearance(FALSE),
	mUseLocalAppearance(FALSE),
	// <FS:Ansariel> [Legacy Bake]
	mUseServerBakes(FALSE),
	// </FS:Ansariel> [Legacy Bake]
	mLastUpdateRequestCOFVersion(-1),
	mLastUpdateReceivedCOFVersion(-1),
	mCachedMuteListUpdateTime(0),
	mCachedInMuteList(false),
    mIsControlAvatar(false),
    mIsUIAvatar(false),
    mEnableDefaultMotions(true)
{
	LL_DEBUGS("AvatarRender") << "LLVOAvatar Constructor (0x" << this << ") id:" << mID << LL_ENDL;

	//VTResume();  // VTune
	setHoverOffset(LLVector3(0.0, 0.0, 0.0));

	// mVoiceVisualizer is created by the hud effects manager and uses the HUD Effects pipeline
	const BOOL needsSendToSim = false; // currently, this HUD effect doesn't need to pack and unpack data to do its job
	mVoiceVisualizer = ( LLVoiceVisualizer *)LLHUDManager::getInstance()->createViewerEffect( LLHUDObject::LL_HUD_EFFECT_VOICE_VISUALIZER, needsSendToSim );

	LL_DEBUGS("Avatar","Message") << "LLVOAvatar Constructor (0x" << this << ") id:" << mID << LL_ENDL;
	mPelvisp = NULL;

	mDirtyMesh = 2;	// Dirty geometry, need to regenerate.
	mMeshTexturesDirty = FALSE;
	mHeadp = NULL;


	// set up animation variables
	mSpeed = 0.f;
	setAnimationData("Speed", &mSpeed);

	mNeedsImpostorUpdate = TRUE;
	mLastImpostorUpdateReason = 0;
	mNeedsAnimUpdate = TRUE;

	mNeedsExtentUpdate = true;

	mImpostorDistance = 0;
	mImpostorPixelArea = 0;

	setNumTEs(TEX_NUM_INDICES);

	mbCanSelect = TRUE;

	mSignaledAnimations.clear();
	mPlayingAnimations.clear();

	mWasOnGroundLeft = FALSE;
	mWasOnGroundRight = FALSE;

	mTimeLast = 0.0f;
	mSpeedAccum = 0.0f;

	mRippleTimeLast = 0.f;

	mInAir = FALSE;

	mStepOnLand = TRUE;
	mStepMaterial = 0;

	mLipSyncActive = false;
	mOohMorph      = NULL;
	mAahMorph      = NULL;

	mCurrentGesticulationLevel = 0;

    mFirstAppearanceMessageTimer.reset();
	mRuthTimer.reset();
	mRuthDebugTimer.reset();
	mDebugExistenceTimer.reset();
	mLastAppearanceMessageTimer.reset();

	if(LLSceneMonitor::getInstance()->isEnabled())
	{
	    LLSceneMonitor::getInstance()->freezeAvatar((LLCharacter*)this);
	}

	// <FS:Ansariel> [FS Persisted Avatar Render Settings]
	//mVisuallyMuteSetting = LLVOAvatar::VisualMuteSettings(LLRenderMuteList::getInstance()->getSavedVisualMuteSetting(getID()));
	mVisuallyMuteSetting = FSAvatarRenderPersistence::instance().getAvatarRenderSettings(id);
}

//<FS:Beq> BOM constrain number of bake requests when BOM not supported
S32 LLVOAvatar::getNumBakes() const 
{
#ifdef OPENSIM
	// BAKED_LEFT_ARM is equal to the pre-BOM BAKED_NUM_INDICES
	if(getRegion())
	{
		// LL_INFOS("BOMOS") 
		// 				<< getFullname()
		// 				<< "Using avatar region settings [" << getRegion()->getName() << "]"
		// 				<< " bakesOnMesh = " << static_cast<const char *>(getRegion()->bakesOnMeshEnabled()?"True":"False")
		// 				<< LL_ENDL;
		return getRegion()->getRegionMaxBakes();
	}
	// LL_INFOS("BOMOS") 
	// 				<< " Using fallback settings"
	// 				<< " bakesOnMesh = " << static_cast<const char *>(LLGridManager::instance().isInSecondLife()?"True":"False")
	// 				<< LL_ENDL;
	// fallback, in SL assume BOM, elsewhere assume not.
	return LLGridManager::instance().isInSecondLife()?BAKED_NUM_INDICES:BAKED_LEFT_ARM;
#else
	return BAKED_NUM_INDICES;
#endif
}

// U8 LLVOAvatar::getNumTEs() const
// {
// #ifdef OPENSIM
// 	// TEX_HEAD_UNIVERSAL_TATTOO is equal to the pre-BOM TEX_NUM_INDICES
// 	if(!mTEImages){return 0;}
// 	if(getRegion())
// 	{
// 		return getRegion()->getRegionMaxTEs();
// 	}
// 	// fallback, in SL assume BOM, elsewhere assume not.
// 	return LLGridManager::instance().isInSecondLife()?TEX_NUM_INDICES:TEX_HEAD_UNIVERSAL_TATTOO;
// #else
// 	return TEX_NUM_INDICES;
// #endif
// }
//</FS:Beq>
std::string LLVOAvatar::avString() const
{
    if (isControlAvatar())
    {
        return getFullname();
    }
    else
    {
		std::string viz_string = LLVOAvatar::rezStatusToString(getRezzedStatus());
		return " Avatar '" + getFullname() + "' " + viz_string + " ";
    }
}

void LLVOAvatar::debugAvatarRezTime(std::string notification_name, std::string comment)
{
    if (gDisconnected)
    {
        // If we disconected, these values are likely to be invalid and
        // avString() might crash due to a dead sAvatarDictionary
        return;
    }

	LL_INFOS("Avatar") << "REZTIME: [ " << (U32)mDebugExistenceTimer.getElapsedTimeF32()
					   << "sec ]"
					   << avString() 
					   << "RuthTimer " << (U32)mRuthDebugTimer.getElapsedTimeF32()
					   << " Notification " << notification_name
					   << " : " << comment
					   << LL_ENDL;

	if (gSavedSettings.getBOOL("DebugAvatarRezTime"))
	{
		LLSD args;
		args["EXISTENCE"] = llformat("%d",(U32)mDebugExistenceTimer.getElapsedTimeF32());
		args["TIME"] = llformat("%d",(U32)mRuthDebugTimer.getElapsedTimeF32());
		args["NAME"] = getFullname();
		LLNotificationsUtil::add(notification_name,args);
	}
}

//------------------------------------------------------------------------
// LLVOAvatar::~LLVOAvatar()
//------------------------------------------------------------------------
LLVOAvatar::~LLVOAvatar()
{
	if (!mFullyLoaded)
	{
		debugAvatarRezTime("AvatarRezLeftCloudNotification","left after ruth seconds as cloud");
	}
	else
	{
		debugAvatarRezTime("AvatarRezLeftNotification","left sometime after declouding");
	}

    if(mTuned)
    {
        LLPerfStats::tunedAvatars--;
        mTuned = false;
    }
    sAVsIgnoringARTLimit.erase(std::remove(sAVsIgnoringARTLimit.begin(), sAVsIgnoringARTLimit.end(), mID), sAVsIgnoringARTLimit.end());

	// <FS:ND> only call logPendingPhases if we're still alive. Otherwise this can lead to shutdown crashes 
	// logPendingPhases();
	if (isAgentAvatarValid())
		logPendingPhases();
	// </FS:ND>
	LL_DEBUGS("Avatar") << "LLVOAvatar Destructor (0x" << this << ") id:" << mID << LL_ENDL;

	std::for_each(mAttachmentPoints.begin(), mAttachmentPoints.end(), DeletePairedPointer());
	mAttachmentPoints.clear();

	mDead = TRUE;
	
	mAnimationSources.clear();
	LLLoadedCallbackEntry::cleanUpCallbackList(&mCallbackTextureList) ;

	getPhases().clearPhases();
	
	LL_DEBUGS() << "LLVOAvatar Destructor end" << LL_ENDL;
}

void LLVOAvatar::markDead()
{
	if (mNameText)
	{
		mNameText->markDead();
		mNameText = NULL;
		sNumVisibleChatBubbles--;
	}
	mVoiceVisualizer->markDead();
	LLLoadedCallbackEntry::cleanUpCallbackList(&mCallbackTextureList) ;
	LLViewerObject::markDead();
}


BOOL LLVOAvatar::isFullyBaked()
{
	if (mIsDummy) return TRUE;
	if (getNumTEs() == 0) return FALSE;
	// <FS:Beq> OS BOM limit the tests to avoid "invalid face error"
	// for (U32 i = 0; i < mBakedTextureDatas.size(); i++)
	for (U32 i = 0; i < getNumBakes(); i++)
	{
		if (!isTextureDefined(mBakedTextureDatas[i].mTextureIndex)
			&& ((i != BAKED_SKIRT) || isWearingWearableType(LLWearableType::WT_SKIRT))
			&& (i != BAKED_LEFT_ARM) && (i != BAKED_LEFT_LEG) && (i != BAKED_AUX1) && (i != BAKED_AUX2) && (i != BAKED_AUX3))
		{
			return FALSE;
		}
	}
	return TRUE;
}

BOOL LLVOAvatar::isFullyTextured() const
{
	for (S32 i = 0; i < mMeshLOD.size(); i++)
	{
		LLAvatarJoint* joint = mMeshLOD[i];
		if (i==MESH_ID_SKIRT && !isWearingWearableType(LLWearableType::WT_SKIRT))
		{
			continue; // don't care about skirt textures if we're not wearing one.
		}
		if (!joint)
		{
			continue; // nonexistent LOD OK.
		}
		avatar_joint_mesh_list_t::iterator meshIter = joint->mMeshParts.begin();
		if (meshIter != joint->mMeshParts.end())
		{
			LLAvatarJointMesh *mesh = (*meshIter);
			if (!mesh)
			{
				continue; // nonexistent mesh OK
			}
			if (mesh->hasGLTexture())
			{
				continue; // Mesh exists and has a baked texture.
			}
			if (mesh->hasComposite())
			{
				continue; // Mesh exists and has a composite texture.
			}
			// Fail
			return FALSE;
		}
	}
	return TRUE;
}

BOOL LLVOAvatar::hasGray() const
{
	return !getIsCloud() && !isFullyTextured();
}

S32 LLVOAvatar::getRezzedStatus() const
{
	if (getIsCloud()) return 0;
	bool textured = isFullyTextured();
	if (textured && allBakedTexturesCompletelyDownloaded()) return 3;
	if (textured) return 2;
	llassert(hasGray());
	return 1; // gray
}

void LLVOAvatar::deleteLayerSetCaches(bool clearAll)
{
	for (U32 i = 0; i < mBakedTextureDatas.size(); i++)
	{
		if (mBakedTextureDatas[i].mTexLayerSet)
		{
			// ! BACKWARDS COMPATIBILITY !
			// Can be removed after hair baking is mandatory on the grid
			if ((i != BAKED_HAIR || isSelf()) && !clearAll)
			{
				mBakedTextureDatas[i].mTexLayerSet->deleteCaches();
			}
		}
		if (mBakedTextureDatas[i].mMaskTexName)
		{
			LLImageGL::deleteTextures(1, (GLuint*)&(mBakedTextureDatas[i].mMaskTexName));
			mBakedTextureDatas[i].mMaskTexName = 0 ;
		}
	}
}

// static 
BOOL LLVOAvatar::areAllNearbyInstancesBaked(S32& grey_avatars)
{
	BOOL res = TRUE;
	grey_avatars = 0;
	for (std::vector<LLCharacter*>::iterator iter = LLCharacter::sInstances.begin();
		 iter != LLCharacter::sInstances.end(); ++iter)
	{
		LLVOAvatar* inst = (LLVOAvatar*) *iter;
		if( inst->isDead() )
		{
			continue;
		}
		else if( !inst->isFullyBaked() )
		{
			res = FALSE;
			if (inst->mHasGrey)
			{
				++grey_avatars;
			}
		}
	}
	return res;
}

// static
void LLVOAvatar::getNearbyRezzedStats(std::vector<S32>& counts)
{
	counts.clear();
	counts.resize(4);
	for (std::vector<LLCharacter*>::iterator iter = LLCharacter::sInstances.begin();
		 iter != LLCharacter::sInstances.end(); ++iter)
	{
		LLVOAvatar* inst = (LLVOAvatar*) *iter;
		if (inst)
		{
			S32 rez_status = inst->getRezzedStatus();
			counts[rez_status]++;
		}
	}
}

// static
std::string LLVOAvatar::rezStatusToString(S32 rez_status)
{
	if (rez_status==0) return "cloud";
	if (rez_status==1) return "gray";
	if (rez_status==2) return "downloading";
	if (rez_status==3) return "full";
	return "unknown";
}

// static
void LLVOAvatar::dumpBakedStatus()
{
	LLVector3d camera_pos_global = gAgentCamera.getCameraPositionGlobal();

	for (std::vector<LLCharacter*>::iterator iter = LLCharacter::sInstances.begin();
		 iter != LLCharacter::sInstances.end(); ++iter)
	{
		LLVOAvatar* inst = (LLVOAvatar*) *iter;
		LL_INFOS() << "Avatar ";

		LLNameValue* firstname = inst->getNVPair("FirstName");
		LLNameValue* lastname = inst->getNVPair("LastName");

		if( firstname )
		{
			LL_CONT << firstname->getString();
		}
		if( lastname )
		{
			LL_CONT << " " << lastname->getString();
		}

		LL_CONT << " " << inst->mID;

		if( inst->isDead() )
		{
			LL_CONT << " DEAD ("<< inst->getNumRefs() << " refs)";
		}

		if( inst->isSelf() )
		{
			LL_CONT << " (self)";
		}


		F64 dist_to_camera = (inst->getPositionGlobal() - camera_pos_global).length();
		LL_CONT << " " << dist_to_camera << "m ";

		LL_CONT << " " << inst->mPixelArea << " pixels";

		if( inst->isVisible() )
		{
			LL_CONT << " (visible)";
		}
		else
		{
			LL_CONT << " (not visible)";
		}

		if( inst->isFullyBaked() )
		{
			LL_CONT << " Baked";
		}
		else
		{
			LL_CONT << " Unbaked (";
			
			for (LLAvatarAppearanceDictionary::BakedTextures::const_iterator iter = LLAvatarAppearance::getDictionary()->getBakedTextures().begin();
				 iter != LLAvatarAppearance::getDictionary()->getBakedTextures().end();
				 ++iter)
			{
				const LLAvatarAppearanceDictionary::BakedEntry *baked_dict = iter->second;
				const ETextureIndex index = baked_dict->mTextureIndex;
				if (!inst->isTextureDefined(index))
				{
					LL_CONT << " " << (LLAvatarAppearance::getDictionary()->getTexture(index) ? LLAvatarAppearance::getDictionary()->getTexture(index)->mName : "");
				}
			}
			LL_CONT << " ) " << inst->getUnbakedPixelAreaRank();
			if( inst->isCulled() )
			{
				LL_CONT << " culled";
			}
		}
		LL_CONT << LL_ENDL;
	}
}

//static
void LLVOAvatar::restoreGL()
{
	if (!isAgentAvatarValid()) return;

	gAgentAvatarp->setCompositeUpdatesEnabled(TRUE);
	for (U32 i = 0; i < gAgentAvatarp->mBakedTextureDatas.size(); i++)
	{
		// <FS:Ansariel> [Legacy Bake]
		//gAgentAvatarp->invalidateComposite(gAgentAvatarp->getTexLayerSet(i));
		gAgentAvatarp->invalidateComposite(gAgentAvatarp->getTexLayerSet(i), FALSE);
	}
	gAgentAvatarp->updateMeshTextures();
}

//static
void LLVOAvatar::destroyGL()
{
	deleteCachedImages();

	resetImpostors();
}

//static
void LLVOAvatar::resetImpostors()
{
	for (std::vector<LLCharacter*>::iterator iter = LLCharacter::sInstances.begin();
		 iter != LLCharacter::sInstances.end(); ++iter)
	{
		LLVOAvatar* avatar = (LLVOAvatar*) *iter;
		avatar->mImpostor.release();
		avatar->mNeedsImpostorUpdate = TRUE;
		avatar->mLastImpostorUpdateReason = 1;
	}
}

// static
void LLVOAvatar::deleteCachedImages(bool clearAll)
{	
	if (LLViewerTexLayerSet::sHasCaches)
	{
		for (std::vector<LLCharacter*>::iterator iter = LLCharacter::sInstances.begin();
			 iter != LLCharacter::sInstances.end(); ++iter)
		{
			LLVOAvatar* inst = (LLVOAvatar*) *iter;
			inst->deleteLayerSetCaches(clearAll);
		}
		LLViewerTexLayerSet::sHasCaches = FALSE;
	}
	LLVOAvatarSelf::deleteScratchTextures();
	LLTexLayerStaticImageList::getInstance()->deleteCachedImages();
}


//------------------------------------------------------------------------
// static
// LLVOAvatar::initClass()
//------------------------------------------------------------------------
void LLVOAvatar::initClass()
{ 
	gAnimLibrary.animStateSetString(ANIM_AGENT_BODY_NOISE,"body_noise");
	gAnimLibrary.animStateSetString(ANIM_AGENT_BREATHE_ROT,"breathe_rot");
	gAnimLibrary.animStateSetString(ANIM_AGENT_PHYSICS_MOTION,"physics_motion");
	gAnimLibrary.animStateSetString(ANIM_AGENT_EDITING,"editing");
	gAnimLibrary.animStateSetString(ANIM_AGENT_EYE,"eye");
	gAnimLibrary.animStateSetString(ANIM_AGENT_FLY_ADJUST,"fly_adjust");
	gAnimLibrary.animStateSetString(ANIM_AGENT_HAND_MOTION,"hand_motion");
	gAnimLibrary.animStateSetString(ANIM_AGENT_HEAD_ROT,"head_rot");
	gAnimLibrary.animStateSetString(ANIM_AGENT_PELVIS_FIX,"pelvis_fix");
	gAnimLibrary.animStateSetString(ANIM_AGENT_TARGET,"target");
	gAnimLibrary.animStateSetString(ANIM_AGENT_WALK_ADJUST,"walk_adjust");

    // Where should this be set initially?
    LLJoint::setDebugJointNames(gSavedSettings.getString("DebugAvatarJoints"));

	LLControlAvatar::sRegionChangedSlot = gAgent.addRegionChangedCallback(&LLControlAvatar::onRegionChanged);

    sCloudTexture = LLViewerTextureManager::getFetchedTextureFromFile("cloud-particle.j2c");
	initCloud();
}


void LLVOAvatar::cleanupClass()
{
}

LLPartSysData LLVOAvatar::sCloud;
void LLVOAvatar::initCloud()
{
	// fancy particle cloud designed by Brent
	std::string filename = gDirUtilp->getExpandedFilename(LL_PATH_PER_SL_ACCOUNT, "cloud.xml");
	if(!gDirUtilp->fileExists(filename))
	{
		filename = gDirUtilp->getExpandedFilename(LL_PATH_USER_SETTINGS, "cloud.xml");
	}
	if(!gDirUtilp->fileExists(filename))
	{
		filename = gDirUtilp->getExpandedFilename(LL_PATH_APP_SETTINGS, "cloud.xml");
	}
	LLSD cloud;
	// <FS:ND> On Linux ifstream only has a const char* constructor
	// llifstream in_file(filename);
	llifstream in_file(filename.c_str());
	// </FS:ND>
	LLSDSerialize::fromXMLDocument(cloud, in_file);
	sCloud.fromLLSD(cloud);
	sCloud.mPartImageID = sCloudTexture->getID();

	//Todo: have own image, de-copy-pasta
	LLSD cloud_muted;
	filename = gDirUtilp->getExpandedFilename(LL_PATH_PER_SL_ACCOUNT, "cloud_muted.xml");
	if(!gDirUtilp->fileExists(filename))
	{
		filename = gDirUtilp->getExpandedFilename(LL_PATH_USER_SETTINGS, "cloud_muted.xml");
	}
	if(!gDirUtilp->fileExists(filename))
	{
		filename = gDirUtilp->getExpandedFilename(LL_PATH_APP_SETTINGS, "cloud_muted.xml");
	}
	// <FS:ND> On Linux ifstream only has a const char* constructor
	// llifstream in_file_muted(filename);
	llifstream in_file_muted(filename.c_str());
	// </FS:ND>
}

// virtual
void LLVOAvatar::initInstance()
{
	//-------------------------------------------------------------------------
	// register motions
	//-------------------------------------------------------------------------
	if (LLCharacter::sInstances.size() == 1)
	{
		registerMotion( ANIM_AGENT_DO_NOT_DISTURB,					LLNullMotion::create );
		registerMotion( ANIM_AGENT_CROUCH,					LLKeyframeStandMotion::create );
		registerMotion( ANIM_AGENT_CROUCHWALK,				LLKeyframeWalkMotion::create );
		registerMotion( ANIM_AGENT_EXPRESS_AFRAID,			LLEmote::create );
		registerMotion( ANIM_AGENT_EXPRESS_ANGER,			LLEmote::create );
		registerMotion( ANIM_AGENT_EXPRESS_BORED,			LLEmote::create );
		registerMotion( ANIM_AGENT_EXPRESS_CRY,				LLEmote::create );
		registerMotion( ANIM_AGENT_EXPRESS_DISDAIN,			LLEmote::create );
		registerMotion( ANIM_AGENT_EXPRESS_EMBARRASSED,		LLEmote::create );
		registerMotion( ANIM_AGENT_EXPRESS_FROWN,			LLEmote::create );
		registerMotion( ANIM_AGENT_EXPRESS_KISS,			LLEmote::create );
		registerMotion( ANIM_AGENT_EXPRESS_LAUGH,			LLEmote::create );
		registerMotion( ANIM_AGENT_EXPRESS_OPEN_MOUTH,		LLEmote::create );
		registerMotion( ANIM_AGENT_EXPRESS_REPULSED,		LLEmote::create );
		registerMotion( ANIM_AGENT_EXPRESS_SAD,				LLEmote::create );
		registerMotion( ANIM_AGENT_EXPRESS_SHRUG,			LLEmote::create );
		registerMotion( ANIM_AGENT_EXPRESS_SMILE,			LLEmote::create );
		registerMotion( ANIM_AGENT_EXPRESS_SURPRISE,		LLEmote::create );
		registerMotion( ANIM_AGENT_EXPRESS_TONGUE_OUT,		LLEmote::create );
		registerMotion( ANIM_AGENT_EXPRESS_TOOTHSMILE,		LLEmote::create );
		registerMotion( ANIM_AGENT_EXPRESS_WINK,			LLEmote::create );
		registerMotion( ANIM_AGENT_EXPRESS_WORRY,			LLEmote::create );
		registerMotion( ANIM_AGENT_FEMALE_RUN_NEW,			LLKeyframeWalkMotion::create );
		registerMotion( ANIM_AGENT_FEMALE_WALK,				LLKeyframeWalkMotion::create );
		registerMotion( ANIM_AGENT_FEMALE_WALK_NEW,			LLKeyframeWalkMotion::create );
		registerMotion( ANIM_AGENT_RUN,						LLKeyframeWalkMotion::create );
		registerMotion( ANIM_AGENT_RUN_NEW,					LLKeyframeWalkMotion::create );
		registerMotion( ANIM_AGENT_STAND,					LLKeyframeStandMotion::create );
		registerMotion( ANIM_AGENT_STAND_1,					LLKeyframeStandMotion::create );
		registerMotion( ANIM_AGENT_STAND_2,					LLKeyframeStandMotion::create );
		registerMotion( ANIM_AGENT_STAND_3,					LLKeyframeStandMotion::create );
		registerMotion( ANIM_AGENT_STAND_4,					LLKeyframeStandMotion::create );
		registerMotion( ANIM_AGENT_STANDUP,					LLKeyframeFallMotion::create );
		registerMotion( ANIM_AGENT_TURNLEFT,				LLKeyframeWalkMotion::create );
		registerMotion( ANIM_AGENT_TURNRIGHT,				LLKeyframeWalkMotion::create );
		registerMotion( ANIM_AGENT_WALK,					LLKeyframeWalkMotion::create );
		registerMotion( ANIM_AGENT_WALK_NEW,				LLKeyframeWalkMotion::create );
		
		// motions without a start/stop bit
		registerMotion( ANIM_AGENT_BODY_NOISE,				LLBodyNoiseMotion::create );
		registerMotion( ANIM_AGENT_BREATHE_ROT,				LLBreatheMotionRot::create );
		registerMotion( ANIM_AGENT_PHYSICS_MOTION,			LLPhysicsMotionController::create );
		registerMotion( ANIM_AGENT_EDITING,					LLEditingMotion::create	);
		registerMotion( ANIM_AGENT_EYE,						LLEyeMotion::create	);
		registerMotion( ANIM_AGENT_FEMALE_WALK,				LLKeyframeWalkMotion::create );
		registerMotion( ANIM_AGENT_FLY_ADJUST,				LLFlyAdjustMotion::create );
		registerMotion( ANIM_AGENT_HAND_MOTION,				LLHandMotion::create );
		registerMotion( ANIM_AGENT_HEAD_ROT,				LLHeadRotMotion::create );
		registerMotion( ANIM_AGENT_PELVIS_FIX,				LLPelvisFixMotion::create );
		registerMotion( ANIM_AGENT_SIT_FEMALE,				LLKeyframeMotion::create );
		registerMotion( ANIM_AGENT_TARGET,					LLTargetingMotion::create );
		registerMotion( ANIM_AGENT_WALK_ADJUST,				LLWalkAdjustMotion::create );
	}
	
	LLAvatarAppearance::initInstance();
	
	// preload specific motions here
	createMotion( ANIM_AGENT_CUSTOMIZE);
	createMotion( ANIM_AGENT_CUSTOMIZE_DONE);
	
	//VTPause();  // VTune
	
	mVoiceVisualizer->setVoiceEnabled( LLVoiceClient::getInstance()->getVoiceEnabled( mID ) );

    mInitFlags |= 1<<1;
}

// virtual
LLAvatarJoint* LLVOAvatar::createAvatarJoint()
{
	return new LLViewerJoint();
}

// virtual
LLAvatarJoint* LLVOAvatar::createAvatarJoint(S32 joint_num)
{
	return new LLViewerJoint(joint_num);
}

// virtual
LLAvatarJointMesh* LLVOAvatar::createAvatarJointMesh()
{
	return new LLViewerJointMesh();
}

// virtual
LLTexLayerSet* LLVOAvatar::createTexLayerSet()
{
	return new LLViewerTexLayerSet(this);
}

const LLVector3 LLVOAvatar::getRenderPosition() const
{

	if (mDrawable.isNull() || mDrawable->getGeneration() < 0)
	{
		return getPositionAgent();
	}
	else if (isRoot())
	{
		F32 fixup;
		if ( hasPelvisFixup( fixup) )
		{
			//Apply a pelvis fixup (as defined by the avs skin)
			LLVector3 pos = mDrawable->getPositionAgent();
			pos[VZ] += fixup;
			return pos;
		}
		else
		{
			return mDrawable->getPositionAgent();
		}
	}
	else
	{
		return getPosition() * mDrawable->getParent()->getRenderMatrix();
	}
}

void LLVOAvatar::updateDrawable(BOOL force_damped)
{
	clearChanged(SHIFTED);
}

void LLVOAvatar::onShift(const LLVector4a& shift_vector)
{
	const LLVector3& shift = reinterpret_cast<const LLVector3&>(shift_vector);
	mLastAnimExtents[0] += shift;
	mLastAnimExtents[1] += shift;
}

void LLVOAvatar::updateSpatialExtents(LLVector4a& newMin, LLVector4a &newMax)
{
    if (mDrawable.isNull())
    {
        return;
    }

    if (mNeedsExtentUpdate)
    {
        calculateSpatialExtents(newMin,newMax);
        mLastAnimExtents[0].set(newMin.getF32ptr());
        mLastAnimExtents[1].set(newMax.getF32ptr());
		mLastAnimBasePos = mPelvisp->getWorldPosition();
        mNeedsExtentUpdate = false;
    }
	else
	{
		LLVector3 new_base_pos = mPelvisp->getWorldPosition();
		LLVector3 shift = new_base_pos-mLastAnimBasePos;
		mLastAnimExtents[0] += shift;
		mLastAnimExtents[1] += shift;
		mLastAnimBasePos = new_base_pos;

	}
          
	if (isImpostor() && !needsImpostorUpdate())
	{
		LLVector3 delta = getRenderPosition() -
			((LLVector3(mDrawable->getPositionGroup().getF32ptr())-mImpostorOffset));
		
		newMin.load3( (mLastAnimExtents[0] + delta).mV);
		newMax.load3( (mLastAnimExtents[1] + delta).mV);
	}
	else
	{
        newMin.load3(mLastAnimExtents[0].mV);
        newMax.load3(mLastAnimExtents[1].mV);
		LLVector4a pos_group;
		pos_group.setAdd(newMin,newMax);
		pos_group.mul(0.5f);
		mImpostorOffset = LLVector3(pos_group.getF32ptr())-getRenderPosition();
		mDrawable->setPositionGroup(pos_group);
	}
}


void LLVOAvatar::calculateSpatialExtents(LLVector4a& newMin, LLVector4a& newMax)
{
    LL_PROFILE_ZONE_SCOPED_CATEGORY_AVATAR;

    static LLCachedControl<S32> box_detail_cache(gSavedSettings, "AvatarBoundingBoxComplexity");
    S32 box_detail = box_detail_cache;
    if (getOverallAppearance() != AOA_NORMAL)
    {
        if (isControlAvatar())
        {
            // Animated objects don't show system avatar but do need to include rigged meshes in their bounding box.
            box_detail = 3;
        }
        else
        {
            // Jellydolled avatars ignore attachments, etc, use only system avatar.
            box_detail = 1;
        }
    }

    // FIXME the update_min_max function used below assumes there is a
    // known starting point, but in general there isn't. Ideally the
    // box update logic should be modified to handle the no-point-yet
    // case. For most models, starting with the pelvis is safe though.
    LLVector3 zero_pos;
    LLVector4a pos;
    if (dist_vec(zero_pos, mPelvisp->getWorldPosition())<0.001)
    {
        // Don't use pelvis until av initialized
        pos.load3(getRenderPosition().mV);
    }
    else
    {
        pos.load3(mPelvisp->getWorldPosition().mV);
    }
    newMin = pos;
    newMax = pos;

    if (box_detail>=1 && !isControlAvatar())
    {
        //stretch bounding box by joint positions. Doing this for
        //control avs, where the polymeshes aren't maintained or
        //displayed, can give inaccurate boxes due to joints stuck at (0,0,0).
        for (polymesh_map_t::iterator i = mPolyMeshes.begin(); i != mPolyMeshes.end(); ++i)
        {
            LLPolyMesh* mesh = i->second;
            for (S32 joint_num = 0; joint_num < mesh->mJointRenderData.size(); joint_num++)
            {
                LLVector4a trans;
                trans.load3( mesh->mJointRenderData[joint_num]->mWorldMatrix->getTranslation().mV);
                update_min_max(newMin, newMax, trans);
            }
        }
    }

    // Pad bounding box for starting joint, plus polymesh if
    // applicable. Subsequent calcs should be accurate enough to not
    // need padding.
    LLVector4a padding(0.25);
    newMin.sub(padding);
    newMax.add(padding);


    //stretch bounding box by static attachments
    if (box_detail >= 2)
    {
        float max_attachment_span = get_default_max_prim_scale() * 5.0f;
    
        for (attachment_map_t::iterator iter = mAttachmentPoints.begin(); 
             iter != mAttachmentPoints.end();
             ++iter)
        {
            LLViewerJointAttachment* attachment = iter->second;

            // <FS:Ansariel> Possible crash fix
            //if (attachment->getValid())
            if (attachment && attachment->getValid())
            // </FS:Ansariel>
            {
                for (LLViewerJointAttachment::attachedobjs_vec_t::iterator attachment_iter = attachment->mAttachedObjects.begin();
                     attachment_iter != attachment->mAttachedObjects.end();
                     ++attachment_iter)
                {
                    // Don't we need to look at children of attached_object as well?
                    const LLViewerObject* attached_object = attachment_iter->get();
                    if (attached_object && !attached_object->isHUDAttachment())
                    {
                        const LLVOVolume *vol = dynamic_cast<const LLVOVolume*>(attached_object);
                        if (vol && vol->isAnimatedObject())
                        {
                            // Animated objects already have a bounding box in their control av, use that. 
                            // Could lag by a frame if there's no guarantee on order of processing for avatars.
                            LLControlAvatar *cav = vol->getControlAvatar();
                            if (cav)
                            {
                                LLVector4a cav_min;
                                cav_min.load3(cav->mLastAnimExtents[0].mV);
                                LLVector4a cav_max;
                                cav_max.load3(cav->mLastAnimExtents[1].mV);
                                update_min_max(newMin,newMax,cav_min);
                                update_min_max(newMin,newMax,cav_max);
                                continue;
                            }
                        }
                        if (vol && vol->isRiggedMeshFast())
                        {
                            continue;
                        }
                        LLDrawable* drawable = attached_object->mDrawable;
                        if (drawable && !drawable->isState(LLDrawable::RIGGED | LLDrawable::RIGGED_CHILD)) // <-- don't extend bounding box if any rigged objects are present
                        {
                            LLSpatialBridge* bridge = drawable->getSpatialBridge();
                            if (bridge)
                            {
                                const LLVector4a* ext = bridge->getSpatialExtents();
                                LLVector4a distance;
                                distance.setSub(ext[1], ext[0]);
                                LLVector4a max_span(max_attachment_span);

                                S32 lt = distance.lessThan(max_span).getGatheredBits() & 0x7;
                        
                                // Only add the prim to spatial extents calculations if it isn't a megaprim.
                                // max_attachment_span calculated at the start of the function 
                                // (currently 5 times our max prim size) 
                                if (lt == 0x7)
                                {
                                    update_min_max(newMin,newMax,ext[0]);
                                    update_min_max(newMin,newMax,ext[1]);
                                }
                            }
                        }
                    }
                }
            }
        }
    }

    // Stretch bounding box by rigged mesh joint boxes
    if (box_detail>=3)
    {
        updateRiggingInfo();
        for (S32 joint_num = 0; joint_num < LL_CHARACTER_MAX_ANIMATED_JOINTS; joint_num++)
        {
            LLJoint *joint = getJoint(joint_num);
            LLJointRiggingInfo *rig_info = NULL;
            if (joint_num < mJointRiggingInfoTab.size())
            {
                rig_info = &mJointRiggingInfoTab[joint_num];
            }

            if (joint && rig_info && rig_info->isRiggedTo())
            {
                LLViewerJointAttachment *as_joint_attach = dynamic_cast<LLViewerJointAttachment*>(joint);
                if (as_joint_attach && as_joint_attach->getIsHUDAttachment())
                {
                    // Ignore bounding box of HUD joints
                    continue;
                }
                LLMatrix4a mat;
                LLVector4a new_extents[2];
                mat.loadu(joint->getWorldMatrix());
                matMulBoundBox(mat, rig_info->getRiggedExtents(), new_extents);
                update_min_max(newMin, newMax, new_extents[0]);
                update_min_max(newMin, newMax, new_extents[1]);
                //if (isSelf())
                //{
                //    LL_INFOS() << joint->getName() << " extents " << new_extents[0] << "," << new_extents[1] << LL_ENDL;
                //    LL_INFOS() << joint->getName() << " av box is " << newMin << "," << newMax << LL_ENDL;
                //}
            }
        }
    }

    // Update pixel area
    LLVector4a center, size;
    center.setAdd(newMin, newMax);
    center.mul(0.5f);
    
    size.setSub(newMax,newMin);
    size.mul(0.5f);
    
    mPixelArea = LLPipeline::calcPixelArea(center, size, *LLViewerCamera::getInstance());
}

void render_sphere_and_line(const LLVector3& begin_pos, const LLVector3& end_pos, F32 sphere_scale, const LLVector3& occ_color, const LLVector3& visible_color)
{
    // Unoccluded bone portions
    LLGLDepthTest normal_depth(GL_TRUE);

    // Draw line segment for unoccluded joint
    gGL.diffuseColor3f(visible_color[0], visible_color[1], visible_color[2]);

    gGL.begin(LLRender::LINES);
    gGL.vertex3fv(begin_pos.mV); 
    gGL.vertex3fv(end_pos.mV);
    gGL.end();
        

    // Draw sphere representing joint pos
    gGL.pushMatrix();
    gGL.scalef(sphere_scale, sphere_scale, sphere_scale);
    gSphere.renderGGL();
    gGL.popMatrix();
        
    LLGLDepthTest depth_under(GL_TRUE, GL_FALSE, GL_GREATER);

    // Occluded bone portions
    gGL.diffuseColor3f(occ_color[0], occ_color[1], occ_color[2]);

    gGL.begin(LLRender::LINES);
    gGL.vertex3fv(begin_pos.mV); 
    gGL.vertex3fv(end_pos.mV);
    gGL.end();

    // Draw sphere representing joint pos
    gGL.pushMatrix();
    gGL.scalef(sphere_scale, sphere_scale, sphere_scale);
    gSphere.renderGGL();
    gGL.popMatrix();
}

//-----------------------------------------------------------------------------
// renderCollisionVolumes()
//-----------------------------------------------------------------------------
void LLVOAvatar::renderCollisionVolumes()
{
	std::ostringstream ostr;

	for (S32 i = 0; i < mNumCollisionVolumes; i++)
	{
		ostr << mCollisionVolumes[i].getName() << ", ";

        LLAvatarJointCollisionVolume& collision_volume = mCollisionVolumes[i];

		collision_volume.updateWorldMatrix();

		gGL.pushMatrix();
		gGL.multMatrix( &collision_volume.getXform()->getWorldMatrix().mMatrix[0][0] );

        LLVector3 begin_pos(0,0,0);
        LLVector3 end_pos(collision_volume.getEnd());
        static F32 sphere_scale = 1.0f;
        static F32 center_dot_scale = 0.05f;

        static LLVector3 BLUE(0.0f, 0.0f, 1.0f);
        static LLVector3 PASTEL_BLUE(0.5f, 0.5f, 1.0f);
        static LLVector3 RED(1.0f, 0.0f, 0.0f);
        static LLVector3 PASTEL_RED(1.0f, 0.5f, 0.5f);
        static LLVector3 WHITE(1.0f, 1.0f, 1.0f);
        

        LLVector3 cv_color_occluded;
        LLVector3 cv_color_visible;
        LLVector3 dot_color_occluded(WHITE);
        LLVector3 dot_color_visible(WHITE);
        if (isControlAvatar())
        {
            cv_color_occluded = RED;
            cv_color_visible = PASTEL_RED;
        }
        else
        {
            cv_color_occluded = BLUE;
            cv_color_visible = PASTEL_BLUE;
        }
        render_sphere_and_line(begin_pos, end_pos, sphere_scale, cv_color_occluded, cv_color_visible);
        render_sphere_and_line(begin_pos, end_pos, center_dot_scale, dot_color_occluded, dot_color_visible);

        gGL.popMatrix();
    }

    
	if (mNameText.notNull())
	{
		LLVector4a unused;
	
		mNameText->lineSegmentIntersect(unused, unused, unused, TRUE);
	}
}

void LLVOAvatar::renderBones(const std::string &selected_joint)
{
    LLGLEnable blend(GL_BLEND);

	avatar_joint_list_t::iterator iter = mSkeleton.begin();
    avatar_joint_list_t::iterator end = mSkeleton.end();

    // For selected joints
    static LLVector3 SELECTED_COLOR_OCCLUDED(1.0f, 1.0f, 0.0f);
    static LLVector3 SELECTED_COLOR_VISIBLE(0.5f, 0.5f, 0.5f);
    // For bones with position overrides defined
    static LLVector3 OVERRIDE_COLOR_OCCLUDED(1.0f, 0.0f, 0.0f);
    static LLVector3 OVERRIDE_COLOR_VISIBLE(0.5f, 0.5f, 0.5f);
    // For bones which are rigged to by at least one attachment
    static LLVector3 RIGGED_COLOR_OCCLUDED(0.0f, 1.0f, 1.0f);
    static LLVector3 RIGGED_COLOR_VISIBLE(0.5f, 0.5f, 0.5f);
    // For bones not otherwise colored
    static LLVector3 OTHER_COLOR_OCCLUDED(0.0f, 1.0f, 0.0f);
    static LLVector3 OTHER_COLOR_VISIBLE(0.5f, 0.5f, 0.5f);
    
    static F32 SPHERE_SCALEF = 0.001f;

	for (; iter != end; ++iter)
	{
		LLJoint* jointp = *iter;
		if (!jointp)
		{
			continue;
		}

		jointp->updateWorldMatrix();

        LLVector3 occ_color, visible_color;

        LLVector3 pos;
        LLUUID mesh_id;
        F32 sphere_scale = SPHERE_SCALEF;

        // We are in render, so it is preferable to implement selection
        // in a different way, but since this is for debug/preview, this
        // is low priority
        if (jointp->getName() == selected_joint)
        {
            sphere_scale *= 16.f;
            occ_color = SELECTED_COLOR_OCCLUDED;
            visible_color = SELECTED_COLOR_VISIBLE;
        }
        else if (jointp->hasAttachmentPosOverride(pos,mesh_id))
        {
            occ_color = OVERRIDE_COLOR_OCCLUDED;
            visible_color = OVERRIDE_COLOR_VISIBLE;
        }
        else
        {
            if (jointIsRiggedTo(jointp))
            {
                occ_color = RIGGED_COLOR_OCCLUDED;
                visible_color = RIGGED_COLOR_VISIBLE;
            }
            else
            {
                occ_color = OTHER_COLOR_OCCLUDED;
                visible_color = OTHER_COLOR_VISIBLE;
            }
        }
        LLVector3 begin_pos(0,0,0);
        LLVector3 end_pos(jointp->getEnd());

        
		gGL.pushMatrix();
		gGL.multMatrix( &jointp->getXform()->getWorldMatrix().mMatrix[0][0] );

        render_sphere_and_line(begin_pos, end_pos, sphere_scale, occ_color, visible_color);
        
		gGL.popMatrix();
	}
}


void LLVOAvatar::renderJoints()
{
	std::ostringstream ostr;
	std::ostringstream nullstr;

	for (joint_map_t::iterator iter = mJointMap.begin(); iter != mJointMap.end(); ++iter)
	{
		LLJoint* jointp = iter->second;
		if (!jointp)
		{
			nullstr << iter->first << " is NULL" << std::endl;
			continue;
		}

		ostr << jointp->getName() << ", ";

		jointp->updateWorldMatrix();
	
		gGL.pushMatrix();
		gGL.multMatrix( &jointp->getXform()->getWorldMatrix().mMatrix[0][0] );

		gGL.diffuseColor3f( 1.f, 0.f, 1.f );
	
		gGL.begin(LLRender::LINES);
	
		LLVector3 v[] = 
		{
			LLVector3(1,0,0),
			LLVector3(-1,0,0),
			LLVector3(0,1,0),
			LLVector3(0,-1,0),

			LLVector3(0,0,-1),
			LLVector3(0,0,1),
		};

		//sides
		gGL.vertex3fv(v[0].mV); 
		gGL.vertex3fv(v[2].mV);

		gGL.vertex3fv(v[0].mV); 
		gGL.vertex3fv(v[3].mV);

		gGL.vertex3fv(v[1].mV); 
		gGL.vertex3fv(v[2].mV);

		gGL.vertex3fv(v[1].mV); 
		gGL.vertex3fv(v[3].mV);


		//top
		gGL.vertex3fv(v[0].mV); 
		gGL.vertex3fv(v[4].mV);

		gGL.vertex3fv(v[1].mV); 
		gGL.vertex3fv(v[4].mV);

		gGL.vertex3fv(v[2].mV); 
		gGL.vertex3fv(v[4].mV);

		gGL.vertex3fv(v[3].mV); 
		gGL.vertex3fv(v[4].mV);


		//bottom
		gGL.vertex3fv(v[0].mV); 
		gGL.vertex3fv(v[5].mV);

		gGL.vertex3fv(v[1].mV); 
		gGL.vertex3fv(v[5].mV);

		gGL.vertex3fv(v[2].mV); 
		gGL.vertex3fv(v[5].mV);

		gGL.vertex3fv(v[3].mV); 
		gGL.vertex3fv(v[5].mV);

		gGL.end();

		gGL.popMatrix();
	}

	mDebugText.clear();
	addDebugText(ostr.str());
	addDebugText(nullstr.str());
}

BOOL LLVOAvatar::lineSegmentIntersect(const LLVector4a& start, const LLVector4a& end,
									  S32 face,
									  BOOL pick_transparent,
									  BOOL pick_rigged,
                                      BOOL pick_unselectable,
									  S32* face_hit,
									  LLVector4a* intersection,
									  LLVector2* tex_coord,
									  LLVector4a* normal,
									  LLVector4a* tangent)
{
	if ((isSelf() && !gAgent.needsRenderAvatar()) || !LLPipeline::sPickAvatar)
	{
		return FALSE;
	}

    if (isControlAvatar())
    {
        return FALSE;
    }
    
	if (lineSegmentBoundingBox(start, end))
	{
		for (S32 i = 0; i < mNumCollisionVolumes; ++i)
		{
			mCollisionVolumes[i].updateWorldMatrix();
            
			glh::matrix4f mat((F32*) mCollisionVolumes[i].getXform()->getWorldMatrix().mMatrix);
			glh::matrix4f inverse = mat.inverse();
			glh::matrix4f norm_mat = inverse.transpose();

			glh::vec3f p1(start.getF32ptr());
			glh::vec3f p2(end.getF32ptr());

			inverse.mult_matrix_vec(p1);
			inverse.mult_matrix_vec(p2);

			LLVector3 position;
			LLVector3 norm;

			if (linesegment_sphere(LLVector3(p1.v), LLVector3(p2.v), LLVector3(0,0,0), 1.f, position, norm))
			{
				glh::vec3f res_pos(position.mV);
				mat.mult_matrix_vec(res_pos);
				
				norm.normalize();
				glh::vec3f res_norm(norm.mV);
				norm_mat.mult_matrix_dir(res_norm);

				if (intersection)
				{
					intersection->load3(res_pos.v);
				}

				if (normal)
				{
					normal->load3(res_norm.v);
				}

				return TRUE;
			}
		}

		if (isSelf())
		{
			for (attachment_map_t::iterator iter = mAttachmentPoints.begin(); 
			 iter != mAttachmentPoints.end();
			 ++iter)
			{
				LLViewerJointAttachment* attachment = iter->second;

				// <FS:Ansariel> Possible crash fix
				if (!attachment)
				{
					continue;
				}
				// </FS:Ansariel>

				for (LLViewerJointAttachment::attachedobjs_vec_t::iterator attachment_iter = attachment->mAttachedObjects.begin();
					 attachment_iter != attachment->mAttachedObjects.end();
					 ++attachment_iter)
				{
					LLViewerObject* attached_object = attachment_iter->get();
					
					if (attached_object && !attached_object->isDead() && attachment->getValid())
					{
						LLDrawable* drawable = attached_object->mDrawable;
						if (drawable->isState(LLDrawable::RIGGED))
						{ //regenerate octree for rigged attachment
							gPipeline.markRebuild(mDrawable, LLDrawable::REBUILD_RIGGED, TRUE);
						}
					}
				}
			}
		}
	}

	
	
	LLVector4a position;
	if (mNameText.notNull() && mNameText->lineSegmentIntersect(start, end, position))
	{
		if (intersection)
		{
			*intersection = position;
		}

		return TRUE;
	}

	return FALSE;
}

// virtual
LLViewerObject* LLVOAvatar::lineSegmentIntersectRiggedAttachments(const LLVector4a& start, const LLVector4a& end,
									  S32 face,
									  BOOL pick_transparent,
									  BOOL pick_rigged,
                                      BOOL pick_unselectable,
									  S32* face_hit,
									  LLVector4a* intersection,
									  LLVector2* tex_coord,
									  LLVector4a* normal,
									  LLVector4a* tangent)
{
	if (isSelf() && !gAgent.needsRenderAvatar())
	{
		return NULL;
	}

	LLViewerObject* hit = NULL;

	if (lineSegmentBoundingBox(start, end))
	{
		LLVector4a local_end = end;
		LLVector4a local_intersection;

		for (attachment_map_t::iterator iter = mAttachmentPoints.begin(); 
			iter != mAttachmentPoints.end();
			++iter)
		{
			LLViewerJointAttachment* attachment = iter->second;

			// <FS:Ansariel> Possible crash fix
			if (!attachment)
			{
				continue;
			}
			// </FS:Ansariel>

			for (LLViewerJointAttachment::attachedobjs_vec_t::iterator attachment_iter = attachment->mAttachedObjects.begin();
					attachment_iter != attachment->mAttachedObjects.end();
					++attachment_iter)
			{
				LLViewerObject* attached_object = attachment_iter->get();
					
				if (attached_object->lineSegmentIntersect(start, local_end, face, pick_transparent, pick_rigged, pick_unselectable, face_hit, &local_intersection, tex_coord, normal, tangent))
				{
					local_end = local_intersection;
					if (intersection)
					{
						*intersection = local_intersection;
					}
					
					hit = attached_object;
				}
			}
		}
	}
		
	return hit;
}


LLVOAvatar* LLVOAvatar::asAvatar()
{
	return this;
}

//-----------------------------------------------------------------------------
// LLVOAvatar::startDefaultMotions()
//-----------------------------------------------------------------------------
void LLVOAvatar::startDefaultMotions()
{
	//-------------------------------------------------------------------------
	// start default motions
	//-------------------------------------------------------------------------
	startMotion( ANIM_AGENT_HEAD_ROT );
	startMotion( ANIM_AGENT_EYE );
	startMotion( ANIM_AGENT_BODY_NOISE );
	startMotion( ANIM_AGENT_BREATHE_ROT );
	startMotion( ANIM_AGENT_PHYSICS_MOTION );
	startMotion( ANIM_AGENT_HAND_MOTION );
	startMotion( ANIM_AGENT_PELVIS_FIX );

	//-------------------------------------------------------------------------
	// restart any currently active motions
	//-------------------------------------------------------------------------
	processAnimationStateChanges();
}

//-----------------------------------------------------------------------------
// LLVOAvatar::buildCharacter()
// Deferred initialization and rebuild of the avatar.
//-----------------------------------------------------------------------------
// virtual
void LLVOAvatar::buildCharacter()
{
	LLAvatarAppearance::buildCharacter();

	// Not done building yet; more to do.
	mIsBuilt = FALSE;

	//-------------------------------------------------------------------------
	// set head offset from pelvis
	//-------------------------------------------------------------------------
	updateHeadOffset();

	//-------------------------------------------------------------------------
	// initialize lip sync morph pointers
	//-------------------------------------------------------------------------
	mOohMorph     = getVisualParam( "Lipsync_Ooh" );
	mAahMorph     = getVisualParam( "Lipsync_Aah" );

	// If we don't have the Ooh morph, use the Kiss morph
	if (!mOohMorph)
	{
		LL_WARNS() << "Missing 'Ooh' morph for lipsync, using fallback." << LL_ENDL;
		mOohMorph = getVisualParam( "Express_Kiss" );
	}

	// If we don't have the Aah morph, use the Open Mouth morph
	if (!mAahMorph)
	{
		LL_WARNS() << "Missing 'Aah' morph for lipsync, using fallback." << LL_ENDL;
		mAahMorph = getVisualParam( "Express_Open_Mouth" );
	}

    // Currently disabled for control avatars (animated objects), enabled for all others.
    if (mEnableDefaultMotions)
    {
	startDefaultMotions();
    }

	//-------------------------------------------------------------------------
	// restart any currently active motions
	//-------------------------------------------------------------------------
	processAnimationStateChanges();

	mIsBuilt = TRUE;
	stop_glerror();

	mMeshValid = TRUE;
}

//-----------------------------------------------------------------------------
// resetVisualParams()
//-----------------------------------------------------------------------------
void LLVOAvatar::resetVisualParams()
{
	// Skeletal params
	{
		LLAvatarXmlInfo::skeletal_distortion_info_list_t::iterator iter;
		for (iter = sAvatarXmlInfo->mSkeletalDistortionInfoList.begin();
			 iter != sAvatarXmlInfo->mSkeletalDistortionInfoList.end(); 
			 ++iter)
		{
			LLPolySkeletalDistortionInfo *info = (LLPolySkeletalDistortionInfo*)*iter;
			LLPolySkeletalDistortion *param = dynamic_cast<LLPolySkeletalDistortion*>(getVisualParam(info->getID()));
            *param = LLPolySkeletalDistortion(this);
            llassert(param);
			if (!param->setInfo(info))
			{
				llassert(false);
			}			
		}
	}

	// Driver parameters
	for (LLAvatarXmlInfo::driver_info_list_t::iterator iter = sAvatarXmlInfo->mDriverInfoList.begin();
		 iter != sAvatarXmlInfo->mDriverInfoList.end(); 
		 ++iter)
	{
		LLDriverParamInfo *info = *iter;
        LLDriverParam *param = dynamic_cast<LLDriverParam*>(getVisualParam(info->getID()));
        LLDriverParam::entry_list_t driven_list = param->getDrivenList();
        *param = LLDriverParam(this);
        llassert(param);
        if (!param->setInfo(info))
        {
            llassert(false);
        }			
        param->setDrivenList(driven_list);
	}
}

void LLVOAvatar::applyDefaultParams()
{
	// These are params from avs with newly created copies of shape,
	// skin, hair, eyes, plus gender set as noted. Run arche_tool.py
	// to get params from some other xml appearance dump.
	std::map<S32, U8> male_params = {
		{1,33}, {2,61}, {4,85}, {5,23}, {6,58}, {7,127}, {8,63}, {10,85}, {11,63}, {12,42}, {13,0}, {14,85}, {15,63}, {16,36}, {17,85}, {18,95}, {19,153}, {20,63}, {21,34}, {22,0}, {23,63}, {24,109}, {25,88}, {27,132}, {31,63}, {33,136}, {34,81}, {35,85}, {36,103}, {37,136}, {38,127}, {80,255}, {93,203}, {98,0}, {99,0}, {105,127}, {108,0}, {110,0}, {111,127}, {112,0}, {113,0}, {114,127}, {115,0}, {116,0}, {117,0}, {119,127}, {130,114}, {131,127}, {132,99}, {133,63}, {134,127}, {135,140}, {136,127}, {137,127}, {140,0}, {141,0}, {142,0}, {143,191}, {150,0}, {155,104}, {157,0}, {162,0}, {163,0}, {165,0}, {166,0}, {167,0}, {168,0}, {169,0}, {177,0}, {181,145}, {182,216}, {183,133}, {184,0}, {185,127}, {192,0}, {193,127}, {196,170}, {198,0}, {503,0}, {505,127}, {506,127}, {507,109}, {508,85}, {513,127}, {514,127}, {515,63}, {517,85}, {518,42}, {603,100}, {604,216}, {605,214}, {606,204}, {607,204}, {608,204}, {609,51}, {616,25}, {617,89}, {619,76}, {624,204}, {625,0}, {629,127}, {637,0}, {638,0}, {646,144}, {647,85}, {649,127}, {650,132}, {652,127}, {653,85}, {654,0}, {656,127}, {659,127}, {662,127}, {663,127}, {664,127}, {665,127}, {674,59}, {675,127}, {676,85}, {678,127}, {682,127}, {683,106}, {684,47}, {685,79}, {690,127}, {692,127}, {693,204}, {700,63}, {701,0}, {702,0}, {703,0}, {704,0}, {705,127}, {706,127}, {707,0}, {708,0}, {709,0}, {710,0}, {711,127}, {712,0}, {713,159}, {714,0}, {715,0}, {750,178}, {752,127}, {753,36}, {754,85}, {755,131}, {756,127}, {757,127}, {758,127}, {759,153}, {760,95}, {762,0}, {763,140}, {764,74}, {765,27}, {769,127}, {773,127}, {775,0}, {779,214}, {780,204}, {781,198}, {785,0}, {789,0}, {795,63}, {796,30}, {799,127}, {800,226}, {801,255}, {802,198}, {803,255}, {804,255}, {805,255}, {806,255}, {807,255}, {808,255}, {812,255}, {813,255}, {814,255}, {815,204}, {816,0}, {817,255}, {818,255}, {819,255}, {820,255}, {821,255}, {822,255}, {823,255}, {824,255}, {825,255}, {826,255}, {827,255}, {828,0}, {829,255}, {830,255}, {834,255}, {835,255}, {836,255}, {840,0}, {841,127}, {842,127}, {844,255}, {848,25}, {858,100}, {859,255}, {860,255}, {861,255}, {862,255}, {863,84}, {868,0}, {869,0}, {877,0}, {879,51}, {880,132}, {921,255}, {922,255}, {923,255}, {10000,0}, {10001,0}, {10002,25}, {10003,0}, {10004,25}, {10005,23}, {10006,51}, {10007,0}, {10008,25}, {10009,23}, {10010,51}, {10011,0}, {10012,0}, {10013,25}, {10014,0}, {10015,25}, {10016,23}, {10017,51}, {10018,0}, {10019,0}, {10020,25}, {10021,0}, {10022,25}, {10023,23}, {10024,51}, {10025,0}, {10026,25}, {10027,23}, {10028,51}, {10029,0}, {10030,25}, {10031,23}, {10032,51}, {11000,1}, {11001,127}
	};
	std::map<S32, U8> female_params = {
		{1,33}, {2,61}, {4,85}, {5,23}, {6,58}, {7,127}, {8,63}, {10,85}, {11,63}, {12,42}, {13,0}, {14,85}, {15,63}, {16,36}, {17,85}, {18,95}, {19,153}, {20,63}, {21,34}, {22,0}, {23,63}, {24,109}, {25,88}, {27,132}, {31,63}, {33,136}, {34,81}, {35,85}, {36,103}, {37,136}, {38,127}, {80,0}, {93,203}, {98,0}, {99,0}, {105,127}, {108,0}, {110,0}, {111,127}, {112,0}, {113,0}, {114,127}, {115,0}, {116,0}, {117,0}, {119,127}, {130,114}, {131,127}, {132,99}, {133,63}, {134,127}, {135,140}, {136,127}, {137,127}, {140,0}, {141,0}, {142,0}, {143,191}, {150,0}, {155,104}, {157,0}, {162,0}, {163,0}, {165,0}, {166,0}, {167,0}, {168,0}, {169,0}, {177,0}, {181,145}, {182,216}, {183,133}, {184,0}, {185,127}, {192,0}, {193,127}, {196,170}, {198,0}, {503,0}, {505,127}, {506,127}, {507,109}, {508,85}, {513,127}, {514,127}, {515,63}, {517,85}, {518,42}, {603,100}, {604,216}, {605,214}, {606,204}, {607,204}, {608,204}, {609,51}, {616,25}, {617,89}, {619,76}, {624,204}, {625,0}, {629,127}, {637,0}, {638,0}, {646,144}, {647,85}, {649,127}, {650,132}, {652,127}, {653,85}, {654,0}, {656,127}, {659,127}, {662,127}, {663,127}, {664,127}, {665,127}, {674,59}, {675,127}, {676,85}, {678,127}, {682,127}, {683,106}, {684,47}, {685,79}, {690,127}, {692,127}, {693,204}, {700,63}, {701,0}, {702,0}, {703,0}, {704,0}, {705,127}, {706,127}, {707,0}, {708,0}, {709,0}, {710,0}, {711,127}, {712,0}, {713,159}, {714,0}, {715,0}, {750,178}, {752,127}, {753,36}, {754,85}, {755,131}, {756,127}, {757,127}, {758,127}, {759,153}, {760,95}, {762,0}, {763,140}, {764,74}, {765,27}, {769,127}, {773,127}, {775,0}, {779,214}, {780,204}, {781,198}, {785,0}, {789,0}, {795,63}, {796,30}, {799,127}, {800,226}, {801,255}, {802,198}, {803,255}, {804,255}, {805,255}, {806,255}, {807,255}, {808,255}, {812,255}, {813,255}, {814,255}, {815,204}, {816,0}, {817,255}, {818,255}, {819,255}, {820,255}, {821,255}, {822,255}, {823,255}, {824,255}, {825,255}, {826,255}, {827,255}, {828,0}, {829,255}, {830,255}, {834,255}, {835,255}, {836,255}, {840,0}, {841,127}, {842,127}, {844,255}, {848,25}, {858,100}, {859,255}, {860,255}, {861,255}, {862,255}, {863,84}, {868,0}, {869,0}, {877,0}, {879,51}, {880,132}, {921,255}, {922,255}, {923,255}, {10000,0}, {10001,0}, {10002,25}, {10003,0}, {10004,25}, {10005,23}, {10006,51}, {10007,0}, {10008,25}, {10009,23}, {10010,51}, {10011,0}, {10012,0}, {10013,25}, {10014,0}, {10015,25}, {10016,23}, {10017,51}, {10018,0}, {10019,0}, {10020,25}, {10021,0}, {10022,25}, {10023,23}, {10024,51}, {10025,0}, {10026,25}, {10027,23}, {10028,51}, {10029,0}, {10030,25}, {10031,23}, {10032,51}, {11000,1}, {11001,127}
	};
	std::map<S32, U8> *params = NULL;
	if (getSex() == SEX_MALE)
		params = &male_params;
	else
		params = &female_params;
			
	for( auto it = params->begin(); it != params->end(); ++it)
	{
		LLVisualParam* param = getVisualParam(it->first);
		if( !param )
		{
			// invalid id
			break;
		}

		U8 value = it->second;
		F32 newWeight = U8_to_F32(value, param->getMinWeight(), param->getMaxWeight());
		// <FS:Ansariel> [Legacy Bake]
		//param->setWeight(newWeight);
		param->setWeight(newWeight, FALSE); // Most likely FALSE is correct here because it's used in resetSkeleton, which is a local operation
	}
}

//-----------------------------------------------------------------------------
// resetSkeleton()
//-----------------------------------------------------------------------------
void LLVOAvatar::resetSkeleton(bool reset_animations)
{
    LL_DEBUGS("Avatar") << avString() << " reset starts" << LL_ENDL;
    if (!isControlAvatar() && !mLastProcessedAppearance)
    {
        LL_WARNS() << "Can't reset avatar; no appearance message has been received yet." << LL_ENDL;
        return;
    }

    // Save mPelvis state
    //LLVector3 pelvis_pos = getJoint("mPelvis")->getPosition();
    //LLQuaternion pelvis_rot = getJoint("mPelvis")->getRotation();

    // Clear all attachment pos and scale overrides
    clearAttachmentOverrides();

    // Note that we call buildSkeleton twice in this function. The first time is
    // just to get the right scale for the collision volumes, because
    // this will be used in setting the mJointScales for the
    // LLPolySkeletalDistortions of which the CVs are children.
	if( !buildSkeleton(sAvatarSkeletonInfo) )
    {
        LL_ERRS() << "Error resetting skeleton" << LL_ENDL;
	}

    // Reset some params to default state, without propagating changes downstream.
    resetVisualParams();

    // Now we have to reset the skeleton again, because its state
    // got clobbered by the resetVisualParams() calls
    // above.
	if( !buildSkeleton(sAvatarSkeletonInfo) )
    {
        LL_ERRS() << "Error resetting skeleton" << LL_ENDL;
	}

    // Reset attachment points
    // BuildSkeleton only does bones and CVs but we still need to reinit huds
    // since huds can be animated.
    bool ignore_hud_joints = !isSelf();
    initAttachmentPoints(ignore_hud_joints);

    // Fix up collision volumes
    for (LLVisualParam *param = getFirstVisualParam(); 
         param;
         param = getNextVisualParam())
    {
        LLPolyMorphTarget *poly_morph = dynamic_cast<LLPolyMorphTarget*>(param);
        if (poly_morph)
        {
            // This is a kludgy way to correct for the fact that the
            // collision volumes have been reset out from under the
            // poly morph sliders.
            F32 delta_weight = poly_morph->getLastWeight() - poly_morph->getDefaultWeight();
            poly_morph->applyVolumeChanges(delta_weight);
        }
    }

    // Reset tweakable params to preserved state
	if (getOverallAppearance() == AOA_NORMAL)
	{
		if (mLastProcessedAppearance)
		{
			bool slam_params = true;
			applyParsedAppearanceMessage(*mLastProcessedAppearance, slam_params);
		}
	}
	else
	{
		// Stripped down approximation of
		// applyParsedAppearanceMessage, but with alternative default
		// (jellydoll) params
		setCompositeUpdatesEnabled( FALSE );
		gPipeline.markGLRebuild(this);
		applyDefaultParams();
		setCompositeUpdatesEnabled( TRUE );
		updateMeshTextures();
		updateMeshVisibility();
	}
    updateVisualParams();

    // Restore attachment pos overrides
	updateAttachmentOverrides();

    // Animations
    if (reset_animations)
    {
        if (isSelf())
        {
            // This is equivalent to "Stop Animating Me". Will reset
            // all animations and propagate the changes to other
            // viewers.
            gAgent.stopCurrentAnimations();
        }
        else
        {
            // Local viewer-side reset for non-self avatars.
            resetAnimations();
        }

        // <FS:Ansariel> FIRE-22135: Try to re-register LLPhysicsMotionController to see if that unfreezes stuck physics
        removeMotion(ANIM_AGENT_PHYSICS_MOTION);
        registerMotion(ANIM_AGENT_PHYSICS_MOTION, LLPhysicsMotionController::create);
        startMotion(ANIM_AGENT_PHYSICS_MOTION);
        // </FS:Ansariel>
    }
    
    LL_DEBUGS("Avatar") << avString() << " reset ends" << LL_ENDL;
}

//-----------------------------------------------------------------------------
// releaseMeshData()
//-----------------------------------------------------------------------------
void LLVOAvatar::releaseMeshData()
{
	if (sInstances.size() < AVATAR_RELEASE_THRESHOLD || isUIAvatar())
	{
		return;
	}

	// cleanup mesh data
	for (avatar_joint_list_t::iterator iter = mMeshLOD.begin();
		 iter != mMeshLOD.end(); 
		 ++iter)
	{
		LLAvatarJoint* joint = (*iter);
		joint->setValid(FALSE, TRUE);
	}

	//cleanup data
	if (mDrawable.notNull())
	{
		LLFace* facep = mDrawable->getFace(0);
		if (facep)
		{
		facep->setSize(0, 0);
		for(S32 i = mNumInitFaces ; i < mDrawable->getNumFaces(); i++)
		{
			facep = mDrawable->getFace(i);
				if (facep)
				{
			facep->setSize(0, 0);
		}
	}
		}
	}
	
	for (attachment_map_t::iterator iter = mAttachmentPoints.begin(); 
		 iter != mAttachmentPoints.end();
		 ++iter)
	{
		LLViewerJointAttachment* attachment = iter->second;
		// <FS:Ansariel> Possible crash fix
		//if (!attachment->getIsHUDAttachment())
		if (attachment && !attachment->getIsHUDAttachment())
		// </FS:Ansariel>
		{
			attachment->setAttachmentVisibility(FALSE);
		}
	}
	mMeshValid = FALSE;
}

//-----------------------------------------------------------------------------
// restoreMeshData()
//-----------------------------------------------------------------------------
// virtual
void LLVOAvatar::restoreMeshData()
{
	llassert(!isSelf());
    if (mDrawable.isNull())
    {
        return;
    }
	
	//LL_INFOS() << "Restoring" << LL_ENDL;
	mMeshValid = TRUE;
	updateJointLODs();

	for (attachment_map_t::iterator iter = mAttachmentPoints.begin(); 
		 iter != mAttachmentPoints.end();
		 ++iter)
	{
		LLViewerJointAttachment* attachment = iter->second;
		if (!attachment->getIsHUDAttachment())
		{
			attachment->setAttachmentVisibility(TRUE);
		}
	}

	// force mesh update as LOD might not have changed to trigger this
	gPipeline.markRebuild(mDrawable, LLDrawable::REBUILD_GEOMETRY, TRUE);
}

//-----------------------------------------------------------------------------
// updateMeshData()
//-----------------------------------------------------------------------------
void LLVOAvatar::updateMeshData()
{
	if (mDrawable.notNull())
	{
		stop_glerror();

		S32 f_num = 0 ;
		const U32 VERTEX_NUMBER_THRESHOLD = 128 ;//small number of this means each part of an avatar has its own vertex buffer.
		const S32 num_parts = mMeshLOD.size();

		// this order is determined by number of LODS
		// if a mesh earlier in this list changed LODs while a later mesh doesn't,
		// the later mesh's index offset will be inaccurate
		for(S32 part_index = 0 ; part_index < num_parts ;)
		{
			S32 j = part_index ;
			U32 last_v_num = 0, num_vertices = 0 ;
			U32 last_i_num = 0, num_indices = 0 ;

			while(part_index < num_parts && num_vertices < VERTEX_NUMBER_THRESHOLD)
			{
				last_v_num = num_vertices ;
				last_i_num = num_indices ;

				LLViewerJoint* part_mesh = getViewerJoint(part_index++);
				if (part_mesh)
				{
					part_mesh->updateFaceSizes(num_vertices, num_indices, mAdjustedPixelArea);
				}
			}
			if(num_vertices < 1)//skip empty meshes
			{
				continue ;
			}
			if(last_v_num > 0)//put the last inserted part into next vertex buffer.
			{
				num_vertices = last_v_num ;
				num_indices = last_i_num ;	
				part_index-- ;
			}
		
			LLFace* facep = NULL;
			if(f_num < mDrawable->getNumFaces()) 
			{
				facep = mDrawable->getFace(f_num);
			}
			else
			{
				facep = mDrawable->getFace(0);
				if (facep)
				{
					facep = mDrawable->addFace(facep->getPool(), facep->getTexture()) ;
				}
			}
			if (!facep) continue;
			
			// resize immediately
			facep->setSize(num_vertices, num_indices);

			bool terse_update = false;

			facep->setGeomIndex(0);
			facep->setIndicesIndex(0);
		
			LLVertexBuffer* buff = facep->getVertexBuffer();
			if(!facep->getVertexBuffer())
			{
                buff = new LLVertexBuffer(LLDrawPoolAvatar::VERTEX_DATA_MASK);
				if (!buff->allocateBuffer(num_vertices, num_indices))
				{
					LL_WARNS() << "Failed to allocate Vertex Buffer for Mesh to "
						<< num_vertices << " vertices and "
						<< num_indices << " indices" << LL_ENDL;
					// Attempt to create a dummy triangle (one vertex, 3 indices, all 0)
					facep->setSize(1, 3);
					buff->allocateBuffer(1, 3);
					memset((U8*) buff->getMappedData(), 0, buff->getSize());
					memset((U8*) buff->getMappedIndices(), 0, buff->getIndicesSize());
				}
				facep->setVertexBuffer(buff);
			}
			else
			{
				if (buff->getNumIndices() == num_indices &&
					buff->getNumVerts() == num_vertices)
				{
					terse_update = true;
				}
				else
				{
                    buff = new LLVertexBuffer(buff->getTypeMask());
                    if (!buff->allocateBuffer(num_vertices, num_indices))
                    {
						LL_WARNS() << "Failed to allocate vertex buffer for Mesh, Substituting" << LL_ENDL;
						// Attempt to create a dummy triangle (one vertex, 3 indices, all 0)
						facep->setSize(1, 3);
						buff->allocateBuffer(1, 3);
						memset((U8*) buff->getMappedData(), 0, buff->getSize());
						memset((U8*) buff->getMappedIndices(), 0, buff->getIndicesSize());
					}
				}
			}
			
		
			// This is a hack! Avatars have their own pool, so we are detecting
			//   the case of more than one avatar in the pool (thus > 0 instead of >= 0)
			if (facep->getGeomIndex() > 0)
			{
				LL_ERRS() << "non-zero geom index: " << facep->getGeomIndex() << " in LLVOAvatar::restoreMeshData" << LL_ENDL;
			}

			if (num_vertices == buff->getNumVerts() && num_indices == buff->getNumIndices())
			{
				for(S32 k = j ; k < part_index ; k++)
				{
					bool rigid = false;
					if (k == MESH_ID_EYEBALL_LEFT ||
						k == MESH_ID_EYEBALL_RIGHT)
					{
						//eyeballs can't have terse updates since they're never rendered with
						//the hardware skinning shader
						rigid = true;
					}
				
					LLViewerJoint* mesh = getViewerJoint(k);
					if (mesh)
					{
						mesh->updateFaceData(facep, mAdjustedPixelArea, k == MESH_ID_HAIR, terse_update && !rigid);
					}
				}
			}

			stop_glerror();
			buff->unmapBuffer();

			if(!f_num)
			{
				f_num += mNumInitFaces ;
			}
			else
			{
				f_num++ ;
			}
		}
	}
}

//------------------------------------------------------------------------

//------------------------------------------------------------------------
// LLVOAvatar::processUpdateMessage()
//------------------------------------------------------------------------
U32 LLVOAvatar::processUpdateMessage(LLMessageSystem *mesgsys,
									 void **user_data,
									 U32 block_num, const EObjectUpdateType update_type,
									 LLDataPacker *dp)
{
	const BOOL has_name = !getNVPair("FirstName");

	// Do base class updates...
	U32 retval = LLViewerObject::processUpdateMessage(mesgsys, user_data, block_num, update_type, dp);

	// Print out arrival information once we have name of avatar.
    if (has_name && getNVPair("FirstName"))
    {
        mDebugExistenceTimer.reset();
        debugAvatarRezTime("AvatarRezArrivedNotification","avatar arrived");
    }

	if(retval & LLViewerObject::INVALID_UPDATE)
	{
		if (isSelf())
		{
			//tell sim to cancel this update
			gAgent.teleportViaLocation(gAgent.getPositionGlobal());
		}
	}

	return retval;
}

LLViewerFetchedTexture *LLVOAvatar::getBakedTextureImage(const U8 te, const LLUUID& uuid)
{
	LLViewerFetchedTexture *result = NULL;

	if (uuid == IMG_DEFAULT_AVATAR ||
		uuid == IMG_DEFAULT ||
		uuid == IMG_INVISIBLE)
	{
		// Should already exist, don't need to find it on sim or baked-texture host.
		result = gTextureList.findImage(uuid, TEX_LIST_STANDARD);
	}
	if (!result)
	{
		const std::string url = getImageURL(te,uuid);

		if (url.empty())
		{
			// <FS:Ansariel> [Legacy Bake]
			//LL_WARNS() << "unable to determine URL for te " << te << " uuid " << uuid << LL_ENDL;
			//return NULL;
			LL_DEBUGS("Avatar") << avString() << "get old-bake image from host " << uuid << LL_ENDL;
			LLHost host = getObjectHost();
			result = LLViewerTextureManager::getFetchedTexture(
				uuid, FTT_HOST_BAKE, TRUE, LLGLTexture::BOOST_NONE, LLViewerTexture::LOD_TEXTURE, 0, 0, host);
			// </FS:Ansariel> [Legacy Bake]
		}
		LL_DEBUGS("Avatar") << avString() << "get server-bake image from URL " << url << LL_ENDL;
		result = LLViewerTextureManager::getFetchedTextureFromUrl(
			url, FTT_SERVER_BAKE, TRUE, LLGLTexture::BOOST_NONE, LLViewerTexture::LOD_TEXTURE, 0, 0, uuid);
		if (result->isMissingAsset())
		{
			result->setIsMissingAsset(false);
		}
		
	}
	return result;
}

// virtual
S32 LLVOAvatar::setTETexture(const U8 te, const LLUUID& uuid)
{
	if (!isIndexBakedTexture((ETextureIndex)te))
	{
		// Sim still sends some uuids for non-baked slots sometimes - ignore.
		return LLViewerObject::setTETexture(te, LLUUID::null);
	}

	LLViewerFetchedTexture *image = getBakedTextureImage(te,uuid);
	llassert(image);
	return setTETextureCore(te, image);
}

//------------------------------------------------------------------------
// LLVOAvatar::dumpAnimationState()
//------------------------------------------------------------------------
void LLVOAvatar::dumpAnimationState()
{
	LL_INFOS() << "==============================================" << LL_ENDL;
	for (LLVOAvatar::AnimIterator it = mSignaledAnimations.begin(); it != mSignaledAnimations.end(); ++it)
	{
		LLUUID id = it->first;
		std::string playtag = "";
		if (mPlayingAnimations.find(id) != mPlayingAnimations.end())
		{
			playtag = "*";
		}
		LL_INFOS() << gAnimLibrary.animationName(id) << playtag << LL_ENDL;
	}
	for (LLVOAvatar::AnimIterator it = mPlayingAnimations.begin(); it != mPlayingAnimations.end(); ++it)
	{
		LLUUID id = it->first;
		bool is_signaled = mSignaledAnimations.find(id) != mSignaledAnimations.end();
		if (!is_signaled)
		{
			LL_INFOS() << gAnimLibrary.animationName(id) << "!S" << LL_ENDL;
		}
	}
}

//------------------------------------------------------------------------
// idleUpdate()
//------------------------------------------------------------------------
void LLVOAvatar::idleUpdate(LLAgent &agent, const F64 &time)
{
    LL_PROFILE_ZONE_SCOPED_CATEGORY_AVATAR;

	if (isDead())
	{
		LL_INFOS() << "Warning!  Idle on dead avatar" << LL_ENDL;
		return;
	}
    // record time and refresh "tooSlow" status
    updateTooSlow();

	static LLCachedControl<bool> disable_all_render_types(gSavedSettings, "DisableAllRenderTypes");
	if (!(gPipeline.hasRenderType(mIsControlAvatar ? LLPipeline::RENDER_TYPE_CONTROL_AV : LLPipeline::RENDER_TYPE_AVATAR))
		&& !disable_all_render_types && !isSelf())
	{
        if (!mIsControlAvatar)
        {
            idleUpdateNameTag( mLastRootPos );
        }
		return;
	}

    // Update should be happening max once per frame.
	// <FS:Beq> enable dynamic spreading of the BB calculations
	static LLCachedControl<S32> refreshPeriod(gSavedSettings, "AvatarExtentRefreshPeriodBatch");
	static LLCachedControl<S32> refreshMaxPerPeriod(gSavedSettings, "AvatarExtentRefreshMaxPerBatch");
	static S32 upd_freq = refreshPeriod; // initialise to a reasonable default of 1 batch
	static S32 lastRecalibrationFrame{ 0 };

	const S32 thisFrame = LLDrawable::getCurrentFrame(); 
	if (thisFrame - lastRecalibrationFrame >= upd_freq)
	{
		// Only update at the start of a cycle. .
		upd_freq = (((gObjectList.getAvatarCount() - 1) / refreshMaxPerPeriod) + 1)*refreshPeriod;
		lastRecalibrationFrame = thisFrame;
	}
	//</FS:Beq>
	if ((mLastAnimExtents[0]==LLVector3())||
		(mLastAnimExtents[1])==LLVector3())
	{
		mNeedsExtentUpdate = true;
	}
	else
	{
		//<FS:Beq> enable dynamic spreading of the BB calculations
		//const S32 upd_freq = 4; // force update every upd_freq frames.
		//mNeedsExtentUpdate = ((LLDrawable::getCurrentFrame()+mID.mData[0]) % upd_freq == 0);
		mNeedsExtentUpdate = ((thisFrame + mID.mData[0]) % upd_freq == 0);
		//</FS:Beq>
	}
    
    // LLScopedContextString str("avatar_idle_update " + getFullname()); // <FS:Beq> remove unused scoped string
    
	checkTextureLoading() ;
	
	// force immediate pixel area update on avatars using last frames data (before drawable or camera updates)
	setPixelAreaAndAngle(gAgent);

	// force asynchronous drawable update
	if(mDrawable.notNull())
	{	
		if (isSitting() && getParent())
		{
			LLViewerObject *root_object = (LLViewerObject*)getRoot();
			LLDrawable* drawablep = root_object->mDrawable;
			// if this object hasn't already been updated by another avatar...
			if (drawablep) // && !drawablep->isState(LLDrawable::EARLY_MOVE))
			{
				if (root_object->isSelected())
				{
					gPipeline.updateMoveNormalAsync(drawablep);
				}
				else
				{
					gPipeline.updateMoveDampedAsync(drawablep);
				}
			}
		}
		else 
		{
			gPipeline.updateMoveDampedAsync(mDrawable);
		}
	}

	//--------------------------------------------------------------------
	// set alpha flag depending on state
	//--------------------------------------------------------------------

	if (isSelf())
	{
		LLViewerObject::idleUpdate(agent, time);
		
		// trigger fidget anims
		if (isAnyAnimationSignaled(AGENT_STAND_ANIMS, NUM_AGENT_STAND_ANIMS))
		{
			agent.fidget();
		}
	}
	else
	{
		// Should override the idleUpdate stuff and leave out the angular update part.
		LLQuaternion rotation = getRotation();
		LLViewerObject::idleUpdate(agent, time);
		setRotation(rotation);
	}

	// attach objects that were waiting for a drawable
	lazyAttach();

	// animate the character
	// store off last frame's root position to be consistent with camera position
	mLastRootPos = mRoot->getWorldPosition();
	BOOL detailed_update = updateCharacter(agent);

	static LLUICachedControl<bool> visualizers_in_calls("ShowVoiceVisualizersInCalls", false);
	bool voice_enabled = (visualizers_in_calls || LLVoiceClient::getInstance()->inProximalChannel()) &&
						 LLVoiceClient::getInstance()->getVoiceEnabled(mID);

	idleUpdateVoiceVisualizer( voice_enabled );
	idleUpdateMisc( detailed_update );
	idleUpdateAppearanceAnimation();
	if (detailed_update)
	{
		idleUpdateLipSync( voice_enabled );
		idleUpdateLoadingEffect();
		idleUpdateBelowWater();	// wind effect uses this
		idleUpdateWindEffect();
	}
		
	idleUpdateNameTag( mLastRootPos );

    // Complexity has stale mechanics, but updates still can be very rapid
    // so spread avatar complexity calculations over frames to lesen load from
    // rapid updates and to make sure all avatars are not calculated at once.
    S32 compl_upd_freq = 20;
    if (isControlAvatar())
    {
        // animeshes do not (or won't) have impostors nor change outfis,
        // no need for high frequency
        compl_upd_freq = 100;
    }
    else if (mLastRezzedStatus <= 0) //cloud or  init
    {
        compl_upd_freq = 60;
    }
    else if (isSelf())
    {
        compl_upd_freq = 5;
    }
    else if (mLastRezzedStatus == 1) //'grey', not fully loaded
    {
        compl_upd_freq = 40;
    }
    else if (isInMuteList()) //cheap, buffers value from search
    {
        compl_upd_freq = 100;
    }

    if ((LLFrameTimer::getFrameCount() + mID.mData[0]) % compl_upd_freq == 0)
    {
        // DEPRECATED 
        // replace with LLPipeline::profileAvatar?
        // Avatar profile takes ~ 0.5ms while idleUpdateRenderComplexity takes ~5ms
        // (both are unacceptably costly)
        idleUpdateRenderComplexity();
    }
    idleUpdateDebugInfo();
}

void LLVOAvatar::idleUpdateVoiceVisualizer(bool voice_enabled)
{
	bool render_visualizer = voice_enabled;
	
	// Don't render the user's own voice visualizer when in mouselook, or when opening the mic is disabled.
	if(isSelf())
	{
        static LLCachedControl<bool> voiceDisableMic(gSavedSettings, "VoiceDisableMic");
		static LLCachedControl<bool> fsShowMyOwnVoiceVisualizer(gSavedSettings, "FSShowMyOwnVoiceVisualizer"); // <FS:PP> FIRE-21210: Don't show my voice visualizer
		if (gAgentCamera.cameraMouselook() || voiceDisableMic || !fsShowMyOwnVoiceVisualizer)
		{
			render_visualizer = false;
		}
	}
	
	// <FS:Ansariel> FIRE-1916: Hide voice dots over avatars
	static LLCachedControl<bool> fsShowVoiceVisualizer(gSavedSettings, "FSShowVoiceVisualizer");
	if (!fsShowVoiceVisualizer)
	{
		render_visualizer = false;
	}
	// </FS:Ansariel>

	mVoiceVisualizer->setVoiceEnabled(render_visualizer);
	
	if ( voice_enabled )
	{		
		//----------------------------------------------------------------
		// Only do gesture triggering for your own avatar, and only when you're in a proximal channel.
		//----------------------------------------------------------------
		if( isSelf() )
		{
			//----------------------------------------------------------------------------------------
			// The following takes the voice signal and uses that to trigger gesticulations. 
			//----------------------------------------------------------------------------------------
			int lastGesticulationLevel = mCurrentGesticulationLevel;
			mCurrentGesticulationLevel = mVoiceVisualizer->getCurrentGesticulationLevel();
			
			//---------------------------------------------------------------------------------------------------
			// If "current gesticulation level" changes, we catch this, and trigger the new gesture
			//---------------------------------------------------------------------------------------------------
			if ( lastGesticulationLevel != mCurrentGesticulationLevel )
			{
				if ( mCurrentGesticulationLevel != VOICE_GESTICULATION_LEVEL_OFF )
				{
					std::string gestureString = "unInitialized";
					if ( mCurrentGesticulationLevel == 0 )	{ gestureString = "/voicelevel1";	}
					else	if ( mCurrentGesticulationLevel == 1 )	{ gestureString = "/voicelevel2";	}
					else	if ( mCurrentGesticulationLevel == 2 )	{ gestureString = "/voicelevel3";	}
					else	{ LL_INFOS() << "oops - CurrentGesticulationLevel can be only 0, 1, or 2"  << LL_ENDL; }
					
					// this is the call that Karl S. created for triggering gestures from within the code.
					LLGestureMgr::instance().triggerAndReviseString( gestureString );
				}
			}
			
		} //if( isSelf() )
		
		//-----------------------------------------------------------------------------------------------------------------
		// If the avatar is speaking, then the voice amplitude signal is passed to the voice visualizer.
		// Also, here we trigger voice visualizer start and stop speaking, so it can animate the voice symbol.
		//
		// Notice the calls to "gAwayTimer.reset()". This resets the timer that determines how long the avatar has been
		// "away", so that the avatar doesn't lapse into away-mode (and slump over) while the user is still talking. 
		//-----------------------------------------------------------------------------------------------------------------
		if (LLVoiceClient::getInstance()->getIsSpeaking( mID ))
		{		
			if (!mVoiceVisualizer->getCurrentlySpeaking())
			{
				mVoiceVisualizer->setStartSpeaking();
				
				//printf( "gAwayTimer.reset();\n" );
			}
			
			mVoiceVisualizer->setSpeakingAmplitude( LLVoiceClient::getInstance()->getCurrentPower( mID ) );
			
			if( isSelf() )
			{
				gAgent.clearAFK();
			}
		}
		else
		{
			if ( mVoiceVisualizer->getCurrentlySpeaking() )
			{
				mVoiceVisualizer->setStopSpeaking();
				
				if ( mLipSyncActive )
				{
					// <FS:Ansariel> [Legacy Bake]
					//if( mOohMorph ) mOohMorph->setWeight(mOohMorph->getMinWeight());
					//if( mAahMorph ) mAahMorph->setWeight(mAahMorph->getMinWeight());
					if( mOohMorph ) mOohMorph->setWeight(mOohMorph->getMinWeight(), FALSE);
					if( mAahMorph ) mAahMorph->setWeight(mAahMorph->getMinWeight(), FALSE);
					// </FS:Ansariel> [Legacy Bake]
					
					mLipSyncActive = false;
					LLCharacter::updateVisualParams();
					dirtyMesh();
				}
			}
		}
		
		//--------------------------------------------------------------------------------------------
		// here we get the approximate head position and set as sound source for the voice symbol
		// (the following version uses a tweak of "mHeadOffset" which handle sitting vs. standing)
		//--------------------------------------------------------------------------------------------
		
		if ( isSitting() )
		{
			LLVector3 headOffset = LLVector3( 0.0f, 0.0f, mHeadOffset.mV[2] );
			mVoiceVisualizer->setVoiceSourceWorldPosition( mRoot->getWorldPosition() + headOffset );
		}
		else 
		{
			LLVector3 tagPos = mRoot->getWorldPosition();
			tagPos[VZ] -= mPelvisToFoot;
			tagPos[VZ] += ( mBodySize[VZ] + 0.125f ); // does not need mAvatarOffset -Nyx
			mVoiceVisualizer->setVoiceSourceWorldPosition( tagPos );
		}
	}//if ( voiceEnabled )
}		

static void override_bbox(LLDrawable* drawable, LLVector4a* extents)
{
    LL_PROFILE_ZONE_SCOPED_CATEGORY_SPATIAL;
    drawable->setSpatialExtents(extents[0], extents[1]);
    drawable->setPositionGroup(LLVector4a(0, 0, 0));
    drawable->movePartition();
}

void LLVOAvatar::idleUpdateMisc(bool detailed_update)
{
    LL_PROFILE_ZONE_SCOPED_CATEGORY_AVATAR;
	if (LLVOAvatar::sJointDebug)
	{
		LL_INFOS() << getFullname() << ": joint touches: " << LLJoint::sNumTouches << " updates: " << LLJoint::sNumUpdates << LL_ENDL;
	}

	LLJoint::sNumUpdates = 0;
	LLJoint::sNumTouches = 0;

	BOOL visible = isVisible() || mNeedsAnimUpdate;

	// update attachments positions
	if (detailed_update)
	{
        U32 draw_order = 0;
        S32 attachment_selected = LLSelectMgr::getInstance()->getSelection()->getObjectCount() && LLSelectMgr::getInstance()->getSelection()->isAttachment();
		for (attachment_map_t::iterator iter = mAttachmentPoints.begin(); 
			 iter != mAttachmentPoints.end();
			 ++iter)
		{
			LLViewerJointAttachment* attachment = iter->second;

			// <FS:Ansariel> Possible crash fix
			if (!attachment)
			{
				continue;
			}
			// </FS:Ansariel>

			for (LLViewerJointAttachment::attachedobjs_vec_t::iterator attachment_iter = attachment->mAttachedObjects.begin();
				 attachment_iter != attachment->mAttachedObjects.end();
				 ++attachment_iter)
			{
                LLViewerObject* attached_object = attachment_iter->get();
                if (!attached_object
                    || attached_object->isDead()
                    || !attachment->getValid()
                    || attached_object->mDrawable.isNull())
                {
                    continue;
                }

                LLSpatialBridge* bridge = attached_object->mDrawable->getSpatialBridge();
				
				if (visible || !(bridge && bridge->getRadius() < 2.0f))
				{
                    //override rigged attachments' octree spatial extents with this avatar's bounding box
                    bool rigged = false;
                    if (bridge)
                    {
                        //transform avatar bounding box into attachment's coordinate frame
                        LLVector4a extents[2];
                        bridge->transformExtents(mDrawable->getSpatialExtents(), extents);

                        if (attached_object->mDrawable->isState(LLDrawable::RIGGED | LLDrawable::RIGGED_CHILD))
                        {
                            rigged = true;
                            override_bbox(attached_object->mDrawable, extents);
                        }
                    }

                    // if selecting any attachments, update all of them as non-damped
                    if (attachment_selected)
                    {
                        gPipeline.updateMoveNormalAsync(attached_object->mDrawable);
                    }
                    else
                    {
                        // Note: SL-17415; While most objects follow joints,
                        // some objects get position updates from server
                        gPipeline.updateMoveDampedAsync(attached_object->mDrawable);
                    }

                    // override_bbox calls movePartition() and getSpatialPartition(),
                    // so bridge might no longer be valid, get it again.
                    // ex: animesh stops being an animesh
                    bridge = attached_object->mDrawable->getSpatialBridge();
                    if (bridge)
                    {
                        if (!rigged)
                        {
                            gPipeline.updateMoveNormalAsync(bridge);
                        }
                        else
                        {
                            //specialized impl of updateMoveNormalAsync just for rigged attachment SpatialBridge
                            bridge->setState(LLDrawable::MOVE_UNDAMPED);
                            bridge->updateMove();
                            bridge->setState(LLDrawable::EARLY_MOVE);

                            LLSpatialGroup* group = attached_object->mDrawable->getSpatialGroup();
                            if (group)
                            { //set draw order of group
                                group->mAvatarp = this;
                                group->mRenderOrder = draw_order++;
                            }
                        }
                    }

					attached_object->updateText();	
				}
			}
		}
	}

	mNeedsAnimUpdate = FALSE;

	if (isImpostor() && !mNeedsImpostorUpdate)
	{
		LL_ALIGN_16(LLVector4a ext[2]);
		F32 distance;
		LLVector3 angle;

		getImpostorValues(ext, angle, distance);

		for (U32 i = 0; i < 3 && !mNeedsImpostorUpdate; i++)
		{
			F32 cur_angle = angle.mV[i];
			F32 old_angle = mImpostorAngle.mV[i];
			F32 angle_diff = fabsf(cur_angle-old_angle);
		
			if (angle_diff > F_PI/512.f*distance*mUpdatePeriod)
			{
				mNeedsImpostorUpdate = TRUE;
				mLastImpostorUpdateReason = 2;
			}
		}

		if (detailed_update && !mNeedsImpostorUpdate)
		{	//update impostor if view angle, distance, or bounding box change
			//significantly
			
			F32 dist_diff = fabsf(distance-mImpostorDistance);
			if (dist_diff/mImpostorDistance > 0.1f)
			{
				mNeedsImpostorUpdate = TRUE;
				mLastImpostorUpdateReason = 3;
			}
			else
			{
				ext[0].load3(mLastAnimExtents[0].mV);
                ext[1].load3(mLastAnimExtents[1].mV);
                // Expensive. Just call this once per frame, in updateSpatialExtents();
                //calculateSpatialExtents(ext[0], ext[1]);
				LLVector4a diff;
				diff.setSub(ext[1], mImpostorExtents[1]);
				if (diff.getLength3().getF32() > 0.05f)
				{
					mNeedsImpostorUpdate = TRUE;
					mLastImpostorUpdateReason = 4;
				}
				else
				{
					diff.setSub(ext[0], mImpostorExtents[0]);
					if (diff.getLength3().getF32() > 0.05f)
					{
						mNeedsImpostorUpdate = TRUE;
						mLastImpostorUpdateReason = 5;
					}
				}
			}
		}
	}

    if (mDrawable.notNull())
    {
		mDrawable->movePartition();
	
		//force a move if sitting on an active object
		if (getParent() && ((LLViewerObject*) getParent())->mDrawable->isActive())
		{
			gPipeline.markMoved(mDrawable, TRUE);
		}
    }
}

void LLVOAvatar::idleUpdateAppearanceAnimation()
{
	// update morphing params
	if (mAppearanceAnimating)
	{
		ESex avatar_sex = getSex();
		F32 appearance_anim_time = mAppearanceMorphTimer.getElapsedTimeF32();
		if (appearance_anim_time >= APPEARANCE_MORPH_TIME)
		{
			mAppearanceAnimating = FALSE;
			for (LLVisualParam *param = getFirstVisualParam(); 
				 param;
				 param = getNextVisualParam())
			{
				if (param->isTweakable())
				{
					// <FS:Ansariel> [Legacy Bake]
					//param->stopAnimating();
					param->stopAnimating(FALSE);
				}
			}
			updateVisualParams();
			// <FS:Ansariel> [Legacy Bake]
			if (isSelf())
			{
				gAgent.sendAgentSetAppearance();
			}
			// </FS:Ansariel> [Legacy Bake]
		}
		else
		{
			F32 morph_amt = calcMorphAmount();
			LLVisualParam *param;

			if (!isSelf())
			{
				// animate only top level params for non-self avatars
				for (param = getFirstVisualParam();
					 param;
					 param = getNextVisualParam())
				{
					if (param->isTweakable())
					{
						// <FS:Ansariel> [Legacy Bake]
						//param->animate(morph_amt);
						param->animate(morph_amt, FALSE);
					}
				}
			}

			// apply all params
			for (param = getFirstVisualParam();
				 param;
				 param = getNextVisualParam())
			{
				param->apply(avatar_sex);
			}

			mLastAppearanceBlendTime = appearance_anim_time;
		}
		dirtyMesh();
	}
}

F32 LLVOAvatar::calcMorphAmount()
{
	F32 appearance_anim_time = mAppearanceMorphTimer.getElapsedTimeF32();
	F32 blend_frac = calc_bouncy_animation(appearance_anim_time / APPEARANCE_MORPH_TIME);
	F32 last_blend_frac = calc_bouncy_animation(mLastAppearanceBlendTime / APPEARANCE_MORPH_TIME);

	F32 morph_amt;
	if (last_blend_frac == 1.f)
	{
		morph_amt = 1.f;
	}
	else
	{
		morph_amt = (blend_frac - last_blend_frac) / (1.f - last_blend_frac);
	}

	return morph_amt;
}

void LLVOAvatar::idleUpdateLipSync(bool voice_enabled)
{
	// Use the Lipsync_Ooh and Lipsync_Aah morphs for lip sync
    if ( voice_enabled
        && mLastRezzedStatus > 0 // no point updating lip-sync for clouds
        && (LLVoiceClient::getInstance()->lipSyncEnabled())
        && LLVoiceClient::getInstance()->getIsSpeaking( mID ) )
	{
		F32 ooh_morph_amount = 0.0f;
		F32 aah_morph_amount = 0.0f;

		mVoiceVisualizer->lipSyncOohAah( ooh_morph_amount, aah_morph_amount );

		if( mOohMorph )
		{
			F32 ooh_weight = mOohMorph->getMinWeight()
				+ ooh_morph_amount * (mOohMorph->getMaxWeight() - mOohMorph->getMinWeight());

			// <FS:Ansariel> [Legacy Bake]
			//mOohMorph->setWeight( ooh_weight);
			mOohMorph->setWeight( ooh_weight, FALSE);
		}

		if( mAahMorph )
		{
			F32 aah_weight = mAahMorph->getMinWeight()
				+ aah_morph_amount * (mAahMorph->getMaxWeight() - mAahMorph->getMinWeight());

			// <FS:Ansariel> [Legacy Bake]
			//mAahMorph->setWeight( aah_weight);
			mAahMorph->setWeight( aah_weight, FALSE);
		}

		mLipSyncActive = true;
		LLCharacter::updateVisualParams();
		dirtyMesh();
	}
}

void LLVOAvatar::idleUpdateLoadingEffect()
{
	// update visibility when avatar is partially loaded
	if (updateIsFullyLoaded()) // changed?
	{
		if (isFullyLoaded())
		{
			if (mFirstFullyVisible)
			{
				mFirstFullyVisible = FALSE;
				if (isSelf())
				{
					LL_INFOS("Avatar") << avString() << "self isFullyLoaded, mFirstFullyVisible" << LL_ENDL;
					LLAppearanceMgr::instance().onFirstFullyVisible();

					// <FS:Zi> Animation Overrider
					AOEngine::instance().onLoginComplete();

					// <FS:LO> tapping a place that happens on landing in world to start up discord
					FSDiscordConnect::instance().checkConnectionToDiscord(gSavedPerAccountSettings.getBOOL("FSEnableDiscordIntegration"));
				}
				else
				{
					LL_INFOS("Avatar") << avString() << "other isFullyLoaded, mFirstFullyVisible" << LL_ENDL;
				}
			}

			deleteParticleSource();
			updateLOD();
		}
		else
		{
// <FS> Custom avatar particle cloud
//			LLPartSysData particle_parameters;
//
//			// fancy particle cloud designed by Brent
//			particle_parameters.mPartData.mMaxAge            = 4.f;
//			particle_parameters.mPartData.mStartScale.mV[VX] = 0.8f;
//			particle_parameters.mPartData.mStartScale.mV[VX] = 0.8f;
//			particle_parameters.mPartData.mStartScale.mV[VY] = 1.0f;
//			particle_parameters.mPartData.mEndScale.mV[VX]   = 0.02f;
//			particle_parameters.mPartData.mEndScale.mV[VY]   = 0.02f;
//			particle_parameters.mPartData.mStartColor        = LLColor4(1, 1, 1, 0.5f);
//			particle_parameters.mPartData.mEndColor          = LLColor4(1, 1, 1, 0.0f);
//			particle_parameters.mPartData.mStartScale.mV[VX] = 0.8f;
//			particle_parameters.mPartImageID                 = sCloudTexture->getID();
//			particle_parameters.mMaxAge                      = 0.f;
//			particle_parameters.mPattern                     = LLPartSysData::LL_PART_SRC_PATTERN_ANGLE_CONE;
//			particle_parameters.mInnerAngle                  = F_PI;
//			particle_parameters.mOuterAngle                  = 0.f;
//			particle_parameters.mBurstRate                   = 0.02f;
//			particle_parameters.mBurstRadius                 = 0.0f;
//			particle_parameters.mBurstPartCount              = 1;
//			particle_parameters.mBurstSpeedMin               = 0.1f;
//			particle_parameters.mBurstSpeedMax               = 1.f;
//			particle_parameters.mPartData.mFlags             = ( LLPartData::LL_PART_INTERP_COLOR_MASK | LLPartData::LL_PART_INTERP_SCALE_MASK |
//																 LLPartData::LL_PART_EMISSIVE_MASK | // LLPartData::LL_PART_FOLLOW_SRC_MASK |
//																 LLPartData::LL_PART_TARGET_POS_MASK );
//			
//			// do not generate particles for dummy or overly-complex avatars
//			if (!mIsDummy && !isTooComplex())
//			{
//				setParticleSource(particle_parameters, getID());
//			}

			// Firestorm Clouds
			// do not generate particles for dummy or overly-complex avatars
			if (!mIsDummy && !isTooComplex() && !isTooSlow())
			{
				setParticleSource(sCloud, getID());
			}
		}
// </FS>
	}
}	

void LLVOAvatar::idleUpdateWindEffect()
{
	// update wind effect
	if ((LLViewerShaderMgr::instance()->getShaderLevel(LLViewerShaderMgr::SHADER_AVATAR) >= LLDrawPoolAvatar::SHADER_LEVEL_CLOTH))
	{
		F32 hover_strength = 0.f;
		F32 time_delta = mRippleTimer.getElapsedTimeF32() - mRippleTimeLast;
		mRippleTimeLast = mRippleTimer.getElapsedTimeF32();
		LLVector3 velocity = getVelocity();
		F32 speed = velocity.length();
		//RN: velocity varies too much frame to frame for this to work
		mRippleAccel.clearVec();//lerp(mRippleAccel, (velocity - mLastVel) * time_delta, LLSmoothInterpolation::getInterpolant(0.02f));
		mLastVel = velocity;
		LLVector4 wind;
		wind.setVec(getRegion()->mWind.getVelocityNoisy(getPositionAgent(), 4.f) - velocity);

		if (mInAir)
		{
			hover_strength = HOVER_EFFECT_STRENGTH * llmax(0.f, HOVER_EFFECT_MAX_SPEED - speed);
		}

		if (mBelowWater)
		{
			// TODO: make cloth flow more gracefully when underwater
			hover_strength += UNDERWATER_EFFECT_STRENGTH;
		}

		wind.mV[VZ] += hover_strength;
		wind.normalize();

		wind.mV[VW] = llmin(0.025f + (speed * 0.015f) + hover_strength, 0.5f);
		F32 interp;
		if (wind.mV[VW] > mWindVec.mV[VW])
		{
			interp = LLSmoothInterpolation::getInterpolant(0.2f);
		}
		else
		{
			interp = LLSmoothInterpolation::getInterpolant(0.4f);
		}
		mWindVec = lerp(mWindVec, wind, interp);
	
		F32 wind_freq = hover_strength + llclamp(8.f + (speed * 0.7f) + (noise1(mRipplePhase) * 4.f), 8.f, 25.f);
		mWindFreq = lerp(mWindFreq, wind_freq, interp); 

		if (mBelowWater)
		{
			mWindFreq *= UNDERWATER_FREQUENCY_DAMP;
		}

		mRipplePhase += (time_delta * mWindFreq);
		if (mRipplePhase > F_TWO_PI)
		{
			mRipplePhase = fmodf(mRipplePhase, F_TWO_PI);
		}
	}
}

void LLVOAvatar::idleUpdateNameTag(const LLVector3& root_pos_last)
{
    LL_PROFILE_ZONE_SCOPED_CATEGORY_AVATAR;

	// update chat bubble
	//--------------------------------------------------------------------
	// draw text label over character's head
	//--------------------------------------------------------------------
	if (mChatTimer.getElapsedTimeF32() > BUBBLE_CHAT_TIME)
	{
		mChats.clear();
	}

	const F32 time_visible = mTimeVisible.getElapsedTimeF32();
    static LLCachedControl<F32> NAME_SHOW_TIME(gSavedSettings, "RenderNameShowTime"); // seconds
    static LLCachedControl<F32> FADE_DURATION(gSavedSettings, "RenderNameFadeDuration"); // seconds
    static LLCachedControl<bool> use_chat_bubbles(gSavedSettings, "UseChatBubbles");
    static LLCachedControl<bool> use_typing_bubbles(gSavedSettings, "UseTypingBubbles");

// [RLVa:KB] - Checked: RLVa-2.0.1
	bool fRlvShowAvTag = true, fRlvShowAvName = true;
	if (RlvActions::isRlvEnabled())
	{
		fRlvShowAvTag = RlvActions::canShowNameTag(this);
		fRlvShowAvName = (fRlvShowAvTag) && (RlvActions::canShowName(RlvActions::SNC_DEFAULT, getID()));
	}
// [/RLVa:KB]
	bool visible_chat = use_chat_bubbles && (mChats.size() || mTyping);
	bool visible_typing = use_typing_bubbles && mTyping;
	bool render_name =	visible_chat ||
				visible_typing ||
// [RLVa:KB] - Checked: RLVa-2.0.1
						((fRlvShowAvTag) &&
// [/RLVa:KB]
		                ((sRenderName == RENDER_NAME_ALWAYS) ||
		                 (sRenderName == RENDER_NAME_FADE && time_visible < NAME_SHOW_TIME)));
	// If it's your own avatar, don't draw in mouselook, and don't
	// draw if we're specifically hiding our own name.
	if (isSelf())
	{
        static LLCachedControl<bool> render_name_show_self(gSavedSettings, "RenderNameShowSelf");
        static LLCachedControl<S32> name_tag_mode(gSavedSettings, "AvatarNameTagMode");
		render_name = render_name
			&& !gAgentCamera.cameraMouselook()
			&& (visible_chat || (render_name_show_self && name_tag_mode));
	}

	if ( !render_name )
	{
		if (mNameText)
		{
			// ...clean up old name tag
			mNameText->markDead();
			mNameText = NULL;
			sNumVisibleChatBubbles--;
		}
		return;
	}

	bool new_name = FALSE;
	if (visible_chat != mVisibleChat)
	{
		mVisibleChat = visible_chat;
		new_name = TRUE;
	}
		if (visible_typing != mVisibleTyping)
		{
			mVisibleTyping = visible_typing;
			new_name = TRUE;
		}

// [RLVa:KB] - Checked: RLVa-0.2.0
	if (!fRlvShowAvName)
	{
		if (mRenderGroupTitles)
		{
			mRenderGroupTitles = FALSE;
			new_name = TRUE;
		}
	}
	else if (sRenderGroupTitles != mRenderGroupTitles)
// [/RLVa]
//	if (sRenderGroupTitles != mRenderGroupTitles)
	{
		mRenderGroupTitles = sRenderGroupTitles;
		new_name = TRUE;
	}

	// First Calculate Alpha
	// If alpha > 0, create mNameText if necessary, otherwise delete it
	F32 alpha = 0.f;
	if (mAppAngle > 5.f)
	{
		const F32 START_FADE_TIME = NAME_SHOW_TIME - FADE_DURATION;
		if (!visible_chat && !visible_typing && sRenderName == RENDER_NAME_FADE && time_visible > START_FADE_TIME)
		{
			alpha = 1.f - (time_visible - START_FADE_TIME) / FADE_DURATION;
		}
		else
		{
			// ...not fading, full alpha
			alpha = 1.f;
		}
	}
	else if (mAppAngle > 2.f)
	{
		// far away is faded out also
		alpha = (mAppAngle-2.f)/3.f;
	}

	if (alpha <= 0.f)
	{
		if (mNameText)
		{
			mNameText->markDead();
			mNameText = NULL;
			sNumVisibleChatBubbles--;
		}
		return;
	}

	if (!mNameText)
	{
		mNameText = static_cast<LLHUDNameTag*>( LLHUDObject::addHUDObject(
			LLHUDObject::LL_HUD_NAME_TAG) );
		//mNameText->setMass(10.f);
		mNameText->setSourceObject(this);
		mNameText->setVertAlignment(LLHUDNameTag::ALIGN_VERT_TOP);
		mNameText->setVisibleOffScreen(TRUE);
		mNameText->setMaxLines(11);
		mNameText->setFadeDistance(CHAT_NORMAL_RADIUS, 5.f);
		sNumVisibleChatBubbles++;
		new_name = TRUE;
    }
				
	idleUpdateNameTagPosition(root_pos_last);
	idleUpdateNameTagText(new_name);
	// Wolfspirit: Following thing is already handled in LLHUDNameTag::lineSegmentIntersect
	// Fixing bubblechat alpha flashing with commenting this out.
	// idleUpdateNameTagAlpha(new_name, alpha);
}

void LLVOAvatar::idleUpdateNameTagText(bool new_name)
{
	LLNameValue *title = getNVPair("Title");
	LLNameValue* firstname = getNVPair("FirstName");
	LLNameValue* lastname = getNVPair("LastName");

	// Avatars must have a first and last name
	if (!firstname || !lastname) return;

	// <FS:Ansariel> OpenSim chat distance compatibility
	static const F32 chat_range_whisper_squared = LFSimFeatureHandler::getInstance()->whisperRange() * LFSimFeatureHandler::getInstance()->whisperRange();
	static const F32 chat_range_say_squared = LFSimFeatureHandler::getInstance()->sayRange() * LFSimFeatureHandler::getInstance()->sayRange();
	static const F32 chat_range_shout_squared = LFSimFeatureHandler::getInstance()->shoutRange() * LFSimFeatureHandler::getInstance()->shoutRange();
	// </FS:Ansariel>

// [RLVa:KB] - Checked: RLVa-2.0.1
	bool fRlvShowAvName = RlvActions::canShowName(RlvActions::SNC_DEFAULT, getID());
// [/RLVa:KB]
	// <FS:Ansariel> Show auto-response in nametag
	static LLCachedControl<bool> fsAutorespondMode(gSavedPerAccountSettings, "FSAutorespondMode");
	static LLCachedControl<bool> fsAutorespondNonFriendsMode(gSavedPerAccountSettings, "FSAutorespondNonFriendsMode");
	static LLCachedControl<bool> fsShowAutorespondInNametag(gSavedSettings, "FSShowAutorespondInNametag");
	bool is_autoresponse = isSelf() && fsShowAutorespondInNametag && (fsAutorespondMode || fsAutorespondNonFriendsMode);
	// </FS:Ansariel>
	// <FS:Ansariel> FIRE-3475: Show typing in nametag
	static LLCachedControl<bool> fsShowTypingStateInNameTag(gSavedSettings, "FSShowTypingStateInNameTag");
	bool is_typing = !isSelf() && mTyping && fsShowTypingStateInNameTag;
	// </FS:Ansariel>
	bool is_away = mSignaledAnimations.find(ANIM_AGENT_AWAY)  != mSignaledAnimations.end();
	bool is_do_not_disturb = mSignaledAnimations.find(ANIM_AGENT_DO_NOT_DISTURB) != mSignaledAnimations.end();
	bool is_appearance = mSignaledAnimations.find(ANIM_AGENT_CUSTOMIZE) != mSignaledAnimations.end();
	bool is_muted;
	if (isSelf())
	{
		is_muted = false;
	}
	else
	{
		is_muted = isInMuteList();
	}
//	bool is_friend = LLAvatarTracker::instance().isBuddy(getID());
// [RLVa:KB] - Checked: RLVa-1.2.2
	bool is_friend = (fRlvShowAvName) && (LLAvatarTracker::instance().isBuddy(getID()));
// [/RLVa:KB]
	bool is_cloud = getIsCloud();

	if (is_appearance != mNameAppearance)
	{
		if (is_appearance)
		{
			debugAvatarRezTime("AvatarRezEnteredAppearanceNotification","entered appearance mode");
		}
		else
		{
			debugAvatarRezTime("AvatarRezLeftAppearanceNotification","left appearance mode");
		}
	}
	// <FS:CR> Colorize name tags
	//LLColor4 name_tag_color = getNameTagColor(is_friend);
	LLColor4 name_tag_color = getNameTagColor();
	// </FS:CR>
	LLColor4 distance_color = name_tag_color;
	std::string distance_string;

	// Wolfspirit: If we don't need to display a friend,
	// if we aren't self, if we use colored Clienttags and if we have a color
	// then use that color as name_tag_color
	static LLUICachedControl<bool> show_friends("NameTagShowFriends");
	static LLUICachedControl<U32> color_client_tags("FSColorClienttags");
	bool special_color_override = (show_friends && (is_friend || LGGContactSets::getInstance()->hasFriendColorThatShouldShow(getID(), LGG_CS_TAG))) ||
									LLNetMap::hasAvatarMarkColor(getID());
	if (mClientTagData.has("color")
		&& !special_color_override
		&& color_client_tags && !this->isSelf())
	{
		name_tag_color = mClientTagData["color"]; 
	}

	// <FS:Ansariel> Color name tags based on distance
	static LLCachedControl<bool> show_distance_color_tag(gSavedSettings, "FSTagShowDistanceColors");
	static LLCachedControl<bool> show_distance_in_tag(gSavedSettings, "FSTagShowDistance");
	// <FS:CR> FIRE-6664: Add whisper range to color tags
	static LLUIColor tag_whisper_color = LLUIColorTable::instance().getColor("NameTagWhisperDistanceColor", LLColor4::green);
	// </FS:CR> FIRE-6664: Add whisper range to color tags
	static LLUIColor tag_chat_color = LLUIColorTable::instance().getColor("NameTagChatDistanceColor", LLColor4::green);
	static LLUIColor tag_shout_color = LLUIColorTable::instance().getColor("NameTagShoutDistanceColor", LLColor4::yellow);
	static LLUIColor tag_beyond_shout_color = LLUIColorTable::instance().getColor("NameTagBeyondShoutDistanceColor", LLColor4::red);

	if (!isSelf() && (show_distance_color_tag || show_distance_in_tag))
	{
		F64 distance_squared = dist_vec_squared(getPositionGlobal(), gAgent.getPositionGlobal());
		// <FS:CR> FIRE-6664: Add whisper range color tag
		if (distance_squared <= chat_range_whisper_squared)
		{
			distance_color = tag_whisper_color;
		}
		else if (distance_squared <= chat_range_say_squared)
		// </FS:CR> FIRE-6664: Add whisper range color tag
		{
			distance_color = tag_chat_color;
		}
		else if (distance_squared <= chat_range_shout_squared)
		{
			distance_color = tag_shout_color;
		}
		else
		{
			distance_color = tag_beyond_shout_color;
		}

		if (show_distance_in_tag)
		{
			distance_string = llformat("%.02f m", sqrt(distance_squared));
		}

		// Override nametag color only if friend color is disabled
		// or avatar is not a friend nor has a contact set color
		if (show_distance_color_tag && !special_color_override)
		{
			name_tag_color = distance_color;
		}
	}
	// </FS:Ansariel>

	// <FS:Ansariel> Show ARW in nametag options (for Jelly Dolls)
	static LLCachedControl<bool> show_arw_tag(gSavedSettings, "FSTagShowARW");
	static LLCachedControl<bool> show_too_complex_only_arw_tag(gSavedSettings, "FSTagShowTooComplexOnlyARW");
	static LLCachedControl<bool> show_own_arw_tag(gSavedSettings, "FSTagShowOwnARW");
	U32 complexity(0);
	LLColor4 complexity_color(LLColor4::grey1); // default if we're not limiting the complexity

	if (show_arw_tag &&
	   ((isSelf() && show_own_arw_tag) ||
	   (!isSelf() && (!show_too_complex_only_arw_tag || isTooComplex()))))
	{
		complexity = mVisualComplexity;

		// Show complexity color if we're limiting and not showing our own ARW...
		static LLCachedControl<U32> max_render_cost(gSavedSettings, "RenderAvatarMaxComplexity", 0);
		if (max_render_cost != 0 && !isSelf())
		{
			// This calculation is copied from idleUpdateRenderComplexity()
			F32 green_level = 1.f - llclamp(((F32)complexity - (F32)max_render_cost) / (F32)max_render_cost, 0.f, 1.f);
			F32 red_level = llmin((F32)complexity / (F32)max_render_cost, 1.f);
			complexity_color.set(red_level, green_level, 0.f, 1.f);
		}
	}
	// </FS:Ansariel>

	// Rebuild name tag if state change detected
	if (!mNameIsSet
		|| new_name
		// <FS:Ansariel> FIRE-13414: Avatar name isn't updated when the simulator sends a new name
		|| (!LLGridManager::instance().isInSecondLife() && (firstname->getString() != mNameFirstname || lastname->getString() != mNameLastname))
		// </FS:Ansariel>
		|| (!title && !mTitle.empty())
		|| (title && mTitle != title->getString())
		|| is_away != mNameAway 
		|| is_do_not_disturb != mNameDoNotDisturb 
		|| is_autoresponse != mNameAutoResponse
		|| is_muted != mNameMute
		|| is_appearance != mNameAppearance 
		|| is_friend != mNameFriend
		|| is_cloud != mNameCloud
		|| name_tag_color != mNameColor
		|| is_typing != mNameIsTyping
		|| distance_string != mDistanceString
		// <FS:Ansariel> Show Arc in nametag (for Jelly Dolls)
		|| complexity != mNameArc
		|| complexity_color != mNameArcColor)
	{

		//WS: If we got a uuid and if we know if it's id_based or not, ask FSDATA for the other tagdata, before we display it.
		if (mClientTagData.has("uuid") && mClientTagData.has("id_based"))
		{
			LLColor4 color;
			if (mClientTagData.has("tex_color"))
			{
				color.setValue(mClientTagData["tex_color"]);
			}
			else
			{
				color = LLColor4::black;
			}
			mClientTagData = FSData::getInstance()->resolveClientTag(LLUUID(mClientTagData["uuid"].asString()),
																	 mClientTagData["id_based"].asBoolean(),
																	 color);
		}

		clearNameTag();

		// <FS:Ansariel> Show auto-response in nametag
		//if (is_away || is_muted || is_do_not_disturb || is_appearance)
		if (is_away || is_muted || is_do_not_disturb || is_autoresponse || is_appearance || is_typing)
		// </FS:Ansariel>
		{
			std::string line;
			if (is_away)
			{
				line += LLTrans::getString("AvatarAway");
				line += ", ";
			}
			if (is_do_not_disturb)
			{
				line += LLTrans::getString("AvatarDoNotDisturb");
				line += ", ";
			}
			// <FS:Ansariel> Show auto-response in nametag
			if (is_autoresponse)
			{
				line += LLTrans::getString("AvatarAutoResponse");
				line += ", ";
			}
			// </FS:Ansariel>
			if (is_muted)
			{
				line += LLTrans::getString("AvatarMuted");
				line += ", ";
			}
			if (is_appearance)
			{
				line += LLTrans::getString("AvatarEditingAppearance");
				line += ", ";
			}
			if (is_cloud && !is_muted)
			{
				line += LLTrans::getString("LoadingData");
				line += ", ";
			}
			// <FS:Ansariel> FIRE-3475: Show typing in nametag
			if (is_typing)
			{
				line += LLTrans::getString("AvatarTyping");
				line += ", ";
			}
			// </FS:Ansariel>
			// trim last ", "
			line.resize( line.length() - 2 );
			addNameTagLine(line, name_tag_color, LLFontGL::NORMAL,
				LLFontGL::getFontSansSerifSmall());
		}

//		if (sRenderGroupTitles
// [RLVa:KB] - Checked: RLVa-1.2.2
		if (sRenderGroupTitles && fRlvShowAvName
// [/RLVa:KB]
			&& title && title->getString() && title->getString()[0] != '\0')
		{
			std::string title_str = title->getString();
			LLStringFn::replace_ascii_controlchars(title_str,LL_UNKNOWN_CHAR);
			addNameTagLine(title_str, name_tag_color, LLFontGL::NORMAL,
				LLFontGL::getFontSansSerifSmall(), true);
		}

		static LLUICachedControl<bool> show_display_names("NameTagShowDisplayNames", true);
		static LLUICachedControl<bool> show_usernames("NameTagShowUsernames", true);
		static LLUICachedControl<bool> colorize_username("FSColorUsername");	// <FS:CR> FIRE-1061
		static LLUICachedControl<bool> show_legacynames("FSNameTagShowLegacyUsernames");

		if (LLAvatarName::useDisplayNames())
		{
			LLAvatarName av_name;
			if (!LLAvatarNameCache::get(getID(), &av_name))
			{
				// Force a rebuild at next idle
				// Note: do not connect a callback on idle().
				clearNameTag();
			}

// [RLVa:KB] - Checked: RLVa-1.2.2
			if ( (fRlvShowAvName) || (isSelf()) )
			{
// [/RLVa:KB]
				// Might be blank if name not available yet, that's OK
				if (show_display_names)
				{

					if (mClientTagData.has("name") && !mClientTagData["name"].asString().empty())
					{
						addNameTagLine((av_name.isDisplayNameDefault() ? av_name.getUserNameForDisplay() : av_name.getDisplayName()) +" (" + mClientTagData["name"].asString() + ")",name_tag_color,LLFontGL::NORMAL, LLFontGL::getFontSansSerif(), true, (!av_name.getDisplayName().empty()) );
					}
					else
					{
						addNameTagLine((av_name.isDisplayNameDefault() ? av_name.getUserNameForDisplay() : av_name.getDisplayName()), name_tag_color, LLFontGL::NORMAL, LLFontGL::getFontSansSerif(), true, true);
					}
				}
				// Suppress SLID display if display name matches exactly (ugh)
				if (show_usernames && !av_name.isDisplayNameDefault())
				{
					// *HACK: Desaturate the color
					// <FS:CR> FIRE-1061
					LLColor4 username_color;
					if (colorize_username)
					{
						username_color = LLUIColorTable::instance().getColor("NameTagUsername", LLColor4::white);
					}
					else
					{
						username_color = name_tag_color * 0.83f;
					}
					// </FS:CR>

					// <FS:CR> Show user name as legacy name if selected
					std::string username( show_legacynames ? av_name.getUserNameForDisplay() : av_name.getAccountName() );

					addNameTagLine(username, username_color, LLFontGL::NORMAL, LLFontGL::getFontSansSerifSmall(), true);
				}
// [RLVa:KB] - Checked: RLVa-1.2.2
			}
			else
			{
				addNameTagLine(RlvStrings::getAnonym(av_name), name_tag_color, LLFontGL::NORMAL, LLFontGL::getFontSansSerif(), true, (!av_name.getDisplayName().empty()) );
			}
// [/RLVa:KB]
		}
		else  // DISPLAY NAMES OFF
		{
			const LLFontGL* font = LLFontGL::getFontSansSerif();
			std::string full_name = LLCacheName::buildFullName( firstname->getString(), lastname->getString() );
// [RLVa:KB] - Checked: RLVa-1.2.2
			if ( (!fRlvShowAvName) && (!isSelf()) )
			{
				full_name = RlvStrings::getAnonym(full_name);
				addNameTagLine(full_name, name_tag_color, LLFontGL::NORMAL, font, true, true);
			}
// [/RLVa:KB]
			else // Only check for client tags when not RLV anon -AO
			{
				if (mClientTagData.has("name") && !mClientTagData["name"].asString().empty())
				{
					addNameTagLine(full_name + " (" + mClientTagData["name"].asString() + ")", name_tag_color, LLFontGL::NORMAL, font, true, true);
				}
				else
				{
					addNameTagLine(full_name, name_tag_color, LLFontGL::NORMAL, font, true, true);
				}
			}
		}

		// <FS:Ansariel> Show distance in tag
		if (show_distance_in_tag)
		{
			addNameTagLine(distance_string, distance_color, LLFontGL::NORMAL, LLFontGL::getFontSansSerifSmall());
		}
		// <FS:Ansariel> Show distance in tag

		// <FS:Ansariel> Show ARW in nametag options (for Jelly Dolls)
		static const std::string complexity_label = LLTrans::getString("Nametag_Complexity_Label");
		static const std::string texture_area_label = LLTrans::getString("Nametag_Texture_Area_Label");
		if (show_arw_tag &&
		   ((isSelf() && show_own_arw_tag) ||
		   (!isSelf() && (!show_too_complex_only_arw_tag || isTooComplex()))))
		{
			std::string complexity_string;
			LLLocale locale("");

			// always show complexity, even if the reason for a jelly baby is the texture area
			// this is technically not 100% correct but the decision logic with all of the
			// exceptions would be way too complex to justify the result - Zi
			LLResMgr::getInstance()->getIntegerString(complexity_string, complexity);
			LLStringUtil::format_map_t label_args;
			label_args["COMPLEXITY"] = complexity_string;

			addNameTagLine(format_string(complexity_label, label_args), complexity_color, LLFontGL::NORMAL, LLFontGL::getFontSansSerifSmall());

			// only show texture area if this is the reason for jelly baby rendering
			static LLCachedControl<F32> max_attachment_area(gSavedSettings, "RenderAutoMuteSurfaceAreaLimit", 1000.0f);
			if (max_attachment_area > 0.f && mAttachmentSurfaceArea > max_attachment_area)
			{
				LLResMgr::getInstance()->getIntegerString(complexity_string, mAttachmentSurfaceArea);
				label_args["TEXTURE_AREA"] = complexity_string;

				addNameTagLine(format_string(texture_area_label, label_args), LLColor4::red, LLFontGL::NORMAL, LLFontGL::getFontSansSerifSmall());
			}
		}
		// </FS:Ansariel>

		mNameAway = is_away;
		mNameDoNotDisturb = is_do_not_disturb;
		mNameAutoResponse = is_autoresponse; // <FS:Ansariel> Show auto-response in nametag
		mNameMute = is_muted;
		mNameAppearance = is_appearance;
		mNameFriend = is_friend;
		mNameCloud = is_cloud;
		mNameColor=name_tag_color;
		mDistanceString = distance_string;
		mTitle = title ? title->getString() : "";
		mNameIsTyping = is_typing;
		// <FS:Ansariel> FIRE-13414: Avatar name isn't updated when the simulator sends a new name
		mNameFirstname = firstname->getString();
		mNameLastname = lastname->getString();
		// </FS:Ansariel>
		// <FS:Ansariel> Show Arc in nametag (for Jelly Dolls)
		mNameArc = complexity;
		mNameArcColor = complexity_color;
		// </FS:Ansariel>
		LLStringFn::replace_ascii_controlchars(mTitle,LL_UNKNOWN_CHAR);
		new_name = TRUE;
	}


	
	if (mVisibleChat || mVisibleTyping)
	{
		mNameText->setFont(LLFontGL::getFontSansSerif());
				mNameText->setTextAlignment(LLHUDNameTag::ALIGN_TEXT_LEFT);
		mNameText->setFadeDistance(CHAT_NORMAL_RADIUS * 2.f, 5.f);

		std::deque<LLChat>::iterator chat_iter = mChats.begin();
		mNameText->clearString();

		LLColor4 new_chat = LLUIColorTable::instance().getColor( isSelf() ? "UserChatColor" : "AgentChatColor" );
		
		// <FS:CR> Colorize tags
		new_chat = LGGContactSets::getInstance()->colorize(getID(), new_chat, LGG_CS_CHAT);
		
		//color based on contact sets prefs
		LGGContactSets::getInstance()->hasFriendColorThatShouldShow(getID(), LGG_CS_CHAT, new_chat);
		// </FS:CR>
		
		if (mVisibleChat)
		{
		LLColor4 normal_chat = lerp(new_chat, LLColor4(0.8f, 0.8f, 0.8f, 1.f), 0.7f);
		LLColor4 old_chat = lerp(normal_chat, LLColor4(0.6f, 0.6f, 0.6f, 1.f), 0.7f);
		if (mTyping && mChats.size() >= MAX_BUBBLE_CHAT_UTTERANCES) 
		{
			++chat_iter;
		}

		for(; chat_iter != mChats.end(); ++chat_iter)
		{
			F32 chat_fade_amt = llclamp((F32)((LLFrameTimer::getElapsedSeconds() - chat_iter->mTime) / CHAT_FADE_TIME), 0.f, 4.f);
			LLFontGL::StyleFlags style;
			switch(chat_iter->mChatType)
			{
			case CHAT_TYPE_WHISPER:
				style = LLFontGL::ITALIC;
				break;
			case CHAT_TYPE_SHOUT:
				style = LLFontGL::BOLD;
				break;
			default:
				style = LLFontGL::NORMAL;
				break;
			}
			if (chat_fade_amt < 1.f)
			{
				F32 u = clamp_rescale(chat_fade_amt, 0.9f, 1.f, 0.f, 1.f);
				mNameText->addLine(chat_iter->mText, lerp(new_chat, normal_chat, u), style);
			}
			else if (chat_fade_amt < 2.f)
			{
				F32 u = clamp_rescale(chat_fade_amt, 1.9f, 2.f, 0.f, 1.f);
				mNameText->addLine(chat_iter->mText, lerp(normal_chat, old_chat, u), style);
			}
			else if (chat_fade_amt < 3.f)
			{
				// *NOTE: only remove lines down to minimum number
				mNameText->addLine(chat_iter->mText, old_chat, style);
			}
		}
		}
		mNameText->setVisibleOffScreen(TRUE);

		if (mVisibleTyping && mTyping)
		{
			S32 dot_count = (llfloor(mTypingTimer.getElapsedTimeF32() * 3.f) + 2) % 3 + 1;
			switch(dot_count)
			{
			case 1:
				mNameText->addLine(".", new_chat);
				break;
			case 2:
				mNameText->addLine("..", new_chat);
				break;
			case 3:
				mNameText->addLine("...", new_chat);
				break;
			}

		}
	}
	else
	{
		// ...not using chat bubbles, just names
		mNameText->setTextAlignment(LLHUDNameTag::ALIGN_TEXT_CENTER);
		mNameText->setFadeDistance(CHAT_NORMAL_RADIUS, 5.f);
		mNameText->setVisibleOffScreen(FALSE);
	}
}

// <FS:Ansariel> Fix nametag not properly updating when display name arrives
//void LLVOAvatar::addNameTagLine(const std::string& line, const LLColor4& color, S32 style, const LLFontGL* font, const bool use_ellipses)
void LLVOAvatar::addNameTagLine(const std::string& line, const LLColor4& color, S32 style, const LLFontGL* font, const bool use_ellipses, bool is_name /* = false */)
// </FS:Ansariel>
{
    // extra width (NAMETAG_MAX_WIDTH) is for names only, not for chat
	llassert(mNameText);
	if (mVisibleChat || mVisibleTyping)
	{
		mNameText->addLabel(line, LLHUDNameTag::NAMETAG_MAX_WIDTH);
	}
	else
	{
		mNameText->addLine(line, color, (LLFontGL::StyleFlags)style, font, use_ellipses, LLHUDNameTag::NAMETAG_MAX_WIDTH);
	}
	// <FS:Ansariel> Fix nametag not properly updating when display name arrives
    //mNameIsSet |= !line.empty();
	if (is_name)
	{
		mNameIsSet |= !line.empty();
	}
	// </FS:Ansariel>
}

void LLVOAvatar::clearNameTag()
{
    mNameIsSet = false;
	if (mNameText)
	{
		mNameText->setLabel("");
		mNameText->setString("");
	}
	mTimeVisible.reset();
}

//static
void LLVOAvatar::invalidateNameTag(const LLUUID& agent_id)
{
	LLViewerObject* obj = gObjectList.findObject(agent_id);
	if (!obj) return;

	LLVOAvatar* avatar = dynamic_cast<LLVOAvatar*>(obj);
	if (!avatar) return;

	avatar->clearNameTag();
}

//static
void LLVOAvatar::invalidateNameTags()
{
	std::vector<LLCharacter*>::iterator it = LLCharacter::sInstances.begin();
	for ( ; it != LLCharacter::sInstances.end(); ++it)
	{
		LLVOAvatar* avatar = dynamic_cast<LLVOAvatar*>(*it);
		if (!avatar) continue;
		if (avatar->isDead()) continue;

		avatar->clearNameTag();
	}
}

// Compute name tag position during idle update
void LLVOAvatar::idleUpdateNameTagPosition(const LLVector3& root_pos_last)
{
	LLQuaternion root_rot = mRoot->getWorldRotation();
	LLQuaternion inv_root_rot = ~root_rot;
	LLVector3 pixel_right_vec;
	LLVector3 pixel_up_vec;
	LLViewerCamera::getInstance()->getPixelVectors(root_pos_last, pixel_up_vec, pixel_right_vec);
	LLVector3 camera_to_av = root_pos_last - LLViewerCamera::getInstance()->getOrigin();
	camera_to_av.normalize();
	LLVector3 local_camera_at = camera_to_av * inv_root_rot;
	LLVector3 local_camera_up = camera_to_av % LLViewerCamera::getInstance()->getLeftAxis();
	local_camera_up.normalize();
	local_camera_up = local_camera_up * inv_root_rot;

	// <FS:Ansariel> Optional legacy nametag position
	LLVector3 name_position;
	static LLCachedControl<bool> fsLegacyNametagPosition(gSavedSettings, "FSLegacyNametagPosition");
	if (fsLegacyNametagPosition)
	{
		local_camera_up.scaleVec((mBodySize + mAvatarOffset) * 0.5f);
		local_camera_at.scaleVec((mBodySize + mAvatarOffset) * 0.5f);

		name_position = mRoot->getWorldPosition();
		name_position[VZ] -= mPelvisToFoot;
		name_position[VZ] += ((mBodySize[VZ] - mAvatarOffset[VZ] * 0.9f) * 0.55f);
		name_position += (local_camera_up * root_rot) - (projected_vec(local_camera_at * root_rot, camera_to_av));	
		name_position += pixel_up_vec * 15.f;
	}
	else
	{
	// </FS:Ansariel>
	// position is based on head position, does not require mAvatarOffset here. - Nyx
	LLVector3 avatar_ellipsoid(mBodySize.mV[VX] * 0.4f,
								mBodySize.mV[VY] * 0.4f,
								mBodySize.mV[VZ] * NAMETAG_VERT_OFFSET_WEIGHT);

	local_camera_up.scaleVec(avatar_ellipsoid);
	local_camera_at.scaleVec(avatar_ellipsoid);

	LLVector3 head_offset = (mHeadp->getLastWorldPosition() - mRoot->getLastWorldPosition()) * inv_root_rot;

	if (dist_vec(head_offset, mTargetRootToHeadOffset) > NAMETAG_UPDATE_THRESHOLD)
	{
		mTargetRootToHeadOffset = head_offset;
	}
	
	mCurRootToHeadOffset = lerp(mCurRootToHeadOffset, mTargetRootToHeadOffset, LLSmoothInterpolation::getInterpolant(0.2f));

	// <FS:Ansariel> Optional legacy nametag position
	//LLVector3 name_position = mRoot->getLastWorldPosition() + (mCurRootToHeadOffset * root_rot);
	name_position = mRoot->getLastWorldPosition() + (mCurRootToHeadOffset * root_rot);
	name_position += (local_camera_up * root_rot) - (projected_vec(local_camera_at * root_rot, camera_to_av));	
	name_position += pixel_up_vec * NAMETAG_VERTICAL_SCREEN_OFFSET;
	// <FS:Ansariel> Optional legacy nametag position
	}
	// </FS:Ansariel>

	// <FS:Ansariel> Optional Z-offset correction for name tags
	static LLCachedControl<S32> fsNameTagOffset(gSavedSettings, "FSNameTagZOffsetCorrection");
	name_position[VZ] += fsNameTagOffset / 10.f;
	// </FS:Ansariel>

	mNameText->setPositionAgent(name_position);				
}

void LLVOAvatar::idleUpdateNameTagAlpha(bool new_name, F32 alpha)
{
	llassert(mNameText);

	if (new_name
		|| alpha != mNameAlpha)
	{
		mNameText->setAlpha(alpha);
		mNameAlpha = alpha;
	}
}

// <FS:CR> Colorize tags
//LLColor4 LLVOAvatar::getNameTagColor(bool is_friend)
LLColor4 LLVOAvatar::getNameTagColor()
// </FS:CR>
{
	// ...not using display names
	LLColor4 color = LLUIColorTable::getInstance()->getColor("NameTagLegacy");
	if (LLAvatarName::useDisplayNames())
	{
		// ...color based on whether username "matches" a computed display name
		LLAvatarName av_name;
		if (LLAvatarNameCache::get(getID(), &av_name) && av_name.isDisplayNameDefault())
		{
			color = LLUIColorTable::getInstance()->getColor("NameTagMatch");
		}
		else
		{
			color = LLUIColorTable::getInstance()->getColor("NameTagMismatch");
		}
	}
	
	// <FS:CR> FIRE-1061 - Color friends, lindens, muted, etc
	color = LGGContactSets::getInstance()->colorize(getID(), color, LGG_CS_TAG);
	// </FS:CR>
	
	LGGContactSets::getInstance()->hasFriendColorThatShouldShow(getID(), LGG_CS_TAG, color);

	LLNetMap::getAvatarMarkColor(getID(), color);

	return color;
}

void LLVOAvatar::idleUpdateBelowWater()
{
	F32 avatar_height = (F32)(getPositionGlobal().mdV[VZ]);

	F32 water_height;
	water_height = getRegion()->getWaterHeight();

	// <FS:Zi> Animation Overrider
	BOOL wasBelowWater = mBelowWater;
	mBelowWater =  avatar_height < water_height;
	// <FS:Zi> Animation Overrider
	if (isSelf() && wasBelowWater != mBelowWater)
	{
		AOEngine::instance().checkBelowWater(mBelowWater);
	}
	// </FS:Zi> Animation Overrider
}

void LLVOAvatar::slamPosition()
{
	gAgent.setPositionAgent(getPositionAgent());
	// SL-315
	mRoot->setWorldPosition(getPositionAgent()); // teleport
	setChanged(TRANSLATED);
	if (mDrawable.notNull())
	{
		gPipeline.updateMoveNormalAsync(mDrawable);
	}
	mRoot->updateWorldMatrixChildren();
}

bool LLVOAvatar::isVisuallyMuted()
{
	LL_PROFILE_ZONE_SCOPED_CATEGORY_AVATAR; // <FS:Beq/> Tracy accounting for imposter testing.
	bool muted = false;

	// <FS:Ansariel> FIRE-11783: Always visually mute avatars that are muted
	if (!isSelf() && isInMuteList())
	{
		return true;
	}
	// </FS:Ansariel>

	// Priority order (highest priority first)
	// * own avatar is never visually muted
	// * if on the "always draw normally" list, draw them normally
	// * if on the "always visually mute" list, mute them
	// * check against the render cost and attachment limits
	if (!isSelf())
	{
// [RLVa:KB] - Checked: RLVa-2.2 (@setcam_avdist)
		if (isRlvSilhouette())
		{
			muted = true;
		}
		else if (mVisuallyMuteSetting == AV_ALWAYS_RENDER)
// [/RLVa:KB]
//		if (mVisuallyMuteSetting == AV_ALWAYS_RENDER)
		{
			muted = false;
		}
		else if (mVisuallyMuteSetting == AV_DO_NOT_RENDER)
		{
#ifdef JELLYDOLLS_SHOULD_IMPOSTOR
			muted = true;
			// Always want to see this AV as an impostor
#else
			muted = false;
#endif
		}
		// <FS:Ansariel> FIRE-11783: Always visually mute avatars that are muted
        //else if (isInMuteList())
        //{
        //    muted = true;
        //}
		// </FS:Ansariel>
		else 
		{
			muted = isTooComplex(); // <FS:Beq/> this should not trigger based on perfstats
		}
	}

	return muted;
}

bool LLVOAvatar::isInMuteList() const
{
	LL_PROFILE_ZONE_SCOPED_CATEGORY_AVATAR; // <FS:Beq/> Tracy accounting for imposter testing.
	bool muted = false;
	F64 now = LLFrameTimer::getTotalSeconds();
	if (now < mCachedMuteListUpdateTime)
	{
		muted = mCachedInMuteList;
	}
	else
	{
		muted = LLMuteList::getInstance()->isMuted(getID());

		const F64 SECONDS_BETWEEN_MUTE_UPDATES = 1;
		mCachedMuteListUpdateTime = now + SECONDS_BETWEEN_MUTE_UPDATES;
		mCachedInMuteList = muted;
	}
	return muted;
}

// [RLVa:KB] - Checked: RLVa-2.2 (@setcam_avdist)
bool LLVOAvatar::isRlvSilhouette() const
{
	if (!RlvActions::hasBehaviour(RLV_BHVR_SETCAM_AVDIST))
		return false;

	static RlvCachedBehaviourModifier<float> s_nSetCamAvDist(RLV_MODIFIER_SETCAM_AVDIST);

	const F64 now = LLFrameTimer::getTotalSeconds();
	if (now >= mCachedRlvSilhouetteUpdateTime)
	{
		const F64 SECONDS_BETWEEN_SILHOUETTE_UPDATES = .5f;
		bool fIsRlvSilhouette = dist_vec_squared(gAgent.getPositionGlobal(), getPositionGlobal()) > s_nSetCamAvDist() * s_nSetCamAvDist();
		if (fIsRlvSilhouette != mCachedIsRlvSilhouette)
		{
			mCachedIsRlvSilhouette = fIsRlvSilhouette;
			mNeedsImpostorUpdate = TRUE;
		}
		mCachedRlvSilhouetteUpdateTime = now + SECONDS_BETWEEN_SILHOUETTE_UPDATES;
	}
	return mCachedIsRlvSilhouette;
}
// [/RLVa:KB]

void LLVOAvatar::updateAppearanceMessageDebugText()
{
		S32 central_bake_version = -1;
		if (getRegion())
		{
			central_bake_version = getRegion()->getCentralBakeVersion();
		}
		bool all_baked_downloaded = allBakedTexturesCompletelyDownloaded();
		bool all_local_downloaded = allLocalTexturesCompletelyDownloaded();
		std::string debug_line = llformat("%s%s - mLocal: %d, mEdit: %d, mUSB: %d, CBV: %d",
										  isSelf() ? (all_local_downloaded ? "L" : "l") : "-",
										  all_baked_downloaded ? "B" : "b",
										  mUseLocalAppearance, mIsEditingAppearance,
										  // <FS:Ansariel> [Legacy Bake]
										  //1, central_bake_version);
										  mUseServerBakes, central_bake_version);
										  // </FS:Ansariel> [Legacy Bake]
		std::string origin_string = bakedTextureOriginInfo();
		debug_line += " [" + origin_string + "]";
		S32 curr_cof_version = LLAppearanceMgr::instance().getCOFVersion();
		S32 last_request_cof_version = mLastUpdateRequestCOFVersion;
		S32 last_received_cof_version = mLastUpdateReceivedCOFVersion;
		if (isSelf())
		{
			debug_line += llformat(" - cof: %d req: %d rcv:%d",
								   curr_cof_version, last_request_cof_version, last_received_cof_version);
			static LLCachedControl<bool> debug_force_failure(gSavedSettings, "DebugForceAppearanceRequestFailure");
			if (debug_force_failure)
			{
				debug_line += " FORCING ERRS";
			}
		}
		else
		{
			debug_line += llformat(" - cof rcv:%d", last_received_cof_version);
		}
		debug_line += llformat(" bsz-z: %.3f", mBodySize[2]);
        if (mAvatarOffset[2] != 0.0f)
        {
            debug_line += llformat("avofs-z: %.3f", mAvatarOffset[2]);
        }
		bool hover_enabled = getRegion() && getRegion()->avatarHoverHeightEnabled();
		debug_line += hover_enabled ? " H" : " h";
		const LLVector3& hover_offset = getHoverOffset();
		if (hover_offset[2] != 0.0)
		{
			debug_line += llformat(" hov_z: %.3f", hover_offset[2]);
			debug_line += llformat(" %s", (isSitting() ? "S" : "T"));
			debug_line += llformat("%s", (isMotionActive(ANIM_AGENT_SIT_GROUND_CONSTRAINED) ? "G" : "-"));
		}
		if (mInAir)
		{
			debug_line += " A";
			
		}

        LLVector3 ankle_right_pos_agent = mFootRightp->getWorldPosition();
		LLVector3 normal;
        LLVector3 ankle_right_ground_agent = ankle_right_pos_agent;
        resolveHeightAgent(ankle_right_pos_agent, ankle_right_ground_agent, normal);
        F32 rightElev = llmax(-0.2f, ankle_right_pos_agent.mV[VZ] - ankle_right_ground_agent.mV[VZ]);
        debug_line += llformat(" relev %.3f", rightElev);

        LLVector3 root_pos = mRoot->getPosition();
        LLVector3 pelvis_pos = mPelvisp->getPosition();
        debug_line += llformat(" rp %.3f pp %.3f", root_pos[2], pelvis_pos[2]);

		const LLVector3& scale = getScale();
		debug_line += llformat(" scale-z %.3f", scale[2]);
		S32 is_visible = (S32) isVisible();
		S32 is_m_visible = (S32) mVisible;
		debug_line += llformat(" v %d/%d", is_visible, is_m_visible);

		AvatarOverallAppearance aoa = getOverallAppearance();
		if (aoa == AOA_NORMAL)
		{
			debug_line += " N";
		}
		else if (aoa == AOA_JELLYDOLL)
		{
			debug_line += " J";
		}
		else
		{
			debug_line += " I";
		}

		if (mMeshValid)
		{
			debug_line += "m";
		}
		else
		{
			debug_line += "-";
		}
		if (isImpostor())
		{
			debug_line += " Imp" + llformat("%d[%d]:%.1f", mUpdatePeriod, mLastImpostorUpdateReason, ((F32)(gFrameTimeSeconds-mLastImpostorUpdateFrameTime)));
		}

		addDebugText(debug_line);
}

LLViewerInventoryItem* getObjectInventoryItem(LLViewerObject *vobj, LLUUID asset_id)
{
    LLViewerInventoryItem *item = NULL;

    if (vobj)
    {
        if (vobj->getInventorySerial()<=0)
        {
            vobj->requestInventory(); 
	}
        item = vobj->getInventoryItemByAsset(asset_id);
    }
    return item;
}

LLViewerInventoryItem* recursiveGetObjectInventoryItem(LLViewerObject *vobj, LLUUID asset_id)
{
    LLViewerInventoryItem *item = getObjectInventoryItem(vobj, asset_id);
    if (!item)
    {
        LLViewerObject::const_child_list_t& children = vobj->getChildren();
        for (LLViewerObject::const_child_list_t::const_iterator it = children.begin();
             it != children.end(); ++it)
        {
            LLViewerObject *childp = *it;
            item = getObjectInventoryItem(childp, asset_id);
            if (item)
	{
                break;
            }
        }
	}
    return item;
}

void LLVOAvatar::updateAnimationDebugText()
{
	for (LLMotionController::motion_list_t::iterator iter = mMotionController.getActiveMotions().begin();
		 iter != mMotionController.getActiveMotions().end(); ++iter)
	{
		LLMotion* motionp = *iter;
		if (motionp->getMinPixelArea() < getPixelArea())
		{
			std::string output;
            std::string motion_name = motionp->getName();
            if (motion_name.empty())
            {
                if (isControlAvatar())
                {
                    LLControlAvatar *control_av = dynamic_cast<LLControlAvatar*>(this);
                    // Try to get name from inventory of associated object
                    LLVOVolume *volp = control_av->mRootVolp;
                    LLViewerInventoryItem *item = recursiveGetObjectInventoryItem(volp,motionp->getID());
                    if (item)
                    {
                        motion_name = item->getName();
                    }
                }
                else
                {
                    if (motionp->getID() == ANIM_AGENT_BENTO_IDLE)
                    {
                        motion_name = "bento_idle";
                    }
                }
            }
            if (motion_name.empty())
			{
				std::string name;
				if (gAgent.isGodlikeWithoutAdminMenuFakery() || isSelf())
				{
					name = motionp->getID().asString();
					LLVOAvatar::AnimSourceIterator anim_it = mAnimationSources.begin();
					for (; anim_it != mAnimationSources.end(); ++anim_it)
					{
						if (anim_it->second == motionp->getID())
						{
							LLViewerObject* object = gObjectList.findObject(anim_it->first);
							if (!object)
							{
								break;
							}
							if (object->isAvatar())
							{
								if (mMotionController.mIsSelf)
								{
									// Searching inventory by asset id is really long
									// so just mark as inventory
									// Also item is likely to be named by LLPreviewAnim
									name += "(inventory)";
								}
							}
							else
							{
								LLViewerInventoryItem* item = NULL;
								if (!object->isInventoryDirty())
								{
									item = object->getInventoryItemByAsset(motionp->getID());
								}
								if (item)
								{
									name = item->getName();
								}
								else if (object->isAttachment())
								{
									name += "(att:" + getAttachmentItemName() + ")";
								}
								else
								{
									// in-world object, name or content unknown
									name += "(in-world)";
								}
							}
							break;
						}
					}
				}
				else
				{
					name = LLUUID::null.asString();
				}
				motion_name = name;
			}
			std::string motion_tag = "";
			if (mPlayingAnimations.find(motionp->getID()) != mPlayingAnimations.end())
			{
				motion_tag = "*";
			}
			output = llformat("%s%s - %d",
							  motion_name.c_str(),
							  motion_tag.c_str(),
							  (U32)motionp->getPriority());
			addDebugText(output);
		}
	}
}

void LLVOAvatar::updateDebugText()
{
    // Leave mDebugText uncleared here, in case a derived class has added some state first

	// <FS:Ansariel> Use cached controls
	//if (gSavedSettings.getBOOL("DebugAvatarAppearanceMessage"))
	static LLCachedControl<bool> debug_avatar_appearance_message(gSavedSettings, "DebugAvatarAppearanceMessage");
	if (debug_avatar_appearance_message)
	// </FS:Ansariel>
	{
        updateAppearanceMessageDebugText();
	}

	// <FS:Ansariel> Use cached controls
	//if (gSavedSettings.getBOOL("DebugAvatarCompositeBaked"))
	static LLCachedControl<bool> debug_avatar_composite_baked(gSavedSettings, "DebugAvatarCompositeBaked");
	if (debug_avatar_composite_baked)
	// </FS:Ansariel>
	{
		if (!mBakedTextureDebugText.empty())
			addDebugText(mBakedTextureDebugText);
	}

    // Develop -> Avatar -> Animation Info
	if (LLVOAvatar::sShowAnimationDebug)
	{
        updateAnimationDebugText();
	}

	if (!mDebugText.size() && mText.notNull())
	{
		mText->markDead();
		mText = NULL;
	}
	else if (mDebugText.size())
	{
		setDebugText(mDebugText);
	}
	mDebugText.clear();
}

//------------------------------------------------------------------------
// updateFootstepSounds
// Factored out from updateCharacter()
// Generate footstep sounds when feet hit the ground
//------------------------------------------------------------------------
void LLVOAvatar::updateFootstepSounds()
{
    if (mIsDummy)
    {
        return;
    }
	
	//-------------------------------------------------------------------------
	// Find the ground under each foot, these are used for a variety
	// of things that follow
	//-------------------------------------------------------------------------
	LLVector3 ankle_left_pos_agent = mFootLeftp->getWorldPosition();
	LLVector3 ankle_right_pos_agent = mFootRightp->getWorldPosition();

	LLVector3 ankle_left_ground_agent = ankle_left_pos_agent;
	LLVector3 ankle_right_ground_agent = ankle_right_pos_agent;
    LLVector3 normal;
	resolveHeightAgent(ankle_left_pos_agent, ankle_left_ground_agent, normal);
	resolveHeightAgent(ankle_right_pos_agent, ankle_right_ground_agent, normal);

	F32 leftElev = llmax(-0.2f, ankle_left_pos_agent.mV[VZ] - ankle_left_ground_agent.mV[VZ]);
	F32 rightElev = llmax(-0.2f, ankle_right_pos_agent.mV[VZ] - ankle_right_ground_agent.mV[VZ]);

	if (!isSitting())
	{
		//-------------------------------------------------------------------------
		// Figure out which foot is on ground
		//-------------------------------------------------------------------------
		if (!mInAir)
		{
			if ((leftElev < 0.0f) || (rightElev < 0.0f))
	{
				ankle_left_pos_agent = mFootLeftp->getWorldPosition();
				ankle_right_pos_agent = mFootRightp->getWorldPosition();
				leftElev = ankle_left_pos_agent.mV[VZ] - ankle_left_ground_agent.mV[VZ];
				rightElev = ankle_right_pos_agent.mV[VZ] - ankle_right_ground_agent.mV[VZ];
			}
		}
	}
	
	const LLUUID AGENT_FOOTSTEP_ANIMS[] = {ANIM_AGENT_WALK, ANIM_AGENT_RUN, ANIM_AGENT_LAND};
	const S32 NUM_AGENT_FOOTSTEP_ANIMS = LL_ARRAY_SIZE(AGENT_FOOTSTEP_ANIMS);

	if ( gAudiop && isAnyAnimationSignaled(AGENT_FOOTSTEP_ANIMS, NUM_AGENT_FOOTSTEP_ANIMS) )
	{
		BOOL playSound = FALSE;
		LLVector3 foot_pos_agent;

		BOOL onGroundLeft = (leftElev <= 0.05f);
		BOOL onGroundRight = (rightElev <= 0.05f);

		// did left foot hit the ground?
		if ( onGroundLeft && !mWasOnGroundLeft )
		{
			foot_pos_agent = ankle_left_pos_agent;
			playSound = TRUE;
		}

		// did right foot hit the ground?
		if ( onGroundRight && !mWasOnGroundRight )
	{
			foot_pos_agent = ankle_right_pos_agent;
			playSound = TRUE;
	}

		mWasOnGroundLeft = onGroundLeft;
		mWasOnGroundRight = onGroundRight;

		// <FS:PP> FIRE-3169: Option to change the default footsteps sound
		// if ( playSound )
		static LLCachedControl<bool> PlayModeUISndFootsteps(gSavedSettings, "PlayModeUISndFootsteps");
		if ( playSound && PlayModeUISndFootsteps )
		// </FS:PP>
		{
			const F32 STEP_VOLUME = 0.1f;
			const LLUUID& step_sound_id = getStepSound();

			LLVector3d foot_pos_global = gAgent.getPosGlobalFromAgent(foot_pos_agent);

			if (LLViewerParcelMgr::getInstance()->canHearSound(foot_pos_global)
				&& !LLMuteList::getInstance()->isMuted(getID(), LLMute::flagObjectSounds))
			{
				gAudiop->triggerSound(step_sound_id, getID(), STEP_VOLUME, LLAudioEngine::AUDIO_TYPE_AMBIENT, foot_pos_global);
			}
		}
	}
}

//------------------------------------------------------------------------
// computeUpdatePeriod()
// Factored out from updateCharacter()
// Set new value for mUpdatePeriod based on distance and various other factors.
//
// Note 10-2020: it turns out that none of these update period
// calculations have been having any effect, because
// mNeedsImpostorUpdate was not being set in updateCharacter(). So
// it's really open to question whether we want to enable time based updates, and if
// so, at what rate. Leaving the rates as given would lead to
// drastically more frequent impostor updates than we've been doing all these years.
// ------------------------------------------------------------------------
void LLVOAvatar::computeUpdatePeriod()
{
	bool visually_muted = isVisuallyMuted();
	bool slow = isTooSlowWithoutShadows();// <FS:Beq/> the geometry alone is forcing this to be slow so we must imposter
	if (mDrawable.notNull()
        && isVisible() 
        && (!isSelf() || visually_muted)
        && !isUIAvatar()
        && (sLimitNonImpostors || visually_muted || slow) // <FS:Beq/> imposter slow avatars irrespective of nonimposter setting.
        && !mNeedsAnimUpdate)
	{
		const LLVector4a* ext = mDrawable->getSpatialExtents();
		LLVector4a size;
		size.setSub(ext[1],ext[0]);
		F32 mag = size.getLength3().getF32()*0.5f;

		const S32 UPDATE_RATE_SLOW = 64;
		const S32 UPDATE_RATE_MED = 48;
		const S32 UPDATE_RATE_FAST = 32;
		if(slow)
		{
			mUpdatePeriod = UPDATE_RATE_FAST;
		}
		else if (visually_muted)
		{   // visually muted avatars update at lowest rate
			mUpdatePeriod = UPDATE_RATE_SLOW;
		}
		else if (! shouldImpostor()
				 || mDrawable->mDistanceWRTCamera < 1.f + mag)
		{   // first 25% of max visible avatars are not impostored
			// also, don't impostor avatars whose bounding box may be penetrating the 
			// impostor camera near clip plane
			mUpdatePeriod = 1;
		}
		else if ( shouldImpostor(4.0) )
		{ //background avatars are REALLY slow updating impostors
			mUpdatePeriod = UPDATE_RATE_SLOW;
		}
		else if (mLastRezzedStatus <= 0)
		{
			// Don't update cloud avatars too often
			mUpdatePeriod = UPDATE_RATE_SLOW;
		}
		else if ( shouldImpostor(3.0) )
		{ //back 25% of max visible avatars are slow updating impostors
			mUpdatePeriod = UPDATE_RATE_MED;
		}
		else 
		{
			//nearby avatars, update the impostors more frequently.
			mUpdatePeriod = UPDATE_RATE_FAST;
		}
	}
	else
	{
		mUpdatePeriod = 1;
	}
}

//------------------------------------------------------------------------
// updateOrientation()
// Factored out from updateCharacter()
// This is used by updateCharacter() to update the avatar's orientation:
// - updates mTurning state
// - updates rotation of the mRoot joint in the skeleton
// - for self, calls setControlFlags() to notify the simulator about any turns
//------------------------------------------------------------------------
void LLVOAvatar::updateOrientation(LLAgent& agent, F32 speed, F32 delta_time)
{
			LLQuaternion iQ;
			LLVector3 upDir( 0.0f, 0.0f, 1.0f );
			
			// Compute a forward direction vector derived from the primitive rotation
			// and the velocity vector.  When walking or jumping, don't let body deviate
			// more than 90 from the view, if necessary, flip the velocity vector.

			LLVector3 primDir;
			if (isSelf())
			{
				primDir = agent.getAtAxis() - projected_vec(agent.getAtAxis(), agent.getReferenceUpVector());
				primDir.normalize();
			}
			else
			{
				primDir = getRotation().getMatrix3().getFwdRow();
			}
			LLVector3 velDir = getVelocity();
			velDir.normalize();
			// <FS> Disable avatar turning towards camera when walking backwards
			//if ( mSignaledAnimations.find(ANIM_AGENT_WALK) != mSignaledAnimations.end())
			static LLCachedControl<bool> walk_backwards(gSavedSettings, "FSDisableTurningAroundWhenWalkingBackwards");
			if (walk_backwards && mSignaledAnimations.find(ANIM_AGENT_WALK) != mSignaledAnimations.end())
			// </FS>
			{
				F32 vpD = velDir * primDir;
				if (vpD < -0.5f)
				{
					velDir *= -1.0f;
				}
			}
			LLVector3 fwdDir = lerp(primDir, velDir, clamp_rescale(speed, 0.5f, 2.0f, 0.0f, 1.0f));
			if (isSelf() && gAgentCamera.cameraMouselook())
			{
				// make sure fwdDir stays in same general direction as primdir
				if (gAgent.getFlying())
				{
					fwdDir = LLViewerCamera::getInstance()->getAtAxis();
				}
				else
				{
					LLVector3 at_axis = LLViewerCamera::getInstance()->getAtAxis();
					LLVector3 up_vector = gAgent.getReferenceUpVector();
					at_axis -= up_vector * (at_axis * up_vector);
					at_axis.normalize();
					
					F32 dot = fwdDir * at_axis;
					if (dot < 0.f)
					{
						fwdDir -= 2.f * at_axis * dot;
						fwdDir.normalize();
					}
				}
			}

			LLQuaternion root_rotation = mRoot->getWorldMatrix().quaternion();
			F32 root_roll, root_pitch, root_yaw;
			root_rotation.getEulerAngles(&root_roll, &root_pitch, &root_yaw);

			// When moving very slow, the pelvis is allowed to deviate from the
    // forward direction to allow it to hold its position while the torso
			// and head turn.  Once in motion, it must conform however.
			BOOL self_in_mouselook = isSelf() && gAgentCamera.cameraMouselook();

			LLVector3 pelvisDir( mRoot->getWorldMatrix().getFwdRow4().mV );

			static LLCachedControl<F32> s_pelvis_rot_threshold_slow(gSavedSettings, "AvatarRotateThresholdSlow", 60.0);
			static LLCachedControl<F32> s_pelvis_rot_threshold_fast(gSavedSettings, "AvatarRotateThresholdFast", 2.0);

			F32 pelvis_rot_threshold = clamp_rescale(speed, 0.1f, 1.0f, s_pelvis_rot_threshold_slow, s_pelvis_rot_threshold_fast);
						
			if (self_in_mouselook)
			{
				pelvis_rot_threshold *= MOUSELOOK_PELVIS_FOLLOW_FACTOR;
			}
			pelvis_rot_threshold *= DEG_TO_RAD;

			F32 angle = angle_between( pelvisDir, fwdDir );

			// The avatar's root is allowed to have a yaw that deviates widely
			// from the forward direction, but if roll or pitch are off even
			// a little bit we need to correct the rotation.
			if(root_roll < 1.f * DEG_TO_RAD
			   && root_pitch < 5.f * DEG_TO_RAD)
			{
				// smaller correction vector means pelvis follows prim direction more closely
				if (!mTurning && angle > pelvis_rot_threshold*0.75f)
				{
					mTurning = TRUE;
				}

				// use tighter threshold when turning
				if (mTurning)
				{
					pelvis_rot_threshold *= 0.4f;
				}

				// am I done turning?
				if (angle < pelvis_rot_threshold)
				{
					mTurning = FALSE;
				}

				LLVector3 correction_vector = (pelvisDir - fwdDir) * clamp_rescale(angle, pelvis_rot_threshold*0.75f, pelvis_rot_threshold, 1.0f, 0.0f);
				fwdDir += correction_vector;
			}
			else
			{
				mTurning = FALSE;
			}

			// Now compute the full world space rotation for the whole body (wQv)
			LLVector3 leftDir = upDir % fwdDir;
			leftDir.normalize();
			fwdDir = leftDir % upDir;
			LLQuaternion wQv( fwdDir, leftDir, upDir );

			if (isSelf() && mTurning)
			{
				if ((fwdDir % pelvisDir) * upDir > 0.f)
				{
					gAgent.setControlFlags(AGENT_CONTROL_TURN_RIGHT);
				}
				else
				{
					gAgent.setControlFlags(AGENT_CONTROL_TURN_LEFT);
				}
			}

			// Set the root rotation, but do so incrementally so that it
			// lags in time by some fixed amount.
			//F32 u = LLSmoothInterpolation::getInterpolant(PELVIS_LAG);
			F32 pelvis_lag_time = 0.f;
			if (self_in_mouselook)
			{
				pelvis_lag_time = PELVIS_LAG_MOUSELOOK;
			}
			else if (mInAir)
			{
				pelvis_lag_time = PELVIS_LAG_FLYING;
				// increase pelvis lag time when moving slowly
				pelvis_lag_time *= clamp_rescale(mSpeedAccum, 0.f, 15.f, 3.f, 1.f);
			}
			else
			{
				// <FS:Beq> FIRE-29581 remove stones from wet sack for Willow
				// pelvis_lag_time = PELVIS_LAG_WALKING;
				static constexpr F32 turn_rate_delta{0.0019f}; // linear scale
				static LLCachedControl<F32> turn_speed(gSavedSettings, "FSAvatarTurnSpeed", 0.0f); // 0 is default. We can't go slower.
				pelvis_lag_time = llmax(PELVIS_LAG_WALKING - (llclamp(turn_speed(), 0.f, 100.f) * turn_rate_delta), F_ALMOST_ZERO);
				// </FS:Beq>
			}

    F32 u = llclamp((delta_time / pelvis_lag_time), 0.0f, 1.0f);	

			mRoot->setWorldRotation( slerp(u, mRoot->getWorldRotation(), wQv) );
}

//------------------------------------------------------------------------
// updateTimeStep()
// Factored out from updateCharacter().
//
// Updates the time step used by the motion controller, based on area
// and avatar count criteria.  This will also stop the
// ANIM_AGENT_WALK_ADJUST animation under some circumstances.
// ------------------------------------------------------------------------
void LLVOAvatar::updateTimeStep()
{
	// <FS:Zi> Optionally disable the usage of timesteps, testing if this affects performance or
	//         creates animation issues - FIRE-3657
	//if (!isSelf() && !isUIAvatar()) // ie, non-self avatars, and animated objects will be affected.
	static LLCachedControl<bool> use_timesteps(gSavedSettings, "UseAnimationTimeSteps");
	if (!isSelf() && !isUIAvatar() && use_timesteps)
	// </FS:Zi>
	{
        // Note that sInstances counts animated objects and
        // standard avatars in the same bucket. Is this desirable?
		F32 time_quantum = clamp_rescale((F32)sInstances.size(), 10.f, 35.f, 0.f, 0.25f);
		F32 pixel_area_scale = clamp_rescale(mPixelArea, 100, 5000, 1.f, 0.f);
		F32 time_step = time_quantum * pixel_area_scale;
        // Extrema:
        //   If number of avs is 10 or less, time_step is unmodified (flagged with 0.0).
        //   If area of av is 5000 or greater, time_step is unmodified (flagged with 0.0).
        //   If number of avs is 35 or greater, and area of av is 100 or less,
        //   time_step takes the maximum possible value of 0.25.
        //   Other situations will give values within the (0, 0.25) range.
		if (time_step != 0.f)
		{
			// disable walk motion servo controller as it doesn't work with motion timesteps
			stopMotion(ANIM_AGENT_WALK_ADJUST);
			removeAnimationData("Walk Speed");
		}
        // See SL-763 - playback with altered time step does not
        // appear to work correctly, odd behavior for distant avatars.
        // As of 11-2017, LLMotionController::updateMotions() will
        // ignore the value here. Need to re-enable if it's every
        // fixed.
		mMotionController.setTimeStep(time_step);
	}
	// <FS:Zi> Optionally disable the usage of timesteps, testing if this affects performance or
	//         creates animation issues - FIRE-3657
	else
	{
		mMotionController.setTimeStep(0.0f);
	}
	// </FS:Zi>
}

void LLVOAvatar::updateRootPositionAndRotation(LLAgent& agent, F32 speed, bool was_sit_ground_constrained) 
{
	if (!(isSitting() && getParent()))
	{
		// This case includes all configurations except sitting on an
		// object, so does include ground sit.

		//--------------------------------------------------------------------
		// get timing info
		// handle initial condition case
		//--------------------------------------------------------------------
		F32 animation_time = mAnimTimer.getElapsedTimeF32();
		if (mTimeLast == 0.0f)
		{
			mTimeLast = animation_time;

			// Initially put the pelvis at slaved position/mRotation
			// SL-315
			mRoot->setWorldPosition( getPositionAgent() ); // first frame
			mRoot->setWorldRotation( getRotation() );
		}
			
		//--------------------------------------------------------------------
		// dont' let dT get larger than 1/5th of a second
		//--------------------------------------------------------------------
		F32 delta_time = animation_time - mTimeLast;

		delta_time = llclamp( delta_time, DELTA_TIME_MIN, DELTA_TIME_MAX );
		mTimeLast = animation_time;

		mSpeedAccum = (mSpeedAccum * 0.95f) + (speed * 0.05f);

		//--------------------------------------------------------------------
		// compute the position of the avatar's root
		//--------------------------------------------------------------------
		LLVector3d root_pos;
		LLVector3d ground_under_pelvis;

		if (isSelf())
		{
			gAgent.setPositionAgent(getRenderPosition());
		}

		root_pos = gAgent.getPosGlobalFromAgent(getRenderPosition());
		root_pos.mdV[VZ] += getVisualParamWeight(AVATAR_HOVER);

        LLVector3 normal;
		resolveHeightGlobal(root_pos, ground_under_pelvis, normal);
		F32 foot_to_ground = (F32) (root_pos.mdV[VZ] - mPelvisToFoot - ground_under_pelvis.mdV[VZ]);				
		BOOL in_air = ((!LLWorld::getInstance()->getRegionFromPosGlobal(ground_under_pelvis)) || 
						foot_to_ground > FOOT_GROUND_COLLISION_TOLERANCE);

		if (in_air && !mInAir)
		{
			mTimeInAir.reset();
		}
		mInAir = in_air;

        // SL-402: with the ability to animate the position of joints
        // that affect the body size calculation, computed body size
        // can get stale much more easily. Simplest fix is to update
        // it frequently.
        // SL-427: this appears to be too frequent, moving to only do on animation state change.
        //computeBodySize();
    
		// correct for the fact that the pelvis is not necessarily the center 
		// of the agent's physical representation
		root_pos.mdV[VZ] -= (0.5f * mBodySize.mV[VZ]) - mPelvisToFoot;
		if (!isSitting() && !was_sit_ground_constrained)
		{
			root_pos += LLVector3d(getHoverOffset());
			if (getOverallAppearance() == AOA_JELLYDOLL)
			{
				F32 offz = -0.5 * (getScale()[VZ] - mBodySize.mV[VZ]);
				root_pos[2] += offz;
				// if (!isSelf() && !isControlAvatar())
				// {
				// 	LL_DEBUGS("Avatar") << "av " << getFullname() 
				// 						<< " frame " << LLFrameTimer::getFrameCount()
				// 						<< " root adjust offz " << offz
				// 						<< " scalez " << getScale()[VZ]
				// 						<< " bsz " << mBodySize.mV[VZ]
				// 						<< LL_ENDL;
				// }
			}
		}
		// if (!isSelf() && !isControlAvatar())
		// {
		// 	LL_DEBUGS("Avatar") << "av " << getFullname() << " aoa " << (S32) getOverallAppearance()
		// 						<< " frame " << LLFrameTimer::getFrameCount()
		// 						<< " scalez " << getScale()[VZ]
		// 						<< " bsz " << mBodySize.mV[VZ]
		// 						<< " root pos " << root_pos[2]
		// 						<< " curr rootz " << mRoot->getPosition()[2] 
		// 						<< " pp-z " << mPelvisp->getPosition()[2]
		// 						<< " renderpos " << getRenderPosition()
		// 						<< LL_ENDL;
		// }

        LLControlAvatar *cav = dynamic_cast<LLControlAvatar*>(this);
        if (cav)
        {
            // SL-1350: Moved to LLDrawable::updateXform()
            cav->matchVolumeTransform();
        }
        else
        {
            LLVector3 newPosition = gAgent.getPosAgentFromGlobal(root_pos);
			// if (!isSelf() && !isControlAvatar())
			// {
			// 	LL_DEBUGS("Avatar") << "av " << getFullname() 
			// 						<< " frame " << LLFrameTimer::getFrameCount()
			// 						<< " newPosition " << newPosition
			// 						<< " renderpos " << getRenderPosition()
			// 						<< LL_ENDL;
			// }
            if (newPosition != mRoot->getXform()->getWorldPosition())
            {		
                mRoot->touch();
                // SL-315
                mRoot->setWorldPosition( newPosition ); // regular update				
            }
        }

		//--------------------------------------------------------------------
		// Propagate viewer object rotation to root of avatar
		//--------------------------------------------------------------------
		if (!isControlAvatar() && !isAnyAnimationSignaled(AGENT_NO_ROTATE_ANIMS, NUM_AGENT_NO_ROTATE_ANIMS))
		{
            // Rotation fixups for avatars in motion.
            // Skip for animated objects.
            updateOrientation(agent, speed, delta_time);
		}
	}
	else if (mDrawable.notNull())
	{
        // Sitting on an object - mRoot is slaved to mDrawable orientation.
		LLVector3 pos = mDrawable->getPosition();
		pos += getHoverOffset() * mDrawable->getRotation();
		// SL-315
		mRoot->setPosition(pos);
		mRoot->setRotation(mDrawable->getRotation());
	}
}

//------------------------------------------------------------------------
// LLVOAvatar::computeNeedsUpdate()
// 
// Most of the logic here is to figure out when to periodically update impostors.
// Non-impostors have mUpdatePeriod == 1 and will need update every frame.
//------------------------------------------------------------------------
bool LLVOAvatar::computeNeedsUpdate()
{
	const F32 MAX_IMPOSTOR_INTERVAL = 4.0f;
	computeUpdatePeriod();

	bool needs_update_by_frame_count = ((LLDrawable::getCurrentFrame()+mID.mData[0])%mUpdatePeriod == 0);

    bool needs_update_by_max_time = ((gFrameTimeSeconds-mLastImpostorUpdateFrameTime)> MAX_IMPOSTOR_INTERVAL);
	bool needs_update = needs_update_by_frame_count || needs_update_by_max_time;

	if (needs_update && !isSelf())
	{
		if (needs_update_by_max_time)
		{
			mNeedsImpostorUpdate = TRUE;
			mLastImpostorUpdateReason = 11;
		}
		else
		{
			//mNeedsImpostorUpdate = TRUE;
			//mLastImpostorUpdateReason = 10;
		}
	}
	return needs_update;
}

// updateCharacter()
//
// This is called for all avatars, so there are 4 possible situations:
//
// 1) Avatar is your own. In this case the class is LLVOAvatarSelf,
// isSelf() is true, and agent specifies the corresponding agent
// information for you. In all the other cases, agent is irrelevant
// and it would be less confusing if it were null or something.
//
// 2) Avatar is controlled by another resident. Class is LLVOAvatar,
// and isSelf() is false.
//
// 3) Avatar is the controller for an animated object. Class is
// LLControlAvatar and mIsDummy is true. Avatar is a purely
// viewer-side entity with no representation on the simulator.
//
// 4) Avatar is a UI avatar used in some areas of the UI, such as when
// previewing uploaded animations. Class is LLUIAvatar, and mIsDummy
// is true. Avatar is purely viewer-side with no representation on the
// simulator.
//
//------------------------------------------------------------------------
bool LLVOAvatar::updateCharacter(LLAgent &agent)
{	
	updateDebugText();
	
	if (!mIsBuilt)
	{
		return FALSE;
	}

	BOOL visible = isVisible();
    bool is_control_avatar = isControlAvatar(); // capture state to simplify tracing
	bool is_attachment = false;

	if (is_control_avatar)
	{
        LLControlAvatar *cav = dynamic_cast<LLControlAvatar*>(this);
		is_attachment = cav && cav->mRootVolp && cav->mRootVolp->isAttachment(); // For attached animated objects
	}

    LLScopedContextString str("updateCharacter " + getFullname() + " is_control_avatar "
                              + boost::lexical_cast<std::string>(is_control_avatar) 
                              + " is_attachment " + boost::lexical_cast<std::string>(is_attachment));

	// For fading out the names above heads, only let the timer
	// run if we're visible.
	if (mDrawable.notNull() && !visible)
	{
		mTimeVisible.reset();
	}

	//--------------------------------------------------------------------
	// The rest should only be done occasionally for far away avatars.
    // Set mUpdatePeriod and visible based on distance and other criteria,
	// and flag for impostor update if needed.
	//--------------------------------------------------------------------
	bool needs_update = computeNeedsUpdate();
	
	//--------------------------------------------------------------------
	// Early out if does not need update and not self
	// don't early out for your own avatar, as we rely on your animations playing reliably
	// for example, the "turn around" animation when entering customize avatar needs to trigger
	// even when your avatar is offscreen
	//--------------------------------------------------------------------
	if (!needs_update && !isSelf())
	{
		updateMotions(LLCharacter::HIDDEN_UPDATE);
		return FALSE;
	}

	//--------------------------------------------------------------------
	// Handle transitions between regular rendering, jellydoll, or invisible.
	// Can trigger skeleton reset or animation changes
	//--------------------------------------------------------------------
	updateOverallAppearance();
	
	//--------------------------------------------------------------------
	// change animation time quanta based on avatar render load
	//--------------------------------------------------------------------
    // SL-763 the time step quantization does not currently work.
    //updateTimeStep();
    
	//--------------------------------------------------------------------
    // Update sitting state based on parent and active animation info.
	//--------------------------------------------------------------------
	if (getParent() && !isSitting())
	{
		sitOnObject((LLViewerObject*)getParent());
	}
	else if (!getParent() && isSitting() && !isMotionActive(ANIM_AGENT_SIT_GROUND_CONSTRAINED))
	{
        // If we are starting up, motion might be loading
        LLMotion *motionp = mMotionController.findMotion(ANIM_AGENT_SIT_GROUND_CONSTRAINED);
        if (!motionp || !mMotionController.isMotionLoading(motionp))
        {
            getOffObject();
        }
	}

	//--------------------------------------------------------------------
	// create local variables in world coords for region position values
	//--------------------------------------------------------------------
	LLVector3 xyVel = getVelocity();
	xyVel.mV[VZ] = 0.0f;
	F32 speed = xyVel.length();
	// remembering the value here prevents a display glitch if the
	// animation gets toggled during this update.
	bool was_sit_ground_constrained = isMotionActive(ANIM_AGENT_SIT_GROUND_CONSTRAINED);

	//--------------------------------------------------------------------
    // This does a bunch of state updating, including figuring out
    // whether av is in the air, setting mRoot position and rotation
    // In some cases, calls updateOrientation() for a lot of the
    // work
    // --------------------------------------------------------------------
    updateRootPositionAndRotation(agent, speed, was_sit_ground_constrained);
	
	//-------------------------------------------------------------------------
	// Update character motions
	//-------------------------------------------------------------------------
	// store data relevant to motions
	mSpeed = speed;

	// update animations
	if (!visible)
	{
		updateMotions(LLCharacter::HIDDEN_UPDATE);
	}
	else if (mSpecialRenderMode == 1) // Animation Preview
	{
		updateMotions(LLCharacter::FORCE_UPDATE);
	}
	else
	{
		// Might be better to do HIDDEN_UPDATE if cloud
		updateMotions(LLCharacter::NORMAL_UPDATE);
	}

	// Special handling for sitting on ground.
	if (!getParent() && (isSitting() || was_sit_ground_constrained))
	{
		
		F32 off_z = LLVector3d(getHoverOffset()).mdV[VZ];
		if (off_z != 0.0)
		{
			LLVector3 pos = mRoot->getWorldPosition();
			pos.mV[VZ] += off_z;
			mRoot->touch();
			// SL-315
			mRoot->setWorldPosition(pos);
		}
	}

	// update head position
	updateHeadOffset();

	// Generate footstep sounds when feet hit the ground
    updateFootstepSounds();

	// Update child joints as needed.
	mRoot->updateWorldMatrixChildren();

    if (visible)
    {
		// System avatar mesh vertices need to be reskinned.
		mNeedsSkin = TRUE;
    }

	return visible;
}

//-----------------------------------------------------------------------------
// updateHeadOffset()
//-----------------------------------------------------------------------------
void LLVOAvatar::updateHeadOffset()
{
	// since we only care about Z, just grab one of the eyes
	LLVector3 midEyePt = mEyeLeftp->getWorldPosition();
	midEyePt -= mDrawable.notNull() ? mDrawable->getWorldPosition() : mRoot->getWorldPosition();
	midEyePt.mV[VZ] = llmax(-mPelvisToFoot + LLViewerCamera::getInstance()->getNear(), midEyePt.mV[VZ]);

	if (mDrawable.notNull())
	{
		midEyePt = midEyePt * ~mDrawable->getWorldRotation();
	}
	if (isSitting())
	{
		mHeadOffset = midEyePt;	
	}
	else
	{
		F32 u = llmax(0.f, HEAD_MOVEMENT_AVG_TIME - (1.f / gFPSClamped));
		mHeadOffset = lerp(midEyePt, mHeadOffset,  u);
	}
}

void LLVOAvatar::debugBodySize() const
{
	LLVector3 pelvis_scale = mPelvisp->getScale();

	// some of the joints have not been cached
	LLVector3 skull = mSkullp->getPosition();
    LL_DEBUGS("Avatar") << "skull pos " << skull << LL_ENDL;
	//LLVector3 skull_scale = mSkullp->getScale();

	LLVector3 neck = mNeckp->getPosition();
	LLVector3 neck_scale = mNeckp->getScale();
    LL_DEBUGS("Avatar") << "neck pos " << neck << " neck_scale " << neck_scale << LL_ENDL;

	LLVector3 chest = mChestp->getPosition();
	LLVector3 chest_scale = mChestp->getScale();
    LL_DEBUGS("Avatar") << "chest pos " << chest << " chest_scale " << chest_scale << LL_ENDL;

	// the rest of the joints have been cached
	LLVector3 head = mHeadp->getPosition();
	LLVector3 head_scale = mHeadp->getScale();
    LL_DEBUGS("Avatar") << "head pos " << head << " head_scale " << head_scale << LL_ENDL;

	LLVector3 torso = mTorsop->getPosition();
	LLVector3 torso_scale = mTorsop->getScale();
    LL_DEBUGS("Avatar") << "torso pos " << torso << " torso_scale " << torso_scale << LL_ENDL;

	LLVector3 hip = mHipLeftp->getPosition();
	LLVector3 hip_scale = mHipLeftp->getScale();
    LL_DEBUGS("Avatar") << "hip pos " << hip << " hip_scale " << hip_scale << LL_ENDL;

	LLVector3 knee = mKneeLeftp->getPosition();
	LLVector3 knee_scale = mKneeLeftp->getScale();
    LL_DEBUGS("Avatar") << "knee pos " << knee << " knee_scale " << knee_scale << LL_ENDL;

	LLVector3 ankle = mAnkleLeftp->getPosition();
	LLVector3 ankle_scale = mAnkleLeftp->getScale();
    LL_DEBUGS("Avatar") << "ankle pos " << ankle << " ankle_scale " << ankle_scale << LL_ENDL;

	LLVector3 foot  = mFootLeftp->getPosition();
    LL_DEBUGS("Avatar") << "foot pos " << foot << LL_ENDL;

	F32 new_offset = (const_cast<LLVOAvatar*>(this))->getVisualParamWeight(AVATAR_HOVER);
    LL_DEBUGS("Avatar") << "new_offset " << new_offset << LL_ENDL;

	F32 new_pelvis_to_foot = hip.mV[VZ] * pelvis_scale.mV[VZ] -
        knee.mV[VZ] * hip_scale.mV[VZ] -
        ankle.mV[VZ] * knee_scale.mV[VZ] -
        foot.mV[VZ] * ankle_scale.mV[VZ];
    LL_DEBUGS("Avatar") << "new_pelvis_to_foot " << new_pelvis_to_foot << LL_ENDL;

	LLVector3 new_body_size;
	new_body_size.mV[VZ] = new_pelvis_to_foot +
					   // the sqrt(2) correction below is an approximate
					   // correction to get to the top of the head
					   F_SQRT2 * (skull.mV[VZ] * head_scale.mV[VZ]) + 
					   head.mV[VZ] * neck_scale.mV[VZ] + 
					   neck.mV[VZ] * chest_scale.mV[VZ] + 
					   chest.mV[VZ] * torso_scale.mV[VZ] + 
					   torso.mV[VZ] * pelvis_scale.mV[VZ]; 

	// TODO -- measure the real depth and width
	new_body_size.mV[VX] = DEFAULT_AGENT_DEPTH;
	new_body_size.mV[VY] = DEFAULT_AGENT_WIDTH;

    LL_DEBUGS("Avatar") << "new_body_size " << new_body_size << LL_ENDL;
}
   
//------------------------------------------------------------------------
// postPelvisSetRecalc
//------------------------------------------------------------------------
void LLVOAvatar::postPelvisSetRecalc()
{		
	mRoot->updateWorldMatrixChildren();			
	computeBodySize();
	dirtyMesh(2);
}
//------------------------------------------------------------------------
// updateVisibility()
//------------------------------------------------------------------------
void LLVOAvatar::updateVisibility()
{
	BOOL visible = FALSE;

	if (mIsDummy)
	{
		visible = FALSE;
	}
	else if (mDrawable.isNull())
	{
		visible = FALSE;
	}
	else
	{
		if (!mDrawable->getSpatialGroup() || mDrawable->getSpatialGroup()->isVisible())
		{
			visible = TRUE;
		}
		else
		{
			visible = FALSE;
		}

		if(isSelf())
		{
			if (!gAgentWearables.areWearablesLoaded())
			{
				visible = FALSE;
			}
		}
		else if( !mFirstAppearanceMessageReceived )
		{
			visible = FALSE;
		}

		if (sDebugInvisible)
		{
			LLNameValue* firstname = getNVPair("FirstName");
			if (firstname)
			{
				LL_DEBUGS("Avatar") << avString() << " updating visibility" << LL_ENDL;
			}
			else
			{
				LL_INFOS() << "Avatar " << this << " updating visiblity" << LL_ENDL;
			}

			if (visible)
			{
				LL_INFOS() << "Visible" << LL_ENDL;
			}
			else
			{
				LL_INFOS() << "Not visible" << LL_ENDL;
			}

			/*if (avatar_in_frustum)
			{
				LL_INFOS() << "Avatar in frustum" << LL_ENDL;
			}
			else
			{
				LL_INFOS() << "Avatar not in frustum" << LL_ENDL;
			}*/

			/*if (LLViewerCamera::getInstance()->sphereInFrustum(sel_pos_agent, 2.0f))
			{
				LL_INFOS() << "Sel pos visible" << LL_ENDL;
			}
			if (LLViewerCamera::getInstance()->sphereInFrustum(wrist_right_pos_agent, 0.2f))
			{
				LL_INFOS() << "Wrist pos visible" << LL_ENDL;
			}
			if (LLViewerCamera::getInstance()->sphereInFrustum(getPositionAgent(), getMaxScale()*2.f))
			{
				LL_INFOS() << "Agent visible" << LL_ENDL;
			}*/
			LL_INFOS() << "PA: " << getPositionAgent() << LL_ENDL;
			/*LL_INFOS() << "SPA: " << sel_pos_agent << LL_ENDL;
			LL_INFOS() << "WPA: " << wrist_right_pos_agent << LL_ENDL;*/
			for (attachment_map_t::iterator iter = mAttachmentPoints.begin(); 
				 iter != mAttachmentPoints.end();
				 ++iter)
			{
				LLViewerJointAttachment* attachment = iter->second;

				// <FS:Ansariel> Possible crash fix
				if (!attachment)
				{
					continue;
				}
				// </FS:Ansariel>

				for (LLViewerJointAttachment::attachedobjs_vec_t::iterator attachment_iter = attachment->mAttachedObjects.begin();
					 attachment_iter != attachment->mAttachedObjects.end();
					 ++attachment_iter)
				{
					if (LLViewerObject *attached_object = attachment_iter->get())
					{
						if(attached_object->mDrawable->isVisible())
						{
							LL_INFOS() << attachment->getName() << " visible" << LL_ENDL;
						}
						else
						{
							LL_INFOS() << attachment->getName() << " not visible at " << mDrawable->getWorldPosition() << " and radius " << mDrawable->getRadius() << LL_ENDL;
						}
					}
				}
			}
		}
	}

	if (!visible && mVisible)
	{
		mMeshInvisibleTime.reset();
	}

	if (visible)
	{
		if (!mMeshValid)
		{
			restoreMeshData();
		}
	}
	else
	{
		if (mMeshValid &&
            (isControlAvatar() || mMeshInvisibleTime.getElapsedTimeF32() > TIME_BEFORE_MESH_CLEANUP))
		{
			releaseMeshData();
		}
	}

    if ( visible != mVisible )
    {
        LL_DEBUGS("AvatarRender") << "visible was " << mVisible << " now " << visible << LL_ENDL;
    }
	mVisible = visible;
}

// private
bool LLVOAvatar::shouldAlphaMask()
{
	const bool should_alpha_mask = !LLDrawPoolAlpha::sShowDebugAlpha // Don't alpha mask if "Highlight Transparent" checked
							&& !LLDrawPoolAvatar::sSkipTransparent;

	return should_alpha_mask;

}

//-----------------------------------------------------------------------------
// renderSkinned()
//-----------------------------------------------------------------------------
U32 LLVOAvatar::renderSkinned()
{
    LL_PROFILE_ZONE_SCOPED_CATEGORY_AVATAR;

	U32 num_indices = 0;

	if (!mIsBuilt)
	{
		return num_indices;
	}

    if (mDrawable.isNull())
    {
		return num_indices;
    }

	LLFace* face = mDrawable->getFace(0);

	bool needs_rebuild = !face || !face->getVertexBuffer() || mDrawable->isState(LLDrawable::REBUILD_GEOMETRY);

	if (needs_rebuild || mDirtyMesh)
	{	//LOD changed or new mesh created, allocate new vertex buffer if needed
		if (needs_rebuild || mDirtyMesh >= 2 || mVisibilityRank <= 4)
		{
			updateMeshData();
			mDirtyMesh = 0;
			mNeedsSkin = TRUE;
			mDrawable->clearState(LLDrawable::REBUILD_GEOMETRY);
		}
	}

	if (LLViewerShaderMgr::instance()->getShaderLevel(LLViewerShaderMgr::SHADER_AVATAR) <= 0)
	{
		if (mNeedsSkin)
		{
			//generate animated mesh
			LLViewerJoint* lower_mesh = getViewerJoint(MESH_ID_LOWER_BODY);
			LLViewerJoint* upper_mesh = getViewerJoint(MESH_ID_UPPER_BODY);
			LLViewerJoint* skirt_mesh = getViewerJoint(MESH_ID_SKIRT);
			LLViewerJoint* eyelash_mesh = getViewerJoint(MESH_ID_EYELASH);
			LLViewerJoint* head_mesh = getViewerJoint(MESH_ID_HEAD);
			LLViewerJoint* hair_mesh = getViewerJoint(MESH_ID_HAIR);

			if(upper_mesh)
			{
				upper_mesh->updateJointGeometry();
			}
			if (lower_mesh)
			{
				lower_mesh->updateJointGeometry();
			}

			if( isWearingWearableType( LLWearableType::WT_SKIRT ) )
			{
				if(skirt_mesh)
				{
					skirt_mesh->updateJointGeometry();
				}
			}

			if (!isSelf() || gAgent.needsRenderHead() || LLPipeline::sShadowRender)
			{
				if(eyelash_mesh)
				{
					eyelash_mesh->updateJointGeometry();
				}
				if(head_mesh)
				{
					head_mesh->updateJointGeometry();
				}
				if(hair_mesh)
				{
					hair_mesh->updateJointGeometry();
				}
			}
			mNeedsSkin = FALSE;
			mLastSkinTime = gFrameTimeSeconds;

			LLFace * face = mDrawable->getFace(0);
			if (face)
			{
				LLVertexBuffer* vb = face->getVertexBuffer();
				if (vb)
				{
					vb->unmapBuffer();
				}
			}
		}
	}
	else
	{
		mNeedsSkin = FALSE;
	}

	if (sDebugInvisible)
	{
		LLNameValue* firstname = getNVPair("FirstName");
		if (firstname)
		{
			LL_DEBUGS("Avatar") << avString() << " in render" << LL_ENDL;
		}
		else
		{
			LL_INFOS() << "Avatar " << this << " in render" << LL_ENDL;
		}
		if (!mIsBuilt)
		{
			LL_INFOS() << "Not built!" << LL_ENDL;
		}
		else if (!gAgent.needsRenderAvatar())
		{
			LL_INFOS() << "Doesn't need avatar render!" << LL_ENDL;
		}
		else
		{
			LL_INFOS() << "Rendering!" << LL_ENDL;
		}
	}

	if (!mIsBuilt)
	{
		return num_indices;
	}

	if (isSelf() && !gAgent.needsRenderAvatar())
	{
		return num_indices;
	}

	//--------------------------------------------------------------------
	// render all geometry attached to the skeleton
	//--------------------------------------------------------------------

		bool should_alpha_mask = shouldAlphaMask();
		LLGLState test(GL_ALPHA_TEST, should_alpha_mask);
		
		BOOL first_pass = TRUE;
		if (!LLDrawPoolAvatar::sSkipOpaque)
		{
			if (isUIAvatar() && mIsDummy)
			{
				LLViewerJoint* hair_mesh = getViewerJoint(MESH_ID_HAIR);
				if (hair_mesh)
				{
					num_indices += hair_mesh->render(mAdjustedPixelArea, first_pass, mIsDummy);
				}
				first_pass = FALSE;
			}
			if (!isSelf() || gAgent.needsRenderHead() || LLPipeline::sShadowRender)
			{
	
				if (isTextureVisible(TEX_HEAD_BAKED) || (getOverallAppearance() == AOA_JELLYDOLL && !isControlAvatar()) || isUIAvatar())
				{
					LLViewerJoint* head_mesh = getViewerJoint(MESH_ID_HEAD);
					if (head_mesh)
					{
						num_indices += head_mesh->render(mAdjustedPixelArea, first_pass, mIsDummy);
					}
					first_pass = FALSE;
				}
			}
			if (isTextureVisible(TEX_UPPER_BAKED) || (getOverallAppearance() == AOA_JELLYDOLL && !isControlAvatar()) || isUIAvatar())
			{
				LLViewerJoint* upper_mesh = getViewerJoint(MESH_ID_UPPER_BODY);
				if (upper_mesh)
				{
					num_indices += upper_mesh->render(mAdjustedPixelArea, first_pass, mIsDummy);
				}
				first_pass = FALSE;
			}
			
			if (isTextureVisible(TEX_LOWER_BAKED) || (getOverallAppearance() == AOA_JELLYDOLL && !isControlAvatar()) || isUIAvatar())
			{
				LLViewerJoint* lower_mesh = getViewerJoint(MESH_ID_LOWER_BODY);
				if (lower_mesh)
				{
					num_indices += lower_mesh->render(mAdjustedPixelArea, first_pass, mIsDummy);
				}
				first_pass = FALSE;
			}
		}

		if (!LLDrawPoolAvatar::sSkipTransparent || LLPipeline::sImpostorRender)
		{
			LLGLState blend(GL_BLEND, !mIsDummy);
			LLGLState test(GL_ALPHA_TEST, !mIsDummy);
			num_indices += renderTransparent(first_pass);
		}

	return num_indices;
}

U32 LLVOAvatar::renderTransparent(BOOL first_pass)
{
	LL_PROFILE_ZONE_SCOPED_CATEGORY_AVATAR; // <FS:Beq/> Tracy accounting for render tracking
	U32 num_indices = 0;
	if( isWearingWearableType( LLWearableType::WT_SKIRT ) && (isUIAvatar() || isTextureVisible(TEX_SKIRT_BAKED)) )
	{
        gGL.flush();
		LLViewerJoint* skirt_mesh = getViewerJoint(MESH_ID_SKIRT);
		if (skirt_mesh)
		{
			num_indices += skirt_mesh->render(mAdjustedPixelArea, FALSE);
		}
		first_pass = FALSE;
        gGL.flush();
	}

	if (!isSelf() || gAgent.needsRenderHead() || LLPipeline::sShadowRender)
	{
		if (LLPipeline::sImpostorRender)
		{
            gGL.flush();
		}
		
		if (isTextureVisible(TEX_HEAD_BAKED))
		{
			LLViewerJoint* eyelash_mesh = getViewerJoint(MESH_ID_EYELASH);
			if (eyelash_mesh)
			{
				num_indices += eyelash_mesh->render(mAdjustedPixelArea, first_pass, mIsDummy);
			}
			first_pass = FALSE;
		}
		if (isTextureVisible(TEX_HAIR_BAKED) && (getOverallAppearance() != AOA_JELLYDOLL))
		{
			LLViewerJoint* hair_mesh = getViewerJoint(MESH_ID_HAIR);
			if (hair_mesh)
			{
				num_indices += hair_mesh->render(mAdjustedPixelArea, first_pass, mIsDummy);
			}
			first_pass = FALSE;
		}
		if (LLPipeline::sImpostorRender)
		{
            gGL.flush();
		}
	}
	
	return num_indices;
}

//-----------------------------------------------------------------------------
// renderRigid()
//-----------------------------------------------------------------------------
U32 LLVOAvatar::renderRigid()
{
	LL_PROFILE_ZONE_SCOPED_CATEGORY_AVATAR; // <FS:Beq/> Tracy accounting for render tracking
	U32 num_indices = 0;

	if (!mIsBuilt)
	{
		return 0;
	}

	if (isSelf() && (!gAgent.needsRenderAvatar() || !gAgent.needsRenderHead()))
	{
		return 0;
	}
	
	if (!mIsBuilt)
	{
		return 0;
	}

	bool should_alpha_mask = shouldAlphaMask();
	LLGLState test(GL_ALPHA_TEST, should_alpha_mask);

	if (isTextureVisible(TEX_EYES_BAKED) || (getOverallAppearance() == AOA_JELLYDOLL && !isControlAvatar()) || isUIAvatar())
	{
		LLViewerJoint* eyeball_left = getViewerJoint(MESH_ID_EYEBALL_LEFT);
		LLViewerJoint* eyeball_right = getViewerJoint(MESH_ID_EYEBALL_RIGHT);
		if (eyeball_left)
		{
			num_indices += eyeball_left->render(mAdjustedPixelArea, TRUE, mIsDummy);
		}
		if(eyeball_right)
		{
			num_indices += eyeball_right->render(mAdjustedPixelArea, TRUE, mIsDummy);
		}
	}

	return num_indices;
}

U32 LLVOAvatar::renderImpostor(LLColor4U color, S32 diffuse_channel)
{
	LL_PROFILE_ZONE_SCOPED_CATEGORY_AVATAR; // <FS:Beq/> Tracy accounting for render tracking
	if (!mImpostor.isComplete())
	{
		return 0;
	}

	LLVector3 pos(getRenderPosition()+mImpostorOffset);
	LLVector3 at = (pos - LLViewerCamera::getInstance()->getOrigin());
	at.normalize();
	LLVector3 left = LLViewerCamera::getInstance()->getUpAxis() % at;
	LLVector3 up = at%left;

	left *= mImpostorDim.mV[0];
	up *= mImpostorDim.mV[1];

	if (gPipeline.hasRenderDebugMask(LLPipeline::RENDER_DEBUG_IMPOSTORS))
	{
		LLGLEnable blend(GL_BLEND);
		gGL.setSceneBlendType(LLRender::BT_ADD);
		gGL.getTexUnit(diffuse_channel)->unbind(LLTexUnit::TT_TEXTURE);

		// gGL.begin(LLRender::QUADS);
		// gGL.vertex3fv((pos+left-up).mV);
		// gGL.vertex3fv((pos-left-up).mV);
		// gGL.vertex3fv((pos-left+up).mV);
		// gGL.vertex3fv((pos+left+up).mV);
		// gGL.end();


		gGL.begin(LLRender::LINES); 
		gGL.color4f(1.f,1.f,1.f,1.f);
		F32 thickness = llmax(F32(5.0f-5.0f*(gFrameTimeSeconds-mLastImpostorUpdateFrameTime)),1.0f);
		gGL.setLineWidth(thickness); // <FS> Line width OGL core profile fix by Rye Mutt
		gGL.vertex3fv((pos+left-up).mV);
		gGL.vertex3fv((pos-left-up).mV);
		gGL.vertex3fv((pos-left-up).mV);
		gGL.vertex3fv((pos-left+up).mV);
		gGL.vertex3fv((pos-left+up).mV);
		gGL.vertex3fv((pos+left+up).mV);
		gGL.vertex3fv((pos+left+up).mV);
		gGL.vertex3fv((pos+left-up).mV);
		gGL.end();
		gGL.flush();
	}
	{
	LLGLEnable test(GL_ALPHA_TEST);
    gGL.flush();

	gGL.color4ubv(color.mV);
	gGL.getTexUnit(diffuse_channel)->bind(&mImpostor);
	// <FS:Ansariel> Remove QUADS rendering mode
	//gGL.begin(LLRender::QUADS);
	//gGL.texCoord2f(0,0);
	//gGL.vertex3fv((pos+left-up).mV);
	//gGL.texCoord2f(1,0);
	//gGL.vertex3fv((pos-left-up).mV);
	//gGL.texCoord2f(1,1);
	//gGL.vertex3fv((pos-left+up).mV);
	//gGL.texCoord2f(0,1);
	//gGL.vertex3fv((pos+left+up).mV);
	//gGL.end();
	gGL.begin(LLRender::TRIANGLES);
	{
		gGL.texCoord2f(0.f, 0.f);
		gGL.vertex3fv((pos + left - up).mV);
		gGL.texCoord2f(1.f, 0.f);
		gGL.vertex3fv((pos - left - up).mV);
		gGL.texCoord2f(1.f, 1.f);
		gGL.vertex3fv((pos - left + up).mV);

		gGL.texCoord2f(0.f, 0.f);
		gGL.vertex3fv((pos + left - up).mV);
		gGL.texCoord2f(1.f, 1.f);
		gGL.vertex3fv((pos - left + up).mV);
		gGL.texCoord2f(0.f, 1.f);
		gGL.vertex3fv((pos + left + up).mV);
	}
	gGL.end();
	// </FS:Ansariel>
	gGL.flush();
	}

	return 6;
}

bool LLVOAvatar::allTexturesCompletelyDownloaded(std::set<LLUUID>& ids) const
{
	for (std::set<LLUUID>::const_iterator it = ids.begin(); it != ids.end(); ++it)
	{
		LLViewerFetchedTexture *imagep = gTextureList.findImage(*it, TEX_LIST_STANDARD);
		if (imagep && imagep->getDiscardLevel()!=0)
		{
			return false;
		}
	}
	return true;
}

bool LLVOAvatar::allLocalTexturesCompletelyDownloaded() const
{
	std::set<LLUUID> local_ids;
	collectLocalTextureUUIDs(local_ids);
	return allTexturesCompletelyDownloaded(local_ids);
}

bool LLVOAvatar::allBakedTexturesCompletelyDownloaded() const
{
	std::set<LLUUID> baked_ids;
	collectBakedTextureUUIDs(baked_ids);
	return allTexturesCompletelyDownloaded(baked_ids);
}

std::string LLVOAvatar::bakedTextureOriginInfo()
{
	std::string result;
	
	std::set<LLUUID> baked_ids;
	collectBakedTextureUUIDs(baked_ids);
	for (U32 i = 0; i < mBakedTextureDatas.size(); i++)
	{
		ETextureIndex texture_index = mBakedTextureDatas[i].mTextureIndex;
		LLViewerFetchedTexture *imagep =
			LLViewerTextureManager::staticCastToFetchedTexture(getImage(texture_index,0), TRUE);
		if (!imagep ||
			imagep->getID() == IMG_DEFAULT ||
			imagep->getID() == IMG_DEFAULT_AVATAR)
			
		{
			result += "-";
		}
		else
		{
			bool has_url = false, has_host = false;
			if (!imagep->getUrl().empty())
			{
				has_url = true;
			}
			if (imagep->getTargetHost().isOk())
			{
				has_host = true;
			}
			S32 discard = imagep->getDiscardLevel();
			if (has_url && !has_host) result += discard ? "u" : "U"; // server-bake texture with url 
			else if (has_host && !has_url) result += discard ? "h" : "H"; // old-style texture on sim
			else if (has_host && has_url) result += discard ? "x" : "X"; // both origins?
			else if (!has_host && !has_url) result += discard ? "n" : "N"; // no origin?
			if (discard != 0)
			{
				result += llformat("(%d/%d)",discard,imagep->getDesiredDiscardLevel());
			}
		}

	}
	return result;
}

S32Bytes LLVOAvatar::totalTextureMemForUUIDS(std::set<LLUUID>& ids)
{
	S32Bytes result(0);
	for (std::set<LLUUID>::const_iterator it = ids.begin(); it != ids.end(); ++it)
	{
		LLViewerFetchedTexture *imagep = gTextureList.findImage(*it, TEX_LIST_STANDARD);
		if (imagep)
		{
			result += imagep->getTextureMemory();
		}
	}
	return result;
}
	
void LLVOAvatar::collectLocalTextureUUIDs(std::set<LLUUID>& ids) const
{
	for (U32 texture_index = 0; texture_index < getNumTEs(); texture_index++)
	{
		LLWearableType::EType wearable_type = LLAvatarAppearance::getDictionary()->getTEWearableType((ETextureIndex)texture_index);
		U32 num_wearables = gAgentWearables.getWearableCount(wearable_type);

		LLViewerFetchedTexture *imagep = NULL;
		for (U32 wearable_index = 0; wearable_index < num_wearables; wearable_index++)
		{
			imagep = LLViewerTextureManager::staticCastToFetchedTexture(getImage(texture_index, wearable_index), TRUE);
			if (imagep)
			{
				const LLAvatarAppearanceDictionary::TextureEntry *texture_dict = LLAvatarAppearance::getDictionary()->getTexture((ETextureIndex)texture_index);
				if (texture_dict && texture_dict->mIsLocalTexture)
				{
					ids.insert(imagep->getID());
				}
			}
		}
	}
	ids.erase(IMG_DEFAULT);
	ids.erase(IMG_DEFAULT_AVATAR);
	ids.erase(IMG_INVISIBLE);
}

void LLVOAvatar::collectBakedTextureUUIDs(std::set<LLUUID>& ids) const
{
	for (U32 texture_index = 0; texture_index < getNumTEs(); texture_index++)
	{
		LLViewerFetchedTexture *imagep = NULL;
		if (isIndexBakedTexture((ETextureIndex) texture_index))
		{
			imagep = LLViewerTextureManager::staticCastToFetchedTexture(getImage(texture_index,0), TRUE);
			if (imagep)
			{
				ids.insert(imagep->getID());
			}
		}
	}
	ids.erase(IMG_DEFAULT);
	ids.erase(IMG_DEFAULT_AVATAR);
	ids.erase(IMG_INVISIBLE);
}

void LLVOAvatar::collectTextureUUIDs(std::set<LLUUID>& ids)
{
	collectLocalTextureUUIDs(ids);
	collectBakedTextureUUIDs(ids);
}

void LLVOAvatar::releaseOldTextures()
{
	S32Bytes current_texture_mem;
	
	// Any textures that we used to be using but are no longer using should no longer be flagged as "NO_DELETE"
	std::set<LLUUID> baked_texture_ids;
	collectBakedTextureUUIDs(baked_texture_ids);
	S32Bytes new_baked_mem = totalTextureMemForUUIDS(baked_texture_ids);

	std::set<LLUUID> local_texture_ids;
	collectLocalTextureUUIDs(local_texture_ids);
	//S32 new_local_mem = totalTextureMemForUUIDS(local_texture_ids);

	std::set<LLUUID> new_texture_ids;
	new_texture_ids.insert(baked_texture_ids.begin(),baked_texture_ids.end());
	new_texture_ids.insert(local_texture_ids.begin(),local_texture_ids.end());
	S32Bytes new_total_mem = totalTextureMemForUUIDS(new_texture_ids);

	//S32 old_total_mem = totalTextureMemForUUIDS(mTextureIDs);
	//LL_DEBUGS("Avatar") << getFullname() << " old_total_mem: " << old_total_mem << " new_total_mem (L/B): " << new_total_mem << " (" << new_local_mem <<", " << new_baked_mem << ")" << LL_ENDL;  
	if (!isSelf() && new_total_mem > new_baked_mem)
	{
			LL_WARNS() << "extra local textures stored for non-self av" << LL_ENDL;
	}
	for (std::set<LLUUID>::iterator it = mTextureIDs.begin(); it != mTextureIDs.end(); ++it)
	{
		if (new_texture_ids.find(*it) == new_texture_ids.end())
		{
			LLViewerFetchedTexture *imagep = gTextureList.findImage(*it, TEX_LIST_STANDARD);
			if (imagep)
			{
				current_texture_mem += imagep->getTextureMemory();
				if (imagep->getTextureState() == LLGLTexture::NO_DELETE)
				{
					// This will allow the texture to be deleted if not in use.
					imagep->forceActive();

					// This resets the clock to texture being flagged
					// as unused, preventing the texture from being
					// deleted immediately. If other avatars or
					// objects are using it, it can still be flagged
					// no-delete by them.
					imagep->forceUpdateBindStats();
				}
			}
		}
	}
	mTextureIDs = new_texture_ids;
}

void LLVOAvatar::updateTextures()
{
	releaseOldTextures();
	
	BOOL render_avatar = TRUE;

	if (mIsDummy)
	{
		return;
	}

	if( isSelf() )
	{
		render_avatar = TRUE;
	}
	else
	{
		if(!isVisible())
		{
			return ;//do not update for invisible avatar.
		}

		render_avatar = !mCulled; //visible and not culled.
	}

	std::vector<BOOL> layer_baked;
	// GL NOT ACTIVE HERE - *TODO
	for (U32 i = 0; i < mBakedTextureDatas.size(); i++)
	{
		layer_baked.push_back(isTextureDefined(mBakedTextureDatas[i].mTextureIndex));
		// bind the texture so that they'll be decoded slightly 
		// inefficient, we can short-circuit this if we have to
		if (render_avatar && !gGLManager.mIsDisabled)
		{
			if (layer_baked[i] && !mBakedTextureDatas[i].mIsLoaded)
			{
				gGL.getTexUnit(0)->bind(getImage( mBakedTextureDatas[i].mTextureIndex, 0 ));
			}
		}
	}

	mMaxPixelArea = 0.f;
	mMinPixelArea = 99999999.f;
	mHasGrey = FALSE; // debug
	for (U32 texture_index = 0; texture_index < getNumTEs(); texture_index++)
	{
		LLWearableType::EType wearable_type = LLAvatarAppearance::getDictionary()->getTEWearableType((ETextureIndex)texture_index);
		U32 num_wearables = gAgentWearables.getWearableCount(wearable_type);
		const LLTextureEntry *te = getTE(texture_index);

		// getTE can return 0.
		// Not sure yet why it does, but of course it crashes when te->mScale? gets used.
		// Put safeguard in place so this corner case get better handling and does not result in a crash.
		F32 texel_area_ratio = 1.0f;
		if( te )
		{
			texel_area_ratio = fabs(te->mScaleS * te->mScaleT);
		}
		else
		{
			LL_WARNS() << "getTE( " << texture_index << " ) returned 0" <<LL_ENDL;
		}

		LLViewerFetchedTexture *imagep = NULL;
		for (U32 wearable_index = 0; wearable_index < num_wearables; wearable_index++)
		{
			imagep = LLViewerTextureManager::staticCastToFetchedTexture(getImage(texture_index, wearable_index), TRUE);
			if (imagep)
			{
				const LLAvatarAppearanceDictionary::TextureEntry *texture_dict = LLAvatarAppearance::getDictionary()->getTexture((ETextureIndex)texture_index);
				const EBakedTextureIndex baked_index = texture_dict ? texture_dict->mBakedTextureIndex : EBakedTextureIndex::BAKED_NUM_INDICES;
				if (texture_dict && texture_dict->mIsLocalTexture)
				{
					addLocalTextureStats((ETextureIndex)texture_index, imagep, texel_area_ratio, render_avatar, mBakedTextureDatas[baked_index].mIsUsed);
				}
			}
		}
		if (isIndexBakedTexture((ETextureIndex) texture_index) && render_avatar)
		{
			const S32 boost_level = getAvatarBakedBoostLevel();
			imagep = LLViewerTextureManager::staticCastToFetchedTexture(getImage(texture_index,0), TRUE);
			addBakedTextureStats( imagep, mPixelArea, texel_area_ratio, boost_level );			
			// <FS:Ansariel> [Legacy Bake]
			// Spam if this is a baked texture, not set to default image, without valid host info
			if (isIndexBakedTexture((ETextureIndex)texture_index)
				&& imagep->getID() != IMG_DEFAULT_AVATAR
				&& imagep->getID() != IMG_INVISIBLE
				&& !isUsingServerBakes() 
				&& !imagep->getTargetHost().isOk())
			{
				LL_WARNS_ONCE("Texture") << "LLVOAvatar::updateTextures No host for texture "
										 << imagep->getID() << " for avatar "
										 << (isSelf() ? "<myself>" : getID().asString()) 
										 << " on host " << getRegion()->getHost() << LL_ENDL;
			}
			// </FS:Ansariel> [Legacy Bake]
		}
	}

	if (gPipeline.hasRenderDebugMask(LLPipeline::RENDER_DEBUG_TEXTURE_AREA))
	{
		setDebugText(llformat("%4.0f:%4.0f", (F32) sqrt(mMinPixelArea),(F32) sqrt(mMaxPixelArea)));
	}	
}


void LLVOAvatar::addLocalTextureStats( ETextureIndex idx, LLViewerFetchedTexture* imagep,
									   F32 texel_area_ratio, BOOL render_avatar, BOOL covered_by_baked)
{
	// No local texture stats for non-self avatars
	return;
}

const S32 MAX_TEXTURE_UPDATE_INTERVAL = 64 ; //need to call updateTextures() at least every 32 frames.	
const S32 MAX_TEXTURE_VIRTUAL_SIZE_RESET_INTERVAL = S32_MAX ; //frames
void LLVOAvatar::checkTextureLoading()
{
	static const F32 MAX_INVISIBLE_WAITING_TIME = 15.f ; //seconds

	BOOL pause = !isVisible() ;
	if(!pause)
	{
		mInvisibleTimer.reset() ;
	}
	if(mLoadedCallbacksPaused == pause)
	{
        if (!pause && mFirstFullyVisible && mLoadedCallbackTextures < mCallbackTextureList.size())
        {
            // We still need to update 'loaded' textures count to decide on 'cloud' visibility
            // Alternatively this can be done on TextureLoaded callbacks, but is harder to properly track
            mLoadedCallbackTextures = 0;
            for (LLLoadedCallbackEntry::source_callback_list_t::iterator iter = mCallbackTextureList.begin();
                iter != mCallbackTextureList.end(); ++iter)
            {
                LLViewerFetchedTexture* tex = gTextureList.findImage(*iter);
                if (tex && (tex->getDiscardLevel() >= 0 || tex->isMissingAsset()))
                {
                    mLoadedCallbackTextures++;
                }
            }
        }
		return ; 
	}
	
	if(mCallbackTextureList.empty()) //when is self or no callbacks. Note: this list for self is always empty.
	{
		mLoadedCallbacksPaused = pause ;
		mLoadedCallbackTextures = 0;
		return ; //nothing to check.
	}
	
	if(pause && mInvisibleTimer.getElapsedTimeF32() < MAX_INVISIBLE_WAITING_TIME)
	{
		return ; //have not been invisible for enough time.
	}

	mLoadedCallbackTextures = pause ? mCallbackTextureList.size() : 0;

	for(LLLoadedCallbackEntry::source_callback_list_t::iterator iter = mCallbackTextureList.begin();
		iter != mCallbackTextureList.end(); ++iter)
	{
		LLViewerFetchedTexture* tex = gTextureList.findImage(*iter) ;
		if(tex)
		{
			if(pause)//pause texture fetching.
			{
				tex->pauseLoadedCallbacks(&mCallbackTextureList) ;

				//set to terminate texture fetching after MAX_TEXTURE_UPDATE_INTERVAL frames.
				tex->setMaxVirtualSizeResetInterval(MAX_TEXTURE_UPDATE_INTERVAL);
				tex->resetMaxVirtualSizeResetCounter() ;
			}
			else//unpause
			{
				static const F32 START_AREA = 100.f ;

				tex->unpauseLoadedCallbacks(&mCallbackTextureList) ;
				tex->addTextureStats(START_AREA); //jump start the fetching again

				// technically shouldn't need to account for missing, but callback might not have happened yet
				if (tex->getDiscardLevel() >= 0 || tex->isMissingAsset())
				{
					mLoadedCallbackTextures++; // consider it loaded (we have at least some data)
				}
			}
		}
	}
	
	if(!pause)
	{
		updateTextures() ; //refresh texture stats.
	}
	mLoadedCallbacksPaused = pause ;
	return ;
}

const F32  SELF_ADDITIONAL_PRI = 0.75f ;
void LLVOAvatar::addBakedTextureStats( LLViewerFetchedTexture* imagep, F32 pixel_area, F32 texel_area_ratio, S32 boost_level)
{
	//Note:
	//if this function is not called for the last MAX_TEXTURE_VIRTUAL_SIZE_RESET_INTERVAL frames, 
	//the texture pipeline will stop fetching this texture.

	imagep->resetTextureStats();
	imagep->setMaxVirtualSizeResetInterval(MAX_TEXTURE_VIRTUAL_SIZE_RESET_INTERVAL);
	imagep->resetMaxVirtualSizeResetCounter() ;

	mMaxPixelArea = llmax(pixel_area, mMaxPixelArea);
	mMinPixelArea = llmin(pixel_area, mMinPixelArea);	
	imagep->addTextureStats(pixel_area / texel_area_ratio);
	imagep->setBoostLevel(boost_level);
}

//virtual	
void LLVOAvatar::setImage(const U8 te, LLViewerTexture *imagep, const U32 index)
{
	setTEImage(te, imagep);
}

//virtual 
LLViewerTexture* LLVOAvatar::getImage(const U8 te, const U32 index) const
{
	return getTEImage(te);
}
//virtual 
const LLTextureEntry* LLVOAvatar::getTexEntry(const U8 te_num) const
{
	return getTE(te_num);
}

//virtual 
void LLVOAvatar::setTexEntry(const U8 index, const LLTextureEntry &te)
{
	setTE(index, te);
}

const std::string LLVOAvatar::getImageURL(const U8 te, const LLUUID &uuid)
{
	llassert(isIndexBakedTexture(ETextureIndex(te)));
	std::string url = "";
	// <FS:Ansariel> [Legacy Bake]
	if (isUsingServerBakes())
	{
	// </FS:Ansariel> [Legacy Bake]
	const std::string& appearance_service_url = LLAppearanceMgr::instance().getAppearanceServiceURL();
	if (appearance_service_url.empty())
	{
		// Probably a server-side issue if we get here:
		LL_WARNS() << "AgentAppearanceServiceURL not set - Baked texture requests will fail" << LL_ENDL;
		return url;
	}
	
	const LLAvatarAppearanceDictionary::TextureEntry* texture_entry = LLAvatarAppearance::getDictionary()->getTexture((ETextureIndex)te);
	if (texture_entry != NULL)
	{
		url = appearance_service_url + "texture/" + getID().asString() + "/" + texture_entry->mDefaultImageName + "/" + uuid.asString();
		//LL_INFOS() << "baked texture url: " << url << LL_ENDL;
	}
	// <FS:Ansariel> [Legacy Bake]
	}
	// </FS:Ansariel> [Legacy Bake]
	return url;
}

//-----------------------------------------------------------------------------
// resolveHeight()
//-----------------------------------------------------------------------------

void LLVOAvatar::resolveHeightAgent(const LLVector3 &in_pos_agent, LLVector3 &out_pos_agent, LLVector3 &out_norm)
{
	LLVector3d in_pos_global, out_pos_global;

	in_pos_global = gAgent.getPosGlobalFromAgent(in_pos_agent);
	resolveHeightGlobal(in_pos_global, out_pos_global, out_norm);
	out_pos_agent = gAgent.getPosAgentFromGlobal(out_pos_global);
}


void LLVOAvatar::resolveRayCollisionAgent(const LLVector3d start_pt, const LLVector3d end_pt, LLVector3d &out_pos, LLVector3 &out_norm)
{
	LLViewerObject *obj;
	LLWorld::getInstance()->resolveStepHeightGlobal(this, start_pt, end_pt, out_pos, out_norm, &obj);
}

void LLVOAvatar::resolveHeightGlobal(const LLVector3d &inPos, LLVector3d &outPos, LLVector3 &outNorm)
{
	LLVector3d zVec(0.0f, 0.0f, 0.5f);
	LLVector3d p0 = inPos + zVec;
	LLVector3d p1 = inPos - zVec;
	LLViewerObject *obj;
	LLWorld::getInstance()->resolveStepHeightGlobal(this, p0, p1, outPos, outNorm, &obj);
	if (!obj)
	{
		mStepOnLand = TRUE;
		mStepMaterial = 0;
		mStepObjectVelocity.setVec(0.0f, 0.0f, 0.0f);
	}
	else
	{
		mStepOnLand = FALSE;
		mStepMaterial = obj->getMaterial();

		// We want the primitive velocity, not our velocity... (which actually subtracts the
		// step object velocity)
		LLVector3 angularVelocity = obj->getAngularVelocity();
		LLVector3 relativePos = gAgent.getPosAgentFromGlobal(outPos) - obj->getPositionAgent();

		LLVector3 linearComponent = angularVelocity % relativePos;
//		LL_INFOS() << "Linear Component of Rotation Velocity " << linearComponent << LL_ENDL;
		mStepObjectVelocity = obj->getVelocity() + linearComponent;
	}
}


//-----------------------------------------------------------------------------
// getStepSound()
//-----------------------------------------------------------------------------
const LLUUID& LLVOAvatar::getStepSound() const
{
	if ( mStepOnLand )
	{
		// <FS:PP> FIRE-3169: Option to change the default footsteps sound
		// return sStepSoundOnLand;
		static LLCachedControl<std::string> UISndFootsteps(gSavedSettings, "UISndFootsteps");
		static const LLUUID sFootstepsSnd = LLUUID(UISndFootsteps);
		return sFootstepsSnd;
		// </FS:PP>
	}

	return sStepSounds[mStepMaterial];
}


//-----------------------------------------------------------------------------
// processAnimationStateChanges()
//-----------------------------------------------------------------------------
void LLVOAvatar::processAnimationStateChanges()
{
	if ( isAnyAnimationSignaled(AGENT_WALK_ANIMS, NUM_AGENT_WALK_ANIMS) )
	{
		startMotion(ANIM_AGENT_WALK_ADJUST);
		stopMotion(ANIM_AGENT_FLY_ADJUST);
	}
	else if (mInAir && !isSitting())
	{
		stopMotion(ANIM_AGENT_WALK_ADJUST);
        if (mEnableDefaultMotions)
        {
		startMotion(ANIM_AGENT_FLY_ADJUST);
	}
	}
	else
	{
		stopMotion(ANIM_AGENT_WALK_ADJUST);
		stopMotion(ANIM_AGENT_FLY_ADJUST);
	}

	if ( isAnyAnimationSignaled(AGENT_GUN_AIM_ANIMS, NUM_AGENT_GUN_AIM_ANIMS) )
	{
        if (mEnableDefaultMotions)
        {
		startMotion(ANIM_AGENT_TARGET);
        }
		stopMotion(ANIM_AGENT_BODY_NOISE);
	}
	else
	{
		stopMotion(ANIM_AGENT_TARGET);
        if (mEnableDefaultMotions)
        {
			startMotion(ANIM_AGENT_BODY_NOISE);
		}
	}
	
	// clear all current animations
	AnimIterator anim_it;
	for (anim_it = mPlayingAnimations.begin(); anim_it != mPlayingAnimations.end();)
	{
		AnimIterator found_anim = mSignaledAnimations.find(anim_it->first);

		// playing, but not signaled, so stop
		if (found_anim == mSignaledAnimations.end())
		{
			processSingleAnimationStateChange(anim_it->first, FALSE);
			mPlayingAnimations.erase(anim_it++);
			continue;
		}

		++anim_it;
	}

	// if jellydolled, shelve all playing animations
	if (getOverallAppearance() != AOA_NORMAL)
	{
		mPlayingAnimations.clear();
	}
	
	// start up all new anims
	if (getOverallAppearance() == AOA_NORMAL)
	{
		for (anim_it = mSignaledAnimations.begin(); anim_it != mSignaledAnimations.end();)
		{
			AnimIterator found_anim = mPlayingAnimations.find(anim_it->first);

			// signaled but not playing, or different sequence id, start motion
			if (found_anim == mPlayingAnimations.end() || found_anim->second != anim_it->second)
			{
				if (processSingleAnimationStateChange(anim_it->first, TRUE))
				{
					mPlayingAnimations[anim_it->first] = anim_it->second;
					++anim_it;
					continue;
				}
			}

			++anim_it;
		}
	}

	// clear source information for animations which have been stopped
	if (isSelf())
	{
		AnimSourceIterator source_it = mAnimationSources.begin();

		for (source_it = mAnimationSources.begin(); source_it != mAnimationSources.end();)
		{
			if (mSignaledAnimations.find(source_it->second) == mSignaledAnimations.end())
			{
				mAnimationSources.erase(source_it++);
			}
			else
			{
				++source_it;
			}
		}
	}

	stop_glerror();
}


//-----------------------------------------------------------------------------
// processSingleAnimationStateChange();
//-----------------------------------------------------------------------------
BOOL LLVOAvatar::processSingleAnimationStateChange( const LLUUID& anim_id, BOOL start )
{
    // SL-402, SL-427 - we need to update body size often enough to
    // keep appearances in sync, but not so often that animations
    // cause constant jiggling of the body or camera. Possible
    // compromise is to do it on animation changes:
    computeBodySize();
    
	BOOL result = FALSE;

	if ( start ) // start animation
	{
		if (anim_id == ANIM_AGENT_TYPE)
		{
			if (gAudiop)
			{
				LLVector3d char_pos_global = gAgent.getPosGlobalFromAgent(getCharacterPosition());
				if (LLViewerParcelMgr::getInstance()->canHearSound(char_pos_global)
				    && !LLMuteList::getInstance()->isMuted(getID(), LLMute::flagObjectSounds))
				{
					// RN: uncomment this to play on typing sound at fixed volume once sound engine is fixed
					// to support both spatialized and non-spatialized instances of the same sound
					//if (isSelf())
					//{
					//	gAudiop->triggerSound(LLUUID(gSavedSettings.getString("UISndTyping")), 1.0f, LLAudioEngine::AUDIO_TYPE_UI);
					//}
					//else

					// <FS:PP> FIRE-8190: Preview function for "UI Sounds" Panel
					// static LLCachedControl<bool> FSPlayTypingSound(gSavedSettings, "FSPlayTypingSound");
					// if (FSPlayTypingSound)
					static LLCachedControl<bool> PlayModeUISndTyping(gSavedSettings, "PlayModeUISndTyping");
					if (PlayModeUISndTyping)
					// </FS:PP> FIRE-8190: Preview function for "UI Sounds" Panel
					{
                        static LLCachedControl<std::string> ui_snd_string(gSavedSettings, "UISndTyping");
						LLUUID sound_id = LLUUID(ui_snd_string);
						gAudiop->triggerSound(sound_id, getID(), 1.0f, LLAudioEngine::AUDIO_TYPE_SFX, char_pos_global);
					}
				}
			}
		}
		else if (anim_id == ANIM_AGENT_SIT_GROUND_CONSTRAINED)
		{
			sitDown(TRUE);
		}


		if (startMotion(anim_id))
		{
			result = TRUE;
		}
		else
		{
			LL_WARNS("Motion") << "Failed to start motion!" << LL_ENDL;
		}
	}
	else //stop animation
	{
		if (anim_id == ANIM_AGENT_SIT_GROUND_CONSTRAINED)
		{
			sitDown(FALSE);
		}
		if ((anim_id == ANIM_AGENT_DO_NOT_DISTURB) && gAgent.isDoNotDisturb())
		{
			// re-assert DND tag animation
			gAgent.sendAnimationRequest(ANIM_AGENT_DO_NOT_DISTURB, ANIM_REQUEST_START);
			return result;
		}
		stopMotion(anim_id);
		result = TRUE;
	}

	return result;
}

//-----------------------------------------------------------------------------
// isAnyAnimationSignaled()
//-----------------------------------------------------------------------------
BOOL LLVOAvatar::isAnyAnimationSignaled(const LLUUID *anim_array, const S32 num_anims) const
{
	for (S32 i = 0; i < num_anims; i++)
	{
		if(mSignaledAnimations.find(anim_array[i]) != mSignaledAnimations.end())
		{
			return TRUE;
		}
	}
	return FALSE;
}

//-----------------------------------------------------------------------------
// resetAnimations()
//-----------------------------------------------------------------------------
void LLVOAvatar::resetAnimations()
{
	LLKeyframeMotion::flushKeyframeCache();
	flushAllMotions();
}

// Override selectively based on avatar sex and whether we're using new
// animations.
LLUUID LLVOAvatar::remapMotionID(const LLUUID& id)
{
    static LLCachedControl<bool> use_new_walk_run(gSavedSettings, "UseNewWalkRun");
	LLUUID result = id;

	// start special case female walk for female avatars
	if (getSex() == SEX_FEMALE)
	{
		if (id == ANIM_AGENT_WALK)
		{
			if (use_new_walk_run)
				result = ANIM_AGENT_FEMALE_WALK_NEW;
			else
				result = ANIM_AGENT_FEMALE_WALK;
		}
		else if (id == ANIM_AGENT_RUN)
		{
			// There is no old female run animation, so only override
			// in one case.
			if (use_new_walk_run)
				result = ANIM_AGENT_FEMALE_RUN_NEW;
		}
		else if (id == ANIM_AGENT_SIT)
		{
			result = ANIM_AGENT_SIT_FEMALE;
		}
	}
	else
	{
		// Male avatar.
		if (id == ANIM_AGENT_WALK)
		{
			if (use_new_walk_run)
				result = ANIM_AGENT_WALK_NEW;
		}
		else if (id == ANIM_AGENT_RUN)
		{
			if (use_new_walk_run)
				result = ANIM_AGENT_RUN_NEW;
		}
		// keeps in sync with setSex() related code (viewer controls sit's sex)
		else if (id == ANIM_AGENT_SIT_FEMALE)
		{
			result = ANIM_AGENT_SIT;
		}
	
	}

	return result;

}

//-----------------------------------------------------------------------------
// startMotion()
// id is the asset if of the animation to start
// time_offset is the offset into the animation at which to start playing
//-----------------------------------------------------------------------------
BOOL LLVOAvatar::startMotion(const LLUUID& id, F32 time_offset)
{
	LL_DEBUGS("Motion") << "motion requested " << id.asString() << " " << gAnimLibrary.animationName(id) << LL_ENDL;

	// <FS:Zi> Animation Overrider
	//LLUUID remap_id = remapMotionID(id, getSex());
	LLUUID remap_id;
	if (isSelf())
	{
		remap_id = AOEngine::getInstance()->override(id, true);
		if (remap_id.isNull())
		{
			remap_id = remapMotionID(id);
		}
		else
		{
			gAgent.sendAnimationRequest(remap_id, ANIM_REQUEST_START);

			// since we did an override, there is no need to do anything else,
			// specifically not the startMotion() part at the bottom of this function
			// See FIRE-29020
			return true;
		}
	}
	else
	{
		remap_id = remapMotionID(id);
	}
	// </FS:Zi> Animation Overrider

	if (remap_id != id)
	{
		LL_DEBUGS("Motion") << "motion resultant " << remap_id.asString() << " " << gAnimLibrary.animationName(remap_id) << LL_ENDL;
	}

	if (isSelf() && remap_id == ANIM_AGENT_AWAY)
	{
		gAgent.setAFK();
	}

	return LLCharacter::startMotion(remap_id, time_offset);
}

//-----------------------------------------------------------------------------
// stopMotion()
//-----------------------------------------------------------------------------
BOOL LLVOAvatar::stopMotion(const LLUUID& id, BOOL stop_immediate)
{
	LL_DEBUGS("Motion") << "Motion requested " << id.asString() << " " << gAnimLibrary.animationName(id) << LL_ENDL;

	// <FS:Zi> Animation Overrider
	//LLUUID remap_id = remapMotionID(id);
	LLUUID remap_id;
	if (isSelf())
	{
		remap_id = AOEngine::getInstance()->override(id, false);
		if (remap_id.isNull())
		{
			remap_id = remapMotionID(id);
		}
		else
		{
			gAgent.sendAnimationRequest(remap_id, ANIM_REQUEST_STOP);

			// since we did an override, there is no need to do anything else,
			// specifically not the stopMotion() part at the bottom of this function
			// See FIRE-29020
			return true;
		}
	}
	else
	{
		remap_id = remapMotionID(id);
	}
	// </FS:Zi> Animation Overrider
	
	if (remap_id != id)
	{
		LL_DEBUGS("Motion") << "motion resultant " << remap_id.asString() << " " << gAnimLibrary.animationName(remap_id) << LL_ENDL;
	}

	if (isSelf())
	{
		gAgent.onAnimStop(remap_id);
	}

	return LLCharacter::stopMotion(remap_id, stop_immediate);
}

//-----------------------------------------------------------------------------
// hasMotionFromSource()
//-----------------------------------------------------------------------------
// virtual
bool LLVOAvatar::hasMotionFromSource(const LLUUID& source_id)
{
	return false;
}

//-----------------------------------------------------------------------------
// stopMotionFromSource()
//-----------------------------------------------------------------------------
// virtual
void LLVOAvatar::stopMotionFromSource(const LLUUID& source_id)
{
}

//-----------------------------------------------------------------------------
// addDebugText()
//-----------------------------------------------------------------------------
void LLVOAvatar::addDebugText(const std::string& text)
{
	mDebugText.append(1, '\n');
	mDebugText.append(text);
}

//-----------------------------------------------------------------------------
// getID()
//-----------------------------------------------------------------------------
const LLUUID& LLVOAvatar::getID() const
{
	return mID;
}

//-----------------------------------------------------------------------------
// getJoint()
//-----------------------------------------------------------------------------
// RN: avatar joints are multi-rooted to include screen-based attachments
//<FS:ND> Query by JointKey rather than just a string, the key can be a U32 index for faster lookup
//LLJoint *LLVOAvatar::getJoint( const std::string &name )
LLJoint *LLVOAvatar::getJoint( const JointKey &name )
// </FS:ND>
{
	LL_PROFILE_ZONE_SCOPED_CATEGORY_AVATAR;
//<FS:ND> Query by JointKey rather than just a string, the key can be a U32 index for faster lookup
	//joint_map_t::iterator iter = mJointMap.find( name );

	//LLJoint* jointp = NULL;

	//if( iter == mJointMap.end() || iter->second == NULL )
	//{ //search for joint and cache found joint in lookup table
	//	if (mJointAliasMap.empty())
	//	{
	//		getJointAliases();
	//	}
	//	joint_alias_map_t::const_iterator alias_iter = mJointAliasMap.find(name);
	//	std::string canonical_name;
	//	if (alias_iter != mJointAliasMap.end())
	//	{
	//		canonical_name = alias_iter->second;
	//	}
	//	else
	//	{
	//		canonical_name = name;
	//	}
	//	jointp = mRoot->findJoint(canonical_name);
	//	mJointMap[name] = jointp;
	//}
	//else
	//{ //return cached pointer
	//	jointp = iter->second;
	//}

	joint_map_t::iterator iter = mJointMap.find( name.mKey );

	LLJoint* jointp = NULL;

	if (iter == mJointMap.end() || iter->second == NULL)
	{   //search for joint and cache found joint in lookup table
		if (mJointAliasMap.empty())
		{
			getJointAliases();
		}
		joint_alias_map_t::const_iterator alias_iter = mJointAliasMap.find(name.mName);
		std::string canonical_name;
		if (alias_iter != mJointAliasMap.end())
		{
			canonical_name = alias_iter->second;
		}
		else
		{
			canonical_name = name.mName;
		}
		jointp = mRoot->findJoint(canonical_name);
		mJointMap[name.mKey] = jointp;
	}
	else
	{   //return cached pointer
		jointp = iter->second;
	}
// </FS:ND>

#ifndef LL_RELEASE_FOR_DOWNLOAD
    if (jointp && jointp->getName()!="mScreen" && jointp->getName()!="mRoot")
    {
        llassert(getJoint(jointp->getJointNum())==jointp);
    }
#endif
	return jointp;
}

LLJoint *LLVOAvatar::getJoint( S32 joint_num )
{
    LLJoint *pJoint = NULL;
    if (joint_num >= 0)
    {
        if (joint_num < mNumBones)
        {
            pJoint = mSkeleton[joint_num];
        }
        else if (joint_num < mNumBones + mNumCollisionVolumes)
        {
            S32 collision_id = joint_num - mNumBones;
            pJoint = &mCollisionVolumes[collision_id];
        }
        else
        {
            // Attachment IDs start at 1
            S32 attachment_id = joint_num - (mNumBones + mNumCollisionVolumes) + 1;
            attachment_map_t::iterator iter = mAttachmentPoints.find(attachment_id);
            if (iter != mAttachmentPoints.end())
            {
                pJoint = iter->second;
            }
        }
    }
    
	llassert(!pJoint || pJoint->getJointNum() == joint_num);
    return pJoint;
}

//-----------------------------------------------------------------------------
// getRiggedMeshID
//
// If viewer object is a rigged mesh, set the mesh id and return true.
// Otherwise, null out the id and return false.
//-----------------------------------------------------------------------------
// static
bool LLVOAvatar::getRiggedMeshID(LLViewerObject* pVO, LLUUID& mesh_id)
{
	mesh_id.setNull();
	
	//If a VO has a skin that we'll reset the joint positions to their default
	if ( pVO && pVO->mDrawable )
	{
		LLVOVolume* pVObj = pVO->mDrawable->getVOVolume();
		if ( pVObj )
		{
			const LLMeshSkinInfo* pSkinData = pVObj->getSkinInfo();
			if (pSkinData 
				&& pSkinData->mJointNames.size() > JOINT_COUNT_REQUIRED_FOR_FULLRIG	// full rig
				&& pSkinData->mAlternateBindMatrix.size() > 0 )
					{				
						mesh_id = pSkinData->mMeshID;
						return true;
					}
		}
	}
	return false;
}

bool LLVOAvatar::jointIsRiggedTo(const LLJoint *joint) const
{
    if (joint)
	{
        const LLJointRiggingInfoTab& tab = mJointRiggingInfoTab;
        S32 joint_num = joint->getJointNum();
        if (joint_num < tab.size() && tab[joint_num].isRiggedTo())
            {
                return true;
            }
        }
    return false;
}

void LLVOAvatar::clearAttachmentOverrides()
{
    LLScopedContextString str("clearAttachmentOverrides " + getFullname());

    for (S32 i=0; i<LL_CHARACTER_MAX_ANIMATED_JOINTS; i++)
	{
        LLJoint *pJoint = getJoint(i);
        if (pJoint)
        {
			pJoint->clearAttachmentPosOverrides();
			pJoint->clearAttachmentScaleOverrides();
        }
	}

    if (mPelvisFixups.count()>0)
    {
        mPelvisFixups.clear();
        LLJoint* pJointPelvis = getJoint("mPelvis");
        if (pJointPelvis)
	{
			pJointPelvis->setPosition( LLVector3( 0.0f, 0.0f, 0.0f) );
        }
        postPelvisSetRecalc();	
	}

    mActiveOverrideMeshes.clear();
    onActiveOverrideMeshesChanged();
}

//-----------------------------------------------------------------------------
// rebuildAttachmentOverrides
//-----------------------------------------------------------------------------
void LLVOAvatar::rebuildAttachmentOverrides()
{
    LLScopedContextString str("rebuildAttachmentOverrides " + getFullname());

    LL_DEBUGS("AnimatedObjects") << "rebuilding" << LL_ENDL;
    dumpStack("AnimatedObjectsStack");
    
    clearAttachmentOverrides();

    // Handle the case that we're resetting the skeleton of an animated object.
    LLControlAvatar *control_av = dynamic_cast<LLControlAvatar*>(this);
    if (control_av)
	{
        LLVOVolume *volp = control_av->mRootVolp;
        if (volp)
        {
            LL_DEBUGS("Avatar") << volp->getID() << " adding attachment overrides for root vol, prim count " 
                                << (S32) (1+volp->numChildren()) << LL_ENDL;
            addAttachmentOverridesForObject(volp);
        }
    }

    // Attached objects
	for (attachment_map_t::iterator iter = mAttachmentPoints.begin();
		 iter != mAttachmentPoints.end();
		 ++iter)
	{
		LLViewerJointAttachment *attachment_pt = (*iter).second;
        if (attachment_pt)
        {
            for (LLViewerJointAttachment::attachedobjs_vec_t::iterator at_it = attachment_pt->mAttachedObjects.begin();
				 at_it != attachment_pt->mAttachedObjects.end(); ++at_it)
            {
                LLViewerObject *vo = at_it->get();
                // Attached animated objects affect joints in their control
                // avs, not the avs to which they are attached.
                if (vo && !vo->isAnimatedObject())
                {
                    addAttachmentOverridesForObject(vo);
                }
            }
        }
    }
}

//-----------------------------------------------------------------------------
// updateAttachmentOverrides
//
// This is intended to give the same results as
// rebuildAttachmentOverrides(), while avoiding redundant work.
// -----------------------------------------------------------------------------
void LLVOAvatar::updateAttachmentOverrides()
{
    LLScopedContextString str("updateAttachmentOverrides " + getFullname());

    LL_DEBUGS("AnimatedObjects") << "updating" << LL_ENDL;
    dumpStack("AnimatedObjectsStack");

    std::set<LLUUID> meshes_seen;
    
    // Handle the case that we're updating the skeleton of an animated object.
    LLControlAvatar *control_av = dynamic_cast<LLControlAvatar*>(this);
    if (control_av)
    {
        LLVOVolume *volp = control_av->mRootVolp;
        if (volp)
        {
            LL_DEBUGS("Avatar") << volp->getID() << " adding attachment overrides for root vol, prim count " 
                                << (S32) (1+volp->numChildren()) << LL_ENDL;
            addAttachmentOverridesForObject(volp, &meshes_seen);
        }
    }

    // Attached objects
	for (attachment_map_t::iterator iter = mAttachmentPoints.begin();
		 iter != mAttachmentPoints.end();
		 ++iter)
	{
		LLViewerJointAttachment *attachment_pt = (*iter).second;
        if (attachment_pt)
        {
            for (LLViewerJointAttachment::attachedobjs_vec_t::iterator at_it = attachment_pt->mAttachedObjects.begin();
				 at_it != attachment_pt->mAttachedObjects.end(); ++at_it)
            {
                LLViewerObject *vo = at_it->get();
                // Attached animated objects affect joints in their control
                // avs, not the avs to which they are attached.
                if (vo && !vo->isAnimatedObject())
                {
                    addAttachmentOverridesForObject(vo, &meshes_seen);
                }
            }
        }
    }
    // Remove meshes that are no longer present on the skeleton

	// have to work with a copy because removeAttachmentOverrides() will change mActiveOverrideMeshes.
    std::set<LLUUID> active_override_meshes = mActiveOverrideMeshes; 
    for (std::set<LLUUID>::iterator it = active_override_meshes.begin(); it != active_override_meshes.end(); ++it)
    {
        if (meshes_seen.find(*it) == meshes_seen.end())
        {
            removeAttachmentOverridesForObject(*it);
        }
    }


#ifdef ATTACHMENT_OVERRIDE_VALIDATION
    {
        std::vector<LLVector3OverrideMap> pos_overrides_by_joint;
        std::vector<LLVector3OverrideMap> scale_overrides_by_joint;
        LLVector3OverrideMap pelvis_fixups;

        // Capture snapshot of override state after update
        for (S32 joint_num = 0; joint_num < LL_CHARACTER_MAX_ANIMATED_JOINTS; joint_num++)
        {
            LLVector3OverrideMap pos_overrides;
            LLJoint *joint = getJoint(joint_num);
            if (joint)
            {
                pos_overrides_by_joint.push_back(joint->m_attachmentPosOverrides);
                scale_overrides_by_joint.push_back(joint->m_attachmentScaleOverrides);
            }
            else
            {
                // No joint, use default constructed empty maps
                pos_overrides_by_joint.push_back(LLVector3OverrideMap());
                scale_overrides_by_joint.push_back(LLVector3OverrideMap());
            }
        }
        pelvis_fixups = mPelvisFixups;
        //dumpArchetypeXML(getFullname() + "_paranoid_updated");

        // Rebuild and compare
        rebuildAttachmentOverrides();
        //dumpArchetypeXML(getFullname() + "_paranoid_rebuilt");
        bool mismatched = false;
        for (S32 joint_num = 0; joint_num < LL_CHARACTER_MAX_ANIMATED_JOINTS; joint_num++)
        {
            LLJoint *joint = getJoint(joint_num);
            if (joint)
            {
                if (pos_overrides_by_joint[joint_num] != joint->m_attachmentPosOverrides)
                {
                    mismatched = true;
                }
                if (scale_overrides_by_joint[joint_num] != joint->m_attachmentScaleOverrides)
                {
                    mismatched = true;
            }
        }
    }
        if (pelvis_fixups != mPelvisFixups)
        {
            mismatched = true;
        }
        if (mismatched)
        {
            LL_WARNS() << "MISMATCHED ATTACHMENT OVERRIDES" << LL_ENDL;
        }
    }
#endif
}

void LLVOAvatar::notifyAttachmentMeshLoaded()
{
    if (!isFullyLoaded())
    {
        // We just received mesh or skin info
        // Reset timer to wait for more potential meshes or changes
        mFullyLoadedTimer.reset();
    }
}

//-----------------------------------------------------------------------------
// addAttachmentOverridesForObject
//-----------------------------------------------------------------------------
void LLVOAvatar::addAttachmentOverridesForObject(LLViewerObject *vo, std::set<LLUUID>* meshes_seen, bool recursive)
{
    if (vo->getAvatar() != this && vo->getAvatarAncestor() != this)
	{
		LL_WARNS("Avatar") << "called with invalid avatar" << LL_ENDL;
        return;
	}

    LLScopedContextString str("addAttachmentOverridesForObject " + getFullname());

	if (getOverallAppearance() != AOA_NORMAL)
	{
		return;
	}
    
    LL_DEBUGS("AnimatedObjects") << "adding" << LL_ENDL;
    dumpStack("AnimatedObjectsStack");
    
	// Process all children
    if (recursive)
    {
	LLViewerObject::const_child_list_t& children = vo->getChildren();
	for (LLViewerObject::const_child_list_t::const_iterator it = children.begin();
		 it != children.end(); ++it)
	{
		LLViewerObject *childp = *it;
            addAttachmentOverridesForObject(childp, meshes_seen, true);
        }
	}

	LLVOVolume *vobj = dynamic_cast<LLVOVolume*>(vo);
	bool pelvisGotSet = false;

	if (!vobj)
	{
		return;
	}

	LLViewerObject *root_object = (LLViewerObject*)vobj->getRoot();
    LL_DEBUGS("AnimatedObjects") << "trying to add attachment overrides for root object " << root_object->getID() << " prim is " << vobj << LL_ENDL;
	if (vobj->isMesh() &&
		((vobj->getVolume() && !vobj->getVolume()->isMeshAssetLoaded()) || !gMeshRepo.meshRezEnabled()))
	{
        LL_DEBUGS("AnimatedObjects") << "failed to add attachment overrides for root object " << root_object->getID() << " mesh asset not loaded" << LL_ENDL;
		return;
	}
	const LLMeshSkinInfo*  pSkinData = vobj->getSkinInfo();

	if ( vobj && vobj->isMesh() && pSkinData )
	{
		const int bindCnt = pSkinData->mAlternateBindMatrix.size();								
        const int jointCnt = pSkinData->mJointNames.size();
        if ((bindCnt > 0) && (bindCnt != jointCnt))
        {
            LL_WARNS_ONCE() << "invalid mesh, bindCnt " << bindCnt << "!= jointCnt " << jointCnt << ", joint overrides will be ignored." << LL_ENDL;
        }
		if ((bindCnt > 0) && (bindCnt == jointCnt))
		{					
			const F32 pelvisZOffset = pSkinData->mPelvisOffset;
			const LLUUID& mesh_id = pSkinData->mMeshID;

            if (meshes_seen)
            {
                meshes_seen->insert(mesh_id);
            }
            bool mesh_overrides_loaded = (mActiveOverrideMeshes.find(mesh_id) != mActiveOverrideMeshes.end());
            if (mesh_overrides_loaded)
            {
                LL_DEBUGS("AnimatedObjects") << "skipping add attachment overrides for " << mesh_id 
                                             << " to root object " << root_object->getID()
                                             << ", already loaded"
                                             << LL_ENDL;
            }
            else
            {
                LL_DEBUGS("AnimatedObjects") << "adding attachment overrides for " << mesh_id 
                                             << " to root object " << root_object->getID() << LL_ENDL;
            }
			bool fullRig = (jointCnt>=JOINT_COUNT_REQUIRED_FOR_FULLRIG) ? true : false;								
			if ( fullRig && !mesh_overrides_loaded )
			{								
				for ( int i=0; i<jointCnt; ++i )
				{
//<FS:ND> Query by JointKey rather than just a string, the key can be a U32 index for faster lookup
//					std::string lookingForJoint = pSkinData->mJointNames[ i ].c_str();
					JointKey lookingForJoint  = pSkinData->mJointNames[ i ];
// </FS:ND>

					LLJoint* pJoint = getJoint( lookingForJoint );
					if (pJoint)
					{   									
						const LLVector3& jointPos = LLVector3(pSkinData->mAlternateBindMatrix[i].getTranslation());
                        if (pJoint->aboveJointPosThreshold(jointPos))
                        {
                            bool override_changed;
                            pJoint->addAttachmentPosOverride( jointPos, mesh_id, avString(), override_changed );
                            
                            if (override_changed)
                            {
                                //If joint is a pelvis then handle old/new pelvis to foot values
//<FS:ND> Query by JointKey rather than just a string, the key can be a U32 index for faster lookup
//                              if( lookingForJoint == "mPelvis" )
                                if( lookingForJoint.mName == "mPelvis" )
// </FS:ND>
                                {	
                                    pelvisGotSet = true;											
                                }										
                            }
                            if (pSkinData->mLockScaleIfJointPosition)
                            {
                                // Note that unlike positions, there's no threshold check here,
                                // just a lock at the default value.
                                pJoint->addAttachmentScaleOverride(pJoint->getDefaultScale(), mesh_id, avString());
                            }
                        }
					}										
				}																
				if (pelvisZOffset != 0.0F)
				{
                    F32 pelvis_fixup_before;
                    bool has_fixup_before =  hasPelvisFixup(pelvis_fixup_before);
					addPelvisFixup( pelvisZOffset, mesh_id );
					F32 pelvis_fixup_after;
                    hasPelvisFixup(pelvis_fixup_after); // Don't have to check bool here because we just added it...
                    if (!has_fixup_before || (pelvis_fixup_before != pelvis_fixup_after))
                    {
                        pelvisGotSet = true;											
                    }
                    
				}
                mActiveOverrideMeshes.insert(mesh_id);
                onActiveOverrideMeshesChanged();
			}							
		}
	}
    else
    {
        LL_DEBUGS("AnimatedObjects") << "failed to add attachment overrides for root object " << root_object->getID() << " not mesh or no pSkinData" << LL_ENDL;
    }
					
	//Rebuild body data if we altered joints/pelvis
	if ( pelvisGotSet ) 
	{
		postPelvisSetRecalc();
	}		
}

//-----------------------------------------------------------------------------
// getAttachmentOverrideNames
//-----------------------------------------------------------------------------
void LLVOAvatar::getAttachmentOverrideNames(std::set<std::string>& pos_names, std::set<std::string>& scale_names) const
{
    LLVector3 pos;
    LLVector3 scale;
    LLUUID mesh_id;

    // Bones
	for (avatar_joint_list_t::const_iterator iter = mSkeleton.begin();
         iter != mSkeleton.end(); ++iter)
	{
		const LLJoint* pJoint = (*iter);
		if (pJoint && pJoint->hasAttachmentPosOverride(pos,mesh_id))
		{
            pos_names.insert(pJoint->getName());
		}
		if (pJoint && pJoint->hasAttachmentScaleOverride(scale,mesh_id))
		{
            scale_names.insert(pJoint->getName());
		}
	}

    // Attachment points
	for (attachment_map_t::const_iterator iter = mAttachmentPoints.begin();
		 iter != mAttachmentPoints.end();
		 ++iter)
	{
		const LLViewerJointAttachment *attachment_pt = (*iter).second;
        if (attachment_pt && attachment_pt->hasAttachmentPosOverride(pos,mesh_id))
        {
            pos_names.insert(attachment_pt->getName());
        }
        // Attachment points don't have scales.
    }

}

//-----------------------------------------------------------------------------
// showAttachmentOverrides
//-----------------------------------------------------------------------------
void LLVOAvatar::showAttachmentOverrides(bool verbose) const
{
    std::set<std::string> pos_names, scale_names;
    getAttachmentOverrideNames(pos_names, scale_names);
    if (pos_names.size())
    {
        std::stringstream ss;
        std::copy(pos_names.begin(), pos_names.end(), std::ostream_iterator<std::string>(ss, ","));
        LL_INFOS() << getFullname() << " attachment positions defined for joints: " << ss.str() << "\n" << LL_ENDL;
    }
    else
    {
        LL_DEBUGS("Avatar") << getFullname() << " no attachment positions defined for any joints" << "\n" << LL_ENDL;
    }
    if (scale_names.size())
    {
        std::stringstream ss;
        std::copy(scale_names.begin(), scale_names.end(), std::ostream_iterator<std::string>(ss, ","));
        LL_INFOS() << getFullname() << " attachment scales defined for joints: " << ss.str() << "\n" << LL_ENDL;
    }
    else
    {
        LL_INFOS() << getFullname() << " no attachment scales defined for any joints" << "\n" << LL_ENDL;
    }

    if (!verbose)
    {
        return;
    }

    LLVector3 pos, scale;
    LLUUID mesh_id;
    S32 count = 0;

    // Bones
	for (avatar_joint_list_t::const_iterator iter = mSkeleton.begin();
         iter != mSkeleton.end(); ++iter)
	{
		const LLJoint* pJoint = (*iter);
		if (pJoint && pJoint->hasAttachmentPosOverride(pos,mesh_id))
		{
			pJoint->showAttachmentPosOverrides(getFullname());
            count++;
		}
		if (pJoint && pJoint->hasAttachmentScaleOverride(scale,mesh_id))
		{
			pJoint->showAttachmentScaleOverrides(getFullname());
            count++;
        }
	}

    // Attachment points
	for (attachment_map_t::const_iterator iter = mAttachmentPoints.begin();
		 iter != mAttachmentPoints.end();
		 ++iter)
	{
		const LLViewerJointAttachment *attachment_pt = (*iter).second;
        if (attachment_pt && attachment_pt->hasAttachmentPosOverride(pos,mesh_id))
        {
            attachment_pt->showAttachmentPosOverrides(getFullname());
            count++;
        }
    }

    if (count)
    {
        LL_DEBUGS("Avatar") << avString() << " end of pos, scale overrides" << LL_ENDL;
        LL_DEBUGS("Avatar") << "=================================" << LL_ENDL;
    }
}

//-----------------------------------------------------------------------------
// removeAttachmentOverridesForObject
//-----------------------------------------------------------------------------
void LLVOAvatar::removeAttachmentOverridesForObject(LLViewerObject *vo)
{
    if (vo->getAvatar() != this && vo->getAvatarAncestor() != this)
	{
		LL_WARNS("Avatar") << "called with invalid avatar" << LL_ENDL;
        return;
	}
		
	// Process all children
	LLViewerObject::const_child_list_t& children = vo->getChildren();
	for (LLViewerObject::const_child_list_t::const_iterator it = children.begin();
		 it != children.end(); ++it)
	{
		LLViewerObject *childp = *it;
		removeAttachmentOverridesForObject(childp);
	}

	// Process self.
	LLUUID mesh_id;
	if (getRiggedMeshID(vo,mesh_id))
	{
		removeAttachmentOverridesForObject(mesh_id);
	}
}

//-----------------------------------------------------------------------------
// removeAttachmentOverridesForObject
//-----------------------------------------------------------------------------
void LLVOAvatar::removeAttachmentOverridesForObject(const LLUUID& mesh_id)
{	
//<FS:ND> Query by JointKey rather than just a string, the key can be a U32 index for faster lookup
//	LLJoint* pJointPelvis = getJoint( "mPelvis" );
	LLJoint* pJointPelvis = getJoint( JointKey::construct( "mPelvis" ) );
// </FS:ND>

    const std::string av_string = avString();
    for (S32 joint_num = 0; joint_num < LL_CHARACTER_MAX_ANIMATED_JOINTS; joint_num++)
	{
        LLJoint *pJoint = getJoint(joint_num);
		if ( pJoint )
		{			
            bool dummy; // unused
			pJoint->removeAttachmentPosOverride(mesh_id, av_string, dummy);
			pJoint->removeAttachmentScaleOverride(mesh_id, av_string);
		}		
		if ( pJoint && pJoint == pJointPelvis)
		{
			removePelvisFixup( mesh_id );
			// SL-315
			pJoint->setPosition( LLVector3( 0.0f, 0.0f, 0.0f) );
		}		
	}	
		
	postPelvisSetRecalc();	

    mActiveOverrideMeshes.erase(mesh_id);
    onActiveOverrideMeshesChanged();
}
//-----------------------------------------------------------------------------
// getCharacterPosition()
//-----------------------------------------------------------------------------
LLVector3 LLVOAvatar::getCharacterPosition()
{
	if (mDrawable.notNull())
	{
		return mDrawable->getPositionAgent();
	}
	else
	{
		return getPositionAgent();
	}
}


//-----------------------------------------------------------------------------
// LLVOAvatar::getCharacterRotation()
//-----------------------------------------------------------------------------
LLQuaternion LLVOAvatar::getCharacterRotation()
{
	return getRotation();
}


//-----------------------------------------------------------------------------
// LLVOAvatar::getCharacterVelocity()
//-----------------------------------------------------------------------------
LLVector3 LLVOAvatar::getCharacterVelocity()
{
	return getVelocity() - mStepObjectVelocity;
}


//-----------------------------------------------------------------------------
// LLVOAvatar::getCharacterAngularVelocity()
//-----------------------------------------------------------------------------
LLVector3 LLVOAvatar::getCharacterAngularVelocity()
{
	return getAngularVelocity();
}

//-----------------------------------------------------------------------------
// LLVOAvatar::getGround()
//-----------------------------------------------------------------------------
void LLVOAvatar::getGround(const LLVector3 &in_pos_agent, LLVector3 &out_pos_agent, LLVector3 &outNorm)
{
	LLVector3d z_vec(0.0f, 0.0f, 1.0f);
	LLVector3d p0_global, p1_global;

	if (isUIAvatar())
	{
		outNorm.setVec(z_vec);
		out_pos_agent = in_pos_agent;
		return;
	}
	
	p0_global = gAgent.getPosGlobalFromAgent(in_pos_agent) + z_vec;
	p1_global = gAgent.getPosGlobalFromAgent(in_pos_agent) - z_vec;
	LLViewerObject *obj;
	LLVector3d out_pos_global;
	LLWorld::getInstance()->resolveStepHeightGlobal(this, p0_global, p1_global, out_pos_global, outNorm, &obj);
	out_pos_agent = gAgent.getPosAgentFromGlobal(out_pos_global);
}

//-----------------------------------------------------------------------------
// LLVOAvatar::getTimeDilation()
//-----------------------------------------------------------------------------
F32 LLVOAvatar::getTimeDilation()
{
	return mRegionp ? mRegionp->getTimeDilation() : 1.f;
}


//-----------------------------------------------------------------------------
// LLVOAvatar::getPixelArea()
//-----------------------------------------------------------------------------
F32 LLVOAvatar::getPixelArea() const
{
	if (isUIAvatar())
	{
		return 100000.f;
	}
	return mPixelArea;
}



//-----------------------------------------------------------------------------
// LLVOAvatar::getPosGlobalFromAgent()
//-----------------------------------------------------------------------------
LLVector3d	LLVOAvatar::getPosGlobalFromAgent(const LLVector3 &position)
{
	return gAgent.getPosGlobalFromAgent(position);
}

//-----------------------------------------------------------------------------
// getPosAgentFromGlobal()
//-----------------------------------------------------------------------------
LLVector3	LLVOAvatar::getPosAgentFromGlobal(const LLVector3d &position)
{
	return gAgent.getPosAgentFromGlobal(position);
}


//-----------------------------------------------------------------------------
// requestStopMotion()
//-----------------------------------------------------------------------------
// virtual
void LLVOAvatar::requestStopMotion( LLMotion* motion )
{
	// Only agent avatars should handle the stop motion notifications.
}

//-----------------------------------------------------------------------------
// loadSkeletonNode(): loads <skeleton> node from XML tree
//-----------------------------------------------------------------------------
//virtual
BOOL LLVOAvatar::loadSkeletonNode ()
{
	if (!LLAvatarAppearance::loadSkeletonNode())
	{
		return FALSE;
	}
	
    bool ignore_hud_joints = false;
    initAttachmentPoints(ignore_hud_joints);

	return TRUE;
}

//-----------------------------------------------------------------------------
// initAttachmentPoints(): creates attachment points if needed, sets state based on avatar_lad.xml. 
//-----------------------------------------------------------------------------
void LLVOAvatar::initAttachmentPoints(bool ignore_hud_joints)
{
    LLAvatarXmlInfo::attachment_info_list_t::iterator iter;
    for (iter = sAvatarXmlInfo->mAttachmentInfoList.begin();
         iter != sAvatarXmlInfo->mAttachmentInfoList.end(); 
         ++iter)
    {
        LLAvatarXmlInfo::LLAvatarAttachmentInfo *info = *iter;
        if (info->mIsHUDAttachment && (!isSelf() || ignore_hud_joints))
        {
		    //don't process hud joint for other avatars.
            continue;
        }

        S32 attachmentID = info->mAttachmentID;
        if (attachmentID < 1 || attachmentID > 255)
        {
            LL_WARNS() << "Attachment point out of range [1-255]: " << attachmentID << " on attachment point " << info->mName << LL_ENDL;
            continue;
        }

        LLViewerJointAttachment* attachment = NULL;
        bool newly_created = false;
        if (mAttachmentPoints.find(attachmentID) == mAttachmentPoints.end())
        {
            attachment = new LLViewerJointAttachment();
            newly_created = true;
        }
        else
        {
            attachment = mAttachmentPoints[attachmentID];
        }

        attachment->setName(info->mName);

//<FS:ND> Query by JointKey rather than just a string, the key can be a U32 index for faster lookup
//		LLJoint *parent_joint = getJoint(info->mJointName);
		LLJoint *parent_joint = getJoint( JointKey::construct( info->mJointName ) );
// </FS:ND>

        if (!parent_joint)
        {
            // If the intended parent for attachment point is unavailable, avatar_lad.xml is corrupt.
            LL_WARNS() << "No parent joint by name " << info->mJointName << " found for attachment point " << info->mName << LL_ENDL;
            LL_ERRS() << "Invalid avatar_lad.xml file" << LL_ENDL;
        }

        if (info->mHasPosition)
        {
            attachment->setOriginalPosition(info->mPosition);
            attachment->setDefaultPosition(info->mPosition);
        }
			
        if (info->mHasRotation)
        {
            LLQuaternion rotation;
            rotation.setQuat(info->mRotationEuler.mV[VX] * DEG_TO_RAD,
                             info->mRotationEuler.mV[VY] * DEG_TO_RAD,
                             info->mRotationEuler.mV[VZ] * DEG_TO_RAD);
            attachment->setRotation(rotation);
        }

        int group = info->mGroup;
        if (group >= 0)
        {
            if (group < 0 || group > 9)
            {
                LL_WARNS() << "Invalid group number (" << group << ") for attachment point " << info->mName << LL_ENDL;
            }
            else
            {
                attachment->setGroup(group);
            }
        }

        attachment->setPieSlice(info->mPieMenuSlice);
        attachment->setVisibleInFirstPerson(info->mVisibleFirstPerson);
        attachment->setIsHUDAttachment(info->mIsHUDAttachment);
        // attachment can potentially be animated, needs a number.
        attachment->setJointNum(mNumBones + mNumCollisionVolumes + attachmentID - 1);

        if (newly_created)
        {
            mAttachmentPoints[attachmentID] = attachment;
            
            // now add attachment joint
            parent_joint->addChild(attachment);
        }
    }
}

//-----------------------------------------------------------------------------
// updateVisualParams()
//-----------------------------------------------------------------------------
void LLVOAvatar::updateVisualParams()
{
	ESex avatar_sex = (getVisualParamWeight("male") > 0.5f) ? SEX_MALE : SEX_FEMALE;
	if (getSex() != avatar_sex)
	{
		if (mIsSitting && findMotion(avatar_sex == SEX_MALE ? ANIM_AGENT_SIT_FEMALE : ANIM_AGENT_SIT) != NULL)
		{
			// In some cases of gender change server changes sit motion with motion message,
			// but in case of some avatars (legacy?) there is no update from server side,
			// likely because server doesn't know about difference between motions
			// (female and male sit ids are same server side, so it is likely unaware that it
			// need to send update)
			// Make sure motion is up to date
			stopMotion(ANIM_AGENT_SIT);
			setSex(avatar_sex);
			startMotion(ANIM_AGENT_SIT);
		}
		else
		{
			setSex(avatar_sex);
		}
	}

	LLCharacter::updateVisualParams();

	if (mLastSkeletonSerialNum != mSkeletonSerialNum)
	{
		computeBodySize();
		mLastSkeletonSerialNum = mSkeletonSerialNum;
		mRoot->updateWorldMatrixChildren();
	}

	dirtyMesh();
	updateHeadOffset();
}
//-----------------------------------------------------------------------------
// isActive()
//-----------------------------------------------------------------------------
BOOL LLVOAvatar::isActive() const
{
	return TRUE;
}

//-----------------------------------------------------------------------------
// setPixelAreaAndAngle()
//-----------------------------------------------------------------------------
void LLVOAvatar::setPixelAreaAndAngle(LLAgent &agent)
{
	if (mDrawable.isNull())
	{
		return;
	}

	const LLVector4a* ext = mDrawable->getSpatialExtents();
	LLVector4a center;
	center.setAdd(ext[1], ext[0]);
	center.mul(0.5f);
	LLVector4a size;
	size.setSub(ext[1], ext[0]);
	size.mul(0.5f);

	mImpostorPixelArea = LLPipeline::calcPixelArea(center, size, *LLViewerCamera::getInstance());

	F32 range = mDrawable->mDistanceWRTCamera;

	if (range < 0.001f)		// range == zero
	{
		mAppAngle = 180.f;
	}
	else
	{
		F32 radius = size.getLength3().getF32();
		mAppAngle = (F32) atan2( radius, range) * RAD_TO_DEG;
	}

	// We always want to look good to ourselves
	if( isSelf() )
	{
		mPixelArea = llmax( mPixelArea, F32(getTexImageSize() / 16) );
	}
}

//-----------------------------------------------------------------------------
// updateJointLODs()
//-----------------------------------------------------------------------------
BOOL LLVOAvatar::updateJointLODs()
{
	const F32 MAX_PIXEL_AREA = 100000000.f;
	F32 lod_factor = (sLODFactor * AVATAR_LOD_TWEAK_RANGE + (1.f - AVATAR_LOD_TWEAK_RANGE));
	F32 avatar_num_min_factor = clamp_rescale(sLODFactor, 0.f, 1.f, 0.25f, 0.6f);
	F32 avatar_num_factor = clamp_rescale((F32)sNumVisibleAvatars, 8, 25, 1.f, avatar_num_min_factor);
	F32 area_scale = 0.16f;

		if (isSelf())
		{
			if(gAgentCamera.cameraCustomizeAvatar() || gAgentCamera.cameraMouselook())
			{
				mAdjustedPixelArea = MAX_PIXEL_AREA;
			}
			else
			{
				mAdjustedPixelArea = mPixelArea*area_scale;
			}
		}
		else if (mIsDummy)
		{
			mAdjustedPixelArea = MAX_PIXEL_AREA;
		}
		else
		{
			// reported avatar pixel area is dependent on avatar render load, based on number of visible avatars
			mAdjustedPixelArea = (F32)mPixelArea * area_scale * lod_factor * lod_factor * avatar_num_factor * avatar_num_factor;
		}

		// now select meshes to render based on adjusted pixel area
		LLViewerJoint* root = dynamic_cast<LLViewerJoint*>(mRoot);
		BOOL res = FALSE;
		if (root)
		{
			res = root->updateLOD(mAdjustedPixelArea, TRUE);
		}
 		if (res)
		{
			sNumLODChangesThisFrame++;
			dirtyMesh(2);
			return TRUE;
		}

	return FALSE;
}

//-----------------------------------------------------------------------------
// createDrawable()
//-----------------------------------------------------------------------------
LLDrawable *LLVOAvatar::createDrawable(LLPipeline *pipeline)
{
	pipeline->allocDrawable(this);
	mDrawable->setLit(FALSE);

	LLDrawPoolAvatar *poolp = (LLDrawPoolAvatar*)gPipeline.getPool(mIsControlAvatar ? LLDrawPool::POOL_CONTROL_AV : LLDrawPool::POOL_AVATAR);

	// Only a single face (one per avatar)
	//this face will be splitted into several if its vertex buffer is too long.
	mDrawable->setState(LLDrawable::ACTIVE);
	mDrawable->addFace(poolp, NULL);
	mDrawable->setRenderType(mIsControlAvatar ? LLPipeline::RENDER_TYPE_CONTROL_AV : LLPipeline::RENDER_TYPE_AVATAR);
	
	mNumInitFaces = mDrawable->getNumFaces() ;

	dirtyMesh(2);
	return mDrawable;
}


void LLVOAvatar::updateGL()
{
	if (mMeshTexturesDirty)
	{
		LL_PROFILE_ZONE_SCOPED_CATEGORY_AVATAR
		updateMeshTextures();
		mMeshTexturesDirty = FALSE;
	}
}

//-----------------------------------------------------------------------------
// updateGeometry()
//-----------------------------------------------------------------------------
BOOL LLVOAvatar::updateGeometry(LLDrawable *drawable)
{
    LL_PROFILE_ZONE_SCOPED_CATEGORY_AVATAR;
	if (!(gPipeline.hasRenderType(mIsControlAvatar ? LLPipeline::RENDER_TYPE_CONTROL_AV : LLPipeline::RENDER_TYPE_AVATAR)))
	{
		return TRUE;
	}
	
	if (!mMeshValid)
	{
		return TRUE;
	}

	if (!drawable)
	{
		LL_ERRS() << "LLVOAvatar::updateGeometry() called with NULL drawable" << LL_ENDL;
	}

	return TRUE;
}

//-----------------------------------------------------------------------------
// updateSexDependentLayerSets()
//-----------------------------------------------------------------------------
// <FS:Ansariel> [Legacy Bake]
//void LLVOAvatar::updateSexDependentLayerSets()
//{
//	invalidateComposite( mBakedTextureDatas[BAKED_HEAD].mTexLayerSet);
//	invalidateComposite( mBakedTextureDatas[BAKED_UPPER].mTexLayerSet);
//	invalidateComposite( mBakedTextureDatas[BAKED_LOWER].mTexLayerSet);
//}
void LLVOAvatar::updateSexDependentLayerSets(BOOL upload_bake)
{
	invalidateComposite( mBakedTextureDatas[BAKED_HEAD].mTexLayerSet, upload_bake);
	invalidateComposite( mBakedTextureDatas[BAKED_UPPER].mTexLayerSet, upload_bake);
	invalidateComposite( mBakedTextureDatas[BAKED_LOWER].mTexLayerSet, upload_bake);
}
// </FS:Ansariel> [Legacy Bake]

//-----------------------------------------------------------------------------
// dirtyMesh()
//-----------------------------------------------------------------------------
void LLVOAvatar::dirtyMesh()
{
	dirtyMesh(1);
}
void LLVOAvatar::dirtyMesh(S32 priority)
{
	mDirtyMesh = llmax(mDirtyMesh, priority);
}

//-----------------------------------------------------------------------------
// getViewerJoint()
//-----------------------------------------------------------------------------
LLViewerJoint*	LLVOAvatar::getViewerJoint(S32 idx)
{
	return dynamic_cast<LLViewerJoint*>(mMeshLOD[idx]);
}

//-----------------------------------------------------------------------------
// hideHair()
//-----------------------------------------------------------------------------
void LLVOAvatar::hideHair()
{
    mMeshLOD[MESH_ID_HAIR]->setVisible(FALSE, TRUE);
}

//-----------------------------------------------------------------------------
// hideSkirt()
//-----------------------------------------------------------------------------
void LLVOAvatar::hideSkirt()
{
	mMeshLOD[MESH_ID_SKIRT]->setVisible(FALSE, TRUE);
}

BOOL LLVOAvatar::setParent(LLViewerObject* parent)
{
	BOOL ret ;
	if (parent == NULL)
	{
		getOffObject();
		ret = LLViewerObject::setParent(parent);
		if (isSelf())
		{
			gAgentCamera.resetCamera();
		}
	}
	else
	{
		ret = LLViewerObject::setParent(parent);
		if(ret)
		{
			sitOnObject(parent);
		}
	}
	return ret ;
}

void LLVOAvatar::addChild(LLViewerObject *childp)
{
	childp->extractAttachmentItemID(); // find the inventory item this object is associated with.
	if (isSelf())
	{
	    const LLUUID& item_id = childp->getAttachmentItemID();
		LLViewerInventoryItem *item = gInventory.getItem(item_id);
		LL_DEBUGS("Avatar") << "ATT attachment child added " << (item ? item->getName() : "UNKNOWN") << " id " << item_id << LL_ENDL;

	}

	LLViewerObject::addChild(childp);
	if (childp->mDrawable)
	{
		if (!attachObject(childp))
		{
			LL_WARNS() << "ATT addChild() failed for " 
					<< childp->getID()
					<< " item " << childp->getAttachmentItemID()
					<< LL_ENDL;
			// MAINT-3312 backout
			// mPendingAttachment.push_back(childp);
		}
	}
	else
	{
		mPendingAttachment.push_back(childp);
	}
}

void LLVOAvatar::removeChild(LLViewerObject *childp)
{
	LLViewerObject::removeChild(childp);
	if (!detachObject(childp))
	{
		LL_WARNS() << "Calling detach on non-attached object " << LL_ENDL;
	}
}

LLViewerJointAttachment* LLVOAvatar::getTargetAttachmentPoint(LLViewerObject* viewer_object)
{
	S32 attachmentID = ATTACHMENT_ID_FROM_STATE(viewer_object->getAttachmentState());

	// This should never happen unless the server didn't process the attachment point
	// correctly, but putting this check in here to be safe.
	if (attachmentID & ATTACHMENT_ADD)
	{
		LL_WARNS() << "Got an attachment with ATTACHMENT_ADD mask, removing ( attach pt:" << attachmentID << " )" << LL_ENDL;
		attachmentID &= ~ATTACHMENT_ADD;
	}
	
	LLViewerJointAttachment* attachment = get_if_there(mAttachmentPoints, attachmentID, (LLViewerJointAttachment*)NULL);

	if (!attachment)
	{
		if(attachmentID != 127)
		{
		LL_WARNS() << "Object attachment point invalid: " << attachmentID 
			<< " trying to use 1 (chest)"
			<< LL_ENDL;
		}
		attachment = get_if_there(mAttachmentPoints, 1, (LLViewerJointAttachment*)NULL); // Arbitrary using 1 (chest)
		if (attachment)
		{
			LL_WARNS() << "Object attachment point invalid: " << attachmentID 
				<< " on object " << viewer_object->getID()
				<< " attachment item " << viewer_object->getAttachmentItemID()
				<< " falling back to 1 (chest)"
				<< LL_ENDL;
		}
		else
		{
			LL_WARNS() << "Object attachment point invalid: " << attachmentID 
				<< " on object " << viewer_object->getID()
				<< " attachment item " << viewer_object->getAttachmentItemID()
				<< "Unable to use fallback attachment point 1 (chest)"
				<< LL_ENDL;
		}
	}

	return attachment;
}

//-----------------------------------------------------------------------------
// attachObject()
//-----------------------------------------------------------------------------
const LLViewerJointAttachment *LLVOAvatar::attachObject(LLViewerObject *viewer_object)
{
	if (isSelf())
	{
		const LLUUID& item_id = viewer_object->getAttachmentItemID();
		LLViewerInventoryItem *item = gInventory.getItem(item_id);
		LL_DEBUGS("Avatar") << "ATT attaching object "
							<< (item ? item->getName() : "UNKNOWN") << " id " << item_id << LL_ENDL;	
	}
	LLViewerJointAttachment* attachment = getTargetAttachmentPoint(viewer_object);

	if (!attachment || !attachment->addObject(viewer_object))
	{
		const LLUUID& item_id = viewer_object->getAttachmentItemID();
		LLViewerInventoryItem *item = gInventory.getItem(item_id);
		LL_WARNS("Avatar") << "ATT attach failed "
						   << (item ? item->getName() : "UNKNOWN") << " id " << item_id << LL_ENDL;	
		return 0;
	}

    if (!viewer_object->isAnimatedObject())
    {
        updateAttachmentOverrides();
    }

	updateVisualComplexity();

	if (viewer_object->isSelected())
	{
		LLSelectMgr::getInstance()->updateSelectionCenter();
		LLSelectMgr::getInstance()->updatePointAt();
	}

	viewer_object->refreshBakeTexture();


	LLViewerObject::const_child_list_t& child_list = viewer_object->getChildren();
	for (LLViewerObject::child_list_t::const_iterator iter = child_list.begin();
		iter != child_list.end(); ++iter)
	{
		LLViewerObject* objectp = *iter;
		if (objectp)
		{
			objectp->refreshBakeTexture();
		}
	}

	updateMeshVisibility();

	return attachment;
}

//-----------------------------------------------------------------------------
// getNumAttachments()
//-----------------------------------------------------------------------------
U32 LLVOAvatar::getNumAttachments() const
{
	U32 num_attachments = 0;
	for (attachment_map_t::const_iterator iter = mAttachmentPoints.begin();
		 iter != mAttachmentPoints.end();
		 ++iter)
	{
		const LLViewerJointAttachment *attachment_pt = (*iter).second;
		// <FS:Ansariel> Possible crash fix
		if (!attachment_pt)
		{
			continue;
		}
		// </FS:Ansariel>
		num_attachments += attachment_pt->getNumObjects();
	}
	return num_attachments;
}

//-----------------------------------------------------------------------------
// getMaxAttachments()
//-----------------------------------------------------------------------------
S32 LLVOAvatar::getMaxAttachments() const
{
	return LLAgentBenefitsMgr::current().getAttachmentLimit();
}

//-----------------------------------------------------------------------------
// canAttachMoreObjects()
// Returns true if we can attach <n> more objects.
//-----------------------------------------------------------------------------
BOOL LLVOAvatar::canAttachMoreObjects(U32 n) const
{
	return (getNumAttachments() + n) <= getMaxAttachments();
}

//-----------------------------------------------------------------------------
// getNumAnimatedObjectAttachments()
//-----------------------------------------------------------------------------
U32 LLVOAvatar::getNumAnimatedObjectAttachments() const
{
	U32 num_attachments = 0;
	for (attachment_map_t::const_iterator iter = mAttachmentPoints.begin();
		 iter != mAttachmentPoints.end();
		 ++iter)
	{
		const LLViewerJointAttachment *attachment_pt = (*iter).second;
		num_attachments += attachment_pt->getNumAnimatedObjects();
	}
	return num_attachments;
}

//-----------------------------------------------------------------------------
// getMaxAnimatedObjectAttachments()
// Gets from simulator feature if available, otherwise 0.
//-----------------------------------------------------------------------------
S32 LLVOAvatar::getMaxAnimatedObjectAttachments() const
{
	return LLAgentBenefitsMgr::current().getAnimatedObjectLimit();
}

//-----------------------------------------------------------------------------
// canAttachMoreAnimatedObjects()
// Returns true if we can attach <n> more animated objects.
//-----------------------------------------------------------------------------
BOOL LLVOAvatar::canAttachMoreAnimatedObjects(U32 n) const
{
	return (getNumAnimatedObjectAttachments() + n) <= getMaxAnimatedObjectAttachments();
}

//-----------------------------------------------------------------------------
// lazyAttach()
//-----------------------------------------------------------------------------
void LLVOAvatar::lazyAttach()
{
	std::vector<LLPointer<LLViewerObject> > still_pending;
	
	for (U32 i = 0; i < mPendingAttachment.size(); i++)
	{
		LLPointer<LLViewerObject> cur_attachment = mPendingAttachment[i];
		// Object might have died while we were waiting for drawable
		if (!cur_attachment->isDead())
		{
			if (cur_attachment->mDrawable)
			{
				if (isSelf())
				{
					const LLUUID& item_id = cur_attachment->getAttachmentItemID();
					LLViewerInventoryItem *item = gInventory.getItem(item_id);
					LL_DEBUGS("Avatar") << "ATT attaching object "
						<< (item ? item->getName() : "UNKNOWN") << " id " << item_id << LL_ENDL;
				}
				if (!attachObject(cur_attachment))
				{	// Drop it
					LL_WARNS() << "attachObject() failed for "
						<< cur_attachment->getID()
						<< " item " << cur_attachment->getAttachmentItemID()
						<< LL_ENDL;
					// MAINT-3312 backout
					//still_pending.push_back(cur_attachment);
				}
			}
			else
			{
				still_pending.push_back(cur_attachment);
			}
		}
	}

	mPendingAttachment = still_pending;
}

void LLVOAvatar::resetHUDAttachments()
{

	for (attachment_map_t::iterator iter = mAttachmentPoints.begin(); 
		 iter != mAttachmentPoints.end();
		 ++iter)
	{
		LLViewerJointAttachment* attachment = iter->second;
		// <FS:Ansariel> Fix possible crash
		//if (attachment->getIsHUDAttachment())
		if (attachment && attachment->getIsHUDAttachment())
		// </FS:Ansariel>
		{
			for (LLViewerJointAttachment::attachedobjs_vec_t::iterator attachment_iter = attachment->mAttachedObjects.begin();
				 attachment_iter != attachment->mAttachedObjects.end();
				 ++attachment_iter)
			{
				const LLViewerObject* attached_object = attachment_iter->get();
				if (attached_object && attached_object->mDrawable.notNull())
				{
					gPipeline.markMoved(attached_object->mDrawable);
				}
			}
		}
	}
}

void LLVOAvatar::rebuildRiggedAttachments( void )
{
	for ( attachment_map_t::iterator iter = mAttachmentPoints.begin(); iter != mAttachmentPoints.end(); ++iter )
	{
		LLViewerJointAttachment* pAttachment = iter->second;

		// <FS:Ansariel> Possible crash fix
		if (!pAttachment)
		{
			continue;
		}
		// </FS:Ansariel>

		LLViewerJointAttachment::attachedobjs_vec_t::iterator attachmentIterEnd = pAttachment->mAttachedObjects.end();
		
		for ( LLViewerJointAttachment::attachedobjs_vec_t::iterator attachmentIter = pAttachment->mAttachedObjects.begin();
			 attachmentIter != attachmentIterEnd; ++attachmentIter)
		{
			const LLViewerObject* pAttachedObject =  *attachmentIter;
			if ( pAttachment && pAttachedObject->mDrawable.notNull() )
			{
				gPipeline.markRebuild(pAttachedObject->mDrawable);
			}
		}
	}
}
//-----------------------------------------------------------------------------
// cleanupAttachedMesh()
//-----------------------------------------------------------------------------
void LLVOAvatar::cleanupAttachedMesh( LLViewerObject* pVO )
{
	LLUUID mesh_id;
	if (getRiggedMeshID(pVO, mesh_id))
	{
        // FIXME this seems like an odd place for this code.
		if ( gAgentCamera.cameraCustomizeAvatar() )
		{
			gAgent.unpauseAnimation();
			//Still want to refocus on head bone
			gAgentCamera.changeCameraToCustomizeAvatar();
		}
	}
}

//-----------------------------------------------------------------------------
// detachObject()
//-----------------------------------------------------------------------------
BOOL LLVOAvatar::detachObject(LLViewerObject *viewer_object)
{
	for (attachment_map_t::iterator iter = mAttachmentPoints.begin(); 
		 iter != mAttachmentPoints.end();
		 ++iter)
	{
		LLViewerJointAttachment* attachment = iter->second;
		
		// <FS:Ansariel> Possible crash fix
		//if (attachment->isObjectAttached(viewer_object))
		if (attachment && attachment->isObjectAttached(viewer_object))
		// </FS:Ansariel>
		{
            updateVisualComplexity();
            bool is_animated_object = viewer_object->isAnimatedObject();
			cleanupAttachedMesh(viewer_object);

			attachment->removeObject(viewer_object);
            if (!is_animated_object)
            {
                updateAttachmentOverrides();
            }
			viewer_object->refreshBakeTexture();
		
			LLViewerObject::const_child_list_t& child_list = viewer_object->getChildren();
			for (LLViewerObject::child_list_t::const_iterator iter1 = child_list.begin();
				iter1 != child_list.end(); ++iter1)
			{
				LLViewerObject* objectp = *iter1;
				if (objectp)
            {
					objectp->refreshBakeTexture();
				}
            }

			updateMeshVisibility();

			LL_DEBUGS() << "Detaching object " << viewer_object->mID << " from " << attachment->getName() << LL_ENDL;
			return TRUE;
		}
	}

	std::vector<LLPointer<LLViewerObject> >::iterator iter = std::find(mPendingAttachment.begin(), mPendingAttachment.end(), viewer_object);
	if (iter != mPendingAttachment.end())
	{
		mPendingAttachment.erase(iter);
		return TRUE;
	}
	
	return FALSE;
}

//-----------------------------------------------------------------------------
// sitDown()
//-----------------------------------------------------------------------------
void LLVOAvatar::sitDown(BOOL bSitting)
{
	mIsSitting = bSitting;
	if (isSelf())
	{
		// Update Movement Controls according to own Sitting mode
		LLFloaterMove::setSittingMode(bSitting);

// [RLVa:KB] - Checked: 2010-08-29 (RLVa-1.2.1c) | Modified: RLVa-1.2.1c
		if (rlv_handler_t::isEnabled())
		{
			gRlvHandler.onSitOrStand(bSitting);
		}
// [/RLVa:KB]

		// <FS:PP> Refresh movelock position after sitting down to prevent pulling avatar back to previous one after standing up
		if (bSitting && gSavedPerAccountSettings.getBOOL("UseMoveLock") && gSavedPerAccountSettings.getBOOL("RelockMoveLockAfterMovement"))
		{
			FSLSLBridge::instance().viewerToLSL("UseMoveLock|1|noreport");
		}
		// </FS:PP>
	}
}

//-----------------------------------------------------------------------------
// sitOnObject()
//-----------------------------------------------------------------------------
void LLVOAvatar::sitOnObject(LLViewerObject *sit_object)
{
	if (isSelf())
	{
		// Might be first sit
		//LLFirstUse::useSit();

		gAgent.setFlying(FALSE);
		gAgentCamera.setThirdPersonHeadOffset(LLVector3::zero);
		//interpolate to new camera position
		gAgentCamera.startCameraAnimation();
		// make sure we are not trying to autopilot
		gAgent.stopAutoPilot();
		gAgentCamera.setupSitCamera();
		if (gAgentCamera.getForceMouselook())
		{
			gAgentCamera.changeCameraToMouselook();
		}

        if (gAgentCamera.getFocusOnAvatar() && LLToolMgr::getInstance()->inEdit())
        {
            LLSelectNode* node = LLSelectMgr::getInstance()->getSelection()->getFirstRootNode();
            if (node && node->mValid)
            {
                LLViewerObject* root_object = node->getObject();
                if (root_object == sit_object)
                {
                    LLFloaterTools::sPreviousFocusOnAvatar = true;
                }
            }
        }

		// <FS:KC> revoke perms on sit
		U32 revoke_on = gSavedSettings.getU32("FSRevokePerms");
		if ((revoke_on == 1 || revoke_on == 3) && !sit_object->permYouOwner())
		{
			revokePermissionsOnObject(sit_object);
		}
		// </FS:KC>
	}

	if (mDrawable.isNull())
	{
		return;
	}
	LLQuaternion inv_obj_rot = ~sit_object->getRenderRotation();
	LLVector3 obj_pos = sit_object->getRenderPosition();

	LLVector3 rel_pos = getRenderPosition() - obj_pos;
	rel_pos.rotVec(inv_obj_rot);

	mDrawable->mXform.setPosition(rel_pos);
	mDrawable->mXform.setRotation(mDrawable->getWorldRotation() * inv_obj_rot);

	gPipeline.markMoved(mDrawable, TRUE);
	// Notice that removing sitDown() from here causes avatars sitting on
	// objects to be not rendered for new arrivals. See EXT-6835 and EXT-1655.
	sitDown(TRUE);
	mRoot->getXform()->setParent(&sit_object->mDrawable->mXform); // LLVOAvatar::sitOnObject
	// SL-315
	mRoot->setPosition(getPosition());
	mRoot->updateWorldMatrixChildren();

	stopMotion(ANIM_AGENT_BODY_NOISE);
	
	gAgentCamera.setInitSitRot(gAgent.getFrameAgent().getQuaternion());
}

//-----------------------------------------------------------------------------
// getOffObject()
//-----------------------------------------------------------------------------
void LLVOAvatar::getOffObject()
{
	if (mDrawable.isNull())
	{
		return;
	}

	LLViewerObject* sit_object = (LLViewerObject*)getParent();

	if (sit_object)
	{
		stopMotionFromSource(sit_object->getID());
		LLFollowCamMgr::getInstance()->setCameraActive(sit_object->getID(), FALSE);

		LLViewerObject::const_child_list_t& child_list = sit_object->getChildren();
		for (LLViewerObject::child_list_t::const_iterator iter = child_list.begin();
			 iter != child_list.end(); ++iter)
		{
			LLViewerObject* child_objectp = *iter;

			stopMotionFromSource(child_objectp->getID());
			LLFollowCamMgr::getInstance()->setCameraActive(child_objectp->getID(), FALSE);
		}
	}

	// assumes that transform will not be updated with drawable still having a parent
	// or that drawable had no parent from the start
	LLVector3 cur_position_world = mDrawable->getWorldPosition();
	LLQuaternion cur_rotation_world = mDrawable->getWorldRotation();

	if (mLastRootPos.length() >= MAX_STANDOFF_FROM_ORIGIN
		&& (cur_position_world.length() < MAX_STANDOFF_FROM_ORIGIN
			|| dist_vec(cur_position_world, mLastRootPos) > MAX_STANDOFF_DISTANCE_CHANGE))
	{
		// Most likely drawable got updated too early or some updates were missed - we got relative position to non-existing parent
		// restore coordinates from cache
		cur_position_world = mLastRootPos;
	}

	// set *local* position based on last *world* position, since we're unparenting the avatar
	mDrawable->mXform.setPosition(cur_position_world);
	mDrawable->mXform.setRotation(cur_rotation_world);	
	
	gPipeline.markMoved(mDrawable, TRUE);

	sitDown(FALSE);

	mRoot->getXform()->setParent(NULL); // LLVOAvatar::getOffObject
	// SL-315
	mRoot->setPosition(cur_position_world);
	mRoot->setRotation(cur_rotation_world);
	mRoot->getXform()->update();

    if (mEnableDefaultMotions)
    {
	startMotion(ANIM_AGENT_BODY_NOISE);
    }

	if (isSelf())
	{
		LLQuaternion av_rot = gAgent.getFrameAgent().getQuaternion();
		LLQuaternion obj_rot = sit_object ? sit_object->getRenderRotation() : LLQuaternion::DEFAULT;
		av_rot = av_rot * obj_rot;
		LLVector3 at_axis = LLVector3::x_axis;
		at_axis = at_axis * av_rot;
		at_axis.mV[VZ] = 0.f;
		at_axis.normalize();
		gAgent.resetAxes(at_axis);
		gAgentCamera.setThirdPersonHeadOffset(LLVector3(0.f, 0.f, 1.f));
		gAgentCamera.setSitCamera(LLUUID::null);

		//KC: revoke perms on sit
		U32 revoke_on = gSavedSettings.getU32("FSRevokePerms");
		if ((revoke_on == 2 || revoke_on == 3) && (sit_object && !sit_object->permYouOwner()))
		{
			revokePermissionsOnObject(sit_object);
		}
	}
}

//-----------------------------------------------------------------------------
// revokePermissionsOnObject()
//-----------------------------------------------------------------------------
void LLVOAvatar::revokePermissionsOnObject(LLViewerObject *sit_object)
{
	if (sit_object)
	{
		gMessageSystem->newMessageFast(_PREHASH_RevokePermissions);
		gMessageSystem->nextBlockFast(_PREHASH_AgentData);
		gMessageSystem->addUUIDFast(_PREHASH_AgentID, gAgent.getID());
		gMessageSystem->addUUIDFast(_PREHASH_SessionID, gAgent.getSessionID());
		gMessageSystem->nextBlockFast(_PREHASH_Data);
		gMessageSystem->addUUIDFast(_PREHASH_ObjectID, sit_object->getID());
		gMessageSystem->addU32Fast(_PREHASH_ObjectPermissions, 0xFFFFFFFF);
		gAgent.sendReliableMessage();
	}
}

//-----------------------------------------------------------------------------
// findAvatarFromAttachment()
//-----------------------------------------------------------------------------
// static 
LLVOAvatar* LLVOAvatar::findAvatarFromAttachment( LLViewerObject* obj )
{
	if( obj->isAttachment() )
	{
		do
		{
			obj = (LLViewerObject*) obj->getParent();
		}
		while( obj && !obj->isAvatar() );

		if( obj && !obj->isDead() )
		{
			return (LLVOAvatar*)obj;
		}
	}
	return NULL;
}

S32 LLVOAvatar::getAttachmentCount()
{
	S32 count = mAttachmentPoints.size();
	return count;
}

BOOL LLVOAvatar::isWearingWearableType(LLWearableType::EType type) const
{
	if (mIsDummy) return TRUE;

	if (isSelf())
	{
		return LLAvatarAppearance::isWearingWearableType(type);
	}

	switch(type)
	{
		case LLWearableType::WT_SHAPE:
		case LLWearableType::WT_SKIN:
		case LLWearableType::WT_HAIR:
		case LLWearableType::WT_EYES:
			return TRUE;  // everyone has all bodyparts
		default:
			break; // Do nothing
	}


	// <FS:ND> Gets called quite a lot from processObjectUpdates. Remove the frequent getInstance calls.

	// for (LLAvatarAppearanceDictionary::Textures::const_iterator tex_iter = LLAvatarAppearance::getDictionary()->getTextures().begin();
	// 	 tex_iter != LLAvatarAppearance::getDictionary()->getTextures().end();
	// 	 ++tex_iter)

	LLAvatarAppearanceDictionary::Textures::const_iterator itrEnd = LLAvatarAppearance::getDictionary()->getTextures().end();
	for (LLAvatarAppearanceDictionary::Textures::const_iterator tex_iter = LLAvatarAppearance::getDictionary()->getTextures().begin();
		 tex_iter != itrEnd;
		 ++tex_iter)
	{
		const LLAvatarAppearanceDictionary::TextureEntry *texture_dict = tex_iter->second;
		if (texture_dict->mWearableType == type)
		{
			// Thus, you must check to see if the corresponding baked texture is defined.
			// NOTE: this is a poor substitute if you actually want to know about individual pieces of clothing
			// this works for detecting a skirt (most important), but is ineffective at any piece of clothing that
			// gets baked into a texture that always exists (upper or lower).
			if (texture_dict->mIsUsedByBakedTexture)
			{
				const EBakedTextureIndex baked_index = texture_dict->mBakedTextureIndex;
				return isTextureDefined(LLAvatarAppearance::getDictionary()->getBakedTexture(baked_index)->mTextureIndex);
			}
			return FALSE;
		}
	}
	return FALSE;
}

LLViewerObject *	LLVOAvatar::findAttachmentByID( const LLUUID & target_id ) const
{
	for(attachment_map_t::const_iterator attachment_points_iter = mAttachmentPoints.begin();
		attachment_points_iter != gAgentAvatarp->mAttachmentPoints.end();
		++attachment_points_iter)
	{
		LLViewerJointAttachment* attachment = attachment_points_iter->second;

		// <FS:Ansariel> Possible crash fix
		if (!attachment)
		{
			continue;
		}
		// </FS:Ansariel>

		for (LLViewerJointAttachment::attachedobjs_vec_t::iterator attachment_iter = attachment->mAttachedObjects.begin();
			 attachment_iter != attachment->mAttachedObjects.end();
			 ++attachment_iter)
		{
			LLViewerObject *attached_object = attachment_iter->get();
			if (attached_object &&
				attached_object->getID() == target_id)
			{
				return attached_object;
			}
		}
	}

	return NULL;
}

// virtual
// <FS:Ansariel> [Legacy Bake]
//void LLVOAvatar::invalidateComposite( LLTexLayerSet* layerset)
void LLVOAvatar::invalidateComposite( LLTexLayerSet* layerset, BOOL upload_result)
{
}

void LLVOAvatar::invalidateAll()
{
}

// virtual
// <FS:Ansariel> [Legacy Bake]
//void LLVOAvatar::onGlobalColorChanged(const LLTexGlobalColor* global_color)
void LLVOAvatar::onGlobalColorChanged(const LLTexGlobalColor* global_color, BOOL upload_bake)
{
	if (global_color == mTexSkinColor)
	{
		// <FS:Ansariel> [Legacy Bake]
		//invalidateComposite( mBakedTextureDatas[BAKED_HEAD].mTexLayerSet);
		//invalidateComposite( mBakedTextureDatas[BAKED_UPPER].mTexLayerSet);
		//invalidateComposite( mBakedTextureDatas[BAKED_LOWER].mTexLayerSet);
		invalidateComposite( mBakedTextureDatas[BAKED_HEAD].mTexLayerSet, upload_bake);
		invalidateComposite( mBakedTextureDatas[BAKED_UPPER].mTexLayerSet, upload_bake);
		invalidateComposite( mBakedTextureDatas[BAKED_LOWER].mTexLayerSet, upload_bake);
		// </FS:Ansariel> [Legacy Bake]
	}
	else if (global_color == mTexHairColor)
	{
		// <FS:Ansariel> [Legacy Bake]
		//invalidateComposite( mBakedTextureDatas[BAKED_HEAD].mTexLayerSet);
		//invalidateComposite( mBakedTextureDatas[BAKED_HAIR].mTexLayerSet);
		invalidateComposite( mBakedTextureDatas[BAKED_HEAD].mTexLayerSet, upload_bake);
		invalidateComposite( mBakedTextureDatas[BAKED_HAIR].mTexLayerSet, upload_bake);
		// </FS:Ansariel> [Legacy Bake]
		
		// ! BACKWARDS COMPATIBILITY !
		// Fix for dealing with avatars from viewers that don't bake hair.
		if (!isTextureDefined(mBakedTextureDatas[BAKED_HAIR].mTextureIndex))
		{
			LLColor4 color = mTexHairColor->getColor();
			avatar_joint_mesh_list_t::iterator iter = mBakedTextureDatas[BAKED_HAIR].mJointMeshes.begin();
			avatar_joint_mesh_list_t::iterator end  = mBakedTextureDatas[BAKED_HAIR].mJointMeshes.end();
			for (; iter != end; ++iter)
			{
				LLAvatarJointMesh* mesh = (*iter);
				if (mesh)
			{
					mesh->setColor( color );
				}
			}
		}
	} 
	else if (global_color == mTexEyeColor)
	{
		// LL_INFOS() << "invalidateComposite cause: onGlobalColorChanged( eyecolor )" << LL_ENDL; 
		// <FS:Ansariel> [Legacy Bake]
		//invalidateComposite( mBakedTextureDatas[BAKED_EYES].mTexLayerSet);
		invalidateComposite( mBakedTextureDatas[BAKED_EYES].mTexLayerSet, upload_bake);
	}
	updateMeshTextures();
}

// virtual
// Do rigged mesh attachments display with this av?
bool LLVOAvatar::shouldRenderRigged() const
{
    LL_PROFILE_ZONE_SCOPED_CATEGORY_AVATAR;

	if (getOverallAppearance() == AOA_NORMAL)
	{
		return true;
	}
	// TBD - render for AOA_JELLYDOLL?
	return false;
}

// FIXME: We have an mVisible member, set in updateVisibility(), but this
// function doesn't return it! isVisible() and mVisible are used
// different places for different purposes. mVisible seems to be more
// related to whether the actual avatar mesh is shown, and isVisible()
// to whether anything about the avatar is displayed in the scene.
// Maybe better naming could make this clearer?
BOOL LLVOAvatar::isVisible() const
{
	return mDrawable.notNull()
		&& (!mOrphaned || isSelf())
		&& (mDrawable->isVisible() || mIsDummy);
}

// Determine if we have enough avatar data to render
bool LLVOAvatar::getIsCloud() const
{
	if (mIsDummy)
	{
		return false;
	}

	return (   ((const_cast<LLVOAvatar*>(this))->visualParamWeightsAreDefault())// Do we have a shape?
			|| (   !isTextureDefined(TEX_LOWER_BAKED)
				|| !isTextureDefined(TEX_UPPER_BAKED)
				|| !isTextureDefined(TEX_HEAD_BAKED)
				)
			);
}

void LLVOAvatar::updateRezzedStatusTimers(S32 rez_status)
{
	// State machine for rezzed status. Statuses are -1 on startup, 0
	// = cloud, 1 = gray, 2 = downloading, 3 = full.
	// Purpose is to collect time data for each it takes avatar to reach
	// various loading landmarks: gray, textured (partial), textured fully.

	if (rez_status != mLastRezzedStatus)
	{
		LL_DEBUGS("Avatar") << avString() << "rez state change: " << mLastRezzedStatus << " -> " << rez_status << LL_ENDL;

		if (mLastRezzedStatus == -1 && rez_status != -1)
		{
			// First time initialization, start all timers.
			for (S32 i = 1; i < 4; i++)
			{
				startPhase("load_" + LLVOAvatar::rezStatusToString(i));
				startPhase("first_load_" + LLVOAvatar::rezStatusToString(i));
			}
		}
		if (rez_status < mLastRezzedStatus)
		{
			// load level has decreased. start phase timers for higher load levels.
			for (S32 i = rez_status+1; i <= mLastRezzedStatus; i++)
			{
				startPhase("load_" + LLVOAvatar::rezStatusToString(i));
			}
		}
		else if (rez_status > mLastRezzedStatus)
		{
			// load level has increased. stop phase timers for lower and equal load levels.
			for (S32 i = llmax(mLastRezzedStatus+1,1); i <= rez_status; i++)
			{
				stopPhase("load_" + LLVOAvatar::rezStatusToString(i));
				stopPhase("first_load_" + LLVOAvatar::rezStatusToString(i), false);
			}
			if (rez_status == 3)
			{
				// "fully loaded", mark any pending appearance change complete.
				selfStopPhase("update_appearance_from_cof");
				selfStopPhase("wear_inventory_category", false);
				selfStopPhase("process_initial_wearables_update", false);

                updateVisualComplexity();
			}
		}
		mLastRezzedStatus = rez_status;
	}
}

void LLVOAvatar::clearPhases()
{
	getPhases().clearPhases();
}

void LLVOAvatar::startPhase(const std::string& phase_name)
{
	F32 elapsed = 0.0;
	bool completed = false;
	bool found = getPhases().getPhaseValues(phase_name, elapsed, completed);
	//LL_DEBUGS("Avatar") << avString() << " phase state " << phase_name
	//					<< " found " << found << " elapsed " << elapsed << " completed " << completed << LL_ENDL;
	if (found)
	{
		if (!completed)
		{
			LL_DEBUGS("Avatar") << avString() << "no-op, start when started already for " << phase_name << LL_ENDL;
			return;
		}
	}
	LL_DEBUGS("Avatar") << "started phase " << phase_name << LL_ENDL;
	getPhases().startPhase(phase_name);
}

void LLVOAvatar::stopPhase(const std::string& phase_name, bool err_check)
{
	F32 elapsed = 0.0;
	bool completed = false;
	if (getPhases().getPhaseValues(phase_name, elapsed, completed))
	{
		if (!completed)
		{
			getPhases().stopPhase(phase_name);
			completed = true;
			logMetricsTimerRecord(phase_name, elapsed, completed);
			LL_DEBUGS("Avatar") << avString() << "stopped phase " << phase_name << " elapsed " << elapsed << LL_ENDL;
		}
		else
		{
			if (err_check)
			{
				LL_DEBUGS("Avatar") << "no-op, stop when stopped already for " << phase_name << LL_ENDL;
			}
		}
	}
	else
	{
		if (err_check)
		{
			LL_DEBUGS("Avatar") << "no-op, stop when not started for " << phase_name << LL_ENDL;
		}
	}
}

void LLVOAvatar::logPendingPhases()
{
	if (!isAgentAvatarValid())
	{
		return;
	}
	
	for (LLViewerStats::phase_map_t::iterator it = getPhases().begin();
		 it != getPhases().end();
		 ++it)
	{
		const std::string& phase_name = it->first;
		F32 elapsed;
		bool completed;
		if (getPhases().getPhaseValues(phase_name, elapsed, completed))
		{
			if (!completed)
			{
				logMetricsTimerRecord(phase_name, elapsed, completed);
			}
		}
	}
}

//static
void LLVOAvatar::logPendingPhasesAllAvatars()
{
	for (std::vector<LLCharacter*>::iterator iter = LLCharacter::sInstances.begin();
		 iter != LLCharacter::sInstances.end(); ++iter)
	{
		LLVOAvatar* inst = (LLVOAvatar*) *iter;
		if( inst->isDead() )
		{
			continue;
		}
		inst->logPendingPhases();
	}
}

void LLVOAvatar::logMetricsTimerRecord(const std::string& phase_name, F32 elapsed, bool completed)
{
	if (!isAgentAvatarValid())
	{
		return;
	}
	
	LLSD record;
	record["timer_name"] = phase_name;
	record["avatar_id"] = getID();
	record["elapsed"] = elapsed;
	record["completed"] = completed;
	U32 grid_x(0), grid_y(0);
	if (getRegion() && LLWorld::instance().isRegionListed(getRegion()))
	{
		record["central_bake_version"] = LLSD::Integer(getRegion()->getCentralBakeVersion());
		grid_from_region_handle(getRegion()->getHandle(), &grid_x, &grid_y);
	}
	record["grid_x"] = LLSD::Integer(grid_x);
	record["grid_y"] = LLSD::Integer(grid_y);
	// <FS:Ansariel> [Legacy Bake]
	//record["is_using_server_bakes"] = true;
	record["is_using_server_bakes"] = ((bool) isUsingServerBakes());
	record["is_self"] = isSelf();
		
	if (isAgentAvatarValid())
	{
		gAgentAvatarp->addMetricsTimerRecord(record);
	}
}

// call periodically to keep isFullyLoaded up to date.
// returns true if the value has changed.
BOOL LLVOAvatar::updateIsFullyLoaded()
{
	S32 rez_status = getRezzedStatus();
	bool loading = getIsCloud();
	if (mFirstFullyVisible && !mIsControlAvatar)
	{
        loading = ((rez_status < 2)
                   // Wait at least 60s for unfinished textures to finish on first load,
                   // don't wait forever, it might fail. Even if it will eventually load by
                   // itself and update mLoadedCallbackTextures (or fail and clean the list),
                   // avatars are more time-sensitive than textures and can't wait that long.
                   || (mLoadedCallbackTextures < mCallbackTextureList.size() && mLastTexCallbackAddedTime.getElapsedTimeF32() < MAX_TEXTURE_WAIT_TIME_SEC)
                   || !mPendingAttachment.empty()
                   || (rez_status < 3 && !isFullyBaked())
                  );
	}
	updateRezzedStatusTimers(rez_status);
	updateRuthTimer(loading);
	return processFullyLoadedChange(loading);
}

void LLVOAvatar::updateRuthTimer(bool loading)
{
	if (isSelf() || !loading) 
	{
		return;
	}

	if (mPreviousFullyLoaded)
	{
		mRuthTimer.reset();
		debugAvatarRezTime("AvatarRezCloudNotification","became cloud");
	}
	
	const F32 LOADING_TIMEOUT__SECONDS = 120.f;
	if (mRuthTimer.getElapsedTimeF32() > LOADING_TIMEOUT__SECONDS)
	{
		LL_DEBUGS("Avatar") << avString()
				<< "Ruth Timer timeout: Missing texture data for '" << getFullname() << "' "
				<< "( Params loaded : " << !visualParamWeightsAreDefault() << " ) "
				<< "( Lower : " << isTextureDefined(TEX_LOWER_BAKED) << " ) "
				<< "( Upper : " << isTextureDefined(TEX_UPPER_BAKED) << " ) "
				<< "( Head : " << isTextureDefined(TEX_HEAD_BAKED) << " )."
				<< LL_ENDL;
		
		LLAvatarPropertiesProcessor::getInstance()->sendAvatarTexturesRequest(getID());
		mRuthTimer.reset();
	}
}

BOOL LLVOAvatar::processFullyLoadedChange(bool loading)
{
	// We wait a little bit before giving the 'all clear', to let things to
	// settle down (models to snap into place, textures to get first packets).
    // And if viewer isn't aware of some parts yet, this gives them a chance
    // to arrive.
	const F32 LOADED_DELAY = 1.f;

    if (loading)
    {
        mFullyLoadedTimer.reset();
    }

	if (mFirstFullyVisible)
	{
        if (!isSelf() && loading)
        {
                // Note that textures can causes 60s delay on thier own
                // so this delay might end up on top of textures' delay
                mFirstUseDelaySeconds = llclamp(
                    mFirstAppearanceMessageTimer.getElapsedTimeF32(),
                    FIRST_APPEARANCE_CLOUD_MIN_DELAY,
                    FIRST_APPEARANCE_CLOUD_MAX_DELAY);

                if (shouldImpostor())
                {
                    // Impostors are less of a priority,
                    // let them stay cloud longer
                    mFirstUseDelaySeconds *= 1.25;
                }
        }
		mFullyLoaded = (mFullyLoadedTimer.getElapsedTimeF32() > mFirstUseDelaySeconds);
	}
	else
	{
		mFullyLoaded = (mFullyLoadedTimer.getElapsedTimeF32() > LOADED_DELAY);
	}

	if (!mPreviousFullyLoaded && !loading && mFullyLoaded)
	{
		debugAvatarRezTime("AvatarRezNotification","fully loaded");
	}

	// did our loading state "change" from last call?
	// FIXME runway - why are we updating every 30 calls even if nothing has changed?
	// This causes updateLOD() to run every 30 frames, among other things.
	const S32 UPDATE_RATE = 30;
	BOOL changed =
		((mFullyLoaded != mPreviousFullyLoaded) ||         // if the value is different from the previous call
		 (!mFullyLoadedInitialized) ||                     // if we've never been called before
		 (mFullyLoadedFrameCounter % UPDATE_RATE == 0));   // every now and then issue a change
	BOOL fully_loaded_changed = (mFullyLoaded != mPreviousFullyLoaded);

	mPreviousFullyLoaded = mFullyLoaded;
	mFullyLoadedInitialized = TRUE;
	mFullyLoadedFrameCounter++;

    if (changed && isSelf())
    {
        // to know about outfit switching
        LLAvatarRenderNotifier::getInstance()->updateNotificationState();
    }

	if (fully_loaded_changed && !isSelf() && mFullyLoaded && isImpostor())
	{
		// Fix for jellydoll initially invisible
		mNeedsImpostorUpdate = TRUE;
		mLastImpostorUpdateReason = 6;
	}	
	return changed;
}

BOOL LLVOAvatar::isFullyLoaded() const
{
// [SL:KB] - Patch: Appearance-SyncAttach | Checked: Catznip-2.2
	// Changes to LLAppearanceMgr::updateAppearanceFromCOF() expect this function to actually return mFullyLoaded for gAgentAvatarp
	return (mRenderUnloadedAvatar && !isSelf()) ||(mFullyLoaded);
// [/SL:KB]
//	return (mRenderUnloadedAvatar || mFullyLoaded);
}

bool LLVOAvatar::isTooComplex() const
{
	bool too_complex;
    static LLCachedControl<bool> always_render_friends(gSavedSettings, "AlwaysRenderFriends");
	bool render_friend =  (LLAvatarTracker::instance().isBuddy(getID()) && always_render_friends);

	if (isSelf() || render_friend || mVisuallyMuteSetting == AV_ALWAYS_RENDER)
	{
		too_complex = false;
	}
	else
	{
		// Determine if visually muted or not
		static LLCachedControl<U32> max_render_cost(gSavedSettings, "RenderAvatarMaxComplexity", 0U);
		static LLCachedControl<F32> max_attachment_area(gSavedSettings, "RenderAutoMuteSurfaceAreaLimit", 1000.0f);
		// If the user has chosen unlimited max complexity, we also disregard max attachment area
        // so that unlimited will completely disable the overly complex impostor rendering
        // yes, this leaves them vulnerable to griefing objects... their choice
        too_complex = (   max_render_cost > 0
                          && (mVisualComplexity > max_render_cost
                           || (max_attachment_area > 0.0f && mAttachmentSurfaceArea > max_attachment_area)
                           ));
	}

	return too_complex;
}

bool LLVOAvatar::isTooSlow() const
{
    static LLCachedControl<bool> always_render_friends(gSavedSettings, "AlwaysRenderFriends");
    bool render_friend =  (LLAvatarTracker::instance().isBuddy(getID()) && always_render_friends);

    if (render_friend || mVisuallyMuteSetting == AV_ALWAYS_RENDER)
    {
        return false;
    }
    return mTooSlow;
}

<<<<<<< HEAD
// use Avatar Render Time as complexity metric
// <FS:Beq> refactor for clarity post LL merge
void LLVOAvatar::clearSlowARTCache()
{
    mARTStale = false;
    mTooSlow = false;
    mTooSlowWithoutShadows = false;
}

void LLVOAvatar::setSlowARTCache(U64 full_render_time, U64 non_shadow_render_time)
{
    mLastARTUpdateFrame = LLFrameTimer::getFrameCount();
    mRenderTime = full_render_time;
    mRenderTimeNoShadows = non_shadow_render_time;
    mARTStale = false;
    mTooSlow = true;
}
// </FS:Beq>
// markARTStale - Mark stale and set the frameupdate to now so that we can wait at least one frame to get a revised number.
void LLVOAvatar::markARTStale()
{
    mARTStale=true;
    mLastARTUpdateFrame = LLFrameTimer::getFrameCount();
}

=======
>>>>>>> 06bdee66
// Udpate Avatar state based on render time
void LLVOAvatar::updateTooSlow()
{
    LL_PROFILE_ZONE_SCOPED_CATEGORY_AVATAR;
    static LLCachedControl<bool> alwaysRenderFriends(gSavedSettings, "AlwaysRenderFriends");
    static LLCachedControl<bool> allowSelfImpostor(gSavedSettings, "AllowSelfImpostor");
    const auto id = getID();
	bool changed_slow_state{false}; // <FS:Beq> Post LL merge, force dirty when slowness state changes

    // mTooSlow - Is the avatar flagged as being slow (includes shadow time)
    // mTooSlowWithoutShadows - Is the avatar flagged as being slow even with shadows removed.
<<<<<<< HEAD
    // mARTStale - the rendertime we have is stale because of an update. We need to force a re-render to re-assess slowness

    if( mARTStale )
    {
        if ( LLFrameTimer::getFrameCount() - mLastARTUpdateFrame < 5 ) 
        {
            // LL_INFOS() << this->getFullname() << " marked stale " << LL_ENDL;
            // we've not had a chance to update yet (allow a few to be certain a full frame has passed)
            return;
        }
		// <FS:Beq> refactor and work out why shadow derendering is no longer working
        // mARTStale = false;
        // mTooSlow = false;
        // mTooSlowWithoutShadows = false;
        // LL_INFOS() << this->getFullname() << " refreshed ART combined = " << mRenderTime << " @ " << mLastARTUpdateFrame << LL_ENDL;
        clearSlowARTCache();
		changed_slow_state = true;
		// </FS:Beq>
    }

    // Either we're not stale or we've updated.

    U64 render_time_raw;
    U64 render_time_no_shadows_raw; // <FS:Beq/> rename as we now include idle time

    if( !mTooSlow ) 
    {
        // we are fully rendered, so we use the live values
        std::lock_guard<std::mutex> lock{LLPerfStats::bufferToggleLock};
        render_time_raw = LLPerfStats::StatsRecorder::get(LLPerfStats::ObjType_t::OT_AVATAR, id, LLPerfStats::StatType_t::RENDER_COMBINED);
		// <FS:Beq> include idle time in total render time
        // render_geom_time_raw = LLPerfStats::StatsRecorder::get(LLPerfStats::ObjType_t::OT_AVATAR, id, LLPerfStats::StatType_t::RENDER_GEOMETRY);
        render_time_no_shadows_raw = render_time_raw - LLPerfStats::StatsRecorder::get(LLPerfStats::ObjType_t::OT_AVATAR, id, LLPerfStats::StatType_t::RENDER_SHADOWS);
		// </FS:Beq>
    }
    else
    {
        // use the cached values.
        render_time_raw = mRenderTime;
        // <FS:Beq> variable name updated to refelect different meaning.
        //render_geom_time_raw = mGeomTime;
        render_time_no_shadows_raw = mRenderTimeNoShadows;
        // <FS:Beq>
    }
=======
    
    // get max render time in ms
    F32 max_art_ms = (F32) (LLPerfStats::renderAvatarMaxART_ns / 1000000.0);
>>>>>>> 06bdee66

	bool autotune = LLPerfStats::tunables.userAutoTuneEnabled && !mIsControlAvatar && !isSelf();

	bool ignore_tune = false;
    if (autotune && sAVsIgnoringARTLimit.size() > 0)
    {
        auto it = std::find(sAVsIgnoringARTLimit.begin(), sAVsIgnoringARTLimit.end(), mID);
        if (it != sAVsIgnoringARTLimit.end())
        {
            S32 index = it - sAVsIgnoringARTLimit.begin();
            ignore_tune = (index < (MIN_NONTUNED_AVS - sAvatarsNearby + 1 + LLPerfStats::tunedAvatars));
        }
    }

	bool exceeds_max_ART =
        ((LLPerfStats::renderAvatarMaxART_ns > 0) && 
            (mGPURenderTime >= max_art_ms)); // NOTE: don't use getGPURenderTime accessor here to avoid "isTooSlow" feedback loop

    if (exceeds_max_ART && !ignore_tune)
    {
<<<<<<< HEAD
        if( !mTooSlow ) // if we were previously not slow (with or without shadows.)
        {			
            // if we weren't capped, we are now
			// <FS:Beq> refactored "geom" becomes "no shadow"
            // mLastARTUpdateFrame = LLFrameTimer::getFrameCount();
            // mRenderTime = render_time_raw;
            // mGeomTime = render_geom_time_raw;
            // mARTStale = false;
            // mTooSlow = true;
            setSlowARTCache(render_time_raw, render_time_no_shadows_raw);
            changed_slow_state = true;
			// </FS:Beq>
        }
=======
        mTooSlow = true;
        
>>>>>>> 06bdee66
        if(!mTooSlowWithoutShadows) // if we were not previously above the full impostor cap
        {
            bool render_friend_or_exception =  	( alwaysRenderFriends && LLAvatarTracker::instance().isBuddy( id ) ) ||
                ( getVisualMuteSettings() == LLVOAvatar::AV_ALWAYS_RENDER ); 
            if( (!isSelf() || allowSelfImpostor) && !render_friend_or_exception  )
            {
                // Note: slow rendering Friends still get their shadows zapped.
<<<<<<< HEAD
                // <FS:Beq> changes to support idel and geom in non shadow rendering cost + improved dirty marking
                // mTooSlowWithoutShadows = (LLPerfStats::raw_to_ns(render_geom_time_raw) >= LLPerfStats::renderAvatarMaxART_ns);
                mTooSlowWithoutShadows = (LLPerfStats::raw_to_ns(render_time_no_shadows_raw) >= LLPerfStats::renderAvatarMaxART_ns);
=======
                mTooSlowWithoutShadows = getGPURenderTime()*2.f >= max_art_ms;  // NOTE: assumes shadow rendering doubles render time
>>>>>>> 06bdee66
            }
            if(mTooSlowWithoutShadows)
            {
                changed_slow_state = true;
                // </FS:Beq>
            }

        }
    }
    else
    {
<<<<<<< HEAD
	    // <FS:Beq> better state change flagging
        // LL_INFOS() << this->getFullname() << " ("<< (combined?"combined":"geometry") << ") good render time = " << LLPerfStats::raw_to_ns(render_time_raw) << " vs ("<< LLVOAvatar::sRenderTimeCap_ns << " set @ " << mLastARTUpdateFrame << LL_ENDL;
        // LL_INFOS() << this->getFullname() << " good render time = " << render_time_ns << " vs ("<< LLPerfStats::renderAvatarMaxART_ns << " set @ " << mLastARTUpdateFrame << ")" << LL_ENDL; 
		if( mTooSlow || mTooSlowWithoutShadows )
		{
			changed_slow_state = true;
		}
		// </FS:Beq>
=======
>>>>>>> 06bdee66
        mTooSlow = false;
        mTooSlowWithoutShadows = false;

		if (ignore_tune)
		{
            return;
		}
    }
    if(mTooSlow && !mTuned)
    {
        LLPerfStats::tunedAvatars++; // increment the number of avatars that have been tweaked.
        mTuned = true;
    }
    else if(!mTooSlow && mTuned)
    {
        LLPerfStats::tunedAvatars--;
        mTuned = false;
    }
    // <FS:Beq> better state change flagging
    if( changed_slow_state )
    {
        gPipeline.markRebuild(mDrawable, LLDrawable::REBUILD_GEOMETRY, true);
    }
    // </FS:Beq>
}

//-----------------------------------------------------------------------------
// findMotion()
//-----------------------------------------------------------------------------
LLMotion* LLVOAvatar::findMotion(const LLUUID& id) const
{
	return mMotionController.findMotion(id);
}

// This is a semi-deprecated debugging tool - meshes will not show as
// colorized if using deferred rendering.
void LLVOAvatar::debugColorizeSubMeshes(U32 i, const LLColor4& color)
{
	if (gSavedSettings.getBOOL("DebugAvatarCompositeBaked"))
	{
		avatar_joint_mesh_list_t::iterator iter = mBakedTextureDatas[i].mJointMeshes.begin();
		avatar_joint_mesh_list_t::iterator end  = mBakedTextureDatas[i].mJointMeshes.end();
		for (; iter != end; ++iter)
		{
			LLAvatarJointMesh* mesh = (*iter);
			if (mesh)
			{
				mesh->setColor(color);
			}
		}
	}
}


//-----------------------------------------------------------------------------
// updateMeshVisibility()
// Hide the mesh joints if attachments are using baked textures
//-----------------------------------------------------------------------------
void LLVOAvatar::updateMeshVisibility()
{
	bool bake_flag[BAKED_NUM_INDICES];
	memset(bake_flag, 0, BAKED_NUM_INDICES*sizeof(bool));

	if (getOverallAppearance() == AOA_NORMAL)
	{
		for (attachment_map_t::iterator iter = mAttachmentPoints.begin();
			 iter != mAttachmentPoints.end();
			 ++iter)
		{
			LLViewerJointAttachment* attachment = iter->second;
			if (attachment)
			{
				for (LLViewerJointAttachment::attachedobjs_vec_t::iterator attachment_iter = attachment->mAttachedObjects.begin();
					 attachment_iter != attachment->mAttachedObjects.end();
					 ++attachment_iter)
				{
					LLViewerObject *objectp = attachment_iter->get();
					if (objectp)
					{
						for (int face_index = 0; face_index < objectp->getNumTEs(); face_index++)
						{
							LLTextureEntry* tex_entry = objectp->getTE(face_index);
							if (tex_entry)
							{
								bake_flag[BAKED_HEAD] |= (tex_entry->getID() == IMG_USE_BAKED_HEAD);
								bake_flag[BAKED_EYES] |= (tex_entry->getID() == IMG_USE_BAKED_EYES);
								bake_flag[BAKED_HAIR] |= (tex_entry->getID() == IMG_USE_BAKED_HAIR);
								bake_flag[BAKED_LOWER] |= (tex_entry->getID() == IMG_USE_BAKED_LOWER);
								bake_flag[BAKED_UPPER] |= (tex_entry->getID() == IMG_USE_BAKED_UPPER);
								bake_flag[BAKED_SKIRT] |= (tex_entry->getID() == IMG_USE_BAKED_SKIRT);
							bake_flag[BAKED_LEFT_ARM] |= (tex_entry->getID() == IMG_USE_BAKED_LEFTARM);
							bake_flag[BAKED_LEFT_LEG] |= (tex_entry->getID() == IMG_USE_BAKED_LEFTLEG);
							bake_flag[BAKED_AUX1] |= (tex_entry->getID() == IMG_USE_BAKED_AUX1);
							bake_flag[BAKED_AUX2] |= (tex_entry->getID() == IMG_USE_BAKED_AUX2);
							bake_flag[BAKED_AUX3] |= (tex_entry->getID() == IMG_USE_BAKED_AUX3);
							}
						}
					}

					LLViewerObject::const_child_list_t& child_list = objectp->getChildren();
					for (LLViewerObject::child_list_t::const_iterator iter1 = child_list.begin();
						 iter1 != child_list.end(); ++iter1)
					{
						LLViewerObject* objectchild = *iter1;
						if (objectchild)
						{
							for (int face_index = 0; face_index < objectchild->getNumTEs(); face_index++)
							{
								LLTextureEntry* tex_entry = objectchild->getTE(face_index);
								if (tex_entry)
								{
									bake_flag[BAKED_HEAD] |= (tex_entry->getID() == IMG_USE_BAKED_HEAD);
									bake_flag[BAKED_EYES] |= (tex_entry->getID() == IMG_USE_BAKED_EYES);
									bake_flag[BAKED_HAIR] |= (tex_entry->getID() == IMG_USE_BAKED_HAIR);
									bake_flag[BAKED_LOWER] |= (tex_entry->getID() == IMG_USE_BAKED_LOWER);
									bake_flag[BAKED_UPPER] |= (tex_entry->getID() == IMG_USE_BAKED_UPPER);
									bake_flag[BAKED_SKIRT] |= (tex_entry->getID() == IMG_USE_BAKED_SKIRT);
								bake_flag[BAKED_LEFT_ARM] |= (tex_entry->getID() == IMG_USE_BAKED_LEFTARM);
								bake_flag[BAKED_LEFT_LEG] |= (tex_entry->getID() == IMG_USE_BAKED_LEFTLEG);
								bake_flag[BAKED_AUX1] |= (tex_entry->getID() == IMG_USE_BAKED_AUX1);
								bake_flag[BAKED_AUX2] |= (tex_entry->getID() == IMG_USE_BAKED_AUX2);
								bake_flag[BAKED_AUX3] |= (tex_entry->getID() == IMG_USE_BAKED_AUX3);
								}
							}
						}
					}
				}
			}
		}
	}

	//LL_INFOS() << "head " << bake_flag[BAKED_HEAD] << "eyes " << bake_flag[BAKED_EYES] << "hair " << bake_flag[BAKED_HAIR] << "lower " << bake_flag[BAKED_LOWER] << "upper " << bake_flag[BAKED_UPPER] << "skirt " << bake_flag[BAKED_SKIRT] << LL_ENDL;

	for (S32 i = 0; i < mMeshLOD.size(); i++)
	{
		LLAvatarJoint* joint = mMeshLOD[i];
		if (i == MESH_ID_HAIR)
		{
			joint->setVisible(!bake_flag[BAKED_HAIR], TRUE);
		}
		else if (i == MESH_ID_HEAD)
		{
			joint->setVisible(!bake_flag[BAKED_HEAD], TRUE);
		}
		else if (i == MESH_ID_SKIRT)
		{
			joint->setVisible(!bake_flag[BAKED_SKIRT], TRUE);
		}
		else if (i == MESH_ID_UPPER_BODY)
		{
			joint->setVisible(!bake_flag[BAKED_UPPER], TRUE);
		}
		else if (i == MESH_ID_LOWER_BODY)
		{
			joint->setVisible(!bake_flag[BAKED_LOWER], TRUE);
		}
		else if (i == MESH_ID_EYEBALL_LEFT)
		{
			joint->setVisible(!bake_flag[BAKED_EYES], TRUE);
		}
		else if (i == MESH_ID_EYEBALL_RIGHT)
		{
			joint->setVisible(!bake_flag[BAKED_EYES], TRUE);
		}
		else if (i == MESH_ID_EYELASH)
		{
			joint->setVisible(!bake_flag[BAKED_HEAD], TRUE);
		}
	}
}

//-----------------------------------------------------------------------------
// updateMeshTextures()
// Uses the current TE values to set the meshes' and layersets' textures.
//-----------------------------------------------------------------------------
// virtual
void LLVOAvatar::updateMeshTextures()
{
	LL_PROFILE_ZONE_SCOPED_CATEGORY_AVATAR
	static S32 update_counter = 0;
	mBakedTextureDebugText.clear();
	
	// if user has never specified a texture, assign the default
	for (U32 i=0; i < getNumTEs(); i++)
	{
		const LLViewerTexture* te_image = getImage(i, 0);
		if(!te_image || te_image->getID().isNull() || (te_image->getID() == IMG_DEFAULT))
		{
			// IMG_DEFAULT_AVATAR = a special texture that's never rendered.
			const LLUUID& image_id = (i == TEX_HAIR ? IMG_DEFAULT : IMG_DEFAULT_AVATAR);
			setImage(i, LLViewerTextureManager::getFetchedTexture(image_id), 0); 
		}
	}

	const BOOL other_culled = !isSelf() && mCulled;
	LLLoadedCallbackEntry::source_callback_list_t* src_callback_list = NULL ;
	BOOL paused = FALSE;
	if(!isSelf())
	{
		src_callback_list = &mCallbackTextureList ;
		paused = !isVisible();
	}

	std::vector<BOOL> is_layer_baked;
	is_layer_baked.resize(mBakedTextureDatas.size(), false);

	std::vector<BOOL> use_lkg_baked_layer; // lkg = "last known good"
	use_lkg_baked_layer.resize(mBakedTextureDatas.size(), false);

	mBakedTextureDebugText += llformat("%06d\n",update_counter++);
	mBakedTextureDebugText += "indx layerset linvld ltda ilb ulkg ltid\n";
	// <FS:Beq> BOM OS
	// for (U32 i=0; i < mBakedTextureDatas.size(); i++)
	for (U32 i=0; i < getNumBakes(); i++)
	{
		is_layer_baked[i] = isTextureDefined(mBakedTextureDatas[i].mTextureIndex);
		LLViewerTexLayerSet* layerset = NULL;
		bool layerset_invalid = false;
		if (!other_culled)
		{
			// When an avatar is changing clothes and not in Appearance mode,
			// use the last-known good baked texture until it finishes the first
			// render of the new layerset.
			layerset = getTexLayerSet(i);
			layerset_invalid = layerset && ( !layerset->getViewerComposite()->isInitialized()
											 || !layerset->isLocalTextureDataAvailable() );
			use_lkg_baked_layer[i] = (!is_layer_baked[i] 
									  && (mBakedTextureDatas[i].mLastTextureID != IMG_DEFAULT_AVATAR) 
									  && layerset_invalid);
			if (use_lkg_baked_layer[i])
			{
				layerset->setUpdatesEnabled(TRUE);
			}
		}
		else
		{
			use_lkg_baked_layer[i] = (!is_layer_baked[i] 
									  && mBakedTextureDatas[i].mLastTextureID != IMG_DEFAULT_AVATAR);
		}

		std::string last_id_string;
		if (mBakedTextureDatas[i].mLastTextureID == IMG_DEFAULT_AVATAR)
			last_id_string = "A";
		else if (mBakedTextureDatas[i].mLastTextureID == IMG_DEFAULT)
			last_id_string = "D";
		else if (mBakedTextureDatas[i].mLastTextureID == IMG_INVISIBLE)
			last_id_string = "I";
		else
			last_id_string = "*";
		bool is_ltda = layerset
			&& layerset->getViewerComposite()->isInitialized()
			&& layerset->isLocalTextureDataAvailable();
		mBakedTextureDebugText += llformat("%4d   %4s     %4d %4d %4d %4d %4s\n",
										   i,
										   (layerset?"*":"0"),
										   layerset_invalid,
										   is_ltda,
										   is_layer_baked[i],
										   use_lkg_baked_layer[i],
										   last_id_string.c_str());
	}
	// <FS:Beq> BOM OS
	// for (U32 i=0; i < mBakedTextureDatas.size(); i++)
	for (U32 i=0; i < getNumBakes(); i++)
	// </FS:Beq>
	{
		debugColorizeSubMeshes(i, LLColor4::white);

		LLViewerTexLayerSet* layerset = getTexLayerSet(i);
		if (use_lkg_baked_layer[i] && !isUsingLocalAppearance() )
		{
			// use last known good layer (no new one)
			LLViewerFetchedTexture* baked_img = LLViewerTextureManager::getFetchedTexture(mBakedTextureDatas[i].mLastTextureID);
			mBakedTextureDatas[i].mIsUsed = TRUE;

			debugColorizeSubMeshes(i,LLColor4::red);
	
			avatar_joint_mesh_list_t::iterator iter = mBakedTextureDatas[i].mJointMeshes.begin();
			avatar_joint_mesh_list_t::iterator end  = mBakedTextureDatas[i].mJointMeshes.end();
			for (; iter != end; ++iter)
			{
				LLAvatarJointMesh* mesh = (*iter);
				if (mesh)
				{
					mesh->setTexture( baked_img );
				}
			}
		}
		else if (!isUsingLocalAppearance() && is_layer_baked[i])
		{
			// use new layer
			LLViewerFetchedTexture* baked_img =
				LLViewerTextureManager::staticCastToFetchedTexture(
					getImage( mBakedTextureDatas[i].mTextureIndex, 0 ), TRUE) ;
			if( baked_img->getID() == mBakedTextureDatas[i].mLastTextureID )
			{
				// Even though the file may not be finished loading,
				// we'll consider it loaded and use it (rather than
				// doing compositing).
				useBakedTexture( baked_img->getID() );
                                mLoadedCallbacksPaused |= !isVisible();
                                checkTextureLoading();
			}
			else
			{
				mBakedTextureDatas[i].mIsLoaded = FALSE;
				if ( (baked_img->getID() != IMG_INVISIBLE) &&
					 ((i == BAKED_HEAD) || (i == BAKED_UPPER) || (i == BAKED_LOWER)) )
				{			
					baked_img->setLoadedCallback(onBakedTextureMasksLoaded, MORPH_MASK_REQUESTED_DISCARD, TRUE, TRUE, new LLTextureMaskData( mID ), 
						src_callback_list, paused);
				}
				baked_img->setLoadedCallback(onBakedTextureLoaded, SWITCH_TO_BAKED_DISCARD, FALSE, FALSE, new LLUUID( mID ), 
					src_callback_list, paused );
				if (baked_img->getDiscardLevel() < 0 && !paused)
				{
					// mLoadedCallbackTextures will be updated by checkTextureLoading() below
					mLastTexCallbackAddedTime.reset();
				}

				// this could add paused texture callbacks
				mLoadedCallbacksPaused |= paused; 
				checkTextureLoading();
			}
		}
		else if (layerset && isUsingLocalAppearance())
		{
			debugColorizeSubMeshes(i,LLColor4::yellow );

			layerset->createComposite();
			layerset->setUpdatesEnabled( TRUE );
			mBakedTextureDatas[i].mIsUsed = FALSE;

			avatar_joint_mesh_list_t::iterator iter = mBakedTextureDatas[i].mJointMeshes.begin();
			avatar_joint_mesh_list_t::iterator end  = mBakedTextureDatas[i].mJointMeshes.end();
			for (; iter != end; ++iter)
			{
				LLAvatarJointMesh* mesh = (*iter);
				if (mesh)
				{
					mesh->setLayerSet( layerset );
				}
			}
		}
		else
		{
			debugColorizeSubMeshes(i,LLColor4::blue);
		}
	}

	// set texture and color of hair manually if we are not using a baked image.
	// This can happen while loading hair for yourself, or for clients that did not
	// bake a hair texture. Still needed for yourself after 1.22 is depricated.
	if (!is_layer_baked[BAKED_HAIR])
	{
		const LLColor4 color = mTexHairColor ? mTexHairColor->getColor() : LLColor4(1,1,1,1);
		LLViewerTexture* hair_img = getImage( TEX_HAIR, 0 );
		avatar_joint_mesh_list_t::iterator iter = mBakedTextureDatas[BAKED_HAIR].mJointMeshes.begin();
		avatar_joint_mesh_list_t::iterator end  = mBakedTextureDatas[BAKED_HAIR].mJointMeshes.end();
		for (; iter != end; ++iter)
		{
			LLAvatarJointMesh* mesh = (*iter);
			if (mesh)
			{
				mesh->setColor( color );
				mesh->setTexture( hair_img );
			}
		}
	} 
	
	
	for (LLAvatarAppearanceDictionary::BakedTextures::const_iterator baked_iter =
			 LLAvatarAppearance::getDictionary()->getBakedTextures().begin();
		 baked_iter != LLAvatarAppearance::getDictionary()->getBakedTextures().end();
		 ++baked_iter)
	{
		const EBakedTextureIndex baked_index = baked_iter->first;
		const LLAvatarAppearanceDictionary::BakedEntry *baked_dict = baked_iter->second;
		
		for (texture_vec_t::const_iterator local_tex_iter = baked_dict->mLocalTextures.begin();
			 local_tex_iter != baked_dict->mLocalTextures.end();
			 ++local_tex_iter)
		{
			const ETextureIndex texture_index = *local_tex_iter;
			const BOOL is_baked_ready = (is_layer_baked[baked_index] && mBakedTextureDatas[baked_index].mIsLoaded) || other_culled;
			if (isSelf())
			{
				setBakedReady(texture_index, is_baked_ready);
			}
		}
	}

	// removeMissingBakedTextures() will call back into this rountine if something is removed, and can blow up the stack
	static bool call_remove_missing = true;	
	if (call_remove_missing)
	{
		call_remove_missing = false;
		removeMissingBakedTextures();	// May call back into this function if anything is removed
		call_remove_missing = true;
	}

	//refresh bakes on any attached objects
	for (attachment_map_t::iterator iter = mAttachmentPoints.begin();
		iter != mAttachmentPoints.end();
		++iter)
	{
		LLViewerJointAttachment* attachment = iter->second;

		for (LLViewerJointAttachment::attachedobjs_vec_t::iterator attachment_iter = attachment->mAttachedObjects.begin();
			attachment_iter != attachment->mAttachedObjects.end();
			++attachment_iter)
		{
			LLViewerObject* attached_object = attachment_iter->get();
			if (attached_object && !attached_object->isDead())
			{
				attached_object->refreshBakeTexture();

				LLViewerObject::const_child_list_t& child_list = attached_object->getChildren();
				for (LLViewerObject::child_list_t::const_iterator iter = child_list.begin();
					iter != child_list.end(); ++iter)
				{
					LLViewerObject* objectp = *iter;
					if (objectp && !objectp->isDead())
					{
						objectp->refreshBakeTexture();
					}
				}
			}
		}
	}

	

}

// virtual
//-----------------------------------------------------------------------------
// setLocalTexture()
//-----------------------------------------------------------------------------
void LLVOAvatar::setLocalTexture( ETextureIndex type, LLViewerTexture* in_tex, BOOL baked_version_ready, U32 index )
{
	// invalid for anyone but self
	llassert(0);
}

//virtual 
void LLVOAvatar::setBakedReady(LLAvatarAppearanceDefines::ETextureIndex type, BOOL baked_version_exists, U32 index)
{
	// invalid for anyone but self
	llassert(0);
}

void LLVOAvatar::addChat(const LLChat& chat)
{
	std::deque<LLChat>::iterator chat_iter;

	mChats.push_back(chat);

	S32 chat_length = 0;
	for( chat_iter = mChats.begin(); chat_iter != mChats.end(); ++chat_iter)
	{
		chat_length += chat_iter->mText.size();
	}

	// remove any excess chat
	chat_iter = mChats.begin();
	while ((chat_length > MAX_BUBBLE_CHAT_LENGTH || mChats.size() > MAX_BUBBLE_CHAT_UTTERANCES) && chat_iter != mChats.end())
	{
		chat_length -= chat_iter->mText.size();
		mChats.pop_front();
		chat_iter = mChats.begin();
	}

	mChatTimer.reset();
}

void LLVOAvatar::clearChat()
{
	mChats.clear();
}


void LLVOAvatar::applyMorphMask(U8* tex_data, S32 width, S32 height, S32 num_components, LLAvatarAppearanceDefines::EBakedTextureIndex index)
{
	if (index >= BAKED_NUM_INDICES)
	{
		LL_WARNS() << "invalid baked texture index passed to applyMorphMask" << LL_ENDL;
		return;
	}

	for (morph_list_t::const_iterator iter = mBakedTextureDatas[index].mMaskedMorphs.begin();
		 iter != mBakedTextureDatas[index].mMaskedMorphs.end(); ++iter)
	{
		const LLMaskedMorph* maskedMorph = (*iter);
		LLPolyMorphTarget* morph_target = dynamic_cast<LLPolyMorphTarget*>(maskedMorph->mMorphTarget);
		if (morph_target)
		{
			morph_target->applyMask(tex_data, width, height, num_components, maskedMorph->mInvert);
		}
	}
}

// returns TRUE if morph masks are present and not valid for a given baked texture, FALSE otherwise
BOOL LLVOAvatar::morphMaskNeedsUpdate(LLAvatarAppearanceDefines::EBakedTextureIndex index)
{
	if (index >= BAKED_NUM_INDICES)
	{
		return FALSE;
	}

	if (!mBakedTextureDatas[index].mMaskedMorphs.empty())
	{
		if (isSelf())
		{
			LLViewerTexLayerSet *layer_set = getTexLayerSet(index);
			if (layer_set)
			{
				return !layer_set->isMorphValid();
			}
		}
		else
		{
			return FALSE;
		}
	}

	return FALSE;
}

//-----------------------------------------------------------------------------
// releaseComponentTextures()
// release any component texture UUIDs for which we have a baked texture
// ! BACKWARDS COMPATIBILITY !
// This is only called for non-self avatars, it can be taken out once component
// textures aren't communicated by non-self avatars.
//-----------------------------------------------------------------------------
void LLVOAvatar::releaseComponentTextures()
{
	// ! BACKWARDS COMPATIBILITY !
	// Detect if the baked hair texture actually wasn't sent, and if so set to default
	if (isTextureDefined(TEX_HAIR_BAKED) && getImage(TEX_HAIR_BAKED,0)->getID() == getImage(TEX_SKIRT_BAKED,0)->getID())
	{
		if (getImage(TEX_HAIR_BAKED,0)->getID() != IMG_INVISIBLE)
		{
			// Regression case of messaging system. Expected 21 textures, received 20. last texture is not valid so set to default
			setTETexture(TEX_HAIR_BAKED, IMG_DEFAULT_AVATAR);
		}
	}

	//<FS:Beq> BOM constrain number of bake requests when BOM not supported
	// for (U8 baked_index = 0; baked_index < BAKED_NUM_INDICES; baked_index++)
	for (U8 baked_index = 0; baked_index < getNumBakes(); baked_index++)
		//</FS:Beq>	
	{
		const LLAvatarAppearanceDictionary::BakedEntry * bakedDicEntry = LLAvatarAppearance::getDictionary()->getBakedTexture((EBakedTextureIndex)baked_index);
		// skip if this is a skirt and av is not wearing one, or if we don't have a baked texture UUID
		if (!isTextureDefined(bakedDicEntry->mTextureIndex)
			&& ( (baked_index != BAKED_SKIRT) || isWearingWearableType(LLWearableType::WT_SKIRT) ))
		{
			continue;
		}

		for (U8 texture = 0; texture < bakedDicEntry->mLocalTextures.size(); texture++)
		{
			const U8 te = (ETextureIndex)bakedDicEntry->mLocalTextures[texture];
			setTETexture(te, IMG_DEFAULT_AVATAR);
		}
	}
}

void LLVOAvatar::dumpAvatarTEs( const std::string& context ) const
{	
	LL_DEBUGS("Avatar") << avString() << (isSelf() ? "Self: " : "Other: ") << context << LL_ENDL;
	for (LLAvatarAppearanceDictionary::Textures::const_iterator iter = LLAvatarAppearance::getDictionary()->getTextures().begin();
		 iter != LLAvatarAppearance::getDictionary()->getTextures().end();
		 ++iter)
	{
		const LLAvatarAppearanceDictionary::TextureEntry *texture_dict = iter->second;
		// TODO: MULTI-WEARABLE: handle multiple textures for self
		const LLViewerTexture* te_image = getImage(iter->first,0);
		if( !te_image )
		{
			LL_DEBUGS("Avatar") << avString() << "       " << texture_dict->mName << ": null ptr" << LL_ENDL;
		}
		else if( te_image->getID().isNull() )
		{
			LL_DEBUGS("Avatar") << avString() << "       " << texture_dict->mName << ": null UUID" << LL_ENDL;
		}
		else if( te_image->getID() == IMG_DEFAULT )
		{
			LL_DEBUGS("Avatar") << avString() << "       " << texture_dict->mName << ": IMG_DEFAULT" << LL_ENDL;
		}
		else if( te_image->getID() == IMG_DEFAULT_AVATAR )
		{
			LL_DEBUGS("Avatar") << avString() << "       " << texture_dict->mName << ": IMG_DEFAULT_AVATAR" << LL_ENDL;
		}
		else
		{
			LL_DEBUGS("Avatar") << avString() << "       " << texture_dict->mName << ": " << te_image->getID() << LL_ENDL;
		}
	}
}

//-----------------------------------------------------------------------------
// clampAttachmentPositions()
//-----------------------------------------------------------------------------
void LLVOAvatar::clampAttachmentPositions()
{
	if (isDead())
	{
		return;
	}
	for (attachment_map_t::iterator iter = mAttachmentPoints.begin(); 
		 iter != mAttachmentPoints.end();
		 ++iter)
	{
		LLViewerJointAttachment* attachment = iter->second;
		if (attachment)
		{
			attachment->clampObjectPosition();
		}
	}
}

BOOL LLVOAvatar::hasHUDAttachment() const
{
	for (attachment_map_t::const_iterator iter = mAttachmentPoints.begin(); 
		 iter != mAttachmentPoints.end();
		 ++iter)
	{
		LLViewerJointAttachment* attachment = iter->second;

		// <FS:Ansariel> Possible crash fix
		if (!attachment)
		{
			continue;
		}
		// </FS:Ansariel>

		if (attachment->getIsHUDAttachment() && attachment->getNumObjects() > 0)
		{
			return TRUE;
		}
	}
	return FALSE;
}

LLBBox LLVOAvatar::getHUDBBox() const
{
	LLBBox bbox;
	for (attachment_map_t::const_iterator iter = mAttachmentPoints.begin(); 
		 iter != mAttachmentPoints.end();
		 ++iter)
	{
		LLViewerJointAttachment* attachment = iter->second;
		// <FS:Ansariel> Possible crash fix
		//if (attachment->getIsHUDAttachment())
		if (attachment && attachment->getIsHUDAttachment())
		// </FS:Ansariel>
		{
			for (LLViewerJointAttachment::attachedobjs_vec_t::iterator attachment_iter = attachment->mAttachedObjects.begin();
				 attachment_iter != attachment->mAttachedObjects.end();
				 ++attachment_iter)
			{
				const LLViewerObject* attached_object = attachment_iter->get();
				if (attached_object == NULL)
				{
					LL_WARNS() << "HUD attached object is NULL!" << LL_ENDL;
					continue;
				}
				// initialize bounding box to contain identity orientation and center point for attached object
				bbox.addPointLocal(attached_object->getPosition());
				// add rotated bounding box for attached object
				bbox.addBBoxAgent(attached_object->getBoundingBoxAgent());
				LLViewerObject::const_child_list_t& child_list = attached_object->getChildren();
				for (LLViewerObject::child_list_t::const_iterator iter = child_list.begin();
					 iter != child_list.end(); 
					 ++iter)
				{
					const LLViewerObject* child_objectp = *iter;
					bbox.addBBoxAgent(child_objectp->getBoundingBoxAgent());
				}
			}
		}
	}

	return bbox;
}

//-----------------------------------------------------------------------------
// onFirstTEMessageReceived()
//-----------------------------------------------------------------------------
void LLVOAvatar::onFirstTEMessageReceived()
{
	LL_DEBUGS("Avatar") << avString() << LL_ENDL;
	if( !mFirstTEMessageReceived )
	{
		mFirstTEMessageReceived = TRUE;

		LLLoadedCallbackEntry::source_callback_list_t* src_callback_list = NULL ;
		BOOL paused = FALSE ;
		if(!isSelf())
		{
			src_callback_list = &mCallbackTextureList ;
			paused = !isVisible();
		}

		for (U32 i = 0; i < mBakedTextureDatas.size(); i++)
		{
			const BOOL layer_baked = isTextureDefined(mBakedTextureDatas[i].mTextureIndex);

			// Use any baked textures that we have even if they haven't downloaded yet.
			// (That is, don't do a transition from unbaked to baked.)
			if (layer_baked)
			{
				LLViewerFetchedTexture* image = LLViewerTextureManager::staticCastToFetchedTexture(getImage( mBakedTextureDatas[i].mTextureIndex, 0 ), TRUE) ;
				mBakedTextureDatas[i].mLastTextureID = image->getID();
				// If we have more than one texture for the other baked layers, we'll want to call this for them too.
				if ( (image->getID() != IMG_INVISIBLE) && ((i == BAKED_HEAD) || (i == BAKED_UPPER) || (i == BAKED_LOWER)) )
				{
					image->setLoadedCallback( onBakedTextureMasksLoaded, MORPH_MASK_REQUESTED_DISCARD, TRUE, TRUE, new LLTextureMaskData( mID ), 
						src_callback_list, paused);
				}
				LL_DEBUGS("Avatar") << avString() << "layer_baked, setting onInitialBakedTextureLoaded as callback" << LL_ENDL;
				image->setLoadedCallback( onInitialBakedTextureLoaded, MAX_DISCARD_LEVEL, FALSE, FALSE, new LLUUID( mID ), 
					src_callback_list, paused );
				if (image->getDiscardLevel() < 0 && !paused)
				{
					mLastTexCallbackAddedTime.reset();
				}
                               // this could add paused texture callbacks
                               mLoadedCallbacksPaused |= paused; 
			}
		}

        mMeshTexturesDirty = TRUE;
		gPipeline.markGLRebuild(this);

        mFirstAppearanceMessageTimer.reset();
        mFullyLoadedTimer.reset();
	}
}

//-----------------------------------------------------------------------------
// bool visualParamWeightsAreDefault()
//-----------------------------------------------------------------------------
bool LLVOAvatar::visualParamWeightsAreDefault()
{
	bool rtn = true;

	bool is_wearing_skirt = isWearingWearableType(LLWearableType::WT_SKIRT);
	for (LLVisualParam *param = getFirstVisualParam(); 
	     param;
	     param = getNextVisualParam())
	{
		if (param->isTweakable())
		{
			LLViewerVisualParam* vparam = dynamic_cast<LLViewerVisualParam*>(param);
			llassert(vparam);
			bool is_skirt_param = vparam &&
				LLWearableType::WT_SKIRT == vparam->getWearableType();
			if (param->getWeight() != param->getDefaultWeight() &&
			    // we have to not care whether skirt weights are default, if we're not actually wearing a skirt
			    (is_wearing_skirt || !is_skirt_param))
			{
				//LL_INFOS() << "param '" << param->getName() << "'=" << param->getWeight() << " which differs from default=" << param->getDefaultWeight() << LL_ENDL;
				rtn = false;
				break;
			}
		}
	}

	//LL_INFOS() << "params are default ? " << int(rtn) << LL_ENDL;

	return rtn;
}

// <FS:ND> Remove LLVolatileAPRPool/apr_file_t and use FILE* instead
//void dump_visual_param(apr_file_t* file, LLVisualParam* viewer_param, F32 value)
void dump_visual_param(LLAPRFile::tFiletype* file, LLVisualParam* viewer_param, F32 value)
// </FS:ND>
{
	std::string type_string = "unknown";
	if (dynamic_cast<LLTexLayerParamAlpha*>(viewer_param))
		type_string = "param_alpha";
	if (dynamic_cast<LLTexLayerParamColor*>(viewer_param))
		type_string = "param_color";
	if (dynamic_cast<LLDriverParam*>(viewer_param))
		type_string = "param_driver";
	if (dynamic_cast<LLPolyMorphTarget*>(viewer_param))
		type_string = "param_morph";
	if (dynamic_cast<LLPolySkeletalDistortion*>(viewer_param))
		type_string = "param_skeleton";
	S32 wtype = -1;
	LLViewerVisualParam *vparam = dynamic_cast<LLViewerVisualParam*>(viewer_param);
	if (vparam)
	{
		wtype = vparam->getWearableType();
	}
	S32 u8_value = F32_to_U8(value,viewer_param->getMinWeight(),viewer_param->getMaxWeight());
	apr_file_printf(file, "\t\t<param id=\"%d\" name=\"%s\" display=\"%s\" value=\"%.3f\" u8=\"%d\" type=\"%s\" wearable=\"%s\" group=\"%d\"/>\n",
					viewer_param->getID(), viewer_param->getName().c_str(), viewer_param->getDisplayName().c_str(), value, u8_value, type_string.c_str(),
					LLWearableType::getInstance()->getTypeName(LLWearableType::EType(wtype)).c_str(),
					viewer_param->getGroup());
	}
	

void LLVOAvatar::dumpAppearanceMsgParams( const std::string& dump_prefix,
	const LLAppearanceMessageContents& contents)
{
	std::string outfilename = get_sequential_numbered_file_name(dump_prefix,".xml");
	const std::vector<F32>& params_for_dump = contents.mParamWeights;
	const LLTEContents& tec = contents.mTEContents;

	LLAPRFile outfile;
	std::string fullpath = gDirUtilp->getExpandedFilename(LL_PATH_LOGS,outfilename);
	outfile.open(fullpath, LL_APR_WB );

	// <FS:ND> Remove LLVolatileAPRPool/apr_file_t and use FILE* instead
	// apr_file_t* file = outfile.getFileHandle();
	LLAPRFile::tFiletype* file = outfile.getFileHandle();
	// </FS:ND>

	if (!file)
	{
		return;
	}
	else
	{
		LL_DEBUGS("Avatar") << "dumping appearance message to " << fullpath << LL_ENDL;
	}

	apr_file_printf(file, "<header>\n");
	apr_file_printf(file, "\t\t<cof_version %i />\n", contents.mCOFVersion);
	apr_file_printf(file, "\t\t<appearance_version %i />\n", contents.mAppearanceVersion);
	apr_file_printf(file, "</header>\n");

	apr_file_printf(file, "\n<params>\n");
	LLVisualParam* param = getFirstVisualParam();
	for (S32 i = 0; i < params_for_dump.size(); i++)
	{
		while( param && ((param->getGroup() != VISUAL_PARAM_GROUP_TWEAKABLE) && 
						 (param->getGroup() != VISUAL_PARAM_GROUP_TRANSMIT_NOT_TWEAKABLE)) ) // should not be any of group VISUAL_PARAM_GROUP_TWEAKABLE_NO_TRANSMIT
		{
			param = getNextVisualParam();
		}
		LLViewerVisualParam* viewer_param = (LLViewerVisualParam*)param;
		F32 value = params_for_dump[i];
		dump_visual_param(file, viewer_param, value);
		param = getNextVisualParam();
	}
	apr_file_printf(file, "</params>\n");

	apr_file_printf(file, "\n<textures>\n");
	for (U32 i = 0; i < tec.face_count; i++)
	{
		std::string uuid_str;
		((LLUUID*)tec.image_data)[i].toString(uuid_str);
		apr_file_printf( file, "\t\t<texture te=\"%i\" uuid=\"%s\"/>\n", i, uuid_str.c_str());
	}
	apr_file_printf(file, "</textures>\n");
}

void LLVOAvatar::parseAppearanceMessage(LLMessageSystem* mesgsys, LLAppearanceMessageContents& contents)
{
	parseTEMessage(mesgsys, _PREHASH_ObjectData, -1, contents.mTEContents);

	// Parse the AppearanceData field, if any.
	if (mesgsys->has(_PREHASH_AppearanceData))
	{
		U8 av_u8;
		mesgsys->getU8Fast(_PREHASH_AppearanceData, _PREHASH_AppearanceVersion, av_u8, 0);
		contents.mAppearanceVersion = av_u8;
		//LL_DEBUGS("Avatar") << "appversion set by AppearanceData field: " << contents.mAppearanceVersion << LL_ENDL;
		mesgsys->getS32Fast(_PREHASH_AppearanceData, _PREHASH_CofVersion, contents.mCOFVersion, 0);
		// For future use:
		//mesgsys->getU32Fast(_PREHASH_AppearanceData, _PREHASH_Flags, appearance_flags, 0);
	}

	// Parse the AppearanceData field, if any.
	contents.mHoverOffsetWasSet = false;
	if (mesgsys->has(_PREHASH_AppearanceHover))
	{
		LLVector3 hover;
		mesgsys->getVector3Fast(_PREHASH_AppearanceHover, _PREHASH_HoverHeight, hover);
		//LL_DEBUGS("Avatar") << avString() << " hover received " << hover.mV[ VX ] << "," << hover.mV[ VY ] << "," << hover.mV[ VZ ] << LL_ENDL;
		contents.mHoverOffset = hover;
		contents.mHoverOffsetWasSet = true;
	}
	
	// Parse visual params, if any.
	S32 num_blocks = mesgsys->getNumberOfBlocksFast(_PREHASH_VisualParam);
    static LLCachedControl<bool> block_some_avatars(gSavedSettings, "BlockSomeAvatarAppearanceVisualParams");
	bool drop_visual_params_debug = block_some_avatars && (ll_rand(2) == 0); // pretend that ~12% of AvatarAppearance messages arrived without a VisualParam block, for testing
	if( num_blocks > 1 && !drop_visual_params_debug)
	{
		//LL_DEBUGS("Avatar") << avString() << " handle visual params, num_blocks " << num_blocks << LL_ENDL;
		
		LLVisualParam* param = getFirstVisualParam();
		llassert(param); // if this ever fires, we should do the same as when num_blocks<=1
		if (!param)
		{
			LL_WARNS() << "No visual params!" << LL_ENDL;
		}
		else
		{
			for( S32 i = 0; i < num_blocks; i++ )
			{
				while( param && ((param->getGroup() != VISUAL_PARAM_GROUP_TWEAKABLE) && 
								 (param->getGroup() != VISUAL_PARAM_GROUP_TRANSMIT_NOT_TWEAKABLE)) ) // should not be any of group VISUAL_PARAM_GROUP_TWEAKABLE_NO_TRANSMIT
				{
					param = getNextVisualParam();
				}
						
				if( !param )
				{
					// more visual params supplied than expected - just process what we know about
					break;
				}

				U8 value;
				mesgsys->getU8Fast(_PREHASH_VisualParam, _PREHASH_ParamValue, value, i);
				F32 newWeight = U8_to_F32(value, param->getMinWeight(), param->getMaxWeight());
				contents.mParamWeights.push_back(newWeight);
				contents.mParams.push_back(param);

				param = getNextVisualParam();
			}
		}

		const S32 expected_tweakable_count = getVisualParamCountInGroup(VISUAL_PARAM_GROUP_TWEAKABLE) +
											 getVisualParamCountInGroup(VISUAL_PARAM_GROUP_TRANSMIT_NOT_TWEAKABLE); // don't worry about VISUAL_PARAM_GROUP_TWEAKABLE_NO_TRANSMIT
		if (num_blocks != expected_tweakable_count)
		{
			LL_DEBUGS("Avatar") << "Number of params in AvatarAppearance msg (" << num_blocks << ") does not match number of tweakable params in avatar xml file (" << expected_tweakable_count << ").  Processing what we can.  object: " << getID() << LL_ENDL;
		}
	}
	else
	{
		if (drop_visual_params_debug)
		{
			LL_INFOS() << "Debug-faked lack of parameters on AvatarAppearance for object: "  << getID() << LL_ENDL;
		}
		else
		{
			LL_DEBUGS("Avatar") << "AvatarAppearance msg received without any parameters, object: " << getID() << LL_ENDL;
		}
	}

	LLVisualParam* appearance_version_param = getVisualParam(11000);
	if (appearance_version_param)
	{
		std::vector<LLVisualParam*>::iterator it = std::find(contents.mParams.begin(), contents.mParams.end(),appearance_version_param);
		if (it != contents.mParams.end())
		{
			S32 index = it - contents.mParams.begin();
			contents.mParamAppearanceVersion = ll_round(contents.mParamWeights[index]);
			//LL_DEBUGS("Avatar") << "appversion req by appearance_version param: " << contents.mParamAppearanceVersion << LL_ENDL;
		}
	}
}

bool resolve_appearance_version(const LLAppearanceMessageContents& contents, S32& appearance_version)
{
	appearance_version = -1;
	
	if ((contents.mAppearanceVersion) >= 0 &&
		(contents.mParamAppearanceVersion >= 0) &&
		(contents.mAppearanceVersion != contents.mParamAppearanceVersion))
	{
		LL_WARNS() << "inconsistent appearance_version settings - field: " <<
			contents.mAppearanceVersion << ", param: " <<  contents.mParamAppearanceVersion << LL_ENDL;
		return false;
	}
	// <FS:Ansariel> [Legacy Bake]
	//if (contents.mParamAppearanceVersion >= 0) // use visual param if available.
	//{
	//	appearance_version = contents.mParamAppearanceVersion;
	//}
	//else if (contents.mAppearanceVersion > 0)
	//{
	//	appearance_version = contents.mAppearanceVersion;
	//}
	//else // still not set, go with 1.
	//{
	//	appearance_version = 1;
	//}
	if (contents.mParamAppearanceVersion >= 0) // use visual param if available.
	{
		appearance_version = contents.mParamAppearanceVersion;
	}
	if (contents.mAppearanceVersion >= 0)
	{
		appearance_version = contents.mAppearanceVersion;
	}
	if (appearance_version < 0) // still not set, go with 0.
	{
		appearance_version = 0;
	}
	// </FS:Ansariel> [Legacy Bake]
	//LL_DEBUGS("Avatar") << "appearance version info - field " << contents.mAppearanceVersion
	//					<< " param: " << contents.mParamAppearanceVersion
	//					<< " final: " << appearance_version << LL_ENDL;
	return true;
}

//-----------------------------------------------------------------------------
// processAvatarAppearance()
//-----------------------------------------------------------------------------
void LLVOAvatar::processAvatarAppearance( LLMessageSystem* mesgsys )
{
    static LLCachedControl<bool> enable_verbose_dumps(gSavedSettings, "DebugAvatarAppearanceMessage");
    static LLCachedControl<bool> block_avatar_appearance_messages(gSavedSettings, "BlockAvatarAppearanceMessages");

	std::string dump_prefix = getFullname() + "_" + (isSelf()?"s":"o") + "_";
	if (block_avatar_appearance_messages)
	{
		LL_WARNS() << "Blocking AvatarAppearance message" << LL_ENDL;
		return;
	}

	mLastAppearanceMessageTimer.reset();

	LLPointer<LLAppearanceMessageContents> contents(new LLAppearanceMessageContents);
	parseAppearanceMessage(mesgsys, *contents);
	if (enable_verbose_dumps)
	{
		std::string dump_prefix = getFullname() + "_" + (isSelf()?"s":"o") + "_";
		dumpAppearanceMsgParams(dump_prefix + "appearance_msg", *contents);
	}

	S32 appearance_version;
	if (!resolve_appearance_version(*contents, appearance_version))
	{
		LL_WARNS() << "bad appearance version info, discarding" << LL_ENDL;
		return;
	}
	//llassert(appearance_version > 0);
	if (appearance_version > 1)
	{
		LL_WARNS() << "unsupported appearance version " << appearance_version << ", discarding appearance message" << LL_ENDL;
		return;
	}

    S32 thisAppearanceVersion(contents->mCOFVersion);
    if (isSelf())
    {   // In the past this was considered to be the canonical COF version, 
        // that is no longer the case.  The canonical version is maintained 
        // by the AIS code and should match the COF version there. Even so,
        // we must prevent rolling this one backwards backwards or processing 
        // stale versions.

        S32 aisCOFVersion(LLAppearanceMgr::instance().getCOFVersion());

        LL_DEBUGS("Avatar") << "handling self appearance message #" << thisAppearanceVersion <<
            " (highest seen #" << mLastUpdateReceivedCOFVersion <<
            ") (AISCOF=#" << aisCOFVersion << ")" << LL_ENDL;

        // <FS:Ansariel> [Legacy Bake]
        if (mFirstTEMessageReceived && (appearance_version == 0))
        {
            return;
        }
        // </FS:Ansariel> [Legacy Bake]

// <FS:Beq> appearance fail fix from Rye
        // if (mLastUpdateReceivedCOFVersion >= thisAppearanceVersion)
        if (appearance_version > 0 && mLastUpdateReceivedCOFVersion >= thisAppearanceVersion)
// </FS:Beq>
        {
            LL_WARNS("Avatar") << "Stale appearance received #" << thisAppearanceVersion <<
                " attempt to roll back from #" << mLastUpdateReceivedCOFVersion <<
                "... dropping." << LL_ENDL;
            return;
        }
        if (isEditingAppearance())
        {
            LL_DEBUGS("Avatar") << "Editing appearance.  Dropping appearance update." << LL_ENDL;
            return;
        }

    }

	// SUNSHINE CLEANUP - is this case OK now?
	S32 num_params = contents->mParamWeights.size();
	if (num_params <= 1)
	{
		// In this case, we have no reliable basis for knowing
		// appearance version, which may cause us to look for baked
		// textures in the wrong place and flag them as missing
		// assets.
		// <FS:Beq> Attempt to deal with empty appearance for self
		if(isSelf() && mLastUpdateReceivedCOFVersion != -1)
		{
			LL_INFOS("Avatar") << "Empty appearance for self. Forcing a refresh" << LL_ENDL;
			LLNotificationsUtil::add("AvatarRezSelfBakeForceUpdateNotification");
			LLAppearanceMgr::instance().syncCofVersionAndRefresh();
		}
		else
		// </FS:Beq>
		LL_DEBUGS("Avatar") << "ignoring appearance message due to lack of params" << LL_ENDL;
		return;
	}

	// No backsies zone - if we get here, the message should be valid and usable, will be processed.
	// Note:
	// RequestAgentUpdateAppearanceResponder::onRequestRequested()
	// assumes that cof version is only updated with server-bake
	// appearance messages.
    LL_INFOS("Avatar") << "Processing appearance message version " << thisAppearanceVersion << LL_ENDL;

    // Note:
    // locally the COF is maintained via LLInventoryModel::accountForUpdate
    // which is called from various places.  This should match the simhost's 
    // idea of what the COF version is.  AIS however maintains its own version
    // of the COF that should be considered canonical. 
    mLastUpdateReceivedCOFVersion = thisAppearanceVersion;

    // <FS:Ansariel> [Legacy Bake]
    setIsUsingServerBakes(appearance_version > 0);
    mLastProcessedAppearance = contents;

    bool slam_params = false;
	applyParsedAppearanceMessage(*contents, slam_params);
	if (getOverallAppearance() != AOA_NORMAL)
	{
		resetSkeleton(false);
	}
}

void LLVOAvatar::applyParsedAppearanceMessage(LLAppearanceMessageContents& contents, bool slam_params)
{
	S32 num_params = contents.mParamWeights.size();
	ESex old_sex = getSex();

    if (applyParsedTEMessage(contents.mTEContents) > 0 && isChanged(TEXTURE))
    {
        updateVisualComplexity();
    }

	// <FS:clientTags>
	if (!LLGridManager::getInstance()->isInSecondLife())
	{
		//Wolfspirit: Read the UUID, system and Texturecolor
		const LLTEContents& tec = contents.mTEContents;
		const LLUUID tag_uuid = tec.image_data[TEX_HEAD_BODYPAINT];
		bool new_system = (tec.glow[TEX_HEAD_BODYPAINT]);

		//WS: Write them into an LLSD map
		mClientTagData["uuid"] = tag_uuid.asString();
		mClientTagData["id_based"] = new_system;
		mClientTagData["tex_color"] = tec.colors[TEX_HEAD_BODYPAINT].getValue();

		//WS: Clear mNameString to force a rebuild
		mNameIsSet = false;
	}
	// </FS:clientTags>

	// prevent the overwriting of valid baked textures with invalid baked textures
	for (U8 baked_index = 0; baked_index < mBakedTextureDatas.size(); baked_index++)
	{
		// <FS:Beq> refactor a little to help debug
		// if (!isTextureDefined(mBakedTextureDatas[baked_index].mTextureIndex) 
		auto isDefined = isTextureDefined(mBakedTextureDatas[baked_index].mTextureIndex);
		LL_DEBUGS("Avatar") << avString() << "sb " << (S32) isUsingServerBakes() << " baked_index " << (S32) baked_index << " textureDefined= " << isDefined << LL_ENDL;
		if (!isDefined 
		// </FS:Beq>
			&& mBakedTextureDatas[baked_index].mLastTextureID != IMG_DEFAULT
			&& baked_index != BAKED_SKIRT && baked_index != BAKED_LEFT_ARM && baked_index != BAKED_LEFT_LEG && baked_index != BAKED_AUX1 && baked_index != BAKED_AUX2 && baked_index != BAKED_AUX3)
		{
			// <FS:Ansariel> [Legacy Bake]
			//LL_DEBUGS("Avatar") << avString() << " baked_index " << (S32) baked_index << " using mLastTextureID " << mBakedTextureDatas[baked_index].mLastTextureID << LL_ENDL;
			LL_DEBUGS("Avatar") << avString() << "sb " << (S32) isUsingServerBakes() << " baked_index " << (S32) baked_index << " using mLastTextureID " << mBakedTextureDatas[baked_index].mLastTextureID << LL_ENDL;
			setTEImage(mBakedTextureDatas[baked_index].mTextureIndex, 
				LLViewerTextureManager::getFetchedTexture(mBakedTextureDatas[baked_index].mLastTextureID, FTT_DEFAULT, TRUE, LLGLTexture::BOOST_NONE, LLViewerTexture::LOD_TEXTURE));
		}
		else
		{
			// <FS:Ansariel> [Legacy Bake]
			//LL_DEBUGS("Avatar") << avString() << " baked_index " << (S32) baked_index << " using texture id "
			LL_DEBUGS("Avatar") << avString() << "sb " << (S32) isUsingServerBakes() << " baked_index " << (S32) baked_index << " using texture id "
								<< getTEref(mBakedTextureDatas[baked_index].mTextureIndex).getID() << LL_ENDL;
		}
	}

	// runway - was
	// if (!is_first_appearance_message )
	// which means it would be called on second appearance message - probably wrong.
	BOOL is_first_appearance_message = !mFirstAppearanceMessageReceived;
	mFirstAppearanceMessageReceived = TRUE;

	//LL_DEBUGS("Avatar") << avString() << "processAvatarAppearance start " << mID
    //                    << " first? " << is_first_appearance_message << " self? " << isSelf() << LL_ENDL;

	if (is_first_appearance_message )
	{
		onFirstTEMessageReceived();
	}

	setCompositeUpdatesEnabled( FALSE );
	gPipeline.markGLRebuild(this);

	// Apply visual params
	if( num_params > 1)
	{
		//LL_DEBUGS("Avatar") << avString() << " handle visual params, num_params " << num_params << LL_ENDL;
		BOOL params_changed = FALSE;
		BOOL interp_params = FALSE;
		S32 params_changed_count = 0;
		
		for( S32 i = 0; i < num_params; i++ )
		{
			LLVisualParam* param = contents.mParams[i];
			F32 newWeight = contents.mParamWeights[i];

			if (slam_params || is_first_appearance_message || (param->getWeight() != newWeight))
			{
				params_changed = TRUE;
				params_changed_count++;

				if(is_first_appearance_message || slam_params)
				{
					//LL_DEBUGS("Avatar") << "param slam " << i << " " << newWeight << LL_ENDL;
					// <FS:Ansariel> [Legacy Bake]
					//param->setWeight(newWeight);
					param->setWeight(newWeight, FALSE);
				}
				else
				{
					interp_params = TRUE;
					// <FS:Ansariel> [Legacy Bake]
					//param->setAnimationTarget(newWeight);
					param->setAnimationTarget(newWeight, FALSE);
				}
			}
		}
		const S32 expected_tweakable_count = getVisualParamCountInGroup(VISUAL_PARAM_GROUP_TWEAKABLE) +
											 getVisualParamCountInGroup(VISUAL_PARAM_GROUP_TRANSMIT_NOT_TWEAKABLE); // don't worry about VISUAL_PARAM_GROUP_TWEAKABLE_NO_TRANSMIT
		if (num_params != expected_tweakable_count)
		{
			LL_DEBUGS("Avatar") << "Number of params in AvatarAppearance msg (" << num_params << ") does not match number of tweakable params in avatar xml file (" << expected_tweakable_count << ").  Processing what we can.  object: " << getID() << LL_ENDL;
		}

		LL_DEBUGS("Avatar") << "Changed " << params_changed_count << " params" << LL_ENDL;
		if (params_changed)
		{
			if (interp_params)
			{
				startAppearanceAnimation();
			}
			updateVisualParams();

			ESex new_sex = getSex();
			if( old_sex != new_sex )
			{
				// <FS:Ansariel> [Legacy Bake]
				//updateSexDependentLayerSets();
				updateSexDependentLayerSets(FALSE);
			}	
		}

		llassert( getSex() == ((getVisualParamWeight( "male" ) > 0.5f) ? SEX_MALE : SEX_FEMALE) );
	}
	else
	{
		// AvatarAppearance message arrived without visual params
		LL_DEBUGS("Avatar") << avString() << "no visual params" << LL_ENDL;

		const F32 LOADING_TIMEOUT_SECONDS = 60.f;
		// this isn't really a problem if we already have a non-default shape
		if (visualParamWeightsAreDefault() && mRuthTimer.getElapsedTimeF32() > LOADING_TIMEOUT_SECONDS)
		{
			// re-request appearance, hoping that it comes back with a shape next time
			LL_INFOS() << "Re-requesting AvatarAppearance for object: "  << getID() << LL_ENDL;
			LLAvatarPropertiesProcessor::getInstance()->sendAvatarTexturesRequest(getID());
			mRuthTimer.reset();
		}
		else
		{
			LL_INFOS() << "That's okay, we already have a non-default shape for object: "  << getID() << LL_ENDL;
			// we don't really care.
		}
	}

	if (contents.mHoverOffsetWasSet && !isSelf())
	{
		// Got an update for some other avatar
		// Ignore updates for self, because we have a more authoritative value in the preferences.
		setHoverOffset(contents.mHoverOffset);
		LL_DEBUGS("Avatar") << avString() << "setting hover to " << contents.mHoverOffset[2] << LL_ENDL;
	}

	if (!contents.mHoverOffsetWasSet && !isSelf())
	{
		// If we don't get a value at all, we are presumably in a
		// region that does not support hover height.
		LL_WARNS() << avString() << "zeroing hover because not defined in appearance message" << LL_ENDL;
		setHoverOffset(LLVector3(0.0, 0.0, 0.0));
	}

	setCompositeUpdatesEnabled( TRUE );

	// If all of the avatars are completely baked, release the global image caches to conserve memory.
	LLVOAvatar::cullAvatarsByPixelArea();

	if (isSelf())
	{
		mUseLocalAppearance = false;
	}

	updateMeshTextures();
	updateMeshVisibility();
}

LLViewerTexture* LLVOAvatar::getBakedTexture(const U8 te)
{
	//<FS:Beq> BOM constrain number of bake requests when BOM not supported
	// prior to BOM BAKES beyond BAKED_HAIR were not supported.
	// if (te < 0 || te >= BAKED_NUM_INDICES)
	if (te < 0 || te >= getNumBakes())
	//</FS:Beq>
	{
		return NULL;
	}

	BOOL is_layer_baked = isTextureDefined(mBakedTextureDatas[te].mTextureIndex);
	
	LLViewerTexLayerSet* layerset = NULL;
	layerset = getTexLayerSet(te);
	

	if (!isEditingAppearance() && is_layer_baked)
	{
		LLViewerFetchedTexture* baked_img = LLViewerTextureManager::staticCastToFetchedTexture(getImage(mBakedTextureDatas[te].mTextureIndex, 0), TRUE);
		return baked_img;
	}
	else if (layerset && isEditingAppearance())
	{
		layerset->createComposite();
		layerset->setUpdatesEnabled(TRUE);

		return layerset->getViewerComposite();
	}

	return NULL;

	
}

const LLVOAvatar::MatrixPaletteCache& LLVOAvatar::updateSkinInfoMatrixPalette(const LLMeshSkinInfo* skin)
{
    U64 hash = skin->mHash;
    MatrixPaletteCache& entry = mMatrixPaletteCache[hash];

    if (entry.mFrame != gFrameCount)
    {
        LL_PROFILE_ZONE_SCOPED_CATEGORY_AVATAR;

        entry.mFrame = gFrameCount;

        //build matrix palette
        U32 count = LLSkinningUtil::getMeshJointCount(skin);
        entry.mMatrixPalette.resize(count);
        LLSkinningUtil::initSkinningMatrixPalette(&(entry.mMatrixPalette[0]), count, skin, this);

        const LLMatrix4a* mat = &(entry.mMatrixPalette[0]);

        entry.mGLMp.resize(count * 12);

        F32* mp = &(entry.mGLMp[0]);

        for (U32 i = 0; i < count; ++i)
        {
            F32* m = (F32*)mat[i].mMatrix[0].getF32ptr();

            U32 idx = i * 12;

            mp[idx + 0] = m[0];
            mp[idx + 1] = m[1];
            mp[idx + 2] = m[2];
            mp[idx + 3] = m[12];

            mp[idx + 4] = m[4];
            mp[idx + 5] = m[5];
            mp[idx + 6] = m[6];
            mp[idx + 7] = m[13];

            mp[idx + 8] = m[8];
            mp[idx + 9] = m[9];
            mp[idx + 10] = m[10];
            mp[idx + 11] = m[14];
        }
    }

    return entry;
}

// static
void LLVOAvatar::getAnimLabels( std::vector<std::string>* labels )
{
	S32 i;
	labels->reserve(gUserAnimStatesCount);
	for( i = 0; i < gUserAnimStatesCount; i++ )
	{
		labels->push_back( LLAnimStateLabels::getStateLabel( gUserAnimStates[i].mName ) );
	}

	// Special case to trigger away (AFK) state
	labels->push_back( "Away From Keyboard" );
}

// static 
void LLVOAvatar::getAnimNames( std::vector<std::string>* names )
{
	S32 i;

	names->reserve(gUserAnimStatesCount);
	for( i = 0; i < gUserAnimStatesCount; i++ )
	{
		names->push_back( std::string(gUserAnimStates[i].mName) );
	}

	// Special case to trigger away (AFK) state
	names->push_back( "enter_away_from_keyboard_state" );
}

// static
void LLVOAvatar::onBakedTextureMasksLoaded( BOOL success, LLViewerFetchedTexture *src_vi, LLImageRaw* src, LLImageRaw* aux_src, S32 discard_level, BOOL final, void* userdata )
{
	if (!userdata) return;

	//LL_INFOS() << "onBakedTextureMasksLoaded: " << src_vi->getID() << LL_ENDL;
	const LLUUID id = src_vi->getID();
 
	LLTextureMaskData* maskData = (LLTextureMaskData*) userdata;
	LLVOAvatar* self = (LLVOAvatar*) gObjectList.findObject( maskData->mAvatarID );

	// if discard level is 2 less than last discard level we processed, or we hit 0,
	// then generate morph masks
	if(self && success && (discard_level < maskData->mLastDiscardLevel - 2 || discard_level == 0))
	{
		if(aux_src && aux_src->getComponents() == 1)
		{
			if (!aux_src->getData())
			{
				// <FS:Ansariel> FIRE-16122: Don't crash if we didn't receive any data
				//LL_ERRS() << "No auxiliary source (morph mask) data for image id " << id << LL_ENDL;
				LL_WARNS() << "No auxiliary source (morph mask) data for image id " << id << LL_ENDL;
				// </FS:Ansariel>
				return;
			}

			U32 gl_name;
			LLImageGL::generateTextures(1, &gl_name );
			stop_glerror();

			gGL.getTexUnit(0)->bindManual(LLTexUnit::TT_TEXTURE, gl_name);
			stop_glerror();

			LLImageGL::setManualImage(
				GL_TEXTURE_2D, 0, GL_ALPHA8, 
				aux_src->getWidth(), aux_src->getHeight(),
				GL_ALPHA, GL_UNSIGNED_BYTE, aux_src->getData());
			stop_glerror();

			gGL.getTexUnit(0)->setTextureFilteringOption(LLTexUnit::TFO_BILINEAR);

			/* if( id == head_baked->getID() )
			     if (self->mBakedTextureDatas[BAKED_HEAD].mTexLayerSet)
				     //LL_INFOS() << "onBakedTextureMasksLoaded for head " << id << " discard = " << discard_level << LL_ENDL;
					 self->mBakedTextureDatas[BAKED_HEAD].mTexLayerSet->applyMorphMask(aux_src->getData(), aux_src->getWidth(), aux_src->getHeight(), 1);
					 maskData->mLastDiscardLevel = discard_level; */
			BOOL found_texture_id = false;
			for (LLAvatarAppearanceDictionary::Textures::const_iterator iter = LLAvatarAppearance::getDictionary()->getTextures().begin();
				 iter != LLAvatarAppearance::getDictionary()->getTextures().end();
				 ++iter)
			{

				const LLAvatarAppearanceDictionary::TextureEntry *texture_dict = iter->second;
				if (texture_dict->mIsUsedByBakedTexture)
				{
					const ETextureIndex texture_index = iter->first;
					const LLViewerTexture *baked_img = self->getImage(texture_index, 0);
					if (baked_img && id == baked_img->getID())
					{
						const EBakedTextureIndex baked_index = texture_dict->mBakedTextureIndex;
						self->applyMorphMask(aux_src->getData(), aux_src->getWidth(), aux_src->getHeight(), 1, baked_index);
						maskData->mLastDiscardLevel = discard_level;
						if (self->mBakedTextureDatas[baked_index].mMaskTexName)
						{
							LLImageGL::deleteTextures(1, &(self->mBakedTextureDatas[baked_index].mMaskTexName));
						}
						self->mBakedTextureDatas[baked_index].mMaskTexName = gl_name;
						found_texture_id = true;
						break;
					}
				}
			}
			if (!found_texture_id)
			{
				LL_INFOS() << "unexpected image id: " << id << LL_ENDL;
			}
			self->dirtyMesh();
		}
		else
		{
            // this can happen when someone uses an old baked texture possibly provided by 
            // viewer-side baked texture caching
			LL_WARNS() << "Masks loaded callback but NO aux source, id " << id << LL_ENDL;
		}
	}

	if (final || !success)
	{
		delete maskData;
	}
}

// static
void LLVOAvatar::onInitialBakedTextureLoaded( BOOL success, LLViewerFetchedTexture *src_vi, LLImageRaw* src, LLImageRaw* aux_src, S32 discard_level, BOOL final, void* userdata )
{
	LLUUID *avatar_idp = (LLUUID *)userdata;
	LLVOAvatar *selfp = (LLVOAvatar *)gObjectList.findObject(*avatar_idp);

	if (selfp)
	{
		//LL_DEBUGS("Avatar") << selfp->avString() << "discard_level " << discard_level << " success " << success << " final " << final << LL_ENDL;
	}

	if (!success && selfp)
	{
		selfp->removeMissingBakedTextures();
	}
	if (final || !success )
	{
		delete avatar_idp;
	}
}

// Static
void LLVOAvatar::onBakedTextureLoaded(BOOL success,
									  LLViewerFetchedTexture *src_vi, LLImageRaw* src, LLImageRaw* aux_src,
									  S32 discard_level, BOOL final, void* userdata)
{
	//LL_DEBUGS("Avatar") << "onBakedTextureLoaded: " << src_vi->getID() << LL_ENDL;

	LLUUID id = src_vi->getID();
	LLUUID *avatar_idp = (LLUUID *)userdata;
	LLVOAvatar *selfp = (LLVOAvatar *)gObjectList.findObject(*avatar_idp);
	if (selfp)
	{	
		//LL_DEBUGS("Avatar") << selfp->avString() << "discard_level " << discard_level << " success " << success << " final " << final << " id " << src_vi->getID() << LL_ENDL;
	}

	if (selfp && !success)
	{
		selfp->removeMissingBakedTextures();
	}

	if( final || !success )
	{
		delete avatar_idp;
	}

	if( selfp && success && final )
	{
		selfp->useBakedTexture( id );
	}
}


// Called when baked texture is loaded and also when we start up with a baked texture
void LLVOAvatar::useBakedTexture( const LLUUID& id )
{
	for (U32 i = 0; i < mBakedTextureDatas.size(); i++)
	{
		LLViewerTexture* image_baked = getImage( mBakedTextureDatas[i].mTextureIndex, 0 );
		if (id == image_baked->getID())
		{
			//LL_DEBUGS("Avatar") << avString() << " i " << i << " id " << id << LL_ENDL;
			mBakedTextureDatas[i].mIsLoaded = true;
			mBakedTextureDatas[i].mLastTextureID = id;
			mBakedTextureDatas[i].mIsUsed = true;

			if (isUsingLocalAppearance())
			{
				LL_INFOS() << "not changing to baked texture while isUsingLocalAppearance" << LL_ENDL;
			}
			else
			{
				debugColorizeSubMeshes(i,LLColor4::green);

				avatar_joint_mesh_list_t::iterator iter = mBakedTextureDatas[i].mJointMeshes.begin();
				avatar_joint_mesh_list_t::iterator end  = mBakedTextureDatas[i].mJointMeshes.end();
				for (; iter != end; ++iter)
				{
					LLAvatarJointMesh* mesh = (*iter);
					if (mesh)
					{
						mesh->setTexture( image_baked );
					}
				}
			}
			
			const LLAvatarAppearanceDictionary::BakedEntry *baked_dict =
				LLAvatarAppearance::getDictionary()->getBakedTexture((EBakedTextureIndex)i);
			for (texture_vec_t::const_iterator local_tex_iter = baked_dict->mLocalTextures.begin();
				 local_tex_iter != baked_dict->mLocalTextures.end();
				 ++local_tex_iter)
			{
				if (isSelf()) setBakedReady(*local_tex_iter, TRUE);
			}

			// ! BACKWARDS COMPATIBILITY !
			// Workaround for viewing avatars from old viewers that haven't baked hair textures.
			// This is paired with similar code in updateMeshTextures that sets hair mesh color.
			if (i == BAKED_HAIR)
			{
				avatar_joint_mesh_list_t::iterator iter = mBakedTextureDatas[i].mJointMeshes.begin();
				avatar_joint_mesh_list_t::iterator end  = mBakedTextureDatas[i].mJointMeshes.end();
				for (; iter != end; ++iter)
				{
					LLAvatarJointMesh* mesh = (*iter);
					if (mesh)
					{
						mesh->setColor( LLColor4::white );
					}
				}
			}
		}
	}

	dirtyMesh();
}

std::string get_sequential_numbered_file_name(const std::string& prefix,
											  const std::string& suffix)
{
	typedef std::map<std::string,S32> file_num_type;
	static  file_num_type file_nums;
	file_num_type::iterator it = file_nums.find(prefix);
	S32 num = 0;
	if (it != file_nums.end())
	{
		num = it->second;
	}
	file_nums[prefix] = num+1;
	std::string outfilename = prefix + " " + llformat("%04d",num) + ".xml";
	std::replace(outfilename.begin(),outfilename.end(),' ','_');
	return outfilename;
}

void dump_sequential_xml(const std::string outprefix, const LLSD& content)
{
	std::string outfilename = get_sequential_numbered_file_name(outprefix,".xml");
	std::string fullpath = gDirUtilp->getExpandedFilename(LL_PATH_LOGS,outfilename);
	llofstream ofs(fullpath.c_str(), std::ios_base::out);
	ofs << LLSDOStreamer<LLSDXMLFormatter>(content, LLSDFormatter::OPTIONS_PRETTY);
	LL_DEBUGS("Avatar") << "results saved to: " << fullpath << LL_ENDL;
}

void LLVOAvatar::getSortedJointNames(S32 joint_type, std::vector<std::string>& result) const
{
    result.clear();
    if (joint_type==0)
    {
        avatar_joint_list_t::const_iterator iter = mSkeleton.begin();
        avatar_joint_list_t::const_iterator end  = mSkeleton.end();
		for (; iter != end; ++iter)
		{
			LLJoint* pJoint = (*iter);
            result.push_back(pJoint->getName());
        }
    }
    else if (joint_type==1)
    {
        for (S32 i = 0; i < mNumCollisionVolumes; i++)
        {
            LLAvatarJointCollisionVolume* pJoint = &mCollisionVolumes[i];
            result.push_back(pJoint->getName());
        }
    }
    else if (joint_type==2)
    {
		for (LLVOAvatar::attachment_map_t::const_iterator iter = mAttachmentPoints.begin(); 
			 iter != mAttachmentPoints.end(); ++iter)
		{
			LLViewerJointAttachment* pJoint = iter->second;
			if (!pJoint) continue;
            result.push_back(pJoint->getName());
        }
    }
    std::sort(result.begin(), result.end());
}

void LLVOAvatar::dumpArchetypeXML(const std::string& prefix, bool group_by_wearables )
{
	std::string outprefix(prefix);
	if (outprefix.empty())
	{
		outprefix = getFullname() + (isSelf()?"_s":"_o");
	}
	if (outprefix.empty())
	{
		outprefix = std::string("new_archetype");
	}
	std::string outfilename = get_sequential_numbered_file_name(outprefix,".xml");
	
// <FS:CR> FIRE-8893  - Dump archetype xml to user defined location
	LLFilePickerReplyThread::startPicker(boost::bind(&LLVOAvatar::dumpArchetypeXMLCallback, this, _1, group_by_wearables),
		LLFilePicker::FFSAVE_XML, outfilename);
}

void LLVOAvatar::dumpArchetypeXMLCallback(const std::vector<std::string>& filenames, bool group_by_wearables)
{
// </FS:CR>
	LLAPRFile outfile;
    LLWearableType *wr_inst = LLWearableType::getInstance();
// <FS:CR> FIRE-8893 - Dump archetype xml to user defined location
	//std::string fullpath = gDirUtilp->getExpandedFilename(LL_PATH_LOGS,outfilename);
	std::string fullpath = filenames[0];
// </FS:CR>
	if (APR_SUCCESS == outfile.open(fullpath, LL_APR_WB ))
	{
		// <FS:ND> Remove LLVolatileAPRPool/apr_file_t and use FILE* instead
		//apr_file_t* file = outfile.getFileHandle();
		LLAPRFile::tFiletype* file = outfile.getFileHandle();
		// </FS:ND>

		LL_INFOS() << "xmlfile write handle obtained : " << fullpath << LL_ENDL;

		apr_file_printf( file, "<?xml version=\"1.0\" encoding=\"US-ASCII\" standalone=\"yes\"?>\n" );
		apr_file_printf( file, "<linden_genepool version=\"1.0\">\n" );
		apr_file_printf( file, "\n\t<archetype name=\"???\">\n" );

		bool agent_is_godlike = gAgent.isGodlikeWithoutAdminMenuFakery();

		if (group_by_wearables)
		{
			for (S32 type = LLWearableType::WT_SHAPE; type < LLWearableType::WT_COUNT; type++)
			{
				const std::string& wearable_name = wr_inst->getTypeName((LLWearableType::EType)type);
				apr_file_printf( file, "\n\t\t<!-- wearable: %s -->\n", wearable_name.c_str() );

				for (LLVisualParam* param = getFirstVisualParam(); param; param = getNextVisualParam())
				{
					LLViewerVisualParam* viewer_param = (LLViewerVisualParam*)param;
					if( (viewer_param->getWearableType() == type) && 
					   (viewer_param->isTweakable() ) )
					{
						dump_visual_param(file, viewer_param, viewer_param->getWeight());
					}
				}

				for (U8 te = 0; te < TEX_NUM_INDICES; te++)
				{
					if (LLAvatarAppearance::getDictionary()->getTEWearableType((ETextureIndex)te) == type)
					{
						// MULTIPLE_WEARABLES: extend to multiple wearables?
						LLViewerTexture* te_image = getImage((ETextureIndex)te, 0);
						if( te_image )
						{
							std::string uuid_str = LLUUID().asString();
							if (agent_is_godlike)
							{
								te_image->getID().toString(uuid_str);
							}
							apr_file_printf( file, "\t\t<texture te=\"%i\" uuid=\"%s\"/>\n", te, uuid_str.c_str());
						}
					}
				}
			}
		}
		else 
		{
			// Just dump all params sequentially.
			for (LLVisualParam* param = getFirstVisualParam(); param; param = getNextVisualParam())
			{
				LLViewerVisualParam* viewer_param = (LLViewerVisualParam*)param;
				dump_visual_param(file, viewer_param, viewer_param->getWeight());
			}

			for (U8 te = 0; te < TEX_NUM_INDICES; te++)
			{
				// MULTIPLE_WEARABLES: extend to multiple wearables?
				LLViewerTexture* te_image = getImage((ETextureIndex)te, 0);
				if( te_image )
				{
					std::string uuid_str = LLUUID().asString();
					if (agent_is_godlike)
					{
						te_image->getID().toString(uuid_str);
					}
					apr_file_printf( file, "\t\t<texture te=\"%i\" uuid=\"%s\"/>\n", te, uuid_str.c_str());
				}
			}
		}

        // Root joint
        const LLVector3& pos = mRoot->getPosition();
        const LLVector3& scale = mRoot->getScale();
        apr_file_printf( file, "\t\t<root name=\"%s\" position=\"%f %f %f\" scale=\"%f %f %f\"/>\n", 
                         mRoot->getName().c_str(), pos[0], pos[1], pos[2], scale[0], scale[1], scale[2]);

        // Bones
        std::vector<std::string> bone_names, cv_names, attach_names, all_names;
        getSortedJointNames(0, bone_names);
        getSortedJointNames(1, cv_names);
        getSortedJointNames(2, attach_names);
        all_names.insert(all_names.end(), bone_names.begin(), bone_names.end());
        all_names.insert(all_names.end(), cv_names.begin(), cv_names.end());
        all_names.insert(all_names.end(), attach_names.begin(), attach_names.end());

        for (std::vector<std::string>::iterator name_iter = bone_names.begin();
             name_iter != bone_names.end(); ++name_iter)
        {
            LLJoint *pJoint = getJoint(*name_iter);
			const LLVector3& pos = pJoint->getPosition();
			const LLVector3& scale = pJoint->getScale();
			apr_file_printf( file, "\t\t<bone name=\"%s\" position=\"%f %f %f\" scale=\"%f %f %f\"/>\n", 
							 pJoint->getName().c_str(), pos[0], pos[1], pos[2], scale[0], scale[1], scale[2]);
        }

        // Collision volumes
        for (std::vector<std::string>::iterator name_iter = cv_names.begin();
             name_iter != cv_names.end(); ++name_iter)
        {
            LLJoint *pJoint = getJoint(*name_iter);
			const LLVector3& pos = pJoint->getPosition();
			const LLVector3& scale = pJoint->getScale();
			apr_file_printf( file, "\t\t<collision_volume name=\"%s\" position=\"%f %f %f\" scale=\"%f %f %f\"/>\n", 
							 pJoint->getName().c_str(), pos[0], pos[1], pos[2], scale[0], scale[1], scale[2]);
        }

        // Attachment joints
        for (std::vector<std::string>::iterator name_iter = attach_names.begin();
             name_iter != attach_names.end(); ++name_iter)
        {
            LLJoint *pJoint = getJoint(*name_iter);
			if (!pJoint) continue;
			const LLVector3& pos = pJoint->getPosition();
			const LLVector3& scale = pJoint->getScale();
			apr_file_printf( file, "\t\t<attachment_point name=\"%s\" position=\"%f %f %f\" scale=\"%f %f %f\"/>\n", 
							 pJoint->getName().c_str(), pos[0], pos[1], pos[2], scale[0], scale[1], scale[2]);
        }
        
        // Joint pos overrides
        for (std::vector<std::string>::iterator name_iter = all_names.begin();
             name_iter != all_names.end(); ++name_iter)
        {
            LLJoint *pJoint = getJoint(*name_iter);
		
			LLVector3 pos;
			LLUUID mesh_id;

			if (pJoint && pJoint->hasAttachmentPosOverride(pos,mesh_id))
			{
                S32 num_pos_overrides;
                std::set<LLVector3> distinct_pos_overrides;
                pJoint->getAllAttachmentPosOverrides(num_pos_overrides, distinct_pos_overrides);
				apr_file_printf( file, "\t\t<joint_offset name=\"%s\" position=\"%f %f %f\" mesh_id=\"%s\" count=\"%d\" distinct=\"%d\"/>\n", 
								 pJoint->getName().c_str(), pos[0], pos[1], pos[2], mesh_id.asString().c_str(),
                                 num_pos_overrides, (S32) distinct_pos_overrides.size());
			}
		}
        // Joint scale overrides
        for (std::vector<std::string>::iterator name_iter = all_names.begin();
             name_iter != all_names.end(); ++name_iter)
        {
            LLJoint *pJoint = getJoint(*name_iter);
		
			LLVector3 scale;
			LLUUID mesh_id;

			if (pJoint && pJoint->hasAttachmentScaleOverride(scale,mesh_id))
			{
                S32 num_scale_overrides;
                std::set<LLVector3> distinct_scale_overrides;
                pJoint->getAllAttachmentPosOverrides(num_scale_overrides, distinct_scale_overrides);
				apr_file_printf( file, "\t\t<joint_scale name=\"%s\" scale=\"%f %f %f\" mesh_id=\"%s\" count=\"%d\" distinct=\"%d\"/>\n",
								 pJoint->getName().c_str(), scale[0], scale[1], scale[2], mesh_id.asString().c_str(),
                                 num_scale_overrides, (S32) distinct_scale_overrides.size());
			}
		}
		F32 pelvis_fixup;
		LLUUID mesh_id;
		if (hasPelvisFixup(pelvis_fixup, mesh_id))
		{
			apr_file_printf( file, "\t\t<pelvis_fixup z=\"%f\" mesh_id=\"%s\"/>\n", 
							 pelvis_fixup, mesh_id.asString().c_str());
		}

        LLVector3 rp = getRootJoint()->getWorldPosition();
        LLVector4a rpv;
        rpv.load3(rp.mV);
        
        for (S32 joint_num = 0; joint_num < LL_CHARACTER_MAX_ANIMATED_JOINTS; joint_num++)
        {
            LLJoint *joint = getJoint(joint_num);
            if (joint_num < mJointRiggingInfoTab.size())
            {
                LLJointRiggingInfo& rig_info = mJointRiggingInfoTab[joint_num];
                if (rig_info.isRiggedTo())
                {
                    LLMatrix4a mat;
                    LLVector4a new_extents[2];
                    mat.loadu(joint->getWorldMatrix());
                    matMulBoundBox(mat, rig_info.getRiggedExtents(), new_extents);
                    LLVector4a rrp[2];
                    rrp[0].setSub(new_extents[0],rpv);
                    rrp[1].setSub(new_extents[1],rpv);
                    apr_file_printf( file, "\t\t<joint_rig_info num=\"%d\" name=\"%s\" min=\"%f %f %f\" max=\"%f %f %f\" tmin=\"%f %f %f\" tmax=\"%f %f %f\"/>\n", 
                                     joint_num,
                                     joint->getName().c_str(),
                                     rig_info.getRiggedExtents()[0][0],
                                     rig_info.getRiggedExtents()[0][1],
                                     rig_info.getRiggedExtents()[0][2],
                                     rig_info.getRiggedExtents()[1][0],
                                     rig_info.getRiggedExtents()[1][1],
                                     rig_info.getRiggedExtents()[1][2],
                                     rrp[0][0],
                                     rrp[0][1],
                                     rrp[0][2],
                                     rrp[1][0],
                                     rrp[1][1],
                                     rrp[1][2] );
                }
            }
        }

		bool ultra_verbose = false;
		if (isSelf() && ultra_verbose)
		{
			// show the cloned params inside the wearables as well.
			gAgentAvatarp->dumpWearableInfo(outfile);
		}

		apr_file_printf( file, "\t</archetype>\n" );
		apr_file_printf( file, "\n</linden_genepool>\n" );

		LLSD args;
		args["PATH"] = fullpath;
		LLNotificationsUtil::add("AppearanceToXMLSaved", args);
	}
	else
	{
		LLNotificationsUtil::add("AppearanceToXMLFailed");
	}
	// File will close when handle goes out of scope
}


void LLVOAvatar::setVisibilityRank(U32 rank)
{
	if (mDrawable.isNull() || mDrawable->isDead())
	{
		// do nothing
		return;
	}
	mVisibilityRank = rank;
}

// Assumes LLVOAvatar::sInstances has already been sorted.
S32 LLVOAvatar::getUnbakedPixelAreaRank()
{
	S32 rank = 1;
	for (std::vector<LLCharacter*>::iterator iter = LLCharacter::sInstances.begin();
		 iter != LLCharacter::sInstances.end(); ++iter)
	{
		LLVOAvatar* inst = (LLVOAvatar*) *iter;
		if (inst == this)
		{
			return rank;
		}
		else if (!inst->isDead() && !inst->isFullyBaked())
		{
			rank++;
		}
	}

	llassert(0);
	return 0;
}

struct CompareScreenAreaGreater
{
	BOOL operator()(const LLCharacter* const& lhs, const LLCharacter* const& rhs)
	{
		return lhs->getPixelArea() > rhs->getPixelArea();
	}
};

// static
void LLVOAvatar::cullAvatarsByPixelArea()
{
	std::sort(LLCharacter::sInstances.begin(), LLCharacter::sInstances.end(), CompareScreenAreaGreater());
	
	// Update the avatars that have changed status
	U32 rank = 2; //1 is reserved for self. 
	for (std::vector<LLCharacter*>::iterator iter = LLCharacter::sInstances.begin();
		 iter != LLCharacter::sInstances.end(); ++iter)
	{
		LLVOAvatar* inst = (LLVOAvatar*) *iter;
		BOOL culled;
		if (inst->isSelf() || inst->isFullyBaked())
		{
			culled = FALSE;
		}
		else 
		{
			culled = TRUE;
		}

		if (inst->mCulled != culled)
		{
			inst->mCulled = culled;
			LL_DEBUGS() << "avatar " << inst->getID() << (culled ? " start culled" : " start not culled" ) << LL_ENDL;
			inst->updateMeshTextures();
		}

		if (inst->isSelf())
		{
			inst->setVisibilityRank(1);
		}
		else if (inst->mDrawable.notNull() && inst->mDrawable->isVisible())
		{
			inst->setVisibilityRank(rank++);
		}
	}

	// runway - this doesn't really detect gray/grey state.
	S32 grey_avatars = 0;
	if (!LLVOAvatar::areAllNearbyInstancesBaked(grey_avatars))
	{
		if (gFrameTimeSeconds != sUnbakedUpdateTime) // only update once per frame
		{
			sUnbakedUpdateTime = gFrameTimeSeconds;
			sUnbakedTime += gFrameIntervalSeconds.value();
		}
		if (grey_avatars > 0)
		{
			if (gFrameTimeSeconds != sGreyUpdateTime) // only update once per frame
			{
				sGreyUpdateTime = gFrameTimeSeconds;
				sGreyTime += gFrameIntervalSeconds.value();
			}
		}
	}
}

void LLVOAvatar::startAppearanceAnimation()
{
	if(!mAppearanceAnimating)
	{
		mAppearanceAnimating = TRUE;
		mAppearanceMorphTimer.reset();
		mLastAppearanceBlendTime = 0.f;
	}
}

// virtual
void LLVOAvatar::removeMissingBakedTextures()
{
}

//virtual
void LLVOAvatar::updateRegion(LLViewerRegion *regionp)
{
	LLViewerObject::updateRegion(regionp);
}

// virtual
std::string LLVOAvatar::getFullname() const
{
	std::string name;

	LLNameValue* first = getNVPair("FirstName"); 
	LLNameValue* last  = getNVPair("LastName"); 
	if (first && last)
	{
		name = LLCacheName::buildFullName( first->getString(), last->getString() );
	}

	return name;
}

LLHost LLVOAvatar::getObjectHost() const
{
	LLViewerRegion* region = getRegion();
	if (region && !isDead())
	{
		return region->getHost();
	}
	else
	{
		return LLHost();
	}
}

BOOL LLVOAvatar::updateLOD()
{
    if (mDrawable.isNull())
    {
        return FALSE;
    }
    
	if (!LLPipeline::sImpostorRender && isImpostor() && 0 != mDrawable->getNumFaces() && mDrawable->getFace(0)->hasGeometry())
	{
		return TRUE;
	}

	BOOL res = updateJointLODs();

	LLFace* facep = mDrawable->getFace(0);
	if (!facep || !facep->getVertexBuffer())
	{
		dirtyMesh(2);
	}

	if (mDirtyMesh >= 2 || mDrawable->isState(LLDrawable::REBUILD_GEOMETRY))
	{	//LOD changed or new mesh created, allocate new vertex buffer if needed
		updateMeshData();
		mDirtyMesh = 0;
		mNeedsSkin = TRUE;
		mDrawable->clearState(LLDrawable::REBUILD_GEOMETRY);
	}
	updateVisibility();

	return res;
}

void LLVOAvatar::updateLODRiggedAttachments()
{
	updateLOD();
	rebuildRiggedAttachments();
}

void showRigInfoTabExtents(LLVOAvatar *avatar, LLJointRiggingInfoTab& tab, S32& count_rigged, S32& count_box)
{
    count_rigged = count_box = 0;
    LLVector4a zero_vec;
    zero_vec.clear();
    for (S32 i=0; i<tab.size(); i++)
    {
        if (tab[i].isRiggedTo())
        {
            count_rigged++;
            LLJoint *joint = avatar->getJoint(i);
            LL_DEBUGS("RigSpam") << "joint " << i << " name " << joint->getName() << " box " 
                                 << tab[i].getRiggedExtents()[0] << ", " << tab[i].getRiggedExtents()[1] << LL_ENDL;
            if ((!tab[i].getRiggedExtents()[0].equals3(zero_vec)) ||
                (!tab[i].getRiggedExtents()[1].equals3(zero_vec)))
            {
                count_box++;
            }
       }
    }
}

void LLVOAvatar::getAssociatedVolumes(std::vector<LLVOVolume*>& volumes)
{
    LL_PROFILE_ZONE_SCOPED_CATEGORY_AVATAR;
	for ( LLVOAvatar::attachment_map_t::iterator iter = mAttachmentPoints.begin(); iter != mAttachmentPoints.end(); ++iter )
	{
		LLViewerJointAttachment* attachment = iter->second;
		LLViewerJointAttachment::attachedobjs_vec_t::iterator attach_end = attachment->mAttachedObjects.end();
		
		for (LLViewerJointAttachment::attachedobjs_vec_t::iterator attach_iter = attachment->mAttachedObjects.begin();
			 attach_iter != attach_end; ++attach_iter)
		{
			LLViewerObject* attached_object =  attach_iter->get();
            LLVOVolume *volume = dynamic_cast<LLVOVolume*>(attached_object);
            if (volume)
            {
                volumes.push_back(volume);
                if (volume->isAnimatedObject())
                {
                    // For animated object attachment, don't need
                    // the children. Will just get bounding box
                    // from the control avatar.
                    continue;
                }
            }
            LLViewerObject::const_child_list_t& children = attached_object->getChildren();
            for (LLViewerObject::const_child_list_t::const_iterator it = children.begin();
                 it != children.end(); ++it)
            {
                LLViewerObject *childp = *it;
                LLVOVolume *volume = dynamic_cast<LLVOVolume*>(childp);
                if (volume)
                {
                    volumes.push_back(volume);
                }
            }
        }
    }

    LLControlAvatar *control_av = dynamic_cast<LLControlAvatar*>(this);
    if (control_av)
    {
        LLVOVolume *volp = control_av->mRootVolp;
        if (volp)
        {
            volumes.push_back(volp);
            LLViewerObject::const_child_list_t& children = volp->getChildren();
            for (LLViewerObject::const_child_list_t::const_iterator it = children.begin();
                 it != children.end(); ++it)
            {
                LLViewerObject *childp = *it;
                LLVOVolume *volume = dynamic_cast<LLVOVolume*>(childp);
                if (volume)
                {
                    volumes.push_back(volume);
                }
            }
        }
    }
}

// virtual
void LLVOAvatar::updateRiggingInfo()
{
    LL_PROFILE_ZONE_SCOPED_CATEGORY_AVATAR;

    //LL_DEBUGS("RigSpammish") << getFullname() << " updating rig tab" << LL_ENDL; // <FS:Ansariel> Performance tweak

    std::vector<LLVOVolume*> volumes;

	getAssociatedVolumes(volumes);

	std::map<LLUUID,S32> curr_rigging_info_key;
	{
		// Get current rigging info key
		// <FS:Ansariel> Performance tweak
		//for (std::vector<LLVOVolume*>::iterator it = volumes.begin(); it != volumes.end(); ++it)
		std::vector<LLVOVolume*>::iterator vol_end = volumes.end();
		for (std::vector<LLVOVolume*>::iterator it = volumes.begin(); it != vol_end; ++it)
		// </FS:Ansariel>
		{
			LLVOVolume *vol = *it;
			if (vol->isMesh() && vol->getVolume())
			{
				const LLUUID& mesh_id = vol->getVolume()->getParams().getSculptID();
				S32 max_lod = llmax(vol->getLOD(), vol->mLastRiggingInfoLOD);
				curr_rigging_info_key[mesh_id] = max_lod;
			}
		}
		
		// Check for key change, which indicates some change in volume composition or LOD.
		if (curr_rigging_info_key == mLastRiggingInfoKey)
		{
			return;
		}
	}

	// Something changed. Update.
	// <FS:Ansariel> Performance tweak
	//mLastRiggingInfoKey = curr_rigging_info_key;
	mLastRiggingInfoKey.swap(curr_rigging_info_key);
	// </FS:Ansariel>
    mJointRiggingInfoTab.clear();
    // <FS:Ansariel> Performance tweak
    //for (std::vector<LLVOVolume*>::iterator it = volumes.begin(); it != volumes.end(); ++it)
    std::vector<LLVOVolume*>::iterator vol_end = volumes.end();
    for (std::vector<LLVOVolume*>::iterator it = volumes.begin(); it != vol_end; ++it)
    // </FS:Ansariel>
    {
        LLVOVolume *vol = *it;
        vol->updateRiggingInfo();
        mJointRiggingInfoTab.merge(vol->mJointRiggingInfoTab);
    }

    //LL_INFOS() << "done update rig count is " << countRigInfoTab(mJointRiggingInfoTab) << LL_ENDL;
    //LL_DEBUGS("RigSpammish") << getFullname() << " after update rig tab:" << LL_ENDL; // <FS:Ansariel> Performance tweak
	//<FS:Beq> remove debug only stuff on hot path
    //S32 joint_count, box_count;
    //showRigInfoTabExtents(this, mJointRiggingInfoTab, joint_count, box_count);
	//</FS:Beq>
    //LL_DEBUGS("RigSpammish") << "uses " << joint_count << " joints " << " nonzero boxes: " << box_count << LL_ENDL; // <FS:Ansariel> Performance tweak
}

// virtual
void LLVOAvatar::onActiveOverrideMeshesChanged()
{
    mJointRiggingInfoTab.setNeedsUpdate(true);
}

U32 LLVOAvatar::getPartitionType() const
{ 
	// Avatars merely exist as drawables in the bridge partition
	return mIsControlAvatar ? LLViewerRegion::PARTITION_CONTROL_AV : LLViewerRegion::PARTITION_AVATAR;
}

//static
void LLVOAvatar::updateImpostors()
{
	LLViewerCamera::sCurCameraID = LLViewerCamera::CAMERA_WORLD;

    std::vector<LLCharacter*> instances_copy = LLCharacter::sInstances;
	for (std::vector<LLCharacter*>::iterator iter = instances_copy.begin();
		iter != instances_copy.end(); ++iter)
	{
		LLVOAvatar* avatar = (LLVOAvatar*) *iter;
		if (!avatar->isDead()
			&& avatar->isVisible()
			&& avatar->isImpostor()
			&& avatar->needsImpostorUpdate())
		{
            avatar->calcMutedAVColor();
			gPipeline.generateImpostor(avatar);
		}
	}

	LLCharacter::sAllowInstancesChange = TRUE;
}

// virtual
BOOL LLVOAvatar::isImpostor()
{
// <FS:Beq> render time handling using tooSlow()
// 	return isVisuallyMuted() || (sLimitNonImpostors && (mUpdatePeriod > 1));
	return (
			isVisuallyMuted() || 
			isTooSlowWithoutShadows() ||
			(sLimitNonImpostors && (mUpdatePeriod > 1) ) 
	);
// </FS:Beq>
}

BOOL LLVOAvatar::shouldImpostor(const F32 rank_factor)
{
	if (isSelf())
	{
		return false;
	}
	if (isVisuallyMuted())
	{
		return true;
	}
// <FS:Beq> render time handling using tooSlow()
	// return sLimitNonImpostors && (mVisibilityRank > sMaxNonImpostors * rank_factor);
	// static LLCachedControl<bool> render_jellys_As_imposters(gSavedSettings, "RenderJellyDollsAsImpostors");
	
	if (isTooSlowWithoutShadows())
	{
		return true;
	}
// </FS:Beq>
	return sLimitNonImpostors && (mVisibilityRank > sMaxNonImpostors * rank_factor);
}

BOOL LLVOAvatar::needsImpostorUpdate() const
{
	return mNeedsImpostorUpdate;
}

const LLVector3& LLVOAvatar::getImpostorOffset() const
{
	return mImpostorOffset;
}

const LLVector2& LLVOAvatar::getImpostorDim() const
{
	return mImpostorDim;
}

void LLVOAvatar::setImpostorDim(const LLVector2& dim)
{
	mImpostorDim = dim;
}

void LLVOAvatar::cacheImpostorValues()
{
	getImpostorValues(mImpostorExtents, mImpostorAngle, mImpostorDistance);
}

void LLVOAvatar::getImpostorValues(LLVector4a* extents, LLVector3& angle, F32& distance) const
{
	const LLVector4a* ext = mDrawable->getSpatialExtents();
	extents[0] = ext[0];
	extents[1] = ext[1];

	LLVector3 at = LLViewerCamera::getInstance()->getOrigin()-(getRenderPosition()+mImpostorOffset);
	distance = at.normalize();
	F32 da = 1.f - (at*LLViewerCamera::getInstance()->getAtAxis());
	angle.mV[0] = LLViewerCamera::getInstance()->getYaw()*da;
	angle.mV[1] = LLViewerCamera::getInstance()->getPitch()*da;
	angle.mV[2] = da;
}

// static
const U32 LLVOAvatar::NON_IMPOSTORS_MAX_SLIDER = 66; /* Must equal the maximum allowed the RenderAvatarMaxNonImpostors
										   * slider in panel_preferences_graphics1.xml */

// static
void LLVOAvatar::updateImpostorRendering(U32 newMaxNonImpostorsValue)
{
	U32  oldmax = sMaxNonImpostors;
	bool oldflg = sLimitNonImpostors;
	
	if (NON_IMPOSTORS_MAX_SLIDER <= newMaxNonImpostorsValue)
	{
		sMaxNonImpostors = 0;
	}
	else
	{
		sMaxNonImpostors = newMaxNonImpostorsValue;
	}
	// the sLimitNonImpostors flag depends on whether or not sMaxNonImpostors is set to the no-limit value (0)
	sLimitNonImpostors = (0 != sMaxNonImpostors);
    if ( oldflg != sLimitNonImpostors )
    {
        LL_DEBUGS("AvatarRender")
            << "was " << (oldflg ? "use" : "don't use" ) << " impostors (max " << oldmax << "); "
            << "now " << (sLimitNonImpostors ? "use" : "don't use" ) << " impostors (max " << sMaxNonImpostors << "); "
            << LL_ENDL;
    }
}


void LLVOAvatar::idleUpdateRenderComplexity()
{
    LL_PROFILE_ZONE_SCOPED_CATEGORY_AVATAR;
    if (isControlAvatar())
    {
        LLControlAvatar *cav = dynamic_cast<LLControlAvatar*>(this);
        bool is_attachment = cav && cav->mRootVolp && cav->mRootVolp->isAttachment(); // For attached animated objects
        if (is_attachment)
        {
            // ARC for animated object attachments is accounted with the avatar they're attached to.
            return;
        }
    }

    // Render Complexity
    calculateUpdateRenderComplexity(); // Update mVisualComplexity if needed	

	bool autotune = LLPerfStats::tunables.userAutoTuneEnabled && !mIsControlAvatar && !isSelf();
    if (autotune && !isDead())
    {
        static LLCachedControl<F32> render_far_clip(gSavedSettings, "RenderFarClip", 64);
        F32 radius = render_far_clip * render_far_clip;

        bool is_nearby = true;
        if ((dist_vec_squared(getPositionGlobal(), gAgent.getPositionGlobal()) > radius) &&
            (dist_vec_squared(getPositionGlobal(), gAgentCamera.getCameraPositionGlobal()) > radius))
        {
            is_nearby = false;
        }

        if (is_nearby && (sAVsIgnoringARTLimit.size() < MIN_NONTUNED_AVS))
        {
            if (std::count(sAVsIgnoringARTLimit.begin(), sAVsIgnoringARTLimit.end(), mID) == 0)
            {
                sAVsIgnoringARTLimit.push_back(mID);
            }
        }
        else if (!is_nearby)
        {
            sAVsIgnoringARTLimit.erase(std::remove(sAVsIgnoringARTLimit.begin(), sAVsIgnoringARTLimit.end(), mID),
                                       sAVsIgnoringARTLimit.end());
        }
        updateNearbyAvatarCount();
    }
}

void LLVOAvatar::updateNearbyAvatarCount()
{
    static LLFrameTimer agent_update_timer;

	if (agent_update_timer.getElapsedTimeF32() > 1.0f)
    {
        S32 avs_nearby = 0;
        static LLCachedControl<F32> render_far_clip(gSavedSettings, "RenderFarClip", 64);
        F32 radius = render_far_clip * render_far_clip;
        std::vector<LLCharacter *>::iterator char_iter = LLCharacter::sInstances.begin();
        while (char_iter != LLCharacter::sInstances.end())
        {
            LLVOAvatar *avatar = dynamic_cast<LLVOAvatar *>(*char_iter);
            if (avatar && !avatar->isDead() && !avatar->isControlAvatar())
            {
                if ((dist_vec_squared(avatar->getPositionGlobal(), gAgent.getPositionGlobal()) > radius) &&
                    (dist_vec_squared(avatar->getPositionGlobal(), gAgentCamera.getCameraPositionGlobal()) > radius))
                {
                    char_iter++;
                    continue;
                }
                avs_nearby++;
            }
            char_iter++;
        }
        sAvatarsNearby = avs_nearby;
        agent_update_timer.reset();
    }
}

void LLVOAvatar::idleUpdateDebugInfo()
{
	if (gPipeline.hasRenderDebugMask(LLPipeline::RENDER_DEBUG_AVATAR_DRAW_INFO))
	{
		std::string info_line;
		F32 red_level;
		F32 green_level;
		LLColor4 info_color;
		LLFontGL::StyleFlags info_style;
		
		if ( !mText )
		{
			initHudText();
			mText->setFadeDistance(20.0, 5.0); // limit clutter in large crowds
		}
		else
		{
			mText->clearString(); // clear debug text
		}

		/*
		 * NOTE: the logic for whether or not each of the values below
		 * controls muting MUST match that in the isVisuallyMuted and isTooComplex methods.
		 */

		static LLCachedControl<U32> max_render_cost(gSavedSettings, "RenderAvatarMaxComplexity", 0);
		info_line = llformat("%d Complexity", mVisualComplexity);

		if (max_render_cost != 0) // zero means don't care, so don't bother coloring based on this
		{
			green_level = 1.f-llclamp(((F32) mVisualComplexity-(F32)max_render_cost)/(F32)max_render_cost, 0.f, 1.f);
			red_level   = llmin((F32) mVisualComplexity/(F32)max_render_cost, 1.f);
			info_color.set(red_level, green_level, 0.0, 1.0);
			info_style = (  mVisualComplexity > max_render_cost
						  ? LLFontGL::BOLD : LLFontGL::NORMAL );
		}
		else
		{
			info_color.set(LLColor4::grey);
			info_style = LLFontGL::NORMAL;
		}
		mText->addLine(info_line, info_color, info_style);

		// Visual rank
		info_line = llformat("%d rank", mVisibilityRank);
		// Use grey for imposters, white for normal rendering or no impostors
		info_color.set(isImpostor() ? LLColor4::grey : (isControlAvatar() ? LLColor4::yellow : LLColor4::white));
		info_style = LLFontGL::NORMAL;
		mText->addLine(info_line, info_color, info_style);

        // Triangle count
        mText->addLine(std::string("VisTris ") + LLStringOps::getReadableNumber(mAttachmentVisibleTriangleCount), 
                       info_color, info_style);
        mText->addLine(std::string("EstMaxTris ") + LLStringOps::getReadableNumber(mAttachmentEstTriangleCount), 
                       info_color, info_style);

		// Attachment Surface Area
		static LLCachedControl<F32> max_attachment_area(gSavedSettings, "RenderAutoMuteSurfaceAreaLimit", 1000.0f);
		info_line = llformat("%.0f m^2", mAttachmentSurfaceArea);

		if (max_render_cost != 0 && max_attachment_area != 0) // zero means don't care, so don't bother coloring based on this
		{
			green_level = 1.f-llclamp((mAttachmentSurfaceArea-max_attachment_area)/max_attachment_area, 0.f, 1.f);
			red_level   = llmin(mAttachmentSurfaceArea/max_attachment_area, 1.f);
			info_color.set(red_level, green_level, 0.0, 1.0);
			info_style = (  mAttachmentSurfaceArea > max_attachment_area
						  ? LLFontGL::BOLD : LLFontGL::NORMAL );

		}
		else
		{
			info_color.set(LLColor4::grey);
			info_style = LLFontGL::NORMAL;
		}

		mText->addLine(info_line, info_color, info_style);

		updateText(); // corrects position
	}
}

void LLVOAvatar::updateVisualComplexity()
{
	LL_DEBUGS("AvatarRender") << "avatar " << getID() << " appearance changed" << LL_ENDL;
	// Set the cache time to in the past so it's updated ASAP
	mVisualComplexityStale = true;
	markARTStale();
}


// Account for the complexity of a single top-level object associated
// with an avatar. This will be either an attached object or an animated
// object.
void LLVOAvatar::accountRenderComplexityForObject(
    LLViewerObject *attached_object,
    const F32 max_attachment_complexity,
    LLVOVolume::texture_cost_t& textures,
    U32& cost,
    hud_complexity_list_t& hud_complexity_list,
    object_complexity_list_t& object_complexity_list,
    // <FS:Ansariel> Show per-item complexity in COF
    std::map<LLUUID, U32>& item_complexity,
    std::map<LLUUID, U32>& temp_item_complexity)
    // </FS:Ansariel>
{
    LL_PROFILE_ZONE_SCOPED_CATEGORY_AVATAR;
    if (attached_object && !attached_object->isHUDAttachment())
    {
        mAttachmentVisibleTriangleCount += attached_object->recursiveGetTriangleCount();
        mAttachmentEstTriangleCount += attached_object->recursiveGetEstTrianglesMax();
        mAttachmentSurfaceArea += attached_object->recursiveGetScaledSurfaceArea();

        textures.clear();
        const LLDrawable* drawable = attached_object->mDrawable;
        if (drawable)
        {
            const LLVOVolume* volume = drawable->getVOVolume();
            if (volume)
            {
                F32 attachment_total_cost = 0;
                F32 attachment_volume_cost = 0;
                F32 attachment_texture_cost = 0;
                F32 attachment_children_cost = 0;
                            const F32 animated_object_attachment_surcharge = 1000;

                if (volume->isAnimatedObjectFast())
                {
                    attachment_volume_cost += animated_object_attachment_surcharge;
                }
                attachment_volume_cost += volume->getRenderCost(textures);

                const_child_list_t children = volume->getChildren();
                for (const_child_list_t::const_iterator child_iter = children.begin();
                    child_iter != children.end();
                    ++child_iter)
                {
                    LLViewerObject* child_obj = *child_iter;
                    LLVOVolume* child = dynamic_cast<LLVOVolume*>(child_obj);
                    if (child)
                    {
                        attachment_children_cost += child->getRenderCost(textures);
                    }
                }

                for (LLVOVolume::texture_cost_t::iterator volume_texture = textures.begin();
                    volume_texture != textures.end();
                    ++volume_texture)
                {
                    // add the cost of each individual texture in the linkset
                    attachment_texture_cost += LLVOVolume::getTextureCost(*volume_texture);
                }
                attachment_total_cost = attachment_volume_cost + attachment_texture_cost + attachment_children_cost;
                LL_DEBUGS("ARCdetail") << "Attachment costs " << attached_object->getAttachmentItemID()
                    << " total: " << attachment_total_cost
                    << ", volume: " << attachment_volume_cost
                    << ", " << textures.size()
                    << " textures: " << attachment_texture_cost
                    << ", " << volume->numChildren()
                    << " children: " << attachment_children_cost
                    << LL_ENDL;
                // Limit attachment complexity to avoid signed integer flipping of the wearer's ACI
                cost += (U32)llclamp(attachment_total_cost, MIN_ATTACHMENT_COMPLEXITY, max_attachment_complexity);

                if (isSelf())
                {
                    LLObjectComplexity object_complexity;
                    object_complexity.objectName = attached_object->getAttachmentItemName();
                    object_complexity.objectId = attached_object->getAttachmentItemID();
                    object_complexity.objectCost = attachment_total_cost;
                    object_complexity_list.push_back(object_complexity);
                }

                // <FS:Ansariel> Show per-item complexity in COF
                if (isSelf())
                {
                    if (!attached_object->isTempAttachment())
                    {
                        item_complexity.insert(std::make_pair(attached_object->getAttachmentItemID(), (U32)attachment_total_cost));
                    }
                    else
                    {
                        temp_item_complexity.insert(std::make_pair(attached_object->getID(), (U32)attachment_total_cost));
                    }
				}
                // </FS:Ansariel>
            }
        }
    }
    if (isSelf()
        && attached_object
        && attached_object->isHUDAttachment()
        && !attached_object->isTempAttachment()
        && attached_object->mDrawable)
    {
        textures.clear();
        mAttachmentSurfaceArea += attached_object->recursiveGetScaledSurfaceArea();

        const LLVOVolume* volume = attached_object->mDrawable->getVOVolume();
        if (volume)
        {
            BOOL is_rigged_mesh = volume->isRiggedMeshFast();
            LLHUDComplexity hud_object_complexity;
            hud_object_complexity.objectName = attached_object->getAttachmentItemName();
            hud_object_complexity.objectId = attached_object->getAttachmentItemID();
            std::string joint_name;
            gAgentAvatarp->getAttachedPointName(attached_object->getAttachmentItemID(), joint_name);
            hud_object_complexity.jointName = joint_name;
            // get cost and individual textures
            hud_object_complexity.objectsCost += volume->getRenderCost(textures);
            hud_object_complexity.objectsCount++;

            LLViewerObject::const_child_list_t& child_list = attached_object->getChildren();
            for (LLViewerObject::child_list_t::const_iterator iter = child_list.begin();
                iter != child_list.end(); ++iter)
            {
                LLViewerObject* childp = *iter;
                const LLVOVolume* chld_volume = dynamic_cast<LLVOVolume*>(childp);
                if (chld_volume)
                {
                    is_rigged_mesh = is_rigged_mesh || chld_volume->isRiggedMeshFast();
                    // get cost and individual textures
                    hud_object_complexity.objectsCost += chld_volume->getRenderCost(textures);
                    hud_object_complexity.objectsCount++;
                }
            }
            if (is_rigged_mesh && !attached_object->mRiggedAttachedWarned)
            {
                LLSD args;
                LLViewerInventoryItem* itemp = gInventory.getItem(attached_object->getAttachmentItemID());
                args["NAME"] = itemp ? itemp->getName() : LLTrans::getString("Unknown");
                args["POINT"] = LLTrans::getString(getTargetAttachmentPoint(attached_object)->getName());
                LLNotificationsUtil::add("RiggedMeshAttachedToHUD", args);

                attached_object->mRiggedAttachedWarned = true;
            }

            hud_object_complexity.texturesCount += textures.size();

            for (LLVOVolume::texture_cost_t::iterator volume_texture = textures.begin();
                volume_texture != textures.end();
                ++volume_texture)
            {
                // add the cost of each individual texture (ignores duplicates)
                hud_object_complexity.texturesCost += LLVOVolume::getTextureCost(*volume_texture);
                const LLViewerTexture* img = *volume_texture;
                if (img->getType() == LLViewerTexture::FETCHED_TEXTURE)
                {
                    LLViewerFetchedTexture* tex = (LLViewerFetchedTexture*)img;
                    // Note: Texture memory might be incorect since texture might be still loading.
                    hud_object_complexity.texturesMemoryTotal += tex->getTextureMemory();
                    if (tex->getOriginalHeight() * tex->getOriginalWidth() >= HUD_OVERSIZED_TEXTURE_DATA_SIZE)
                    {
                        hud_object_complexity.largeTexturesCount++;
                    }
                }
            }
            hud_complexity_list.push_back(hud_object_complexity);
        }
    }
}

// Calculations for mVisualComplexity value
void LLVOAvatar::calculateUpdateRenderComplexity()
{
    /*****************************************************************
     * This calculation should not be modified by third party viewers,
     * since it is used to limit rendering and should be uniform for
     * everyone. If you have suggested improvements, submit them to
     * the official viewer for consideration.
     *****************************************************************/
    if (mVisualComplexityStale)
	{
        LL_PROFILE_ZONE_SCOPED_CATEGORY_AVATAR;

        static const U32 COMPLEXITY_BODY_PART_COST = 200;
        static LLCachedControl<F32> max_complexity_setting(gSavedSettings, "MaxAttachmentComplexity");
        F32 max_attachment_complexity = max_complexity_setting;
        max_attachment_complexity = llmax(max_attachment_complexity, DEFAULT_MAX_ATTACHMENT_COMPLEXITY);

        // Diagnostic list of all textures on our avatar
        // <FS:Ansariel> Disable useless diagnostics
        //static std::unordered_set<const LLViewerTexture*> all_textures;

		// <FS:Ansariel> Show per-item complexity in COF
		std::map<LLUUID, U32> item_complexity;
		std::map<LLUUID, U32> temp_item_complexity;
		U32 body_parts_complexity;
		// </FS:Ansariel>

		U32 cost = VISUAL_COMPLEXITY_UNKNOWN;
		LLVOVolume::texture_cost_t textures;
		hud_complexity_list_t hud_complexity_list;
        object_complexity_list_t object_complexity_list;

		//<FS:Beq> BOM constrain number of bake requests when BOM not supported
		// for (U8 baked_index = 0; baked_index < BAKED_NUM_INDICES; baked_index++)
		for (U8 baked_index = 0; baked_index < getNumBakes(); baked_index++)
		//</FS:Beq>
		{
		    const LLAvatarAppearanceDictionary::BakedEntry *baked_dict
				= LLAvatarAppearance::getDictionary()->getBakedTexture((EBakedTextureIndex)baked_index);
			ETextureIndex tex_index = baked_dict->mTextureIndex;
			if ((tex_index != TEX_SKIRT_BAKED) || (isWearingWearableType(LLWearableType::WT_SKIRT)))
			{
                // Same as isTextureVisible(), but doesn't account for isSelf to ensure identical numbers for all avatars
                if (isIndexLocalTexture(tex_index))
                {
                    if (isTextureDefined(tex_index, 0))
                    {
                        cost += COMPLEXITY_BODY_PART_COST;
                    }
                }
                else
                {
                    // baked textures can use TE images directly
                    if (isTextureDefined(tex_index)
                        && (getTEImage(tex_index)->getID() != IMG_INVISIBLE || LLDrawPoolAlpha::sShowDebugAlpha))
                    {
                        cost += COMPLEXITY_BODY_PART_COST;
                    }
                }
			}
		}
        LL_DEBUGS("ARCdetail") << "Avatar body parts complexity: " << cost << LL_ENDL;
		body_parts_complexity = cost; // <FS:Ansariel> Show per-item complexity in COF

        mAttachmentVisibleTriangleCount = 0;
        mAttachmentEstTriangleCount = 0.f;
        mAttachmentSurfaceArea = 0.f;
        
        // A standalone animated object needs to be accounted for
        // using its associated volume. Attached animated objects
        // will be covered by the subsequent loop over attachments.
        LLControlAvatar *control_av = dynamic_cast<LLControlAvatar*>(this);
        if (control_av)
        {
            LLVOVolume *volp = control_av->mRootVolp;
            if (volp && !volp->isAttachment())
            {
                accountRenderComplexityForObject(volp, max_attachment_complexity,
                                                 // <FS:Ansariel> Show per-item complexity in COF
                                                 //textures, cost, hud_complexity_list, object_complexity_list);
                                                 textures, cost, hud_complexity_list, object_complexity_list, item_complexity, temp_item_complexity);
                                                 // </FS:Ansariel>
            }
        }

        // Account for complexity of all attachments.
		for (attachment_map_t::const_iterator attachment_point = mAttachmentPoints.begin(); 
			 attachment_point != mAttachmentPoints.end();
			 ++attachment_point)
		{
			LLViewerJointAttachment* attachment = attachment_point->second;

			// <FS:Ansariel> Possible crash fix
			if (!attachment)
			{
				continue;
			}
			// </FS:Ansariel>

			for (LLViewerJointAttachment::attachedobjs_vec_t::iterator attachment_iter = attachment->mAttachedObjects.begin();
				 attachment_iter != attachment->mAttachedObjects.end();
				 ++attachment_iter)
			{
                LLViewerObject* attached_object = attachment_iter->get();
                accountRenderComplexityForObject(attached_object, max_attachment_complexity,
                                                 // <FS:Ansariel> Show per-item complexity in COF
                                                 //textures, cost, hud_complexity_list, object_complexity_list);
                                                 textures, cost, hud_complexity_list, object_complexity_list, item_complexity, temp_item_complexity);
                                                 // </FS:Ansariel>
			}
		}

        if ( cost != mVisualComplexity )
        {
            LL_DEBUGS("AvatarRender") << "Avatar "<< getID()
                                      << " complexity updated was " << mVisualComplexity << " now " << cost
                                      << " reported " << mReportedVisualComplexity
                                      << LL_ENDL;
        }
        else
        {
            LL_DEBUGS("AvatarRender") << "Avatar "<< getID()
                                      << " complexity updated no change " << mVisualComplexity
                                      << " reported " << mReportedVisualComplexity
                                      << LL_ENDL;
        }
		mVisualComplexity = cost;
		mVisualComplexityStale = false;

        static LLCachedControl<U32> show_my_complexity_changes(gSavedSettings, "ShowMyComplexityChanges", 20);

        if (isSelf() && show_my_complexity_changes)
        {
            // Avatar complexity
            LLAvatarRenderNotifier::getInstance()->updateNotificationAgent(mVisualComplexity);
            LLAvatarRenderNotifier::getInstance()->setObjectComplexityList(object_complexity_list);
            // HUD complexity
            LLHUDRenderNotifier::getInstance()->updateNotificationHUD(hud_complexity_list);
        }

<<<<<<< HEAD
        // <FS:Ansariel> Show avatar complexity in appearance floater
        if (isSelf())
        {
            LLSidepanelAppearance::updateAvatarComplexity(mVisualComplexity, item_complexity, temp_item_complexity, body_parts_complexity);
        }
        // </FS:Ansariel>
=======
        //schedule an update to ART next frame if needed
        if (LLPerfStats::tunables.userAutoTuneEnabled && 
            LLPerfStats::tunables.userFPSTuningStrategy != LLPerfStats::TUNE_SCENE_ONLY &&
            !isVisuallyMuted())
        {
            LLUUID id = getID(); // <== use id to make sure this avatar didn't get deleted between frames
            LL::WorkQueue::getInstance("mainloop")->post([this, id]()
                {
                    if (gObjectList.findObject(id) != nullptr)
                    {
                        gPipeline.profileAvatar(this);
                    }
                });
        }
>>>>>>> 06bdee66
    }
}

void LLVOAvatar::setVisualMuteSettings(VisualMuteSettings set)
{
    mVisuallyMuteSetting = set;
    mNeedsImpostorUpdate = TRUE;
	mLastImpostorUpdateReason = 7;
	markARTStale();// <FS:Beq> Force a refresh of the ART to take into account new setting.

    // <FS:Ansariel> [FS Persisted Avatar Render Settings]
    //LLRenderMuteList::getInstance()->saveVisualMuteSetting(getID(), S32(set));
    FSAvatarRenderPersistence::instance().setAvatarRenderSettings(getID(), set);
}


void LLVOAvatar::setOverallAppearanceNormal()
{
	if (isControlAvatar())
		return;

    LLVector3 pelvis_pos = getJoint("mPelvis")->getPosition();
	resetSkeleton(false);
    getJoint("mPelvis")->setPosition(pelvis_pos);

	for (auto it = mJellyAnims.begin(); it !=  mJellyAnims.end(); ++it)
	{
		bool is_playing = (mPlayingAnimations.find(*it) != mPlayingAnimations.end());
		LL_DEBUGS("Avatar") << "jelly anim " << *it << " " << is_playing << LL_ENDL;
		if (!is_playing)
		{
			// Anim was not requested for this av by sim, but may be playing locally
			stopMotion(*it);
		}
	}
	mJellyAnims.clear();

	processAnimationStateChanges();
}

void LLVOAvatar::setOverallAppearanceJellyDoll()
{
	if (isControlAvatar())
		return;

	// stop current animations
	{
		for ( LLVOAvatar::AnimIterator anim_it= mPlayingAnimations.begin();
			  anim_it != mPlayingAnimations.end();
			  ++anim_it)
		{
			{
				stopMotion(anim_it->first, TRUE);
			}
		}
	}
	processAnimationStateChanges();

	// Start any needed anims for jellydoll
	updateOverallAppearanceAnimations();
	
    LLVector3 pelvis_pos = getJoint("mPelvis")->getPosition();
	resetSkeleton(false);
    getJoint("mPelvis")->setPosition(pelvis_pos);

}

void LLVOAvatar::setOverallAppearanceInvisible()
{
}

void LLVOAvatar::updateOverallAppearance()
{
	AvatarOverallAppearance new_overall = getOverallAppearance();
	if (new_overall != mOverallAppearance)
	{
		switch (new_overall)
		{
			case AOA_NORMAL:
				setOverallAppearanceNormal();
				break;
			case AOA_JELLYDOLL:
				setOverallAppearanceJellyDoll();
				break;
			case AOA_INVISIBLE:
				setOverallAppearanceInvisible();
				break;
		}
		mOverallAppearance = new_overall;
		if (!isSelf())
		{
			mNeedsImpostorUpdate = TRUE;
			mLastImpostorUpdateReason = 8;
		}
		updateMeshVisibility();
	}

	// This needs to be done even if overall appearance has not
	// changed, since sit/stand status can be different.
	updateOverallAppearanceAnimations();
}

void LLVOAvatar::updateOverallAppearanceAnimations()
{
	if (isControlAvatar())
		return;

	if (getOverallAppearance() == AOA_JELLYDOLL)
	{
		LLUUID motion_id;
		if (isSitting() && getParent()) // sitting on object
		{
			motion_id = ANIM_AGENT_SIT_FEMALE; 
		}
		else if (isSitting()) // sitting on ground
		{
			motion_id = ANIM_AGENT_SIT_GROUND_CONSTRAINED;
		}
		else // standing
		{
			motion_id = ANIM_AGENT_STAND;
		}
		if (mJellyAnims.find(motion_id) == mJellyAnims.end())
		{
			for (auto it = mJellyAnims.begin(); it !=  mJellyAnims.end(); ++it)
			{
				bool is_playing = (mPlayingAnimations.find(*it) != mPlayingAnimations.end());
				LL_DEBUGS("Avatar") << "jelly anim " << *it << " " << is_playing << LL_ENDL;
				if (!is_playing)
				{
					// Anim was not requested for this av by sim, but may be playing locally
					stopMotion(*it, TRUE);
				}
			}
			mJellyAnims.clear();

			startMotion(motion_id);
			mJellyAnims.insert(motion_id);

			processAnimationStateChanges();
		}
	}
}

// Based on isVisuallyMuted(), but has 3 possible results.
LLVOAvatar::AvatarOverallAppearance LLVOAvatar::getOverallAppearance() const
{
    LL_PROFILE_ZONE_SCOPED_CATEGORY_AVATAR;
	AvatarOverallAppearance result = AOA_NORMAL;

	// Priority order (highest priority first)
	// * own avatar is always drawn normally
	// * if on the "always draw normally" list, draw them normally
	// * if on the "always visually mute" list, show as jellydoll
	// * if explicitly muted (blocked), show as invisible
	// * check against the render cost and attachment limits - if too complex, show as jellydoll
	if (isSelf())
	{
		result = AOA_NORMAL;
	}
	else // !isSelf()
	{
		if (isInMuteList())	
		{
			result = AOA_INVISIBLE;
		}
		else if (mVisuallyMuteSetting == AV_ALWAYS_RENDER)
		{
			result = AOA_NORMAL;
		}
		else if (mVisuallyMuteSetting == AV_DO_NOT_RENDER)
		{	// Always want to see this AV as an impostor
			result = AOA_JELLYDOLL;
		}
		else if (isTooComplex() || isTooSlowWithoutShadows()) // <FS:Beq/> correct for misplaced check
		{
			result = AOA_JELLYDOLL;
		}
	}

	return result;
}

void LLVOAvatar::calcMutedAVColor()
{
    LLColor4 new_color(mMutedAVColor);
    std::string change_msg;
    LLUUID av_id(getID());

// [RLVa:KB] - Checked: RLVa-2.2 (@setcam_avdist)
	if (isRlvSilhouette())
	{
		new_color = LLColor4::silhouette;
		change_msg = " not rendered: color is silhouette";
	}
    else if (getVisualMuteSettings() == AV_DO_NOT_RENDER)
// [/RLVa:KB]
//    if (getVisualMuteSettings() == AV_DO_NOT_RENDER)
    {
        // explicitly not-rendered avatars are light grey
        new_color = LLColor4::grey4;
        change_msg = " not rendered: color is grey4";
    }
    else if (LLMuteList::getInstance()->isMuted(av_id)) // the user blocked them
    {
        // blocked avatars are dark grey
        new_color = LLColor4::grey4;
        change_msg = " blocked: color is grey4";
    }
	// <FS:Beq> we don't want jelly dolls
    // else if (!isTooComplex() && !isTooSlow())
    else if (!isTooComplex())
    // </FS:Beq>
    {
        new_color = LLColor4::white;
        change_msg = " simple imposter ";
    }
#ifdef COLORIZE_JELLYDOLLS
    else if ( mMutedAVColor == LLColor4::white || mMutedAVColor == LLColor4::grey3 || mMutedAVColor == LLColor4::grey4 )
	{
        // select a color based on the first byte of the agents uuid so any muted agent is always the same color
        F32 color_value = (F32) (av_id.mData[0]);
        F32 spectrum = (color_value / 256.0);          // spectrum is between 0 and 1.f

        // Array of colors.  These are arranged so only one RGB color changes between each step,
        // and it loops back to red so there is an even distribution.  It is not a heat map
        const S32 NUM_SPECTRUM_COLORS = 7;
        static LLColor4 * spectrum_color[NUM_SPECTRUM_COLORS] = { &LLColor4::red, &LLColor4::magenta, &LLColor4::blue, &LLColor4::cyan, &LLColor4::green, &LLColor4::yellow, &LLColor4::red };

        spectrum = spectrum * (NUM_SPECTRUM_COLORS - 1);               // Scale to range of number of colors
        S32 spectrum_index_1  = floor(spectrum);                               // Desired color will be after this index
        S32 spectrum_index_2  = spectrum_index_1 + 1;                  //    and before this index (inclusive)
        F32 fractBetween = spectrum - (F32)(spectrum_index_1);  // distance between the two indexes (0-1)

        new_color = lerp(*spectrum_color[spectrum_index_1], *spectrum_color[spectrum_index_2], fractBetween);
		new_color.normalize();
        new_color *= 0.28f;            // Tone it down
	}
#endif
    else
    {
		new_color = LLColor4::grey4;
        change_msg = " over limit color ";
    }

    if (mMutedAVColor != new_color) 
    {
        LL_DEBUGS("AvatarRender") << "avatar "<< av_id << change_msg << std::setprecision(3) << new_color << LL_ENDL;
        mMutedAVColor = new_color;
    }
}

// static
BOOL LLVOAvatar::isIndexLocalTexture(ETextureIndex index)
{
	return (index < 0 || index >= TEX_NUM_INDICES)
		? false
		: LLAvatarAppearance::getDictionary()->getTexture(index)->mIsLocalTexture;
}

// static
BOOL LLVOAvatar::isIndexBakedTexture(ETextureIndex index)
{
	return (index < 0 || index >= TEX_NUM_INDICES)
		? false
		: LLAvatarAppearance::getDictionary()->getTexture(index)->mIsBakedTexture;
}

const std::string LLVOAvatar::getBakedStatusForPrintout() const
{
	std::string line;

	for (LLAvatarAppearanceDictionary::Textures::const_iterator iter = LLAvatarAppearance::getDictionary()->getTextures().begin();
		 iter != LLAvatarAppearance::getDictionary()->getTextures().end();
		 ++iter)
	{
		const ETextureIndex index = iter->first;
		const LLAvatarAppearanceDictionary::TextureEntry *texture_dict = iter->second;
		if (texture_dict->mIsBakedTexture)
		{
			line += texture_dict->mName;
			if (isTextureDefined(index))
			{
				line += "_baked";
			}
			line += " ";
		}
	}
	return line;
}



//virtual
S32 LLVOAvatar::getTexImageSize() const
{
	return TEX_IMAGE_SIZE_OTHER;
}

//-----------------------------------------------------------------------------
// Utility functions
//-----------------------------------------------------------------------------

F32 calc_bouncy_animation(F32 x)
{
	return -(cosf(x * F_PI * 2.5f - F_PI_BY_TWO))*(0.4f + x * -0.1f) + x * 1.3f;
}

//virtual
BOOL LLVOAvatar::isTextureDefined(LLAvatarAppearanceDefines::ETextureIndex te, U32 index ) const
{
	if (isIndexLocalTexture(te)) 
	{
		return FALSE;
	}
	
	if( !getImage( te, index ) )
	{
		LL_WARNS() << "getImage( " << te << ", " << index << " ) returned 0" << LL_ENDL;
		return FALSE;
	}

	// <FS:ND> getImage(te, index) can return 0 in some edge cases. Plus make this faster as it gets called frequently.

	// return (getImage(te, index)->getID() != IMG_DEFAULT_AVATAR && 
	// 		getImage(te, index)->getID() != IMG_DEFAULT);


	LLViewerTexture *pImage( getImage( te, index ) );

	if( !pImage )
	{
		LL_WARNS() << "getImage( " << (S32)te << ", " << index << " ) returned invalid ptr" << LL_ENDL;
		return FALSE;
	}
	// </FS:ND>

	LLUUID const &id = pImage->getID();
	return id != IMG_DEFAULT_AVATAR && id != IMG_DEFAULT;
}

//virtual
BOOL LLVOAvatar::isTextureVisible(LLAvatarAppearanceDefines::ETextureIndex type, U32 index) const
{
	if (isIndexLocalTexture(type))
	{
		return isTextureDefined(type, index);
	}
	else
	{
		// baked textures can use TE images directly
		return ((isTextureDefined(type) || isSelf())
				&& (getTEImage(type)->getID() != IMG_INVISIBLE 
				|| LLDrawPoolAlpha::sShowDebugAlpha));
	}
}

//virtual
BOOL LLVOAvatar::isTextureVisible(LLAvatarAppearanceDefines::ETextureIndex type, LLViewerWearable *wearable) const
{
	// non-self avatars don't have wearables
	return FALSE;
}

void LLVOAvatar::placeProfileQuery()
{
    if (mGPUTimerQuery == 0)
    {
        glGenQueries(1, &mGPUTimerQuery);
    }

    glBeginQuery(GL_TIME_ELAPSED, mGPUTimerQuery);
}

void LLVOAvatar::readProfileQuery(S32 retries)
{
    if (!mGPUProfilePending)
    {
        glEndQuery(GL_TIME_ELAPSED);
        mGPUProfilePending = true;
    }

    GLuint64 result = 0;
    glGetQueryObjectui64v(mGPUTimerQuery, GL_QUERY_RESULT_AVAILABLE, &result);

    if (result == GL_TRUE || --retries <= 0)
    { // query available, readback result
        GLuint64 time_elapsed = 0;
        glGetQueryObjectui64v(mGPUTimerQuery, GL_QUERY_RESULT, &time_elapsed);
        mGPURenderTime = time_elapsed / 1000000.f;
        mGPUProfilePending = false;

        setDebugText(llformat("%d", (S32)(mGPURenderTime * 1000.f)));

    }
    else
    { // wait until next frame
        LLUUID id = getID();

        LL::WorkQueue::getInstance("mainloop")->post([id, retries] {
            LLVOAvatar* avatar = (LLVOAvatar*) gObjectList.findObject(id);
            avatar->readProfileQuery(retries);
            });
    }
}

<<<<<<< HEAD
// <FS:Ansariel> [Legacy Bake]
//-----------------------------------------------------------------------------
// Legacy baking
//-----------------------------------------------------------------------------
void LLVOAvatar::bakedTextureOriginCounts(S32 &sb_count, // server-bake, has origin URL.
										  S32 &host_count, // host-based bake, has host.
										  S32 &both_count, // error - both host and URL set.
										  S32 &neither_count) // error - neither set.
{
	sb_count = host_count = both_count = neither_count = 0;
	
	std::set<LLUUID> baked_ids;
	collectBakedTextureUUIDs(baked_ids);
	for (std::set<LLUUID>::const_iterator it = baked_ids.begin(); it != baked_ids.end(); ++it)
	{
		LLViewerFetchedTexture *imagep = gTextureList.findImage(*it, TEX_LIST_STANDARD);
		bool has_url = false, has_host = false;
		if (!imagep->getUrl().empty())
		{
			has_url = true;
		}
		if (imagep->getTargetHost().isOk())
		{
			has_host = true;
		}
		if (has_url && !has_host) sb_count++;
		else if (has_host && !has_url) host_count++;
		else if (has_host && has_url) both_count++;
		else if (!has_host && !has_url) neither_count++;
	}
}

// virtual
void LLVOAvatar::bodySizeChanged()
{	
	if (isSelf() && !LLAppearanceMgr::instance().isInUpdateAppearanceFromCOF())
	{	// notify simulator of change in size
		// but not if we are in the middle of updating appearance
		gAgent.sendAgentSetAppearance();
}
}

BOOL LLVOAvatar::isUsingServerBakes() const
{
#if 1
	// Sanity check - visual param for appearance version should match mUseServerBakes
	LLVisualParam* appearance_version_param = getVisualParam(11000);
	llassert(appearance_version_param);
	F32 wt = appearance_version_param->getWeight();
	F32 expect_wt = mUseServerBakes ? 1.0 : 0.0;
	if (!is_approx_equal(wt,expect_wt))
	{
		LL_WARNS() << "wt " << wt << " differs from expected " << expect_wt << LL_ENDL;
	}
#endif

	return mUseServerBakes;
}

void LLVOAvatar::setIsUsingServerBakes(BOOL newval)
{
	mUseServerBakes = newval;
	LLVisualParam* appearance_version_param = getVisualParam(11000);
	llassert(appearance_version_param);
	appearance_version_param->setWeight(newval ? 1.0 : 0.0, false);
}
// </FS:Ansariel> [Legacy Bake]
=======

F32 LLVOAvatar::getGPURenderTime()
{
    return isVisuallyMuted() ? 0.f : mGPURenderTime;
}

// static
F32 LLVOAvatar::getTotalGPURenderTime()
{
    LL_PROFILE_ZONE_SCOPED_CATEGORY_AVATAR;

    F32 ret = 0.f;

    for (LLCharacter* iter : LLCharacter::sInstances)
    {
        LLVOAvatar* inst = (LLVOAvatar*) iter;
        ret += inst->getGPURenderTime();
    }

    return ret;
}

F32 LLVOAvatar::getMaxGPURenderTime()
{
    LL_PROFILE_ZONE_SCOPED_CATEGORY_AVATAR;

    F32 ret = 0.f;

    for (LLCharacter* iter : LLCharacter::sInstances)
    {
        LLVOAvatar* inst = (LLVOAvatar*)iter;
        ret = llmax(inst->getGPURenderTime(), ret);
    }

    return ret;
}

F32 LLVOAvatar::getAverageGPURenderTime()
{
    LL_PROFILE_ZONE_SCOPED_CATEGORY_AVATAR;

    F32 ret = 0.f;

    S32 count = 0;

    for (LLCharacter* iter : LLCharacter::sInstances)
    {
        LLVOAvatar* inst = (LLVOAvatar*)iter;
        if (!inst->isTooSlow())
        {
            ret += inst->getGPURenderTime();
            ++count;
        }
    }

    if (count > 0)
    {
        ret /= count;
    }

    return ret;
}

>>>>>>> 06bdee66
<|MERGE_RESOLUTION|>--- conflicted
+++ resolved
@@ -9241,34 +9241,6 @@
     return mTooSlow;
 }
 
-<<<<<<< HEAD
-// use Avatar Render Time as complexity metric
-// <FS:Beq> refactor for clarity post LL merge
-void LLVOAvatar::clearSlowARTCache()
-{
-    mARTStale = false;
-    mTooSlow = false;
-    mTooSlowWithoutShadows = false;
-}
-
-void LLVOAvatar::setSlowARTCache(U64 full_render_time, U64 non_shadow_render_time)
-{
-    mLastARTUpdateFrame = LLFrameTimer::getFrameCount();
-    mRenderTime = full_render_time;
-    mRenderTimeNoShadows = non_shadow_render_time;
-    mARTStale = false;
-    mTooSlow = true;
-}
-// </FS:Beq>
-// markARTStale - Mark stale and set the frameupdate to now so that we can wait at least one frame to get a revised number.
-void LLVOAvatar::markARTStale()
-{
-    mARTStale=true;
-    mLastARTUpdateFrame = LLFrameTimer::getFrameCount();
-}
-
-=======
->>>>>>> 06bdee66
 // Udpate Avatar state based on render time
 void LLVOAvatar::updateTooSlow()
 {
@@ -9280,56 +9252,9 @@
 
     // mTooSlow - Is the avatar flagged as being slow (includes shadow time)
     // mTooSlowWithoutShadows - Is the avatar flagged as being slow even with shadows removed.
-<<<<<<< HEAD
-    // mARTStale - the rendertime we have is stale because of an update. We need to force a re-render to re-assess slowness
-
-    if( mARTStale )
-    {
-        if ( LLFrameTimer::getFrameCount() - mLastARTUpdateFrame < 5 ) 
-        {
-            // LL_INFOS() << this->getFullname() << " marked stale " << LL_ENDL;
-            // we've not had a chance to update yet (allow a few to be certain a full frame has passed)
-            return;
-        }
-		// <FS:Beq> refactor and work out why shadow derendering is no longer working
-        // mARTStale = false;
-        // mTooSlow = false;
-        // mTooSlowWithoutShadows = false;
-        // LL_INFOS() << this->getFullname() << " refreshed ART combined = " << mRenderTime << " @ " << mLastARTUpdateFrame << LL_ENDL;
-        clearSlowARTCache();
-		changed_slow_state = true;
-		// </FS:Beq>
-    }
-
-    // Either we're not stale or we've updated.
-
-    U64 render_time_raw;
-    U64 render_time_no_shadows_raw; // <FS:Beq/> rename as we now include idle time
-
-    if( !mTooSlow ) 
-    {
-        // we are fully rendered, so we use the live values
-        std::lock_guard<std::mutex> lock{LLPerfStats::bufferToggleLock};
-        render_time_raw = LLPerfStats::StatsRecorder::get(LLPerfStats::ObjType_t::OT_AVATAR, id, LLPerfStats::StatType_t::RENDER_COMBINED);
-		// <FS:Beq> include idle time in total render time
-        // render_geom_time_raw = LLPerfStats::StatsRecorder::get(LLPerfStats::ObjType_t::OT_AVATAR, id, LLPerfStats::StatType_t::RENDER_GEOMETRY);
-        render_time_no_shadows_raw = render_time_raw - LLPerfStats::StatsRecorder::get(LLPerfStats::ObjType_t::OT_AVATAR, id, LLPerfStats::StatType_t::RENDER_SHADOWS);
-		// </FS:Beq>
-    }
-    else
-    {
-        // use the cached values.
-        render_time_raw = mRenderTime;
-        // <FS:Beq> variable name updated to refelect different meaning.
-        //render_geom_time_raw = mGeomTime;
-        render_time_no_shadows_raw = mRenderTimeNoShadows;
-        // <FS:Beq>
-    }
-=======
     
     // get max render time in ms
     F32 max_art_ms = (F32) (LLPerfStats::renderAvatarMaxART_ns / 1000000.0);
->>>>>>> 06bdee66
 
 	bool autotune = LLPerfStats::tunables.userAutoTuneEnabled && !mIsControlAvatar && !isSelf();
 
@@ -9350,24 +9275,8 @@
 
     if (exceeds_max_ART && !ignore_tune)
     {
-<<<<<<< HEAD
-        if( !mTooSlow ) // if we were previously not slow (with or without shadows.)
-        {			
-            // if we weren't capped, we are now
-			// <FS:Beq> refactored "geom" becomes "no shadow"
-            // mLastARTUpdateFrame = LLFrameTimer::getFrameCount();
-            // mRenderTime = render_time_raw;
-            // mGeomTime = render_geom_time_raw;
-            // mARTStale = false;
-            // mTooSlow = true;
-            setSlowARTCache(render_time_raw, render_time_no_shadows_raw);
-            changed_slow_state = true;
-			// </FS:Beq>
-        }
-=======
         mTooSlow = true;
         
->>>>>>> 06bdee66
         if(!mTooSlowWithoutShadows) // if we were not previously above the full impostor cap
         {
             bool render_friend_or_exception =  	( alwaysRenderFriends && LLAvatarTracker::instance().isBuddy( id ) ) ||
@@ -9375,13 +9284,7 @@
             if( (!isSelf() || allowSelfImpostor) && !render_friend_or_exception  )
             {
                 // Note: slow rendering Friends still get their shadows zapped.
-<<<<<<< HEAD
-                // <FS:Beq> changes to support idel and geom in non shadow rendering cost + improved dirty marking
-                // mTooSlowWithoutShadows = (LLPerfStats::raw_to_ns(render_geom_time_raw) >= LLPerfStats::renderAvatarMaxART_ns);
-                mTooSlowWithoutShadows = (LLPerfStats::raw_to_ns(render_time_no_shadows_raw) >= LLPerfStats::renderAvatarMaxART_ns);
-=======
                 mTooSlowWithoutShadows = getGPURenderTime()*2.f >= max_art_ms;  // NOTE: assumes shadow rendering doubles render time
->>>>>>> 06bdee66
             }
             if(mTooSlowWithoutShadows)
             {
@@ -9393,17 +9296,12 @@
     }
     else
     {
-<<<<<<< HEAD
 	    // <FS:Beq> better state change flagging
-        // LL_INFOS() << this->getFullname() << " ("<< (combined?"combined":"geometry") << ") good render time = " << LLPerfStats::raw_to_ns(render_time_raw) << " vs ("<< LLVOAvatar::sRenderTimeCap_ns << " set @ " << mLastARTUpdateFrame << LL_ENDL;
-        // LL_INFOS() << this->getFullname() << " good render time = " << render_time_ns << " vs ("<< LLPerfStats::renderAvatarMaxART_ns << " set @ " << mLastARTUpdateFrame << ")" << LL_ENDL; 
 		if( mTooSlow || mTooSlowWithoutShadows )
 		{
 			changed_slow_state = true;
 		}
 		// </FS:Beq>
-=======
->>>>>>> 06bdee66
         mTooSlow = false;
         mTooSlowWithoutShadows = false;
 
@@ -11986,7 +11884,6 @@
 	LL_DEBUGS("AvatarRender") << "avatar " << getID() << " appearance changed" << LL_ENDL;
 	// Set the cache time to in the past so it's updated ASAP
 	mVisualComplexityStale = true;
-	markARTStale();
 }
 
 
@@ -12302,14 +12199,14 @@
             LLHUDRenderNotifier::getInstance()->updateNotificationHUD(hud_complexity_list);
         }
 
-<<<<<<< HEAD
         // <FS:Ansariel> Show avatar complexity in appearance floater
         if (isSelf())
         {
             LLSidepanelAppearance::updateAvatarComplexity(mVisualComplexity, item_complexity, temp_item_complexity, body_parts_complexity);
         }
         // </FS:Ansariel>
-=======
+
+
         //schedule an update to ART next frame if needed
         if (LLPerfStats::tunables.userAutoTuneEnabled && 
             LLPerfStats::tunables.userFPSTuningStrategy != LLPerfStats::TUNE_SCENE_ONLY &&
@@ -12324,7 +12221,6 @@
                     }
                 });
         }
->>>>>>> 06bdee66
     }
 }
 
@@ -12333,7 +12229,6 @@
     mVisuallyMuteSetting = set;
     mNeedsImpostorUpdate = TRUE;
 	mLastImpostorUpdateReason = 7;
-	markARTStale();// <FS:Beq> Force a refresh of the ART to take into account new setting.
 
     // <FS:Ansariel> [FS Persisted Avatar Render Settings]
     //LLRenderMuteList::getInstance()->saveVisualMuteSetting(getID(), S32(set));
@@ -12731,75 +12626,6 @@
     }
 }
 
-<<<<<<< HEAD
-// <FS:Ansariel> [Legacy Bake]
-//-----------------------------------------------------------------------------
-// Legacy baking
-//-----------------------------------------------------------------------------
-void LLVOAvatar::bakedTextureOriginCounts(S32 &sb_count, // server-bake, has origin URL.
-										  S32 &host_count, // host-based bake, has host.
-										  S32 &both_count, // error - both host and URL set.
-										  S32 &neither_count) // error - neither set.
-{
-	sb_count = host_count = both_count = neither_count = 0;
-	
-	std::set<LLUUID> baked_ids;
-	collectBakedTextureUUIDs(baked_ids);
-	for (std::set<LLUUID>::const_iterator it = baked_ids.begin(); it != baked_ids.end(); ++it)
-	{
-		LLViewerFetchedTexture *imagep = gTextureList.findImage(*it, TEX_LIST_STANDARD);
-		bool has_url = false, has_host = false;
-		if (!imagep->getUrl().empty())
-		{
-			has_url = true;
-		}
-		if (imagep->getTargetHost().isOk())
-		{
-			has_host = true;
-		}
-		if (has_url && !has_host) sb_count++;
-		else if (has_host && !has_url) host_count++;
-		else if (has_host && has_url) both_count++;
-		else if (!has_host && !has_url) neither_count++;
-	}
-}
-
-// virtual
-void LLVOAvatar::bodySizeChanged()
-{	
-	if (isSelf() && !LLAppearanceMgr::instance().isInUpdateAppearanceFromCOF())
-	{	// notify simulator of change in size
-		// but not if we are in the middle of updating appearance
-		gAgent.sendAgentSetAppearance();
-}
-}
-
-BOOL LLVOAvatar::isUsingServerBakes() const
-{
-#if 1
-	// Sanity check - visual param for appearance version should match mUseServerBakes
-	LLVisualParam* appearance_version_param = getVisualParam(11000);
-	llassert(appearance_version_param);
-	F32 wt = appearance_version_param->getWeight();
-	F32 expect_wt = mUseServerBakes ? 1.0 : 0.0;
-	if (!is_approx_equal(wt,expect_wt))
-	{
-		LL_WARNS() << "wt " << wt << " differs from expected " << expect_wt << LL_ENDL;
-	}
-#endif
-
-	return mUseServerBakes;
-}
-
-void LLVOAvatar::setIsUsingServerBakes(BOOL newval)
-{
-	mUseServerBakes = newval;
-	LLVisualParam* appearance_version_param = getVisualParam(11000);
-	llassert(appearance_version_param);
-	appearance_version_param->setWeight(newval ? 1.0 : 0.0, false);
-}
-// </FS:Ansariel> [Legacy Bake]
-=======
 
 F32 LLVOAvatar::getGPURenderTime()
 {
@@ -12863,4 +12689,71 @@
     return ret;
 }
 
->>>>>>> 06bdee66
+
+// <FS:Ansariel> [Legacy Bake]
+//-----------------------------------------------------------------------------
+// Legacy baking
+//-----------------------------------------------------------------------------
+void LLVOAvatar::bakedTextureOriginCounts(S32 &sb_count, // server-bake, has origin URL.
+										  S32 &host_count, // host-based bake, has host.
+										  S32 &both_count, // error - both host and URL set.
+										  S32 &neither_count) // error - neither set.
+{
+	sb_count = host_count = both_count = neither_count = 0;
+	
+	std::set<LLUUID> baked_ids;
+	collectBakedTextureUUIDs(baked_ids);
+	for (std::set<LLUUID>::const_iterator it = baked_ids.begin(); it != baked_ids.end(); ++it)
+	{
+		LLViewerFetchedTexture *imagep = gTextureList.findImage(*it, TEX_LIST_STANDARD);
+		bool has_url = false, has_host = false;
+		if (!imagep->getUrl().empty())
+		{
+			has_url = true;
+		}
+		if (imagep->getTargetHost().isOk())
+		{
+			has_host = true;
+		}
+		if (has_url && !has_host) sb_count++;
+		else if (has_host && !has_url) host_count++;
+		else if (has_host && has_url) both_count++;
+		else if (!has_host && !has_url) neither_count++;
+	}
+}
+
+// virtual
+void LLVOAvatar::bodySizeChanged()
+{	
+	if (isSelf() && !LLAppearanceMgr::instance().isInUpdateAppearanceFromCOF())
+	{	// notify simulator of change in size
+		// but not if we are in the middle of updating appearance
+		gAgent.sendAgentSetAppearance();
+}
+}
+
+BOOL LLVOAvatar::isUsingServerBakes() const
+{
+#if 1
+	// Sanity check - visual param for appearance version should match mUseServerBakes
+	LLVisualParam* appearance_version_param = getVisualParam(11000);
+	llassert(appearance_version_param);
+	F32 wt = appearance_version_param->getWeight();
+	F32 expect_wt = mUseServerBakes ? 1.0 : 0.0;
+	if (!is_approx_equal(wt,expect_wt))
+	{
+		LL_WARNS() << "wt " << wt << " differs from expected " << expect_wt << LL_ENDL;
+	}
+#endif
+
+	return mUseServerBakes;
+}
+
+void LLVOAvatar::setIsUsingServerBakes(BOOL newval)
+{
+	mUseServerBakes = newval;
+	LLVisualParam* appearance_version_param = getVisualParam(11000);
+	llassert(appearance_version_param);
+	appearance_version_param->setWeight(newval ? 1.0 : 0.0, false);
+}
+// </FS:Ansariel> [Legacy Bake]