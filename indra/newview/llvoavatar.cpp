--- conflicted
+++ resolved
@@ -6553,41 +6553,11 @@
 
 bool LLVOAvatar::jointIsRiggedTo(const LLJoint *joint) const
 {
-<<<<<<< HEAD
-	// Process all children
-	LLViewerObject::const_child_list_t& children = vo->getChildren();
-	for (LLViewerObject::const_child_list_t::const_iterator it = children.begin();
-		 it != children.end(); ++it)
-	{
-		LLViewerObject *childp = *it;
-        if (jointIsRiggedTo(joint_name,childp))
-        {
-            return true;
-        }
-	}
-
-	const LLVOVolume *vobj = dynamic_cast<const LLVOVolume*>(vo);
-	if (!vobj)
-	{
-		return false;
-	}
-
-	const LLMeshSkinInfo* pSkinData = vobj->getSkinInfo();
-
-	if ( vobj && vobj->isAttachment() && vobj->isMesh() && pSkinData )
-	{
-		//<FS:ND> Query by JointKey rather than just a string, the key can be a U32 index for faster lookup
-		//if( std::find( pSkinData->mJointNames.begin(), pSkinData->mJointNames.end(), joint_name ) !=
-		// </FS:ND>
-		if( std::find( pSkinData->mJointNames.begin(), pSkinData->mJointNames.end(), JointKey::construct( joint_name ) ) !=
-				pSkinData->mJointNames.end() )
-=======
     if (joint)
     {
         const LLJointRiggingInfoTab& tab = mJointRiggingInfoTab;
         S32 joint_num = joint->getJointNum();
         if (joint_num < tab.size() && tab[joint_num].isRiggedTo())
->>>>>>> 58fea73e
         {
             return true;
         }
@@ -7088,17 +7058,11 @@
 //-----------------------------------------------------------------------------
 void LLVOAvatar::removeAttachmentOverridesForObject(const LLUUID& mesh_id)
 {	
-<<<<<<< HEAD
-    mActiveOverrideMeshes.erase(mesh_id);
-
 //<FS:ND> Query by JointKey rather than just a string, the key can be a U32 index for faster lookup
 //	LLJoint* pJointPelvis = getJoint( "mPelvis" );
 	LLJoint* pJointPelvis = getJoint( JointKey::construct( "mPelvis" ) );
 // </FS:ND>
 
-=======
-	LLJoint* pJointPelvis = getJoint("mPelvis");
->>>>>>> 58fea73e
     const std::string av_string = avString();
     for (S32 joint_num = 0; joint_num < LL_CHARACTER_MAX_ANIMATED_JOINTS; joint_num++)
     {
