--- conflicted
+++ resolved
@@ -6494,21 +6494,11 @@
 
 BOOL LLVOAvatar::isFullyLoaded() const
 {
-<<<<<<< HEAD
-	return (mRenderUnloadedAvatar || mFullyLoaded);
-=======
-//	if (gSavedSettings.getBOOL("RenderUnloadedAvatar"))
-//		return TRUE;
-//	else
-//		return mFullyLoaded;
+//	return (mRenderUnloadedAvatar || mFullyLoaded);
 // [SL:KB] - Patch: Appearance-SyncAttach | Checked: 2010-09-22 (Catznip-3.0.0a) | Added: Catznip-2.2.0a
 	// Changes to LLAppearanceMgr::updateAppearanceFromCOF() expect this function to actually return mFullyLoaded for gAgentAvatarp
-	if ( (!isSelf()) && (gSavedSettings.getBOOL("RenderUnloadedAvatar")) )
-		return TRUE;
-	else
-		return mFullyLoaded;
+	return (mRenderUnloadedAvatar && !isSelf()) ||(mFullyLoaded);
 // [/SL:KB]
->>>>>>> 52ddabb6
 }
 
 bool LLVOAvatar::isTooComplex() const
