--- conflicted
+++ resolved
@@ -3906,48 +3906,7 @@
 					addNameTagLine(full_name, name_tag_color, LLFontGL::NORMAL, font, true, true);
 				}
 			}
-<<<<<<< HEAD
-=======
-		}
-
-		// <FS:Ansariel> Show distance in tag
-		if (show_distance_in_tag)
-		{
-			addNameTagLine(distance_string, distance_color, LLFontGL::NORMAL, LLFontGL::getFontSansSerifSmall());
-		}
-		// <FS:Ansariel> Show distance in tag
-
-		// <FS:Ansariel> Show ARW in nametag options (for Jelly Dolls)
-		static const std::string complexity_label = LLTrans::getString("Nametag_Complexity_Label");
-		static const std::string texture_area_label = LLTrans::getString("Nametag_Texture_Area_Label");
-		if (show_arw_tag &&
-		   ((isSelf() && show_own_arw_tag) ||
-		   (!isSelf() && (!show_too_complex_only_arw_tag || isTooComplex()))))
-		{
-			std::string complexity_string;
-			LLLocale locale("");
-
-			// always show complexity, even if the reason for a jelly baby is the texture area
-			// this is technically not 100% correct but the decision logic with all of the
-			// exceptions would be way too complex to justify the result - Zi
-			LLResMgr::getInstance()->getIntegerString(complexity_string, complexity);
-			LLStringUtil::format_map_t label_args;
-			label_args["COMPLEXITY"] = complexity_string;
-
-			addNameTagLine(format_string(complexity_label, label_args), complexity_color, LLFontGL::NORMAL, LLFontGL::getFontSansSerifSmall());
-
-			// only show texture area if this is the reason for jelly baby rendering
-			static LLCachedControl<F32> max_attachment_area(gSavedSettings, "RenderAutoMuteSurfaceAreaLimit", 1000.0f);
-			if (max_attachment_area > 0.f && mAttachmentSurfaceArea > max_attachment_area)
-			{
-				LLResMgr::getInstance()->getIntegerString(complexity_string, mAttachmentSurfaceArea);
-				label_args["TEXTURE_AREA"] = complexity_string;
-
-				addNameTagLine(format_string(texture_area_label, label_args), LLColor4::red, LLFontGL::NORMAL, LLFontGL::getFontSansSerifSmall());
-			}
->>>>>>> 4c6d8f4b
-		}
-		// </FS:Ansariel>
+		}
 
 		// <FS:Ansariel> Show distance in tag
 		if (show_distance_in_tag)
