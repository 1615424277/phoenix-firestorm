﻿/** 
 * @File llvoavatar.cpp
 * @brief Implementation of LLVOAvatar class which is a derivation of LLViewerObject
 *
 * $LicenseInfo:firstyear=2001&license=viewerlgpl$
 * Second Life Viewer Source Code
 * Copyright (C) 2010, Linden Research, Inc.
 * 
 * This library is free software; you can redistribute it and/or
 * modify it under the terms of the GNU Lesser General Public
 * License as published by the Free Software Foundation;
 * version 2.1 of the License only.
 * 
 * This library is distributed in the hope that it will be useful,
 * but WITHOUT ANY WARRANTY; without even the implied warranty of
 * MERCHANTABILITY or FITNESS FOR A PARTICULAR PURPOSE.  See the GNU
 * Lesser General Public License for more details.
 * 
 * You should have received a copy of the GNU Lesser General Public
 * License along with this library; if not, write to the Free Software
 * Foundation, Inc., 51 Franklin Street, Fifth Floor, Boston, MA  02110-1301  USA
 * 
 * Linden Research, Inc., 945 Battery Street, San Francisco, CA  94111  USA
 * $/LicenseInfo$
 */

#include "llviewerprecompiledheaders.h"

#include "llvoavatar.h"

#include <stdio.h>
#include <ctype.h>
#include <sstream>

#include "llaudioengine.h"
#include "noise.h"
#include "sound_ids.h"
#include "raytrace.h"

#include "aoengine.h"			// ## Zi: Animation Overrider
#include "llagent.h" //  Get state values from here
#include "llagentbenefits.h"
#include "llagentcamera.h"
#include "llagentwearables.h"
#include "llanimationstates.h"
#include "llavatarnamecache.h"
#include "llavatarpropertiesprocessor.h"
#include "llavatarrendernotifier.h"
#include "llcontrolavatar.h"
#include "llexperiencecache.h"
#include "llphysicsmotion.h"
#include "llviewercontrol.h"
#include "llcallingcard.h"		// IDEVO for LLAvatarTracker
#include "lldrawpoolavatar.h"
#include "lldriverparam.h"
#include "llpolyskeletaldistortion.h"
#include "lleditingmotion.h"
#include "llemote.h"
#include "llfloatertools.h"
#include "llheadrotmotion.h"
#include "llhudeffecttrail.h"
#include "llhudmanager.h"
#include "llhudnametag.h"
#include "llhudtext.h"				// for mText/mDebugText
#include "llimview.h"
#include "llinitparam.h"
#include "llkeyframefallmotion.h"
#include "llkeyframestandmotion.h"
#include "llkeyframewalkmotion.h"
#include "llmanipscale.h"  // for get_default_max_prim_scale()
#include "llmeshrepository.h"
#include "llmutelist.h"
#include "llmoveview.h"
#include "llnotificationsutil.h"
#include "llphysicsshapebuilderutil.h"
#include "llquantize.h"
#include "llrand.h"
#include "llregionhandle.h"
#include "llresmgr.h"
#include "llselectmgr.h"
#include "llsprite.h"
#include "lltargetingmotion.h"
#include "lltoolmgr.h"
#include "lltoolmorph.h"
#include "llviewercamera.h"
#include "llviewertexlayer.h"
#include "llviewertexturelist.h"
#include "llviewermenu.h"
#include "llviewerobjectlist.h"
#include "llviewerparcelmgr.h"
#include "llviewerregion.h"
#include "llviewershadermgr.h"
#include "llviewerstats.h"
#include "llviewerwearable.h"
#include "llvoavatarself.h"
#include "llvovolume.h"
#include "llworld.h"
#include "pipeline.h"
#include "llviewershadermgr.h"
#include "llsky.h"
#include "llanimstatelabels.h"
#include "lltrans.h"
#include "llappearancemgr.h"
// [RLVa:KB] - Checked: RLVa-2.0.1
#include "rlvactions.h"
#include "rlvhandler.h"
#include "rlvmodifiers.h"
// [/RLVa:KB]

#include "llgesturemgr.h" //needed to trigger the voice gesticulations
#include "llvoiceclient.h"
#include "llvoicevisualizer.h" // Ventrella

#include "lldebugmessagebox.h"
#include "llsdutil.h"
#include "llscenemonitor.h"
#include "llsdserialize.h"
#include "llcallstack.h"
#include "llrendersphere.h"
#include "llskinningutil.h"

#include <boost/lexical_cast.hpp>

#include "fscommon.h"
#include "fsdata.h"
#include "lfsimfeaturehandler.h"	// <FS:CR> Opensim
#include "lggcontactsets.h"
#include "llcontrol.h"
#include "llfilepicker.h"	// <FS:CR> FIRE-8893 - Dump archetype xml to user defined location
#include "llviewermenufile.h"
#include "llnetmap.h"
#include "llviewernetwork.h"	// [FS:CR] isInSecondlife()
#include "llsidepanelappearance.h"
#include "fsavatarrenderpersistence.h"
#include "fslslbridge.h" // <FS:PP> Movelock position refresh

#include "fsdiscordconnect.h" // <FS:LO> tapping a place that happens on landing in world to start up discord
#include "fsperfstats.h" // <FS:Beq> performance stats support

extern F32 SPEED_ADJUST_MAX;
extern F32 SPEED_ADJUST_MAX_SEC;
extern F32 ANIM_SPEED_MAX;
extern F32 ANIM_SPEED_MIN;
extern U32 JOINT_COUNT_REQUIRED_FOR_FULLRIG;
const F32 MAX_HOVER_Z = 2.0f;
const F32 MIN_HOVER_Z = -2.0f;

const F32 MIN_ATTACHMENT_COMPLEXITY = 0.f;
const F32 DEFAULT_MAX_ATTACHMENT_COMPLEXITY = 1.0e6f;

// Unlike with 'self' avatar, server doesn't inform viewer about
// expected attachments so viewer has to wait to see if anything
// else will arrive
const F32 FIRST_APPEARANCE_CLOUD_MIN_DELAY = 3.f; // seconds
const F32 FIRST_APPEARANCE_CLOUD_MAX_DELAY = 45.f;

using namespace LLAvatarAppearanceDefines;

//-----------------------------------------------------------------------------
// Global constants
//-----------------------------------------------------------------------------
const LLUUID ANIM_AGENT_BODY_NOISE = LLUUID("9aa8b0a6-0c6f-9518-c7c3-4f41f2c001ad"); //"body_noise"
const LLUUID ANIM_AGENT_BREATHE_ROT	= LLUUID("4c5a103e-b830-2f1c-16bc-224aa0ad5bc8");  //"breathe_rot"
const LLUUID ANIM_AGENT_EDITING	= LLUUID("2a8eba1d-a7f8-5596-d44a-b4977bf8c8bb");  //"editing"
const LLUUID ANIM_AGENT_EYE	= LLUUID("5c780ea8-1cd1-c463-a128-48c023f6fbea");  //"eye"
const LLUUID ANIM_AGENT_FLY_ADJUST = LLUUID("db95561f-f1b0-9f9a-7224-b12f71af126e");  //"fly_adjust"
const LLUUID ANIM_AGENT_HAND_MOTION	= LLUUID("ce986325-0ba7-6e6e-cc24-b17c4b795578");  //"hand_motion"
const LLUUID ANIM_AGENT_HEAD_ROT = LLUUID("e6e8d1dd-e643-fff7-b238-c6b4b056a68d");  //"head_rot"
const LLUUID ANIM_AGENT_PELVIS_FIX = LLUUID("0c5dd2a2-514d-8893-d44d-05beffad208b");  //"pelvis_fix"
const LLUUID ANIM_AGENT_TARGET = LLUUID("0e4896cb-fba4-926c-f355-8720189d5b55");  //"target"
const LLUUID ANIM_AGENT_WALK_ADJUST	= LLUUID("829bc85b-02fc-ec41-be2e-74cc6dd7215d");  //"walk_adjust"
const LLUUID ANIM_AGENT_PHYSICS_MOTION = LLUUID("7360e029-3cb8-ebc4-863e-212df440d987");  //"physics_motion"


//-----------------------------------------------------------------------------
// Constants
//-----------------------------------------------------------------------------
const F32 DELTA_TIME_MIN = 0.01f;	// we clamp measured delta_time to this
const F32 DELTA_TIME_MAX = 0.2f;	// range to insure stability of computations.

const F32 PELVIS_LAG_FLYING		= 0.22f;// pelvis follow half life while flying
const F32 PELVIS_LAG_WALKING	= 0.4f;	// ...while walking
const F32 PELVIS_LAG_MOUSELOOK = 0.15f;
const F32 MOUSELOOK_PELVIS_FOLLOW_FACTOR = 0.5f;
const F32 TORSO_NOISE_AMOUNT = 1.0f;	// Amount of deviation from up-axis, in degrees
const F32 TORSO_NOISE_SPEED = 0.2f;	// Time scale factor on torso noise.

const F32 BREATHE_ROT_MOTION_STRENGTH = 0.05f;

const S32 MIN_REQUIRED_PIXEL_AREA_BODY_NOISE = 10000;
const S32 MIN_REQUIRED_PIXEL_AREA_BREATHE = 10000;
const S32 MIN_REQUIRED_PIXEL_AREA_PELVIS_FIX = 40;

const S32 TEX_IMAGE_SIZE_OTHER = 512 / 4;  // The size of local textures for other (!isSelf()) avatars

const F32 HEAD_MOVEMENT_AVG_TIME = 0.9f;

const S32 MORPH_MASK_REQUESTED_DISCARD = 0;

const F32 MAX_STANDOFF_FROM_ORIGIN = 3;
const F32 MAX_STANDOFF_DISTANCE_CHANGE = 32;

// Discard level at which to switch to baked textures
// Should probably be 4 or 3, but didn't want to change it while change other logic - SJB
const S32 SWITCH_TO_BAKED_DISCARD = 5;

const F32 FOOT_COLLIDE_FUDGE = 0.04f;

const F32 HOVER_EFFECT_MAX_SPEED = 3.f;
const F32 HOVER_EFFECT_STRENGTH = 0.f;
const F32 UNDERWATER_EFFECT_STRENGTH = 0.1f;
const F32 UNDERWATER_FREQUENCY_DAMP = 0.33f;
const F32 APPEARANCE_MORPH_TIME = 0.65f;
const F32 TIME_BEFORE_MESH_CLEANUP = 5.f; // seconds
const S32 AVATAR_RELEASE_THRESHOLD = 10; // number of avatar instances before releasing memory
const F32 FOOT_GROUND_COLLISION_TOLERANCE = 0.25f;
const F32 AVATAR_LOD_TWEAK_RANGE = 0.7f;
const S32 MAX_BUBBLE_CHAT_LENGTH = DB_CHAT_MSG_STR_LEN;
const S32 MAX_BUBBLE_CHAT_UTTERANCES = 12;
const F32 CHAT_FADE_TIME = 8.0;
const F32 BUBBLE_CHAT_TIME = CHAT_FADE_TIME * 3.f;
const F32 NAMETAG_UPDATE_THRESHOLD = 0.3f;
const F32 NAMETAG_VERTICAL_SCREEN_OFFSET = 25.f;
const F32 NAMETAG_VERT_OFFSET_WEIGHT = 0.17f;

const U32 LLVOAvatar::VISUAL_COMPLEXITY_UNKNOWN = 0;
const F64 HUD_OVERSIZED_TEXTURE_DATA_SIZE = 1024 * 1024;

const F32 MAX_TEXTURE_WAIT_TIME_SEC = 60.f;

enum ERenderName
{
	RENDER_NAME_NEVER,
	RENDER_NAME_ALWAYS,	
	RENDER_NAME_FADE
};

#define JELLYDOLLS_SHOULD_IMPOSTOR

//-----------------------------------------------------------------------------
// Callback data
//-----------------------------------------------------------------------------

struct LLTextureMaskData
{
	LLTextureMaskData( const LLUUID& id ) :
		mAvatarID(id), 
		mLastDiscardLevel(S32_MAX) 
	{}
	LLUUID				mAvatarID;
	S32					mLastDiscardLevel;
};

/*********************************************************************************
 **                                                                             **
 ** Begin private LLVOAvatar Support classes
 **
 **/


struct LLAppearanceMessageContents: public LLRefCount
{
	LLAppearanceMessageContents():
		mAppearanceVersion(-1),
		mParamAppearanceVersion(-1),
		mCOFVersion(LLViewerInventoryCategory::VERSION_UNKNOWN)
	{
	}
	LLTEContents mTEContents;
	S32 mAppearanceVersion;
	S32 mParamAppearanceVersion;
	S32 mCOFVersion;
	// For future use:
	//U32 appearance_flags = 0;
	std::vector<F32> mParamWeights;
	std::vector<LLVisualParam*> mParams;
	LLVector3 mHoverOffset;
	bool mHoverOffsetWasSet;
};


//-----------------------------------------------------------------------------
// class LLBodyNoiseMotion
//-----------------------------------------------------------------------------
class LLBodyNoiseMotion :
	public LLMotion
{
public:
	// Constructor
	LLBodyNoiseMotion(const LLUUID &id)
		: LLMotion(id)
	{
		mName = "body_noise";
		mTorsoState = new LLJointState;
	}

	// Destructor
	virtual ~LLBodyNoiseMotion() { }

public:
	//-------------------------------------------------------------------------
	// functions to support MotionController and MotionRegistry
	//-------------------------------------------------------------------------
	// static constructor
	// all subclasses must implement such a function and register it
	static LLMotion *create(const LLUUID &id) { return new LLBodyNoiseMotion(id); }

public:
	//-------------------------------------------------------------------------
	// animation callbacks to be implemented by subclasses
	//-------------------------------------------------------------------------

	// motions must specify whether or not they loop
	virtual BOOL getLoop() { return TRUE; }

	// motions must report their total duration
	virtual F32 getDuration() { return 0.0; }

	// motions must report their "ease in" duration
	virtual F32 getEaseInDuration() { return 0.0; }

	// motions must report their "ease out" duration.
	virtual F32 getEaseOutDuration() { return 0.0; }

	// motions must report their priority
	virtual LLJoint::JointPriority getPriority() { return LLJoint::HIGH_PRIORITY; }

	virtual LLMotionBlendType getBlendType() { return ADDITIVE_BLEND; }

	// called to determine when a motion should be activated/deactivated based on avatar pixel coverage
	virtual F32 getMinPixelArea() { return MIN_REQUIRED_PIXEL_AREA_BODY_NOISE; }

	// run-time (post constructor) initialization,
	// called after parameters have been set
	// must return true to indicate success and be available for activation
	virtual LLMotionInitStatus onInitialize(LLCharacter *character)
	{
		if( !mTorsoState->setJoint( character->getJoint("mTorso") ))
		{
			return STATUS_FAILURE;
		}

		mTorsoState->setUsage(LLJointState::ROT);

		addJointState( mTorsoState );
		return STATUS_SUCCESS;
	}

	// called when a motion is activated
	// must return TRUE to indicate success, or else
	// it will be deactivated
	virtual BOOL onActivate() { return TRUE; }

	// called per time step
	// must return TRUE while it is active, and
	// must return FALSE when the motion is completed.
	virtual BOOL onUpdate(F32 time, U8* joint_mask)
	{
        LL_PROFILE_ZONE_SCOPED_CATEGORY_AVATAR;
		F32 nx[2];
		nx[0]=time*TORSO_NOISE_SPEED;
		nx[1]=0.0f;
		F32 ny[2];
		ny[0]=0.0f;
		ny[1]=time*TORSO_NOISE_SPEED;
		F32 noiseX = noise2(nx);
		F32 noiseY = noise2(ny);

		F32 rx = TORSO_NOISE_AMOUNT * DEG_TO_RAD * noiseX / 0.42f;
		F32 ry = TORSO_NOISE_AMOUNT * DEG_TO_RAD * noiseY / 0.42f;
		LLQuaternion tQn;
		tQn.setQuat( rx, ry, 0.0f );
		mTorsoState->setRotation( tQn );

		return TRUE;
	}

	// called when a motion is deactivated
	virtual void onDeactivate() {}

private:
	//-------------------------------------------------------------------------
	// joint states to be animated
	//-------------------------------------------------------------------------
	LLPointer<LLJointState> mTorsoState;
};

//-----------------------------------------------------------------------------
// class LLBreatheMotionRot
//-----------------------------------------------------------------------------
class LLBreatheMotionRot :
	public LLMotion
{
public:
	// Constructor
	LLBreatheMotionRot(const LLUUID &id) :
		LLMotion(id),
		mBreatheRate(1.f),
		mCharacter(NULL)
	{
		mName = "breathe_rot";
		mChestState = new LLJointState;
	}

	// Destructor
	virtual ~LLBreatheMotionRot() {}

public:
	//-------------------------------------------------------------------------
	// functions to support MotionController and MotionRegistry
	//-------------------------------------------------------------------------
	// static constructor
	// all subclasses must implement such a function and register it
	static LLMotion *create(const LLUUID &id) { return new LLBreatheMotionRot(id); }

public:
	//-------------------------------------------------------------------------
	// animation callbacks to be implemented by subclasses
	//-------------------------------------------------------------------------

	// motions must specify whether or not they loop
	virtual BOOL getLoop() { return TRUE; }

	// motions must report their total duration
	virtual F32 getDuration() { return 0.0; }

	// motions must report their "ease in" duration
	virtual F32 getEaseInDuration() { return 0.0; }

	// motions must report their "ease out" duration.
	virtual F32 getEaseOutDuration() { return 0.0; }

	// motions must report their priority
	virtual LLJoint::JointPriority getPriority() { return LLJoint::MEDIUM_PRIORITY; }

	virtual LLMotionBlendType getBlendType() { return NORMAL_BLEND; }

	// called to determine when a motion should be activated/deactivated based on avatar pixel coverage
	virtual F32 getMinPixelArea() { return MIN_REQUIRED_PIXEL_AREA_BREATHE; }

	// run-time (post constructor) initialization,
	// called after parameters have been set
	// must return true to indicate success and be available for activation
	virtual LLMotionInitStatus onInitialize(LLCharacter *character)
	{		
		mCharacter = character;
		BOOL success = true;

		if ( !mChestState->setJoint( character->getJoint( "mChest" ) ) )
		{
			success = false;
		}

		if ( success )
		{
			mChestState->setUsage(LLJointState::ROT);
			addJointState( mChestState );
		}

		if ( success )
		{
			return STATUS_SUCCESS;
		}
		else
		{
			return STATUS_FAILURE;
		}
	}

	// called when a motion is activated
	// must return TRUE to indicate success, or else
	// it will be deactivated
	virtual BOOL onActivate() { return TRUE; }

	// called per time step
	// must return TRUE while it is active, and
	// must return FALSE when the motion is completed.
	virtual BOOL onUpdate(F32 time, U8* joint_mask)
	{
        LL_PROFILE_ZONE_SCOPED_CATEGORY_AVATAR;
		mBreatheRate = 1.f;

		F32 breathe_amt = (sinf(mBreatheRate * time) * BREATHE_ROT_MOTION_STRENGTH);

		mChestState->setRotation(LLQuaternion(breathe_amt, LLVector3(0.f, 1.f, 0.f)));

		return TRUE;
	}

	// called when a motion is deactivated
	virtual void onDeactivate() {}

private:
	//-------------------------------------------------------------------------
	// joint states to be animated
	//-------------------------------------------------------------------------
	LLPointer<LLJointState> mChestState;
	F32					mBreatheRate;
	LLCharacter*		mCharacter;
};

//-----------------------------------------------------------------------------
// class LLPelvisFixMotion
//-----------------------------------------------------------------------------
class LLPelvisFixMotion :
	public LLMotion
{
public:
	// Constructor
	LLPelvisFixMotion(const LLUUID &id)
		: LLMotion(id), mCharacter(NULL)
	{
		mName = "pelvis_fix";

		mPelvisState = new LLJointState;
	}

	// Destructor
	virtual ~LLPelvisFixMotion() { }

public:
	//-------------------------------------------------------------------------
	// functions to support MotionController and MotionRegistry
	//-------------------------------------------------------------------------
	// static constructor
	// all subclasses must implement such a function and register it
	static LLMotion *create(const LLUUID& id) { return new LLPelvisFixMotion(id); }

public:
	//-------------------------------------------------------------------------
	// animation callbacks to be implemented by subclasses
	//-------------------------------------------------------------------------

	// motions must specify whether or not they loop
	virtual BOOL getLoop() { return TRUE; }

	// motions must report their total duration
	virtual F32 getDuration() { return 0.0; }

	// motions must report their "ease in" duration
	virtual F32 getEaseInDuration() { return 0.5f; }

	// motions must report their "ease out" duration.
	virtual F32 getEaseOutDuration() { return 0.5f; }

	// motions must report their priority
	virtual LLJoint::JointPriority getPriority() { return LLJoint::LOW_PRIORITY; }

	virtual LLMotionBlendType getBlendType() { return NORMAL_BLEND; }

	// called to determine when a motion should be activated/deactivated based on avatar pixel coverage
	virtual F32 getMinPixelArea() { return MIN_REQUIRED_PIXEL_AREA_PELVIS_FIX; }

	// run-time (post constructor) initialization,
	// called after parameters have been set
	// must return true to indicate success and be available for activation
	virtual LLMotionInitStatus onInitialize(LLCharacter *character)
	{
		mCharacter = character;

		if (!mPelvisState->setJoint( character->getJoint("mPelvis")))
		{
			return STATUS_FAILURE;
		}

		mPelvisState->setUsage(LLJointState::POS);

		addJointState( mPelvisState );
		return STATUS_SUCCESS;
	}

	// called when a motion is activated
	// must return TRUE to indicate success, or else
	// it will be deactivated
	virtual BOOL onActivate() { return TRUE; }

	// called per time step
	// must return TRUE while it is active, and
	// must return FALSE when the motion is completed.
	virtual BOOL onUpdate(F32 time, U8* joint_mask)
	{
        LL_PROFILE_ZONE_SCOPED_CATEGORY_AVATAR;
		mPelvisState->setPosition(LLVector3::zero);

		return TRUE;
	}

	// called when a motion is deactivated
	virtual void onDeactivate() {}

private:
	//-------------------------------------------------------------------------
	// joint states to be animated
	//-------------------------------------------------------------------------
	LLPointer<LLJointState> mPelvisState;
	LLCharacter*		mCharacter;
};

/**
 **
 ** End LLVOAvatar Support classes
 **                                                                             **
 *********************************************************************************/


//-----------------------------------------------------------------------------
// Static Data
//-----------------------------------------------------------------------------
S32 LLVOAvatar::sFreezeCounter = 0;
U32 LLVOAvatar::sMaxNonImpostors = 12; // Set from RenderAvatarMaxNonImpostors
bool LLVOAvatar::sLimitNonImpostors = false; // True unless RenderAvatarMaxNonImpostors is 0 (unlimited)
F32 LLVOAvatar::sRenderDistance = 256.f;
S32	LLVOAvatar::sNumVisibleAvatars = 0;
S32	LLVOAvatar::sNumLODChangesThisFrame = 0;
// const LLUUID LLVOAvatar::sStepSoundOnLand("e8af4a28-aa83-4310-a7c4-c047e15ea0df"); - <FS:PP> Commented out for FIRE-3169: Option to change the default footsteps sound
const LLUUID LLVOAvatar::sStepSounds[LL_MCODE_END] =
{
	SND_STONE_RUBBER,
	SND_METAL_RUBBER,
	SND_GLASS_RUBBER,
	SND_WOOD_RUBBER,
	SND_FLESH_RUBBER,
	SND_RUBBER_PLASTIC,
	SND_RUBBER_RUBBER
};

S32 LLVOAvatar::sRenderName = RENDER_NAME_ALWAYS;
BOOL LLVOAvatar::sRenderGroupTitles = TRUE;
S32 LLVOAvatar::sNumVisibleChatBubbles = 0;
BOOL LLVOAvatar::sDebugInvisible = FALSE;
BOOL LLVOAvatar::sShowAttachmentPoints = FALSE;
BOOL LLVOAvatar::sShowAnimationDebug = FALSE;
BOOL LLVOAvatar::sShowFootPlane = FALSE;
BOOL LLVOAvatar::sVisibleInFirstPerson = FALSE;
F32 LLVOAvatar::sLODFactor = 1.f;
F32 LLVOAvatar::sPhysicsLODFactor = 1.f;
BOOL LLVOAvatar::sJointDebug = FALSE;
F32 LLVOAvatar::sUnbakedTime = 0.f;
F32 LLVOAvatar::sUnbakedUpdateTime = 0.f;
F32 LLVOAvatar::sGreyTime = 0.f;
F32 LLVOAvatar::sGreyUpdateTime = 0.f;
LLPointer<LLViewerTexture> LLVOAvatar::sCloudTexture = NULL;

//-----------------------------------------------------------------------------
// Helper functions
//-----------------------------------------------------------------------------
static F32 calc_bouncy_animation(F32 x);

//-----------------------------------------------------------------------------
// LLVOAvatar()
//-----------------------------------------------------------------------------
LLVOAvatar::LLVOAvatar(const LLUUID& id,
					   const LLPCode pcode,
					   LLViewerRegion* regionp) :
	LLAvatarAppearance(&gAgentWearables),
	LLViewerObject(id, pcode, regionp),
	mSpecialRenderMode(0),
	mAttachmentSurfaceArea(0.f),
	mAttachmentVisibleTriangleCount(0),
	mAttachmentEstTriangleCount(0.f),
	mReportedVisualComplexity(VISUAL_COMPLEXITY_UNKNOWN),
	mTurning(FALSE),
	mLastSkeletonSerialNum( 0 ),
	mIsSitting(FALSE),
	mTimeVisible(),
	mTyping(FALSE),
	mMeshValid(FALSE),
	mVisible(FALSE),
	mLastImpostorUpdateFrameTime(0.f),
	mLastImpostorUpdateReason(0),
	mWindFreq(0.f),
	mRipplePhase( 0.f ),
	mBelowWater(FALSE),
	mLastAppearanceBlendTime(0.f),
	mAppearanceAnimating(FALSE),
    mNameIsSet(false),
	// <FS:Ansariel> FIRE-13414: Avatar name isn't updated when the simulator sends a new name
	mNameFirstname(),
	mNameLastname(),
	// </FS:Ansariel>
	mTitle(),
	// <FS:Ansariel> Show Arc in nametag (for Jelly Dolls)
	mNameArc(0),
	mNameArcColor(LLColor4::white),
	// </FS:Ansariel>
	mNameAway(false),
	mNameDoNotDisturb(false),
	mNameAutoResponse(false), // <FS:Ansariel> Show auto-response in nametag,
	mNameIsTyping(false), // <FS:Ansariel> FIRE-3475: Show typing in nametag
	mNameMute(false),
	mNameAppearance(false),
	mNameFriend(false),
	mNameAlpha(0.f),
	mRenderGroupTitles(sRenderGroupTitles),
	mNameCloud(false),
	mFirstTEMessageReceived( FALSE ),
	mFirstAppearanceMessageReceived( FALSE ),
	mCulled( FALSE ),
	mVisibilityRank(0),
	mNeedsSkin(FALSE),
	mLastSkinTime(0.f),
	mUpdatePeriod(1),
	mOverallAppearance(AOA_INVISIBLE),
	mVisualComplexityStale(true),
	mVisuallyMuteSetting(AV_RENDER_NORMALLY),
	mMutedAVColor(LLColor4::white /* used for "uninitialize" */),
	mFirstFullyVisible(TRUE),
	mFirstUseDelaySeconds(FIRST_APPEARANCE_CLOUD_MIN_DELAY),
	mFullyLoaded(FALSE),
	mPreviousFullyLoaded(FALSE),
	mFullyLoadedInitialized(FALSE),
	mVisualComplexity(VISUAL_COMPLEXITY_UNKNOWN),
	mLoadedCallbacksPaused(FALSE),
	mLoadedCallbackTextures(0),
	mRenderUnloadedAvatar(LLCachedControl<bool>(gSavedSettings, "RenderUnloadedAvatar", false)),
	mLastRezzedStatus(-1),
	mIsEditingAppearance(FALSE),
	mUseLocalAppearance(FALSE),
	// <FS:Ansariel> [Legacy Bake]
	mUseServerBakes(FALSE),
	// </FS:Ansariel> [Legacy Bake]
	mLastUpdateRequestCOFVersion(-1),
	mLastUpdateReceivedCOFVersion(-1),
	mCachedMuteListUpdateTime(0),
	mCachedInMuteList(false),
    mIsControlAvatar(false),
    mIsUIAvatar(false),
    mEnableDefaultMotions(true)
{
	LL_DEBUGS("AvatarRender") << "LLVOAvatar Constructor (0x" << this << ") id:" << mID << LL_ENDL;

	//VTResume();  // VTune
	setHoverOffset(LLVector3(0.0, 0.0, 0.0));

	// mVoiceVisualizer is created by the hud effects manager and uses the HUD Effects pipeline
	const BOOL needsSendToSim = false; // currently, this HUD effect doesn't need to pack and unpack data to do its job
	mVoiceVisualizer = ( LLVoiceVisualizer *)LLHUDManager::getInstance()->createViewerEffect( LLHUDObject::LL_HUD_EFFECT_VOICE_VISUALIZER, needsSendToSim );

	LL_DEBUGS("Avatar","Message") << "LLVOAvatar Constructor (0x" << this << ") id:" << mID << LL_ENDL;
	mPelvisp = NULL;

	mDirtyMesh = 2;	// Dirty geometry, need to regenerate.
	mMeshTexturesDirty = FALSE;
	mHeadp = NULL;


	// set up animation variables
	mSpeed = 0.f;
	setAnimationData("Speed", &mSpeed);

	mNeedsImpostorUpdate = TRUE;
	mLastImpostorUpdateReason = 0;
	mNeedsAnimUpdate = TRUE;

	mNeedsExtentUpdate = true;

	mImpostorDistance = 0;
	mImpostorPixelArea = 0;

	setNumTEs(TEX_NUM_INDICES);

	mbCanSelect = TRUE;

	mSignaledAnimations.clear();
	mPlayingAnimations.clear();

	mWasOnGroundLeft = FALSE;
	mWasOnGroundRight = FALSE;

	mTimeLast = 0.0f;
	mSpeedAccum = 0.0f;

	mRippleTimeLast = 0.f;

	mInAir = FALSE;

	mStepOnLand = TRUE;
	mStepMaterial = 0;

	mLipSyncActive = false;
	mOohMorph      = NULL;
	mAahMorph      = NULL;

	mCurrentGesticulationLevel = 0;

    mFirstAppearanceMessageTimer.reset();
	mRuthTimer.reset();
	mRuthDebugTimer.reset();
	mDebugExistenceTimer.reset();
	mLastAppearanceMessageTimer.reset();

	if(LLSceneMonitor::getInstance()->isEnabled())
	{
	    LLSceneMonitor::getInstance()->freezeAvatar((LLCharacter*)this);
	}

	// <FS:Ansariel> [FS Persisted Avatar Render Settings]
	//mVisuallyMuteSetting = LLVOAvatar::VisualMuteSettings(LLRenderMuteList::getInstance()->getSavedVisualMuteSetting(getID()));
	mVisuallyMuteSetting = FSAvatarRenderPersistence::instance().getAvatarRenderSettings(id);
<<<<<<< HEAD
}

//<FS:Beq> BOM constrain number of bake requests when BOM not supported
S32 LLVOAvatar::getNumBakes() const 
{
#ifdef OPENSIM
	// BAKED_LEFT_ARM is equal to the pre-BOM BAKED_NUM_INDICES
	if(getRegion())
	{
		// LL_INFOS("BOMOS") 
		// 				<< getFullname()
		// 				<< "Using avatar region settings [" << getRegion()->getName() << "]"
		// 				<< " bakesOnMesh = " << static_cast<const char *>(getRegion()->bakesOnMeshEnabled()?"True":"False")
		// 				<< LL_ENDL;
		return getRegion()->getRegionMaxBakes();
	}
	// LL_INFOS("BOMOS") 
	// 				<< " Using fallback settings"
	// 				<< " bakesOnMesh = " << static_cast<const char *>(LLGridManager::instance().isInSecondLife()?"True":"False")
	// 				<< LL_ENDL;
	// fallback, in SL assume BOM, elsewhere assume not.
	return LLGridManager::instance().isInSecondLife()?BAKED_NUM_INDICES:BAKED_LEFT_ARM;
#else
	return BAKED_NUM_INDICES;
#endif
}

=======
}

//<FS:Beq> BOM constrain number of bake requests when BOM not supported
S32 LLVOAvatar::getNumBakes() const 
{
#ifdef OPENSIM
	// BAKED_LEFT_ARM is equal to the pre-BOM BAKED_NUM_INDICES
	if(getRegion())
	{
		// LL_INFOS("BOMOS") 
		// 				<< getFullname()
		// 				<< "Using avatar region settings [" << getRegion()->getName() << "]"
		// 				<< " bakesOnMesh = " << static_cast<const char *>(getRegion()->bakesOnMeshEnabled()?"True":"False")
		// 				<< LL_ENDL;
		return getRegion()->getRegionMaxBakes();
	}
	// LL_INFOS("BOMOS") 
	// 				<< " Using fallback settings"
	// 				<< " bakesOnMesh = " << static_cast<const char *>(LLGridManager::instance().isInSecondLife()?"True":"False")
	// 				<< LL_ENDL;
	// fallback, in SL assume BOM, elsewhere assume not.
	return LLGridManager::instance().isInSecondLife()?BAKED_NUM_INDICES:BAKED_LEFT_ARM;
#else
	return BAKED_NUM_INDICES;
#endif
}

>>>>>>> c142812f
// U8 LLVOAvatar::getNumTEs() const
// {
// #ifdef OPENSIM
// 	// TEX_HEAD_UNIVERSAL_TATTOO is equal to the pre-BOM TEX_NUM_INDICES
// 	if(!mTEImages){return 0;}
// 	if(getRegion())
// 	{
// 		return getRegion()->getRegionMaxTEs();
// 	}
// 	// fallback, in SL assume BOM, elsewhere assume not.
// 	return LLGridManager::instance().isInSecondLife()?TEX_NUM_INDICES:TEX_HEAD_UNIVERSAL_TATTOO;
// #else
// 	return TEX_NUM_INDICES;
// #endif
// }
//</FS:Beq>
std::string LLVOAvatar::avString() const
{
    if (isControlAvatar())
    {
        return getFullname();
    }
    else
    {
		std::string viz_string = LLVOAvatar::rezStatusToString(getRezzedStatus());
		return " Avatar '" + getFullname() + "' " + viz_string + " ";
    }
}

void LLVOAvatar::debugAvatarRezTime(std::string notification_name, std::string comment)
{
	LL_INFOS("Avatar") << "REZTIME: [ " << (U32)mDebugExistenceTimer.getElapsedTimeF32()
					   << "sec ]"
					   << avString() 
					   << "RuthTimer " << (U32)mRuthDebugTimer.getElapsedTimeF32()
					   << " Notification " << notification_name
					   << " : " << comment
					   << LL_ENDL;

	if (gSavedSettings.getBOOL("DebugAvatarRezTime"))
	{
		LLSD args;
		args["EXISTENCE"] = llformat("%d",(U32)mDebugExistenceTimer.getElapsedTimeF32());
		args["TIME"] = llformat("%d",(U32)mRuthDebugTimer.getElapsedTimeF32());
		args["NAME"] = getFullname();
		LLNotificationsUtil::add(notification_name,args);
	}
}

//------------------------------------------------------------------------
// LLVOAvatar::~LLVOAvatar()
//------------------------------------------------------------------------
LLVOAvatar::~LLVOAvatar()
{
	if (!mFullyLoaded)
	{
		debugAvatarRezTime("AvatarRezLeftCloudNotification","left after ruth seconds as cloud");
	}
	else
	{
		debugAvatarRezTime("AvatarRezLeftNotification","left sometime after declouding");
	}

	// <FS:ND> only call logPendingPhases if we're still alive. Otherwise this can lead to shutdown crashes 

	// logPendingPhases();
	if (isAgentAvatarValid())
		logPendingPhases();
	
	// </FS:ND>
	LL_DEBUGS("Avatar") << "LLVOAvatar Destructor (0x" << this << ") id:" << mID << LL_ENDL;

	std::for_each(mAttachmentPoints.begin(), mAttachmentPoints.end(), DeletePairedPointer());
	mAttachmentPoints.clear();

	mDead = TRUE;
	
	mAnimationSources.clear();
	LLLoadedCallbackEntry::cleanUpCallbackList(&mCallbackTextureList) ;

	getPhases().clearPhases();
	
	LL_DEBUGS() << "LLVOAvatar Destructor end" << LL_ENDL;
}

void LLVOAvatar::markDead()
{
	if (mNameText)
	{
		mNameText->markDead();
		mNameText = NULL;
		sNumVisibleChatBubbles--;
	}
	mVoiceVisualizer->markDead();
	LLLoadedCallbackEntry::cleanUpCallbackList(&mCallbackTextureList) ;
	LLViewerObject::markDead();
}


BOOL LLVOAvatar::isFullyBaked()
{
	if (mIsDummy) return TRUE;
	if (getNumTEs() == 0) return FALSE;
	// <FS:Beq> OS BOM limit the tests to avoid "invalid face error"
	// for (U32 i = 0; i < mBakedTextureDatas.size(); i++)
	for (U32 i = 0; i < getNumBakes(); i++)
	{
		if (!isTextureDefined(mBakedTextureDatas[i].mTextureIndex)
			&& ((i != BAKED_SKIRT) || isWearingWearableType(LLWearableType::WT_SKIRT))
			&& (i != BAKED_LEFT_ARM) && (i != BAKED_LEFT_LEG) && (i != BAKED_AUX1) && (i != BAKED_AUX2) && (i != BAKED_AUX3))
		{
			return FALSE;
		}
	}
	return TRUE;
}

BOOL LLVOAvatar::isFullyTextured() const
{
	for (S32 i = 0; i < mMeshLOD.size(); i++)
	{
		LLAvatarJoint* joint = mMeshLOD[i];
		if (i==MESH_ID_SKIRT && !isWearingWearableType(LLWearableType::WT_SKIRT))
		{
			continue; // don't care about skirt textures if we're not wearing one.
		}
		if (!joint)
		{
			continue; // nonexistent LOD OK.
		}
		avatar_joint_mesh_list_t::iterator meshIter = joint->mMeshParts.begin();
		if (meshIter != joint->mMeshParts.end())
		{
			LLAvatarJointMesh *mesh = (*meshIter);
			if (!mesh)
			{
				continue; // nonexistent mesh OK
			}
			if (mesh->hasGLTexture())
			{
				continue; // Mesh exists and has a baked texture.
			}
			if (mesh->hasComposite())
			{
				continue; // Mesh exists and has a composite texture.
			}
			// Fail
			return FALSE;
		}
	}
	return TRUE;
}

BOOL LLVOAvatar::hasGray() const
{
	return !getIsCloud() && !isFullyTextured();
}

S32 LLVOAvatar::getRezzedStatus() const
{
	if (getIsCloud()) return 0;
	bool textured = isFullyTextured();
	if (textured && allBakedTexturesCompletelyDownloaded()) return 3;
	if (textured) return 2;
	llassert(hasGray());
	return 1; // gray
}

void LLVOAvatar::deleteLayerSetCaches(bool clearAll)
{
	for (U32 i = 0; i < mBakedTextureDatas.size(); i++)
	{
		if (mBakedTextureDatas[i].mTexLayerSet)
		{
			// ! BACKWARDS COMPATIBILITY !
			// Can be removed after hair baking is mandatory on the grid
			if ((i != BAKED_HAIR || isSelf()) && !clearAll)
			{
				mBakedTextureDatas[i].mTexLayerSet->deleteCaches();
			}
		}
		if (mBakedTextureDatas[i].mMaskTexName)
		{
			LLImageGL::deleteTextures(1, (GLuint*)&(mBakedTextureDatas[i].mMaskTexName));
			mBakedTextureDatas[i].mMaskTexName = 0 ;
		}
	}
}

// static 
BOOL LLVOAvatar::areAllNearbyInstancesBaked(S32& grey_avatars)
{
	BOOL res = TRUE;
	grey_avatars = 0;
	for (std::vector<LLCharacter*>::iterator iter = LLCharacter::sInstances.begin();
		 iter != LLCharacter::sInstances.end(); ++iter)
	{
		LLVOAvatar* inst = (LLVOAvatar*) *iter;
		if( inst->isDead() )
		{
			continue;
		}
		else if( !inst->isFullyBaked() )
		{
			res = FALSE;
			if (inst->mHasGrey)
			{
				++grey_avatars;
			}
		}
	}
	return res;
}

// static
void LLVOAvatar::getNearbyRezzedStats(std::vector<S32>& counts)
{
	counts.clear();
	counts.resize(4);
	for (std::vector<LLCharacter*>::iterator iter = LLCharacter::sInstances.begin();
		 iter != LLCharacter::sInstances.end(); ++iter)
	{
		LLVOAvatar* inst = (LLVOAvatar*) *iter;
		if (inst)
		{
			S32 rez_status = inst->getRezzedStatus();
			counts[rez_status]++;
		}
	}
}

// static
std::string LLVOAvatar::rezStatusToString(S32 rez_status)
{
	if (rez_status==0) return "cloud";
	if (rez_status==1) return "gray";
	if (rez_status==2) return "downloading";
	if (rez_status==3) return "full";
	return "unknown";
}

// static
void LLVOAvatar::dumpBakedStatus()
{
	LLVector3d camera_pos_global = gAgentCamera.getCameraPositionGlobal();

	for (std::vector<LLCharacter*>::iterator iter = LLCharacter::sInstances.begin();
		 iter != LLCharacter::sInstances.end(); ++iter)
	{
		LLVOAvatar* inst = (LLVOAvatar*) *iter;
		LL_INFOS() << "Avatar ";

		LLNameValue* firstname = inst->getNVPair("FirstName");
		LLNameValue* lastname = inst->getNVPair("LastName");

		if( firstname )
		{
			LL_CONT << firstname->getString();
		}
		if( lastname )
		{
			LL_CONT << " " << lastname->getString();
		}

		LL_CONT << " " << inst->mID;

		if( inst->isDead() )
		{
			LL_CONT << " DEAD ("<< inst->getNumRefs() << " refs)";
		}

		if( inst->isSelf() )
		{
			LL_CONT << " (self)";
		}


		F64 dist_to_camera = (inst->getPositionGlobal() - camera_pos_global).length();
		LL_CONT << " " << dist_to_camera << "m ";

		LL_CONT << " " << inst->mPixelArea << " pixels";

		if( inst->isVisible() )
		{
			LL_CONT << " (visible)";
		}
		else
		{
			LL_CONT << " (not visible)";
		}

		if( inst->isFullyBaked() )
		{
			LL_CONT << " Baked";
		}
		else
		{
			LL_CONT << " Unbaked (";
			
			for (LLAvatarAppearanceDictionary::BakedTextures::const_iterator iter = LLAvatarAppearance::getDictionary()->getBakedTextures().begin();
				 iter != LLAvatarAppearance::getDictionary()->getBakedTextures().end();
				 ++iter)
			{
				const LLAvatarAppearanceDictionary::BakedEntry *baked_dict = iter->second;
				const ETextureIndex index = baked_dict->mTextureIndex;
				if (!inst->isTextureDefined(index))
				{
					LL_CONT << " " << (LLAvatarAppearance::getDictionary()->getTexture(index) ? LLAvatarAppearance::getDictionary()->getTexture(index)->mName : "");
				}
			}
			LL_CONT << " ) " << inst->getUnbakedPixelAreaRank();
			if( inst->isCulled() )
			{
				LL_CONT << " culled";
			}
		}
		LL_CONT << LL_ENDL;
	}
}

//static
void LLVOAvatar::restoreGL()
{
	if (!isAgentAvatarValid()) return;

	gAgentAvatarp->setCompositeUpdatesEnabled(TRUE);
	for (U32 i = 0; i < gAgentAvatarp->mBakedTextureDatas.size(); i++)
	{
		// <FS:Ansariel> [Legacy Bake]
		//gAgentAvatarp->invalidateComposite(gAgentAvatarp->getTexLayerSet(i));
		gAgentAvatarp->invalidateComposite(gAgentAvatarp->getTexLayerSet(i), FALSE);
	}
	gAgentAvatarp->updateMeshTextures();
}

//static
void LLVOAvatar::destroyGL()
{
	deleteCachedImages();

	resetImpostors();
}

//static
void LLVOAvatar::resetImpostors()
{
	for (std::vector<LLCharacter*>::iterator iter = LLCharacter::sInstances.begin();
		 iter != LLCharacter::sInstances.end(); ++iter)
	{
		LLVOAvatar* avatar = (LLVOAvatar*) *iter;
		avatar->mImpostor.release();
		avatar->mNeedsImpostorUpdate = TRUE;
		avatar->mLastImpostorUpdateReason = 1;
	}
}

// static
void LLVOAvatar::deleteCachedImages(bool clearAll)
{	
	if (LLViewerTexLayerSet::sHasCaches)
	{
		for (std::vector<LLCharacter*>::iterator iter = LLCharacter::sInstances.begin();
			 iter != LLCharacter::sInstances.end(); ++iter)
		{
			LLVOAvatar* inst = (LLVOAvatar*) *iter;
			inst->deleteLayerSetCaches(clearAll);
		}
		LLViewerTexLayerSet::sHasCaches = FALSE;
	}
	LLVOAvatarSelf::deleteScratchTextures();
	LLTexLayerStaticImageList::getInstance()->deleteCachedImages();
}


//------------------------------------------------------------------------
// static
// LLVOAvatar::initClass()
//------------------------------------------------------------------------
void LLVOAvatar::initClass()
{ 
	gAnimLibrary.animStateSetString(ANIM_AGENT_BODY_NOISE,"body_noise");
	gAnimLibrary.animStateSetString(ANIM_AGENT_BREATHE_ROT,"breathe_rot");
	gAnimLibrary.animStateSetString(ANIM_AGENT_PHYSICS_MOTION,"physics_motion");
	gAnimLibrary.animStateSetString(ANIM_AGENT_EDITING,"editing");
	gAnimLibrary.animStateSetString(ANIM_AGENT_EYE,"eye");
	gAnimLibrary.animStateSetString(ANIM_AGENT_FLY_ADJUST,"fly_adjust");
	gAnimLibrary.animStateSetString(ANIM_AGENT_HAND_MOTION,"hand_motion");
	gAnimLibrary.animStateSetString(ANIM_AGENT_HEAD_ROT,"head_rot");
	gAnimLibrary.animStateSetString(ANIM_AGENT_PELVIS_FIX,"pelvis_fix");
	gAnimLibrary.animStateSetString(ANIM_AGENT_TARGET,"target");
	gAnimLibrary.animStateSetString(ANIM_AGENT_WALK_ADJUST,"walk_adjust");

    // Where should this be set initially?
    LLJoint::setDebugJointNames(gSavedSettings.getString("DebugAvatarJoints"));

	LLControlAvatar::sRegionChangedSlot = gAgent.addRegionChangedCallback(&LLControlAvatar::onRegionChanged);

    sCloudTexture = LLViewerTextureManager::getFetchedTextureFromFile("cloud-particle.j2c");
	initCloud();
}


void LLVOAvatar::cleanupClass()
{
}

LLPartSysData LLVOAvatar::sCloud;
void LLVOAvatar::initCloud()
{
	// fancy particle cloud designed by Brent
	std::string filename = gDirUtilp->getExpandedFilename(LL_PATH_PER_SL_ACCOUNT, "cloud.xml");
	if(!gDirUtilp->fileExists(filename))
	{
		filename = gDirUtilp->getExpandedFilename(LL_PATH_USER_SETTINGS, "cloud.xml");
	}
	if(!gDirUtilp->fileExists(filename))
	{
		filename = gDirUtilp->getExpandedFilename(LL_PATH_APP_SETTINGS, "cloud.xml");
	}
	LLSD cloud;
	// <FS:ND> On Linux ifstream only has a const char* constructor
	// llifstream in_file(filename);
	llifstream in_file(filename.c_str());
	// </FS:ND>
	LLSDSerialize::fromXMLDocument(cloud, in_file);
	sCloud.fromLLSD(cloud);
	sCloud.mPartImageID = sCloudTexture->getID();

	//Todo: have own image, de-copy-pasta
	LLSD cloud_muted;
	filename = gDirUtilp->getExpandedFilename(LL_PATH_PER_SL_ACCOUNT, "cloud_muted.xml");
	if(!gDirUtilp->fileExists(filename))
	{
		filename = gDirUtilp->getExpandedFilename(LL_PATH_USER_SETTINGS, "cloud_muted.xml");
	}
	if(!gDirUtilp->fileExists(filename))
	{
		filename = gDirUtilp->getExpandedFilename(LL_PATH_APP_SETTINGS, "cloud_muted.xml");
	}
	// <FS:ND> On Linux ifstream only has a const char* constructor
	// llifstream in_file_muted(filename);
	llifstream in_file_muted(filename.c_str());
	// </FS:ND>
}

// virtual
void LLVOAvatar::initInstance()
{
	//-------------------------------------------------------------------------
	// register motions
	//-------------------------------------------------------------------------
	if (LLCharacter::sInstances.size() == 1)
	{
		registerMotion( ANIM_AGENT_DO_NOT_DISTURB,					LLNullMotion::create );
		registerMotion( ANIM_AGENT_CROUCH,					LLKeyframeStandMotion::create );
		registerMotion( ANIM_AGENT_CROUCHWALK,				LLKeyframeWalkMotion::create );
		registerMotion( ANIM_AGENT_EXPRESS_AFRAID,			LLEmote::create );
		registerMotion( ANIM_AGENT_EXPRESS_ANGER,			LLEmote::create );
		registerMotion( ANIM_AGENT_EXPRESS_BORED,			LLEmote::create );
		registerMotion( ANIM_AGENT_EXPRESS_CRY,				LLEmote::create );
		registerMotion( ANIM_AGENT_EXPRESS_DISDAIN,			LLEmote::create );
		registerMotion( ANIM_AGENT_EXPRESS_EMBARRASSED,		LLEmote::create );
		registerMotion( ANIM_AGENT_EXPRESS_FROWN,			LLEmote::create );
		registerMotion( ANIM_AGENT_EXPRESS_KISS,			LLEmote::create );
		registerMotion( ANIM_AGENT_EXPRESS_LAUGH,			LLEmote::create );
		registerMotion( ANIM_AGENT_EXPRESS_OPEN_MOUTH,		LLEmote::create );
		registerMotion( ANIM_AGENT_EXPRESS_REPULSED,		LLEmote::create );
		registerMotion( ANIM_AGENT_EXPRESS_SAD,				LLEmote::create );
		registerMotion( ANIM_AGENT_EXPRESS_SHRUG,			LLEmote::create );
		registerMotion( ANIM_AGENT_EXPRESS_SMILE,			LLEmote::create );
		registerMotion( ANIM_AGENT_EXPRESS_SURPRISE,		LLEmote::create );
		registerMotion( ANIM_AGENT_EXPRESS_TONGUE_OUT,		LLEmote::create );
		registerMotion( ANIM_AGENT_EXPRESS_TOOTHSMILE,		LLEmote::create );
		registerMotion( ANIM_AGENT_EXPRESS_WINK,			LLEmote::create );
		registerMotion( ANIM_AGENT_EXPRESS_WORRY,			LLEmote::create );
		registerMotion( ANIM_AGENT_FEMALE_RUN_NEW,			LLKeyframeWalkMotion::create );
		registerMotion( ANIM_AGENT_FEMALE_WALK,				LLKeyframeWalkMotion::create );
		registerMotion( ANIM_AGENT_FEMALE_WALK_NEW,			LLKeyframeWalkMotion::create );
		registerMotion( ANIM_AGENT_RUN,						LLKeyframeWalkMotion::create );
		registerMotion( ANIM_AGENT_RUN_NEW,					LLKeyframeWalkMotion::create );
		registerMotion( ANIM_AGENT_STAND,					LLKeyframeStandMotion::create );
		registerMotion( ANIM_AGENT_STAND_1,					LLKeyframeStandMotion::create );
		registerMotion( ANIM_AGENT_STAND_2,					LLKeyframeStandMotion::create );
		registerMotion( ANIM_AGENT_STAND_3,					LLKeyframeStandMotion::create );
		registerMotion( ANIM_AGENT_STAND_4,					LLKeyframeStandMotion::create );
		registerMotion( ANIM_AGENT_STANDUP,					LLKeyframeFallMotion::create );
		registerMotion( ANIM_AGENT_TURNLEFT,				LLKeyframeWalkMotion::create );
		registerMotion( ANIM_AGENT_TURNRIGHT,				LLKeyframeWalkMotion::create );
		registerMotion( ANIM_AGENT_WALK,					LLKeyframeWalkMotion::create );
		registerMotion( ANIM_AGENT_WALK_NEW,				LLKeyframeWalkMotion::create );
		
		// motions without a start/stop bit
		registerMotion( ANIM_AGENT_BODY_NOISE,				LLBodyNoiseMotion::create );
		registerMotion( ANIM_AGENT_BREATHE_ROT,				LLBreatheMotionRot::create );
		registerMotion( ANIM_AGENT_PHYSICS_MOTION,			LLPhysicsMotionController::create );
		registerMotion( ANIM_AGENT_EDITING,					LLEditingMotion::create	);
		registerMotion( ANIM_AGENT_EYE,						LLEyeMotion::create	);
		registerMotion( ANIM_AGENT_FEMALE_WALK,				LLKeyframeWalkMotion::create );
		registerMotion( ANIM_AGENT_FLY_ADJUST,				LLFlyAdjustMotion::create );
		registerMotion( ANIM_AGENT_HAND_MOTION,				LLHandMotion::create );
		registerMotion( ANIM_AGENT_HEAD_ROT,				LLHeadRotMotion::create );
		registerMotion( ANIM_AGENT_PELVIS_FIX,				LLPelvisFixMotion::create );
		registerMotion( ANIM_AGENT_SIT_FEMALE,				LLKeyframeMotion::create );
		registerMotion( ANIM_AGENT_TARGET,					LLTargetingMotion::create );
		registerMotion( ANIM_AGENT_WALK_ADJUST,				LLWalkAdjustMotion::create );
	}
	
	LLAvatarAppearance::initInstance();
	
	// preload specific motions here
	createMotion( ANIM_AGENT_CUSTOMIZE);
	createMotion( ANIM_AGENT_CUSTOMIZE_DONE);
	
	//VTPause();  // VTune
	
	mVoiceVisualizer->setVoiceEnabled( LLVoiceClient::getInstance()->getVoiceEnabled( mID ) );

    mInitFlags |= 1<<1;
}

// virtual
LLAvatarJoint* LLVOAvatar::createAvatarJoint()
{
	return new LLViewerJoint();
}

// virtual
LLAvatarJoint* LLVOAvatar::createAvatarJoint(S32 joint_num)
{
	return new LLViewerJoint(joint_num);
}

// virtual
LLAvatarJointMesh* LLVOAvatar::createAvatarJointMesh()
{
	return new LLViewerJointMesh();
}

// virtual
LLTexLayerSet* LLVOAvatar::createTexLayerSet()
{
	return new LLViewerTexLayerSet(this);
}

const LLVector3 LLVOAvatar::getRenderPosition() const
{

	if (mDrawable.isNull() || mDrawable->getGeneration() < 0)
	{
		return getPositionAgent();
	}
	else if (isRoot())
	{
		F32 fixup;
		if ( hasPelvisFixup( fixup) )
		{
			//Apply a pelvis fixup (as defined by the avs skin)
			LLVector3 pos = mDrawable->getPositionAgent();
			pos[VZ] += fixup;
			return pos;
		}
		else
		{
			return mDrawable->getPositionAgent();
		}
	}
	else
	{
		return getPosition() * mDrawable->getParent()->getRenderMatrix();
	}
}

void LLVOAvatar::updateDrawable(BOOL force_damped)
{
	clearChanged(SHIFTED);
}

void LLVOAvatar::onShift(const LLVector4a& shift_vector)
{
	const LLVector3& shift = reinterpret_cast<const LLVector3&>(shift_vector);
	mLastAnimExtents[0] += shift;
	mLastAnimExtents[1] += shift;
}

void LLVOAvatar::updateSpatialExtents(LLVector4a& newMin, LLVector4a &newMax)
{
    if (mDrawable.isNull())
    {
        return;
    }

    if (mNeedsExtentUpdate)
    {
        calculateSpatialExtents(newMin,newMax);
        mLastAnimExtents[0].set(newMin.getF32ptr());
        mLastAnimExtents[1].set(newMax.getF32ptr());
		mLastAnimBasePos = mPelvisp->getWorldPosition();
        mNeedsExtentUpdate = false;
    }
	else
	{
		LLVector3 new_base_pos = mPelvisp->getWorldPosition();
		LLVector3 shift = new_base_pos-mLastAnimBasePos;
		mLastAnimExtents[0] += shift;
		mLastAnimExtents[1] += shift;
		mLastAnimBasePos = new_base_pos;

	}
          
	if (isImpostor() && !needsImpostorUpdate())
	{
		LLVector3 delta = getRenderPosition() -
			((LLVector3(mDrawable->getPositionGroup().getF32ptr())-mImpostorOffset));
		
		newMin.load3( (mLastAnimExtents[0] + delta).mV);
		newMax.load3( (mLastAnimExtents[1] + delta).mV);
	}
	else
	{
        newMin.load3(mLastAnimExtents[0].mV);
        newMax.load3(mLastAnimExtents[1].mV);
		LLVector4a pos_group;
		pos_group.setAdd(newMin,newMax);
		pos_group.mul(0.5f);
		mImpostorOffset = LLVector3(pos_group.getF32ptr())-getRenderPosition();
		mDrawable->setPositionGroup(pos_group);
	}
}


void LLVOAvatar::calculateSpatialExtents(LLVector4a& newMin, LLVector4a& newMax)
{
    LL_PROFILE_ZONE_SCOPED_CATEGORY_AVATAR;

    static LLCachedControl<S32> box_detail_cache(gSavedSettings, "AvatarBoundingBoxComplexity");
    S32 box_detail = box_detail_cache;
    if (getOverallAppearance() != AOA_NORMAL)
    {
        if (isControlAvatar())
        {
            // Animated objects don't show system avatar but do need to include rigged meshes in their bounding box.
            box_detail = 3;
        }
        else
        {
            // Jellydolled avatars ignore attachments, etc, use only system avatar.
            box_detail = 1;
        }
    }

    // FIXME the update_min_max function used below assumes there is a
    // known starting point, but in general there isn't. Ideally the
    // box update logic should be modified to handle the no-point-yet
    // case. For most models, starting with the pelvis is safe though.
    LLVector3 zero_pos;
    LLVector4a pos;
    if (dist_vec(zero_pos, mPelvisp->getWorldPosition())<0.001)
    {
        // Don't use pelvis until av initialized
        pos.load3(getRenderPosition().mV);
    }
    else
    {
        pos.load3(mPelvisp->getWorldPosition().mV);
    }
    newMin = pos;
    newMax = pos;

    if (box_detail>=1 && !isControlAvatar())
    {
        //stretch bounding box by joint positions. Doing this for
        //control avs, where the polymeshes aren't maintained or
        //displayed, can give inaccurate boxes due to joints stuck at (0,0,0).
        for (polymesh_map_t::iterator i = mPolyMeshes.begin(); i != mPolyMeshes.end(); ++i)
        {
            LLPolyMesh* mesh = i->second;
            for (S32 joint_num = 0; joint_num < mesh->mJointRenderData.size(); joint_num++)
            {
                LLVector4a trans;
                trans.load3( mesh->mJointRenderData[joint_num]->mWorldMatrix->getTranslation().mV);
                update_min_max(newMin, newMax, trans);
            }
        }
    }

    // Pad bounding box for starting joint, plus polymesh if
    // applicable. Subsequent calcs should be accurate enough to not
    // need padding.
    LLVector4a padding(0.25);
    newMin.sub(padding);
    newMax.add(padding);


    //stretch bounding box by static attachments
    if (box_detail >= 2)
    {
        float max_attachment_span = get_default_max_prim_scale() * 5.0f;
    
        for (attachment_map_t::iterator iter = mAttachmentPoints.begin(); 
             iter != mAttachmentPoints.end();
             ++iter)
        {
            LLViewerJointAttachment* attachment = iter->second;

            // <FS:Ansariel> Possible crash fix
            //if (attachment->getValid())
            if (attachment && attachment->getValid())
            // </FS:Ansariel>
            {
                for (LLViewerJointAttachment::attachedobjs_vec_t::iterator attachment_iter = attachment->mAttachedObjects.begin();
                     attachment_iter != attachment->mAttachedObjects.end();
                     ++attachment_iter)
                {
                    // Don't we need to look at children of attached_object as well?
                    const LLViewerObject* attached_object = attachment_iter->get();
                    if (attached_object && !attached_object->isHUDAttachment())
                    {
                        const LLVOVolume *vol = dynamic_cast<const LLVOVolume*>(attached_object);
                        if (vol && vol->isAnimatedObject())
                        {
                            // Animated objects already have a bounding box in their control av, use that. 
                            // Could lag by a frame if there's no guarantee on order of processing for avatars.
                            LLControlAvatar *cav = vol->getControlAvatar();
                            if (cav)
                            {
                                LLVector4a cav_min;
                                cav_min.load3(cav->mLastAnimExtents[0].mV);
                                LLVector4a cav_max;
                                cav_max.load3(cav->mLastAnimExtents[1].mV);
                                update_min_max(newMin,newMax,cav_min);
                                update_min_max(newMin,newMax,cav_max);
                                continue;
                            }
                        }
                        if (vol && vol->isRiggedMesh())
                        {
                            continue;
                        }
                        LLDrawable* drawable = attached_object->mDrawable;
                        if (drawable && !drawable->isState(LLDrawable::RIGGED | LLDrawable::RIGGED_CHILD)) // <-- don't extend bounding box if any rigged objects are present
                        {
                            LLSpatialBridge* bridge = drawable->getSpatialBridge();
                            if (bridge)
                            {
                                const LLVector4a* ext = bridge->getSpatialExtents();
                                LLVector4a distance;
                                distance.setSub(ext[1], ext[0]);
                                LLVector4a max_span(max_attachment_span);

                                S32 lt = distance.lessThan(max_span).getGatheredBits() & 0x7;
                        
                                // Only add the prim to spatial extents calculations if it isn't a megaprim.
                                // max_attachment_span calculated at the start of the function 
                                // (currently 5 times our max prim size) 
                                if (lt == 0x7)
                                {
                                    update_min_max(newMin,newMax,ext[0]);
                                    update_min_max(newMin,newMax,ext[1]);
                                }
                            }
                        }
                    }
                }
            }
        }
    }

    // Stretch bounding box by rigged mesh joint boxes
    if (box_detail>=3)
    {
        updateRiggingInfo();
        for (S32 joint_num = 0; joint_num < LL_CHARACTER_MAX_ANIMATED_JOINTS; joint_num++)
        {
            LLJoint *joint = getJoint(joint_num);
            LLJointRiggingInfo *rig_info = NULL;
            if (joint_num < mJointRiggingInfoTab.size())
            {
                rig_info = &mJointRiggingInfoTab[joint_num];
            }

            if (joint && rig_info && rig_info->isRiggedTo())
            {
                LLViewerJointAttachment *as_joint_attach = dynamic_cast<LLViewerJointAttachment*>(joint);
                if (as_joint_attach && as_joint_attach->getIsHUDAttachment())
                {
                    // Ignore bounding box of HUD joints
                    continue;
                }
                LLMatrix4a mat;
                LLVector4a new_extents[2];
                mat.loadu(joint->getWorldMatrix());
                matMulBoundBox(mat, rig_info->getRiggedExtents(), new_extents);
                update_min_max(newMin, newMax, new_extents[0]);
                update_min_max(newMin, newMax, new_extents[1]);
                //if (isSelf())
                //{
                //    LL_INFOS() << joint->getName() << " extents " << new_extents[0] << "," << new_extents[1] << LL_ENDL;
                //    LL_INFOS() << joint->getName() << " av box is " << newMin << "," << newMax << LL_ENDL;
                //}
            }
        }
    }

    // Update pixel area
    LLVector4a center, size;
    center.setAdd(newMin, newMax);
    center.mul(0.5f);
    
    size.setSub(newMax,newMin);
    size.mul(0.5f);
    
    mPixelArea = LLPipeline::calcPixelArea(center, size, *LLViewerCamera::getInstance());
}

void render_sphere_and_line(const LLVector3& begin_pos, const LLVector3& end_pos, F32 sphere_scale, const LLVector3& occ_color, const LLVector3& visible_color)
{
    // Unoccluded bone portions
    LLGLDepthTest normal_depth(GL_TRUE);

    // Draw line segment for unoccluded joint
    gGL.diffuseColor3f(visible_color[0], visible_color[1], visible_color[2]);

    gGL.begin(LLRender::LINES);
    gGL.vertex3fv(begin_pos.mV); 
    gGL.vertex3fv(end_pos.mV);
    gGL.end();
        

    // Draw sphere representing joint pos
    gGL.pushMatrix();
    gGL.scalef(sphere_scale, sphere_scale, sphere_scale);
    gSphere.renderGGL();
    gGL.popMatrix();
        
    LLGLDepthTest depth_under(GL_TRUE, GL_FALSE, GL_GREATER);

    // Occluded bone portions
    gGL.diffuseColor3f(occ_color[0], occ_color[1], occ_color[2]);

    gGL.begin(LLRender::LINES);
    gGL.vertex3fv(begin_pos.mV); 
    gGL.vertex3fv(end_pos.mV);
    gGL.end();

    // Draw sphere representing joint pos
    gGL.pushMatrix();
    gGL.scalef(sphere_scale, sphere_scale, sphere_scale);
    gSphere.renderGGL();
    gGL.popMatrix();
}

//-----------------------------------------------------------------------------
// renderCollisionVolumes()
//-----------------------------------------------------------------------------
void LLVOAvatar::renderCollisionVolumes()
{
	std::ostringstream ostr;

	for (S32 i = 0; i < mNumCollisionVolumes; i++)
	{
		ostr << mCollisionVolumes[i].getName() << ", ";

        LLAvatarJointCollisionVolume& collision_volume = mCollisionVolumes[i];

		collision_volume.updateWorldMatrix();

		gGL.pushMatrix();
		gGL.multMatrix( &collision_volume.getXform()->getWorldMatrix().mMatrix[0][0] );

        LLVector3 begin_pos(0,0,0);
        LLVector3 end_pos(collision_volume.getEnd());
        static F32 sphere_scale = 1.0f;
        static F32 center_dot_scale = 0.05f;

        static LLVector3 BLUE(0.0f, 0.0f, 1.0f);
        static LLVector3 PASTEL_BLUE(0.5f, 0.5f, 1.0f);
        static LLVector3 RED(1.0f, 0.0f, 0.0f);
        static LLVector3 PASTEL_RED(1.0f, 0.5f, 0.5f);
        static LLVector3 WHITE(1.0f, 1.0f, 1.0f);
        

        LLVector3 cv_color_occluded;
        LLVector3 cv_color_visible;
        LLVector3 dot_color_occluded(WHITE);
        LLVector3 dot_color_visible(WHITE);
        if (isControlAvatar())
        {
            cv_color_occluded = RED;
            cv_color_visible = PASTEL_RED;
        }
        else
        {
            cv_color_occluded = BLUE;
            cv_color_visible = PASTEL_BLUE;
        }
        render_sphere_and_line(begin_pos, end_pos, sphere_scale, cv_color_occluded, cv_color_visible);
        render_sphere_and_line(begin_pos, end_pos, center_dot_scale, dot_color_occluded, dot_color_visible);

        gGL.popMatrix();
    }

    
	if (mNameText.notNull())
	{
		LLVector4a unused;
	
		mNameText->lineSegmentIntersect(unused, unused, unused, TRUE);
	}
}

void LLVOAvatar::renderBones(const std::string &selected_joint)
{
    LLGLEnable blend(GL_BLEND);

	avatar_joint_list_t::iterator iter = mSkeleton.begin();
    avatar_joint_list_t::iterator end = mSkeleton.end();

    // For selected joints
    static LLVector3 SELECTED_COLOR_OCCLUDED(1.0f, 1.0f, 0.0f);
    static LLVector3 SELECTED_COLOR_VISIBLE(0.5f, 0.5f, 0.5f);
    // For bones with position overrides defined
    static LLVector3 OVERRIDE_COLOR_OCCLUDED(1.0f, 0.0f, 0.0f);
    static LLVector3 OVERRIDE_COLOR_VISIBLE(0.5f, 0.5f, 0.5f);
    // For bones which are rigged to by at least one attachment
    static LLVector3 RIGGED_COLOR_OCCLUDED(0.0f, 1.0f, 1.0f);
    static LLVector3 RIGGED_COLOR_VISIBLE(0.5f, 0.5f, 0.5f);
    // For bones not otherwise colored
    static LLVector3 OTHER_COLOR_OCCLUDED(0.0f, 1.0f, 0.0f);
    static LLVector3 OTHER_COLOR_VISIBLE(0.5f, 0.5f, 0.5f);
    
    static F32 SPHERE_SCALEF = 0.001f;

	for (; iter != end; ++iter)
	{
		LLJoint* jointp = *iter;
		if (!jointp)
		{
			continue;
		}

		jointp->updateWorldMatrix();

        LLVector3 occ_color, visible_color;

        LLVector3 pos;
        LLUUID mesh_id;
        F32 sphere_scale = SPHERE_SCALEF;

        // We are in render, so it is preferable to implement selection
        // in a different way, but since this is for debug/preview, this
        // is low priority
        if (jointp->getName() == selected_joint)
        {
            sphere_scale *= 16.f;
            occ_color = SELECTED_COLOR_OCCLUDED;
            visible_color = SELECTED_COLOR_VISIBLE;
        }
        else if (jointp->hasAttachmentPosOverride(pos,mesh_id))
        {
            occ_color = OVERRIDE_COLOR_OCCLUDED;
            visible_color = OVERRIDE_COLOR_VISIBLE;
        }
        else
        {
            if (jointIsRiggedTo(jointp))
            {
                occ_color = RIGGED_COLOR_OCCLUDED;
                visible_color = RIGGED_COLOR_VISIBLE;
            }
            else
            {
                occ_color = OTHER_COLOR_OCCLUDED;
                visible_color = OTHER_COLOR_VISIBLE;
            }
        }
        LLVector3 begin_pos(0,0,0);
        LLVector3 end_pos(jointp->getEnd());

        
		gGL.pushMatrix();
		gGL.multMatrix( &jointp->getXform()->getWorldMatrix().mMatrix[0][0] );

        render_sphere_and_line(begin_pos, end_pos, sphere_scale, occ_color, visible_color);
        
		gGL.popMatrix();
	}
}


void LLVOAvatar::renderJoints()
{
	std::ostringstream ostr;
	std::ostringstream nullstr;

	for (joint_map_t::iterator iter = mJointMap.begin(); iter != mJointMap.end(); ++iter)
	{
		LLJoint* jointp = iter->second;
		if (!jointp)
		{
			nullstr << iter->first << " is NULL" << std::endl;
			continue;
		}

		ostr << jointp->getName() << ", ";

		jointp->updateWorldMatrix();
	
		gGL.pushMatrix();
		gGL.multMatrix( &jointp->getXform()->getWorldMatrix().mMatrix[0][0] );

		gGL.diffuseColor3f( 1.f, 0.f, 1.f );
	
		gGL.begin(LLRender::LINES);
	
		LLVector3 v[] = 
		{
			LLVector3(1,0,0),
			LLVector3(-1,0,0),
			LLVector3(0,1,0),
			LLVector3(0,-1,0),

			LLVector3(0,0,-1),
			LLVector3(0,0,1),
		};

		//sides
		gGL.vertex3fv(v[0].mV); 
		gGL.vertex3fv(v[2].mV);

		gGL.vertex3fv(v[0].mV); 
		gGL.vertex3fv(v[3].mV);

		gGL.vertex3fv(v[1].mV); 
		gGL.vertex3fv(v[2].mV);

		gGL.vertex3fv(v[1].mV); 
		gGL.vertex3fv(v[3].mV);


		//top
		gGL.vertex3fv(v[0].mV); 
		gGL.vertex3fv(v[4].mV);

		gGL.vertex3fv(v[1].mV); 
		gGL.vertex3fv(v[4].mV);

		gGL.vertex3fv(v[2].mV); 
		gGL.vertex3fv(v[4].mV);

		gGL.vertex3fv(v[3].mV); 
		gGL.vertex3fv(v[4].mV);


		//bottom
		gGL.vertex3fv(v[0].mV); 
		gGL.vertex3fv(v[5].mV);

		gGL.vertex3fv(v[1].mV); 
		gGL.vertex3fv(v[5].mV);

		gGL.vertex3fv(v[2].mV); 
		gGL.vertex3fv(v[5].mV);

		gGL.vertex3fv(v[3].mV); 
		gGL.vertex3fv(v[5].mV);

		gGL.end();

		gGL.popMatrix();
	}

	mDebugText.clear();
	addDebugText(ostr.str());
	addDebugText(nullstr.str());
}

BOOL LLVOAvatar::lineSegmentIntersect(const LLVector4a& start, const LLVector4a& end,
									  S32 face,
									  BOOL pick_transparent,
									  BOOL pick_rigged,
									  S32* face_hit,
									  LLVector4a* intersection,
									  LLVector2* tex_coord,
									  LLVector4a* normal,
									  LLVector4a* tangent)
{
	if ((isSelf() && !gAgent.needsRenderAvatar()) || !LLPipeline::sPickAvatar)
	{
		return FALSE;
	}

    if (isControlAvatar())
    {
        return FALSE;
    }
    
	if (lineSegmentBoundingBox(start, end))
	{
		for (S32 i = 0; i < mNumCollisionVolumes; ++i)
		{
			mCollisionVolumes[i].updateWorldMatrix();
            
			glh::matrix4f mat((F32*) mCollisionVolumes[i].getXform()->getWorldMatrix().mMatrix);
			glh::matrix4f inverse = mat.inverse();
			glh::matrix4f norm_mat = inverse.transpose();

			glh::vec3f p1(start.getF32ptr());
			glh::vec3f p2(end.getF32ptr());

			inverse.mult_matrix_vec(p1);
			inverse.mult_matrix_vec(p2);

			LLVector3 position;
			LLVector3 norm;

			if (linesegment_sphere(LLVector3(p1.v), LLVector3(p2.v), LLVector3(0,0,0), 1.f, position, norm))
			{
				glh::vec3f res_pos(position.mV);
				mat.mult_matrix_vec(res_pos);
				
				norm.normalize();
				glh::vec3f res_norm(norm.mV);
				norm_mat.mult_matrix_dir(res_norm);

				if (intersection)
				{
					intersection->load3(res_pos.v);
				}

				if (normal)
				{
					normal->load3(res_norm.v);
				}

				return TRUE;
			}
		}

		if (isSelf())
		{
			for (attachment_map_t::iterator iter = mAttachmentPoints.begin(); 
			 iter != mAttachmentPoints.end();
			 ++iter)
			{
				LLViewerJointAttachment* attachment = iter->second;

				// <FS:Ansariel> Possible crash fix
				if (!attachment)
				{
					continue;
				}
				// </FS:Ansariel>

				for (LLViewerJointAttachment::attachedobjs_vec_t::iterator attachment_iter = attachment->mAttachedObjects.begin();
					 attachment_iter != attachment->mAttachedObjects.end();
					 ++attachment_iter)
				{
					LLViewerObject* attached_object = attachment_iter->get();
					
					if (attached_object && !attached_object->isDead() && attachment->getValid())
					{
						LLDrawable* drawable = attached_object->mDrawable;
						if (drawable->isState(LLDrawable::RIGGED))
						{ //regenerate octree for rigged attachment
							gPipeline.markRebuild(mDrawable, LLDrawable::REBUILD_RIGGED, TRUE);
						}
					}
				}
			}
		}
	}

	
	
	LLVector4a position;
	if (mNameText.notNull() && mNameText->lineSegmentIntersect(start, end, position))
	{
		if (intersection)
		{
			*intersection = position;
		}

		return TRUE;
	}

	return FALSE;
}

// virtual
LLViewerObject* LLVOAvatar::lineSegmentIntersectRiggedAttachments(const LLVector4a& start, const LLVector4a& end,
									  S32 face,
									  BOOL pick_transparent,
									  BOOL pick_rigged,
									  S32* face_hit,
									  LLVector4a* intersection,
									  LLVector2* tex_coord,
									  LLVector4a* normal,
									  LLVector4a* tangent)
{
	if (isSelf() && !gAgent.needsRenderAvatar())
	{
		return NULL;
	}

	LLViewerObject* hit = NULL;

	if (lineSegmentBoundingBox(start, end))
	{
		LLVector4a local_end = end;
		LLVector4a local_intersection;

		for (attachment_map_t::iterator iter = mAttachmentPoints.begin(); 
			iter != mAttachmentPoints.end();
			++iter)
		{
			LLViewerJointAttachment* attachment = iter->second;

			// <FS:Ansariel> Possible crash fix
			if (!attachment)
			{
				continue;
			}
			// </FS:Ansariel>

			for (LLViewerJointAttachment::attachedobjs_vec_t::iterator attachment_iter = attachment->mAttachedObjects.begin();
					attachment_iter != attachment->mAttachedObjects.end();
					++attachment_iter)
			{
				LLViewerObject* attached_object = attachment_iter->get();
					
				if (attached_object->lineSegmentIntersect(start, local_end, face, pick_transparent, pick_rigged, face_hit, &local_intersection, tex_coord, normal, tangent))
				{
					local_end = local_intersection;
					if (intersection)
					{
						*intersection = local_intersection;
					}
					
					hit = attached_object;
				}
			}
		}
	}
		
	return hit;
}


LLVOAvatar* LLVOAvatar::asAvatar()
{
	return this;
}

//-----------------------------------------------------------------------------
// LLVOAvatar::startDefaultMotions()
//-----------------------------------------------------------------------------
void LLVOAvatar::startDefaultMotions()
{
	//-------------------------------------------------------------------------
	// start default motions
	//-------------------------------------------------------------------------
	startMotion( ANIM_AGENT_HEAD_ROT );
	startMotion( ANIM_AGENT_EYE );
	startMotion( ANIM_AGENT_BODY_NOISE );
	startMotion( ANIM_AGENT_BREATHE_ROT );
	startMotion( ANIM_AGENT_PHYSICS_MOTION );
	startMotion( ANIM_AGENT_HAND_MOTION );
	startMotion( ANIM_AGENT_PELVIS_FIX );

	//-------------------------------------------------------------------------
	// restart any currently active motions
	//-------------------------------------------------------------------------
	processAnimationStateChanges();
}

//-----------------------------------------------------------------------------
// LLVOAvatar::buildCharacter()
// Deferred initialization and rebuild of the avatar.
//-----------------------------------------------------------------------------
// virtual
void LLVOAvatar::buildCharacter()
{
	LLAvatarAppearance::buildCharacter();

	// Not done building yet; more to do.
	mIsBuilt = FALSE;

	//-------------------------------------------------------------------------
	// set head offset from pelvis
	//-------------------------------------------------------------------------
	updateHeadOffset();

	//-------------------------------------------------------------------------
	// initialize lip sync morph pointers
	//-------------------------------------------------------------------------
	mOohMorph     = getVisualParam( "Lipsync_Ooh" );
	mAahMorph     = getVisualParam( "Lipsync_Aah" );

	// If we don't have the Ooh morph, use the Kiss morph
	if (!mOohMorph)
	{
		LL_WARNS() << "Missing 'Ooh' morph for lipsync, using fallback." << LL_ENDL;
		mOohMorph = getVisualParam( "Express_Kiss" );
	}

	// If we don't have the Aah morph, use the Open Mouth morph
	if (!mAahMorph)
	{
		LL_WARNS() << "Missing 'Aah' morph for lipsync, using fallback." << LL_ENDL;
		mAahMorph = getVisualParam( "Express_Open_Mouth" );
	}

    // Currently disabled for control avatars (animated objects), enabled for all others.
    if (mEnableDefaultMotions)
    {
	startDefaultMotions();
    }

	//-------------------------------------------------------------------------
	// restart any currently active motions
	//-------------------------------------------------------------------------
	processAnimationStateChanges();

	mIsBuilt = TRUE;
	stop_glerror();

	mMeshValid = TRUE;
}

//-----------------------------------------------------------------------------
// resetVisualParams()
//-----------------------------------------------------------------------------
void LLVOAvatar::resetVisualParams()
{
	// Skeletal params
	{
		LLAvatarXmlInfo::skeletal_distortion_info_list_t::iterator iter;
		for (iter = sAvatarXmlInfo->mSkeletalDistortionInfoList.begin();
			 iter != sAvatarXmlInfo->mSkeletalDistortionInfoList.end(); 
			 ++iter)
		{
			LLPolySkeletalDistortionInfo *info = (LLPolySkeletalDistortionInfo*)*iter;
			LLPolySkeletalDistortion *param = dynamic_cast<LLPolySkeletalDistortion*>(getVisualParam(info->getID()));
            *param = LLPolySkeletalDistortion(this);
            llassert(param);
			if (!param->setInfo(info))
			{
				llassert(false);
			}			
		}
	}

	// Driver parameters
	for (LLAvatarXmlInfo::driver_info_list_t::iterator iter = sAvatarXmlInfo->mDriverInfoList.begin();
		 iter != sAvatarXmlInfo->mDriverInfoList.end(); 
		 ++iter)
	{
		LLDriverParamInfo *info = *iter;
        LLDriverParam *param = dynamic_cast<LLDriverParam*>(getVisualParam(info->getID()));
        LLDriverParam::entry_list_t driven_list = param->getDrivenList();
        *param = LLDriverParam(this);
        llassert(param);
        if (!param->setInfo(info))
        {
            llassert(false);
        }			
        param->setDrivenList(driven_list);
	}
}

void LLVOAvatar::applyDefaultParams()
{
	// These are params from avs with newly created copies of shape,
	// skin, hair, eyes, plus gender set as noted. Run arche_tool.py
	// to get params from some other xml appearance dump.
	std::map<S32, U8> male_params = {
		{1,33}, {2,61}, {4,85}, {5,23}, {6,58}, {7,127}, {8,63}, {10,85}, {11,63}, {12,42}, {13,0}, {14,85}, {15,63}, {16,36}, {17,85}, {18,95}, {19,153}, {20,63}, {21,34}, {22,0}, {23,63}, {24,109}, {25,88}, {27,132}, {31,63}, {33,136}, {34,81}, {35,85}, {36,103}, {37,136}, {38,127}, {80,255}, {93,203}, {98,0}, {99,0}, {105,127}, {108,0}, {110,0}, {111,127}, {112,0}, {113,0}, {114,127}, {115,0}, {116,0}, {117,0}, {119,127}, {130,114}, {131,127}, {132,99}, {133,63}, {134,127}, {135,140}, {136,127}, {137,127}, {140,0}, {141,0}, {142,0}, {143,191}, {150,0}, {155,104}, {157,0}, {162,0}, {163,0}, {165,0}, {166,0}, {167,0}, {168,0}, {169,0}, {177,0}, {181,145}, {182,216}, {183,133}, {184,0}, {185,127}, {192,0}, {193,127}, {196,170}, {198,0}, {503,0}, {505,127}, {506,127}, {507,109}, {508,85}, {513,127}, {514,127}, {515,63}, {517,85}, {518,42}, {603,100}, {604,216}, {605,214}, {606,204}, {607,204}, {608,204}, {609,51}, {616,25}, {617,89}, {619,76}, {624,204}, {625,0}, {629,127}, {637,0}, {638,0}, {646,144}, {647,85}, {649,127}, {650,132}, {652,127}, {653,85}, {654,0}, {656,127}, {659,127}, {662,127}, {663,127}, {664,127}, {665,127}, {674,59}, {675,127}, {676,85}, {678,127}, {682,127}, {683,106}, {684,47}, {685,79}, {690,127}, {692,127}, {693,204}, {700,63}, {701,0}, {702,0}, {703,0}, {704,0}, {705,127}, {706,127}, {707,0}, {708,0}, {709,0}, {710,0}, {711,127}, {712,0}, {713,159}, {714,0}, {715,0}, {750,178}, {752,127}, {753,36}, {754,85}, {755,131}, {756,127}, {757,127}, {758,127}, {759,153}, {760,95}, {762,0}, {763,140}, {764,74}, {765,27}, {769,127}, {773,127}, {775,0}, {779,214}, {780,204}, {781,198}, {785,0}, {789,0}, {795,63}, {796,30}, {799,127}, {800,226}, {801,255}, {802,198}, {803,255}, {804,255}, {805,255}, {806,255}, {807,255}, {808,255}, {812,255}, {813,255}, {814,255}, {815,204}, {816,0}, {817,255}, {818,255}, {819,255}, {820,255}, {821,255}, {822,255}, {823,255}, {824,255}, {825,255}, {826,255}, {827,255}, {828,0}, {829,255}, {830,255}, {834,255}, {835,255}, {836,255}, {840,0}, {841,127}, {842,127}, {844,255}, {848,25}, {858,100}, {859,255}, {860,255}, {861,255}, {862,255}, {863,84}, {868,0}, {869,0}, {877,0}, {879,51}, {880,132}, {921,255}, {922,255}, {923,255}, {10000,0}, {10001,0}, {10002,25}, {10003,0}, {10004,25}, {10005,23}, {10006,51}, {10007,0}, {10008,25}, {10009,23}, {10010,51}, {10011,0}, {10012,0}, {10013,25}, {10014,0}, {10015,25}, {10016,23}, {10017,51}, {10018,0}, {10019,0}, {10020,25}, {10021,0}, {10022,25}, {10023,23}, {10024,51}, {10025,0}, {10026,25}, {10027,23}, {10028,51}, {10029,0}, {10030,25}, {10031,23}, {10032,51}, {11000,1}, {11001,127}
	};
	std::map<S32, U8> female_params = {
		{1,33}, {2,61}, {4,85}, {5,23}, {6,58}, {7,127}, {8,63}, {10,85}, {11,63}, {12,42}, {13,0}, {14,85}, {15,63}, {16,36}, {17,85}, {18,95}, {19,153}, {20,63}, {21,34}, {22,0}, {23,63}, {24,109}, {25,88}, {27,132}, {31,63}, {33,136}, {34,81}, {35,85}, {36,103}, {37,136}, {38,127}, {80,0}, {93,203}, {98,0}, {99,0}, {105,127}, {108,0}, {110,0}, {111,127}, {112,0}, {113,0}, {114,127}, {115,0}, {116,0}, {117,0}, {119,127}, {130,114}, {131,127}, {132,99}, {133,63}, {134,127}, {135,140}, {136,127}, {137,127}, {140,0}, {141,0}, {142,0}, {143,191}, {150,0}, {155,104}, {157,0}, {162,0}, {163,0}, {165,0}, {166,0}, {167,0}, {168,0}, {169,0}, {177,0}, {181,145}, {182,216}, {183,133}, {184,0}, {185,127}, {192,0}, {193,127}, {196,170}, {198,0}, {503,0}, {505,127}, {506,127}, {507,109}, {508,85}, {513,127}, {514,127}, {515,63}, {517,85}, {518,42}, {603,100}, {604,216}, {605,214}, {606,204}, {607,204}, {608,204}, {609,51}, {616,25}, {617,89}, {619,76}, {624,204}, {625,0}, {629,127}, {637,0}, {638,0}, {646,144}, {647,85}, {649,127}, {650,132}, {652,127}, {653,85}, {654,0}, {656,127}, {659,127}, {662,127}, {663,127}, {664,127}, {665,127}, {674,59}, {675,127}, {676,85}, {678,127}, {682,127}, {683,106}, {684,47}, {685,79}, {690,127}, {692,127}, {693,204}, {700,63}, {701,0}, {702,0}, {703,0}, {704,0}, {705,127}, {706,127}, {707,0}, {708,0}, {709,0}, {710,0}, {711,127}, {712,0}, {713,159}, {714,0}, {715,0}, {750,178}, {752,127}, {753,36}, {754,85}, {755,131}, {756,127}, {757,127}, {758,127}, {759,153}, {760,95}, {762,0}, {763,140}, {764,74}, {765,27}, {769,127}, {773,127}, {775,0}, {779,214}, {780,204}, {781,198}, {785,0}, {789,0}, {795,63}, {796,30}, {799,127}, {800,226}, {801,255}, {802,198}, {803,255}, {804,255}, {805,255}, {806,255}, {807,255}, {808,255}, {812,255}, {813,255}, {814,255}, {815,204}, {816,0}, {817,255}, {818,255}, {819,255}, {820,255}, {821,255}, {822,255}, {823,255}, {824,255}, {825,255}, {826,255}, {827,255}, {828,0}, {829,255}, {830,255}, {834,255}, {835,255}, {836,255}, {840,0}, {841,127}, {842,127}, {844,255}, {848,25}, {858,100}, {859,255}, {860,255}, {861,255}, {862,255}, {863,84}, {868,0}, {869,0}, {877,0}, {879,51}, {880,132}, {921,255}, {922,255}, {923,255}, {10000,0}, {10001,0}, {10002,25}, {10003,0}, {10004,25}, {10005,23}, {10006,51}, {10007,0}, {10008,25}, {10009,23}, {10010,51}, {10011,0}, {10012,0}, {10013,25}, {10014,0}, {10015,25}, {10016,23}, {10017,51}, {10018,0}, {10019,0}, {10020,25}, {10021,0}, {10022,25}, {10023,23}, {10024,51}, {10025,0}, {10026,25}, {10027,23}, {10028,51}, {10029,0}, {10030,25}, {10031,23}, {10032,51}, {11000,1}, {11001,127}
	};
	std::map<S32, U8> *params = NULL;
	if (getSex() == SEX_MALE)
		params = &male_params;
	else
		params = &female_params;
			
	for( auto it = params->begin(); it != params->end(); ++it)
	{
		LLVisualParam* param = getVisualParam(it->first);
		if( !param )
		{
			// invalid id
			break;
		}

		U8 value = it->second;
		F32 newWeight = U8_to_F32(value, param->getMinWeight(), param->getMaxWeight());
		// <FS:Ansariel> [Legacy Bake]
		//param->setWeight(newWeight);
		param->setWeight(newWeight, FALSE); // Most likely FALSE is correct here because it's used in resetSkeleton, which is a local operation
	}
}

//-----------------------------------------------------------------------------
// resetSkeleton()
//-----------------------------------------------------------------------------
void LLVOAvatar::resetSkeleton(bool reset_animations)
{
    LL_DEBUGS("Avatar") << avString() << " reset starts" << LL_ENDL;
    if (!isControlAvatar() && !mLastProcessedAppearance)
    {
        LL_WARNS() << "Can't reset avatar; no appearance message has been received yet." << LL_ENDL;
        return;
    }

    // Save mPelvis state
    //LLVector3 pelvis_pos = getJoint("mPelvis")->getPosition();
    //LLQuaternion pelvis_rot = getJoint("mPelvis")->getRotation();

    // Clear all attachment pos and scale overrides
    clearAttachmentOverrides();

    // Note that we call buildSkeleton twice in this function. The first time is
    // just to get the right scale for the collision volumes, because
    // this will be used in setting the mJointScales for the
    // LLPolySkeletalDistortions of which the CVs are children.
	if( !buildSkeleton(sAvatarSkeletonInfo) )
    {
        LL_ERRS() << "Error resetting skeleton" << LL_ENDL;
	}

    // Reset some params to default state, without propagating changes downstream.
    resetVisualParams();

    // Now we have to reset the skeleton again, because its state
    // got clobbered by the resetVisualParams() calls
    // above.
	if( !buildSkeleton(sAvatarSkeletonInfo) )
    {
        LL_ERRS() << "Error resetting skeleton" << LL_ENDL;
	}

    // Reset attachment points
    // BuildSkeleton only does bones and CVs but we still need to reinit huds
    // since huds can be animated.
    bool ignore_hud_joints = !isSelf();
    initAttachmentPoints(ignore_hud_joints);

    // Fix up collision volumes
    for (LLVisualParam *param = getFirstVisualParam(); 
         param;
         param = getNextVisualParam())
    {
        LLPolyMorphTarget *poly_morph = dynamic_cast<LLPolyMorphTarget*>(param);
        if (poly_morph)
        {
            // This is a kludgy way to correct for the fact that the
            // collision volumes have been reset out from under the
            // poly morph sliders.
            F32 delta_weight = poly_morph->getLastWeight() - poly_morph->getDefaultWeight();
            poly_morph->applyVolumeChanges(delta_weight);
        }
    }

    // Reset tweakable params to preserved state
	if (getOverallAppearance() == AOA_NORMAL)
	{
		if (mLastProcessedAppearance)
		{
			bool slam_params = true;
			applyParsedAppearanceMessage(*mLastProcessedAppearance, slam_params);
		}
	}
	else
	{
		// Stripped down approximation of
		// applyParsedAppearanceMessage, but with alternative default
		// (jellydoll) params
		setCompositeUpdatesEnabled( FALSE );
		gPipeline.markGLRebuild(this);
		applyDefaultParams();
		setCompositeUpdatesEnabled( TRUE );
		updateMeshTextures();
		updateMeshVisibility();
	}
    updateVisualParams();

    // Restore attachment pos overrides
	updateAttachmentOverrides();

    // Animations
    if (reset_animations)
    {
        if (isSelf())
        {
            // This is equivalent to "Stop Animating Me". Will reset
            // all animations and propagate the changes to other
            // viewers.
            gAgent.stopCurrentAnimations();
        }
        else
        {
            // Local viewer-side reset for non-self avatars.
            resetAnimations();
        }

        // <FS:Ansariel> FIRE-22135: Try to re-register LLPhysicsMotionController to see if that unfreezes stuck physics
        removeMotion(ANIM_AGENT_PHYSICS_MOTION);
        registerMotion(ANIM_AGENT_PHYSICS_MOTION, LLPhysicsMotionController::create);
        startMotion(ANIM_AGENT_PHYSICS_MOTION);
        // </FS:Ansariel>
    }
    
    LL_DEBUGS("Avatar") << avString() << " reset ends" << LL_ENDL;
}

//-----------------------------------------------------------------------------
// releaseMeshData()
//-----------------------------------------------------------------------------
void LLVOAvatar::releaseMeshData()
{
	if (sInstances.size() < AVATAR_RELEASE_THRESHOLD || isUIAvatar())
	{
		return;
	}

	// cleanup mesh data
	for (avatar_joint_list_t::iterator iter = mMeshLOD.begin();
		 iter != mMeshLOD.end(); 
		 ++iter)
	{
		LLAvatarJoint* joint = (*iter);
		joint->setValid(FALSE, TRUE);
	}

	//cleanup data
	if (mDrawable.notNull())
	{
		LLFace* facep = mDrawable->getFace(0);
		if (facep)
		{
		facep->setSize(0, 0);
		for(S32 i = mNumInitFaces ; i < mDrawable->getNumFaces(); i++)
		{
			facep = mDrawable->getFace(i);
				if (facep)
				{
			facep->setSize(0, 0);
		}
	}
		}
	}
	
	for (attachment_map_t::iterator iter = mAttachmentPoints.begin(); 
		 iter != mAttachmentPoints.end();
		 ++iter)
	{
		LLViewerJointAttachment* attachment = iter->second;
		// <FS:Ansariel> Possible crash fix
		//if (!attachment->getIsHUDAttachment())
		if (attachment && !attachment->getIsHUDAttachment())
		// </FS:Ansariel>
		{
			attachment->setAttachmentVisibility(FALSE);
		}
	}
	mMeshValid = FALSE;
}

//-----------------------------------------------------------------------------
// restoreMeshData()
//-----------------------------------------------------------------------------
// virtual
void LLVOAvatar::restoreMeshData()
{
	llassert(!isSelf());
    if (mDrawable.isNull())
    {
        return;
    }
	
	//LL_INFOS() << "Restoring" << LL_ENDL;
	mMeshValid = TRUE;
	updateJointLODs();

	for (attachment_map_t::iterator iter = mAttachmentPoints.begin(); 
		 iter != mAttachmentPoints.end();
		 ++iter)
	{
		LLViewerJointAttachment* attachment = iter->second;
		if (!attachment->getIsHUDAttachment())
		{
			attachment->setAttachmentVisibility(TRUE);
		}
	}

	// force mesh update as LOD might not have changed to trigger this
	gPipeline.markRebuild(mDrawable, LLDrawable::REBUILD_GEOMETRY, TRUE);
}

//-----------------------------------------------------------------------------
// updateMeshData()
//-----------------------------------------------------------------------------
void LLVOAvatar::updateMeshData()
{
	if (mDrawable.notNull())
	{
		stop_glerror();

		S32 f_num = 0 ;
		const U32 VERTEX_NUMBER_THRESHOLD = 128 ;//small number of this means each part of an avatar has its own vertex buffer.
		const S32 num_parts = mMeshLOD.size();

		// this order is determined by number of LODS
		// if a mesh earlier in this list changed LODs while a later mesh doesn't,
		// the later mesh's index offset will be inaccurate
		for(S32 part_index = 0 ; part_index < num_parts ;)
		{
			S32 j = part_index ;
			U32 last_v_num = 0, num_vertices = 0 ;
			U32 last_i_num = 0, num_indices = 0 ;

			while(part_index < num_parts && num_vertices < VERTEX_NUMBER_THRESHOLD)
			{
				last_v_num = num_vertices ;
				last_i_num = num_indices ;

				LLViewerJoint* part_mesh = getViewerJoint(part_index++);
				if (part_mesh)
				{
					part_mesh->updateFaceSizes(num_vertices, num_indices, mAdjustedPixelArea);
				}
			}
			if(num_vertices < 1)//skip empty meshes
			{
				continue ;
			}
			if(last_v_num > 0)//put the last inserted part into next vertex buffer.
			{
				num_vertices = last_v_num ;
				num_indices = last_i_num ;	
				part_index-- ;
			}
		
			LLFace* facep = NULL;
			if(f_num < mDrawable->getNumFaces()) 
			{
				facep = mDrawable->getFace(f_num);
			}
			else
			{
				facep = mDrawable->getFace(0);
				if (facep)
				{
					facep = mDrawable->addFace(facep->getPool(), facep->getTexture()) ;
				}
			}
			if (!facep) continue;
			
			// resize immediately
			facep->setSize(num_vertices, num_indices);

			bool terse_update = false;

			facep->setGeomIndex(0);
			facep->setIndicesIndex(0);
		
			LLVertexBuffer* buff = facep->getVertexBuffer();
			if(!facep->getVertexBuffer())
			{
				buff = new LLVertexBufferAvatar();
				if (!buff->allocateBuffer(num_vertices, num_indices, TRUE))
				{
					LL_WARNS() << "Failed to allocate Vertex Buffer for Mesh to "
						<< num_vertices << " vertices and "
						<< num_indices << " indices" << LL_ENDL;
					// Attempt to create a dummy triangle (one vertex, 3 indices, all 0)
					facep->setSize(1, 3);
					buff->allocateBuffer(1, 3, true);
					memset((U8*) buff->getMappedData(), 0, buff->getSize());
					memset((U8*) buff->getMappedIndices(), 0, buff->getIndicesSize());
				}
				facep->setVertexBuffer(buff);
			}
			else
			{
				if (buff->getNumIndices() == num_indices &&
					buff->getNumVerts() == num_vertices)
				{
					terse_update = true;
				}
				else
				{
					if (!buff->resizeBuffer(num_vertices, num_indices))
					{
						LL_WARNS() << "Failed to allocate vertex buffer for Mesh, Substituting" << LL_ENDL;
						// Attempt to create a dummy triangle (one vertex, 3 indices, all 0)
						facep->setSize(1, 3);
						buff->resizeBuffer(1, 3);
						memset((U8*) buff->getMappedData(), 0, buff->getSize());
						memset((U8*) buff->getMappedIndices(), 0, buff->getIndicesSize());
					}
				}
			}
			
		
			// This is a hack! Avatars have their own pool, so we are detecting
			//   the case of more than one avatar in the pool (thus > 0 instead of >= 0)
			if (facep->getGeomIndex() > 0)
			{
				LL_ERRS() << "non-zero geom index: " << facep->getGeomIndex() << " in LLVOAvatar::restoreMeshData" << LL_ENDL;
			}

			if (num_vertices == buff->getNumVerts() && num_indices == buff->getNumIndices())
			{
				for(S32 k = j ; k < part_index ; k++)
				{
					bool rigid = false;
					if (k == MESH_ID_EYEBALL_LEFT ||
						k == MESH_ID_EYEBALL_RIGHT)
					{
						//eyeballs can't have terse updates since they're never rendered with
						//the hardware skinning shader
						rigid = true;
					}
				
					LLViewerJoint* mesh = getViewerJoint(k);
					if (mesh)
					{
						mesh->updateFaceData(facep, mAdjustedPixelArea, k == MESH_ID_HAIR, terse_update && !rigid);
					}
				}
			}

			stop_glerror();
			buff->flush();

			if(!f_num)
			{
				f_num += mNumInitFaces ;
			}
			else
			{
				f_num++ ;
			}
		}
	}
}

//------------------------------------------------------------------------

//------------------------------------------------------------------------
// LLVOAvatar::processUpdateMessage()
//------------------------------------------------------------------------
U32 LLVOAvatar::processUpdateMessage(LLMessageSystem *mesgsys,
									 void **user_data,
									 U32 block_num, const EObjectUpdateType update_type,
									 LLDataPacker *dp)
{
	const BOOL has_name = !getNVPair("FirstName");

	// Do base class updates...
	U32 retval = LLViewerObject::processUpdateMessage(mesgsys, user_data, block_num, update_type, dp);

	// Print out arrival information once we have name of avatar.
    if (has_name && getNVPair("FirstName"))
    {
        mDebugExistenceTimer.reset();
        debugAvatarRezTime("AvatarRezArrivedNotification","avatar arrived");
    }

	if(retval & LLViewerObject::INVALID_UPDATE)
	{
		if (isSelf())
		{
			//tell sim to cancel this update
			gAgent.teleportViaLocation(gAgent.getPositionGlobal());
		}
	}

	return retval;
}

LLViewerFetchedTexture *LLVOAvatar::getBakedTextureImage(const U8 te, const LLUUID& uuid)
{
	LLViewerFetchedTexture *result = NULL;

	if (uuid == IMG_DEFAULT_AVATAR ||
		uuid == IMG_DEFAULT ||
		uuid == IMG_INVISIBLE)
	{
		// Should already exist, don't need to find it on sim or baked-texture host.
		result = gTextureList.findImage(uuid, TEX_LIST_STANDARD);
	}
	if (!result)
	{
		const std::string url = getImageURL(te,uuid);

		if (url.empty())
		{
			// <FS:Ansariel> [Legacy Bake]
			//LL_WARNS() << "unable to determine URL for te " << te << " uuid " << uuid << LL_ENDL;
			//return NULL;
			LL_DEBUGS("Avatar") << avString() << "get old-bake image from host " << uuid << LL_ENDL;
			LLHost host = getObjectHost();
			result = LLViewerTextureManager::getFetchedTexture(
				uuid, FTT_HOST_BAKE, TRUE, LLGLTexture::BOOST_NONE, LLViewerTexture::LOD_TEXTURE, 0, 0, host);
			// </FS:Ansariel> [Legacy Bake]
		}
		LL_DEBUGS("Avatar") << avString() << "get server-bake image from URL " << url << LL_ENDL;
		result = LLViewerTextureManager::getFetchedTextureFromUrl(
			url, FTT_SERVER_BAKE, TRUE, LLGLTexture::BOOST_NONE, LLViewerTexture::LOD_TEXTURE, 0, 0, uuid);
		if (result->isMissingAsset())
		{
			result->setIsMissingAsset(false);
		}
		
	}
	return result;
}

// virtual
S32 LLVOAvatar::setTETexture(const U8 te, const LLUUID& uuid)
{
	if (!isIndexBakedTexture((ETextureIndex)te))
	{
		// Sim still sends some uuids for non-baked slots sometimes - ignore.
		return LLViewerObject::setTETexture(te, LLUUID::null);
	}

	LLViewerFetchedTexture *image = getBakedTextureImage(te,uuid);
	llassert(image);
	return setTETextureCore(te, image);
}

//------------------------------------------------------------------------
// LLVOAvatar::dumpAnimationState()
//------------------------------------------------------------------------
void LLVOAvatar::dumpAnimationState()
{
	LL_INFOS() << "==============================================" << LL_ENDL;
	for (LLVOAvatar::AnimIterator it = mSignaledAnimations.begin(); it != mSignaledAnimations.end(); ++it)
	{
		LLUUID id = it->first;
		std::string playtag = "";
		if (mPlayingAnimations.find(id) != mPlayingAnimations.end())
		{
			playtag = "*";
		}
		LL_INFOS() << gAnimLibrary.animationName(id) << playtag << LL_ENDL;
	}
	for (LLVOAvatar::AnimIterator it = mPlayingAnimations.begin(); it != mPlayingAnimations.end(); ++it)
	{
		LLUUID id = it->first;
		bool is_signaled = mSignaledAnimations.find(id) != mSignaledAnimations.end();
		if (!is_signaled)
		{
			LL_INFOS() << gAnimLibrary.animationName(id) << "!S" << LL_ENDL;
		}
	}
}

//------------------------------------------------------------------------
// idleUpdate()
//------------------------------------------------------------------------
void LLVOAvatar::idleUpdate(LLAgent &agent, const F64 &time)
{
    LL_PROFILE_ZONE_SCOPED_CATEGORY_AVATAR;

	if (isDead())
	{
		LL_INFOS() << "Warning!  Idle on dead avatar" << LL_ENDL;
		return;
	}
	// <FS:Beq> record time and refresh "tooSlow" status
	FSPerfStats::RecordAvatarTime T(getID(), FSPerfStats::StatType_t::RENDER_IDLE); // per avatar "idle" time.
	updateTooSlow();
	// </FS:Beq>;
	static LLCachedControl<bool> disable_all_render_types(gSavedSettings, "DisableAllRenderTypes");
	if (!(gPipeline.hasRenderType(mIsControlAvatar ? LLPipeline::RENDER_TYPE_CONTROL_AV : LLPipeline::RENDER_TYPE_AVATAR))
		&& !disable_all_render_types && !isSelf())
	{
        if (!mIsControlAvatar)
        {
            idleUpdateNameTag( mLastRootPos );
        }
        return;
	}

    // Update should be happening max once per frame.
	// <FS:Beq> enable dynamic spreading of the BB calculations
	static LLCachedControl<S32> refreshPeriod(gSavedSettings, "AvatarExtentRefreshPeriodBatch");
	static LLCachedControl<S32> refreshMaxPerPeriod(gSavedSettings, "AvatarExtentRefreshMaxPerBatch");
	static S32 upd_freq = refreshPeriod; // initialise to a reasonable default of 1 batch
	static S32 lastRecalibrationFrame{ 0 };

	const S32 thisFrame = LLDrawable::getCurrentFrame(); 
	if (thisFrame - lastRecalibrationFrame >= upd_freq)
	{
		// Only update at the start of a cycle. .
		upd_freq = (((gObjectList.getAvatarCount() - 1) / refreshMaxPerPeriod) + 1)*refreshPeriod;
		lastRecalibrationFrame = thisFrame;
	}
	//</FS:Beq>
	if ((mLastAnimExtents[0]==LLVector3())||
		(mLastAnimExtents[1])==LLVector3())
	{
		mNeedsExtentUpdate = true;
	}
	else
	{
		//<FS:Beq> enable dynamic spreading of the BB calculations
		//const S32 upd_freq = 4; // force update every upd_freq frames.
		//mNeedsExtentUpdate = ((LLDrawable::getCurrentFrame()+mID.mData[0]) % upd_freq == 0);
		mNeedsExtentUpdate = ((thisFrame + mID.mData[0]) % upd_freq == 0);
		//</FS:Beq>
	}
    
    // LLScopedContextString str("avatar_idle_update " + getFullname()); // <FS:Beq> remove unused scoped string
    
	checkTextureLoading() ;
	
	// force immediate pixel area update on avatars using last frames data (before drawable or camera updates)
	setPixelAreaAndAngle(gAgent);

	// force asynchronous drawable update
	if(mDrawable.notNull())
	{	
		if (isSitting() && getParent())
		{
			LLViewerObject *root_object = (LLViewerObject*)getRoot();
			LLDrawable* drawablep = root_object->mDrawable;
			// if this object hasn't already been updated by another avatar...
			if (drawablep) // && !drawablep->isState(LLDrawable::EARLY_MOVE))
			{
				if (root_object->isSelected())
				{
					gPipeline.updateMoveNormalAsync(drawablep);
				}
				else
				{
					gPipeline.updateMoveDampedAsync(drawablep);
				}
			}
		}
		else 
		{
			gPipeline.updateMoveDampedAsync(mDrawable);
		}
	}

	//--------------------------------------------------------------------
	// set alpha flag depending on state
	//--------------------------------------------------------------------

	if (isSelf())
	{
		LLViewerObject::idleUpdate(agent, time);
		
		// trigger fidget anims
		if (isAnyAnimationSignaled(AGENT_STAND_ANIMS, NUM_AGENT_STAND_ANIMS))
		{
			agent.fidget();
		}
	}
	else
	{
		// Should override the idleUpdate stuff and leave out the angular update part.
		LLQuaternion rotation = getRotation();
		LLViewerObject::idleUpdate(agent, time);
		setRotation(rotation);
	}

	// attach objects that were waiting for a drawable
	lazyAttach();

	// animate the character
	// store off last frame's root position to be consistent with camera position
	mLastRootPos = mRoot->getWorldPosition();
	BOOL detailed_update = updateCharacter(agent);

	static LLUICachedControl<bool> visualizers_in_calls("ShowVoiceVisualizersInCalls", false);
	bool voice_enabled = (visualizers_in_calls || LLVoiceClient::getInstance()->inProximalChannel()) &&
						 LLVoiceClient::getInstance()->getVoiceEnabled(mID);

	idleUpdateVoiceVisualizer( voice_enabled );
	idleUpdateMisc( detailed_update );
	idleUpdateAppearanceAnimation();
	if (detailed_update)
	{
		idleUpdateLipSync( voice_enabled );
		idleUpdateLoadingEffect();
		idleUpdateBelowWater();	// wind effect uses this
		idleUpdateWindEffect();
	}
		
	idleUpdateNameTag( mLastRootPos );

    // Complexity has stale mechanics, but updates still can be very rapid
    // so spread avatar complexity calculations over frames to lesen load from
    // rapid updates and to make sure all avatars are not calculated at once.
    S32 compl_upd_freq = 20;
    if (isControlAvatar())
    {
        // animeshes do not (or won't) have impostors nor change outfis,
        // no need for high frequency
        compl_upd_freq = 100;
    }
    else if (mLastRezzedStatus <= 0) //cloud or  init
    {
        compl_upd_freq = 60;
    }
    else if (isSelf())
    {
        compl_upd_freq = 5;
    }
    else if (mLastRezzedStatus == 1) //'grey', not fully loaded
    {
        compl_upd_freq = 40;
    }
    else if (isInMuteList()) //cheap, buffers value from search
    {
        compl_upd_freq = 100;
    }

    if ((LLFrameTimer::getFrameCount() + mID.mData[0]) % compl_upd_freq == 0)
    {
        idleUpdateRenderComplexity();
    }
    idleUpdateDebugInfo();
}

void LLVOAvatar::idleUpdateVoiceVisualizer(bool voice_enabled)
{
	bool render_visualizer = voice_enabled;
	
	// Don't render the user's own voice visualizer when in mouselook, or when opening the mic is disabled.
	if(isSelf())
	{
        static LLCachedControl<bool> voiceDisableMic(gSavedSettings, "VoiceDisableMic");
		static LLCachedControl<bool> fsShowMyOwnVoiceVisualizer(gSavedSettings, "FSShowMyOwnVoiceVisualizer"); // <FS:PP> FIRE-21210: Don't show my voice visualizer
		if (gAgentCamera.cameraMouselook() || voiceDisableMic || !fsShowMyOwnVoiceVisualizer)
		{
			render_visualizer = false;
		}
	}
	
	// <FS:Ansariel> FIRE-1916: Hide voice dots over avatars
	static LLCachedControl<bool> fsShowVoiceVisualizer(gSavedSettings, "FSShowVoiceVisualizer");
	if (!fsShowVoiceVisualizer)
	{
		render_visualizer = false;
	}
	// </FS:Ansariel>

	mVoiceVisualizer->setVoiceEnabled(render_visualizer);
	
	if ( voice_enabled )
	{		
		//----------------------------------------------------------------
		// Only do gesture triggering for your own avatar, and only when you're in a proximal channel.
		//----------------------------------------------------------------
		if( isSelf() )
		{
			//----------------------------------------------------------------------------------------
			// The following takes the voice signal and uses that to trigger gesticulations. 
			//----------------------------------------------------------------------------------------
			int lastGesticulationLevel = mCurrentGesticulationLevel;
			mCurrentGesticulationLevel = mVoiceVisualizer->getCurrentGesticulationLevel();
			
			//---------------------------------------------------------------------------------------------------
			// If "current gesticulation level" changes, we catch this, and trigger the new gesture
			//---------------------------------------------------------------------------------------------------
			if ( lastGesticulationLevel != mCurrentGesticulationLevel )
			{
				if ( mCurrentGesticulationLevel != VOICE_GESTICULATION_LEVEL_OFF )
				{
					std::string gestureString = "unInitialized";
					if ( mCurrentGesticulationLevel == 0 )	{ gestureString = "/voicelevel1";	}
					else	if ( mCurrentGesticulationLevel == 1 )	{ gestureString = "/voicelevel2";	}
					else	if ( mCurrentGesticulationLevel == 2 )	{ gestureString = "/voicelevel3";	}
					else	{ LL_INFOS() << "oops - CurrentGesticulationLevel can be only 0, 1, or 2"  << LL_ENDL; }
					
					// this is the call that Karl S. created for triggering gestures from within the code.
					LLGestureMgr::instance().triggerAndReviseString( gestureString );
				}
			}
			
		} //if( isSelf() )
		
		//-----------------------------------------------------------------------------------------------------------------
		// If the avatar is speaking, then the voice amplitude signal is passed to the voice visualizer.
		// Also, here we trigger voice visualizer start and stop speaking, so it can animate the voice symbol.
		//
		// Notice the calls to "gAwayTimer.reset()". This resets the timer that determines how long the avatar has been
		// "away", so that the avatar doesn't lapse into away-mode (and slump over) while the user is still talking. 
		//-----------------------------------------------------------------------------------------------------------------
		if (LLVoiceClient::getInstance()->getIsSpeaking( mID ))
		{		
			if (!mVoiceVisualizer->getCurrentlySpeaking())
			{
				mVoiceVisualizer->setStartSpeaking();
				
				//printf( "gAwayTimer.reset();\n" );
			}
			
			mVoiceVisualizer->setSpeakingAmplitude( LLVoiceClient::getInstance()->getCurrentPower( mID ) );
			
			if( isSelf() )
			{
				gAgent.clearAFK();
			}
		}
		else
		{
			if ( mVoiceVisualizer->getCurrentlySpeaking() )
			{
				mVoiceVisualizer->setStopSpeaking();
				
				if ( mLipSyncActive )
				{
					// <FS:Ansariel> [Legacy Bake]
					//if( mOohMorph ) mOohMorph->setWeight(mOohMorph->getMinWeight());
					//if( mAahMorph ) mAahMorph->setWeight(mAahMorph->getMinWeight());
					if( mOohMorph ) mOohMorph->setWeight(mOohMorph->getMinWeight(), FALSE);
					if( mAahMorph ) mAahMorph->setWeight(mAahMorph->getMinWeight(), FALSE);
					// </FS:Ansariel> [Legacy Bake]
					
					mLipSyncActive = false;
					LLCharacter::updateVisualParams();
					dirtyMesh();
				}
			}
		}
		
		//--------------------------------------------------------------------------------------------
		// here we get the approximate head position and set as sound source for the voice symbol
		// (the following version uses a tweak of "mHeadOffset" which handle sitting vs. standing)
		//--------------------------------------------------------------------------------------------
		
		if ( isSitting() )
		{
			LLVector3 headOffset = LLVector3( 0.0f, 0.0f, mHeadOffset.mV[2] );
			mVoiceVisualizer->setVoiceSourceWorldPosition( mRoot->getWorldPosition() + headOffset );
		}
		else 
		{
			LLVector3 tagPos = mRoot->getWorldPosition();
			tagPos[VZ] -= mPelvisToFoot;
			tagPos[VZ] += ( mBodySize[VZ] + 0.125f ); // does not need mAvatarOffset -Nyx
			mVoiceVisualizer->setVoiceSourceWorldPosition( tagPos );
		}
	}//if ( voiceEnabled )
}		

static void override_bbox(LLDrawable* drawable, LLVector4a* extents)
{
    LL_PROFILE_ZONE_SCOPED_CATEGORY_SPATIAL;
    drawable->setSpatialExtents(extents[0], extents[1]);
    drawable->setPositionGroup(LLVector4a(0, 0, 0));
    drawable->movePartition();
}

void LLVOAvatar::idleUpdateMisc(bool detailed_update)
{
    LL_PROFILE_ZONE_SCOPED_CATEGORY_AVATAR;
	if (LLVOAvatar::sJointDebug)
	{
		LL_INFOS() << getFullname() << ": joint touches: " << LLJoint::sNumTouches << " updates: " << LLJoint::sNumUpdates << LL_ENDL;
	}

	LLJoint::sNumUpdates = 0;
	LLJoint::sNumTouches = 0;

	BOOL visible = isVisible() || mNeedsAnimUpdate;

	// update attachments positions
	if (detailed_update)
	{
		for (attachment_map_t::iterator iter = mAttachmentPoints.begin(); 
			 iter != mAttachmentPoints.end();
			 ++iter)
		{
			LLViewerJointAttachment* attachment = iter->second;

			// <FS:Ansariel> Possible crash fix
			if (!attachment)
			{
				continue;
			}
			// </FS:Ansariel>

			for (LLViewerJointAttachment::attachedobjs_vec_t::iterator attachment_iter = attachment->mAttachedObjects.begin();
				 attachment_iter != attachment->mAttachedObjects.end();
				 ++attachment_iter)
			{
<<<<<<< HEAD
				LLViewerObject* attached_object = attachment_iter->get();
				BOOL visibleAttachment = visible || (attached_object && attached_object->mDrawable.notNull() &&
													 !(attached_object->mDrawable->getSpatialBridge() &&
													   attached_object->mDrawable->getSpatialBridge()->getRadius() < 2.0f));
=======
                LLViewerObject* attached_object = attachment_iter->get();
                if (!attached_object
                    || attached_object->isDead()
                    || !attachment->getValid()
                    || attached_object->mDrawable.isNull())
                {
                    continue;
                }

                LLSpatialBridge* bridge = attached_object->mDrawable->getSpatialBridge();
>>>>>>> c142812f
				
				if (visible || !(bridge && bridge->getRadius() < 2.0f))
				{
                    //override rigged attachments' octree spatial extents with this avatar's bounding box
                    bool rigged = false;
                    if (bridge)
                    {
                        //transform avatar bounding box into attachment's coordinate frame
                        LLVector4a extents[2];
                        bridge->transformExtents(mDrawable->getSpatialExtents(), extents);

                        if (attached_object->mDrawable->isState(LLDrawable::RIGGED | LLDrawable::RIGGED_CHILD))
                        {
                            rigged = true;
                            override_bbox(attached_object->mDrawable, extents);
                        }
                    }

                    
                    attached_object->mDrawable->makeActive();
                    attached_object->mDrawable->updateXform(TRUE);

                    // override_bbox calls movePartition() and getSpatialPartition(),
                    // so bridge might no longer be valid, get it again.
                    // ex: animesh stops being an animesh
                    bridge = attached_object->mDrawable->getSpatialBridge();
                    if (bridge)
                    {
                        if (!rigged)
                        {
                            gPipeline.updateMoveNormalAsync(bridge);
                        }
                        else
                        {
                            //specialized impl of updateMoveNormalAsync just for rigged attachment SpatialBridge
                            bridge->setState(LLDrawable::MOVE_UNDAMPED);
                            bridge->updateMove();
                            bridge->setState(LLDrawable::EARLY_MOVE);
                        }
                    }

					attached_object->updateText();	
				}
			}
		}
	}

	mNeedsAnimUpdate = FALSE;

	if (isImpostor() && !mNeedsImpostorUpdate)
	{
		LL_ALIGN_16(LLVector4a ext[2]);
		F32 distance;
		LLVector3 angle;

		getImpostorValues(ext, angle, distance);

		for (U32 i = 0; i < 3 && !mNeedsImpostorUpdate; i++)
		{
			F32 cur_angle = angle.mV[i];
			F32 old_angle = mImpostorAngle.mV[i];
			F32 angle_diff = fabsf(cur_angle-old_angle);
		
			if (angle_diff > F_PI/512.f*distance*mUpdatePeriod)
			{
				mNeedsImpostorUpdate = TRUE;
				mLastImpostorUpdateReason = 2;
			}
		}

		if (detailed_update && !mNeedsImpostorUpdate)
		{	//update impostor if view angle, distance, or bounding box change
			//significantly
			
			F32 dist_diff = fabsf(distance-mImpostorDistance);
			if (dist_diff/mImpostorDistance > 0.1f)
			{
				mNeedsImpostorUpdate = TRUE;
				mLastImpostorUpdateReason = 3;
			}
			else
			{
				ext[0].load3(mLastAnimExtents[0].mV);
                ext[1].load3(mLastAnimExtents[1].mV);
                // Expensive. Just call this once per frame, in updateSpatialExtents();
                //calculateSpatialExtents(ext[0], ext[1]);
				LLVector4a diff;
				diff.setSub(ext[1], mImpostorExtents[1]);
				if (diff.getLength3().getF32() > 0.05f)
				{
					mNeedsImpostorUpdate = TRUE;
					mLastImpostorUpdateReason = 4;
				}
				else
				{
					diff.setSub(ext[0], mImpostorExtents[0]);
					if (diff.getLength3().getF32() > 0.05f)
					{
						mNeedsImpostorUpdate = TRUE;
						mLastImpostorUpdateReason = 5;
					}
				}
			}
		}
	}

    if (mDrawable.notNull())
    {
		mDrawable->movePartition();
	
		//force a move if sitting on an active object
		if (getParent() && ((LLViewerObject*) getParent())->mDrawable->isActive())
		{
			gPipeline.markMoved(mDrawable, TRUE);
		}
    }
}

void LLVOAvatar::idleUpdateAppearanceAnimation()
{
	// update morphing params
	if (mAppearanceAnimating)
	{
		ESex avatar_sex = getSex();
		F32 appearance_anim_time = mAppearanceMorphTimer.getElapsedTimeF32();
		if (appearance_anim_time >= APPEARANCE_MORPH_TIME)
		{
			mAppearanceAnimating = FALSE;
			for (LLVisualParam *param = getFirstVisualParam(); 
				 param;
				 param = getNextVisualParam())
			{
				if (param->isTweakable())
				{
					// <FS:Ansariel> [Legacy Bake]
					//param->stopAnimating();
					param->stopAnimating(FALSE);
				}
			}
			updateVisualParams();
			// <FS:Ansariel> [Legacy Bake]
			if (isSelf())
			{
				gAgent.sendAgentSetAppearance();
			}
			// </FS:Ansariel> [Legacy Bake]
		}
		else
		{
			F32 morph_amt = calcMorphAmount();
			LLVisualParam *param;

			if (!isSelf())
			{
				// animate only top level params for non-self avatars
				for (param = getFirstVisualParam();
					 param;
					 param = getNextVisualParam())
				{
					if (param->isTweakable())
					{
						// <FS:Ansariel> [Legacy Bake]
						//param->animate(morph_amt);
						param->animate(morph_amt, FALSE);
					}
				}
			}

			// apply all params
			for (param = getFirstVisualParam();
				 param;
				 param = getNextVisualParam())
			{
				param->apply(avatar_sex);
			}

			mLastAppearanceBlendTime = appearance_anim_time;
		}
		dirtyMesh();
	}
}

F32 LLVOAvatar::calcMorphAmount()
{
	F32 appearance_anim_time = mAppearanceMorphTimer.getElapsedTimeF32();
	F32 blend_frac = calc_bouncy_animation(appearance_anim_time / APPEARANCE_MORPH_TIME);
	F32 last_blend_frac = calc_bouncy_animation(mLastAppearanceBlendTime / APPEARANCE_MORPH_TIME);

	F32 morph_amt;
	if (last_blend_frac == 1.f)
	{
		morph_amt = 1.f;
	}
	else
	{
		morph_amt = (blend_frac - last_blend_frac) / (1.f - last_blend_frac);
	}

	return morph_amt;
}

void LLVOAvatar::idleUpdateLipSync(bool voice_enabled)
{
	// Use the Lipsync_Ooh and Lipsync_Aah morphs for lip sync
    if ( voice_enabled
        && mLastRezzedStatus > 0 // no point updating lip-sync for clouds
        && (LLVoiceClient::getInstance()->lipSyncEnabled())
        && LLVoiceClient::getInstance()->getIsSpeaking( mID ) )
	{
		F32 ooh_morph_amount = 0.0f;
		F32 aah_morph_amount = 0.0f;

		mVoiceVisualizer->lipSyncOohAah( ooh_morph_amount, aah_morph_amount );

		if( mOohMorph )
		{
			F32 ooh_weight = mOohMorph->getMinWeight()
				+ ooh_morph_amount * (mOohMorph->getMaxWeight() - mOohMorph->getMinWeight());

			// <FS:Ansariel> [Legacy Bake]
			//mOohMorph->setWeight( ooh_weight);
			mOohMorph->setWeight( ooh_weight, FALSE);
		}

		if( mAahMorph )
		{
			F32 aah_weight = mAahMorph->getMinWeight()
				+ aah_morph_amount * (mAahMorph->getMaxWeight() - mAahMorph->getMinWeight());

			// <FS:Ansariel> [Legacy Bake]
			//mAahMorph->setWeight( aah_weight);
			mAahMorph->setWeight( aah_weight, FALSE);
		}

		mLipSyncActive = true;
		LLCharacter::updateVisualParams();
		dirtyMesh();
	}
}

void LLVOAvatar::idleUpdateLoadingEffect()
{
	// update visibility when avatar is partially loaded
	if (updateIsFullyLoaded()) // changed?
	{
		if (isFullyLoaded())
		{
			if (mFirstFullyVisible)
			{
				mFirstFullyVisible = FALSE;
				if (isSelf())
				{
					LL_INFOS("Avatar") << avString() << "self isFullyLoaded, mFirstFullyVisible" << LL_ENDL;
					LLAppearanceMgr::instance().onFirstFullyVisible();

					// <FS:Zi> Animation Overrider
					AOEngine::instance().onLoginComplete();

					// <FS:LO> tapping a place that happens on landing in world to start up discord
					FSDiscordConnect::instance().checkConnectionToDiscord(gSavedPerAccountSettings.getBOOL("FSEnableDiscordIntegration"));
				}
				else
				{
					LL_INFOS("Avatar") << avString() << "other isFullyLoaded, mFirstFullyVisible" << LL_ENDL;
				}
			}

			deleteParticleSource();
			updateLOD();
		}
		else
		{
// <FS> Custom avatar particle cloud
//			LLPartSysData particle_parameters;
//
//			// fancy particle cloud designed by Brent
//			particle_parameters.mPartData.mMaxAge            = 4.f;
//			particle_parameters.mPartData.mStartScale.mV[VX] = 0.8f;
//			particle_parameters.mPartData.mStartScale.mV[VX] = 0.8f;
//			particle_parameters.mPartData.mStartScale.mV[VY] = 1.0f;
//			particle_parameters.mPartData.mEndScale.mV[VX]   = 0.02f;
//			particle_parameters.mPartData.mEndScale.mV[VY]   = 0.02f;
//			particle_parameters.mPartData.mStartColor        = LLColor4(1, 1, 1, 0.5f);
//			particle_parameters.mPartData.mEndColor          = LLColor4(1, 1, 1, 0.0f);
//			particle_parameters.mPartData.mStartScale.mV[VX] = 0.8f;
//			particle_parameters.mPartImageID                 = sCloudTexture->getID();
//			particle_parameters.mMaxAge                      = 0.f;
//			particle_parameters.mPattern                     = LLPartSysData::LL_PART_SRC_PATTERN_ANGLE_CONE;
//			particle_parameters.mInnerAngle                  = F_PI;
//			particle_parameters.mOuterAngle                  = 0.f;
//			particle_parameters.mBurstRate                   = 0.02f;
//			particle_parameters.mBurstRadius                 = 0.0f;
//			particle_parameters.mBurstPartCount              = 1;
//			particle_parameters.mBurstSpeedMin               = 0.1f;
//			particle_parameters.mBurstSpeedMax               = 1.f;
//			particle_parameters.mPartData.mFlags             = ( LLPartData::LL_PART_INTERP_COLOR_MASK | LLPartData::LL_PART_INTERP_SCALE_MASK |
//																 LLPartData::LL_PART_EMISSIVE_MASK | // LLPartData::LL_PART_FOLLOW_SRC_MASK |
//																 LLPartData::LL_PART_TARGET_POS_MASK );
//			
//			// do not generate particles for dummy or overly-complex avatars
//			if (!mIsDummy && !isTooComplex())
//			{
//				setParticleSource(particle_parameters, getID());
//			}

			// Firestorm Clouds
			// do not generate particles for dummy or overly-complex avatars
			if (!mIsDummy && !isTooComplex())
			{
				setParticleSource(sCloud, getID());
			}
		}
// </FS>
	}
}	

void LLVOAvatar::idleUpdateWindEffect()
{
	// update wind effect
	if ((LLViewerShaderMgr::instance()->getShaderLevel(LLViewerShaderMgr::SHADER_AVATAR) >= LLDrawPoolAvatar::SHADER_LEVEL_CLOTH))
	{
		F32 hover_strength = 0.f;
		F32 time_delta = mRippleTimer.getElapsedTimeF32() - mRippleTimeLast;
		mRippleTimeLast = mRippleTimer.getElapsedTimeF32();
		LLVector3 velocity = getVelocity();
		F32 speed = velocity.length();
		//RN: velocity varies too much frame to frame for this to work
		mRippleAccel.clearVec();//lerp(mRippleAccel, (velocity - mLastVel) * time_delta, LLSmoothInterpolation::getInterpolant(0.02f));
		mLastVel = velocity;
		LLVector4 wind;
		wind.setVec(getRegion()->mWind.getVelocityNoisy(getPositionAgent(), 4.f) - velocity);

		if (mInAir)
		{
			hover_strength = HOVER_EFFECT_STRENGTH * llmax(0.f, HOVER_EFFECT_MAX_SPEED - speed);
		}

		if (mBelowWater)
		{
			// TODO: make cloth flow more gracefully when underwater
			hover_strength += UNDERWATER_EFFECT_STRENGTH;
		}

		wind.mV[VZ] += hover_strength;
		wind.normalize();

		wind.mV[VW] = llmin(0.025f + (speed * 0.015f) + hover_strength, 0.5f);
		F32 interp;
		if (wind.mV[VW] > mWindVec.mV[VW])
		{
			interp = LLSmoothInterpolation::getInterpolant(0.2f);
		}
		else
		{
			interp = LLSmoothInterpolation::getInterpolant(0.4f);
		}
		mWindVec = lerp(mWindVec, wind, interp);
	
		F32 wind_freq = hover_strength + llclamp(8.f + (speed * 0.7f) + (noise1(mRipplePhase) * 4.f), 8.f, 25.f);
		mWindFreq = lerp(mWindFreq, wind_freq, interp); 

		if (mBelowWater)
		{
			mWindFreq *= UNDERWATER_FREQUENCY_DAMP;
		}

		mRipplePhase += (time_delta * mWindFreq);
		if (mRipplePhase > F_TWO_PI)
		{
			mRipplePhase = fmodf(mRipplePhase, F_TWO_PI);
		}
	}
}

void LLVOAvatar::idleUpdateNameTag(const LLVector3& root_pos_last)
{
    LL_PROFILE_ZONE_SCOPED_CATEGORY_AVATAR;

	// update chat bubble
	//--------------------------------------------------------------------
	// draw text label over character's head
	//--------------------------------------------------------------------
	if (mChatTimer.getElapsedTimeF32() > BUBBLE_CHAT_TIME)
	{
		mChats.clear();
	}

	const F32 time_visible = mTimeVisible.getElapsedTimeF32();
    static LLCachedControl<F32> NAME_SHOW_TIME(gSavedSettings, "RenderNameShowTime"); // seconds
    static LLCachedControl<F32> FADE_DURATION(gSavedSettings, "RenderNameFadeDuration"); // seconds
    static LLCachedControl<bool> use_chat_bubbles(gSavedSettings, "UseChatBubbles");
    static LLCachedControl<bool> use_typing_bubbles(gSavedSettings, "UseTypingBubbles");

// [RLVa:KB] - Checked: RLVa-2.0.1
	bool fRlvShowAvTag = true, fRlvShowAvName = true;
	if (RlvActions::isRlvEnabled())
	{
		fRlvShowAvTag = RlvActions::canShowNameTag(this);
		fRlvShowAvName = (fRlvShowAvTag) && (RlvActions::canShowName(RlvActions::SNC_DEFAULT, getID()));
	}
// [/RLVa:KB]
	bool visible_chat = use_chat_bubbles && (mChats.size() || mTyping);
	bool visible_typing = use_typing_bubbles && mTyping;
	bool render_name =	visible_chat ||
				visible_typing ||
// [RLVa:KB] - Checked: RLVa-2.0.1
						((fRlvShowAvTag) &&
// [/RLVa:KB]
		                ((sRenderName == RENDER_NAME_ALWAYS) ||
		                 (sRenderName == RENDER_NAME_FADE && time_visible < NAME_SHOW_TIME)));
	// If it's your own avatar, don't draw in mouselook, and don't
	// draw if we're specifically hiding our own name.
	if (isSelf())
	{
        static LLCachedControl<bool> render_name_show_self(gSavedSettings, "RenderNameShowSelf");
        static LLCachedControl<S32> name_tag_mode(gSavedSettings, "AvatarNameTagMode");
		render_name = render_name
			&& !gAgentCamera.cameraMouselook()
			&& (visible_chat || (render_name_show_self && name_tag_mode));
	}

	if ( !render_name )
	{
		if (mNameText)
		{
			// ...clean up old name tag
			mNameText->markDead();
			mNameText = NULL;
			sNumVisibleChatBubbles--;
		}
		return;
	}

	bool new_name = FALSE;
	if (visible_chat != mVisibleChat)
	{
		mVisibleChat = visible_chat;
		new_name = TRUE;
	}
		if (visible_typing != mVisibleTyping)
		{
			mVisibleTyping = visible_typing;
			new_name = TRUE;
		}

// [RLVa:KB] - Checked: RLVa-0.2.0
	if (!fRlvShowAvName)
	{
		if (mRenderGroupTitles)
		{
			mRenderGroupTitles = FALSE;
			new_name = TRUE;
		}
	}
	else if (sRenderGroupTitles != mRenderGroupTitles)
// [/RLVa]
//	if (sRenderGroupTitles != mRenderGroupTitles)
	{
		mRenderGroupTitles = sRenderGroupTitles;
		new_name = TRUE;
	}

	// First Calculate Alpha
	// If alpha > 0, create mNameText if necessary, otherwise delete it
	F32 alpha = 0.f;
	if (mAppAngle > 5.f)
	{
		const F32 START_FADE_TIME = NAME_SHOW_TIME - FADE_DURATION;
		if (!visible_chat && !visible_typing && sRenderName == RENDER_NAME_FADE && time_visible > START_FADE_TIME)
		{
			alpha = 1.f - (time_visible - START_FADE_TIME) / FADE_DURATION;
		}
		else
		{
			// ...not fading, full alpha
			alpha = 1.f;
		}
	}
	else if (mAppAngle > 2.f)
	{
		// far away is faded out also
		alpha = (mAppAngle-2.f)/3.f;
	}

	if (alpha <= 0.f)
	{
		if (mNameText)
		{
			mNameText->markDead();
			mNameText = NULL;
			sNumVisibleChatBubbles--;
		}
		return;
	}

	if (!mNameText)
	{
		mNameText = static_cast<LLHUDNameTag*>( LLHUDObject::addHUDObject(
			LLHUDObject::LL_HUD_NAME_TAG) );
		//mNameText->setMass(10.f);
		mNameText->setSourceObject(this);
		mNameText->setVertAlignment(LLHUDNameTag::ALIGN_VERT_TOP);
		mNameText->setVisibleOffScreen(TRUE);
		mNameText->setMaxLines(11);
		mNameText->setFadeDistance(CHAT_NORMAL_RADIUS, 5.f);
		sNumVisibleChatBubbles++;
		new_name = TRUE;
    }
				
	idleUpdateNameTagPosition(root_pos_last);
	idleUpdateNameTagText(new_name);
	// Wolfspirit: Following thing is already handled in LLHUDNameTag::lineSegmentIntersect
	// Fixing bubblechat alpha flashing with commenting this out.
	// idleUpdateNameTagAlpha(new_name, alpha);
}

void LLVOAvatar::idleUpdateNameTagText(bool new_name)
{
	LLNameValue *title = getNVPair("Title");
	LLNameValue* firstname = getNVPair("FirstName");
	LLNameValue* lastname = getNVPair("LastName");

	// Avatars must have a first and last name
	if (!firstname || !lastname) return;

	// <FS:Ansariel> OpenSim chat distance compatibility
	static const F32 chat_range_whisper_squared = LFSimFeatureHandler::getInstance()->whisperRange() * LFSimFeatureHandler::getInstance()->whisperRange();
	static const F32 chat_range_say_squared = LFSimFeatureHandler::getInstance()->sayRange() * LFSimFeatureHandler::getInstance()->sayRange();
	static const F32 chat_range_shout_squared = LFSimFeatureHandler::getInstance()->shoutRange() * LFSimFeatureHandler::getInstance()->shoutRange();
	// </FS:Ansariel>

// [RLVa:KB] - Checked: RLVa-2.0.1
	bool fRlvShowAvName = RlvActions::canShowName(RlvActions::SNC_DEFAULT, getID());
// [/RLVa:KB]
	// <FS:Ansariel> Show auto-response in nametag
	static LLCachedControl<bool> fsAutorespondMode(gSavedPerAccountSettings, "FSAutorespondMode");
	static LLCachedControl<bool> fsAutorespondNonFriendsMode(gSavedPerAccountSettings, "FSAutorespondNonFriendsMode");
	static LLCachedControl<bool> fsShowAutorespondInNametag(gSavedSettings, "FSShowAutorespondInNametag");
	bool is_autoresponse = isSelf() && fsShowAutorespondInNametag && (fsAutorespondMode || fsAutorespondNonFriendsMode);
	// </FS:Ansariel>
	// <FS:Ansariel> FIRE-3475: Show typing in nametag
	static LLCachedControl<bool> fsShowTypingStateInNameTag(gSavedSettings, "FSShowTypingStateInNameTag");
	bool is_typing = !isSelf() && mTyping && fsShowTypingStateInNameTag;
	// </FS:Ansariel>
	bool is_away = mSignaledAnimations.find(ANIM_AGENT_AWAY)  != mSignaledAnimations.end();
	bool is_do_not_disturb = mSignaledAnimations.find(ANIM_AGENT_DO_NOT_DISTURB) != mSignaledAnimations.end();
	bool is_appearance = mSignaledAnimations.find(ANIM_AGENT_CUSTOMIZE) != mSignaledAnimations.end();
	bool is_muted;
	if (isSelf())
	{
		is_muted = false;
	}
	else
	{
		is_muted = isInMuteList();
	}
//	bool is_friend = LLAvatarTracker::instance().isBuddy(getID());
// [RLVa:KB] - Checked: RLVa-1.2.2
	bool is_friend = (fRlvShowAvName) && (LLAvatarTracker::instance().isBuddy(getID()));
// [/RLVa:KB]
	bool is_cloud = getIsCloud();

	if (is_appearance != mNameAppearance)
	{
		if (is_appearance)
		{
			debugAvatarRezTime("AvatarRezEnteredAppearanceNotification","entered appearance mode");
		}
		else
		{
			debugAvatarRezTime("AvatarRezLeftAppearanceNotification","left appearance mode");
		}
	}
	// <FS:CR> Colorize name tags
	//LLColor4 name_tag_color = getNameTagColor(is_friend);
	LLColor4 name_tag_color = getNameTagColor();
	// </FS:CR>
	LLColor4 distance_color = name_tag_color;
	std::string distance_string;

	// Wolfspirit: If we don't need to display a friend,
	// if we aren't self, if we use colored Clienttags and if we have a color
	// then use that color as name_tag_color
	static LLUICachedControl<bool> show_friends("NameTagShowFriends");
	static LLUICachedControl<U32> color_client_tags("FSColorClienttags");
	bool special_color_override = (show_friends && (is_friend || LGGContactSets::getInstance()->hasFriendColorThatShouldShow(getID(), LGG_CS_TAG))) ||
									LLNetMap::hasAvatarMarkColor(getID());
	if (mClientTagData.has("color")
		&& !special_color_override
		&& color_client_tags && !this->isSelf())
	{
		name_tag_color = mClientTagData["color"]; 
	}

	// <FS:Ansariel> Color name tags based on distance
	static LLCachedControl<bool> show_distance_color_tag(gSavedSettings, "FSTagShowDistanceColors");
	static LLCachedControl<bool> show_distance_in_tag(gSavedSettings, "FSTagShowDistance");
	// <FS:CR> FIRE-6664: Add whisper range to color tags
	static LLUIColor tag_whisper_color = LLUIColorTable::instance().getColor("NameTagWhisperDistanceColor", LLColor4::green);
	// </FS:CR> FIRE-6664: Add whisper range to color tags
	static LLUIColor tag_chat_color = LLUIColorTable::instance().getColor("NameTagChatDistanceColor", LLColor4::green);
	static LLUIColor tag_shout_color = LLUIColorTable::instance().getColor("NameTagShoutDistanceColor", LLColor4::yellow);
	static LLUIColor tag_beyond_shout_color = LLUIColorTable::instance().getColor("NameTagBeyondShoutDistanceColor", LLColor4::red);

	if (!isSelf() && (show_distance_color_tag || show_distance_in_tag))
	{
		F64 distance_squared = dist_vec_squared(getPositionGlobal(), gAgent.getPositionGlobal());
		// <FS:CR> FIRE-6664: Add whisper range color tag
		if (distance_squared <= chat_range_whisper_squared)
		{
			distance_color = tag_whisper_color;
		}
		else if (distance_squared <= chat_range_say_squared)
		// </FS:CR> FIRE-6664: Add whisper range color tag
		{
			distance_color = tag_chat_color;
		}
		else if (distance_squared <= chat_range_shout_squared)
		{
			distance_color = tag_shout_color;
		}
		else
		{
			distance_color = tag_beyond_shout_color;
		}

		if (show_distance_in_tag)
		{
			distance_string = llformat("%.02f m", sqrt(distance_squared));
		}

		// Override nametag color only if friend color is disabled
		// or avatar is not a friend nor has a contact set color
		if (show_distance_color_tag && !special_color_override)
		{
			name_tag_color = distance_color;
		}
	}
	// </FS:Ansariel>

	// <FS:Ansariel> Show ARW in nametag options (for Jelly Dolls)
	static LLCachedControl<bool> show_arw_tag(gSavedSettings, "FSTagShowARW");
	static LLCachedControl<bool> show_too_complex_only_arw_tag(gSavedSettings, "FSTagShowTooComplexOnlyARW");
	static LLCachedControl<bool> show_own_arw_tag(gSavedSettings, "FSTagShowOwnARW");
	U32 complexity(0);
	LLColor4 complexity_color(LLColor4::grey1); // default if we're not limiting the complexity

	if (show_arw_tag &&
	   ((isSelf() && show_own_arw_tag) ||
	   (!isSelf() && (!show_too_complex_only_arw_tag || isTooComplex()))))
	{
		complexity = mVisualComplexity;

		// Show complexity color if we're limiting and not showing our own ARW...
		static LLCachedControl<U32> max_render_cost(gSavedSettings, "RenderAvatarMaxComplexity", 0);
		if (max_render_cost != 0 && !isSelf())
		{
			// This calculation is copied from idleUpdateRenderComplexity()
			F32 green_level = 1.f - llclamp(((F32)complexity - (F32)max_render_cost) / (F32)max_render_cost, 0.f, 1.f);
			F32 red_level = llmin((F32)complexity / (F32)max_render_cost, 1.f);
			complexity_color.set(red_level, green_level, 0.f, 1.f);
		}
	}
	// </FS:Ansariel>

	// Rebuild name tag if state change detected
	if (!mNameIsSet
		|| new_name
		// <FS:Ansariel> FIRE-13414: Avatar name isn't updated when the simulator sends a new name
		|| (!LLGridManager::instance().isInSecondLife() && (firstname->getString() != mNameFirstname || lastname->getString() != mNameLastname))
		// </FS:Ansariel>
		|| (!title && !mTitle.empty())
		|| (title && mTitle != title->getString())
		|| is_away != mNameAway 
		|| is_do_not_disturb != mNameDoNotDisturb 
		|| is_autoresponse != mNameAutoResponse
		|| is_muted != mNameMute
		|| is_appearance != mNameAppearance 
		|| is_friend != mNameFriend
		|| is_cloud != mNameCloud
		|| name_tag_color != mNameColor
		|| is_typing != mNameIsTyping
		|| distance_string != mDistanceString
		// <FS:Ansariel> Show Arc in nametag (for Jelly Dolls)
		|| complexity != mNameArc
		|| complexity_color != mNameArcColor)
	{

		//WS: If we got a uuid and if we know if it's id_based or not, ask FSDATA for the other tagdata, before we display it.
		if (mClientTagData.has("uuid") && mClientTagData.has("id_based"))
		{
			LLColor4 color;
			if (mClientTagData.has("tex_color"))
			{
				color.setValue(mClientTagData["tex_color"]);
			}
			else
			{
				color = LLColor4::black;
			}
			mClientTagData = FSData::getInstance()->resolveClientTag(LLUUID(mClientTagData["uuid"].asString()),
																	 mClientTagData["id_based"].asBoolean(),
																	 color);
		}

		clearNameTag();

		// <FS:Ansariel> Show auto-response in nametag
		//if (is_away || is_muted || is_do_not_disturb || is_appearance)
		if (is_away || is_muted || is_do_not_disturb || is_autoresponse || is_appearance || is_typing)
		// </FS:Ansariel>
		{
			std::string line;
			if (is_away)
			{
				line += LLTrans::getString("AvatarAway");
				line += ", ";
			}
			if (is_do_not_disturb)
			{
				line += LLTrans::getString("AvatarDoNotDisturb");
				line += ", ";
			}
			// <FS:Ansariel> Show auto-response in nametag
			if (is_autoresponse)
			{
				line += LLTrans::getString("AvatarAutoResponse");
				line += ", ";
			}
			// </FS:Ansariel>
			if (is_muted)
			{
				line += LLTrans::getString("AvatarMuted");
				line += ", ";
			}
			if (is_appearance)
			{
				line += LLTrans::getString("AvatarEditingAppearance");
				line += ", ";
			}
			if (is_cloud && !is_muted)
			{
				line += LLTrans::getString("LoadingData");
				line += ", ";
			}
			// <FS:Ansariel> FIRE-3475: Show typing in nametag
			if (is_typing)
			{
				line += LLTrans::getString("AvatarTyping");
				line += ", ";
			}
			// </FS:Ansariel>
			// trim last ", "
			line.resize( line.length() - 2 );
			addNameTagLine(line, name_tag_color, LLFontGL::NORMAL,
				LLFontGL::getFontSansSerifSmall());
		}

//		if (sRenderGroupTitles
// [RLVa:KB] - Checked: RLVa-1.2.2
		if (sRenderGroupTitles && fRlvShowAvName
// [/RLVa:KB]
			&& title && title->getString() && title->getString()[0] != '\0')
		{
			std::string title_str = title->getString();
			LLStringFn::replace_ascii_controlchars(title_str,LL_UNKNOWN_CHAR);
			addNameTagLine(title_str, name_tag_color, LLFontGL::NORMAL,
				LLFontGL::getFontSansSerifSmall(), true);
		}

		static LLUICachedControl<bool> show_display_names("NameTagShowDisplayNames", true);
		static LLUICachedControl<bool> show_usernames("NameTagShowUsernames", true);
		static LLUICachedControl<bool> colorize_username("FSColorUsername");	// <FS:CR> FIRE-1061
		static LLUICachedControl<bool> show_legacynames("FSNameTagShowLegacyUsernames");

		if (LLAvatarName::useDisplayNames())
		{
			LLAvatarName av_name;
			if (!LLAvatarNameCache::get(getID(), &av_name))
			{
				// Force a rebuild at next idle
				// Note: do not connect a callback on idle().
				clearNameTag();
			}

// [RLVa:KB] - Checked: RLVa-1.2.2
			if ( (fRlvShowAvName) || (isSelf()) )
			{
// [/RLVa:KB]
				// Might be blank if name not available yet, that's OK
				if (show_display_names)
				{

					if (mClientTagData.has("name") && !mClientTagData["name"].asString().empty())
					{
						addNameTagLine((av_name.isDisplayNameDefault() ? av_name.getUserNameForDisplay() : av_name.getDisplayName()) +" (" + mClientTagData["name"].asString() + ")",name_tag_color,LLFontGL::NORMAL, LLFontGL::getFontSansSerif(), true, (!av_name.getDisplayName().empty()) );
					}
					else
					{
						addNameTagLine((av_name.isDisplayNameDefault() ? av_name.getUserNameForDisplay() : av_name.getDisplayName()), name_tag_color, LLFontGL::NORMAL, LLFontGL::getFontSansSerif(), true, true);
					}
				}
				// Suppress SLID display if display name matches exactly (ugh)
				if (show_usernames && !av_name.isDisplayNameDefault())
				{
					// *HACK: Desaturate the color
					// <FS:CR> FIRE-1061
					LLColor4 username_color;
					if (colorize_username)
					{
						username_color = LLUIColorTable::instance().getColor("NameTagUsername", LLColor4::white);
					}
					else
					{
						username_color = name_tag_color * 0.83f;
					}
					// </FS:CR>

					// <FS:CR> Show user name as legacy name if selected
					std::string username( show_legacynames ? av_name.getUserNameForDisplay() : av_name.getAccountName() );

					addNameTagLine(username, username_color, LLFontGL::NORMAL, LLFontGL::getFontSansSerifSmall(), true);
				}
// [RLVa:KB] - Checked: RLVa-1.2.2
			}
			else
			{
				addNameTagLine(RlvStrings::getAnonym(av_name), name_tag_color, LLFontGL::NORMAL, LLFontGL::getFontSansSerif(), true, (!av_name.getDisplayName().empty()) );
			}
// [/RLVa:KB]
		}
		else  // DISPLAY NAMES OFF
		{
			const LLFontGL* font = LLFontGL::getFontSansSerif();
			std::string full_name = LLCacheName::buildFullName( firstname->getString(), lastname->getString() );
// [RLVa:KB] - Checked: RLVa-1.2.2
			if ( (!fRlvShowAvName) && (!isSelf()) )
			{
				full_name = RlvStrings::getAnonym(full_name);
				addNameTagLine(full_name, name_tag_color, LLFontGL::NORMAL, font, true, true);
			}
// [/RLVa:KB]
			else // Only check for client tags when not RLV anon -AO
			{
				if (mClientTagData.has("name") && !mClientTagData["name"].asString().empty())
				{
					addNameTagLine(full_name + " (" + mClientTagData["name"].asString() + ")", name_tag_color, LLFontGL::NORMAL, font, true, true);
				}
				else
				{
					addNameTagLine(full_name, name_tag_color, LLFontGL::NORMAL, font, true, true);
				}
			}
		}

		// <FS:Ansariel> Show distance in tag
		if (show_distance_in_tag)
		{
			addNameTagLine(distance_string, distance_color, LLFontGL::NORMAL, LLFontGL::getFontSansSerifSmall());
<<<<<<< HEAD
		}
		// <FS:Ansariel> Show distance in tag

		// <FS:Ansariel> Show ARW in nametag options (for Jelly Dolls)
		static const std::string complexity_label = LLTrans::getString("Nametag_Complexity_Label");
		static const std::string texture_area_label = LLTrans::getString("Nametag_Texture_Area_Label");
		if (show_arw_tag &&
		   ((isSelf() && show_own_arw_tag) ||
		   (!isSelf() && (!show_too_complex_only_arw_tag || isTooComplex()))))
		{
			std::string complexity_string;
			LLLocale locale("");

			// always show complexity, even if the reason for a jelly baby is the texture area
			// this is technically not 100% correct but the decision logic with all of the
			// exceptions would be way too complex to justify the result - Zi
			LLResMgr::getInstance()->getIntegerString(complexity_string, complexity);
			LLStringUtil::format_map_t label_args;
			label_args["COMPLEXITY"] = complexity_string;

			addNameTagLine(format_string(complexity_label, label_args), complexity_color, LLFontGL::NORMAL, LLFontGL::getFontSansSerifSmall());

			// only show texture area if this is the reason for jelly baby rendering
			static LLCachedControl<F32> max_attachment_area(gSavedSettings, "RenderAutoMuteSurfaceAreaLimit", 1000.0f);
			if (max_attachment_area > 0.f && mAttachmentSurfaceArea > max_attachment_area)
			{
				LLResMgr::getInstance()->getIntegerString(complexity_string, mAttachmentSurfaceArea);
				label_args["TEXTURE_AREA"] = complexity_string;

				addNameTagLine(format_string(texture_area_label, label_args), LLColor4::red, LLFontGL::NORMAL, LLFontGL::getFontSansSerifSmall());
			}
		}
=======
		}
		// <FS:Ansariel> Show distance in tag

		// <FS:Ansariel> Show ARW in nametag options (for Jelly Dolls)
		static const std::string complexity_label = LLTrans::getString("Nametag_Complexity_Label");
		static const std::string texture_area_label = LLTrans::getString("Nametag_Texture_Area_Label");
		if (show_arw_tag &&
		   ((isSelf() && show_own_arw_tag) ||
		   (!isSelf() && (!show_too_complex_only_arw_tag || isTooComplex()))))
		{
			std::string complexity_string;
			LLLocale locale("");

			// always show complexity, even if the reason for a jelly baby is the texture area
			// this is technically not 100% correct but the decision logic with all of the
			// exceptions would be way too complex to justify the result - Zi
			LLResMgr::getInstance()->getIntegerString(complexity_string, complexity);
			LLStringUtil::format_map_t label_args;
			label_args["COMPLEXITY"] = complexity_string;

			addNameTagLine(format_string(complexity_label, label_args), complexity_color, LLFontGL::NORMAL, LLFontGL::getFontSansSerifSmall());

			// only show texture area if this is the reason for jelly baby rendering
			static LLCachedControl<F32> max_attachment_area(gSavedSettings, "RenderAutoMuteSurfaceAreaLimit", 1000.0f);
			if (max_attachment_area > 0.f && mAttachmentSurfaceArea > max_attachment_area)
			{
				LLResMgr::getInstance()->getIntegerString(complexity_string, mAttachmentSurfaceArea);
				label_args["TEXTURE_AREA"] = complexity_string;

				addNameTagLine(format_string(texture_area_label, label_args), LLColor4::red, LLFontGL::NORMAL, LLFontGL::getFontSansSerifSmall());
			}
		}
>>>>>>> c142812f
		// </FS:Ansariel>

		mNameAway = is_away;
		mNameDoNotDisturb = is_do_not_disturb;
		mNameAutoResponse = is_autoresponse; // <FS:Ansariel> Show auto-response in nametag
		mNameMute = is_muted;
		mNameAppearance = is_appearance;
		mNameFriend = is_friend;
		mNameCloud = is_cloud;
		mNameColor=name_tag_color;
		mDistanceString = distance_string;
		mTitle = title ? title->getString() : "";
		mNameIsTyping = is_typing;
		// <FS:Ansariel> FIRE-13414: Avatar name isn't updated when the simulator sends a new name
		mNameFirstname = firstname->getString();
		mNameLastname = lastname->getString();
		// </FS:Ansariel>
		// <FS:Ansariel> Show Arc in nametag (for Jelly Dolls)
		mNameArc = complexity;
		mNameArcColor = complexity_color;
		// </FS:Ansariel>
		LLStringFn::replace_ascii_controlchars(mTitle,LL_UNKNOWN_CHAR);
		new_name = TRUE;
	}


	
	if (mVisibleChat || mVisibleTyping)
	{
		mNameText->setFont(LLFontGL::getFontSansSerif());
				mNameText->setTextAlignment(LLHUDNameTag::ALIGN_TEXT_LEFT);
		mNameText->setFadeDistance(CHAT_NORMAL_RADIUS * 2.f, 5.f);

		std::deque<LLChat>::iterator chat_iter = mChats.begin();
		mNameText->clearString();

		LLColor4 new_chat = LLUIColorTable::instance().getColor( isSelf() ? "UserChatColor" : "AgentChatColor" );
		
		// <FS:CR> Colorize tags
		new_chat = LGGContactSets::getInstance()->colorize(getID(), new_chat, LGG_CS_CHAT);
		
		//color based on contact sets prefs
		LGGContactSets::getInstance()->hasFriendColorThatShouldShow(getID(), LGG_CS_CHAT, new_chat);
		// </FS:CR>
		
		if (mVisibleChat)
		{
		LLColor4 normal_chat = lerp(new_chat, LLColor4(0.8f, 0.8f, 0.8f, 1.f), 0.7f);
		LLColor4 old_chat = lerp(normal_chat, LLColor4(0.6f, 0.6f, 0.6f, 1.f), 0.7f);
		if (mTyping && mChats.size() >= MAX_BUBBLE_CHAT_UTTERANCES) 
		{
			++chat_iter;
		}

		for(; chat_iter != mChats.end(); ++chat_iter)
		{
			F32 chat_fade_amt = llclamp((F32)((LLFrameTimer::getElapsedSeconds() - chat_iter->mTime) / CHAT_FADE_TIME), 0.f, 4.f);
			LLFontGL::StyleFlags style;
			switch(chat_iter->mChatType)
			{
			case CHAT_TYPE_WHISPER:
				style = LLFontGL::ITALIC;
				break;
			case CHAT_TYPE_SHOUT:
				style = LLFontGL::BOLD;
				break;
			default:
				style = LLFontGL::NORMAL;
				break;
			}
			if (chat_fade_amt < 1.f)
			{
				F32 u = clamp_rescale(chat_fade_amt, 0.9f, 1.f, 0.f, 1.f);
				mNameText->addLine(chat_iter->mText, lerp(new_chat, normal_chat, u), style);
			}
			else if (chat_fade_amt < 2.f)
			{
				F32 u = clamp_rescale(chat_fade_amt, 1.9f, 2.f, 0.f, 1.f);
				mNameText->addLine(chat_iter->mText, lerp(normal_chat, old_chat, u), style);
			}
			else if (chat_fade_amt < 3.f)
			{
				// *NOTE: only remove lines down to minimum number
				mNameText->addLine(chat_iter->mText, old_chat, style);
			}
		}
		}
		mNameText->setVisibleOffScreen(TRUE);

		if (mVisibleTyping && mTyping)
		{
			S32 dot_count = (llfloor(mTypingTimer.getElapsedTimeF32() * 3.f) + 2) % 3 + 1;
			switch(dot_count)
			{
			case 1:
				mNameText->addLine(".", new_chat);
				break;
			case 2:
				mNameText->addLine("..", new_chat);
				break;
			case 3:
				mNameText->addLine("...", new_chat);
				break;
			}

		}
	}
	else
	{
		// ...not using chat bubbles, just names
		mNameText->setTextAlignment(LLHUDNameTag::ALIGN_TEXT_CENTER);
		mNameText->setFadeDistance(CHAT_NORMAL_RADIUS, 5.f);
		mNameText->setVisibleOffScreen(FALSE);
	}
}

// <FS:Ansariel> Fix nametag not properly updating when display name arrives
//void LLVOAvatar::addNameTagLine(const std::string& line, const LLColor4& color, S32 style, const LLFontGL* font, const bool use_ellipses)
void LLVOAvatar::addNameTagLine(const std::string& line, const LLColor4& color, S32 style, const LLFontGL* font, const bool use_ellipses, bool is_name /* = false */)
// </FS:Ansariel>
{
	llassert(mNameText);
	if (mVisibleChat || mVisibleTyping)
	{
		mNameText->addLabel(line);
	}
	else
	{
		mNameText->addLine(line, color, (LLFontGL::StyleFlags)style, font, use_ellipses);
	}
	// <FS:Ansariel> Fix nametag not properly updating when display name arrives
    //mNameIsSet |= !line.empty();
	if (is_name)
	{
		mNameIsSet |= !line.empty();
	}
	// </FS:Ansariel>
}

void LLVOAvatar::clearNameTag()
{
    mNameIsSet = false;
	if (mNameText)
	{
		mNameText->setLabel("");
		mNameText->setString("");
	}
	mTimeVisible.reset();
}

//static
void LLVOAvatar::invalidateNameTag(const LLUUID& agent_id)
{
	LLViewerObject* obj = gObjectList.findObject(agent_id);
	if (!obj) return;

	LLVOAvatar* avatar = dynamic_cast<LLVOAvatar*>(obj);
	if (!avatar) return;

	avatar->clearNameTag();
}

//static
void LLVOAvatar::invalidateNameTags()
{
	std::vector<LLCharacter*>::iterator it = LLCharacter::sInstances.begin();
	for ( ; it != LLCharacter::sInstances.end(); ++it)
	{
		LLVOAvatar* avatar = dynamic_cast<LLVOAvatar*>(*it);
		if (!avatar) continue;
		if (avatar->isDead()) continue;

		avatar->clearNameTag();
	}
}

// Compute name tag position during idle update
void LLVOAvatar::idleUpdateNameTagPosition(const LLVector3& root_pos_last)
{
	LLQuaternion root_rot = mRoot->getWorldRotation();
	LLQuaternion inv_root_rot = ~root_rot;
	LLVector3 pixel_right_vec;
	LLVector3 pixel_up_vec;
	LLViewerCamera::getInstance()->getPixelVectors(root_pos_last, pixel_up_vec, pixel_right_vec);
	LLVector3 camera_to_av = root_pos_last - LLViewerCamera::getInstance()->getOrigin();
	camera_to_av.normalize();
	LLVector3 local_camera_at = camera_to_av * inv_root_rot;
	LLVector3 local_camera_up = camera_to_av % LLViewerCamera::getInstance()->getLeftAxis();
	local_camera_up.normalize();
	local_camera_up = local_camera_up * inv_root_rot;

	// <FS:Ansariel> Optional legacy nametag position
	LLVector3 name_position;
	static LLCachedControl<bool> fsLegacyNametagPosition(gSavedSettings, "FSLegacyNametagPosition");
	if (fsLegacyNametagPosition)
	{
		local_camera_up.scaleVec((mBodySize + mAvatarOffset) * 0.5f);
		local_camera_at.scaleVec((mBodySize + mAvatarOffset) * 0.5f);

		name_position = mRoot->getWorldPosition();
		name_position[VZ] -= mPelvisToFoot;
		name_position[VZ] += ((mBodySize[VZ] - mAvatarOffset[VZ] * 0.9f) * 0.55f);
		name_position += (local_camera_up * root_rot) - (projected_vec(local_camera_at * root_rot, camera_to_av));	
		name_position += pixel_up_vec * 15.f;
	}
	else
	{
	// </FS:Ansariel>
	// position is based on head position, does not require mAvatarOffset here. - Nyx
	LLVector3 avatar_ellipsoid(mBodySize.mV[VX] * 0.4f,
								mBodySize.mV[VY] * 0.4f,
								mBodySize.mV[VZ] * NAMETAG_VERT_OFFSET_WEIGHT);

	local_camera_up.scaleVec(avatar_ellipsoid);
	local_camera_at.scaleVec(avatar_ellipsoid);

	LLVector3 head_offset = (mHeadp->getLastWorldPosition() - mRoot->getLastWorldPosition()) * inv_root_rot;

	if (dist_vec(head_offset, mTargetRootToHeadOffset) > NAMETAG_UPDATE_THRESHOLD)
	{
		mTargetRootToHeadOffset = head_offset;
	}
	
	mCurRootToHeadOffset = lerp(mCurRootToHeadOffset, mTargetRootToHeadOffset, LLSmoothInterpolation::getInterpolant(0.2f));

	// <FS:Ansariel> Optional legacy nametag position
	//LLVector3 name_position = mRoot->getLastWorldPosition() + (mCurRootToHeadOffset * root_rot);
	name_position = mRoot->getLastWorldPosition() + (mCurRootToHeadOffset * root_rot);
	name_position += (local_camera_up * root_rot) - (projected_vec(local_camera_at * root_rot, camera_to_av));	
	name_position += pixel_up_vec * NAMETAG_VERTICAL_SCREEN_OFFSET;
	// <FS:Ansariel> Optional legacy nametag position
	}
	// </FS:Ansariel>

	// <FS:Ansariel> Optional Z-offset correction for name tags
	static LLCachedControl<S32> fsNameTagOffset(gSavedSettings, "FSNameTagZOffsetCorrection");
	name_position[VZ] += fsNameTagOffset / 10.f;
	// </FS:Ansariel>

	mNameText->setPositionAgent(name_position);				
}

void LLVOAvatar::idleUpdateNameTagAlpha(bool new_name, F32 alpha)
{
	llassert(mNameText);

	if (new_name
		|| alpha != mNameAlpha)
	{
		mNameText->setAlpha(alpha);
		mNameAlpha = alpha;
	}
}

// <FS:CR> Colorize tags
//LLColor4 LLVOAvatar::getNameTagColor(bool is_friend)
LLColor4 LLVOAvatar::getNameTagColor()
// </FS:CR>
{
	// ...not using display names
	LLColor4 color = LLUIColorTable::getInstance()->getColor("NameTagLegacy");
	if (LLAvatarName::useDisplayNames())
	{
		// ...color based on whether username "matches" a computed display name
		LLAvatarName av_name;
		if (LLAvatarNameCache::get(getID(), &av_name) && av_name.isDisplayNameDefault())
		{
			color = LLUIColorTable::getInstance()->getColor("NameTagMatch");
		}
		else
		{
			color = LLUIColorTable::getInstance()->getColor("NameTagMismatch");
		}
	}
	
	// <FS:CR> FIRE-1061 - Color friends, lindens, muted, etc
	color = LGGContactSets::getInstance()->colorize(getID(), color, LGG_CS_TAG);
	// </FS:CR>
	
	LGGContactSets::getInstance()->hasFriendColorThatShouldShow(getID(), LGG_CS_TAG, color);

	LLNetMap::getAvatarMarkColor(getID(), color);

	return color;
}

void LLVOAvatar::idleUpdateBelowWater()
{
	F32 avatar_height = (F32)(getPositionGlobal().mdV[VZ]);

	F32 water_height;
	water_height = getRegion()->getWaterHeight();

	// <FS:Zi> Animation Overrider
	BOOL wasBelowWater = mBelowWater;
	mBelowWater =  avatar_height < water_height;
	// <FS:Zi> Animation Overrider
	if (isSelf() && wasBelowWater != mBelowWater)
	{
		AOEngine::instance().checkBelowWater(mBelowWater);
	}
	// </FS:Zi> Animation Overrider
}

void LLVOAvatar::slamPosition()
{
	gAgent.setPositionAgent(getPositionAgent());
	// SL-315
	mRoot->setWorldPosition(getPositionAgent()); // teleport
	setChanged(TRANSLATED);
	if (mDrawable.notNull())
	{
		gPipeline.updateMoveNormalAsync(mDrawable);
	}
	mRoot->updateWorldMatrixChildren();
}

bool LLVOAvatar::isVisuallyMuted()
{
	LL_PROFILE_ZONE_SCOPED_CATEGORY_AVATAR; // <FS:Beq/> Tracy accounting for imposter testing.
	bool muted = false;

	// <FS:Ansariel> FIRE-11783: Always visually mute avatars that are muted
	if (!isSelf() && isInMuteList())
	{
		return true;
	}
	// </FS:Ansariel>

	// Priority order (highest priority first)
	// * own avatar is never visually muted
	// * if on the "always draw normally" list, draw them normally
	// * if on the "always visually mute" list, mute them
	// * check against the render cost and attachment limits
	if (!isSelf())
	{
// [RLVa:KB] - Checked: RLVa-2.2 (@setcam_avdist)
		if (isRlvSilhouette())
		{
			muted = true;
		}
		else if (mVisuallyMuteSetting == AV_ALWAYS_RENDER)
// [/RLVa:KB]
//		if (mVisuallyMuteSetting == AV_ALWAYS_RENDER)
		{
			muted = false;
		}
		else if (mVisuallyMuteSetting == AV_DO_NOT_RENDER)
		{
#ifdef JELLYDOLLS_SHOULD_IMPOSTOR
			muted = true;
			// Always want to see this AV as an impostor
#else
			muted = false;
#endif
		}
		// <FS:Ansariel> FIRE-11783: Always visually mute avatars that are muted
        //else if (isInMuteList())
        //{
        //    muted = true;
        //}
		// </FS:Ansariel>
		else 
		{
			muted = isTooComplex();
		}
	}

	return muted;
}

bool LLVOAvatar::isInMuteList() const
{
	LL_PROFILE_ZONE_SCOPED_CATEGORY_AVATAR; // <FS:Beq/> Tracy accounting for imposter testing.
	bool muted = false;
	F64 now = LLFrameTimer::getTotalSeconds();
	if (now < mCachedMuteListUpdateTime)
	{
		muted = mCachedInMuteList;
	}
	else
	{
		muted = LLMuteList::getInstance()->isMuted(getID());

		const F64 SECONDS_BETWEEN_MUTE_UPDATES = 1;
		mCachedMuteListUpdateTime = now + SECONDS_BETWEEN_MUTE_UPDATES;
		mCachedInMuteList = muted;
	}
	return muted;
}

// [RLVa:KB] - Checked: RLVa-2.2 (@setcam_avdist)
bool LLVOAvatar::isRlvSilhouette() const
{
	if (!RlvActions::hasBehaviour(RLV_BHVR_SETCAM_AVDIST))
		return false;

	static RlvCachedBehaviourModifier<float> s_nSetCamAvDist(RLV_MODIFIER_SETCAM_AVDIST);

	const F64 now = LLFrameTimer::getTotalSeconds();
	if (now >= mCachedRlvSilhouetteUpdateTime)
	{
		const F64 SECONDS_BETWEEN_SILHOUETTE_UPDATES = .5f;
		bool fIsRlvSilhouette = dist_vec_squared(gAgent.getPositionGlobal(), getPositionGlobal()) > s_nSetCamAvDist() * s_nSetCamAvDist();
		if (fIsRlvSilhouette != mCachedIsRlvSilhouette)
		{
			mCachedIsRlvSilhouette = fIsRlvSilhouette;
			mNeedsImpostorUpdate = TRUE;
		}
		mCachedRlvSilhouetteUpdateTime = now + SECONDS_BETWEEN_SILHOUETTE_UPDATES;
	}
	return mCachedIsRlvSilhouette;
}
// [/RLVa:KB]

void LLVOAvatar::updateAppearanceMessageDebugText()
{
		S32 central_bake_version = -1;
		if (getRegion())
		{
			central_bake_version = getRegion()->getCentralBakeVersion();
		}
		bool all_baked_downloaded = allBakedTexturesCompletelyDownloaded();
		bool all_local_downloaded = allLocalTexturesCompletelyDownloaded();
		std::string debug_line = llformat("%s%s - mLocal: %d, mEdit: %d, mUSB: %d, CBV: %d",
										  isSelf() ? (all_local_downloaded ? "L" : "l") : "-",
										  all_baked_downloaded ? "B" : "b",
										  mUseLocalAppearance, mIsEditingAppearance,
										  // <FS:Ansariel> [Legacy Bake]
										  //1, central_bake_version);
										  mUseServerBakes, central_bake_version);
										  // </FS:Ansariel> [Legacy Bake]
		std::string origin_string = bakedTextureOriginInfo();
		debug_line += " [" + origin_string + "]";
		S32 curr_cof_version = LLAppearanceMgr::instance().getCOFVersion();
		S32 last_request_cof_version = mLastUpdateRequestCOFVersion;
		S32 last_received_cof_version = mLastUpdateReceivedCOFVersion;
		if (isSelf())
		{
			debug_line += llformat(" - cof: %d req: %d rcv:%d",
								   curr_cof_version, last_request_cof_version, last_received_cof_version);
			static LLCachedControl<bool> debug_force_failure(gSavedSettings, "DebugForceAppearanceRequestFailure");
			if (debug_force_failure)
			{
				debug_line += " FORCING ERRS";
			}
		}
		else
		{
			debug_line += llformat(" - cof rcv:%d", last_received_cof_version);
		}
		debug_line += llformat(" bsz-z: %.3f", mBodySize[2]);
        if (mAvatarOffset[2] != 0.0f)
        {
            debug_line += llformat("avofs-z: %.3f", mAvatarOffset[2]);
        }
		bool hover_enabled = getRegion() && getRegion()->avatarHoverHeightEnabled();
		debug_line += hover_enabled ? " H" : " h";
		const LLVector3& hover_offset = getHoverOffset();
		if (hover_offset[2] != 0.0)
		{
			debug_line += llformat(" hov_z: %.3f", hover_offset[2]);
			debug_line += llformat(" %s", (isSitting() ? "S" : "T"));
			debug_line += llformat("%s", (isMotionActive(ANIM_AGENT_SIT_GROUND_CONSTRAINED) ? "G" : "-"));
		}
		if (mInAir)
		{
			debug_line += " A";
			
		}

        LLVector3 ankle_right_pos_agent = mFootRightp->getWorldPosition();
		LLVector3 normal;
        LLVector3 ankle_right_ground_agent = ankle_right_pos_agent;
        resolveHeightAgent(ankle_right_pos_agent, ankle_right_ground_agent, normal);
        F32 rightElev = llmax(-0.2f, ankle_right_pos_agent.mV[VZ] - ankle_right_ground_agent.mV[VZ]);
        debug_line += llformat(" relev %.3f", rightElev);

        LLVector3 root_pos = mRoot->getPosition();
        LLVector3 pelvis_pos = mPelvisp->getPosition();
        debug_line += llformat(" rp %.3f pp %.3f", root_pos[2], pelvis_pos[2]);

		const LLVector3& scale = getScale();
		debug_line += llformat(" scale-z %.3f", scale[2]);
		S32 is_visible = (S32) isVisible();
		S32 is_m_visible = (S32) mVisible;
		debug_line += llformat(" v %d/%d", is_visible, is_m_visible);

		AvatarOverallAppearance aoa = getOverallAppearance();
		if (aoa == AOA_NORMAL)
		{
			debug_line += " N";
		}
		else if (aoa == AOA_JELLYDOLL)
		{
			debug_line += " J";
		}
		else
		{
			debug_line += " I";
		}

		if (mMeshValid)
		{
			debug_line += "m";
		}
		else
		{
			debug_line += "-";
		}
		if (isImpostor())
		{
			debug_line += " Imp" + llformat("%d[%d]:%.1f", mUpdatePeriod, mLastImpostorUpdateReason, ((F32)(gFrameTimeSeconds-mLastImpostorUpdateFrameTime)));
		}

		addDebugText(debug_line);
}

LLViewerInventoryItem* getObjectInventoryItem(LLViewerObject *vobj, LLUUID asset_id)
{
    LLViewerInventoryItem *item = NULL;

    if (vobj)
    {
        if (vobj->getInventorySerial()<=0)
        {
            vobj->requestInventory(); 
	}
        item = vobj->getInventoryItemByAsset(asset_id);
    }
    return item;
}

LLViewerInventoryItem* recursiveGetObjectInventoryItem(LLViewerObject *vobj, LLUUID asset_id)
{
    LLViewerInventoryItem *item = getObjectInventoryItem(vobj, asset_id);
    if (!item)
    {
        LLViewerObject::const_child_list_t& children = vobj->getChildren();
        for (LLViewerObject::const_child_list_t::const_iterator it = children.begin();
             it != children.end(); ++it)
        {
            LLViewerObject *childp = *it;
            item = getObjectInventoryItem(childp, asset_id);
            if (item)
	{
                break;
            }
        }
	}
    return item;
}

void LLVOAvatar::updateAnimationDebugText()
{
	for (LLMotionController::motion_list_t::iterator iter = mMotionController.getActiveMotions().begin();
		 iter != mMotionController.getActiveMotions().end(); ++iter)
	{
		LLMotion* motionp = *iter;
		if (motionp->getMinPixelArea() < getPixelArea())
		{
			std::string output;
            std::string motion_name = motionp->getName();
            if (motion_name.empty())
            {
                if (isControlAvatar())
                {
                    LLControlAvatar *control_av = dynamic_cast<LLControlAvatar*>(this);
                    // Try to get name from inventory of associated object
                    LLVOVolume *volp = control_av->mRootVolp;
                    LLViewerInventoryItem *item = recursiveGetObjectInventoryItem(volp,motionp->getID());
                    if (item)
                    {
                        motion_name = item->getName();
                    }
                }
                else
                {
                    if (motionp->getID() == ANIM_AGENT_BENTO_IDLE)
                    {
                        motion_name = "bento_idle";
                    }
                }
            }
            if (motion_name.empty())
			{
				std::string name;
				if (gAgent.isGodlikeWithoutAdminMenuFakery() || isSelf())
				{
					name = motionp->getID().asString();
					LLVOAvatar::AnimSourceIterator anim_it = mAnimationSources.begin();
					for (; anim_it != mAnimationSources.end(); ++anim_it)
					{
						if (anim_it->second == motionp->getID())
						{
							LLViewerObject* object = gObjectList.findObject(anim_it->first);
							if (!object)
							{
								break;
							}
							if (object->isAvatar())
							{
								if (mMotionController.mIsSelf)
								{
									// Searching inventory by asset id is really long
									// so just mark as inventory
									// Also item is likely to be named by LLPreviewAnim
									name += "(inventory)";
								}
							}
							else
							{
								LLViewerInventoryItem* item = NULL;
								if (!object->isInventoryDirty())
								{
									item = object->getInventoryItemByAsset(motionp->getID());
								}
								if (item)
								{
									name = item->getName();
								}
								else if (object->isAttachment())
								{
									name += "(att:" + getAttachmentItemName() + ")";
								}
								else
								{
									// in-world object, name or content unknown
									name += "(in-world)";
								}
							}
							break;
						}
					}
				}
				else
				{
					name = LLUUID::null.asString();
				}
				motion_name = name;
			}
			std::string motion_tag = "";
			if (mPlayingAnimations.find(motionp->getID()) != mPlayingAnimations.end())
			{
				motion_tag = "*";
			}
			output = llformat("%s%s - %d",
							  motion_name.c_str(),
							  motion_tag.c_str(),
							  (U32)motionp->getPriority());
			addDebugText(output);
		}
	}
}

void LLVOAvatar::updateDebugText()
{
    // Leave mDebugText uncleared here, in case a derived class has added some state first

	// <FS:Ansariel> Use cached controls
	//if (gSavedSettings.getBOOL("DebugAvatarAppearanceMessage"))
	static LLCachedControl<bool> debug_avatar_appearance_message(gSavedSettings, "DebugAvatarAppearanceMessage");
	if (debug_avatar_appearance_message)
	// </FS:Ansariel>
	{
        updateAppearanceMessageDebugText();
	}

	// <FS:Ansariel> Use cached controls
	//if (gSavedSettings.getBOOL("DebugAvatarCompositeBaked"))
	static LLCachedControl<bool> debug_avatar_composite_baked(gSavedSettings, "DebugAvatarCompositeBaked");
	if (debug_avatar_composite_baked)
	// </FS:Ansariel>
	{
		if (!mBakedTextureDebugText.empty())
			addDebugText(mBakedTextureDebugText);
	}

    // Develop -> Avatar -> Animation Info
	if (LLVOAvatar::sShowAnimationDebug)
	{
        updateAnimationDebugText();
	}

	if (!mDebugText.size() && mText.notNull())
	{
		mText->markDead();
		mText = NULL;
	}
	else if (mDebugText.size())
	{
		setDebugText(mDebugText);
	}
	mDebugText.clear();
}

//------------------------------------------------------------------------
// updateFootstepSounds
// Factored out from updateCharacter()
// Generate footstep sounds when feet hit the ground
//------------------------------------------------------------------------
void LLVOAvatar::updateFootstepSounds()
{
    if (mIsDummy)
    {
        return;
    }
	
	//-------------------------------------------------------------------------
	// Find the ground under each foot, these are used for a variety
	// of things that follow
	//-------------------------------------------------------------------------
	LLVector3 ankle_left_pos_agent = mFootLeftp->getWorldPosition();
	LLVector3 ankle_right_pos_agent = mFootRightp->getWorldPosition();

	LLVector3 ankle_left_ground_agent = ankle_left_pos_agent;
	LLVector3 ankle_right_ground_agent = ankle_right_pos_agent;
    LLVector3 normal;
	resolveHeightAgent(ankle_left_pos_agent, ankle_left_ground_agent, normal);
	resolveHeightAgent(ankle_right_pos_agent, ankle_right_ground_agent, normal);

	F32 leftElev = llmax(-0.2f, ankle_left_pos_agent.mV[VZ] - ankle_left_ground_agent.mV[VZ]);
	F32 rightElev = llmax(-0.2f, ankle_right_pos_agent.mV[VZ] - ankle_right_ground_agent.mV[VZ]);

	if (!isSitting())
	{
		//-------------------------------------------------------------------------
		// Figure out which foot is on ground
		//-------------------------------------------------------------------------
		if (!mInAir)
		{
			if ((leftElev < 0.0f) || (rightElev < 0.0f))
	{
				ankle_left_pos_agent = mFootLeftp->getWorldPosition();
				ankle_right_pos_agent = mFootRightp->getWorldPosition();
				leftElev = ankle_left_pos_agent.mV[VZ] - ankle_left_ground_agent.mV[VZ];
				rightElev = ankle_right_pos_agent.mV[VZ] - ankle_right_ground_agent.mV[VZ];
			}
		}
	}
	
	const LLUUID AGENT_FOOTSTEP_ANIMS[] = {ANIM_AGENT_WALK, ANIM_AGENT_RUN, ANIM_AGENT_LAND};
	const S32 NUM_AGENT_FOOTSTEP_ANIMS = LL_ARRAY_SIZE(AGENT_FOOTSTEP_ANIMS);

	if ( gAudiop && isAnyAnimationSignaled(AGENT_FOOTSTEP_ANIMS, NUM_AGENT_FOOTSTEP_ANIMS) )
	{
		BOOL playSound = FALSE;
		LLVector3 foot_pos_agent;

		BOOL onGroundLeft = (leftElev <= 0.05f);
		BOOL onGroundRight = (rightElev <= 0.05f);

		// did left foot hit the ground?
		if ( onGroundLeft && !mWasOnGroundLeft )
		{
			foot_pos_agent = ankle_left_pos_agent;
			playSound = TRUE;
		}

		// did right foot hit the ground?
		if ( onGroundRight && !mWasOnGroundRight )
	{
			foot_pos_agent = ankle_right_pos_agent;
			playSound = TRUE;
	}

		mWasOnGroundLeft = onGroundLeft;
		mWasOnGroundRight = onGroundRight;

		// <FS:PP> FIRE-3169: Option to change the default footsteps sound
		// if ( playSound )
		static LLCachedControl<bool> PlayModeUISndFootsteps(gSavedSettings, "PlayModeUISndFootsteps");
		if ( playSound && PlayModeUISndFootsteps )
		// </FS:PP>
		{
			const F32 STEP_VOLUME = 0.1f;
			const LLUUID& step_sound_id = getStepSound();

			LLVector3d foot_pos_global = gAgent.getPosGlobalFromAgent(foot_pos_agent);

			if (LLViewerParcelMgr::getInstance()->canHearSound(foot_pos_global)
				&& !LLMuteList::getInstance()->isMuted(getID(), LLMute::flagObjectSounds))
			{
				gAudiop->triggerSound(step_sound_id, getID(), STEP_VOLUME, LLAudioEngine::AUDIO_TYPE_AMBIENT, foot_pos_global);
			}
		}
	}
}

//------------------------------------------------------------------------
// computeUpdatePeriod()
// Factored out from updateCharacter()
// Set new value for mUpdatePeriod based on distance and various other factors.
//
// Note 10-2020: it turns out that none of these update period
// calculations have been having any effect, because
// mNeedsImpostorUpdate was not being set in updateCharacter(). So
// it's really open to question whether we want to enable time based updates, and if
// so, at what rate. Leaving the rates as given would lead to
// drastically more frequent impostor updates than we've been doing all these years.
// ------------------------------------------------------------------------
void LLVOAvatar::computeUpdatePeriod()
{
	bool visually_muted = isVisuallyMuted();
	bool slow = isTooSlowWithoutShadows();// <FS:Beq/> the geometry alone is forcing this to be slow so we must imposter
	if (mDrawable.notNull()
        && isVisible() 
        && (!isSelf() || visually_muted)
        && !isUIAvatar()
        && (sLimitNonImpostors || visually_muted || slow) // <FS:Beq/> imposter slow avatars irrespective of nonimposter setting.
        && !mNeedsAnimUpdate 
        && !sFreezeCounter)
	{
		const LLVector4a* ext = mDrawable->getSpatialExtents();
		LLVector4a size;
		size.setSub(ext[1],ext[0]);
		F32 mag = size.getLength3().getF32()*0.5f;

		const S32 UPDATE_RATE_SLOW = 64;
		const S32 UPDATE_RATE_MED = 48;
		const S32 UPDATE_RATE_FAST = 32;
		if(slow)
		{
			mUpdatePeriod = UPDATE_RATE_FAST;
		}
		else if (visually_muted)
		{   // visually muted avatars update at lowest rate
			mUpdatePeriod = UPDATE_RATE_SLOW;
		}
		else if (! shouldImpostor()
				 || mDrawable->mDistanceWRTCamera < 1.f + mag)
		{   // first 25% of max visible avatars are not impostored
			// also, don't impostor avatars whose bounding box may be penetrating the 
			// impostor camera near clip plane
			mUpdatePeriod = 1;
		}
		else if ( shouldImpostor(4.0) )
		{ //background avatars are REALLY slow updating impostors
			mUpdatePeriod = UPDATE_RATE_SLOW;
		}
		else if (mLastRezzedStatus <= 0)
		{
			// Don't update cloud avatars too often
			mUpdatePeriod = UPDATE_RATE_SLOW;
		}
		else if ( shouldImpostor(3.0) )
		{ //back 25% of max visible avatars are slow updating impostors
			mUpdatePeriod = UPDATE_RATE_MED;
		}
		else 
		{
			//nearby avatars, update the impostors more frequently.
			mUpdatePeriod = UPDATE_RATE_FAST;
		}
	}
	else
	{
		mUpdatePeriod = 1;
	}
}

//------------------------------------------------------------------------
// updateOrientation()
// Factored out from updateCharacter()
// This is used by updateCharacter() to update the avatar's orientation:
// - updates mTurning state
// - updates rotation of the mRoot joint in the skeleton
// - for self, calls setControlFlags() to notify the simulator about any turns
//------------------------------------------------------------------------
void LLVOAvatar::updateOrientation(LLAgent& agent, F32 speed, F32 delta_time)
{
			LLQuaternion iQ;
			LLVector3 upDir( 0.0f, 0.0f, 1.0f );
			
			// Compute a forward direction vector derived from the primitive rotation
			// and the velocity vector.  When walking or jumping, don't let body deviate
			// more than 90 from the view, if necessary, flip the velocity vector.

			LLVector3 primDir;
			if (isSelf())
			{
				primDir = agent.getAtAxis() - projected_vec(agent.getAtAxis(), agent.getReferenceUpVector());
				primDir.normalize();
			}
			else
			{
				primDir = getRotation().getMatrix3().getFwdRow();
			}
			LLVector3 velDir = getVelocity();
			velDir.normalize();
			// <FS> Disable avatar turning towards camera when walking backwards
			//if ( mSignaledAnimations.find(ANIM_AGENT_WALK) != mSignaledAnimations.end())
			static LLCachedControl<bool> walk_backwards(gSavedSettings, "FSDisableTurningAroundWhenWalkingBackwards");
			if (walk_backwards && mSignaledAnimations.find(ANIM_AGENT_WALK) != mSignaledAnimations.end())
			// </FS>
			{
				F32 vpD = velDir * primDir;
				if (vpD < -0.5f)
				{
					velDir *= -1.0f;
				}
			}
			LLVector3 fwdDir = lerp(primDir, velDir, clamp_rescale(speed, 0.5f, 2.0f, 0.0f, 1.0f));
			if (isSelf() && gAgentCamera.cameraMouselook())
			{
				// make sure fwdDir stays in same general direction as primdir
				if (gAgent.getFlying())
				{
					fwdDir = LLViewerCamera::getInstance()->getAtAxis();
				}
				else
				{
					LLVector3 at_axis = LLViewerCamera::getInstance()->getAtAxis();
					LLVector3 up_vector = gAgent.getReferenceUpVector();
					at_axis -= up_vector * (at_axis * up_vector);
					at_axis.normalize();
					
					F32 dot = fwdDir * at_axis;
					if (dot < 0.f)
					{
						fwdDir -= 2.f * at_axis * dot;
						fwdDir.normalize();
					}
				}
			}

			LLQuaternion root_rotation = mRoot->getWorldMatrix().quaternion();
			F32 root_roll, root_pitch, root_yaw;
			root_rotation.getEulerAngles(&root_roll, &root_pitch, &root_yaw);

			// When moving very slow, the pelvis is allowed to deviate from the
    // forward direction to allow it to hold its position while the torso
			// and head turn.  Once in motion, it must conform however.
			BOOL self_in_mouselook = isSelf() && gAgentCamera.cameraMouselook();

			LLVector3 pelvisDir( mRoot->getWorldMatrix().getFwdRow4().mV );

			static LLCachedControl<F32> s_pelvis_rot_threshold_slow(gSavedSettings, "AvatarRotateThresholdSlow", 60.0);
			static LLCachedControl<F32> s_pelvis_rot_threshold_fast(gSavedSettings, "AvatarRotateThresholdFast", 2.0);

			F32 pelvis_rot_threshold = clamp_rescale(speed, 0.1f, 1.0f, s_pelvis_rot_threshold_slow, s_pelvis_rot_threshold_fast);
						
			if (self_in_mouselook)
			{
				pelvis_rot_threshold *= MOUSELOOK_PELVIS_FOLLOW_FACTOR;
			}
			pelvis_rot_threshold *= DEG_TO_RAD;

			F32 angle = angle_between( pelvisDir, fwdDir );

			// The avatar's root is allowed to have a yaw that deviates widely
			// from the forward direction, but if roll or pitch are off even
			// a little bit we need to correct the rotation.
			if(root_roll < 1.f * DEG_TO_RAD
			   && root_pitch < 5.f * DEG_TO_RAD)
			{
				// smaller correction vector means pelvis follows prim direction more closely
				if (!mTurning && angle > pelvis_rot_threshold*0.75f)
				{
					mTurning = TRUE;
				}

				// use tighter threshold when turning
				if (mTurning)
				{
					pelvis_rot_threshold *= 0.4f;
				}

				// am I done turning?
				if (angle < pelvis_rot_threshold)
				{
					mTurning = FALSE;
				}

				LLVector3 correction_vector = (pelvisDir - fwdDir) * clamp_rescale(angle, pelvis_rot_threshold*0.75f, pelvis_rot_threshold, 1.0f, 0.0f);
				fwdDir += correction_vector;
			}
			else
			{
				mTurning = FALSE;
			}

			// Now compute the full world space rotation for the whole body (wQv)
			LLVector3 leftDir = upDir % fwdDir;
			leftDir.normalize();
			fwdDir = leftDir % upDir;
			LLQuaternion wQv( fwdDir, leftDir, upDir );

			if (isSelf() && mTurning)
			{
				if ((fwdDir % pelvisDir) * upDir > 0.f)
				{
					gAgent.setControlFlags(AGENT_CONTROL_TURN_RIGHT);
				}
				else
				{
					gAgent.setControlFlags(AGENT_CONTROL_TURN_LEFT);
				}
			}

			// Set the root rotation, but do so incrementally so that it
			// lags in time by some fixed amount.
			//F32 u = LLSmoothInterpolation::getInterpolant(PELVIS_LAG);
			F32 pelvis_lag_time = 0.f;
			if (self_in_mouselook)
			{
				pelvis_lag_time = PELVIS_LAG_MOUSELOOK;
			}
			else if (mInAir)
			{
				pelvis_lag_time = PELVIS_LAG_FLYING;
				// increase pelvis lag time when moving slowly
				pelvis_lag_time *= clamp_rescale(mSpeedAccum, 0.f, 15.f, 3.f, 1.f);
			}
			else
			{
				// <FS:Beq> FIRE-29581 remove stones from wet sack for Willow
				// pelvis_lag_time = PELVIS_LAG_WALKING;
				static constexpr F32 turn_rate_delta{0.0019f}; // linear scale
				static LLCachedControl<F32> turn_speed(gSavedSettings, "FSAvatarTurnSpeed", 0.0f); // 0 is default. We can't go slower.
				pelvis_lag_time = llmax(PELVIS_LAG_WALKING - (llclamp(turn_speed(), 0.f, 100.f) * turn_rate_delta), F_ALMOST_ZERO);
				// </FS:Beq>
			}

    F32 u = llclamp((delta_time / pelvis_lag_time), 0.0f, 1.0f);	

			mRoot->setWorldRotation( slerp(u, mRoot->getWorldRotation(), wQv) );
}

//------------------------------------------------------------------------
// updateTimeStep()
// Factored out from updateCharacter().
//
// Updates the time step used by the motion controller, based on area
// and avatar count criteria.  This will also stop the
// ANIM_AGENT_WALK_ADJUST animation under some circumstances.
// ------------------------------------------------------------------------
void LLVOAvatar::updateTimeStep()
{
	// <FS:Zi> Optionally disable the usage of timesteps, testing if this affects performance or
	//         creates animation issues - FIRE-3657
	//if (!isSelf() && !isUIAvatar()) // ie, non-self avatars, and animated objects will be affected.
	static LLCachedControl<bool> use_timesteps(gSavedSettings, "UseAnimationTimeSteps");
	if (!isSelf() && !isUIAvatar() && use_timesteps)
	// </FS:Zi>
	{
        // Note that sInstances counts animated objects and
        // standard avatars in the same bucket. Is this desirable?
		F32 time_quantum = clamp_rescale((F32)sInstances.size(), 10.f, 35.f, 0.f, 0.25f);
		F32 pixel_area_scale = clamp_rescale(mPixelArea, 100, 5000, 1.f, 0.f);
		F32 time_step = time_quantum * pixel_area_scale;
        // Extrema:
        //   If number of avs is 10 or less, time_step is unmodified (flagged with 0.0).
        //   If area of av is 5000 or greater, time_step is unmodified (flagged with 0.0).
        //   If number of avs is 35 or greater, and area of av is 100 or less,
        //   time_step takes the maximum possible value of 0.25.
        //   Other situations will give values within the (0, 0.25) range.
		if (time_step != 0.f)
		{
			// disable walk motion servo controller as it doesn't work with motion timesteps
			stopMotion(ANIM_AGENT_WALK_ADJUST);
			removeAnimationData("Walk Speed");
		}
        // See SL-763 - playback with altered time step does not
        // appear to work correctly, odd behavior for distant avatars.
        // As of 11-2017, LLMotionController::updateMotions() will
        // ignore the value here. Need to re-enable if it's every
        // fixed.
		mMotionController.setTimeStep(time_step);
	}
	// <FS:Zi> Optionally disable the usage of timesteps, testing if this affects performance or
	//         creates animation issues - FIRE-3657
	else
	{
		mMotionController.setTimeStep(0.0f);
	}
	// </FS:Zi>
}

void LLVOAvatar::updateRootPositionAndRotation(LLAgent& agent, F32 speed, bool was_sit_ground_constrained) 
{
	if (!(isSitting() && getParent()))
	{
		// This case includes all configurations except sitting on an
		// object, so does include ground sit.

		//--------------------------------------------------------------------
		// get timing info
		// handle initial condition case
		//--------------------------------------------------------------------
		F32 animation_time = mAnimTimer.getElapsedTimeF32();
		if (mTimeLast == 0.0f)
		{
			mTimeLast = animation_time;

			// Initially put the pelvis at slaved position/mRotation
			// SL-315
			mRoot->setWorldPosition( getPositionAgent() ); // first frame
			mRoot->setWorldRotation( getRotation() );
		}
			
		//--------------------------------------------------------------------
		// dont' let dT get larger than 1/5th of a second
		//--------------------------------------------------------------------
		F32 delta_time = animation_time - mTimeLast;

		delta_time = llclamp( delta_time, DELTA_TIME_MIN, DELTA_TIME_MAX );
		mTimeLast = animation_time;

		mSpeedAccum = (mSpeedAccum * 0.95f) + (speed * 0.05f);

		//--------------------------------------------------------------------
		// compute the position of the avatar's root
		//--------------------------------------------------------------------
		LLVector3d root_pos;
		LLVector3d ground_under_pelvis;

		if (isSelf())
		{
			gAgent.setPositionAgent(getRenderPosition());
		}

		root_pos = gAgent.getPosGlobalFromAgent(getRenderPosition());
		root_pos.mdV[VZ] += getVisualParamWeight(AVATAR_HOVER);

        LLVector3 normal;
		resolveHeightGlobal(root_pos, ground_under_pelvis, normal);
		F32 foot_to_ground = (F32) (root_pos.mdV[VZ] - mPelvisToFoot - ground_under_pelvis.mdV[VZ]);				
		BOOL in_air = ((!LLWorld::getInstance()->getRegionFromPosGlobal(ground_under_pelvis)) || 
						foot_to_ground > FOOT_GROUND_COLLISION_TOLERANCE);

		if (in_air && !mInAir)
		{
			mTimeInAir.reset();
		}
		mInAir = in_air;

        // SL-402: with the ability to animate the position of joints
        // that affect the body size calculation, computed body size
        // can get stale much more easily. Simplest fix is to update
        // it frequently.
        // SL-427: this appears to be too frequent, moving to only do on animation state change.
        //computeBodySize();
    
		// correct for the fact that the pelvis is not necessarily the center 
		// of the agent's physical representation
		root_pos.mdV[VZ] -= (0.5f * mBodySize.mV[VZ]) - mPelvisToFoot;
		if (!isSitting() && !was_sit_ground_constrained)
		{
			root_pos += LLVector3d(getHoverOffset());
			if (getOverallAppearance() == AOA_JELLYDOLL)
			{
				F32 offz = -0.5 * (getScale()[VZ] - mBodySize.mV[VZ]);
				root_pos[2] += offz;
				// if (!isSelf() && !isControlAvatar())
				// {
				// 	LL_DEBUGS("Avatar") << "av " << getFullname() 
				// 						<< " frame " << LLFrameTimer::getFrameCount()
				// 						<< " root adjust offz " << offz
				// 						<< " scalez " << getScale()[VZ]
				// 						<< " bsz " << mBodySize.mV[VZ]
				// 						<< LL_ENDL;
				// }
			}
		}
		// if (!isSelf() && !isControlAvatar())
		// {
		// 	LL_DEBUGS("Avatar") << "av " << getFullname() << " aoa " << (S32) getOverallAppearance()
		// 						<< " frame " << LLFrameTimer::getFrameCount()
		// 						<< " scalez " << getScale()[VZ]
		// 						<< " bsz " << mBodySize.mV[VZ]
		// 						<< " root pos " << root_pos[2]
		// 						<< " curr rootz " << mRoot->getPosition()[2] 
		// 						<< " pp-z " << mPelvisp->getPosition()[2]
		// 						<< " renderpos " << getRenderPosition()
		// 						<< LL_ENDL;
		// }

        LLControlAvatar *cav = dynamic_cast<LLControlAvatar*>(this);
        if (cav)
        {
            // SL-1350: Moved to LLDrawable::updateXform()
            cav->matchVolumeTransform();
        }
        else
        {
            LLVector3 newPosition = gAgent.getPosAgentFromGlobal(root_pos);
			// if (!isSelf() && !isControlAvatar())
			// {
			// 	LL_DEBUGS("Avatar") << "av " << getFullname() 
			// 						<< " frame " << LLFrameTimer::getFrameCount()
			// 						<< " newPosition " << newPosition
			// 						<< " renderpos " << getRenderPosition()
			// 						<< LL_ENDL;
			// }
            if (newPosition != mRoot->getXform()->getWorldPosition())
            {		
                mRoot->touch();
                // SL-315
                mRoot->setWorldPosition( newPosition ); // regular update				
            }
        }

		//--------------------------------------------------------------------
		// Propagate viewer object rotation to root of avatar
		//--------------------------------------------------------------------
		if (!isControlAvatar() && !isAnyAnimationSignaled(AGENT_NO_ROTATE_ANIMS, NUM_AGENT_NO_ROTATE_ANIMS))
		{
            // Rotation fixups for avatars in motion.
            // Skip for animated objects.
            updateOrientation(agent, speed, delta_time);
		}
	}
	else if (mDrawable.notNull())
	{
        // Sitting on an object - mRoot is slaved to mDrawable orientation.
		LLVector3 pos = mDrawable->getPosition();
		pos += getHoverOffset() * mDrawable->getRotation();
		// SL-315
		mRoot->setPosition(pos);
		mRoot->setRotation(mDrawable->getRotation());
	}
}

//------------------------------------------------------------------------
// LLVOAvatar::computeNeedsUpdate()
// 
// Most of the logic here is to figure out when to periodically update impostors.
// Non-impostors have mUpdatePeriod == 1 and will need update every frame.
//------------------------------------------------------------------------
bool LLVOAvatar::computeNeedsUpdate()
{
	const F32 MAX_IMPOSTOR_INTERVAL = 4.0f;
	computeUpdatePeriod();

	bool needs_update_by_frame_count = ((LLDrawable::getCurrentFrame()+mID.mData[0])%mUpdatePeriod == 0);

    bool needs_update_by_max_time = ((gFrameTimeSeconds-mLastImpostorUpdateFrameTime)> MAX_IMPOSTOR_INTERVAL);
	bool needs_update = needs_update_by_frame_count || needs_update_by_max_time;

	if (needs_update && !isSelf())
	{
		if (needs_update_by_max_time)
		{
			mNeedsImpostorUpdate = TRUE;
			mLastImpostorUpdateReason = 11;
		}
		else
		{
			//mNeedsImpostorUpdate = TRUE;
			//mLastImpostorUpdateReason = 10;
		}
	}
	return needs_update;
}

// updateCharacter()
//
// This is called for all avatars, so there are 4 possible situations:
//
// 1) Avatar is your own. In this case the class is LLVOAvatarSelf,
// isSelf() is true, and agent specifies the corresponding agent
// information for you. In all the other cases, agent is irrelevant
// and it would be less confusing if it were null or something.
//
// 2) Avatar is controlled by another resident. Class is LLVOAvatar,
// and isSelf() is false.
//
// 3) Avatar is the controller for an animated object. Class is
// LLControlAvatar and mIsDummy is true. Avatar is a purely
// viewer-side entity with no representation on the simulator.
//
// 4) Avatar is a UI avatar used in some areas of the UI, such as when
// previewing uploaded animations. Class is LLUIAvatar, and mIsDummy
// is true. Avatar is purely viewer-side with no representation on the
// simulator.
//
//------------------------------------------------------------------------
bool LLVOAvatar::updateCharacter(LLAgent &agent)
{	
	updateDebugText();
	
	if (!mIsBuilt)
	{
		return FALSE;
	}

	BOOL visible = isVisible();
    bool is_control_avatar = isControlAvatar(); // capture state to simplify tracing
	bool is_attachment = false;

	if (is_control_avatar)
	{
        LLControlAvatar *cav = dynamic_cast<LLControlAvatar*>(this);
		is_attachment = cav && cav->mRootVolp && cav->mRootVolp->isAttachment(); // For attached animated objects
	}

    LLScopedContextString str("updateCharacter " + getFullname() + " is_control_avatar "
                              + boost::lexical_cast<std::string>(is_control_avatar) 
                              + " is_attachment " + boost::lexical_cast<std::string>(is_attachment));

	// For fading out the names above heads, only let the timer
	// run if we're visible.
	if (mDrawable.notNull() && !visible)
	{
		mTimeVisible.reset();
	}

	//--------------------------------------------------------------------
	// The rest should only be done occasionally for far away avatars.
    // Set mUpdatePeriod and visible based on distance and other criteria,
	// and flag for impostor update if needed.
	//--------------------------------------------------------------------
	bool needs_update = computeNeedsUpdate();
	
	//--------------------------------------------------------------------
	// Early out if does not need update and not self
	// don't early out for your own avatar, as we rely on your animations playing reliably
	// for example, the "turn around" animation when entering customize avatar needs to trigger
	// even when your avatar is offscreen
	//--------------------------------------------------------------------
	if (!needs_update && !isSelf())
	{
		updateMotions(LLCharacter::HIDDEN_UPDATE);
		return FALSE;
	}

	//--------------------------------------------------------------------
	// Handle transitions between regular rendering, jellydoll, or invisible.
	// Can trigger skeleton reset or animation changes
	//--------------------------------------------------------------------
	updateOverallAppearance();
	
	//--------------------------------------------------------------------
	// change animation time quanta based on avatar render load
	//--------------------------------------------------------------------
    // SL-763 the time step quantization does not currently work.
    //updateTimeStep();
    
	//--------------------------------------------------------------------
    // Update sitting state based on parent and active animation info.
	//--------------------------------------------------------------------
	if (getParent() && !isSitting())
	{
		sitOnObject((LLViewerObject*)getParent());
	}
	else if (!getParent() && isSitting() && !isMotionActive(ANIM_AGENT_SIT_GROUND_CONSTRAINED))
	{
		getOffObject();
	}

	//--------------------------------------------------------------------
	// create local variables in world coords for region position values
	//--------------------------------------------------------------------
	LLVector3 xyVel = getVelocity();
	xyVel.mV[VZ] = 0.0f;
	F32 speed = xyVel.length();
	// remembering the value here prevents a display glitch if the
	// animation gets toggled during this update.
	bool was_sit_ground_constrained = isMotionActive(ANIM_AGENT_SIT_GROUND_CONSTRAINED);

	//--------------------------------------------------------------------
    // This does a bunch of state updating, including figuring out
    // whether av is in the air, setting mRoot position and rotation
    // In some cases, calls updateOrientation() for a lot of the
    // work
    // --------------------------------------------------------------------
    updateRootPositionAndRotation(agent, speed, was_sit_ground_constrained);
	
	//-------------------------------------------------------------------------
	// Update character motions
	//-------------------------------------------------------------------------
	// store data relevant to motions
	mSpeed = speed;

	// update animations
	if (!visible)
	{
		updateMotions(LLCharacter::HIDDEN_UPDATE);
	}
	else if (mSpecialRenderMode == 1) // Animation Preview
	{
		updateMotions(LLCharacter::FORCE_UPDATE);
	}
	else
	{
		// Might be better to do HIDDEN_UPDATE if cloud
		updateMotions(LLCharacter::NORMAL_UPDATE);
	}

	// Special handling for sitting on ground.
	if (!getParent() && (isSitting() || was_sit_ground_constrained))
	{
		
		F32 off_z = LLVector3d(getHoverOffset()).mdV[VZ];
		if (off_z != 0.0)
		{
			LLVector3 pos = mRoot->getWorldPosition();
			pos.mV[VZ] += off_z;
			mRoot->touch();
			// SL-315
			mRoot->setWorldPosition(pos);
		}
	}

	// update head position
	updateHeadOffset();

	// Generate footstep sounds when feet hit the ground
    updateFootstepSounds();

	// Update child joints as needed.
	mRoot->updateWorldMatrixChildren();

    if (visible)
    {
		// System avatar mesh vertices need to be reskinned.
		mNeedsSkin = TRUE;
    }

	return visible;
}

//-----------------------------------------------------------------------------
// updateHeadOffset()
//-----------------------------------------------------------------------------
void LLVOAvatar::updateHeadOffset()
{
	// since we only care about Z, just grab one of the eyes
	LLVector3 midEyePt = mEyeLeftp->getWorldPosition();
	midEyePt -= mDrawable.notNull() ? mDrawable->getWorldPosition() : mRoot->getWorldPosition();
	midEyePt.mV[VZ] = llmax(-mPelvisToFoot + LLViewerCamera::getInstance()->getNear(), midEyePt.mV[VZ]);

	if (mDrawable.notNull())
	{
		midEyePt = midEyePt * ~mDrawable->getWorldRotation();
	}
	if (isSitting())
	{
		mHeadOffset = midEyePt;	
	}
	else
	{
		F32 u = llmax(0.f, HEAD_MOVEMENT_AVG_TIME - (1.f / gFPSClamped));
		mHeadOffset = lerp(midEyePt, mHeadOffset,  u);
	}
}

void LLVOAvatar::debugBodySize() const
{
	LLVector3 pelvis_scale = mPelvisp->getScale();

	// some of the joints have not been cached
	LLVector3 skull = mSkullp->getPosition();
    LL_DEBUGS("Avatar") << "skull pos " << skull << LL_ENDL;
	//LLVector3 skull_scale = mSkullp->getScale();

	LLVector3 neck = mNeckp->getPosition();
	LLVector3 neck_scale = mNeckp->getScale();
    LL_DEBUGS("Avatar") << "neck pos " << neck << " neck_scale " << neck_scale << LL_ENDL;

	LLVector3 chest = mChestp->getPosition();
	LLVector3 chest_scale = mChestp->getScale();
    LL_DEBUGS("Avatar") << "chest pos " << chest << " chest_scale " << chest_scale << LL_ENDL;

	// the rest of the joints have been cached
	LLVector3 head = mHeadp->getPosition();
	LLVector3 head_scale = mHeadp->getScale();
    LL_DEBUGS("Avatar") << "head pos " << head << " head_scale " << head_scale << LL_ENDL;

	LLVector3 torso = mTorsop->getPosition();
	LLVector3 torso_scale = mTorsop->getScale();
    LL_DEBUGS("Avatar") << "torso pos " << torso << " torso_scale " << torso_scale << LL_ENDL;

	LLVector3 hip = mHipLeftp->getPosition();
	LLVector3 hip_scale = mHipLeftp->getScale();
    LL_DEBUGS("Avatar") << "hip pos " << hip << " hip_scale " << hip_scale << LL_ENDL;

	LLVector3 knee = mKneeLeftp->getPosition();
	LLVector3 knee_scale = mKneeLeftp->getScale();
    LL_DEBUGS("Avatar") << "knee pos " << knee << " knee_scale " << knee_scale << LL_ENDL;

	LLVector3 ankle = mAnkleLeftp->getPosition();
	LLVector3 ankle_scale = mAnkleLeftp->getScale();
    LL_DEBUGS("Avatar") << "ankle pos " << ankle << " ankle_scale " << ankle_scale << LL_ENDL;

	LLVector3 foot  = mFootLeftp->getPosition();
    LL_DEBUGS("Avatar") << "foot pos " << foot << LL_ENDL;

	F32 new_offset = (const_cast<LLVOAvatar*>(this))->getVisualParamWeight(AVATAR_HOVER);
    LL_DEBUGS("Avatar") << "new_offset " << new_offset << LL_ENDL;

	F32 new_pelvis_to_foot = hip.mV[VZ] * pelvis_scale.mV[VZ] -
        knee.mV[VZ] * hip_scale.mV[VZ] -
        ankle.mV[VZ] * knee_scale.mV[VZ] -
        foot.mV[VZ] * ankle_scale.mV[VZ];
    LL_DEBUGS("Avatar") << "new_pelvis_to_foot " << new_pelvis_to_foot << LL_ENDL;

	LLVector3 new_body_size;
	new_body_size.mV[VZ] = new_pelvis_to_foot +
					   // the sqrt(2) correction below is an approximate
					   // correction to get to the top of the head
					   F_SQRT2 * (skull.mV[VZ] * head_scale.mV[VZ]) + 
					   head.mV[VZ] * neck_scale.mV[VZ] + 
					   neck.mV[VZ] * chest_scale.mV[VZ] + 
					   chest.mV[VZ] * torso_scale.mV[VZ] + 
					   torso.mV[VZ] * pelvis_scale.mV[VZ]; 

	// TODO -- measure the real depth and width
	new_body_size.mV[VX] = DEFAULT_AGENT_DEPTH;
	new_body_size.mV[VY] = DEFAULT_AGENT_WIDTH;

    LL_DEBUGS("Avatar") << "new_body_size " << new_body_size << LL_ENDL;
}
   
//------------------------------------------------------------------------
// postPelvisSetRecalc
//------------------------------------------------------------------------
void LLVOAvatar::postPelvisSetRecalc()
{		
	mRoot->updateWorldMatrixChildren();			
	computeBodySize();
	dirtyMesh(2);
}
//------------------------------------------------------------------------
// updateVisibility()
//------------------------------------------------------------------------
void LLVOAvatar::updateVisibility()
{
	BOOL visible = FALSE;

	if (mIsDummy)
	{
		visible = FALSE;
	}
	else if (mDrawable.isNull())
	{
		visible = FALSE;
	}
	else
	{
		if (!mDrawable->getSpatialGroup() || mDrawable->getSpatialGroup()->isVisible())
		{
			visible = TRUE;
		}
		else
		{
			visible = FALSE;
		}

		if(isSelf())
		{
			if (!gAgentWearables.areWearablesLoaded())
			{
				visible = FALSE;
			}
		}
		else if( !mFirstAppearanceMessageReceived )
		{
			visible = FALSE;
		}

		if (sDebugInvisible)
		{
			LLNameValue* firstname = getNVPair("FirstName");
			if (firstname)
			{
				LL_DEBUGS("Avatar") << avString() << " updating visibility" << LL_ENDL;
			}
			else
			{
				LL_INFOS() << "Avatar " << this << " updating visiblity" << LL_ENDL;
			}

			if (visible)
			{
				LL_INFOS() << "Visible" << LL_ENDL;
			}
			else
			{
				LL_INFOS() << "Not visible" << LL_ENDL;
			}

			/*if (avatar_in_frustum)
			{
				LL_INFOS() << "Avatar in frustum" << LL_ENDL;
			}
			else
			{
				LL_INFOS() << "Avatar not in frustum" << LL_ENDL;
			}*/

			/*if (LLViewerCamera::getInstance()->sphereInFrustum(sel_pos_agent, 2.0f))
			{
				LL_INFOS() << "Sel pos visible" << LL_ENDL;
			}
			if (LLViewerCamera::getInstance()->sphereInFrustum(wrist_right_pos_agent, 0.2f))
			{
				LL_INFOS() << "Wrist pos visible" << LL_ENDL;
			}
			if (LLViewerCamera::getInstance()->sphereInFrustum(getPositionAgent(), getMaxScale()*2.f))
			{
				LL_INFOS() << "Agent visible" << LL_ENDL;
			}*/
			LL_INFOS() << "PA: " << getPositionAgent() << LL_ENDL;
			/*LL_INFOS() << "SPA: " << sel_pos_agent << LL_ENDL;
			LL_INFOS() << "WPA: " << wrist_right_pos_agent << LL_ENDL;*/
			for (attachment_map_t::iterator iter = mAttachmentPoints.begin(); 
				 iter != mAttachmentPoints.end();
				 ++iter)
			{
				LLViewerJointAttachment* attachment = iter->second;

				// <FS:Ansariel> Possible crash fix
				if (!attachment)
				{
					continue;
				}
				// </FS:Ansariel>

				for (LLViewerJointAttachment::attachedobjs_vec_t::iterator attachment_iter = attachment->mAttachedObjects.begin();
					 attachment_iter != attachment->mAttachedObjects.end();
					 ++attachment_iter)
				{
					if (LLViewerObject *attached_object = attachment_iter->get())
					{
						if(attached_object->mDrawable->isVisible())
						{
							LL_INFOS() << attachment->getName() << " visible" << LL_ENDL;
						}
						else
						{
							LL_INFOS() << attachment->getName() << " not visible at " << mDrawable->getWorldPosition() << " and radius " << mDrawable->getRadius() << LL_ENDL;
						}
					}
				}
			}
		}
	}

	if (!visible && mVisible)
	{
		mMeshInvisibleTime.reset();
	}

	if (visible)
	{
		if (!mMeshValid)
		{
			restoreMeshData();
		}
	}
	else
	{
		if (mMeshValid &&
            (isControlAvatar() || mMeshInvisibleTime.getElapsedTimeF32() > TIME_BEFORE_MESH_CLEANUP))
		{
			releaseMeshData();
		}
	}

    if ( visible != mVisible )
    {
        LL_DEBUGS("AvatarRender") << "visible was " << mVisible << " now " << visible << LL_ENDL;
    }
	mVisible = visible;
}

// private
bool LLVOAvatar::shouldAlphaMask()
{
	const bool should_alpha_mask = !LLDrawPoolAlpha::sShowDebugAlpha // Don't alpha mask if "Highlight Transparent" checked
							&& !LLDrawPoolAvatar::sSkipTransparent;

	return should_alpha_mask;

}

//-----------------------------------------------------------------------------
// renderSkinned()
//-----------------------------------------------------------------------------
U32 LLVOAvatar::renderSkinned()
{
    LL_PROFILE_ZONE_SCOPED_CATEGORY_AVATAR;

	U32 num_indices = 0;

	if (!mIsBuilt)
	{
		return num_indices;
	}

    if (mDrawable.isNull())
    {
		return num_indices;
    }

	LLFace* face = mDrawable->getFace(0);

	bool needs_rebuild = !face || !face->getVertexBuffer() || mDrawable->isState(LLDrawable::REBUILD_GEOMETRY);

	if (needs_rebuild || mDirtyMesh)
	{	//LOD changed or new mesh created, allocate new vertex buffer if needed
		if (needs_rebuild || mDirtyMesh >= 2 || mVisibilityRank <= 4)
		{
			updateMeshData();
			mDirtyMesh = 0;
			mNeedsSkin = TRUE;
			mDrawable->clearState(LLDrawable::REBUILD_GEOMETRY);
		}
	}

	if (LLViewerShaderMgr::instance()->getShaderLevel(LLViewerShaderMgr::SHADER_AVATAR) <= 0)
	{
		if (mNeedsSkin)
		{
			//generate animated mesh
			LLViewerJoint* lower_mesh = getViewerJoint(MESH_ID_LOWER_BODY);
			LLViewerJoint* upper_mesh = getViewerJoint(MESH_ID_UPPER_BODY);
			LLViewerJoint* skirt_mesh = getViewerJoint(MESH_ID_SKIRT);
			LLViewerJoint* eyelash_mesh = getViewerJoint(MESH_ID_EYELASH);
			LLViewerJoint* head_mesh = getViewerJoint(MESH_ID_HEAD);
			LLViewerJoint* hair_mesh = getViewerJoint(MESH_ID_HAIR);

			if(upper_mesh)
			{
				upper_mesh->updateJointGeometry();
			}
			if (lower_mesh)
			{
				lower_mesh->updateJointGeometry();
			}

			if( isWearingWearableType( LLWearableType::WT_SKIRT ) )
			{
				if(skirt_mesh)
				{
					skirt_mesh->updateJointGeometry();
				}
			}

			if (!isSelf() || gAgent.needsRenderHead() || LLPipeline::sShadowRender)
			{
				if(eyelash_mesh)
				{
					eyelash_mesh->updateJointGeometry();
				}
				if(head_mesh)
				{
					head_mesh->updateJointGeometry();
				}
				if(hair_mesh)
				{
					hair_mesh->updateJointGeometry();
				}
			}
			mNeedsSkin = FALSE;
			mLastSkinTime = gFrameTimeSeconds;

			LLFace * face = mDrawable->getFace(0);
			if (face)
			{
				LLVertexBuffer* vb = face->getVertexBuffer();
				if (vb)
				{
					vb->flush();
				}
			}
		}
	}
	else
	{
		mNeedsSkin = FALSE;
	}

	if (sDebugInvisible)
	{
		LLNameValue* firstname = getNVPair("FirstName");
		if (firstname)
		{
			LL_DEBUGS("Avatar") << avString() << " in render" << LL_ENDL;
		}
		else
		{
			LL_INFOS() << "Avatar " << this << " in render" << LL_ENDL;
		}
		if (!mIsBuilt)
		{
			LL_INFOS() << "Not built!" << LL_ENDL;
		}
		else if (!gAgent.needsRenderAvatar())
		{
			LL_INFOS() << "Doesn't need avatar render!" << LL_ENDL;
		}
		else
		{
			LL_INFOS() << "Rendering!" << LL_ENDL;
		}
	}

	if (!mIsBuilt)
	{
		return num_indices;
	}

	if (isSelf() && !gAgent.needsRenderAvatar())
	{
		return num_indices;
	}

	// render collision normal
	// *NOTE: this is disabled (there is no UI for enabling sShowFootPlane) due
	// to DEV-14477.  the code is left here to aid in tracking down the cause
	// of the crash in the future. -brad
	if (sShowFootPlane && mDrawable.notNull())
	{
		LLVector3 slaved_pos = mDrawable->getPositionAgent();
		LLVector3 foot_plane_normal(mFootPlane.mV[VX], mFootPlane.mV[VY], mFootPlane.mV[VZ]);
		F32 dist_from_plane = (slaved_pos * foot_plane_normal) - mFootPlane.mV[VW];
		LLVector3 collide_point = slaved_pos;
		collide_point.mV[VZ] -= foot_plane_normal.mV[VZ] * (dist_from_plane + COLLISION_TOLERANCE - FOOT_COLLIDE_FUDGE);

		gGL.begin(LLRender::LINES);
		{
			F32 SQUARE_SIZE = 0.2f;
			gGL.color4f(1.f, 0.f, 0.f, 1.f);
			
			gGL.vertex3f(collide_point.mV[VX] - SQUARE_SIZE, collide_point.mV[VY] - SQUARE_SIZE, collide_point.mV[VZ]);
			gGL.vertex3f(collide_point.mV[VX] + SQUARE_SIZE, collide_point.mV[VY] - SQUARE_SIZE, collide_point.mV[VZ]);

			gGL.vertex3f(collide_point.mV[VX] + SQUARE_SIZE, collide_point.mV[VY] - SQUARE_SIZE, collide_point.mV[VZ]);
			gGL.vertex3f(collide_point.mV[VX] + SQUARE_SIZE, collide_point.mV[VY] + SQUARE_SIZE, collide_point.mV[VZ]);
			
			gGL.vertex3f(collide_point.mV[VX] + SQUARE_SIZE, collide_point.mV[VY] + SQUARE_SIZE, collide_point.mV[VZ]);
			gGL.vertex3f(collide_point.mV[VX] - SQUARE_SIZE, collide_point.mV[VY] + SQUARE_SIZE, collide_point.mV[VZ]);
			
			gGL.vertex3f(collide_point.mV[VX] - SQUARE_SIZE, collide_point.mV[VY] + SQUARE_SIZE, collide_point.mV[VZ]);
			gGL.vertex3f(collide_point.mV[VX] - SQUARE_SIZE, collide_point.mV[VY] - SQUARE_SIZE, collide_point.mV[VZ]);
			
			gGL.vertex3f(collide_point.mV[VX], collide_point.mV[VY], collide_point.mV[VZ]);
			gGL.vertex3f(collide_point.mV[VX] + mFootPlane.mV[VX], collide_point.mV[VY] + mFootPlane.mV[VY], collide_point.mV[VZ] + mFootPlane.mV[VZ]);

		}
		gGL.end();
		gGL.flush();
	}
	//--------------------------------------------------------------------
	// render all geometry attached to the skeleton
	//--------------------------------------------------------------------

		bool should_alpha_mask = shouldAlphaMask();
		LLGLState test(GL_ALPHA_TEST, should_alpha_mask);
		
		BOOL first_pass = TRUE;
		if (!LLDrawPoolAvatar::sSkipOpaque)
		{
			if (isUIAvatar() && mIsDummy)
			{
				LLViewerJoint* hair_mesh = getViewerJoint(MESH_ID_HAIR);
				if (hair_mesh)
				{
					num_indices += hair_mesh->render(mAdjustedPixelArea, first_pass, mIsDummy);
				}
				first_pass = FALSE;
			}
			if (!isSelf() || gAgent.needsRenderHead() || LLPipeline::sShadowRender)
			{
	
				if (isTextureVisible(TEX_HEAD_BAKED) || (getOverallAppearance() == AOA_JELLYDOLL && !isControlAvatar()) || isUIAvatar())
				{
					LLViewerJoint* head_mesh = getViewerJoint(MESH_ID_HEAD);
					if (head_mesh)
					{
						num_indices += head_mesh->render(mAdjustedPixelArea, first_pass, mIsDummy);
					}
					first_pass = FALSE;
				}
			}
			if (isTextureVisible(TEX_UPPER_BAKED) || (getOverallAppearance() == AOA_JELLYDOLL && !isControlAvatar()) || isUIAvatar())
			{
				LLViewerJoint* upper_mesh = getViewerJoint(MESH_ID_UPPER_BODY);
				if (upper_mesh)
				{
					num_indices += upper_mesh->render(mAdjustedPixelArea, first_pass, mIsDummy);
				}
				first_pass = FALSE;
			}
			
			if (isTextureVisible(TEX_LOWER_BAKED) || (getOverallAppearance() == AOA_JELLYDOLL && !isControlAvatar()) || isUIAvatar())
			{
				LLViewerJoint* lower_mesh = getViewerJoint(MESH_ID_LOWER_BODY);
				if (lower_mesh)
				{
					num_indices += lower_mesh->render(mAdjustedPixelArea, first_pass, mIsDummy);
				}
				first_pass = FALSE;
			}
		}

		if (!LLDrawPoolAvatar::sSkipTransparent || LLPipeline::sImpostorRender)
		{
			LLGLState blend(GL_BLEND, !mIsDummy);
			LLGLState test(GL_ALPHA_TEST, !mIsDummy);
			num_indices += renderTransparent(first_pass);
		}

	return num_indices;
}

U32 LLVOAvatar::renderTransparent(BOOL first_pass)
{
	LL_PROFILE_ZONE_SCOPED_CATEGORY_AVATAR; // <FS:Beq/> Tracy accounting for render tracking
	U32 num_indices = 0;
	if( isWearingWearableType( LLWearableType::WT_SKIRT ) && (isUIAvatar() || isTextureVisible(TEX_SKIRT_BAKED)) )
	{
        gGL.flush();
		LLViewerJoint* skirt_mesh = getViewerJoint(MESH_ID_SKIRT);
		if (skirt_mesh)
		{
			num_indices += skirt_mesh->render(mAdjustedPixelArea, FALSE);
		}
		first_pass = FALSE;
        gGL.flush();
	}

	if (!isSelf() || gAgent.needsRenderHead() || LLPipeline::sShadowRender)
	{
		if (LLPipeline::sImpostorRender)
		{
            gGL.flush();
		}
		
		if (isTextureVisible(TEX_HEAD_BAKED))
		{
			LLViewerJoint* eyelash_mesh = getViewerJoint(MESH_ID_EYELASH);
			if (eyelash_mesh)
			{
				num_indices += eyelash_mesh->render(mAdjustedPixelArea, first_pass, mIsDummy);
			}
			first_pass = FALSE;
		}
		if (isTextureVisible(TEX_HAIR_BAKED) && (getOverallAppearance() != AOA_JELLYDOLL))
		{
			LLViewerJoint* hair_mesh = getViewerJoint(MESH_ID_HAIR);
			if (hair_mesh)
			{
				num_indices += hair_mesh->render(mAdjustedPixelArea, first_pass, mIsDummy);
			}
			first_pass = FALSE;
		}
		if (LLPipeline::sImpostorRender)
		{
            gGL.flush();
		}
	}
	
	return num_indices;
}

//-----------------------------------------------------------------------------
// renderRigid()
//-----------------------------------------------------------------------------
U32 LLVOAvatar::renderRigid()
{
	LL_PROFILE_ZONE_SCOPED_CATEGORY_AVATAR; // <FS:Beq/> Tracy accounting for render tracking
	U32 num_indices = 0;

	if (!mIsBuilt)
	{
		return 0;
	}

	if (isSelf() && (!gAgent.needsRenderAvatar() || !gAgent.needsRenderHead()))
	{
		return 0;
	}
	
	if (!mIsBuilt)
	{
		return 0;
	}

	bool should_alpha_mask = shouldAlphaMask();
	LLGLState test(GL_ALPHA_TEST, should_alpha_mask);

	if (isTextureVisible(TEX_EYES_BAKED) || (getOverallAppearance() == AOA_JELLYDOLL && !isControlAvatar()) || isUIAvatar())
	{
		LLViewerJoint* eyeball_left = getViewerJoint(MESH_ID_EYEBALL_LEFT);
		LLViewerJoint* eyeball_right = getViewerJoint(MESH_ID_EYEBALL_RIGHT);
		if (eyeball_left)
		{
			num_indices += eyeball_left->render(mAdjustedPixelArea, TRUE, mIsDummy);
		}
		if(eyeball_right)
		{
			num_indices += eyeball_right->render(mAdjustedPixelArea, TRUE, mIsDummy);
		}
	}

	return num_indices;
}

U32 LLVOAvatar::renderImpostor(LLColor4U color, S32 diffuse_channel)
{
	LL_PROFILE_ZONE_SCOPED_CATEGORY_AVATAR; // <FS:Beq/> Tracy accounting for render tracking
	if (!mImpostor.isComplete())
	{
		return 0;
	}

	LLVector3 pos(getRenderPosition()+mImpostorOffset);
	LLVector3 at = (pos - LLViewerCamera::getInstance()->getOrigin());
	at.normalize();
	LLVector3 left = LLViewerCamera::getInstance()->getUpAxis() % at;
	LLVector3 up = at%left;

	left *= mImpostorDim.mV[0];
	up *= mImpostorDim.mV[1];

	if (gPipeline.hasRenderDebugMask(LLPipeline::RENDER_DEBUG_IMPOSTORS))
	{
		LLGLEnable blend(GL_BLEND);
		gGL.setSceneBlendType(LLRender::BT_ADD);
		gGL.getTexUnit(diffuse_channel)->unbind(LLTexUnit::TT_TEXTURE);

		// gGL.begin(LLRender::QUADS);
		// gGL.vertex3fv((pos+left-up).mV);
		// gGL.vertex3fv((pos-left-up).mV);
		// gGL.vertex3fv((pos-left+up).mV);
		// gGL.vertex3fv((pos+left+up).mV);
		// gGL.end();


		gGL.begin(LLRender::LINES); 
		gGL.color4f(1.f,1.f,1.f,1.f);
		F32 thickness = llmax(F32(5.0f-5.0f*(gFrameTimeSeconds-mLastImpostorUpdateFrameTime)),1.0f);
		gGL.setLineWidth(thickness); // <FS> Line width OGL core profile fix by Rye Mutt
		gGL.vertex3fv((pos+left-up).mV);
		gGL.vertex3fv((pos-left-up).mV);
		gGL.vertex3fv((pos-left-up).mV);
		gGL.vertex3fv((pos-left+up).mV);
		gGL.vertex3fv((pos-left+up).mV);
		gGL.vertex3fv((pos+left+up).mV);
		gGL.vertex3fv((pos+left+up).mV);
		gGL.vertex3fv((pos+left-up).mV);
		gGL.end();
		gGL.flush();
	}
	{
	LLGLEnable test(GL_ALPHA_TEST);
    gGL.flush();

	gGL.color4ubv(color.mV);
	gGL.getTexUnit(diffuse_channel)->bind(&mImpostor);
	// <FS:Ansariel> Remove QUADS rendering mode
	//gGL.begin(LLRender::QUADS);
	//gGL.texCoord2f(0,0);
	//gGL.vertex3fv((pos+left-up).mV);
	//gGL.texCoord2f(1,0);
	//gGL.vertex3fv((pos-left-up).mV);
	//gGL.texCoord2f(1,1);
	//gGL.vertex3fv((pos-left+up).mV);
	//gGL.texCoord2f(0,1);
	//gGL.vertex3fv((pos+left+up).mV);
	//gGL.end();
	gGL.begin(LLRender::TRIANGLES);
	{
		gGL.texCoord2f(0.f, 0.f);
		gGL.vertex3fv((pos + left - up).mV);
		gGL.texCoord2f(1.f, 0.f);
		gGL.vertex3fv((pos - left - up).mV);
		gGL.texCoord2f(1.f, 1.f);
		gGL.vertex3fv((pos - left + up).mV);

		gGL.texCoord2f(0.f, 0.f);
		gGL.vertex3fv((pos + left - up).mV);
		gGL.texCoord2f(1.f, 1.f);
		gGL.vertex3fv((pos - left + up).mV);
		gGL.texCoord2f(0.f, 1.f);
		gGL.vertex3fv((pos + left + up).mV);
	}
	gGL.end();
	// </FS:Ansariel>
	gGL.flush();
	}

	return 6;
}

bool LLVOAvatar::allTexturesCompletelyDownloaded(std::set<LLUUID>& ids) const
{
	for (std::set<LLUUID>::const_iterator it = ids.begin(); it != ids.end(); ++it)
	{
		LLViewerFetchedTexture *imagep = gTextureList.findImage(*it, TEX_LIST_STANDARD);
		if (imagep && imagep->getDiscardLevel()!=0)
		{
			return false;
		}
	}
	return true;
}

bool LLVOAvatar::allLocalTexturesCompletelyDownloaded() const
{
	std::set<LLUUID> local_ids;
	collectLocalTextureUUIDs(local_ids);
	return allTexturesCompletelyDownloaded(local_ids);
}

bool LLVOAvatar::allBakedTexturesCompletelyDownloaded() const
{
	std::set<LLUUID> baked_ids;
	collectBakedTextureUUIDs(baked_ids);
	return allTexturesCompletelyDownloaded(baked_ids);
}

std::string LLVOAvatar::bakedTextureOriginInfo()
{
	std::string result;
	
	std::set<LLUUID> baked_ids;
	collectBakedTextureUUIDs(baked_ids);
	for (U32 i = 0; i < mBakedTextureDatas.size(); i++)
	{
		ETextureIndex texture_index = mBakedTextureDatas[i].mTextureIndex;
		LLViewerFetchedTexture *imagep =
			LLViewerTextureManager::staticCastToFetchedTexture(getImage(texture_index,0), TRUE);
		if (!imagep ||
			imagep->getID() == IMG_DEFAULT ||
			imagep->getID() == IMG_DEFAULT_AVATAR)
			
		{
			result += "-";
		}
		else
		{
			bool has_url = false, has_host = false;
			if (!imagep->getUrl().empty())
			{
				has_url = true;
			}
			if (imagep->getTargetHost().isOk())
			{
				has_host = true;
			}
			S32 discard = imagep->getDiscardLevel();
			if (has_url && !has_host) result += discard ? "u" : "U"; // server-bake texture with url 
			else if (has_host && !has_url) result += discard ? "h" : "H"; // old-style texture on sim
			else if (has_host && has_url) result += discard ? "x" : "X"; // both origins?
			else if (!has_host && !has_url) result += discard ? "n" : "N"; // no origin?
			if (discard != 0)
			{
				result += llformat("(%d/%d)",discard,imagep->getDesiredDiscardLevel());
			}
		}

	}
	return result;
}

S32Bytes LLVOAvatar::totalTextureMemForUUIDS(std::set<LLUUID>& ids)
{
	S32Bytes result(0);
	for (std::set<LLUUID>::const_iterator it = ids.begin(); it != ids.end(); ++it)
	{
		LLViewerFetchedTexture *imagep = gTextureList.findImage(*it, TEX_LIST_STANDARD);
		if (imagep)
		{
			result += imagep->getTextureMemory();
		}
	}
	return result;
}
	
void LLVOAvatar::collectLocalTextureUUIDs(std::set<LLUUID>& ids) const
{
	for (U32 texture_index = 0; texture_index < getNumTEs(); texture_index++)
	{
		LLWearableType::EType wearable_type = LLAvatarAppearance::getDictionary()->getTEWearableType((ETextureIndex)texture_index);
		U32 num_wearables = gAgentWearables.getWearableCount(wearable_type);

		LLViewerFetchedTexture *imagep = NULL;
		for (U32 wearable_index = 0; wearable_index < num_wearables; wearable_index++)
		{
			imagep = LLViewerTextureManager::staticCastToFetchedTexture(getImage(texture_index, wearable_index), TRUE);
			if (imagep)
			{
				const LLAvatarAppearanceDictionary::TextureEntry *texture_dict = LLAvatarAppearance::getDictionary()->getTexture((ETextureIndex)texture_index);
				if (texture_dict && texture_dict->mIsLocalTexture)
				{
					ids.insert(imagep->getID());
				}
			}
		}
	}
	ids.erase(IMG_DEFAULT);
	ids.erase(IMG_DEFAULT_AVATAR);
	ids.erase(IMG_INVISIBLE);
}

void LLVOAvatar::collectBakedTextureUUIDs(std::set<LLUUID>& ids) const
{
	for (U32 texture_index = 0; texture_index < getNumTEs(); texture_index++)
	{
		LLViewerFetchedTexture *imagep = NULL;
		if (isIndexBakedTexture((ETextureIndex) texture_index))
		{
			imagep = LLViewerTextureManager::staticCastToFetchedTexture(getImage(texture_index,0), TRUE);
			if (imagep)
			{
				ids.insert(imagep->getID());
			}
		}
	}
	ids.erase(IMG_DEFAULT);
	ids.erase(IMG_DEFAULT_AVATAR);
	ids.erase(IMG_INVISIBLE);
}

void LLVOAvatar::collectTextureUUIDs(std::set<LLUUID>& ids)
{
	collectLocalTextureUUIDs(ids);
	collectBakedTextureUUIDs(ids);
}

void LLVOAvatar::releaseOldTextures()
{
	S32Bytes current_texture_mem;
	
	// Any textures that we used to be using but are no longer using should no longer be flagged as "NO_DELETE"
	std::set<LLUUID> baked_texture_ids;
	collectBakedTextureUUIDs(baked_texture_ids);
	S32Bytes new_baked_mem = totalTextureMemForUUIDS(baked_texture_ids);

	std::set<LLUUID> local_texture_ids;
	collectLocalTextureUUIDs(local_texture_ids);
	//S32 new_local_mem = totalTextureMemForUUIDS(local_texture_ids);

	std::set<LLUUID> new_texture_ids;
	new_texture_ids.insert(baked_texture_ids.begin(),baked_texture_ids.end());
	new_texture_ids.insert(local_texture_ids.begin(),local_texture_ids.end());
	S32Bytes new_total_mem = totalTextureMemForUUIDS(new_texture_ids);

	//S32 old_total_mem = totalTextureMemForUUIDS(mTextureIDs);
	//LL_DEBUGS("Avatar") << getFullname() << " old_total_mem: " << old_total_mem << " new_total_mem (L/B): " << new_total_mem << " (" << new_local_mem <<", " << new_baked_mem << ")" << LL_ENDL;  
	if (!isSelf() && new_total_mem > new_baked_mem)
	{
			LL_WARNS() << "extra local textures stored for non-self av" << LL_ENDL;
	}
	for (std::set<LLUUID>::iterator it = mTextureIDs.begin(); it != mTextureIDs.end(); ++it)
	{
		if (new_texture_ids.find(*it) == new_texture_ids.end())
		{
			LLViewerFetchedTexture *imagep = gTextureList.findImage(*it, TEX_LIST_STANDARD);
			if (imagep)
			{
				current_texture_mem += imagep->getTextureMemory();
				if (imagep->getTextureState() == LLGLTexture::NO_DELETE)
				{
					// This will allow the texture to be deleted if not in use.
					imagep->forceActive();

					// This resets the clock to texture being flagged
					// as unused, preventing the texture from being
					// deleted immediately. If other avatars or
					// objects are using it, it can still be flagged
					// no-delete by them.
					imagep->forceUpdateBindStats();
				}
			}
		}
	}
	mTextureIDs = new_texture_ids;
}

void LLVOAvatar::updateTextures()
{
	releaseOldTextures();
	
	BOOL render_avatar = TRUE;

	if (mIsDummy)
	{
		return;
	}

	if( isSelf() )
	{
		render_avatar = TRUE;
	}
	else
	{
		if(!isVisible())
		{
			return ;//do not update for invisible avatar.
		}

		render_avatar = !mCulled; //visible and not culled.
	}

	std::vector<BOOL> layer_baked;
	// GL NOT ACTIVE HERE - *TODO
	for (U32 i = 0; i < mBakedTextureDatas.size(); i++)
	{
		layer_baked.push_back(isTextureDefined(mBakedTextureDatas[i].mTextureIndex));
		// bind the texture so that they'll be decoded slightly 
		// inefficient, we can short-circuit this if we have to
		if (render_avatar && !gGLManager.mIsDisabled)
		{
			if (layer_baked[i] && !mBakedTextureDatas[i].mIsLoaded)
			{
				gGL.getTexUnit(0)->bind(getImage( mBakedTextureDatas[i].mTextureIndex, 0 ));
			}
		}
	}

	mMaxPixelArea = 0.f;
	mMinPixelArea = 99999999.f;
	mHasGrey = FALSE; // debug
	for (U32 texture_index = 0; texture_index < getNumTEs(); texture_index++)
	{
		LLWearableType::EType wearable_type = LLAvatarAppearance::getDictionary()->getTEWearableType((ETextureIndex)texture_index);
		U32 num_wearables = gAgentWearables.getWearableCount(wearable_type);
		const LLTextureEntry *te = getTE(texture_index);

		// getTE can return 0.
		// Not sure yet why it does, but of course it crashes when te->mScale? gets used.
		// Put safeguard in place so this corner case get better handling and does not result in a crash.
		F32 texel_area_ratio = 1.0f;
		if( te )
		{
			texel_area_ratio = fabs(te->mScaleS * te->mScaleT);
		}
		else
		{
			LL_WARNS() << "getTE( " << texture_index << " ) returned 0" <<LL_ENDL;
		}

		LLViewerFetchedTexture *imagep = NULL;
		for (U32 wearable_index = 0; wearable_index < num_wearables; wearable_index++)
		{
			imagep = LLViewerTextureManager::staticCastToFetchedTexture(getImage(texture_index, wearable_index), TRUE);
			if (imagep)
			{
				const LLAvatarAppearanceDictionary::TextureEntry *texture_dict = LLAvatarAppearance::getDictionary()->getTexture((ETextureIndex)texture_index);
				const EBakedTextureIndex baked_index = texture_dict ? texture_dict->mBakedTextureIndex : EBakedTextureIndex::BAKED_NUM_INDICES;
				if (texture_dict && texture_dict->mIsLocalTexture)
				{
					addLocalTextureStats((ETextureIndex)texture_index, imagep, texel_area_ratio, render_avatar, mBakedTextureDatas[baked_index].mIsUsed);
				}
			}
		}
		if (isIndexBakedTexture((ETextureIndex) texture_index) && render_avatar)
		{
			const S32 boost_level = getAvatarBakedBoostLevel();
			imagep = LLViewerTextureManager::staticCastToFetchedTexture(getImage(texture_index,0), TRUE);
			addBakedTextureStats( imagep, mPixelArea, texel_area_ratio, boost_level );			
			// <FS:Ansariel> [Legacy Bake]
			// Spam if this is a baked texture, not set to default image, without valid host info
			if (isIndexBakedTexture((ETextureIndex)texture_index)
				&& imagep->getID() != IMG_DEFAULT_AVATAR
				&& imagep->getID() != IMG_INVISIBLE
				&& !isUsingServerBakes() 
				&& !imagep->getTargetHost().isOk())
			{
				LL_WARNS_ONCE("Texture") << "LLVOAvatar::updateTextures No host for texture "
										 << imagep->getID() << " for avatar "
										 << (isSelf() ? "<myself>" : getID().asString()) 
										 << " on host " << getRegion()->getHost() << LL_ENDL;
			}
			// </FS:Ansariel> [Legacy Bake]
		}
	}

	if (gPipeline.hasRenderDebugMask(LLPipeline::RENDER_DEBUG_TEXTURE_AREA))
	{
		setDebugText(llformat("%4.0f:%4.0f", (F32) sqrt(mMinPixelArea),(F32) sqrt(mMaxPixelArea)));
	}	
}


void LLVOAvatar::addLocalTextureStats( ETextureIndex idx, LLViewerFetchedTexture* imagep,
									   F32 texel_area_ratio, BOOL render_avatar, BOOL covered_by_baked)
{
	// No local texture stats for non-self avatars
	return;
}

const S32 MAX_TEXTURE_UPDATE_INTERVAL = 64 ; //need to call updateTextures() at least every 32 frames.	
const S32 MAX_TEXTURE_VIRTUAL_SIZE_RESET_INTERVAL = S32_MAX ; //frames
void LLVOAvatar::checkTextureLoading()
{
	static const F32 MAX_INVISIBLE_WAITING_TIME = 15.f ; //seconds

	BOOL pause = !isVisible() ;
	if(!pause)
	{
		mInvisibleTimer.reset() ;
	}
	if(mLoadedCallbacksPaused == pause)
	{
        if (!pause && mFirstFullyVisible && mLoadedCallbackTextures < mCallbackTextureList.size())
        {
            // We still need to update 'loaded' textures count to decide on 'cloud' visibility
            // Alternatively this can be done on TextureLoaded callbacks, but is harder to properly track
            mLoadedCallbackTextures = 0;
            for (LLLoadedCallbackEntry::source_callback_list_t::iterator iter = mCallbackTextureList.begin();
                iter != mCallbackTextureList.end(); ++iter)
            {
                LLViewerFetchedTexture* tex = gTextureList.findImage(*iter);
                if (tex && (tex->getDiscardLevel() >= 0 || tex->isMissingAsset()))
                {
                    mLoadedCallbackTextures++;
                }
            }
        }
		return ; 
	}
	
	if(mCallbackTextureList.empty()) //when is self or no callbacks. Note: this list for self is always empty.
	{
		mLoadedCallbacksPaused = pause ;
		mLoadedCallbackTextures = 0;
		return ; //nothing to check.
	}
	
	if(pause && mInvisibleTimer.getElapsedTimeF32() < MAX_INVISIBLE_WAITING_TIME)
	{
		return ; //have not been invisible for enough time.
	}

	mLoadedCallbackTextures = pause ? mCallbackTextureList.size() : 0;

	for(LLLoadedCallbackEntry::source_callback_list_t::iterator iter = mCallbackTextureList.begin();
		iter != mCallbackTextureList.end(); ++iter)
	{
		LLViewerFetchedTexture* tex = gTextureList.findImage(*iter) ;
		if(tex)
		{
			if(pause)//pause texture fetching.
			{
				tex->pauseLoadedCallbacks(&mCallbackTextureList) ;

				//set to terminate texture fetching after MAX_TEXTURE_UPDATE_INTERVAL frames.
				tex->setMaxVirtualSizeResetInterval(MAX_TEXTURE_UPDATE_INTERVAL);
				tex->resetMaxVirtualSizeResetCounter() ;
			}
			else//unpause
			{
				static const F32 START_AREA = 100.f ;

				tex->unpauseLoadedCallbacks(&mCallbackTextureList) ;
				tex->addTextureStats(START_AREA); //jump start the fetching again

				// technically shouldn't need to account for missing, but callback might not have happened yet
				if (tex->getDiscardLevel() >= 0 || tex->isMissingAsset())
				{
					mLoadedCallbackTextures++; // consider it loaded (we have at least some data)
				}
			}
		}
	}
	
	if(!pause)
	{
		updateTextures() ; //refresh texture stats.
	}
	mLoadedCallbacksPaused = pause ;
	return ;
}

const F32  SELF_ADDITIONAL_PRI = 0.75f ;
const F32  ADDITIONAL_PRI = 0.5f;
void LLVOAvatar::addBakedTextureStats( LLViewerFetchedTexture* imagep, F32 pixel_area, F32 texel_area_ratio, S32 boost_level)
{
	//Note:
	//if this function is not called for the last MAX_TEXTURE_VIRTUAL_SIZE_RESET_INTERVAL frames, 
	//the texture pipeline will stop fetching this texture.

	imagep->resetTextureStats();
	imagep->setMaxVirtualSizeResetInterval(MAX_TEXTURE_VIRTUAL_SIZE_RESET_INTERVAL);
	imagep->resetMaxVirtualSizeResetCounter() ;

	mMaxPixelArea = llmax(pixel_area, mMaxPixelArea);
	mMinPixelArea = llmin(pixel_area, mMinPixelArea);	
	imagep->addTextureStats(pixel_area / texel_area_ratio);
	imagep->setBoostLevel(boost_level);
	
	if(boost_level != LLGLTexture::BOOST_AVATAR_BAKED_SELF)
	{
		imagep->setAdditionalDecodePriority(ADDITIONAL_PRI) ;
	}
	else
	{
		imagep->setAdditionalDecodePriority(SELF_ADDITIONAL_PRI) ;
	}
}

//virtual	
void LLVOAvatar::setImage(const U8 te, LLViewerTexture *imagep, const U32 index)
{
	setTEImage(te, imagep);
}

//virtual 
LLViewerTexture* LLVOAvatar::getImage(const U8 te, const U32 index) const
{
	return getTEImage(te);
}
//virtual 
const LLTextureEntry* LLVOAvatar::getTexEntry(const U8 te_num) const
{
	return getTE(te_num);
}

//virtual 
void LLVOAvatar::setTexEntry(const U8 index, const LLTextureEntry &te)
{
	setTE(index, te);
}

const std::string LLVOAvatar::getImageURL(const U8 te, const LLUUID &uuid)
{
	llassert(isIndexBakedTexture(ETextureIndex(te)));
	std::string url = "";
	// <FS:Ansariel> [Legacy Bake]
	if (isUsingServerBakes())
	{
	// </FS:Ansariel> [Legacy Bake]
	const std::string& appearance_service_url = LLAppearanceMgr::instance().getAppearanceServiceURL();
	if (appearance_service_url.empty())
	{
		// Probably a server-side issue if we get here:
		LL_WARNS() << "AgentAppearanceServiceURL not set - Baked texture requests will fail" << LL_ENDL;
		return url;
	}
	
	const LLAvatarAppearanceDictionary::TextureEntry* texture_entry = LLAvatarAppearance::getDictionary()->getTexture((ETextureIndex)te);
	if (texture_entry != NULL)
	{
		url = appearance_service_url + "texture/" + getID().asString() + "/" + texture_entry->mDefaultImageName + "/" + uuid.asString();
		//LL_INFOS() << "baked texture url: " << url << LL_ENDL;
	}
	// <FS:Ansariel> [Legacy Bake]
	}
	// </FS:Ansariel> [Legacy Bake]
	return url;
}

//-----------------------------------------------------------------------------
// resolveHeight()
//-----------------------------------------------------------------------------

void LLVOAvatar::resolveHeightAgent(const LLVector3 &in_pos_agent, LLVector3 &out_pos_agent, LLVector3 &out_norm)
{
	LLVector3d in_pos_global, out_pos_global;

	in_pos_global = gAgent.getPosGlobalFromAgent(in_pos_agent);
	resolveHeightGlobal(in_pos_global, out_pos_global, out_norm);
	out_pos_agent = gAgent.getPosAgentFromGlobal(out_pos_global);
}


void LLVOAvatar::resolveRayCollisionAgent(const LLVector3d start_pt, const LLVector3d end_pt, LLVector3d &out_pos, LLVector3 &out_norm)
{
	LLViewerObject *obj;
	LLWorld::getInstance()->resolveStepHeightGlobal(this, start_pt, end_pt, out_pos, out_norm, &obj);
}

void LLVOAvatar::resolveHeightGlobal(const LLVector3d &inPos, LLVector3d &outPos, LLVector3 &outNorm)
{
	LLVector3d zVec(0.0f, 0.0f, 0.5f);
	LLVector3d p0 = inPos + zVec;
	LLVector3d p1 = inPos - zVec;
	LLViewerObject *obj;
	LLWorld::getInstance()->resolveStepHeightGlobal(this, p0, p1, outPos, outNorm, &obj);
	if (!obj)
	{
		mStepOnLand = TRUE;
		mStepMaterial = 0;
		mStepObjectVelocity.setVec(0.0f, 0.0f, 0.0f);
	}
	else
	{
		mStepOnLand = FALSE;
		mStepMaterial = obj->getMaterial();

		// We want the primitive velocity, not our velocity... (which actually subtracts the
		// step object velocity)
		LLVector3 angularVelocity = obj->getAngularVelocity();
		LLVector3 relativePos = gAgent.getPosAgentFromGlobal(outPos) - obj->getPositionAgent();

		LLVector3 linearComponent = angularVelocity % relativePos;
//		LL_INFOS() << "Linear Component of Rotation Velocity " << linearComponent << LL_ENDL;
		mStepObjectVelocity = obj->getVelocity() + linearComponent;
	}
}


//-----------------------------------------------------------------------------
// getStepSound()
//-----------------------------------------------------------------------------
const LLUUID& LLVOAvatar::getStepSound() const
{
	if ( mStepOnLand )
	{
		// <FS:PP> FIRE-3169: Option to change the default footsteps sound
		// return sStepSoundOnLand;
		static LLCachedControl<std::string> UISndFootsteps(gSavedSettings, "UISndFootsteps");
		static const LLUUID sFootstepsSnd = LLUUID(UISndFootsteps);
		return sFootstepsSnd;
		// </FS:PP>
	}

	return sStepSounds[mStepMaterial];
}


//-----------------------------------------------------------------------------
// processAnimationStateChanges()
//-----------------------------------------------------------------------------
void LLVOAvatar::processAnimationStateChanges()
{
	if ( isAnyAnimationSignaled(AGENT_WALK_ANIMS, NUM_AGENT_WALK_ANIMS) )
	{
		startMotion(ANIM_AGENT_WALK_ADJUST);
		stopMotion(ANIM_AGENT_FLY_ADJUST);
	}
	else if (mInAir && !isSitting())
	{
		stopMotion(ANIM_AGENT_WALK_ADJUST);
        if (mEnableDefaultMotions)
        {
		startMotion(ANIM_AGENT_FLY_ADJUST);
	}
	}
	else
	{
		stopMotion(ANIM_AGENT_WALK_ADJUST);
		stopMotion(ANIM_AGENT_FLY_ADJUST);
	}

	if ( isAnyAnimationSignaled(AGENT_GUN_AIM_ANIMS, NUM_AGENT_GUN_AIM_ANIMS) )
	{
        if (mEnableDefaultMotions)
        {
		startMotion(ANIM_AGENT_TARGET);
        }
		stopMotion(ANIM_AGENT_BODY_NOISE);
	}
	else
	{
		stopMotion(ANIM_AGENT_TARGET);
        if (mEnableDefaultMotions)
        {
			startMotion(ANIM_AGENT_BODY_NOISE);
		}
	}
	
	// clear all current animations
	AnimIterator anim_it;
	for (anim_it = mPlayingAnimations.begin(); anim_it != mPlayingAnimations.end();)
	{
		AnimIterator found_anim = mSignaledAnimations.find(anim_it->first);

		// playing, but not signaled, so stop
		if (found_anim == mSignaledAnimations.end())
		{
			processSingleAnimationStateChange(anim_it->first, FALSE);
			mPlayingAnimations.erase(anim_it++);
			continue;
		}

		++anim_it;
	}

	// if jellydolled, shelve all playing animations
	if (getOverallAppearance() != AOA_NORMAL)
	{
		mPlayingAnimations.clear();
	}
	
	// start up all new anims
	if (getOverallAppearance() == AOA_NORMAL)
	{
		for (anim_it = mSignaledAnimations.begin(); anim_it != mSignaledAnimations.end();)
		{
			AnimIterator found_anim = mPlayingAnimations.find(anim_it->first);

			// signaled but not playing, or different sequence id, start motion
			if (found_anim == mPlayingAnimations.end() || found_anim->second != anim_it->second)
			{
				if (processSingleAnimationStateChange(anim_it->first, TRUE))
				{
					mPlayingAnimations[anim_it->first] = anim_it->second;
					++anim_it;
					continue;
				}
			}

			++anim_it;
		}
	}

	// clear source information for animations which have been stopped
	if (isSelf())
	{
		AnimSourceIterator source_it = mAnimationSources.begin();

		for (source_it = mAnimationSources.begin(); source_it != mAnimationSources.end();)
		{
			if (mSignaledAnimations.find(source_it->second) == mSignaledAnimations.end())
			{
				mAnimationSources.erase(source_it++);
			}
			else
			{
				++source_it;
			}
		}
	}

	stop_glerror();
}


//-----------------------------------------------------------------------------
// processSingleAnimationStateChange();
//-----------------------------------------------------------------------------
BOOL LLVOAvatar::processSingleAnimationStateChange( const LLUUID& anim_id, BOOL start )
{
    // SL-402, SL-427 - we need to update body size often enough to
    // keep appearances in sync, but not so often that animations
    // cause constant jiggling of the body or camera. Possible
    // compromise is to do it on animation changes:
    computeBodySize();
    
	BOOL result = FALSE;

	if ( start ) // start animation
	{
		if (anim_id == ANIM_AGENT_TYPE)
		{
			if (gAudiop)
			{
				LLVector3d char_pos_global = gAgent.getPosGlobalFromAgent(getCharacterPosition());
				if (LLViewerParcelMgr::getInstance()->canHearSound(char_pos_global)
				    && !LLMuteList::getInstance()->isMuted(getID(), LLMute::flagObjectSounds))
				{
					// RN: uncomment this to play on typing sound at fixed volume once sound engine is fixed
					// to support both spatialized and non-spatialized instances of the same sound
					//if (isSelf())
					//{
					//	gAudiop->triggerSound(LLUUID(gSavedSettings.getString("UISndTyping")), 1.0f, LLAudioEngine::AUDIO_TYPE_UI);
					//}
					//else

					// <FS:PP> FIRE-8190: Preview function for "UI Sounds" Panel
					// static LLCachedControl<bool> FSPlayTypingSound(gSavedSettings, "FSPlayTypingSound");
					// if (FSPlayTypingSound)
					static LLCachedControl<bool> PlayModeUISndTyping(gSavedSettings, "PlayModeUISndTyping");
					if (PlayModeUISndTyping)
					// </FS:PP> FIRE-8190: Preview function for "UI Sounds" Panel
					{
                        static LLCachedControl<std::string> ui_snd_string(gSavedSettings, "UISndTyping");
						LLUUID sound_id = LLUUID(ui_snd_string);
						gAudiop->triggerSound(sound_id, getID(), 1.0f, LLAudioEngine::AUDIO_TYPE_SFX, char_pos_global);
					}
				}
			}
		}
		else if (anim_id == ANIM_AGENT_SIT_GROUND_CONSTRAINED)
		{
			sitDown(TRUE);
		}


		if (startMotion(anim_id))
		{
			result = TRUE;
		}
		else
		{
			LL_WARNS("Motion") << "Failed to start motion!" << LL_ENDL;
		}
	}
	else //stop animation
	{
		if (anim_id == ANIM_AGENT_SIT_GROUND_CONSTRAINED)
		{
			sitDown(FALSE);
		}
		if ((anim_id == ANIM_AGENT_DO_NOT_DISTURB) && gAgent.isDoNotDisturb())
		{
			// re-assert DND tag animation
			gAgent.sendAnimationRequest(ANIM_AGENT_DO_NOT_DISTURB, ANIM_REQUEST_START);
			return result;
		}
		stopMotion(anim_id);
		result = TRUE;
	}

	return result;
}

//-----------------------------------------------------------------------------
// isAnyAnimationSignaled()
//-----------------------------------------------------------------------------
BOOL LLVOAvatar::isAnyAnimationSignaled(const LLUUID *anim_array, const S32 num_anims) const
{
	for (S32 i = 0; i < num_anims; i++)
	{
		if(mSignaledAnimations.find(anim_array[i]) != mSignaledAnimations.end())
		{
			return TRUE;
		}
	}
	return FALSE;
}

//-----------------------------------------------------------------------------
// resetAnimations()
//-----------------------------------------------------------------------------
void LLVOAvatar::resetAnimations()
{
	LLKeyframeMotion::flushKeyframeCache();
	flushAllMotions();
}

// Override selectively based on avatar sex and whether we're using new
// animations.
LLUUID LLVOAvatar::remapMotionID(const LLUUID& id)
{
    static LLCachedControl<bool> use_new_walk_run(gSavedSettings, "UseNewWalkRun");
	LLUUID result = id;

	// start special case female walk for female avatars
	if (getSex() == SEX_FEMALE)
	{
		if (id == ANIM_AGENT_WALK)
		{
			if (use_new_walk_run)
				result = ANIM_AGENT_FEMALE_WALK_NEW;
			else
				result = ANIM_AGENT_FEMALE_WALK;
		}
		else if (id == ANIM_AGENT_RUN)
		{
			// There is no old female run animation, so only override
			// in one case.
			if (use_new_walk_run)
				result = ANIM_AGENT_FEMALE_RUN_NEW;
		}
		else if (id == ANIM_AGENT_SIT)
		{
			result = ANIM_AGENT_SIT_FEMALE;
		}
	}
	else
	{
		// Male avatar.
		if (id == ANIM_AGENT_WALK)
		{
			if (use_new_walk_run)
				result = ANIM_AGENT_WALK_NEW;
		}
		else if (id == ANIM_AGENT_RUN)
		{
			if (use_new_walk_run)
				result = ANIM_AGENT_RUN_NEW;
		}
		// keeps in sync with setSex() related code (viewer controls sit's sex)
		else if (id == ANIM_AGENT_SIT_FEMALE)
		{
			result = ANIM_AGENT_SIT;
		}
	
	}

	return result;

}

//-----------------------------------------------------------------------------
// startMotion()
// id is the asset if of the animation to start
// time_offset is the offset into the animation at which to start playing
//-----------------------------------------------------------------------------
BOOL LLVOAvatar::startMotion(const LLUUID& id, F32 time_offset)
{
	LL_DEBUGS("Motion") << "motion requested " << id.asString() << " " << gAnimLibrary.animationName(id) << LL_ENDL;

	// <FS:Zi> Animation Overrider
	//LLUUID remap_id = remapMotionID(id, getSex());
	LLUUID remap_id;
	if (isSelf())
	{
		remap_id = AOEngine::getInstance()->override(id, true);
		if (remap_id.isNull())
		{
			remap_id = remapMotionID(id);
		}
		else
		{
			gAgent.sendAnimationRequest(remap_id, ANIM_REQUEST_START);

			// since we did an override, there is no need to do anything else,
			// specifically not the startMotion() part at the bottom of this function
			// See FIRE-29020
			return true;
		}
	}
	else
	{
		remap_id = remapMotionID(id);
	}
	// </FS:Zi> Animation Overrider

	if (remap_id != id)
	{
		LL_DEBUGS("Motion") << "motion resultant " << remap_id.asString() << " " << gAnimLibrary.animationName(remap_id) << LL_ENDL;
	}

	if (isSelf() && remap_id == ANIM_AGENT_AWAY)
	{
		gAgent.setAFK();
	}

	return LLCharacter::startMotion(remap_id, time_offset);
}

//-----------------------------------------------------------------------------
// stopMotion()
//-----------------------------------------------------------------------------
BOOL LLVOAvatar::stopMotion(const LLUUID& id, BOOL stop_immediate)
{
	LL_DEBUGS("Motion") << "Motion requested " << id.asString() << " " << gAnimLibrary.animationName(id) << LL_ENDL;

	// <FS:Zi> Animation Overrider
	//LLUUID remap_id = remapMotionID(id);
	LLUUID remap_id;
	if (isSelf())
	{
		remap_id = AOEngine::getInstance()->override(id, false);
		if (remap_id.isNull())
		{
			remap_id = remapMotionID(id);
		}
		else
		{
			gAgent.sendAnimationRequest(remap_id, ANIM_REQUEST_STOP);

			// since we did an override, there is no need to do anything else,
			// specifically not the stopMotion() part at the bottom of this function
			// See FIRE-29020
			return true;
		}
	}
	else
	{
		remap_id = remapMotionID(id);
	}
	// </FS:Zi> Animation Overrider
	
	if (remap_id != id)
	{
		LL_DEBUGS("Motion") << "motion resultant " << remap_id.asString() << " " << gAnimLibrary.animationName(remap_id) << LL_ENDL;
	}

	if (isSelf())
	{
		gAgent.onAnimStop(remap_id);
	}

	return LLCharacter::stopMotion(remap_id, stop_immediate);
}

//-----------------------------------------------------------------------------
// hasMotionFromSource()
//-----------------------------------------------------------------------------
// virtual
bool LLVOAvatar::hasMotionFromSource(const LLUUID& source_id)
{
	return false;
}

//-----------------------------------------------------------------------------
// stopMotionFromSource()
//-----------------------------------------------------------------------------
// virtual
void LLVOAvatar::stopMotionFromSource(const LLUUID& source_id)
{
}

//-----------------------------------------------------------------------------
// addDebugText()
//-----------------------------------------------------------------------------
void LLVOAvatar::addDebugText(const std::string& text)
{
	mDebugText.append(1, '\n');
	mDebugText.append(text);
}

//-----------------------------------------------------------------------------
// getID()
//-----------------------------------------------------------------------------
const LLUUID& LLVOAvatar::getID() const
{
	return mID;
}

//-----------------------------------------------------------------------------
// getJoint()
//-----------------------------------------------------------------------------
// RN: avatar joints are multi-rooted to include screen-based attachments
//<FS:ND> Query by JointKey rather than just a string, the key can be a U32 index for faster lookup
//LLJoint *LLVOAvatar::getJoint( const std::string &name )
LLJoint *LLVOAvatar::getJoint( const JointKey &name )
// </FS:ND>
{
	LL_PROFILE_ZONE_SCOPED_CATEGORY_AVATAR;
//<FS:ND> Query by JointKey rather than just a string, the key can be a U32 index for faster lookup
	//joint_map_t::iterator iter = mJointMap.find( name );

	//LLJoint* jointp = NULL;

	//if( iter == mJointMap.end() || iter->second == NULL )
	//{ //search for joint and cache found joint in lookup table
	//	jointp = mRoot->findJoint( name );
	//	mJointMap[ name ] = jointp;
	//}
	//else
	//{ //return cached pointer
	//	jointp = iter->second;
	//}

	joint_map_t::iterator iter = mJointMap.find( name.mKey );

	LLJoint* jointp = NULL;

	if (iter == mJointMap.end() || iter->second == NULL)
	{   //search for joint and cache found joint in lookup table
		jointp = mRoot->findJoint( name.mName );
		mJointMap[ name.mKey ] = jointp;
	}
	else
	{   //return cached pointer
		jointp = iter->second;
	}
// </FS:ND>

#ifndef LL_RELEASE_FOR_DOWNLOAD
    if (jointp && jointp->getName()!="mScreen" && jointp->getName()!="mRoot")
    {
        llassert(getJoint(jointp->getJointNum())==jointp);
    }
#endif
	return jointp;
}

LLJoint *LLVOAvatar::getJoint( S32 joint_num )
{
    LLJoint *pJoint = NULL;
    if (joint_num >= 0)
    {
        if (joint_num < mNumBones)
        {
            pJoint = mSkeleton[joint_num];
        }
        else if (joint_num < mNumBones + mNumCollisionVolumes)
        {
            S32 collision_id = joint_num - mNumBones;
            pJoint = &mCollisionVolumes[collision_id];
        }
        else
        {
            // Attachment IDs start at 1
            S32 attachment_id = joint_num - (mNumBones + mNumCollisionVolumes) + 1;
            attachment_map_t::iterator iter = mAttachmentPoints.find(attachment_id);
            if (iter != mAttachmentPoints.end())
            {
                pJoint = iter->second;
            }
        }
    }
    
	llassert(!pJoint || pJoint->getJointNum() == joint_num);
    return pJoint;
}

//-----------------------------------------------------------------------------
// getRiggedMeshID
//
// If viewer object is a rigged mesh, set the mesh id and return true.
// Otherwise, null out the id and return false.
//-----------------------------------------------------------------------------
// static
bool LLVOAvatar::getRiggedMeshID(LLViewerObject* pVO, LLUUID& mesh_id)
{
	mesh_id.setNull();
	
	//If a VO has a skin that we'll reset the joint positions to their default
	if ( pVO && pVO->mDrawable )
	{
		LLVOVolume* pVObj = pVO->mDrawable->getVOVolume();
		if ( pVObj )
		{
			const LLMeshSkinInfo* pSkinData = pVObj->getSkinInfo();
			if (pSkinData 
				&& pSkinData->mJointNames.size() > JOINT_COUNT_REQUIRED_FOR_FULLRIG	// full rig
				&& pSkinData->mAlternateBindMatrix.size() > 0 )
					{				
						mesh_id = pSkinData->mMeshID;
						return true;
					}
		}
	}
	return false;
}

bool LLVOAvatar::jointIsRiggedTo(const LLJoint *joint) const
{
    if (joint)
	{
        const LLJointRiggingInfoTab& tab = mJointRiggingInfoTab;
        S32 joint_num = joint->getJointNum();
        if (joint_num < tab.size() && tab[joint_num].isRiggedTo())
            {
                return true;
            }
        }
    return false;
}

void LLVOAvatar::clearAttachmentOverrides()
{
    LLScopedContextString str("clearAttachmentOverrides " + getFullname());

    for (S32 i=0; i<LL_CHARACTER_MAX_ANIMATED_JOINTS; i++)
	{
        LLJoint *pJoint = getJoint(i);
        if (pJoint)
        {
			pJoint->clearAttachmentPosOverrides();
			pJoint->clearAttachmentScaleOverrides();
        }
	}

    if (mPelvisFixups.count()>0)
    {
        mPelvisFixups.clear();
        LLJoint* pJointPelvis = getJoint("mPelvis");
        if (pJointPelvis)
	{
			pJointPelvis->setPosition( LLVector3( 0.0f, 0.0f, 0.0f) );
        }
        postPelvisSetRecalc();	
	}

    mActiveOverrideMeshes.clear();
    onActiveOverrideMeshesChanged();
}

//-----------------------------------------------------------------------------
// rebuildAttachmentOverrides
//-----------------------------------------------------------------------------
void LLVOAvatar::rebuildAttachmentOverrides()
{
    LLScopedContextString str("rebuildAttachmentOverrides " + getFullname());

    LL_DEBUGS("AnimatedObjects") << "rebuilding" << LL_ENDL;
    dumpStack("AnimatedObjectsStack");
    
    clearAttachmentOverrides();

    // Handle the case that we're resetting the skeleton of an animated object.
    LLControlAvatar *control_av = dynamic_cast<LLControlAvatar*>(this);
    if (control_av)
	{
        LLVOVolume *volp = control_av->mRootVolp;
        if (volp)
        {
            LL_DEBUGS("Avatar") << volp->getID() << " adding attachment overrides for root vol, prim count " 
                                << (S32) (1+volp->numChildren()) << LL_ENDL;
            addAttachmentOverridesForObject(volp);
        }
    }

    // Attached objects
	for (attachment_map_t::iterator iter = mAttachmentPoints.begin();
		 iter != mAttachmentPoints.end();
		 ++iter)
	{
		LLViewerJointAttachment *attachment_pt = (*iter).second;
        if (attachment_pt)
        {
            for (LLViewerJointAttachment::attachedobjs_vec_t::iterator at_it = attachment_pt->mAttachedObjects.begin();
				 at_it != attachment_pt->mAttachedObjects.end(); ++at_it)
            {
                LLViewerObject *vo = at_it->get();
                // Attached animated objects affect joints in their control
                // avs, not the avs to which they are attached.
                if (vo && !vo->isAnimatedObject())
                {
                    addAttachmentOverridesForObject(vo);
                }
            }
        }
    }
}

//-----------------------------------------------------------------------------
// updateAttachmentOverrides
//
// This is intended to give the same results as
// rebuildAttachmentOverrides(), while avoiding redundant work.
// -----------------------------------------------------------------------------
void LLVOAvatar::updateAttachmentOverrides()
{
    LLScopedContextString str("updateAttachmentOverrides " + getFullname());

    LL_DEBUGS("AnimatedObjects") << "updating" << LL_ENDL;
    dumpStack("AnimatedObjectsStack");

    std::set<LLUUID> meshes_seen;
    
    // Handle the case that we're updating the skeleton of an animated object.
    LLControlAvatar *control_av = dynamic_cast<LLControlAvatar*>(this);
    if (control_av)
    {
        LLVOVolume *volp = control_av->mRootVolp;
        if (volp)
        {
            LL_DEBUGS("Avatar") << volp->getID() << " adding attachment overrides for root vol, prim count " 
                                << (S32) (1+volp->numChildren()) << LL_ENDL;
            addAttachmentOverridesForObject(volp, &meshes_seen);
        }
    }

    // Attached objects
	for (attachment_map_t::iterator iter = mAttachmentPoints.begin();
		 iter != mAttachmentPoints.end();
		 ++iter)
	{
		LLViewerJointAttachment *attachment_pt = (*iter).second;
        if (attachment_pt)
        {
            for (LLViewerJointAttachment::attachedobjs_vec_t::iterator at_it = attachment_pt->mAttachedObjects.begin();
				 at_it != attachment_pt->mAttachedObjects.end(); ++at_it)
            {
                LLViewerObject *vo = at_it->get();
                // Attached animated objects affect joints in their control
                // avs, not the avs to which they are attached.
                if (vo && !vo->isAnimatedObject())
                {
                    addAttachmentOverridesForObject(vo, &meshes_seen);
                }
            }
        }
    }
    // Remove meshes that are no longer present on the skeleton

	// have to work with a copy because removeAttachmentOverrides() will change mActiveOverrideMeshes.
    std::set<LLUUID> active_override_meshes = mActiveOverrideMeshes; 
    for (std::set<LLUUID>::iterator it = active_override_meshes.begin(); it != active_override_meshes.end(); ++it)
    {
        if (meshes_seen.find(*it) == meshes_seen.end())
        {
            removeAttachmentOverridesForObject(*it);
        }
    }


#ifdef ATTACHMENT_OVERRIDE_VALIDATION
    {
        std::vector<LLVector3OverrideMap> pos_overrides_by_joint;
        std::vector<LLVector3OverrideMap> scale_overrides_by_joint;
        LLVector3OverrideMap pelvis_fixups;

        // Capture snapshot of override state after update
        for (S32 joint_num = 0; joint_num < LL_CHARACTER_MAX_ANIMATED_JOINTS; joint_num++)
        {
            LLVector3OverrideMap pos_overrides;
            LLJoint *joint = getJoint(joint_num);
            if (joint)
            {
                pos_overrides_by_joint.push_back(joint->m_attachmentPosOverrides);
                scale_overrides_by_joint.push_back(joint->m_attachmentScaleOverrides);
            }
            else
            {
                // No joint, use default constructed empty maps
                pos_overrides_by_joint.push_back(LLVector3OverrideMap());
                scale_overrides_by_joint.push_back(LLVector3OverrideMap());
            }
        }
        pelvis_fixups = mPelvisFixups;
        //dumpArchetypeXML(getFullname() + "_paranoid_updated");

        // Rebuild and compare
        rebuildAttachmentOverrides();
        //dumpArchetypeXML(getFullname() + "_paranoid_rebuilt");
        bool mismatched = false;
        for (S32 joint_num = 0; joint_num < LL_CHARACTER_MAX_ANIMATED_JOINTS; joint_num++)
        {
            LLJoint *joint = getJoint(joint_num);
            if (joint)
            {
                if (pos_overrides_by_joint[joint_num] != joint->m_attachmentPosOverrides)
                {
                    mismatched = true;
                }
                if (scale_overrides_by_joint[joint_num] != joint->m_attachmentScaleOverrides)
                {
                    mismatched = true;
            }
        }
    }
        if (pelvis_fixups != mPelvisFixups)
        {
            mismatched = true;
        }
        if (mismatched)
        {
            LL_WARNS() << "MISMATCHED ATTACHMENT OVERRIDES" << LL_ENDL;
        }
    }
#endif
}

void LLVOAvatar::notifyAttachmentMeshLoaded()
{
    if (!isFullyLoaded())
    {
        // We just received mesh or skin info
        // Reset timer to wait for more potential meshes or changes
        mFullyLoadedTimer.reset();
    }
}

//-----------------------------------------------------------------------------
// addAttachmentOverridesForObject
//-----------------------------------------------------------------------------
void LLVOAvatar::addAttachmentOverridesForObject(LLViewerObject *vo, std::set<LLUUID>* meshes_seen, bool recursive)
{
    if (vo->getAvatar() != this && vo->getAvatarAncestor() != this)
	{
		LL_WARNS("Avatar") << "called with invalid avatar" << LL_ENDL;
        return;
	}

    LLScopedContextString str("addAttachmentOverridesForObject " + getFullname());

	if (getOverallAppearance() != AOA_NORMAL)
	{
		return;
	}
    
    LL_DEBUGS("AnimatedObjects") << "adding" << LL_ENDL;
    dumpStack("AnimatedObjectsStack");
    
	// Process all children
    if (recursive)
    {
	LLViewerObject::const_child_list_t& children = vo->getChildren();
	for (LLViewerObject::const_child_list_t::const_iterator it = children.begin();
		 it != children.end(); ++it)
	{
		LLViewerObject *childp = *it;
            addAttachmentOverridesForObject(childp, meshes_seen, true);
        }
	}

	LLVOVolume *vobj = dynamic_cast<LLVOVolume*>(vo);
	bool pelvisGotSet = false;

	if (!vobj)
	{
		return;
	}

	LLViewerObject *root_object = (LLViewerObject*)vobj->getRoot();
    LL_DEBUGS("AnimatedObjects") << "trying to add attachment overrides for root object " << root_object->getID() << " prim is " << vobj << LL_ENDL;
	if (vobj->isMesh() &&
		((vobj->getVolume() && !vobj->getVolume()->isMeshAssetLoaded()) || !gMeshRepo.meshRezEnabled()))
	{
        LL_DEBUGS("AnimatedObjects") << "failed to add attachment overrides for root object " << root_object->getID() << " mesh asset not loaded" << LL_ENDL;
		return;
	}
	const LLMeshSkinInfo*  pSkinData = vobj->getSkinInfo();

	if ( vobj && vobj->isMesh() && pSkinData )
	{
		const int bindCnt = pSkinData->mAlternateBindMatrix.size();								
        const int jointCnt = pSkinData->mJointNames.size();
        if ((bindCnt > 0) && (bindCnt != jointCnt))
        {
            LL_WARNS_ONCE() << "invalid mesh, bindCnt " << bindCnt << "!= jointCnt " << jointCnt << ", joint overrides will be ignored." << LL_ENDL;
        }
		if ((bindCnt > 0) && (bindCnt == jointCnt))
		{					
			const F32 pelvisZOffset = pSkinData->mPelvisOffset;
			const LLUUID& mesh_id = pSkinData->mMeshID;

            if (meshes_seen)
            {
                meshes_seen->insert(mesh_id);
            }
            bool mesh_overrides_loaded = (mActiveOverrideMeshes.find(mesh_id) != mActiveOverrideMeshes.end());
            if (mesh_overrides_loaded)
            {
                LL_DEBUGS("AnimatedObjects") << "skipping add attachment overrides for " << mesh_id 
                                             << " to root object " << root_object->getID()
                                             << ", already loaded"
                                             << LL_ENDL;
            }
            else
            {
                LL_DEBUGS("AnimatedObjects") << "adding attachment overrides for " << mesh_id 
                                             << " to root object " << root_object->getID() << LL_ENDL;
            }
			bool fullRig = (jointCnt>=JOINT_COUNT_REQUIRED_FOR_FULLRIG) ? true : false;								
			if ( fullRig && !mesh_overrides_loaded )
			{								
				for ( int i=0; i<jointCnt; ++i )
				{
//<FS:ND> Query by JointKey rather than just a string, the key can be a U32 index for faster lookup
//					std::string lookingForJoint = pSkinData->mJointNames[ i ].c_str();
					JointKey lookingForJoint  = pSkinData->mJointNames[ i ];
// </FS:ND>

					LLJoint* pJoint = getJoint( lookingForJoint );
					if (pJoint)
					{   									
						const LLVector3& jointPos = LLVector3(pSkinData->mAlternateBindMatrix[i].getTranslation());
                        if (pJoint->aboveJointPosThreshold(jointPos))
                        {
                            bool override_changed;
                            pJoint->addAttachmentPosOverride( jointPos, mesh_id, avString(), override_changed );
                            
                            if (override_changed)
                            {
                                //If joint is a pelvis then handle old/new pelvis to foot values
//<FS:ND> Query by JointKey rather than just a string, the key can be a U32 index for faster lookup
//                              if( lookingForJoint == "mPelvis" )
                                if( lookingForJoint.mName == "mPelvis" )
// </FS:ND>
                                {	
                                    pelvisGotSet = true;											
                                }										
                            }
                            if (pSkinData->mLockScaleIfJointPosition)
                            {
                                // Note that unlike positions, there's no threshold check here,
                                // just a lock at the default value.
                                pJoint->addAttachmentScaleOverride(pJoint->getDefaultScale(), mesh_id, avString());
                            }
                        }
					}										
				}																
				if (pelvisZOffset != 0.0F)
				{
                    F32 pelvis_fixup_before;
                    bool has_fixup_before =  hasPelvisFixup(pelvis_fixup_before);
					addPelvisFixup( pelvisZOffset, mesh_id );
					F32 pelvis_fixup_after;
                    hasPelvisFixup(pelvis_fixup_after); // Don't have to check bool here because we just added it...
                    if (!has_fixup_before || (pelvis_fixup_before != pelvis_fixup_after))
                    {
                        pelvisGotSet = true;											
                    }
                    
				}
                mActiveOverrideMeshes.insert(mesh_id);
                onActiveOverrideMeshesChanged();
			}							
		}
	}
    else
    {
        LL_DEBUGS("AnimatedObjects") << "failed to add attachment overrides for root object " << root_object->getID() << " not mesh or no pSkinData" << LL_ENDL;
    }
					
	//Rebuild body data if we altered joints/pelvis
	if ( pelvisGotSet ) 
	{
		postPelvisSetRecalc();
	}		
}

//-----------------------------------------------------------------------------
// getAttachmentOverrideNames
//-----------------------------------------------------------------------------
void LLVOAvatar::getAttachmentOverrideNames(std::set<std::string>& pos_names, std::set<std::string>& scale_names) const
{
    LLVector3 pos;
    LLVector3 scale;
    LLUUID mesh_id;

    // Bones
	for (avatar_joint_list_t::const_iterator iter = mSkeleton.begin();
         iter != mSkeleton.end(); ++iter)
	{
		const LLJoint* pJoint = (*iter);
		if (pJoint && pJoint->hasAttachmentPosOverride(pos,mesh_id))
		{
            pos_names.insert(pJoint->getName());
		}
		if (pJoint && pJoint->hasAttachmentScaleOverride(scale,mesh_id))
		{
            scale_names.insert(pJoint->getName());
		}
	}

    // Attachment points
	for (attachment_map_t::const_iterator iter = mAttachmentPoints.begin();
		 iter != mAttachmentPoints.end();
		 ++iter)
	{
		const LLViewerJointAttachment *attachment_pt = (*iter).second;
        if (attachment_pt && attachment_pt->hasAttachmentPosOverride(pos,mesh_id))
        {
            pos_names.insert(attachment_pt->getName());
        }
        // Attachment points don't have scales.
    }

}

//-----------------------------------------------------------------------------
// showAttachmentOverrides
//-----------------------------------------------------------------------------
void LLVOAvatar::showAttachmentOverrides(bool verbose) const
{
    std::set<std::string> pos_names, scale_names;
    getAttachmentOverrideNames(pos_names, scale_names);
    if (pos_names.size())
    {
        std::stringstream ss;
        std::copy(pos_names.begin(), pos_names.end(), std::ostream_iterator<std::string>(ss, ","));
        LL_INFOS() << getFullname() << " attachment positions defined for joints: " << ss.str() << "\n" << LL_ENDL;
    }
    else
    {
        LL_DEBUGS("Avatar") << getFullname() << " no attachment positions defined for any joints" << "\n" << LL_ENDL;
    }
    if (scale_names.size())
    {
        std::stringstream ss;
        std::copy(scale_names.begin(), scale_names.end(), std::ostream_iterator<std::string>(ss, ","));
        LL_INFOS() << getFullname() << " attachment scales defined for joints: " << ss.str() << "\n" << LL_ENDL;
    }
    else
    {
        LL_INFOS() << getFullname() << " no attachment scales defined for any joints" << "\n" << LL_ENDL;
    }

    if (!verbose)
    {
        return;
    }

    LLVector3 pos, scale;
    LLUUID mesh_id;
    S32 count = 0;

    // Bones
	for (avatar_joint_list_t::const_iterator iter = mSkeleton.begin();
         iter != mSkeleton.end(); ++iter)
	{
		const LLJoint* pJoint = (*iter);
		if (pJoint && pJoint->hasAttachmentPosOverride(pos,mesh_id))
		{
			pJoint->showAttachmentPosOverrides(getFullname());
            count++;
		}
		if (pJoint && pJoint->hasAttachmentScaleOverride(scale,mesh_id))
		{
			pJoint->showAttachmentScaleOverrides(getFullname());
            count++;
        }
	}

    // Attachment points
	for (attachment_map_t::const_iterator iter = mAttachmentPoints.begin();
		 iter != mAttachmentPoints.end();
		 ++iter)
	{
		const LLViewerJointAttachment *attachment_pt = (*iter).second;
        if (attachment_pt && attachment_pt->hasAttachmentPosOverride(pos,mesh_id))
        {
            attachment_pt->showAttachmentPosOverrides(getFullname());
            count++;
        }
    }

    if (count)
    {
        LL_DEBUGS("Avatar") << avString() << " end of pos, scale overrides" << LL_ENDL;
        LL_DEBUGS("Avatar") << "=================================" << LL_ENDL;
    }
}

//-----------------------------------------------------------------------------
// removeAttachmentOverridesForObject
//-----------------------------------------------------------------------------
void LLVOAvatar::removeAttachmentOverridesForObject(LLViewerObject *vo)
{
    if (vo->getAvatar() != this && vo->getAvatarAncestor() != this)
	{
		LL_WARNS("Avatar") << "called with invalid avatar" << LL_ENDL;
        return;
	}
		
	// Process all children
	LLViewerObject::const_child_list_t& children = vo->getChildren();
	for (LLViewerObject::const_child_list_t::const_iterator it = children.begin();
		 it != children.end(); ++it)
	{
		LLViewerObject *childp = *it;
		removeAttachmentOverridesForObject(childp);
	}

	// Process self.
	LLUUID mesh_id;
	if (getRiggedMeshID(vo,mesh_id))
	{
		removeAttachmentOverridesForObject(mesh_id);
	}
}

//-----------------------------------------------------------------------------
// removeAttachmentOverridesForObject
//-----------------------------------------------------------------------------
void LLVOAvatar::removeAttachmentOverridesForObject(const LLUUID& mesh_id)
{	
//<FS:ND> Query by JointKey rather than just a string, the key can be a U32 index for faster lookup
//	LLJoint* pJointPelvis = getJoint( "mPelvis" );
	LLJoint* pJointPelvis = getJoint( JointKey::construct( "mPelvis" ) );
// </FS:ND>

    const std::string av_string = avString();
    for (S32 joint_num = 0; joint_num < LL_CHARACTER_MAX_ANIMATED_JOINTS; joint_num++)
	{
        LLJoint *pJoint = getJoint(joint_num);
		if ( pJoint )
		{			
            bool dummy; // unused
			pJoint->removeAttachmentPosOverride(mesh_id, av_string, dummy);
			pJoint->removeAttachmentScaleOverride(mesh_id, av_string);
		}		
		if ( pJoint && pJoint == pJointPelvis)
		{
			removePelvisFixup( mesh_id );
			// SL-315
			pJoint->setPosition( LLVector3( 0.0f, 0.0f, 0.0f) );
		}		
	}	
		
	postPelvisSetRecalc();	

    mActiveOverrideMeshes.erase(mesh_id);
    onActiveOverrideMeshesChanged();
}
//-----------------------------------------------------------------------------
// getCharacterPosition()
//-----------------------------------------------------------------------------
LLVector3 LLVOAvatar::getCharacterPosition()
{
	if (mDrawable.notNull())
	{
		return mDrawable->getPositionAgent();
	}
	else
	{
		return getPositionAgent();
	}
}


//-----------------------------------------------------------------------------
// LLVOAvatar::getCharacterRotation()
//-----------------------------------------------------------------------------
LLQuaternion LLVOAvatar::getCharacterRotation()
{
	return getRotation();
}


//-----------------------------------------------------------------------------
// LLVOAvatar::getCharacterVelocity()
//-----------------------------------------------------------------------------
LLVector3 LLVOAvatar::getCharacterVelocity()
{
	return getVelocity() - mStepObjectVelocity;
}


//-----------------------------------------------------------------------------
// LLVOAvatar::getCharacterAngularVelocity()
//-----------------------------------------------------------------------------
LLVector3 LLVOAvatar::getCharacterAngularVelocity()
{
	return getAngularVelocity();
}

//-----------------------------------------------------------------------------
// LLVOAvatar::getGround()
//-----------------------------------------------------------------------------
void LLVOAvatar::getGround(const LLVector3 &in_pos_agent, LLVector3 &out_pos_agent, LLVector3 &outNorm)
{
	LLVector3d z_vec(0.0f, 0.0f, 1.0f);
	LLVector3d p0_global, p1_global;

	if (isUIAvatar())
	{
		outNorm.setVec(z_vec);
		out_pos_agent = in_pos_agent;
		return;
	}
	
	p0_global = gAgent.getPosGlobalFromAgent(in_pos_agent) + z_vec;
	p1_global = gAgent.getPosGlobalFromAgent(in_pos_agent) - z_vec;
	LLViewerObject *obj;
	LLVector3d out_pos_global;
	LLWorld::getInstance()->resolveStepHeightGlobal(this, p0_global, p1_global, out_pos_global, outNorm, &obj);
	out_pos_agent = gAgent.getPosAgentFromGlobal(out_pos_global);
}

//-----------------------------------------------------------------------------
// LLVOAvatar::getTimeDilation()
//-----------------------------------------------------------------------------
F32 LLVOAvatar::getTimeDilation()
{
	return mRegionp ? mRegionp->getTimeDilation() : 1.f;
}


//-----------------------------------------------------------------------------
// LLVOAvatar::getPixelArea()
//-----------------------------------------------------------------------------
F32 LLVOAvatar::getPixelArea() const
{
	if (isUIAvatar())
	{
		return 100000.f;
	}
	return mPixelArea;
}



//-----------------------------------------------------------------------------
// LLVOAvatar::getPosGlobalFromAgent()
//-----------------------------------------------------------------------------
LLVector3d	LLVOAvatar::getPosGlobalFromAgent(const LLVector3 &position)
{
	return gAgent.getPosGlobalFromAgent(position);
}

//-----------------------------------------------------------------------------
// getPosAgentFromGlobal()
//-----------------------------------------------------------------------------
LLVector3	LLVOAvatar::getPosAgentFromGlobal(const LLVector3d &position)
{
	return gAgent.getPosAgentFromGlobal(position);
}


//-----------------------------------------------------------------------------
// requestStopMotion()
//-----------------------------------------------------------------------------
// virtual
void LLVOAvatar::requestStopMotion( LLMotion* motion )
{
	// Only agent avatars should handle the stop motion notifications.
}

//-----------------------------------------------------------------------------
// loadSkeletonNode(): loads <skeleton> node from XML tree
//-----------------------------------------------------------------------------
//virtual
BOOL LLVOAvatar::loadSkeletonNode ()
{
	if (!LLAvatarAppearance::loadSkeletonNode())
	{
		return FALSE;
	}
	
    bool ignore_hud_joints = false;
    initAttachmentPoints(ignore_hud_joints);

	return TRUE;
}

//-----------------------------------------------------------------------------
// initAttachmentPoints(): creates attachment points if needed, sets state based on avatar_lad.xml. 
//-----------------------------------------------------------------------------
void LLVOAvatar::initAttachmentPoints(bool ignore_hud_joints)
{
    LLAvatarXmlInfo::attachment_info_list_t::iterator iter;
    for (iter = sAvatarXmlInfo->mAttachmentInfoList.begin();
         iter != sAvatarXmlInfo->mAttachmentInfoList.end(); 
         ++iter)
    {
        LLAvatarXmlInfo::LLAvatarAttachmentInfo *info = *iter;
        if (info->mIsHUDAttachment && (!isSelf() || ignore_hud_joints))
        {
		    //don't process hud joint for other avatars.
            continue;
        }

        S32 attachmentID = info->mAttachmentID;
        if (attachmentID < 1 || attachmentID > 255)
        {
            LL_WARNS() << "Attachment point out of range [1-255]: " << attachmentID << " on attachment point " << info->mName << LL_ENDL;
            continue;
        }

        LLViewerJointAttachment* attachment = NULL;
        bool newly_created = false;
        if (mAttachmentPoints.find(attachmentID) == mAttachmentPoints.end())
        {
            attachment = new LLViewerJointAttachment();
            newly_created = true;
        }
        else
        {
            attachment = mAttachmentPoints[attachmentID];
        }

        attachment->setName(info->mName);

//<FS:ND> Query by JointKey rather than just a string, the key can be a U32 index for faster lookup
//		LLJoint *parent_joint = getJoint(info->mJointName);
		LLJoint *parent_joint = getJoint( JointKey::construct( info->mJointName ) );
// </FS:ND>

        if (!parent_joint)
        {
            // If the intended parent for attachment point is unavailable, avatar_lad.xml is corrupt.
            LL_WARNS() << "No parent joint by name " << info->mJointName << " found for attachment point " << info->mName << LL_ENDL;
            LL_ERRS() << "Invalid avatar_lad.xml file" << LL_ENDL;
        }

        if (info->mHasPosition)
        {
            attachment->setOriginalPosition(info->mPosition);
            attachment->setDefaultPosition(info->mPosition);
        }
			
        if (info->mHasRotation)
        {
            LLQuaternion rotation;
            rotation.setQuat(info->mRotationEuler.mV[VX] * DEG_TO_RAD,
                             info->mRotationEuler.mV[VY] * DEG_TO_RAD,
                             info->mRotationEuler.mV[VZ] * DEG_TO_RAD);
            attachment->setRotation(rotation);
        }

        int group = info->mGroup;
        if (group >= 0)
        {
            if (group < 0 || group > 9)
            {
                LL_WARNS() << "Invalid group number (" << group << ") for attachment point " << info->mName << LL_ENDL;
            }
            else
            {
                attachment->setGroup(group);
            }
        }

        attachment->setPieSlice(info->mPieMenuSlice);
        attachment->setVisibleInFirstPerson(info->mVisibleFirstPerson);
        attachment->setIsHUDAttachment(info->mIsHUDAttachment);
        // attachment can potentially be animated, needs a number.
        attachment->setJointNum(mNumBones + mNumCollisionVolumes + attachmentID - 1);

        if (newly_created)
        {
            mAttachmentPoints[attachmentID] = attachment;
            
            // now add attachment joint
            parent_joint->addChild(attachment);
        }
    }
}

//-----------------------------------------------------------------------------
// updateVisualParams()
//-----------------------------------------------------------------------------
void LLVOAvatar::updateVisualParams()
{
	ESex avatar_sex = (getVisualParamWeight("male") > 0.5f) ? SEX_MALE : SEX_FEMALE;
	if (getSex() != avatar_sex)
	{
		if (mIsSitting && findMotion(avatar_sex == SEX_MALE ? ANIM_AGENT_SIT_FEMALE : ANIM_AGENT_SIT) != NULL)
		{
			// In some cases of gender change server changes sit motion with motion message,
			// but in case of some avatars (legacy?) there is no update from server side,
			// likely because server doesn't know about difference between motions
			// (female and male sit ids are same server side, so it is likely unaware that it
			// need to send update)
			// Make sure motion is up to date
			stopMotion(ANIM_AGENT_SIT);
			setSex(avatar_sex);
			startMotion(ANIM_AGENT_SIT);
		}
		else
		{
			setSex(avatar_sex);
		}
	}

	LLCharacter::updateVisualParams();

	if (mLastSkeletonSerialNum != mSkeletonSerialNum)
	{
		computeBodySize();
		mLastSkeletonSerialNum = mSkeletonSerialNum;
		mRoot->updateWorldMatrixChildren();
	}

	dirtyMesh();
	updateHeadOffset();
}
//-----------------------------------------------------------------------------
// isActive()
//-----------------------------------------------------------------------------
BOOL LLVOAvatar::isActive() const
{
	return TRUE;
}

//-----------------------------------------------------------------------------
// setPixelAreaAndAngle()
//-----------------------------------------------------------------------------
void LLVOAvatar::setPixelAreaAndAngle(LLAgent &agent)
{
	if (mDrawable.isNull())
	{
		return;
	}

	const LLVector4a* ext = mDrawable->getSpatialExtents();
	LLVector4a center;
	center.setAdd(ext[1], ext[0]);
	center.mul(0.5f);
	LLVector4a size;
	size.setSub(ext[1], ext[0]);
	size.mul(0.5f);

	mImpostorPixelArea = LLPipeline::calcPixelArea(center, size, *LLViewerCamera::getInstance());

	F32 range = mDrawable->mDistanceWRTCamera;

	if (range < 0.001f)		// range == zero
	{
		mAppAngle = 180.f;
	}
	else
	{
		F32 radius = size.getLength3().getF32();
		mAppAngle = (F32) atan2( radius, range) * RAD_TO_DEG;
	}

	// We always want to look good to ourselves
	if( isSelf() )
	{
		mPixelArea = llmax( mPixelArea, F32(getTexImageSize() / 16) );
	}
}

//-----------------------------------------------------------------------------
// updateJointLODs()
//-----------------------------------------------------------------------------
BOOL LLVOAvatar::updateJointLODs()
{
	const F32 MAX_PIXEL_AREA = 100000000.f;
	F32 lod_factor = (sLODFactor * AVATAR_LOD_TWEAK_RANGE + (1.f - AVATAR_LOD_TWEAK_RANGE));
	F32 avatar_num_min_factor = clamp_rescale(sLODFactor, 0.f, 1.f, 0.25f, 0.6f);
	F32 avatar_num_factor = clamp_rescale((F32)sNumVisibleAvatars, 8, 25, 1.f, avatar_num_min_factor);
	F32 area_scale = 0.16f;

		if (isSelf())
		{
			if(gAgentCamera.cameraCustomizeAvatar() || gAgentCamera.cameraMouselook())
			{
				mAdjustedPixelArea = MAX_PIXEL_AREA;
			}
			else
			{
				mAdjustedPixelArea = mPixelArea*area_scale;
			}
		}
		else if (mIsDummy)
		{
			mAdjustedPixelArea = MAX_PIXEL_AREA;
		}
		else
		{
			// reported avatar pixel area is dependent on avatar render load, based on number of visible avatars
			mAdjustedPixelArea = (F32)mPixelArea * area_scale * lod_factor * lod_factor * avatar_num_factor * avatar_num_factor;
		}

		// now select meshes to render based on adjusted pixel area
		LLViewerJoint* root = dynamic_cast<LLViewerJoint*>(mRoot);
		BOOL res = FALSE;
		if (root)
		{
			res = root->updateLOD(mAdjustedPixelArea, TRUE);
		}
 		if (res)
		{
			sNumLODChangesThisFrame++;
			dirtyMesh(2);
			return TRUE;
		}

	return FALSE;
}

//-----------------------------------------------------------------------------
// createDrawable()
//-----------------------------------------------------------------------------
LLDrawable *LLVOAvatar::createDrawable(LLPipeline *pipeline)
{
	pipeline->allocDrawable(this);
	mDrawable->setLit(FALSE);

	LLDrawPoolAvatar *poolp = (LLDrawPoolAvatar*)gPipeline.getPool(mIsControlAvatar ? LLDrawPool::POOL_CONTROL_AV : LLDrawPool::POOL_AVATAR);

	// Only a single face (one per avatar)
	//this face will be splitted into several if its vertex buffer is too long.
	mDrawable->setState(LLDrawable::ACTIVE);
	mDrawable->addFace(poolp, NULL);
	mDrawable->setRenderType(mIsControlAvatar ? LLPipeline::RENDER_TYPE_CONTROL_AV : LLPipeline::RENDER_TYPE_AVATAR);
	
	mNumInitFaces = mDrawable->getNumFaces() ;

	dirtyMesh(2);
	return mDrawable;
}


void LLVOAvatar::updateGL()
{
	if (mMeshTexturesDirty)
	{
		LL_PROFILE_ZONE_SCOPED_CATEGORY_AVATAR
		updateMeshTextures();
		mMeshTexturesDirty = FALSE;
	}
}

//-----------------------------------------------------------------------------
// updateGeometry()
//-----------------------------------------------------------------------------
BOOL LLVOAvatar::updateGeometry(LLDrawable *drawable)
{
    LL_PROFILE_ZONE_SCOPED_CATEGORY_AVATAR;
	if (!(gPipeline.hasRenderType(mIsControlAvatar ? LLPipeline::RENDER_TYPE_CONTROL_AV : LLPipeline::RENDER_TYPE_AVATAR)))
	{
		return TRUE;
	}
	
	if (!mMeshValid)
	{
		return TRUE;
	}

	if (!drawable)
	{
		LL_ERRS() << "LLVOAvatar::updateGeometry() called with NULL drawable" << LL_ENDL;
	}

	return TRUE;
}

//-----------------------------------------------------------------------------
// updateSexDependentLayerSets()
//-----------------------------------------------------------------------------
// <FS:Ansariel> [Legacy Bake]
//void LLVOAvatar::updateSexDependentLayerSets()
//{
//	invalidateComposite( mBakedTextureDatas[BAKED_HEAD].mTexLayerSet);
//	invalidateComposite( mBakedTextureDatas[BAKED_UPPER].mTexLayerSet);
//	invalidateComposite( mBakedTextureDatas[BAKED_LOWER].mTexLayerSet);
//}
void LLVOAvatar::updateSexDependentLayerSets(BOOL upload_bake)
{
	invalidateComposite( mBakedTextureDatas[BAKED_HEAD].mTexLayerSet, upload_bake);
	invalidateComposite( mBakedTextureDatas[BAKED_UPPER].mTexLayerSet, upload_bake);
	invalidateComposite( mBakedTextureDatas[BAKED_LOWER].mTexLayerSet, upload_bake);
}
// </FS:Ansariel> [Legacy Bake]

//-----------------------------------------------------------------------------
// dirtyMesh()
//-----------------------------------------------------------------------------
void LLVOAvatar::dirtyMesh()
{
	dirtyMesh(1);
}
void LLVOAvatar::dirtyMesh(S32 priority)
{
	mDirtyMesh = llmax(mDirtyMesh, priority);
}

//-----------------------------------------------------------------------------
// getViewerJoint()
//-----------------------------------------------------------------------------
LLViewerJoint*	LLVOAvatar::getViewerJoint(S32 idx)
{
	return dynamic_cast<LLViewerJoint*>(mMeshLOD[idx]);
}

//-----------------------------------------------------------------------------
// hideSkirt()
//-----------------------------------------------------------------------------
void LLVOAvatar::hideSkirt()
{
	mMeshLOD[MESH_ID_SKIRT]->setVisible(FALSE, TRUE);
}

BOOL LLVOAvatar::setParent(LLViewerObject* parent)
{
	BOOL ret ;
	if (parent == NULL)
	{
		getOffObject();
		ret = LLViewerObject::setParent(parent);
		if (isSelf())
		{
			gAgentCamera.resetCamera();
		}
	}
	else
	{
		ret = LLViewerObject::setParent(parent);
		if(ret)
		{
			sitOnObject(parent);
		}
	}
	return ret ;
}

void LLVOAvatar::addChild(LLViewerObject *childp)
{
	childp->extractAttachmentItemID(); // find the inventory item this object is associated with.
	if (isSelf())
	{
	    const LLUUID& item_id = childp->getAttachmentItemID();
		LLViewerInventoryItem *item = gInventory.getItem(item_id);
		LL_DEBUGS("Avatar") << "ATT attachment child added " << (item ? item->getName() : "UNKNOWN") << " id " << item_id << LL_ENDL;

	}

	LLViewerObject::addChild(childp);
	if (childp->mDrawable)
	{
		if (!attachObject(childp))
		{
			LL_WARNS() << "ATT addChild() failed for " 
					<< childp->getID()
					<< " item " << childp->getAttachmentItemID()
					<< LL_ENDL;
			// MAINT-3312 backout
			// mPendingAttachment.push_back(childp);
		}
	}
	else
	{
		mPendingAttachment.push_back(childp);
	}
}

void LLVOAvatar::removeChild(LLViewerObject *childp)
{
	LLViewerObject::removeChild(childp);
	if (!detachObject(childp))
	{
		LL_WARNS() << "Calling detach on non-attached object " << LL_ENDL;
	}
}

LLViewerJointAttachment* LLVOAvatar::getTargetAttachmentPoint(LLViewerObject* viewer_object)
{
	S32 attachmentID = ATTACHMENT_ID_FROM_STATE(viewer_object->getAttachmentState());

	// This should never happen unless the server didn't process the attachment point
	// correctly, but putting this check in here to be safe.
	if (attachmentID & ATTACHMENT_ADD)
	{
		LL_WARNS() << "Got an attachment with ATTACHMENT_ADD mask, removing ( attach pt:" << attachmentID << " )" << LL_ENDL;
		attachmentID &= ~ATTACHMENT_ADD;
	}
	
	LLViewerJointAttachment* attachment = get_if_there(mAttachmentPoints, attachmentID, (LLViewerJointAttachment*)NULL);

	if (!attachment)
	{
		if(attachmentID != 127)
		{
		LL_WARNS() << "Object attachment point invalid: " << attachmentID 
			<< " trying to use 1 (chest)"
			<< LL_ENDL;
		}
		attachment = get_if_there(mAttachmentPoints, 1, (LLViewerJointAttachment*)NULL); // Arbitrary using 1 (chest)
		if (attachment)
		{
			LL_WARNS() << "Object attachment point invalid: " << attachmentID 
				<< " on object " << viewer_object->getID()
				<< " attachment item " << viewer_object->getAttachmentItemID()
				<< " falling back to 1 (chest)"
				<< LL_ENDL;
		}
		else
		{
			LL_WARNS() << "Object attachment point invalid: " << attachmentID 
				<< " on object " << viewer_object->getID()
				<< " attachment item " << viewer_object->getAttachmentItemID()
				<< "Unable to use fallback attachment point 1 (chest)"
				<< LL_ENDL;
		}
	}

	return attachment;
}

//-----------------------------------------------------------------------------
// attachObject()
//-----------------------------------------------------------------------------
const LLViewerJointAttachment *LLVOAvatar::attachObject(LLViewerObject *viewer_object)
{
	if (isSelf())
	{
		const LLUUID& item_id = viewer_object->getAttachmentItemID();
		LLViewerInventoryItem *item = gInventory.getItem(item_id);
		LL_DEBUGS("Avatar") << "ATT attaching object "
							<< (item ? item->getName() : "UNKNOWN") << " id " << item_id << LL_ENDL;	
	}
	LLViewerJointAttachment* attachment = getTargetAttachmentPoint(viewer_object);

	if (!attachment || !attachment->addObject(viewer_object))
	{
		const LLUUID& item_id = viewer_object->getAttachmentItemID();
		LLViewerInventoryItem *item = gInventory.getItem(item_id);
		LL_WARNS("Avatar") << "ATT attach failed "
						   << (item ? item->getName() : "UNKNOWN") << " id " << item_id << LL_ENDL;	
		return 0;
	}

    if (!viewer_object->isAnimatedObject())
    {
        updateAttachmentOverrides();
    }

	updateVisualComplexity();

	if (viewer_object->isSelected())
	{
		LLSelectMgr::getInstance()->updateSelectionCenter();
		LLSelectMgr::getInstance()->updatePointAt();
	}

	viewer_object->refreshBakeTexture();


	LLViewerObject::const_child_list_t& child_list = viewer_object->getChildren();
	for (LLViewerObject::child_list_t::const_iterator iter = child_list.begin();
		iter != child_list.end(); ++iter)
	{
		LLViewerObject* objectp = *iter;
		if (objectp)
		{
			objectp->refreshBakeTexture();
		}
	}

	updateMeshVisibility();

	return attachment;
}

//-----------------------------------------------------------------------------
// getNumAttachments()
//-----------------------------------------------------------------------------
U32 LLVOAvatar::getNumAttachments() const
{
	U32 num_attachments = 0;
	for (attachment_map_t::const_iterator iter = mAttachmentPoints.begin();
		 iter != mAttachmentPoints.end();
		 ++iter)
	{
		const LLViewerJointAttachment *attachment_pt = (*iter).second;
		// <FS:Ansariel> Possible crash fix
		if (!attachment_pt)
		{
			continue;
		}
		// </FS:Ansariel>
		num_attachments += attachment_pt->getNumObjects();
	}
	return num_attachments;
}

//-----------------------------------------------------------------------------
// getMaxAttachments()
//-----------------------------------------------------------------------------
S32 LLVOAvatar::getMaxAttachments() const
{
	return LLAgentBenefitsMgr::current().getAttachmentLimit();
}

//-----------------------------------------------------------------------------
// canAttachMoreObjects()
// Returns true if we can attach <n> more objects.
//-----------------------------------------------------------------------------
BOOL LLVOAvatar::canAttachMoreObjects(U32 n) const
{
	return (getNumAttachments() + n) <= getMaxAttachments();
}

//-----------------------------------------------------------------------------
// getNumAnimatedObjectAttachments()
//-----------------------------------------------------------------------------
U32 LLVOAvatar::getNumAnimatedObjectAttachments() const
{
	U32 num_attachments = 0;
	for (attachment_map_t::const_iterator iter = mAttachmentPoints.begin();
		 iter != mAttachmentPoints.end();
		 ++iter)
	{
		const LLViewerJointAttachment *attachment_pt = (*iter).second;
		num_attachments += attachment_pt->getNumAnimatedObjects();
	}
	return num_attachments;
}

//-----------------------------------------------------------------------------
// getMaxAnimatedObjectAttachments()
// Gets from simulator feature if available, otherwise 0.
//-----------------------------------------------------------------------------
S32 LLVOAvatar::getMaxAnimatedObjectAttachments() const
{
	return LLAgentBenefitsMgr::current().getAnimatedObjectLimit();
}

//-----------------------------------------------------------------------------
// canAttachMoreAnimatedObjects()
// Returns true if we can attach <n> more animated objects.
//-----------------------------------------------------------------------------
BOOL LLVOAvatar::canAttachMoreAnimatedObjects(U32 n) const
{
	return (getNumAnimatedObjectAttachments() + n) <= getMaxAnimatedObjectAttachments();
}

//-----------------------------------------------------------------------------
// lazyAttach()
//-----------------------------------------------------------------------------
void LLVOAvatar::lazyAttach()
{
	std::vector<LLPointer<LLViewerObject> > still_pending;
	
	for (U32 i = 0; i < mPendingAttachment.size(); i++)
	{
		LLPointer<LLViewerObject> cur_attachment = mPendingAttachment[i];
		// Object might have died while we were waiting for drawable
		if (!cur_attachment->isDead())
		{
			if (cur_attachment->mDrawable)
			{
				if (isSelf())
				{
					const LLUUID& item_id = cur_attachment->getAttachmentItemID();
					LLViewerInventoryItem *item = gInventory.getItem(item_id);
					LL_DEBUGS("Avatar") << "ATT attaching object "
						<< (item ? item->getName() : "UNKNOWN") << " id " << item_id << LL_ENDL;
				}
				if (!attachObject(cur_attachment))
				{	// Drop it
					LL_WARNS() << "attachObject() failed for "
						<< cur_attachment->getID()
						<< " item " << cur_attachment->getAttachmentItemID()
						<< LL_ENDL;
					// MAINT-3312 backout
					//still_pending.push_back(cur_attachment);
				}
			}
			else
			{
				still_pending.push_back(cur_attachment);
			}
		}
	}

	mPendingAttachment = still_pending;
}

void LLVOAvatar::resetHUDAttachments()
{

	for (attachment_map_t::iterator iter = mAttachmentPoints.begin(); 
		 iter != mAttachmentPoints.end();
		 ++iter)
	{
		LLViewerJointAttachment* attachment = iter->second;
		// <FS:Ansariel> Fix possible crash
		//if (attachment->getIsHUDAttachment())
		if (attachment && attachment->getIsHUDAttachment())
		// </FS:Ansariel>
		{
			for (LLViewerJointAttachment::attachedobjs_vec_t::iterator attachment_iter = attachment->mAttachedObjects.begin();
				 attachment_iter != attachment->mAttachedObjects.end();
				 ++attachment_iter)
			{
				const LLViewerObject* attached_object = attachment_iter->get();
				if (attached_object && attached_object->mDrawable.notNull())
				{
					gPipeline.markMoved(attached_object->mDrawable);
				}
			}
		}
	}
}

void LLVOAvatar::rebuildRiggedAttachments( void )
{
	for ( attachment_map_t::iterator iter = mAttachmentPoints.begin(); iter != mAttachmentPoints.end(); ++iter )
	{
		LLViewerJointAttachment* pAttachment = iter->second;

		// <FS:Ansariel> Possible crash fix
		if (!pAttachment)
		{
			continue;
		}
		// </FS:Ansariel>

		LLViewerJointAttachment::attachedobjs_vec_t::iterator attachmentIterEnd = pAttachment->mAttachedObjects.end();
		
		for ( LLViewerJointAttachment::attachedobjs_vec_t::iterator attachmentIter = pAttachment->mAttachedObjects.begin();
			 attachmentIter != attachmentIterEnd; ++attachmentIter)
		{
			const LLViewerObject* pAttachedObject =  *attachmentIter;
			if ( pAttachment && pAttachedObject->mDrawable.notNull() )
			{
				gPipeline.markRebuild(pAttachedObject->mDrawable);
			}
		}
	}
}
//-----------------------------------------------------------------------------
// cleanupAttachedMesh()
//-----------------------------------------------------------------------------
void LLVOAvatar::cleanupAttachedMesh( LLViewerObject* pVO )
{
	LLUUID mesh_id;
	if (getRiggedMeshID(pVO, mesh_id))
	{
        // FIXME this seems like an odd place for this code.
		if ( gAgentCamera.cameraCustomizeAvatar() )
		{
			gAgent.unpauseAnimation();
			//Still want to refocus on head bone
			gAgentCamera.changeCameraToCustomizeAvatar();
		}
	}
}

//-----------------------------------------------------------------------------
// detachObject()
//-----------------------------------------------------------------------------
BOOL LLVOAvatar::detachObject(LLViewerObject *viewer_object)
{
	for (attachment_map_t::iterator iter = mAttachmentPoints.begin(); 
		 iter != mAttachmentPoints.end();
		 ++iter)
	{
		LLViewerJointAttachment* attachment = iter->second;
		
		// <FS:Ansariel> Possible crash fix
		//if (attachment->isObjectAttached(viewer_object))
		if (attachment && attachment->isObjectAttached(viewer_object))
		// </FS:Ansariel>
		{
            updateVisualComplexity();
            bool is_animated_object = viewer_object->isAnimatedObject();
			cleanupAttachedMesh(viewer_object);

			attachment->removeObject(viewer_object);
            if (!is_animated_object)
            {
                updateAttachmentOverrides();
            }
			viewer_object->refreshBakeTexture();
		
			LLViewerObject::const_child_list_t& child_list = viewer_object->getChildren();
			for (LLViewerObject::child_list_t::const_iterator iter1 = child_list.begin();
				iter1 != child_list.end(); ++iter1)
			{
				LLViewerObject* objectp = *iter1;
				if (objectp)
            {
					objectp->refreshBakeTexture();
				}
            }

			updateMeshVisibility();

			LL_DEBUGS() << "Detaching object " << viewer_object->mID << " from " << attachment->getName() << LL_ENDL;
			return TRUE;
		}
	}

	std::vector<LLPointer<LLViewerObject> >::iterator iter = std::find(mPendingAttachment.begin(), mPendingAttachment.end(), viewer_object);
	if (iter != mPendingAttachment.end())
	{
		mPendingAttachment.erase(iter);
		return TRUE;
	}
	
	return FALSE;
}

//-----------------------------------------------------------------------------
// sitDown()
//-----------------------------------------------------------------------------
void LLVOAvatar::sitDown(BOOL bSitting)
{
	mIsSitting = bSitting;
	if (isSelf())
	{
		// Update Movement Controls according to own Sitting mode
		LLFloaterMove::setSittingMode(bSitting);

// [RLVa:KB] - Checked: 2010-08-29 (RLVa-1.2.1c) | Modified: RLVa-1.2.1c
		if (rlv_handler_t::isEnabled())
		{
			gRlvHandler.onSitOrStand(bSitting);
		}
// [/RLVa:KB]

		// <FS:PP> Refresh movelock position after sitting down to prevent pulling avatar back to previous one after standing up
		if (bSitting && gSavedPerAccountSettings.getBOOL("UseMoveLock") && gSavedPerAccountSettings.getBOOL("RelockMoveLockAfterMovement"))
		{
			FSLSLBridge::instance().viewerToLSL("UseMoveLock|1|noreport");
		}
		// </FS:PP>
	}
}

//-----------------------------------------------------------------------------
// sitOnObject()
//-----------------------------------------------------------------------------
void LLVOAvatar::sitOnObject(LLViewerObject *sit_object)
{
	if (isSelf())
	{
		// Might be first sit
		//LLFirstUse::useSit();

		gAgent.setFlying(FALSE);
		gAgentCamera.setThirdPersonHeadOffset(LLVector3::zero);
		//interpolate to new camera position
		gAgentCamera.startCameraAnimation();
		// make sure we are not trying to autopilot
		gAgent.stopAutoPilot();
		gAgentCamera.setupSitCamera();
		if (gAgentCamera.getForceMouselook())
		{
			gAgentCamera.changeCameraToMouselook();
		}

        if (gAgentCamera.getFocusOnAvatar() && LLToolMgr::getInstance()->inEdit())
        {
            LLSelectNode* node = LLSelectMgr::getInstance()->getSelection()->getFirstRootNode();
            if (node && node->mValid)
            {
                LLViewerObject* root_object = node->getObject();
                if (root_object == sit_object)
                {
                    LLFloaterTools::sPreviousFocusOnAvatar = true;
                }
            }
        }

		// <FS:KC> revoke perms on sit
		U32 revoke_on = gSavedSettings.getU32("FSRevokePerms");
		if ((revoke_on == 1 || revoke_on == 3) && !sit_object->permYouOwner())
		{
			revokePermissionsOnObject(sit_object);
		}
		// </FS:KC>
	}

	if (mDrawable.isNull())
	{
		return;
	}
	LLQuaternion inv_obj_rot = ~sit_object->getRenderRotation();
	LLVector3 obj_pos = sit_object->getRenderPosition();

	LLVector3 rel_pos = getRenderPosition() - obj_pos;
	rel_pos.rotVec(inv_obj_rot);

	mDrawable->mXform.setPosition(rel_pos);
	mDrawable->mXform.setRotation(mDrawable->getWorldRotation() * inv_obj_rot);

	gPipeline.markMoved(mDrawable, TRUE);
	// Notice that removing sitDown() from here causes avatars sitting on
	// objects to be not rendered for new arrivals. See EXT-6835 and EXT-1655.
	sitDown(TRUE);
	mRoot->getXform()->setParent(&sit_object->mDrawable->mXform); // LLVOAvatar::sitOnObject
	// SL-315
	mRoot->setPosition(getPosition());
	mRoot->updateWorldMatrixChildren();

	stopMotion(ANIM_AGENT_BODY_NOISE);
	
	gAgentCamera.setInitSitRot(gAgent.getFrameAgent().getQuaternion());
}

//-----------------------------------------------------------------------------
// getOffObject()
//-----------------------------------------------------------------------------
void LLVOAvatar::getOffObject()
{
	if (mDrawable.isNull())
	{
		return;
	}

	LLViewerObject* sit_object = (LLViewerObject*)getParent();

	if (sit_object)
	{
		stopMotionFromSource(sit_object->getID());
		LLFollowCamMgr::getInstance()->setCameraActive(sit_object->getID(), FALSE);

		LLViewerObject::const_child_list_t& child_list = sit_object->getChildren();
		for (LLViewerObject::child_list_t::const_iterator iter = child_list.begin();
			 iter != child_list.end(); ++iter)
		{
			LLViewerObject* child_objectp = *iter;

			stopMotionFromSource(child_objectp->getID());
			LLFollowCamMgr::getInstance()->setCameraActive(child_objectp->getID(), FALSE);
		}
	}

	// assumes that transform will not be updated with drawable still having a parent
	// or that drawable had no parent from the start
	LLVector3 cur_position_world = mDrawable->getWorldPosition();
	LLQuaternion cur_rotation_world = mDrawable->getWorldRotation();

	if (mLastRootPos.length() >= MAX_STANDOFF_FROM_ORIGIN
		&& (cur_position_world.length() < MAX_STANDOFF_FROM_ORIGIN
			|| dist_vec(cur_position_world, mLastRootPos) > MAX_STANDOFF_DISTANCE_CHANGE))
	{
		// Most likely drawable got updated too early or some updates were missed - we got relative position to non-existing parent
		// restore coordinates from cache
		cur_position_world = mLastRootPos;
	}

	// set *local* position based on last *world* position, since we're unparenting the avatar
	mDrawable->mXform.setPosition(cur_position_world);
	mDrawable->mXform.setRotation(cur_rotation_world);	
	
	gPipeline.markMoved(mDrawable, TRUE);

	sitDown(FALSE);

	mRoot->getXform()->setParent(NULL); // LLVOAvatar::getOffObject
	// SL-315
	mRoot->setPosition(cur_position_world);
	mRoot->setRotation(cur_rotation_world);
	mRoot->getXform()->update();

    if (mEnableDefaultMotions)
    {
	startMotion(ANIM_AGENT_BODY_NOISE);
    }

	if (isSelf())
	{
		LLQuaternion av_rot = gAgent.getFrameAgent().getQuaternion();
		LLQuaternion obj_rot = sit_object ? sit_object->getRenderRotation() : LLQuaternion::DEFAULT;
		av_rot = av_rot * obj_rot;
		LLVector3 at_axis = LLVector3::x_axis;
		at_axis = at_axis * av_rot;
		at_axis.mV[VZ] = 0.f;
		at_axis.normalize();
		gAgent.resetAxes(at_axis);
		gAgentCamera.setThirdPersonHeadOffset(LLVector3(0.f, 0.f, 1.f));
		gAgentCamera.setSitCamera(LLUUID::null);

		//KC: revoke perms on sit
		U32 revoke_on = gSavedSettings.getU32("FSRevokePerms");
		if ((revoke_on == 2 || revoke_on == 3) && (sit_object && !sit_object->permYouOwner()))
		{
			revokePermissionsOnObject(sit_object);
		}
	}
}

//-----------------------------------------------------------------------------
// revokePermissionsOnObject()
//-----------------------------------------------------------------------------
void LLVOAvatar::revokePermissionsOnObject(LLViewerObject *sit_object)
{
	if (sit_object)
	{
		gMessageSystem->newMessageFast(_PREHASH_RevokePermissions);
		gMessageSystem->nextBlockFast(_PREHASH_AgentData);
		gMessageSystem->addUUIDFast(_PREHASH_AgentID, gAgent.getID());
		gMessageSystem->addUUIDFast(_PREHASH_SessionID, gAgent.getSessionID());
		gMessageSystem->nextBlockFast(_PREHASH_Data);
		gMessageSystem->addUUIDFast(_PREHASH_ObjectID, sit_object->getID());
		gMessageSystem->addU32Fast(_PREHASH_ObjectPermissions, 0xFFFFFFFF);
		gAgent.sendReliableMessage();
	}
}

//-----------------------------------------------------------------------------
// findAvatarFromAttachment()
//-----------------------------------------------------------------------------
// static 
LLVOAvatar* LLVOAvatar::findAvatarFromAttachment( LLViewerObject* obj )
{
	if( obj->isAttachment() )
	{
		do
		{
			obj = (LLViewerObject*) obj->getParent();
		}
		while( obj && !obj->isAvatar() );

		if( obj && !obj->isDead() )
		{
			return (LLVOAvatar*)obj;
		}
	}
	return NULL;
}

S32 LLVOAvatar::getAttachmentCount()
{
	S32 count = mAttachmentPoints.size();
	return count;
}

BOOL LLVOAvatar::isWearingWearableType(LLWearableType::EType type) const
{
	if (mIsDummy) return TRUE;

	if (isSelf())
	{
		return LLAvatarAppearance::isWearingWearableType(type);
	}

	switch(type)
	{
		case LLWearableType::WT_SHAPE:
		case LLWearableType::WT_SKIN:
		case LLWearableType::WT_HAIR:
		case LLWearableType::WT_EYES:
			return TRUE;  // everyone has all bodyparts
		default:
			break; // Do nothing
	}


	// <FS:ND> Gets called quite a lot from processObjectUpdates. Remove the frequent getInstance calls.

	// for (LLAvatarAppearanceDictionary::Textures::const_iterator tex_iter = LLAvatarAppearance::getDictionary()->getTextures().begin();
	// 	 tex_iter != LLAvatarAppearance::getDictionary()->getTextures().end();
	// 	 ++tex_iter)

	LLAvatarAppearanceDictionary::Textures::const_iterator itrEnd = LLAvatarAppearance::getDictionary()->getTextures().end();
	for (LLAvatarAppearanceDictionary::Textures::const_iterator tex_iter = LLAvatarAppearance::getDictionary()->getTextures().begin();
		 tex_iter != itrEnd;
		 ++tex_iter)
	{
		const LLAvatarAppearanceDictionary::TextureEntry *texture_dict = tex_iter->second;
		if (texture_dict->mWearableType == type)
		{
			// Thus, you must check to see if the corresponding baked texture is defined.
			// NOTE: this is a poor substitute if you actually want to know about individual pieces of clothing
			// this works for detecting a skirt (most important), but is ineffective at any piece of clothing that
			// gets baked into a texture that always exists (upper or lower).
			if (texture_dict->mIsUsedByBakedTexture)
			{
				const EBakedTextureIndex baked_index = texture_dict->mBakedTextureIndex;
				return isTextureDefined(LLAvatarAppearance::getDictionary()->getBakedTexture(baked_index)->mTextureIndex);
			}
			return FALSE;
		}
	}
	return FALSE;
}

LLViewerObject *	LLVOAvatar::findAttachmentByID( const LLUUID & target_id ) const
{
	for(attachment_map_t::const_iterator attachment_points_iter = mAttachmentPoints.begin();
		attachment_points_iter != gAgentAvatarp->mAttachmentPoints.end();
		++attachment_points_iter)
	{
		LLViewerJointAttachment* attachment = attachment_points_iter->second;

		// <FS:Ansariel> Possible crash fix
		if (!attachment)
		{
			continue;
		}
		// </FS:Ansariel>

		for (LLViewerJointAttachment::attachedobjs_vec_t::iterator attachment_iter = attachment->mAttachedObjects.begin();
			 attachment_iter != attachment->mAttachedObjects.end();
			 ++attachment_iter)
		{
			LLViewerObject *attached_object = attachment_iter->get();
			if (attached_object &&
				attached_object->getID() == target_id)
			{
				return attached_object;
			}
		}
	}

	return NULL;
}

// virtual
// <FS:Ansariel> [Legacy Bake]
//void LLVOAvatar::invalidateComposite( LLTexLayerSet* layerset)
void LLVOAvatar::invalidateComposite( LLTexLayerSet* layerset, BOOL upload_result)
{
}

void LLVOAvatar::invalidateAll()
{
}

// virtual
// <FS:Ansariel> [Legacy Bake]
//void LLVOAvatar::onGlobalColorChanged(const LLTexGlobalColor* global_color)
void LLVOAvatar::onGlobalColorChanged(const LLTexGlobalColor* global_color, BOOL upload_bake)
{
	if (global_color == mTexSkinColor)
	{
		// <FS:Ansariel> [Legacy Bake]
		//invalidateComposite( mBakedTextureDatas[BAKED_HEAD].mTexLayerSet);
		//invalidateComposite( mBakedTextureDatas[BAKED_UPPER].mTexLayerSet);
		//invalidateComposite( mBakedTextureDatas[BAKED_LOWER].mTexLayerSet);
		invalidateComposite( mBakedTextureDatas[BAKED_HEAD].mTexLayerSet, upload_bake);
		invalidateComposite( mBakedTextureDatas[BAKED_UPPER].mTexLayerSet, upload_bake);
		invalidateComposite( mBakedTextureDatas[BAKED_LOWER].mTexLayerSet, upload_bake);
		// </FS:Ansariel> [Legacy Bake]
	}
	else if (global_color == mTexHairColor)
	{
		// <FS:Ansariel> [Legacy Bake]
		//invalidateComposite( mBakedTextureDatas[BAKED_HEAD].mTexLayerSet);
		//invalidateComposite( mBakedTextureDatas[BAKED_HAIR].mTexLayerSet);
		invalidateComposite( mBakedTextureDatas[BAKED_HEAD].mTexLayerSet, upload_bake);
		invalidateComposite( mBakedTextureDatas[BAKED_HAIR].mTexLayerSet, upload_bake);
		// </FS:Ansariel> [Legacy Bake]
		
		// ! BACKWARDS COMPATIBILITY !
		// Fix for dealing with avatars from viewers that don't bake hair.
		if (!isTextureDefined(mBakedTextureDatas[BAKED_HAIR].mTextureIndex))
		{
			LLColor4 color = mTexHairColor->getColor();
			avatar_joint_mesh_list_t::iterator iter = mBakedTextureDatas[BAKED_HAIR].mJointMeshes.begin();
			avatar_joint_mesh_list_t::iterator end  = mBakedTextureDatas[BAKED_HAIR].mJointMeshes.end();
			for (; iter != end; ++iter)
			{
				LLAvatarJointMesh* mesh = (*iter);
				if (mesh)
			{
					mesh->setColor( color );
				}
			}
		}
	} 
	else if (global_color == mTexEyeColor)
	{
		// LL_INFOS() << "invalidateComposite cause: onGlobalColorChanged( eyecolor )" << LL_ENDL; 
		// <FS:Ansariel> [Legacy Bake]
		//invalidateComposite( mBakedTextureDatas[BAKED_EYES].mTexLayerSet);
		invalidateComposite( mBakedTextureDatas[BAKED_EYES].mTexLayerSet, upload_bake);
	}
	updateMeshTextures();
}

// virtual
// Do rigged mesh attachments display with this av?
bool LLVOAvatar::shouldRenderRigged() const
{
    LL_PROFILE_ZONE_SCOPED_CATEGORY_AVATAR;

	if (getOverallAppearance() == AOA_NORMAL)
	{
		return true;
	}
	// TBD - render for AOA_JELLYDOLL?
	return false;
}

// FIXME: We have an mVisible member, set in updateVisibility(), but this
// function doesn't return it! isVisible() and mVisible are used
// different places for different purposes. mVisible seems to be more
// related to whether the actual avatar mesh is shown, and isVisible()
// to whether anything about the avatar is displayed in the scene.
// Maybe better naming could make this clearer?
BOOL LLVOAvatar::isVisible() const
{
	return mDrawable.notNull()
		&& (!mOrphaned || isSelf())
		&& (mDrawable->isVisible() || mIsDummy);
}

// Determine if we have enough avatar data to render
bool LLVOAvatar::getIsCloud() const
{
	if (mIsDummy)
	{
		return false;
	}

	return (   ((const_cast<LLVOAvatar*>(this))->visualParamWeightsAreDefault())// Do we have a shape?
			|| (   !isTextureDefined(TEX_LOWER_BAKED)
				|| !isTextureDefined(TEX_UPPER_BAKED)
				|| !isTextureDefined(TEX_HEAD_BAKED)
				)
			);
}

void LLVOAvatar::updateRezzedStatusTimers(S32 rez_status)
{
	// State machine for rezzed status. Statuses are -1 on startup, 0
	// = cloud, 1 = gray, 2 = downloading, 3 = full.
	// Purpose is to collect time data for each it takes avatar to reach
	// various loading landmarks: gray, textured (partial), textured fully.

	if (rez_status != mLastRezzedStatus)
	{
		LL_DEBUGS("Avatar") << avString() << "rez state change: " << mLastRezzedStatus << " -> " << rez_status << LL_ENDL;

		if (mLastRezzedStatus == -1 && rez_status != -1)
		{
			// First time initialization, start all timers.
			for (S32 i = 1; i < 4; i++)
			{
				startPhase("load_" + LLVOAvatar::rezStatusToString(i));
				startPhase("first_load_" + LLVOAvatar::rezStatusToString(i));
			}
		}
		if (rez_status < mLastRezzedStatus)
		{
			// load level has decreased. start phase timers for higher load levels.
			for (S32 i = rez_status+1; i <= mLastRezzedStatus; i++)
			{
				startPhase("load_" + LLVOAvatar::rezStatusToString(i));
			}
		}
		else if (rez_status > mLastRezzedStatus)
		{
			// load level has increased. stop phase timers for lower and equal load levels.
			for (S32 i = llmax(mLastRezzedStatus+1,1); i <= rez_status; i++)
			{
				stopPhase("load_" + LLVOAvatar::rezStatusToString(i));
				stopPhase("first_load_" + LLVOAvatar::rezStatusToString(i), false);
			}
			if (rez_status == 3)
			{
				// "fully loaded", mark any pending appearance change complete.
				selfStopPhase("update_appearance_from_cof");
				selfStopPhase("wear_inventory_category", false);
				selfStopPhase("process_initial_wearables_update", false);

                updateVisualComplexity();
			}
		}
		mLastRezzedStatus = rez_status;
	}
}

void LLVOAvatar::clearPhases()
{
	getPhases().clearPhases();
}

void LLVOAvatar::startPhase(const std::string& phase_name)
{
	F32 elapsed = 0.0;
	bool completed = false;
	bool found = getPhases().getPhaseValues(phase_name, elapsed, completed);
	//LL_DEBUGS("Avatar") << avString() << " phase state " << phase_name
	//					<< " found " << found << " elapsed " << elapsed << " completed " << completed << LL_ENDL;
	if (found)
	{
		if (!completed)
		{
			LL_DEBUGS("Avatar") << avString() << "no-op, start when started already for " << phase_name << LL_ENDL;
			return;
		}
	}
	LL_DEBUGS("Avatar") << "started phase " << phase_name << LL_ENDL;
	getPhases().startPhase(phase_name);
}

void LLVOAvatar::stopPhase(const std::string& phase_name, bool err_check)
{
	F32 elapsed = 0.0;
	bool completed = false;
	if (getPhases().getPhaseValues(phase_name, elapsed, completed))
	{
		if (!completed)
		{
			getPhases().stopPhase(phase_name);
			completed = true;
			logMetricsTimerRecord(phase_name, elapsed, completed);
			LL_DEBUGS("Avatar") << avString() << "stopped phase " << phase_name << " elapsed " << elapsed << LL_ENDL;
		}
		else
		{
			if (err_check)
			{
				LL_DEBUGS("Avatar") << "no-op, stop when stopped already for " << phase_name << LL_ENDL;
			}
		}
	}
	else
	{
		if (err_check)
		{
			LL_DEBUGS("Avatar") << "no-op, stop when not started for " << phase_name << LL_ENDL;
		}
	}
}

void LLVOAvatar::logPendingPhases()
{
	if (!isAgentAvatarValid())
	{
		return;
	}
	
	for (LLViewerStats::phase_map_t::iterator it = getPhases().begin();
		 it != getPhases().end();
		 ++it)
	{
		const std::string& phase_name = it->first;
		F32 elapsed;
		bool completed;
		if (getPhases().getPhaseValues(phase_name, elapsed, completed))
		{
			if (!completed)
			{
				logMetricsTimerRecord(phase_name, elapsed, completed);
			}
		}
	}
}

//static
void LLVOAvatar::logPendingPhasesAllAvatars()
{
	for (std::vector<LLCharacter*>::iterator iter = LLCharacter::sInstances.begin();
		 iter != LLCharacter::sInstances.end(); ++iter)
	{
		LLVOAvatar* inst = (LLVOAvatar*) *iter;
		if( inst->isDead() )
		{
			continue;
		}
		inst->logPendingPhases();
	}
}

void LLVOAvatar::logMetricsTimerRecord(const std::string& phase_name, F32 elapsed, bool completed)
{
	if (!isAgentAvatarValid())
	{
		return;
	}
	
	LLSD record;
	record["timer_name"] = phase_name;
	record["avatar_id"] = getID();
	record["elapsed"] = elapsed;
	record["completed"] = completed;
	U32 grid_x(0), grid_y(0);
	if (getRegion() && LLWorld::instance().isRegionListed(getRegion()))
	{
		record["central_bake_version"] = LLSD::Integer(getRegion()->getCentralBakeVersion());
		grid_from_region_handle(getRegion()->getHandle(), &grid_x, &grid_y);
	}
	record["grid_x"] = LLSD::Integer(grid_x);
	record["grid_y"] = LLSD::Integer(grid_y);
	// <FS:Ansariel> [Legacy Bake]
	//record["is_using_server_bakes"] = true;
	record["is_using_server_bakes"] = ((bool) isUsingServerBakes());
	record["is_self"] = isSelf();
		
	if (isAgentAvatarValid())
	{
		gAgentAvatarp->addMetricsTimerRecord(record);
	}
}

// call periodically to keep isFullyLoaded up to date.
// returns true if the value has changed.
BOOL LLVOAvatar::updateIsFullyLoaded()
{
	S32 rez_status = getRezzedStatus();
	bool loading = getIsCloud();
	if (mFirstFullyVisible && !mIsControlAvatar)
	{
        loading = ((rez_status < 2)
                   // Wait at least 60s for unfinished textures to finish on first load,
                   // don't wait forever, it might fail. Even if it will eventually load by
                   // itself and update mLoadedCallbackTextures (or fail and clean the list),
                   // avatars are more time-sensitive than textures and can't wait that long.
                   || (mLoadedCallbackTextures < mCallbackTextureList.size() && mLastTexCallbackAddedTime.getElapsedTimeF32() < MAX_TEXTURE_WAIT_TIME_SEC)
                   || !mPendingAttachment.empty()
                   || (rez_status < 3 && !isFullyBaked())
                  );
	}
	updateRezzedStatusTimers(rez_status);
	updateRuthTimer(loading);
	return processFullyLoadedChange(loading);
}

void LLVOAvatar::updateRuthTimer(bool loading)
{
	if (isSelf() || !loading) 
	{
		return;
	}

	if (mPreviousFullyLoaded)
	{
		mRuthTimer.reset();
		debugAvatarRezTime("AvatarRezCloudNotification","became cloud");
	}
	
	const F32 LOADING_TIMEOUT__SECONDS = 120.f;
	if (mRuthTimer.getElapsedTimeF32() > LOADING_TIMEOUT__SECONDS)
	{
		LL_DEBUGS("Avatar") << avString()
				<< "Ruth Timer timeout: Missing texture data for '" << getFullname() << "' "
				<< "( Params loaded : " << !visualParamWeightsAreDefault() << " ) "
				<< "( Lower : " << isTextureDefined(TEX_LOWER_BAKED) << " ) "
				<< "( Upper : " << isTextureDefined(TEX_UPPER_BAKED) << " ) "
				<< "( Head : " << isTextureDefined(TEX_HEAD_BAKED) << " )."
				<< LL_ENDL;
		
		LLAvatarPropertiesProcessor::getInstance()->sendAvatarTexturesRequest(getID());
		mRuthTimer.reset();
	}
}

BOOL LLVOAvatar::processFullyLoadedChange(bool loading)
{
	// We wait a little bit before giving the 'all clear', to let things to
	// settle down (models to snap into place, textures to get first packets).
    // And if viewer isn't aware of some parts yet, this gives them a chance
    // to arrive.
	const F32 LOADED_DELAY = 1.f;

    if (loading)
    {
        mFullyLoadedTimer.reset();
    }

	if (mFirstFullyVisible)
	{
        if (!isSelf() && loading)
        {
                // Note that textures can causes 60s delay on thier own
                // so this delay might end up on top of textures' delay
                mFirstUseDelaySeconds = llclamp(
                    mFirstAppearanceMessageTimer.getElapsedTimeF32(),
                    FIRST_APPEARANCE_CLOUD_MIN_DELAY,
                    FIRST_APPEARANCE_CLOUD_MAX_DELAY);

                if (shouldImpostor())
                {
                    // Impostors are less of a priority,
                    // let them stay cloud longer
                    mFirstUseDelaySeconds *= 1.25;
                }
        }
		mFullyLoaded = (mFullyLoadedTimer.getElapsedTimeF32() > mFirstUseDelaySeconds);
	}
	else
	{
		mFullyLoaded = (mFullyLoadedTimer.getElapsedTimeF32() > LOADED_DELAY);
	}

	if (!mPreviousFullyLoaded && !loading && mFullyLoaded)
	{
		debugAvatarRezTime("AvatarRezNotification","fully loaded");
	}

	// did our loading state "change" from last call?
	// FIXME runway - why are we updating every 30 calls even if nothing has changed?
	// This causes updateLOD() to run every 30 frames, among other things.
	const S32 UPDATE_RATE = 30;
	BOOL changed =
		((mFullyLoaded != mPreviousFullyLoaded) ||         // if the value is different from the previous call
		 (!mFullyLoadedInitialized) ||                     // if we've never been called before
		 (mFullyLoadedFrameCounter % UPDATE_RATE == 0));   // every now and then issue a change
	BOOL fully_loaded_changed = (mFullyLoaded != mPreviousFullyLoaded);

	mPreviousFullyLoaded = mFullyLoaded;
	mFullyLoadedInitialized = TRUE;
	mFullyLoadedFrameCounter++;

    if (changed && isSelf())
    {
        // to know about outfit switching
        LLAvatarRenderNotifier::getInstance()->updateNotificationState();
    }

	if (fully_loaded_changed && !isSelf() && mFullyLoaded && isImpostor())
	{
		// Fix for jellydoll initially invisible
		mNeedsImpostorUpdate = TRUE;
		mLastImpostorUpdateReason = 6;
	}	
	return changed;
}

BOOL LLVOAvatar::isFullyLoaded() const
{
// [SL:KB] - Patch: Appearance-SyncAttach | Checked: Catznip-2.2
	// Changes to LLAppearanceMgr::updateAppearanceFromCOF() expect this function to actually return mFullyLoaded for gAgentAvatarp
	return (mRenderUnloadedAvatar && !isSelf()) ||(mFullyLoaded);
// [/SL:KB]
//	return (mRenderUnloadedAvatar || mFullyLoaded);
<<<<<<< HEAD
}

// <FS:Beq> use Avatar Render Time as complexity metric
// markARTStale - Mark stale and set the frameupdate to now so that we can wait at least one frame to get a revised number.
void LLVOAvatar::markARTStale()
{
	mARTStale=true;
	mLastARTUpdateFrame = LLFrameTimer::getFrameCount();
}

// Udpate Avatar state based on render time
void LLVOAvatar::updateTooSlow()
{
	LL_PROFILE_ZONE_SCOPED_CATEGORY_AVATAR;
	static LLCachedControl<bool> alwaysRenderFriends(gSavedSettings, "AlwaysRenderFriends");
	static LLCachedControl<bool> allowSelfImpostor(gSavedSettings, "FSAllowSelfImpostor");
	const auto id = getID();

	// mTooSlow - Is the avatar flagged as being slow (includes shadow time)
	// mTooSlowWithoutShadows - Is the avatar flagged as being slow even with shadows removed.
	// mARTStale - the rendertime we have is stale because of an update. We need to force a re-render to re-assess slowness
	
	if( mARTStale )
	{
		if ( LLFrameTimer::getFrameCount() - mLastARTUpdateFrame < 5 ) 
		{
			// LL_INFOS() << this->getFullname() << " marked stale " << LL_ENDL;
			// we've not had a chance to update yet (allow a few to be certain a full frame has passed)
			return;
		}

		mARTStale = false;
		mTooSlow = false;
		mTooSlowWithoutShadows = false;
		// LL_INFOS() << this->getFullname() << " refreshed ART combined = " << mRenderTime << " @ " << mLastARTUpdateFrame << LL_ENDL;
	}

	// Either we're not stale or we've updated.

	U64 render_time_raw;
	U64 render_geom_time_raw;

	if( !mTooSlow ) 
	{
		// we are fully rendered, so we use the live values
		std::lock_guard<std::mutex> lock{FSPerfStats::bufferToggleLock};
		render_time_raw = FSPerfStats::StatsRecorder::get(FSPerfStats::ObjType_t::OT_AVATAR, id, FSPerfStats::StatType_t::RENDER_COMBINED);
		render_geom_time_raw = FSPerfStats::StatsRecorder::get(FSPerfStats::ObjType_t::OT_AVATAR, id, FSPerfStats::StatType_t::RENDER_GEOMETRY);
	}
	else
	{
		// use the cached values.
		render_time_raw = mRenderTime;
		render_geom_time_raw = mGeomTime;		
	}
	if( (FSPerfStats::renderAvatarMaxART_ns > 0) && 
		(FSPerfStats::raw_to_ns(render_time_raw) >= FSPerfStats::renderAvatarMaxART_ns) ) 
	{
		if( !mTooSlow ) // if we were previously not slow (with or without shadows.)
		{			
			// if we weren't capped, we are now
			mLastARTUpdateFrame = LLFrameTimer::getFrameCount();
			mRenderTime = render_time_raw;
			mGeomTime = render_geom_time_raw;
			mARTStale = false;
			mTooSlow = true;
		}
		if(!mTooSlowWithoutShadows) // if we were not previously above the full impostor cap
		{
			bool render_friend_or_exception =  	( alwaysRenderFriends && LLAvatarTracker::instance().isBuddy( id ) ) ||
												( getVisualMuteSettings() == LLVOAvatar::AV_ALWAYS_RENDER ); 
			if( (!isSelf() || allowSelfImpostor) && !render_friend_or_exception  )
			{
				// Note: slow rendering Friends still get their shadows zapped.
				mTooSlowWithoutShadows = (FSPerfStats::raw_to_ns(render_geom_time_raw) >= FSPerfStats::renderAvatarMaxART_ns);
			}
		}
	}
	else
	{
	// LL_INFOS() << this->getFullname() << " ("<< (combined?"combined":"geometry") << ") good render time = " << FSPerfStats::raw_to_ns(render_time_raw) << " vs ("<< LLVOAvatar::sRenderTimeCap_ns << " set @ " << mLastARTUpdateFrame << LL_ENDL;
		mTooSlow = false;
		mTooSlowWithoutShadows = false;	
	}
	if(mTooSlow)
	{
		FSPerfStats::tunedAvatars++; // <FS:Beq> increment the number of avatars that have been tweaked.
	}
=======
>>>>>>> c142812f
}
// </FS:Beq>

// <FS:Beq> use Avatar Render Time as complexity metric
// markARTStale - Mark stale and set the frameupdate to now so that we can wait at least one frame to get a revised number.
void LLVOAvatar::markARTStale()
{
	mARTStale=true;
	mLastARTUpdateFrame = LLFrameTimer::getFrameCount();
}

// Udpate Avatar state based on render time
void LLVOAvatar::updateTooSlow()
{
	LL_PROFILE_ZONE_SCOPED_CATEGORY_AVATAR;
	static LLCachedControl<bool> alwaysRenderFriends(gSavedSettings, "AlwaysRenderFriends");
	static LLCachedControl<bool> allowSelfImpostor(gSavedSettings, "FSAllowSelfImpostor");
	const auto id = getID();

	// mTooSlow - Is the avatar flagged as being slow (includes shadow time)
	// mTooSlowWithoutShadows - Is the avatar flagged as being slow even with shadows removed.
	// mARTStale - the rendertime we have is stale because of an update. We need to force a re-render to re-assess slowness
	
	if( mARTStale )
	{
		if ( LLFrameTimer::getFrameCount() - mLastARTUpdateFrame < 5 ) 
		{
			// LL_INFOS() << this->getFullname() << " marked stale " << LL_ENDL;
			// we've not had a chance to update yet (allow a few to be certain a full frame has passed)
			return;
		}

		mARTStale = false;
		mTooSlow = false;
		mTooSlowWithoutShadows = false;
		// LL_INFOS() << this->getFullname() << " refreshed ART combined = " << mRenderTime << " @ " << mLastARTUpdateFrame << LL_ENDL;
	}

	// Either we're not stale or we've updated.

	U64 render_time_raw;
	U64 render_geom_time_raw;

	if( !mTooSlow ) 
	{
		// we are fully rendered, so we use the live values
		std::lock_guard<std::mutex> lock{FSPerfStats::bufferToggleLock};
		render_time_raw = FSPerfStats::StatsRecorder::get(FSPerfStats::ObjType_t::OT_AVATAR, id, FSPerfStats::StatType_t::RENDER_COMBINED);
		render_geom_time_raw = FSPerfStats::StatsRecorder::get(FSPerfStats::ObjType_t::OT_AVATAR, id, FSPerfStats::StatType_t::RENDER_GEOMETRY);
	}
	else
	{
		// use the cached values.
		render_time_raw = mRenderTime;
		render_geom_time_raw = mGeomTime;		
	}
	if( (FSPerfStats::renderAvatarMaxART_ns > 0) && 
		(FSPerfStats::raw_to_ns(render_time_raw) >= FSPerfStats::renderAvatarMaxART_ns) ) 
	{
		if( !mTooSlow ) // if we were previously not slow (with or without shadows.)
		{			
			// if we weren't capped, we are now
			mLastARTUpdateFrame = LLFrameTimer::getFrameCount();
			mRenderTime = render_time_raw;
			mGeomTime = render_geom_time_raw;
			mARTStale = false;
			mTooSlow = true;
		}
		if(!mTooSlowWithoutShadows) // if we were not previously above the full impostor cap
		{
			bool render_friend_or_exception =  	( alwaysRenderFriends && LLAvatarTracker::instance().isBuddy( id ) ) ||
												( getVisualMuteSettings() == LLVOAvatar::AV_ALWAYS_RENDER ); 
			if( (!isSelf() || allowSelfImpostor) && !render_friend_or_exception  )
			{
				// Note: slow rendering Friends still get their shadows zapped.
				mTooSlowWithoutShadows = (FSPerfStats::raw_to_ns(render_geom_time_raw) >= FSPerfStats::renderAvatarMaxART_ns);
			}
		}
	}
	else
	{
	// LL_INFOS() << this->getFullname() << " ("<< (combined?"combined":"geometry") << ") good render time = " << FSPerfStats::raw_to_ns(render_time_raw) << " vs ("<< LLVOAvatar::sRenderTimeCap_ns << " set @ " << mLastARTUpdateFrame << LL_ENDL;
		mTooSlow = false;
		mTooSlowWithoutShadows = false;	
	}
	if(mTooSlow)
	{
		FSPerfStats::tunedAvatars++; // <FS:Beq> increment the number of avatars that have been tweaked.
	}
}
// </FS:Beq>

bool LLVOAvatar::isTooComplex() const
{
	bool too_complex;
    static LLCachedControl<bool> always_render_friends(gSavedSettings, "AlwaysRenderFriends");
	bool render_friend =  (LLAvatarTracker::instance().isBuddy(getID()) && always_render_friends);

	if (isSelf() || render_friend || mVisuallyMuteSetting == AV_ALWAYS_RENDER)
	{
		too_complex = false;
	}
	else
	{
		// Determine if visually muted or not
		static LLCachedControl<U32> max_render_cost(gSavedSettings, "RenderAvatarMaxComplexity", 0U);
		static LLCachedControl<F32> max_attachment_area(gSavedSettings, "RenderAutoMuteSurfaceAreaLimit", 1000.0f);
		// If the user has chosen unlimited max complexity, we also disregard max attachment area
        // so that unlimited will completely disable the overly complex impostor rendering
        // yes, this leaves them vulnerable to griefing objects... their choice
        too_complex = (   max_render_cost > 0
                          && (mVisualComplexity > max_render_cost
                           || (max_attachment_area > 0.0f && mAttachmentSurfaceArea > max_attachment_area)
                           ));
	}

	return too_complex;
}

//-----------------------------------------------------------------------------
// findMotion()
//-----------------------------------------------------------------------------
LLMotion* LLVOAvatar::findMotion(const LLUUID& id) const
{
	return mMotionController.findMotion(id);
}

// This is a semi-deprecated debugging tool - meshes will not show as
// colorized if using deferred rendering.
void LLVOAvatar::debugColorizeSubMeshes(U32 i, const LLColor4& color)
{
	if (gSavedSettings.getBOOL("DebugAvatarCompositeBaked"))
	{
		avatar_joint_mesh_list_t::iterator iter = mBakedTextureDatas[i].mJointMeshes.begin();
		avatar_joint_mesh_list_t::iterator end  = mBakedTextureDatas[i].mJointMeshes.end();
		for (; iter != end; ++iter)
		{
			LLAvatarJointMesh* mesh = (*iter);
			if (mesh)
			{
				mesh->setColor(color);
			}
		}
	}
}


//-----------------------------------------------------------------------------
// updateMeshVisibility()
// Hide the mesh joints if attachments are using baked textures
//-----------------------------------------------------------------------------
void LLVOAvatar::updateMeshVisibility()
{
	bool bake_flag[BAKED_NUM_INDICES];
	memset(bake_flag, 0, BAKED_NUM_INDICES*sizeof(bool));

	if (getOverallAppearance() == AOA_NORMAL)
	{
		for (attachment_map_t::iterator iter = mAttachmentPoints.begin();
			 iter != mAttachmentPoints.end();
			 ++iter)
		{
			LLViewerJointAttachment* attachment = iter->second;
			if (attachment)
			{
				for (LLViewerJointAttachment::attachedobjs_vec_t::iterator attachment_iter = attachment->mAttachedObjects.begin();
					 attachment_iter != attachment->mAttachedObjects.end();
					 ++attachment_iter)
				{
					LLViewerObject *objectp = attachment_iter->get();
					if (objectp)
					{
						for (int face_index = 0; face_index < objectp->getNumTEs(); face_index++)
						{
							LLTextureEntry* tex_entry = objectp->getTE(face_index);
							if (tex_entry)
							{
								bake_flag[BAKED_HEAD] |= (tex_entry->getID() == IMG_USE_BAKED_HEAD);
								bake_flag[BAKED_EYES] |= (tex_entry->getID() == IMG_USE_BAKED_EYES);
								bake_flag[BAKED_HAIR] |= (tex_entry->getID() == IMG_USE_BAKED_HAIR);
								bake_flag[BAKED_LOWER] |= (tex_entry->getID() == IMG_USE_BAKED_LOWER);
								bake_flag[BAKED_UPPER] |= (tex_entry->getID() == IMG_USE_BAKED_UPPER);
								bake_flag[BAKED_SKIRT] |= (tex_entry->getID() == IMG_USE_BAKED_SKIRT);
							bake_flag[BAKED_LEFT_ARM] |= (tex_entry->getID() == IMG_USE_BAKED_LEFTARM);
							bake_flag[BAKED_LEFT_LEG] |= (tex_entry->getID() == IMG_USE_BAKED_LEFTLEG);
							bake_flag[BAKED_AUX1] |= (tex_entry->getID() == IMG_USE_BAKED_AUX1);
							bake_flag[BAKED_AUX2] |= (tex_entry->getID() == IMG_USE_BAKED_AUX2);
							bake_flag[BAKED_AUX3] |= (tex_entry->getID() == IMG_USE_BAKED_AUX3);
							}
						}
					}

					LLViewerObject::const_child_list_t& child_list = objectp->getChildren();
					for (LLViewerObject::child_list_t::const_iterator iter1 = child_list.begin();
						 iter1 != child_list.end(); ++iter1)
					{
						LLViewerObject* objectchild = *iter1;
						if (objectchild)
						{
							for (int face_index = 0; face_index < objectchild->getNumTEs(); face_index++)
							{
								LLTextureEntry* tex_entry = objectchild->getTE(face_index);
								if (tex_entry)
								{
									bake_flag[BAKED_HEAD] |= (tex_entry->getID() == IMG_USE_BAKED_HEAD);
									bake_flag[BAKED_EYES] |= (tex_entry->getID() == IMG_USE_BAKED_EYES);
									bake_flag[BAKED_HAIR] |= (tex_entry->getID() == IMG_USE_BAKED_HAIR);
									bake_flag[BAKED_LOWER] |= (tex_entry->getID() == IMG_USE_BAKED_LOWER);
									bake_flag[BAKED_UPPER] |= (tex_entry->getID() == IMG_USE_BAKED_UPPER);
									bake_flag[BAKED_SKIRT] |= (tex_entry->getID() == IMG_USE_BAKED_SKIRT);
								bake_flag[BAKED_LEFT_ARM] |= (tex_entry->getID() == IMG_USE_BAKED_LEFTARM);
								bake_flag[BAKED_LEFT_LEG] |= (tex_entry->getID() == IMG_USE_BAKED_LEFTLEG);
								bake_flag[BAKED_AUX1] |= (tex_entry->getID() == IMG_USE_BAKED_AUX1);
								bake_flag[BAKED_AUX2] |= (tex_entry->getID() == IMG_USE_BAKED_AUX2);
								bake_flag[BAKED_AUX3] |= (tex_entry->getID() == IMG_USE_BAKED_AUX3);
								}
							}
						}
					}
				}
			}
		}
	}

	//LL_INFOS() << "head " << bake_flag[BAKED_HEAD] << "eyes " << bake_flag[BAKED_EYES] << "hair " << bake_flag[BAKED_HAIR] << "lower " << bake_flag[BAKED_LOWER] << "upper " << bake_flag[BAKED_UPPER] << "skirt " << bake_flag[BAKED_SKIRT] << LL_ENDL;

	for (S32 i = 0; i < mMeshLOD.size(); i++)
	{
		LLAvatarJoint* joint = mMeshLOD[i];
		if (i == MESH_ID_HAIR)
		{
			joint->setVisible(!bake_flag[BAKED_HAIR], TRUE);
		}
		else if (i == MESH_ID_HEAD)
		{
			joint->setVisible(!bake_flag[BAKED_HEAD], TRUE);
		}
		else if (i == MESH_ID_SKIRT)
		{
			joint->setVisible(!bake_flag[BAKED_SKIRT], TRUE);
		}
		else if (i == MESH_ID_UPPER_BODY)
		{
			joint->setVisible(!bake_flag[BAKED_UPPER], TRUE);
		}
		else if (i == MESH_ID_LOWER_BODY)
		{
			joint->setVisible(!bake_flag[BAKED_LOWER], TRUE);
		}
		else if (i == MESH_ID_EYEBALL_LEFT)
		{
			joint->setVisible(!bake_flag[BAKED_EYES], TRUE);
		}
		else if (i == MESH_ID_EYEBALL_RIGHT)
		{
			joint->setVisible(!bake_flag[BAKED_EYES], TRUE);
		}
		else if (i == MESH_ID_EYELASH)
		{
			joint->setVisible(!bake_flag[BAKED_HEAD], TRUE);
		}
	}
}

//-----------------------------------------------------------------------------
// updateMeshTextures()
// Uses the current TE values to set the meshes' and layersets' textures.
//-----------------------------------------------------------------------------
// virtual
void LLVOAvatar::updateMeshTextures()
{
	LL_PROFILE_ZONE_SCOPED_CATEGORY_AVATAR
	static S32 update_counter = 0;
	mBakedTextureDebugText.clear();
	
	// if user has never specified a texture, assign the default
	for (U32 i=0; i < getNumTEs(); i++)
	{
		const LLViewerTexture* te_image = getImage(i, 0);
		if(!te_image || te_image->getID().isNull() || (te_image->getID() == IMG_DEFAULT))
		{
			// IMG_DEFAULT_AVATAR = a special texture that's never rendered.
			const LLUUID& image_id = (i == TEX_HAIR ? IMG_DEFAULT : IMG_DEFAULT_AVATAR);
			setImage(i, LLViewerTextureManager::getFetchedTexture(image_id), 0); 
		}
	}

	const BOOL other_culled = !isSelf() && mCulled;
	LLLoadedCallbackEntry::source_callback_list_t* src_callback_list = NULL ;
	BOOL paused = FALSE;
	if(!isSelf())
	{
		src_callback_list = &mCallbackTextureList ;
		paused = !isVisible();
	}

	std::vector<BOOL> is_layer_baked;
	is_layer_baked.resize(mBakedTextureDatas.size(), false);

	std::vector<BOOL> use_lkg_baked_layer; // lkg = "last known good"
	use_lkg_baked_layer.resize(mBakedTextureDatas.size(), false);

	mBakedTextureDebugText += llformat("%06d\n",update_counter++);
	mBakedTextureDebugText += "indx layerset linvld ltda ilb ulkg ltid\n";
	// <FS:Beq> BOM OS
	// for (U32 i=0; i < mBakedTextureDatas.size(); i++)
	for (U32 i=0; i < getNumBakes(); i++)
	{
		is_layer_baked[i] = isTextureDefined(mBakedTextureDatas[i].mTextureIndex);
		LLViewerTexLayerSet* layerset = NULL;
		bool layerset_invalid = false;
		if (!other_culled)
		{
			// When an avatar is changing clothes and not in Appearance mode,
			// use the last-known good baked texture until it finishes the first
			// render of the new layerset.
			layerset = getTexLayerSet(i);
			layerset_invalid = layerset && ( !layerset->getViewerComposite()->isInitialized()
											 || !layerset->isLocalTextureDataAvailable() );
			use_lkg_baked_layer[i] = (!is_layer_baked[i] 
									  && (mBakedTextureDatas[i].mLastTextureID != IMG_DEFAULT_AVATAR) 
									  && layerset_invalid);
			if (use_lkg_baked_layer[i])
			{
				layerset->setUpdatesEnabled(TRUE);
			}
		}
		else
		{
			use_lkg_baked_layer[i] = (!is_layer_baked[i] 
									  && mBakedTextureDatas[i].mLastTextureID != IMG_DEFAULT_AVATAR);
		}

		std::string last_id_string;
		if (mBakedTextureDatas[i].mLastTextureID == IMG_DEFAULT_AVATAR)
			last_id_string = "A";
		else if (mBakedTextureDatas[i].mLastTextureID == IMG_DEFAULT)
			last_id_string = "D";
		else if (mBakedTextureDatas[i].mLastTextureID == IMG_INVISIBLE)
			last_id_string = "I";
		else
			last_id_string = "*";
		bool is_ltda = layerset
			&& layerset->getViewerComposite()->isInitialized()
			&& layerset->isLocalTextureDataAvailable();
		mBakedTextureDebugText += llformat("%4d   %4s     %4d %4d %4d %4d %4s\n",
										   i,
										   (layerset?"*":"0"),
										   layerset_invalid,
										   is_ltda,
										   is_layer_baked[i],
										   use_lkg_baked_layer[i],
										   last_id_string.c_str());
	}
	// <FS:Beq> BOM OS
	// for (U32 i=0; i < mBakedTextureDatas.size(); i++)
	for (U32 i=0; i < getNumBakes(); i++)
	// </FS:Beq>
	{
		debugColorizeSubMeshes(i, LLColor4::white);

		LLViewerTexLayerSet* layerset = getTexLayerSet(i);
		if (use_lkg_baked_layer[i] && !isUsingLocalAppearance() )
		{
			// use last known good layer (no new one)
			LLViewerFetchedTexture* baked_img = LLViewerTextureManager::getFetchedTexture(mBakedTextureDatas[i].mLastTextureID);
			mBakedTextureDatas[i].mIsUsed = TRUE;

			debugColorizeSubMeshes(i,LLColor4::red);
	
			avatar_joint_mesh_list_t::iterator iter = mBakedTextureDatas[i].mJointMeshes.begin();
			avatar_joint_mesh_list_t::iterator end  = mBakedTextureDatas[i].mJointMeshes.end();
			for (; iter != end; ++iter)
			{
				LLAvatarJointMesh* mesh = (*iter);
				if (mesh)
				{
					mesh->setTexture( baked_img );
				}
			}
		}
		else if (!isUsingLocalAppearance() && is_layer_baked[i])
		{
			// use new layer
			LLViewerFetchedTexture* baked_img =
				LLViewerTextureManager::staticCastToFetchedTexture(
					getImage( mBakedTextureDatas[i].mTextureIndex, 0 ), TRUE) ;
			if( baked_img->getID() == mBakedTextureDatas[i].mLastTextureID )
			{
				// Even though the file may not be finished loading,
				// we'll consider it loaded and use it (rather than
				// doing compositing).
				useBakedTexture( baked_img->getID() );
                                mLoadedCallbacksPaused |= !isVisible();
                                checkTextureLoading();
			}
			else
			{
				mBakedTextureDatas[i].mIsLoaded = FALSE;
				if ( (baked_img->getID() != IMG_INVISIBLE) &&
					 ((i == BAKED_HEAD) || (i == BAKED_UPPER) || (i == BAKED_LOWER)) )
				{			
					baked_img->setLoadedCallback(onBakedTextureMasksLoaded, MORPH_MASK_REQUESTED_DISCARD, TRUE, TRUE, new LLTextureMaskData( mID ), 
						src_callback_list, paused);
				}
				baked_img->setLoadedCallback(onBakedTextureLoaded, SWITCH_TO_BAKED_DISCARD, FALSE, FALSE, new LLUUID( mID ), 
					src_callback_list, paused );
				if (baked_img->getDiscardLevel() < 0 && !paused)
				{
					// mLoadedCallbackTextures will be updated by checkTextureLoading() below
					mLastTexCallbackAddedTime.reset();
				}

				// this could add paused texture callbacks
				mLoadedCallbacksPaused |= paused; 
				checkTextureLoading();
			}
		}
		else if (layerset && isUsingLocalAppearance())
		{
			debugColorizeSubMeshes(i,LLColor4::yellow );

			layerset->createComposite();
			layerset->setUpdatesEnabled( TRUE );
			mBakedTextureDatas[i].mIsUsed = FALSE;

			avatar_joint_mesh_list_t::iterator iter = mBakedTextureDatas[i].mJointMeshes.begin();
			avatar_joint_mesh_list_t::iterator end  = mBakedTextureDatas[i].mJointMeshes.end();
			for (; iter != end; ++iter)
			{
				LLAvatarJointMesh* mesh = (*iter);
				if (mesh)
				{
					mesh->setLayerSet( layerset );
				}
			}
		}
		else
		{
			debugColorizeSubMeshes(i,LLColor4::blue);
		}
	}

	// set texture and color of hair manually if we are not using a baked image.
	// This can happen while loading hair for yourself, or for clients that did not
	// bake a hair texture. Still needed for yourself after 1.22 is depricated.
	if (!is_layer_baked[BAKED_HAIR])
	{
		const LLColor4 color = mTexHairColor ? mTexHairColor->getColor() : LLColor4(1,1,1,1);
		LLViewerTexture* hair_img = getImage( TEX_HAIR, 0 );
		avatar_joint_mesh_list_t::iterator iter = mBakedTextureDatas[BAKED_HAIR].mJointMeshes.begin();
		avatar_joint_mesh_list_t::iterator end  = mBakedTextureDatas[BAKED_HAIR].mJointMeshes.end();
		for (; iter != end; ++iter)
		{
			LLAvatarJointMesh* mesh = (*iter);
			if (mesh)
			{
				mesh->setColor( color );
				mesh->setTexture( hair_img );
			}
		}
	} 
	
	
	for (LLAvatarAppearanceDictionary::BakedTextures::const_iterator baked_iter =
			 LLAvatarAppearance::getDictionary()->getBakedTextures().begin();
		 baked_iter != LLAvatarAppearance::getDictionary()->getBakedTextures().end();
		 ++baked_iter)
	{
		const EBakedTextureIndex baked_index = baked_iter->first;
		const LLAvatarAppearanceDictionary::BakedEntry *baked_dict = baked_iter->second;
		
		for (texture_vec_t::const_iterator local_tex_iter = baked_dict->mLocalTextures.begin();
			 local_tex_iter != baked_dict->mLocalTextures.end();
			 ++local_tex_iter)
		{
			const ETextureIndex texture_index = *local_tex_iter;
			const BOOL is_baked_ready = (is_layer_baked[baked_index] && mBakedTextureDatas[baked_index].mIsLoaded) || other_culled;
			if (isSelf())
			{
				setBakedReady(texture_index, is_baked_ready);
			}
		}
	}

	// removeMissingBakedTextures() will call back into this rountine if something is removed, and can blow up the stack
	static bool call_remove_missing = true;	
	if (call_remove_missing)
	{
		call_remove_missing = false;
		removeMissingBakedTextures();	// May call back into this function if anything is removed
		call_remove_missing = true;
	}

	//refresh bakes on any attached objects
	for (attachment_map_t::iterator iter = mAttachmentPoints.begin();
		iter != mAttachmentPoints.end();
		++iter)
	{
		LLViewerJointAttachment* attachment = iter->second;

		for (LLViewerJointAttachment::attachedobjs_vec_t::iterator attachment_iter = attachment->mAttachedObjects.begin();
			attachment_iter != attachment->mAttachedObjects.end();
			++attachment_iter)
		{
			LLViewerObject* attached_object = attachment_iter->get();
			if (attached_object && !attached_object->isDead())
			{
				attached_object->refreshBakeTexture();

				LLViewerObject::const_child_list_t& child_list = attached_object->getChildren();
				for (LLViewerObject::child_list_t::const_iterator iter = child_list.begin();
					iter != child_list.end(); ++iter)
				{
					LLViewerObject* objectp = *iter;
					if (objectp && !objectp->isDead())
					{
						objectp->refreshBakeTexture();
					}
				}
			}
		}
	}

	

}

// virtual
//-----------------------------------------------------------------------------
// setLocalTexture()
//-----------------------------------------------------------------------------
void LLVOAvatar::setLocalTexture( ETextureIndex type, LLViewerTexture* in_tex, BOOL baked_version_ready, U32 index )
{
	// invalid for anyone but self
	llassert(0);
}

//virtual 
void LLVOAvatar::setBakedReady(LLAvatarAppearanceDefines::ETextureIndex type, BOOL baked_version_exists, U32 index)
{
	// invalid for anyone but self
	llassert(0);
}

void LLVOAvatar::addChat(const LLChat& chat)
{
	std::deque<LLChat>::iterator chat_iter;

	mChats.push_back(chat);

	S32 chat_length = 0;
	for( chat_iter = mChats.begin(); chat_iter != mChats.end(); ++chat_iter)
	{
		chat_length += chat_iter->mText.size();
	}

	// remove any excess chat
	chat_iter = mChats.begin();
	while ((chat_length > MAX_BUBBLE_CHAT_LENGTH || mChats.size() > MAX_BUBBLE_CHAT_UTTERANCES) && chat_iter != mChats.end())
	{
		chat_length -= chat_iter->mText.size();
		mChats.pop_front();
		chat_iter = mChats.begin();
	}

	mChatTimer.reset();
}

void LLVOAvatar::clearChat()
{
	mChats.clear();
}


void LLVOAvatar::applyMorphMask(U8* tex_data, S32 width, S32 height, S32 num_components, LLAvatarAppearanceDefines::EBakedTextureIndex index)
{
	if (index >= BAKED_NUM_INDICES)
	{
		LL_WARNS() << "invalid baked texture index passed to applyMorphMask" << LL_ENDL;
		return;
	}

	for (morph_list_t::const_iterator iter = mBakedTextureDatas[index].mMaskedMorphs.begin();
		 iter != mBakedTextureDatas[index].mMaskedMorphs.end(); ++iter)
	{
		const LLMaskedMorph* maskedMorph = (*iter);
		LLPolyMorphTarget* morph_target = dynamic_cast<LLPolyMorphTarget*>(maskedMorph->mMorphTarget);
		if (morph_target)
		{
			morph_target->applyMask(tex_data, width, height, num_components, maskedMorph->mInvert);
		}
	}
}

// returns TRUE if morph masks are present and not valid for a given baked texture, FALSE otherwise
BOOL LLVOAvatar::morphMaskNeedsUpdate(LLAvatarAppearanceDefines::EBakedTextureIndex index)
{
	if (index >= BAKED_NUM_INDICES)
	{
		return FALSE;
	}

	if (!mBakedTextureDatas[index].mMaskedMorphs.empty())
	{
		if (isSelf())
		{
			LLViewerTexLayerSet *layer_set = getTexLayerSet(index);
			if (layer_set)
			{
				return !layer_set->isMorphValid();
			}
		}
		else
		{
			return FALSE;
		}
	}

	return FALSE;
}

//-----------------------------------------------------------------------------
// releaseComponentTextures()
// release any component texture UUIDs for which we have a baked texture
// ! BACKWARDS COMPATIBILITY !
// This is only called for non-self avatars, it can be taken out once component
// textures aren't communicated by non-self avatars.
//-----------------------------------------------------------------------------
void LLVOAvatar::releaseComponentTextures()
{
	// ! BACKWARDS COMPATIBILITY !
	// Detect if the baked hair texture actually wasn't sent, and if so set to default
	if (isTextureDefined(TEX_HAIR_BAKED) && getImage(TEX_HAIR_BAKED,0)->getID() == getImage(TEX_SKIRT_BAKED,0)->getID())
	{
		if (getImage(TEX_HAIR_BAKED,0)->getID() != IMG_INVISIBLE)
		{
			// Regression case of messaging system. Expected 21 textures, received 20. last texture is not valid so set to default
			setTETexture(TEX_HAIR_BAKED, IMG_DEFAULT_AVATAR);
		}
	}

	//<FS:Beq> BOM constrain number of bake requests when BOM not supported
	// for (U8 baked_index = 0; baked_index < BAKED_NUM_INDICES; baked_index++)
	for (U8 baked_index = 0; baked_index < getNumBakes(); baked_index++)
		//</FS:Beq>	
	{
		const LLAvatarAppearanceDictionary::BakedEntry * bakedDicEntry = LLAvatarAppearance::getDictionary()->getBakedTexture((EBakedTextureIndex)baked_index);
		// skip if this is a skirt and av is not wearing one, or if we don't have a baked texture UUID
		if (!isTextureDefined(bakedDicEntry->mTextureIndex)
			&& ( (baked_index != BAKED_SKIRT) || isWearingWearableType(LLWearableType::WT_SKIRT) ))
		{
			continue;
		}

		for (U8 texture = 0; texture < bakedDicEntry->mLocalTextures.size(); texture++)
		{
			const U8 te = (ETextureIndex)bakedDicEntry->mLocalTextures[texture];
			setTETexture(te, IMG_DEFAULT_AVATAR);
		}
	}
}

void LLVOAvatar::dumpAvatarTEs( const std::string& context ) const
{	
	LL_DEBUGS("Avatar") << avString() << (isSelf() ? "Self: " : "Other: ") << context << LL_ENDL;
	for (LLAvatarAppearanceDictionary::Textures::const_iterator iter = LLAvatarAppearance::getDictionary()->getTextures().begin();
		 iter != LLAvatarAppearance::getDictionary()->getTextures().end();
		 ++iter)
	{
		const LLAvatarAppearanceDictionary::TextureEntry *texture_dict = iter->second;
		// TODO: MULTI-WEARABLE: handle multiple textures for self
		const LLViewerTexture* te_image = getImage(iter->first,0);
		if( !te_image )
		{
			LL_DEBUGS("Avatar") << avString() << "       " << texture_dict->mName << ": null ptr" << LL_ENDL;
		}
		else if( te_image->getID().isNull() )
		{
			LL_DEBUGS("Avatar") << avString() << "       " << texture_dict->mName << ": null UUID" << LL_ENDL;
		}
		else if( te_image->getID() == IMG_DEFAULT )
		{
			LL_DEBUGS("Avatar") << avString() << "       " << texture_dict->mName << ": IMG_DEFAULT" << LL_ENDL;
		}
		else if( te_image->getID() == IMG_DEFAULT_AVATAR )
		{
			LL_DEBUGS("Avatar") << avString() << "       " << texture_dict->mName << ": IMG_DEFAULT_AVATAR" << LL_ENDL;
		}
		else
		{
			LL_DEBUGS("Avatar") << avString() << "       " << texture_dict->mName << ": " << te_image->getID() << LL_ENDL;
		}
	}
}

//-----------------------------------------------------------------------------
// clampAttachmentPositions()
//-----------------------------------------------------------------------------
void LLVOAvatar::clampAttachmentPositions()
{
	if (isDead())
	{
		return;
	}
	for (attachment_map_t::iterator iter = mAttachmentPoints.begin(); 
		 iter != mAttachmentPoints.end();
		 ++iter)
	{
		LLViewerJointAttachment* attachment = iter->second;
		if (attachment)
		{
			attachment->clampObjectPosition();
		}
	}
}

BOOL LLVOAvatar::hasHUDAttachment() const
{
	for (attachment_map_t::const_iterator iter = mAttachmentPoints.begin(); 
		 iter != mAttachmentPoints.end();
		 ++iter)
	{
		LLViewerJointAttachment* attachment = iter->second;

		// <FS:Ansariel> Possible crash fix
		if (!attachment)
		{
			continue;
		}
		// </FS:Ansariel>

		if (attachment->getIsHUDAttachment() && attachment->getNumObjects() > 0)
		{
			return TRUE;
		}
	}
	return FALSE;
}

LLBBox LLVOAvatar::getHUDBBox() const
{
	LLBBox bbox;
	for (attachment_map_t::const_iterator iter = mAttachmentPoints.begin(); 
		 iter != mAttachmentPoints.end();
		 ++iter)
	{
		LLViewerJointAttachment* attachment = iter->second;
		// <FS:Ansariel> Possible crash fix
		//if (attachment->getIsHUDAttachment())
		if (attachment && attachment->getIsHUDAttachment())
		// </FS:Ansariel>
		{
			for (LLViewerJointAttachment::attachedobjs_vec_t::iterator attachment_iter = attachment->mAttachedObjects.begin();
				 attachment_iter != attachment->mAttachedObjects.end();
				 ++attachment_iter)
			{
				const LLViewerObject* attached_object = attachment_iter->get();
				if (attached_object == NULL)
				{
					LL_WARNS() << "HUD attached object is NULL!" << LL_ENDL;
					continue;
				}
				// initialize bounding box to contain identity orientation and center point for attached object
				bbox.addPointLocal(attached_object->getPosition());
				// add rotated bounding box for attached object
				bbox.addBBoxAgent(attached_object->getBoundingBoxAgent());
				LLViewerObject::const_child_list_t& child_list = attached_object->getChildren();
				for (LLViewerObject::child_list_t::const_iterator iter = child_list.begin();
					 iter != child_list.end(); 
					 ++iter)
				{
					const LLViewerObject* child_objectp = *iter;
					bbox.addBBoxAgent(child_objectp->getBoundingBoxAgent());
				}
			}
		}
	}

	return bbox;
}

//-----------------------------------------------------------------------------
// onFirstTEMessageReceived()
//-----------------------------------------------------------------------------
void LLVOAvatar::onFirstTEMessageReceived()
{
	LL_DEBUGS("Avatar") << avString() << LL_ENDL;
	if( !mFirstTEMessageReceived )
	{
		mFirstTEMessageReceived = TRUE;

		LLLoadedCallbackEntry::source_callback_list_t* src_callback_list = NULL ;
		BOOL paused = FALSE ;
		if(!isSelf())
		{
			src_callback_list = &mCallbackTextureList ;
			paused = !isVisible();
		}

		for (U32 i = 0; i < mBakedTextureDatas.size(); i++)
		{
			const BOOL layer_baked = isTextureDefined(mBakedTextureDatas[i].mTextureIndex);

			// Use any baked textures that we have even if they haven't downloaded yet.
			// (That is, don't do a transition from unbaked to baked.)
			if (layer_baked)
			{
				LLViewerFetchedTexture* image = LLViewerTextureManager::staticCastToFetchedTexture(getImage( mBakedTextureDatas[i].mTextureIndex, 0 ), TRUE) ;
				mBakedTextureDatas[i].mLastTextureID = image->getID();
				// If we have more than one texture for the other baked layers, we'll want to call this for them too.
				if ( (image->getID() != IMG_INVISIBLE) && ((i == BAKED_HEAD) || (i == BAKED_UPPER) || (i == BAKED_LOWER)) )
				{
					image->setLoadedCallback( onBakedTextureMasksLoaded, MORPH_MASK_REQUESTED_DISCARD, TRUE, TRUE, new LLTextureMaskData( mID ), 
						src_callback_list, paused);
				}
				LL_DEBUGS("Avatar") << avString() << "layer_baked, setting onInitialBakedTextureLoaded as callback" << LL_ENDL;
				image->setLoadedCallback( onInitialBakedTextureLoaded, MAX_DISCARD_LEVEL, FALSE, FALSE, new LLUUID( mID ), 
					src_callback_list, paused );
				if (image->getDiscardLevel() < 0 && !paused)
				{
					mLastTexCallbackAddedTime.reset();
				}
                               // this could add paused texture callbacks
                               mLoadedCallbacksPaused |= paused; 
			}
		}

        mMeshTexturesDirty = TRUE;
		gPipeline.markGLRebuild(this);

        mFirstAppearanceMessageTimer.reset();
        mFullyLoadedTimer.reset();
	}
}

//-----------------------------------------------------------------------------
// bool visualParamWeightsAreDefault()
//-----------------------------------------------------------------------------
bool LLVOAvatar::visualParamWeightsAreDefault()
{
	bool rtn = true;

	bool is_wearing_skirt = isWearingWearableType(LLWearableType::WT_SKIRT);
	for (LLVisualParam *param = getFirstVisualParam(); 
	     param;
	     param = getNextVisualParam())
	{
		if (param->isTweakable())
		{
			LLViewerVisualParam* vparam = dynamic_cast<LLViewerVisualParam*>(param);
			llassert(vparam);
			bool is_skirt_param = vparam &&
				LLWearableType::WT_SKIRT == vparam->getWearableType();
			if (param->getWeight() != param->getDefaultWeight() &&
			    // we have to not care whether skirt weights are default, if we're not actually wearing a skirt
			    (is_wearing_skirt || !is_skirt_param))
			{
				//LL_INFOS() << "param '" << param->getName() << "'=" << param->getWeight() << " which differs from default=" << param->getDefaultWeight() << LL_ENDL;
				rtn = false;
				break;
			}
		}
	}

	//LL_INFOS() << "params are default ? " << int(rtn) << LL_ENDL;

	return rtn;
}

// <FS:ND> Remove LLVolatileAPRPool/apr_file_t and use FILE* instead
//void dump_visual_param(apr_file_t* file, LLVisualParam* viewer_param, F32 value)
void dump_visual_param(LLAPRFile::tFiletype* file, LLVisualParam* viewer_param, F32 value)
// </FS:ND>
{
	std::string type_string = "unknown";
	if (dynamic_cast<LLTexLayerParamAlpha*>(viewer_param))
		type_string = "param_alpha";
	if (dynamic_cast<LLTexLayerParamColor*>(viewer_param))
		type_string = "param_color";
	if (dynamic_cast<LLDriverParam*>(viewer_param))
		type_string = "param_driver";
	if (dynamic_cast<LLPolyMorphTarget*>(viewer_param))
		type_string = "param_morph";
	if (dynamic_cast<LLPolySkeletalDistortion*>(viewer_param))
		type_string = "param_skeleton";
	S32 wtype = -1;
	LLViewerVisualParam *vparam = dynamic_cast<LLViewerVisualParam*>(viewer_param);
	if (vparam)
	{
		wtype = vparam->getWearableType();
	}
	S32 u8_value = F32_to_U8(value,viewer_param->getMinWeight(),viewer_param->getMaxWeight());
	apr_file_printf(file, "\t\t<param id=\"%d\" name=\"%s\" display=\"%s\" value=\"%.3f\" u8=\"%d\" type=\"%s\" wearable=\"%s\" group=\"%d\"/>\n",
					viewer_param->getID(), viewer_param->getName().c_str(), viewer_param->getDisplayName().c_str(), value, u8_value, type_string.c_str(),
					LLWearableType::getInstance()->getTypeName(LLWearableType::EType(wtype)).c_str(),
					viewer_param->getGroup());
	}
	

void LLVOAvatar::dumpAppearanceMsgParams( const std::string& dump_prefix,
	const LLAppearanceMessageContents& contents)
{
	std::string outfilename = get_sequential_numbered_file_name(dump_prefix,".xml");
	const std::vector<F32>& params_for_dump = contents.mParamWeights;
	const LLTEContents& tec = contents.mTEContents;

	LLAPRFile outfile;
	std::string fullpath = gDirUtilp->getExpandedFilename(LL_PATH_LOGS,outfilename);
	outfile.open(fullpath, LL_APR_WB );

	// <FS:ND> Remove LLVolatileAPRPool/apr_file_t and use FILE* instead
	// apr_file_t* file = outfile.getFileHandle();
	LLAPRFile::tFiletype* file = outfile.getFileHandle();
	// </FS:ND>

	if (!file)
	{
		return;
	}
	else
	{
		LL_DEBUGS("Avatar") << "dumping appearance message to " << fullpath << LL_ENDL;
	}

	apr_file_printf(file, "<header>\n");
	apr_file_printf(file, "\t\t<cof_version %i />\n", contents.mCOFVersion);
	apr_file_printf(file, "\t\t<appearance_version %i />\n", contents.mAppearanceVersion);
	apr_file_printf(file, "</header>\n");

	apr_file_printf(file, "\n<params>\n");
	LLVisualParam* param = getFirstVisualParam();
	for (S32 i = 0; i < params_for_dump.size(); i++)
	{
		while( param && ((param->getGroup() != VISUAL_PARAM_GROUP_TWEAKABLE) && 
						 (param->getGroup() != VISUAL_PARAM_GROUP_TRANSMIT_NOT_TWEAKABLE)) ) // should not be any of group VISUAL_PARAM_GROUP_TWEAKABLE_NO_TRANSMIT
		{
			param = getNextVisualParam();
		}
		LLViewerVisualParam* viewer_param = (LLViewerVisualParam*)param;
		F32 value = params_for_dump[i];
		dump_visual_param(file, viewer_param, value);
		param = getNextVisualParam();
	}
	apr_file_printf(file, "</params>\n");

	apr_file_printf(file, "\n<textures>\n");
	for (U32 i = 0; i < tec.face_count; i++)
	{
		std::string uuid_str;
		((LLUUID*)tec.image_data)[i].toString(uuid_str);
		apr_file_printf( file, "\t\t<texture te=\"%i\" uuid=\"%s\"/>\n", i, uuid_str.c_str());
	}
	apr_file_printf(file, "</textures>\n");
}

void LLVOAvatar::parseAppearanceMessage(LLMessageSystem* mesgsys, LLAppearanceMessageContents& contents)
{
	parseTEMessage(mesgsys, _PREHASH_ObjectData, -1, contents.mTEContents);

	// Parse the AppearanceData field, if any.
	if (mesgsys->has(_PREHASH_AppearanceData))
	{
		U8 av_u8;
		mesgsys->getU8Fast(_PREHASH_AppearanceData, _PREHASH_AppearanceVersion, av_u8, 0);
		contents.mAppearanceVersion = av_u8;
		//LL_DEBUGS("Avatar") << "appversion set by AppearanceData field: " << contents.mAppearanceVersion << LL_ENDL;
		mesgsys->getS32Fast(_PREHASH_AppearanceData, _PREHASH_CofVersion, contents.mCOFVersion, 0);
		// For future use:
		//mesgsys->getU32Fast(_PREHASH_AppearanceData, _PREHASH_Flags, appearance_flags, 0);
	}

	// Parse the AppearanceData field, if any.
	contents.mHoverOffsetWasSet = false;
	if (mesgsys->has(_PREHASH_AppearanceHover))
	{
		LLVector3 hover;
		mesgsys->getVector3Fast(_PREHASH_AppearanceHover, _PREHASH_HoverHeight, hover);
		//LL_DEBUGS("Avatar") << avString() << " hover received " << hover.mV[ VX ] << "," << hover.mV[ VY ] << "," << hover.mV[ VZ ] << LL_ENDL;
		contents.mHoverOffset = hover;
		contents.mHoverOffsetWasSet = true;
	}
	
	// Parse visual params, if any.
	S32 num_blocks = mesgsys->getNumberOfBlocksFast(_PREHASH_VisualParam);
    static LLCachedControl<bool> block_some_avatars(gSavedSettings, "BlockSomeAvatarAppearanceVisualParams");
	bool drop_visual_params_debug = block_some_avatars && (ll_rand(2) == 0); // pretend that ~12% of AvatarAppearance messages arrived without a VisualParam block, for testing
	if( num_blocks > 1 && !drop_visual_params_debug)
	{
		//LL_DEBUGS("Avatar") << avString() << " handle visual params, num_blocks " << num_blocks << LL_ENDL;
		
		LLVisualParam* param = getFirstVisualParam();
		llassert(param); // if this ever fires, we should do the same as when num_blocks<=1
		if (!param)
		{
			LL_WARNS() << "No visual params!" << LL_ENDL;
		}
		else
		{
			for( S32 i = 0; i < num_blocks; i++ )
			{
				while( param && ((param->getGroup() != VISUAL_PARAM_GROUP_TWEAKABLE) && 
								 (param->getGroup() != VISUAL_PARAM_GROUP_TRANSMIT_NOT_TWEAKABLE)) ) // should not be any of group VISUAL_PARAM_GROUP_TWEAKABLE_NO_TRANSMIT
				{
					param = getNextVisualParam();
				}
						
				if( !param )
				{
					// more visual params supplied than expected - just process what we know about
					break;
				}

				U8 value;
				mesgsys->getU8Fast(_PREHASH_VisualParam, _PREHASH_ParamValue, value, i);
				F32 newWeight = U8_to_F32(value, param->getMinWeight(), param->getMaxWeight());
				contents.mParamWeights.push_back(newWeight);
				contents.mParams.push_back(param);

				param = getNextVisualParam();
			}
		}

		const S32 expected_tweakable_count = getVisualParamCountInGroup(VISUAL_PARAM_GROUP_TWEAKABLE) +
											 getVisualParamCountInGroup(VISUAL_PARAM_GROUP_TRANSMIT_NOT_TWEAKABLE); // don't worry about VISUAL_PARAM_GROUP_TWEAKABLE_NO_TRANSMIT
		if (num_blocks != expected_tweakable_count)
		{
			LL_DEBUGS("Avatar") << "Number of params in AvatarAppearance msg (" << num_blocks << ") does not match number of tweakable params in avatar xml file (" << expected_tweakable_count << ").  Processing what we can.  object: " << getID() << LL_ENDL;
		}
	}
	else
	{
		if (drop_visual_params_debug)
		{
			LL_INFOS() << "Debug-faked lack of parameters on AvatarAppearance for object: "  << getID() << LL_ENDL;
		}
		else
		{
			LL_DEBUGS("Avatar") << "AvatarAppearance msg received without any parameters, object: " << getID() << LL_ENDL;
		}
	}

	LLVisualParam* appearance_version_param = getVisualParam(11000);
	if (appearance_version_param)
	{
		std::vector<LLVisualParam*>::iterator it = std::find(contents.mParams.begin(), contents.mParams.end(),appearance_version_param);
		if (it != contents.mParams.end())
		{
			S32 index = it - contents.mParams.begin();
			contents.mParamAppearanceVersion = ll_round(contents.mParamWeights[index]);
			//LL_DEBUGS("Avatar") << "appversion req by appearance_version param: " << contents.mParamAppearanceVersion << LL_ENDL;
		}
	}
}

bool resolve_appearance_version(const LLAppearanceMessageContents& contents, S32& appearance_version)
{
	appearance_version = -1;
	
	if ((contents.mAppearanceVersion) >= 0 &&
		(contents.mParamAppearanceVersion >= 0) &&
		(contents.mAppearanceVersion != contents.mParamAppearanceVersion))
	{
		LL_WARNS() << "inconsistent appearance_version settings - field: " <<
			contents.mAppearanceVersion << ", param: " <<  contents.mParamAppearanceVersion << LL_ENDL;
		return false;
	}
	// <FS:Ansariel> [Legacy Bake]
	//if (contents.mParamAppearanceVersion >= 0) // use visual param if available.
	//{
	//	appearance_version = contents.mParamAppearanceVersion;
	//}
	//else if (contents.mAppearanceVersion > 0)
	//{
	//	appearance_version = contents.mAppearanceVersion;
	//}
	//else // still not set, go with 1.
	//{
	//	appearance_version = 1;
	//}
	if (contents.mParamAppearanceVersion >= 0) // use visual param if available.
	{
		appearance_version = contents.mParamAppearanceVersion;
	}
	if (contents.mAppearanceVersion >= 0)
	{
		appearance_version = contents.mAppearanceVersion;
	}
	if (appearance_version < 0) // still not set, go with 0.
	{
		appearance_version = 0;
	}
	// </FS:Ansariel> [Legacy Bake]
	//LL_DEBUGS("Avatar") << "appearance version info - field " << contents.mAppearanceVersion
	//					<< " param: " << contents.mParamAppearanceVersion
	//					<< " final: " << appearance_version << LL_ENDL;
	return true;
}

//-----------------------------------------------------------------------------
// processAvatarAppearance()
//-----------------------------------------------------------------------------
void LLVOAvatar::processAvatarAppearance( LLMessageSystem* mesgsys )
{
    static LLCachedControl<bool> enable_verbose_dumps(gSavedSettings, "DebugAvatarAppearanceMessage");
    static LLCachedControl<bool> block_avatar_appearance_messages(gSavedSettings, "BlockAvatarAppearanceMessages");

	std::string dump_prefix = getFullname() + "_" + (isSelf()?"s":"o") + "_";
	if (block_avatar_appearance_messages)
	{
		LL_WARNS() << "Blocking AvatarAppearance message" << LL_ENDL;
		return;
	}

	mLastAppearanceMessageTimer.reset();

	LLPointer<LLAppearanceMessageContents> contents(new LLAppearanceMessageContents);
	parseAppearanceMessage(mesgsys, *contents);
	if (enable_verbose_dumps)
	{
		std::string dump_prefix = getFullname() + "_" + (isSelf()?"s":"o") + "_";
		dumpAppearanceMsgParams(dump_prefix + "appearance_msg", *contents);
	}

	S32 appearance_version;
	if (!resolve_appearance_version(*contents, appearance_version))
	{
		LL_WARNS() << "bad appearance version info, discarding" << LL_ENDL;
		return;
	}
	//llassert(appearance_version > 0);
	if (appearance_version > 1)
	{
		LL_WARNS() << "unsupported appearance version " << appearance_version << ", discarding appearance message" << LL_ENDL;
		return;
	}

    S32 thisAppearanceVersion(contents->mCOFVersion);
    if (isSelf())
    {   // In the past this was considered to be the canonical COF version, 
        // that is no longer the case.  The canonical version is maintained 
        // by the AIS code and should match the COF version there. Even so,
        // we must prevent rolling this one backwards backwards or processing 
        // stale versions.

        S32 aisCOFVersion(LLAppearanceMgr::instance().getCOFVersion());

        LL_DEBUGS("Avatar") << "handling self appearance message #" << thisAppearanceVersion <<
            " (highest seen #" << mLastUpdateReceivedCOFVersion <<
            ") (AISCOF=#" << aisCOFVersion << ")" << LL_ENDL;

        // <FS:Ansariel> [Legacy Bake]
        if (mFirstTEMessageReceived && (appearance_version == 0))
        {
            return;
        }
        // </FS:Ansariel> [Legacy Bake]

// <FS:Beq> appearance fail fix from Rye
        // if (mLastUpdateReceivedCOFVersion >= thisAppearanceVersion)
        if (appearance_version > 0 && mLastUpdateReceivedCOFVersion >= thisAppearanceVersion)
// </FS:Beq>
        {
            LL_WARNS("Avatar") << "Stale appearance received #" << thisAppearanceVersion <<
                " attempt to roll back from #" << mLastUpdateReceivedCOFVersion <<
                "... dropping." << LL_ENDL;
            return;
        }
        if (isEditingAppearance())
        {
            LL_DEBUGS("Avatar") << "Editing appearance.  Dropping appearance update." << LL_ENDL;
            return;
        }

    }

	// SUNSHINE CLEANUP - is this case OK now?
	S32 num_params = contents->mParamWeights.size();
	if (num_params <= 1)
	{
		// In this case, we have no reliable basis for knowing
		// appearance version, which may cause us to look for baked
		// textures in the wrong place and flag them as missing
		// assets.
		// <FS:Beq> Attempt to deal with empty appearance for self
		if(isSelf() && mLastUpdateReceivedCOFVersion != -1)
		{
			LL_INFOS("Avatar") << "Empty appearance for self. Forcing a refresh" << LL_ENDL;
			LLNotificationsUtil::add("AvatarRezSelfBakeForceUpdateNotification");
			LLAppearanceMgr::instance().syncCofVersionAndRefresh();
		}
		else
		// </FS:Beq>
		LL_DEBUGS("Avatar") << "ignoring appearance message due to lack of params" << LL_ENDL;
		return;
	}

	// No backsies zone - if we get here, the message should be valid and usable, will be processed.
	// Note:
	// RequestAgentUpdateAppearanceResponder::onRequestRequested()
	// assumes that cof version is only updated with server-bake
	// appearance messages.
    LL_INFOS("Avatar") << "Processing appearance message version " << thisAppearanceVersion << LL_ENDL;

    // Note:
    // locally the COF is maintained via LLInventoryModel::accountForUpdate
    // which is called from various places.  This should match the simhost's 
    // idea of what the COF version is.  AIS however maintains its own version
    // of the COF that should be considered canonical. 
    mLastUpdateReceivedCOFVersion = thisAppearanceVersion;

    // <FS:Ansariel> [Legacy Bake]
    setIsUsingServerBakes(appearance_version > 0);
    mLastProcessedAppearance = contents;

    bool slam_params = false;
	applyParsedAppearanceMessage(*contents, slam_params);
	if (getOverallAppearance() != AOA_NORMAL)
	{
		resetSkeleton(false);
	}
}

void LLVOAvatar::applyParsedAppearanceMessage(LLAppearanceMessageContents& contents, bool slam_params)
{
	S32 num_params = contents.mParamWeights.size();
	ESex old_sex = getSex();

    if (applyParsedTEMessage(contents.mTEContents) > 0 && isChanged(TEXTURE))
    {
        updateVisualComplexity();
    }

	// <FS:clientTags>
	if (!LLGridManager::getInstance()->isInSecondLife())
	{
		//Wolfspirit: Read the UUID, system and Texturecolor
		const LLTEContents& tec = contents.mTEContents;
		const LLUUID tag_uuid = tec.image_data[TEX_HEAD_BODYPAINT];
		bool new_system = (tec.glow[TEX_HEAD_BODYPAINT]);

		//WS: Write them into an LLSD map
		mClientTagData["uuid"] = tag_uuid.asString();
		mClientTagData["id_based"] = new_system;
		mClientTagData["tex_color"] = tec.colors[TEX_HEAD_BODYPAINT].getValue();

		//WS: Clear mNameString to force a rebuild
		mNameIsSet = false;
	}
	// </FS:clientTags>

	// prevent the overwriting of valid baked textures with invalid baked textures
	for (U8 baked_index = 0; baked_index < mBakedTextureDatas.size(); baked_index++)
	{
		// <FS:Beq> refactor a little to help debug
		// if (!isTextureDefined(mBakedTextureDatas[baked_index].mTextureIndex) 
		auto isDefined = isTextureDefined(mBakedTextureDatas[baked_index].mTextureIndex);
		LL_DEBUGS("Avatar") << avString() << "sb " << (S32) isUsingServerBakes() << " baked_index " << (S32) baked_index << " textureDefined= " << isDefined << LL_ENDL;
		if (!isDefined 
		// </FS:Beq>
			&& mBakedTextureDatas[baked_index].mLastTextureID != IMG_DEFAULT
			&& baked_index != BAKED_SKIRT && baked_index != BAKED_LEFT_ARM && baked_index != BAKED_LEFT_LEG && baked_index != BAKED_AUX1 && baked_index != BAKED_AUX2 && baked_index != BAKED_AUX3)
		{
			// <FS:Ansariel> [Legacy Bake]
			//LL_DEBUGS("Avatar") << avString() << " baked_index " << (S32) baked_index << " using mLastTextureID " << mBakedTextureDatas[baked_index].mLastTextureID << LL_ENDL;
			LL_DEBUGS("Avatar") << avString() << "sb " << (S32) isUsingServerBakes() << " baked_index " << (S32) baked_index << " using mLastTextureID " << mBakedTextureDatas[baked_index].mLastTextureID << LL_ENDL;
			setTEImage(mBakedTextureDatas[baked_index].mTextureIndex, 
				LLViewerTextureManager::getFetchedTexture(mBakedTextureDatas[baked_index].mLastTextureID, FTT_DEFAULT, TRUE, LLGLTexture::BOOST_NONE, LLViewerTexture::LOD_TEXTURE));
		}
		else
		{
			// <FS:Ansariel> [Legacy Bake]
			//LL_DEBUGS("Avatar") << avString() << " baked_index " << (S32) baked_index << " using texture id "
			LL_DEBUGS("Avatar") << avString() << "sb " << (S32) isUsingServerBakes() << " baked_index " << (S32) baked_index << " using texture id "
								<< getTEref(mBakedTextureDatas[baked_index].mTextureIndex).getID() << LL_ENDL;
		}
	}

	// runway - was
	// if (!is_first_appearance_message )
	// which means it would be called on second appearance message - probably wrong.
	BOOL is_first_appearance_message = !mFirstAppearanceMessageReceived;
	mFirstAppearanceMessageReceived = TRUE;

	//LL_DEBUGS("Avatar") << avString() << "processAvatarAppearance start " << mID
    //                    << " first? " << is_first_appearance_message << " self? " << isSelf() << LL_ENDL;

	if (is_first_appearance_message )
	{
		onFirstTEMessageReceived();
	}

	setCompositeUpdatesEnabled( FALSE );
	gPipeline.markGLRebuild(this);

	// Apply visual params
	if( num_params > 1)
	{
		//LL_DEBUGS("Avatar") << avString() << " handle visual params, num_params " << num_params << LL_ENDL;
		BOOL params_changed = FALSE;
		BOOL interp_params = FALSE;
		S32 params_changed_count = 0;
		
		for( S32 i = 0; i < num_params; i++ )
		{
			LLVisualParam* param = contents.mParams[i];
			F32 newWeight = contents.mParamWeights[i];

			if (slam_params || is_first_appearance_message || (param->getWeight() != newWeight))
			{
				params_changed = TRUE;
				params_changed_count++;

				if(is_first_appearance_message || slam_params)
				{
					//LL_DEBUGS("Avatar") << "param slam " << i << " " << newWeight << LL_ENDL;
					// <FS:Ansariel> [Legacy Bake]
					//param->setWeight(newWeight);
					param->setWeight(newWeight, FALSE);
				}
				else
				{
					interp_params = TRUE;
					// <FS:Ansariel> [Legacy Bake]
					//param->setAnimationTarget(newWeight);
					param->setAnimationTarget(newWeight, FALSE);
				}
			}
		}
		const S32 expected_tweakable_count = getVisualParamCountInGroup(VISUAL_PARAM_GROUP_TWEAKABLE) +
											 getVisualParamCountInGroup(VISUAL_PARAM_GROUP_TRANSMIT_NOT_TWEAKABLE); // don't worry about VISUAL_PARAM_GROUP_TWEAKABLE_NO_TRANSMIT
		if (num_params != expected_tweakable_count)
		{
			LL_DEBUGS("Avatar") << "Number of params in AvatarAppearance msg (" << num_params << ") does not match number of tweakable params in avatar xml file (" << expected_tweakable_count << ").  Processing what we can.  object: " << getID() << LL_ENDL;
		}

		LL_DEBUGS("Avatar") << "Changed " << params_changed_count << " params" << LL_ENDL;
		if (params_changed)
		{
			if (interp_params)
			{
				startAppearanceAnimation();
			}
			updateVisualParams();

			ESex new_sex = getSex();
			if( old_sex != new_sex )
			{
				// <FS:Ansariel> [Legacy Bake]
				//updateSexDependentLayerSets();
				updateSexDependentLayerSets(FALSE);
			}	
		}

		llassert( getSex() == ((getVisualParamWeight( "male" ) > 0.5f) ? SEX_MALE : SEX_FEMALE) );
	}
	else
	{
		// AvatarAppearance message arrived without visual params
		LL_DEBUGS("Avatar") << avString() << "no visual params" << LL_ENDL;

		const F32 LOADING_TIMEOUT_SECONDS = 60.f;
		// this isn't really a problem if we already have a non-default shape
		if (visualParamWeightsAreDefault() && mRuthTimer.getElapsedTimeF32() > LOADING_TIMEOUT_SECONDS)
		{
			// re-request appearance, hoping that it comes back with a shape next time
			LL_INFOS() << "Re-requesting AvatarAppearance for object: "  << getID() << LL_ENDL;
			LLAvatarPropertiesProcessor::getInstance()->sendAvatarTexturesRequest(getID());
			mRuthTimer.reset();
		}
		else
		{
			LL_INFOS() << "That's okay, we already have a non-default shape for object: "  << getID() << LL_ENDL;
			// we don't really care.
		}
	}

	if (contents.mHoverOffsetWasSet && !isSelf())
	{
		// Got an update for some other avatar
		// Ignore updates for self, because we have a more authoritative value in the preferences.
		setHoverOffset(contents.mHoverOffset);
		LL_DEBUGS("Avatar") << avString() << "setting hover to " << contents.mHoverOffset[2] << LL_ENDL;
	}

	if (!contents.mHoverOffsetWasSet && !isSelf())
	{
		// If we don't get a value at all, we are presumably in a
		// region that does not support hover height.
		LL_WARNS() << avString() << "zeroing hover because not defined in appearance message" << LL_ENDL;
		setHoverOffset(LLVector3(0.0, 0.0, 0.0));
	}

	setCompositeUpdatesEnabled( TRUE );

	// If all of the avatars are completely baked, release the global image caches to conserve memory.
	LLVOAvatar::cullAvatarsByPixelArea();

	if (isSelf())
	{
		mUseLocalAppearance = false;
	}

	updateMeshTextures();
	updateMeshVisibility();
}

LLViewerTexture* LLVOAvatar::getBakedTexture(const U8 te)
{
	//<FS:Beq> BOM constrain number of bake requests when BOM not supported
	// prior to BOM BAKES beyond BAKED_HAIR were not supported.
	// if (te < 0 || te >= BAKED_NUM_INDICES)
	if (te < 0 || te >= getNumBakes())
	//</FS:Beq>
	{
		return NULL;
	}

	BOOL is_layer_baked = isTextureDefined(mBakedTextureDatas[te].mTextureIndex);
	
	LLViewerTexLayerSet* layerset = NULL;
	layerset = getTexLayerSet(te);
	

	if (!isEditingAppearance() && is_layer_baked)
	{
		LLViewerFetchedTexture* baked_img = LLViewerTextureManager::staticCastToFetchedTexture(getImage(mBakedTextureDatas[te].mTextureIndex, 0), TRUE);
		return baked_img;
	}
	else if (layerset && isEditingAppearance())
	{
		layerset->createComposite();
		layerset->setUpdatesEnabled(TRUE);

		return layerset->getViewerComposite();
	}

	return NULL;

	
}

const LLVOAvatar::MatrixPaletteCache& LLVOAvatar::updateSkinInfoMatrixPalette(const LLMeshSkinInfo* skin)
{
    U64 hash = skin->mHash;
    MatrixPaletteCache& entry = mMatrixPaletteCache[hash];

    if (entry.mFrame != gFrameCount)
    {
        LL_PROFILE_ZONE_SCOPED_CATEGORY_AVATAR;

        entry.mFrame = gFrameCount;

        //build matrix palette
        U32 count = LLSkinningUtil::getMeshJointCount(skin);
        entry.mMatrixPalette.resize(count);
        LLSkinningUtil::initSkinningMatrixPalette(&(entry.mMatrixPalette[0]), count, skin, this);

        const LLMatrix4a* mat = &(entry.mMatrixPalette[0]);

        entry.mGLMp.resize(count * 12);

        F32* mp = &(entry.mGLMp[0]);

        for (U32 i = 0; i < count; ++i)
        {
            F32* m = (F32*)mat[i].mMatrix[0].getF32ptr();

            U32 idx = i * 12;

            mp[idx + 0] = m[0];
            mp[idx + 1] = m[1];
            mp[idx + 2] = m[2];
            mp[idx + 3] = m[12];

            mp[idx + 4] = m[4];
            mp[idx + 5] = m[5];
            mp[idx + 6] = m[6];
            mp[idx + 7] = m[13];

            mp[idx + 8] = m[8];
            mp[idx + 9] = m[9];
            mp[idx + 10] = m[10];
            mp[idx + 11] = m[14];
        }
    }

    return entry;
}

// static
void LLVOAvatar::getAnimLabels( std::vector<std::string>* labels )
{
	S32 i;
	labels->reserve(gUserAnimStatesCount);
	for( i = 0; i < gUserAnimStatesCount; i++ )
	{
		labels->push_back( LLAnimStateLabels::getStateLabel( gUserAnimStates[i].mName ) );
	}

	// Special case to trigger away (AFK) state
	labels->push_back( "Away From Keyboard" );
}

// static 
void LLVOAvatar::getAnimNames( std::vector<std::string>* names )
{
	S32 i;

	names->reserve(gUserAnimStatesCount);
	for( i = 0; i < gUserAnimStatesCount; i++ )
	{
		names->push_back( std::string(gUserAnimStates[i].mName) );
	}

	// Special case to trigger away (AFK) state
	names->push_back( "enter_away_from_keyboard_state" );
}

// static
void LLVOAvatar::onBakedTextureMasksLoaded( BOOL success, LLViewerFetchedTexture *src_vi, LLImageRaw* src, LLImageRaw* aux_src, S32 discard_level, BOOL final, void* userdata )
{
	if (!userdata) return;

	//LL_INFOS() << "onBakedTextureMasksLoaded: " << src_vi->getID() << LL_ENDL;
	const LLUUID id = src_vi->getID();
 
	LLTextureMaskData* maskData = (LLTextureMaskData*) userdata;
	LLVOAvatar* self = (LLVOAvatar*) gObjectList.findObject( maskData->mAvatarID );

	// if discard level is 2 less than last discard level we processed, or we hit 0,
	// then generate morph masks
	if(self && success && (discard_level < maskData->mLastDiscardLevel - 2 || discard_level == 0))
	{
		if(aux_src && aux_src->getComponents() == 1)
		{
			if (!aux_src->getData())
			{
				// <FS:Ansariel> FIRE-16122: Don't crash if we didn't receive any data
				//LL_ERRS() << "No auxiliary source (morph mask) data for image id " << id << LL_ENDL;
				LL_WARNS() << "No auxiliary source (morph mask) data for image id " << id << LL_ENDL;
				// </FS:Ansariel>
				return;
			}

			U32 gl_name;
			LLImageGL::generateTextures(1, &gl_name );
			stop_glerror();

			gGL.getTexUnit(0)->bindManual(LLTexUnit::TT_TEXTURE, gl_name);
			stop_glerror();

			LLImageGL::setManualImage(
				GL_TEXTURE_2D, 0, GL_ALPHA8, 
				aux_src->getWidth(), aux_src->getHeight(),
				GL_ALPHA, GL_UNSIGNED_BYTE, aux_src->getData());
			stop_glerror();

			gGL.getTexUnit(0)->setTextureFilteringOption(LLTexUnit::TFO_BILINEAR);

			/* if( id == head_baked->getID() )
			     if (self->mBakedTextureDatas[BAKED_HEAD].mTexLayerSet)
				     //LL_INFOS() << "onBakedTextureMasksLoaded for head " << id << " discard = " << discard_level << LL_ENDL;
					 self->mBakedTextureDatas[BAKED_HEAD].mTexLayerSet->applyMorphMask(aux_src->getData(), aux_src->getWidth(), aux_src->getHeight(), 1);
					 maskData->mLastDiscardLevel = discard_level; */
			BOOL found_texture_id = false;
			for (LLAvatarAppearanceDictionary::Textures::const_iterator iter = LLAvatarAppearance::getDictionary()->getTextures().begin();
				 iter != LLAvatarAppearance::getDictionary()->getTextures().end();
				 ++iter)
			{

				const LLAvatarAppearanceDictionary::TextureEntry *texture_dict = iter->second;
				if (texture_dict->mIsUsedByBakedTexture)
				{
					const ETextureIndex texture_index = iter->first;
					const LLViewerTexture *baked_img = self->getImage(texture_index, 0);
					if (baked_img && id == baked_img->getID())
					{
						const EBakedTextureIndex baked_index = texture_dict->mBakedTextureIndex;
						self->applyMorphMask(aux_src->getData(), aux_src->getWidth(), aux_src->getHeight(), 1, baked_index);
						maskData->mLastDiscardLevel = discard_level;
						if (self->mBakedTextureDatas[baked_index].mMaskTexName)
						{
							LLImageGL::deleteTextures(1, &(self->mBakedTextureDatas[baked_index].mMaskTexName));
						}
						self->mBakedTextureDatas[baked_index].mMaskTexName = gl_name;
						found_texture_id = true;
						break;
					}
				}
			}
			if (!found_texture_id)
			{
				LL_INFOS() << "unexpected image id: " << id << LL_ENDL;
			}
			self->dirtyMesh();
		}
		else
		{
            // this can happen when someone uses an old baked texture possibly provided by 
            // viewer-side baked texture caching
			LL_WARNS() << "Masks loaded callback but NO aux source, id " << id << LL_ENDL;
		}
	}

	if (final || !success)
	{
		delete maskData;
	}
}

// static
void LLVOAvatar::onInitialBakedTextureLoaded( BOOL success, LLViewerFetchedTexture *src_vi, LLImageRaw* src, LLImageRaw* aux_src, S32 discard_level, BOOL final, void* userdata )
{
	LLUUID *avatar_idp = (LLUUID *)userdata;
	LLVOAvatar *selfp = (LLVOAvatar *)gObjectList.findObject(*avatar_idp);

	if (selfp)
	{
		//LL_DEBUGS("Avatar") << selfp->avString() << "discard_level " << discard_level << " success " << success << " final " << final << LL_ENDL;
	}

	if (!success && selfp)
	{
		selfp->removeMissingBakedTextures();
	}
	if (final || !success )
	{
		delete avatar_idp;
	}
}

// Static
void LLVOAvatar::onBakedTextureLoaded(BOOL success,
									  LLViewerFetchedTexture *src_vi, LLImageRaw* src, LLImageRaw* aux_src,
									  S32 discard_level, BOOL final, void* userdata)
{
	//LL_DEBUGS("Avatar") << "onBakedTextureLoaded: " << src_vi->getID() << LL_ENDL;

	LLUUID id = src_vi->getID();
	LLUUID *avatar_idp = (LLUUID *)userdata;
	LLVOAvatar *selfp = (LLVOAvatar *)gObjectList.findObject(*avatar_idp);
	if (selfp)
	{	
		//LL_DEBUGS("Avatar") << selfp->avString() << "discard_level " << discard_level << " success " << success << " final " << final << " id " << src_vi->getID() << LL_ENDL;
	}

	if (selfp && !success)
	{
		selfp->removeMissingBakedTextures();
	}

	if( final || !success )
	{
		delete avatar_idp;
	}

	if( selfp && success && final )
	{
		selfp->useBakedTexture( id );
	}
}


// Called when baked texture is loaded and also when we start up with a baked texture
void LLVOAvatar::useBakedTexture( const LLUUID& id )
{
	for (U32 i = 0; i < mBakedTextureDatas.size(); i++)
	{
		LLViewerTexture* image_baked = getImage( mBakedTextureDatas[i].mTextureIndex, 0 );
		if (id == image_baked->getID())
		{
			//LL_DEBUGS("Avatar") << avString() << " i " << i << " id " << id << LL_ENDL;
			mBakedTextureDatas[i].mIsLoaded = true;
			mBakedTextureDatas[i].mLastTextureID = id;
			mBakedTextureDatas[i].mIsUsed = true;

			if (isUsingLocalAppearance())
			{
				LL_INFOS() << "not changing to baked texture while isUsingLocalAppearance" << LL_ENDL;
			}
			else
			{
				debugColorizeSubMeshes(i,LLColor4::green);

				avatar_joint_mesh_list_t::iterator iter = mBakedTextureDatas[i].mJointMeshes.begin();
				avatar_joint_mesh_list_t::iterator end  = mBakedTextureDatas[i].mJointMeshes.end();
				for (; iter != end; ++iter)
				{
					LLAvatarJointMesh* mesh = (*iter);
					if (mesh)
					{
						mesh->setTexture( image_baked );
					}
				}
			}
			
			const LLAvatarAppearanceDictionary::BakedEntry *baked_dict =
				LLAvatarAppearance::getDictionary()->getBakedTexture((EBakedTextureIndex)i);
			for (texture_vec_t::const_iterator local_tex_iter = baked_dict->mLocalTextures.begin();
				 local_tex_iter != baked_dict->mLocalTextures.end();
				 ++local_tex_iter)
			{
				if (isSelf()) setBakedReady(*local_tex_iter, TRUE);
			}

			// ! BACKWARDS COMPATIBILITY !
			// Workaround for viewing avatars from old viewers that haven't baked hair textures.
			// This is paired with similar code in updateMeshTextures that sets hair mesh color.
			if (i == BAKED_HAIR)
			{
				avatar_joint_mesh_list_t::iterator iter = mBakedTextureDatas[i].mJointMeshes.begin();
				avatar_joint_mesh_list_t::iterator end  = mBakedTextureDatas[i].mJointMeshes.end();
				for (; iter != end; ++iter)
				{
					LLAvatarJointMesh* mesh = (*iter);
					if (mesh)
					{
						mesh->setColor( LLColor4::white );
					}
				}
			}
		}
	}

	dirtyMesh();
}

std::string get_sequential_numbered_file_name(const std::string& prefix,
											  const std::string& suffix)
{
	typedef std::map<std::string,S32> file_num_type;
	static  file_num_type file_nums;
	file_num_type::iterator it = file_nums.find(prefix);
	S32 num = 0;
	if (it != file_nums.end())
	{
		num = it->second;
	}
	file_nums[prefix] = num+1;
	std::string outfilename = prefix + " " + llformat("%04d",num) + ".xml";
	std::replace(outfilename.begin(),outfilename.end(),' ','_');
	return outfilename;
}

void dump_sequential_xml(const std::string outprefix, const LLSD& content)
{
	std::string outfilename = get_sequential_numbered_file_name(outprefix,".xml");
	std::string fullpath = gDirUtilp->getExpandedFilename(LL_PATH_LOGS,outfilename);
	llofstream ofs(fullpath.c_str(), std::ios_base::out);
	ofs << LLSDOStreamer<LLSDXMLFormatter>(content, LLSDFormatter::OPTIONS_PRETTY);
	LL_DEBUGS("Avatar") << "results saved to: " << fullpath << LL_ENDL;
}

void LLVOAvatar::getSortedJointNames(S32 joint_type, std::vector<std::string>& result) const
{
    result.clear();
    if (joint_type==0)
    {
        avatar_joint_list_t::const_iterator iter = mSkeleton.begin();
        avatar_joint_list_t::const_iterator end  = mSkeleton.end();
		for (; iter != end; ++iter)
		{
			LLJoint* pJoint = (*iter);
            result.push_back(pJoint->getName());
        }
    }
    else if (joint_type==1)
    {
        for (S32 i = 0; i < mNumCollisionVolumes; i++)
        {
            LLAvatarJointCollisionVolume* pJoint = &mCollisionVolumes[i];
            result.push_back(pJoint->getName());
        }
    }
    else if (joint_type==2)
    {
		for (LLVOAvatar::attachment_map_t::const_iterator iter = mAttachmentPoints.begin(); 
			 iter != mAttachmentPoints.end(); ++iter)
		{
			LLViewerJointAttachment* pJoint = iter->second;
			if (!pJoint) continue;
            result.push_back(pJoint->getName());
        }
    }
    std::sort(result.begin(), result.end());
}

void LLVOAvatar::dumpArchetypeXML(const std::string& prefix, bool group_by_wearables )
{
	std::string outprefix(prefix);
	if (outprefix.empty())
	{
		outprefix = getFullname() + (isSelf()?"_s":"_o");
	}
	if (outprefix.empty())
	{
		outprefix = std::string("new_archetype");
	}
	std::string outfilename = get_sequential_numbered_file_name(outprefix,".xml");
	
// <FS:CR> FIRE-8893  - Dump archetype xml to user defined location
	(new LLFilePickerReplyThread(boost::bind(&LLVOAvatar::dumpArchetypeXMLCallback, this, _1, group_by_wearables),
		LLFilePicker::FFSAVE_XML, outfilename))->getFile();
}

void LLVOAvatar::dumpArchetypeXMLCallback(const std::vector<std::string>& filenames, bool group_by_wearables)
{
// </FS:CR>
	LLAPRFile outfile;
    LLWearableType *wr_inst = LLWearableType::getInstance();
// <FS:CR> FIRE-8893 - Dump archetype xml to user defined location
	//std::string fullpath = gDirUtilp->getExpandedFilename(LL_PATH_LOGS,outfilename);
	std::string fullpath = filenames[0];
// </FS:CR>
	if (APR_SUCCESS == outfile.open(fullpath, LL_APR_WB ))
	{
		// <FS:ND> Remove LLVolatileAPRPool/apr_file_t and use FILE* instead
		//apr_file_t* file = outfile.getFileHandle();
		LLAPRFile::tFiletype* file = outfile.getFileHandle();
		// </FS:ND>

		LL_INFOS() << "xmlfile write handle obtained : " << fullpath << LL_ENDL;

		apr_file_printf( file, "<?xml version=\"1.0\" encoding=\"US-ASCII\" standalone=\"yes\"?>\n" );
		apr_file_printf( file, "<linden_genepool version=\"1.0\">\n" );
		apr_file_printf( file, "\n\t<archetype name=\"???\">\n" );

		bool agent_is_godlike = gAgent.isGodlikeWithoutAdminMenuFakery();

		if (group_by_wearables)
		{
			for (S32 type = LLWearableType::WT_SHAPE; type < LLWearableType::WT_COUNT; type++)
			{
				const std::string& wearable_name = wr_inst->getTypeName((LLWearableType::EType)type);
				apr_file_printf( file, "\n\t\t<!-- wearable: %s -->\n", wearable_name.c_str() );

				for (LLVisualParam* param = getFirstVisualParam(); param; param = getNextVisualParam())
				{
					LLViewerVisualParam* viewer_param = (LLViewerVisualParam*)param;
					if( (viewer_param->getWearableType() == type) && 
					   (viewer_param->isTweakable() ) )
					{
						dump_visual_param(file, viewer_param, viewer_param->getWeight());
					}
				}

				for (U8 te = 0; te < TEX_NUM_INDICES; te++)
				{
					if (LLAvatarAppearance::getDictionary()->getTEWearableType((ETextureIndex)te) == type)
					{
						// MULTIPLE_WEARABLES: extend to multiple wearables?
						LLViewerTexture* te_image = getImage((ETextureIndex)te, 0);
						if( te_image )
						{
							std::string uuid_str = LLUUID().asString();
							if (agent_is_godlike)
							{
								te_image->getID().toString(uuid_str);
							}
							apr_file_printf( file, "\t\t<texture te=\"%i\" uuid=\"%s\"/>\n", te, uuid_str.c_str());
						}
					}
				}
			}
		}
		else 
		{
			// Just dump all params sequentially.
			for (LLVisualParam* param = getFirstVisualParam(); param; param = getNextVisualParam())
			{
				LLViewerVisualParam* viewer_param = (LLViewerVisualParam*)param;
				dump_visual_param(file, viewer_param, viewer_param->getWeight());
			}

			for (U8 te = 0; te < TEX_NUM_INDICES; te++)
			{
				// MULTIPLE_WEARABLES: extend to multiple wearables?
				LLViewerTexture* te_image = getImage((ETextureIndex)te, 0);
				if( te_image )
				{
					std::string uuid_str = LLUUID().asString();
					if (agent_is_godlike)
					{
						te_image->getID().toString(uuid_str);
					}
					apr_file_printf( file, "\t\t<texture te=\"%i\" uuid=\"%s\"/>\n", te, uuid_str.c_str());
				}
			}
		}

        // Root joint
        const LLVector3& pos = mRoot->getPosition();
        const LLVector3& scale = mRoot->getScale();
        apr_file_printf( file, "\t\t<root name=\"%s\" position=\"%f %f %f\" scale=\"%f %f %f\"/>\n", 
                         mRoot->getName().c_str(), pos[0], pos[1], pos[2], scale[0], scale[1], scale[2]);

        // Bones
        std::vector<std::string> bone_names, cv_names, attach_names, all_names;
        getSortedJointNames(0, bone_names);
        getSortedJointNames(1, cv_names);
        getSortedJointNames(2, attach_names);
        all_names.insert(all_names.end(), bone_names.begin(), bone_names.end());
        all_names.insert(all_names.end(), cv_names.begin(), cv_names.end());
        all_names.insert(all_names.end(), attach_names.begin(), attach_names.end());

        for (std::vector<std::string>::iterator name_iter = bone_names.begin();
             name_iter != bone_names.end(); ++name_iter)
        {
            LLJoint *pJoint = getJoint(*name_iter);
			const LLVector3& pos = pJoint->getPosition();
			const LLVector3& scale = pJoint->getScale();
			apr_file_printf( file, "\t\t<bone name=\"%s\" position=\"%f %f %f\" scale=\"%f %f %f\"/>\n", 
							 pJoint->getName().c_str(), pos[0], pos[1], pos[2], scale[0], scale[1], scale[2]);
        }

        // Collision volumes
        for (std::vector<std::string>::iterator name_iter = cv_names.begin();
             name_iter != cv_names.end(); ++name_iter)
        {
            LLJoint *pJoint = getJoint(*name_iter);
			const LLVector3& pos = pJoint->getPosition();
			const LLVector3& scale = pJoint->getScale();
			apr_file_printf( file, "\t\t<collision_volume name=\"%s\" position=\"%f %f %f\" scale=\"%f %f %f\"/>\n", 
							 pJoint->getName().c_str(), pos[0], pos[1], pos[2], scale[0], scale[1], scale[2]);
        }

        // Attachment joints
        for (std::vector<std::string>::iterator name_iter = attach_names.begin();
             name_iter != attach_names.end(); ++name_iter)
        {
            LLJoint *pJoint = getJoint(*name_iter);
			if (!pJoint) continue;
			const LLVector3& pos = pJoint->getPosition();
			const LLVector3& scale = pJoint->getScale();
			apr_file_printf( file, "\t\t<attachment_point name=\"%s\" position=\"%f %f %f\" scale=\"%f %f %f\"/>\n", 
							 pJoint->getName().c_str(), pos[0], pos[1], pos[2], scale[0], scale[1], scale[2]);
        }
        
        // Joint pos overrides
        for (std::vector<std::string>::iterator name_iter = all_names.begin();
             name_iter != all_names.end(); ++name_iter)
        {
            LLJoint *pJoint = getJoint(*name_iter);
		
			LLVector3 pos;
			LLUUID mesh_id;

			if (pJoint && pJoint->hasAttachmentPosOverride(pos,mesh_id))
			{
                S32 num_pos_overrides;
                std::set<LLVector3> distinct_pos_overrides;
                pJoint->getAllAttachmentPosOverrides(num_pos_overrides, distinct_pos_overrides);
				apr_file_printf( file, "\t\t<joint_offset name=\"%s\" position=\"%f %f %f\" mesh_id=\"%s\" count=\"%d\" distinct=\"%d\"/>\n", 
								 pJoint->getName().c_str(), pos[0], pos[1], pos[2], mesh_id.asString().c_str(),
                                 num_pos_overrides, (S32) distinct_pos_overrides.size());
			}
		}
        // Joint scale overrides
        for (std::vector<std::string>::iterator name_iter = all_names.begin();
             name_iter != all_names.end(); ++name_iter)
        {
            LLJoint *pJoint = getJoint(*name_iter);
		
			LLVector3 scale;
			LLUUID mesh_id;

			if (pJoint && pJoint->hasAttachmentScaleOverride(scale,mesh_id))
			{
                S32 num_scale_overrides;
                std::set<LLVector3> distinct_scale_overrides;
                pJoint->getAllAttachmentPosOverrides(num_scale_overrides, distinct_scale_overrides);
				apr_file_printf( file, "\t\t<joint_scale name=\"%s\" scale=\"%f %f %f\" mesh_id=\"%s\" count=\"%d\" distinct=\"%d\"/>\n",
								 pJoint->getName().c_str(), scale[0], scale[1], scale[2], mesh_id.asString().c_str(),
                                 num_scale_overrides, (S32) distinct_scale_overrides.size());
			}
		}
		F32 pelvis_fixup;
		LLUUID mesh_id;
		if (hasPelvisFixup(pelvis_fixup, mesh_id))
		{
			apr_file_printf( file, "\t\t<pelvis_fixup z=\"%f\" mesh_id=\"%s\"/>\n", 
							 pelvis_fixup, mesh_id.asString().c_str());
		}

        LLVector3 rp = getRootJoint()->getWorldPosition();
        LLVector4a rpv;
        rpv.load3(rp.mV);
        
        for (S32 joint_num = 0; joint_num < LL_CHARACTER_MAX_ANIMATED_JOINTS; joint_num++)
        {
            LLJoint *joint = getJoint(joint_num);
            if (joint_num < mJointRiggingInfoTab.size())
            {
                LLJointRiggingInfo& rig_info = mJointRiggingInfoTab[joint_num];
                if (rig_info.isRiggedTo())
                {
                    LLMatrix4a mat;
                    LLVector4a new_extents[2];
                    mat.loadu(joint->getWorldMatrix());
                    matMulBoundBox(mat, rig_info.getRiggedExtents(), new_extents);
                    LLVector4a rrp[2];
                    rrp[0].setSub(new_extents[0],rpv);
                    rrp[1].setSub(new_extents[1],rpv);
                    apr_file_printf( file, "\t\t<joint_rig_info num=\"%d\" name=\"%s\" min=\"%f %f %f\" max=\"%f %f %f\" tmin=\"%f %f %f\" tmax=\"%f %f %f\"/>\n", 
                                     joint_num,
                                     joint->getName().c_str(),
                                     rig_info.getRiggedExtents()[0][0],
                                     rig_info.getRiggedExtents()[0][1],
                                     rig_info.getRiggedExtents()[0][2],
                                     rig_info.getRiggedExtents()[1][0],
                                     rig_info.getRiggedExtents()[1][1],
                                     rig_info.getRiggedExtents()[1][2],
                                     rrp[0][0],
                                     rrp[0][1],
                                     rrp[0][2],
                                     rrp[1][0],
                                     rrp[1][1],
                                     rrp[1][2] );
                }
            }
        }

		bool ultra_verbose = false;
		if (isSelf() && ultra_verbose)
		{
			// show the cloned params inside the wearables as well.
			gAgentAvatarp->dumpWearableInfo(outfile);
		}

		apr_file_printf( file, "\t</archetype>\n" );
		apr_file_printf( file, "\n</linden_genepool>\n" );

		LLSD args;
		args["PATH"] = fullpath;
		LLNotificationsUtil::add("AppearanceToXMLSaved", args);
	}
	else
	{
		LLNotificationsUtil::add("AppearanceToXMLFailed");
	}
	// File will close when handle goes out of scope
}


void LLVOAvatar::setVisibilityRank(U32 rank)
{
	if (mDrawable.isNull() || mDrawable->isDead())
	{
		// do nothing
		return;
	}
	mVisibilityRank = rank;
}

// Assumes LLVOAvatar::sInstances has already been sorted.
S32 LLVOAvatar::getUnbakedPixelAreaRank()
{
	S32 rank = 1;
	for (std::vector<LLCharacter*>::iterator iter = LLCharacter::sInstances.begin();
		 iter != LLCharacter::sInstances.end(); ++iter)
	{
		LLVOAvatar* inst = (LLVOAvatar*) *iter;
		if (inst == this)
		{
			return rank;
		}
		else if (!inst->isDead() && !inst->isFullyBaked())
		{
			rank++;
		}
	}

	llassert(0);
	return 0;
}

struct CompareScreenAreaGreater
{
	BOOL operator()(const LLCharacter* const& lhs, const LLCharacter* const& rhs)
	{
		return lhs->getPixelArea() > rhs->getPixelArea();
	}
};

// static
void LLVOAvatar::cullAvatarsByPixelArea()
{
	std::sort(LLCharacter::sInstances.begin(), LLCharacter::sInstances.end(), CompareScreenAreaGreater());
	
	// Update the avatars that have changed status
	U32 rank = 2; //1 is reserved for self. 
	for (std::vector<LLCharacter*>::iterator iter = LLCharacter::sInstances.begin();
		 iter != LLCharacter::sInstances.end(); ++iter)
	{
		LLVOAvatar* inst = (LLVOAvatar*) *iter;
		BOOL culled;
		if (inst->isSelf() || inst->isFullyBaked())
		{
			culled = FALSE;
		}
		else 
		{
			culled = TRUE;
		}

		if (inst->mCulled != culled)
		{
			inst->mCulled = culled;
			LL_DEBUGS() << "avatar " << inst->getID() << (culled ? " start culled" : " start not culled" ) << LL_ENDL;
			inst->updateMeshTextures();
		}

		if (inst->isSelf())
		{
			inst->setVisibilityRank(1);
		}
		else if (inst->mDrawable.notNull() && inst->mDrawable->isVisible())
		{
			inst->setVisibilityRank(rank++);
		}
	}

	// runway - this doesn't really detect gray/grey state.
	S32 grey_avatars = 0;
	if (!LLVOAvatar::areAllNearbyInstancesBaked(grey_avatars))
	{
		if (gFrameTimeSeconds != sUnbakedUpdateTime) // only update once per frame
		{
			sUnbakedUpdateTime = gFrameTimeSeconds;
			sUnbakedTime += gFrameIntervalSeconds.value();
		}
		if (grey_avatars > 0)
		{
			if (gFrameTimeSeconds != sGreyUpdateTime) // only update once per frame
			{
				sGreyUpdateTime = gFrameTimeSeconds;
				sGreyTime += gFrameIntervalSeconds.value();
			}
		}
	}
}

void LLVOAvatar::startAppearanceAnimation()
{
	if(!mAppearanceAnimating)
	{
		mAppearanceAnimating = TRUE;
		mAppearanceMorphTimer.reset();
		mLastAppearanceBlendTime = 0.f;
	}
}

// virtual
void LLVOAvatar::removeMissingBakedTextures()
{
}

//virtual
void LLVOAvatar::updateRegion(LLViewerRegion *regionp)
{
	LLViewerObject::updateRegion(regionp);
}

// virtual
std::string LLVOAvatar::getFullname() const
{
	std::string name;

	LLNameValue* first = getNVPair("FirstName"); 
	LLNameValue* last  = getNVPair("LastName"); 
	if (first && last)
	{
		name = LLCacheName::buildFullName( first->getString(), last->getString() );
	}

	return name;
}

LLHost LLVOAvatar::getObjectHost() const
{
	LLViewerRegion* region = getRegion();
	if (region && !isDead())
	{
		return region->getHost();
	}
	else
	{
		return LLHost();
	}
}

//static
void LLVOAvatar::updateFreezeCounter(S32 counter)
{
	if(counter)
	{
		sFreezeCounter = counter;
	}
	else if(sFreezeCounter > 0)
	{
		sFreezeCounter--;
	}
	else
	{
		sFreezeCounter = 0;
	}
}

BOOL LLVOAvatar::updateLOD()
{
    if (mDrawable.isNull())
    {
        return FALSE;
    }
    
	if (!LLPipeline::sImpostorRender && isImpostor() && 0 != mDrawable->getNumFaces() && mDrawable->getFace(0)->hasGeometry())
	{
		return TRUE;
	}

	BOOL res = updateJointLODs();

	LLFace* facep = mDrawable->getFace(0);
	if (!facep || !facep->getVertexBuffer())
	{
		dirtyMesh(2);
	}

	if (mDirtyMesh >= 2 || mDrawable->isState(LLDrawable::REBUILD_GEOMETRY))
	{	//LOD changed or new mesh created, allocate new vertex buffer if needed
		updateMeshData();
		mDirtyMesh = 0;
		mNeedsSkin = TRUE;
		mDrawable->clearState(LLDrawable::REBUILD_GEOMETRY);
	}
	updateVisibility();

	return res;
}

void LLVOAvatar::updateLODRiggedAttachments()
{
	updateLOD();
	rebuildRiggedAttachments();
}

void showRigInfoTabExtents(LLVOAvatar *avatar, LLJointRiggingInfoTab& tab, S32& count_rigged, S32& count_box)
{
    count_rigged = count_box = 0;
    LLVector4a zero_vec;
    zero_vec.clear();
    for (S32 i=0; i<tab.size(); i++)
    {
        if (tab[i].isRiggedTo())
        {
            count_rigged++;
            LLJoint *joint = avatar->getJoint(i);
            LL_DEBUGS("RigSpam") << "joint " << i << " name " << joint->getName() << " box " 
                                 << tab[i].getRiggedExtents()[0] << ", " << tab[i].getRiggedExtents()[1] << LL_ENDL;
            if ((!tab[i].getRiggedExtents()[0].equals3(zero_vec)) ||
                (!tab[i].getRiggedExtents()[1].equals3(zero_vec)))
            {
                count_box++;
            }
       }
    }
}

void LLVOAvatar::getAssociatedVolumes(std::vector<LLVOVolume*>& volumes)
{
    LL_PROFILE_ZONE_SCOPED_CATEGORY_AVATAR;
	for ( LLVOAvatar::attachment_map_t::iterator iter = mAttachmentPoints.begin(); iter != mAttachmentPoints.end(); ++iter )
	{
		LLViewerJointAttachment* attachment = iter->second;
		LLViewerJointAttachment::attachedobjs_vec_t::iterator attach_end = attachment->mAttachedObjects.end();
		
		for (LLViewerJointAttachment::attachedobjs_vec_t::iterator attach_iter = attachment->mAttachedObjects.begin();
			 attach_iter != attach_end; ++attach_iter)
		{
			LLViewerObject* attached_object =  attach_iter->get();
            LLVOVolume *volume = dynamic_cast<LLVOVolume*>(attached_object);
            if (volume)
            {
                volumes.push_back(volume);
                if (volume->isAnimatedObject())
                {
                    // For animated object attachment, don't need
                    // the children. Will just get bounding box
                    // from the control avatar.
                    continue;
                }
            }
            LLViewerObject::const_child_list_t& children = attached_object->getChildren();
            for (LLViewerObject::const_child_list_t::const_iterator it = children.begin();
                 it != children.end(); ++it)
            {
                LLViewerObject *childp = *it;
                LLVOVolume *volume = dynamic_cast<LLVOVolume*>(childp);
                if (volume)
                {
                    volumes.push_back(volume);
                }
            }
        }
    }

    LLControlAvatar *control_av = dynamic_cast<LLControlAvatar*>(this);
    if (control_av)
    {
        LLVOVolume *volp = control_av->mRootVolp;
        if (volp)
        {
            volumes.push_back(volp);
            LLViewerObject::const_child_list_t& children = volp->getChildren();
            for (LLViewerObject::const_child_list_t::const_iterator it = children.begin();
                 it != children.end(); ++it)
            {
                LLViewerObject *childp = *it;
                LLVOVolume *volume = dynamic_cast<LLVOVolume*>(childp);
                if (volume)
                {
                    volumes.push_back(volume);
                }
            }
        }
    }
}

// virtual
void LLVOAvatar::updateRiggingInfo()
{
    LL_PROFILE_ZONE_SCOPED_CATEGORY_AVATAR;

    //LL_DEBUGS("RigSpammish") << getFullname() << " updating rig tab" << LL_ENDL; // <FS:Ansariel> Performance tweak

    std::vector<LLVOVolume*> volumes;

	getAssociatedVolumes(volumes);

	std::map<LLUUID,S32> curr_rigging_info_key;
	{
		// Get current rigging info key
		// <FS:Ansariel> Performance tweak
		//for (std::vector<LLVOVolume*>::iterator it = volumes.begin(); it != volumes.end(); ++it)
		std::vector<LLVOVolume*>::iterator vol_end = volumes.end();
		for (std::vector<LLVOVolume*>::iterator it = volumes.begin(); it != vol_end; ++it)
		// </FS:Ansariel>
		{
			LLVOVolume *vol = *it;
			if (vol->isMesh() && vol->getVolume())
			{
				const LLUUID& mesh_id = vol->getVolume()->getParams().getSculptID();
				S32 max_lod = llmax(vol->getLOD(), vol->mLastRiggingInfoLOD);
				curr_rigging_info_key[mesh_id] = max_lod;
			}
		}
		
		// Check for key change, which indicates some change in volume composition or LOD.
		if (curr_rigging_info_key == mLastRiggingInfoKey)
		{
			return;
		}
	}

	// Something changed. Update.
	// <FS:Ansariel> Performance tweak
	//mLastRiggingInfoKey = curr_rigging_info_key;
	mLastRiggingInfoKey.swap(curr_rigging_info_key);
	// </FS:Ansariel>
    mJointRiggingInfoTab.clear();
    // <FS:Ansariel> Performance tweak
    //for (std::vector<LLVOVolume*>::iterator it = volumes.begin(); it != volumes.end(); ++it)
    std::vector<LLVOVolume*>::iterator vol_end = volumes.end();
    for (std::vector<LLVOVolume*>::iterator it = volumes.begin(); it != vol_end; ++it)
    // </FS:Ansariel>
    {
        LLVOVolume *vol = *it;
        vol->updateRiggingInfo();
        mJointRiggingInfoTab.merge(vol->mJointRiggingInfoTab);
    }

    //LL_INFOS() << "done update rig count is " << countRigInfoTab(mJointRiggingInfoTab) << LL_ENDL;
    //LL_DEBUGS("RigSpammish") << getFullname() << " after update rig tab:" << LL_ENDL; // <FS:Ansariel> Performance tweak
	//<FS:Beq> remove debug only stuff on hot path
    //S32 joint_count, box_count;
    //showRigInfoTabExtents(this, mJointRiggingInfoTab, joint_count, box_count);
	//</FS:Beq>
    //LL_DEBUGS("RigSpammish") << "uses " << joint_count << " joints " << " nonzero boxes: " << box_count << LL_ENDL; // <FS:Ansariel> Performance tweak
}

// virtual
void LLVOAvatar::onActiveOverrideMeshesChanged()
{
    mJointRiggingInfoTab.setNeedsUpdate(true);
}

U32 LLVOAvatar::getPartitionType() const
{ 
	// Avatars merely exist as drawables in the bridge partition
	return mIsControlAvatar ? LLViewerRegion::PARTITION_CONTROL_AV : LLViewerRegion::PARTITION_AVATAR;
}

//static
void LLVOAvatar::updateImpostors()
{
	LLViewerCamera::sCurCameraID = LLViewerCamera::CAMERA_WORLD;

    std::vector<LLCharacter*> instances_copy = LLCharacter::sInstances;
	for (std::vector<LLCharacter*>::iterator iter = instances_copy.begin();
		iter != instances_copy.end(); ++iter)
	{
		LLVOAvatar* avatar = (LLVOAvatar*) *iter;
		if (!avatar->isDead()
			&& avatar->isVisible()
			&& avatar->isImpostor()
			&& avatar->needsImpostorUpdate())
		{
            avatar->calcMutedAVColor();
			gPipeline.generateImpostor(avatar);
		}
	}

	LLCharacter::sAllowInstancesChange = TRUE;
}

// virtual
BOOL LLVOAvatar::isImpostor()
{
// <FS:Beq> render time handling using tooSlow()
// 	return isVisuallyMuted() || (sLimitNonImpostors && (mUpdatePeriod > 1));
	return (
			isVisuallyMuted() || 
			isTooSlowWithoutShadows() ||
			(sLimitNonImpostors && (mUpdatePeriod > 1) ) 
	);
// </FS:Beq>
}

BOOL LLVOAvatar::shouldImpostor(const F32 rank_factor)
{
	if (isSelf())
	{
		return false;
	}
	if (isVisuallyMuted())
	{
		return true;
	}
// <FS:Beq> render time handling using tooSlow()
	// return sLimitNonImpostors && (mVisibilityRank > sMaxNonImpostors * rank_factor);
	// static LLCachedControl<bool> render_jellys_As_imposters(gSavedSettings, "RenderJellyDollsAsImpostors");
	
	if (isTooSlowWithoutShadows())
	{
		return true;
	}
// </FS:Beq>
	return sLimitNonImpostors && (mVisibilityRank > sMaxNonImpostors * rank_factor);
}

BOOL LLVOAvatar::needsImpostorUpdate() const
{
	return mNeedsImpostorUpdate;
}

const LLVector3& LLVOAvatar::getImpostorOffset() const
{
	return mImpostorOffset;
}

const LLVector2& LLVOAvatar::getImpostorDim() const
{
	return mImpostorDim;
}

void LLVOAvatar::setImpostorDim(const LLVector2& dim)
{
	mImpostorDim = dim;
}

void LLVOAvatar::cacheImpostorValues()
{
	getImpostorValues(mImpostorExtents, mImpostorAngle, mImpostorDistance);
}

void LLVOAvatar::getImpostorValues(LLVector4a* extents, LLVector3& angle, F32& distance) const
{
	const LLVector4a* ext = mDrawable->getSpatialExtents();
	extents[0] = ext[0];
	extents[1] = ext[1];

	LLVector3 at = LLViewerCamera::getInstance()->getOrigin()-(getRenderPosition()+mImpostorOffset);
	distance = at.normalize();
	F32 da = 1.f - (at*LLViewerCamera::getInstance()->getAtAxis());
	angle.mV[0] = LLViewerCamera::getInstance()->getYaw()*da;
	angle.mV[1] = LLViewerCamera::getInstance()->getPitch()*da;
	angle.mV[2] = da;
}

// static
const U32 LLVOAvatar::NON_IMPOSTORS_MAX_SLIDER = 66; /* Must equal the maximum allowed the RenderAvatarMaxNonImpostors
										   * slider in panel_preferences_graphics1.xml */

// static
void LLVOAvatar::updateImpostorRendering(U32 newMaxNonImpostorsValue)
{
	U32  oldmax = sMaxNonImpostors;
	bool oldflg = sLimitNonImpostors;
	
	if (NON_IMPOSTORS_MAX_SLIDER <= newMaxNonImpostorsValue)
	{
		sMaxNonImpostors = 0;
	}
	else
	{
		sMaxNonImpostors = newMaxNonImpostorsValue;
	}
	// the sLimitNonImpostors flag depends on whether or not sMaxNonImpostors is set to the no-limit value (0)
	sLimitNonImpostors = (0 != sMaxNonImpostors);
    if ( oldflg != sLimitNonImpostors )
    {
        LL_DEBUGS("AvatarRender")
            << "was " << (oldflg ? "use" : "don't use" ) << " impostors (max " << oldmax << "); "
            << "now " << (sLimitNonImpostors ? "use" : "don't use" ) << " impostors (max " << sMaxNonImpostors << "); "
            << LL_ENDL;
    }
}


void LLVOAvatar::idleUpdateRenderComplexity()
{
    LL_PROFILE_ZONE_SCOPED_CATEGORY_AVATAR;
    if (isControlAvatar())
    {
        LLControlAvatar *cav = dynamic_cast<LLControlAvatar*>(this);
        bool is_attachment = cav && cav->mRootVolp && cav->mRootVolp->isAttachment(); // For attached animated objects
        if (is_attachment)
        {
            // ARC for animated object attachments is accounted with the avatar they're attached to.
            return;
        }
    }

    // Render Complexity
    calculateUpdateRenderComplexity(); // Update mVisualComplexity if needed	
}

void LLVOAvatar::idleUpdateDebugInfo()
{
	if (gPipeline.hasRenderDebugMask(LLPipeline::RENDER_DEBUG_AVATAR_DRAW_INFO))
	{
		std::string info_line;
		F32 red_level;
		F32 green_level;
		LLColor4 info_color;
		LLFontGL::StyleFlags info_style;
		
		if ( !mText )
		{
			initHudText();
			mText->setFadeDistance(20.0, 5.0); // limit clutter in large crowds
		}
		else
		{
			mText->clearString(); // clear debug text
		}

		/*
		 * NOTE: the logic for whether or not each of the values below
		 * controls muting MUST match that in the isVisuallyMuted and isTooComplex methods.
		 */

		static LLCachedControl<U32> max_render_cost(gSavedSettings, "RenderAvatarMaxComplexity", 0);
		info_line = llformat("%d Complexity", mVisualComplexity);

		if (max_render_cost != 0) // zero means don't care, so don't bother coloring based on this
		{
			green_level = 1.f-llclamp(((F32) mVisualComplexity-(F32)max_render_cost)/(F32)max_render_cost, 0.f, 1.f);
			red_level   = llmin((F32) mVisualComplexity/(F32)max_render_cost, 1.f);
			info_color.set(red_level, green_level, 0.0, 1.0);
			info_style = (  mVisualComplexity > max_render_cost
						  ? LLFontGL::BOLD : LLFontGL::NORMAL );
		}
		else
		{
			info_color.set(LLColor4::grey);
			info_style = LLFontGL::NORMAL;
		}
		mText->addLine(info_line, info_color, info_style);

		// Visual rank
		info_line = llformat("%d rank", mVisibilityRank);
		// Use grey for imposters, white for normal rendering or no impostors
		info_color.set(isImpostor() ? LLColor4::grey : (isControlAvatar() ? LLColor4::yellow : LLColor4::white));
		info_style = LLFontGL::NORMAL;
		mText->addLine(info_line, info_color, info_style);

        // Triangle count
        mText->addLine(std::string("VisTris ") + LLStringOps::getReadableNumber(mAttachmentVisibleTriangleCount), 
                       info_color, info_style);
        mText->addLine(std::string("EstMaxTris ") + LLStringOps::getReadableNumber(mAttachmentEstTriangleCount), 
                       info_color, info_style);

		// Attachment Surface Area
		static LLCachedControl<F32> max_attachment_area(gSavedSettings, "RenderAutoMuteSurfaceAreaLimit", 1000.0f);
		info_line = llformat("%.0f m^2", mAttachmentSurfaceArea);

		if (max_render_cost != 0 && max_attachment_area != 0) // zero means don't care, so don't bother coloring based on this
		{
			green_level = 1.f-llclamp((mAttachmentSurfaceArea-max_attachment_area)/max_attachment_area, 0.f, 1.f);
			red_level   = llmin(mAttachmentSurfaceArea/max_attachment_area, 1.f);
			info_color.set(red_level, green_level, 0.0, 1.0);
			info_style = (  mAttachmentSurfaceArea > max_attachment_area
						  ? LLFontGL::BOLD : LLFontGL::NORMAL );

		}
		else
		{
			info_color.set(LLColor4::grey);
			info_style = LLFontGL::NORMAL;
		}

		mText->addLine(info_line, info_color, info_style);

		updateText(); // corrects position
	}
}

void LLVOAvatar::updateVisualComplexity()
{
	LL_DEBUGS("AvatarRender") << "avatar " << getID() << " appearance changed" << LL_ENDL;
	// Set the cache time to in the past so it's updated ASAP
	mVisualComplexityStale = true;
	markARTStale();
}

// Account for the complexity of a single top-level object associated
// with an avatar. This will be either an attached object or an animated
// object.
void LLVOAvatar::accountRenderComplexityForObject(
    const LLViewerObject *attached_object,
    const F32 max_attachment_complexity,
    LLVOVolume::texture_cost_t& textures,
    U32& cost,
    hud_complexity_list_t& hud_complexity_list,
    object_complexity_list_t& object_complexity_list,
    // <FS:Ansariel> Show per-item complexity in COF
    std::map<LLUUID, U32>& item_complexity,
    std::map<LLUUID, U32>& temp_item_complexity)
    // </FS:Ansariel>
{
    if (attached_object && !attached_object->isHUDAttachment())
		{
        mAttachmentVisibleTriangleCount += attached_object->recursiveGetTriangleCount();
        mAttachmentEstTriangleCount += attached_object->recursiveGetEstTrianglesMax();
        mAttachmentSurfaceArea += attached_object->recursiveGetScaledSurfaceArea();

					textures.clear();
					const LLDrawable* drawable = attached_object->mDrawable;
					if (drawable)
					{
						const LLVOVolume* volume = drawable->getVOVolume();
						if (volume)
						{
                            F32 attachment_total_cost = 0;
                            F32 attachment_volume_cost = 0;
                            F32 attachment_texture_cost = 0;
                            F32 attachment_children_cost = 0;
                            const F32 animated_object_attachment_surcharge = 1000;

                            if (attached_object->isAnimatedObject())
                            {
                                attachment_volume_cost += animated_object_attachment_surcharge;
                            }
							attachment_volume_cost += volume->getRenderCost(textures);

							const_child_list_t children = volume->getChildren();
							for (const_child_list_t::const_iterator child_iter = children.begin();
								  child_iter != children.end();
								  ++child_iter)
							{
								LLViewerObject* child_obj = *child_iter;
								LLVOVolume *child = dynamic_cast<LLVOVolume*>( child_obj );
								if (child)
								{
									attachment_children_cost += child->getRenderCost(textures);
								}
							}

							for (LLVOVolume::texture_cost_t::iterator volume_texture = textures.begin();
								 volume_texture != textures.end();
								 ++volume_texture)
							{
								// add the cost of each individual texture in the linkset
								attachment_texture_cost += volume_texture->second;
							}
                            attachment_total_cost = attachment_volume_cost + attachment_texture_cost + attachment_children_cost;
                            LL_DEBUGS("ARCdetail") << "Attachment costs " << attached_object->getAttachmentItemID()
                                                   << " total: " << attachment_total_cost
                                                   << ", volume: " << attachment_volume_cost
                                                   << ", " << textures.size()
                                                   << " textures: " << attachment_texture_cost
                                                   << ", " << volume->numChildren()
                                                   << " children: " << attachment_children_cost
                                                   << LL_ENDL;
                            // Limit attachment complexity to avoid signed integer flipping of the wearer's ACI
                            cost += (U32)llclamp(attachment_total_cost, MIN_ATTACHMENT_COMPLEXITY, max_attachment_complexity);

                            if (isSelf())
                            {
                                LLObjectComplexity object_complexity;
                                object_complexity.objectName = attached_object->getAttachmentItemName();
                                object_complexity.objectId = attached_object->getAttachmentItemID();
                                object_complexity.objectCost = attachment_total_cost;
                                object_complexity_list.push_back(object_complexity);
                            }

							// <FS:Ansariel> Show per-item complexity in COF
							if (isSelf())
							{
								if (!attached_object->isTempAttachment())
								{
									item_complexity.insert(std::make_pair(attached_object->getAttachmentItemID(), (U32)attachment_total_cost));
								}
								else
								{
									temp_item_complexity.insert(std::make_pair(attached_object->getID(), (U32)attachment_total_cost));
								}
							// </FS:Ansariel>
							}
						}
					}
				}
                if (isSelf()
                    && attached_object
                    && attached_object->isHUDAttachment()
                    && !attached_object->isTempAttachment()
                    && attached_object->mDrawable)
                {
                    textures.clear();

        mAttachmentSurfaceArea += attached_object->recursiveGetScaledSurfaceArea();

                    const LLVOVolume* volume = attached_object->mDrawable->getVOVolume();
                    if (volume)
                    {
                        LLHUDComplexity hud_object_complexity;
                        hud_object_complexity.objectName = attached_object->getAttachmentItemName();
                        hud_object_complexity.objectId = attached_object->getAttachmentItemID();
                        std::string joint_name;
                        gAgentAvatarp->getAttachedPointName(attached_object->getAttachmentItemID(), joint_name);
                        hud_object_complexity.jointName = joint_name;
                        // get cost and individual textures
                        hud_object_complexity.objectsCost += volume->getRenderCost(textures);
                        hud_object_complexity.objectsCount++;

                        LLViewerObject::const_child_list_t& child_list = attached_object->getChildren();
                        for (LLViewerObject::child_list_t::const_iterator iter = child_list.begin();
                            iter != child_list.end(); ++iter)
                        {
                            LLViewerObject* childp = *iter;
                            const LLVOVolume* chld_volume = dynamic_cast<LLVOVolume*>(childp);
                            if (chld_volume)
                            {
                                // get cost and individual textures
                                hud_object_complexity.objectsCost += chld_volume->getRenderCost(textures);
                                hud_object_complexity.objectsCount++;
                            }
                        }

                        hud_object_complexity.texturesCount += textures.size();

                        for (LLVOVolume::texture_cost_t::iterator volume_texture = textures.begin();
                            volume_texture != textures.end();
                            ++volume_texture)
                        {
                            // add the cost of each individual texture (ignores duplicates)
                            hud_object_complexity.texturesCost += volume_texture->second;
                            LLViewerFetchedTexture *tex = LLViewerTextureManager::getFetchedTexture(volume_texture->first);
                            if (tex)
                            {
                                // Note: Texture memory might be incorect since texture might be still loading.
                                hud_object_complexity.texturesMemoryTotal += tex->getTextureMemory();
                                if (tex->getOriginalHeight() * tex->getOriginalWidth() >= HUD_OVERSIZED_TEXTURE_DATA_SIZE)
                                {
                                    hud_object_complexity.largeTexturesCount++;
                                }
                            }
                        }
                        hud_complexity_list.push_back(hud_object_complexity);
                    }
                }
}

// Calculations for mVisualComplexity value
void LLVOAvatar::calculateUpdateRenderComplexity()
{
    /*****************************************************************
     * This calculation should not be modified by third party viewers,
     * since it is used to limit rendering and should be uniform for
     * everyone. If you have suggested improvements, submit them to
     * the official viewer for consideration.
     *****************************************************************/
	static const U32 COMPLEXITY_BODY_PART_COST = 200;
	static LLCachedControl<F32> max_complexity_setting(gSavedSettings,"MaxAttachmentComplexity");
	F32 max_attachment_complexity = max_complexity_setting;
	max_attachment_complexity = llmax(max_attachment_complexity, DEFAULT_MAX_ATTACHMENT_COMPLEXITY);

	// Diagnostic list of all textures on our avatar
	// <FS:Ansariel> Disable useless diagnostics
	//static std::set<LLUUID> all_textures;

    if (mVisualComplexityStale)
	{
		
		// <FS:Ansariel> Show per-item complexity in COF
		std::map<LLUUID, U32> item_complexity;
		std::map<LLUUID, U32> temp_item_complexity;
		U32 body_parts_complexity;
		// </FS:Ansariel>

		U32 cost = VISUAL_COMPLEXITY_UNKNOWN;
		LLVOVolume::texture_cost_t textures;
		hud_complexity_list_t hud_complexity_list;
        object_complexity_list_t object_complexity_list;

		//<FS:Beq> BOM constrain number of bake requests when BOM not supported
		// for (U8 baked_index = 0; baked_index < BAKED_NUM_INDICES; baked_index++)
		for (U8 baked_index = 0; baked_index < getNumBakes(); baked_index++)
		//</FS:Beq>
		{
		    const LLAvatarAppearanceDictionary::BakedEntry *baked_dict
				= LLAvatarAppearance::getDictionary()->getBakedTexture((EBakedTextureIndex)baked_index);
			ETextureIndex tex_index = baked_dict->mTextureIndex;
			if ((tex_index != TEX_SKIRT_BAKED) || (isWearingWearableType(LLWearableType::WT_SKIRT)))
			{
                // Same as isTextureVisible(), but doesn't account for isSelf to ensure identical numbers for all avatars
                if (isIndexLocalTexture(tex_index))
                {
                    if (isTextureDefined(tex_index, 0))
                    {
                        cost += COMPLEXITY_BODY_PART_COST;
                    }
                }
                else
                {
                    // baked textures can use TE images directly
                    if (isTextureDefined(tex_index)
                        && (getTEImage(tex_index)->getID() != IMG_INVISIBLE || LLDrawPoolAlpha::sShowDebugAlpha))
                    {
                        cost += COMPLEXITY_BODY_PART_COST;
                    }
                }
			}
		}
        LL_DEBUGS("ARCdetail") << "Avatar body parts complexity: " << cost << LL_ENDL;
		body_parts_complexity = cost; // <FS:Ansariel> Show per-item complexity in COF

        mAttachmentVisibleTriangleCount = 0;
        mAttachmentEstTriangleCount = 0.f;
        mAttachmentSurfaceArea = 0.f;
        
        // A standalone animated object needs to be accounted for
        // using its associated volume. Attached animated objects
        // will be covered by the subsequent loop over attachments.
        LLControlAvatar *control_av = dynamic_cast<LLControlAvatar*>(this);
        if (control_av)
        {
            LLVOVolume *volp = control_av->mRootVolp;
            if (volp && !volp->isAttachment())
            {
                accountRenderComplexityForObject(volp, max_attachment_complexity,
                                                 // <FS:Ansariel> Show per-item complexity in COF
                                                 //textures, cost, hud_complexity_list, object_complexity_list);
                                                 textures, cost, hud_complexity_list, object_complexity_list, item_complexity, temp_item_complexity);
                                                 // </FS:Ansariel>
            }
        }

        // Account for complexity of all attachments.
		for (attachment_map_t::const_iterator attachment_point = mAttachmentPoints.begin(); 
			 attachment_point != mAttachmentPoints.end();
			 ++attachment_point)
		{
			LLViewerJointAttachment* attachment = attachment_point->second;

			// <FS:Ansariel> Possible crash fix
			if (!attachment)
			{
				continue;
			}
			// </FS:Ansariel>

			for (LLViewerJointAttachment::attachedobjs_vec_t::iterator attachment_iter = attachment->mAttachedObjects.begin();
				 attachment_iter != attachment->mAttachedObjects.end();
				 ++attachment_iter)
			{
                const LLViewerObject* attached_object = attachment_iter->get();
                accountRenderComplexityForObject(attached_object, max_attachment_complexity,
                                                 // <FS:Ansariel> Show per-item complexity in COF
                                                 //textures, cost, hud_complexity_list, object_complexity_list);
                                                 textures, cost, hud_complexity_list, object_complexity_list, item_complexity, temp_item_complexity);
                                                 // </FS:Ansariel>

				// <FS:Zi> FIRE-31330: Check if this attachment is on the HUD and contains rigged mesh.
				//         No need for isSelf() as HUD attachments always are owned by us.
				//         NOTE: This function should be revised once we have better information
				//         about pending/loaded rigging data and moved to a more appropriate
				//         place in the code. For now, this is a good spot as the complexity calculation
				//         gets updated when rigging data arrives, so we can reliably identify rigged
				//         attachments where the skinning information took a while to load.
				if (attached_object->isHUDAttachment() && attached_object->mCheckRigOnHUD)
				{
					// check if the root object is rigged
					bool is_rigged = attached_object->isRiggedMesh();

					// if not, check if any of its children is rigged
					if (!is_rigged)
					{
						LLViewerObject::const_child_list_t& child_list = attached_object->getChildren();
						for (auto childp : child_list)
						{
							if (childp && childp->isRiggedMesh())
							{
								is_rigged = true;
								break;
							}
						}
					}

					// if it is rigged, display the warning dialog once per object
					if (is_rigged)
					{
						// can't use attached_object as it is const, so grab it from the iterator instead
						attachment_iter->get()->mCheckRigOnHUD = false;

						LLSD args;

						LLViewerInventoryItem* inv_object = gInventory.getItem(attached_object->getAttachmentItemID());

						if (inv_object)
						{
							args["NAME"] = inv_object->getName();
						}
						else
						{
							args["NAME"] = LLTrans::getString("Unknown");
						}

						// can't use attached_object as it is const, so grab it from the iterator instead
						args["HUD_POINT"] = LLTrans::getString(getTargetAttachmentPoint(attachment_iter->get())->getName());
						LLNotificationsUtil::add("AttachedRiggedObjectToHUD", args);
					}
				}
				// </FS:Zi>
			}
		}

		// Diagnostic output to identify all avatar-related textures.
		// Does not affect rendering cost calculation.
		// <FS:Ansariel> Disable useless diagnostics
		//if (isSelf() && debugLoggingEnabled("ARCdetail"))
		//{
		//	// print any attachment textures we didn't already know about.
		//	for (LLVOVolume::texture_cost_t::iterator it = textures.begin(); it != textures.end(); ++it)
		//	{
		//		LLUUID image_id = it->first;
		//		if( ! (image_id.isNull() || image_id == IMG_DEFAULT || image_id == IMG_DEFAULT_AVATAR)
		//		   && (all_textures.find(image_id) == all_textures.end()))
		//		{
		//			// attachment texture not previously seen.
		//			LL_DEBUGS("ARCdetail") << "attachment_texture: " << image_id.asString() << LL_ENDL;
		//			all_textures.insert(image_id);
		//		}
		//	}

		//	// print any avatar textures we didn't already know about
		//    for (LLAvatarAppearanceDictionary::Textures::const_iterator iter = LLAvatarAppearance::getDictionary()->getTextures().begin();
		//	 iter != LLAvatarAppearance::getDictionary()->getTextures().end();
		//		 ++iter)
		//	{
		//	    const LLAvatarAppearanceDictionary::TextureEntry *texture_dict = iter->second;
		//		// TODO: MULTI-WEARABLE: handle multiple textures for self
		//		const LLViewerTexture* te_image = getImage(iter->first,0);
		//		if (!te_image)
		//			continue;
		//		LLUUID image_id = te_image->getID();
		//		if( image_id.isNull() || image_id == IMG_DEFAULT || image_id == IMG_DEFAULT_AVATAR)
		//			continue;
		//		if (all_textures.find(image_id) == all_textures.end())
		//		{
		//			LL_DEBUGS("ARCdetail") << "local_texture: " << texture_dict->mName << ": " << image_id << LL_ENDL;
		//			all_textures.insert(image_id);
		//		}
		//	}
		//}
		// </FS:Ansariel>

        if ( cost != mVisualComplexity )
        {
            LL_DEBUGS("AvatarRender") << "Avatar "<< getID()
                                      << " complexity updated was " << mVisualComplexity << " now " << cost
                                      << " reported " << mReportedVisualComplexity
                                      << LL_ENDL;
        }
        else
        {
            LL_DEBUGS("AvatarRender") << "Avatar "<< getID()
                                      << " complexity updated no change " << mVisualComplexity
                                      << " reported " << mReportedVisualComplexity
                                      << LL_ENDL;
        }
		mVisualComplexity = cost;
		mVisualComplexityStale = false;

        if (isSelf())
        {
            // Avatar complexity
            LLAvatarRenderNotifier::getInstance()->updateNotificationAgent(mVisualComplexity);
<<<<<<< HEAD
            LLAvatarRenderNotifier::getInstance()->setObjectComplexityList(object_complexity_list);
=======

            LLAvatarRenderNotifier::getInstance()->setObjectComplexityList(object_complexity_list);

>>>>>>> c142812f
            // HUD complexity
            LLHUDRenderNotifier::getInstance()->updateNotificationHUD(hud_complexity_list);
        }

        // <FS:Ansariel> Show avatar complexity in appearance floater
        if (isSelf())
        {
            LLSidepanelAppearance::updateAvatarComplexity(mVisualComplexity, item_complexity, temp_item_complexity, body_parts_complexity);
        }
        // </FS:Ansariel>
    }
}

void LLVOAvatar::setVisualMuteSettings(VisualMuteSettings set)
{
    mVisuallyMuteSetting = set;
    mNeedsImpostorUpdate = TRUE;
	mLastImpostorUpdateReason = 7;
	markARTStale();// <FS:Beq> Force a refresh of the ART to take into account new setting.

    // <FS:Ansariel> [FS Persisted Avatar Render Settings]
    //LLRenderMuteList::getInstance()->saveVisualMuteSetting(getID(), S32(set));
    FSAvatarRenderPersistence::instance().setAvatarRenderSettings(getID(), set);
}


void LLVOAvatar::setOverallAppearanceNormal()
{
	if (isControlAvatar())
		return;

    LLVector3 pelvis_pos = getJoint("mPelvis")->getPosition();
	resetSkeleton(false);
    getJoint("mPelvis")->setPosition(pelvis_pos);

	for (auto it = mJellyAnims.begin(); it !=  mJellyAnims.end(); ++it)
	{
		bool is_playing = (mPlayingAnimations.find(*it) != mPlayingAnimations.end());
		LL_DEBUGS("Avatar") << "jelly anim " << *it << " " << is_playing << LL_ENDL;
		if (!is_playing)
		{
			// Anim was not requested for this av by sim, but may be playing locally
			stopMotion(*it);
		}
	}
	mJellyAnims.clear();

	processAnimationStateChanges();
}

void LLVOAvatar::setOverallAppearanceJellyDoll()
{
	if (isControlAvatar())
		return;

	// stop current animations
	{
		for ( LLVOAvatar::AnimIterator anim_it= mPlayingAnimations.begin();
			  anim_it != mPlayingAnimations.end();
			  ++anim_it)
		{
			{
				stopMotion(anim_it->first, TRUE);
			}
		}
	}
	processAnimationStateChanges();

	// Start any needed anims for jellydoll
	updateOverallAppearanceAnimations();
	
    LLVector3 pelvis_pos = getJoint("mPelvis")->getPosition();
	resetSkeleton(false);
    getJoint("mPelvis")->setPosition(pelvis_pos);

}

void LLVOAvatar::setOverallAppearanceInvisible()
{
}

void LLVOAvatar::updateOverallAppearance()
{
	AvatarOverallAppearance new_overall = getOverallAppearance();
	if (new_overall != mOverallAppearance)
	{
		switch (new_overall)
		{
			case AOA_NORMAL:
				setOverallAppearanceNormal();
				break;
			case AOA_JELLYDOLL:
				setOverallAppearanceJellyDoll();
				break;
			case AOA_INVISIBLE:
				setOverallAppearanceInvisible();
				break;
		}
		mOverallAppearance = new_overall;
		if (!isSelf())
		{
			mNeedsImpostorUpdate = TRUE;
			mLastImpostorUpdateReason = 8;
		}
		updateMeshVisibility();
	}

	// This needs to be done even if overall appearance has not
	// changed, since sit/stand status can be different.
	updateOverallAppearanceAnimations();
}

void LLVOAvatar::updateOverallAppearanceAnimations()
{
	if (isControlAvatar())
		return;

	if (getOverallAppearance() == AOA_JELLYDOLL)
	{
		LLUUID motion_id;
		if (isSitting() && getParent()) // sitting on object
		{
			motion_id = ANIM_AGENT_SIT_FEMALE; 
		}
		else if (isSitting()) // sitting on ground
		{
			motion_id = ANIM_AGENT_SIT_GROUND_CONSTRAINED;
		}
		else // standing
		{
			motion_id = ANIM_AGENT_STAND;
		}
		if (mJellyAnims.find(motion_id) == mJellyAnims.end())
		{
			for (auto it = mJellyAnims.begin(); it !=  mJellyAnims.end(); ++it)
			{
				bool is_playing = (mPlayingAnimations.find(*it) != mPlayingAnimations.end());
				LL_DEBUGS("Avatar") << "jelly anim " << *it << " " << is_playing << LL_ENDL;
				if (!is_playing)
				{
					// Anim was not requested for this av by sim, but may be playing locally
					stopMotion(*it, TRUE);
				}
			}
			mJellyAnims.clear();

			startMotion(motion_id);
			mJellyAnims.insert(motion_id);

			processAnimationStateChanges();
		}
	}
}

// Based on isVisuallyMuted(), but has 3 possible results.
LLVOAvatar::AvatarOverallAppearance LLVOAvatar::getOverallAppearance() const
{
    LL_PROFILE_ZONE_SCOPED_CATEGORY_AVATAR;
	AvatarOverallAppearance result = AOA_NORMAL;

	// Priority order (highest priority first)
	// * own avatar is always drawn normally
	// * if on the "always draw normally" list, draw them normally
	// * if on the "always visually mute" list, show as jellydoll
	// * if explicitly muted (blocked), show as invisible
	// * check against the render cost and attachment limits - if too complex, show as jellydoll
	if (isSelf())
	{
		result = AOA_NORMAL;
	}
	else // !isSelf()
	{
		if (isInMuteList())	
		{
			result = AOA_INVISIBLE;
		}
		else if (mVisuallyMuteSetting == AV_ALWAYS_RENDER)
		{
			result = AOA_NORMAL;
		}
		else if (mVisuallyMuteSetting == AV_DO_NOT_RENDER)
		{	// Always want to see this AV as an impostor
			result = AOA_JELLYDOLL;
		}
		else if (isTooComplex())
		{
			result = AOA_JELLYDOLL;
		}
	}

	return result;
}

void LLVOAvatar::calcMutedAVColor()
{
    LLColor4 new_color(mMutedAVColor);
    std::string change_msg;
    LLUUID av_id(getID());

// [RLVa:KB] - Checked: RLVa-2.2 (@setcam_avdist)
	if (isRlvSilhouette())
	{
		new_color = LLColor4::silhouette;
		change_msg = " not rendered: color is silhouette";
	}
    else if (getVisualMuteSettings() == AV_DO_NOT_RENDER)
// [/RLVa:KB]
//    if (getVisualMuteSettings() == AV_DO_NOT_RENDER)
    {
        // explicitly not-rendered avatars are light grey
        new_color = LLColor4::grey4;
        change_msg = " not rendered: color is grey4";
    }
    else if (LLMuteList::getInstance()->isMuted(av_id)) // the user blocked them
    {
        // blocked avatars are dark grey
        new_color = LLColor4::grey4;
        change_msg = " blocked: color is grey4";
    }
    else if (!isTooComplex())
    {
        new_color = LLColor4::white;
        change_msg = " simple imposter ";
    }
#ifdef COLORIZE_JELLYDOLLS
    else if ( mMutedAVColor == LLColor4::white || mMutedAVColor == LLColor4::grey3 || mMutedAVColor == LLColor4::grey4 )
	{
        // select a color based on the first byte of the agents uuid so any muted agent is always the same color
        F32 color_value = (F32) (av_id.mData[0]);
        F32 spectrum = (color_value / 256.0);          // spectrum is between 0 and 1.f

        // Array of colors.  These are arranged so only one RGB color changes between each step,
        // and it loops back to red so there is an even distribution.  It is not a heat map
        const S32 NUM_SPECTRUM_COLORS = 7;
        static LLColor4 * spectrum_color[NUM_SPECTRUM_COLORS] = { &LLColor4::red, &LLColor4::magenta, &LLColor4::blue, &LLColor4::cyan, &LLColor4::green, &LLColor4::yellow, &LLColor4::red };

        spectrum = spectrum * (NUM_SPECTRUM_COLORS - 1);               // Scale to range of number of colors
        S32 spectrum_index_1  = floor(spectrum);                               // Desired color will be after this index
        S32 spectrum_index_2  = spectrum_index_1 + 1;                  //    and before this index (inclusive)
        F32 fractBetween = spectrum - (F32)(spectrum_index_1);  // distance between the two indexes (0-1)

        new_color = lerp(*spectrum_color[spectrum_index_1], *spectrum_color[spectrum_index_2], fractBetween);
		new_color.normalize();
        new_color *= 0.28f;            // Tone it down
	}
#endif
    else
    {
		new_color = LLColor4::grey4;
        change_msg = " over limit color ";
    }

    if (mMutedAVColor != new_color) 
    {
        LL_DEBUGS("AvatarRender") << "avatar "<< av_id << change_msg << std::setprecision(3) << new_color << LL_ENDL;
        mMutedAVColor = new_color;
    }
}

// static
BOOL LLVOAvatar::isIndexLocalTexture(ETextureIndex index)
{
	return (index < 0 || index >= TEX_NUM_INDICES)
		? false
		: LLAvatarAppearance::getDictionary()->getTexture(index)->mIsLocalTexture;
}

// static
BOOL LLVOAvatar::isIndexBakedTexture(ETextureIndex index)
{
	return (index < 0 || index >= TEX_NUM_INDICES)
		? false
		: LLAvatarAppearance::getDictionary()->getTexture(index)->mIsBakedTexture;
}

const std::string LLVOAvatar::getBakedStatusForPrintout() const
{
	std::string line;

	for (LLAvatarAppearanceDictionary::Textures::const_iterator iter = LLAvatarAppearance::getDictionary()->getTextures().begin();
		 iter != LLAvatarAppearance::getDictionary()->getTextures().end();
		 ++iter)
	{
		const ETextureIndex index = iter->first;
		const LLAvatarAppearanceDictionary::TextureEntry *texture_dict = iter->second;
		if (texture_dict->mIsBakedTexture)
		{
			line += texture_dict->mName;
			if (isTextureDefined(index))
			{
				line += "_baked";
			}
			line += " ";
		}
	}
	return line;
}



//virtual
S32 LLVOAvatar::getTexImageSize() const
{
	return TEX_IMAGE_SIZE_OTHER;
}

//-----------------------------------------------------------------------------
// Utility functions
//-----------------------------------------------------------------------------

F32 calc_bouncy_animation(F32 x)
{
	return -(cosf(x * F_PI * 2.5f - F_PI_BY_TWO))*(0.4f + x * -0.1f) + x * 1.3f;
}

//virtual
BOOL LLVOAvatar::isTextureDefined(LLAvatarAppearanceDefines::ETextureIndex te, U32 index ) const
{
	if (isIndexLocalTexture(te)) 
	{
		return FALSE;
	}
	
	if( !getImage( te, index ) )
	{
		LL_WARNS() << "getImage( " << te << ", " << index << " ) returned 0" << LL_ENDL;
		return FALSE;
	}

	// <FS:ND> getImage(te, index) can return 0 in some edge cases. Plus make this faster as it gets called frequently.

	// return (getImage(te, index)->getID() != IMG_DEFAULT_AVATAR && 
	// 		getImage(te, index)->getID() != IMG_DEFAULT);


	LLViewerTexture *pImage( getImage( te, index ) );

	if( !pImage )
	{
		LL_WARNS() << "getImage( " << (S32)te << ", " << index << " ) returned invalid ptr" << LL_ENDL;
		return FALSE;
	}
	// </FS:ND>

	LLUUID const &id = pImage->getID();
	return id != IMG_DEFAULT_AVATAR && id != IMG_DEFAULT;
}

//virtual
BOOL LLVOAvatar::isTextureVisible(LLAvatarAppearanceDefines::ETextureIndex type, U32 index) const
{
	if (isIndexLocalTexture(type))
	{
		return isTextureDefined(type, index);
	}
	else
	{
		// baked textures can use TE images directly
		return ((isTextureDefined(type) || isSelf())
				&& (getTEImage(type)->getID() != IMG_INVISIBLE 
				|| LLDrawPoolAlpha::sShowDebugAlpha));
	}
}

//virtual
BOOL LLVOAvatar::isTextureVisible(LLAvatarAppearanceDefines::ETextureIndex type, LLViewerWearable *wearable) const
{
	// non-self avatars don't have wearables
	return FALSE;
}


// <FS:Ansariel> [Legacy Bake]
//-----------------------------------------------------------------------------
// Legacy baking
//-----------------------------------------------------------------------------
void LLVOAvatar::bakedTextureOriginCounts(S32 &sb_count, // server-bake, has origin URL.
										  S32 &host_count, // host-based bake, has host.
										  S32 &both_count, // error - both host and URL set.
										  S32 &neither_count) // error - neither set.
{
	sb_count = host_count = both_count = neither_count = 0;
	
	std::set<LLUUID> baked_ids;
	collectBakedTextureUUIDs(baked_ids);
	for (std::set<LLUUID>::const_iterator it = baked_ids.begin(); it != baked_ids.end(); ++it)
	{
		LLViewerFetchedTexture *imagep = gTextureList.findImage(*it, TEX_LIST_STANDARD);
		bool has_url = false, has_host = false;
		if (!imagep->getUrl().empty())
		{
			has_url = true;
		}
		if (imagep->getTargetHost().isOk())
		{
			has_host = true;
		}
		if (has_url && !has_host) sb_count++;
		else if (has_host && !has_url) host_count++;
		else if (has_host && has_url) both_count++;
		else if (!has_host && !has_url) neither_count++;
	}
}

// virtual
void LLVOAvatar::bodySizeChanged()
{	
	if (isSelf() && !LLAppearanceMgr::instance().isInUpdateAppearanceFromCOF())
	{	// notify simulator of change in size
		// but not if we are in the middle of updating appearance
		gAgent.sendAgentSetAppearance();
}
}

BOOL LLVOAvatar::isUsingServerBakes() const
{
#if 1
	// Sanity check - visual param for appearance version should match mUseServerBakes
	LLVisualParam* appearance_version_param = getVisualParam(11000);
	llassert(appearance_version_param);
	F32 wt = appearance_version_param->getWeight();
	F32 expect_wt = mUseServerBakes ? 1.0 : 0.0;
	if (!is_approx_equal(wt,expect_wt))
	{
		LL_WARNS() << "wt " << wt << " differs from expected " << expect_wt << LL_ENDL;
	}
#endif

	return mUseServerBakes;
}

void LLVOAvatar::setIsUsingServerBakes(BOOL newval)
{
	mUseServerBakes = newval;
	LLVisualParam* appearance_version_param = getVisualParam(11000);
	llassert(appearance_version_param);
	appearance_version_param->setWeight(newval ? 1.0 : 0.0, false);
}
// </FS:Ansariel> [Legacy Bake]<|MERGE_RESOLUTION|>--- conflicted
+++ resolved
@@ -797,7 +797,6 @@
 	// <FS:Ansariel> [FS Persisted Avatar Render Settings]
 	//mVisuallyMuteSetting = LLVOAvatar::VisualMuteSettings(LLRenderMuteList::getInstance()->getSavedVisualMuteSetting(getID()));
 	mVisuallyMuteSetting = FSAvatarRenderPersistence::instance().getAvatarRenderSettings(id);
-<<<<<<< HEAD
 }
 
 //<FS:Beq> BOM constrain number of bake requests when BOM not supported
@@ -825,35 +824,6 @@
 #endif
 }
 
-=======
-}
-
-//<FS:Beq> BOM constrain number of bake requests when BOM not supported
-S32 LLVOAvatar::getNumBakes() const 
-{
-#ifdef OPENSIM
-	// BAKED_LEFT_ARM is equal to the pre-BOM BAKED_NUM_INDICES
-	if(getRegion())
-	{
-		// LL_INFOS("BOMOS") 
-		// 				<< getFullname()
-		// 				<< "Using avatar region settings [" << getRegion()->getName() << "]"
-		// 				<< " bakesOnMesh = " << static_cast<const char *>(getRegion()->bakesOnMeshEnabled()?"True":"False")
-		// 				<< LL_ENDL;
-		return getRegion()->getRegionMaxBakes();
-	}
-	// LL_INFOS("BOMOS") 
-	// 				<< " Using fallback settings"
-	// 				<< " bakesOnMesh = " << static_cast<const char *>(LLGridManager::instance().isInSecondLife()?"True":"False")
-	// 				<< LL_ENDL;
-	// fallback, in SL assume BOM, elsewhere assume not.
-	return LLGridManager::instance().isInSecondLife()?BAKED_NUM_INDICES:BAKED_LEFT_ARM;
-#else
-	return BAKED_NUM_INDICES;
-#endif
-}
-
->>>>>>> c142812f
 // U8 LLVOAvatar::getNumTEs() const
 // {
 // #ifdef OPENSIM
@@ -3051,12 +3021,6 @@
 				 attachment_iter != attachment->mAttachedObjects.end();
 				 ++attachment_iter)
 			{
-<<<<<<< HEAD
-				LLViewerObject* attached_object = attachment_iter->get();
-				BOOL visibleAttachment = visible || (attached_object && attached_object->mDrawable.notNull() &&
-													 !(attached_object->mDrawable->getSpatialBridge() &&
-													   attached_object->mDrawable->getSpatialBridge()->getRadius() < 2.0f));
-=======
                 LLViewerObject* attached_object = attachment_iter->get();
                 if (!attached_object
                     || attached_object->isDead()
@@ -3067,7 +3031,6 @@
                 }
 
                 LLSpatialBridge* bridge = attached_object->mDrawable->getSpatialBridge();
->>>>>>> c142812f
 				
 				if (visible || !(bridge && bridge->getRadius() < 2.0f))
 				{
@@ -3927,7 +3890,6 @@
 		if (show_distance_in_tag)
 		{
 			addNameTagLine(distance_string, distance_color, LLFontGL::NORMAL, LLFontGL::getFontSansSerifSmall());
-<<<<<<< HEAD
 		}
 		// <FS:Ansariel> Show distance in tag
 
@@ -3960,40 +3922,6 @@
 				addNameTagLine(format_string(texture_area_label, label_args), LLColor4::red, LLFontGL::NORMAL, LLFontGL::getFontSansSerifSmall());
 			}
 		}
-=======
-		}
-		// <FS:Ansariel> Show distance in tag
-
-		// <FS:Ansariel> Show ARW in nametag options (for Jelly Dolls)
-		static const std::string complexity_label = LLTrans::getString("Nametag_Complexity_Label");
-		static const std::string texture_area_label = LLTrans::getString("Nametag_Texture_Area_Label");
-		if (show_arw_tag &&
-		   ((isSelf() && show_own_arw_tag) ||
-		   (!isSelf() && (!show_too_complex_only_arw_tag || isTooComplex()))))
-		{
-			std::string complexity_string;
-			LLLocale locale("");
-
-			// always show complexity, even if the reason for a jelly baby is the texture area
-			// this is technically not 100% correct but the decision logic with all of the
-			// exceptions would be way too complex to justify the result - Zi
-			LLResMgr::getInstance()->getIntegerString(complexity_string, complexity);
-			LLStringUtil::format_map_t label_args;
-			label_args["COMPLEXITY"] = complexity_string;
-
-			addNameTagLine(format_string(complexity_label, label_args), complexity_color, LLFontGL::NORMAL, LLFontGL::getFontSansSerifSmall());
-
-			// only show texture area if this is the reason for jelly baby rendering
-			static LLCachedControl<F32> max_attachment_area(gSavedSettings, "RenderAutoMuteSurfaceAreaLimit", 1000.0f);
-			if (max_attachment_area > 0.f && mAttachmentSurfaceArea > max_attachment_area)
-			{
-				LLResMgr::getInstance()->getIntegerString(complexity_string, mAttachmentSurfaceArea);
-				label_args["TEXTURE_AREA"] = complexity_string;
-
-				addNameTagLine(format_string(texture_area_label, label_args), LLColor4::red, LLFontGL::NORMAL, LLFontGL::getFontSansSerifSmall());
-			}
-		}
->>>>>>> c142812f
 		// </FS:Ansariel>
 
 		mNameAway = is_away;
@@ -9241,99 +9169,7 @@
 	return (mRenderUnloadedAvatar && !isSelf()) ||(mFullyLoaded);
 // [/SL:KB]
 //	return (mRenderUnloadedAvatar || mFullyLoaded);
-<<<<<<< HEAD
-}
-
-// <FS:Beq> use Avatar Render Time as complexity metric
-// markARTStale - Mark stale and set the frameupdate to now so that we can wait at least one frame to get a revised number.
-void LLVOAvatar::markARTStale()
-{
-	mARTStale=true;
-	mLastARTUpdateFrame = LLFrameTimer::getFrameCount();
-}
-
-// Udpate Avatar state based on render time
-void LLVOAvatar::updateTooSlow()
-{
-	LL_PROFILE_ZONE_SCOPED_CATEGORY_AVATAR;
-	static LLCachedControl<bool> alwaysRenderFriends(gSavedSettings, "AlwaysRenderFriends");
-	static LLCachedControl<bool> allowSelfImpostor(gSavedSettings, "FSAllowSelfImpostor");
-	const auto id = getID();
-
-	// mTooSlow - Is the avatar flagged as being slow (includes shadow time)
-	// mTooSlowWithoutShadows - Is the avatar flagged as being slow even with shadows removed.
-	// mARTStale - the rendertime we have is stale because of an update. We need to force a re-render to re-assess slowness
-	
-	if( mARTStale )
-	{
-		if ( LLFrameTimer::getFrameCount() - mLastARTUpdateFrame < 5 ) 
-		{
-			// LL_INFOS() << this->getFullname() << " marked stale " << LL_ENDL;
-			// we've not had a chance to update yet (allow a few to be certain a full frame has passed)
-			return;
-		}
-
-		mARTStale = false;
-		mTooSlow = false;
-		mTooSlowWithoutShadows = false;
-		// LL_INFOS() << this->getFullname() << " refreshed ART combined = " << mRenderTime << " @ " << mLastARTUpdateFrame << LL_ENDL;
-	}
-
-	// Either we're not stale or we've updated.
-
-	U64 render_time_raw;
-	U64 render_geom_time_raw;
-
-	if( !mTooSlow ) 
-	{
-		// we are fully rendered, so we use the live values
-		std::lock_guard<std::mutex> lock{FSPerfStats::bufferToggleLock};
-		render_time_raw = FSPerfStats::StatsRecorder::get(FSPerfStats::ObjType_t::OT_AVATAR, id, FSPerfStats::StatType_t::RENDER_COMBINED);
-		render_geom_time_raw = FSPerfStats::StatsRecorder::get(FSPerfStats::ObjType_t::OT_AVATAR, id, FSPerfStats::StatType_t::RENDER_GEOMETRY);
-	}
-	else
-	{
-		// use the cached values.
-		render_time_raw = mRenderTime;
-		render_geom_time_raw = mGeomTime;		
-	}
-	if( (FSPerfStats::renderAvatarMaxART_ns > 0) && 
-		(FSPerfStats::raw_to_ns(render_time_raw) >= FSPerfStats::renderAvatarMaxART_ns) ) 
-	{
-		if( !mTooSlow ) // if we were previously not slow (with or without shadows.)
-		{			
-			// if we weren't capped, we are now
-			mLastARTUpdateFrame = LLFrameTimer::getFrameCount();
-			mRenderTime = render_time_raw;
-			mGeomTime = render_geom_time_raw;
-			mARTStale = false;
-			mTooSlow = true;
-		}
-		if(!mTooSlowWithoutShadows) // if we were not previously above the full impostor cap
-		{
-			bool render_friend_or_exception =  	( alwaysRenderFriends && LLAvatarTracker::instance().isBuddy( id ) ) ||
-												( getVisualMuteSettings() == LLVOAvatar::AV_ALWAYS_RENDER ); 
-			if( (!isSelf() || allowSelfImpostor) && !render_friend_or_exception  )
-			{
-				// Note: slow rendering Friends still get their shadows zapped.
-				mTooSlowWithoutShadows = (FSPerfStats::raw_to_ns(render_geom_time_raw) >= FSPerfStats::renderAvatarMaxART_ns);
-			}
-		}
-	}
-	else
-	{
-	// LL_INFOS() << this->getFullname() << " ("<< (combined?"combined":"geometry") << ") good render time = " << FSPerfStats::raw_to_ns(render_time_raw) << " vs ("<< LLVOAvatar::sRenderTimeCap_ns << " set @ " << mLastARTUpdateFrame << LL_ENDL;
-		mTooSlow = false;
-		mTooSlowWithoutShadows = false;	
-	}
-	if(mTooSlow)
-	{
-		FSPerfStats::tunedAvatars++; // <FS:Beq> increment the number of avatars that have been tweaked.
-	}
-=======
->>>>>>> c142812f
-}
-// </FS:Beq>
+}
 
 // <FS:Beq> use Avatar Render Time as complexity metric
 // markARTStale - Mark stale and set the frameupdate to now so that we can wait at least one frame to get a revised number.
@@ -12348,17 +12184,13 @@
 		mVisualComplexity = cost;
 		mVisualComplexityStale = false;
 
-        if (isSelf())
+        static LLCachedControl<U32> show_my_complexity_changes(gSavedSettings, "ShowMyComplexityChanges", 20);
+
+        if (isSelf() && show_my_complexity_changes)
         {
             // Avatar complexity
             LLAvatarRenderNotifier::getInstance()->updateNotificationAgent(mVisualComplexity);
-<<<<<<< HEAD
             LLAvatarRenderNotifier::getInstance()->setObjectComplexityList(object_complexity_list);
-=======
-
-            LLAvatarRenderNotifier::getInstance()->setObjectComplexityList(object_complexity_list);
-
->>>>>>> c142812f
             // HUD complexity
             LLHUDRenderNotifier::getInstance()->updateNotificationHUD(hud_complexity_list);
         }
