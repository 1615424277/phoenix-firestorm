--- conflicted
+++ resolved
@@ -8068,7 +8068,6 @@
 					for (int face_index = 0; face_index < objectp->getNumTEs(); face_index++)
 					{
 						LLTextureEntry* tex_entry = objectp->getTE(face_index);
-<<<<<<< HEAD
 						if (tex_entry)
 						{
 							bake_flag[BAKED_HEAD] |= (tex_entry->getID() == IMG_USE_BAKED_HEAD);
@@ -8077,20 +8076,12 @@
 							bake_flag[BAKED_LOWER] |= (tex_entry->getID() == IMG_USE_BAKED_LOWER);
 							bake_flag[BAKED_UPPER] |= (tex_entry->getID() == IMG_USE_BAKED_UPPER);
 							bake_flag[BAKED_SKIRT] |= (tex_entry->getID() == IMG_USE_BAKED_SKIRT);
-						}
-=======
-						bake_flag[BAKED_HEAD] |= (tex_entry->getID() == IMG_USE_BAKED_HEAD);
-						bake_flag[BAKED_EYES] |= (tex_entry->getID() == IMG_USE_BAKED_EYES);
-						bake_flag[BAKED_HAIR] |= (tex_entry->getID() == IMG_USE_BAKED_HAIR);
-						bake_flag[BAKED_LOWER] |= (tex_entry->getID() == IMG_USE_BAKED_LOWER);
-						bake_flag[BAKED_UPPER] |= (tex_entry->getID() == IMG_USE_BAKED_UPPER);
-						bake_flag[BAKED_SKIRT] |= (tex_entry->getID() == IMG_USE_BAKED_SKIRT);
 						bake_flag[BAKED_LEFT_ARM] |= (tex_entry->getID() == IMG_USE_BAKED_LEFTARM);
 						bake_flag[BAKED_LEFT_LEG] |= (tex_entry->getID() == IMG_USE_BAKED_LEFTLEG);
 						bake_flag[BAKED_AUX1] |= (tex_entry->getID() == IMG_USE_BAKED_AUX1);
 						bake_flag[BAKED_AUX2] |= (tex_entry->getID() == IMG_USE_BAKED_AUX2);
 						bake_flag[BAKED_AUX3] |= (tex_entry->getID() == IMG_USE_BAKED_AUX3);
->>>>>>> 3bf89821
+						}
 					}
 				}
 
@@ -8104,7 +8095,6 @@
 						for (int face_index = 0; face_index < objectchild->getNumTEs(); face_index++)
 						{
 							LLTextureEntry* tex_entry = objectchild->getTE(face_index);
-<<<<<<< HEAD
 							if (tex_entry)
 							{
 								bake_flag[BAKED_HEAD] |= (tex_entry->getID() == IMG_USE_BAKED_HEAD);
@@ -8113,20 +8103,12 @@
 								bake_flag[BAKED_LOWER] |= (tex_entry->getID() == IMG_USE_BAKED_LOWER);
 								bake_flag[BAKED_UPPER] |= (tex_entry->getID() == IMG_USE_BAKED_UPPER);
 								bake_flag[BAKED_SKIRT] |= (tex_entry->getID() == IMG_USE_BAKED_SKIRT);
-							}
-=======
-							bake_flag[BAKED_HEAD] |= (tex_entry->getID() == IMG_USE_BAKED_HEAD);
-							bake_flag[BAKED_EYES] |= (tex_entry->getID() == IMG_USE_BAKED_EYES);
-							bake_flag[BAKED_HAIR] |= (tex_entry->getID() == IMG_USE_BAKED_HAIR);
-							bake_flag[BAKED_LOWER] |= (tex_entry->getID() == IMG_USE_BAKED_LOWER);
-							bake_flag[BAKED_UPPER] |= (tex_entry->getID() == IMG_USE_BAKED_UPPER);
-							bake_flag[BAKED_SKIRT] |= (tex_entry->getID() == IMG_USE_BAKED_SKIRT);
 							bake_flag[BAKED_LEFT_ARM] |= (tex_entry->getID() == IMG_USE_BAKED_LEFTARM);
 							bake_flag[BAKED_LEFT_LEG] |= (tex_entry->getID() == IMG_USE_BAKED_LEFTLEG);
 							bake_flag[BAKED_AUX1] |= (tex_entry->getID() == IMG_USE_BAKED_AUX1);
 							bake_flag[BAKED_AUX2] |= (tex_entry->getID() == IMG_USE_BAKED_AUX2);
 							bake_flag[BAKED_AUX3] |= (tex_entry->getID() == IMG_USE_BAKED_AUX3);
->>>>>>> 3bf89821
+							}
 						}
 					}
 				}
