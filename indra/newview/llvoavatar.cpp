--- conflicted
+++ resolved
@@ -709,9 +709,6 @@
 	mMeshTexturesDirty = FALSE;
 	mHeadp = NULL;
 
-	// <FS:Ansariel> Load persisted avatar render settings
-	mVisuallyMuteSetting = FSAvatarRenderPersistence::instance().getAvatarRenderSettings(id);
-
 	// set up animation variables
 	mSpeed = 0.f;
 	setAnimationData("Speed", &mSpeed);
@@ -758,7 +755,9 @@
 	    LLSceneMonitor::getInstance()->freezeAvatar((LLCharacter*)this);
 	}
 
-	mVisuallyMuteSetting = getSavedVisualMuteSettings();
+	// <FS:Ansariel> Load persisted avatar render settings
+	//mVisuallyMuteSetting = getSavedVisualMuteSettings();
+	mVisuallyMuteSetting = FSAvatarRenderPersistence::instance().getAvatarRenderSettings(id);
 }
 
 std::string LLVOAvatar::avString() const
@@ -10127,30 +10126,30 @@
 }
 
 //static
-std::map<LLUUID, LLVOAvatar::VisualMuteSettings> LLVOAvatar::sVisuallyMuteSettingsMap;
+// <FS:Ansariel> Load persisted avatar render settings
+//std::map<LLUUID, LLVOAvatar::VisualMuteSettings> LLVOAvatar::sVisuallyMuteSettingsMap;
 
 void LLVOAvatar::setVisualMuteSettings(VisualMuteSettings set)
 {
     mVisuallyMuteSetting = set;
     mNeedsImpostorUpdate = TRUE;
-<<<<<<< HEAD
-	// <FS:Ansariel> Load persisted avatar render settings
-	FSAvatarRenderPersistence::instance().setAvatarRenderSettings(getID(), set);
-=======
-    sVisuallyMuteSettingsMap[getID()] = set;
->>>>>>> 6c80f736
-}
-
-LLVOAvatar::VisualMuteSettings LLVOAvatar::getSavedVisualMuteSettings()
-{
-    std::map<LLUUID, VisualMuteSettings>::iterator iter = sVisuallyMuteSettingsMap.find(getID());
-    if (iter != sVisuallyMuteSettingsMap.end())
-    {
-        return iter->second;
-    }
-
-    return AV_RENDER_NORMALLY;
-}
+    // <FS:Ansariel> Load persisted avatar render settings
+    //sVisuallyMuteSettingsMap[getID()] = set;
+    FSAvatarRenderPersistence::instance().setAvatarRenderSettings(getID(), set);
+}
+
+// <FS:Ansariel> Load persisted avatar render settings
+//LLVOAvatar::VisualMuteSettings LLVOAvatar::getSavedVisualMuteSettings()
+//{
+//    std::map<LLUUID, VisualMuteSettings>::iterator iter = sVisuallyMuteSettingsMap.find(getID());
+//    if (iter != sVisuallyMuteSettingsMap.end())
+//    {
+//        return iter->second;
+//    }
+//
+//    return AV_RENDER_NORMALLY;
+//}
+// </FS:Ansariel>
 
 void LLVOAvatar::calcMutedAVColor()
 {
