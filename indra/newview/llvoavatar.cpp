﻿/** 
 * @File llvoavatar.cpp
 * @brief Implementation of LLVOAvatar class which is a derivation of LLViewerObject
 *
 * $LicenseInfo:firstyear=2001&license=viewerlgpl$
 * Second Life Viewer Source Code
 * Copyright (C) 2010, Linden Research, Inc.
 * 
 * This library is free software; you can redistribute it and/or
 * modify it under the terms of the GNU Lesser General Public
 * License as published by the Free Software Foundation;
 * version 2.1 of the License only.
 * 
 * This library is distributed in the hope that it will be useful,
 * but WITHOUT ANY WARRANTY; without even the implied warranty of
 * MERCHANTABILITY or FITNESS FOR A PARTICULAR PURPOSE.  See the GNU
 * Lesser General Public License for more details.
 * 
 * You should have received a copy of the GNU Lesser General Public
 * License along with this library; if not, write to the Free Software
 * Foundation, Inc., 51 Franklin Street, Fifth Floor, Boston, MA  02110-1301  USA
 * 
 * Linden Research, Inc., 945 Battery Street, San Francisco, CA  94111  USA
 * $/LicenseInfo$
 */

#include "llviewerprecompiledheaders.h"

#include "llvoavatar.h"

#include <stdio.h>
#include <ctype.h>
#include <sstream>

#include "llaudioengine.h"
#include "noise.h"
#include "sound_ids.h"
#include "raytrace.h"

#include "aoengine.h"			// ## Zi: Animation Overrider
#include "llagent.h" //  Get state values from here
#include "llagentbenefits.h"
#include "llagentcamera.h"
#include "llagentwearables.h"
#include "llanimationstates.h"
#include "llavatarnamecache.h"
#include "llavatarpropertiesprocessor.h"
#include "llavatarrendernotifier.h"
#include "llcontrolavatar.h"
#include "llexperiencecache.h"
#include "llphysicsmotion.h"
#include "llviewercontrol.h"
#include "llcallingcard.h"		// IDEVO for LLAvatarTracker
#include "lldrawpoolavatar.h"
#include "lldriverparam.h"
#include "llpolyskeletaldistortion.h"
#include "lleditingmotion.h"
#include "llemote.h"
#include "llfloatertools.h"
#include "llheadrotmotion.h"
#include "llhudeffecttrail.h"
#include "llhudmanager.h"
#include "llhudnametag.h"
#include "llhudtext.h"				// for mText/mDebugText
#include "llimview.h"
#include "llinitparam.h"
#include "llkeyframefallmotion.h"
#include "llkeyframestandmotion.h"
#include "llkeyframewalkmotion.h"
#include "llmanipscale.h"  // for get_default_max_prim_scale()
#include "llmeshrepository.h"
#include "llmutelist.h"
#include "llmoveview.h"
#include "llnotificationsutil.h"
#include "llphysicsshapebuilderutil.h"
#include "llquantize.h"
#include "llrand.h"
#include "llregionhandle.h"
#include "llresmgr.h"
#include "llselectmgr.h"
#include "llsprite.h"
#include "lltargetingmotion.h"
#include "lltoolmgr.h"
#include "lltoolmorph.h"
#include "llviewercamera.h"
#include "llviewertexlayer.h"
#include "llviewertexturelist.h"
#include "llviewermenu.h"
#include "llviewerobjectlist.h"
#include "llviewerparcelmgr.h"
#include "llviewerregion.h"
#include "llviewershadermgr.h"
#include "llviewerstats.h"
#include "llviewerwearable.h"
#include "llvoavatarself.h"
#include "llvovolume.h"
#include "llworld.h"
#include "pipeline.h"
#include "llviewershadermgr.h"
#include "llsky.h"
#include "llanimstatelabels.h"
#include "lltrans.h"
#include "llappearancemgr.h"
// [RLVa:KB] - Checked: RLVa-2.0.1
#include "rlvactions.h"
#include "rlvhandler.h"
#include "rlvmodifiers.h"
// [/RLVa:KB]

#include "llgesturemgr.h" //needed to trigger the voice gesticulations
#include "llvoiceclient.h"
#include "llvoicevisualizer.h" // Ventrella

#include "lldebugmessagebox.h"
#include "llsdutil.h"
#include "llscenemonitor.h"
#include "llsdserialize.h"
#include "llcallstack.h"
#include "llrendersphere.h"
#include "llskinningutil.h"

#include <boost/lexical_cast.hpp>

#include "fscommon.h"
#include "fsdata.h"
#include "lfsimfeaturehandler.h"	// <FS:CR> Opensim
#include "lggcontactsets.h"
#include "llcontrol.h"
#include "llfilepicker.h"	// <FS:CR> FIRE-8893 - Dump archetype xml to user defined location
#include "llviewermenufile.h"
#include "llnetmap.h"
#include "llviewernetwork.h"	// [FS:CR] isInSecondlife()
#include "llsidepanelappearance.h"
#include "fsavatarrenderpersistence.h"
#include "fslslbridge.h" // <FS:PP> Movelock position refresh

#include "fsdiscordconnect.h" // <FS:LO> tapping a place that happens on landing in world to start up discord
#include "fsperfstats.h" // <FS:Beq> performance stats support

extern F32 SPEED_ADJUST_MAX;
extern F32 SPEED_ADJUST_MAX_SEC;
extern F32 ANIM_SPEED_MAX;
extern F32 ANIM_SPEED_MIN;
extern U32 JOINT_COUNT_REQUIRED_FOR_FULLRIG;
const F32 MAX_HOVER_Z = 2.0f;
const F32 MIN_HOVER_Z = -2.0f;

const F32 MIN_ATTACHMENT_COMPLEXITY = 0.f;
const F32 DEFAULT_MAX_ATTACHMENT_COMPLEXITY = 1.0e6f;

// Unlike with 'self' avatar, server doesn't inform viewer about
// expected attachments so viewer has to wait to see if anything
// else will arrive
const F32 FIRST_APPEARANCE_CLOUD_MIN_DELAY = 3.f; // seconds
const F32 FIRST_APPEARANCE_CLOUD_MAX_DELAY = 45.f;

using namespace LLAvatarAppearanceDefines;

//-----------------------------------------------------------------------------
// Global constants
//-----------------------------------------------------------------------------
const LLUUID ANIM_AGENT_BODY_NOISE = LLUUID("9aa8b0a6-0c6f-9518-c7c3-4f41f2c001ad"); //"body_noise"
const LLUUID ANIM_AGENT_BREATHE_ROT	= LLUUID("4c5a103e-b830-2f1c-16bc-224aa0ad5bc8");  //"breathe_rot"
const LLUUID ANIM_AGENT_EDITING	= LLUUID("2a8eba1d-a7f8-5596-d44a-b4977bf8c8bb");  //"editing"
const LLUUID ANIM_AGENT_EYE	= LLUUID("5c780ea8-1cd1-c463-a128-48c023f6fbea");  //"eye"
const LLUUID ANIM_AGENT_FLY_ADJUST = LLUUID("db95561f-f1b0-9f9a-7224-b12f71af126e");  //"fly_adjust"
const LLUUID ANIM_AGENT_HAND_MOTION	= LLUUID("ce986325-0ba7-6e6e-cc24-b17c4b795578");  //"hand_motion"
const LLUUID ANIM_AGENT_HEAD_ROT = LLUUID("e6e8d1dd-e643-fff7-b238-c6b4b056a68d");  //"head_rot"
const LLUUID ANIM_AGENT_PELVIS_FIX = LLUUID("0c5dd2a2-514d-8893-d44d-05beffad208b");  //"pelvis_fix"
const LLUUID ANIM_AGENT_TARGET = LLUUID("0e4896cb-fba4-926c-f355-8720189d5b55");  //"target"
const LLUUID ANIM_AGENT_WALK_ADJUST	= LLUUID("829bc85b-02fc-ec41-be2e-74cc6dd7215d");  //"walk_adjust"
const LLUUID ANIM_AGENT_PHYSICS_MOTION = LLUUID("7360e029-3cb8-ebc4-863e-212df440d987");  //"physics_motion"


//-----------------------------------------------------------------------------
// Constants
//-----------------------------------------------------------------------------
const F32 DELTA_TIME_MIN = 0.01f;	// we clamp measured delta_time to this
const F32 DELTA_TIME_MAX = 0.2f;	// range to insure stability of computations.

const F32 PELVIS_LAG_FLYING		= 0.22f;// pelvis follow half life while flying
const F32 PELVIS_LAG_WALKING	= 0.4f;	// ...while walking
const F32 PELVIS_LAG_MOUSELOOK = 0.15f;
const F32 MOUSELOOK_PELVIS_FOLLOW_FACTOR = 0.5f;
const F32 TORSO_NOISE_AMOUNT = 1.0f;	// Amount of deviation from up-axis, in degrees
const F32 TORSO_NOISE_SPEED = 0.2f;	// Time scale factor on torso noise.

const F32 BREATHE_ROT_MOTION_STRENGTH = 0.05f;

const S32 MIN_REQUIRED_PIXEL_AREA_BODY_NOISE = 10000;
const S32 MIN_REQUIRED_PIXEL_AREA_BREATHE = 10000;
const S32 MIN_REQUIRED_PIXEL_AREA_PELVIS_FIX = 40;

const S32 TEX_IMAGE_SIZE_OTHER = 512 / 4;  // The size of local textures for other (!isSelf()) avatars

const F32 HEAD_MOVEMENT_AVG_TIME = 0.9f;

const S32 MORPH_MASK_REQUESTED_DISCARD = 0;

const F32 MAX_STANDOFF_FROM_ORIGIN = 3;
const F32 MAX_STANDOFF_DISTANCE_CHANGE = 32;

// Discard level at which to switch to baked textures
// Should probably be 4 or 3, but didn't want to change it while change other logic - SJB
const S32 SWITCH_TO_BAKED_DISCARD = 5;

const F32 FOOT_COLLIDE_FUDGE = 0.04f;

const F32 HOVER_EFFECT_MAX_SPEED = 3.f;
const F32 HOVER_EFFECT_STRENGTH = 0.f;
const F32 UNDERWATER_EFFECT_STRENGTH = 0.1f;
const F32 UNDERWATER_FREQUENCY_DAMP = 0.33f;
const F32 APPEARANCE_MORPH_TIME = 0.65f;
const F32 TIME_BEFORE_MESH_CLEANUP = 5.f; // seconds
const S32 AVATAR_RELEASE_THRESHOLD = 10; // number of avatar instances before releasing memory
const F32 FOOT_GROUND_COLLISION_TOLERANCE = 0.25f;
const F32 AVATAR_LOD_TWEAK_RANGE = 0.7f;
const S32 MAX_BUBBLE_CHAT_LENGTH = DB_CHAT_MSG_STR_LEN;
const S32 MAX_BUBBLE_CHAT_UTTERANCES = 12;
const F32 CHAT_FADE_TIME = 8.0;
const F32 BUBBLE_CHAT_TIME = CHAT_FADE_TIME * 3.f;
const F32 NAMETAG_UPDATE_THRESHOLD = 0.3f;
const F32 NAMETAG_VERTICAL_SCREEN_OFFSET = 25.f;
const F32 NAMETAG_VERT_OFFSET_WEIGHT = 0.17f;

const U32 LLVOAvatar::VISUAL_COMPLEXITY_UNKNOWN = 0;
const F64 HUD_OVERSIZED_TEXTURE_DATA_SIZE = 1024 * 1024;

const F32 MAX_TEXTURE_WAIT_TIME_SEC = 60.f;

enum ERenderName
{
	RENDER_NAME_NEVER,
	RENDER_NAME_ALWAYS,	
	RENDER_NAME_FADE
};

#define JELLYDOLLS_SHOULD_IMPOSTOR

//-----------------------------------------------------------------------------
// Callback data
//-----------------------------------------------------------------------------

struct LLTextureMaskData
{
	LLTextureMaskData( const LLUUID& id ) :
		mAvatarID(id), 
		mLastDiscardLevel(S32_MAX) 
	{}
	LLUUID				mAvatarID;
	S32					mLastDiscardLevel;
};

/*********************************************************************************
 **                                                                             **
 ** Begin private LLVOAvatar Support classes
 **
 **/


struct LLAppearanceMessageContents: public LLRefCount
{
	LLAppearanceMessageContents():
		mAppearanceVersion(-1),
		mParamAppearanceVersion(-1),
		mCOFVersion(LLViewerInventoryCategory::VERSION_UNKNOWN)
	{
	}
	LLTEContents mTEContents;
	S32 mAppearanceVersion;
	S32 mParamAppearanceVersion;
	S32 mCOFVersion;
	// For future use:
	//U32 appearance_flags = 0;
	std::vector<F32> mParamWeights;
	std::vector<LLVisualParam*> mParams;
	LLVector3 mHoverOffset;
	bool mHoverOffsetWasSet;
};


//-----------------------------------------------------------------------------
// class LLBodyNoiseMotion
//-----------------------------------------------------------------------------
class LLBodyNoiseMotion :
	public LLMotion
{
public:
	// Constructor
	LLBodyNoiseMotion(const LLUUID &id)
		: LLMotion(id)
	{
		mName = "body_noise";
		mTorsoState = new LLJointState;
	}

	// Destructor
	virtual ~LLBodyNoiseMotion() { }

public:
	//-------------------------------------------------------------------------
	// functions to support MotionController and MotionRegistry
	//-------------------------------------------------------------------------
	// static constructor
	// all subclasses must implement such a function and register it
	static LLMotion *create(const LLUUID &id) { return new LLBodyNoiseMotion(id); }

public:
	//-------------------------------------------------------------------------
	// animation callbacks to be implemented by subclasses
	//-------------------------------------------------------------------------

	// motions must specify whether or not they loop
	virtual BOOL getLoop() { return TRUE; }

	// motions must report their total duration
	virtual F32 getDuration() { return 0.0; }

	// motions must report their "ease in" duration
	virtual F32 getEaseInDuration() { return 0.0; }

	// motions must report their "ease out" duration.
	virtual F32 getEaseOutDuration() { return 0.0; }

	// motions must report their priority
	virtual LLJoint::JointPriority getPriority() { return LLJoint::HIGH_PRIORITY; }

	virtual LLMotionBlendType getBlendType() { return ADDITIVE_BLEND; }

	// called to determine when a motion should be activated/deactivated based on avatar pixel coverage
	virtual F32 getMinPixelArea() { return MIN_REQUIRED_PIXEL_AREA_BODY_NOISE; }

	// run-time (post constructor) initialization,
	// called after parameters have been set
	// must return true to indicate success and be available for activation
	virtual LLMotionInitStatus onInitialize(LLCharacter *character)
	{
		if( !mTorsoState->setJoint( character->getJoint("mTorso") ))
		{
			return STATUS_FAILURE;
		}

		mTorsoState->setUsage(LLJointState::ROT);

		addJointState( mTorsoState );
		return STATUS_SUCCESS;
	}

	// called when a motion is activated
	// must return TRUE to indicate success, or else
	// it will be deactivated
	virtual BOOL onActivate() { return TRUE; }

	// called per time step
	// must return TRUE while it is active, and
	// must return FALSE when the motion is completed.
	virtual BOOL onUpdate(F32 time, U8* joint_mask)
	{
        LL_PROFILE_ZONE_SCOPED_CATEGORY_AVATAR;
		F32 nx[2];
		nx[0]=time*TORSO_NOISE_SPEED;
		nx[1]=0.0f;
		F32 ny[2];
		ny[0]=0.0f;
		ny[1]=time*TORSO_NOISE_SPEED;
		F32 noiseX = noise2(nx);
		F32 noiseY = noise2(ny);

		F32 rx = TORSO_NOISE_AMOUNT * DEG_TO_RAD * noiseX / 0.42f;
		F32 ry = TORSO_NOISE_AMOUNT * DEG_TO_RAD * noiseY / 0.42f;
		LLQuaternion tQn;
		tQn.setQuat( rx, ry, 0.0f );
		mTorsoState->setRotation( tQn );

		return TRUE;
	}

	// called when a motion is deactivated
	virtual void onDeactivate() {}

private:
	//-------------------------------------------------------------------------
	// joint states to be animated
	//-------------------------------------------------------------------------
	LLPointer<LLJointState> mTorsoState;
};

//-----------------------------------------------------------------------------
// class LLBreatheMotionRot
//-----------------------------------------------------------------------------
class LLBreatheMotionRot :
	public LLMotion
{
public:
	// Constructor
	LLBreatheMotionRot(const LLUUID &id) :
		LLMotion(id),
		mBreatheRate(1.f),
		mCharacter(NULL)
	{
		mName = "breathe_rot";
		mChestState = new LLJointState;
	}

	// Destructor
	virtual ~LLBreatheMotionRot() {}

public:
	//-------------------------------------------------------------------------
	// functions to support MotionController and MotionRegistry
	//-------------------------------------------------------------------------
	// static constructor
	// all subclasses must implement such a function and register it
	static LLMotion *create(const LLUUID &id) { return new LLBreatheMotionRot(id); }

public:
	//-------------------------------------------------------------------------
	// animation callbacks to be implemented by subclasses
	//-------------------------------------------------------------------------

	// motions must specify whether or not they loop
	virtual BOOL getLoop() { return TRUE; }

	// motions must report their total duration
	virtual F32 getDuration() { return 0.0; }

	// motions must report their "ease in" duration
	virtual F32 getEaseInDuration() { return 0.0; }

	// motions must report their "ease out" duration.
	virtual F32 getEaseOutDuration() { return 0.0; }

	// motions must report their priority
	virtual LLJoint::JointPriority getPriority() { return LLJoint::MEDIUM_PRIORITY; }

	virtual LLMotionBlendType getBlendType() { return NORMAL_BLEND; }

	// called to determine when a motion should be activated/deactivated based on avatar pixel coverage
	virtual F32 getMinPixelArea() { return MIN_REQUIRED_PIXEL_AREA_BREATHE; }

	// run-time (post constructor) initialization,
	// called after parameters have been set
	// must return true to indicate success and be available for activation
	virtual LLMotionInitStatus onInitialize(LLCharacter *character)
	{		
		mCharacter = character;
		BOOL success = true;

		if ( !mChestState->setJoint( character->getJoint( "mChest" ) ) )
		{
			success = false;
		}

		if ( success )
		{
			mChestState->setUsage(LLJointState::ROT);
			addJointState( mChestState );
		}

		if ( success )
		{
			return STATUS_SUCCESS;
		}
		else
		{
			return STATUS_FAILURE;
		}
	}

	// called when a motion is activated
	// must return TRUE to indicate success, or else
	// it will be deactivated
	virtual BOOL onActivate() { return TRUE; }

	// called per time step
	// must return TRUE while it is active, and
	// must return FALSE when the motion is completed.
	virtual BOOL onUpdate(F32 time, U8* joint_mask)
	{
        LL_PROFILE_ZONE_SCOPED_CATEGORY_AVATAR;
		mBreatheRate = 1.f;

		F32 breathe_amt = (sinf(mBreatheRate * time) * BREATHE_ROT_MOTION_STRENGTH);

		mChestState->setRotation(LLQuaternion(breathe_amt, LLVector3(0.f, 1.f, 0.f)));

		return TRUE;
	}

	// called when a motion is deactivated
	virtual void onDeactivate() {}

private:
	//-------------------------------------------------------------------------
	// joint states to be animated
	//-------------------------------------------------------------------------
	LLPointer<LLJointState> mChestState;
	F32					mBreatheRate;
	LLCharacter*		mCharacter;
};

//-----------------------------------------------------------------------------
// class LLPelvisFixMotion
//-----------------------------------------------------------------------------
class LLPelvisFixMotion :
	public LLMotion
{
public:
	// Constructor
	LLPelvisFixMotion(const LLUUID &id)
		: LLMotion(id), mCharacter(NULL)
	{
		mName = "pelvis_fix";

		mPelvisState = new LLJointState;
	}

	// Destructor
	virtual ~LLPelvisFixMotion() { }

public:
	//-------------------------------------------------------------------------
	// functions to support MotionController and MotionRegistry
	//-------------------------------------------------------------------------
	// static constructor
	// all subclasses must implement such a function and register it
	static LLMotion *create(const LLUUID& id) { return new LLPelvisFixMotion(id); }

public:
	//-------------------------------------------------------------------------
	// animation callbacks to be implemented by subclasses
	//-------------------------------------------------------------------------

	// motions must specify whether or not they loop
	virtual BOOL getLoop() { return TRUE; }

	// motions must report their total duration
	virtual F32 getDuration() { return 0.0; }

	// motions must report their "ease in" duration
	virtual F32 getEaseInDuration() { return 0.5f; }

	// motions must report their "ease out" duration.
	virtual F32 getEaseOutDuration() { return 0.5f; }

	// motions must report their priority
	virtual LLJoint::JointPriority getPriority() { return LLJoint::LOW_PRIORITY; }

	virtual LLMotionBlendType getBlendType() { return NORMAL_BLEND; }

	// called to determine when a motion should be activated/deactivated based on avatar pixel coverage
	virtual F32 getMinPixelArea() { return MIN_REQUIRED_PIXEL_AREA_PELVIS_FIX; }

	// run-time (post constructor) initialization,
	// called after parameters have been set
	// must return true to indicate success and be available for activation
	virtual LLMotionInitStatus onInitialize(LLCharacter *character)
	{
		mCharacter = character;

		if (!mPelvisState->setJoint( character->getJoint("mPelvis")))
		{
			return STATUS_FAILURE;
		}

		mPelvisState->setUsage(LLJointState::POS);

		addJointState( mPelvisState );
		return STATUS_SUCCESS;
	}

	// called when a motion is activated
	// must return TRUE to indicate success, or else
	// it will be deactivated
	virtual BOOL onActivate() { return TRUE; }

	// called per time step
	// must return TRUE while it is active, and
	// must return FALSE when the motion is completed.
	virtual BOOL onUpdate(F32 time, U8* joint_mask)
	{
        LL_PROFILE_ZONE_SCOPED_CATEGORY_AVATAR;
		mPelvisState->setPosition(LLVector3::zero);

		return TRUE;
	}

	// called when a motion is deactivated
	virtual void onDeactivate() {}

private:
	//-------------------------------------------------------------------------
	// joint states to be animated
	//-------------------------------------------------------------------------
	LLPointer<LLJointState> mPelvisState;
	LLCharacter*		mCharacter;
};

/**
 **
 ** End LLVOAvatar Support classes
 **                                                                             **
 *********************************************************************************/


//-----------------------------------------------------------------------------
// Static Data
//-----------------------------------------------------------------------------
S32 LLVOAvatar::sFreezeCounter = 0;
U32 LLVOAvatar::sMaxNonImpostors = 12; // Set from RenderAvatarMaxNonImpostors
bool LLVOAvatar::sLimitNonImpostors = false; // True unless RenderAvatarMaxNonImpostors is 0 (unlimited)
F32 LLVOAvatar::sRenderDistance = 256.f;
S32	LLVOAvatar::sNumVisibleAvatars = 0;
S32	LLVOAvatar::sNumLODChangesThisFrame = 0;
// const LLUUID LLVOAvatar::sStepSoundOnLand("e8af4a28-aa83-4310-a7c4-c047e15ea0df"); - <FS:PP> Commented out for FIRE-3169: Option to change the default footsteps sound
const LLUUID LLVOAvatar::sStepSounds[LL_MCODE_END] =
{
	SND_STONE_RUBBER,
	SND_METAL_RUBBER,
	SND_GLASS_RUBBER,
	SND_WOOD_RUBBER,
	SND_FLESH_RUBBER,
	SND_RUBBER_PLASTIC,
	SND_RUBBER_RUBBER
};

S32 LLVOAvatar::sRenderName = RENDER_NAME_ALWAYS;
BOOL LLVOAvatar::sRenderGroupTitles = TRUE;
S32 LLVOAvatar::sNumVisibleChatBubbles = 0;
BOOL LLVOAvatar::sDebugInvisible = FALSE;
BOOL LLVOAvatar::sShowAttachmentPoints = FALSE;
BOOL LLVOAvatar::sShowAnimationDebug = FALSE;
BOOL LLVOAvatar::sShowFootPlane = FALSE;
BOOL LLVOAvatar::sVisibleInFirstPerson = FALSE;
F32 LLVOAvatar::sLODFactor = 1.f;
F32 LLVOAvatar::sPhysicsLODFactor = 1.f;
BOOL LLVOAvatar::sJointDebug = FALSE;
F32 LLVOAvatar::sUnbakedTime = 0.f;
F32 LLVOAvatar::sUnbakedUpdateTime = 0.f;
F32 LLVOAvatar::sGreyTime = 0.f;
F32 LLVOAvatar::sGreyUpdateTime = 0.f;
LLPointer<LLViewerTexture> LLVOAvatar::sCloudTexture = NULL;

//-----------------------------------------------------------------------------
// Helper functions
//-----------------------------------------------------------------------------
static F32 calc_bouncy_animation(F32 x);

//-----------------------------------------------------------------------------
// LLVOAvatar()
//-----------------------------------------------------------------------------
LLVOAvatar::LLVOAvatar(const LLUUID& id,
					   const LLPCode pcode,
					   LLViewerRegion* regionp) :
	LLAvatarAppearance(&gAgentWearables),
	LLViewerObject(id, pcode, regionp),
	mSpecialRenderMode(0),
	mAttachmentSurfaceArea(0.f),
	mAttachmentVisibleTriangleCount(0),
	mAttachmentEstTriangleCount(0.f),
	mReportedVisualComplexity(VISUAL_COMPLEXITY_UNKNOWN),
	mTurning(FALSE),
	mLastSkeletonSerialNum( 0 ),
	mIsSitting(FALSE),
	mTimeVisible(),
	mTyping(FALSE),
	mMeshValid(FALSE),
	mVisible(FALSE),
	mLastImpostorUpdateFrameTime(0.f),
	mLastImpostorUpdateReason(0),
	mWindFreq(0.f),
	mRipplePhase( 0.f ),
	mBelowWater(FALSE),
	mLastAppearanceBlendTime(0.f),
	mAppearanceAnimating(FALSE),
    mNameIsSet(false),
	// <FS:Ansariel> FIRE-13414: Avatar name isn't updated when the simulator sends a new name
	mNameFirstname(),
	mNameLastname(),
	// </FS:Ansariel>
	mTitle(),
	// <FS:Ansariel> Show Arc in nametag (for Jelly Dolls)
	mNameArc(0),
	mNameArcColor(LLColor4::white),
	// </FS:Ansariel>
	mNameAway(false),
	mNameDoNotDisturb(false),
	mNameAutoResponse(false), // <FS:Ansariel> Show auto-response in nametag,
	mNameIsTyping(false), // <FS:Ansariel> FIRE-3475: Show typing in nametag
	mNameMute(false),
	mNameAppearance(false),
	mNameFriend(false),
	mNameAlpha(0.f),
	mRenderGroupTitles(sRenderGroupTitles),
	mNameCloud(false),
	mFirstTEMessageReceived( FALSE ),
	mFirstAppearanceMessageReceived( FALSE ),
	mCulled( FALSE ),
	mVisibilityRank(0),
	mNeedsSkin(FALSE),
	mLastSkinTime(0.f),
	mUpdatePeriod(1),
	mOverallAppearance(AOA_INVISIBLE),
	mVisualComplexityStale(true),
	mVisuallyMuteSetting(AV_RENDER_NORMALLY),
	mMutedAVColor(LLColor4::white /* used for "uninitialize" */),
	mFirstFullyVisible(TRUE),
	mFirstUseDelaySeconds(FIRST_APPEARANCE_CLOUD_MIN_DELAY),
	mFullyLoaded(FALSE),
	mPreviousFullyLoaded(FALSE),
	mFullyLoadedInitialized(FALSE),
	mVisualComplexity(VISUAL_COMPLEXITY_UNKNOWN),
	mLoadedCallbacksPaused(FALSE),
	mLoadedCallbackTextures(0),
	mRenderUnloadedAvatar(LLCachedControl<bool>(gSavedSettings, "RenderUnloadedAvatar", false)),
	mLastRezzedStatus(-1),
	mIsEditingAppearance(FALSE),
	mUseLocalAppearance(FALSE),
	// <FS:Ansariel> [Legacy Bake]
	mUseServerBakes(FALSE),
	// </FS:Ansariel> [Legacy Bake]
	mLastUpdateRequestCOFVersion(-1),
	mLastUpdateReceivedCOFVersion(-1),
	mCachedMuteListUpdateTime(0),
	mCachedInMuteList(false),
    mIsControlAvatar(false),
    mIsUIAvatar(false),
    mEnableDefaultMotions(true)
{
	LL_DEBUGS("AvatarRender") << "LLVOAvatar Constructor (0x" << this << ") id:" << mID << LL_ENDL;

	//VTResume();  // VTune
	setHoverOffset(LLVector3(0.0, 0.0, 0.0));

	// mVoiceVisualizer is created by the hud effects manager and uses the HUD Effects pipeline
	const BOOL needsSendToSim = false; // currently, this HUD effect doesn't need to pack and unpack data to do its job
	mVoiceVisualizer = ( LLVoiceVisualizer *)LLHUDManager::getInstance()->createViewerEffect( LLHUDObject::LL_HUD_EFFECT_VOICE_VISUALIZER, needsSendToSim );

	LL_DEBUGS("Avatar","Message") << "LLVOAvatar Constructor (0x" << this << ") id:" << mID << LL_ENDL;
	mPelvisp = NULL;

	mDirtyMesh = 2;	// Dirty geometry, need to regenerate.
	mMeshTexturesDirty = FALSE;
	mHeadp = NULL;


	// set up animation variables
	mSpeed = 0.f;
	setAnimationData("Speed", &mSpeed);

	mNeedsImpostorUpdate = TRUE;
	mLastImpostorUpdateReason = 0;
	mNeedsAnimUpdate = TRUE;

	mNeedsExtentUpdate = true;

	mImpostorDistance = 0;
	mImpostorPixelArea = 0;

	setNumTEs(TEX_NUM_INDICES);

	mbCanSelect = TRUE;

	mSignaledAnimations.clear();
	mPlayingAnimations.clear();

	mWasOnGroundLeft = FALSE;
	mWasOnGroundRight = FALSE;

	mTimeLast = 0.0f;
	mSpeedAccum = 0.0f;

	mRippleTimeLast = 0.f;

	mInAir = FALSE;

	mStepOnLand = TRUE;
	mStepMaterial = 0;

	mLipSyncActive = false;
	mOohMorph      = NULL;
	mAahMorph      = NULL;

	mCurrentGesticulationLevel = 0;

    mFirstAppearanceMessageTimer.reset();
	mRuthTimer.reset();
	mRuthDebugTimer.reset();
	mDebugExistenceTimer.reset();
	mLastAppearanceMessageTimer.reset();

	if(LLSceneMonitor::getInstance()->isEnabled())
	{
	    LLSceneMonitor::getInstance()->freezeAvatar((LLCharacter*)this);
	}

	// <FS:Ansariel> [FS Persisted Avatar Render Settings]
	//mVisuallyMuteSetting = LLVOAvatar::VisualMuteSettings(LLRenderMuteList::getInstance()->getSavedVisualMuteSetting(getID()));
	mVisuallyMuteSetting = FSAvatarRenderPersistence::instance().getAvatarRenderSettings(id);
}

//<FS:Beq> BOM constrain number of bake requests when BOM not supported
S32 LLVOAvatar::getNumBakes() const 
{
#ifdef OPENSIM
	// BAKED_LEFT_ARM is equal to the pre-BOM BAKED_NUM_INDICES
	if(getRegion())
	{
		// LL_INFOS("BOMOS") 
		// 				<< getFullname()
		// 				<< "Using avatar region settings [" << getRegion()->getName() << "]"
		// 				<< " bakesOnMesh = " << static_cast<const char *>(getRegion()->bakesOnMeshEnabled()?"True":"False")
		// 				<< LL_ENDL;
		return getRegion()->getRegionMaxBakes();
	}
	// LL_INFOS("BOMOS") 
	// 				<< " Using fallback settings"
	// 				<< " bakesOnMesh = " << static_cast<const char *>(LLGridManager::instance().isInSecondLife()?"True":"False")
	// 				<< LL_ENDL;
	// fallback, in SL assume BOM, elsewhere assume not.
	return LLGridManager::instance().isInSecondLife()?BAKED_NUM_INDICES:BAKED_LEFT_ARM;
#else
	return BAKED_NUM_INDICES;
#endif
}

// U8 LLVOAvatar::getNumTEs() const
// {
// #ifdef OPENSIM
// 	// TEX_HEAD_UNIVERSAL_TATTOO is equal to the pre-BOM TEX_NUM_INDICES
// 	if(!mTEImages){return 0;}
// 	if(getRegion())
// 	{
// 		return getRegion()->getRegionMaxTEs();
// 	}
// 	// fallback, in SL assume BOM, elsewhere assume not.
// 	return LLGridManager::instance().isInSecondLife()?TEX_NUM_INDICES:TEX_HEAD_UNIVERSAL_TATTOO;
// #else
// 	return TEX_NUM_INDICES;
// #endif
// }
//</FS:Beq>
std::string LLVOAvatar::avString() const
{
    if (isControlAvatar())
    {
        return getFullname();
    }
    else
    {
		std::string viz_string = LLVOAvatar::rezStatusToString(getRezzedStatus());
		return " Avatar '" + getFullname() + "' " + viz_string + " ";
    }
}

void LLVOAvatar::debugAvatarRezTime(std::string notification_name, std::string comment)
{
	LL_INFOS("Avatar") << "REZTIME: [ " << (U32)mDebugExistenceTimer.getElapsedTimeF32()
					   << "sec ]"
					   << avString() 
					   << "RuthTimer " << (U32)mRuthDebugTimer.getElapsedTimeF32()
					   << " Notification " << notification_name
					   << " : " << comment
					   << LL_ENDL;

	if (gSavedSettings.getBOOL("DebugAvatarRezTime"))
	{
		LLSD args;
		args["EXISTENCE"] = llformat("%d",(U32)mDebugExistenceTimer.getElapsedTimeF32());
		args["TIME"] = llformat("%d",(U32)mRuthDebugTimer.getElapsedTimeF32());
		args["NAME"] = getFullname();
		LLNotificationsUtil::add(notification_name,args);
	}
}

//------------------------------------------------------------------------
// LLVOAvatar::~LLVOAvatar()
//------------------------------------------------------------------------
LLVOAvatar::~LLVOAvatar()
{
	if (!mFullyLoaded)
	{
		debugAvatarRezTime("AvatarRezLeftCloudNotification","left after ruth seconds as cloud");
	}
	else
	{
		debugAvatarRezTime("AvatarRezLeftNotification","left sometime after declouding");
	}

	// <FS:ND> only call logPendingPhases if we're still alive. Otherwise this can lead to shutdown crashes 

	// logPendingPhases();
	if (isAgentAvatarValid())
		logPendingPhases();
	
	// </FS:ND>
	LL_DEBUGS("Avatar") << "LLVOAvatar Destructor (0x" << this << ") id:" << mID << LL_ENDL;

	std::for_each(mAttachmentPoints.begin(), mAttachmentPoints.end(), DeletePairedPointer());
	mAttachmentPoints.clear();

	mDead = TRUE;
	
	mAnimationSources.clear();
	LLLoadedCallbackEntry::cleanUpCallbackList(&mCallbackTextureList) ;

	getPhases().clearPhases();
	
	LL_DEBUGS() << "LLVOAvatar Destructor end" << LL_ENDL;
}

void LLVOAvatar::markDead()
{
	if (mNameText)
	{
		mNameText->markDead();
		mNameText = NULL;
		sNumVisibleChatBubbles--;
	}
	mVoiceVisualizer->markDead();
	LLLoadedCallbackEntry::cleanUpCallbackList(&mCallbackTextureList) ;
	LLViewerObject::markDead();
}


BOOL LLVOAvatar::isFullyBaked()
{
	if (mIsDummy) return TRUE;
	if (getNumTEs() == 0) return FALSE;
	// <FS:Beq> OS BOM limit the tests to avoid "invalid face error"
	// for (U32 i = 0; i < mBakedTextureDatas.size(); i++)
	for (U32 i = 0; i < getNumBakes(); i++)
	{
		if (!isTextureDefined(mBakedTextureDatas[i].mTextureIndex)
			&& ((i != BAKED_SKIRT) || isWearingWearableType(LLWearableType::WT_SKIRT))
			&& (i != BAKED_LEFT_ARM) && (i != BAKED_LEFT_LEG) && (i != BAKED_AUX1) && (i != BAKED_AUX2) && (i != BAKED_AUX3))
		{
			return FALSE;
		}
	}
	return TRUE;
}

BOOL LLVOAvatar::isFullyTextured() const
{
	for (S32 i = 0; i < mMeshLOD.size(); i++)
	{
		LLAvatarJoint* joint = mMeshLOD[i];
		if (i==MESH_ID_SKIRT && !isWearingWearableType(LLWearableType::WT_SKIRT))
		{
			continue; // don't care about skirt textures if we're not wearing one.
		}
		if (!joint)
		{
			continue; // nonexistent LOD OK.
		}
		avatar_joint_mesh_list_t::iterator meshIter = joint->mMeshParts.begin();
		if (meshIter != joint->mMeshParts.end())
		{
			LLAvatarJointMesh *mesh = (*meshIter);
			if (!mesh)
			{
				continue; // nonexistent mesh OK
			}
			if (mesh->hasGLTexture())
			{
				continue; // Mesh exists and has a baked texture.
			}
			if (mesh->hasComposite())
			{
				continue; // Mesh exists and has a composite texture.
			}
			// Fail
			return FALSE;
		}
	}
	return TRUE;
}

BOOL LLVOAvatar::hasGray() const
{
	return !getIsCloud() && !isFullyTextured();
}

S32 LLVOAvatar::getRezzedStatus() const
{
	if (getIsCloud()) return 0;
	bool textured = isFullyTextured();
	if (textured && allBakedTexturesCompletelyDownloaded()) return 3;
	if (textured) return 2;
	llassert(hasGray());
	return 1; // gray
}

void LLVOAvatar::deleteLayerSetCaches(bool clearAll)
{
	for (U32 i = 0; i < mBakedTextureDatas.size(); i++)
	{
		if (mBakedTextureDatas[i].mTexLayerSet)
		{
			// ! BACKWARDS COMPATIBILITY !
			// Can be removed after hair baking is mandatory on the grid
			if ((i != BAKED_HAIR || isSelf()) && !clearAll)
			{
				mBakedTextureDatas[i].mTexLayerSet->deleteCaches();
			}
		}
		if (mBakedTextureDatas[i].mMaskTexName)
		{
			LLImageGL::deleteTextures(1, (GLuint*)&(mBakedTextureDatas[i].mMaskTexName));
			mBakedTextureDatas[i].mMaskTexName = 0 ;
		}
	}
}

// static 
BOOL LLVOAvatar::areAllNearbyInstancesBaked(S32& grey_avatars)
{
	BOOL res = TRUE;
	grey_avatars = 0;
	for (std::vector<LLCharacter*>::iterator iter = LLCharacter::sInstances.begin();
		 iter != LLCharacter::sInstances.end(); ++iter)
	{
		LLVOAvatar* inst = (LLVOAvatar*) *iter;
		if( inst->isDead() )
		{
			continue;
		}
		else if( !inst->isFullyBaked() )
		{
			res = FALSE;
			if (inst->mHasGrey)
			{
				++grey_avatars;
			}
		}
	}
	return res;
}

// static
void LLVOAvatar::getNearbyRezzedStats(std::vector<S32>& counts)
{
	counts.clear();
	counts.resize(4);
	for (std::vector<LLCharacter*>::iterator iter = LLCharacter::sInstances.begin();
		 iter != LLCharacter::sInstances.end(); ++iter)
	{
		LLVOAvatar* inst = (LLVOAvatar*) *iter;
		if (inst)
		{
			S32 rez_status = inst->getRezzedStatus();
			counts[rez_status]++;
		}
	}
}

// static
std::string LLVOAvatar::rezStatusToString(S32 rez_status)
{
	if (rez_status==0) return "cloud";
	if (rez_status==1) return "gray";
	if (rez_status==2) return "downloading";
	if (rez_status==3) return "full";
	return "unknown";
}

// static
void LLVOAvatar::dumpBakedStatus()
{
	LLVector3d camera_pos_global = gAgentCamera.getCameraPositionGlobal();

	for (std::vector<LLCharacter*>::iterator iter = LLCharacter::sInstances.begin();
		 iter != LLCharacter::sInstances.end(); ++iter)
	{
		LLVOAvatar* inst = (LLVOAvatar*) *iter;
		LL_INFOS() << "Avatar ";

		LLNameValue* firstname = inst->getNVPair("FirstName");
		LLNameValue* lastname = inst->getNVPair("LastName");

		if( firstname )
		{
			LL_CONT << firstname->getString();
		}
		if( lastname )
		{
			LL_CONT << " " << lastname->getString();
		}

		LL_CONT << " " << inst->mID;

		if( inst->isDead() )
		{
			LL_CONT << " DEAD ("<< inst->getNumRefs() << " refs)";
		}

		if( inst->isSelf() )
		{
			LL_CONT << " (self)";
		}


		F64 dist_to_camera = (inst->getPositionGlobal() - camera_pos_global).length();
		LL_CONT << " " << dist_to_camera << "m ";

		LL_CONT << " " << inst->mPixelArea << " pixels";

		if( inst->isVisible() )
		{
			LL_CONT << " (visible)";
		}
		else
		{
			LL_CONT << " (not visible)";
		}

		if( inst->isFullyBaked() )
		{
			LL_CONT << " Baked";
		}
		else
		{
			LL_CONT << " Unbaked (";
			
			for (LLAvatarAppearanceDictionary::BakedTextures::const_iterator iter = LLAvatarAppearance::getDictionary()->getBakedTextures().begin();
				 iter != LLAvatarAppearance::getDictionary()->getBakedTextures().end();
				 ++iter)
			{
				const LLAvatarAppearanceDictionary::BakedEntry *baked_dict = iter->second;
				const ETextureIndex index = baked_dict->mTextureIndex;
				if (!inst->isTextureDefined(index))
				{
					LL_CONT << " " << (LLAvatarAppearance::getDictionary()->getTexture(index) ? LLAvatarAppearance::getDictionary()->getTexture(index)->mName : "");
				}
			}
			LL_CONT << " ) " << inst->getUnbakedPixelAreaRank();
			if( inst->isCulled() )
			{
				LL_CONT << " culled";
			}
		}
		LL_CONT << LL_ENDL;
	}
}

//static
void LLVOAvatar::restoreGL()
{
	if (!isAgentAvatarValid()) return;

	gAgentAvatarp->setCompositeUpdatesEnabled(TRUE);
	for (U32 i = 0; i < gAgentAvatarp->mBakedTextureDatas.size(); i++)
	{
		// <FS:Ansariel> [Legacy Bake]
		//gAgentAvatarp->invalidateComposite(gAgentAvatarp->getTexLayerSet(i));
		gAgentAvatarp->invalidateComposite(gAgentAvatarp->getTexLayerSet(i), FALSE);
	}
	gAgentAvatarp->updateMeshTextures();
}

//static
void LLVOAvatar::destroyGL()
{
	deleteCachedImages();

	resetImpostors();
}

//static
void LLVOAvatar::resetImpostors()
{
	for (std::vector<LLCharacter*>::iterator iter = LLCharacter::sInstances.begin();
		 iter != LLCharacter::sInstances.end(); ++iter)
	{
		LLVOAvatar* avatar = (LLVOAvatar*) *iter;
		avatar->mImpostor.release();
		avatar->mNeedsImpostorUpdate = TRUE;
		avatar->mLastImpostorUpdateReason = 1;
	}
}

// static
void LLVOAvatar::deleteCachedImages(bool clearAll)
{	
	if (LLViewerTexLayerSet::sHasCaches)
	{
		for (std::vector<LLCharacter*>::iterator iter = LLCharacter::sInstances.begin();
			 iter != LLCharacter::sInstances.end(); ++iter)
		{
			LLVOAvatar* inst = (LLVOAvatar*) *iter;
			inst->deleteLayerSetCaches(clearAll);
		}
		LLViewerTexLayerSet::sHasCaches = FALSE;
	}
	LLVOAvatarSelf::deleteScratchTextures();
	LLTexLayerStaticImageList::getInstance()->deleteCachedImages();
}


//------------------------------------------------------------------------
// static
// LLVOAvatar::initClass()
//------------------------------------------------------------------------
void LLVOAvatar::initClass()
{ 
	gAnimLibrary.animStateSetString(ANIM_AGENT_BODY_NOISE,"body_noise");
	gAnimLibrary.animStateSetString(ANIM_AGENT_BREATHE_ROT,"breathe_rot");
	gAnimLibrary.animStateSetString(ANIM_AGENT_PHYSICS_MOTION,"physics_motion");
	gAnimLibrary.animStateSetString(ANIM_AGENT_EDITING,"editing");
	gAnimLibrary.animStateSetString(ANIM_AGENT_EYE,"eye");
	gAnimLibrary.animStateSetString(ANIM_AGENT_FLY_ADJUST,"fly_adjust");
	gAnimLibrary.animStateSetString(ANIM_AGENT_HAND_MOTION,"hand_motion");
	gAnimLibrary.animStateSetString(ANIM_AGENT_HEAD_ROT,"head_rot");
	gAnimLibrary.animStateSetString(ANIM_AGENT_PELVIS_FIX,"pelvis_fix");
	gAnimLibrary.animStateSetString(ANIM_AGENT_TARGET,"target");
	gAnimLibrary.animStateSetString(ANIM_AGENT_WALK_ADJUST,"walk_adjust");

    // Where should this be set initially?
    LLJoint::setDebugJointNames(gSavedSettings.getString("DebugAvatarJoints"));

	LLControlAvatar::sRegionChangedSlot = gAgent.addRegionChangedCallback(&LLControlAvatar::onRegionChanged);

    sCloudTexture = LLViewerTextureManager::getFetchedTextureFromFile("cloud-particle.j2c");
	initCloud();
}


void LLVOAvatar::cleanupClass()
{
}

LLPartSysData LLVOAvatar::sCloud;
void LLVOAvatar::initCloud()
{
	// fancy particle cloud designed by Brent
	std::string filename = gDirUtilp->getExpandedFilename(LL_PATH_PER_SL_ACCOUNT, "cloud.xml");
	if(!gDirUtilp->fileExists(filename))
	{
		filename = gDirUtilp->getExpandedFilename(LL_PATH_USER_SETTINGS, "cloud.xml");
	}
	if(!gDirUtilp->fileExists(filename))
	{
		filename = gDirUtilp->getExpandedFilename(LL_PATH_APP_SETTINGS, "cloud.xml");
	}
	LLSD cloud;
	// <FS:ND> On Linux ifstream only has a const char* constructor
	// llifstream in_file(filename);
	llifstream in_file(filename.c_str());
	// </FS:ND>
	LLSDSerialize::fromXMLDocument(cloud, in_file);
	sCloud.fromLLSD(cloud);
	sCloud.mPartImageID = sCloudTexture->getID();

	//Todo: have own image, de-copy-pasta
	LLSD cloud_muted;
	filename = gDirUtilp->getExpandedFilename(LL_PATH_PER_SL_ACCOUNT, "cloud_muted.xml");
	if(!gDirUtilp->fileExists(filename))
	{
		filename = gDirUtilp->getExpandedFilename(LL_PATH_USER_SETTINGS, "cloud_muted.xml");
	}
	if(!gDirUtilp->fileExists(filename))
	{
		filename = gDirUtilp->getExpandedFilename(LL_PATH_APP_SETTINGS, "cloud_muted.xml");
	}
	// <FS:ND> On Linux ifstream only has a const char* constructor
	// llifstream in_file_muted(filename);
	llifstream in_file_muted(filename.c_str());
	// </FS:ND>
}

// virtual
void LLVOAvatar::initInstance()
{
	//-------------------------------------------------------------------------
	// register motions
	//-------------------------------------------------------------------------
	if (LLCharacter::sInstances.size() == 1)
	{
		registerMotion( ANIM_AGENT_DO_NOT_DISTURB,					LLNullMotion::create );
		registerMotion( ANIM_AGENT_CROUCH,					LLKeyframeStandMotion::create );
		registerMotion( ANIM_AGENT_CROUCHWALK,				LLKeyframeWalkMotion::create );
		registerMotion( ANIM_AGENT_EXPRESS_AFRAID,			LLEmote::create );
		registerMotion( ANIM_AGENT_EXPRESS_ANGER,			LLEmote::create );
		registerMotion( ANIM_AGENT_EXPRESS_BORED,			LLEmote::create );
		registerMotion( ANIM_AGENT_EXPRESS_CRY,				LLEmote::create );
		registerMotion( ANIM_AGENT_EXPRESS_DISDAIN,			LLEmote::create );
		registerMotion( ANIM_AGENT_EXPRESS_EMBARRASSED,		LLEmote::create );
		registerMotion( ANIM_AGENT_EXPRESS_FROWN,			LLEmote::create );
		registerMotion( ANIM_AGENT_EXPRESS_KISS,			LLEmote::create );
		registerMotion( ANIM_AGENT_EXPRESS_LAUGH,			LLEmote::create );
		registerMotion( ANIM_AGENT_EXPRESS_OPEN_MOUTH,		LLEmote::create );
		registerMotion( ANIM_AGENT_EXPRESS_REPULSED,		LLEmote::create );
		registerMotion( ANIM_AGENT_EXPRESS_SAD,				LLEmote::create );
		registerMotion( ANIM_AGENT_EXPRESS_SHRUG,			LLEmote::create );
		registerMotion( ANIM_AGENT_EXPRESS_SMILE,			LLEmote::create );
		registerMotion( ANIM_AGENT_EXPRESS_SURPRISE,		LLEmote::create );
		registerMotion( ANIM_AGENT_EXPRESS_TONGUE_OUT,		LLEmote::create );
		registerMotion( ANIM_AGENT_EXPRESS_TOOTHSMILE,		LLEmote::create );
		registerMotion( ANIM_AGENT_EXPRESS_WINK,			LLEmote::create );
		registerMotion( ANIM_AGENT_EXPRESS_WORRY,			LLEmote::create );
		registerMotion( ANIM_AGENT_FEMALE_RUN_NEW,			LLKeyframeWalkMotion::create );
		registerMotion( ANIM_AGENT_FEMALE_WALK,				LLKeyframeWalkMotion::create );
		registerMotion( ANIM_AGENT_FEMALE_WALK_NEW,			LLKeyframeWalkMotion::create );
		registerMotion( ANIM_AGENT_RUN,						LLKeyframeWalkMotion::create );
		registerMotion( ANIM_AGENT_RUN_NEW,					LLKeyframeWalkMotion::create );
		registerMotion( ANIM_AGENT_STAND,					LLKeyframeStandMotion::create );
		registerMotion( ANIM_AGENT_STAND_1,					LLKeyframeStandMotion::create );
		registerMotion( ANIM_AGENT_STAND_2,					LLKeyframeStandMotion::create );
		registerMotion( ANIM_AGENT_STAND_3,					LLKeyframeStandMotion::create );
		registerMotion( ANIM_AGENT_STAND_4,					LLKeyframeStandMotion::create );
		registerMotion( ANIM_AGENT_STANDUP,					LLKeyframeFallMotion::create );
		registerMotion( ANIM_AGENT_TURNLEFT,				LLKeyframeWalkMotion::create );
		registerMotion( ANIM_AGENT_TURNRIGHT,				LLKeyframeWalkMotion::create );
		registerMotion( ANIM_AGENT_WALK,					LLKeyframeWalkMotion::create );
		registerMotion( ANIM_AGENT_WALK_NEW,				LLKeyframeWalkMotion::create );
		
		// motions without a start/stop bit
		registerMotion( ANIM_AGENT_BODY_NOISE,				LLBodyNoiseMotion::create );
		registerMotion( ANIM_AGENT_BREATHE_ROT,				LLBreatheMotionRot::create );
		registerMotion( ANIM_AGENT_PHYSICS_MOTION,			LLPhysicsMotionController::create );
		registerMotion( ANIM_AGENT_EDITING,					LLEditingMotion::create	);
		registerMotion( ANIM_AGENT_EYE,						LLEyeMotion::create	);
		registerMotion( ANIM_AGENT_FEMALE_WALK,				LLKeyframeWalkMotion::create );
		registerMotion( ANIM_AGENT_FLY_ADJUST,				LLFlyAdjustMotion::create );
		registerMotion( ANIM_AGENT_HAND_MOTION,				LLHandMotion::create );
		registerMotion( ANIM_AGENT_HEAD_ROT,				LLHeadRotMotion::create );
		registerMotion( ANIM_AGENT_PELVIS_FIX,				LLPelvisFixMotion::create );
		registerMotion( ANIM_AGENT_SIT_FEMALE,				LLKeyframeMotion::create );
		registerMotion( ANIM_AGENT_TARGET,					LLTargetingMotion::create );
		registerMotion( ANIM_AGENT_WALK_ADJUST,				LLWalkAdjustMotion::create );
	}
	
	LLAvatarAppearance::initInstance();
	
	// preload specific motions here
	createMotion( ANIM_AGENT_CUSTOMIZE);
	createMotion( ANIM_AGENT_CUSTOMIZE_DONE);
	
	//VTPause();  // VTune
	
	mVoiceVisualizer->setVoiceEnabled( LLVoiceClient::getInstance()->getVoiceEnabled( mID ) );

    mInitFlags |= 1<<1;
}

// virtual
LLAvatarJoint* LLVOAvatar::createAvatarJoint()
{
	return new LLViewerJoint();
}

// virtual
LLAvatarJoint* LLVOAvatar::createAvatarJoint(S32 joint_num)
{
	return new LLViewerJoint(joint_num);
}

// virtual
LLAvatarJointMesh* LLVOAvatar::createAvatarJointMesh()
{
	return new LLViewerJointMesh();
}

// virtual
LLTexLayerSet* LLVOAvatar::createTexLayerSet()
{
	return new LLViewerTexLayerSet(this);
}

const LLVector3 LLVOAvatar::getRenderPosition() const
{

	if (mDrawable.isNull() || mDrawable->getGeneration() < 0)
	{
		return getPositionAgent();
	}
	else if (isRoot())
	{
		F32 fixup;
		if ( hasPelvisFixup( fixup) )
		{
			//Apply a pelvis fixup (as defined by the avs skin)
			LLVector3 pos = mDrawable->getPositionAgent();
			pos[VZ] += fixup;
			return pos;
		}
		else
		{
			return mDrawable->getPositionAgent();
		}
	}
	else
	{
		return getPosition() * mDrawable->getParent()->getRenderMatrix();
	}
}

void LLVOAvatar::updateDrawable(BOOL force_damped)
{
	clearChanged(SHIFTED);
}

void LLVOAvatar::onShift(const LLVector4a& shift_vector)
{
	const LLVector3& shift = reinterpret_cast<const LLVector3&>(shift_vector);
	mLastAnimExtents[0] += shift;
	mLastAnimExtents[1] += shift;
}

void LLVOAvatar::updateSpatialExtents(LLVector4a& newMin, LLVector4a &newMax)
{
    if (mDrawable.isNull())
    {
        return;
    }

    if (mNeedsExtentUpdate)
    {
        calculateSpatialExtents(newMin,newMax);
        mLastAnimExtents[0].set(newMin.getF32ptr());
        mLastAnimExtents[1].set(newMax.getF32ptr());
		mLastAnimBasePos = mPelvisp->getWorldPosition();
        mNeedsExtentUpdate = false;
    }
	else
	{
		LLVector3 new_base_pos = mPelvisp->getWorldPosition();
		LLVector3 shift = new_base_pos-mLastAnimBasePos;
		mLastAnimExtents[0] += shift;
		mLastAnimExtents[1] += shift;
		mLastAnimBasePos = new_base_pos;

	}
          
	if (isImpostor() && !needsImpostorUpdate())
	{
		LLVector3 delta = getRenderPosition() -
			((LLVector3(mDrawable->getPositionGroup().getF32ptr())-mImpostorOffset));
		
		newMin.load3( (mLastAnimExtents[0] + delta).mV);
		newMax.load3( (mLastAnimExtents[1] + delta).mV);
	}
	else
	{
        newMin.load3(mLastAnimExtents[0].mV);
        newMax.load3(mLastAnimExtents[1].mV);
		LLVector4a pos_group;
		pos_group.setAdd(newMin,newMax);
		pos_group.mul(0.5f);
		mImpostorOffset = LLVector3(pos_group.getF32ptr())-getRenderPosition();
		mDrawable->setPositionGroup(pos_group);
	}
}


void LLVOAvatar::calculateSpatialExtents(LLVector4a& newMin, LLVector4a& newMax)
{
    LL_PROFILE_ZONE_SCOPED_CATEGORY_AVATAR;

    static LLCachedControl<S32> box_detail_cache(gSavedSettings, "AvatarBoundingBoxComplexity");
    S32 box_detail = box_detail_cache;
    if (getOverallAppearance() != AOA_NORMAL)
    {
        if (isControlAvatar())
        {
            // Animated objects don't show system avatar but do need to include rigged meshes in their bounding box.
            box_detail = 3;
        }
        else
        {
            // Jellydolled avatars ignore attachments, etc, use only system avatar.
            box_detail = 1;
        }
    }

    // FIXME the update_min_max function used below assumes there is a
    // known starting point, but in general there isn't. Ideally the
    // box update logic should be modified to handle the no-point-yet
    // case. For most models, starting with the pelvis is safe though.
    LLVector3 zero_pos;
    LLVector4a pos;
    if (dist_vec(zero_pos, mPelvisp->getWorldPosition())<0.001)
    {
        // Don't use pelvis until av initialized
        pos.load3(getRenderPosition().mV);
    }
    else
    {
        pos.load3(mPelvisp->getWorldPosition().mV);
    }
    newMin = pos;
    newMax = pos;

    if (box_detail>=1 && !isControlAvatar())
    {
        //stretch bounding box by joint positions. Doing this for
        //control avs, where the polymeshes aren't maintained or
        //displayed, can give inaccurate boxes due to joints stuck at (0,0,0).
        for (polymesh_map_t::iterator i = mPolyMeshes.begin(); i != mPolyMeshes.end(); ++i)
        {
            LLPolyMesh* mesh = i->second;
            for (S32 joint_num = 0; joint_num < mesh->mJointRenderData.size(); joint_num++)
            {
                LLVector4a trans;
                trans.load3( mesh->mJointRenderData[joint_num]->mWorldMatrix->getTranslation().mV);
                update_min_max(newMin, newMax, trans);
            }
        }
    }

    // Pad bounding box for starting joint, plus polymesh if
    // applicable. Subsequent calcs should be accurate enough to not
    // need padding.
    LLVector4a padding(0.25);
    newMin.sub(padding);
    newMax.add(padding);


    //stretch bounding box by static attachments
    if (box_detail >= 2)
    {
        float max_attachment_span = get_default_max_prim_scale() * 5.0f;
    
        for (attachment_map_t::iterator iter = mAttachmentPoints.begin(); 
             iter != mAttachmentPoints.end();
             ++iter)
        {
            LLViewerJointAttachment* attachment = iter->second;

            // <FS:Ansariel> Possible crash fix
            //if (attachment->getValid())
            if (attachment && attachment->getValid())
            // </FS:Ansariel>
            {
                for (LLViewerJointAttachment::attachedobjs_vec_t::iterator attachment_iter = attachment->mAttachedObjects.begin();
                     attachment_iter != attachment->mAttachedObjects.end();
                     ++attachment_iter)
                {
                    // Don't we need to look at children of attached_object as well?
                    const LLViewerObject* attached_object = attachment_iter->get();
                    if (attached_object && !attached_object->isHUDAttachment())
                    {
                        const LLVOVolume *vol = dynamic_cast<const LLVOVolume*>(attached_object);
                        if (vol && vol->isAnimatedObject())
                        {
                            // Animated objects already have a bounding box in their control av, use that. 
                            // Could lag by a frame if there's no guarantee on order of processing for avatars.
                            LLControlAvatar *cav = vol->getControlAvatar();
                            if (cav)
                            {
                                LLVector4a cav_min;
                                cav_min.load3(cav->mLastAnimExtents[0].mV);
                                LLVector4a cav_max;
                                cav_max.load3(cav->mLastAnimExtents[1].mV);
                                update_min_max(newMin,newMax,cav_min);
                                update_min_max(newMin,newMax,cav_max);
                                continue;
                            }
                        }
                        if (vol && vol->isRiggedMesh())
                        {
                            continue;
                        }
                        LLDrawable* drawable = attached_object->mDrawable;
                        if (drawable && !drawable->isState(LLDrawable::RIGGED | LLDrawable::RIGGED_CHILD)) // <-- don't extend bounding box if any rigged objects are present
                        {
                            LLSpatialBridge* bridge = drawable->getSpatialBridge();
                            if (bridge)
                            {
                                const LLVector4a* ext = bridge->getSpatialExtents();
                                LLVector4a distance;
                                distance.setSub(ext[1], ext[0]);
                                LLVector4a max_span(max_attachment_span);

                                S32 lt = distance.lessThan(max_span).getGatheredBits() & 0x7;
                        
                                // Only add the prim to spatial extents calculations if it isn't a megaprim.
                                // max_attachment_span calculated at the start of the function 
                                // (currently 5 times our max prim size) 
                                if (lt == 0x7)
                                {
                                    update_min_max(newMin,newMax,ext[0]);
                                    update_min_max(newMin,newMax,ext[1]);
                                }
                            }
                        }
                    }
                }
            }
        }
    }

    // Stretch bounding box by rigged mesh joint boxes
    if (box_detail>=3)
    {
        updateRiggingInfo();
        for (S32 joint_num = 0; joint_num < LL_CHARACTER_MAX_ANIMATED_JOINTS; joint_num++)
        {
            LLJoint *joint = getJoint(joint_num);
            LLJointRiggingInfo *rig_info = NULL;
            if (joint_num < mJointRiggingInfoTab.size())
            {
                rig_info = &mJointRiggingInfoTab[joint_num];
            }

            if (joint && rig_info && rig_info->isRiggedTo())
            {
                LLViewerJointAttachment *as_joint_attach = dynamic_cast<LLViewerJointAttachment*>(joint);
                if (as_joint_attach && as_joint_attach->getIsHUDAttachment())
                {
                    // Ignore bounding box of HUD joints
                    continue;
                }
                LLMatrix4a mat;
                LLVector4a new_extents[2];
                mat.loadu(joint->getWorldMatrix());
                matMulBoundBox(mat, rig_info->getRiggedExtents(), new_extents);
                update_min_max(newMin, newMax, new_extents[0]);
                update_min_max(newMin, newMax, new_extents[1]);
                //if (isSelf())
                //{
                //    LL_INFOS() << joint->getName() << " extents " << new_extents[0] << "," << new_extents[1] << LL_ENDL;
                //    LL_INFOS() << joint->getName() << " av box is " << newMin << "," << newMax << LL_ENDL;
                //}
            }
        }
    }

    // Update pixel area
    LLVector4a center, size;
    center.setAdd(newMin, newMax);
    center.mul(0.5f);
    
    size.setSub(newMax,newMin);
    size.mul(0.5f);
    
    mPixelArea = LLPipeline::calcPixelArea(center, size, *LLViewerCamera::getInstance());
}

void render_sphere_and_line(const LLVector3& begin_pos, const LLVector3& end_pos, F32 sphere_scale, const LLVector3& occ_color, const LLVector3& visible_color)
{
    // Unoccluded bone portions
    LLGLDepthTest normal_depth(GL_TRUE);

    // Draw line segment for unoccluded joint
    gGL.diffuseColor3f(visible_color[0], visible_color[1], visible_color[2]);

    gGL.begin(LLRender::LINES);
    gGL.vertex3fv(begin_pos.mV); 
    gGL.vertex3fv(end_pos.mV);
    gGL.end();
        

    // Draw sphere representing joint pos
    gGL.pushMatrix();
    gGL.scalef(sphere_scale, sphere_scale, sphere_scale);
    gSphere.renderGGL();
    gGL.popMatrix();
        
    LLGLDepthTest depth_under(GL_TRUE, GL_FALSE, GL_GREATER);

    // Occluded bone portions
    gGL.diffuseColor3f(occ_color[0], occ_color[1], occ_color[2]);

    gGL.begin(LLRender::LINES);
    gGL.vertex3fv(begin_pos.mV); 
    gGL.vertex3fv(end_pos.mV);
    gGL.end();

    // Draw sphere representing joint pos
    gGL.pushMatrix();
    gGL.scalef(sphere_scale, sphere_scale, sphere_scale);
    gSphere.renderGGL();
    gGL.popMatrix();
}

//-----------------------------------------------------------------------------
// renderCollisionVolumes()
//-----------------------------------------------------------------------------
void LLVOAvatar::renderCollisionVolumes()
{
	std::ostringstream ostr;

	for (S32 i = 0; i < mNumCollisionVolumes; i++)
	{
		ostr << mCollisionVolumes[i].getName() << ", ";

        LLAvatarJointCollisionVolume& collision_volume = mCollisionVolumes[i];

		collision_volume.updateWorldMatrix();

		gGL.pushMatrix();
		gGL.multMatrix( &collision_volume.getXform()->getWorldMatrix().mMatrix[0][0] );

        LLVector3 begin_pos(0,0,0);
        LLVector3 end_pos(collision_volume.getEnd());
        static F32 sphere_scale = 1.0f;
        static F32 center_dot_scale = 0.05f;

        static LLVector3 BLUE(0.0f, 0.0f, 1.0f);
        static LLVector3 PASTEL_BLUE(0.5f, 0.5f, 1.0f);
        static LLVector3 RED(1.0f, 0.0f, 0.0f);
        static LLVector3 PASTEL_RED(1.0f, 0.5f, 0.5f);
        static LLVector3 WHITE(1.0f, 1.0f, 1.0f);
        

        LLVector3 cv_color_occluded;
        LLVector3 cv_color_visible;
        LLVector3 dot_color_occluded(WHITE);
        LLVector3 dot_color_visible(WHITE);
        if (isControlAvatar())
        {
            cv_color_occluded = RED;
            cv_color_visible = PASTEL_RED;
        }
        else
        {
            cv_color_occluded = BLUE;
            cv_color_visible = PASTEL_BLUE;
        }
        render_sphere_and_line(begin_pos, end_pos, sphere_scale, cv_color_occluded, cv_color_visible);
        render_sphere_and_line(begin_pos, end_pos, center_dot_scale, dot_color_occluded, dot_color_visible);

        gGL.popMatrix();
    }

    
	if (mNameText.notNull())
	{
		LLVector4a unused;
	
		mNameText->lineSegmentIntersect(unused, unused, unused, TRUE);
	}
}

void LLVOAvatar::renderBones(const std::string &selected_joint)
{
    LLGLEnable blend(GL_BLEND);

	avatar_joint_list_t::iterator iter = mSkeleton.begin();
    avatar_joint_list_t::iterator end = mSkeleton.end();

    // For selected joints
    static LLVector3 SELECTED_COLOR_OCCLUDED(1.0f, 1.0f, 0.0f);
    static LLVector3 SELECTED_COLOR_VISIBLE(0.5f, 0.5f, 0.5f);
    // For bones with position overrides defined
    static LLVector3 OVERRIDE_COLOR_OCCLUDED(1.0f, 0.0f, 0.0f);
    static LLVector3 OVERRIDE_COLOR_VISIBLE(0.5f, 0.5f, 0.5f);
    // For bones which are rigged to by at least one attachment
    static LLVector3 RIGGED_COLOR_OCCLUDED(0.0f, 1.0f, 1.0f);
    static LLVector3 RIGGED_COLOR_VISIBLE(0.5f, 0.5f, 0.5f);
    // For bones not otherwise colored
    static LLVector3 OTHER_COLOR_OCCLUDED(0.0f, 1.0f, 0.0f);
    static LLVector3 OTHER_COLOR_VISIBLE(0.5f, 0.5f, 0.5f);
    
    static F32 SPHERE_SCALEF = 0.001f;

	for (; iter != end; ++iter)
	{
		LLJoint* jointp = *iter;
		if (!jointp)
		{
			continue;
		}

		jointp->updateWorldMatrix();

        LLVector3 occ_color, visible_color;

        LLVector3 pos;
        LLUUID mesh_id;
        F32 sphere_scale = SPHERE_SCALEF;

        // We are in render, so it is preferable to implement selection
        // in a different way, but since this is for debug/preview, this
        // is low priority
        if (jointp->getName() == selected_joint)
        {
            sphere_scale *= 16.f;
            occ_color = SELECTED_COLOR_OCCLUDED;
            visible_color = SELECTED_COLOR_VISIBLE;
        }
        else if (jointp->hasAttachmentPosOverride(pos,mesh_id))
        {
            occ_color = OVERRIDE_COLOR_OCCLUDED;
            visible_color = OVERRIDE_COLOR_VISIBLE;
        }
        else
        {
            if (jointIsRiggedTo(jointp))
            {
                occ_color = RIGGED_COLOR_OCCLUDED;
                visible_color = RIGGED_COLOR_VISIBLE;
            }
            else
            {
                occ_color = OTHER_COLOR_OCCLUDED;
                visible_color = OTHER_COLOR_VISIBLE;
            }
        }
        LLVector3 begin_pos(0,0,0);
        LLVector3 end_pos(jointp->getEnd());

        
		gGL.pushMatrix();
		gGL.multMatrix( &jointp->getXform()->getWorldMatrix().mMatrix[0][0] );

        render_sphere_and_line(begin_pos, end_pos, sphere_scale, occ_color, visible_color);
        
		gGL.popMatrix();
	}
}


void LLVOAvatar::renderJoints()
{
	std::ostringstream ostr;
	std::ostringstream nullstr;

	for (joint_map_t::iterator iter = mJointMap.begin(); iter != mJointMap.end(); ++iter)
	{
		LLJoint* jointp = iter->second;
		if (!jointp)
		{
			nullstr << iter->first << " is NULL" << std::endl;
			continue;
		}

		ostr << jointp->getName() << ", ";

		jointp->updateWorldMatrix();
	
		gGL.pushMatrix();
		gGL.multMatrix( &jointp->getXform()->getWorldMatrix().mMatrix[0][0] );

		gGL.diffuseColor3f( 1.f, 0.f, 1.f );
	
		gGL.begin(LLRender::LINES);
	
		LLVector3 v[] = 
		{
			LLVector3(1,0,0),
			LLVector3(-1,0,0),
			LLVector3(0,1,0),
			LLVector3(0,-1,0),

			LLVector3(0,0,-1),
			LLVector3(0,0,1),
		};

		//sides
		gGL.vertex3fv(v[0].mV); 
		gGL.vertex3fv(v[2].mV);

		gGL.vertex3fv(v[0].mV); 
		gGL.vertex3fv(v[3].mV);

		gGL.vertex3fv(v[1].mV); 
		gGL.vertex3fv(v[2].mV);

		gGL.vertex3fv(v[1].mV); 
		gGL.vertex3fv(v[3].mV);


		//top
		gGL.vertex3fv(v[0].mV); 
		gGL.vertex3fv(v[4].mV);

		gGL.vertex3fv(v[1].mV); 
		gGL.vertex3fv(v[4].mV);

		gGL.vertex3fv(v[2].mV); 
		gGL.vertex3fv(v[4].mV);

		gGL.vertex3fv(v[3].mV); 
		gGL.vertex3fv(v[4].mV);


		//bottom
		gGL.vertex3fv(v[0].mV); 
		gGL.vertex3fv(v[5].mV);

		gGL.vertex3fv(v[1].mV); 
		gGL.vertex3fv(v[5].mV);

		gGL.vertex3fv(v[2].mV); 
		gGL.vertex3fv(v[5].mV);

		gGL.vertex3fv(v[3].mV); 
		gGL.vertex3fv(v[5].mV);

		gGL.end();

		gGL.popMatrix();
	}

	mDebugText.clear();
	addDebugText(ostr.str());
	addDebugText(nullstr.str());
}

BOOL LLVOAvatar::lineSegmentIntersect(const LLVector4a& start, const LLVector4a& end,
									  S32 face,
									  BOOL pick_transparent,
									  BOOL pick_rigged,
									  S32* face_hit,
									  LLVector4a* intersection,
									  LLVector2* tex_coord,
									  LLVector4a* normal,
									  LLVector4a* tangent)
{
	if ((isSelf() && !gAgent.needsRenderAvatar()) || !LLPipeline::sPickAvatar)
	{
		return FALSE;
	}

    if (isControlAvatar())
    {
        return FALSE;
    }
    
	if (lineSegmentBoundingBox(start, end))
	{
		for (S32 i = 0; i < mNumCollisionVolumes; ++i)
		{
			mCollisionVolumes[i].updateWorldMatrix();
            
			glh::matrix4f mat((F32*) mCollisionVolumes[i].getXform()->getWorldMatrix().mMatrix);
			glh::matrix4f inverse = mat.inverse();
			glh::matrix4f norm_mat = inverse.transpose();

			glh::vec3f p1(start.getF32ptr());
			glh::vec3f p2(end.getF32ptr());

			inverse.mult_matrix_vec(p1);
			inverse.mult_matrix_vec(p2);

			LLVector3 position;
			LLVector3 norm;

			if (linesegment_sphere(LLVector3(p1.v), LLVector3(p2.v), LLVector3(0,0,0), 1.f, position, norm))
			{
				glh::vec3f res_pos(position.mV);
				mat.mult_matrix_vec(res_pos);
				
				norm.normalize();
				glh::vec3f res_norm(norm.mV);
				norm_mat.mult_matrix_dir(res_norm);

				if (intersection)
				{
					intersection->load3(res_pos.v);
				}

				if (normal)
				{
					normal->load3(res_norm.v);
				}

				return TRUE;
			}
		}

		if (isSelf())
		{
			for (attachment_map_t::iterator iter = mAttachmentPoints.begin(); 
			 iter != mAttachmentPoints.end();
			 ++iter)
			{
				LLViewerJointAttachment* attachment = iter->second;

				// <FS:Ansariel> Possible crash fix
				if (!attachment)
				{
					continue;
				}
				// </FS:Ansariel>

				for (LLViewerJointAttachment::attachedobjs_vec_t::iterator attachment_iter = attachment->mAttachedObjects.begin();
					 attachment_iter != attachment->mAttachedObjects.end();
					 ++attachment_iter)
				{
					LLViewerObject* attached_object = attachment_iter->get();
					
					if (attached_object && !attached_object->isDead() && attachment->getValid())
					{
						LLDrawable* drawable = attached_object->mDrawable;
						if (drawable->isState(LLDrawable::RIGGED))
						{ //regenerate octree for rigged attachment
							gPipeline.markRebuild(mDrawable, LLDrawable::REBUILD_RIGGED, TRUE);
						}
					}
				}
			}
		}
	}

	
	
	LLVector4a position;
	if (mNameText.notNull() && mNameText->lineSegmentIntersect(start, end, position))
	{
		if (intersection)
		{
			*intersection = position;
		}

		return TRUE;
	}

	return FALSE;
}

// virtual
LLViewerObject* LLVOAvatar::lineSegmentIntersectRiggedAttachments(const LLVector4a& start, const LLVector4a& end,
									  S32 face,
									  BOOL pick_transparent,
									  BOOL pick_rigged,
									  S32* face_hit,
									  LLVector4a* intersection,
									  LLVector2* tex_coord,
									  LLVector4a* normal,
									  LLVector4a* tangent)
{
	if (isSelf() && !gAgent.needsRenderAvatar())
	{
		return NULL;
	}

	LLViewerObject* hit = NULL;

	if (lineSegmentBoundingBox(start, end))
	{
		LLVector4a local_end = end;
		LLVector4a local_intersection;

		for (attachment_map_t::iterator iter = mAttachmentPoints.begin(); 
			iter != mAttachmentPoints.end();
			++iter)
		{
			LLViewerJointAttachment* attachment = iter->second;

			// <FS:Ansariel> Possible crash fix
			if (!attachment)
			{
				continue;
			}
			// </FS:Ansariel>

			for (LLViewerJointAttachment::attachedobjs_vec_t::iterator attachment_iter = attachment->mAttachedObjects.begin();
					attachment_iter != attachment->mAttachedObjects.end();
					++attachment_iter)
			{
				LLViewerObject* attached_object = attachment_iter->get();
					
				if (attached_object->lineSegmentIntersect(start, local_end, face, pick_transparent, pick_rigged, face_hit, &local_intersection, tex_coord, normal, tangent))
				{
					local_end = local_intersection;
					if (intersection)
					{
						*intersection = local_intersection;
					}
					
					hit = attached_object;
				}
			}
		}
	}
		
	return hit;
}


LLVOAvatar* LLVOAvatar::asAvatar()
{
	return this;
}

//-----------------------------------------------------------------------------
// LLVOAvatar::startDefaultMotions()
//-----------------------------------------------------------------------------
void LLVOAvatar::startDefaultMotions()
{
	//-------------------------------------------------------------------------
	// start default motions
	//-------------------------------------------------------------------------
	startMotion( ANIM_AGENT_HEAD_ROT );
	startMotion( ANIM_AGENT_EYE );
	startMotion( ANIM_AGENT_BODY_NOISE );
	startMotion( ANIM_AGENT_BREATHE_ROT );
	startMotion( ANIM_AGENT_PHYSICS_MOTION );
	startMotion( ANIM_AGENT_HAND_MOTION );
	startMotion( ANIM_AGENT_PELVIS_FIX );

	//-------------------------------------------------------------------------
	// restart any currently active motions
	//-------------------------------------------------------------------------
	processAnimationStateChanges();
}

//-----------------------------------------------------------------------------
// LLVOAvatar::buildCharacter()
// Deferred initialization and rebuild of the avatar.
//-----------------------------------------------------------------------------
// virtual
void LLVOAvatar::buildCharacter()
{
	LLAvatarAppearance::buildCharacter();

	// Not done building yet; more to do.
	mIsBuilt = FALSE;

	//-------------------------------------------------------------------------
	// set head offset from pelvis
	//-------------------------------------------------------------------------
	updateHeadOffset();

	//-------------------------------------------------------------------------
	// initialize lip sync morph pointers
	//-------------------------------------------------------------------------
	mOohMorph     = getVisualParam( "Lipsync_Ooh" );
	mAahMorph     = getVisualParam( "Lipsync_Aah" );

	// If we don't have the Ooh morph, use the Kiss morph
	if (!mOohMorph)
	{
		LL_WARNS() << "Missing 'Ooh' morph for lipsync, using fallback." << LL_ENDL;
		mOohMorph = getVisualParam( "Express_Kiss" );
	}

	// If we don't have the Aah morph, use the Open Mouth morph
	if (!mAahMorph)
	{
		LL_WARNS() << "Missing 'Aah' morph for lipsync, using fallback." << LL_ENDL;
		mAahMorph = getVisualParam( "Express_Open_Mouth" );
	}

    // Currently disabled for control avatars (animated objects), enabled for all others.
    if (mEnableDefaultMotions)
    {
	startDefaultMotions();
    }

	//-------------------------------------------------------------------------
	// restart any currently active motions
	//-------------------------------------------------------------------------
	processAnimationStateChanges();

	mIsBuilt = TRUE;
	stop_glerror();

	mMeshValid = TRUE;
}

//-----------------------------------------------------------------------------
// resetVisualParams()
//-----------------------------------------------------------------------------
void LLVOAvatar::resetVisualParams()
{
	// Skeletal params
	{
		LLAvatarXmlInfo::skeletal_distortion_info_list_t::iterator iter;
		for (iter = sAvatarXmlInfo->mSkeletalDistortionInfoList.begin();
			 iter != sAvatarXmlInfo->mSkeletalDistortionInfoList.end(); 
			 ++iter)
		{
			LLPolySkeletalDistortionInfo *info = (LLPolySkeletalDistortionInfo*)*iter;
			LLPolySkeletalDistortion *param = dynamic_cast<LLPolySkeletalDistortion*>(getVisualParam(info->getID()));
            *param = LLPolySkeletalDistortion(this);
            llassert(param);
			if (!param->setInfo(info))
			{
				llassert(false);
			}			
		}
	}

	// Driver parameters
	for (LLAvatarXmlInfo::driver_info_list_t::iterator iter = sAvatarXmlInfo->mDriverInfoList.begin();
		 iter != sAvatarXmlInfo->mDriverInfoList.end(); 
		 ++iter)
	{
		LLDriverParamInfo *info = *iter;
        LLDriverParam *param = dynamic_cast<LLDriverParam*>(getVisualParam(info->getID()));
        LLDriverParam::entry_list_t driven_list = param->getDrivenList();
        *param = LLDriverParam(this);
        llassert(param);
        if (!param->setInfo(info))
        {
            llassert(false);
        }			
        param->setDrivenList(driven_list);
	}
}

void LLVOAvatar::applyDefaultParams()
{
	// These are params from avs with newly created copies of shape,
	// skin, hair, eyes, plus gender set as noted. Run arche_tool.py
	// to get params from some other xml appearance dump.
	std::map<S32, U8> male_params = {
		{1,33}, {2,61}, {4,85}, {5,23}, {6,58}, {7,127}, {8,63}, {10,85}, {11,63}, {12,42}, {13,0}, {14,85}, {15,63}, {16,36}, {17,85}, {18,95}, {19,153}, {20,63}, {21,34}, {22,0}, {23,63}, {24,109}, {25,88}, {27,132}, {31,63}, {33,136}, {34,81}, {35,85}, {36,103}, {37,136}, {38,127}, {80,255}, {93,203}, {98,0}, {99,0}, {105,127}, {108,0}, {110,0}, {111,127}, {112,0}, {113,0}, {114,127}, {115,0}, {116,0}, {117,0}, {119,127}, {130,114}, {131,127}, {132,99}, {133,63}, {134,127}, {135,140}, {136,127}, {137,127}, {140,0}, {141,0}, {142,0}, {143,191}, {150,0}, {155,104}, {157,0}, {162,0}, {163,0}, {165,0}, {166,0}, {167,0}, {168,0}, {169,0}, {177,0}, {181,145}, {182,216}, {183,133}, {184,0}, {185,127}, {192,0}, {193,127}, {196,170}, {198,0}, {503,0}, {505,127}, {506,127}, {507,109}, {508,85}, {513,127}, {514,127}, {515,63}, {517,85}, {518,42}, {603,100}, {604,216}, {605,214}, {606,204}, {607,204}, {608,204}, {609,51}, {616,25}, {617,89}, {619,76}, {624,204}, {625,0}, {629,127}, {637,0}, {638,0}, {646,144}, {647,85}, {649,127}, {650,132}, {652,127}, {653,85}, {654,0}, {656,127}, {659,127}, {662,127}, {663,127}, {664,127}, {665,127}, {674,59}, {675,127}, {676,85}, {678,127}, {682,127}, {683,106}, {684,47}, {685,79}, {690,127}, {692,127}, {693,204}, {700,63}, {701,0}, {702,0}, {703,0}, {704,0}, {705,127}, {706,127}, {707,0}, {708,0}, {709,0}, {710,0}, {711,127}, {712,0}, {713,159}, {714,0}, {715,0}, {750,178}, {752,127}, {753,36}, {754,85}, {755,131}, {756,127}, {757,127}, {758,127}, {759,153}, {760,95}, {762,0}, {763,140}, {764,74}, {765,27}, {769,127}, {773,127}, {775,0}, {779,214}, {780,204}, {781,198}, {785,0}, {789,0}, {795,63}, {796,30}, {799,127}, {800,226}, {801,255}, {802,198}, {803,255}, {804,255}, {805,255}, {806,255}, {807,255}, {808,255}, {812,255}, {813,255}, {814,255}, {815,204}, {816,0}, {817,255}, {818,255}, {819,255}, {820,255}, {821,255}, {822,255}, {823,255}, {824,255}, {825,255}, {826,255}, {827,255}, {828,0}, {829,255}, {830,255}, {834,255}, {835,255}, {836,255}, {840,0}, {841,127}, {842,127}, {844,255}, {848,25}, {858,100}, {859,255}, {860,255}, {861,255}, {862,255}, {863,84}, {868,0}, {869,0}, {877,0}, {879,51}, {880,132}, {921,255}, {922,255}, {923,255}, {10000,0}, {10001,0}, {10002,25}, {10003,0}, {10004,25}, {10005,23}, {10006,51}, {10007,0}, {10008,25}, {10009,23}, {10010,51}, {10011,0}, {10012,0}, {10013,25}, {10014,0}, {10015,25}, {10016,23}, {10017,51}, {10018,0}, {10019,0}, {10020,25}, {10021,0}, {10022,25}, {10023,23}, {10024,51}, {10025,0}, {10026,25}, {10027,23}, {10028,51}, {10029,0}, {10030,25}, {10031,23}, {10032,51}, {11000,1}, {11001,127}
	};
	std::map<S32, U8> female_params = {
		{1,33}, {2,61}, {4,85}, {5,23}, {6,58}, {7,127}, {8,63}, {10,85}, {11,63}, {12,42}, {13,0}, {14,85}, {15,63}, {16,36}, {17,85}, {18,95}, {19,153}, {20,63}, {21,34}, {22,0}, {23,63}, {24,109}, {25,88}, {27,132}, {31,63}, {33,136}, {34,81}, {35,85}, {36,103}, {37,136}, {38,127}, {80,0}, {93,203}, {98,0}, {99,0}, {105,127}, {108,0}, {110,0}, {111,127}, {112,0}, {113,0}, {114,127}, {115,0}, {116,0}, {117,0}, {119,127}, {130,114}, {131,127}, {132,99}, {133,63}, {134,127}, {135,140}, {136,127}, {137,127}, {140,0}, {141,0}, {142,0}, {143,191}, {150,0}, {155,104}, {157,0}, {162,0}, {163,0}, {165,0}, {166,0}, {167,0}, {168,0}, {169,0}, {177,0}, {181,145}, {182,216}, {183,133}, {184,0}, {185,127}, {192,0}, {193,127}, {196,170}, {198,0}, {503,0}, {505,127}, {506,127}, {507,109}, {508,85}, {513,127}, {514,127}, {515,63}, {517,85}, {518,42}, {603,100}, {604,216}, {605,214}, {606,204}, {607,204}, {608,204}, {609,51}, {616,25}, {617,89}, {619,76}, {624,204}, {625,0}, {629,127}, {637,0}, {638,0}, {646,144}, {647,85}, {649,127}, {650,132}, {652,127}, {653,85}, {654,0}, {656,127}, {659,127}, {662,127}, {663,127}, {664,127}, {665,127}, {674,59}, {675,127}, {676,85}, {678,127}, {682,127}, {683,106}, {684,47}, {685,79}, {690,127}, {692,127}, {693,204}, {700,63}, {701,0}, {702,0}, {703,0}, {704,0}, {705,127}, {706,127}, {707,0}, {708,0}, {709,0}, {710,0}, {711,127}, {712,0}, {713,159}, {714,0}, {715,0}, {750,178}, {752,127}, {753,36}, {754,85}, {755,131}, {756,127}, {757,127}, {758,127}, {759,153}, {760,95}, {762,0}, {763,140}, {764,74}, {765,27}, {769,127}, {773,127}, {775,0}, {779,214}, {780,204}, {781,198}, {785,0}, {789,0}, {795,63}, {796,30}, {799,127}, {800,226}, {801,255}, {802,198}, {803,255}, {804,255}, {805,255}, {806,255}, {807,255}, {808,255}, {812,255}, {813,255}, {814,255}, {815,204}, {816,0}, {817,255}, {818,255}, {819,255}, {820,255}, {821,255}, {822,255}, {823,255}, {824,255}, {825,255}, {826,255}, {827,255}, {828,0}, {829,255}, {830,255}, {834,255}, {835,255}, {836,255}, {840,0}, {841,127}, {842,127}, {844,255}, {848,25}, {858,100}, {859,255}, {860,255}, {861,255}, {862,255}, {863,84}, {868,0}, {869,0}, {877,0}, {879,51}, {880,132}, {921,255}, {922,255}, {923,255}, {10000,0}, {10001,0}, {10002,25}, {10003,0}, {10004,25}, {10005,23}, {10006,51}, {10007,0}, {10008,25}, {10009,23}, {10010,51}, {10011,0}, {10012,0}, {10013,25}, {10014,0}, {10015,25}, {10016,23}, {10017,51}, {10018,0}, {10019,0}, {10020,25}, {10021,0}, {10022,25}, {10023,23}, {10024,51}, {10025,0}, {10026,25}, {10027,23}, {10028,51}, {10029,0}, {10030,25}, {10031,23}, {10032,51}, {11000,1}, {11001,127}
	};
	std::map<S32, U8> *params = NULL;
	if (getSex() == SEX_MALE)
		params = &male_params;
	else
		params = &female_params;
			
	for( auto it = params->begin(); it != params->end(); ++it)
	{
		LLVisualParam* param = getVisualParam(it->first);
		if( !param )
		{
			// invalid id
			break;
		}

		U8 value = it->second;
		F32 newWeight = U8_to_F32(value, param->getMinWeight(), param->getMaxWeight());
		// <FS:Ansariel> [Legacy Bake]
		//param->setWeight(newWeight);
		param->setWeight(newWeight, FALSE); // Most likely FALSE is correct here because it's used in resetSkeleton, which is a local operation
	}
}

//-----------------------------------------------------------------------------
// resetSkeleton()
//-----------------------------------------------------------------------------
void LLVOAvatar::resetSkeleton(bool reset_animations)
{
    LL_DEBUGS("Avatar") << avString() << " reset starts" << LL_ENDL;
    if (!isControlAvatar() && !mLastProcessedAppearance)
    {
        LL_WARNS() << "Can't reset avatar; no appearance message has been received yet." << LL_ENDL;
        return;
    }

    // Save mPelvis state
    //LLVector3 pelvis_pos = getJoint("mPelvis")->getPosition();
    //LLQuaternion pelvis_rot = getJoint("mPelvis")->getRotation();

    // Clear all attachment pos and scale overrides
    clearAttachmentOverrides();

    // Note that we call buildSkeleton twice in this function. The first time is
    // just to get the right scale for the collision volumes, because
    // this will be used in setting the mJointScales for the
    // LLPolySkeletalDistortions of which the CVs are children.
	if( !buildSkeleton(sAvatarSkeletonInfo) )
    {
        LL_ERRS() << "Error resetting skeleton" << LL_ENDL;
	}

    // Reset some params to default state, without propagating changes downstream.
    resetVisualParams();

    // Now we have to reset the skeleton again, because its state
    // got clobbered by the resetVisualParams() calls
    // above.
	if( !buildSkeleton(sAvatarSkeletonInfo) )
    {
        LL_ERRS() << "Error resetting skeleton" << LL_ENDL;
	}

    // Reset attachment points
    // BuildSkeleton only does bones and CVs but we still need to reinit huds
    // since huds can be animated.
    bool ignore_hud_joints = !isSelf();
    initAttachmentPoints(ignore_hud_joints);

    // Fix up collision volumes
    for (LLVisualParam *param = getFirstVisualParam(); 
         param;
         param = getNextVisualParam())
    {
        LLPolyMorphTarget *poly_morph = dynamic_cast<LLPolyMorphTarget*>(param);
        if (poly_morph)
        {
            // This is a kludgy way to correct for the fact that the
            // collision volumes have been reset out from under the
            // poly morph sliders.
            F32 delta_weight = poly_morph->getLastWeight() - poly_morph->getDefaultWeight();
            poly_morph->applyVolumeChanges(delta_weight);
        }
    }

    // Reset tweakable params to preserved state
	if (getOverallAppearance() == AOA_NORMAL)
	{
		if (mLastProcessedAppearance)
		{
			bool slam_params = true;
			applyParsedAppearanceMessage(*mLastProcessedAppearance, slam_params);
		}
	}
	else
	{
		// Stripped down approximation of
		// applyParsedAppearanceMessage, but with alternative default
		// (jellydoll) params
		setCompositeUpdatesEnabled( FALSE );
		gPipeline.markGLRebuild(this);
		applyDefaultParams();
		setCompositeUpdatesEnabled( TRUE );
		updateMeshTextures();
		updateMeshVisibility();
	}
    updateVisualParams();

    // Restore attachment pos overrides
	updateAttachmentOverrides();

    // Animations
    if (reset_animations)
    {
        if (isSelf())
        {
            // This is equivalent to "Stop Animating Me". Will reset
            // all animations and propagate the changes to other
            // viewers.
            gAgent.stopCurrentAnimations();
        }
        else
        {
            // Local viewer-side reset for non-self avatars.
            resetAnimations();
        }

        // <FS:Ansariel> FIRE-22135: Try to re-register LLPhysicsMotionController to see if that unfreezes stuck physics
        removeMotion(ANIM_AGENT_PHYSICS_MOTION);
        registerMotion(ANIM_AGENT_PHYSICS_MOTION, LLPhysicsMotionController::create);
        startMotion(ANIM_AGENT_PHYSICS_MOTION);
        // </FS:Ansariel>
    }
    
    LL_DEBUGS("Avatar") << avString() << " reset ends" << LL_ENDL;
}

//-----------------------------------------------------------------------------
// releaseMeshData()
//-----------------------------------------------------------------------------
void LLVOAvatar::releaseMeshData()
{
	if (sInstances.size() < AVATAR_RELEASE_THRESHOLD || isUIAvatar())
	{
		return;
	}

	// cleanup mesh data
	for (avatar_joint_list_t::iterator iter = mMeshLOD.begin();
		 iter != mMeshLOD.end(); 
		 ++iter)
	{
		LLAvatarJoint* joint = (*iter);
		joint->setValid(FALSE, TRUE);
	}

	//cleanup data
	if (mDrawable.notNull())
	{
		LLFace* facep = mDrawable->getFace(0);
		if (facep)
		{
		facep->setSize(0, 0);
		for(S32 i = mNumInitFaces ; i < mDrawable->getNumFaces(); i++)
		{
			facep = mDrawable->getFace(i);
				if (facep)
				{
			facep->setSize(0, 0);
		}
	}
		}
	}
	
	for (attachment_map_t::iterator iter = mAttachmentPoints.begin(); 
		 iter != mAttachmentPoints.end();
		 ++iter)
	{
		LLViewerJointAttachment* attachment = iter->second;
		// <FS:Ansariel> Possible crash fix
		//if (!attachment->getIsHUDAttachment())
		if (attachment && !attachment->getIsHUDAttachment())
		// </FS:Ansariel>
		{
			attachment->setAttachmentVisibility(FALSE);
		}
	}
	mMeshValid = FALSE;
}

//-----------------------------------------------------------------------------
// restoreMeshData()
//-----------------------------------------------------------------------------
// virtual
void LLVOAvatar::restoreMeshData()
{
	llassert(!isSelf());
    if (mDrawable.isNull())
    {
        return;
    }
	
	//LL_INFOS() << "Restoring" << LL_ENDL;
	mMeshValid = TRUE;
	updateJointLODs();

	for (attachment_map_t::iterator iter = mAttachmentPoints.begin(); 
		 iter != mAttachmentPoints.end();
		 ++iter)
	{
		LLViewerJointAttachment* attachment = iter->second;
		if (!attachment->getIsHUDAttachment())
		{
			attachment->setAttachmentVisibility(TRUE);
		}
	}

	// force mesh update as LOD might not have changed to trigger this
	gPipeline.markRebuild(mDrawable, LLDrawable::REBUILD_GEOMETRY, TRUE);
}

//-----------------------------------------------------------------------------
// updateMeshData()
//-----------------------------------------------------------------------------
void LLVOAvatar::updateMeshData()
{
	if (mDrawable.notNull())
	{
		stop_glerror();

		S32 f_num = 0 ;
		const U32 VERTEX_NUMBER_THRESHOLD = 128 ;//small number of this means each part of an avatar has its own vertex buffer.
		const S32 num_parts = mMeshLOD.size();

		// this order is determined by number of LODS
		// if a mesh earlier in this list changed LODs while a later mesh doesn't,
		// the later mesh's index offset will be inaccurate
		for(S32 part_index = 0 ; part_index < num_parts ;)
		{
			S32 j = part_index ;
			U32 last_v_num = 0, num_vertices = 0 ;
			U32 last_i_num = 0, num_indices = 0 ;

			while(part_index < num_parts && num_vertices < VERTEX_NUMBER_THRESHOLD)
			{
				last_v_num = num_vertices ;
				last_i_num = num_indices ;

				LLViewerJoint* part_mesh = getViewerJoint(part_index++);
				if (part_mesh)
				{
					part_mesh->updateFaceSizes(num_vertices, num_indices, mAdjustedPixelArea);
				}
			}
			if(num_vertices < 1)//skip empty meshes
			{
				continue ;
			}
			if(last_v_num > 0)//put the last inserted part into next vertex buffer.
			{
				num_vertices = last_v_num ;
				num_indices = last_i_num ;	
				part_index-- ;
			}
		
			LLFace* facep = NULL;
			if(f_num < mDrawable->getNumFaces()) 
			{
				facep = mDrawable->getFace(f_num);
			}
			else
			{
				facep = mDrawable->getFace(0);
				if (facep)
				{
					facep = mDrawable->addFace(facep->getPool(), facep->getTexture()) ;
				}
			}
			if (!facep) continue;
			
			// resize immediately
			facep->setSize(num_vertices, num_indices);

			bool terse_update = false;

			facep->setGeomIndex(0);
			facep->setIndicesIndex(0);
		
			LLVertexBuffer* buff = facep->getVertexBuffer();
			if(!facep->getVertexBuffer())
			{
				buff = new LLVertexBufferAvatar();
				if (!buff->allocateBuffer(num_vertices, num_indices, TRUE))
				{
					LL_WARNS() << "Failed to allocate Vertex Buffer for Mesh to "
						<< num_vertices << " vertices and "
						<< num_indices << " indices" << LL_ENDL;
					// Attempt to create a dummy triangle (one vertex, 3 indices, all 0)
					facep->setSize(1, 3);
					buff->allocateBuffer(1, 3, true);
					memset((U8*) buff->getMappedData(), 0, buff->getSize());
					memset((U8*) buff->getMappedIndices(), 0, buff->getIndicesSize());
				}
				facep->setVertexBuffer(buff);
			}
			else
			{
				if (buff->getNumIndices() == num_indices &&
					buff->getNumVerts() == num_vertices)
				{
					terse_update = true;
				}
				else
				{
					if (!buff->resizeBuffer(num_vertices, num_indices))
					{
						LL_WARNS() << "Failed to allocate vertex buffer for Mesh, Substituting" << LL_ENDL;
						// Attempt to create a dummy triangle (one vertex, 3 indices, all 0)
						facep->setSize(1, 3);
						buff->resizeBuffer(1, 3);
						memset((U8*) buff->getMappedData(), 0, buff->getSize());
						memset((U8*) buff->getMappedIndices(), 0, buff->getIndicesSize());
					}
				}
			}
			
		
			// This is a hack! Avatars have their own pool, so we are detecting
			//   the case of more than one avatar in the pool (thus > 0 instead of >= 0)
			if (facep->getGeomIndex() > 0)
			{
				LL_ERRS() << "non-zero geom index: " << facep->getGeomIndex() << " in LLVOAvatar::restoreMeshData" << LL_ENDL;
			}

			if (num_vertices == buff->getNumVerts() && num_indices == buff->getNumIndices())
			{
				for(S32 k = j ; k < part_index ; k++)
				{
					bool rigid = false;
					if (k == MESH_ID_EYEBALL_LEFT ||
						k == MESH_ID_EYEBALL_RIGHT)
					{
						//eyeballs can't have terse updates since they're never rendered with
						//the hardware skinning shader
						rigid = true;
					}
				
					LLViewerJoint* mesh = getViewerJoint(k);
					if (mesh)
					{
						mesh->updateFaceData(facep, mAdjustedPixelArea, k == MESH_ID_HAIR, terse_update && !rigid);
					}
				}
			}

			stop_glerror();
			buff->flush();

			if(!f_num)
			{
				f_num += mNumInitFaces ;
			}
			else
			{
				f_num++ ;
			}
		}
	}
}

//------------------------------------------------------------------------

//------------------------------------------------------------------------
// LLVOAvatar::processUpdateMessage()
//------------------------------------------------------------------------
U32 LLVOAvatar::processUpdateMessage(LLMessageSystem *mesgsys,
									 void **user_data,
									 U32 block_num, const EObjectUpdateType update_type,
									 LLDataPacker *dp)
{
	const BOOL has_name = !getNVPair("FirstName");

	// Do base class updates...
	U32 retval = LLViewerObject::processUpdateMessage(mesgsys, user_data, block_num, update_type, dp);

	// Print out arrival information once we have name of avatar.
    if (has_name && getNVPair("FirstName"))
    {
        mDebugExistenceTimer.reset();
        debugAvatarRezTime("AvatarRezArrivedNotification","avatar arrived");
    }

	if(retval & LLViewerObject::INVALID_UPDATE)
	{
		if (isSelf())
		{
			//tell sim to cancel this update
			gAgent.teleportViaLocation(gAgent.getPositionGlobal());
		}
	}

	return retval;
}

LLViewerFetchedTexture *LLVOAvatar::getBakedTextureImage(const U8 te, const LLUUID& uuid)
{
	LLViewerFetchedTexture *result = NULL;

	if (uuid == IMG_DEFAULT_AVATAR ||
		uuid == IMG_DEFAULT ||
		uuid == IMG_INVISIBLE)
	{
		// Should already exist, don't need to find it on sim or baked-texture host.
		result = gTextureList.findImage(uuid, TEX_LIST_STANDARD);
	}
	if (!result)
	{
		const std::string url = getImageURL(te,uuid);

		if (url.empty())
		{
			// <FS:Ansariel> [Legacy Bake]
			//LL_WARNS() << "unable to determine URL for te " << te << " uuid " << uuid << LL_ENDL;
			//return NULL;
			LL_DEBUGS("Avatar") << avString() << "get old-bake image from host " << uuid << LL_ENDL;
			LLHost host = getObjectHost();
			result = LLViewerTextureManager::getFetchedTexture(
				uuid, FTT_HOST_BAKE, TRUE, LLGLTexture::BOOST_NONE, LLViewerTexture::LOD_TEXTURE, 0, 0, host);
			// </FS:Ansariel> [Legacy Bake]
		}
		LL_DEBUGS("Avatar") << avString() << "get server-bake image from URL " << url << LL_ENDL;
		result = LLViewerTextureManager::getFetchedTextureFromUrl(
			url, FTT_SERVER_BAKE, TRUE, LLGLTexture::BOOST_NONE, LLViewerTexture::LOD_TEXTURE, 0, 0, uuid);
		if (result->isMissingAsset())
		{
			result->setIsMissingAsset(false);
		}
		
	}
	return result;
}

// virtual
S32 LLVOAvatar::setTETexture(const U8 te, const LLUUID& uuid)
{
	if (!isIndexBakedTexture((ETextureIndex)te))
	{
		// Sim still sends some uuids for non-baked slots sometimes - ignore.
		return LLViewerObject::setTETexture(te, LLUUID::null);
	}

	LLViewerFetchedTexture *image = getBakedTextureImage(te,uuid);
	llassert(image);
	return setTETextureCore(te, image);
}

//------------------------------------------------------------------------
// LLVOAvatar::dumpAnimationState()
//------------------------------------------------------------------------
void LLVOAvatar::dumpAnimationState()
{
	LL_INFOS() << "==============================================" << LL_ENDL;
	for (LLVOAvatar::AnimIterator it = mSignaledAnimations.begin(); it != mSignaledAnimations.end(); ++it)
	{
		LLUUID id = it->first;
		std::string playtag = "";
		if (mPlayingAnimations.find(id) != mPlayingAnimations.end())
		{
			playtag = "*";
		}
		LL_INFOS() << gAnimLibrary.animationName(id) << playtag << LL_ENDL;
	}
	for (LLVOAvatar::AnimIterator it = mPlayingAnimations.begin(); it != mPlayingAnimations.end(); ++it)
	{
		LLUUID id = it->first;
		bool is_signaled = mSignaledAnimations.find(id) != mSignaledAnimations.end();
		if (!is_signaled)
		{
			LL_INFOS() << gAnimLibrary.animationName(id) << "!S" << LL_ENDL;
		}
	}
}

//------------------------------------------------------------------------
// idleUpdate()
//------------------------------------------------------------------------
void LLVOAvatar::idleUpdate(LLAgent &agent, const F64 &time)
{
    LL_PROFILE_ZONE_SCOPED_CATEGORY_AVATAR;

	if (isDead())
	{
		LL_INFOS() << "Warning!  Idle on dead avatar" << LL_ENDL;
		return;
	}
	// <FS:Beq> record time and refresh "tooSlow" status
	FSPerfStats::RecordAvatarTime T(getID(), FSPerfStats::StatType_t::RENDER_IDLE); // per avatar "idle" time.
	updateTooSlow();
	// </FS:Beq>;
	static LLCachedControl<bool> disable_all_render_types(gSavedSettings, "DisableAllRenderTypes");
	if (!(gPipeline.hasRenderType(mIsControlAvatar ? LLPipeline::RENDER_TYPE_CONTROL_AV : LLPipeline::RENDER_TYPE_AVATAR))
		&& !disable_all_render_types && !isSelf())
	{
        if (!mIsControlAvatar)
        {
            idleUpdateNameTag( mLastRootPos );
        }
        return;
	}

    // Update should be happening max once per frame.
	// <FS:Beq> enable dynamic spreading of the BB calculations
	static LLCachedControl<S32> refreshPeriod(gSavedSettings, "AvatarExtentRefreshPeriodBatch");
	static LLCachedControl<S32> refreshMaxPerPeriod(gSavedSettings, "AvatarExtentRefreshMaxPerBatch");
	static S32 upd_freq = refreshPeriod; // initialise to a reasonable default of 1 batch
	static S32 lastRecalibrationFrame{ 0 };

	const S32 thisFrame = LLDrawable::getCurrentFrame(); 
	if (thisFrame - lastRecalibrationFrame >= upd_freq)
	{
		// Only update at the start of a cycle. .
		upd_freq = (((gObjectList.getAvatarCount() - 1) / refreshMaxPerPeriod) + 1)*refreshPeriod;
		lastRecalibrationFrame = thisFrame;
	}
	//</FS:Beq>
	if ((mLastAnimExtents[0]==LLVector3())||
		(mLastAnimExtents[1])==LLVector3())
	{
		mNeedsExtentUpdate = true;
	}
	else
	{
		//<FS:Beq> enable dynamic spreading of the BB calculations
		//const S32 upd_freq = 4; // force update every upd_freq frames.
		//mNeedsExtentUpdate = ((LLDrawable::getCurrentFrame()+mID.mData[0]) % upd_freq == 0);
		mNeedsExtentUpdate = ((thisFrame + mID.mData[0]) % upd_freq == 0);
		//</FS:Beq>
	}
    
    // LLScopedContextString str("avatar_idle_update " + getFullname()); // <FS:Beq> remove unused scoped string
    
	checkTextureLoading() ;
	
	// force immediate pixel area update on avatars using last frames data (before drawable or camera updates)
	setPixelAreaAndAngle(gAgent);

	// force asynchronous drawable update
	if(mDrawable.notNull())
	{	
		if (isSitting() && getParent())
		{
			LLViewerObject *root_object = (LLViewerObject*)getRoot();
			LLDrawable* drawablep = root_object->mDrawable;
			// if this object hasn't already been updated by another avatar...
			if (drawablep) // && !drawablep->isState(LLDrawable::EARLY_MOVE))
			{
				if (root_object->isSelected())
				{
					gPipeline.updateMoveNormalAsync(drawablep);
				}
				else
				{
					gPipeline.updateMoveDampedAsync(drawablep);
				}
			}
		}
		else 
		{
			gPipeline.updateMoveDampedAsync(mDrawable);
		}
	}

	//--------------------------------------------------------------------
	// set alpha flag depending on state
	//--------------------------------------------------------------------

	if (isSelf())
	{
		LLViewerObject::idleUpdate(agent, time);
		
		// trigger fidget anims
		if (isAnyAnimationSignaled(AGENT_STAND_ANIMS, NUM_AGENT_STAND_ANIMS))
		{
			agent.fidget();
		}
	}
	else
	{
		// Should override the idleUpdate stuff and leave out the angular update part.
		LLQuaternion rotation = getRotation();
		LLViewerObject::idleUpdate(agent, time);
		setRotation(rotation);
	}

	// attach objects that were waiting for a drawable
	lazyAttach();

	// animate the character
	// store off last frame's root position to be consistent with camera position
	mLastRootPos = mRoot->getWorldPosition();
	BOOL detailed_update = updateCharacter(agent);

	static LLUICachedControl<bool> visualizers_in_calls("ShowVoiceVisualizersInCalls", false);
	bool voice_enabled = (visualizers_in_calls || LLVoiceClient::getInstance()->inProximalChannel()) &&
						 LLVoiceClient::getInstance()->getVoiceEnabled(mID);

	idleUpdateVoiceVisualizer( voice_enabled );
	idleUpdateMisc( detailed_update );
	idleUpdateAppearanceAnimation();
	if (detailed_update)
	{
		idleUpdateLipSync( voice_enabled );
		idleUpdateLoadingEffect();
		idleUpdateBelowWater();	// wind effect uses this
		idleUpdateWindEffect();
	}
		
	idleUpdateNameTag( mLastRootPos );

    // Complexity has stale mechanics, but updates still can be very rapid
    // so spread avatar complexity calculations over frames to lesen load from
    // rapid updates and to make sure all avatars are not calculated at once.
    S32 compl_upd_freq = 20;
    if (isControlAvatar())
    {
        // animeshes do not (or won't) have impostors nor change outfis,
        // no need for high frequency
        compl_upd_freq = 100;
    }
    else if (mLastRezzedStatus <= 0) //cloud or  init
    {
        compl_upd_freq = 60;
    }
    else if (isSelf())
    {
        compl_upd_freq = 5;
    }
    else if (mLastRezzedStatus == 1) //'grey', not fully loaded
    {
        compl_upd_freq = 40;
    }
    else if (isInMuteList()) //cheap, buffers value from search
    {
        compl_upd_freq = 100;
    }

    if ((LLFrameTimer::getFrameCount() + mID.mData[0]) % compl_upd_freq == 0)
    {
        idleUpdateRenderComplexity();
    }
    idleUpdateDebugInfo();
}

void LLVOAvatar::idleUpdateVoiceVisualizer(bool voice_enabled)
{
	bool render_visualizer = voice_enabled;
	
	// Don't render the user's own voice visualizer when in mouselook, or when opening the mic is disabled.
	if(isSelf())
	{
        static LLCachedControl<bool> voiceDisableMic(gSavedSettings, "VoiceDisableMic");
		static LLCachedControl<bool> fsShowMyOwnVoiceVisualizer(gSavedSettings, "FSShowMyOwnVoiceVisualizer"); // <FS:PP> FIRE-21210: Don't show my voice visualizer
		if (gAgentCamera.cameraMouselook() || voiceDisableMic || !fsShowMyOwnVoiceVisualizer)
		{
			render_visualizer = false;
		}
	}
	
	// <FS:Ansariel> FIRE-1916: Hide voice dots over avatars
	static LLCachedControl<bool> fsShowVoiceVisualizer(gSavedSettings, "FSShowVoiceVisualizer");
	if (!fsShowVoiceVisualizer)
	{
		render_visualizer = false;
	}
	// </FS:Ansariel>

	mVoiceVisualizer->setVoiceEnabled(render_visualizer);
	
	if ( voice_enabled )
	{		
		//----------------------------------------------------------------
		// Only do gesture triggering for your own avatar, and only when you're in a proximal channel.
		//----------------------------------------------------------------
		if( isSelf() )
		{
			//----------------------------------------------------------------------------------------
			// The following takes the voice signal and uses that to trigger gesticulations. 
			//----------------------------------------------------------------------------------------
			int lastGesticulationLevel = mCurrentGesticulationLevel;
			mCurrentGesticulationLevel = mVoiceVisualizer->getCurrentGesticulationLevel();
			
			//---------------------------------------------------------------------------------------------------
			// If "current gesticulation level" changes, we catch this, and trigger the new gesture
			//---------------------------------------------------------------------------------------------------
			if ( lastGesticulationLevel != mCurrentGesticulationLevel )
			{
				if ( mCurrentGesticulationLevel != VOICE_GESTICULATION_LEVEL_OFF )
				{
					std::string gestureString = "unInitialized";
					if ( mCurrentGesticulationLevel == 0 )	{ gestureString = "/voicelevel1";	}
					else	if ( mCurrentGesticulationLevel == 1 )	{ gestureString = "/voicelevel2";	}
					else	if ( mCurrentGesticulationLevel == 2 )	{ gestureString = "/voicelevel3";	}
					else	{ LL_INFOS() << "oops - CurrentGesticulationLevel can be only 0, 1, or 2"  << LL_ENDL; }
					
					// this is the call that Karl S. created for triggering gestures from within the code.
					LLGestureMgr::instance().triggerAndReviseString( gestureString );
				}
			}
			
		} //if( isSelf() )
		
		//-----------------------------------------------------------------------------------------------------------------
		// If the avatar is speaking, then the voice amplitude signal is passed to the voice visualizer.
		// Also, here we trigger voice visualizer start and stop speaking, so it can animate the voice symbol.
		//
		// Notice the calls to "gAwayTimer.reset()". This resets the timer that determines how long the avatar has been
		// "away", so that the avatar doesn't lapse into away-mode (and slump over) while the user is still talking. 
		//-----------------------------------------------------------------------------------------------------------------
		if (LLVoiceClient::getInstance()->getIsSpeaking( mID ))
		{		
			if (!mVoiceVisualizer->getCurrentlySpeaking())
			{
				mVoiceVisualizer->setStartSpeaking();
				
				//printf( "gAwayTimer.reset();\n" );
			}
			
			mVoiceVisualizer->setSpeakingAmplitude( LLVoiceClient::getInstance()->getCurrentPower( mID ) );
			
			if( isSelf() )
			{
				gAgent.clearAFK();
			}
		}
		else
		{
			if ( mVoiceVisualizer->getCurrentlySpeaking() )
			{
				mVoiceVisualizer->setStopSpeaking();
				
				if ( mLipSyncActive )
				{
					// <FS:Ansariel> [Legacy Bake]
					//if( mOohMorph ) mOohMorph->setWeight(mOohMorph->getMinWeight());
					//if( mAahMorph ) mAahMorph->setWeight(mAahMorph->getMinWeight());
					if( mOohMorph ) mOohMorph->setWeight(mOohMorph->getMinWeight(), FALSE);
					if( mAahMorph ) mAahMorph->setWeight(mAahMorph->getMinWeight(), FALSE);
					// </FS:Ansariel> [Legacy Bake]
					
					mLipSyncActive = false;
					LLCharacter::updateVisualParams();
					dirtyMesh();
				}
			}
		}
		
		//--------------------------------------------------------------------------------------------
		// here we get the approximate head position and set as sound source for the voice symbol
		// (the following version uses a tweak of "mHeadOffset" which handle sitting vs. standing)
		//--------------------------------------------------------------------------------------------
		
		if ( isSitting() )
		{
			LLVector3 headOffset = LLVector3( 0.0f, 0.0f, mHeadOffset.mV[2] );
			mVoiceVisualizer->setVoiceSourceWorldPosition( mRoot->getWorldPosition() + headOffset );
		}
		else 
		{
			LLVector3 tagPos = mRoot->getWorldPosition();
			tagPos[VZ] -= mPelvisToFoot;
			tagPos[VZ] += ( mBodySize[VZ] + 0.125f ); // does not need mAvatarOffset -Nyx
			mVoiceVisualizer->setVoiceSourceWorldPosition( tagPos );
		}
	}//if ( voiceEnabled )
}		

static void override_bbox(LLDrawable* drawable, LLVector4a* extents)
{
    LL_PROFILE_ZONE_SCOPED_CATEGORY_SPATIAL;
    drawable->setSpatialExtents(extents[0], extents[1]);
    drawable->setPositionGroup(LLVector4a(0, 0, 0));
    drawable->movePartition();
}

void LLVOAvatar::idleUpdateMisc(bool detailed_update)
{
    LL_PROFILE_ZONE_SCOPED_CATEGORY_AVATAR;
	if (LLVOAvatar::sJointDebug)
	{
		LL_INFOS() << getFullname() << ": joint touches: " << LLJoint::sNumTouches << " updates: " << LLJoint::sNumUpdates << LL_ENDL;
	}

	LLJoint::sNumUpdates = 0;
	LLJoint::sNumTouches = 0;

	BOOL visible = isVisible() || mNeedsAnimUpdate;

	// update attachments positions
	if (detailed_update)
	{
		for (attachment_map_t::iterator iter = mAttachmentPoints.begin(); 
			 iter != mAttachmentPoints.end();
			 ++iter)
		{
			LLViewerJointAttachment* attachment = iter->second;

			// <FS:Ansariel> Possible crash fix
			if (!attachment)
			{
				continue;
			}
			// </FS:Ansariel>

			for (LLViewerJointAttachment::attachedobjs_vec_t::iterator attachment_iter = attachment->mAttachedObjects.begin();
				 attachment_iter != attachment->mAttachedObjects.end();
				 ++attachment_iter)
			{
<<<<<<< HEAD
				LLViewerObject* attached_object = attachment_iter->get();
				BOOL visibleAttachment = visible || (attached_object && attached_object->mDrawable.notNull() &&
													 !(attached_object->mDrawable->getSpatialBridge() &&
													   attached_object->mDrawable->getSpatialBridge()->getRadius() < 2.0f));
=======
                LLViewerObject* attached_object = attachment_iter->get();
                if (!attached_object
                    || attached_object->isDead()
                    || !attachment->getValid()
                    || attached_object->mDrawable.isNull())
                {
                    continue;
                }

                LLSpatialBridge* bridge = attached_object->mDrawable->getSpatialBridge();
>>>>>>> 1a6eee4e
				
				if (visible || !(bridge && bridge->getRadius() < 2.0))
				{
                    //override rigged attachments' octree spatial extents with this avatar's bounding box
                    bool rigged = false;
                    if (bridge)
                    {
                        //transform avatar bounding box into attachment's coordinate frame
                        LLVector4a extents[2];
                        bridge->transformExtents(mDrawable->getSpatialExtents(), extents);

                        if (attached_object->mDrawable->isState(LLDrawable::RIGGED | LLDrawable::RIGGED_CHILD))
                        {
                            rigged = true;
                            override_bbox(attached_object->mDrawable, extents);
                        }
                    }

                    
                    attached_object->mDrawable->makeActive();
                    attached_object->mDrawable->updateXform(TRUE);

                    // override_bbox calls movePartition() and getSpatialPartition(),
                    // so bridge might no longer be valid, get it again.
                    // ex: animesh stops being an animesh
                    bridge = attached_object->mDrawable->getSpatialBridge();
                    if (bridge)
                    {
                        if (!rigged)
                        {
                            gPipeline.updateMoveNormalAsync(bridge);
                        }
                        else
                        {
                            //specialized impl of updateMoveNormalAsync just for rigged attachment SpatialBridge
                            bridge->setState(LLDrawable::MOVE_UNDAMPED);
                            bridge->updateMove();
                            bridge->setState(LLDrawable::EARLY_MOVE);
                        }
                    }

					attached_object->updateText();	
				}
			}
		}
	}

	mNeedsAnimUpdate = FALSE;

	if (isImpostor() && !mNeedsImpostorUpdate)
	{
		LL_ALIGN_16(LLVector4a ext[2]);
		F32 distance;
		LLVector3 angle;

		getImpostorValues(ext, angle, distance);

		for (U32 i = 0; i < 3 && !mNeedsImpostorUpdate; i++)
		{
			F32 cur_angle = angle.mV[i];
			F32 old_angle = mImpostorAngle.mV[i];
			F32 angle_diff = fabsf(cur_angle-old_angle);
		
			if (angle_diff > F_PI/512.f*distance*mUpdatePeriod)
			{
				mNeedsImpostorUpdate = TRUE;
				mLastImpostorUpdateReason = 2;
			}
		}

		if (detailed_update && !mNeedsImpostorUpdate)
		{	//update impostor if view angle, distance, or bounding box change
			//significantly
			
			F32 dist_diff = fabsf(distance-mImpostorDistance);
			if (dist_diff/mImpostorDistance > 0.1f)
			{
				mNeedsImpostorUpdate = TRUE;
				mLastImpostorUpdateReason = 3;
			}
			else
			{
				ext[0].load3(mLastAnimExtents[0].mV);
                ext[1].load3(mLastAnimExtents[1].mV);
                // Expensive. Just call this once per frame, in updateSpatialExtents();
                //calculateSpatialExtents(ext[0], ext[1]);
				LLVector4a diff;
				diff.setSub(ext[1], mImpostorExtents[1]);
				if (diff.getLength3().getF32() > 0.05f)
				{
					mNeedsImpostorUpdate = TRUE;
					mLastImpostorUpdateReason = 4;
				}
				else
				{
					diff.setSub(ext[0], mImpostorExtents[0]);
					if (diff.getLength3().getF32() > 0.05f)
					{
						mNeedsImpostorUpdate = TRUE;
						mLastImpostorUpdateReason = 5;
					}
				}
			}
		}
	}

    if (mDrawable.notNull())
    {
		mDrawable->movePartition();
	
		//force a move if sitting on an active object
		if (getParent() && ((LLViewerObject*) getParent())->mDrawable->isActive())
		{
			gPipeline.markMoved(mDrawable, TRUE);
		}
    }
}

void LLVOAvatar::idleUpdateAppearanceAnimation()
{
	// update morphing params
	if (mAppearanceAnimating)
	{
		ESex avatar_sex = getSex();
		F32 appearance_anim_time = mAppearanceMorphTimer.getElapsedTimeF32();
		if (appearance_anim_time >= APPEARANCE_MORPH_TIME)
		{
			mAppearanceAnimating = FALSE;
			for (LLVisualParam *param = getFirstVisualParam(); 
				 param;
				 param = getNextVisualParam())
			{
				if (param->isTweakable())
				{
					// <FS:Ansariel> [Legacy Bake]
					//param->stopAnimating();
					param->stopAnimating(FALSE);
				}
			}
			updateVisualParams();
			// <FS:Ansariel> [Legacy Bake]
			if (isSelf())
			{
				gAgent.sendAgentSetAppearance();
			}
			// </FS:Ansariel> [Legacy Bake]
		}
		else
		{
			F32 morph_amt = calcMorphAmount();
			LLVisualParam *param;

			if (!isSelf())
			{
				// animate only top level params for non-self avatars
				for (param = getFirstVisualParam();
					 param;
					 param = getNextVisualParam())
				{
					if (param->isTweakable())
					{
						// <FS:Ansariel> [Legacy Bake]
						//param->animate(morph_amt);
						param->animate(morph_amt, FALSE);
					}
				}
			}

			// apply all params
			for (param = getFirstVisualParam();
				 param;
				 param = getNextVisualParam())
			{
				param->apply(avatar_sex);
			}

			mLastAppearanceBlendTime = appearance_anim_time;
		}
		dirtyMesh();
	}
}

F32 LLVOAvatar::calcMorphAmount()
{
	F32 appearance_anim_time = mAppearanceMorphTimer.getElapsedTimeF32();
	F32 blend_frac = calc_bouncy_animation(appearance_anim_time / APPEARANCE_MORPH_TIME);
	F32 last_blend_frac = calc_bouncy_animation(mLastAppearanceBlendTime / APPEARANCE_MORPH_TIME);

	F32 morph_amt;
	if (last_blend_frac == 1.f)
	{
		morph_amt = 1.f;
	}
	else
	{
		morph_amt = (blend_frac - last_blend_frac) / (1.f - last_blend_frac);
	}

	return morph_amt;
}

void LLVOAvatar::idleUpdateLipSync(bool voice_enabled)
{
	// Use the Lipsync_Ooh and Lipsync_Aah morphs for lip sync
    if ( voice_enabled
        && mLastRezzedStatus > 0 // no point updating lip-sync for clouds
        && (LLVoiceClient::getInstance()->lipSyncEnabled())
        && LLVoiceClient::getInstance()->getIsSpeaking( mID ) )
	{
		F32 ooh_morph_amount = 0.0f;
		F32 aah_morph_amount = 0.0f;

		mVoiceVisualizer->lipSyncOohAah( ooh_morph_amount, aah_morph_amount );

		if( mOohMorph )
		{
			F32 ooh_weight = mOohMorph->getMinWeight()
				+ ooh_morph_amount * (mOohMorph->getMaxWeight() - mOohMorph->getMinWeight());

			// <FS:Ansariel> [Legacy Bake]
			//mOohMorph->setWeight( ooh_weight);
			mOohMorph->setWeight( ooh_weight, FALSE);
		}

		if( mAahMorph )
		{
			F32 aah_weight = mAahMorph->getMinWeight()
				+ aah_morph_amount * (mAahMorph->getMaxWeight() - mAahMorph->getMinWeight());

			// <FS:Ansariel> [Legacy Bake]
			//mAahMorph->setWeight( aah_weight);
			mAahMorph->setWeight( aah_weight, FALSE);
		}

		mLipSyncActive = true;
		LLCharacter::updateVisualParams();
		dirtyMesh();
	}
}

void LLVOAvatar::idleUpdateLoadingEffect()
{
	// update visibility when avatar is partially loaded
	if (updateIsFullyLoaded()) // changed?
	{
		if (isFullyLoaded())
		{
			if (mFirstFullyVisible)
			{
				mFirstFullyVisible = FALSE;
				if (isSelf())
				{
					LL_INFOS("Avatar") << avString() << "self isFullyLoaded, mFirstFullyVisible" << LL_ENDL;
					LLAppearanceMgr::instance().onFirstFullyVisible();

					// <FS:Zi> Animation Overrider
					AOEngine::instance().onLoginComplete();

					// <FS:LO> tapping a place that happens on landing in world to start up discord
					FSDiscordConnect::instance().checkConnectionToDiscord(gSavedPerAccountSettings.getBOOL("FSEnableDiscordIntegration"));
				}
				else
				{
					LL_INFOS("Avatar") << avString() << "other isFullyLoaded, mFirstFullyVisible" << LL_ENDL;
				}
			}

			deleteParticleSource();
			updateLOD();
		}
		else
		{
// <FS> Custom avatar particle cloud
//			LLPartSysData particle_parameters;
//
//			// fancy particle cloud designed by Brent
//			particle_parameters.mPartData.mMaxAge            = 4.f;
//			particle_parameters.mPartData.mStartScale.mV[VX] = 0.8f;
//			particle_parameters.mPartData.mStartScale.mV[VX] = 0.8f;
//			particle_parameters.mPartData.mStartScale.mV[VY] = 1.0f;
//			particle_parameters.mPartData.mEndScale.mV[VX]   = 0.02f;
//			particle_parameters.mPartData.mEndScale.mV[VY]   = 0.02f;
//			particle_parameters.mPartData.mStartColor        = LLColor4(1, 1, 1, 0.5f);
//			particle_parameters.mPartData.mEndColor          = LLColor4(1, 1, 1, 0.0f);
//			particle_parameters.mPartData.mStartScale.mV[VX] = 0.8f;
//			particle_parameters.mPartImageID                 = sCloudTexture->getID();
//			particle_parameters.mMaxAge                      = 0.f;
//			particle_parameters.mPattern                     = LLPartSysData::LL_PART_SRC_PATTERN_ANGLE_CONE;
//			particle_parameters.mInnerAngle                  = F_PI;
//			particle_parameters.mOuterAngle                  = 0.f;
//			particle_parameters.mBurstRate                   = 0.02f;
//			particle_parameters.mBurstRadius                 = 0.0f;
//			particle_parameters.mBurstPartCount              = 1;
//			particle_parameters.mBurstSpeedMin               = 0.1f;
//			particle_parameters.mBurstSpeedMax               = 1.f;
//			particle_parameters.mPartData.mFlags             = ( LLPartData::LL_PART_INTERP_COLOR_MASK | LLPartData::LL_PART_INTERP_SCALE_MASK |
//																 LLPartData::LL_PART_EMISSIVE_MASK | // LLPartData::LL_PART_FOLLOW_SRC_MASK |
//																 LLPartData::LL_PART_TARGET_POS_MASK );
//			
//			// do not generate particles for dummy or overly-complex avatars
//			if (!mIsDummy && !isTooComplex())
//			{
//				setParticleSource(particle_parameters, getID());
//			}

			// Firestorm Clouds
			// do not generate particles for dummy or overly-complex avatars
			if (!mIsDummy && !isTooComplex())
			{
				setParticleSource(sCloud, getID());
			}
		}
// </FS>
	}
}	

void LLVOAvatar::idleUpdateWindEffect()
{
	// update wind effect
	if ((LLViewerShaderMgr::instance()->getShaderLevel(LLViewerShaderMgr::SHADER_AVATAR) >= LLDrawPoolAvatar::SHADER_LEVEL_CLOTH))
	{
		F32 hover_strength = 0.f;
		F32 time_delta = mRippleTimer.getElapsedTimeF32() - mRippleTimeLast;
		mRippleTimeLast = mRippleTimer.getElapsedTimeF32();
		LLVector3 velocity = getVelocity();
		F32 speed = velocity.length();
		//RN: velocity varies too much frame to frame for this to work
		mRippleAccel.clearVec();//lerp(mRippleAccel, (velocity - mLastVel) * time_delta, LLSmoothInterpolation::getInterpolant(0.02f));
		mLastVel = velocity;
		LLVector4 wind;
		wind.setVec(getRegion()->mWind.getVelocityNoisy(getPositionAgent(), 4.f) - velocity);

		if (mInAir)
		{
			hover_strength = HOVER_EFFECT_STRENGTH * llmax(0.f, HOVER_EFFECT_MAX_SPEED - speed);
		}

		if (mBelowWater)
		{
			// TODO: make cloth flow more gracefully when underwater
			hover_strength += UNDERWATER_EFFECT_STRENGTH;
		}

		wind.mV[VZ] += hover_strength;
		wind.normalize();

		wind.mV[VW] = llmin(0.025f + (speed * 0.015f) + hover_strength, 0.5f);
		F32 interp;
		if (wind.mV[VW] > mWindVec.mV[VW])
		{
			interp = LLSmoothInterpolation::getInterpolant(0.2f);
		}
		else
		{
			interp = LLSmoothInterpolation::getInterpolant(0.4f);
		}
		mWindVec = lerp(mWindVec, wind, interp);
	
		F32 wind_freq = hover_strength + llclamp(8.f + (speed * 0.7f) + (noise1(mRipplePhase) * 4.f), 8.f, 25.f);
		mWindFreq = lerp(mWindFreq, wind_freq, interp); 

		if (mBelowWater)
		{
			mWindFreq *= UNDERWATER_FREQUENCY_DAMP;
		}

		mRipplePhase += (time_delta * mWindFreq);
		if (mRipplePhase > F_TWO_PI)
		{
			mRipplePhase = fmodf(mRipplePhase, F_TWO_PI);
		}
	}
}

void LLVOAvatar::idleUpdateNameTag(const LLVector3& root_pos_last)
{
    LL_PROFILE_ZONE_SCOPED_CATEGORY_AVATAR;

	// update chat bubble
	//--------------------------------------------------------------------
	// draw text label over character's head
	//--------------------------------------------------------------------
	if (mChatTimer.getElapsedTimeF32() > BUBBLE_CHAT_TIME)
	{
		mChats.clear();
	}

	const F32 time_visible = mTimeVisible.getElapsedTimeF32();
    static LLCachedControl<F32> NAME_SHOW_TIME(gSavedSettings, "RenderNameShowTime"); // seconds
    static LLCachedControl<F32> FADE_DURATION(gSavedSettings, "RenderNameFadeDuration"); // seconds
    static LLCachedControl<bool> use_chat_bubbles(gSavedSettings, "UseChatBubbles");
    static LLCachedControl<bool> use_typing_bubbles(gSavedSettings, "UseTypingBubbles");

// [RLVa:KB] - Checked: RLVa-2.0.1
	bool fRlvShowAvTag = true, fRlvShowAvName = true;
	if (RlvActions::isRlvEnabled())
	{
		fRlvShowAvTag = RlvActions::canShowNameTag(this);
		fRlvShowAvName = (fRlvShowAvTag) && (RlvActions::canShowName(RlvActions::SNC_DEFAULT, getID()));
	}
// [/RLVa:KB]
	bool visible_chat = use_chat_bubbles && (mChats.size() || mTyping);
	bool visible_typing = use_typing_bubbles && mTyping;
	bool render_name =	visible_chat ||
				visible_typing ||
// [RLVa:KB] - Checked: RLVa-2.0.1
						((fRlvShowAvTag) &&
// [/RLVa:KB]
		                ((sRenderName == RENDER_NAME_ALWAYS) ||
		                 (sRenderName == RENDER_NAME_FADE && time_visible < NAME_SHOW_TIME)));
	// If it's your own avatar, don't draw in mouselook, and don't
	// draw if we're specifically hiding our own name.
	if (isSelf())
	{
        static LLCachedControl<bool> render_name_show_self(gSavedSettings, "RenderNameShowSelf");
        static LLCachedControl<S32> name_tag_mode(gSavedSettings, "AvatarNameTagMode");
		render_name = render_name
			&& !gAgentCamera.cameraMouselook()
			&& (visible_chat || (render_name_show_self && name_tag_mode));
	}

	if ( !render_name )
	{
		if (mNameText)
		{
			// ...clean up old name tag
			mNameText->markDead();
			mNameText = NULL;
			sNumVisibleChatBubbles--;
		}
		return;
	}

	bool new_name = FALSE;
	if (visible_chat != mVisibleChat)
	{
		mVisibleChat = visible_chat;
		new_name = TRUE;
	}
		if (visible_typing != mVisibleTyping)
		{
			mVisibleTyping = visible_typing;
			new_name = TRUE;
		}

// [RLVa:KB] - Checked: RLVa-0.2.0
	if (!fRlvShowAvName)
	{
		if (mRenderGroupTitles)
		{
			mRenderGroupTitles = FALSE;
			new_name = TRUE;
		}
	}
	else if (sRenderGroupTitles != mRenderGroupTitles)
// [/RLVa]
//	if (sRenderGroupTitles != mRenderGroupTitles)
	{
		mRenderGroupTitles = sRenderGroupTitles;
		new_name = TRUE;
	}

	// First Calculate Alpha
	// If alpha > 0, create mNameText if necessary, otherwise delete it
	F32 alpha = 0.f;
	if (mAppAngle > 5.f)
	{
		const F32 START_FADE_TIME = NAME_SHOW_TIME - FADE_DURATION;
		if (!visible_chat && !visible_typing && sRenderName == RENDER_NAME_FADE && time_visible > START_FADE_TIME)
		{
			alpha = 1.f - (time_visible - START_FADE_TIME) / FADE_DURATION;
		}
		else
		{
			// ...not fading, full alpha
			alpha = 1.f;
		}
	}
	else if (mAppAngle > 2.f)
	{
		// far away is faded out also
		alpha = (mAppAngle-2.f)/3.f;
	}

	if (alpha <= 0.f)
	{
		if (mNameText)
		{
			mNameText->markDead();
			mNameText = NULL;
			sNumVisibleChatBubbles--;
		}
		return;
	}

	if (!mNameText)
	{
		mNameText = static_cast<LLHUDNameTag*>( LLHUDObject::addHUDObject(
			LLHUDObject::LL_HUD_NAME_TAG) );
		//mNameText->setMass(10.f);
		mNameText->setSourceObject(this);
		mNameText->setVertAlignment(LLHUDNameTag::ALIGN_VERT_TOP);
		mNameText->setVisibleOffScreen(TRUE);
		mNameText->setMaxLines(11);
		mNameText->setFadeDistance(CHAT_NORMAL_RADIUS, 5.f);
		sNumVisibleChatBubbles++;
		new_name = TRUE;
    }
				
	idleUpdateNameTagPosition(root_pos_last);
	idleUpdateNameTagText(new_name);
	// Wolfspirit: Following thing is already handled in LLHUDNameTag::lineSegmentIntersect
	// Fixing bubblechat alpha flashing with commenting this out.
	// idleUpdateNameTagAlpha(new_name, alpha);
}

void LLVOAvatar::idleUpdateNameTagText(bool new_name)
{
	LLNameValue *title = getNVPair("Title");
	LLNameValue* firstname = getNVPair("FirstName");
	LLNameValue* lastname = getNVPair("LastName");

	// Avatars must have a first and last name
	if (!firstname || !lastname) return;

	// <FS:Ansariel> OpenSim chat distance compatibility
	static const F32 chat_range_whisper_squared = LFSimFeatureHandler::getInstance()->whisperRange() * LFSimFeatureHandler::getInstance()->whisperRange();
	static const F32 chat_range_say_squared = LFSimFeatureHandler::getInstance()->sayRange() * LFSimFeatureHandler::getInstance()->sayRange();
	static const F32 chat_range_shout_squared = LFSimFeatureHandler::getInstance()->shoutRange() * LFSimFeatureHandler::getInstance()->shoutRange();
	// </FS:Ansariel>

// [RLVa:KB] - Checked: RLVa-2.0.1
	bool fRlvShowAvName = RlvActions::canShowName(RlvActions::SNC_DEFAULT, getID());
// [/RLVa:KB]
	// <FS:Ansariel> Show auto-response in nametag
	static LLCachedControl<bool> fsAutorespondMode(gSavedPerAccountSettings, "FSAutorespondMode");
	static LLCachedControl<bool> fsAutorespondNonFriendsMode(gSavedPerAccountSettings, "FSAutorespondNonFriendsMode");
	static LLCachedControl<bool> fsShowAutorespondInNametag(gSavedSettings, "FSShowAutorespondInNametag");
	bool is_autoresponse = isSelf() && fsShowAutorespondInNametag && (fsAutorespondMode || fsAutorespondNonFriendsMode);
	// </FS:Ansariel>
	// <FS:Ansariel> FIRE-3475: Show typing in nametag
	static LLCachedControl<bool> fsShowTypingStateInNameTag(gSavedSettings, "FSShowTypingStateInNameTag");
	bool is_typing = !isSelf() && mTyping && fsShowTypingStateInNameTag;
	// </FS:Ansariel>
	bool is_away = mSignaledAnimations.find(ANIM_AGENT_AWAY)  != mSignaledAnimations.end();
	bool is_do_not_disturb = mSignaledAnimations.find(ANIM_AGENT_DO_NOT_DISTURB) != mSignaledAnimations.end();
	bool is_appearance = mSignaledAnimations.find(ANIM_AGENT_CUSTOMIZE) != mSignaledAnimations.end();
	bool is_muted;
	if (isSelf())
	{
		is_muted = false;
	}
	else
	{
		is_muted = isInMuteList();
	}
//	bool is_friend = LLAvatarTracker::instance().isBuddy(getID());
// [RLVa:KB] - Checked: RLVa-1.2.2
	bool is_friend = (fRlvShowAvName) && (LLAvatarTracker::instance().isBuddy(getID()));
// [/RLVa:KB]
	bool is_cloud = getIsCloud();

	if (is_appearance != mNameAppearance)
	{
		if (is_appearance)
		{
			debugAvatarRezTime("AvatarRezEnteredAppearanceNotification","entered appearance mode");
		}
		else
		{
			debugAvatarRezTime("AvatarRezLeftAppearanceNotification","left appearance mode");
		}
	}
	// <FS:CR> Colorize name tags
	//LLColor4 name_tag_color = getNameTagColor(is_friend);
	LLColor4 name_tag_color = getNameTagColor();
	// </FS:CR>
	LLColor4 distance_color = name_tag_color;
	std::string distance_string;

	// Wolfspirit: If we don't need to display a friend,
	// if we aren't self, if we use colored Clienttags and if we have a color
	// then use that color as name_tag_color
	static LLUICachedControl<bool> show_friends("NameTagShowFriends");
	static LLUICachedControl<U32> color_client_tags("FSColorClienttags");
	bool special_color_override = (show_friends && (is_friend || LGGContactSets::getInstance()->hasFriendColorThatShouldShow(getID(), LGG_CS_TAG))) ||
									LLNetMap::hasAvatarMarkColor(getID());
	if (mClientTagData.has("color")
		&& !special_color_override
		&& color_client_tags && !this->isSelf())
	{
		name_tag_color = mClientTagData["color"]; 
	}

	// <FS:Ansariel> Color name tags based on distance
	static LLCachedControl<bool> show_distance_color_tag(gSavedSettings, "FSTagShowDistanceColors");
	static LLCachedControl<bool> show_distance_in_tag(gSavedSettings, "FSTagShowDistance");
	// <FS:CR> FIRE-6664: Add whisper range to color tags
	static LLUIColor tag_whisper_color = LLUIColorTable::instance().getColor("NameTagWhisperDistanceColor", LLColor4::green);
	// </FS:CR> FIRE-6664: Add whisper range to color tags
	static LLUIColor tag_chat_color = LLUIColorTable::instance().getColor("NameTagChatDistanceColor", LLColor4::green);
	static LLUIColor tag_shout_color = LLUIColorTable::instance().getColor("NameTagShoutDistanceColor", LLColor4::yellow);
	static LLUIColor tag_beyond_shout_color = LLUIColorTable::instance().getColor("NameTagBeyondShoutDistanceColor", LLColor4::red);

	if (!isSelf() && (show_distance_color_tag || show_distance_in_tag))
	{
		F64 distance_squared = dist_vec_squared(getPositionGlobal(), gAgent.getPositionGlobal());
		// <FS:CR> FIRE-6664: Add whisper range color tag
		if (distance_squared <= chat_range_whisper_squared)
		{
			distance_color = tag_whisper_color;
		}
		else if (distance_squared <= chat_range_say_squared)
		// </FS:CR> FIRE-6664: Add whisper range color tag
		{
			distance_color = tag_chat_color;
		}
		else if (distance_squared <= chat_range_shout_squared)
		{
			distance_color = tag_shout_color;
		}
		else
		{
			distance_color = tag_beyond_shout_color;
		}

		if (show_distance_in_tag)
		{
			distance_string = llformat("%.02f m", sqrt(distance_squared));
		}

		// Override nametag color only if friend color is disabled
		// or avatar is not a friend nor has a contact set color
		if (show_distance_color_tag && !special_color_override)
		{
			name_tag_color = distance_color;
		}
	}
	// </FS:Ansariel>

	// <FS:Ansariel> Show ARW in nametag options (for Jelly Dolls)
	static LLCachedControl<bool> show_arw_tag(gSavedSettings, "FSTagShowARW");
	static LLCachedControl<bool> show_too_complex_only_arw_tag(gSavedSettings, "FSTagShowTooComplexOnlyARW");
	static LLCachedControl<bool> show_own_arw_tag(gSavedSettings, "FSTagShowOwnARW");
	U32 complexity(0);
	LLColor4 complexity_color(LLColor4::grey1); // default if we're not limiting the complexity

	if (show_arw_tag &&
	   ((isSelf() && show_own_arw_tag) ||
	   (!isSelf() && (!show_too_complex_only_arw_tag || isTooComplex()))))
	{
		complexity = mVisualComplexity;

		// Show complexity color if we're limiting and not showing our own ARW...
		static LLCachedControl<U32> max_render_cost(gSavedSettings, "RenderAvatarMaxComplexity", 0);
		if (max_render_cost != 0 && !isSelf())
		{
			// This calculation is copied from idleUpdateRenderComplexity()
			F32 green_level = 1.f - llclamp(((F32)complexity - (F32)max_render_cost) / (F32)max_render_cost, 0.f, 1.f);
			F32 red_level = llmin((F32)complexity / (F32)max_render_cost, 1.f);
			complexity_color.set(red_level, green_level, 0.f, 1.f);
		}
	}
	// </FS:Ansariel>

	// Rebuild name tag if state change detected
	if (!mNameIsSet
		|| new_name
		// <FS:Ansariel> FIRE-13414: Avatar name isn't updated when the simulator sends a new name
		|| (!LLGridManager::instance().isInSecondLife() && (firstname->getString() != mNameFirstname || lastname->getString() != mNameLastname))
		// </FS:Ansariel>
		|| (!title && !mTitle.empty())
		|| (title && mTitle != title->getString())
		|| is_away != mNameAway 
		|| is_do_not_disturb != mNameDoNotDisturb 
		|| is_autoresponse != mNameAutoResponse
		|| is_muted != mNameMute
		|| is_appearance != mNameAppearance 
		|| is_friend != mNameFriend
		|| is_cloud != mNameCloud
		|| name_tag_color != mNameColor
		|| is_typing != mNameIsTyping
		|| distance_string != mDistanceString
		// <FS:Ansariel> Show Arc in nametag (for Jelly Dolls)
		|| complexity != mNameArc
		|| complexity_color != mNameArcColor)
	{

		//WS: If we got a uuid and if we know if it's id_based or not, ask FSDATA for the other tagdata, before we display it.
		if (mClientTagData.has("uuid") && mClientTagData.has("id_based"))
		{
			LLColor4 color;
			if (mClientTagData.has("tex_color"))
			{
				color.setValue(mClientTagData["tex_color"]);
			}
			else
			{
				color = LLColor4::black;
			}
			mClientTagData = FSData::getInstance()->resolveClientTag(LLUUID(mClientTagData["uuid"].asString()),
																	 mClientTagData["id_based"].asBoolean(),
																	 color);
		}

		clearNameTag();

		// <FS:Ansariel> Show auto-response in nametag
		//if (is_away || is_muted || is_do_not_disturb || is_appearance)
		if (is_away || is_muted || is_do_not_disturb || is_autoresponse || is_appearance || is_typing)
		// </FS:Ansariel>
		{
			std::string line;
			if (is_away)
			{
				line += LLTrans::getString("AvatarAway");
				line += ", ";
			}
			if (is_do_not_disturb)
			{
				line += LLTrans::getString("AvatarDoNotDisturb");
				line += ", ";
			}
			// <FS:Ansariel> Show auto-response in nametag
			if (is_autoresponse)
			{
				line += LLTrans::getString("AvatarAutoResponse");
				line += ", ";
			}
			// </FS:Ansariel>
			if (is_muted)
			{
				line += LLTrans::getString("AvatarMuted");
				line += ", ";
			}
			if (is_appearance)
			{
				line += LLTrans::getString("AvatarEditingAppearance");
				line += ", ";
			}
			if (is_cloud && !is_muted)
			{
				line += LLTrans::getString("LoadingData");
				line += ", ";
			}
			// <FS:Ansariel> FIRE-3475: Show typing in nametag
			if (is_typing)
			{
				line += LLTrans::getString("AvatarTyping");
				line += ", ";
			}
			// </FS:Ansariel>
			// trim last ", "
			line.resize( line.length() - 2 );
			addNameTagLine(line, name_tag_color, LLFontGL::NORMAL,
				LLFontGL::getFontSansSerifSmall());
		}

//		if (sRenderGroupTitles
// [RLVa:KB] - Checked: RLVa-1.2.2
		if (sRenderGroupTitles && fRlvShowAvName
// [/RLVa:KB]
			&& title && title->getString() && title->getString()[0] != '\0')
		{
			std::string title_str = title->getString();
			LLStringFn::replace_ascii_controlchars(title_str,LL_UNKNOWN_CHAR);
			addNameTagLine(title_str, name_tag_color, LLFontGL::NORMAL,
				LLFontGL::getFontSansSerifSmall(), true);
		}

		static LLUICachedControl<bool> show_display_names("NameTagShowDisplayNames", true);
		static LLUICachedControl<bool> show_usernames("NameTagShowUsernames", true);
		static LLUICachedControl<bool> colorize_username("FSColorUsername");	// <FS:CR> FIRE-1061
		static LLUICachedControl<bool> show_legacynames("FSNameTagShowLegacyUsernames");

		if (LLAvatarName::useDisplayNames())
		{
			LLAvatarName av_name;
			if (!LLAvatarNameCache::get(getID(), &av_name))
			{
				// Force a rebuild at next idle
				// Note: do not connect a callback on idle().
				clearNameTag();
			}

// [RLVa:KB] - Checked: RLVa-1.2.2
			if ( (fRlvShowAvName) || (isSelf()) )
			{
// [/RLVa:KB]
				// Might be blank if name not available yet, that's OK
				if (show_display_names)
				{

					if (mClientTagData.has("name") && !mClientTagData["name"].asString().empty())
					{
						addNameTagLine((av_name.isDisplayNameDefault() ? av_name.getUserNameForDisplay() : av_name.getDisplayName()) +" (" + mClientTagData["name"].asString() + ")",name_tag_color,LLFontGL::NORMAL, LLFontGL::getFontSansSerif(), true, (!av_name.getDisplayName().empty()) );
					}
					else
					{
						addNameTagLine((av_name.isDisplayNameDefault() ? av_name.getUserNameForDisplay() : av_name.getDisplayName()), name_tag_color, LLFontGL::NORMAL, LLFontGL::getFontSansSerif(), true, true);
					}
				}
				// Suppress SLID display if display name matches exactly (ugh)
				if (show_usernames && !av_name.isDisplayNameDefault())
				{
					// *HACK: Desaturate the color
					// <FS:CR> FIRE-1061
					LLColor4 username_color;
					if (colorize_username)
					{
						username_color = LLUIColorTable::instance().getColor("NameTagUsername", LLColor4::white);
					}
					else
					{
						username_color = name_tag_color * 0.83f;
					}
					// </FS:CR>

					// <FS:CR> Show user name as legacy name if selected
					std::string username( show_legacynames ? av_name.getUserNameForDisplay() : av_name.getAccountName() );

					addNameTagLine(username, username_color, LLFontGL::NORMAL, LLFontGL::getFontSansSerifSmall(), true);
				}
// [RLVa:KB] - Checked: RLVa-1.2.2
			}
			else
			{
				addNameTagLine(RlvStrings::getAnonym(av_name), name_tag_color, LLFontGL::NORMAL, LLFontGL::getFontSansSerif(), true, (!av_name.getDisplayName().empty()) );
			}
// [/RLVa:KB]
		}
		else  // DISPLAY NAMES OFF
		{
			const LLFontGL* font = LLFontGL::getFontSansSerif();
			std::string full_name = LLCacheName::buildFullName( firstname->getString(), lastname->getString() );
// [RLVa:KB] - Checked: RLVa-1.2.2
			if ( (!fRlvShowAvName) && (!isSelf()) )
			{
				full_name = RlvStrings::getAnonym(full_name);
				addNameTagLine(full_name, name_tag_color, LLFontGL::NORMAL, font, true, true);
			}
// [/RLVa:KB]
			else // Only check for client tags when not RLV anon -AO
			{
				if (mClientTagData.has("name") && !mClientTagData["name"].asString().empty())
				{
					addNameTagLine(full_name + " (" + mClientTagData["name"].asString() + ")", name_tag_color, LLFontGL::NORMAL, font, true, true);
				}
				else
				{
					addNameTagLine(full_name, name_tag_color, LLFontGL::NORMAL, font, true, true);
				}
			}
		}

		// <FS:Ansariel> Show distance in tag
		if (show_distance_in_tag)
		{
			addNameTagLine(distance_string, distance_color, LLFontGL::NORMAL, LLFontGL::getFontSansSerifSmall());
		}
		// <FS:Ansariel> Show distance in tag

		// <FS:Ansariel> Show ARW in nametag options (for Jelly Dolls)
		static const std::string complexity_label = LLTrans::getString("Nametag_Complexity_Label");
		static const std::string texture_area_label = LLTrans::getString("Nametag_Texture_Area_Label");
		if (show_arw_tag &&
		   ((isSelf() && show_own_arw_tag) ||
		   (!isSelf() && (!show_too_complex_only_arw_tag || isTooComplex()))))
		{
			std::string complexity_string;
			LLLocale locale("");

			// always show complexity, even if the reason for a jelly baby is the texture area
			// this is technically not 100% correct but the decision logic with all of the
			// exceptions would be way too complex to justify the result - Zi
			LLResMgr::getInstance()->getIntegerString(complexity_string, complexity);
			LLStringUtil::format_map_t label_args;
			label_args["COMPLEXITY"] = complexity_string;

			addNameTagLine(format_string(complexity_label, label_args), complexity_color, LLFontGL::NORMAL, LLFontGL::getFontSansSerifSmall());

			// only show texture area if this is the reason for jelly baby rendering
			static LLCachedControl<F32> max_attachment_area(gSavedSettings, "RenderAutoMuteSurfaceAreaLimit", 1000.0f);
			if (max_attachment_area > 0.f && mAttachmentSurfaceArea > max_attachment_area)
			{
				LLResMgr::getInstance()->getIntegerString(complexity_string, mAttachmentSurfaceArea);
				label_args["TEXTURE_AREA"] = complexity_string;

				addNameTagLine(format_string(texture_area_label, label_args), LLColor4::red, LLFontGL::NORMAL, LLFontGL::getFontSansSerifSmall());
			}
		}
		// </FS:Ansariel>

		mNameAway = is_away;
		mNameDoNotDisturb = is_do_not_disturb;
		mNameAutoResponse = is_autoresponse; // <FS:Ansariel> Show auto-response in nametag
		mNameMute = is_muted;
		mNameAppearance = is_appearance;
		mNameFriend = is_friend;
		mNameCloud = is_cloud;
		mNameColor=name_tag_color;
		mDistanceString = distance_string;
		mTitle = title ? title->getString() : "";
		mNameIsTyping = is_typing;
		// <FS:Ansariel> FIRE-13414: Avatar name isn't updated when the simulator sends a new name
		mNameFirstname = firstname->getString();
		mNameLastname = lastname->getString();
		// </FS:Ansariel>
		// <FS:Ansariel> Show Arc in nametag (for Jelly Dolls)
		mNameArc = complexity;
		mNameArcColor = complexity_color;
		// </FS:Ansariel>
		LLStringFn::replace_ascii_controlchars(mTitle,LL_UNKNOWN_CHAR);
		new_name = TRUE;
	}


	
	if (mVisibleChat || mVisibleTyping)
	{
		mNameText->setFont(LLFontGL::getFontSansSerif());
				mNameText->setTextAlignment(LLHUDNameTag::ALIGN_TEXT_LEFT);
		mNameText->setFadeDistance(CHAT_NORMAL_RADIUS * 2.f, 5.f);

		std::deque<LLChat>::iterator chat_iter = mChats.begin();
		mNameText->clearString();

		LLColor4 new_chat = LLUIColorTable::instance().getColor( isSelf() ? "UserChatColor" : "AgentChatColor" );
		
		// <FS:CR> Colorize tags
		new_chat = LGGContactSets::getInstance()->colorize(getID(), new_chat, LGG_CS_CHAT);
		
		//color based on contact sets prefs
		LGGContactSets::getInstance()->hasFriendColorThatShouldShow(getID(), LGG_CS_CHAT, new_chat);
		// </FS:CR>
		
		if (mVisibleChat)
		{
		LLColor4 normal_chat = lerp(new_chat, LLColor4(0.8f, 0.8f, 0.8f, 1.f), 0.7f);
		LLColor4 old_chat = lerp(normal_chat, LLColor4(0.6f, 0.6f, 0.6f, 1.f), 0.7f);
		if (mTyping && mChats.size() >= MAX_BUBBLE_CHAT_UTTERANCES) 
		{
			++chat_iter;
		}

		for(; chat_iter != mChats.end(); ++chat_iter)
		{
			F32 chat_fade_amt = llclamp((F32)((LLFrameTimer::getElapsedSeconds() - chat_iter->mTime) / CHAT_FADE_TIME), 0.f, 4.f);
			LLFontGL::StyleFlags style;
			switch(chat_iter->mChatType)
			{
			case CHAT_TYPE_WHISPER:
				style = LLFontGL::ITALIC;
				break;
			case CHAT_TYPE_SHOUT:
				style = LLFontGL::BOLD;
				break;
			default:
				style = LLFontGL::NORMAL;
				break;
			}
			if (chat_fade_amt < 1.f)
			{
				F32 u = clamp_rescale(chat_fade_amt, 0.9f, 1.f, 0.f, 1.f);
				mNameText->addLine(chat_iter->mText, lerp(new_chat, normal_chat, u), style);
			}
			else if (chat_fade_amt < 2.f)
			{
				F32 u = clamp_rescale(chat_fade_amt, 1.9f, 2.f, 0.f, 1.f);
				mNameText->addLine(chat_iter->mText, lerp(normal_chat, old_chat, u), style);
			}
			else if (chat_fade_amt < 3.f)
			{
				// *NOTE: only remove lines down to minimum number
				mNameText->addLine(chat_iter->mText, old_chat, style);
			}
		}
		}
		mNameText->setVisibleOffScreen(TRUE);

		if (mVisibleTyping && mTyping)
		{
			S32 dot_count = (llfloor(mTypingTimer.getElapsedTimeF32() * 3.f) + 2) % 3 + 1;
			switch(dot_count)
			{
			case 1:
				mNameText->addLine(".", new_chat);
				break;
			case 2:
				mNameText->addLine("..", new_chat);
				break;
			case 3:
				mNameText->addLine("...", new_chat);
				break;
			}

		}
	}
	else
	{
		// ...not using chat bubbles, just names
		mNameText->setTextAlignment(LLHUDNameTag::ALIGN_TEXT_CENTER);
		mNameText->setFadeDistance(CHAT_NORMAL_RADIUS, 5.f);
		mNameText->setVisibleOffScreen(FALSE);
	}
}

// <FS:Ansariel> Fix nametag not properly updating when display name arrives
//void LLVOAvatar::addNameTagLine(const std::string& line, const LLColor4& color, S32 style, const LLFontGL* font, const bool use_ellipses)
void LLVOAvatar::addNameTagLine(const std::string& line, const LLColor4& color, S32 style, const LLFontGL* font, const bool use_ellipses, bool is_name /* = false */)
// </FS:Ansariel>
{
	llassert(mNameText);
	if (mVisibleChat || mVisibleTyping)
	{
		mNameText->addLabel(line);
	}
	else
	{
		mNameText->addLine(line, color, (LLFontGL::StyleFlags)style, font, use_ellipses);
	}
	// <FS:Ansariel> Fix nametag not properly updating when display name arrives
    //mNameIsSet |= !line.empty();
	if (is_name)
	{
		mNameIsSet |= !line.empty();
	}
	// </FS:Ansariel>
}

void LLVOAvatar::clearNameTag()
{
    mNameIsSet = false;
	if (mNameText)
	{
		mNameText->setLabel("");
		mNameText->setString("");
	}
	mTimeVisible.reset();
}

//static
void LLVOAvatar::invalidateNameTag(const LLUUID& agent_id)
{
	LLViewerObject* obj = gObjectList.findObject(agent_id);
	if (!obj) return;

	LLVOAvatar* avatar = dynamic_cast<LLVOAvatar*>(obj);
	if (!avatar) return;

	avatar->clearNameTag();
}

//static
void LLVOAvatar::invalidateNameTags()
{
	std::vector<LLCharacter*>::iterator it = LLCharacter::sInstances.begin();
	for ( ; it != LLCharacter::sInstances.end(); ++it)
	{
		LLVOAvatar* avatar = dynamic_cast<LLVOAvatar*>(*it);
		if (!avatar) continue;
		if (avatar->isDead()) continue;

		avatar->clearNameTag();
	}
}

// Compute name tag position during idle update
void LLVOAvatar::idleUpdateNameTagPosition(const LLVector3& root_pos_last)
{
	LLQuaternion root_rot = mRoot->getWorldRotation();
	LLQuaternion inv_root_rot = ~root_rot;
	LLVector3 pixel_right_vec;
	LLVector3 pixel_up_vec;
	LLViewerCamera::getInstance()->getPixelVectors(root_pos_last, pixel_up_vec, pixel_right_vec);
	LLVector3 camera_to_av = root_pos_last - LLViewerCamera::getInstance()->getOrigin();
	camera_to_av.normalize();
	LLVector3 local_camera_at = camera_to_av * inv_root_rot;
	LLVector3 local_camera_up = camera_to_av % LLViewerCamera::getInstance()->getLeftAxis();
	local_camera_up.normalize();
	local_camera_up = local_camera_up * inv_root_rot;

	// <FS:Ansariel> Optional legacy nametag position
	LLVector3 name_position;
	static LLCachedControl<bool> fsLegacyNametagPosition(gSavedSettings, "FSLegacyNametagPosition");
	if (fsLegacyNametagPosition)
	{
		local_camera_up.scaleVec((mBodySize + mAvatarOffset) * 0.5f);
		local_camera_at.scaleVec((mBodySize + mAvatarOffset) * 0.5f);

		name_position = mRoot->getWorldPosition();
		name_position[VZ] -= mPelvisToFoot;
		name_position[VZ] += ((mBodySize[VZ] - mAvatarOffset[VZ] * 0.9f) * 0.55f);
		name_position += (local_camera_up * root_rot) - (projected_vec(local_camera_at * root_rot, camera_to_av));	
		name_position += pixel_up_vec * 15.f;
	}
	else
	{
	// </FS:Ansariel>
	// position is based on head position, does not require mAvatarOffset here. - Nyx
	LLVector3 avatar_ellipsoid(mBodySize.mV[VX] * 0.4f,
								mBodySize.mV[VY] * 0.4f,
								mBodySize.mV[VZ] * NAMETAG_VERT_OFFSET_WEIGHT);

	local_camera_up.scaleVec(avatar_ellipsoid);
	local_camera_at.scaleVec(avatar_ellipsoid);

	LLVector3 head_offset = (mHeadp->getLastWorldPosition() - mRoot->getLastWorldPosition()) * inv_root_rot;

	if (dist_vec(head_offset, mTargetRootToHeadOffset) > NAMETAG_UPDATE_THRESHOLD)
	{
		mTargetRootToHeadOffset = head_offset;
	}
	
	mCurRootToHeadOffset = lerp(mCurRootToHeadOffset, mTargetRootToHeadOffset, LLSmoothInterpolation::getInterpolant(0.2f));

	// <FS:Ansariel> Optional legacy nametag position
	//LLVector3 name_position = mRoot->getLastWorldPosition() + (mCurRootToHeadOffset * root_rot);
	name_position = mRoot->getLastWorldPosition() + (mCurRootToHeadOffset * root_rot);
	name_position += (local_camera_up * root_rot) - (projected_vec(local_camera_at * root_rot, camera_to_av));	
	name_position += pixel_up_vec * NAMETAG_VERTICAL_SCREEN_OFFSET;
	// <FS:Ansariel> Optional legacy nametag position
	}
	// </FS:Ansariel>

	// <FS:Ansariel> Optional Z-offset correction for name tags
	static LLCachedControl<S32> fsNameTagOffset(gSavedSettings, "FSNameTagZOffsetCorrection");
	name_position[VZ] += fsNameTagOffset / 10.f;
	// </FS:Ansariel>

	mNameText->setPositionAgent(name_position);				
}

void LLVOAvatar::idleUpdateNameTagAlpha(bool new_name, F32 alpha)
{
	llassert(mNameText);

	if (new_name
		|| alpha != mNameAlpha)
	{
		mNameText->setAlpha(alpha);
		mNameAlpha = alpha;
	}
}

// <FS:CR> Colorize tags
//LLColor4 LLVOAvatar::getNameTagColor(bool is_friend)
LLColor4 LLVOAvatar::getNameTagColor()
// </FS:CR>
{
	// ...not using display names
	LLColor4 color = LLUIColorTable::getInstance()->getColor("NameTagLegacy");
	if (LLAvatarName::useDisplayNames())
	{
		// ...color based on whether username "matches" a computed display name
		LLAvatarName av_name;
		if (LLAvatarNameCache::get(getID(), &av_name) && av_name.isDisplayNameDefault())
		{
			color = LLUIColorTable::getInstance()->getColor("NameTagMatch");
		}
		else
		{
			color = LLUIColorTable::getInstance()->getColor("NameTagMismatch");
		}
	}
	
	// <FS:CR> FIRE-1061 - Color friends, lindens, muted, etc
	color = LGGContactSets::getInstance()->colorize(getID(), color, LGG_CS_TAG);
	// </FS:CR>
	
	LGGContactSets::getInstance()->hasFriendColorThatShouldShow(getID(), LGG_CS_TAG, color);

	LLNetMap::getAvatarMarkColor(getID(), color);

	return color;
}

void LLVOAvatar::idleUpdateBelowWater()
{
	F32 avatar_height = (F32)(getPositionGlobal().mdV[VZ]);

	F32 water_height;
	water_height = getRegion()->getWaterHeight();

	// <FS:Zi> Animation Overrider
	BOOL wasBelowWater = mBelowWater;
	mBelowWater =  avatar_height < water_height;
	// <FS:Zi> Animation Overrider
	if (isSelf() && wasBelowWater != mBelowWater)
	{
		AOEngine::instance().checkBelowWater(mBelowWater);
	}
	// </FS:Zi> Animation Overrider
}

void LLVOAvatar::slamPosition()
{
	gAgent.setPositionAgent(getPositionAgent());
	// SL-315
	mRoot->setWorldPosition(getPositionAgent()); // teleport
	setChanged(TRANSLATED);
	if (mDrawable.notNull())
	{
		gPipeline.updateMoveNormalAsync(mDrawable);
	}
	mRoot->updateWorldMatrixChildren();
}

bool LLVOAvatar::isVisuallyMuted()
{
	LL_PROFILE_ZONE_SCOPED_CATEGORY_AVATAR; // <FS:Beq/> Tracy accounting for imposter testing.
	bool muted = false;

	// <FS:Ansariel> FIRE-11783: Always visually mute avatars that are muted
	if (!isSelf() && isInMuteList())
	{
		return true;
	}
	// </FS:Ansariel>

	// Priority order (highest priority first)
	// * own avatar is never visually muted
	// * if on the "always draw normally" list, draw them normally
	// * if on the "always visually mute" list, mute them
	// * check against the render cost and attachment limits
	if (!isSelf())
	{
// [RLVa:KB] - Checked: RLVa-2.2 (@setcam_avdist)
		if (isRlvSilhouette())
		{
			muted = true;
		}
		else if (mVisuallyMuteSetting == AV_ALWAYS_RENDER)
// [/RLVa:KB]
//		if (mVisuallyMuteSetting == AV_ALWAYS_RENDER)
		{
			muted = false;
		}
		else if (mVisuallyMuteSetting == AV_DO_NOT_RENDER)
		{
#ifdef JELLYDOLLS_SHOULD_IMPOSTOR
			muted = true;
			// Always want to see this AV as an impostor
#else
			muted = false;
#endif
		}
		// <FS:Ansariel> FIRE-11783: Always visually mute avatars that are muted
        //else if (isInMuteList())
        //{
        //    muted = true;
        //}
		// </FS:Ansariel>
		else 
		{
			muted = isTooComplex();
		}
	}

	return muted;
}

bool LLVOAvatar::isInMuteList() const
{
	LL_PROFILE_ZONE_SCOPED_CATEGORY_AVATAR; // <FS:Beq/> Tracy accounting for imposter testing.
	bool muted = false;
	F64 now = LLFrameTimer::getTotalSeconds();
	if (now < mCachedMuteListUpdateTime)
	{
		muted = mCachedInMuteList;
	}
	else
	{
		muted = LLMuteList::getInstance()->isMuted(getID());

		const F64 SECONDS_BETWEEN_MUTE_UPDATES = 1;
		mCachedMuteListUpdateTime = now + SECONDS_BETWEEN_MUTE_UPDATES;
		mCachedInMuteList = muted;
	}
	return muted;
}

// [RLVa:KB] - Checked: RLVa-2.2 (@setcam_avdist)
bool LLVOAvatar::isRlvSilhouette() const
{
	if (!RlvActions::hasBehaviour(RLV_BHVR_SETCAM_AVDIST))
		return false;

	static RlvCachedBehaviourModifier<float> s_nSetCamAvDist(RLV_MODIFIER_SETCAM_AVDIST);

	const F64 now = LLFrameTimer::getTotalSeconds();
	if (now >= mCachedRlvSilhouetteUpdateTime)
	{
		const F64 SECONDS_BETWEEN_SILHOUETTE_UPDATES = .5f;
		bool fIsRlvSilhouette = dist_vec_squared(gAgent.getPositionGlobal(), getPositionGlobal()) > s_nSetCamAvDist() * s_nSetCamAvDist();
		if (fIsRlvSilhouette != mCachedIsRlvSilhouette)
		{
			mCachedIsRlvSilhouette = fIsRlvSilhouette;
			mNeedsImpostorUpdate = TRUE;
		}
		mCachedRlvSilhouetteUpdateTime = now + SECONDS_BETWEEN_SILHOUETTE_UPDATES;
	}
	return mCachedIsRlvSilhouette;
}
// [/RLVa:KB]

void LLVOAvatar::updateAppearanceMessageDebugText()
{
		S32 central_bake_version = -1;
		if (getRegion())
		{
			central_bake_version = getRegion()->getCentralBakeVersion();
		}
		bool all_baked_downloaded = allBakedTexturesCompletelyDownloaded();
		bool all_local_downloaded = allLocalTexturesCompletelyDownloaded();
		std::string debug_line = llformat("%s%s - mLocal: %d, mEdit: %d, mUSB: %d, CBV: %d",
										  isSelf() ? (all_local_downloaded ? "L" : "l") : "-",
										  all_baked_downloaded ? "B" : "b",
										  mUseLocalAppearance, mIsEditingAppearance,
										  // <FS:Ansariel> [Legacy Bake]
										  //1, central_bake_version);
										  mUseServerBakes, central_bake_version);
										  // </FS:Ansariel> [Legacy Bake]
		std::string origin_string = bakedTextureOriginInfo();
		debug_line += " [" + origin_string + "]";
		S32 curr_cof_version = LLAppearanceMgr::instance().getCOFVersion();
		S32 last_request_cof_version = mLastUpdateRequestCOFVersion;
		S32 last_received_cof_version = mLastUpdateReceivedCOFVersion;
		if (isSelf())
		{
			debug_line += llformat(" - cof: %d req: %d rcv:%d",
								   curr_cof_version, last_request_cof_version, last_received_cof_version);
			static LLCachedControl<bool> debug_force_failure(gSavedSettings, "DebugForceAppearanceRequestFailure");
			if (debug_force_failure)
			{
				debug_line += " FORCING ERRS";
			}
		}
		else
		{
			debug_line += llformat(" - cof rcv:%d", last_received_cof_version);
		}
		debug_line += llformat(" bsz-z: %.3f", mBodySize[2]);
        if (mAvatarOffset[2] != 0.0f)
        {
            debug_line += llformat("avofs-z: %.3f", mAvatarOffset[2]);
        }
		bool hover_enabled = getRegion() && getRegion()->avatarHoverHeightEnabled();
		debug_line += hover_enabled ? " H" : " h";
		const LLVector3& hover_offset = getHoverOffset();
		if (hover_offset[2] != 0.0)
		{
			debug_line += llformat(" hov_z: %.3f", hover_offset[2]);
			debug_line += llformat(" %s", (isSitting() ? "S" : "T"));
			debug_line += llformat("%s", (isMotionActive(ANIM_AGENT_SIT_GROUND_CONSTRAINED) ? "G" : "-"));
		}
		if (mInAir)
		{
			debug_line += " A";
			
		}

        LLVector3 ankle_right_pos_agent = mFootRightp->getWorldPosition();
		LLVector3 normal;
        LLVector3 ankle_right_ground_agent = ankle_right_pos_agent;
        resolveHeightAgent(ankle_right_pos_agent, ankle_right_ground_agent, normal);
        F32 rightElev = llmax(-0.2f, ankle_right_pos_agent.mV[VZ] - ankle_right_ground_agent.mV[VZ]);
        debug_line += llformat(" relev %.3f", rightElev);

        LLVector3 root_pos = mRoot->getPosition();
        LLVector3 pelvis_pos = mPelvisp->getPosition();
        debug_line += llformat(" rp %.3f pp %.3f", root_pos[2], pelvis_pos[2]);

		const LLVector3& scale = getScale();
		debug_line += llformat(" scale-z %.3f", scale[2]);
		S32 is_visible = (S32) isVisible();
		S32 is_m_visible = (S32) mVisible;
		debug_line += llformat(" v %d/%d", is_visible, is_m_visible);

		AvatarOverallAppearance aoa = getOverallAppearance();
		if (aoa == AOA_NORMAL)
		{
			debug_line += " N";
		}
		else if (aoa == AOA_JELLYDOLL)
		{
			debug_line += " J";
		}
		else
		{
			debug_line += " I";
		}

		if (mMeshValid)
		{
			debug_line += "m";
		}
		else
		{
			debug_line += "-";
		}
		if (isImpostor())
		{
			debug_line += " Imp" + llformat("%d[%d]:%.1f", mUpdatePeriod, mLastImpostorUpdateReason, ((F32)(gFrameTimeSeconds-mLastImpostorUpdateFrameTime)));
		}

		addDebugText(debug_line);
}

LLViewerInventoryItem* getObjectInventoryItem(LLViewerObject *vobj, LLUUID asset_id)
{
    LLViewerInventoryItem *item = NULL;

    if (vobj)
    {
        if (vobj->getInventorySerial()<=0)
        {
            vobj->requestInventory(); 
	}
        item = vobj->getInventoryItemByAsset(asset_id);
    }
    return item;
}

LLViewerInventoryItem* recursiveGetObjectInventoryItem(LLViewerObject *vobj, LLUUID asset_id)
{
    LLViewerInventoryItem *item = getObjectInventoryItem(vobj, asset_id);
    if (!item)
    {
        LLViewerObject::const_child_list_t& children = vobj->getChildren();
        for (LLViewerObject::const_child_list_t::const_iterator it = children.begin();
             it != children.end(); ++it)
        {
            LLViewerObject *childp = *it;
            item = getObjectInventoryItem(childp, asset_id);
            if (item)
	{
                break;
            }
        }
	}
    return item;
}

void LLVOAvatar::updateAnimationDebugText()
{
	for (LLMotionController::motion_list_t::iterator iter = mMotionController.getActiveMotions().begin();
		 iter != mMotionController.getActiveMotions().end(); ++iter)
	{
		LLMotion* motionp = *iter;
		if (motionp->getMinPixelArea() < getPixelArea())
		{
			std::string output;
            std::string motion_name = motionp->getName();
            if (motion_name.empty())
            {
                if (isControlAvatar())
                {
                    LLControlAvatar *control_av = dynamic_cast<LLControlAvatar*>(this);
                    // Try to get name from inventory of associated object
                    LLVOVolume *volp = control_av->mRootVolp;
                    LLViewerInventoryItem *item = recursiveGetObjectInventoryItem(volp,motionp->getID());
                    if (item)
                    {
                        motion_name = item->getName();
                    }
                }
                else
                {
                    if (motionp->getID() == ANIM_AGENT_BENTO_IDLE)
                    {
                        motion_name = "bento_idle";
                    }
                }
            }
            if (motion_name.empty())
			{
				std::string name;
				if (gAgent.isGodlikeWithoutAdminMenuFakery() || isSelf())
				{
					name = motionp->getID().asString();
					LLVOAvatar::AnimSourceIterator anim_it = mAnimationSources.begin();
					for (; anim_it != mAnimationSources.end(); ++anim_it)
					{
						if (anim_it->second == motionp->getID())
						{
							LLViewerObject* object = gObjectList.findObject(anim_it->first);
							if (!object)
							{
								break;
							}
							if (object->isAvatar())
							{
								if (mMotionController.mIsSelf)
								{
									// Searching inventory by asset id is really long
									// so just mark as inventory
									// Also item is likely to be named by LLPreviewAnim
									name += "(inventory)";
								}
							}
							else
							{
								LLViewerInventoryItem* item = NULL;
								if (!object->isInventoryDirty())
								{
									item = object->getInventoryItemByAsset(motionp->getID());
								}
								if (item)
								{
									name = item->getName();
								}
								else if (object->isAttachment())
								{
									name += "(att:" + getAttachmentItemName() + ")";
								}
								else
								{
									// in-world object, name or content unknown
									name += "(in-world)";
								}
							}
							break;
						}
					}
				}
				else
				{
					name = LLUUID::null.asString();
				}
				motion_name = name;
			}
			std::string motion_tag = "";
			if (mPlayingAnimations.find(motionp->getID()) != mPlayingAnimations.end())
			{
				motion_tag = "*";
			}
			output = llformat("%s%s - %d",
							  motion_name.c_str(),
							  motion_tag.c_str(),
							  (U32)motionp->getPriority());
			addDebugText(output);
		}
	}
}

void LLVOAvatar::updateDebugText()
{
    // Leave mDebugText uncleared here, in case a derived class has added some state first

	// <FS:Ansariel> Use cached controls
	//if (gSavedSettings.getBOOL("DebugAvatarAppearanceMessage"))
	static LLCachedControl<bool> debug_avatar_appearance_message(gSavedSettings, "DebugAvatarAppearanceMessage");
	if (debug_avatar_appearance_message)
	// </FS:Ansariel>
	{
        updateAppearanceMessageDebugText();
	}

	// <FS:Ansariel> Use cached controls
	//if (gSavedSettings.getBOOL("DebugAvatarCompositeBaked"))
	static LLCachedControl<bool> debug_avatar_composite_baked(gSavedSettings, "DebugAvatarCompositeBaked");
	if (debug_avatar_composite_baked)
	// </FS:Ansariel>
	{
		if (!mBakedTextureDebugText.empty())
			addDebugText(mBakedTextureDebugText);
	}

    // Develop -> Avatar -> Animation Info
	if (LLVOAvatar::sShowAnimationDebug)
	{
        updateAnimationDebugText();
	}

	if (!mDebugText.size() && mText.notNull())
	{
		mText->markDead();
		mText = NULL;
	}
	else if (mDebugText.size())
	{
		setDebugText(mDebugText);
	}
	mDebugText.clear();
}

//------------------------------------------------------------------------
// updateFootstepSounds
// Factored out from updateCharacter()
// Generate footstep sounds when feet hit the ground
//------------------------------------------------------------------------
void LLVOAvatar::updateFootstepSounds()
{
    if (mIsDummy)
    {
        return;
    }
	
	//-------------------------------------------------------------------------
	// Find the ground under each foot, these are used for a variety
	// of things that follow
	//-------------------------------------------------------------------------
	LLVector3 ankle_left_pos_agent = mFootLeftp->getWorldPosition();
	LLVector3 ankle_right_pos_agent = mFootRightp->getWorldPosition();

	LLVector3 ankle_left_ground_agent = ankle_left_pos_agent;
	LLVector3 ankle_right_ground_agent = ankle_right_pos_agent;
    LLVector3 normal;
	resolveHeightAgent(ankle_left_pos_agent, ankle_left_ground_agent, normal);
	resolveHeightAgent(ankle_right_pos_agent, ankle_right_ground_agent, normal);

	F32 leftElev = llmax(-0.2f, ankle_left_pos_agent.mV[VZ] - ankle_left_ground_agent.mV[VZ]);
	F32 rightElev = llmax(-0.2f, ankle_right_pos_agent.mV[VZ] - ankle_right_ground_agent.mV[VZ]);

	if (!isSitting())
	{
		//-------------------------------------------------------------------------
		// Figure out which foot is on ground
		//-------------------------------------------------------------------------
		if (!mInAir)
		{
			if ((leftElev < 0.0f) || (rightElev < 0.0f))
	{
				ankle_left_pos_agent = mFootLeftp->getWorldPosition();
				ankle_right_pos_agent = mFootRightp->getWorldPosition();
				leftElev = ankle_left_pos_agent.mV[VZ] - ankle_left_ground_agent.mV[VZ];
				rightElev = ankle_right_pos_agent.mV[VZ] - ankle_right_ground_agent.mV[VZ];
			}
		}
	}
	
	const LLUUID AGENT_FOOTSTEP_ANIMS[] = {ANIM_AGENT_WALK, ANIM_AGENT_RUN, ANIM_AGENT_LAND};
	const S32 NUM_AGENT_FOOTSTEP_ANIMS = LL_ARRAY_SIZE(AGENT_FOOTSTEP_ANIMS);

	if ( gAudiop && isAnyAnimationSignaled(AGENT_FOOTSTEP_ANIMS, NUM_AGENT_FOOTSTEP_ANIMS) )
	{
		BOOL playSound = FALSE;
		LLVector3 foot_pos_agent;

		BOOL onGroundLeft = (leftElev <= 0.05f);
		BOOL onGroundRight = (rightElev <= 0.05f);

		// did left foot hit the ground?
		if ( onGroundLeft && !mWasOnGroundLeft )
		{
			foot_pos_agent = ankle_left_pos_agent;
			playSound = TRUE;
		}

		// did right foot hit the ground?
		if ( onGroundRight && !mWasOnGroundRight )
	{
			foot_pos_agent = ankle_right_pos_agent;
			playSound = TRUE;
	}

		mWasOnGroundLeft = onGroundLeft;
		mWasOnGroundRight = onGroundRight;

		// <FS:PP> FIRE-3169: Option to change the default footsteps sound
		// if ( playSound )
		static LLCachedControl<bool> PlayModeUISndFootsteps(gSavedSettings, "PlayModeUISndFootsteps");
		if ( playSound && PlayModeUISndFootsteps )
		// </FS:PP>
		{
			const F32 STEP_VOLUME = 0.1f;
			const LLUUID& step_sound_id = getStepSound();

			LLVector3d foot_pos_global = gAgent.getPosGlobalFromAgent(foot_pos_agent);

			if (LLViewerParcelMgr::getInstance()->canHearSound(foot_pos_global)
				&& !LLMuteList::getInstance()->isMuted(getID(), LLMute::flagObjectSounds))
			{
				gAudiop->triggerSound(step_sound_id, getID(), STEP_VOLUME, LLAudioEngine::AUDIO_TYPE_AMBIENT, foot_pos_global);
			}
		}
	}
}

//------------------------------------------------------------------------
// computeUpdatePeriod()
// Factored out from updateCharacter()
// Set new value for mUpdatePeriod based on distance and various other factors.
//
// Note 10-2020: it turns out that none of these update period
// calculations have been having any effect, because
// mNeedsImpostorUpdate was not being set in updateCharacter(). So
// it's really open to question whether we want to enable time based updates, and if
// so, at what rate. Leaving the rates as given would lead to
// drastically more frequent impostor updates than we've been doing all these years.
// ------------------------------------------------------------------------
void LLVOAvatar::computeUpdatePeriod()
{
	bool visually_muted = isVisuallyMuted();
	bool slow = isTooSlowWithoutShadows();// <FS:Beq/> the geometry alone is forcing this to be slow so we must imposter
	if (mDrawable.notNull()
        && isVisible() 
        && (!isSelf() || visually_muted)
        && !isUIAvatar()
        && (sLimitNonImpostors || visually_muted || slow) // <FS:Beq/> imposter slow avatars irrespective of nonimposter setting.
        && !mNeedsAnimUpdate 
        && !sFreezeCounter)
	{
		const LLVector4a* ext = mDrawable->getSpatialExtents();
		LLVector4a size;
		size.setSub(ext[1],ext[0]);
		F32 mag = size.getLength3().getF32()*0.5f;

		const S32 UPDATE_RATE_SLOW = 64;
		const S32 UPDATE_RATE_MED = 48;
		const S32 UPDATE_RATE_FAST = 32;
		if(slow)
		{
			mUpdatePeriod = UPDATE_RATE_FAST;
		}
		else if (visually_muted)
		{   // visually muted avatars update at lowest rate
			mUpdatePeriod = UPDATE_RATE_SLOW;
		}
		else if (! shouldImpostor()
				 || mDrawable->mDistanceWRTCamera < 1.f + mag)
		{   // first 25% of max visible avatars are not impostored
			// also, don't impostor avatars whose bounding box may be penetrating the 
			// impostor camera near clip plane
			mUpdatePeriod = 1;
		}
		else if ( shouldImpostor(4.0) )
		{ //background avatars are REALLY slow updating impostors
			mUpdatePeriod = UPDATE_RATE_SLOW;
		}
		else if (mLastRezzedStatus <= 0)
		{
			// Don't update cloud avatars too often
			mUpdatePeriod = UPDATE_RATE_SLOW;
		}
		else if ( shouldImpostor(3.0) )
		{ //back 25% of max visible avatars are slow updating impostors
			mUpdatePeriod = UPDATE_RATE_MED;
		}
		else 
		{
			//nearby avatars, update the impostors more frequently.
			mUpdatePeriod = UPDATE_RATE_FAST;
		}
	}
	else
	{
		mUpdatePeriod = 1;
	}
}

//------------------------------------------------------------------------
// updateOrientation()
// Factored out from updateCharacter()
// This is used by updateCharacter() to update the avatar's orientation:
// - updates mTurning state
// - updates rotation of the mRoot joint in the skeleton
// - for self, calls setControlFlags() to notify the simulator about any turns
//------------------------------------------------------------------------
void LLVOAvatar::updateOrientation(LLAgent& agent, F32 speed, F32 delta_time)
{
			LLQuaternion iQ;
			LLVector3 upDir( 0.0f, 0.0f, 1.0f );
			
			// Compute a forward direction vector derived from the primitive rotation
			// and the velocity vector.  When walking or jumping, don't let body deviate
			// more than 90 from the view, if necessary, flip the velocity vector.

			LLVector3 primDir;
			if (isSelf())
			{
				primDir = agent.getAtAxis() - projected_vec(agent.getAtAxis(), agent.getReferenceUpVector());
				primDir.normalize();
			}
			else
			{
				primDir = getRotation().getMatrix3().getFwdRow();
			}
			LLVector3 velDir = getVelocity();
			velDir.normalize();
			// <FS> Disable avatar turning towards camera when walking backwards
			//if ( mSignaledAnimations.find(ANIM_AGENT_WALK) != mSignaledAnimations.end())
			static LLCachedControl<bool> walk_backwards(gSavedSettings, "FSDisableTurningAroundWhenWalkingBackwards");
			if (walk_backwards && mSignaledAnimations.find(ANIM_AGENT_WALK) != mSignaledAnimations.end())
			// </FS>
			{
				F32 vpD = velDir * primDir;
				if (vpD < -0.5f)
				{
					velDir *= -1.0f;
				}
			}
			LLVector3 fwdDir = lerp(primDir, velDir, clamp_rescale(speed, 0.5f, 2.0f, 0.0f, 1.0f));
			if (isSelf() && gAgentCamera.cameraMouselook())
			{
				// make sure fwdDir stays in same general direction as primdir
				if (gAgent.getFlying())
				{
					fwdDir = LLViewerCamera::getInstance()->getAtAxis();
				}
				else
				{
					LLVector3 at_axis = LLViewerCamera::getInstance()->getAtAxis();
					LLVector3 up_vector = gAgent.getReferenceUpVector();
					at_axis -= up_vector * (at_axis * up_vector);
					at_axis.normalize();
					
					F32 dot = fwdDir * at_axis;
					if (dot < 0.f)
					{
						fwdDir -= 2.f * at_axis * dot;
						fwdDir.normalize();
					}
				}
			}

			LLQuaternion root_rotation = mRoot->getWorldMatrix().quaternion();
			F32 root_roll, root_pitch, root_yaw;
			root_rotation.getEulerAngles(&root_roll, &root_pitch, &root_yaw);

			// When moving very slow, the pelvis is allowed to deviate from the
    // forward direction to allow it to hold its position while the torso
			// and head turn.  Once in motion, it must conform however.
			BOOL self_in_mouselook = isSelf() && gAgentCamera.cameraMouselook();

			LLVector3 pelvisDir( mRoot->getWorldMatrix().getFwdRow4().mV );

			static LLCachedControl<F32> s_pelvis_rot_threshold_slow(gSavedSettings, "AvatarRotateThresholdSlow", 60.0);
			static LLCachedControl<F32> s_pelvis_rot_threshold_fast(gSavedSettings, "AvatarRotateThresholdFast", 2.0);

			F32 pelvis_rot_threshold = clamp_rescale(speed, 0.1f, 1.0f, s_pelvis_rot_threshold_slow, s_pelvis_rot_threshold_fast);
						
			if (self_in_mouselook)
			{
				pelvis_rot_threshold *= MOUSELOOK_PELVIS_FOLLOW_FACTOR;
			}
			pelvis_rot_threshold *= DEG_TO_RAD;

			F32 angle = angle_between( pelvisDir, fwdDir );

			// The avatar's root is allowed to have a yaw that deviates widely
			// from the forward direction, but if roll or pitch are off even
			// a little bit we need to correct the rotation.
			if(root_roll < 1.f * DEG_TO_RAD
			   && root_pitch < 5.f * DEG_TO_RAD)
			{
				// smaller correction vector means pelvis follows prim direction more closely
				if (!mTurning && angle > pelvis_rot_threshold*0.75f)
				{
					mTurning = TRUE;
				}

				// use tighter threshold when turning
				if (mTurning)
				{
					pelvis_rot_threshold *= 0.4f;
				}

				// am I done turning?
				if (angle < pelvis_rot_threshold)
				{
					mTurning = FALSE;
				}

				LLVector3 correction_vector = (pelvisDir - fwdDir) * clamp_rescale(angle, pelvis_rot_threshold*0.75f, pelvis_rot_threshold, 1.0f, 0.0f);
				fwdDir += correction_vector;
			}
			else
			{
				mTurning = FALSE;
			}

			// Now compute the full world space rotation for the whole body (wQv)
			LLVector3 leftDir = upDir % fwdDir;
			leftDir.normalize();
			fwdDir = leftDir % upDir;
			LLQuaternion wQv( fwdDir, leftDir, upDir );

			if (isSelf() && mTurning)
			{
				if ((fwdDir % pelvisDir) * upDir > 0.f)
				{
					gAgent.setControlFlags(AGENT_CONTROL_TURN_RIGHT);
				}
				else
				{
					gAgent.setControlFlags(AGENT_CONTROL_TURN_LEFT);
				}
			}

			// Set the root rotation, but do so incrementally so that it
			// lags in time by some fixed amount.
			//F32 u = LLSmoothInterpolation::getInterpolant(PELVIS_LAG);
			F32 pelvis_lag_time = 0.f;
			if (self_in_mouselook)
			{
				pelvis_lag_time = PELVIS_LAG_MOUSELOOK;
			}
			else if (mInAir)
			{
				pelvis_lag_time = PELVIS_LAG_FLYING;
				// increase pelvis lag time when moving slowly
				pelvis_lag_time *= clamp_rescale(mSpeedAccum, 0.f, 15.f, 3.f, 1.f);
			}
			else
			{
				// <FS:Beq> FIRE-29581 remove stones from wet sack for Willow
				// pelvis_lag_time = PELVIS_LAG_WALKING;
				static constexpr F32 turn_rate_delta{0.0019f}; // linear scale
				static LLCachedControl<F32> turn_speed(gSavedSettings, "FSAvatarTurnSpeed", 0.0f); // 0 is default. We can't go slower.
				pelvis_lag_time = llmax(PELVIS_LAG_WALKING - (llclamp(turn_speed(), 0.f, 100.f) * turn_rate_delta), F_ALMOST_ZERO);
				// </FS:Beq>
			}

    F32 u = llclamp((delta_time / pelvis_lag_time), 0.0f, 1.0f);	

			mRoot->setWorldRotation( slerp(u, mRoot->getWorldRotation(), wQv) );
}

//------------------------------------------------------------------------
// updateTimeStep()
// Factored out from updateCharacter().
//
// Updates the time step used by the motion controller, based on area
// and avatar count criteria.  This will also stop the
// ANIM_AGENT_WALK_ADJUST animation under some circumstances.
// ------------------------------------------------------------------------
void LLVOAvatar::updateTimeStep()
{
	// <FS:Zi> Optionally disable the usage of timesteps, testing if this affects performance or
	//         creates animation issues - FIRE-3657
	//if (!isSelf() && !isUIAvatar()) // ie, non-self avatars, and animated objects will be affected.
	static LLCachedControl<bool> use_timesteps(gSavedSettings, "UseAnimationTimeSteps");
	if (!isSelf() && !isUIAvatar() && use_timesteps)
	// </FS:Zi>
	{
        // Note that sInstances counts animated objects and
        // standard avatars in the same bucket. Is this desirable?
		F32 time_quantum = clamp_rescale((F32)sInstances.size(), 10.f, 35.f, 0.f, 0.25f);
		F32 pixel_area_scale = clamp_rescale(mPixelArea, 100, 5000, 1.f, 0.f);
		F32 time_step = time_quantum * pixel_area_scale;
        // Extrema:
        //   If number of avs is 10 or less, time_step is unmodified (flagged with 0.0).
        //   If area of av is 5000 or greater, time_step is unmodified (flagged with 0.0).
        //   If number of avs is 35 or greater, and area of av is 100 or less,
        //   time_step takes the maximum possible value of 0.25.
        //   Other situations will give values within the (0, 0.25) range.
		if (time_step != 0.f)
		{
			// disable walk motion servo controller as it doesn't work with motion timesteps
			stopMotion(ANIM_AGENT_WALK_ADJUST);
			removeAnimationData("Walk Speed");
		}
        // See SL-763 - playback with altered time step does not
        // appear to work correctly, odd behavior for distant avatars.
        // As of 11-2017, LLMotionController::updateMotions() will
        // ignore the value here. Need to re-enable if it's every
        // fixed.
		mMotionController.setTimeStep(time_step);
	}
	// <FS:Zi> Optionally disable the usage of timesteps, testing if this affects performance or
	//         creates animation issues - FIRE-3657
	else
	{
		mMotionController.setTimeStep(0.0f);
	}
	// </FS:Zi>
}

void LLVOAvatar::updateRootPositionAndRotation(LLAgent& agent, F32 speed, bool was_sit_ground_constrained) 
{
	if (!(isSitting() && getParent()))
	{
		// This case includes all configurations except sitting on an
		// object, so does include ground sit.

		//--------------------------------------------------------------------
		// get timing info
		// handle initial condition case
		//--------------------------------------------------------------------
		F32 animation_time = mAnimTimer.getElapsedTimeF32();
		if (mTimeLast == 0.0f)
		{
			mTimeLast = animation_time;

			// Initially put the pelvis at slaved position/mRotation
			// SL-315
			mRoot->setWorldPosition( getPositionAgent() ); // first frame
			mRoot->setWorldRotation( getRotation() );
		}
			
		//--------------------------------------------------------------------
		// dont' let dT get larger than 1/5th of a second
		//--------------------------------------------------------------------
		F32 delta_time = animation_time - mTimeLast;

		delta_time = llclamp( delta_time, DELTA_TIME_MIN, DELTA_TIME_MAX );
		mTimeLast = animation_time;

		mSpeedAccum = (mSpeedAccum * 0.95f) + (speed * 0.05f);

		//--------------------------------------------------------------------
		// compute the position of the avatar's root
		//--------------------------------------------------------------------
		LLVector3d root_pos;
		LLVector3d ground_under_pelvis;

		if (isSelf())
		{
			gAgent.setPositionAgent(getRenderPosition());
		}

		root_pos = gAgent.getPosGlobalFromAgent(getRenderPosition());
		root_pos.mdV[VZ] += getVisualParamWeight(AVATAR_HOVER);

        LLVector3 normal;
		resolveHeightGlobal(root_pos, ground_under_pelvis, normal);
		F32 foot_to_ground = (F32) (root_pos.mdV[VZ] - mPelvisToFoot - ground_under_pelvis.mdV[VZ]);				
		BOOL in_air = ((!LLWorld::getInstance()->getRegionFromPosGlobal(ground_under_pelvis)) || 
						foot_to_ground > FOOT_GROUND_COLLISION_TOLERANCE);

		if (in_air && !mInAir)
		{
			mTimeInAir.reset();
		}
		mInAir = in_air;

        // SL-402: with the ability to animate the position of joints
        // that affect the body size calculation, computed body size
        // can get stale much more easily. Simplest fix is to update
        // it frequently.
        // SL-427: this appears to be too frequent, moving to only do on animation state change.
        //computeBodySize();
    
		// correct for the fact that the pelvis is not necessarily the center 
		// of the agent's physical representation
		root_pos.mdV[VZ] -= (0.5f * mBodySize.mV[VZ]) - mPelvisToFoot;
		if (!isSitting() && !was_sit_ground_constrained)
		{
			root_pos += LLVector3d(getHoverOffset());
			if (getOverallAppearance() == AOA_JELLYDOLL)
			{
				F32 offz = -0.5 * (getScale()[VZ] - mBodySize.mV[VZ]);
				root_pos[2] += offz;
				// if (!isSelf() && !isControlAvatar())
				// {
				// 	LL_DEBUGS("Avatar") << "av " << getFullname() 
				// 						<< " frame " << LLFrameTimer::getFrameCount()
				// 						<< " root adjust offz " << offz
				// 						<< " scalez " << getScale()[VZ]
				// 						<< " bsz " << mBodySize.mV[VZ]
				// 						<< LL_ENDL;
				// }
			}
		}
		// if (!isSelf() && !isControlAvatar())
		// {
		// 	LL_DEBUGS("Avatar") << "av " << getFullname() << " aoa " << (S32) getOverallAppearance()
		// 						<< " frame " << LLFrameTimer::getFrameCount()
		// 						<< " scalez " << getScale()[VZ]
		// 						<< " bsz " << mBodySize.mV[VZ]
		// 						<< " root pos " << root_pos[2]
		// 						<< " curr rootz " << mRoot->getPosition()[2] 
		// 						<< " pp-z " << mPelvisp->getPosition()[2]
		// 						<< " renderpos " << getRenderPosition()
		// 						<< LL_ENDL;
		// }

        LLControlAvatar *cav = dynamic_cast<LLControlAvatar*>(this);
        if (cav)
        {
            // SL-1350: Moved to LLDrawable::updateXform()
            cav->matchVolumeTransform();
        }
        else
        {
            LLVector3 newPosition = gAgent.getPosAgentFromGlobal(root_pos);
			// if (!isSelf() && !isControlAvatar())
			// {
			// 	LL_DEBUGS("Avatar") << "av " << getFullname() 
			// 						<< " frame " << LLFrameTimer::getFrameCount()
			// 						<< " newPosition " << newPosition
			// 						<< " renderpos " << getRenderPosition()
			// 						<< LL_ENDL;
			// }
            if (newPosition != mRoot->getXform()->getWorldPosition())
            {		
                mRoot->touch();
                // SL-315
                mRoot->setWorldPosition( newPosition ); // regular update				
            }
        }

		//--------------------------------------------------------------------
		// Propagate viewer object rotation to root of avatar
		//--------------------------------------------------------------------
		if (!isControlAvatar() && !isAnyAnimationSignaled(AGENT_NO_ROTATE_ANIMS, NUM_AGENT_NO_ROTATE_ANIMS))
		{
            // Rotation fixups for avatars in motion.
            // Skip for animated objects.
            updateOrientation(agent, speed, delta_time);
		}
	}
	else if (mDrawable.notNull())
	{
        // Sitting on an object - mRoot is slaved to mDrawable orientation.
		LLVector3 pos = mDrawable->getPosition();
		pos += getHoverOffset() * mDrawable->getRotation();
		// SL-315
		mRoot->setPosition(pos);
		mRoot->setRotation(mDrawable->getRotation());
	}
}

//------------------------------------------------------------------------
// LLVOAvatar::computeNeedsUpdate()
// 
// Most of the logic here is to figure out when to periodically update impostors.
// Non-impostors have mUpdatePeriod == 1 and will need update every frame.
//------------------------------------------------------------------------
bool LLVOAvatar::computeNeedsUpdate()
{
	const F32 MAX_IMPOSTOR_INTERVAL = 4.0f;
	computeUpdatePeriod();

	bool needs_update_by_frame_count = ((LLDrawable::getCurrentFrame()+mID.mData[0])%mUpdatePeriod == 0);

    bool needs_update_by_max_time = ((gFrameTimeSeconds-mLastImpostorUpdateFrameTime)> MAX_IMPOSTOR_INTERVAL);
	bool needs_update = needs_update_by_frame_count || needs_update_by_max_time;

	if (needs_update && !isSelf())
	{
		if (needs_update_by_max_time)
		{
			mNeedsImpostorUpdate = TRUE;
			mLastImpostorUpdateReason = 11;
		}
		else
		{
			//mNeedsImpostorUpdate = TRUE;
			//mLastImpostorUpdateReason = 10;
		}
	}
	return needs_update;
}

// updateCharacter()
//
// This is called for all avatars, so there are 4 possible situations:
//
// 1) Avatar is your own. In this case the class is LLVOAvatarSelf,
// isSelf() is true, and agent specifies the corresponding agent
// information for you. In all the other cases, agent is irrelevant
// and it would be less confusing if it were null or something.
//
// 2) Avatar is controlled by another resident. Class is LLVOAvatar,
// and isSelf() is false.
//
// 3) Avatar is the controller for an animated object. Class is
// LLControlAvatar and mIsDummy is true. Avatar is a purely
// viewer-side entity with no representation on the simulator.
//
// 4) Avatar is a UI avatar used in some areas of the UI, such as when
// previewing uploaded animations. Class is LLUIAvatar, and mIsDummy
// is true. Avatar is purely viewer-side with no representation on the
// simulator.
//
//------------------------------------------------------------------------
bool LLVOAvatar::updateCharacter(LLAgent &agent)
{	
	updateDebugText();
	
	if (!mIsBuilt)
	{
		return FALSE;
	}

	BOOL visible = isVisible();
    bool is_control_avatar = isControlAvatar(); // capture state to simplify tracing
	bool is_attachment = false;

	if (is_control_avatar)
	{
        LLControlAvatar *cav = dynamic_cast<LLControlAvatar*>(this);
		is_attachment = cav && cav->mRootVolp && cav->mRootVolp->isAttachment(); // For attached animated objects
	}

    LLScopedContextString str("updateCharacter " + getFullname() + " is_control_avatar "
                              + boost::lexical_cast<std::string>(is_control_avatar) 
                              + " is_attachment " + boost::lexical_cast<std::string>(is_attachment));

	// For fading out the names above heads, only let the timer
	// run if we're visible.
	if (mDrawable.notNull() && !visible)
	{
		mTimeVisible.reset();
	}

	//--------------------------------------------------------------------
	// The rest should only be done occasionally for far away avatars.
    // Set mUpdatePeriod and visible based on distance and other criteria,
	// and flag for impostor update if needed.
	//--------------------------------------------------------------------
	bool needs_update = computeNeedsUpdate();
	
	//--------------------------------------------------------------------
	// Early out if does not need update and not self
	// don't early out for your own avatar, as we rely on your animations playing reliably
	// for example, the "turn around" animation when entering customize avatar needs to trigger
	// even when your avatar is offscreen
	//--------------------------------------------------------------------
	if (!needs_update && !isSelf())
	{
		updateMotions(LLCharacter::HIDDEN_UPDATE);
		return FALSE;
	}

	//--------------------------------------------------------------------
	// Handle transitions between regular rendering, jellydoll, or invisible.
	// Can trigger skeleton reset or animation changes
	//--------------------------------------------------------------------
	updateOverallAppearance();
	
	//--------------------------------------------------------------------
	// change animation time quanta based on avatar render load
	//--------------------------------------------------------------------
    // SL-763 the time step quantization does not currently work.
    //updateTimeStep();
    
	//--------------------------------------------------------------------
    // Update sitting state based on parent and active animation info.
	//--------------------------------------------------------------------
	if (getParent() && !isSitting())
	{
		sitOnObject((LLViewerObject*)getParent());
	}
	else if (!getParent() && isSitting() && !isMotionActive(ANIM_AGENT_SIT_GROUND_CONSTRAINED))
	{
		getOffObject();
	}

	//--------------------------------------------------------------------
	// create local variables in world coords for region position values
	//--------------------------------------------------------------------
	LLVector3 xyVel = getVelocity();
	xyVel.mV[VZ] = 0.0f;
	F32 speed = xyVel.length();
	// remembering the value here prevents a display glitch if the
	// animation gets toggled during this update.
	bool was_sit_ground_constrained = isMotionActive(ANIM_AGENT_SIT_GROUND_CONSTRAINED);

	//--------------------------------------------------------------------
    // This does a bunch of state updating, including figuring out
    // whether av is in the air, setting mRoot position and rotation
    // In some cases, calls updateOrientation() for a lot of the
    // work
    // --------------------------------------------------------------------
    updateRootPositionAndRotation(agent, speed, was_sit_ground_constrained);
	
	//-------------------------------------------------------------------------
	// Update character motions
	//-------------------------------------------------------------------------
	// store data relevant to motions
	mSpeed = speed;

	// update animations
	if (!visible)
	{
		updateMotions(LLCharacter::HIDDEN_UPDATE);
	}
	else if (mSpecialRenderMode == 1) // Animation Preview
	{
		updateMotions(LLCharacter::FORCE_UPDATE);
	}
	else
	{
		// Might be better to do HIDDEN_UPDATE if cloud
		updateMotions(LLCharacter::NORMAL_UPDATE);
	}

	// Special handling for sitting on ground.
	if (!getParent() && (isSitting() || was_sit_ground_constrained))
	{
		
		F32 off_z = LLVector3d(getHoverOffset()).mdV[VZ];
		if (off_z != 0.0)
		{
			LLVector3 pos = mRoot->getWorldPosition();
			pos.mV[VZ] += off_z;
			mRoot->touch();
			// SL-315
			mRoot->setWorldPosition(pos);
		}
	}

	// update head position
	updateHeadOffset();

	// Generate footstep sounds when feet hit the ground
    updateFootstepSounds();

	// Update child joints as needed.
	mRoot->updateWorldMatrixChildren();

    if (visible)
    {
		// System avatar mesh vertices need to be reskinned.
		mNeedsSkin = TRUE;
    }

	return visible;
}

//-----------------------------------------------------------------------------
// updateHeadOffset()
//-----------------------------------------------------------------------------
void LLVOAvatar::updateHeadOffset()
{
	// since we only care about Z, just grab one of the eyes
	LLVector3 midEyePt = mEyeLeftp->getWorldPosition();
	midEyePt -= mDrawable.notNull() ? mDrawable->getWorldPosition() : mRoot->getWorldPosition();
	midEyePt.mV[VZ] = llmax(-mPelvisToFoot + LLViewerCamera::getInstance()->getNear(), midEyePt.mV[VZ]);

	if (mDrawable.notNull())
	{
		midEyePt = midEyePt * ~mDrawable->getWorldRotation();
	}
	if (isSitting())
	{
		mHeadOffset = midEyePt;	
	}
	else
	{
		F32 u = llmax(0.f, HEAD_MOVEMENT_AVG_TIME - (1.f / gFPSClamped));
		mHeadOffset = lerp(midEyePt, mHeadOffset,  u);
	}
}

void LLVOAvatar::debugBodySize() const
{
	LLVector3 pelvis_scale = mPelvisp->getScale();

	// some of the joints have not been cached
	LLVector3 skull = mSkullp->getPosition();
    LL_DEBUGS("Avatar") << "skull pos " << skull << LL_ENDL;
	//LLVector3 skull_scale = mSkullp->getScale();

	LLVector3 neck = mNeckp->getPosition();
	LLVector3 neck_scale = mNeckp->getScale();
    LL_DEBUGS("Avatar") << "neck pos " << neck << " neck_scale " << neck_scale << LL_ENDL;

	LLVector3 chest = mChestp->getPosition();
	LLVector3 chest_scale = mChestp->getScale();
    LL_DEBUGS("Avatar") << "chest pos " << chest << " chest_scale " << chest_scale << LL_ENDL;

	// the rest of the joints have been cached
	LLVector3 head = mHeadp->getPosition();
	LLVector3 head_scale = mHeadp->getScale();
    LL_DEBUGS("Avatar") << "head pos " << head << " head_scale " << head_scale << LL_ENDL;

	LLVector3 torso = mTorsop->getPosition();
	LLVector3 torso_scale = mTorsop->getScale();
    LL_DEBUGS("Avatar") << "torso pos " << torso << " torso_scale " << torso_scale << LL_ENDL;

	LLVector3 hip = mHipLeftp->getPosition();
	LLVector3 hip_scale = mHipLeftp->getScale();
    LL_DEBUGS("Avatar") << "hip pos " << hip << " hip_scale " << hip_scale << LL_ENDL;

	LLVector3 knee = mKneeLeftp->getPosition();
	LLVector3 knee_scale = mKneeLeftp->getScale();
    LL_DEBUGS("Avatar") << "knee pos " << knee << " knee_scale " << knee_scale << LL_ENDL;

	LLVector3 ankle = mAnkleLeftp->getPosition();
	LLVector3 ankle_scale = mAnkleLeftp->getScale();
    LL_DEBUGS("Avatar") << "ankle pos " << ankle << " ankle_scale " << ankle_scale << LL_ENDL;

	LLVector3 foot  = mFootLeftp->getPosition();
    LL_DEBUGS("Avatar") << "foot pos " << foot << LL_ENDL;

	F32 new_offset = (const_cast<LLVOAvatar*>(this))->getVisualParamWeight(AVATAR_HOVER);
    LL_DEBUGS("Avatar") << "new_offset " << new_offset << LL_ENDL;

	F32 new_pelvis_to_foot = hip.mV[VZ] * pelvis_scale.mV[VZ] -
        knee.mV[VZ] * hip_scale.mV[VZ] -
        ankle.mV[VZ] * knee_scale.mV[VZ] -
        foot.mV[VZ] * ankle_scale.mV[VZ];
    LL_DEBUGS("Avatar") << "new_pelvis_to_foot " << new_pelvis_to_foot << LL_ENDL;

	LLVector3 new_body_size;
	new_body_size.mV[VZ] = new_pelvis_to_foot +
					   // the sqrt(2) correction below is an approximate
					   // correction to get to the top of the head
					   F_SQRT2 * (skull.mV[VZ] * head_scale.mV[VZ]) + 
					   head.mV[VZ] * neck_scale.mV[VZ] + 
					   neck.mV[VZ] * chest_scale.mV[VZ] + 
					   chest.mV[VZ] * torso_scale.mV[VZ] + 
					   torso.mV[VZ] * pelvis_scale.mV[VZ]; 

	// TODO -- measure the real depth and width
	new_body_size.mV[VX] = DEFAULT_AGENT_DEPTH;
	new_body_size.mV[VY] = DEFAULT_AGENT_WIDTH;

    LL_DEBUGS("Avatar") << "new_body_size " << new_body_size << LL_ENDL;
}
   
//------------------------------------------------------------------------
// postPelvisSetRecalc
//------------------------------------------------------------------------
void LLVOAvatar::postPelvisSetRecalc()
{		
	mRoot->updateWorldMatrixChildren();			
	computeBodySize();
	dirtyMesh(2);
}
//------------------------------------------------------------------------
// updateVisibility()
//------------------------------------------------------------------------
void LLVOAvatar::updateVisibility()
{
	BOOL visible = FALSE;

	if (mIsDummy)
	{
		visible = FALSE;
	}
	else if (mDrawable.isNull())
	{
		visible = FALSE;
	}
	else
	{
		if (!mDrawable->getSpatialGroup() || mDrawable->getSpatialGroup()->isVisible())
		{
			visible = TRUE;
		}
		else
		{
			visible = FALSE;
		}

		if(isSelf())
		{
			if (!gAgentWearables.areWearablesLoaded())
			{
				visible = FALSE;
			}
		}
		else if( !mFirstAppearanceMessageReceived )
		{
			visible = FALSE;
		}

		if (sDebugInvisible)
		{
			LLNameValue* firstname = getNVPair("FirstName");
			if (firstname)
			{
				LL_DEBUGS("Avatar") << avString() << " updating visibility" << LL_ENDL;
			}
			else
			{
				LL_INFOS() << "Avatar " << this << " updating visiblity" << LL_ENDL;
			}

			if (visible)
			{
				LL_INFOS() << "Visible" << LL_ENDL;
			}
			else
			{
				LL_INFOS() << "Not visible" << LL_ENDL;
			}

			/*if (avatar_in_frustum)
			{
				LL_INFOS() << "Avatar in frustum" << LL_ENDL;
			}
			else
			{
				LL_INFOS() << "Avatar not in frustum" << LL_ENDL;
			}*/

			/*if (LLViewerCamera::getInstance()->sphereInFrustum(sel_pos_agent, 2.0f))
			{
				LL_INFOS() << "Sel pos visible" << LL_ENDL;
			}
			if (LLViewerCamera::getInstance()->sphereInFrustum(wrist_right_pos_agent, 0.2f))
			{
				LL_INFOS() << "Wrist pos visible" << LL_ENDL;
			}
			if (LLViewerCamera::getInstance()->sphereInFrustum(getPositionAgent(), getMaxScale()*2.f))
			{
				LL_INFOS() << "Agent visible" << LL_ENDL;
			}*/
			LL_INFOS() << "PA: " << getPositionAgent() << LL_ENDL;
			/*LL_INFOS() << "SPA: " << sel_pos_agent << LL_ENDL;
			LL_INFOS() << "WPA: " << wrist_right_pos_agent << LL_ENDL;*/
			for (attachment_map_t::iterator iter = mAttachmentPoints.begin(); 
				 iter != mAttachmentPoints.end();
				 ++iter)
			{
				LLViewerJointAttachment* attachment = iter->second;

				// <FS:Ansariel> Possible crash fix
				if (!attachment)
				{
					continue;
				}
				// </FS:Ansariel>

				for (LLViewerJointAttachment::attachedobjs_vec_t::iterator attachment_iter = attachment->mAttachedObjects.begin();
					 attachment_iter != attachment->mAttachedObjects.end();
					 ++attachment_iter)
				{
					if (LLViewerObject *attached_object = attachment_iter->get())
					{
						if(attached_object->mDrawable->isVisible())
						{
							LL_INFOS() << attachment->getName() << " visible" << LL_ENDL;
						}
						else
						{
							LL_INFOS() << attachment->getName() << " not visible at " << mDrawable->getWorldPosition() << " and radius " << mDrawable->getRadius() << LL_ENDL;
						}
					}
				}
			}
		}
	}

	if (!visible && mVisible)
	{
		mMeshInvisibleTime.reset();
	}

	if (visible)
	{
		if (!mMeshValid)
		{
			restoreMeshData();
		}
	}
	else
	{
		if (mMeshValid &&
            (isControlAvatar() || mMeshInvisibleTime.getElapsedTimeF32() > TIME_BEFORE_MESH_CLEANUP))
		{
			releaseMeshData();
		}
	}

    if ( visible != mVisible )
    {
        LL_DEBUGS("AvatarRender") << "visible was " << mVisible << " now " << visible << LL_ENDL;
    }
	mVisible = visible;
}

// private
bool LLVOAvatar::shouldAlphaMask()
{
	const bool should_alpha_mask = !LLDrawPoolAlpha::sShowDebugAlpha // Don't alpha mask if "Highlight Transparent" checked
							&& !LLDrawPoolAvatar::sSkipTransparent;

	return should_alpha_mask;

}

//-----------------------------------------------------------------------------
// renderSkinned()
//-----------------------------------------------------------------------------
U32 LLVOAvatar::renderSkinned()
{
    LL_PROFILE_ZONE_SCOPED_CATEGORY_AVATAR;

	U32 num_indices = 0;

	if (!mIsBuilt)
	{
		return num_indices;
	}

    if (mDrawable.isNull())
    {
		return num_indices;
    }

	LLFace* face = mDrawable->getFace(0);

	bool needs_rebuild = !face || !face->getVertexBuffer() || mDrawable->isState(LLDrawable::REBUILD_GEOMETRY);

	if (needs_rebuild || mDirtyMesh)
	{	//LOD changed or new mesh created, allocate new vertex buffer if needed
		if (needs_rebuild || mDirtyMesh >= 2 || mVisibilityRank <= 4)
		{
			updateMeshData();
			mDirtyMesh = 0;
			mNeedsSkin = TRUE;
			mDrawable->clearState(LLDrawable::REBUILD_GEOMETRY);
		}
	}

	if (LLViewerShaderMgr::instance()->getShaderLevel(LLViewerShaderMgr::SHADER_AVATAR) <= 0)
	{
		if (mNeedsSkin)
		{
			//generate animated mesh
			LLViewerJoint* lower_mesh = getViewerJoint(MESH_ID_LOWER_BODY);
			LLViewerJoint* upper_mesh = getViewerJoint(MESH_ID_UPPER_BODY);
			LLViewerJoint* skirt_mesh = getViewerJoint(MESH_ID_SKIRT);
			LLViewerJoint* eyelash_mesh = getViewerJoint(MESH_ID_EYELASH);
			LLViewerJoint* head_mesh = getViewerJoint(MESH_ID_HEAD);
			LLViewerJoint* hair_mesh = getViewerJoint(MESH_ID_HAIR);

			if(upper_mesh)
			{
				upper_mesh->updateJointGeometry();
			}
			if (lower_mesh)
			{
				lower_mesh->updateJointGeometry();
			}

			if( isWearingWearableType( LLWearableType::WT_SKIRT ) )
			{
				if(skirt_mesh)
				{
					skirt_mesh->updateJointGeometry();
				}
			}

			if (!isSelf() || gAgent.needsRenderHead() || LLPipeline::sShadowRender)
			{
				if(eyelash_mesh)
				{
					eyelash_mesh->updateJointGeometry();
				}
				if(head_mesh)
				{
					head_mesh->updateJointGeometry();
				}
				if(hair_mesh)
				{
					hair_mesh->updateJointGeometry();
				}
			}
			mNeedsSkin = FALSE;
			mLastSkinTime = gFrameTimeSeconds;

			LLFace * face = mDrawable->getFace(0);
			if (face)
			{
				LLVertexBuffer* vb = face->getVertexBuffer();
				if (vb)
				{
					vb->flush();
				}
			}
		}
	}
	else
	{
		mNeedsSkin = FALSE;
	}

	if (sDebugInvisible)
	{
		LLNameValue* firstname = getNVPair("FirstName");
		if (firstname)
		{
			LL_DEBUGS("Avatar") << avString() << " in render" << LL_ENDL;
		}
		else
		{
			LL_INFOS() << "Avatar " << this << " in render" << LL_ENDL;
		}
		if (!mIsBuilt)
		{
			LL_INFOS() << "Not built!" << LL_ENDL;
		}
		else if (!gAgent.needsRenderAvatar())
		{
			LL_INFOS() << "Doesn't need avatar render!" << LL_ENDL;
		}
		else
		{
			LL_INFOS() << "Rendering!" << LL_ENDL;
		}
	}

	if (!mIsBuilt)
	{
		return num_indices;
	}

	if (isSelf() && !gAgent.needsRenderAvatar())
	{
		return num_indices;
	}

	// render collision normal
	// *NOTE: this is disabled (there is no UI for enabling sShowFootPlane) due
	// to DEV-14477.  the code is left here to aid in tracking down the cause
	// of the crash in the future. -brad
	if (sShowFootPlane && mDrawable.notNull())
	{
		LLVector3 slaved_pos = mDrawable->getPositionAgent();
		LLVector3 foot_plane_normal(mFootPlane.mV[VX], mFootPlane.mV[VY], mFootPlane.mV[VZ]);
		F32 dist_from_plane = (slaved_pos * foot_plane_normal) - mFootPlane.mV[VW];
		LLVector3 collide_point = slaved_pos;
		collide_point.mV[VZ] -= foot_plane_normal.mV[VZ] * (dist_from_plane + COLLISION_TOLERANCE - FOOT_COLLIDE_FUDGE);

		gGL.begin(LLRender::LINES);
		{
			F32 SQUARE_SIZE = 0.2f;
			gGL.color4f(1.f, 0.f, 0.f, 1.f);
			
			gGL.vertex3f(collide_point.mV[VX] - SQUARE_SIZE, collide_point.mV[VY] - SQUARE_SIZE, collide_point.mV[VZ]);
			gGL.vertex3f(collide_point.mV[VX] + SQUARE_SIZE, collide_point.mV[VY] - SQUARE_SIZE, collide_point.mV[VZ]);

			gGL.vertex3f(collide_point.mV[VX] + SQUARE_SIZE, collide_point.mV[VY] - SQUARE_SIZE, collide_point.mV[VZ]);
			gGL.vertex3f(collide_point.mV[VX] + SQUARE_SIZE, collide_point.mV[VY] + SQUARE_SIZE, collide_point.mV[VZ]);
			
			gGL.vertex3f(collide_point.mV[VX] + SQUARE_SIZE, collide_point.mV[VY] + SQUARE_SIZE, collide_point.mV[VZ]);
			gGL.vertex3f(collide_point.mV[VX] - SQUARE_SIZE, collide_point.mV[VY] + SQUARE_SIZE, collide_point.mV[VZ]);
			
			gGL.vertex3f(collide_point.mV[VX] - SQUARE_SIZE, collide_point.mV[VY] + SQUARE_SIZE, collide_point.mV[VZ]);
			gGL.vertex3f(collide_point.mV[VX] - SQUARE_SIZE, collide_point.mV[VY] - SQUARE_SIZE, collide_point.mV[VZ]);
			
			gGL.vertex3f(collide_point.mV[VX], collide_point.mV[VY], collide_point.mV[VZ]);
			gGL.vertex3f(collide_point.mV[VX] + mFootPlane.mV[VX], collide_point.mV[VY] + mFootPlane.mV[VY], collide_point.mV[VZ] + mFootPlane.mV[VZ]);

		}
		gGL.end();
		gGL.flush();
	}
	//--------------------------------------------------------------------
	// render all geometry attached to the skeleton
	//--------------------------------------------------------------------

		bool should_alpha_mask = shouldAlphaMask();
		LLGLState test(GL_ALPHA_TEST, should_alpha_mask);
		
		BOOL first_pass = TRUE;
		if (!LLDrawPoolAvatar::sSkipOpaque)
		{
			if (isUIAvatar() && mIsDummy)
			{
				LLViewerJoint* hair_mesh = getViewerJoint(MESH_ID_HAIR);
				if (hair_mesh)
				{
					num_indices += hair_mesh->render(mAdjustedPixelArea, first_pass, mIsDummy);
				}
				first_pass = FALSE;
			}
			if (!isSelf() || gAgent.needsRenderHead() || LLPipeline::sShadowRender)
			{
	
				if (isTextureVisible(TEX_HEAD_BAKED) || (getOverallAppearance() == AOA_JELLYDOLL && !isControlAvatar()) || isUIAvatar())
				{
					LLViewerJoint* head_mesh = getViewerJoint(MESH_ID_HEAD);
					if (head_mesh)
					{
						num_indices += head_mesh->render(mAdjustedPixelArea, first_pass, mIsDummy);
					}
					first_pass = FALSE;
				}
			}
			if (isTextureVisible(TEX_UPPER_BAKED) || (getOverallAppearance() == AOA_JELLYDOLL && !isControlAvatar()) || isUIAvatar())
			{
				LLViewerJoint* upper_mesh = getViewerJoint(MESH_ID_UPPER_BODY);
				if (upper_mesh)
				{
					num_indices += upper_mesh->render(mAdjustedPixelArea, first_pass, mIsDummy);
				}
				first_pass = FALSE;
			}
			
			if (isTextureVisible(TEX_LOWER_BAKED) || (getOverallAppearance() == AOA_JELLYDOLL && !isControlAvatar()) || isUIAvatar())
			{
				LLViewerJoint* lower_mesh = getViewerJoint(MESH_ID_LOWER_BODY);
				if (lower_mesh)
				{
					num_indices += lower_mesh->render(mAdjustedPixelArea, first_pass, mIsDummy);
				}
				first_pass = FALSE;
			}
		}

		if (!LLDrawPoolAvatar::sSkipTransparent || LLPipeline::sImpostorRender)
		{
			LLGLState blend(GL_BLEND, !mIsDummy);
			LLGLState test(GL_ALPHA_TEST, !mIsDummy);
			num_indices += renderTransparent(first_pass);
		}

	return num_indices;
}

U32 LLVOAvatar::renderTransparent(BOOL first_pass)
{
	LL_PROFILE_ZONE_SCOPED_CATEGORY_AVATAR; // <FS:Beq/> Tracy accounting for render tracking
	U32 num_indices = 0;
	if( isWearingWearableType( LLWearableType::WT_SKIRT ) && (isUIAvatar() || isTextureVisible(TEX_SKIRT_BAKED)) )
	{
        gGL.flush();
		LLViewerJoint* skirt_mesh = getViewerJoint(MESH_ID_SKIRT);
		if (skirt_mesh)
		{
			num_indices += skirt_mesh->render(mAdjustedPixelArea, FALSE);
		}
		first_pass = FALSE;
        gGL.flush();
	}

	if (!isSelf() || gAgent.needsRenderHead() || LLPipeline::sShadowRender)
	{
		if (LLPipeline::sImpostorRender)
		{
            gGL.flush();
		}
		
		if (isTextureVisible(TEX_HEAD_BAKED))
		{
			LLViewerJoint* eyelash_mesh = getViewerJoint(MESH_ID_EYELASH);
			if (eyelash_mesh)
			{
				num_indices += eyelash_mesh->render(mAdjustedPixelArea, first_pass, mIsDummy);
			}
			first_pass = FALSE;
		}
		if (isTextureVisible(TEX_HAIR_BAKED) && (getOverallAppearance() != AOA_JELLYDOLL))
		{
			LLViewerJoint* hair_mesh = getViewerJoint(MESH_ID_HAIR);
			if (hair_mesh)
			{
				num_indices += hair_mesh->render(mAdjustedPixelArea, first_pass, mIsDummy);
			}
			first_pass = FALSE;
		}
		if (LLPipeline::sImpostorRender)
		{
            gGL.flush();
		}
	}
	
	return num_indices;
}

//-----------------------------------------------------------------------------
// renderRigid()
//-----------------------------------------------------------------------------
U32 LLVOAvatar::renderRigid()
{
	LL_PROFILE_ZONE_SCOPED_CATEGORY_AVATAR; // <FS:Beq/> Tracy accounting for render tracking
	U32 num_indices = 0;

	if (!mIsBuilt)
	{
		return 0;
	}

	if (isSelf() && (!gAgent.needsRenderAvatar() || !gAgent.needsRenderHead()))
	{
		return 0;
	}
	
	if (!mIsBuilt)
	{
		return 0;
	}

	bool should_alpha_mask = shouldAlphaMask();
	LLGLState test(GL_ALPHA_TEST, should_alpha_mask);

	if (isTextureVisible(TEX_EYES_BAKED) || (getOverallAppearance() == AOA_JELLYDOLL && !isControlAvatar()) || isUIAvatar())
	{
		LLViewerJoint* eyeball_left = getViewerJoint(MESH_ID_EYEBALL_LEFT);
		LLViewerJoint* eyeball_right = getViewerJoint(MESH_ID_EYEBALL_RIGHT);
		if (eyeball_left)
		{
			num_indices += eyeball_left->render(mAdjustedPixelArea, TRUE, mIsDummy);
		}
		if(eyeball_right)
		{
			num_indices += eyeball_right->render(mAdjustedPixelArea, TRUE, mIsDummy);
		}
	}

	return num_indices;
}

U32 LLVOAvatar::renderImpostor(LLColor4U color, S32 diffuse_channel)
{
	LL_PROFILE_ZONE_SCOPED_CATEGORY_AVATAR; // <FS:Beq/> Tracy accounting for render tracking
	if (!mImpostor.isComplete())
	{
		return 0;
	}

	LLVector3 pos(getRenderPosition()+mImpostorOffset);
	LLVector3 at = (pos - LLViewerCamera::getInstance()->getOrigin());
	at.normalize();
	LLVector3 left = LLViewerCamera::getInstance()->getUpAxis() % at;
	LLVector3 up = at%left;

	left *= mImpostorDim.mV[0];
	up *= mImpostorDim.mV[1];

	if (gPipeline.hasRenderDebugMask(LLPipeline::RENDER_DEBUG_IMPOSTORS))
	{
		LLGLEnable blend(GL_BLEND);
		gGL.setSceneBlendType(LLRender::BT_ADD);
		gGL.getTexUnit(diffuse_channel)->unbind(LLTexUnit::TT_TEXTURE);

		// gGL.begin(LLRender::QUADS);
		// gGL.vertex3fv((pos+left-up).mV);
		// gGL.vertex3fv((pos-left-up).mV);
		// gGL.vertex3fv((pos-left+up).mV);
		// gGL.vertex3fv((pos+left+up).mV);
		// gGL.end();


		gGL.begin(LLRender::LINES); 
		gGL.color4f(1.f,1.f,1.f,1.f);
		F32 thickness = llmax(F32(5.0f-5.0f*(gFrameTimeSeconds-mLastImpostorUpdateFrameTime)),1.0f);
		gGL.setLineWidth(thickness); // <FS> Line width OGL core profile fix by Rye Mutt
		gGL.vertex3fv((pos+left-up).mV);
		gGL.vertex3fv((pos-left-up).mV);
		gGL.vertex3fv((pos-left-up).mV);
		gGL.vertex3fv((pos-left+up).mV);
		gGL.vertex3fv((pos-left+up).mV);
		gGL.vertex3fv((pos+left+up).mV);
		gGL.vertex3fv((pos+left+up).mV);
		gGL.vertex3fv((pos+left-up).mV);
		gGL.end();
		gGL.flush();
	}
	{
	LLGLEnable test(GL_ALPHA_TEST);
    gGL.flush();

	gGL.color4ubv(color.mV);
	gGL.getTexUnit(diffuse_channel)->bind(&mImpostor);
	// <FS:Ansariel> Remove QUADS rendering mode
	//gGL.begin(LLRender::QUADS);
	//gGL.texCoord2f(0,0);
	//gGL.vertex3fv((pos+left-up).mV);
	//gGL.texCoord2f(1,0);
	//gGL.vertex3fv((pos-left-up).mV);
	//gGL.texCoord2f(1,1);
	//gGL.vertex3fv((pos-left+up).mV);
	//gGL.texCoord2f(0,1);
	//gGL.vertex3fv((pos+left+up).mV);
	//gGL.end();
	gGL.begin(LLRender::TRIANGLES);
	{
		gGL.texCoord2f(0.f, 0.f);
		gGL.vertex3fv((pos + left - up).mV);
		gGL.texCoord2f(1.f, 0.f);
		gGL.vertex3fv((pos - left - up).mV);
		gGL.texCoord2f(1.f, 1.f);
		gGL.vertex3fv((pos - left + up).mV);

		gGL.texCoord2f(0.f, 0.f);
		gGL.vertex3fv((pos + left - up).mV);
		gGL.texCoord2f(1.f, 1.f);
		gGL.vertex3fv((pos - left + up).mV);
		gGL.texCoord2f(0.f, 1.f);
		gGL.vertex3fv((pos + left + up).mV);
	}
	gGL.end();
	// </FS:Ansariel>
	gGL.flush();
	}

	return 6;
}

bool LLVOAvatar::allTexturesCompletelyDownloaded(std::set<LLUUID>& ids) const
{
	for (std::set<LLUUID>::const_iterator it = ids.begin(); it != ids.end(); ++it)
	{
		LLViewerFetchedTexture *imagep = gTextureList.findImage(*it, TEX_LIST_STANDARD);
		if (imagep && imagep->getDiscardLevel()!=0)
		{
			return false;
		}
	}
	return true;
}

bool LLVOAvatar::allLocalTexturesCompletelyDownloaded() const
{
	std::set<LLUUID> local_ids;
	collectLocalTextureUUIDs(local_ids);
	return allTexturesCompletelyDownloaded(local_ids);
}

bool LLVOAvatar::allBakedTexturesCompletelyDownloaded() const
{
	std::set<LLUUID> baked_ids;
	collectBakedTextureUUIDs(baked_ids);
	return allTexturesCompletelyDownloaded(baked_ids);
}

std::string LLVOAvatar::bakedTextureOriginInfo()
{
	std::string result;
	
	std::set<LLUUID> baked_ids;
	collectBakedTextureUUIDs(baked_ids);
	for (U32 i = 0; i < mBakedTextureDatas.size(); i++)
	{
		ETextureIndex texture_index = mBakedTextureDatas[i].mTextureIndex;
		LLViewerFetchedTexture *imagep =
			LLViewerTextureManager::staticCastToFetchedTexture(getImage(texture_index,0), TRUE);
		if (!imagep ||
			imagep->getID() == IMG_DEFAULT ||
			imagep->getID() == IMG_DEFAULT_AVATAR)
			
		{
			result += "-";
		}
		else
		{
			bool has_url = false, has_host = false;
			if (!imagep->getUrl().empty())
			{
				has_url = true;
			}
			if (imagep->getTargetHost().isOk())
			{
				has_host = true;
			}
			S32 discard = imagep->getDiscardLevel();
			if (has_url && !has_host) result += discard ? "u" : "U"; // server-bake texture with url 
			else if (has_host && !has_url) result += discard ? "h" : "H"; // old-style texture on sim
			else if (has_host && has_url) result += discard ? "x" : "X"; // both origins?
			else if (!has_host && !has_url) result += discard ? "n" : "N"; // no origin?
			if (discard != 0)
			{
				result += llformat("(%d/%d)",discard,imagep->getDesiredDiscardLevel());
			}
		}

	}
	return result;
}

S32Bytes LLVOAvatar::totalTextureMemForUUIDS(std::set<LLUUID>& ids)
{
	S32Bytes result(0);
	for (std::set<LLUUID>::const_iterator it = ids.begin(); it != ids.end(); ++it)
	{
		LLViewerFetchedTexture *imagep = gTextureList.findImage(*it, TEX_LIST_STANDARD);
		if (imagep)
		{
			result += imagep->getTextureMemory();
		}
	}
	return result;
}
	
void LLVOAvatar::collectLocalTextureUUIDs(std::set<LLUUID>& ids) const
{
	for (U32 texture_index = 0; texture_index < getNumTEs(); texture_index++)
	{
		LLWearableType::EType wearable_type = LLAvatarAppearance::getDictionary()->getTEWearableType((ETextureIndex)texture_index);
		U32 num_wearables = gAgentWearables.getWearableCount(wearable_type);

		LLViewerFetchedTexture *imagep = NULL;
		for (U32 wearable_index = 0; wearable_index < num_wearables; wearable_index++)
		{
			imagep = LLViewerTextureManager::staticCastToFetchedTexture(getImage(texture_index, wearable_index), TRUE);
			if (imagep)
			{
				const LLAvatarAppearanceDictionary::TextureEntry *texture_dict = LLAvatarAppearance::getDictionary()->getTexture((ETextureIndex)texture_index);
				if (texture_dict && texture_dict->mIsLocalTexture)
				{
					ids.insert(imagep->getID());
				}
			}
		}
	}
	ids.erase(IMG_DEFAULT);
	ids.erase(IMG_DEFAULT_AVATAR);
	ids.erase(IMG_INVISIBLE);
}

void LLVOAvatar::collectBakedTextureUUIDs(std::set<LLUUID>& ids) const
{
	for (U32 texture_index = 0; texture_index < getNumTEs(); texture_index++)
	{
		LLViewerFetchedTexture *imagep = NULL;
		if (isIndexBakedTexture((ETextureIndex) texture_index))
		{
			imagep = LLViewerTextureManager::staticCastToFetchedTexture(getImage(texture_index,0), TRUE);
			if (imagep)
			{
				ids.insert(imagep->getID());
			}
		}
	}
	ids.erase(IMG_DEFAULT);
	ids.erase(IMG_DEFAULT_AVATAR);
	ids.erase(IMG_INVISIBLE);
}

void LLVOAvatar::collectTextureUUIDs(std::set<LLUUID>& ids)
{
	collectLocalTextureUUIDs(ids);
	collectBakedTextureUUIDs(ids);
}

void LLVOAvatar::releaseOldTextures()
{
	S32Bytes current_texture_mem;
	
	// Any textures that we used to be using but are no longer using should no longer be flagged as "NO_DELETE"
	std::set<LLUUID> baked_texture_ids;
	collectBakedTextureUUIDs(baked_texture_ids);
	S32Bytes new_baked_mem = totalTextureMemForUUIDS(baked_texture_ids);

	std::set<LLUUID> local_texture_ids;
	collectLocalTextureUUIDs(local_texture_ids);
	//S32 new_local_mem = totalTextureMemForUUIDS(local_texture_ids);

	std::set<LLUUID> new_texture_ids;
	new_texture_ids.insert(baked_texture_ids.begin(),baked_texture_ids.end());
	new_texture_ids.insert(local_texture_ids.begin(),local_texture_ids.end());
	S32Bytes new_total_mem = totalTextureMemForUUIDS(new_texture_ids);

	//S32 old_total_mem = totalTextureMemForUUIDS(mTextureIDs);
	//LL_DEBUGS("Avatar") << getFullname() << " old_total_mem: " << old_total_mem << " new_total_mem (L/B): " << new_total_mem << " (" << new_local_mem <<", " << new_baked_mem << ")" << LL_ENDL;  
	if (!isSelf() && new_total_mem > new_baked_mem)
	{
			LL_WARNS() << "extra local textures stored for non-self av" << LL_ENDL;
	}
	for (std::set<LLUUID>::iterator it = mTextureIDs.begin(); it != mTextureIDs.end(); ++it)
	{
		if (new_texture_ids.find(*it) == new_texture_ids.end())
		{
			LLViewerFetchedTexture *imagep = gTextureList.findImage(*it, TEX_LIST_STANDARD);
			if (imagep)
			{
				current_texture_mem += imagep->getTextureMemory();
				if (imagep->getTextureState() == LLGLTexture::NO_DELETE)
				{
					// This will allow the texture to be deleted if not in use.
					imagep->forceActive();

					// This resets the clock to texture being flagged
					// as unused, preventing the texture from being
					// deleted immediately. If other avatars or
					// objects are using it, it can still be flagged
					// no-delete by them.
					imagep->forceUpdateBindStats();
				}
			}
		}
	}
	mTextureIDs = new_texture_ids;
}

void LLVOAvatar::updateTextures()
{
	releaseOldTextures();
	
	BOOL render_avatar = TRUE;

	if (mIsDummy)
	{
		return;
	}

	if( isSelf() )
	{
		render_avatar = TRUE;
	}
	else
	{
		if(!isVisible())
		{
			return ;//do not update for invisible avatar.
		}

		render_avatar = !mCulled; //visible and not culled.
	}

	std::vector<BOOL> layer_baked;
	// GL NOT ACTIVE HERE - *TODO
	for (U32 i = 0; i < mBakedTextureDatas.size(); i++)
	{
		layer_baked.push_back(isTextureDefined(mBakedTextureDatas[i].mTextureIndex));
		// bind the texture so that they'll be decoded slightly 
		// inefficient, we can short-circuit this if we have to
		if (render_avatar && !gGLManager.mIsDisabled)
		{
			if (layer_baked[i] && !mBakedTextureDatas[i].mIsLoaded)
			{
				gGL.getTexUnit(0)->bind(getImage( mBakedTextureDatas[i].mTextureIndex, 0 ));
			}
		}
	}

	mMaxPixelArea = 0.f;
	mMinPixelArea = 99999999.f;
	mHasGrey = FALSE; // debug
	for (U32 texture_index = 0; texture_index < getNumTEs(); texture_index++)
	{
		LLWearableType::EType wearable_type = LLAvatarAppearance::getDictionary()->getTEWearableType((ETextureIndex)texture_index);
		U32 num_wearables = gAgentWearables.getWearableCount(wearable_type);
		const LLTextureEntry *te = getTE(texture_index);

		// getTE can return 0.
		// Not sure yet why it does, but of course it crashes when te->mScale? gets used.
		// Put safeguard in place so this corner case get better handling and does not result in a crash.
		F32 texel_area_ratio = 1.0f;
		if( te )
		{
			texel_area_ratio = fabs(te->mScaleS * te->mScaleT);
		}
		else
		{
			LL_WARNS() << "getTE( " << texture_index << " ) returned 0" <<LL_ENDL;
		}

		LLViewerFetchedTexture *imagep = NULL;
		for (U32 wearable_index = 0; wearable_index < num_wearables; wearable_index++)
		{
			imagep = LLViewerTextureManager::staticCastToFetchedTexture(getImage(texture_index, wearable_index), TRUE);
			if (imagep)
			{
				const LLAvatarAppearanceDictionary::TextureEntry *texture_dict = LLAvatarAppearance::getDictionary()->getTexture((ETextureIndex)texture_index);
				const EBakedTextureIndex baked_index = texture_dict ? texture_dict->mBakedTextureIndex : EBakedTextureIndex::BAKED_NUM_INDICES;
				if (texture_dict && texture_dict->mIsLocalTexture)
				{
					addLocalTextureStats((ETextureIndex)texture_index, imagep, texel_area_ratio, render_avatar, mBakedTextureDatas[baked_index].mIsUsed);
				}
			}
		}
		if (isIndexBakedTexture((ETextureIndex) texture_index) && render_avatar)
		{
			const S32 boost_level = getAvatarBakedBoostLevel();
			imagep = LLViewerTextureManager::staticCastToFetchedTexture(getImage(texture_index,0), TRUE);
			addBakedTextureStats( imagep, mPixelArea, texel_area_ratio, boost_level );			
			// <FS:Ansariel> [Legacy Bake]
			// Spam if this is a baked texture, not set to default image, without valid host info
			if (isIndexBakedTexture((ETextureIndex)texture_index)
				&& imagep->getID() != IMG_DEFAULT_AVATAR
				&& imagep->getID() != IMG_INVISIBLE
				&& !isUsingServerBakes() 
				&& !imagep->getTargetHost().isOk())
			{
				LL_WARNS_ONCE("Texture") << "LLVOAvatar::updateTextures No host for texture "
										 << imagep->getID() << " for avatar "
										 << (isSelf() ? "<myself>" : getID().asString()) 
										 << " on host " << getRegion()->getHost() << LL_ENDL;
			}
			// </FS:Ansariel> [Legacy Bake]
		}
	}

	if (gPipeline.hasRenderDebugMask(LLPipeline::RENDER_DEBUG_TEXTURE_AREA))
	{
		setDebugText(llformat("%4.0f:%4.0f", (F32) sqrt(mMinPixelArea),(F32) sqrt(mMaxPixelArea)));
	}	
}


void LLVOAvatar::addLocalTextureStats( ETextureIndex idx, LLViewerFetchedTexture* imagep,
									   F32 texel_area_ratio, BOOL render_avatar, BOOL covered_by_baked)
{
	// No local texture stats for non-self avatars
	return;
}

const S32 MAX_TEXTURE_UPDATE_INTERVAL = 64 ; //need to call updateTextures() at least every 32 frames.	
const S32 MAX_TEXTURE_VIRTUAL_SIZE_RESET_INTERVAL = S32_MAX ; //frames
void LLVOAvatar::checkTextureLoading()
{
	static const F32 MAX_INVISIBLE_WAITING_TIME = 15.f ; //seconds

	BOOL pause = !isVisible() ;
	if(!pause)
	{
		mInvisibleTimer.reset() ;
	}
	if(mLoadedCallbacksPaused == pause)
	{
        if (!pause && mFirstFullyVisible && mLoadedCallbackTextures < mCallbackTextureList.size())
        {
            // We still need to update 'loaded' textures count to decide on 'cloud' visibility
            // Alternatively this can be done on TextureLoaded callbacks, but is harder to properly track
            mLoadedCallbackTextures = 0;
            for (LLLoadedCallbackEntry::source_callback_list_t::iterator iter = mCallbackTextureList.begin();
                iter != mCallbackTextureList.end(); ++iter)
            {
                LLViewerFetchedTexture* tex = gTextureList.findImage(*iter);
                if (tex && (tex->getDiscardLevel() >= 0 || tex->isMissingAsset()))
                {
                    mLoadedCallbackTextures++;
                }
            }
        }
		return ; 
	}
	
	if(mCallbackTextureList.empty()) //when is self or no callbacks. Note: this list for self is always empty.
	{
		mLoadedCallbacksPaused = pause ;
		mLoadedCallbackTextures = 0;
		return ; //nothing to check.
	}
	
	if(pause && mInvisibleTimer.getElapsedTimeF32() < MAX_INVISIBLE_WAITING_TIME)
	{
		return ; //have not been invisible for enough time.
	}

	mLoadedCallbackTextures = pause ? mCallbackTextureList.size() : 0;

	for(LLLoadedCallbackEntry::source_callback_list_t::iterator iter = mCallbackTextureList.begin();
		iter != mCallbackTextureList.end(); ++iter)
	{
		LLViewerFetchedTexture* tex = gTextureList.findImage(*iter) ;
		if(tex)
		{
			if(pause)//pause texture fetching.
			{
				tex->pauseLoadedCallbacks(&mCallbackTextureList) ;

				//set to terminate texture fetching after MAX_TEXTURE_UPDATE_INTERVAL frames.
				tex->setMaxVirtualSizeResetInterval(MAX_TEXTURE_UPDATE_INTERVAL);
				tex->resetMaxVirtualSizeResetCounter() ;
			}
			else//unpause
			{
				static const F32 START_AREA = 100.f ;

				tex->unpauseLoadedCallbacks(&mCallbackTextureList) ;
				tex->addTextureStats(START_AREA); //jump start the fetching again

				// technically shouldn't need to account for missing, but callback might not have happened yet
				if (tex->getDiscardLevel() >= 0 || tex->isMissingAsset())
				{
					mLoadedCallbackTextures++; // consider it loaded (we have at least some data)
				}
			}
		}
	}
	
	if(!pause)
	{
		updateTextures() ; //refresh texture stats.
	}
	mLoadedCallbacksPaused = pause ;
	return ;
}

const F32  SELF_ADDITIONAL_PRI = 0.75f ;
const F32  ADDITIONAL_PRI = 0.5f;
void LLVOAvatar::addBakedTextureStats( LLViewerFetchedTexture* imagep, F32 pixel_area, F32 texel_area_ratio, S32 boost_level)
{
	//Note:
	//if this function is not called for the last MAX_TEXTURE_VIRTUAL_SIZE_RESET_INTERVAL frames, 
	//the texture pipeline will stop fetching this texture.

	imagep->resetTextureStats();
	imagep->setMaxVirtualSizeResetInterval(MAX_TEXTURE_VIRTUAL_SIZE_RESET_INTERVAL);
	imagep->resetMaxVirtualSizeResetCounter() ;

	mMaxPixelArea = llmax(pixel_area, mMaxPixelArea);
	mMinPixelArea = llmin(pixel_area, mMinPixelArea);	
	imagep->addTextureStats(pixel_area / texel_area_ratio);
	imagep->setBoostLevel(boost_level);
	
	if(boost_level != LLGLTexture::BOOST_AVATAR_BAKED_SELF)
	{
		imagep->setAdditionalDecodePriority(ADDITIONAL_PRI) ;
	}
	else
	{
		imagep->setAdditionalDecodePriority(SELF_ADDITIONAL_PRI) ;
	}
}

//virtual	
void LLVOAvatar::setImage(const U8 te, LLViewerTexture *imagep, const U32 index)
{
	setTEImage(te, imagep);
}

//virtual 
LLViewerTexture* LLVOAvatar::getImage(const U8 te, const U32 index) const
{
	return getTEImage(te);
}
//virtual 
const LLTextureEntry* LLVOAvatar::getTexEntry(const U8 te_num) const
{
	return getTE(te_num);
}

//virtual 
void LLVOAvatar::setTexEntry(const U8 index, const LLTextureEntry &te)
{
	setTE(index, te);
}

const std::string LLVOAvatar::getImageURL(const U8 te, const LLUUID &uuid)
{
	llassert(isIndexBakedTexture(ETextureIndex(te)));
	std::string url = "";
	// <FS:Ansariel> [Legacy Bake]
	if (isUsingServerBakes())
	{
	// </FS:Ansariel> [Legacy Bake]
	const std::string& appearance_service_url = LLAppearanceMgr::instance().getAppearanceServiceURL();
	if (appearance_service_url.empty())
	{
		// Probably a server-side issue if we get here:
		LL_WARNS() << "AgentAppearanceServiceURL not set - Baked texture requests will fail" << LL_ENDL;
		return url;
	}
	
	const LLAvatarAppearanceDictionary::TextureEntry* texture_entry = LLAvatarAppearance::getDictionary()->getTexture((ETextureIndex)te);
	if (texture_entry != NULL)
	{
		url = appearance_service_url + "texture/" + getID().asString() + "/" + texture_entry->mDefaultImageName + "/" + uuid.asString();
		//LL_INFOS() << "baked texture url: " << url << LL_ENDL;
	}
	// <FS:Ansariel> [Legacy Bake]
	}
	// </FS:Ansariel> [Legacy Bake]
	return url;
}

//-----------------------------------------------------------------------------
// resolveHeight()
//-----------------------------------------------------------------------------

void LLVOAvatar::resolveHeightAgent(const LLVector3 &in_pos_agent, LLVector3 &out_pos_agent, LLVector3 &out_norm)
{
	LLVector3d in_pos_global, out_pos_global;

	in_pos_global = gAgent.getPosGlobalFromAgent(in_pos_agent);
	resolveHeightGlobal(in_pos_global, out_pos_global, out_norm);
	out_pos_agent = gAgent.getPosAgentFromGlobal(out_pos_global);
}


void LLVOAvatar::resolveRayCollisionAgent(const LLVector3d start_pt, const LLVector3d end_pt, LLVector3d &out_pos, LLVector3 &out_norm)
{
	LLViewerObject *obj;
	LLWorld::getInstance()->resolveStepHeightGlobal(this, start_pt, end_pt, out_pos, out_norm, &obj);
}

void LLVOAvatar::resolveHeightGlobal(const LLVector3d &inPos, LLVector3d &outPos, LLVector3 &outNorm)
{
	LLVector3d zVec(0.0f, 0.0f, 0.5f);
	LLVector3d p0 = inPos + zVec;
	LLVector3d p1 = inPos - zVec;
	LLViewerObject *obj;
	LLWorld::getInstance()->resolveStepHeightGlobal(this, p0, p1, outPos, outNorm, &obj);
	if (!obj)
	{
		mStepOnLand = TRUE;
		mStepMaterial = 0;
		mStepObjectVelocity.setVec(0.0f, 0.0f, 0.0f);
	}
	else
	{
		mStepOnLand = FALSE;
		mStepMaterial = obj->getMaterial();

		// We want the primitive velocity, not our velocity... (which actually subtracts the
		// step object velocity)
		LLVector3 angularVelocity = obj->getAngularVelocity();
		LLVector3 relativePos = gAgent.getPosAgentFromGlobal(outPos) - obj->getPositionAgent();

		LLVector3 linearComponent = angularVelocity % relativePos;
//		LL_INFOS() << "Linear Component of Rotation Velocity " << linearComponent << LL_ENDL;
		mStepObjectVelocity = obj->getVelocity() + linearComponent;
	}
}


//-----------------------------------------------------------------------------
// getStepSound()
//-----------------------------------------------------------------------------
const LLUUID& LLVOAvatar::getStepSound() const
{
	if ( mStepOnLand )
	{
		// <FS:PP> FIRE-3169: Option to change the default footsteps sound
		// return sStepSoundOnLand;
		static LLCachedControl<std::string> UISndFootsteps(gSavedSettings, "UISndFootsteps");
		static const LLUUID sFootstepsSnd = LLUUID(UISndFootsteps);
		return sFootstepsSnd;
		// </FS:PP>
	}

	return sStepSounds[mStepMaterial];
}


//-----------------------------------------------------------------------------
// processAnimationStateChanges()
//-----------------------------------------------------------------------------
void LLVOAvatar::processAnimationStateChanges()
{
	if ( isAnyAnimationSignaled(AGENT_WALK_ANIMS, NUM_AGENT_WALK_ANIMS) )
	{
		startMotion(ANIM_AGENT_WALK_ADJUST);
		stopMotion(ANIM_AGENT_FLY_ADJUST);
	}
	else if (mInAir && !isSitting())
	{
		stopMotion(ANIM_AGENT_WALK_ADJUST);
        if (mEnableDefaultMotions)
        {
		startMotion(ANIM_AGENT_FLY_ADJUST);
	}
	}
	else
	{
		stopMotion(ANIM_AGENT_WALK_ADJUST);
		stopMotion(ANIM_AGENT_FLY_ADJUST);
	}

	if ( isAnyAnimationSignaled(AGENT_GUN_AIM_ANIMS, NUM_AGENT_GUN_AIM_ANIMS) )
	{
        if (mEnableDefaultMotions)
        {
		startMotion(ANIM_AGENT_TARGET);
        }
		stopMotion(ANIM_AGENT_BODY_NOISE);
	}
	else
	{
		stopMotion(ANIM_AGENT_TARGET);
        if (mEnableDefaultMotions)
        {
			startMotion(ANIM_AGENT_BODY_NOISE);
		}
	}
	
	// clear all current animations
	AnimIterator anim_it;
	for (anim_it = mPlayingAnimations.begin(); anim_it != mPlayingAnimations.end();)
	{
		AnimIterator found_anim = mSignaledAnimations.find(anim_it->first);

		// playing, but not signaled, so stop
		if (found_anim == mSignaledAnimations.end())
		{
			processSingleAnimationStateChange(anim_it->first, FALSE);
			mPlayingAnimations.erase(anim_it++);
			continue;
		}

		++anim_it;
	}

	// if jellydolled, shelve all playing animations
	if (getOverallAppearance() != AOA_NORMAL)
	{
		mPlayingAnimations.clear();
	}
	
	// start up all new anims
	if (getOverallAppearance() == AOA_NORMAL)
	{
		for (anim_it = mSignaledAnimations.begin(); anim_it != mSignaledAnimations.end();)
		{
			AnimIterator found_anim = mPlayingAnimations.find(anim_it->first);

			// signaled but not playing, or different sequence id, start motion
			if (found_anim == mPlayingAnimations.end() || found_anim->second != anim_it->second)
			{
				if (processSingleAnimationStateChange(anim_it->first, TRUE))
				{
					mPlayingAnimations[anim_it->first] = anim_it->second;
					++anim_it;
					continue;
				}
			}

			++anim_it;
		}
	}

	// clear source information for animations which have been stopped
	if (isSelf())
	{
		AnimSourceIterator source_it = mAnimationSources.begin();

		for (source_it = mAnimationSources.begin(); source_it != mAnimationSources.end();)
		{
			if (mSignaledAnimations.find(source_it->second) == mSignaledAnimations.end())
			{
				mAnimationSources.erase(source_it++);
			}
			else
			{
				++source_it;
			}
		}
	}

	stop_glerror();
}


//-----------------------------------------------------------------------------
// processSingleAnimationStateChange();
//-----------------------------------------------------------------------------
BOOL LLVOAvatar::processSingleAnimationStateChange( const LLUUID& anim_id, BOOL start )
{
    // SL-402, SL-427 - we need to update body size often enough to
    // keep appearances in sync, but not so often that animations
    // cause constant jiggling of the body or camera. Possible
    // compromise is to do it on animation changes:
    computeBodySize();
    
	BOOL result = FALSE;

	if ( start ) // start animation
	{
		if (anim_id == ANIM_AGENT_TYPE)
		{
			if (gAudiop)
			{
				LLVector3d char_pos_global = gAgent.getPosGlobalFromAgent(getCharacterPosition());
				if (LLViewerParcelMgr::getInstance()->canHearSound(char_pos_global)
				    && !LLMuteList::getInstance()->isMuted(getID(), LLMute::flagObjectSounds))
				{
					// RN: uncomment this to play on typing sound at fixed volume once sound engine is fixed
					// to support both spatialized and non-spatialized instances of the same sound
					//if (isSelf())
					//{
					//	gAudiop->triggerSound(LLUUID(gSavedSettings.getString("UISndTyping")), 1.0f, LLAudioEngine::AUDIO_TYPE_UI);
					//}
					//else

					// <FS:PP> FIRE-8190: Preview function for "UI Sounds" Panel
					// static LLCachedControl<bool> FSPlayTypingSound(gSavedSettings, "FSPlayTypingSound");
					// if (FSPlayTypingSound)
					static LLCachedControl<bool> PlayModeUISndTyping(gSavedSettings, "PlayModeUISndTyping");
					if (PlayModeUISndTyping)
					// </FS:PP> FIRE-8190: Preview function for "UI Sounds" Panel
					{
                        static LLCachedControl<std::string> ui_snd_string(gSavedSettings, "UISndTyping");
						LLUUID sound_id = LLUUID(ui_snd_string);
						gAudiop->triggerSound(sound_id, getID(), 1.0f, LLAudioEngine::AUDIO_TYPE_SFX, char_pos_global);
					}
				}
			}
		}
		else if (anim_id == ANIM_AGENT_SIT_GROUND_CONSTRAINED)
		{
			sitDown(TRUE);
		}


		if (startMotion(anim_id))
		{
			result = TRUE;
		}
		else
		{
			LL_WARNS("Motion") << "Failed to start motion!" << LL_ENDL;
		}
	}
	else //stop animation
	{
		if (anim_id == ANIM_AGENT_SIT_GROUND_CONSTRAINED)
		{
			sitDown(FALSE);
		}
		if ((anim_id == ANIM_AGENT_DO_NOT_DISTURB) && gAgent.isDoNotDisturb())
		{
			// re-assert DND tag animation
			gAgent.sendAnimationRequest(ANIM_AGENT_DO_NOT_DISTURB, ANIM_REQUEST_START);
			return result;
		}
		stopMotion(anim_id);
		result = TRUE;
	}

	return result;
}

//-----------------------------------------------------------------------------
// isAnyAnimationSignaled()
//-----------------------------------------------------------------------------
BOOL LLVOAvatar::isAnyAnimationSignaled(const LLUUID *anim_array, const S32 num_anims) const
{
	for (S32 i = 0; i < num_anims; i++)
	{
		if(mSignaledAnimations.find(anim_array[i]) != mSignaledAnimations.end())
		{
			return TRUE;
		}
	}
	return FALSE;
}

//-----------------------------------------------------------------------------
// resetAnimations()
//-----------------------------------------------------------------------------
void LLVOAvatar::resetAnimations()
{
	LLKeyframeMotion::flushKeyframeCache();
	flushAllMotions();
}

// Override selectively based on avatar sex and whether we're using new
// animations.
LLUUID LLVOAvatar::remapMotionID(const LLUUID& id)
{
    static LLCachedControl<bool> use_new_walk_run(gSavedSettings, "UseNewWalkRun");
	LLUUID result = id;

	// start special case female walk for female avatars
	if (getSex() == SEX_FEMALE)
	{
		if (id == ANIM_AGENT_WALK)
		{
			if (use_new_walk_run)
				result = ANIM_AGENT_FEMALE_WALK_NEW;
			else
				result = ANIM_AGENT_FEMALE_WALK;
		}
		else if (id == ANIM_AGENT_RUN)
		{
			// There is no old female run animation, so only override
			// in one case.
			if (use_new_walk_run)
				result = ANIM_AGENT_FEMALE_RUN_NEW;
		}
		else if (id == ANIM_AGENT_SIT)
		{
			result = ANIM_AGENT_SIT_FEMALE;
		}
	}
	else
	{
		// Male avatar.
		if (id == ANIM_AGENT_WALK)
		{
			if (use_new_walk_run)
				result = ANIM_AGENT_WALK_NEW;
		}
		else if (id == ANIM_AGENT_RUN)
		{
			if (use_new_walk_run)
				result = ANIM_AGENT_RUN_NEW;
		}
		// keeps in sync with setSex() related code (viewer controls sit's sex)
		else if (id == ANIM_AGENT_SIT_FEMALE)
		{
			result = ANIM_AGENT_SIT;
		}
	
	}

	return result;

}

//-----------------------------------------------------------------------------
// startMotion()
// id is the asset if of the animation to start
// time_offset is the offset into the animation at which to start playing
//-----------------------------------------------------------------------------
BOOL LLVOAvatar::startMotion(const LLUUID& id, F32 time_offset)
{
	LL_DEBUGS("Motion") << "motion requested " << id.asString() << " " << gAnimLibrary.animationName(id) << LL_ENDL;

	// <FS:Zi> Animation Overrider
	//LLUUID remap_id = remapMotionID(id, getSex());
	LLUUID remap_id;
	if (isSelf())
	{
		remap_id = AOEngine::getInstance()->override(id, true);
		if (remap_id.isNull())
		{
			remap_id = remapMotionID(id);
		}
		else
		{
			gAgent.sendAnimationRequest(remap_id, ANIM_REQUEST_START);

			// since we did an override, there is no need to do anything else,
			// specifically not the startMotion() part at the bottom of this function
			// See FIRE-29020
			return true;
		}
	}
	else
	{
		remap_id = remapMotionID(id);
	}
	// </FS:Zi> Animation Overrider

	if (remap_id != id)
	{
		LL_DEBUGS("Motion") << "motion resultant " << remap_id.asString() << " " << gAnimLibrary.animationName(remap_id) << LL_ENDL;
	}

	if (isSelf() && remap_id == ANIM_AGENT_AWAY)
	{
		gAgent.setAFK();
	}

	return LLCharacter::startMotion(remap_id, time_offset);
}

//-----------------------------------------------------------------------------
// stopMotion()
//-----------------------------------------------------------------------------
BOOL LLVOAvatar::stopMotion(const LLUUID& id, BOOL stop_immediate)
{
	LL_DEBUGS("Motion") << "Motion requested " << id.asString() << " " << gAnimLibrary.animationName(id) << LL_ENDL;

	// <FS:Zi> Animation Overrider
	//LLUUID remap_id = remapMotionID(id);
	LLUUID remap_id;
	if (isSelf())
	{
		remap_id = AOEngine::getInstance()->override(id, false);
		if (remap_id.isNull())
		{
			remap_id = remapMotionID(id);
		}
		else
		{
			gAgent.sendAnimationRequest(remap_id, ANIM_REQUEST_STOP);

			// since we did an override, there is no need to do anything else,
			// specifically not the stopMotion() part at the bottom of this function
			// See FIRE-29020
			return true;
		}
	}
	else
	{
		remap_id = remapMotionID(id);
	}
	// </FS:Zi> Animation Overrider
	
	if (remap_id != id)
	{
		LL_DEBUGS("Motion") << "motion resultant " << remap_id.asString() << " " << gAnimLibrary.animationName(remap_id) << LL_ENDL;
	}

	if (isSelf())
	{
		gAgent.onAnimStop(remap_id);
	}

	return LLCharacter::stopMotion(remap_id, stop_immediate);
}

//-----------------------------------------------------------------------------
// hasMotionFromSource()
//-----------------------------------------------------------------------------
// virtual
bool LLVOAvatar::hasMotionFromSource(const LLUUID& source_id)
{
	return false;
}

//-----------------------------------------------------------------------------
// stopMotionFromSource()
//-----------------------------------------------------------------------------
// virtual
void LLVOAvatar::stopMotionFromSource(const LLUUID& source_id)
{
}

//-----------------------------------------------------------------------------
// addDebugText()
//-----------------------------------------------------------------------------
void LLVOAvatar::addDebugText(const std::string& text)
{
	mDebugText.append(1, '\n');
	mDebugText.append(text);
}

//-----------------------------------------------------------------------------
// getID()
//-----------------------------------------------------------------------------
const LLUUID& LLVOAvatar::getID() const
{
	return mID;
}

//-----------------------------------------------------------------------------
// getJoint()
//-----------------------------------------------------------------------------
// RN: avatar joints are multi-rooted to include screen-based attachments
//<FS:ND> Query by JointKey rather than just a string, the key can be a U32 index for faster lookup
//LLJoint *LLVOAvatar::getJoint( const std::string &name )
LLJoint *LLVOAvatar::getJoint( const JointKey &name )
// </FS:ND>
{
	LL_PROFILE_ZONE_SCOPED_CATEGORY_AVATAR;
//<FS:ND> Query by JointKey rather than just a string, the key can be a U32 index for faster lookup
	//joint_map_t::iterator iter = mJointMap.find( name );

	//LLJoint* jointp = NULL;

	//if( iter == mJointMap.end() || iter->second == NULL )
	//{ //search for joint and cache found joint in lookup table
	//	jointp = mRoot->findJoint( name );
	//	mJointMap[ name ] = jointp;
	//}
	//else
	//{ //return cached pointer
	//	jointp = iter->second;
	//}

	joint_map_t::iterator iter = mJointMap.find( name.mKey );

	LLJoint* jointp = NULL;

	if (iter == mJointMap.end() || iter->second == NULL)
	{   //search for joint and cache found joint in lookup table
		jointp = mRoot->findJoint( name.mName );
		mJointMap[ name.mKey ] = jointp;
	}
	else
	{   //return cached pointer
		jointp = iter->second;
	}
// </FS:ND>

#ifndef LL_RELEASE_FOR_DOWNLOAD
    if (jointp && jointp->getName()!="mScreen" && jointp->getName()!="mRoot")
    {
        llassert(getJoint(jointp->getJointNum())==jointp);
    }
#endif
	return jointp;
}

LLJoint *LLVOAvatar::getJoint( S32 joint_num )
{
    LLJoint *pJoint = NULL;
    if (joint_num >= 0)
    {
        if (joint_num < mNumBones)
        {
            pJoint = mSkeleton[joint_num];
        }
        else if (joint_num < mNumBones + mNumCollisionVolumes)
        {
            S32 collision_id = joint_num - mNumBones;
            pJoint = &mCollisionVolumes[collision_id];
        }
        else
        {
            // Attachment IDs start at 1
            S32 attachment_id = joint_num - (mNumBones + mNumCollisionVolumes) + 1;
            attachment_map_t::iterator iter = mAttachmentPoints.find(attachment_id);
            if (iter != mAttachmentPoints.end())
            {
                pJoint = iter->second;
            }
        }
    }
    
	llassert(!pJoint || pJoint->getJointNum() == joint_num);
    return pJoint;
}

//-----------------------------------------------------------------------------
// getRiggedMeshID
//
// If viewer object is a rigged mesh, set the mesh id and return true.
// Otherwise, null out the id and return false.
//-----------------------------------------------------------------------------
// static
bool LLVOAvatar::getRiggedMeshID(LLViewerObject* pVO, LLUUID& mesh_id)
{
	mesh_id.setNull();
	
	//If a VO has a skin that we'll reset the joint positions to their default
	if ( pVO && pVO->mDrawable )
	{
		LLVOVolume* pVObj = pVO->mDrawable->getVOVolume();
		if ( pVObj )
		{
			const LLMeshSkinInfo* pSkinData = pVObj->getSkinInfo();
			if (pSkinData 
				&& pSkinData->mJointNames.size() > JOINT_COUNT_REQUIRED_FOR_FULLRIG	// full rig
				&& pSkinData->mAlternateBindMatrix.size() > 0 )
					{				
						mesh_id = pSkinData->mMeshID;
						return true;
					}
		}
	}
	return false;
}

bool LLVOAvatar::jointIsRiggedTo(const LLJoint *joint) const
{
    if (joint)
	{
        const LLJointRiggingInfoTab& tab = mJointRiggingInfoTab;
        S32 joint_num = joint->getJointNum();
        if (joint_num < tab.size() && tab[joint_num].isRiggedTo())
            {
                return true;
            }
        }
    return false;
}

void LLVOAvatar::clearAttachmentOverrides()
{
    LLScopedContextString str("clearAttachmentOverrides " + getFullname());

    for (S32 i=0; i<LL_CHARACTER_MAX_ANIMATED_JOINTS; i++)
	{
        LLJoint *pJoint = getJoint(i);
        if (pJoint)
        {
			pJoint->clearAttachmentPosOverrides();
			pJoint->clearAttachmentScaleOverrides();
        }
	}

    if (mPelvisFixups.count()>0)
    {
        mPelvisFixups.clear();
        LLJoint* pJointPelvis = getJoint("mPelvis");
        if (pJointPelvis)
	{
			pJointPelvis->setPosition( LLVector3( 0.0f, 0.0f, 0.0f) );
        }
        postPelvisSetRecalc();	
	}

    mActiveOverrideMeshes.clear();
    onActiveOverrideMeshesChanged();
}

//-----------------------------------------------------------------------------
// rebuildAttachmentOverrides
//-----------------------------------------------------------------------------
void LLVOAvatar::rebuildAttachmentOverrides()
{
    LLScopedContextString str("rebuildAttachmentOverrides " + getFullname());

    LL_DEBUGS("AnimatedObjects") << "rebuilding" << LL_ENDL;
    dumpStack("AnimatedObjectsStack");
    
    clearAttachmentOverrides();

    // Handle the case that we're resetting the skeleton of an animated object.
    LLControlAvatar *control_av = dynamic_cast<LLControlAvatar*>(this);
    if (control_av)
	{
        LLVOVolume *volp = control_av->mRootVolp;
        if (volp)
        {
            LL_DEBUGS("Avatar") << volp->getID() << " adding attachment overrides for root vol, prim count " 
                                << (S32) (1+volp->numChildren()) << LL_ENDL;
            addAttachmentOverridesForObject(volp);
        }
    }

    // Attached objects
	for (attachment_map_t::iterator iter = mAttachmentPoints.begin();
		 iter != mAttachmentPoints.end();
		 ++iter)
	{
		LLViewerJointAttachment *attachment_pt = (*iter).second;
        if (attachment_pt)
        {
            for (LLViewerJointAttachment::attachedobjs_vec_t::iterator at_it = attachment_pt->mAttachedObjects.begin();
				 at_it != attachment_pt->mAttachedObjects.end(); ++at_it)
            {
                LLViewerObject *vo = at_it->get();
                // Attached animated objects affect joints in their control
                // avs, not the avs to which they are attached.
                if (vo && !vo->isAnimatedObject())
                {
                    addAttachmentOverridesForObject(vo);
                }
            }
        }
    }
}

//-----------------------------------------------------------------------------
// updateAttachmentOverrides
//
// This is intended to give the same results as
// rebuildAttachmentOverrides(), while avoiding redundant work.
// -----------------------------------------------------------------------------
void LLVOAvatar::updateAttachmentOverrides()
{
    LLScopedContextString str("updateAttachmentOverrides " + getFullname());

    LL_DEBUGS("AnimatedObjects") << "updating" << LL_ENDL;
    dumpStack("AnimatedObjectsStack");

    std::set<LLUUID> meshes_seen;
    
    // Handle the case that we're updating the skeleton of an animated object.
    LLControlAvatar *control_av = dynamic_cast<LLControlAvatar*>(this);
    if (control_av)
    {
        LLVOVolume *volp = control_av->mRootVolp;
        if (volp)
        {
            LL_DEBUGS("Avatar") << volp->getID() << " adding attachment overrides for root vol, prim count " 
                                << (S32) (1+volp->numChildren()) << LL_ENDL;
            addAttachmentOverridesForObject(volp, &meshes_seen);
        }
    }

    // Attached objects
	for (attachment_map_t::iterator iter = mAttachmentPoints.begin();
		 iter != mAttachmentPoints.end();
		 ++iter)
	{
		LLViewerJointAttachment *attachment_pt = (*iter).second;
        if (attachment_pt)
        {
            for (LLViewerJointAttachment::attachedobjs_vec_t::iterator at_it = attachment_pt->mAttachedObjects.begin();
				 at_it != attachment_pt->mAttachedObjects.end(); ++at_it)
            {
                LLViewerObject *vo = at_it->get();
                // Attached animated objects affect joints in their control
                // avs, not the avs to which they are attached.
                if (vo && !vo->isAnimatedObject())
                {
                    addAttachmentOverridesForObject(vo, &meshes_seen);
                }
            }
        }
    }
    // Remove meshes that are no longer present on the skeleton

	// have to work with a copy because removeAttachmentOverrides() will change mActiveOverrideMeshes.
    std::set<LLUUID> active_override_meshes = mActiveOverrideMeshes; 
    for (std::set<LLUUID>::iterator it = active_override_meshes.begin(); it != active_override_meshes.end(); ++it)
    {
        if (meshes_seen.find(*it) == meshes_seen.end())
        {
            removeAttachmentOverridesForObject(*it);
        }
    }


#ifdef ATTACHMENT_OVERRIDE_VALIDATION
    {
        std::vector<LLVector3OverrideMap> pos_overrides_by_joint;
        std::vector<LLVector3OverrideMap> scale_overrides_by_joint;
        LLVector3OverrideMap pelvis_fixups;

        // Capture snapshot of override state after update
        for (S32 joint_num = 0; joint_num < LL_CHARACTER_MAX_ANIMATED_JOINTS; joint_num++)
        {
            LLVector3OverrideMap pos_overrides;
            LLJoint *joint = getJoint(joint_num);
            if (joint)
            {
                pos_overrides_by_joint.push_back(joint->m_attachmentPosOverrides);
                scale_overrides_by_joint.push_back(joint->m_attachmentScaleOverrides);
            }
            else
            {
                // No joint, use default constructed empty maps
                pos_overrides_by_joint.push_back(LLVector3OverrideMap());
                scale_overrides_by_joint.push_back(LLVector3OverrideMap());
            }
        }
        pelvis_fixups = mPelvisFixups;
        //dumpArchetypeXML(getFullname() + "_paranoid_updated");

        // Rebuild and compare
        rebuildAttachmentOverrides();
        //dumpArchetypeXML(getFullname() + "_paranoid_rebuilt");
        bool mismatched = false;
        for (S32 joint_num = 0; joint_num < LL_CHARACTER_MAX_ANIMATED_JOINTS; joint_num++)
        {
            LLJoint *joint = getJoint(joint_num);
            if (joint)
            {
                if (pos_overrides_by_joint[joint_num] != joint->m_attachmentPosOverrides)
                {
                    mismatched = true;
                }
                if (scale_overrides_by_joint[joint_num] != joint->m_attachmentScaleOverrides)
                {
                    mismatched = true;
            }
        }
    }
        if (pelvis_fixups != mPelvisFixups)
        {
            mismatched = true;
        }
        if (mismatched)
        {
            LL_WARNS() << "MISMATCHED ATTACHMENT OVERRIDES" << LL_ENDL;
        }
    }
#endif
}

void LLVOAvatar::notifyAttachmentMeshLoaded()
{
    if (!isFullyLoaded())
    {
        // We just received mesh or skin info
        // Reset timer to wait for more potential meshes or changes
        mFullyLoadedTimer.reset();
    }
}

//-----------------------------------------------------------------------------
// addAttachmentOverridesForObject
//-----------------------------------------------------------------------------
void LLVOAvatar::addAttachmentOverridesForObject(LLViewerObject *vo, std::set<LLUUID>* meshes_seen, bool recursive)
{
    if (vo->getAvatar() != this && vo->getAvatarAncestor() != this)
	{
		LL_WARNS("Avatar") << "called with invalid avatar" << LL_ENDL;
        return;
	}

    LLScopedContextString str("addAttachmentOverridesForObject " + getFullname());

	if (getOverallAppearance() != AOA_NORMAL)
	{
		return;
	}
    
    LL_DEBUGS("AnimatedObjects") << "adding" << LL_ENDL;
    dumpStack("AnimatedObjectsStack");
    
	// Process all children
    if (recursive)
    {
	LLViewerObject::const_child_list_t& children = vo->getChildren();
	for (LLViewerObject::const_child_list_t::const_iterator it = children.begin();
		 it != children.end(); ++it)
	{
		LLViewerObject *childp = *it;
            addAttachmentOverridesForObject(childp, meshes_seen, true);
        }
	}

	LLVOVolume *vobj = dynamic_cast<LLVOVolume*>(vo);
	bool pelvisGotSet = false;

	if (!vobj)
	{
		return;
	}

	LLViewerObject *root_object = (LLViewerObject*)vobj->getRoot();
    LL_DEBUGS("AnimatedObjects") << "trying to add attachment overrides for root object " << root_object->getID() << " prim is " << vobj << LL_ENDL;
	if (vobj->isMesh() &&
		((vobj->getVolume() && !vobj->getVolume()->isMeshAssetLoaded()) || !gMeshRepo.meshRezEnabled()))
	{
        LL_DEBUGS("AnimatedObjects") << "failed to add attachment overrides for root object " << root_object->getID() << " mesh asset not loaded" << LL_ENDL;
		return;
	}
	const LLMeshSkinInfo*  pSkinData = vobj->getSkinInfo();

	if ( vobj && vobj->isMesh() && pSkinData )
	{
		const int bindCnt = pSkinData->mAlternateBindMatrix.size();								
        const int jointCnt = pSkinData->mJointNames.size();
        if ((bindCnt > 0) && (bindCnt != jointCnt))
        {
            LL_WARNS_ONCE() << "invalid mesh, bindCnt " << bindCnt << "!= jointCnt " << jointCnt << ", joint overrides will be ignored." << LL_ENDL;
        }
		if ((bindCnt > 0) && (bindCnt == jointCnt))
		{					
			const F32 pelvisZOffset = pSkinData->mPelvisOffset;
			const LLUUID& mesh_id = pSkinData->mMeshID;

            if (meshes_seen)
            {
                meshes_seen->insert(mesh_id);
            }
            bool mesh_overrides_loaded = (mActiveOverrideMeshes.find(mesh_id) != mActiveOverrideMeshes.end());
            if (mesh_overrides_loaded)
            {
                LL_DEBUGS("AnimatedObjects") << "skipping add attachment overrides for " << mesh_id 
                                             << " to root object " << root_object->getID()
                                             << ", already loaded"
                                             << LL_ENDL;
            }
            else
            {
                LL_DEBUGS("AnimatedObjects") << "adding attachment overrides for " << mesh_id 
                                             << " to root object " << root_object->getID() << LL_ENDL;
            }
			bool fullRig = (jointCnt>=JOINT_COUNT_REQUIRED_FOR_FULLRIG) ? true : false;								
			if ( fullRig && !mesh_overrides_loaded )
			{								
				for ( int i=0; i<jointCnt; ++i )
				{
//<FS:ND> Query by JointKey rather than just a string, the key can be a U32 index for faster lookup
//					std::string lookingForJoint = pSkinData->mJointNames[ i ].c_str();
					JointKey lookingForJoint  = pSkinData->mJointNames[ i ];
// </FS:ND>

					LLJoint* pJoint = getJoint( lookingForJoint );
					if (pJoint)
					{   									
						const LLVector3& jointPos = LLVector3(pSkinData->mAlternateBindMatrix[i].getTranslation());
                        if (pJoint->aboveJointPosThreshold(jointPos))
                        {
                            bool override_changed;
                            pJoint->addAttachmentPosOverride( jointPos, mesh_id, avString(), override_changed );
                            
                            if (override_changed)
                            {
                                //If joint is a pelvis then handle old/new pelvis to foot values
//<FS:ND> Query by JointKey rather than just a string, the key can be a U32 index for faster lookup
//                              if( lookingForJoint == "mPelvis" )
                                if( lookingForJoint.mName == "mPelvis" )
// </FS:ND>
                                {	
                                    pelvisGotSet = true;											
                                }										
                            }
                            if (pSkinData->mLockScaleIfJointPosition)
                            {
                                // Note that unlike positions, there's no threshold check here,
                                // just a lock at the default value.
                                pJoint->addAttachmentScaleOverride(pJoint->getDefaultScale(), mesh_id, avString());
                            }
                        }
					}										
				}																
				if (pelvisZOffset != 0.0F)
				{
                    F32 pelvis_fixup_before;
                    bool has_fixup_before =  hasPelvisFixup(pelvis_fixup_before);
					addPelvisFixup( pelvisZOffset, mesh_id );
					F32 pelvis_fixup_after;
                    hasPelvisFixup(pelvis_fixup_after); // Don't have to check bool here because we just added it...
                    if (!has_fixup_before || (pelvis_fixup_before != pelvis_fixup_after))
                    {
                        pelvisGotSet = true;											
                    }
                    
				}
                mActiveOverrideMeshes.insert(mesh_id);
                onActiveOverrideMeshesChanged();
			}							
		}
	}
    else
    {
        LL_DEBUGS("AnimatedObjects") << "failed to add attachment overrides for root object " << root_object->getID() << " not mesh or no pSkinData" << LL_ENDL;
    }
					
	//Rebuild body data if we altered joints/pelvis
	if ( pelvisGotSet ) 
	{
		postPelvisSetRecalc();
	}		
}

//-----------------------------------------------------------------------------
// getAttachmentOverrideNames
//-----------------------------------------------------------------------------
void LLVOAvatar::getAttachmentOverrideNames(std::set<std::string>& pos_names, std::set<std::string>& scale_names) const
{
    LLVector3 pos;
    LLVector3 scale;
    LLUUID mesh_id;

    // Bones
	for (avatar_joint_list_t::const_iterator iter = mSkeleton.begin();
         iter != mSkeleton.end(); ++iter)
	{
		const LLJoint* pJoint = (*iter);
		if (pJoint && pJoint->hasAttachmentPosOverride(pos,mesh_id))
		{
            pos_names.insert(pJoint->getName());
		}
		if (pJoint && pJoint->hasAttachmentScaleOverride(scale,mesh_id))
		{
            scale_names.insert(pJoint->getName());
		}
	}

    // Attachment points
	for (attachment_map_t::const_iterator iter = mAttachmentPoints.begin();
		 iter != mAttachmentPoints.end();
		 ++iter)
	{
		const LLViewerJointAttachment *attachment_pt = (*iter).second;
        if (attachment_pt && attachment_pt->hasAttachmentPosOverride(pos,mesh_id))
        {
            pos_names.insert(attachment_pt->getName());
        }
        // Attachment points don't have scales.
    }

}

//-----------------------------------------------------------------------------
// showAttachmentOverrides
//-----------------------------------------------------------------------------
void LLVOAvatar::showAttachmentOverrides(bool verbose) const
{
    std::set<std::string> pos_names, scale_names;
    getAttachmentOverrideNames(pos_names, scale_names);
    if (pos_names.size())
    {
        std::stringstream ss;
        std::copy(pos_names.begin(), pos_names.end(), std::ostream_iterator<std::string>(ss, ","));
        LL_INFOS() << getFullname() << " attachment positions defined for joints: " << ss.str() << "\n" << LL_ENDL;
    }
    else
    {
        LL_DEBUGS("Avatar") << getFullname() << " no attachment positions defined for any joints" << "\n" << LL_ENDL;
    }
    if (scale_names.size())
    {
        std::stringstream ss;
        std::copy(scale_names.begin(), scale_names.end(), std::ostream_iterator<std::string>(ss, ","));
        LL_INFOS() << getFullname() << " attachment scales defined for joints: " << ss.str() << "\n" << LL_ENDL;
    }
    else
    {
        LL_INFOS() << getFullname() << " no attachment scales defined for any joints" << "\n" << LL_ENDL;
    }

    if (!verbose)
    {
        return;
    }

    LLVector3 pos, scale;
    LLUUID mesh_id;
    S32 count = 0;

    // Bones
	for (avatar_joint_list_t::const_iterator iter = mSkeleton.begin();
         iter != mSkeleton.end(); ++iter)
	{
		const LLJoint* pJoint = (*iter);
		if (pJoint && pJoint->hasAttachmentPosOverride(pos,mesh_id))
		{
			pJoint->showAttachmentPosOverrides(getFullname());
            count++;
		}
		if (pJoint && pJoint->hasAttachmentScaleOverride(scale,mesh_id))
		{
			pJoint->showAttachmentScaleOverrides(getFullname());
            count++;
        }
	}

    // Attachment points
	for (attachment_map_t::const_iterator iter = mAttachmentPoints.begin();
		 iter != mAttachmentPoints.end();
		 ++iter)
	{
		const LLViewerJointAttachment *attachment_pt = (*iter).second;
        if (attachment_pt && attachment_pt->hasAttachmentPosOverride(pos,mesh_id))
        {
            attachment_pt->showAttachmentPosOverrides(getFullname());
            count++;
        }
    }

    if (count)
    {
        LL_DEBUGS("Avatar") << avString() << " end of pos, scale overrides" << LL_ENDL;
        LL_DEBUGS("Avatar") << "=================================" << LL_ENDL;
    }
}

//-----------------------------------------------------------------------------
// removeAttachmentOverridesForObject
//-----------------------------------------------------------------------------
void LLVOAvatar::removeAttachmentOverridesForObject(LLViewerObject *vo)
{
    if (vo->getAvatar() != this && vo->getAvatarAncestor() != this)
	{
		LL_WARNS("Avatar") << "called with invalid avatar" << LL_ENDL;
        return;
	}
		
	// Process all children
	LLViewerObject::const_child_list_t& children = vo->getChildren();
	for (LLViewerObject::const_child_list_t::const_iterator it = children.begin();
		 it != children.end(); ++it)
	{
		LLViewerObject *childp = *it;
		removeAttachmentOverridesForObject(childp);
	}

	// Process self.
	LLUUID mesh_id;
	if (getRiggedMeshID(vo,mesh_id))
	{
		removeAttachmentOverridesForObject(mesh_id);
	}
}

//-----------------------------------------------------------------------------
// removeAttachmentOverridesForObject
//-----------------------------------------------------------------------------
void LLVOAvatar::removeAttachmentOverridesForObject(const LLUUID& mesh_id)
{	
//<FS:ND> Query by JointKey rather than just a string, the key can be a U32 index for faster lookup
//	LLJoint* pJointPelvis = getJoint( "mPelvis" );
	LLJoint* pJointPelvis = getJoint( JointKey::construct( "mPelvis" ) );
// </FS:ND>

    const std::string av_string = avString();
    for (S32 joint_num = 0; joint_num < LL_CHARACTER_MAX_ANIMATED_JOINTS; joint_num++)
	{
        LLJoint *pJoint = getJoint(joint_num);
		if ( pJoint )
		{			
            bool dummy; // unused
			pJoint->removeAttachmentPosOverride(mesh_id, av_string, dummy);
			pJoint->removeAttachmentScaleOverride(mesh_id, av_string);
		}		
		if ( pJoint && pJoint == pJointPelvis)
		{
			removePelvisFixup( mesh_id );
			// SL-315
			pJoint->setPosition( LLVector3( 0.0f, 0.0f, 0.0f) );
		}		
	}	
		
	postPelvisSetRecalc();	

    mActiveOverrideMeshes.erase(mesh_id);
    onActiveOverrideMeshesChanged();
}
//-----------------------------------------------------------------------------
// getCharacterPosition()
//-----------------------------------------------------------------------------
LLVector3 LLVOAvatar::getCharacterPosition()
{
	if (mDrawable.notNull())
	{
		return mDrawable->getPositionAgent();
	}
	else
	{
		return getPositionAgent();
	}
}


//-----------------------------------------------------------------------------
// LLVOAvatar::getCharacterRotation()
//-----------------------------------------------------------------------------
LLQuaternion LLVOAvatar::getCharacterRotation()
{
	return getRotation();
}


//-----------------------------------------------------------------------------
// LLVOAvatar::getCharacterVelocity()
//-----------------------------------------------------------------------------
LLVector3 LLVOAvatar::getCharacterVelocity()
{
	return getVelocity() - mStepObjectVelocity;
}


//-----------------------------------------------------------------------------
// LLVOAvatar::getCharacterAngularVelocity()
//-----------------------------------------------------------------------------
LLVector3 LLVOAvatar::getCharacterAngularVelocity()
{
	return getAngularVelocity();
}

//-----------------------------------------------------------------------------
// LLVOAvatar::getGround()
//-----------------------------------------------------------------------------
void LLVOAvatar::getGround(const LLVector3 &in_pos_agent, LLVector3 &out_pos_agent, LLVector3 &outNorm)
{
	LLVector3d z_vec(0.0f, 0.0f, 1.0f);
	LLVector3d p0_global, p1_global;

	if (isUIAvatar())
	{
		outNorm.setVec(z_vec);
		out_pos_agent = in_pos_agent;
		return;
	}
	
	p0_global = gAgent.getPosGlobalFromAgent(in_pos_agent) + z_vec;
	p1_global = gAgent.getPosGlobalFromAgent(in_pos_agent) - z_vec;
	LLViewerObject *obj;
	LLVector3d out_pos_global;
	LLWorld::getInstance()->resolveStepHeightGlobal(this, p0_global, p1_global, out_pos_global, outNorm, &obj);
	out_pos_agent = gAgent.getPosAgentFromGlobal(out_pos_global);
}

//-----------------------------------------------------------------------------
// LLVOAvatar::getTimeDilation()
//-----------------------------------------------------------------------------
F32 LLVOAvatar::getTimeDilation()
{
	return mRegionp ? mRegionp->getTimeDilation() : 1.f;
}


//-----------------------------------------------------------------------------
// LLVOAvatar::getPixelArea()
//-----------------------------------------------------------------------------
F32 LLVOAvatar::getPixelArea() const
{
	if (isUIAvatar())
	{
		return 100000.f;
	}
	return mPixelArea;
}



//-----------------------------------------------------------------------------
// LLVOAvatar::getPosGlobalFromAgent()
//-----------------------------------------------------------------------------
LLVector3d	LLVOAvatar::getPosGlobalFromAgent(const LLVector3 &position)
{
	return gAgent.getPosGlobalFromAgent(position);
}

//-----------------------------------------------------------------------------
// getPosAgentFromGlobal()
//-----------------------------------------------------------------------------
LLVector3	LLVOAvatar::getPosAgentFromGlobal(const LLVector3d &position)
{
	return gAgent.getPosAgentFromGlobal(position);
}


//-----------------------------------------------------------------------------
// requestStopMotion()
//-----------------------------------------------------------------------------
// virtual
void LLVOAvatar::requestStopMotion( LLMotion* motion )
{
	// Only agent avatars should handle the stop motion notifications.
}

//-----------------------------------------------------------------------------
// loadSkeletonNode(): loads <skeleton> node from XML tree
//-----------------------------------------------------------------------------
//virtual
BOOL LLVOAvatar::loadSkeletonNode ()
{
	if (!LLAvatarAppearance::loadSkeletonNode())
	{
		return FALSE;
	}
	
    bool ignore_hud_joints = false;
    initAttachmentPoints(ignore_hud_joints);

	return TRUE;
}

//-----------------------------------------------------------------------------
// initAttachmentPoints(): creates attachment points if needed, sets state based on avatar_lad.xml. 
//-----------------------------------------------------------------------------
void LLVOAvatar::initAttachmentPoints(bool ignore_hud_joints)
{
    LLAvatarXmlInfo::attachment_info_list_t::iterator iter;
    for (iter = sAvatarXmlInfo->mAttachmentInfoList.begin();
         iter != sAvatarXmlInfo->mAttachmentInfoList.end(); 
         ++iter)
    {
        LLAvatarXmlInfo::LLAvatarAttachmentInfo *info = *iter;
        if (info->mIsHUDAttachment && (!isSelf() || ignore_hud_joints))
        {
		    //don't process hud joint for other avatars.
            continue;
        }

        S32 attachmentID = info->mAttachmentID;
        if (attachmentID < 1 || attachmentID > 255)
        {
            LL_WARNS() << "Attachment point out of range [1-255]: " << attachmentID << " on attachment point " << info->mName << LL_ENDL;
            continue;
        }

        LLViewerJointAttachment* attachment = NULL;
        bool newly_created = false;
        if (mAttachmentPoints.find(attachmentID) == mAttachmentPoints.end())
        {
            attachment = new LLViewerJointAttachment();
            newly_created = true;
        }
        else
        {
            attachment = mAttachmentPoints[attachmentID];
        }

        attachment->setName(info->mName);

//<FS:ND> Query by JointKey rather than just a string, the key can be a U32 index for faster lookup
//		LLJoint *parent_joint = getJoint(info->mJointName);
		LLJoint *parent_joint = getJoint( JointKey::construct( info->mJointName ) );
// </FS:ND>

        if (!parent_joint)
        {
            // If the intended parent for attachment point is unavailable, avatar_lad.xml is corrupt.
            LL_WARNS() << "No parent joint by name " << info->mJointName << " found for attachment point " << info->mName << LL_ENDL;
            LL_ERRS() << "Invalid avatar_lad.xml file" << LL_ENDL;
        }

        if (info->mHasPosition)
        {
            attachment->setOriginalPosition(info->mPosition);
            attachment->setDefaultPosition(info->mPosition);
        }
			
        if (info->mHasRotation)
        {
            LLQuaternion rotation;
            rotation.setQuat(info->mRotationEuler.mV[VX] * DEG_TO_RAD,
                             info->mRotationEuler.mV[VY] * DEG_TO_RAD,
                             info->mRotationEuler.mV[VZ] * DEG_TO_RAD);
            attachment->setRotation(rotation);
        }

        int group = info->mGroup;
        if (group >= 0)
        {
            if (group < 0 || group > 9)
            {
                LL_WARNS() << "Invalid group number (" << group << ") for attachment point " << info->mName << LL_ENDL;
            }
            else
            {
                attachment->setGroup(group);
            }
        }

        attachment->setPieSlice(info->mPieMenuSlice);
        attachment->setVisibleInFirstPerson(info->mVisibleFirstPerson);
        attachment->setIsHUDAttachment(info->mIsHUDAttachment);
        // attachment can potentially be animated, needs a number.
        attachment->setJointNum(mNumBones + mNumCollisionVolumes + attachmentID - 1);

        if (newly_created)
        {
            mAttachmentPoints[attachmentID] = attachment;
            
            // now add attachment joint
            parent_joint->addChild(attachment);
        }
    }
}

//-----------------------------------------------------------------------------
// updateVisualParams()
//-----------------------------------------------------------------------------
void LLVOAvatar::updateVisualParams()
{
	ESex avatar_sex = (getVisualParamWeight("male") > 0.5f) ? SEX_MALE : SEX_FEMALE;
	if (getSex() != avatar_sex)
	{
		if (mIsSitting && findMotion(avatar_sex == SEX_MALE ? ANIM_AGENT_SIT_FEMALE : ANIM_AGENT_SIT) != NULL)
		{
			// In some cases of gender change server changes sit motion with motion message,
			// but in case of some avatars (legacy?) there is no update from server side,
			// likely because server doesn't know about difference between motions
			// (female and male sit ids are same server side, so it is likely unaware that it
			// need to send update)
			// Make sure motion is up to date
			stopMotion(ANIM_AGENT_SIT);
			setSex(avatar_sex);
			startMotion(ANIM_AGENT_SIT);
		}
		else
		{
			setSex(avatar_sex);
		}
	}

	LLCharacter::updateVisualParams();

	if (mLastSkeletonSerialNum != mSkeletonSerialNum)
	{
		computeBodySize();
		mLastSkeletonSerialNum = mSkeletonSerialNum;
		mRoot->updateWorldMatrixChildren();
	}

	dirtyMesh();
	updateHeadOffset();
}
//-----------------------------------------------------------------------------
// isActive()
//-----------------------------------------------------------------------------
BOOL LLVOAvatar::isActive() const
{
	return TRUE;
}

//-----------------------------------------------------------------------------
// setPixelAreaAndAngle()
//-----------------------------------------------------------------------------
void LLVOAvatar::setPixelAreaAndAngle(LLAgent &agent)
{
	if (mDrawable.isNull())
	{
		return;
	}

	const LLVector4a* ext = mDrawable->getSpatialExtents();
	LLVector4a center;
	center.setAdd(ext[1], ext[0]);
	center.mul(0.5f);
	LLVector4a size;
	size.setSub(ext[1], ext[0]);
	size.mul(0.5f);

	mImpostorPixelArea = LLPipeline::calcPixelArea(center, size, *LLViewerCamera::getInstance());

	F32 range = mDrawable->mDistanceWRTCamera;

	if (range < 0.001f)		// range == zero
	{
		mAppAngle = 180.f;
	}
	else
	{
		F32 radius = size.getLength3().getF32();
		mAppAngle = (F32) atan2( radius, range) * RAD_TO_DEG;
	}

	// We always want to look good to ourselves
	if( isSelf() )
	{
		mPixelArea = llmax( mPixelArea, F32(getTexImageSize() / 16) );
	}
}

//-----------------------------------------------------------------------------
// updateJointLODs()
//-----------------------------------------------------------------------------
BOOL LLVOAvatar::updateJointLODs()
{
	const F32 MAX_PIXEL_AREA = 100000000.f;
	F32 lod_factor = (sLODFactor * AVATAR_LOD_TWEAK_RANGE + (1.f - AVATAR_LOD_TWEAK_RANGE));
	F32 avatar_num_min_factor = clamp_rescale(sLODFactor, 0.f, 1.f, 0.25f, 0.6f);
	F32 avatar_num_factor = clamp_rescale((F32)sNumVisibleAvatars, 8, 25, 1.f, avatar_num_min_factor);
	F32 area_scale = 0.16f;

		if (isSelf())
		{
			if(gAgentCamera.cameraCustomizeAvatar() || gAgentCamera.cameraMouselook())
			{
				mAdjustedPixelArea = MAX_PIXEL_AREA;
			}
			else
			{
				mAdjustedPixelArea = mPixelArea*area_scale;
			}
		}
		else if (mIsDummy)
		{
			mAdjustedPixelArea = MAX_PIXEL_AREA;
		}
		else
		{
			// reported avatar pixel area is dependent on avatar render load, based on number of visible avatars
			mAdjustedPixelArea = (F32)mPixelArea * area_scale * lod_factor * lod_factor * avatar_num_factor * avatar_num_factor;
		}

		// now select meshes to render based on adjusted pixel area
		LLViewerJoint* root = dynamic_cast<LLViewerJoint*>(mRoot);
		BOOL res = FALSE;
		if (root)
		{
			res = root->updateLOD(mAdjustedPixelArea, TRUE);
		}
 		if (res)
		{
			sNumLODChangesThisFrame++;
			dirtyMesh(2);
			return TRUE;
		}

	return FALSE;
}

//-----------------------------------------------------------------------------
// createDrawable()
//-----------------------------------------------------------------------------
LLDrawable *LLVOAvatar::createDrawable(LLPipeline *pipeline)
{
	pipeline->allocDrawable(this);
	mDrawable->setLit(FALSE);

	LLDrawPoolAvatar *poolp = (LLDrawPoolAvatar*)gPipeline.getPool(mIsControlAvatar ? LLDrawPool::POOL_CONTROL_AV : LLDrawPool::POOL_AVATAR);

	// Only a single face (one per avatar)
	//this face will be splitted into several if its vertex buffer is too long.
	mDrawable->setState(LLDrawable::ACTIVE);
	mDrawable->addFace(poolp, NULL);
	mDrawable->setRenderType(mIsControlAvatar ? LLPipeline::RENDER_TYPE_CONTROL_AV : LLPipeline::RENDER_TYPE_AVATAR);
	
	mNumInitFaces = mDrawable->getNumFaces() ;

	dirtyMesh(2);
	return mDrawable;
}


void LLVOAvatar::updateGL()
{
	if (mMeshTexturesDirty)
	{
		LL_PROFILE_ZONE_SCOPED_CATEGORY_AVATAR
		updateMeshTextures();
		mMeshTexturesDirty = FALSE;
	}
}

//-----------------------------------------------------------------------------
// updateGeometry()
//-----------------------------------------------------------------------------
BOOL LLVOAvatar::updateGeometry(LLDrawable *drawable)
{
    LL_PROFILE_ZONE_SCOPED_CATEGORY_AVATAR;
	if (!(gPipeline.hasRenderType(mIsControlAvatar ? LLPipeline::RENDER_TYPE_CONTROL_AV : LLPipeline::RENDER_TYPE_AVATAR)))
	{
		return TRUE;
	}
	
	if (!mMeshValid)
	{
		return TRUE;
	}

	if (!drawable)
	{
		LL_ERRS() << "LLVOAvatar::updateGeometry() called with NULL drawable" << LL_ENDL;
	}

	return TRUE;
}

//-----------------------------------------------------------------------------
// updateSexDependentLayerSets()
//-----------------------------------------------------------------------------
// <FS:Ansariel> [Legacy Bake]
//void LLVOAvatar::updateSexDependentLayerSets()
//{
//	invalidateComposite( mBakedTextureDatas[BAKED_HEAD].mTexLayerSet);
//	invalidateComposite( mBakedTextureDatas[BAKED_UPPER].mTexLayerSet);
//	invalidateComposite( mBakedTextureDatas[BAKED_LOWER].mTexLayerSet);
//}
void LLVOAvatar::updateSexDependentLayerSets(BOOL upload_bake)
{
	invalidateComposite( mBakedTextureDatas[BAKED_HEAD].mTexLayerSet, upload_bake);
	invalidateComposite( mBakedTextureDatas[BAKED_UPPER].mTexLayerSet, upload_bake);
	invalidateComposite( mBakedTextureDatas[BAKED_LOWER].mTexLayerSet, upload_bake);
}
// </FS:Ansariel> [Legacy Bake]

//-----------------------------------------------------------------------------
// dirtyMesh()
//-----------------------------------------------------------------------------
void LLVOAvatar::dirtyMesh()
{
	dirtyMesh(1);
}
void LLVOAvatar::dirtyMesh(S32 priority)
{
	mDirtyMesh = llmax(mDirtyMesh, priority);
}

//-----------------------------------------------------------------------------
// getViewerJoint()
//-----------------------------------------------------------------------------
LLViewerJoint*	LLVOAvatar::getViewerJoint(S32 idx)
{
	return dynamic_cast<LLViewerJoint*>(mMeshLOD[idx]);
}

//-----------------------------------------------------------------------------
// hideSkirt()
//-----------------------------------------------------------------------------
void LLVOAvatar::hideSkirt()
{
	mMeshLOD[MESH_ID_SKIRT]->setVisible(FALSE, TRUE);
}

BOOL LLVOAvatar::setParent(LLViewerObject* parent)
{
	BOOL ret ;
	if (parent == NULL)
	{
		getOffObject();
		ret = LLViewerObject::setParent(parent);
		if (isSelf())
		{
			gAgentCamera.resetCamera();
		}
	}
	else
	{
		ret = LLViewerObject::setParent(parent);
		if(ret)
		{
			sitOnObject(parent);
		}
	}
	return ret ;
}

void LLVOAvatar::addChild(LLViewerObject *childp)
{
	childp->extractAttachmentItemID(); // find the inventory item this object is associated with.
	if (isSelf())
	{
	    const LLUUID& item_id = childp->getAttachmentItemID();
		LLViewerInventoryItem *item = gInventory.getItem(item_id);
		LL_DEBUGS("Avatar") << "ATT attachment child added " << (item ? item->getName() : "UNKNOWN") << " id " << item_id << LL_ENDL;

	}

	LLViewerObject::addChild(childp);
	if (childp->mDrawable)
	{
		if (!attachObject(childp))
		{
			LL_WARNS() << "ATT addChild() failed for " 
					<< childp->getID()
					<< " item " << childp->getAttachmentItemID()
					<< LL_ENDL;
			// MAINT-3312 backout
			// mPendingAttachment.push_back(childp);
		}
	}
	else
	{
		mPendingAttachment.push_back(childp);
	}
}

void LLVOAvatar::removeChild(LLViewerObject *childp)
{
	LLViewerObject::removeChild(childp);
	if (!detachObject(childp))
	{
		LL_WARNS() << "Calling detach on non-attached object " << LL_ENDL;
	}
}

LLViewerJointAttachment* LLVOAvatar::getTargetAttachmentPoint(LLViewerObject* viewer_object)
{
	S32 attachmentID = ATTACHMENT_ID_FROM_STATE(viewer_object->getAttachmentState());

	// This should never happen unless the server didn't process the attachment point
	// correctly, but putting this check in here to be safe.
	if (attachmentID & ATTACHMENT_ADD)
	{
		LL_WARNS() << "Got an attachment with ATTACHMENT_ADD mask, removing ( attach pt:" << attachmentID << " )" << LL_ENDL;
		attachmentID &= ~ATTACHMENT_ADD;
	}
	
	LLViewerJointAttachment* attachment = get_if_there(mAttachmentPoints, attachmentID, (LLViewerJointAttachment*)NULL);

	if (!attachment)
	{
		if(attachmentID != 127)
		{
		LL_WARNS() << "Object attachment point invalid: " << attachmentID 
			<< " trying to use 1 (chest)"
			<< LL_ENDL;
		}
		attachment = get_if_there(mAttachmentPoints, 1, (LLViewerJointAttachment*)NULL); // Arbitrary using 1 (chest)
		if (attachment)
		{
			LL_WARNS() << "Object attachment point invalid: " << attachmentID 
				<< " on object " << viewer_object->getID()
				<< " attachment item " << viewer_object->getAttachmentItemID()
				<< " falling back to 1 (chest)"
				<< LL_ENDL;
		}
		else
		{
			LL_WARNS() << "Object attachment point invalid: " << attachmentID 
				<< " on object " << viewer_object->getID()
				<< " attachment item " << viewer_object->getAttachmentItemID()
				<< "Unable to use fallback attachment point 1 (chest)"
				<< LL_ENDL;
		}
	}

	return attachment;
}

//-----------------------------------------------------------------------------
// attachObject()
//-----------------------------------------------------------------------------
const LLViewerJointAttachment *LLVOAvatar::attachObject(LLViewerObject *viewer_object)
{
	if (isSelf())
	{
		const LLUUID& item_id = viewer_object->getAttachmentItemID();
		LLViewerInventoryItem *item = gInventory.getItem(item_id);
		LL_DEBUGS("Avatar") << "ATT attaching object "
							<< (item ? item->getName() : "UNKNOWN") << " id " << item_id << LL_ENDL;	
	}
	LLViewerJointAttachment* attachment = getTargetAttachmentPoint(viewer_object);

	if (!attachment || !attachment->addObject(viewer_object))
	{
		const LLUUID& item_id = viewer_object->getAttachmentItemID();
		LLViewerInventoryItem *item = gInventory.getItem(item_id);
		LL_WARNS("Avatar") << "ATT attach failed "
						   << (item ? item->getName() : "UNKNOWN") << " id " << item_id << LL_ENDL;	
		return 0;
	}

    if (!viewer_object->isAnimatedObject())
    {
        updateAttachmentOverrides();
    }

	updateVisualComplexity();

	if (viewer_object->isSelected())
	{
		LLSelectMgr::getInstance()->updateSelectionCenter();
		LLSelectMgr::getInstance()->updatePointAt();
	}

	viewer_object->refreshBakeTexture();


	LLViewerObject::const_child_list_t& child_list = viewer_object->getChildren();
	for (LLViewerObject::child_list_t::const_iterator iter = child_list.begin();
		iter != child_list.end(); ++iter)
	{
		LLViewerObject* objectp = *iter;
		if (objectp)
		{
			objectp->refreshBakeTexture();
		}
	}

	updateMeshVisibility();

	return attachment;
}

//-----------------------------------------------------------------------------
// getNumAttachments()
//-----------------------------------------------------------------------------
U32 LLVOAvatar::getNumAttachments() const
{
	U32 num_attachments = 0;
	for (attachment_map_t::const_iterator iter = mAttachmentPoints.begin();
		 iter != mAttachmentPoints.end();
		 ++iter)
	{
		const LLViewerJointAttachment *attachment_pt = (*iter).second;
		// <FS:Ansariel> Possible crash fix
		if (!attachment_pt)
		{
			continue;
		}
		// </FS:Ansariel>
		num_attachments += attachment_pt->getNumObjects();
	}
	return num_attachments;
}

//-----------------------------------------------------------------------------
// getMaxAttachments()
//-----------------------------------------------------------------------------
S32 LLVOAvatar::getMaxAttachments() const
{
	return LLAgentBenefitsMgr::current().getAttachmentLimit();
}

//-----------------------------------------------------------------------------
// canAttachMoreObjects()
// Returns true if we can attach <n> more objects.
//-----------------------------------------------------------------------------
BOOL LLVOAvatar::canAttachMoreObjects(U32 n) const
{
	return (getNumAttachments() + n) <= getMaxAttachments();
}

//-----------------------------------------------------------------------------
// getNumAnimatedObjectAttachments()
//-----------------------------------------------------------------------------
U32 LLVOAvatar::getNumAnimatedObjectAttachments() const
{
	U32 num_attachments = 0;
	for (attachment_map_t::const_iterator iter = mAttachmentPoints.begin();
		 iter != mAttachmentPoints.end();
		 ++iter)
	{
		const LLViewerJointAttachment *attachment_pt = (*iter).second;
		num_attachments += attachment_pt->getNumAnimatedObjects();
	}
	return num_attachments;
}

//-----------------------------------------------------------------------------
// getMaxAnimatedObjectAttachments()
// Gets from simulator feature if available, otherwise 0.
//-----------------------------------------------------------------------------
S32 LLVOAvatar::getMaxAnimatedObjectAttachments() const
{
	return LLAgentBenefitsMgr::current().getAnimatedObjectLimit();
}

//-----------------------------------------------------------------------------
// canAttachMoreAnimatedObjects()
// Returns true if we can attach <n> more animated objects.
//-----------------------------------------------------------------------------
BOOL LLVOAvatar::canAttachMoreAnimatedObjects(U32 n) const
{
	return (getNumAnimatedObjectAttachments() + n) <= getMaxAnimatedObjectAttachments();
}

//-----------------------------------------------------------------------------
// lazyAttach()
//-----------------------------------------------------------------------------
void LLVOAvatar::lazyAttach()
{
	std::vector<LLPointer<LLViewerObject> > still_pending;
	
	for (U32 i = 0; i < mPendingAttachment.size(); i++)
	{
		LLPointer<LLViewerObject> cur_attachment = mPendingAttachment[i];
		// Object might have died while we were waiting for drawable
		if (!cur_attachment->isDead())
		{
			if (cur_attachment->mDrawable)
			{
				if (isSelf())
				{
					const LLUUID& item_id = cur_attachment->getAttachmentItemID();
					LLViewerInventoryItem *item = gInventory.getItem(item_id);
					LL_DEBUGS("Avatar") << "ATT attaching object "
						<< (item ? item->getName() : "UNKNOWN") << " id " << item_id << LL_ENDL;
				}
				if (!attachObject(cur_attachment))
				{	// Drop it
					LL_WARNS() << "attachObject() failed for "
						<< cur_attachment->getID()
						<< " item " << cur_attachment->getAttachmentItemID()
						<< LL_ENDL;
					// MAINT-3312 backout
					//still_pending.push_back(cur_attachment);
				}
			}
			else
			{
				still_pending.push_back(cur_attachment);
			}
		}
	}

	mPendingAttachment = still_pending;
}

void LLVOAvatar::resetHUDAttachments()
{

	for (attachment_map_t::iterator iter = mAttachmentPoints.begin(); 
		 iter != mAttachmentPoints.end();
		 ++iter)
	{
		LLViewerJointAttachment* attachment = iter->second;
		// <FS:Ansariel> Fix possible crash
		//if (attachment->getIsHUDAttachment())
		if (attachment && attachment->getIsHUDAttachment())
		// </FS:Ansariel>
		{
			for (LLViewerJointAttachment::attachedobjs_vec_t::iterator attachment_iter = attachment->mAttachedObjects.begin();
				 attachment_iter != attachment->mAttachedObjects.end();
				 ++attachment_iter)
			{
				const LLViewerObject* attached_object = attachment_iter->get();
				if (attached_object && attached_object->mDrawable.notNull())
				{
					gPipeline.markMoved(attached_object->mDrawable);
				}
			}
		}
	}
}

void LLVOAvatar::rebuildRiggedAttachments( void )
{
	for ( attachment_map_t::iterator iter = mAttachmentPoints.begin(); iter != mAttachmentPoints.end(); ++iter )
	{
		LLViewerJointAttachment* pAttachment = iter->second;

		// <FS:Ansariel> Possible crash fix
		if (!pAttachment)
		{
			continue;
		}
		// </FS:Ansariel>

		LLViewerJointAttachment::attachedobjs_vec_t::iterator attachmentIterEnd = pAttachment->mAttachedObjects.end();
		
		for ( LLViewerJointAttachment::attachedobjs_vec_t::iterator attachmentIter = pAttachment->mAttachedObjects.begin();
			 attachmentIter != attachmentIterEnd; ++attachmentIter)
		{
			const LLViewerObject* pAttachedObject =  *attachmentIter;
			if ( pAttachment && pAttachedObject->mDrawable.notNull() )
			{
				gPipeline.markRebuild(pAttachedObject->mDrawable);
			}
		}
	}
}
//-----------------------------------------------------------------------------
// cleanupAttachedMesh()
//-----------------------------------------------------------------------------
void LLVOAvatar::cleanupAttachedMesh( LLViewerObject* pVO )
{
	LLUUID mesh_id;
	if (getRiggedMeshID(pVO, mesh_id))
	{
        // FIXME this seems like an odd place for this code.
		if ( gAgentCamera.cameraCustomizeAvatar() )
		{
			gAgent.unpauseAnimation();
			//Still want to refocus on head bone
			gAgentCamera.changeCameraToCustomizeAvatar();
		}
	}
}

//-----------------------------------------------------------------------------
// detachObject()
//-----------------------------------------------------------------------------
BOOL LLVOAvatar::detachObject(LLViewerObject *viewer_object)
{
	for (attachment_map_t::iterator iter = mAttachmentPoints.begin(); 
		 iter != mAttachmentPoints.end();
		 ++iter)
	{
		LLViewerJointAttachment* attachment = iter->second;
		
		// <FS:Ansariel> Possible crash fix
		//if (attachment->isObjectAttached(viewer_object))
		if (attachment && attachment->isObjectAttached(viewer_object))
		// </FS:Ansariel>
		{
            updateVisualComplexity();
            bool is_animated_object = viewer_object->isAnimatedObject();
			cleanupAttachedMesh(viewer_object);

			attachment->removeObject(viewer_object);
            if (!is_animated_object)
            {
                updateAttachmentOverrides();
            }
			viewer_object->refreshBakeTexture();
		
			LLViewerObject::const_child_list_t& child_list = viewer_object->getChildren();
			for (LLViewerObject::child_list_t::const_iterator iter1 = child_list.begin();
				iter1 != child_list.end(); ++iter1)
			{
				LLViewerObject* objectp = *iter1;
				if (objectp)
            {
					objectp->refreshBakeTexture();
				}
            }

			updateMeshVisibility();

			LL_DEBUGS() << "Detaching object " << viewer_object->mID << " from " << attachment->getName() << LL_ENDL;
			return TRUE;
		}
	}

	std::vector<LLPointer<LLViewerObject> >::iterator iter = std::find(mPendingAttachment.begin(), mPendingAttachment.end(), viewer_object);
	if (iter != mPendingAttachment.end())
	{
		mPendingAttachment.erase(iter);
		return TRUE;
	}
	
	return FALSE;
}

//-----------------------------------------------------------------------------
// sitDown()
//-----------------------------------------------------------------------------
void LLVOAvatar::sitDown(BOOL bSitting)
{
	mIsSitting = bSitting;
	if (isSelf())
	{
		// Update Movement Controls according to own Sitting mode
		LLFloaterMove::setSittingMode(bSitting);

// [RLVa:KB] - Checked: 2010-08-29 (RLVa-1.2.1c) | Modified: RLVa-1.2.1c
		if (rlv_handler_t::isEnabled())
		{
			gRlvHandler.onSitOrStand(bSitting);
		}
// [/RLVa:KB]

		// <FS:PP> Refresh movelock position after sitting down to prevent pulling avatar back to previous one after standing up
		if (bSitting && gSavedPerAccountSettings.getBOOL("UseMoveLock") && gSavedPerAccountSettings.getBOOL("RelockMoveLockAfterMovement"))
		{
			FSLSLBridge::instance().viewerToLSL("UseMoveLock|1|noreport");
		}
		// </FS:PP>
	}
}

//-----------------------------------------------------------------------------
// sitOnObject()
//-----------------------------------------------------------------------------
void LLVOAvatar::sitOnObject(LLViewerObject *sit_object)
{
	if (isSelf())
	{
		// Might be first sit
		//LLFirstUse::useSit();

		gAgent.setFlying(FALSE);
		gAgentCamera.setThirdPersonHeadOffset(LLVector3::zero);
		//interpolate to new camera position
		gAgentCamera.startCameraAnimation();
		// make sure we are not trying to autopilot
		gAgent.stopAutoPilot();
		gAgentCamera.setupSitCamera();
		if (gAgentCamera.getForceMouselook())
		{
			gAgentCamera.changeCameraToMouselook();
		}

        if (gAgentCamera.getFocusOnAvatar() && LLToolMgr::getInstance()->inEdit())
        {
            LLSelectNode* node = LLSelectMgr::getInstance()->getSelection()->getFirstRootNode();
            if (node && node->mValid)
            {
                LLViewerObject* root_object = node->getObject();
                if (root_object == sit_object)
                {
                    LLFloaterTools::sPreviousFocusOnAvatar = true;
                }
            }
        }

		// <FS:KC> revoke perms on sit
		U32 revoke_on = gSavedSettings.getU32("FSRevokePerms");
		if ((revoke_on == 1 || revoke_on == 3) && !sit_object->permYouOwner())
		{
			revokePermissionsOnObject(sit_object);
		}
		// </FS:KC>
	}

	if (mDrawable.isNull())
	{
		return;
	}
	LLQuaternion inv_obj_rot = ~sit_object->getRenderRotation();
	LLVector3 obj_pos = sit_object->getRenderPosition();

	LLVector3 rel_pos = getRenderPosition() - obj_pos;
	rel_pos.rotVec(inv_obj_rot);

	mDrawable->mXform.setPosition(rel_pos);
	mDrawable->mXform.setRotation(mDrawable->getWorldRotation() * inv_obj_rot);

	gPipeline.markMoved(mDrawable, TRUE);
	// Notice that removing sitDown() from here causes avatars sitting on
	// objects to be not rendered for new arrivals. See EXT-6835 and EXT-1655.
	sitDown(TRUE);
	mRoot->getXform()->setParent(&sit_object->mDrawable->mXform); // LLVOAvatar::sitOnObject
	// SL-315
	mRoot->setPosition(getPosition());
	mRoot->updateWorldMatrixChildren();

	stopMotion(ANIM_AGENT_BODY_NOISE);
	
	gAgentCamera.setInitSitRot(gAgent.getFrameAgent().getQuaternion());
}

//-----------------------------------------------------------------------------
// getOffObject()
//-----------------------------------------------------------------------------
void LLVOAvatar::getOffObject()
{
	if (mDrawable.isNull())
	{
		return;
	}

	LLViewerObject* sit_object = (LLViewerObject*)getParent();

	if (sit_object)
	{
		stopMotionFromSource(sit_object->getID());
		LLFollowCamMgr::getInstance()->setCameraActive(sit_object->getID(), FALSE);

		LLViewerObject::const_child_list_t& child_list = sit_object->getChildren();
		for (LLViewerObject::child_list_t::const_iterator iter = child_list.begin();
			 iter != child_list.end(); ++iter)
		{
			LLViewerObject* child_objectp = *iter;

			stopMotionFromSource(child_objectp->getID());
			LLFollowCamMgr::getInstance()->setCameraActive(child_objectp->getID(), FALSE);
		}
	}

	// assumes that transform will not be updated with drawable still having a parent
	// or that drawable had no parent from the start
	LLVector3 cur_position_world = mDrawable->getWorldPosition();
	LLQuaternion cur_rotation_world = mDrawable->getWorldRotation();

	if (mLastRootPos.length() >= MAX_STANDOFF_FROM_ORIGIN
		&& (cur_position_world.length() < MAX_STANDOFF_FROM_ORIGIN
			|| dist_vec(cur_position_world, mLastRootPos) > MAX_STANDOFF_DISTANCE_CHANGE))
	{
		// Most likely drawable got updated too early or some updates were missed - we got relative position to non-existing parent
		// restore coordinates from cache
		cur_position_world = mLastRootPos;
	}

	// set *local* position based on last *world* position, since we're unparenting the avatar
	mDrawable->mXform.setPosition(cur_position_world);
	mDrawable->mXform.setRotation(cur_rotation_world);	
	
	gPipeline.markMoved(mDrawable, TRUE);

	sitDown(FALSE);

	mRoot->getXform()->setParent(NULL); // LLVOAvatar::getOffObject
	// SL-315
	mRoot->setPosition(cur_position_world);
	mRoot->setRotation(cur_rotation_world);
	mRoot->getXform()->update();

    if (mEnableDefaultMotions)
    {
	startMotion(ANIM_AGENT_BODY_NOISE);
    }

	if (isSelf())
	{
		LLQuaternion av_rot = gAgent.getFrameAgent().getQuaternion();
		LLQuaternion obj_rot = sit_object ? sit_object->getRenderRotation() : LLQuaternion::DEFAULT;
		av_rot = av_rot * obj_rot;
		LLVector3 at_axis = LLVector3::x_axis;
		at_axis = at_axis * av_rot;
		at_axis.mV[VZ] = 0.f;
		at_axis.normalize();
		gAgent.resetAxes(at_axis);
		gAgentCamera.setThirdPersonHeadOffset(LLVector3(0.f, 0.f, 1.f));
		gAgentCamera.setSitCamera(LLUUID::null);

		//KC: revoke perms on sit
		U32 revoke_on = gSavedSettings.getU32("FSRevokePerms");
		if ((revoke_on == 2 || revoke_on == 3) && (sit_object && !sit_object->permYouOwner()))
		{
			revokePermissionsOnObject(sit_object);
		}
	}
}

//-----------------------------------------------------------------------------
// revokePermissionsOnObject()
//-----------------------------------------------------------------------------
void LLVOAvatar::revokePermissionsOnObject(LLViewerObject *sit_object)
{
	if (sit_object)
	{
		gMessageSystem->newMessageFast(_PREHASH_RevokePermissions);
		gMessageSystem->nextBlockFast(_PREHASH_AgentData);
		gMessageSystem->addUUIDFast(_PREHASH_AgentID, gAgent.getID());
		gMessageSystem->addUUIDFast(_PREHASH_SessionID, gAgent.getSessionID());
		gMessageSystem->nextBlockFast(_PREHASH_Data);
		gMessageSystem->addUUIDFast(_PREHASH_ObjectID, sit_object->getID());
		gMessageSystem->addU32Fast(_PREHASH_ObjectPermissions, 0xFFFFFFFF);
		gAgent.sendReliableMessage();
	}
}

//-----------------------------------------------------------------------------
// findAvatarFromAttachment()
//-----------------------------------------------------------------------------
// static 
LLVOAvatar* LLVOAvatar::findAvatarFromAttachment( LLViewerObject* obj )
{
	if( obj->isAttachment() )
	{
		do
		{
			obj = (LLViewerObject*) obj->getParent();
		}
		while( obj && !obj->isAvatar() );

		if( obj && !obj->isDead() )
		{
			return (LLVOAvatar*)obj;
		}
	}
	return NULL;
}

S32 LLVOAvatar::getAttachmentCount()
{
	S32 count = mAttachmentPoints.size();
	return count;
}

BOOL LLVOAvatar::isWearingWearableType(LLWearableType::EType type) const
{
	if (mIsDummy) return TRUE;

	if (isSelf())
	{
		return LLAvatarAppearance::isWearingWearableType(type);
	}

	switch(type)
	{
		case LLWearableType::WT_SHAPE:
		case LLWearableType::WT_SKIN:
		case LLWearableType::WT_HAIR:
		case LLWearableType::WT_EYES:
			return TRUE;  // everyone has all bodyparts
		default:
			break; // Do nothing
	}


	// <FS:ND> Gets called quite a lot from processObjectUpdates. Remove the frequent getInstance calls.

	// for (LLAvatarAppearanceDictionary::Textures::const_iterator tex_iter = LLAvatarAppearance::getDictionary()->getTextures().begin();
	// 	 tex_iter != LLAvatarAppearance::getDictionary()->getTextures().end();
	// 	 ++tex_iter)

	LLAvatarAppearanceDictionary::Textures::const_iterator itrEnd = LLAvatarAppearance::getDictionary()->getTextures().end();
	for (LLAvatarAppearanceDictionary::Textures::const_iterator tex_iter = LLAvatarAppearance::getDictionary()->getTextures().begin();
		 tex_iter != itrEnd;
		 ++tex_iter)
	{
		const LLAvatarAppearanceDictionary::TextureEntry *texture_dict = tex_iter->second;
		if (texture_dict->mWearableType == type)
		{
			// Thus, you must check to see if the corresponding baked texture is defined.
			// NOTE: this is a poor substitute if you actually want to know about individual pieces of clothing
			// this works for detecting a skirt (most important), but is ineffective at any piece of clothing that
			// gets baked into a texture that always exists (upper or lower).
			if (texture_dict->mIsUsedByBakedTexture)
			{
				const EBakedTextureIndex baked_index = texture_dict->mBakedTextureIndex;
				return isTextureDefined(LLAvatarAppearance::getDictionary()->getBakedTexture(baked_index)->mTextureIndex);
			}
			return FALSE;
		}
	}
	return FALSE;
}

LLViewerObject *	LLVOAvatar::findAttachmentByID( const LLUUID & target_id ) const
{
	for(attachment_map_t::const_iterator attachment_points_iter = mAttachmentPoints.begin();
		attachment_points_iter != gAgentAvatarp->mAttachmentPoints.end();
		++attachment_points_iter)
	{
		LLViewerJointAttachment* attachment = attachment_points_iter->second;

		// <FS:Ansariel> Possible crash fix
		if (!attachment)
		{
			continue;
		}
		// </FS:Ansariel>

		for (LLViewerJointAttachment::attachedobjs_vec_t::iterator attachment_iter = attachment->mAttachedObjects.begin();
			 attachment_iter != attachment->mAttachedObjects.end();
			 ++attachment_iter)
		{
			LLViewerObject *attached_object = attachment_iter->get();
			if (attached_object &&
				attached_object->getID() == target_id)
			{
				return attached_object;
			}
		}
	}

	return NULL;
}

// virtual
// <FS:Ansariel> [Legacy Bake]
//void LLVOAvatar::invalidateComposite( LLTexLayerSet* layerset)
void LLVOAvatar::invalidateComposite( LLTexLayerSet* layerset, BOOL upload_result)
{
}

void LLVOAvatar::invalidateAll()
{
}

// virtual
// <FS:Ansariel> [Legacy Bake]
//void LLVOAvatar::onGlobalColorChanged(const LLTexGlobalColor* global_color)
void LLVOAvatar::onGlobalColorChanged(const LLTexGlobalColor* global_color, BOOL upload_bake)
{
	if (global_color == mTexSkinColor)
	{
		// <FS:Ansariel> [Legacy Bake]
		//invalidateComposite( mBakedTextureDatas[BAKED_HEAD].mTexLayerSet);
		//invalidateComposite( mBakedTextureDatas[BAKED_UPPER].mTexLayerSet);
		//invalidateComposite( mBakedTextureDatas[BAKED_LOWER].mTexLayerSet);
		invalidateComposite( mBakedTextureDatas[BAKED_HEAD].mTexLayerSet, upload_bake);
		invalidateComposite( mBakedTextureDatas[BAKED_UPPER].mTexLayerSet, upload_bake);
		invalidateComposite( mBakedTextureDatas[BAKED_LOWER].mTexLayerSet, upload_bake);
		// </FS:Ansariel> [Legacy Bake]
	}
	else if (global_color == mTexHairColor)
	{
		// <FS:Ansariel> [Legacy Bake]
		//invalidateComposite( mBakedTextureDatas[BAKED_HEAD].mTexLayerSet);
		//invalidateComposite( mBakedTextureDatas[BAKED_HAIR].mTexLayerSet);
		invalidateComposite( mBakedTextureDatas[BAKED_HEAD].mTexLayerSet, upload_bake);
		invalidateComposite( mBakedTextureDatas[BAKED_HAIR].mTexLayerSet, upload_bake);
		// </FS:Ansariel> [Legacy Bake]
		
		// ! BACKWARDS COMPATIBILITY !
		// Fix for dealing with avatars from viewers that don't bake hair.
		if (!isTextureDefined(mBakedTextureDatas[BAKED_HAIR].mTextureIndex))
		{
			LLColor4 color = mTexHairColor->getColor();
			avatar_joint_mesh_list_t::iterator iter = mBakedTextureDatas[BAKED_HAIR].mJointMeshes.begin();
			avatar_joint_mesh_list_t::iterator end  = mBakedTextureDatas[BAKED_HAIR].mJointMeshes.end();
			for (; iter != end; ++iter)
			{
				LLAvatarJointMesh* mesh = (*iter);
				if (mesh)
			{
					mesh->setColor( color );
				}
			}
		}
	} 
	else if (global_color == mTexEyeColor)
	{
		// LL_INFOS() << "invalidateComposite cause: onGlobalColorChanged( eyecolor )" << LL_ENDL; 
		// <FS:Ansariel> [Legacy Bake]
		//invalidateComposite( mBakedTextureDatas[BAKED_EYES].mTexLayerSet);
		invalidateComposite( mBakedTextureDatas[BAKED_EYES].mTexLayerSet, upload_bake);
	}
	updateMeshTextures();
}

// virtual
// Do rigged mesh attachments display with this av?
bool LLVOAvatar::shouldRenderRigged() const
{
    LL_PROFILE_ZONE_SCOPED_CATEGORY_AVATAR;

	if (getOverallAppearance() == AOA_NORMAL)
	{
		return true;
	}
	// TBD - render for AOA_JELLYDOLL?
	return false;
}

// FIXME: We have an mVisible member, set in updateVisibility(), but this
// function doesn't return it! isVisible() and mVisible are used
// different places for different purposes. mVisible seems to be more
// related to whether the actual avatar mesh is shown, and isVisible()
// to whether anything about the avatar is displayed in the scene.
// Maybe better naming could make this clearer?
BOOL LLVOAvatar::isVisible() const
{
	return mDrawable.notNull()
		&& (!mOrphaned || isSelf())
		&& (mDrawable->isVisible() || mIsDummy);
}

// Determine if we have enough avatar data to render
bool LLVOAvatar::getIsCloud() const
{
	if (mIsDummy)
	{
		return false;
	}

	return (   ((const_cast<LLVOAvatar*>(this))->visualParamWeightsAreDefault())// Do we have a shape?
			|| (   !isTextureDefined(TEX_LOWER_BAKED)
				|| !isTextureDefined(TEX_UPPER_BAKED)
				|| !isTextureDefined(TEX_HEAD_BAKED)
				)
			);
}

void LLVOAvatar::updateRezzedStatusTimers(S32 rez_status)
{
	// State machine for rezzed status. Statuses are -1 on startup, 0
	// = cloud, 1 = gray, 2 = downloading, 3 = full.
	// Purpose is to collect time data for each it takes avatar to reach
	// various loading landmarks: gray, textured (partial), textured fully.

	if (rez_status != mLastRezzedStatus)
	{
		LL_DEBUGS("Avatar") << avString() << "rez state change: " << mLastRezzedStatus << " -> " << rez_status << LL_ENDL;

		if (mLastRezzedStatus == -1 && rez_status != -1)
		{
			// First time initialization, start all timers.
			for (S32 i = 1; i < 4; i++)
			{
				startPhase("load_" + LLVOAvatar::rezStatusToString(i));
				startPhase("first_load_" + LLVOAvatar::rezStatusToString(i));
			}
		}
		if (rez_status < mLastRezzedStatus)
		{
			// load level has decreased. start phase timers for higher load levels.
			for (S32 i = rez_status+1; i <= mLastRezzedStatus; i++)
			{
				startPhase("load_" + LLVOAvatar::rezStatusToString(i));
			}
		}
		else if (rez_status > mLastRezzedStatus)
		{
			// load level has increased. stop phase timers for lower and equal load levels.
			for (S32 i = llmax(mLastRezzedStatus+1,1); i <= rez_status; i++)
			{
				stopPhase("load_" + LLVOAvatar::rezStatusToString(i));
				stopPhase("first_load_" + LLVOAvatar::rezStatusToString(i), false);
			}
			if (rez_status == 3)
			{
				// "fully loaded", mark any pending appearance change complete.
				selfStopPhase("update_appearance_from_cof");
				selfStopPhase("wear_inventory_category", false);
				selfStopPhase("process_initial_wearables_update", false);

                updateVisualComplexity();
			}
		}
		mLastRezzedStatus = rez_status;
	}
}

void LLVOAvatar::clearPhases()
{
	getPhases().clearPhases();
}

void LLVOAvatar::startPhase(const std::string& phase_name)
{
	F32 elapsed = 0.0;
	bool completed = false;
	bool found = getPhases().getPhaseValues(phase_name, elapsed, completed);
	//LL_DEBUGS("Avatar") << avString() << " phase state " << phase_name
	//					<< " found " << found << " elapsed " << elapsed << " completed " << completed << LL_ENDL;
	if (found)
	{
		if (!completed)
		{
			LL_DEBUGS("Avatar") << avString() << "no-op, start when started already for " << phase_name << LL_ENDL;
			return;
		}
	}
	LL_DEBUGS("Avatar") << "started phase " << phase_name << LL_ENDL;
	getPhases().startPhase(phase_name);
}

void LLVOAvatar::stopPhase(const std::string& phase_name, bool err_check)
{
	F32 elapsed = 0.0;
	bool completed = false;
	if (getPhases().getPhaseValues(phase_name, elapsed, completed))
	{
		if (!completed)
		{
			getPhases().stopPhase(phase_name);
			completed = true;
			logMetricsTimerRecord(phase_name, elapsed, completed);
			LL_DEBUGS("Avatar") << avString() << "stopped phase " << phase_name << " elapsed " << elapsed << LL_ENDL;
		}
		else
		{
			if (err_check)
			{
				LL_DEBUGS("Avatar") << "no-op, stop when stopped already for " << phase_name << LL_ENDL;
			}
		}
	}
	else
	{
		if (err_check)
		{
			LL_DEBUGS("Avatar") << "no-op, stop when not started for " << phase_name << LL_ENDL;
		}
	}
}

void LLVOAvatar::logPendingPhases()
{
	if (!isAgentAvatarValid())
	{
		return;
	}
	
	for (LLViewerStats::phase_map_t::iterator it = getPhases().begin();
		 it != getPhases().end();
		 ++it)
	{
		const std::string& phase_name = it->first;
		F32 elapsed;
		bool completed;
		if (getPhases().getPhaseValues(phase_name, elapsed, completed))
		{
			if (!completed)
			{
				logMetricsTimerRecord(phase_name, elapsed, completed);
			}
		}
	}
}

//static
void LLVOAvatar::logPendingPhasesAllAvatars()
{
	for (std::vector<LLCharacter*>::iterator iter = LLCharacter::sInstances.begin();
		 iter != LLCharacter::sInstances.end(); ++iter)
	{
		LLVOAvatar* inst = (LLVOAvatar*) *iter;
		if( inst->isDead() )
		{
			continue;
		}
		inst->logPendingPhases();
	}
}

void LLVOAvatar::logMetricsTimerRecord(const std::string& phase_name, F32 elapsed, bool completed)
{
	if (!isAgentAvatarValid())
	{
		return;
	}
	
	LLSD record;
	record["timer_name"] = phase_name;
	record["avatar_id"] = getID();
	record["elapsed"] = elapsed;
	record["completed"] = completed;
	U32 grid_x(0), grid_y(0);
	if (getRegion() && LLWorld::instance().isRegionListed(getRegion()))
	{
		record["central_bake_version"] = LLSD::Integer(getRegion()->getCentralBakeVersion());
		grid_from_region_handle(getRegion()->getHandle(), &grid_x, &grid_y);
	}
	record["grid_x"] = LLSD::Integer(grid_x);
	record["grid_y"] = LLSD::Integer(grid_y);
	// <FS:Ansariel> [Legacy Bake]
	//record["is_using_server_bakes"] = true;
	record["is_using_server_bakes"] = ((bool) isUsingServerBakes());
	record["is_self"] = isSelf();
		
	if (isAgentAvatarValid())
	{
		gAgentAvatarp->addMetricsTimerRecord(record);
	}
}

// call periodically to keep isFullyLoaded up to date.
// returns true if the value has changed.
BOOL LLVOAvatar::updateIsFullyLoaded()
{
	S32 rez_status = getRezzedStatus();
	bool loading = getIsCloud();
	if (mFirstFullyVisible && !mIsControlAvatar)
	{
        loading = ((rez_status < 2)
                   // Wait at least 60s for unfinished textures to finish on first load,
                   // don't wait forever, it might fail. Even if it will eventually load by
                   // itself and update mLoadedCallbackTextures (or fail and clean the list),
                   // avatars are more time-sensitive than textures and can't wait that long.
                   || (mLoadedCallbackTextures < mCallbackTextureList.size() && mLastTexCallbackAddedTime.getElapsedTimeF32() < MAX_TEXTURE_WAIT_TIME_SEC)
                   || !mPendingAttachment.empty()
                   || (rez_status < 3 && !isFullyBaked())
                  );
	}
	updateRezzedStatusTimers(rez_status);
	updateRuthTimer(loading);
	return processFullyLoadedChange(loading);
}

void LLVOAvatar::updateRuthTimer(bool loading)
{
	if (isSelf() || !loading) 
	{
		return;
	}

	if (mPreviousFullyLoaded)
	{
		mRuthTimer.reset();
		debugAvatarRezTime("AvatarRezCloudNotification","became cloud");
	}
	
	const F32 LOADING_TIMEOUT__SECONDS = 120.f;
	if (mRuthTimer.getElapsedTimeF32() > LOADING_TIMEOUT__SECONDS)
	{
		LL_DEBUGS("Avatar") << avString()
				<< "Ruth Timer timeout: Missing texture data for '" << getFullname() << "' "
				<< "( Params loaded : " << !visualParamWeightsAreDefault() << " ) "
				<< "( Lower : " << isTextureDefined(TEX_LOWER_BAKED) << " ) "
				<< "( Upper : " << isTextureDefined(TEX_UPPER_BAKED) << " ) "
				<< "( Head : " << isTextureDefined(TEX_HEAD_BAKED) << " )."
				<< LL_ENDL;
		
		LLAvatarPropertiesProcessor::getInstance()->sendAvatarTexturesRequest(getID());
		mRuthTimer.reset();
	}
}

BOOL LLVOAvatar::processFullyLoadedChange(bool loading)
{
	// We wait a little bit before giving the 'all clear', to let things to
	// settle down (models to snap into place, textures to get first packets).
    // And if viewer isn't aware of some parts yet, this gives them a chance
    // to arrive.
	const F32 LOADED_DELAY = 1.f;

    if (loading)
    {
        mFullyLoadedTimer.reset();
    }

	if (mFirstFullyVisible)
	{
        if (!isSelf() && loading)
        {
                // Note that textures can causes 60s delay on thier own
                // so this delay might end up on top of textures' delay
                mFirstUseDelaySeconds = llclamp(
                    mFirstAppearanceMessageTimer.getElapsedTimeF32(),
                    FIRST_APPEARANCE_CLOUD_MIN_DELAY,
                    FIRST_APPEARANCE_CLOUD_MAX_DELAY);

                if (shouldImpostor())
                {
                    // Impostors are less of a priority,
                    // let them stay cloud longer
                    mFirstUseDelaySeconds *= 1.25;
                }
        }
		mFullyLoaded = (mFullyLoadedTimer.getElapsedTimeF32() > mFirstUseDelaySeconds);
	}
	else
	{
		mFullyLoaded = (mFullyLoadedTimer.getElapsedTimeF32() > LOADED_DELAY);
	}

	if (!mPreviousFullyLoaded && !loading && mFullyLoaded)
	{
		debugAvatarRezTime("AvatarRezNotification","fully loaded");
	}

	// did our loading state "change" from last call?
	// FIXME runway - why are we updating every 30 calls even if nothing has changed?
	// This causes updateLOD() to run every 30 frames, among other things.
	const S32 UPDATE_RATE = 30;
	BOOL changed =
		((mFullyLoaded != mPreviousFullyLoaded) ||         // if the value is different from the previous call
		 (!mFullyLoadedInitialized) ||                     // if we've never been called before
		 (mFullyLoadedFrameCounter % UPDATE_RATE == 0));   // every now and then issue a change
	BOOL fully_loaded_changed = (mFullyLoaded != mPreviousFullyLoaded);

	mPreviousFullyLoaded = mFullyLoaded;
	mFullyLoadedInitialized = TRUE;
	mFullyLoadedFrameCounter++;

    if (changed && isSelf())
    {
        // to know about outfit switching
        LLAvatarRenderNotifier::getInstance()->updateNotificationState();
    }

	if (fully_loaded_changed && !isSelf() && mFullyLoaded && isImpostor())
	{
		// Fix for jellydoll initially invisible
		mNeedsImpostorUpdate = TRUE;
		mLastImpostorUpdateReason = 6;
	}	
	return changed;
}

BOOL LLVOAvatar::isFullyLoaded() const
{
// [SL:KB] - Patch: Appearance-SyncAttach | Checked: Catznip-2.2
	// Changes to LLAppearanceMgr::updateAppearanceFromCOF() expect this function to actually return mFullyLoaded for gAgentAvatarp
	return (mRenderUnloadedAvatar && !isSelf()) ||(mFullyLoaded);
// [/SL:KB]
//	return (mRenderUnloadedAvatar || mFullyLoaded);
}

// <FS:Beq> use Avatar Render Time as complexity metric
// markARTStale - Mark stale and set the frameupdate to now so that we can wait at least one frame to get a revised number.
void LLVOAvatar::markARTStale()
{
	mARTStale=true;
	mLastARTUpdateFrame = LLFrameTimer::getFrameCount();
}

// Udpate Avatar state based on render time
void LLVOAvatar::updateTooSlow()
{
	LL_PROFILE_ZONE_SCOPED_CATEGORY_AVATAR;
	static LLCachedControl<bool> alwaysRenderFriends(gSavedSettings, "AlwaysRenderFriends");
	static LLCachedControl<bool> allowSelfImpostor(gSavedSettings, "FSAllowSelfImpostor");
	const auto id = getID();

	// mTooSlow - Is the avatar flagged as being slow (includes shadow time)
	// mTooSlowWithoutShadows - Is the avatar flagged as being slow even with shadows removed.
	// mARTStale - the rendertime we have is stale because of an update. We need to force a re-render to re-assess slowness
	
	if( mARTStale )
	{
		if ( LLFrameTimer::getFrameCount() - mLastARTUpdateFrame < 5 ) 
		{
			// LL_INFOS() << this->getFullname() << " marked stale " << LL_ENDL;
			// we've not had a chance to update yet (allow a few to be certain a full frame has passed)
			return;
		}

		mARTStale = false;
		mTooSlow = false;
		mTooSlowWithoutShadows = false;
		// LL_INFOS() << this->getFullname() << " refreshed ART combined = " << mRenderTime << " @ " << mLastARTUpdateFrame << LL_ENDL;
	}

	// Either we're not stale or we've updated.

	U64 render_time_raw;
	U64 render_geom_time_raw;

	if( !mTooSlow ) 
	{
		// we are fully rendered, so we use the live values
		std::lock_guard<std::mutex> lock{FSPerfStats::bufferToggleLock};
		render_time_raw = FSPerfStats::StatsRecorder::get(FSPerfStats::ObjType_t::OT_AVATAR, id, FSPerfStats::StatType_t::RENDER_COMBINED);
		render_geom_time_raw = FSPerfStats::StatsRecorder::get(FSPerfStats::ObjType_t::OT_AVATAR, id, FSPerfStats::StatType_t::RENDER_GEOMETRY);
	}
	else
	{
		// use the cached values.
		render_time_raw = mRenderTime;
		render_geom_time_raw = mGeomTime;		
	}
	if( (FSPerfStats::renderAvatarMaxART_ns > 0) && 
		(FSPerfStats::raw_to_ns(render_time_raw) >= FSPerfStats::renderAvatarMaxART_ns) ) 
	{
		if( !mTooSlow ) // if we were previously not slow (with or without shadows.)
		{			
			// if we weren't capped, we are now
			mLastARTUpdateFrame = LLFrameTimer::getFrameCount();
			mRenderTime = render_time_raw;
			mGeomTime = render_geom_time_raw;
			mARTStale = false;
			mTooSlow = true;
		}
		if(!mTooSlowWithoutShadows) // if we were not previously above the full impostor cap
		{
			bool render_friend_or_exception =  	( alwaysRenderFriends && LLAvatarTracker::instance().isBuddy( id ) ) ||
												( getVisualMuteSettings() == LLVOAvatar::AV_ALWAYS_RENDER ); 
			if( (!isSelf() || allowSelfImpostor) && !render_friend_or_exception  )
			{
				// Note: slow rendering Friends still get their shadows zapped.
				mTooSlowWithoutShadows = (FSPerfStats::raw_to_ns(render_geom_time_raw) >= FSPerfStats::renderAvatarMaxART_ns);
			}
		}
	}
	else
	{
	// LL_INFOS() << this->getFullname() << " ("<< (combined?"combined":"geometry") << ") good render time = " << FSPerfStats::raw_to_ns(render_time_raw) << " vs ("<< LLVOAvatar::sRenderTimeCap_ns << " set @ " << mLastARTUpdateFrame << LL_ENDL;
		mTooSlow = false;
		mTooSlowWithoutShadows = false;	
	}
	if(mTooSlow)
	{
		FSPerfStats::tunedAvatars++; // <FS:Beq> increment the number of avatars that have been tweaked.
	}
}
// </FS:Beq>

bool LLVOAvatar::isTooComplex() const
{
	bool too_complex;
    static LLCachedControl<bool> always_render_friends(gSavedSettings, "AlwaysRenderFriends");
	bool render_friend =  (LLAvatarTracker::instance().isBuddy(getID()) && always_render_friends);

	if (isSelf() || render_friend || mVisuallyMuteSetting == AV_ALWAYS_RENDER)
	{
		too_complex = false;
	}
	else
	{
		// Determine if visually muted or not
		static LLCachedControl<U32> max_render_cost(gSavedSettings, "RenderAvatarMaxComplexity", 0U);
		static LLCachedControl<F32> max_attachment_area(gSavedSettings, "RenderAutoMuteSurfaceAreaLimit", 1000.0f);
		// If the user has chosen unlimited max complexity, we also disregard max attachment area
        // so that unlimited will completely disable the overly complex impostor rendering
        // yes, this leaves them vulnerable to griefing objects... their choice
        too_complex = (   max_render_cost > 0
                          && (mVisualComplexity > max_render_cost
                           || (max_attachment_area > 0.0f && mAttachmentSurfaceArea > max_attachment_area)
                           ));
	}

	return too_complex;
}

//-----------------------------------------------------------------------------
// findMotion()
//-----------------------------------------------------------------------------
LLMotion* LLVOAvatar::findMotion(const LLUUID& id) const
{
	return mMotionController.findMotion(id);
}

// This is a semi-deprecated debugging tool - meshes will not show as
// colorized if using deferred rendering.
void LLVOAvatar::debugColorizeSubMeshes(U32 i, const LLColor4& color)
{
	if (gSavedSettings.getBOOL("DebugAvatarCompositeBaked"))
	{
		avatar_joint_mesh_list_t::iterator iter = mBakedTextureDatas[i].mJointMeshes.begin();
		avatar_joint_mesh_list_t::iterator end  = mBakedTextureDatas[i].mJointMeshes.end();
		for (; iter != end; ++iter)
		{
			LLAvatarJointMesh* mesh = (*iter);
			if (mesh)
			{
				mesh->setColor(color);
			}
		}
	}
}


//-----------------------------------------------------------------------------
// updateMeshVisibility()
// Hide the mesh joints if attachments are using baked textures
//-----------------------------------------------------------------------------
void LLVOAvatar::updateMeshVisibility()
{
	bool bake_flag[BAKED_NUM_INDICES];
	memset(bake_flag, 0, BAKED_NUM_INDICES*sizeof(bool));

	if (getOverallAppearance() == AOA_NORMAL)
	{
		for (attachment_map_t::iterator iter = mAttachmentPoints.begin();
			 iter != mAttachmentPoints.end();
			 ++iter)
		{
			LLViewerJointAttachment* attachment = iter->second;
			if (attachment)
			{
				for (LLViewerJointAttachment::attachedobjs_vec_t::iterator attachment_iter = attachment->mAttachedObjects.begin();
					 attachment_iter != attachment->mAttachedObjects.end();
					 ++attachment_iter)
				{
					LLViewerObject *objectp = attachment_iter->get();
					if (objectp)
					{
						for (int face_index = 0; face_index < objectp->getNumTEs(); face_index++)
						{
							LLTextureEntry* tex_entry = objectp->getTE(face_index);
							if (tex_entry)
							{
								bake_flag[BAKED_HEAD] |= (tex_entry->getID() == IMG_USE_BAKED_HEAD);
								bake_flag[BAKED_EYES] |= (tex_entry->getID() == IMG_USE_BAKED_EYES);
								bake_flag[BAKED_HAIR] |= (tex_entry->getID() == IMG_USE_BAKED_HAIR);
								bake_flag[BAKED_LOWER] |= (tex_entry->getID() == IMG_USE_BAKED_LOWER);
								bake_flag[BAKED_UPPER] |= (tex_entry->getID() == IMG_USE_BAKED_UPPER);
								bake_flag[BAKED_SKIRT] |= (tex_entry->getID() == IMG_USE_BAKED_SKIRT);
							bake_flag[BAKED_LEFT_ARM] |= (tex_entry->getID() == IMG_USE_BAKED_LEFTARM);
							bake_flag[BAKED_LEFT_LEG] |= (tex_entry->getID() == IMG_USE_BAKED_LEFTLEG);
							bake_flag[BAKED_AUX1] |= (tex_entry->getID() == IMG_USE_BAKED_AUX1);
							bake_flag[BAKED_AUX2] |= (tex_entry->getID() == IMG_USE_BAKED_AUX2);
							bake_flag[BAKED_AUX3] |= (tex_entry->getID() == IMG_USE_BAKED_AUX3);
							}
						}
					}

					LLViewerObject::const_child_list_t& child_list = objectp->getChildren();
					for (LLViewerObject::child_list_t::const_iterator iter1 = child_list.begin();
						 iter1 != child_list.end(); ++iter1)
					{
						LLViewerObject* objectchild = *iter1;
						if (objectchild)
						{
							for (int face_index = 0; face_index < objectchild->getNumTEs(); face_index++)
							{
								LLTextureEntry* tex_entry = objectchild->getTE(face_index);
								if (tex_entry)
								{
									bake_flag[BAKED_HEAD] |= (tex_entry->getID() == IMG_USE_BAKED_HEAD);
									bake_flag[BAKED_EYES] |= (tex_entry->getID() == IMG_USE_BAKED_EYES);
									bake_flag[BAKED_HAIR] |= (tex_entry->getID() == IMG_USE_BAKED_HAIR);
									bake_flag[BAKED_LOWER] |= (tex_entry->getID() == IMG_USE_BAKED_LOWER);
									bake_flag[BAKED_UPPER] |= (tex_entry->getID() == IMG_USE_BAKED_UPPER);
									bake_flag[BAKED_SKIRT] |= (tex_entry->getID() == IMG_USE_BAKED_SKIRT);
								bake_flag[BAKED_LEFT_ARM] |= (tex_entry->getID() == IMG_USE_BAKED_LEFTARM);
								bake_flag[BAKED_LEFT_LEG] |= (tex_entry->getID() == IMG_USE_BAKED_LEFTLEG);
								bake_flag[BAKED_AUX1] |= (tex_entry->getID() == IMG_USE_BAKED_AUX1);
								bake_flag[BAKED_AUX2] |= (tex_entry->getID() == IMG_USE_BAKED_AUX2);
								bake_flag[BAKED_AUX3] |= (tex_entry->getID() == IMG_USE_BAKED_AUX3);
								}
							}
						}
					}
				}
			}
		}
	}

	//LL_INFOS() << "head " << bake_flag[BAKED_HEAD] << "eyes " << bake_flag[BAKED_EYES] << "hair " << bake_flag[BAKED_HAIR] << "lower " << bake_flag[BAKED_LOWER] << "upper " << bake_flag[BAKED_UPPER] << "skirt " << bake_flag[BAKED_SKIRT] << LL_ENDL;

	for (S32 i = 0; i < mMeshLOD.size(); i++)
	{
		LLAvatarJoint* joint = mMeshLOD[i];
		if (i == MESH_ID_HAIR)
		{
			joint->setVisible(!bake_flag[BAKED_HAIR], TRUE);
		}
		else if (i == MESH_ID_HEAD)
		{
			joint->setVisible(!bake_flag[BAKED_HEAD], TRUE);
		}
		else if (i == MESH_ID_SKIRT)
		{
			joint->setVisible(!bake_flag[BAKED_SKIRT], TRUE);
		}
		else if (i == MESH_ID_UPPER_BODY)
		{
			joint->setVisible(!bake_flag[BAKED_UPPER], TRUE);
		}
		else if (i == MESH_ID_LOWER_BODY)
		{
			joint->setVisible(!bake_flag[BAKED_LOWER], TRUE);
		}
		else if (i == MESH_ID_EYEBALL_LEFT)
		{
			joint->setVisible(!bake_flag[BAKED_EYES], TRUE);
		}
		else if (i == MESH_ID_EYEBALL_RIGHT)
		{
			joint->setVisible(!bake_flag[BAKED_EYES], TRUE);
		}
		else if (i == MESH_ID_EYELASH)
		{
			joint->setVisible(!bake_flag[BAKED_HEAD], TRUE);
		}
	}
}

//-----------------------------------------------------------------------------
// updateMeshTextures()
// Uses the current TE values to set the meshes' and layersets' textures.
//-----------------------------------------------------------------------------
// virtual
void LLVOAvatar::updateMeshTextures()
{
	LL_PROFILE_ZONE_SCOPED_CATEGORY_AVATAR
	static S32 update_counter = 0;
	mBakedTextureDebugText.clear();
	
	// if user has never specified a texture, assign the default
	for (U32 i=0; i < getNumTEs(); i++)
	{
		const LLViewerTexture* te_image = getImage(i, 0);
		if(!te_image || te_image->getID().isNull() || (te_image->getID() == IMG_DEFAULT))
		{
			// IMG_DEFAULT_AVATAR = a special texture that's never rendered.
			const LLUUID& image_id = (i == TEX_HAIR ? IMG_DEFAULT : IMG_DEFAULT_AVATAR);
			setImage(i, LLViewerTextureManager::getFetchedTexture(image_id), 0); 
		}
	}

	const BOOL other_culled = !isSelf() && mCulled;
	LLLoadedCallbackEntry::source_callback_list_t* src_callback_list = NULL ;
	BOOL paused = FALSE;
	if(!isSelf())
	{
		src_callback_list = &mCallbackTextureList ;
		paused = !isVisible();
	}

	std::vector<BOOL> is_layer_baked;
	is_layer_baked.resize(mBakedTextureDatas.size(), false);

	std::vector<BOOL> use_lkg_baked_layer; // lkg = "last known good"
	use_lkg_baked_layer.resize(mBakedTextureDatas.size(), false);

	mBakedTextureDebugText += llformat("%06d\n",update_counter++);
	mBakedTextureDebugText += "indx layerset linvld ltda ilb ulkg ltid\n";
	// <FS:Beq> BOM OS
	// for (U32 i=0; i < mBakedTextureDatas.size(); i++)
	for (U32 i=0; i < getNumBakes(); i++)
	{
		is_layer_baked[i] = isTextureDefined(mBakedTextureDatas[i].mTextureIndex);
		LLViewerTexLayerSet* layerset = NULL;
		bool layerset_invalid = false;
		if (!other_culled)
		{
			// When an avatar is changing clothes and not in Appearance mode,
			// use the last-known good baked texture until it finishes the first
			// render of the new layerset.
			layerset = getTexLayerSet(i);
			layerset_invalid = layerset && ( !layerset->getViewerComposite()->isInitialized()
											 || !layerset->isLocalTextureDataAvailable() );
			use_lkg_baked_layer[i] = (!is_layer_baked[i] 
									  && (mBakedTextureDatas[i].mLastTextureID != IMG_DEFAULT_AVATAR) 
									  && layerset_invalid);
			if (use_lkg_baked_layer[i])
			{
				layerset->setUpdatesEnabled(TRUE);
			}
		}
		else
		{
			use_lkg_baked_layer[i] = (!is_layer_baked[i] 
									  && mBakedTextureDatas[i].mLastTextureID != IMG_DEFAULT_AVATAR);
		}

		std::string last_id_string;
		if (mBakedTextureDatas[i].mLastTextureID == IMG_DEFAULT_AVATAR)
			last_id_string = "A";
		else if (mBakedTextureDatas[i].mLastTextureID == IMG_DEFAULT)
			last_id_string = "D";
		else if (mBakedTextureDatas[i].mLastTextureID == IMG_INVISIBLE)
			last_id_string = "I";
		else
			last_id_string = "*";
		bool is_ltda = layerset
			&& layerset->getViewerComposite()->isInitialized()
			&& layerset->isLocalTextureDataAvailable();
		mBakedTextureDebugText += llformat("%4d   %4s     %4d %4d %4d %4d %4s\n",
										   i,
										   (layerset?"*":"0"),
										   layerset_invalid,
										   is_ltda,
										   is_layer_baked[i],
										   use_lkg_baked_layer[i],
										   last_id_string.c_str());
	}
	// <FS:Beq> BOM OS
	// for (U32 i=0; i < mBakedTextureDatas.size(); i++)
	for (U32 i=0; i < getNumBakes(); i++)
	// </FS:Beq>
	{
		debugColorizeSubMeshes(i, LLColor4::white);

		LLViewerTexLayerSet* layerset = getTexLayerSet(i);
		if (use_lkg_baked_layer[i] && !isUsingLocalAppearance() )
		{
			// use last known good layer (no new one)
			LLViewerFetchedTexture* baked_img = LLViewerTextureManager::getFetchedTexture(mBakedTextureDatas[i].mLastTextureID);
			mBakedTextureDatas[i].mIsUsed = TRUE;

			debugColorizeSubMeshes(i,LLColor4::red);
	
			avatar_joint_mesh_list_t::iterator iter = mBakedTextureDatas[i].mJointMeshes.begin();
			avatar_joint_mesh_list_t::iterator end  = mBakedTextureDatas[i].mJointMeshes.end();
			for (; iter != end; ++iter)
			{
				LLAvatarJointMesh* mesh = (*iter);
				if (mesh)
				{
					mesh->setTexture( baked_img );
				}
			}
		}
		else if (!isUsingLocalAppearance() && is_layer_baked[i])
		{
			// use new layer
			LLViewerFetchedTexture* baked_img =
				LLViewerTextureManager::staticCastToFetchedTexture(
					getImage( mBakedTextureDatas[i].mTextureIndex, 0 ), TRUE) ;
			if( baked_img->getID() == mBakedTextureDatas[i].mLastTextureID )
			{
				// Even though the file may not be finished loading,
				// we'll consider it loaded and use it (rather than
				// doing compositing).
				useBakedTexture( baked_img->getID() );
                                mLoadedCallbacksPaused |= !isVisible();
                                checkTextureLoading();
			}
			else
			{
				mBakedTextureDatas[i].mIsLoaded = FALSE;
				if ( (baked_img->getID() != IMG_INVISIBLE) &&
					 ((i == BAKED_HEAD) || (i == BAKED_UPPER) || (i == BAKED_LOWER)) )
				{			
					baked_img->setLoadedCallback(onBakedTextureMasksLoaded, MORPH_MASK_REQUESTED_DISCARD, TRUE, TRUE, new LLTextureMaskData( mID ), 
						src_callback_list, paused);
				}
				baked_img->setLoadedCallback(onBakedTextureLoaded, SWITCH_TO_BAKED_DISCARD, FALSE, FALSE, new LLUUID( mID ), 
					src_callback_list, paused );
				if (baked_img->getDiscardLevel() < 0 && !paused)
				{
					// mLoadedCallbackTextures will be updated by checkTextureLoading() below
					mLastTexCallbackAddedTime.reset();
				}

				// this could add paused texture callbacks
				mLoadedCallbacksPaused |= paused; 
				checkTextureLoading();
			}
		}
		else if (layerset && isUsingLocalAppearance())
		{
			debugColorizeSubMeshes(i,LLColor4::yellow );

			layerset->createComposite();
			layerset->setUpdatesEnabled( TRUE );
			mBakedTextureDatas[i].mIsUsed = FALSE;

			avatar_joint_mesh_list_t::iterator iter = mBakedTextureDatas[i].mJointMeshes.begin();
			avatar_joint_mesh_list_t::iterator end  = mBakedTextureDatas[i].mJointMeshes.end();
			for (; iter != end; ++iter)
			{
				LLAvatarJointMesh* mesh = (*iter);
				if (mesh)
				{
					mesh->setLayerSet( layerset );
				}
			}
		}
		else
		{
			debugColorizeSubMeshes(i,LLColor4::blue);
		}
	}

	// set texture and color of hair manually if we are not using a baked image.
	// This can happen while loading hair for yourself, or for clients that did not
	// bake a hair texture. Still needed for yourself after 1.22 is depricated.
	if (!is_layer_baked[BAKED_HAIR])
	{
		const LLColor4 color = mTexHairColor ? mTexHairColor->getColor() : LLColor4(1,1,1,1);
		LLViewerTexture* hair_img = getImage( TEX_HAIR, 0 );
		avatar_joint_mesh_list_t::iterator iter = mBakedTextureDatas[BAKED_HAIR].mJointMeshes.begin();
		avatar_joint_mesh_list_t::iterator end  = mBakedTextureDatas[BAKED_HAIR].mJointMeshes.end();
		for (; iter != end; ++iter)
		{
			LLAvatarJointMesh* mesh = (*iter);
			if (mesh)
			{
				mesh->setColor( color );
				mesh->setTexture( hair_img );
			}
		}
	} 
	
	
	for (LLAvatarAppearanceDictionary::BakedTextures::const_iterator baked_iter =
			 LLAvatarAppearance::getDictionary()->getBakedTextures().begin();
		 baked_iter != LLAvatarAppearance::getDictionary()->getBakedTextures().end();
		 ++baked_iter)
	{
		const EBakedTextureIndex baked_index = baked_iter->first;
		const LLAvatarAppearanceDictionary::BakedEntry *baked_dict = baked_iter->second;
		
		for (texture_vec_t::const_iterator local_tex_iter = baked_dict->mLocalTextures.begin();
			 local_tex_iter != baked_dict->mLocalTextures.end();
			 ++local_tex_iter)
		{
			const ETextureIndex texture_index = *local_tex_iter;
			const BOOL is_baked_ready = (is_layer_baked[baked_index] && mBakedTextureDatas[baked_index].mIsLoaded) || other_culled;
			if (isSelf())
			{
				setBakedReady(texture_index, is_baked_ready);
			}
		}
	}

	// removeMissingBakedTextures() will call back into this rountine if something is removed, and can blow up the stack
	static bool call_remove_missing = true;	
	if (call_remove_missing)
	{
		call_remove_missing = false;
		removeMissingBakedTextures();	// May call back into this function if anything is removed
		call_remove_missing = true;
	}

	//refresh bakes on any attached objects
	for (attachment_map_t::iterator iter = mAttachmentPoints.begin();
		iter != mAttachmentPoints.end();
		++iter)
	{
		LLViewerJointAttachment* attachment = iter->second;

		for (LLViewerJointAttachment::attachedobjs_vec_t::iterator attachment_iter = attachment->mAttachedObjects.begin();
			attachment_iter != attachment->mAttachedObjects.end();
			++attachment_iter)
		{
			LLViewerObject* attached_object = attachment_iter->get();
			if (attached_object && !attached_object->isDead())
			{
				attached_object->refreshBakeTexture();

				LLViewerObject::const_child_list_t& child_list = attached_object->getChildren();
				for (LLViewerObject::child_list_t::const_iterator iter = child_list.begin();
					iter != child_list.end(); ++iter)
				{
					LLViewerObject* objectp = *iter;
					if (objectp && !objectp->isDead())
					{
						objectp->refreshBakeTexture();
					}
				}
			}
		}
	}

	

}

// virtual
//-----------------------------------------------------------------------------
// setLocalTexture()
//-----------------------------------------------------------------------------
void LLVOAvatar::setLocalTexture( ETextureIndex type, LLViewerTexture* in_tex, BOOL baked_version_ready, U32 index )
{
	// invalid for anyone but self
	llassert(0);
}

//virtual 
void LLVOAvatar::setBakedReady(LLAvatarAppearanceDefines::ETextureIndex type, BOOL baked_version_exists, U32 index)
{
	// invalid for anyone but self
	llassert(0);
}

void LLVOAvatar::addChat(const LLChat& chat)
{
	std::deque<LLChat>::iterator chat_iter;

	mChats.push_back(chat);

	S32 chat_length = 0;
	for( chat_iter = mChats.begin(); chat_iter != mChats.end(); ++chat_iter)
	{
		chat_length += chat_iter->mText.size();
	}

	// remove any excess chat
	chat_iter = mChats.begin();
	while ((chat_length > MAX_BUBBLE_CHAT_LENGTH || mChats.size() > MAX_BUBBLE_CHAT_UTTERANCES) && chat_iter != mChats.end())
	{
		chat_length -= chat_iter->mText.size();
		mChats.pop_front();
		chat_iter = mChats.begin();
	}

	mChatTimer.reset();
}

void LLVOAvatar::clearChat()
{
	mChats.clear();
}


void LLVOAvatar::applyMorphMask(U8* tex_data, S32 width, S32 height, S32 num_components, LLAvatarAppearanceDefines::EBakedTextureIndex index)
{
	if (index >= BAKED_NUM_INDICES)
	{
		LL_WARNS() << "invalid baked texture index passed to applyMorphMask" << LL_ENDL;
		return;
	}

	for (morph_list_t::const_iterator iter = mBakedTextureDatas[index].mMaskedMorphs.begin();
		 iter != mBakedTextureDatas[index].mMaskedMorphs.end(); ++iter)
	{
		const LLMaskedMorph* maskedMorph = (*iter);
		LLPolyMorphTarget* morph_target = dynamic_cast<LLPolyMorphTarget*>(maskedMorph->mMorphTarget);
		if (morph_target)
		{
			morph_target->applyMask(tex_data, width, height, num_components, maskedMorph->mInvert);
		}
	}
}

// returns TRUE if morph masks are present and not valid for a given baked texture, FALSE otherwise
BOOL LLVOAvatar::morphMaskNeedsUpdate(LLAvatarAppearanceDefines::EBakedTextureIndex index)
{
	if (index >= BAKED_NUM_INDICES)
	{
		return FALSE;
	}

	if (!mBakedTextureDatas[index].mMaskedMorphs.empty())
	{
		if (isSelf())
		{
			LLViewerTexLayerSet *layer_set = getTexLayerSet(index);
			if (layer_set)
			{
				return !layer_set->isMorphValid();
			}
		}
		else
		{
			return FALSE;
		}
	}

	return FALSE;
}

//-----------------------------------------------------------------------------
// releaseComponentTextures()
// release any component texture UUIDs for which we have a baked texture
// ! BACKWARDS COMPATIBILITY !
// This is only called for non-self avatars, it can be taken out once component
// textures aren't communicated by non-self avatars.
//-----------------------------------------------------------------------------
void LLVOAvatar::releaseComponentTextures()
{
	// ! BACKWARDS COMPATIBILITY !
	// Detect if the baked hair texture actually wasn't sent, and if so set to default
	if (isTextureDefined(TEX_HAIR_BAKED) && getImage(TEX_HAIR_BAKED,0)->getID() == getImage(TEX_SKIRT_BAKED,0)->getID())
	{
		if (getImage(TEX_HAIR_BAKED,0)->getID() != IMG_INVISIBLE)
		{
			// Regression case of messaging system. Expected 21 textures, received 20. last texture is not valid so set to default
			setTETexture(TEX_HAIR_BAKED, IMG_DEFAULT_AVATAR);
		}
	}

	//<FS:Beq> BOM constrain number of bake requests when BOM not supported
	// for (U8 baked_index = 0; baked_index < BAKED_NUM_INDICES; baked_index++)
	for (U8 baked_index = 0; baked_index < getNumBakes(); baked_index++)
		//</FS:Beq>	
	{
		const LLAvatarAppearanceDictionary::BakedEntry * bakedDicEntry = LLAvatarAppearance::getDictionary()->getBakedTexture((EBakedTextureIndex)baked_index);
		// skip if this is a skirt and av is not wearing one, or if we don't have a baked texture UUID
		if (!isTextureDefined(bakedDicEntry->mTextureIndex)
			&& ( (baked_index != BAKED_SKIRT) || isWearingWearableType(LLWearableType::WT_SKIRT) ))
		{
			continue;
		}

		for (U8 texture = 0; texture < bakedDicEntry->mLocalTextures.size(); texture++)
		{
			const U8 te = (ETextureIndex)bakedDicEntry->mLocalTextures[texture];
			setTETexture(te, IMG_DEFAULT_AVATAR);
		}
	}
}

void LLVOAvatar::dumpAvatarTEs( const std::string& context ) const
{	
	LL_DEBUGS("Avatar") << avString() << (isSelf() ? "Self: " : "Other: ") << context << LL_ENDL;
	for (LLAvatarAppearanceDictionary::Textures::const_iterator iter = LLAvatarAppearance::getDictionary()->getTextures().begin();
		 iter != LLAvatarAppearance::getDictionary()->getTextures().end();
		 ++iter)
	{
		const LLAvatarAppearanceDictionary::TextureEntry *texture_dict = iter->second;
		// TODO: MULTI-WEARABLE: handle multiple textures for self
		const LLViewerTexture* te_image = getImage(iter->first,0);
		if( !te_image )
		{
			LL_DEBUGS("Avatar") << avString() << "       " << texture_dict->mName << ": null ptr" << LL_ENDL;
		}
		else if( te_image->getID().isNull() )
		{
			LL_DEBUGS("Avatar") << avString() << "       " << texture_dict->mName << ": null UUID" << LL_ENDL;
		}
		else if( te_image->getID() == IMG_DEFAULT )
		{
			LL_DEBUGS("Avatar") << avString() << "       " << texture_dict->mName << ": IMG_DEFAULT" << LL_ENDL;
		}
		else if( te_image->getID() == IMG_DEFAULT_AVATAR )
		{
			LL_DEBUGS("Avatar") << avString() << "       " << texture_dict->mName << ": IMG_DEFAULT_AVATAR" << LL_ENDL;
		}
		else
		{
			LL_DEBUGS("Avatar") << avString() << "       " << texture_dict->mName << ": " << te_image->getID() << LL_ENDL;
		}
	}
}

//-----------------------------------------------------------------------------
// clampAttachmentPositions()
//-----------------------------------------------------------------------------
void LLVOAvatar::clampAttachmentPositions()
{
	if (isDead())
	{
		return;
	}
	for (attachment_map_t::iterator iter = mAttachmentPoints.begin(); 
		 iter != mAttachmentPoints.end();
		 ++iter)
	{
		LLViewerJointAttachment* attachment = iter->second;
		if (attachment)
		{
			attachment->clampObjectPosition();
		}
	}
}

BOOL LLVOAvatar::hasHUDAttachment() const
{
	for (attachment_map_t::const_iterator iter = mAttachmentPoints.begin(); 
		 iter != mAttachmentPoints.end();
		 ++iter)
	{
		LLViewerJointAttachment* attachment = iter->second;

		// <FS:Ansariel> Possible crash fix
		if (!attachment)
		{
			continue;
		}
		// </FS:Ansariel>

		if (attachment->getIsHUDAttachment() && attachment->getNumObjects() > 0)
		{
			return TRUE;
		}
	}
	return FALSE;
}

LLBBox LLVOAvatar::getHUDBBox() const
{
	LLBBox bbox;
	for (attachment_map_t::const_iterator iter = mAttachmentPoints.begin(); 
		 iter != mAttachmentPoints.end();
		 ++iter)
	{
		LLViewerJointAttachment* attachment = iter->second;
		// <FS:Ansariel> Possible crash fix
		//if (attachment->getIsHUDAttachment())
		if (attachment && attachment->getIsHUDAttachment())
		// </FS:Ansariel>
		{
			for (LLViewerJointAttachment::attachedobjs_vec_t::iterator attachment_iter = attachment->mAttachedObjects.begin();
				 attachment_iter != attachment->mAttachedObjects.end();
				 ++attachment_iter)
			{
				const LLViewerObject* attached_object = attachment_iter->get();
				if (attached_object == NULL)
				{
					LL_WARNS() << "HUD attached object is NULL!" << LL_ENDL;
					continue;
				}
				// initialize bounding box to contain identity orientation and center point for attached object
				bbox.addPointLocal(attached_object->getPosition());
				// add rotated bounding box for attached object
				bbox.addBBoxAgent(attached_object->getBoundingBoxAgent());
				LLViewerObject::const_child_list_t& child_list = attached_object->getChildren();
				for (LLViewerObject::child_list_t::const_iterator iter = child_list.begin();
					 iter != child_list.end(); 
					 ++iter)
				{
					const LLViewerObject* child_objectp = *iter;
					bbox.addBBoxAgent(child_objectp->getBoundingBoxAgent());
				}
			}
		}
	}

	return bbox;
}

//-----------------------------------------------------------------------------
// onFirstTEMessageReceived()
//-----------------------------------------------------------------------------
void LLVOAvatar::onFirstTEMessageReceived()
{
	LL_DEBUGS("Avatar") << avString() << LL_ENDL;
	if( !mFirstTEMessageReceived )
	{
		mFirstTEMessageReceived = TRUE;

		LLLoadedCallbackEntry::source_callback_list_t* src_callback_list = NULL ;
		BOOL paused = FALSE ;
		if(!isSelf())
		{
			src_callback_list = &mCallbackTextureList ;
			paused = !isVisible();
		}

		for (U32 i = 0; i < mBakedTextureDatas.size(); i++)
		{
			const BOOL layer_baked = isTextureDefined(mBakedTextureDatas[i].mTextureIndex);

			// Use any baked textures that we have even if they haven't downloaded yet.
			// (That is, don't do a transition from unbaked to baked.)
			if (layer_baked)
			{
				LLViewerFetchedTexture* image = LLViewerTextureManager::staticCastToFetchedTexture(getImage( mBakedTextureDatas[i].mTextureIndex, 0 ), TRUE) ;
				mBakedTextureDatas[i].mLastTextureID = image->getID();
				// If we have more than one texture for the other baked layers, we'll want to call this for them too.
				if ( (image->getID() != IMG_INVISIBLE) && ((i == BAKED_HEAD) || (i == BAKED_UPPER) || (i == BAKED_LOWER)) )
				{
					image->setLoadedCallback( onBakedTextureMasksLoaded, MORPH_MASK_REQUESTED_DISCARD, TRUE, TRUE, new LLTextureMaskData( mID ), 
						src_callback_list, paused);
				}
				LL_DEBUGS("Avatar") << avString() << "layer_baked, setting onInitialBakedTextureLoaded as callback" << LL_ENDL;
				image->setLoadedCallback( onInitialBakedTextureLoaded, MAX_DISCARD_LEVEL, FALSE, FALSE, new LLUUID( mID ), 
					src_callback_list, paused );
				if (image->getDiscardLevel() < 0 && !paused)
				{
					mLastTexCallbackAddedTime.reset();
				}
                               // this could add paused texture callbacks
                               mLoadedCallbacksPaused |= paused; 
			}
		}

        mMeshTexturesDirty = TRUE;
		gPipeline.markGLRebuild(this);

        mFirstAppearanceMessageTimer.reset();
        mFullyLoadedTimer.reset();
	}
}

//-----------------------------------------------------------------------------
// bool visualParamWeightsAreDefault()
//-----------------------------------------------------------------------------
bool LLVOAvatar::visualParamWeightsAreDefault()
{
	bool rtn = true;

	bool is_wearing_skirt = isWearingWearableType(LLWearableType::WT_SKIRT);
	for (LLVisualParam *param = getFirstVisualParam(); 
	     param;
	     param = getNextVisualParam())
	{
		if (param->isTweakable())
		{
			LLViewerVisualParam* vparam = dynamic_cast<LLViewerVisualParam*>(param);
			llassert(vparam);
			bool is_skirt_param = vparam &&
				LLWearableType::WT_SKIRT == vparam->getWearableType();
			if (param->getWeight() != param->getDefaultWeight() &&
			    // we have to not care whether skirt weights are default, if we're not actually wearing a skirt
			    (is_wearing_skirt || !is_skirt_param))
			{
				//LL_INFOS() << "param '" << param->getName() << "'=" << param->getWeight() << " which differs from default=" << param->getDefaultWeight() << LL_ENDL;
				rtn = false;
				break;
			}
		}
	}

	//LL_INFOS() << "params are default ? " << int(rtn) << LL_ENDL;

	return rtn;
}

// <FS:ND> Remove LLVolatileAPRPool/apr_file_t and use FILE* instead
//void dump_visual_param(apr_file_t* file, LLVisualParam* viewer_param, F32 value)
void dump_visual_param(LLAPRFile::tFiletype* file, LLVisualParam* viewer_param, F32 value)
// </FS:ND>
{
	std::string type_string = "unknown";
	if (dynamic_cast<LLTexLayerParamAlpha*>(viewer_param))
		type_string = "param_alpha";
	if (dynamic_cast<LLTexLayerParamColor*>(viewer_param))
		type_string = "param_color";
	if (dynamic_cast<LLDriverParam*>(viewer_param))
		type_string = "param_driver";
	if (dynamic_cast<LLPolyMorphTarget*>(viewer_param))
		type_string = "param_morph";
	if (dynamic_cast<LLPolySkeletalDistortion*>(viewer_param))
		type_string = "param_skeleton";
	S32 wtype = -1;
	LLViewerVisualParam *vparam = dynamic_cast<LLViewerVisualParam*>(viewer_param);
	if (vparam)
	{
		wtype = vparam->getWearableType();
	}
	S32 u8_value = F32_to_U8(value,viewer_param->getMinWeight(),viewer_param->getMaxWeight());
	apr_file_printf(file, "\t\t<param id=\"%d\" name=\"%s\" display=\"%s\" value=\"%.3f\" u8=\"%d\" type=\"%s\" wearable=\"%s\" group=\"%d\"/>\n",
					viewer_param->getID(), viewer_param->getName().c_str(), viewer_param->getDisplayName().c_str(), value, u8_value, type_string.c_str(),
					LLWearableType::getInstance()->getTypeName(LLWearableType::EType(wtype)).c_str(),
					viewer_param->getGroup());
	}
	

void LLVOAvatar::dumpAppearanceMsgParams( const std::string& dump_prefix,
	const LLAppearanceMessageContents& contents)
{
	std::string outfilename = get_sequential_numbered_file_name(dump_prefix,".xml");
	const std::vector<F32>& params_for_dump = contents.mParamWeights;
	const LLTEContents& tec = contents.mTEContents;

	LLAPRFile outfile;
	std::string fullpath = gDirUtilp->getExpandedFilename(LL_PATH_LOGS,outfilename);
	outfile.open(fullpath, LL_APR_WB );

	// <FS:ND> Remove LLVolatileAPRPool/apr_file_t and use FILE* instead
	// apr_file_t* file = outfile.getFileHandle();
	LLAPRFile::tFiletype* file = outfile.getFileHandle();
	// </FS:ND>

	if (!file)
	{
		return;
	}
	else
	{
		LL_DEBUGS("Avatar") << "dumping appearance message to " << fullpath << LL_ENDL;
	}

	apr_file_printf(file, "<header>\n");
	apr_file_printf(file, "\t\t<cof_version %i />\n", contents.mCOFVersion);
	apr_file_printf(file, "\t\t<appearance_version %i />\n", contents.mAppearanceVersion);
	apr_file_printf(file, "</header>\n");

	apr_file_printf(file, "\n<params>\n");
	LLVisualParam* param = getFirstVisualParam();
	for (S32 i = 0; i < params_for_dump.size(); i++)
	{
		while( param && ((param->getGroup() != VISUAL_PARAM_GROUP_TWEAKABLE) && 
						 (param->getGroup() != VISUAL_PARAM_GROUP_TRANSMIT_NOT_TWEAKABLE)) ) // should not be any of group VISUAL_PARAM_GROUP_TWEAKABLE_NO_TRANSMIT
		{
			param = getNextVisualParam();
		}
		LLViewerVisualParam* viewer_param = (LLViewerVisualParam*)param;
		F32 value = params_for_dump[i];
		dump_visual_param(file, viewer_param, value);
		param = getNextVisualParam();
	}
	apr_file_printf(file, "</params>\n");

	apr_file_printf(file, "\n<textures>\n");
	for (U32 i = 0; i < tec.face_count; i++)
	{
		std::string uuid_str;
		((LLUUID*)tec.image_data)[i].toString(uuid_str);
		apr_file_printf( file, "\t\t<texture te=\"%i\" uuid=\"%s\"/>\n", i, uuid_str.c_str());
	}
	apr_file_printf(file, "</textures>\n");
}

void LLVOAvatar::parseAppearanceMessage(LLMessageSystem* mesgsys, LLAppearanceMessageContents& contents)
{
	parseTEMessage(mesgsys, _PREHASH_ObjectData, -1, contents.mTEContents);

	// Parse the AppearanceData field, if any.
	if (mesgsys->has(_PREHASH_AppearanceData))
	{
		U8 av_u8;
		mesgsys->getU8Fast(_PREHASH_AppearanceData, _PREHASH_AppearanceVersion, av_u8, 0);
		contents.mAppearanceVersion = av_u8;
		//LL_DEBUGS("Avatar") << "appversion set by AppearanceData field: " << contents.mAppearanceVersion << LL_ENDL;
		mesgsys->getS32Fast(_PREHASH_AppearanceData, _PREHASH_CofVersion, contents.mCOFVersion, 0);
		// For future use:
		//mesgsys->getU32Fast(_PREHASH_AppearanceData, _PREHASH_Flags, appearance_flags, 0);
	}

	// Parse the AppearanceData field, if any.
	contents.mHoverOffsetWasSet = false;
	if (mesgsys->has(_PREHASH_AppearanceHover))
	{
		LLVector3 hover;
		mesgsys->getVector3Fast(_PREHASH_AppearanceHover, _PREHASH_HoverHeight, hover);
		//LL_DEBUGS("Avatar") << avString() << " hover received " << hover.mV[ VX ] << "," << hover.mV[ VY ] << "," << hover.mV[ VZ ] << LL_ENDL;
		contents.mHoverOffset = hover;
		contents.mHoverOffsetWasSet = true;
	}
	
	// Parse visual params, if any.
	S32 num_blocks = mesgsys->getNumberOfBlocksFast(_PREHASH_VisualParam);
    static LLCachedControl<bool> block_some_avatars(gSavedSettings, "BlockSomeAvatarAppearanceVisualParams");
	bool drop_visual_params_debug = block_some_avatars && (ll_rand(2) == 0); // pretend that ~12% of AvatarAppearance messages arrived without a VisualParam block, for testing
	if( num_blocks > 1 && !drop_visual_params_debug)
	{
		//LL_DEBUGS("Avatar") << avString() << " handle visual params, num_blocks " << num_blocks << LL_ENDL;
		
		LLVisualParam* param = getFirstVisualParam();
		llassert(param); // if this ever fires, we should do the same as when num_blocks<=1
		if (!param)
		{
			LL_WARNS() << "No visual params!" << LL_ENDL;
		}
		else
		{
			for( S32 i = 0; i < num_blocks; i++ )
			{
				while( param && ((param->getGroup() != VISUAL_PARAM_GROUP_TWEAKABLE) && 
								 (param->getGroup() != VISUAL_PARAM_GROUP_TRANSMIT_NOT_TWEAKABLE)) ) // should not be any of group VISUAL_PARAM_GROUP_TWEAKABLE_NO_TRANSMIT
				{
					param = getNextVisualParam();
				}
						
				if( !param )
				{
					// more visual params supplied than expected - just process what we know about
					break;
				}

				U8 value;
				mesgsys->getU8Fast(_PREHASH_VisualParam, _PREHASH_ParamValue, value, i);
				F32 newWeight = U8_to_F32(value, param->getMinWeight(), param->getMaxWeight());
				contents.mParamWeights.push_back(newWeight);
				contents.mParams.push_back(param);

				param = getNextVisualParam();
			}
		}

		const S32 expected_tweakable_count = getVisualParamCountInGroup(VISUAL_PARAM_GROUP_TWEAKABLE) +
											 getVisualParamCountInGroup(VISUAL_PARAM_GROUP_TRANSMIT_NOT_TWEAKABLE); // don't worry about VISUAL_PARAM_GROUP_TWEAKABLE_NO_TRANSMIT
		if (num_blocks != expected_tweakable_count)
		{
			LL_DEBUGS("Avatar") << "Number of params in AvatarAppearance msg (" << num_blocks << ") does not match number of tweakable params in avatar xml file (" << expected_tweakable_count << ").  Processing what we can.  object: " << getID() << LL_ENDL;
		}
	}
	else
	{
		if (drop_visual_params_debug)
		{
			LL_INFOS() << "Debug-faked lack of parameters on AvatarAppearance for object: "  << getID() << LL_ENDL;
		}
		else
		{
			LL_DEBUGS("Avatar") << "AvatarAppearance msg received without any parameters, object: " << getID() << LL_ENDL;
		}
	}

	LLVisualParam* appearance_version_param = getVisualParam(11000);
	if (appearance_version_param)
	{
		std::vector<LLVisualParam*>::iterator it = std::find(contents.mParams.begin(), contents.mParams.end(),appearance_version_param);
		if (it != contents.mParams.end())
		{
			S32 index = it - contents.mParams.begin();
			contents.mParamAppearanceVersion = ll_round(contents.mParamWeights[index]);
			//LL_DEBUGS("Avatar") << "appversion req by appearance_version param: " << contents.mParamAppearanceVersion << LL_ENDL;
		}
	}
}

bool resolve_appearance_version(const LLAppearanceMessageContents& contents, S32& appearance_version)
{
	appearance_version = -1;
	
	if ((contents.mAppearanceVersion) >= 0 &&
		(contents.mParamAppearanceVersion >= 0) &&
		(contents.mAppearanceVersion != contents.mParamAppearanceVersion))
	{
		LL_WARNS() << "inconsistent appearance_version settings - field: " <<
			contents.mAppearanceVersion << ", param: " <<  contents.mParamAppearanceVersion << LL_ENDL;
		return false;
	}
	// <FS:Ansariel> [Legacy Bake]
	//if (contents.mParamAppearanceVersion >= 0) // use visual param if available.
	//{
	//	appearance_version = contents.mParamAppearanceVersion;
	//}
	//else if (contents.mAppearanceVersion > 0)
	//{
	//	appearance_version = contents.mAppearanceVersion;
	//}
	//else // still not set, go with 1.
	//{
	//	appearance_version = 1;
	//}
	if (contents.mParamAppearanceVersion >= 0) // use visual param if available.
	{
		appearance_version = contents.mParamAppearanceVersion;
	}
	if (contents.mAppearanceVersion >= 0)
	{
		appearance_version = contents.mAppearanceVersion;
	}
	if (appearance_version < 0) // still not set, go with 0.
	{
		appearance_version = 0;
	}
	// </FS:Ansariel> [Legacy Bake]
	//LL_DEBUGS("Avatar") << "appearance version info - field " << contents.mAppearanceVersion
	//					<< " param: " << contents.mParamAppearanceVersion
	//					<< " final: " << appearance_version << LL_ENDL;
	return true;
}

//-----------------------------------------------------------------------------
// processAvatarAppearance()
//-----------------------------------------------------------------------------
void LLVOAvatar::processAvatarAppearance( LLMessageSystem* mesgsys )
{
    static LLCachedControl<bool> enable_verbose_dumps(gSavedSettings, "DebugAvatarAppearanceMessage");
    static LLCachedControl<bool> block_avatar_appearance_messages(gSavedSettings, "BlockAvatarAppearanceMessages");

	std::string dump_prefix = getFullname() + "_" + (isSelf()?"s":"o") + "_";
	if (block_avatar_appearance_messages)
	{
		LL_WARNS() << "Blocking AvatarAppearance message" << LL_ENDL;
		return;
	}

	mLastAppearanceMessageTimer.reset();

	LLPointer<LLAppearanceMessageContents> contents(new LLAppearanceMessageContents);
	parseAppearanceMessage(mesgsys, *contents);
	if (enable_verbose_dumps)
	{
		std::string dump_prefix = getFullname() + "_" + (isSelf()?"s":"o") + "_";
		dumpAppearanceMsgParams(dump_prefix + "appearance_msg", *contents);
	}

	S32 appearance_version;
	if (!resolve_appearance_version(*contents, appearance_version))
	{
		LL_WARNS() << "bad appearance version info, discarding" << LL_ENDL;
		return;
	}
	//llassert(appearance_version > 0);
	if (appearance_version > 1)
	{
		LL_WARNS() << "unsupported appearance version " << appearance_version << ", discarding appearance message" << LL_ENDL;
		return;
	}

    S32 thisAppearanceVersion(contents->mCOFVersion);
    if (isSelf())
    {   // In the past this was considered to be the canonical COF version, 
        // that is no longer the case.  The canonical version is maintained 
        // by the AIS code and should match the COF version there. Even so,
        // we must prevent rolling this one backwards backwards or processing 
        // stale versions.

        S32 aisCOFVersion(LLAppearanceMgr::instance().getCOFVersion());

        LL_DEBUGS("Avatar") << "handling self appearance message #" << thisAppearanceVersion <<
            " (highest seen #" << mLastUpdateReceivedCOFVersion <<
            ") (AISCOF=#" << aisCOFVersion << ")" << LL_ENDL;

        // <FS:Ansariel> [Legacy Bake]
        if (mFirstTEMessageReceived && (appearance_version == 0))
        {
            return;
        }
        // </FS:Ansariel> [Legacy Bake]

// <FS:Beq> appearance fail fix from Rye
        // if (mLastUpdateReceivedCOFVersion >= thisAppearanceVersion)
        if (appearance_version > 0 && mLastUpdateReceivedCOFVersion >= thisAppearanceVersion)
// </FS:Beq>
        {
            LL_WARNS("Avatar") << "Stale appearance received #" << thisAppearanceVersion <<
                " attempt to roll back from #" << mLastUpdateReceivedCOFVersion <<
                "... dropping." << LL_ENDL;
            return;
        }
        if (isEditingAppearance())
        {
            LL_DEBUGS("Avatar") << "Editing appearance.  Dropping appearance update." << LL_ENDL;
            return;
        }

    }

	// SUNSHINE CLEANUP - is this case OK now?
	S32 num_params = contents->mParamWeights.size();
	if (num_params <= 1)
	{
		// In this case, we have no reliable basis for knowing
		// appearance version, which may cause us to look for baked
		// textures in the wrong place and flag them as missing
		// assets.
		// <FS:Beq> Attempt to deal with empty appearance for self
		if(isSelf() && mLastUpdateReceivedCOFVersion != -1)
		{
			LL_INFOS("Avatar") << "Empty appearance for self. Forcing a refresh" << LL_ENDL;
			LLNotificationsUtil::add("AvatarRezSelfBakeForceUpdateNotification");
			LLAppearanceMgr::instance().syncCofVersionAndRefresh();
		}
		else
		// </FS:Beq>
		LL_DEBUGS("Avatar") << "ignoring appearance message due to lack of params" << LL_ENDL;
		return;
	}

	// No backsies zone - if we get here, the message should be valid and usable, will be processed.
	// Note:
	// RequestAgentUpdateAppearanceResponder::onRequestRequested()
	// assumes that cof version is only updated with server-bake
	// appearance messages.
    LL_INFOS("Avatar") << "Processing appearance message version " << thisAppearanceVersion << LL_ENDL;

    // Note:
    // locally the COF is maintained via LLInventoryModel::accountForUpdate
    // which is called from various places.  This should match the simhost's 
    // idea of what the COF version is.  AIS however maintains its own version
    // of the COF that should be considered canonical. 
    mLastUpdateReceivedCOFVersion = thisAppearanceVersion;

    // <FS:Ansariel> [Legacy Bake]
    setIsUsingServerBakes(appearance_version > 0);
    mLastProcessedAppearance = contents;

    bool slam_params = false;
	applyParsedAppearanceMessage(*contents, slam_params);
	if (getOverallAppearance() != AOA_NORMAL)
	{
		resetSkeleton(false);
	}
}

void LLVOAvatar::applyParsedAppearanceMessage(LLAppearanceMessageContents& contents, bool slam_params)
{
	S32 num_params = contents.mParamWeights.size();
	ESex old_sex = getSex();

    if (applyParsedTEMessage(contents.mTEContents) > 0 && isChanged(TEXTURE))
    {
        updateVisualComplexity();
    }

	// <FS:clientTags>
	if (!LLGridManager::getInstance()->isInSecondLife())
	{
		//Wolfspirit: Read the UUID, system and Texturecolor
		const LLTEContents& tec = contents.mTEContents;
		const LLUUID tag_uuid = tec.image_data[TEX_HEAD_BODYPAINT];
		bool new_system = (tec.glow[TEX_HEAD_BODYPAINT]);

		//WS: Write them into an LLSD map
		mClientTagData["uuid"] = tag_uuid.asString();
		mClientTagData["id_based"] = new_system;
		mClientTagData["tex_color"] = tec.colors[TEX_HEAD_BODYPAINT].getValue();

		//WS: Clear mNameString to force a rebuild
		mNameIsSet = false;
	}
	// </FS:clientTags>

	// prevent the overwriting of valid baked textures with invalid baked textures
	for (U8 baked_index = 0; baked_index < mBakedTextureDatas.size(); baked_index++)
	{
		// <FS:Beq> refactor a little to help debug
		// if (!isTextureDefined(mBakedTextureDatas[baked_index].mTextureIndex) 
		auto isDefined = isTextureDefined(mBakedTextureDatas[baked_index].mTextureIndex);
		LL_DEBUGS("Avatar") << avString() << "sb " << (S32) isUsingServerBakes() << " baked_index " << (S32) baked_index << " textureDefined= " << isDefined << LL_ENDL;
		if (!isDefined 
		// </FS:Beq>
			&& mBakedTextureDatas[baked_index].mLastTextureID != IMG_DEFAULT
			&& baked_index != BAKED_SKIRT && baked_index != BAKED_LEFT_ARM && baked_index != BAKED_LEFT_LEG && baked_index != BAKED_AUX1 && baked_index != BAKED_AUX2 && baked_index != BAKED_AUX3)
		{
			// <FS:Ansariel> [Legacy Bake]
			//LL_DEBUGS("Avatar") << avString() << " baked_index " << (S32) baked_index << " using mLastTextureID " << mBakedTextureDatas[baked_index].mLastTextureID << LL_ENDL;
			LL_DEBUGS("Avatar") << avString() << "sb " << (S32) isUsingServerBakes() << " baked_index " << (S32) baked_index << " using mLastTextureID " << mBakedTextureDatas[baked_index].mLastTextureID << LL_ENDL;
			setTEImage(mBakedTextureDatas[baked_index].mTextureIndex, 
				LLViewerTextureManager::getFetchedTexture(mBakedTextureDatas[baked_index].mLastTextureID, FTT_DEFAULT, TRUE, LLGLTexture::BOOST_NONE, LLViewerTexture::LOD_TEXTURE));
		}
		else
		{
			// <FS:Ansariel> [Legacy Bake]
			//LL_DEBUGS("Avatar") << avString() << " baked_index " << (S32) baked_index << " using texture id "
			LL_DEBUGS("Avatar") << avString() << "sb " << (S32) isUsingServerBakes() << " baked_index " << (S32) baked_index << " using texture id "
								<< getTEref(mBakedTextureDatas[baked_index].mTextureIndex).getID() << LL_ENDL;
		}
	}

	// runway - was
	// if (!is_first_appearance_message )
	// which means it would be called on second appearance message - probably wrong.
	BOOL is_first_appearance_message = !mFirstAppearanceMessageReceived;
	mFirstAppearanceMessageReceived = TRUE;

	//LL_DEBUGS("Avatar") << avString() << "processAvatarAppearance start " << mID
    //                    << " first? " << is_first_appearance_message << " self? " << isSelf() << LL_ENDL;

	if (is_first_appearance_message )
	{
		onFirstTEMessageReceived();
	}

	setCompositeUpdatesEnabled( FALSE );
	gPipeline.markGLRebuild(this);

	// Apply visual params
	if( num_params > 1)
	{
		//LL_DEBUGS("Avatar") << avString() << " handle visual params, num_params " << num_params << LL_ENDL;
		BOOL params_changed = FALSE;
		BOOL interp_params = FALSE;
		S32 params_changed_count = 0;
		
		for( S32 i = 0; i < num_params; i++ )
		{
			LLVisualParam* param = contents.mParams[i];
			F32 newWeight = contents.mParamWeights[i];

			if (slam_params || is_first_appearance_message || (param->getWeight() != newWeight))
			{
				params_changed = TRUE;
				params_changed_count++;

				if(is_first_appearance_message || slam_params)
				{
					//LL_DEBUGS("Avatar") << "param slam " << i << " " << newWeight << LL_ENDL;
					// <FS:Ansariel> [Legacy Bake]
					//param->setWeight(newWeight);
					param->setWeight(newWeight, FALSE);
				}
				else
				{
					interp_params = TRUE;
					// <FS:Ansariel> [Legacy Bake]
					//param->setAnimationTarget(newWeight);
					param->setAnimationTarget(newWeight, FALSE);
				}
			}
		}
		const S32 expected_tweakable_count = getVisualParamCountInGroup(VISUAL_PARAM_GROUP_TWEAKABLE) +
											 getVisualParamCountInGroup(VISUAL_PARAM_GROUP_TRANSMIT_NOT_TWEAKABLE); // don't worry about VISUAL_PARAM_GROUP_TWEAKABLE_NO_TRANSMIT
		if (num_params != expected_tweakable_count)
		{
			LL_DEBUGS("Avatar") << "Number of params in AvatarAppearance msg (" << num_params << ") does not match number of tweakable params in avatar xml file (" << expected_tweakable_count << ").  Processing what we can.  object: " << getID() << LL_ENDL;
		}

		LL_DEBUGS("Avatar") << "Changed " << params_changed_count << " params" << LL_ENDL;
		if (params_changed)
		{
			if (interp_params)
			{
				startAppearanceAnimation();
			}
			updateVisualParams();

			ESex new_sex = getSex();
			if( old_sex != new_sex )
			{
				// <FS:Ansariel> [Legacy Bake]
				//updateSexDependentLayerSets();
				updateSexDependentLayerSets(FALSE);
			}	
		}

		llassert( getSex() == ((getVisualParamWeight( "male" ) > 0.5f) ? SEX_MALE : SEX_FEMALE) );
	}
	else
	{
		// AvatarAppearance message arrived without visual params
		LL_DEBUGS("Avatar") << avString() << "no visual params" << LL_ENDL;

		const F32 LOADING_TIMEOUT_SECONDS = 60.f;
		// this isn't really a problem if we already have a non-default shape
		if (visualParamWeightsAreDefault() && mRuthTimer.getElapsedTimeF32() > LOADING_TIMEOUT_SECONDS)
		{
			// re-request appearance, hoping that it comes back with a shape next time
			LL_INFOS() << "Re-requesting AvatarAppearance for object: "  << getID() << LL_ENDL;
			LLAvatarPropertiesProcessor::getInstance()->sendAvatarTexturesRequest(getID());
			mRuthTimer.reset();
		}
		else
		{
			LL_INFOS() << "That's okay, we already have a non-default shape for object: "  << getID() << LL_ENDL;
			// we don't really care.
		}
	}

	if (contents.mHoverOffsetWasSet && !isSelf())
	{
		// Got an update for some other avatar
		// Ignore updates for self, because we have a more authoritative value in the preferences.
		setHoverOffset(contents.mHoverOffset);
		LL_DEBUGS("Avatar") << avString() << "setting hover to " << contents.mHoverOffset[2] << LL_ENDL;
	}

	if (!contents.mHoverOffsetWasSet && !isSelf())
	{
		// If we don't get a value at all, we are presumably in a
		// region that does not support hover height.
		LL_WARNS() << avString() << "zeroing hover because not defined in appearance message" << LL_ENDL;
		setHoverOffset(LLVector3(0.0, 0.0, 0.0));
	}

	setCompositeUpdatesEnabled( TRUE );

	// If all of the avatars are completely baked, release the global image caches to conserve memory.
	LLVOAvatar::cullAvatarsByPixelArea();

	if (isSelf())
	{
		mUseLocalAppearance = false;
	}

	updateMeshTextures();
	updateMeshVisibility();
}

LLViewerTexture* LLVOAvatar::getBakedTexture(const U8 te)
{
	//<FS:Beq> BOM constrain number of bake requests when BOM not supported
	// prior to BOM BAKES beyond BAKED_HAIR were not supported.
	// if (te < 0 || te >= BAKED_NUM_INDICES)
	if (te < 0 || te >= getNumBakes())
	//</FS:Beq>
	{
		return NULL;
	}

	BOOL is_layer_baked = isTextureDefined(mBakedTextureDatas[te].mTextureIndex);
	
	LLViewerTexLayerSet* layerset = NULL;
	layerset = getTexLayerSet(te);
	

	if (!isEditingAppearance() && is_layer_baked)
	{
		LLViewerFetchedTexture* baked_img = LLViewerTextureManager::staticCastToFetchedTexture(getImage(mBakedTextureDatas[te].mTextureIndex, 0), TRUE);
		return baked_img;
	}
	else if (layerset && isEditingAppearance())
	{
		layerset->createComposite();
		layerset->setUpdatesEnabled(TRUE);

		return layerset->getViewerComposite();
	}

	return NULL;

	
}

const LLVOAvatar::MatrixPaletteCache& LLVOAvatar::updateSkinInfoMatrixPalette(const LLMeshSkinInfo* skin)
{
    U64 hash = skin->mHash;
    MatrixPaletteCache& entry = mMatrixPaletteCache[hash];

    if (entry.mFrame != gFrameCount)
    {
        LL_PROFILE_ZONE_SCOPED_CATEGORY_AVATAR;

        entry.mFrame = gFrameCount;

        //build matrix palette
        U32 count = LLSkinningUtil::getMeshJointCount(skin);
        entry.mMatrixPalette.resize(count);
        LLSkinningUtil::initSkinningMatrixPalette(&(entry.mMatrixPalette[0]), count, skin, this);

        const LLMatrix4a* mat = &(entry.mMatrixPalette[0]);

        entry.mGLMp.resize(count * 12);

        F32* mp = &(entry.mGLMp[0]);

        for (U32 i = 0; i < count; ++i)
        {
            F32* m = (F32*)mat[i].mMatrix[0].getF32ptr();

            U32 idx = i * 12;

            mp[idx + 0] = m[0];
            mp[idx + 1] = m[1];
            mp[idx + 2] = m[2];
            mp[idx + 3] = m[12];

            mp[idx + 4] = m[4];
            mp[idx + 5] = m[5];
            mp[idx + 6] = m[6];
            mp[idx + 7] = m[13];

            mp[idx + 8] = m[8];
            mp[idx + 9] = m[9];
            mp[idx + 10] = m[10];
            mp[idx + 11] = m[14];
        }
    }

    return entry;
}

// static
void LLVOAvatar::getAnimLabels( std::vector<std::string>* labels )
{
	S32 i;
	labels->reserve(gUserAnimStatesCount);
	for( i = 0; i < gUserAnimStatesCount; i++ )
	{
		labels->push_back( LLAnimStateLabels::getStateLabel( gUserAnimStates[i].mName ) );
	}

	// Special case to trigger away (AFK) state
	labels->push_back( "Away From Keyboard" );
}

// static 
void LLVOAvatar::getAnimNames( std::vector<std::string>* names )
{
	S32 i;

	names->reserve(gUserAnimStatesCount);
	for( i = 0; i < gUserAnimStatesCount; i++ )
	{
		names->push_back( std::string(gUserAnimStates[i].mName) );
	}

	// Special case to trigger away (AFK) state
	names->push_back( "enter_away_from_keyboard_state" );
}

// static
void LLVOAvatar::onBakedTextureMasksLoaded( BOOL success, LLViewerFetchedTexture *src_vi, LLImageRaw* src, LLImageRaw* aux_src, S32 discard_level, BOOL final, void* userdata )
{
	if (!userdata) return;

	//LL_INFOS() << "onBakedTextureMasksLoaded: " << src_vi->getID() << LL_ENDL;
	const LLUUID id = src_vi->getID();
 
	LLTextureMaskData* maskData = (LLTextureMaskData*) userdata;
	LLVOAvatar* self = (LLVOAvatar*) gObjectList.findObject( maskData->mAvatarID );

	// if discard level is 2 less than last discard level we processed, or we hit 0,
	// then generate morph masks
	if(self && success && (discard_level < maskData->mLastDiscardLevel - 2 || discard_level == 0))
	{
		if(aux_src && aux_src->getComponents() == 1)
		{
			if (!aux_src->getData())
			{
				// <FS:Ansariel> FIRE-16122: Don't crash if we didn't receive any data
				//LL_ERRS() << "No auxiliary source (morph mask) data for image id " << id << LL_ENDL;
				LL_WARNS() << "No auxiliary source (morph mask) data for image id " << id << LL_ENDL;
				// </FS:Ansariel>
				return;
			}

			U32 gl_name;
			LLImageGL::generateTextures(1, &gl_name );
			stop_glerror();

			gGL.getTexUnit(0)->bindManual(LLTexUnit::TT_TEXTURE, gl_name);
			stop_glerror();

			LLImageGL::setManualImage(
				GL_TEXTURE_2D, 0, GL_ALPHA8, 
				aux_src->getWidth(), aux_src->getHeight(),
				GL_ALPHA, GL_UNSIGNED_BYTE, aux_src->getData());
			stop_glerror();

			gGL.getTexUnit(0)->setTextureFilteringOption(LLTexUnit::TFO_BILINEAR);

			/* if( id == head_baked->getID() )
			     if (self->mBakedTextureDatas[BAKED_HEAD].mTexLayerSet)
				     //LL_INFOS() << "onBakedTextureMasksLoaded for head " << id << " discard = " << discard_level << LL_ENDL;
					 self->mBakedTextureDatas[BAKED_HEAD].mTexLayerSet->applyMorphMask(aux_src->getData(), aux_src->getWidth(), aux_src->getHeight(), 1);
					 maskData->mLastDiscardLevel = discard_level; */
			BOOL found_texture_id = false;
			for (LLAvatarAppearanceDictionary::Textures::const_iterator iter = LLAvatarAppearance::getDictionary()->getTextures().begin();
				 iter != LLAvatarAppearance::getDictionary()->getTextures().end();
				 ++iter)
			{

				const LLAvatarAppearanceDictionary::TextureEntry *texture_dict = iter->second;
				if (texture_dict->mIsUsedByBakedTexture)
				{
					const ETextureIndex texture_index = iter->first;
					const LLViewerTexture *baked_img = self->getImage(texture_index, 0);
					if (baked_img && id == baked_img->getID())
					{
						const EBakedTextureIndex baked_index = texture_dict->mBakedTextureIndex;
						self->applyMorphMask(aux_src->getData(), aux_src->getWidth(), aux_src->getHeight(), 1, baked_index);
						maskData->mLastDiscardLevel = discard_level;
						if (self->mBakedTextureDatas[baked_index].mMaskTexName)
						{
							LLImageGL::deleteTextures(1, &(self->mBakedTextureDatas[baked_index].mMaskTexName));
						}
						self->mBakedTextureDatas[baked_index].mMaskTexName = gl_name;
						found_texture_id = true;
						break;
					}
				}
			}
			if (!found_texture_id)
			{
				LL_INFOS() << "unexpected image id: " << id << LL_ENDL;
			}
			self->dirtyMesh();
		}
		else
		{
            // this can happen when someone uses an old baked texture possibly provided by 
            // viewer-side baked texture caching
			LL_WARNS() << "Masks loaded callback but NO aux source, id " << id << LL_ENDL;
		}
	}

	if (final || !success)
	{
		delete maskData;
	}
}

// static
void LLVOAvatar::onInitialBakedTextureLoaded( BOOL success, LLViewerFetchedTexture *src_vi, LLImageRaw* src, LLImageRaw* aux_src, S32 discard_level, BOOL final, void* userdata )
{
	LLUUID *avatar_idp = (LLUUID *)userdata;
	LLVOAvatar *selfp = (LLVOAvatar *)gObjectList.findObject(*avatar_idp);

	if (selfp)
	{
		//LL_DEBUGS("Avatar") << selfp->avString() << "discard_level " << discard_level << " success " << success << " final " << final << LL_ENDL;
	}

	if (!success && selfp)
	{
		selfp->removeMissingBakedTextures();
	}
	if (final || !success )
	{
		delete avatar_idp;
	}
}

// Static
void LLVOAvatar::onBakedTextureLoaded(BOOL success,
									  LLViewerFetchedTexture *src_vi, LLImageRaw* src, LLImageRaw* aux_src,
									  S32 discard_level, BOOL final, void* userdata)
{
	//LL_DEBUGS("Avatar") << "onBakedTextureLoaded: " << src_vi->getID() << LL_ENDL;

	LLUUID id = src_vi->getID();
	LLUUID *avatar_idp = (LLUUID *)userdata;
	LLVOAvatar *selfp = (LLVOAvatar *)gObjectList.findObject(*avatar_idp);
	if (selfp)
	{	
		//LL_DEBUGS("Avatar") << selfp->avString() << "discard_level " << discard_level << " success " << success << " final " << final << " id " << src_vi->getID() << LL_ENDL;
	}

	if (selfp && !success)
	{
		selfp->removeMissingBakedTextures();
	}

	if( final || !success )
	{
		delete avatar_idp;
	}

	if( selfp && success && final )
	{
		selfp->useBakedTexture( id );
	}
}


// Called when baked texture is loaded and also when we start up with a baked texture
void LLVOAvatar::useBakedTexture( const LLUUID& id )
{
	for (U32 i = 0; i < mBakedTextureDatas.size(); i++)
	{
		LLViewerTexture* image_baked = getImage( mBakedTextureDatas[i].mTextureIndex, 0 );
		if (id == image_baked->getID())
		{
			//LL_DEBUGS("Avatar") << avString() << " i " << i << " id " << id << LL_ENDL;
			mBakedTextureDatas[i].mIsLoaded = true;
			mBakedTextureDatas[i].mLastTextureID = id;
			mBakedTextureDatas[i].mIsUsed = true;

			if (isUsingLocalAppearance())
			{
				LL_INFOS() << "not changing to baked texture while isUsingLocalAppearance" << LL_ENDL;
			}
			else
			{
				debugColorizeSubMeshes(i,LLColor4::green);

				avatar_joint_mesh_list_t::iterator iter = mBakedTextureDatas[i].mJointMeshes.begin();
				avatar_joint_mesh_list_t::iterator end  = mBakedTextureDatas[i].mJointMeshes.end();
				for (; iter != end; ++iter)
				{
					LLAvatarJointMesh* mesh = (*iter);
					if (mesh)
					{
						mesh->setTexture( image_baked );
					}
				}
			}
			
			const LLAvatarAppearanceDictionary::BakedEntry *baked_dict =
				LLAvatarAppearance::getDictionary()->getBakedTexture((EBakedTextureIndex)i);
			for (texture_vec_t::const_iterator local_tex_iter = baked_dict->mLocalTextures.begin();
				 local_tex_iter != baked_dict->mLocalTextures.end();
				 ++local_tex_iter)
			{
				if (isSelf()) setBakedReady(*local_tex_iter, TRUE);
			}

			// ! BACKWARDS COMPATIBILITY !
			// Workaround for viewing avatars from old viewers that haven't baked hair textures.
			// This is paired with similar code in updateMeshTextures that sets hair mesh color.
			if (i == BAKED_HAIR)
			{
				avatar_joint_mesh_list_t::iterator iter = mBakedTextureDatas[i].mJointMeshes.begin();
				avatar_joint_mesh_list_t::iterator end  = mBakedTextureDatas[i].mJointMeshes.end();
				for (; iter != end; ++iter)
				{
					LLAvatarJointMesh* mesh = (*iter);
					if (mesh)
					{
						mesh->setColor( LLColor4::white );
					}
				}
			}
		}
	}

	dirtyMesh();
}

std::string get_sequential_numbered_file_name(const std::string& prefix,
											  const std::string& suffix)
{
	typedef std::map<std::string,S32> file_num_type;
	static  file_num_type file_nums;
	file_num_type::iterator it = file_nums.find(prefix);
	S32 num = 0;
	if (it != file_nums.end())
	{
		num = it->second;
	}
	file_nums[prefix] = num+1;
	std::string outfilename = prefix + " " + llformat("%04d",num) + ".xml";
	std::replace(outfilename.begin(),outfilename.end(),' ','_');
	return outfilename;
}

void dump_sequential_xml(const std::string outprefix, const LLSD& content)
{
	std::string outfilename = get_sequential_numbered_file_name(outprefix,".xml");
	std::string fullpath = gDirUtilp->getExpandedFilename(LL_PATH_LOGS,outfilename);
	llofstream ofs(fullpath.c_str(), std::ios_base::out);
	ofs << LLSDOStreamer<LLSDXMLFormatter>(content, LLSDFormatter::OPTIONS_PRETTY);
	LL_DEBUGS("Avatar") << "results saved to: " << fullpath << LL_ENDL;
}

void LLVOAvatar::getSortedJointNames(S32 joint_type, std::vector<std::string>& result) const
{
    result.clear();
    if (joint_type==0)
    {
        avatar_joint_list_t::const_iterator iter = mSkeleton.begin();
        avatar_joint_list_t::const_iterator end  = mSkeleton.end();
		for (; iter != end; ++iter)
		{
			LLJoint* pJoint = (*iter);
            result.push_back(pJoint->getName());
        }
    }
    else if (joint_type==1)
    {
        for (S32 i = 0; i < mNumCollisionVolumes; i++)
        {
            LLAvatarJointCollisionVolume* pJoint = &mCollisionVolumes[i];
            result.push_back(pJoint->getName());
        }
    }
    else if (joint_type==2)
    {
		for (LLVOAvatar::attachment_map_t::const_iterator iter = mAttachmentPoints.begin(); 
			 iter != mAttachmentPoints.end(); ++iter)
		{
			LLViewerJointAttachment* pJoint = iter->second;
			if (!pJoint) continue;
            result.push_back(pJoint->getName());
        }
    }
    std::sort(result.begin(), result.end());
}

void LLVOAvatar::dumpArchetypeXML(const std::string& prefix, bool group_by_wearables )
{
	std::string outprefix(prefix);
	if (outprefix.empty())
	{
		outprefix = getFullname() + (isSelf()?"_s":"_o");
	}
	if (outprefix.empty())
	{
		outprefix = std::string("new_archetype");
	}
	std::string outfilename = get_sequential_numbered_file_name(outprefix,".xml");
	
// <FS:CR> FIRE-8893  - Dump archetype xml to user defined location
	(new LLFilePickerReplyThread(boost::bind(&LLVOAvatar::dumpArchetypeXMLCallback, this, _1, group_by_wearables),
		LLFilePicker::FFSAVE_XML, outfilename))->getFile();
}

void LLVOAvatar::dumpArchetypeXMLCallback(const std::vector<std::string>& filenames, bool group_by_wearables)
{
// </FS:CR>
	LLAPRFile outfile;
    LLWearableType *wr_inst = LLWearableType::getInstance();
// <FS:CR> FIRE-8893 - Dump archetype xml to user defined location
	//std::string fullpath = gDirUtilp->getExpandedFilename(LL_PATH_LOGS,outfilename);
	std::string fullpath = filenames[0];
// </FS:CR>
	if (APR_SUCCESS == outfile.open(fullpath, LL_APR_WB ))
	{
		// <FS:ND> Remove LLVolatileAPRPool/apr_file_t and use FILE* instead
		//apr_file_t* file = outfile.getFileHandle();
		LLAPRFile::tFiletype* file = outfile.getFileHandle();
		// </FS:ND>

		LL_INFOS() << "xmlfile write handle obtained : " << fullpath << LL_ENDL;

		apr_file_printf( file, "<?xml version=\"1.0\" encoding=\"US-ASCII\" standalone=\"yes\"?>\n" );
		apr_file_printf( file, "<linden_genepool version=\"1.0\">\n" );
		apr_file_printf( file, "\n\t<archetype name=\"???\">\n" );

		bool agent_is_godlike = gAgent.isGodlikeWithoutAdminMenuFakery();

		if (group_by_wearables)
		{
			for (S32 type = LLWearableType::WT_SHAPE; type < LLWearableType::WT_COUNT; type++)
			{
				const std::string& wearable_name = wr_inst->getTypeName((LLWearableType::EType)type);
				apr_file_printf( file, "\n\t\t<!-- wearable: %s -->\n", wearable_name.c_str() );

				for (LLVisualParam* param = getFirstVisualParam(); param; param = getNextVisualParam())
				{
					LLViewerVisualParam* viewer_param = (LLViewerVisualParam*)param;
					if( (viewer_param->getWearableType() == type) && 
					   (viewer_param->isTweakable() ) )
					{
						dump_visual_param(file, viewer_param, viewer_param->getWeight());
					}
				}

				for (U8 te = 0; te < TEX_NUM_INDICES; te++)
				{
					if (LLAvatarAppearance::getDictionary()->getTEWearableType((ETextureIndex)te) == type)
					{
						// MULTIPLE_WEARABLES: extend to multiple wearables?
						LLViewerTexture* te_image = getImage((ETextureIndex)te, 0);
						if( te_image )
						{
							std::string uuid_str = LLUUID().asString();
							if (agent_is_godlike)
							{
								te_image->getID().toString(uuid_str);
							}
							apr_file_printf( file, "\t\t<texture te=\"%i\" uuid=\"%s\"/>\n", te, uuid_str.c_str());
						}
					}
				}
			}
		}
		else 
		{
			// Just dump all params sequentially.
			for (LLVisualParam* param = getFirstVisualParam(); param; param = getNextVisualParam())
			{
				LLViewerVisualParam* viewer_param = (LLViewerVisualParam*)param;
				dump_visual_param(file, viewer_param, viewer_param->getWeight());
			}

			for (U8 te = 0; te < TEX_NUM_INDICES; te++)
			{
				// MULTIPLE_WEARABLES: extend to multiple wearables?
				LLViewerTexture* te_image = getImage((ETextureIndex)te, 0);
				if( te_image )
				{
					std::string uuid_str = LLUUID().asString();
					if (agent_is_godlike)
					{
						te_image->getID().toString(uuid_str);
					}
					apr_file_printf( file, "\t\t<texture te=\"%i\" uuid=\"%s\"/>\n", te, uuid_str.c_str());
				}
			}
		}

        // Root joint
        const LLVector3& pos = mRoot->getPosition();
        const LLVector3& scale = mRoot->getScale();
        apr_file_printf( file, "\t\t<root name=\"%s\" position=\"%f %f %f\" scale=\"%f %f %f\"/>\n", 
                         mRoot->getName().c_str(), pos[0], pos[1], pos[2], scale[0], scale[1], scale[2]);

        // Bones
        std::vector<std::string> bone_names, cv_names, attach_names, all_names;
        getSortedJointNames(0, bone_names);
        getSortedJointNames(1, cv_names);
        getSortedJointNames(2, attach_names);
        all_names.insert(all_names.end(), bone_names.begin(), bone_names.end());
        all_names.insert(all_names.end(), cv_names.begin(), cv_names.end());
        all_names.insert(all_names.end(), attach_names.begin(), attach_names.end());

        for (std::vector<std::string>::iterator name_iter = bone_names.begin();
             name_iter != bone_names.end(); ++name_iter)
        {
            LLJoint *pJoint = getJoint(*name_iter);
			const LLVector3& pos = pJoint->getPosition();
			const LLVector3& scale = pJoint->getScale();
			apr_file_printf( file, "\t\t<bone name=\"%s\" position=\"%f %f %f\" scale=\"%f %f %f\"/>\n", 
							 pJoint->getName().c_str(), pos[0], pos[1], pos[2], scale[0], scale[1], scale[2]);
        }

        // Collision volumes
        for (std::vector<std::string>::iterator name_iter = cv_names.begin();
             name_iter != cv_names.end(); ++name_iter)
        {
            LLJoint *pJoint = getJoint(*name_iter);
			const LLVector3& pos = pJoint->getPosition();
			const LLVector3& scale = pJoint->getScale();
			apr_file_printf( file, "\t\t<collision_volume name=\"%s\" position=\"%f %f %f\" scale=\"%f %f %f\"/>\n", 
							 pJoint->getName().c_str(), pos[0], pos[1], pos[2], scale[0], scale[1], scale[2]);
        }

        // Attachment joints
        for (std::vector<std::string>::iterator name_iter = attach_names.begin();
             name_iter != attach_names.end(); ++name_iter)
        {
            LLJoint *pJoint = getJoint(*name_iter);
			if (!pJoint) continue;
			const LLVector3& pos = pJoint->getPosition();
			const LLVector3& scale = pJoint->getScale();
			apr_file_printf( file, "\t\t<attachment_point name=\"%s\" position=\"%f %f %f\" scale=\"%f %f %f\"/>\n", 
							 pJoint->getName().c_str(), pos[0], pos[1], pos[2], scale[0], scale[1], scale[2]);
        }
        
        // Joint pos overrides
        for (std::vector<std::string>::iterator name_iter = all_names.begin();
             name_iter != all_names.end(); ++name_iter)
        {
            LLJoint *pJoint = getJoint(*name_iter);
		
			LLVector3 pos;
			LLUUID mesh_id;

			if (pJoint && pJoint->hasAttachmentPosOverride(pos,mesh_id))
			{
                S32 num_pos_overrides;
                std::set<LLVector3> distinct_pos_overrides;
                pJoint->getAllAttachmentPosOverrides(num_pos_overrides, distinct_pos_overrides);
				apr_file_printf( file, "\t\t<joint_offset name=\"%s\" position=\"%f %f %f\" mesh_id=\"%s\" count=\"%d\" distinct=\"%d\"/>\n", 
								 pJoint->getName().c_str(), pos[0], pos[1], pos[2], mesh_id.asString().c_str(),
                                 num_pos_overrides, (S32) distinct_pos_overrides.size());
			}
		}
        // Joint scale overrides
        for (std::vector<std::string>::iterator name_iter = all_names.begin();
             name_iter != all_names.end(); ++name_iter)
        {
            LLJoint *pJoint = getJoint(*name_iter);
		
			LLVector3 scale;
			LLUUID mesh_id;

			if (pJoint && pJoint->hasAttachmentScaleOverride(scale,mesh_id))
			{
                S32 num_scale_overrides;
                std::set<LLVector3> distinct_scale_overrides;
                pJoint->getAllAttachmentPosOverrides(num_scale_overrides, distinct_scale_overrides);
				apr_file_printf( file, "\t\t<joint_scale name=\"%s\" scale=\"%f %f %f\" mesh_id=\"%s\" count=\"%d\" distinct=\"%d\"/>\n",
								 pJoint->getName().c_str(), scale[0], scale[1], scale[2], mesh_id.asString().c_str(),
                                 num_scale_overrides, (S32) distinct_scale_overrides.size());
			}
		}
		F32 pelvis_fixup;
		LLUUID mesh_id;
		if (hasPelvisFixup(pelvis_fixup, mesh_id))
		{
			apr_file_printf( file, "\t\t<pelvis_fixup z=\"%f\" mesh_id=\"%s\"/>\n", 
							 pelvis_fixup, mesh_id.asString().c_str());
		}

        LLVector3 rp = getRootJoint()->getWorldPosition();
        LLVector4a rpv;
        rpv.load3(rp.mV);
        
        for (S32 joint_num = 0; joint_num < LL_CHARACTER_MAX_ANIMATED_JOINTS; joint_num++)
        {
            LLJoint *joint = getJoint(joint_num);
            if (joint_num < mJointRiggingInfoTab.size())
            {
                LLJointRiggingInfo& rig_info = mJointRiggingInfoTab[joint_num];
                if (rig_info.isRiggedTo())
                {
                    LLMatrix4a mat;
                    LLVector4a new_extents[2];
                    mat.loadu(joint->getWorldMatrix());
                    matMulBoundBox(mat, rig_info.getRiggedExtents(), new_extents);
                    LLVector4a rrp[2];
                    rrp[0].setSub(new_extents[0],rpv);
                    rrp[1].setSub(new_extents[1],rpv);
                    apr_file_printf( file, "\t\t<joint_rig_info num=\"%d\" name=\"%s\" min=\"%f %f %f\" max=\"%f %f %f\" tmin=\"%f %f %f\" tmax=\"%f %f %f\"/>\n", 
                                     joint_num,
                                     joint->getName().c_str(),
                                     rig_info.getRiggedExtents()[0][0],
                                     rig_info.getRiggedExtents()[0][1],
                                     rig_info.getRiggedExtents()[0][2],
                                     rig_info.getRiggedExtents()[1][0],
                                     rig_info.getRiggedExtents()[1][1],
                                     rig_info.getRiggedExtents()[1][2],
                                     rrp[0][0],
                                     rrp[0][1],
                                     rrp[0][2],
                                     rrp[1][0],
                                     rrp[1][1],
                                     rrp[1][2] );
                }
            }
        }

		bool ultra_verbose = false;
		if (isSelf() && ultra_verbose)
		{
			// show the cloned params inside the wearables as well.
			gAgentAvatarp->dumpWearableInfo(outfile);
		}

		apr_file_printf( file, "\t</archetype>\n" );
		apr_file_printf( file, "\n</linden_genepool>\n" );

		LLSD args;
		args["PATH"] = fullpath;
		LLNotificationsUtil::add("AppearanceToXMLSaved", args);
	}
	else
	{
		LLNotificationsUtil::add("AppearanceToXMLFailed");
	}
	// File will close when handle goes out of scope
}


void LLVOAvatar::setVisibilityRank(U32 rank)
{
	if (mDrawable.isNull() || mDrawable->isDead())
	{
		// do nothing
		return;
	}
	mVisibilityRank = rank;
}

// Assumes LLVOAvatar::sInstances has already been sorted.
S32 LLVOAvatar::getUnbakedPixelAreaRank()
{
	S32 rank = 1;
	for (std::vector<LLCharacter*>::iterator iter = LLCharacter::sInstances.begin();
		 iter != LLCharacter::sInstances.end(); ++iter)
	{
		LLVOAvatar* inst = (LLVOAvatar*) *iter;
		if (inst == this)
		{
			return rank;
		}
		else if (!inst->isDead() && !inst->isFullyBaked())
		{
			rank++;
		}
	}

	llassert(0);
	return 0;
}

struct CompareScreenAreaGreater
{
	BOOL operator()(const LLCharacter* const& lhs, const LLCharacter* const& rhs)
	{
		return lhs->getPixelArea() > rhs->getPixelArea();
	}
};

// static
void LLVOAvatar::cullAvatarsByPixelArea()
{
	std::sort(LLCharacter::sInstances.begin(), LLCharacter::sInstances.end(), CompareScreenAreaGreater());
	
	// Update the avatars that have changed status
	U32 rank = 2; //1 is reserved for self. 
	for (std::vector<LLCharacter*>::iterator iter = LLCharacter::sInstances.begin();
		 iter != LLCharacter::sInstances.end(); ++iter)
	{
		LLVOAvatar* inst = (LLVOAvatar*) *iter;
		BOOL culled;
		if (inst->isSelf() || inst->isFullyBaked())
		{
			culled = FALSE;
		}
		else 
		{
			culled = TRUE;
		}

		if (inst->mCulled != culled)
		{
			inst->mCulled = culled;
			LL_DEBUGS() << "avatar " << inst->getID() << (culled ? " start culled" : " start not culled" ) << LL_ENDL;
			inst->updateMeshTextures();
		}

		if (inst->isSelf())
		{
			inst->setVisibilityRank(1);
		}
		else if (inst->mDrawable.notNull() && inst->mDrawable->isVisible())
		{
			inst->setVisibilityRank(rank++);
		}
	}

	// runway - this doesn't really detect gray/grey state.
	S32 grey_avatars = 0;
	if (!LLVOAvatar::areAllNearbyInstancesBaked(grey_avatars))
	{
		if (gFrameTimeSeconds != sUnbakedUpdateTime) // only update once per frame
		{
			sUnbakedUpdateTime = gFrameTimeSeconds;
			sUnbakedTime += gFrameIntervalSeconds.value();
		}
		if (grey_avatars > 0)
		{
			if (gFrameTimeSeconds != sGreyUpdateTime) // only update once per frame
			{
				sGreyUpdateTime = gFrameTimeSeconds;
				sGreyTime += gFrameIntervalSeconds.value();
			}
		}
	}
}

void LLVOAvatar::startAppearanceAnimation()
{
	if(!mAppearanceAnimating)
	{
		mAppearanceAnimating = TRUE;
		mAppearanceMorphTimer.reset();
		mLastAppearanceBlendTime = 0.f;
	}
}

// virtual
void LLVOAvatar::removeMissingBakedTextures()
{
}

//virtual
void LLVOAvatar::updateRegion(LLViewerRegion *regionp)
{
	LLViewerObject::updateRegion(regionp);
}

// virtual
std::string LLVOAvatar::getFullname() const
{
	std::string name;

	LLNameValue* first = getNVPair("FirstName"); 
	LLNameValue* last  = getNVPair("LastName"); 
	if (first && last)
	{
		name = LLCacheName::buildFullName( first->getString(), last->getString() );
	}

	return name;
}

LLHost LLVOAvatar::getObjectHost() const
{
	LLViewerRegion* region = getRegion();
	if (region && !isDead())
	{
		return region->getHost();
	}
	else
	{
		return LLHost();
	}
}

//static
void LLVOAvatar::updateFreezeCounter(S32 counter)
{
	if(counter)
	{
		sFreezeCounter = counter;
	}
	else if(sFreezeCounter > 0)
	{
		sFreezeCounter--;
	}
	else
	{
		sFreezeCounter = 0;
	}
}

BOOL LLVOAvatar::updateLOD()
{
    if (mDrawable.isNull())
    {
        return FALSE;
    }
    
	if (!LLPipeline::sImpostorRender && isImpostor() && 0 != mDrawable->getNumFaces() && mDrawable->getFace(0)->hasGeometry())
	{
		return TRUE;
	}

	BOOL res = updateJointLODs();

	LLFace* facep = mDrawable->getFace(0);
	if (!facep || !facep->getVertexBuffer())
	{
		dirtyMesh(2);
	}

	if (mDirtyMesh >= 2 || mDrawable->isState(LLDrawable::REBUILD_GEOMETRY))
	{	//LOD changed or new mesh created, allocate new vertex buffer if needed
		updateMeshData();
		mDirtyMesh = 0;
		mNeedsSkin = TRUE;
		mDrawable->clearState(LLDrawable::REBUILD_GEOMETRY);
	}
	updateVisibility();

	return res;
}

void LLVOAvatar::updateLODRiggedAttachments()
{
	updateLOD();
	rebuildRiggedAttachments();
}

void showRigInfoTabExtents(LLVOAvatar *avatar, LLJointRiggingInfoTab& tab, S32& count_rigged, S32& count_box)
{
    count_rigged = count_box = 0;
    LLVector4a zero_vec;
    zero_vec.clear();
    for (S32 i=0; i<tab.size(); i++)
    {
        if (tab[i].isRiggedTo())
        {
            count_rigged++;
            LLJoint *joint = avatar->getJoint(i);
            LL_DEBUGS("RigSpam") << "joint " << i << " name " << joint->getName() << " box " 
                                 << tab[i].getRiggedExtents()[0] << ", " << tab[i].getRiggedExtents()[1] << LL_ENDL;
            if ((!tab[i].getRiggedExtents()[0].equals3(zero_vec)) ||
                (!tab[i].getRiggedExtents()[1].equals3(zero_vec)))
            {
                count_box++;
            }
       }
    }
}

void LLVOAvatar::getAssociatedVolumes(std::vector<LLVOVolume*>& volumes)
{
    LL_PROFILE_ZONE_SCOPED_CATEGORY_AVATAR;
	for ( LLVOAvatar::attachment_map_t::iterator iter = mAttachmentPoints.begin(); iter != mAttachmentPoints.end(); ++iter )
	{
		LLViewerJointAttachment* attachment = iter->second;
		LLViewerJointAttachment::attachedobjs_vec_t::iterator attach_end = attachment->mAttachedObjects.end();
		
		for (LLViewerJointAttachment::attachedobjs_vec_t::iterator attach_iter = attachment->mAttachedObjects.begin();
			 attach_iter != attach_end; ++attach_iter)
		{
			LLViewerObject* attached_object =  attach_iter->get();
            LLVOVolume *volume = dynamic_cast<LLVOVolume*>(attached_object);
            if (volume)
            {
                volumes.push_back(volume);
                if (volume->isAnimatedObject())
                {
                    // For animated object attachment, don't need
                    // the children. Will just get bounding box
                    // from the control avatar.
                    continue;
                }
            }
            LLViewerObject::const_child_list_t& children = attached_object->getChildren();
            for (LLViewerObject::const_child_list_t::const_iterator it = children.begin();
                 it != children.end(); ++it)
            {
                LLViewerObject *childp = *it;
                LLVOVolume *volume = dynamic_cast<LLVOVolume*>(childp);
                if (volume)
                {
                    volumes.push_back(volume);
                }
            }
        }
    }

    LLControlAvatar *control_av = dynamic_cast<LLControlAvatar*>(this);
    if (control_av)
    {
        LLVOVolume *volp = control_av->mRootVolp;
        if (volp)
        {
            volumes.push_back(volp);
            LLViewerObject::const_child_list_t& children = volp->getChildren();
            for (LLViewerObject::const_child_list_t::const_iterator it = children.begin();
                 it != children.end(); ++it)
            {
                LLViewerObject *childp = *it;
                LLVOVolume *volume = dynamic_cast<LLVOVolume*>(childp);
                if (volume)
                {
                    volumes.push_back(volume);
                }
            }
        }
    }
}

// virtual
void LLVOAvatar::updateRiggingInfo()
{
    LL_PROFILE_ZONE_SCOPED_CATEGORY_AVATAR;

    //LL_DEBUGS("RigSpammish") << getFullname() << " updating rig tab" << LL_ENDL; // <FS:Ansariel> Performance tweak

    std::vector<LLVOVolume*> volumes;

	getAssociatedVolumes(volumes);

	std::map<LLUUID,S32> curr_rigging_info_key;
	{
		// Get current rigging info key
		// <FS:Ansariel> Performance tweak
		//for (std::vector<LLVOVolume*>::iterator it = volumes.begin(); it != volumes.end(); ++it)
		std::vector<LLVOVolume*>::iterator vol_end = volumes.end();
		for (std::vector<LLVOVolume*>::iterator it = volumes.begin(); it != vol_end; ++it)
		// </FS:Ansariel>
		{
			LLVOVolume *vol = *it;
			if (vol->isMesh() && vol->getVolume())
			{
				const LLUUID& mesh_id = vol->getVolume()->getParams().getSculptID();
				S32 max_lod = llmax(vol->getLOD(), vol->mLastRiggingInfoLOD);
				curr_rigging_info_key[mesh_id] = max_lod;
			}
		}
		
		// Check for key change, which indicates some change in volume composition or LOD.
		if (curr_rigging_info_key == mLastRiggingInfoKey)
		{
			return;
		}
	}

	// Something changed. Update.
	// <FS:Ansariel> Performance tweak
	//mLastRiggingInfoKey = curr_rigging_info_key;
	mLastRiggingInfoKey.swap(curr_rigging_info_key);
	// </FS:Ansariel>
    mJointRiggingInfoTab.clear();
    // <FS:Ansariel> Performance tweak
    //for (std::vector<LLVOVolume*>::iterator it = volumes.begin(); it != volumes.end(); ++it)
    std::vector<LLVOVolume*>::iterator vol_end = volumes.end();
    for (std::vector<LLVOVolume*>::iterator it = volumes.begin(); it != vol_end; ++it)
    // </FS:Ansariel>
    {
        LLVOVolume *vol = *it;
        vol->updateRiggingInfo();
        mJointRiggingInfoTab.merge(vol->mJointRiggingInfoTab);
    }

    //LL_INFOS() << "done update rig count is " << countRigInfoTab(mJointRiggingInfoTab) << LL_ENDL;
    //LL_DEBUGS("RigSpammish") << getFullname() << " after update rig tab:" << LL_ENDL; // <FS:Ansariel> Performance tweak
	//<FS:Beq> remove debug only stuff on hot path
    //S32 joint_count, box_count;
    //showRigInfoTabExtents(this, mJointRiggingInfoTab, joint_count, box_count);
	//</FS:Beq>
    //LL_DEBUGS("RigSpammish") << "uses " << joint_count << " joints " << " nonzero boxes: " << box_count << LL_ENDL; // <FS:Ansariel> Performance tweak
}

// virtual
void LLVOAvatar::onActiveOverrideMeshesChanged()
{
    mJointRiggingInfoTab.setNeedsUpdate(true);
}

U32 LLVOAvatar::getPartitionType() const
{ 
	// Avatars merely exist as drawables in the bridge partition
	return mIsControlAvatar ? LLViewerRegion::PARTITION_CONTROL_AV : LLViewerRegion::PARTITION_AVATAR;
}

//static
void LLVOAvatar::updateImpostors()
{
	LLViewerCamera::sCurCameraID = LLViewerCamera::CAMERA_WORLD;

    std::vector<LLCharacter*> instances_copy = LLCharacter::sInstances;
	for (std::vector<LLCharacter*>::iterator iter = instances_copy.begin();
		iter != instances_copy.end(); ++iter)
	{
		LLVOAvatar* avatar = (LLVOAvatar*) *iter;
		if (!avatar->isDead()
			&& avatar->isVisible()
			&& avatar->isImpostor()
			&& avatar->needsImpostorUpdate())
		{
            avatar->calcMutedAVColor();
			gPipeline.generateImpostor(avatar);
		}
	}

	LLCharacter::sAllowInstancesChange = TRUE;
}

// virtual
BOOL LLVOAvatar::isImpostor()
{
// <FS:Beq> render time handling using tooSlow()
// 	return isVisuallyMuted() || (sLimitNonImpostors && (mUpdatePeriod > 1));
	return (
			isVisuallyMuted() || 
			isTooSlowWithoutShadows() ||
			(sLimitNonImpostors && (mUpdatePeriod > 1) ) 
	);
// </FS:Beq>
}

BOOL LLVOAvatar::shouldImpostor(const F32 rank_factor)
{
	if (isSelf())
	{
		return false;
	}
	if (isVisuallyMuted())
	{
		return true;
	}
// <FS:Beq> render time handling using tooSlow()
	// return sLimitNonImpostors && (mVisibilityRank > sMaxNonImpostors * rank_factor);
	// static LLCachedControl<bool> render_jellys_As_imposters(gSavedSettings, "RenderJellyDollsAsImpostors");
	
	if (isTooSlowWithoutShadows())
	{
		return true;
	}
// </FS:Beq>
	return sLimitNonImpostors && (mVisibilityRank > sMaxNonImpostors * rank_factor);
}

BOOL LLVOAvatar::needsImpostorUpdate() const
{
	return mNeedsImpostorUpdate;
}

const LLVector3& LLVOAvatar::getImpostorOffset() const
{
	return mImpostorOffset;
}

const LLVector2& LLVOAvatar::getImpostorDim() const
{
	return mImpostorDim;
}

void LLVOAvatar::setImpostorDim(const LLVector2& dim)
{
	mImpostorDim = dim;
}

void LLVOAvatar::cacheImpostorValues()
{
	getImpostorValues(mImpostorExtents, mImpostorAngle, mImpostorDistance);
}

void LLVOAvatar::getImpostorValues(LLVector4a* extents, LLVector3& angle, F32& distance) const
{
	const LLVector4a* ext = mDrawable->getSpatialExtents();
	extents[0] = ext[0];
	extents[1] = ext[1];

	LLVector3 at = LLViewerCamera::getInstance()->getOrigin()-(getRenderPosition()+mImpostorOffset);
	distance = at.normalize();
	F32 da = 1.f - (at*LLViewerCamera::getInstance()->getAtAxis());
	angle.mV[0] = LLViewerCamera::getInstance()->getYaw()*da;
	angle.mV[1] = LLViewerCamera::getInstance()->getPitch()*da;
	angle.mV[2] = da;
}

// static
const U32 LLVOAvatar::NON_IMPOSTORS_MAX_SLIDER = 66; /* Must equal the maximum allowed the RenderAvatarMaxNonImpostors
										   * slider in panel_preferences_graphics1.xml */

// static
void LLVOAvatar::updateImpostorRendering(U32 newMaxNonImpostorsValue)
{
	U32  oldmax = sMaxNonImpostors;
	bool oldflg = sLimitNonImpostors;
	
	if (NON_IMPOSTORS_MAX_SLIDER <= newMaxNonImpostorsValue)
	{
		sMaxNonImpostors = 0;
	}
	else
	{
		sMaxNonImpostors = newMaxNonImpostorsValue;
	}
	// the sLimitNonImpostors flag depends on whether or not sMaxNonImpostors is set to the no-limit value (0)
	sLimitNonImpostors = (0 != sMaxNonImpostors);
    if ( oldflg != sLimitNonImpostors )
    {
        LL_DEBUGS("AvatarRender")
            << "was " << (oldflg ? "use" : "don't use" ) << " impostors (max " << oldmax << "); "
            << "now " << (sLimitNonImpostors ? "use" : "don't use" ) << " impostors (max " << sMaxNonImpostors << "); "
            << LL_ENDL;
    }
}


void LLVOAvatar::idleUpdateRenderComplexity()
{
    LL_PROFILE_ZONE_SCOPED_CATEGORY_AVATAR;
    if (isControlAvatar())
    {
        LLControlAvatar *cav = dynamic_cast<LLControlAvatar*>(this);
        bool is_attachment = cav && cav->mRootVolp && cav->mRootVolp->isAttachment(); // For attached animated objects
        if (is_attachment)
        {
            // ARC for animated object attachments is accounted with the avatar they're attached to.
            return;
        }
    }

    // Render Complexity
    calculateUpdateRenderComplexity(); // Update mVisualComplexity if needed	
}

void LLVOAvatar::idleUpdateDebugInfo()
{
	if (gPipeline.hasRenderDebugMask(LLPipeline::RENDER_DEBUG_AVATAR_DRAW_INFO))
	{
		std::string info_line;
		F32 red_level;
		F32 green_level;
		LLColor4 info_color;
		LLFontGL::StyleFlags info_style;
		
		if ( !mText )
		{
			initHudText();
			mText->setFadeDistance(20.0, 5.0); // limit clutter in large crowds
		}
		else
		{
			mText->clearString(); // clear debug text
		}

		/*
		 * NOTE: the logic for whether or not each of the values below
		 * controls muting MUST match that in the isVisuallyMuted and isTooComplex methods.
		 */

		static LLCachedControl<U32> max_render_cost(gSavedSettings, "RenderAvatarMaxComplexity", 0);
		info_line = llformat("%d Complexity", mVisualComplexity);

		if (max_render_cost != 0) // zero means don't care, so don't bother coloring based on this
		{
			green_level = 1.f-llclamp(((F32) mVisualComplexity-(F32)max_render_cost)/(F32)max_render_cost, 0.f, 1.f);
			red_level   = llmin((F32) mVisualComplexity/(F32)max_render_cost, 1.f);
			info_color.set(red_level, green_level, 0.0, 1.0);
			info_style = (  mVisualComplexity > max_render_cost
						  ? LLFontGL::BOLD : LLFontGL::NORMAL );
		}
		else
		{
			info_color.set(LLColor4::grey);
			info_style = LLFontGL::NORMAL;
		}
		mText->addLine(info_line, info_color, info_style);

		// Visual rank
		info_line = llformat("%d rank", mVisibilityRank);
		// Use grey for imposters, white for normal rendering or no impostors
		info_color.set(isImpostor() ? LLColor4::grey : (isControlAvatar() ? LLColor4::yellow : LLColor4::white));
		info_style = LLFontGL::NORMAL;
		mText->addLine(info_line, info_color, info_style);

        // Triangle count
        mText->addLine(std::string("VisTris ") + LLStringOps::getReadableNumber(mAttachmentVisibleTriangleCount), 
                       info_color, info_style);
        mText->addLine(std::string("EstMaxTris ") + LLStringOps::getReadableNumber(mAttachmentEstTriangleCount), 
                       info_color, info_style);

		// Attachment Surface Area
		static LLCachedControl<F32> max_attachment_area(gSavedSettings, "RenderAutoMuteSurfaceAreaLimit", 1000.0f);
		info_line = llformat("%.0f m^2", mAttachmentSurfaceArea);

		if (max_render_cost != 0 && max_attachment_area != 0) // zero means don't care, so don't bother coloring based on this
		{
			green_level = 1.f-llclamp((mAttachmentSurfaceArea-max_attachment_area)/max_attachment_area, 0.f, 1.f);
			red_level   = llmin(mAttachmentSurfaceArea/max_attachment_area, 1.f);
			info_color.set(red_level, green_level, 0.0, 1.0);
			info_style = (  mAttachmentSurfaceArea > max_attachment_area
						  ? LLFontGL::BOLD : LLFontGL::NORMAL );

		}
		else
		{
			info_color.set(LLColor4::grey);
			info_style = LLFontGL::NORMAL;
		}

		mText->addLine(info_line, info_color, info_style);

		updateText(); // corrects position
	}
}

void LLVOAvatar::updateVisualComplexity()
{
	LL_DEBUGS("AvatarRender") << "avatar " << getID() << " appearance changed" << LL_ENDL;
	// Set the cache time to in the past so it's updated ASAP
	mVisualComplexityStale = true;
	markARTStale();
}

// Account for the complexity of a single top-level object associated
// with an avatar. This will be either an attached object or an animated
// object.
void LLVOAvatar::accountRenderComplexityForObject(
    const LLViewerObject *attached_object,
    const F32 max_attachment_complexity,
    LLVOVolume::texture_cost_t& textures,
    U32& cost,
    hud_complexity_list_t& hud_complexity_list,
    object_complexity_list_t& object_complexity_list,
    // <FS:Ansariel> Show per-item complexity in COF
    std::map<LLUUID, U32>& item_complexity,
    std::map<LLUUID, U32>& temp_item_complexity)
    // </FS:Ansariel>
{
    if (attached_object && !attached_object->isHUDAttachment())
		{
        mAttachmentVisibleTriangleCount += attached_object->recursiveGetTriangleCount();
        mAttachmentEstTriangleCount += attached_object->recursiveGetEstTrianglesMax();
        mAttachmentSurfaceArea += attached_object->recursiveGetScaledSurfaceArea();

					textures.clear();
					const LLDrawable* drawable = attached_object->mDrawable;
					if (drawable)
					{
						const LLVOVolume* volume = drawable->getVOVolume();
						if (volume)
						{
                            F32 attachment_total_cost = 0;
                            F32 attachment_volume_cost = 0;
                            F32 attachment_texture_cost = 0;
                            F32 attachment_children_cost = 0;
                            const F32 animated_object_attachment_surcharge = 1000;

                            if (attached_object->isAnimatedObject())
                            {
                                attachment_volume_cost += animated_object_attachment_surcharge;
                            }
							attachment_volume_cost += volume->getRenderCost(textures);

							const_child_list_t children = volume->getChildren();
							for (const_child_list_t::const_iterator child_iter = children.begin();
								  child_iter != children.end();
								  ++child_iter)
							{
								LLViewerObject* child_obj = *child_iter;
								LLVOVolume *child = dynamic_cast<LLVOVolume*>( child_obj );
								if (child)
								{
									attachment_children_cost += child->getRenderCost(textures);
								}
							}

							for (LLVOVolume::texture_cost_t::iterator volume_texture = textures.begin();
								 volume_texture != textures.end();
								 ++volume_texture)
							{
								// add the cost of each individual texture in the linkset
								attachment_texture_cost += volume_texture->second;
							}
                            attachment_total_cost = attachment_volume_cost + attachment_texture_cost + attachment_children_cost;
                            LL_DEBUGS("ARCdetail") << "Attachment costs " << attached_object->getAttachmentItemID()
                                                   << " total: " << attachment_total_cost
                                                   << ", volume: " << attachment_volume_cost
                                                   << ", " << textures.size()
                                                   << " textures: " << attachment_texture_cost
                                                   << ", " << volume->numChildren()
                                                   << " children: " << attachment_children_cost
                                                   << LL_ENDL;
                            // Limit attachment complexity to avoid signed integer flipping of the wearer's ACI
                            cost += (U32)llclamp(attachment_total_cost, MIN_ATTACHMENT_COMPLEXITY, max_attachment_complexity);

                            if (isSelf())
                            {
                                LLObjectComplexity object_complexity;
                                object_complexity.objectName = attached_object->getAttachmentItemName();
                                object_complexity.objectId = attached_object->getAttachmentItemID();
                                object_complexity.objectCost = attachment_total_cost;
                                object_complexity_list.push_back(object_complexity);
                            }

							// <FS:Ansariel> Show per-item complexity in COF
							if (isSelf())
							{
								if (!attached_object->isTempAttachment())
								{
									item_complexity.insert(std::make_pair(attached_object->getAttachmentItemID(), (U32)attachment_total_cost));
								}
								else
								{
									temp_item_complexity.insert(std::make_pair(attached_object->getID(), (U32)attachment_total_cost));
								}
							// </FS:Ansariel>
							}
						}
					}
				}
                if (isSelf()
                    && attached_object
                    && attached_object->isHUDAttachment()
                    && !attached_object->isTempAttachment()
                    && attached_object->mDrawable)
                {
                    textures.clear();

        mAttachmentSurfaceArea += attached_object->recursiveGetScaledSurfaceArea();

                    const LLVOVolume* volume = attached_object->mDrawable->getVOVolume();
                    if (volume)
                    {
                        LLHUDComplexity hud_object_complexity;
                        hud_object_complexity.objectName = attached_object->getAttachmentItemName();
                        hud_object_complexity.objectId = attached_object->getAttachmentItemID();
                        std::string joint_name;
                        gAgentAvatarp->getAttachedPointName(attached_object->getAttachmentItemID(), joint_name);
                        hud_object_complexity.jointName = joint_name;
                        // get cost and individual textures
                        hud_object_complexity.objectsCost += volume->getRenderCost(textures);
                        hud_object_complexity.objectsCount++;

                        LLViewerObject::const_child_list_t& child_list = attached_object->getChildren();
                        for (LLViewerObject::child_list_t::const_iterator iter = child_list.begin();
                            iter != child_list.end(); ++iter)
                        {
                            LLViewerObject* childp = *iter;
                            const LLVOVolume* chld_volume = dynamic_cast<LLVOVolume*>(childp);
                            if (chld_volume)
                            {
                                // get cost and individual textures
                                hud_object_complexity.objectsCost += chld_volume->getRenderCost(textures);
                                hud_object_complexity.objectsCount++;
                            }
                        }

                        hud_object_complexity.texturesCount += textures.size();

                        for (LLVOVolume::texture_cost_t::iterator volume_texture = textures.begin();
                            volume_texture != textures.end();
                            ++volume_texture)
                        {
                            // add the cost of each individual texture (ignores duplicates)
                            hud_object_complexity.texturesCost += volume_texture->second;
                            LLViewerFetchedTexture *tex = LLViewerTextureManager::getFetchedTexture(volume_texture->first);
                            if (tex)
                            {
                                // Note: Texture memory might be incorect since texture might be still loading.
                                hud_object_complexity.texturesMemoryTotal += tex->getTextureMemory();
                                if (tex->getOriginalHeight() * tex->getOriginalWidth() >= HUD_OVERSIZED_TEXTURE_DATA_SIZE)
                                {
                                    hud_object_complexity.largeTexturesCount++;
                                }
                            }
                        }
                        hud_complexity_list.push_back(hud_object_complexity);
                    }
                }
}

// Calculations for mVisualComplexity value
void LLVOAvatar::calculateUpdateRenderComplexity()
{
    /*****************************************************************
     * This calculation should not be modified by third party viewers,
     * since it is used to limit rendering and should be uniform for
     * everyone. If you have suggested improvements, submit them to
     * the official viewer for consideration.
     *****************************************************************/
	static const U32 COMPLEXITY_BODY_PART_COST = 200;
	static LLCachedControl<F32> max_complexity_setting(gSavedSettings,"MaxAttachmentComplexity");
	F32 max_attachment_complexity = max_complexity_setting;
	max_attachment_complexity = llmax(max_attachment_complexity, DEFAULT_MAX_ATTACHMENT_COMPLEXITY);

	// Diagnostic list of all textures on our avatar
	// <FS:Ansariel> Disable useless diagnostics
	//static std::set<LLUUID> all_textures;

    if (mVisualComplexityStale)
	{
		
		// <FS:Ansariel> Show per-item complexity in COF
		std::map<LLUUID, U32> item_complexity;
		std::map<LLUUID, U32> temp_item_complexity;
		U32 body_parts_complexity;
		// </FS:Ansariel>

		U32 cost = VISUAL_COMPLEXITY_UNKNOWN;
		LLVOVolume::texture_cost_t textures;
		hud_complexity_list_t hud_complexity_list;
        object_complexity_list_t object_complexity_list;

		//<FS:Beq> BOM constrain number of bake requests when BOM not supported
		// for (U8 baked_index = 0; baked_index < BAKED_NUM_INDICES; baked_index++)
		for (U8 baked_index = 0; baked_index < getNumBakes(); baked_index++)
		//</FS:Beq>
		{
		    const LLAvatarAppearanceDictionary::BakedEntry *baked_dict
				= LLAvatarAppearance::getDictionary()->getBakedTexture((EBakedTextureIndex)baked_index);
			ETextureIndex tex_index = baked_dict->mTextureIndex;
			if ((tex_index != TEX_SKIRT_BAKED) || (isWearingWearableType(LLWearableType::WT_SKIRT)))
			{
                // Same as isTextureVisible(), but doesn't account for isSelf to ensure identical numbers for all avatars
                if (isIndexLocalTexture(tex_index))
                {
                    if (isTextureDefined(tex_index, 0))
                    {
                        cost += COMPLEXITY_BODY_PART_COST;
                    }
                }
                else
                {
                    // baked textures can use TE images directly
                    if (isTextureDefined(tex_index)
                        && (getTEImage(tex_index)->getID() != IMG_INVISIBLE || LLDrawPoolAlpha::sShowDebugAlpha))
                    {
                        cost += COMPLEXITY_BODY_PART_COST;
                    }
                }
			}
		}
        LL_DEBUGS("ARCdetail") << "Avatar body parts complexity: " << cost << LL_ENDL;
		body_parts_complexity = cost; // <FS:Ansariel> Show per-item complexity in COF

        mAttachmentVisibleTriangleCount = 0;
        mAttachmentEstTriangleCount = 0.f;
        mAttachmentSurfaceArea = 0.f;
        
        // A standalone animated object needs to be accounted for
        // using its associated volume. Attached animated objects
        // will be covered by the subsequent loop over attachments.
        LLControlAvatar *control_av = dynamic_cast<LLControlAvatar*>(this);
        if (control_av)
        {
            LLVOVolume *volp = control_av->mRootVolp;
            if (volp && !volp->isAttachment())
            {
                accountRenderComplexityForObject(volp, max_attachment_complexity,
                                                 // <FS:Ansariel> Show per-item complexity in COF
                                                 //textures, cost, hud_complexity_list, object_complexity_list);
                                                 textures, cost, hud_complexity_list, object_complexity_list, item_complexity, temp_item_complexity);
                                                 // </FS:Ansariel>
            }
        }

        // Account for complexity of all attachments.
		for (attachment_map_t::const_iterator attachment_point = mAttachmentPoints.begin(); 
			 attachment_point != mAttachmentPoints.end();
			 ++attachment_point)
		{
			LLViewerJointAttachment* attachment = attachment_point->second;

			// <FS:Ansariel> Possible crash fix
			if (!attachment)
			{
				continue;
			}
			// </FS:Ansariel>

			for (LLViewerJointAttachment::attachedobjs_vec_t::iterator attachment_iter = attachment->mAttachedObjects.begin();
				 attachment_iter != attachment->mAttachedObjects.end();
				 ++attachment_iter)
			{
                const LLViewerObject* attached_object = attachment_iter->get();
                accountRenderComplexityForObject(attached_object, max_attachment_complexity,
                                                 // <FS:Ansariel> Show per-item complexity in COF
                                                 //textures, cost, hud_complexity_list, object_complexity_list);
                                                 textures, cost, hud_complexity_list, object_complexity_list, item_complexity, temp_item_complexity);
                                                 // </FS:Ansariel>

				// <FS:Zi> FIRE-31330: Check if this attachment is on the HUD and contains rigged mesh.
				//         No need for isSelf() as HUD attachments always are owned by us.
				//         NOTE: This function should be revised once we have better information
				//         about pending/loaded rigging data and moved to a more appropriate
				//         place in the code. For now, this is a good spot as the complexity calculation
				//         gets updated when rigging data arrives, so we can reliably identify rigged
				//         attachments where the skinning information took a while to load.
				if (attached_object->isHUDAttachment() && attached_object->mCheckRigOnHUD)
				{
					// check if the root object is rigged
					bool is_rigged = attached_object->isRiggedMesh();

					// if not, check if any of its children is rigged
					if (!is_rigged)
					{
						LLViewerObject::const_child_list_t& child_list = attached_object->getChildren();
						for (auto childp : child_list)
						{
							if (childp && childp->isRiggedMesh())
							{
								is_rigged = true;
								break;
							}
						}
					}

					// if it is rigged, display the warning dialog once per object
					if (is_rigged)
					{
						// can't use attached_object as it is const, so grab it from the iterator instead
						attachment_iter->get()->mCheckRigOnHUD = false;

						LLSD args;

						LLViewerInventoryItem* inv_object = gInventory.getItem(attached_object->getAttachmentItemID());

						if (inv_object)
						{
							args["NAME"] = inv_object->getName();
						}
						else
						{
							args["NAME"] = LLTrans::getString("Unknown");
						}

						// can't use attached_object as it is const, so grab it from the iterator instead
						args["HUD_POINT"] = LLTrans::getString(getTargetAttachmentPoint(attachment_iter->get())->getName());
						LLNotificationsUtil::add("AttachedRiggedObjectToHUD", args);
					}
				}
				// </FS:Zi>
			}
		}

		// Diagnostic output to identify all avatar-related textures.
		// Does not affect rendering cost calculation.
		// <FS:Ansariel> Disable useless diagnostics
		//if (isSelf() && debugLoggingEnabled("ARCdetail"))
		//{
		//	// print any attachment textures we didn't already know about.
		//	for (LLVOVolume::texture_cost_t::iterator it = textures.begin(); it != textures.end(); ++it)
		//	{
		//		LLUUID image_id = it->first;
		//		if( ! (image_id.isNull() || image_id == IMG_DEFAULT || image_id == IMG_DEFAULT_AVATAR)
		//		   && (all_textures.find(image_id) == all_textures.end()))
		//		{
		//			// attachment texture not previously seen.
		//			LL_DEBUGS("ARCdetail") << "attachment_texture: " << image_id.asString() << LL_ENDL;
		//			all_textures.insert(image_id);
		//		}
		//	}

		//	// print any avatar textures we didn't already know about
		//    for (LLAvatarAppearanceDictionary::Textures::const_iterator iter = LLAvatarAppearance::getDictionary()->getTextures().begin();
		//	 iter != LLAvatarAppearance::getDictionary()->getTextures().end();
		//		 ++iter)
		//	{
		//	    const LLAvatarAppearanceDictionary::TextureEntry *texture_dict = iter->second;
		//		// TODO: MULTI-WEARABLE: handle multiple textures for self
		//		const LLViewerTexture* te_image = getImage(iter->first,0);
		//		if (!te_image)
		//			continue;
		//		LLUUID image_id = te_image->getID();
		//		if( image_id.isNull() || image_id == IMG_DEFAULT || image_id == IMG_DEFAULT_AVATAR)
		//			continue;
		//		if (all_textures.find(image_id) == all_textures.end())
		//		{
		//			LL_DEBUGS("ARCdetail") << "local_texture: " << texture_dict->mName << ": " << image_id << LL_ENDL;
		//			all_textures.insert(image_id);
		//		}
		//	}
		//}
		// </FS:Ansariel>

        if ( cost != mVisualComplexity )
        {
            LL_DEBUGS("AvatarRender") << "Avatar "<< getID()
                                      << " complexity updated was " << mVisualComplexity << " now " << cost
                                      << " reported " << mReportedVisualComplexity
                                      << LL_ENDL;
        }
        else
        {
            LL_DEBUGS("AvatarRender") << "Avatar "<< getID()
                                      << " complexity updated no change " << mVisualComplexity
                                      << " reported " << mReportedVisualComplexity
                                      << LL_ENDL;
        }
		mVisualComplexity = cost;
		mVisualComplexityStale = false;

        if (isSelf())
        {
            // Avatar complexity
            LLAvatarRenderNotifier::getInstance()->updateNotificationAgent(mVisualComplexity);

            LLAvatarRenderNotifier::getInstance()->setObjectComplexityList(object_complexity_list);

            // HUD complexity
            LLHUDRenderNotifier::getInstance()->updateNotificationHUD(hud_complexity_list);
        }

        // <FS:Ansariel> Show avatar complexity in appearance floater
        if (isSelf())
        {
            LLSidepanelAppearance::updateAvatarComplexity(mVisualComplexity, item_complexity, temp_item_complexity, body_parts_complexity);
        }
        // </FS:Ansariel>
    }
}

void LLVOAvatar::setVisualMuteSettings(VisualMuteSettings set)
{
    mVisuallyMuteSetting = set;
    mNeedsImpostorUpdate = TRUE;
	mLastImpostorUpdateReason = 7;
	markARTStale();// <FS:Beq> Force a refresh of the ART to take into account new setting.

    // <FS:Ansariel> [FS Persisted Avatar Render Settings]
    //LLRenderMuteList::getInstance()->saveVisualMuteSetting(getID(), S32(set));
    FSAvatarRenderPersistence::instance().setAvatarRenderSettings(getID(), set);
}


void LLVOAvatar::setOverallAppearanceNormal()
{
	if (isControlAvatar())
		return;

    LLVector3 pelvis_pos = getJoint("mPelvis")->getPosition();
	resetSkeleton(false);
    getJoint("mPelvis")->setPosition(pelvis_pos);

	for (auto it = mJellyAnims.begin(); it !=  mJellyAnims.end(); ++it)
	{
		bool is_playing = (mPlayingAnimations.find(*it) != mPlayingAnimations.end());
		LL_DEBUGS("Avatar") << "jelly anim " << *it << " " << is_playing << LL_ENDL;
		if (!is_playing)
		{
			// Anim was not requested for this av by sim, but may be playing locally
			stopMotion(*it);
		}
	}
	mJellyAnims.clear();

	processAnimationStateChanges();
}

void LLVOAvatar::setOverallAppearanceJellyDoll()
{
	if (isControlAvatar())
		return;

	// stop current animations
	{
		for ( LLVOAvatar::AnimIterator anim_it= mPlayingAnimations.begin();
			  anim_it != mPlayingAnimations.end();
			  ++anim_it)
		{
			{
				stopMotion(anim_it->first, TRUE);
			}
		}
	}
	processAnimationStateChanges();

	// Start any needed anims for jellydoll
	updateOverallAppearanceAnimations();
	
    LLVector3 pelvis_pos = getJoint("mPelvis")->getPosition();
	resetSkeleton(false);
    getJoint("mPelvis")->setPosition(pelvis_pos);

}

void LLVOAvatar::setOverallAppearanceInvisible()
{
}

void LLVOAvatar::updateOverallAppearance()
{
	AvatarOverallAppearance new_overall = getOverallAppearance();
	if (new_overall != mOverallAppearance)
	{
		switch (new_overall)
		{
			case AOA_NORMAL:
				setOverallAppearanceNormal();
				break;
			case AOA_JELLYDOLL:
				setOverallAppearanceJellyDoll();
				break;
			case AOA_INVISIBLE:
				setOverallAppearanceInvisible();
				break;
		}
		mOverallAppearance = new_overall;
		if (!isSelf())
		{
			mNeedsImpostorUpdate = TRUE;
			mLastImpostorUpdateReason = 8;
		}
		updateMeshVisibility();
	}

	// This needs to be done even if overall appearance has not
	// changed, since sit/stand status can be different.
	updateOverallAppearanceAnimations();
}

void LLVOAvatar::updateOverallAppearanceAnimations()
{
	if (isControlAvatar())
		return;

	if (getOverallAppearance() == AOA_JELLYDOLL)
	{
		LLUUID motion_id;
		if (isSitting() && getParent()) // sitting on object
		{
			motion_id = ANIM_AGENT_SIT_FEMALE; 
		}
		else if (isSitting()) // sitting on ground
		{
			motion_id = ANIM_AGENT_SIT_GROUND_CONSTRAINED;
		}
		else // standing
		{
			motion_id = ANIM_AGENT_STAND;
		}
		if (mJellyAnims.find(motion_id) == mJellyAnims.end())
		{
			for (auto it = mJellyAnims.begin(); it !=  mJellyAnims.end(); ++it)
			{
				bool is_playing = (mPlayingAnimations.find(*it) != mPlayingAnimations.end());
				LL_DEBUGS("Avatar") << "jelly anim " << *it << " " << is_playing << LL_ENDL;
				if (!is_playing)
				{
					// Anim was not requested for this av by sim, but may be playing locally
					stopMotion(*it, TRUE);
				}
			}
			mJellyAnims.clear();

			startMotion(motion_id);
			mJellyAnims.insert(motion_id);

			processAnimationStateChanges();
		}
	}
}

// Based on isVisuallyMuted(), but has 3 possible results.
LLVOAvatar::AvatarOverallAppearance LLVOAvatar::getOverallAppearance() const
{
    LL_PROFILE_ZONE_SCOPED_CATEGORY_AVATAR;
	AvatarOverallAppearance result = AOA_NORMAL;

	// Priority order (highest priority first)
	// * own avatar is always drawn normally
	// * if on the "always draw normally" list, draw them normally
	// * if on the "always visually mute" list, show as jellydoll
	// * if explicitly muted (blocked), show as invisible
	// * check against the render cost and attachment limits - if too complex, show as jellydoll
	if (isSelf())
	{
		result = AOA_NORMAL;
	}
	else // !isSelf()
	{
		if (isInMuteList())	
		{
			result = AOA_INVISIBLE;
		}
		else if (mVisuallyMuteSetting == AV_ALWAYS_RENDER)
		{
			result = AOA_NORMAL;
		}
		else if (mVisuallyMuteSetting == AV_DO_NOT_RENDER)
		{	// Always want to see this AV as an impostor
			result = AOA_JELLYDOLL;
		}
		else if (isTooComplex())
		{
			result = AOA_JELLYDOLL;
		}
	}

	return result;
}

void LLVOAvatar::calcMutedAVColor()
{
    LLColor4 new_color(mMutedAVColor);
    std::string change_msg;
    LLUUID av_id(getID());

// [RLVa:KB] - Checked: RLVa-2.2 (@setcam_avdist)
	if (isRlvSilhouette())
	{
		new_color = LLColor4::silhouette;
		change_msg = " not rendered: color is silhouette";
	}
    else if (getVisualMuteSettings() == AV_DO_NOT_RENDER)
// [/RLVa:KB]
//    if (getVisualMuteSettings() == AV_DO_NOT_RENDER)
    {
        // explicitly not-rendered avatars are light grey
        new_color = LLColor4::grey4;
        change_msg = " not rendered: color is grey4";
    }
    else if (LLMuteList::getInstance()->isMuted(av_id)) // the user blocked them
    {
        // blocked avatars are dark grey
        new_color = LLColor4::grey4;
        change_msg = " blocked: color is grey4";
    }
    else if (!isTooComplex())
    {
        new_color = LLColor4::white;
        change_msg = " simple imposter ";
    }
#ifdef COLORIZE_JELLYDOLLS
    else if ( mMutedAVColor == LLColor4::white || mMutedAVColor == LLColor4::grey3 || mMutedAVColor == LLColor4::grey4 )
	{
        // select a color based on the first byte of the agents uuid so any muted agent is always the same color
        F32 color_value = (F32) (av_id.mData[0]);
        F32 spectrum = (color_value / 256.0);          // spectrum is between 0 and 1.f

        // Array of colors.  These are arranged so only one RGB color changes between each step,
        // and it loops back to red so there is an even distribution.  It is not a heat map
        const S32 NUM_SPECTRUM_COLORS = 7;
        static LLColor4 * spectrum_color[NUM_SPECTRUM_COLORS] = { &LLColor4::red, &LLColor4::magenta, &LLColor4::blue, &LLColor4::cyan, &LLColor4::green, &LLColor4::yellow, &LLColor4::red };

        spectrum = spectrum * (NUM_SPECTRUM_COLORS - 1);               // Scale to range of number of colors
        S32 spectrum_index_1  = floor(spectrum);                               // Desired color will be after this index
        S32 spectrum_index_2  = spectrum_index_1 + 1;                  //    and before this index (inclusive)
        F32 fractBetween = spectrum - (F32)(spectrum_index_1);  // distance between the two indexes (0-1)

        new_color = lerp(*spectrum_color[spectrum_index_1], *spectrum_color[spectrum_index_2], fractBetween);
		new_color.normalize();
        new_color *= 0.28f;            // Tone it down
	}
#endif
    else
    {
		new_color = LLColor4::grey4;
        change_msg = " over limit color ";
    }

    if (mMutedAVColor != new_color) 
    {
        LL_DEBUGS("AvatarRender") << "avatar "<< av_id << change_msg << std::setprecision(3) << new_color << LL_ENDL;
        mMutedAVColor = new_color;
    }
}

// static
BOOL LLVOAvatar::isIndexLocalTexture(ETextureIndex index)
{
	return (index < 0 || index >= TEX_NUM_INDICES)
		? false
		: LLAvatarAppearance::getDictionary()->getTexture(index)->mIsLocalTexture;
}

// static
BOOL LLVOAvatar::isIndexBakedTexture(ETextureIndex index)
{
	return (index < 0 || index >= TEX_NUM_INDICES)
		? false
		: LLAvatarAppearance::getDictionary()->getTexture(index)->mIsBakedTexture;
}

const std::string LLVOAvatar::getBakedStatusForPrintout() const
{
	std::string line;

	for (LLAvatarAppearanceDictionary::Textures::const_iterator iter = LLAvatarAppearance::getDictionary()->getTextures().begin();
		 iter != LLAvatarAppearance::getDictionary()->getTextures().end();
		 ++iter)
	{
		const ETextureIndex index = iter->first;
		const LLAvatarAppearanceDictionary::TextureEntry *texture_dict = iter->second;
		if (texture_dict->mIsBakedTexture)
		{
			line += texture_dict->mName;
			if (isTextureDefined(index))
			{
				line += "_baked";
			}
			line += " ";
		}
	}
	return line;
}



//virtual
S32 LLVOAvatar::getTexImageSize() const
{
	return TEX_IMAGE_SIZE_OTHER;
}

//-----------------------------------------------------------------------------
// Utility functions
//-----------------------------------------------------------------------------

F32 calc_bouncy_animation(F32 x)
{
	return -(cosf(x * F_PI * 2.5f - F_PI_BY_TWO))*(0.4f + x * -0.1f) + x * 1.3f;
}

//virtual
BOOL LLVOAvatar::isTextureDefined(LLAvatarAppearanceDefines::ETextureIndex te, U32 index ) const
{
	if (isIndexLocalTexture(te)) 
	{
		return FALSE;
	}
	
	if( !getImage( te, index ) )
	{
		LL_WARNS() << "getImage( " << te << ", " << index << " ) returned 0" << LL_ENDL;
		return FALSE;
	}

	// <FS:ND> getImage(te, index) can return 0 in some edge cases. Plus make this faster as it gets called frequently.

	// return (getImage(te, index)->getID() != IMG_DEFAULT_AVATAR && 
	// 		getImage(te, index)->getID() != IMG_DEFAULT);


	LLViewerTexture *pImage( getImage( te, index ) );

	if( !pImage )
	{
		LL_WARNS() << "getImage( " << (S32)te << ", " << index << " ) returned invalid ptr" << LL_ENDL;
		return FALSE;
	}
	// </FS:ND>

	LLUUID const &id = pImage->getID();
	return id != IMG_DEFAULT_AVATAR && id != IMG_DEFAULT;
}

//virtual
BOOL LLVOAvatar::isTextureVisible(LLAvatarAppearanceDefines::ETextureIndex type, U32 index) const
{
	if (isIndexLocalTexture(type))
	{
		return isTextureDefined(type, index);
	}
	else
	{
		// baked textures can use TE images directly
		return ((isTextureDefined(type) || isSelf())
				&& (getTEImage(type)->getID() != IMG_INVISIBLE 
				|| LLDrawPoolAlpha::sShowDebugAlpha));
	}
}

//virtual
BOOL LLVOAvatar::isTextureVisible(LLAvatarAppearanceDefines::ETextureIndex type, LLViewerWearable *wearable) const
{
	// non-self avatars don't have wearables
	return FALSE;
}


// <FS:Ansariel> [Legacy Bake]
//-----------------------------------------------------------------------------
// Legacy baking
//-----------------------------------------------------------------------------
void LLVOAvatar::bakedTextureOriginCounts(S32 &sb_count, // server-bake, has origin URL.
										  S32 &host_count, // host-based bake, has host.
										  S32 &both_count, // error - both host and URL set.
										  S32 &neither_count) // error - neither set.
{
	sb_count = host_count = both_count = neither_count = 0;
	
	std::set<LLUUID> baked_ids;
	collectBakedTextureUUIDs(baked_ids);
	for (std::set<LLUUID>::const_iterator it = baked_ids.begin(); it != baked_ids.end(); ++it)
	{
		LLViewerFetchedTexture *imagep = gTextureList.findImage(*it, TEX_LIST_STANDARD);
		bool has_url = false, has_host = false;
		if (!imagep->getUrl().empty())
		{
			has_url = true;
		}
		if (imagep->getTargetHost().isOk())
		{
			has_host = true;
		}
		if (has_url && !has_host) sb_count++;
		else if (has_host && !has_url) host_count++;
		else if (has_host && has_url) both_count++;
		else if (!has_host && !has_url) neither_count++;
	}
}

// virtual
void LLVOAvatar::bodySizeChanged()
{	
	if (isSelf() && !LLAppearanceMgr::instance().isInUpdateAppearanceFromCOF())
	{	// notify simulator of change in size
		// but not if we are in the middle of updating appearance
		gAgent.sendAgentSetAppearance();
}
}

BOOL LLVOAvatar::isUsingServerBakes() const
{
#if 1
	// Sanity check - visual param for appearance version should match mUseServerBakes
	LLVisualParam* appearance_version_param = getVisualParam(11000);
	llassert(appearance_version_param);
	F32 wt = appearance_version_param->getWeight();
	F32 expect_wt = mUseServerBakes ? 1.0 : 0.0;
	if (!is_approx_equal(wt,expect_wt))
	{
		LL_WARNS() << "wt " << wt << " differs from expected " << expect_wt << LL_ENDL;
	}
#endif

	return mUseServerBakes;
}

void LLVOAvatar::setIsUsingServerBakes(BOOL newval)
{
	mUseServerBakes = newval;
	LLVisualParam* appearance_version_param = getVisualParam(11000);
	llassert(appearance_version_param);
	appearance_version_param->setWeight(newval ? 1.0 : 0.0, false);
}
// </FS:Ansariel> [Legacy Bake]<|MERGE_RESOLUTION|>--- conflicted
+++ resolved
@@ -3021,12 +3021,6 @@
 				 attachment_iter != attachment->mAttachedObjects.end();
 				 ++attachment_iter)
 			{
-<<<<<<< HEAD
-				LLViewerObject* attached_object = attachment_iter->get();
-				BOOL visibleAttachment = visible || (attached_object && attached_object->mDrawable.notNull() &&
-													 !(attached_object->mDrawable->getSpatialBridge() &&
-													   attached_object->mDrawable->getSpatialBridge()->getRadius() < 2.0f));
-=======
                 LLViewerObject* attached_object = attachment_iter->get();
                 if (!attached_object
                     || attached_object->isDead()
@@ -3037,9 +3031,8 @@
                 }
 
                 LLSpatialBridge* bridge = attached_object->mDrawable->getSpatialBridge();
->>>>>>> 1a6eee4e
 				
-				if (visible || !(bridge && bridge->getRadius() < 2.0))
+				if (visible || !(bridge && bridge->getRadius() < 2.0f))
 				{
                     //override rigged attachments' octree spatial extents with this avatar's bounding box
                     bool rigged = false;
