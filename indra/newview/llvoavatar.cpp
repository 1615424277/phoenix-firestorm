/**
 * @File llvoavatar.cpp
 * @brief Implementation of LLVOAvatar class which is a derivation of LLViewerObject
 *
 * $LicenseInfo:firstyear=2001&license=viewerlgpl$
 * Second Life Viewer Source Code
 * Copyright (C) 2010, Linden Research, Inc.
 * 
 * This library is free software; you can redistribute it and/or
 * modify it under the terms of the GNU Lesser General Public
 * License as published by the Free Software Foundation;
 * version 2.1 of the License only.
 * 
 * This library is distributed in the hope that it will be useful,
 * but WITHOUT ANY WARRANTY; without even the implied warranty of
 * MERCHANTABILITY or FITNESS FOR A PARTICULAR PURPOSE.  See the GNU
 * Lesser General Public License for more details.
 * 
 * You should have received a copy of the GNU Lesser General Public
 * License along with this library; if not, write to the Free Software
 * Foundation, Inc., 51 Franklin Street, Fifth Floor, Boston, MA  02110-1301  USA
 * 
 * Linden Research, Inc., 945 Battery Street, San Francisco, CA  94111  USA
 * $/LicenseInfo$
 */

#include "llviewerprecompiledheaders.h"

#include "llvoavatar.h"

#include <stdio.h>
#include <ctype.h>
#include <sstream>

#include "llaudioengine.h"
#include "noise.h"
#include "sound_ids.h"
#include "raytrace.h"

#include "aoengine.h"			// <FS:Zi> Animation Overrider
#include "llagent.h" //  Get state values from here
#include "llagentbenefits.h"
#include "llagentcamera.h"
#include "llagentwearables.h"
#include "llanimationstates.h"
#include "llavatarnamecache.h"
#include "llavatarpropertiesprocessor.h"
#include "llavatarrendernotifier.h"
#include "llcontrolavatar.h"
#include "llexperiencecache.h"
#include "llphysicsmotion.h"
#include "llviewercontrol.h"
#include "llcallingcard.h"		// IDEVO for LLAvatarTracker
#include "lldrawpoolavatar.h"
#include "lldriverparam.h"
#include "llpolyskeletaldistortion.h"
#include "lleditingmotion.h"
#include "llemote.h"
#include "llfloatertools.h"
#include "llheadrotmotion.h"
#include "llhudeffecttrail.h"
#include "llhudmanager.h"
#include "llhudnametag.h"
#include "llhudtext.h"				// for mText/mDebugText
#include "llimview.h"
#include "llinitparam.h"
#include "llkeyframefallmotion.h"
#include "llkeyframestandmotion.h"
#include "llkeyframewalkmotion.h"
#include "llmanipscale.h"  // for get_default_max_prim_scale()
#include "llmeshrepository.h"
#include "llmutelist.h"
#include "llmoveview.h"
#include "llnotificationsutil.h"
#include "llphysicsshapebuilderutil.h"
#include "llquantize.h"
#include "llrand.h"
#include "llregionhandle.h"
#include "llresmgr.h"
#include "llselectmgr.h"
#include "llsprite.h"
#include "lltargetingmotion.h"
#include "lltoolmgr.h"
#include "lltoolmorph.h"
#include "llviewercamera.h"
#include "llviewertexlayer.h"
#include "llviewertexturelist.h"
#include "llviewermenu.h"
#include "llviewerobjectlist.h"
#include "llviewerparcelmgr.h"
#include "llviewerregion.h"
#include "llviewershadermgr.h"
#include "llviewerstats.h"
#include "llviewerwearable.h"
#include "llvoavatarself.h"
#include "llvovolume.h"
#include "llworld.h"
#include "pipeline.h"
#include "llviewershadermgr.h"
#include "llsky.h"
#include "llanimstatelabels.h"
#include "lltrans.h"
#include "llappearancemgr.h"
// [RLVa:KB] - Checked: RLVa-2.0.1
#include "rlvactions.h"
#include "rlvhandler.h"
#include "rlvmodifiers.h"
// [/RLVa:KB]

#include "llgesturemgr.h" //needed to trigger the voice gesticulations
#include "llvoiceclient.h"
#include "llvoicevisualizer.h" // Ventrella

#include "lldebugmessagebox.h"
#include "llsdutil.h"
#include "llscenemonitor.h"
#include "llsdserialize.h"
#include "llcallstack.h"
#include "llrendersphere.h"
#include "llskinningutil.h"

#include "llperfstats.h"

#include <boost/lexical_cast.hpp>

#include "fscommon.h"
#include "fsdata.h"
#include "lfsimfeaturehandler.h"	// <FS:CR> Opensim
#include "lggcontactsets.h"
#include "llcontrol.h"
#include "llfilepicker.h"	// <FS:CR> FIRE-8893 - Dump archetype xml to user defined location
#include "llviewermenufile.h"
#include "llnetmap.h"
#include "llviewernetwork.h"	// [FS:CR] isInSecondlife()
#include "llsidepanelappearance.h"
#include "fsavatarrenderpersistence.h"
#include "fslslbridge.h" // <FS:PP> Movelock position refresh

#include "fsdiscordconnect.h" // <FS:LO> tapping a place that happens on landing in world to start up discord

extern F32 SPEED_ADJUST_MAX;
extern F32 SPEED_ADJUST_MAX_SEC;
extern F32 ANIM_SPEED_MAX;
extern F32 ANIM_SPEED_MIN;
extern U32 JOINT_COUNT_REQUIRED_FOR_FULLRIG;
const F32 MAX_HOVER_Z = 2.0f;
const F32 MIN_HOVER_Z = -2.0f;

const F32 MIN_ATTACHMENT_COMPLEXITY = 0.f;
const F32 DEFAULT_MAX_ATTACHMENT_COMPLEXITY = 1.0e6f;

// Unlike with 'self' avatar, server doesn't inform viewer about
// expected attachments so viewer has to wait to see if anything
// else will arrive
const F32 FIRST_APPEARANCE_CLOUD_MIN_DELAY = 3.f; // seconds
const F32 FIRST_APPEARANCE_CLOUD_MAX_DELAY = 15.f;
const F32 FIRST_APPEARANCE_CLOUD_IMPOSTOR_MODIFIER = 1.25f;

using namespace LLAvatarAppearanceDefines;

//-----------------------------------------------------------------------------
// Global constants
//-----------------------------------------------------------------------------
const LLUUID ANIM_AGENT_BODY_NOISE = LLUUID("9aa8b0a6-0c6f-9518-c7c3-4f41f2c001ad"); //"body_noise"
const LLUUID ANIM_AGENT_BREATHE_ROT	= LLUUID("4c5a103e-b830-2f1c-16bc-224aa0ad5bc8");  //"breathe_rot"
const LLUUID ANIM_AGENT_EDITING	= LLUUID("2a8eba1d-a7f8-5596-d44a-b4977bf8c8bb");  //"editing"
const LLUUID ANIM_AGENT_EYE	= LLUUID("5c780ea8-1cd1-c463-a128-48c023f6fbea");  //"eye"
const LLUUID ANIM_AGENT_FLY_ADJUST = LLUUID("db95561f-f1b0-9f9a-7224-b12f71af126e");  //"fly_adjust"
const LLUUID ANIM_AGENT_HAND_MOTION	= LLUUID("ce986325-0ba7-6e6e-cc24-b17c4b795578");  //"hand_motion"
const LLUUID ANIM_AGENT_HEAD_ROT = LLUUID("e6e8d1dd-e643-fff7-b238-c6b4b056a68d");  //"head_rot"
const LLUUID ANIM_AGENT_PELVIS_FIX = LLUUID("0c5dd2a2-514d-8893-d44d-05beffad208b");  //"pelvis_fix"
const LLUUID ANIM_AGENT_TARGET = LLUUID("0e4896cb-fba4-926c-f355-8720189d5b55");  //"target"
const LLUUID ANIM_AGENT_WALK_ADJUST	= LLUUID("829bc85b-02fc-ec41-be2e-74cc6dd7215d");  //"walk_adjust"
const LLUUID ANIM_AGENT_PHYSICS_MOTION = LLUUID("7360e029-3cb8-ebc4-863e-212df440d987");  //"physics_motion"


//-----------------------------------------------------------------------------
// Constants
//-----------------------------------------------------------------------------
const F32 DELTA_TIME_MIN = 0.01f;	// we clamp measured delta_time to this
const F32 DELTA_TIME_MAX = 0.2f;	// range to insure stability of computations.

const F32 PELVIS_LAG_FLYING		= 0.22f;// pelvis follow half life while flying
const F32 PELVIS_LAG_WALKING	= 0.4f;	// ...while walking
const F32 PELVIS_LAG_MOUSELOOK = 0.15f;
const F32 MOUSELOOK_PELVIS_FOLLOW_FACTOR = 0.5f;
const F32 TORSO_NOISE_AMOUNT = 1.0f;	// Amount of deviation from up-axis, in degrees
const F32 TORSO_NOISE_SPEED = 0.2f;	// Time scale factor on torso noise.

const F32 BREATHE_ROT_MOTION_STRENGTH = 0.05f;

const S32 MIN_REQUIRED_PIXEL_AREA_BODY_NOISE = 10000;
const S32 MIN_REQUIRED_PIXEL_AREA_BREATHE = 10000;
const S32 MIN_REQUIRED_PIXEL_AREA_PELVIS_FIX = 40;

const S32 TEX_IMAGE_SIZE_OTHER = 512 / 4;  // The size of local textures for other (!isSelf()) avatars

const F32 HEAD_MOVEMENT_AVG_TIME = 0.9f;

const S32 MORPH_MASK_REQUESTED_DISCARD = 0;

const F32 MAX_STANDOFF_FROM_ORIGIN = 3;
const F32 MAX_STANDOFF_DISTANCE_CHANGE = 32;

// Discard level at which to switch to baked textures
// Should probably be 4 or 3, but didn't want to change it while change other logic - SJB
const S32 SWITCH_TO_BAKED_DISCARD = 5;

const F32 HOVER_EFFECT_MAX_SPEED = 3.f;
const F32 HOVER_EFFECT_STRENGTH = 0.f;
const F32 UNDERWATER_EFFECT_STRENGTH = 0.1f;
const F32 UNDERWATER_FREQUENCY_DAMP = 0.33f;
const F32 APPEARANCE_MORPH_TIME = 0.65f;
const F32 TIME_BEFORE_MESH_CLEANUP = 5.f; // seconds
const S32 AVATAR_RELEASE_THRESHOLD = 10; // number of avatar instances before releasing memory
const F32 FOOT_GROUND_COLLISION_TOLERANCE = 0.25f;
const F32 AVATAR_LOD_TWEAK_RANGE = 0.7f;
const S32 MAX_BUBBLE_CHAT_LENGTH = DB_CHAT_MSG_STR_LEN;
const S32 MAX_BUBBLE_CHAT_UTTERANCES = 12;
const F32 CHAT_FADE_TIME = 8.0;
const F32 BUBBLE_CHAT_TIME = CHAT_FADE_TIME * 3.f;
const F32 NAMETAG_UPDATE_THRESHOLD = 0.3f;
const F32 NAMETAG_VERTICAL_SCREEN_OFFSET = 25.f;
const F32 NAMETAG_VERT_OFFSET_WEIGHT = 0.17f;

const U32 LLVOAvatar::VISUAL_COMPLEXITY_UNKNOWN = 0;
const F64 HUD_OVERSIZED_TEXTURE_DATA_SIZE = 1024 * 1024;

<<<<<<< HEAD
const F32 MAX_TEXTURE_WAIT_TIME_SEC = 60.f;
=======
const F32 MAX_TEXTURE_WAIT_TIME_SEC = 60;
const F32 MAX_ATTACHMENT_WAIT_TIME_SEC = 120;
>>>>>>> dfbbad81

const S32 MIN_NONTUNED_AVS = 5;

enum ERenderName
{
	RENDER_NAME_NEVER,
	RENDER_NAME_ALWAYS,	
	RENDER_NAME_FADE
};

#define JELLYDOLLS_SHOULD_IMPOSTOR

//-----------------------------------------------------------------------------
// Callback data
//-----------------------------------------------------------------------------

struct LLTextureMaskData
{
	LLTextureMaskData( const LLUUID& id ) :
		mAvatarID(id), 
		mLastDiscardLevel(S32_MAX) 
	{}
	LLUUID				mAvatarID;
	S32					mLastDiscardLevel;
};

/*********************************************************************************
 **                                                                             **
 ** Begin private LLVOAvatar Support classes
 **
 **/


struct LLAppearanceMessageContents: public LLRefCount
{
	LLAppearanceMessageContents():
		mAppearanceVersion(-1),
		mParamAppearanceVersion(-1),
		mCOFVersion(LLViewerInventoryCategory::VERSION_UNKNOWN)
	{
	}
	LLTEContents mTEContents;
	S32 mAppearanceVersion;
	S32 mParamAppearanceVersion;
	S32 mCOFVersion;
	// For future use:
	//U32 appearance_flags = 0;
	std::vector<F32> mParamWeights;
	std::vector<LLVisualParam*> mParams;
	LLVector3 mHoverOffset;
	bool mHoverOffsetWasSet;
};


//-----------------------------------------------------------------------------
// class LLBodyNoiseMotion
//-----------------------------------------------------------------------------
class LLBodyNoiseMotion :
	public LLMotion
{
public:
	// Constructor
	LLBodyNoiseMotion(const LLUUID &id)
		: LLMotion(id)
	{
		mName = "body_noise";
		mTorsoState = new LLJointState;
	}

	// Destructor
	virtual ~LLBodyNoiseMotion() { }

public:
	//-------------------------------------------------------------------------
	// functions to support MotionController and MotionRegistry
	//-------------------------------------------------------------------------
	// static constructor
	// all subclasses must implement such a function and register it
	static LLMotion *create(const LLUUID &id) { return new LLBodyNoiseMotion(id); }

public:
	//-------------------------------------------------------------------------
	// animation callbacks to be implemented by subclasses
	//-------------------------------------------------------------------------

	// motions must specify whether or not they loop
	virtual bool getLoop() { return true; }

	// motions must report their total duration
	virtual F32 getDuration() { return 0.0; }

	// motions must report their "ease in" duration
	virtual F32 getEaseInDuration() { return 0.0; }

	// motions must report their "ease out" duration.
	virtual F32 getEaseOutDuration() { return 0.0; }

	// motions must report their priority
	virtual LLJoint::JointPriority getPriority() { return LLJoint::HIGH_PRIORITY; }

	virtual LLMotionBlendType getBlendType() { return ADDITIVE_BLEND; }

	// called to determine when a motion should be activated/deactivated based on avatar pixel coverage
	virtual F32 getMinPixelArea() { return MIN_REQUIRED_PIXEL_AREA_BODY_NOISE; }

	// run-time (post constructor) initialization,
	// called after parameters have been set
	// must return true to indicate success and be available for activation
	virtual LLMotionInitStatus onInitialize(LLCharacter *character)
	{
		if( !mTorsoState->setJoint( character->getJoint("mTorso") ))
		{
			return STATUS_FAILURE;
		}

		mTorsoState->setUsage(LLJointState::ROT);

		addJointState( mTorsoState );
		return STATUS_SUCCESS;
	}

	// called when a motion is activated
	// must return true to indicate success, or else
	// it will be deactivated
	virtual bool onActivate() { return true; }

	// called per time step
	// must return true while it is active, and
	// must return false when the motion is completed.
	virtual bool onUpdate(F32 time, U8* joint_mask)
	{
        LL_PROFILE_ZONE_SCOPED_CATEGORY_AVATAR;
		F32 nx[2];
		nx[0]=time*TORSO_NOISE_SPEED;
		nx[1]=0.0f;
		F32 ny[2];
		ny[0]=0.0f;
		ny[1]=time*TORSO_NOISE_SPEED;
		F32 noiseX = noise2(nx);
		F32 noiseY = noise2(ny);

		F32 rx = TORSO_NOISE_AMOUNT * DEG_TO_RAD * noiseX / 0.42f;
		F32 ry = TORSO_NOISE_AMOUNT * DEG_TO_RAD * noiseY / 0.42f;
		LLQuaternion tQn;
		tQn.setQuat( rx, ry, 0.0f );
		mTorsoState->setRotation( tQn );

		return true;
	}

	// called when a motion is deactivated
	virtual void onDeactivate() {}

private:
	//-------------------------------------------------------------------------
	// joint states to be animated
	//-------------------------------------------------------------------------
	LLPointer<LLJointState> mTorsoState;
};

//-----------------------------------------------------------------------------
// class LLBreatheMotionRot
//-----------------------------------------------------------------------------
class LLBreatheMotionRot :
	public LLMotion
{
public:
	// Constructor
	LLBreatheMotionRot(const LLUUID &id) :
		LLMotion(id),
		mBreatheRate(1.f),
		mCharacter(NULL)
	{
		mName = "breathe_rot";
		mChestState = new LLJointState;
	}

	// Destructor
	virtual ~LLBreatheMotionRot() {}

public:
	//-------------------------------------------------------------------------
	// functions to support MotionController and MotionRegistry
	//-------------------------------------------------------------------------
	// static constructor
	// all subclasses must implement such a function and register it
	static LLMotion *create(const LLUUID &id) { return new LLBreatheMotionRot(id); }

public:
	//-------------------------------------------------------------------------
	// animation callbacks to be implemented by subclasses
	//-------------------------------------------------------------------------

	// motions must specify whether or not they loop
	virtual bool getLoop() { return true; }

	// motions must report their total duration
	virtual F32 getDuration() { return 0.0; }

	// motions must report their "ease in" duration
	virtual F32 getEaseInDuration() { return 0.0; }

	// motions must report their "ease out" duration.
	virtual F32 getEaseOutDuration() { return 0.0; }

	// motions must report their priority
	virtual LLJoint::JointPriority getPriority() { return LLJoint::MEDIUM_PRIORITY; }

	virtual LLMotionBlendType getBlendType() { return NORMAL_BLEND; }

	// called to determine when a motion should be activated/deactivated based on avatar pixel coverage
	virtual F32 getMinPixelArea() { return MIN_REQUIRED_PIXEL_AREA_BREATHE; }

	// run-time (post constructor) initialization,
	// called after parameters have been set
	// must return true to indicate success and be available for activation
	virtual LLMotionInitStatus onInitialize(LLCharacter *character)
	{		
		mCharacter = character;
		bool success = true;

		if ( !mChestState->setJoint( character->getJoint( "mChest" ) ) )
		{
			success = false;
		}

		if ( success )
		{
			mChestState->setUsage(LLJointState::ROT);
			addJointState( mChestState );
		}

		if ( success )
		{
			return STATUS_SUCCESS;
		}
		else
		{
			return STATUS_FAILURE;
		}
	}

	// called when a motion is activated
	// must return true to indicate success, or else
	// it will be deactivated
	virtual bool onActivate() { return true; }

	// called per time step
	// must return true while it is active, and
	// must return false when the motion is completed.
	virtual bool onUpdate(F32 time, U8* joint_mask)
	{
        LL_PROFILE_ZONE_SCOPED_CATEGORY_AVATAR;
		mBreatheRate = 1.f;

		F32 breathe_amt = (sinf(mBreatheRate * time) * BREATHE_ROT_MOTION_STRENGTH);

		mChestState->setRotation(LLQuaternion(breathe_amt, LLVector3(0.f, 1.f, 0.f)));

		return true;
	}

	// called when a motion is deactivated
	virtual void onDeactivate() {}

private:
	//-------------------------------------------------------------------------
	// joint states to be animated
	//-------------------------------------------------------------------------
	LLPointer<LLJointState> mChestState;
	F32					mBreatheRate;
	LLCharacter*		mCharacter;
};

//-----------------------------------------------------------------------------
// class LLPelvisFixMotion
//-----------------------------------------------------------------------------
class LLPelvisFixMotion :
	public LLMotion
{
public:
	// Constructor
	LLPelvisFixMotion(const LLUUID &id)
		: LLMotion(id), mCharacter(NULL)
	{
		mName = "pelvis_fix";

		mPelvisState = new LLJointState;
	}

	// Destructor
	virtual ~LLPelvisFixMotion() { }

public:
	//-------------------------------------------------------------------------
	// functions to support MotionController and MotionRegistry
	//-------------------------------------------------------------------------
	// static constructor
	// all subclasses must implement such a function and register it
	static LLMotion *create(const LLUUID& id) { return new LLPelvisFixMotion(id); }

public:
	//-------------------------------------------------------------------------
	// animation callbacks to be implemented by subclasses
	//-------------------------------------------------------------------------

	// motions must specify whether or not they loop
	virtual bool getLoop() { return true; }

	// motions must report their total duration
	virtual F32 getDuration() { return 0.0; }

	// motions must report their "ease in" duration
	virtual F32 getEaseInDuration() { return 0.5f; }

	// motions must report their "ease out" duration.
	virtual F32 getEaseOutDuration() { return 0.5f; }

	// motions must report their priority
	virtual LLJoint::JointPriority getPriority() { return LLJoint::LOW_PRIORITY; }

	virtual LLMotionBlendType getBlendType() { return NORMAL_BLEND; }

	// called to determine when a motion should be activated/deactivated based on avatar pixel coverage
	virtual F32 getMinPixelArea() { return MIN_REQUIRED_PIXEL_AREA_PELVIS_FIX; }

	// run-time (post constructor) initialization,
	// called after parameters have been set
	// must return true to indicate success and be available for activation
	virtual LLMotionInitStatus onInitialize(LLCharacter *character)
	{
		mCharacter = character;

		if (!mPelvisState->setJoint( character->getJoint("mPelvis")))
		{
			return STATUS_FAILURE;
		}

		mPelvisState->setUsage(LLJointState::POS);

		addJointState( mPelvisState );
		return STATUS_SUCCESS;
	}

	// called when a motion is activated
	// must return true to indicate success, or else
	// it will be deactivated
	virtual bool onActivate() { return true; }

	// called per time step
	// must return true while it is active, and
	// must return false when the motion is completed.
	virtual bool onUpdate(F32 time, U8* joint_mask)
	{
        LL_PROFILE_ZONE_SCOPED_CATEGORY_AVATAR;
		mPelvisState->setPosition(LLVector3::zero);

		return true;
	}

	// called when a motion is deactivated
	virtual void onDeactivate() {}

private:
	//-------------------------------------------------------------------------
	// joint states to be animated
	//-------------------------------------------------------------------------
	LLPointer<LLJointState> mPelvisState;
	LLCharacter*		mCharacter;
};

/**
 **
 ** End LLVOAvatar Support classes
 **                                                                             **
 *********************************************************************************/


//-----------------------------------------------------------------------------
// Static Data
//-----------------------------------------------------------------------------
U32 LLVOAvatar::sMaxNonImpostors = 12; // Set from RenderAvatarMaxNonImpostors
bool LLVOAvatar::sLimitNonImpostors = false; // True unless RenderAvatarMaxNonImpostors is 0 (unlimited)
F32 LLVOAvatar::sRenderDistance = 256.f;
S32	LLVOAvatar::sNumVisibleAvatars = 0;
S32	LLVOAvatar::sNumLODChangesThisFrame = 0;
// const LLUUID LLVOAvatar::sStepSoundOnLand("e8af4a28-aa83-4310-a7c4-c047e15ea0df"); - <FS:PP> Commented out for FIRE-3169: Option to change the default footsteps sound
const LLUUID LLVOAvatar::sStepSounds[LL_MCODE_END] =
{
	SND_STONE_RUBBER,
	SND_METAL_RUBBER,
	SND_GLASS_RUBBER,
	SND_WOOD_RUBBER,
	SND_FLESH_RUBBER,
	SND_RUBBER_PLASTIC,
	SND_RUBBER_RUBBER
};

S32 LLVOAvatar::sRenderName = RENDER_NAME_ALWAYS;
bool LLVOAvatar::sRenderGroupTitles = true;
S32 LLVOAvatar::sNumVisibleChatBubbles = 0;
bool LLVOAvatar::sDebugInvisible = false;
bool LLVOAvatar::sShowAttachmentPoints = false;
bool LLVOAvatar::sShowAnimationDebug = false;
bool LLVOAvatar::sVisibleInFirstPerson = false;
F32 LLVOAvatar::sLODFactor = 1.f;
F32 LLVOAvatar::sPhysicsLODFactor = 1.f;
bool LLVOAvatar::sJointDebug = false;
F32 LLVOAvatar::sUnbakedTime = 0.f;
F32 LLVOAvatar::sUnbakedUpdateTime = 0.f;
F32 LLVOAvatar::sGreyTime = 0.f;
F32 LLVOAvatar::sGreyUpdateTime = 0.f;
LLPointer<LLViewerTexture> LLVOAvatar::sCloudTexture = NULL;
std::vector<LLUUID> LLVOAvatar::sAVsIgnoringARTLimit;
S32 LLVOAvatar::sAvatarsNearby = 0;

//-----------------------------------------------------------------------------
// Helper functions
//-----------------------------------------------------------------------------
static F32 calc_bouncy_animation(F32 x);

//-----------------------------------------------------------------------------
// LLVOAvatar()
//-----------------------------------------------------------------------------
LLVOAvatar::LLVOAvatar(const LLUUID& id,
					   const LLPCode pcode,
					   LLViewerRegion* regionp) :
	LLAvatarAppearance(&gAgentWearables),
	LLViewerObject(id, pcode, regionp),
	mSpecialRenderMode(0),
	mAttachmentSurfaceArea(0.f),
	mAttachmentVisibleTriangleCount(0),
	mAttachmentEstTriangleCount(0.f),
	mReportedVisualComplexity(VISUAL_COMPLEXITY_UNKNOWN),
	mTurning(false),
	mLastSkeletonSerialNum( 0 ),
	mIsSitting(false),
	mTimeVisible(),
	mTyping(false),
	mMeshValid(false),
	mVisible(false),
	mLastImpostorUpdateFrameTime(0.f),
	mLastImpostorUpdateReason(0),
	mWindFreq(0.f),
	mRipplePhase( 0.f ),
	mBelowWater(false),
	mLastAppearanceBlendTime(0.f),
	mAppearanceAnimating(false),
    mNameIsSet(false),
	// <FS:Ansariel> FIRE-13414: Avatar name isn't updated when the simulator sends a new name
	mNameFirstname(),
	mNameLastname(),
	// </FS:Ansariel>
	mTitle(),
	// <FS:Ansariel> Show Arc in nametag (for Jelly Dolls)
	mNameArc(0),
	mNameArcColor(LLColor4::white),
	// </FS:Ansariel>
	mNameAway(false),
	mNameDoNotDisturb(false),
	mNameAutoResponse(false), // <FS:Ansariel> Show auto-response in nametag,
	mNameIsTyping(false), // <FS:Ansariel> FIRE-3475: Show typing in nametag
	mNameMute(false),
	mNameAppearance(false),
	mNameFriend(false),
	mNameAlpha(0.f),
	mRenderGroupTitles(sRenderGroupTitles),
	mNameCloud(false),
	mFirstTEMessageReceived( false ),
	mFirstAppearanceMessageReceived( false ),
	mCulled( false ),
	mVisibilityRank(0),
	mNeedsSkin(false),
	mLastSkinTime(0.f),
	mUpdatePeriod(1),
	mOverallAppearance(AOA_INVISIBLE),
	mVisualComplexityStale(true),
	mVisuallyMuteSetting(AV_RENDER_NORMALLY),
	mMutedAVColor(LLColor4::white /* used for "uninitialize" */),
	mFirstFullyVisible(true),
	mFirstUseDelaySeconds(FIRST_APPEARANCE_CLOUD_MIN_DELAY),
	mFullyLoaded(false),
	mPreviousFullyLoaded(false),
	mFullyLoadedInitialized(false),
<<<<<<< HEAD
=======
    mLastCloudAttachmentCount(0),
>>>>>>> dfbbad81
	mVisualComplexity(VISUAL_COMPLEXITY_UNKNOWN),
	mLoadedCallbacksPaused(false),
	mLoadedCallbackTextures(0),
	mRenderUnloadedAvatar(LLCachedControl<bool>(gSavedSettings, "RenderUnloadedAvatar", false)),
	mLastRezzedStatus(-1),
	mIsEditingAppearance(false),
	mUseLocalAppearance(false),
<<<<<<< HEAD
	// <FS:Ansariel> [Legacy Bake]
	mUseServerBakes(false),
	// </FS:Ansariel> [Legacy Bake]
=======
>>>>>>> dfbbad81
	mLastUpdateRequestCOFVersion(-1),
	mLastUpdateReceivedCOFVersion(-1),
	mCachedMuteListUpdateTime(0),
	mCachedInMuteList(false),
    mIsControlAvatar(false),
    mIsUIAvatar(false),
    mEnableDefaultMotions(true)
{
	LL_DEBUGS("AvatarRender") << "LLVOAvatar Constructor (0x" << this << ") id:" << mID << LL_ENDL;

	//VTResume();  // VTune
	setHoverOffset(LLVector3(0.0, 0.0, 0.0));

	// mVoiceVisualizer is created by the hud effects manager and uses the HUD Effects pipeline
	const bool needsSendToSim = false; // currently, this HUD effect doesn't need to pack and unpack data to do its job
	mVoiceVisualizer = ( LLVoiceVisualizer *)LLHUDManager::getInstance()->createViewerEffect( LLHUDObject::LL_HUD_EFFECT_VOICE_VISUALIZER, needsSendToSim );

	LL_DEBUGS("Avatar","Message") << "LLVOAvatar Constructor (0x" << this << ") id:" << mID << LL_ENDL;
	mPelvisp = NULL;

	mDirtyMesh = 2;	// Dirty geometry, need to regenerate.
	mMeshTexturesDirty = false;
	mHeadp = NULL;


	// set up animation variables
	mSpeed = 0.f;
	setAnimationData("Speed", &mSpeed);

	mNeedsImpostorUpdate = true;
	mLastImpostorUpdateReason = 0;
	mNeedsAnimUpdate = true;

	mNeedsExtentUpdate = true;

	mImpostorDistance = 0;
	mImpostorPixelArea = 0;

	setNumTEs(TEX_NUM_INDICES);

	mbCanSelect = true;

	mSignaledAnimations.clear();
	mPlayingAnimations.clear();

	mWasOnGroundLeft = false;
	mWasOnGroundRight = false;

	mTimeLast = 0.0f;
	mSpeedAccum = 0.0f;

	mRippleTimeLast = 0.f;

	mInAir = false;

	mStepOnLand = true;
	mStepMaterial = 0;

	mLipSyncActive = false;
	mOohMorph      = NULL;
	mAahMorph      = NULL;

	mCurrentGesticulationLevel = 0;

    mFirstAppearanceMessageTimer.reset();
	mRuthTimer.reset();
	mRuthDebugTimer.reset();
	mDebugExistenceTimer.reset();
	mLastAppearanceMessageTimer.reset();

	if(LLSceneMonitor::getInstance()->isEnabled())
	{
	    LLSceneMonitor::getInstance()->freezeAvatar((LLCharacter*)this);
	}

	// <FS:Ansariel> [FS Persisted Avatar Render Settings]
	//mVisuallyMuteSetting = LLVOAvatar::VisualMuteSettings(LLRenderMuteList::getInstance()->getSavedVisualMuteSetting(getID()));
	mVisuallyMuteSetting = FSAvatarRenderPersistence::instance().getAvatarRenderSettings(id);
}

//<FS:Beq> BOM constrain number of bake requests when BOM not supported
S32 LLVOAvatar::getNumBakes() const 
{
#ifdef OPENSIM
	// BAKED_LEFT_ARM is equal to the pre-BOM BAKED_NUM_INDICES
	if(getRegion())
	{
		// LL_INFOS("BOMOS") 
		// 				<< getFullname()
		// 				<< "Using avatar region settings [" << getRegion()->getName() << "]"
		// 				<< " bakesOnMesh = " << static_cast<const char *>(getRegion()->bakesOnMeshEnabled()?"True":"False")
		// 				<< LL_ENDL;
		return getRegion()->getRegionMaxBakes();
	}
	// LL_INFOS("BOMOS") 
	// 				<< " Using fallback settings"
	// 				<< " bakesOnMesh = " << static_cast<const char *>(LLGridManager::instance().isInSecondLife()?"True":"False")
	// 				<< LL_ENDL;
	// fallback, in SL assume BOM, elsewhere assume not.
	return LLGridManager::instance().isInSecondLife()?BAKED_NUM_INDICES:BAKED_LEFT_ARM;
#else
	return BAKED_NUM_INDICES;
#endif
}

// U8 LLVOAvatar::getNumTEs() const
// {
// #ifdef OPENSIM
// 	// TEX_HEAD_UNIVERSAL_TATTOO is equal to the pre-BOM TEX_NUM_INDICES
// 	if(!mTEImages){return 0;}
// 	if(getRegion())
// 	{
// 		return getRegion()->getRegionMaxTEs();
// 	}
// 	// fallback, in SL assume BOM, elsewhere assume not.
// 	return LLGridManager::instance().isInSecondLife()?TEX_NUM_INDICES:TEX_HEAD_UNIVERSAL_TATTOO;
// #else
// 	return TEX_NUM_INDICES;
// #endif
// }
//</FS:Beq>
std::string LLVOAvatar::avString() const
{
    if (isControlAvatar())
    {
        return getFullname();
    }
    else
    {
		std::string viz_string = LLVOAvatar::rezStatusToString(getRezzedStatus());
		return " Avatar '" + getFullname() + "' " + viz_string + " ";
    }
}

void LLVOAvatar::debugAvatarRezTime(std::string notification_name, std::string comment)
{
    if (gDisconnected)
    {
        // If we disconected, these values are likely to be invalid and
        // avString() might crash due to a dead sAvatarDictionary
        return;
    }

	LL_INFOS("Avatar") << "REZTIME: [ " << (U32)mDebugExistenceTimer.getElapsedTimeF32()
					   << "sec ]"
					   << avString() 
					   << "RuthTimer " << (U32)mRuthDebugTimer.getElapsedTimeF32()
					   << " Notification " << notification_name
					   << " : " << comment
					   << LL_ENDL;

	if (gSavedSettings.getBOOL("DebugAvatarRezTime"))
	{
		LLSD args;
		args["EXISTENCE"] = llformat("%d",(U32)mDebugExistenceTimer.getElapsedTimeF32());
		args["TIME"] = llformat("%d",(U32)mRuthDebugTimer.getElapsedTimeF32());
		args["NAME"] = getFullname();
		LLNotificationsUtil::add(notification_name,args);
	}
}

//------------------------------------------------------------------------
// LLVOAvatar::~LLVOAvatar()
//------------------------------------------------------------------------
LLVOAvatar::~LLVOAvatar()
{
	if (!mFullyLoaded)
	{
		debugAvatarRezTime("AvatarRezLeftCloudNotification","left after ruth seconds as cloud");
	}
	else
	{
		debugAvatarRezTime("AvatarRezLeftNotification","left sometime after declouding");
	}

    if(mTuned)
    {
        LLPerfStats::tunedAvatars--;
        mTuned = false;
    }
    sAVsIgnoringARTLimit.erase(std::remove(sAVsIgnoringARTLimit.begin(), sAVsIgnoringARTLimit.end(), mID), sAVsIgnoringARTLimit.end());

	// <FS:ND> only call logPendingPhases if we're still alive. Otherwise this can lead to shutdown crashes 
	// logPendingPhases();
	if (isAgentAvatarValid())
		logPendingPhases();
	// </FS:ND>
	LL_DEBUGS("Avatar") << "LLVOAvatar Destructor (0x" << this << ") id:" << mID << LL_ENDL;

	std::for_each(mAttachmentPoints.begin(), mAttachmentPoints.end(), DeletePairedPointer());
	mAttachmentPoints.clear();

	mDead = true;
	
	mAnimationSources.clear();
	LLLoadedCallbackEntry::cleanUpCallbackList(&mCallbackTextureList) ;

	getPhases().clearPhases();
	
	LL_DEBUGS() << "LLVOAvatar Destructor end" << LL_ENDL;
}

void LLVOAvatar::markDead()
{
	if (mNameText)
	{
		mNameText->markDead();
		mNameText = NULL;
		sNumVisibleChatBubbles--;
	}
	mVoiceVisualizer->markDead();
	LLLoadedCallbackEntry::cleanUpCallbackList(&mCallbackTextureList) ;
	LLViewerObject::markDead();
}


bool LLVOAvatar::isFullyBaked()
{
	if (mIsDummy) return true;
	if (getNumTEs() == 0) return false;
<<<<<<< HEAD
	// <FS:Beq> OS BOM limit the tests to avoid "invalid face error"
	// for (U32 i = 0; i < mBakedTextureDatas.size(); i++)
	for (U32 i = 0; i < getNumBakes(); i++)
=======

	for (U32 i = 0; i < mBakedTextureDatas.size(); i++)
>>>>>>> dfbbad81
	{
		if (!isTextureDefined(mBakedTextureDatas[i].mTextureIndex)
			&& ((i != BAKED_SKIRT) || isWearingWearableType(LLWearableType::WT_SKIRT))
			&& (i != BAKED_LEFT_ARM) && (i != BAKED_LEFT_LEG) && (i != BAKED_AUX1) && (i != BAKED_AUX2) && (i != BAKED_AUX3))
		{
			return false;
		}
	}
	return true;
}

bool LLVOAvatar::isFullyTextured() const
{
	for (S32 i = 0; i < mMeshLOD.size(); i++)
	{
		LLAvatarJoint* joint = mMeshLOD[i];
		if (i==MESH_ID_SKIRT && !isWearingWearableType(LLWearableType::WT_SKIRT))
		{
			continue; // don't care about skirt textures if we're not wearing one.
		}
		if (!joint)
		{
			continue; // nonexistent LOD OK.
		}
		avatar_joint_mesh_list_t::iterator meshIter = joint->mMeshParts.begin();
		if (meshIter != joint->mMeshParts.end())
		{
			LLAvatarJointMesh *mesh = (*meshIter);
			if (!mesh)
			{
				continue; // nonexistent mesh OK
			}
			if (mesh->hasGLTexture())
			{
				continue; // Mesh exists and has a baked texture.
			}
			if (mesh->hasComposite())
			{
				continue; // Mesh exists and has a composite texture.
			}
			// Fail
			return false;
		}
	}
	return true;
}

bool LLVOAvatar::hasGray() const
{
	return !getIsCloud() && !isFullyTextured();
}

S32 LLVOAvatar::getRezzedStatus() const
{
	if (getIsCloud()) return 0;
	bool textured = isFullyTextured();
	if (textured && allBakedTexturesCompletelyDownloaded()) return 3;
	if (textured) return 2;
	llassert(hasGray());
	return 1; // gray
}

void LLVOAvatar::deleteLayerSetCaches(bool clearAll)
{
	for (U32 i = 0; i < mBakedTextureDatas.size(); i++)
	{
		if (mBakedTextureDatas[i].mTexLayerSet)
		{
			// ! BACKWARDS COMPATIBILITY !
			// Can be removed after hair baking is mandatory on the grid
			if ((i != BAKED_HAIR || isSelf()) && !clearAll)
			{
				mBakedTextureDatas[i].mTexLayerSet->deleteCaches();
			}
		}
		if (mBakedTextureDatas[i].mMaskTexName)
		{
			LLImageGL::deleteTextures(1, (GLuint*)&(mBakedTextureDatas[i].mMaskTexName));
			mBakedTextureDatas[i].mMaskTexName = 0 ;
		}
	}
}

// static 
bool LLVOAvatar::areAllNearbyInstancesBaked(S32& grey_avatars)
{
	bool res = true;
	grey_avatars = 0;
	for (std::vector<LLCharacter*>::iterator iter = LLCharacter::sInstances.begin();
		 iter != LLCharacter::sInstances.end(); ++iter)
	{
		LLVOAvatar* inst = (LLVOAvatar*) *iter;
		if( inst->isDead() )
		{
			continue;
		}
		else if( !inst->isFullyBaked() )
		{
			res = false;
			if (inst->mHasGrey)
			{
				++grey_avatars;
			}
		}
	}
	return res;
}

// static
void LLVOAvatar::getNearbyRezzedStats(std::vector<S32>& counts)
{
	counts.clear();
	counts.resize(4);
	for (std::vector<LLCharacter*>::iterator iter = LLCharacter::sInstances.begin();
		 iter != LLCharacter::sInstances.end(); ++iter)
	{
		LLVOAvatar* inst = (LLVOAvatar*) *iter;
		if (inst)
		{
			S32 rez_status = inst->getRezzedStatus();
			counts[rez_status]++;
		}
	}
}

// static
std::string LLVOAvatar::rezStatusToString(S32 rez_status)
{
	if (rez_status==0) return "cloud";
	if (rez_status==1) return "gray";
	if (rez_status==2) return "downloading";
	if (rez_status==3) return "full";
	return "unknown";
}

// static
void LLVOAvatar::dumpBakedStatus()
{
	LLVector3d camera_pos_global = gAgentCamera.getCameraPositionGlobal();

	for (std::vector<LLCharacter*>::iterator iter = LLCharacter::sInstances.begin();
		 iter != LLCharacter::sInstances.end(); ++iter)
	{
		LLVOAvatar* inst = (LLVOAvatar*) *iter;
		LL_INFOS() << "Avatar ";

		LLNameValue* firstname = inst->getNVPair("FirstName");
		LLNameValue* lastname = inst->getNVPair("LastName");

		if( firstname )
		{
			LL_CONT << firstname->getString();
		}
		if( lastname )
		{
			LL_CONT << " " << lastname->getString();
		}

		LL_CONT << " " << inst->mID;

		if( inst->isDead() )
		{
			LL_CONT << " DEAD ("<< inst->getNumRefs() << " refs)";
		}

		if( inst->isSelf() )
		{
			LL_CONT << " (self)";
		}


		F64 dist_to_camera = (inst->getPositionGlobal() - camera_pos_global).length();
		LL_CONT << " " << dist_to_camera << "m ";

		LL_CONT << " " << inst->mPixelArea << " pixels";

		if( inst->isVisible() )
		{
			LL_CONT << " (visible)";
		}
		else
		{
			LL_CONT << " (not visible)";
		}

		if( inst->isFullyBaked() )
		{
			LL_CONT << " Baked";
		}
		else
		{
			LL_CONT << " Unbaked (";
			
			for (LLAvatarAppearanceDictionary::BakedTextures::const_iterator iter = LLAvatarAppearance::getDictionary()->getBakedTextures().begin();
				 iter != LLAvatarAppearance::getDictionary()->getBakedTextures().end();
				 ++iter)
			{
				const LLAvatarAppearanceDictionary::BakedEntry *baked_dict = iter->second;
				const ETextureIndex index = baked_dict->mTextureIndex;
				if (!inst->isTextureDefined(index))
				{
					LL_CONT << " " << (LLAvatarAppearance::getDictionary()->getTexture(index) ? LLAvatarAppearance::getDictionary()->getTexture(index)->mName : "");
				}
			}
			LL_CONT << " ) " << inst->getUnbakedPixelAreaRank();
			if( inst->isCulled() )
			{
				LL_CONT << " culled";
			}
		}
		LL_CONT << LL_ENDL;
	}
}

//static
void LLVOAvatar::restoreGL()
{
	if (!isAgentAvatarValid()) return;

	gAgentAvatarp->setCompositeUpdatesEnabled(true);
	for (U32 i = 0; i < gAgentAvatarp->mBakedTextureDatas.size(); i++)
	{
		// <FS:Ansariel> [Legacy Bake]
		//gAgentAvatarp->invalidateComposite(gAgentAvatarp->getTexLayerSet(i));
		gAgentAvatarp->invalidateComposite(gAgentAvatarp->getTexLayerSet(i), false);
	}
	gAgentAvatarp->updateMeshTextures();
}

//static
void LLVOAvatar::destroyGL()
{
	deleteCachedImages();

	resetImpostors();
}

//static
void LLVOAvatar::resetImpostors()
{
	for (std::vector<LLCharacter*>::iterator iter = LLCharacter::sInstances.begin();
		 iter != LLCharacter::sInstances.end(); ++iter)
	{
		LLVOAvatar* avatar = (LLVOAvatar*) *iter;
		avatar->mImpostor.release();
		avatar->mNeedsImpostorUpdate = true;
		avatar->mLastImpostorUpdateReason = 1;
	}
}

// static
void LLVOAvatar::deleteCachedImages(bool clearAll)
{	
	if (LLViewerTexLayerSet::sHasCaches)
	{
		for (std::vector<LLCharacter*>::iterator iter = LLCharacter::sInstances.begin();
			 iter != LLCharacter::sInstances.end(); ++iter)
		{
			LLVOAvatar* inst = (LLVOAvatar*) *iter;
			inst->deleteLayerSetCaches(clearAll);
		}
		LLViewerTexLayerSet::sHasCaches = false;
	}
	LLVOAvatarSelf::deleteScratchTextures();
	LLTexLayerStaticImageList::getInstance()->deleteCachedImages();
}


//------------------------------------------------------------------------
// static
// LLVOAvatar::initClass()
//------------------------------------------------------------------------
void LLVOAvatar::initClass()
{ 
	gAnimLibrary.animStateSetString(ANIM_AGENT_BODY_NOISE,"body_noise");
	gAnimLibrary.animStateSetString(ANIM_AGENT_BREATHE_ROT,"breathe_rot");
	gAnimLibrary.animStateSetString(ANIM_AGENT_PHYSICS_MOTION,"physics_motion");
	gAnimLibrary.animStateSetString(ANIM_AGENT_EDITING,"editing");
	gAnimLibrary.animStateSetString(ANIM_AGENT_EYE,"eye");
	gAnimLibrary.animStateSetString(ANIM_AGENT_FLY_ADJUST,"fly_adjust");
	gAnimLibrary.animStateSetString(ANIM_AGENT_HAND_MOTION,"hand_motion");
	gAnimLibrary.animStateSetString(ANIM_AGENT_HEAD_ROT,"head_rot");
	gAnimLibrary.animStateSetString(ANIM_AGENT_PELVIS_FIX,"pelvis_fix");
	gAnimLibrary.animStateSetString(ANIM_AGENT_TARGET,"target");
	gAnimLibrary.animStateSetString(ANIM_AGENT_WALK_ADJUST,"walk_adjust");

    // Where should this be set initially?
    LLJoint::setDebugJointNames(gSavedSettings.getString("DebugAvatarJoints"));

	LLControlAvatar::sRegionChangedSlot = gAgent.addRegionChangedCallback(&LLControlAvatar::onRegionChanged);

    sCloudTexture = LLViewerTextureManager::getFetchedTextureFromFile("cloud-particle.j2c");
	initCloud();
}


void LLVOAvatar::cleanupClass()
{
}

LLPartSysData LLVOAvatar::sCloud;
void LLVOAvatar::initCloud()
{
	// fancy particle cloud designed by Brent
	std::string filename = gDirUtilp->getExpandedFilename(LL_PATH_PER_SL_ACCOUNT, "cloud.xml");
	if(!gDirUtilp->fileExists(filename))
	{
		filename = gDirUtilp->getExpandedFilename(LL_PATH_USER_SETTINGS, "cloud.xml");
	}
	if(!gDirUtilp->fileExists(filename))
	{
		filename = gDirUtilp->getExpandedFilename(LL_PATH_APP_SETTINGS, "cloud.xml");
	}
	LLSD cloud;
	// <FS:ND> On Linux ifstream only has a const char* constructor
	// llifstream in_file(filename);
	llifstream in_file(filename.c_str());
	// </FS:ND>
	LLSDSerialize::fromXMLDocument(cloud, in_file);
	sCloud.fromLLSD(cloud);
	sCloud.mPartImageID = sCloudTexture->getID();

	//Todo: have own image, de-copy-pasta
	LLSD cloud_muted;
	filename = gDirUtilp->getExpandedFilename(LL_PATH_PER_SL_ACCOUNT, "cloud_muted.xml");
	if(!gDirUtilp->fileExists(filename))
	{
		filename = gDirUtilp->getExpandedFilename(LL_PATH_USER_SETTINGS, "cloud_muted.xml");
	}
	if(!gDirUtilp->fileExists(filename))
	{
		filename = gDirUtilp->getExpandedFilename(LL_PATH_APP_SETTINGS, "cloud_muted.xml");
	}
	// <FS:ND> On Linux ifstream only has a const char* constructor
	// llifstream in_file_muted(filename);
	llifstream in_file_muted(filename.c_str());
	// </FS:ND>
}

// virtual
void LLVOAvatar::initInstance()
{
	//-------------------------------------------------------------------------
	// register motions
	//-------------------------------------------------------------------------
	if (LLCharacter::sInstances.size() == 1)
	{
		registerMotion( ANIM_AGENT_DO_NOT_DISTURB,					LLNullMotion::create );
		registerMotion( ANIM_AGENT_CROUCH,					LLKeyframeStandMotion::create );
		registerMotion( ANIM_AGENT_CROUCHWALK,				LLKeyframeWalkMotion::create );
		registerMotion( ANIM_AGENT_EXPRESS_AFRAID,			LLEmote::create );
		registerMotion( ANIM_AGENT_EXPRESS_ANGER,			LLEmote::create );
		registerMotion( ANIM_AGENT_EXPRESS_BORED,			LLEmote::create );
		registerMotion( ANIM_AGENT_EXPRESS_CRY,				LLEmote::create );
		registerMotion( ANIM_AGENT_EXPRESS_DISDAIN,			LLEmote::create );
		registerMotion( ANIM_AGENT_EXPRESS_EMBARRASSED,		LLEmote::create );
		registerMotion( ANIM_AGENT_EXPRESS_FROWN,			LLEmote::create );
		registerMotion( ANIM_AGENT_EXPRESS_KISS,			LLEmote::create );
		registerMotion( ANIM_AGENT_EXPRESS_LAUGH,			LLEmote::create );
		registerMotion( ANIM_AGENT_EXPRESS_OPEN_MOUTH,		LLEmote::create );
		registerMotion( ANIM_AGENT_EXPRESS_REPULSED,		LLEmote::create );
		registerMotion( ANIM_AGENT_EXPRESS_SAD,				LLEmote::create );
		registerMotion( ANIM_AGENT_EXPRESS_SHRUG,			LLEmote::create );
		registerMotion( ANIM_AGENT_EXPRESS_SMILE,			LLEmote::create );
		registerMotion( ANIM_AGENT_EXPRESS_SURPRISE,		LLEmote::create );
		registerMotion( ANIM_AGENT_EXPRESS_TONGUE_OUT,		LLEmote::create );
		registerMotion( ANIM_AGENT_EXPRESS_TOOTHSMILE,		LLEmote::create );
		registerMotion( ANIM_AGENT_EXPRESS_WINK,			LLEmote::create );
		registerMotion( ANIM_AGENT_EXPRESS_WORRY,			LLEmote::create );
		registerMotion( ANIM_AGENT_FEMALE_RUN_NEW,			LLKeyframeWalkMotion::create );
		registerMotion( ANIM_AGENT_FEMALE_WALK,				LLKeyframeWalkMotion::create );
		registerMotion( ANIM_AGENT_FEMALE_WALK_NEW,			LLKeyframeWalkMotion::create );
		registerMotion( ANIM_AGENT_RUN,						LLKeyframeWalkMotion::create );
		registerMotion( ANIM_AGENT_RUN_NEW,					LLKeyframeWalkMotion::create );
		registerMotion( ANIM_AGENT_STAND,					LLKeyframeStandMotion::create );
		registerMotion( ANIM_AGENT_STAND_1,					LLKeyframeStandMotion::create );
		registerMotion( ANIM_AGENT_STAND_2,					LLKeyframeStandMotion::create );
		registerMotion( ANIM_AGENT_STAND_3,					LLKeyframeStandMotion::create );
		registerMotion( ANIM_AGENT_STAND_4,					LLKeyframeStandMotion::create );
		registerMotion( ANIM_AGENT_STANDUP,					LLKeyframeFallMotion::create );
		registerMotion( ANIM_AGENT_TURNLEFT,				LLKeyframeWalkMotion::create );
		registerMotion( ANIM_AGENT_TURNRIGHT,				LLKeyframeWalkMotion::create );
		registerMotion( ANIM_AGENT_WALK,					LLKeyframeWalkMotion::create );
		registerMotion( ANIM_AGENT_WALK_NEW,				LLKeyframeWalkMotion::create );
		
		// motions without a start/stop bit
		registerMotion( ANIM_AGENT_BODY_NOISE,				LLBodyNoiseMotion::create );
		registerMotion( ANIM_AGENT_BREATHE_ROT,				LLBreatheMotionRot::create );
		registerMotion( ANIM_AGENT_PHYSICS_MOTION,			LLPhysicsMotionController::create );
		registerMotion( ANIM_AGENT_EDITING,					LLEditingMotion::create	);
		registerMotion( ANIM_AGENT_EYE,						LLEyeMotion::create	);
		registerMotion( ANIM_AGENT_FEMALE_WALK,				LLKeyframeWalkMotion::create );
		registerMotion( ANIM_AGENT_FLY_ADJUST,				LLFlyAdjustMotion::create );
		registerMotion( ANIM_AGENT_HAND_MOTION,				LLHandMotion::create );
		registerMotion( ANIM_AGENT_HEAD_ROT,				LLHeadRotMotion::create );
		registerMotion( ANIM_AGENT_PELVIS_FIX,				LLPelvisFixMotion::create );
		registerMotion( ANIM_AGENT_SIT_FEMALE,				LLKeyframeMotion::create );
		registerMotion( ANIM_AGENT_TARGET,					LLTargetingMotion::create );
		registerMotion( ANIM_AGENT_WALK_ADJUST,				LLWalkAdjustMotion::create );
	}
	
	LLAvatarAppearance::initInstance();
	
	// preload specific motions here
	createMotion( ANIM_AGENT_CUSTOMIZE);
	createMotion( ANIM_AGENT_CUSTOMIZE_DONE);
	
	//VTPause();  // VTune
	
	mVoiceVisualizer->setVoiceEnabled( LLVoiceClient::getInstance()->getVoiceEnabled( mID ) );

    mInitFlags |= 1<<1;
}

// virtual
LLAvatarJoint* LLVOAvatar::createAvatarJoint()
{
	return new LLViewerJoint();
}

// virtual
LLAvatarJoint* LLVOAvatar::createAvatarJoint(S32 joint_num)
{
	return new LLViewerJoint(joint_num);
}

// virtual
LLAvatarJointMesh* LLVOAvatar::createAvatarJointMesh()
{
	return new LLViewerJointMesh();
}

// virtual
LLTexLayerSet* LLVOAvatar::createTexLayerSet()
{
	return new LLViewerTexLayerSet(this);
}

const LLVector3 LLVOAvatar::getRenderPosition() const
{

	if (mDrawable.isNull() || mDrawable->getGeneration() < 0)
	{
		return getPositionAgent();
	}
	else if (isRoot())
	{
		F32 fixup;
		if ( hasPelvisFixup( fixup) )
		{
			//Apply a pelvis fixup (as defined by the avs skin)
			LLVector3 pos = mDrawable->getPositionAgent();
			pos[VZ] += fixup;
			return pos;
		}
		else
		{
			return mDrawable->getPositionAgent();
		}
	}
	else
	{
		return getPosition() * mDrawable->getParent()->getRenderMatrix();
	}
}

void LLVOAvatar::updateDrawable(bool force_damped)
{
	clearChanged(SHIFTED);
}

void LLVOAvatar::onShift(const LLVector4a& shift_vector)
{
	const LLVector3& shift = reinterpret_cast<const LLVector3&>(shift_vector);
	mLastAnimExtents[0] += shift;
	mLastAnimExtents[1] += shift;
}

void LLVOAvatar::updateSpatialExtents(LLVector4a& newMin, LLVector4a &newMax)
{
    if (mDrawable.isNull())
    {
        return;
    }

    if (mNeedsExtentUpdate)
    {
        calculateSpatialExtents(newMin,newMax);
        mLastAnimExtents[0].set(newMin.getF32ptr());
        mLastAnimExtents[1].set(newMax.getF32ptr());
		mLastAnimBasePos = mPelvisp->getWorldPosition();
        mNeedsExtentUpdate = false;
    }
	else
	{
		LLVector3 new_base_pos = mPelvisp->getWorldPosition();
		LLVector3 shift = new_base_pos-mLastAnimBasePos;
		mLastAnimExtents[0] += shift;
		mLastAnimExtents[1] += shift;
		mLastAnimBasePos = new_base_pos;

	}
          
	if (isImpostor() && !needsImpostorUpdate())
	{
		LLVector3 delta = getRenderPosition() -
			((LLVector3(mDrawable->getPositionGroup().getF32ptr())-mImpostorOffset));
		
		newMin.load3( (mLastAnimExtents[0] + delta).mV);
		newMax.load3( (mLastAnimExtents[1] + delta).mV);
	}
	else
	{
        newMin.load3(mLastAnimExtents[0].mV);
        newMax.load3(mLastAnimExtents[1].mV);
		LLVector4a pos_group;
		pos_group.setAdd(newMin,newMax);
		pos_group.mul(0.5f);
		mImpostorOffset = LLVector3(pos_group.getF32ptr())-getRenderPosition();
		mDrawable->setPositionGroup(pos_group);
	}
}


void LLVOAvatar::calculateSpatialExtents(LLVector4a& newMin, LLVector4a& newMax)
{
    LL_PROFILE_ZONE_SCOPED_CATEGORY_AVATAR;

    static LLCachedControl<S32> box_detail_cache(gSavedSettings, "AvatarBoundingBoxComplexity");
    S32 box_detail = box_detail_cache;
    if (getOverallAppearance() != AOA_NORMAL)
    {
        if (isControlAvatar())
        {
            // Animated objects don't show system avatar but do need to include rigged meshes in their bounding box.
            box_detail = 3;
        }
        else
        {
            // Jellydolled avatars ignore attachments, etc, use only system avatar.
            box_detail = 1;
        }
    }

    // FIXME the update_min_max function used below assumes there is a
    // known starting point, but in general there isn't. Ideally the
    // box update logic should be modified to handle the no-point-yet
    // case. For most models, starting with the pelvis is safe though.
    LLVector3 zero_pos;
    LLVector4a pos;
    if (dist_vec(zero_pos, mPelvisp->getWorldPosition())<0.001)
    {
        // Don't use pelvis until av initialized
        pos.load3(getRenderPosition().mV);
    }
    else
    {
        pos.load3(mPelvisp->getWorldPosition().mV);
    }
    newMin = pos;
    newMax = pos;

    if (box_detail>=1 && !isControlAvatar())
    {
        //stretch bounding box by joint positions. Doing this for
        //control avs, where the polymeshes aren't maintained or
        //displayed, can give inaccurate boxes due to joints stuck at (0,0,0).
        for (polymesh_map_t::iterator i = mPolyMeshes.begin(); i != mPolyMeshes.end(); ++i)
        {
            LLPolyMesh* mesh = i->second;
            for (S32 joint_num = 0; joint_num < mesh->mJointRenderData.size(); joint_num++)
            {
                LLVector4a trans;
                trans.load3( mesh->mJointRenderData[joint_num]->mWorldMatrix->getTranslation().mV);
                update_min_max(newMin, newMax, trans);
            }
        }
    }

    // Pad bounding box for starting joint, plus polymesh if
    // applicable. Subsequent calcs should be accurate enough to not
    // need padding.
    LLVector4a padding(0.25);
    newMin.sub(padding);
    newMax.add(padding);


    //stretch bounding box by static attachments
    if (box_detail >= 2)
    {
        float max_attachment_span = get_default_max_prim_scale() * 5.0f;
    
        for (attachment_map_t::iterator iter = mAttachmentPoints.begin(); 
             iter != mAttachmentPoints.end();
             ++iter)
        {
            LLViewerJointAttachment* attachment = iter->second;

            // <FS:Ansariel> Possible crash fix
            //if (attachment->getValid())
            if (attachment && attachment->getValid())
            // </FS:Ansariel>
            {
                for (LLViewerJointAttachment::attachedobjs_vec_t::iterator attachment_iter = attachment->mAttachedObjects.begin();
                     attachment_iter != attachment->mAttachedObjects.end();
                     ++attachment_iter)
                {
                    // Don't we need to look at children of attached_object as well?
                    const LLViewerObject* attached_object = attachment_iter->get();
                    if (attached_object && !attached_object->isHUDAttachment())
                    {
                        const LLVOVolume *vol = dynamic_cast<const LLVOVolume*>(attached_object);
                        if (vol && vol->isAnimatedObject())
                        {
                            // Animated objects already have a bounding box in their control av, use that. 
                            // Could lag by a frame if there's no guarantee on order of processing for avatars.
                            LLControlAvatar *cav = vol->getControlAvatar();
                            if (cav)
                            {
                                LLVector4a cav_min;
                                cav_min.load3(cav->mLastAnimExtents[0].mV);
                                LLVector4a cav_max;
                                cav_max.load3(cav->mLastAnimExtents[1].mV);
                                update_min_max(newMin,newMax,cav_min);
                                update_min_max(newMin,newMax,cav_max);
                                continue;
                            }
                        }
                        if (vol && vol->isRiggedMeshFast())
                        {
                            continue;
                        }
                        LLDrawable* drawable = attached_object->mDrawable;
                        if (drawable && !drawable->isState(LLDrawable::RIGGED | LLDrawable::RIGGED_CHILD)) // <-- don't extend bounding box if any rigged objects are present
                        {
                            LLSpatialBridge* bridge = drawable->getSpatialBridge();
                            if (bridge)
                            {
                                const LLVector4a* ext = bridge->getSpatialExtents();
                                LLVector4a distance;
                                distance.setSub(ext[1], ext[0]);
                                LLVector4a max_span(max_attachment_span);

                                S32 lt = distance.lessThan(max_span).getGatheredBits() & 0x7;
                        
                                // Only add the prim to spatial extents calculations if it isn't a megaprim.
                                // max_attachment_span calculated at the start of the function 
                                // (currently 5 times our max prim size) 
                                if (lt == 0x7)
                                {
                                    update_min_max(newMin,newMax,ext[0]);
                                    update_min_max(newMin,newMax,ext[1]);
                                }
                            }
                        }
                    }
                }
            }
        }
    }

    // Stretch bounding box by rigged mesh joint boxes
    if (box_detail>=3)
    {
        updateRiggingInfo();
        for (S32 joint_num = 0; joint_num < LL_CHARACTER_MAX_ANIMATED_JOINTS; joint_num++)
        {
            LLJoint *joint = getJoint(joint_num);
            LLJointRiggingInfo *rig_info = NULL;
            if (joint_num < mJointRiggingInfoTab.size())
            {
                rig_info = &mJointRiggingInfoTab[joint_num];
            }

            if (joint && rig_info && rig_info->isRiggedTo())
            {
                LLViewerJointAttachment *as_joint_attach = dynamic_cast<LLViewerJointAttachment*>(joint);
                if (as_joint_attach && as_joint_attach->getIsHUDAttachment())
                {
                    // Ignore bounding box of HUD joints
                    continue;
                }
                LLMatrix4a mat;
                LLVector4a new_extents[2];
                mat.loadu(joint->getWorldMatrix());
                matMulBoundBox(mat, rig_info->getRiggedExtents(), new_extents);
                update_min_max(newMin, newMax, new_extents[0]);
                update_min_max(newMin, newMax, new_extents[1]);
                //if (isSelf())
                //{
                //    LL_INFOS() << joint->getName() << " extents " << new_extents[0] << "," << new_extents[1] << LL_ENDL;
                //    LL_INFOS() << joint->getName() << " av box is " << newMin << "," << newMax << LL_ENDL;
                //}
            }
        }
    }

    // Update pixel area
    LLVector4a center, size;
    center.setAdd(newMin, newMax);
    center.mul(0.5f);
    
    size.setSub(newMax,newMin);
    size.mul(0.5f);
    
    mPixelArea = LLPipeline::calcPixelArea(center, size, *LLViewerCamera::getInstance());
}

void render_sphere_and_line(const LLVector3& begin_pos, const LLVector3& end_pos, F32 sphere_scale, const LLVector3& occ_color, const LLVector3& visible_color)
{
    // Unoccluded bone portions
    LLGLDepthTest normal_depth(GL_TRUE);

    // Draw line segment for unoccluded joint
    gGL.diffuseColor3f(visible_color[0], visible_color[1], visible_color[2]);

    gGL.begin(LLRender::LINES);
    gGL.vertex3fv(begin_pos.mV); 
    gGL.vertex3fv(end_pos.mV);
    gGL.end();
        

    // Draw sphere representing joint pos
    gGL.pushMatrix();
    gGL.scalef(sphere_scale, sphere_scale, sphere_scale);
    gSphere.renderGGL();
    gGL.popMatrix();
        
    LLGLDepthTest depth_under(GL_TRUE, GL_FALSE, GL_GREATER);

    // Occluded bone portions
    gGL.diffuseColor3f(occ_color[0], occ_color[1], occ_color[2]);

    gGL.begin(LLRender::LINES);
    gGL.vertex3fv(begin_pos.mV); 
    gGL.vertex3fv(end_pos.mV);
    gGL.end();

    // Draw sphere representing joint pos
    gGL.pushMatrix();
    gGL.scalef(sphere_scale, sphere_scale, sphere_scale);
    gSphere.renderGGL();
    gGL.popMatrix();
}

//-----------------------------------------------------------------------------
// renderCollisionVolumes()
//-----------------------------------------------------------------------------
void LLVOAvatar::renderCollisionVolumes()
{
	std::ostringstream ostr;

	for (S32 i = 0; i < mNumCollisionVolumes; i++)
	{
		ostr << mCollisionVolumes[i].getName() << ", ";

        LLAvatarJointCollisionVolume& collision_volume = mCollisionVolumes[i];

		collision_volume.updateWorldMatrix();

		gGL.pushMatrix();
		gGL.multMatrix( &collision_volume.getXform()->getWorldMatrix().mMatrix[0][0] );

        LLVector3 begin_pos(0,0,0);
        LLVector3 end_pos(collision_volume.getEnd());
        static F32 sphere_scale = 1.0f;
        static F32 center_dot_scale = 0.05f;

        static LLVector3 BLUE(0.0f, 0.0f, 1.0f);
        static LLVector3 PASTEL_BLUE(0.5f, 0.5f, 1.0f);
        static LLVector3 RED(1.0f, 0.0f, 0.0f);
        static LLVector3 PASTEL_RED(1.0f, 0.5f, 0.5f);
        static LLVector3 WHITE(1.0f, 1.0f, 1.0f);
        

        LLVector3 cv_color_occluded;
        LLVector3 cv_color_visible;
        LLVector3 dot_color_occluded(WHITE);
        LLVector3 dot_color_visible(WHITE);
        if (isControlAvatar())
        {
            cv_color_occluded = RED;
            cv_color_visible = PASTEL_RED;
        }
        else
        {
            cv_color_occluded = BLUE;
            cv_color_visible = PASTEL_BLUE;
        }
        render_sphere_and_line(begin_pos, end_pos, sphere_scale, cv_color_occluded, cv_color_visible);
        render_sphere_and_line(begin_pos, end_pos, center_dot_scale, dot_color_occluded, dot_color_visible);

        gGL.popMatrix();
    }

    
	if (mNameText.notNull())
	{
		LLVector4a unused;
	
		mNameText->lineSegmentIntersect(unused, unused, unused, true);
	}
}

void LLVOAvatar::renderBones(const std::string &selected_joint)
{
    LLGLEnable blend(GL_BLEND);

	avatar_joint_list_t::iterator iter = mSkeleton.begin();
    avatar_joint_list_t::iterator end = mSkeleton.end();

    // For selected joints
    static LLVector3 SELECTED_COLOR_OCCLUDED(1.0f, 1.0f, 0.0f);
    static LLVector3 SELECTED_COLOR_VISIBLE(0.5f, 0.5f, 0.5f);
    // For bones with position overrides defined
    static LLVector3 OVERRIDE_COLOR_OCCLUDED(1.0f, 0.0f, 0.0f);
    static LLVector3 OVERRIDE_COLOR_VISIBLE(0.5f, 0.5f, 0.5f);
    // For bones which are rigged to by at least one attachment
    static LLVector3 RIGGED_COLOR_OCCLUDED(0.0f, 1.0f, 1.0f);
    static LLVector3 RIGGED_COLOR_VISIBLE(0.5f, 0.5f, 0.5f);
    // For bones not otherwise colored
    static LLVector3 OTHER_COLOR_OCCLUDED(0.0f, 1.0f, 0.0f);
    static LLVector3 OTHER_COLOR_VISIBLE(0.5f, 0.5f, 0.5f);
    
    static F32 SPHERE_SCALEF = 0.001f;

	for (; iter != end; ++iter)
	{
		LLJoint* jointp = *iter;
		if (!jointp)
		{
			continue;
		}

		jointp->updateWorldMatrix();

        LLVector3 occ_color, visible_color;

        LLVector3 pos;
        LLUUID mesh_id;
        F32 sphere_scale = SPHERE_SCALEF;

        // We are in render, so it is preferable to implement selection
        // in a different way, but since this is for debug/preview, this
        // is low priority
        if (jointp->getName() == selected_joint)
        {
            sphere_scale *= 16.f;
            occ_color = SELECTED_COLOR_OCCLUDED;
            visible_color = SELECTED_COLOR_VISIBLE;
        }
        else if (jointp->hasAttachmentPosOverride(pos,mesh_id))
        {
            occ_color = OVERRIDE_COLOR_OCCLUDED;
            visible_color = OVERRIDE_COLOR_VISIBLE;
        }
        else
        {
            if (jointIsRiggedTo(jointp))
            {
                occ_color = RIGGED_COLOR_OCCLUDED;
                visible_color = RIGGED_COLOR_VISIBLE;
            }
            else
            {
                occ_color = OTHER_COLOR_OCCLUDED;
                visible_color = OTHER_COLOR_VISIBLE;
            }
        }
        LLVector3 begin_pos(0,0,0);
        LLVector3 end_pos(jointp->getEnd());

        
		gGL.pushMatrix();
		gGL.multMatrix( &jointp->getXform()->getWorldMatrix().mMatrix[0][0] );

        render_sphere_and_line(begin_pos, end_pos, sphere_scale, occ_color, visible_color);
        
		gGL.popMatrix();
	}
}


void LLVOAvatar::renderJoints()
{
	std::ostringstream ostr;
	std::ostringstream nullstr;

	for (joint_map_t::iterator iter = mJointMap.begin(); iter != mJointMap.end(); ++iter)
	{
		LLJoint* jointp = iter->second;
		if (!jointp)
		{
			nullstr << iter->first << " is NULL" << std::endl;
			continue;
		}

		ostr << jointp->getName() << ", ";

		jointp->updateWorldMatrix();
	
		gGL.pushMatrix();
		gGL.multMatrix( &jointp->getXform()->getWorldMatrix().mMatrix[0][0] );

		gGL.diffuseColor3f( 1.f, 0.f, 1.f );
	
		gGL.begin(LLRender::LINES);
	
		LLVector3 v[] = 
		{
			LLVector3(1,0,0),
			LLVector3(-1,0,0),
			LLVector3(0,1,0),
			LLVector3(0,-1,0),

			LLVector3(0,0,-1),
			LLVector3(0,0,1),
		};

		//sides
		gGL.vertex3fv(v[0].mV); 
		gGL.vertex3fv(v[2].mV);

		gGL.vertex3fv(v[0].mV); 
		gGL.vertex3fv(v[3].mV);

		gGL.vertex3fv(v[1].mV); 
		gGL.vertex3fv(v[2].mV);

		gGL.vertex3fv(v[1].mV); 
		gGL.vertex3fv(v[3].mV);


		//top
		gGL.vertex3fv(v[0].mV); 
		gGL.vertex3fv(v[4].mV);

		gGL.vertex3fv(v[1].mV); 
		gGL.vertex3fv(v[4].mV);

		gGL.vertex3fv(v[2].mV); 
		gGL.vertex3fv(v[4].mV);

		gGL.vertex3fv(v[3].mV); 
		gGL.vertex3fv(v[4].mV);


		//bottom
		gGL.vertex3fv(v[0].mV); 
		gGL.vertex3fv(v[5].mV);

		gGL.vertex3fv(v[1].mV); 
		gGL.vertex3fv(v[5].mV);

		gGL.vertex3fv(v[2].mV); 
		gGL.vertex3fv(v[5].mV);

		gGL.vertex3fv(v[3].mV); 
		gGL.vertex3fv(v[5].mV);

		gGL.end();

		gGL.popMatrix();
	}

	mDebugText.clear();
	addDebugText(ostr.str());
	addDebugText(nullstr.str());
}

bool LLVOAvatar::lineSegmentIntersect(const LLVector4a& start, const LLVector4a& end,
									  S32 face,
									  bool pick_transparent,
									  bool pick_rigged,
                                      bool pick_unselectable,
									  S32* face_hit,
									  LLVector4a* intersection,
									  LLVector2* tex_coord,
									  LLVector4a* normal,
									  LLVector4a* tangent)
{
	if ((isSelf() && !gAgent.needsRenderAvatar()) || !LLPipeline::sPickAvatar)
	{
		return false;
	}

    if (isControlAvatar())
    {
        return false;
    }
    
	if (lineSegmentBoundingBox(start, end))
	{
		for (S32 i = 0; i < mNumCollisionVolumes; ++i)
		{
			mCollisionVolumes[i].updateWorldMatrix();
            
			glh::matrix4f mat((F32*) mCollisionVolumes[i].getXform()->getWorldMatrix().mMatrix);
			glh::matrix4f inverse = mat.inverse();
			glh::matrix4f norm_mat = inverse.transpose();

			glh::vec3f p1(start.getF32ptr());
			glh::vec3f p2(end.getF32ptr());

			inverse.mult_matrix_vec(p1);
			inverse.mult_matrix_vec(p2);

			LLVector3 position;
			LLVector3 norm;

			if (linesegment_sphere(LLVector3(p1.v), LLVector3(p2.v), LLVector3(0,0,0), 1.f, position, norm))
			{
				glh::vec3f res_pos(position.mV);
				mat.mult_matrix_vec(res_pos);
				
				norm.normalize();
				glh::vec3f res_norm(norm.mV);
				norm_mat.mult_matrix_dir(res_norm);

				if (intersection)
				{
					intersection->load3(res_pos.v);
				}

				if (normal)
				{
					normal->load3(res_norm.v);
				}

				return true;
			}
		}

		if (isSelf())
		{
			for (attachment_map_t::iterator iter = mAttachmentPoints.begin(); 
			 iter != mAttachmentPoints.end();
			 ++iter)
			{
				LLViewerJointAttachment* attachment = iter->second;

				// <FS:Ansariel> Possible crash fix
				if (!attachment)
				{
					continue;
				}
				// </FS:Ansariel>

				for (LLViewerJointAttachment::attachedobjs_vec_t::iterator attachment_iter = attachment->mAttachedObjects.begin();
					 attachment_iter != attachment->mAttachedObjects.end();
					 ++attachment_iter)
				{
					LLViewerObject* attached_object = attachment_iter->get();
					
					if (attached_object && !attached_object->isDead() && attachment->getValid())
					{
						LLDrawable* drawable = attached_object->mDrawable;
						if (drawable->isState(LLDrawable::RIGGED))
						{ //regenerate octree for rigged attachment
							gPipeline.markRebuild(mDrawable, LLDrawable::REBUILD_RIGGED);
						}
					}
				}
			}
		}
	}

	
	
	LLVector4a position;
	if (mNameText.notNull() && mNameText->lineSegmentIntersect(start, end, position))
	{
		if (intersection)
		{
			*intersection = position;
		}

		return true;
	}

	return false;
}

// virtual
LLViewerObject* LLVOAvatar::lineSegmentIntersectRiggedAttachments(const LLVector4a& start, const LLVector4a& end,
									  S32 face,
									  bool pick_transparent,
									  bool pick_rigged,
                                      bool pick_unselectable,
									  S32* face_hit,
									  LLVector4a* intersection,
									  LLVector2* tex_coord,
									  LLVector4a* normal,
									  LLVector4a* tangent)
{
	if (isSelf() && !gAgent.needsRenderAvatar())
	{
		return NULL;
	}

	LLViewerObject* hit = NULL;

	if (lineSegmentBoundingBox(start, end))
	{
		LLVector4a local_end = end;
		LLVector4a local_intersection;

		for (attachment_map_t::iterator iter = mAttachmentPoints.begin(); 
			iter != mAttachmentPoints.end();
			++iter)
		{
			LLViewerJointAttachment* attachment = iter->second;

			// <FS:Ansariel> Possible crash fix
			if (!attachment)
			{
				continue;
			}
			// </FS:Ansariel>

			for (LLViewerJointAttachment::attachedobjs_vec_t::iterator attachment_iter = attachment->mAttachedObjects.begin();
					attachment_iter != attachment->mAttachedObjects.end();
					++attachment_iter)
			{
				LLViewerObject* attached_object = attachment_iter->get();
					
				if (attached_object->lineSegmentIntersect(start, local_end, face, pick_transparent, pick_rigged, pick_unselectable, face_hit, &local_intersection, tex_coord, normal, tangent))
				{
					local_end = local_intersection;
					if (intersection)
					{
						*intersection = local_intersection;
					}
					
					hit = attached_object;
				}
			}
		}
	}
		
	return hit;
}


LLVOAvatar* LLVOAvatar::asAvatar()
{
	return this;
}

//-----------------------------------------------------------------------------
// LLVOAvatar::startDefaultMotions()
//-----------------------------------------------------------------------------
void LLVOAvatar::startDefaultMotions()
{
	//-------------------------------------------------------------------------
	// start default motions
	//-------------------------------------------------------------------------
	startMotion( ANIM_AGENT_HEAD_ROT );
	startMotion( ANIM_AGENT_EYE );
	startMotion( ANIM_AGENT_BODY_NOISE );
	startMotion( ANIM_AGENT_BREATHE_ROT );
	startMotion( ANIM_AGENT_PHYSICS_MOTION );
	startMotion( ANIM_AGENT_HAND_MOTION );
	startMotion( ANIM_AGENT_PELVIS_FIX );

	//-------------------------------------------------------------------------
	// restart any currently active motions
	//-------------------------------------------------------------------------
	processAnimationStateChanges();
}

//-----------------------------------------------------------------------------
// LLVOAvatar::buildCharacter()
// Deferred initialization and rebuild of the avatar.
//-----------------------------------------------------------------------------
// virtual
void LLVOAvatar::buildCharacter()
{
	LLAvatarAppearance::buildCharacter();

	// Not done building yet; more to do.
	mIsBuilt = false;

	//-------------------------------------------------------------------------
	// set head offset from pelvis
	//-------------------------------------------------------------------------
	updateHeadOffset();

	//-------------------------------------------------------------------------
	// initialize lip sync morph pointers
	//-------------------------------------------------------------------------
	mOohMorph     = getVisualParam( "Lipsync_Ooh" );
	mAahMorph     = getVisualParam( "Lipsync_Aah" );

	// If we don't have the Ooh morph, use the Kiss morph
	if (!mOohMorph)
	{
		LL_WARNS() << "Missing 'Ooh' morph for lipsync, using fallback." << LL_ENDL;
		mOohMorph = getVisualParam( "Express_Kiss" );
	}

	// If we don't have the Aah morph, use the Open Mouth morph
	if (!mAahMorph)
	{
		LL_WARNS() << "Missing 'Aah' morph for lipsync, using fallback." << LL_ENDL;
		mAahMorph = getVisualParam( "Express_Open_Mouth" );
	}

    // Currently disabled for control avatars (animated objects), enabled for all others.
    if (mEnableDefaultMotions)
    {
	startDefaultMotions();
    }

	//-------------------------------------------------------------------------
	// restart any currently active motions
	//-------------------------------------------------------------------------
	processAnimationStateChanges();

	mIsBuilt = true;
	stop_glerror();

	mMeshValid = true;
}

//-----------------------------------------------------------------------------
// resetVisualParams()
//-----------------------------------------------------------------------------
void LLVOAvatar::resetVisualParams()
{
	// Skeletal params
	{
		LLAvatarXmlInfo::skeletal_distortion_info_list_t::iterator iter;
		for (iter = sAvatarXmlInfo->mSkeletalDistortionInfoList.begin();
			 iter != sAvatarXmlInfo->mSkeletalDistortionInfoList.end(); 
			 ++iter)
		{
			LLPolySkeletalDistortionInfo *info = (LLPolySkeletalDistortionInfo*)*iter;
			LLPolySkeletalDistortion *param = dynamic_cast<LLPolySkeletalDistortion*>(getVisualParam(info->getID()));
            *param = LLPolySkeletalDistortion(this);
            llassert(param);
			if (!param->setInfo(info))
			{
				llassert(false);
			}			
		}
	}

	// Driver parameters
	for (LLAvatarXmlInfo::driver_info_list_t::iterator iter = sAvatarXmlInfo->mDriverInfoList.begin();
		 iter != sAvatarXmlInfo->mDriverInfoList.end(); 
		 ++iter)
	{
		LLDriverParamInfo *info = *iter;
        LLDriverParam *param = dynamic_cast<LLDriverParam*>(getVisualParam(info->getID()));
        LLDriverParam::entry_list_t driven_list = param->getDrivenList();
        *param = LLDriverParam(this);
        llassert(param);
        if (!param->setInfo(info))
        {
            llassert(false);
        }			
        param->setDrivenList(driven_list);
	}
}

void LLVOAvatar::applyDefaultParams()
{
	// These are params from avs with newly created copies of shape,
	// skin, hair, eyes, plus gender set as noted. Run arche_tool.py
	// to get params from some other xml appearance dump.
	std::map<S32, U8> male_params = {
		{1,33}, {2,61}, {4,85}, {5,23}, {6,58}, {7,127}, {8,63}, {10,85}, {11,63}, {12,42}, {13,0}, {14,85}, {15,63}, {16,36}, {17,85}, {18,95}, {19,153}, {20,63}, {21,34}, {22,0}, {23,63}, {24,109}, {25,88}, {27,132}, {31,63}, {33,136}, {34,81}, {35,85}, {36,103}, {37,136}, {38,127}, {80,255}, {93,203}, {98,0}, {99,0}, {105,127}, {108,0}, {110,0}, {111,127}, {112,0}, {113,0}, {114,127}, {115,0}, {116,0}, {117,0}, {119,127}, {130,114}, {131,127}, {132,99}, {133,63}, {134,127}, {135,140}, {136,127}, {137,127}, {140,0}, {141,0}, {142,0}, {143,191}, {150,0}, {155,104}, {157,0}, {162,0}, {163,0}, {165,0}, {166,0}, {167,0}, {168,0}, {169,0}, {177,0}, {181,145}, {182,216}, {183,133}, {184,0}, {185,127}, {192,0}, {193,127}, {196,170}, {198,0}, {503,0}, {505,127}, {506,127}, {507,109}, {508,85}, {513,127}, {514,127}, {515,63}, {517,85}, {518,42}, {603,100}, {604,216}, {605,214}, {606,204}, {607,204}, {608,204}, {609,51}, {616,25}, {617,89}, {619,76}, {624,204}, {625,0}, {629,127}, {637,0}, {638,0}, {646,144}, {647,85}, {649,127}, {650,132}, {652,127}, {653,85}, {654,0}, {656,127}, {659,127}, {662,127}, {663,127}, {664,127}, {665,127}, {674,59}, {675,127}, {676,85}, {678,127}, {682,127}, {683,106}, {684,47}, {685,79}, {690,127}, {692,127}, {693,204}, {700,63}, {701,0}, {702,0}, {703,0}, {704,0}, {705,127}, {706,127}, {707,0}, {708,0}, {709,0}, {710,0}, {711,127}, {712,0}, {713,159}, {714,0}, {715,0}, {750,178}, {752,127}, {753,36}, {754,85}, {755,131}, {756,127}, {757,127}, {758,127}, {759,153}, {760,95}, {762,0}, {763,140}, {764,74}, {765,27}, {769,127}, {773,127}, {775,0}, {779,214}, {780,204}, {781,198}, {785,0}, {789,0}, {795,63}, {796,30}, {799,127}, {800,226}, {801,255}, {802,198}, {803,255}, {804,255}, {805,255}, {806,255}, {807,255}, {808,255}, {812,255}, {813,255}, {814,255}, {815,204}, {816,0}, {817,255}, {818,255}, {819,255}, {820,255}, {821,255}, {822,255}, {823,255}, {824,255}, {825,255}, {826,255}, {827,255}, {828,0}, {829,255}, {830,255}, {834,255}, {835,255}, {836,255}, {840,0}, {841,127}, {842,127}, {844,255}, {848,25}, {858,100}, {859,255}, {860,255}, {861,255}, {862,255}, {863,84}, {868,0}, {869,0}, {877,0}, {879,51}, {880,132}, {921,255}, {922,255}, {923,255}, {10000,0}, {10001,0}, {10002,25}, {10003,0}, {10004,25}, {10005,23}, {10006,51}, {10007,0}, {10008,25}, {10009,23}, {10010,51}, {10011,0}, {10012,0}, {10013,25}, {10014,0}, {10015,25}, {10016,23}, {10017,51}, {10018,0}, {10019,0}, {10020,25}, {10021,0}, {10022,25}, {10023,23}, {10024,51}, {10025,0}, {10026,25}, {10027,23}, {10028,51}, {10029,0}, {10030,25}, {10031,23}, {10032,51}, {11000,1}, {11001,127}
	};
	std::map<S32, U8> female_params = {
		{1,33}, {2,61}, {4,85}, {5,23}, {6,58}, {7,127}, {8,63}, {10,85}, {11,63}, {12,42}, {13,0}, {14,85}, {15,63}, {16,36}, {17,85}, {18,95}, {19,153}, {20,63}, {21,34}, {22,0}, {23,63}, {24,109}, {25,88}, {27,132}, {31,63}, {33,136}, {34,81}, {35,85}, {36,103}, {37,136}, {38,127}, {80,0}, {93,203}, {98,0}, {99,0}, {105,127}, {108,0}, {110,0}, {111,127}, {112,0}, {113,0}, {114,127}, {115,0}, {116,0}, {117,0}, {119,127}, {130,114}, {131,127}, {132,99}, {133,63}, {134,127}, {135,140}, {136,127}, {137,127}, {140,0}, {141,0}, {142,0}, {143,191}, {150,0}, {155,104}, {157,0}, {162,0}, {163,0}, {165,0}, {166,0}, {167,0}, {168,0}, {169,0}, {177,0}, {181,145}, {182,216}, {183,133}, {184,0}, {185,127}, {192,0}, {193,127}, {196,170}, {198,0}, {503,0}, {505,127}, {506,127}, {507,109}, {508,85}, {513,127}, {514,127}, {515,63}, {517,85}, {518,42}, {603,100}, {604,216}, {605,214}, {606,204}, {607,204}, {608,204}, {609,51}, {616,25}, {617,89}, {619,76}, {624,204}, {625,0}, {629,127}, {637,0}, {638,0}, {646,144}, {647,85}, {649,127}, {650,132}, {652,127}, {653,85}, {654,0}, {656,127}, {659,127}, {662,127}, {663,127}, {664,127}, {665,127}, {674,59}, {675,127}, {676,85}, {678,127}, {682,127}, {683,106}, {684,47}, {685,79}, {690,127}, {692,127}, {693,204}, {700,63}, {701,0}, {702,0}, {703,0}, {704,0}, {705,127}, {706,127}, {707,0}, {708,0}, {709,0}, {710,0}, {711,127}, {712,0}, {713,159}, {714,0}, {715,0}, {750,178}, {752,127}, {753,36}, {754,85}, {755,131}, {756,127}, {757,127}, {758,127}, {759,153}, {760,95}, {762,0}, {763,140}, {764,74}, {765,27}, {769,127}, {773,127}, {775,0}, {779,214}, {780,204}, {781,198}, {785,0}, {789,0}, {795,63}, {796,30}, {799,127}, {800,226}, {801,255}, {802,198}, {803,255}, {804,255}, {805,255}, {806,255}, {807,255}, {808,255}, {812,255}, {813,255}, {814,255}, {815,204}, {816,0}, {817,255}, {818,255}, {819,255}, {820,255}, {821,255}, {822,255}, {823,255}, {824,255}, {825,255}, {826,255}, {827,255}, {828,0}, {829,255}, {830,255}, {834,255}, {835,255}, {836,255}, {840,0}, {841,127}, {842,127}, {844,255}, {848,25}, {858,100}, {859,255}, {860,255}, {861,255}, {862,255}, {863,84}, {868,0}, {869,0}, {877,0}, {879,51}, {880,132}, {921,255}, {922,255}, {923,255}, {10000,0}, {10001,0}, {10002,25}, {10003,0}, {10004,25}, {10005,23}, {10006,51}, {10007,0}, {10008,25}, {10009,23}, {10010,51}, {10011,0}, {10012,0}, {10013,25}, {10014,0}, {10015,25}, {10016,23}, {10017,51}, {10018,0}, {10019,0}, {10020,25}, {10021,0}, {10022,25}, {10023,23}, {10024,51}, {10025,0}, {10026,25}, {10027,23}, {10028,51}, {10029,0}, {10030,25}, {10031,23}, {10032,51}, {11000,1}, {11001,127}
	};
	std::map<S32, U8> *params = NULL;
	if (getSex() == SEX_MALE)
		params = &male_params;
	else
		params = &female_params;
			
	for( auto it = params->begin(); it != params->end(); ++it)
	{
		LLVisualParam* param = getVisualParam(it->first);
		if( !param )
		{
			// invalid id
			break;
		}

		U8 value = it->second;
		F32 newWeight = U8_to_F32(value, param->getMinWeight(), param->getMaxWeight());
		// <FS:Ansariel> [Legacy Bake]
		//param->setWeight(newWeight);
		param->setWeight(newWeight, false); // Most likely false is correct here because it's used in resetSkeleton, which is a local operation
	}
}

//-----------------------------------------------------------------------------
// resetSkeleton()
//-----------------------------------------------------------------------------
void LLVOAvatar::resetSkeleton(bool reset_animations)
{
    LL_DEBUGS("Avatar") << avString() << " reset starts" << LL_ENDL;
    if (!isControlAvatar() && !mLastProcessedAppearance)
    {
        LL_WARNS() << "Can't reset avatar; no appearance message has been received yet." << LL_ENDL;
        return;
    }

    // Save mPelvis state
    //LLVector3 pelvis_pos = getJoint("mPelvis")->getPosition();
    //LLQuaternion pelvis_rot = getJoint("mPelvis")->getRotation();

    // Clear all attachment pos and scale overrides
    clearAttachmentOverrides();

    // Note that we call buildSkeleton twice in this function. The first time is
    // just to get the right scale for the collision volumes, because
    // this will be used in setting the mJointScales for the
    // LLPolySkeletalDistortions of which the CVs are children.
	if( !buildSkeleton(sAvatarSkeletonInfo) )
    {
        LL_ERRS() << "Error resetting skeleton" << LL_ENDL;
	}

    // Reset some params to default state, without propagating changes downstream.
    resetVisualParams();

    // Now we have to reset the skeleton again, because its state
    // got clobbered by the resetVisualParams() calls
    // above.
	if( !buildSkeleton(sAvatarSkeletonInfo) )
    {
        LL_ERRS() << "Error resetting skeleton" << LL_ENDL;
	}

    // Reset attachment points
    // BuildSkeleton only does bones and CVs but we still need to reinit huds
    // since huds can be animated.
    bool ignore_hud_joints = !isSelf();
    initAttachmentPoints(ignore_hud_joints);

    // Fix up collision volumes
    for (LLVisualParam *param = getFirstVisualParam(); 
         param;
         param = getNextVisualParam())
    {
        LLPolyMorphTarget *poly_morph = dynamic_cast<LLPolyMorphTarget*>(param);
        if (poly_morph)
        {
            // This is a kludgy way to correct for the fact that the
            // collision volumes have been reset out from under the
            // poly morph sliders.
            F32 delta_weight = poly_morph->getLastWeight() - poly_morph->getDefaultWeight();
            poly_morph->applyVolumeChanges(delta_weight);
        }
    }

    // Reset tweakable params to preserved state
	if (getOverallAppearance() == AOA_NORMAL)
	{
		if (mLastProcessedAppearance)
		{
			bool slam_params = true;
			applyParsedAppearanceMessage(*mLastProcessedAppearance, slam_params);
		}
	}
	else
	{
		// Stripped down approximation of
		// applyParsedAppearanceMessage, but with alternative default
		// (jellydoll) params
		setCompositeUpdatesEnabled( false );
		gPipeline.markGLRebuild(this);
		applyDefaultParams();
		setCompositeUpdatesEnabled( true );
		updateMeshTextures();
		updateMeshVisibility();
	}
    updateVisualParams();

    // Restore attachment pos overrides
	updateAttachmentOverrides();

    // Animations
    if (reset_animations)
    {
        if (isSelf())
        {
            // This is equivalent to "Stop Animating Me". Will reset
            // all animations and propagate the changes to other
            // viewers.
            gAgent.stopCurrentAnimations();
        }
        else
        {
            // Local viewer-side reset for non-self avatars.
            resetAnimations();
        }

        // <FS:Ansariel> FIRE-22135: Try to re-register LLPhysicsMotionController to see if that unfreezes stuck physics
        removeMotion(ANIM_AGENT_PHYSICS_MOTION);
        registerMotion(ANIM_AGENT_PHYSICS_MOTION, LLPhysicsMotionController::create);
        startMotion(ANIM_AGENT_PHYSICS_MOTION);
        // </FS:Ansariel>
    }
    
    LL_DEBUGS("Avatar") << avString() << " reset ends" << LL_ENDL;
}

//-----------------------------------------------------------------------------
// releaseMeshData()
//-----------------------------------------------------------------------------
void LLVOAvatar::releaseMeshData()
{
	if (sInstances.size() < AVATAR_RELEASE_THRESHOLD || isUIAvatar())
	{
		return;
	}

	// cleanup mesh data
	for (avatar_joint_list_t::iterator iter = mMeshLOD.begin();
		 iter != mMeshLOD.end(); 
		 ++iter)
	{
		LLAvatarJoint* joint = (*iter);
		joint->setValid(false, true);
	}

	//cleanup data
	if (mDrawable.notNull())
	{
		LLFace* facep = mDrawable->getFace(0);
		if (facep)
		{
		facep->setSize(0, 0);
		for(S32 i = mNumInitFaces ; i < mDrawable->getNumFaces(); i++)
		{
			facep = mDrawable->getFace(i);
				if (facep)
				{
			facep->setSize(0, 0);
		}
	}
		}
	}
	
	for (attachment_map_t::iterator iter = mAttachmentPoints.begin(); 
		 iter != mAttachmentPoints.end();
		 ++iter)
	{
		LLViewerJointAttachment* attachment = iter->second;
		// <FS:Ansariel> Possible crash fix
		//if (!attachment->getIsHUDAttachment())
		if (attachment && !attachment->getIsHUDAttachment())
		// </FS:Ansariel>
		{
			attachment->setAttachmentVisibility(false);
		}
	}
	mMeshValid = false;
}

//-----------------------------------------------------------------------------
// restoreMeshData()
//-----------------------------------------------------------------------------
// virtual
void LLVOAvatar::restoreMeshData()
{
	llassert(!isSelf());
    if (mDrawable.isNull())
    {
        return;
    }
	
	//LL_INFOS() << "Restoring" << LL_ENDL;
	mMeshValid = true;
	updateJointLODs();

	for (attachment_map_t::iterator iter = mAttachmentPoints.begin(); 
		 iter != mAttachmentPoints.end();
		 ++iter)
	{
		LLViewerJointAttachment* attachment = iter->second;
		if (!attachment->getIsHUDAttachment())
		{
			attachment->setAttachmentVisibility(true);
		}
	}

	// force mesh update as LOD might not have changed to trigger this
	gPipeline.markRebuild(mDrawable, LLDrawable::REBUILD_GEOMETRY);
}

//-----------------------------------------------------------------------------
// updateMeshData()
//-----------------------------------------------------------------------------
void LLVOAvatar::updateMeshData()
{
	if (mDrawable.notNull())
	{
		stop_glerror();

		S32 f_num = 0 ;
		const U32 VERTEX_NUMBER_THRESHOLD = 128 ;//small number of this means each part of an avatar has its own vertex buffer.
		const S32 num_parts = mMeshLOD.size();

		// this order is determined by number of LODS
		// if a mesh earlier in this list changed LODs while a later mesh doesn't,
		// the later mesh's index offset will be inaccurate
		for(S32 part_index = 0 ; part_index < num_parts ;)
		{
			S32 j = part_index ;
			U32 last_v_num = 0, num_vertices = 0 ;
			U32 last_i_num = 0, num_indices = 0 ;

			while(part_index < num_parts && num_vertices < VERTEX_NUMBER_THRESHOLD)
			{
				last_v_num = num_vertices ;
				last_i_num = num_indices ;

				LLViewerJoint* part_mesh = getViewerJoint(part_index++);
				if (part_mesh)
				{
					part_mesh->updateFaceSizes(num_vertices, num_indices, mAdjustedPixelArea);
				}
			}
			if(num_vertices < 1)//skip empty meshes
			{
				continue ;
			}
			if(last_v_num > 0)//put the last inserted part into next vertex buffer.
			{
				num_vertices = last_v_num ;
				num_indices = last_i_num ;	
				part_index-- ;
			}
		
			LLFace* facep = NULL;
			if(f_num < mDrawable->getNumFaces()) 
			{
				facep = mDrawable->getFace(f_num);
			}
			else
			{
				facep = mDrawable->getFace(0);
				if (facep)
				{
					facep = mDrawable->addFace(facep->getPool(), facep->getTexture()) ;
				}
			}
			if (!facep) continue;
			
			// resize immediately
			facep->setSize(num_vertices, num_indices);

			bool terse_update = false;

			facep->setGeomIndex(0);
			facep->setIndicesIndex(0);
		
			LLVertexBuffer* buff = facep->getVertexBuffer();
			if(!facep->getVertexBuffer())
			{
                buff = new LLVertexBuffer(LLDrawPoolAvatar::VERTEX_DATA_MASK);
				if (!buff->allocateBuffer(num_vertices, num_indices))
				{
					LL_WARNS() << "Failed to allocate Vertex Buffer for Mesh to "
						<< num_vertices << " vertices and "
						<< num_indices << " indices" << LL_ENDL;
					// Attempt to create a dummy triangle (one vertex, 3 indices, all 0)
					facep->setSize(1, 3);
					buff->allocateBuffer(1, 3);
					memset((U8*) buff->getMappedData(), 0, buff->getSize());
					memset((U8*) buff->getMappedIndices(), 0, buff->getIndicesSize());
				}
				facep->setVertexBuffer(buff);
			}
			else
			{
				if (buff->getNumIndices() == num_indices &&
					buff->getNumVerts() == num_vertices)
				{
					terse_update = true;
				}
				else
				{
                    buff = new LLVertexBuffer(buff->getTypeMask());
                    if (!buff->allocateBuffer(num_vertices, num_indices))
                    {
						LL_WARNS() << "Failed to allocate vertex buffer for Mesh, Substituting" << LL_ENDL;
						// Attempt to create a dummy triangle (one vertex, 3 indices, all 0)
						facep->setSize(1, 3);
						buff->allocateBuffer(1, 3);
						memset((U8*) buff->getMappedData(), 0, buff->getSize());
						memset((U8*) buff->getMappedIndices(), 0, buff->getIndicesSize());
					}
				}
			}
			
		
			// This is a hack! Avatars have their own pool, so we are detecting
			//   the case of more than one avatar in the pool (thus > 0 instead of >= 0)
			if (facep->getGeomIndex() > 0)
			{
				LL_ERRS() << "non-zero geom index: " << facep->getGeomIndex() << " in LLVOAvatar::restoreMeshData" << LL_ENDL;
			}

			if (num_vertices == buff->getNumVerts() && num_indices == buff->getNumIndices())
			{
				for(S32 k = j ; k < part_index ; k++)
				{
					bool rigid = false;
					if (k == MESH_ID_EYEBALL_LEFT ||
						k == MESH_ID_EYEBALL_RIGHT)
					{
						//eyeballs can't have terse updates since they're never rendered with
						//the hardware skinning shader
						rigid = true;
					}
				
					LLViewerJoint* mesh = getViewerJoint(k);
					if (mesh)
					{
						mesh->updateFaceData(facep, mAdjustedPixelArea, k == MESH_ID_HAIR, terse_update && !rigid);
					}
				}
			}

			stop_glerror();
			buff->unmapBuffer();

			if(!f_num)
			{
				f_num += mNumInitFaces ;
			}
			else
			{
				f_num++ ;
			}
		}
	}
}

//------------------------------------------------------------------------

//------------------------------------------------------------------------
// LLVOAvatar::processUpdateMessage()
//------------------------------------------------------------------------
U32 LLVOAvatar::processUpdateMessage(LLMessageSystem *mesgsys,
									 void **user_data,
									 U32 block_num, const EObjectUpdateType update_type,
									 LLDataPacker *dp)
{
	const bool has_name = !getNVPair("FirstName");

	// Do base class updates...
	U32 retval = LLViewerObject::processUpdateMessage(mesgsys, user_data, block_num, update_type, dp);

	// Print out arrival information once we have name of avatar.
    if (has_name && getNVPair("FirstName"))
    {
        mDebugExistenceTimer.reset();
        debugAvatarRezTime("AvatarRezArrivedNotification","avatar arrived");
    }

	if(retval & LLViewerObject::INVALID_UPDATE)
	{
		if (isSelf())
		{
			//tell sim to cancel this update
			gAgent.teleportViaLocation(gAgent.getPositionGlobal());
		}
	}

	return retval;
}

LLViewerFetchedTexture *LLVOAvatar::getBakedTextureImage(const U8 te, const LLUUID& uuid)
{
	LLViewerFetchedTexture *result = NULL;

	if (uuid == IMG_DEFAULT_AVATAR ||
		uuid == IMG_DEFAULT ||
		uuid == IMG_INVISIBLE)
	{
		// Should already exist, don't need to find it on sim or baked-texture host.
		result = gTextureList.findImage(uuid, TEX_LIST_STANDARD);
	}
	if (!result)
	{
		const std::string url = getImageURL(te,uuid);

		if (url.empty())
		{
			// <FS:Ansariel> [Legacy Bake]
			//LL_WARNS() << "unable to determine URL for te " << te << " uuid " << uuid << LL_ENDL;
			//return NULL;
			LL_DEBUGS("Avatar") << avString() << "get old-bake image from host " << uuid << LL_ENDL;
			LLHost host = getObjectHost();
			result = LLViewerTextureManager::getFetchedTexture(
				uuid, FTT_HOST_BAKE, true, LLGLTexture::BOOST_NONE, LLViewerTexture::LOD_TEXTURE, 0, 0, host);
			// </FS:Ansariel> [Legacy Bake]
		}
		LL_DEBUGS("Avatar") << avString() << "get server-bake image from URL " << url << LL_ENDL;
		result = LLViewerTextureManager::getFetchedTextureFromUrl(
			url, FTT_SERVER_BAKE, true, LLGLTexture::BOOST_NONE, LLViewerTexture::LOD_TEXTURE, 0, 0, uuid);
		if (result->isMissingAsset())
		{
			result->setIsMissingAsset(false);
		}
		
	}
	return result;
}

// virtual
S32 LLVOAvatar::setTETexture(const U8 te, const LLUUID& uuid)
{
	if (!isIndexBakedTexture((ETextureIndex)te))
	{
		// Sim still sends some uuids for non-baked slots sometimes - ignore.
		return LLViewerObject::setTETexture(te, LLUUID::null);
	}

	LLViewerFetchedTexture *image = getBakedTextureImage(te,uuid);
	llassert(image);
	return setTETextureCore(te, image);
}

//------------------------------------------------------------------------
// LLVOAvatar::dumpAnimationState()
//------------------------------------------------------------------------
void LLVOAvatar::dumpAnimationState()
{
	LL_INFOS() << "==============================================" << LL_ENDL;
	for (LLVOAvatar::AnimIterator it = mSignaledAnimations.begin(); it != mSignaledAnimations.end(); ++it)
	{
		LLUUID id = it->first;
		std::string playtag = "";
		if (mPlayingAnimations.find(id) != mPlayingAnimations.end())
		{
			playtag = "*";
		}
		LL_INFOS() << gAnimLibrary.animationName(id) << playtag << LL_ENDL;
	}
	for (LLVOAvatar::AnimIterator it = mPlayingAnimations.begin(); it != mPlayingAnimations.end(); ++it)
	{
		LLUUID id = it->first;
		bool is_signaled = mSignaledAnimations.find(id) != mSignaledAnimations.end();
		if (!is_signaled)
		{
			LL_INFOS() << gAnimLibrary.animationName(id) << "!S" << LL_ENDL;
		}
	}
}

//------------------------------------------------------------------------
// idleUpdate()
//------------------------------------------------------------------------
void LLVOAvatar::idleUpdate(LLAgent &agent, const F64 &time)
{
    LL_PROFILE_ZONE_SCOPED_CATEGORY_AVATAR;

	if (isDead())
	{
		LL_INFOS() << "Warning!  Idle on dead avatar" << LL_ENDL;
		return;
	}
    // record time and refresh "tooSlow" status
    updateTooSlow();

	static LLCachedControl<bool> disable_all_render_types(gSavedSettings, "DisableAllRenderTypes");
	if (!(gPipeline.hasRenderType(mIsControlAvatar ? LLPipeline::RENDER_TYPE_CONTROL_AV : LLPipeline::RENDER_TYPE_AVATAR))
		&& !disable_all_render_types && !isSelf())
	{
        if (!mIsControlAvatar)
        {
            idleUpdateNameTag(idleCalcNameTagPosition(mLastRootPos));
        }
		return;
	}

    // Update should be happening max once per frame.
	// <FS:Beq> enable dynamic spreading of the BB calculations
	static LLCachedControl<S32> refreshPeriod(gSavedSettings, "AvatarExtentRefreshPeriodBatch");
	static LLCachedControl<S32> refreshMaxPerPeriod(gSavedSettings, "AvatarExtentRefreshMaxPerBatch");
	static S32 upd_freq = refreshPeriod; // initialise to a reasonable default of 1 batch
	static S32 lastRecalibrationFrame{ 0 };

	const S32 thisFrame = LLDrawable::getCurrentFrame(); 
	if (thisFrame - lastRecalibrationFrame >= upd_freq)
	{
		// Only update at the start of a cycle. .
		upd_freq = (((gObjectList.getAvatarCount() - 1) / refreshMaxPerPeriod) + 1)*refreshPeriod;
		lastRecalibrationFrame = thisFrame;
	}
	//</FS:Beq>
	if ((mLastAnimExtents[0]==LLVector3())||
		(mLastAnimExtents[1])==LLVector3())
	{
		mNeedsExtentUpdate = true;
	}
	else
	{
		//<FS:Beq> enable dynamic spreading of the BB calculations
		//const S32 upd_freq = 4; // force update every upd_freq frames.
		//mNeedsExtentUpdate = ((LLDrawable::getCurrentFrame()+mID.mData[0]) % upd_freq == 0);
		mNeedsExtentUpdate = ((thisFrame + mID.mData[0]) % upd_freq == 0);
		//</FS:Beq>
	}
    
    // LLScopedContextString str("avatar_idle_update " + getFullname()); // <FS:Beq> remove unused scoped string
    
	checkTextureLoading() ;
	
	// force immediate pixel area update on avatars using last frames data (before drawable or camera updates)
	setPixelAreaAndAngle(gAgent);

	// force asynchronous drawable update
	if(mDrawable.notNull())
	{	
		if (isSitting() && getParent())
		{
			LLViewerObject *root_object = (LLViewerObject*)getRoot();
			LLDrawable* drawablep = root_object->mDrawable;
			// if this object hasn't already been updated by another avatar...
			if (drawablep) // && !drawablep->isState(LLDrawable::EARLY_MOVE))
			{
				if (root_object->isSelected())
				{
					gPipeline.updateMoveNormalAsync(drawablep);
				}
				else
				{
					gPipeline.updateMoveDampedAsync(drawablep);
				}
			}
		}
		else 
		{
			gPipeline.updateMoveDampedAsync(mDrawable);
		}
	}

	//--------------------------------------------------------------------
	// set alpha flag depending on state
	//--------------------------------------------------------------------

	if (isSelf())
	{
		LLViewerObject::idleUpdate(agent, time);
		
		// trigger fidget anims
		if (isAnyAnimationSignaled(AGENT_STAND_ANIMS, NUM_AGENT_STAND_ANIMS))
		{
			agent.fidget();
		}
	}
	else
	{
		// Should override the idleUpdate stuff and leave out the angular update part.
		LLQuaternion rotation = getRotation();
		LLViewerObject::idleUpdate(agent, time);
		setRotation(rotation);
	}

	// attach objects that were waiting for a drawable
	lazyAttach();

	// animate the character
	// store off last frame's root position to be consistent with camera position
	mLastRootPos = mRoot->getWorldPosition();
	bool detailed_update = updateCharacter(agent);

	static LLUICachedControl<bool> visualizers_in_calls("ShowVoiceVisualizersInCalls", false);
	bool voice_enabled = (visualizers_in_calls || LLVoiceClient::getInstance()->inProximalChannel()) &&
						 LLVoiceClient::getInstance()->getVoiceEnabled(mID);

    LLVector3 hud_name_pos = idleCalcNameTagPosition(mLastRootPos);

	idleUpdateVoiceVisualizer(voice_enabled, hud_name_pos);
	idleUpdateMisc( detailed_update );
	idleUpdateAppearanceAnimation();
	if (detailed_update)
	{
		idleUpdateLipSync( voice_enabled );
		idleUpdateLoadingEffect();
		idleUpdateBelowWater();	// wind effect uses this
		idleUpdateWindEffect();
	}
		
	idleUpdateNameTag(hud_name_pos);

    // Complexity has stale mechanics, but updates still can be very rapid
    // so spread avatar complexity calculations over frames to lesen load from
    // rapid updates and to make sure all avatars are not calculated at once.
    S32 compl_upd_freq = 20;
    if (isControlAvatar())
    {
        // animeshes do not (or won't) have impostors nor change outfis,
        // no need for high frequency
        compl_upd_freq = 100;
    }
    else if (mLastRezzedStatus <= 0) //cloud or  init
    {
        compl_upd_freq = 60;
    }
    else if (isSelf())
    {
        compl_upd_freq = 5;
    }
    else if (mLastRezzedStatus == 1) //'grey', not fully loaded
    {
        compl_upd_freq = 40;
    }
    else if (isInMuteList()) //cheap, buffers value from search
    {
        compl_upd_freq = 100;
    }

    if ((LLFrameTimer::getFrameCount() + mID.mData[0]) % compl_upd_freq == 0)
    {
        // DEPRECATED 
        // replace with LLPipeline::profileAvatar?
        // Avatar profile takes ~ 0.5ms while idleUpdateRenderComplexity takes ~5ms
        // (both are unacceptably costly)
        idleUpdateRenderComplexity();
    }
    idleUpdateDebugInfo();
}

void LLVOAvatar::idleUpdateVoiceVisualizer(bool voice_enabled, const LLVector3 &position)
{
	bool render_visualizer = voice_enabled;
	
	// Don't render the user's own voice visualizer when in mouselook, or when opening the mic is disabled.
	if(isSelf())
	{
        static LLCachedControl<bool> voiceDisableMic(gSavedSettings, "VoiceDisableMic");
		static LLCachedControl<bool> fsShowMyOwnVoiceVisualizer(gSavedSettings, "FSShowMyOwnVoiceVisualizer"); // <FS:PP> FIRE-21210: Don't show my voice visualizer
		if (gAgentCamera.cameraMouselook() || voiceDisableMic || !fsShowMyOwnVoiceVisualizer)
		{
			render_visualizer = false;
		}
	}
	
	// <FS:Ansariel> FIRE-1916: Hide voice dots over avatars
	static LLCachedControl<bool> fsShowVoiceVisualizer(gSavedSettings, "FSShowVoiceVisualizer");
	if (!fsShowVoiceVisualizer)
	{
		render_visualizer = false;
	}
	// </FS:Ansariel>

	mVoiceVisualizer->setVoiceEnabled(render_visualizer);
	
	if ( voice_enabled )
	{		
		//----------------------------------------------------------------
		// Only do gesture triggering for your own avatar, and only when you're in a proximal channel.
		//----------------------------------------------------------------
		if( isSelf() )
		{
			//----------------------------------------------------------------------------------------
			// The following takes the voice signal and uses that to trigger gesticulations. 
			//----------------------------------------------------------------------------------------
			int lastGesticulationLevel = mCurrentGesticulationLevel;
			mCurrentGesticulationLevel = mVoiceVisualizer->getCurrentGesticulationLevel();
			
			//---------------------------------------------------------------------------------------------------
			// If "current gesticulation level" changes, we catch this, and trigger the new gesture
			//---------------------------------------------------------------------------------------------------
			if ( lastGesticulationLevel != mCurrentGesticulationLevel )
			{
				if ( mCurrentGesticulationLevel != VOICE_GESTICULATION_LEVEL_OFF )
				{
					std::string gestureString = "unInitialized";
					if ( mCurrentGesticulationLevel == 0 )	{ gestureString = "/voicelevel1";	}
					else	if ( mCurrentGesticulationLevel == 1 )	{ gestureString = "/voicelevel2";	}
					else	if ( mCurrentGesticulationLevel == 2 )	{ gestureString = "/voicelevel3";	}
					else	{ LL_INFOS() << "oops - CurrentGesticulationLevel can be only 0, 1, or 2"  << LL_ENDL; }
					
					// this is the call that Karl S. created for triggering gestures from within the code.
					LLGestureMgr::instance().triggerAndReviseString( gestureString );
				}
			}
			
		} //if( isSelf() )
		
		//-----------------------------------------------------------------------------------------------------------------
		// If the avatar is speaking, then the voice amplitude signal is passed to the voice visualizer.
		// Also, here we trigger voice visualizer start and stop speaking, so it can animate the voice symbol.
		//
		// Notice the calls to "gAwayTimer.reset()". This resets the timer that determines how long the avatar has been
		// "away", so that the avatar doesn't lapse into away-mode (and slump over) while the user is still talking. 
		//-----------------------------------------------------------------------------------------------------------------
		if (LLVoiceClient::getInstance()->getIsSpeaking( mID ))
		{		
			if (!mVoiceVisualizer->getCurrentlySpeaking())
			{
				mVoiceVisualizer->setStartSpeaking();
				
				//printf( "gAwayTimer.reset();\n" );
			}
			
			mVoiceVisualizer->setSpeakingAmplitude( LLVoiceClient::getInstance()->getCurrentPower( mID ) );
			
			if( isSelf() )
			{
				gAgent.clearAFK();
			}
		}
		else
		{
			if ( mVoiceVisualizer->getCurrentlySpeaking() )
			{
				mVoiceVisualizer->setStopSpeaking();
				
				if ( mLipSyncActive )
				{
					// <FS:Ansariel> [Legacy Bake]
					//if( mOohMorph ) mOohMorph->setWeight(mOohMorph->getMinWeight());
					//if( mAahMorph ) mAahMorph->setWeight(mAahMorph->getMinWeight());
					if( mOohMorph ) mOohMorph->setWeight(mOohMorph->getMinWeight(), false);
					if( mAahMorph ) mAahMorph->setWeight(mAahMorph->getMinWeight(), false);
					// </FS:Ansariel> [Legacy Bake]
					
					mLipSyncActive = false;
					LLCharacter::updateVisualParams();
					dirtyMesh();
				}
			}
		}
        mVoiceVisualizer->setPositionAgent(position);
	}//if ( voiceEnabled )
}		

static void override_bbox(LLDrawable* drawable, LLVector4a* extents)
{
    LL_PROFILE_ZONE_SCOPED_CATEGORY_SPATIAL;
    drawable->setSpatialExtents(extents[0], extents[1]);
    drawable->setPositionGroup(LLVector4a(0, 0, 0));
    drawable->movePartition();
}

void LLVOAvatar::idleUpdateMisc(bool detailed_update)
{
    LL_PROFILE_ZONE_SCOPED_CATEGORY_AVATAR;
	if (LLVOAvatar::sJointDebug)
	{
		LL_INFOS() << getFullname() << ": joint touches: " << LLJoint::sNumTouches << " updates: " << LLJoint::sNumUpdates << LL_ENDL;
	}

	LLJoint::sNumUpdates = 0;
	LLJoint::sNumTouches = 0;

	bool visible = isVisible() || mNeedsAnimUpdate;

	// update attachments positions
	if (detailed_update)
	{
        U32 draw_order = 0;
        S32 attachment_selected = LLSelectMgr::getInstance()->getSelection()->getObjectCount() && LLSelectMgr::getInstance()->getSelection()->isAttachment();
		for (attachment_map_t::iterator iter = mAttachmentPoints.begin(); 
			 iter != mAttachmentPoints.end();
			 ++iter)
		{
			LLViewerJointAttachment* attachment = iter->second;

			// <FS:Ansariel> Possible crash fix
			if (!attachment)
			{
				continue;
			}
			// </FS:Ansariel>

			for (LLViewerJointAttachment::attachedobjs_vec_t::iterator attachment_iter = attachment->mAttachedObjects.begin();
				 attachment_iter != attachment->mAttachedObjects.end();
				 ++attachment_iter)
			{
                LLViewerObject* attached_object = attachment_iter->get();
                if (!attached_object
                    || attached_object->isDead()
                    || !attachment->getValid()
                    || attached_object->mDrawable.isNull())
                {
                    continue;
                }

                LLSpatialBridge* bridge = attached_object->mDrawable->getSpatialBridge();
				
				if (visible || !(bridge && bridge->getRadius() < 2.0f))
				{
                    //override rigged attachments' octree spatial extents with this avatar's bounding box
                    bool rigged = false;
                    if (bridge)
                    {
                        //transform avatar bounding box into attachment's coordinate frame
                        LLVector4a extents[2];
                        bridge->transformExtents(mDrawable->getSpatialExtents(), extents);

                        if (attached_object->mDrawable->isState(LLDrawable::RIGGED | LLDrawable::RIGGED_CHILD))
                        {
                            rigged = true;
                            override_bbox(attached_object->mDrawable, extents);
                        }
                    }

                    // if selecting any attachments, update all of them as non-damped
                    if (attachment_selected)
                    {
                        gPipeline.updateMoveNormalAsync(attached_object->mDrawable);
                    }
                    else
                    {
                        // Note: SL-17415; While most objects follow joints,
                        // some objects get position updates from server
                        gPipeline.updateMoveDampedAsync(attached_object->mDrawable);
                    }

                    // override_bbox calls movePartition() and getSpatialPartition(),
                    // so bridge might no longer be valid, get it again.
                    // ex: animesh stops being an animesh
                    bridge = attached_object->mDrawable->getSpatialBridge();
                    if (bridge)
                    {
                        if (!rigged)
                        {
                            gPipeline.updateMoveNormalAsync(bridge);
                        }
                        else
                        {
                            //specialized impl of updateMoveNormalAsync just for rigged attachment SpatialBridge
                            bridge->setState(LLDrawable::MOVE_UNDAMPED);
                            bridge->updateMove();
                            bridge->setState(LLDrawable::EARLY_MOVE);

                            LLSpatialGroup* group = attached_object->mDrawable->getSpatialGroup();
                            if (group)
                            { //set draw order of group
                                group->mAvatarp = this;
                                group->mRenderOrder = draw_order++;
                            }
                        }
                    }

					attached_object->updateText();	
				}
			}
		}
	}

	mNeedsAnimUpdate = false;

	if (isImpostor() && !mNeedsImpostorUpdate)
	{
		LL_ALIGN_16(LLVector4a ext[2]);
		F32 distance;
		LLVector3 angle;

		getImpostorValues(ext, angle, distance);

		for (U32 i = 0; i < 3 && !mNeedsImpostorUpdate; i++)
		{
			F32 cur_angle = angle.mV[i];
			F32 old_angle = mImpostorAngle.mV[i];
			F32 angle_diff = fabsf(cur_angle-old_angle);
		
			if (angle_diff > F_PI/512.f*distance*mUpdatePeriod)
			{
				mNeedsImpostorUpdate = true;
				mLastImpostorUpdateReason = 2;
			}
		}

		if (detailed_update && !mNeedsImpostorUpdate)
		{	//update impostor if view angle, distance, or bounding box change
			//significantly
			
			F32 dist_diff = fabsf(distance-mImpostorDistance);
			if (dist_diff/mImpostorDistance > 0.1f)
			{
				mNeedsImpostorUpdate = true;
				mLastImpostorUpdateReason = 3;
			}
			else
			{
				ext[0].load3(mLastAnimExtents[0].mV);
                ext[1].load3(mLastAnimExtents[1].mV);
                // Expensive. Just call this once per frame, in updateSpatialExtents();
                //calculateSpatialExtents(ext[0], ext[1]);
				LLVector4a diff;
				diff.setSub(ext[1], mImpostorExtents[1]);
				if (diff.getLength3().getF32() > 0.05f)
				{
					mNeedsImpostorUpdate = true;
					mLastImpostorUpdateReason = 4;
				}
				else
				{
					diff.setSub(ext[0], mImpostorExtents[0]);
					if (diff.getLength3().getF32() > 0.05f)
					{
						mNeedsImpostorUpdate = true;
						mLastImpostorUpdateReason = 5;
					}
				}
			}
		}
	}

    if (mDrawable.notNull())
    {
		mDrawable->movePartition();
	
		//force a move if sitting on an active object
		if (getParent() && ((LLViewerObject*) getParent())->mDrawable->isActive())
		{
			gPipeline.markMoved(mDrawable, true);
		}
    }
}

void LLVOAvatar::idleUpdateAppearanceAnimation()
{
	// update morphing params
	if (mAppearanceAnimating)
	{
		ESex avatar_sex = getSex();
		F32 appearance_anim_time = mAppearanceMorphTimer.getElapsedTimeF32();
		if (appearance_anim_time >= APPEARANCE_MORPH_TIME)
		{
			mAppearanceAnimating = false;
			for (LLVisualParam *param = getFirstVisualParam(); 
				 param;
				 param = getNextVisualParam())
			{
				if (param->isTweakable())
				{
					// <FS:Ansariel> [Legacy Bake]
					//param->stopAnimating();
					param->stopAnimating(false);
				}
			}
			updateVisualParams();
			// <FS:Ansariel> [Legacy Bake]
			if (isSelf())
			{
				gAgent.sendAgentSetAppearance();
			}
			// </FS:Ansariel> [Legacy Bake]
		}
		else
		{
			F32 morph_amt = calcMorphAmount();
			LLVisualParam *param;

			if (!isSelf())
			{
				// animate only top level params for non-self avatars
				for (param = getFirstVisualParam();
					 param;
					 param = getNextVisualParam())
				{
					if (param->isTweakable())
					{
						// <FS:Ansariel> [Legacy Bake]
						//param->animate(morph_amt);
						param->animate(morph_amt, false);
					}
				}
			}

			// apply all params
			for (param = getFirstVisualParam();
				 param;
				 param = getNextVisualParam())
			{
				param->apply(avatar_sex);
			}

			mLastAppearanceBlendTime = appearance_anim_time;
		}
		dirtyMesh();
	}
}

F32 LLVOAvatar::calcMorphAmount()
{
	F32 appearance_anim_time = mAppearanceMorphTimer.getElapsedTimeF32();
	F32 blend_frac = calc_bouncy_animation(appearance_anim_time / APPEARANCE_MORPH_TIME);
	F32 last_blend_frac = calc_bouncy_animation(mLastAppearanceBlendTime / APPEARANCE_MORPH_TIME);

	F32 morph_amt;
	if (last_blend_frac == 1.f)
	{
		morph_amt = 1.f;
	}
	else
	{
		morph_amt = (blend_frac - last_blend_frac) / (1.f - last_blend_frac);
	}

	return morph_amt;
}

void LLVOAvatar::idleUpdateLipSync(bool voice_enabled)
{
	// Use the Lipsync_Ooh and Lipsync_Aah morphs for lip sync
    if ( voice_enabled
        && mLastRezzedStatus > 0 // no point updating lip-sync for clouds
        && (LLVoiceClient::getInstance()->lipSyncEnabled())
        && LLVoiceClient::getInstance()->getIsSpeaking( mID ) )
	{
		F32 ooh_morph_amount = 0.0f;
		F32 aah_morph_amount = 0.0f;

		mVoiceVisualizer->lipSyncOohAah( ooh_morph_amount, aah_morph_amount );

		if( mOohMorph )
		{
			F32 ooh_weight = mOohMorph->getMinWeight()
				+ ooh_morph_amount * (mOohMorph->getMaxWeight() - mOohMorph->getMinWeight());

			// <FS:Ansariel> [Legacy Bake]
			//mOohMorph->setWeight( ooh_weight);
			mOohMorph->setWeight( ooh_weight, false);
		}

		if( mAahMorph )
		{
			F32 aah_weight = mAahMorph->getMinWeight()
				+ aah_morph_amount * (mAahMorph->getMaxWeight() - mAahMorph->getMinWeight());

			// <FS:Ansariel> [Legacy Bake]
			//mAahMorph->setWeight( aah_weight);
			mAahMorph->setWeight( aah_weight, false);
		}

		mLipSyncActive = true;
		LLCharacter::updateVisualParams();
		dirtyMesh();
	}
}

void LLVOAvatar::idleUpdateLoadingEffect()
{
	// update visibility when avatar is partially loaded
	if (updateIsFullyLoaded()) // changed?
	{
		if (isFullyLoaded())
		{
			if (mFirstFullyVisible)
			{
				mFirstFullyVisible = false;
				if (isSelf())
				{
					LL_INFOS("Avatar") << avString() << "self isFullyLoaded, mFirstFullyVisible" << LL_ENDL;
					LLAppearanceMgr::instance().onFirstFullyVisible();

					// <FS:Zi> Animation Overrider
					AOEngine::instance().onLoginComplete();

					// <FS:LO> tapping a place that happens on landing in world to start up discord
					FSDiscordConnect::instance().checkConnectionToDiscord(gSavedPerAccountSettings.getBOOL("FSEnableDiscordIntegration"));
				}
				else
				{
					LL_INFOS("Avatar") << avString() << "other isFullyLoaded, mFirstFullyVisible" << LL_ENDL;
				}
			}

			deleteParticleSource();
			updateLOD();
		}
		else
		{
// <FS> Custom avatar particle cloud
//			LLPartSysData particle_parameters;
//
//			// fancy particle cloud designed by Brent
//			particle_parameters.mPartData.mMaxAge            = 4.f;
//			particle_parameters.mPartData.mStartScale.mV[VX] = 0.8f;
//			particle_parameters.mPartData.mStartScale.mV[VX] = 0.8f;
//			particle_parameters.mPartData.mStartScale.mV[VY] = 1.0f;
//			particle_parameters.mPartData.mEndScale.mV[VX]   = 0.02f;
//			particle_parameters.mPartData.mEndScale.mV[VY]   = 0.02f;
//			particle_parameters.mPartData.mStartColor        = LLColor4(1, 1, 1, 0.5f);
//			particle_parameters.mPartData.mEndColor          = LLColor4(1, 1, 1, 0.0f);
//			particle_parameters.mPartData.mStartScale.mV[VX] = 0.8f;
//			particle_parameters.mPartImageID                 = sCloudTexture->getID();
//			particle_parameters.mMaxAge                      = 0.f;
//			particle_parameters.mPattern                     = LLPartSysData::LL_PART_SRC_PATTERN_ANGLE_CONE;
//			particle_parameters.mInnerAngle                  = F_PI;
//			particle_parameters.mOuterAngle                  = 0.f;
//			particle_parameters.mBurstRate                   = 0.02f;
//			particle_parameters.mBurstRadius                 = 0.0f;
//			particle_parameters.mBurstPartCount              = 1;
//			particle_parameters.mBurstSpeedMin               = 0.1f;
//			particle_parameters.mBurstSpeedMax               = 1.f;
//			particle_parameters.mPartData.mFlags             = ( LLPartData::LL_PART_INTERP_COLOR_MASK | LLPartData::LL_PART_INTERP_SCALE_MASK |
//																 LLPartData::LL_PART_EMISSIVE_MASK | // LLPartData::LL_PART_FOLLOW_SRC_MASK |
//																 LLPartData::LL_PART_TARGET_POS_MASK );
//			
//			// do not generate particles for dummy or overly-complex avatars
//			if (!mIsDummy && !isTooComplex())
//			{
//				setParticleSource(particle_parameters, getID());
//			}

			// Firestorm Clouds
			// do not generate particles for dummy or overly-complex avatars
			if (!mIsDummy && !isTooComplex() && !isTooSlow())
			{
				setParticleSource(sCloud, getID());
			}
		}
// </FS>
	}
}	

void LLVOAvatar::idleUpdateWindEffect()
{
	// update wind effect
	if ((LLViewerShaderMgr::instance()->getShaderLevel(LLViewerShaderMgr::SHADER_AVATAR) >= LLDrawPoolAvatar::SHADER_LEVEL_CLOTH))
	{
		F32 hover_strength = 0.f;
		F32 time_delta = mRippleTimer.getElapsedTimeF32() - mRippleTimeLast;
		mRippleTimeLast = mRippleTimer.getElapsedTimeF32();
		LLVector3 velocity = getVelocity();
		F32 speed = velocity.length();
		//RN: velocity varies too much frame to frame for this to work
		mRippleAccel.clearVec();//lerp(mRippleAccel, (velocity - mLastVel) * time_delta, LLSmoothInterpolation::getInterpolant(0.02f));
		mLastVel = velocity;
		LLVector4 wind;
		wind.setVec(getRegion()->mWind.getVelocityNoisy(getPositionAgent(), 4.f) - velocity);

		if (mInAir)
		{
			hover_strength = HOVER_EFFECT_STRENGTH * llmax(0.f, HOVER_EFFECT_MAX_SPEED - speed);
		}

		if (mBelowWater)
		{
			// TODO: make cloth flow more gracefully when underwater
			hover_strength += UNDERWATER_EFFECT_STRENGTH;
		}

		wind.mV[VZ] += hover_strength;
		wind.normalize();

		wind.mV[VW] = llmin(0.025f + (speed * 0.015f) + hover_strength, 0.5f);
		F32 interp;
		if (wind.mV[VW] > mWindVec.mV[VW])
		{
			interp = LLSmoothInterpolation::getInterpolant(0.2f);
		}
		else
		{
			interp = LLSmoothInterpolation::getInterpolant(0.4f);
		}
		mWindVec = lerp(mWindVec, wind, interp);
	
		F32 wind_freq = hover_strength + llclamp(8.f + (speed * 0.7f) + (noise1(mRipplePhase) * 4.f), 8.f, 25.f);
		mWindFreq = lerp(mWindFreq, wind_freq, interp); 

		if (mBelowWater)
		{
			mWindFreq *= UNDERWATER_FREQUENCY_DAMP;
		}

		mRipplePhase += (time_delta * mWindFreq);
		if (mRipplePhase > F_TWO_PI)
		{
			mRipplePhase = fmodf(mRipplePhase, F_TWO_PI);
		}
	}
}

void LLVOAvatar::idleUpdateNameTag(const LLVector3& root_pos_last)
{
    LL_PROFILE_ZONE_SCOPED_CATEGORY_AVATAR;

	// update chat bubble
	//--------------------------------------------------------------------
	// draw text label over character's head
	//--------------------------------------------------------------------
	if (mChatTimer.getElapsedTimeF32() > BUBBLE_CHAT_TIME)
	{
		mChats.clear();
	}

	const F32 time_visible = mTimeVisible.getElapsedTimeF32();
    static LLCachedControl<F32> NAME_SHOW_TIME(gSavedSettings, "RenderNameShowTime"); // seconds
    static LLCachedControl<F32> FADE_DURATION(gSavedSettings, "RenderNameFadeDuration"); // seconds
    static LLCachedControl<bool> use_chat_bubbles(gSavedSettings, "UseChatBubbles");
    static LLCachedControl<bool> use_typing_bubbles(gSavedSettings, "UseTypingBubbles");

// [RLVa:KB] - Checked: RLVa-2.0.1
	bool fRlvShowAvTag = true, fRlvShowAvName = true;
	if (RlvActions::isRlvEnabled())
	{
		fRlvShowAvTag = RlvActions::canShowNameTag(this);
		fRlvShowAvName = (fRlvShowAvTag) && (RlvActions::canShowName(RlvActions::SNC_DEFAULT, getID()));
	}
// [/RLVa:KB]
	bool visible_chat = use_chat_bubbles && (mChats.size() || mTyping);
	bool visible_typing = use_typing_bubbles && mTyping;
	bool render_name =	visible_chat ||
				visible_typing ||
// [RLVa:KB] - Checked: RLVa-2.0.1
						((fRlvShowAvTag) &&
// [/RLVa:KB]
		                ((sRenderName == RENDER_NAME_ALWAYS) ||
		                 (sRenderName == RENDER_NAME_FADE && time_visible < NAME_SHOW_TIME)));
	// If it's your own avatar, don't draw in mouselook, and don't
	// draw if we're specifically hiding our own name.
	if (isSelf())
	{
        static LLCachedControl<bool> render_name_show_self(gSavedSettings, "RenderNameShowSelf");
        static LLCachedControl<S32> name_tag_mode(gSavedSettings, "AvatarNameTagMode");
		render_name = render_name
			&& !gAgentCamera.cameraMouselook()
			&& (visible_chat || (render_name_show_self && name_tag_mode));
	}

	if ( !render_name )
	{
		if (mNameText)
		{
			// ...clean up old name tag
			mNameText->markDead();
			mNameText = NULL;
			sNumVisibleChatBubbles--;
		}
		return;
	}

	bool new_name = false;
	if (visible_chat != mVisibleChat)
	{
		mVisibleChat = visible_chat;
		new_name = true;
	}
		if (visible_typing != mVisibleTyping)
		{
			mVisibleTyping = visible_typing;
			new_name = true;
		}

// [RLVa:KB] - Checked: RLVa-0.2.0
	if (!fRlvShowAvName)
	{
		if (mRenderGroupTitles)
		{
			mRenderGroupTitles = false;
			new_name = true;
		}
	}
	else if (sRenderGroupTitles != mRenderGroupTitles)
// [/RLVa]
//	if (sRenderGroupTitles != mRenderGroupTitles)
	{
		mRenderGroupTitles = sRenderGroupTitles;
		new_name = true;
	}

	// First Calculate Alpha
	// If alpha > 0, create mNameText if necessary, otherwise delete it
	F32 alpha = 0.f;
	if (mAppAngle > 5.f)
	{
		const F32 START_FADE_TIME = NAME_SHOW_TIME - FADE_DURATION;
		if (!visible_chat && !visible_typing && sRenderName == RENDER_NAME_FADE && time_visible > START_FADE_TIME)
		{
			alpha = 1.f - (time_visible - START_FADE_TIME) / FADE_DURATION;
		}
		else
		{
			// ...not fading, full alpha
			alpha = 1.f;
		}
	}
	else if (mAppAngle > 2.f)
	{
		// far away is faded out also
		alpha = (mAppAngle-2.f)/3.f;
	}

	if (alpha <= 0.f)
	{
		if (mNameText)
		{
			mNameText->markDead();
			mNameText = NULL;
			sNumVisibleChatBubbles--;
		}
		return;
	}

	if (!mNameText)
	{
		mNameText = static_cast<LLHUDNameTag*>( LLHUDObject::addHUDObject(
			LLHUDObject::LL_HUD_NAME_TAG) );
		//mNameText->setMass(10.f);
		mNameText->setSourceObject(this);
		mNameText->setVertAlignment(LLHUDNameTag::ALIGN_VERT_TOP);
		mNameText->setVisibleOffScreen(true);
		mNameText->setMaxLines(11);
		mNameText->setFadeDistance(CHAT_NORMAL_RADIUS, 5.f);
		sNumVisibleChatBubbles++;
		new_name = true;
    }
				
    mNameText->setPositionAgent(root_pos_last);

	idleUpdateNameTagText(new_name);
	// Wolfspirit: Following thing is already handled in LLHUDNameTag::lineSegmentIntersect
	// Fixing bubblechat alpha flashing with commenting this out.
	// idleUpdateNameTagAlpha(new_name, alpha);
}

void LLVOAvatar::idleUpdateNameTagText(bool new_name)
{
	LLNameValue *title = getNVPair("Title");
	LLNameValue* firstname = getNVPair("FirstName");
	LLNameValue* lastname = getNVPair("LastName");

	// Avatars must have a first and last name
	if (!firstname || !lastname) return;

	// <FS:Ansariel> OpenSim chat distance compatibility
	static const F32 chat_range_whisper_squared = LFSimFeatureHandler::getInstance()->whisperRange() * LFSimFeatureHandler::getInstance()->whisperRange();
	static const F32 chat_range_say_squared = LFSimFeatureHandler::getInstance()->sayRange() * LFSimFeatureHandler::getInstance()->sayRange();
	static const F32 chat_range_shout_squared = LFSimFeatureHandler::getInstance()->shoutRange() * LFSimFeatureHandler::getInstance()->shoutRange();
	// </FS:Ansariel>

// [RLVa:KB] - Checked: RLVa-2.0.1
	bool fRlvShowAvName = RlvActions::canShowName(RlvActions::SNC_DEFAULT, getID());
// [/RLVa:KB]
	// <FS:Ansariel> Show auto-response in nametag
	static LLCachedControl<bool> fsAutorespondMode(gSavedPerAccountSettings, "FSAutorespondMode");
	static LLCachedControl<bool> fsAutorespondNonFriendsMode(gSavedPerAccountSettings, "FSAutorespondNonFriendsMode");
	static LLCachedControl<bool> fsShowAutorespondInNametag(gSavedSettings, "FSShowAutorespondInNametag");
	bool is_autoresponse = isSelf() && fsShowAutorespondInNametag && (fsAutorespondMode || fsAutorespondNonFriendsMode);
	// </FS:Ansariel>
	// <FS:Ansariel> FIRE-3475: Show typing in nametag
	static LLCachedControl<bool> fsShowTypingStateInNameTag(gSavedSettings, "FSShowTypingStateInNameTag");
	bool is_typing = !isSelf() && mTyping && fsShowTypingStateInNameTag;
	// </FS:Ansariel>
	bool is_away = mSignaledAnimations.find(ANIM_AGENT_AWAY)  != mSignaledAnimations.end();
	bool is_do_not_disturb = mSignaledAnimations.find(ANIM_AGENT_DO_NOT_DISTURB) != mSignaledAnimations.end();
	bool is_appearance = mSignaledAnimations.find(ANIM_AGENT_CUSTOMIZE) != mSignaledAnimations.end();
	bool is_muted;
	if (isSelf())
	{
		is_muted = false;
	}
	else
	{
		is_muted = isInMuteList();
	}
//	bool is_friend = LLAvatarTracker::instance().isBuddy(getID());
// [RLVa:KB] - Checked: RLVa-1.2.2
	bool is_friend = (fRlvShowAvName) && (LLAvatarTracker::instance().isBuddy(getID()));
// [/RLVa:KB]
	bool is_cloud = getIsCloud();

	if (is_appearance != mNameAppearance)
	{
		if (is_appearance)
		{
			debugAvatarRezTime("AvatarRezEnteredAppearanceNotification","entered appearance mode");
		}
		else
		{
			debugAvatarRezTime("AvatarRezLeftAppearanceNotification","left appearance mode");
		}
	}
	// <FS:CR> Colorize name tags
	//LLColor4 name_tag_color = getNameTagColor(is_friend);
	LLColor4 name_tag_color = getNameTagColor();
	// </FS:CR>
	LLColor4 distance_color = name_tag_color;
	std::string distance_string;

	// Wolfspirit: If we don't need to display a friend,
	// if we aren't self, if we use colored Clienttags and if we have a color
	// then use that color as name_tag_color
	static LLUICachedControl<bool> show_friends("NameTagShowFriends");
	static LLUICachedControl<U32> color_client_tags("FSColorClienttags");
	bool special_color_override = (show_friends && (is_friend || LGGContactSets::getInstance()->hasFriendColorThatShouldShow(getID(), LGG_CS_TAG))) ||
									LLNetMap::hasAvatarMarkColor(getID());
	if (mClientTagData.has("color")
		&& !special_color_override
		&& color_client_tags && !this->isSelf())
	{
		name_tag_color = mClientTagData["color"]; 
	}

	// <FS:Ansariel> Color name tags based on distance
	static LLCachedControl<bool> show_distance_color_tag(gSavedSettings, "FSTagShowDistanceColors");
	static LLCachedControl<bool> show_distance_in_tag(gSavedSettings, "FSTagShowDistance");
	// <FS:CR> FIRE-6664: Add whisper range to color tags
	static LLUIColor tag_whisper_color = LLUIColorTable::instance().getColor("NameTagWhisperDistanceColor", LLColor4::green);
	// </FS:CR> FIRE-6664: Add whisper range to color tags
	static LLUIColor tag_chat_color = LLUIColorTable::instance().getColor("NameTagChatDistanceColor", LLColor4::green);
	static LLUIColor tag_shout_color = LLUIColorTable::instance().getColor("NameTagShoutDistanceColor", LLColor4::yellow);
	static LLUIColor tag_beyond_shout_color = LLUIColorTable::instance().getColor("NameTagBeyondShoutDistanceColor", LLColor4::red);

	if (!isSelf() && (show_distance_color_tag || show_distance_in_tag))
	{
		F64 distance_squared = dist_vec_squared(getPositionGlobal(), gAgent.getPositionGlobal());
		// <FS:CR> FIRE-6664: Add whisper range color tag
		if (distance_squared <= chat_range_whisper_squared)
		{
			distance_color = tag_whisper_color;
		}
		else if (distance_squared <= chat_range_say_squared)
		// </FS:CR> FIRE-6664: Add whisper range color tag
		{
			distance_color = tag_chat_color;
		}
		else if (distance_squared <= chat_range_shout_squared)
		{
			distance_color = tag_shout_color;
		}
		else
		{
			distance_color = tag_beyond_shout_color;
		}

		if (show_distance_in_tag)
		{
			distance_string = llformat("%.02f m", sqrt(distance_squared));
		}

		// Override nametag color only if friend color is disabled
		// or avatar is not a friend nor has a contact set color
		if (show_distance_color_tag && !special_color_override)
		{
			name_tag_color = distance_color;
		}
	}
	// </FS:Ansariel>

	// <FS:Ansariel> Show ARW in nametag options (for Jelly Dolls)
	static LLCachedControl<bool> show_arw_tag(gSavedSettings, "FSTagShowARW");
	static LLCachedControl<bool> show_too_complex_only_arw_tag(gSavedSettings, "FSTagShowTooComplexOnlyARW");
	static LLCachedControl<bool> show_own_arw_tag(gSavedSettings, "FSTagShowOwnARW");
	U32 complexity(0);
	LLColor4 complexity_color(LLColor4::grey1); // default if we're not limiting the complexity

	if (show_arw_tag &&
	   ((isSelf() && show_own_arw_tag) ||
	   (!isSelf() && (!show_too_complex_only_arw_tag || isTooComplex()))))
	{
		complexity = mVisualComplexity;

		// Show complexity color if we're limiting and not showing our own ARW...
		static LLCachedControl<U32> max_render_cost(gSavedSettings, "RenderAvatarMaxComplexity", 0);
		if (max_render_cost != 0 && !isSelf())
		{
			// This calculation is copied from idleUpdateRenderComplexity()
			F32 green_level = 1.f - llclamp(((F32)complexity - (F32)max_render_cost) / (F32)max_render_cost, 0.f, 1.f);
			F32 red_level = llmin((F32)complexity / (F32)max_render_cost, 1.f);
			complexity_color.set(red_level, green_level, 0.f, 1.f);
		}
	}
	// </FS:Ansariel>

	// Rebuild name tag if state change detected
	if (!mNameIsSet
		|| new_name
		// <FS:Ansariel> FIRE-13414: Avatar name isn't updated when the simulator sends a new name
		|| (!LLGridManager::instance().isInSecondLife() && (firstname->getString() != mNameFirstname || lastname->getString() != mNameLastname))
		// </FS:Ansariel>
		|| (!title && !mTitle.empty())
		|| (title && mTitle != title->getString())
		|| is_away != mNameAway 
		|| is_do_not_disturb != mNameDoNotDisturb 
		|| is_autoresponse != mNameAutoResponse
		|| is_muted != mNameMute
		|| is_appearance != mNameAppearance 
		|| is_friend != mNameFriend
		|| is_cloud != mNameCloud
		|| name_tag_color != mNameColor
		|| is_typing != mNameIsTyping
		|| distance_string != mDistanceString
		// <FS:Ansariel> Show Arc in nametag (for Jelly Dolls)
		|| complexity != mNameArc
		|| complexity_color != mNameArcColor)
	{

		//WS: If we got a uuid and if we know if it's id_based or not, ask FSDATA for the other tagdata, before we display it.
		if (mClientTagData.has("uuid") && mClientTagData.has("id_based"))
		{
			LLColor4 color;
			if (mClientTagData.has("tex_color"))
			{
				color.setValue(mClientTagData["tex_color"]);
			}
			else
			{
				color = LLColor4::black;
			}
			mClientTagData = FSData::getInstance()->resolveClientTag(LLUUID(mClientTagData["uuid"].asString()),
																	 mClientTagData["id_based"].asBoolean(),
																	 color);
		}

		clearNameTag();

		// <FS:Ansariel> Show auto-response in nametag
		//if (is_away || is_muted || is_do_not_disturb || is_appearance)
		if (is_away || is_muted || is_do_not_disturb || is_autoresponse || is_appearance || is_typing)
		// </FS:Ansariel>
		{
			std::string line;
			if (is_away)
			{
				line += LLTrans::getString("AvatarAway");
				line += ", ";
			}
			if (is_do_not_disturb)
			{
				line += LLTrans::getString("AvatarDoNotDisturb");
				line += ", ";
			}
			// <FS:Ansariel> Show auto-response in nametag
			if (is_autoresponse)
			{
				line += LLTrans::getString("AvatarAutoResponse");
				line += ", ";
			}
			// </FS:Ansariel>
			if (is_muted)
			{
				line += LLTrans::getString("AvatarMuted");
				line += ", ";
			}
			if (is_appearance)
			{
				line += LLTrans::getString("AvatarEditingAppearance");
				line += ", ";
			}
			if (is_cloud && !is_muted)
			{
				line += LLTrans::getString("LoadingData");
				line += ", ";
			}
			// <FS:Ansariel> FIRE-3475: Show typing in nametag
			if (is_typing)
			{
				line += LLTrans::getString("AvatarTyping");
				line += ", ";
			}
			// </FS:Ansariel>
			// trim last ", "
			line.resize( line.length() - 2 );
			addNameTagLine(line, name_tag_color, LLFontGL::NORMAL,
				LLFontGL::getFontSansSerifSmall());
		}

//		if (sRenderGroupTitles
// [RLVa:KB] - Checked: RLVa-1.2.2
		if (sRenderGroupTitles && fRlvShowAvName
// [/RLVa:KB]
			&& title && title->getString() && title->getString()[0] != '\0')
		{
			std::string title_str = title->getString();
			LLStringFn::replace_ascii_controlchars(title_str,LL_UNKNOWN_CHAR);
			addNameTagLine(title_str, name_tag_color, LLFontGL::NORMAL,
				LLFontGL::getFontSansSerifSmall(), true);
		}

		static LLUICachedControl<bool> show_display_names("NameTagShowDisplayNames", true);
		static LLUICachedControl<bool> show_usernames("NameTagShowUsernames", true);
		static LLUICachedControl<bool> colorize_username("FSColorUsername");	// <FS:CR> FIRE-1061
		static LLUICachedControl<bool> show_legacynames("FSNameTagShowLegacyUsernames");

		if (LLAvatarName::useDisplayNames())
		{
			LLAvatarName av_name;
			if (!LLAvatarNameCache::get(getID(), &av_name))
			{
				// Force a rebuild at next idle
				// Note: do not connect a callback on idle().
				clearNameTag();
			}

// [RLVa:KB] - Checked: RLVa-1.2.2
			if ( (fRlvShowAvName) || (isSelf()) )
			{
// [/RLVa:KB]
				// Might be blank if name not available yet, that's OK
				if (show_display_names)
				{

					if (mClientTagData.has("name") && !mClientTagData["name"].asString().empty())
					{
						addNameTagLine((av_name.isDisplayNameDefault() ? av_name.getUserNameForDisplay() : av_name.getDisplayName()) +" (" + mClientTagData["name"].asString() + ")",name_tag_color,LLFontGL::NORMAL, LLFontGL::getFontSansSerif(), true, (!av_name.getDisplayName().empty()) );
					}
					else
					{
						addNameTagLine((av_name.isDisplayNameDefault() ? av_name.getUserNameForDisplay() : av_name.getDisplayName()), name_tag_color, LLFontGL::NORMAL, LLFontGL::getFontSansSerif(), true, true);
					}
				}
				// Suppress SLID display if display name matches exactly (ugh)
				if (show_usernames && !av_name.isDisplayNameDefault())
				{
					// *HACK: Desaturate the color
					// <FS:CR> FIRE-1061
					LLColor4 username_color;
					if (colorize_username)
					{
						username_color = LLUIColorTable::instance().getColor("NameTagUsername", LLColor4::white);
					}
					else
					{
						username_color = name_tag_color * 0.83f;
					}
					// </FS:CR>

					// <FS:CR> Show user name as legacy name if selected
					std::string username( show_legacynames ? av_name.getUserNameForDisplay() : av_name.getAccountName() );

					addNameTagLine(username, username_color, LLFontGL::NORMAL, LLFontGL::getFontSansSerifSmall(), true);
				}
// [RLVa:KB] - Checked: RLVa-1.2.2
			}
			else
			{
				addNameTagLine(RlvStrings::getAnonym(av_name), name_tag_color, LLFontGL::NORMAL, LLFontGL::getFontSansSerif(), true, (!av_name.getDisplayName().empty()) );
			}
// [/RLVa:KB]
		}
		else  // DISPLAY NAMES OFF
		{
			const LLFontGL* font = LLFontGL::getFontSansSerif();
			std::string full_name = LLCacheName::buildFullName( firstname->getString(), lastname->getString() );
// [RLVa:KB] - Checked: RLVa-1.2.2
			if ( (!fRlvShowAvName) && (!isSelf()) )
			{
				full_name = RlvStrings::getAnonym(full_name);
				addNameTagLine(full_name, name_tag_color, LLFontGL::NORMAL, font, true, true);
			}
// [/RLVa:KB]
			else // Only check for client tags when not RLV anon -AO
			{
				if (mClientTagData.has("name") && !mClientTagData["name"].asString().empty())
				{
					addNameTagLine(full_name + " (" + mClientTagData["name"].asString() + ")", name_tag_color, LLFontGL::NORMAL, font, true, true);
				}
				else
				{
					addNameTagLine(full_name, name_tag_color, LLFontGL::NORMAL, font, true, true);
				}
			}
		}

		// <FS:Ansariel> Show distance in tag
		if (show_distance_in_tag)
		{
			addNameTagLine(distance_string, distance_color, LLFontGL::NORMAL, LLFontGL::getFontSansSerifSmall());
		}
		// <FS:Ansariel> Show distance in tag

		// <FS:Ansariel> Show ARW in nametag options (for Jelly Dolls)
		static const std::string complexity_label = LLTrans::getString("Nametag_Complexity_Label");
		static const std::string texture_area_label = LLTrans::getString("Nametag_Texture_Area_Label");
		if (show_arw_tag &&
		   ((isSelf() && show_own_arw_tag) ||
		   (!isSelf() && (!show_too_complex_only_arw_tag || isTooComplex()))))
		{
			std::string complexity_string;
			LLLocale locale("");

			// always show complexity, even if the reason for a jelly baby is the texture area
			// this is technically not 100% correct but the decision logic with all of the
			// exceptions would be way too complex to justify the result - Zi
			LLResMgr::getInstance()->getIntegerString(complexity_string, complexity);
			LLStringUtil::format_map_t label_args;
			label_args["COMPLEXITY"] = complexity_string;

			addNameTagLine(format_string(complexity_label, label_args), complexity_color, LLFontGL::NORMAL, LLFontGL::getFontSansSerifSmall());

			// only show texture area if this is the reason for jelly baby rendering
			static LLCachedControl<F32> max_attachment_area(gSavedSettings, "RenderAutoMuteSurfaceAreaLimit", 1000.0f);
			if (max_attachment_area > 0.f && mAttachmentSurfaceArea > max_attachment_area)
			{
				LLResMgr::getInstance()->getIntegerString(complexity_string, mAttachmentSurfaceArea);
				label_args["TEXTURE_AREA"] = complexity_string;

				addNameTagLine(format_string(texture_area_label, label_args), LLColor4::red, LLFontGL::NORMAL, LLFontGL::getFontSansSerifSmall());
			}
		}
		// </FS:Ansariel>

		mNameAway = is_away;
		mNameDoNotDisturb = is_do_not_disturb;
		mNameAutoResponse = is_autoresponse; // <FS:Ansariel> Show auto-response in nametag
		mNameMute = is_muted;
		mNameAppearance = is_appearance;
		mNameFriend = is_friend;
		mNameCloud = is_cloud;
		mNameColor=name_tag_color;
		mDistanceString = distance_string;
		mTitle = title ? title->getString() : "";
		mNameIsTyping = is_typing;
		// <FS:Ansariel> FIRE-13414: Avatar name isn't updated when the simulator sends a new name
		mNameFirstname = firstname->getString();
		mNameLastname = lastname->getString();
		// </FS:Ansariel>
		// <FS:Ansariel> Show Arc in nametag (for Jelly Dolls)
		mNameArc = complexity;
		mNameArcColor = complexity_color;
		// </FS:Ansariel>
		LLStringFn::replace_ascii_controlchars(mTitle,LL_UNKNOWN_CHAR);
		new_name = true;
	}


	
	if (mVisibleChat || mVisibleTyping)
	{
		mNameText->setFont(LLFontGL::getFontSansSerif());
				mNameText->setTextAlignment(LLHUDNameTag::ALIGN_TEXT_LEFT);
		mNameText->setFadeDistance(CHAT_NORMAL_RADIUS * 2.f, 5.f);

		std::deque<LLChat>::iterator chat_iter = mChats.begin();
		mNameText->clearString();

		LLColor4 new_chat = LLUIColorTable::instance().getColor( isSelf() ? "UserChatColor" : "AgentChatColor" );
		
		// <FS:CR> Colorize tags
		new_chat = LGGContactSets::getInstance()->colorize(getID(), new_chat, LGG_CS_CHAT);
		
		//color based on contact sets prefs
		LGGContactSets::getInstance()->hasFriendColorThatShouldShow(getID(), LGG_CS_CHAT, new_chat);
		// </FS:CR>
		
		if (mVisibleChat)
		{
		LLColor4 normal_chat = lerp(new_chat, LLColor4(0.8f, 0.8f, 0.8f, 1.f), 0.7f);
		LLColor4 old_chat = lerp(normal_chat, LLColor4(0.6f, 0.6f, 0.6f, 1.f), 0.7f);
		if (mTyping && mChats.size() >= MAX_BUBBLE_CHAT_UTTERANCES) 
		{
			++chat_iter;
		}

		for(; chat_iter != mChats.end(); ++chat_iter)
		{
			F32 chat_fade_amt = llclamp((F32)((LLFrameTimer::getElapsedSeconds() - chat_iter->mTime) / CHAT_FADE_TIME), 0.f, 4.f);
			LLFontGL::StyleFlags style;
			switch(chat_iter->mChatType)
			{
			case CHAT_TYPE_WHISPER:
				style = LLFontGL::ITALIC;
				break;
			case CHAT_TYPE_SHOUT:
				style = LLFontGL::BOLD;
				break;
			default:
				style = LLFontGL::NORMAL;
				break;
			}
			if (chat_fade_amt < 1.f)
			{
				F32 u = clamp_rescale(chat_fade_amt, 0.9f, 1.f, 0.f, 1.f);
				mNameText->addLine(chat_iter->mText, lerp(new_chat, normal_chat, u), style);
			}
			else if (chat_fade_amt < 2.f)
			{
				F32 u = clamp_rescale(chat_fade_amt, 1.9f, 2.f, 0.f, 1.f);
				mNameText->addLine(chat_iter->mText, lerp(normal_chat, old_chat, u), style);
			}
			else if (chat_fade_amt < 3.f)
			{
				// *NOTE: only remove lines down to minimum number
				mNameText->addLine(chat_iter->mText, old_chat, style);
			}
		}
<<<<<<< HEAD
		}
=======
>>>>>>> dfbbad81
		mNameText->setVisibleOffScreen(true);

		if (mVisibleTyping && mTyping)
		{
			S32 dot_count = (llfloor(mTypingTimer.getElapsedTimeF32() * 3.f) + 2) % 3 + 1;
			switch(dot_count)
			{
			case 1:
				mNameText->addLine(".", new_chat);
				break;
			case 2:
				mNameText->addLine("..", new_chat);
				break;
			case 3:
				mNameText->addLine("...", new_chat);
				break;
			}

		}
	}
	else
	{
		// ...not using chat bubbles, just names
		mNameText->setTextAlignment(LLHUDNameTag::ALIGN_TEXT_CENTER);
		mNameText->setFadeDistance(CHAT_NORMAL_RADIUS, 5.f);
		mNameText->setVisibleOffScreen(false);
	}
}

// <FS:Ansariel> Fix nametag not properly updating when display name arrives
//void LLVOAvatar::addNameTagLine(const std::string& line, const LLColor4& color, S32 style, const LLFontGL* font, const bool use_ellipses)
void LLVOAvatar::addNameTagLine(const std::string& line, const LLColor4& color, S32 style, const LLFontGL* font, const bool use_ellipses, bool is_name /* = false */)
// </FS:Ansariel>
{
    // extra width (NAMETAG_MAX_WIDTH) is for names only, not for chat
	llassert(mNameText);
	if (mVisibleChat || mVisibleTyping)
	{
		mNameText->addLabel(line, LLHUDNameTag::NAMETAG_MAX_WIDTH);
	}
	else
	{
		mNameText->addLine(line, color, (LLFontGL::StyleFlags)style, font, use_ellipses, LLHUDNameTag::NAMETAG_MAX_WIDTH);
	}
	// <FS:Ansariel> Fix nametag not properly updating when display name arrives
    //mNameIsSet |= !line.empty();
	if (is_name)
	{
		mNameIsSet |= !line.empty();
	}
	// </FS:Ansariel>
}

void LLVOAvatar::clearNameTag()
{
    mNameIsSet = false;
	if (mNameText)
	{
		mNameText->setLabel("");
		mNameText->setString("");
	}
	mTimeVisible.reset();
}

//static
void LLVOAvatar::invalidateNameTag(const LLUUID& agent_id)
{
	LLViewerObject* obj = gObjectList.findObject(agent_id);
	if (!obj) return;

	LLVOAvatar* avatar = dynamic_cast<LLVOAvatar*>(obj);
	if (!avatar) return;

	avatar->clearNameTag();
}

//static
void LLVOAvatar::invalidateNameTags()
{
	std::vector<LLCharacter*>::iterator it = LLCharacter::sInstances.begin();
	for ( ; it != LLCharacter::sInstances.end(); ++it)
	{
		LLVOAvatar* avatar = dynamic_cast<LLVOAvatar*>(*it);
		if (!avatar) continue;
		if (avatar->isDead()) continue;

		avatar->clearNameTag();
	}
}

// Compute name tag position during idle update
LLVector3 LLVOAvatar::idleCalcNameTagPosition(const LLVector3 &root_pos_last)
{
	LLQuaternion root_rot = mRoot->getWorldRotation();
	LLQuaternion inv_root_rot = ~root_rot;
	LLVector3 pixel_right_vec;
	LLVector3 pixel_up_vec;
	LLViewerCamera::getInstance()->getPixelVectors(root_pos_last, pixel_up_vec, pixel_right_vec);
	LLVector3 camera_to_av = root_pos_last - LLViewerCamera::getInstance()->getOrigin();
	camera_to_av.normalize();
	LLVector3 local_camera_at = camera_to_av * inv_root_rot;
	LLVector3 local_camera_up = camera_to_av % LLViewerCamera::getInstance()->getLeftAxis();
	local_camera_up.normalize();
	local_camera_up = local_camera_up * inv_root_rot;

	// <FS:Ansariel> Optional legacy nametag position
	LLVector3 name_position;
	static LLCachedControl<bool> fsLegacyNametagPosition(gSavedSettings, "FSLegacyNametagPosition");
	if (fsLegacyNametagPosition)
	{
		local_camera_up.scaleVec((mBodySize + mAvatarOffset) * 0.5f);
		local_camera_at.scaleVec((mBodySize + mAvatarOffset) * 0.5f);

		name_position = mRoot->getWorldPosition();
		name_position[VZ] -= mPelvisToFoot;
		name_position[VZ] += ((mBodySize[VZ] - mAvatarOffset[VZ] * 0.9f) * 0.55f);
		name_position += (local_camera_up * root_rot) - (projected_vec(local_camera_at * root_rot, camera_to_av));	
		name_position += pixel_up_vec * 15.f;
	}
	else
	{
	// </FS:Ansariel>
	// position is based on head position, does not require mAvatarOffset here. - Nyx
	LLVector3 avatar_ellipsoid(mBodySize.mV[VX] * 0.4f,
								mBodySize.mV[VY] * 0.4f,
								mBodySize.mV[VZ] * NAMETAG_VERT_OFFSET_WEIGHT);

	local_camera_up.scaleVec(avatar_ellipsoid);
	local_camera_at.scaleVec(avatar_ellipsoid);

	LLVector3 head_offset = (mHeadp->getLastWorldPosition() - mRoot->getLastWorldPosition()) * inv_root_rot;

	if (dist_vec(head_offset, mTargetRootToHeadOffset) > NAMETAG_UPDATE_THRESHOLD)
	{
		mTargetRootToHeadOffset = head_offset;
	}
	
	mCurRootToHeadOffset = lerp(mCurRootToHeadOffset, mTargetRootToHeadOffset, LLSmoothInterpolation::getInterpolant(0.2f));

	// <FS:Ansariel> Optional legacy nametag position
	//LLVector3 name_position = mRoot->getLastWorldPosition() + (mCurRootToHeadOffset * root_rot);
	name_position = mRoot->getLastWorldPosition() + (mCurRootToHeadOffset * root_rot);
	name_position += (local_camera_up * root_rot) - (projected_vec(local_camera_at * root_rot, camera_to_av));	
	name_position += pixel_up_vec * NAMETAG_VERTICAL_SCREEN_OFFSET;
	// <FS:Ansariel> Optional legacy nametag position
	}
	// </FS:Ansariel>

	// <FS:Ansariel> Optional Z-offset correction for name tags
	static LLCachedControl<S32> fsNameTagOffset(gSavedSettings, "FSNameTagZOffsetCorrection");
	name_position[VZ] += fsNameTagOffset / 10.f;
	// </FS:Ansariel>

	const F32 water_height = getRegion()->getWaterHeight();
	static const F32 WATER_HEIGHT_DELTA = 0.25f;
	if (name_position[VZ] < water_height + WATER_HEIGHT_DELTA)
	{
		if (LLViewerCamera::getInstance()->getOrigin()[VZ] >= water_height)
		{
			name_position[VZ] = water_height;
		}
		else if (mNameText) // both camera and HUD are below watermark
		{
			F32 name_world_height = mNameText->getWorldHeight();
			F32 max_z_position = water_height - name_world_height;
			if (name_position[VZ] > max_z_position)
			{
				name_position[VZ] = max_z_position;
			}
		}
	}

	return name_position;
}

void LLVOAvatar::idleUpdateNameTagAlpha(bool new_name, F32 alpha)
{
	llassert(mNameText);

	if (new_name
		|| alpha != mNameAlpha)
	{
		mNameText->setAlpha(alpha);
		mNameAlpha = alpha;
	}
}

// <FS:CR> Colorize tags
//LLColor4 LLVOAvatar::getNameTagColor(bool is_friend)
LLColor4 LLVOAvatar::getNameTagColor()
// </FS:CR>
{
	// ...not using display names
	LLColor4 color = LLUIColorTable::getInstance()->getColor("NameTagLegacy");
	if (LLAvatarName::useDisplayNames())
	{
		// ...color based on whether username "matches" a computed display name
		LLAvatarName av_name;
		if (LLAvatarNameCache::get(getID(), &av_name) && av_name.isDisplayNameDefault())
		{
			color = LLUIColorTable::getInstance()->getColor("NameTagMatch");
		}
		else
		{
			color = LLUIColorTable::getInstance()->getColor("NameTagMismatch");
		}
	}
	
	// <FS:CR> FIRE-1061 - Color friends, lindens, muted, etc
	color = LGGContactSets::getInstance()->colorize(getID(), color, LGG_CS_TAG);
	// </FS:CR>
	
	LGGContactSets::getInstance()->hasFriendColorThatShouldShow(getID(), LGG_CS_TAG, color);

	LLNetMap::getAvatarMarkColor(getID(), color);

	return color;
}

void LLVOAvatar::idleUpdateBelowWater()
{
	F32 avatar_height = (F32)(getPositionGlobal().mdV[VZ]);

	F32 water_height;
	water_height = getRegion()->getWaterHeight();

	// <FS:Zi> Animation Overrider
	bool wasBelowWater = mBelowWater;
	mBelowWater =  avatar_height < water_height;
	// <FS:Zi> Animation Overrider
	if (isSelf() && wasBelowWater != mBelowWater)
	{
		AOEngine::instance().checkBelowWater(mBelowWater);
	}
	// </FS:Zi> Animation Overrider
}

void LLVOAvatar::slamPosition()
{
	gAgent.setPositionAgent(getPositionAgent());
	// SL-315
	mRoot->setWorldPosition(getPositionAgent()); // teleport
	setChanged(TRANSLATED);
	if (mDrawable.notNull())
	{
		gPipeline.updateMoveNormalAsync(mDrawable);
	}
	mRoot->updateWorldMatrixChildren();
}

bool LLVOAvatar::isVisuallyMuted()
{
	LL_PROFILE_ZONE_SCOPED_CATEGORY_AVATAR; // <FS:Beq/> Tracy accounting for imposter testing.
	bool muted = false;

	// <FS:Ansariel> FIRE-11783: Always visually mute avatars that are muted
	if (!isSelf() && isInMuteList())
	{
		return true;
	}
	// </FS:Ansariel>

	// Priority order (highest priority first)
	// * own avatar is never visually muted
	// * if on the "always draw normally" list, draw them normally
	// * if on the "always visually mute" list, mute them
	// * check against the render cost and attachment limits
	if (!isSelf())
	{
// [RLVa:KB] - Checked: RLVa-2.2 (@setcam_avdist)
		if (isRlvSilhouette())
		{
			muted = true;
		}
		else if (mVisuallyMuteSetting == AV_ALWAYS_RENDER)
// [/RLVa:KB]
//		if (mVisuallyMuteSetting == AV_ALWAYS_RENDER)
		{
			muted = false;
		}
		else if (mVisuallyMuteSetting == AV_DO_NOT_RENDER)
		{
#ifdef JELLYDOLLS_SHOULD_IMPOSTOR
			muted = true;
			// Always want to see this AV as an impostor
#else
			muted = false;
#endif
		}
		// <FS:Ansariel> FIRE-11783: Always visually mute avatars that are muted
        //else if (isInMuteList())
        //{
        //    muted = true;
        //}
		// </FS:Ansariel>
        else if (mIsControlAvatar)
        {
            muted = isTooSlow();
        }
		else 
		{
			muted = isTooComplex(); // <FS:Beq/> this should not trigger based on perfstats
		}
	}

	return muted;
}

bool LLVOAvatar::isInMuteList() const
{
	LL_PROFILE_ZONE_SCOPED_CATEGORY_AVATAR; // <FS:Beq/> Tracy accounting for imposter testing.
	bool muted = false;
	F64 now = LLFrameTimer::getTotalSeconds();
	if (now < mCachedMuteListUpdateTime)
	{
		muted = mCachedInMuteList;
	}
	else
	{
		muted = LLMuteList::getInstance()->isMuted(getID());

		const F64 SECONDS_BETWEEN_MUTE_UPDATES = 1;
		mCachedMuteListUpdateTime = now + SECONDS_BETWEEN_MUTE_UPDATES;
		mCachedInMuteList = muted;
	}
	return muted;
}

// [RLVa:KB] - Checked: RLVa-2.2 (@setcam_avdist)
bool LLVOAvatar::isRlvSilhouette() const
{
	if (!RlvActions::hasBehaviour(RLV_BHVR_SETCAM_AVDIST))
		return false;

	static RlvCachedBehaviourModifier<float> s_nSetCamAvDist(RLV_MODIFIER_SETCAM_AVDIST);

	const F64 now = LLFrameTimer::getTotalSeconds();
	if (now >= mCachedRlvSilhouetteUpdateTime)
	{
		const F64 SECONDS_BETWEEN_SILHOUETTE_UPDATES = .5f;
		bool fIsRlvSilhouette = dist_vec_squared(gAgent.getPositionGlobal(), getPositionGlobal()) > s_nSetCamAvDist() * s_nSetCamAvDist();
		if (fIsRlvSilhouette != mCachedIsRlvSilhouette)
		{
			mCachedIsRlvSilhouette = fIsRlvSilhouette;
			mNeedsImpostorUpdate = true;
		}
		mCachedRlvSilhouetteUpdateTime = now + SECONDS_BETWEEN_SILHOUETTE_UPDATES;
	}
	return mCachedIsRlvSilhouette;
}
// [/RLVa:KB]

void LLVOAvatar::updateAppearanceMessageDebugText()
{
		S32 central_bake_version = -1;
		if (getRegion())
		{
			central_bake_version = getRegion()->getCentralBakeVersion();
		}
		bool all_baked_downloaded = allBakedTexturesCompletelyDownloaded();
		bool all_local_downloaded = allLocalTexturesCompletelyDownloaded();
		std::string debug_line = llformat("%s%s - mLocal: %d, mEdit: %d, mUSB: %d, CBV: %d",
										  isSelf() ? (all_local_downloaded ? "L" : "l") : "-",
										  all_baked_downloaded ? "B" : "b",
										  mUseLocalAppearance, mIsEditingAppearance,
										  // <FS:Ansariel> [Legacy Bake]
										  //1, central_bake_version);
										  mUseServerBakes, central_bake_version);
										  // </FS:Ansariel> [Legacy Bake]
		std::string origin_string = bakedTextureOriginInfo();
		debug_line += " [" + origin_string + "]";
		S32 curr_cof_version = LLAppearanceMgr::instance().getCOFVersion();
		S32 last_request_cof_version = mLastUpdateRequestCOFVersion;
		S32 last_received_cof_version = mLastUpdateReceivedCOFVersion;
		if (isSelf())
		{
			debug_line += llformat(" - cof: %d req: %d rcv:%d",
								   curr_cof_version, last_request_cof_version, last_received_cof_version);
			static LLCachedControl<bool> debug_force_failure(gSavedSettings, "DebugForceAppearanceRequestFailure");
			if (debug_force_failure)
			{
				debug_line += " FORCING ERRS";
			}
		}
		else
		{
			debug_line += llformat(" - cof rcv:%d", last_received_cof_version);
		}
		debug_line += llformat(" bsz-z: %.3f", mBodySize[2]);
        if (mAvatarOffset[2] != 0.0f)
        {
            debug_line += llformat("avofs-z: %.3f", mAvatarOffset[2]);
        }
		bool hover_enabled = getRegion() && getRegion()->avatarHoverHeightEnabled();
		debug_line += hover_enabled ? " H" : " h";
		const LLVector3& hover_offset = getHoverOffset();
		if (hover_offset[2] != 0.0)
		{
			debug_line += llformat(" hov_z: %.3f", hover_offset[2]);
			debug_line += llformat(" %s", (isSitting() ? "S" : "T"));
			debug_line += llformat("%s", (isMotionActive(ANIM_AGENT_SIT_GROUND_CONSTRAINED) ? "G" : "-"));
		}
		if (mInAir)
		{
			debug_line += " A";
			
		}

        LLVector3 ankle_right_pos_agent = mFootRightp->getWorldPosition();
		LLVector3 normal;
        LLVector3 ankle_right_ground_agent = ankle_right_pos_agent;
        resolveHeightAgent(ankle_right_pos_agent, ankle_right_ground_agent, normal);
        F32 rightElev = llmax(-0.2f, ankle_right_pos_agent.mV[VZ] - ankle_right_ground_agent.mV[VZ]);
        debug_line += llformat(" relev %.3f", rightElev);

        LLVector3 root_pos = mRoot->getPosition();
        LLVector3 pelvis_pos = mPelvisp->getPosition();
        debug_line += llformat(" rp %.3f pp %.3f", root_pos[2], pelvis_pos[2]);

		const LLVector3& scale = getScale();
		debug_line += llformat(" scale-z %.3f", scale[2]);
		S32 is_visible = (S32) isVisible();
		S32 is_m_visible = (S32) mVisible;
		debug_line += llformat(" v %d/%d", is_visible, is_m_visible);

		AvatarOverallAppearance aoa = getOverallAppearance();
		if (aoa == AOA_NORMAL)
		{
			debug_line += " N";
		}
		else if (aoa == AOA_JELLYDOLL)
		{
			debug_line += " J";
		}
		else
		{
			debug_line += " I";
		}

		if (mMeshValid)
		{
			debug_line += "m";
		}
		else
		{
			debug_line += "-";
		}
		if (isImpostor())
		{
			debug_line += " Imp" + llformat("%d[%d]:%.1f", mUpdatePeriod, mLastImpostorUpdateReason, ((F32)(gFrameTimeSeconds-mLastImpostorUpdateFrameTime)));
		}

		addDebugText(debug_line);
}

LLViewerInventoryItem* getObjectInventoryItem(LLViewerObject *vobj, LLUUID asset_id)
{
    LLViewerInventoryItem *item = NULL;

    if (vobj)
    {
        if (vobj->getInventorySerial()<=0)
        {
            vobj->requestInventory(); 
	}
        item = vobj->getInventoryItemByAsset(asset_id);
    }
    return item;
}

LLViewerInventoryItem* recursiveGetObjectInventoryItem(LLViewerObject *vobj, LLUUID asset_id)
{
    LLViewerInventoryItem *item = getObjectInventoryItem(vobj, asset_id);
    if (!item)
    {
        LLViewerObject::const_child_list_t& children = vobj->getChildren();
        for (LLViewerObject::const_child_list_t::const_iterator it = children.begin();
             it != children.end(); ++it)
        {
            LLViewerObject *childp = *it;
            item = getObjectInventoryItem(childp, asset_id);
            if (item)
	{
                break;
            }
        }
	}
    return item;
}

void LLVOAvatar::updateAnimationDebugText()
{
	for (LLMotionController::motion_list_t::iterator iter = mMotionController.getActiveMotions().begin();
		 iter != mMotionController.getActiveMotions().end(); ++iter)
	{
		LLMotion* motionp = *iter;
		if (motionp->getMinPixelArea() < getPixelArea())
		{
			std::string output;
            std::string motion_name = motionp->getName();
            if (motion_name.empty())
            {
                if (isControlAvatar())
                {
                    LLControlAvatar *control_av = dynamic_cast<LLControlAvatar*>(this);
                    // Try to get name from inventory of associated object
                    LLVOVolume *volp = control_av->mRootVolp;
                    LLViewerInventoryItem *item = recursiveGetObjectInventoryItem(volp,motionp->getID());
                    if (item)
                    {
                        motion_name = item->getName();
                    }
                }
                else
                {
                    if (motionp->getID() == ANIM_AGENT_BENTO_IDLE)
                    {
                        motion_name = "bento_idle";
                    }
                }
            }
            if (motion_name.empty())
			{
				std::string name;
				if (gAgent.isGodlikeWithoutAdminMenuFakery() || isSelf())
				{
					name = motionp->getID().asString();
					LLVOAvatar::AnimSourceIterator anim_it = mAnimationSources.begin();
					for (; anim_it != mAnimationSources.end(); ++anim_it)
					{
						if (anim_it->second == motionp->getID())
						{
							LLViewerObject* object = gObjectList.findObject(anim_it->first);
							if (!object)
							{
								break;
							}
							if (object->isAvatar())
							{
								if (mMotionController.mIsSelf)
								{
									// Searching inventory by asset id is really long
									// so just mark as inventory
									// Also item is likely to be named by LLPreviewAnim
									name += "(inventory)";
								}
							}
							else
							{
								LLViewerInventoryItem* item = NULL;
								if (!object->isInventoryDirty())
								{
									item = object->getInventoryItemByAsset(motionp->getID());
								}
								if (item)
								{
									name = item->getName();
								}
								else if (object->isAttachment())
								{
									name += "(att:" + getAttachmentItemName() + ")";
								}
								else
								{
									// in-world object, name or content unknown
									name += "(in-world)";
								}
							}
							break;
						}
					}
				}
				else
				{
					name = LLUUID::null.asString();
				}
				motion_name = name;
			}
			std::string motion_tag = "";
			if (mPlayingAnimations.find(motionp->getID()) != mPlayingAnimations.end())
			{
				motion_tag = "*";
			}
			output = llformat("%s%s - %d",
							  motion_name.c_str(),
							  motion_tag.c_str(),
							  (U32)motionp->getPriority());
			addDebugText(output);
		}
	}
}

void LLVOAvatar::updateDebugText()
{
    // Leave mDebugText uncleared here, in case a derived class has added some state first

	// <FS:Ansariel> Use cached controls
	//if (gSavedSettings.getBOOL("DebugAvatarAppearanceMessage"))
	static LLCachedControl<bool> debug_avatar_appearance_message(gSavedSettings, "DebugAvatarAppearanceMessage");
	if (debug_avatar_appearance_message)
	// </FS:Ansariel>
	{
        updateAppearanceMessageDebugText();
	}

	// <FS:Ansariel> Use cached controls
	//if (gSavedSettings.getBOOL("DebugAvatarCompositeBaked"))
	static LLCachedControl<bool> debug_avatar_composite_baked(gSavedSettings, "DebugAvatarCompositeBaked");
	if (debug_avatar_composite_baked)
	// </FS:Ansariel>
	{
		if (!mBakedTextureDebugText.empty())
			addDebugText(mBakedTextureDebugText);
	}

    // Develop -> Avatar -> Animation Info
	if (LLVOAvatar::sShowAnimationDebug)
	{
        updateAnimationDebugText();
	}

	if (!mDebugText.size() && mText.notNull())
	{
		mText->markDead();
		mText = NULL;
	}
	else if (mDebugText.size())
	{
		setDebugText(mDebugText);
	}
	mDebugText.clear();
}

//------------------------------------------------------------------------
// updateFootstepSounds
// Factored out from updateCharacter()
// Generate footstep sounds when feet hit the ground
//------------------------------------------------------------------------
void LLVOAvatar::updateFootstepSounds()
{
    if (mIsDummy)
    {
        return;
    }
	
	//-------------------------------------------------------------------------
	// Find the ground under each foot, these are used for a variety
	// of things that follow
	//-------------------------------------------------------------------------
	LLVector3 ankle_left_pos_agent = mFootLeftp->getWorldPosition();
	LLVector3 ankle_right_pos_agent = mFootRightp->getWorldPosition();

	LLVector3 ankle_left_ground_agent = ankle_left_pos_agent;
	LLVector3 ankle_right_ground_agent = ankle_right_pos_agent;
    LLVector3 normal;
	resolveHeightAgent(ankle_left_pos_agent, ankle_left_ground_agent, normal);
	resolveHeightAgent(ankle_right_pos_agent, ankle_right_ground_agent, normal);

	F32 leftElev = llmax(-0.2f, ankle_left_pos_agent.mV[VZ] - ankle_left_ground_agent.mV[VZ]);
	F32 rightElev = llmax(-0.2f, ankle_right_pos_agent.mV[VZ] - ankle_right_ground_agent.mV[VZ]);

	if (!isSitting())
	{
		//-------------------------------------------------------------------------
		// Figure out which foot is on ground
		//-------------------------------------------------------------------------
		if (!mInAir)
		{
			if ((leftElev < 0.0f) || (rightElev < 0.0f))
	{
				ankle_left_pos_agent = mFootLeftp->getWorldPosition();
				ankle_right_pos_agent = mFootRightp->getWorldPosition();
				leftElev = ankle_left_pos_agent.mV[VZ] - ankle_left_ground_agent.mV[VZ];
				rightElev = ankle_right_pos_agent.mV[VZ] - ankle_right_ground_agent.mV[VZ];
			}
		}
	}
	
	const LLUUID AGENT_FOOTSTEP_ANIMS[] = {ANIM_AGENT_WALK, ANIM_AGENT_RUN, ANIM_AGENT_LAND};
	const S32 NUM_AGENT_FOOTSTEP_ANIMS = LL_ARRAY_SIZE(AGENT_FOOTSTEP_ANIMS);

	if ( gAudiop && isAnyAnimationSignaled(AGENT_FOOTSTEP_ANIMS, NUM_AGENT_FOOTSTEP_ANIMS) )
	{
		bool playSound = false;
		LLVector3 foot_pos_agent;

		bool onGroundLeft = (leftElev <= 0.05f);
		bool onGroundRight = (rightElev <= 0.05f);

		// did left foot hit the ground?
		if ( onGroundLeft && !mWasOnGroundLeft )
		{
			foot_pos_agent = ankle_left_pos_agent;
			playSound = true;
		}

		// did right foot hit the ground?
		if ( onGroundRight && !mWasOnGroundRight )
	{
			foot_pos_agent = ankle_right_pos_agent;
			playSound = true;
	}

		mWasOnGroundLeft = onGroundLeft;
		mWasOnGroundRight = onGroundRight;

		// <FS:PP> FIRE-3169: Option to change the default footsteps sound
		// if ( playSound )
		static LLCachedControl<bool> PlayModeUISndFootsteps(gSavedSettings, "PlayModeUISndFootsteps");
		if ( playSound && PlayModeUISndFootsteps )
		// </FS:PP>
		{
			const F32 STEP_VOLUME = 0.1f;
			const LLUUID& step_sound_id = getStepSound();

			LLVector3d foot_pos_global = gAgent.getPosGlobalFromAgent(foot_pos_agent);

			if (LLViewerParcelMgr::getInstance()->canHearSound(foot_pos_global)
				&& !LLMuteList::getInstance()->isMuted(getID(), LLMute::flagObjectSounds))
			{
				gAudiop->triggerSound(step_sound_id, getID(), STEP_VOLUME, LLAudioEngine::AUDIO_TYPE_AMBIENT, foot_pos_global);
			}
		}
	}
}

//------------------------------------------------------------------------
// computeUpdatePeriod()
// Factored out from updateCharacter()
// Set new value for mUpdatePeriod based on distance and various other factors.
//
// Note 10-2020: it turns out that none of these update period
// calculations have been having any effect, because
// mNeedsImpostorUpdate was not being set in updateCharacter(). So
// it's really open to question whether we want to enable time based updates, and if
// so, at what rate. Leaving the rates as given would lead to
// drastically more frequent impostor updates than we've been doing all these years.
// ------------------------------------------------------------------------
void LLVOAvatar::computeUpdatePeriod()
{
	bool visually_muted = isVisuallyMuted();
	bool slow = isTooSlowWithoutShadows();// <FS:Beq/> the geometry alone is forcing this to be slow so we must imposter
	if (mDrawable.notNull()
        && isVisible() 
        && (!isSelf() || visually_muted)
        && !isUIAvatar()
        && (sLimitNonImpostors || visually_muted || slow) // <FS:Beq/> imposter slow avatars irrespective of nonimposter setting.
        && !mNeedsAnimUpdate)
	{
		const LLVector4a* ext = mDrawable->getSpatialExtents();
		LLVector4a size;
		size.setSub(ext[1],ext[0]);
		F32 mag = size.getLength3().getF32()*0.5f;

		const S32 UPDATE_RATE_SLOW = 64;
		const S32 UPDATE_RATE_MED = 48;
		const S32 UPDATE_RATE_FAST = 32;
		if(slow)
		{
			mUpdatePeriod = UPDATE_RATE_FAST;
		}
		else if (visually_muted)
		{   // visually muted avatars update at lowest rate
			mUpdatePeriod = UPDATE_RATE_SLOW;
		}
		else if (! shouldImpostor()
				 || mDrawable->mDistanceWRTCamera < 1.f + mag)
		{   // first 25% of max visible avatars are not impostored
			// also, don't impostor avatars whose bounding box may be penetrating the 
			// impostor camera near clip plane
			mUpdatePeriod = 1;
		}
		else if ( shouldImpostor(4.0) )
		{ //background avatars are REALLY slow updating impostors
			mUpdatePeriod = UPDATE_RATE_SLOW;
		}
		else if (mLastRezzedStatus <= 0)
		{
			// Don't update cloud avatars too often
			mUpdatePeriod = UPDATE_RATE_SLOW;
		}
		else if ( shouldImpostor(3.0) )
		{ //back 25% of max visible avatars are slow updating impostors
			mUpdatePeriod = UPDATE_RATE_MED;
		}
		else 
		{
			//nearby avatars, update the impostors more frequently.
			mUpdatePeriod = UPDATE_RATE_FAST;
		}
	}
	else
	{
		mUpdatePeriod = 1;
	}
}

//------------------------------------------------------------------------
// updateOrientation()
// Factored out from updateCharacter()
// This is used by updateCharacter() to update the avatar's orientation:
// - updates mTurning state
// - updates rotation of the mRoot joint in the skeleton
// - for self, calls setControlFlags() to notify the simulator about any turns
//------------------------------------------------------------------------
void LLVOAvatar::updateOrientation(LLAgent& agent, F32 speed, F32 delta_time)
{
			LLQuaternion iQ;
			LLVector3 upDir( 0.0f, 0.0f, 1.0f );
			
			// Compute a forward direction vector derived from the primitive rotation
			// and the velocity vector.  When walking or jumping, don't let body deviate
			// more than 90 from the view, if necessary, flip the velocity vector.

			LLVector3 primDir;
			if (isSelf())
			{
				primDir = agent.getAtAxis() - projected_vec(agent.getAtAxis(), agent.getReferenceUpVector());
				primDir.normalize();
			}
			else
			{
				primDir = getRotation().getMatrix3().getFwdRow();
			}
			LLVector3 velDir = getVelocity();
			velDir.normalize();
			// <FS> Disable avatar turning towards camera when walking backwards
			//if ( mSignaledAnimations.find(ANIM_AGENT_WALK) != mSignaledAnimations.end())
			static LLCachedControl<bool> walk_backwards(gSavedSettings, "FSDisableTurningAroundWhenWalkingBackwards");
			if (walk_backwards && mSignaledAnimations.find(ANIM_AGENT_WALK) != mSignaledAnimations.end())
			// </FS>
			{
				F32 vpD = velDir * primDir;
				if (vpD < -0.5f)
				{
					velDir *= -1.0f;
				}
			}
			LLVector3 fwdDir = lerp(primDir, velDir, clamp_rescale(speed, 0.5f, 2.0f, 0.0f, 1.0f));
			if (isSelf() && gAgentCamera.cameraMouselook())
			{
				// make sure fwdDir stays in same general direction as primdir
				if (gAgent.getFlying())
				{
					fwdDir = LLViewerCamera::getInstance()->getAtAxis();
				}
				else
				{
					LLVector3 at_axis = LLViewerCamera::getInstance()->getAtAxis();
					LLVector3 up_vector = gAgent.getReferenceUpVector();
					at_axis -= up_vector * (at_axis * up_vector);
					at_axis.normalize();
					
					F32 dot = fwdDir * at_axis;
					if (dot < 0.f)
					{
						fwdDir -= 2.f * at_axis * dot;
						fwdDir.normalize();
					}
				}
			}

			LLQuaternion root_rotation = mRoot->getWorldMatrix().quaternion();
			F32 root_roll, root_pitch, root_yaw;
			root_rotation.getEulerAngles(&root_roll, &root_pitch, &root_yaw);

			// When moving very slow, the pelvis is allowed to deviate from the
    // forward direction to allow it to hold its position while the torso
			// and head turn.  Once in motion, it must conform however.
			bool self_in_mouselook = isSelf() && gAgentCamera.cameraMouselook();

			LLVector3 pelvisDir( mRoot->getWorldMatrix().getFwdRow4().mV );

			static LLCachedControl<F32> s_pelvis_rot_threshold_slow(gSavedSettings, "AvatarRotateThresholdSlow", 60.0);
			static LLCachedControl<F32> s_pelvis_rot_threshold_fast(gSavedSettings, "AvatarRotateThresholdFast", 2.0);

			F32 pelvis_rot_threshold = clamp_rescale(speed, 0.1f, 1.0f, s_pelvis_rot_threshold_slow, s_pelvis_rot_threshold_fast);
						
			if (self_in_mouselook)
			{
				pelvis_rot_threshold *= MOUSELOOK_PELVIS_FOLLOW_FACTOR;
			}
			pelvis_rot_threshold *= DEG_TO_RAD;

			F32 angle = angle_between( pelvisDir, fwdDir );

			// The avatar's root is allowed to have a yaw that deviates widely
			// from the forward direction, but if roll or pitch are off even
			// a little bit we need to correct the rotation.
			if(root_roll < 1.f * DEG_TO_RAD
			   && root_pitch < 5.f * DEG_TO_RAD)
			{
				// smaller correction vector means pelvis follows prim direction more closely
				if (!mTurning && angle > pelvis_rot_threshold*0.75f)
				{
					mTurning = true;
				}

				// use tighter threshold when turning
				if (mTurning)
				{
					pelvis_rot_threshold *= 0.4f;
				}

				// am I done turning?
				if (angle < pelvis_rot_threshold)
				{
					mTurning = false;
				}

				LLVector3 correction_vector = (pelvisDir - fwdDir) * clamp_rescale(angle, pelvis_rot_threshold*0.75f, pelvis_rot_threshold, 1.0f, 0.0f);
				fwdDir += correction_vector;
			}
			else
			{
				mTurning = false;
			}

			// Now compute the full world space rotation for the whole body (wQv)
			LLVector3 leftDir = upDir % fwdDir;
			leftDir.normalize();
			fwdDir = leftDir % upDir;
			LLQuaternion wQv( fwdDir, leftDir, upDir );

			if (isSelf() && mTurning)
			{
				if ((fwdDir % pelvisDir) * upDir > 0.f)
				{
					gAgent.setControlFlags(AGENT_CONTROL_TURN_RIGHT);
				}
				else
				{
					gAgent.setControlFlags(AGENT_CONTROL_TURN_LEFT);
				}
			}

			// Set the root rotation, but do so incrementally so that it
			// lags in time by some fixed amount.
			//F32 u = LLSmoothInterpolation::getInterpolant(PELVIS_LAG);
			F32 pelvis_lag_time = 0.f;
			if (self_in_mouselook)
			{
				pelvis_lag_time = PELVIS_LAG_MOUSELOOK;
			}
			else if (mInAir)
			{
				pelvis_lag_time = PELVIS_LAG_FLYING;
				// increase pelvis lag time when moving slowly
				pelvis_lag_time *= clamp_rescale(mSpeedAccum, 0.f, 15.f, 3.f, 1.f);
			}
			else
			{
				// <FS:Beq> FIRE-29581 remove stones from wet sack for Willow
				// pelvis_lag_time = PELVIS_LAG_WALKING;
				static constexpr F32 turn_rate_delta{0.0019f}; // linear scale
				static LLCachedControl<F32> turn_speed(gSavedSettings, "FSAvatarTurnSpeed", 0.0f); // 0 is default. We can't go slower.
				pelvis_lag_time = llmax(PELVIS_LAG_WALKING - (llclamp(turn_speed(), 0.f, 100.f) * turn_rate_delta), F_ALMOST_ZERO);
				// </FS:Beq>
			}

    F32 u = llclamp((delta_time / pelvis_lag_time), 0.0f, 1.0f);	

			mRoot->setWorldRotation( slerp(u, mRoot->getWorldRotation(), wQv) );
}

//------------------------------------------------------------------------
// updateTimeStep()
// Factored out from updateCharacter().
//
// Updates the time step used by the motion controller, based on area
// and avatar count criteria.  This will also stop the
// ANIM_AGENT_WALK_ADJUST animation under some circumstances.
// ------------------------------------------------------------------------
void LLVOAvatar::updateTimeStep()
{
	// <FS:Zi> Optionally disable the usage of timesteps, testing if this affects performance or
	//         creates animation issues - FIRE-3657
	//if (!isSelf() && !isUIAvatar()) // ie, non-self avatars, and animated objects will be affected.
	static LLCachedControl<bool> use_timesteps(gSavedSettings, "UseAnimationTimeSteps");
	if (!isSelf() && !isUIAvatar() && use_timesteps)
	// </FS:Zi>
	{
        // Note that sInstances counts animated objects and
        // standard avatars in the same bucket. Is this desirable?
		F32 time_quantum = clamp_rescale((F32)sInstances.size(), 10.f, 35.f, 0.f, 0.25f);
		F32 pixel_area_scale = clamp_rescale(mPixelArea, 100, 5000, 1.f, 0.f);
		F32 time_step = time_quantum * pixel_area_scale;
        // Extrema:
        //   If number of avs is 10 or less, time_step is unmodified (flagged with 0.0).
        //   If area of av is 5000 or greater, time_step is unmodified (flagged with 0.0).
        //   If number of avs is 35 or greater, and area of av is 100 or less,
        //   time_step takes the maximum possible value of 0.25.
        //   Other situations will give values within the (0, 0.25) range.
		if (time_step != 0.f)
		{
			// disable walk motion servo controller as it doesn't work with motion timesteps
			stopMotion(ANIM_AGENT_WALK_ADJUST);
			removeAnimationData("Walk Speed");
		}
        // See SL-763 - playback with altered time step does not
        // appear to work correctly, odd behavior for distant avatars.
        // As of 11-2017, LLMotionController::updateMotions() will
        // ignore the value here. Need to re-enable if it's every
        // fixed.
		mMotionController.setTimeStep(time_step);
	}
	// <FS:Zi> Optionally disable the usage of timesteps, testing if this affects performance or
	//         creates animation issues - FIRE-3657
	else
	{
		mMotionController.setTimeStep(0.0f);
	}
	// </FS:Zi>
}

void LLVOAvatar::updateRootPositionAndRotation(LLAgent& agent, F32 speed, bool was_sit_ground_constrained) 
{
	if (!(isSitting() && getParent()))
	{
		// This case includes all configurations except sitting on an
		// object, so does include ground sit.

		//--------------------------------------------------------------------
		// get timing info
		// handle initial condition case
		//--------------------------------------------------------------------
		F32 animation_time = mAnimTimer.getElapsedTimeF32();
		if (mTimeLast == 0.0f)
		{
			mTimeLast = animation_time;

			// Initially put the pelvis at slaved position/mRotation
			// SL-315
			mRoot->setWorldPosition( getPositionAgent() ); // first frame
			mRoot->setWorldRotation( getRotation() );
		}
			
		//--------------------------------------------------------------------
		// dont' let dT get larger than 1/5th of a second
		//--------------------------------------------------------------------
		F32 delta_time = animation_time - mTimeLast;

		delta_time = llclamp( delta_time, DELTA_TIME_MIN, DELTA_TIME_MAX );
		mTimeLast = animation_time;

		mSpeedAccum = (mSpeedAccum * 0.95f) + (speed * 0.05f);

		//--------------------------------------------------------------------
		// compute the position of the avatar's root
		//--------------------------------------------------------------------
		LLVector3d root_pos;
		LLVector3d ground_under_pelvis;

		if (isSelf())
		{
			gAgent.setPositionAgent(getRenderPosition());
		}

		root_pos = gAgent.getPosGlobalFromAgent(getRenderPosition());
		root_pos.mdV[VZ] += getVisualParamWeight(AVATAR_HOVER);

        LLVector3 normal;
		resolveHeightGlobal(root_pos, ground_under_pelvis, normal);
		F32 foot_to_ground = (F32) (root_pos.mdV[VZ] - mPelvisToFoot - ground_under_pelvis.mdV[VZ]);				
		bool in_air = ((!LLWorld::getInstance()->getRegionFromPosGlobal(ground_under_pelvis)) || 
						foot_to_ground > FOOT_GROUND_COLLISION_TOLERANCE);

		if (in_air && !mInAir)
		{
			mTimeInAir.reset();
		}
		mInAir = in_air;

        // SL-402: with the ability to animate the position of joints
        // that affect the body size calculation, computed body size
        // can get stale much more easily. Simplest fix is to update
        // it frequently.
        // SL-427: this appears to be too frequent, moving to only do on animation state change.
        //computeBodySize();
    
		// correct for the fact that the pelvis is not necessarily the center 
		// of the agent's physical representation
		root_pos.mdV[VZ] -= (0.5f * mBodySize.mV[VZ]) - mPelvisToFoot;
		if (!isSitting() && !was_sit_ground_constrained)
		{
			root_pos += LLVector3d(getHoverOffset());
			if (getOverallAppearance() == AOA_JELLYDOLL)
			{
				F32 offz = -0.5 * (getScale()[VZ] - mBodySize.mV[VZ]);
				root_pos[2] += offz;
				// if (!isSelf() && !isControlAvatar())
				// {
				// 	LL_DEBUGS("Avatar") << "av " << getFullname() 
				// 						<< " frame " << LLFrameTimer::getFrameCount()
				// 						<< " root adjust offz " << offz
				// 						<< " scalez " << getScale()[VZ]
				// 						<< " bsz " << mBodySize.mV[VZ]
				// 						<< LL_ENDL;
				// }
			}
		}
		// if (!isSelf() && !isControlAvatar())
		// {
		// 	LL_DEBUGS("Avatar") << "av " << getFullname() << " aoa " << (S32) getOverallAppearance()
		// 						<< " frame " << LLFrameTimer::getFrameCount()
		// 						<< " scalez " << getScale()[VZ]
		// 						<< " bsz " << mBodySize.mV[VZ]
		// 						<< " root pos " << root_pos[2]
		// 						<< " curr rootz " << mRoot->getPosition()[2] 
		// 						<< " pp-z " << mPelvisp->getPosition()[2]
		// 						<< " renderpos " << getRenderPosition()
		// 						<< LL_ENDL;
		// }

        LLControlAvatar *cav = dynamic_cast<LLControlAvatar*>(this);
        if (cav)
        {
            // SL-1350: Moved to LLDrawable::updateXform()
            cav->matchVolumeTransform();
        }
        else
        {
            LLVector3 newPosition = gAgent.getPosAgentFromGlobal(root_pos);
			// if (!isSelf() && !isControlAvatar())
			// {
			// 	LL_DEBUGS("Avatar") << "av " << getFullname() 
			// 						<< " frame " << LLFrameTimer::getFrameCount()
			// 						<< " newPosition " << newPosition
			// 						<< " renderpos " << getRenderPosition()
			// 						<< LL_ENDL;
			// }
            if (newPosition != mRoot->getXform()->getWorldPosition())
            {		
                mRoot->touch();
                // SL-315
                mRoot->setWorldPosition( newPosition ); // regular update				
            }
        }

		//--------------------------------------------------------------------
		// Propagate viewer object rotation to root of avatar
		//--------------------------------------------------------------------
		if (!isControlAvatar() && !isAnyAnimationSignaled(AGENT_NO_ROTATE_ANIMS, NUM_AGENT_NO_ROTATE_ANIMS))
		{
            // Rotation fixups for avatars in motion.
            // Skip for animated objects.
            updateOrientation(agent, speed, delta_time);
		}
	}
	else if (mDrawable.notNull())
	{
        // Sitting on an object - mRoot is slaved to mDrawable orientation.
		LLVector3 pos = mDrawable->getPosition();
		pos += getHoverOffset() * mDrawable->getRotation();
		// SL-315
		mRoot->setPosition(pos);
		mRoot->setRotation(mDrawable->getRotation());
	}
}

//------------------------------------------------------------------------
// LLVOAvatar::computeNeedsUpdate()
// 
// Most of the logic here is to figure out when to periodically update impostors.
// Non-impostors have mUpdatePeriod == 1 and will need update every frame.
//------------------------------------------------------------------------
bool LLVOAvatar::computeNeedsUpdate()
{
	const F32 MAX_IMPOSTOR_INTERVAL = 4.0f;
	computeUpdatePeriod();

	bool needs_update_by_frame_count = ((LLDrawable::getCurrentFrame()+mID.mData[0])%mUpdatePeriod == 0);

    bool needs_update_by_max_time = ((gFrameTimeSeconds-mLastImpostorUpdateFrameTime)> MAX_IMPOSTOR_INTERVAL);
	bool needs_update = needs_update_by_frame_count || needs_update_by_max_time;

	if (needs_update && !isSelf())
	{
		if (needs_update_by_max_time)
		{
			mNeedsImpostorUpdate = true;
			mLastImpostorUpdateReason = 11;
		}
		else
		{
			//mNeedsImpostorUpdate = true;
			//mLastImpostorUpdateReason = 10;
		}
	}
	return needs_update;
}

// updateCharacter()
//
// This is called for all avatars, so there are 4 possible situations:
//
// 1) Avatar is your own. In this case the class is LLVOAvatarSelf,
// isSelf() is true, and agent specifies the corresponding agent
// information for you. In all the other cases, agent is irrelevant
// and it would be less confusing if it were null or something.
//
// 2) Avatar is controlled by another resident. Class is LLVOAvatar,
// and isSelf() is false.
//
// 3) Avatar is the controller for an animated object. Class is
// LLControlAvatar and mIsDummy is true. Avatar is a purely
// viewer-side entity with no representation on the simulator.
//
// 4) Avatar is a UI avatar used in some areas of the UI, such as when
// previewing uploaded animations. Class is LLUIAvatar, and mIsDummy
// is true. Avatar is purely viewer-side with no representation on the
// simulator.
//
//------------------------------------------------------------------------
bool LLVOAvatar::updateCharacter(LLAgent &agent)
{	
	updateDebugText();
	
	if (!mIsBuilt)
	{
		return false;
	}

	bool visible = isVisible();
    bool is_control_avatar = isControlAvatar(); // capture state to simplify tracing
	bool is_attachment = false;

	if (is_control_avatar)
	{
        LLControlAvatar *cav = dynamic_cast<LLControlAvatar*>(this);
		is_attachment = cav && cav->mRootVolp && cav->mRootVolp->isAttachment(); // For attached animated objects
	}

    LLScopedContextString str("updateCharacter " + getFullname() + " is_control_avatar "
                              + boost::lexical_cast<std::string>(is_control_avatar) 
                              + " is_attachment " + boost::lexical_cast<std::string>(is_attachment));

	// For fading out the names above heads, only let the timer
	// run if we're visible.
	if (mDrawable.notNull() && !visible)
	{
		mTimeVisible.reset();
	}

	//--------------------------------------------------------------------
	// The rest should only be done occasionally for far away avatars.
    // Set mUpdatePeriod and visible based on distance and other criteria,
	// and flag for impostor update if needed.
	//--------------------------------------------------------------------
	bool needs_update = computeNeedsUpdate();
	
	//--------------------------------------------------------------------
	// Early out if does not need update and not self
	// don't early out for your own avatar, as we rely on your animations playing reliably
	// for example, the "turn around" animation when entering customize avatar needs to trigger
	// even when your avatar is offscreen
	//--------------------------------------------------------------------
	if (!needs_update && !isSelf())
	{
		updateMotions(LLCharacter::HIDDEN_UPDATE);
		return false;
	}

	//--------------------------------------------------------------------
	// Handle transitions between regular rendering, jellydoll, or invisible.
	// Can trigger skeleton reset or animation changes
	//--------------------------------------------------------------------
	updateOverallAppearance();
	
	//--------------------------------------------------------------------
	// change animation time quanta based on avatar render load
	//--------------------------------------------------------------------
    // SL-763 the time step quantization does not currently work.
    //updateTimeStep();
    
	//--------------------------------------------------------------------
    // Update sitting state based on parent and active animation info.
	//--------------------------------------------------------------------
	if (getParent() && !isSitting())
	{
		sitOnObject((LLViewerObject*)getParent());
	}
	else if (!getParent() && isSitting() && !isMotionActive(ANIM_AGENT_SIT_GROUND_CONSTRAINED))
	{
        // If we are starting up, motion might be loading
        LLMotion *motionp = mMotionController.findMotion(ANIM_AGENT_SIT_GROUND_CONSTRAINED);
        if (!motionp || !mMotionController.isMotionLoading(motionp))
        {
            getOffObject();
        }
	}

	//--------------------------------------------------------------------
	// create local variables in world coords for region position values
	//--------------------------------------------------------------------
	LLVector3 xyVel = getVelocity();
	xyVel.mV[VZ] = 0.0f;
	F32 speed = xyVel.length();
	// remembering the value here prevents a display glitch if the
	// animation gets toggled during this update.
	bool was_sit_ground_constrained = isMotionActive(ANIM_AGENT_SIT_GROUND_CONSTRAINED);

	//--------------------------------------------------------------------
    // This does a bunch of state updating, including figuring out
    // whether av is in the air, setting mRoot position and rotation
    // In some cases, calls updateOrientation() for a lot of the
    // work
    // --------------------------------------------------------------------
    updateRootPositionAndRotation(agent, speed, was_sit_ground_constrained);
	
	//-------------------------------------------------------------------------
	// Update character motions
	//-------------------------------------------------------------------------
	// store data relevant to motions
	mSpeed = speed;

	// update animations
	if (!visible)
	{
		updateMotions(LLCharacter::HIDDEN_UPDATE);
	}
	else if (mSpecialRenderMode == 1) // Animation Preview
	{
		updateMotions(LLCharacter::FORCE_UPDATE);
	}
	else
	{
		// Might be better to do HIDDEN_UPDATE if cloud
		updateMotions(LLCharacter::NORMAL_UPDATE);
	}

	// Special handling for sitting on ground.
	if (!getParent() && (isSitting() || was_sit_ground_constrained))
	{
		
		F32 off_z = LLVector3d(getHoverOffset()).mdV[VZ];
		if (off_z != 0.0)
		{
			LLVector3 pos = mRoot->getWorldPosition();
			pos.mV[VZ] += off_z;
			mRoot->touch();
			// SL-315
			mRoot->setWorldPosition(pos);
		}
	}

	// update head position
	updateHeadOffset();

	// Generate footstep sounds when feet hit the ground
    updateFootstepSounds();

	// Update child joints as needed.
	mRoot->updateWorldMatrixChildren();

    if (visible)
    {
		// System avatar mesh vertices need to be reskinned.
		mNeedsSkin = true;
    }

	return visible;
}

//-----------------------------------------------------------------------------
// updateHeadOffset()
//-----------------------------------------------------------------------------
void LLVOAvatar::updateHeadOffset()
{
	// since we only care about Z, just grab one of the eyes
	LLVector3 midEyePt = mEyeLeftp->getWorldPosition();
	midEyePt -= mDrawable.notNull() ? mDrawable->getWorldPosition() : mRoot->getWorldPosition();
	midEyePt.mV[VZ] = llmax(-mPelvisToFoot + LLViewerCamera::getInstance()->getNear(), midEyePt.mV[VZ]);

	if (mDrawable.notNull())
	{
		midEyePt = midEyePt * ~mDrawable->getWorldRotation();
	}
	if (isSitting())
	{
		mHeadOffset = midEyePt;	
	}
	else
	{
		F32 u = llmax(0.f, HEAD_MOVEMENT_AVG_TIME - (1.f / gFPSClamped));
		mHeadOffset = lerp(midEyePt, mHeadOffset,  u);
	}
}

void LLVOAvatar::debugBodySize() const
{
	LLVector3 pelvis_scale = mPelvisp->getScale();

	// some of the joints have not been cached
	LLVector3 skull = mSkullp->getPosition();
    LL_DEBUGS("Avatar") << "skull pos " << skull << LL_ENDL;
	//LLVector3 skull_scale = mSkullp->getScale();

	LLVector3 neck = mNeckp->getPosition();
	LLVector3 neck_scale = mNeckp->getScale();
    LL_DEBUGS("Avatar") << "neck pos " << neck << " neck_scale " << neck_scale << LL_ENDL;

	LLVector3 chest = mChestp->getPosition();
	LLVector3 chest_scale = mChestp->getScale();
    LL_DEBUGS("Avatar") << "chest pos " << chest << " chest_scale " << chest_scale << LL_ENDL;

	// the rest of the joints have been cached
	LLVector3 head = mHeadp->getPosition();
	LLVector3 head_scale = mHeadp->getScale();
    LL_DEBUGS("Avatar") << "head pos " << head << " head_scale " << head_scale << LL_ENDL;

	LLVector3 torso = mTorsop->getPosition();
	LLVector3 torso_scale = mTorsop->getScale();
    LL_DEBUGS("Avatar") << "torso pos " << torso << " torso_scale " << torso_scale << LL_ENDL;

	LLVector3 hip = mHipLeftp->getPosition();
	LLVector3 hip_scale = mHipLeftp->getScale();
    LL_DEBUGS("Avatar") << "hip pos " << hip << " hip_scale " << hip_scale << LL_ENDL;

	LLVector3 knee = mKneeLeftp->getPosition();
	LLVector3 knee_scale = mKneeLeftp->getScale();
    LL_DEBUGS("Avatar") << "knee pos " << knee << " knee_scale " << knee_scale << LL_ENDL;

	LLVector3 ankle = mAnkleLeftp->getPosition();
	LLVector3 ankle_scale = mAnkleLeftp->getScale();
    LL_DEBUGS("Avatar") << "ankle pos " << ankle << " ankle_scale " << ankle_scale << LL_ENDL;

	LLVector3 foot  = mFootLeftp->getPosition();
    LL_DEBUGS("Avatar") << "foot pos " << foot << LL_ENDL;

	F32 new_offset = (const_cast<LLVOAvatar*>(this))->getVisualParamWeight(AVATAR_HOVER);
    LL_DEBUGS("Avatar") << "new_offset " << new_offset << LL_ENDL;

	F32 new_pelvis_to_foot = hip.mV[VZ] * pelvis_scale.mV[VZ] -
        knee.mV[VZ] * hip_scale.mV[VZ] -
        ankle.mV[VZ] * knee_scale.mV[VZ] -
        foot.mV[VZ] * ankle_scale.mV[VZ];
    LL_DEBUGS("Avatar") << "new_pelvis_to_foot " << new_pelvis_to_foot << LL_ENDL;

	LLVector3 new_body_size;
	new_body_size.mV[VZ] = new_pelvis_to_foot +
					   // the sqrt(2) correction below is an approximate
					   // correction to get to the top of the head
					   F_SQRT2 * (skull.mV[VZ] * head_scale.mV[VZ]) + 
					   head.mV[VZ] * neck_scale.mV[VZ] + 
					   neck.mV[VZ] * chest_scale.mV[VZ] + 
					   chest.mV[VZ] * torso_scale.mV[VZ] + 
					   torso.mV[VZ] * pelvis_scale.mV[VZ]; 

	// TODO -- measure the real depth and width
	new_body_size.mV[VX] = DEFAULT_AGENT_DEPTH;
	new_body_size.mV[VY] = DEFAULT_AGENT_WIDTH;

    LL_DEBUGS("Avatar") << "new_body_size " << new_body_size << LL_ENDL;
}
   
//------------------------------------------------------------------------
// postPelvisSetRecalc
//------------------------------------------------------------------------
void LLVOAvatar::postPelvisSetRecalc()
{		
	mRoot->updateWorldMatrixChildren();			
	computeBodySize();
	dirtyMesh(2);
}
//------------------------------------------------------------------------
// updateVisibility()
//------------------------------------------------------------------------
void LLVOAvatar::updateVisibility()
{
	bool visible = false;

	if (mIsDummy)
	{
		visible = false;
	}
	else if (mDrawable.isNull())
	{
		visible = false;
	}
	else
	{
		if (!mDrawable->getSpatialGroup() || mDrawable->getSpatialGroup()->isVisible())
		{
			visible = true;
		}
		else
		{
			visible = false;
		}

		if(isSelf())
		{
			if (!gAgentWearables.areWearablesLoaded())
			{
				visible = false;
			}
		}
		else if( !mFirstAppearanceMessageReceived )
		{
			visible = false;
		}

		if (sDebugInvisible)
		{
			LLNameValue* firstname = getNVPair("FirstName");
			if (firstname)
			{
				LL_DEBUGS("Avatar") << avString() << " updating visibility" << LL_ENDL;
			}
			else
			{
				LL_INFOS() << "Avatar " << this << " updating visiblity" << LL_ENDL;
			}

			if (visible)
			{
				LL_INFOS() << "Visible" << LL_ENDL;
			}
			else
			{
				LL_INFOS() << "Not visible" << LL_ENDL;
			}

			/*if (avatar_in_frustum)
			{
				LL_INFOS() << "Avatar in frustum" << LL_ENDL;
			}
			else
			{
				LL_INFOS() << "Avatar not in frustum" << LL_ENDL;
			}*/

			/*if (LLViewerCamera::getInstance()->sphereInFrustum(sel_pos_agent, 2.0f))
			{
				LL_INFOS() << "Sel pos visible" << LL_ENDL;
			}
			if (LLViewerCamera::getInstance()->sphereInFrustum(wrist_right_pos_agent, 0.2f))
			{
				LL_INFOS() << "Wrist pos visible" << LL_ENDL;
			}
			if (LLViewerCamera::getInstance()->sphereInFrustum(getPositionAgent(), getMaxScale()*2.f))
			{
				LL_INFOS() << "Agent visible" << LL_ENDL;
			}*/
			LL_INFOS() << "PA: " << getPositionAgent() << LL_ENDL;
			/*LL_INFOS() << "SPA: " << sel_pos_agent << LL_ENDL;
			LL_INFOS() << "WPA: " << wrist_right_pos_agent << LL_ENDL;*/
			for (attachment_map_t::iterator iter = mAttachmentPoints.begin(); 
				 iter != mAttachmentPoints.end();
				 ++iter)
			{
				LLViewerJointAttachment* attachment = iter->second;

				// <FS:Ansariel> Possible crash fix
				if (!attachment)
				{
					continue;
				}
				// </FS:Ansariel>

				for (LLViewerJointAttachment::attachedobjs_vec_t::iterator attachment_iter = attachment->mAttachedObjects.begin();
					 attachment_iter != attachment->mAttachedObjects.end();
					 ++attachment_iter)
				{
					if (LLViewerObject *attached_object = attachment_iter->get())
					{
						if(attached_object->mDrawable->isVisible())
						{
							LL_INFOS() << attachment->getName() << " visible" << LL_ENDL;
						}
						else
						{
							LL_INFOS() << attachment->getName() << " not visible at " << mDrawable->getWorldPosition() << " and radius " << mDrawable->getRadius() << LL_ENDL;
						}
					}
				}
			}
		}
	}

	if (!visible && mVisible)
	{
		mMeshInvisibleTime.reset();
	}

	if (visible)
	{
		if (!mMeshValid)
		{
			restoreMeshData();
		}
	}
	else
	{
		if (mMeshValid &&
            (isControlAvatar() || mMeshInvisibleTime.getElapsedTimeF32() > TIME_BEFORE_MESH_CLEANUP))
		{
			releaseMeshData();
		}
	}

    if ( visible != mVisible )
    {
        LL_DEBUGS("AvatarRender") << "visible was " << mVisible << " now " << visible << LL_ENDL;
    }
	mVisible = visible;
}

// private
bool LLVOAvatar::shouldAlphaMask()
{
	const bool should_alpha_mask = !LLDrawPoolAlpha::sShowDebugAlpha // Don't alpha mask if "Highlight Transparent" checked
							&& !LLDrawPoolAvatar::sSkipTransparent;

	return should_alpha_mask;

}

//-----------------------------------------------------------------------------
// renderSkinned()
//-----------------------------------------------------------------------------
U32 LLVOAvatar::renderSkinned()
{
    LL_PROFILE_ZONE_SCOPED_CATEGORY_AVATAR;

	U32 num_indices = 0;

	if (!mIsBuilt)
	{
		return num_indices;
	}

    if (mDrawable.isNull())
    {
		return num_indices;
    }

	LLFace* face = mDrawable->getFace(0);

	bool needs_rebuild = !face || !face->getVertexBuffer() || mDrawable->isState(LLDrawable::REBUILD_GEOMETRY);

	if (needs_rebuild || mDirtyMesh)
	{	//LOD changed or new mesh created, allocate new vertex buffer if needed
		if (needs_rebuild || mDirtyMesh >= 2 || mVisibilityRank <= 4)
		{
			updateMeshData();
			mDirtyMesh = 0;
			mNeedsSkin = true;
			mDrawable->clearState(LLDrawable::REBUILD_GEOMETRY);
		}
	}

	if (LLViewerShaderMgr::instance()->getShaderLevel(LLViewerShaderMgr::SHADER_AVATAR) <= 0)
	{
		if (mNeedsSkin)
		{
			//generate animated mesh
			LLViewerJoint* lower_mesh = getViewerJoint(MESH_ID_LOWER_BODY);
			LLViewerJoint* upper_mesh = getViewerJoint(MESH_ID_UPPER_BODY);
			LLViewerJoint* skirt_mesh = getViewerJoint(MESH_ID_SKIRT);
			LLViewerJoint* eyelash_mesh = getViewerJoint(MESH_ID_EYELASH);
			LLViewerJoint* head_mesh = getViewerJoint(MESH_ID_HEAD);
			LLViewerJoint* hair_mesh = getViewerJoint(MESH_ID_HAIR);

			if(upper_mesh)
			{
				upper_mesh->updateJointGeometry();
			}
			if (lower_mesh)
			{
				lower_mesh->updateJointGeometry();
			}

			if( isWearingWearableType( LLWearableType::WT_SKIRT ) )
			{
				if(skirt_mesh)
				{
					skirt_mesh->updateJointGeometry();
				}
			}

			if (!isSelf() || gAgent.needsRenderHead() || LLPipeline::sShadowRender)
			{
				if(eyelash_mesh)
				{
					eyelash_mesh->updateJointGeometry();
				}
				if(head_mesh)
				{
					head_mesh->updateJointGeometry();
				}
				if(hair_mesh)
				{
					hair_mesh->updateJointGeometry();
				}
			}
			mNeedsSkin = false;
			mLastSkinTime = gFrameTimeSeconds;

			LLFace * face = mDrawable->getFace(0);
			if (face)
			{
				LLVertexBuffer* vb = face->getVertexBuffer();
				if (vb)
				{
					vb->unmapBuffer();
				}
			}
		}
	}
	else
	{
		mNeedsSkin = false;
	}

	if (sDebugInvisible)
	{
		LLNameValue* firstname = getNVPair("FirstName");
		if (firstname)
		{
			LL_DEBUGS("Avatar") << avString() << " in render" << LL_ENDL;
		}
		else
		{
			LL_INFOS() << "Avatar " << this << " in render" << LL_ENDL;
		}
		if (!mIsBuilt)
		{
			LL_INFOS() << "Not built!" << LL_ENDL;
		}
		else if (!gAgent.needsRenderAvatar())
		{
			LL_INFOS() << "Doesn't need avatar render!" << LL_ENDL;
		}
		else
		{
			LL_INFOS() << "Rendering!" << LL_ENDL;
		}
	}

	if (!mIsBuilt)
	{
		return num_indices;
	}

	if (isSelf() && !gAgent.needsRenderAvatar())
	{
		return num_indices;
	}

	//--------------------------------------------------------------------
	// render all geometry attached to the skeleton
	//--------------------------------------------------------------------

		bool first_pass = true;
		if (!LLDrawPoolAvatar::sSkipOpaque)
		{
			if (isUIAvatar() && mIsDummy)
			{
				LLViewerJoint* hair_mesh = getViewerJoint(MESH_ID_HAIR);
				if (hair_mesh)
				{
					num_indices += hair_mesh->render(mAdjustedPixelArea, first_pass, mIsDummy);
				}
				first_pass = false;
			}
			if (!isSelf() || gAgent.needsRenderHead() || LLPipeline::sShadowRender)
			{
	
				if (isTextureVisible(TEX_HEAD_BAKED) || (getOverallAppearance() == AOA_JELLYDOLL && !isControlAvatar()) || isUIAvatar())
				{
					LLViewerJoint* head_mesh = getViewerJoint(MESH_ID_HEAD);
					if (head_mesh)
					{
						num_indices += head_mesh->render(mAdjustedPixelArea, first_pass, mIsDummy);
					}
					first_pass = false;
				}
			}
			if (isTextureVisible(TEX_UPPER_BAKED) || (getOverallAppearance() == AOA_JELLYDOLL && !isControlAvatar()) || isUIAvatar())
			{
				LLViewerJoint* upper_mesh = getViewerJoint(MESH_ID_UPPER_BODY);
				if (upper_mesh)
				{
					num_indices += upper_mesh->render(mAdjustedPixelArea, first_pass, mIsDummy);
				}
				first_pass = false;
			}
			
			if (isTextureVisible(TEX_LOWER_BAKED) || (getOverallAppearance() == AOA_JELLYDOLL && !isControlAvatar()) || isUIAvatar())
			{
				LLViewerJoint* lower_mesh = getViewerJoint(MESH_ID_LOWER_BODY);
				if (lower_mesh)
				{
					num_indices += lower_mesh->render(mAdjustedPixelArea, first_pass, mIsDummy);
				}
				first_pass = false;
			}
		}

		if (!LLDrawPoolAvatar::sSkipTransparent || LLPipeline::sImpostorRender)
		{
			LLGLState blend(GL_BLEND, !mIsDummy);
			num_indices += renderTransparent(first_pass);
		}

	return num_indices;
}

U32 LLVOAvatar::renderTransparent(bool first_pass)
{
	LL_PROFILE_ZONE_SCOPED_CATEGORY_AVATAR; // <FS:Beq/> Tracy accounting for render tracking
	U32 num_indices = 0;
	if( isWearingWearableType( LLWearableType::WT_SKIRT ) && (isUIAvatar() || isTextureVisible(TEX_SKIRT_BAKED)) )
	{
        gGL.flush();
		LLViewerJoint* skirt_mesh = getViewerJoint(MESH_ID_SKIRT);
		if (skirt_mesh)
		{
			num_indices += skirt_mesh->render(mAdjustedPixelArea, false);
		}
		first_pass = false;
        gGL.flush();
	}

	if (!isSelf() || gAgent.needsRenderHead() || LLPipeline::sShadowRender)
	{
		if (LLPipeline::sImpostorRender)
		{
            gGL.flush();
		}
		
		if (isTextureVisible(TEX_HEAD_BAKED))
		{
			LLViewerJoint* eyelash_mesh = getViewerJoint(MESH_ID_EYELASH);
			if (eyelash_mesh)
			{
				num_indices += eyelash_mesh->render(mAdjustedPixelArea, first_pass, mIsDummy);
			}
			first_pass = false;
		}
		if (isTextureVisible(TEX_HAIR_BAKED) && (getOverallAppearance() != AOA_JELLYDOLL))
		{
			LLViewerJoint* hair_mesh = getViewerJoint(MESH_ID_HAIR);
			if (hair_mesh)
			{
				num_indices += hair_mesh->render(mAdjustedPixelArea, first_pass, mIsDummy);
			}
			first_pass = false;
		}
		if (LLPipeline::sImpostorRender)
		{
            gGL.flush();
		}
	}
	
	return num_indices;
}

//-----------------------------------------------------------------------------
// renderRigid()
//-----------------------------------------------------------------------------
U32 LLVOAvatar::renderRigid()
{
	LL_PROFILE_ZONE_SCOPED_CATEGORY_AVATAR; // <FS:Beq/> Tracy accounting for render tracking
	U32 num_indices = 0;

	if (!mIsBuilt)
	{
		return 0;
	}

	if (isSelf() && (!gAgent.needsRenderAvatar() || !gAgent.needsRenderHead()))
	{
		return 0;
	}

	bool should_alpha_mask = shouldAlphaMask();
	LLGLState test(GL_ALPHA_TEST, should_alpha_mask);

	if (isTextureVisible(TEX_EYES_BAKED) || (getOverallAppearance() == AOA_JELLYDOLL && !isControlAvatar()) || isUIAvatar())
	{
		LLViewerJoint* eyeball_left = getViewerJoint(MESH_ID_EYEBALL_LEFT);
		LLViewerJoint* eyeball_right = getViewerJoint(MESH_ID_EYEBALL_RIGHT);
		if (eyeball_left)
		{
			num_indices += eyeball_left->render(mAdjustedPixelArea, true, mIsDummy);
		}
		if(eyeball_right)
		{
			num_indices += eyeball_right->render(mAdjustedPixelArea, true, mIsDummy);
		}
	}

	return num_indices;
}

U32 LLVOAvatar::renderImpostor(LLColor4U color, S32 diffuse_channel)
{
	LL_PROFILE_ZONE_SCOPED_CATEGORY_AVATAR; // <FS:Beq/> Tracy accounting for render tracking
	if (!mImpostor.isComplete())
	{
		return 0;
	}

	LLVector3 pos(getRenderPosition()+mImpostorOffset);
	LLVector3 at = (pos - LLViewerCamera::getInstance()->getOrigin());
	at.normalize();
	LLVector3 left = LLViewerCamera::getInstance()->getUpAxis() % at;
	LLVector3 up = at%left;

	left *= mImpostorDim.mV[0];
	up *= mImpostorDim.mV[1];

	if (gPipeline.hasRenderDebugMask(LLPipeline::RENDER_DEBUG_IMPOSTORS))
	{
		LLGLEnable blend(GL_BLEND);
		gGL.setSceneBlendType(LLRender::BT_ADD);
		gGL.getTexUnit(diffuse_channel)->unbind(LLTexUnit::TT_TEXTURE);

		// gGL.begin(LLRender::QUADS);
		// gGL.vertex3fv((pos+left-up).mV);
		// gGL.vertex3fv((pos-left-up).mV);
		// gGL.vertex3fv((pos-left+up).mV);
		// gGL.vertex3fv((pos+left+up).mV);
		// gGL.end();


		gGL.begin(LLRender::LINES); 
		gGL.color4f(1.f,1.f,1.f,1.f);
		F32 thickness = llmax(F32(5.0f-5.0f*(gFrameTimeSeconds-mLastImpostorUpdateFrameTime)),1.0f);
		gGL.setLineWidth(thickness); // <FS> Line width OGL core profile fix by Rye Mutt
		gGL.vertex3fv((pos+left-up).mV);
		gGL.vertex3fv((pos-left-up).mV);
		gGL.vertex3fv((pos-left-up).mV);
		gGL.vertex3fv((pos-left+up).mV);
		gGL.vertex3fv((pos-left+up).mV);
		gGL.vertex3fv((pos+left+up).mV);
		gGL.vertex3fv((pos+left+up).mV);
		gGL.vertex3fv((pos+left-up).mV);
		gGL.end();
		gGL.flush();
	}
	{
	gGL.flush();

	gGL.color4ubv(color.mV);
	gGL.getTexUnit(diffuse_channel)->bind(&mImpostor);
	// <FS:Ansariel> Remove QUADS rendering mode
	//gGL.begin(LLRender::QUADS);
	//gGL.texCoord2f(0,0);
	//gGL.vertex3fv((pos+left-up).mV);
	//gGL.texCoord2f(1,0);
	//gGL.vertex3fv((pos-left-up).mV);
	//gGL.texCoord2f(1,1);
	//gGL.vertex3fv((pos-left+up).mV);
	//gGL.texCoord2f(0,1);
	//gGL.vertex3fv((pos+left+up).mV);
	//gGL.end();
	gGL.begin(LLRender::TRIANGLES);
	{
		gGL.texCoord2f(0.f, 0.f);
		gGL.vertex3fv((pos + left - up).mV);
		gGL.texCoord2f(1.f, 0.f);
		gGL.vertex3fv((pos - left - up).mV);
		gGL.texCoord2f(1.f, 1.f);
		gGL.vertex3fv((pos - left + up).mV);

		gGL.texCoord2f(0.f, 0.f);
		gGL.vertex3fv((pos + left - up).mV);
		gGL.texCoord2f(1.f, 1.f);
		gGL.vertex3fv((pos - left + up).mV);
		gGL.texCoord2f(0.f, 1.f);
		gGL.vertex3fv((pos + left + up).mV);
	}
	gGL.end();
	// </FS:Ansariel>
	gGL.flush();
	}

	return 6;
}

bool LLVOAvatar::allTexturesCompletelyDownloaded(std::set<LLUUID>& ids) const
{
	for (std::set<LLUUID>::const_iterator it = ids.begin(); it != ids.end(); ++it)
	{
		LLViewerFetchedTexture *imagep = gTextureList.findImage(*it, TEX_LIST_STANDARD);
		if (imagep && imagep->getDiscardLevel()!=0)
		{
			return false;
		}
	}
	return true;
}

bool LLVOAvatar::allLocalTexturesCompletelyDownloaded() const
{
	std::set<LLUUID> local_ids;
	collectLocalTextureUUIDs(local_ids);
	return allTexturesCompletelyDownloaded(local_ids);
}

bool LLVOAvatar::allBakedTexturesCompletelyDownloaded() const
{
	std::set<LLUUID> baked_ids;
	collectBakedTextureUUIDs(baked_ids);
	return allTexturesCompletelyDownloaded(baked_ids);
}

std::string LLVOAvatar::bakedTextureOriginInfo()
{
	std::string result;
	
	std::set<LLUUID> baked_ids;
	collectBakedTextureUUIDs(baked_ids);
	for (U32 i = 0; i < mBakedTextureDatas.size(); i++)
	{
		ETextureIndex texture_index = mBakedTextureDatas[i].mTextureIndex;
		LLViewerFetchedTexture *imagep =
			LLViewerTextureManager::staticCastToFetchedTexture(getImage(texture_index,0), true);
		if (!imagep ||
			imagep->getID() == IMG_DEFAULT ||
			imagep->getID() == IMG_DEFAULT_AVATAR)
			
		{
			result += "-";
		}
		else
		{
			bool has_url = false, has_host = false;
			if (!imagep->getUrl().empty())
			{
				has_url = true;
			}
			if (imagep->getTargetHost().isOk())
			{
				has_host = true;
			}
			S32 discard = imagep->getDiscardLevel();
			if (has_url && !has_host) result += discard ? "u" : "U"; // server-bake texture with url 
			else if (has_host && !has_url) result += discard ? "h" : "H"; // old-style texture on sim
			else if (has_host && has_url) result += discard ? "x" : "X"; // both origins?
			else if (!has_host && !has_url) result += discard ? "n" : "N"; // no origin?
			if (discard != 0)
			{
				result += llformat("(%d/%d)",discard,imagep->getDesiredDiscardLevel());
			}
		}

	}
	return result;
}

S32Bytes LLVOAvatar::totalTextureMemForUUIDS(std::set<LLUUID>& ids)
{
	S32Bytes result(0);
	for (std::set<LLUUID>::const_iterator it = ids.begin(); it != ids.end(); ++it)
	{
		LLViewerFetchedTexture *imagep = gTextureList.findImage(*it, TEX_LIST_STANDARD);
		if (imagep)
		{
			result += imagep->getTextureMemory();
		}
	}
	return result;
}
	
void LLVOAvatar::collectLocalTextureUUIDs(std::set<LLUUID>& ids) const
{
	for (U32 texture_index = 0; texture_index < getNumTEs(); texture_index++)
	{
		LLWearableType::EType wearable_type = LLAvatarAppearance::getDictionary()->getTEWearableType((ETextureIndex)texture_index);
		U32 num_wearables = gAgentWearables.getWearableCount(wearable_type);

		LLViewerFetchedTexture *imagep = NULL;
		for (U32 wearable_index = 0; wearable_index < num_wearables; wearable_index++)
		{
			imagep = LLViewerTextureManager::staticCastToFetchedTexture(getImage(texture_index, wearable_index), true);
			if (imagep)
			{
				const LLAvatarAppearanceDictionary::TextureEntry *texture_dict = LLAvatarAppearance::getDictionary()->getTexture((ETextureIndex)texture_index);
				if (texture_dict && texture_dict->mIsLocalTexture)
				{
					ids.insert(imagep->getID());
				}
			}
		}
	}
	ids.erase(IMG_DEFAULT);
	ids.erase(IMG_DEFAULT_AVATAR);
	ids.erase(IMG_INVISIBLE);
}

void LLVOAvatar::collectBakedTextureUUIDs(std::set<LLUUID>& ids) const
{
	for (U32 texture_index = 0; texture_index < getNumTEs(); texture_index++)
	{
		LLViewerFetchedTexture *imagep = NULL;
		if (isIndexBakedTexture((ETextureIndex) texture_index))
		{
			imagep = LLViewerTextureManager::staticCastToFetchedTexture(getImage(texture_index,0), true);
			if (imagep)
			{
				ids.insert(imagep->getID());
			}
		}
	}
	ids.erase(IMG_DEFAULT);
	ids.erase(IMG_DEFAULT_AVATAR);
	ids.erase(IMG_INVISIBLE);
}

void LLVOAvatar::collectTextureUUIDs(std::set<LLUUID>& ids)
{
	collectLocalTextureUUIDs(ids);
	collectBakedTextureUUIDs(ids);
}

void LLVOAvatar::releaseOldTextures()
{
	S32Bytes current_texture_mem;
	
	// Any textures that we used to be using but are no longer using should no longer be flagged as "NO_DELETE"
	std::set<LLUUID> baked_texture_ids;
	collectBakedTextureUUIDs(baked_texture_ids);
	S32Bytes new_baked_mem = totalTextureMemForUUIDS(baked_texture_ids);

	std::set<LLUUID> local_texture_ids;
	collectLocalTextureUUIDs(local_texture_ids);
	//S32 new_local_mem = totalTextureMemForUUIDS(local_texture_ids);

	std::set<LLUUID> new_texture_ids;
	new_texture_ids.insert(baked_texture_ids.begin(),baked_texture_ids.end());
	new_texture_ids.insert(local_texture_ids.begin(),local_texture_ids.end());
	S32Bytes new_total_mem = totalTextureMemForUUIDS(new_texture_ids);

	//S32 old_total_mem = totalTextureMemForUUIDS(mTextureIDs);
	//LL_DEBUGS("Avatar") << getFullname() << " old_total_mem: " << old_total_mem << " new_total_mem (L/B): " << new_total_mem << " (" << new_local_mem <<", " << new_baked_mem << ")" << LL_ENDL;  
	if (!isSelf() && new_total_mem > new_baked_mem)
	{
			LL_WARNS() << "extra local textures stored for non-self av" << LL_ENDL;
	}
	for (std::set<LLUUID>::iterator it = mTextureIDs.begin(); it != mTextureIDs.end(); ++it)
	{
		if (new_texture_ids.find(*it) == new_texture_ids.end())
		{
			LLViewerFetchedTexture *imagep = gTextureList.findImage(*it, TEX_LIST_STANDARD);
			if (imagep)
			{
				current_texture_mem += imagep->getTextureMemory();
				if (imagep->getTextureState() == LLGLTexture::NO_DELETE)
				{
					// This will allow the texture to be deleted if not in use.
					imagep->forceActive();

					// This resets the clock to texture being flagged
					// as unused, preventing the texture from being
					// deleted immediately. If other avatars or
					// objects are using it, it can still be flagged
					// no-delete by them.
					imagep->forceUpdateBindStats();
				}
			}
		}
	}
	mTextureIDs = new_texture_ids;
}

void LLVOAvatar::updateTextures()
{
	releaseOldTextures();
	
	bool render_avatar = true;

	if (mIsDummy)
	{
		return;
	}

	if( isSelf() )
	{
		render_avatar = true;
	}
	else
	{
		if(!isVisible())
		{
			return ;//do not update for invisible avatar.
		}

		render_avatar = !mCulled; //visible and not culled.
	}

	std::vector<bool> layer_baked;
	// GL NOT ACTIVE HERE - *TODO
	for (U32 i = 0; i < mBakedTextureDatas.size(); i++)
	{
		layer_baked.push_back(isTextureDefined(mBakedTextureDatas[i].mTextureIndex));
		// bind the texture so that they'll be decoded slightly 
		// inefficient, we can short-circuit this if we have to
		if (render_avatar && !gGLManager.mIsDisabled)
		{
			if (layer_baked[i] && !mBakedTextureDatas[i].mIsLoaded)
			{
				gGL.getTexUnit(0)->bind(getImage( mBakedTextureDatas[i].mTextureIndex, 0 ));
			}
		}
	}

	mMaxPixelArea = 0.f;
	mMinPixelArea = 99999999.f;
	mHasGrey = false; // debug
	for (U32 texture_index = 0; texture_index < getNumTEs(); texture_index++)
	{
		LLWearableType::EType wearable_type = LLAvatarAppearance::getDictionary()->getTEWearableType((ETextureIndex)texture_index);
		U32 num_wearables = gAgentWearables.getWearableCount(wearable_type);
		const LLTextureEntry *te = getTE(texture_index);

		// getTE can return 0.
		// Not sure yet why it does, but of course it crashes when te->mScale? gets used.
		// Put safeguard in place so this corner case get better handling and does not result in a crash.
		F32 texel_area_ratio = 1.0f;
		if( te )
		{
			texel_area_ratio = fabs(te->mScaleS * te->mScaleT);
		}
		else
		{
			LL_WARNS() << "getTE( " << texture_index << " ) returned 0" <<LL_ENDL;
		}

		LLViewerFetchedTexture *imagep = NULL;
		for (U32 wearable_index = 0; wearable_index < num_wearables; wearable_index++)
		{
			imagep = LLViewerTextureManager::staticCastToFetchedTexture(getImage(texture_index, wearable_index), true);
			if (imagep)
			{
				const LLAvatarAppearanceDictionary::TextureEntry *texture_dict = LLAvatarAppearance::getDictionary()->getTexture((ETextureIndex)texture_index);
				const EBakedTextureIndex baked_index = texture_dict ? texture_dict->mBakedTextureIndex : EBakedTextureIndex::BAKED_NUM_INDICES;
				if (texture_dict && texture_dict->mIsLocalTexture)
				{
					addLocalTextureStats((ETextureIndex)texture_index, imagep, texel_area_ratio, render_avatar, mBakedTextureDatas[baked_index].mIsUsed);
				}
			}
		}
		if (isIndexBakedTexture((ETextureIndex) texture_index) && render_avatar)
		{
			const S32 boost_level = getAvatarBakedBoostLevel();
			imagep = LLViewerTextureManager::staticCastToFetchedTexture(getImage(texture_index,0), true);
			addBakedTextureStats( imagep, mPixelArea, texel_area_ratio, boost_level );			
			// <FS:Ansariel> [Legacy Bake]
			// Spam if this is a baked texture, not set to default image, without valid host info
			if (isIndexBakedTexture((ETextureIndex)texture_index)
				&& imagep->getID() != IMG_DEFAULT_AVATAR
				&& imagep->getID() != IMG_INVISIBLE
				&& !isUsingServerBakes() 
				&& !imagep->getTargetHost().isOk())
			{
				LL_WARNS_ONCE("Texture") << "LLVOAvatar::updateTextures No host for texture "
										 << imagep->getID() << " for avatar "
										 << (isSelf() ? "<myself>" : getID().asString()) 
										 << " on host " << getRegion()->getHost() << LL_ENDL;
			}
			// </FS:Ansariel> [Legacy Bake]
		}
	}

	if (gPipeline.hasRenderDebugMask(LLPipeline::RENDER_DEBUG_TEXTURE_AREA))
	{
		setDebugText(llformat("%4.0f:%4.0f", (F32) sqrt(mMinPixelArea),(F32) sqrt(mMaxPixelArea)));
	}	
}


void LLVOAvatar::addLocalTextureStats( ETextureIndex idx, LLViewerFetchedTexture* imagep,
									   F32 texel_area_ratio, bool render_avatar, bool covered_by_baked)
{
	// No local texture stats for non-self avatars
	return;
}

const S32 MAX_TEXTURE_UPDATE_INTERVAL = 64 ; //need to call updateTextures() at least every 32 frames.	
const S32 MAX_TEXTURE_VIRTUAL_SIZE_RESET_INTERVAL = S32_MAX ; //frames
void LLVOAvatar::checkTextureLoading()
{
	static const F32 MAX_INVISIBLE_WAITING_TIME = 15.f ; //seconds

	bool pause = !isVisible() ;
	if(!pause)
	{
		mInvisibleTimer.reset() ;
	}
	if(mLoadedCallbacksPaused == pause)
	{
        if (!pause && mFirstFullyVisible && mLoadedCallbackTextures < mCallbackTextureList.size())
        {
            // We still need to update 'loaded' textures count to decide on 'cloud' visibility
            // Alternatively this can be done on TextureLoaded callbacks, but is harder to properly track
            mLoadedCallbackTextures = 0;
            for (LLLoadedCallbackEntry::source_callback_list_t::iterator iter = mCallbackTextureList.begin();
                iter != mCallbackTextureList.end(); ++iter)
            {
                LLViewerFetchedTexture* tex = gTextureList.findImage(*iter);
                if (tex && (tex->getDiscardLevel() >= 0 || tex->isMissingAsset()))
                {
                    mLoadedCallbackTextures++;
                }
            }
        }
		return ; 
	}
	
	if(mCallbackTextureList.empty()) //when is self or no callbacks. Note: this list for self is always empty.
	{
		mLoadedCallbacksPaused = pause ;
		mLoadedCallbackTextures = 0;
		return ; //nothing to check.
	}
	
	if(pause && mInvisibleTimer.getElapsedTimeF32() < MAX_INVISIBLE_WAITING_TIME)
	{
		return ; //have not been invisible for enough time.
	}

	mLoadedCallbackTextures = pause ? mCallbackTextureList.size() : 0;

	for(LLLoadedCallbackEntry::source_callback_list_t::iterator iter = mCallbackTextureList.begin();
		iter != mCallbackTextureList.end(); ++iter)
	{
		LLViewerFetchedTexture* tex = gTextureList.findImage(*iter) ;
		if(tex)
		{
			if(pause)//pause texture fetching.
			{
				tex->pauseLoadedCallbacks(&mCallbackTextureList) ;

				//set to terminate texture fetching after MAX_TEXTURE_UPDATE_INTERVAL frames.
				tex->setMaxVirtualSizeResetInterval(MAX_TEXTURE_UPDATE_INTERVAL);
				tex->resetMaxVirtualSizeResetCounter() ;
			}
			else//unpause
			{
				static const F32 START_AREA = 100.f ;

				tex->unpauseLoadedCallbacks(&mCallbackTextureList) ;
				tex->addTextureStats(START_AREA); //jump start the fetching again

				// technically shouldn't need to account for missing, but callback might not have happened yet
				if (tex->getDiscardLevel() >= 0 || tex->isMissingAsset())
				{
					mLoadedCallbackTextures++; // consider it loaded (we have at least some data)
				}
			}
		}
	}
	
	if(!pause)
	{
		updateTextures() ; //refresh texture stats.
	}
	mLoadedCallbacksPaused = pause ;
	return ;
}

const F32  SELF_ADDITIONAL_PRI = 0.75f ;
void LLVOAvatar::addBakedTextureStats( LLViewerFetchedTexture* imagep, F32 pixel_area, F32 texel_area_ratio, S32 boost_level)
{
	//Note:
	//if this function is not called for the last MAX_TEXTURE_VIRTUAL_SIZE_RESET_INTERVAL frames, 
	//the texture pipeline will stop fetching this texture.

	imagep->resetTextureStats();
	imagep->setMaxVirtualSizeResetInterval(MAX_TEXTURE_VIRTUAL_SIZE_RESET_INTERVAL);
	imagep->resetMaxVirtualSizeResetCounter() ;

	mMaxPixelArea = llmax(pixel_area, mMaxPixelArea);
	mMinPixelArea = llmin(pixel_area, mMinPixelArea);	
	imagep->addTextureStats(pixel_area / texel_area_ratio);
	imagep->setBoostLevel(boost_level);
}

//virtual	
void LLVOAvatar::setImage(const U8 te, LLViewerTexture *imagep, const U32 index)
{
	setTEImage(te, imagep);
}

//virtual 
LLViewerTexture* LLVOAvatar::getImage(const U8 te, const U32 index) const
{
	return getTEImage(te);
}
//virtual 
const LLTextureEntry* LLVOAvatar::getTexEntry(const U8 te_num) const
{
	return getTE(te_num);
}

//virtual 
void LLVOAvatar::setTexEntry(const U8 index, const LLTextureEntry &te)
{
	setTE(index, te);
}

const std::string LLVOAvatar::getImageURL(const U8 te, const LLUUID &uuid)
{
	llassert(isIndexBakedTexture(ETextureIndex(te)));
	std::string url = "";
	// <FS:Ansariel> [Legacy Bake]
	if (isUsingServerBakes())
	{
	// </FS:Ansariel> [Legacy Bake]
	const std::string& appearance_service_url = LLAppearanceMgr::instance().getAppearanceServiceURL();
	if (appearance_service_url.empty())
	{
		// Probably a server-side issue if we get here:
		LL_WARNS() << "AgentAppearanceServiceURL not set - Baked texture requests will fail" << LL_ENDL;
		return url;
	}
	
	const LLAvatarAppearanceDictionary::TextureEntry* texture_entry = LLAvatarAppearance::getDictionary()->getTexture((ETextureIndex)te);
	if (texture_entry != NULL)
	{
		url = appearance_service_url + "texture/" + getID().asString() + "/" + texture_entry->mDefaultImageName + "/" + uuid.asString();
		//LL_INFOS() << "baked texture url: " << url << LL_ENDL;
	}
	// <FS:Ansariel> [Legacy Bake]
	}
	// </FS:Ansariel> [Legacy Bake]
	return url;
}

//-----------------------------------------------------------------------------
// resolveHeight()
//-----------------------------------------------------------------------------

void LLVOAvatar::resolveHeightAgent(const LLVector3 &in_pos_agent, LLVector3 &out_pos_agent, LLVector3 &out_norm)
{
	LLVector3d in_pos_global, out_pos_global;

	in_pos_global = gAgent.getPosGlobalFromAgent(in_pos_agent);
	resolveHeightGlobal(in_pos_global, out_pos_global, out_norm);
	out_pos_agent = gAgent.getPosAgentFromGlobal(out_pos_global);
}


void LLVOAvatar::resolveRayCollisionAgent(const LLVector3d start_pt, const LLVector3d end_pt, LLVector3d &out_pos, LLVector3 &out_norm)
{
	LLViewerObject *obj;
	LLWorld::getInstance()->resolveStepHeightGlobal(this, start_pt, end_pt, out_pos, out_norm, &obj);
}

void LLVOAvatar::resolveHeightGlobal(const LLVector3d &inPos, LLVector3d &outPos, LLVector3 &outNorm)
{
	LLVector3d zVec(0.0f, 0.0f, 0.5f);
	LLVector3d p0 = inPos + zVec;
	LLVector3d p1 = inPos - zVec;
	LLViewerObject *obj;
	LLWorld::getInstance()->resolveStepHeightGlobal(this, p0, p1, outPos, outNorm, &obj);
	if (!obj)
	{
		mStepOnLand = true;
		mStepMaterial = 0;
		mStepObjectVelocity.setVec(0.0f, 0.0f, 0.0f);
	}
	else
	{
		mStepOnLand = false;
		mStepMaterial = obj->getMaterial();

		// We want the primitive velocity, not our velocity... (which actually subtracts the
		// step object velocity)
		LLVector3 angularVelocity = obj->getAngularVelocity();
		LLVector3 relativePos = gAgent.getPosAgentFromGlobal(outPos) - obj->getPositionAgent();

		LLVector3 linearComponent = angularVelocity % relativePos;
//		LL_INFOS() << "Linear Component of Rotation Velocity " << linearComponent << LL_ENDL;
		mStepObjectVelocity = obj->getVelocity() + linearComponent;
	}
}


//-----------------------------------------------------------------------------
// getStepSound()
//-----------------------------------------------------------------------------
const LLUUID& LLVOAvatar::getStepSound() const
{
	if ( mStepOnLand )
	{
		// <FS:PP> FIRE-3169: Option to change the default footsteps sound
		// return sStepSoundOnLand;
		static LLCachedControl<std::string> UISndFootsteps(gSavedSettings, "UISndFootsteps");
		static const LLUUID sFootstepsSnd = LLUUID(UISndFootsteps);
		return sFootstepsSnd;
		// </FS:PP>
	}

	return sStepSounds[mStepMaterial];
}


//-----------------------------------------------------------------------------
// processAnimationStateChanges()
//-----------------------------------------------------------------------------
void LLVOAvatar::processAnimationStateChanges()
{
	if ( isAnyAnimationSignaled(AGENT_WALK_ANIMS, NUM_AGENT_WALK_ANIMS) )
	{
		startMotion(ANIM_AGENT_WALK_ADJUST);
		stopMotion(ANIM_AGENT_FLY_ADJUST);
	}
	else if (mInAir && !isSitting())
	{
		stopMotion(ANIM_AGENT_WALK_ADJUST);
        if (mEnableDefaultMotions)
        {
		startMotion(ANIM_AGENT_FLY_ADJUST);
	}
	}
	else
	{
		stopMotion(ANIM_AGENT_WALK_ADJUST);
		stopMotion(ANIM_AGENT_FLY_ADJUST);
	}

	if ( isAnyAnimationSignaled(AGENT_GUN_AIM_ANIMS, NUM_AGENT_GUN_AIM_ANIMS) )
	{
        if (mEnableDefaultMotions)
        {
		startMotion(ANIM_AGENT_TARGET);
        }
		stopMotion(ANIM_AGENT_BODY_NOISE);
	}
	else
	{
		stopMotion(ANIM_AGENT_TARGET);
        if (mEnableDefaultMotions)
        {
			startMotion(ANIM_AGENT_BODY_NOISE);
		}
	}
	
	// clear all current animations
	AnimIterator anim_it;
	for (anim_it = mPlayingAnimations.begin(); anim_it != mPlayingAnimations.end();)
	{
		AnimIterator found_anim = mSignaledAnimations.find(anim_it->first);

		// playing, but not signaled, so stop
		if (found_anim == mSignaledAnimations.end())
		{
			processSingleAnimationStateChange(anim_it->first, false);
			mPlayingAnimations.erase(anim_it++);
			continue;
		}

		++anim_it;
	}

	// if jellydolled, shelve all playing animations
	if (getOverallAppearance() != AOA_NORMAL)
	{
		mPlayingAnimations.clear();
	}
	
	// start up all new anims
	if (getOverallAppearance() == AOA_NORMAL)
	{
		for (anim_it = mSignaledAnimations.begin(); anim_it != mSignaledAnimations.end();)
		{
			AnimIterator found_anim = mPlayingAnimations.find(anim_it->first);

			// signaled but not playing, or different sequence id, start motion
			if (found_anim == mPlayingAnimations.end() || found_anim->second != anim_it->second)
			{
				if (processSingleAnimationStateChange(anim_it->first, true))
				{
					mPlayingAnimations[anim_it->first] = anim_it->second;
					++anim_it;
					continue;
				}
			}

			++anim_it;
		}
	}

	// clear source information for animations which have been stopped
	if (isSelf())
	{
		AnimSourceIterator source_it = mAnimationSources.begin();

		for (source_it = mAnimationSources.begin(); source_it != mAnimationSources.end();)
		{
			if (mSignaledAnimations.find(source_it->second) == mSignaledAnimations.end())
			{
				mAnimationSources.erase(source_it++);
			}
			else
			{
				++source_it;
			}
		}
	}

	stop_glerror();
}


//-----------------------------------------------------------------------------
// processSingleAnimationStateChange();
//-----------------------------------------------------------------------------
bool LLVOAvatar::processSingleAnimationStateChange( const LLUUID& anim_id, bool start )
{
    // SL-402, SL-427 - we need to update body size often enough to
    // keep appearances in sync, but not so often that animations
    // cause constant jiggling of the body or camera. Possible
    // compromise is to do it on animation changes:
    computeBodySize();
    
	bool result = false;

	if ( start ) // start animation
	{
		if (anim_id == ANIM_AGENT_TYPE)
		{
			if (gAudiop)
			{
				LLVector3d char_pos_global = gAgent.getPosGlobalFromAgent(getCharacterPosition());
				if (LLViewerParcelMgr::getInstance()->canHearSound(char_pos_global)
				    && !LLMuteList::getInstance()->isMuted(getID(), LLMute::flagObjectSounds))
				{
					// RN: uncomment this to play on typing sound at fixed volume once sound engine is fixed
					// to support both spatialized and non-spatialized instances of the same sound
					//if (isSelf())
					//{
					//	gAudiop->triggerSound(LLUUID(gSavedSettings.getString("UISndTyping")), 1.0f, LLAudioEngine::AUDIO_TYPE_UI);
					//}
					//else

					// <FS:PP> FIRE-8190: Preview function for "UI Sounds" Panel
					// static LLCachedControl<bool> FSPlayTypingSound(gSavedSettings, "FSPlayTypingSound");
					// if (FSPlayTypingSound)
					static LLCachedControl<bool> PlayModeUISndTyping(gSavedSettings, "PlayModeUISndTyping");
					if (PlayModeUISndTyping)
					// </FS:PP> FIRE-8190: Preview function for "UI Sounds" Panel
					{
                        static LLCachedControl<std::string> ui_snd_string(gSavedSettings, "UISndTyping");
						LLUUID sound_id = LLUUID(ui_snd_string);
						gAudiop->triggerSound(sound_id, getID(), 1.0f, LLAudioEngine::AUDIO_TYPE_SFX, char_pos_global);
					}
				}
			}
		}
		else if (anim_id == ANIM_AGENT_SIT_GROUND_CONSTRAINED)
		{
			sitDown(true);
		}


		if (startMotion(anim_id))
		{
			result = true;
		}
		else
		{
			LL_WARNS("Motion") << "Failed to start motion!" << LL_ENDL;
		}
	}
	else //stop animation
	{
		if (anim_id == ANIM_AGENT_SIT_GROUND_CONSTRAINED)
		{
			sitDown(false);
		}
		if ((anim_id == ANIM_AGENT_DO_NOT_DISTURB) && gAgent.isDoNotDisturb())
		{
			// re-assert DND tag animation
			gAgent.sendAnimationRequest(ANIM_AGENT_DO_NOT_DISTURB, ANIM_REQUEST_START);
			return result;
		}
		stopMotion(anim_id);
		result = true;
	}

	return result;
}

//-----------------------------------------------------------------------------
// isAnyAnimationSignaled()
//-----------------------------------------------------------------------------
bool LLVOAvatar::isAnyAnimationSignaled(const LLUUID *anim_array, const S32 num_anims) const
{
	for (S32 i = 0; i < num_anims; i++)
	{
		if(mSignaledAnimations.find(anim_array[i]) != mSignaledAnimations.end())
		{
			return true;
		}
	}
	return false;
}

//-----------------------------------------------------------------------------
// resetAnimations()
//-----------------------------------------------------------------------------
void LLVOAvatar::resetAnimations()
{
	LLKeyframeMotion::flushKeyframeCache();
	flushAllMotions();
}

// Override selectively based on avatar sex and whether we're using new
// animations.
LLUUID LLVOAvatar::remapMotionID(const LLUUID& id)
{
    static LLCachedControl<bool> use_new_walk_run(gSavedSettings, "UseNewWalkRun");
	LLUUID result = id;

	// start special case female walk for female avatars
	if (getSex() == SEX_FEMALE)
	{
		if (id == ANIM_AGENT_WALK)
		{
			if (use_new_walk_run)
				result = ANIM_AGENT_FEMALE_WALK_NEW;
			else
				result = ANIM_AGENT_FEMALE_WALK;
		}
		else if (id == ANIM_AGENT_RUN)
		{
			// There is no old female run animation, so only override
			// in one case.
			if (use_new_walk_run)
				result = ANIM_AGENT_FEMALE_RUN_NEW;
		}
		else if (id == ANIM_AGENT_SIT)
		{
			result = ANIM_AGENT_SIT_FEMALE;
		}
	}
	else
	{
		// Male avatar.
		if (id == ANIM_AGENT_WALK)
		{
			if (use_new_walk_run)
				result = ANIM_AGENT_WALK_NEW;
		}
		else if (id == ANIM_AGENT_RUN)
		{
			if (use_new_walk_run)
				result = ANIM_AGENT_RUN_NEW;
		}
		// keeps in sync with setSex() related code (viewer controls sit's sex)
		else if (id == ANIM_AGENT_SIT_FEMALE)
		{
			result = ANIM_AGENT_SIT;
		}
	
	}

	return result;

}

//-----------------------------------------------------------------------------
// startMotion()
// id is the asset if of the animation to start
// time_offset is the offset into the animation at which to start playing
//-----------------------------------------------------------------------------
bool LLVOAvatar::startMotion(const LLUUID& id, F32 time_offset)
{
	LL_DEBUGS("Motion") << "motion requested " << id.asString() << " " << gAnimLibrary.animationName(id) << LL_ENDL;

	// <FS:Zi> Animation Overrider
	//LLUUID remap_id = remapMotionID(id, getSex());
	LLUUID remap_id;
	if (isSelf())
	{
		remap_id = AOEngine::getInstance()->override(id, true);
		if (remap_id.isNull())
		{
			remap_id = remapMotionID(id);
		}
		else
		{
			gAgent.sendAnimationRequest(remap_id, ANIM_REQUEST_START);

			// since we did an override, there is no need to do anything else,
			// specifically not the startMotion() part at the bottom of this function
			// See FIRE-29020
			return true;
		}
	}
	else
	{
		remap_id = remapMotionID(id);
	}
	// </FS:Zi> Animation Overrider

	if (remap_id != id)
	{
		LL_DEBUGS("Motion") << "motion resultant " << remap_id.asString() << " " << gAnimLibrary.animationName(remap_id) << LL_ENDL;
	}

	if (isSelf() && remap_id == ANIM_AGENT_AWAY)
	{
		gAgent.setAFK();
	}

	return LLCharacter::startMotion(remap_id, time_offset);
}

//-----------------------------------------------------------------------------
// stopMotion()
//-----------------------------------------------------------------------------
bool LLVOAvatar::stopMotion(const LLUUID& id, bool stop_immediate)
{
	LL_DEBUGS("Motion") << "Motion requested " << id.asString() << " " << gAnimLibrary.animationName(id) << LL_ENDL;

	// <FS:Zi> Animation Overrider
	//LLUUID remap_id = remapMotionID(id);
	LLUUID remap_id;
	if (isSelf())
	{
		remap_id = AOEngine::getInstance()->override(id, false);
		if (remap_id.isNull())
		{
			remap_id = remapMotionID(id);
		}
		else
		{
			gAgent.sendAnimationRequest(remap_id, ANIM_REQUEST_STOP);

			// since we did an override, there is no need to do anything else,
			// specifically not the stopMotion() part at the bottom of this function
			// See FIRE-29020
			return true;
		}
	}
	else
	{
		remap_id = remapMotionID(id);
	}
	// </FS:Zi> Animation Overrider
	
	if (remap_id != id)
	{
		LL_DEBUGS("Motion") << "motion resultant " << remap_id.asString() << " " << gAnimLibrary.animationName(remap_id) << LL_ENDL;
	}

	if (isSelf())
	{
		gAgent.onAnimStop(remap_id);
	}

	return LLCharacter::stopMotion(remap_id, stop_immediate);
}

//-----------------------------------------------------------------------------
// hasMotionFromSource()
//-----------------------------------------------------------------------------
// virtual
bool LLVOAvatar::hasMotionFromSource(const LLUUID& source_id)
{
	return false;
}

//-----------------------------------------------------------------------------
// stopMotionFromSource()
//-----------------------------------------------------------------------------
// virtual
void LLVOAvatar::stopMotionFromSource(const LLUUID& source_id)
{
}

//-----------------------------------------------------------------------------
// addDebugText()
//-----------------------------------------------------------------------------
void LLVOAvatar::addDebugText(const std::string& text)
{
	mDebugText.append(1, '\n');
	mDebugText.append(text);
}

//-----------------------------------------------------------------------------
// getID()
//-----------------------------------------------------------------------------
const LLUUID& LLVOAvatar::getID() const
{
	return mID;
}

//-----------------------------------------------------------------------------
// getJoint()
//-----------------------------------------------------------------------------
// RN: avatar joints are multi-rooted to include screen-based attachments
//<FS:ND> Query by JointKey rather than just a string, the key can be a U32 index for faster lookup
//LLJoint *LLVOAvatar::getJoint( const std::string &name )
LLJoint *LLVOAvatar::getJoint( const JointKey &name )
// </FS:ND>
{
	LL_PROFILE_ZONE_SCOPED_CATEGORY_AVATAR;
//<FS:ND> Query by JointKey rather than just a string, the key can be a U32 index for faster lookup
	//joint_map_t::iterator iter = mJointMap.find( name );

	//LLJoint* jointp = NULL;

	//if( iter == mJointMap.end() || iter->second == NULL )
	//{ //search for joint and cache found joint in lookup table
	//	if (mJointAliasMap.empty())
	//	{
	//		getJointAliases();
	//	}
	//	joint_alias_map_t::const_iterator alias_iter = mJointAliasMap.find(name);
	//	std::string canonical_name;
	//	if (alias_iter != mJointAliasMap.end())
	//	{
	//		canonical_name = alias_iter->second;
	//	}
	//	else
	//	{
	//		canonical_name = name;
	//	}
	//	jointp = mRoot->findJoint(canonical_name);
	//	mJointMap[name] = jointp;
	//}
	//else
	//{ //return cached pointer
	//	jointp = iter->second;
	//}

	joint_map_t::iterator iter = mJointMap.find( name.mKey );

	LLJoint* jointp = NULL;

	if (iter == mJointMap.end() || iter->second == NULL)
	{   //search for joint and cache found joint in lookup table
		if (mJointAliasMap.empty())
		{
			getJointAliases();
		}
		joint_alias_map_t::const_iterator alias_iter = mJointAliasMap.find(name.mName);
		std::string canonical_name;
		if (alias_iter != mJointAliasMap.end())
		{
			canonical_name = alias_iter->second;
		}
		else
		{
			canonical_name = name.mName;
		}
		jointp = mRoot->findJoint(canonical_name);
		mJointMap[name.mKey] = jointp;
	}
	else
	{   //return cached pointer
		jointp = iter->second;
	}
// </FS:ND>

#ifndef LL_RELEASE_FOR_DOWNLOAD
    if (jointp && jointp->getName()!="mScreen" && jointp->getName()!="mRoot")
    {
        llassert(getJoint(jointp->getJointNum())==jointp);
    }
#endif
	return jointp;
}

LLJoint *LLVOAvatar::getJoint( S32 joint_num )
{
    LLJoint *pJoint = NULL;
    if (joint_num >= 0)
    {
        if (joint_num < mNumBones)
        {
            pJoint = mSkeleton[joint_num];
        }
        else if (joint_num < mNumBones + mNumCollisionVolumes)
        {
            S32 collision_id = joint_num - mNumBones;
            pJoint = &mCollisionVolumes[collision_id];
        }
        else
        {
            // Attachment IDs start at 1
            S32 attachment_id = joint_num - (mNumBones + mNumCollisionVolumes) + 1;
            attachment_map_t::iterator iter = mAttachmentPoints.find(attachment_id);
            if (iter != mAttachmentPoints.end())
            {
                pJoint = iter->second;
            }
        }
    }
    
	llassert(!pJoint || pJoint->getJointNum() == joint_num);
    return pJoint;
}

//-----------------------------------------------------------------------------
// getRiggedMeshID
//
// If viewer object is a rigged mesh, set the mesh id and return true.
// Otherwise, null out the id and return false.
//-----------------------------------------------------------------------------
// static
bool LLVOAvatar::getRiggedMeshID(LLViewerObject* pVO, LLUUID& mesh_id)
{
	mesh_id.setNull();
	
	//If a VO has a skin that we'll reset the joint positions to their default
	if ( pVO && pVO->mDrawable )
	{
		LLVOVolume* pVObj = pVO->mDrawable->getVOVolume();
		if ( pVObj )
		{
			const LLMeshSkinInfo* pSkinData = pVObj->getSkinInfo();
			if (pSkinData 
				&& pSkinData->mJointNames.size() > JOINT_COUNT_REQUIRED_FOR_FULLRIG	// full rig
				&& pSkinData->mAlternateBindMatrix.size() > 0 )
					{				
						mesh_id = pSkinData->mMeshID;
						return true;
					}
		}
	}
	return false;
}

bool LLVOAvatar::jointIsRiggedTo(const LLJoint *joint) const
{
    if (joint)
	{
        const LLJointRiggingInfoTab& tab = mJointRiggingInfoTab;
        S32 joint_num = joint->getJointNum();
        if (joint_num < tab.size() && tab[joint_num].isRiggedTo())
            {
                return true;
            }
        }
    return false;
}

void LLVOAvatar::clearAttachmentOverrides()
{
    LLScopedContextString str("clearAttachmentOverrides " + getFullname());

    for (S32 i=0; i<LL_CHARACTER_MAX_ANIMATED_JOINTS; i++)
	{
        LLJoint *pJoint = getJoint(i);
        if (pJoint)
        {
			pJoint->clearAttachmentPosOverrides();
			pJoint->clearAttachmentScaleOverrides();
        }
	}

    if (mPelvisFixups.count()>0)
    {
        mPelvisFixups.clear();
        LLJoint* pJointPelvis = getJoint("mPelvis");
        if (pJointPelvis)
	{
			pJointPelvis->setPosition( LLVector3( 0.0f, 0.0f, 0.0f) );
        }
        postPelvisSetRecalc();	
	}

    mActiveOverrideMeshes.clear();
    onActiveOverrideMeshesChanged();
}

//-----------------------------------------------------------------------------
// rebuildAttachmentOverrides
//-----------------------------------------------------------------------------
void LLVOAvatar::rebuildAttachmentOverrides()
{
    LLScopedContextString str("rebuildAttachmentOverrides " + getFullname());

    LL_DEBUGS("AnimatedObjects") << "rebuilding" << LL_ENDL;
    dumpStack("AnimatedObjectsStack");
    
    clearAttachmentOverrides();

    // Handle the case that we're resetting the skeleton of an animated object.
    LLControlAvatar *control_av = dynamic_cast<LLControlAvatar*>(this);
    if (control_av)
	{
        LLVOVolume *volp = control_av->mRootVolp;
        if (volp)
        {
            LL_DEBUGS("Avatar") << volp->getID() << " adding attachment overrides for root vol, prim count " 
                                << (S32) (1+volp->numChildren()) << LL_ENDL;
            addAttachmentOverridesForObject(volp);
        }
    }

    // Attached objects
	for (attachment_map_t::iterator iter = mAttachmentPoints.begin();
		 iter != mAttachmentPoints.end();
		 ++iter)
	{
		LLViewerJointAttachment *attachment_pt = (*iter).second;
        if (attachment_pt)
        {
            for (LLViewerJointAttachment::attachedobjs_vec_t::iterator at_it = attachment_pt->mAttachedObjects.begin();
				 at_it != attachment_pt->mAttachedObjects.end(); ++at_it)
            {
                LLViewerObject *vo = at_it->get();
                // Attached animated objects affect joints in their control
                // avs, not the avs to which they are attached.
                if (vo && !vo->isAnimatedObject())
                {
                    addAttachmentOverridesForObject(vo);
                }
            }
        }
    }
}

//-----------------------------------------------------------------------------
// updateAttachmentOverrides
//
// This is intended to give the same results as
// rebuildAttachmentOverrides(), while avoiding redundant work.
// -----------------------------------------------------------------------------
void LLVOAvatar::updateAttachmentOverrides()
{
    LLScopedContextString str("updateAttachmentOverrides " + getFullname());

    LL_DEBUGS("AnimatedObjects") << "updating" << LL_ENDL;
    dumpStack("AnimatedObjectsStack");

    std::set<LLUUID> meshes_seen;
    
    // Handle the case that we're updating the skeleton of an animated object.
    LLControlAvatar *control_av = dynamic_cast<LLControlAvatar*>(this);
    if (control_av)
    {
        LLVOVolume *volp = control_av->mRootVolp;
        if (volp)
        {
            LL_DEBUGS("Avatar") << volp->getID() << " adding attachment overrides for root vol, prim count " 
                                << (S32) (1+volp->numChildren()) << LL_ENDL;
            addAttachmentOverridesForObject(volp, &meshes_seen);
        }
    }

    // Attached objects
	for (attachment_map_t::iterator iter = mAttachmentPoints.begin();
		 iter != mAttachmentPoints.end();
		 ++iter)
	{
		LLViewerJointAttachment *attachment_pt = (*iter).second;
        if (attachment_pt)
        {
            for (LLViewerJointAttachment::attachedobjs_vec_t::iterator at_it = attachment_pt->mAttachedObjects.begin();
				 at_it != attachment_pt->mAttachedObjects.end(); ++at_it)
            {
                LLViewerObject *vo = at_it->get();
                // Attached animated objects affect joints in their control
                // avs, not the avs to which they are attached.
                if (vo && !vo->isAnimatedObject())
                {
                    addAttachmentOverridesForObject(vo, &meshes_seen);
                }
            }
        }
    }
    // Remove meshes that are no longer present on the skeleton

	// have to work with a copy because removeAttachmentOverrides() will change mActiveOverrideMeshes.
    std::set<LLUUID> active_override_meshes = mActiveOverrideMeshes; 
    for (std::set<LLUUID>::iterator it = active_override_meshes.begin(); it != active_override_meshes.end(); ++it)
    {
        if (meshes_seen.find(*it) == meshes_seen.end())
        {
            removeAttachmentOverridesForObject(*it);
        }
    }


#ifdef ATTACHMENT_OVERRIDE_VALIDATION
    {
        std::vector<LLVector3OverrideMap> pos_overrides_by_joint;
        std::vector<LLVector3OverrideMap> scale_overrides_by_joint;
        LLVector3OverrideMap pelvis_fixups;

        // Capture snapshot of override state after update
        for (S32 joint_num = 0; joint_num < LL_CHARACTER_MAX_ANIMATED_JOINTS; joint_num++)
        {
            LLVector3OverrideMap pos_overrides;
            LLJoint *joint = getJoint(joint_num);
            if (joint)
            {
                pos_overrides_by_joint.push_back(joint->m_attachmentPosOverrides);
                scale_overrides_by_joint.push_back(joint->m_attachmentScaleOverrides);
            }
            else
            {
                // No joint, use default constructed empty maps
                pos_overrides_by_joint.push_back(LLVector3OverrideMap());
                scale_overrides_by_joint.push_back(LLVector3OverrideMap());
            }
        }
        pelvis_fixups = mPelvisFixups;
        //dumpArchetypeXML(getFullname() + "_paranoid_updated");

        // Rebuild and compare
        rebuildAttachmentOverrides();
        //dumpArchetypeXML(getFullname() + "_paranoid_rebuilt");
        bool mismatched = false;
        for (S32 joint_num = 0; joint_num < LL_CHARACTER_MAX_ANIMATED_JOINTS; joint_num++)
        {
            LLJoint *joint = getJoint(joint_num);
            if (joint)
            {
                if (pos_overrides_by_joint[joint_num] != joint->m_attachmentPosOverrides)
                {
                    mismatched = true;
                }
                if (scale_overrides_by_joint[joint_num] != joint->m_attachmentScaleOverrides)
                {
                    mismatched = true;
            }
        }
    }
        if (pelvis_fixups != mPelvisFixups)
        {
            mismatched = true;
        }
        if (mismatched)
        {
            LL_WARNS() << "MISMATCHED ATTACHMENT OVERRIDES" << LL_ENDL;
        }
    }
#endif
}

void LLVOAvatar::notifyAttachmentMeshLoaded()
{
    if (!isFullyLoaded())
    {
        // We just received mesh or skin info
        // Reset timer to wait for more potential meshes or changes
        mFullyLoadedTimer.reset();
    }
}

//-----------------------------------------------------------------------------
// addAttachmentOverridesForObject
//-----------------------------------------------------------------------------
void LLVOAvatar::addAttachmentOverridesForObject(LLViewerObject *vo, std::set<LLUUID>* meshes_seen, bool recursive)
{
    if (vo->getAvatar() != this && vo->getAvatarAncestor() != this)
	{
		LL_WARNS("Avatar") << "called with invalid avatar" << LL_ENDL;
        return;
	}

    LLScopedContextString str("addAttachmentOverridesForObject " + getFullname());

	if (getOverallAppearance() != AOA_NORMAL)
	{
		return;
	}
    
    LL_DEBUGS("AnimatedObjects") << "adding" << LL_ENDL;
    dumpStack("AnimatedObjectsStack");
    
	// Process all children
    if (recursive)
    {
	LLViewerObject::const_child_list_t& children = vo->getChildren();
	for (LLViewerObject::const_child_list_t::const_iterator it = children.begin();
		 it != children.end(); ++it)
	{
		LLViewerObject *childp = *it;
            addAttachmentOverridesForObject(childp, meshes_seen, true);
        }
	}

	LLVOVolume *vobj = dynamic_cast<LLVOVolume*>(vo);
	bool pelvisGotSet = false;

	if (!vobj)
	{
		return;
	}

	LLViewerObject *root_object = (LLViewerObject*)vobj->getRoot();
    LL_DEBUGS("AnimatedObjects") << "trying to add attachment overrides for root object " << root_object->getID() << " prim is " << vobj << LL_ENDL;
	if (vobj->isMesh() &&
		((vobj->getVolume() && !vobj->getVolume()->isMeshAssetLoaded()) || !gMeshRepo.meshRezEnabled()))
	{
        LL_DEBUGS("AnimatedObjects") << "failed to add attachment overrides for root object " << root_object->getID() << " mesh asset not loaded" << LL_ENDL;
		return;
	}
	const LLMeshSkinInfo*  pSkinData = vobj->getSkinInfo();

	if ( vobj && vobj->isMesh() && pSkinData )
	{
		const int bindCnt = pSkinData->mAlternateBindMatrix.size();								
        const int jointCnt = pSkinData->mJointNames.size();
        if ((bindCnt > 0) && (bindCnt != jointCnt))
        {
            LL_WARNS_ONCE() << "invalid mesh, bindCnt " << bindCnt << "!= jointCnt " << jointCnt << ", joint overrides will be ignored." << LL_ENDL;
        }
		if ((bindCnt > 0) && (bindCnt == jointCnt))
		{					
			const F32 pelvisZOffset = pSkinData->mPelvisOffset;
			const LLUUID& mesh_id = pSkinData->mMeshID;

            if (meshes_seen)
            {
                meshes_seen->insert(mesh_id);
            }
            bool mesh_overrides_loaded = (mActiveOverrideMeshes.find(mesh_id) != mActiveOverrideMeshes.end());
            if (mesh_overrides_loaded)
            {
                LL_DEBUGS("AnimatedObjects") << "skipping add attachment overrides for " << mesh_id 
                                             << " to root object " << root_object->getID()
                                             << ", already loaded"
                                             << LL_ENDL;
            }
            else
            {
                LL_DEBUGS("AnimatedObjects") << "adding attachment overrides for " << mesh_id 
                                             << " to root object " << root_object->getID() << LL_ENDL;
            }
			bool fullRig = (jointCnt>=JOINT_COUNT_REQUIRED_FOR_FULLRIG) ? true : false;								
			if ( fullRig && !mesh_overrides_loaded )
			{								
				for ( int i=0; i<jointCnt; ++i )
				{
//<FS:ND> Query by JointKey rather than just a string, the key can be a U32 index for faster lookup
//					std::string lookingForJoint = pSkinData->mJointNames[ i ].c_str();
					JointKey lookingForJoint  = pSkinData->mJointNames[ i ];
// </FS:ND>

					LLJoint* pJoint = getJoint( lookingForJoint );
					if (pJoint)
					{   									
						const LLVector3& jointPos = LLVector3(pSkinData->mAlternateBindMatrix[i].getTranslation());
                        if (pJoint->aboveJointPosThreshold(jointPos))
                        {
                            bool override_changed;
                            pJoint->addAttachmentPosOverride( jointPos, mesh_id, avString(), override_changed );
                            
                            if (override_changed)
                            {
                                //If joint is a pelvis then handle old/new pelvis to foot values
//<FS:ND> Query by JointKey rather than just a string, the key can be a U32 index for faster lookup
//                              if( lookingForJoint == "mPelvis" )
                                if( lookingForJoint.mName == "mPelvis" )
// </FS:ND>
                                {	
                                    pelvisGotSet = true;											
                                }										
                            }
                            if (pSkinData->mLockScaleIfJointPosition)
                            {
                                // Note that unlike positions, there's no threshold check here,
                                // just a lock at the default value.
                                pJoint->addAttachmentScaleOverride(pJoint->getDefaultScale(), mesh_id, avString());
                            }
                        }
					}										
				}																
				if (pelvisZOffset != 0.0F)
				{
                    F32 pelvis_fixup_before;
                    bool has_fixup_before =  hasPelvisFixup(pelvis_fixup_before);
					addPelvisFixup( pelvisZOffset, mesh_id );
					F32 pelvis_fixup_after;
                    hasPelvisFixup(pelvis_fixup_after); // Don't have to check bool here because we just added it...
                    if (!has_fixup_before || (pelvis_fixup_before != pelvis_fixup_after))
                    {
                        pelvisGotSet = true;											
                    }
                    
				}
                mActiveOverrideMeshes.insert(mesh_id);
                onActiveOverrideMeshesChanged();
			}							
		}
	}
    else
    {
        LL_DEBUGS("AnimatedObjects") << "failed to add attachment overrides for root object " << root_object->getID() << " not mesh or no pSkinData" << LL_ENDL;
    }
					
	//Rebuild body data if we altered joints/pelvis
	if ( pelvisGotSet ) 
	{
		postPelvisSetRecalc();
	}		
}

//-----------------------------------------------------------------------------
// getAttachmentOverrideNames
//-----------------------------------------------------------------------------
void LLVOAvatar::getAttachmentOverrideNames(std::set<std::string>& pos_names, std::set<std::string>& scale_names) const
{
    LLVector3 pos;
    LLVector3 scale;
    LLUUID mesh_id;

    // Bones
	for (avatar_joint_list_t::const_iterator iter = mSkeleton.begin();
         iter != mSkeleton.end(); ++iter)
	{
		const LLJoint* pJoint = (*iter);
		if (pJoint && pJoint->hasAttachmentPosOverride(pos,mesh_id))
		{
            pos_names.insert(pJoint->getName());
		}
		if (pJoint && pJoint->hasAttachmentScaleOverride(scale,mesh_id))
		{
            scale_names.insert(pJoint->getName());
		}
	}

    // Attachment points
	for (attachment_map_t::const_iterator iter = mAttachmentPoints.begin();
		 iter != mAttachmentPoints.end();
		 ++iter)
	{
		const LLViewerJointAttachment *attachment_pt = (*iter).second;
        if (attachment_pt && attachment_pt->hasAttachmentPosOverride(pos,mesh_id))
        {
            pos_names.insert(attachment_pt->getName());
        }
        // Attachment points don't have scales.
    }

}

//-----------------------------------------------------------------------------
// showAttachmentOverrides
//-----------------------------------------------------------------------------
void LLVOAvatar::showAttachmentOverrides(bool verbose) const
{
    std::set<std::string> pos_names, scale_names;
    getAttachmentOverrideNames(pos_names, scale_names);
    if (pos_names.size())
    {
        std::stringstream ss;
        std::copy(pos_names.begin(), pos_names.end(), std::ostream_iterator<std::string>(ss, ","));
        LL_INFOS() << getFullname() << " attachment positions defined for joints: " << ss.str() << "\n" << LL_ENDL;
    }
    else
    {
        LL_DEBUGS("Avatar") << getFullname() << " no attachment positions defined for any joints" << "\n" << LL_ENDL;
    }
    if (scale_names.size())
    {
        std::stringstream ss;
        std::copy(scale_names.begin(), scale_names.end(), std::ostream_iterator<std::string>(ss, ","));
        LL_INFOS() << getFullname() << " attachment scales defined for joints: " << ss.str() << "\n" << LL_ENDL;
    }
    else
    {
        LL_INFOS() << getFullname() << " no attachment scales defined for any joints" << "\n" << LL_ENDL;
    }

    if (!verbose)
    {
        return;
    }

    LLVector3 pos, scale;
    LLUUID mesh_id;
    S32 count = 0;

    // Bones
	for (avatar_joint_list_t::const_iterator iter = mSkeleton.begin();
         iter != mSkeleton.end(); ++iter)
	{
		const LLJoint* pJoint = (*iter);
		if (pJoint && pJoint->hasAttachmentPosOverride(pos,mesh_id))
		{
			pJoint->showAttachmentPosOverrides(getFullname());
            count++;
		}
		if (pJoint && pJoint->hasAttachmentScaleOverride(scale,mesh_id))
		{
			pJoint->showAttachmentScaleOverrides(getFullname());
            count++;
        }
	}

    // Attachment points
	for (attachment_map_t::const_iterator iter = mAttachmentPoints.begin();
		 iter != mAttachmentPoints.end();
		 ++iter)
	{
		const LLViewerJointAttachment *attachment_pt = (*iter).second;
        if (attachment_pt && attachment_pt->hasAttachmentPosOverride(pos,mesh_id))
        {
            attachment_pt->showAttachmentPosOverrides(getFullname());
            count++;
        }
    }

    if (count)
    {
        LL_DEBUGS("Avatar") << avString() << " end of pos, scale overrides" << LL_ENDL;
        LL_DEBUGS("Avatar") << "=================================" << LL_ENDL;
    }
}

//-----------------------------------------------------------------------------
// removeAttachmentOverridesForObject
//-----------------------------------------------------------------------------
void LLVOAvatar::removeAttachmentOverridesForObject(LLViewerObject *vo)
{
    if (vo->getAvatar() != this && vo->getAvatarAncestor() != this)
	{
		LL_WARNS("Avatar") << "called with invalid avatar" << LL_ENDL;
        return;
	}
		
	// Process all children
	LLViewerObject::const_child_list_t& children = vo->getChildren();
	for (LLViewerObject::const_child_list_t::const_iterator it = children.begin();
		 it != children.end(); ++it)
	{
		LLViewerObject *childp = *it;
		removeAttachmentOverridesForObject(childp);
	}

	// Process self.
	LLUUID mesh_id;
	if (getRiggedMeshID(vo,mesh_id))
	{
		removeAttachmentOverridesForObject(mesh_id);
	}
}

//-----------------------------------------------------------------------------
// removeAttachmentOverridesForObject
//-----------------------------------------------------------------------------
void LLVOAvatar::removeAttachmentOverridesForObject(const LLUUID& mesh_id)
{	
//<FS:ND> Query by JointKey rather than just a string, the key can be a U32 index for faster lookup
//	LLJoint* pJointPelvis = getJoint( "mPelvis" );
	LLJoint* pJointPelvis = getJoint( JointKey::construct( "mPelvis" ) );
// </FS:ND>

    const std::string av_string = avString();
    for (S32 joint_num = 0; joint_num < LL_CHARACTER_MAX_ANIMATED_JOINTS; joint_num++)
	{
        LLJoint *pJoint = getJoint(joint_num);
		if ( pJoint )
		{			
            bool dummy; // unused
			pJoint->removeAttachmentPosOverride(mesh_id, av_string, dummy);
			pJoint->removeAttachmentScaleOverride(mesh_id, av_string);
		}		
		if ( pJoint && pJoint == pJointPelvis)
		{
			removePelvisFixup( mesh_id );
			// SL-315
			pJoint->setPosition( LLVector3( 0.0f, 0.0f, 0.0f) );
		}		
	}	
		
	postPelvisSetRecalc();	

    mActiveOverrideMeshes.erase(mesh_id);
    onActiveOverrideMeshesChanged();
}
//-----------------------------------------------------------------------------
// getCharacterPosition()
//-----------------------------------------------------------------------------
LLVector3 LLVOAvatar::getCharacterPosition()
{
	if (mDrawable.notNull())
	{
		return mDrawable->getPositionAgent();
	}
	else
	{
		return getPositionAgent();
	}
}


//-----------------------------------------------------------------------------
// LLVOAvatar::getCharacterRotation()
//-----------------------------------------------------------------------------
LLQuaternion LLVOAvatar::getCharacterRotation()
{
	return getRotation();
}


//-----------------------------------------------------------------------------
// LLVOAvatar::getCharacterVelocity()
//-----------------------------------------------------------------------------
LLVector3 LLVOAvatar::getCharacterVelocity()
{
	return getVelocity() - mStepObjectVelocity;
}


//-----------------------------------------------------------------------------
// LLVOAvatar::getCharacterAngularVelocity()
//-----------------------------------------------------------------------------
LLVector3 LLVOAvatar::getCharacterAngularVelocity()
{
	return getAngularVelocity();
}

//-----------------------------------------------------------------------------
// LLVOAvatar::getGround()
//-----------------------------------------------------------------------------
void LLVOAvatar::getGround(const LLVector3 &in_pos_agent, LLVector3 &out_pos_agent, LLVector3 &outNorm)
{
	LLVector3d z_vec(0.0f, 0.0f, 1.0f);
	LLVector3d p0_global, p1_global;

	if (isUIAvatar())
	{
		outNorm.setVec(z_vec);
		out_pos_agent = in_pos_agent;
		return;
	}
	
	p0_global = gAgent.getPosGlobalFromAgent(in_pos_agent) + z_vec;
	p1_global = gAgent.getPosGlobalFromAgent(in_pos_agent) - z_vec;
	LLViewerObject *obj;
	LLVector3d out_pos_global;
	LLWorld::getInstance()->resolveStepHeightGlobal(this, p0_global, p1_global, out_pos_global, outNorm, &obj);
	out_pos_agent = gAgent.getPosAgentFromGlobal(out_pos_global);
}

//-----------------------------------------------------------------------------
// LLVOAvatar::getTimeDilation()
//-----------------------------------------------------------------------------
F32 LLVOAvatar::getTimeDilation()
{
	return mRegionp ? mRegionp->getTimeDilation() : 1.f;
}


//-----------------------------------------------------------------------------
// LLVOAvatar::getPixelArea()
//-----------------------------------------------------------------------------
F32 LLVOAvatar::getPixelArea() const
{
	if (isUIAvatar())
	{
		return 100000.f;
	}
	return mPixelArea;
}



//-----------------------------------------------------------------------------
// LLVOAvatar::getPosGlobalFromAgent()
//-----------------------------------------------------------------------------
LLVector3d	LLVOAvatar::getPosGlobalFromAgent(const LLVector3 &position)
{
	return gAgent.getPosGlobalFromAgent(position);
}

//-----------------------------------------------------------------------------
// getPosAgentFromGlobal()
//-----------------------------------------------------------------------------
LLVector3	LLVOAvatar::getPosAgentFromGlobal(const LLVector3d &position)
{
	return gAgent.getPosAgentFromGlobal(position);
}


//-----------------------------------------------------------------------------
// requestStopMotion()
//-----------------------------------------------------------------------------
// virtual
void LLVOAvatar::requestStopMotion( LLMotion* motion )
{
	// Only agent avatars should handle the stop motion notifications.
}

//-----------------------------------------------------------------------------
// loadSkeletonNode(): loads <skeleton> node from XML tree
//-----------------------------------------------------------------------------
//virtual
bool LLVOAvatar::loadSkeletonNode ()
{
	if (!LLAvatarAppearance::loadSkeletonNode())
	{
		return false;
	}
	
    bool ignore_hud_joints = false;
    initAttachmentPoints(ignore_hud_joints);

	return true;
}

//-----------------------------------------------------------------------------
// initAttachmentPoints(): creates attachment points if needed, sets state based on avatar_lad.xml. 
//-----------------------------------------------------------------------------
void LLVOAvatar::initAttachmentPoints(bool ignore_hud_joints)
{
    LLAvatarXmlInfo::attachment_info_list_t::iterator iter;
    for (iter = sAvatarXmlInfo->mAttachmentInfoList.begin();
         iter != sAvatarXmlInfo->mAttachmentInfoList.end(); 
         ++iter)
    {
        LLAvatarXmlInfo::LLAvatarAttachmentInfo *info = *iter;
        if (info->mIsHUDAttachment && (!isSelf() || ignore_hud_joints))
        {
		    //don't process hud joint for other avatars.
            continue;
        }

        S32 attachmentID = info->mAttachmentID;
        if (attachmentID < 1 || attachmentID > 255)
        {
            LL_WARNS() << "Attachment point out of range [1-255]: " << attachmentID << " on attachment point " << info->mName << LL_ENDL;
            continue;
        }

        LLViewerJointAttachment* attachment = NULL;
        bool newly_created = false;
        if (mAttachmentPoints.find(attachmentID) == mAttachmentPoints.end())
        {
            attachment = new LLViewerJointAttachment();
            newly_created = true;
        }
        else
        {
            attachment = mAttachmentPoints[attachmentID];
        }

        attachment->setName(info->mName);

//<FS:ND> Query by JointKey rather than just a string, the key can be a U32 index for faster lookup
//		LLJoint *parent_joint = getJoint(info->mJointName);
		LLJoint *parent_joint = getJoint( JointKey::construct( info->mJointName ) );
// </FS:ND>

        if (!parent_joint)
        {
            // If the intended parent for attachment point is unavailable, avatar_lad.xml is corrupt.
            LL_WARNS() << "No parent joint by name " << info->mJointName << " found for attachment point " << info->mName << LL_ENDL;
            LL_ERRS() << "Invalid avatar_lad.xml file" << LL_ENDL;
        }

        if (info->mHasPosition)
        {
            attachment->setOriginalPosition(info->mPosition);
            attachment->setDefaultPosition(info->mPosition);
        }
			
        if (info->mHasRotation)
        {
            LLQuaternion rotation;
            rotation.setQuat(info->mRotationEuler.mV[VX] * DEG_TO_RAD,
                             info->mRotationEuler.mV[VY] * DEG_TO_RAD,
                             info->mRotationEuler.mV[VZ] * DEG_TO_RAD);
            attachment->setRotation(rotation);
        }

        int group = info->mGroup;
        if (group >= 0)
        {
            if (group < 0 || group > 9)
            {
                LL_WARNS() << "Invalid group number (" << group << ") for attachment point " << info->mName << LL_ENDL;
            }
            else
            {
                attachment->setGroup(group);
            }
        }

        attachment->setPieSlice(info->mPieMenuSlice);
        attachment->setVisibleInFirstPerson(info->mVisibleFirstPerson);
        attachment->setIsHUDAttachment(info->mIsHUDAttachment);
        // attachment can potentially be animated, needs a number.
        attachment->setJointNum(mNumBones + mNumCollisionVolumes + attachmentID - 1);

        if (newly_created)
        {
            mAttachmentPoints[attachmentID] = attachment;
            
            // now add attachment joint
            parent_joint->addChild(attachment);
        }
    }
}

//-----------------------------------------------------------------------------
// updateVisualParams()
//-----------------------------------------------------------------------------
void LLVOAvatar::updateVisualParams()
{
	ESex avatar_sex = (getVisualParamWeight("male") > 0.5f) ? SEX_MALE : SEX_FEMALE;
	if (getSex() != avatar_sex)
	{
		if (mIsSitting && findMotion(avatar_sex == SEX_MALE ? ANIM_AGENT_SIT_FEMALE : ANIM_AGENT_SIT) != NULL)
		{
			// In some cases of gender change server changes sit motion with motion message,
			// but in case of some avatars (legacy?) there is no update from server side,
			// likely because server doesn't know about difference between motions
			// (female and male sit ids are same server side, so it is likely unaware that it
			// need to send update)
			// Make sure motion is up to date
			stopMotion(ANIM_AGENT_SIT);
			setSex(avatar_sex);
			startMotion(ANIM_AGENT_SIT);
		}
		else
		{
			setSex(avatar_sex);
		}
	}

	LLCharacter::updateVisualParams();

	if (mLastSkeletonSerialNum != mSkeletonSerialNum)
	{
		computeBodySize();
		mLastSkeletonSerialNum = mSkeletonSerialNum;
		mRoot->updateWorldMatrixChildren();
	}

	dirtyMesh();
	updateHeadOffset();
}
//-----------------------------------------------------------------------------
// isActive()
//-----------------------------------------------------------------------------
bool LLVOAvatar::isActive() const
{
	return true;
}

//-----------------------------------------------------------------------------
// setPixelAreaAndAngle()
//-----------------------------------------------------------------------------
void LLVOAvatar::setPixelAreaAndAngle(LLAgent &agent)
{
	if (mDrawable.isNull())
	{
		return;
	}

	const LLVector4a* ext = mDrawable->getSpatialExtents();
	LLVector4a center;
	center.setAdd(ext[1], ext[0]);
	center.mul(0.5f);
	LLVector4a size;
	size.setSub(ext[1], ext[0]);
	size.mul(0.5f);

	mImpostorPixelArea = LLPipeline::calcPixelArea(center, size, *LLViewerCamera::getInstance());
    mPixelArea = mImpostorPixelArea;

	F32 range = mDrawable->mDistanceWRTCamera;

	if (range < 0.001f)		// range == zero
	{
		mAppAngle = 180.f;
	}
	else
	{
		F32 radius = size.getLength3().getF32();
		mAppAngle = (F32) atan2( radius, range) * RAD_TO_DEG;
	}

	// We always want to look good to ourselves
	if( isSelf() )
	{
		mPixelArea = llmax( mPixelArea, F32(getTexImageSize() / 16) );
	}
}

//-----------------------------------------------------------------------------
// updateJointLODs()
//-----------------------------------------------------------------------------
bool LLVOAvatar::updateJointLODs()
{
	const F32 MAX_PIXEL_AREA = 100000000.f;
	F32 lod_factor = (sLODFactor * AVATAR_LOD_TWEAK_RANGE + (1.f - AVATAR_LOD_TWEAK_RANGE));
	F32 avatar_num_min_factor = clamp_rescale(sLODFactor, 0.f, 1.f, 0.25f, 0.6f);
	F32 avatar_num_factor = clamp_rescale((F32)sNumVisibleAvatars, 8, 25, 1.f, avatar_num_min_factor);
	F32 area_scale = 0.16f;

		if (isSelf())
		{
			if(gAgentCamera.cameraCustomizeAvatar() || gAgentCamera.cameraMouselook())
			{
				mAdjustedPixelArea = MAX_PIXEL_AREA;
			}
			else
			{
				mAdjustedPixelArea = mPixelArea*area_scale;
			}
		}
		else if (mIsDummy)
		{
			mAdjustedPixelArea = MAX_PIXEL_AREA;
		}
		else
		{
			// reported avatar pixel area is dependent on avatar render load, based on number of visible avatars
			mAdjustedPixelArea = (F32)mPixelArea * area_scale * lod_factor * lod_factor * avatar_num_factor * avatar_num_factor;
		}

		// now select meshes to render based on adjusted pixel area
		LLViewerJoint* root = dynamic_cast<LLViewerJoint*>(mRoot);
		bool res = false;
		if (root)
		{
			res = root->updateLOD(mAdjustedPixelArea, true);
		}
 		if (res)
		{
			sNumLODChangesThisFrame++;
			dirtyMesh(2);
			return true;
		}

	return false;
}

//-----------------------------------------------------------------------------
// createDrawable()
//-----------------------------------------------------------------------------
LLDrawable *LLVOAvatar::createDrawable(LLPipeline *pipeline)
{
	pipeline->allocDrawable(this);
	mDrawable->setLit(false);

	LLDrawPoolAvatar *poolp = (LLDrawPoolAvatar*)gPipeline.getPool(mIsControlAvatar ? LLDrawPool::POOL_CONTROL_AV : LLDrawPool::POOL_AVATAR);

	// Only a single face (one per avatar)
	//this face will be splitted into several if its vertex buffer is too long.
	mDrawable->setState(LLDrawable::ACTIVE);
	mDrawable->addFace(poolp, NULL);
	mDrawable->setRenderType(mIsControlAvatar ? LLPipeline::RENDER_TYPE_CONTROL_AV : LLPipeline::RENDER_TYPE_AVATAR);
	
	mNumInitFaces = mDrawable->getNumFaces() ;

	dirtyMesh(2);
	poolp->mAvatar = this;   // <FS:Zi> Add avatar hitbox debug - remember avatar pointer in case avatar draw face breaks
	return mDrawable;
}


void LLVOAvatar::updateGL()
{
	if (mMeshTexturesDirty)
	{
		LL_PROFILE_ZONE_SCOPED_CATEGORY_AVATAR
		updateMeshTextures();
		mMeshTexturesDirty = false;
	}
}

//-----------------------------------------------------------------------------
// updateGeometry()
//-----------------------------------------------------------------------------
bool LLVOAvatar::updateGeometry(LLDrawable *drawable)
{
    LL_PROFILE_ZONE_SCOPED_CATEGORY_AVATAR;
	if (!(gPipeline.hasRenderType(mIsControlAvatar ? LLPipeline::RENDER_TYPE_CONTROL_AV : LLPipeline::RENDER_TYPE_AVATAR)))
	{
		return true;
	}
	
	if (!mMeshValid)
	{
		return true;
	}

	if (!drawable)
	{
		LL_ERRS() << "LLVOAvatar::updateGeometry() called with NULL drawable" << LL_ENDL;
	}

	return true;
}

//-----------------------------------------------------------------------------
// updateSexDependentLayerSets()
//-----------------------------------------------------------------------------
// <FS:Ansariel> [Legacy Bake]
//void LLVOAvatar::updateSexDependentLayerSets()
//{
//	invalidateComposite( mBakedTextureDatas[BAKED_HEAD].mTexLayerSet);
//	invalidateComposite( mBakedTextureDatas[BAKED_UPPER].mTexLayerSet);
//	invalidateComposite( mBakedTextureDatas[BAKED_LOWER].mTexLayerSet);
//}
void LLVOAvatar::updateSexDependentLayerSets(bool upload_bake)
{
	invalidateComposite( mBakedTextureDatas[BAKED_HEAD].mTexLayerSet, upload_bake);
	invalidateComposite( mBakedTextureDatas[BAKED_UPPER].mTexLayerSet, upload_bake);
	invalidateComposite( mBakedTextureDatas[BAKED_LOWER].mTexLayerSet, upload_bake);
}
// </FS:Ansariel> [Legacy Bake]

//-----------------------------------------------------------------------------
// dirtyMesh()
//-----------------------------------------------------------------------------
void LLVOAvatar::dirtyMesh()
{
	dirtyMesh(1);
}
void LLVOAvatar::dirtyMesh(S32 priority)
{
	mDirtyMesh = llmax(mDirtyMesh, priority);
}

//-----------------------------------------------------------------------------
// getViewerJoint()
//-----------------------------------------------------------------------------
LLViewerJoint*	LLVOAvatar::getViewerJoint(S32 idx)
{
	return dynamic_cast<LLViewerJoint*>(mMeshLOD[idx]);
}

//-----------------------------------------------------------------------------
// hideHair()
//-----------------------------------------------------------------------------
void LLVOAvatar::hideHair()
{
    mMeshLOD[MESH_ID_HAIR]->setVisible(false, true);
}

//-----------------------------------------------------------------------------
// hideSkirt()
//-----------------------------------------------------------------------------
void LLVOAvatar::hideSkirt()
{
	mMeshLOD[MESH_ID_SKIRT]->setVisible(false, true);
}

bool LLVOAvatar::setParent(LLViewerObject* parent)
{
	bool ret ;
	if (parent == NULL)
	{
		getOffObject();
		ret = LLViewerObject::setParent(parent);
		if (isSelf())
		{
			gAgentCamera.resetCamera();
		}
	}
	else
	{
		ret = LLViewerObject::setParent(parent);
		if(ret)
		{
			sitOnObject(parent);
		}
	}
	return ret ;
}

void LLVOAvatar::addChild(LLViewerObject *childp)
{
	childp->extractAttachmentItemID(); // find the inventory item this object is associated with.
	if (isSelf())
	{
	    const LLUUID& item_id = childp->getAttachmentItemID();
		LLViewerInventoryItem *item = gInventory.getItem(item_id);
		LL_DEBUGS("Avatar") << "ATT attachment child added " << (item ? item->getName() : "UNKNOWN") << " id " << item_id << LL_ENDL;

	}

	LLViewerObject::addChild(childp);
	if (childp->mDrawable)
	{
		if (!attachObject(childp))
		{
			LL_WARNS() << "ATT addChild() failed for " 
					<< childp->getID()
					<< " item " << childp->getAttachmentItemID()
					<< LL_ENDL;
			// MAINT-3312 backout
			// mPendingAttachment.push_back(childp);
		}
	}
	else
	{
		mPendingAttachment.push_back(childp);
	}
}

void LLVOAvatar::removeChild(LLViewerObject *childp)
{
	LLViewerObject::removeChild(childp);
	if (!detachObject(childp))
	{
		LL_WARNS() << "Calling detach on non-attached object " << LL_ENDL;
	}
}

LLViewerJointAttachment* LLVOAvatar::getTargetAttachmentPoint(LLViewerObject* viewer_object)
{
	S32 attachmentID = ATTACHMENT_ID_FROM_STATE(viewer_object->getAttachmentState());

	// This should never happen unless the server didn't process the attachment point
	// correctly, but putting this check in here to be safe.
	if (attachmentID & ATTACHMENT_ADD)
	{
		LL_WARNS() << "Got an attachment with ATTACHMENT_ADD mask, removing ( attach pt:" << attachmentID << " )" << LL_ENDL;
		attachmentID &= ~ATTACHMENT_ADD;
	}
	
	LLViewerJointAttachment* attachment = get_if_there(mAttachmentPoints, attachmentID, (LLViewerJointAttachment*)NULL);

	if (!attachment)
	{
		if(attachmentID != 127)
		{
		LL_WARNS() << "Object attachment point invalid: " << attachmentID 
			<< " trying to use 1 (chest)"
			<< LL_ENDL;
		}
		attachment = get_if_there(mAttachmentPoints, 1, (LLViewerJointAttachment*)NULL); // Arbitrary using 1 (chest)
		if (attachment)
		{
			LL_WARNS() << "Object attachment point invalid: " << attachmentID 
				<< " on object " << viewer_object->getID()
				<< " attachment item " << viewer_object->getAttachmentItemID()
				<< " falling back to 1 (chest)"
				<< LL_ENDL;
		}
		else
		{
			LL_WARNS() << "Object attachment point invalid: " << attachmentID 
				<< " on object " << viewer_object->getID()
				<< " attachment item " << viewer_object->getAttachmentItemID()
				<< "Unable to use fallback attachment point 1 (chest)"
				<< LL_ENDL;
		}
	}

	return attachment;
}

//-----------------------------------------------------------------------------
// attachObject()
//-----------------------------------------------------------------------------
const LLViewerJointAttachment *LLVOAvatar::attachObject(LLViewerObject *viewer_object)
{
	if (isSelf())
	{
		const LLUUID& item_id = viewer_object->getAttachmentItemID();
		LLViewerInventoryItem *item = gInventory.getItem(item_id);
		LL_DEBUGS("Avatar") << "ATT attaching object "
							<< (item ? item->getName() : "UNKNOWN") << " id " << item_id << LL_ENDL;	
	}
	LLViewerJointAttachment* attachment = getTargetAttachmentPoint(viewer_object);

	if (!attachment || !attachment->addObject(viewer_object))
	{
		const LLUUID& item_id = viewer_object->getAttachmentItemID();
		LLViewerInventoryItem *item = gInventory.getItem(item_id);
		LL_WARNS("Avatar") << "ATT attach failed "
						   << (item ? item->getName() : "UNKNOWN") << " id " << item_id << LL_ENDL;	
		return 0;
	}

    if (!viewer_object->isAnimatedObject())
    {
        updateAttachmentOverrides();
    }

	updateVisualComplexity();

	if (viewer_object->isSelected())
	{
		LLSelectMgr::getInstance()->updateSelectionCenter();
		LLSelectMgr::getInstance()->updatePointAt();
	}

	viewer_object->refreshBakeTexture();


	LLViewerObject::const_child_list_t& child_list = viewer_object->getChildren();
	for (LLViewerObject::child_list_t::const_iterator iter = child_list.begin();
		iter != child_list.end(); ++iter)
	{
		LLViewerObject* objectp = *iter;
		if (objectp)
		{
			objectp->refreshBakeTexture();
		}
	}

	updateMeshVisibility();

	return attachment;
}

//-----------------------------------------------------------------------------
// getNumAttachments()
//-----------------------------------------------------------------------------
U32 LLVOAvatar::getNumAttachments() const
{
	U32 num_attachments = 0;
	for (attachment_map_t::const_iterator iter = mAttachmentPoints.begin();
		 iter != mAttachmentPoints.end();
		 ++iter)
	{
		const LLViewerJointAttachment *attachment_pt = (*iter).second;
		// <FS:Ansariel> Possible crash fix
		if (!attachment_pt)
		{
			continue;
		}
		// </FS:Ansariel>
		num_attachments += attachment_pt->getNumObjects();
	}
	return num_attachments;
}

//-----------------------------------------------------------------------------
// getMaxAttachments()
//-----------------------------------------------------------------------------
S32 LLVOAvatar::getMaxAttachments() const
{
	return LLAgentBenefitsMgr::current().getAttachmentLimit();
}

//-----------------------------------------------------------------------------
// canAttachMoreObjects()
// Returns true if we can attach <n> more objects.
//-----------------------------------------------------------------------------
bool LLVOAvatar::canAttachMoreObjects(U32 n) const
{
	return (getNumAttachments() + n) <= getMaxAttachments();
}

//-----------------------------------------------------------------------------
// getNumAnimatedObjectAttachments()
//-----------------------------------------------------------------------------
U32 LLVOAvatar::getNumAnimatedObjectAttachments() const
{
	U32 num_attachments = 0;
	for (attachment_map_t::const_iterator iter = mAttachmentPoints.begin();
		 iter != mAttachmentPoints.end();
		 ++iter)
	{
		const LLViewerJointAttachment *attachment_pt = (*iter).second;
		num_attachments += attachment_pt->getNumAnimatedObjects();
	}
	return num_attachments;
}

//-----------------------------------------------------------------------------
// getMaxAnimatedObjectAttachments()
// Gets from simulator feature if available, otherwise 0.
//-----------------------------------------------------------------------------
S32 LLVOAvatar::getMaxAnimatedObjectAttachments() const
{
	return LLAgentBenefitsMgr::current().getAnimatedObjectLimit();
}

//-----------------------------------------------------------------------------
// canAttachMoreAnimatedObjects()
// Returns true if we can attach <n> more animated objects.
//-----------------------------------------------------------------------------
bool LLVOAvatar::canAttachMoreAnimatedObjects(U32 n) const
{
	return (getNumAnimatedObjectAttachments() + n) <= getMaxAnimatedObjectAttachments();
}

//-----------------------------------------------------------------------------
// lazyAttach()
//-----------------------------------------------------------------------------
void LLVOAvatar::lazyAttach()
{
	std::vector<LLPointer<LLViewerObject> > still_pending;
	
	for (U32 i = 0; i < mPendingAttachment.size(); i++)
	{
		LLPointer<LLViewerObject> cur_attachment = mPendingAttachment[i];
		// Object might have died while we were waiting for drawable
		if (!cur_attachment->isDead())
		{
			if (cur_attachment->mDrawable)
			{
				if (isSelf())
				{
					const LLUUID& item_id = cur_attachment->getAttachmentItemID();
					LLViewerInventoryItem *item = gInventory.getItem(item_id);
					LL_DEBUGS("Avatar") << "ATT attaching object "
						<< (item ? item->getName() : "UNKNOWN") << " id " << item_id << LL_ENDL;
				}
				if (!attachObject(cur_attachment))
				{	// Drop it
					LL_WARNS() << "attachObject() failed for "
						<< cur_attachment->getID()
						<< " item " << cur_attachment->getAttachmentItemID()
						<< LL_ENDL;
					// MAINT-3312 backout
					//still_pending.push_back(cur_attachment);
				}
			}
			else
			{
				still_pending.push_back(cur_attachment);
			}
		}
	}

	mPendingAttachment = still_pending;
}

void LLVOAvatar::resetHUDAttachments()
{

	for (attachment_map_t::iterator iter = mAttachmentPoints.begin(); 
		 iter != mAttachmentPoints.end();
		 ++iter)
	{
		LLViewerJointAttachment* attachment = iter->second;
		// <FS:Ansariel> Fix possible crash
		//if (attachment->getIsHUDAttachment())
		if (attachment && attachment->getIsHUDAttachment())
		// </FS:Ansariel>
		{
			for (LLViewerJointAttachment::attachedobjs_vec_t::iterator attachment_iter = attachment->mAttachedObjects.begin();
				 attachment_iter != attachment->mAttachedObjects.end();
				 ++attachment_iter)
			{
				const LLViewerObject* attached_object = attachment_iter->get();
				if (attached_object && attached_object->mDrawable.notNull())
				{
					gPipeline.markMoved(attached_object->mDrawable);
				}
			}
		}
	}
}

void LLVOAvatar::rebuildRiggedAttachments( void )
{
	for ( attachment_map_t::iterator iter = mAttachmentPoints.begin(); iter != mAttachmentPoints.end(); ++iter )
	{
		LLViewerJointAttachment* pAttachment = iter->second;

		// <FS:Ansariel> Possible crash fix
		if (!pAttachment)
		{
			continue;
		}
		// </FS:Ansariel>

		LLViewerJointAttachment::attachedobjs_vec_t::iterator attachmentIterEnd = pAttachment->mAttachedObjects.end();
		
		for ( LLViewerJointAttachment::attachedobjs_vec_t::iterator attachmentIter = pAttachment->mAttachedObjects.begin();
			 attachmentIter != attachmentIterEnd; ++attachmentIter)
		{
			const LLViewerObject* pAttachedObject =  *attachmentIter;
			if ( pAttachment && pAttachedObject->mDrawable.notNull() )
			{
				gPipeline.markRebuild(pAttachedObject->mDrawable);
			}
		}
	}
}
//-----------------------------------------------------------------------------
// cleanupAttachedMesh()
//-----------------------------------------------------------------------------
void LLVOAvatar::cleanupAttachedMesh( LLViewerObject* pVO )
{
	LLUUID mesh_id;
	if (getRiggedMeshID(pVO, mesh_id))
	{
        // FIXME this seems like an odd place for this code.
		if ( gAgentCamera.cameraCustomizeAvatar() )
		{
			gAgent.unpauseAnimation();
			//Still want to refocus on head bone
			gAgentCamera.changeCameraToCustomizeAvatar();
		}
	}
}
// <FS:Beq> remove mesh rezzing delay
// bool LLVOAvatar::hasPendingAttachedMeshes()
// {
//     for (attachment_map_t::iterator iter = mAttachmentPoints.begin();
//          iter != mAttachmentPoints.end();
//          ++iter)
//     {
//         LLViewerJointAttachment* attachment = iter->second;
//         if (attachment)
//         {
//             for (LLViewerJointAttachment::attachedobjs_vec_t::iterator attachment_iter = attachment->mAttachedObjects.begin();
//                  attachment_iter != attachment->mAttachedObjects.end();
//                  ++attachment_iter)
//             {
//                 LLViewerObject* objectp = attachment_iter->get();
//                 if (objectp)
//                 {
//                     LLViewerObject::const_child_list_t& child_list = objectp->getChildren();
//                     for (LLViewerObject::child_list_t::const_iterator iter1 = child_list.begin();
//                          iter1 != child_list.end(); ++iter1)
//                     {
//                         LLViewerObject* objectchild = *iter1;
//                         if (objectchild && objectchild->getVolume())
//                         {
//                             const LLUUID& mesh_id = objectchild->getVolume()->getParams().getSculptID();
//                             if (mesh_id.isNull())
//                             {
//                                 // No mesh nor skin info needed
//                                 continue;
//                             }

//                             if (objectchild->getVolume()->isMeshAssetUnavaliable())
//                             {
//                                 // Mesh failed to load, do not expect it
//                                 continue;
//                             }

//                             if (objectchild->mDrawable)
//                             {
//                                 LLVOVolume* pvobj = objectchild->mDrawable->getVOVolume();
//                                 if (pvobj)
//                                 {
//                                     if (!pvobj->isMesh())
//                                     {
//                                         // Not a mesh
//                                         continue;
//                                     }

//                                     if (!objectchild->getVolume()->isMeshAssetLoaded())
//                                     {
//                                         // Waiting for mesh
//                                         return true;
//                                     }

//                                     const LLMeshSkinInfo* skin_data = pvobj->getSkinInfo();
//                                     if (skin_data)
//                                     {
//                                         // Skin info present, done
//                                         continue;
//                                     }

//                                     if (pvobj->isSkinInfoUnavaliable())
//                                     {
//                                         // Load failed or info not present, don't expect it
//                                         continue;
//                                     }
//                                 }

//                                 // objectchild is not ready
//                                 return true;
//                             }
//                         }
//                     }
//                 }
//             }
//         }
//     }
//     return false;
// }
// </FS:Beq>

//-----------------------------------------------------------------------------
// detachObject()
//-----------------------------------------------------------------------------
bool LLVOAvatar::detachObject(LLViewerObject *viewer_object)
{
	for (attachment_map_t::iterator iter = mAttachmentPoints.begin(); 
		 iter != mAttachmentPoints.end();
		 ++iter)
	{
		LLViewerJointAttachment* attachment = iter->second;
		
		// <FS:Ansariel> Possible crash fix
		//if (attachment->isObjectAttached(viewer_object))
		if (attachment && attachment->isObjectAttached(viewer_object))
		// </FS:Ansariel>
		{
            updateVisualComplexity();
            bool is_animated_object = viewer_object->isAnimatedObject();
			cleanupAttachedMesh(viewer_object);

			attachment->removeObject(viewer_object);
            if (!is_animated_object)
            {
                updateAttachmentOverrides();
            }
			viewer_object->refreshBakeTexture();
		
			LLViewerObject::const_child_list_t& child_list = viewer_object->getChildren();
			for (LLViewerObject::child_list_t::const_iterator iter1 = child_list.begin();
				iter1 != child_list.end(); ++iter1)
			{
				LLViewerObject* objectp = *iter1;
				if (objectp)
            {
					objectp->refreshBakeTexture();
				}
            }

			updateMeshVisibility();

			LL_DEBUGS() << "Detaching object " << viewer_object->mID << " from " << attachment->getName() << LL_ENDL;
			return true;
		}
	}

	std::vector<LLPointer<LLViewerObject> >::iterator iter = std::find(mPendingAttachment.begin(), mPendingAttachment.end(), viewer_object);
	if (iter != mPendingAttachment.end())
	{
		mPendingAttachment.erase(iter);
		return true;
	}
	
	return false;
}

//-----------------------------------------------------------------------------
// sitDown()
//-----------------------------------------------------------------------------
void LLVOAvatar::sitDown(bool bSitting)
{
	mIsSitting = bSitting;
	if (isSelf())
	{
		// Update Movement Controls according to own Sitting mode
		LLFloaterMove::setSittingMode(bSitting);

// [RLVa:KB] - Checked: 2010-08-29 (RLVa-1.2.1c) | Modified: RLVa-1.2.1c
		if (rlv_handler_t::isEnabled())
		{
			gRlvHandler.onSitOrStand(bSitting);
		}
// [/RLVa:KB]

		// <FS:PP> Refresh movelock position after sitting down to prevent pulling avatar back to previous one after standing up
		if (bSitting && gSavedPerAccountSettings.getBOOL("UseMoveLock") && gSavedPerAccountSettings.getBOOL("RelockMoveLockAfterMovement"))
		{
			FSLSLBridge::instance().viewerToLSL("UseMoveLock|1|noreport");
		}
		// </FS:PP>
	}
}

//-----------------------------------------------------------------------------
// sitOnObject()
//-----------------------------------------------------------------------------
void LLVOAvatar::sitOnObject(LLViewerObject *sit_object)
{
	if (isSelf())
	{
		// Might be first sit
		//LLFirstUse::useSit();

		gAgent.setFlying(false);
		gAgentCamera.setThirdPersonHeadOffset(LLVector3::zero);
		//interpolate to new camera position
		gAgentCamera.startCameraAnimation();
		// make sure we are not trying to autopilot
		gAgent.stopAutoPilot();
		gAgentCamera.setupSitCamera();
		if (gAgentCamera.getForceMouselook())
		{
			gAgentCamera.changeCameraToMouselook();
		}

        if (gAgentCamera.getFocusOnAvatar() && LLToolMgr::getInstance()->inEdit())
        {
            LLSelectNode* node = LLSelectMgr::getInstance()->getSelection()->getFirstRootNode();
            if (node && node->mValid)
            {
                LLViewerObject* root_object = node->getObject();
                if (root_object == sit_object)
                {
                    LLFloaterTools::sPreviousFocusOnAvatar = true;
                }
            }
        }

		// <FS:KC> revoke perms on sit
		U32 revoke_on = gSavedSettings.getU32("FSRevokePerms");
		if ((revoke_on == 1 || revoke_on == 3) && !sit_object->permYouOwner())
		{
			revokePermissionsOnObject(sit_object);
		}
		// </FS:KC>
	}

	if (mDrawable.isNull())
	{
		return;
	}
	LLQuaternion inv_obj_rot = ~sit_object->getRenderRotation();
	LLVector3 obj_pos = sit_object->getRenderPosition();

	LLVector3 rel_pos = getRenderPosition() - obj_pos;
	rel_pos.rotVec(inv_obj_rot);

	mDrawable->mXform.setPosition(rel_pos);
	mDrawable->mXform.setRotation(mDrawable->getWorldRotation() * inv_obj_rot);

	gPipeline.markMoved(mDrawable, true);
	// Notice that removing sitDown() from here causes avatars sitting on
	// objects to be not rendered for new arrivals. See EXT-6835 and EXT-1655.
	sitDown(true);
	mRoot->getXform()->setParent(&sit_object->mDrawable->mXform); // LLVOAvatar::sitOnObject
	// SL-315
	mRoot->setPosition(getPosition());
	mRoot->updateWorldMatrixChildren();

	stopMotion(ANIM_AGENT_BODY_NOISE);
	
	gAgentCamera.setInitSitRot(gAgent.getFrameAgent().getQuaternion());
}

//-----------------------------------------------------------------------------
// getOffObject()
//-----------------------------------------------------------------------------
void LLVOAvatar::getOffObject()
{
	if (mDrawable.isNull())
	{
		return;
	}

	LLViewerObject* sit_object = (LLViewerObject*)getParent();

	if (sit_object)
	{
		stopMotionFromSource(sit_object->getID());
		LLFollowCamMgr::getInstance()->setCameraActive(sit_object->getID(), false);

		LLViewerObject::const_child_list_t& child_list = sit_object->getChildren();
		for (LLViewerObject::child_list_t::const_iterator iter = child_list.begin();
			 iter != child_list.end(); ++iter)
		{
			LLViewerObject* child_objectp = *iter;

			stopMotionFromSource(child_objectp->getID());
			LLFollowCamMgr::getInstance()->setCameraActive(child_objectp->getID(), false);
		}
	}

	// assumes that transform will not be updated with drawable still having a parent
	// or that drawable had no parent from the start
	LLVector3 cur_position_world = mDrawable->getWorldPosition();
	LLQuaternion cur_rotation_world = mDrawable->getWorldRotation();

	if (mLastRootPos.length() >= MAX_STANDOFF_FROM_ORIGIN
		&& (cur_position_world.length() < MAX_STANDOFF_FROM_ORIGIN
			|| dist_vec(cur_position_world, mLastRootPos) > MAX_STANDOFF_DISTANCE_CHANGE))
	{
		// Most likely drawable got updated too early or some updates were missed - we got relative position to non-existing parent
		// restore coordinates from cache
		cur_position_world = mLastRootPos;
	}

	// set *local* position based on last *world* position, since we're unparenting the avatar
	mDrawable->mXform.setPosition(cur_position_world);
	mDrawable->mXform.setRotation(cur_rotation_world);	
	
	gPipeline.markMoved(mDrawable, true);

	sitDown(false);

	mRoot->getXform()->setParent(NULL); // LLVOAvatar::getOffObject
	// SL-315
	mRoot->setPosition(cur_position_world);
	mRoot->setRotation(cur_rotation_world);
	mRoot->getXform()->update();

    if (mEnableDefaultMotions)
    {
	startMotion(ANIM_AGENT_BODY_NOISE);
    }

	if (isSelf())
	{
		LLQuaternion av_rot = gAgent.getFrameAgent().getQuaternion();
		LLQuaternion obj_rot = sit_object ? sit_object->getRenderRotation() : LLQuaternion::DEFAULT;
		av_rot = av_rot * obj_rot;
		LLVector3 at_axis = LLVector3::x_axis;
		at_axis = at_axis * av_rot;
		at_axis.mV[VZ] = 0.f;
		at_axis.normalize();
		gAgent.resetAxes(at_axis);
		gAgentCamera.setThirdPersonHeadOffset(LLVector3(0.f, 0.f, 1.f));
		gAgentCamera.setSitCamera(LLUUID::null);

		//KC: revoke perms on sit
		U32 revoke_on = gSavedSettings.getU32("FSRevokePerms");
		if ((revoke_on == 2 || revoke_on == 3) && (sit_object && !sit_object->permYouOwner()))
		{
			revokePermissionsOnObject(sit_object);
		}
	}
}

//-----------------------------------------------------------------------------
// revokePermissionsOnObject()
//-----------------------------------------------------------------------------
void LLVOAvatar::revokePermissionsOnObject(LLViewerObject *sit_object)
{
	if (sit_object)
	{
		gMessageSystem->newMessageFast(_PREHASH_RevokePermissions);
		gMessageSystem->nextBlockFast(_PREHASH_AgentData);
		gMessageSystem->addUUIDFast(_PREHASH_AgentID, gAgent.getID());
		gMessageSystem->addUUIDFast(_PREHASH_SessionID, gAgent.getSessionID());
		gMessageSystem->nextBlockFast(_PREHASH_Data);
		gMessageSystem->addUUIDFast(_PREHASH_ObjectID, sit_object->getID());
		gMessageSystem->addU32Fast(_PREHASH_ObjectPermissions, 0xFFFFFFFF);
		gAgent.sendReliableMessage();
	}
}

//-----------------------------------------------------------------------------
// findAvatarFromAttachment()
//-----------------------------------------------------------------------------
// static 
LLVOAvatar* LLVOAvatar::findAvatarFromAttachment( LLViewerObject* obj )
{
	if( obj->isAttachment() )
	{
		do
		{
			obj = (LLViewerObject*) obj->getParent();
		}
		while( obj && !obj->isAvatar() );

		if( obj && !obj->isDead() )
		{
			return (LLVOAvatar*)obj;
		}
	}
	return NULL;
}

S32 LLVOAvatar::getAttachmentCount()
{
	S32 count = 0;

    for (attachment_map_t::iterator iter = mAttachmentPoints.begin(); iter != mAttachmentPoints.end(); ++iter)
    {
        LLViewerJointAttachment* pAttachment = iter->second;
        count += pAttachment->mAttachedObjects.size();
    }

	return count;
}

bool LLVOAvatar::isWearingWearableType(LLWearableType::EType type) const
{
	if (mIsDummy) return true;

	if (isSelf())
	{
		return LLAvatarAppearance::isWearingWearableType(type);
	}

	switch(type)
	{
		case LLWearableType::WT_SHAPE:
		case LLWearableType::WT_SKIN:
		case LLWearableType::WT_HAIR:
		case LLWearableType::WT_EYES:
			return true;  // everyone has all bodyparts
		default:
			break; // Do nothing
	}


	// <FS:ND> Gets called quite a lot from processObjectUpdates. Remove the frequent getInstance calls.

	// for (LLAvatarAppearanceDictionary::Textures::const_iterator tex_iter = LLAvatarAppearance::getDictionary()->getTextures().begin();
	// 	 tex_iter != LLAvatarAppearance::getDictionary()->getTextures().end();
	// 	 ++tex_iter)

	LLAvatarAppearanceDictionary::Textures::const_iterator itrEnd = LLAvatarAppearance::getDictionary()->getTextures().end();
	for (LLAvatarAppearanceDictionary::Textures::const_iterator tex_iter = LLAvatarAppearance::getDictionary()->getTextures().begin();
		 tex_iter != itrEnd;
		 ++tex_iter)
	{
		const LLAvatarAppearanceDictionary::TextureEntry *texture_dict = tex_iter->second;
		if (texture_dict->mWearableType == type)
		{
			// Thus, you must check to see if the corresponding baked texture is defined.
			// NOTE: this is a poor substitute if you actually want to know about individual pieces of clothing
			// this works for detecting a skirt (most important), but is ineffective at any piece of clothing that
			// gets baked into a texture that always exists (upper or lower).
			if (texture_dict->mIsUsedByBakedTexture)
			{
				const EBakedTextureIndex baked_index = texture_dict->mBakedTextureIndex;
				return isTextureDefined(LLAvatarAppearance::getDictionary()->getBakedTexture(baked_index)->mTextureIndex);
			}
			return false;
		}
	}
	return false;
}

LLViewerObject *	LLVOAvatar::findAttachmentByID( const LLUUID & target_id ) const
{
	for(attachment_map_t::const_iterator attachment_points_iter = mAttachmentPoints.begin();
		attachment_points_iter != gAgentAvatarp->mAttachmentPoints.end();
		++attachment_points_iter)
	{
		LLViewerJointAttachment* attachment = attachment_points_iter->second;

		// <FS:Ansariel> Possible crash fix
		if (!attachment)
		{
			continue;
		}
		// </FS:Ansariel>

		for (LLViewerJointAttachment::attachedobjs_vec_t::iterator attachment_iter = attachment->mAttachedObjects.begin();
			 attachment_iter != attachment->mAttachedObjects.end();
			 ++attachment_iter)
		{
			LLViewerObject *attached_object = attachment_iter->get();
			if (attached_object &&
				attached_object->getID() == target_id)
			{
				return attached_object;
			}
		}
	}

	return NULL;
}

// virtual
// <FS:Ansariel> [Legacy Bake]
//void LLVOAvatar::invalidateComposite( LLTexLayerSet* layerset)
void LLVOAvatar::invalidateComposite( LLTexLayerSet* layerset, bool upload_result)
{
}

void LLVOAvatar::invalidateAll()
{
}

// virtual
// <FS:Ansariel> [Legacy Bake]
//void LLVOAvatar::onGlobalColorChanged(const LLTexGlobalColor* global_color)
void LLVOAvatar::onGlobalColorChanged(const LLTexGlobalColor* global_color, bool upload_bake)
{
	if (global_color == mTexSkinColor)
	{
		// <FS:Ansariel> [Legacy Bake]
		//invalidateComposite( mBakedTextureDatas[BAKED_HEAD].mTexLayerSet);
		//invalidateComposite( mBakedTextureDatas[BAKED_UPPER].mTexLayerSet);
		//invalidateComposite( mBakedTextureDatas[BAKED_LOWER].mTexLayerSet);
		invalidateComposite( mBakedTextureDatas[BAKED_HEAD].mTexLayerSet, upload_bake);
		invalidateComposite( mBakedTextureDatas[BAKED_UPPER].mTexLayerSet, upload_bake);
		invalidateComposite( mBakedTextureDatas[BAKED_LOWER].mTexLayerSet, upload_bake);
		// </FS:Ansariel> [Legacy Bake]
	}
	else if (global_color == mTexHairColor)
	{
		// <FS:Ansariel> [Legacy Bake]
		//invalidateComposite( mBakedTextureDatas[BAKED_HEAD].mTexLayerSet);
		//invalidateComposite( mBakedTextureDatas[BAKED_HAIR].mTexLayerSet);
		invalidateComposite( mBakedTextureDatas[BAKED_HEAD].mTexLayerSet, upload_bake);
		invalidateComposite( mBakedTextureDatas[BAKED_HAIR].mTexLayerSet, upload_bake);
		// </FS:Ansariel> [Legacy Bake]
		
		// ! BACKWARDS COMPATIBILITY !
		// Fix for dealing with avatars from viewers that don't bake hair.
		if (!isTextureDefined(mBakedTextureDatas[BAKED_HAIR].mTextureIndex))
		{
			LLColor4 color = mTexHairColor->getColor();
			avatar_joint_mesh_list_t::iterator iter = mBakedTextureDatas[BAKED_HAIR].mJointMeshes.begin();
			avatar_joint_mesh_list_t::iterator end  = mBakedTextureDatas[BAKED_HAIR].mJointMeshes.end();
			for (; iter != end; ++iter)
			{
				LLAvatarJointMesh* mesh = (*iter);
				if (mesh)
			{
					mesh->setColor( color );
				}
			}
		}
	} 
	else if (global_color == mTexEyeColor)
	{
		// LL_INFOS() << "invalidateComposite cause: onGlobalColorChanged( eyecolor )" << LL_ENDL; 
		// <FS:Ansariel> [Legacy Bake]
		//invalidateComposite( mBakedTextureDatas[BAKED_EYES].mTexLayerSet);
		invalidateComposite( mBakedTextureDatas[BAKED_EYES].mTexLayerSet, upload_bake);
	}
	updateMeshTextures();
}

// virtual
// Do rigged mesh attachments display with this av?
bool LLVOAvatar::shouldRenderRigged() const
{
    LL_PROFILE_ZONE_SCOPED_CATEGORY_AVATAR;

	if (getOverallAppearance() == AOA_NORMAL)
	{
		return true;
	}
	// TBD - render for AOA_JELLYDOLL?
	return false;
}

// FIXME: We have an mVisible member, set in updateVisibility(), but this
// function doesn't return it! isVisible() and mVisible are used
// different places for different purposes. mVisible seems to be more
// related to whether the actual avatar mesh is shown, and isVisible()
// to whether anything about the avatar is displayed in the scene.
// Maybe better naming could make this clearer?
bool LLVOAvatar::isVisible() const
{
	return mDrawable.notNull()
		&& (!mOrphaned || isSelf())
		&& (mDrawable->isVisible() || mIsDummy);
}

// Determine if we have enough avatar data to render
bool LLVOAvatar::getIsCloud() const
{
	if (mIsDummy)
	{
		return false;
	}

	return (   ((const_cast<LLVOAvatar*>(this))->visualParamWeightsAreDefault())// Do we have a shape?
			|| (   !isTextureDefined(TEX_LOWER_BAKED)
				|| !isTextureDefined(TEX_UPPER_BAKED)
				|| !isTextureDefined(TEX_HEAD_BAKED)
				)
			);
}

void LLVOAvatar::updateRezzedStatusTimers(S32 rez_status)
{
	// State machine for rezzed status. Statuses are -1 on startup, 0
	// = cloud, 1 = gray, 2 = downloading, 3 = full.
	// Purpose is to collect time data for each it takes avatar to reach
	// various loading landmarks: gray, textured (partial), textured fully.

	if (rez_status != mLastRezzedStatus)
	{
		LL_DEBUGS("Avatar") << avString() << "rez state change: " << mLastRezzedStatus << " -> " << rez_status << LL_ENDL;

		if (mLastRezzedStatus == -1 && rez_status != -1)
		{
			// First time initialization, start all timers.
			for (S32 i = 1; i < 4; i++)
			{
				startPhase("load_" + LLVOAvatar::rezStatusToString(i));
				startPhase("first_load_" + LLVOAvatar::rezStatusToString(i));
			}
		}
		if (rez_status < mLastRezzedStatus)
		{
			// load level has decreased. start phase timers for higher load levels.
			for (S32 i = rez_status+1; i <= mLastRezzedStatus; i++)
			{
				startPhase("load_" + LLVOAvatar::rezStatusToString(i));
			}
		}
		else if (rez_status > mLastRezzedStatus)
		{
			// load level has increased. stop phase timers for lower and equal load levels.
			for (S32 i = llmax(mLastRezzedStatus+1,1); i <= rez_status; i++)
			{
				stopPhase("load_" + LLVOAvatar::rezStatusToString(i));
				stopPhase("first_load_" + LLVOAvatar::rezStatusToString(i), false);
			}
			if (rez_status == 3)
			{
				// "fully loaded", mark any pending appearance change complete.
				selfStopPhase("update_appearance_from_cof");
				selfStopPhase("wear_inventory_category", false);
				selfStopPhase("process_initial_wearables_update", false);

                updateVisualComplexity();
			}
		}
		mLastRezzedStatus = rez_status;
	}
}

void LLVOAvatar::clearPhases()
{
	getPhases().clearPhases();
}

void LLVOAvatar::startPhase(const std::string& phase_name)
{
	F32 elapsed = 0.0;
	bool completed = false;
	bool found = getPhases().getPhaseValues(phase_name, elapsed, completed);
	//LL_DEBUGS("Avatar") << avString() << " phase state " << phase_name
	//					<< " found " << found << " elapsed " << elapsed << " completed " << completed << LL_ENDL;
	if (found)
	{
		if (!completed)
		{
			LL_DEBUGS("Avatar") << avString() << "no-op, start when started already for " << phase_name << LL_ENDL;
			return;
		}
	}
	LL_DEBUGS("Avatar") << "started phase " << phase_name << LL_ENDL;
	getPhases().startPhase(phase_name);
}

void LLVOAvatar::stopPhase(const std::string& phase_name, bool err_check)
{
	F32 elapsed = 0.0;
	bool completed = false;
	if (getPhases().getPhaseValues(phase_name, elapsed, completed))
	{
		if (!completed)
		{
			getPhases().stopPhase(phase_name);
			completed = true;
			logMetricsTimerRecord(phase_name, elapsed, completed);
			LL_DEBUGS("Avatar") << avString() << "stopped phase " << phase_name << " elapsed " << elapsed << LL_ENDL;
		}
		else
		{
			if (err_check)
			{
				LL_DEBUGS("Avatar") << "no-op, stop when stopped already for " << phase_name << LL_ENDL;
			}
		}
	}
	else
	{
		if (err_check)
		{
			LL_DEBUGS("Avatar") << "no-op, stop when not started for " << phase_name << LL_ENDL;
		}
	}
}

void LLVOAvatar::logPendingPhases()
{
	if (!isAgentAvatarValid())
	{
		return;
	}
	
	for (LLViewerStats::phase_map_t::iterator it = getPhases().begin();
		 it != getPhases().end();
		 ++it)
	{
		const std::string& phase_name = it->first;
		F32 elapsed;
		bool completed;
		if (getPhases().getPhaseValues(phase_name, elapsed, completed))
		{
			if (!completed)
			{
				logMetricsTimerRecord(phase_name, elapsed, completed);
			}
		}
	}
}

//static
void LLVOAvatar::logPendingPhasesAllAvatars()
{
	for (std::vector<LLCharacter*>::iterator iter = LLCharacter::sInstances.begin();
		 iter != LLCharacter::sInstances.end(); ++iter)
	{
		LLVOAvatar* inst = (LLVOAvatar*) *iter;
		if( inst->isDead() )
		{
			continue;
		}
		inst->logPendingPhases();
	}
}

void LLVOAvatar::logMetricsTimerRecord(const std::string& phase_name, F32 elapsed, bool completed)
{
	if (!isAgentAvatarValid())
	{
		return;
	}
	
	LLSD record;
	record["timer_name"] = phase_name;
	record["avatar_id"] = getID();
	record["elapsed"] = elapsed;
	record["completed"] = completed;
	U32 grid_x(0), grid_y(0);
	if (getRegion() && LLWorld::instance().isRegionListed(getRegion()))
	{
		record["central_bake_version"] = LLSD::Integer(getRegion()->getCentralBakeVersion());
		grid_from_region_handle(getRegion()->getHandle(), &grid_x, &grid_y);
	}
	record["grid_x"] = LLSD::Integer(grid_x);
	record["grid_y"] = LLSD::Integer(grid_y);
	// <FS:Ansariel> [Legacy Bake]
	//record["is_using_server_bakes"] = true;
	record["is_using_server_bakes"] = isUsingServerBakes();
	record["is_self"] = isSelf();
		
	if (isAgentAvatarValid())
	{
		gAgentAvatarp->addMetricsTimerRecord(record);
	}
}

// call periodically to keep isFullyLoaded up to date.
// returns true if the value has changed.
bool LLVOAvatar::updateIsFullyLoaded()
{
	S32 rez_status = getRezzedStatus();
	bool loading = getIsCloud();
	if (mFirstFullyVisible && !mIsControlAvatar)
	{
        loading = ((rez_status < 2)
                   // Wait at least 60s for unfinished textures to finish on first load,
                   // don't wait forever, it might fail. Even if it will eventually load by
                   // itself and update mLoadedCallbackTextures (or fail and clean the list),
                   // avatars are more time-sensitive than textures and can't wait that long.
                   || (mLoadedCallbackTextures < mCallbackTextureList.size() && mLastTexCallbackAddedTime.getElapsedTimeF32() < MAX_TEXTURE_WAIT_TIME_SEC)
                   || !mPendingAttachment.empty()
                   || (rez_status < 3 && !isFullyBaked())
                //    || hasPendingAttachedMeshes() // <FS:Beq/>
                  );

        // compare amount of attachments to one reported by simulator
        if (!loading && !isSelf() && mLastCloudAttachmentCount != mSimAttachments.size())
        {
            S32 attachment_count = getAttachmentCount();
            if (mLastCloudAttachmentCount != attachment_count)
            {
                mLastCloudAttachmentCount = attachment_count;
                if (attachment_count != mSimAttachments.size())
                {
                    // attachment count changed, but still below desired, wait for more updates
                    mLastCloudAttachmentChangeTime.reset();
                    loading = true;
                }
            }
            else if (mLastCloudAttachmentChangeTime.getElapsedTimeF32() < MAX_ATTACHMENT_WAIT_TIME_SEC)
            {
                // waiting
                loading = true;
            }
        }
	}
	updateRezzedStatusTimers(rez_status);
	updateRuthTimer(loading);
	return processFullyLoadedChange(loading);
}

void LLVOAvatar::updateRuthTimer(bool loading)
{
	if (isSelf() || !loading) 
	{
		return;
	}

	if (mPreviousFullyLoaded)
	{
		mRuthTimer.reset();
		debugAvatarRezTime("AvatarRezCloudNotification","became cloud");
	}
	
	const F32 LOADING_TIMEOUT__SECONDS = 120.f;
	if (mRuthTimer.getElapsedTimeF32() > LOADING_TIMEOUT__SECONDS)
	{
		LL_DEBUGS("Avatar") << avString()
				<< "Ruth Timer timeout: Missing texture data for '" << getFullname() << "' "
				<< "( Params loaded : " << !visualParamWeightsAreDefault() << " ) "
				<< "( Lower : " << isTextureDefined(TEX_LOWER_BAKED) << " ) "
				<< "( Upper : " << isTextureDefined(TEX_UPPER_BAKED) << " ) "
				<< "( Head : " << isTextureDefined(TEX_HEAD_BAKED) << " )."
				<< LL_ENDL;
		
		LLAvatarPropertiesProcessor::getInstance()->sendAvatarTexturesRequest(getID());
		mRuthTimer.reset();
	}
}

bool LLVOAvatar::processFullyLoadedChange(bool loading)
{
	// We wait a little bit before giving the 'all clear', to let things to
	// settle down: models to snap into place, textures to get first packets,
	// LODs to load.
	const F32 LOADED_DELAY = 1.f;

    if (loading)
    {
        mFullyLoadedTimer.reset();
    }

	if (mFirstFullyVisible)
	{
        if (!isSelf() && loading)
        {
                // Note that textures can causes 60s delay on thier own
                // so this delay might end up on top of textures' delay
                mFirstUseDelaySeconds = llclamp(
                    mFirstAppearanceMessageTimer.getElapsedTimeF32(),
                    FIRST_APPEARANCE_CLOUD_MIN_DELAY,
                    FIRST_APPEARANCE_CLOUD_MAX_DELAY);

                if (shouldImpostor())
                {
                    // Impostors are less of a priority,
                    // let them stay cloud longer
                    mFirstUseDelaySeconds *= FIRST_APPEARANCE_CLOUD_IMPOSTOR_MODIFIER;
                }
        }
		mFullyLoaded = (mFullyLoadedTimer.getElapsedTimeF32() > mFirstUseDelaySeconds);
	}
	else
	{
		mFullyLoaded = (mFullyLoadedTimer.getElapsedTimeF32() > LOADED_DELAY);
	}

	if (!mPreviousFullyLoaded && !loading && mFullyLoaded)
	{
		debugAvatarRezTime("AvatarRezNotification","fully loaded");
	}

	// did our loading state "change" from last call?
	// FIXME runway - why are we updating every 30 calls even if nothing has changed?
	// This causes updateLOD() to run every 30 frames, among other things.
	const S32 UPDATE_RATE = 30;
	bool changed =
		((mFullyLoaded != mPreviousFullyLoaded) ||         // if the value is different from the previous call
		 (!mFullyLoadedInitialized) ||                     // if we've never been called before
		 (mFullyLoadedFrameCounter % UPDATE_RATE == 0));   // every now and then issue a change
	bool fully_loaded_changed = (mFullyLoaded != mPreviousFullyLoaded);

	mPreviousFullyLoaded = mFullyLoaded;
	mFullyLoadedInitialized = true;
	mFullyLoadedFrameCounter++;

    if (changed && isSelf())
    {
        // to know about outfit switching
        LLAvatarRenderNotifier::getInstance()->updateNotificationState();
    }

	if (fully_loaded_changed && !isSelf() && mFullyLoaded && isImpostor())
	{
		// Fix for jellydoll initially invisible
		mNeedsImpostorUpdate = true;
		mLastImpostorUpdateReason = 6;
	}	
	return changed;
}

bool LLVOAvatar::isFullyLoaded() const
{
// [SL:KB] - Patch: Appearance-SyncAttach | Checked: Catznip-2.2
	// Changes to LLAppearanceMgr::updateAppearanceFromCOF() expect this function to actually return mFullyLoaded for gAgentAvatarp
	return (mRenderUnloadedAvatar && !isSelf()) ||(mFullyLoaded);
// [/SL:KB]
//	return (mRenderUnloadedAvatar || mFullyLoaded);
}

bool LLVOAvatar::isTooComplex() const
{
	bool too_complex;
    static LLCachedControl<S32> compelxity_render_mode(gSavedSettings, "RenderAvatarComplexityMode");
	bool render_friend =  (LLAvatarTracker::instance().isBuddy(getID()) && compelxity_render_mode > AV_RENDER_LIMIT_BY_COMPLEXITY);

	if (isSelf() || render_friend || mVisuallyMuteSetting == AV_ALWAYS_RENDER)
	{
		too_complex = false;
	}
    else if (compelxity_render_mode == AV_RENDER_ONLY_SHOW_FRIENDS && !mIsControlAvatar)
    {
        too_complex = true;
    }
	else
	{
		// Determine if visually muted or not
		static LLCachedControl<U32> max_render_cost(gSavedSettings, "RenderAvatarMaxComplexity", 0U);
		static LLCachedControl<F32> max_attachment_area(gSavedSettings, "RenderAutoMuteSurfaceAreaLimit", 1000.0f);
		// If the user has chosen unlimited max complexity, we also disregard max attachment area
        // so that unlimited will completely disable the overly complex impostor rendering
        // yes, this leaves them vulnerable to griefing objects... their choice
        too_complex = (   max_render_cost > 0
                          && (mVisualComplexity > max_render_cost
                           || (max_attachment_area > 0.0f && mAttachmentSurfaceArea > max_attachment_area)
                           ));
	}

	return too_complex;
}

bool LLVOAvatar::isTooSlow() const
{
    static LLCachedControl<S32> compelxity_render_mode(gSavedSettings, "RenderAvatarComplexityMode");
    bool render_friend =  (LLAvatarTracker::instance().isBuddy(getID()) && compelxity_render_mode > AV_RENDER_LIMIT_BY_COMPLEXITY);

    if (render_friend || mVisuallyMuteSetting == AV_ALWAYS_RENDER)
    {
        return false;
    }
    else if (compelxity_render_mode == AV_RENDER_ONLY_SHOW_FRIENDS && !mIsControlAvatar)
    {
        return true;
    }
    return mTooSlow;
}

// Udpate Avatar state based on render time
void LLVOAvatar::updateTooSlow()
{
    LL_PROFILE_ZONE_SCOPED_CATEGORY_AVATAR;
    static LLCachedControl<S32> compelxity_render_mode(gSavedSettings, "RenderAvatarComplexityMode");
    static LLCachedControl<bool> allowSelfImpostor(gSavedSettings, "AllowSelfImpostor");
    const auto id = getID();
	bool changed_slow_state{false}; // <FS:Beq> Post LL merge, force dirty when slowness state changes

    // mTooSlow - Is the avatar flagged as being slow (includes shadow time)
    // mTooSlowWithoutShadows - Is the avatar flagged as being slow even with shadows removed.
    
    // get max render time in ms
    F32 max_art_ms = (F32) (LLPerfStats::renderAvatarMaxART_ns / 1000000.0);

	bool autotune = LLPerfStats::tunables.userAutoTuneEnabled && !mIsControlAvatar && !isSelf();

	bool ignore_tune = false;
    if (autotune && sAVsIgnoringARTLimit.size() > 0)
    {
        auto it = std::find(sAVsIgnoringARTLimit.begin(), sAVsIgnoringARTLimit.end(), mID);
        if (it != sAVsIgnoringARTLimit.end())
        {
            S32 index = it - sAVsIgnoringARTLimit.begin();
            ignore_tune = (index < (MIN_NONTUNED_AVS - sAvatarsNearby + 1 + LLPerfStats::tunedAvatars));
        }
    }

	bool exceeds_max_ART =
        ((LLPerfStats::renderAvatarMaxART_ns > 0) && 
            (mGPURenderTime >= max_art_ms)); // NOTE: don't use getGPURenderTime accessor here to avoid "isTooSlow" feedback loop

    if (exceeds_max_ART && !ignore_tune)
    {
        mTooSlow = true;
        
        if(!mTooSlowWithoutShadows) // if we were not previously above the full impostor cap
        {
            bool always_render_friends = compelxity_render_mode > AV_RENDER_LIMIT_BY_COMPLEXITY;
            bool render_friend_or_exception =  	(always_render_friends && LLAvatarTracker::instance().isBuddy( id ) ) ||
                ( getVisualMuteSettings() == LLVOAvatar::AV_ALWAYS_RENDER ); 
            if( (!isSelf() || allowSelfImpostor) && !render_friend_or_exception)
            {
                // Note: slow rendering Friends still get their shadows zapped.
                mTooSlowWithoutShadows = (getGPURenderTime()*2.f >= max_art_ms)  // NOTE: assumes shadow rendering doubles render time
                    || (compelxity_render_mode == AV_RENDER_ONLY_SHOW_FRIENDS && !mIsControlAvatar);
            }
            if(mTooSlowWithoutShadows)
            {
                changed_slow_state = true;
                // </FS:Beq>
            }

        }
    }
    else
    {
	    // <FS:Beq> better state change flagging
		if( mTooSlow || mTooSlowWithoutShadows )
		{
			changed_slow_state = true;
		}
		// </FS:Beq>
        mTooSlow = false;
        mTooSlowWithoutShadows = false;

		if (ignore_tune)
		{
            return;
		}
    }
    if(mTooSlow && !mTuned)
    {
        LLPerfStats::tunedAvatars++; // increment the number of avatars that have been tweaked.
        mTuned = true;
    }
    else if(!mTooSlow && mTuned)
    {
        LLPerfStats::tunedAvatars--;
        mTuned = false;
    }
    // <FS:Beq> better state change flagging
    if( changed_slow_state )
    {
        gPipeline.markRebuild(mDrawable, LLDrawable::REBUILD_GEOMETRY);
    }
    // </FS:Beq>
}

//-----------------------------------------------------------------------------
// findMotion()
//-----------------------------------------------------------------------------
LLMotion* LLVOAvatar::findMotion(const LLUUID& id) const
{
	return mMotionController.findMotion(id);
}

// This is a semi-deprecated debugging tool - meshes will not show as
// colorized if using deferred rendering.
void LLVOAvatar::debugColorizeSubMeshes(U32 i, const LLColor4& color)
{
	if (gSavedSettings.getBOOL("DebugAvatarCompositeBaked"))
	{
		avatar_joint_mesh_list_t::iterator iter = mBakedTextureDatas[i].mJointMeshes.begin();
		avatar_joint_mesh_list_t::iterator end  = mBakedTextureDatas[i].mJointMeshes.end();
		for (; iter != end; ++iter)
		{
			LLAvatarJointMesh* mesh = (*iter);
			if (mesh)
			{
				mesh->setColor(color);
			}
		}
	}
}


//-----------------------------------------------------------------------------
// updateMeshVisibility()
// Hide the mesh joints if attachments are using baked textures
//-----------------------------------------------------------------------------
void LLVOAvatar::updateMeshVisibility()
{
	bool bake_flag[BAKED_NUM_INDICES];
	memset(bake_flag, 0, BAKED_NUM_INDICES*sizeof(bool));

	if (getOverallAppearance() == AOA_NORMAL)
	{
		for (attachment_map_t::iterator iter = mAttachmentPoints.begin();
			 iter != mAttachmentPoints.end();
			 ++iter)
		{
			LLViewerJointAttachment* attachment = iter->second;
			if (attachment)
			{
				for (LLViewerJointAttachment::attachedobjs_vec_t::iterator attachment_iter = attachment->mAttachedObjects.begin();
					 attachment_iter != attachment->mAttachedObjects.end();
					 ++attachment_iter)
				{
					LLViewerObject *objectp = attachment_iter->get();
					if (objectp)
					{
						for (int face_index = 0; face_index < objectp->getNumTEs(); face_index++)
						{
							LLTextureEntry* tex_entry = objectp->getTE(face_index);
							if (tex_entry)
							{
								bake_flag[BAKED_HEAD] |= (tex_entry->getID() == IMG_USE_BAKED_HEAD);
								bake_flag[BAKED_EYES] |= (tex_entry->getID() == IMG_USE_BAKED_EYES);
								bake_flag[BAKED_HAIR] |= (tex_entry->getID() == IMG_USE_BAKED_HAIR);
								bake_flag[BAKED_LOWER] |= (tex_entry->getID() == IMG_USE_BAKED_LOWER);
								bake_flag[BAKED_UPPER] |= (tex_entry->getID() == IMG_USE_BAKED_UPPER);
								bake_flag[BAKED_SKIRT] |= (tex_entry->getID() == IMG_USE_BAKED_SKIRT);
							bake_flag[BAKED_LEFT_ARM] |= (tex_entry->getID() == IMG_USE_BAKED_LEFTARM);
							bake_flag[BAKED_LEFT_LEG] |= (tex_entry->getID() == IMG_USE_BAKED_LEFTLEG);
							bake_flag[BAKED_AUX1] |= (tex_entry->getID() == IMG_USE_BAKED_AUX1);
							bake_flag[BAKED_AUX2] |= (tex_entry->getID() == IMG_USE_BAKED_AUX2);
							bake_flag[BAKED_AUX3] |= (tex_entry->getID() == IMG_USE_BAKED_AUX3);
							}
						}
					}

					LLViewerObject::const_child_list_t& child_list = objectp->getChildren();
					for (LLViewerObject::child_list_t::const_iterator iter1 = child_list.begin();
						 iter1 != child_list.end(); ++iter1)
					{
						LLViewerObject* objectchild = *iter1;
						if (objectchild)
						{
							for (int face_index = 0; face_index < objectchild->getNumTEs(); face_index++)
							{
								LLTextureEntry* tex_entry = objectchild->getTE(face_index);
								if (tex_entry)
								{
									bake_flag[BAKED_HEAD] |= (tex_entry->getID() == IMG_USE_BAKED_HEAD);
									bake_flag[BAKED_EYES] |= (tex_entry->getID() == IMG_USE_BAKED_EYES);
									bake_flag[BAKED_HAIR] |= (tex_entry->getID() == IMG_USE_BAKED_HAIR);
									bake_flag[BAKED_LOWER] |= (tex_entry->getID() == IMG_USE_BAKED_LOWER);
									bake_flag[BAKED_UPPER] |= (tex_entry->getID() == IMG_USE_BAKED_UPPER);
									bake_flag[BAKED_SKIRT] |= (tex_entry->getID() == IMG_USE_BAKED_SKIRT);
								bake_flag[BAKED_LEFT_ARM] |= (tex_entry->getID() == IMG_USE_BAKED_LEFTARM);
								bake_flag[BAKED_LEFT_LEG] |= (tex_entry->getID() == IMG_USE_BAKED_LEFTLEG);
								bake_flag[BAKED_AUX1] |= (tex_entry->getID() == IMG_USE_BAKED_AUX1);
								bake_flag[BAKED_AUX2] |= (tex_entry->getID() == IMG_USE_BAKED_AUX2);
								bake_flag[BAKED_AUX3] |= (tex_entry->getID() == IMG_USE_BAKED_AUX3);
								}
							}
						}
					}
				}
			}
		}
	}

	//LL_INFOS() << "head " << bake_flag[BAKED_HEAD] << "eyes " << bake_flag[BAKED_EYES] << "hair " << bake_flag[BAKED_HAIR] << "lower " << bake_flag[BAKED_LOWER] << "upper " << bake_flag[BAKED_UPPER] << "skirt " << bake_flag[BAKED_SKIRT] << LL_ENDL;

	for (S32 i = 0; i < mMeshLOD.size(); i++)
	{
		LLAvatarJoint* joint = mMeshLOD[i];
		if (i == MESH_ID_HAIR)
		{
			joint->setVisible(!bake_flag[BAKED_HAIR], true);
		}
		else if (i == MESH_ID_HEAD)
		{
			joint->setVisible(!bake_flag[BAKED_HEAD], true);
		}
		else if (i == MESH_ID_SKIRT)
		{
			joint->setVisible(!bake_flag[BAKED_SKIRT], true);
		}
		else if (i == MESH_ID_UPPER_BODY)
		{
			joint->setVisible(!bake_flag[BAKED_UPPER], true);
		}
		else if (i == MESH_ID_LOWER_BODY)
		{
			joint->setVisible(!bake_flag[BAKED_LOWER], true);
		}
		else if (i == MESH_ID_EYEBALL_LEFT)
		{
			joint->setVisible(!bake_flag[BAKED_EYES], true);
		}
		else if (i == MESH_ID_EYEBALL_RIGHT)
		{
			joint->setVisible(!bake_flag[BAKED_EYES], true);
		}
		else if (i == MESH_ID_EYELASH)
		{
			joint->setVisible(!bake_flag[BAKED_HEAD], true);
		}
	}
}

//-----------------------------------------------------------------------------
// updateMeshTextures()
// Uses the current TE values to set the meshes' and layersets' textures.
//-----------------------------------------------------------------------------
// virtual
void LLVOAvatar::updateMeshTextures()
{
	LL_PROFILE_ZONE_SCOPED_CATEGORY_AVATAR
	static S32 update_counter = 0;
	mBakedTextureDebugText.clear();
	
	// if user has never specified a texture, assign the default
	for (U32 i=0; i < getNumTEs(); i++)
	{
		const LLViewerTexture* te_image = getImage(i, 0);
		if(!te_image || te_image->getID().isNull() || (te_image->getID() == IMG_DEFAULT))
		{
			// IMG_DEFAULT_AVATAR = a special texture that's never rendered.
			const LLUUID& image_id = (i == TEX_HAIR ? IMG_DEFAULT : IMG_DEFAULT_AVATAR);
			setImage(i, LLViewerTextureManager::getFetchedTexture(image_id), 0); 
		}
	}

	const bool other_culled = !isSelf() && mCulled;
	LLLoadedCallbackEntry::source_callback_list_t* src_callback_list = NULL ;
	bool paused = false;
	if(!isSelf())
	{
		src_callback_list = &mCallbackTextureList ;
		paused = !isVisible();
	}

	std::vector<bool> is_layer_baked;
	is_layer_baked.resize(mBakedTextureDatas.size(), false);

	std::vector<bool> use_lkg_baked_layer; // lkg = "last known good"
	use_lkg_baked_layer.resize(mBakedTextureDatas.size(), false);

	mBakedTextureDebugText += llformat("%06d\n",update_counter++);
	mBakedTextureDebugText += "indx layerset linvld ltda ilb ulkg ltid\n";
	// <FS:Beq> BOM OS
	// for (U32 i=0; i < mBakedTextureDatas.size(); i++)
	for (U32 i=0; i < getNumBakes(); i++)
	{
		is_layer_baked[i] = isTextureDefined(mBakedTextureDatas[i].mTextureIndex);
		LLViewerTexLayerSet* layerset = NULL;
		bool layerset_invalid = false;
		if (!other_culled)
		{
			// When an avatar is changing clothes and not in Appearance mode,
			// use the last-known good baked texture until it finishes the first
			// render of the new layerset.
			layerset = getTexLayerSet(i);
			layerset_invalid = layerset && ( !layerset->getViewerComposite()->isInitialized()
											 || !layerset->isLocalTextureDataAvailable() );
			use_lkg_baked_layer[i] = (!is_layer_baked[i] 
									  && (mBakedTextureDatas[i].mLastTextureID != IMG_DEFAULT_AVATAR) 
									  && layerset_invalid);
			if (use_lkg_baked_layer[i])
			{
				layerset->setUpdatesEnabled(true);
			}
		}
		else
		{
			use_lkg_baked_layer[i] = (!is_layer_baked[i] 
									  && mBakedTextureDatas[i].mLastTextureID != IMG_DEFAULT_AVATAR);
		}

		std::string last_id_string;
		if (mBakedTextureDatas[i].mLastTextureID == IMG_DEFAULT_AVATAR)
			last_id_string = "A";
		else if (mBakedTextureDatas[i].mLastTextureID == IMG_DEFAULT)
			last_id_string = "D";
		else if (mBakedTextureDatas[i].mLastTextureID == IMG_INVISIBLE)
			last_id_string = "I";
		else
			last_id_string = "*";
		bool is_ltda = layerset
			&& layerset->getViewerComposite()->isInitialized()
			&& layerset->isLocalTextureDataAvailable();
		mBakedTextureDebugText += llformat("%4d   %4s     %4d %4d %4d %4d %4s\n",
										   i,
										   (layerset?"*":"0"),
										   layerset_invalid,
										   is_ltda,
										   is_layer_baked[i],
										   use_lkg_baked_layer[i],
										   last_id_string.c_str());
	}
	// <FS:Beq> BOM OS
	// for (U32 i=0; i < mBakedTextureDatas.size(); i++)
	for (U32 i=0; i < getNumBakes(); i++)
	// </FS:Beq>
	{
		debugColorizeSubMeshes(i, LLColor4::white);

		LLViewerTexLayerSet* layerset = getTexLayerSet(i);
		if (use_lkg_baked_layer[i] && !isUsingLocalAppearance() )
		{
			// use last known good layer (no new one)
			LLViewerFetchedTexture* baked_img = LLViewerTextureManager::getFetchedTexture(mBakedTextureDatas[i].mLastTextureID);
			mBakedTextureDatas[i].mIsUsed = true;

			debugColorizeSubMeshes(i,LLColor4::red);
	
			avatar_joint_mesh_list_t::iterator iter = mBakedTextureDatas[i].mJointMeshes.begin();
			avatar_joint_mesh_list_t::iterator end  = mBakedTextureDatas[i].mJointMeshes.end();
			for (; iter != end; ++iter)
			{
				LLAvatarJointMesh* mesh = (*iter);
				if (mesh)
				{
					mesh->setTexture( baked_img );
				}
			}
		}
		else if (!isUsingLocalAppearance() && is_layer_baked[i])
		{
			// use new layer
			LLViewerFetchedTexture* baked_img =
				LLViewerTextureManager::staticCastToFetchedTexture(
					getImage( mBakedTextureDatas[i].mTextureIndex, 0 ), true) ;
			if( baked_img->getID() == mBakedTextureDatas[i].mLastTextureID )
			{
				// Even though the file may not be finished loading,
				// we'll consider it loaded and use it (rather than
				// doing compositing).
				useBakedTexture( baked_img->getID() );
                                mLoadedCallbacksPaused |= !isVisible();
                                checkTextureLoading();
			}
			else
			{
				mBakedTextureDatas[i].mIsLoaded = false;
				if ( (baked_img->getID() != IMG_INVISIBLE) &&
					 ((i == BAKED_HEAD) || (i == BAKED_UPPER) || (i == BAKED_LOWER)) )
				{			
					baked_img->setLoadedCallback(onBakedTextureMasksLoaded, MORPH_MASK_REQUESTED_DISCARD, true, true, new LLTextureMaskData( mID ), 
						src_callback_list, paused);
				}
				baked_img->setLoadedCallback(onBakedTextureLoaded, SWITCH_TO_BAKED_DISCARD, false, false, new LLUUID( mID ), 
					src_callback_list, paused );
				if (baked_img->getDiscardLevel() < 0 && !paused)
				{
					// mLoadedCallbackTextures will be updated by checkTextureLoading() below
					mLastTexCallbackAddedTime.reset();
				}

				// this could add paused texture callbacks
				mLoadedCallbacksPaused |= paused; 
				checkTextureLoading();
			}
		}
		else if (layerset && isUsingLocalAppearance())
		{
			debugColorizeSubMeshes(i,LLColor4::yellow );

			layerset->createComposite();
			layerset->setUpdatesEnabled( true );
			mBakedTextureDatas[i].mIsUsed = false;

			avatar_joint_mesh_list_t::iterator iter = mBakedTextureDatas[i].mJointMeshes.begin();
			avatar_joint_mesh_list_t::iterator end  = mBakedTextureDatas[i].mJointMeshes.end();
			for (; iter != end; ++iter)
			{
				LLAvatarJointMesh* mesh = (*iter);
				if (mesh)
				{
					mesh->setLayerSet( layerset );
				}
			}
		}
		else
		{
			debugColorizeSubMeshes(i,LLColor4::blue);
		}
	}

	// set texture and color of hair manually if we are not using a baked image.
	// This can happen while loading hair for yourself, or for clients that did not
	// bake a hair texture. Still needed for yourself after 1.22 is depricated.
	if (!is_layer_baked[BAKED_HAIR])
	{
		const LLColor4 color = mTexHairColor ? mTexHairColor->getColor() : LLColor4(1,1,1,1);
		LLViewerTexture* hair_img = getImage( TEX_HAIR, 0 );
		avatar_joint_mesh_list_t::iterator iter = mBakedTextureDatas[BAKED_HAIR].mJointMeshes.begin();
		avatar_joint_mesh_list_t::iterator end  = mBakedTextureDatas[BAKED_HAIR].mJointMeshes.end();
		for (; iter != end; ++iter)
		{
			LLAvatarJointMesh* mesh = (*iter);
			if (mesh)
			{
				mesh->setColor( color );
				mesh->setTexture( hair_img );
			}
		}
	} 
	
	
	for (LLAvatarAppearanceDictionary::BakedTextures::const_iterator baked_iter =
			 LLAvatarAppearance::getDictionary()->getBakedTextures().begin();
		 baked_iter != LLAvatarAppearance::getDictionary()->getBakedTextures().end();
		 ++baked_iter)
	{
		const EBakedTextureIndex baked_index = baked_iter->first;
		const LLAvatarAppearanceDictionary::BakedEntry *baked_dict = baked_iter->second;
		
		for (texture_vec_t::const_iterator local_tex_iter = baked_dict->mLocalTextures.begin();
			 local_tex_iter != baked_dict->mLocalTextures.end();
			 ++local_tex_iter)
		{
			const ETextureIndex texture_index = *local_tex_iter;
			const bool is_baked_ready = (is_layer_baked[baked_index] && mBakedTextureDatas[baked_index].mIsLoaded) || other_culled;
			if (isSelf())
			{
				setBakedReady(texture_index, is_baked_ready);
			}
		}
	}

	// removeMissingBakedTextures() will call back into this rountine if something is removed, and can blow up the stack
	static bool call_remove_missing = true;	
	if (call_remove_missing)
	{
		call_remove_missing = false;
		removeMissingBakedTextures();	// May call back into this function if anything is removed
		call_remove_missing = true;
	}

	//refresh bakes on any attached objects
	for (attachment_map_t::iterator iter = mAttachmentPoints.begin();
		iter != mAttachmentPoints.end();
		++iter)
	{
		LLViewerJointAttachment* attachment = iter->second;

		for (LLViewerJointAttachment::attachedobjs_vec_t::iterator attachment_iter = attachment->mAttachedObjects.begin();
			attachment_iter != attachment->mAttachedObjects.end();
			++attachment_iter)
		{
			LLViewerObject* attached_object = attachment_iter->get();
			if (attached_object && !attached_object->isDead())
			{
				attached_object->refreshBakeTexture();

				LLViewerObject::const_child_list_t& child_list = attached_object->getChildren();
				for (LLViewerObject::child_list_t::const_iterator iter = child_list.begin();
					iter != child_list.end(); ++iter)
				{
					LLViewerObject* objectp = *iter;
					if (objectp && !objectp->isDead())
					{
						objectp->refreshBakeTexture();
					}
				}
			}
		}
	}

	

}

// virtual
//-----------------------------------------------------------------------------
// setLocalTexture()
//-----------------------------------------------------------------------------
void LLVOAvatar::setLocalTexture( ETextureIndex type, LLViewerTexture* in_tex, bool baked_version_ready, U32 index )
{
	// invalid for anyone but self
	llassert(0);
}

//virtual 
void LLVOAvatar::setBakedReady(LLAvatarAppearanceDefines::ETextureIndex type, bool baked_version_exists, U32 index)
{
	// invalid for anyone but self
	llassert(0);
}

void LLVOAvatar::addChat(const LLChat& chat)
{
	std::deque<LLChat>::iterator chat_iter;

	mChats.push_back(chat);

	S32 chat_length = 0;
	for( chat_iter = mChats.begin(); chat_iter != mChats.end(); ++chat_iter)
	{
		chat_length += chat_iter->mText.size();
	}

	// remove any excess chat
	chat_iter = mChats.begin();
	while ((chat_length > MAX_BUBBLE_CHAT_LENGTH || mChats.size() > MAX_BUBBLE_CHAT_UTTERANCES) && chat_iter != mChats.end())
	{
		chat_length -= chat_iter->mText.size();
		mChats.pop_front();
		chat_iter = mChats.begin();
	}

	mChatTimer.reset();
}

void LLVOAvatar::clearChat()
{
	mChats.clear();
}


void LLVOAvatar::applyMorphMask(const U8* tex_data, S32 width, S32 height, S32 num_components, LLAvatarAppearanceDefines::EBakedTextureIndex index)
{
	if (index >= BAKED_NUM_INDICES)
	{
		LL_WARNS() << "invalid baked texture index passed to applyMorphMask" << LL_ENDL;
		return;
	}

	for (morph_list_t::const_iterator iter = mBakedTextureDatas[index].mMaskedMorphs.begin();
		 iter != mBakedTextureDatas[index].mMaskedMorphs.end(); ++iter)
	{
		const LLMaskedMorph* maskedMorph = (*iter);
		LLPolyMorphTarget* morph_target = dynamic_cast<LLPolyMorphTarget*>(maskedMorph->mMorphTarget);
		if (morph_target)
		{
			morph_target->applyMask(tex_data, width, height, num_components, maskedMorph->mInvert);
		}
	}
}

// returns true if morph masks are present and not valid for a given baked texture, false otherwise
bool LLVOAvatar::morphMaskNeedsUpdate(LLAvatarAppearanceDefines::EBakedTextureIndex index)
{
	if (index >= BAKED_NUM_INDICES)
	{
		return false;
	}

	if (!mBakedTextureDatas[index].mMaskedMorphs.empty())
	{
		if (isSelf())
		{
			LLViewerTexLayerSet *layer_set = getTexLayerSet(index);
			if (layer_set)
			{
				return !layer_set->isMorphValid();
			}
		}
		else
		{
			return false;
		}
	}

	return false;
}

//-----------------------------------------------------------------------------
// releaseComponentTextures()
// release any component texture UUIDs for which we have a baked texture
// ! BACKWARDS COMPATIBILITY !
// This is only called for non-self avatars, it can be taken out once component
// textures aren't communicated by non-self avatars.
//-----------------------------------------------------------------------------
void LLVOAvatar::releaseComponentTextures()
{
	// ! BACKWARDS COMPATIBILITY !
	// Detect if the baked hair texture actually wasn't sent, and if so set to default
	if (isTextureDefined(TEX_HAIR_BAKED) && getImage(TEX_HAIR_BAKED,0)->getID() == getImage(TEX_SKIRT_BAKED,0)->getID())
	{
		if (getImage(TEX_HAIR_BAKED,0)->getID() != IMG_INVISIBLE)
		{
			// Regression case of messaging system. Expected 21 textures, received 20. last texture is not valid so set to default
			setTETexture(TEX_HAIR_BAKED, IMG_DEFAULT_AVATAR);
		}
	}

	//<FS:Beq> BOM constrain number of bake requests when BOM not supported
	// for (U8 baked_index = 0; baked_index < BAKED_NUM_INDICES; baked_index++)
	for (U8 baked_index = 0; baked_index < getNumBakes(); baked_index++)
		//</FS:Beq>	
	{
		const LLAvatarAppearanceDictionary::BakedEntry * bakedDicEntry = LLAvatarAppearance::getDictionary()->getBakedTexture((EBakedTextureIndex)baked_index);
		// skip if this is a skirt and av is not wearing one, or if we don't have a baked texture UUID
		if (!isTextureDefined(bakedDicEntry->mTextureIndex)
			&& ( (baked_index != BAKED_SKIRT) || isWearingWearableType(LLWearableType::WT_SKIRT) ))
		{
			continue;
		}

		for (U8 texture = 0; texture < bakedDicEntry->mLocalTextures.size(); texture++)
		{
			const U8 te = (ETextureIndex)bakedDicEntry->mLocalTextures[texture];
			setTETexture(te, IMG_DEFAULT_AVATAR);
		}
	}
}

void LLVOAvatar::dumpAvatarTEs( const std::string& context ) const
{	
	LL_DEBUGS("Avatar") << avString() << (isSelf() ? "Self: " : "Other: ") << context << LL_ENDL;
	for (LLAvatarAppearanceDictionary::Textures::const_iterator iter = LLAvatarAppearance::getDictionary()->getTextures().begin();
		 iter != LLAvatarAppearance::getDictionary()->getTextures().end();
		 ++iter)
	{
		const LLAvatarAppearanceDictionary::TextureEntry *texture_dict = iter->second;
		// TODO: MULTI-WEARABLE: handle multiple textures for self
		const LLViewerTexture* te_image = getImage(iter->first,0);
		if( !te_image )
		{
			LL_DEBUGS("Avatar") << avString() << "       " << texture_dict->mName << ": null ptr" << LL_ENDL;
		}
		else if( te_image->getID().isNull() )
		{
			LL_DEBUGS("Avatar") << avString() << "       " << texture_dict->mName << ": null UUID" << LL_ENDL;
		}
		else if( te_image->getID() == IMG_DEFAULT )
		{
			LL_DEBUGS("Avatar") << avString() << "       " << texture_dict->mName << ": IMG_DEFAULT" << LL_ENDL;
		}
		else if( te_image->getID() == IMG_DEFAULT_AVATAR )
		{
			LL_DEBUGS("Avatar") << avString() << "       " << texture_dict->mName << ": IMG_DEFAULT_AVATAR" << LL_ENDL;
		}
		else
		{
			LL_DEBUGS("Avatar") << avString() << "       " << texture_dict->mName << ": " << te_image->getID() << LL_ENDL;
		}
	}
}

//-----------------------------------------------------------------------------
// clampAttachmentPositions()
//-----------------------------------------------------------------------------
void LLVOAvatar::clampAttachmentPositions()
{
	if (isDead())
	{
		return;
	}
	for (attachment_map_t::iterator iter = mAttachmentPoints.begin(); 
		 iter != mAttachmentPoints.end();
		 ++iter)
	{
		LLViewerJointAttachment* attachment = iter->second;
		if (attachment)
		{
			attachment->clampObjectPosition();
		}
	}
}

bool LLVOAvatar::hasHUDAttachment() const
{
	for (attachment_map_t::const_iterator iter = mAttachmentPoints.begin(); 
		 iter != mAttachmentPoints.end();
		 ++iter)
	{
		LLViewerJointAttachment* attachment = iter->second;

		// <FS:Ansariel> Possible crash fix
		if (!attachment)
		{
			continue;
		}
		// </FS:Ansariel>

		if (attachment->getIsHUDAttachment() && attachment->getNumObjects() > 0)
		{
			return true;
		}
	}
	return false;
}

LLBBox LLVOAvatar::getHUDBBox() const
{
	LLBBox bbox;
	for (attachment_map_t::const_iterator iter = mAttachmentPoints.begin(); 
		 iter != mAttachmentPoints.end();
		 ++iter)
	{
		LLViewerJointAttachment* attachment = iter->second;
		// <FS:Ansariel> Possible crash fix
		//if (attachment->getIsHUDAttachment())
		if (attachment && attachment->getIsHUDAttachment())
		// </FS:Ansariel>
		{
			for (LLViewerJointAttachment::attachedobjs_vec_t::iterator attachment_iter = attachment->mAttachedObjects.begin();
				 attachment_iter != attachment->mAttachedObjects.end();
				 ++attachment_iter)
			{
				const LLViewerObject* attached_object = attachment_iter->get();
				if (attached_object == NULL)
				{
					LL_WARNS() << "HUD attached object is NULL!" << LL_ENDL;
					continue;
				}
				// initialize bounding box to contain identity orientation and center point for attached object
				bbox.addPointLocal(attached_object->getPosition());
				// add rotated bounding box for attached object
				bbox.addBBoxAgent(attached_object->getBoundingBoxAgent());
				LLViewerObject::const_child_list_t& child_list = attached_object->getChildren();
				for (LLViewerObject::child_list_t::const_iterator iter = child_list.begin();
					 iter != child_list.end(); 
					 ++iter)
				{
					const LLViewerObject* child_objectp = *iter;
					bbox.addBBoxAgent(child_objectp->getBoundingBoxAgent());
				}
			}
		}
	}

	return bbox;
}

//-----------------------------------------------------------------------------
// onFirstTEMessageReceived()
//-----------------------------------------------------------------------------
void LLVOAvatar::onFirstTEMessageReceived()
{
	LL_DEBUGS("Avatar") << avString() << LL_ENDL;
	if( !mFirstTEMessageReceived )
	{
		mFirstTEMessageReceived = true;

		LLLoadedCallbackEntry::source_callback_list_t* src_callback_list = NULL ;
		bool paused = false ;
		if(!isSelf())
		{
			src_callback_list = &mCallbackTextureList ;
			paused = !isVisible();
		}

		for (U32 i = 0; i < mBakedTextureDatas.size(); i++)
		{
			const bool layer_baked = isTextureDefined(mBakedTextureDatas[i].mTextureIndex);

			// Use any baked textures that we have even if they haven't downloaded yet.
			// (That is, don't do a transition from unbaked to baked.)
			if (layer_baked)
			{
				LLViewerFetchedTexture* image = LLViewerTextureManager::staticCastToFetchedTexture(getImage( mBakedTextureDatas[i].mTextureIndex, 0 ), true) ;
				mBakedTextureDatas[i].mLastTextureID = image->getID();
				// If we have more than one texture for the other baked layers, we'll want to call this for them too.
				if ( (image->getID() != IMG_INVISIBLE) && ((i == BAKED_HEAD) || (i == BAKED_UPPER) || (i == BAKED_LOWER)) )
				{
					image->setLoadedCallback( onBakedTextureMasksLoaded, MORPH_MASK_REQUESTED_DISCARD, true, true, new LLTextureMaskData( mID ), 
						src_callback_list, paused);
				}
				LL_DEBUGS("Avatar") << avString() << "layer_baked, setting onInitialBakedTextureLoaded as callback" << LL_ENDL;
				image->setLoadedCallback( onInitialBakedTextureLoaded, MAX_DISCARD_LEVEL, false, false, new LLUUID( mID ), 
					src_callback_list, paused );
				if (image->getDiscardLevel() < 0 && !paused)
				{
					mLastTexCallbackAddedTime.reset();
				}
                               // this could add paused texture callbacks
                               mLoadedCallbacksPaused |= paused; 
			}
		}

        mMeshTexturesDirty = true;
		gPipeline.markGLRebuild(this);

        mFirstAppearanceMessageTimer.reset();
        mFullyLoadedTimer.reset();
	}
}

//-----------------------------------------------------------------------------
// bool visualParamWeightsAreDefault()
//-----------------------------------------------------------------------------
bool LLVOAvatar::visualParamWeightsAreDefault()
{
	bool rtn = true;

	bool is_wearing_skirt = isWearingWearableType(LLWearableType::WT_SKIRT);
	for (LLVisualParam *param = getFirstVisualParam(); 
	     param;
	     param = getNextVisualParam())
	{
		if (param->isTweakable())
		{
			LLViewerVisualParam* vparam = dynamic_cast<LLViewerVisualParam*>(param);
			llassert(vparam);
			bool is_skirt_param = vparam &&
				LLWearableType::WT_SKIRT == vparam->getWearableType();
			if (param->getWeight() != param->getDefaultWeight() &&
			    // we have to not care whether skirt weights are default, if we're not actually wearing a skirt
			    (is_wearing_skirt || !is_skirt_param))
			{
				//LL_INFOS() << "param '" << param->getName() << "'=" << param->getWeight() << " which differs from default=" << param->getDefaultWeight() << LL_ENDL;
				rtn = false;
				break;
			}
		}
	}

	//LL_INFOS() << "params are default ? " << int(rtn) << LL_ENDL;

	return rtn;
}

// <FS:ND> Remove LLVolatileAPRPool/apr_file_t and use FILE* instead
//void dump_visual_param(apr_file_t* file, LLVisualParam* viewer_param, F32 value)
void dump_visual_param(LLAPRFile::tFiletype* file, LLVisualParam* viewer_param, F32 value)
// </FS:ND>
{
	std::string type_string = "unknown";
	if (dynamic_cast<LLTexLayerParamAlpha*>(viewer_param))
		type_string = "param_alpha";
	if (dynamic_cast<LLTexLayerParamColor*>(viewer_param))
		type_string = "param_color";
	if (dynamic_cast<LLDriverParam*>(viewer_param))
		type_string = "param_driver";
	if (dynamic_cast<LLPolyMorphTarget*>(viewer_param))
		type_string = "param_morph";
	if (dynamic_cast<LLPolySkeletalDistortion*>(viewer_param))
		type_string = "param_skeleton";
	S32 wtype = -1;
	LLViewerVisualParam *vparam = dynamic_cast<LLViewerVisualParam*>(viewer_param);
	if (vparam)
	{
		wtype = vparam->getWearableType();
	}
	S32 u8_value = F32_to_U8(value,viewer_param->getMinWeight(),viewer_param->getMaxWeight());
	apr_file_printf(file, "\t\t<param id=\"%d\" name=\"%s\" display=\"%s\" value=\"%.3f\" u8=\"%d\" type=\"%s\" wearable=\"%s\" group=\"%d\"/>\n",
					viewer_param->getID(), viewer_param->getName().c_str(), viewer_param->getDisplayName().c_str(), value, u8_value, type_string.c_str(),
					LLWearableType::getInstance()->getTypeName(LLWearableType::EType(wtype)).c_str(),
					viewer_param->getGroup());
	}
	

void LLVOAvatar::dumpAppearanceMsgParams( const std::string& dump_prefix,
	const LLAppearanceMessageContents& contents)
{
	std::string outfilename = get_sequential_numbered_file_name(dump_prefix,".xml");
	const std::vector<F32>& params_for_dump = contents.mParamWeights;
	const LLTEContents& tec = contents.mTEContents;

	LLAPRFile outfile;
	std::string fullpath = gDirUtilp->getExpandedFilename(LL_PATH_LOGS,outfilename);
	outfile.open(fullpath, LL_APR_WB );

	// <FS:ND> Remove LLVolatileAPRPool/apr_file_t and use FILE* instead
	// apr_file_t* file = outfile.getFileHandle();
	LLAPRFile::tFiletype* file = outfile.getFileHandle();
	// </FS:ND>

	if (!file)
	{
		return;
	}
	else
	{
		LL_DEBUGS("Avatar") << "dumping appearance message to " << fullpath << LL_ENDL;
	}

	apr_file_printf(file, "<header>\n");
	apr_file_printf(file, "\t\t<cof_version %i />\n", contents.mCOFVersion);
	apr_file_printf(file, "\t\t<appearance_version %i />\n", contents.mAppearanceVersion);
	apr_file_printf(file, "</header>\n");

	apr_file_printf(file, "\n<params>\n");
	LLVisualParam* param = getFirstVisualParam();
	for (S32 i = 0; i < params_for_dump.size(); i++)
	{
		while( param && ((param->getGroup() != VISUAL_PARAM_GROUP_TWEAKABLE) && 
						 (param->getGroup() != VISUAL_PARAM_GROUP_TRANSMIT_NOT_TWEAKABLE)) ) // should not be any of group VISUAL_PARAM_GROUP_TWEAKABLE_NO_TRANSMIT
		{
			param = getNextVisualParam();
		}
		LLViewerVisualParam* viewer_param = (LLViewerVisualParam*)param;
		F32 value = params_for_dump[i];
		dump_visual_param(file, viewer_param, value);
		param = getNextVisualParam();
	}
	apr_file_printf(file, "</params>\n");

	apr_file_printf(file, "\n<textures>\n");
	for (U32 i = 0; i < tec.face_count; i++)
	{
		std::string uuid_str;
		((LLUUID*)tec.image_data)[i].toString(uuid_str);
		apr_file_printf( file, "\t\t<texture te=\"%i\" uuid=\"%s\"/>\n", i, uuid_str.c_str());
	}
	apr_file_printf(file, "</textures>\n");
}

void LLVOAvatar::parseAppearanceMessage(LLMessageSystem* mesgsys, LLAppearanceMessageContents& contents)
{
	parseTEMessage(mesgsys, _PREHASH_ObjectData, -1, contents.mTEContents);

	// Parse the AppearanceData field, if any.
	if (mesgsys->has(_PREHASH_AppearanceData))
	{
		U8 av_u8;
		mesgsys->getU8Fast(_PREHASH_AppearanceData, _PREHASH_AppearanceVersion, av_u8, 0);
		contents.mAppearanceVersion = av_u8;
		//LL_DEBUGS("Avatar") << "appversion set by AppearanceData field: " << contents.mAppearanceVersion << LL_ENDL;
		mesgsys->getS32Fast(_PREHASH_AppearanceData, _PREHASH_CofVersion, contents.mCOFVersion, 0);
		// For future use:
		//mesgsys->getU32Fast(_PREHASH_AppearanceData, _PREHASH_Flags, appearance_flags, 0);
	}

	// Parse the AppearanceHover field, if any.
	contents.mHoverOffsetWasSet = false;
	if (mesgsys->has(_PREHASH_AppearanceHover))
	{
		LLVector3 hover;
		mesgsys->getVector3Fast(_PREHASH_AppearanceHover, _PREHASH_HoverHeight, hover);
		//LL_DEBUGS("Avatar") << avString() << " hover received " << hover.mV[ VX ] << "," << hover.mV[ VY ] << "," << hover.mV[ VZ ] << LL_ENDL;
		contents.mHoverOffset = hover;
		contents.mHoverOffsetWasSet = true;
	}

    // Get attachment info, if sent
    LLUUID attachment_id;
    U8     attach_point;
    S32    attach_count = mesgsys->getNumberOfBlocksFast(_PREHASH_AttachmentBlock);
    LL_DEBUGS("AVAppearanceAttachments") << "Agent " << getID() << " has "
                                         << attach_count << " attachments" << LL_ENDL;
<<<<<<< HEAD

=======
    size_t old_size = mSimAttachments.size();
    mSimAttachments.clear();
>>>>>>> dfbbad81
    for (S32 attach_i = 0; attach_i < attach_count; attach_i++)
    {
        mesgsys->getUUIDFast(_PREHASH_AttachmentBlock, _PREHASH_ID, attachment_id, attach_i);
        mesgsys->getU8Fast(_PREHASH_AttachmentBlock, _PREHASH_AttachmentPoint, attach_point, attach_i);
        LL_DEBUGS("AVAppearanceAttachments") << "AV " << getID() << " has attachment " << attach_i << " "
            << (attachment_id.isNull() ? "pending" : attachment_id.asString())
            << " on point " << (S32)attach_point << LL_ENDL;
<<<<<<< HEAD
        // To do - store and use this information as needed
	}

=======

        mSimAttachments[attachment_id] = attach_point;
	}

    if (old_size != mSimAttachments.size())
    {
        mLastCloudAttachmentCount = 0;
        mLastCloudAttachmentChangeTime.reset();
        if (!isFullyLoaded())
        {
            mFullyLoadedTimer.reset();
        }
    }

>>>>>>> dfbbad81
	// Parse visual params, if any.
	S32 num_blocks = mesgsys->getNumberOfBlocksFast(_PREHASH_VisualParam);
    static LLCachedControl<bool> block_some_avatars(gSavedSettings, "BlockSomeAvatarAppearanceVisualParams");
	bool drop_visual_params_debug = block_some_avatars && (ll_rand(2) == 0); // pretend that ~12% of AvatarAppearance messages arrived without a VisualParam block, for testing
	if( num_blocks > 1 && !drop_visual_params_debug)
	{
		//LL_DEBUGS("Avatar") << avString() << " handle visual params, num_blocks " << num_blocks << LL_ENDL;
		
		LLVisualParam* param = getFirstVisualParam();
		llassert(param); // if this ever fires, we should do the same as when num_blocks<=1
		if (!param)
		{
			LL_WARNS() << "No visual params!" << LL_ENDL;
		}
		else
		{
			for( S32 i = 0; i < num_blocks; i++ )
			{
				while( param && ((param->getGroup() != VISUAL_PARAM_GROUP_TWEAKABLE) && 
								 (param->getGroup() != VISUAL_PARAM_GROUP_TRANSMIT_NOT_TWEAKABLE)) ) // should not be any of group VISUAL_PARAM_GROUP_TWEAKABLE_NO_TRANSMIT
				{
					param = getNextVisualParam();
				}
						
				if( !param )
				{
					// more visual params supplied than expected - just process what we know about
					break;
				}

				U8 value;
				mesgsys->getU8Fast(_PREHASH_VisualParam, _PREHASH_ParamValue, value, i);
				F32 newWeight = U8_to_F32(value, param->getMinWeight(), param->getMaxWeight());
				contents.mParamWeights.push_back(newWeight);
				contents.mParams.push_back(param);

				param = getNextVisualParam();
			}
		}

		const S32 expected_tweakable_count = getVisualParamCountInGroup(VISUAL_PARAM_GROUP_TWEAKABLE) +
											 getVisualParamCountInGroup(VISUAL_PARAM_GROUP_TRANSMIT_NOT_TWEAKABLE); // don't worry about VISUAL_PARAM_GROUP_TWEAKABLE_NO_TRANSMIT
		if (num_blocks != expected_tweakable_count)
		{
			LL_DEBUGS("Avatar") << "Number of params in AvatarAppearance msg (" << num_blocks << ") does not match number of tweakable params in avatar xml file (" << expected_tweakable_count << ").  Processing what we can.  object: " << getID() << LL_ENDL;
		}
	}
	else
	{
		if (drop_visual_params_debug)
		{
			LL_INFOS() << "Debug-faked lack of parameters on AvatarAppearance for object: "  << getID() << LL_ENDL;
		}
		else
		{
			LL_DEBUGS("Avatar") << "AvatarAppearance msg received without any parameters, object: " << getID() << LL_ENDL;
		}
	}

	LLVisualParam* appearance_version_param = getVisualParam(11000);
	if (appearance_version_param)
	{
		std::vector<LLVisualParam*>::iterator it = std::find(contents.mParams.begin(), contents.mParams.end(),appearance_version_param);
		if (it != contents.mParams.end())
		{
			S32 index = it - contents.mParams.begin();
			contents.mParamAppearanceVersion = ll_round(contents.mParamWeights[index]);
			//LL_DEBUGS("Avatar") << "appversion req by appearance_version param: " << contents.mParamAppearanceVersion << LL_ENDL;
		}
	}
}

bool resolve_appearance_version(const LLAppearanceMessageContents& contents, S32& appearance_version)
{
	appearance_version = -1;
	
	if ((contents.mAppearanceVersion) >= 0 &&
		(contents.mParamAppearanceVersion >= 0) &&
		(contents.mAppearanceVersion != contents.mParamAppearanceVersion))
	{
		LL_WARNS() << "inconsistent appearance_version settings - field: " <<
			contents.mAppearanceVersion << ", param: " <<  contents.mParamAppearanceVersion << LL_ENDL;
		return false;
	}
	// <FS:Ansariel> [Legacy Bake]
	//if (contents.mParamAppearanceVersion >= 0) // use visual param if available.
	//{
	//	appearance_version = contents.mParamAppearanceVersion;
	//}
	//else if (contents.mAppearanceVersion > 0)
	//{
	//	appearance_version = contents.mAppearanceVersion;
	//}
	//else // still not set, go with 1.
	//{
	//	appearance_version = 1;
	//}
	if (contents.mParamAppearanceVersion >= 0) // use visual param if available.
	{
		appearance_version = contents.mParamAppearanceVersion;
	}
	if (contents.mAppearanceVersion >= 0)
	{
		appearance_version = contents.mAppearanceVersion;
	}
	if (appearance_version < 0) // still not set, go with 0.
	{
		appearance_version = 0;
	}
	// </FS:Ansariel> [Legacy Bake]
	//LL_DEBUGS("Avatar") << "appearance version info - field " << contents.mAppearanceVersion
	//					<< " param: " << contents.mParamAppearanceVersion
	//					<< " final: " << appearance_version << LL_ENDL;
	return true;
}

//-----------------------------------------------------------------------------
// processAvatarAppearance()
//-----------------------------------------------------------------------------
void LLVOAvatar::processAvatarAppearance( LLMessageSystem* mesgsys )
{
    static LLCachedControl<bool> enable_verbose_dumps(gSavedSettings, "DebugAvatarAppearanceMessage");
    static LLCachedControl<bool> block_avatar_appearance_messages(gSavedSettings, "BlockAvatarAppearanceMessages");

	std::string dump_prefix = getFullname() + "_" + (isSelf()?"s":"o") + "_";
	if (block_avatar_appearance_messages)
	{
		LL_WARNS() << "Blocking AvatarAppearance message" << LL_ENDL;
		return;
	}

	mLastAppearanceMessageTimer.reset();

	LLPointer<LLAppearanceMessageContents> contents(new LLAppearanceMessageContents);
	parseAppearanceMessage(mesgsys, *contents);
	if (enable_verbose_dumps)
	{
		std::string dump_prefix = getFullname() + "_" + (isSelf()?"s":"o") + "_";
		dumpAppearanceMsgParams(dump_prefix + "appearance_msg", *contents);
	}

	S32 appearance_version;
	if (!resolve_appearance_version(*contents, appearance_version))
	{
		LL_WARNS() << "bad appearance version info, discarding" << LL_ENDL;
		return;
	}
	//llassert(appearance_version > 0);
	if (appearance_version > 1)
	{
		LL_WARNS() << "unsupported appearance version " << appearance_version << ", discarding appearance message" << LL_ENDL;
		return;
	}

    S32 thisAppearanceVersion(contents->mCOFVersion);
    if (isSelf())
    {   // In the past this was considered to be the canonical COF version, 
        // that is no longer the case.  The canonical version is maintained 
        // by the AIS code and should match the COF version there. Even so,
        // we must prevent rolling this one backwards backwards or processing 
        // stale versions.

        S32 aisCOFVersion(LLAppearanceMgr::instance().getCOFVersion());

        LL_DEBUGS("Avatar") << "handling self appearance message #" << thisAppearanceVersion <<
            " (highest seen #" << mLastUpdateReceivedCOFVersion <<
            ") (AISCOF=#" << aisCOFVersion << ")" << LL_ENDL;

        // <FS:Ansariel> [Legacy Bake]
        if (mFirstTEMessageReceived && (appearance_version == 0))
        {
            return;
        }
        // </FS:Ansariel> [Legacy Bake]

// <FS:Beq> appearance fail fix from Rye
        // if (mLastUpdateReceivedCOFVersion >= thisAppearanceVersion)
        if (appearance_version > 0 && mLastUpdateReceivedCOFVersion >= thisAppearanceVersion)
// </FS:Beq>
        {
            LL_WARNS("Avatar") << "Stale appearance received #" << thisAppearanceVersion <<
                " attempt to roll back from #" << mLastUpdateReceivedCOFVersion <<
                "... dropping." << LL_ENDL;
            return;
        }
        if (isEditingAppearance())
        {
            LL_DEBUGS("Avatar") << "Editing appearance.  Dropping appearance update." << LL_ENDL;
            return;
        }

    }

	// SUNSHINE CLEANUP - is this case OK now?
	S32 num_params = contents->mParamWeights.size();
	if (num_params <= 1)
	{
		// In this case, we have no reliable basis for knowing
		// appearance version, which may cause us to look for baked
		// textures in the wrong place and flag them as missing
		// assets.
		// <FS:Beq> Attempt to deal with empty appearance for self
		if(isSelf() && mLastUpdateReceivedCOFVersion != -1)
		{
			LL_INFOS("Avatar") << "Empty appearance for self. Forcing a refresh" << LL_ENDL;
			LLNotificationsUtil::add("AvatarRezSelfBakeForceUpdateNotification");
			LLAppearanceMgr::instance().syncCofVersionAndRefresh();
		}
		else
		// </FS:Beq>
		LL_DEBUGS("Avatar") << "ignoring appearance message due to lack of params" << LL_ENDL;
		return;
	}

	// No backsies zone - if we get here, the message should be valid and usable, will be processed.
	// Note:
	// RequestAgentUpdateAppearanceResponder::onRequestRequested()
	// assumes that cof version is only updated with server-bake
	// appearance messages.
    if (isSelf())
    {
        LL_INFOS("Avatar") << "Processing appearance message version " << thisAppearanceVersion << LL_ENDL;
    }
    else
    {
        LL_INFOS("Avatar") << "Processing appearance message for " << getID() << ", version " << thisAppearanceVersion << LL_ENDL;
    }

    // Note:
    // locally the COF is maintained via LLInventoryModel::accountForUpdate
    // which is called from various places.  This should match the simhost's 
    // idea of what the COF version is.  AIS however maintains its own version
    // of the COF that should be considered canonical. 
    mLastUpdateReceivedCOFVersion = thisAppearanceVersion;

    // <FS:Ansariel> [Legacy Bake]
    setIsUsingServerBakes(appearance_version > 0);
    mLastProcessedAppearance = contents;

    bool slam_params = false;
	applyParsedAppearanceMessage(*contents, slam_params);
	if (getOverallAppearance() != AOA_NORMAL)
	{
		resetSkeleton(false);
	}
}

void LLVOAvatar::applyParsedAppearanceMessage(LLAppearanceMessageContents& contents, bool slam_params)
{
	S32 num_params = contents.mParamWeights.size();
	ESex old_sex = getSex();

    if (applyParsedTEMessage(contents.mTEContents) > 0 && isChanged(TEXTURE))
    {
        updateVisualComplexity();
    }

	// <FS:clientTags>
	if (!LLGridManager::getInstance()->isInSecondLife())
	{
		//Wolfspirit: Read the UUID, system and Texturecolor
		const LLTEContents& tec = contents.mTEContents;
		const LLUUID tag_uuid = tec.image_data[TEX_HEAD_BODYPAINT];
		bool new_system = (tec.glow[TEX_HEAD_BODYPAINT]);

		//WS: Write them into an LLSD map
		mClientTagData["uuid"] = tag_uuid.asString();
		mClientTagData["id_based"] = new_system;
		mClientTagData["tex_color"] = tec.colors[TEX_HEAD_BODYPAINT].getValue();

		//WS: Clear mNameString to force a rebuild
		mNameIsSet = false;
	}
	// </FS:clientTags>

	// prevent the overwriting of valid baked textures with invalid baked textures
	for (U8 baked_index = 0; baked_index < mBakedTextureDatas.size(); baked_index++)
	{
		// <FS:Beq> refactor a little to help debug
		// if (!isTextureDefined(mBakedTextureDatas[baked_index].mTextureIndex) 
		auto isDefined = isTextureDefined(mBakedTextureDatas[baked_index].mTextureIndex);
		LL_DEBUGS("Avatar") << avString() << "sb " << (S32) isUsingServerBakes() << " baked_index " << (S32) baked_index << " textureDefined= " << isDefined << LL_ENDL;
		if (!isDefined 
		// </FS:Beq>
			&& mBakedTextureDatas[baked_index].mLastTextureID != IMG_DEFAULT
			&& baked_index != BAKED_SKIRT && baked_index != BAKED_LEFT_ARM && baked_index != BAKED_LEFT_LEG && baked_index != BAKED_AUX1 && baked_index != BAKED_AUX2 && baked_index != BAKED_AUX3)
		{
			// <FS:Ansariel> [Legacy Bake]
			//LL_DEBUGS("Avatar") << avString() << " baked_index " << (S32) baked_index << " using mLastTextureID " << mBakedTextureDatas[baked_index].mLastTextureID << LL_ENDL;
			LL_DEBUGS("Avatar") << avString() << "sb " << (S32) isUsingServerBakes() << " baked_index " << (S32) baked_index << " using mLastTextureID " << mBakedTextureDatas[baked_index].mLastTextureID << LL_ENDL;
			setTEImage(mBakedTextureDatas[baked_index].mTextureIndex, 
				LLViewerTextureManager::getFetchedTexture(mBakedTextureDatas[baked_index].mLastTextureID, FTT_DEFAULT, true, LLGLTexture::BOOST_NONE, LLViewerTexture::LOD_TEXTURE));
		}
		else
		{
			// <FS:Ansariel> [Legacy Bake]
			//LL_DEBUGS("Avatar") << avString() << " baked_index " << (S32) baked_index << " using texture id "
			LL_DEBUGS("Avatar") << avString() << "sb " << (S32) isUsingServerBakes() << " baked_index " << (S32) baked_index << " using texture id "
								<< getTEref(mBakedTextureDatas[baked_index].mTextureIndex).getID() << LL_ENDL;
		}
	}

	// runway - was
	// if (!is_first_appearance_message )
	// which means it would be called on second appearance message - probably wrong.
	bool is_first_appearance_message = !mFirstAppearanceMessageReceived;
	mFirstAppearanceMessageReceived = true;

	//LL_DEBUGS("Avatar") << avString() << "processAvatarAppearance start " << mID
    //                    << " first? " << is_first_appearance_message << " self? " << isSelf() << LL_ENDL;

	if (is_first_appearance_message )
	{
		onFirstTEMessageReceived();
	}

	setCompositeUpdatesEnabled( false );
	gPipeline.markGLRebuild(this);

	// Apply visual params
	if( num_params > 1)
	{
		//LL_DEBUGS("Avatar") << avString() << " handle visual params, num_params " << num_params << LL_ENDL;
		bool params_changed = false;
		bool interp_params = false;
		S32 params_changed_count = 0;
		
		for( S32 i = 0; i < num_params; i++ )
		{
			LLVisualParam* param = contents.mParams[i];
			F32 newWeight = contents.mParamWeights[i];

			if (slam_params || is_first_appearance_message || (param->getWeight() != newWeight))
			{
				params_changed = true;
				params_changed_count++;

				if(is_first_appearance_message || slam_params)
				{
					//LL_DEBUGS("Avatar") << "param slam " << i << " " << newWeight << LL_ENDL;
					// <FS:Ansariel> [Legacy Bake]
					//param->setWeight(newWeight);
					param->setWeight(newWeight, false);
				}
				else
				{
					interp_params = true;
<<<<<<< HEAD
					// <FS:Ansariel> [Legacy Bake]
					//param->setAnimationTarget(newWeight);
					param->setAnimationTarget(newWeight, false);
=======
					param->setAnimationTarget(newWeight);
>>>>>>> dfbbad81
				}
			}
		}
		const S32 expected_tweakable_count = getVisualParamCountInGroup(VISUAL_PARAM_GROUP_TWEAKABLE) +
											 getVisualParamCountInGroup(VISUAL_PARAM_GROUP_TRANSMIT_NOT_TWEAKABLE); // don't worry about VISUAL_PARAM_GROUP_TWEAKABLE_NO_TRANSMIT
		if (num_params != expected_tweakable_count)
		{
			LL_DEBUGS("Avatar") << "Number of params in AvatarAppearance msg (" << num_params << ") does not match number of tweakable params in avatar xml file (" << expected_tweakable_count << ").  Processing what we can.  object: " << getID() << LL_ENDL;
		}

		LL_DEBUGS("Avatar") << "Changed " << params_changed_count << " params" << LL_ENDL;
		if (params_changed)
		{
			if (interp_params)
			{
				startAppearanceAnimation();
			}
			updateVisualParams();

			ESex new_sex = getSex();
			if( old_sex != new_sex )
			{
				// <FS:Ansariel> [Legacy Bake]
				//updateSexDependentLayerSets();
				updateSexDependentLayerSets(false);
			}	
		}

		llassert( getSex() == ((getVisualParamWeight( "male" ) > 0.5f) ? SEX_MALE : SEX_FEMALE) );
	}
	else
	{
		// AvatarAppearance message arrived without visual params
		LL_DEBUGS("Avatar") << avString() << "no visual params" << LL_ENDL;

		const F32 LOADING_TIMEOUT_SECONDS = 60.f;
		// this isn't really a problem if we already have a non-default shape
		if (visualParamWeightsAreDefault() && mRuthTimer.getElapsedTimeF32() > LOADING_TIMEOUT_SECONDS)
		{
			// re-request appearance, hoping that it comes back with a shape next time
			LL_INFOS() << "Re-requesting AvatarAppearance for object: "  << getID() << LL_ENDL;
			LLAvatarPropertiesProcessor::getInstance()->sendAvatarTexturesRequest(getID());
			mRuthTimer.reset();
		}
		else
		{
			LL_INFOS() << "That's okay, we already have a non-default shape for object: "  << getID() << LL_ENDL;
			// we don't really care.
		}
	}

	if (contents.mHoverOffsetWasSet && !isSelf())
	{
		// Got an update for some other avatar
		// Ignore updates for self, because we have a more authoritative value in the preferences.
		setHoverOffset(contents.mHoverOffset);
		LL_DEBUGS("Avatar") << avString() << "setting hover to " << contents.mHoverOffset[2] << LL_ENDL;
	}

	if (!contents.mHoverOffsetWasSet && !isSelf())
	{
		// If we don't get a value at all, we are presumably in a
		// region that does not support hover height.
		LL_WARNS() << avString() << "zeroing hover because not defined in appearance message" << LL_ENDL;
		setHoverOffset(LLVector3(0.0, 0.0, 0.0));
	}

	setCompositeUpdatesEnabled( true );

	// If all of the avatars are completely baked, release the global image caches to conserve memory.
	LLVOAvatar::cullAvatarsByPixelArea();

	if (isSelf())
	{
		mUseLocalAppearance = false;
	}

	updateMeshTextures();
	updateMeshVisibility();
}

LLViewerTexture* LLVOAvatar::getBakedTexture(const U8 te)
{
	//<FS:Beq> BOM constrain number of bake requests when BOM not supported
	// prior to BOM BAKES beyond BAKED_HAIR were not supported.
	// if (te < 0 || te >= BAKED_NUM_INDICES)
	if (te < 0 || te >= getNumBakes())
	//</FS:Beq>
	{
		return NULL;
	}

	bool is_layer_baked = isTextureDefined(mBakedTextureDatas[te].mTextureIndex);
	
	LLViewerTexLayerSet* layerset = NULL;
	layerset = getTexLayerSet(te);
	

	if (!isEditingAppearance() && is_layer_baked)
	{
		LLViewerFetchedTexture* baked_img = LLViewerTextureManager::staticCastToFetchedTexture(getImage(mBakedTextureDatas[te].mTextureIndex, 0), true);
		return baked_img;
	}
	else if (layerset && isEditingAppearance())
	{
		layerset->createComposite();
		layerset->setUpdatesEnabled(true);

		return layerset->getViewerComposite();
	}

	return NULL;

	
}

const LLVOAvatar::MatrixPaletteCache& LLVOAvatar::updateSkinInfoMatrixPalette(const LLMeshSkinInfo* skin)
{
    U64 hash = skin->mHash;
    MatrixPaletteCache& entry = mMatrixPaletteCache[hash];

    if (entry.mFrame != gFrameCount)
    {
        LL_PROFILE_ZONE_SCOPED_CATEGORY_AVATAR;

        entry.mFrame = gFrameCount;

        //build matrix palette
        U32 count = LLSkinningUtil::getMeshJointCount(skin);
        entry.mMatrixPalette.resize(count);
        LLSkinningUtil::initSkinningMatrixPalette(&(entry.mMatrixPalette[0]), count, skin, this);

        const LLMatrix4a* mat = &(entry.mMatrixPalette[0]);

        entry.mGLMp.resize(count * 12);

        F32* mp = &(entry.mGLMp[0]);

        for (U32 i = 0; i < count; ++i)
        {
            F32* m = (F32*)mat[i].mMatrix[0].getF32ptr();

            U32 idx = i * 12;

            mp[idx + 0] = m[0];
            mp[idx + 1] = m[1];
            mp[idx + 2] = m[2];
            mp[idx + 3] = m[12];

            mp[idx + 4] = m[4];
            mp[idx + 5] = m[5];
            mp[idx + 6] = m[6];
            mp[idx + 7] = m[13];

            mp[idx + 8] = m[8];
            mp[idx + 9] = m[9];
            mp[idx + 10] = m[10];
            mp[idx + 11] = m[14];
        }
    }

    return entry;
}

// static
void LLVOAvatar::getAnimLabels( std::vector<std::string>* labels )
{
	S32 i;
	labels->reserve(gUserAnimStatesCount);
	for( i = 0; i < gUserAnimStatesCount; i++ )
	{
		labels->push_back( LLAnimStateLabels::getStateLabel( gUserAnimStates[i].mName ) );
	}

	// Special case to trigger away (AFK) state
	labels->push_back( "Away From Keyboard" );
}

// static 
void LLVOAvatar::getAnimNames( std::vector<std::string>* names )
{
	S32 i;

	names->reserve(gUserAnimStatesCount);
	for( i = 0; i < gUserAnimStatesCount; i++ )
	{
		names->push_back( std::string(gUserAnimStates[i].mName) );
	}

	// Special case to trigger away (AFK) state
	names->push_back( "enter_away_from_keyboard_state" );
}

// static
void LLVOAvatar::onBakedTextureMasksLoaded( bool success, LLViewerFetchedTexture *src_vi, LLImageRaw* src, LLImageRaw* aux_src, S32 discard_level, bool final, void* userdata )
{
	if (!userdata) return;

	//LL_INFOS() << "onBakedTextureMasksLoaded: " << src_vi->getID() << LL_ENDL;
	const LLUUID id = src_vi->getID();
 
	LLTextureMaskData* maskData = (LLTextureMaskData*) userdata;
	LLVOAvatar* self = (LLVOAvatar*) gObjectList.findObject( maskData->mAvatarID );

	// if discard level is 2 less than last discard level we processed, or we hit 0,
	// then generate morph masks
	if(self && success && (discard_level < maskData->mLastDiscardLevel - 2 || discard_level == 0))
	{
		if(aux_src && aux_src->getComponents() == 1)
		{
			LLImageDataSharedLock lock(aux_src);

			if (!aux_src->getData())
			{
				// <FS:Ansariel> FIRE-16122: Don't crash if we didn't receive any data
				//LL_ERRS() << "No auxiliary source (morph mask) data for image id " << id << LL_ENDL;
				LL_WARNS() << "No auxiliary source (morph mask) data for image id " << id << LL_ENDL;
				// </FS:Ansariel>
				return;
			}

			U32 gl_name;
			LLImageGL::generateTextures(1, &gl_name );
			stop_glerror();

			gGL.getTexUnit(0)->bindManual(LLTexUnit::TT_TEXTURE, gl_name);
			stop_glerror();

			LLImageGL::setManualImage(
				GL_TEXTURE_2D, 0, GL_ALPHA8, 
				aux_src->getWidth(), aux_src->getHeight(),
				GL_ALPHA, GL_UNSIGNED_BYTE, aux_src->getData());
			stop_glerror();

			gGL.getTexUnit(0)->setTextureFilteringOption(LLTexUnit::TFO_BILINEAR);

			/* if( id == head_baked->getID() )
			     if (self->mBakedTextureDatas[BAKED_HEAD].mTexLayerSet)
				     //LL_INFOS() << "onBakedTextureMasksLoaded for head " << id << " discard = " << discard_level << LL_ENDL;
					 self->mBakedTextureDatas[BAKED_HEAD].mTexLayerSet->applyMorphMask(aux_src->getData(), aux_src->getWidth(), aux_src->getHeight(), 1);
					 maskData->mLastDiscardLevel = discard_level; */
			bool found_texture_id = false;
			for (LLAvatarAppearanceDictionary::Textures::const_iterator iter = LLAvatarAppearance::getDictionary()->getTextures().begin();
				 iter != LLAvatarAppearance::getDictionary()->getTextures().end();
				 ++iter)
			{

				const LLAvatarAppearanceDictionary::TextureEntry *texture_dict = iter->second;
				if (texture_dict->mIsUsedByBakedTexture)
				{
					const ETextureIndex texture_index = iter->first;
					const LLViewerTexture *baked_img = self->getImage(texture_index, 0);
					if (baked_img && id == baked_img->getID())
					{
						const EBakedTextureIndex baked_index = texture_dict->mBakedTextureIndex;
						self->applyMorphMask(aux_src->getData(), aux_src->getWidth(), aux_src->getHeight(), 1, baked_index);
						maskData->mLastDiscardLevel = discard_level;
						if (self->mBakedTextureDatas[baked_index].mMaskTexName)
						{
							LLImageGL::deleteTextures(1, &(self->mBakedTextureDatas[baked_index].mMaskTexName));
						}
						self->mBakedTextureDatas[baked_index].mMaskTexName = gl_name;
						found_texture_id = true;
						break;
					}
				}
			}
			if (!found_texture_id)
			{
				LL_INFOS() << "unexpected image id: " << id << LL_ENDL;
			}
			self->dirtyMesh();
		}
		else
		{
            // this can happen when someone uses an old baked texture possibly provided by 
            // viewer-side baked texture caching
			LL_WARNS() << "Masks loaded callback but NO aux source, id " << id << LL_ENDL;
		}
	}

	if (final || !success)
	{
		delete maskData;
	}
}

// static
void LLVOAvatar::onInitialBakedTextureLoaded( bool success, LLViewerFetchedTexture *src_vi, LLImageRaw* src, LLImageRaw* aux_src, S32 discard_level, bool final, void* userdata )
{
	LLUUID *avatar_idp = (LLUUID *)userdata;
	LLVOAvatar *selfp = (LLVOAvatar *)gObjectList.findObject(*avatar_idp);

	if (selfp)
	{
		//LL_DEBUGS("Avatar") << selfp->avString() << "discard_level " << discard_level << " success " << success << " final " << final << LL_ENDL;
	}

	if (!success && selfp)
	{
		selfp->removeMissingBakedTextures();
	}
	if (final || !success )
	{
		delete avatar_idp;
	}
}

// Static
void LLVOAvatar::onBakedTextureLoaded(bool success,
									  LLViewerFetchedTexture *src_vi, LLImageRaw* src, LLImageRaw* aux_src,
									  S32 discard_level, bool final, void* userdata)
{
	//LL_DEBUGS("Avatar") << "onBakedTextureLoaded: " << src_vi->getID() << LL_ENDL;

	LLUUID id = src_vi->getID();
	LLUUID *avatar_idp = (LLUUID *)userdata;
	LLVOAvatar *selfp = (LLVOAvatar *)gObjectList.findObject(*avatar_idp);
	if (selfp)
	{	
		//LL_DEBUGS("Avatar") << selfp->avString() << "discard_level " << discard_level << " success " << success << " final " << final << " id " << src_vi->getID() << LL_ENDL;
	}

	if (selfp && !success)
	{
		selfp->removeMissingBakedTextures();
	}

	if( final || !success )
	{
		delete avatar_idp;
	}

	if( selfp && success && final )
	{
		selfp->useBakedTexture( id );
	}
}


// Called when baked texture is loaded and also when we start up with a baked texture
void LLVOAvatar::useBakedTexture( const LLUUID& id )
{
	for (U32 i = 0; i < mBakedTextureDatas.size(); i++)
	{
		LLViewerTexture* image_baked = getImage( mBakedTextureDatas[i].mTextureIndex, 0 );
		if (id == image_baked->getID())
		{
			//LL_DEBUGS("Avatar") << avString() << " i " << i << " id " << id << LL_ENDL;
			mBakedTextureDatas[i].mIsLoaded = true;
			mBakedTextureDatas[i].mLastTextureID = id;
			mBakedTextureDatas[i].mIsUsed = true;

			if (isUsingLocalAppearance())
			{
				LL_INFOS() << "not changing to baked texture while isUsingLocalAppearance" << LL_ENDL;
			}
			else
			{
				debugColorizeSubMeshes(i,LLColor4::green);

				avatar_joint_mesh_list_t::iterator iter = mBakedTextureDatas[i].mJointMeshes.begin();
				avatar_joint_mesh_list_t::iterator end  = mBakedTextureDatas[i].mJointMeshes.end();
				for (; iter != end; ++iter)
				{
					LLAvatarJointMesh* mesh = (*iter);
					if (mesh)
					{
						mesh->setTexture( image_baked );
					}
				}
			}
			
			const LLAvatarAppearanceDictionary::BakedEntry *baked_dict =
				LLAvatarAppearance::getDictionary()->getBakedTexture((EBakedTextureIndex)i);
			for (texture_vec_t::const_iterator local_tex_iter = baked_dict->mLocalTextures.begin();
				 local_tex_iter != baked_dict->mLocalTextures.end();
				 ++local_tex_iter)
			{
				if (isSelf()) setBakedReady(*local_tex_iter, true);
			}

			// ! BACKWARDS COMPATIBILITY !
			// Workaround for viewing avatars from old viewers that haven't baked hair textures.
			// This is paired with similar code in updateMeshTextures that sets hair mesh color.
			if (i == BAKED_HAIR)
			{
				avatar_joint_mesh_list_t::iterator iter = mBakedTextureDatas[i].mJointMeshes.begin();
				avatar_joint_mesh_list_t::iterator end  = mBakedTextureDatas[i].mJointMeshes.end();
				for (; iter != end; ++iter)
				{
					LLAvatarJointMesh* mesh = (*iter);
					if (mesh)
					{
						mesh->setColor( LLColor4::white );
					}
				}
			}
		}
	}

	dirtyMesh();
}

std::string get_sequential_numbered_file_name(const std::string& prefix,
											  const std::string& suffix)
{
	typedef std::map<std::string,S32> file_num_type;
	static  file_num_type file_nums;
	file_num_type::iterator it = file_nums.find(prefix);
	S32 num = 0;
	if (it != file_nums.end())
	{
		num = it->second;
	}
	file_nums[prefix] = num+1;
	std::string outfilename = prefix + " " + llformat("%04d",num) + ".xml";
	std::replace(outfilename.begin(),outfilename.end(),' ','_');
	return outfilename;
}

void dump_sequential_xml(const std::string outprefix, const LLSD& content)
{
	std::string outfilename = get_sequential_numbered_file_name(outprefix,".xml");
	std::string fullpath = gDirUtilp->getExpandedFilename(LL_PATH_LOGS,outfilename);
	llofstream ofs(fullpath.c_str(), std::ios_base::out);
	ofs << LLSDOStreamer<LLSDXMLFormatter>(content, LLSDFormatter::OPTIONS_PRETTY);
	LL_DEBUGS("Avatar") << "results saved to: " << fullpath << LL_ENDL;
}

void LLVOAvatar::getSortedJointNames(S32 joint_type, std::vector<std::string>& result) const
{
    result.clear();
    if (joint_type==0)
    {
        avatar_joint_list_t::const_iterator iter = mSkeleton.begin();
        avatar_joint_list_t::const_iterator end  = mSkeleton.end();
		for (; iter != end; ++iter)
		{
			LLJoint* pJoint = (*iter);
            result.push_back(pJoint->getName());
        }
    }
    else if (joint_type==1)
    {
        for (S32 i = 0; i < mNumCollisionVolumes; i++)
        {
            LLAvatarJointCollisionVolume* pJoint = &mCollisionVolumes[i];
            result.push_back(pJoint->getName());
        }
    }
    else if (joint_type==2)
    {
		for (LLVOAvatar::attachment_map_t::const_iterator iter = mAttachmentPoints.begin(); 
			 iter != mAttachmentPoints.end(); ++iter)
		{
			LLViewerJointAttachment* pJoint = iter->second;
			if (!pJoint) continue;
            result.push_back(pJoint->getName());
        }
    }
    std::sort(result.begin(), result.end());
}

void LLVOAvatar::dumpArchetypeXML(const std::string& prefix, bool group_by_wearables )
{
	std::string outprefix(prefix);
	if (outprefix.empty())
	{
		outprefix = getFullname() + (isSelf()?"_s":"_o");
	}
	if (outprefix.empty())
	{
		outprefix = std::string("new_archetype");
	}
	std::string outfilename = get_sequential_numbered_file_name(outprefix,".xml");
	
// <FS:CR> FIRE-8893  - Dump archetype xml to user defined location
	LLFilePickerReplyThread::startPicker(boost::bind(&LLVOAvatar::dumpArchetypeXMLCallback, this, _1, group_by_wearables),
		LLFilePicker::FFSAVE_XML, outfilename);
}

void LLVOAvatar::dumpArchetypeXMLCallback(const std::vector<std::string>& filenames, bool group_by_wearables)
{
// </FS:CR>
	LLAPRFile outfile;
    LLWearableType *wr_inst = LLWearableType::getInstance();
// <FS:CR> FIRE-8893 - Dump archetype xml to user defined location
	//std::string fullpath = gDirUtilp->getExpandedFilename(LL_PATH_LOGS,outfilename);
	std::string fullpath = filenames[0];
// </FS:CR>
	if (APR_SUCCESS == outfile.open(fullpath, LL_APR_WB ))
	{
		// <FS:ND> Remove LLVolatileAPRPool/apr_file_t and use FILE* instead
		//apr_file_t* file = outfile.getFileHandle();
		LLAPRFile::tFiletype* file = outfile.getFileHandle();
		// </FS:ND>

		LL_INFOS() << "xmlfile write handle obtained : " << fullpath << LL_ENDL;

		apr_file_printf( file, "<?xml version=\"1.0\" encoding=\"US-ASCII\" standalone=\"yes\"?>\n" );
		apr_file_printf( file, "<linden_genepool version=\"1.0\">\n" );
		apr_file_printf( file, "\n\t<archetype name=\"???\">\n" );

		bool agent_is_godlike = gAgent.isGodlikeWithoutAdminMenuFakery();

		if (group_by_wearables)
		{
			for (S32 type = LLWearableType::WT_SHAPE; type < LLWearableType::WT_COUNT; type++)
			{
				const std::string& wearable_name = wr_inst->getTypeName((LLWearableType::EType)type);
				apr_file_printf( file, "\n\t\t<!-- wearable: %s -->\n", wearable_name.c_str() );

				for (LLVisualParam* param = getFirstVisualParam(); param; param = getNextVisualParam())
				{
					LLViewerVisualParam* viewer_param = (LLViewerVisualParam*)param;
					if( (viewer_param->getWearableType() == type) && 
					   (viewer_param->isTweakable() ) )
					{
						dump_visual_param(file, viewer_param, viewer_param->getWeight());
					}
				}

				for (U8 te = 0; te < TEX_NUM_INDICES; te++)
				{
					if (LLAvatarAppearance::getDictionary()->getTEWearableType((ETextureIndex)te) == type)
					{
						// MULTIPLE_WEARABLES: extend to multiple wearables?
						LLViewerTexture* te_image = getImage((ETextureIndex)te, 0);
						if( te_image )
						{
							std::string uuid_str = LLUUID().asString();
							if (agent_is_godlike)
							{
								te_image->getID().toString(uuid_str);
							}
							apr_file_printf( file, "\t\t<texture te=\"%i\" uuid=\"%s\"/>\n", te, uuid_str.c_str());
						}
					}
				}
			}
		}
		else 
		{
			// Just dump all params sequentially.
			for (LLVisualParam* param = getFirstVisualParam(); param; param = getNextVisualParam())
			{
				LLViewerVisualParam* viewer_param = (LLViewerVisualParam*)param;
				dump_visual_param(file, viewer_param, viewer_param->getWeight());
			}

			for (U8 te = 0; te < TEX_NUM_INDICES; te++)
			{
				// MULTIPLE_WEARABLES: extend to multiple wearables?
				LLViewerTexture* te_image = getImage((ETextureIndex)te, 0);
				if( te_image )
				{
					std::string uuid_str = LLUUID().asString();
					if (agent_is_godlike)
					{
						te_image->getID().toString(uuid_str);
					}
					apr_file_printf( file, "\t\t<texture te=\"%i\" uuid=\"%s\"/>\n", te, uuid_str.c_str());
				}
			}
		}

        // Root joint
        const LLVector3& pos = mRoot->getPosition();
        const LLVector3& scale = mRoot->getScale();
        apr_file_printf( file, "\t\t<root name=\"%s\" position=\"%f %f %f\" scale=\"%f %f %f\"/>\n", 
                         mRoot->getName().c_str(), pos[0], pos[1], pos[2], scale[0], scale[1], scale[2]);

        // Bones
        std::vector<std::string> bone_names, cv_names, attach_names, all_names;
        getSortedJointNames(0, bone_names);
        getSortedJointNames(1, cv_names);
        getSortedJointNames(2, attach_names);
        all_names.insert(all_names.end(), bone_names.begin(), bone_names.end());
        all_names.insert(all_names.end(), cv_names.begin(), cv_names.end());
        all_names.insert(all_names.end(), attach_names.begin(), attach_names.end());

        for (std::vector<std::string>::iterator name_iter = bone_names.begin();
             name_iter != bone_names.end(); ++name_iter)
        {
            LLJoint *pJoint = getJoint(*name_iter);
			const LLVector3& pos = pJoint->getPosition();
			const LLVector3& scale = pJoint->getScale();
			apr_file_printf( file, "\t\t<bone name=\"%s\" position=\"%f %f %f\" scale=\"%f %f %f\"/>\n", 
							 pJoint->getName().c_str(), pos[0], pos[1], pos[2], scale[0], scale[1], scale[2]);
        }

        // Collision volumes
        for (std::vector<std::string>::iterator name_iter = cv_names.begin();
             name_iter != cv_names.end(); ++name_iter)
        {
            LLJoint *pJoint = getJoint(*name_iter);
			const LLVector3& pos = pJoint->getPosition();
			const LLVector3& scale = pJoint->getScale();
			apr_file_printf( file, "\t\t<collision_volume name=\"%s\" position=\"%f %f %f\" scale=\"%f %f %f\"/>\n", 
							 pJoint->getName().c_str(), pos[0], pos[1], pos[2], scale[0], scale[1], scale[2]);
        }

        // Attachment joints
        for (std::vector<std::string>::iterator name_iter = attach_names.begin();
             name_iter != attach_names.end(); ++name_iter)
        {
            LLJoint *pJoint = getJoint(*name_iter);
			if (!pJoint) continue;
			const LLVector3& pos = pJoint->getPosition();
			const LLVector3& scale = pJoint->getScale();
			apr_file_printf( file, "\t\t<attachment_point name=\"%s\" position=\"%f %f %f\" scale=\"%f %f %f\"/>\n", 
							 pJoint->getName().c_str(), pos[0], pos[1], pos[2], scale[0], scale[1], scale[2]);
        }
        
        // Joint pos overrides
        for (std::vector<std::string>::iterator name_iter = all_names.begin();
             name_iter != all_names.end(); ++name_iter)
        {
            LLJoint *pJoint = getJoint(*name_iter);
		
			LLVector3 pos;
			LLUUID mesh_id;

			if (pJoint && pJoint->hasAttachmentPosOverride(pos,mesh_id))
			{
                S32 num_pos_overrides;
                std::set<LLVector3> distinct_pos_overrides;
                pJoint->getAllAttachmentPosOverrides(num_pos_overrides, distinct_pos_overrides);
				apr_file_printf( file, "\t\t<joint_offset name=\"%s\" position=\"%f %f %f\" mesh_id=\"%s\" count=\"%d\" distinct=\"%d\"/>\n", 
								 pJoint->getName().c_str(), pos[0], pos[1], pos[2], mesh_id.asString().c_str(),
                                 num_pos_overrides, (S32) distinct_pos_overrides.size());
			}
		}
        // Joint scale overrides
        for (std::vector<std::string>::iterator name_iter = all_names.begin();
             name_iter != all_names.end(); ++name_iter)
        {
            LLJoint *pJoint = getJoint(*name_iter);
		
			LLVector3 scale;
			LLUUID mesh_id;

			if (pJoint && pJoint->hasAttachmentScaleOverride(scale,mesh_id))
			{
                S32 num_scale_overrides;
                std::set<LLVector3> distinct_scale_overrides;
                pJoint->getAllAttachmentPosOverrides(num_scale_overrides, distinct_scale_overrides);
				apr_file_printf( file, "\t\t<joint_scale name=\"%s\" scale=\"%f %f %f\" mesh_id=\"%s\" count=\"%d\" distinct=\"%d\"/>\n",
								 pJoint->getName().c_str(), scale[0], scale[1], scale[2], mesh_id.asString().c_str(),
                                 num_scale_overrides, (S32) distinct_scale_overrides.size());
			}
		}
		F32 pelvis_fixup;
		LLUUID mesh_id;
		if (hasPelvisFixup(pelvis_fixup, mesh_id))
		{
			apr_file_printf( file, "\t\t<pelvis_fixup z=\"%f\" mesh_id=\"%s\"/>\n", 
							 pelvis_fixup, mesh_id.asString().c_str());
		}

        LLVector3 rp = getRootJoint()->getWorldPosition();
        LLVector4a rpv;
        rpv.load3(rp.mV);
        
        for (S32 joint_num = 0; joint_num < LL_CHARACTER_MAX_ANIMATED_JOINTS; joint_num++)
        {
            LLJoint *joint = getJoint(joint_num);
            if (joint_num < mJointRiggingInfoTab.size())
            {
                LLJointRiggingInfo& rig_info = mJointRiggingInfoTab[joint_num];
                if (rig_info.isRiggedTo())
                {
                    LLMatrix4a mat;
                    LLVector4a new_extents[2];
                    mat.loadu(joint->getWorldMatrix());
                    matMulBoundBox(mat, rig_info.getRiggedExtents(), new_extents);
                    LLVector4a rrp[2];
                    rrp[0].setSub(new_extents[0],rpv);
                    rrp[1].setSub(new_extents[1],rpv);
                    apr_file_printf( file, "\t\t<joint_rig_info num=\"%d\" name=\"%s\" min=\"%f %f %f\" max=\"%f %f %f\" tmin=\"%f %f %f\" tmax=\"%f %f %f\"/>\n", 
                                     joint_num,
                                     joint->getName().c_str(),
                                     rig_info.getRiggedExtents()[0][0],
                                     rig_info.getRiggedExtents()[0][1],
                                     rig_info.getRiggedExtents()[0][2],
                                     rig_info.getRiggedExtents()[1][0],
                                     rig_info.getRiggedExtents()[1][1],
                                     rig_info.getRiggedExtents()[1][2],
                                     rrp[0][0],
                                     rrp[0][1],
                                     rrp[0][2],
                                     rrp[1][0],
                                     rrp[1][1],
                                     rrp[1][2] );
                }
            }
        }

		bool ultra_verbose = false;
		if (isSelf() && ultra_verbose)
		{
			// show the cloned params inside the wearables as well.
			gAgentAvatarp->dumpWearableInfo(outfile);
		}

		apr_file_printf( file, "\t</archetype>\n" );
		apr_file_printf( file, "\n</linden_genepool>\n" );

		LLSD args;
		args["PATH"] = fullpath;
		LLNotificationsUtil::add("AppearanceToXMLSaved", args);
	}
	else
	{
		LLNotificationsUtil::add("AppearanceToXMLFailed");
	}
	// File will close when handle goes out of scope
}


void LLVOAvatar::setVisibilityRank(U32 rank)
{
	if (mDrawable.isNull() || mDrawable->isDead())
	{
		// do nothing
		return;
	}
	mVisibilityRank = rank;
}

// Assumes LLVOAvatar::sInstances has already been sorted.
S32 LLVOAvatar::getUnbakedPixelAreaRank()
{
	S32 rank = 1;
	for (std::vector<LLCharacter*>::iterator iter = LLCharacter::sInstances.begin();
		 iter != LLCharacter::sInstances.end(); ++iter)
	{
		LLVOAvatar* inst = (LLVOAvatar*) *iter;
		if (inst == this)
		{
			return rank;
		}
		else if (!inst->isDead() && !inst->isFullyBaked())
		{
			rank++;
		}
	}

	llassert(0);
	return 0;
}

struct CompareScreenAreaGreater
{
	bool operator()(const LLCharacter* const& lhs, const LLCharacter* const& rhs)
	{
		return lhs->getPixelArea() > rhs->getPixelArea();
	}
};

// static
void LLVOAvatar::cullAvatarsByPixelArea()
{
	std::sort(LLCharacter::sInstances.begin(), LLCharacter::sInstances.end(), CompareScreenAreaGreater());
	
	// Update the avatars that have changed status
	U32 rank = 2; //1 is reserved for self. 
	for (std::vector<LLCharacter*>::iterator iter = LLCharacter::sInstances.begin();
		 iter != LLCharacter::sInstances.end(); ++iter)
	{
		LLVOAvatar* inst = (LLVOAvatar*) *iter;
		bool culled;
		if (inst->isSelf() || inst->isFullyBaked())
		{
			culled = false;
		}
		else 
		{
			culled = true;
		}

		if (inst->mCulled != culled)
		{
			inst->mCulled = culled;
			LL_DEBUGS() << "avatar " << inst->getID() << (culled ? " start culled" : " start not culled" ) << LL_ENDL;
			inst->updateMeshTextures();
		}

		if (inst->isSelf())
		{
			inst->setVisibilityRank(1);
		}
		else if (inst->mDrawable.notNull() && inst->mDrawable->isVisible())
		{
			inst->setVisibilityRank(rank++);
		}
	}

	// runway - this doesn't really detect gray/grey state.
	S32 grey_avatars = 0;
	if (!LLVOAvatar::areAllNearbyInstancesBaked(grey_avatars))
	{
		if (gFrameTimeSeconds != sUnbakedUpdateTime) // only update once per frame
		{
			sUnbakedUpdateTime = gFrameTimeSeconds;
			sUnbakedTime += gFrameIntervalSeconds.value();
		}
		if (grey_avatars > 0)
		{
			if (gFrameTimeSeconds != sGreyUpdateTime) // only update once per frame
			{
				sGreyUpdateTime = gFrameTimeSeconds;
				sGreyTime += gFrameIntervalSeconds.value();
			}
		}
	}
}

void LLVOAvatar::startAppearanceAnimation()
{
	if(!mAppearanceAnimating)
	{
		mAppearanceAnimating = true;
		mAppearanceMorphTimer.reset();
		mLastAppearanceBlendTime = 0.f;
	}
}

// virtual
void LLVOAvatar::removeMissingBakedTextures()
{
}

//virtual
void LLVOAvatar::updateRegion(LLViewerRegion *regionp)
{
	LLViewerObject::updateRegion(regionp);
}

// virtual
std::string LLVOAvatar::getFullname() const
{
	std::string name;

	LLNameValue* first = getNVPair("FirstName"); 
	LLNameValue* last  = getNVPair("LastName"); 
	if (first && last)
	{
		name = LLCacheName::buildFullName( first->getString(), last->getString() );
	}

	return name;
}

LLHost LLVOAvatar::getObjectHost() const
{
	LLViewerRegion* region = getRegion();
	if (region && !isDead())
	{
		return region->getHost();
	}
	else
	{
		return LLHost();
	}
}

bool LLVOAvatar::updateLOD()
{
    if (mDrawable.isNull())
    {
        return false;
    }
    
	if (!LLPipeline::sImpostorRender && isImpostor() && 0 != mDrawable->getNumFaces() && mDrawable->getFace(0)->hasGeometry())
	{
		return true;
	}

	bool res = updateJointLODs();

	LLFace* facep = mDrawable->getFace(0);
	if (!facep || !facep->getVertexBuffer())
	{
		dirtyMesh(2);
	}

	if (mDirtyMesh >= 2 || mDrawable->isState(LLDrawable::REBUILD_GEOMETRY))
	{	//LOD changed or new mesh created, allocate new vertex buffer if needed
		updateMeshData();
		mDirtyMesh = 0;
		mNeedsSkin = true;
		mDrawable->clearState(LLDrawable::REBUILD_GEOMETRY);
	}
	updateVisibility();

	return res;
}

void LLVOAvatar::updateLODRiggedAttachments()
{
	updateLOD();
	rebuildRiggedAttachments();
}

void showRigInfoTabExtents(LLVOAvatar *avatar, LLJointRiggingInfoTab& tab, S32& count_rigged, S32& count_box)
{
    count_rigged = count_box = 0;
    LLVector4a zero_vec;
    zero_vec.clear();
    for (S32 i=0; i<tab.size(); i++)
    {
        if (tab[i].isRiggedTo())
        {
            count_rigged++;
            LLJoint *joint = avatar->getJoint(i);
            LL_DEBUGS("RigSpam") << "joint " << i << " name " << joint->getName() << " box " 
                                 << tab[i].getRiggedExtents()[0] << ", " << tab[i].getRiggedExtents()[1] << LL_ENDL;
            if ((!tab[i].getRiggedExtents()[0].equals3(zero_vec)) ||
                (!tab[i].getRiggedExtents()[1].equals3(zero_vec)))
            {
                count_box++;
            }
       }
    }
}

void LLVOAvatar::getAssociatedVolumes(std::vector<LLVOVolume*>& volumes)
{
    LL_PROFILE_ZONE_SCOPED_CATEGORY_AVATAR;
	for ( LLVOAvatar::attachment_map_t::iterator iter = mAttachmentPoints.begin(); iter != mAttachmentPoints.end(); ++iter )
	{
		LLViewerJointAttachment* attachment = iter->second;
		LLViewerJointAttachment::attachedobjs_vec_t::iterator attach_end = attachment->mAttachedObjects.end();
		
		for (LLViewerJointAttachment::attachedobjs_vec_t::iterator attach_iter = attachment->mAttachedObjects.begin();
			 attach_iter != attach_end; ++attach_iter)
		{
			LLViewerObject* attached_object =  attach_iter->get();
            LLVOVolume *volume = dynamic_cast<LLVOVolume*>(attached_object);
            if (volume)
            {
                volumes.push_back(volume);
                if (volume->isAnimatedObject())
                {
                    // For animated object attachment, don't need
                    // the children. Will just get bounding box
                    // from the control avatar.
                    continue;
                }
            }
            LLViewerObject::const_child_list_t& children = attached_object->getChildren();
            for (LLViewerObject::const_child_list_t::const_iterator it = children.begin();
                 it != children.end(); ++it)
            {
                LLViewerObject *childp = *it;
                LLVOVolume *volume = dynamic_cast<LLVOVolume*>(childp);
                if (volume)
                {
                    volumes.push_back(volume);
                }
            }
        }
    }

    LLControlAvatar *control_av = dynamic_cast<LLControlAvatar*>(this);
    if (control_av)
    {
        LLVOVolume *volp = control_av->mRootVolp;
        if (volp)
        {
            volumes.push_back(volp);
            LLViewerObject::const_child_list_t& children = volp->getChildren();
            for (LLViewerObject::const_child_list_t::const_iterator it = children.begin();
                 it != children.end(); ++it)
            {
                LLViewerObject *childp = *it;
                LLVOVolume *volume = dynamic_cast<LLVOVolume*>(childp);
                if (volume)
                {
                    volumes.push_back(volume);
                }
            }
        }
    }
}

// virtual
void LLVOAvatar::updateRiggingInfo()
{
    LL_PROFILE_ZONE_SCOPED_CATEGORY_AVATAR;

    //LL_DEBUGS("RigSpammish") << getFullname() << " updating rig tab" << LL_ENDL; // <FS:Ansariel> Performance tweak

    std::vector<LLVOVolume*> volumes;

	getAssociatedVolumes(volumes);

	std::map<LLUUID,S32> curr_rigging_info_key;
	{
		// Get current rigging info key
		// <FS:Ansariel> Performance tweak
		//for (std::vector<LLVOVolume*>::iterator it = volumes.begin(); it != volumes.end(); ++it)
		std::vector<LLVOVolume*>::iterator vol_end = volumes.end();
		for (std::vector<LLVOVolume*>::iterator it = volumes.begin(); it != vol_end; ++it)
		// </FS:Ansariel>
		{
			LLVOVolume *vol = *it;
			if (vol->isMesh() && vol->getVolume())
			{
				const LLUUID& mesh_id = vol->getVolume()->getParams().getSculptID();
				S32 max_lod = llmax(vol->getLOD(), vol->mLastRiggingInfoLOD);
				curr_rigging_info_key[mesh_id] = max_lod;
			}
		}
		
		// Check for key change, which indicates some change in volume composition or LOD.
		if (curr_rigging_info_key == mLastRiggingInfoKey)
		{
			return;
		}
	}

	// Something changed. Update.
	// <FS:Ansariel> Performance tweak
	//mLastRiggingInfoKey = curr_rigging_info_key;
	mLastRiggingInfoKey.swap(curr_rigging_info_key);
	// </FS:Ansariel>
    mJointRiggingInfoTab.clear();
    // <FS:Ansariel> Performance tweak
    //for (std::vector<LLVOVolume*>::iterator it = volumes.begin(); it != volumes.end(); ++it)
    std::vector<LLVOVolume*>::iterator vol_end = volumes.end();
    for (std::vector<LLVOVolume*>::iterator it = volumes.begin(); it != vol_end; ++it)
    // </FS:Ansariel>
    {
        LLVOVolume *vol = *it;
        vol->updateRiggingInfo();
        mJointRiggingInfoTab.merge(vol->mJointRiggingInfoTab);
    }

    //LL_INFOS() << "done update rig count is " << countRigInfoTab(mJointRiggingInfoTab) << LL_ENDL;
    //LL_DEBUGS("RigSpammish") << getFullname() << " after update rig tab:" << LL_ENDL; // <FS:Ansariel> Performance tweak
	//<FS:Beq> remove debug only stuff on hot path
    //S32 joint_count, box_count;
    //showRigInfoTabExtents(this, mJointRiggingInfoTab, joint_count, box_count);
	//</FS:Beq>
    //LL_DEBUGS("RigSpammish") << "uses " << joint_count << " joints " << " nonzero boxes: " << box_count << LL_ENDL; // <FS:Ansariel> Performance tweak
}

// virtual
void LLVOAvatar::onActiveOverrideMeshesChanged()
{
    mJointRiggingInfoTab.setNeedsUpdate(true);
}

U32 LLVOAvatar::getPartitionType() const
{ 
	// Avatars merely exist as drawables in the bridge partition
	return mIsControlAvatar ? LLViewerRegion::PARTITION_CONTROL_AV : LLViewerRegion::PARTITION_AVATAR;
}

//static
void LLVOAvatar::updateImpostors()
{
	LLViewerCamera::sCurCameraID = LLViewerCamera::CAMERA_WORLD;

    std::vector<LLCharacter*> instances_copy = LLCharacter::sInstances;
	for (std::vector<LLCharacter*>::iterator iter = instances_copy.begin();
		iter != instances_copy.end(); ++iter)
	{
		LLVOAvatar* avatar = (LLVOAvatar*) *iter;
		if (!avatar->isDead()
			&& avatar->isVisible()
			&& avatar->isImpostor()
			&& avatar->needsImpostorUpdate())
		{
            avatar->calcMutedAVColor();
			gPipeline.generateImpostor(avatar);
		}
	}

	LLCharacter::sAllowInstancesChange = true;
}

// virtual
bool LLVOAvatar::isImpostor()
{
// <FS:Beq> render time handling using tooSlow()
// 	return isVisuallyMuted() || (sLimitNonImpostors && (mUpdatePeriod > 1));
	return (
			isVisuallyMuted() || 
			isTooSlowWithoutShadows() ||
			(sLimitNonImpostors && (mUpdatePeriod > 1) ) 
	);
// </FS:Beq>
}

bool LLVOAvatar::shouldImpostor(const F32 rank_factor)
{
	if (isSelf())
	{
		return false;
	}
	if (isVisuallyMuted())
	{
		return true;
	}
// <FS:Beq> render time handling using tooSlow()
	// return sLimitNonImpostors && (mVisibilityRank > sMaxNonImpostors * rank_factor);
	// static LLCachedControl<bool> render_jellys_As_imposters(gSavedSettings, "RenderJellyDollsAsImpostors");
	
	if (isTooSlowWithoutShadows())
	{
		return true;
	}
// </FS:Beq>
	return sLimitNonImpostors && (mVisibilityRank > sMaxNonImpostors * rank_factor);
}

bool LLVOAvatar::needsImpostorUpdate() const
{
	return mNeedsImpostorUpdate;
}

const LLVector3& LLVOAvatar::getImpostorOffset() const
{
	return mImpostorOffset;
}

const LLVector2& LLVOAvatar::getImpostorDim() const
{
	return mImpostorDim;
}

void LLVOAvatar::setImpostorDim(const LLVector2& dim)
{
	mImpostorDim = dim;
}

void LLVOAvatar::cacheImpostorValues()
{
	getImpostorValues(mImpostorExtents, mImpostorAngle, mImpostorDistance);
}

void LLVOAvatar::getImpostorValues(LLVector4a* extents, LLVector3& angle, F32& distance) const
{
	const LLVector4a* ext = mDrawable->getSpatialExtents();
	extents[0] = ext[0];
	extents[1] = ext[1];

	LLVector3 at = LLViewerCamera::getInstance()->getOrigin()-(getRenderPosition()+mImpostorOffset);
	distance = at.normalize();
	F32 da = 1.f - (at*LLViewerCamera::getInstance()->getAtAxis());
	angle.mV[0] = LLViewerCamera::getInstance()->getYaw()*da;
	angle.mV[1] = LLViewerCamera::getInstance()->getPitch()*da;
	angle.mV[2] = da;
}

// static
const U32 LLVOAvatar::NON_IMPOSTORS_MAX_SLIDER = 66; /* Must equal the maximum allowed the RenderAvatarMaxNonImpostors
										   * slider in panel_preferences_graphics1.xml */

// static
void LLVOAvatar::updateImpostorRendering(U32 newMaxNonImpostorsValue)
{
	U32  oldmax = sMaxNonImpostors;
	bool oldflg = sLimitNonImpostors;
	
	if (NON_IMPOSTORS_MAX_SLIDER <= newMaxNonImpostorsValue)
	{
		sMaxNonImpostors = 0;
	}
	else
	{
		sMaxNonImpostors = newMaxNonImpostorsValue;
	}
	// the sLimitNonImpostors flag depends on whether or not sMaxNonImpostors is set to the no-limit value (0)
	sLimitNonImpostors = (0 != sMaxNonImpostors);
    if ( oldflg != sLimitNonImpostors )
    {
        LL_DEBUGS("AvatarRender")
            << "was " << (oldflg ? "use" : "don't use" ) << " impostors (max " << oldmax << "); "
            << "now " << (sLimitNonImpostors ? "use" : "don't use" ) << " impostors (max " << sMaxNonImpostors << "); "
            << LL_ENDL;
    }
}


void LLVOAvatar::idleUpdateRenderComplexity()
{
    LL_PROFILE_ZONE_SCOPED_CATEGORY_AVATAR;
    if (isControlAvatar())
    {
        LLControlAvatar *cav = dynamic_cast<LLControlAvatar*>(this);
        bool is_attachment = cav && cav->mRootVolp && cav->mRootVolp->isAttachment(); // For attached animated objects
        if (is_attachment)
        {
            // ARC for animated object attachments is accounted with the avatar they're attached to.
            return;
        }
    }

    // Render Complexity
    calculateUpdateRenderComplexity(); // Update mVisualComplexity if needed	

	bool autotune = LLPerfStats::tunables.userAutoTuneEnabled && !mIsControlAvatar && !isSelf();
    if (autotune && !isDead())
    {
        static LLCachedControl<F32> render_far_clip(gSavedSettings, "RenderFarClip", 64);
        F32 radius = render_far_clip * render_far_clip;

        bool is_nearby = true;
        if ((dist_vec_squared(getPositionGlobal(), gAgent.getPositionGlobal()) > radius) &&
            (dist_vec_squared(getPositionGlobal(), gAgentCamera.getCameraPositionGlobal()) > radius))
        {
            is_nearby = false;
        }

        if (is_nearby && (sAVsIgnoringARTLimit.size() < MIN_NONTUNED_AVS))
        {
            if (std::count(sAVsIgnoringARTLimit.begin(), sAVsIgnoringARTLimit.end(), mID) == 0)
            {
                sAVsIgnoringARTLimit.push_back(mID);
            }
        }
        else if (!is_nearby)
        {
            sAVsIgnoringARTLimit.erase(std::remove(sAVsIgnoringARTLimit.begin(), sAVsIgnoringARTLimit.end(), mID),
                                       sAVsIgnoringARTLimit.end());
        }
        updateNearbyAvatarCount();
    }
}

void LLVOAvatar::updateNearbyAvatarCount()
{
    static LLFrameTimer agent_update_timer;

	if (agent_update_timer.getElapsedTimeF32() > 1.0f)
    {
        S32 avs_nearby = 0;
        static LLCachedControl<F32> render_far_clip(gSavedSettings, "RenderFarClip", 64);
        F32 radius = render_far_clip * render_far_clip;
        std::vector<LLCharacter *>::iterator char_iter = LLCharacter::sInstances.begin();
        while (char_iter != LLCharacter::sInstances.end())
        {
            LLVOAvatar *avatar = dynamic_cast<LLVOAvatar *>(*char_iter);
            if (avatar && !avatar->isDead() && !avatar->isControlAvatar())
            {
                if ((dist_vec_squared(avatar->getPositionGlobal(), gAgent.getPositionGlobal()) > radius) &&
                    (dist_vec_squared(avatar->getPositionGlobal(), gAgentCamera.getCameraPositionGlobal()) > radius))
                {
                    char_iter++;
                    continue;
                }
                avs_nearby++;
            }
            char_iter++;
        }
        sAvatarsNearby = avs_nearby;
        agent_update_timer.reset();
    }
}

void LLVOAvatar::idleUpdateDebugInfo()
{
	if (gPipeline.hasRenderDebugMask(LLPipeline::RENDER_DEBUG_AVATAR_DRAW_INFO))
	{
		std::string info_line;
		F32 red_level;
		F32 green_level;
		LLColor4 info_color;
		LLFontGL::StyleFlags info_style;
		
		if ( !mText )
		{
			initHudText();
			mText->setFadeDistance(20.0, 5.0); // limit clutter in large crowds
		}
		else
		{
			mText->clearString(); // clear debug text
		}

		/*
		 * NOTE: the logic for whether or not each of the values below
		 * controls muting MUST match that in the isVisuallyMuted and isTooComplex methods.
		 */

		static LLCachedControl<U32> max_render_cost(gSavedSettings, "RenderAvatarMaxComplexity", 0);
		info_line = llformat("%d Complexity", mVisualComplexity);

		if (max_render_cost != 0) // zero means don't care, so don't bother coloring based on this
		{
			green_level = 1.f-llclamp(((F32) mVisualComplexity-(F32)max_render_cost)/(F32)max_render_cost, 0.f, 1.f);
			red_level   = llmin((F32) mVisualComplexity/(F32)max_render_cost, 1.f);
			info_color.set(red_level, green_level, 0.0, 1.0);
			info_style = (  mVisualComplexity > max_render_cost
						  ? LLFontGL::BOLD : LLFontGL::NORMAL );
		}
		else
		{
			info_color.set(LLColor4::grey);
			info_style = LLFontGL::NORMAL;
		}
		mText->addLine(info_line, info_color, info_style);

		// Visual rank
		info_line = llformat("%d rank", mVisibilityRank);
		// Use grey for imposters, white for normal rendering or no impostors
		info_color.set(isImpostor() ? LLColor4::grey : (isControlAvatar() ? LLColor4::yellow : LLColor4::white));
		info_style = LLFontGL::NORMAL;
		mText->addLine(info_line, info_color, info_style);

        // Triangle count
        mText->addLine(std::string("VisTris ") + LLStringOps::getReadableNumber(mAttachmentVisibleTriangleCount), 
                       info_color, info_style);
        mText->addLine(std::string("EstMaxTris ") + LLStringOps::getReadableNumber(mAttachmentEstTriangleCount), 
                       info_color, info_style);

		// Attachment Surface Area
		static LLCachedControl<F32> max_attachment_area(gSavedSettings, "RenderAutoMuteSurfaceAreaLimit", 1000.0f);
		info_line = llformat("%.0f m^2", mAttachmentSurfaceArea);

		if (max_render_cost != 0 && max_attachment_area != 0) // zero means don't care, so don't bother coloring based on this
		{
			green_level = 1.f-llclamp((mAttachmentSurfaceArea-max_attachment_area)/max_attachment_area, 0.f, 1.f);
			red_level   = llmin(mAttachmentSurfaceArea/max_attachment_area, 1.f);
			info_color.set(red_level, green_level, 0.0, 1.0);
			info_style = (  mAttachmentSurfaceArea > max_attachment_area
						  ? LLFontGL::BOLD : LLFontGL::NORMAL );

		}
		else
		{
			info_color.set(LLColor4::grey);
			info_style = LLFontGL::NORMAL;
		}

		mText->addLine(info_line, info_color, info_style);

		updateText(); // corrects position
	}
}

void LLVOAvatar::updateVisualComplexity()
{
	LL_DEBUGS("AvatarRender") << "avatar " << getID() << " appearance changed" << LL_ENDL;
	// Set the cache time to in the past so it's updated ASAP
	mVisualComplexityStale = true;
}


// Account for the complexity of a single top-level object associated
// with an avatar. This will be either an attached object or an animated
// object.
void LLVOAvatar::accountRenderComplexityForObject(
    LLViewerObject *attached_object,
    const F32 max_attachment_complexity,
    LLVOVolume::texture_cost_t& textures,
    U32& cost,
    hud_complexity_list_t& hud_complexity_list,
    object_complexity_list_t& object_complexity_list,
    // <FS:Ansariel> Show per-item complexity in COF
    std::map<LLUUID, U32>& item_complexity,
    std::map<LLUUID, U32>& temp_item_complexity)
    // </FS:Ansariel>
{
    LL_PROFILE_ZONE_SCOPED_CATEGORY_AVATAR;
    if (attached_object && !attached_object->isHUDAttachment())
    {
        mAttachmentVisibleTriangleCount += attached_object->recursiveGetTriangleCount();
        mAttachmentEstTriangleCount += attached_object->recursiveGetEstTrianglesMax();
        mAttachmentSurfaceArea += attached_object->recursiveGetScaledSurfaceArea();

        textures.clear();
        const LLDrawable* drawable = attached_object->mDrawable;
        if (drawable)
        {
            const LLVOVolume* volume = drawable->getVOVolume();
            if (volume)
            {
                F32 attachment_total_cost = 0;
                F32 attachment_volume_cost = 0;
                F32 attachment_texture_cost = 0;
                F32 attachment_children_cost = 0;
                            const F32 animated_object_attachment_surcharge = 1000;

                if (volume->isAnimatedObjectFast())
                {
                    attachment_volume_cost += animated_object_attachment_surcharge;
                }
                attachment_volume_cost += volume->getRenderCost(textures);

                const_child_list_t children = volume->getChildren();
                for (const_child_list_t::const_iterator child_iter = children.begin();
                    child_iter != children.end();
                    ++child_iter)
                {
                    LLViewerObject* child_obj = *child_iter;
                    LLVOVolume* child = dynamic_cast<LLVOVolume*>(child_obj);
                    if (child)
                    {
                        attachment_children_cost += child->getRenderCost(textures);
                    }
                }

                for (LLVOVolume::texture_cost_t::iterator volume_texture = textures.begin();
                    volume_texture != textures.end();
                    ++volume_texture)
                {
                    // add the cost of each individual texture in the linkset
                    attachment_texture_cost += LLVOVolume::getTextureCost(*volume_texture);
                }
                attachment_total_cost = attachment_volume_cost + attachment_texture_cost + attachment_children_cost;
                LL_DEBUGS("ARCdetail") << "Attachment costs " << attached_object->getAttachmentItemID()
                    << " total: " << attachment_total_cost
                    << ", volume: " << attachment_volume_cost
                    << ", " << textures.size()
                    << " textures: " << attachment_texture_cost
                    << ", " << volume->numChildren()
                    << " children: " << attachment_children_cost
                    << LL_ENDL;
                // Limit attachment complexity to avoid signed integer flipping of the wearer's ACI
                cost += (U32)llclamp(attachment_total_cost, MIN_ATTACHMENT_COMPLEXITY, max_attachment_complexity);

                if (isSelf())
                {
                    LLObjectComplexity object_complexity;
                    object_complexity.objectName = attached_object->getAttachmentItemName();
                    object_complexity.objectId = attached_object->getAttachmentItemID();
                    object_complexity.objectCost = attachment_total_cost;
                    object_complexity_list.push_back(object_complexity);
                }

                // <FS:Ansariel> Show per-item complexity in COF
                if (isSelf())
                {
                    if (!attached_object->isTempAttachment())
                    {
                        item_complexity.insert(std::make_pair(attached_object->getAttachmentItemID(), (U32)attachment_total_cost));
                    }
                    else
                    {
                        temp_item_complexity.insert(std::make_pair(attached_object->getID(), (U32)attachment_total_cost));
                    }
				}
                // </FS:Ansariel>
            }
        }
    }
    if (isSelf()
        && attached_object
        && attached_object->isHUDAttachment()
        && !attached_object->isTempAttachment()
        && attached_object->mDrawable)
    {
        textures.clear();
        mAttachmentSurfaceArea += attached_object->recursiveGetScaledSurfaceArea();

        const LLVOVolume* volume = attached_object->mDrawable->getVOVolume();
        if (volume)
        {
            bool is_rigged_mesh = volume->isRiggedMeshFast();
            LLHUDComplexity hud_object_complexity;
            hud_object_complexity.objectName = attached_object->getAttachmentItemName();
            hud_object_complexity.objectId = attached_object->getAttachmentItemID();
            std::string joint_name;
            gAgentAvatarp->getAttachedPointName(attached_object->getAttachmentItemID(), joint_name);
            hud_object_complexity.jointName = joint_name;
            // get cost and individual textures
            hud_object_complexity.objectsCost += volume->getRenderCost(textures);
            hud_object_complexity.objectsCount++;

            LLViewerObject::const_child_list_t& child_list = attached_object->getChildren();
            for (LLViewerObject::child_list_t::const_iterator iter = child_list.begin();
                iter != child_list.end(); ++iter)
            {
                LLViewerObject* childp = *iter;
                const LLVOVolume* chld_volume = dynamic_cast<LLVOVolume*>(childp);
                if (chld_volume)
                {
                    is_rigged_mesh = is_rigged_mesh || chld_volume->isRiggedMeshFast();
                    // get cost and individual textures
                    hud_object_complexity.objectsCost += chld_volume->getRenderCost(textures);
                    hud_object_complexity.objectsCount++;
                }
            }
            if (is_rigged_mesh && !attached_object->mRiggedAttachedWarned)
            {
                LLSD args;
                LLViewerInventoryItem* itemp = gInventory.getItem(attached_object->getAttachmentItemID());
                args["NAME"] = itemp ? itemp->getName() : LLTrans::getString("Unknown");
                args["POINT"] = LLTrans::getString(getTargetAttachmentPoint(attached_object)->getName());
                LLNotificationsUtil::add("RiggedMeshAttachedToHUD", args);

                attached_object->mRiggedAttachedWarned = true;
            }

            hud_object_complexity.texturesCount += textures.size();

            for (LLVOVolume::texture_cost_t::iterator volume_texture = textures.begin();
                volume_texture != textures.end();
                ++volume_texture)
            {
                // add the cost of each individual texture (ignores duplicates)
                hud_object_complexity.texturesCost += LLVOVolume::getTextureCost(*volume_texture);
                const LLViewerTexture* img = *volume_texture;
                if (img->getType() == LLViewerTexture::FETCHED_TEXTURE)
                {
                    LLViewerFetchedTexture* tex = (LLViewerFetchedTexture*)img;
                    // Note: Texture memory might be incorect since texture might be still loading.
                    hud_object_complexity.texturesMemoryTotal += tex->getTextureMemory();
                    if (tex->getOriginalHeight() * tex->getOriginalWidth() >= HUD_OVERSIZED_TEXTURE_DATA_SIZE)
                    {
                        hud_object_complexity.largeTexturesCount++;
                    }
                }
            }
            hud_complexity_list.push_back(hud_object_complexity);
        }
    }
}

// Calculations for mVisualComplexity value
void LLVOAvatar::calculateUpdateRenderComplexity()
{
    /*****************************************************************
     * This calculation should not be modified by third party viewers,
     * since it is used to limit rendering and should be uniform for
     * everyone. If you have suggested improvements, submit them to
     * the official viewer for consideration.
     *****************************************************************/
    if (mVisualComplexityStale)
	{
        LL_PROFILE_ZONE_SCOPED_CATEGORY_AVATAR;

        static const U32 COMPLEXITY_BODY_PART_COST = 200;
        static LLCachedControl<F32> max_complexity_setting(gSavedSettings, "MaxAttachmentComplexity");
        F32 max_attachment_complexity = max_complexity_setting;
        max_attachment_complexity = llmax(max_attachment_complexity, DEFAULT_MAX_ATTACHMENT_COMPLEXITY);

        // Diagnostic list of all textures on our avatar
        // <FS:Ansariel> Disable useless diagnostics
        //static std::unordered_set<const LLViewerTexture*> all_textures;

		// <FS:Ansariel> Show per-item complexity in COF
		std::map<LLUUID, U32> item_complexity;
		std::map<LLUUID, U32> temp_item_complexity;
		U32 body_parts_complexity;
		// </FS:Ansariel>

		U32 cost = VISUAL_COMPLEXITY_UNKNOWN;
		LLVOVolume::texture_cost_t textures;
		hud_complexity_list_t hud_complexity_list;
        object_complexity_list_t object_complexity_list;

		//<FS:Beq> BOM constrain number of bake requests when BOM not supported
		// for (U8 baked_index = 0; baked_index < BAKED_NUM_INDICES; baked_index++)
		for (U8 baked_index = 0; baked_index < getNumBakes(); baked_index++)
		//</FS:Beq>
		{
		    const LLAvatarAppearanceDictionary::BakedEntry *baked_dict
				= LLAvatarAppearance::getDictionary()->getBakedTexture((EBakedTextureIndex)baked_index);
			ETextureIndex tex_index = baked_dict->mTextureIndex;
			if ((tex_index != TEX_SKIRT_BAKED) || (isWearingWearableType(LLWearableType::WT_SKIRT)))
			{
                // Same as isTextureVisible(), but doesn't account for isSelf to ensure identical numbers for all avatars
                if (isIndexLocalTexture(tex_index))
                {
                    if (isTextureDefined(tex_index, 0))
                    {
                        cost += COMPLEXITY_BODY_PART_COST;
                    }
                }
                else
                {
                    // baked textures can use TE images directly
                    if (isTextureDefined(tex_index)
                        && (getTEImage(tex_index)->getID() != IMG_INVISIBLE || LLDrawPoolAlpha::sShowDebugAlpha))
                    {
                        cost += COMPLEXITY_BODY_PART_COST;
                    }
                }
			}
		}
        LL_DEBUGS("ARCdetail") << "Avatar body parts complexity: " << cost << LL_ENDL;
		body_parts_complexity = cost; // <FS:Ansariel> Show per-item complexity in COF

        mAttachmentVisibleTriangleCount = 0;
        mAttachmentEstTriangleCount = 0.f;
        mAttachmentSurfaceArea = 0.f;
        
        // A standalone animated object needs to be accounted for
        // using its associated volume. Attached animated objects
        // will be covered by the subsequent loop over attachments.
        LLControlAvatar *control_av = dynamic_cast<LLControlAvatar*>(this);
        if (control_av)
        {
            LLVOVolume *volp = control_av->mRootVolp;
            if (volp && !volp->isAttachment())
            {
                accountRenderComplexityForObject(volp, max_attachment_complexity,
                                                 // <FS:Ansariel> Show per-item complexity in COF
                                                 //textures, cost, hud_complexity_list, object_complexity_list);
                                                 textures, cost, hud_complexity_list, object_complexity_list, item_complexity, temp_item_complexity);
                                                 // </FS:Ansariel>
            }
        }

        // Account for complexity of all attachments.
		for (attachment_map_t::const_iterator attachment_point = mAttachmentPoints.begin(); 
			 attachment_point != mAttachmentPoints.end();
			 ++attachment_point)
		{
			LLViewerJointAttachment* attachment = attachment_point->second;

			// <FS:Ansariel> Possible crash fix
			if (!attachment)
			{
				continue;
			}
			// </FS:Ansariel>

			for (LLViewerJointAttachment::attachedobjs_vec_t::iterator attachment_iter = attachment->mAttachedObjects.begin();
				 attachment_iter != attachment->mAttachedObjects.end();
				 ++attachment_iter)
			{
                LLViewerObject* attached_object = attachment_iter->get();
                accountRenderComplexityForObject(attached_object, max_attachment_complexity,
                                                 // <FS:Ansariel> Show per-item complexity in COF
                                                 //textures, cost, hud_complexity_list, object_complexity_list);
                                                 textures, cost, hud_complexity_list, object_complexity_list, item_complexity, temp_item_complexity);
                                                 // </FS:Ansariel>
			}
		}

        if ( cost != mVisualComplexity )
        {
            LL_DEBUGS("AvatarRender") << "Avatar "<< getID()
                                      << " complexity updated was " << mVisualComplexity << " now " << cost
                                      << " reported " << mReportedVisualComplexity
                                      << LL_ENDL;
        }
        else
        {
            LL_DEBUGS("AvatarRender") << "Avatar "<< getID()
                                      << " complexity updated no change " << mVisualComplexity
                                      << " reported " << mReportedVisualComplexity
                                      << LL_ENDL;
        }
		mVisualComplexity = cost;
		mVisualComplexityStale = false;

        static LLCachedControl<U32> show_my_complexity_changes(gSavedSettings, "ShowMyComplexityChanges", 20);

        if (isSelf() && show_my_complexity_changes)
        {
            // Avatar complexity
            LLAvatarRenderNotifier::getInstance()->updateNotificationAgent(mVisualComplexity);
            LLAvatarRenderNotifier::getInstance()->setObjectComplexityList(object_complexity_list);
            // HUD complexity
            LLHUDRenderNotifier::getInstance()->updateNotificationHUD(hud_complexity_list);
        }

        // <FS:Ansariel> Show avatar complexity in appearance floater
        if (isSelf())
        {
            LLSidepanelAppearance::updateAvatarComplexity(mVisualComplexity, item_complexity, temp_item_complexity, body_parts_complexity);
        }
        // </FS:Ansariel>


        //schedule an update to ART next frame if needed
        if (LLPerfStats::tunables.userAutoTuneEnabled && 
            LLPerfStats::tunables.userFPSTuningStrategy != LLPerfStats::TUNE_SCENE_ONLY &&
            !isVisuallyMuted())
        {
            LLUUID id = getID(); // <== use id to make sure this avatar didn't get deleted between frames
            LL::WorkQueue::getInstance("mainloop")->post([this, id]()
                {
                    if (gObjectList.findObject(id) != nullptr)
                    {
                        gPipeline.profileAvatar(this);
                    }
                });
        }
    }
}

void LLVOAvatar::setVisualMuteSettings(VisualMuteSettings set)
{
    mVisuallyMuteSetting = set;
    mNeedsImpostorUpdate = true;
	mLastImpostorUpdateReason = 7;

    // <FS:Ansariel> [FS Persisted Avatar Render Settings]
    //LLRenderMuteList::getInstance()->saveVisualMuteSetting(getID(), S32(set));
    FSAvatarRenderPersistence::instance().setAvatarRenderSettings(getID(), set);
}


void LLVOAvatar::setOverallAppearanceNormal()
{
	if (isControlAvatar())
		return;

    LLVector3 pelvis_pos = getJoint("mPelvis")->getPosition();
	resetSkeleton(false);
    getJoint("mPelvis")->setPosition(pelvis_pos);

	for (auto it = mJellyAnims.begin(); it !=  mJellyAnims.end(); ++it)
	{
		bool is_playing = (mPlayingAnimations.find(*it) != mPlayingAnimations.end());
		LL_DEBUGS("Avatar") << "jelly anim " << *it << " " << is_playing << LL_ENDL;
		if (!is_playing)
		{
			// Anim was not requested for this av by sim, but may be playing locally
			stopMotion(*it);
		}
	}
	mJellyAnims.clear();

	processAnimationStateChanges();
}

void LLVOAvatar::setOverallAppearanceJellyDoll()
{
	if (isControlAvatar())
		return;

	// stop current animations
	{
		for ( LLVOAvatar::AnimIterator anim_it= mPlayingAnimations.begin();
			  anim_it != mPlayingAnimations.end();
			  ++anim_it)
		{
			{
				stopMotion(anim_it->first, true);
			}
		}
	}
	processAnimationStateChanges();

	// Start any needed anims for jellydoll
	updateOverallAppearanceAnimations();
	
    LLVector3 pelvis_pos = getJoint("mPelvis")->getPosition();
	resetSkeleton(false);
    getJoint("mPelvis")->setPosition(pelvis_pos);

}

void LLVOAvatar::setOverallAppearanceInvisible()
{
}

void LLVOAvatar::updateOverallAppearance()
{
	AvatarOverallAppearance new_overall = getOverallAppearance();
	if (new_overall != mOverallAppearance)
	{
		switch (new_overall)
		{
			case AOA_NORMAL:
				setOverallAppearanceNormal();
				break;
			case AOA_JELLYDOLL:
				setOverallAppearanceJellyDoll();
				break;
			case AOA_INVISIBLE:
				setOverallAppearanceInvisible();
				break;
		}
		mOverallAppearance = new_overall;
		if (!isSelf())
		{
			mNeedsImpostorUpdate = true;
			mLastImpostorUpdateReason = 8;
		}
		updateMeshVisibility();
	}

	// This needs to be done even if overall appearance has not
	// changed, since sit/stand status can be different.
	updateOverallAppearanceAnimations();
}

void LLVOAvatar::updateOverallAppearanceAnimations()
{
	if (isControlAvatar())
		return;

	if (getOverallAppearance() == AOA_JELLYDOLL)
	{
		LLUUID motion_id;
		if (isSitting() && getParent()) // sitting on object
		{
			motion_id = ANIM_AGENT_SIT_FEMALE; 
		}
		else if (isSitting()) // sitting on ground
		{
			motion_id = ANIM_AGENT_SIT_GROUND_CONSTRAINED;
		}
		else // standing
		{
			motion_id = ANIM_AGENT_STAND;
		}
		if (mJellyAnims.find(motion_id) == mJellyAnims.end())
		{
			for (auto it = mJellyAnims.begin(); it !=  mJellyAnims.end(); ++it)
			{
				bool is_playing = (mPlayingAnimations.find(*it) != mPlayingAnimations.end());
				LL_DEBUGS("Avatar") << "jelly anim " << *it << " " << is_playing << LL_ENDL;
				if (!is_playing)
				{
					// Anim was not requested for this av by sim, but may be playing locally
					stopMotion(*it, true);
				}
			}
			mJellyAnims.clear();

			startMotion(motion_id);
			mJellyAnims.insert(motion_id);

			processAnimationStateChanges();
		}
	}
}

// Based on isVisuallyMuted(), but has 3 possible results.
LLVOAvatar::AvatarOverallAppearance LLVOAvatar::getOverallAppearance() const
{
    LL_PROFILE_ZONE_SCOPED_CATEGORY_AVATAR;
	AvatarOverallAppearance result = AOA_NORMAL;

	// Priority order (highest priority first)
	// * own avatar is always drawn normally
	// * if on the "always draw normally" list, draw them normally
	// * if on the "always visually mute" list, show as jellydoll
	// * if explicitly muted (blocked), show as invisible
	// * check against the render cost and attachment limits - if too complex, show as jellydoll
	if (isSelf())
	{
		result = AOA_NORMAL;
	}
	else // !isSelf()
	{
		if (isInMuteList())	
		{
			result = AOA_INVISIBLE;
		}
		else if (mVisuallyMuteSetting == AV_ALWAYS_RENDER)
		{
			result = AOA_NORMAL;
		}
		else if (mVisuallyMuteSetting == AV_DO_NOT_RENDER)
		{	// Always want to see this AV as an impostor
			result = AOA_JELLYDOLL;
		}
		else if (isTooComplex() || isTooSlowWithoutShadows()) // <FS:Beq/> correct for misplaced check
		{
			result = AOA_JELLYDOLL;
		}
	}

	return result;
}

void LLVOAvatar::calcMutedAVColor()
{
    LLColor4 new_color(mMutedAVColor);
    std::string change_msg;
    LLUUID av_id(getID());

// [RLVa:KB] - Checked: RLVa-2.2 (@setcam_avdist)
	if (isRlvSilhouette())
	{
		new_color = LLColor4::silhouette;
		change_msg = " not rendered: color is silhouette";
	}
    else if (getVisualMuteSettings() == AV_DO_NOT_RENDER)
// [/RLVa:KB]
//    if (getVisualMuteSettings() == AV_DO_NOT_RENDER)
    {
        // explicitly not-rendered avatars are light grey
        new_color = LLColor4::grey4;
        change_msg = " not rendered: color is grey4";
    }
    else if (LLMuteList::getInstance()->isMuted(av_id)) // the user blocked them
    {
        // blocked avatars are dark grey
        new_color = LLColor4::grey4;
        change_msg = " blocked: color is grey4";
    }
	// <FS:Beq> we don't want jelly dolls
    // else if (!isTooComplex() && !isTooSlow())
    else if (!isTooComplex())
    // </FS:Beq>
    {
        new_color = LLColor4::white;
        change_msg = " simple imposter ";
    }
#ifdef COLORIZE_JELLYDOLLS
    else if ( mMutedAVColor == LLColor4::white || mMutedAVColor == LLColor4::grey3 || mMutedAVColor == LLColor4::grey4 )
	{
        // select a color based on the first byte of the agents uuid so any muted agent is always the same color
        F32 color_value = (F32) (av_id.mData[0]);
        F32 spectrum = (color_value / 256.0);          // spectrum is between 0 and 1.f

        // Array of colors.  These are arranged so only one RGB color changes between each step,
        // and it loops back to red so there is an even distribution.  It is not a heat map
        const S32 NUM_SPECTRUM_COLORS = 7;
        static LLColor4 * spectrum_color[NUM_SPECTRUM_COLORS] = { &LLColor4::red, &LLColor4::magenta, &LLColor4::blue, &LLColor4::cyan, &LLColor4::green, &LLColor4::yellow, &LLColor4::red };

        spectrum = spectrum * (NUM_SPECTRUM_COLORS - 1);               // Scale to range of number of colors
        S32 spectrum_index_1  = floor(spectrum);                               // Desired color will be after this index
        S32 spectrum_index_2  = spectrum_index_1 + 1;                  //    and before this index (inclusive)
        F32 fractBetween = spectrum - (F32)(spectrum_index_1);  // distance between the two indexes (0-1)

        new_color = lerp(*spectrum_color[spectrum_index_1], *spectrum_color[spectrum_index_2], fractBetween);
		new_color.normalize();
        new_color *= 0.28f;            // Tone it down
	}
#endif
    else
    {
		new_color = LLColor4::grey4;
        change_msg = " over limit color ";
    }

    if (mMutedAVColor != new_color) 
    {
        LL_DEBUGS("AvatarRender") << "avatar "<< av_id << change_msg << std::setprecision(3) << new_color << LL_ENDL;
        mMutedAVColor = new_color;
    }
}

// static
bool LLVOAvatar::isIndexLocalTexture(ETextureIndex index)
{
	return (index < 0 || index >= TEX_NUM_INDICES)
		? false
		: LLAvatarAppearance::getDictionary()->getTexture(index)->mIsLocalTexture;
}

// static
bool LLVOAvatar::isIndexBakedTexture(ETextureIndex index)
{
	return (index < 0 || index >= TEX_NUM_INDICES)
		? false
		: LLAvatarAppearance::getDictionary()->getTexture(index)->mIsBakedTexture;
}

const std::string LLVOAvatar::getBakedStatusForPrintout() const
{
	std::string line;

	for (LLAvatarAppearanceDictionary::Textures::const_iterator iter = LLAvatarAppearance::getDictionary()->getTextures().begin();
		 iter != LLAvatarAppearance::getDictionary()->getTextures().end();
		 ++iter)
	{
		const ETextureIndex index = iter->first;
		const LLAvatarAppearanceDictionary::TextureEntry *texture_dict = iter->second;
		if (texture_dict->mIsBakedTexture)
		{
			line += texture_dict->mName;
			if (isTextureDefined(index))
			{
				line += "_baked";
			}
			line += " ";
		}
	}
	return line;
}



//virtual
S32 LLVOAvatar::getTexImageSize() const
{
	return TEX_IMAGE_SIZE_OTHER;
}

//-----------------------------------------------------------------------------
// Utility functions
//-----------------------------------------------------------------------------

F32 calc_bouncy_animation(F32 x)
{
	return -(cosf(x * F_PI * 2.5f - F_PI_BY_TWO))*(0.4f + x * -0.1f) + x * 1.3f;
}

//virtual
bool LLVOAvatar::isTextureDefined(LLAvatarAppearanceDefines::ETextureIndex te, U32 index ) const
{
	if (isIndexLocalTexture(te)) 
	{
		return false;
	}
	
	if( !getImage( te, index ) )
	{
		LL_WARNS() << "getImage( " << te << ", " << index << " ) returned 0" << LL_ENDL;
		return false;
	}

	// <FS:ND> getImage(te, index) can return 0 in some edge cases. Plus make this faster as it gets called frequently.

	// return (getImage(te, index)->getID() != IMG_DEFAULT_AVATAR && 
	// 		getImage(te, index)->getID() != IMG_DEFAULT);


	LLViewerTexture *pImage( getImage( te, index ) );

	if( !pImage )
	{
		LL_WARNS() << "getImage( " << (S32)te << ", " << index << " ) returned invalid ptr" << LL_ENDL;
		return false;
	}
	// </FS:ND>

	LLUUID const &id = pImage->getID();
	return id != IMG_DEFAULT_AVATAR && id != IMG_DEFAULT;
}

//virtual
bool LLVOAvatar::isTextureVisible(LLAvatarAppearanceDefines::ETextureIndex type, U32 index) const
{
	if (isIndexLocalTexture(type))
	{
		return isTextureDefined(type, index);
	}
	else
	{
		// baked textures can use TE images directly
		return ((isTextureDefined(type) || isSelf())
				&& (getTEImage(type)->getID() != IMG_INVISIBLE 
				|| LLDrawPoolAlpha::sShowDebugAlpha));
	}
}

//virtual
bool LLVOAvatar::isTextureVisible(LLAvatarAppearanceDefines::ETextureIndex type, LLViewerWearable *wearable) const
{
	// non-self avatars don't have wearables
	return false;
}

void LLVOAvatar::placeProfileQuery()
{
    if (mGPUTimerQuery == 0)
    {
        glGenQueries(1, &mGPUTimerQuery);
    }

    glBeginQuery(GL_TIME_ELAPSED, mGPUTimerQuery);
}

void LLVOAvatar::readProfileQuery(S32 retries)
{
    if (!mGPUProfilePending)
    {
        glEndQuery(GL_TIME_ELAPSED);
        mGPUProfilePending = true;
    }

    GLuint64 result = 0;
    glGetQueryObjectui64v(mGPUTimerQuery, GL_QUERY_RESULT_AVAILABLE, &result);

    if (result == GL_TRUE || --retries <= 0)
    { // query available, readback result
        GLuint64 time_elapsed = 0;
        glGetQueryObjectui64v(mGPUTimerQuery, GL_QUERY_RESULT, &time_elapsed);
        mGPURenderTime = time_elapsed / 1000000.f;
        mGPUProfilePending = false;

        setDebugText(llformat("%d", (S32)(mGPURenderTime * 1000.f)));

    }
    else
    { // wait until next frame
        LLUUID id = getID();

        LL::WorkQueue::getInstance("mainloop")->post([id, retries] {
            LLVOAvatar* avatar = (LLVOAvatar*) gObjectList.findObject(id);
            if(avatar)
            {
                avatar->readProfileQuery(retries);
            }
            });
    }
}


F32 LLVOAvatar::getGPURenderTime()
{
    return isVisuallyMuted() ? 0.f : mGPURenderTime;
}

// static
F32 LLVOAvatar::getTotalGPURenderTime()
{
    LL_PROFILE_ZONE_SCOPED_CATEGORY_AVATAR;

    F32 ret = 0.f;

    for (LLCharacter* iter : LLCharacter::sInstances)
    {
        LLVOAvatar* inst = (LLVOAvatar*) iter;
        ret += inst->getGPURenderTime();
    }

    return ret;
}

F32 LLVOAvatar::getMaxGPURenderTime()
{
    LL_PROFILE_ZONE_SCOPED_CATEGORY_AVATAR;

    F32 ret = 0.f;

    for (LLCharacter* iter : LLCharacter::sInstances)
    {
        LLVOAvatar* inst = (LLVOAvatar*)iter;
        ret = llmax(inst->getGPURenderTime(), ret);
    }

    return ret;
}

F32 LLVOAvatar::getAverageGPURenderTime()
{
    LL_PROFILE_ZONE_SCOPED_CATEGORY_AVATAR;

    F32 ret = 0.f;

    S32 count = 0;

    for (LLCharacter* iter : LLCharacter::sInstances)
    {
        LLVOAvatar* inst = (LLVOAvatar*)iter;
        if (!inst->isTooSlow())
        {
            ret += inst->getGPURenderTime();
            ++count;
        }
    }

    if (count > 0)
    {
        ret /= count;
    }

    return ret;
}


// <FS:Ansariel> [Legacy Bake]
//-----------------------------------------------------------------------------
// Legacy baking
//-----------------------------------------------------------------------------
void LLVOAvatar::bakedTextureOriginCounts(S32 &sb_count, // server-bake, has origin URL.
										  S32 &host_count, // host-based bake, has host.
										  S32 &both_count, // error - both host and URL set.
										  S32 &neither_count) // error - neither set.
{
	sb_count = host_count = both_count = neither_count = 0;
	
	std::set<LLUUID> baked_ids;
	collectBakedTextureUUIDs(baked_ids);
	for (std::set<LLUUID>::const_iterator it = baked_ids.begin(); it != baked_ids.end(); ++it)
	{
		LLViewerFetchedTexture *imagep = gTextureList.findImage(*it, TEX_LIST_STANDARD);
		bool has_url = false, has_host = false;
		if (!imagep->getUrl().empty())
		{
			has_url = true;
		}
		if (imagep->getTargetHost().isOk())
		{
			has_host = true;
		}
		if (has_url && !has_host) sb_count++;
		else if (has_host && !has_url) host_count++;
		else if (has_host && has_url) both_count++;
		else if (!has_host && !has_url) neither_count++;
	}
}

// virtual
void LLVOAvatar::bodySizeChanged()
{	
	if (isSelf() && !LLAppearanceMgr::instance().isInUpdateAppearanceFromCOF())
	{	// notify simulator of change in size
		// but not if we are in the middle of updating appearance
		gAgent.sendAgentSetAppearance();
}
}

bool LLVOAvatar::isUsingServerBakes() const
{
#if 1
	// Sanity check - visual param for appearance version should match mUseServerBakes
	LLVisualParam* appearance_version_param = getVisualParam(11000);
	llassert(appearance_version_param);
	F32 wt = appearance_version_param->getWeight();
	F32 expect_wt = mUseServerBakes ? 1.0f : 0.0f;
	if (!is_approx_equal(wt,expect_wt))
	{
		LL_WARNS() << "wt " << wt << " differs from expected " << expect_wt << LL_ENDL;
	}
#endif

	return mUseServerBakes;
}

void LLVOAvatar::setIsUsingServerBakes(bool newval)
{
	mUseServerBakes = newval;
	LLVisualParam* appearance_version_param = getVisualParam(11000);
	llassert(appearance_version_param);
	appearance_version_param->setWeight(newval ? 1.0f : 0.0f, false);
}
// </FS:Ansariel> [Legacy Bake]<|MERGE_RESOLUTION|>--- conflicted
+++ resolved
@@ -226,12 +226,8 @@
 const U32 LLVOAvatar::VISUAL_COMPLEXITY_UNKNOWN = 0;
 const F64 HUD_OVERSIZED_TEXTURE_DATA_SIZE = 1024 * 1024;
 
-<<<<<<< HEAD
 const F32 MAX_TEXTURE_WAIT_TIME_SEC = 60.f;
-=======
-const F32 MAX_TEXTURE_WAIT_TIME_SEC = 60;
 const F32 MAX_ATTACHMENT_WAIT_TIME_SEC = 120;
->>>>>>> dfbbad81
 
 const S32 MIN_NONTUNED_AVS = 5;
 
@@ -716,10 +712,7 @@
 	mFullyLoaded(false),
 	mPreviousFullyLoaded(false),
 	mFullyLoadedInitialized(false),
-<<<<<<< HEAD
-=======
     mLastCloudAttachmentCount(0),
->>>>>>> dfbbad81
 	mVisualComplexity(VISUAL_COMPLEXITY_UNKNOWN),
 	mLoadedCallbacksPaused(false),
 	mLoadedCallbackTextures(0),
@@ -727,12 +720,9 @@
 	mLastRezzedStatus(-1),
 	mIsEditingAppearance(false),
 	mUseLocalAppearance(false),
-<<<<<<< HEAD
 	// <FS:Ansariel> [Legacy Bake]
 	mUseServerBakes(false),
 	// </FS:Ansariel> [Legacy Bake]
-=======
->>>>>>> dfbbad81
 	mLastUpdateRequestCOFVersion(-1),
 	mLastUpdateReceivedCOFVersion(-1),
 	mCachedMuteListUpdateTime(0),
@@ -953,14 +943,9 @@
 {
 	if (mIsDummy) return true;
 	if (getNumTEs() == 0) return false;
-<<<<<<< HEAD
 	// <FS:Beq> OS BOM limit the tests to avoid "invalid face error"
 	// for (U32 i = 0; i < mBakedTextureDatas.size(); i++)
 	for (U32 i = 0; i < getNumBakes(); i++)
-=======
-
-	for (U32 i = 0; i < mBakedTextureDatas.size(); i++)
->>>>>>> dfbbad81
 	{
 		if (!isTextureDefined(mBakedTextureDatas[i].mTextureIndex)
 			&& ((i != BAKED_SKIRT) || isWearingWearableType(LLWearableType::WT_SKIRT))
@@ -4048,10 +4033,7 @@
 				mNameText->addLine(chat_iter->mText, old_chat, style);
 			}
 		}
-<<<<<<< HEAD
-		}
-=======
->>>>>>> dfbbad81
+		}
 		mNameText->setVisibleOffScreen(true);
 
 		if (mVisibleTyping && mTyping)
@@ -10338,12 +10320,8 @@
     S32    attach_count = mesgsys->getNumberOfBlocksFast(_PREHASH_AttachmentBlock);
     LL_DEBUGS("AVAppearanceAttachments") << "Agent " << getID() << " has "
                                          << attach_count << " attachments" << LL_ENDL;
-<<<<<<< HEAD
-
-=======
     size_t old_size = mSimAttachments.size();
     mSimAttachments.clear();
->>>>>>> dfbbad81
     for (S32 attach_i = 0; attach_i < attach_count; attach_i++)
     {
         mesgsys->getUUIDFast(_PREHASH_AttachmentBlock, _PREHASH_ID, attachment_id, attach_i);
@@ -10351,11 +10329,6 @@
         LL_DEBUGS("AVAppearanceAttachments") << "AV " << getID() << " has attachment " << attach_i << " "
             << (attachment_id.isNull() ? "pending" : attachment_id.asString())
             << " on point " << (S32)attach_point << LL_ENDL;
-<<<<<<< HEAD
-        // To do - store and use this information as needed
-	}
-
-=======
 
         mSimAttachments[attachment_id] = attach_point;
 	}
@@ -10370,7 +10343,6 @@
         }
     }
 
->>>>>>> dfbbad81
 	// Parse visual params, if any.
 	S32 num_blocks = mesgsys->getNumberOfBlocksFast(_PREHASH_VisualParam);
     static LLCachedControl<bool> block_some_avatars(gSavedSettings, "BlockSomeAvatarAppearanceVisualParams");
@@ -10718,13 +10690,9 @@
 				else
 				{
 					interp_params = true;
-<<<<<<< HEAD
 					// <FS:Ansariel> [Legacy Bake]
 					//param->setAnimationTarget(newWeight);
 					param->setAnimationTarget(newWeight, false);
-=======
-					param->setAnimationTarget(newWeight);
->>>>>>> dfbbad81
 				}
 			}
 		}
