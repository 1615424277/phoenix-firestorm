﻿/** 
 * @File llvoavatar.cpp
 * @brief Implementation of LLVOAvatar class which is a derivation of LLViewerObject
 *
 * $LicenseInfo:firstyear=2001&license=viewerlgpl$
 * Second Life Viewer Source Code
 * Copyright (C) 2010, Linden Research, Inc.
 * 
 * This library is free software; you can redistribute it and/or
 * modify it under the terms of the GNU Lesser General Public
 * License as published by the Free Software Foundation;
 * version 2.1 of the License only.
 * 
 * This library is distributed in the hope that it will be useful,
 * but WITHOUT ANY WARRANTY; without even the implied warranty of
 * MERCHANTABILITY or FITNESS FOR A PARTICULAR PURPOSE.  See the GNU
 * Lesser General Public License for more details.
 * 
 * You should have received a copy of the GNU Lesser General Public
 * License along with this library; if not, write to the Free Software
 * Foundation, Inc., 51 Franklin Street, Fifth Floor, Boston, MA  02110-1301  USA
 * 
 * Linden Research, Inc., 945 Battery Street, San Francisco, CA  94111  USA
 * $/LicenseInfo$
 */

#include "llviewerprecompiledheaders.h"

#include "llvoavatar.h"

#include <stdio.h>
#include <ctype.h>
#include <sstream>

#include "llaudioengine.h"
#include "noise.h"
#include "sound_ids.h"
#include "raytrace.h"

#include "aoengine.h"			// ## Zi: Animation Overrider
#include "llagent.h" //  Get state values from here
#include "llagentcamera.h"
#include "llagentwearables.h"
#include "llanimationstates.h"
#include "llavatarnamecache.h"
#include "llavatarpropertiesprocessor.h"
#include "llavatarrendernotifier.h"
#include "llexperiencecache.h"
#include "llphysicsmotion.h"
#include "llviewercontrol.h"
#include "llcallingcard.h"		// IDEVO for LLAvatarTracker
#include "lldrawpoolavatar.h"
#include "lldriverparam.h"
#include "llpolyskeletaldistortion.h"
#include "lleditingmotion.h"
#include "llemote.h"
#include "llfloatertools.h"
#include "llheadrotmotion.h"
#include "llhudeffecttrail.h"
#include "llhudmanager.h"
#include "llhudnametag.h"
#include "llhudtext.h"				// for mText/mDebugText
#include "llimview.h"
#include "llinitparam.h"
#include "llkeyframefallmotion.h"
#include "llkeyframestandmotion.h"
#include "llkeyframewalkmotion.h"
#include "llmanipscale.h"  // for get_default_max_prim_scale()
#include "llmeshrepository.h"
#include "llmutelist.h"
#include "llmoveview.h"
#include "llnotificationsutil.h"
#include "llphysicsshapebuilderutil.h"
#include "llquantize.h"
#include "llrand.h"
#include "llregionhandle.h"
#include "llresmgr.h"
#include "llselectmgr.h"
#include "llsprite.h"
#include "lltargetingmotion.h"
#include "lltoolmorph.h"
#include "llviewercamera.h"
#include "llviewertexlayer.h"
#include "llviewertexturelist.h"
#include "llviewermenu.h"
#include "llviewerobjectlist.h"
#include "llviewerparcelmgr.h"
#include "llviewerregion.h"
#include "llviewershadermgr.h"
#include "llviewerstats.h"
#include "llviewerwearable.h"
#include "llvoavatarself.h"
#include "llvovolume.h"
#include "llworld.h"
#include "pipeline.h"
#include "llviewershadermgr.h"
#include "llsky.h"
#include "llanimstatelabels.h"
#include "lltrans.h"
#include "llappearancemgr.h"
// [RLVa:KB] - Checked: 2010-04-01 (RLVa-1.2.0c)
#include "rlvhandler.h"
// [/RLVa:KB]

#include "llgesturemgr.h" //needed to trigger the voice gesticulations
#include "llvoiceclient.h"
#include "llvoicevisualizer.h" // Ventrella

#include "lldebugmessagebox.h"
#include "llsdutil.h"
#include "llscenemonitor.h"
#include "llsdserialize.h"

#include "fsdata.h"
#include "lfsimfeaturehandler.h"	// <FS:CR> Opensim
#include "lggcontactsets.h"
#include "llcontrol.h"
#include "llfilepicker.h"	// <FS:CR> FIRE-8893 - Dump archetype xml to user defined location
#include "llnetmap.h"
#include "llviewernetwork.h"	// [FS:CR] isInSecondlife()

extern F32 SPEED_ADJUST_MAX;
extern F32 SPEED_ADJUST_MAX_SEC;
extern F32 ANIM_SPEED_MAX;
extern F32 ANIM_SPEED_MIN;
extern U32 JOINT_COUNT_REQUIRED_FOR_FULLRIG;
const F32 MAX_HOVER_Z = 2.0f;
const F32 MIN_HOVER_Z = -2.0f;

using namespace LLAvatarAppearanceDefines;

//-----------------------------------------------------------------------------
// Global constants
//-----------------------------------------------------------------------------
const LLUUID ANIM_AGENT_BODY_NOISE = LLUUID("9aa8b0a6-0c6f-9518-c7c3-4f41f2c001ad"); //"body_noise"
const LLUUID ANIM_AGENT_BREATHE_ROT	= LLUUID("4c5a103e-b830-2f1c-16bc-224aa0ad5bc8");  //"breathe_rot"
const LLUUID ANIM_AGENT_EDITING	= LLUUID("2a8eba1d-a7f8-5596-d44a-b4977bf8c8bb");  //"editing"
const LLUUID ANIM_AGENT_EYE	= LLUUID("5c780ea8-1cd1-c463-a128-48c023f6fbea");  //"eye"
const LLUUID ANIM_AGENT_FLY_ADJUST = LLUUID("db95561f-f1b0-9f9a-7224-b12f71af126e");  //"fly_adjust"
const LLUUID ANIM_AGENT_HAND_MOTION	= LLUUID("ce986325-0ba7-6e6e-cc24-b17c4b795578");  //"hand_motion"
const LLUUID ANIM_AGENT_HEAD_ROT = LLUUID("e6e8d1dd-e643-fff7-b238-c6b4b056a68d");  //"head_rot"
const LLUUID ANIM_AGENT_PELVIS_FIX = LLUUID("0c5dd2a2-514d-8893-d44d-05beffad208b");  //"pelvis_fix"
const LLUUID ANIM_AGENT_TARGET = LLUUID("0e4896cb-fba4-926c-f355-8720189d5b55");  //"target"
const LLUUID ANIM_AGENT_WALK_ADJUST	= LLUUID("829bc85b-02fc-ec41-be2e-74cc6dd7215d");  //"walk_adjust"
const LLUUID ANIM_AGENT_PHYSICS_MOTION = LLUUID("7360e029-3cb8-ebc4-863e-212df440d987");  //"physics_motion"


//-----------------------------------------------------------------------------
// Constants
//-----------------------------------------------------------------------------
const F32 DELTA_TIME_MIN = 0.01f;	// we clamp measured deltaTime to this
const F32 DELTA_TIME_MAX = 0.2f;	// range to insure stability of computations.

const F32 PELVIS_LAG_FLYING		= 0.22f;// pelvis follow half life while flying
const F32 PELVIS_LAG_WALKING	= 0.4f;	// ...while walking
const F32 PELVIS_LAG_MOUSELOOK = 0.15f;
const F32 MOUSELOOK_PELVIS_FOLLOW_FACTOR = 0.5f;
const F32 TORSO_NOISE_AMOUNT = 1.0f;	// Amount of deviation from up-axis, in degrees
const F32 TORSO_NOISE_SPEED = 0.2f;	// Time scale factor on torso noise.

const F32 BREATHE_ROT_MOTION_STRENGTH = 0.05f;

const S32 MIN_REQUIRED_PIXEL_AREA_BODY_NOISE = 10000;
const S32 MIN_REQUIRED_PIXEL_AREA_BREATHE = 10000;
const S32 MIN_REQUIRED_PIXEL_AREA_PELVIS_FIX = 40;

const S32 TEX_IMAGE_SIZE_OTHER = 512 / 4;  // The size of local textures for other (!isSelf()) avatars

const F32 HEAD_MOVEMENT_AVG_TIME = 0.9f;

const S32 MORPH_MASK_REQUESTED_DISCARD = 0;

const F32 MAX_STANDOFF_FROM_ORIGIN = 3;
const F32 MAX_STANDOFF_DISTANCE_CHANGE = 32;

// Discard level at which to switch to baked textures
// Should probably be 4 or 3, but didn't want to change it while change other logic - SJB
const S32 SWITCH_TO_BAKED_DISCARD = 5;

const F32 FOOT_COLLIDE_FUDGE = 0.04f;

const F32 HOVER_EFFECT_MAX_SPEED = 3.f;
const F32 HOVER_EFFECT_STRENGTH = 0.f;
const F32 UNDERWATER_EFFECT_STRENGTH = 0.1f;
const F32 UNDERWATER_FREQUENCY_DAMP = 0.33f;
const F32 APPEARANCE_MORPH_TIME = 0.65f;
const F32 TIME_BEFORE_MESH_CLEANUP = 5.f; // seconds
const S32 AVATAR_RELEASE_THRESHOLD = 10; // number of avatar instances before releasing memory
const F32 FOOT_GROUND_COLLISION_TOLERANCE = 0.25f;
const F32 AVATAR_LOD_TWEAK_RANGE = 0.7f;
const S32 MAX_BUBBLE_CHAT_LENGTH = DB_CHAT_MSG_STR_LEN;
const S32 MAX_BUBBLE_CHAT_UTTERANCES = 12;
const F32 CHAT_FADE_TIME = 8.0;
const F32 BUBBLE_CHAT_TIME = CHAT_FADE_TIME * 3.f;
const F32 NAMETAG_UPDATE_THRESHOLD = 0.3f;
const F32 NAMETAG_VERTICAL_SCREEN_OFFSET = 25.f;
const F32 NAMETAG_VERT_OFFSET_WEIGHT = 0.17f;

const U32 LLVOAvatar::VISUAL_COMPLEXITY_UNKNOWN = 0;

enum ERenderName
{
	RENDER_NAME_NEVER,
	RENDER_NAME_ALWAYS,	
	RENDER_NAME_FADE
};

//-----------------------------------------------------------------------------
// Callback data
//-----------------------------------------------------------------------------

struct LLTextureMaskData
{
	LLTextureMaskData( const LLUUID& id ) :
		mAvatarID(id), 
		mLastDiscardLevel(S32_MAX) 
	{}
	LLUUID				mAvatarID;
	S32					mLastDiscardLevel;
};

/*********************************************************************************
 **                                                                             **
 ** Begin private LLVOAvatar Support classes
 **
 **/

//------------------------------------------------------------------------
// LLVOAvatarBoneInfo
// Trans/Scale/Rot etc. info about each avatar bone.  Used by LLVOAvatarSkeleton.
//------------------------------------------------------------------------
struct LLVOAvatarCollisionVolumeInfo : public LLInitParam::Block<LLVOAvatarCollisionVolumeInfo>
{
	LLVOAvatarCollisionVolumeInfo() 
	:	name("name"),
		pos("pos"),
		rot("rot"),
		scale("scale")
	{}

	Mandatory<std::string>	name;
	Mandatory<LLVector3>	pos,
							rot,
							scale;
};

struct LLAppearanceMessageContents
{
	LLAppearanceMessageContents():
		mAppearanceVersion(-1),
		mParamAppearanceVersion(-1),
		mCOFVersion(LLViewerInventoryCategory::VERSION_UNKNOWN)
	{
	}
	LLTEContents mTEContents;
	S32 mAppearanceVersion;
	S32 mParamAppearanceVersion;
	S32 mCOFVersion;
	// For future use:
	//U32 appearance_flags = 0;
	std::vector<F32> mParamWeights;
	std::vector<LLVisualParam*> mParams;
	LLVector3 mHoverOffset;
	bool mHoverOffsetWasSet;
};

struct LLVOAvatarChildJoint : public LLInitParam::ChoiceBlock<LLVOAvatarChildJoint>
	{
	Alternative<Lazy<struct LLVOAvatarBoneInfo, IS_A_BLOCK> >	bone;
	Alternative<LLVOAvatarCollisionVolumeInfo>		collision_volume;
	
	LLVOAvatarChildJoint()
	:	bone("bone"),
		collision_volume("collision_volume")
	{}
};

	

struct LLVOAvatarBoneInfo : public LLInitParam::Block<LLVOAvatarBoneInfo, LLVOAvatarCollisionVolumeInfo>
{
	LLVOAvatarBoneInfo() 
	:	pivot("pivot")
	{}
	
	Mandatory<LLVector3>					pivot;
	Multiple<LLVOAvatarChildJoint>			children;
};

//------------------------------------------------------------------------
// LLVOAvatarSkeletonInfo
// Overall avatar skeleton
//------------------------------------------------------------------------
struct LLVOAvatarSkeletonInfo : public LLInitParam::Block<LLVOAvatarSkeletonInfo>
{
	LLVOAvatarSkeletonInfo()
	:	skeleton_root(""),
		num_bones("num_bones"),
		num_collision_volumes("num_collision_volumes"),
		version("version")
	{}
	
	Mandatory<std::string>			version;
	Mandatory<S32>					num_bones,
									num_collision_volumes;
	Mandatory<LLVOAvatarChildJoint>	skeleton_root;
};



//-----------------------------------------------------------------------------
// class LLBodyNoiseMotion
//-----------------------------------------------------------------------------
class LLBodyNoiseMotion :
	public LLMotion
{
public:
	// Constructor
	LLBodyNoiseMotion(const LLUUID &id)
		: LLMotion(id)
	{
		mName = "body_noise";
		mTorsoState = new LLJointState;
	}

	// Destructor
	virtual ~LLBodyNoiseMotion() { }

public:
	//-------------------------------------------------------------------------
	// functions to support MotionController and MotionRegistry
	//-------------------------------------------------------------------------
	// static constructor
	// all subclasses must implement such a function and register it
	static LLMotion *create(const LLUUID &id) { return new LLBodyNoiseMotion(id); }

public:
	//-------------------------------------------------------------------------
	// animation callbacks to be implemented by subclasses
	//-------------------------------------------------------------------------

	// motions must specify whether or not they loop
	virtual BOOL getLoop() { return TRUE; }

	// motions must report their total duration
	virtual F32 getDuration() { return 0.0; }

	// motions must report their "ease in" duration
	virtual F32 getEaseInDuration() { return 0.0; }

	// motions must report their "ease out" duration.
	virtual F32 getEaseOutDuration() { return 0.0; }

	// motions must report their priority
	virtual LLJoint::JointPriority getPriority() { return LLJoint::HIGH_PRIORITY; }

	virtual LLMotionBlendType getBlendType() { return ADDITIVE_BLEND; }

	// called to determine when a motion should be activated/deactivated based on avatar pixel coverage
	virtual F32 getMinPixelArea() { return MIN_REQUIRED_PIXEL_AREA_BODY_NOISE; }

	// run-time (post constructor) initialization,
	// called after parameters have been set
	// must return true to indicate success and be available for activation
	virtual LLMotionInitStatus onInitialize(LLCharacter *character)
	{
		if( !mTorsoState->setJoint( character->getJoint("mTorso") ))
		{
			return STATUS_FAILURE;
		}

		mTorsoState->setUsage(LLJointState::ROT);

		addJointState( mTorsoState );
		return STATUS_SUCCESS;
	}

	// called when a motion is activated
	// must return TRUE to indicate success, or else
	// it will be deactivated
	virtual BOOL onActivate() { return TRUE; }

	// called per time step
	// must return TRUE while it is active, and
	// must return FALSE when the motion is completed.
	virtual BOOL onUpdate(F32 time, U8* joint_mask)
	{
		F32 nx[2];
		nx[0]=time*TORSO_NOISE_SPEED;
		nx[1]=0.0f;
		F32 ny[2];
		ny[0]=0.0f;
		ny[1]=time*TORSO_NOISE_SPEED;
		F32 noiseX = noise2(nx);
		F32 noiseY = noise2(ny);

		F32 rx = TORSO_NOISE_AMOUNT * DEG_TO_RAD * noiseX / 0.42f;
		F32 ry = TORSO_NOISE_AMOUNT * DEG_TO_RAD * noiseY / 0.42f;
		LLQuaternion tQn;
		tQn.setQuat( rx, ry, 0.0f );
		mTorsoState->setRotation( tQn );

		return TRUE;
	}

	// called when a motion is deactivated
	virtual void onDeactivate() {}

private:
	//-------------------------------------------------------------------------
	// joint states to be animated
	//-------------------------------------------------------------------------
	LLPointer<LLJointState> mTorsoState;
};

//-----------------------------------------------------------------------------
// class LLBreatheMotionRot
//-----------------------------------------------------------------------------
class LLBreatheMotionRot :
	public LLMotion
{
public:
	// Constructor
	LLBreatheMotionRot(const LLUUID &id) :
		LLMotion(id),
		mBreatheRate(1.f),
		mCharacter(NULL)
	{
		mName = "breathe_rot";
		mChestState = new LLJointState;
	}

	// Destructor
	virtual ~LLBreatheMotionRot() {}

public:
	//-------------------------------------------------------------------------
	// functions to support MotionController and MotionRegistry
	//-------------------------------------------------------------------------
	// static constructor
	// all subclasses must implement such a function and register it
	static LLMotion *create(const LLUUID &id) { return new LLBreatheMotionRot(id); }

public:
	//-------------------------------------------------------------------------
	// animation callbacks to be implemented by subclasses
	//-------------------------------------------------------------------------

	// motions must specify whether or not they loop
	virtual BOOL getLoop() { return TRUE; }

	// motions must report their total duration
	virtual F32 getDuration() { return 0.0; }

	// motions must report their "ease in" duration
	virtual F32 getEaseInDuration() { return 0.0; }

	// motions must report their "ease out" duration.
	virtual F32 getEaseOutDuration() { return 0.0; }

	// motions must report their priority
	virtual LLJoint::JointPriority getPriority() { return LLJoint::MEDIUM_PRIORITY; }

	virtual LLMotionBlendType getBlendType() { return NORMAL_BLEND; }

	// called to determine when a motion should be activated/deactivated based on avatar pixel coverage
	virtual F32 getMinPixelArea() { return MIN_REQUIRED_PIXEL_AREA_BREATHE; }

	// run-time (post constructor) initialization,
	// called after parameters have been set
	// must return true to indicate success and be available for activation
	virtual LLMotionInitStatus onInitialize(LLCharacter *character)
	{		
		mCharacter = character;
		BOOL success = true;

		if ( !mChestState->setJoint( character->getJoint( "mChest" ) ) )
		{
			success = false;
		}

		if ( success )
		{
			mChestState->setUsage(LLJointState::ROT);
			addJointState( mChestState );
		}

		if ( success )
		{
			return STATUS_SUCCESS;
		}
		else
		{
			return STATUS_FAILURE;
		}
	}

	// called when a motion is activated
	// must return TRUE to indicate success, or else
	// it will be deactivated
	virtual BOOL onActivate() { return TRUE; }

	// called per time step
	// must return TRUE while it is active, and
	// must return FALSE when the motion is completed.
	virtual BOOL onUpdate(F32 time, U8* joint_mask)
	{
		mBreatheRate = 1.f;

		F32 breathe_amt = (sinf(mBreatheRate * time) * BREATHE_ROT_MOTION_STRENGTH);

		mChestState->setRotation(LLQuaternion(breathe_amt, LLVector3(0.f, 1.f, 0.f)));

		return TRUE;
	}

	// called when a motion is deactivated
	virtual void onDeactivate() {}

private:
	//-------------------------------------------------------------------------
	// joint states to be animated
	//-------------------------------------------------------------------------
	LLPointer<LLJointState> mChestState;
	F32					mBreatheRate;
	LLCharacter*		mCharacter;
};

//-----------------------------------------------------------------------------
// class LLPelvisFixMotion
//-----------------------------------------------------------------------------
class LLPelvisFixMotion :
	public LLMotion
{
public:
	// Constructor
	LLPelvisFixMotion(const LLUUID &id)
		: LLMotion(id), mCharacter(NULL)
	{
		mName = "pelvis_fix";

		mPelvisState = new LLJointState;
	}

	// Destructor
	virtual ~LLPelvisFixMotion() { }

public:
	//-------------------------------------------------------------------------
	// functions to support MotionController and MotionRegistry
	//-------------------------------------------------------------------------
	// static constructor
	// all subclasses must implement such a function and register it
	static LLMotion *create(const LLUUID& id) { return new LLPelvisFixMotion(id); }

public:
	//-------------------------------------------------------------------------
	// animation callbacks to be implemented by subclasses
	//-------------------------------------------------------------------------

	// motions must specify whether or not they loop
	virtual BOOL getLoop() { return TRUE; }

	// motions must report their total duration
	virtual F32 getDuration() { return 0.0; }

	// motions must report their "ease in" duration
	virtual F32 getEaseInDuration() { return 0.5f; }

	// motions must report their "ease out" duration.
	virtual F32 getEaseOutDuration() { return 0.5f; }

	// motions must report their priority
	virtual LLJoint::JointPriority getPriority() { return LLJoint::LOW_PRIORITY; }

	virtual LLMotionBlendType getBlendType() { return NORMAL_BLEND; }

	// called to determine when a motion should be activated/deactivated based on avatar pixel coverage
	virtual F32 getMinPixelArea() { return MIN_REQUIRED_PIXEL_AREA_PELVIS_FIX; }

	// run-time (post constructor) initialization,
	// called after parameters have been set
	// must return true to indicate success and be available for activation
	virtual LLMotionInitStatus onInitialize(LLCharacter *character)
	{
		mCharacter = character;

		if (!mPelvisState->setJoint( character->getJoint("mPelvis")))
		{
			return STATUS_FAILURE;
		}

		mPelvisState->setUsage(LLJointState::POS);

		addJointState( mPelvisState );
		return STATUS_SUCCESS;
	}

	// called when a motion is activated
	// must return TRUE to indicate success, or else
	// it will be deactivated
	virtual BOOL onActivate() { return TRUE; }

	// called per time step
	// must return TRUE while it is active, and
	// must return FALSE when the motion is completed.
	virtual BOOL onUpdate(F32 time, U8* joint_mask)
	{
		mPelvisState->setPosition(LLVector3::zero);

		return TRUE;
	}

	// called when a motion is deactivated
	virtual void onDeactivate() {}

private:
	//-------------------------------------------------------------------------
	// joint states to be animated
	//-------------------------------------------------------------------------
	LLPointer<LLJointState> mPelvisState;
	LLCharacter*		mCharacter;
};

/**
 **
 ** End LLVOAvatar Support classes
 **                                                                             **
 *********************************************************************************/


//-----------------------------------------------------------------------------
// Static Data
//-----------------------------------------------------------------------------
LLAvatarAppearanceDictionary *LLVOAvatar::sAvatarDictionary = NULL;
S32 LLVOAvatar::sFreezeCounter = 0;
U32 LLVOAvatar::sMaxNonImpostors = 12; // overridden based on graphics setting
F32 LLVOAvatar::sRenderDistance = 256.f;
S32	LLVOAvatar::sNumVisibleAvatars = 0;
S32	LLVOAvatar::sNumLODChangesThisFrame = 0;

// const LLUUID LLVOAvatar::sStepSoundOnLand("e8af4a28-aa83-4310-a7c4-c047e15ea0df"); - <FS:PP> Commented out for FIRE-3169: Option to change the default footsteps sound
const LLUUID LLVOAvatar::sStepSounds[LL_MCODE_END] =
{
	SND_STONE_RUBBER,
	SND_METAL_RUBBER,
	SND_GLASS_RUBBER,
	SND_WOOD_RUBBER,
	SND_FLESH_RUBBER,
	SND_RUBBER_PLASTIC,
	SND_RUBBER_RUBBER
};

S32 LLVOAvatar::sRenderName = RENDER_NAME_ALWAYS;
BOOL LLVOAvatar::sRenderGroupTitles = TRUE;
S32 LLVOAvatar::sNumVisibleChatBubbles = 0;
BOOL LLVOAvatar::sDebugInvisible = FALSE;
BOOL LLVOAvatar::sShowAttachmentPoints = FALSE;
BOOL LLVOAvatar::sShowAnimationDebug = FALSE;
BOOL LLVOAvatar::sShowFootPlane = FALSE;
BOOL LLVOAvatar::sVisibleInFirstPerson = FALSE;
F32 LLVOAvatar::sLODFactor = 1.f;
F32 LLVOAvatar::sPhysicsLODFactor = 1.f;
bool LLVOAvatar::sUseImpostors = false; // overwridden by RenderAvatarMaxNonImpostors
BOOL LLVOAvatar::sJointDebug = FALSE;
F32 LLVOAvatar::sUnbakedTime = 0.f;
F32 LLVOAvatar::sUnbakedUpdateTime = 0.f;
F32 LLVOAvatar::sGreyTime = 0.f;
F32 LLVOAvatar::sGreyUpdateTime = 0.f;

//-----------------------------------------------------------------------------
// Helper functions
//-----------------------------------------------------------------------------
static F32 calc_bouncy_animation(F32 x);

//-----------------------------------------------------------------------------
// LLVOAvatar()
//-----------------------------------------------------------------------------
LLVOAvatar::LLVOAvatar(const LLUUID& id,
					   const LLPCode pcode,
					   LLViewerRegion* regionp) :
	LLAvatarAppearance(&gAgentWearables),
	LLViewerObject(id, pcode, regionp),
	mSpecialRenderMode(0),
	mAttachmentSurfaceArea(0.f),
	mReportedVisualComplexity(VISUAL_COMPLEXITY_UNKNOWN),
	mTurning(FALSE),
	mLastSkeletonSerialNum( 0 ),
	mIsSitting(FALSE),
	mTimeVisible(),
	mTyping(FALSE),
	mMeshValid(FALSE),
	mVisible(FALSE),
	mMutedAsCloud(false), // <FS:Ansariel> Show muted avatars as cloud
	mWindFreq(0.f),
	mRipplePhase( 0.f ),
	mBelowWater(FALSE),
	mLastAppearanceBlendTime(0.f),
	mAppearanceAnimating(FALSE),
    mNameIsSet(false),
	// <FS:Ansariel> FIRE-13414: Avatar name isn't updated when the simulator sends a new name
	mNameFirstname(),
	mNameLastname(),
	// </FS:Ansariel>
	mTitle(),
	mNameAway(false),
	mNameDoNotDisturb(false),
	mNameAutoResponse(false), // <FS:Ansariel> Show auto-response in nametag,
	mNameIsTyping(false), // <FS:Ansariel> FIRE-3475: Show typing in nametag
	mNameMute(false),
	mNameAppearance(false),
	mNameFriend(false),
	mNameAlpha(0.f),
	mRenderGroupTitles(sRenderGroupTitles),
	mNameCloud(false),
	mFirstTEMessageReceived( FALSE ),
	mFirstAppearanceMessageReceived( FALSE ),
	mCulled( FALSE ),
	mVisibilityRank(0),
	mNeedsSkin(FALSE),
	mLastSkinTime(0.f),
	mUpdatePeriod(1),
	mVisualComplexityStale(true),
	mVisuallyMuteSetting(AV_RENDER_NORMALLY),
	mMutedAVColor(LLColor4::white /* used for "uninitialize" */),
	mFirstFullyVisible(TRUE),
	mFullyLoaded(FALSE),
	mPreviousFullyLoaded(FALSE),
	mFullyLoadedInitialized(FALSE),
	mVisualComplexity(VISUAL_COMPLEXITY_UNKNOWN),
	mLoadedCallbacksPaused(FALSE),
	mRenderUnloadedAvatar(LLCachedControl<bool>(gSavedSettings, "RenderUnloadedAvatar", false)),
	mLastRezzedStatus(-1),
	mIsEditingAppearance(FALSE),
	mUseLocalAppearance(FALSE),
	// <FS:Ansariel> [Legacy Bake]
	mUseServerBakes(FALSE),
	// </FS:Ansariel> [Legacy Bake]
	mLastUpdateRequestCOFVersion(-1),
	mLastUpdateReceivedCOFVersion(-1),
	mCachedMuteListUpdateTime(0),
	mCachedInMuteList(false)
{
	LL_DEBUGS("AvatarRender") << "LLVOAvatar Constructor (0x" << this << ") id:" << mID << LL_ENDL;

	//VTResume();  // VTune
	setHoverOffset(LLVector3(0.0, 0.0, 0.0));

	// mVoiceVisualizer is created by the hud effects manager and uses the HUD Effects pipeline
	const BOOL needsSendToSim = false; // currently, this HUD effect doesn't need to pack and unpack data to do its job
	mVoiceVisualizer = ( LLVoiceVisualizer *)LLHUDManager::getInstance()->createViewerEffect( LLHUDObject::LL_HUD_EFFECT_VOICE_VISUALIZER, needsSendToSim );

	LL_DEBUGS("Avatar","Message") << "LLVOAvatar Constructor (0x" << this << ") id:" << mID << LL_ENDL;
	mPelvisp = NULL;

	mDirtyMesh = 2;	// Dirty geometry, need to regenerate.
	mMeshTexturesDirty = FALSE;
	mHeadp = NULL;


	// set up animation variables
	mSpeed = 0.f;
	setAnimationData("Speed", &mSpeed);

	mNeedsImpostorUpdate = TRUE;
	mNeedsAnimUpdate = TRUE;

	mImpostorDistance = 0;
	mImpostorPixelArea = 0;

	setNumTEs(TEX_NUM_INDICES);

	mbCanSelect = TRUE;

	mSignaledAnimations.clear();
	mPlayingAnimations.clear();

	mWasOnGroundLeft = FALSE;
	mWasOnGroundRight = FALSE;

	mTimeLast = 0.0f;
	mSpeedAccum = 0.0f;

	mRippleTimeLast = 0.f;

	mInAir = FALSE;

	mStepOnLand = TRUE;
	mStepMaterial = 0;

	mLipSyncActive = false;
	mOohMorph      = NULL;
	mAahMorph      = NULL;

	mCurrentGesticulationLevel = 0;

	mRuthTimer.reset();
	mRuthDebugTimer.reset();
	mDebugExistenceTimer.reset();
	mLastAppearanceMessageTimer.reset();

	if(LLSceneMonitor::getInstance()->isEnabled())
	{
	    LLSceneMonitor::getInstance()->freezeAvatar((LLCharacter*)this);
	}
}

std::string LLVOAvatar::avString() const
{
	std::string viz_string = LLVOAvatar::rezStatusToString(getRezzedStatus());
	return " Avatar '" + getFullname() + "' " + viz_string + " ";
}

void LLVOAvatar::debugAvatarRezTime(std::string notification_name, std::string comment)
{
	LL_INFOS("Avatar") << "REZTIME: [ " << (U32)mDebugExistenceTimer.getElapsedTimeF32()
					   << "sec ]"
					   << avString() 
					   << "RuthTimer " << (U32)mRuthDebugTimer.getElapsedTimeF32()
					   << " Notification " << notification_name
					   << " : " << comment
					   << LL_ENDL;

	if (gSavedSettings.getBOOL("DebugAvatarRezTime"))
	{
		LLSD args;
		args["EXISTENCE"] = llformat("%d",(U32)mDebugExistenceTimer.getElapsedTimeF32());
		args["TIME"] = llformat("%d",(U32)mRuthDebugTimer.getElapsedTimeF32());
		args["NAME"] = getFullname();
		LLNotificationsUtil::add(notification_name,args);
	}
}

//------------------------------------------------------------------------
// LLVOAvatar::~LLVOAvatar()
//------------------------------------------------------------------------
LLVOAvatar::~LLVOAvatar()
{
	if (!mFullyLoaded)
	{
		debugAvatarRezTime("AvatarRezLeftCloudNotification","left after ruth seconds as cloud");
	}
	else
	{
		debugAvatarRezTime("AvatarRezLeftNotification","left sometime after declouding");
	}

	// <FS:ND> only call logPendingPhases if we're still alive. Otherwise this can lead to shutdown crashes 

	// logPendingPhases();
	if (isAgentAvatarValid())
		logPendingPhases();
	
	// </FS:ND>
	LL_DEBUGS("Avatar") << "LLVOAvatar Destructor (0x" << this << ") id:" << mID << LL_ENDL;

	std::for_each(mAttachmentPoints.begin(), mAttachmentPoints.end(), DeletePairedPointer());
	mAttachmentPoints.clear();

	mDead = TRUE;
	
	mAnimationSources.clear();
	LLLoadedCallbackEntry::cleanUpCallbackList(&mCallbackTextureList) ;

	getPhases().clearPhases();
	
	LL_DEBUGS() << "LLVOAvatar Destructor end" << LL_ENDL;
}

void LLVOAvatar::markDead()
{
	if (mNameText)
	{
		mNameText->markDead();
		mNameText = NULL;
		sNumVisibleChatBubbles--;
	}
	mVoiceVisualizer->markDead();
	LLLoadedCallbackEntry::cleanUpCallbackList(&mCallbackTextureList) ;
	LLViewerObject::markDead();
}


BOOL LLVOAvatar::isFullyBaked()
{
	if (mIsDummy) return TRUE;
	if (getNumTEs() == 0) return FALSE;

	for (U32 i = 0; i < mBakedTextureDatas.size(); i++)
	{
		if (!isTextureDefined(mBakedTextureDatas[i].mTextureIndex)
			&& ( (i != BAKED_SKIRT) || isWearingWearableType(LLWearableType::WT_SKIRT) ) )
		{
			return FALSE;
		}
	}
	return TRUE;
}

BOOL LLVOAvatar::isFullyTextured() const
{
	for (S32 i = 0; i < mMeshLOD.size(); i++)
	{
		LLAvatarJoint* joint = mMeshLOD[i];
		if (i==MESH_ID_SKIRT && !isWearingWearableType(LLWearableType::WT_SKIRT))
		{
			continue; // don't care about skirt textures if we're not wearing one.
		}
		if (!joint)
		{
			continue; // nonexistent LOD OK.
		}
		avatar_joint_mesh_list_t::iterator meshIter = joint->mMeshParts.begin();
		if (meshIter != joint->mMeshParts.end())
		{
			LLAvatarJointMesh *mesh = (*meshIter);
			if (!mesh)
			{
				continue; // nonexistent mesh OK
			}
			if (mesh->hasGLTexture())
			{
				continue; // Mesh exists and has a baked texture.
			}
			if (mesh->hasComposite())
			{
				continue; // Mesh exists and has a composite texture.
			}
			// Fail
			return FALSE;
		}
	}
	return TRUE;
}

BOOL LLVOAvatar::hasGray() const
{
	return !getIsCloud() && !isFullyTextured();
}

S32 LLVOAvatar::getRezzedStatus() const
{
	if (getIsCloud()) return 0;
	if (isFullyTextured() && allBakedTexturesCompletelyDownloaded()) return 3;
	if (isFullyTextured()) return 2;
	llassert(hasGray());
	return 1; // gray
}

void LLVOAvatar::deleteLayerSetCaches(bool clearAll)
{
	for (U32 i = 0; i < mBakedTextureDatas.size(); i++)
	{
		if (mBakedTextureDatas[i].mTexLayerSet)
		{
			// ! BACKWARDS COMPATIBILITY !
			// Can be removed after hair baking is mandatory on the grid
			if ((i != BAKED_HAIR || isSelf()) && !clearAll)
			{
				mBakedTextureDatas[i].mTexLayerSet->deleteCaches();
			}
		}
		if (mBakedTextureDatas[i].mMaskTexName)
		{
			LLImageGL::deleteTextures(1, (GLuint*)&(mBakedTextureDatas[i].mMaskTexName));
			mBakedTextureDatas[i].mMaskTexName = 0 ;
		}
	}
}

// static 
BOOL LLVOAvatar::areAllNearbyInstancesBaked(S32& grey_avatars)
{
	BOOL res = TRUE;
	grey_avatars = 0;
	for (std::vector<LLCharacter*>::iterator iter = LLCharacter::sInstances.begin();
		 iter != LLCharacter::sInstances.end(); ++iter)
	{
		LLVOAvatar* inst = (LLVOAvatar*) *iter;
		if( inst->isDead() )
		{
			continue;
		}
		else if( !inst->isFullyBaked() )
		{
			res = FALSE;
			if (inst->mHasGrey)
			{
				++grey_avatars;
			}
		}
	}
	return res;
}

// static
void LLVOAvatar::getNearbyRezzedStats(std::vector<S32>& counts)
{
	counts.clear();
	counts.resize(4);
	for (std::vector<LLCharacter*>::iterator iter = LLCharacter::sInstances.begin();
		 iter != LLCharacter::sInstances.end(); ++iter)
	{
		LLVOAvatar* inst = (LLVOAvatar*) *iter;
		if (inst)
		{
			S32 rez_status = inst->getRezzedStatus();
			counts[rez_status]++;
		}
	}
}

// static
std::string LLVOAvatar::rezStatusToString(S32 rez_status)
{
	if (rez_status==0) return "cloud";
	if (rez_status==1) return "gray";
	if (rez_status==2) return "downloading";
	if (rez_status==3) return "full";
	return "unknown";
}

// static
void LLVOAvatar::dumpBakedStatus()
{
	LLVector3d camera_pos_global = gAgentCamera.getCameraPositionGlobal();

	for (std::vector<LLCharacter*>::iterator iter = LLCharacter::sInstances.begin();
		 iter != LLCharacter::sInstances.end(); ++iter)
	{
		LLVOAvatar* inst = (LLVOAvatar*) *iter;
		LL_INFOS() << "Avatar ";

		LLNameValue* firstname = inst->getNVPair("FirstName");
		LLNameValue* lastname = inst->getNVPair("LastName");

		if( firstname )
		{
			LL_CONT << firstname->getString();
		}
		if( lastname )
		{
			LL_CONT << " " << lastname->getString();
		}

		LL_CONT << " " << inst->mID;

		if( inst->isDead() )
		{
			LL_CONT << " DEAD ("<< inst->getNumRefs() << " refs)";
		}

		if( inst->isSelf() )
		{
			LL_CONT << " (self)";
		}


		F64 dist_to_camera = (inst->getPositionGlobal() - camera_pos_global).length();
		LL_CONT << " " << dist_to_camera << "m ";

		LL_CONT << " " << inst->mPixelArea << " pixels";

		if( inst->isVisible() )
		{
			LL_CONT << " (visible)";
		}
		else
		{
			LL_CONT << " (not visible)";
		}

		if( inst->isFullyBaked() )
		{
			LL_CONT << " Baked";
		}
		else
		{
			LL_CONT << " Unbaked (";
			
			for (LLAvatarAppearanceDictionary::BakedTextures::const_iterator iter = LLAvatarAppearanceDictionary::getInstance()->getBakedTextures().begin();
				 iter != LLAvatarAppearanceDictionary::getInstance()->getBakedTextures().end();
				 ++iter)
			{
				const LLAvatarAppearanceDictionary::BakedEntry *baked_dict = iter->second;
				const ETextureIndex index = baked_dict->mTextureIndex;
				if (!inst->isTextureDefined(index))
				{
					LL_CONT << " " << LLAvatarAppearanceDictionary::getInstance()->getTexture(index)->mName;
				}
			}
			LL_CONT << " ) " << inst->getUnbakedPixelAreaRank();
			if( inst->isCulled() )
			{
				LL_CONT << " culled";
			}
		}
		LL_CONT << LL_ENDL;
	}
}

//static
void LLVOAvatar::restoreGL()
{
	if (!isAgentAvatarValid()) return;

	gAgentAvatarp->setCompositeUpdatesEnabled(TRUE);
	for (U32 i = 0; i < gAgentAvatarp->mBakedTextureDatas.size(); i++)
	{
		// <FS:Ansariel> [Legacy Bake]
		//gAgentAvatarp->invalidateComposite(gAgentAvatarp->getTexLayerSet(i));
		gAgentAvatarp->invalidateComposite(gAgentAvatarp->getTexLayerSet(i), FALSE);
	}
	gAgentAvatarp->updateMeshTextures();
}

//static
void LLVOAvatar::destroyGL()
{
	deleteCachedImages();

	resetImpostors();
}

//static
void LLVOAvatar::resetImpostors()
{
	for (std::vector<LLCharacter*>::iterator iter = LLCharacter::sInstances.begin();
		 iter != LLCharacter::sInstances.end(); ++iter)
	{
		LLVOAvatar* avatar = (LLVOAvatar*) *iter;
		avatar->mImpostor.release();
		avatar->mNeedsImpostorUpdate = TRUE;
	}
}

// static
void LLVOAvatar::deleteCachedImages(bool clearAll)
{	
	if (LLViewerTexLayerSet::sHasCaches)
	{
		LL_DEBUGS() << "Deleting layer set caches" << LL_ENDL;
		for (std::vector<LLCharacter*>::iterator iter = LLCharacter::sInstances.begin();
			 iter != LLCharacter::sInstances.end(); ++iter)
		{
			LLVOAvatar* inst = (LLVOAvatar*) *iter;
			inst->deleteLayerSetCaches(clearAll);
		}
		LLViewerTexLayerSet::sHasCaches = FALSE;
	}
	LLVOAvatarSelf::deleteScratchTextures();
	LLTexLayerStaticImageList::getInstance()->deleteCachedImages();
}


//------------------------------------------------------------------------
// static
// LLVOAvatar::initClass()
//------------------------------------------------------------------------
void LLVOAvatar::initClass()
{ 
	gAnimLibrary.animStateSetString(ANIM_AGENT_BODY_NOISE,"body_noise");
	gAnimLibrary.animStateSetString(ANIM_AGENT_BREATHE_ROT,"breathe_rot");
	gAnimLibrary.animStateSetString(ANIM_AGENT_PHYSICS_MOTION,"physics_motion");
	gAnimLibrary.animStateSetString(ANIM_AGENT_EDITING,"editing");
	gAnimLibrary.animStateSetString(ANIM_AGENT_EYE,"eye");
	gAnimLibrary.animStateSetString(ANIM_AGENT_FLY_ADJUST,"fly_adjust");
	gAnimLibrary.animStateSetString(ANIM_AGENT_HAND_MOTION,"hand_motion");
	gAnimLibrary.animStateSetString(ANIM_AGENT_HEAD_ROT,"head_rot");
	gAnimLibrary.animStateSetString(ANIM_AGENT_PELVIS_FIX,"pelvis_fix");
	gAnimLibrary.animStateSetString(ANIM_AGENT_TARGET,"target");
	gAnimLibrary.animStateSetString(ANIM_AGENT_WALK_ADJUST,"walk_adjust");

	initCloud();
}


void LLVOAvatar::cleanupClass()
{
}

LLPartSysData LLVOAvatar::sCloud;
LLPartSysData LLVOAvatar::sCloudMuted;
void LLVOAvatar::initCloud()
{
	// fancy particle cloud designed by Brent
	std::string filename = gDirUtilp->getExpandedFilename(LL_PATH_PER_SL_ACCOUNT, "cloud.xml");
	if(!gDirUtilp->fileExists(filename))
	{
		filename = gDirUtilp->getExpandedFilename(LL_PATH_USER_SETTINGS, "cloud.xml");
	}
	if(!gDirUtilp->fileExists(filename))
	{
		filename = gDirUtilp->getExpandedFilename(LL_PATH_APP_SETTINGS, "cloud.xml");
	}
	LLSD cloud;
	// <FS:ND> On Linux ifstream only has a const char* constructor
	// llifstream in_file(filename);
	llifstream in_file(filename.c_str());
	// </FS:ND>
	LLSDSerialize::fromXMLDocument(cloud, in_file);
	sCloud.fromLLSD(cloud);
	LLViewerTexture* cloud_texture = LLViewerTextureManager::getFetchedTextureFromFile("cloud-particle.j2c");
	sCloud.mPartImageID = cloud_texture->getID();

	//Todo: have own image, de-copy-pasta
	LLSD cloud_muted;
	filename = gDirUtilp->getExpandedFilename(LL_PATH_PER_SL_ACCOUNT, "cloud_muted.xml");
	if(!gDirUtilp->fileExists(filename))
	{
		filename = gDirUtilp->getExpandedFilename(LL_PATH_USER_SETTINGS, "cloud_muted.xml");
	}
	if(!gDirUtilp->fileExists(filename))
	{
		filename = gDirUtilp->getExpandedFilename(LL_PATH_APP_SETTINGS, "cloud_muted.xml");
	}
	// <FS:ND> On Linux ifstream only has a const char* constructor
	// llifstream in_file_muted(filename);
	llifstream in_file_muted(filename.c_str());
	// </FS:ND>

	LLSDSerialize::fromXMLDocument(cloud_muted, in_file_muted);
	sCloudMuted.fromLLSD(cloud_muted);
	LLViewerTexture* cloud_muted_texture = LLViewerTextureManager::getFetchedTextureFromFile("cloud-particle.j2c");
	sCloudMuted.mPartImageID = cloud_muted_texture->getID();
}

void LLVOAvatar::initInstance(void)
{
	//-------------------------------------------------------------------------
	// register motions
	//-------------------------------------------------------------------------
	if (LLCharacter::sInstances.size() == 1)
	{
		LLKeyframeMotion::setVFS(gStaticVFS);
		registerMotion( ANIM_AGENT_DO_NOT_DISTURB,					LLNullMotion::create );
		registerMotion( ANIM_AGENT_CROUCH,					LLKeyframeStandMotion::create );
		registerMotion( ANIM_AGENT_CROUCHWALK,				LLKeyframeWalkMotion::create );
		registerMotion( ANIM_AGENT_EXPRESS_AFRAID,			LLEmote::create );
		registerMotion( ANIM_AGENT_EXPRESS_ANGER,			LLEmote::create );
		registerMotion( ANIM_AGENT_EXPRESS_BORED,			LLEmote::create );
		registerMotion( ANIM_AGENT_EXPRESS_CRY,				LLEmote::create );
		registerMotion( ANIM_AGENT_EXPRESS_DISDAIN,			LLEmote::create );
		registerMotion( ANIM_AGENT_EXPRESS_EMBARRASSED,		LLEmote::create );
		registerMotion( ANIM_AGENT_EXPRESS_FROWN,			LLEmote::create );
		registerMotion( ANIM_AGENT_EXPRESS_KISS,			LLEmote::create );
		registerMotion( ANIM_AGENT_EXPRESS_LAUGH,			LLEmote::create );
		registerMotion( ANIM_AGENT_EXPRESS_OPEN_MOUTH,		LLEmote::create );
		registerMotion( ANIM_AGENT_EXPRESS_REPULSED,		LLEmote::create );
		registerMotion( ANIM_AGENT_EXPRESS_SAD,				LLEmote::create );
		registerMotion( ANIM_AGENT_EXPRESS_SHRUG,			LLEmote::create );
		registerMotion( ANIM_AGENT_EXPRESS_SMILE,			LLEmote::create );
		registerMotion( ANIM_AGENT_EXPRESS_SURPRISE,		LLEmote::create );
		registerMotion( ANIM_AGENT_EXPRESS_TONGUE_OUT,		LLEmote::create );
		registerMotion( ANIM_AGENT_EXPRESS_TOOTHSMILE,		LLEmote::create );
		registerMotion( ANIM_AGENT_EXPRESS_WINK,			LLEmote::create );
		registerMotion( ANIM_AGENT_EXPRESS_WORRY,			LLEmote::create );
		registerMotion( ANIM_AGENT_FEMALE_RUN_NEW,			LLKeyframeWalkMotion::create );
		registerMotion( ANIM_AGENT_FEMALE_WALK,				LLKeyframeWalkMotion::create );
		registerMotion( ANIM_AGENT_FEMALE_WALK_NEW,			LLKeyframeWalkMotion::create );
		registerMotion( ANIM_AGENT_RUN,						LLKeyframeWalkMotion::create );
		registerMotion( ANIM_AGENT_RUN_NEW,					LLKeyframeWalkMotion::create );
		registerMotion( ANIM_AGENT_STAND,					LLKeyframeStandMotion::create );
		registerMotion( ANIM_AGENT_STAND_1,					LLKeyframeStandMotion::create );
		registerMotion( ANIM_AGENT_STAND_2,					LLKeyframeStandMotion::create );
		registerMotion( ANIM_AGENT_STAND_3,					LLKeyframeStandMotion::create );
		registerMotion( ANIM_AGENT_STAND_4,					LLKeyframeStandMotion::create );
		registerMotion( ANIM_AGENT_STANDUP,					LLKeyframeFallMotion::create );
		registerMotion( ANIM_AGENT_TURNLEFT,				LLKeyframeWalkMotion::create );
		registerMotion( ANIM_AGENT_TURNRIGHT,				LLKeyframeWalkMotion::create );
		registerMotion( ANIM_AGENT_WALK,					LLKeyframeWalkMotion::create );
		registerMotion( ANIM_AGENT_WALK_NEW,				LLKeyframeWalkMotion::create );
		
		// motions without a start/stop bit
		registerMotion( ANIM_AGENT_BODY_NOISE,				LLBodyNoiseMotion::create );
		registerMotion( ANIM_AGENT_BREATHE_ROT,				LLBreatheMotionRot::create );
		registerMotion( ANIM_AGENT_PHYSICS_MOTION,			LLPhysicsMotionController::create );
		registerMotion( ANIM_AGENT_EDITING,					LLEditingMotion::create	);
		registerMotion( ANIM_AGENT_EYE,						LLEyeMotion::create	);
		registerMotion( ANIM_AGENT_FEMALE_WALK,				LLKeyframeWalkMotion::create );
		registerMotion( ANIM_AGENT_FLY_ADJUST,				LLFlyAdjustMotion::create );
		registerMotion( ANIM_AGENT_HAND_MOTION,				LLHandMotion::create );
		registerMotion( ANIM_AGENT_HEAD_ROT,				LLHeadRotMotion::create );
		registerMotion( ANIM_AGENT_PELVIS_FIX,				LLPelvisFixMotion::create );
		registerMotion( ANIM_AGENT_SIT_FEMALE,				LLKeyframeMotion::create );
		registerMotion( ANIM_AGENT_TARGET,					LLTargetingMotion::create );
		registerMotion( ANIM_AGENT_WALK_ADJUST,				LLWalkAdjustMotion::create );
	}
	
	LLAvatarAppearance::initInstance();
	
	// preload specific motions here
	createMotion( ANIM_AGENT_CUSTOMIZE);
	createMotion( ANIM_AGENT_CUSTOMIZE_DONE);
	
	//VTPause();  // VTune
	
	mVoiceVisualizer->setVoiceEnabled( LLVoiceClient::getInstance()->getVoiceEnabled( mID ) );
}

// virtual
LLAvatarJoint* LLVOAvatar::createAvatarJoint()
{
	return new LLViewerJoint();
}

// virtual
LLAvatarJoint* LLVOAvatar::createAvatarJoint(S32 joint_num)
{
	return new LLViewerJoint(joint_num);
}

// virtual
LLAvatarJointMesh* LLVOAvatar::createAvatarJointMesh()
{
	return new LLViewerJointMesh();
}

// virtual
LLTexLayerSet* LLVOAvatar::createTexLayerSet()
{
	return new LLViewerTexLayerSet(this);
}

const LLVector3 LLVOAvatar::getRenderPosition() const
{

	if (mDrawable.isNull() || mDrawable->getGeneration() < 0)
	{
		return getPositionAgent();
	}
	else if (isRoot())
	{
		F32 fixup;
		if ( hasPelvisFixup( fixup) )
		{
			//Apply a pelvis fixup (as defined by the avs skin)
			LLVector3 pos = mDrawable->getPositionAgent();
			pos[VZ] += fixup;
			return pos;
		}
		else
		{
			return mDrawable->getPositionAgent();
		}
	}
	else
	{
		return getPosition() * mDrawable->getParent()->getRenderMatrix();
	}
	
	
}

void LLVOAvatar::updateDrawable(BOOL force_damped)
{
	clearChanged(SHIFTED);
}

void LLVOAvatar::onShift(const LLVector4a& shift_vector)
{
	const LLVector3& shift = reinterpret_cast<const LLVector3&>(shift_vector);
	mLastAnimExtents[0] += shift;
	mLastAnimExtents[1] += shift;
}

void LLVOAvatar::updateSpatialExtents(LLVector4a& newMin, LLVector4a &newMax)
{
	if (isImpostor() && !needsImpostorUpdate())
	{
		LLVector3 delta = getRenderPosition() -
			((LLVector3(mDrawable->getPositionGroup().getF32ptr())-mImpostorOffset));
		
		newMin.load3( (mLastAnimExtents[0] + delta).mV);
		newMax.load3( (mLastAnimExtents[1] + delta).mV);
	}
	else
	{
		getSpatialExtents(newMin,newMax);
		mLastAnimExtents[0].set(newMin.getF32ptr());
		mLastAnimExtents[1].set(newMax.getF32ptr());
		LLVector4a pos_group;
		pos_group.setAdd(newMin,newMax);
		pos_group.mul(0.5f);
		mImpostorOffset = LLVector3(pos_group.getF32ptr())-getRenderPosition();
		mDrawable->setPositionGroup(pos_group);
	}
	
	
}

void LLVOAvatar::getSpatialExtents(LLVector4a& newMin, LLVector4a& newMax)
{
	LLVector4a buffer(0.25f);
	LLVector4a pos;
	pos.load3(getRenderPosition().mV);
	newMin.setSub(pos, buffer);
	newMax.setAdd(pos, buffer);

	float max_attachment_span = get_default_max_prim_scale() * 5.0f;
	
	//stretch bounding box by joint positions
	for (polymesh_map_t::iterator i = mPolyMeshes.begin(); i != mPolyMeshes.end(); ++i)
	{
		LLPolyMesh* mesh = i->second;
		for (S32 joint_num = 0; joint_num < mesh->mJointRenderData.size(); joint_num++)
		{
			LLVector4a trans;
			trans.load3( mesh->mJointRenderData[joint_num]->mWorldMatrix->getTranslation().mV);
			update_min_max(newMin, newMax, trans);
		}
	}

	LLVector4a center, size;
	center.setAdd(newMin, newMax);
	center.mul(0.5f);

	size.setSub(newMax,newMin);
	size.mul(0.5f);

	mPixelArea = LLPipeline::calcPixelArea(center, size, *LLViewerCamera::getInstance());

	//stretch bounding box by attachments
	for (attachment_map_t::iterator iter = mAttachmentPoints.begin(); 
		 iter != mAttachmentPoints.end();
		 ++iter)
	{
		LLViewerJointAttachment* attachment = iter->second;

		// <FS:Ansariel> Possible crash fix
		//if (attachment->getValid())
		if (attachment && attachment->getValid())
		// </FS:Ansariel>
		{
			for (LLViewerJointAttachment::attachedobjs_vec_t::iterator attachment_iter = attachment->mAttachedObjects.begin();
				 attachment_iter != attachment->mAttachedObjects.end();
				 ++attachment_iter)
			{
				const LLViewerObject* attached_object = (*attachment_iter);
				if (attached_object && !attached_object->isHUDAttachment())
				{
					LLDrawable* drawable = attached_object->mDrawable;
					if (drawable && !drawable->isState(LLDrawable::RIGGED))
					{
						LLSpatialBridge* bridge = drawable->getSpatialBridge();
						if (bridge)
						{
							const LLVector4a* ext = bridge->getSpatialExtents();
							LLVector4a distance;
							distance.setSub(ext[1], ext[0]);
							LLVector4a max_span(max_attachment_span);

							S32 lt = distance.lessThan(max_span).getGatheredBits() & 0x7;
						
							// Only add the prim to spatial extents calculations if it isn't a megaprim.
							// max_attachment_span calculated at the start of the function 
							// (currently 5 times our max prim size) 
							if (lt == 0x7)
							{
								update_min_max(newMin,newMax,ext[0]);
								update_min_max(newMin,newMax,ext[1]);
							}
						}
					}
				}
			}
		}
	}

	//pad bounding box	

	newMin.sub(buffer);
	newMax.add(buffer);
}

//-----------------------------------------------------------------------------
// renderCollisionVolumes()
//-----------------------------------------------------------------------------
void LLVOAvatar::renderCollisionVolumes()
{
	std::ostringstream ostr;
	for (S32 i = 0; i < mNumCollisionVolumes; i++)
	{
		mCollisionVolumes[i].renderCollision();
		ostr << mCollisionVolumes[i].getName() << ", ";
	}

	if (mNameText.notNull())
	{
		LLVector4a unused;
	
		mNameText->lineSegmentIntersect(unused, unused, unused, TRUE);
	}

	mDebugText.clear();
	addDebugText(ostr.str());
}

void LLVOAvatar::renderJoints()
{
	std::ostringstream ostr;
	std::ostringstream nullstr;

	for (joint_map_t::iterator iter = mJointMap.begin(); iter != mJointMap.end(); ++iter)
	{
		LLJoint* jointp = iter->second;
		if (!jointp)
		{
			nullstr << iter->first << " is NULL" << std::endl;
			continue;
		}

		ostr << jointp->getName() << ", ";

		jointp->updateWorldMatrix();
	
		gGL.pushMatrix();
		gGL.multMatrix( &jointp->getXform()->getWorldMatrix().mMatrix[0][0] );

		gGL.diffuseColor3f( 1.f, 0.f, 1.f );
	
		gGL.begin(LLRender::LINES);
	
		LLVector3 v[] = 
		{
			LLVector3(1,0,0),
			LLVector3(-1,0,0),
			LLVector3(0,1,0),
			LLVector3(0,-1,0),

			LLVector3(0,0,-1),
			LLVector3(0,0,1),
		};

		//sides
		gGL.vertex3fv(v[0].mV); 
		gGL.vertex3fv(v[2].mV);

		gGL.vertex3fv(v[0].mV); 
		gGL.vertex3fv(v[3].mV);

		gGL.vertex3fv(v[1].mV); 
		gGL.vertex3fv(v[2].mV);

		gGL.vertex3fv(v[1].mV); 
		gGL.vertex3fv(v[3].mV);


		//top
		gGL.vertex3fv(v[0].mV); 
		gGL.vertex3fv(v[4].mV);

		gGL.vertex3fv(v[1].mV); 
		gGL.vertex3fv(v[4].mV);

		gGL.vertex3fv(v[2].mV); 
		gGL.vertex3fv(v[4].mV);

		gGL.vertex3fv(v[3].mV); 
		gGL.vertex3fv(v[4].mV);


		//bottom
		gGL.vertex3fv(v[0].mV); 
		gGL.vertex3fv(v[5].mV);

		gGL.vertex3fv(v[1].mV); 
		gGL.vertex3fv(v[5].mV);

		gGL.vertex3fv(v[2].mV); 
		gGL.vertex3fv(v[5].mV);

		gGL.vertex3fv(v[3].mV); 
		gGL.vertex3fv(v[5].mV);

		gGL.end();

		gGL.popMatrix();
	}

	mDebugText.clear();
	addDebugText(ostr.str());
	addDebugText(nullstr.str());
}

BOOL LLVOAvatar::lineSegmentIntersect(const LLVector4a& start, const LLVector4a& end,
									  S32 face,
									  BOOL pick_transparent,
									  BOOL pick_rigged,
									  S32* face_hit,
									  LLVector4a* intersection,
									  LLVector2* tex_coord,
									  LLVector4a* normal,
									  LLVector4a* tangent)
{
	if ((isSelf() && !gAgent.needsRenderAvatar()) || !LLPipeline::sPickAvatar)
	{
		return FALSE;
	}

	if (lineSegmentBoundingBox(start, end))
	{
		for (S32 i = 0; i < mNumCollisionVolumes; ++i)
		{
			mCollisionVolumes[i].updateWorldMatrix();

			glh::matrix4f mat((F32*) mCollisionVolumes[i].getXform()->getWorldMatrix().mMatrix);
			glh::matrix4f inverse = mat.inverse();
			glh::matrix4f norm_mat = inverse.transpose();

			glh::vec3f p1(start.getF32ptr());
			glh::vec3f p2(end.getF32ptr());

			inverse.mult_matrix_vec(p1);
			inverse.mult_matrix_vec(p2);

			LLVector3 position;
			LLVector3 norm;

			if (linesegment_sphere(LLVector3(p1.v), LLVector3(p2.v), LLVector3(0,0,0), 1.f, position, norm))
			{
				glh::vec3f res_pos(position.mV);
				mat.mult_matrix_vec(res_pos);
				
				norm.normalize();
				glh::vec3f res_norm(norm.mV);
				norm_mat.mult_matrix_dir(res_norm);

				if (intersection)
				{
					intersection->load3(res_pos.v);
				}

				if (normal)
				{
					normal->load3(res_norm.v);
				}

				return TRUE;
			}
		}

		if (isSelf())
		{
			for (attachment_map_t::iterator iter = mAttachmentPoints.begin(); 
			 iter != mAttachmentPoints.end();
			 ++iter)
			{
				LLViewerJointAttachment* attachment = iter->second;

				// <FS:Ansariel> Possible crash fix
				if (!attachment)
				{
					continue;
				}
				// </FS:Ansariel>

				for (LLViewerJointAttachment::attachedobjs_vec_t::iterator attachment_iter = attachment->mAttachedObjects.begin();
					 attachment_iter != attachment->mAttachedObjects.end();
					 ++attachment_iter)
				{
					LLViewerObject* attached_object = (*attachment_iter);
					
					if (attached_object && !attached_object->isDead() && attachment->getValid())
					{
						LLDrawable* drawable = attached_object->mDrawable;
						if (drawable->isState(LLDrawable::RIGGED))
						{ //regenerate octree for rigged attachment
							gPipeline.markRebuild(mDrawable, LLDrawable::REBUILD_RIGGED, TRUE);
						}
					}
				}
			}
		}
	}

	
	
	LLVector4a position;
	if (mNameText.notNull() && mNameText->lineSegmentIntersect(start, end, position))
	{
		if (intersection)
		{
			*intersection = position;
		}

		return TRUE;
	}

	return FALSE;
}

LLViewerObject* LLVOAvatar::lineSegmentIntersectRiggedAttachments(const LLVector4a& start, const LLVector4a& end,
									  S32 face,
									  BOOL pick_transparent,
									  BOOL pick_rigged,
									  S32* face_hit,
									  LLVector4a* intersection,
									  LLVector2* tex_coord,
									  LLVector4a* normal,
									  LLVector4a* tangent)
{
	if (isSelf() && !gAgent.needsRenderAvatar())
	{
		return NULL;
	}

	LLViewerObject* hit = NULL;

	if (lineSegmentBoundingBox(start, end))
	{
		LLVector4a local_end = end;
		LLVector4a local_intersection;

		for (attachment_map_t::iterator iter = mAttachmentPoints.begin(); 
			iter != mAttachmentPoints.end();
			++iter)
		{
			LLViewerJointAttachment* attachment = iter->second;

			// <FS:Ansariel> Possible crash fix
			if (!attachment)
			{
				continue;
			}
			// </FS:Ansariel>

			for (LLViewerJointAttachment::attachedobjs_vec_t::iterator attachment_iter = attachment->mAttachedObjects.begin();
					attachment_iter != attachment->mAttachedObjects.end();
					++attachment_iter)
			{
				LLViewerObject* attached_object = (*attachment_iter);
					
				if (attached_object->lineSegmentIntersect(start, local_end, face, pick_transparent, pick_rigged, face_hit, &local_intersection, tex_coord, normal, tangent))
				{
					local_end = local_intersection;
					if (intersection)
					{
						*intersection = local_intersection;
					}
					
					hit = attached_object;
				}
			}
		}
	}
		
	return hit;
}


LLVOAvatar* LLVOAvatar::asAvatar()
{
	return this;
}

//-----------------------------------------------------------------------------
// LLVOAvatar::startDefaultMotions()
//-----------------------------------------------------------------------------
void LLVOAvatar::startDefaultMotions()
{
	//-------------------------------------------------------------------------
	// start default motions
	//-------------------------------------------------------------------------
	startMotion( ANIM_AGENT_HEAD_ROT );
	startMotion( ANIM_AGENT_EYE );
	startMotion( ANIM_AGENT_BODY_NOISE );
	startMotion( ANIM_AGENT_BREATHE_ROT );
	startMotion( ANIM_AGENT_PHYSICS_MOTION );
	startMotion( ANIM_AGENT_HAND_MOTION );
	startMotion( ANIM_AGENT_PELVIS_FIX );

	//-------------------------------------------------------------------------
	// restart any currently active motions
	//-------------------------------------------------------------------------
	processAnimationStateChanges();
}

//-----------------------------------------------------------------------------
// LLVOAvatar::buildCharacter()
// Deferred initialization and rebuild of the avatar.
//-----------------------------------------------------------------------------
// virtual
void LLVOAvatar::buildCharacter()
{
	LLAvatarAppearance::buildCharacter();

	// Not done building yet; more to do.
	mIsBuilt = FALSE;

	//-------------------------------------------------------------------------
	// set head offset from pelvis
	//-------------------------------------------------------------------------
	updateHeadOffset();

	//-------------------------------------------------------------------------
	// initialize lip sync morph pointers
	//-------------------------------------------------------------------------
	mOohMorph     = getVisualParam( "Lipsync_Ooh" );
	mAahMorph     = getVisualParam( "Lipsync_Aah" );

	// If we don't have the Ooh morph, use the Kiss morph
	if (!mOohMorph)
	{
		LL_WARNS() << "Missing 'Ooh' morph for lipsync, using fallback." << LL_ENDL;
		mOohMorph = getVisualParam( "Express_Kiss" );
	}

	// If we don't have the Aah morph, use the Open Mouth morph
	if (!mAahMorph)
	{
		LL_WARNS() << "Missing 'Aah' morph for lipsync, using fallback." << LL_ENDL;
		mAahMorph = getVisualParam( "Express_Open_Mouth" );
	}

	startDefaultMotions();

	//-------------------------------------------------------------------------
	// restart any currently active motions
	//-------------------------------------------------------------------------
	processAnimationStateChanges();

	mIsBuilt = TRUE;
	stop_glerror();

	mMeshValid = TRUE;
}


//-----------------------------------------------------------------------------
// releaseMeshData()
//-----------------------------------------------------------------------------
void LLVOAvatar::releaseMeshData()
{
	if (sInstances.size() < AVATAR_RELEASE_THRESHOLD || mIsDummy)
	{
		return;
	}

	LL_DEBUGS() << "Releasing mesh data" << LL_ENDL;

	// cleanup mesh data
	for (avatar_joint_list_t::iterator iter = mMeshLOD.begin();
		 iter != mMeshLOD.end(); 
		 ++iter)
	{
		LLAvatarJoint* joint = (*iter);
		joint->setValid(FALSE, TRUE);
	}

	//cleanup data
	if (mDrawable.notNull())
	{
		LLFace* facep = mDrawable->getFace(0);
		if (facep)
		{
			facep->setSize(0, 0);
			for(S32 i = mNumInitFaces ; i < mDrawable->getNumFaces(); i++)
			{
				facep = mDrawable->getFace(i);
				if (facep)
				{
					facep->setSize(0, 0);
				}
			}
		}
	}
	
	for (attachment_map_t::iterator iter = mAttachmentPoints.begin(); 
		 iter != mAttachmentPoints.end();
		 ++iter)
	{
		LLViewerJointAttachment* attachment = iter->second;
		// <FS:Ansariel> Possible crash fix
		//if (!attachment->getIsHUDAttachment())
		if (attachment && !attachment->getIsHUDAttachment())
		// </FS:Ansariel>
		{
			attachment->setAttachmentVisibility(FALSE);
		}
	}
	mMeshValid = FALSE;
}

//-----------------------------------------------------------------------------
// restoreMeshData()
//-----------------------------------------------------------------------------
// virtual
void LLVOAvatar::restoreMeshData()
{
	llassert(!isSelf());
	
	//LL_INFOS() << "Restoring" << LL_ENDL;
	mMeshValid = TRUE;
	updateJointLODs();

	for (attachment_map_t::iterator iter = mAttachmentPoints.begin(); 
		 iter != mAttachmentPoints.end();
		 ++iter)
	{
		LLViewerJointAttachment* attachment = iter->second;
		if (!attachment->getIsHUDAttachment())
		{
			attachment->setAttachmentVisibility(TRUE);
		}
	}

	// force mesh update as LOD might not have changed to trigger this
	gPipeline.markRebuild(mDrawable, LLDrawable::REBUILD_GEOMETRY, TRUE);
}

//-----------------------------------------------------------------------------
// updateMeshData()
//-----------------------------------------------------------------------------
void LLVOAvatar::updateMeshData()
{
	if (mDrawable.notNull())
	{
		stop_glerror();

		S32 f_num = 0 ;
		const U32 VERTEX_NUMBER_THRESHOLD = 128 ;//small number of this means each part of an avatar has its own vertex buffer.
		const S32 num_parts = mMeshLOD.size();

		// this order is determined by number of LODS
		// if a mesh earlier in this list changed LODs while a later mesh doesn't,
		// the later mesh's index offset will be inaccurate
		for(S32 part_index = 0 ; part_index < num_parts ;)
		{
			S32 j = part_index ;
			U32 last_v_num = 0, num_vertices = 0 ;
			U32 last_i_num = 0, num_indices = 0 ;

			while(part_index < num_parts && num_vertices < VERTEX_NUMBER_THRESHOLD)
			{
				last_v_num = num_vertices ;
				last_i_num = num_indices ;

				LLViewerJoint* part_mesh = getViewerJoint(part_index++);
				if (part_mesh)
				{
					part_mesh->updateFaceSizes(num_vertices, num_indices, mAdjustedPixelArea);
				}
			}
			if(num_vertices < 1)//skip empty meshes
			{
				continue ;
			}
			if(last_v_num > 0)//put the last inserted part into next vertex buffer.
			{
				num_vertices = last_v_num ;
				num_indices = last_i_num ;	
				part_index-- ;
			}
		
			LLFace* facep = NULL;
			if(f_num < mDrawable->getNumFaces()) 
			{
				facep = mDrawable->getFace(f_num);
			}
			else
			{
				facep = mDrawable->getFace(0);
				if (facep)
				{
					facep = mDrawable->addFace(facep->getPool(), facep->getTexture()) ;
				}
			}
			if (!facep) continue;
			
			// resize immediately
			facep->setSize(num_vertices, num_indices);

			bool terse_update = false;

			facep->setGeomIndex(0);
			facep->setIndicesIndex(0);
		
			LLVertexBuffer* buff = facep->getVertexBuffer();
			if(!facep->getVertexBuffer())
			{
				buff = new LLVertexBufferAvatar();
				buff->allocateBuffer(num_vertices, num_indices, TRUE);
				facep->setVertexBuffer(buff);
			}
			else
			{
				if (buff->getNumIndices() == num_indices &&
					buff->getNumVerts() == num_vertices)
				{
					terse_update = true;
				}
				else
				{
					buff->resizeBuffer(num_vertices, num_indices);
				}
			}
			
		
			// This is a hack! Avatars have their own pool, so we are detecting
			//   the case of more than one avatar in the pool (thus > 0 instead of >= 0)
			if (facep->getGeomIndex() > 0)
			{
				LL_ERRS() << "non-zero geom index: " << facep->getGeomIndex() << " in LLVOAvatar::restoreMeshData" << LL_ENDL;
			}

			for(S32 k = j ; k < part_index ; k++)
			{
				bool rigid = false;
				if (k == MESH_ID_EYEBALL_LEFT ||
					k == MESH_ID_EYEBALL_RIGHT)
				{ //eyeballs can't have terse updates since they're never rendered with
					//the hardware skinning shader
					rigid = true;
				}
				
				LLViewerJoint* mesh = getViewerJoint(k);
				if (mesh)
				{
					mesh->updateFaceData(facep, mAdjustedPixelArea, k == MESH_ID_HAIR, terse_update && !rigid);
				}
			}

			stop_glerror();
			buff->flush();

			if(!f_num)
			{
				f_num += mNumInitFaces ;
			}
			else
			{
				f_num++ ;
			}
		}
	}
}

//------------------------------------------------------------------------

//------------------------------------------------------------------------
// LLVOAvatar::processUpdateMessage()
//------------------------------------------------------------------------
U32 LLVOAvatar::processUpdateMessage(LLMessageSystem *mesgsys,
									 void **user_data,
									 U32 block_num, const EObjectUpdateType update_type,
									 LLDataPacker *dp)
{
	const BOOL has_name = !getNVPair("FirstName");

	// Do base class updates...
	U32 retval = LLViewerObject::processUpdateMessage(mesgsys, user_data, block_num, update_type, dp);

	//LLTEContents tec;
	//S32 te_retval = parseTEMessage(mesgsys, _PREHASH_ObjectData, block_num, tec);

	LL_DEBUGS("Avatar") << avString() << update_type << LL_ENDL; 

	// Print out arrival information once we have name of avatar.
	if (has_name && getNVPair("FirstName"))
	{
		mDebugExistenceTimer.reset();
			debugAvatarRezTime("AvatarRezArrivedNotification","avatar arrived");
	}

	if(retval & LLViewerObject::INVALID_UPDATE)
	{
		if (isSelf())
		{
			//tell sim to cancel this update
			gAgent.teleportViaLocation(gAgent.getPositionGlobal());
		}
	}

	return retval;
}

LLViewerFetchedTexture *LLVOAvatar::getBakedTextureImage(const U8 te, const LLUUID& uuid)
{
	LLViewerFetchedTexture *result = NULL;

	if (uuid == IMG_DEFAULT_AVATAR ||
		uuid == IMG_DEFAULT ||
		uuid == IMG_INVISIBLE)
	{
		// Should already exist, don't need to find it on sim or baked-texture host.
		result = gTextureList.findImage(uuid, TEX_LIST_STANDARD);
	}
	if (!result)
	{
		const std::string url = getImageURL(te,uuid);

		if (url.empty())
		{
			// <FS:Ansariel> [Legacy Bake]
			//LL_WARNS() << "unable to determine URL for te " << te << " uuid " << uuid << LL_ENDL;
			//return NULL;
			LL_DEBUGS("Avatar") << avString() << "get old-bake image from host " << uuid << LL_ENDL;
			LLHost host = getObjectHost();
			result = LLViewerTextureManager::getFetchedTexture(
				uuid, FTT_HOST_BAKE, TRUE, LLGLTexture::BOOST_NONE, LLViewerTexture::LOD_TEXTURE, 0, 0, host);
			// </FS:Ansariel> [Legacy Bake]
		}
		LL_DEBUGS("Avatar") << avString() << "get server-bake image from URL " << url << LL_ENDL;
		result = LLViewerTextureManager::getFetchedTextureFromUrl(
			url, FTT_SERVER_BAKE, TRUE, LLGLTexture::BOOST_NONE, LLViewerTexture::LOD_TEXTURE, 0, 0, uuid);
		if (result->isMissingAsset())
		{
			result->setIsMissingAsset(false);
		}
	}
	return result;
}

// virtual
S32 LLVOAvatar::setTETexture(const U8 te, const LLUUID& uuid)
{
	if (!isIndexBakedTexture((ETextureIndex)te))
	{
		// Sim still sends some uuids for non-baked slots sometimes - ignore.
		return LLViewerObject::setTETexture(te, LLUUID::null);
	}

	LLViewerFetchedTexture *image = getBakedTextureImage(te,uuid);
	llassert(image);
	return setTETextureCore(te, image);
}

static LLTrace::BlockTimerStatHandle FTM_AVATAR_UPDATE("Avatar Update");
static LLTrace::BlockTimerStatHandle FTM_JOINT_UPDATE("Update Joints");

//------------------------------------------------------------------------
// LLVOAvatar::dumpAnimationState()
//------------------------------------------------------------------------
void LLVOAvatar::dumpAnimationState()
{
	LL_INFOS() << "==============================================" << LL_ENDL;
	for (LLVOAvatar::AnimIterator it = mSignaledAnimations.begin(); it != mSignaledAnimations.end(); ++it)
	{
		LLUUID id = it->first;
		std::string playtag = "";
		if (mPlayingAnimations.find(id) != mPlayingAnimations.end())
		{
			playtag = "*";
		}
		LL_INFOS() << gAnimLibrary.animationName(id) << playtag << LL_ENDL;
	}
	for (LLVOAvatar::AnimIterator it = mPlayingAnimations.begin(); it != mPlayingAnimations.end(); ++it)
	{
		LLUUID id = it->first;
		bool is_signaled = mSignaledAnimations.find(id) != mSignaledAnimations.end();
		if (!is_signaled)
		{
			LL_INFOS() << gAnimLibrary.animationName(id) << "!S" << LL_ENDL;
		}
	}
}

//------------------------------------------------------------------------
// idleUpdate()
//------------------------------------------------------------------------
void LLVOAvatar::idleUpdate(LLAgent &agent, const F64 &time)
{
	LL_RECORD_BLOCK_TIME(FTM_AVATAR_UPDATE);

	if (isDead())
	{
		LL_INFOS() << "Warning!  Idle on dead avatar" << LL_ENDL;
		return;
	}	

	// <FS:CR> Use LLCachedControl
	static LLCachedControl<bool> disable_all_render_types(gSavedSettings, "DisableAllRenderTypes");
	if (!(gPipeline.hasRenderType(LLPipeline::RENDER_TYPE_AVATAR))
		//&& !(gSavedSettings.getBOOL("DisableAllRenderTypes")) && !isSelf())
		&& !(disable_all_render_types) && !isSelf())
	// </FS:CR>
	{
		return;
	}

	checkTextureLoading() ;
	
	// force immediate pixel area update on avatars using last frames data (before drawable or camera updates)
	setPixelAreaAndAngle(gAgent);

	// force asynchronous drawable update
	if(mDrawable.notNull())
	{	
		LL_RECORD_BLOCK_TIME(FTM_JOINT_UPDATE);
	
		if (mIsSitting && getParent())
		{
			LLViewerObject *root_object = (LLViewerObject*)getRoot();
			LLDrawable* drawablep = root_object->mDrawable;
			// if this object hasn't already been updated by another avatar...
			if (drawablep) // && !drawablep->isState(LLDrawable::EARLY_MOVE))
			{
				if (root_object->isSelected())
				{
					gPipeline.updateMoveNormalAsync(drawablep);
				}
				else
				{
					gPipeline.updateMoveDampedAsync(drawablep);
				}
			}
		}
		else 
		{
			gPipeline.updateMoveDampedAsync(mDrawable);
		}
	}

	//--------------------------------------------------------------------
	// set alpha flag depending on state
	//--------------------------------------------------------------------

	if (isSelf())
	{
		LLViewerObject::idleUpdate(agent, time);
		
		// trigger fidget anims
		if (isAnyAnimationSignaled(AGENT_STAND_ANIMS, NUM_AGENT_STAND_ANIMS))
		{
			agent.fidget();
		}
	}
	else
	{
		// Should override the idleUpdate stuff and leave out the angular update part.
		LLQuaternion rotation = getRotation();
		LLViewerObject::idleUpdate(agent, time);
		setRotation(rotation);
	}

	// attach objects that were waiting for a drawable
	lazyAttach();

	// <FS:Ansariel> Show muted avatars as cloud
	static LLUICachedControl<bool> showMutedAvatarsAsCloud("ShowMutedAvatarsAsCloud", false);
	mMutedAsCloud = !isSelf() && showMutedAvatarsAsCloud && isInMuteList();
	// </FS:Ansariel>
	
	// animate the character
	// store off last frame's root position to be consistent with camera position
	mLastRootPos = mRoot->getWorldPosition();
	BOOL detailed_update = updateCharacter(agent);

	static LLUICachedControl<bool> visualizers_in_calls("ShowVoiceVisualizersInCalls", false);
	bool voice_enabled = (visualizers_in_calls || LLVoiceClient::getInstance()->inProximalChannel()) &&
						 LLVoiceClient::getInstance()->getVoiceEnabled(mID);

	idleUpdateVoiceVisualizer( voice_enabled );
	idleUpdateMisc( detailed_update );
	idleUpdateAppearanceAnimation();
	if (detailed_update)
	{
		idleUpdateLipSync( voice_enabled );
		idleUpdateLoadingEffect();
		idleUpdateBelowWater();	// wind effect uses this
		idleUpdateWindEffect();
	}
		
	idleUpdateNameTag( mLastRootPos );
	idleUpdateRenderComplexity();
}

void LLVOAvatar::idleUpdateVoiceVisualizer(bool voice_enabled)
{
	bool render_visualizer = voice_enabled;
	
	// Don't render the user's own voice visualizer when in mouselook, or when opening the mic is disabled.
	if(isSelf())
	{
		// <FS:Ansariel> Faster debug settings
		//if(gAgentCamera.cameraMouselook() || gSavedSettings.getBOOL("VoiceDisableMic"))
		static LLCachedControl<bool> voiceDisableMic(gSavedSettings, "VoiceDisableMic");
		if (gAgentCamera.cameraMouselook() || voiceDisableMic)
		// </FS:Ansariel>
		{
			render_visualizer = false;
		}
	}
	
	// <FS:Ansariel> FIRE-1916: Hide voice dots over avatars
	static LLCachedControl<bool> fsShowVoiceVisualizer(gSavedSettings, "FSShowVoiceVisualizer");
	if (!fsShowVoiceVisualizer)
	{
		render_visualizer = false;
	}
	// </FS:Ansariel>

	mVoiceVisualizer->setVoiceEnabled(render_visualizer);
	
	if ( voice_enabled )
	{		
		//----------------------------------------------------------------
		// Only do gesture triggering for your own avatar, and only when you're in a proximal channel.
		//----------------------------------------------------------------
		if( isSelf() )
		{
			//----------------------------------------------------------------------------------------
			// The following takes the voice signal and uses that to trigger gesticulations. 
			//----------------------------------------------------------------------------------------
			int lastGesticulationLevel = mCurrentGesticulationLevel;
			mCurrentGesticulationLevel = mVoiceVisualizer->getCurrentGesticulationLevel();
			
			//---------------------------------------------------------------------------------------------------
			// If "current gesticulation level" changes, we catch this, and trigger the new gesture
			//---------------------------------------------------------------------------------------------------
			if ( lastGesticulationLevel != mCurrentGesticulationLevel )
			{
				if ( mCurrentGesticulationLevel != VOICE_GESTICULATION_LEVEL_OFF )
				{
					std::string gestureString = "unInitialized";
					if ( mCurrentGesticulationLevel == 0 )	{ gestureString = "/voicelevel1";	}
					else	if ( mCurrentGesticulationLevel == 1 )	{ gestureString = "/voicelevel2";	}
					else	if ( mCurrentGesticulationLevel == 2 )	{ gestureString = "/voicelevel3";	}
					else	{ LL_INFOS() << "oops - CurrentGesticulationLevel can be only 0, 1, or 2"  << LL_ENDL; }
					
					// this is the call that Karl S. created for triggering gestures from within the code.
					LLGestureMgr::instance().triggerAndReviseString( gestureString );
				}
			}
			
		} //if( isSelf() )
		
		//-----------------------------------------------------------------------------------------------------------------
		// If the avatar is speaking, then the voice amplitude signal is passed to the voice visualizer.
		// Also, here we trigger voice visualizer start and stop speaking, so it can animate the voice symbol.
		//
		// Notice the calls to "gAwayTimer.reset()". This resets the timer that determines how long the avatar has been
		// "away", so that the avatar doesn't lapse into away-mode (and slump over) while the user is still talking. 
		//-----------------------------------------------------------------------------------------------------------------
		if (LLVoiceClient::getInstance()->getIsSpeaking( mID ))
		{		
			if (!mVoiceVisualizer->getCurrentlySpeaking())
			{
				mVoiceVisualizer->setStartSpeaking();
				
				//printf( "gAwayTimer.reset();\n" );
			}
			
			mVoiceVisualizer->setSpeakingAmplitude( LLVoiceClient::getInstance()->getCurrentPower( mID ) );
			
			if( isSelf() )
			{
				gAgent.clearAFK();
			}
		}
		else
		{
			if ( mVoiceVisualizer->getCurrentlySpeaking() )
			{
				mVoiceVisualizer->setStopSpeaking();
				
				if ( mLipSyncActive )
				{
					// <FS:Ansariel> [Legacy Bake]
					//if( mOohMorph ) mOohMorph->setWeight(mOohMorph->getMinWeight());
					//if( mAahMorph ) mAahMorph->setWeight(mAahMorph->getMinWeight());
					if( mOohMorph ) mOohMorph->setWeight(mOohMorph->getMinWeight(), FALSE);
					if( mAahMorph ) mAahMorph->setWeight(mAahMorph->getMinWeight(), FALSE);
					// </FS:Ansariel> [Legacy Bake]
					
					mLipSyncActive = false;
					LLCharacter::updateVisualParams();
					dirtyMesh();
				}
			}
		}
		
		//--------------------------------------------------------------------------------------------
		// here we get the approximate head position and set as sound source for the voice symbol
		// (the following version uses a tweak of "mHeadOffset" which handle sitting vs. standing)
		//--------------------------------------------------------------------------------------------
		
		if ( mIsSitting )
		{
			LLVector3 headOffset = LLVector3( 0.0f, 0.0f, mHeadOffset.mV[2] );
			mVoiceVisualizer->setVoiceSourceWorldPosition( mRoot->getWorldPosition() + headOffset );
		}
		else 
		{
			LLVector3 tagPos = mRoot->getWorldPosition();
			tagPos[VZ] -= mPelvisToFoot;
			tagPos[VZ] += ( mBodySize[VZ] + 0.125f ); // does not need mAvatarOffset -Nyx
			mVoiceVisualizer->setVoiceSourceWorldPosition( tagPos );
		}
	}//if ( voiceEnabled )
}		

static LLTrace::BlockTimerStatHandle FTM_ATTACHMENT_UPDATE("Update Attachments");

void LLVOAvatar::idleUpdateMisc(bool detailed_update)
{
	if (LLVOAvatar::sJointDebug)
	{
		LL_INFOS() << getFullname() << ": joint touches: " << LLJoint::sNumTouches << " updates: " << LLJoint::sNumUpdates << LL_ENDL;
	}

	LLJoint::sNumUpdates = 0;
	LLJoint::sNumTouches = 0;

	BOOL visible = isVisible() || mNeedsAnimUpdate;

	// update attachments positions
	if (detailed_update || !sUseImpostors)
	{
		LL_RECORD_BLOCK_TIME(FTM_ATTACHMENT_UPDATE);
		for (attachment_map_t::iterator iter = mAttachmentPoints.begin(); 
			 iter != mAttachmentPoints.end();
			 ++iter)
		{
			LLViewerJointAttachment* attachment = iter->second;

			// <FS:Ansariel> Possible crash fix
			if (!attachment)
			{
				continue;
			}
			// </FS:Ansariel>

			for (LLViewerJointAttachment::attachedobjs_vec_t::iterator attachment_iter = attachment->mAttachedObjects.begin();
				 attachment_iter != attachment->mAttachedObjects.end();
				 ++attachment_iter)
			{
				LLViewerObject* attached_object = (*attachment_iter);
				BOOL visibleAttachment = visible || (attached_object && 
													 !(attached_object->mDrawable->getSpatialBridge() &&
													   attached_object->mDrawable->getSpatialBridge()->getRadius() < 2.0f));
				
				if (visibleAttachment && attached_object && !attached_object->isDead() && attachment->getValid())
				{
					// if selecting any attachments, update all of them as non-damped
					if (LLSelectMgr::getInstance()->getSelection()->getObjectCount() && LLSelectMgr::getInstance()->getSelection()->isAttachment())
					{
						gPipeline.updateMoveNormalAsync(attached_object->mDrawable);
					}
					else
					{
						gPipeline.updateMoveDampedAsync(attached_object->mDrawable);
					}
					
					LLSpatialBridge* bridge = attached_object->mDrawable->getSpatialBridge();
					if (bridge)
					{
						gPipeline.updateMoveNormalAsync(bridge);
					}
					attached_object->updateText();	
				}
			}
		}
	}

	mNeedsAnimUpdate = FALSE;

	if (isImpostor() && !mNeedsImpostorUpdate)
	{
		LL_ALIGN_16(LLVector4a ext[2]);
		F32 distance;
		LLVector3 angle;

		getImpostorValues(ext, angle, distance);

		for (U32 i = 0; i < 3 && !mNeedsImpostorUpdate; i++)
		{
			F32 cur_angle = angle.mV[i];
			F32 old_angle = mImpostorAngle.mV[i];
			F32 angle_diff = fabsf(cur_angle-old_angle);
		
			if (angle_diff > F_PI/512.f*distance*mUpdatePeriod)
			{
				mNeedsImpostorUpdate = TRUE;
			}
		}

		if (detailed_update && !mNeedsImpostorUpdate)
		{	//update impostor if view angle, distance, or bounding box change
			//significantly
			
			F32 dist_diff = fabsf(distance-mImpostorDistance);
			if (dist_diff/mImpostorDistance > 0.1f)
			{
				mNeedsImpostorUpdate = TRUE;
			}
			else
			{
				//VECTORIZE THIS
				getSpatialExtents(ext[0], ext[1]);
				LLVector4a diff;
				diff.setSub(ext[1], mImpostorExtents[1]);
				if (diff.getLength3().getF32() > 0.05f)
				{
					mNeedsImpostorUpdate = TRUE;
				}
				else
				{
					diff.setSub(ext[0], mImpostorExtents[0]);
					if (diff.getLength3().getF32() > 0.05f)
					{
						mNeedsImpostorUpdate = TRUE;
					}
				}
			}
		}
	}

	mDrawable->movePartition();
	
	//force a move if sitting on an active object
	if (getParent() && ((LLViewerObject*) getParent())->mDrawable->isActive())
	{
		gPipeline.markMoved(mDrawable, TRUE);
	}
}

void LLVOAvatar::idleUpdateAppearanceAnimation()
{
	// update morphing params
	if (mAppearanceAnimating)
	{
		ESex avatar_sex = getSex();
		F32 appearance_anim_time = mAppearanceMorphTimer.getElapsedTimeF32();
		if (appearance_anim_time >= APPEARANCE_MORPH_TIME)
		{
			mAppearanceAnimating = FALSE;
			for (LLVisualParam *param = getFirstVisualParam(); 
				 param;
				 param = getNextVisualParam())
			{
				if (param->isTweakable())
				{
					// <FS:Ansariel> [Legacy Bake]
					//param->stopAnimating();
					param->stopAnimating(FALSE);
				}
			}
			updateVisualParams();
			// <FS:Ansariel> [Legacy Bake]
			if (isSelf())
			{
				gAgent.sendAgentSetAppearance();
			}
			// </FS:Ansariel> [Legacy Bake]
		}
		else
		{
			F32 morph_amt = calcMorphAmount();
			LLVisualParam *param;

			if (!isSelf())
			{
				// animate only top level params for non-self avatars
				for (param = getFirstVisualParam();
					 param;
					 param = getNextVisualParam())
				{
					if (param->isTweakable())
					{
						// <FS:Ansariel> [Legacy Bake]
						//param->animate(morph_amt);
						param->animate(morph_amt, FALSE);
					}
				}
			}

			// apply all params
			for (param = getFirstVisualParam();
				 param;
				 param = getNextVisualParam())
			{
				param->apply(avatar_sex);
			}

			mLastAppearanceBlendTime = appearance_anim_time;
		}
		dirtyMesh();
	}
}

F32 LLVOAvatar::calcMorphAmount()
{
	F32 appearance_anim_time = mAppearanceMorphTimer.getElapsedTimeF32();
	F32 blend_frac = calc_bouncy_animation(appearance_anim_time / APPEARANCE_MORPH_TIME);
	F32 last_blend_frac = calc_bouncy_animation(mLastAppearanceBlendTime / APPEARANCE_MORPH_TIME);

	F32 morph_amt;
	if (last_blend_frac == 1.f)
	{
		morph_amt = 1.f;
	}
	else
	{
		morph_amt = (blend_frac - last_blend_frac) / (1.f - last_blend_frac);
	}

	return morph_amt;
}

void LLVOAvatar::idleUpdateLipSync(bool voice_enabled)
{
	// Use the Lipsync_Ooh and Lipsync_Aah morphs for lip sync
	if ( voice_enabled && (LLVoiceClient::getInstance()->lipSyncEnabled()) && LLVoiceClient::getInstance()->getIsSpeaking( mID ) )
	{
		F32 ooh_morph_amount = 0.0f;
		F32 aah_morph_amount = 0.0f;

		mVoiceVisualizer->lipSyncOohAah( ooh_morph_amount, aah_morph_amount );

		if( mOohMorph )
		{
			F32 ooh_weight = mOohMorph->getMinWeight()
				+ ooh_morph_amount * (mOohMorph->getMaxWeight() - mOohMorph->getMinWeight());

			// <FS:Ansariel> [Legacy Bake]
			//mOohMorph->setWeight( ooh_weight);
			mOohMorph->setWeight( ooh_weight, FALSE);
		}

		if( mAahMorph )
		{
			F32 aah_weight = mAahMorph->getMinWeight()
				+ aah_morph_amount * (mAahMorph->getMaxWeight() - mAahMorph->getMinWeight());

			// <FS:Ansariel> [Legacy Bake]
			//mAahMorph->setWeight( aah_weight);
			mAahMorph->setWeight( aah_weight, FALSE);
		}

		mLipSyncActive = true;
		LLCharacter::updateVisualParams();
		dirtyMesh();
	}
}

void LLVOAvatar::idleUpdateLoadingEffect()
{
	// update visibility when avatar is partially loaded
	if (updateIsFullyLoaded()) // changed?
	{
		if (isFullyLoaded())
		{
			if (mFirstFullyVisible)
			{
				mFirstFullyVisible = FALSE;
				if (isSelf())
				{
					LL_INFOS("Avatar") << avString() << "self isFullyLoaded, mFirstFullyVisible" << LL_ENDL;
					LLAppearanceMgr::instance().onFirstFullyVisible();

					// <FS:Zi> Animation Overrider
					AOEngine::instance().onLoginComplete();
				}
				else
				{
					LL_INFOS("Avatar") << avString() << "other isFullyLoaded, mFirstFullyVisible" << LL_ENDL;
				}
			}

			deleteParticleSource();
			updateLOD();
		}
		else
		{
// <FS> Custom avatar particle cloud
//			LLPartSysData particle_parameters;
//
//			// fancy particle cloud designed by Brent
//			particle_parameters.mPartData.mMaxAge            = 4.f;
//			particle_parameters.mPartData.mStartScale.mV[VX] = 0.8f;
//			particle_parameters.mPartData.mStartScale.mV[VX] = 0.8f;
//			particle_parameters.mPartData.mStartScale.mV[VY] = 1.0f;
//			particle_parameters.mPartData.mEndScale.mV[VX]   = 0.02f;
//			particle_parameters.mPartData.mEndScale.mV[VY]   = 0.02f;
//			particle_parameters.mPartData.mStartColor        = LLColor4(1, 1, 1, 0.5f);
//			particle_parameters.mPartData.mEndColor          = LLColor4(1, 1, 1, 0.0f);
//			particle_parameters.mPartData.mStartScale.mV[VX] = 0.8f;
//			LLViewerTexture* cloud = LLViewerTextureManager::getFetchedTextureFromFile("cloud-particle.j2c");
//			particle_parameters.mPartImageID                 = cloud->getID();
//			particle_parameters.mMaxAge                      = 0.f;
//			particle_parameters.mPattern                     = LLPartSysData::LL_PART_SRC_PATTERN_ANGLE_CONE;
//			particle_parameters.mInnerAngle                  = F_PI;
//			particle_parameters.mOuterAngle                  = 0.f;
//			particle_parameters.mBurstRate                   = 0.02f;
//			particle_parameters.mBurstRadius                 = 0.0f;
//			particle_parameters.mBurstPartCount              = 1;
//			particle_parameters.mBurstSpeedMin               = 0.1f;
//			particle_parameters.mBurstSpeedMax               = 1.f;
//			particle_parameters.mPartData.mFlags             = ( LLPartData::LL_PART_INTERP_COLOR_MASK | LLPartData::LL_PART_INTERP_SCALE_MASK |
//																 LLPartData::LL_PART_EMISSIVE_MASK | // LLPartData::LL_PART_FOLLOW_SRC_MASK |
//																 LLPartData::LL_PART_TARGET_POS_MASK );
//			
//			if (!isTooComplex()) // do not generate particles for overly-complex avatars
//			{
//				setParticleSource(particle_parameters, getID());
//			}

			// Firestorm Clouds
			if (!isTooComplex()) // do not generate particles for overly-complex avatars
			{
				if (mMutedAsCloud)
				{
					setParticleSource(sCloudMuted, getID());
				}
				else
				{
					setParticleSource(sCloud, getID());
				}
			}
		}
// </FS>
	}
}	

void LLVOAvatar::idleUpdateWindEffect()
{
	// update wind effect
	if ((LLViewerShaderMgr::instance()->getVertexShaderLevel(LLViewerShaderMgr::SHADER_AVATAR) >= LLDrawPoolAvatar::SHADER_LEVEL_CLOTH))
	{
		F32 hover_strength = 0.f;
		F32 time_delta = mRippleTimer.getElapsedTimeF32() - mRippleTimeLast;
		mRippleTimeLast = mRippleTimer.getElapsedTimeF32();
		LLVector3 velocity = getVelocity();
		F32 speed = velocity.length();
		//RN: velocity varies too much frame to frame for this to work
		mRippleAccel.clearVec();//lerp(mRippleAccel, (velocity - mLastVel) * time_delta, LLSmoothInterpolation::getInterpolant(0.02f));
		mLastVel = velocity;
		LLVector4 wind;
		wind.setVec(getRegion()->mWind.getVelocityNoisy(getPositionAgent(), 4.f) - velocity);

		if (mInAir)
		{
			hover_strength = HOVER_EFFECT_STRENGTH * llmax(0.f, HOVER_EFFECT_MAX_SPEED - speed);
		}

		if (mBelowWater)
		{
			// TODO: make cloth flow more gracefully when underwater
			hover_strength += UNDERWATER_EFFECT_STRENGTH;
		}

		wind.mV[VZ] += hover_strength;
		wind.normalize();

		wind.mV[VW] = llmin(0.025f + (speed * 0.015f) + hover_strength, 0.5f);
		F32 interp;
		if (wind.mV[VW] > mWindVec.mV[VW])
		{
			interp = LLSmoothInterpolation::getInterpolant(0.2f);
		}
		else
		{
			interp = LLSmoothInterpolation::getInterpolant(0.4f);
		}
		mWindVec = lerp(mWindVec, wind, interp);
	
		F32 wind_freq = hover_strength + llclamp(8.f + (speed * 0.7f) + (noise1(mRipplePhase) * 4.f), 8.f, 25.f);
		mWindFreq = lerp(mWindFreq, wind_freq, interp); 

		if (mBelowWater)
		{
			mWindFreq *= UNDERWATER_FREQUENCY_DAMP;
		}

		mRipplePhase += (time_delta * mWindFreq);
		if (mRipplePhase > F_TWO_PI)
		{
			mRipplePhase = fmodf(mRipplePhase, F_TWO_PI);
		}
	}
}

void LLVOAvatar::idleUpdateNameTag(const LLVector3& root_pos_last)
{
	// update chat bubble
	//--------------------------------------------------------------------
	// draw text label over character's head
	//--------------------------------------------------------------------
	if (mChatTimer.getElapsedTimeF32() > BUBBLE_CHAT_TIME)
	{
		mChats.clear();
	}

	static LLCachedControl<F32> renderNameShowTime(gSavedSettings, "RenderNameShowTime");
	static LLCachedControl<F32> renderNameFadeDuration(gSavedSettings, "RenderNameFadeDuration");
	static LLCachedControl<bool> useChatBubbles(gSavedSettings, "UseChatBubbles");
	static LLCachedControl<bool> useTypingBubbles(gSavedSettings, "UseTypingBubbles");
	static LLCachedControl<bool> renderNameShowSelf(gSavedSettings, "RenderNameShowSelf");
	static LLCachedControl<S32> avatarNameTagMode(gSavedSettings, "AvatarNameTagMode");

	const F32 time_visible = mTimeVisible.getElapsedTimeF32();
	const F32 NAME_SHOW_TIME = F32(renderNameShowTime);	// seconds
	const F32 FADE_DURATION = F32(renderNameFadeDuration); // seconds
// [RLVa:KB] - Checked: 2010-04-04 (RLVa-1.2.2a) | Added: RLVa-0.2.0b
	bool fRlvShowNames = gRlvHandler.hasBehaviour(RLV_BHVR_SHOWNAMES);
// [/RLVa:KB]
	BOOL visible_avatar = isVisible() || mNeedsAnimUpdate;
	BOOL visible_chat = useChatBubbles && (mChats.size() || mTyping);
	BOOL visible_typing = useTypingBubbles && mTyping;
	BOOL render_name =	visible_chat ||
				visible_typing ||
		                (visible_avatar &&
// [RLVa:KB] - Checked: 2010-04-04 (RLVa-1.2.2a) | Added: RLVa-1.0.0h
						( (!fRlvShowNames) || (RlvSettings::getShowNameTags()) ) &&
// [/RLVa:KB]
		                ((sRenderName == RENDER_NAME_ALWAYS) ||
		                 (sRenderName == RENDER_NAME_FADE && time_visible < NAME_SHOW_TIME)));
	// If it's your own avatar, don't draw in mouselook, and don't
	// draw if we're specifically hiding our own name.
	if (isSelf())
	{
		render_name = render_name
			&& !gAgentCamera.cameraMouselook()
			&& (visible_chat || (renderNameShowSelf 
								 && S32(avatarNameTagMode) ));
	}

	if ( !render_name )
	{
		if (mNameText)
		{
			// ...clean up old name tag
			mNameText->markDead();
			mNameText = NULL;
			sNumVisibleChatBubbles--;
		}
		return;
	}

	BOOL new_name = FALSE;
	if (visible_chat != mVisibleChat)
	{
		mVisibleChat = visible_chat;
		new_name = TRUE;
	}
		if (visible_typing != mVisibleTyping)
		{
			mVisibleTyping = visible_typing;
			new_name = TRUE;
		}

// [RLVa:KB] - Checked: 2010-04-04 (RLVa-1.2.2a) | Added: RLVa-0.2.0b
	if (fRlvShowNames)
	{
		if (mRenderGroupTitles)
		{
			mRenderGroupTitles = FALSE;
			new_name = TRUE;
		}
	}
	else if (sRenderGroupTitles != mRenderGroupTitles)
// [/RLVa]
//	if (sRenderGroupTitles != mRenderGroupTitles)
	{
		mRenderGroupTitles = sRenderGroupTitles;
		new_name = TRUE;
	}

	// First Calculate Alpha
	// If alpha > 0, create mNameText if necessary, otherwise delete it
	F32 alpha = 0.f;
	if (mAppAngle > 5.f)
	{
		const F32 START_FADE_TIME = NAME_SHOW_TIME - FADE_DURATION;
		if (!visible_chat && !visible_typing && sRenderName == RENDER_NAME_FADE && time_visible > START_FADE_TIME)
		{
			alpha = 1.f - (time_visible - START_FADE_TIME) / FADE_DURATION;
		}
		else
		{
			// ...not fading, full alpha
			alpha = 1.f;
		}
	}
	else if (mAppAngle > 2.f)
	{
		// far away is faded out also
		alpha = (mAppAngle-2.f)/3.f;
	}

	if (alpha <= 0.f)
	{
		if (mNameText)
		{
			mNameText->markDead();
			mNameText = NULL;
			sNumVisibleChatBubbles--;
		}
		return;
	}

	if (!mNameText)
	{
		mNameText = static_cast<LLHUDNameTag*>( LLHUDObject::addHUDObject(
			LLHUDObject::LL_HUD_NAME_TAG) );
		//mNameText->setMass(10.f);
		mNameText->setSourceObject(this);
		mNameText->setVertAlignment(LLHUDNameTag::ALIGN_VERT_TOP);
		mNameText->setVisibleOffScreen(TRUE);
		mNameText->setMaxLines(11);
		mNameText->setFadeDistance(CHAT_NORMAL_RADIUS, 5.f);
		sNumVisibleChatBubbles++;
		new_name = TRUE;
    }
				
	idleUpdateNameTagPosition(root_pos_last);
	idleUpdateNameTagText(new_name);
	// Wolfspirit: Following thing is already handled in LLHUDNameTag::lineSegmentIntersect
	// Fixing bubblechat alpha flashing with commenting this out.
	// idleUpdateNameTagAlpha(new_name, alpha);
}

void LLVOAvatar::idleUpdateNameTagText(BOOL new_name)
{
	LLNameValue *title = getNVPair("Title");
	LLNameValue* firstname = getNVPair("FirstName");
	LLNameValue* lastname = getNVPair("LastName");

	// Avatars must have a first and last name
	if (!firstname || !lastname) return;

	// <FS:Ansariel> OpenSim chat distance compatibility
	static const F32 chat_range_whisper_squared = LFSimFeatureHandler::getInstance()->whisperRange() * LFSimFeatureHandler::getInstance()->whisperRange();
	static const F32 chat_range_say_squared = LFSimFeatureHandler::getInstance()->sayRange() * LFSimFeatureHandler::getInstance()->sayRange();
	static const F32 chat_range_shout_squared = LFSimFeatureHandler::getInstance()->shoutRange() * LFSimFeatureHandler::getInstance()->shoutRange();
	// </FS:Ansariel>

// [RLVa:KB] - Checked: 2010-10-31 (RLVa-1.2.2a) | Added: RLVa-1.2.2a
	bool fRlvShowNames = gRlvHandler.hasBehaviour(RLV_BHVR_SHOWNAMES);
// [/RLVa:KB]
	// <FS:Ansariel> Show auto-response in nametag
	static LLCachedControl<bool> fsAutorespondMode(gSavedPerAccountSettings, "FSAutorespondMode");
	static LLCachedControl<bool> fsAutorespondNonFriendsMode(gSavedPerAccountSettings, "FSAutorespondNonFriendsMode");
	static LLCachedControl<bool> fsShowAutorespondInNametag(gSavedSettings, "FSShowAutorespondInNametag");
	bool is_autoresponse = isSelf() && fsShowAutorespondInNametag && (fsAutorespondMode || fsAutorespondNonFriendsMode);
	// </FS:Ansariel>
	// <FS:Ansariel> FIRE-3475: Show typing in nametag
	static LLCachedControl<bool> fsShowTypingStateInNameTag(gSavedSettings, "FSShowTypingStateInNameTag");
	bool is_typing = !isSelf() && mTyping && fsShowTypingStateInNameTag;
	// </FS:Ansariel>
	bool is_away = mSignaledAnimations.find(ANIM_AGENT_AWAY)  != mSignaledAnimations.end();
	bool is_do_not_disturb = mSignaledAnimations.find(ANIM_AGENT_DO_NOT_DISTURB) != mSignaledAnimations.end();
	bool is_appearance = mSignaledAnimations.find(ANIM_AGENT_CUSTOMIZE) != mSignaledAnimations.end();
	bool is_muted;
	if (isSelf())
	{
		is_muted = false;
	}
	else
	{
		is_muted = isInMuteList();
	}
//	bool is_friend = LLAvatarTracker::instance().isBuddy(getID());
// [RLVa:KB] - Checked: 2010-10-31 (RLVa-1.2.2a) | Added: RLVa-1.2.2a
	bool is_friend = (!fRlvShowNames) && (LLAvatarTracker::instance().isBuddy(getID()));
// [/RLVa:KB]
	bool is_cloud = getIsCloud();

	if (is_appearance != mNameAppearance)
	{
		if (is_appearance)
		{
			debugAvatarRezTime("AvatarRezEnteredAppearanceNotification","entered appearance mode");
		}
		else
		{
			debugAvatarRezTime("AvatarRezLeftAppearanceNotification","left appearance mode");
		}
	}
	// <FS:CR> Colorize name tags
	//LLColor4 name_tag_color = getNameTagColor(is_friend);
	LLColor4 name_tag_color = getNameTagColor();
	// </FS:CR>
	LLColor4 distance_color = name_tag_color;
	std::string distance_string;

	// Wolfspirit: If we don't need to display a friend,
	// if we aren't self, if we use colored Clienttags and if we have a color
	// then use that color as name_tag_color
	static LLUICachedControl<bool> show_friends("NameTagShowFriends");
	static LLUICachedControl<U32> color_client_tags("FSColorClienttags");
	bool special_color_override = (show_friends && (is_friend || LGGContactSets::getInstance()->hasFriendColorThatShouldShow(getID(), LGG_CS_TAG))) ||
									LLNetMap::hasAvatarMarkColor(getID());
	if (mClientTagData.has("color")
		&& !special_color_override
		&& color_client_tags && !this->isSelf())
	{
		name_tag_color = mClientTagData["color"]; 
	}

	// <FS:Ansariel> Color name tags based on distance
	static LLCachedControl<bool> show_distance_color_tag(gSavedSettings, "FSTagShowDistanceColors");
	static LLCachedControl<bool> show_distance_in_tag(gSavedSettings, "FSTagShowDistance");
	// <FS:CR> FIRE-6664: Add whisper range to color tags
	static LLUIColor tag_whisper_color = LLUIColorTable::instance().getColor("NameTagWhisperDistanceColor", LLColor4::green);
	// </FS:CR> FIRE-6664: Add whisper range to color tags
	static LLUIColor tag_chat_color = LLUIColorTable::instance().getColor("NameTagChatDistanceColor", LLColor4::green);
	static LLUIColor tag_shout_color = LLUIColorTable::instance().getColor("NameTagShoutDistanceColor", LLColor4::yellow);
	static LLUIColor tag_beyond_shout_color = LLUIColorTable::instance().getColor("NameTagBeyondShoutDistanceColor", LLColor4::red);

	if (!isSelf() && (show_distance_color_tag || show_distance_in_tag))
	{
		F64 distance_squared = dist_vec_squared(getPositionGlobal(), gAgent.getPositionGlobal());
		// <FS:CR> FIRE-6664: Add whisper range color tag
		if (distance_squared <= chat_range_whisper_squared)
		{
			distance_color = tag_whisper_color;
		}
		else if (distance_squared <= chat_range_say_squared)
		// </FS:CR> FIRE-6664: Add whisper range color tag
		{
			distance_color = tag_chat_color;
		}
		else if (distance_squared <= chat_range_shout_squared)
		{
			distance_color = tag_shout_color;
		}
		else
		{
			distance_color = tag_beyond_shout_color;
		}

		if (show_distance_in_tag)
		{
			distance_string = llformat("%.02f m", sqrt(distance_squared));
		}

		// Override nametag color only if friend color is disabled
		// or avatar is not a friend nor has a contact set color
		if (show_distance_color_tag && !special_color_override)
		{
			name_tag_color = distance_color;
		}
	}
	// </FS:Ansariel>

	// Rebuild name tag if state change detected
	if (!mNameIsSet
		|| new_name
		// <FS:Ansariel> FIRE-13414: Avatar name isn't updated when the simulator sends a new name
		|| (!LLGridManager::instance().isInSecondLife() && (firstname->getString() != mNameFirstname || lastname->getString() != mNameLastname))
		// </FS:Ansariel>
		|| (!title && !mTitle.empty())
		|| (title && mTitle != title->getString())
		|| is_away != mNameAway 
		|| is_do_not_disturb != mNameDoNotDisturb 
		|| is_autoresponse != mNameAutoResponse
		|| is_muted != mNameMute
		|| is_appearance != mNameAppearance 
		|| is_friend != mNameFriend
		|| is_cloud != mNameCloud
		|| name_tag_color != mNameColor
		|| is_typing != mNameIsTyping
		|| distance_string != mDistanceString)
	{

		//WS: If we got a uuid and if we know if it's id_based or not, ask FSDATA for the other tagdata, before we display it.
		if (mClientTagData.has("uuid") && mClientTagData.has("id_based"))
		{
			LLColor4 color;
			if (mClientTagData.has("tex_color"))
			{
				color.setValue(mClientTagData["tex_color"]);
			}
			else
			{
				color = LLColor4::black;
			}
			mClientTagData = FSData::getInstance()->resolveClientTag(LLUUID(mClientTagData["uuid"].asString()),
																	 mClientTagData["id_based"].asBoolean(),
																	 color);
		}

		clearNameTag();

		// <FS:Ansariel> Show auto-response in nametag
		//if (is_away || is_muted || is_do_not_disturb || is_appearance)
		if (is_away || is_muted || is_do_not_disturb || is_autoresponse || is_appearance || is_typing)
		// </FS:Ansariel>
		{
			std::string line;
			if (is_away)
			{
				line += LLTrans::getString("AvatarAway");
				line += ", ";
			}
			if (is_do_not_disturb)
			{
				line += LLTrans::getString("AvatarDoNotDisturb");
				line += ", ";
			}
			// <FS:Ansariel> Show auto-response in nametag
			if (is_autoresponse)
			{
				line += LLTrans::getString("AvatarAutoResponse");
				line += ", ";
			}
			// </FS:Ansariel>
			if (is_muted)
			{
				line += LLTrans::getString("AvatarMuted");
				line += ", ";
			}
			if (is_appearance)
			{
				line += LLTrans::getString("AvatarEditingAppearance");
				line += ", ";
			}
			if (is_cloud && !is_muted)
			{
				line += LLTrans::getString("LoadingData");
				line += ", ";
			}
			// <FS:Ansariel> FIRE-3475: Show typing in nametag
			if (is_typing)
			{
				line += LLTrans::getString("AvatarTyping");
				line += ", ";
			}
			// </FS:Ansariel>
			// trim last ", "
			line.resize( line.length() - 2 );
			addNameTagLine(line, name_tag_color, LLFontGL::NORMAL,
				LLFontGL::getFontSansSerifSmall());
		}

//		if (sRenderGroupTitles
// [RLVa:KB] - Checked: 2010-10-31 (RLVa-1.2.2a) | Modified: RLVa-1.2.2a
		if (sRenderGroupTitles && !fRlvShowNames
// [/RLVa:KB]
			&& title && title->getString() && title->getString()[0] != '\0')
		{
			std::string title_str = title->getString();
			LLStringFn::replace_ascii_controlchars(title_str,LL_UNKNOWN_CHAR);
			addNameTagLine(title_str, name_tag_color, LLFontGL::NORMAL,
				LLFontGL::getFontSansSerifSmall());
		}

		static LLUICachedControl<bool> show_display_names("NameTagShowDisplayNames", true);
		static LLUICachedControl<bool> show_usernames("NameTagShowUsernames", true);
		static LLUICachedControl<bool> colorize_username("FSColorUsername");	// <FS:CR> FIRE-1061
		static LLUICachedControl<bool> show_legacynames("FSNameTagShowLegacyUsernames");

		if (LLAvatarName::useDisplayNames())
		{
			LLAvatarName av_name;
			if (!LLAvatarNameCache::get(getID(), &av_name))
			{
				// Force a rebuild at next idle
				// Note: do not connect a callback on idle().
				clearNameTag();
			}

// [RLVa:KB] - Checked: 2010-10-31 (RLVa-1.2.2a) | Modified: RLVa-1.2.2a
			if ( (!fRlvShowNames) || (isSelf()) )
			{
// [/RLVa:KB]
				// Might be blank if name not available yet, that's OK
				if (show_display_names)
				{

					if (mClientTagData.has("name") && !mClientTagData["name"].asString().empty())
					{
						addNameTagLine((av_name.isDisplayNameDefault() ? av_name.getUserNameForDisplay() : av_name.getDisplayName()) +" (" + mClientTagData["name"].asString() + ")",name_tag_color,LLFontGL::NORMAL, LLFontGL::getFontSansSerif(), (!av_name.getDisplayName().empty()) );
					}
					else
					{
						addNameTagLine((av_name.isDisplayNameDefault() ? av_name.getUserNameForDisplay() : av_name.getDisplayName()), name_tag_color, LLFontGL::NORMAL, LLFontGL::getFontSansSerif(), true);
					}
				}
				// Suppress SLID display if display name matches exactly (ugh)
				if (show_usernames && !av_name.isDisplayNameDefault())
				{
					// *HACK: Desaturate the color
					// <FS:CR> FIRE-1061
					LLColor4 username_color;
					if (colorize_username)
					{
						username_color = LLUIColorTable::instance().getColor("NameTagUsername", LLColor4::white);
					}
					else
					{
						username_color = name_tag_color * 0.83f;
					}
					// </FS:CR>

					// <FS:CR> Show user name as legacy name if selected
					std::string username( show_legacynames ? av_name.getUserNameForDisplay() : av_name.getAccountName() );

					addNameTagLine(username, username_color, LLFontGL::NORMAL, LLFontGL::getFontSansSerifSmall());
				}
// [RLVa:KB] - Checked: 2010-10-31 (RLVa-1.2.2a) | Modified: RLVa-1.2.2a
			}
			else
			{
				addNameTagLine(RlvStrings::getAnonym(av_name), name_tag_color, LLFontGL::NORMAL, LLFontGL::getFontSansSerif(), (!av_name.getDisplayName().empty()) );
			}
// [/RLVa:KB]
		}
		else  // DISPLAY NAMES OFF
		{
			const LLFontGL* font = LLFontGL::getFontSansSerif();
			std::string full_name = LLCacheName::buildFullName( firstname->getString(), lastname->getString() );
// [RLVa:KB] - Checked: 2010-10-31 (RLVa-1.2.2a) | Modified: RLVa-1.2.2a
			if ( (fRlvShowNames) && (!isSelf()) )
			{
				full_name = RlvStrings::getAnonym(full_name);
				addNameTagLine(full_name, name_tag_color, LLFontGL::NORMAL, font, true);
			}
// [/RLVa:KB]
			else // Only check for client tags when not RLV anon -AO
			{
				if (mClientTagData.has("name") && !mClientTagData["name"].asString().empty())
				{
					addNameTagLine(full_name + " (" + mClientTagData["name"].asString() + ")", name_tag_color, LLFontGL::NORMAL, font, true);
				}
				else
				{
					addNameTagLine(full_name, name_tag_color, LLFontGL::NORMAL, font, true);
				}
			}
		}

		// <FS:Ansariel> Show distance in tag
		if (show_distance_in_tag)
		{
			addNameTagLine(distance_string, distance_color, LLFontGL::NORMAL, LLFontGL::getFontSansSerifSmall());
		}
		// <FS:Ansariel> Show distance in tag

		mNameAway = is_away;
		mNameDoNotDisturb = is_do_not_disturb;
		mNameAutoResponse = is_autoresponse; // <FS:Ansariel> Show auto-response in nametag
		mNameMute = is_muted;
		mNameAppearance = is_appearance;
		mNameFriend = is_friend;
		mNameCloud = is_cloud;
		mNameColor=name_tag_color;
		mDistanceString = distance_string;
		mTitle = title ? title->getString() : "";
		mNameIsTyping = is_typing;
		// <FS:Ansariel> FIRE-13414: Avatar name isn't updated when the simulator sends a new name
		mNameFirstname = firstname->getString();
		mNameLastname = lastname->getString();
		// </FS:Ansariel>
		LLStringFn::replace_ascii_controlchars(mTitle,LL_UNKNOWN_CHAR);
		new_name = TRUE;
	}


	
	if (mVisibleChat || mVisibleTyping)
	{
		mNameText->setFont(LLFontGL::getFontSansSerif());
				mNameText->setTextAlignment(LLHUDNameTag::ALIGN_TEXT_LEFT);
		mNameText->setFadeDistance(CHAT_NORMAL_RADIUS * 2.f, 5.f);

		std::deque<LLChat>::iterator chat_iter = mChats.begin();
		mNameText->clearString();

		LLColor4 new_chat = LLUIColorTable::instance().getColor( isSelf() ? "UserChatColor" : "AgentChatColor" );
		
		// <FS:CR> Colorize tags
		new_chat = LGGContactSets::getInstance()->colorize(getID(), new_chat, LGG_CS_CHAT);
		
		//color based on contact sets prefs
		LGGContactSets::getInstance()->hasFriendColorThatShouldShow(getID(), LGG_CS_CHAT, new_chat);
		// </FS:CR>
		
		if (mVisibleChat)
		{
		LLColor4 normal_chat = lerp(new_chat, LLColor4(0.8f, 0.8f, 0.8f, 1.f), 0.7f);
		LLColor4 old_chat = lerp(normal_chat, LLColor4(0.6f, 0.6f, 0.6f, 1.f), 0.7f);
		if (mTyping && mChats.size() >= MAX_BUBBLE_CHAT_UTTERANCES) 
		{
			++chat_iter;
		}

		for(; chat_iter != mChats.end(); ++chat_iter)
		{
			F32 chat_fade_amt = llclamp((F32)((LLFrameTimer::getElapsedSeconds() - chat_iter->mTime) / CHAT_FADE_TIME), 0.f, 4.f);
			LLFontGL::StyleFlags style;
			switch(chat_iter->mChatType)
			{
			case CHAT_TYPE_WHISPER:
				style = LLFontGL::ITALIC;
				break;
			case CHAT_TYPE_SHOUT:
				style = LLFontGL::BOLD;
				break;
			default:
				style = LLFontGL::NORMAL;
				break;
			}
			if (chat_fade_amt < 1.f)
			{
				F32 u = clamp_rescale(chat_fade_amt, 0.9f, 1.f, 0.f, 1.f);
				mNameText->addLine(chat_iter->mText, lerp(new_chat, normal_chat, u), style);
			}
			else if (chat_fade_amt < 2.f)
			{
				F32 u = clamp_rescale(chat_fade_amt, 1.9f, 2.f, 0.f, 1.f);
				mNameText->addLine(chat_iter->mText, lerp(normal_chat, old_chat, u), style);
			}
			else if (chat_fade_amt < 3.f)
			{
				// *NOTE: only remove lines down to minimum number
				mNameText->addLine(chat_iter->mText, old_chat, style);
			}
		}
		}
		mNameText->setVisibleOffScreen(TRUE);

		if (mVisibleTyping && mTyping)
		{
			S32 dot_count = (llfloor(mTypingTimer.getElapsedTimeF32() * 3.f) + 2) % 3 + 1;
			switch(dot_count)
			{
			case 1:
				mNameText->addLine(".", new_chat);
				break;
			case 2:
				mNameText->addLine("..", new_chat);
				break;
			case 3:
				mNameText->addLine("...", new_chat);
				break;
			}

		}
	}
	else
	{
		// ...not using chat bubbles, just names
		mNameText->setTextAlignment(LLHUDNameTag::ALIGN_TEXT_CENTER);
		mNameText->setFadeDistance(CHAT_NORMAL_RADIUS, 5.f);
		mNameText->setVisibleOffScreen(FALSE);
	}
}

// <FS:Ansariel> Fix nametag not properly updating when display name arrives
//void LLVOAvatar::addNameTagLine(const std::string& line, const LLColor4& color, S32 style, const LLFontGL* font)
void LLVOAvatar::addNameTagLine(const std::string& line, const LLColor4& color, S32 style, const LLFontGL* font, bool is_name /* = false */)
// </FS:Ansariel>
{
	llassert(mNameText);
	if (mVisibleChat || mVisibleTyping)
	{
		mNameText->addLabel(line);
	}
	else
	{
		mNameText->addLine(line, color, (LLFontGL::StyleFlags)style, font);
	}
	// <FS:Ansariel> Fix nametag not properly updating when display name arrives
    //mNameIsSet |= !line.empty();
	if (is_name)
	{
		mNameIsSet |= !line.empty();
	}
	// </FS:Ansariel>
}

void LLVOAvatar::clearNameTag()
{
    mNameIsSet = false;
	if (mNameText)
	{
		mNameText->setLabel("");
		mNameText->setString("");
	}
	mTimeVisible.reset();
}

//static
void LLVOAvatar::invalidateNameTag(const LLUUID& agent_id)
{
	LLViewerObject* obj = gObjectList.findObject(agent_id);
	if (!obj) return;

	LLVOAvatar* avatar = dynamic_cast<LLVOAvatar*>(obj);
	if (!avatar) return;

	avatar->clearNameTag();
}

//static
void LLVOAvatar::invalidateNameTags()
{
	std::vector<LLCharacter*>::iterator it = LLCharacter::sInstances.begin();
	for ( ; it != LLCharacter::sInstances.end(); ++it)
	{
		LLVOAvatar* avatar = dynamic_cast<LLVOAvatar*>(*it);
		if (!avatar) continue;
		if (avatar->isDead()) continue;

		avatar->clearNameTag();
	}
}

// Compute name tag position during idle update
void LLVOAvatar::idleUpdateNameTagPosition(const LLVector3& root_pos_last)
{
	LLQuaternion root_rot = mRoot->getWorldRotation();
	LLQuaternion inv_root_rot = ~root_rot;
	LLVector3 pixel_right_vec;
	LLVector3 pixel_up_vec;
	LLViewerCamera::getInstance()->getPixelVectors(root_pos_last, pixel_up_vec, pixel_right_vec);
	LLVector3 camera_to_av = root_pos_last - LLViewerCamera::getInstance()->getOrigin();
	camera_to_av.normalize();
	LLVector3 local_camera_at = camera_to_av * inv_root_rot;
	LLVector3 local_camera_up = camera_to_av % LLViewerCamera::getInstance()->getLeftAxis();
	local_camera_up.normalize();
	local_camera_up = local_camera_up * inv_root_rot;

	// <FS:Ansariel> Optional legacy nametag position
	LLVector3 name_position;
	static LLCachedControl<bool> fsLegacyNametagPosition(gSavedSettings, "FSLegacyNametagPosition");
	if (fsLegacyNametagPosition)
	{
		local_camera_up.scaleVec((mBodySize + mAvatarOffset) * 0.5f);
		local_camera_at.scaleVec((mBodySize + mAvatarOffset) * 0.5f);

		name_position = mRoot->getWorldPosition();
		name_position[VZ] -= mPelvisToFoot;
		name_position[VZ] += ((mBodySize[VZ] - mAvatarOffset[VZ] * 0.9f) * 0.55f);
		name_position += (local_camera_up * root_rot) - (projected_vec(local_camera_at * root_rot, camera_to_av));	
		name_position += pixel_up_vec * 15.f;
	}
	else
	{
	// </FS:Ansariel>
	// position is based on head position, does not require mAvatarOffset here. - Nyx
	LLVector3 avatar_ellipsoid(mBodySize.mV[VX] * 0.4f,
								mBodySize.mV[VY] * 0.4f,
								mBodySize.mV[VZ] * NAMETAG_VERT_OFFSET_WEIGHT);

	local_camera_up.scaleVec(avatar_ellipsoid);
	local_camera_at.scaleVec(avatar_ellipsoid);

	LLVector3 head_offset = (mHeadp->getLastWorldPosition() - mRoot->getLastWorldPosition()) * inv_root_rot;

	if (dist_vec(head_offset, mTargetRootToHeadOffset) > NAMETAG_UPDATE_THRESHOLD)
	{
		mTargetRootToHeadOffset = head_offset;
	}
	
	mCurRootToHeadOffset = lerp(mCurRootToHeadOffset, mTargetRootToHeadOffset, LLSmoothInterpolation::getInterpolant(0.2f));

	// <FS:Ansariel> Optional legacy nametag position
	//LLVector3 name_position = mRoot->getLastWorldPosition() + (mCurRootToHeadOffset * root_rot);
	name_position = mRoot->getLastWorldPosition() + (mCurRootToHeadOffset * root_rot);
	name_position += (local_camera_up * root_rot) - (projected_vec(local_camera_at * root_rot, camera_to_av));	
	name_position += pixel_up_vec * NAMETAG_VERTICAL_SCREEN_OFFSET;
	// <FS:Ansariel> Optional legacy nametag position
	}
	// </FS:Ansariel>

	// <FS:Ansariel> Optional Z-offset correction for name tags
	static LLCachedControl<S32> fsNameTagOffset(gSavedSettings, "FSNameTagZOffsetCorrection");
	name_position[VZ] += fsNameTagOffset / 10.f;
	// </FS:Ansariel>

	mNameText->setPositionAgent(name_position);				
}

void LLVOAvatar::idleUpdateNameTagAlpha(BOOL new_name, F32 alpha)
{
	llassert(mNameText);

	if (new_name
		|| alpha != mNameAlpha)
	{
		mNameText->setAlpha(alpha);
		mNameAlpha = alpha;
	}
}

// <FS:CR> Colorize tags
//LLColor4 LLVOAvatar::getNameTagColor(bool is_friend)
LLColor4 LLVOAvatar::getNameTagColor()
// </FS:CR>
{
	// ...not using display names
	LLColor4 color = LLUIColorTable::getInstance()->getColor("NameTagLegacy");
	if (LLAvatarName::useDisplayNames())
	{
		// ...color based on whether username "matches" a computed display name
		LLAvatarName av_name;
		if (LLAvatarNameCache::get(getID(), &av_name) && av_name.isDisplayNameDefault())
		{
			color = LLUIColorTable::getInstance()->getColor("NameTagMatch");
		}
		else
		{
			color = LLUIColorTable::getInstance()->getColor("NameTagMismatch");
		}
	}
	
	// <FS:CR> FIRE-1061 - Color friends, lindens, muted, etc
	color = LGGContactSets::getInstance()->colorize(getID(), color, LGG_CS_TAG);
	// </FS:CR>
	
	LGGContactSets::getInstance()->hasFriendColorThatShouldShow(getID(), LGG_CS_TAG, color);

	LLNetMap::getAvatarMarkColor(getID(), color);

	return color;
}

void LLVOAvatar::idleUpdateBelowWater()
{
	F32 avatar_height = (F32)(getPositionGlobal().mdV[VZ]);

	F32 water_height;
	water_height = getRegion()->getWaterHeight();

	// <FS:Zi> Animation Overrider
	BOOL wasBelowWater = mBelowWater;
	mBelowWater =  avatar_height < water_height;
	// <FS:Zi> Animation Overrider
	if (isSelf() && wasBelowWater != mBelowWater)
	{
		AOEngine::instance().checkBelowWater(mBelowWater);
	}
	// </FS:Zi> Animation Overrider
}

void LLVOAvatar::slamPosition()
{
	gAgent.setPositionAgent(getPositionAgent());
	mRoot->setWorldPosition(getPositionAgent()); // teleport
	setChanged(TRANSLATED);
	if (mDrawable.notNull())
	{
		gPipeline.updateMoveNormalAsync(mDrawable);
	}
	mRoot->updateWorldMatrixChildren();
}

bool LLVOAvatar::isVisuallyMuted()
{
	bool muted = false;

	// <FS:Ansariel> FIRE-11783: Always visually mute avatars that are muted
	if (!isSelf() && isInMuteList())
	{
		return true;
	}
	// </FS:Ansariel>

	// Priority order (highest priority first)
	// * own avatar is never visually muted
	// * if on the "always draw normally" list, draw them normally
	// * if on the "always visually mute" list, mute them
	// * check against the render cost and attachment limits
	if (!isSelf())
	{
		if (mVisuallyMuteSetting == AV_ALWAYS_RENDER)
		{
			muted = false;
		}
		else if (mVisuallyMuteSetting == AV_DO_NOT_RENDER)
		{	// Always want to see this AV as an impostor
			muted = true;
		}
		// <FS:Ansariel> FIRE-11783: Always visually mute avatars that are muted
        //else if (isInMuteList())
        //{
        //    muted = true;
        //}
		// </FS:Ansariel>
		else
		{
			muted = isTooComplex();
		}
	}

	return muted;
}

bool LLVOAvatar::isInMuteList()
{
	bool muted = false;
	F64 now = LLFrameTimer::getTotalSeconds();
	if (now < mCachedMuteListUpdateTime)
	{
		muted = mCachedInMuteList;
	}
	else
	{
		muted = LLMuteList::getInstance()->isMuted(getID());

		const F64 SECONDS_BETWEEN_MUTE_UPDATES = 1;
		mCachedMuteListUpdateTime = now + SECONDS_BETWEEN_MUTE_UPDATES;
		mCachedInMuteList = muted;
	}
	return muted;
}

void LLVOAvatar::updateDebugText()
{
	// clear debug text
	mDebugText.clear();

	// <FS:CR> Use LLCachedControl
	//if (gSavedSettings.getBOOL("DebugAvatarAppearanceMessage"))
	static LLCachedControl<bool> debug_avatar_appearance_message(gSavedSettings, "DebugAvatarAppearanceMessage");
	if (debug_avatar_appearance_message)
	// </FS:CR>
	{
		S32 central_bake_version = -1;
		if (getRegion())
		{
			central_bake_version = getRegion()->getCentralBakeVersion();
		}
		bool all_baked_downloaded = allBakedTexturesCompletelyDownloaded();
		bool all_local_downloaded = allLocalTexturesCompletelyDownloaded();
		std::string debug_line = llformat("%s%s - mLocal: %d, mEdit: %d, mUSB: %d, CBV: %d",
										  isSelf() ? (all_local_downloaded ? "L" : "l") : "-",
										  all_baked_downloaded ? "B" : "b",
										  mUseLocalAppearance, mIsEditingAppearance,
										  // <FS:Ansariel> [Legacy Bake]
										  //1, central_bake_version);
										  mUseServerBakes, central_bake_version);
										  // </FS:Ansariel> [Legacy Bake]
		std::string origin_string = bakedTextureOriginInfo();
		debug_line += " [" + origin_string + "]";
		S32 curr_cof_version = LLAppearanceMgr::instance().getCOFVersion();
		S32 last_request_cof_version = mLastUpdateRequestCOFVersion;
		S32 last_received_cof_version = mLastUpdateReceivedCOFVersion;
		if (isSelf())
		{
			debug_line += llformat(" - cof: %d req: %d rcv:%d",
								   curr_cof_version, last_request_cof_version, last_received_cof_version);
			// <FS:CR> Use LLCachedControl
			//if (gSavedSettings.getBOOL("DebugForceAppearanceRequestFailure"))
			static LLCachedControl<bool> debug_force_appearance_request_failure(gSavedSettings, "DebugForceAppearanceRequestFailure");
			if (debug_force_appearance_request_failure)
			// </FS:CR>
			{
				debug_line += " FORCING ERRS";
			}
		}
		else
		{
			debug_line += llformat(" - cof rcv:%d", last_received_cof_version);
		}
		debug_line += llformat(" bsz-z: %f avofs-z: %f", mBodySize[2], mAvatarOffset[2]);
		bool hover_enabled = getRegion() && getRegion()->avatarHoverHeightEnabled();
		debug_line += hover_enabled ? " H" : " h";
		const LLVector3& hover_offset = getHoverOffset();
		if (hover_offset[2] != 0.0)
		{
			debug_line += llformat(" hov_z: %f", hover_offset[2]);
			debug_line += llformat(" %s", (mIsSitting ? "S" : "T"));
			debug_line += llformat("%s", (isMotionActive(ANIM_AGENT_SIT_GROUND_CONSTRAINED) ? "G" : "-"));
		}
		F32 elapsed = mLastAppearanceMessageTimer.getElapsedTimeF32();
		static const char *elapsed_chars = "Xx*...";
		U32 bucket = U32(elapsed*2);
		if (bucket < strlen(elapsed_chars))
		{
			debug_line += llformat(" %c", elapsed_chars[bucket]);
		}
		addDebugText(debug_line);
	}
	// <FS:CR> Use LLCachedControl
	static LLCachedControl<bool> debug_avatar_composite_baked(gSavedSettings, "DebugAvatarCompositeBaked");
	if (debug_avatar_composite_baked)
	//if (gSavedSettings.getBOOL("DebugAvatarCompositeBaked"))
	// </FS:CR>
	{
		if (!mBakedTextureDebugText.empty())
			addDebugText(mBakedTextureDebugText);
	}

	if (LLVOAvatar::sShowAnimationDebug)
	{
		for (LLMotionController::motion_list_t::iterator iter = mMotionController.getActiveMotions().begin();
			 iter != mMotionController.getActiveMotions().end(); ++iter)
		{
			LLMotion* motionp = *iter;
			if (motionp->getMinPixelArea() < getPixelArea())
			{
				std::string output;
				if (motionp->getName().empty())
				{
					output = llformat("%s - %d",
							  gAgent.isGodlikeWithoutAdminMenuFakery() ?
							  motionp->getID().asString().c_str() :
							  LLUUID::null.asString().c_str(),
							  (U32)motionp->getPriority());
				}
				else
				{
					output = llformat("%s - %d",
							  motionp->getName().c_str(),
							  (U32)motionp->getPriority());
				}
				addDebugText(output);
			}
		}
	}

	if (!mDebugText.size() && mText.notNull())
	{
		mText->markDead();
		mText = NULL;
	}
	else if (mDebugText.size())
	{
		setDebugText(mDebugText);
	}
	mDebugText.clear();

}

//------------------------------------------------------------------------
// updateCharacter()
// called on both your avatar and other avatars
//------------------------------------------------------------------------
BOOL LLVOAvatar::updateCharacter(LLAgent &agent)
{	
	updateDebugText();
	
	if (!mIsBuilt)
	{
		return FALSE;
	}

	BOOL visible = isVisible();

	// For fading out the names above heads, only let the timer
	// run if we're visible.
	if (mDrawable.notNull() && !visible)
	{
		mTimeVisible.reset();
	}

	//--------------------------------------------------------------------
	// the rest should only be done occasionally for far away avatars
	//--------------------------------------------------------------------

	bool visually_muted = isVisuallyMuted();
	if (visible && (!isSelf() || visually_muted) && !mIsDummy && sUseImpostors && !mNeedsAnimUpdate && !sFreezeCounter)
	{
		const LLVector4a* ext = mDrawable->getSpatialExtents();
		LLVector4a size;
		size.setSub(ext[1],ext[0]);
		F32 mag = size.getLength3().getF32()*0.5f;

		
		F32 impostor_area = 256.f*512.f*(8.125f - LLVOAvatar::sLODFactor*8.f);
		if (visually_muted)
		{ // visually muted avatars update at 16 hz
			mUpdatePeriod = 16;
		}
		else if (   ! shouldImpostor()
				 || mDrawable->mDistanceWRTCamera < 1.f + mag)
		{   // first 25% of max visible avatars are not impostored
			// also, don't impostor avatars whose bounding box may be penetrating the 
			// impostor camera near clip plane
			mUpdatePeriod = 1;
		}
		else if ( shouldImpostor(4) )
		{ //background avatars are REALLY slow updating impostors
			mUpdatePeriod = 16;
		}
		else if ( shouldImpostor(3) )
		{ //back 25% of max visible avatars are slow updating impostors
			mUpdatePeriod = 8;
		}
		else if (mImpostorPixelArea <= impostor_area)
		{  // stuff in between gets an update period based on pixel area
			mUpdatePeriod = llclamp((S32) sqrtf(impostor_area*4.f/mImpostorPixelArea), 2, 8);
		}
		else
		{
			//nearby avatars, update the impostors more frequently.
			mUpdatePeriod = 4;
		}

		visible = (LLDrawable::getCurrentFrame()+mID.mData[0])%mUpdatePeriod == 0 ? TRUE : FALSE;
	}
	else
	{
		mUpdatePeriod = 1;
	}


	// don't early out for your own avatar, as we rely on your animations playing reliably
	// for example, the "turn around" animation when entering customize avatar needs to trigger
	// even when your avatar is offscreen
	if (!visible && !isSelf())
	{
		updateMotions(LLCharacter::HIDDEN_UPDATE);
		return FALSE;
	}

	// <FS:Zi> Optionally disable the usage of timesteps, testing if this affects performance or
	//         creates animation issues - FIRE-3657
	// if (!isSelf() && !mIsDummy)
	static LLCachedControl<bool> use_timesteps(gSavedSettings,"UseAnimationTimeSteps");
	// change animation time quanta based on avatar render load
	if (!isSelf() && !mIsDummy && use_timesteps)
	// </FS:Zi>
	{
		F32 time_quantum = clamp_rescale((F32)sInstances.size(), 10.f, 35.f, 0.f, 0.25f);
		F32 pixel_area_scale = clamp_rescale(mPixelArea, 100, 5000, 1.f, 0.f);
		F32 time_step = time_quantum * pixel_area_scale;
		if (time_step != 0.f)
		{
			// disable walk motion servo controller as it doesn't work with motion timesteps
			stopMotion(ANIM_AGENT_WALK_ADJUST);
			removeAnimationData("Walk Speed");
		}
		mMotionController.setTimeStep(time_step);
		//		LL_INFOS() << "Setting timestep to " << time_quantum * pixel_area_scale << LL_ENDL;
	}
	// <FS:Zi> Optionally disable the usage of timesteps, testing if this affects performance or
	//         creates animation issues - FIRE-3657
	else
	{
		mMotionController.setTimeStep(0.0f);
	}
	// </FS:Zi>

	if (getParent() && !mIsSitting)
	{
		sitOnObject((LLViewerObject*)getParent());
	}
	else if (!getParent() && mIsSitting && !isMotionActive(ANIM_AGENT_SIT_GROUND_CONSTRAINED))
	{
		getOffObject();
	}

	//--------------------------------------------------------------------
	// create local variables in world coords for region position values
	//--------------------------------------------------------------------
	F32 speed;
	LLVector3 normal;

	LLVector3 xyVel = getVelocity();
	xyVel.mV[VZ] = 0.0f;
	speed = xyVel.length();
	// remembering the value here prevents a display glitch if the
	// animation gets toggled during this update.
	bool was_sit_ground_constrained = isMotionActive(ANIM_AGENT_SIT_GROUND_CONSTRAINED);
	
	if (!(mIsSitting && getParent()))
	{
		// This case includes all configurations except sitting on an
		// object, so does include ground sit.

		//--------------------------------------------------------------------
		// get timing info
		// handle initial condition case
		//--------------------------------------------------------------------
		F32 animation_time = mAnimTimer.getElapsedTimeF32();
		if (mTimeLast == 0.0f)
		{
			mTimeLast = animation_time;

			// put the pelvis at slaved position/mRotation
			mRoot->setWorldPosition( getPositionAgent() ); // first frame
			mRoot->setWorldRotation( getRotation() );
		}
	
		//--------------------------------------------------------------------
		// dont' let dT get larger than 1/5th of a second
		//--------------------------------------------------------------------
		F32 deltaTime = animation_time - mTimeLast;

		deltaTime = llclamp( deltaTime, DELTA_TIME_MIN, DELTA_TIME_MAX );
		mTimeLast = animation_time;

		mSpeedAccum = (mSpeedAccum * 0.95f) + (speed * 0.05f);

		//--------------------------------------------------------------------
		// compute the position of the avatar's root
		//--------------------------------------------------------------------
		LLVector3d root_pos;
		LLVector3d ground_under_pelvis;

		if (isSelf())
		{
			gAgent.setPositionAgent(getRenderPosition());
		}

		root_pos = gAgent.getPosGlobalFromAgent(getRenderPosition());
		root_pos.mdV[VZ] += getVisualParamWeight(AVATAR_HOVER);


		resolveHeightGlobal(root_pos, ground_under_pelvis, normal);
		F32 foot_to_ground = (F32) (root_pos.mdV[VZ] - mPelvisToFoot - ground_under_pelvis.mdV[VZ]);				
		BOOL in_air = ((!LLWorld::getInstance()->getRegionFromPosGlobal(ground_under_pelvis)) || 
						foot_to_ground > FOOT_GROUND_COLLISION_TOLERANCE);

		if (in_air && !mInAir)
		{
			mTimeInAir.reset();
		}
		mInAir = in_air;

		// correct for the fact that the pelvis is not necessarily the center 
		// of the agent's physical representation
		root_pos.mdV[VZ] -= (0.5f * mBodySize.mV[VZ]) - mPelvisToFoot;
		if (!mIsSitting && !was_sit_ground_constrained)
		{
			root_pos += LLVector3d(getHoverOffset());
		}
		
		LLVector3 newPosition = gAgent.getPosAgentFromGlobal(root_pos);


		if (newPosition != mRoot->getXform()->getWorldPosition())
		{		
			mRoot->touch();
			mRoot->setWorldPosition( newPosition ); // regular update				
		}


		//--------------------------------------------------------------------
		// Propagate viewer object rotation to root of avatar
		//--------------------------------------------------------------------
		if (!isAnyAnimationSignaled(AGENT_NO_ROTATE_ANIMS, NUM_AGENT_NO_ROTATE_ANIMS))
		{
			LLQuaternion iQ;
			LLVector3 upDir( 0.0f, 0.0f, 1.0f );
			
			// Compute a forward direction vector derived from the primitive rotation
			// and the velocity vector.  When walking or jumping, don't let body deviate
			// more than 90 from the view, if necessary, flip the velocity vector.

			LLVector3 primDir;
			if (isSelf())
			{
				primDir = agent.getAtAxis() - projected_vec(agent.getAtAxis(), agent.getReferenceUpVector());
				primDir.normalize();
			}
			else
			{
				primDir = getRotation().getMatrix3().getFwdRow();
			}
			LLVector3 velDir = getVelocity();
			velDir.normalize();
			// <FS> Disable avatar turning towards camera when walking backwards
			//if ( mSignaledAnimations.find(ANIM_AGENT_WALK) != mSignaledAnimations.end())
			static LLCachedControl<bool> walk_backwards(gSavedSettings, "FSDisableTurningAroundWhenWalkingBackwards");
			if (walk_backwards && mSignaledAnimations.find(ANIM_AGENT_WALK) != mSignaledAnimations.end())
			// </FS>
			{
				F32 vpD = velDir * primDir;
				if (vpD < -0.5f)
				{
					velDir *= -1.0f;
				}
			}
			LLVector3 fwdDir = lerp(primDir, velDir, clamp_rescale(speed, 0.5f, 2.0f, 0.0f, 1.0f));
			if (isSelf() && gAgentCamera.cameraMouselook())
			{
				// make sure fwdDir stays in same general direction as primdir
				if (gAgent.getFlying())
				{
					fwdDir = LLViewerCamera::getInstance()->getAtAxis();
				}
				else
				{
					LLVector3 at_axis = LLViewerCamera::getInstance()->getAtAxis();
					LLVector3 up_vector = gAgent.getReferenceUpVector();
					at_axis -= up_vector * (at_axis * up_vector);
					at_axis.normalize();
					
					F32 dot = fwdDir * at_axis;
					if (dot < 0.f)
					{
						fwdDir -= 2.f * at_axis * dot;
						fwdDir.normalize();
					}
				}
			}

			LLQuaternion root_rotation = mRoot->getWorldMatrix().quaternion();
			F32 root_roll, root_pitch, root_yaw;
			root_rotation.getEulerAngles(&root_roll, &root_pitch, &root_yaw);

			// When moving very slow, the pelvis is allowed to deviate from the
			// forward direction to allow it to hold it's position while the torso
			// and head turn.  Once in motion, it must conform however.
			BOOL self_in_mouselook = isSelf() && gAgentCamera.cameraMouselook();

			LLVector3 pelvisDir( mRoot->getWorldMatrix().getFwdRow4().mV );

			static LLCachedControl<F32> s_pelvis_rot_threshold_slow(gSavedSettings, "AvatarRotateThresholdSlow", 60.0);
			static LLCachedControl<F32> s_pelvis_rot_threshold_fast(gSavedSettings, "AvatarRotateThresholdFast", 2.0);

			F32 pelvis_rot_threshold = clamp_rescale(speed, 0.1f, 1.0f, s_pelvis_rot_threshold_slow, s_pelvis_rot_threshold_fast);
						
			if (self_in_mouselook)
			{
				pelvis_rot_threshold *= MOUSELOOK_PELVIS_FOLLOW_FACTOR;
			}
			pelvis_rot_threshold *= DEG_TO_RAD;

			F32 angle = angle_between( pelvisDir, fwdDir );

			// The avatar's root is allowed to have a yaw that deviates widely
			// from the forward direction, but if roll or pitch are off even
			// a little bit we need to correct the rotation.
			if(root_roll < 1.f * DEG_TO_RAD
			   && root_pitch < 5.f * DEG_TO_RAD)
			{
				// smaller correction vector means pelvis follows prim direction more closely
				if (!mTurning && angle > pelvis_rot_threshold*0.75f)
				{
					mTurning = TRUE;
				}

				// use tighter threshold when turning
				if (mTurning)
				{
					pelvis_rot_threshold *= 0.4f;
				}

				// am I done turning?
				if (angle < pelvis_rot_threshold)
				{
					mTurning = FALSE;
				}

				LLVector3 correction_vector = (pelvisDir - fwdDir) * clamp_rescale(angle, pelvis_rot_threshold*0.75f, pelvis_rot_threshold, 1.0f, 0.0f);
				fwdDir += correction_vector;
			}
			else
			{
				mTurning = FALSE;
			}

			// Now compute the full world space rotation for the whole body (wQv)
			LLVector3 leftDir = upDir % fwdDir;
			leftDir.normalize();
			fwdDir = leftDir % upDir;
			LLQuaternion wQv( fwdDir, leftDir, upDir );

			if (isSelf() && mTurning)
			{
				if ((fwdDir % pelvisDir) * upDir > 0.f)
				{
					gAgent.setControlFlags(AGENT_CONTROL_TURN_RIGHT);
				}
				else
				{
					gAgent.setControlFlags(AGENT_CONTROL_TURN_LEFT);
				}
			}

			// Set the root rotation, but do so incrementally so that it
			// lags in time by some fixed amount.
			//F32 u = LLSmoothInterpolation::getInterpolant(PELVIS_LAG);
			F32 pelvis_lag_time = 0.f;
			if (self_in_mouselook)
			{
				pelvis_lag_time = PELVIS_LAG_MOUSELOOK;
			}
			else if (mInAir)
			{
				pelvis_lag_time = PELVIS_LAG_FLYING;
				// increase pelvis lag time when moving slowly
				pelvis_lag_time *= clamp_rescale(mSpeedAccum, 0.f, 15.f, 3.f, 1.f);
			}
			else
			{
				pelvis_lag_time = PELVIS_LAG_WALKING;
			}

			F32 u = llclamp((deltaTime / pelvis_lag_time), 0.0f, 1.0f);	

			mRoot->setWorldRotation( slerp(u, mRoot->getWorldRotation(), wQv) );
			
		}
	}
	else if (mDrawable.notNull())
	{
		LLVector3 pos = mDrawable->getPosition();
		pos += getHoverOffset() * mDrawable->getRotation();
		mRoot->setPosition(pos);
		mRoot->setRotation(mDrawable->getRotation());
	}
	
	//-------------------------------------------------------------------------
	// Update character motions
	//-------------------------------------------------------------------------
	// store data relevant to motions
	mSpeed = speed;

	// update animations
	if (mSpecialRenderMode == 1) // Animation Preview
	{
		updateMotions(LLCharacter::FORCE_UPDATE);
	}
	else
	{
		updateMotions(LLCharacter::NORMAL_UPDATE);
	}

	// Special handling for sitting on ground.
	if (!getParent() && (mIsSitting || was_sit_ground_constrained))
	{
		
		F32 off_z = LLVector3d(getHoverOffset()).mdV[VZ];
		if (off_z != 0.0)
		{
			LLVector3 pos = mRoot->getWorldPosition();
			pos.mV[VZ] += off_z;
			mRoot->touch();
			mRoot->setWorldPosition(pos);
		}
	}

	// update head position
	updateHeadOffset();

	//-------------------------------------------------------------------------
	// Find the ground under each foot, these are used for a variety
	// of things that follow
	//-------------------------------------------------------------------------
	LLVector3 ankle_left_pos_agent = mFootLeftp->getWorldPosition();
	LLVector3 ankle_right_pos_agent = mFootRightp->getWorldPosition();

	LLVector3 ankle_left_ground_agent = ankle_left_pos_agent;
	LLVector3 ankle_right_ground_agent = ankle_right_pos_agent;
	resolveHeightAgent(ankle_left_pos_agent, ankle_left_ground_agent, normal);
	resolveHeightAgent(ankle_right_pos_agent, ankle_right_ground_agent, normal);

	F32 leftElev = llmax(-0.2f, ankle_left_pos_agent.mV[VZ] - ankle_left_ground_agent.mV[VZ]);
	F32 rightElev = llmax(-0.2f, ankle_right_pos_agent.mV[VZ] - ankle_right_ground_agent.mV[VZ]);

	if (!mIsSitting)
	{
		//-------------------------------------------------------------------------
		// Figure out which foot is on ground
		//-------------------------------------------------------------------------
		if (!mInAir)
		{
			if ((leftElev < 0.0f) || (rightElev < 0.0f))
			{
				ankle_left_pos_agent = mFootLeftp->getWorldPosition();
				ankle_right_pos_agent = mFootRightp->getWorldPosition();
				leftElev = ankle_left_pos_agent.mV[VZ] - ankle_left_ground_agent.mV[VZ];
				rightElev = ankle_right_pos_agent.mV[VZ] - ankle_right_ground_agent.mV[VZ];
			}
		}
	}
	
	//-------------------------------------------------------------------------
	// Generate footstep sounds when feet hit the ground
	//-------------------------------------------------------------------------
	const LLUUID AGENT_FOOTSTEP_ANIMS[] = {ANIM_AGENT_WALK, ANIM_AGENT_RUN, ANIM_AGENT_LAND};
	const S32 NUM_AGENT_FOOTSTEP_ANIMS = LL_ARRAY_SIZE(AGENT_FOOTSTEP_ANIMS);

	if ( gAudiop && isAnyAnimationSignaled(AGENT_FOOTSTEP_ANIMS, NUM_AGENT_FOOTSTEP_ANIMS) )
	{
		BOOL playSound = FALSE;
		LLVector3 foot_pos_agent;

		BOOL onGroundLeft = (leftElev <= 0.05f);
		BOOL onGroundRight = (rightElev <= 0.05f);

		// did left foot hit the ground?
		if ( onGroundLeft && !mWasOnGroundLeft )
		{
			foot_pos_agent = ankle_left_pos_agent;
			playSound = TRUE;
		}

		// did right foot hit the ground?
		if ( onGroundRight && !mWasOnGroundRight )
		{
			foot_pos_agent = ankle_right_pos_agent;
			playSound = TRUE;
		}

		mWasOnGroundLeft = onGroundLeft;
		mWasOnGroundRight = onGroundRight;

		// <FS:PP> FIRE-3169: Option to change the default footsteps sound
		// if ( playSound )
		static LLCachedControl<bool> PlayModeUISndFootsteps(gSavedSettings, "PlayModeUISndFootsteps");
		if ( playSound && PlayModeUISndFootsteps )
		// </FS:PP>
		{
			const F32 STEP_VOLUME = 0.1f;
			const LLUUID& step_sound_id = getStepSound();

			LLVector3d foot_pos_global = gAgent.getPosGlobalFromAgent(foot_pos_agent);

			if (LLViewerParcelMgr::getInstance()->canHearSound(foot_pos_global)
				&& !LLMuteList::getInstance()->isMuted(getID(), LLMute::flagObjectSounds))
			{
				gAudiop->triggerSound(step_sound_id, getID(), STEP_VOLUME, LLAudioEngine::AUDIO_TYPE_AMBIENT, foot_pos_global);
			}
		}
	}

	mRoot->updateWorldMatrixChildren();

	//mesh vertices need to be reskinned
	mNeedsSkin = TRUE;
	return TRUE;
}
//-----------------------------------------------------------------------------
// updateHeadOffset()
//-----------------------------------------------------------------------------
void LLVOAvatar::updateHeadOffset()
{
	// since we only care about Z, just grab one of the eyes
	LLVector3 midEyePt = mEyeLeftp->getWorldPosition();
	midEyePt -= mDrawable.notNull() ? mDrawable->getWorldPosition() : mRoot->getWorldPosition();
	midEyePt.mV[VZ] = llmax(-mPelvisToFoot + LLViewerCamera::getInstance()->getNear(), midEyePt.mV[VZ]);

	if (mDrawable.notNull())
	{
		midEyePt = midEyePt * ~mDrawable->getWorldRotation();
	}
	if (mIsSitting)
	{
		mHeadOffset = midEyePt;	
	}
	else
	{
		F32 u = llmax(0.f, HEAD_MOVEMENT_AVG_TIME - (1.f / gFPSClamped));
		mHeadOffset = lerp(midEyePt, mHeadOffset,  u);
	}
}
//------------------------------------------------------------------------
// postPelvisSetRecalc
//------------------------------------------------------------------------
void LLVOAvatar::postPelvisSetRecalc( void )
{		
	mRoot->updateWorldMatrixChildren();			
	computeBodySize();
	dirtyMesh(2);
}
//------------------------------------------------------------------------
// updateVisibility()
//------------------------------------------------------------------------
void LLVOAvatar::updateVisibility()
{
	BOOL visible = FALSE;

	if (mIsDummy)
	{
		visible = TRUE;
	}
	else if (mDrawable.isNull())
	{
		visible = FALSE;
	}
	else
	{
		if (!mDrawable->getSpatialGroup() || mDrawable->getSpatialGroup()->isVisible())
		{
			visible = TRUE;
		}
		else
		{
			visible = FALSE;
		}

		if(isSelf())
		{
			if (!gAgentWearables.areWearablesLoaded())
			{
				visible = FALSE;
			}
		}
		else if( !mFirstAppearanceMessageReceived )
		{
			visible = FALSE;
		}

		if (sDebugInvisible)
		{
			LLNameValue* firstname = getNVPair("FirstName");
			if (firstname)
			{
				LL_DEBUGS("Avatar") << avString() << " updating visibility" << LL_ENDL;
			}
			else
			{
				LL_INFOS() << "Avatar " << this << " updating visiblity" << LL_ENDL;
			}

			if (visible)
			{
				LL_INFOS() << "Visible" << LL_ENDL;
			}
			else
			{
				LL_INFOS() << "Not visible" << LL_ENDL;
			}

			/*if (avatar_in_frustum)
			{
				LL_INFOS() << "Avatar in frustum" << LL_ENDL;
			}
			else
			{
				LL_INFOS() << "Avatar not in frustum" << LL_ENDL;
			}*/

			/*if (LLViewerCamera::getInstance()->sphereInFrustum(sel_pos_agent, 2.0f))
			{
				LL_INFOS() << "Sel pos visible" << LL_ENDL;
			}
			if (LLViewerCamera::getInstance()->sphereInFrustum(wrist_right_pos_agent, 0.2f))
			{
				LL_INFOS() << "Wrist pos visible" << LL_ENDL;
			}
			if (LLViewerCamera::getInstance()->sphereInFrustum(getPositionAgent(), getMaxScale()*2.f))
			{
				LL_INFOS() << "Agent visible" << LL_ENDL;
			}*/
			LL_INFOS() << "PA: " << getPositionAgent() << LL_ENDL;
			/*LL_INFOS() << "SPA: " << sel_pos_agent << LL_ENDL;
			LL_INFOS() << "WPA: " << wrist_right_pos_agent << LL_ENDL;*/
			for (attachment_map_t::iterator iter = mAttachmentPoints.begin(); 
				 iter != mAttachmentPoints.end();
				 ++iter)
			{
				LLViewerJointAttachment* attachment = iter->second;

				// <FS:Ansariel> Possible crash fix
				if (!attachment)
				{
					continue;
				}
				// </FS:Ansariel>

				for (LLViewerJointAttachment::attachedobjs_vec_t::iterator attachment_iter = attachment->mAttachedObjects.begin();
					 attachment_iter != attachment->mAttachedObjects.end();
					 ++attachment_iter)
				{
					if (LLViewerObject *attached_object = (*attachment_iter))
					{
						if(attached_object->mDrawable->isVisible())
						{
							LL_INFOS() << attachment->getName() << " visible" << LL_ENDL;
						}
						else
						{
							LL_INFOS() << attachment->getName() << " not visible at " << mDrawable->getWorldPosition() << " and radius " << mDrawable->getRadius() << LL_ENDL;
						}
					}
				}
			}
		}
	}

	if (!visible && mVisible)
	{
		mMeshInvisibleTime.reset();
	}

	if (visible)
	{
		if (!mMeshValid)
		{
			restoreMeshData();
		}
	}
	else
	{
		if (mMeshValid && mMeshInvisibleTime.getElapsedTimeF32() > TIME_BEFORE_MESH_CLEANUP)
		{
			releaseMeshData();
		}
	}

    if ( visible != mVisible )
    {
        LL_DEBUGS("AvatarRender") << "visible was " << mVisible << " now " << visible << LL_ENDL;
    }
	mVisible = visible;
}

// private
bool LLVOAvatar::shouldAlphaMask()
{
	const bool should_alpha_mask = !LLDrawPoolAlpha::sShowDebugAlpha // Don't alpha mask if "Highlight Transparent" checked
							&& !LLDrawPoolAvatar::sSkipTransparent;

	return should_alpha_mask;

}

//-----------------------------------------------------------------------------
// renderSkinned()
//-----------------------------------------------------------------------------
U32 LLVOAvatar::renderSkinned()
{
	U32 num_indices = 0;

	if (!mIsBuilt)
	{
		return num_indices;
	}

	LLFace* face = mDrawable->getFace(0);

	bool needs_rebuild = !face || !face->getVertexBuffer() || mDrawable->isState(LLDrawable::REBUILD_GEOMETRY);

	if (needs_rebuild || mDirtyMesh)
	{	//LOD changed or new mesh created, allocate new vertex buffer if needed
		if (needs_rebuild || mDirtyMesh >= 2 || mVisibilityRank <= 4)
		{
			updateMeshData();
			mDirtyMesh = 0;
			mNeedsSkin = TRUE;
			mDrawable->clearState(LLDrawable::REBUILD_GEOMETRY);
		}
	}

	if (LLViewerShaderMgr::instance()->getVertexShaderLevel(LLViewerShaderMgr::SHADER_AVATAR) <= 0)
	{
		if (mNeedsSkin)
		{
			//generate animated mesh
			LLViewerJoint* lower_mesh = getViewerJoint(MESH_ID_LOWER_BODY);
			LLViewerJoint* upper_mesh = getViewerJoint(MESH_ID_UPPER_BODY);
			LLViewerJoint* skirt_mesh = getViewerJoint(MESH_ID_SKIRT);
			LLViewerJoint* eyelash_mesh = getViewerJoint(MESH_ID_EYELASH);
			LLViewerJoint* head_mesh = getViewerJoint(MESH_ID_HEAD);
			LLViewerJoint* hair_mesh = getViewerJoint(MESH_ID_HAIR);

			if(upper_mesh)
			{
				upper_mesh->updateJointGeometry();
			}
			if (lower_mesh)
			{
				lower_mesh->updateJointGeometry();
			}

			if( isWearingWearableType( LLWearableType::WT_SKIRT ) )
			{
				if(skirt_mesh)
				{
					skirt_mesh->updateJointGeometry();
				}
			}

			if (!isSelf() || gAgent.needsRenderHead() || LLPipeline::sShadowRender)
			{
				if(eyelash_mesh)
				{
					eyelash_mesh->updateJointGeometry();
				}
				if(head_mesh)
				{
					head_mesh->updateJointGeometry();
				}
				if(hair_mesh)
				{
					hair_mesh->updateJointGeometry();
				}
			}
			mNeedsSkin = FALSE;
			mLastSkinTime = gFrameTimeSeconds;

			LLFace * face = mDrawable->getFace(0);
			if (face)
			{
				LLVertexBuffer* vb = face->getVertexBuffer();
				if (vb)
				{
					vb->flush();
				}
			}
		}
	}
	else
	{
		mNeedsSkin = FALSE;
	}

	if (sDebugInvisible)
	{
		LLNameValue* firstname = getNVPair("FirstName");
		if (firstname)
		{
			LL_DEBUGS("Avatar") << avString() << " in render" << LL_ENDL;
		}
		else
		{
			LL_INFOS() << "Avatar " << this << " in render" << LL_ENDL;
		}
		if (!mIsBuilt)
		{
			LL_INFOS() << "Not built!" << LL_ENDL;
		}
		else if (!gAgent.needsRenderAvatar())
		{
			LL_INFOS() << "Doesn't need avatar render!" << LL_ENDL;
		}
		else
		{
			LL_INFOS() << "Rendering!" << LL_ENDL;
		}
	}

	if (!mIsBuilt)
	{
		return num_indices;
	}

	if (isSelf() && !gAgent.needsRenderAvatar())
	{
		return num_indices;
	}

	// render collision normal
	// *NOTE: this is disabled (there is no UI for enabling sShowFootPlane) due
	// to DEV-14477.  the code is left here to aid in tracking down the cause
	// of the crash in the future. -brad
	if (sShowFootPlane && mDrawable.notNull())
	{
		LLVector3 slaved_pos = mDrawable->getPositionAgent();
		LLVector3 foot_plane_normal(mFootPlane.mV[VX], mFootPlane.mV[VY], mFootPlane.mV[VZ]);
		F32 dist_from_plane = (slaved_pos * foot_plane_normal) - mFootPlane.mV[VW];
		LLVector3 collide_point = slaved_pos;
		collide_point.mV[VZ] -= foot_plane_normal.mV[VZ] * (dist_from_plane + COLLISION_TOLERANCE - FOOT_COLLIDE_FUDGE);

		gGL.begin(LLRender::LINES);
		{
			F32 SQUARE_SIZE = 0.2f;
			gGL.color4f(1.f, 0.f, 0.f, 1.f);
			
			gGL.vertex3f(collide_point.mV[VX] - SQUARE_SIZE, collide_point.mV[VY] - SQUARE_SIZE, collide_point.mV[VZ]);
			gGL.vertex3f(collide_point.mV[VX] + SQUARE_SIZE, collide_point.mV[VY] - SQUARE_SIZE, collide_point.mV[VZ]);

			gGL.vertex3f(collide_point.mV[VX] + SQUARE_SIZE, collide_point.mV[VY] - SQUARE_SIZE, collide_point.mV[VZ]);
			gGL.vertex3f(collide_point.mV[VX] + SQUARE_SIZE, collide_point.mV[VY] + SQUARE_SIZE, collide_point.mV[VZ]);
			
			gGL.vertex3f(collide_point.mV[VX] + SQUARE_SIZE, collide_point.mV[VY] + SQUARE_SIZE, collide_point.mV[VZ]);
			gGL.vertex3f(collide_point.mV[VX] - SQUARE_SIZE, collide_point.mV[VY] + SQUARE_SIZE, collide_point.mV[VZ]);
			
			gGL.vertex3f(collide_point.mV[VX] - SQUARE_SIZE, collide_point.mV[VY] + SQUARE_SIZE, collide_point.mV[VZ]);
			gGL.vertex3f(collide_point.mV[VX] - SQUARE_SIZE, collide_point.mV[VY] - SQUARE_SIZE, collide_point.mV[VZ]);
			
			gGL.vertex3f(collide_point.mV[VX], collide_point.mV[VY], collide_point.mV[VZ]);
			gGL.vertex3f(collide_point.mV[VX] + mFootPlane.mV[VX], collide_point.mV[VY] + mFootPlane.mV[VY], collide_point.mV[VZ] + mFootPlane.mV[VZ]);

		}
		gGL.end();
		gGL.flush();
	}
	//--------------------------------------------------------------------
	// render all geometry attached to the skeleton
	//--------------------------------------------------------------------

		bool should_alpha_mask = shouldAlphaMask();
		LLGLState test(GL_ALPHA_TEST, should_alpha_mask);
		
		if (should_alpha_mask && !LLGLSLShader::sNoFixedFunction)
		{
			gGL.setAlphaRejectSettings(LLRender::CF_GREATER, 0.5f);
		}
		
		BOOL first_pass = TRUE;
		if (!LLDrawPoolAvatar::sSkipOpaque)
		{
			if (!isSelf() || gAgent.needsRenderHead() || LLPipeline::sShadowRender)
			{
				if (isTextureVisible(TEX_HEAD_BAKED) || mIsDummy)
				{
					LLViewerJoint* head_mesh = getViewerJoint(MESH_ID_HEAD);
					if (head_mesh)
					{
						num_indices += head_mesh->render(mAdjustedPixelArea, TRUE, mIsDummy);
					}
					first_pass = FALSE;
				}
			}
			if (isTextureVisible(TEX_UPPER_BAKED) || mIsDummy)
			{
				LLViewerJoint* upper_mesh = getViewerJoint(MESH_ID_UPPER_BODY);
				if (upper_mesh)
				{
					num_indices += upper_mesh->render(mAdjustedPixelArea, first_pass, mIsDummy);
				}
				first_pass = FALSE;
			}
			
			if (isTextureVisible(TEX_LOWER_BAKED) || mIsDummy)
			{
				LLViewerJoint* lower_mesh = getViewerJoint(MESH_ID_LOWER_BODY);
				if (lower_mesh)
				{
					num_indices += lower_mesh->render(mAdjustedPixelArea, first_pass, mIsDummy);
				}
				first_pass = FALSE;
			}
		}

		if (should_alpha_mask && !LLGLSLShader::sNoFixedFunction)
		{
			gGL.setAlphaRejectSettings(LLRender::CF_DEFAULT);
		}

		if (!LLDrawPoolAvatar::sSkipTransparent || LLPipeline::sImpostorRender)
		{
			LLGLState blend(GL_BLEND, !mIsDummy);
			LLGLState test(GL_ALPHA_TEST, !mIsDummy);
			num_indices += renderTransparent(first_pass);
		}

	return num_indices;
}

U32 LLVOAvatar::renderTransparent(BOOL first_pass)
{
	U32 num_indices = 0;
	if( isWearingWearableType( LLWearableType::WT_SKIRT ) && (mIsDummy || isTextureVisible(TEX_SKIRT_BAKED)) )
	{
		gGL.setAlphaRejectSettings(LLRender::CF_GREATER, 0.25f);
		LLViewerJoint* skirt_mesh = getViewerJoint(MESH_ID_SKIRT);
		if (skirt_mesh)
		{
			num_indices += skirt_mesh->render(mAdjustedPixelArea, FALSE);
		}
		first_pass = FALSE;
		gGL.setAlphaRejectSettings(LLRender::CF_DEFAULT);
	}

	if (!isSelf() || gAgent.needsRenderHead() || LLPipeline::sShadowRender)
	{
		if (LLPipeline::sImpostorRender)
		{
			gGL.setAlphaRejectSettings(LLRender::CF_GREATER, 0.5f);
		}
		
		if (isTextureVisible(TEX_HEAD_BAKED))
		{
			LLViewerJoint* eyelash_mesh = getViewerJoint(MESH_ID_EYELASH);
			if (eyelash_mesh)
			{
				num_indices += eyelash_mesh->render(mAdjustedPixelArea, first_pass, mIsDummy);
			}
			first_pass = FALSE;
		}
		// Can't test for baked hair being defined, since that won't always be the case (not all viewers send baked hair)
		// TODO: 1.25 will be able to switch this logic back to calling isTextureVisible();
		if ( (getImage(TEX_HAIR_BAKED, 0) && getImage(TEX_HAIR_BAKED, 0)->getID() != IMG_INVISIBLE)
			|| LLDrawPoolAlpha::sShowDebugAlpha)		
		{
			LLViewerJoint* hair_mesh = getViewerJoint(MESH_ID_HAIR);
			if (hair_mesh)
			{
				num_indices += hair_mesh->render(mAdjustedPixelArea, first_pass, mIsDummy);
			}
			first_pass = FALSE;
		}
		if (LLPipeline::sImpostorRender)
		{
			gGL.setAlphaRejectSettings(LLRender::CF_DEFAULT);
		}
	}
	
	return num_indices;
}

//-----------------------------------------------------------------------------
// renderRigid()
//-----------------------------------------------------------------------------
U32 LLVOAvatar::renderRigid()
{
	U32 num_indices = 0;

	if (!mIsBuilt)
	{
		return 0;
	}

	if (isSelf() && (!gAgent.needsRenderAvatar() || !gAgent.needsRenderHead()))
	{
		return 0;
	}
	
	if (!mIsBuilt)
	{
		return 0;
	}

	bool should_alpha_mask = shouldAlphaMask();
	LLGLState test(GL_ALPHA_TEST, should_alpha_mask);

	if (should_alpha_mask && !LLGLSLShader::sNoFixedFunction)
	{
		gGL.setAlphaRejectSettings(LLRender::CF_GREATER, 0.5f);
	}

	if (isTextureVisible(TEX_EYES_BAKED)  || mIsDummy)
	{
		LLViewerJoint* eyeball_left = getViewerJoint(MESH_ID_EYEBALL_LEFT);
		LLViewerJoint* eyeball_right = getViewerJoint(MESH_ID_EYEBALL_RIGHT);
		if (eyeball_left)
		{
			num_indices += eyeball_left->render(mAdjustedPixelArea, TRUE, mIsDummy);
		}
		if(eyeball_right)
		{
			num_indices += eyeball_right->render(mAdjustedPixelArea, TRUE, mIsDummy);
		}
	}

	if (should_alpha_mask && !LLGLSLShader::sNoFixedFunction)
	{
		gGL.setAlphaRejectSettings(LLRender::CF_DEFAULT);
	}
	
	return num_indices;
}

U32 LLVOAvatar::renderImpostor(LLColor4U color, S32 diffuse_channel)
{
	if (!mImpostor.isComplete())
	{
		return 0;
	}

	LLVector3 pos(getRenderPosition()+mImpostorOffset);
	LLVector3 at = (pos - LLViewerCamera::getInstance()->getOrigin());
	at.normalize();
	LLVector3 left = LLViewerCamera::getInstance()->getUpAxis() % at;
	LLVector3 up = at%left;

	left *= mImpostorDim.mV[0];
	up *= mImpostorDim.mV[1];

	LLGLEnable test(GL_ALPHA_TEST);
	gGL.setAlphaRejectSettings(LLRender::CF_GREATER, 0.f);

	gGL.color4ubv(color.mV);
	gGL.getTexUnit(diffuse_channel)->bind(&mImpostor);
	gGL.begin(LLRender::QUADS);
	gGL.texCoord2f(0,0);
	gGL.vertex3fv((pos+left-up).mV);
	gGL.texCoord2f(1,0);
	gGL.vertex3fv((pos-left-up).mV);
	gGL.texCoord2f(1,1);
	gGL.vertex3fv((pos-left+up).mV);
	gGL.texCoord2f(0,1);
	gGL.vertex3fv((pos+left+up).mV);
	gGL.end();
	gGL.flush();

	return 6;
}

bool LLVOAvatar::allTexturesCompletelyDownloaded(std::set<LLUUID>& ids) const
{
	for (std::set<LLUUID>::const_iterator it = ids.begin(); it != ids.end(); ++it)
	{
		LLViewerFetchedTexture *imagep = gTextureList.findImage(*it, TEX_LIST_STANDARD);
		if (imagep && imagep->getDiscardLevel()!=0)
		{
			return false;
		}
	}
	return true;
}

bool LLVOAvatar::allLocalTexturesCompletelyDownloaded() const
{
	std::set<LLUUID> local_ids;
	collectLocalTextureUUIDs(local_ids);
	return allTexturesCompletelyDownloaded(local_ids);
}

bool LLVOAvatar::allBakedTexturesCompletelyDownloaded() const
{
	std::set<LLUUID> baked_ids;
	collectBakedTextureUUIDs(baked_ids);
	return allTexturesCompletelyDownloaded(baked_ids);
}

std::string LLVOAvatar::bakedTextureOriginInfo()
{
	std::string result;
	
	std::set<LLUUID> baked_ids;
	collectBakedTextureUUIDs(baked_ids);
	for (U32 i = 0; i < mBakedTextureDatas.size(); i++)
	{
		ETextureIndex texture_index = mBakedTextureDatas[i].mTextureIndex;
		LLViewerFetchedTexture *imagep =
			LLViewerTextureManager::staticCastToFetchedTexture(getImage(texture_index,0), TRUE);
		if (!imagep ||
			imagep->getID() == IMG_DEFAULT ||
			imagep->getID() == IMG_DEFAULT_AVATAR)
			
		{
			result += "-";
		}
		else
		{
			bool has_url = false, has_host = false;
			if (!imagep->getUrl().empty())
			{
				has_url = true;
			}
			if (imagep->getTargetHost().isOk())
			{
				has_host = true;
			}
			S32 discard = imagep->getDiscardLevel();
			if (has_url && !has_host) result += discard ? "u" : "U"; // server-bake texture with url 
			else if (has_host && !has_url) result += discard ? "h" : "H"; // old-style texture on sim
			else if (has_host && has_url) result += discard ? "x" : "X"; // both origins?
			else if (!has_host && !has_url) result += discard ? "n" : "N"; // no origin?
			if (discard != 0)
			{
				result += llformat("(%d/%d)",discard,imagep->getDesiredDiscardLevel());
			}
		}

	}
	return result;
}

S32Bytes LLVOAvatar::totalTextureMemForUUIDS(std::set<LLUUID>& ids)
{
	S32Bytes result(0);
	for (std::set<LLUUID>::const_iterator it = ids.begin(); it != ids.end(); ++it)
	{
		LLViewerFetchedTexture *imagep = gTextureList.findImage(*it, TEX_LIST_STANDARD);
		if (imagep)
		{
			result += imagep->getTextureMemory();
		}
	}
	return result;
}
	
void LLVOAvatar::collectLocalTextureUUIDs(std::set<LLUUID>& ids) const
{
	for (U32 texture_index = 0; texture_index < getNumTEs(); texture_index++)
	{
		LLWearableType::EType wearable_type = LLAvatarAppearanceDictionary::getTEWearableType((ETextureIndex)texture_index);
		U32 num_wearables = gAgentWearables.getWearableCount(wearable_type);

		LLViewerFetchedTexture *imagep = NULL;
		for (U32 wearable_index = 0; wearable_index < num_wearables; wearable_index++)
		{
			imagep = LLViewerTextureManager::staticCastToFetchedTexture(getImage(texture_index, wearable_index), TRUE);
			if (imagep)
			{
				const LLAvatarAppearanceDictionary::TextureEntry *texture_dict = LLAvatarAppearanceDictionary::getInstance()->getTexture((ETextureIndex)texture_index);
				if (texture_dict->mIsLocalTexture)
				{
					ids.insert(imagep->getID());
				}
			}
		}
	}
	ids.erase(IMG_DEFAULT);
	ids.erase(IMG_DEFAULT_AVATAR);
	ids.erase(IMG_INVISIBLE);
}

void LLVOAvatar::collectBakedTextureUUIDs(std::set<LLUUID>& ids) const
{
	for (U32 texture_index = 0; texture_index < getNumTEs(); texture_index++)
	{
		LLViewerFetchedTexture *imagep = NULL;
		if (isIndexBakedTexture((ETextureIndex) texture_index))
		{
			imagep = LLViewerTextureManager::staticCastToFetchedTexture(getImage(texture_index,0), TRUE);
			if (imagep)
			{
				ids.insert(imagep->getID());
			}
		}
	}
	ids.erase(IMG_DEFAULT);
	ids.erase(IMG_DEFAULT_AVATAR);
	ids.erase(IMG_INVISIBLE);
}

void LLVOAvatar::collectTextureUUIDs(std::set<LLUUID>& ids)
{
	collectLocalTextureUUIDs(ids);
	collectBakedTextureUUIDs(ids);
}

void LLVOAvatar::releaseOldTextures()
{
	S32Bytes current_texture_mem;
	
	// Any textures that we used to be using but are no longer using should no longer be flagged as "NO_DELETE"
	std::set<LLUUID> baked_texture_ids;
	collectBakedTextureUUIDs(baked_texture_ids);
	S32Bytes new_baked_mem = totalTextureMemForUUIDS(baked_texture_ids);

	std::set<LLUUID> local_texture_ids;
	collectLocalTextureUUIDs(local_texture_ids);
	//S32 new_local_mem = totalTextureMemForUUIDS(local_texture_ids);

	std::set<LLUUID> new_texture_ids;
	new_texture_ids.insert(baked_texture_ids.begin(),baked_texture_ids.end());
	new_texture_ids.insert(local_texture_ids.begin(),local_texture_ids.end());
	S32Bytes new_total_mem = totalTextureMemForUUIDS(new_texture_ids);

	//S32 old_total_mem = totalTextureMemForUUIDS(mTextureIDs);
	//LL_DEBUGS("Avatar") << getFullname() << " old_total_mem: " << old_total_mem << " new_total_mem (L/B): " << new_total_mem << " (" << new_local_mem <<", " << new_baked_mem << ")" << LL_ENDL;  
	if (!isSelf() && new_total_mem > new_baked_mem)
	{
			LL_WARNS() << "extra local textures stored for non-self av" << LL_ENDL;
	}
	for (std::set<LLUUID>::iterator it = mTextureIDs.begin(); it != mTextureIDs.end(); ++it)
	{
		if (new_texture_ids.find(*it) == new_texture_ids.end())
		{
			LLViewerFetchedTexture *imagep = gTextureList.findImage(*it, TEX_LIST_STANDARD);
			if (imagep)
			{
				current_texture_mem += imagep->getTextureMemory();
				if (imagep->getTextureState() == LLGLTexture::NO_DELETE)
				{
					// This will allow the texture to be deleted if not in use.
					imagep->forceActive();

					// This resets the clock to texture being flagged
					// as unused, preventing the texture from being
					// deleted immediately. If other avatars or
					// objects are using it, it can still be flagged
					// no-delete by them.
					imagep->forceUpdateBindStats();
				}
			}
		}
	}
	mTextureIDs = new_texture_ids;
}

void LLVOAvatar::updateTextures()
{
	releaseOldTextures();
	
	BOOL render_avatar = TRUE;

	if (mIsDummy)
	{
		return;
	}

	if( isSelf() )
	{
		render_avatar = TRUE;
	}
	else
	{
		if(!isVisible())
		{
			return ;//do not update for invisible avatar.
		}

		render_avatar = !mCulled; //visible and not culled.
	}

	std::vector<BOOL> layer_baked;
	// GL NOT ACTIVE HERE - *TODO
	for (U32 i = 0; i < mBakedTextureDatas.size(); i++)
	{
		layer_baked.push_back(isTextureDefined(mBakedTextureDatas[i].mTextureIndex));
		// bind the texture so that they'll be decoded slightly 
		// inefficient, we can short-circuit this if we have to
		if (render_avatar && !gGLManager.mIsDisabled)
		{
			if (layer_baked[i] && !mBakedTextureDatas[i].mIsLoaded)
			{
				gGL.getTexUnit(0)->bind(getImage( mBakedTextureDatas[i].mTextureIndex, 0 ));
			}
		}
	}

	mMaxPixelArea = 0.f;
	mMinPixelArea = 99999999.f;
	mHasGrey = FALSE; // debug
	for (U32 texture_index = 0; texture_index < getNumTEs(); texture_index++)
	{
		LLWearableType::EType wearable_type = LLAvatarAppearanceDictionary::getTEWearableType((ETextureIndex)texture_index);
		U32 num_wearables = gAgentWearables.getWearableCount(wearable_type);
		const LLTextureEntry *te = getTE(texture_index);

		// getTE can return 0.
		// Not sure yet why it does, but of course it crashes when te->mScale? gets used.
		// Put safeguard in place so this corner case get better handling and does not result in a crash.
		F32 texel_area_ratio = 1.0f;
		if( te )
		{
			texel_area_ratio = fabs(te->mScaleS * te->mScaleT);
		}
		else
		{
			LL_WARNS() << "getTE( " << texture_index << " ) returned 0" <<LL_ENDL;
		}

		LLViewerFetchedTexture *imagep = NULL;
		for (U32 wearable_index = 0; wearable_index < num_wearables; wearable_index++)
		{
			imagep = LLViewerTextureManager::staticCastToFetchedTexture(getImage(texture_index, wearable_index), TRUE);
			if (imagep)
			{
				const LLAvatarAppearanceDictionary::TextureEntry *texture_dict = LLAvatarAppearanceDictionary::getInstance()->getTexture((ETextureIndex)texture_index);
				const EBakedTextureIndex baked_index = texture_dict->mBakedTextureIndex;
				if (texture_dict->mIsLocalTexture)
				{
					addLocalTextureStats((ETextureIndex)texture_index, imagep, texel_area_ratio, render_avatar, mBakedTextureDatas[baked_index].mIsUsed);
				}
			}
		}
		if (isIndexBakedTexture((ETextureIndex) texture_index) && render_avatar)
		{
			const S32 boost_level = getAvatarBakedBoostLevel();
			imagep = LLViewerTextureManager::staticCastToFetchedTexture(getImage(texture_index,0), TRUE);
			addBakedTextureStats( imagep, mPixelArea, texel_area_ratio, boost_level );			
			// <FS:Ansariel> [Legacy Bake]
			// Spam if this is a baked texture, not set to default image, without valid host info
			if (isIndexBakedTexture((ETextureIndex)texture_index)
				&& imagep->getID() != IMG_DEFAULT_AVATAR
				&& imagep->getID() != IMG_INVISIBLE
				&& !isUsingServerBakes() 
				&& !imagep->getTargetHost().isOk())
			{
				LL_WARNS_ONCE("Texture") << "LLVOAvatar::updateTextures No host for texture "
										 << imagep->getID() << " for avatar "
										 << (isSelf() ? "<myself>" : getID().asString()) 
										 << " on host " << getRegion()->getHost() << LL_ENDL;
			}
			// </FS:Ansariel> [Legacy Bake]
		}
	}

	if (gPipeline.hasRenderDebugMask(LLPipeline::RENDER_DEBUG_TEXTURE_AREA))
	{
		setDebugText(llformat("%4.0f:%4.0f", (F32) sqrt(mMinPixelArea),(F32) sqrt(mMaxPixelArea)));
	}	
}


void LLVOAvatar::addLocalTextureStats( ETextureIndex idx, LLViewerFetchedTexture* imagep,
									   F32 texel_area_ratio, BOOL render_avatar, BOOL covered_by_baked)
{
	// No local texture stats for non-self avatars
	return;
}

const S32 MAX_TEXTURE_UPDATE_INTERVAL = 64 ; //need to call updateTextures() at least every 32 frames.	
const S32 MAX_TEXTURE_VIRTUAL_SIZE_RESET_INTERVAL = S32_MAX ; //frames
void LLVOAvatar::checkTextureLoading()
{
	static const F32 MAX_INVISIBLE_WAITING_TIME = 15.f ; //seconds

	BOOL pause = !isVisible() ;
	if(!pause)
	{
		mInvisibleTimer.reset() ;
	}
	if(mLoadedCallbacksPaused == pause)
	{
		return ; 
	}
	
	if(mCallbackTextureList.empty()) //when is self or no callbacks. Note: this list for self is always empty.
	{
		mLoadedCallbacksPaused = pause ;
		return ; //nothing to check.
	}
	
	if(pause && mInvisibleTimer.getElapsedTimeF32() < MAX_INVISIBLE_WAITING_TIME)
	{
		return ; //have not been invisible for enough time.
	}
	
	for(LLLoadedCallbackEntry::source_callback_list_t::iterator iter = mCallbackTextureList.begin();
		iter != mCallbackTextureList.end(); ++iter)
	{
		LLViewerFetchedTexture* tex = gTextureList.findImage(*iter) ;
		if(tex)
		{
			if(pause)//pause texture fetching.
			{
				tex->pauseLoadedCallbacks(&mCallbackTextureList) ;

				//set to terminate texture fetching after MAX_TEXTURE_UPDATE_INTERVAL frames.
				tex->setMaxVirtualSizeResetInterval(MAX_TEXTURE_UPDATE_INTERVAL);
				tex->resetMaxVirtualSizeResetCounter() ;
			}
			else//unpause
			{
				static const F32 START_AREA = 100.f ;

				tex->unpauseLoadedCallbacks(&mCallbackTextureList) ;
				tex->addTextureStats(START_AREA); //jump start the fetching again
			}
		}		
	}			
	
	if(!pause)
	{
		updateTextures() ; //refresh texture stats.
	}
	mLoadedCallbacksPaused = pause ;
	return ;
}

const F32  SELF_ADDITIONAL_PRI = 0.75f ;
const F32  ADDITIONAL_PRI = 0.5f;
void LLVOAvatar::addBakedTextureStats( LLViewerFetchedTexture* imagep, F32 pixel_area, F32 texel_area_ratio, S32 boost_level)
{
	//Note:
	//if this function is not called for the last MAX_TEXTURE_VIRTUAL_SIZE_RESET_INTERVAL frames, 
	//the texture pipeline will stop fetching this texture.

	imagep->resetTextureStats();
	imagep->setMaxVirtualSizeResetInterval(MAX_TEXTURE_VIRTUAL_SIZE_RESET_INTERVAL);
	imagep->resetMaxVirtualSizeResetCounter() ;

	mMaxPixelArea = llmax(pixel_area, mMaxPixelArea);
	mMinPixelArea = llmin(pixel_area, mMinPixelArea);	
	imagep->addTextureStats(pixel_area / texel_area_ratio);
	imagep->setBoostLevel(boost_level);
	
	if(boost_level != LLGLTexture::BOOST_AVATAR_BAKED_SELF)
	{
		imagep->setAdditionalDecodePriority(ADDITIONAL_PRI) ;
	}
	else
	{
		imagep->setAdditionalDecodePriority(SELF_ADDITIONAL_PRI) ;
	}
}

//virtual	
void LLVOAvatar::setImage(const U8 te, LLViewerTexture *imagep, const U32 index)
{
	setTEImage(te, imagep);
}

//virtual 
LLViewerTexture* LLVOAvatar::getImage(const U8 te, const U32 index) const
{
	return getTEImage(te);
}
//virtual 
const LLTextureEntry* LLVOAvatar::getTexEntry(const U8 te_num) const
{
	return getTE(te_num);
}

//virtual 
void LLVOAvatar::setTexEntry(const U8 index, const LLTextureEntry &te)
{
	setTE(index, te);
}

const std::string LLVOAvatar::getImageURL(const U8 te, const LLUUID &uuid)
{
	llassert(isIndexBakedTexture(ETextureIndex(te)));
	std::string url = "";
	// <FS:Ansariel> [Legacy Bake]
	if (isUsingServerBakes())
	{
	// </FS:Ansariel> [Legacy Bake]
	const std::string& appearance_service_url = LLAppearanceMgr::instance().getAppearanceServiceURL();
	if (appearance_service_url.empty())
	{
		// Probably a server-side issue if we get here:
		LL_WARNS() << "AgentAppearanceServiceURL not set - Baked texture requests will fail" << LL_ENDL;
		return url;
	}
	
	const LLAvatarAppearanceDictionary::TextureEntry* texture_entry = LLAvatarAppearanceDictionary::getInstance()->getTexture((ETextureIndex)te);
	if (texture_entry != NULL)
	{
		url = appearance_service_url + "texture/" + getID().asString() + "/" + texture_entry->mDefaultImageName + "/" + uuid.asString();
		//LL_INFOS() << "baked texture url: " << url << LL_ENDL;
	}
	// <FS:Ansariel> [Legacy Bake]
	}
	// </FS:Ansariel> [Legacy Bake]
	return url;
}

//-----------------------------------------------------------------------------
// resolveHeight()
//-----------------------------------------------------------------------------

void LLVOAvatar::resolveHeightAgent(const LLVector3 &in_pos_agent, LLVector3 &out_pos_agent, LLVector3 &out_norm)
{
	LLVector3d in_pos_global, out_pos_global;

	in_pos_global = gAgent.getPosGlobalFromAgent(in_pos_agent);
	resolveHeightGlobal(in_pos_global, out_pos_global, out_norm);
	out_pos_agent = gAgent.getPosAgentFromGlobal(out_pos_global);
}


void LLVOAvatar::resolveRayCollisionAgent(const LLVector3d start_pt, const LLVector3d end_pt, LLVector3d &out_pos, LLVector3 &out_norm)
{
	LLViewerObject *obj;
	LLWorld::getInstance()->resolveStepHeightGlobal(this, start_pt, end_pt, out_pos, out_norm, &obj);
}

void LLVOAvatar::resolveHeightGlobal(const LLVector3d &inPos, LLVector3d &outPos, LLVector3 &outNorm)
{
	LLVector3d zVec(0.0f, 0.0f, 0.5f);
	LLVector3d p0 = inPos + zVec;
	LLVector3d p1 = inPos - zVec;
	LLViewerObject *obj;
	LLWorld::getInstance()->resolveStepHeightGlobal(this, p0, p1, outPos, outNorm, &obj);
	if (!obj)
	{
		mStepOnLand = TRUE;
		mStepMaterial = 0;
		mStepObjectVelocity.setVec(0.0f, 0.0f, 0.0f);
	}
	else
	{
		mStepOnLand = FALSE;
		mStepMaterial = obj->getMaterial();

		// We want the primitive velocity, not our velocity... (which actually subtracts the
		// step object velocity)
		LLVector3 angularVelocity = obj->getAngularVelocity();
		LLVector3 relativePos = gAgent.getPosAgentFromGlobal(outPos) - obj->getPositionAgent();

		LLVector3 linearComponent = angularVelocity % relativePos;
//		LL_INFOS() << "Linear Component of Rotation Velocity " << linearComponent << LL_ENDL;
		mStepObjectVelocity = obj->getVelocity() + linearComponent;
	}
}


//-----------------------------------------------------------------------------
// getStepSound()
//-----------------------------------------------------------------------------
const LLUUID& LLVOAvatar::getStepSound() const
{
	if ( mStepOnLand )
	{
		// <FS:PP> FIRE-3169: Option to change the default footsteps sound
		// return sStepSoundOnLand;
		static LLCachedControl<std::string> UISndFootsteps(gSavedSettings, "UISndFootsteps");
		static const LLUUID sFootstepsSnd = LLUUID(UISndFootsteps);
		return sFootstepsSnd;
		// </FS:PP>
	}

	return sStepSounds[mStepMaterial];
}


//-----------------------------------------------------------------------------
// processAnimationStateChanges()
//-----------------------------------------------------------------------------
void LLVOAvatar::processAnimationStateChanges()
{
	if ( isAnyAnimationSignaled(AGENT_WALK_ANIMS, NUM_AGENT_WALK_ANIMS) )
	{
		startMotion(ANIM_AGENT_WALK_ADJUST);
		stopMotion(ANIM_AGENT_FLY_ADJUST);
	}
	else if (mInAir && !mIsSitting)
	{
		stopMotion(ANIM_AGENT_WALK_ADJUST);
		startMotion(ANIM_AGENT_FLY_ADJUST);
	}
	else
	{
		stopMotion(ANIM_AGENT_WALK_ADJUST);
		stopMotion(ANIM_AGENT_FLY_ADJUST);
	}

	if ( isAnyAnimationSignaled(AGENT_GUN_AIM_ANIMS, NUM_AGENT_GUN_AIM_ANIMS) )
	{
		startMotion(ANIM_AGENT_TARGET);
		stopMotion(ANIM_AGENT_BODY_NOISE);
	}
	else
	{
		stopMotion(ANIM_AGENT_TARGET);
		startMotion(ANIM_AGENT_BODY_NOISE);
	}
	
	// clear all current animations
	AnimIterator anim_it;
	for (anim_it = mPlayingAnimations.begin(); anim_it != mPlayingAnimations.end();)
	{
		AnimIterator found_anim = mSignaledAnimations.find(anim_it->first);

		// playing, but not signaled, so stop
		if (found_anim == mSignaledAnimations.end())
		{
			processSingleAnimationStateChange(anim_it->first, FALSE);
			mPlayingAnimations.erase(anim_it++);
			continue;
		}

		++anim_it;
	}

	// start up all new anims
	for (anim_it = mSignaledAnimations.begin(); anim_it != mSignaledAnimations.end();)
	{
		AnimIterator found_anim = mPlayingAnimations.find(anim_it->first);

		// signaled but not playing, or different sequence id, start motion
		if (found_anim == mPlayingAnimations.end() || found_anim->second != anim_it->second)
		{
			if (processSingleAnimationStateChange(anim_it->first, TRUE))
			{
				mPlayingAnimations[anim_it->first] = anim_it->second;
				++anim_it;
				continue;
			}
		}

		++anim_it;
	}

	// clear source information for animations which have been stopped
	if (isSelf())
	{
		AnimSourceIterator source_it = mAnimationSources.begin();

		for (source_it = mAnimationSources.begin(); source_it != mAnimationSources.end();)
		{
			if (mSignaledAnimations.find(source_it->second) == mSignaledAnimations.end())
			{
				mAnimationSources.erase(source_it++);
			}
			else
			{
				++source_it;
			}
		}
	}

	stop_glerror();
}


//-----------------------------------------------------------------------------
// processSingleAnimationStateChange();
//-----------------------------------------------------------------------------
BOOL LLVOAvatar::processSingleAnimationStateChange( const LLUUID& anim_id, BOOL start )
{
	BOOL result = FALSE;

	if ( start ) // start animation
	{
		if (anim_id == ANIM_AGENT_TYPE)
		{
			if (gAudiop)
			{
				LLVector3d char_pos_global = gAgent.getPosGlobalFromAgent(getCharacterPosition());
				if (LLViewerParcelMgr::getInstance()->canHearSound(char_pos_global)
				    && !LLMuteList::getInstance()->isMuted(getID(), LLMute::flagObjectSounds))
				{
					// RN: uncomment this to play on typing sound at fixed volume once sound engine is fixed
					// to support both spatialized and non-spatialized instances of the same sound
					//if (isSelf())
					//{
					//	gAudiop->triggerSound(LLUUID(gSavedSettings.getString("UISndTyping")), 1.0f, LLAudioEngine::AUDIO_TYPE_UI);
					//}
					//else

					// <FS:PP> FIRE-8190: Preview function for "UI Sounds" Panel
					// static LLCachedControl<bool> FSPlayTypingSound(gSavedSettings, "FSPlayTypingSound");
					// if (FSPlayTypingSound)
					static LLCachedControl<bool> PlayModeUISndTyping(gSavedSettings, "PlayModeUISndTyping");
					if (PlayModeUISndTyping)
					// </FS:PP> FIRE-8190: Preview function for "UI Sounds" Panel
					{
						static LLCachedControl<std::string> uiSndTyping(gSavedSettings, "UISndTyping");
						LLUUID sound_id = LLUUID(uiSndTyping);
						gAudiop->triggerSound(sound_id, getID(), 1.0f, LLAudioEngine::AUDIO_TYPE_SFX, char_pos_global);
					}
				}
			}
		}
		else if (anim_id == ANIM_AGENT_SIT_GROUND_CONSTRAINED)
		{
			sitDown(TRUE);
		}


		if (startMotion(anim_id))
		{
			result = TRUE;
		}
		else
		{
			LL_WARNS() << "Failed to start motion!" << LL_ENDL;
		}
	}
	else //stop animation
	{
		if (anim_id == ANIM_AGENT_SIT_GROUND_CONSTRAINED)
		{
			sitDown(FALSE);
		}
		if ((anim_id == ANIM_AGENT_DO_NOT_DISTURB) && gAgent.isDoNotDisturb())
		{
			// re-assert DND tag animation
			gAgent.sendAnimationRequest(ANIM_AGENT_DO_NOT_DISTURB, ANIM_REQUEST_START);
			return result;
		}
		stopMotion(anim_id);
		result = TRUE;
	}

	return result;
}

//-----------------------------------------------------------------------------
// isAnyAnimationSignaled()
//-----------------------------------------------------------------------------
BOOL LLVOAvatar::isAnyAnimationSignaled(const LLUUID *anim_array, const S32 num_anims) const
{
	for (S32 i = 0; i < num_anims; i++)
	{
		if(mSignaledAnimations.find(anim_array[i]) != mSignaledAnimations.end())
		{
			return TRUE;
		}
	}
	return FALSE;
}

//-----------------------------------------------------------------------------
// resetAnimations()
//-----------------------------------------------------------------------------
void LLVOAvatar::resetAnimations()
{
	LLKeyframeMotion::flushKeyframeCache();
	flushAllMotions();
}

// Override selectively based on avatar sex and whether we're using new
// animations.
LLUUID LLVOAvatar::remapMotionID(const LLUUID& id)
{
	static LLCachedControl<bool> use_new_walk_run(gSavedSettings, "UseNewWalkRun");
	LLUUID result = id;

	// start special case female walk for female avatars
	if (getSex() == SEX_FEMALE)
	{
		if (id == ANIM_AGENT_WALK)
		{
			if (use_new_walk_run)
				result = ANIM_AGENT_FEMALE_WALK_NEW;
			else
				result = ANIM_AGENT_FEMALE_WALK;
		}
		else if (id == ANIM_AGENT_RUN)
		{
			// There is no old female run animation, so only override
			// in one case.
			if (use_new_walk_run)
				result = ANIM_AGENT_FEMALE_RUN_NEW;
		}
		else if (id == ANIM_AGENT_SIT)
		{
			result = ANIM_AGENT_SIT_FEMALE;
		}
	}
	else
	{
		// Male avatar.
		if (id == ANIM_AGENT_WALK)
		{
			if (use_new_walk_run)
				result = ANIM_AGENT_WALK_NEW;
		}
		else if (id == ANIM_AGENT_RUN)
		{
			if (use_new_walk_run)
				result = ANIM_AGENT_RUN_NEW;
		}
	
	}

	return result;

}

//-----------------------------------------------------------------------------
// startMotion()
// id is the asset if of the animation to start
// time_offset is the offset into the animation at which to start playing
//-----------------------------------------------------------------------------
BOOL LLVOAvatar::startMotion(const LLUUID& id, F32 time_offset)
{
	LL_DEBUGS() << "motion requested " << id.asString() << " " << gAnimLibrary.animationName(id) << LL_ENDL;

	// <FS:Zi> Animation Overrider
	//LLUUID remap_id = remapMotionID(id);
	LLUUID remap_id;
	if (isSelf())
	{
		remap_id = AOEngine::getInstance()->override(id, TRUE);
		if (remap_id.isNull())
		{
			remap_id = remapMotionID(id);
		}
		else
		{
			gAgent.sendAnimationRequest(remap_id, ANIM_REQUEST_START);
		}
	}
	else
	{
		remap_id = remapMotionID(id);
	}
	// </FS:Zi> Animation Overrider

	if (remap_id != id)
	{
		LL_DEBUGS() << "motion resultant " << remap_id.asString() << " " << gAnimLibrary.animationName(remap_id) << LL_ENDL;
	}

	if (isSelf() && remap_id == ANIM_AGENT_AWAY)
	{
		gAgent.setAFK();
	}

	return LLCharacter::startMotion(remap_id, time_offset);
}

//-----------------------------------------------------------------------------
// stopMotion()
//-----------------------------------------------------------------------------
BOOL LLVOAvatar::stopMotion(const LLUUID& id, BOOL stop_immediate)
{
	LL_DEBUGS() << "motion requested " << id.asString() << " " << gAnimLibrary.animationName(id) << LL_ENDL;

	// <FS:Zi> Animation Overrider
	//LLUUID remap_id = remapMotionID(id);
	LLUUID remap_id;
	if (isSelf())
	{
		remap_id = AOEngine::getInstance()->override(id, FALSE);
		if (remap_id.isNull())
		{
			remap_id = remapMotionID(id);
		}
		else
		{
			gAgent.sendAnimationRequest(remap_id, ANIM_REQUEST_STOP);
		}
	}
	else
	{
		remap_id = remapMotionID(id);
	}
	// </FS:Zi> Animation Overrider

	if (remap_id != id)
	{
		LL_DEBUGS() << "motion resultant " << remap_id.asString() << " " << gAnimLibrary.animationName(remap_id) << LL_ENDL;
	}

	if (isSelf())
	{
		gAgent.onAnimStop(remap_id);
	}

	return LLCharacter::stopMotion(remap_id, stop_immediate);
}

//-----------------------------------------------------------------------------
// hasMotionFromSource()
//-----------------------------------------------------------------------------
// virtual
bool LLVOAvatar::hasMotionFromSource(const LLUUID& source_id)
{
	return false;
}

//-----------------------------------------------------------------------------
// stopMotionFromSource()
//-----------------------------------------------------------------------------
// virtual
void LLVOAvatar::stopMotionFromSource(const LLUUID& source_id)
{
}

//-----------------------------------------------------------------------------
// addDebugText()
//-----------------------------------------------------------------------------
void LLVOAvatar::addDebugText(const std::string& text)
{
	mDebugText.append(1, '\n');
	mDebugText.append(text);
}

//-----------------------------------------------------------------------------
// getID()
//-----------------------------------------------------------------------------
const LLUUID& LLVOAvatar::getID() const
{
	return mID;
}

//-----------------------------------------------------------------------------
// getJoint()
//-----------------------------------------------------------------------------
// RN: avatar joints are multi-rooted to include screen-based attachments
LLJoint *LLVOAvatar::getJoint( const std::string &name )
{
	joint_map_t::iterator iter = mJointMap.find(name);

	LLJoint* jointp = NULL;

	if (iter == mJointMap.end() || iter->second == NULL)
	{ //search for joint and cache found joint in lookup table
		jointp = mRoot->findJoint(name);
		mJointMap[name] = jointp;
	}
	else
	{ //return cached pointer
		jointp = iter->second;
	}

	return jointp;
}

//-----------------------------------------------------------------------------
// getRiggedMeshID
//
// If viewer object is a rigged mesh, set the mesh id and return true.
// Otherwise, null out the id and return false.
//-----------------------------------------------------------------------------
// static
bool LLVOAvatar::getRiggedMeshID(LLViewerObject* pVO, LLUUID& mesh_id)
{
	mesh_id.setNull();
	
	//If a VO has a skin that we'll reset the joint positions to their default
	if ( pVO && pVO->mDrawable )
	{
		LLVOVolume* pVObj = pVO->mDrawable->getVOVolume();
		if ( pVObj )
		{
			const LLMeshSkinInfo* pSkinData = gMeshRepo.getSkinInfo( pVObj->getVolume()->getParams().getSculptID(), pVObj );
			if (pSkinData 
				&& pSkinData->mJointNames.size() > JOINT_COUNT_REQUIRED_FOR_FULLRIG	// full rig
				&& pSkinData->mAlternateBindMatrix.size() > 0 )
					{				
						mesh_id = pSkinData->mMeshID;
						return true;
					}
		}
	}
	return false;
}

void LLVOAvatar::clearAttachmentPosOverrides()
{
	//Subsequent joints are relative to pelvis
	avatar_joint_list_t::iterator iter = mSkeleton.begin();
	avatar_joint_list_t::iterator end  = mSkeleton.end();

	for (; iter != end; ++iter)
	{
		LLJoint* pJoint = (*iter);
		pJoint->clearAttachmentPosOverrides();
	}
}

//-----------------------------------------------------------------------------
// addAttachmentPosOverridesForObject
//-----------------------------------------------------------------------------
void LLVOAvatar::addAttachmentPosOverridesForObject(LLViewerObject *vo)
{
	LLVOAvatar *av = vo->getAvatarAncestor();
	if (!av || (av != this))
	{
		LL_WARNS("Avatar") << "called with invalid avatar" << LL_ENDL;
	}
		
	// Process all children
	LLViewerObject::const_child_list_t& children = vo->getChildren();
	for (LLViewerObject::const_child_list_t::const_iterator it = children.begin();
		 it != children.end(); ++it)
	{
		LLViewerObject *childp = *it;
		addAttachmentPosOverridesForObject(childp);
	}

	LLVOVolume *vobj = dynamic_cast<LLVOVolume*>(vo);
	bool pelvisGotSet = false;

	if (!vobj)
	{
		return;
	}
	if (vobj->isMesh() &&
		((vobj->getVolume() && !vobj->getVolume()->isMeshAssetLoaded()) || !gMeshRepo.meshRezEnabled()))
	{
		return;
	}
	LLUUID currentId = vobj->getVolume()->getParams().getSculptID();						
	const LLMeshSkinInfo*  pSkinData = gMeshRepo.getSkinInfo( currentId, vobj );

	if ( vobj && vobj->isAttachment() && vobj->isMesh() && pSkinData )
	{
		const int bindCnt = pSkinData->mAlternateBindMatrix.size();								
		if ( bindCnt > 0 )
		{					
			const int jointCnt = pSkinData->mJointNames.size();
			const F32 pelvisZOffset = pSkinData->mPelvisOffset;
			const LLUUID& mesh_id = pSkinData->mMeshID;
			bool fullRig = (jointCnt>=JOINT_COUNT_REQUIRED_FOR_FULLRIG) ? true : false;								
			if ( fullRig )
			{								
				for ( int i=0; i<jointCnt; ++i )
				{
					std::string lookingForJoint = pSkinData->mJointNames[i].c_str();
					LLJoint* pJoint = getJoint( lookingForJoint );
					if ( pJoint && pJoint->getId() != currentId )
					{   									
						pJoint->setId( currentId );
						const LLVector3& jointPos = pSkinData->mAlternateBindMatrix[i].getTranslation();									
						//Set the joint position
						pJoint->addAttachmentPosOverride( jointPos, mesh_id, avString() );
									
						//If joint is a pelvis then handle old/new pelvis to foot values
						if ( lookingForJoint == "mPelvis" )
						{	
							pelvisGotSet = true;											
						}										
					}										
				}																
				if (pelvisZOffset != 0.0F)
				{
					addPelvisFixup( pelvisZOffset, mesh_id );
					pelvisGotSet = true;											
				}
			}							
		}
	}
					
	//Rebuild body data if we altered joints/pelvis
	if ( pelvisGotSet ) 
	{
		postPelvisSetRecalc();
	}		
}

//-----------------------------------------------------------------------------
// resetJointPositionsOnDetach
//-----------------------------------------------------------------------------
void LLVOAvatar::resetJointPositionsOnDetach(LLViewerObject *vo)
{
	LLVOAvatar *av = vo->getAvatarAncestor();
	if (!av || (av != this))
	{
		LL_WARNS("Avatar") << "called with invalid avatar" << LL_ENDL;
	}
		
	// Process all children
	LLViewerObject::const_child_list_t& children = vo->getChildren();
	for (LLViewerObject::const_child_list_t::const_iterator it = children.begin();
		 it != children.end(); ++it)
	{
		LLViewerObject *childp = *it;
		resetJointPositionsOnDetach(childp);
	}

	// Process self.
	LLUUID mesh_id;
	if (getRiggedMeshID(vo,mesh_id))
	{
		resetJointPositionsOnDetach(mesh_id);
	}
}

//-----------------------------------------------------------------------------
// resetJointPositionsOnDetach
//-----------------------------------------------------------------------------
void LLVOAvatar::resetJointPositionsOnDetach(const LLUUID& mesh_id)
{	
	//Subsequent joints are relative to pelvis
	avatar_joint_list_t::iterator iter = mSkeleton.begin();
	avatar_joint_list_t::iterator end  = mSkeleton.end();

	LLJoint* pJointPelvis = getJoint("mPelvis");
	
	for (; iter != end; ++iter)
	{
		LLJoint* pJoint = (*iter);
		//Reset joints except for pelvis
		if ( pJoint )
		{			
			pJoint->setId( LLUUID::null );
			pJoint->removeAttachmentPosOverride(mesh_id, avString());
		}		
		if ( pJoint && pJoint == pJointPelvis)
		{
			removePelvisFixup( mesh_id );
			pJoint->setPosition( LLVector3( 0.0f, 0.0f, 0.0f) );
		}		
	}	
		
	postPelvisSetRecalc();	
}
//-----------------------------------------------------------------------------
// getCharacterPosition()
//-----------------------------------------------------------------------------
LLVector3 LLVOAvatar::getCharacterPosition()
{
	if (mDrawable.notNull())
	{
		return mDrawable->getPositionAgent();
	}
	else
	{
		return getPositionAgent();
	}
}


//-----------------------------------------------------------------------------
// LLVOAvatar::getCharacterRotation()
//-----------------------------------------------------------------------------
LLQuaternion LLVOAvatar::getCharacterRotation()
{
	return getRotation();
}


//-----------------------------------------------------------------------------
// LLVOAvatar::getCharacterVelocity()
//-----------------------------------------------------------------------------
LLVector3 LLVOAvatar::getCharacterVelocity()
{
	return getVelocity() - mStepObjectVelocity;
}


//-----------------------------------------------------------------------------
// LLVOAvatar::getCharacterAngularVelocity()
//-----------------------------------------------------------------------------
LLVector3 LLVOAvatar::getCharacterAngularVelocity()
{
	return getAngularVelocity();
}

//-----------------------------------------------------------------------------
// LLVOAvatar::getGround()
//-----------------------------------------------------------------------------
void LLVOAvatar::getGround(const LLVector3 &in_pos_agent, LLVector3 &out_pos_agent, LLVector3 &outNorm)
{
	LLVector3d z_vec(0.0f, 0.0f, 1.0f);
	LLVector3d p0_global, p1_global;

	if (mIsDummy)
	{
		outNorm.setVec(z_vec);
		out_pos_agent = in_pos_agent;
		return;
	}
	
	p0_global = gAgent.getPosGlobalFromAgent(in_pos_agent) + z_vec;
	p1_global = gAgent.getPosGlobalFromAgent(in_pos_agent) - z_vec;
	LLViewerObject *obj;
	LLVector3d out_pos_global;
	LLWorld::getInstance()->resolveStepHeightGlobal(this, p0_global, p1_global, out_pos_global, outNorm, &obj);
	out_pos_agent = gAgent.getPosAgentFromGlobal(out_pos_global);
}

//-----------------------------------------------------------------------------
// LLVOAvatar::getTimeDilation()
//-----------------------------------------------------------------------------
F32 LLVOAvatar::getTimeDilation()
{
	return mRegionp ? mRegionp->getTimeDilation() : 1.f;
}


//-----------------------------------------------------------------------------
// LLVOAvatar::getPixelArea()
//-----------------------------------------------------------------------------
F32 LLVOAvatar::getPixelArea() const
{
	if (mIsDummy)
	{
		return 100000.f;
	}
	return mPixelArea;
}



//-----------------------------------------------------------------------------
// LLVOAvatar::getPosGlobalFromAgent()
//-----------------------------------------------------------------------------
LLVector3d	LLVOAvatar::getPosGlobalFromAgent(const LLVector3 &position)
{
	return gAgent.getPosGlobalFromAgent(position);
}

//-----------------------------------------------------------------------------
// getPosAgentFromGlobal()
//-----------------------------------------------------------------------------
LLVector3	LLVOAvatar::getPosAgentFromGlobal(const LLVector3d &position)
{
	return gAgent.getPosAgentFromGlobal(position);
}


//-----------------------------------------------------------------------------
// requestStopMotion()
//-----------------------------------------------------------------------------
// virtual
void LLVOAvatar::requestStopMotion( LLMotion* motion )
{
	// Only agent avatars should handle the stop motion notifications.
}

//-----------------------------------------------------------------------------
// loadSkeletonNode(): loads <skeleton> node from XML tree
//-----------------------------------------------------------------------------
//virtual
BOOL LLVOAvatar::loadSkeletonNode ()
{
	if (!LLAvatarAppearance::loadSkeletonNode())
	{
		return FALSE;
	}
	
	// ATTACHMENTS
	{
		LLAvatarXmlInfo::attachment_info_list_t::iterator iter;
		for (iter = sAvatarXmlInfo->mAttachmentInfoList.begin();
			 iter != sAvatarXmlInfo->mAttachmentInfoList.end(); 
			 ++iter)
		{
			LLAvatarXmlInfo::LLAvatarAttachmentInfo *info = *iter;
			if (!isSelf() && info->mJointName == "mScreen")
			{ //don't process screen joint for other avatars
				continue;
			}

			LLViewerJointAttachment* attachment = new LLViewerJointAttachment();

			attachment->setName(info->mName);
			LLJoint *parentJoint = getJoint(info->mJointName);
			if (!parentJoint)
			{
				LL_WARNS() << "No parent joint by name " << info->mJointName << " found for attachment point " << info->mName << LL_ENDL;
				delete attachment;
				continue;
			}

			if (info->mHasPosition)
			{
				attachment->setOriginalPosition(info->mPosition);
			}
			
			if (info->mHasRotation)
			{
				LLQuaternion rotation;
				rotation.setQuat(info->mRotationEuler.mV[VX] * DEG_TO_RAD,
								 info->mRotationEuler.mV[VY] * DEG_TO_RAD,
								 info->mRotationEuler.mV[VZ] * DEG_TO_RAD);
				attachment->setRotation(rotation);
			}

			int group = info->mGroup;
			if (group >= 0)
			{
				if (group < 0 || group >= 9)
				{
					LL_WARNS() << "Invalid group number (" << group << ") for attachment point " << info->mName << LL_ENDL;
				}
				else
				{
					attachment->setGroup(group);
				}
			}

			S32 attachmentID = info->mAttachmentID;
			if (attachmentID < 1 || attachmentID > 255)
			{
				LL_WARNS() << "Attachment point out of range [1-255]: " << attachmentID << " on attachment point " << info->mName << LL_ENDL;
				delete attachment;
				continue;
			}
			if (mAttachmentPoints.find(attachmentID) != mAttachmentPoints.end())
			{
				LL_WARNS() << "Attachment point redefined with id " << attachmentID << " on attachment point " << info->mName << LL_ENDL;
				delete attachment;
				continue;
			}

			attachment->setPieSlice(info->mPieMenuSlice);
			attachment->setVisibleInFirstPerson(info->mVisibleFirstPerson);
			attachment->setIsHUDAttachment(info->mIsHUDAttachment);

			mAttachmentPoints[attachmentID] = attachment;

			// now add attachment joint
			parentJoint->addChild(attachment);
		}
	}

	return TRUE;
}

//-----------------------------------------------------------------------------
// updateVisualParams()
//-----------------------------------------------------------------------------
void LLVOAvatar::updateVisualParams()
{
	setSex( (getVisualParamWeight( "male" ) > 0.5f) ? SEX_MALE : SEX_FEMALE );

	LLCharacter::updateVisualParams();

	if (mLastSkeletonSerialNum != mSkeletonSerialNum)
	{
		computeBodySize();
		mLastSkeletonSerialNum = mSkeletonSerialNum;
		mRoot->updateWorldMatrixChildren();
	}

	dirtyMesh();
	updateHeadOffset();
}
//-----------------------------------------------------------------------------
// isActive()
//-----------------------------------------------------------------------------
BOOL LLVOAvatar::isActive() const
{
	return TRUE;
}

//-----------------------------------------------------------------------------
// setPixelAreaAndAngle()
//-----------------------------------------------------------------------------
void LLVOAvatar::setPixelAreaAndAngle(LLAgent &agent)
{
	if (mDrawable.isNull())
	{
		return;
	}

	const LLVector4a* ext = mDrawable->getSpatialExtents();
	LLVector4a center;
	center.setAdd(ext[1], ext[0]);
	center.mul(0.5f);
	LLVector4a size;
	size.setSub(ext[1], ext[0]);
	size.mul(0.5f);

	mImpostorPixelArea = LLPipeline::calcPixelArea(center, size, *LLViewerCamera::getInstance());

	F32 range = mDrawable->mDistanceWRTCamera;

	if (range < 0.001f)		// range == zero
	{
		mAppAngle = 180.f;
	}
	else
	{
		F32 radius = size.getLength3().getF32();
		mAppAngle = (F32) atan2( radius, range) * RAD_TO_DEG;
	}

	// We always want to look good to ourselves
	if( isSelf() )
	{
		mPixelArea = llmax( mPixelArea, F32(getTexImageSize() / 16) );
	}
}

//-----------------------------------------------------------------------------
// updateJointLODs()
//-----------------------------------------------------------------------------
BOOL LLVOAvatar::updateJointLODs()
{
	const F32 MAX_PIXEL_AREA = 100000000.f;
	F32 lod_factor = (sLODFactor * AVATAR_LOD_TWEAK_RANGE + (1.f - AVATAR_LOD_TWEAK_RANGE));
	F32 avatar_num_min_factor = clamp_rescale(sLODFactor, 0.f, 1.f, 0.25f, 0.6f);
	F32 avatar_num_factor = clamp_rescale((F32)sNumVisibleAvatars, 8, 25, 1.f, avatar_num_min_factor);
	F32 area_scale = 0.16f;

		if (isSelf())
		{
			if(gAgentCamera.cameraCustomizeAvatar() || gAgentCamera.cameraMouselook())
			{
				mAdjustedPixelArea = MAX_PIXEL_AREA;
			}
			else
			{
				mAdjustedPixelArea = mPixelArea*area_scale;
			}
		}
		else if (mIsDummy)
		{
			mAdjustedPixelArea = MAX_PIXEL_AREA;
		}
		else
		{
			// reported avatar pixel area is dependent on avatar render load, based on number of visible avatars
			mAdjustedPixelArea = (F32)mPixelArea * area_scale * lod_factor * lod_factor * avatar_num_factor * avatar_num_factor;
		}

		// now select meshes to render based on adjusted pixel area
		LLViewerJoint* root = dynamic_cast<LLViewerJoint*>(mRoot);
		BOOL res = FALSE;
		if (root)
		{
			res = root->updateLOD(mAdjustedPixelArea, TRUE);
		}
 		if (res)
		{
			sNumLODChangesThisFrame++;
			dirtyMesh(2);
			return TRUE;
		}

	return FALSE;
}

//-----------------------------------------------------------------------------
// createDrawable()
//-----------------------------------------------------------------------------
LLDrawable *LLVOAvatar::createDrawable(LLPipeline *pipeline)
{
	pipeline->allocDrawable(this);
	mDrawable->setLit(FALSE);

	LLDrawPoolAvatar *poolp = (LLDrawPoolAvatar*) gPipeline.getPool(LLDrawPool::POOL_AVATAR);

	// Only a single face (one per avatar)
	//this face will be splitted into several if its vertex buffer is too long.
	mDrawable->setState(LLDrawable::ACTIVE);
	mDrawable->addFace(poolp, NULL);
	mDrawable->setRenderType(LLPipeline::RENDER_TYPE_AVATAR);
	
	mNumInitFaces = mDrawable->getNumFaces() ;

	dirtyMesh(2);
	return mDrawable;
}


void LLVOAvatar::updateGL()
{
	if (mMeshTexturesDirty)
	{
		updateMeshTextures();
		mMeshTexturesDirty = FALSE;
	}
}

//-----------------------------------------------------------------------------
// updateGeometry()
//-----------------------------------------------------------------------------
static LLTrace::BlockTimerStatHandle FTM_UPDATE_AVATAR("Update Avatar");
BOOL LLVOAvatar::updateGeometry(LLDrawable *drawable)
{
	LL_RECORD_BLOCK_TIME(FTM_UPDATE_AVATAR);
 	if (!(gPipeline.hasRenderType(LLPipeline::RENDER_TYPE_AVATAR)))
	{
		return TRUE;
	}
	
	if (!mMeshValid)
	{
		return TRUE;
	}

	if (!drawable)
	{
		LL_ERRS() << "LLVOAvatar::updateGeometry() called with NULL drawable" << LL_ENDL;
	}

	return TRUE;
}

//-----------------------------------------------------------------------------
// updateSexDependentLayerSets()
//-----------------------------------------------------------------------------
// <FS:Ansariel> [Legacy Bake]
//void LLVOAvatar::updateSexDependentLayerSets()
//{
//	invalidateComposite( mBakedTextureDatas[BAKED_HEAD].mTexLayerSet);
//	invalidateComposite( mBakedTextureDatas[BAKED_UPPER].mTexLayerSet);
//	invalidateComposite( mBakedTextureDatas[BAKED_LOWER].mTexLayerSet);
//}
void LLVOAvatar::updateSexDependentLayerSets(BOOL upload_bake)
{
	invalidateComposite( mBakedTextureDatas[BAKED_HEAD].mTexLayerSet, upload_bake);
	invalidateComposite( mBakedTextureDatas[BAKED_UPPER].mTexLayerSet, upload_bake);
	invalidateComposite( mBakedTextureDatas[BAKED_LOWER].mTexLayerSet, upload_bake);
}
// </FS:Ansariel> [Legacy Bake]

//-----------------------------------------------------------------------------
// dirtyMesh()
//-----------------------------------------------------------------------------
void LLVOAvatar::dirtyMesh()
{
	dirtyMesh(1);
}
void LLVOAvatar::dirtyMesh(S32 priority)
{
	mDirtyMesh = llmax(mDirtyMesh, priority);
}

//-----------------------------------------------------------------------------
// getViewerJoint()
//-----------------------------------------------------------------------------
LLViewerJoint*	LLVOAvatar::getViewerJoint(S32 idx)
{
	return dynamic_cast<LLViewerJoint*>(mMeshLOD[idx]);
}

//-----------------------------------------------------------------------------
// hideSkirt()
//-----------------------------------------------------------------------------
void LLVOAvatar::hideSkirt()
{
	mMeshLOD[MESH_ID_SKIRT]->setVisible(FALSE, TRUE);
}

BOOL LLVOAvatar::setParent(LLViewerObject* parent)
{
	BOOL ret ;
	if (parent == NULL)
	{
		getOffObject();
		ret = LLViewerObject::setParent(parent);
		if (isSelf())
		{
			gAgentCamera.resetCamera();
		}
	}
	else
	{
		ret = LLViewerObject::setParent(parent);
		if(ret)
		{
			sitOnObject(parent);
		}
	}
	return ret ;
}

void LLVOAvatar::addChild(LLViewerObject *childp)
{
	childp->extractAttachmentItemID(); // find the inventory item this object is associated with.
	if (isSelf())
	{
	    const LLUUID& item_id = childp->getAttachmentItemID();
		LLViewerInventoryItem *item = gInventory.getItem(item_id);
		LL_DEBUGS("Avatar") << "ATT attachment child added " << (item ? item->getName() : "UNKNOWN") << " id " << item_id << LL_ENDL;

	}

	LLViewerObject::addChild(childp);
	if (childp->mDrawable)
	{
		if (!attachObject(childp))
		{
			LL_WARNS() << "ATT addChild() failed for " 
					<< childp->getID()
					<< " item " << childp->getAttachmentItemID()
					<< LL_ENDL;
			// MAINT-3312 backout
			// mPendingAttachment.push_back(childp);
		}
	}
	else
	{
		mPendingAttachment.push_back(childp);
	}
}

void LLVOAvatar::removeChild(LLViewerObject *childp)
{
	LLViewerObject::removeChild(childp);
	if (!detachObject(childp))
	{
		LL_WARNS() << "Calling detach on non-attached object " << LL_ENDL;
	}
}

LLViewerJointAttachment* LLVOAvatar::getTargetAttachmentPoint(LLViewerObject* viewer_object)
{
	S32 attachmentID = ATTACHMENT_ID_FROM_STATE(viewer_object->getState());

	// This should never happen unless the server didn't process the attachment point
	// correctly, but putting this check in here to be safe.
	if (attachmentID & ATTACHMENT_ADD)
	{
		LL_WARNS() << "Got an attachment with ATTACHMENT_ADD mask, removing ( attach pt:" << attachmentID << " )" << LL_ENDL;
		attachmentID &= ~ATTACHMENT_ADD;
	}
	
	LLViewerJointAttachment* attachment = get_if_there(mAttachmentPoints, attachmentID, (LLViewerJointAttachment*)NULL);

	if (!attachment)
	{
		if(attachmentID != 127)
		{
		LL_WARNS() << "Object attachment point invalid: " << attachmentID 
			<< " trying to use 1 (chest)"
			<< LL_ENDL;
		}
		attachment = get_if_there(mAttachmentPoints, 1, (LLViewerJointAttachment*)NULL); // Arbitrary using 1 (chest)
		if (attachment)
		{
			LL_WARNS() << "Object attachment point invalid: " << attachmentID 
				<< " on object " << viewer_object->getID()
				<< " attachment item " << viewer_object->getAttachmentItemID()
				<< " falling back to 1 (chest)"
				<< LL_ENDL;
		}
		else
		{
			LL_WARNS() << "Object attachment point invalid: " << attachmentID 
				<< " on object " << viewer_object->getID()
				<< " attachment item " << viewer_object->getAttachmentItemID()
				<< "Unable to use fallback attachment point 1 (chest)"
				<< LL_ENDL;
		}
	}

	return attachment;
}

//-----------------------------------------------------------------------------
// attachObject()
//-----------------------------------------------------------------------------
const LLViewerJointAttachment *LLVOAvatar::attachObject(LLViewerObject *viewer_object)
{
	if (isSelf())
	{
		const LLUUID& item_id = viewer_object->getAttachmentItemID();
		LLViewerInventoryItem *item = gInventory.getItem(item_id);
		LL_DEBUGS("Avatar") << "ATT attaching object "
							<< (item ? item->getName() : "UNKNOWN") << " id " << item_id << LL_ENDL;	
	}
	LLViewerJointAttachment* attachment = getTargetAttachmentPoint(viewer_object);

	if (!attachment || !attachment->addObject(viewer_object))
	{
		const LLUUID& item_id = viewer_object->getAttachmentItemID();
		LLViewerInventoryItem *item = gInventory.getItem(item_id);
		LL_WARNS("Avatar") << "ATT attach failed "
						   << (item ? item->getName() : "UNKNOWN") << " id " << item_id << LL_ENDL;	
		return 0;
	}

	updateVisualComplexity();

	if (viewer_object->isSelected())
	{
		LLSelectMgr::getInstance()->updateSelectionCenter();
		LLSelectMgr::getInstance()->updatePointAt();
	}

	return attachment;
}

//-----------------------------------------------------------------------------
// getNumAttachments()
//-----------------------------------------------------------------------------
U32 LLVOAvatar::getNumAttachments() const
{
	U32 num_attachments = 0;
	for (attachment_map_t::const_iterator iter = mAttachmentPoints.begin();
		 iter != mAttachmentPoints.end();
		 ++iter)
	{
		const LLViewerJointAttachment *attachment_pt = (*iter).second;
		// <FS:Ansariel> Possible crash fix
		if (!attachment_pt)
		{
			continue;
		}
		// </FS:Ansariel>
		num_attachments += attachment_pt->getNumObjects();
	}
	return num_attachments;
}

//-----------------------------------------------------------------------------
// canAttachMoreObjects()
//-----------------------------------------------------------------------------
BOOL LLVOAvatar::canAttachMoreObjects() const
{
	return (getNumAttachments() < MAX_AGENT_ATTACHMENTS);
}

//-----------------------------------------------------------------------------
// canAttachMoreObjects()
// Returns true if we can attach <n> more objects.
//-----------------------------------------------------------------------------
BOOL LLVOAvatar::canAttachMoreObjects(U32 n) const
{
	return (getNumAttachments() + n) <= MAX_AGENT_ATTACHMENTS;
}

//-----------------------------------------------------------------------------
// lazyAttach()
//-----------------------------------------------------------------------------
void LLVOAvatar::lazyAttach()
{
	std::vector<LLPointer<LLViewerObject> > still_pending;
	
	for (U32 i = 0; i < mPendingAttachment.size(); i++)
	{
		LLPointer<LLViewerObject> cur_attachment = mPendingAttachment[i];
		if (cur_attachment->mDrawable)
		{
			if (isSelf())
			{
				const LLUUID& item_id = cur_attachment->getAttachmentItemID();
				LLViewerInventoryItem *item = gInventory.getItem(item_id);
				LL_DEBUGS("Avatar") << "ATT attaching object "
									<< (item ? item->getName() : "UNKNOWN") << " id " << item_id << LL_ENDL;
			}
			if (!attachObject(cur_attachment))
			{	// Drop it
				LL_WARNS() << "attachObject() failed for " 
					<< cur_attachment->getID()
					<< " item " << cur_attachment->getAttachmentItemID()
					<< LL_ENDL;
				// MAINT-3312 backout
				//still_pending.push_back(cur_attachment);
			}
		}
		else
		{
			still_pending.push_back(cur_attachment);
		}
	}

	mPendingAttachment = still_pending;
}

void LLVOAvatar::resetHUDAttachments()
{

	for (attachment_map_t::iterator iter = mAttachmentPoints.begin(); 
		 iter != mAttachmentPoints.end();
		 ++iter)
	{
		LLViewerJointAttachment* attachment = iter->second;
		// <FS:Ansariel> Fix possible crash
		//if (attachment->getIsHUDAttachment())
		if (attachment && attachment->getIsHUDAttachment())
		// </FS:Ansariel>
		{
			for (LLViewerJointAttachment::attachedobjs_vec_t::iterator attachment_iter = attachment->mAttachedObjects.begin();
				 attachment_iter != attachment->mAttachedObjects.end();
				 ++attachment_iter)
			{
				const LLViewerObject* attached_object = (*attachment_iter);
				if (attached_object && attached_object->mDrawable.notNull())
				{
					gPipeline.markMoved(attached_object->mDrawable);
				}
			}
		}
	}
}

void LLVOAvatar::rebuildRiggedAttachments( void )
{
	for ( attachment_map_t::iterator iter = mAttachmentPoints.begin(); iter != mAttachmentPoints.end(); ++iter )
	{
		LLViewerJointAttachment* pAttachment = iter->second;

		// <FS:Ansariel> Possible crash fix
		if (!pAttachment)
		{
			continue;
		}
		// </FS:Ansariel>

		LLViewerJointAttachment::attachedobjs_vec_t::iterator attachmentIterEnd = pAttachment->mAttachedObjects.end();
		
		for ( LLViewerJointAttachment::attachedobjs_vec_t::iterator attachmentIter = pAttachment->mAttachedObjects.begin();
			 attachmentIter != attachmentIterEnd; ++attachmentIter)
		{
			const LLViewerObject* pAttachedObject =  *attachmentIter;
			if ( pAttachment && pAttachedObject->mDrawable.notNull() )
			{
				gPipeline.markRebuild(pAttachedObject->mDrawable);
			}
		}
	}
}
//-----------------------------------------------------------------------------
// cleanupAttachedMesh()
//-----------------------------------------------------------------------------
void LLVOAvatar::cleanupAttachedMesh( LLViewerObject* pVO )
{
	LLUUID mesh_id;
	if (getRiggedMeshID(pVO, mesh_id))
	{
		resetJointPositionsOnDetach(mesh_id);
		if ( gAgentCamera.cameraCustomizeAvatar() )
		{
			gAgent.unpauseAnimation();
			//Still want to refocus on head bone
			gAgentCamera.changeCameraToCustomizeAvatar();
		}
	}
}

//-----------------------------------------------------------------------------
// detachObject()
//-----------------------------------------------------------------------------
BOOL LLVOAvatar::detachObject(LLViewerObject *viewer_object)
{

	for (attachment_map_t::iterator iter = mAttachmentPoints.begin(); 
		 iter != mAttachmentPoints.end();
		 ++iter)
	{
		LLViewerJointAttachment* attachment = iter->second;
		
		// <FS:Ansariel> Possible crash fix
		//if (attachment->isObjectAttached(viewer_object))
		if (attachment && attachment->isObjectAttached(viewer_object))
		// </FS:Ansariel>
		{
            updateVisualComplexity();
			cleanupAttachedMesh( viewer_object );
		
			attachment->removeObject(viewer_object);
			LL_DEBUGS() << "Detaching object " << viewer_object->mID << " from " << attachment->getName() << LL_ENDL;
			return TRUE;
		}
	}

	std::vector<LLPointer<LLViewerObject> >::iterator iter = std::find(mPendingAttachment.begin(), mPendingAttachment.end(), viewer_object);
	if (iter != mPendingAttachment.end())
	{
		mPendingAttachment.erase(iter);
		return TRUE;
	}
	
	return FALSE;
}

//-----------------------------------------------------------------------------
// sitDown()
//-----------------------------------------------------------------------------
void LLVOAvatar::sitDown(BOOL bSitting)
{
	mIsSitting = bSitting;
	if (isSelf())
	{
		// Update Movement Controls according to own Sitting mode
		LLFloaterMove::setSittingMode(bSitting);

// [RLVa:KB] - Checked: 2010-08-29 (RLVa-1.2.1c) | Modified: RLVa-1.2.1c
		if (rlv_handler_t::isEnabled())
		{
			gRlvHandler.onSitOrStand(bSitting);
		}
// [/RLVa:KB]
	}
}

//-----------------------------------------------------------------------------
// sitOnObject()
//-----------------------------------------------------------------------------
void LLVOAvatar::sitOnObject(LLViewerObject *sit_object)
{
	if (isSelf())
	{
		// Might be first sit
		//LLFirstUse::useSit();

		gAgent.setFlying(FALSE);
		gAgentCamera.setThirdPersonHeadOffset(LLVector3::zero);
		//interpolate to new camera position
		gAgentCamera.startCameraAnimation();
		// make sure we are not trying to autopilot
		gAgent.stopAutoPilot();
		gAgentCamera.setupSitCamera();
		if (gAgentCamera.getForceMouselook())
		{
			gAgentCamera.changeCameraToMouselook();
		}

		//KC: revoke perms on sit
		U32 revoke_on = gSavedSettings.getU32("FSRevokePerms");
		if ((revoke_on == 1 || revoke_on == 3) && !sit_object->permYouOwner())
		{
			revokePermissionsOnObject(sit_object);
		}
	}

	if (mDrawable.isNull())
	{
		return;
	}
	LLQuaternion inv_obj_rot = ~sit_object->getRenderRotation();
	LLVector3 obj_pos = sit_object->getRenderPosition();

	LLVector3 rel_pos = getRenderPosition() - obj_pos;
	rel_pos.rotVec(inv_obj_rot);

	mDrawable->mXform.setPosition(rel_pos);
	mDrawable->mXform.setRotation(mDrawable->getWorldRotation() * inv_obj_rot);

	gPipeline.markMoved(mDrawable, TRUE);
	// Notice that removing sitDown() from here causes avatars sitting on
	// objects to be not rendered for new arrivals. See EXT-6835 and EXT-1655.
	sitDown(TRUE);
	mRoot->getXform()->setParent(&sit_object->mDrawable->mXform); // LLVOAvatar::sitOnObject
	mRoot->setPosition(getPosition());
	mRoot->updateWorldMatrixChildren();

	stopMotion(ANIM_AGENT_BODY_NOISE);

}

//-----------------------------------------------------------------------------
// getOffObject()
//-----------------------------------------------------------------------------
void LLVOAvatar::getOffObject()
{
	if (mDrawable.isNull())
	{
		return;
	}

	LLViewerObject* sit_object = (LLViewerObject*)getParent();

	if (sit_object)
	{
		stopMotionFromSource(sit_object->getID());
		LLFollowCamMgr::setCameraActive(sit_object->getID(), FALSE);

		LLViewerObject::const_child_list_t& child_list = sit_object->getChildren();
		for (LLViewerObject::child_list_t::const_iterator iter = child_list.begin();
			 iter != child_list.end(); ++iter)
		{
			LLViewerObject* child_objectp = *iter;

			stopMotionFromSource(child_objectp->getID());
			LLFollowCamMgr::setCameraActive(child_objectp->getID(), FALSE);
		}
	}

	// assumes that transform will not be updated with drawable still having a parent
	// or that drawable had no parent from the start
	LLVector3 cur_position_world = mDrawable->getWorldPosition();
	LLQuaternion cur_rotation_world = mDrawable->getWorldRotation();

	if (mLastRootPos.length() >= MAX_STANDOFF_FROM_ORIGIN
		&& (cur_position_world.length() < MAX_STANDOFF_FROM_ORIGIN
			|| dist_vec(cur_position_world, mLastRootPos) > MAX_STANDOFF_DISTANCE_CHANGE))
	{
		// Most likely drawable got updated too early or some updates were missed - we got relative position to non-existing parent
		// restore coordinates from cache
		cur_position_world = mLastRootPos;
	}

	// set *local* position based on last *world* position, since we're unparenting the avatar
	mDrawable->mXform.setPosition(cur_position_world);
	mDrawable->mXform.setRotation(cur_rotation_world);	
	
	gPipeline.markMoved(mDrawable, TRUE);

	sitDown(FALSE);

	mRoot->getXform()->setParent(NULL); // LLVOAvatar::getOffObject
	mRoot->setPosition(cur_position_world);
	mRoot->setRotation(cur_rotation_world);
	mRoot->getXform()->update();

	startMotion(ANIM_AGENT_BODY_NOISE);

	if (isSelf())
	{
		LLQuaternion av_rot = gAgent.getFrameAgent().getQuaternion();
		LLQuaternion obj_rot = sit_object ? sit_object->getRenderRotation() : LLQuaternion::DEFAULT;
		av_rot = av_rot * obj_rot;
		LLVector3 at_axis = LLVector3::x_axis;
		at_axis = at_axis * av_rot;
		at_axis.mV[VZ] = 0.f;
		at_axis.normalize();
		gAgent.resetAxes(at_axis);
		gAgentCamera.setThirdPersonHeadOffset(LLVector3(0.f, 0.f, 1.f));
		gAgentCamera.setSitCamera(LLUUID::null);

		//KC: revoke perms on sit
		U32 revoke_on = gSavedSettings.getU32("FSRevokePerms");
		if ((revoke_on == 2 || revoke_on == 3) && (sit_object && !sit_object->permYouOwner()))
		{
			revokePermissionsOnObject(sit_object);
		}
	}
}

//-----------------------------------------------------------------------------
// revokePermissionsOnObject()
//-----------------------------------------------------------------------------
void LLVOAvatar::revokePermissionsOnObject(LLViewerObject *sit_object)
{
	if (sit_object)
	{
		gMessageSystem->newMessageFast(_PREHASH_RevokePermissions);
		gMessageSystem->nextBlockFast(_PREHASH_AgentData);
		gMessageSystem->addUUIDFast(_PREHASH_AgentID, gAgent.getID());
		gMessageSystem->addUUIDFast(_PREHASH_SessionID, gAgent.getSessionID());
		gMessageSystem->nextBlockFast(_PREHASH_Data);
		gMessageSystem->addUUIDFast(_PREHASH_ObjectID, sit_object->getID());
		gMessageSystem->addU32Fast(_PREHASH_ObjectPermissions, 0xFFFFFFFF);
		gAgent.sendReliableMessage();
	}
}

//-----------------------------------------------------------------------------
// findAvatarFromAttachment()
//-----------------------------------------------------------------------------
// static 
LLVOAvatar* LLVOAvatar::findAvatarFromAttachment( LLViewerObject* obj )
{
	if( obj->isAttachment() )
	{
		do
		{
			obj = (LLViewerObject*) obj->getParent();
		}
		while( obj && !obj->isAvatar() );

		if( obj && !obj->isDead() )
		{
			return (LLVOAvatar*)obj;
		}
	}
	return NULL;
}

// warning: order(N) not order(1)
S32 LLVOAvatar::getAttachmentCount()
{
	S32 count = mAttachmentPoints.size();
	return count;
}

BOOL LLVOAvatar::isWearingWearableType(LLWearableType::EType type) const
{
	if (mIsDummy) return TRUE;

	if (isSelf())
	{
		return LLAvatarAppearance::isWearingWearableType(type);
	}

	switch(type)
	{
		case LLWearableType::WT_SHAPE:
		case LLWearableType::WT_SKIN:
		case LLWearableType::WT_HAIR:
		case LLWearableType::WT_EYES:
			return TRUE;  // everyone has all bodyparts
		default:
			break; // Do nothing
	}


	// <FS:ND> Gets called quite a lot from processObjectUpdates. Remove the frequent getInstance calls.

	// for (LLAvatarAppearanceDictionary::Textures::const_iterator tex_iter = LLAvatarAppearanceDictionary::getInstance()->getTextures().begin();
	// 	 tex_iter != LLAvatarAppearanceDictionary::getInstance()->getTextures().end();
	// 	 ++tex_iter)

	LLAvatarAppearanceDictionary::Textures::const_iterator itrEnd = LLAvatarAppearanceDictionary::getInstance()->getTextures().end();
	for (LLAvatarAppearanceDictionary::Textures::const_iterator tex_iter = LLAvatarAppearanceDictionary::getInstance()->getTextures().begin();
		 tex_iter != itrEnd;
		 ++tex_iter)
	{
		const LLAvatarAppearanceDictionary::TextureEntry *texture_dict = tex_iter->second;
		if (texture_dict->mWearableType == type)
		{
			// Thus, you must check to see if the corresponding baked texture is defined.
			// NOTE: this is a poor substitute if you actually want to know about individual pieces of clothing
			// this works for detecting a skirt (most important), but is ineffective at any piece of clothing that
			// gets baked into a texture that always exists (upper or lower).
			if (texture_dict->mIsUsedByBakedTexture)
			{
				const EBakedTextureIndex baked_index = texture_dict->mBakedTextureIndex;
				return isTextureDefined(LLAvatarAppearanceDictionary::getInstance()->getBakedTexture(baked_index)->mTextureIndex);
			}
			return FALSE;
		}
	}
	return FALSE;
}

LLViewerObject *	LLVOAvatar::findAttachmentByID( const LLUUID & target_id ) const
{
	for(attachment_map_t::const_iterator attachment_points_iter = mAttachmentPoints.begin();
		attachment_points_iter != gAgentAvatarp->mAttachmentPoints.end();
		++attachment_points_iter)
	{
		LLViewerJointAttachment* attachment = attachment_points_iter->second;

		// <FS:Ansariel> Possible crash fix
		if (!attachment)
		{
			continue;
		}
		// </FS:Ansariel>

		for (LLViewerJointAttachment::attachedobjs_vec_t::iterator attachment_iter = attachment->mAttachedObjects.begin();
			 attachment_iter != attachment->mAttachedObjects.end();
			 ++attachment_iter)
		{
			LLViewerObject *attached_object = (*attachment_iter);
			if (attached_object &&
				attached_object->getID() == target_id)
			{
				return attached_object;
			}
		}
	}

	return NULL;
}

// virtual
// <FS:Ansariel> [Legacy Bake]
//void LLVOAvatar::invalidateComposite( LLTexLayerSet* layerset)
void LLVOAvatar::invalidateComposite( LLTexLayerSet* layerset, BOOL upload_result)
{
}

void LLVOAvatar::invalidateAll()
{
}

// virtual
// <FS:Ansariel> [Legacy Bake]
//void LLVOAvatar::onGlobalColorChanged(const LLTexGlobalColor* global_color)
void LLVOAvatar::onGlobalColorChanged(const LLTexGlobalColor* global_color, BOOL upload_bake)
{
	if (global_color == mTexSkinColor)
	{
		// <FS:Ansariel> [Legacy Bake]
		//invalidateComposite( mBakedTextureDatas[BAKED_HEAD].mTexLayerSet);
		//invalidateComposite( mBakedTextureDatas[BAKED_UPPER].mTexLayerSet);
		//invalidateComposite( mBakedTextureDatas[BAKED_LOWER].mTexLayerSet);
		invalidateComposite( mBakedTextureDatas[BAKED_HEAD].mTexLayerSet, upload_bake);
		invalidateComposite( mBakedTextureDatas[BAKED_UPPER].mTexLayerSet, upload_bake);
		invalidateComposite( mBakedTextureDatas[BAKED_LOWER].mTexLayerSet, upload_bake);
		// </FS:Ansariel> [Legacy Bake]
	}
	else if (global_color == mTexHairColor)
	{
		// <FS:Ansariel> [Legacy Bake]
		//invalidateComposite( mBakedTextureDatas[BAKED_HEAD].mTexLayerSet);
		//invalidateComposite( mBakedTextureDatas[BAKED_HAIR].mTexLayerSet);
		invalidateComposite( mBakedTextureDatas[BAKED_HEAD].mTexLayerSet, upload_bake);
		invalidateComposite( mBakedTextureDatas[BAKED_HAIR].mTexLayerSet, upload_bake);
		// </FS:Ansariel> [Legacy Bake]
		
		// ! BACKWARDS COMPATIBILITY !
		// Fix for dealing with avatars from viewers that don't bake hair.
		if (!isTextureDefined(mBakedTextureDatas[BAKED_HAIR].mTextureIndex))
		{
			LLColor4 color = mTexHairColor->getColor();
			avatar_joint_mesh_list_t::iterator iter = mBakedTextureDatas[BAKED_HAIR].mJointMeshes.begin();
			avatar_joint_mesh_list_t::iterator end  = mBakedTextureDatas[BAKED_HAIR].mJointMeshes.end();
			for (; iter != end; ++iter)
			{
				LLAvatarJointMesh* mesh = (*iter);
				if (mesh)
			{
					mesh->setColor( color );
				}
			}
		}
	} 
	else if (global_color == mTexEyeColor)
	{
		// LL_INFOS() << "invalidateComposite cause: onGlobalColorChanged( eyecolor )" << LL_ENDL; 
		// <FS:Ansariel> [Legacy Bake]
		//invalidateComposite( mBakedTextureDatas[BAKED_EYES].mTexLayerSet);
		invalidateComposite( mBakedTextureDatas[BAKED_EYES].mTexLayerSet, upload_bake);
	}
	updateMeshTextures();
}

BOOL LLVOAvatar::isVisible() const
{
	return mDrawable.notNull()
		&& (!mOrphaned || isSelf())
		&& (mDrawable->isVisible() || mIsDummy);
}

// Determine if we have enough avatar data to render
bool LLVOAvatar::getIsCloud() const
{
	return (   ((const_cast<LLVOAvatar*>(this))->visualParamWeightsAreDefault())// Do we have a shape?
			|| (   !isTextureDefined(TEX_LOWER_BAKED)
				|| !isTextureDefined(TEX_UPPER_BAKED)
				|| !isTextureDefined(TEX_HEAD_BAKED)
				)
			// <FS> Show muted avatars as cloud
			|| mMutedAsCloud
			// </FS>
			);
}

void LLVOAvatar::updateRezzedStatusTimers()
{
	// State machine for rezzed status. Statuses are -1 on startup, 0
	// = cloud, 1 = gray, 2 = downloading, 3 = full.
	// Purpose is to collect time data for each it takes avatar to reach
	// various loading landmarks: gray, textured (partial), textured fully.

	S32 rez_status = getRezzedStatus();
	if (rez_status != mLastRezzedStatus)
	{
		LL_DEBUGS("Avatar") << avString() << "rez state change: " << mLastRezzedStatus << " -> " << rez_status << LL_ENDL;

		if (mLastRezzedStatus == -1 && rez_status != -1)
		{
			// First time initialization, start all timers.
			for (S32 i = 1; i < 4; i++)
			{
				startPhase("load_" + LLVOAvatar::rezStatusToString(i));
				startPhase("first_load_" + LLVOAvatar::rezStatusToString(i));
			}
		}
		// <FS:Ansariel> Show muted avatars as cloud
		//if (rez_status < mLastRezzedStatus)
		if (rez_status < mLastRezzedStatus && !mMutedAsCloud)
		// </FS:Ansariel>
		{
			// load level has decreased. start phase timers for higher load levels.
			for (S32 i = rez_status+1; i <= mLastRezzedStatus; i++)
			{
				startPhase("load_" + LLVOAvatar::rezStatusToString(i));
			}
		}
		else if (rez_status > mLastRezzedStatus)
		{
			// load level has increased. stop phase timers for lower and equal load levels.
			for (S32 i = llmax(mLastRezzedStatus+1,1); i <= rez_status; i++)
			{
				stopPhase("load_" + LLVOAvatar::rezStatusToString(i));
				stopPhase("first_load_" + LLVOAvatar::rezStatusToString(i), false);
			}
			if (rez_status == 3)
			{
				// "fully loaded", mark any pending appearance change complete.
				selfStopPhase("update_appearance_from_cof");
				selfStopPhase("wear_inventory_category", false);
				selfStopPhase("process_initial_wearables_update", false);

                updateVisualComplexity();
			}
		}
		mLastRezzedStatus = rez_status;
	}
}

void LLVOAvatar::clearPhases()
{
	getPhases().clearPhases();
}

void LLVOAvatar::startPhase(const std::string& phase_name)
{
	F32 elapsed = 0.0;
	bool completed = false;
	bool found = getPhases().getPhaseValues(phase_name, elapsed, completed);
	//LL_DEBUGS("Avatar") << avString() << " phase state " << phase_name
	//					<< " found " << found << " elapsed " << elapsed << " completed " << completed << LL_ENDL;
	if (found)
	{
		if (!completed)
		{
			LL_DEBUGS("Avatar") << avString() << "no-op, start when started already for " << phase_name << LL_ENDL;
			return;
		}
	}
	LL_DEBUGS("Avatar") << "started phase " << phase_name << LL_ENDL;
	getPhases().startPhase(phase_name);
}

void LLVOAvatar::stopPhase(const std::string& phase_name, bool err_check)
{
	F32 elapsed = 0.0;
	bool completed = false;
	if (getPhases().getPhaseValues(phase_name, elapsed, completed))
	{
		if (!completed)
		{
			getPhases().stopPhase(phase_name);
			completed = true;
			logMetricsTimerRecord(phase_name, elapsed, completed);
			LL_DEBUGS("Avatar") << avString() << "stopped phase " << phase_name << " elapsed " << elapsed << LL_ENDL;
		}
		else
		{
			if (err_check)
			{
				LL_DEBUGS("Avatar") << "no-op, stop when stopped already for " << phase_name << LL_ENDL;
			}
		}
	}
	else
	{
		if (err_check)
		{
			LL_DEBUGS("Avatar") << "no-op, stop when not started for " << phase_name << LL_ENDL;
		}
	}
}

void LLVOAvatar::logPendingPhases()
{
	if (!isAgentAvatarValid())
	{
		return;
	}
	
	for (LLViewerStats::phase_map_t::iterator it = getPhases().begin();
		 it != getPhases().end();
		 ++it)
	{
		const std::string& phase_name = it->first;
		F32 elapsed;
		bool completed;
		if (getPhases().getPhaseValues(phase_name, elapsed, completed))
		{
			if (!completed)
			{
				logMetricsTimerRecord(phase_name, elapsed, completed);
			}
		}
	}
}

//static
void LLVOAvatar::logPendingPhasesAllAvatars()
{
	for (std::vector<LLCharacter*>::iterator iter = LLCharacter::sInstances.begin();
		 iter != LLCharacter::sInstances.end(); ++iter)
	{
		LLVOAvatar* inst = (LLVOAvatar*) *iter;
		if( inst->isDead() )
		{
			continue;
		}
		inst->logPendingPhases();
	}
}

void LLVOAvatar::logMetricsTimerRecord(const std::string& phase_name, F32 elapsed, bool completed)
{
	if (!isAgentAvatarValid())
	{
		return;
	}
	
	LLSD record;
	record["timer_name"] = phase_name;
	record["avatar_id"] = getID();
	record["elapsed"] = elapsed;
	record["completed"] = completed;
	U32 grid_x(0), grid_y(0);
	if (getRegion())
	{
		record["central_bake_version"] = LLSD::Integer(getRegion()->getCentralBakeVersion());
		grid_from_region_handle(getRegion()->getHandle(), &grid_x, &grid_y);
	}
	record["grid_x"] = LLSD::Integer(grid_x);
	record["grid_y"] = LLSD::Integer(grid_y);
	// <FS:Ansariel> [Legacy Bake]
	//record["is_using_server_bakes"] = true;
	record["is_using_server_bakes"] = ((bool) isUsingServerBakes());
	record["is_self"] = isSelf();
		
	if (isAgentAvatarValid())
	{
		gAgentAvatarp->addMetricsTimerRecord(record);
	}
}

// call periodically to keep isFullyLoaded up to date.
// returns true if the value has changed.
BOOL LLVOAvatar::updateIsFullyLoaded()
{
	const bool loading = getIsCloud();
	updateRezzedStatusTimers();
	updateRuthTimer(loading);
	return processFullyLoadedChange(loading);
}

void LLVOAvatar::updateRuthTimer(bool loading)
{
	// <FS:Ansariel> Show muted avatars as cloud
	//if (isSelf() || !loading) 
	if (isSelf() || !loading || !mMutedAsCloud) 
	// </FS:Ansariel>
	{
		return;
	}

	if (mPreviousFullyLoaded)
	{
		mRuthTimer.reset();
		debugAvatarRezTime("AvatarRezCloudNotification","became cloud");
	}
	
	const F32 LOADING_TIMEOUT__SECONDS = 120.f;
	if (mRuthTimer.getElapsedTimeF32() > LOADING_TIMEOUT__SECONDS)
	{
		LL_DEBUGS("Avatar") << avString()
				<< "Ruth Timer timeout: Missing texture data for '" << getFullname() << "' "
				<< "( Params loaded : " << !visualParamWeightsAreDefault() << " ) "
				<< "( Lower : " << isTextureDefined(TEX_LOWER_BAKED) << " ) "
				<< "( Upper : " << isTextureDefined(TEX_UPPER_BAKED) << " ) "
				<< "( Head : " << isTextureDefined(TEX_HEAD_BAKED) << " )."
				<< LL_ENDL;
		
		LLAvatarPropertiesProcessor::getInstance()->sendAvatarTexturesRequest(getID());
		mRuthTimer.reset();
	}
}

BOOL LLVOAvatar::processFullyLoadedChange(bool loading)
{
	// we wait a little bit before giving the all clear,
	// to let textures settle down
	const F32 PAUSE = 1.f;
	if (loading)
		mFullyLoadedTimer.reset();
	
	mFullyLoaded = (mFullyLoadedTimer.getElapsedTimeF32() > PAUSE);

	if (!mPreviousFullyLoaded && !loading && mFullyLoaded)
	{
		debugAvatarRezTime("AvatarRezNotification","fully loaded");
	}

	// did our loading state "change" from last call?
	// runway - why are we updating every 30 calls even if nothing has changed?
	const S32 UPDATE_RATE = 30;
	BOOL changed =
		((mFullyLoaded != mPreviousFullyLoaded) ||         // if the value is different from the previous call
		 (!mFullyLoadedInitialized) ||                     // if we've never been called before
		 (mFullyLoadedFrameCounter % UPDATE_RATE == 0));   // every now and then issue a change

	mPreviousFullyLoaded = mFullyLoaded;
	mFullyLoadedInitialized = TRUE;
	mFullyLoadedFrameCounter++;

    if (changed && isSelf())
    {
        // to know about outfit switching
        LLAvatarRenderNotifier::getInstance()->updateNotificationState();
    }
	
	return changed;
}

BOOL LLVOAvatar::isFullyLoaded() const
{
//	return (mRenderUnloadedAvatar || mFullyLoaded);
// [SL:KB] - Patch: Appearance-SyncAttach | Checked: 2010-09-22 (Catznip-2.2)
	// Changes to LLAppearanceMgr::updateAppearanceFromCOF() expect this function to actually return mFullyLoaded for gAgentAvatarp
	//return (mRenderUnloadedAvatar && !isSelf()) ||(mFullyLoaded);
	return (mRenderUnloadedAvatar && !isSelf() && !mMutedAsCloud) ||(mFullyLoaded); // Particle clouds!
// [/SL:KB]
}

bool LLVOAvatar::isTooComplex() const
{
	bool too_complex;
	if (isSelf() || mVisuallyMuteSetting == AV_ALWAYS_RENDER)
	{
		too_complex = false;
	}
	else
	{
		// Determine if visually muted or not
		static LLCachedControl<U32> max_render_cost(gSavedSettings, "RenderAvatarMaxComplexity", 0U);
		static LLCachedControl<F32> max_attachment_area(gSavedSettings, "RenderAutoMuteSurfaceAreaLimit", 1000.0f);
		// If the user has chosen unlimited max complexity, we also disregard max attachment area
        // so that unlimited will completely disable the overly complex impostor rendering
        // yes, this leaves them vulnerable to griefing objects... their choice
        too_complex = (   max_render_cost > 0
                       && (   mVisualComplexity > max_render_cost
                           || (max_attachment_area > 0.0f && mAttachmentSurfaceArea > max_attachment_area)
                           ));
	}

	return too_complex;
}

//-----------------------------------------------------------------------------
// findMotion()
//-----------------------------------------------------------------------------
LLMotion* LLVOAvatar::findMotion(const LLUUID& id) const
{
	return mMotionController.findMotion(id);
}

// This is a semi-deprecated debugging tool - meshes will not show as
// colorized if using deferred rendering.
void LLVOAvatar::debugColorizeSubMeshes(U32 i, const LLColor4& color)
{
	if (gSavedSettings.getBOOL("DebugAvatarCompositeBaked"))
	{
		avatar_joint_mesh_list_t::iterator iter = mBakedTextureDatas[i].mJointMeshes.begin();
		avatar_joint_mesh_list_t::iterator end  = mBakedTextureDatas[i].mJointMeshes.end();
		for (; iter != end; ++iter)
		{
			LLAvatarJointMesh* mesh = (*iter);
			if (mesh)
			{
				mesh->setColor(color);
			}
		}
	}
}

//-----------------------------------------------------------------------------
// updateMeshTextures()
// Uses the current TE values to set the meshes' and layersets' textures.
//-----------------------------------------------------------------------------
// virtual
void LLVOAvatar::updateMeshTextures()
{
	static S32 update_counter = 0;
	mBakedTextureDebugText.clear();
	
	// if user has never specified a texture, assign the default
	for (U32 i=0; i < getNumTEs(); i++)
	{
		const LLViewerTexture* te_image = getImage(i, 0);
		if(!te_image || te_image->getID().isNull() || (te_image->getID() == IMG_DEFAULT))
		{
			// IMG_DEFAULT_AVATAR = a special texture that's never rendered.
			const LLUUID& image_id = (i == TEX_HAIR ? IMG_DEFAULT : IMG_DEFAULT_AVATAR);
			setImage(i, LLViewerTextureManager::getFetchedTexture(image_id), 0); 
		}
	}

	const BOOL other_culled = !isSelf() && mCulled;
	LLLoadedCallbackEntry::source_callback_list_t* src_callback_list = NULL ;
	BOOL paused = FALSE;
	if(!isSelf())
	{
		src_callback_list = &mCallbackTextureList ;
		paused = !isVisible();
	}

	std::vector<BOOL> is_layer_baked;
	is_layer_baked.resize(mBakedTextureDatas.size(), false);

	std::vector<BOOL> use_lkg_baked_layer; // lkg = "last known good"
	use_lkg_baked_layer.resize(mBakedTextureDatas.size(), false);

	mBakedTextureDebugText += llformat("%06d\n",update_counter++);
	mBakedTextureDebugText += "indx layerset linvld ltda ilb ulkg ltid\n";
	for (U32 i=0; i < mBakedTextureDatas.size(); i++)
	{
		is_layer_baked[i] = isTextureDefined(mBakedTextureDatas[i].mTextureIndex);
		LLViewerTexLayerSet* layerset = NULL;
		bool layerset_invalid = false;
		if (!other_culled)
		{
			// When an avatar is changing clothes and not in Appearance mode,
			// use the last-known good baked texture until it finishes the first
			// render of the new layerset.
			layerset = getTexLayerSet(i);
			layerset_invalid = layerset && ( !layerset->getViewerComposite()->isInitialized()
											 || !layerset->isLocalTextureDataAvailable() );
			use_lkg_baked_layer[i] = (!is_layer_baked[i] 
									  && (mBakedTextureDatas[i].mLastTextureID != IMG_DEFAULT_AVATAR) 
									  && layerset_invalid);
			if (use_lkg_baked_layer[i])
			{
				layerset->setUpdatesEnabled(TRUE);
			}
		}
		else
		{
			use_lkg_baked_layer[i] = (!is_layer_baked[i] 
									  && mBakedTextureDatas[i].mLastTextureID != IMG_DEFAULT_AVATAR);
		}

		std::string last_id_string;
		if (mBakedTextureDatas[i].mLastTextureID == IMG_DEFAULT_AVATAR)
			last_id_string = "A";
		else if (mBakedTextureDatas[i].mLastTextureID == IMG_DEFAULT)
			last_id_string = "D";
		else if (mBakedTextureDatas[i].mLastTextureID == IMG_INVISIBLE)
			last_id_string = "I";
		else
			last_id_string = "*";
		bool is_ltda = layerset
			&& layerset->getViewerComposite()->isInitialized()
			&& layerset->isLocalTextureDataAvailable();
		mBakedTextureDebugText += llformat("%4d   %4s     %4d %4d %4d %4d %4s\n",
										   i,
										   (layerset?"*":"0"),
										   layerset_invalid,
										   is_ltda,
										   is_layer_baked[i],
										   use_lkg_baked_layer[i],
										   last_id_string.c_str());
	}

	for (U32 i=0; i < mBakedTextureDatas.size(); i++)
	{
		debugColorizeSubMeshes(i, LLColor4::white);

		LLViewerTexLayerSet* layerset = getTexLayerSet(i);
		if (use_lkg_baked_layer[i] && !isUsingLocalAppearance() )
		{
			LLViewerFetchedTexture* baked_img = LLViewerTextureManager::getFetchedTexture(mBakedTextureDatas[i].mLastTextureID);
			mBakedTextureDatas[i].mIsUsed = TRUE;

			debugColorizeSubMeshes(i,LLColor4::red);
	
			avatar_joint_mesh_list_t::iterator iter = mBakedTextureDatas[i].mJointMeshes.begin();
			avatar_joint_mesh_list_t::iterator end  = mBakedTextureDatas[i].mJointMeshes.end();
			for (; iter != end; ++iter)
			{
				LLAvatarJointMesh* mesh = (*iter);
				if (mesh)
				{
					mesh->setTexture( baked_img );
				}
			}
		}
		else if (!isUsingLocalAppearance() && is_layer_baked[i])
		{
			LLViewerFetchedTexture* baked_img =
				LLViewerTextureManager::staticCastToFetchedTexture(
					getImage( mBakedTextureDatas[i].mTextureIndex, 0 ), TRUE) ;
			if( baked_img->getID() == mBakedTextureDatas[i].mLastTextureID )
			{
				// Even though the file may not be finished loading,
				// we'll consider it loaded and use it (rather than
				// doing compositing).
				useBakedTexture( baked_img->getID() );
                                mLoadedCallbacksPaused |= !isVisible();
                                checkTextureLoading();
			}
			else
			{
				mBakedTextureDatas[i].mIsLoaded = FALSE;
				if ( (baked_img->getID() != IMG_INVISIBLE) &&
					 ((i == BAKED_HEAD) || (i == BAKED_UPPER) || (i == BAKED_LOWER)) )
				{			
					baked_img->setLoadedCallback(onBakedTextureMasksLoaded, MORPH_MASK_REQUESTED_DISCARD, TRUE, TRUE, new LLTextureMaskData( mID ), 
						src_callback_list, paused);	
				}
				baked_img->setLoadedCallback(onBakedTextureLoaded, SWITCH_TO_BAKED_DISCARD, FALSE, FALSE, new LLUUID( mID ), 
					src_callback_list, paused );

				// this could add paused texture callbacks
				mLoadedCallbacksPaused |= paused; 
				checkTextureLoading();
			}
		}
		else if (layerset && isUsingLocalAppearance())
		{
			debugColorizeSubMeshes(i,LLColor4::yellow );

			layerset->createComposite();
			layerset->setUpdatesEnabled( TRUE );
			mBakedTextureDatas[i].mIsUsed = FALSE;

			avatar_joint_mesh_list_t::iterator iter = mBakedTextureDatas[i].mJointMeshes.begin();
			avatar_joint_mesh_list_t::iterator end  = mBakedTextureDatas[i].mJointMeshes.end();
			for (; iter != end; ++iter)
			{
				LLAvatarJointMesh* mesh = (*iter);
				if (mesh)
				{
					mesh->setLayerSet( layerset );
				}
			}
		}
		else
		{
			debugColorizeSubMeshes(i,LLColor4::blue);
		}
	}

	// set texture and color of hair manually if we are not using a baked image.
	// This can happen while loading hair for yourself, or for clients that did not
	// bake a hair texture. Still needed for yourself after 1.22 is depricated.
	if (!is_layer_baked[BAKED_HAIR] || isEditingAppearance())
	{
		const LLColor4 color = mTexHairColor ? mTexHairColor->getColor() : LLColor4(1,1,1,1);
		LLViewerTexture* hair_img = getImage( TEX_HAIR, 0 );
		avatar_joint_mesh_list_t::iterator iter = mBakedTextureDatas[BAKED_HAIR].mJointMeshes.begin();
		avatar_joint_mesh_list_t::iterator end  = mBakedTextureDatas[BAKED_HAIR].mJointMeshes.end();
		for (; iter != end; ++iter)
		{
			LLAvatarJointMesh* mesh = (*iter);
			if (mesh)
			{
				mesh->setColor( color );
				mesh->setTexture( hair_img );
			}
		}
	} 
	
	
	for (LLAvatarAppearanceDictionary::BakedTextures::const_iterator baked_iter =
			 LLAvatarAppearanceDictionary::getInstance()->getBakedTextures().begin();
		 baked_iter != LLAvatarAppearanceDictionary::getInstance()->getBakedTextures().end();
		 ++baked_iter)
	{
		const EBakedTextureIndex baked_index = baked_iter->first;
		const LLAvatarAppearanceDictionary::BakedEntry *baked_dict = baked_iter->second;
		
		for (texture_vec_t::const_iterator local_tex_iter = baked_dict->mLocalTextures.begin();
			 local_tex_iter != baked_dict->mLocalTextures.end();
			 ++local_tex_iter)
		{
			const ETextureIndex texture_index = *local_tex_iter;
			const BOOL is_baked_ready = (is_layer_baked[baked_index] && mBakedTextureDatas[baked_index].mIsLoaded) || other_culled;
			if (isSelf())
			{
				setBakedReady(texture_index, is_baked_ready);
			}
		}
	}

	// removeMissingBakedTextures() will call back into this rountine if something is removed, and can blow up the stack
	static bool call_remove_missing = true;	
	if (call_remove_missing)
	{
		call_remove_missing = false;
		removeMissingBakedTextures();	// May call back into this function if anything is removed
		call_remove_missing = true;
	}
}

// virtual
//-----------------------------------------------------------------------------
// setLocalTexture()
//-----------------------------------------------------------------------------
void LLVOAvatar::setLocalTexture( ETextureIndex type, LLViewerTexture* in_tex, BOOL baked_version_ready, U32 index )
{
	// invalid for anyone but self
	llassert(0);
}

//virtual 
void LLVOAvatar::setBakedReady(LLAvatarAppearanceDefines::ETextureIndex type, BOOL baked_version_exists, U32 index)
{
	// invalid for anyone but self
	llassert(0);
}

void LLVOAvatar::addChat(const LLChat& chat)
{
	std::deque<LLChat>::iterator chat_iter;

	mChats.push_back(chat);

	S32 chat_length = 0;
	for( chat_iter = mChats.begin(); chat_iter != mChats.end(); ++chat_iter)
	{
		chat_length += chat_iter->mText.size();
	}

	// remove any excess chat
	chat_iter = mChats.begin();
	while ((chat_length > MAX_BUBBLE_CHAT_LENGTH || mChats.size() > MAX_BUBBLE_CHAT_UTTERANCES) && chat_iter != mChats.end())
	{
		chat_length -= chat_iter->mText.size();
		mChats.pop_front();
		chat_iter = mChats.begin();
	}

	mChatTimer.reset();
}

void LLVOAvatar::clearChat()
{
	mChats.clear();
}


void LLVOAvatar::applyMorphMask(U8* tex_data, S32 width, S32 height, S32 num_components, LLAvatarAppearanceDefines::EBakedTextureIndex index)
{
	if (index >= BAKED_NUM_INDICES)
	{
		LL_WARNS() << "invalid baked texture index passed to applyMorphMask" << LL_ENDL;
		return;
	}

	for (morph_list_t::const_iterator iter = mBakedTextureDatas[index].mMaskedMorphs.begin();
		 iter != mBakedTextureDatas[index].mMaskedMorphs.end(); ++iter)
	{
		const LLMaskedMorph* maskedMorph = (*iter);
		LLPolyMorphTarget* morph_target = dynamic_cast<LLPolyMorphTarget*>(maskedMorph->mMorphTarget);
		if (morph_target)
		{
			morph_target->applyMask(tex_data, width, height, num_components, maskedMorph->mInvert);
		}
	}
}

// returns TRUE if morph masks are present and not valid for a given baked texture, FALSE otherwise
BOOL LLVOAvatar::morphMaskNeedsUpdate(LLAvatarAppearanceDefines::EBakedTextureIndex index)
{
	if (index >= BAKED_NUM_INDICES)
	{
		return FALSE;
	}

	if (!mBakedTextureDatas[index].mMaskedMorphs.empty())
	{
		if (isSelf())
		{
			LLViewerTexLayerSet *layer_set = getTexLayerSet(index);
			if (layer_set)
			{
				return !layer_set->isMorphValid();
			}
		}
		else
		{
			return FALSE;
		}
	}

	return FALSE;
}

//-----------------------------------------------------------------------------
// releaseComponentTextures()
// release any component texture UUIDs for which we have a baked texture
// ! BACKWARDS COMPATIBILITY !
// This is only called for non-self avatars, it can be taken out once component
// textures aren't communicated by non-self avatars.
//-----------------------------------------------------------------------------
void LLVOAvatar::releaseComponentTextures()
{
	// ! BACKWARDS COMPATIBILITY !
	// Detect if the baked hair texture actually wasn't sent, and if so set to default
	if (isTextureDefined(TEX_HAIR_BAKED) && getImage(TEX_HAIR_BAKED,0)->getID() == getImage(TEX_SKIRT_BAKED,0)->getID())
	{
		if (getImage(TEX_HAIR_BAKED,0)->getID() != IMG_INVISIBLE)
		{
			// Regression case of messaging system. Expected 21 textures, received 20. last texture is not valid so set to default
			setTETexture(TEX_HAIR_BAKED, IMG_DEFAULT_AVATAR);
		}
	}

	for (U8 baked_index = 0; baked_index < BAKED_NUM_INDICES; baked_index++)
	{
		const LLAvatarAppearanceDictionary::BakedEntry * bakedDicEntry = LLAvatarAppearanceDictionary::getInstance()->getBakedTexture((EBakedTextureIndex)baked_index);
		// skip if this is a skirt and av is not wearing one, or if we don't have a baked texture UUID
		if (!isTextureDefined(bakedDicEntry->mTextureIndex)
			&& ( (baked_index != BAKED_SKIRT) || isWearingWearableType(LLWearableType::WT_SKIRT) ))
		{
			continue;
		}

		for (U8 texture = 0; texture < bakedDicEntry->mLocalTextures.size(); texture++)
		{
			const U8 te = (ETextureIndex)bakedDicEntry->mLocalTextures[texture];
			setTETexture(te, IMG_DEFAULT_AVATAR);
		}
	}
}

void LLVOAvatar::dumpAvatarTEs( const std::string& context ) const
{	
	LL_DEBUGS("Avatar") << avString() << (isSelf() ? "Self: " : "Other: ") << context << LL_ENDL;
	for (LLAvatarAppearanceDictionary::Textures::const_iterator iter = LLAvatarAppearanceDictionary::getInstance()->getTextures().begin();
		 iter != LLAvatarAppearanceDictionary::getInstance()->getTextures().end();
		 ++iter)
	{
		const LLAvatarAppearanceDictionary::TextureEntry *texture_dict = iter->second;
		// TODO: MULTI-WEARABLE: handle multiple textures for self
		const LLViewerTexture* te_image = getImage(iter->first,0);
		if( !te_image )
		{
			LL_DEBUGS("Avatar") << avString() << "       " << texture_dict->mName << ": null ptr" << LL_ENDL;
		}
		else if( te_image->getID().isNull() )
		{
			LL_DEBUGS("Avatar") << avString() << "       " << texture_dict->mName << ": null UUID" << LL_ENDL;
		}
		else if( te_image->getID() == IMG_DEFAULT )
		{
			LL_DEBUGS("Avatar") << avString() << "       " << texture_dict->mName << ": IMG_DEFAULT" << LL_ENDL;
		}
		else if( te_image->getID() == IMG_DEFAULT_AVATAR )
		{
			LL_DEBUGS("Avatar") << avString() << "       " << texture_dict->mName << ": IMG_DEFAULT_AVATAR" << LL_ENDL;
		}
		else
		{
			LL_DEBUGS("Avatar") << avString() << "       " << texture_dict->mName << ": " << te_image->getID() << LL_ENDL;
		}
	}
}

//-----------------------------------------------------------------------------
// clampAttachmentPositions()
//-----------------------------------------------------------------------------
void LLVOAvatar::clampAttachmentPositions()
{
	if (isDead())
	{
		return;
	}
	for (attachment_map_t::iterator iter = mAttachmentPoints.begin(); 
		 iter != mAttachmentPoints.end();
		 ++iter)
	{
		LLViewerJointAttachment* attachment = iter->second;
		if (attachment)
		{
			attachment->clampObjectPosition();
		}
	}
}

BOOL LLVOAvatar::hasHUDAttachment() const
{
	for (attachment_map_t::const_iterator iter = mAttachmentPoints.begin(); 
		 iter != mAttachmentPoints.end();
		 ++iter)
	{
		LLViewerJointAttachment* attachment = iter->second;

		// <FS:Ansariel> Possible crash fix
		if (!attachment)
		{
			continue;
		}
		// </FS:Ansariel>

		if (attachment->getIsHUDAttachment() && attachment->getNumObjects() > 0)
		{
			return TRUE;
		}
	}
	return FALSE;
}

LLBBox LLVOAvatar::getHUDBBox() const
{
	LLBBox bbox;
	for (attachment_map_t::const_iterator iter = mAttachmentPoints.begin(); 
		 iter != mAttachmentPoints.end();
		 ++iter)
	{
		LLViewerJointAttachment* attachment = iter->second;
		// <FS:Ansariel> Possible crash fix
		//if (attachment->getIsHUDAttachment())
		if (attachment && attachment->getIsHUDAttachment())
		// </FS:Ansariel>
		{
			for (LLViewerJointAttachment::attachedobjs_vec_t::iterator attachment_iter = attachment->mAttachedObjects.begin();
				 attachment_iter != attachment->mAttachedObjects.end();
				 ++attachment_iter)
			{
				const LLViewerObject* attached_object = (*attachment_iter);
				if (attached_object == NULL)
				{
					LL_WARNS() << "HUD attached object is NULL!" << LL_ENDL;
					continue;
				}
				// initialize bounding box to contain identity orientation and center point for attached object
				bbox.addPointLocal(attached_object->getPosition());
				// add rotated bounding box for attached object
				bbox.addBBoxAgent(attached_object->getBoundingBoxAgent());
				LLViewerObject::const_child_list_t& child_list = attached_object->getChildren();
				for (LLViewerObject::child_list_t::const_iterator iter = child_list.begin();
					 iter != child_list.end(); 
					 ++iter)
				{
					const LLViewerObject* child_objectp = *iter;
					bbox.addBBoxAgent(child_objectp->getBoundingBoxAgent());
				}
			}
		}
	}

	return bbox;
}

//-----------------------------------------------------------------------------
// onFirstTEMessageReceived()
//-----------------------------------------------------------------------------
void LLVOAvatar::onFirstTEMessageReceived()
{
	LL_DEBUGS("Avatar") << avString() << LL_ENDL;
	if( !mFirstTEMessageReceived )
	{
		mFirstTEMessageReceived = TRUE;

		LLLoadedCallbackEntry::source_callback_list_t* src_callback_list = NULL ;
		BOOL paused = FALSE ;
		if(!isSelf())
		{
			src_callback_list = &mCallbackTextureList ;
			paused = !isVisible();
		}

		for (U32 i = 0; i < mBakedTextureDatas.size(); i++)
		{
			const BOOL layer_baked = isTextureDefined(mBakedTextureDatas[i].mTextureIndex);

			// Use any baked textures that we have even if they haven't downloaded yet.
			// (That is, don't do a transition from unbaked to baked.)
			if (layer_baked)
			{
				LLViewerFetchedTexture* image = LLViewerTextureManager::staticCastToFetchedTexture(getImage( mBakedTextureDatas[i].mTextureIndex, 0 ), TRUE) ;
				mBakedTextureDatas[i].mLastTextureID = image->getID();
				// If we have more than one texture for the other baked layers, we'll want to call this for them too.
				if ( (image->getID() != IMG_INVISIBLE) && ((i == BAKED_HEAD) || (i == BAKED_UPPER) || (i == BAKED_LOWER)) )
				{
					image->setLoadedCallback( onBakedTextureMasksLoaded, MORPH_MASK_REQUESTED_DISCARD, TRUE, TRUE, new LLTextureMaskData( mID ), 
						src_callback_list, paused);
				}
				LL_DEBUGS("Avatar") << avString() << "layer_baked, setting onInitialBakedTextureLoaded as callback" << LL_ENDL;
				image->setLoadedCallback( onInitialBakedTextureLoaded, MAX_DISCARD_LEVEL, FALSE, FALSE, new LLUUID( mID ), 
					src_callback_list, paused );

                               // this could add paused texture callbacks
                               mLoadedCallbacksPaused |= paused; 
			}
		}

		mMeshTexturesDirty = TRUE;
		gPipeline.markGLRebuild(this);
	}
}

//-----------------------------------------------------------------------------
// bool visualParamWeightsAreDefault()
//-----------------------------------------------------------------------------
bool LLVOAvatar::visualParamWeightsAreDefault()
{
	bool rtn = true;

	bool is_wearing_skirt = isWearingWearableType(LLWearableType::WT_SKIRT);
	for (LLVisualParam *param = getFirstVisualParam(); 
	     param;
	     param = getNextVisualParam())
	{
		if (param->isTweakable())
		{
			LLViewerVisualParam* vparam = dynamic_cast<LLViewerVisualParam*>(param);
			llassert(vparam);
			bool is_skirt_param = vparam &&
				LLWearableType::WT_SKIRT == vparam->getWearableType();
			if (param->getWeight() != param->getDefaultWeight() &&
			    // we have to not care whether skirt weights are default, if we're not actually wearing a skirt
			    (is_wearing_skirt || !is_skirt_param))
			{
				//LL_INFOS() << "param '" << param->getName() << "'=" << param->getWeight() << " which differs from default=" << param->getDefaultWeight() << LL_ENDL;
				rtn = false;
				break;
			}
		}
	}

	//LL_INFOS() << "params are default ? " << int(rtn) << LL_ENDL;

	return rtn;
}

// <FS:ND> Remove LLVolatileAPRPool/apr_file_t and use FILE* instead
//void dump_visual_param(apr_file_t* file, LLVisualParam* viewer_param, F32 value)
void dump_visual_param(LLAPRFile::tFiletype* file, LLVisualParam* viewer_param, F32 value)
// </FS:ND>
{
	std::string type_string = "unknown";
	if (dynamic_cast<LLTexLayerParamAlpha*>(viewer_param))
		type_string = "param_alpha";
	if (dynamic_cast<LLTexLayerParamColor*>(viewer_param))
		type_string = "param_color";
	if (dynamic_cast<LLDriverParam*>(viewer_param))
		type_string = "param_driver";
	if (dynamic_cast<LLPolyMorphTarget*>(viewer_param))
		type_string = "param_morph";
	if (dynamic_cast<LLPolySkeletalDistortion*>(viewer_param))
		type_string = "param_skeleton";
	S32 wtype = -1;
	LLViewerVisualParam *vparam = dynamic_cast<LLViewerVisualParam*>(viewer_param);
	if (vparam)
	{
		wtype = vparam->getWearableType();
	}
	S32 u8_value = F32_to_U8(value,viewer_param->getMinWeight(),viewer_param->getMaxWeight());
	apr_file_printf(file, "\t\t<param id=\"%d\" name=\"%s\" value=\"%.3f\" u8=\"%d\" type=\"%s\" wearable=\"%s\"/>\n",
					viewer_param->getID(), viewer_param->getName().c_str(), value, u8_value, type_string.c_str(),
					LLWearableType::getTypeName(LLWearableType::EType(wtype)).c_str()
//					param_location_name(vparam->getParamLocation()).c_str()
		);
	}
	

void LLVOAvatar::dumpAppearanceMsgParams( const std::string& dump_prefix,
	const LLAppearanceMessageContents& contents)
{
	std::string outfilename = get_sequential_numbered_file_name(dump_prefix,".xml");
	const std::vector<F32>& params_for_dump = contents.mParamWeights;
	const LLTEContents& tec = contents.mTEContents;

	LLAPRFile outfile;
	std::string fullpath = gDirUtilp->getExpandedFilename(LL_PATH_LOGS,outfilename);
	outfile.open(fullpath, LL_APR_WB );

	// <FS:ND> Remove LLVolatileAPRPool/apr_file_t and use FILE* instead
	// apr_file_t* file = outfile.getFileHandle();
	LLAPRFile::tFiletype* file = outfile.getFileHandle();
	// </FS:ND>

	if (!file)
	{
		return;
	}
	else
	{
		LL_DEBUGS("Avatar") << "dumping appearance message to " << fullpath << LL_ENDL;
	}

	apr_file_printf(file, "<header>\n");
	apr_file_printf(file, "\t\t<cof_version %i />\n", contents.mCOFVersion);
	apr_file_printf(file, "\t\t<appearance_version %i />\n", contents.mAppearanceVersion);
	apr_file_printf(file, "</header>\n");

	apr_file_printf(file, "\n<params>\n");
	LLVisualParam* param = getFirstVisualParam();
	for (S32 i = 0; i < params_for_dump.size(); i++)
	{
		while( param && ((param->getGroup() != VISUAL_PARAM_GROUP_TWEAKABLE) && 
						 (param->getGroup() != VISUAL_PARAM_GROUP_TRANSMIT_NOT_TWEAKABLE)) ) // should not be any of group VISUAL_PARAM_GROUP_TWEAKABLE_NO_TRANSMIT
		{
			param = getNextVisualParam();
		}
		LLViewerVisualParam* viewer_param = (LLViewerVisualParam*)param;
		F32 value = params_for_dump[i];
		dump_visual_param(file, viewer_param, value);
		param = getNextVisualParam();
	}
	apr_file_printf(file, "</params>\n");

	apr_file_printf(file, "\n<textures>\n");
	for (U32 i = 0; i < tec.face_count; i++)
	{
		std::string uuid_str;
		((LLUUID*)tec.image_data)[i].toString(uuid_str);
		apr_file_printf( file, "\t\t<texture te=\"%i\" uuid=\"%s\"/>\n", i, uuid_str.c_str());
	}
	apr_file_printf(file, "</textures>\n");
}

void LLVOAvatar::parseAppearanceMessage(LLMessageSystem* mesgsys, LLAppearanceMessageContents& contents)
{
	parseTEMessage(mesgsys, _PREHASH_ObjectData, -1, contents.mTEContents);

	// Parse the AppearanceData field, if any.
	if (mesgsys->has(_PREHASH_AppearanceData))
	{
		U8 av_u8;
		mesgsys->getU8Fast(_PREHASH_AppearanceData, _PREHASH_AppearanceVersion, av_u8, 0);
		contents.mAppearanceVersion = av_u8;
		LL_DEBUGS("Avatar") << "appversion set by AppearanceData field: " << contents.mAppearanceVersion << LL_ENDL;
		mesgsys->getS32Fast(_PREHASH_AppearanceData, _PREHASH_CofVersion, contents.mCOFVersion, 0);
		// For future use:
		//mesgsys->getU32Fast(_PREHASH_AppearanceData, _PREHASH_Flags, appearance_flags, 0);
	}

	// Parse the AppearanceData field, if any.
	contents.mHoverOffsetWasSet = false;
	if (mesgsys->has(_PREHASH_AppearanceHover))
	{
		LLVector3 hover;
		mesgsys->getVector3Fast(_PREHASH_AppearanceHover, _PREHASH_HoverHeight, hover);
		LL_DEBUGS("Avatar") << avString() << " hover received " << hover.mV[ VX ] << "," << hover.mV[ VY ] << "," << hover.mV[ VZ ] << LL_ENDL;
		contents.mHoverOffset = hover;
		contents.mHoverOffsetWasSet = true;
	}
	
	// Parse visual params, if any.
	S32 num_blocks = mesgsys->getNumberOfBlocksFast(_PREHASH_VisualParam);
	bool drop_visual_params_debug = gSavedSettings.getBOOL("BlockSomeAvatarAppearanceVisualParams") && (ll_rand(2) == 0); // pretend that ~12% of AvatarAppearance messages arrived without a VisualParam block, for testing
	if( num_blocks > 1 && !drop_visual_params_debug)
	{
		LL_DEBUGS("Avatar") << avString() << " handle visual params, num_blocks " << num_blocks << LL_ENDL;
		
		LLVisualParam* param = getFirstVisualParam();
		llassert(param); // if this ever fires, we should do the same as when num_blocks<=1
		if (!param)
		{
			LL_WARNS() << "No visual params!" << LL_ENDL;
		}
		else
		{
			for( S32 i = 0; i < num_blocks; i++ )
			{
				while( param && ((param->getGroup() != VISUAL_PARAM_GROUP_TWEAKABLE) && 
								 (param->getGroup() != VISUAL_PARAM_GROUP_TRANSMIT_NOT_TWEAKABLE)) ) // should not be any of group VISUAL_PARAM_GROUP_TWEAKABLE_NO_TRANSMIT
				{
					param = getNextVisualParam();
				}
						
				if( !param )
				{
					// more visual params supplied than expected - just process what we know about
					break;
				}

				U8 value;
				mesgsys->getU8Fast(_PREHASH_VisualParam, _PREHASH_ParamValue, value, i);
				F32 newWeight = U8_to_F32(value, param->getMinWeight(), param->getMaxWeight());
				contents.mParamWeights.push_back(newWeight);
				contents.mParams.push_back(param);

				param = getNextVisualParam();
			}
		}

		const S32 expected_tweakable_count = getVisualParamCountInGroup(VISUAL_PARAM_GROUP_TWEAKABLE) +
											 getVisualParamCountInGroup(VISUAL_PARAM_GROUP_TRANSMIT_NOT_TWEAKABLE); // don't worry about VISUAL_PARAM_GROUP_TWEAKABLE_NO_TRANSMIT
		if (num_blocks != expected_tweakable_count)
		{
			LL_DEBUGS("Avatar") << "Number of params in AvatarAppearance msg (" << num_blocks << ") does not match number of tweakable params in avatar xml file (" << expected_tweakable_count << ").  Processing what we can.  object: " << getID() << LL_ENDL;
		}
	}
	else
	{
		if (drop_visual_params_debug)
		{
			LL_INFOS() << "Debug-faked lack of parameters on AvatarAppearance for object: "  << getID() << LL_ENDL;
		}
		else
		{
			LL_DEBUGS("Avatar") << "AvatarAppearance msg received without any parameters, object: " << getID() << LL_ENDL;
		}
	}

	LLVisualParam* appearance_version_param = getVisualParam(11000);
	if (appearance_version_param)
	{
		std::vector<LLVisualParam*>::iterator it = std::find(contents.mParams.begin(), contents.mParams.end(),appearance_version_param);
		if (it != contents.mParams.end())
		{
			S32 index = it - contents.mParams.begin();
			contents.mParamAppearanceVersion = ll_round(contents.mParamWeights[index]);
			LL_DEBUGS("Avatar") << "appversion req by appearance_version param: " << contents.mParamAppearanceVersion << LL_ENDL;
		}
	}
}

bool resolve_appearance_version(const LLAppearanceMessageContents& contents, S32& appearance_version)
{
	appearance_version = -1;
	
	if ((contents.mAppearanceVersion) >= 0 &&
		(contents.mParamAppearanceVersion >= 0) &&
		(contents.mAppearanceVersion != contents.mParamAppearanceVersion))
	{
		LL_WARNS() << "inconsistent appearance_version settings - field: " <<
			contents.mAppearanceVersion << ", param: " <<  contents.mParamAppearanceVersion << LL_ENDL;
		return false;
	}
	// <FS:Ansariel> [Legacy Bake]
	//if (contents.mParamAppearanceVersion >= 0) // use visual param if available.
	//{
	//	appearance_version = contents.mParamAppearanceVersion;
	//}
	//else if (contents.mAppearanceVersion > 0)
	//{
	//	appearance_version = contents.mAppearanceVersion;
	//}
	//else // still not set, go with 1.
	//{
	//	appearance_version = 1;
	//}
	if (contents.mParamAppearanceVersion >= 0) // use visual param if available.
	{
		appearance_version = contents.mParamAppearanceVersion;
	}
	if (contents.mAppearanceVersion >= 0)
	{
		appearance_version = contents.mAppearanceVersion;
	}
	if (appearance_version < 0) // still not set, go with 0.
	{
		appearance_version = 0;
	}
	// </FS:Ansariel> [Legacy Bake]
	LL_DEBUGS("Avatar") << "appearance version info - field " << contents.mAppearanceVersion
						<< " param: " << contents.mParamAppearanceVersion
						<< " final: " << appearance_version << LL_ENDL;
	return true;
}

//-----------------------------------------------------------------------------
// processAvatarAppearance()
//-----------------------------------------------------------------------------
void LLVOAvatar::processAvatarAppearance( LLMessageSystem* mesgsys )
{
	LL_DEBUGS("Avatar") << "starts" << LL_ENDL;
	
	// <FS:CR> Use LLCachedControl
	//bool enable_verbose_dumps = gSavedSettings.getBOOL("DebugAvatarAppearanceMessage");
	static LLCachedControl<bool> enable_verbose_dumps(gSavedSettings, "DebugAvatarAppearanceMessage");
	// </FS:CR>
	std::string dump_prefix = getFullname() + "_" + (isSelf()?"s":"o") + "_";
	if (gSavedSettings.getBOOL("BlockAvatarAppearanceMessages"))
	{
		LL_WARNS() << "Blocking AvatarAppearance message" << LL_ENDL;
		return;
	}

	mLastAppearanceMessageTimer.reset();

	ESex old_sex = getSex();

	LLAppearanceMessageContents contents;
	parseAppearanceMessage(mesgsys, contents);
	if (enable_verbose_dumps)
	{
		dumpAppearanceMsgParams(dump_prefix + "appearance_msg", contents);
	}

	S32 appearance_version;
	if (!resolve_appearance_version(contents, appearance_version))
	{
		LL_WARNS() << "bad appearance version info, discarding" << LL_ENDL;
		return;
	}
	llassert(appearance_version > 0);
	if (appearance_version > 1)
	{
		LL_WARNS() << "unsupported appearance version " << appearance_version << ", discarding appearance message" << LL_ENDL;
		return;
	}

    S32 thisAppearanceVersion(contents.mCOFVersion);
    if (isSelf())
    {   // In the past this was considered to be the canonical COF version, 
        // that is no longer the case.  The canonical version is maintained 
        // by the AIS code and should match the COF version there. Even so,
        // we must prevent rolling this one backwards backwards or processing 
        // stale versions.

        S32 aisCOFVersion(LLAppearanceMgr::instance().getCOFVersion());

        LL_DEBUGS("Avatar") << "handling self appearance message #" << thisAppearanceVersion <<
            " (highest seen #" << mLastUpdateReceivedCOFVersion <<
            ") (AISCOF=#" << aisCOFVersion << ")" << LL_ENDL;

        if (mLastUpdateReceivedCOFVersion >= thisAppearanceVersion)
        {
            LL_WARNS("Avatar") << "Stale appearance received #" << thisAppearanceVersion <<
                " attempt to roll back from #" << mLastUpdateReceivedCOFVersion <<
                "... dropping." << LL_ENDL;
            return;
        }
        if (isEditingAppearance())
        {
            LL_DEBUGS("Avatar") << "Editing appearance.  Dropping appearance update." << LL_ENDL;
            return;
        }
<<<<<<< HEAD
        largestSelfCOFSeen = this_update_cof_version;
		
		// <FS:Ansariel> [Legacy Bake]
		if (getRegion() && (getRegion()->getCentralBakeVersion()==0))
		{
			LL_WARNS() << avString() << "Received AvatarAppearance message for self in non-server-bake region" << LL_ENDL;
		}
		if( mFirstTEMessageReceived && (appearance_version == 0))
		{
			return;
		}
		// </FS:Ansariel> [Legacy Bake]
	}
	else
	{
		LL_DEBUGS("Avatar") << "appearance message received" << LL_ENDL;
	}

	// Check for stale update.
	if (isSelf()
		// <FS:Ansariel> [Legacy Bake]
		&& (appearance_version>0)
		// </FS:Ansariel> [Legacy Bake]
		&& (this_update_cof_version < last_update_request_cof_version))
	{
		LL_WARNS() << "Stale appearance update, wanted version " << last_update_request_cof_version
				<< ", got " << this_update_cof_version << LL_ENDL;
		return;
	}
=======
>>>>>>> 057c034c

    }

	// SUNSHINE CLEANUP - is this case OK now?
	S32 num_params = contents.mParamWeights.size();
	if (num_params <= 1)
	{
		// In this case, we have no reliable basis for knowing
		// appearance version, which may cause us to look for baked
		// textures in the wrong place and flag them as missing
		// assets.
		LL_DEBUGS("Avatar") << "ignoring appearance message due to lack of params" << LL_ENDL;
		return;
	}

	// No backsies zone - if we get here, the message should be valid and usable, will be processed.
    LL_INFOS("Avatar") << "Processing appearance message version " << thisAppearanceVersion << LL_ENDL;

<<<<<<< HEAD
	// <FS:Ansariel> [Legacy Bake]
	if (appearance_version > 0)
	{
	// </FS:Ansariel> [Legacy Bake]
	// Note:
	// RequestAgentUpdateAppearanceResponder::onRequestRequested()
	// assumes that cof version is only updated with server-bake
	// appearance messages.
	mLastUpdateReceivedCOFVersion = this_update_cof_version;
	// <FS:Ansariel> [Legacy Bake]
	}

	setIsUsingServerBakes(appearance_version > 0);
	// </FS:Ansariel> [Legacy Bake]
=======
    if (isSelf())
    {
        // Note:
        // locally the COF is maintained via LLInventoryModel::accountForUpdate
        // which is called from various places.  This should match the simhost's 
        // idea of what the COF version is.  AIS however maintains its own version
        // of the COF that should be considered canonical. 
        mLastUpdateReceivedCOFVersion = thisAppearanceVersion;
    }
>>>>>>> 057c034c
		
    if (applyParsedTEMessage(contents.mTEContents) > 0 && isChanged(TEXTURE))
    {
        updateVisualComplexity();
    }

	// <FS:clientTags>
	if (!LLGridManager::getInstance()->isInSecondLife())
	{
		//Wolfspirit: Read the UUID, system and Texturecolor
		const LLTEContents& tec = contents.mTEContents;
		const LLUUID tag_uuid = ((LLUUID*)tec.image_data)[TEX_HEAD_BODYPAINT];
		bool new_system = (tec.glow[TEX_HEAD_BODYPAINT]);

		//WS: Write them into an LLSD map
		mClientTagData["uuid"] = tag_uuid.asString();
		mClientTagData["id_based"] = new_system;
		mClientTagData["tex_color"] = LLColor4U(tec.colors).getValue();

		//WS: Clear mNameString to force a rebuild
		mNameIsSet = false;
	}
	// </FS:clientTags>

	// prevent the overwriting of valid baked textures with invalid baked textures
	for (U8 baked_index = 0; baked_index < mBakedTextureDatas.size(); baked_index++)
	{
		if (!isTextureDefined(mBakedTextureDatas[baked_index].mTextureIndex) 
			&& mBakedTextureDatas[baked_index].mLastTextureID != IMG_DEFAULT
			&& baked_index != BAKED_SKIRT)
		{
			// <FS:Ansariel> [Legacy Bake]
			//LL_DEBUGS("Avatar") << avString() << " baked_index " << (S32) baked_index << " using mLastTextureID " << mBakedTextureDatas[baked_index].mLastTextureID << LL_ENDL;
			LL_DEBUGS("Avatar") << avString() << "sb " << (S32) isUsingServerBakes() << " baked_index " << (S32) baked_index << " using mLastTextureID " << mBakedTextureDatas[baked_index].mLastTextureID << LL_ENDL;
			setTEImage(mBakedTextureDatas[baked_index].mTextureIndex, 
				LLViewerTextureManager::getFetchedTexture(mBakedTextureDatas[baked_index].mLastTextureID, FTT_DEFAULT, TRUE, LLGLTexture::BOOST_NONE, LLViewerTexture::LOD_TEXTURE));
		}
		else
		{
			// <FS:Ansariel> [Legacy Bake]
			//LL_DEBUGS("Avatar") << avString() << " baked_index " << (S32) baked_index << " using texture id "
			LL_DEBUGS("Avatar") << avString() << "sb " << (S32) isUsingServerBakes() << " baked_index " << (S32) baked_index << " using texture id "
								<< getTE(mBakedTextureDatas[baked_index].mTextureIndex)->getID() << LL_ENDL;
		}
	}

	// runway - was
	// if (!is_first_appearance_message )
	// which means it would be called on second appearance message - probably wrong.
	BOOL is_first_appearance_message = !mFirstAppearanceMessageReceived;
	mFirstAppearanceMessageReceived = TRUE;

	LL_DEBUGS("Avatar") << avString() << "processAvatarAppearance start " << mID
			<< " first? " << is_first_appearance_message << " self? " << isSelf() << LL_ENDL;

	if (is_first_appearance_message )
	{
		onFirstTEMessageReceived();
	}

	setCompositeUpdatesEnabled( FALSE );
	gPipeline.markGLRebuild(this);

	// Apply visual params
	if( num_params > 1)
	{
		LL_DEBUGS("Avatar") << avString() << " handle visual params, num_params " << num_params << LL_ENDL;
		BOOL params_changed = FALSE;
		BOOL interp_params = FALSE;
		S32 params_changed_count = 0;
		
		for( S32 i = 0; i < num_params; i++ )
		{
			LLVisualParam* param = contents.mParams[i];
			F32 newWeight = contents.mParamWeights[i];

			if (is_first_appearance_message || (param->getWeight() != newWeight))
			{
				params_changed = TRUE;
				params_changed_count++;

				if(is_first_appearance_message)
				{
					//LL_DEBUGS("Avatar") << "param slam " << i << " " << newWeight << LL_ENDL;
					// <FS:Ansariel> [Legacy Bake]
					//param->setWeight(newWeight);
					param->setWeight(newWeight, FALSE);
				}
				else
				{
					interp_params = TRUE;
					// <FS:Ansariel> [Legacy Bake]
					//param->setAnimationTarget(newWeight);
					param->setAnimationTarget(newWeight, FALSE);
				}
			}
		}
		const S32 expected_tweakable_count = getVisualParamCountInGroup(VISUAL_PARAM_GROUP_TWEAKABLE) +
											 getVisualParamCountInGroup(VISUAL_PARAM_GROUP_TRANSMIT_NOT_TWEAKABLE); // don't worry about VISUAL_PARAM_GROUP_TWEAKABLE_NO_TRANSMIT
		if (num_params != expected_tweakable_count)
		{
			LL_DEBUGS("Avatar") << "Number of params in AvatarAppearance msg (" << num_params << ") does not match number of tweakable params in avatar xml file (" << expected_tweakable_count << ").  Processing what we can.  object: " << getID() << LL_ENDL;
		}

		LL_DEBUGS("Avatar") << "Changed " << params_changed_count << " params" << LL_ENDL;
		if (params_changed)
		{
			if (interp_params)
			{
				startAppearanceAnimation();
			}
			updateVisualParams();

			ESex new_sex = getSex();
			if( old_sex != new_sex )
			{
				// <FS:Ansariel> [Legacy Bake]
				//updateSexDependentLayerSets();
				updateSexDependentLayerSets(FALSE);
			}	
		}

		llassert( getSex() == ((getVisualParamWeight( "male" ) > 0.5f) ? SEX_MALE : SEX_FEMALE) );
	}
	else
	{
		// AvatarAppearance message arrived without visual params
		LL_DEBUGS("Avatar") << avString() << "no visual params" << LL_ENDL;

		const F32 LOADING_TIMEOUT_SECONDS = 60.f;
		// this isn't really a problem if we already have a non-default shape
		if (visualParamWeightsAreDefault() && mRuthTimer.getElapsedTimeF32() > LOADING_TIMEOUT_SECONDS)
		{
			// re-request appearance, hoping that it comes back with a shape next time
			LL_INFOS() << "Re-requesting AvatarAppearance for object: "  << getID() << LL_ENDL;
			LLAvatarPropertiesProcessor::getInstance()->sendAvatarTexturesRequest(getID());
			mRuthTimer.reset();
		}
		else
		{
			LL_INFOS() << "That's okay, we already have a non-default shape for object: "  << getID() << LL_ENDL;
			// we don't really care.
		}
	}

	if (contents.mHoverOffsetWasSet && !isSelf())
	{
		// Got an update for some other avatar
		// Ignore updates for self, because we have a more authoritative value in the preferences.
		setHoverOffset(contents.mHoverOffset);
		LL_DEBUGS("Avatar") << avString() << "setting hover to " << contents.mHoverOffset[2] << LL_ENDL;
	}

	if (!contents.mHoverOffsetWasSet && !isSelf())
	{
		// If we don't get a value at all, we are presumably in a
		// region that does not support hover height.
		LL_WARNS() << avString() << "zeroing hover because not defined in appearance message" << LL_ENDL;
		setHoverOffset(LLVector3(0.0, 0.0, 0.0));
	}

	setCompositeUpdatesEnabled( TRUE );

	// If all of the avatars are completely baked, release the global image caches to conserve memory.
	LLVOAvatar::cullAvatarsByPixelArea();

	if (isSelf())
	{
		mUseLocalAppearance = false;
	}

	updateMeshTextures();
	//if (enable_verbose_dumps) dumpArchetypeXML(dump_prefix + "process_end");
}

// static
void LLVOAvatar::getAnimLabels( std::vector<std::string>* labels )
{
	S32 i;
	labels->reserve(gUserAnimStatesCount);
	for( i = 0; i < gUserAnimStatesCount; i++ )
	{
		labels->push_back( LLAnimStateLabels::getStateLabel( gUserAnimStates[i].mName ) );
	}

	// Special case to trigger away (AFK) state
	labels->push_back( "Away From Keyboard" );
}

// static 
void LLVOAvatar::getAnimNames( std::vector<std::string>* names )
{
	S32 i;

	names->reserve(gUserAnimStatesCount);
	for( i = 0; i < gUserAnimStatesCount; i++ )
	{
		names->push_back( std::string(gUserAnimStates[i].mName) );
	}

	// Special case to trigger away (AFK) state
	names->push_back( "enter_away_from_keyboard_state" );
}

// static
void LLVOAvatar::onBakedTextureMasksLoaded( BOOL success, LLViewerFetchedTexture *src_vi, LLImageRaw* src, LLImageRaw* aux_src, S32 discard_level, BOOL final, void* userdata )
{
	if (!userdata) return;

	//LL_INFOS() << "onBakedTextureMasksLoaded: " << src_vi->getID() << LL_ENDL;
	const LLUUID id = src_vi->getID();
 
	LLTextureMaskData* maskData = (LLTextureMaskData*) userdata;
	LLVOAvatar* self = (LLVOAvatar*) gObjectList.findObject( maskData->mAvatarID );

	// if discard level is 2 less than last discard level we processed, or we hit 0,
	// then generate morph masks
	if(self && success && (discard_level < maskData->mLastDiscardLevel - 2 || discard_level == 0))
	{
		if(aux_src && aux_src->getComponents() == 1)
		{
			if (!aux_src->getData())
			{
				// <FS:Ansariel> FIRE-16122: Don't crash if we didn't receive any data
				//LL_ERRS() << "No auxiliary source (morph mask) data for image id " << id << LL_ENDL;
				LL_WARNS() << "No auxiliary source (morph mask) data for image id " << id << LL_ENDL;
				// </FS:Ansariel>
				return;
			}

			U32 gl_name;
			LLImageGL::generateTextures(1, &gl_name );
			stop_glerror();

			gGL.getTexUnit(0)->bindManual(LLTexUnit::TT_TEXTURE, gl_name);
			stop_glerror();

			LLImageGL::setManualImage(
				GL_TEXTURE_2D, 0, GL_ALPHA8, 
				aux_src->getWidth(), aux_src->getHeight(),
				GL_ALPHA, GL_UNSIGNED_BYTE, aux_src->getData());
			stop_glerror();

			gGL.getTexUnit(0)->setTextureFilteringOption(LLTexUnit::TFO_BILINEAR);

			/* if( id == head_baked->getID() )
			     if (self->mBakedTextureDatas[BAKED_HEAD].mTexLayerSet)
				     //LL_INFOS() << "onBakedTextureMasksLoaded for head " << id << " discard = " << discard_level << LL_ENDL;
					 self->mBakedTextureDatas[BAKED_HEAD].mTexLayerSet->applyMorphMask(aux_src->getData(), aux_src->getWidth(), aux_src->getHeight(), 1);
					 maskData->mLastDiscardLevel = discard_level; */
			BOOL found_texture_id = false;
			for (LLAvatarAppearanceDictionary::Textures::const_iterator iter = LLAvatarAppearanceDictionary::getInstance()->getTextures().begin();
				 iter != LLAvatarAppearanceDictionary::getInstance()->getTextures().end();
				 ++iter)
			{

				const LLAvatarAppearanceDictionary::TextureEntry *texture_dict = iter->second;
				if (texture_dict->mIsUsedByBakedTexture)
				{
					const ETextureIndex texture_index = iter->first;
					const LLViewerTexture *baked_img = self->getImage(texture_index, 0);
					if (baked_img && id == baked_img->getID())
					{
						const EBakedTextureIndex baked_index = texture_dict->mBakedTextureIndex;
						self->applyMorphMask(aux_src->getData(), aux_src->getWidth(), aux_src->getHeight(), 1, baked_index);
						maskData->mLastDiscardLevel = discard_level;
						if (self->mBakedTextureDatas[baked_index].mMaskTexName)
						{
							LLImageGL::deleteTextures(1, &(self->mBakedTextureDatas[baked_index].mMaskTexName));
						}
						self->mBakedTextureDatas[baked_index].mMaskTexName = gl_name;
						found_texture_id = true;
						break;
					}
				}
			}
			if (!found_texture_id)
			{
				LL_INFOS() << "unexpected image id: " << id << LL_ENDL;
			}
			self->dirtyMesh();
		}
		else
		{
            // this can happen when someone uses an old baked texture possibly provided by 
            // viewer-side baked texture caching
			LL_WARNS() << "Masks loaded callback but NO aux source, id " << id << LL_ENDL;
		}
	}

	if (final || !success)
	{
		delete maskData;
	}
}

// static
void LLVOAvatar::onInitialBakedTextureLoaded( BOOL success, LLViewerFetchedTexture *src_vi, LLImageRaw* src, LLImageRaw* aux_src, S32 discard_level, BOOL final, void* userdata )
{

	
	LLUUID *avatar_idp = (LLUUID *)userdata;
	LLVOAvatar *selfp = (LLVOAvatar *)gObjectList.findObject(*avatar_idp);

	if (selfp)
	{
		LL_DEBUGS("Avatar") << selfp->avString() << "discard_level " << discard_level << " success " << success << " final " << final << LL_ENDL;
	}

	if (!success && selfp)
	{
		selfp->removeMissingBakedTextures();
	}
	if (final || !success )
	{
		delete avatar_idp;
	}
}

// Static
void LLVOAvatar::onBakedTextureLoaded(BOOL success,
									  LLViewerFetchedTexture *src_vi, LLImageRaw* src, LLImageRaw* aux_src,
									  S32 discard_level, BOOL final, void* userdata)
{
	LL_DEBUGS("Avatar") << "onBakedTextureLoaded: " << src_vi->getID() << LL_ENDL;

	LLUUID id = src_vi->getID();
	LLUUID *avatar_idp = (LLUUID *)userdata;
	LLVOAvatar *selfp = (LLVOAvatar *)gObjectList.findObject(*avatar_idp);
	if (selfp)
	{	
		LL_DEBUGS("Avatar") << selfp->avString() << "discard_level " << discard_level << " success " << success << " final " << final << " id " << src_vi->getID() << LL_ENDL;
	}

	if (selfp && !success)
	{
		selfp->removeMissingBakedTextures();
	}

	if( final || !success )
	{
		delete avatar_idp;
	}

	if( selfp && success && final )
	{
		selfp->useBakedTexture( id );
	}
}


// Called when baked texture is loaded and also when we start up with a baked texture
void LLVOAvatar::useBakedTexture( const LLUUID& id )
{
	for (U32 i = 0; i < mBakedTextureDatas.size(); i++)
	{
		LLViewerTexture* image_baked = getImage( mBakedTextureDatas[i].mTextureIndex, 0 );
		if (id == image_baked->getID())
		{
			//LL_DEBUGS("Avatar") << avString() << " i " << i << " id " << id << LL_ENDL;
			mBakedTextureDatas[i].mIsLoaded = true;
			mBakedTextureDatas[i].mLastTextureID = id;
			mBakedTextureDatas[i].mIsUsed = true;

			if (isUsingLocalAppearance())
			{
				LL_INFOS() << "not changing to baked texture while isUsingLocalAppearance" << LL_ENDL;
			}
			else
			{
				debugColorizeSubMeshes(i,LLColor4::green);

				avatar_joint_mesh_list_t::iterator iter = mBakedTextureDatas[i].mJointMeshes.begin();
				avatar_joint_mesh_list_t::iterator end  = mBakedTextureDatas[i].mJointMeshes.end();
				for (; iter != end; ++iter)
				{
					LLAvatarJointMesh* mesh = (*iter);
					if (mesh)
					{
						mesh->setTexture( image_baked );
					}
				}
			}
			
			const LLAvatarAppearanceDictionary::BakedEntry *baked_dict =
				LLAvatarAppearanceDictionary::getInstance()->getBakedTexture((EBakedTextureIndex)i);
			for (texture_vec_t::const_iterator local_tex_iter = baked_dict->mLocalTextures.begin();
				 local_tex_iter != baked_dict->mLocalTextures.end();
				 ++local_tex_iter)
			{
				if (isSelf()) setBakedReady(*local_tex_iter, TRUE);
			}

			// ! BACKWARDS COMPATIBILITY !
			// Workaround for viewing avatars from old viewers that haven't baked hair textures.
			// This is paired with similar code in updateMeshTextures that sets hair mesh color.
			if (i == BAKED_HAIR)
			{
				avatar_joint_mesh_list_t::iterator iter = mBakedTextureDatas[i].mJointMeshes.begin();
				avatar_joint_mesh_list_t::iterator end  = mBakedTextureDatas[i].mJointMeshes.end();
				for (; iter != end; ++iter)
				{
					LLAvatarJointMesh* mesh = (*iter);
					if (mesh)
					{
						mesh->setColor( LLColor4::white );
					}
				}
			}
		}
	}
	dirtyMesh();
}

std::string get_sequential_numbered_file_name(const std::string& prefix,
											  const std::string& suffix)
{
	typedef std::map<std::string,S32> file_num_type;
	static  file_num_type file_nums;
	file_num_type::iterator it = file_nums.find(prefix);
	S32 num = 0;
	if (it != file_nums.end())
	{
		num = it->second;
	}
	file_nums[prefix] = num+1;
	std::string outfilename = prefix + " " + llformat("%04d",num) + ".xml";
	std::replace(outfilename.begin(),outfilename.end(),' ','_');
	return outfilename;
}

void dump_sequential_xml(const std::string outprefix, const LLSD& content)
{
	std::string outfilename = get_sequential_numbered_file_name(outprefix,".xml");
	std::string fullpath = gDirUtilp->getExpandedFilename(LL_PATH_LOGS,outfilename);
	std::ofstream ofs(fullpath.c_str(), std::ios_base::out);
	ofs << LLSDOStreamer<LLSDXMLFormatter>(content, LLSDFormatter::OPTIONS_PRETTY);
	LL_DEBUGS("Avatar") << "results saved to: " << fullpath << LL_ENDL;
}

void LLVOAvatar::dumpArchetypeXML(const std::string& prefix, bool group_by_wearables )
{
	std::string outprefix(prefix);
	if (outprefix.empty())
	{
		outprefix = getFullname() + (isSelf()?"_s":"_o");
	}
	if (outprefix.empty())
	{
		outprefix = std::string("new_archetype");
	}
	std::string outfilename = get_sequential_numbered_file_name(outprefix,".xml");
	
// <FS:CR> FIRE-8893  - Dump archetype xml to user defined location
	LLFilePicker& file_picker = LLFilePicker::instance();
	if(!file_picker.getSaveFile(LLFilePicker::FFSAVE_XML, outfilename))
	{
		return;
	}
// </FS:CR>
	
	LLAPRFile outfile;
// <FS:CR> FIRE-8893 - Dump archetype xml to user defined location
	//std::string fullpath = gDirUtilp->getExpandedFilename(LL_PATH_LOGS,outfilename);
	std::string fullpath = file_picker.getFirstFile();
// </FS:CR>
	if (APR_SUCCESS == outfile.open(fullpath, LL_APR_WB ))
	{
		// <FS:ND> Remove LLVolatileAPRPool/apr_file_t and use FILE* instead
		//apr_file_t* file = outfile.getFileHandle();
		LLAPRFile::tFiletype* file = outfile.getFileHandle();
		// </FS:ND>

		LL_INFOS() << "xmlfile write handle obtained : " << fullpath << LL_ENDL;

		apr_file_printf( file, "<?xml version=\"1.0\" encoding=\"US-ASCII\" standalone=\"yes\"?>\n" );
		apr_file_printf( file, "<linden_genepool version=\"1.0\">\n" );
		apr_file_printf( file, "\n\t<archetype name=\"???\">\n" );

		if (group_by_wearables)
		{
			for (S32 type = LLWearableType::WT_SHAPE; type < LLWearableType::WT_COUNT; type++)
			{
				const std::string& wearable_name = LLWearableType::getTypeName((LLWearableType::EType)type);
				apr_file_printf( file, "\n\t\t<!-- wearable: %s -->\n", wearable_name.c_str() );

				for (LLVisualParam* param = getFirstVisualParam(); param; param = getNextVisualParam())
				{
					LLViewerVisualParam* viewer_param = (LLViewerVisualParam*)param;
					if( (viewer_param->getWearableType() == type) && 
					   (viewer_param->isTweakable() ) )
					{
						dump_visual_param(file, viewer_param, viewer_param->getWeight());
					}
				}

				for (U8 te = 0; te < TEX_NUM_INDICES; te++)
				{
					if (LLAvatarAppearanceDictionary::getTEWearableType((ETextureIndex)te) == type)
					{
						// MULTIPLE_WEARABLES: extend to multiple wearables?
						LLViewerTexture* te_image = getImage((ETextureIndex)te, 0);
						if( te_image )
						{
							std::string uuid_str;
							te_image->getID().toString( uuid_str );
							apr_file_printf( file, "\t\t<texture te=\"%i\" uuid=\"%s\"/>\n", te, uuid_str.c_str());
						}
					}
				}
			}
		}
		else 
		{
			// Just dump all params sequentially.
			for (LLVisualParam* param = getFirstVisualParam(); param; param = getNextVisualParam())
			{
				LLViewerVisualParam* viewer_param = (LLViewerVisualParam*)param;
				dump_visual_param(file, viewer_param, viewer_param->getWeight());
			}

			for (U8 te = 0; te < TEX_NUM_INDICES; te++)
			{
				// MULTIPLE_WEARABLES: extend to multiple wearables?
				LLViewerTexture* te_image = getImage((ETextureIndex)te, 0);
				if( te_image )
				{
					std::string uuid_str;
					te_image->getID().toString( uuid_str );
					apr_file_printf( file, "\t\t<texture te=\"%i\" uuid=\"%s\"/>\n", te, uuid_str.c_str());
				}
			}
		}

		avatar_joint_list_t::iterator iter = mSkeleton.begin();
		avatar_joint_list_t::iterator end  = mSkeleton.end();
		for (; iter != end; ++iter)
		{
			LLJoint* pJoint = (*iter);
			const LLVector3& pos = pJoint->getPosition();
			const LLVector3& scale = pJoint->getScale();
			apr_file_printf( file, "\t\t<joint name=\"%s\" position=\"%f %f %f\" scale=\"%f %f %f\"/>\n", 
							 pJoint->getName().c_str(), pos[0], pos[1], pos[2], scale[0], scale[1], scale[2]);
		}

		for (iter = mSkeleton.begin(); iter != end; ++iter)
		{
			LLJoint* pJoint = (*iter);
		
			LLVector3 pos;
			LLUUID mesh_id;

			if (pJoint->hasAttachmentPosOverride(pos,mesh_id))
			{
				apr_file_printf( file, "\t\t<joint_offset name=\"%s\" position=\"%f %f %f\" mesh_id=\"%s\"/>\n", 
								 pJoint->getName().c_str(), pos[0], pos[1], pos[2], mesh_id.asString().c_str());
			}
		}
		F32 pelvis_fixup;
		LLUUID mesh_id;
		if (hasPelvisFixup(pelvis_fixup, mesh_id))
		{
			apr_file_printf( file, "\t\t<pelvis_fixup z=\"%f\" mesh_id=\"%s\"/>\n", 
							 pelvis_fixup, mesh_id.asString().c_str());
		}

		apr_file_printf( file, "\t</archetype>\n" );
		apr_file_printf( file, "\n</linden_genepool>\n" );

		bool ultra_verbose = false;
		if (isSelf() && ultra_verbose)
		{
			// show the cloned params inside the wearables as well.
			gAgentAvatarp->dumpWearableInfo(outfile);
		}
		LLSD args;
		args["PATH"] = fullpath;
		LLNotificationsUtil::add("AppearanceToXMLSaved", args);
	}
	else
	{
		LLNotificationsUtil::add("AppearanceToXMLFailed");
	}
	// File will close when handle goes out of scope
}


void LLVOAvatar::setVisibilityRank(U32 rank)
{
	if (mDrawable.isNull() || mDrawable->isDead())
	{
		// do nothing
		return;
	}
	mVisibilityRank = rank;
}

// Assumes LLVOAvatar::sInstances has already been sorted.
S32 LLVOAvatar::getUnbakedPixelAreaRank()
{
	S32 rank = 1;
	for (std::vector<LLCharacter*>::iterator iter = LLCharacter::sInstances.begin();
		 iter != LLCharacter::sInstances.end(); ++iter)
	{
		LLVOAvatar* inst = (LLVOAvatar*) *iter;
		if (inst == this)
		{
			return rank;
		}
		else if (!inst->isDead() && !inst->isFullyBaked())
		{
			rank++;
		}
	}

	llassert(0);
	return 0;
}

struct CompareScreenAreaGreater
{
	BOOL operator()(const LLCharacter* const& lhs, const LLCharacter* const& rhs)
	{
		return lhs->getPixelArea() > rhs->getPixelArea();
	}
};

// static
void LLVOAvatar::cullAvatarsByPixelArea()
{
	std::sort(LLCharacter::sInstances.begin(), LLCharacter::sInstances.end(), CompareScreenAreaGreater());
	
	// Update the avatars that have changed status
	U32 rank = 2; //1 is reserved for self. 
	for (std::vector<LLCharacter*>::iterator iter = LLCharacter::sInstances.begin();
		 iter != LLCharacter::sInstances.end(); ++iter)
	{
		LLVOAvatar* inst = (LLVOAvatar*) *iter;
		BOOL culled;
		if (inst->isSelf() || inst->isFullyBaked())
		{
			culled = FALSE;
		}
		else 
		{
			culled = TRUE;
		}

		if (inst->mCulled != culled)
		{
			inst->mCulled = culled;
			LL_DEBUGS() << "avatar " << inst->getID() << (culled ? " start culled" : " start not culled" ) << LL_ENDL;
			inst->updateMeshTextures();
		}

		if (inst->isSelf())
		{
			inst->setVisibilityRank(1);
		}
		else if (inst->mDrawable.notNull() && inst->mDrawable->isVisible())
		{
			inst->setVisibilityRank(rank++);
		}
	}

	// runway - this doesn't really detect gray/grey state.
	S32 grey_avatars = 0;
	if (!LLVOAvatar::areAllNearbyInstancesBaked(grey_avatars))
	{
		if (gFrameTimeSeconds != sUnbakedUpdateTime) // only update once per frame
		{
			sUnbakedUpdateTime = gFrameTimeSeconds;
			sUnbakedTime += gFrameIntervalSeconds.value();
		}
		if (grey_avatars > 0)
		{
			if (gFrameTimeSeconds != sGreyUpdateTime) // only update once per frame
			{
				sGreyUpdateTime = gFrameTimeSeconds;
				sGreyTime += gFrameIntervalSeconds.value();
			}
		}
	}
}

void LLVOAvatar::startAppearanceAnimation()
{
	if(!mAppearanceAnimating)
	{
		mAppearanceAnimating = TRUE;
		mAppearanceMorphTimer.reset();
		mLastAppearanceBlendTime = 0.f;
	}
}

// virtual
void LLVOAvatar::removeMissingBakedTextures()
{
}

//virtual
void LLVOAvatar::updateRegion(LLViewerRegion *regionp)
{
	LLViewerObject::updateRegion(regionp);
}

std::string LLVOAvatar::getFullname() const
{
	std::string name;

	LLNameValue* first = getNVPair("FirstName"); 
	LLNameValue* last  = getNVPair("LastName"); 
	if (first && last)
	{
		name = LLCacheName::buildFullName( first->getString(), last->getString() );
	}

	return name;
}

LLHost LLVOAvatar::getObjectHost() const
{
	LLViewerRegion* region = getRegion();
	if (region && !isDead())
	{
		return region->getHost();
	}
	else
	{
		return LLHost();
	}
}

//static
void LLVOAvatar::updateFreezeCounter(S32 counter)
{
	if(counter)
	{
		sFreezeCounter = counter;
	}
	else if(sFreezeCounter > 0)
	{
		sFreezeCounter--;
	}
	else
	{
		sFreezeCounter = 0;
	}
}

BOOL LLVOAvatar::updateLOD()
{
	if (isImpostor() && 0 != mDrawable->getNumFaces() && mDrawable->getFace(0)->hasGeometry())
	{
		return TRUE;
	}

	BOOL res = updateJointLODs();

	LLFace* facep = mDrawable->getFace(0);
	if (!facep || !facep->getVertexBuffer())
	{
		dirtyMesh(2);
	}

	if (mDirtyMesh >= 2 || mDrawable->isState(LLDrawable::REBUILD_GEOMETRY))
	{	//LOD changed or new mesh created, allocate new vertex buffer if needed
		updateMeshData();
		mDirtyMesh = 0;
		mNeedsSkin = TRUE;
		mDrawable->clearState(LLDrawable::REBUILD_GEOMETRY);
	}
	updateVisibility();

	return res;
}

void LLVOAvatar::updateLODRiggedAttachments( void )
{
	updateLOD();
	rebuildRiggedAttachments();
}
U32 LLVOAvatar::getPartitionType() const
{ 
	// Avatars merely exist as drawables in the bridge partition
	return LLViewerRegion::PARTITION_BRIDGE;
}

//static
void LLVOAvatar::updateImpostors()
{
	LLViewerCamera::sCurCameraID = LLViewerCamera::CAMERA_WORLD;
	LLCharacter::sAllowInstancesChange = FALSE;

	for (std::vector<LLCharacter*>::iterator iter = LLCharacter::sInstances.begin();
		iter != LLCharacter::sInstances.end(); ++iter)
	{
		LLVOAvatar* avatar = (LLVOAvatar*) *iter;
		if (!avatar->isDead() && avatar->isVisible()
			&& (
                (avatar->isImpostor() || LLVOAvatar::AV_DO_NOT_RENDER == avatar->getVisualMuteSettings()) && avatar->needsImpostorUpdate())
            )
		{
            avatar->calcMutedAVColor();
			gPipeline.generateImpostor(avatar);
		}
	}

	LLCharacter::sAllowInstancesChange = TRUE;
}

BOOL LLVOAvatar::isImpostor()
{
	return sUseImpostors && (isVisuallyMuted() || (mUpdatePeriod >= IMPOSTOR_PERIOD)) ? TRUE : FALSE;
}

BOOL LLVOAvatar::shouldImpostor(const U32 rank_factor) const
{
	return (!isSelf() && sUseImpostors && mVisibilityRank > (sMaxNonImpostors * rank_factor));
}

BOOL LLVOAvatar::needsImpostorUpdate() const
{
	return mNeedsImpostorUpdate;
}

const LLVector3& LLVOAvatar::getImpostorOffset() const
{
	return mImpostorOffset;
}

const LLVector2& LLVOAvatar::getImpostorDim() const
{
	return mImpostorDim;
}

void LLVOAvatar::setImpostorDim(const LLVector2& dim)
{
	mImpostorDim = dim;
}

void LLVOAvatar::cacheImpostorValues()
{
	getImpostorValues(mImpostorExtents, mImpostorAngle, mImpostorDistance);
}

void LLVOAvatar::getImpostorValues(LLVector4a* extents, LLVector3& angle, F32& distance) const
{
	const LLVector4a* ext = mDrawable->getSpatialExtents();
	extents[0] = ext[0];
	extents[1] = ext[1];

	LLVector3 at = LLViewerCamera::getInstance()->getOrigin()-(getRenderPosition()+mImpostorOffset);
	distance = at.normalize();
	F32 da = 1.f - (at*LLViewerCamera::getInstance()->getAtAxis());
	angle.mV[0] = LLViewerCamera::getInstance()->getYaw()*da;
	angle.mV[1] = LLViewerCamera::getInstance()->getPitch()*da;
	angle.mV[2] = da;
}

// static
const U32 LLVOAvatar::IMPOSTORS_OFF = 66; /* Must equal the maximum allowed the RenderAvatarMaxNonImpostors
										   * slider in panel_preferences_graphics1.xml */

// static
void LLVOAvatar::updateImpostorRendering(U32 newMaxNonImpostorsValue)
{
	U32  oldmax = sMaxNonImpostors;
	bool oldflg = sUseImpostors;
	
	if (IMPOSTORS_OFF <= newMaxNonImpostorsValue)
	{
		sMaxNonImpostors = 0;
	}
	else
	{
		sMaxNonImpostors = newMaxNonImpostorsValue;
	}
	// the sUseImpostors flag depends on whether or not sMaxNonImpostors is set to the no-limit value (0)
	sUseImpostors = (0 != sMaxNonImpostors);
    if ( oldflg != sUseImpostors )
    {
        LL_DEBUGS("AvatarRender")
            << "was " << (oldflg ? "use" : "don't use" ) << " impostors (max " << oldmax << "); "
            << "now " << (sUseImpostors ? "use" : "don't use" ) << " impostors (max " << sMaxNonImpostors << "); "
            << LL_ENDL;
    }
}


void LLVOAvatar::idleUpdateRenderComplexity()
{
    // Render Complexity
    calculateUpdateRenderComplexity(); // Update mVisualComplexity if needed	

	if (gPipeline.hasRenderDebugMask(LLPipeline::RENDER_DEBUG_AVATAR_DRAW_INFO))
	{
		std::string info_line;
		F32 red_level;
		F32 green_level;
		LLColor4 info_color;
		LLFontGL::StyleFlags info_style;
		
		if ( !mText )
		{
			initHudText();
			mText->setFadeDistance(20.0, 5.0); // limit clutter in large crowds
		}
		else
		{
			mText->clearString(); // clear debug text
		}

		/*
		 * NOTE: the logic for whether or not each of the values below
		 * controls muting MUST match that in the isVisuallyMuted and isTooComplex methods.
		 */

		static LLCachedControl<U32> max_render_cost(gSavedSettings, "RenderAvatarMaxComplexity", 0);
		info_line = llformat("%d Complexity", mVisualComplexity);

		if (max_render_cost != 0) // zero means don't care, so don't bother coloring based on this
		{
			green_level = 1.f-llclamp(((F32) mVisualComplexity-(F32)max_render_cost)/(F32)max_render_cost, 0.f, 1.f);
			red_level   = llmin((F32) mVisualComplexity/(F32)max_render_cost, 1.f);
			info_color.set(red_level, green_level, 0.0, 1.0);
			info_style = (  mVisualComplexity > max_render_cost
						  ? LLFontGL::BOLD : LLFontGL::NORMAL );
		}
		else
		{
			info_color.set(LLColor4::grey);
			info_style = LLFontGL::NORMAL;
		}
		mText->addLine(info_line, info_color, info_style);

		// Visual rank
		info_line = llformat("%d rank", mVisibilityRank);
		// Use grey for imposters, white for normal rendering or no impostors
		info_color.set(isImpostor() ? LLColor4::grey : LLColor4::white);
		info_style = LLFontGL::NORMAL;
		mText->addLine(info_line, info_color, info_style);

		// Attachment Surface Area
		static LLCachedControl<F32> max_attachment_area(gSavedSettings, "RenderAutoMuteSurfaceAreaLimit", 1000.0f);
		info_line = llformat("%.0f m^2", mAttachmentSurfaceArea);

		if (max_render_cost != 0 && max_attachment_area != 0) // zero means don't care, so don't bother coloring based on this
		{
			green_level = 1.f-llclamp((mAttachmentSurfaceArea-max_attachment_area)/max_attachment_area, 0.f, 1.f);
			red_level   = llmin(mAttachmentSurfaceArea/max_attachment_area, 1.f);
			info_color.set(red_level, green_level, 0.0, 1.0);
			info_style = (  mAttachmentSurfaceArea > max_attachment_area
						  ? LLFontGL::BOLD : LLFontGL::NORMAL );

		}
		else
		{
			info_color.set(LLColor4::grey);
			info_style = LLFontGL::NORMAL;
		}
		mText->addLine(info_line, info_color, info_style);

		updateText(); // corrects position
	}
}

void LLVOAvatar::addAttachmentArea(F32 delta_area)
{
    mAttachmentSurfaceArea   += delta_area;
}

void LLVOAvatar::subtractAttachmentArea(F32 delta_area)
{
    mAttachmentSurfaceArea   = delta_area > mAttachmentSurfaceArea ? 0.0 : mAttachmentSurfaceArea - delta_area;
}

void LLVOAvatar::updateVisualComplexity()
{
	LL_DEBUGS("AvatarRender") << "avatar " << getID() << " appearance changed" << LL_ENDL;
	// Set the cache time to in the past so it's updated ASAP
	mVisualComplexityStale = true;
}

// Calculations for mVisualComplexity value
void LLVOAvatar::calculateUpdateRenderComplexity()
{
    /*****************************************************************
     * This calculation should not be modified by third party viewers,
     * since it is used to limit rendering and should be uniform for
     * everyone. If you have suggested improvements, submit them to
     * the official viewer for consideration.
     *****************************************************************/
	static const U32 COMPLEXITY_BODY_PART_COST = 200;

	// Diagnostic list of all textures on our avatar
	static std::set<LLUUID> all_textures;

	if (mVisualComplexityStale)
	{
		U32 cost = VISUAL_COMPLEXITY_UNKNOWN;
		LLVOVolume::texture_cost_t textures;

		for (U8 baked_index = 0; baked_index < BAKED_NUM_INDICES; baked_index++)
		{
		    const LLAvatarAppearanceDictionary::BakedEntry *baked_dict
				= LLAvatarAppearanceDictionary::getInstance()->getBakedTexture((EBakedTextureIndex)baked_index);
			ETextureIndex tex_index = baked_dict->mTextureIndex;
			if ((tex_index != TEX_SKIRT_BAKED) || (isWearingWearableType(LLWearableType::WT_SKIRT)))
			{
				if (isTextureVisible(tex_index))
				{
					cost +=COMPLEXITY_BODY_PART_COST;
				}
			}
		}
        LL_DEBUGS("ARCdetail") << "Avatar body parts complexity: " << cost << LL_ENDL;


		for (attachment_map_t::const_iterator attachment_point = mAttachmentPoints.begin(); 
			 attachment_point != mAttachmentPoints.end();
			 ++attachment_point)
		{
			LLViewerJointAttachment* attachment = attachment_point->second;

			// <FS:Ansariel> Possible crash fix
			if (!attachment)
			{
				continue;
			}
			// </FS:Ansariel>

			for (LLViewerJointAttachment::attachedobjs_vec_t::iterator attachment_iter = attachment->mAttachedObjects.begin();
				 attachment_iter != attachment->mAttachedObjects.end();
				 ++attachment_iter)
			{
				const LLViewerObject* attached_object = (*attachment_iter);
				if (attached_object && !attached_object->isHUDAttachment())
				{
					textures.clear();
					const LLDrawable* drawable = attached_object->mDrawable;
					if (drawable)
					{
						const LLVOVolume* volume = drawable->getVOVolume();
						if (volume)
						{
                            U32 attachment_total_cost = 0;
                            U32 attachment_volume_cost = 0;
                            U32 attachment_texture_cost = 0;
                            U32 attachment_children_cost = 0;

							attachment_volume_cost += volume->getRenderCost(textures);

							const_child_list_t children = volume->getChildren();
							for (const_child_list_t::const_iterator child_iter = children.begin();
								  child_iter != children.end();
								  ++child_iter)
							{
								LLViewerObject* child_obj = *child_iter;
								LLVOVolume *child = dynamic_cast<LLVOVolume*>( child_obj );
								if (child)
								{
									attachment_children_cost += child->getRenderCost(textures);
								}
							}

							for (LLVOVolume::texture_cost_t::iterator volume_texture = textures.begin();
								 volume_texture != textures.end();
								 ++volume_texture)
							{
								// add the cost of each individual texture in the linkset
								attachment_texture_cost += volume_texture->second;
							}

                            attachment_total_cost = attachment_volume_cost + attachment_texture_cost + attachment_children_cost;
                            LL_DEBUGS("ARCdetail") << "Attachment costs " << attached_object->getAttachmentItemID()
                                                   << " total: " << attachment_total_cost
                                                   << ", volume: " << attachment_volume_cost
                                                   << ", textures: " << attachment_texture_cost
                                                   << ", " << volume->numChildren()
                                                   << " children: " << attachment_children_cost
                                                   << LL_ENDL;
                            cost += attachment_total_cost;
						}
					}
				}
			}
		}

		// Diagnostic output to identify all avatar-related textures.
		// Does not affect rendering cost calculation.
		// Could be wrapped in a debug option if output becomes problematic.
		if (isSelf())
		{
			// print any attachment textures we didn't already know about.
			for (LLVOVolume::texture_cost_t::iterator it = textures.begin(); it != textures.end(); ++it)
			{
				LLUUID image_id = it->first;
				if( ! (image_id.isNull() || image_id == IMG_DEFAULT || image_id == IMG_DEFAULT_AVATAR)
				   && (all_textures.find(image_id) == all_textures.end()))
				{
					// attachment texture not previously seen.
					LL_INFOS() << "attachment_texture: " << image_id.asString() << LL_ENDL;
					all_textures.insert(image_id);
				}
			}

			// print any avatar textures we didn't already know about
		    for (LLAvatarAppearanceDictionary::Textures::const_iterator iter = LLAvatarAppearanceDictionary::getInstance()->getTextures().begin();
			 iter != LLAvatarAppearanceDictionary::getInstance()->getTextures().end();
				 ++iter)
			{
			    const LLAvatarAppearanceDictionary::TextureEntry *texture_dict = iter->second;
				// TODO: MULTI-WEARABLE: handle multiple textures for self
				const LLViewerTexture* te_image = getImage(iter->first,0);
				if (!te_image)
					continue;
				LLUUID image_id = te_image->getID();
				if( image_id.isNull() || image_id == IMG_DEFAULT || image_id == IMG_DEFAULT_AVATAR)
					continue;
				if (all_textures.find(image_id) == all_textures.end())
				{
					LL_INFOS() << "local_texture: " << texture_dict->mName << ": " << image_id << LL_ENDL;
					all_textures.insert(image_id);
				}
			}
		}

        if ( cost != mVisualComplexity )
        {
            LL_DEBUGS("AvatarRender") << "Avatar "<< getID()
                                      << " complexity updated was " << mVisualComplexity << " now " << cost
                                      << " reported " << mReportedVisualComplexity
                                      << LL_ENDL;
        }
        else
        {
            LL_DEBUGS("AvatarRender") << "Avatar "<< getID()
                                      << " complexity updated no change " << mVisualComplexity
                                      << " reported " << mReportedVisualComplexity
                                      << LL_ENDL;
        }
		mVisualComplexity = cost;
		mVisualComplexityStale = false;

        static LLCachedControl<U32> show_my_complexity_changes(gSavedSettings, "ShowMyComplexityChanges", 20);

		if (isSelf() && show_my_complexity_changes)
		{
			LLAvatarRenderNotifier::getInstance()->updateNotificationAgent(mVisualComplexity);
		}
	}
}

void LLVOAvatar::setVisualMuteSettings(VisualMuteSettings set)
{
    mVisuallyMuteSetting = set;
    mNeedsImpostorUpdate = TRUE;
}


void LLVOAvatar::calcMutedAVColor()
{
    LLColor4 new_color(mMutedAVColor);
    std::string change_msg;
    LLUUID av_id(getID());

    if (getVisualMuteSettings() == AV_DO_NOT_RENDER)
    {
        // explicitly not-rendered avatars are light grey
        new_color = LLColor4::grey3;
        change_msg = " not rendered: color is grey3";
    }
    else if (LLMuteList::getInstance()->isMuted(av_id)) // the user blocked them
    {
        // blocked avatars are dark grey
        new_color = LLColor4::grey4;
        change_msg = " blocked: color is grey4";
    }
    else if ( mMutedAVColor == LLColor4::white || mMutedAVColor == LLColor4::grey3 || mMutedAVColor == LLColor4::grey4 )
    {
        // select a color based on the first byte of the agents uuid so any muted agent is always the same color
        F32 color_value = (F32) (av_id.mData[0]);
        F32 spectrum = (color_value / 256.0);		// spectrum is between 0 and 1.f

        // Array of colors.  These are arranged so only one RGB color changes between each step, 
        // and it loops back to red so there is an even distribution.  It is not a heat map
        const S32 NUM_SPECTRUM_COLORS = 7;              
        static LLColor4 * spectrum_color[NUM_SPECTRUM_COLORS] = { &LLColor4::red, &LLColor4::magenta, &LLColor4::blue, &LLColor4::cyan, &LLColor4::green, &LLColor4::yellow, &LLColor4::red };
 
        spectrum = spectrum * (NUM_SPECTRUM_COLORS - 1);		// Scale to range of number of colors
        S32 spectrum_index_1  = floor(spectrum);				// Desired color will be after this index
        S32 spectrum_index_2  = spectrum_index_1 + 1;			//    and before this index (inclusive)
        F32 fractBetween = spectrum - (F32)(spectrum_index_1);  // distance between the two indexes (0-1)
 
        new_color = lerp(*spectrum_color[spectrum_index_1], *spectrum_color[spectrum_index_2], fractBetween);
        new_color.normalize();
        new_color *= 0.28f;		// Tone it down

        change_msg = " over limit color ";
    }

    if (mMutedAVColor != new_color) 
    {
        LL_DEBUGS("AvatarRender") << "avatar "<< av_id << change_msg << std::setprecision(3) << new_color << LL_ENDL;
        mMutedAVColor = new_color;
    }
}

// static
BOOL LLVOAvatar::isIndexLocalTexture(ETextureIndex index)
{
	return (index < 0 || index >= TEX_NUM_INDICES)
		? false
		: LLAvatarAppearanceDictionary::getInstance()->getTexture(index)->mIsLocalTexture;
}

// static
BOOL LLVOAvatar::isIndexBakedTexture(ETextureIndex index)
{
	return (index < 0 || index >= TEX_NUM_INDICES)
		? false
		: LLAvatarAppearanceDictionary::getInstance()->getTexture(index)->mIsBakedTexture;
}

const std::string LLVOAvatar::getBakedStatusForPrintout() const
{
	std::string line;

	for (LLAvatarAppearanceDictionary::Textures::const_iterator iter = LLAvatarAppearanceDictionary::getInstance()->getTextures().begin();
		 iter != LLAvatarAppearanceDictionary::getInstance()->getTextures().end();
		 ++iter)
	{
		const ETextureIndex index = iter->first;
		const LLAvatarAppearanceDictionary::TextureEntry *texture_dict = iter->second;
		if (texture_dict->mIsBakedTexture)
		{
			line += texture_dict->mName;
			if (isTextureDefined(index))
			{
				line += "_baked";
			}
			line += " ";
		}
	}
	return line;
}



//virtual
S32 LLVOAvatar::getTexImageSize() const
{
	return TEX_IMAGE_SIZE_OTHER;
}

//-----------------------------------------------------------------------------
// Utility functions
//-----------------------------------------------------------------------------

F32 calc_bouncy_animation(F32 x)
{
	return -(cosf(x * F_PI * 2.5f - F_PI_BY_TWO))*(0.4f + x * -0.1f) + x * 1.3f;
}

//virtual
BOOL LLVOAvatar::isTextureDefined(LLAvatarAppearanceDefines::ETextureIndex te, U32 index ) const
{
	if (isIndexLocalTexture(te)) 
	{
		return FALSE;
	}
	
	if( !getImage( te, index ) )
	{
		LL_WARNS() << "getImage( " << te << ", " << index << " ) returned 0" << LL_ENDL;
		return FALSE;
	}

	// <FS:ND> getImage(te, index) can return 0 in some edge cases. Plus make this faster as it gets called frequently.

	// return (getImage(te, index)->getID() != IMG_DEFAULT_AVATAR && 
	// 		getImage(te, index)->getID() != IMG_DEFAULT);


	LLViewerTexture *pImage( getImage( te, index ) );

	if( !pImage )
	{
		LL_WARNS() << "getImage( " << (S32)te << ", " << index << " ) returned invalid ptr" << LL_ENDL;
		return FALSE;
	}
	// </FS:ND>

	LLUUID const &id = pImage->getID();
	return id != IMG_DEFAULT_AVATAR && id != IMG_DEFAULT;
}

//virtual
BOOL LLVOAvatar::isTextureVisible(LLAvatarAppearanceDefines::ETextureIndex type, U32 index) const
{
	if (isIndexLocalTexture(type))
	{
		return isTextureDefined(type, index);
	}
	else
	{
		// <FS:Ansariel> Chalice Yao's simple avatar shadows via Marine Kelley
		if (LLPipeline::sShadowRender)
		{
			static LLCachedControl<U32> fsSimpleAvatarShadows(gSavedSettings, "FSSimpleAvatarShadows", 3);
			if (fsSimpleAvatarShadows == 1)
			{
				return TRUE;
			}
		}
		// </FS:Ansariel>

		// baked textures can use TE images directly
		return ((isTextureDefined(type) || isSelf())
				&& (getTEImage(type)->getID() != IMG_INVISIBLE 
				|| LLDrawPoolAlpha::sShowDebugAlpha));
	}
}

//virtual
BOOL LLVOAvatar::isTextureVisible(LLAvatarAppearanceDefines::ETextureIndex type, LLViewerWearable *wearable) const
{
	// non-self avatars don't have wearables
	return FALSE;
}


// <FS:Ansariel> [Legacy Bake]
//-----------------------------------------------------------------------------
// Legacy baking
//-----------------------------------------------------------------------------
void LLVOAvatar::bakedTextureOriginCounts(S32 &sb_count, // server-bake, has origin URL.
										  S32 &host_count, // host-based bake, has host.
										  S32 &both_count, // error - both host and URL set.
										  S32 &neither_count) // error - neither set.
{
	sb_count = host_count = both_count = neither_count = 0;
	
	std::set<LLUUID> baked_ids;
	collectBakedTextureUUIDs(baked_ids);
	for (std::set<LLUUID>::const_iterator it = baked_ids.begin(); it != baked_ids.end(); ++it)
	{
		LLViewerFetchedTexture *imagep = gTextureList.findImage(*it, TEX_LIST_STANDARD);
		bool has_url = false, has_host = false;
		if (!imagep->getUrl().empty())
		{
			has_url = true;
		}
		if (imagep->getTargetHost().isOk())
		{
			has_host = true;
		}
		if (has_url && !has_host) sb_count++;
		else if (has_host && !has_url) host_count++;
		else if (has_host && has_url) both_count++;
		else if (!has_host && !has_url) neither_count++;
	}
}

// virtual
void LLVOAvatar::bodySizeChanged()
{	
	if (isSelf() && !LLAppearanceMgr::instance().isInUpdateAppearanceFromCOF())
	{	// notify simulator of change in size
		// but not if we are in the middle of updating appearance
		gAgent.sendAgentSetAppearance();
}
}

BOOL LLVOAvatar::isUsingServerBakes() const
{
#if 1
	// Sanity check - visual param for appearance version should match mUseServerBakes
	LLVisualParam* appearance_version_param = getVisualParam(11000);
	llassert(appearance_version_param);
	F32 wt = appearance_version_param->getWeight();
	F32 expect_wt = mUseServerBakes ? 1.0 : 0.0;
	if (!is_approx_equal(wt,expect_wt))
	{
		LL_WARNS() << "wt " << wt << " differs from expected " << expect_wt << LL_ENDL;
	}
#endif

	return mUseServerBakes;
}

void LLVOAvatar::setIsUsingServerBakes(BOOL newval)
{
	mUseServerBakes = newval;
	LLVisualParam* appearance_version_param = getVisualParam(11000);
	llassert(appearance_version_param);
	appearance_version_param->setWeight(newval ? 1.0 : 0.0, false);
}
// </FS:Ansariel> [Legacy Bake]

<|MERGE_RESOLUTION|>--- conflicted
+++ resolved
@@ -8068,7 +8068,7 @@
 		LL_WARNS() << "bad appearance version info, discarding" << LL_ENDL;
 		return;
 	}
-	llassert(appearance_version > 0);
+	//llassert(appearance_version > 0);
 	if (appearance_version > 1)
 	{
 		LL_WARNS() << "unsupported appearance version " << appearance_version << ", discarding appearance message" << LL_ENDL;
@@ -8088,6 +8088,13 @@
         LL_DEBUGS("Avatar") << "handling self appearance message #" << thisAppearanceVersion <<
             " (highest seen #" << mLastUpdateReceivedCOFVersion <<
             ") (AISCOF=#" << aisCOFVersion << ")" << LL_ENDL;
+
+        // <FS:Ansariel> [Legacy Bake]
+        if (mFirstTEMessageReceived && (appearance_version == 0))
+        {
+            return;
+        }
+        // </FS:Ansariel> [Legacy Bake]
 
         if (mLastUpdateReceivedCOFVersion >= thisAppearanceVersion)
         {
@@ -8101,38 +8108,6 @@
             LL_DEBUGS("Avatar") << "Editing appearance.  Dropping appearance update." << LL_ENDL;
             return;
         }
-<<<<<<< HEAD
-        largestSelfCOFSeen = this_update_cof_version;
-		
-		// <FS:Ansariel> [Legacy Bake]
-		if (getRegion() && (getRegion()->getCentralBakeVersion()==0))
-		{
-			LL_WARNS() << avString() << "Received AvatarAppearance message for self in non-server-bake region" << LL_ENDL;
-		}
-		if( mFirstTEMessageReceived && (appearance_version == 0))
-		{
-			return;
-		}
-		// </FS:Ansariel> [Legacy Bake]
-	}
-	else
-	{
-		LL_DEBUGS("Avatar") << "appearance message received" << LL_ENDL;
-	}
-
-	// Check for stale update.
-	if (isSelf()
-		// <FS:Ansariel> [Legacy Bake]
-		&& (appearance_version>0)
-		// </FS:Ansariel> [Legacy Bake]
-		&& (this_update_cof_version < last_update_request_cof_version))
-	{
-		LL_WARNS() << "Stale appearance update, wanted version " << last_update_request_cof_version
-				<< ", got " << this_update_cof_version << LL_ENDL;
-		return;
-	}
-=======
->>>>>>> 057c034c
 
     }
 
@@ -8151,22 +8126,6 @@
 	// No backsies zone - if we get here, the message should be valid and usable, will be processed.
     LL_INFOS("Avatar") << "Processing appearance message version " << thisAppearanceVersion << LL_ENDL;
 
-<<<<<<< HEAD
-	// <FS:Ansariel> [Legacy Bake]
-	if (appearance_version > 0)
-	{
-	// </FS:Ansariel> [Legacy Bake]
-	// Note:
-	// RequestAgentUpdateAppearanceResponder::onRequestRequested()
-	// assumes that cof version is only updated with server-bake
-	// appearance messages.
-	mLastUpdateReceivedCOFVersion = this_update_cof_version;
-	// <FS:Ansariel> [Legacy Bake]
-	}
-
-	setIsUsingServerBakes(appearance_version > 0);
-	// </FS:Ansariel> [Legacy Bake]
-=======
     if (isSelf())
     {
         // Note:
@@ -8176,8 +8135,10 @@
         // of the COF that should be considered canonical. 
         mLastUpdateReceivedCOFVersion = thisAppearanceVersion;
     }
->>>>>>> 057c034c
-		
+
+    // <FS:Ansariel> [Legacy Bake]
+    setIsUsingServerBakes(appearance_version > 0);
+
     if (applyParsedTEMessage(contents.mTEContents) > 0 && isChanged(TEXTURE))
     {
         updateVisualComplexity();
