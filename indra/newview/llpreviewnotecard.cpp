--- conflicted
+++ resolved
@@ -367,18 +367,11 @@
 			}
 
 			previewEditor->makePristine();
-<<<<<<< HEAD
-
+			BOOL modifiable = preview->canModify(preview->mObjectID, preview->getItem());
 			// <FS:Ansariel> Force spell checker to check again after saving a NC,
 			//               or misspelled words wouldn't be shown
 			previewEditor->onSpellCheckSettingsChange();
 
-			const LLInventoryItem* item = preview->getItem();
-			BOOL modifiable = item && gAgent.allowOperation(PERM_MODIFY,
-								item->getPermissions(), GP_OBJECT_MANIPULATE);
-=======
-			BOOL modifiable = preview->canModify(preview->mObjectID, preview->getItem());
->>>>>>> ae89d5b4
 			preview->setEnabled(modifiable);
 			preview->mAssetStatus = PREVIEW_ASSET_LOADED;
 		}
