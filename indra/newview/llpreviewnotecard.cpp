--- conflicted
+++ resolved
@@ -194,7 +194,7 @@
 	if(('F' == key) && (MASK_CONTROL == (mask & MASK_CONTROL)))
 	{
 		LLFloaterSearchReplace::show(getEditor());
-		return TRUE;
+		return true;
 	}
 // [/SL:KB]
 
@@ -455,15 +455,11 @@
 			}
 
 			previewEditor->makePristine();
-<<<<<<< HEAD
-			BOOL modifiable = preview->canModify(preview->mObjectID, preview->getItem());
+			bool modifiable = preview->canModify(preview->mObjectID, preview->getItem());
 			// <FS:Ansariel> Force spell checker to check again after saving a NC,
 			//               or misspelled words wouldn't be shown
 			previewEditor->onSpellCheckSettingsChange();
 
-=======
-			bool modifiable = preview->canModify(preview->mObjectID, preview->getItem());
->>>>>>> 7704c263
 			preview->setEnabled(modifiable);
 			preview->syncExternal();
 			preview->mAssetStatus = PREVIEW_ASSET_LOADED;
@@ -681,14 +677,9 @@
 				gAssetStorage->storeAssetData(tid, LLAssetType::AT_NOTECARD,
 												&onSaveComplete,
 												(void*)info,
-<<<<<<< HEAD
-												FALSE);
+												false);
 				// <FS:Ansariel> FIRE-9039: Close notecard after choosing "Save" in close confirmation
 				//return true;
-=======
-												false);
-				return true;
->>>>>>> 7704c263
 			}
 			else // !gAssetStorage
 			{
