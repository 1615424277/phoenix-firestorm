--- conflicted
+++ resolved
@@ -72,22 +72,16 @@
 ///----------------------------------------------------------------------------
 
 // Default constructor
-<<<<<<< HEAD
-LLPreviewNotecard::LLPreviewNotecard(const LLSD& key) //const LLUUID& item_id, 
-	: LLPreview( key ),
-	mLiveFile(NULL)
-	// <FS:Ansariel> FIRE-24306: Retain cursor position when saving notecards
-	,mCursorPos(0)
-	,mScrollPos(0)
-	// <FS:Ansariel> FIRE-29425: User-selectable font and size for notecards
-	,mFontNameChangedCallbackConnection()
-	,mFontSizeChangedCallbackConnection()
-	// </FS:Ansariel>
-=======
 LLPreviewNotecard::LLPreviewNotecard(const LLSD& key) //const LLUUID& item_id,
     : LLPreview( key ),
     mLiveFile(NULL)
->>>>>>> 38c2a5bd
+    // <FS:Ansariel> FIRE-24306: Retain cursor position when saving notecards
+    ,mCursorPos(0)
+    ,mScrollPos(0)
+    // <FS:Ansariel> FIRE-29425: User-selectable font and size for notecards
+    ,mFontNameChangedCallbackConnection()
+    ,mFontSizeChangedCallbackConnection()
+    // </FS:Ansariel>
 {
     const LLInventoryItem *item = getItem();
     if (item)
@@ -98,36 +92,26 @@
 
 LLPreviewNotecard::~LLPreviewNotecard()
 {
-<<<<<<< HEAD
-	delete mLiveFile;
-
-	// <FS:Ansariel> FIRE-29425: User-selectable font and size for notecards
-	if (mFontNameChangedCallbackConnection.connected())
-	{
-		mFontNameChangedCallbackConnection.disconnect();
-	}
-	if (mFontSizeChangedCallbackConnection.connected())
-	{
-		mFontSizeChangedCallbackConnection.disconnect();
-	}
-	// </FS:Ansariel>
-=======
     delete mLiveFile;
->>>>>>> 38c2a5bd
+
+    // <FS:Ansariel> FIRE-29425: User-selectable font and size for notecards
+    if (mFontNameChangedCallbackConnection.connected())
+    {
+        mFontNameChangedCallbackConnection.disconnect();
+    }
+    if (mFontSizeChangedCallbackConnection.connected())
+    {
+        mFontSizeChangedCallbackConnection.disconnect();
+    }
+    // </FS:Ansariel>
 }
 
 BOOL LLPreviewNotecard::postBuild()
 {
-<<<<<<< HEAD
-	mEditor = getChild<LLViewerTextEditor>("Notecard Editor");
-	mEditor->setAutoreplaceCallback(boost::bind(&LLAutoReplace::autoreplaceCallback, LLAutoReplace::getInstance(), _1, _2, _3, _4, _5)); // <FS:Ansariel> FIRE-22810: Add autoreplace to notecards
-	mEditor->setNotecardInfo(mItemUUID, mObjectID, getKey());
-	mEditor->makePristine();
-=======
     mEditor = getChild<LLViewerTextEditor>("Notecard Editor");
+    mEditor->setAutoreplaceCallback(boost::bind(&LLAutoReplace::autoreplaceCallback, LLAutoReplace::getInstance(), _1, _2, _3, _4, _5)); // <FS:Ansariel> FIRE-22810: Add autoreplace to notecards
     mEditor->setNotecardInfo(mItemUUID, mObjectID, getKey());
     mEditor->makePristine();
->>>>>>> 38c2a5bd
 
     childSetAction("Save", onClickSave, this);
     getChildView("lock")->setVisible( FALSE);
@@ -137,14 +121,10 @@
 
     childSetAction("Edit", onClickEdit, this);
 
-<<<<<<< HEAD
-	// <FS:Ansariel> FIRE-13969: Search button
-	getChild<LLButton>("Search")->setClickedCallback(boost::bind(&LLPreviewNotecard::onSearchButtonClicked, this));
-
-	const LLInventoryItem* item = getItem();
-=======
+    // <FS:Ansariel> FIRE-13969: Search button
+    getChild<LLButton>("Search")->setClickedCallback(boost::bind(&LLPreviewNotecard::onSearchButtonClicked, this));
+
     const LLInventoryItem* item = getItem();
->>>>>>> 38c2a5bd
 
     childSetCommitCallback("desc", LLPreview::onText, this);
     if (item)
@@ -155,17 +135,13 @@
     }
     getChild<LLLineEditor>("desc")->setPrevalidate(&LLTextValidate::validateASCIIPrintableNoPipe);
 
-<<<<<<< HEAD
-	// <FS:Ansariel> FIRE-29425: User-selectable font and size for notecards
-	mFontNameChangedCallbackConnection = gSavedSettings.getControl("FSNotecardFontName")->getSignal()->connect(boost::bind(&LLPreviewNotecard::onFontChanged, this));
-	mFontSizeChangedCallbackConnection = gSavedSettings.getControl("FSNotecardFontSize")->getSignal()->connect(boost::bind(&LLPreviewNotecard::onFontChanged, this));
-	onFontChanged();
-	// </FS:Ansariel>
-
-	return LLPreview::postBuild();
-=======
+    // <FS:Ansariel> FIRE-29425: User-selectable font and size for notecards
+    mFontNameChangedCallbackConnection = gSavedSettings.getControl("FSNotecardFontName")->getSignal()->connect(boost::bind(&LLPreviewNotecard::onFontChanged, this));
+    mFontSizeChangedCallbackConnection = gSavedSettings.getControl("FSNotecardFontSize")->getSignal()->connect(boost::bind(&LLPreviewNotecard::onFontChanged, this));
+    onFontChanged();
+    // </FS:Ansariel>
+
     return LLPreview::postBuild();
->>>>>>> 38c2a5bd
 }
 
 bool LLPreviewNotecard::saveItem()
@@ -176,25 +152,15 @@
 
 void LLPreviewNotecard::setEnabled( BOOL enabled )
 {
-<<<<<<< HEAD
-	LLViewerTextEditor* editor = findChild<LLViewerTextEditor>("Notecard Editor");
-	// editor is part of xml, if it doesn't exists, nothing else does
-	if (editor)
-	{
-		editor->setEnabled(enabled);
-		getChildView("lock")->setVisible( !enabled);
-		getChildView("desc")->setEnabled(enabled);
-		getChildView("Save")->setEnabled(enabled && (!editor->isPristine()));
-	}
-=======
-
-    LLViewerTextEditor* editor = getChild<LLViewerTextEditor>("Notecard Editor");
-
-    getChildView("Notecard Editor")->setEnabled(enabled);
-    getChildView("lock")->setVisible( !enabled);
-    getChildView("desc")->setEnabled(enabled);
-    getChildView("Save")->setEnabled(enabled && editor && (!editor->isPristine()));
->>>>>>> 38c2a5bd
+    LLViewerTextEditor* editor = findChild<LLViewerTextEditor>("Notecard Editor");
+    // editor is part of xml, if it doesn't exists, nothing else does
+    if (editor)
+    {
+        editor->setEnabled(enabled);
+        getChildView("lock")->setVisible( !enabled);
+        getChildView("desc")->setEnabled(enabled);
+        getChildView("Save")->setEnabled(enabled && (!editor->isPristine()));
+    }
 }
 
 
@@ -211,7 +177,7 @@
 // [SL:KB] - Patch: UI-FloaterSearchReplace | Checked: 2010-11-05 (Catznip-2.3.0a) | Added: Catznip-2.3.0a
 bool LLPreviewNotecard::hasAccelerators() const
 {
-	return true;
+    return true;
 }
 // [/SL:KB]
 
@@ -224,19 +190,15 @@
         return TRUE;
     }
 
-<<<<<<< HEAD
 // [SL:KB] - Patch: UI-FloaterSearchReplace | Checked: 2010-11-05 (Catznip-2.3.0a) | Added: Catznip-2.3.0a
-	if(('F' == key) && (MASK_CONTROL == (mask & MASK_CONTROL)))
-	{
-		LLFloaterSearchReplace::show(getEditor());
-		return TRUE;
-	}
+    if(('F' == key) && (MASK_CONTROL == (mask & MASK_CONTROL)))
+    {
+        LLFloaterSearchReplace::show(getEditor());
+        return TRUE;
+    }
 // [/SL:KB]
 
-	return LLPreview::handleKeyHere(key, mask);
-=======
     return LLPreview::handleKeyHere(key, mask);
->>>>>>> 38c2a5bd
 }
 
 // virtual
@@ -284,7 +246,7 @@
 // [SL:KB] - Patch: UI-FloaterSearchReplace | Checked: 2010-11-05 (Catznip-2.3.0a) | Added: Catznip-2.3.0a
 LLTextEditor* LLPreviewNotecard::getEditor()
 {
-	return getChild<LLViewerTextEditor>("Notecard Editor");
+    return getChild<LLViewerTextEditor>("Notecard Editor");
 }
 // [/SL:KB]
 
@@ -311,29 +273,18 @@
 {
     LLPreview::updateTitleButtons();
 
-<<<<<<< HEAD
-	// <FS:Ansariel> Fix XUI parser warning
-	//LLUICtrl* lock_btn = getChild<LLUICtrl>("lock");
-	//if (lock_btn->getVisible() && !isMinimized()) // lock button stays visible if floater is minimized.
-	LLUICtrl* lock_btn = findChild<LLUICtrl>("lock");
-	if(lock_btn && lock_btn->getVisible() && !isMinimized()) // lock button stays visible if floater is minimized.
-	// </FS:Ansariel>
-	{
-		LLRect lock_rc = lock_btn->getRect();
-		LLRect buttons_rect = getDragHandle()->getButtonsRect();
-		buttons_rect.mLeft = lock_rc.mLeft;
-		getDragHandle()->setButtonsRect(buttons_rect);
-	}
-=======
-    LLUICtrl* lock_btn = getChild<LLUICtrl>("lock");
-    if(lock_btn->getVisible() && !isMinimized()) // lock button stays visible if floater is minimized.
+    // <FS:Ansariel> Fix XUI parser warning
+    //LLUICtrl* lock_btn = getChild<LLUICtrl>("lock");
+    //if (lock_btn->getVisible() && !isMinimized()) // lock button stays visible if floater is minimized.
+    LLUICtrl* lock_btn = findChild<LLUICtrl>("lock");
+    if(lock_btn && lock_btn->getVisible() && !isMinimized()) // lock button stays visible if floater is minimized.
+    // </FS:Ansariel>
     {
         LLRect lock_rc = lock_btn->getRect();
         LLRect buttons_rect = getDragHandle()->getButtonsRect();
         buttons_rect.mLeft = lock_rc.mLeft;
         getDragHandle()->setButtonsRect(buttons_rect);
     }
->>>>>>> 38c2a5bd
 }
 
 void LLPreviewNotecard::loadAsset()
@@ -467,79 +418,6 @@
 
 // static
 void LLPreviewNotecard::onLoadComplete(const LLUUID& asset_uuid,
-<<<<<<< HEAD
-									   LLAssetType::EType type,
-									   void* user_data, S32 status, LLExtStat ext_status)
-{
-	LL_INFOS() << "LLPreviewNotecard::onLoadComplete()" << LL_ENDL;
-	LLSD* floater_key = (LLSD*)user_data;
-	LLPreviewNotecard* preview = LLFloaterReg::findTypedInstance<LLPreviewNotecard>("preview_notecard", *floater_key);
-	if( preview )
-	{
-		if(0 == status)
-		{
-			LLFileSystem file(asset_uuid, type, LLFileSystem::READ);
-
-			S32 file_length = file.getSize();
-
-			std::vector<char> buffer(file_length+1);
-			file.read((U8*)&buffer[0], file_length);
-
-			// put a EOS at the end
-			buffer[file_length] = 0;
-
-			
-			LLViewerTextEditor* previewEditor = preview->getChild<LLViewerTextEditor>("Notecard Editor");
-
-			if( (file_length > 19) && !strncmp( &buffer[0], "Linden text version", 19 ) )
-			{
-				if( !previewEditor->importBuffer( &buffer[0], file_length+1 ) )
-				{
-					LL_WARNS() << "Problem importing notecard" << LL_ENDL;
-				}
-			}
-			else
-			{
-				// Version 0 (just text, doesn't include version number)
-				previewEditor->setText(LLStringExplicit(&buffer[0]));
-			}
-
-			previewEditor->makePristine();
-			BOOL modifiable = preview->canModify(preview->mObjectID, preview->getItem());
-			// <FS:Ansariel> Force spell checker to check again after saving a NC,
-			//               or misspelled words wouldn't be shown
-			previewEditor->onSpellCheckSettingsChange();
-
-			preview->setEnabled(modifiable);
-			preview->syncExternal();
-			preview->mAssetStatus = PREVIEW_ASSET_LOADED;
-
-			// <FS:Ansariel> FIRE-24306: Retain cursor position when saving notecards
-			preview->mEditor->setCursorPos(preview->mCursorPos);
-			preview->mEditor->getScrollContainer()->getScrollbar(LLScrollContainer::VERTICAL)->setDocPos(preview->mScrollPos);
-		}
-		else
-		{
-			if( LL_ERR_ASSET_REQUEST_NOT_IN_DATABASE == status ||
-				LL_ERR_FILE_EMPTY == status)
-			{
-				LLNotificationsUtil::add("NotecardMissing");
-			}
-			else if (LL_ERR_INSUFFICIENT_PERMISSIONS == status)
-			{
-				LLNotificationsUtil::add("NotecardNoPermissions");
-			}
-			else
-			{
-				LLNotificationsUtil::add("UnableToLoadNotecard");
-			}
-
-			LL_WARNS() << "Problem loading notecard: " << status << LL_ENDL;
-			preview->mAssetStatus = PREVIEW_ASSET_ERROR;
-		}
-	}
-	delete floater_key;
-=======
                                        LLAssetType::EType type,
                                        void* user_data, S32 status, LLExtStat ext_status)
 {
@@ -578,9 +456,17 @@
 
             previewEditor->makePristine();
             BOOL modifiable = preview->canModify(preview->mObjectID, preview->getItem());
+            // <FS:Ansariel> Force spell checker to check again after saving a NC,
+            //               or misspelled words wouldn't be shown
+            previewEditor->onSpellCheckSettingsChange();
+
             preview->setEnabled(modifiable);
             preview->syncExternal();
             preview->mAssetStatus = PREVIEW_ASSET_LOADED;
+
+            // <FS:Ansariel> FIRE-24306: Retain cursor position when saving notecards
+            preview->mEditor->setCursorPos(preview->mCursorPos);
+            preview->mEditor->getScrollContainer()->getScrollbar(LLScrollContainer::VERTICAL)->setDocPos(preview->mScrollPos);
         }
         else
         {
@@ -603,7 +489,6 @@
         }
     }
     delete floater_key;
->>>>>>> 38c2a5bd
 }
 
 // static
@@ -704,31 +589,6 @@
 
 bool LLPreviewNotecard::saveIfNeeded(LLInventoryItem* copyitem, bool sync)
 {
-<<<<<<< HEAD
-	LLViewerTextEditor* editor = getChild<LLViewerTextEditor>("Notecard Editor");
-
-	if(!editor)
-	{
-		LL_WARNS() << "Cannot get handle to the notecard editor." << LL_ENDL;
-		return false;
-	}
-
-	if(!editor->isPristine())
-	{
-		std::string buffer;
-		if (!editor->exportBuffer(buffer))
-		{
-			return false;
-		}
-
-		// <FS:Ansariel> FIRE-24306: Retain cursor position when saving notecards
-		mCursorPos = editor->getCursorPos();
-		mScrollPos = editor->getScrollContainer()->getScrollbar(LLScrollContainer::VERTICAL)->getDocPos();
-
-		editor->makePristine();
-		const LLInventoryItem* item = getItem();
-		// save it out to database
-=======
     LLViewerTextEditor* editor = getChild<LLViewerTextEditor>("Notecard Editor");
 
     if(!editor)
@@ -744,11 +604,14 @@
         {
             return false;
         }
+
+        // <FS:Ansariel> FIRE-24306: Retain cursor position when saving notecards
+        mCursorPos = editor->getCursorPos();
+        mScrollPos = editor->getScrollContainer()->getScrollbar(LLScrollContainer::VERTICAL)->getDocPos();
 
         editor->makePristine();
         const LLInventoryItem* item = getItem();
         // save it out to database
->>>>>>> 38c2a5bd
         if (item)
         {
             const LLViewerRegion* region = gAgent.getRegion();
@@ -811,48 +674,27 @@
                 S32 size = buffer.length() + 1;
                 file.write((U8*)buffer.c_str(), size);
 
-<<<<<<< HEAD
-				gAssetStorage->storeAssetData(tid, LLAssetType::AT_NOTECARD,
-												&onSaveComplete,
-												(void*)info,
-												FALSE);
-				// <FS:Ansariel> FIRE-9039: Close notecard after choosing "Save" in close confirmation
-				//return true;
-			}
-			else // !gAssetStorage
-			{
-				LL_WARNS() << "Not connected to an asset storage system." << LL_ENDL;
-				return false;
-			}
-			// <FS:Ansariel> FIRE-9039: Close notecard after choosing "Save" in close confirmation
-			//if(mCloseAfterSave)
-			//{
-			//	closeFloater();
-			//}
-			// </FS:Ansariel>
-		}
-	}
-	return true;
-=======
                 gAssetStorage->storeAssetData(tid, LLAssetType::AT_NOTECARD,
                                                 &onSaveComplete,
                                                 (void*)info,
                                                 FALSE);
-                return true;
+                // <FS:Ansariel> FIRE-9039: Close notecard after choosing "Save" in close confirmation
+                //return true;
             }
             else // !gAssetStorage
             {
                 LL_WARNS() << "Not connected to an asset storage system." << LL_ENDL;
                 return false;
             }
-            if(mCloseAfterSave)
-            {
-                closeFloater();
-            }
+            // <FS:Ansariel> FIRE-9039: Close notecard after choosing "Save" in close confirmation
+            //if(mCloseAfterSave)
+            //{
+            //  closeFloater();
+            //}
+            // </FS:Ansariel>
         }
     }
     return true;
->>>>>>> 38c2a5bd
 }
 
 void LLPreviewNotecard::syncExternal()
@@ -1156,28 +998,28 @@
 // <FS:Ansariel> FIRE-13969: Search button
 void LLPreviewNotecard::onSearchButtonClicked()
 {
-	LLFloaterSearchReplace::show(getEditor());
+    LLFloaterSearchReplace::show(getEditor());
 }
 // </FS:Ansariel>
 
 // <FS:Ansariel> FIRE-9039: Close notecard after choosing "Save" in close confirmation
 void LLPreviewNotecard::checkCloseAfterSave()
 {
-	if (mCloseAfterSave)
-	{
-		closeFloater();
-	}
+    if (mCloseAfterSave)
+    {
+        closeFloater();
+    }
 }
 // </FS:Ansariel>
 
 // <FS:Ansariel> FIRE-29425: User-selectable font and size for notecards
 void LLPreviewNotecard::onFontChanged()
 {
-	LLFontGL* font = LLFontGL::getFont(LLFontDescriptor(gSavedSettings.getString("FSNotecardFontName"), gSavedSettings.getString("FSNotecardFontSize"), LLFontGL::NORMAL));
-	if (font)
-	{
-		mEditor->setFont(font);
-	}
+    LLFontGL* font = LLFontGL::getFont(LLFontDescriptor(gSavedSettings.getString("FSNotecardFontName"), gSavedSettings.getString("FSNotecardFontSize"), LLFontGL::NORMAL));
+    if (font)
+    {
+        mEditor->setFont(font);
+    }
 }
 // </FS:Ansariel>
 
