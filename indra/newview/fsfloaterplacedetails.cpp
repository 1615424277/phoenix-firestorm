--- conflicted
+++ resolved
@@ -225,17 +225,10 @@
     mPanelLandmarkInfo = findChild<LLPanelLandmarkInfo>("panel_landmark_info");
     mPanelPlaceInfo = findChild<LLPanelPlaceProfile>("panel_place_profile");
 
-<<<<<<< HEAD
-	if (!mPanelLandmarkInfo || !mPanelPlaceInfo)
-	{
-		return false;
-	}
-=======
     if (!mPanelLandmarkInfo || !mPanelPlaceInfo)
     {
-        return FALSE;
-    }
->>>>>>> c06fb4e0
+        return false;
+    }
 
     getChild<LLButton>("teleport_btn")->setClickedCallback(boost::bind(&FSFloaterPlaceDetails::onTeleportButtonClicked, this));
     getChild<LLButton>("map_btn")->setClickedCallback(boost::bind(&FSFloaterPlaceDetails::onShowOnMapButtonClicked, this));
@@ -275,161 +268,11 @@
 
     updateVerbs();
 
-<<<<<<< HEAD
-	return true;
-=======
-    return TRUE;
->>>>>>> c06fb4e0
+    return true;
 }
 
 void FSFloaterPlaceDetails::onOpen(const LLSD& key)
 {
-<<<<<<< HEAD
-	mIsInCreateMode = false;
-	mIsInEditMode = false;
-
-	if (key.size() != 0)
-	{
-		std::string key_type = key["type"].asString();
-
-		if (key_type == "landmark")
-		{
-			mDisplayInfo = LANDMARK;
-			setTitle(getString("title_landmark"));
-
-			LLInventoryItem* item = gInventory.getItem(key["id"].asUUID());
-			if (!item)
-			{
-				return;
-			}
-
-			mPanelLandmarkInfo->resetLocation();
-			mPanelLandmarkInfo->setInfoType(LLPanelPlaceInfo::LANDMARK);
-			mPanelLandmarkInfo->setHeaderVisible(false);
-			
-			mPanelPlaceInfo->setVisible(false);
-			mPanelLandmarkInfo->setVisible(true);
-
-			setItem(item);
-		}
-		else if (key_type == "create_landmark")
-		{
-			mDisplayInfo = CREATE_LANDMARK;
-			setTitle(getString("title_create_landmark"));
-
-			if (key.has("x") && key.has("y") && key.has("z"))
-			{
-				mGlobalPos = LLVector3d(key["x"].asReal(),
-										key["y"].asReal(),
-										key["z"].asReal());
-			}
-			else
-			{
-				mGlobalPos = gAgent.getPositionGlobal();
-			}
-
-			LLUUID dest_folder = key["dest_folder"];
-			mPanelLandmarkInfo->resetLocation();
-			mPanelLandmarkInfo->setInfoAndCreateLandmark(dest_folder);
-			mPanelLandmarkInfo->setHeaderVisible(false);
-			mPanelLandmarkInfo->displayParcelInfo(LLUUID(), mGlobalPos);
-			
-			mPanelPlaceInfo->setVisible(false);
-			mPanelLandmarkInfo->setVisible(true);
-
-			mIsInCreateMode = true;
-			updateVerbs();
-		}
-		else if (key_type == "remote_place")
-		{
-			mDisplayInfo = REMOTE_PLACE;
-			setTitle(getString("title_remote_place"));
-
-			mPanelPlaceInfo->resetLocation();
-			mPanelPlaceInfo->setInfoType(LLPanelPlaceInfo::PLACE);
-			mPanelPlaceInfo->setHeaderVisible(false);
-			mPanelPlaceInfo->setVisible(true);
-			mPanelLandmarkInfo->setVisible(false);
-
-			if (key.has("id"))
-			{
-				LLUUID parcel_id = key["id"].asUUID();
-				mPanelPlaceInfo->setParcelID(parcel_id);
-
-				// query the server to get the global 3D position of this
-				// parcel - we need this for teleport/mapping functions.
-				mRemoteParcelObserver->setParcelID(parcel_id);
-			}
-			else
-			{
-				mGlobalPos = LLVector3d(key["x"].asReal(),
-										key["y"].asReal(),
-										key["z"].asReal());
-
-				mPanelPlaceInfo->setParcelDetailLoadedCallback(boost::bind(&FSFloaterPlaceDetails::processParcelDetails, this, _1));
-				if(key.has("ox"))
-				{
-					auto region_handle = to_region_handle(key["ox"].asInteger(), key["oy"].asInteger());
-					mPanelPlaceInfo->displayParcelInfo(LLUUID(), region_handle, mGlobalPos);
-				}
-				else
-				{
-					mPanelPlaceInfo->displayParcelInfo(LLUUID(), mGlobalPos);
-				}
-			}
-
-			updateVerbs();
-		}
-		else if (key_type == "teleport_history")
-		{
-			mDisplayInfo = TELEPORT_HISTORY_ITEM;
-
-			S32 index = key["id"].asInteger();
-
-			const LLTeleportHistoryStorage::slurl_list_t& hist_items =
-						LLTeleportHistoryStorage::getInstance()->getItems();
-
-			mGlobalPos = hist_items[index].mGlobalPos;
-
-			LLStringUtil::format_map_t args;
-			args["[NAME]"] = hist_items[index].mTitle.c_str();
-			setTitle(getString("title_teleport_history_item", args));
-
-			mPanelPlaceInfo->resetLocation();
-			mPanelPlaceInfo->setInfoType(LLPanelPlaceInfo::TELEPORT_HISTORY);
-			mPanelPlaceInfo->displayParcelInfo(LLUUID(), mGlobalPos);
-
-			mPanelPlaceInfo->setHeaderVisible(false);
-			mPanelPlaceInfo->setVisible(true);
-			mPanelLandmarkInfo->setVisible(false);
-
-			updateVerbs();
-		}
-		else if (key_type == "agent")
-		{
-			mDisplayInfo = AGENT;
-
-			setTitle(getString("title_place"));
-
-			mPanelPlaceInfo->resetLocation();
-			mPanelPlaceInfo->setInfoType(LLPanelPlaceInfo::AGENT);
-			mPanelPlaceInfo->setHeaderVisible(false);
-			mPanelPlaceInfo->setVisible(true);
-			mPanelLandmarkInfo->setVisible(false);
-
-			LLViewerParcelMgr* parcel_mgr = LLViewerParcelMgr::getInstance();
-			if (!parcel_mgr)
-			{
-				return;
-			}
-			// We don't know if we are already added to LLViewerParcelMgr observers list
-			// so try to remove observer not to add an extra one.
-			parcel_mgr->removeObserver(mParcelObserver);
-			parcel_mgr->addObserver(mParcelObserver);
-			parcel_mgr->selectParcelAt(gAgent.getPositionGlobal());
-		}
-	}
-=======
     mIsInCreateMode = false;
     mIsInEditMode = false;
 
@@ -450,10 +293,10 @@
 
             mPanelLandmarkInfo->resetLocation();
             mPanelLandmarkInfo->setInfoType(LLPanelPlaceInfo::LANDMARK);
-            mPanelLandmarkInfo->setHeaderVisible(FALSE);
-
-            mPanelPlaceInfo->setVisible(FALSE);
-            mPanelLandmarkInfo->setVisible(TRUE);
+            mPanelLandmarkInfo->setHeaderVisible(false);
+
+            mPanelPlaceInfo->setVisible(false);
+            mPanelLandmarkInfo->setVisible(true);
 
             setItem(item);
         }
@@ -476,11 +319,11 @@
             LLUUID dest_folder = key["dest_folder"];
             mPanelLandmarkInfo->resetLocation();
             mPanelLandmarkInfo->setInfoAndCreateLandmark(dest_folder);
-            mPanelLandmarkInfo->setHeaderVisible(FALSE);
+            mPanelLandmarkInfo->setHeaderVisible(false);
             mPanelLandmarkInfo->displayParcelInfo(LLUUID(), mGlobalPos);
 
-            mPanelPlaceInfo->setVisible(FALSE);
-            mPanelLandmarkInfo->setVisible(TRUE);
+            mPanelPlaceInfo->setVisible(false);
+            mPanelLandmarkInfo->setVisible(true);
 
             mIsInCreateMode = true;
             updateVerbs();
@@ -492,9 +335,9 @@
 
             mPanelPlaceInfo->resetLocation();
             mPanelPlaceInfo->setInfoType(LLPanelPlaceInfo::PLACE);
-            mPanelPlaceInfo->setHeaderVisible(FALSE);
-            mPanelPlaceInfo->setVisible(TRUE);
-            mPanelLandmarkInfo->setVisible(FALSE);
+            mPanelPlaceInfo->setHeaderVisible(false);
+            mPanelPlaceInfo->setVisible(true);
+            mPanelLandmarkInfo->setVisible(false);
 
             if (key.has("id"))
             {
@@ -544,9 +387,9 @@
             mPanelPlaceInfo->setInfoType(LLPanelPlaceInfo::TELEPORT_HISTORY);
             mPanelPlaceInfo->displayParcelInfo(LLUUID(), mGlobalPos);
 
-            mPanelPlaceInfo->setHeaderVisible(FALSE);
-            mPanelPlaceInfo->setVisible(TRUE);
-            mPanelLandmarkInfo->setVisible(FALSE);
+            mPanelPlaceInfo->setHeaderVisible(false);
+            mPanelPlaceInfo->setVisible(true);
+            mPanelLandmarkInfo->setVisible(false);
 
             updateVerbs();
         }
@@ -558,9 +401,9 @@
 
             mPanelPlaceInfo->resetLocation();
             mPanelPlaceInfo->setInfoType(LLPanelPlaceInfo::AGENT);
-            mPanelPlaceInfo->setHeaderVisible(FALSE);
-            mPanelPlaceInfo->setVisible(TRUE);
-            mPanelLandmarkInfo->setVisible(FALSE);
+            mPanelPlaceInfo->setHeaderVisible(false);
+            mPanelPlaceInfo->setVisible(true);
+            mPanelLandmarkInfo->setVisible(false);
 
             LLViewerParcelMgr* parcel_mgr = LLViewerParcelMgr::getInstance();
             if (!parcel_mgr)
@@ -574,60 +417,11 @@
             parcel_mgr->selectParcelAt(gAgent.getPositionGlobal());
         }
     }
->>>>>>> c06fb4e0
 }
 
 
 void FSFloaterPlaceDetails::updateVerbs()
 {
-<<<<<<< HEAD
-	if (mDisplayInfo == NONE)
-	{
-		getChildView("teleport_btn")->setVisible(!(mIsInEditMode || mIsInCreateMode));
-		getChildView("map_btn")->setVisible(!(mIsInEditMode || mIsInCreateMode));
-		getChildView("edit_btn")->setVisible(!(mIsInEditMode || mIsInCreateMode));
-		getChildView("save_btn")->setVisible(mIsInEditMode);
-		getChildView("cancel_btn")->setVisible(mIsInEditMode);
-		getChildView("close_btn")->setVisible(mIsInCreateMode);
-
-		return;
-	}
-
-	bool have_position = !mGlobalPos.isExactlyZero();
-	getChildView("teleport_btn")->setEnabled(have_position);
-	getChildView("map_btn")->setEnabled(have_position);
-
-	if (mDisplayInfo == CREATE_LANDMARK || mDisplayInfo == LANDMARK)
-	{
-		getChildView("teleport_btn")->setVisible(!(mIsInEditMode || mIsInCreateMode));
-		getChildView("map_btn")->setVisible(!(mIsInEditMode || mIsInCreateMode));
-		getChildView("edit_btn")->setVisible(!(mIsInEditMode || mIsInCreateMode));
-		getChildView("save_btn")->setVisible(mIsInEditMode);
-		getChildView("cancel_btn")->setVisible(mIsInEditMode);
-		getChildView("close_btn")->setVisible(mIsInCreateMode);
-		mOverflowBtn->setVisible(!(mIsInEditMode || mIsInCreateMode));
-	}
-	else if (mDisplayInfo == REMOTE_PLACE || mDisplayInfo == TELEPORT_HISTORY_ITEM)
-	{
-		getChildView("teleport_btn")->setVisible(true);
-		getChildView("teleport_btn")->setEnabled(RlvActions::canTeleportToLocation());
-		getChildView("map_btn")->setVisible(true);
-		getChildView("edit_btn")->setVisible(false);
-		getChildView("save_btn")->setVisible(false);
-		getChildView("cancel_btn")->setVisible(false);
-		getChildView("close_btn")->setVisible(false);
-	}
-	else if (mDisplayInfo == AGENT)
-	{
-		getChildView("teleport_btn")->setVisible(true);
-		getChildView("teleport_btn")->setEnabled(have_position && !LLViewerParcelMgr::getInstance()->inAgentParcel(mGlobalPos));
-		getChildView("map_btn")->setVisible(true);
-		getChildView("edit_btn")->setVisible(false);
-		getChildView("save_btn")->setVisible(false);
-		getChildView("cancel_btn")->setVisible(false);
-		getChildView("close_btn")->setVisible(false);
-	}
-=======
     if (mDisplayInfo == NONE)
     {
         getChildView("teleport_btn")->setVisible(!(mIsInEditMode || mIsInCreateMode));
@@ -656,25 +450,24 @@
     }
     else if (mDisplayInfo == REMOTE_PLACE || mDisplayInfo == TELEPORT_HISTORY_ITEM)
     {
-        getChildView("teleport_btn")->setVisible(TRUE);
+        getChildView("teleport_btn")->setVisible(true);
         getChildView("teleport_btn")->setEnabled(RlvActions::canTeleportToLocation());
-        getChildView("map_btn")->setVisible(TRUE);
-        getChildView("edit_btn")->setVisible(FALSE);
-        getChildView("save_btn")->setVisible(FALSE);
-        getChildView("cancel_btn")->setVisible(FALSE);
-        getChildView("close_btn")->setVisible(FALSE);
+        getChildView("map_btn")->setVisible(true);
+        getChildView("edit_btn")->setVisible(false);
+        getChildView("save_btn")->setVisible(false);
+        getChildView("cancel_btn")->setVisible(false);
+        getChildView("close_btn")->setVisible(false);
     }
     else if (mDisplayInfo == AGENT)
     {
-        getChildView("teleport_btn")->setVisible(TRUE);
+        getChildView("teleport_btn")->setVisible(true);
         getChildView("teleport_btn")->setEnabled(have_position && !LLViewerParcelMgr::getInstance()->inAgentParcel(mGlobalPos));
-        getChildView("map_btn")->setVisible(TRUE);
-        getChildView("edit_btn")->setVisible(FALSE);
-        getChildView("save_btn")->setVisible(FALSE);
-        getChildView("cancel_btn")->setVisible(FALSE);
-        getChildView("close_btn")->setVisible(FALSE);
-    }
->>>>>>> c06fb4e0
+        getChildView("map_btn")->setVisible(true);
+        getChildView("edit_btn")->setVisible(false);
+        getChildView("save_btn")->setVisible(false);
+        getChildView("cancel_btn")->setVisible(false);
+        getChildView("close_btn")->setVisible(false);
+    }
 }
 
 
@@ -708,69 +501,6 @@
 
 void FSFloaterPlaceDetails::setItem(LLInventoryItem* item)
 {
-<<<<<<< HEAD
-	if (!item)
-	{
-		return;
-	}
-
-	if (mDisplayInfo == LANDMARK)
-	{
-		LLStringUtil::format_map_t args;
-		args["[NAME]"] = item->getName().c_str();
-		setTitle(getString("title_landmark_detail", args));
-	}
-
-	mItem = item;
-
-	LLAssetType::EType item_type = mItem->getActualType();
-	if (item_type == LLAssetType::AT_LANDMARK || item_type == LLAssetType::AT_LINK)
-	{
-		// If the item is a link get a linked item
-		if (item_type == LLAssetType::AT_LINK)
-		{
-			mItem = gInventory.getItem(mItem->getLinkedUUID());
-			if (mItem.isNull())
-			{
-				return;
-			}
-		}
-	}
-	else
-	{
-		return;
-	}
-
-	// Check if item is in agent's inventory and he has the permission to modify it.
-	bool is_landmark_editable = gInventory.isObjectDescendentOf(mItem->getUUID(), gInventory.getRootFolderID()) &&
-								mItem->getPermissions().allowModifyBy(gAgent.getID());
-
-	getChildView("edit_btn")->setEnabled(is_landmark_editable);
-	getChildView("save_btn")->setEnabled(is_landmark_editable);
-
-	if (is_landmark_editable)
-	{
-		if(!mPanelLandmarkInfo->setLandmarkFolder(mItem->getParentUUID()) && !mItem->getParentUUID().isNull())
-		{
-			const LLViewerInventoryCategory* cat = gInventory.getCategory(mItem->getParentUUID());
-			if (cat)
-			{
-				std::string cat_fullname = LLPanelLandmarkInfo::getFullFolderName(cat);
-				LLComboBox* folderList = mPanelLandmarkInfo->getChild<LLComboBox>("folder_combo");
-				folderList->add(cat_fullname, cat->getUUID(), ADD_TOP);
-			}
-		}
-	}
-
-	mPanelLandmarkInfo->displayItemInfo(mItem);
-
-	LLLandmark* lm = gLandmarkList.getAsset(mItem->getAssetUUID(),
-											boost::bind(&FSFloaterPlaceDetails::onLandmarkLoaded, this, _1));
-	if (lm)
-	{
-		onLandmarkLoaded(lm);
-	}
-=======
     if (!item)
     {
         return;
@@ -804,7 +534,7 @@
     }
 
     // Check if item is in agent's inventory and he has the permission to modify it.
-    BOOL is_landmark_editable = gInventory.isObjectDescendentOf(mItem->getUUID(), gInventory.getRootFolderID()) &&
+    bool is_landmark_editable = gInventory.isObjectDescendentOf(mItem->getUUID(), gInventory.getRootFolderID()) &&
                                 mItem->getPermissions().allowModifyBy(gAgent.getID());
 
     getChildView("edit_btn")->setEnabled(is_landmark_editable);
@@ -832,7 +562,6 @@
     {
         onLandmarkLoaded(lm);
     }
->>>>>>> c06fb4e0
 }
 
 // static
@@ -912,28 +641,16 @@
 
 void FSFloaterPlaceDetails::onEditButtonClicked()
 {
-<<<<<<< HEAD
-	mPanelLandmarkInfo->toggleLandmarkEditMode(true);
-	mIsInEditMode = true;
-	mIsInCreateMode = false;
-	updateVerbs();
-=======
-    mPanelLandmarkInfo->toggleLandmarkEditMode(TRUE);
+    mPanelLandmarkInfo->toggleLandmarkEditMode(true);
     mIsInEditMode = true;
     mIsInCreateMode = false;
     updateVerbs();
->>>>>>> c06fb4e0
 }
 
 void FSFloaterPlaceDetails::onCancelButtonClicked()
 {
-<<<<<<< HEAD
-	mPanelLandmarkInfo->toggleLandmarkEditMode(false);
-	mIsInEditMode = false;
-=======
-    mPanelLandmarkInfo->toggleLandmarkEditMode(FALSE);
+    mPanelLandmarkInfo->toggleLandmarkEditMode(false);
     mIsInEditMode = false;
->>>>>>> c06fb4e0
 
     updateVerbs();
 
@@ -943,51 +660,6 @@
 
 void FSFloaterPlaceDetails::onSaveButtonClicked()
 {
-<<<<<<< HEAD
-	if (mItem.isNull())
-	{
-		return;
-	}
-
-	std::string current_title_value = mPanelLandmarkInfo->getLandmarkTitle();
-	std::string item_title_value = mItem->getName();
-	std::string current_notes_value = mPanelLandmarkInfo->getLandmarkNotes();
-	std::string item_notes_value = mItem->getDescription();
-
-	LLStringUtil::trim(current_title_value);
-	LLStringUtil::trim(current_notes_value);
-
-	LLUUID item_id = mItem->getUUID();
-	LLUUID folder_id = mPanelLandmarkInfo->getLandmarkFolder();
-
-	LLPointer<LLViewerInventoryItem> new_item = new LLViewerInventoryItem(mItem);
-
-	if (!current_title_value.empty() &&
-		(item_title_value != current_title_value || item_notes_value != current_notes_value))
-	{
-		new_item->rename(current_title_value);
-		new_item->setDescription(current_notes_value);
-		new_item->updateServer(false);
-	}
-
-	if(folder_id != mItem->getParentUUID())
-	{
-		LLInventoryModel::update_list_t update;
-		LLInventoryModel::LLCategoryUpdate old_folder(mItem->getParentUUID(),-1);
-		update.push_back(old_folder);
-		LLInventoryModel::LLCategoryUpdate new_folder(folder_id, 1);
-		update.push_back(new_folder);
-		gInventory.accountForUpdate(update);
-
-		new_item->setParent(folder_id);
-		new_item->updateParentOnServer(false);
-	}
-
-	gInventory.updateItem(new_item);
-	gInventory.notifyObservers();
-
-	onCancelButtonClicked();
-=======
     if (mItem.isNull())
     {
         return;
@@ -1011,7 +683,7 @@
     {
         new_item->rename(current_title_value);
         new_item->setDescription(current_notes_value);
-        new_item->updateServer(FALSE);
+        new_item->updateServer(false);
     }
 
     if(folder_id != mItem->getParentUUID())
@@ -1024,14 +696,13 @@
         gInventory.accountForUpdate(update);
 
         new_item->setParent(folder_id);
-        new_item->updateParentOnServer(FALSE);
+        new_item->updateParentOnServer(false);
     }
 
     gInventory.updateItem(new_item);
     gInventory.notifyObservers();
 
     onCancelButtonClicked();
->>>>>>> c06fb4e0
 }
 
 void FSFloaterPlaceDetails::onCloseButtonClicked()
@@ -1042,44 +713,6 @@
 
 void FSFloaterPlaceDetails::onOverflowButtonClicked()
 {
-<<<<<<< HEAD
-	LLToggleableMenu* menu;
-
-	if ((mDisplayInfo == TELEPORT_HISTORY_ITEM || mDisplayInfo == REMOTE_PLACE || mDisplayInfo == AGENT) && mPlaceMenu)
-	{
-		menu = mPlaceMenu;
-
-		// STORM-411
-		// Creating landmarks for remote locations is impossible.
-		// So hide menu item "Make a Landmark" in "Teleport History Profile" panel.
-		menu->setItemVisible("landmark", mDisplayInfo == AGENT);
-		menu->arrangeAndClear();
-	}
-	else if ((mDisplayInfo == LANDMARK || mDisplayInfo == CREATE_LANDMARK) && mLandmarkMenu)
-	{
-		menu = mLandmarkMenu;
-
-		bool is_landmark_removable = false;
-		if (mItem.notNull())
-		{
-			const LLUUID& item_id = mItem->getUUID();
-			const LLUUID trash_id = gInventory.findCategoryUUIDForType(LLFolderType::FT_TRASH);
-			is_landmark_removable = gInventory.isObjectDescendentOf(item_id, gInventory.getRootFolderID()) &&
-									!gInventory.isObjectDescendentOf(item_id, trash_id);
-		}
-
-		menu->getChild<LLMenuItemCallGL>("delete")->setEnabled(is_landmark_removable);
-	}
-	else
-	{
-		return;
-	}
-
-	// TODO: What to do with the create pick stuff? Disabled for now...
-	menu->getChild<LLMenuItemCallGL>("pick")->setVisible(false);
-
-	mOverflowBtn->setMenu(menu, LLMenuButton::MP_TOP_RIGHT);
-=======
     LLToggleableMenu* menu;
 
     if ((mDisplayInfo == TELEPORT_HISTORY_ITEM || mDisplayInfo == REMOTE_PLACE || mDisplayInfo == AGENT) && mPlaceMenu)
@@ -1096,7 +729,7 @@
     {
         menu = mLandmarkMenu;
 
-        BOOL is_landmark_removable = FALSE;
+        bool is_landmark_removable = false;
         if (mItem.notNull())
         {
             const LLUUID& item_id = mItem->getUUID();
@@ -1113,10 +746,9 @@
     }
 
     // TODO: What to do with the create pick stuff? Disabled for now...
-    menu->getChild<LLMenuItemCallGL>("pick")->setVisible(FALSE);
+    menu->getChild<LLMenuItemCallGL>("pick")->setVisible(false);
 
     mOverflowBtn->setMenu(menu, LLMenuButton::MP_TOP_RIGHT);
->>>>>>> c06fb4e0
 }
 
 void FSFloaterPlaceDetails::onOverflowMenuItemClicked(const LLSD& param)
