/** 
 * @file llinventorymodel.cpp
 * @brief Implementation of the inventory model used to track agent inventory.
 *
 * $LicenseInfo:firstyear=2002&license=viewerlgpl$
 * Second Life Viewer Source Code
 * Copyright (C) 2010, Linden Research, Inc.
 * 
 * This library is free software; you can redistribute it and/or
 * modify it under the terms of the GNU Lesser General Public
 * License as published by the Free Software Foundation;
 * version 2.1 of the License only.
 * 
 * This library is distributed in the hope that it will be useful,
 * but WITHOUT ANY WARRANTY; without even the implied warranty of
 * MERCHANTABILITY or FITNESS FOR A PARTICULAR PURPOSE.  See the GNU
 * Lesser General Public License for more details.
 * 
 * You should have received a copy of the GNU Lesser General Public
 * License along with this library; if not, write to the Free Software
 * Foundation, Inc., 51 Franklin Street, Fifth Floor, Boston, MA  02110-1301  USA
 * 
 * Linden Research, Inc., 945 Battery Street, San Francisco, CA  94111  USA
 * $/LicenseInfo$
 */

#include "llviewerprecompiledheaders.h"
#include "llinventorymodel.h"

#include "llaisapi.h"
#include "llagent.h"
#include "llagentwearables.h"
#include "llappearancemgr.h"
#include "llclipboard.h"
#include "llinventorypanel.h"
#include "llinventorybridge.h"
#include "llinventoryfunctions.h"
#include "llinventoryobserver.h"
#include "llinventorypanel.h"
#include "llnotificationsutil.h"
#include "llwindow.h"
#include "llviewercontrol.h"
#include "llpreview.h" 
#include "llviewermessage.h"
#include "llviewerfoldertype.h"
#include "llviewerwindow.h"
#include "llappviewer.h"
#include "llviewerregion.h"
#include "llcallbacklist.h"
#include "llvoavatarself.h"
#include "llgesturemgr.h"
#include "llsdutil.h"
#include <typeinfo>
// [RLVa:KB] - Checked: 2011-05-22 (RLVa-1.3.1a)
#include "rlvhandler.h"
#include "rlvlocks.h"
// [/RLVa:KB]

//#define DIFF_INVENTORY_FILES
#ifdef DIFF_INVENTORY_FILES
#include "process.h"
#endif

// Increment this if the inventory contents change in a non-backwards-compatible way.
// For viewer 2, the addition of link items makes a pre-viewer-2 cache incorrect.
const S32 LLInventoryModel::sCurrentInvCacheVersion = 2;
BOOL LLInventoryModel::sFirstTimeInViewer2 = TRUE;

///----------------------------------------------------------------------------
/// Local function declarations, constants, enums, and typedefs
///----------------------------------------------------------------------------

//BOOL decompress_file(const char* src_filename, const char* dst_filename);
const char CACHE_FORMAT_STRING[] = "%s.inv"; 

struct InventoryIDPtrLess
{
	bool operator()(const LLViewerInventoryCategory* i1, const LLViewerInventoryCategory* i2) const
	{
		return (i1->getUUID() < i2->getUUID());
	}
};

class LLCanCache : public LLInventoryCollectFunctor 
{
public:
	LLCanCache(LLInventoryModel* model) : mModel(model) {}
	virtual ~LLCanCache() {}
	virtual bool operator()(LLInventoryCategory* cat, LLInventoryItem* item);
protected:
	LLInventoryModel* mModel;
	std::set<LLUUID> mCachedCatIDs;
};

bool LLCanCache::operator()(LLInventoryCategory* cat, LLInventoryItem* item)
{
	bool rv = false;
	if(item)
	{
		if(mCachedCatIDs.find(item->getParentUUID()) != mCachedCatIDs.end())
		{
			rv = true;
		}
	}
	else if(cat)
	{
		// HACK: downcast
		LLViewerInventoryCategory* c = (LLViewerInventoryCategory*)cat;
		if(c->getVersion() != LLViewerInventoryCategory::VERSION_UNKNOWN)
		{
			S32 descendents_server = c->getDescendentCount();
			S32 descendents_actual = c->getViewerDescendentCount();
			if(descendents_server == descendents_actual)
			{
				mCachedCatIDs.insert(c->getUUID());
				rv = true;
			}
		}
	}
	return rv;
}

///----------------------------------------------------------------------------
/// Class LLInventoryModel
///----------------------------------------------------------------------------

// global for the agent inventory.
LLInventoryModel gInventory;

// Default constructor
LLInventoryModel::LLInventoryModel()
:	mModifyMask(LLInventoryObserver::ALL),
	mChangedItemIDs(),
	mBacklinkMMap(),
	mCategoryMap(),
	mItemMap(),
	mCategoryLock(),
	mItemLock(),
	mLastItem(NULL),
	mParentChildCategoryTree(),
	mParentChildItemTree(),
	mObservers(),
	mRootFolderID(),
	mLibraryRootFolderID(),
	mLibraryOwnerID(),
	mIsNotifyObservers(FALSE),
	mIsAgentInvUsable(false)
{
}

// Destroys the object
LLInventoryModel::~LLInventoryModel()
{
	cleanupInventory();
}

void LLInventoryModel::cleanupInventory()
{
	empty();
	// Deleting one observer might erase others from the list, so always pop off the front
	while (!mObservers.empty())
	{
		observer_list_t::iterator iter = mObservers.begin();
		LLInventoryObserver* observer = *iter;
		mObservers.erase(iter);
		delete observer;
	}
	mObservers.clear();
}

// This is a convenience function to check if one object has a parent
// chain up to the category specified by UUID.
BOOL LLInventoryModel::isObjectDescendentOf(const LLUUID& obj_id,
											const LLUUID& cat_id) const
{
	if (obj_id == cat_id) return TRUE;

	const LLInventoryObject* obj = getObject(obj_id);
	while(obj)
	{
		const LLUUID& parent_id = obj->getParentUUID();
		if( parent_id.isNull() )
		{
			return FALSE;
		}
		if(parent_id == cat_id)
		{
			return TRUE;
		}
		// Since we're scanning up the parents, we only need to check
		// in the category list.
		obj = getCategory(parent_id);
	}
	return FALSE;
}

const LLViewerInventoryCategory *LLInventoryModel::getFirstNondefaultParent(const LLUUID& obj_id) const
{
	const LLInventoryObject* obj = getObject(obj_id);

	// Search up the parent chain until we get to root or an acceptable folder.
	// This assumes there are no cycles in the tree else we'll get a hang.
	LLUUID parent_id = obj->getParentUUID();
	while (!parent_id.isNull())
	{
		const LLViewerInventoryCategory *cat = getCategory(parent_id);
		if (!cat) break;
		const LLFolderType::EType folder_type = cat->getPreferredType();
		if (folder_type != LLFolderType::FT_NONE &&
			folder_type != LLFolderType::FT_ROOT_INVENTORY &&
			!LLFolderType::lookupIsEnsembleType(folder_type))
		{
			return cat;
		}
		parent_id = cat->getParentUUID();
	}
	return NULL;
}

//
// Search up the parent chain until we get to the specified parent, then return the first child category under it
//
const LLViewerInventoryCategory* LLInventoryModel::getFirstDescendantOf(const LLUUID& master_parent_id, const LLUUID& obj_id) const
{
	if (master_parent_id == obj_id)
	{
		return NULL;
	}

	const LLViewerInventoryCategory* current_cat = getCategory(obj_id);

	if (current_cat == NULL)
	{
		current_cat = getCategory(getObject(obj_id)->getParentUUID());
	}
	
	while (current_cat != NULL)
	{
		const LLUUID& current_parent_id = current_cat->getParentUUID();
		
		if (current_parent_id == master_parent_id)
		{
			return current_cat;
		}
		
		current_cat = getCategory(current_parent_id);
	}

	return NULL;
}

bool LLInventoryModel::getObjectTopmostAncestor(const LLUUID& object_id, LLUUID& result) const
{
	LLInventoryObject *object = getObject(object_id);
	while (object && object->getParentUUID().notNull())
	{
		LLInventoryObject *parent_object = getObject(object->getParentUUID());
		if (!parent_object)
		{
			LL_WARNS() << "unable to trace topmost ancestor, missing item for uuid " << object->getParentUUID() << LL_ENDL;
			return false;
		}
		object = parent_object;
	}
	result = object->getUUID();
	return true;
}

// Get the object by id. Returns NULL if not found.
LLInventoryObject* LLInventoryModel::getObject(const LLUUID& id) const
{
	LLViewerInventoryCategory* cat = getCategory(id);
	if (cat)
	{
		return cat;
	}
	LLViewerInventoryItem* item = getItem(id);
	if (item)
	{
		return item;
	}
	return NULL;
}

// Get the item by id. Returns NULL if not found.
LLViewerInventoryItem* LLInventoryModel::getItem(const LLUUID& id) const
{
	LLViewerInventoryItem* item = NULL;
	if(mLastItem.notNull() && mLastItem->getUUID() == id)
	{
		item = mLastItem;
	}
	else
	{
		item_map_t::const_iterator iter = mItemMap.find(id);
		if (iter != mItemMap.end())
		{
			item = iter->second;
			mLastItem = item;
		}
	}
	return item;
}

// Get the category by id. Returns NULL if not found
LLViewerInventoryCategory* LLInventoryModel::getCategory(const LLUUID& id) const
{
	LLViewerInventoryCategory* category = NULL;
	cat_map_t::const_iterator iter = mCategoryMap.find(id);
	if (iter != mCategoryMap.end())
	{
		category = iter->second;
	}
	return category;
}

S32 LLInventoryModel::getItemCount() const
{
	return mItemMap.size();
}

S32 LLInventoryModel::getCategoryCount() const
{
	return mCategoryMap.size();
}

// Return the direct descendents of the id provided. The array
// provided points straight into the guts of this object, and
// should only be used for read operations, since modifications
// may invalidate the internal state of the inventory. Set passed
// in values to NULL if the call fails.
void LLInventoryModel::getDirectDescendentsOf(const LLUUID& cat_id,
											  cat_array_t*& categories,
											  item_array_t*& items) const
{
	categories = get_ptr_in_map(mParentChildCategoryTree, cat_id);
	items = get_ptr_in_map(mParentChildItemTree, cat_id);
}

LLMD5 LLInventoryModel::hashDirectDescendentNames(const LLUUID& cat_id) const
{
	LLInventoryModel::cat_array_t* cat_array;
	LLInventoryModel::item_array_t* item_array;
	getDirectDescendentsOf(cat_id,cat_array,item_array);
	LLMD5 item_name_hash;
	if (!item_array)
	{
		item_name_hash.finalize();
		return item_name_hash;
	}
	for (LLInventoryModel::item_array_t::const_iterator iter = item_array->begin();
		 iter != item_array->end();
		 iter++)
	{
		const LLViewerInventoryItem *item = (*iter);
		if (!item)
			continue;
		item_name_hash.update(item->getName());
	}
	item_name_hash.finalize();
	return item_name_hash;
}

// SJB: Added version to lock the arrays to catch potential logic bugs
void LLInventoryModel::lockDirectDescendentArrays(const LLUUID& cat_id,
												  cat_array_t*& categories,
												  item_array_t*& items)
{
	getDirectDescendentsOf(cat_id, categories, items);
	if (categories)
	{
		mCategoryLock[cat_id] = true;
	}
	if (items)
	{
		mItemLock[cat_id] = true;
	}
}

void LLInventoryModel::unlockDirectDescendentArrays(const LLUUID& cat_id)
{
	mCategoryLock[cat_id] = false;
	mItemLock[cat_id] = false;
}

void LLInventoryModel::consolidateForType(const LLUUID& main_id, LLFolderType::EType type)
{
    // Make a list of folders that are not "main_id" and are of "type"
    std::vector<LLUUID> folder_ids;
    for (cat_map_t::iterator cit = mCategoryMap.begin(); cit != mCategoryMap.end(); ++cit)
    {
        LLViewerInventoryCategory* cat = cit->second;
        if ((cat->getPreferredType() == type) && (cat->getUUID() != main_id))
        {
            folder_ids.push_back(cat->getUUID());
        }
    }

    // Iterate through those folders
	for (std::vector<LLUUID>::iterator folder_ids_it = folder_ids.begin(); folder_ids_it != folder_ids.end(); ++folder_ids_it)
	{
		LLUUID folder_id = (*folder_ids_it);
        
        // Get the content of this folder
        cat_array_t* cats;
        item_array_t* items;
        getDirectDescendentsOf(folder_id, cats, items);
        
        // Move all items to the main folder
        // Note : we get the list of UUIDs and iterate on them instead of iterating directly on item_array_t
        // elements. This is because moving elements modify the maps and, consequently, invalidate iterators on them.
        // This "gather and iterate" method is verbose but resilient.
        std::vector<LLUUID> list_uuids;
        for (item_array_t::const_iterator it = items->begin(); it != items->end(); ++it)
        {
            list_uuids.push_back((*it)->getUUID());
        }
        for (std::vector<LLUUID>::const_iterator it = list_uuids.begin(); it != list_uuids.end(); ++it)
        {
            LLViewerInventoryItem* item = getItem(*it);
            changeItemParent(item, main_id, TRUE);
        }

        // Move all folders to the main folder
        list_uuids.clear();
        for (cat_array_t::const_iterator it = cats->begin(); it != cats->end(); ++it)
        {
            list_uuids.push_back((*it)->getUUID());
        }
        for (std::vector<LLUUID>::const_iterator it = list_uuids.begin(); it != list_uuids.end(); ++it)
        {
            LLViewerInventoryCategory* cat = getCategory(*it);
            changeCategoryParent(cat, main_id, TRUE);
        }
        
        // Purge the emptied folder
        // Note: we'd like to use purgeObject() but it doesn't cleanly eliminate the folder
        // which leads to issues further down the road when the folder is found again
        //purgeObject(folder_id);
        // We remove the folder and empty the trash instead which seems to work
		removeCategory(folder_id);
        gInventory.emptyFolderType("", LLFolderType::FT_TRASH);
	}
}

const LLUUID LLInventoryModel::findCategoryUUIDForTypeInRoot(
	LLFolderType::EType preferred_type,
	bool create_folder,
	const LLUUID& root_id)
{
	LLUUID rv = LLUUID::null;
	if(LLFolderType::FT_ROOT_INVENTORY == preferred_type)
	{
		rv = root_id;
	}
	else if (root_id.notNull())
	{
		cat_array_t* cats = NULL;
		cats = get_ptr_in_map(mParentChildCategoryTree, root_id);
		if(cats)
		{
			S32 count = cats->size();
			for(S32 i = 0; i < count; ++i)
			{
				if(cats->at(i)->getPreferredType() == preferred_type)
				{
					const LLUUID& folder_id = cats->at(i)->getUUID();
					if (rv.isNull() || folder_id < rv)
					{
						rv = folder_id;
					}
				}
			}
		}
	}
	
	if(rv.isNull() && isInventoryUsable() && create_folder)
	{
		if(root_id.notNull())
		{
			return createNewCategory(root_id, preferred_type, LLStringUtil::null);
		}
	}
	return rv;
}

// findCategoryUUIDForType() returns the uuid of the category that
// specifies 'type' as what it defaults to containing. The category is
// not necessarily only for that type. *NOTE: This will create a new
// inventory category on the fly if one does not exist.
const LLUUID LLInventoryModel::findCategoryUUIDForType(LLFolderType::EType preferred_type, bool create_folder)
{
	return findCategoryUUIDForTypeInRoot(preferred_type, create_folder, gInventory.getRootFolderID());
}

const LLUUID LLInventoryModel::findLibraryCategoryUUIDForType(LLFolderType::EType preferred_type, bool create_folder)
{
	return findCategoryUUIDForTypeInRoot(preferred_type, create_folder, gInventory.getLibraryRootFolderID());
}

class LLCreateInventoryCategoryResponder : public LLHTTPClient::Responder
{
	LOG_CLASS(LLCreateInventoryCategoryResponder);
public:
	LLCreateInventoryCategoryResponder(LLInventoryModel* model, 
									   boost::optional<inventory_func_type> callback):
		mModel(model),
		mCallback(callback) 
	{
	}
	
protected:
	virtual void httpFailure()
	{
		LL_WARNS("InvAPI") << dumpResponse() << LL_ENDL;
	}
	
	virtual void httpSuccess()
	{
		//Server has created folder.
		const LLSD& content = getContent();
		if (!content.isMap() || !content.has("folder_id"))
		{
			failureResult(HTTP_INTERNAL_ERROR, "Malformed response contents", content);
			return;
		}
		LLUUID category_id = content["folder_id"].asUUID();
		
		LL_DEBUGS("Avatar") << ll_pretty_print_sd(content) << LL_ENDL;
		// Add the category to the internal representation
		LLPointer<LLViewerInventoryCategory> cat =
		new LLViewerInventoryCategory( category_id, 
									  content["parent_id"].asUUID(),
									  (LLFolderType::EType)content["type"].asInteger(),
									  content["name"].asString(), 
									  gAgent.getID() );
		cat->setVersion(LLViewerInventoryCategory::VERSION_INITIAL);
		cat->setDescendentCount(0);
		LLInventoryModel::LLCategoryUpdate update(cat->getParentUUID(), 1);
		mModel->accountForUpdate(update);
		mModel->updateCategory(cat);

		if (mCallback)
		{
			mCallback.get()(category_id);
		}
	}
	
private:
	boost::optional<inventory_func_type> mCallback;
	LLInventoryModel* mModel;
};

// Convenience function to create a new category. You could call
// updateCategory() with a newly generated UUID category, but this
// version will take care of details like what the name should be
// based on preferred type. Returns the UUID of the new category.
LLUUID LLInventoryModel::createNewCategory(const LLUUID& parent_id,
										   LLFolderType::EType preferred_type,
										   const std::string& pname,
										   boost::optional<inventory_func_type> callback)
{
	
	LLUUID id;
	if(!isInventoryUsable())
	{
		LL_WARNS() << "Inventory is broken." << LL_ENDL;
		return id;
	}

	if(LLFolderType::lookup(preferred_type) == LLFolderType::badLookup())
	{
		LL_DEBUGS() << "Attempt to create undefined category." << LL_ENDL;
		return id;
	}

	id.generate();
	std::string name = pname;
	if(!pname.empty())
	{
		name.assign(pname);
	}
	else
	{
		name.assign(LLViewerFolderType::lookupNewCategoryName(preferred_type));
	}
	
	LLViewerRegion* viewer_region = gAgent.getRegion();
	std::string url;
	if ( viewer_region )
		url = viewer_region->getCapability("CreateInventoryCategory");
	
	if (!url.empty() && callback.get_ptr())
	{
		//Let's use the new capability.
		
		LLSD request, body;
		body["folder_id"] = id;
		body["parent_id"] = parent_id;
		body["type"] = (LLSD::Integer) preferred_type;
		body["name"] = name;
		
		request["message"] = "CreateInventoryCategory";
		request["payload"] = body;

		LL_DEBUGS("Avatar") << "create category request: " << ll_pretty_print_sd(request) << LL_ENDL;
		//		viewer_region->getCapAPI().post(request);
		LLHTTPClient::post(
			url,
			body,
			new LLCreateInventoryCategoryResponder(this, callback) );

		return LLUUID::null;
	}

	// Add the category to the internal representation
	LLPointer<LLViewerInventoryCategory> cat =
		new LLViewerInventoryCategory(id, parent_id, preferred_type, name, gAgent.getID());
	cat->setVersion(LLViewerInventoryCategory::VERSION_INITIAL);
	cat->setDescendentCount(0);
	LLCategoryUpdate update(cat->getParentUUID(), 1);
	accountForUpdate(update);
	updateCategory(cat);

	// Create the category on the server. We do this to prevent people
	// from munging their protected folders.
	LLMessageSystem* msg = gMessageSystem;
	msg->newMessage("CreateInventoryFolder");
	msg->nextBlock("AgentData");
	msg->addUUID("AgentID", gAgent.getID());
	msg->addUUID(_PREHASH_SessionID, gAgent.getSessionID());
	msg->nextBlock("FolderData");
	cat->packMessage(msg);
	gAgent.sendReliableMessage();

	// return the folder id of the newly created folder
	return id;
}

// This is optimized for the case that we just want to know whether a
// category has any immediate children meeting a condition, without
// needing to recurse or build up any lists.
bool LLInventoryModel::hasMatchingDirectDescendent(const LLUUID& cat_id,
												   LLInventoryCollectFunctor& filter)
{
	LLInventoryModel::cat_array_t *cats;
	LLInventoryModel::item_array_t *items;
	getDirectDescendentsOf(cat_id, cats, items);
	if (cats)
	{
		for (LLInventoryModel::cat_array_t::const_iterator it = cats->begin();
			 it != cats->end(); ++it)
		{
			if (filter(*it,NULL))
			{
				return true;
			}
		}
	}
	if (items)
	{
		for (LLInventoryModel::item_array_t::const_iterator it = items->begin();
			 it != items->end(); ++it)
		{
			if (filter(NULL,*it))
			{
				return true;
			}
		}
	}
	return false;
}
												  
// Starting with the object specified, add its descendents to the
// array provided, but do not add the inventory object specified by
// id. There is no guaranteed order. Neither array will be erased
// before adding objects to it. Do not store a copy of the pointers
// collected - use them, and collect them again later if you need to
// reference the same objects.

class LLAlwaysCollect : public LLInventoryCollectFunctor
{
public:
	virtual ~LLAlwaysCollect() {}
	virtual bool operator()(LLInventoryCategory* cat,
							LLInventoryItem* item)
	{
		return TRUE;
	}
};

void LLInventoryModel::collectDescendents(const LLUUID& id,
										  cat_array_t& cats,
										  item_array_t& items,
										  BOOL include_trash)
{
	LLAlwaysCollect always;
	collectDescendentsIf(id, cats, items, include_trash, always);
}

void LLInventoryModel::collectDescendentsIf(const LLUUID& id,
											cat_array_t& cats,
											item_array_t& items,
											BOOL include_trash,
											LLInventoryCollectFunctor& add)
{
	// Start with categories
	if(!include_trash)
	{
		const LLUUID trash_id = findCategoryUUIDForType(LLFolderType::FT_TRASH);
		if(trash_id.notNull() && (trash_id == id))
			return;
	}
	cat_array_t* cat_array = get_ptr_in_map(mParentChildCategoryTree, id);
	if(cat_array)
	{
		S32 count = cat_array->size();
		for(S32 i = 0; i < count; ++i)
		{
			LLViewerInventoryCategory* cat = cat_array->at(i);
			if(add(cat,NULL))
			{
				cats.push_back(cat);
			}
// [RLVa:KB] - Checked: 2013-04-15 (RLVa-1.4.8)
			collectDescendentsIf(cat->getUUID(), cats, items, include_trash, add, follow_folder_links);
// [/RLVa:KB]
//			collectDescendentsIf(cat->getUUID(), cats, items, include_trash, add);
		}
	}

	LLViewerInventoryItem* item = NULL;
	item_array_t* item_array = get_ptr_in_map(mParentChildItemTree, id);

	// Move onto items
	if(item_array)
	{
<<<<<<< HEAD
		S32 count = item_array->size();
		for(S32 i = 0; i < count; ++i)
		{
			item = item_array->at(i);
			if(add(NULL, item))
			{
				items.push_back(item);
=======
		S32 count = item_array->count();
		for(S32 i = 0; i < count; ++i)
		{
			item = item_array->get(i);
			if(add(NULL, item))
			{
				items.put(item);
			}
		}
	}

// [RLVa:KB] - Checked: 2010-09-30 (RLVa-1.2.1d) | Added: RLVa-1.2.1d
	// The problem is that we want some way for the functor to know that it's being asked to decide on a folder link
	// but it won't know that until after it has encountered the folder link item (which doesn't happen until *after* 
	// it has already collected all items from it the way the code was originally laid out)
	// This breaks the "finish collecting all folders before collecting items (top to bottom and then bottom to top)" 
	// assumption but no functor is (currently) relying on it (and likely never should since it's an implementation detail?)
	// [Only LLAppearanceMgr actually ever passes in 'follow_folder_links == TRUE']
// [/RLVa:KB]
	// Follow folder links recursively.  Currently never goes more
	// than one level deep (for current outfit support)
	// Note: if making it fully recursive, need more checking against infinite loops.
	if (follow_folder_links && item_array)
	{
		S32 count = item_array->count();
		for(S32 i = 0; i < count; ++i)
		{
			item = item_array->get(i);
			if (item && item->getActualType() == LLAssetType::AT_LINK_FOLDER)
			{
				LLViewerInventoryCategory *linked_cat = item->getLinkedCategory();
				if (linked_cat && linked_cat->getPreferredType() != LLFolderType::FT_OUTFIT)
					// BAP - was 
					// LLAssetType::lookupIsEnsembleCategoryType(linked_cat->getPreferredType()))
					// Change back once ensemble typing is in place.
				{
					if(add(linked_cat,NULL))
					{
						// BAP should this be added here?  May not
						// matter if it's only being used in current
						// outfit traversal.
						cats.put(LLPointer<LLViewerInventoryCategory>(linked_cat));
					}
					collectDescendentsIf(linked_cat->getUUID(), cats, items, include_trash, add, FALSE);
				}
>>>>>>> 78d60025
			}
		}
	}
}

void LLInventoryModel::addChangedMaskForLinks(const LLUUID& object_id, U32 mask)
{
	const LLInventoryObject *obj = getObject(object_id);
	if (!obj || obj->getIsLinkType())
		return;

	LLInventoryModel::item_array_t item_array = collectLinksTo(object_id);
	for (LLInventoryModel::item_array_t::iterator iter = item_array.begin();
		 iter != item_array.end();
		 iter++)
	{
		LLViewerInventoryItem *linked_item = (*iter);
		addChangedMask(mask, linked_item->getUUID());
	};
}

const LLUUID& LLInventoryModel::getLinkedItemID(const LLUUID& object_id) const
{
	const LLInventoryItem *item = gInventory.getItem(object_id);
	if (!item)
	{
		return object_id;
	}

	// Find the base item in case this a link (if it's not a link,
	// this will just be inv_item_id)
	return item->getLinkedUUID();
}

LLViewerInventoryItem* LLInventoryModel::getLinkedItem(const LLUUID& object_id) const
{
	return object_id.notNull() ? getItem(getLinkedItemID(object_id)) : NULL;
}

LLInventoryModel::item_array_t LLInventoryModel::collectLinksTo(const LLUUID& id)
{
	// Get item list via collectDescendents (slow!)
	item_array_t items;
	const LLInventoryObject *obj = getObject(id);
	// FIXME - should be as in next line, but this is causing a
	// stack-smashing crash of cause TBD... check in the REBUILD code.
	//if (obj && obj->getIsLinkType())
	if (!obj || obj->getIsLinkType())
		return items;
	
	std::pair<backlink_mmap_t::iterator, backlink_mmap_t::iterator> range = mBacklinkMMap.equal_range(id);
	for (backlink_mmap_t::iterator it = range.first; it != range.second; ++it)
	{
		LLViewerInventoryItem *item = getItem(it->second);
		if (item)
		{
			items.push_back(item);
		}
	}

	return items;
}

bool LLInventoryModel::isInventoryUsable() const
{
	bool result = false;
	if(gInventory.getRootFolderID().notNull() && mIsAgentInvUsable)
	{
		result = true;
	}
	return result;	
}

// Calling this method with an inventory item will either change an
// existing item with a matching item_id, or will add the item to the
// current inventory.
U32 LLInventoryModel::updateItem(const LLViewerInventoryItem* item, U32 mask)
{
	if(item->getUUID().isNull())
	{
		return mask;
	}

	if(!isInventoryUsable())
	{
		LL_WARNS() << "Inventory is broken." << LL_ENDL;
		return mask;
	}

	// We're hiding mesh types
#if 0
	if (item->getType() == LLAssetType::AT_MESH)
	{
		return mask;
	}
#endif

	LLPointer<LLViewerInventoryItem> old_item = getItem(item->getUUID());
	LLPointer<LLViewerInventoryItem> new_item;
	if(old_item)
	{
		// We already have an old item, modify its values
		new_item = old_item;
		LLUUID old_parent_id = old_item->getParentUUID();
		LLUUID new_parent_id = item->getParentUUID();
			
		if(old_parent_id != new_parent_id)
		{
			// need to update the parent-child tree
			item_array_t* item_array;
			item_array = get_ptr_in_map(mParentChildItemTree, old_parent_id);
			if(item_array)
			{
				vector_replace_with_last(*item_array, old_item);
			}
			item_array = get_ptr_in_map(mParentChildItemTree, new_parent_id);
			if(item_array)
			{
				item_array->push_back(old_item);
			}
			mask |= LLInventoryObserver::STRUCTURE;
		}
		if(old_item->getName() != item->getName())
		{
			mask |= LLInventoryObserver::LABEL;
		}
		old_item->copyViewerItem(item);
		mask |= LLInventoryObserver::INTERNAL;
	}
	else
	{
		// Simply add this item
		new_item = new LLViewerInventoryItem(item);
		addItem(new_item);

		if(item->getParentUUID().isNull())
		{
			const LLUUID category_id = findCategoryUUIDForType(LLFolderType::assetTypeToFolderType(new_item->getType()));
			new_item->setParent(category_id);
			item_array_t* item_array = get_ptr_in_map(mParentChildItemTree, category_id);
			if( item_array )
			{
				// *FIX: bit of a hack to call update server from here...
				new_item->updateServer(TRUE);
				item_array->push_back(new_item);
			}
			else
			{
				LL_WARNS() << "Couldn't find parent-child item tree for " << new_item->getName() << LL_ENDL;
			}
		}
		else
		{
			// *NOTE: The general scheme is that if every byte of the
			// uuid is 0, except for the last one or two,the use the
			// last two bytes of the parent id, and match that up
			// against the type. For now, we're only worried about
			// lost & found.
			LLUUID parent_id = item->getParentUUID();
			if(parent_id == CATEGORIZE_LOST_AND_FOUND_ID)
			{
				parent_id = findCategoryUUIDForType(LLFolderType::FT_LOST_AND_FOUND);
				new_item->setParent(parent_id);
				LLInventoryModel::update_list_t update;
				LLInventoryModel::LLCategoryUpdate new_folder(parent_id, 1);
				update.push_back(new_folder);
				accountForUpdate(update);

			}
			item_array_t* item_array = get_ptr_in_map(mParentChildItemTree, parent_id);
			if(item_array)
			{
				item_array->push_back(new_item);
			}
			else
			{
				// Whoops! No such parent, make one.
				LL_INFOS() << "Lost item: " << new_item->getUUID() << " - "
						<< new_item->getName() << LL_ENDL;
				parent_id = findCategoryUUIDForType(LLFolderType::FT_LOST_AND_FOUND);
				new_item->setParent(parent_id);
				item_array = get_ptr_in_map(mParentChildItemTree, parent_id);
				if(item_array)
				{
					// *FIX: bit of a hack to call update server from
					// here...
					new_item->updateServer(TRUE);
					item_array->push_back(new_item);
				}
				else
				{
					LL_WARNS() << "Lost and found Not there!!" << LL_ENDL;
				}
			}
		}
		mask |= LLInventoryObserver::ADD;
	}
	if(new_item->getType() == LLAssetType::AT_CALLINGCARD)
	{
		mask |= LLInventoryObserver::CALLING_CARD;
		// Handle user created calling cards.
		// Target ID is stored in the description field of the card.
		LLUUID id;
		std::string desc = new_item->getDescription();
		BOOL isId = desc.empty() ? FALSE : id.set(desc, FALSE);
		if (isId)
		{
			// Valid UUID; set the item UUID and rename it
			new_item->setCreator(id);
			std::string avatar_name;

			if (gCacheName->getFullName(id, avatar_name))
			{
				new_item->rename(avatar_name);
				mask |= LLInventoryObserver::LABEL;
			}
			else
			{
				// Fetch the current name
				gCacheName->get(id, FALSE,
					boost::bind(&LLViewerInventoryItem::onCallingCardNameLookup, new_item.get(),
					_1, _2, _3));
			}

		}
	}
	else if (new_item->getType() == LLAssetType::AT_GESTURE)
	{
		mask |= LLInventoryObserver::GESTURE;
	}
	addChangedMask(mask, new_item->getUUID());
	return mask;
}

LLInventoryModel::cat_array_t* LLInventoryModel::getUnlockedCatArray(const LLUUID& id)
{
	cat_array_t* cat_array = get_ptr_in_map(mParentChildCategoryTree, id);
	if (cat_array)
	{
		llassert_always(mCategoryLock[id] == false);
	}
	return cat_array;
}

LLInventoryModel::item_array_t* LLInventoryModel::getUnlockedItemArray(const LLUUID& id)
{
	item_array_t* item_array = get_ptr_in_map(mParentChildItemTree, id);
	if (item_array)
	{
		llassert_always(mItemLock[id] == false);
	}
	return item_array;
}

// Calling this method with an inventory category will either change
// an existing item with the matching id, or it will add the category.
void LLInventoryModel::updateCategory(const LLViewerInventoryCategory* cat, U32 mask)
{
	if(cat->getUUID().isNull())
	{
		return;
	}

	if(!isInventoryUsable())
	{
		LL_WARNS() << "Inventory is broken." << LL_ENDL;
		return;
	}

	LLPointer<LLViewerInventoryCategory> old_cat = getCategory(cat->getUUID());
	if(old_cat)
	{
		// We already have an old category, modify it's values
		LLUUID old_parent_id = old_cat->getParentUUID();
		LLUUID new_parent_id = cat->getParentUUID();
		if(old_parent_id != new_parent_id)
		{
			// need to update the parent-child tree
			cat_array_t* cat_array;
			cat_array = getUnlockedCatArray(old_parent_id);
			if(cat_array)
			{
				vector_replace_with_last(*cat_array, old_cat);
			}
			cat_array = getUnlockedCatArray(new_parent_id);
			if(cat_array)
			{
				cat_array->push_back(old_cat);
			}
			mask |= LLInventoryObserver::STRUCTURE;
            mask |= LLInventoryObserver::INTERNAL;
		}
		if(old_cat->getName() != cat->getName())
		{
			mask |= LLInventoryObserver::LABEL;
		}
		old_cat->copyViewerCategory(cat);
		addChangedMask(mask, cat->getUUID());
	}
	else
	{
		// add this category
		LLPointer<LLViewerInventoryCategory> new_cat = new LLViewerInventoryCategory(cat->getParentUUID());
		new_cat->copyViewerCategory(cat);
		addCategory(new_cat);

		// make sure this category is correctly referenced by its parent.
		cat_array_t* cat_array;
		cat_array = getUnlockedCatArray(cat->getParentUUID());
		if(cat_array)
		{
			cat_array->push_back(new_cat);
		}

		// make space in the tree for this category's children.
		llassert_always(mCategoryLock[new_cat->getUUID()] == false);
		llassert_always(mItemLock[new_cat->getUUID()] == false);
		cat_array_t* catsp = new cat_array_t;
		item_array_t* itemsp = new item_array_t;
		mParentChildCategoryTree[new_cat->getUUID()] = catsp;
		mParentChildItemTree[new_cat->getUUID()] = itemsp;
		addChangedMask(LLInventoryObserver::ADD, cat->getUUID());
	}
}

void LLInventoryModel::moveObject(const LLUUID& object_id, const LLUUID& cat_id)
{
	LL_DEBUGS() << "LLInventoryModel::moveObject()" << LL_ENDL;
	if(!isInventoryUsable())
	{
		LL_WARNS() << "Inventory is broken." << LL_ENDL;
		return;
	}

	if((object_id == cat_id) || !is_in_map(mCategoryMap, cat_id))
	{
		LL_WARNS() << "Could not move inventory object " << object_id << " to "
				<< cat_id << LL_ENDL;
		return;
	}
	LLPointer<LLViewerInventoryCategory> cat = getCategory(object_id);
	if(cat && (cat->getParentUUID() != cat_id))
	{
		cat_array_t* cat_array;
		cat_array = getUnlockedCatArray(cat->getParentUUID());
		if(cat_array) vector_replace_with_last(*cat_array, cat);
		cat_array = getUnlockedCatArray(cat_id);
		cat->setParent(cat_id);
		if(cat_array) cat_array->push_back(cat);
		addChangedMask(LLInventoryObserver::STRUCTURE, object_id);
		return;
	}
	LLPointer<LLViewerInventoryItem> item = getItem(object_id);
	if(item && (item->getParentUUID() != cat_id))
	{
		item_array_t* item_array;
		item_array = getUnlockedItemArray(item->getParentUUID());
		if(item_array) vector_replace_with_last(*item_array, item);
		item_array = getUnlockedItemArray(cat_id);
		item->setParent(cat_id);
		if(item_array) item_array->push_back(item);
		addChangedMask(LLInventoryObserver::STRUCTURE, object_id);
		return;
	}
}

// Migrated from llinventoryfunctions
void LLInventoryModel::changeItemParent(LLViewerInventoryItem* item,
										const LLUUID& new_parent_id,
										BOOL restamp)
{
	if (item->getParentUUID() == new_parent_id)
	{
		LL_DEBUGS("Inventory") << "'" << item->getName() << "' (" << item->getUUID()
							   << ") is already in folder " << new_parent_id << LL_ENDL;
	}
	else
	{
		LL_INFOS("Inventory") << "Moving '" << item->getName() << "' (" << item->getUUID()
							  << ") from " << item->getParentUUID() << " to folder "
							  << new_parent_id << LL_ENDL;
		LLInventoryModel::update_list_t update;
		LLInventoryModel::LLCategoryUpdate old_folder(item->getParentUUID(),-1);
		update.push_back(old_folder);
		LLInventoryModel::LLCategoryUpdate new_folder(new_parent_id, 1);
		update.push_back(new_folder);
		accountForUpdate(update);

		LLPointer<LLViewerInventoryItem> new_item = new LLViewerInventoryItem(item);
		new_item->setParent(new_parent_id);
		new_item->updateParentOnServer(restamp);
		updateItem(new_item);
		notifyObservers();
	}
}

// Migrated from llinventoryfunctions
void LLInventoryModel::changeCategoryParent(LLViewerInventoryCategory* cat,
											const LLUUID& new_parent_id,
											BOOL restamp)
{
	if (!cat)
	{
		return;
	}

	// Can't move a folder into a child of itself.
	if (isObjectDescendentOf(new_parent_id, cat->getUUID()))
	{
		return;
	}

	LLInventoryModel::update_list_t update;
	LLInventoryModel::LLCategoryUpdate old_folder(cat->getParentUUID(), -1);
	update.push_back(old_folder);
	LLInventoryModel::LLCategoryUpdate new_folder(new_parent_id, 1);
	update.push_back(new_folder);
	accountForUpdate(update);

	LLPointer<LLViewerInventoryCategory> new_cat = new LLViewerInventoryCategory(cat);
	new_cat->setParent(new_parent_id);
	new_cat->updateParentOnServer(restamp);
	updateCategory(new_cat);
	notifyObservers();
}

void LLInventoryModel::onAISUpdateReceived(const std::string& context, const LLSD& update)
{
	LLTimer timer;
	if (gSavedSettings.getBOOL("DebugAvatarAppearanceMessage"))
	{
		dump_sequential_xml(gAgentAvatarp->getFullname() + "_ais_update", update);
	}

	AISUpdate ais_update(update); // parse update llsd into stuff to do.
	ais_update.doUpdate(); // execute the updates in the appropriate order.
	LL_INFOS() << "elapsed: " << timer.getElapsedTimeF32() << LL_ENDL;
}

// Does not appear to be used currently.
void LLInventoryModel::onItemUpdated(const LLUUID& item_id, const LLSD& updates, bool update_parent_version)
{
	U32 mask = LLInventoryObserver::NONE;

	LLPointer<LLViewerInventoryItem> item = gInventory.getItem(item_id);
	LL_DEBUGS("Inventory") << "item_id: [" << item_id << "] name " << (item ? item->getName() : "(NOT FOUND)") << LL_ENDL;
	if(item)
	{
		for (LLSD::map_const_iterator it = updates.beginMap();
			 it != updates.endMap(); ++it)
		{
			if (it->first == "name")
			{
				LL_INFOS() << "Updating name from " << item->getName() << " to " << it->second.asString() << LL_ENDL;
				item->rename(it->second.asString());
				mask |= LLInventoryObserver::LABEL;
			}
			else if (it->first == "desc")
			{
				LL_INFOS() << "Updating description from " << item->getActualDescription()
						<< " to " << it->second.asString() << LL_ENDL;
				item->setDescription(it->second.asString());
			}
			else
			{
				LL_ERRS() << "unhandled updates for field: " << it->first << LL_ENDL;
			}
		}
		mask |= LLInventoryObserver::INTERNAL;
		addChangedMask(mask, item->getUUID());
		if (update_parent_version)
		{
			// Descendent count is unchanged, but folder version incremented.
			LLInventoryModel::LLCategoryUpdate up(item->getParentUUID(), 0);
			accountForUpdate(up);
		}
		gInventory.notifyObservers(); // do we want to be able to make this optional?
	}
}

// Not used?
void LLInventoryModel::onCategoryUpdated(const LLUUID& cat_id, const LLSD& updates)
{
	U32 mask = LLInventoryObserver::NONE;

	LLPointer<LLViewerInventoryCategory> cat = gInventory.getCategory(cat_id);
	LL_DEBUGS("Inventory") << "cat_id: [" << cat_id << "] name " << (cat ? cat->getName() : "(NOT FOUND)") << LL_ENDL;
	if(cat)
	{
		for (LLSD::map_const_iterator it = updates.beginMap();
			 it != updates.endMap(); ++it)
		{
			if (it->first == "name")
			{
				LL_INFOS() << "Updating name from " << cat->getName() << " to " << it->second.asString() << LL_ENDL;
				cat->rename(it->second.asString());
				mask |= LLInventoryObserver::LABEL;
			}
			else
			{
				LL_ERRS() << "unhandled updates for field: " << it->first << LL_ENDL;
			}
		}
		mask |= LLInventoryObserver::INTERNAL;
		addChangedMask(mask, cat->getUUID());
		gInventory.notifyObservers(); // do we want to be able to make this optional?
	}
}

// Update model after descendents have been purged.
void LLInventoryModel::onDescendentsPurgedFromServer(const LLUUID& object_id, bool fix_broken_links)
{
	LLPointer<LLViewerInventoryCategory> cat = getCategory(object_id);
	if (cat.notNull())
	{
		// do the cache accounting
		S32 descendents = cat->getDescendentCount();
		if(descendents > 0)
		{
			LLInventoryModel::LLCategoryUpdate up(object_id, -descendents);
			accountForUpdate(up);
		}

		// we know that descendent count is 0, however since the
		// accounting may actually not do an update, we should force
		// it here.
		cat->setDescendentCount(0);

		// unceremoniously remove anything we have locally stored.
		LLInventoryModel::cat_array_t categories;
		LLInventoryModel::item_array_t items;
		collectDescendents(object_id,
						   categories,
						   items,
						   LLInventoryModel::INCLUDE_TRASH);
		S32 count = items.size();

		LLUUID uu_id;
		for(S32 i = 0; i < count; ++i)
		{
			uu_id = items.at(i)->getUUID();

			// This check prevents the deletion of a previously deleted item.
			// This is necessary because deletion is not done in a hierarchical
			// order. The current item may have been already deleted as a child
			// of its deleted parent.
			if (getItem(uu_id))
			{
				deleteObject(uu_id, fix_broken_links);
			}
		}

		count = categories.size();
		// Slightly kludgy way to make sure categories are removed
		// only after their child categories have gone away.

		// FIXME: Would probably make more sense to have this whole
		// descendent-clearing thing be a post-order recursive
		// function to get the leaf-up behavior automatically.
		S32 deleted_count;
		S32 total_deleted_count = 0;
		do
		{
			deleted_count = 0;
			for(S32 i = 0; i < count; ++i)
			{
				uu_id = categories.at(i)->getUUID();
				if (getCategory(uu_id))
				{
					cat_array_t* cat_list = getUnlockedCatArray(uu_id);
					if (!cat_list || (cat_list->size() == 0))
					{
						deleteObject(uu_id, fix_broken_links);
						deleted_count++;
					}
				}
			}
			total_deleted_count += deleted_count;
		}
		while (deleted_count > 0);
		if (total_deleted_count != count)
		{
			LL_WARNS() << "Unexpected count of categories deleted, got "
					<< total_deleted_count << " expected " << count << LL_ENDL;
		}
		//gInventory.validate();
	}
}

// Update model after an item is confirmed as removed from
// server. Works for categories or items.
void LLInventoryModel::onObjectDeletedFromServer(const LLUUID& object_id, bool fix_broken_links, bool update_parent_version, bool do_notify_observers)
{
	LLPointer<LLInventoryObject> obj = getObject(object_id);
	if(obj)
	{
		if (getCategory(object_id))
		{
			// For category, need to delete/update all children first.
			onDescendentsPurgedFromServer(object_id, fix_broken_links);
		}


		// From item/cat removeFromServer()
		if (update_parent_version)
		{
			LLInventoryModel::LLCategoryUpdate up(obj->getParentUUID(), -1);
			accountForUpdate(up);
		}

		// From purgeObject()
		LLPreview::hide(object_id);
		deleteObject(object_id, fix_broken_links, do_notify_observers);
	}
}


// Delete a particular inventory object by ID.
void LLInventoryModel::deleteObject(const LLUUID& id, bool fix_broken_links, bool do_notify_observers)
{
	LL_DEBUGS() << "LLInventoryModel::deleteObject()" << LL_ENDL;
	LLPointer<LLInventoryObject> obj = getObject(id);
	if (!obj) 
	{
		LL_WARNS() << "Deleting non-existent object [ id: " << id << " ] " << LL_ENDL;
		return;
	}
	
	LL_DEBUGS() << "Deleting inventory object " << id << LL_ENDL;
	mLastItem = NULL;
	LLUUID parent_id = obj->getParentUUID();
	mCategoryMap.erase(id);
	mItemMap.erase(id);
	//mInventory.erase(id);
	item_array_t* item_list = getUnlockedItemArray(parent_id);
	if(item_list)
	{
		LLPointer<LLViewerInventoryItem> item = (LLViewerInventoryItem*)((LLInventoryObject*)obj);
		vector_replace_with_last(*item_list, item);
	}
	cat_array_t* cat_list = getUnlockedCatArray(parent_id);
	if(cat_list)
	{
		LLPointer<LLViewerInventoryCategory> cat = (LLViewerInventoryCategory*)((LLInventoryObject*)obj);
		vector_replace_with_last(*cat_list, cat);
	}
	item_list = getUnlockedItemArray(id);
	if(item_list)
	{
		if (item_list->size())
		{
			LL_WARNS() << "Deleting cat " << id << " while it still has child items" << LL_ENDL;
		}
		delete item_list;
		mParentChildItemTree.erase(id);
	}
	cat_list = getUnlockedCatArray(id);
	if(cat_list)
	{
		if (cat_list->size())
		{
			LL_WARNS() << "Deleting cat " << id << " while it still has child cats" << LL_ENDL;
		}
		delete cat_list;
		mParentChildCategoryTree.erase(id);
	}
	addChangedMask(LLInventoryObserver::REMOVE, id);

	bool is_link_type = obj->getIsLinkType();
	if (is_link_type)
	{
		removeBacklinkInfo(obj->getUUID(), obj->getLinkedUUID());
	}

	// Can't have links to links, so there's no need for this update
	// if the item removed is a link. Can also skip if source of the
	// update is getting broken link info separately.
	obj = NULL; // delete obj
	if (fix_broken_links && !is_link_type)
	{
		updateLinkedObjectsFromPurge(id);
	}
	if (do_notify_observers)
	{
		notifyObservers();
	}
}

void LLInventoryModel::updateLinkedObjectsFromPurge(const LLUUID &baseobj_id)
{
	LLInventoryModel::item_array_t item_array = collectLinksTo(baseobj_id);

	// REBUILD is expensive, so clear the current change list first else
	// everything else on the changelist will also get rebuilt.
	if (item_array.size() > 0)
	{
		gInventory.notifyObservers();
		for (LLInventoryModel::item_array_t::const_iterator iter = item_array.begin();
			iter != item_array.end();
			iter++)
		{
			const LLViewerInventoryItem *linked_item = (*iter);
			const LLUUID &item_id = linked_item->getUUID();
			if (item_id == baseobj_id) continue;
			addChangedMask(LLInventoryObserver::REBUILD, item_id);
		}
		gInventory.notifyObservers();
	}
}

// Add/remove an observer. If the observer is destroyed, be sure to
// remove it.
void LLInventoryModel::addObserver(LLInventoryObserver* observer)
{
	mObservers.insert(observer);
}
	
void LLInventoryModel::removeObserver(LLInventoryObserver* observer)
{
	mObservers.erase(observer);
}

BOOL LLInventoryModel::containsObserver(LLInventoryObserver* observer) const
{
	return mObservers.find(observer) != mObservers.end();
}

void LLInventoryModel::idleNotifyObservers()
{
	if (mModifyMask == LLInventoryObserver::NONE && (mChangedItemIDs.size() == 0))
	{
		return;
	}
	notifyObservers();
}

// Call this method when it's time to update everyone on a new state.
void LLInventoryModel::notifyObservers()
{
	if (mIsNotifyObservers)
	{
		// Within notifyObservers, something called notifyObservers
		// again.  This type of recursion is unsafe because it causes items to be 
		// processed twice, and this can easily lead to infinite loops.
		LL_WARNS() << "Call was made to notifyObservers within notifyObservers!" << LL_ENDL;
		return;
	}

	mIsNotifyObservers = TRUE;
	for (observer_list_t::iterator iter = mObservers.begin();
		 iter != mObservers.end(); )
	{
		LLInventoryObserver* observer = *iter;
		observer->changed(mModifyMask);

		// safe way to increment since changed may delete entries! (@!##%@!@&*!)
		iter = mObservers.upper_bound(observer); 
	}

	mModifyMask = LLInventoryObserver::NONE;
	mChangedItemIDs.clear();
	mAddedItemIDs.clear();
	mIsNotifyObservers = FALSE;
}

// store flag for change
// and id of object change applies to
void LLInventoryModel::addChangedMask(U32 mask, const LLUUID& referent) 
{ 
	if (mIsNotifyObservers)
	{
		// Something marked an item for change within a call to notifyObservers
		// (which is in the process of processing the list of items marked for change).
		// This means the change may fail to be processed.
		LL_WARNS() << "Adding changed mask within notify observers!  Change will likely be lost." << LL_ENDL;
		LLViewerInventoryItem *item = getItem(referent);
		if (item)
		{
			LL_WARNS() << "Item " << item->getName() << LL_ENDL;
		}
		else
		{
			LLViewerInventoryCategory *cat = getCategory(referent);
			if (cat)
			{
				LL_WARNS() << "Category " << cat->getName() << LL_ENDL;
			}
		}
	}
	
	mModifyMask |= mask; 
	if (referent.notNull())
	{
		mChangedItemIDs.insert(referent);

		if (mask & LLInventoryObserver::ADD)
		{
			mAddedItemIDs.insert(referent);
		}
	
		// Update all linked items.  Starting with just LABEL because I'm
		// not sure what else might need to be accounted for this.
		if (mask & LLInventoryObserver::LABEL)
		{
			addChangedMaskForLinks(referent, LLInventoryObserver::LABEL);
		}
	}
}

// If we get back a normal response, handle it here
void LLInventoryModel::fetchInventoryResponder::httpSuccess()
{
	const LLSD& content = getContent();
	if (!content.isMap())
	{
		failureResult(HTTP_INTERNAL_ERROR, "Malformed response contents", content);
		return;
	}
	start_new_inventory_observer();

	/*LLUUID agent_id;
	agent_id = content["agent_id"].asUUID();
	if(agent_id != gAgent.getID())
	{
		LL_WARNS() << "Got a inventory update for the wrong agent: " << agent_id
				<< LL_ENDL;
		return;
	}*/
	item_array_t items;
	update_map_t update;
	S32 count = content["items"].size();
	LLUUID folder_id;
	// Does this loop ever execute more than once?
	for(S32 i = 0; i < count; ++i)
	{
		LLPointer<LLViewerInventoryItem> titem = new LLViewerInventoryItem;
		titem->unpackMessage(content["items"][i]);
		
		LL_DEBUGS() << "LLInventoryModel::fetchInventoryResponder item id: "
					<< titem->getUUID() << LL_ENDL;
		items.push_back(titem);
		// examine update for changes.
		LLViewerInventoryItem* itemp = gInventory.getItem(titem->getUUID());
		if(itemp)
		{
			if(titem->getParentUUID() == itemp->getParentUUID())
			{
				update[titem->getParentUUID()];
			}
			else
			{
				++update[titem->getParentUUID()];
				--update[itemp->getParentUUID()];
			}
		}
		else
		{
			++update[titem->getParentUUID()];
		}
		if (folder_id.isNull())
		{
			folder_id = titem->getParentUUID();
		}
	}

	U32 changes = 0x0;
	//as above, this loop never seems to loop more than once per call
	for (item_array_t::iterator it = items.begin(); it != items.end(); ++it)
	{
		changes |= gInventory.updateItem(*it);
	}
	gInventory.notifyObservers();
	gViewerWindow->getWindow()->decBusyCount();
}

//If we get back an error (not found, etc...), handle it here
void LLInventoryModel::fetchInventoryResponder::httpFailure()
{
	LL_WARNS() << dumpResponse() << LL_ENDL;
	gInventory.notifyObservers();
}

bool LLInventoryModel::fetchDescendentsOf(const LLUUID& folder_id) const
{
	if(folder_id.isNull()) 
	{
		LL_WARNS() << "Calling fetch descendents on NULL folder id!" << LL_ENDL;
		return false;
	}
	LLViewerInventoryCategory* cat = getCategory(folder_id);
	if(!cat)
	{
		LL_WARNS() << "Asked to fetch descendents of non-existent folder: "
				<< folder_id << LL_ENDL;
		return false;
	}
	//S32 known_descendents = 0;
	///cat_array_t* categories = get_ptr_in_map(mParentChildCategoryTree, folder_id);
	//item_array_t* items = get_ptr_in_map(mParentChildItemTree, folder_id);
	//if(categories)
	//{
	//	known_descendents += categories->size();
	//}
	//if(items)
	//{
	//	known_descendents += items->size();
	//}
	return cat->fetch();
}

void LLInventoryModel::cache(
	const LLUUID& parent_folder_id,
	const LLUUID& agent_id)
{
	LL_DEBUGS() << "Caching " << parent_folder_id << " for " << agent_id
			 << LL_ENDL;
	LLViewerInventoryCategory* root_cat = getCategory(parent_folder_id);
	if(!root_cat) return;
	cat_array_t categories;
	categories.push_back(root_cat);
	item_array_t items;

	LLCanCache can_cache(this);
	can_cache(root_cat, NULL);
	collectDescendentsIf(
		parent_folder_id,
		categories,
		items,
		INCLUDE_TRASH,
		can_cache);
	std::string agent_id_str;
	std::string inventory_filename;
	agent_id.toString(agent_id_str);
	std::string path(gDirUtilp->getExpandedFilename(LL_PATH_CACHE, agent_id_str));
	inventory_filename = llformat(CACHE_FORMAT_STRING, path.c_str());
	saveToFile(inventory_filename, categories, items);
	std::string gzip_filename(inventory_filename);
	gzip_filename.append(".gz");
	if(gzip_file(inventory_filename, gzip_filename))
	{
		LL_DEBUGS() << "Successfully compressed " << inventory_filename << LL_ENDL;
		LLFile::remove(inventory_filename);
	}
	else
	{
		LL_WARNS() << "Unable to compress " << inventory_filename << LL_ENDL;
	}
}


void LLInventoryModel::addCategory(LLViewerInventoryCategory* category)
{
	//LL_INFOS() << "LLInventoryModel::addCategory()" << LL_ENDL;
	if(category)
	{
		// We aren't displaying the Meshes folder
		if (category->mPreferredType == LLFolderType::FT_MESH)
		{
			return;
		}

		// try to localize default names first. See EXT-8319, EXT-7051.
		category->localizeName();

		// Insert category uniquely into the map
		mCategoryMap[category->getUUID()] = category; // LLPointer will deref and delete the old one
		//mInventory[category->getUUID()] = category;
	}
}

bool LLInventoryModel::hasBacklinkInfo(const LLUUID& link_id, const LLUUID& target_id) const
{
	std::pair <backlink_mmap_t::const_iterator, backlink_mmap_t::const_iterator> range;
	range = mBacklinkMMap.equal_range(target_id);
	for (backlink_mmap_t::const_iterator it = range.first; it != range.second; ++it)
	{
		if (it->second == link_id)
		{
			return true;
		}
	}
	return false;
}

void LLInventoryModel::addBacklinkInfo(const LLUUID& link_id, const LLUUID& target_id)
{
	if (!hasBacklinkInfo(link_id, target_id))
	{
		mBacklinkMMap.insert(std::make_pair(target_id, link_id));
	}
}

void LLInventoryModel::removeBacklinkInfo(const LLUUID& link_id, const LLUUID& target_id)
{
	std::pair <backlink_mmap_t::iterator, backlink_mmap_t::iterator> range;
	range = mBacklinkMMap.equal_range(target_id);
	for (backlink_mmap_t::iterator it = range.first; it != range.second; )
	{
		if (it->second == link_id)
		{
			backlink_mmap_t::iterator delete_it = it; // iterator will be invalidated by erase.
			++it;
			mBacklinkMMap.erase(delete_it);
		}
		else
		{
			++it;
		}
	}
}

void LLInventoryModel::addItem(LLViewerInventoryItem* item)
{
	llassert(item);
	if(item)
	{
		// This can happen if assettype enums from llassettype.h ever change.
		// For example, there is a known backwards compatibility issue in some viewer prototypes prior to when 
		// the AT_LINK enum changed from 23 to 24.
		if ((item->getType() == LLAssetType::AT_NONE)
		    || LLAssetType::lookup(item->getType()) == LLAssetType::badLookup())
		{
			LL_WARNS() << "Got bad asset type for item [ name: " << item->getName() << " type: " << item->getType() << " inv-type: " << item->getInventoryType() << " ], ignoring." << LL_ENDL;
			return;
		}

		// This condition means that we tried to add a link without the baseobj being in memory.
		// The item will show up as a broken link.
		if (item->getIsBrokenLink())
		{
			LL_INFOS() << "Adding broken link [ name: " << item->getName() << " itemID: " << item->getUUID() << " assetID: " << item->getAssetUUID() << " )  parent: " << item->getParentUUID() << LL_ENDL;
		}
		if (item->getIsLinkType())
		{
			// Add back-link from linked-to UUID.
			const LLUUID& link_id = item->getUUID();
			const LLUUID& target_id = item->getLinkedUUID();
			addBacklinkInfo(link_id, target_id);
		}
		mItemMap[item->getUUID()] = item;
	}
}

// Empty the entire contents
void LLInventoryModel::empty()
{
//	LL_INFOS() << "LLInventoryModel::empty()" << LL_ENDL;
	std::for_each(
		mParentChildCategoryTree.begin(),
		mParentChildCategoryTree.end(),
		DeletePairedPointer());
	mParentChildCategoryTree.clear();
	std::for_each(
		mParentChildItemTree.begin(),
		mParentChildItemTree.end(),
		DeletePairedPointer());
	mParentChildItemTree.clear();
	mBacklinkMMap.clear(); // forget all backlink information.
	mCategoryMap.clear(); // remove all references (should delete entries)
	mItemMap.clear(); // remove all references (should delete entries)
	mLastItem = NULL;
	//mInventory.clear();
}

void LLInventoryModel::accountForUpdate(const LLCategoryUpdate& update) const
{
	LLViewerInventoryCategory* cat = getCategory(update.mCategoryID);
	if(cat)
	{
		S32 version = cat->getVersion();
		if(version != LLViewerInventoryCategory::VERSION_UNKNOWN)
		{
			S32 descendents_server = cat->getDescendentCount();
			S32 descendents_actual = cat->getViewerDescendentCount();
			if(descendents_server == descendents_actual)
			{
				descendents_actual += update.mDescendentDelta;
				cat->setDescendentCount(descendents_actual);
				cat->setVersion(++version);
				LL_DEBUGS("Inventory") << "accounted: '" << cat->getName() << "' "
									   << version << " with " << descendents_actual
									   << " descendents." << LL_ENDL;
			}
			else
			{
				// Error condition, this means that the category did not register that
				// it got new descendents (perhaps because it is still being loaded)
				// which means its descendent count will be wrong.
				LL_WARNS() << "Accounting failed for '" << cat->getName() << "' version:"
						   << version << " due to mismatched descendent count:  server == "
						   << descendents_server << ", viewer == " << descendents_actual << LL_ENDL;
			}
		}
		else
		{
			LL_WARNS() << "Accounting failed for '" << cat->getName() << "' version: unknown (" 
					   << version << ")" << LL_ENDL;
		}
	}
	else
	{
		LL_WARNS() << "No category found for update " << update.mCategoryID << LL_ENDL;
	}
}

void LLInventoryModel::accountForUpdate(
	const LLInventoryModel::update_list_t& update)
{
	update_list_t::const_iterator it = update.begin();
	update_list_t::const_iterator end = update.end();
	for(; it != end; ++it)
	{
		accountForUpdate(*it);
	}
}

void LLInventoryModel::accountForUpdate(
	const LLInventoryModel::update_map_t& update)
{
	LLCategoryUpdate up;
	update_map_t::const_iterator it = update.begin();
	update_map_t::const_iterator end = update.end();
	for(; it != end; ++it)
	{
		up.mCategoryID = (*it).first;
		up.mDescendentDelta = (*it).second.mValue;
		accountForUpdate(up);
	}
}

LLInventoryModel::EHasChildren LLInventoryModel::categoryHasChildren(
	const LLUUID& cat_id) const
{
	LLViewerInventoryCategory* cat = getCategory(cat_id);
	if(!cat) return CHILDREN_NO;
	if(cat->getDescendentCount() > 0)
	{
		return CHILDREN_YES;
	}
	if(cat->getDescendentCount() == 0)
	{
		return CHILDREN_NO;
	}
	if((cat->getDescendentCount() == LLViewerInventoryCategory::DESCENDENT_COUNT_UNKNOWN)
	   || (cat->getVersion() == LLViewerInventoryCategory::VERSION_UNKNOWN))
	{
		return CHILDREN_MAYBE;
	}

	// Shouldn't have to run this, but who knows.
	parent_cat_map_t::const_iterator cat_it = mParentChildCategoryTree.find(cat->getUUID());
	if (cat_it != mParentChildCategoryTree.end() && cat_it->second->size() > 0)
	{
		return CHILDREN_YES;
	}
	parent_item_map_t::const_iterator item_it = mParentChildItemTree.find(cat->getUUID());
	if (item_it != mParentChildItemTree.end() && item_it->second->size() > 0)
	{
		return CHILDREN_YES;
	}

	return CHILDREN_NO;
}

bool LLInventoryModel::isCategoryComplete(const LLUUID& cat_id) const
{
	LLViewerInventoryCategory* cat = getCategory(cat_id);
	if(cat && (cat->getVersion()!=LLViewerInventoryCategory::VERSION_UNKNOWN))
	{
		S32 descendents_server = cat->getDescendentCount();
		S32 descendents_actual = cat->getViewerDescendentCount();
		if(descendents_server == descendents_actual)
		{
			return true;
		}
	}
	return false;
}

bool LLInventoryModel::loadSkeleton(
	const LLSD& options,
	const LLUUID& owner_id)
{
	LL_DEBUGS() << "importing inventory skeleton for " << owner_id << LL_ENDL;

	typedef std::set<LLPointer<LLViewerInventoryCategory>, InventoryIDPtrLess> cat_set_t;
	cat_set_t temp_cats;
	bool rv = true;

	for(LLSD::array_const_iterator it = options.beginArray(),
		end = options.endArray(); it != end; ++it)
	{
		LLSD name = (*it)["name"];
		LLSD folder_id = (*it)["folder_id"];
		LLSD parent_id = (*it)["parent_id"];
		LLSD version = (*it)["version"];
		if(name.isDefined()
			&& folder_id.isDefined()
			&& parent_id.isDefined()
			&& version.isDefined()
			&& folder_id.asUUID().notNull() // if an id is null, it locks the viewer.
			) 		
		{
			LLPointer<LLViewerInventoryCategory> cat = new LLViewerInventoryCategory(owner_id);
			cat->rename(name.asString());
			cat->setUUID(folder_id.asUUID());
			cat->setParent(parent_id.asUUID());

			LLFolderType::EType preferred_type = LLFolderType::FT_NONE;
			LLSD type_default = (*it)["type_default"];
			if(type_default.isDefined())
            {
				preferred_type = (LLFolderType::EType)type_default.asInteger();
            }
            cat->setPreferredType(preferred_type);
			cat->setVersion(version.asInteger());
            temp_cats.insert(cat);
		}
		else
		{
			LL_WARNS() << "Unable to import near " << name.asString() << LL_ENDL;
            rv = false;
		}
	}

	S32 cached_category_count = 0;
	S32 cached_item_count = 0;
	if(!temp_cats.empty())
	{
		update_map_t child_counts;
		cat_array_t categories;
		item_array_t items;
		item_array_t possible_broken_links;
		cat_set_t invalid_categories; // Used to mark categories that weren't successfully loaded.
		std::string owner_id_str;
		owner_id.toString(owner_id_str);
		std::string path(gDirUtilp->getExpandedFilename(LL_PATH_CACHE, owner_id_str));
		std::string inventory_filename;
		inventory_filename = llformat(CACHE_FORMAT_STRING, path.c_str());
		const S32 NO_VERSION = LLViewerInventoryCategory::VERSION_UNKNOWN;
		std::string gzip_filename(inventory_filename);
		gzip_filename.append(".gz");
		LLFILE* fp = LLFile::fopen(gzip_filename, "rb");
		bool remove_inventory_file = false;
		if(fp)
		{
			fclose(fp);
			fp = NULL;
			if(gunzip_file(gzip_filename, inventory_filename))
			{
				// we only want to remove the inventory file if it was
				// gzipped before we loaded, and we successfully
				// gunziped it.
				remove_inventory_file = true;
			}
			else
			{
				LL_INFOS() << "Unable to gunzip " << gzip_filename << LL_ENDL;
			}
		}
		bool is_cache_obsolete = false;
		if(loadFromFile(inventory_filename, categories, items, is_cache_obsolete))
		{
			// We were able to find a cache of files. So, use what we
			// found to generate a set of categories we should add. We
			// will go through each category loaded and if the version
			// does not match, invalidate the version.
			S32 count = categories.size();
			cat_set_t::iterator not_cached = temp_cats.end();
			std::set<LLUUID> cached_ids;
			for(S32 i = 0; i < count; ++i)
			{
				LLViewerInventoryCategory* cat = categories[i];
				cat_set_t::iterator cit = temp_cats.find(cat);
				if (cit == temp_cats.end())
				{
					continue; // cache corruption?? not sure why this happens -SJB
				}
				LLViewerInventoryCategory* tcat = *cit;
				
				// we can safely ignore anything loaded from file, but
				// not sent down in the skeleton. Must have been removed from inventory.
				if(cit == not_cached)
				{
					continue;
				}
				if(cat->getVersion() != tcat->getVersion())
				{
					// if the cached version does not match the server version,
					// throw away the version we have so we can fetch the
					// correct contents the next time the viewer opens the folder.
					tcat->setVersion(NO_VERSION);
				}
				else
				{
					cached_ids.insert(tcat->getUUID());
				}
			}

			// go ahead and add the cats returned during the download
			std::set<LLUUID>::const_iterator not_cached_id = cached_ids.end();
			cached_category_count = cached_ids.size();
			for(cat_set_t::iterator it = temp_cats.begin(); it != temp_cats.end(); ++it)
			{
				if(cached_ids.find((*it)->getUUID()) == not_cached_id)
				{
					// this check is performed so that we do not
					// mark new folders in the skeleton (and not in cache)
					// as being cached.
					LLViewerInventoryCategory *llvic = (*it);
					llvic->setVersion(NO_VERSION);
				}
				addCategory(*it);
				++child_counts[(*it)->getParentUUID()];
			}

			// Add all the items loaded which are parented to a
			// category with a correctly cached parent
			S32 bad_link_count = 0;
			S32 good_link_count = 0;
			S32 recovered_link_count = 0;
			cat_map_t::iterator unparented = mCategoryMap.end();
			for(item_array_t::const_iterator item_iter = items.begin();
				item_iter != items.end();
				++item_iter)
			{
				LLViewerInventoryItem *item = (*item_iter).get();
				const cat_map_t::iterator cit = mCategoryMap.find(item->getParentUUID());
				
				if(cit != unparented)
				{
					const LLViewerInventoryCategory* cat = cit->second.get();
					if(cat->getVersion() != NO_VERSION)
					{
						// This can happen if the linked object's baseobj is removed from the cache but the linked object is still in the cache.
						if (item->getIsBrokenLink())
						{
							//bad_link_count++;
							LL_DEBUGS() << "Attempted to add cached link item without baseobj present ( name: "
									 << item->getName() << " itemID: " << item->getUUID()
									 << " assetID: " << item->getAssetUUID()
									 << " ).  Ignoring and invalidating " << cat->getName() << " . " << LL_ENDL;
							possible_broken_links.push_back(item);
							continue;
						}
						else if (item->getIsLinkType())
						{
							good_link_count++;
						}
						addItem(item);
						cached_item_count += 1;
						++child_counts[cat->getUUID()];
					}
				}
			}
			if (possible_broken_links.size() > 0)
			{
				for(item_array_t::const_iterator item_iter = possible_broken_links.begin();
				    item_iter != possible_broken_links.end();
				    ++item_iter)
				{
					LLViewerInventoryItem *item = (*item_iter).get();
					const cat_map_t::iterator cit = mCategoryMap.find(item->getParentUUID());
					const LLViewerInventoryCategory* cat = cit->second.get();
					if (item->getIsBrokenLink())
					{
						bad_link_count++;
						invalid_categories.insert(cit->second);
						//LL_INFOS() << "link still broken: " << item->getName() << " in folder " << cat->getName() << LL_ENDL;
					}
					else
					{
						// was marked as broken because of loading order, its actually fine to load
						addItem(item);
						cached_item_count += 1;
						++child_counts[cat->getUUID()];
						recovered_link_count++;
					}
				}

 				LL_INFOS() << "Attempted to add " << bad_link_count
 						<< " cached link items without baseobj present. "
					    << good_link_count << " link items were successfully added. "
					    << recovered_link_count << " links added in recovery. "
 						<< "The corresponding categories were invalidated." << LL_ENDL;
			}

		}
		else
		{
			// go ahead and add everything after stripping the version
			// information.
			for(cat_set_t::iterator it = temp_cats.begin(); it != temp_cats.end(); ++it)
			{
				LLViewerInventoryCategory *llvic = (*it);
				llvic->setVersion(NO_VERSION);
				addCategory(*it);
			}
		}

		// Invalidate all categories that failed fetching descendents for whatever
		// reason (e.g. one of the descendents was a broken link).
		for (cat_set_t::iterator invalid_cat_it = invalid_categories.begin();
			 invalid_cat_it != invalid_categories.end();
			 invalid_cat_it++)
		{
			LLViewerInventoryCategory* cat = (*invalid_cat_it).get();
			cat->setVersion(NO_VERSION);
			LL_DEBUGS("Inventory") << "Invalidating category name: " << cat->getName() << " UUID: " << cat->getUUID() << " due to invalid descendents cache" << LL_ENDL;
		}
		LL_INFOS("Inventory") << "Invalidated " << invalid_categories.size() << " categories due to invalid descendents cache" << LL_ENDL;

		// At this point, we need to set the known descendents for each
		// category which successfully cached so that we do not
		// needlessly fetch descendents for categories which we have.
		update_map_t::const_iterator no_child_counts = child_counts.end();
		for(cat_set_t::iterator it = temp_cats.begin(); it != temp_cats.end(); ++it)
		{
			LLViewerInventoryCategory* cat = (*it).get();
			if(cat->getVersion() != NO_VERSION)
			{
				update_map_t::const_iterator the_count = child_counts.find(cat->getUUID());
				if(the_count != no_child_counts)
				{
					const S32 num_descendents = (*the_count).second.mValue;
					cat->setDescendentCount(num_descendents);
				}
				else
				{
					cat->setDescendentCount(0);
				}
			}
		}

		if(remove_inventory_file)
		{
			// clean up the gunzipped file.
			LLFile::remove(inventory_filename);
		}
		if(is_cache_obsolete)
		{
			// If out of date, remove the gzipped file too.
			LL_WARNS() << "Inv cache out of date, removing" << LL_ENDL;
			LLFile::remove(gzip_filename);
		}
		categories.clear(); // will unref and delete entries
	}

	LL_INFOS() << "Successfully loaded " << cached_category_count
			<< " categories and " << cached_item_count << " items from cache."
			<< LL_ENDL;

	return rv;
}

// This is a brute force method to rebuild the entire parent-child
// relations. The overall operation has O(NlogN) performance, which
// should be sufficient for our needs. 
void LLInventoryModel::buildParentChildMap()
{
	LL_INFOS() << "LLInventoryModel::buildParentChildMap()" << LL_ENDL;

	// *NOTE: I am skipping the logic around folder version
	// synchronization here because it seems if a folder is lost, we
	// might actually want to invalidate it at that point - not
	// attempt to cache. More time & thought is necessary.

	// First the categories. We'll copy all of the categories into a
	// temporary container to iterate over (oh for real iterators.)
	// While we're at it, we'll allocate the arrays in the trees.
	cat_array_t cats;
	cat_array_t* catsp;
	item_array_t* itemsp;
	
	for(cat_map_t::iterator cit = mCategoryMap.begin(); cit != mCategoryMap.end(); ++cit)
	{
		LLViewerInventoryCategory* cat = cit->second;
		cats.push_back(cat);
		if (mParentChildCategoryTree.count(cat->getUUID()) == 0)
		{
			llassert_always(mCategoryLock[cat->getUUID()] == false);
			catsp = new cat_array_t;
			mParentChildCategoryTree[cat->getUUID()] = catsp;
		}
		if (mParentChildItemTree.count(cat->getUUID()) == 0)
		{
			llassert_always(mItemLock[cat->getUUID()] == false);
			itemsp = new item_array_t;
			mParentChildItemTree[cat->getUUID()] = itemsp;
		}
	}

	// Insert a special parent for the root - so that lookups on
	// LLUUID::null as the parent work correctly. This is kind of a
	// blatent wastes of space since we allocate a block of memory for
	// the array, but whatever - it's not that much space.
	if (mParentChildCategoryTree.count(LLUUID::null) == 0)
	{
		catsp = new cat_array_t;
		mParentChildCategoryTree[LLUUID::null] = catsp;
	}

	// Now we have a structure with all of the categories that we can
	// iterate over and insert into the correct place in the child
	// category tree. 
	S32 count = cats.size();
	S32 i;
	S32 lost = 0;
	cat_array_t lost_cats;
	for(i = 0; i < count; ++i)
	{
		LLViewerInventoryCategory* cat = cats.at(i);
		catsp = getUnlockedCatArray(cat->getParentUUID());
		if(catsp &&
		   // Only the two root folders should be children of null.
		   // Others should go to lost & found.
		   (cat->getParentUUID().notNull() || 
			cat->getPreferredType() == LLFolderType::FT_ROOT_INVENTORY ))
		{
			catsp->push_back(cat);
		}
		else
		{
			// *NOTE: This process could be a lot more efficient if we
			// used the new MoveInventoryFolder message, but we would
			// have to continue to do the update & build here. So, to
			// implement it, we would need a set or map of uuid pairs
			// which would be (folder_id, new_parent_id) to be sent up
			// to the server.
			LL_INFOS() << "Lost category: " << cat->getUUID() << " - "
					   << cat->getName() << LL_ENDL;
			++lost;
			lost_cats.push_back(cat);
		}
	}
	if(lost)
	{
		LL_WARNS() << "Found  " << lost << " lost categories." << LL_ENDL;
	}

	// Do moves in a separate pass to make sure we've properly filed
	// the FT_LOST_AND_FOUND category before we try to find its UUID.
	for(i = 0; i<lost_cats.size(); ++i)
	{
		LLViewerInventoryCategory *cat = lost_cats.at(i);

		// plop it into the lost & found.
		LLFolderType::EType pref = cat->getPreferredType();
		if(LLFolderType::FT_NONE == pref)
		{
			cat->setParent(findCategoryUUIDForType(LLFolderType::FT_LOST_AND_FOUND));
		}
		else if(LLFolderType::FT_ROOT_INVENTORY == pref)
		{
			// it's the root
			cat->setParent(LLUUID::null);
		}
		else
		{
			// it's a protected folder.
			cat->setParent(gInventory.getRootFolderID());
		}
		// FIXME note that updateServer() fails with protected
		// types, so this will not work as intended in that case.
		cat->updateServer(TRUE);
		catsp = getUnlockedCatArray(cat->getParentUUID());
		if(catsp)
		{
			catsp->push_back(cat);
		}
		else
		{		
			LL_WARNS() << "Lost and found Not there!!" << LL_ENDL;
		}
	}

	const BOOL COF_exists = (findCategoryUUIDForType(LLFolderType::FT_CURRENT_OUTFIT, FALSE) != LLUUID::null);
	sFirstTimeInViewer2 = !COF_exists || gAgent.isFirstLogin();


	// Now the items. We allocated in the last step, so now all we
	// have to do is iterate over the items and put them in the right
	// place.
	item_array_t items;
	if(!mItemMap.empty())
	{
		LLPointer<LLViewerInventoryItem> item;
		for(item_map_t::iterator iit = mItemMap.begin(); iit != mItemMap.end(); ++iit)
		{
			item = (*iit).second;
			items.push_back(item);
		}
	}
	count = items.size();
	lost = 0;
	uuid_vec_t lost_item_ids;
	for(i = 0; i < count; ++i)
	{
		LLPointer<LLViewerInventoryItem> item;
		item = items.at(i);
		itemsp = getUnlockedItemArray(item->getParentUUID());
		if(itemsp)
		{
			itemsp->push_back(item);
		}
		else
		{
			LL_INFOS() << "Lost item: " << item->getUUID() << " - "
					   << item->getName() << LL_ENDL;
			++lost;
			// plop it into the lost & found.
			//
			item->setParent(findCategoryUUIDForType(LLFolderType::FT_LOST_AND_FOUND));
			// move it later using a special message to move items. If
			// we update server here, the client might crash.
			//item->updateServer();
			lost_item_ids.push_back(item->getUUID());
			itemsp = getUnlockedItemArray(item->getParentUUID());
			if(itemsp)
			{
				itemsp->push_back(item);
			}
			else
			{
				LL_WARNS() << "Lost and found Not there!!" << LL_ENDL;
			}
		}
	}
	if(lost)
	{
		LL_WARNS() << "Found " << lost << " lost items." << LL_ENDL;
		LLMessageSystem* msg = gMessageSystem;
		BOOL start_new_message = TRUE;
		const LLUUID lnf = findCategoryUUIDForType(LLFolderType::FT_LOST_AND_FOUND);
		for(uuid_vec_t::iterator it = lost_item_ids.begin() ; it < lost_item_ids.end(); ++it)
		{
			if(start_new_message)
			{
				start_new_message = FALSE;
				msg->newMessageFast(_PREHASH_MoveInventoryItem);
				msg->nextBlockFast(_PREHASH_AgentData);
				msg->addUUIDFast(_PREHASH_AgentID, gAgent.getID());
				msg->addUUIDFast(_PREHASH_SessionID, gAgent.getSessionID());
				msg->addBOOLFast(_PREHASH_Stamp, FALSE);
			}
			msg->nextBlockFast(_PREHASH_InventoryData);
			msg->addUUIDFast(_PREHASH_ItemID, (*it));
			msg->addUUIDFast(_PREHASH_FolderID, lnf);
			msg->addString("NewName", NULL);
			if(msg->isSendFull(NULL))
			{
				start_new_message = TRUE;
				gAgent.sendReliableMessage();
			}
		}
		if(!start_new_message)
		{
			gAgent.sendReliableMessage();
		}
	}

	const LLUUID &agent_inv_root_id = gInventory.getRootFolderID();
	if (agent_inv_root_id.notNull())
	{
		cat_array_t* catsp = get_ptr_in_map(mParentChildCategoryTree, agent_inv_root_id);
		if(catsp)
		{
			// *HACK - fix root inventory folder
			// some accounts has pbroken inventory root folders
			
			std::string name = "My Inventory";
			LLUUID prev_root_id = mRootFolderID;
			for (parent_cat_map_t::const_iterator it = mParentChildCategoryTree.begin(),
					 it_end = mParentChildCategoryTree.end(); it != it_end; ++it)
			{
				cat_array_t* cat_array = it->second;
				for (cat_array_t::const_iterator cat_it = cat_array->begin(),
						 cat_it_end = cat_array->end(); cat_it != cat_it_end; ++cat_it)
					{
					LLPointer<LLViewerInventoryCategory> category = *cat_it;

					if(category && category->getPreferredType() != LLFolderType::FT_ROOT_INVENTORY)
						continue;
					if ( category && 0 == LLStringUtil::compareInsensitive(name, category->getName()) )
					{
						if(category->getUUID()!=mRootFolderID)
						{
							LLUUID& new_inv_root_folder_id = const_cast<LLUUID&>(mRootFolderID);
							new_inv_root_folder_id = category->getUUID();
						}
					}
				}
			}

			// 'My Inventory',
			// root of the agent's inv found.
			// The inv tree is built.
			mIsAgentInvUsable = true;

			// notifyObservers() has been moved to
			// llstartup/idle_startup() after this func completes.
			// Allows some system categories to be created before
			// observers start firing.
		}
	}

	if (!gInventory.validate())
	{
	 	LL_WARNS() << "model failed validity check!" << LL_ENDL;
	}
}

void LLInventoryModel::createCommonSystemCategories()
{
	gInventory.findCategoryUUIDForType(LLFolderType::FT_TRASH,true);
	gInventory.findCategoryUUIDForType(LLFolderType::FT_FAVORITE,true);
	gInventory.findCategoryUUIDForType(LLFolderType::FT_CALLINGCARD,true);
	gInventory.findCategoryUUIDForType(LLFolderType::FT_MY_OUTFITS,true);
}

struct LLUUIDAndName
{
	LLUUIDAndName() {}
	LLUUIDAndName(const LLUUID& id, const std::string& name);
	bool operator==(const LLUUIDAndName& rhs) const;
	bool operator<(const LLUUIDAndName& rhs) const;
	bool operator>(const LLUUIDAndName& rhs) const;

	LLUUID mID;
	std::string mName;
};

LLUUIDAndName::LLUUIDAndName(const LLUUID& id, const std::string& name) :
	mID(id), mName(name)
{
}

bool LLUUIDAndName::operator==(const LLUUIDAndName& rhs) const
{
	return ((mID == rhs.mID) && (mName == rhs.mName));
}

bool LLUUIDAndName::operator<(const LLUUIDAndName& rhs) const
{
	return (mID < rhs.mID);
}

bool LLUUIDAndName::operator>(const LLUUIDAndName& rhs) const
{
	return (mID > rhs.mID);
}

// static
bool LLInventoryModel::loadFromFile(const std::string& filename,
									LLInventoryModel::cat_array_t& categories,
									LLInventoryModel::item_array_t& items,
									bool &is_cache_obsolete)
{
	if(filename.empty())
	{
		LL_ERRS() << "Filename is Null!" << LL_ENDL;
		return false;
	}
	LL_INFOS() << "LLInventoryModel::loadFromFile(" << filename << ")" << LL_ENDL;
	LLFILE* file = LLFile::fopen(filename, "rb");		/*Flawfinder: ignore*/
	if(!file)
	{
		LL_INFOS() << "unable to load inventory from: " << filename << LL_ENDL;
		return false;
	}
	// *NOTE: This buffer size is hard coded into scanf() below.
	char buffer[MAX_STRING];		/*Flawfinder: ignore*/
	char keyword[MAX_STRING];		/*Flawfinder: ignore*/
	char value[MAX_STRING];			/*Flawfinder: ignore*/
	is_cache_obsolete = true;  		// Obsolete until proven current
	while(!feof(file) && fgets(buffer, MAX_STRING, file)) 
	{
		sscanf(buffer, " %126s %126s", keyword, value);	/* Flawfinder: ignore */
		if(0 == strcmp("inv_cache_version", keyword))
		{
			S32 version;
			int succ = sscanf(value,"%d",&version);
			if ((1 == succ) && (version == sCurrentInvCacheVersion))
			{
				// Cache is up to date
				is_cache_obsolete = false;
				continue;
			}
			else
			{
				// Cache is out of date
				break;
			}
		}
		else if(0 == strcmp("inv_category", keyword))
		{
			if (is_cache_obsolete)
				break;
			
			LLPointer<LLViewerInventoryCategory> inv_cat = new LLViewerInventoryCategory(LLUUID::null);
			if(inv_cat->importFileLocal(file))
			{
				categories.push_back(inv_cat);
			}
			else
			{
				LL_WARNS() << "loadInventoryFromFile().  Ignoring invalid inventory category: " << inv_cat->getName() << LL_ENDL;
				//delete inv_cat; // automatic when inv_cat is reassigned or destroyed
			}
		}
		else if(0 == strcmp("inv_item", keyword))
		{
			if (is_cache_obsolete)
				break;

			LLPointer<LLViewerInventoryItem> inv_item = new LLViewerInventoryItem;
			if( inv_item->importFileLocal(file) )
			{
				// *FIX: Need a better solution, this prevents the
				// application from freezing, but breaks inventory
				// caching.
				if(inv_item->getUUID().isNull())
				{
					//delete inv_item; // automatic when inv_cat is reassigned or destroyed
					LL_WARNS() << "Ignoring inventory with null item id: "
							<< inv_item->getName() << LL_ENDL;
						
				}
				else
				{
					items.push_back(inv_item);
				}
			}
			else
			{
				LL_WARNS() << "loadInventoryFromFile().  Ignoring invalid inventory item: " << inv_item->getName() << LL_ENDL;
				//delete inv_item; // automatic when inv_cat is reassigned or destroyed
			}
		}
		else
		{
			LL_WARNS() << "Unknown token in inventory file '" << keyword << "'"
					<< LL_ENDL;
		}
	}
	fclose(file);
	if (is_cache_obsolete)
		return false;
	return true;
}

// static
bool LLInventoryModel::saveToFile(const std::string& filename,
								  const cat_array_t& categories,
								  const item_array_t& items)
{
	if(filename.empty())
	{
		LL_ERRS() << "Filename is Null!" << LL_ENDL;
		return false;
	}
	LL_INFOS() << "LLInventoryModel::saveToFile(" << filename << ")" << LL_ENDL;
	LLFILE* file = LLFile::fopen(filename, "wb");		/*Flawfinder: ignore*/
	if(!file)
	{
		LL_WARNS() << "unable to save inventory to: " << filename << LL_ENDL;
		return false;
	}

	fprintf(file, "\tinv_cache_version\t%d\n",sCurrentInvCacheVersion);
	S32 count = categories.size();
	S32 i;
	for(i = 0; i < count; ++i)
	{
		LLViewerInventoryCategory* cat = categories[i];
		if(cat->getVersion() != LLViewerInventoryCategory::VERSION_UNKNOWN)
		{
			cat->exportFileLocal(file);
		}
	}

	count = items.size();
	for(i = 0; i < count; ++i)
	{
		items[i]->exportFile(file);
	}

	fclose(file);
	return true;
}

// message handling functionality
// static
void LLInventoryModel::registerCallbacks(LLMessageSystem* msg)
{
	//msg->setHandlerFuncFast(_PREHASH_InventoryUpdate,
	//					processInventoryUpdate,
	//					NULL);
	//msg->setHandlerFuncFast(_PREHASH_UseCachedInventory,
	//					processUseCachedInventory,
	//					NULL);
	msg->setHandlerFuncFast(_PREHASH_UpdateCreateInventoryItem,
						processUpdateCreateInventoryItem,
						NULL);
	msg->setHandlerFuncFast(_PREHASH_RemoveInventoryItem,
						processRemoveInventoryItem,
						NULL);
	msg->setHandlerFuncFast(_PREHASH_UpdateInventoryFolder,
						processUpdateInventoryFolder,
						NULL);
	msg->setHandlerFuncFast(_PREHASH_RemoveInventoryFolder,
						processRemoveInventoryFolder,
						NULL);
	msg->setHandlerFuncFast(_PREHASH_RemoveInventoryObjects,
							processRemoveInventoryObjects,
							NULL);	
	//msg->setHandlerFuncFast(_PREHASH_ExchangeCallingCard,
	//						processExchangeCallingcard,
	//						NULL);
	//msg->setHandlerFuncFast(_PREHASH_AddCallingCard,
	//					processAddCallingcard,
	//					NULL);
	//msg->setHandlerFuncFast(_PREHASH_DeclineCallingCard,
	//					processDeclineCallingcard,
	//					NULL);
	msg->setHandlerFuncFast(_PREHASH_SaveAssetIntoInventory,
						processSaveAssetIntoInventory,
						NULL);
	msg->setHandlerFuncFast(_PREHASH_BulkUpdateInventory,
							processBulkUpdateInventory,
							NULL);
	msg->setHandlerFunc("InventoryDescendents", processInventoryDescendents);
	msg->setHandlerFunc("MoveInventoryItem", processMoveInventoryItem);
	msg->setHandlerFunc("FetchInventoryReply", processFetchInventoryReply);
}


// 	static
void LLInventoryModel::processUpdateCreateInventoryItem(LLMessageSystem* msg, void**)
{
	// do accounting and highlight new items if they arrive
	if (gInventory.messageUpdateCore(msg, true, LLInventoryObserver::UPDATE_CREATE))
	{
		U32 callback_id;
		LLUUID item_id;
		msg->getUUIDFast(_PREHASH_InventoryData, _PREHASH_ItemID, item_id);
		msg->getU32Fast(_PREHASH_InventoryData, _PREHASH_CallbackID, callback_id);

		gInventoryCallbacks.fire(callback_id, item_id);
	}

}

// static
void LLInventoryModel::processFetchInventoryReply(LLMessageSystem* msg, void**)
{
	// no accounting
	gInventory.messageUpdateCore(msg, false);
}


bool LLInventoryModel::messageUpdateCore(LLMessageSystem* msg, bool account, U32 mask)
{
	//make sure our added inventory observer is active
	start_new_inventory_observer();

	LLUUID agent_id;
	msg->getUUIDFast(_PREHASH_AgentData, _PREHASH_AgentID, agent_id);
	if(agent_id != gAgent.getID())
	{
		LL_WARNS() << "Got a inventory update for the wrong agent: " << agent_id
				<< LL_ENDL;
		return false;
	}
	item_array_t items;
	update_map_t update;
	S32 count = msg->getNumberOfBlocksFast(_PREHASH_InventoryData);
	LLUUID folder_id;
	// Does this loop ever execute more than once?
	for(S32 i = 0; i < count; ++i)
	{
		LLPointer<LLViewerInventoryItem> titem = new LLViewerInventoryItem;
		titem->unpackMessage(msg, _PREHASH_InventoryData, i);
		LL_DEBUGS() << "LLInventoryModel::messageUpdateCore() item id:"
				 << titem->getUUID() << LL_ENDL;
		items.push_back(titem);
		// examine update for changes.
		LLViewerInventoryItem* itemp = gInventory.getItem(titem->getUUID());
		if(itemp)
		{
			if(titem->getParentUUID() == itemp->getParentUUID())
			{
				update[titem->getParentUUID()];
			}
			else
			{
				++update[titem->getParentUUID()];
				--update[itemp->getParentUUID()];
			}
		}
		else
		{
			++update[titem->getParentUUID()];
		}
		if (folder_id.isNull())
		{
			folder_id = titem->getParentUUID();
		}
	}
	if(account)
	{
		gInventory.accountForUpdate(update);
	}

	U32 changes = 0x0;
	if (account)
	{
		mask |= LLInventoryObserver::CREATE;
	}
	//as above, this loop never seems to loop more than once per call
	for (item_array_t::iterator it = items.begin(); it != items.end(); ++it)
	{
		changes |= gInventory.updateItem(*it, mask);
	}
	gInventory.notifyObservers();
	gViewerWindow->getWindow()->decBusyCount();

	return true;
}

// 	static
void LLInventoryModel::removeInventoryItem(LLUUID agent_id, LLMessageSystem* msg, const char* msg_label)
{
	LLUUID item_id;
	S32 count = msg->getNumberOfBlocksFast(msg_label);
	LL_DEBUGS() << "Message has " << count << " item blocks" << LL_ENDL;
	uuid_vec_t item_ids;
	update_map_t update;
	for(S32 i = 0; i < count; ++i)
	{
		msg->getUUIDFast(msg_label, _PREHASH_ItemID, item_id, i);
		LL_DEBUGS() << "Checking for item-to-be-removed " << item_id << LL_ENDL;
		LLViewerInventoryItem* itemp = gInventory.getItem(item_id);
		if(itemp)
		{
		LL_DEBUGS() << "Item will be removed " << item_id << LL_ENDL;
			// we only bother with the delete and account if we found
			// the item - this is usually a back-up for permissions,
			// so frequently the item will already be gone.
			--update[itemp->getParentUUID()];
			item_ids.push_back(item_id);
		}
	}
	gInventory.accountForUpdate(update);
	for(uuid_vec_t::iterator it = item_ids.begin(); it != item_ids.end(); ++it)
	{
		LL_DEBUGS() << "Calling deleteObject " << *it << LL_ENDL;
		gInventory.deleteObject(*it);
	}
}

// 	static
void LLInventoryModel::processRemoveInventoryItem(LLMessageSystem* msg, void**)
{
	LL_DEBUGS() << "LLInventoryModel::processRemoveInventoryItem()" << LL_ENDL;
	LLUUID agent_id, item_id;
	msg->getUUIDFast(_PREHASH_AgentData, _PREHASH_AgentID, agent_id);
	if(agent_id != gAgent.getID())
	{
		LL_WARNS() << "Got a RemoveInventoryItem for the wrong agent."
				<< LL_ENDL;
		return;
	}
	LLInventoryModel::removeInventoryItem(agent_id, msg, _PREHASH_InventoryData);
	gInventory.notifyObservers();
}

// 	static
void LLInventoryModel::processUpdateInventoryFolder(LLMessageSystem* msg,
													void**)
{
	LL_DEBUGS() << "LLInventoryModel::processUpdateInventoryFolder()" << LL_ENDL;
	LLUUID agent_id, folder_id, parent_id;
	//char name[DB_INV_ITEM_NAME_BUF_SIZE];
	msg->getUUIDFast(_PREHASH_FolderData, _PREHASH_AgentID, agent_id);
	if(agent_id != gAgent.getID())
	{
		LL_WARNS() << "Got an UpdateInventoryFolder for the wrong agent."
				<< LL_ENDL;
		return;
	}
	LLPointer<LLViewerInventoryCategory> lastfolder; // hack
	cat_array_t folders;
	update_map_t update;
	S32 count = msg->getNumberOfBlocksFast(_PREHASH_FolderData);
	for(S32 i = 0; i < count; ++i)
	{
		LLPointer<LLViewerInventoryCategory> tfolder = new LLViewerInventoryCategory(gAgent.getID());
		lastfolder = tfolder;
		tfolder->unpackMessage(msg, _PREHASH_FolderData, i);
		// make sure it's not a protected folder
		tfolder->setPreferredType(LLFolderType::FT_NONE);
		folders.push_back(tfolder);
		// examine update for changes.
		LLViewerInventoryCategory* folderp = gInventory.getCategory(tfolder->getUUID());
		if(folderp)
		{
			if(tfolder->getParentUUID() == folderp->getParentUUID())
			{
				update[tfolder->getParentUUID()];
			}
			else
			{
				++update[tfolder->getParentUUID()];
				--update[folderp->getParentUUID()];
			}
		}
		else
		{
			++update[tfolder->getParentUUID()];
		}
	}
	gInventory.accountForUpdate(update);
	for (cat_array_t::iterator it = folders.begin(); it != folders.end(); ++it)
	{
		gInventory.updateCategory(*it);
	}
	gInventory.notifyObservers();

	// *HACK: Do the 'show' logic for a new item in the inventory.
	LLInventoryPanel *active_panel = LLInventoryPanel::getActiveInventoryPanel();
	if (active_panel)
	{
		active_panel->setSelection(lastfolder->getUUID(), TAKE_FOCUS_NO);
	}
}

// 	static
void LLInventoryModel::removeInventoryFolder(LLUUID agent_id,
											 LLMessageSystem* msg)
{
	LLUUID folder_id;
	uuid_vec_t folder_ids;
	update_map_t update;
	S32 count = msg->getNumberOfBlocksFast(_PREHASH_FolderData);
	for(S32 i = 0; i < count; ++i)
	{
		msg->getUUIDFast(_PREHASH_FolderData, _PREHASH_FolderID, folder_id, i);
		LLViewerInventoryCategory* folderp = gInventory.getCategory(folder_id);
		if(folderp)
		{
			--update[folderp->getParentUUID()];
			folder_ids.push_back(folder_id);
		}
	}
	gInventory.accountForUpdate(update);
	for(uuid_vec_t::iterator it = folder_ids.begin(); it != folder_ids.end(); ++it)
	{
		gInventory.deleteObject(*it);
	}
}

// 	static
void LLInventoryModel::processRemoveInventoryFolder(LLMessageSystem* msg,
													void**)
{
	LL_DEBUGS() << "LLInventoryModel::processRemoveInventoryFolder()" << LL_ENDL;
	LLUUID agent_id, session_id;
	msg->getUUIDFast(_PREHASH_AgentData, _PREHASH_AgentID, agent_id);
	msg->getUUIDFast(_PREHASH_AgentData, _PREHASH_SessionID, session_id);
	if(agent_id != gAgent.getID())
	{
		LL_WARNS() << "Got a RemoveInventoryFolder for the wrong agent."
		<< LL_ENDL;
		return;
	}
	LLInventoryModel::removeInventoryFolder( agent_id, msg );
	gInventory.notifyObservers();
}

// 	static
void LLInventoryModel::processRemoveInventoryObjects(LLMessageSystem* msg,
													void**)
{
	LL_DEBUGS() << "LLInventoryModel::processRemoveInventoryObjects()" << LL_ENDL;
	LLUUID agent_id, session_id;
	msg->getUUIDFast(_PREHASH_AgentData, _PREHASH_AgentID, agent_id);
	msg->getUUIDFast(_PREHASH_AgentData, _PREHASH_SessionID, session_id);
	if(agent_id != gAgent.getID())
	{
		LL_WARNS() << "Got a RemoveInventoryObjects for the wrong agent."
		<< LL_ENDL;
		return;
	}
	LLInventoryModel::removeInventoryFolder( agent_id, msg );
	LLInventoryModel::removeInventoryItem( agent_id, msg, _PREHASH_ItemData );
	gInventory.notifyObservers();
}

// 	static
void LLInventoryModel::processSaveAssetIntoInventory(LLMessageSystem* msg,
													 void**)
{
	LLUUID agent_id;
	msg->getUUIDFast(_PREHASH_AgentData, _PREHASH_AgentID, agent_id);
	if(agent_id != gAgent.getID())
	{
		LL_WARNS() << "Got a SaveAssetIntoInventory message for the wrong agent."
				<< LL_ENDL;
		return;
	}

	LLUUID item_id;
	msg->getUUIDFast(_PREHASH_InventoryData, _PREHASH_ItemID, item_id);

	// The viewer ignores the asset id because this message is only
	// used for attachments/objects, so the asset id is not used in
	// the viewer anyway.
	LL_DEBUGS() << "LLInventoryModel::processSaveAssetIntoInventory itemID="
		<< item_id << LL_ENDL;
	LLViewerInventoryItem* item = gInventory.getItem( item_id );
	if( item )
	{
		LLCategoryUpdate up(item->getParentUUID(), 0);
		gInventory.accountForUpdate(up);
		gInventory.addChangedMask( LLInventoryObserver::INTERNAL, item_id);
		gInventory.notifyObservers();
	}
	else
	{
		LL_INFOS() << "LLInventoryModel::processSaveAssetIntoInventory item"
			" not found: " << item_id << LL_ENDL;
	}

// [RLVa:KB] - Checked: 2010-03-05 (RLVa-1.2.0a) | Added: RLVa-0.2.0e
	if (rlv_handler_t::isEnabled())
	{
		RlvAttachmentLockWatchdog::instance().onSavedAssetIntoInventory(item_id);
	}
// [/RLVa:KB]

	if(gViewerWindow)
	{
		gViewerWindow->getWindow()->decBusyCount();
	}
}

struct InventoryCallbackInfo
{
	InventoryCallbackInfo(U32 callback, const LLUUID& inv_id) :
		mCallback(callback), mInvID(inv_id) {}
	U32 mCallback;
	LLUUID mInvID;
};

// static
void LLInventoryModel::processBulkUpdateInventory(LLMessageSystem* msg, void**)
{
	LLUUID agent_id;
	msg->getUUIDFast(_PREHASH_AgentData, _PREHASH_AgentID, agent_id);
	if(agent_id != gAgent.getID())
	{
		LL_WARNS() << "Got a BulkUpdateInventory for the wrong agent." << LL_ENDL;
		return;
	}
	LLUUID tid;
	msg->getUUIDFast(_PREHASH_AgentData, _PREHASH_TransactionID, tid);
#ifndef LL_RELEASE_FOR_DOWNLOAD
	LL_DEBUGS("Inventory") << "Bulk inventory: " << tid << LL_ENDL;
#endif

	update_map_t update;
	cat_array_t folders;
	S32 count;
	S32 i;
	count = msg->getNumberOfBlocksFast(_PREHASH_FolderData);
	for(i = 0; i < count; ++i)
	{
		LLPointer<LLViewerInventoryCategory> tfolder = new LLViewerInventoryCategory(gAgent.getID());
		tfolder->unpackMessage(msg, _PREHASH_FolderData, i);
		LL_DEBUGS("Inventory") << "unpacked folder '" << tfolder->getName() << "' ("
							   << tfolder->getUUID() << ") in " << tfolder->getParentUUID()
							   << LL_ENDL;
		if(tfolder->getUUID().notNull())
		{
			folders.push_back(tfolder);
			LLViewerInventoryCategory* folderp = gInventory.getCategory(tfolder->getUUID());
			if(folderp)
			{
				if(tfolder->getParentUUID() == folderp->getParentUUID())
				{
// [RLVa:KB] - Checked: 2010-04-18 (RLVa-1.2.0e) | Added: RLVa-1.2.0e
					// NOTE-RLVa: not sure if this is a hack or a bug-fix :o
					//		-> if we rename the folder on the first BulkUpdateInventory message subsequent messages will still contain
					//         the old folder name and gInventory.updateCategory() below will "undo" the folder name change but on the
					//         viewer-side *only* so the folder name actually becomes out of sync with what's on the inventory server
					//      -> so instead we keep the name of the existing folder and only do it for #RLV/~ in case this causes issues
					//		-> a better solution would be to only do the rename *after* the transaction completes but there doesn't seem
					//		   to be any way to accomplish that either *sighs*
					if ( (rlv_handler_t::isEnabled()) && (!folderp->getName().empty()) && (tfolder->getName() != folderp->getName()) &&
						 ((tfolder->getName().find(RLV_PUTINV_PREFIX) == 0)) )
					{
						tfolder->rename(folderp->getName());
					}
// [/RLVa:KB]
					update[tfolder->getParentUUID()];
				}
				else
				{
					++update[tfolder->getParentUUID()];
					--update[folderp->getParentUUID()];
				}
			}
			else
			{
				// we could not find the folder, so it is probably
				// new. However, we only want to attempt accounting
				// for the parent if we can find the parent.
				folderp = gInventory.getCategory(tfolder->getParentUUID());
				if(folderp)
				{
					++update[tfolder->getParentUUID()];
				}
			}
		}
	}


	count = msg->getNumberOfBlocksFast(_PREHASH_ItemData);
	uuid_vec_t wearable_ids;
	item_array_t items;
	std::list<InventoryCallbackInfo> cblist;
	for(i = 0; i < count; ++i)
	{
		LLPointer<LLViewerInventoryItem> titem = new LLViewerInventoryItem;
		titem->unpackMessage(msg, _PREHASH_ItemData, i);
		LL_DEBUGS("Inventory") << "unpacked item '" << titem->getName() << "' in "
							   << titem->getParentUUID() << LL_ENDL;
		U32 callback_id;
		msg->getU32Fast(_PREHASH_ItemData, _PREHASH_CallbackID, callback_id);
		if(titem->getUUID().notNull() ) // && callback_id.notNull() )
		{
			items.push_back(titem);
			cblist.push_back(InventoryCallbackInfo(callback_id, titem->getUUID()));
			if (titem->getInventoryType() == LLInventoryType::IT_WEARABLE)
			{
				wearable_ids.push_back(titem->getUUID());
			}
			// examine update for changes.
			LLViewerInventoryItem* itemp = gInventory.getItem(titem->getUUID());
			if(itemp)
			{
				if(titem->getParentUUID() == itemp->getParentUUID())
				{
					update[titem->getParentUUID()];
				}
				else
				{
					++update[titem->getParentUUID()];
					--update[itemp->getParentUUID()];
				}
			}
			else
			{
				LLViewerInventoryCategory* folderp = gInventory.getCategory(titem->getParentUUID());
				if(folderp)
				{
					++update[titem->getParentUUID()];
				}
			}
		}
		else
		{
			cblist.push_back(InventoryCallbackInfo(callback_id, LLUUID::null));
		}
	}
	gInventory.accountForUpdate(update);

	for (cat_array_t::iterator cit = folders.begin(); cit != folders.end(); ++cit)
	{
		gInventory.updateCategory(*cit);
	}
	for (item_array_t::iterator iit = items.begin(); iit != items.end(); ++iit)
	{
		gInventory.updateItem(*iit);
	}
	gInventory.notifyObservers();

	// The incoming inventory could span more than one BulkInventoryUpdate packet,
	// so record the transaction ID for this purchase, then wear all clothing
	// that comes in as part of that transaction ID.  JC
	if (LLInventoryState::sWearNewClothing)
	{
		LLInventoryState::sWearNewClothingTransactionID = tid;
		LLInventoryState::sWearNewClothing = FALSE;
	}

	if (tid.notNull() && tid == LLInventoryState::sWearNewClothingTransactionID)
	{
		count = wearable_ids.size();
		for (i = 0; i < count; ++i)
		{
			LLViewerInventoryItem* wearable_item;
			wearable_item = gInventory.getItem(wearable_ids[i]);
			LLAppearanceMgr::instance().wearItemOnAvatar(wearable_item->getUUID(), true, true);
		}
	}

	std::list<InventoryCallbackInfo>::iterator inv_it;
	for (inv_it = cblist.begin(); inv_it != cblist.end(); ++inv_it)
	{
		InventoryCallbackInfo cbinfo = (*inv_it);
		gInventoryCallbacks.fire(cbinfo.mCallback, cbinfo.mInvID);
	}

	//gInventory.validate();

	// Don't show the inventory.  We used to call showAgentInventory here.
	//LLFloaterInventory* view = LLFloaterInventory::getActiveInventory();
	//if(view)
	//{
	//	const BOOL take_keyboard_focus = FALSE;
	//	view->setSelection(category.getUUID(), take_keyboard_focus );
	//	LLView* focus_view = gFocusMgr.getKeyboardFocus();
	//	LLFocusMgr::FocusLostCallback callback = gFocusMgr.getFocusCallback();
	//	// HACK to open inventory offers that are accepted.  This information
	//	// really needs to flow through the instant messages and inventory
	//	// transfer/update messages.
	//	if (LLFloaterInventory::sOpenNextNewItem)
	//	{
	//		view->openSelected();
	//		LLFloaterInventory::sOpenNextNewItem = FALSE;
	//	}
	//
	//	// restore keyboard focus
	//	gFocusMgr.setKeyboardFocus(focus_view);
	//}
}

// static
void LLInventoryModel::processInventoryDescendents(LLMessageSystem* msg,void**)
{
	LLUUID agent_id;
	msg->getUUIDFast(_PREHASH_AgentData, _PREHASH_AgentID, agent_id);
	if(agent_id != gAgent.getID())
	{
		LL_WARNS() << "Got a UpdateInventoryItem for the wrong agent." << LL_ENDL;
		return;
	}
	LLUUID parent_id;
	msg->getUUID("AgentData", "FolderID", parent_id);
	LLUUID owner_id;
	msg->getUUID("AgentData", "OwnerID", owner_id);
	S32 version;
	msg->getS32("AgentData", "Version", version);
	S32 descendents;
	msg->getS32("AgentData", "Descendents", descendents);

	S32 i;
	S32 count = msg->getNumberOfBlocksFast(_PREHASH_FolderData);
	LLPointer<LLViewerInventoryCategory> tcategory = new LLViewerInventoryCategory(owner_id);
	for(i = 0; i < count; ++i)
	{
		tcategory->unpackMessage(msg, _PREHASH_FolderData, i);
		gInventory.updateCategory(tcategory);
	}

	count = msg->getNumberOfBlocksFast(_PREHASH_ItemData);
	LLPointer<LLViewerInventoryItem> titem = new LLViewerInventoryItem;
	for(i = 0; i < count; ++i)
	{
		titem->unpackMessage(msg, _PREHASH_ItemData, i);
		// If the item has already been added (e.g. from link prefetch), then it doesn't need to be re-added.
		if (gInventory.getItem(titem->getUUID()))
		{
			LL_DEBUGS("Inventory") << "Skipping prefetched item [ Name: " << titem->getName()
								   << " | Type: " << titem->getActualType() << " | ItemUUID: " << titem->getUUID() << " ] " << LL_ENDL;
			continue;
		}
		gInventory.updateItem(titem);
	}

	// set version and descendentcount according to message.
	LLViewerInventoryCategory* cat = gInventory.getCategory(parent_id);
	if(cat)
	{
		cat->setVersion(version);
		cat->setDescendentCount(descendents);
		// Get this UUID on the changed list so that whatever's listening for it
		// will get triggered.
		gInventory.addChangedMask(LLInventoryObserver::INTERNAL, cat->getUUID());
	}
	gInventory.notifyObservers();
}

// static
void LLInventoryModel::processMoveInventoryItem(LLMessageSystem* msg, void**)
{
	LL_DEBUGS() << "LLInventoryModel::processMoveInventoryItem()" << LL_ENDL;
	LLUUID agent_id;
	msg->getUUIDFast(_PREHASH_AgentData, _PREHASH_AgentID, agent_id);
	if(agent_id != gAgent.getID())
	{
		LL_WARNS() << "Got a MoveInventoryItem message for the wrong agent."
				<< LL_ENDL;
		return;
	}

	LLUUID item_id;
	LLUUID folder_id;
	std::string new_name;
	bool anything_changed = false;
	S32 count = msg->getNumberOfBlocksFast(_PREHASH_InventoryData);
	for(S32 i = 0; i < count; ++i)
	{
		msg->getUUIDFast(_PREHASH_InventoryData, _PREHASH_ItemID, item_id, i);
		LLViewerInventoryItem* item = gInventory.getItem(item_id);
		if(item)
		{
			LLPointer<LLViewerInventoryItem> new_item = new LLViewerInventoryItem(item);
			msg->getUUIDFast(_PREHASH_InventoryData, _PREHASH_FolderID, folder_id, i);
			msg->getString("InventoryData", "NewName", new_name, i);

			LL_DEBUGS() << "moving item " << item_id << " to folder "
					 << folder_id << LL_ENDL;
			update_list_t update;
			LLCategoryUpdate old_folder(item->getParentUUID(), -1);
			update.push_back(old_folder);
			LLCategoryUpdate new_folder(folder_id, 1);
			update.push_back(new_folder);
			gInventory.accountForUpdate(update);

			new_item->setParent(folder_id);
			if (new_name.length() > 0)
			{
				new_item->rename(new_name);
			}
			gInventory.updateItem(new_item);
			anything_changed = true;
		}
		else
		{
			LL_INFOS() << "LLInventoryModel::processMoveInventoryItem item not found: " << item_id << LL_ENDL;
		}
	}
	if(anything_changed)
	{
		gInventory.notifyObservers();
	}
}

//----------------------------------------------------------------------------

// Trash: LLFolderType::FT_TRASH, "ConfirmEmptyTrash"
// Lost&Found: LLFolderType::FT_LOST_AND_FOUND, "ConfirmEmptyLostAndFound"

bool LLInventoryModel::callbackEmptyFolderType(const LLSD& notification, const LLSD& response, LLFolderType::EType preferred_type)
{
	S32 option = LLNotificationsUtil::getSelectedOption(notification, response);
	if (option == 0) // YES
	{
		const LLUUID folder_id = findCategoryUUIDForType(preferred_type);
		purge_descendents_of(folder_id, NULL);
	}
	return false;
}

void LLInventoryModel::emptyFolderType(const std::string notification, LLFolderType::EType preferred_type)
{
	if (!notification.empty())
	{
		LLNotificationsUtil::add(notification, LLSD(), LLSD(),
										boost::bind(&LLInventoryModel::callbackEmptyFolderType, this, _1, _2, preferred_type));
	}
	else
	{
		const LLUUID folder_id = findCategoryUUIDForType(preferred_type);
		purge_descendents_of(folder_id, NULL);
	}
}

//----------------------------------------------------------------------------

void LLInventoryModel::removeItem(const LLUUID& item_id)
{
	LLViewerInventoryItem* item = getItem(item_id);
	if (! item)
	{
		LL_WARNS("Inventory") << "couldn't find inventory item " << item_id << LL_ENDL;
	}
	else
	{
		const LLUUID new_parent = findCategoryUUIDForType(LLFolderType::FT_TRASH);
		if (new_parent.notNull())
		{
			LL_INFOS("Inventory") << "Moving to Trash (" << new_parent << "):" << LL_ENDL;
			changeItemParent(item, new_parent, TRUE);
		}
	}
}

void LLInventoryModel::removeCategory(const LLUUID& category_id)
{
	if (! get_is_category_removable(this, category_id))
	{
		return;
	}

	// Look for any gestures and deactivate them
	LLInventoryModel::cat_array_t	descendent_categories;
	LLInventoryModel::item_array_t	descendent_items;
	collectDescendents(category_id, descendent_categories, descendent_items, FALSE);

	for (LLInventoryModel::item_array_t::const_iterator iter = descendent_items.begin();
		 iter != descendent_items.end();
		 ++iter)
	{
		const LLViewerInventoryItem* item = (*iter);
		const LLUUID& item_id = item->getUUID();
		if (item->getType() == LLAssetType::AT_GESTURE
			&& LLGestureMgr::instance().isGestureActive(item_id))
		{
			LLGestureMgr::instance().deactivateGesture(item_id);
		}
	}

	LLViewerInventoryCategory* cat = getCategory(category_id);
	if (cat)
	{
		const LLUUID trash_id = findCategoryUUIDForType(LLFolderType::FT_TRASH);
		if (trash_id.notNull())
		{
			changeCategoryParent(cat, trash_id, TRUE);
		}
	}
}

void LLInventoryModel::removeObject(const LLUUID& object_id)
{
	LLInventoryObject* obj = getObject(object_id);
	if (dynamic_cast<LLViewerInventoryItem*>(obj))
	{
		removeItem(object_id);
	}
	else if (dynamic_cast<LLViewerInventoryCategory*>(obj))
	{
		removeCategory(object_id);
	}
	else if (obj)
	{
		LL_WARNS("Inventory") << "object ID " << object_id
							  << " is an object of unrecognized class "
							  << typeid(*obj).name() << LL_ENDL;
	}
	else
	{
		LL_WARNS("Inventory") << "object ID " << object_id << " not found" << LL_ENDL;
	}
}

const LLUUID &LLInventoryModel::getRootFolderID() const
{
	return mRootFolderID;
}

void LLInventoryModel::setRootFolderID(const LLUUID& val)
{
	mRootFolderID = val;
}

const LLUUID &LLInventoryModel::getLibraryRootFolderID() const
{
	return mLibraryRootFolderID;
}

void LLInventoryModel::setLibraryRootFolderID(const LLUUID& val)
{
	mLibraryRootFolderID = val;
}

const LLUUID &LLInventoryModel::getLibraryOwnerID() const
{
	return mLibraryOwnerID;
}

void LLInventoryModel::setLibraryOwnerID(const LLUUID& val)
{
	mLibraryOwnerID = val;
}

// static
BOOL LLInventoryModel::getIsFirstTimeInViewer2()
{
	// Do not call this before parentchild map is built.
	if (!gInventory.mIsAgentInvUsable)
	{
		LL_WARNS() << "Parent Child Map not yet built; guessing as first time in viewer2." << LL_ENDL;
		return TRUE;
	}

	return sFirstTimeInViewer2;
}

LLInventoryModel::item_array_t::iterator LLInventoryModel::findItemIterByUUID(LLInventoryModel::item_array_t& items, const LLUUID& id)
{
	LLInventoryModel::item_array_t::iterator curr_item = items.begin();

	while (curr_item != items.end())
	{
		if ((*curr_item)->getUUID() == id)
		{
			break;
		}
		++curr_item;
	}

	return curr_item;
}

// static
// * @param[in, out] items - vector with items to be updated. It should be sorted in a right way
// * before calling this method.
// * @param src_item_id - LLUUID of inventory item to be moved in new position
// * @param dest_item_id - LLUUID of inventory item before (or after) which source item should 
// * be placed.
// * @param insert_before - bool indicating if src_item_id should be placed before or after 
// * dest_item_id. Default is true.
void LLInventoryModel::updateItemsOrder(LLInventoryModel::item_array_t& items, const LLUUID& src_item_id, const LLUUID& dest_item_id, bool insert_before)
{
	LLInventoryModel::item_array_t::iterator it_src = findItemIterByUUID(items, src_item_id);
	LLInventoryModel::item_array_t::iterator it_dest = findItemIterByUUID(items, dest_item_id);

	// If one of the passed UUID is not in the item list, bail out
	if ((it_src == items.end()) || (it_dest == items.end())) 
		return;

	// Erase the source element from the list, keep a copy before erasing.
	LLViewerInventoryItem* src_item = *it_src;
	items.erase(it_src);
	
	// Note: Target iterator is not valid anymore because the container was changed, so update it.
	it_dest = findItemIterByUUID(items, dest_item_id);
	
	// Go to the next element if one wishes to insert after the dest element
	if (!insert_before)
	{
		++it_dest;
	}
	
	// Reinsert the source item in the right place
	if (it_dest != items.end())
	{
		items.insert(it_dest, src_item);
	}
	else 
	{
		// Append to the list if it_dest reached the end
		items.push_back(src_item);
	}
}

//* @param[in] items vector of items in order to be saved.
/*
void LLInventoryModel::saveItemsOrder(const LLInventoryModel::item_array_t& items)
{
	int sortField = 0;

	// current order is saved by setting incremental values (1, 2, 3, ...) for the sort field
	for (item_array_t::const_iterator i = items.begin(); i != items.end(); ++i)
	{
		LLViewerInventoryItem* item = *i;

		item->setSortField(++sortField);
		item->setComplete(TRUE);
		item->updateServer(FALSE);

		updateItem(item);

		// Tell the parent folder to refresh its sort order.
		addChangedMask(LLInventoryObserver::SORT, item->getParentUUID());
	}

	notifyObservers();
}
*/
// See also LLInventorySort where landmarks in the Favorites folder are sorted.
class LLViewerInventoryItemSort
{
public:
	bool operator()(const LLPointer<LLViewerInventoryItem>& a, const LLPointer<LLViewerInventoryItem>& b)
	{
		return a->getSortField() < b->getSortField();
	}
};

/**
 * Sorts passed items by LLViewerInventoryItem sort field.
 *
 * @param[in, out] items - array of items, not sorted.
 */
//static void rearrange_item_order_by_sort_field(LLInventoryModel::item_array_t& items)
//{
//	static LLViewerInventoryItemSort sort_functor;
//	std::sort(items.begin(), items.end(), sort_functor);
//}

// * @param source_item_id - LLUUID of the source item to be moved into new position
// * @param target_item_id - LLUUID of the target item before which source item should be placed.
/*
void LLInventoryModel::rearrangeFavoriteLandmarks(const LLUUID& source_item_id, const LLUUID& target_item_id)
{
	LLInventoryModel::cat_array_t cats;
	LLInventoryModel::item_array_t items;
	LLIsType is_type(LLAssetType::AT_LANDMARK);
	LLUUID favorites_id = gInventory.findCategoryUUIDForType(LLFolderType::FT_FAVORITE);
	gInventory.collectDescendentsIf(favorites_id, cats, items, LLInventoryModel::EXCLUDE_TRASH, is_type);

	// ensure items are sorted properly before changing order. EXT-3498
	rearrange_item_order_by_sort_field(items);

	// update order
	updateItemsOrder(items, source_item_id, target_item_id);

	saveItemsOrder(items);
}
*/
//----------------------------------------------------------------------------

// *NOTE: DEBUG functionality
void LLInventoryModel::dumpInventory() const
{
	LL_INFOS() << "\nBegin Inventory Dump\n**********************:" << LL_ENDL;
	LL_INFOS() << "mCategory[] contains " << mCategoryMap.size() << " items." << LL_ENDL;
	for(cat_map_t::const_iterator cit = mCategoryMap.begin(); cit != mCategoryMap.end(); ++cit)
	{
		const LLViewerInventoryCategory* cat = cit->second;
		if(cat)
		{
			LL_INFOS() << "  " <<  cat->getUUID() << " '" << cat->getName() << "' "
					<< cat->getVersion() << " " << cat->getDescendentCount()
					<< LL_ENDL;
		}
		else
		{
			LL_INFOS() << "  NULL!" << LL_ENDL;
		}
	}	
	LL_INFOS() << "mItemMap[] contains " << mItemMap.size() << " items." << LL_ENDL;
	for(item_map_t::const_iterator iit = mItemMap.begin(); iit != mItemMap.end(); ++iit)
	{
		const LLViewerInventoryItem* item = iit->second;
		if(item)
		{
			LL_INFOS() << "  " << item->getUUID() << " "
					<< item->getName() << LL_ENDL;
		}
		else
		{
			LL_INFOS() << "  NULL!" << LL_ENDL;
		}
	}
	LL_INFOS() << "\n**********************\nEnd Inventory Dump" << LL_ENDL;
}

// Do various integrity checks on model, logging issues found and
// returning an overall good/bad flag.
bool LLInventoryModel::validate() const
{
	bool valid = true;

	if (getRootFolderID().isNull())
	{
		LL_WARNS() << "no root folder id" << LL_ENDL;
		valid = false;
	}
	if (getLibraryRootFolderID().isNull())
	{
		LL_WARNS() << "no root folder id" << LL_ENDL;
		valid = false;
	}

	if (mCategoryMap.size() + 1 != mParentChildCategoryTree.size())
	{
		// ParentChild should be one larger because of the special entry for null uuid.
		LL_INFOS() << "unexpected sizes: cat map size " << mCategoryMap.size()
				<< " parent/child " << mParentChildCategoryTree.size() << LL_ENDL;
		valid = false;
	}
	S32 cat_lock = 0;
	S32 item_lock = 0;
	S32 desc_unknown_count = 0;
	S32 version_unknown_count = 0;
	for(cat_map_t::const_iterator cit = mCategoryMap.begin(); cit != mCategoryMap.end(); ++cit)
	{
		const LLUUID& cat_id = cit->first;
		const LLViewerInventoryCategory *cat = cit->second;
		if (!cat)
		{
			LL_WARNS() << "invalid cat" << LL_ENDL;
			valid = false;
			continue;
		}
		if (cat_id != cat->getUUID())
		{
			LL_WARNS() << "cat id/index mismatch " << cat_id << " " << cat->getUUID() << LL_ENDL;
			valid = false;
		}

		if (cat->getParentUUID().isNull())
		{
			if (cat_id != getRootFolderID() && cat_id != getLibraryRootFolderID())
			{
				LL_WARNS() << "cat " << cat_id << " has no parent, but is not root ("
						<< getRootFolderID() << ") or library root ("
						<< getLibraryRootFolderID() << ")" << LL_ENDL;
			}
		}
		cat_array_t* cats;
		item_array_t* items;
		getDirectDescendentsOf(cat_id,cats,items);
		if (!cats || !items)
		{
			LL_WARNS() << "invalid direct descendents for " << cat_id << LL_ENDL;
			valid = false;
			continue;
		}
		if (cat->getDescendentCount() == LLViewerInventoryCategory::DESCENDENT_COUNT_UNKNOWN)
		{
			desc_unknown_count++;
		}
		else if (cats->size() + items->size() != cat->getDescendentCount())
		{
			LL_WARNS() << "invalid desc count for " << cat_id << " name [" << cat->getName()
					<< "] parent " << cat->getParentUUID()
					<< " cached " << cat->getDescendentCount()
					<< " expected " << cats->size() << "+" << items->size()
					<< "=" << cats->size() +items->size() << LL_ENDL;
			valid = false;
		}
		if (cat->getVersion() == LLViewerInventoryCategory::VERSION_UNKNOWN)
		{
			version_unknown_count++;
		}
		if (mCategoryLock.count(cat_id))
		{
			cat_lock++;
		}
		if (mItemLock.count(cat_id))
		{
			item_lock++;
		}
		for (S32 i = 0; i<items->size(); i++)
		{
			LLViewerInventoryItem *item = items->at(i);

			if (!item)
			{
				LL_WARNS() << "null item at index " << i << " for cat " << cat_id << LL_ENDL;
				valid = false;
				continue;
			}

			const LLUUID& item_id = item->getUUID();
			
			if (item->getParentUUID() != cat_id)
			{
				LL_WARNS() << "wrong parent for " << item_id << " found "
						<< item->getParentUUID() << " expected " << cat_id
						<< LL_ENDL;
				valid = false;
			}


			// Entries in items and mItemMap should correspond.
			item_map_t::const_iterator it = mItemMap.find(item_id);
			if (it == mItemMap.end())
			{
				LL_WARNS() << "item " << item_id << " found as child of "
						<< cat_id << " but not in top level mItemMap" << LL_ENDL;
				valid = false;
			}
			else
			{
				LLViewerInventoryItem *top_item = it->second;
				if (top_item != item)
				{
					LL_WARNS() << "item mismatch, item_id " << item_id
							<< " top level entry is different, uuid " << top_item->getUUID() << LL_ENDL;
				}
			}

			// Topmost ancestor should be root or library.
			LLUUID topmost_ancestor_id;
			bool found = getObjectTopmostAncestor(item_id, topmost_ancestor_id);
			if (!found)
			{
				LL_WARNS() << "unable to find topmost ancestor for " << item_id << LL_ENDL;
				valid = false;
			}
			else
			{
				if (topmost_ancestor_id != getRootFolderID() &&
					topmost_ancestor_id != getLibraryRootFolderID())
				{
					LL_WARNS() << "unrecognized top level ancestor for " << item_id
							<< " got " << topmost_ancestor_id
							<< " expected " << getRootFolderID()
							<< " or " << getLibraryRootFolderID() << LL_ENDL;
					valid = false;
				}
			}
		}

		// Does this category appear as a child of its supposed parent?
		const LLUUID& parent_id = cat->getParentUUID();
		if (!parent_id.isNull())
		{
			cat_array_t* cats;
			item_array_t* items;
			getDirectDescendentsOf(parent_id,cats,items);
			if (!cats)
			{
				LL_WARNS() << "cat " << cat_id << " name [" << cat->getName()
						<< "] orphaned - no child cat array for alleged parent " << parent_id << LL_ENDL;
				valid = false;
			}
			else
			{
				bool found = false;
				for (S32 i = 0; i<cats->size(); i++)
				{
					LLViewerInventoryCategory *kid_cat = cats->at(i);
					if (kid_cat == cat)
					{
						found = true;
						break;
					}
				}
				if (!found)
				{
					LL_WARNS() << "cat " << cat_id << " name [" << cat->getName()
							<< "] orphaned - not found in child cat array of alleged parent " << parent_id << LL_ENDL;
				}
			}
		}
	}

	for(item_map_t::const_iterator iit = mItemMap.begin(); iit != mItemMap.end(); ++iit)
	{
		const LLUUID& item_id = iit->first;
		LLViewerInventoryItem *item = iit->second;
		if (item->getUUID() != item_id)
		{
			LL_WARNS() << "item_id " << item_id << " does not match " << item->getUUID() << LL_ENDL;
			valid = false;
		}

		const LLUUID& parent_id = item->getParentUUID();
		if (parent_id.isNull())
		{
			LL_WARNS() << "item " << item_id << " name [" << item->getName() << "] has null parent id!" << LL_ENDL;
		}
		else
		{
			cat_array_t* cats;
			item_array_t* items;
			getDirectDescendentsOf(parent_id,cats,items);
			if (!items)
			{
				LL_WARNS() << "item " << item_id << " name [" << item->getName()
						<< "] orphaned - alleged parent has no child items list " << parent_id << LL_ENDL;
			}
			else
			{
				bool found = false;
				for (S32 i=0; i<items->size(); ++i)
				{
					if (items->at(i) == item) 
					{
						found = true;
						break;
					}
				}
				if (!found)
				{
					LL_WARNS() << "item " << item_id << " name [" << item->getName()
							<< "] orphaned - not found as child of alleged parent " << parent_id << LL_ENDL;
				}
			}
				
		}
		// Link checking
		if (item->getIsLinkType())
		{
			const LLUUID& link_id = item->getUUID();
			const LLUUID& target_id = item->getLinkedUUID();
			LLViewerInventoryItem *target_item = getItem(target_id);
			LLViewerInventoryCategory *target_cat = getCategory(target_id);
			// Linked-to UUID should have back reference to this link.
			if (!hasBacklinkInfo(link_id, target_id))
			{
				LL_WARNS() << "link " << item->getUUID() << " type " << item->getActualType()
						<< " missing backlink info at target_id " << target_id
						<< LL_ENDL;
			}
			// Links should have referents.
			if (item->getActualType() == LLAssetType::AT_LINK && !target_item)
			{
				LL_WARNS() << "broken item link " << item->getName() << " id " << item->getUUID() << LL_ENDL;
			}
			else if (item->getActualType() == LLAssetType::AT_LINK_FOLDER && !target_cat)
			{
				LL_WARNS() << "broken folder link " << item->getName() << " id " << item->getUUID() << LL_ENDL;
			}
			if (target_item && target_item->getIsLinkType())
			{
				LL_WARNS() << "link " << item->getName() << " references a link item "
						<< target_item->getName() << " " << target_item->getUUID() << LL_ENDL;
			}

			// Links should not have backlinks.
			std::pair<backlink_mmap_t::const_iterator, backlink_mmap_t::const_iterator> range = mBacklinkMMap.equal_range(link_id);
			if (range.first != range.second)
			{
				LL_WARNS() << "Link item " << item->getName() << " has backlinks!" << LL_ENDL;
			}
		}
		else
		{
			// Check the backlinks of a non-link item.
			const LLUUID& target_id = item->getUUID();
			std::pair<backlink_mmap_t::const_iterator, backlink_mmap_t::const_iterator> range = mBacklinkMMap.equal_range(target_id);
			for (backlink_mmap_t::const_iterator it = range.first; it != range.second; ++it)
			{
				const LLUUID& link_id = it->second;
				LLViewerInventoryItem *link_item = getItem(link_id);
				if (!link_item || !link_item->getIsLinkType())
				{
					LL_WARNS() << "invalid backlink from target " << item->getName() << " to " << link_id << LL_ENDL;
				}
			}
		}
	}
	
	if (cat_lock > 0 || item_lock > 0)
	{
		LL_INFOS() << "Found locks on some categories: sub-cat arrays "
				<< cat_lock << ", item arrays " << item_lock << LL_ENDL;
	}
	if (desc_unknown_count != 0)
	{
		LL_INFOS() << "Found " << desc_unknown_count << " cats with unknown descendent count" << LL_ENDL; 
	}
	if (version_unknown_count != 0)
	{
		LL_INFOS() << "Found " << version_unknown_count << " cats with unknown version" << LL_ENDL;
	}

	LL_INFOS() << "Validate done, valid = " << (U32) valid << LL_ENDL;

	return valid;
}

///----------------------------------------------------------------------------
/// Local function definitions
///----------------------------------------------------------------------------


/*
BOOL decompress_file(const char* src_filename, const char* dst_filename)
{
	BOOL rv = FALSE;
	gzFile src = NULL;
	U8* buffer = NULL;
	LLFILE* dst = NULL;
	S32 bytes = 0;
	const S32 DECOMPRESS_BUFFER_SIZE = 32000;

	// open the files
	src = gzopen(src_filename, "rb");
	if(!src) goto err_decompress;
	dst = LLFile::fopen(dst_filename, "wb");
	if(!dst) goto err_decompress;

	// decompress.
	buffer = new U8[DECOMPRESS_BUFFER_SIZE + 1];

	do
	{
		bytes = gzread(src, buffer, DECOMPRESS_BUFFER_SIZE);
		if (bytes < 0)
		{
			goto err_decompress;
		}

		fwrite(buffer, bytes, 1, dst);
	} while(gzeof(src) == 0);

	// success
	rv = TRUE;

 err_decompress:
	if(src != NULL) gzclose(src);
	if(buffer != NULL) delete[] buffer;
	if(dst != NULL) fclose(dst);
	return rv;
}
*/<|MERGE_RESOLUTION|>--- conflicted
+++ resolved
@@ -698,11 +698,19 @@
 	collectDescendentsIf(id, cats, items, include_trash, always);
 }
 
+//void LLInventoryModel::collectDescendentsIf(const LLUUID& id,
+//											cat_array_t& cats,
+//											item_array_t& items,
+//											BOOL include_trash,
+//											LLInventoryCollectFunctor& add)
+// [RLVa:KB] - Checked: 2013-04-15 (RLVa-1.4.8)
 void LLInventoryModel::collectDescendentsIf(const LLUUID& id,
 											cat_array_t& cats,
 											item_array_t& items,
 											BOOL include_trash,
-											LLInventoryCollectFunctor& add)
+											LLInventoryCollectFunctor& add,
+											bool follow_folder_links)
+// [/RLVa:KB]
 {
 	// Start with categories
 	if(!include_trash)
@@ -735,7 +743,6 @@
 	// Move onto items
 	if(item_array)
 	{
-<<<<<<< HEAD
 		S32 count = item_array->size();
 		for(S32 i = 0; i < count; ++i)
 		{
@@ -743,14 +750,6 @@
 			if(add(NULL, item))
 			{
 				items.push_back(item);
-=======
-		S32 count = item_array->count();
-		for(S32 i = 0; i < count; ++i)
-		{
-			item = item_array->get(i);
-			if(add(NULL, item))
-			{
-				items.put(item);
 			}
 		}
 	}
@@ -762,16 +761,15 @@
 	// This breaks the "finish collecting all folders before collecting items (top to bottom and then bottom to top)" 
 	// assumption but no functor is (currently) relying on it (and likely never should since it's an implementation detail?)
 	// [Only LLAppearanceMgr actually ever passes in 'follow_folder_links == TRUE']
-// [/RLVa:KB]
 	// Follow folder links recursively.  Currently never goes more
 	// than one level deep (for current outfit support)
 	// Note: if making it fully recursive, need more checking against infinite loops.
 	if (follow_folder_links && item_array)
 	{
-		S32 count = item_array->count();
+		S32 count = item_array->size();
 		for(S32 i = 0; i < count; ++i)
 		{
-			item = item_array->get(i);
+			item = item_array->at(i);
 			if (item && item->getActualType() == LLAssetType::AT_LINK_FOLDER)
 			{
 				LLViewerInventoryCategory *linked_cat = item->getLinkedCategory();
@@ -785,14 +783,14 @@
 						// BAP should this be added here?  May not
 						// matter if it's only being used in current
 						// outfit traversal.
-						cats.put(LLPointer<LLViewerInventoryCategory>(linked_cat));
+						cats.push_back(LLPointer<LLViewerInventoryCategory>(linked_cat));
 					}
-					collectDescendentsIf(linked_cat->getUUID(), cats, items, include_trash, add, FALSE);
+					collectDescendentsIf(linked_cat->getUUID(), cats, items, include_trash, add, false);
 				}
->>>>>>> 78d60025
-			}
-		}
-	}
+			}
+		}
+	}
+// [/RLVa:KB]
 }
 
 void LLInventoryModel::addChangedMaskForLinks(const LLUUID& object_id, U32 mask)
