/** 
 * @file llinventorymodel.cpp
 * @brief Implementation of the inventory model used to track agent inventory.
 *
 * $LicenseInfo:firstyear=2002&license=viewergpl$
 * 
 * Copyright (c) 2002-2009, Linden Research, Inc.
 * 
 * Second Life Viewer Source Code
 * The source code in this file ("Source Code") is provided by Linden Lab
 * to you under the terms of the GNU General Public License, version 2.0
 * ("GPL"), unless you have obtained a separate licensing agreement
 * ("Other License"), formally executed by you and Linden Lab.  Terms of
 * the GPL can be found in doc/GPL-license.txt in this distribution, or
 * online at http://secondlifegrid.net/programs/open_source/licensing/gplv2
 * 
 * There are special exceptions to the terms and conditions of the GPL as
 * it is applied to this Source Code. View the full text of the exception
 * in the file doc/FLOSS-exception.txt in this software distribution, or
 * online at
 * http://secondlifegrid.net/programs/open_source/licensing/flossexception
 * 
 * By copying, modifying or distributing this software, you acknowledge
 * that you have read and understood your obligations described above,
 * and agree to abide by those obligations.
 * 
 * ALL LINDEN LAB SOURCE CODE IS PROVIDED "AS IS." LINDEN LAB MAKES NO
 * WARRANTIES, EXPRESS, IMPLIED OR OTHERWISE, REGARDING ITS ACCURACY,
 * COMPLETENESS OR PERFORMANCE.
 * $/LicenseInfo$
 */

#include "llviewerprecompiledheaders.h"
#include "llinventorymodel.h"

#include "llagent.h"
#include "llagentwearables.h"
#include "llinventorypanel.h"
#include "llinventorybridge.h"
#include "llinventoryfunctions.h"
#include "llinventoryobserver.h"
#include "llinventorypanel.h"
#include "llnotificationsutil.h"
#include "llwindow.h"
#include "llviewercontrol.h"
#include "llpreview.h" 
#include "llviewermessage.h"
#include "llviewerfoldertype.h"
#include "llviewerwindow.h"
#include "llappviewer.h"
#include "llviewerregion.h"
#include "llcallbacklist.h"
#include "llvoavatarself.h"

//#define DIFF_INVENTORY_FILES
#ifdef DIFF_INVENTORY_FILES
#include "process.h"
#endif

// Increment this if the inventory contents change in a non-backwards-compatible way.
// For viewer 2, the addition of link items makes a pre-viewer-2 cache incorrect.
const S32 LLInventoryModel::sCurrentInvCacheVersion = 2;
BOOL LLInventoryModel::sFirstTimeInViewer2 = TRUE;

///----------------------------------------------------------------------------
/// Local function declarations, constants, enums, and typedefs
///----------------------------------------------------------------------------

//BOOL decompress_file(const char* src_filename, const char* dst_filename);
const char CACHE_FORMAT_STRING[] = "%s.inv"; 

struct InventoryIDPtrLess
{
	bool operator()(const LLViewerInventoryCategory* i1, const LLViewerInventoryCategory* i2) const
	{
		return (i1->getUUID() < i2->getUUID());
	}
};

class LLCanCache : public LLInventoryCollectFunctor 
{
public:
	LLCanCache(LLInventoryModel* model) : mModel(model) {}
	virtual ~LLCanCache() {}
	virtual bool operator()(LLInventoryCategory* cat, LLInventoryItem* item);
protected:
	LLInventoryModel* mModel;
	std::set<LLUUID> mCachedCatIDs;
};

bool LLCanCache::operator()(LLInventoryCategory* cat, LLInventoryItem* item)
{
	bool rv = false;
	if(item)
	{
		if(mCachedCatIDs.find(item->getParentUUID()) != mCachedCatIDs.end())
		{
			rv = true;
		}
	}
	else if(cat)
	{
		// HACK: downcast
		LLViewerInventoryCategory* c = (LLViewerInventoryCategory*)cat;
		if(c->getVersion() != LLViewerInventoryCategory::VERSION_UNKNOWN)
		{
			S32 descendents_server = c->getDescendentCount();
			LLInventoryModel::cat_array_t* cats;
			LLInventoryModel::item_array_t* items;
			mModel->getDirectDescendentsOf(
				c->getUUID(),
				cats,
				items);
			S32 descendents_actual = 0;
			if(cats && items)
			{
				descendents_actual = cats->count() + items->count();
			}
			if(descendents_server == descendents_actual)
			{
				mCachedCatIDs.insert(c->getUUID());
				rv = true;
			}
		}
	}
	return rv;
}

///----------------------------------------------------------------------------
/// Class LLInventoryModel
///----------------------------------------------------------------------------

// global for the agent inventory.
LLInventoryModel gInventory;

// Default constructor
LLInventoryModel::LLInventoryModel()
:	mModifyMask(LLInventoryObserver::ALL),
	mChangedItemIDs(),
	mCategoryMap(),
	mItemMap(),
	mCategoryLock(),
	mItemLock(),
	mLastItem(NULL),
	mParentChildCategoryTree(),
	mParentChildItemTree(),
	mObservers(),
	mRootFolderID(),
	mLibraryRootFolderID(),
	mLibraryOwnerID(),
	mIsNotifyObservers(FALSE),
	mIsAgentInvUsable(false)
{
}

// Destroys the object
LLInventoryModel::~LLInventoryModel()
{
	cleanupInventory();
}

void LLInventoryModel::cleanupInventory()
{
	empty();
	// Deleting one observer might erase others from the list, so always pop off the front
	while (!mObservers.empty())
	{
		observer_list_t::iterator iter = mObservers.begin();
		LLInventoryObserver* observer = *iter;
		mObservers.erase(iter);
		delete observer;
	}
	mObservers.clear();
}

// This is a convenience function to check if one object has a parent
// chain up to the category specified by UUID.
BOOL LLInventoryModel::isObjectDescendentOf(const LLUUID& obj_id,
											const LLUUID& cat_id) const
{
	if (obj_id == cat_id) return TRUE;

	const LLInventoryObject* obj = getObject(obj_id);
	while(obj)
	{
		const LLUUID& parent_id = obj->getParentUUID();
		if( parent_id.isNull() )
		{
			return FALSE;
		}
		if(parent_id == cat_id)
		{
			return TRUE;
		}
		// Since we're scanning up the parents, we only need to check
		// in the category list.
		obj = getCategory(parent_id);
	}
	return FALSE;
}

const LLViewerInventoryCategory *LLInventoryModel::getFirstNondefaultParent(const LLUUID& obj_id) const
{
	const LLInventoryObject* obj = getObject(obj_id);

	// Search up the parent chain until we get to root or an acceptable folder.
	// This assumes there are no cycles in the tree else we'll get a hang.
	LLUUID parent_id = obj->getParentUUID();
	while (!parent_id.isNull())
	{
		const LLViewerInventoryCategory *cat = getCategory(parent_id);
		if (!cat) break;
		const LLFolderType::EType folder_type = cat->getPreferredType();
		if (folder_type != LLFolderType::FT_NONE &&
			folder_type != LLFolderType::FT_ROOT_INVENTORY &&
			!LLFolderType::lookupIsEnsembleType(folder_type))
		{
			return cat;
		}
		parent_id = cat->getParentUUID();
	}
	return NULL;
}

// Get the object by id. Returns NULL if not found.
LLInventoryObject* LLInventoryModel::getObject(const LLUUID& id) const
{
	LLViewerInventoryCategory* cat = getCategory(id);
	if (cat)
	{
		return cat;
	}
	LLViewerInventoryItem* item = getItem(id);
	if (item)
	{
		return item;
	}
	return NULL;
}

// Get the item by id. Returns NULL if not found.
LLViewerInventoryItem* LLInventoryModel::getItem(const LLUUID& id) const
{
	LLViewerInventoryItem* item = NULL;
	if(mLastItem.notNull() && mLastItem->getUUID() == id)
	{
		item = mLastItem;
	}
	else
	{
		item_map_t::const_iterator iter = mItemMap.find(id);
		if (iter != mItemMap.end())
		{
			item = iter->second;
			mLastItem = item;
		}
	}
	return item;
}

// Get the category by id. Returns NULL if not found
LLViewerInventoryCategory* LLInventoryModel::getCategory(const LLUUID& id) const
{
	LLViewerInventoryCategory* category = NULL;
	cat_map_t::const_iterator iter = mCategoryMap.find(id);
	if (iter != mCategoryMap.end())
	{
		category = iter->second;
	}
	return category;
}

S32 LLInventoryModel::getItemCount() const
{
	return mItemMap.size();
}

S32 LLInventoryModel::getCategoryCount() const
{
	return mCategoryMap.size();
}

// Return the direct descendents of the id provided. The array
// provided points straight into the guts of this object, and
// should only be used for read operations, since modifications
// may invalidate the internal state of the inventory. Set passed
// in values to NULL if the call fails.
void LLInventoryModel::getDirectDescendentsOf(const LLUUID& cat_id,
											  cat_array_t*& categories,
											  item_array_t*& items) const
{
	categories = get_ptr_in_map(mParentChildCategoryTree, cat_id);
	items = get_ptr_in_map(mParentChildItemTree, cat_id);
}

// SJB: Added version to lock the arrays to catch potential logic bugs
void LLInventoryModel::lockDirectDescendentArrays(const LLUUID& cat_id,
												  cat_array_t*& categories,
												  item_array_t*& items)
{
	getDirectDescendentsOf(cat_id, categories, items);
	if (categories)
	{
		mCategoryLock[cat_id] = true;
	}
	if (items)
	{
		mItemLock[cat_id] = true;
	}
}

void LLInventoryModel::unlockDirectDescendentArrays(const LLUUID& cat_id)
{
	mCategoryLock[cat_id] = false;
	mItemLock[cat_id] = false;
}

// findCategoryUUIDForType() returns the uuid of the category that
// specifies 'type' as what it defaults to containing. The category is
// not necessarily only for that type. *NOTE: This will create a new
// inventory category on the fly if one does not exist.
const LLUUID LLInventoryModel::findCategoryUUIDForType(LLFolderType::EType t, bool create_folder, bool find_in_library)
{
	const LLUUID &rv = findCatUUID(t, find_in_library);
	if(rv.isNull() && isInventoryUsable() && (create_folder && !find_in_library))
	{
		const LLUUID &root_id = gInventory.getRootFolderID();
		if(root_id.notNull())
		{
			return createNewCategory(root_id, t, LLStringUtil::null);
		}
	}
	return rv;
}

// Internal method which looks for a category with the specified
// preferred type. Returns LLUUID::null if not found.
const LLUUID &LLInventoryModel::findCatUUID(LLFolderType::EType preferred_type, bool find_in_library) const
{
	const LLUUID &root_id = (find_in_library) ? gInventory.getLibraryRootFolderID() : gInventory.getRootFolderID();
	if(LLFolderType::FT_ROOT_INVENTORY == preferred_type)
	{
		return root_id;
	}
	if(root_id.notNull())
	{
		cat_array_t* cats = NULL;
		cats = get_ptr_in_map(mParentChildCategoryTree, root_id);
		if(cats)
		{
			S32 count = cats->count();
			for(S32 i = 0; i < count; ++i)
			{
				if(cats->get(i)->getPreferredType() == preferred_type)
				{
					return cats->get(i)->getUUID();
				}
			}
		}
	}
	return LLUUID::null;
}

// Convenience function to create a new category. You could call
// updateCategory() with a newly generated UUID category, but this
// version will take care of details like what the name should be
// based on preferred type. Returns the UUID of the new category.
LLUUID LLInventoryModel::createNewCategory(const LLUUID& parent_id,
										   LLFolderType::EType preferred_type,
										   const std::string& pname)
{
	LLUUID id;
	if(!isInventoryUsable())
	{
		llwarns << "Inventory is broken." << llendl;
		return id;
	}

	if(LLFolderType::lookup(preferred_type) == LLFolderType::badLookup())
	{
		lldebugs << "Attempt to create undefined category." << llendl;
		return id;
	}

	id.generate();
	std::string name = pname;
	if(!pname.empty())
	{
		name.assign(pname);
	}
	else
	{
		name.assign(LLViewerFolderType::lookupNewCategoryName(preferred_type));
	}

	// Add the category to the internal representation
	LLPointer<LLViewerInventoryCategory> cat =
		new LLViewerInventoryCategory(id, parent_id, preferred_type, name, gAgent.getID());
	cat->setVersion(LLViewerInventoryCategory::VERSION_INITIAL);
	cat->setDescendentCount(0);
	LLCategoryUpdate update(cat->getParentUUID(), 1);
	accountForUpdate(update);
	updateCategory(cat);

	// Create the category on the server. We do this to prevent people
	// from munging their protected folders.
	LLMessageSystem* msg = gMessageSystem;
	msg->newMessage("CreateInventoryFolder");
	msg->nextBlock("AgentData");
	msg->addUUID("AgentID", gAgent.getID());
	msg->addUUID(_PREHASH_SessionID, gAgent.getSessionID());
	msg->nextBlock("FolderData");
	cat->packMessage(msg);
	gAgent.sendReliableMessage();

	// return the folder id of the newly created folder
	return id;
}

// Starting with the object specified, add it's descendents to the
// array provided, but do not add the inventory object specified by
// id. There is no guaranteed order. Neither array will be erased
// before adding objects to it. Do not store a copy of the pointers
// collected - use them, and collect them again later if you need to
// reference the same objects.

class LLAlwaysCollect : public LLInventoryCollectFunctor
{
public:
	virtual ~LLAlwaysCollect() {}
	virtual bool operator()(LLInventoryCategory* cat,
							LLInventoryItem* item)
	{
		return TRUE;
	}
};

void LLInventoryModel::collectDescendents(const LLUUID& id,
										  cat_array_t& cats,
										  item_array_t& items,
										  BOOL include_trash)
{
	LLAlwaysCollect always;
	collectDescendentsIf(id, cats, items, include_trash, always);
}

void LLInventoryModel::collectDescendentsIf(const LLUUID& id,
											cat_array_t& cats,
											item_array_t& items,
											BOOL include_trash,
											LLInventoryCollectFunctor& add,
											BOOL follow_folder_links)
{
	// Start with categories
	if(!include_trash)
	{
		const LLUUID trash_id = findCategoryUUIDForType(LLFolderType::FT_TRASH);
		if(trash_id.notNull() && (trash_id == id))
			return;
	}
	cat_array_t* cat_array = get_ptr_in_map(mParentChildCategoryTree, id);
	if(cat_array)
	{
		S32 count = cat_array->count();
		for(S32 i = 0; i < count; ++i)
		{
			LLViewerInventoryCategory* cat = cat_array->get(i);
			if(add(cat,NULL))
			{
				cats.put(cat);
			}
			collectDescendentsIf(cat->getUUID(), cats, items, include_trash, add);
		}
	}

	LLViewerInventoryItem* item = NULL;
	item_array_t* item_array = get_ptr_in_map(mParentChildItemTree, id);

	// Follow folder links recursively.  Currently never goes more
	// than one level deep (for current outfit support)
	// Note: if making it fully recursive, need more checking against infinite loops.
	if (follow_folder_links && item_array)
	{
		S32 count = item_array->count();
		for(S32 i = 0; i < count; ++i)
		{
			item = item_array->get(i);
			if (item->getActualType() == LLAssetType::AT_LINK_FOLDER)
			{
				LLViewerInventoryCategory *linked_cat = item->getLinkedCategory();
				if (linked_cat && linked_cat->getPreferredType() != LLFolderType::FT_OUTFIT)
					// BAP - was 
					// LLAssetType::lookupIsEnsembleCategoryType(linked_cat->getPreferredType()))
					// Change back once ensemble typing is in place.
				{
					if(add(linked_cat,NULL))
					{
						// BAP should this be added here?  May not
						// matter if it's only being used in current
						// outfit traversal.
						cats.put(LLPointer<LLViewerInventoryCategory>(linked_cat));
					}
					collectDescendentsIf(linked_cat->getUUID(), cats, items, include_trash, add, FALSE);
				}
			}
		}
	}
	
	// Move onto items
	if(item_array)
	{
		S32 count = item_array->count();
		for(S32 i = 0; i < count; ++i)
		{
			item = item_array->get(i);
			if(add(NULL, item))
			{
				items.put(item);
			}
		}
	}
}

void LLInventoryModel::addChangedMaskForLinks(const LLUUID& object_id, U32 mask)
{
	const LLInventoryObject *obj = getObject(object_id);
	if (!obj || obj->getIsLinkType())
		return;

	LLInventoryModel::cat_array_t cat_array;
	LLInventoryModel::item_array_t item_array;
	LLLinkedItemIDMatches is_linked_item_match(object_id);
	collectDescendentsIf(gInventory.getRootFolderID(),
						 cat_array,
						 item_array,
						 LLInventoryModel::INCLUDE_TRASH,
						 is_linked_item_match);
	if (cat_array.empty() && item_array.empty())
	{
		return;
	}
	for (LLInventoryModel::cat_array_t::iterator cat_iter = cat_array.begin();
		 cat_iter != cat_array.end();
		 cat_iter++)
	{
		LLViewerInventoryCategory *linked_cat = (*cat_iter);
		addChangedMask(mask, linked_cat->getUUID());
	};

	for (LLInventoryModel::item_array_t::iterator iter = item_array.begin();
		 iter != item_array.end();
		 iter++)
	{
		LLViewerInventoryItem *linked_item = (*iter);
		addChangedMask(mask, linked_item->getUUID());
	};
}

const LLUUID& LLInventoryModel::getLinkedItemID(const LLUUID& object_id) const
{
	const LLInventoryItem *item = gInventory.getItem(object_id);
	if (!item)
	{
		return object_id;
	}

	// Find the base item in case this a link (if it's not a link,
	// this will just be inv_item_id)
	return item->getLinkedUUID();
}

LLInventoryModel::item_array_t LLInventoryModel::collectLinkedItems(const LLUUID& id,
																	const LLUUID& start_folder_id)
{
	item_array_t items;
	LLInventoryModel::cat_array_t cat_array;
	LLLinkedItemIDMatches is_linked_item_match(id);
	collectDescendentsIf((start_folder_id == LLUUID::null ? gInventory.getRootFolderID() : start_folder_id),
						 cat_array,
						 items,
						 LLInventoryModel::INCLUDE_TRASH,
						 is_linked_item_match);
	return items;
}

// Generates a string containing the path to the item specified by
// item_id.
void LLInventoryModel::appendPath(const LLUUID& id, std::string& path) const
{
	std::string temp;
	const LLInventoryObject* obj = getObject(id);
	LLUUID parent_id;
	if(obj) parent_id = obj->getParentUUID();
	std::string forward_slash("/");
	while(obj)
	{
		obj = getCategory(parent_id);
		if(obj)
		{
			temp.assign(forward_slash + obj->getName() + temp);
			parent_id = obj->getParentUUID();
		}
	}
	path.append(temp);
}

bool LLInventoryModel::isInventoryUsable() const
{
	bool result = false;
	if(gInventory.getRootFolderID().notNull() && mIsAgentInvUsable)
	{
		result = true;
	}
	return result;	
}

// Calling this method with an inventory item will either change an
// existing item with a matching item_id, or will add the item to the
// current inventory.
U32 LLInventoryModel::updateItem(const LLViewerInventoryItem* item)
{
	U32 mask = LLInventoryObserver::NONE;
	if(item->getUUID().isNull())
	{
		return mask;
	}

	if(!isInventoryUsable())
	{
		llwarns << "Inventory is broken." << llendl;
		return mask;
	}

	LLViewerInventoryItem* old_item = getItem(item->getUUID());
	LLPointer<LLViewerInventoryItem> new_item;
	if(old_item)
	{
		// We already have an old item, modify its values
		new_item = old_item;
		LLUUID old_parent_id = old_item->getParentUUID();
		LLUUID new_parent_id = item->getParentUUID();
			
		if(old_parent_id != new_parent_id)
		{
			// need to update the parent-child tree
			item_array_t* item_array;
			item_array = get_ptr_in_map(mParentChildItemTree, old_parent_id);
			if(item_array)
			{
				item_array->removeObj(old_item);
			}
			item_array = get_ptr_in_map(mParentChildItemTree, new_parent_id);
			if(item_array)
			{
				item_array->put(old_item);
			}
			mask |= LLInventoryObserver::STRUCTURE;
		}
		if(old_item->getName() != item->getName())
		{
			mask |= LLInventoryObserver::LABEL;
		}
		old_item->copyViewerItem(item);
		mask |= LLInventoryObserver::INTERNAL;
	}
	else
	{
		// Simply add this item
		new_item = new LLViewerInventoryItem(item);
		addItem(new_item);

		if(item->getParentUUID().isNull())
		{
			const LLUUID category_id = findCategoryUUIDForType(LLFolderType::assetTypeToFolderType(new_item->getType()));
			new_item->setParent(category_id);
			item_array_t* item_array = get_ptr_in_map(mParentChildItemTree, category_id);
			if( item_array )
			{
				// *FIX: bit of a hack to call update server from here...
				new_item->updateServer(TRUE);
				item_array->put(new_item);
			}
			else
			{
				llwarns << "Couldn't find parent-child item tree for " << new_item->getName() << llendl;
			}
		}
		else
		{
			// *NOTE: The general scheme is that if every byte of the
			// uuid is 0, except for the last one or two,the use the
			// last two bytes of the parent id, and match that up
			// against the type. For now, we're only worried about
			// lost & found.
			LLUUID parent_id = item->getParentUUID();
			if(parent_id == CATEGORIZE_LOST_AND_FOUND_ID)
			{
				parent_id = findCategoryUUIDForType(LLFolderType::FT_LOST_AND_FOUND);
				new_item->setParent(parent_id);
			}
			item_array_t* item_array = get_ptr_in_map(mParentChildItemTree, parent_id);
			if(item_array)
			{
				item_array->put(new_item);
			}
			else
			{
				// Whoops! No such parent, make one.
				llinfos << "Lost item: " << new_item->getUUID() << " - "
						<< new_item->getName() << llendl;
				parent_id = findCategoryUUIDForType(LLFolderType::FT_LOST_AND_FOUND);
				new_item->setParent(parent_id);
				item_array = get_ptr_in_map(mParentChildItemTree, parent_id);
				if(item_array)
				{
					// *FIX: bit of a hack to call update server from
					// here...
					new_item->updateServer(TRUE);
					item_array->put(new_item);
				}
				else
				{
					llwarns << "Lost and found Not there!!" << llendl;
				}
			}
		}
		mask |= LLInventoryObserver::ADD;
	}
	if(new_item->getType() == LLAssetType::AT_CALLINGCARD)
	{
		mask |= LLInventoryObserver::CALLING_CARD;
		// Handle user created calling cards.
		// Target ID is stored in the description field of the card.
		LLUUID id;
		std::string desc = new_item->getDescription();
		BOOL isId = desc.empty() ? FALSE : id.set(desc, FALSE);
		if (isId)
		{
			// Valid UUID; set the item UUID and rename it
			new_item->setCreator(id);
			std::string avatar_name;
			// Fetch the currect name
			gCacheName->get(id, FALSE, boost::bind(&LLViewerInventoryItem::onCallingCardNameLookup, new_item.get(), _1, _2, _3));
		}
	}
	else if (new_item->getType() == LLAssetType::AT_GESTURE)
	{
		mask |= LLInventoryObserver::GESTURE;
	}
	addChangedMask(mask, new_item->getUUID());
	return mask;
}

LLInventoryModel::cat_array_t* LLInventoryModel::getUnlockedCatArray(const LLUUID& id)
{
	cat_array_t* cat_array = get_ptr_in_map(mParentChildCategoryTree, id);
	if (cat_array)
	{
		llassert_always(mCategoryLock[id] == false);
	}
	return cat_array;
}

LLInventoryModel::item_array_t* LLInventoryModel::getUnlockedItemArray(const LLUUID& id)
{
	item_array_t* item_array = get_ptr_in_map(mParentChildItemTree, id);
	if (item_array)
	{
		llassert_always(mItemLock[id] == false);
	}
	return item_array;
}

// Calling this method with an inventory category will either change
// an existing item with the matching id, or it will add the category.
void LLInventoryModel::updateCategory(const LLViewerInventoryCategory* cat)
{
	if(cat->getUUID().isNull())
	{
		return;
	}

	if(!isInventoryUsable())
	{
		llwarns << "Inventory is broken." << llendl;
		return;
	}

	LLViewerInventoryCategory* old_cat = getCategory(cat->getUUID());
	if(old_cat)
	{
		// We already have an old category, modify it's values
		U32 mask = LLInventoryObserver::NONE;
		LLUUID old_parent_id = old_cat->getParentUUID();
		LLUUID new_parent_id = cat->getParentUUID();
		if(old_parent_id != new_parent_id)
		{
			// need to update the parent-child tree
			cat_array_t* cat_array;
			cat_array = getUnlockedCatArray(old_parent_id);
			if(cat_array)
			{
				cat_array->removeObj(old_cat);
			}
			cat_array = getUnlockedCatArray(new_parent_id);
			if(cat_array)
			{
				cat_array->put(old_cat);
			}
			mask |= LLInventoryObserver::STRUCTURE;
		}
		if(old_cat->getName() != cat->getName())
		{
			mask |= LLInventoryObserver::LABEL;
		}
		old_cat->copyViewerCategory(cat);
		addChangedMask(mask, cat->getUUID());
	}
	else
	{
		// add this category
		LLPointer<LLViewerInventoryCategory> new_cat = new LLViewerInventoryCategory(cat->getParentUUID());
		new_cat->copyViewerCategory(cat);
		addCategory(new_cat);

		// make sure this category is correctly referenced by it's parent.
		cat_array_t* cat_array;
		cat_array = getUnlockedCatArray(cat->getParentUUID());
		if(cat_array)
		{
			cat_array->put(new_cat);
		}

		// make space in the tree for this category's children.
		llassert_always(mCategoryLock[new_cat->getUUID()] == false);
		llassert_always(mItemLock[new_cat->getUUID()] == false);
		cat_array_t* catsp = new cat_array_t;
		item_array_t* itemsp = new item_array_t;
		mParentChildCategoryTree[new_cat->getUUID()] = catsp;
		mParentChildItemTree[new_cat->getUUID()] = itemsp;
		addChangedMask(LLInventoryObserver::ADD, cat->getUUID());
	}
}

void LLInventoryModel::moveObject(const LLUUID& object_id, const LLUUID& cat_id)
{
	lldebugs << "LLInventoryModel::moveObject()" << llendl;
	if(!isInventoryUsable())
	{
		llwarns << "Inventory is broken." << llendl;
		return;
	}

	if((object_id == cat_id) || !is_in_map(mCategoryMap, cat_id))
	{
		llwarns << "Could not move inventory object " << object_id << " to "
				<< cat_id << llendl;
		return;
	}
	LLViewerInventoryCategory* cat = getCategory(object_id);
	if(cat && (cat->getParentUUID() != cat_id))
	{
		cat_array_t* cat_array;
		cat_array = getUnlockedCatArray(cat->getParentUUID());
		if(cat_array) cat_array->removeObj(cat);
		cat_array = getUnlockedCatArray(cat_id);
		cat->setParent(cat_id);
		if(cat_array) cat_array->put(cat);
		addChangedMask(LLInventoryObserver::STRUCTURE, object_id);
		return;
	}
	LLViewerInventoryItem* item = getItem(object_id);
	if(item && (item->getParentUUID() != cat_id))
	{
		item_array_t* item_array;
		item_array = getUnlockedItemArray(item->getParentUUID());
		if(item_array) item_array->removeObj(item);
		item_array = getUnlockedItemArray(cat_id);
		item->setParent(cat_id);
		if(item_array) item_array->put(item);
		addChangedMask(LLInventoryObserver::STRUCTURE, object_id);
		return;
	}
}

// Delete a particular inventory object by ID.
void LLInventoryModel::deleteObject(const LLUUID& id)
{
	lldebugs << "LLInventoryModel::deleteObject()" << llendl;
	LLPointer<LLInventoryObject> obj = getObject(id);
	if (!obj) 
	{
		llwarns << "Deleting non-existent object [ id: " << id << " ] " << llendl;
		return;
	}
	
	lldebugs << "Deleting inventory object " << id << llendl;
	mLastItem = NULL;
	LLUUID parent_id = obj->getParentUUID();
	mCategoryMap.erase(id);
	mItemMap.erase(id);
	//mInventory.erase(id);
	item_array_t* item_list = getUnlockedItemArray(parent_id);
	if(item_list)
	{
		LLViewerInventoryItem* item = (LLViewerInventoryItem*)((LLInventoryObject*)obj);
		item_list->removeObj(item);
	}
	cat_array_t* cat_list = getUnlockedCatArray(parent_id);
	if(cat_list)
	{
		LLViewerInventoryCategory* cat = (LLViewerInventoryCategory*)((LLInventoryObject*)obj);
		cat_list->removeObj(cat);
	}
	item_list = getUnlockedItemArray(id);
	if(item_list)
	{
		delete item_list;
		mParentChildItemTree.erase(id);
	}
	cat_list = getUnlockedCatArray(id);
	if(cat_list)
	{
		delete cat_list;
		mParentChildCategoryTree.erase(id);
	}
	addChangedMask(LLInventoryObserver::REMOVE, id);
	obj = NULL; // delete obj
	updateLinkedObjectsFromPurge(id);
	gInventory.notifyObservers();
}

// Delete a particular inventory item by ID, and remove it from the server.
void LLInventoryModel::purgeObject(const LLUUID &id)
{
	lldebugs << "LLInventoryModel::purgeObject() [ id: " << id << " ] " << llendl;
	LLPointer<LLInventoryObject> obj = getObject(id);
	if(obj)
	{
		obj->removeFromServer();
		LLPreview::hide(id);
		deleteObject(id);
	}
}

void LLInventoryModel::updateLinkedObjectsFromPurge(const LLUUID &baseobj_id)
{
	LLInventoryModel::item_array_t item_array = collectLinkedItems(baseobj_id);

	// REBUILD is expensive, so clear the current change list first else
	// everything else on the changelist will also get rebuilt.
	gInventory.notifyObservers();
	for (LLInventoryModel::item_array_t::const_iterator iter = item_array.begin();
		 iter != item_array.end();
		 iter++)
	{
		const LLViewerInventoryItem *linked_item = (*iter);
		const LLUUID &item_id = linked_item->getUUID();
		if (item_id == baseobj_id) continue;
		addChangedMask(LLInventoryObserver::REBUILD, item_id);
	}
	gInventory.notifyObservers();
}

// This is a method which collects the descendents of the id
// provided. If the category is not found, no action is
// taken. This method goes through the long winded process of
// cancelling any calling cards, removing server representation of
// folders, items, etc in a fairly efficient manner.
void LLInventoryModel::purgeDescendentsOf(const LLUUID& id)
{
	EHasChildren children = categoryHasChildren(id);
	if(children == CHILDREN_NO)
	{
		llinfos << "Not purging descendents of " << id << llendl;
		return;
	}
	LLPointer<LLViewerInventoryCategory> cat = getCategory(id);
	if(cat.notNull())
	{
		// do the cache accounting
		llinfos << "LLInventoryModel::purgeDescendentsOf " << cat->getName()
				<< llendl;
		S32 descendents = cat->getDescendentCount();
		if(descendents > 0)
		{
			LLCategoryUpdate up(id, -descendents);
			accountForUpdate(up);
		}

		// we know that descendent count is 0, aide since the
		// accounting may actually not do an update, we should force
		// it here.
		cat->setDescendentCount(0);

		// send it upstream
		LLMessageSystem* msg = gMessageSystem;
		msg->newMessage("PurgeInventoryDescendents");
		msg->nextBlock("AgentData");
		msg->addUUID("AgentID", gAgent.getID());
		msg->addUUID("SessionID", gAgent.getSessionID());
		msg->nextBlock("InventoryData");
		msg->addUUID("FolderID", id);
		gAgent.sendReliableMessage();

		// unceremoniously remove anything we have locally stored.
		cat_array_t categories;
		item_array_t items;
		collectDescendents(id,
						   categories,
						   items,
						   INCLUDE_TRASH);
		S32 count = items.count();
		S32 i;
		for(i = 0; i < count; ++i)
		{
			deleteObject(items.get(i)->getUUID());
		}
		count = categories.count();
		for(i = 0; i < count; ++i)
		{
			deleteObject(categories.get(i)->getUUID());
		}
	}
}

void LLInventoryModel::deleteFromServer(LLDynamicArray<LLUUID>& category_ids,
										LLDynamicArray<LLUUID>& item_ids)
{
	// Store off tre UUIDS of parents which are being deleted (thus no
	// need to increment) and the parents which are being modified. We
	// have to increment the version of the parent with each message
	// sent upstream since the dataserver will increment each unique
	// parent per update message.
	std::set<LLUUID> ignore_parents;
	update_map_t inc_parents;

	S32 i;
	S32 count = category_ids.count();
	BOOL start_new_message = TRUE;
	LLMessageSystem* msg = gMessageSystem;
	LLPointer<LLViewerInventoryCategory> cat;
	for(i = 0; i < count; i++)
	{
		if(start_new_message)
		{
			start_new_message = FALSE;
			msg->newMessageFast(_PREHASH_RemoveInventoryObjects);
			msg->nextBlockFast(_PREHASH_AgentData);
			msg->addUUIDFast(_PREHASH_AgentID, gAgent.getID());
			msg->addUUIDFast(_PREHASH_SessionID, gAgent.getSessionID());
		}
		LLUUID cat_id = category_ids.get(i);

		msg->nextBlockFast(_PREHASH_FolderData);
		msg->addUUIDFast(_PREHASH_FolderID, cat_id);
		cat = getCategory(cat_id);
		ignore_parents.insert(cat_id);
		addChangedMask(LLInventoryObserver::REMOVE | LLInventoryObserver::STRUCTURE, cat_id);
		if(cat.notNull() && (ignore_parents.find(cat->getParentUUID())==ignore_parents.end()))
		{
			--inc_parents[cat->getParentUUID()];
		}
		if(msg->isSendFullFast(_PREHASH_FolderData))
		{
			start_new_message = TRUE;
			msg->nextBlockFast(_PREHASH_ItemData);
			msg->addUUIDFast(_PREHASH_ItemID, LLUUID::null);
			gAgent.sendReliableMessage();
			accountForUpdate(inc_parents);
			inc_parents.clear();
		}
	}

	count = item_ids.count();
	std::set<LLUUID>::iterator not_ignored = ignore_parents.end();
	LLPointer<LLViewerInventoryItem> item;
	if((0 == count) && (!start_new_message))
	{
		msg->nextBlockFast(_PREHASH_ItemData);
		msg->addUUIDFast(_PREHASH_ItemID, LLUUID::null);
	}
	for(i = 0; i < count; i++)
	{
		if(start_new_message)
		{
			start_new_message = FALSE;
			msg->newMessageFast(_PREHASH_RemoveInventoryObjects);
			msg->nextBlockFast(_PREHASH_AgentData);
			msg->addUUIDFast(_PREHASH_AgentID, gAgent.getID());
			msg->addUUIDFast(_PREHASH_SessionID, gAgent.getSessionID());
			msg->nextBlockFast(_PREHASH_FolderData);
			msg->addUUIDFast(_PREHASH_FolderID, LLUUID::null);
		}
		LLUUID item_id = item_ids.get(i);
		msg->nextBlockFast(_PREHASH_ItemData);
		msg->addUUIDFast(_PREHASH_ItemID, item_id);
		item = getItem(item_id);
		addChangedMask(LLInventoryObserver::REMOVE | LLInventoryObserver::STRUCTURE, item_id);
		if(item.notNull() && (ignore_parents.find(item->getParentUUID()) == not_ignored))
		{
			--inc_parents[item->getParentUUID()];
		}
		if(msg->isSendFullFast(_PREHASH_ItemData))
		{
			start_new_message = TRUE;
			gAgent.sendReliableMessage();
			accountForUpdate(inc_parents);
			inc_parents.clear();
		}
	}
	if(!start_new_message)
	{
		gAgent.sendReliableMessage();
		accountForUpdate(inc_parents);
	}
}

// Add/remove an observer. If the observer is destroyed, be sure to
// remove it.
void LLInventoryModel::addObserver(LLInventoryObserver* observer)
{
	mObservers.insert(observer);
}
	
void LLInventoryModel::removeObserver(LLInventoryObserver* observer)
{
	mObservers.erase(observer);
}

BOOL LLInventoryModel::containsObserver(LLInventoryObserver* observer) const
{
	return mObservers.find(observer) != mObservers.end();
}

void LLInventoryModel::idleNotifyObservers()
{
	if (mModifyMask == LLInventoryObserver::NONE && (mChangedItemIDs.size() == 0))
	{
		return;
	}
	notifyObservers("");
}

// Call this method when it's time to update everyone on a new state.
// The optional argument 'service_name' is used by Agent Inventory Service [DEV-20328]
void LLInventoryModel::notifyObservers(const std::string service_name)
{
	if (mIsNotifyObservers)
	{
		// Within notifyObservers, something called notifyObservers
		// again.  This type of recursion is unsafe because it causes items to be 
		// processed twice, and this can easily lead to infinite loops.
		llwarns << "Call was made to notifyObservers within notifyObservers!" << llendl;
		return;
	}

	mIsNotifyObservers = TRUE;
	for (observer_list_t::iterator iter = mObservers.begin();
		 iter != mObservers.end(); )
	{
		LLInventoryObserver* observer = *iter;
		
		if (service_name.empty())
		{
			observer->changed(mModifyMask);
		}
		else
		{
			observer->mMessageName = service_name;
			observer->changed(mModifyMask);
		}

		// safe way to increment since changed may delete entries! (@!##%@!@&*!)
		iter = mObservers.upper_bound(observer); 
	}

	mModifyMask = LLInventoryObserver::NONE;
	mChangedItemIDs.clear();
	mIsNotifyObservers = FALSE;
}

// store flag for change
// and id of object change applies to
void LLInventoryModel::addChangedMask(U32 mask, const LLUUID& referent) 
{ 
	if (mIsNotifyObservers)
	{
		// Something marked an item for change within a call to notifyObservers
		// (which is in the process of processing the list of items marked for change).
		// This means the change may fail to be processed.
		llwarns << "Adding changed mask within notify observers!  Change will likely be lost." << llendl;
	}
	
	mModifyMask |= mask; 
	if (referent.notNull())
	{
		mChangedItemIDs.insert(referent);
	}
	
	// Update all linked items.  Starting with just LABEL because I'm
	// not sure what else might need to be accounted for this.
	if (mModifyMask & LLInventoryObserver::LABEL)
	{
		addChangedMaskForLinks(referent, LLInventoryObserver::LABEL);
	}
}

// This method to prepares a set of mock inventory which provides
// minimal functionality before the actual arrival of inventory.
/*
void LLInventoryModel::mock(const LLUUID& root_id)
{
	llinfos << "LLInventoryModel::mock() " << root_id << llendl;
	if(root_id.isNull())
	{
		llwarns << "Not a valid root id" << llendl;
		return;
	}
	LLPointer<LLViewerInventoryCategory> cat = new LLViewerInventoryCategory(
		root_id,
		LLUUID::null,
		LLAssetType::AT_CATEGORY,
		LLFolderType::lookupNewCategoryName(LLFolderType::FT_ROOT_INVENTORY),
		gAgent.getID());
	addCategory(cat);
	gInventory.buildParentChildMap();
}
*/

//If we get back a normal response, handle it here
void  LLInventoryModel::fetchInventoryResponder::result(const LLSD& content)
{	
	start_new_inventory_observer();

	/*LLUUID agent_id;
	agent_id = content["agent_id"].asUUID();
	if(agent_id != gAgent.getID())
	{
		llwarns << "Got a inventory update for the wrong agent: " << agent_id
				<< llendl;
		return;
	}*/
	item_array_t items;
	update_map_t update;
	S32 count = content["items"].size();
	bool all_one_folder = true;
	LLUUID folder_id;
	// Does this loop ever execute more than once?
	for(S32 i = 0; i < count; ++i)
	{
		LLPointer<LLViewerInventoryItem> titem = new LLViewerInventoryItem;
		titem->unpackMessage(content["items"][i]);
		
		lldebugs << "LLInventoryModel::messageUpdateCore() item id:"
				 << titem->getUUID() << llendl;
		items.push_back(titem);
		// examine update for changes.
		LLViewerInventoryItem* itemp = gInventory.getItem(titem->getUUID());
		if(itemp)
		{
			if(titem->getParentUUID() == itemp->getParentUUID())
			{
				update[titem->getParentUUID()];
			}
			else
			{
				++update[titem->getParentUUID()];
				--update[itemp->getParentUUID()];
			}
		}
		else
		{
			++update[titem->getParentUUID()];
		}
		if (folder_id.isNull())
		{
			folder_id = titem->getParentUUID();
		}
		else
		{
			all_one_folder = false;
		}
	}

	U32 changes = 0x0;
	//as above, this loop never seems to loop more than once per call
	for (item_array_t::iterator it = items.begin(); it != items.end(); ++it)
	{
		changes |= gInventory.updateItem(*it);
	}
	gInventory.notifyObservers("fetchinventory");
	gViewerWindow->getWindow()->decBusyCount();
}

//If we get back an error (not found, etc...), handle it here
void LLInventoryModel::fetchInventoryResponder::error(U32 status, const std::string& reason)
{
	llinfos << "fetchInventory::error "
		<< status << ": " << reason << llendl;
	gInventory.notifyObservers("fetchinventory");
}

bool LLInventoryModel::fetchDescendentsOf(const LLUUID& folder_id)
{
	if(folder_id.isNull()) 
	{
		llwarns << "Calling fetch descendents on NULL folder id!" << llendl;
		return false;
	}
	LLViewerInventoryCategory* cat = getCategory(folder_id);
	if(!cat)
	{
		llwarns << "Asked to fetch descendents of non-existent folder: "
				<< folder_id << llendl;
		return false;
	}
	//S32 known_descendents = 0;
	///cat_array_t* categories = get_ptr_in_map(mParentChildCategoryTree, folder_id);
	//item_array_t* items = get_ptr_in_map(mParentChildItemTree, folder_id);
	//if(categories)
	//{
	//	known_descendents += categories->count();
	//}
	//if(items)
	//{
	//	known_descendents += items->count();
	//}
	return cat->fetchDescendents();
}

<<<<<<< HEAD
=======
//Initialize statics.
bool LLInventoryModel::isBulkFetchProcessingComplete()
{
	return sFetchQueue.empty() && sBulkFetchCount<=0;
}

class LLInventoryModelFetchDescendentsResponder: public LLHTTPClient::Responder
{
	public:
		LLInventoryModelFetchDescendentsResponder(const LLSD& request_sd) : mRequestSD(request_sd) {};
		//LLInventoryModelFetchDescendentsResponder() {};
		void result(const LLSD& content);
		void error(U32 status, const std::string& reason);
	public:
		typedef std::vector<LLViewerInventoryCategory*> folder_ref_t;
	protected:
		LLSD mRequestSD;
};

//If we get back a normal response, handle it here
void  LLInventoryModelFetchDescendentsResponder::result(const LLSD& content)
{
	if (content.has("folders"))	
	{

		for(LLSD::array_const_iterator folder_it = content["folders"].beginArray();
			folder_it != content["folders"].endArray();
			++folder_it)
		{	
			LLSD folder_sd = *folder_it;
			

			//LLUUID agent_id = folder_sd["agent_id"];

			//if(agent_id != gAgent.getID())	//This should never happen.
			//{
			//	llwarns << "Got a UpdateInventoryItem for the wrong agent."
			//			<< llendl;
			//	break;
			//}

			LLUUID parent_id = folder_sd["folder_id"];
			LLUUID owner_id = folder_sd["owner_id"];
			S32    version  = (S32)folder_sd["version"].asInteger();
			S32    descendents = (S32)folder_sd["descendents"].asInteger();
			LLPointer<LLViewerInventoryCategory> tcategory = new LLViewerInventoryCategory(owner_id);

            if (parent_id.isNull())
            {
			    LLPointer<LLViewerInventoryItem> titem = new LLViewerInventoryItem;
			    for(LLSD::array_const_iterator item_it = folder_sd["items"].beginArray();
				    item_it != folder_sd["items"].endArray();
				    ++item_it)
			    {	
                    const LLUUID lost_uuid = gInventory.findCategoryUUIDForType(LLFolderType::FT_LOST_AND_FOUND);
                    if (lost_uuid.notNull())
                    {
				        LLSD item = *item_it;
				        titem->unpackMessage(item);
				
                        LLInventoryModel::update_list_t update;
                        LLInventoryModel::LLCategoryUpdate new_folder(lost_uuid, 1);
                        update.push_back(new_folder);
                        gInventory.accountForUpdate(update);

                        titem->setParent(lost_uuid);
                        titem->updateParentOnServer(FALSE);
                        gInventory.updateItem(titem);
                        gInventory.notifyObservers("fetchDescendents");
                        
                    }
                }
            }

	        LLViewerInventoryCategory* pcat = gInventory.getCategory(parent_id);
			if (!pcat)
			{
				continue;
			}

			for(LLSD::array_const_iterator category_it = folder_sd["categories"].beginArray();
				category_it != folder_sd["categories"].endArray();
				++category_it)
			{	
				LLSD category = *category_it;
				tcategory->fromLLSD(category); 
							
				if (LLInventoryModel::sMyInventoryFetchStarted ||
					LLInventoryModel::sLibraryFetchStarted)
				{
					sFetchQueue.push_back(tcategory->getUUID());
				}
				else if ( !gInventory.isCategoryComplete(tcategory->getUUID()) )
				{
					gInventory.updateCategory(tcategory);
				}

			}
			LLPointer<LLViewerInventoryItem> titem = new LLViewerInventoryItem;
			for(LLSD::array_const_iterator item_it = folder_sd["items"].beginArray();
				item_it != folder_sd["items"].endArray();
				++item_it)
			{	
				LLSD item = *item_it;
				titem->unpackMessage(item);
				
				gInventory.updateItem(titem);
			}

			// set version and descendentcount according to message.
			LLViewerInventoryCategory* cat = gInventory.getCategory(parent_id);
			if(cat)
			{
				cat->setVersion(version);
				cat->setDescendentCount(descendents);
				cat->determineFolderType();
			}

		}
	}
		
	if (content.has("bad_folders"))
	{
		for(LLSD::array_const_iterator folder_it = content["bad_folders"].beginArray();
			folder_it != content["bad_folders"].endArray();
			++folder_it)
		{	
			LLSD folder_sd = *folder_it;
			
			//These folders failed on the dataserver.  We probably don't want to retry them.
			llinfos << "Folder " << folder_sd["folder_id"].asString() 
					<< "Error: " << folder_sd["error"].asString() << llendl;
		}
	}

	LLInventoryModel::incrBulkFetch(-1);
	
	if (LLInventoryModel::isBulkFetchProcessingComplete())
	{
		llinfos << "Inventory fetch completed" << llendl;
		LLInventoryModel::setAllFoldersFetched();
	}
	
	gInventory.notifyObservers("fetchDescendents");
}

//If we get back an error (not found, etc...), handle it here
void LLInventoryModelFetchDescendentsResponder::error(U32 status, const std::string& reason)
{
	llinfos << "LLInventoryModelFetchDescendentsResponder::error "
		<< status << ": " << reason << llendl;
						
	LLInventoryModel::incrBulkFetch(-1);

	if (status==499)		//timed out.  Let's be awesome!
	{
		for(LLSD::array_const_iterator folder_it = mRequestSD["folders"].beginArray();
			folder_it != mRequestSD["folders"].endArray();
			++folder_it)
		{	
			LLSD folder_sd = *folder_it;
			LLUUID folder_id = folder_sd["folder_id"];
			sFetchQueue.push_front(folder_id);
		}
	}
	else
	{
		if (LLInventoryModel::isBulkFetchProcessingComplete())
		{
			LLInventoryModel::setAllFoldersFetched();
		}
	}
	gInventory.notifyObservers("fetchDescendents");
}

//static   Bundle up a bunch of requests to send all at once.
void LLInventoryModel::bulkFetch(std::string url)
{
	//Background fetch is called from gIdleCallbacks in a loop until background fetch is stopped.
	//If there are items in sFetchQueue, we want to check the time since the last bulkFetch was 
	//sent.  If it exceeds our retry time, go ahead and fire off another batch.  
	//Stopbackgroundfetch will be run from the Responder instead of here.  

	S16 max_concurrent_fetches=8;
	F32 new_min_time = 0.5f;			//HACK!  Clean this up when old code goes away entirely.
	if (sMinTimeBetweenFetches < new_min_time) sMinTimeBetweenFetches=new_min_time;  //HACK!  See above.
	
	if(gDisconnected 
	|| sBulkFetchCount > max_concurrent_fetches
	|| sFetchTimer.getElapsedTimeF32() < sMinTimeBetweenFetches)
	{
		return; // just bail if we are disconnected.
	}	

	U32 folder_count=0;
	U32 max_batch_size=5;

	U32 sort_order = gSavedSettings.getU32(LLInventoryPanel::DEFAULT_SORT_ORDER) & 0x1;

	LLSD body;
	LLSD body_lib;
	while( !(sFetchQueue.empty() ) && (folder_count < max_batch_size) )
	{
        if (sFetchQueue.front().isNull()) //DEV-17797
        {
			LLSD folder_sd;
			folder_sd["folder_id"]		= LLUUID::null.asString();
			folder_sd["owner_id"]		= gAgent.getID();
			folder_sd["sort_order"]		= (LLSD::Integer)sort_order;
			folder_sd["fetch_folders"]	= (LLSD::Boolean)FALSE;
			folder_sd["fetch_items"]	= (LLSD::Boolean)TRUE;
			body["folders"].append(folder_sd);
            folder_count++;
        }
        else
        {
				

		    LLViewerInventoryCategory* cat = gInventory.getCategory(sFetchQueue.front());
		
		    if (cat)
		    {
			    if ( LLViewerInventoryCategory::VERSION_UNKNOWN == cat->getVersion())
			    {
				    LLSD folder_sd;
				    folder_sd["folder_id"]		= cat->getUUID();
				    folder_sd["owner_id"]		= cat->getOwnerID();
				    folder_sd["sort_order"]		= (LLSD::Integer)sort_order;
				    folder_sd["fetch_folders"]	= TRUE; //(LLSD::Boolean)sFullFetchStarted;
				    folder_sd["fetch_items"]	= (LLSD::Boolean)TRUE;
				    
				    if (gAgent.getID() == cat->getOwnerID())
				    {
					    body["folders"].append(folder_sd);
				    }
				    else
				    {
					    body_lib["folders"].append(folder_sd);
				    }

				    folder_count++;
			    }
			    if (sMyInventoryFetchStarted ||
					sLibraryFetchStarted)
			    {	//Already have this folder but append child folders to list.
				    // add all children to queue
				    parent_cat_map_t::iterator cat_it = gInventory.mParentChildCategoryTree.find(cat->getUUID());
				    if (cat_it != gInventory.mParentChildCategoryTree.end())
				    {
					    cat_array_t* child_categories = cat_it->second;
    
					    for (S32 child_num = 0; child_num < child_categories->count(); child_num++)
					    {
						    sFetchQueue.push_back(child_categories->get(child_num)->getUUID());
					    }
				    }
    
			    }
		    }
        }
		sFetchQueue.pop_front();
	}
		
		if (folder_count > 0)
		{
			sBulkFetchCount++;
			if (body["folders"].size())
			{
				LLHTTPClient::post(url, body, new LLInventoryModelFetchDescendentsResponder(body),300.0);
			}
			if (body_lib["folders"].size())
			{
				std::string url_lib = gAgent.getRegion()->getCapability("FetchLibDescendents");
				LLHTTPClient::post(url_lib, body_lib, new LLInventoryModelFetchDescendentsResponder(body_lib),300.0);
			}
			sFetchTimer.reset();
		}
	else if (isBulkFetchProcessingComplete())
	{
		setAllFoldersFetched();
	}	
}

bool fetchQueueContainsNoDescendentsOf(const LLUUID& cat_id)
{
	for (std::deque<LLUUID>::iterator it = sFetchQueue.begin();
		 it != sFetchQueue.end(); ++it)
	{
		const LLUUID& fetch_id = *it;
		if (gInventory.isObjectDescendentOf(fetch_id, cat_id))
			return false;
	}
	return true;
}

/* static */
bool LLInventoryModel::libraryFetchStarted()
{
	return sLibraryFetchStarted;
}

/* static */
bool LLInventoryModel::libraryFetchCompleted()
{
	return libraryFetchStarted() && fetchQueueContainsNoDescendentsOf(gInventory.getLibraryRootFolderID());
}

/* static */
bool LLInventoryModel::libraryFetchInProgress()
{
	return libraryFetchStarted() && !libraryFetchCompleted();
}
	
/* static */
bool LLInventoryModel::myInventoryFetchStarted()
{
	return sMyInventoryFetchStarted;
}

/* static */
bool LLInventoryModel::myInventoryFetchCompleted()
{
	return myInventoryFetchStarted() && fetchQueueContainsNoDescendentsOf(gInventory.getRootFolderID());
}

/* static */
bool LLInventoryModel::myInventoryFetchInProgress()
{
	return myInventoryFetchStarted() && !myInventoryFetchCompleted();
}

// static
bool LLInventoryModel::isEverythingFetched()
{
	return sAllFoldersFetched;
}

//static
BOOL LLInventoryModel::backgroundFetchActive()
{
	return sBackgroundFetchActive;
}

void LLInventoryModel::startBackgroundFetch(const LLUUID& cat_id)
{
	if (!sAllFoldersFetched)
	{
		sBackgroundFetchActive = TRUE;
		if (cat_id.isNull())
		{
			if (!sMyInventoryFetchStarted)
			{
				sMyInventoryFetchStarted = TRUE;
				sFetchQueue.push_back(gInventory.getRootFolderID());
				gIdleCallbacks.addFunction(&LLInventoryModel::backgroundFetch, NULL);
			}
			if (!sLibraryFetchStarted)
			{
				sLibraryFetchStarted = TRUE;
				sFetchQueue.push_back(gInventory.getLibraryRootFolderID());
				gIdleCallbacks.addFunction(&LLInventoryModel::backgroundFetch, NULL);
			}
		}
		else
		{
			// specific folder requests go to front of queue
			if (sFetchQueue.empty() || sFetchQueue.front() != cat_id)
			{
				sFetchQueue.push_front(cat_id);
				gIdleCallbacks.addFunction(&LLInventoryModel::backgroundFetch, NULL);
			}
			if (cat_id == gInventory.getLibraryRootFolderID())
			{
				sLibraryFetchStarted = TRUE;
			}
			if (cat_id == gInventory.getRootFolderID())
			{
				sMyInventoryFetchStarted = TRUE;
			}
		}
	}
}

//static
void LLInventoryModel::findLostItems()
{
	sBackgroundFetchActive = TRUE;
    sFetchQueue.push_back(LLUUID::null);
    gIdleCallbacks.addFunction(&LLInventoryModel::backgroundFetch, NULL);
}

//static
void LLInventoryModel::stopBackgroundFetch()
{
	if (sBackgroundFetchActive)
	{
		sBackgroundFetchActive = FALSE;
		gIdleCallbacks.deleteFunction(&LLInventoryModel::backgroundFetch, NULL);
		sBulkFetchCount=0;
		sMinTimeBetweenFetches=0.0f;
	}
}

// static
void LLInventoryModel::setAllFoldersFetched()
{
	if (sMyInventoryFetchStarted &&
		sLibraryFetchStarted)
	{
		sAllFoldersFetched = TRUE;
	}
	stopBackgroundFetch();
}

//static 
void LLInventoryModel::backgroundFetch(void*)
{
	if (sBackgroundFetchActive && gAgent.getRegion())
	{
		//If we'll be using the capability, we'll be sending batches and the background thing isn't as important.
		std::string url = gAgent.getRegion()->getCapability("WebFetchInventoryDescendents");   
		if (!url.empty()) 
		{
			bulkFetch(url);
			return;
		}
		
		//DEPRECATED OLD CODE FOLLOWS.
		// no more categories to fetch, stop fetch process
		if (sFetchQueue.empty())
		{
			llinfos << "Inventory fetch completed" << llendl;

			setAllFoldersFetched();
			return;
		}

		F32 fast_fetch_time = lerp(sMinTimeBetweenFetches, sMaxTimeBetweenFetches, 0.1f);
		F32 slow_fetch_time = lerp(sMinTimeBetweenFetches, sMaxTimeBetweenFetches, 0.5f);
		if (sTimelyFetchPending && sFetchTimer.getElapsedTimeF32() > slow_fetch_time)
		{
			// double timeouts on failure
			sMinTimeBetweenFetches = llmin(sMinTimeBetweenFetches * 2.f, 10.f);
			sMaxTimeBetweenFetches = llmin(sMaxTimeBetweenFetches * 2.f, 120.f);
			llinfos << "Inventory fetch times grown to (" << sMinTimeBetweenFetches << ", " << sMaxTimeBetweenFetches << ")" << llendl;
			// fetch is no longer considered "timely" although we will wait for full time-out
			sTimelyFetchPending = FALSE;
		}

		while(1)
		{
			if (sFetchQueue.empty())
			{
				break;
			}

			if(gDisconnected)
			{
				// just bail if we are disconnected.
				break;
			}

			LLViewerInventoryCategory* cat = gInventory.getCategory(sFetchQueue.front());

			// category has been deleted, remove from queue.
			if (!cat)
			{
				sFetchQueue.pop_front();
				continue;
			}
			
			if (sFetchTimer.getElapsedTimeF32() > sMinTimeBetweenFetches && 
				LLViewerInventoryCategory::VERSION_UNKNOWN == cat->getVersion())
			{
				// category exists but has no children yet, fetch the descendants
				// for now, just request every time and rely on retry timer to throttle
				if (cat->fetchDescendents())
				{
					sFetchTimer.reset();
					sTimelyFetchPending = TRUE;
				}
				else
				{
					//  The catagory also tracks if it has expired and here it says it hasn't
					//  yet.  Get out of here because nothing is going to happen until we
					//  update the timers.
					break;
				}
			}
			// do I have all my children?
			else if (gInventory.isCategoryComplete(sFetchQueue.front()))
			{
				// finished with this category, remove from queue
				sFetchQueue.pop_front();

				// add all children to queue
				parent_cat_map_t::iterator cat_it = gInventory.mParentChildCategoryTree.find(cat->getUUID());
				if (cat_it != gInventory.mParentChildCategoryTree.end())
				{
					cat_array_t* child_categories = cat_it->second;

					for (S32 child_num = 0; child_num < child_categories->count(); child_num++)
					{
						sFetchQueue.push_back(child_categories->get(child_num)->getUUID());
					}
				}

				// we received a response in less than the fast time
				if (sTimelyFetchPending && sFetchTimer.getElapsedTimeF32() < fast_fetch_time)
				{
					// shrink timeouts based on success
					sMinTimeBetweenFetches = llmax(sMinTimeBetweenFetches * 0.8f, 0.3f);
					sMaxTimeBetweenFetches = llmax(sMaxTimeBetweenFetches * 0.8f, 10.f);
					//llinfos << "Inventory fetch times shrunk to (" << sMinTimeBetweenFetches << ", " << sMaxTimeBetweenFetches << ")" << llendl;
				}

				sTimelyFetchPending = FALSE;
				continue;
			}
			else if (sFetchTimer.getElapsedTimeF32() > sMaxTimeBetweenFetches)
			{
				// received first packet, but our num descendants does not match db's num descendants
				// so try again later
				LLUUID fetch_id = sFetchQueue.front();
				sFetchQueue.pop_front();

				if (sNumFetchRetries++ < MAX_FETCH_RETRIES)
				{
					// push on back of queue
					sFetchQueue.push_back(fetch_id);
				}
				sTimelyFetchPending = FALSE;
				sFetchTimer.reset();
				break;
			}

			// not enough time has elapsed to do a new fetch
			break;
		}
	}
}
>>>>>>> 86dc5bce

void LLInventoryModel::cache(
	const LLUUID& parent_folder_id,
	const LLUUID& agent_id)
{
	lldebugs << "Caching " << parent_folder_id << " for " << agent_id
			 << llendl;
	LLViewerInventoryCategory* root_cat = getCategory(parent_folder_id);
	if(!root_cat) return;
	cat_array_t categories;
	categories.put(root_cat);
	item_array_t items;

	LLCanCache can_cache(this);
	can_cache(root_cat, NULL);
	collectDescendentsIf(
		parent_folder_id,
		categories,
		items,
		INCLUDE_TRASH,
		can_cache);
	std::string agent_id_str;
	std::string inventory_filename;
	agent_id.toString(agent_id_str);
	std::string path(gDirUtilp->getExpandedFilename(LL_PATH_CACHE, agent_id_str));
	inventory_filename = llformat(CACHE_FORMAT_STRING, path.c_str());
	saveToFile(inventory_filename, categories, items);
	std::string gzip_filename(inventory_filename);
	gzip_filename.append(".gz");
	if(gzip_file(inventory_filename, gzip_filename))
	{
		lldebugs << "Successfully compressed " << inventory_filename << llendl;
		LLFile::remove(inventory_filename);
	}
	else
	{
		llwarns << "Unable to compress " << inventory_filename << llendl;
	}
}


void LLInventoryModel::addCategory(LLViewerInventoryCategory* category)
{
	//llinfos << "LLInventoryModel::addCategory()" << llendl;
	if(category)
	{
		// Insert category uniquely into the map
		mCategoryMap[category->getUUID()] = category; // LLPointer will deref and delete the old one
		//mInventory[category->getUUID()] = category;
	}
}

void LLInventoryModel::addItem(LLViewerInventoryItem* item)
{
	//llinfos << "LLInventoryModel::addItem()" << llendl;

	llassert(item);
	if(item)
	{
		// This can happen if assettype enums from llassettype.h ever change.
		// For example, there is a known backwards compatibility issue in some viewer prototypes prior to when 
		// the AT_LINK enum changed from 23 to 24.
		if ((item->getType() == LLAssetType::AT_NONE)
		    || LLAssetType::lookup(item->getType()) == LLAssetType::badLookup())
		{
			llwarns << "Got bad asset type for item [ name: " << item->getName() << " type: " << item->getType() << " inv-type: " << item->getInventoryType() << " ], ignoring." << llendl;
			return;
		}

		// This condition means that we tried to add a link without the baseobj being in memory.
		// The item will show up as a broken link.
		if (item->getIsBrokenLink())
		{
			llinfos << "Adding broken link [ name: " << item->getName() << " itemID: " << item->getUUID() << " assetID: " << item->getAssetUUID() << " )  parent: " << item->getParentUUID() << llendl;
		}

		mItemMap[item->getUUID()] = item;
	}
}

// Empty the entire contents
void LLInventoryModel::empty()
{
//	llinfos << "LLInventoryModel::empty()" << llendl;
	std::for_each(
		mParentChildCategoryTree.begin(),
		mParentChildCategoryTree.end(),
		DeletePairedPointer());
	mParentChildCategoryTree.clear();
	std::for_each(
		mParentChildItemTree.begin(),
		mParentChildItemTree.end(),
		DeletePairedPointer());
	mParentChildItemTree.clear();
	mCategoryMap.clear(); // remove all references (should delete entries)
	mItemMap.clear(); // remove all references (should delete entries)
	mLastItem = NULL;
	//mInventory.clear();
}

void LLInventoryModel::accountForUpdate(const LLCategoryUpdate& update) const
{
	LLViewerInventoryCategory* cat = getCategory(update.mCategoryID);
	if(cat)
	{
		bool accounted = false;
		S32 version = cat->getVersion();
		if(version != LLViewerInventoryCategory::VERSION_UNKNOWN)
		{
			S32 descendents_server = cat->getDescendentCount();
			LLInventoryModel::cat_array_t* cats;
			LLInventoryModel::item_array_t* items;
			getDirectDescendentsOf(update.mCategoryID, cats, items);
			S32 descendents_actual = 0;
			if(cats && items)
			{
				descendents_actual = cats->count() + items->count();
			}
			if(descendents_server == descendents_actual)
			{
				accounted = true;
				descendents_actual += update.mDescendentDelta;
				cat->setDescendentCount(descendents_actual);
				cat->setVersion(++version);
				lldebugs << "accounted: '" << cat->getName() << "' "
						 << version << " with " << descendents_actual
						 << " descendents." << llendl;
			}
		}
		if(!accounted)
		{
			// Error condition, this means that the category did not register that
			// it got new descendents (perhaps because it is still being loaded)
			// which means its descendent count will be wrong.
			llwarns << "Accounting failed for '" << cat->getName() << "' version:"
					 << version << llendl;
		}
	}
	else
	{
		llwarns << "No category found for update " << update.mCategoryID << llendl;
	}
}

void LLInventoryModel::accountForUpdate(
	const LLInventoryModel::update_list_t& update)
{
	update_list_t::const_iterator it = update.begin();
	update_list_t::const_iterator end = update.end();
	for(; it != end; ++it)
	{
		accountForUpdate(*it);
	}
}

void LLInventoryModel::accountForUpdate(
	const LLInventoryModel::update_map_t& update)
{
	LLCategoryUpdate up;
	update_map_t::const_iterator it = update.begin();
	update_map_t::const_iterator end = update.end();
	for(; it != end; ++it)
	{
		up.mCategoryID = (*it).first;
		up.mDescendentDelta = (*it).second.mValue;
		accountForUpdate(up);
	}
}


/*
void LLInventoryModel::incrementCategoryVersion(const LLUUID& category_id)
{
	LLViewerInventoryCategory* cat = getCategory(category_id);
	if(cat)
	{
		S32 version = cat->getVersion();
		if(LLViewerInventoryCategory::VERSION_UNKNOWN != version)
		{
			cat->setVersion(version + 1);
			llinfos << "IncrementVersion: " << cat->getName() << " "
					<< cat->getVersion() << llendl;
		}
		else
		{
			llinfos << "Attempt to increment version when unknown: "
					<< category_id << llendl;
		}
	}
	else
	{
		llinfos << "Attempt to increment category: " << category_id << llendl;
	}
}
void LLInventoryModel::incrementCategorySetVersion(
	const std::set<LLUUID>& categories)
{
	if(!categories.empty())
	{ 
		std::set<LLUUID>::const_iterator it = categories.begin();
		std::set<LLUUID>::const_iterator end = categories.end();
		for(; it != end; ++it)
		{
			incrementCategoryVersion(*it);
		}
	}
}
*/


LLInventoryModel::EHasChildren LLInventoryModel::categoryHasChildren(
	const LLUUID& cat_id) const
{
	LLViewerInventoryCategory* cat = getCategory(cat_id);
	if(!cat) return CHILDREN_NO;
	if(cat->getDescendentCount() > 0)
	{
		return CHILDREN_YES;
	}
	if(cat->getDescendentCount() == 0)
	{
		return CHILDREN_NO;
	}
	if((cat->getDescendentCount() == LLViewerInventoryCategory::DESCENDENT_COUNT_UNKNOWN)
	   || (cat->getVersion() == LLViewerInventoryCategory::VERSION_UNKNOWN))
	{
		return CHILDREN_MAYBE;
	}

	// Shouldn't have to run this, but who knows.
	parent_cat_map_t::const_iterator cat_it = mParentChildCategoryTree.find(cat->getUUID());
	if (cat_it != mParentChildCategoryTree.end() && cat_it->second->count() > 0)
	{
		return CHILDREN_YES;
	}
	parent_item_map_t::const_iterator item_it = mParentChildItemTree.find(cat->getUUID());
	if (item_it != mParentChildItemTree.end() && item_it->second->count() > 0)
	{
		return CHILDREN_YES;
	}

	return CHILDREN_NO;
}

bool LLInventoryModel::isCategoryComplete(const LLUUID& cat_id) const
{
	LLViewerInventoryCategory* cat = getCategory(cat_id);
	if(cat && (cat->getVersion()!=LLViewerInventoryCategory::VERSION_UNKNOWN))
	{
		S32 descendents_server = cat->getDescendentCount();
		LLInventoryModel::cat_array_t* cats;
		LLInventoryModel::item_array_t* items;
		getDirectDescendentsOf(cat_id, cats, items);
		S32 descendents_actual = 0;
		if(cats && items)
		{
			descendents_actual = cats->count() + items->count();
		}
		if(descendents_server == descendents_actual)
		{
			return true;
		}
	}
	return false;
}

bool LLInventoryModel::loadSkeleton(
	const LLSD& options,
	const LLUUID& owner_id)
{
	lldebugs << "importing inventory skeleton for " << owner_id << llendl;

	typedef std::set<LLPointer<LLViewerInventoryCategory>, InventoryIDPtrLess> cat_set_t;
	cat_set_t temp_cats;
	bool rv = true;

	for(LLSD::array_const_iterator it = options.beginArray(),
		end = options.endArray(); it != end; ++it)
	{
		LLSD name = (*it)["name"];
		LLSD folder_id = (*it)["folder_id"];
		LLSD parent_id = (*it)["parent_id"];
		LLSD version = (*it)["version"];
		if(name.isDefined()
			&& folder_id.isDefined()
			&& parent_id.isDefined()
			&& version.isDefined()
			&& folder_id.asUUID().notNull() // if an id is null, it locks the viewer.
			) 		
		{
			LLPointer<LLViewerInventoryCategory> cat = new LLViewerInventoryCategory(owner_id);
			cat->rename(name.asString());
			cat->setUUID(folder_id.asUUID());
			cat->setParent(parent_id.asUUID());

			LLFolderType::EType preferred_type = LLFolderType::FT_NONE;
			LLSD type_default = (*it)["type_default"];
			if(type_default.isDefined())
            {
				preferred_type = (LLFolderType::EType)type_default.asInteger();
            }
            cat->setPreferredType(preferred_type);
			cat->setVersion(version.asInteger());
            temp_cats.insert(cat);
		}
		else
		{
			llwarns << "Unable to import near " << name.asString() << llendl;
            rv = false;
		}
	}

	S32 cached_category_count = 0;
	S32 cached_item_count = 0;
	if(!temp_cats.empty())
	{
		update_map_t child_counts;
		cat_array_t categories;
		item_array_t items;
		cat_set_t invalid_categories; // Used to mark categories that weren't successfully loaded.
		std::string owner_id_str;
		owner_id.toString(owner_id_str);
		std::string path(gDirUtilp->getExpandedFilename(LL_PATH_CACHE, owner_id_str));
		std::string inventory_filename;
		inventory_filename = llformat(CACHE_FORMAT_STRING, path.c_str());
		const S32 NO_VERSION = LLViewerInventoryCategory::VERSION_UNKNOWN;
		std::string gzip_filename(inventory_filename);
		gzip_filename.append(".gz");
		LLFILE* fp = LLFile::fopen(gzip_filename, "rb");
		bool remove_inventory_file = false;
		if(fp)
		{
			fclose(fp);
			fp = NULL;
			if(gunzip_file(gzip_filename, inventory_filename))
			{
				// we only want to remove the inventory file if it was
				// gzipped before we loaded, and we successfully
				// gunziped it.
				remove_inventory_file = true;
			}
			else
			{
				llinfos << "Unable to gunzip " << gzip_filename << llendl;
			}
		}
		bool is_cache_obsolete = false;
		if(loadFromFile(inventory_filename, categories, items, is_cache_obsolete))
		{
			// We were able to find a cache of files. So, use what we
			// found to generate a set of categories we should add. We
			// will go through each category loaded and if the version
			// does not match, invalidate the version.
			S32 count = categories.count();
			cat_set_t::iterator not_cached = temp_cats.end();
			std::set<LLUUID> cached_ids;
			for(S32 i = 0; i < count; ++i)
			{
				LLViewerInventoryCategory* cat = categories[i];
				cat_set_t::iterator cit = temp_cats.find(cat);
				if (cit == temp_cats.end())
				{
					continue; // cache corruption?? not sure why this happens -SJB
				}
				LLViewerInventoryCategory* tcat = *cit;
				
				// we can safely ignore anything loaded from file, but
				// not sent down in the skeleton.
				if(cit == not_cached)
				{
					continue;
				}
				if(cat->getVersion() != tcat->getVersion())
				{
					// if the cached version does not match the server version,
					// throw away the version we have so we can fetch the
					// correct contents the next time the viewer opens the folder.
					tcat->setVersion(NO_VERSION);
				}
				else
				{
					cached_ids.insert(tcat->getUUID());
				}
			}

			// go ahead and add the cats returned during the download
			std::set<LLUUID>::const_iterator not_cached_id = cached_ids.end();
			cached_category_count = cached_ids.size();
			for(cat_set_t::iterator it = temp_cats.begin(); it != temp_cats.end(); ++it)
			{
				if(cached_ids.find((*it)->getUUID()) == not_cached_id)
				{
					// this check is performed so that we do not
					// mark new folders in the skeleton (and not in cache)
					// as being cached.
					LLViewerInventoryCategory *llvic = (*it);
					llvic->setVersion(NO_VERSION);
				}
				addCategory(*it);
				++child_counts[(*it)->getParentUUID()];
			}

			// Add all the items loaded which are parented to a
			// category with a correctly cached parent
			S32 bad_link_count = 0;
			cat_map_t::iterator unparented = mCategoryMap.end();
			for(item_array_t::const_iterator item_iter = items.begin();
				item_iter != items.end();
				++item_iter)
			{
				LLViewerInventoryItem *item = (*item_iter).get();
				const cat_map_t::iterator cit = mCategoryMap.find(item->getParentUUID());
				
				if(cit != unparented)
				{
					const LLViewerInventoryCategory* cat = cit->second.get();
					if(cat->getVersion() != NO_VERSION)
					{
						// This can happen if the linked object's baseobj is removed from the cache but the linked object is still in the cache.
						if (item->getIsBrokenLink())
						{
							bad_link_count++;
							lldebugs << "Attempted to add cached link item without baseobj present ( name: "
									 << item->getName() << " itemID: " << item->getUUID()
									 << " assetID: " << item->getAssetUUID()
									 << " ).  Ignoring and invalidating " << cat->getName() << " . " << llendl;
							invalid_categories.insert(cit->second);
							continue;
						}
						addItem(item);
						cached_item_count += 1;
						++child_counts[cat->getUUID()];
					}
				}
			}
			if (bad_link_count > 0)
			{
				llinfos << "Attempted to add " << bad_link_count
						<< " cached link items without baseobj present. "
						<< "The corresponding categories were invalidated." << llendl;
			}
		}
		else
		{
			// go ahead and add everything after stripping the version
			// information.
			for(cat_set_t::iterator it = temp_cats.begin(); it != temp_cats.end(); ++it)
			{
				LLViewerInventoryCategory *llvic = (*it);
				llvic->setVersion(NO_VERSION);
				addCategory(*it);
			}
		}

		// At this point, we need to set the known descendents for each
		// category which successfully cached so that we do not
		// needlessly fetch descendents for categories which we have.
		update_map_t::const_iterator no_child_counts = child_counts.end();
		for(cat_set_t::iterator it = temp_cats.begin(); it != temp_cats.end(); ++it)
		{
			LLViewerInventoryCategory* cat = (*it).get();
			if(cat->getVersion() != NO_VERSION)
			{
				update_map_t::const_iterator the_count = child_counts.find(cat->getUUID());
				if(the_count != no_child_counts)
				{
					const S32 num_descendents = (*the_count).second.mValue;
					cat->setDescendentCount(num_descendents);
				}
				else
				{
					cat->setDescendentCount(0);
				}
			}
		}

		// Invalidate all categories that failed fetching descendents for whatever
		// reason (e.g. one of the descendents was a broken link).
		for (cat_set_t::iterator invalid_cat_it = invalid_categories.begin();
			 invalid_cat_it != invalid_categories.end();
			 invalid_cat_it++)
		{
			LLViewerInventoryCategory* cat = (*invalid_cat_it).get();
			cat->setVersion(NO_VERSION);
			llinfos << "Invalidating category name: " << cat->getName() << " UUID: " << cat->getUUID() << " due to invalid descendents cache" << llendl;
		}

		if(remove_inventory_file)
		{
			// clean up the gunzipped file.
			LLFile::remove(inventory_filename);
		}
		if(is_cache_obsolete)
		{
			// If out of date, remove the gzipped file too.
			llwarns << "Inv cache out of date, removing" << llendl;
			LLFile::remove(gzip_filename);
		}
		categories.clear(); // will unref and delete entries
	}

	llinfos << "Successfully loaded " << cached_category_count
			<< " categories and " << cached_item_count << " items from cache."
			<< llendl;

	return rv;
}

bool LLInventoryModel::loadMeat(const LLSD& options, const LLUUID& owner_id)
{
	llinfos << "importing inventory for " << owner_id << llendl;
	bool rv = true;
	for(LLSD::array_const_iterator it = options.beginArray(),
		end = options.endArray(); it != end; ++it)
	{
		LLSD name = (*it)["name"];
		LLSD item_id = (*it)["item_id"];
		LLSD parent_id = (*it)["parent_id"];
		LLSD asset_type = (*it)["type"];
		LLSD data_id = (*it)["data_id"];
		if(name.isDefined() 
			&& item_id.isDefined()
			&& parent_id.isDefined()
			&& asset_type.isDefined()
			&& data_id.isDefined())
		{
			LLPointer<LLViewerInventoryItem> item = new LLViewerInventoryItem;
			item->rename(name.asString());
			item->setUUID(item_id.asUUID());
			item->setParent(parent_id.asUUID());
			LLAssetType::EType type = (LLAssetType::EType)asset_type.asInteger();
            item->setType(type);

			LLSD llsd_inv_type = (*it)["inv_type"];
			if(llsd_inv_type.isDefined())
            {
				LLInventoryType::EType inv_type = (LLInventoryType::EType)llsd_inv_type.asInteger();
                item->setInventoryType(inv_type);
            }

            if(LLAssetType::AT_CALLINGCARD == type)
            {
                LLPermissions perm;
				perm.init(data_id.asUUID(), owner_id, LLUUID::null, LLUUID::null);
                item->setPermissions(perm);
            }
            else
            {
				LLPermissions default_perm;
				default_perm.init(LLUUID::null, owner_id, LLUUID::null, LLUUID::null);
				LLSD llsd_perm_mask = (*it)["perm_mask"];
				if(llsd_perm_mask.isDefined())
                {
					PermissionMask perm_mask = llsd_perm_mask.asInteger();
					default_perm.initMasks(
						perm_mask, perm_mask, perm_mask, perm_mask, perm_mask);
				}
				else
				{
					default_perm.initMasks(
						PERM_NONE, PERM_NONE, PERM_NONE, PERM_NONE, PERM_NONE);
				}
				item->setPermissions(default_perm);
				item->setAssetUUID(data_id.asUUID());
            }

			LLSD flags = (*it)["flags"];
			if(flags.isDefined())
            {
				// Not sure how well LLSD.asInteger() maps to 
				// unsigned long - using strtoul()
				item->setFlags(strtoul(flags.asString().c_str(), NULL, 0));
            }

			LLSD time = (*it)["time"];
			if(time.isDefined())
            {
				item->setCreationDate(time.asInteger());
            }
            addItem(item);
		}
		else
		{
			llwarns << "Unable to import near " << name.asString() << llendl;
            rv = false;
		}
	}
	return rv;
}

// This is a brute force method to rebuild the entire parent-child
// relations. The overall operation has O(NlogN) performance, which
// should be sufficient for our needs. 
void LLInventoryModel::buildParentChildMap()
{
	llinfos << "LLInventoryModel::buildParentChildMap()" << llendl;

	// *NOTE: I am skipping the logic around folder version
	// synchronization here because it seems if a folder is lost, we
	// might actually want to invalidate it at that point - not
	// attempt to cache. More time & thought is necessary.

	// First the categories. We'll copy all of the categories into a
	// temporary container to iterate over (oh for real iterators.)
	// While we're at it, we'll allocate the arrays in the trees.
	cat_array_t cats;
	cat_array_t* catsp;
	item_array_t* itemsp;
	
	for(cat_map_t::iterator cit = mCategoryMap.begin(); cit != mCategoryMap.end(); ++cit)
	{
		LLViewerInventoryCategory* cat = cit->second;
		cats.put(cat);
		if (mParentChildCategoryTree.count(cat->getUUID()) == 0)
		{
			llassert_always(mCategoryLock[cat->getUUID()] == false);
			catsp = new cat_array_t;
			mParentChildCategoryTree[cat->getUUID()] = catsp;
		}
		if (mParentChildItemTree.count(cat->getUUID()) == 0)
		{
			llassert_always(mItemLock[cat->getUUID()] == false);
			itemsp = new item_array_t;
			mParentChildItemTree[cat->getUUID()] = itemsp;
		}
	}

	// Insert a special parent for the root - so that lookups on
	// LLUUID::null as the parent work correctly. This is kind of a
	// blatent wastes of space since we allocate a block of memory for
	// the array, but whatever - it's not that much space.
	if (mParentChildCategoryTree.count(LLUUID::null) == 0)
	{
		catsp = new cat_array_t;
		mParentChildCategoryTree[LLUUID::null] = catsp;
	}

	// Now we have a structure with all of the categories that we can
	// iterate over and insert into the correct place in the child
	// category tree. 
	S32 count = cats.count();
	S32 i;
	S32 lost = 0;
	for(i = 0; i < count; ++i)
	{
		LLViewerInventoryCategory* cat = cats.get(i);
		catsp = getUnlockedCatArray(cat->getParentUUID());
		if(catsp)
		{
			catsp->put(cat);
		}
		else
		{
			// *NOTE: This process could be a lot more efficient if we
			// used the new MoveInventoryFolder message, but we would
			// have to continue to do the update & build here. So, to
			// implement it, we would need a set or map of uuid pairs
			// which would be (folder_id, new_parent_id) to be sent up
			// to the server.
			llinfos << "Lost categroy: " << cat->getUUID() << " - "
					<< cat->getName() << llendl;
			++lost;
			// plop it into the lost & found.
			LLFolderType::EType pref = cat->getPreferredType();
			if(LLFolderType::FT_NONE == pref)
			{
				cat->setParent(findCategoryUUIDForType(LLFolderType::FT_LOST_AND_FOUND));
			}
			else if(LLFolderType::FT_ROOT_INVENTORY == pref)
			{
				// it's the root
				cat->setParent(LLUUID::null);
			}
			else
			{
				// it's a protected folder.
				cat->setParent(gInventory.getRootFolderID());
			}
			cat->updateServer(TRUE);
			catsp = getUnlockedCatArray(cat->getParentUUID());
			if(catsp)
			{
				catsp->put(cat);
			}
			else
			{		
				llwarns << "Lost and found Not there!!" << llendl;
			}
		}
	}
	if(lost)
	{
		llwarns << "Found  " << lost << " lost categories." << llendl;
	}

	const BOOL COF_exists = (findCategoryUUIDForType(LLFolderType::FT_CURRENT_OUTFIT, FALSE) != LLUUID::null);
	sFirstTimeInViewer2 = !COF_exists || gAgent.isFirstLogin();


	// Now the items. We allocated in the last step, so now all we
	// have to do is iterate over the items and put them in the right
	// place.
	item_array_t items;
	if(!mItemMap.empty())
	{
		LLPointer<LLViewerInventoryItem> item;
		for(item_map_t::iterator iit = mItemMap.begin(); iit != mItemMap.end(); ++iit)
		{
			item = (*iit).second;
			items.put(item);
		}
	}
	count = items.count();
	lost = 0;
	uuid_vec_t lost_item_ids;
	for(i = 0; i < count; ++i)
	{
		LLPointer<LLViewerInventoryItem> item;
		item = items.get(i);
		itemsp = getUnlockedItemArray(item->getParentUUID());
		if(itemsp)
		{
			itemsp->put(item);
		}
		else
		{
			llinfos << "Lost item: " << item->getUUID() << " - "
					<< item->getName() << llendl;
			++lost;
			// plop it into the lost & found.
			//
			item->setParent(findCategoryUUIDForType(LLFolderType::FT_LOST_AND_FOUND));
			// move it later using a special message to move items. If
			// we update server here, the client might crash.
			//item->updateServer();
			lost_item_ids.push_back(item->getUUID());
			itemsp = getUnlockedItemArray(item->getParentUUID());
			if(itemsp)
			{
				itemsp->put(item);
			}
			else
			{
				llwarns << "Lost and found Not there!!" << llendl;
			}
		}
	}
	if(lost)
	{
		llwarns << "Found " << lost << " lost items." << llendl;
		LLMessageSystem* msg = gMessageSystem;
		BOOL start_new_message = TRUE;
		const LLUUID lnf = findCategoryUUIDForType(LLFolderType::FT_LOST_AND_FOUND);
		for(uuid_vec_t::iterator it = lost_item_ids.begin() ; it < lost_item_ids.end(); ++it)
		{
			if(start_new_message)
			{
				start_new_message = FALSE;
				msg->newMessageFast(_PREHASH_MoveInventoryItem);
				msg->nextBlockFast(_PREHASH_AgentData);
				msg->addUUIDFast(_PREHASH_AgentID, gAgent.getID());
				msg->addUUIDFast(_PREHASH_SessionID, gAgent.getSessionID());
				msg->addBOOLFast(_PREHASH_Stamp, FALSE);
			}
			msg->nextBlockFast(_PREHASH_InventoryData);
			msg->addUUIDFast(_PREHASH_ItemID, (*it));
			msg->addUUIDFast(_PREHASH_FolderID, lnf);
			msg->addString("NewName", NULL);
			if(msg->isSendFull(NULL))
			{
				start_new_message = TRUE;
				gAgent.sendReliableMessage();
			}
		}
		if(!start_new_message)
		{
			gAgent.sendReliableMessage();
		}
	}

	const LLUUID &agent_inv_root_id = gInventory.getRootFolderID();
	if (agent_inv_root_id.notNull())
	{
		cat_array_t* catsp = get_ptr_in_map(mParentChildCategoryTree, agent_inv_root_id);
		if(catsp)
		{
			// *HACK - fix root inventory folder
			// some accounts has pbroken inventory root folders
			
			std::string name = "My Inventory";
			LLUUID prev_root_id = mRootFolderID;
			for (parent_cat_map_t::const_iterator it = mParentChildCategoryTree.begin(),
					 it_end = mParentChildCategoryTree.end(); it != it_end; ++it)
			{
				cat_array_t* cat_array = it->second;
				for (cat_array_t::const_iterator cat_it = cat_array->begin(),
						 cat_it_end = cat_array->end(); cat_it != cat_it_end; ++cat_it)
					{
					LLPointer<LLViewerInventoryCategory> category = *cat_it;

					if(category && category->getPreferredType() != LLFolderType::FT_ROOT_INVENTORY)
						continue;
					if ( category && 0 == LLStringUtil::compareInsensitive(name, category->getName()) )
					{
						if(category->getUUID()!=mRootFolderID)
						{
							LLUUID& new_inv_root_folder_id = const_cast<LLUUID&>(mRootFolderID);
							new_inv_root_folder_id = category->getUUID();
						}
					}
				}
			}

			// 'My Inventory',
			// root of the agent's inv found.
			// The inv tree is built.
			mIsAgentInvUsable = true;

			llinfos << "Inventory initialized, notifying observers" << llendl;
			addChangedMask(LLInventoryObserver::ALL, LLUUID::null);
			notifyObservers();
		}
	}
}

struct LLUUIDAndName
{
	LLUUIDAndName() {}
	LLUUIDAndName(const LLUUID& id, const std::string& name);
	bool operator==(const LLUUIDAndName& rhs) const;
	bool operator<(const LLUUIDAndName& rhs) const;
	bool operator>(const LLUUIDAndName& rhs) const;

	LLUUID mID;
	std::string mName;
};

LLUUIDAndName::LLUUIDAndName(const LLUUID& id, const std::string& name) :
	mID(id), mName(name)
{
}

bool LLUUIDAndName::operator==(const LLUUIDAndName& rhs) const
{
	return ((mID == rhs.mID) && (mName == rhs.mName));
}

bool LLUUIDAndName::operator<(const LLUUIDAndName& rhs) const
{
	return (mID < rhs.mID);
}

bool LLUUIDAndName::operator>(const LLUUIDAndName& rhs) const
{
	return (mID > rhs.mID);
}

// Given the current state of the inventory items, figure out the
// clone information. *FIX: This is sub-optimal, since we can insert
// this information snurgically, but this makes sure the implementation
// works before we worry about optimization.
//void LLInventoryModel::recalculateCloneInformation()
//{
//	//dumpInventory();
//
//	// This implements a 'multi-map' like structure to keep track of
//	// how many clones we find.
//	typedef LLDynamicArray<LLViewerInventoryItem*> viewer_item_array_t;
//	typedef std::map<LLUUIDAndName, viewer_item_array_t*> clone_map_t;
//	clone_map_t clone_map;
//	LLUUIDAndName id_and_name;
//	viewer_item_array_t* clones = NULL;
//	LLViewerInventoryItem* item = NULL;
//	for(item = (LLViewerInventoryItem*)mItemMap.getFirstData();
//		item != NULL;
//		item = (LLViewerInventoryItem*)mItemMap.getNextData())
//	{
//		if(item->getType() == LLAssetType::AT_CALLINGCARD)
//		{
//			// if it's a calling card, we key off of the creator id, not
//			// the asset id.
//			id_and_name.mID = item->getCreatorUUID();
//		}
//		else
//		{
//			// if it's not a calling card, we key clones from the
//			// asset id.
//			id_and_name.mID = item->getAssetUUID();
//		}
//		if(id_and_name.mID == LLUUID::null)
//		{
//			continue;
//		}
//		id_and_name.mName = item->getName();
//		if(clone_map.checkData(id_and_name))
//		{
//			clones = clone_map.getData(id_and_name);
//		}
//		else
//		{
//			clones = new viewer_item_array_t;
//			clone_map.addData(id_and_name, clones);
//		}
//		clones->put(item);
//	}
//
//	S32 count = 0;
//	for(clones = clone_map.getFirstData();
//		clones != NULL;
//		clones = clone_map.getNextData())
//	{
//		count = clones->count();
//		for(S32 i = 0; i < count; i++)
//		{
//			item = clones->get(i);
//			item->setCloneCount(count - 1);
//			//clones[i] = NULL;
//		}
//		delete clones;
//	}
//	clone_map.removeAllData();
//	//dumpInventory();
//}

// static
bool LLInventoryModel::loadFromFile(const std::string& filename,
									LLInventoryModel::cat_array_t& categories,
									LLInventoryModel::item_array_t& items,
									bool &is_cache_obsolete)
{
	if(filename.empty())
	{
		llerrs << "Filename is Null!" << llendl;
		return false;
	}
	llinfos << "LLInventoryModel::loadFromFile(" << filename << ")" << llendl;
	LLFILE* file = LLFile::fopen(filename, "rb");		/*Flawfinder: ignore*/
	if(!file)
	{
		llinfos << "unable to load inventory from: " << filename << llendl;
		return false;
	}
	// *NOTE: This buffer size is hard coded into scanf() below.
	char buffer[MAX_STRING];		/*Flawfinder: ignore*/
	char keyword[MAX_STRING];		/*Flawfinder: ignore*/
	char value[MAX_STRING];			/*Flawfinder: ignore*/
	is_cache_obsolete = true;  		// Obsolete until proven current
	while(!feof(file) && fgets(buffer, MAX_STRING, file)) 
	{
		sscanf(buffer, " %126s %126s", keyword, value);	/* Flawfinder: ignore */
		if(0 == strcmp("inv_cache_version", keyword))
		{
			S32 version;
			int succ = sscanf(value,"%d",&version);
			if ((1 == succ) && (version == sCurrentInvCacheVersion))
			{
				// Cache is up to date
				is_cache_obsolete = false;
				continue;
			}
			else
			{
				// Cache is out of date
				break;
			}
		}
		else if(0 == strcmp("inv_category", keyword))
		{
			if (is_cache_obsolete)
				break;
			
			LLPointer<LLViewerInventoryCategory> inv_cat = new LLViewerInventoryCategory(LLUUID::null);
			if(inv_cat->importFileLocal(file))
			{
				categories.put(inv_cat);
			}
			else
			{
				llwarns << "loadInventoryFromFile().  Ignoring invalid inventory category: " << inv_cat->getName() << llendl;
				//delete inv_cat; // automatic when inv_cat is reassigned or destroyed
			}
		}
		else if(0 == strcmp("inv_item", keyword))
		{
			if (is_cache_obsolete)
				break;

			LLPointer<LLViewerInventoryItem> inv_item = new LLViewerInventoryItem;
			if( inv_item->importFileLocal(file) )
			{
				// *FIX: Need a better solution, this prevents the
				// application from freezing, but breaks inventory
				// caching.
				if(inv_item->getUUID().isNull())
				{
					//delete inv_item; // automatic when inv_cat is reassigned or destroyed
					llwarns << "Ignoring inventory with null item id: "
							<< inv_item->getName() << llendl;
						
				}
				else
				{
					items.put(inv_item);
				}
			}
			else
			{
				llwarns << "loadInventoryFromFile().  Ignoring invalid inventory item: " << inv_item->getName() << llendl;
				//delete inv_item; // automatic when inv_cat is reassigned or destroyed
			}
		}
		else
		{
			llwarns << "Unknown token in inventory file '" << keyword << "'"
					<< llendl;
		}
	}
	fclose(file);
	if (is_cache_obsolete)
		return false;
	return true;
}

// static
bool LLInventoryModel::saveToFile(const std::string& filename,
								  const cat_array_t& categories,
								  const item_array_t& items)
{
	if(filename.empty())
	{
		llerrs << "Filename is Null!" << llendl;
		return false;
	}
	llinfos << "LLInventoryModel::saveToFile(" << filename << ")" << llendl;
	LLFILE* file = LLFile::fopen(filename, "wb");		/*Flawfinder: ignore*/
	if(!file)
	{
		llwarns << "unable to save inventory to: " << filename << llendl;
		return false;
	}

	fprintf(file, "\tinv_cache_version\t%d\n",sCurrentInvCacheVersion);
	S32 count = categories.count();
	S32 i;
	for(i = 0; i < count; ++i)
	{
		LLViewerInventoryCategory* cat = categories[i];
		if(cat->getVersion() != LLViewerInventoryCategory::VERSION_UNKNOWN)
		{
			cat->exportFileLocal(file);
		}
	}

	count = items.count();
	for(i = 0; i < count; ++i)
	{
		items[i]->exportFile(file);
	}

	fclose(file);
	return true;
}

// message handling functionality
// static
void LLInventoryModel::registerCallbacks(LLMessageSystem* msg)
{
	//msg->setHandlerFuncFast(_PREHASH_InventoryUpdate,
	//					processInventoryUpdate,
	//					NULL);
	//msg->setHandlerFuncFast(_PREHASH_UseCachedInventory,
	//					processUseCachedInventory,
	//					NULL);
	msg->setHandlerFuncFast(_PREHASH_UpdateCreateInventoryItem,
						processUpdateCreateInventoryItem,
						NULL);
	msg->setHandlerFuncFast(_PREHASH_RemoveInventoryItem,
						processRemoveInventoryItem,
						NULL);
	msg->setHandlerFuncFast(_PREHASH_UpdateInventoryFolder,
						processUpdateInventoryFolder,
						NULL);
	msg->setHandlerFuncFast(_PREHASH_RemoveInventoryFolder,
						processRemoveInventoryFolder,
						NULL);
	//msg->setHandlerFuncFast(_PREHASH_ExchangeCallingCard,
	//						processExchangeCallingcard,
	//						NULL);
	//msg->setHandlerFuncFast(_PREHASH_AddCallingCard,
	//					processAddCallingcard,
	//					NULL);
	//msg->setHandlerFuncFast(_PREHASH_DeclineCallingCard,
	//					processDeclineCallingcard,
	//					NULL);
	msg->setHandlerFuncFast(_PREHASH_SaveAssetIntoInventory,
						processSaveAssetIntoInventory,
						NULL);
	msg->setHandlerFuncFast(_PREHASH_BulkUpdateInventory,
							processBulkUpdateInventory,
							NULL);
	msg->setHandlerFunc("InventoryDescendents", processInventoryDescendents);
	msg->setHandlerFunc("MoveInventoryItem", processMoveInventoryItem);
	msg->setHandlerFunc("FetchInventoryReply", processFetchInventoryReply);
}


// 	static
void LLInventoryModel::processUpdateCreateInventoryItem(LLMessageSystem* msg, void**)
{
	// do accounting and highlight new items if they arrive
	if (gInventory.messageUpdateCore(msg, true))
	{
		U32 callback_id;
		LLUUID item_id;
		msg->getUUIDFast(_PREHASH_InventoryData, _PREHASH_ItemID, item_id);
		msg->getU32Fast(_PREHASH_InventoryData, _PREHASH_CallbackID, callback_id);

		gInventoryCallbacks.fire(callback_id, item_id);
	}

}

// static
void LLInventoryModel::processFetchInventoryReply(LLMessageSystem* msg, void**)
{
	// no accounting
	gInventory.messageUpdateCore(msg, false);
}


bool LLInventoryModel::messageUpdateCore(LLMessageSystem* msg, bool account)
{
	//make sure our added inventory observer is active
	start_new_inventory_observer();

	LLUUID agent_id;
	msg->getUUIDFast(_PREHASH_AgentData, _PREHASH_AgentID, agent_id);
	if(agent_id != gAgent.getID())
	{
		llwarns << "Got a inventory update for the wrong agent: " << agent_id
				<< llendl;
		return false;
	}
	item_array_t items;
	update_map_t update;
	S32 count = msg->getNumberOfBlocksFast(_PREHASH_InventoryData);
	bool all_one_folder = true;
	LLUUID folder_id;
	// Does this loop ever execute more than once?
	for(S32 i = 0; i < count; ++i)
	{
		LLPointer<LLViewerInventoryItem> titem = new LLViewerInventoryItem;
		titem->unpackMessage(msg, _PREHASH_InventoryData, i);
		lldebugs << "LLInventoryModel::messageUpdateCore() item id:"
				 << titem->getUUID() << llendl;
		items.push_back(titem);
		// examine update for changes.
		LLViewerInventoryItem* itemp = gInventory.getItem(titem->getUUID());
		if(itemp)
		{
			if(titem->getParentUUID() == itemp->getParentUUID())
			{
				update[titem->getParentUUID()];
			}
			else
			{
				++update[titem->getParentUUID()];
				--update[itemp->getParentUUID()];
			}
		}
		else
		{
			++update[titem->getParentUUID()];
		}
		if (folder_id.isNull())
		{
			folder_id = titem->getParentUUID();
		}
		else
		{
			all_one_folder = false;
		}
	}
	if(account)
	{
		gInventory.accountForUpdate(update);
	}

	U32 changes = 0x0;
	//as above, this loop never seems to loop more than once per call
	for (item_array_t::iterator it = items.begin(); it != items.end(); ++it)
	{
		changes |= gInventory.updateItem(*it);
	}
	gInventory.notifyObservers();
	gViewerWindow->getWindow()->decBusyCount();

	return true;
}

// 	static
void LLInventoryModel::processRemoveInventoryItem(LLMessageSystem* msg, void**)
{
	lldebugs << "LLInventoryModel::processRemoveInventoryItem()" << llendl;
	LLUUID agent_id, item_id;
	msg->getUUIDFast(_PREHASH_AgentData, _PREHASH_AgentID, agent_id);
	if(agent_id != gAgent.getID())
	{
		llwarns << "Got a RemoveInventoryItem for the wrong agent."
				<< llendl;
		return;
	}
	S32 count = msg->getNumberOfBlocksFast(_PREHASH_InventoryData);
	uuid_vec_t item_ids;
	update_map_t update;
	for(S32 i = 0; i < count; ++i)
	{
		msg->getUUIDFast(_PREHASH_InventoryData, _PREHASH_ItemID, item_id, i);
		LLViewerInventoryItem* itemp = gInventory.getItem(item_id);
		if(itemp)
		{
			// we only bother with the delete and account if we found
			// the item - this is usually a back-up for permissions,
			// so frequently the item will already be gone.
			--update[itemp->getParentUUID()];
			item_ids.push_back(item_id);
		}
	}
	gInventory.accountForUpdate(update);
	for(uuid_vec_t::iterator it = item_ids.begin(); it != item_ids.end(); ++it)
	{
		gInventory.deleteObject(*it);
	}
	gInventory.notifyObservers();
}

// 	static
void LLInventoryModel::processUpdateInventoryFolder(LLMessageSystem* msg,
													void**)
{
	lldebugs << "LLInventoryModel::processUpdateInventoryFolder()" << llendl;
	LLUUID agent_id, folder_id, parent_id;
	//char name[DB_INV_ITEM_NAME_BUF_SIZE];
	msg->getUUIDFast(_PREHASH_FolderData, _PREHASH_AgentID, agent_id);
	if(agent_id != gAgent.getID())
	{
		llwarns << "Got an UpdateInventoryFolder for the wrong agent."
				<< llendl;
		return;
	}
	LLPointer<LLViewerInventoryCategory> lastfolder; // hack
	cat_array_t folders;
	update_map_t update;
	S32 count = msg->getNumberOfBlocksFast(_PREHASH_FolderData);
	for(S32 i = 0; i < count; ++i)
	{
		LLPointer<LLViewerInventoryCategory> tfolder = new LLViewerInventoryCategory(gAgent.getID());
		lastfolder = tfolder;
		tfolder->unpackMessage(msg, _PREHASH_FolderData, i);
		// make sure it's not a protected folder
		tfolder->setPreferredType(LLFolderType::FT_NONE);
		folders.push_back(tfolder);
		// examine update for changes.
		LLViewerInventoryCategory* folderp = gInventory.getCategory(tfolder->getUUID());
		if(folderp)
		{
			if(tfolder->getParentUUID() == folderp->getParentUUID())
			{
				update[tfolder->getParentUUID()];
			}
			else
			{
				++update[tfolder->getParentUUID()];
				--update[folderp->getParentUUID()];
			}
		}
		else
		{
			++update[tfolder->getParentUUID()];
		}
	}
	gInventory.accountForUpdate(update);
	for (cat_array_t::iterator it = folders.begin(); it != folders.end(); ++it)
	{
		gInventory.updateCategory(*it);
	}
	gInventory.notifyObservers();

	// *HACK: Do the 'show' logic for a new item in the inventory.
	LLInventoryPanel *active_panel = LLInventoryPanel::getActiveInventoryPanel();
	if (active_panel)
	{
		active_panel->setSelection(lastfolder->getUUID(), TAKE_FOCUS_NO);
	}
}

// 	static
void LLInventoryModel::processRemoveInventoryFolder(LLMessageSystem* msg,
													void**)
{
	lldebugs << "LLInventoryModel::processRemoveInventoryFolder()" << llendl;
	LLUUID agent_id, folder_id;
	msg->getUUIDFast(_PREHASH_FolderData, _PREHASH_AgentID, agent_id);
	if(agent_id != gAgent.getID())
	{
		llwarns << "Got a RemoveInventoryFolder for the wrong agent."
				<< llendl;
		return;
	}
	uuid_vec_t folder_ids;
	update_map_t update;
	S32 count = msg->getNumberOfBlocksFast(_PREHASH_FolderData);
	for(S32 i = 0; i < count; ++i)
	{
		msg->getUUIDFast(_PREHASH_FolderData, _PREHASH_FolderID, folder_id, i);
		LLViewerInventoryCategory* folderp = gInventory.getCategory(folder_id);
		if(folderp)
		{
			--update[folderp->getParentUUID()];
			folder_ids.push_back(folder_id);
		}
	}
	gInventory.accountForUpdate(update);
	for(uuid_vec_t::iterator it = folder_ids.begin(); it != folder_ids.end(); ++it)
	{
		gInventory.deleteObject(*it);
	}
	gInventory.notifyObservers();
}

// 	static
void LLInventoryModel::processSaveAssetIntoInventory(LLMessageSystem* msg,
													 void**)
{
	LLUUID agent_id;
	msg->getUUIDFast(_PREHASH_AgentData, _PREHASH_AgentID, agent_id);
	if(agent_id != gAgent.getID())
	{
		llwarns << "Got a SaveAssetIntoInventory message for the wrong agent."
				<< llendl;
		return;
	}

	LLUUID item_id;
	msg->getUUIDFast(_PREHASH_InventoryData, _PREHASH_ItemID, item_id);

	// The viewer ignores the asset id because this message is only
	// used for attachments/objects, so the asset id is not used in
	// the viewer anyway.
	lldebugs << "LLInventoryModel::processSaveAssetIntoInventory itemID="
		<< item_id << llendl;
	LLViewerInventoryItem* item = gInventory.getItem( item_id );
	if( item )
	{
		LLCategoryUpdate up(item->getParentUUID(), 0);
		gInventory.accountForUpdate(up);
		gInventory.addChangedMask( LLInventoryObserver::INTERNAL, item_id);
		gInventory.notifyObservers();
	}
	else
	{
		llinfos << "LLInventoryModel::processSaveAssetIntoInventory item"
			" not found: " << item_id << llendl;
	}
	if(gViewerWindow)
	{
		gViewerWindow->getWindow()->decBusyCount();
	}
}

struct InventoryCallbackInfo
{
	InventoryCallbackInfo(U32 callback, const LLUUID& inv_id) :
		mCallback(callback), mInvID(inv_id) {}
	U32 mCallback;
	LLUUID mInvID;
};

// static
void LLInventoryModel::processBulkUpdateInventory(LLMessageSystem* msg, void**)
{
	LLUUID agent_id;
	msg->getUUIDFast(_PREHASH_AgentData, _PREHASH_AgentID, agent_id);
	if(agent_id != gAgent.getID())
	{
		llwarns << "Got a BulkUpdateInventory for the wrong agent." << llendl;
		return;
	}
	LLUUID tid;
	msg->getUUIDFast(_PREHASH_AgentData, _PREHASH_TransactionID, tid);
	llinfos << "Bulk inventory: " << tid << llendl;

	update_map_t update;
	cat_array_t folders;
	S32 count;
	S32 i;
	count = msg->getNumberOfBlocksFast(_PREHASH_FolderData);
	for(i = 0; i < count; ++i)
	{
		LLPointer<LLViewerInventoryCategory> tfolder = new LLViewerInventoryCategory(gAgent.getID());
		tfolder->unpackMessage(msg, _PREHASH_FolderData, i);
		//llinfos << "unpaked folder '" << tfolder->getName() << "' ("
		//		<< tfolder->getUUID() << ") in " << tfolder->getParentUUID()
		//		<< llendl;
		if(tfolder->getUUID().notNull())
		{
			folders.push_back(tfolder);
			LLViewerInventoryCategory* folderp = gInventory.getCategory(tfolder->getUUID());
			if(folderp)
			{
				if(tfolder->getParentUUID() == folderp->getParentUUID())
				{
					update[tfolder->getParentUUID()];
				}
				else
				{
					++update[tfolder->getParentUUID()];
					--update[folderp->getParentUUID()];
				}
			}
			else
			{
				// we could not find the folder, so it is probably
				// new. However, we only want to attempt accounting
				// for the parent if we can find the parent.
				folderp = gInventory.getCategory(tfolder->getParentUUID());
				if(folderp)
				{
					++update[tfolder->getParentUUID()];
				}
			}
		}
	}


	count = msg->getNumberOfBlocksFast(_PREHASH_ItemData);
	uuid_vec_t wearable_ids;
	item_array_t items;
	std::list<InventoryCallbackInfo> cblist;
	for(i = 0; i < count; ++i)
	{
		LLPointer<LLViewerInventoryItem> titem = new LLViewerInventoryItem;
		titem->unpackMessage(msg, _PREHASH_ItemData, i);
		//llinfos << "unpaked item '" << titem->getName() << "' in "
		//		<< titem->getParentUUID() << llendl;
		U32 callback_id;
		msg->getU32Fast(_PREHASH_ItemData, _PREHASH_CallbackID, callback_id);
		if(titem->getUUID().notNull())
		{
			items.push_back(titem);
			cblist.push_back(InventoryCallbackInfo(callback_id, titem->getUUID()));
			if (titem->getInventoryType() == LLInventoryType::IT_WEARABLE)
			{
				wearable_ids.push_back(titem->getUUID());
			}
			// examine update for changes.
			LLViewerInventoryItem* itemp = gInventory.getItem(titem->getUUID());
			if(itemp)
			{
				if(titem->getParentUUID() == itemp->getParentUUID())
				{
					update[titem->getParentUUID()];
				}
				else
				{
					++update[titem->getParentUUID()];
					--update[itemp->getParentUUID()];
				}
			}
			else
			{
				LLViewerInventoryCategory* folderp = gInventory.getCategory(titem->getParentUUID());
				if(folderp)
				{
					++update[titem->getParentUUID()];
				}
			}
		}
		else
		{
			cblist.push_back(InventoryCallbackInfo(callback_id, LLUUID::null));
		}
	}
	gInventory.accountForUpdate(update);

	for (cat_array_t::iterator cit = folders.begin(); cit != folders.end(); ++cit)
	{
		gInventory.updateCategory(*cit);
	}
	for (item_array_t::iterator iit = items.begin(); iit != items.end(); ++iit)
	{
		gInventory.updateItem(*iit);
	}
	gInventory.notifyObservers();

	// The incoming inventory could span more than one BulkInventoryUpdate packet,
	// so record the transaction ID for this purchase, then wear all clothing
	// that comes in as part of that transaction ID.  JC
	if (LLInventoryState::sWearNewClothing)
	{
		LLInventoryState::sWearNewClothingTransactionID = tid;
		LLInventoryState::sWearNewClothing = FALSE;
	}

	if (tid == LLInventoryState::sWearNewClothingTransactionID)
	{
		count = wearable_ids.size();
		for (i = 0; i < count; ++i)
		{
			LLViewerInventoryItem* wearable_item;
			wearable_item = gInventory.getItem(wearable_ids[i]);
			wear_inventory_item_on_avatar(wearable_item);
		}
	}

	std::list<InventoryCallbackInfo>::iterator inv_it;
	for (inv_it = cblist.begin(); inv_it != cblist.end(); ++inv_it)
	{
		InventoryCallbackInfo cbinfo = (*inv_it);
		gInventoryCallbacks.fire(cbinfo.mCallback, cbinfo.mInvID);
	}
	// Don't show the inventory.  We used to call showAgentInventory here.
	//LLFloaterInventory* view = LLFloaterInventory::getActiveInventory();
	//if(view)
	//{
	//	const BOOL take_keyboard_focus = FALSE;
	//	view->setSelection(category.getUUID(), take_keyboard_focus );
	//	LLView* focus_view = gFocusMgr.getKeyboardFocus();
	//	LLFocusMgr::FocusLostCallback callback = gFocusMgr.getFocusCallback();
	//	// HACK to open inventory offers that are accepted.  This information
	//	// really needs to flow through the instant messages and inventory
	//	// transfer/update messages.
	//	if (LLFloaterInventory::sOpenNextNewItem)
	//	{
	//		view->openSelected();
	//		LLFloaterInventory::sOpenNextNewItem = FALSE;
	//	}
	//
	//	// restore keyboard focus
	//	gFocusMgr.setKeyboardFocus(focus_view);
	//}
}

// static
void LLInventoryModel::processInventoryDescendents(LLMessageSystem* msg,void**)
{
	LLUUID agent_id;
	msg->getUUIDFast(_PREHASH_AgentData, _PREHASH_AgentID, agent_id);
	if(agent_id != gAgent.getID())
	{
		llwarns << "Got a UpdateInventoryItem for the wrong agent." << llendl;
		return;
	}
	LLUUID parent_id;
	msg->getUUID("AgentData", "FolderID", parent_id);
	LLUUID owner_id;
	msg->getUUID("AgentData", "OwnerID", owner_id);
	S32 version;
	msg->getS32("AgentData", "Version", version);
	S32 descendents;
	msg->getS32("AgentData", "Descendents", descendents);

	S32 i;
	S32 count = msg->getNumberOfBlocksFast(_PREHASH_FolderData);
	LLPointer<LLViewerInventoryCategory> tcategory = new LLViewerInventoryCategory(owner_id);
	for(i = 0; i < count; ++i)
	{
		tcategory->unpackMessage(msg, _PREHASH_FolderData, i);
		gInventory.updateCategory(tcategory);
	}

	count = msg->getNumberOfBlocksFast(_PREHASH_ItemData);
	LLPointer<LLViewerInventoryItem> titem = new LLViewerInventoryItem;
	for(i = 0; i < count; ++i)
	{
		titem->unpackMessage(msg, _PREHASH_ItemData, i);
		// If the item has already been added (e.g. from link prefetch), then it doesn't need to be re-added.
		if (gInventory.getItem(titem->getUUID()))
		{
			lldebugs << "Skipping prefetched item [ Name: " << titem->getName() << " | Type: " << titem->getActualType() << " | ItemUUID: " << titem->getUUID() << " ] " << llendl;
			continue;
		}
		gInventory.updateItem(titem);
	}

	// set version and descendentcount according to message.
	LLViewerInventoryCategory* cat = gInventory.getCategory(parent_id);
	if(cat)
	{
		cat->setVersion(version);
		cat->setDescendentCount(descendents);
		// Get this UUID on the changed list so that whatever's listening for it
		// will get triggered.
		gInventory.addChangedMask(LLInventoryObserver::INTERNAL, cat->getUUID());
	}
	gInventory.notifyObservers();
}

// static
void LLInventoryModel::processMoveInventoryItem(LLMessageSystem* msg, void**)
{
	lldebugs << "LLInventoryModel::processMoveInventoryItem()" << llendl;
	LLUUID agent_id;
	msg->getUUIDFast(_PREHASH_AgentData, _PREHASH_AgentID, agent_id);
	if(agent_id != gAgent.getID())
	{
		llwarns << "Got a MoveInventoryItem message for the wrong agent."
				<< llendl;
		return;
	}

	LLUUID item_id;
	LLUUID folder_id;
	std::string new_name;
	bool anything_changed = false;
	S32 count = msg->getNumberOfBlocksFast(_PREHASH_InventoryData);
	for(S32 i = 0; i < count; ++i)
	{
		msg->getUUIDFast(_PREHASH_InventoryData, _PREHASH_ItemID, item_id, i);
		LLViewerInventoryItem* item = gInventory.getItem(item_id);
		if(item)
		{
			LLPointer<LLViewerInventoryItem> new_item = new LLViewerInventoryItem(item);
			msg->getUUIDFast(_PREHASH_InventoryData, _PREHASH_FolderID, folder_id, i);
			msg->getString("InventoryData", "NewName", new_name, i);

			lldebugs << "moving item " << item_id << " to folder "
					 << folder_id << llendl;
			update_list_t update;
			LLCategoryUpdate old_folder(item->getParentUUID(), -1);
			update.push_back(old_folder);
			LLCategoryUpdate new_folder(folder_id, 1);
			update.push_back(new_folder);
			gInventory.accountForUpdate(update);

			new_item->setParent(folder_id);
			if (new_name.length() > 0)
			{
				new_item->rename(new_name);
			}
			gInventory.updateItem(new_item);
			anything_changed = true;
		}
		else
		{
			llinfos << "LLInventoryModel::processMoveInventoryItem item not found: " << item_id << llendl;
		}
	}
	if(anything_changed)
	{
		gInventory.notifyObservers();
	}
}

//----------------------------------------------------------------------------

// Trash: LLFolderType::FT_TRASH, "ConfirmEmptyTrash"
// Lost&Found: LLFolderType::FT_LOST_AND_FOUND, "ConfirmEmptyLostAndFound"

bool LLInventoryModel::callbackEmptyFolderType(const LLSD& notification, const LLSD& response, LLFolderType::EType preferred_type)
{
	S32 option = LLNotificationsUtil::getSelectedOption(notification, response);
	if (option == 0) // YES
	{
		const LLUUID folder_id = findCategoryUUIDForType(preferred_type);
		purgeDescendentsOf(folder_id);
		notifyObservers();
	}
	return false;
}

void LLInventoryModel::emptyFolderType(const std::string notification, LLFolderType::EType preferred_type)
{
	if (!notification.empty())
	{
		LLNotificationsUtil::add(notification, LLSD(), LLSD(),
										boost::bind(&LLInventoryModel::callbackEmptyFolderType, this, _1, _2, preferred_type));
	}
	else
	{
		const LLUUID folder_id = findCategoryUUIDForType(preferred_type);
		purgeDescendentsOf(folder_id);
		notifyObservers();
	}
}

//----------------------------------------------------------------------------

void LLInventoryModel::removeItem(const LLUUID& item_id)
{
	LLViewerInventoryItem* item = getItem(item_id);
	const LLUUID new_parent = findCategoryUUIDForType(LLFolderType::FT_TRASH);
	if (item && item->getParentUUID() != new_parent)
	{
		LLInventoryModel::update_list_t update;
		LLInventoryModel::LLCategoryUpdate old_folder(item->getParentUUID(),-1);
		update.push_back(old_folder);
		LLInventoryModel::LLCategoryUpdate new_folder(new_parent, 1);
		update.push_back(new_folder);
		accountForUpdate(update);

		LLPointer<LLViewerInventoryItem> new_item = new LLViewerInventoryItem(item);
		new_item->setParent(new_parent);
		new_item->updateParentOnServer(TRUE);
		updateItem(new_item);
		notifyObservers();
	}
}

const LLUUID &LLInventoryModel::getRootFolderID() const
{
	return mRootFolderID;
}

void LLInventoryModel::setRootFolderID(const LLUUID& val)
{
	mRootFolderID = val;
}

const LLUUID &LLInventoryModel::getLibraryRootFolderID() const
{
	return mLibraryRootFolderID;
}

void LLInventoryModel::setLibraryRootFolderID(const LLUUID& val)
{
	mLibraryRootFolderID = val;
}

const LLUUID &LLInventoryModel::getLibraryOwnerID() const
{
	return mLibraryOwnerID;
}

void LLInventoryModel::setLibraryOwnerID(const LLUUID& val)
{
	mLibraryOwnerID = val;
}

// static
BOOL LLInventoryModel::getIsFirstTimeInViewer2()
{
	// Do not call this before parentchild map is built.
	if (!gInventory.mIsAgentInvUsable)
	{
		llwarns << "Parent Child Map not yet built; guessing as first time in viewer2." << llendl;
		return TRUE;
	}

	return sFirstTimeInViewer2;
}

static LLInventoryModel::item_array_t::iterator find_item_iter_by_uuid(LLInventoryModel::item_array_t& items, const LLUUID& id)
{
	LLInventoryModel::item_array_t::iterator result = items.end();

	for (LLInventoryModel::item_array_t::iterator i = items.begin(); i != items.end(); ++i)
	{
		if ((*i)->getUUID() == id)
		{
			result = i;
			break;
		}
	}

	return result;
}

// static
void LLInventoryModel::updateItemsOrder(LLInventoryModel::item_array_t& items, const LLUUID& src_item_id, const LLUUID& dest_item_id)
{
	LLInventoryModel::item_array_t::iterator it_src = find_item_iter_by_uuid(items, src_item_id);
	LLInventoryModel::item_array_t::iterator it_dest = find_item_iter_by_uuid(items, dest_item_id);

	if (it_src == items.end() || it_dest == items.end()) return;

	LLViewerInventoryItem* src_item = *it_src;
	items.erase(it_src);
	
	// target iterator can not be valid because the container was changed, so update it.
	it_dest = find_item_iter_by_uuid(items, dest_item_id);
	items.insert(it_dest, src_item);
}

void LLInventoryModel::saveItemsOrder(const LLInventoryModel::item_array_t& items)
{
	int sortField = 0;

	// current order is saved by setting incremental values (1, 2, 3, ...) for the sort field
	for (item_array_t::const_iterator i = items.begin(); i != items.end(); ++i)
	{
		LLViewerInventoryItem* item = *i;

		item->setSortField(++sortField);
		item->setComplete(TRUE);
		item->updateServer(FALSE);

		updateItem(item);

		// Tell the parent folder to refresh its sort order.
		addChangedMask(LLInventoryObserver::SORT, item->getParentUUID());
	}

	notifyObservers();
}

// See also LLInventorySort where landmarks in the Favorites folder are sorted.
class LLViewerInventoryItemSort
{
public:
	bool operator()(const LLPointer<LLViewerInventoryItem>& a, const LLPointer<LLViewerInventoryItem>& b)
	{
		return a->getSortField() < b->getSortField();
	}
};

/**
 * Sorts passed items by LLViewerInventoryItem sort field.
 *
 * @param[in, out] items - array of items, not sorted.
 */
static void rearrange_item_order_by_sort_field(LLInventoryModel::item_array_t& items)
{
	static LLViewerInventoryItemSort sort_functor;
	std::sort(items.begin(), items.end(), sort_functor);
}

void LLInventoryModel::rearrangeFavoriteLandmarks(const LLUUID& source_item_id, const LLUUID& target_item_id)
{
	LLInventoryModel::cat_array_t cats;
	LLInventoryModel::item_array_t items;
	LLIsType is_type(LLAssetType::AT_LANDMARK);
	LLUUID favorites_id = gInventory.findCategoryUUIDForType(LLFolderType::FT_FAVORITE);
	gInventory.collectDescendentsIf(favorites_id, cats, items, LLInventoryModel::EXCLUDE_TRASH, is_type);

	// ensure items are sorted properly before changing order. EXT-3498
	rearrange_item_order_by_sort_field(items);

	// update order
	updateItemsOrder(items, source_item_id, target_item_id);

	saveItemsOrder(items);
}

//----------------------------------------------------------------------------

// *NOTE: DEBUG functionality
void LLInventoryModel::dumpInventory() const
{
	llinfos << "\nBegin Inventory Dump\n**********************:" << llendl;
	llinfos << "mCategory[] contains " << mCategoryMap.size() << " items." << llendl;
	for(cat_map_t::const_iterator cit = mCategoryMap.begin(); cit != mCategoryMap.end(); ++cit)
	{
		const LLViewerInventoryCategory* cat = cit->second;
		if(cat)
		{
			llinfos << "  " <<  cat->getUUID() << " '" << cat->getName() << "' "
					<< cat->getVersion() << " " << cat->getDescendentCount()
					<< llendl;
		}
		else
		{
			llinfos << "  NULL!" << llendl;
		}
	}	
	llinfos << "mItemMap[] contains " << mItemMap.size() << " items." << llendl;
	for(item_map_t::const_iterator iit = mItemMap.begin(); iit != mItemMap.end(); ++iit)
	{
		const LLViewerInventoryItem* item = iit->second;
		if(item)
		{
			llinfos << "  " << item->getUUID() << " "
					<< item->getName() << llendl;
		}
		else
		{
			llinfos << "  NULL!" << llendl;
		}
	}
	llinfos << "\n**********************\nEnd Inventory Dump" << llendl;
}

///----------------------------------------------------------------------------
/// Local function definitions
///----------------------------------------------------------------------------


/*
BOOL decompress_file(const char* src_filename, const char* dst_filename)
{
	BOOL rv = FALSE;
	gzFile src = NULL;
	U8* buffer = NULL;
	LLFILE* dst = NULL;
	S32 bytes = 0;
	const S32 DECOMPRESS_BUFFER_SIZE = 32000;

	// open the files
	src = gzopen(src_filename, "rb");
	if(!src) goto err_decompress;
	dst = LLFile::fopen(dst_filename, "wb");
	if(!dst) goto err_decompress;

	// decompress.
	buffer = new U8[DECOMPRESS_BUFFER_SIZE + 1];

	do
	{
		bytes = gzread(src, buffer, DECOMPRESS_BUFFER_SIZE);
		if (bytes < 0)
		{
			goto err_decompress;
		}

		fwrite(buffer, bytes, 1, dst);
	} while(gzeof(src) == 0);

	// success
	rv = TRUE;

 err_decompress:
	if(src != NULL) gzclose(src);
	if(buffer != NULL) delete[] buffer;
	if(dst != NULL) fclose(dst);
	return rv;
}
*/<|MERGE_RESOLUTION|>--- conflicted
+++ resolved
@@ -1328,551 +1328,6 @@
 	//}
 	return cat->fetchDescendents();
 }
-
-<<<<<<< HEAD
-=======
-//Initialize statics.
-bool LLInventoryModel::isBulkFetchProcessingComplete()
-{
-	return sFetchQueue.empty() && sBulkFetchCount<=0;
-}
-
-class LLInventoryModelFetchDescendentsResponder: public LLHTTPClient::Responder
-{
-	public:
-		LLInventoryModelFetchDescendentsResponder(const LLSD& request_sd) : mRequestSD(request_sd) {};
-		//LLInventoryModelFetchDescendentsResponder() {};
-		void result(const LLSD& content);
-		void error(U32 status, const std::string& reason);
-	public:
-		typedef std::vector<LLViewerInventoryCategory*> folder_ref_t;
-	protected:
-		LLSD mRequestSD;
-};
-
-//If we get back a normal response, handle it here
-void  LLInventoryModelFetchDescendentsResponder::result(const LLSD& content)
-{
-	if (content.has("folders"))	
-	{
-
-		for(LLSD::array_const_iterator folder_it = content["folders"].beginArray();
-			folder_it != content["folders"].endArray();
-			++folder_it)
-		{	
-			LLSD folder_sd = *folder_it;
-			
-
-			//LLUUID agent_id = folder_sd["agent_id"];
-
-			//if(agent_id != gAgent.getID())	//This should never happen.
-			//{
-			//	llwarns << "Got a UpdateInventoryItem for the wrong agent."
-			//			<< llendl;
-			//	break;
-			//}
-
-			LLUUID parent_id = folder_sd["folder_id"];
-			LLUUID owner_id = folder_sd["owner_id"];
-			S32    version  = (S32)folder_sd["version"].asInteger();
-			S32    descendents = (S32)folder_sd["descendents"].asInteger();
-			LLPointer<LLViewerInventoryCategory> tcategory = new LLViewerInventoryCategory(owner_id);
-
-            if (parent_id.isNull())
-            {
-			    LLPointer<LLViewerInventoryItem> titem = new LLViewerInventoryItem;
-			    for(LLSD::array_const_iterator item_it = folder_sd["items"].beginArray();
-				    item_it != folder_sd["items"].endArray();
-				    ++item_it)
-			    {	
-                    const LLUUID lost_uuid = gInventory.findCategoryUUIDForType(LLFolderType::FT_LOST_AND_FOUND);
-                    if (lost_uuid.notNull())
-                    {
-				        LLSD item = *item_it;
-				        titem->unpackMessage(item);
-				
-                        LLInventoryModel::update_list_t update;
-                        LLInventoryModel::LLCategoryUpdate new_folder(lost_uuid, 1);
-                        update.push_back(new_folder);
-                        gInventory.accountForUpdate(update);
-
-                        titem->setParent(lost_uuid);
-                        titem->updateParentOnServer(FALSE);
-                        gInventory.updateItem(titem);
-                        gInventory.notifyObservers("fetchDescendents");
-                        
-                    }
-                }
-            }
-
-	        LLViewerInventoryCategory* pcat = gInventory.getCategory(parent_id);
-			if (!pcat)
-			{
-				continue;
-			}
-
-			for(LLSD::array_const_iterator category_it = folder_sd["categories"].beginArray();
-				category_it != folder_sd["categories"].endArray();
-				++category_it)
-			{	
-				LLSD category = *category_it;
-				tcategory->fromLLSD(category); 
-							
-				if (LLInventoryModel::sMyInventoryFetchStarted ||
-					LLInventoryModel::sLibraryFetchStarted)
-				{
-					sFetchQueue.push_back(tcategory->getUUID());
-				}
-				else if ( !gInventory.isCategoryComplete(tcategory->getUUID()) )
-				{
-					gInventory.updateCategory(tcategory);
-				}
-
-			}
-			LLPointer<LLViewerInventoryItem> titem = new LLViewerInventoryItem;
-			for(LLSD::array_const_iterator item_it = folder_sd["items"].beginArray();
-				item_it != folder_sd["items"].endArray();
-				++item_it)
-			{	
-				LLSD item = *item_it;
-				titem->unpackMessage(item);
-				
-				gInventory.updateItem(titem);
-			}
-
-			// set version and descendentcount according to message.
-			LLViewerInventoryCategory* cat = gInventory.getCategory(parent_id);
-			if(cat)
-			{
-				cat->setVersion(version);
-				cat->setDescendentCount(descendents);
-				cat->determineFolderType();
-			}
-
-		}
-	}
-		
-	if (content.has("bad_folders"))
-	{
-		for(LLSD::array_const_iterator folder_it = content["bad_folders"].beginArray();
-			folder_it != content["bad_folders"].endArray();
-			++folder_it)
-		{	
-			LLSD folder_sd = *folder_it;
-			
-			//These folders failed on the dataserver.  We probably don't want to retry them.
-			llinfos << "Folder " << folder_sd["folder_id"].asString() 
-					<< "Error: " << folder_sd["error"].asString() << llendl;
-		}
-	}
-
-	LLInventoryModel::incrBulkFetch(-1);
-	
-	if (LLInventoryModel::isBulkFetchProcessingComplete())
-	{
-		llinfos << "Inventory fetch completed" << llendl;
-		LLInventoryModel::setAllFoldersFetched();
-	}
-	
-	gInventory.notifyObservers("fetchDescendents");
-}
-
-//If we get back an error (not found, etc...), handle it here
-void LLInventoryModelFetchDescendentsResponder::error(U32 status, const std::string& reason)
-{
-	llinfos << "LLInventoryModelFetchDescendentsResponder::error "
-		<< status << ": " << reason << llendl;
-						
-	LLInventoryModel::incrBulkFetch(-1);
-
-	if (status==499)		//timed out.  Let's be awesome!
-	{
-		for(LLSD::array_const_iterator folder_it = mRequestSD["folders"].beginArray();
-			folder_it != mRequestSD["folders"].endArray();
-			++folder_it)
-		{	
-			LLSD folder_sd = *folder_it;
-			LLUUID folder_id = folder_sd["folder_id"];
-			sFetchQueue.push_front(folder_id);
-		}
-	}
-	else
-	{
-		if (LLInventoryModel::isBulkFetchProcessingComplete())
-		{
-			LLInventoryModel::setAllFoldersFetched();
-		}
-	}
-	gInventory.notifyObservers("fetchDescendents");
-}
-
-//static   Bundle up a bunch of requests to send all at once.
-void LLInventoryModel::bulkFetch(std::string url)
-{
-	//Background fetch is called from gIdleCallbacks in a loop until background fetch is stopped.
-	//If there are items in sFetchQueue, we want to check the time since the last bulkFetch was 
-	//sent.  If it exceeds our retry time, go ahead and fire off another batch.  
-	//Stopbackgroundfetch will be run from the Responder instead of here.  
-
-	S16 max_concurrent_fetches=8;
-	F32 new_min_time = 0.5f;			//HACK!  Clean this up when old code goes away entirely.
-	if (sMinTimeBetweenFetches < new_min_time) sMinTimeBetweenFetches=new_min_time;  //HACK!  See above.
-	
-	if(gDisconnected 
-	|| sBulkFetchCount > max_concurrent_fetches
-	|| sFetchTimer.getElapsedTimeF32() < sMinTimeBetweenFetches)
-	{
-		return; // just bail if we are disconnected.
-	}	
-
-	U32 folder_count=0;
-	U32 max_batch_size=5;
-
-	U32 sort_order = gSavedSettings.getU32(LLInventoryPanel::DEFAULT_SORT_ORDER) & 0x1;
-
-	LLSD body;
-	LLSD body_lib;
-	while( !(sFetchQueue.empty() ) && (folder_count < max_batch_size) )
-	{
-        if (sFetchQueue.front().isNull()) //DEV-17797
-        {
-			LLSD folder_sd;
-			folder_sd["folder_id"]		= LLUUID::null.asString();
-			folder_sd["owner_id"]		= gAgent.getID();
-			folder_sd["sort_order"]		= (LLSD::Integer)sort_order;
-			folder_sd["fetch_folders"]	= (LLSD::Boolean)FALSE;
-			folder_sd["fetch_items"]	= (LLSD::Boolean)TRUE;
-			body["folders"].append(folder_sd);
-            folder_count++;
-        }
-        else
-        {
-				
-
-		    LLViewerInventoryCategory* cat = gInventory.getCategory(sFetchQueue.front());
-		
-		    if (cat)
-		    {
-			    if ( LLViewerInventoryCategory::VERSION_UNKNOWN == cat->getVersion())
-			    {
-				    LLSD folder_sd;
-				    folder_sd["folder_id"]		= cat->getUUID();
-				    folder_sd["owner_id"]		= cat->getOwnerID();
-				    folder_sd["sort_order"]		= (LLSD::Integer)sort_order;
-				    folder_sd["fetch_folders"]	= TRUE; //(LLSD::Boolean)sFullFetchStarted;
-				    folder_sd["fetch_items"]	= (LLSD::Boolean)TRUE;
-				    
-				    if (gAgent.getID() == cat->getOwnerID())
-				    {
-					    body["folders"].append(folder_sd);
-				    }
-				    else
-				    {
-					    body_lib["folders"].append(folder_sd);
-				    }
-
-				    folder_count++;
-			    }
-			    if (sMyInventoryFetchStarted ||
-					sLibraryFetchStarted)
-			    {	//Already have this folder but append child folders to list.
-				    // add all children to queue
-				    parent_cat_map_t::iterator cat_it = gInventory.mParentChildCategoryTree.find(cat->getUUID());
-				    if (cat_it != gInventory.mParentChildCategoryTree.end())
-				    {
-					    cat_array_t* child_categories = cat_it->second;
-    
-					    for (S32 child_num = 0; child_num < child_categories->count(); child_num++)
-					    {
-						    sFetchQueue.push_back(child_categories->get(child_num)->getUUID());
-					    }
-				    }
-    
-			    }
-		    }
-        }
-		sFetchQueue.pop_front();
-	}
-		
-		if (folder_count > 0)
-		{
-			sBulkFetchCount++;
-			if (body["folders"].size())
-			{
-				LLHTTPClient::post(url, body, new LLInventoryModelFetchDescendentsResponder(body),300.0);
-			}
-			if (body_lib["folders"].size())
-			{
-				std::string url_lib = gAgent.getRegion()->getCapability("FetchLibDescendents");
-				LLHTTPClient::post(url_lib, body_lib, new LLInventoryModelFetchDescendentsResponder(body_lib),300.0);
-			}
-			sFetchTimer.reset();
-		}
-	else if (isBulkFetchProcessingComplete())
-	{
-		setAllFoldersFetched();
-	}	
-}
-
-bool fetchQueueContainsNoDescendentsOf(const LLUUID& cat_id)
-{
-	for (std::deque<LLUUID>::iterator it = sFetchQueue.begin();
-		 it != sFetchQueue.end(); ++it)
-	{
-		const LLUUID& fetch_id = *it;
-		if (gInventory.isObjectDescendentOf(fetch_id, cat_id))
-			return false;
-	}
-	return true;
-}
-
-/* static */
-bool LLInventoryModel::libraryFetchStarted()
-{
-	return sLibraryFetchStarted;
-}
-
-/* static */
-bool LLInventoryModel::libraryFetchCompleted()
-{
-	return libraryFetchStarted() && fetchQueueContainsNoDescendentsOf(gInventory.getLibraryRootFolderID());
-}
-
-/* static */
-bool LLInventoryModel::libraryFetchInProgress()
-{
-	return libraryFetchStarted() && !libraryFetchCompleted();
-}
-	
-/* static */
-bool LLInventoryModel::myInventoryFetchStarted()
-{
-	return sMyInventoryFetchStarted;
-}
-
-/* static */
-bool LLInventoryModel::myInventoryFetchCompleted()
-{
-	return myInventoryFetchStarted() && fetchQueueContainsNoDescendentsOf(gInventory.getRootFolderID());
-}
-
-/* static */
-bool LLInventoryModel::myInventoryFetchInProgress()
-{
-	return myInventoryFetchStarted() && !myInventoryFetchCompleted();
-}
-
-// static
-bool LLInventoryModel::isEverythingFetched()
-{
-	return sAllFoldersFetched;
-}
-
-//static
-BOOL LLInventoryModel::backgroundFetchActive()
-{
-	return sBackgroundFetchActive;
-}
-
-void LLInventoryModel::startBackgroundFetch(const LLUUID& cat_id)
-{
-	if (!sAllFoldersFetched)
-	{
-		sBackgroundFetchActive = TRUE;
-		if (cat_id.isNull())
-		{
-			if (!sMyInventoryFetchStarted)
-			{
-				sMyInventoryFetchStarted = TRUE;
-				sFetchQueue.push_back(gInventory.getRootFolderID());
-				gIdleCallbacks.addFunction(&LLInventoryModel::backgroundFetch, NULL);
-			}
-			if (!sLibraryFetchStarted)
-			{
-				sLibraryFetchStarted = TRUE;
-				sFetchQueue.push_back(gInventory.getLibraryRootFolderID());
-				gIdleCallbacks.addFunction(&LLInventoryModel::backgroundFetch, NULL);
-			}
-		}
-		else
-		{
-			// specific folder requests go to front of queue
-			if (sFetchQueue.empty() || sFetchQueue.front() != cat_id)
-			{
-				sFetchQueue.push_front(cat_id);
-				gIdleCallbacks.addFunction(&LLInventoryModel::backgroundFetch, NULL);
-			}
-			if (cat_id == gInventory.getLibraryRootFolderID())
-			{
-				sLibraryFetchStarted = TRUE;
-			}
-			if (cat_id == gInventory.getRootFolderID())
-			{
-				sMyInventoryFetchStarted = TRUE;
-			}
-		}
-	}
-}
-
-//static
-void LLInventoryModel::findLostItems()
-{
-	sBackgroundFetchActive = TRUE;
-    sFetchQueue.push_back(LLUUID::null);
-    gIdleCallbacks.addFunction(&LLInventoryModel::backgroundFetch, NULL);
-}
-
-//static
-void LLInventoryModel::stopBackgroundFetch()
-{
-	if (sBackgroundFetchActive)
-	{
-		sBackgroundFetchActive = FALSE;
-		gIdleCallbacks.deleteFunction(&LLInventoryModel::backgroundFetch, NULL);
-		sBulkFetchCount=0;
-		sMinTimeBetweenFetches=0.0f;
-	}
-}
-
-// static
-void LLInventoryModel::setAllFoldersFetched()
-{
-	if (sMyInventoryFetchStarted &&
-		sLibraryFetchStarted)
-	{
-		sAllFoldersFetched = TRUE;
-	}
-	stopBackgroundFetch();
-}
-
-//static 
-void LLInventoryModel::backgroundFetch(void*)
-{
-	if (sBackgroundFetchActive && gAgent.getRegion())
-	{
-		//If we'll be using the capability, we'll be sending batches and the background thing isn't as important.
-		std::string url = gAgent.getRegion()->getCapability("WebFetchInventoryDescendents");   
-		if (!url.empty()) 
-		{
-			bulkFetch(url);
-			return;
-		}
-		
-		//DEPRECATED OLD CODE FOLLOWS.
-		// no more categories to fetch, stop fetch process
-		if (sFetchQueue.empty())
-		{
-			llinfos << "Inventory fetch completed" << llendl;
-
-			setAllFoldersFetched();
-			return;
-		}
-
-		F32 fast_fetch_time = lerp(sMinTimeBetweenFetches, sMaxTimeBetweenFetches, 0.1f);
-		F32 slow_fetch_time = lerp(sMinTimeBetweenFetches, sMaxTimeBetweenFetches, 0.5f);
-		if (sTimelyFetchPending && sFetchTimer.getElapsedTimeF32() > slow_fetch_time)
-		{
-			// double timeouts on failure
-			sMinTimeBetweenFetches = llmin(sMinTimeBetweenFetches * 2.f, 10.f);
-			sMaxTimeBetweenFetches = llmin(sMaxTimeBetweenFetches * 2.f, 120.f);
-			llinfos << "Inventory fetch times grown to (" << sMinTimeBetweenFetches << ", " << sMaxTimeBetweenFetches << ")" << llendl;
-			// fetch is no longer considered "timely" although we will wait for full time-out
-			sTimelyFetchPending = FALSE;
-		}
-
-		while(1)
-		{
-			if (sFetchQueue.empty())
-			{
-				break;
-			}
-
-			if(gDisconnected)
-			{
-				// just bail if we are disconnected.
-				break;
-			}
-
-			LLViewerInventoryCategory* cat = gInventory.getCategory(sFetchQueue.front());
-
-			// category has been deleted, remove from queue.
-			if (!cat)
-			{
-				sFetchQueue.pop_front();
-				continue;
-			}
-			
-			if (sFetchTimer.getElapsedTimeF32() > sMinTimeBetweenFetches && 
-				LLViewerInventoryCategory::VERSION_UNKNOWN == cat->getVersion())
-			{
-				// category exists but has no children yet, fetch the descendants
-				// for now, just request every time and rely on retry timer to throttle
-				if (cat->fetchDescendents())
-				{
-					sFetchTimer.reset();
-					sTimelyFetchPending = TRUE;
-				}
-				else
-				{
-					//  The catagory also tracks if it has expired and here it says it hasn't
-					//  yet.  Get out of here because nothing is going to happen until we
-					//  update the timers.
-					break;
-				}
-			}
-			// do I have all my children?
-			else if (gInventory.isCategoryComplete(sFetchQueue.front()))
-			{
-				// finished with this category, remove from queue
-				sFetchQueue.pop_front();
-
-				// add all children to queue
-				parent_cat_map_t::iterator cat_it = gInventory.mParentChildCategoryTree.find(cat->getUUID());
-				if (cat_it != gInventory.mParentChildCategoryTree.end())
-				{
-					cat_array_t* child_categories = cat_it->second;
-
-					for (S32 child_num = 0; child_num < child_categories->count(); child_num++)
-					{
-						sFetchQueue.push_back(child_categories->get(child_num)->getUUID());
-					}
-				}
-
-				// we received a response in less than the fast time
-				if (sTimelyFetchPending && sFetchTimer.getElapsedTimeF32() < fast_fetch_time)
-				{
-					// shrink timeouts based on success
-					sMinTimeBetweenFetches = llmax(sMinTimeBetweenFetches * 0.8f, 0.3f);
-					sMaxTimeBetweenFetches = llmax(sMaxTimeBetweenFetches * 0.8f, 10.f);
-					//llinfos << "Inventory fetch times shrunk to (" << sMinTimeBetweenFetches << ", " << sMaxTimeBetweenFetches << ")" << llendl;
-				}
-
-				sTimelyFetchPending = FALSE;
-				continue;
-			}
-			else if (sFetchTimer.getElapsedTimeF32() > sMaxTimeBetweenFetches)
-			{
-				// received first packet, but our num descendants does not match db's num descendants
-				// so try again later
-				LLUUID fetch_id = sFetchQueue.front();
-				sFetchQueue.pop_front();
-
-				if (sNumFetchRetries++ < MAX_FETCH_RETRIES)
-				{
-					// push on back of queue
-					sFetchQueue.push_back(fetch_id);
-				}
-				sTimelyFetchPending = FALSE;
-				sFetchTimer.reset();
-				break;
-			}
-
-			// not enough time has elapsed to do a new fetch
-			break;
-		}
-	}
-}
->>>>>>> 86dc5bce
 
 void LLInventoryModel::cache(
 	const LLUUID& parent_folder_id,
