--- conflicted
+++ resolved
@@ -1734,29 +1734,6 @@
                                         const LLUUID& new_parent_id,
                                         BOOL restamp)
 {
-<<<<<<< HEAD
-	if (item->getParentUUID() == new_parent_id)
-	{
-		LL_DEBUGS(LOG_INV) << make_info(item) << " is already in folder " << make_inventory_info(new_parent_id) << LL_ENDL;
-	}
-	else
-	{
-		LL_INFOS(LOG_INV) << "Move item " << make_info(item)
-			<< " from " << make_inventory_info(item->getParentUUID())
-			<< " to " << make_inventory_info(new_parent_id) << LL_ENDL;
-
-		LLInventoryModel::LLCategoryUpdate old_folder(item->getParentUUID(), -1);
-		accountForUpdate(old_folder);
-		LLInventoryModel::LLCategoryUpdate new_folder(new_parent_id, 1, false);
-		accountForUpdate(new_folder);
-
-		LLPointer<LLViewerInventoryItem> new_item = new LLViewerInventoryItem(item);
-		new_item->setParent(new_parent_id);
-		new_item->updateParentOnServer(restamp);
-		updateItem(new_item);
-		notifyObservers();
-	}
-=======
     if (item->getParentUUID() == new_parent_id)
     {
         LL_DEBUGS(LOG_INV) << make_info(item) << " is already in folder " << make_inventory_info(new_parent_id) << LL_ENDL;
@@ -1767,12 +1744,10 @@
             << " from " << make_inventory_info(item->getParentUUID())
             << " to " << make_inventory_info(new_parent_id) << LL_ENDL;
 
-        LLInventoryModel::update_list_t update;
-        LLInventoryModel::LLCategoryUpdate old_folder(item->getParentUUID(),-1);
-        update.push_back(old_folder);
-        LLInventoryModel::LLCategoryUpdate new_folder(new_parent_id, 1);
-        update.push_back(new_folder);
-        accountForUpdate(update);
+        LLInventoryModel::LLCategoryUpdate old_folder(item->getParentUUID(), -1);
+        accountForUpdate(old_folder);
+        LLInventoryModel::LLCategoryUpdate new_folder(new_parent_id, 1, false);
+        accountForUpdate(new_folder);
 
         LLPointer<LLViewerInventoryItem> new_item = new LLViewerInventoryItem(item);
         new_item->setParent(new_parent_id);
@@ -1780,7 +1755,6 @@
         updateItem(new_item);
         notifyObservers();
     }
->>>>>>> e7eced3c
 }
 
 // Migrated from llinventoryfunctions
@@ -1788,33 +1762,6 @@
                                             const LLUUID& new_parent_id,
                                             BOOL restamp)
 {
-<<<<<<< HEAD
-	if (!cat)
-	{
-		return;
-	}
-
-	// Can't move a folder into a child of itself.
-	if (isObjectDescendentOf(new_parent_id, cat->getUUID()))
-	{
-		return;
-	}
-
-	LL_INFOS(LOG_INV) << "Move category " << make_info(cat)
-		<< " from " << make_inventory_info(cat->getParentUUID())
-		<< " to " << make_inventory_info(new_parent_id) << LL_ENDL;
-
-	LLInventoryModel::LLCategoryUpdate old_folder(cat->getParentUUID(), -1);
-	accountForUpdate(old_folder);
-	LLInventoryModel::LLCategoryUpdate new_folder(new_parent_id, 1, false);
-	accountForUpdate(new_folder);
-
-	LLPointer<LLViewerInventoryCategory> new_cat = new LLViewerInventoryCategory(cat);
-	new_cat->setParent(new_parent_id);
-	new_cat->updateParentOnServer(restamp);
-	updateCategory(new_cat);
-	notifyObservers();
-=======
     if (!cat)
     {
         return;
@@ -1830,19 +1777,16 @@
         << " from " << make_inventory_info(cat->getParentUUID())
         << " to " << make_inventory_info(new_parent_id) << LL_ENDL;
 
-    LLInventoryModel::update_list_t update;
     LLInventoryModel::LLCategoryUpdate old_folder(cat->getParentUUID(), -1);
-    update.push_back(old_folder);
-    LLInventoryModel::LLCategoryUpdate new_folder(new_parent_id, 1);
-    update.push_back(new_folder);
-    accountForUpdate(update);
+    accountForUpdate(old_folder);
+    LLInventoryModel::LLCategoryUpdate new_folder(new_parent_id, 1, false);
+    accountForUpdate(new_folder);
 
     LLPointer<LLViewerInventoryCategory> new_cat = new LLViewerInventoryCategory(cat);
     new_cat->setParent(new_parent_id);
     new_cat->updateParentOnServer(restamp);
     updateCategory(new_cat);
     notifyObservers();
->>>>>>> e7eced3c
 }
 
 void LLInventoryModel::rebuildBrockenLinks()
@@ -2582,52 +2526,6 @@
 
 void LLInventoryModel::accountForUpdate(const LLCategoryUpdate& update) const
 {
-<<<<<<< HEAD
-	LLViewerInventoryCategory* cat = getCategory(update.mCategoryID);
-	if(cat)
-	{
-		S32 version = cat->getVersion();
-		if(version != LLViewerInventoryCategory::VERSION_UNKNOWN)
-		{
-			S32 descendents_server = cat->getDescendentCount();
-			S32 descendents_actual = cat->getViewerDescendentCount();
-			if(descendents_server == descendents_actual)
-			{
-				descendents_actual += update.mDescendentDelta;
-				cat->setDescendentCount(descendents_actual);
-				if (update.mChangeVersion)
-				{
-					cat->setVersion(++version);
-				}
-				LL_DEBUGS(LOG_INV) << "accounted: '" << cat->getName() << "' "
-								   << version << " with " << descendents_actual
-								   << " descendents." << LL_ENDL;
-			}
-			else
-			{
-				// Error condition, this means that the category did not register that
-				// it got new descendents (perhaps because it is still being loaded)
-				// which means its descendent count will be wrong.
-				LL_WARNS(LOG_INV) << "Accounting failed for '" << cat->getName() << "' version:"
-								  << version << " due to mismatched descendent count:  server == "
-								  << descendents_server << ", viewer == " << descendents_actual << LL_ENDL;
-			}
-		}
-		else
-		{
-			LL_WARNS(LOG_INV) << "Accounting failed for '" << cat->getName() << "' version: unknown (" 
-							  << version << ")" << LL_ENDL;
-		}
-	}
-	else
-	{
-		LL_WARNS(LOG_INV) << "No category found for update " << update.mCategoryID << LL_ENDL;
-	}
-}
-
-void LLInventoryModel::accountForUpdate(
-	const LLInventoryModel::update_list_t& update) const
-=======
     LLViewerInventoryCategory* cat = getCategory(update.mCategoryID);
     if(cat)
     {
@@ -2640,7 +2538,10 @@
             {
                 descendents_actual += update.mDescendentDelta;
                 cat->setDescendentCount(descendents_actual);
-                cat->setVersion(++version);
+                if (update.mChangeVersion)
+                {
+                    cat->setVersion(++version);
+                }
                 LL_DEBUGS(LOG_INV) << "accounted: '" << cat->getName() << "' "
                                    << version << " with " << descendents_actual
                                    << " descendents." << LL_ENDL;
@@ -2668,8 +2569,7 @@
 }
 
 void LLInventoryModel::accountForUpdate(
-    const LLInventoryModel::update_list_t& update)
->>>>>>> e7eced3c
+    const LLInventoryModel::update_list_t& update) const
 {
     update_list_t::const_iterator it = update.begin();
     update_list_t::const_iterator end = update.end();
@@ -2680,11 +2580,7 @@
 }
 
 void LLInventoryModel::accountForUpdate(
-<<<<<<< HEAD
-	const LLInventoryModel::update_map_t& update) const
-=======
-    const LLInventoryModel::update_map_t& update)
->>>>>>> e7eced3c
+    const LLInventoryModel::update_map_t& update) const
 {
     LLCategoryUpdate up;
     update_map_t::const_iterator it = update.begin();
@@ -2790,96 +2686,6 @@
         {
             LL_WARNS(LOG_INV) << "Unable to import near " << name.asString() << LL_ENDL;
             rv = false;
-<<<<<<< HEAD
-		}
-	}
-
-	S32 cached_category_count = 0;
-	S32 cached_item_count = 0;
-	if(!temp_cats.empty())
-	{
-		update_map_t child_counts;
-		cat_array_t categories;
-		item_array_t items;
-		changed_items_t categories_to_update;
-		item_array_t possible_broken_links;
-		cat_set_t invalid_categories; // Used to mark categories that weren't successfully loaded.
-		std::string inventory_filename = getInvCacheAddres(owner_id);
-		const S32 NO_VERSION = LLViewerInventoryCategory::VERSION_UNKNOWN;
-		std::string gzip_filename(inventory_filename);
-		gzip_filename.append(".gz");
-		LLFILE* fp = LLFile::fopen(gzip_filename, "rb");
-		bool remove_inventory_file = false;
-        if (LLAppViewer::instance()->isSecondInstance())
-        {
-            // Safeguard viewer against trying to unpack file twice
-            // ex: user logs into two accounts simultaneously, so two
-            // viewers are trying to unpack library into same file
-            // 
-            // Would be better to do it in gunzip_file, but it doesn't
-            // have access to llfilesystem
-            inventory_filename = gDirUtilp->getTempFilename();
-            remove_inventory_file = true;
-        }
-		if(fp)
-		{
-			fclose(fp);
-			fp = NULL;
-			if(gunzip_file(gzip_filename, inventory_filename))
-			{
-				// we only want to remove the inventory file if it was
-				// gzipped before we loaded, and we successfully
-				// gunziped it.
-				remove_inventory_file = true;
-			}
-			else
-			{
-				LL_INFOS(LOG_INV) << "Unable to gunzip " << gzip_filename << LL_ENDL;
-			}
-		}
-		bool is_cache_obsolete = false;
-		if (loadFromFile(inventory_filename, categories, items, categories_to_update, is_cache_obsolete))
-		{
-			// We were able to find a cache of files. So, use what we
-			// found to generate a set of categories we should add. We
-			// will go through each category loaded and if the version
-			// does not match, invalidate the version.
-			S32 count = categories.size();
-			cat_set_t::iterator not_cached = temp_cats.end();
-			std::set<LLUUID> cached_ids;
-			for(S32 i = 0; i < count; ++i)
-			{
-				LLViewerInventoryCategory* cat = categories[i];
-				cat_set_t::iterator cit = temp_cats.find(cat);
-				if (cit == temp_cats.end())
-				{
-					continue; // cache corruption?? not sure why this happens -SJB
-				}
-				LLViewerInventoryCategory* tcat = *cit;
-
-				if (categories_to_update.find(tcat->getUUID()) != categories_to_update.end())
-				{
-					tcat->setVersion(NO_VERSION);
-					LL_WARNS() << "folder to update: " << tcat->getName() << LL_ENDL;
-				}
-				
-				// we can safely ignore anything loaded from file, but
-				// not sent down in the skeleton. Must have been removed from inventory.
-				if (cit == not_cached)
-				{
-					continue;
-				}
-				else if (cat->getVersion() != tcat->getVersion())
-				{
-					// if the cached version does not match the server version,
-					// throw away the version we have so we can fetch the
-					// correct contents the next time the viewer opens the folder.
-					tcat->setVersion(NO_VERSION);
-				}
-				else
-				{
-					cached_ids.insert(tcat->getUUID());
-=======
         }
     }
 
@@ -2899,6 +2705,17 @@
         gzip_filename.append(".gz");
         LLFILE* fp = LLFile::fopen(gzip_filename, "rb");
         bool remove_inventory_file = false;
+        if (LLAppViewer::instance()->isSecondInstance())
+        {
+            // Safeguard viewer against trying to unpack file twice
+            // ex: user logs into two accounts simultaneously, so two
+            // viewers are trying to unpack library into same file
+            //
+            // Would be better to do it in gunzip_file, but it doesn't
+            // have access to llfilesystem
+            inventory_filename = gDirUtilp->getTempFilename();
+            remove_inventory_file = true;
+        }
         if(fp)
         {
             fclose(fp);
@@ -2957,173 +2774,10 @@
                 else
                 {
                     cached_ids.insert(tcat->getUUID());
->>>>>>> e7eced3c
 
                     // At the moment download does not provide a thumbnail
                     // uuid, use the one from cache
                     tcat->setThumbnailUUID(cat->getThumbnailUUID());
-<<<<<<< HEAD
-				}
-			}
-
-			// go ahead and add the cats returned during the download
-			std::set<LLUUID>::const_iterator not_cached_id = cached_ids.end();
-			cached_category_count = cached_ids.size();
-			for(cat_set_t::iterator it = temp_cats.begin(); it != temp_cats.end(); ++it)
-			{
-				if(cached_ids.find((*it)->getUUID()) == not_cached_id)
-				{
-					// this check is performed so that we do not
-					// mark new folders in the skeleton (and not in cache)
-					// as being cached.
-					LLViewerInventoryCategory *llvic = (*it);
-					llvic->setVersion(NO_VERSION);
-				}
-				addCategory(*it);
-				++child_counts[(*it)->getParentUUID()];
-			}
-
-			// Add all the items loaded which are parented to a
-			// category with a correctly cached parent
-			S32 bad_link_count = 0;
-			S32 good_link_count = 0;
-			S32 recovered_link_count = 0;
-			cat_map_t::iterator unparented = mCategoryMap.end();
-			for(item_array_t::const_iterator item_iter = items.begin();
-				item_iter != items.end();
-				++item_iter)
-			{
-				LLViewerInventoryItem *item = (*item_iter).get();
-				const cat_map_t::iterator cit = mCategoryMap.find(item->getParentUUID());
-				
-				if(cit != unparented)
-				{
-					const LLViewerInventoryCategory* cat = cit->second.get();
-					if(cat->getVersion() != NO_VERSION)
-					{
-						// This can happen if the linked object's baseobj is removed from the cache but the linked object is still in the cache.
-						if (item->getIsBrokenLink())
-						{
-							//bad_link_count++;
-							LL_DEBUGS(LOG_INV) << "Attempted to add cached link item without baseobj present ( name: "
-											   << item->getName() << " itemID: " << item->getUUID()
-											   << " assetID: " << item->getAssetUUID()
-											   << " ).  Ignoring and invalidating " << cat->getName() << " . " << LL_ENDL;
-							possible_broken_links.push_back(item);
-							continue;
-						}
-						else if (item->getIsLinkType())
-						{
-							good_link_count++;
-						}
-						addItem(item);
-						cached_item_count += 1;
-						++child_counts[cat->getUUID()];
-					}
-				}
-			}
-			if (possible_broken_links.size() > 0)
-			{
-				for(item_array_t::const_iterator item_iter = possible_broken_links.begin();
-				    item_iter != possible_broken_links.end();
-				    ++item_iter)
-				{
-					LLViewerInventoryItem *item = (*item_iter).get();
-					const cat_map_t::iterator cit = mCategoryMap.find(item->getParentUUID());
-					const LLViewerInventoryCategory* cat = cit->second.get();
-					if (item->getIsBrokenLink())
-					{
-						bad_link_count++;
-						invalid_categories.insert(cit->second);
-						//LL_INFOS(LOG_INV) << "link still broken: " << item->getName() << " in folder " << cat->getName() << LL_ENDL;
-					}
-					else
-					{
-						// was marked as broken because of loading order, its actually fine to load
-						addItem(item);
-						cached_item_count += 1;
-						++child_counts[cat->getUUID()];
-						recovered_link_count++;
-					}
-				}
-
- 				LL_DEBUGS(LOG_INV) << "Attempted to add " << bad_link_count
-								   << " cached link items without baseobj present. "
-								   << good_link_count << " link items were successfully added. "
-								   << recovered_link_count << " links added in recovery. "
-								   << "The corresponding categories were invalidated." << LL_ENDL;
-			}
-
-		}
-		else
-		{
-			// go ahead and add everything after stripping the version
-			// information.
-			for(cat_set_t::iterator it = temp_cats.begin(); it != temp_cats.end(); ++it)
-			{
-				LLViewerInventoryCategory *llvic = (*it);
-				llvic->setVersion(NO_VERSION);
-				addCategory(*it);
-			}
-		}
-
-		// Invalidate all categories that failed fetching descendents for whatever
-		// reason (e.g. one of the descendents was a broken link).
-		for (cat_set_t::iterator invalid_cat_it = invalid_categories.begin();
-			 invalid_cat_it != invalid_categories.end();
-			 invalid_cat_it++)
-		{
-			LLViewerInventoryCategory* cat = (*invalid_cat_it).get();
-			cat->setVersion(NO_VERSION);
-			LL_DEBUGS(LOG_INV) << "Invalidating category name: " << cat->getName() << " UUID: " << cat->getUUID() << " due to invalid descendents cache" << LL_ENDL;
-		}
-		if (invalid_categories.size() > 0)
-		{
-			LL_DEBUGS(LOG_INV) << "Invalidated " << invalid_categories.size() << " categories due to invalid descendents cache" << LL_ENDL;
-		}
-
-		// At this point, we need to set the known descendents for each
-		// category which successfully cached so that we do not
-		// needlessly fetch descendents for categories which we have.
-		update_map_t::const_iterator no_child_counts = child_counts.end();
-		for(cat_set_t::iterator it = temp_cats.begin(); it != temp_cats.end(); ++it)
-		{
-			LLViewerInventoryCategory* cat = (*it).get();
-			if(cat->getVersion() != NO_VERSION)
-			{
-				update_map_t::const_iterator the_count = child_counts.find(cat->getUUID());
-				if(the_count != no_child_counts)
-				{
-					const S32 num_descendents = (*the_count).second.mValue;
-					cat->setDescendentCount(num_descendents);
-				}
-				else
-				{
-					cat->setDescendentCount(0);
-				}
-			}
-		}
-
-		if(remove_inventory_file)
-		{
-			// clean up the gunzipped file.
-			LLFile::remove(inventory_filename);
-		}
-		if(is_cache_obsolete && !LLAppViewer::instance()->isSecondInstance())
-		{
-			// If out of date, remove the gzipped file too.
-			LL_WARNS(LOG_INV) << "Inv cache out of date, removing" << LL_ENDL;
-			LLFile::remove(gzip_filename);
-		}
-		categories.clear(); // will unref and delete entries
-	}
-
-	LL_INFOS(LOG_INV) << "Successfully loaded " << cached_category_count
-					  << " categories and " << cached_item_count << " items from cache."
-					  << LL_ENDL;
-
-	return rv;
-=======
                 }
             }
 
@@ -3270,7 +2924,7 @@
             // clean up the gunzipped file.
             LLFile::remove(inventory_filename);
         }
-        if(is_cache_obsolete)
+        if(is_cache_obsolete && !LLAppViewer::instance()->isSecondInstance())
         {
             // If out of date, remove the gzipped file too.
             LL_WARNS(LOG_INV) << "Inv cache out of date, removing" << LL_ENDL;
@@ -3284,7 +2938,6 @@
                       << LL_ENDL;
 
     return rv;
->>>>>>> e7eced3c
 }
 
 // This is a brute force method to rebuild the entire parent-child
