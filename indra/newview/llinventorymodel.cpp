/** 
 * @file llinventorymodel.cpp
 * @brief Implementation of the inventory model used to track agent inventory.
 *
 * $LicenseInfo:firstyear=2002&license=viewerlgpl$
 * Second Life Viewer Source Code
 * Copyright (C) 2014, Linden Research, Inc.
 * 
 * This library is free software; you can redistribute it and/or
 * modify it under the terms of the GNU Lesser General Public
 * License as published by the Free Software Foundation;
 * version 2.1 of the License only.
 * 
 * This library is distributed in the hope that it will be useful,
 * but WITHOUT ANY WARRANTY; without even the implied warranty of
 * MERCHANTABILITY or FITNESS FOR A PARTICULAR PURPOSE.  See the GNU
 * Lesser General Public License for more details.
 * 
 * You should have received a copy of the GNU Lesser General Public
 * License along with this library; if not, write to the Free Software
 * Foundation, Inc., 51 Franklin Street, Fifth Floor, Boston, MA  02110-1301  USA
 * 
 * Linden Research, Inc., 945 Battery Street, San Francisco, CA  94111  USA
 * $/LicenseInfo$
 */

#include "llviewerprecompiledheaders.h"

#include <typeinfo>
#include <random>

#include "llinventorymodel.h"

#include "llaisapi.h"
#include "llagent.h"
#include "llagentwearables.h"
#include "llappearancemgr.h"
#include "llavatarnamecache.h"
#include "llclipboard.h"
#include "lldispatcher.h"
#include "llinventorypanel.h"
#include "llinventorybridge.h"
#include "llinventoryfunctions.h"
#include "llinventorymodelbackgroundfetch.h"
#include "llinventoryobserver.h"
#include "llinventorypanel.h"
#include "llfloaterpreviewtrash.h"
#include "llnotificationsutil.h"
#include "llmarketplacefunctions.h"
#include "llwindow.h"
#include "llviewercontrol.h"
#include "llviewernetwork.h"
#include "llpreview.h" 
#include "llviewergenericmessage.h"
#include "llviewermessage.h"
#include "llviewerfoldertype.h"
#include "llviewerwindow.h"
#include "llappviewer.h"
#include "llviewerregion.h"
#include "llcallbacklist.h"
#include "llvoavatarself.h"
#include "llgesturemgr.h"
#include "llsdserialize.h"
#include "llsdutil.h"
#include "bufferarray.h"
#include "bufferstream.h"
#include "llcorehttputil.h"
#include "hbxxh.h"
// [RLVa:KB] - Checked: 2011-05-22 (RLVa-1.3.1a)
#include "rlvhandler.h"
#include "rlvlocks.h"
// [/RLVa:KB]
// <FS:TT> Patch: ReplaceWornItemsOnly
#include "llviewerobjectlist.h"
#include "llviewerobject.h"
#include "llgesturemgr.h"
// </FS:TT>

//#define DIFF_INVENTORY_FILES
#ifdef DIFF_INVENTORY_FILES
#include "process.h"
#endif

#include <algorithm>
#include <boost/algorithm/string/join.hpp>

#include "aoengine.h"
#include "fsfloaterwearablefavorites.h"
#include "fslslbridge.h"
#ifdef OPENSIM
#include "llviewernetwork.h"
#endif

// Increment this if the inventory contents change in a non-backwards-compatible way.
// For viewer 2, the addition of link items makes a pre-viewer-2 cache incorrect.
const S32 LLInventoryModel::sCurrentInvCacheVersion = 3;
BOOL LLInventoryModel::sFirstTimeInViewer2 = TRUE;

S32 LLInventoryModel::sPendingSystemFolders = 0;

///----------------------------------------------------------------------------
/// Local function declarations, constants, enums, and typedefs
///----------------------------------------------------------------------------

//BOOL decompress_file(const char* src_filename, const char* dst_filename);
static const char PRODUCTION_CACHE_FORMAT_STRING[] = "%s.inv.llsd";
static const char GRID_CACHE_FORMAT_STRING[] = "%s.%s.inv.llsd";
static const char * const LOG_INV("Inventory");

struct InventoryIDPtrLess
{
	bool operator()(const LLViewerInventoryCategory* i1, const LLViewerInventoryCategory* i2) const
	{
		return (i1->getUUID() < i2->getUUID());
	}
};

class LLCanCache : public LLInventoryCollectFunctor 
{
public:
	LLCanCache(LLInventoryModel* model) : mModel(model) {}
	virtual ~LLCanCache() {}
	virtual bool operator()(LLInventoryCategory* cat, LLInventoryItem* item);
protected:
	LLInventoryModel* mModel;
	std::set<LLUUID> mCachedCatIDs;
};

bool LLCanCache::operator()(LLInventoryCategory* cat, LLInventoryItem* item)
{
	bool rv = false;
	if(item)
	{
		if(mCachedCatIDs.find(item->getParentUUID()) != mCachedCatIDs.end())
		{
			rv = true;
		}
	}
	else if(cat)
	{
		// HACK: downcast
		LLViewerInventoryCategory* c = (LLViewerInventoryCategory*)cat;
		if(c->getVersion() != LLViewerInventoryCategory::VERSION_UNKNOWN)
		{
			S32 descendents_server = c->getDescendentCount();
			S32 descendents_actual = c->getViewerDescendentCount();
			if(descendents_server == descendents_actual)
			{
				mCachedCatIDs.insert(c->getUUID());
				rv = true;
			}
		}
	}
	return rv;
}

struct InventoryCallbackInfo
{
    InventoryCallbackInfo(U32 callback, const LLUUID& inv_id) :
        mCallback(callback), mInvID(inv_id) {}
    U32 mCallback;
    LLUUID mInvID;
};

///----------------------------------------------------------------------------
/// Class LLDispatchClassifiedClickThrough
///----------------------------------------------------------------------------

class LLDispatchBulkUpdateInventory : public LLDispatchHandler
{
public:
    virtual bool operator()(
        const LLDispatcher* dispatcher,
        const std::string& key,
        const LLUUID& invoice,
        const sparam_t& strings)
    {
        LLSD message;

        // Expect single string parameter in the form of a notation serialized LLSD.
        sparam_t::const_iterator it = strings.begin();
        if (it != strings.end()) {
            const std::string& llsdRaw = *it++;
            std::istringstream llsdData(llsdRaw);
            if (!LLSDSerialize::deserialize(message, llsdData, llsdRaw.length()))
            {
                LL_WARNS() << "LLDispatchBulkUpdateInventory: Attempted to read parameter data into LLSD but failed:" << llsdRaw << LL_ENDL;
            }
        }

        LLInventoryModel::update_map_t update;
        LLInventoryModel::cat_array_t folders;
        LLInventoryModel::item_array_t items;
        std::list<InventoryCallbackInfo> cblist;
        uuid_vec_t wearable_ids;

        LLSD item_data = message["item_data"];
        if (item_data.isArray())
        {
            for (LLSD::array_iterator itd = item_data.beginArray(); itd != item_data.endArray(); ++itd)
            {
                const LLSD &item(*itd);

                // Agent id probably should be in the root of the message
                LLUUID agent_id = item["agent_id"].asUUID();
                if (agent_id != gAgent.getID())
                {
                    LL_WARNS() << "Got a BulkUpdateInventory for the wrong agent." << LL_ENDL;
                    return false;
                }

                LLPointer<LLViewerInventoryItem> titem = new LLViewerInventoryItem;
                titem->unpackMessage(item);
                LL_DEBUGS("Inventory") << "unpacked item '" << titem->getName() << "' in "
                    << titem->getParentUUID() << LL_ENDL;
                // callback id might be no longer supported
                U32 callback_id = item["callback_id"].asInteger();

                if (titem->getUUID().notNull())
                {
                    items.push_back(titem);
                    cblist.push_back(InventoryCallbackInfo(callback_id, titem->getUUID()));
                    if (titem->getInventoryType() == LLInventoryType::IT_WEARABLE)
                    {
                        wearable_ids.push_back(titem->getUUID());
                    }

                    // examine update for changes.
                    LLViewerInventoryItem* itemp = gInventory.getItem(titem->getUUID());
                    if (itemp)
                    {
                        if (titem->getParentUUID() == itemp->getParentUUID())
                        {
                            update[titem->getParentUUID()];
                        }
                        else
                        {
                            ++update[titem->getParentUUID()];
                            --update[itemp->getParentUUID()];
                        }
                    }
                    else
                    {
                        LLViewerInventoryCategory* folderp = gInventory.getCategory(titem->getParentUUID());
                        if (folderp)
                        {
                            ++update[titem->getParentUUID()];
                        }
                    }
                }
                else
                {
                    cblist.push_back(InventoryCallbackInfo(callback_id, LLUUID::null));
                }
            }
        }

        LLSD folder_data = message["folder_data"];
        if (folder_data.isArray())
        {
            for (LLSD::array_iterator itd = folder_data.beginArray(); itd != folder_data.endArray(); ++itd)
            {
                const LLSD &folder(*itd);

                LLPointer<LLViewerInventoryCategory> tfolder = new LLViewerInventoryCategory(gAgent.getID());
                tfolder->unpackMessage(folder);

                LL_DEBUGS("Inventory") << "unpacked folder '" << tfolder->getName() << "' ("
                        << tfolder->getUUID() << ") in " << tfolder->getParentUUID()
                        << LL_ENDL;

                // If the folder is a listing or a version folder, all we need to do is update the SLM data
                int depth_folder = depth_nesting_in_marketplace(tfolder->getUUID());
                if ((depth_folder == 1) || (depth_folder == 2))
                {
                    // Trigger an SLM listing update
                    LLUUID listing_uuid = (depth_folder == 1 ? tfolder->getUUID() : tfolder->getParentUUID());
                    S32 listing_id = LLMarketplaceData::instance().getListingID(listing_uuid);
                    LLMarketplaceData::instance().getListing(listing_id);
                    // In that case, there is no item to update so no callback -> we skip the rest of the update
                }
                else if (tfolder->getUUID().notNull())
                {
                    folders.push_back(tfolder);
                    LLViewerInventoryCategory* folderp = gInventory.getCategory(tfolder->getUUID());
                    if (folderp)
                    {
                        if (tfolder->getParentUUID() == folderp->getParentUUID())
                        {
                            update[tfolder->getParentUUID()];
                        }
                        else
                        {
                            ++update[tfolder->getParentUUID()];
                            --update[folderp->getParentUUID()];
                        }
                    }
                    else
                    {
                        // we could not find the folder, so it is probably
                        // new. However, we only want to attempt accounting
                        // for the parent if we can find the parent.
                        folderp = gInventory.getCategory(tfolder->getParentUUID());
                        if (folderp)
                        {
                            ++update[tfolder->getParentUUID()];
                        }
                    }
                }
            }
        }

        gInventory.accountForUpdate(update);

        for (LLInventoryModel::cat_array_t::iterator cit = folders.begin(); cit != folders.end(); ++cit)
        {
            gInventory.updateCategory(*cit);
        }
        for (LLInventoryModel::item_array_t::iterator iit = items.begin(); iit != items.end(); ++iit)
        {
            gInventory.updateItem(*iit);
        }
        gInventory.notifyObservers();

        /*
        Transaction id not included?

        // The incoming inventory could span more than one BulkInventoryUpdate packet,
        // so record the transaction ID for this purchase, then wear all clothing
        // that comes in as part of that transaction ID.  JC
        if (LLInventoryState::sWearNewClothing)
        {
            LLInventoryState::sWearNewClothingTransactionID = tid;
            LLInventoryState::sWearNewClothing = FALSE;
        }

        if (tid.notNull() && tid == LLInventoryState::sWearNewClothingTransactionID)
        {
            count = wearable_ids.size();
            for (i = 0; i < count; ++i)
            {
                LLViewerInventoryItem* wearable_item;
                wearable_item = gInventory.getItem(wearable_ids[i]);
                LLAppearanceMgr::instance().wearItemOnAvatar(wearable_item->getUUID(), true, true);
            }
        }
        */

        if (LLInventoryState::sWearNewClothing && wearable_ids.size() > 0)
        {
            LLInventoryState::sWearNewClothing = FALSE;

            size_t count = wearable_ids.size();
            for (S32 i = 0; i < count; ++i)
            {
                LLViewerInventoryItem* wearable_item;
                wearable_item = gInventory.getItem(wearable_ids[i]);
                LLAppearanceMgr::instance().wearItemOnAvatar(wearable_item->getUUID(), true, true);
            }
        }

        std::list<InventoryCallbackInfo>::iterator inv_it;
        for (inv_it = cblist.begin(); inv_it != cblist.end(); ++inv_it)
        {
            InventoryCallbackInfo cbinfo = (*inv_it);
            gInventoryCallbacks.fire(cbinfo.mCallback, cbinfo.mInvID);
        }
        return true;
    }
};
static LLDispatchBulkUpdateInventory sBulkUpdateInventory;

///----------------------------------------------------------------------------
/// Class LLInventoryValidationInfo
///----------------------------------------------------------------------------
LLInventoryValidationInfo::LLInventoryValidationInfo()
{
}

void LLInventoryValidationInfo::toOstream(std::ostream& os) const
{
	os << "mFatalErrorCount " << mFatalErrorCount
       << " mWarningCount " << mWarningCount
       << " mLoopCount " << mLoopCount
       << " mOrphanedCount " << mOrphanedCount;
}


std::ostream& operator<<(std::ostream& os, const LLInventoryValidationInfo& v)
{
	v.toOstream(os);
	return os;
}

void LLInventoryValidationInfo::asLLSD(LLSD& sd) const
{
	sd["fatal_error_count"] = mFatalErrorCount;
    sd["loop_count"] = mLoopCount;
    sd["orphaned_count"] = mOrphanedCount;
	sd["initialized"] = mInitialized;
	sd["missing_system_folders_count"] = LLSD::Integer(mMissingRequiredSystemFolders.size());
	sd["fatal_no_root_folder"] = mFatalNoRootFolder;
	sd["fatal_no_library_root_folder"] = mFatalNoLibraryRootFolder;
	sd["fatal_qa_debug_mode"] = mFatalQADebugMode;

	sd["warning_count"] = mWarningCount;
	if (mWarningCount>0)
	{
		sd["warnings"] = LLSD::emptyArray();
		for (auto const& it : mWarnings)
		{
			S32 val =LLSD::Integer(it.second);
			if (val>0)
			{
				sd["warnings"][it.first] = val;
			}
		}
	}
	if (mMissingRequiredSystemFolders.size()>0)
	{
		sd["missing_system_folders"] = LLSD::emptyArray();
		for(auto ft: mMissingRequiredSystemFolders)
		{
			sd["missing_system_folders"].append(LLFolderType::lookup(ft)); 
		}
	}
	sd["duplicate_system_folders_count"] = LLSD::Integer(mDuplicateRequiredSystemFolders.size());
	if (mDuplicateRequiredSystemFolders.size()>0)
	{
		sd["duplicate_system_folders"] = LLSD::emptyArray();
		for(auto ft: mDuplicateRequiredSystemFolders)
		{
			sd["duplicate_system_folders"].append(LLFolderType::lookup(ft));
		}
	}
	
}

///----------------------------------------------------------------------------
/// Class LLInventoryModel
///----------------------------------------------------------------------------

// global for the agent inventory.
LLInventoryModel gInventory;

// Default constructor
LLInventoryModel::LLInventoryModel()
:   // These are now ordered, keep them that way.
	mBacklinkMMap(),
	mIsAgentInvUsable(false),
	mRootFolderID(),
	mLibraryRootFolderID(),
	mLibraryOwnerID(),
	mCategoryMap(),
	mItemMap(),
	mParentChildCategoryTree(),
	mParentChildItemTree(),
	mLastItem(NULL),
	mIsNotifyObservers(FALSE),
	mModifyMask(LLInventoryObserver::ALL),
	mChangedItemIDs(),
    mBulkFecthCallbackSlot(),
	mObservers(),
	mProtectedCategoriesChangedCallbackConnection(), // <FS:Ansariel> FIRE-29342: Protect folder option
	mHttpRequestFG(NULL),
	mHttpRequestBG(NULL),
	mHttpOptions(),
	mHttpHeaders(),
	mHttpPolicyClass(LLCore::HttpRequest::DEFAULT_POLICY_ID),
	mHttpPriorityFG(0),
	mHttpPriorityBG(0),
	mCategoryLock(),
	mItemLock(),
	mValidationInfo(new LLInventoryValidationInfo)
{}


// Destroys the object
LLInventoryModel::~LLInventoryModel()
{
	cleanupInventory();

	// <FS:Ansariel> FIRE-29342: Protect folder option
	if (mProtectedCategoriesChangedCallbackConnection.connected())
	{
		mProtectedCategoriesChangedCallbackConnection.disconnect();
	}
	// </FS:Ansariel>
}

void LLInventoryModel::cleanupInventory()
{
	empty();
	// Deleting one observer might erase others from the list, so always pop off the front
	while (!mObservers.empty())
	{
		observer_list_t::iterator iter = mObservers.begin();
		LLInventoryObserver* observer = *iter;
		mObservers.erase(iter);
		delete observer;
	}

    if (mBulkFecthCallbackSlot.connected())
    {
        mBulkFecthCallbackSlot.disconnect();
    }
	mObservers.clear();

	// Run down HTTP transport
    mHttpHeaders.reset();
    mHttpOptions.reset();

	delete mHttpRequestFG;
	mHttpRequestFG = NULL;
	delete mHttpRequestBG;
	mHttpRequestBG = NULL;
}

// This is a convenience function to check if one object has a parent
// chain up to the category specified by UUID.
BOOL LLInventoryModel::isObjectDescendentOf(const LLUUID& obj_id,
											const LLUUID& cat_id) const
{
	if (obj_id == cat_id) return TRUE;

	const LLInventoryObject* obj = getObject(obj_id);
	while(obj)
	{
		const LLUUID& parent_id = obj->getParentUUID();
		if( parent_id.isNull() )
		{
			return FALSE;
		}
		if(parent_id == cat_id)
		{
			return TRUE;
		}
		// Since we're scanning up the parents, we only need to check
		// in the category list.
		obj = getCategory(parent_id);
	}
	return FALSE;
}

const LLViewerInventoryCategory *LLInventoryModel::getFirstNondefaultParent(const LLUUID& obj_id) const
{
	const LLInventoryObject* obj = getObject(obj_id);
	if(!obj)
	{
		LL_WARNS(LOG_INV) << "Non-existent object [ id: " << obj_id << " ] " << LL_ENDL;
		return NULL;
	}
	// Search up the parent chain until we get to root or an acceptable folder.
	// This assumes there are no cycles in the tree else we'll get a hang.
	LLUUID parent_id = obj->getParentUUID();
	while (!parent_id.isNull())
	{
		const LLViewerInventoryCategory *cat = getCategory(parent_id);
		if (!cat) break;
		const LLFolderType::EType folder_type = cat->getPreferredType();
		if (folder_type != LLFolderType::FT_NONE &&
			folder_type != LLFolderType::FT_ROOT_INVENTORY &&
			!LLFolderType::lookupIsEnsembleType(folder_type))
		{
			return cat;
		}
		parent_id = cat->getParentUUID();
	}
	return NULL;
}

//
// Search up the parent chain until we get to the specified parent, then return the first child category under it
//
const LLViewerInventoryCategory* LLInventoryModel::getFirstDescendantOf(const LLUUID& master_parent_id, const LLUUID& obj_id) const
{
	if (master_parent_id == obj_id)
	{
		return NULL;
	}

	const LLViewerInventoryCategory* current_cat = getCategory(obj_id);

	if (current_cat == NULL)
	{
		current_cat = getCategory(getObject(obj_id)->getParentUUID());
	}
	
	while (current_cat != NULL)
	{
		const LLUUID& current_parent_id = current_cat->getParentUUID();
		
		if (current_parent_id == master_parent_id)
		{
			return current_cat;
		}
		
		current_cat = getCategory(current_parent_id);
	}

	return NULL;
}

LLInventoryModel::EAncestorResult LLInventoryModel::getObjectTopmostAncestor(const LLUUID& object_id, LLUUID& result) const
{
	LLInventoryObject *object = getObject(object_id);
    if (!object)
    {
        LL_WARNS(LOG_INV) << "Unable to trace topmost ancestor, initial object " << object_id << " does not exist" << LL_ENDL;
        return ANCESTOR_MISSING;
    }

    std::set<LLUUID> object_ids{ object_id }; // loop protection
    while (object->getParentUUID().notNull())
    {
        LLUUID parent_id = object->getParentUUID();
        if (object_ids.find(parent_id) != object_ids.end())
        {
            LL_WARNS(LOG_INV) << "Detected a loop on an object " << parent_id << " when searching for ancestor of " << object_id << LL_ENDL;
            return ANCESTOR_LOOP;
        }
        object_ids.insert(parent_id);
        LLInventoryObject *parent_object = getObject(parent_id);
		if (!parent_object)
		{
			LL_WARNS(LOG_INV) << "unable to trace topmost ancestor of " << object_id << ", missing item for uuid " << parent_id << LL_ENDL;
			return ANCESTOR_MISSING;
		}
		object = parent_object;
	}
	result = object->getUUID();
	return ANCESTOR_OK;
}
// <FS:Beq> [OPENSIM] FIRE-31674 Exclude suitcase and descendents from validation when in OpenSim
#ifdef OPENSIM
bool LLInventoryModel::isInSuitcase(const LLInventoryCategory * cat) const
{
	if(LLGridManager::getInstance()->isInSecondLife())
	{
		return false;
	}
    if (!cat)
    {
        LL_WARNS(LOG_INV) << "Unable to trace parentage of null cat " << LL_ENDL;
        return false;
    }

	auto cat_id = cat->getUUID();
    std::set<LLUUID> cat_ids{ cat_id }; // loop protection
	if(cat->getPreferredType() == LLFolderType::FT_MY_SUITCASE)
		return true;
    while (cat->getParentUUID().notNull())
    {
        LLUUID parent_id = cat->getParentUUID();
        if (cat_ids.find(parent_id) != cat_ids.end())
        {
            LL_WARNS(LOG_INV) << "Detected a loop on a cat " << parent_id << " when searching for ancestor of " << cat_id << LL_ENDL;
            return false;
        }
        cat_ids.insert(parent_id);
        auto parent_cat = getCategory(parent_id);
		if (!parent_cat)
		{
			LL_WARNS(LOG_INV) << "unable to trace parentage of " << cat_id << ", missing item for uuid " << parent_id << LL_ENDL;
			return false;
		}
        LL_DEBUGS(LOG_INV) << "Parent folder is " << parent_cat->getName() << "; Folder type " << parent_cat->getPreferredType() << LL_ENDL;
		if(parent_cat->getPreferredType() == LLFolderType::FT_MY_SUITCASE)
		{
			return true;
		}
		cat = parent_cat;
		cat_id = cat->getUUID();
	}
	return false;
}
#endif
// Get the object by id. Returns NULL if not found.
LLInventoryObject* LLInventoryModel::getObject(const LLUUID& id) const
{
	LLViewerInventoryCategory* cat = getCategory(id);
	if (cat)
	{
		return cat;
	}
	LLViewerInventoryItem* item = getItem(id);
	if (item)
	{
		return item;
	}
	return NULL;
}

// Get the item by id. Returns NULL if not found.
LLViewerInventoryItem* LLInventoryModel::getItem(const LLUUID& id) const
{
	LLViewerInventoryItem* item = NULL;
	if(mLastItem.notNull() && mLastItem->getUUID() == id)
	{
		item = mLastItem;
	}
	else
	{
		item_map_t::const_iterator iter = mItemMap.find(id);
		if (iter != mItemMap.end())
		{
			item = iter->second;
			mLastItem = item;
		}
	}
	return item;
}

// Get the category by id. Returns NULL if not found
LLViewerInventoryCategory* LLInventoryModel::getCategory(const LLUUID& id) const
{
	LLViewerInventoryCategory* category = NULL;
	cat_map_t::const_iterator iter = mCategoryMap.find(id);
	if (iter != mCategoryMap.end())
	{
		category = iter->second;
	}
	return category;
}

S32 LLInventoryModel::getItemCount() const
{
	return mItemMap.size();
}

S32 LLInventoryModel::getCategoryCount() const
{
	return mCategoryMap.size();
}

// Return the direct descendents of the id provided. The array
// provided points straight into the guts of this object, and
// should only be used for read operations, since modifications
// may invalidate the internal state of the inventory. Set passed
// in values to NULL if the call fails.
void LLInventoryModel::getDirectDescendentsOf(const LLUUID& cat_id,
											  cat_array_t*& categories,
											  item_array_t*& items) const
{
	categories = get_ptr_in_map(mParentChildCategoryTree, cat_id);
	items = get_ptr_in_map(mParentChildItemTree, cat_id);
}

<<<<<<< HEAD
void LLInventoryModel::getDirectDescendentsOf(const LLUUID& cat_id, cat_array_t& categories, item_array_t& items, LLInventoryCollectFunctor& f) const
{
    if (cat_array_t* categoriesp = get_ptr_in_map(mParentChildCategoryTree, cat_id))
    {
        for (LLViewerInventoryCategory* pFolder : *categoriesp)
        {
			if (f(pFolder, nullptr))
			{
				categories.push_back(pFolder);
			}
        }
    }

    if (item_array_t* itemsp = get_ptr_in_map(mParentChildItemTree, cat_id))
    {
        for (LLViewerInventoryItem* pItem : *itemsp)
        {
			if (f(nullptr, pItem))
			{
				items.push_back(pItem);
			}
        }
    }
}

LLMD5 LLInventoryModel::hashDirectDescendentNames(const LLUUID& cat_id) const
=======
LLInventoryModel::digest_t LLInventoryModel::hashDirectDescendentNames(const LLUUID& cat_id) const
>>>>>>> 169847ad
{
	LLInventoryModel::cat_array_t* cat_array;
	LLInventoryModel::item_array_t* item_array;
	getDirectDescendentsOf(cat_id,cat_array,item_array);
	if (!item_array)
	{
		return LLUUID::null;
	}
	HBXXH128 item_name_hash;
	for (LLInventoryModel::item_array_t::const_iterator iter = item_array->begin();
		 iter != item_array->end();
		 iter++)
	{
		const LLViewerInventoryItem *item = (*iter);
		if (!item)
			continue;
		item_name_hash.update(item->getName());
	}
	return item_name_hash.digest();
}

// SJB: Added version to lock the arrays to catch potential logic bugs
void LLInventoryModel::lockDirectDescendentArrays(const LLUUID& cat_id,
												  cat_array_t*& categories,
												  item_array_t*& items)
{
	getDirectDescendentsOf(cat_id, categories, items);

	if (categories)
	{
		mCategoryLock[cat_id] = true;
	}
	if (items)
	{
		mItemLock[cat_id] = true;
	}
}

void LLInventoryModel::unlockDirectDescendentArrays(const LLUUID& cat_id)
{
	mCategoryLock[cat_id] = false;
	mItemLock[cat_id] = false;
}

void LLInventoryModel::consolidateForType(const LLUUID& main_id, LLFolderType::EType type)
{
    // Make a list of folders that are not "main_id" and are of "type"
    std::vector<LLUUID> folder_ids;
    for (cat_map_t::iterator cit = mCategoryMap.begin(); cit != mCategoryMap.end(); ++cit)
    {
        LLViewerInventoryCategory* cat = cit->second;
        if ((cat->getPreferredType() == type) && (cat->getUUID() != main_id))
        {
            folder_ids.push_back(cat->getUUID());
        }
    }

    // Iterate through those folders
	for (std::vector<LLUUID>::iterator folder_ids_it = folder_ids.begin(); folder_ids_it != folder_ids.end(); ++folder_ids_it)
	{
		LLUUID folder_id = (*folder_ids_it);
        
        // Get the content of this folder
        cat_array_t* cats;
        item_array_t* items;
        getDirectDescendentsOf(folder_id, cats, items);
        
        // Move all items to the main folder
        // Note : we get the list of UUIDs and iterate on them instead of iterating directly on item_array_t
        // elements. This is because moving elements modify the maps and, consequently, invalidate iterators on them.
        // This "gather and iterate" method is verbose but resilient.
        std::vector<LLUUID> list_uuids;
        for (item_array_t::const_iterator it = items->begin(); it != items->end(); ++it)
        {
            list_uuids.push_back((*it)->getUUID());
        }
        for (std::vector<LLUUID>::const_iterator it = list_uuids.begin(); it != list_uuids.end(); ++it)
        {
            LLViewerInventoryItem* item = getItem(*it);
            changeItemParent(item, main_id, TRUE);
        }

        // Move all folders to the main folder
        list_uuids.clear();
        for (cat_array_t::const_iterator it = cats->begin(); it != cats->end(); ++it)
        {
            list_uuids.push_back((*it)->getUUID());
        }
        for (std::vector<LLUUID>::const_iterator it = list_uuids.begin(); it != list_uuids.end(); ++it)
        {
            LLViewerInventoryCategory* cat = getCategory(*it);
            changeCategoryParent(cat, main_id, TRUE);
        }

        // Purge the emptied folder
        // Note that this might be a system folder, don't validate removability
        LLViewerInventoryCategory* cat = getCategory(folder_id);
        if (cat)
        {
            const LLUUID trash_id = findCategoryUUIDForType(LLFolderType::FT_TRASH);
            if (trash_id.notNull())
            {
                changeCategoryParent(cat, trash_id, TRUE);
            }
        }
        remove_inventory_category(folder_id, NULL);
	}
}

void LLInventoryModel::ensureCategoryForTypeExists(LLFolderType::EType preferred_type)
{
    LLUUID rv = LLUUID::null;
    LLUUID root_id = gInventory.getRootFolderID();
    if (LLFolderType::FT_ROOT_INVENTORY == preferred_type)
    {
        rv = root_id;
    }
    else if (root_id.notNull())
    {
        cat_array_t* cats = NULL;
        cats = get_ptr_in_map(mParentChildCategoryTree, root_id);
        if (cats)
        {
            S32 count = cats->size();
            for (S32 i = 0; i < count; ++i)
            {
                LLViewerInventoryCategory* p_cat = cats->at(i);
                if (p_cat && p_cat->getPreferredType() == preferred_type)
                {
                    const LLUUID& folder_id = cats->at(i)->getUUID();
                    if (rv.isNull() || folder_id < rv)
                    {
                        rv = folder_id;
                    }
                }
            }
        }
    }

    if (rv.isNull() && root_id.notNull())
    {

        if (isInventoryUsable())
        {
            createNewCategory(
                root_id,
                preferred_type,
                LLStringUtil::null,
                [preferred_type](const LLUUID &new_cat_id)
            {
                    if (new_cat_id.isNull())
                    {
                        LL_WARNS("Inventory")
                            << "Failed to create folder of type " << preferred_type
                            << LL_ENDL;
                    }
                    else
                    {
                        LL_WARNS("Inventory") << "Created category: " << new_cat_id
                            << " for type: " << preferred_type << LL_ENDL;
                        sPendingSystemFolders--;
                    }
            }
            );
        }
        else
        {
            LL_WARNS("Inventory") << "Can't create requested folder, type " << preferred_type
                << " because inventory is not usable" << LL_ENDL;
        }
    }
    else
    {
        sPendingSystemFolders--;
    }
}

const LLUUID LLInventoryModel::findCategoryUUIDForTypeInRoot(
	LLFolderType::EType preferred_type,
	const LLUUID& root_id) const
{
	LLUUID rv = LLUUID::null;
	if(LLFolderType::FT_ROOT_INVENTORY == preferred_type)
	{
		rv = root_id;
	}
	else if (root_id.notNull())
	{
		cat_array_t* cats = NULL;
		cats = get_ptr_in_map(mParentChildCategoryTree, root_id);
		if(cats)
		{
			S32 count = cats->size();
			for(S32 i = 0; i < count; ++i)
			{
				LLViewerInventoryCategory* p_cat = cats->at(i);
				if(p_cat && p_cat->getPreferredType() == preferred_type)
				{
					const LLUUID& folder_id = cats->at(i)->getUUID();
					if (rv.isNull() || folder_id < rv)
					{
						rv = folder_id;
					}
				}
			}
		}
	}
	
	if(rv.isNull() 
       && root_id.notNull()
       && preferred_type != LLFolderType::FT_MARKETPLACE_LISTINGS
       && preferred_type != LLFolderType::FT_OUTBOX)
	{
        // if it does not exists, it should either be added
        // to createCommonSystemCategories or server should
        // have set it
        llassert(!isInventoryUsable());
        LL_WARNS("Inventory") << "Tried to find folder, type " << preferred_type
								  << " but category does not exist" << LL_ENDL;
	}
	return rv;
}

// findCategoryUUIDForType() returns the uuid of the category that
// specifies 'type' as what it defaults to containing. The category is
// not necessarily only for that type. *NOTE: This will create a new
// inventory category on the fly if one does not exist.
const LLUUID LLInventoryModel::findCategoryUUIDForType(LLFolderType::EType preferred_type) const
{
	return findCategoryUUIDForTypeInRoot(preferred_type, gInventory.getRootFolderID());
}

const LLUUID LLInventoryModel::findUserDefinedCategoryUUIDForType(LLFolderType::EType preferred_type) const
{
    LLUUID cat_id;
    switch (preferred_type)
    {
    case LLFolderType::FT_OBJECT:
    {
        cat_id = LLUUID(gSavedPerAccountSettings.getString("ModelUploadFolder"));
        break;
    }
    case LLFolderType::FT_TEXTURE:
    {
        cat_id = LLUUID(gSavedPerAccountSettings.getString("TextureUploadFolder"));
        break;
    }
    case LLFolderType::FT_SOUND:
    {
        cat_id = LLUUID(gSavedPerAccountSettings.getString("SoundUploadFolder"));
        break;
    }
    case LLFolderType::FT_ANIMATION:
    {
        cat_id = LLUUID(gSavedPerAccountSettings.getString("AnimationUploadFolder"));
        break;
    }
    default:
        break;
    }
    
    if (cat_id.isNull() || !getCategory(cat_id))
    {
        cat_id = findCategoryUUIDForTypeInRoot(preferred_type, getRootFolderID());
    }
    return cat_id;
}

const LLUUID LLInventoryModel::findLibraryCategoryUUIDForType(LLFolderType::EType preferred_type) const
{
	return findCategoryUUIDForTypeInRoot(preferred_type, gInventory.getLibraryRootFolderID());
}

LLUUID LLInventoryModel::findCategoryByName(std::string name)
{
	LLUUID root_id = gInventory.getRootFolderID();
	if(root_id.notNull())
	{
		cat_array_t* cats = NULL;
		cats = get_ptr_in_map(mParentChildCategoryTree, root_id);
		if(cats)
		{
			S32 count = cats->size();
			for(S32 i = 0; i < count; ++i)
			{
				if(cats->at(i)->getName() == name)
				{
					return cats->at(i)->getUUID();
				}
			}
		}
	}
	return LLUUID::null;
}

// Convenience function to create a new category. You could call
// updateCategory() with a newly generated UUID category, but this
// version will take care of details like what the name should be
// based on preferred type.
void LLInventoryModel::createNewCategory(const LLUUID& parent_id,
										   LLFolderType::EType preferred_type,
										   const std::string& pname,
										   inventory_func_type callback,
										   const LLUUID& thumbnail_id)
{
<<<<<<< HEAD
=======
	LL_DEBUGS(LOG_INV) << "Create '" << pname << "' in '" << make_inventory_path(parent_id) << "'" << LL_ENDL;
	LLUUID id;
>>>>>>> 169847ad
	if (!isInventoryUsable())
	{
		LL_WARNS(LOG_INV) << "Inventory is not usable; can't create requested category of type "
						  << preferred_type << LL_ENDL;
        if (callback)
        {
            callback(LLUUID::null);
        }
		return;
	}

	if(LLFolderType::lookup(preferred_type) == LLFolderType::badLookup())
	{
		LL_DEBUGS(LOG_INV) << "Attempt to create undefined category." << LL_ENDL;
        if (callback)
        {
            callback(LLUUID::null);
        }
		return;
	}

	if (preferred_type != LLFolderType::FT_NONE)
	{
		// Ultimately this should only be done for non-singleton
		// types. Requires back-end changes to guarantee that others
		// already exist.
		LL_WARNS(LOG_INV) << "Creating new system folder, type " << preferred_type << LL_ENDL;
	}

	std::string name = pname;
	if (pname.empty())
	{
		name.assign(LLViewerFolderType::lookupNewCategoryName(preferred_type));
	}

	if (AISAPI::isAvailable())
	{
		LLSD new_inventory = LLSD::emptyMap();
		new_inventory["categories"] = LLSD::emptyArray();
		LLViewerInventoryCategory cat(LLUUID::null, parent_id, preferred_type, name, gAgent.getID());
        cat.setThumbnailUUID(thumbnail_id);
		LLSD cat_sd = cat.asAISLLSD();
		new_inventory["categories"].append(cat_sd);
		AISAPI::CreateInventory(
            parent_id,
            new_inventory,
            [this, callback, parent_id, preferred_type, name] (const LLUUID& new_category)
        {
            if (new_category.isNull())
            {
                if (callback && !callback.empty())
                {
                    callback(new_category);
                }
                return;
            }

            // todo: not needed since AIS does the accounting?
            LLViewerInventoryCategory* folderp = gInventory.getCategory(new_category);
            if (!folderp)
            {
                // Add the category to the internal representation
                LLPointer<LLViewerInventoryCategory> cat = new LLViewerInventoryCategory(
                    new_category,
                    parent_id,
                    preferred_type,
                    name,
                    gAgent.getID());

                LLInventoryModel::LLCategoryUpdate update(cat->getParentUUID(), 1);
                accountForUpdate(update);

                cat->setVersion(LLViewerInventoryCategory::VERSION_INITIAL - 1); // accountForUpdate() will icrease version by 1
                cat->setDescendentCount(0);
                updateCategory(cat);
            }

            if (callback && !callback.empty())
            {
                callback(new_category);
            }
        });
        return;
	}

	LLViewerRegion* viewer_region = gAgent.getRegion();
	std::string url;
	if ( viewer_region )
		url = viewer_region->getCapability("CreateInventoryCategory");
	
	if (!url.empty())
	{
		//Let's use the new capability.
        LLUUID id;
		id.generate();
		LLSD request, body;
		body["folder_id"] = id;
		body["parent_id"] = parent_id;
		body["type"] = (LLSD::Integer) preferred_type;
		body["name"] = name;
		
		request["message"] = "CreateInventoryCategory";
		request["payload"] = body;

		LL_DEBUGS(LOG_INV) << "Creating category via request: " << ll_pretty_print_sd(request) << LL_ENDL;
        LLCoros::instance().launch("LLInventoryModel::createNewCategoryCoro",
            boost::bind(&LLInventoryModel::createNewCategoryCoro, this, url, body, callback));
        return;
	}

<<<<<<< HEAD
    if (callback)
    {
        callback(LLUUID::null); // Notify about failure
    }
=======
	// FIXME this UDP code path needs to be removed. Requires
	// reworking many of the callers to use callbacks rather than
	// assuming instant success.

	// Add the category to the internal representation
	LLPointer<LLViewerInventoryCategory> cat =
		new LLViewerInventoryCategory(id, parent_id, preferred_type, name, gAgent.getID());
	cat->setVersion(LLViewerInventoryCategory::VERSION_INITIAL - 1); // accountForUpdate() will icrease version by 1
	cat->setDescendentCount(0);
	LLCategoryUpdate update(cat->getParentUUID(), 1);
	accountForUpdate(update);
	updateCategory(cat);

	LL_DEBUGS(LOG_INV) << "Creating category via UDP message CreateInventoryFolder, type " << preferred_type << LL_ENDL;

	// Create the category on the server. We do this to prevent people
	// from munging their protected folders.
	LLMessageSystem* msg = gMessageSystem;
	msg->newMessage("CreateInventoryFolder");
	msg->nextBlock("AgentData");
	msg->addUUID("AgentID", gAgent.getID());
	msg->addUUID(_PREHASH_SessionID, gAgent.getSessionID());
	msg->nextBlock("FolderData");
	cat->packMessage(msg);
	gAgent.sendReliableMessage();

	LL_INFOS(LOG_INV) << "Created new category '" << make_inventory_path(id) << "'" << LL_ENDL;
	// return the folder id of the newly created folder
	return id;
>>>>>>> 169847ad
}

void LLInventoryModel::createNewCategoryCoro(std::string url, LLSD postData, inventory_func_type callback)
{
    LLCore::HttpRequest::policy_t httpPolicy(LLCore::HttpRequest::DEFAULT_POLICY_ID);
    LLCoreHttpUtil::HttpCoroutineAdapter::ptr_t
        httpAdapter(new LLCoreHttpUtil::HttpCoroutineAdapter("createNewCategoryCoro", httpPolicy));
    LLCore::HttpRequest::ptr_t httpRequest(new LLCore::HttpRequest);
    LLCore::HttpOptions::ptr_t httpOpts(new LLCore::HttpOptions);
    

    httpOpts->setWantHeaders(true);

    LL_INFOS("HttpCoroutineAdapter", "genericPostCoro") << "Generic POST for " << url << LL_ENDL;

    LLSD result = httpAdapter->postAndSuspend(httpRequest, url, postData, httpOpts);

    LLSD httpResults = result[LLCoreHttpUtil::HttpCoroutineAdapter::HTTP_RESULTS];
    LLCore::HttpStatus status = LLCoreHttpUtil::HttpCoroutineAdapter::getStatusFromLLSD(httpResults);

    if (!status)
    {
        LL_WARNS() << "HTTP failure attempting to create category." << LL_ENDL;
        if (callback)
        {
            callback(LLUUID::null);
        }
        return;
    }

    if (!result.has("folder_id"))
    {
        LL_WARNS() << "Malformed response contents" << ll_pretty_print_sd(result) << LL_ENDL;
        if (callback)
        {
            callback(LLUUID::null);
        }
        return;
    }

    LLUUID categoryId = result["folder_id"].asUUID();

    LLViewerInventoryCategory* folderp = gInventory.getCategory(categoryId);
    if (!folderp)
    {
        // Add the category to the internal representation
        LLPointer<LLViewerInventoryCategory> cat = new LLViewerInventoryCategory(categoryId,
            result["parent_id"].asUUID(), (LLFolderType::EType)result["type"].asInteger(),
            result["name"].asString(), gAgent.getID());

        LLInventoryModel::LLCategoryUpdate update(cat->getParentUUID(), 1);
        accountForUpdate(update);

        cat->setVersion(LLViewerInventoryCategory::VERSION_INITIAL - 1); // accountForUpdate() will icrease version by 1
        cat->setDescendentCount(0);
        updateCategory(cat);
    }
    else
    {
        // bulk processing was faster than coroutine (coro request->processBulkUpdateInventory->coro response)
        // category already exists, but needs an update
        if (folderp->getVersion() != LLViewerInventoryCategory::VERSION_INITIAL
            || folderp->getDescendentCount() != LLViewerInventoryCategory::DESCENDENT_COUNT_UNKNOWN)
        {
            LL_WARNS() << "Inventory desync on folder creation. Newly created folder already has descendants or got a version.\n"
                << "Name: " << folderp->getName()
                << " Id: " << folderp->getUUID()
                << " Version: " << folderp->getVersion()
                << " Descendants: " << folderp->getDescendentCount()
                << LL_ENDL;
        }
        // Recreate category with correct values
        // Creating it anew just simplifies figuring out needed change-masks
        // and making all needed updates, see updateCategory
        LLPointer<LLViewerInventoryCategory> cat = new LLViewerInventoryCategory(categoryId,
            result["parent_id"].asUUID(), (LLFolderType::EType)result["type"].asInteger(),
            result["name"].asString(), gAgent.getID());

        if (folderp->getParentUUID() != cat->getParentUUID())
        {
            LL_WARNS() << "Inventory desync on folder creation. Newly created folder has wrong parent.\n"
                << "Name: " << folderp->getName()
                << " Id: " << folderp->getUUID()
                << " Expected parent: " << cat->getParentUUID()
                << " Actual parent: " << folderp->getParentUUID()
                << LL_ENDL;
            LLInventoryModel::LLCategoryUpdate update(cat->getParentUUID(), 1);
            accountForUpdate(update);
        }
        // else: Do not update parent, parent is already aware of the change. See processBulkUpdateInventory

        cat->setVersion(LLViewerInventoryCategory::VERSION_INITIAL - 1); // accountForUpdate() will icrease version by 1
        cat->setDescendentCount(0);
        updateCategory(cat);
    }

    if (callback)
    {
        callback(categoryId);
    }

}

// This is optimized for the case that we just want to know whether a
// category has any immediate children meeting a condition, without
// needing to recurse or build up any lists.
bool LLInventoryModel::hasMatchingDirectDescendent(const LLUUID& cat_id,
												   LLInventoryCollectFunctor& filter)
{
	LLInventoryModel::cat_array_t *cats;
	LLInventoryModel::item_array_t *items;
	getDirectDescendentsOf(cat_id, cats, items);
	if (cats)
	{
		for (LLInventoryModel::cat_array_t::const_iterator it = cats->begin();
			 it != cats->end(); ++it)
		{
			if (filter(*it,NULL))
			{
				return true;
			}
		}
	}
	if (items)
	{
		for (LLInventoryModel::item_array_t::const_iterator it = items->begin();
			 it != items->end(); ++it)
		{
			if (filter(NULL,*it))
			{
				return true;
			}
		}
	}
	return false;
}
												  
// Starting with the object specified, add its descendents to the
// array provided, but do not add the inventory object specified by
// id. There is no guaranteed order. Neither array will be erased
// before adding objects to it. Do not store a copy of the pointers
// collected - use them, and collect them again later if you need to
// reference the same objects.

class LLAlwaysCollect : public LLInventoryCollectFunctor
{
public:
	virtual ~LLAlwaysCollect() {}
	virtual bool operator()(LLInventoryCategory* cat,
							LLInventoryItem* item)
	{
		return TRUE;
	}
};

void LLInventoryModel::collectDescendents(const LLUUID& id,
										  cat_array_t& cats,
										  item_array_t& items,
										  BOOL include_trash)
{
	LLAlwaysCollect always;
	collectDescendentsIf(id, cats, items, include_trash, always);
}

//void LLInventoryModel::collectDescendentsIf(const LLUUID& id,
//											cat_array_t& cats,
//											item_array_t& items,
//											BOOL include_trash,
//											LLInventoryCollectFunctor& add)
// [RLVa:KB] - Checked: 2013-04-15 (RLVa-1.4.8)
void LLInventoryModel::collectDescendentsIf(const LLUUID& id,
											cat_array_t& cats,
											item_array_t& items,
											BOOL include_trash,
											LLInventoryCollectFunctor& add,
											bool follow_folder_links)
// [/RLVa:KB]
{
	// Start with categories
	if(!include_trash)
	{
		const LLUUID trash_id = findCategoryUUIDForType(LLFolderType::FT_TRASH);
		if(trash_id.notNull() && (trash_id == id))
			return;
	}
	cat_array_t* cat_array = get_ptr_in_map(mParentChildCategoryTree, id);
	if(cat_array)
	{
		S32 count = cat_array->size();
		for(S32 i = 0; i < count; ++i)
		{
			LLViewerInventoryCategory* cat = cat_array->at(i);
			if(add(cat,NULL))
			{
				cats.push_back(cat);
			}
// [RLVa:KB] - Checked: 2013-04-15 (RLVa-1.4.8)
			collectDescendentsIf(cat->getUUID(), cats, items, include_trash, add, follow_folder_links);
// [/RLVa:KB]
//			collectDescendentsIf(cat->getUUID(), cats, items, include_trash, add);
		}
	}

	LLViewerInventoryItem* item = NULL;
	item_array_t* item_array = get_ptr_in_map(mParentChildItemTree, id);

	// Move onto items
	if(item_array)
	{
		S32 count = item_array->size();
		for(S32 i = 0; i < count; ++i)
		{
			item = item_array->at(i);
			if(add(NULL, item))
			{
				items.push_back(item);
			}
		}
	}

// [RLVa:KB] - Checked: 2010-09-30 (RLVa-1.2.1d) | Added: RLVa-1.2.1d
	// The problem is that we want some way for the functor to know that it's being asked to decide on a folder link
	// but it won't know that until after it has encountered the folder link item (which doesn't happen until *after* 
	// it has already collected all items from it the way the code was originally laid out)
	// This breaks the "finish collecting all folders before collecting items (top to bottom and then bottom to top)" 
	// assumption but no functor is (currently) relying on it (and likely never should since it's an implementation detail?)
	// [Only LLAppearanceMgr actually ever passes in 'follow_folder_links == TRUE']
	// Follow folder links recursively.  Currently never goes more
	// than one level deep (for current outfit support)
	// Note: if making it fully recursive, need more checking against infinite loops.
	if (follow_folder_links && item_array)
	{
		S32 count = item_array->size();
		for(S32 i = 0; i < count; ++i)
		{
			item = item_array->at(i);
			if (item && item->getActualType() == LLAssetType::AT_LINK_FOLDER)
			{
				LLViewerInventoryCategory *linked_cat = item->getLinkedCategory();
				if (linked_cat && linked_cat->getPreferredType() != LLFolderType::FT_OUTFIT)
					// BAP - was 
					// LLAssetType::lookupIsEnsembleCategoryType(linked_cat->getPreferredType()))
					// Change back once ensemble typing is in place.
				{
					if(add(linked_cat,NULL))
					{
						// BAP should this be added here?  May not
						// matter if it's only being used in current
						// outfit traversal.
						cats.push_back(LLPointer<LLViewerInventoryCategory>(linked_cat));
					}
					collectDescendentsIf(linked_cat->getUUID(), cats, items, include_trash, add, false);
				}
			}
		}
	}
// [/RLVa:KB]
}

void LLInventoryModel::addChangedMaskForLinks(const LLUUID& object_id, U32 mask)
{
	const LLInventoryObject *obj = getObject(object_id);
	if (!obj || obj->getIsLinkType())
		return;

	LLInventoryModel::item_array_t item_array = collectLinksTo(object_id);
	for (LLInventoryModel::item_array_t::iterator iter = item_array.begin();
		 iter != item_array.end();
		 iter++)
	{
		LLViewerInventoryItem *linked_item = (*iter);
		addChangedMask(mask, linked_item->getUUID());
	};
}

const LLUUID& LLInventoryModel::getLinkedItemID(const LLUUID& object_id) const
{
	const LLInventoryItem *item = gInventory.getItem(object_id);
	if (!item)
	{
		return object_id;
	}

	// Find the base item in case this a link (if it's not a link,
	// this will just be inv_item_id)
	return item->getLinkedUUID();
}

LLViewerInventoryItem* LLInventoryModel::getLinkedItem(const LLUUID& object_id) const
{
	return object_id.notNull() ? getItem(getLinkedItemID(object_id)) : NULL;
}

LLInventoryModel::item_array_t LLInventoryModel::collectLinksTo(const LLUUID& id)
{
	// Get item list via collectDescendents (slow!)
	item_array_t items;
	const LLInventoryObject *obj = getObject(id);
	// FIXME - should be as in next line, but this is causing a
	// stack-smashing crash of cause TBD... check in the REBUILD code.
	//if (obj && obj->getIsLinkType())
	if (!obj || obj->getIsLinkType())
		return items;
	
	std::pair<backlink_mmap_t::iterator, backlink_mmap_t::iterator> range = mBacklinkMMap.equal_range(id);
	for (backlink_mmap_t::iterator it = range.first; it != range.second; ++it)
	{
		LLViewerInventoryItem *item = getItem(it->second);
		if (item)
		{
			items.push_back(item);
		}
	}

	return items;
}

// <FS:Ansariel> Re-added because of start folder id
LLInventoryModel::item_array_t LLInventoryModel::collectLinkedItems(const LLUUID& id,
																	const LLUUID& start_folder_id)
{
	item_array_t items;
	LLInventoryModel::cat_array_t cat_array;
	LLLinkedItemIDMatches is_linked_item_match(id);
	collectDescendentsIf((start_folder_id == LLUUID::null ? gInventory.getRootFolderID() : start_folder_id),
						 cat_array,
						 items,
						 LLInventoryModel::INCLUDE_TRASH,
						 is_linked_item_match);
	return items;
}
// </FS:Ansariel>

bool LLInventoryModel::isInventoryUsable() const
{
	bool result = false;
	if(gInventory.getRootFolderID().notNull() && mIsAgentInvUsable)
	{
		result = true;
	}
	return result;	
}

// Calling this method with an inventory item will either change an
// existing item with a matching item_id, or will add the item to the
// current inventory.
U32 LLInventoryModel::updateItem(const LLViewerInventoryItem* item, U32 mask)
{
	if(item->getUUID().isNull())
	{
		return mask;
	}

	if(!isInventoryUsable())
	{
		LL_WARNS(LOG_INV) << "Inventory is broken." << LL_ENDL;
		return mask;
	}

	LLPointer<LLViewerInventoryItem> old_item = getItem(item->getUUID());
	LLPointer<LLViewerInventoryItem> new_item;
	if(old_item)
	{
		// We already have an old item, modify its values
		new_item = old_item;
		LLUUID old_parent_id = old_item->getParentUUID();
		LLUUID new_parent_id = item->getParentUUID();
		bool update_parent_on_server = false;

		if (new_parent_id.isNull() && !LLApp::isExiting())
		{
            if (old_parent_id.isNull())
            {
                // Item with null parent will end in random location and then in Lost&Found,
                // either move to default folder as if it is new item or don't move at all
                LL_WARNS(LOG_INV) << "Update attempts to reparent item " << item->getUUID()
                                  << " to null folder. Moving to Lost&Found. Old item name: " << old_item->getName()
                                  << ". New name: " << item->getName()
                                  << "." << LL_ENDL;
                new_parent_id = findCategoryUUIDForType(LLFolderType::FT_LOST_AND_FOUND);
                update_parent_on_server = true;
            }
            else
            {
                // Probably not the best way to handle this, we might encounter real case of 'lost&found' at some point
                LL_WARNS(LOG_INV) << "Update attempts to reparent item " << item->getUUID()
                                  << " to null folder. Old parent not null. Moving to old parent. Old item name: " << old_item->getName()
                                  << ". New name: " << item->getName()
                                  << "." << LL_ENDL;
                new_parent_id = old_parent_id;
                update_parent_on_server = true;
            }
		}

		if(old_parent_id != new_parent_id)
		{
			// need to update the parent-child tree
			item_array_t* item_array;
			item_array = get_ptr_in_map(mParentChildItemTree, old_parent_id);
			if(item_array)
			{
				vector_replace_with_last(*item_array, old_item);
			}
			item_array = get_ptr_in_map(mParentChildItemTree, new_parent_id);
			if(item_array)
			{
				if (update_parent_on_server)
				{
					LLInventoryModel::LLCategoryUpdate update(new_parent_id, 1);
					gInventory.accountForUpdate(update);
				}
				item_array->push_back(old_item);
			}
			mask |= LLInventoryObserver::STRUCTURE;
		}
		if(old_item->getName() != item->getName())
		{
			mask |= LLInventoryObserver::LABEL;
		}
		old_item->copyViewerItem(item);
		if (update_parent_on_server)
		{
			// Parent id at server is null, so update server even if item already is in the same folder
			old_item->setParent(new_parent_id);
			new_item->updateParentOnServer(FALSE);
		}
		mask |= LLInventoryObserver::INTERNAL;
	}
	else
	{
		// Simply add this item
		new_item = new LLViewerInventoryItem(item);
		addItem(new_item);

		if(item->getParentUUID().isNull())
		{
			const LLUUID category_id = findCategoryUUIDForType(LLFolderType::assetTypeToFolderType(new_item->getType()));
			new_item->setParent(category_id);
			item_array_t* item_array = get_ptr_in_map(mParentChildItemTree, category_id);
			if( item_array )
			{
				LLInventoryModel::LLCategoryUpdate update(category_id, 1);
				gInventory.accountForUpdate(update);

				// *FIX: bit of a hack to call update server from here...
				new_item->updateParentOnServer(FALSE);
				item_array->push_back(new_item);
			}
			else
			{
				LL_WARNS(LOG_INV) << "Couldn't find parent-child item tree for " << new_item->getName() << LL_ENDL;
			}
		}
		else
		{
			// *NOTE: The general scheme is that if every byte of the
			// uuid is 0, except for the last one or two,the use the
			// last two bytes of the parent id, and match that up
			// against the type. For now, we're only worried about
			// lost & found.
			LLUUID parent_id = item->getParentUUID();
			if(parent_id == CATEGORIZE_LOST_AND_FOUND_ID)
			{
				parent_id = findCategoryUUIDForType(LLFolderType::FT_LOST_AND_FOUND);
				new_item->setParent(parent_id);
				LLInventoryModel::update_list_t update;
				LLInventoryModel::LLCategoryUpdate new_folder(parent_id, 1);
				update.push_back(new_folder);
				accountForUpdate(update);

			}
			item_array_t* item_array = get_ptr_in_map(mParentChildItemTree, parent_id);
			if(item_array)
			{
				item_array->push_back(new_item);
			}
			else
			{
				// Whoops! No such parent, make one.
				LL_INFOS(LOG_INV) << "Lost item: " << new_item->getUUID() << " - "
								  << new_item->getName() << LL_ENDL;
				parent_id = findCategoryUUIDForType(LLFolderType::FT_LOST_AND_FOUND);
				new_item->setParent(parent_id);
				item_array = get_ptr_in_map(mParentChildItemTree, parent_id);
				if(item_array)
				{
					LLInventoryModel::LLCategoryUpdate update(parent_id, 1);
					gInventory.accountForUpdate(update);
					// *FIX: bit of a hack to call update server from
					// here...
					new_item->updateParentOnServer(FALSE);
					item_array->push_back(new_item);
				}
				else
				{
					LL_WARNS(LOG_INV) << "Lost and found Not there!!" << LL_ENDL;
				}
			}
		}
		mask |= LLInventoryObserver::ADD;
	}
	if(new_item->getType() == LLAssetType::AT_CALLINGCARD)
	{
		mask |= LLInventoryObserver::CALLING_CARD;
		// Handle user created calling cards.
		// Target ID is stored in the description field of the card.
		LLUUID id;
		std::string desc = new_item->getDescription();
		BOOL isId = desc.empty() ? FALSE : id.set(desc, FALSE);
		if (isId)
		{
			// Valid UUID; set the item UUID and rename it
			new_item->setCreator(id);
			LLAvatarName av_name;

			if (LLAvatarNameCache::get(id, &av_name))
			{
				new_item->rename(av_name.getUserName());
				mask |= LLInventoryObserver::LABEL;
			}
			else
			{
				// Fetch the current name
				LLAvatarNameCache::get(id,
					boost::bind(&LLViewerInventoryItem::onCallingCardNameLookup, new_item.get(),
					_1, _2));
			}

		}
	}
	else if (new_item->getType() == LLAssetType::AT_GESTURE)
	{
		mask |= LLInventoryObserver::GESTURE;
	}
	addChangedMask(mask, new_item->getUUID());
	return mask;
}

LLInventoryModel::cat_array_t* LLInventoryModel::getUnlockedCatArray(const LLUUID& id)
{
	cat_array_t* cat_array = get_ptr_in_map(mParentChildCategoryTree, id);
	if (cat_array)
	{
		llassert_always(mCategoryLock[id] == false);
	}

	return cat_array;
}

LLInventoryModel::item_array_t* LLInventoryModel::getUnlockedItemArray(const LLUUID& id)
{
	item_array_t* item_array = get_ptr_in_map(mParentChildItemTree, id);
	if (item_array)
	{
		llassert_always(mItemLock[id] == false);
	}
	return item_array;
}

// Calling this method with an inventory category will either change
// an existing item with the matching id, or it will add the category.
void LLInventoryModel::updateCategory(const LLViewerInventoryCategory* cat, U32 mask)
{
	if(!cat || cat->getUUID().isNull())
	{
		return;
	}

	if(!isInventoryUsable())
	{
		LL_WARNS(LOG_INV) << "Inventory is broken." << LL_ENDL;
		return;
	}

	LLPointer<LLViewerInventoryCategory> old_cat = getCategory(cat->getUUID());
	if(old_cat)
	{
		// We already have an old category, modify its values
		LLUUID old_parent_id = old_cat->getParentUUID();
		LLUUID new_parent_id = cat->getParentUUID();
		if(old_parent_id != new_parent_id)
		{
			// need to update the parent-child tree
			cat_array_t* cat_array;
			cat_array = getUnlockedCatArray(old_parent_id);
			if(cat_array)
			{
				vector_replace_with_last(*cat_array, old_cat);
			}
			cat_array = getUnlockedCatArray(new_parent_id);
			if(cat_array)
			{
				cat_array->push_back(old_cat);
			}
			mask |= LLInventoryObserver::STRUCTURE;
            mask |= LLInventoryObserver::INTERNAL;
		}
		if(old_cat->getName() != cat->getName())
		{
			mask |= LLInventoryObserver::LABEL;
		}
        // Under marketplace, category labels are quite complex and need extra upate
        const LLUUID marketplace_id = findCategoryUUIDForType(LLFolderType::FT_MARKETPLACE_LISTINGS);
        if (marketplace_id.notNull() && isObjectDescendentOf(cat->getUUID(), marketplace_id))
        {
			mask |= LLInventoryObserver::LABEL;
        }
        old_cat->copyViewerCategory(cat);
		addChangedMask(mask, cat->getUUID());
	}
	else
	{
		// add this category
		LLPointer<LLViewerInventoryCategory> new_cat = new LLViewerInventoryCategory(cat->getOwnerID());
		new_cat->copyViewerCategory(cat);
		addCategory(new_cat);

		// make sure this category is correctly referenced by its parent.
		cat_array_t* cat_array;
		cat_array = getUnlockedCatArray(cat->getParentUUID());
		if(cat_array)
		{
			cat_array->push_back(new_cat);
		}

		// make space in the tree for this category's children.
		llassert_always(mCategoryLock[new_cat->getUUID()] == false);
		llassert_always(mItemLock[new_cat->getUUID()] == false);
		cat_array_t* catsp = new cat_array_t;
		item_array_t* itemsp = new item_array_t;
		mParentChildCategoryTree[new_cat->getUUID()] = catsp;
		mParentChildItemTree[new_cat->getUUID()] = itemsp;
		mask |= LLInventoryObserver::ADD;
		addChangedMask(mask, cat->getUUID());
	}
}

void LLInventoryModel::moveObject(const LLUUID& object_id, const LLUUID& cat_id)
{
	LL_DEBUGS(LOG_INV) << "LLInventoryModel::moveObject()" << LL_ENDL;
	if(!isInventoryUsable())
	{
		LL_WARNS(LOG_INV) << "Inventory is broken." << LL_ENDL;
		return;
	}

	if((object_id == cat_id) || !is_in_map(mCategoryMap, cat_id))
	{
		LL_WARNS(LOG_INV) << "Could not move inventory object " << object_id << " to "
						  << cat_id << LL_ENDL;
		return;
	}
	LLPointer<LLViewerInventoryCategory> cat = getCategory(object_id);
	if(cat && (cat->getParentUUID() != cat_id))
	{
		LL_DEBUGS(LOG_INV) << "Move category '" << make_path(cat) << "' to '" << make_inventory_path(cat_id) << "'" << LL_ENDL;
		cat_array_t* cat_array;
		cat_array = getUnlockedCatArray(cat->getParentUUID());
		if(cat_array) vector_replace_with_last(*cat_array, cat);
		cat_array = getUnlockedCatArray(cat_id);
		cat->setParent(cat_id);
		if(cat_array) cat_array->push_back(cat);
		addChangedMask(LLInventoryObserver::STRUCTURE, object_id);
		return;
	}
	LLPointer<LLViewerInventoryItem> item = getItem(object_id);
	if(item && (item->getParentUUID() != cat_id))
	{
		LL_DEBUGS(LOG_INV) << "Move item '" << make_path(item) << "' to '" << make_inventory_path(cat_id) << "'" << LL_ENDL;
		item_array_t* item_array;
		item_array = getUnlockedItemArray(item->getParentUUID());
		if(item_array) vector_replace_with_last(*item_array, item);
		item_array = getUnlockedItemArray(cat_id);
		item->setParent(cat_id);
		if(item_array) item_array->push_back(item);
		addChangedMask(LLInventoryObserver::STRUCTURE, object_id);
		return;
	}
}

// Migrated from llinventoryfunctions
void LLInventoryModel::changeItemParent(LLViewerInventoryItem* item,
										const LLUUID& new_parent_id,
										BOOL restamp)
{
	if (item->getParentUUID() == new_parent_id)
	{
		LL_DEBUGS(LOG_INV) << make_info(item) << " is already in folder " << make_inventory_info(new_parent_id) << LL_ENDL;
	}
	else
	{
		LL_INFOS(LOG_INV) << "Move item " << make_info(item)
			<< " from " << make_inventory_info(item->getParentUUID())
			<< " to " << make_inventory_info(new_parent_id) << LL_ENDL;


		// <FS> Locked folder
		if ((isObjectDescendentOf(item->getUUID(), AOEngine::instance().getAOFolder())
				&& gSavedPerAccountSettings.getBOOL("LockAOFolders")) ||
			(isObjectDescendentOf(item->getUUID(), FSLSLBridge::instance().getBridgeFolder())
				&& gSavedPerAccountSettings.getBOOL("LockBridgeFolder")) ||
			(isObjectDescendentOf(item->getUUID(), FSFloaterWearableFavorites::getFavoritesFolder())
				&& gSavedPerAccountSettings.getBOOL("LockWearableFavoritesFolders")))
		{
			LL_INFOS("Inventory") << "Cannot move item because it is descendent of a protected folder" << LL_ENDL;
			return;
		}
		// </FS>

		LLInventoryModel::update_list_t update;
		LLInventoryModel::LLCategoryUpdate old_folder(item->getParentUUID(),-1);
		update.push_back(old_folder);
		LLInventoryModel::LLCategoryUpdate new_folder(new_parent_id, 1);
		update.push_back(new_folder);
		accountForUpdate(update);

		LLPointer<LLViewerInventoryItem> new_item = new LLViewerInventoryItem(item);
		new_item->setParent(new_parent_id);
		new_item->updateParentOnServer(restamp);
		updateItem(new_item);
		notifyObservers();
	}
}

// Migrated from llinventoryfunctions
void LLInventoryModel::changeCategoryParent(LLViewerInventoryCategory* cat,
											const LLUUID& new_parent_id,
											BOOL restamp)
{
	if (!cat)
	{
		return;
	}

	// Can't move a folder into a child of itself.
	if (isObjectDescendentOf(new_parent_id, cat->getUUID()))
	{
		return;
	}

	// <FS> Protected folder
	if ((isObjectDescendentOf(cat->getUUID(), AOEngine::instance().getAOFolder())
			&& gSavedPerAccountSettings.getBOOL("LockAOFolders")) ||
		(isObjectDescendentOf(cat->getUUID(), FSLSLBridge::instance().getBridgeFolder())
			&& gSavedPerAccountSettings.getBOOL("LockBridgeFolder")) ||
		(isObjectDescendentOf(cat->getUUID(), FSFloaterWearableFavorites::getFavoritesFolder())
			&& gSavedPerAccountSettings.getBOOL("LockWearableFavoritesFolders")))
	{
		LL_INFOS("Inventory") << "Cannot move category because it is descendent of a protected folder" << LL_ENDL;
		return;
	}
	// </FS>

	LL_INFOS(LOG_INV) << "Move category " << make_info(cat)
		<< " from " << make_inventory_info(cat->getParentUUID())
		<< " to " << make_inventory_info(new_parent_id) << LL_ENDL;

	LLInventoryModel::update_list_t update;
	LLInventoryModel::LLCategoryUpdate old_folder(cat->getParentUUID(), -1);
	update.push_back(old_folder);
	LLInventoryModel::LLCategoryUpdate new_folder(new_parent_id, 1);
	update.push_back(new_folder);
	accountForUpdate(update);

	LLPointer<LLViewerInventoryCategory> new_cat = new LLViewerInventoryCategory(cat);
	new_cat->setParent(new_parent_id);
	new_cat->updateParentOnServer(restamp);
	updateCategory(new_cat);
	notifyObservers();
}

void LLInventoryModel::rebuildBrockenLinks()
{
    // make sure we aren't adding expensive Rebuild to anything else.
    notifyObservers();

    for (const broken_links_t::value_type &link_list : mPossiblyBrockenLinks)
    {
        for (const LLUUID& link_id : link_list.second)
        {
            addChangedMask(LLInventoryObserver::REBUILD , link_id);
        }
    }
    for (const LLUUID& link_id : mLinksRebuildList)
    {
        addChangedMask(LLInventoryObserver::REBUILD , link_id);
    }
    mPossiblyBrockenLinks.clear();
    mLinksRebuildList.clear();
    notifyObservers();
}

// Does not appear to be used currently.
void LLInventoryModel::onItemUpdated(const LLUUID& item_id, const LLSD& updates, bool update_parent_version)
{
	U32 mask = LLInventoryObserver::NONE;

	LLPointer<LLViewerInventoryItem> item = gInventory.getItem(item_id);
	LL_DEBUGS(LOG_INV) << "item_id: [" << item_id << "] name " << (item ? item->getName() : "(NOT FOUND)") << LL_ENDL;
	if(item)
	{
		for (LLSD::map_const_iterator it = updates.beginMap();
			 it != updates.endMap(); ++it)
		{
			if (it->first == "name")
			{
				LL_INFOS(LOG_INV) << "Updating name from " << item->getName() << " to " << it->second.asString() << LL_ENDL;
				item->rename(it->second.asString());
				mask |= LLInventoryObserver::LABEL;
			}
			else if (it->first == "desc")
			{
				LL_INFOS(LOG_INV) << "Updating description from " << item->getActualDescription()
								  << " to " << it->second.asString() << LL_ENDL;
				item->setDescription(it->second.asString());
			}
			else
			{
				LL_ERRS(LOG_INV) << "unhandled updates for field: " << it->first << LL_ENDL;
			}
		}
		mask |= LLInventoryObserver::INTERNAL;
		addChangedMask(mask, item->getUUID());
		if (update_parent_version)
		{
			// Descendent count is unchanged, but folder version incremented.
			LLInventoryModel::LLCategoryUpdate up(item->getParentUUID(), 0);
			accountForUpdate(up);
		}
		notifyObservers(); // do we want to be able to make this optional?
	}
}

// Not used?
void LLInventoryModel::onCategoryUpdated(const LLUUID& cat_id, const LLSD& updates)
{
	U32 mask = LLInventoryObserver::NONE;

	LLPointer<LLViewerInventoryCategory> cat = gInventory.getCategory(cat_id);
	LL_DEBUGS(LOG_INV) << "cat_id: [" << cat_id << "] name " << (cat ? cat->getName() : "(NOT FOUND)") << LL_ENDL;
	if(cat)
	{
		for (LLSD::map_const_iterator it = updates.beginMap();
			 it != updates.endMap(); ++it)
		{
			if (it->first == "name")
			{
				LL_INFOS(LOG_INV) << "Updating name from " << cat->getName() << " to " << it->second.asString() << LL_ENDL;
				cat->rename(it->second.asString());
				mask |= LLInventoryObserver::LABEL;
			}
			else
			{
				LL_ERRS(LOG_INV) << "unhandled updates for field: " << it->first << LL_ENDL;
			}
		}
		mask |= LLInventoryObserver::INTERNAL;
		addChangedMask(mask, cat->getUUID());
		notifyObservers(); // do we want to be able to make this optional?
	}
}

// Update model after descendents have been purged.
void LLInventoryModel::onDescendentsPurgedFromServer(const LLUUID& object_id, bool fix_broken_links)
{
	LLPointer<LLViewerInventoryCategory> cat = getCategory(object_id);
	if (cat.notNull())
	{
		// do the cache accounting
		S32 descendents = cat->getDescendentCount();
		if(descendents > 0)
		{
			LLInventoryModel::LLCategoryUpdate up(object_id, -descendents);
			accountForUpdate(up);
		}

		// we know that descendent count is 0, however since the
		// accounting may actually not do an update, we should force
		// it here.
		cat->setDescendentCount(0);

		// unceremoniously remove anything we have locally stored.
		LLInventoryModel::cat_array_t categories;
		LLInventoryModel::item_array_t items;
		collectDescendents(object_id,
						   categories,
						   items,
						   LLInventoryModel::INCLUDE_TRASH);
		S32 count = items.size();

		LLUUID uu_id;
		for(S32 i = 0; i < count; ++i)
		{
			uu_id = items.at(i)->getUUID();

			// This check prevents the deletion of a previously deleted item.
			// This is necessary because deletion is not done in a hierarchical
			// order. The current item may have been already deleted as a child
			// of its deleted parent.
			if (getItem(uu_id))
			{
				deleteObject(uu_id, fix_broken_links);
			}
		}

		count = categories.size();
		// Slightly kludgy way to make sure categories are removed
		// only after their child categories have gone away.

		// FIXME: Would probably make more sense to have this whole
		// descendent-clearing thing be a post-order recursive
		// function to get the leaf-up behavior automatically.
		S32 deleted_count;
		S32 total_deleted_count = 0;
		do
		{
			deleted_count = 0;
			for(S32 i = 0; i < count; ++i)
			{
				uu_id = categories.at(i)->getUUID();
				if (getCategory(uu_id))
				{
					cat_array_t* cat_list = getUnlockedCatArray(uu_id);
					if (!cat_list || (cat_list->size() == 0))
					{
						deleteObject(uu_id, fix_broken_links);
						deleted_count++;
					}
				}
			}
			total_deleted_count += deleted_count;
		}
		while (deleted_count > 0);
		if (total_deleted_count != count)
		{
			LL_WARNS(LOG_INV) << "Unexpected count of categories deleted, got "
							  << total_deleted_count << " expected " << count << LL_ENDL;
		}
		//gInventory.validate();
	}
}

// Update model after an item is confirmed as removed from
// server. Works for categories or items.
void LLInventoryModel::onObjectDeletedFromServer(const LLUUID& object_id, bool fix_broken_links, bool update_parent_version, bool do_notify_observers)
{
	LLPointer<LLInventoryObject> obj = getObject(object_id);
	if(obj)
	{
		if (getCategory(object_id))
		{
			// For category, need to delete/update all children first.
			onDescendentsPurgedFromServer(object_id, fix_broken_links);
		}


		// From item/cat removeFromServer()
		if (update_parent_version)
		{
			LLInventoryModel::LLCategoryUpdate up(obj->getParentUUID(), -1);
			accountForUpdate(up);
		}

		// From purgeObject()
		LLViewerInventoryItem *item = getItem(object_id);
		if (item && (item->getType() != LLAssetType::AT_LSL_TEXT))
		{
			LLPreview::hide(object_id, TRUE);
		}
		deleteObject(object_id, fix_broken_links, do_notify_observers);
	}
}


// Delete a particular inventory object by ID.
void LLInventoryModel::deleteObject(const LLUUID& id, bool fix_broken_links, bool do_notify_observers)
{
	LL_DEBUGS(LOG_INV) << "LLInventoryModel::deleteObject()" << LL_ENDL;
	LLPointer<LLInventoryObject> obj = getObject(id);
	if (!obj) 
	{
		LL_WARNS(LOG_INV) << "Deleting non-existent object [ id: " << id << " ] " << LL_ENDL;
		return;
	}

    //collect the links before removing the item from mItemMap
    LLInventoryModel::item_array_t links = collectLinksTo(id);
	
	LL_DEBUGS(LOG_INV) << "Deleting inventory object " << id << LL_ENDL;
	mLastItem = NULL;
	LLUUID parent_id = obj->getParentUUID();
	mCategoryMap.erase(id);
	mItemMap.erase(id);
	//mInventory.erase(id);
	item_array_t* item_list = getUnlockedItemArray(parent_id);
	if(item_list)
	{
		LLPointer<LLViewerInventoryItem> item = (LLViewerInventoryItem*)((LLInventoryObject*)obj);
		vector_replace_with_last(*item_list, item);
	}
	cat_array_t* cat_list = getUnlockedCatArray(parent_id);
	if(cat_list)
	{
		LLPointer<LLViewerInventoryCategory> cat = (LLViewerInventoryCategory*)((LLInventoryObject*)obj);
		vector_replace_with_last(*cat_list, cat);
	}
    
    // Note : We need to tell the inventory observers that those things are going to be deleted *before* the tree is cleared or they won't know what to delete (in views and view models)
	addChangedMask(LLInventoryObserver::REMOVE, id);
	gInventory.notifyObservers();
    
	item_list = getUnlockedItemArray(id);
	if(item_list)
	{
		if (item_list->size())
		{
			LL_WARNS(LOG_INV) << "Deleting cat " << id << " while it still has child items" << LL_ENDL;
		}
		delete item_list;
		mParentChildItemTree.erase(id);
	}
	cat_list = getUnlockedCatArray(id);
	if(cat_list)
	{
		if (cat_list->size())
		{
			LL_WARNS(LOG_INV) << "Deleting cat " << id << " while it still has child cats" << LL_ENDL;
		}
		delete cat_list;
		mParentChildCategoryTree.erase(id);
	}
	addChangedMask(LLInventoryObserver::REMOVE, id);

	bool is_link_type = obj->getIsLinkType();
	if (is_link_type)
	{
		removeBacklinkInfo(obj->getUUID(), obj->getLinkedUUID());
	}

	// Can't have links to links, so there's no need for this update
	// if the item removed is a link. Can also skip if source of the
	// update is getting broken link info separately.
	if (fix_broken_links && !is_link_type)
	{
        rebuildLinkItems(links);
	}
	obj = nullptr; // delete obj
	if (do_notify_observers)
	{
		notifyObservers();
	}
}

void LLInventoryModel::rebuildLinkItems(LLInventoryModel::item_array_t& items)
{
    // REBUILD is expensive, so clear the current change list first else
    // everything else on the changelist will also get rebuilt.
    if (items.size() > 0)
    {
        notifyObservers();
        for (LLInventoryModel::item_array_t::const_iterator iter = items.begin();
            iter != items.end();
            iter++)
        {
            const LLViewerInventoryItem *linked_item = (*iter);
            if (linked_item)
            {
                addChangedMask(LLInventoryObserver::REBUILD, linked_item->getUUID());
            }
        }
        notifyObservers();
    }
}

// Add/remove an observer. If the observer is destroyed, be sure to
// remove it.
void LLInventoryModel::addObserver(LLInventoryObserver* observer)
{
	mObservers.insert(observer);
}
	
void LLInventoryModel::removeObserver(LLInventoryObserver* observer)
{
	mObservers.erase(observer);
}

BOOL LLInventoryModel::containsObserver(LLInventoryObserver* observer) const
{
	return mObservers.find(observer) != mObservers.end();
}

void LLInventoryModel::idleNotifyObservers()
{
	// *FIX:  Think I want this conditional or moved elsewhere...
	handleResponses(true);

    if (mLinksRebuildList.size() > 0)
    {
        if (mModifyMask != LLInventoryObserver::NONE || (mChangedItemIDs.size() != 0))
        {
            notifyObservers();
        }
        for (const LLUUID& link_id : mLinksRebuildList)
        {
            addChangedMask(LLInventoryObserver::REBUILD , link_id);
        }
        mLinksRebuildList.clear();
        notifyObservers();
    }
	
	if (mModifyMask == LLInventoryObserver::NONE && (mChangedItemIDs.size() == 0))
	{
		return;
	}
	notifyObservers();
}

// Call this method when it's time to update everyone on a new state.
//void LLInventoryModel::notifyObservers()
// [SL:KB] - Patch: UI-Notifications | Checked: Catznip-6.5
void LLInventoryModel::notifyObservers(const LLUUID& transaction_id)
// [/SL:KB]
{
	if (mIsNotifyObservers)
	{
		// Within notifyObservers, something called notifyObservers
		// again.  This type of recursion is unsafe because it causes items to be 
		// processed twice, and this can easily lead to infinite loops.
		LL_WARNS(LOG_INV) << "Call was made to notifyObservers within notifyObservers!" << LL_ENDL;
		return;
	}

	mIsNotifyObservers = TRUE;
// [SL:KB] - Patch: UI-Notifications | Checked: Catznip-6.5
    mTransactionId = transaction_id;
// [/SL:KB]
	for (observer_list_t::iterator iter = mObservers.begin();
		 iter != mObservers.end(); )
	{
		LLInventoryObserver* observer = *iter;
		observer->changed(mModifyMask);

		// safe way to increment since changed may delete entries! (@!##%@!@&*!)
		iter = mObservers.upper_bound(observer); 
	}

	// If there were any changes that arrived during notifyObservers,
	// shedule them for next loop
	mModifyMask = mModifyMaskBacklog;
	mChangedItemIDs.clear();
	mChangedItemIDs.insert(mChangedItemIDsBacklog.begin(), mChangedItemIDsBacklog.end());
	mAddedItemIDs.clear();
	mAddedItemIDs.insert(mAddedItemIDsBacklog.begin(), mAddedItemIDsBacklog.end());

	mModifyMaskBacklog = LLInventoryObserver::NONE;
	mChangedItemIDsBacklog.clear();
	mAddedItemIDsBacklog.clear();

// [SL:KB] - Patch: UI-Notifications | Checked: Catznip-6.5
    mTransactionId.setNull();
// [/SL:KB]
	mIsNotifyObservers = FALSE;
}

// store flag for change
// and id of object change applies to
void LLInventoryModel::addChangedMask(U32 mask, const LLUUID& referent) 
{ 
	if (mIsNotifyObservers)
	{
		// Something marked an item for change within a call to notifyObservers
		// (which is in the process of processing the list of items marked for change).
		// This means the change will have to be processed later.
		// It's preferable for this not to happen, but it's not an issue unless code
		// specifically wants to notifyObservers immediately (changes won't happen untill later)
		LL_WARNS(LOG_INV) << "Adding changed mask within notify observers! Change's processing will be performed on idle." << LL_ENDL;
		LLViewerInventoryItem *item = getItem(referent);
		if (item)
		{
			LL_WARNS(LOG_INV) << "Item " << item->getName() << LL_ENDL;
		}
		else
		{
			LLViewerInventoryCategory *cat = getCategory(referent);
			if (cat)
			{
				LL_WARNS(LOG_INV) << "Category " << cat->getName() << LL_ENDL;
			}
		}
	}

    if (mIsNotifyObservers)
    {
        mModifyMaskBacklog |= mask;
    }
    else
    {
        mModifyMask |= mask;
    }

    bool needs_update = false;
    if (referent.notNull())
    {
        if (mIsNotifyObservers)
        {
            needs_update = mChangedItemIDsBacklog.find(referent) == mChangedItemIDsBacklog.end();
        }
        else
        {
            needs_update = mChangedItemIDs.find(referent) == mChangedItemIDs.end();
        }
    }

    if (needs_update)
	{
        if (mIsNotifyObservers)
        {
            mChangedItemIDsBacklog.insert(referent);
        }
        else
        {
            mChangedItemIDs.insert(referent);
        }

        if (mask != LLInventoryObserver::LABEL)
        {
            // Fix me: From DD-81, probably shouldn't be here, instead
            // should be somewhere in an observer or in
            // LLMarketplaceInventoryObserver::onIdleProcessQueue
            update_marketplace_category(referent, false);
        }

        if (mask & LLInventoryObserver::ADD)
        {
            if (mIsNotifyObservers)
            {
                mAddedItemIDsBacklog.insert(referent);
            }
            else
            {
                mAddedItemIDs.insert(referent);
            }
        }
	
		// Update all linked items.  Starting with just LABEL because I'm
		// not sure what else might need to be accounted for this.
		if (mask & LLInventoryObserver::LABEL)
		{
			addChangedMaskForLinks(referent, LLInventoryObserver::LABEL);
		}
	}
}

bool LLInventoryModel::fetchDescendentsOf(const LLUUID& folder_id) const
{
	if(folder_id.isNull()) 
	{
		LL_WARNS(LOG_INV) << "Calling fetch descendents on NULL folder id!" << LL_ENDL;
		return false;
	}
	LLViewerInventoryCategory* cat = getCategory(folder_id);
	if(!cat)
	{
		LL_WARNS(LOG_INV) << "Asked to fetch descendents of non-existent folder: "
						  << folder_id << LL_ENDL;
		return false;
	}
	//S32 known_descendents = 0;
	///cat_array_t* categories = get_ptr_in_map(mParentChildCategoryTree, folder_id);
	//item_array_t* items = get_ptr_in_map(mParentChildItemTree, folder_id);
	//if(categories)
	//{
	//	known_descendents += categories->size();
	//}
	//if(items)
	//{
	//	known_descendents += items->size();
	//}
	return cat->fetch();
}

//static
std::string LLInventoryModel::getInvCacheAddres(const LLUUID& owner_id)
{
    std::string inventory_addr;
    std::string owner_id_str;
    owner_id.toString(owner_id_str);
    std::string path(gDirUtilp->getExpandedFilename(LL_PATH_CACHE, owner_id_str));
    // <FS:Ansariel> OpenSim fix
    //if (LLGridManager::getInstance()->isInProductionGrid())
    if (LLGridManager::getInstance()->isInSLMain())
    // </FS:Ansariel>
    {
        inventory_addr = llformat(PRODUCTION_CACHE_FORMAT_STRING, path.c_str());
    }
    else
    {
        // NOTE: The inventory cache filenames now include the grid name.
        // Add controls against directory traversal or problematic pathname lengths
        // if your viewer uses grid names from an untrusted source.
        // <FS:Ansariel> Replace illegal filename characters
        //const std::string& grid_id_str = LLGridManager::getInstance()->getGridId();
        const std::string grid_id_str = LLDir::getScrubbedFileName(LLGridManager::getInstance()->getGridId());
        // </FS:Ansariel>
        const std::string& grid_id_lower = utf8str_tolower(grid_id_str);
        inventory_addr = llformat(GRID_CACHE_FORMAT_STRING, path.c_str(), grid_id_lower.c_str());
    }
    return inventory_addr;
}

void LLInventoryModel::cache(
	const LLUUID& parent_folder_id,
	const LLUUID& agent_id)
{
	LL_DEBUGS(LOG_INV) << "Caching " << parent_folder_id << " for " << agent_id
					   << LL_ENDL;
	LLViewerInventoryCategory* root_cat = getCategory(parent_folder_id);
	if(!root_cat) return;
	cat_array_t categories;
	categories.push_back(root_cat);
	item_array_t items;

	LLCanCache can_cache(this);
	can_cache(root_cat, NULL);
	collectDescendentsIf(
		parent_folder_id,
		categories,
		items,
		INCLUDE_TRASH,
		can_cache);
    // Use temporary file to avoid potential conflicts with other
    // instances (even a 'read only' instance unzips into a file)
    std::string temp_file = gDirUtilp->getTempFilename();
	saveToFile(temp_file, categories, items);
    std::string gzip_filename = getInvCacheAddres(agent_id);
	gzip_filename.append(".gz");
	if(gzip_file(temp_file, gzip_filename))
	{
		LL_DEBUGS(LOG_INV) << "Successfully compressed " << temp_file << " to " << gzip_filename << LL_ENDL;
		LLFile::remove(temp_file);
	}
	else
	{
		LL_WARNS(LOG_INV) << "Unable to compress " << temp_file << " into " << gzip_filename << LL_ENDL;
	}
}


void LLInventoryModel::addCategory(LLViewerInventoryCategory* category)
{
	//LL_INFOS(LOG_INV) << "LLInventoryModel::addCategory()" << LL_ENDL;
	if(category)
	{
		// We aren't displaying the Meshes folder
		if (category->mPreferredType == LLFolderType::FT_MESH)
		{
			return;
		}

		// try to localize default names first. See EXT-8319, EXT-7051.
		category->localizeName();

		// Insert category uniquely into the map
		mCategoryMap[category->getUUID()] = category; // LLPointer will deref and delete the old one
		//mInventory[category->getUUID()] = category;
	}
}

bool LLInventoryModel::hasBacklinkInfo(const LLUUID& link_id, const LLUUID& target_id) const
{
	std::pair <backlink_mmap_t::const_iterator, backlink_mmap_t::const_iterator> range;
	range = mBacklinkMMap.equal_range(target_id);
	for (backlink_mmap_t::const_iterator it = range.first; it != range.second; ++it)
	{
		if (it->second == link_id)
		{
			return true;
		}
	}
	return false;
}

void LLInventoryModel::addBacklinkInfo(const LLUUID& link_id, const LLUUID& target_id)
{
	if (!hasBacklinkInfo(link_id, target_id))
	{
		mBacklinkMMap.insert(std::make_pair(target_id, link_id));
	}
}

void LLInventoryModel::removeBacklinkInfo(const LLUUID& link_id, const LLUUID& target_id)
{
	std::pair <backlink_mmap_t::iterator, backlink_mmap_t::iterator> range;
	range = mBacklinkMMap.equal_range(target_id);
	for (backlink_mmap_t::iterator it = range.first; it != range.second; )
	{
		if (it->second == link_id)
		{
			backlink_mmap_t::iterator delete_it = it; // iterator will be invalidated by erase.
			++it;
			mBacklinkMMap.erase(delete_it);
		}
		else
		{
			++it;
		}
	}
}

void LLInventoryModel::addItem(LLViewerInventoryItem* item)
{
	llassert(item);
	if(item)
	{
		if (item->getType() <= LLAssetType::AT_NONE)
		{
			LL_WARNS(LOG_INV) << "Got bad asset type for item [ name: " << item->getName()
							  << " type: " << item->getType()
							  << " inv-type: " << item->getInventoryType() << " ], ignoring." << LL_ENDL;
			return;
		}

		if (LLAssetType::lookup(item->getType()) == LLAssetType::BADLOOKUP)
		{
			if (item->getType() >= LLAssetType::AT_COUNT)
			{
				// Not yet supported.
				LL_DEBUGS(LOG_INV) << "Got unknown asset type for item [ name: " << item->getName()
					<< " type: " << item->getType()
					<< " inv-type: " << item->getInventoryType() << " ]." << LL_ENDL;
			}
			else
			{
				LL_WARNS(LOG_INV) << "Got unknown asset type for item [ name: " << item->getName()
					<< " type: " << item->getType()
					<< " inv-type: " << item->getInventoryType() << " ]." << LL_ENDL;
			}
		}

		// This condition means that we tried to add a link without the baseobj being in memory.
		// The item will show up as a broken link.
		if (item->getIsBrokenLink())
		{
            if (item->getAssetUUID().notNull()
                && LLInventoryModelBackgroundFetch::getInstance()->folderFetchActive())
            {
                // Schedule this link for a recheck as inventory gets loaded
                // Todo: expand to cover not just an initial fetch
                mPossiblyBrockenLinks[item->getAssetUUID()].insert(item->getUUID());

                // Do a blank rebuild of links once fetch is done
                if (!mBulkFecthCallbackSlot.connected())
                {
                    // Links might take a while to update this way, and there
                    // might be a lot of them. A better option might be to check
                    // links periodically with final check on fetch completion.
                    mBulkFecthCallbackSlot =
                        LLInventoryModelBackgroundFetch::getInstance()->setFetchCompletionCallback(
                            [this]()
                    {
                        // rebuild is just in case, primary purpose is to wipe
                        // the list since we won't be getting anything 'new'
                        // see mLinksRebuildList
                        rebuildBrockenLinks();
                        mBulkFecthCallbackSlot.disconnect();
                    });
                }
                LL_DEBUGS(LOG_INV) << "Scheduling a link to be rebuilt later [ name: " << item->getName()
                    << " itemID: " << item->getUUID()
                    << " assetID: " << item->getAssetUUID() << " )  parent: " << item->getParentUUID() << LL_ENDL;

            }
            else
            {
                LL_INFOS(LOG_INV) << "Adding broken link [ name: " << item->getName()
                    << " itemID: " << item->getUUID()
                    << " assetID: " << item->getAssetUUID() << " )  parent: " << item->getParentUUID() << LL_ENDL;
            }
		}
        if (!mPossiblyBrockenLinks.empty())
        {
            // check if we are waiting for this item
            broken_links_t::iterator iter = mPossiblyBrockenLinks.find(item->getUUID());
            if (iter != mPossiblyBrockenLinks.end())
            {
                mLinksRebuildList.insert(iter->second.begin() , iter->second.end());
                mPossiblyBrockenLinks.erase(iter);
            }
        }
		if (item->getIsLinkType())
		{
			// Add back-link from linked-to UUID.
			const LLUUID& link_id = item->getUUID();
			const LLUUID& target_id = item->getLinkedUUID();
			addBacklinkInfo(link_id, target_id);
		}
		mItemMap[item->getUUID()] = item;
	}
}

// Empty the entire contents
void LLInventoryModel::empty()
{
//	LL_INFOS(LOG_INV) << "LLInventoryModel::empty()" << LL_ENDL;
	std::for_each(
		mParentChildCategoryTree.begin(),
		mParentChildCategoryTree.end(),
		DeletePairedPointer());
	mParentChildCategoryTree.clear();
	std::for_each(
		mParentChildItemTree.begin(),
		mParentChildItemTree.end(),
		DeletePairedPointer());
	mParentChildItemTree.clear();
	mBacklinkMMap.clear(); // forget all backlink information.
	mCategoryMap.clear(); // remove all references (should delete entries)
	mItemMap.clear(); // remove all references (should delete entries)
	mLastItem = NULL;
	//mInventory.clear();
}

void LLInventoryModel::accountForUpdate(const LLCategoryUpdate& update) const
{
	LLViewerInventoryCategory* cat = getCategory(update.mCategoryID);
	if(cat)
	{
		S32 version = cat->getVersion();
		if(version != LLViewerInventoryCategory::VERSION_UNKNOWN)
		{
			S32 descendents_server = cat->getDescendentCount();
			S32 descendents_actual = cat->getViewerDescendentCount();
			if(descendents_server == descendents_actual)
			{
				descendents_actual += update.mDescendentDelta;
				cat->setDescendentCount(descendents_actual);
				cat->setVersion(++version);
				LL_DEBUGS(LOG_INV) << "accounted: '" << cat->getName() << "' "
								   << version << " with " << descendents_actual
								   << " descendents." << LL_ENDL;
			}
			else
			{
				// Error condition, this means that the category did not register that
				// it got new descendents (perhaps because it is still being loaded)
				// which means its descendent count will be wrong.
				LL_WARNS(LOG_INV) << "Accounting failed for '" << cat->getName() << "' version:"
								  << version << " due to mismatched descendent count:  server == "
								  << descendents_server << ", viewer == " << descendents_actual << LL_ENDL;
			}
		}
		else
		{
			LL_WARNS(LOG_INV) << "Accounting failed for '" << cat->getName() << "' version: unknown (" 
							  << version << ")" << LL_ENDL;
		}
	}
	else
	{
		LL_WARNS(LOG_INV) << "No category found for update " << update.mCategoryID << LL_ENDL;
	}
}

void LLInventoryModel::accountForUpdate(
	const LLInventoryModel::update_list_t& update)
{
	update_list_t::const_iterator it = update.begin();
	update_list_t::const_iterator end = update.end();
	for(; it != end; ++it)
	{
		accountForUpdate(*it);
	}
}

void LLInventoryModel::accountForUpdate(
	const LLInventoryModel::update_map_t& update)
{
	LLCategoryUpdate up;
	update_map_t::const_iterator it = update.begin();
	update_map_t::const_iterator end = update.end();
	for(; it != end; ++it)
	{
		up.mCategoryID = (*it).first;
		up.mDescendentDelta = (*it).second.mValue;
		accountForUpdate(up);
	}
}

LLInventoryModel::EHasChildren LLInventoryModel::categoryHasChildren(
	const LLUUID& cat_id) const
{
	LLViewerInventoryCategory* cat = getCategory(cat_id);
	if(!cat) return CHILDREN_NO;
	if(cat->getDescendentCount() > 0)
	{
		return CHILDREN_YES;
	}
	if(cat->getDescendentCount() == 0)
	{
		return CHILDREN_NO;
	}
	if((cat->getDescendentCount() == LLViewerInventoryCategory::DESCENDENT_COUNT_UNKNOWN)
	   || (cat->getVersion() == LLViewerInventoryCategory::VERSION_UNKNOWN))
	{
		return CHILDREN_MAYBE;
	}

	// Shouldn't have to run this, but who knows.
	parent_cat_map_t::const_iterator cat_it = mParentChildCategoryTree.find(cat->getUUID());
	if (cat_it != mParentChildCategoryTree.end() && cat_it->second->size() > 0)
	{
		return CHILDREN_YES;
	}
	parent_item_map_t::const_iterator item_it = mParentChildItemTree.find(cat->getUUID());
	if (item_it != mParentChildItemTree.end() && item_it->second->size() > 0)
	{
		return CHILDREN_YES;
	}

	return CHILDREN_NO;
}

bool LLInventoryModel::isCategoryComplete(const LLUUID& cat_id) const
{
	LLViewerInventoryCategory* cat = getCategory(cat_id);
	if(cat && (cat->getVersion()!=LLViewerInventoryCategory::VERSION_UNKNOWN))
	{
		S32 descendents_server = cat->getDescendentCount();
		S32 descendents_actual = cat->getViewerDescendentCount();
		if(descendents_server == descendents_actual)
		{
			return true;
		}
	}
	return false;
}

bool LLInventoryModel::loadSkeleton(
	const LLSD& options,
	const LLUUID& owner_id)
{
	// <FS:Zi> Purge inventory cache files marked by DELETE_INV_GZ marker files
	std::string delete_cache_marker = gDirUtilp->getExpandedFilename(LL_PATH_CACHE, owner_id.asString() + "_DELETE_INV_GZ");
	LL_DEBUGS("LLInventoryModel") << "Checking for clear inventory cache marker: " << delete_cache_marker << LL_ENDL;

	// if this marker exists, go ahead and delete the respective .inv and/or .inv.gz files
	if (LLFile::isfile(delete_cache_marker))
	{
		LL_INFOS("LLInventoryModel") << "Clear inventory cache marker found: " << delete_cache_marker << LL_ENDL;

		std::string inventory_filename = getInvCacheAddres(owner_id);
		if (LLFile::isfile(inventory_filename))
		{
			LL_INFOS("LLInventoryModel") << "Purging inventory cache file: " << inventory_filename << LL_ENDL;
			LLFile::remove(inventory_filename);
		}

		inventory_filename.append(".gz");
		if (LLFile::isfile(inventory_filename))
		{
			LL_INFOS("LLInventoryModel") << "Purging inventory cache file: " << inventory_filename << LL_ENDL;
			LLFile::remove(inventory_filename);
		}

		// also delete library cache if inventory cache is purged, so issues with EEP settings going missing
		// and bridge objects not being found can be resolved
		// <FS:Beq> correct OS library owner.
		// inventory_filename = getInvCacheAddres(ALEXANDRIA_LINDEN_ID);
		inventory_filename = getInvCacheAddres(gInventory.getLibraryOwnerID());
		// </FS:Beq>
		if (LLFile::isfile(inventory_filename))
		{
			LL_INFOS("LLInventoryModel") << "Purging library cache file: " << inventory_filename << LL_ENDL;
			LLFile::remove(inventory_filename);
		}

		inventory_filename.append(".gz");
		if (LLFile::isfile(inventory_filename))
		{
			LL_INFOS("LLInventoryModel") << "Purging library cache file: " << inventory_filename << LL_ENDL;
			LLFile::remove(inventory_filename);
		}

		LL_INFOS("LLInventoryModel") << "Clear inventory cache marker removed: " << delete_cache_marker << LL_ENDL;
		LLFile::remove(delete_cache_marker);
	}
	// </FS:Zi>

	LL_DEBUGS(LOG_INV) << "importing inventory skeleton for " << owner_id << LL_ENDL;

	typedef std::set<LLPointer<LLViewerInventoryCategory>, InventoryIDPtrLess> cat_set_t;
	cat_set_t temp_cats;
	bool rv = true;

	for(LLSD::array_const_iterator it = options.beginArray(),
		end = options.endArray(); it != end; ++it)
	{
		LLSD name = (*it)["name"];
		LLSD folder_id = (*it)["folder_id"];
		LLSD parent_id = (*it)["parent_id"];
		LLSD version = (*it)["version"];
		if(name.isDefined()
			&& folder_id.isDefined()
			&& parent_id.isDefined()
			&& version.isDefined()
			&& folder_id.asUUID().notNull() // if an id is null, it locks the viewer.
			) 		
		{
			LLPointer<LLViewerInventoryCategory> cat = new LLViewerInventoryCategory(owner_id);
			cat->rename(name.asString());
			cat->setUUID(folder_id.asUUID());
			cat->setParent(parent_id.asUUID());

			LLFolderType::EType preferred_type = LLFolderType::FT_NONE;
			LLSD type_default = (*it)["type_default"];
			if(type_default.isDefined())
            {
				preferred_type = (LLFolderType::EType)type_default.asInteger();
            }
            cat->setPreferredType(preferred_type);
			cat->setVersion(version.asInteger());
            temp_cats.insert(cat);
		}
		else
		{
			LL_WARNS(LOG_INV) << "Unable to import near " << name.asString() << LL_ENDL;
            rv = false;
		}
	}

	S32 cached_category_count = 0;
	S32 cached_item_count = 0;
	if(!temp_cats.empty())
	{
		update_map_t child_counts;
		cat_array_t categories;
		item_array_t items;
		changed_items_t categories_to_update;
		item_array_t possible_broken_links;
		cat_set_t invalid_categories; // Used to mark categories that weren't successfully loaded.
		std::string inventory_filename = getInvCacheAddres(owner_id);
		const S32 NO_VERSION = LLViewerInventoryCategory::VERSION_UNKNOWN;
		std::string gzip_filename(inventory_filename);
		gzip_filename.append(".gz");
		LLFILE* fp = LLFile::fopen(gzip_filename, "rb");
		bool remove_inventory_file = false;
		if(fp)
		{
			fclose(fp);
			fp = NULL;
			if(gunzip_file(gzip_filename, inventory_filename))
			{
				// we only want to remove the inventory file if it was
				// gzipped before we loaded, and we successfully
				// gunziped it.
				remove_inventory_file = true;
			}
			else
			{
				LL_INFOS(LOG_INV) << "Unable to gunzip " << gzip_filename << LL_ENDL;
			}
		}
		bool is_cache_obsolete = false;
		if (loadFromFile(inventory_filename, categories, items, categories_to_update, is_cache_obsolete))
		{
			// We were able to find a cache of files. So, use what we
			// found to generate a set of categories we should add. We
			// will go through each category loaded and if the version
			// does not match, invalidate the version.
			S32 count = categories.size();
			cat_set_t::iterator not_cached = temp_cats.end();
			std::set<LLUUID> cached_ids;
			for(S32 i = 0; i < count; ++i)
			{
				LLViewerInventoryCategory* cat = categories[i];
				cat_set_t::iterator cit = temp_cats.find(cat);
				if (cit == temp_cats.end())
				{
					continue; // cache corruption?? not sure why this happens -SJB
				}
				LLViewerInventoryCategory* tcat = *cit;

				if (categories_to_update.find(tcat->getUUID()) != categories_to_update.end())
				{
					tcat->setVersion(NO_VERSION);
					LL_WARNS() << "folder to update: " << tcat->getName() << LL_ENDL;
				}
				
				// we can safely ignore anything loaded from file, but
				// not sent down in the skeleton. Must have been removed from inventory.
				if (cit == not_cached)
				{
					continue;
				}
				else if (cat->getVersion() != tcat->getVersion())
				{
					// if the cached version does not match the server version,
					// throw away the version we have so we can fetch the
					// correct contents the next time the viewer opens the folder.
					tcat->setVersion(NO_VERSION);
				}
				else
				{
					cached_ids.insert(tcat->getUUID());

                    // At the moment download does not provide a thumbnail
                    // uuid, use the one from cache
                    tcat->setThumbnailUUID(cat->getThumbnailUUID());
				}
			}

			// go ahead and add the cats returned during the download
			std::set<LLUUID>::const_iterator not_cached_id = cached_ids.end();
			cached_category_count = cached_ids.size();
			for(cat_set_t::iterator it = temp_cats.begin(); it != temp_cats.end(); ++it)
			{
				if(cached_ids.find((*it)->getUUID()) == not_cached_id)
				{
					// this check is performed so that we do not
					// mark new folders in the skeleton (and not in cache)
					// as being cached.
					LLViewerInventoryCategory *llvic = (*it);
					llvic->setVersion(NO_VERSION);
				}
				addCategory(*it);
				++child_counts[(*it)->getParentUUID()];
			}

			// Add all the items loaded which are parented to a
			// category with a correctly cached parent
			S32 bad_link_count = 0;
			S32 good_link_count = 0;
			S32 recovered_link_count = 0;
			cat_map_t::iterator unparented = mCategoryMap.end();
			for(item_array_t::const_iterator item_iter = items.begin();
				item_iter != items.end();
				++item_iter)
			{
				LLViewerInventoryItem *item = (*item_iter).get();
				const cat_map_t::iterator cit = mCategoryMap.find(item->getParentUUID());
				
				if(cit != unparented)
				{
					const LLViewerInventoryCategory* cat = cit->second.get();
					if(cat->getVersion() != NO_VERSION)
					{
						// This can happen if the linked object's baseobj is removed from the cache but the linked object is still in the cache.
						if (item->getIsBrokenLink())
						{
							//bad_link_count++;
							LL_DEBUGS(LOG_INV) << "Attempted to add cached link item without baseobj present ( name: "
											   << item->getName() << " itemID: " << item->getUUID()
											   << " assetID: " << item->getAssetUUID()
											   << " ).  Ignoring and invalidating " << cat->getName() << " . " << LL_ENDL;
							possible_broken_links.push_back(item);
							continue;
						}
						else if (item->getIsLinkType())
						{
							good_link_count++;
						}
						addItem(item);
						cached_item_count += 1;
						++child_counts[cat->getUUID()];
					}
				}
			}
			if (possible_broken_links.size() > 0)
			{
				for(item_array_t::const_iterator item_iter = possible_broken_links.begin();
				    item_iter != possible_broken_links.end();
				    ++item_iter)
				{
					LLViewerInventoryItem *item = (*item_iter).get();
					const cat_map_t::iterator cit = mCategoryMap.find(item->getParentUUID());
					const LLViewerInventoryCategory* cat = cit->second.get();
					if (item->getIsBrokenLink())
					{
						bad_link_count++;
						invalid_categories.insert(cit->second);
						//LL_INFOS(LOG_INV) << "link still broken: " << item->getName() << " in folder " << cat->getName() << LL_ENDL;
					}
					else
					{
						// was marked as broken because of loading order, its actually fine to load
						addItem(item);
						cached_item_count += 1;
						++child_counts[cat->getUUID()];
						recovered_link_count++;
					}
				}

 				LL_DEBUGS(LOG_INV) << "Attempted to add " << bad_link_count
								   << " cached link items without baseobj present. "
								   << good_link_count << " link items were successfully added. "
								   << recovered_link_count << " links added in recovery. "
								   << "The corresponding categories were invalidated." << LL_ENDL;
			}

		}
		else
		{
			// go ahead and add everything after stripping the version
			// information.
			for(cat_set_t::iterator it = temp_cats.begin(); it != temp_cats.end(); ++it)
			{
				LLViewerInventoryCategory *llvic = (*it);
				llvic->setVersion(NO_VERSION);
				addCategory(*it);
			}
		}

		// Invalidate all categories that failed fetching descendents for whatever
		// reason (e.g. one of the descendents was a broken link).
		for (cat_set_t::iterator invalid_cat_it = invalid_categories.begin();
			 invalid_cat_it != invalid_categories.end();
			 invalid_cat_it++)
		{
			LLViewerInventoryCategory* cat = (*invalid_cat_it).get();
			cat->setVersion(NO_VERSION);
			LL_DEBUGS(LOG_INV) << "Invalidating category name: " << cat->getName() << " UUID: " << cat->getUUID() << " due to invalid descendents cache" << LL_ENDL;
		}
		if (invalid_categories.size() > 0)
		{
			LL_DEBUGS(LOG_INV) << "Invalidated " << invalid_categories.size() << " categories due to invalid descendents cache" << LL_ENDL;
		}

		// At this point, we need to set the known descendents for each
		// category which successfully cached so that we do not
		// needlessly fetch descendents for categories which we have.
		update_map_t::const_iterator no_child_counts = child_counts.end();
		for(cat_set_t::iterator it = temp_cats.begin(); it != temp_cats.end(); ++it)
		{
			LLViewerInventoryCategory* cat = (*it).get();
			if(cat->getVersion() != NO_VERSION)
			{
				update_map_t::const_iterator the_count = child_counts.find(cat->getUUID());
				if(the_count != no_child_counts)
				{
					const S32 num_descendents = (*the_count).second.mValue;
					cat->setDescendentCount(num_descendents);
				}
				else
				{
					cat->setDescendentCount(0);
				}
			}
		}

		if(remove_inventory_file)
		{
			// clean up the gunzipped file.
			LLFile::remove(inventory_filename);
		}
		if(is_cache_obsolete)
		{
			// If out of date, remove the gzipped file too.
			LL_WARNS(LOG_INV) << "Inv cache out of date, removing" << LL_ENDL;
			LLFile::remove(gzip_filename);
		}
		categories.clear(); // will unref and delete entries
	}

	LL_INFOS(LOG_INV) << "Successfully loaded " << cached_category_count
					  << " categories and " << cached_item_count << " items from cache."
					  << LL_ENDL;

	return rv;
}

// This is a brute force method to rebuild the entire parent-child
// relations. The overall operation has O(NlogN) performance, which
// should be sufficient for our needs. 
void LLInventoryModel::buildParentChildMap()
{
	LL_INFOS(LOG_INV) << "LLInventoryModel::buildParentChildMap()" << LL_ENDL;

	// *NOTE: I am skipping the logic around folder version
	// synchronization here because it seems if a folder is lost, we
	// might actually want to invalidate it at that point - not
	// attempt to cache. More time & thought is necessary.

	// First the categories. We'll copy all of the categories into a
	// temporary container to iterate over (oh for real iterators.)
	// While we're at it, we'll allocate the arrays in the trees.
	cat_array_t cats;
	cat_array_t* catsp;
	item_array_t* itemsp;
	
	for(cat_map_t::iterator cit = mCategoryMap.begin(); cit != mCategoryMap.end(); ++cit)
	{
		LLViewerInventoryCategory* cat = cit->second;
		cats.push_back(cat);
		if (mParentChildCategoryTree.count(cat->getUUID()) == 0)
		{
			llassert_always(mCategoryLock[cat->getUUID()] == false);
			catsp = new cat_array_t;
			mParentChildCategoryTree[cat->getUUID()] = catsp;
		}
		if (mParentChildItemTree.count(cat->getUUID()) == 0)
		{
			llassert_always(mItemLock[cat->getUUID()] == false);
			itemsp = new item_array_t;
			mParentChildItemTree[cat->getUUID()] = itemsp;
		}
	}

	// Insert a special parent for the root - so that lookups on
	// LLUUID::null as the parent work correctly. This is kind of a
	// blatent wastes of space since we allocate a block of memory for
	// the array, but whatever - it's not that much space.
	if (mParentChildCategoryTree.count(LLUUID::null) == 0)
	{
		catsp = new cat_array_t;
		mParentChildCategoryTree[LLUUID::null] = catsp;
	}

	// Now we have a structure with all of the categories that we can
	// iterate over and insert into the correct place in the child
	// category tree. 
	S32 count = cats.size();
	S32 i;
	S32 lost = 0;
	cat_array_t lost_cats;
	for(i = 0; i < count; ++i)
	{
		LLViewerInventoryCategory* cat = cats.at(i);
		catsp = getUnlockedCatArray(cat->getParentUUID());
#ifdef OPENSIM
		if(catsp &&
		   (!LLGridManager::getInstance()->isInSecondLife() || (cat->getParentUUID().notNull() || 
			cat->getPreferredType() == LLFolderType::FT_ROOT_INVENTORY )))
#else
		if(catsp &&
		   // Only the two root folders should be children of null.
		   // Others should go to lost & found.
		   (cat->getParentUUID().notNull() || 
			cat->getPreferredType() == LLFolderType::FT_ROOT_INVENTORY ))
#endif
		{
			catsp->push_back(cat);
		}
		else
		{
			// *NOTE: This process could be a lot more efficient if we
			// used the new MoveInventoryFolder message, but we would
			// have to continue to do the update & build here. So, to
			// implement it, we would need a set or map of uuid pairs
			// which would be (folder_id, new_parent_id) to be sent up
			// to the server.
			LL_INFOS(LOG_INV) << "Lost category: " << cat->getUUID() << " - "
							  << cat->getName() << LL_ENDL;
			++lost;
			lost_cats.push_back(cat);
		}
	}
	if(lost)
	{
		LL_WARNS(LOG_INV) << "Found  " << lost << " lost categories." << LL_ENDL;
	}

	// Do moves in a separate pass to make sure we've properly filed
	// the FT_LOST_AND_FOUND category before we try to find its UUID.
	for(i = 0; i<lost_cats.size(); ++i)
	{
		LLViewerInventoryCategory *cat = lost_cats.at(i);

		// plop it into the lost & found.
		LLFolderType::EType pref = cat->getPreferredType();
		if(LLFolderType::FT_NONE == pref)
		{
			cat->setParent(findCategoryUUIDForType(LLFolderType::FT_LOST_AND_FOUND));
		}
		else if(LLFolderType::FT_ROOT_INVENTORY == pref)
		{
			// it's the root
			cat->setParent(LLUUID::null);
		}
		else
		{
			// it's a protected folder.
			cat->setParent(gInventory.getRootFolderID());
		}
		// FIXME note that updateServer() fails with protected
		// types, so this will not work as intended in that case.
		// UpdateServer uses AIS, AIS cat move is not implemented yet
		// cat->updateServer(TRUE);

		// MoveInventoryFolder message, intentionally per item
		cat->updateParentOnServer(FALSE);
		catsp = getUnlockedCatArray(cat->getParentUUID());
		if(catsp)
		{
			catsp->push_back(cat);
		}
		else
		{		
			LL_WARNS(LOG_INV) << "Lost and found Not there!!" << LL_ENDL;
		}
	}

	const BOOL COF_exists = (findCategoryUUIDForType(LLFolderType::FT_CURRENT_OUTFIT) != LLUUID::null);
	sFirstTimeInViewer2 = !COF_exists || gAgent.isFirstLogin();


	// Now the items. We allocated in the last step, so now all we
	// have to do is iterate over the items and put them in the right
	// place.
	item_array_t items;
	if(!mItemMap.empty())
	{
		LLPointer<LLViewerInventoryItem> item;
		for(item_map_t::iterator iit = mItemMap.begin(); iit != mItemMap.end(); ++iit)
		{
			item = (*iit).second;
			items.push_back(item);
		}
	}
	count = items.size();
	lost = 0;
	uuid_vec_t lost_item_ids;
	for(i = 0; i < count; ++i)
	{
		LLPointer<LLViewerInventoryItem> item;
		item = items.at(i);
		itemsp = getUnlockedItemArray(item->getParentUUID());
		if(itemsp)
		{
			itemsp->push_back(item);
		}
		else
		{
			LL_INFOS(LOG_INV) << "Lost item: " << item->getUUID() << " - "
							  << item->getName() << LL_ENDL;
			++lost;
			// plop it into the lost & found.
			//
			item->setParent(findCategoryUUIDForType(LLFolderType::FT_LOST_AND_FOUND));
			// move it later using a special message to move items. If
			// we update server here, the client might crash.
			//item->updateServer();
			lost_item_ids.push_back(item->getUUID());
			itemsp = getUnlockedItemArray(item->getParentUUID());
			if(itemsp)
			{
				itemsp->push_back(item);
			}
			else
			{
				LL_WARNS(LOG_INV) << "Lost and found Not there!!" << LL_ENDL;
			}
		}
	}
	if(lost)
	{
		LL_WARNS(LOG_INV) << "Found " << lost << " lost items." << LL_ENDL;
		LLMessageSystem* msg = gMessageSystem;
		BOOL start_new_message = TRUE;
		const LLUUID lnf = findCategoryUUIDForType(LLFolderType::FT_LOST_AND_FOUND);
		for(uuid_vec_t::iterator it = lost_item_ids.begin() ; it < lost_item_ids.end(); ++it)
		{
			if(start_new_message)
			{
				start_new_message = FALSE;
				msg->newMessageFast(_PREHASH_MoveInventoryItem);
				msg->nextBlockFast(_PREHASH_AgentData);
				msg->addUUIDFast(_PREHASH_AgentID, gAgent.getID());
				msg->addUUIDFast(_PREHASH_SessionID, gAgent.getSessionID());
				msg->addBOOLFast(_PREHASH_Stamp, FALSE);
			}
			msg->nextBlockFast(_PREHASH_InventoryData);
			msg->addUUIDFast(_PREHASH_ItemID, (*it));
			msg->addUUIDFast(_PREHASH_FolderID, lnf);
			msg->addString("NewName", NULL);
			if(msg->isSendFull(NULL))
			{
				start_new_message = TRUE;
				gAgent.sendReliableMessage();
			}
		}
		if(!start_new_message)
		{
			gAgent.sendReliableMessage();
		}
	}

	const LLUUID &agent_inv_root_id = gInventory.getRootFolderID();
	if (agent_inv_root_id.notNull())
	{
		cat_array_t* catsp = get_ptr_in_map(mParentChildCategoryTree, agent_inv_root_id);
		if(catsp)
		{
			// *HACK - fix root inventory folder
			// some accounts has pbroken inventory root folders
			
			std::string name = "My Inventory";
			for (parent_cat_map_t::const_iterator it = mParentChildCategoryTree.begin(),
					 it_end = mParentChildCategoryTree.end(); it != it_end; ++it)
			{
				cat_array_t* cat_array = it->second;
				for (cat_array_t::const_iterator cat_it = cat_array->begin(),
						 cat_it_end = cat_array->end(); cat_it != cat_it_end; ++cat_it)
					{
					LLPointer<LLViewerInventoryCategory> category = *cat_it;

					if(category && category->getPreferredType() != LLFolderType::FT_ROOT_INVENTORY)
						continue;
					if ( category && 0 == LLStringUtil::compareInsensitive(name, category->getName()) )
					{
						if(category->getUUID()!=mRootFolderID)
						{
							LLUUID& new_inv_root_folder_id = const_cast<LLUUID&>(mRootFolderID);
							new_inv_root_folder_id = category->getUUID();
						}
					}
				}
			}

			LLPointer<LLInventoryValidationInfo> validation_info = validate();
			if (validation_info->mFatalErrorCount > 0)
			{
				// Fatal inventory error. Will not be able to engage in many inventory operations.
				// This should be followed by an error dialog leading to logout.
				// <FS:Beq> FIRE-31634 [OPENSIM] Inventory Validation fails on old and grandfathered inventories
				// We will report the errors but allow the user to continue.
				#ifdef OPENSIM
				if (LLGridManager::getInstance()->isInOpenSim())
				{
					LLSD args;
					LLSD grid_info;
					LLGridManager::getInstance()->getGridData(grid_info);
					if (grid_info.has("help"))
					{
						args["HELP"] = grid_info["help"].asString();
					}
					else
					{
						args["HELP"] = LLTrans::getString("OpenSimInventoryValidationErrorGenericHelp");
					}
					args["ERRORS"] = validation_info->mLog.str();
					LL_WARNS("Inventory") << "Potentially fatal errors were found during validation:"
										<< "You may not be able to do normal inventory operations in this session."
										<< "Contact your Grid Operator's support team and provide them with your logs."
										<< LL_ENDL;
					LL_WARNS("Inventory") << "### Start of errors ###" << LL_ENDL;
					LL_WARNS("Inventory") << validation_info->mLog.str() << LL_ENDL;
					LL_WARNS("Inventory") << "### End of errors ###" << LL_ENDL;
					LLNotificationsUtil::add("InventoryValidationFailed", args);
					mIsAgentInvUsable = true;
				}
				else
				{
				#endif // OPENSIM
				// </FS:Beq>
				LL_WARNS("Inventory") << "Fatal errors were found in validate(): unable to initialize inventory! "
									  << "Will not be able to do normal inventory operations in this session."
									  << LL_ENDL;
				mIsAgentInvUsable = false;
				// <FS:Beq> FIRE-31634 [OPENSIM] Inventory Validation fails on old and grandfathered inventories
				#ifdef OPENSIM
				}
				#endif
				// </FS:Beq>
			}
			else
			{
				mIsAgentInvUsable = true;
			}
			validation_info->mInitialized = true;
			mValidationInfo = validation_info;

			// notifyObservers() has been moved to
			// llstartup/idle_startup() after this func completes.
			// Allows some system categories to be created before
			// observers start firing.
		}
	}
}

// Would normally do this at construction but that's too early
// in the process for gInventory.  Have the first requestPost()
// call set things up.
void LLInventoryModel::initHttpRequest()
{
	if (! mHttpRequestFG)
	{
		// Haven't initialized, get to it
		LLAppCoreHttp & app_core_http(LLAppViewer::instance()->getAppCoreHttp());

		mHttpRequestFG = new LLCore::HttpRequest;
		mHttpRequestBG = new LLCore::HttpRequest;
		mHttpOptions = LLCore::HttpOptions::ptr_t(new LLCore::HttpOptions);
		mHttpOptions->setTransferTimeout(300);
		mHttpOptions->setUseRetryAfter(true);
		// mHttpOptions->setTrace(2);		// Do tracing of requests
        mHttpHeaders = LLCore::HttpHeaders::ptr_t(new LLCore::HttpHeaders);
		mHttpHeaders->append(HTTP_OUT_HEADER_CONTENT_TYPE, HTTP_CONTENT_LLSD_XML);
		mHttpHeaders->append(HTTP_OUT_HEADER_ACCEPT, HTTP_CONTENT_LLSD_XML);
		mHttpPolicyClass = app_core_http.getPolicy(LLAppCoreHttp::AP_INVENTORY);
	}

    if (!gGenericDispatcher.isHandlerPresent("BulkUpdateInventory"))
    {
        gGenericDispatcher.addHandler("BulkUpdateInventory", &sBulkUpdateInventory);
    }
}

void LLInventoryModel::handleResponses(bool foreground)
{
	if (foreground && mHttpRequestFG)
	{
		mHttpRequestFG->update(0);
	}
	else if (! foreground && mHttpRequestBG)
	{
		mHttpRequestBG->update(50000L);
	}
}

LLCore::HttpHandle LLInventoryModel::requestPost(bool foreground,
												 const std::string & url,
												 const LLSD & body,
												 const LLCore::HttpHandler::ptr_t &handler,
												 const char * const message)
{
	if (! mHttpRequestFG)
	{
		// We do the initialization late and lazily as this class is
		// statically-constructed and not all the bits are ready at
		// that time.
		initHttpRequest();
	}
	
	LLCore::HttpRequest * request(foreground ? mHttpRequestFG : mHttpRequestBG);
	LLCore::HttpHandle handle(LLCORE_HTTP_HANDLE_INVALID);
		
	handle = LLCoreHttpUtil::requestPostWithLLSD(request,
												 mHttpPolicyClass,
												 (foreground ? mHttpPriorityFG : mHttpPriorityBG),
												 url,
												 body,
												 mHttpOptions,
												 mHttpHeaders,
												 handler);
	if (LLCORE_HTTP_HANDLE_INVALID == handle)
	{
		LLCore::HttpStatus status(request->getStatus());
		LL_WARNS(LOG_INV) << "HTTP POST request failed for " << message
						  << ", Status: " << status.toTerseString()
						  << " Reason: '" << status.toString() << "'"
						  << LL_ENDL;
	}
	return handle;
}

void LLInventoryModel::createCommonSystemCategories()
{
    //amount of System Folder we should wait for
    sPendingSystemFolders = 8;

	gInventory.ensureCategoryForTypeExists(LLFolderType::FT_TRASH);
	gInventory.ensureCategoryForTypeExists(LLFolderType::FT_FAVORITE);
	gInventory.ensureCategoryForTypeExists(LLFolderType::FT_CALLINGCARD);
	gInventory.ensureCategoryForTypeExists(LLFolderType::FT_MY_OUTFITS);
	gInventory.ensureCategoryForTypeExists(LLFolderType::FT_CURRENT_OUTFIT);
	gInventory.ensureCategoryForTypeExists(LLFolderType::FT_LANDMARK); // folder should exist before user tries to 'landmark this'
    gInventory.ensureCategoryForTypeExists(LLFolderType::FT_SETTINGS);
    gInventory.ensureCategoryForTypeExists(LLFolderType::FT_INBOX);
}

struct LLUUIDAndName
{
	LLUUIDAndName() {}
	LLUUIDAndName(const LLUUID& id, const std::string& name);
	bool operator==(const LLUUIDAndName& rhs) const;
	bool operator<(const LLUUIDAndName& rhs) const;
	bool operator>(const LLUUIDAndName& rhs) const;

	LLUUID mID;
	std::string mName;
};

LLUUIDAndName::LLUUIDAndName(const LLUUID& id, const std::string& name) :
	mID(id), mName(name)
{
}

bool LLUUIDAndName::operator==(const LLUUIDAndName& rhs) const
{
	return ((mID == rhs.mID) && (mName == rhs.mName));
}

bool LLUUIDAndName::operator<(const LLUUIDAndName& rhs) const
{
	return (mID < rhs.mID);
}

bool LLUUIDAndName::operator>(const LLUUIDAndName& rhs) const
{
	return (mID > rhs.mID);
}

// static
bool LLInventoryModel::loadFromFile(const std::string& filename,
									LLInventoryModel::cat_array_t& categories,
									LLInventoryModel::item_array_t& items,
									LLInventoryModel::changed_items_t& cats_to_update,
									bool &is_cache_obsolete)
{
	if(filename.empty())
	{
		LL_ERRS(LOG_INV) << "filename is Null!" << LL_ENDL;
		return false;
	}
	LL_INFOS(LOG_INV) << "loading inventory from: (" << filename << ")" << LL_ENDL;

	llifstream file(filename.c_str());

	if (!file.is_open())
	{
		LL_INFOS(LOG_INV) << "unable to load inventory from: " << filename << LL_ENDL;
		return false;
	}

	is_cache_obsolete = true; // Obsolete until proven current

	std::string line;
	LLPointer<LLSDParser> parser = new LLSDNotationParser();
	while (std::getline(file, line)) 
	{
		LLSD s_item;
		std::istringstream iss(line);
		if (parser->parse(iss, s_item, line.length()) == LLSDParser::PARSE_FAILURE)
		{
			LL_WARNS(LOG_INV)<< "Parsing inventory cache failed" << LL_ENDL;
			break;
		}

		if (s_item.has("inv_cache_version"))
		{
			S32 version = s_item["inv_cache_version"].asInteger();
			if (version == sCurrentInvCacheVersion)
			{
				// Cache is up to date
				is_cache_obsolete = false;
				continue;
			}
			else
			{
				LL_WARNS(LOG_INV)<< "Inventory cache is out of date" << LL_ENDL;
				break;
			}
		}
		else if (s_item.has("cat_id"))
		{
			if (is_cache_obsolete)
				break;

			LLPointer<LLViewerInventoryCategory> inv_cat = new LLViewerInventoryCategory(LLUUID::null);
			if(inv_cat->importLLSD(s_item))
			{
				categories.push_back(inv_cat);
			}
		}
		else if (s_item.has("item_id"))
		{
			if (is_cache_obsolete)
				break;

			LLPointer<LLViewerInventoryItem> inv_item = new LLViewerInventoryItem;
			if( inv_item->fromLLSD(s_item) )
			{
				if(inv_item->getUUID().isNull())
				{
					LL_WARNS(LOG_INV) << "Ignoring inventory with null item id: "
						<< inv_item->getName() << LL_ENDL;
				}
				else
				{
					if (inv_item->getType() == LLAssetType::AT_UNKNOWN)
					{
						cats_to_update.insert(inv_item->getParentUUID());
					}
					else
					{
						items.push_back(inv_item);
					}
				}
			}	
		}
	}

	file.close();

	return !is_cache_obsolete;	
}

// static
bool LLInventoryModel::saveToFile(const std::string& filename,
	const cat_array_t& categories,
	const item_array_t& items)
{
	if (filename.empty())
	{
		LL_ERRS(LOG_INV) << "Filename is Null!" << LL_ENDL;
		return false;
	}

	LL_INFOS(LOG_INV) << "saving inventory to: (" << filename << ")" << LL_ENDL;

    try
    {
        llofstream fileXML(filename.c_str());
        if (!fileXML.is_open())
        {
            LL_WARNS(LOG_INV) << "Failed to open file. Unable to save inventory to: " << filename << LL_ENDL;
            return false;
        }

        LLSD cache_ver;
        cache_ver["inv_cache_version"] = sCurrentInvCacheVersion;

        if (fileXML.fail())
        {
            LL_WARNS(LOG_INV) << "Failed to write cache version to file. Unable to save inventory to: " << filename << LL_ENDL;
            return false;
        }

        fileXML << LLSDOStreamer<LLSDNotationFormatter>(cache_ver) << std::endl;

        S32 count = categories.size();
        S32 cat_count = 0;
        S32 i;
        for (i = 0; i < count; ++i)
        {
            LLViewerInventoryCategory* cat = categories[i];
            if (cat->getVersion() != LLViewerInventoryCategory::VERSION_UNKNOWN)
            {
                fileXML << LLSDOStreamer<LLSDNotationFormatter>(cat->exportLLSD()) << std::endl;
                cat_count++;
            }

            if (fileXML.fail())
            {
                LL_WARNS(LOG_INV) << "Failed to write a folder to file. Unable to save inventory to: " << filename << LL_ENDL;
                return false;
            }
        }

        S32 it_count = items.size();
        for (i = 0; i < it_count; ++i)
        {
            fileXML << LLSDOStreamer<LLSDNotationFormatter>(items[i]->asLLSD()) << std::endl;

            if (fileXML.fail())
            {
                LL_WARNS(LOG_INV) << "Failed to write an item to file. Unable to save inventory to: " << filename << LL_ENDL;
                return false;
            }
        }
        fileXML.flush();

        fileXML.close();

        LL_INFOS(LOG_INV) << "Inventory saved: " << cat_count << " categories, " << it_count << " items." << LL_ENDL;
    }
    catch (...)
    {
        LOG_UNHANDLED_EXCEPTION("");
        LL_INFOS(LOG_INV) << "Failed to save inventory to: (" << filename << ")" << LL_ENDL;
        return false;
    }

    return true;
}

// message handling functionality
// static
void LLInventoryModel::registerCallbacks(LLMessageSystem* msg)
{
	//msg->setHandlerFuncFast(_PREHASH_InventoryUpdate,
	//					processInventoryUpdate,
	//					NULL);
	//msg->setHandlerFuncFast(_PREHASH_UseCachedInventory,
	//					processUseCachedInventory,
	//					NULL);
	msg->setHandlerFuncFast(_PREHASH_UpdateCreateInventoryItem,
						processUpdateCreateInventoryItem,
						NULL);
	msg->setHandlerFuncFast(_PREHASH_RemoveInventoryItem,
						processRemoveInventoryItem,
						NULL);
	msg->setHandlerFuncFast(_PREHASH_RemoveInventoryFolder,
						processRemoveInventoryFolder,
						NULL);
	msg->setHandlerFuncFast(_PREHASH_RemoveInventoryObjects,
							processRemoveInventoryObjects,
							NULL);	
	msg->setHandlerFuncFast(_PREHASH_SaveAssetIntoInventory,
						processSaveAssetIntoInventory,
						NULL);
	msg->setHandlerFuncFast(_PREHASH_BulkUpdateInventory,
							processBulkUpdateInventory,
							NULL);
	msg->setHandlerFunc("MoveInventoryItem", processMoveInventoryItem);

	// <FS:Ansariel> [UDP-Msg]
	msg->setHandlerFunc("InventoryDescendents", processInventoryDescendents);
	msg->setHandlerFunc("FetchInventoryReply", processFetchInventoryReply);
	// </FS:Ansariel> [UDP-Msg]
}


// 	static
void LLInventoryModel::processUpdateCreateInventoryItem(LLMessageSystem* msg, void**)
{
	// do accounting and highlight new items if they arrive
	if (gInventory.messageUpdateCore(msg, true, LLInventoryObserver::UPDATE_CREATE))
	{
		U32 callback_id;
		LLUUID item_id;
		msg->getUUIDFast(_PREHASH_InventoryData, _PREHASH_ItemID, item_id);
		msg->getU32Fast(_PREHASH_InventoryData, _PREHASH_CallbackID, callback_id);

		gInventoryCallbacks.fire(callback_id, item_id);

        // todo: instead of unpacking message fully,
        // grab only an item_id, then fetch
        LLInventoryModelBackgroundFetch::instance().scheduleItemFetch(item_id, true);
	}

}

bool LLInventoryModel::messageUpdateCore(LLMessageSystem* msg, bool account, U32 mask)
{
	//make sure our added inventory observer is active
	start_new_inventory_observer();

	LLUUID agent_id;
	msg->getUUIDFast(_PREHASH_AgentData, _PREHASH_AgentID, agent_id);
	if(agent_id != gAgent.getID())
	{
		LL_WARNS(LOG_INV) << "Got a inventory update for the wrong agent: " << agent_id
						  << LL_ENDL;
		return false;
	}
	item_array_t items;
	update_map_t update;
	S32 count = msg->getNumberOfBlocksFast(_PREHASH_InventoryData);
	// Does this loop ever execute more than once?
	for(S32 i = 0; i < count; ++i)
	{
		LLPointer<LLViewerInventoryItem> titem = new LLViewerInventoryItem;
		titem->unpackMessage(msg, _PREHASH_InventoryData, i);
		LL_DEBUGS(LOG_INV) << "LLInventoryModel::messageUpdateCore() item id: "
						   << titem->getUUID() << LL_ENDL;
		items.push_back(titem);
		// examine update for changes.
		LLViewerInventoryItem* itemp = gInventory.getItem(titem->getUUID());
		if(itemp)
		{
			if(titem->getParentUUID() == itemp->getParentUUID())
			{
				update[titem->getParentUUID()];
			}
			else
			{
				++update[titem->getParentUUID()];
				--update[itemp->getParentUUID()];
			}
		}
		else
		{
			++update[titem->getParentUUID()];
		}
	}
	if(account)
	{
		gInventory.accountForUpdate(update);
	}

	if (account)
	{
		mask |= LLInventoryObserver::CREATE;
	}
	//as above, this loop never seems to loop more than once per call
	for (item_array_t::iterator it = items.begin(); it != items.end(); ++it)
	{
		gInventory.updateItem(*it, mask);
	}
	gInventory.notifyObservers();
	gViewerWindow->getWindow()->decBusyCount();

	return true;
}

// 	static
void LLInventoryModel::removeInventoryItem(LLUUID agent_id, LLMessageSystem* msg, const char* msg_label)
{
	LLUUID item_id;
	S32 count = msg->getNumberOfBlocksFast(msg_label);
	LL_DEBUGS(LOG_INV) << "Message has " << count << " item blocks" << LL_ENDL;
	uuid_vec_t item_ids;
	update_map_t update;
	for(S32 i = 0; i < count; ++i)
	{
		msg->getUUIDFast(msg_label, _PREHASH_ItemID, item_id, i);
		LL_DEBUGS(LOG_INV) << "Checking for item-to-be-removed " << item_id << LL_ENDL;
		LLViewerInventoryItem* itemp = gInventory.getItem(item_id);
		if(itemp)
		{
			LL_DEBUGS(LOG_INV) << "Item will be removed " << item_id << LL_ENDL;
			// we only bother with the delete and account if we found
			// the item - this is usually a back-up for permissions,
			// so frequently the item will already be gone.
			--update[itemp->getParentUUID()];
			item_ids.push_back(item_id);
		}
	}
	gInventory.accountForUpdate(update);
	for(uuid_vec_t::iterator it = item_ids.begin(); it != item_ids.end(); ++it)
	{
		LL_DEBUGS(LOG_INV) << "Calling deleteObject " << *it << LL_ENDL;
		gInventory.deleteObject(*it);
	}
}

// 	static
void LLInventoryModel::processRemoveInventoryItem(LLMessageSystem* msg, void**)
{
	LL_DEBUGS(LOG_INV) << "LLInventoryModel::processRemoveInventoryItem()" << LL_ENDL;
	LLUUID agent_id, item_id;
	msg->getUUIDFast(_PREHASH_AgentData, _PREHASH_AgentID, agent_id);
	if(agent_id != gAgent.getID())
	{
		LL_WARNS(LOG_INV) << "Got a RemoveInventoryItem for the wrong agent."
						  << LL_ENDL;
		return;
	}
	LLInventoryModel::removeInventoryItem(agent_id, msg, _PREHASH_InventoryData);
	gInventory.notifyObservers();
}

// 	static
void LLInventoryModel::removeInventoryFolder(LLUUID agent_id,
											 LLMessageSystem* msg)
{
	LLUUID folder_id;
	uuid_vec_t folder_ids;
	update_map_t update;
	S32 count = msg->getNumberOfBlocksFast(_PREHASH_FolderData);
	for(S32 i = 0; i < count; ++i)
	{
		msg->getUUIDFast(_PREHASH_FolderData, _PREHASH_FolderID, folder_id, i);
		LLViewerInventoryCategory* folderp = gInventory.getCategory(folder_id);
		if(folderp)
		{
			--update[folderp->getParentUUID()];
			folder_ids.push_back(folder_id);
		}
	}
	gInventory.accountForUpdate(update);
	for(uuid_vec_t::iterator it = folder_ids.begin(); it != folder_ids.end(); ++it)
	{
		gInventory.deleteObject(*it);
	}
}

// 	static
void LLInventoryModel::processRemoveInventoryFolder(LLMessageSystem* msg,
													void**)
{
	LL_DEBUGS() << "LLInventoryModel::processRemoveInventoryFolder()" << LL_ENDL;
	LLUUID agent_id, session_id;
	msg->getUUIDFast(_PREHASH_AgentData, _PREHASH_AgentID, agent_id);
	msg->getUUIDFast(_PREHASH_AgentData, _PREHASH_SessionID, session_id);
	if(agent_id != gAgent.getID())
	{
		LL_WARNS() << "Got a RemoveInventoryFolder for the wrong agent."
		<< LL_ENDL;
		return;
	}
	LLInventoryModel::removeInventoryFolder( agent_id, msg );
	gInventory.notifyObservers();
}

// 	static
void LLInventoryModel::processRemoveInventoryObjects(LLMessageSystem* msg,
													void**)
{
	LL_DEBUGS() << "LLInventoryModel::processRemoveInventoryObjects()" << LL_ENDL;
	LLUUID agent_id, session_id;
	msg->getUUIDFast(_PREHASH_AgentData, _PREHASH_AgentID, agent_id);
	msg->getUUIDFast(_PREHASH_AgentData, _PREHASH_SessionID, session_id);
	if(agent_id != gAgent.getID())
	{
		LL_WARNS() << "Got a RemoveInventoryObjects for the wrong agent."
		<< LL_ENDL;
		return;
	}
	LLInventoryModel::removeInventoryFolder( agent_id, msg );
	LLInventoryModel::removeInventoryItem( agent_id, msg, _PREHASH_ItemData );
	gInventory.notifyObservers();
}

// 	static
void LLInventoryModel::processSaveAssetIntoInventory(LLMessageSystem* msg,
													 void**)
{
	LLUUID agent_id;
	msg->getUUIDFast(_PREHASH_AgentData, _PREHASH_AgentID, agent_id);
	if(agent_id != gAgent.getID())
	{
		LL_WARNS() << "Got a SaveAssetIntoInventory message for the wrong agent."
				<< LL_ENDL;
		return;
	}

	LLUUID item_id;
	msg->getUUIDFast(_PREHASH_InventoryData, _PREHASH_ItemID, item_id);

	// The viewer ignores the asset id because this message is only
	// used for attachments/objects, so the asset id is not used in
	// the viewer anyway.
	LL_DEBUGS() << "LLInventoryModel::processSaveAssetIntoInventory itemID="
		<< item_id << LL_ENDL;
	LLViewerInventoryItem* item = gInventory.getItem( item_id );
	if( item )
	{
		LLCategoryUpdate up(item->getParentUUID(), 0);
		gInventory.accountForUpdate(up);
		gInventory.addChangedMask( LLInventoryObserver::INTERNAL, item_id);
		gInventory.notifyObservers();
	}
	else
	{
		LL_INFOS() << "LLInventoryModel::processSaveAssetIntoInventory item"
			" not found: " << item_id << LL_ENDL;
	}

// [RLVa:KB] - Checked: 2010-03-05 (RLVa-1.2.0a) | Added: RLVa-0.2.0e
	if (rlv_handler_t::isEnabled())
	{
		RlvAttachmentLockWatchdog::instance().onSavedAssetIntoInventory(item_id);
	}
// [/RLVa:KB]

	if(gViewerWindow)
	{
		gViewerWindow->getWindow()->decBusyCount();
	}
}

// static
void LLInventoryModel::processBulkUpdateInventory(LLMessageSystem* msg, void**)
{
	LLUUID agent_id;
	msg->getUUIDFast(_PREHASH_AgentData, _PREHASH_AgentID, agent_id);
	if(agent_id != gAgent.getID())
	{
		LL_WARNS() << "Got a BulkUpdateInventory for the wrong agent." << LL_ENDL;
		return;
	}
	LLUUID tid;
	msg->getUUIDFast(_PREHASH_AgentData, _PREHASH_TransactionID, tid);
#ifndef LL_RELEASE_FOR_DOWNLOAD
	LL_DEBUGS("Inventory") << "Bulk inventory: " << tid << LL_ENDL;
#endif

	update_map_t update;
	cat_array_t folders;
	S32 count;
	S32 i;
	count = msg->getNumberOfBlocksFast(_PREHASH_FolderData);
	for(i = 0; i < count; ++i)
	{
		LLPointer<LLViewerInventoryCategory> tfolder = new LLViewerInventoryCategory(gAgent.getID());
		tfolder->unpackMessage(msg, _PREHASH_FolderData, i);
		LL_DEBUGS("Inventory") << "unpacked folder '" << tfolder->getName() << "' ("
							   << tfolder->getUUID() << ") in " << tfolder->getParentUUID()
							   << LL_ENDL;
        
        // If the folder is a listing or a version folder, all we need to do is update the SLM data
        int depth_folder = depth_nesting_in_marketplace(tfolder->getUUID());
        if ((depth_folder == 1) || (depth_folder == 2))
        {
            // Trigger an SLM listing update
            LLUUID listing_uuid = (depth_folder == 1 ? tfolder->getUUID() : tfolder->getParentUUID());
            S32 listing_id = LLMarketplaceData::instance().getListingID(listing_uuid);
            LLMarketplaceData::instance().getListing(listing_id);
            // In that case, there is no item to update so no callback -> we skip the rest of the update
        }
		else if(tfolder->getUUID().notNull())
		{
			folders.push_back(tfolder);
			LLViewerInventoryCategory* folderp = gInventory.getCategory(tfolder->getUUID());
			if(folderp)
			{
                if (folderp->getVersion() != LLViewerInventoryCategory::VERSION_UNKNOWN)
                {
                    if (tfolder->getParentUUID() == folderp->getParentUUID())
                    {
// [RLVa:KB] - Checked: 2010-04-18 (RLVa-1.2.0e) | Added: RLVa-1.2.0e
                        // NOTE-RLVa: not sure if this is a hack or a bug-fix :o
                        //      -> if we rename the folder on the first BulkUpdateInventory message subsequent messages will still contain
                        //         the old folder name and gInventory.updateCategory() below will "undo" the folder name change but on the
                        //         viewer-side *only* so the folder name actually becomes out of sync with what's on the inventory server
                        //      -> so instead we keep the name of the existing folder and only do it for #RLV/~ in case this causes issues
                        //      -> a better solution would be to only do the rename *after* the transaction completes but there doesn't seem
                        //         to be any way to accomplish that either *sighs*
                        if ( (rlv_handler_t::isEnabled()) && (!folderp->getName().empty()) && (tfolder->getName() != folderp->getName()) &&
                            ((tfolder->getName().find(RLV_PUTINV_PREFIX) == 0)) )
                        {
                            tfolder->rename(folderp->getName());
                        }
// [/RLVa:KB]
                        update[tfolder->getParentUUID()];
                    }
                    else
                    {
                        ++update[tfolder->getParentUUID()];
                        --update[folderp->getParentUUID()];
                    }
                }
                else
                {
                    folderp->fetch();
                }
			}
			else
			{
				// we could not find the folder, so it is probably
				// new. However, we only want to attempt accounting
				// for the parent if we can find the parent.
				folderp = gInventory.getCategory(tfolder->getParentUUID());
				if(folderp)
				{
                    if (folderp->getVersion() != LLViewerInventoryCategory::VERSION_UNKNOWN)
                    {
                        ++update[tfolder->getParentUUID()];
                    }
                    else
                    {
                        folderp->fetch();
                    }
				}
			}
		}
	}


	count = msg->getNumberOfBlocksFast(_PREHASH_ItemData);
	uuid_vec_t wearable_ids;
	item_array_t items;
	std::list<InventoryCallbackInfo> cblist;
	for(i = 0; i < count; ++i)
	{
		LLPointer<LLViewerInventoryItem> titem = new LLViewerInventoryItem;
		titem->unpackMessage(msg, _PREHASH_ItemData, i);
		LL_DEBUGS("Inventory") << "unpacked item '" << titem->getName() << "' in "
							   << titem->getParentUUID() << LL_ENDL;
		U32 callback_id;
		msg->getU32Fast(_PREHASH_ItemData, _PREHASH_CallbackID, callback_id);
		if(titem->getUUID().notNull() ) // && callback_id.notNull() )
		{
			items.push_back(titem);
			cblist.push_back(InventoryCallbackInfo(callback_id, titem->getUUID()));
			if (titem->getInventoryType() == LLInventoryType::IT_WEARABLE)
			{
				wearable_ids.push_back(titem->getUUID());
			}
			// examine update for changes.
			LLViewerInventoryItem* itemp = gInventory.getItem(titem->getUUID());
			if(itemp)
			{
				if(titem->getParentUUID() == itemp->getParentUUID())
				{
					update[titem->getParentUUID()];
				}
				else
				{
					++update[titem->getParentUUID()];
					--update[itemp->getParentUUID()];
				}
			}
			else
			{
				LLViewerInventoryCategory* folderp = gInventory.getCategory(titem->getParentUUID());
				if(folderp)
				{
                    if (folderp->getVersion() != LLViewerInventoryCategory::VERSION_UNKNOWN)
                    {
                        ++update[titem->getParentUUID()];
                    }
                    else
                    {
                        folderp->fetch();
                    }
				}
			}
		}
		else
		{
			cblist.push_back(InventoryCallbackInfo(callback_id, LLUUID::null));
		}
	}
	gInventory.accountForUpdate(update);

	for (cat_array_t::iterator cit = folders.begin(); cit != folders.end(); ++cit)
	{
		gInventory.updateCategory(*cit);

        // Temporary workaround: just fetch the item using AIS to get missing fields.
        // If this works fine we might want to extract ids only from the message
        // then use AIS as a primary fetcher
        LLInventoryModelBackgroundFetch::instance().scheduleFolderFetch((*cit)->getUUID(), true /*force, since it has changes*/);
	}
	for (item_array_t::iterator iit = items.begin(); iit != items.end(); ++iit)
	{
		gInventory.updateItem(*iit);

        // Temporary workaround: just fetch the item using AIS to get missing fields.
        // If this works fine we might want to extract ids only from the message
        // then use AIS as a primary fetcher
        LLInventoryModelBackgroundFetch::instance().scheduleItemFetch((*iit)->getUUID(), true);
	}
// [SL:KB] - Patch: UI-Notifications | Checked: Catznip-6.5
	gInventory.notifyObservers(tid);
// [/SL:KB]
//	gInventory.notifyObservers();

	// The incoming inventory could span more than one BulkInventoryUpdate packet,
	// so record the transaction ID for this purchase, then wear all clothing
	// that comes in as part of that transaction ID.  JC
	if (LLInventoryState::sWearNewClothing)
	{
		LLInventoryState::sWearNewClothingTransactionID = tid;
		LLInventoryState::sWearNewClothing = FALSE;
	}

	if (tid.notNull() && tid == LLInventoryState::sWearNewClothingTransactionID)
	{
		count = wearable_ids.size();
		for (i = 0; i < count; ++i)
		{
			LLViewerInventoryItem* wearable_item;
			wearable_item = gInventory.getItem(wearable_ids[i]);
			LLAppearanceMgr::instance().wearItemOnAvatar(wearable_item->getUUID(), true, true);
		}
	}

	std::list<InventoryCallbackInfo>::iterator inv_it;
	for (inv_it = cblist.begin(); inv_it != cblist.end(); ++inv_it)
	{
		InventoryCallbackInfo cbinfo = (*inv_it);
		gInventoryCallbacks.fire(cbinfo.mCallback, cbinfo.mInvID);
	}
}

// static
void LLInventoryModel::processMoveInventoryItem(LLMessageSystem* msg, void**)
{
	LL_DEBUGS() << "LLInventoryModel::processMoveInventoryItem()" << LL_ENDL;
	LLUUID agent_id;
	msg->getUUIDFast(_PREHASH_AgentData, _PREHASH_AgentID, agent_id);
	if(agent_id != gAgent.getID())
	{
		LL_WARNS() << "Got a MoveInventoryItem message for the wrong agent."
				<< LL_ENDL;
		return;
	}

	LLUUID item_id;
	LLUUID folder_id;
	std::string new_name;
	bool anything_changed = false;
	S32 count = msg->getNumberOfBlocksFast(_PREHASH_InventoryData);
	for(S32 i = 0; i < count; ++i)
	{
		msg->getUUIDFast(_PREHASH_InventoryData, _PREHASH_ItemID, item_id, i);
		LLViewerInventoryItem* item = gInventory.getItem(item_id);
		if(item)
		{
			LLPointer<LLViewerInventoryItem> new_item = new LLViewerInventoryItem(item);
			msg->getUUIDFast(_PREHASH_InventoryData, _PREHASH_FolderID, folder_id, i);
			msg->getString("InventoryData", "NewName", new_name, i);

			LL_DEBUGS() << "moving item " << item_id << " to folder "
					 << folder_id << LL_ENDL;
			update_list_t update;
			LLCategoryUpdate old_folder(item->getParentUUID(), -1);
			update.push_back(old_folder);
			LLCategoryUpdate new_folder(folder_id, 1);
			update.push_back(new_folder);
			gInventory.accountForUpdate(update);

			new_item->setParent(folder_id);
			if (new_name.length() > 0)
			{
				new_item->rename(new_name);
			}
			gInventory.updateItem(new_item);
			anything_changed = true;
		}
		else
		{
			LL_INFOS() << "LLInventoryModel::processMoveInventoryItem item not found: " << item_id << LL_ENDL;
		}
	}
	if(anything_changed)
	{
		gInventory.notifyObservers();
	}
}

//----------------------------------------------------------------------------
// Trash: LLFolderType::FT_TRASH, "ConfirmEmptyTrash"
// Lost&Found: LLFolderType::FT_LOST_AND_FOUND, "ConfirmEmptyLostAndFound"

bool LLInventoryModel::callbackEmptyFolderType(const LLSD& notification, const LLSD& response, LLFolderType::EType preferred_type)
{
	S32 option = LLNotificationsUtil::getSelectedOption(notification, response);
	if (option == 0) // YES
	{
		const LLUUID folder_id = findCategoryUUIDForType(preferred_type);
		purge_descendents_of(folder_id, NULL);
	}
	return false;
}

void LLInventoryModel::emptyFolderType(const std::string notification, LLFolderType::EType preferred_type)
{
	// <FS:Ansariel> FIRE-21247 Make it possible to disable trash-emptying warning
	//if (!notification.empty())
	if (!notification.empty() && (notification != "ConfirmEmptyTrash" || !gSavedSettings.getBOOL("FSDontNagWhenPurging")))
	// </FS:Ansariel>
	{
		LLSD args;
		if(LLFolderType::FT_TRASH == preferred_type)
		{
			LLInventoryModel::cat_array_t cats;
			LLInventoryModel::item_array_t items;
			const LLUUID trash_id = findCategoryUUIDForType(preferred_type);
			gInventory.collectDescendents(trash_id, cats, items, LLInventoryModel::INCLUDE_TRASH); //All descendants
			S32 item_count = items.size() + cats.size();
			args["COUNT"] = item_count;
		}
		LLNotificationsUtil::add(notification, args, LLSD(),
										boost::bind(&LLInventoryModel::callbackEmptyFolderType, this, _1, _2, preferred_type));
	}
	else
	{
		const LLUUID folder_id = findCategoryUUIDForType(preferred_type);
		purge_descendents_of(folder_id, NULL);
	}
}

//----------------------------------------------------------------------------

void LLInventoryModel::removeItem(const LLUUID& item_id)
{
	LLViewerInventoryItem* item = getItem(item_id);
	if (! item)
	{
		LL_WARNS("Inventory") << "couldn't find inventory item " << item_id << LL_ENDL;
	}
	else
	{
		const LLUUID new_parent = findCategoryUUIDForType(LLFolderType::FT_TRASH);
		if (new_parent.notNull())
		{
			LL_INFOS("Inventory") << "Moving to Trash (" << new_parent << "):" << LL_ENDL;
			changeItemParent(item, new_parent, TRUE);
		}
	}
}

void LLInventoryModel::removeCategory(const LLUUID& category_id)
{
	if (! get_is_category_removable(this, category_id))
	{
		return;
	}

	// Look for any gestures and deactivate them
	LLInventoryModel::cat_array_t	descendent_categories;
	LLInventoryModel::item_array_t	descendent_items;
	collectDescendents(category_id, descendent_categories, descendent_items, FALSE);

	for (LLInventoryModel::item_array_t::const_iterator iter = descendent_items.begin();
		 iter != descendent_items.end();
		 ++iter)
	{
		const LLViewerInventoryItem* item = (*iter);
		const LLUUID& item_id = item->getUUID();
		if (item->getType() == LLAssetType::AT_GESTURE
			&& LLGestureMgr::instance().isGestureActive(item_id))
		{
			LLGestureMgr::instance().deactivateGesture(item_id);
		}
	}

	LLViewerInventoryCategory* cat = getCategory(category_id);
	if (cat)
	{
		const LLUUID trash_id = findCategoryUUIDForType(LLFolderType::FT_TRASH);
		if (trash_id.notNull())
		{
			changeCategoryParent(cat, trash_id, TRUE);
		}
	}

	checkTrashOverflow();
}

void LLInventoryModel::removeObject(const LLUUID& object_id)
{
	if(object_id.isNull())
	{
		return;
	}

	LLInventoryObject* obj = getObject(object_id);
	if (dynamic_cast<LLViewerInventoryItem*>(obj))
	{
		removeItem(object_id);
	}
	else if (dynamic_cast<LLViewerInventoryCategory*>(obj))
	{
		removeCategory(object_id);
	}
	else if (obj)
	{
		LL_WARNS("Inventory") << "object ID " << object_id
							  << " is an object of unrecognized class "
							  << typeid(*obj).name() << LL_ENDL;
	}
	else
	{
		LL_WARNS("Inventory") << "object ID " << object_id << " not found" << LL_ENDL;
	}
}

bool callback_preview_trash_folder(const LLSD& notification, const LLSD& response)
{
	S32 option = LLNotificationsUtil::getSelectedOption(notification, response);
	if (option == 0) // YES
	{
		LLFloaterPreviewTrash::show();
	}
	return false;
}

void  LLInventoryModel::checkTrashOverflow()
{
	static LLCachedControl<U32> trash_max_capacity(gSavedSettings, "InventoryTrashMaxCapacity");

	// Collect all descendants including those in subfolders.
	//
	// Note: Do we really need content of subfolders?
	// This was made to prevent download of trash folder timeouting
	// viewer and sub-folders are supposed to download independently.
	LLInventoryModel::cat_array_t cats;
	LLInventoryModel::item_array_t items;
	const LLUUID trash_id = findCategoryUUIDForType(LLFolderType::FT_TRASH);
	gInventory.collectDescendents(trash_id, cats, items, LLInventoryModel::INCLUDE_TRASH);
	S32 item_count = items.size() + cats.size();

	if (item_count >= trash_max_capacity)
	{
		if (LLFloaterPreviewTrash::isVisible())
		{
			// bring to front
			LLFloaterPreviewTrash::show();
		}
		else
		{
			LLNotificationsUtil::add("TrashIsFull", LLSD(), LLSD(),
				boost::bind(callback_preview_trash_folder, _1, _2));
		}
	}
}

const LLUUID &LLInventoryModel::getRootFolderID() const
{
	return mRootFolderID;
}

void LLInventoryModel::setRootFolderID(const LLUUID& val)
{
	mRootFolderID = val;

	// <FS:Ansariel> FIRE-29342: Lock folder option
	mProtectedCategoriesChangedCallbackConnection = gSavedPerAccountSettings.getControl("FSProtectedFolders")->getCommitSignal()->connect(boost::bind(&LLInventoryModel::onProtectedCategoriesChanged, this, _2));
	onProtectedCategoriesChanged(gSavedPerAccountSettings.getLLSD("FSProtectedFolders"));
	// </FS:Ansariel>
}

const LLUUID &LLInventoryModel::getLibraryRootFolderID() const
{
	return mLibraryRootFolderID;
}

void LLInventoryModel::setLibraryRootFolderID(const LLUUID& val)
{
	mLibraryRootFolderID = val;
}

const LLUUID &LLInventoryModel::getLibraryOwnerID() const
{
	return mLibraryOwnerID;
}

void LLInventoryModel::setLibraryOwnerID(const LLUUID& val)
{
	mLibraryOwnerID = val;
}

// static
BOOL LLInventoryModel::getIsFirstTimeInViewer2()
{
	// Do not call this before parentchild map is built.
	if (!gInventory.mIsAgentInvUsable)
	{
		LL_WARNS() << "Parent Child Map not yet built; guessing as first time in viewer2." << LL_ENDL;
		return TRUE;
	}

	return sFirstTimeInViewer2;
}

LLInventoryModel::item_array_t::iterator LLInventoryModel::findItemIterByUUID(LLInventoryModel::item_array_t& items, const LLUUID& id)
{
	LLInventoryModel::item_array_t::iterator curr_item = items.begin();

	while (curr_item != items.end())
	{
		if ((*curr_item)->getUUID() == id)
		{
			break;
		}
		++curr_item;
	}

	return curr_item;
}

// static
// * @param[in, out] items - vector with items to be updated. It should be sorted in a right way
// * before calling this method.
// * @param src_item_id - LLUUID of inventory item to be moved in new position
// * @param dest_item_id - LLUUID of inventory item before (or after) which source item should 
// * be placed.
// * @param insert_before - bool indicating if src_item_id should be placed before or after 
// * dest_item_id. Default is true.
void LLInventoryModel::updateItemsOrder(LLInventoryModel::item_array_t& items, const LLUUID& src_item_id, const LLUUID& dest_item_id, bool insert_before)
{
	LLInventoryModel::item_array_t::iterator it_src = findItemIterByUUID(items, src_item_id);
	LLInventoryModel::item_array_t::iterator it_dest = findItemIterByUUID(items, dest_item_id);

	// If one of the passed UUID is not in the item list, bail out
	if ((it_src == items.end()) || (it_dest == items.end())) 
		return;

	// Erase the source element from the list, keep a copy before erasing.
	LLViewerInventoryItem* src_item = *it_src;
	items.erase(it_src);
	
	// Note: Target iterator is not valid anymore because the container was changed, so update it.
	it_dest = findItemIterByUUID(items, dest_item_id);
	
	// Go to the next element if one wishes to insert after the dest element
	if (!insert_before)
	{
		++it_dest;
	}
	
	// Reinsert the source item in the right place
	if (it_dest != items.end())
	{
		items.insert(it_dest, src_item);
	}
	else 
	{
		// Append to the list if it_dest reached the end
		items.push_back(src_item);
	}
}

// See also LLInventorySort where landmarks in the Favorites folder are sorted.

// <FS:TT> ReplaceWornItemsOnly
// Collect all wearables, objects and gestures in the subtree, then wear them, 
// replacing only relevant layers and attachment points
void LLInventoryModel::wearWearablesOnAvatar(const LLUUID& category_id)
{
	LLInventoryModel::cat_array_t cat_array;

	mItemArray.clear();
	LLFindWearables is_wearable;
	gInventory.collectDescendentsIf(category_id,
									cat_array,
									mItemArray,
									LLInventoryModel::EXCLUDE_TRASH,
									is_wearable);

	//LL_INFOS() << "ReplaceWornItemsOnly wearable_count" << wearable_count << LL_ENDL;
	S32 aTypes[LLWearableType::WT_COUNT] = {0};

	for (item_array_t::iterator it = mItemArray.begin(); it != mItemArray.end(); ++it)
	{
		LLViewerInventoryItem* item = *it;
		S32 iType = (S32)item->getWearableType();

		if (item->isWearableType() 
			&& iType != LLWearableType::WT_INVALID 
			&& iType != LLWearableType::WT_NONE 
			&& !get_is_item_worn(item->getUUID())
			)
		{
			aTypes[iType]++;
			if (aTypes[iType] == 1) //first occurence of type, remove first
			{
				U32 count = gAgentWearables.getWearableCount((LLWearableType::EType)iType);
				//LL_INFOS() << "Type: " << iType << " count " << count << LL_ENDL;

				for (U32 j = 0; j < count; ++j) //remove all
				{
					//take the first one from the list, since the list is diminishing.
					LLViewerWearable* wearable = gAgentWearables.getViewerWearable((LLWearableType::EType)iType,0);
					//if the item is from our folder - don't remove it
					if ( mItemArray.end() == std::find( mItemArray.begin(), mItemArray.end(), (LLViewerInventoryItem*)wearable ) )
					{
						LLAppearanceMgr::instance().removeItemFromAvatar(wearable->getItemID());
					}
					//LL_INFOS() << "Removing wearable name: " << wearable->getName() << LL_ENDL;
				}

				//now add the first item (replace just in case)
				LLAppearanceMgr::instance().wearItemOnAvatar(item->getUUID(), true, true);
				//LL_INFOS() << " Wearing item: " << item->getName() << " with replace=true" << LL_ENDL;
			}
			else // just add - unless it's body
			{
				if (iType != LLWearableType::WT_SHAPE &&
					iType != LLWearableType::WT_SKIN &&
					iType != LLWearableType::WT_HAIR &&
					iType != LLWearableType::WT_EYES)
				{
					LLAppearanceMgr::instance().wearItemOnAvatar(item->getUUID(), true, false);
				}
			}
		}
	}
}

void LLInventoryModel::wearAttachmentsOnAvatar(const LLUUID& category_id)
{
	// Find all the wearables that are in the category's subtree.
	LL_INFOS() << "ReplaceWornItemsOnly find all attachments" << LL_ENDL;

	cat_array_t obj_cat_array;
	mObjArray.clear();
	mAttPoints.clear();

	LLIsType is_object( LLAssetType::AT_OBJECT );
	gInventory.collectDescendentsIf(category_id,
									obj_cat_array,
									mObjArray,
									LLInventoryModel::EXCLUDE_TRASH,
									is_object);

	for (item_array_t::iterator it = mObjArray.begin(); it != mObjArray.end(); ++it)
	{
		LLViewerInventoryItem* obj_item = *it;

		if (!get_is_item_worn(obj_item->getUUID()))
		{
			// first add all items without removing old ones
			LLViewerInventoryItem* item_to_wear = gInventory.getItem(obj_item->getUUID());
			rez_attachment(item_to_wear, NULL, false);
		}
	}
}

void LLInventoryModel::wearGesturesOnAvatar(const LLUUID& category_id)
{
	// Find all gestures in this folder
	cat_array_t gest_cat_array;
	item_array_t gest_item_array;
	LLIsType is_gesture( LLAssetType::AT_GESTURE );
	gInventory.collectDescendentsIf(category_id,
									gest_cat_array,
									gest_item_array,
									LLInventoryModel::EXCLUDE_TRASH,
									is_gesture);

	for (item_array_t::iterator it = gest_item_array.begin(); it != gest_item_array.end(); ++it)
	{
		LLViewerInventoryItem* gest_item = *it;

		if (!get_is_item_worn(gest_item->getUUID()))
		{
			LLGestureMgr::instance().activateGesture( gest_item->getLinkedUUID() );
			gInventory.updateItem( gest_item );
			gInventory.notifyObservers();
		}
	}
}

void LLInventoryModel::wearAttachmentsOnAvatarCheckRemove(LLViewerObject *object, const LLViewerJointAttachment *attachment)
{
	//check if the object is in the current list.
	LLUUID objID = object->getAttachmentItemID();
	bool isObjectInList = false;

	for (item_array_t::iterator it = mObjArray.begin(); it != mObjArray.end(); ++it)
	{
		if (objID == (*it)->getUUID())
		{
			isObjectInList = true;
			break;
		}
	}

	//all attachment points
	if (isObjectInList && attachment != NULL)
	{
		std::string attName = attachment->getName();
		std::vector<std::string>::iterator itrFound = std::find( mAttPoints.begin(), mAttPoints.end(), attName );

		// we have not encountered this attach point yet
		if (mAttPoints.end() == itrFound)
		{
			mAttPoints.insert(mAttPoints.end(), attName);
			S32 numCnt = attachment->getNumObjects();

			//check if there are other things on same point already
			if (numCnt > 1)
			{
				uuid_vec_t items_to_detach;

				for (LLViewerJointAttachment::attachedobjs_vec_t::const_iterator iter = attachment->mAttachedObjects.begin();
					 iter != attachment->mAttachedObjects.end();
					 ++iter)
				{
					LLViewerObject* attached_object = (*iter);
					LLUUID att_id = attached_object->getAttachmentItemID();

					//if any of those things aren't in our list - remove them
					bool isFound = false;
					for (item_array_t::iterator it = mObjArray.begin(); it != mObjArray.end(); ++it)
					{
						LLViewerInventoryItem* fold_item = *it;
						if (att_id == fold_item->getUUID())
						{
							isFound = true;
							break;
						}
					}

					if (!isFound && att_id != FSLSLBridge::instance().getAttachedID())
					{
						items_to_detach.push_back(att_id);
					}
				}

				if (!items_to_detach.empty())
				{
					LLAppearanceMgr::instance().removeItemsFromAvatar(items_to_detach);
				}
			}
		}
	}
}

void LLInventoryModel::wearItemsOnAvatar(LLInventoryCategory* category)
{
	if (!category)
	{
		return;
	}

	LL_INFOS() << "ReplaceWornItemsOnly wear_inventory_category_on_avatar( " << category->getName() << " )" << LL_ENDL;

	LLUUID category_id = category->getUUID();

	wearAttachmentsOnAvatar(category_id);
	wearWearablesOnAvatar(category_id);
	wearGesturesOnAvatar(category_id);
}
// </FS:TT>

// <FS:Ansariel> FIRE-29342: Protect folder option
void LLInventoryModel::onProtectedCategoriesChanged(const LLSD& newvalue)
{
	mProtectedCategories.clear();

	for (LLSD::array_const_iterator it = newvalue.beginArray(); it != newvalue.endArray(); ++it)
	{
		mProtectedCategories.insert(*it);
	}
}
// </FS:Ansariel>

class LLViewerInventoryItemSort
{
public:
	bool operator()(const LLPointer<LLViewerInventoryItem>& a, const LLPointer<LLViewerInventoryItem>& b)
	{
		return a->getSortField() < b->getSortField();
	}
};

//----------------------------------------------------------------------------

// *NOTE: DEBUG functionality
void LLInventoryModel::dumpInventory() const
{
	LL_INFOS() << "\nBegin Inventory Dump\n**********************:" << LL_ENDL;
	LL_INFOS() << "mCategory[] contains " << mCategoryMap.size() << " items." << LL_ENDL;
	for(cat_map_t::const_iterator cit = mCategoryMap.begin(); cit != mCategoryMap.end(); ++cit)
	{
		const LLViewerInventoryCategory* cat = cit->second;
		if(cat)
		{
			LL_INFOS() << "  " <<  cat->getUUID() << " '" << cat->getName() << "' "
					<< cat->getVersion() << " " << cat->getDescendentCount()
					<< LL_ENDL;
		}
		else
		{
			LL_INFOS() << "  NULL!" << LL_ENDL;
		}
	}	
	LL_INFOS() << "mItemMap[] contains " << mItemMap.size() << " items." << LL_ENDL;
	for(item_map_t::const_iterator iit = mItemMap.begin(); iit != mItemMap.end(); ++iit)
	{
		const LLViewerInventoryItem* item = iit->second;
		if(item)
		{
			LL_INFOS() << "  " << item->getUUID() << " "
					<< item->getName() << LL_ENDL;
		}
		else
		{
			LL_INFOS() << "  NULL!" << LL_ENDL;
		}
	}
	LL_INFOS() << "\n**********************\nEnd Inventory Dump" << LL_ENDL;
}

// Do various integrity checks on model, logging issues found and
// returning an overall good/bad flag. 
LLPointer<LLInventoryValidationInfo> LLInventoryModel::validate() const
{
	LLPointer<LLInventoryValidationInfo> validation_info = new LLInventoryValidationInfo;
	S32 fatal_errs = 0;
	S32 warning_count= 0;
    S32 loop_count = 0;
    S32 orphaned_count = 0;

	if (getRootFolderID().isNull())
	{
		LL_WARNS("Inventory") << "Fatal inventory corruption: no root folder id" << LL_ENDL;
		validation_info->mFatalNoRootFolder = true;
        fatal_errs++;
	}
	if (getLibraryRootFolderID().isNull())
	{
        // Probably shouldn't be a fatality, inventory can function without a library 
		// <FS:Beq>  FIRE-31634 [OPENSIM] Better inventory validation logging
		// LL_WARNS("Inventory") << "Fatal inventory corruption: no library root folder id" << LL_ENDL;
		std::ostringstream out;
		out << "No library root folder id";
		LL_WARNS("Inventory") << "Fatal inventory corruption: " << out.str() << LL_ENDL;
		validation_info->mLog << out.str() << std::endl;
		// </FS:Beq>
		validation_info->mFatalNoLibraryRootFolder = true;
        fatal_errs++;
	}

	if (mCategoryMap.size() + 1 != mParentChildCategoryTree.size())
	{
		// ParentChild should be one larger because of the special entry for null uuid.
		LL_INFOS("Inventory") << "unexpected sizes: cat map size " << mCategoryMap.size()
							  << " parent/child " << mParentChildCategoryTree.size() << LL_ENDL;

		validation_info->mWarnings["category_map_size"]++;
		warning_count++;
	}
	S32 cat_lock = 0;
	S32 item_lock = 0;
	S32 desc_unknown_count = 0;
	S32 version_unknown_count = 0;

	typedef std::map<LLFolderType::EType, S32> ft_count_map;
	ft_count_map ft_counts_under_root;
	ft_count_map ft_counts_elsewhere;
	
	// Loop over all categories and check.
	for(cat_map_t::const_iterator cit = mCategoryMap.begin(); cit != mCategoryMap.end(); ++cit)
	{
		const LLUUID& cat_id = cit->first;
		const LLViewerInventoryCategory *cat = cit->second;
		if (!cat)
		{
			LL_WARNS("Inventory") << "null cat" << LL_ENDL;
			validation_info->mWarnings["null_cat"]++;
			warning_count++;
			continue;
		}
		LLUUID topmost_ancestor_id;
		// Will leave as null uuid on failure
        EAncestorResult res = getObjectTopmostAncestor(cat_id, topmost_ancestor_id);
        switch (res)
        {
        case ANCESTOR_MISSING:
            orphaned_count++;
            break;
        case ANCESTOR_LOOP:
            loop_count++;
            break;
        case ANCESTOR_OK:
            break;
        default:
            LL_WARNS("Inventory") << "Unknown ancestor error for " << cat_id << LL_ENDL;
			validation_info->mWarnings["unknown_ancestor_status"]++;
            warning_count++;
            break;
        }

		if (cat_id != cat->getUUID())
		{
			LL_WARNS("Inventory") << "cat id/index mismatch " << cat_id << " " << cat->getUUID() << LL_ENDL;
			validation_info->mWarnings["cat_id_index_mismatch"]++;
			warning_count++;
		}

		if (cat->getParentUUID().isNull())
		{
			if (cat_id != getRootFolderID() && cat_id != getLibraryRootFolderID())
			{
				LL_WARNS("Inventory") << "cat " << cat_id << " has no parent, but is not root ("
									  << getRootFolderID() << ") or library root ("
									  << getLibraryRootFolderID() << ")" << LL_ENDL;
				validation_info->mWarnings["null_parent"]++;
				warning_count++;
			}
		}
		// <FS:Beq> FIRE-31674 Suitcase contents do not need checking. 
		#ifdef OPENSIM
		if (isInSuitcase(cat))
		{
			LL_DEBUGS("Inventory") << "cat " << cat->getName() << " skipped because it is a child of Suitcase" << LL_ENDL;
			continue;
		}
		#endif
		// </FS:Beq>
		cat_array_t* cats;
		item_array_t* items;
		getDirectDescendentsOf(cat_id,cats,items);
		if (!cats || !items)
		{
			LL_WARNS("Inventory") << "invalid direct descendents for " << cat_id << LL_ENDL;
			validation_info->mWarnings["direct_descendents"]++;
			warning_count++;
			continue;
		}
		if (cat->getDescendentCount() == LLViewerInventoryCategory::DESCENDENT_COUNT_UNKNOWN)
		{
			desc_unknown_count++;
		}
		else if (cats->size() + items->size() != cat->getDescendentCount())
		{
			// In the case of library this is not unexpected, since
			// different user accounts may be getting the library
			// contents from different inventory hosts.
			if (topmost_ancestor_id.isNull() || topmost_ancestor_id != getLibraryRootFolderID())
			{
				LL_WARNS("Inventory") << "invalid desc count for " << cat_id << " [" << getFullPath(cat) << "]"
									  << " cached " << cat->getDescendentCount()
									  << " expected " << cats->size() << "+" << items->size()
									  << "=" << cats->size() +items->size() << LL_ENDL;
				validation_info->mWarnings["invalid_descendent_count"]++;
				warning_count++;
			}
		}
		if (cat->getVersion() == LLViewerInventoryCategory::VERSION_UNKNOWN)
		{
			version_unknown_count++;
		}
		auto cat_lock_it = mCategoryLock.find(cat_id);
		if (cat_lock_it != mCategoryLock.end() && cat_lock_it->second)
		{
			cat_lock++;
		}
		auto item_lock_it = mItemLock.find(cat_id);
		if (item_lock_it != mItemLock.end() && item_lock_it->second)
		{
			item_lock++;
		}
		for (S32 i = 0; i<items->size(); i++)
		{
			LLViewerInventoryItem *item = items->at(i);

			if (!item)
			{
				LL_WARNS("Inventory") << "null item at index " << i << " for cat " << cat_id << LL_ENDL;
				validation_info->mWarnings["null_item_at_index"]++;
				warning_count++;
				continue;
			}

			const LLUUID& item_id = item->getUUID();
			
			if (item->getParentUUID() != cat_id)
			{
				LL_WARNS("Inventory") << "wrong parent for " << item_id << " found "
									  << item->getParentUUID() << " expected " << cat_id
									  << LL_ENDL;
				validation_info->mWarnings["wrong_parent_for_item"]++;
				warning_count++;
			}


			// Entries in items and mItemMap should correspond.
			item_map_t::const_iterator it = mItemMap.find(item_id);
			if (it == mItemMap.end())
			{
				LL_WARNS("Inventory") << "item " << item_id << " found as child of "
									  << cat_id << " but not in top level mItemMap" << LL_ENDL;
				validation_info->mWarnings["item_not_in_top_map"]++;
				warning_count++;
			}
			else
			{
				LLViewerInventoryItem *top_item = it->second;
				if (top_item != item)
				{
					LL_WARNS("Inventory") << "item mismatch, item_id " << item_id
										  << " top level entry is different, uuid " << top_item->getUUID() << LL_ENDL;
				}
			}

			// Topmost ancestor should be root or library.
			LLUUID topmost_ancestor_id;
            EAncestorResult found = getObjectTopmostAncestor(item_id, topmost_ancestor_id);
			if (found != ANCESTOR_OK)
			{
				LL_WARNS("Inventory") << "unable to find topmost ancestor for " << item_id << LL_ENDL;
				validation_info->mWarnings["topmost_ancestor_not_found"]++;
				warning_count++;
			}
			else
			{
				if (topmost_ancestor_id != getRootFolderID() &&
					topmost_ancestor_id != getLibraryRootFolderID())
				{
					LL_WARNS("Inventory") << "unrecognized top level ancestor for " << item_id
										  << " got " << topmost_ancestor_id
										  << " expected " << getRootFolderID()
										  << " or " << getLibraryRootFolderID() << LL_ENDL;
					validation_info->mWarnings["topmost_ancestor_not_recognized"]++;
					warning_count++;
				}
			}
		}

		// Does this category appear as a child of its supposed parent?
		const LLUUID& parent_id = cat->getParentUUID();
		if (!parent_id.isNull())
		{
			cat_array_t* cats;
			item_array_t* items;
			getDirectDescendentsOf(parent_id,cats,items);
			if (!cats)
			{
				LL_WARNS("Inventory") << "cat " << cat_id << " name [" << cat->getName()
									  << "] orphaned - no child cat array for alleged parent " << parent_id << LL_ENDL;
                orphaned_count++;
			}
			else
			{
				bool found = false;
				for (S32 i = 0; i<cats->size(); i++)
				{
					LLViewerInventoryCategory *kid_cat = cats->at(i);
					if (kid_cat == cat)
					{
						found = true;
						break;
					}
				}
				if (!found)
				{
					LL_WARNS("Inventory") << "cat " << cat_id << " name [" << cat->getName()
										  << "] orphaned - not found in child cat array of alleged parent " << parent_id << LL_ENDL;
                    orphaned_count++;
				}
			}
		}

		// Update count of preferred types
		LLFolderType::EType folder_type = cat->getPreferredType();
		bool cat_is_in_library = false;
		LLUUID topmost_id;
		if (getObjectTopmostAncestor(cat->getUUID(),topmost_id) == ANCESTOR_OK && topmost_id == getLibraryRootFolderID())
		{
			cat_is_in_library = true;
		}
		if (!cat_is_in_library)
		{
			// <FS:Beq> FIRE-31674 [OPENSIM] don't count things underneath suitcase
			#ifdef OPENSIM			
			if ( isInSuitcase(cat) )
			{
					LL_DEBUGS("Inventory") << "Under suitcase cat: " << getFullPath(cat) << " folder_type " << folder_type << LL_ENDL;
			}
			else
			#endif
			// </FS:Beq>
			if (getRootFolderID().notNull() && (cat->getUUID()==getRootFolderID() || cat->getParentUUID()==getRootFolderID()))
			{
				ft_counts_under_root[folder_type]++;
				if (folder_type != LLFolderType::FT_NONE)
				{
					LL_DEBUGS("Inventory") << "Under root cat: " << getFullPath(cat) << " folder_type " << folder_type << LL_ENDL;
				}
			}
			else
			{
				ft_counts_elsewhere[folder_type]++;
				if (folder_type != LLFolderType::FT_NONE)
				{
					LL_DEBUGS("Inventory") << "Elsewhere cat: " << getFullPath(cat) << " folder_type " << folder_type << LL_ENDL;
				}
			}
		}
	}

	// Loop over all items and check
	for(item_map_t::const_iterator iit = mItemMap.begin(); iit != mItemMap.end(); ++iit)
	{
		const LLUUID& item_id = iit->first;
		LLViewerInventoryItem *item = iit->second;
		if (item->getUUID() != item_id)
		{
			LL_WARNS("Inventory") << "item_id " << item_id << " does not match " << item->getUUID() << LL_ENDL;
			validation_info->mWarnings["item_id_mismatch"]++;
			warning_count++;
		}

		const LLUUID& parent_id = item->getParentUUID();
		if (parent_id.isNull())
		{
			LL_WARNS("Inventory") << "item " << item_id << " name [" << item->getName() << "] has null parent id!" << LL_ENDL;
            orphaned_count++;
		}
		else
		{
			cat_array_t* cats;
			item_array_t* items;
			getDirectDescendentsOf(parent_id,cats,items);
			if (!items)
			{
				LL_WARNS("Inventory") << "item " << item_id << " name [" << item->getName()
									  << "] orphaned - alleged parent has no child items list " << parent_id << LL_ENDL;
                orphaned_count++;
			}
			else
			{
				bool found = false;
				for (S32 i=0; i<items->size(); ++i)
				{
					if (items->at(i) == item) 
					{
						found = true;
						break;
					}
				}
				if (!found)
				{
					LL_WARNS("Inventory") << "item " << item_id << " name [" << item->getName()
										  << "] orphaned - not found as child of alleged parent " << parent_id << LL_ENDL;
                    orphaned_count++;
				}
			}
				
		}

		// Link checking
		if (item->getIsLinkType())
		{
			const LLUUID& link_id = item->getUUID();
			const LLUUID& target_id = item->getLinkedUUID();
			LLViewerInventoryItem *target_item = getItem(target_id);
			LLViewerInventoryCategory *target_cat = getCategory(target_id);
			// Linked-to UUID should have back reference to this link.
			if (!hasBacklinkInfo(link_id, target_id))
			{
				LL_WARNS("Inventory") << "link " << item->getUUID() << " type " << item->getActualType()
									  << " missing backlink info at target_id " << target_id
									  << LL_ENDL;
                orphaned_count++;
			}
			// Links should have referents.
			if (item->getActualType() == LLAssetType::AT_LINK && !target_item)
			{
				LL_WARNS("Inventory") << "broken item link " << item->getName() << " id " << item->getUUID() << LL_ENDL;
                orphaned_count++;
			}
			else if (item->getActualType() == LLAssetType::AT_LINK_FOLDER && !target_cat)
			{
				LL_WARNS("Inventory") << "broken folder link " << item->getName() << " id " << item->getUUID() << LL_ENDL;
                orphaned_count++;
			}
			if (target_item && target_item->getIsLinkType())
			{
				LL_WARNS("Inventory") << "link " << item->getName() << " references a link item "
									  << target_item->getName() << " " << target_item->getUUID() << LL_ENDL;
			}

			// Links should not have backlinks.
			std::pair<backlink_mmap_t::const_iterator, backlink_mmap_t::const_iterator> range = mBacklinkMMap.equal_range(link_id);
			if (range.first != range.second)
			{
				LL_WARNS("Inventory") << "Link item " << item->getName() << " has backlinks!" << LL_ENDL;
			}
		}
		else
		{
			// Check the backlinks of a non-link item.
			const LLUUID& target_id = item->getUUID();
			std::pair<backlink_mmap_t::const_iterator, backlink_mmap_t::const_iterator> range = mBacklinkMMap.equal_range(target_id);
			for (backlink_mmap_t::const_iterator it = range.first; it != range.second; ++it)
			{
				const LLUUID& link_id = it->second;
				LLViewerInventoryItem *link_item = getItem(link_id);
				if (!link_item || !link_item->getIsLinkType())
				{
					LL_WARNS("Inventory") << "invalid backlink from target " << item->getName() << " to " << link_id << LL_ENDL;
				}
			}
		}
	}

	// Check system folders
	for (auto fit=ft_counts_under_root.begin(); fit != ft_counts_under_root.end(); ++fit)
	{
		LL_DEBUGS("Inventory") << "Folder type " << fit->first << " count " << fit->second << " under root" << LL_ENDL;
	}
	for (auto fit=ft_counts_elsewhere.begin(); fit != ft_counts_elsewhere.end(); ++fit)
	{
		LL_DEBUGS("Inventory") << "Folder type " << fit->first << " count " << fit->second << " elsewhere" << LL_ENDL;
	}

	static LLCachedControl<bool> fake_system_folder_issues(gSavedSettings, "QAModeFakeSystemFolderIssues", false);
	static std::default_random_engine e{};
    static std::uniform_int_distribution<> distrib(0, 1);
	for (S32 ft=LLFolderType::FT_TEXTURE; ft<LLFolderType::FT_COUNT; ft++)
	{
		LLFolderType::EType folder_type = static_cast<LLFolderType::EType>(ft);
		if (LLFolderType::lookup(folder_type)==LLFolderType::badLookup())
		{
			continue;
		}
		// <FS:Ansariel> Ignore suitcase as it is optional and has no way to verify if it is expected or not on the current grid.
		if (folder_type == LLFolderType::FT_MY_SUITCASE)
		{
			continue;
		}
		// </FS:Ansariel>
		bool is_automatic = LLFolderType::lookupIsAutomaticType(folder_type);
		bool is_singleton = LLFolderType::lookupIsSingletonType(folder_type);
		S32 count_under_root = ft_counts_under_root[folder_type];
		S32 count_elsewhere = ft_counts_elsewhere[folder_type];
		if (fake_system_folder_issues)
		{
			// Force all counts to be either 0 or 2, thus flagged as an error.
			count_under_root = 2*distrib(e); 
			count_elsewhere = 2*distrib(e);
			validation_info->mFatalQADebugMode = true;
		}
		if (is_singleton)
		{
			if (count_under_root==0)
			{
				LL_WARNS("Inventory") << "Expected system folder type " << LLFolderType::lookup(folder_type) << "(" << ft << ") was not found under root" << LL_ENDL; // <FS:Beq/> //<FS:Beq>  FIRE-31634 [OPENSIM] better logging for inventory issues
				// Need to create, if allowed.
				if (is_automatic)
				{

					// <FS:Beq>  FIRE-31634 [OPENSIM] Better inventory validation logging
					// LL_WARNS("Inventory") << "Fatal inventory corruption: cannot create system folder of type " << LLFolderType::lookup(folder_type) << "(" << ft << ")" << LL_ENDL;
					std::ostringstream out;
					out << "Cannot create system folder of type " << LLFolderType::lookup(folder_type) << "(" << ft << ")";
					LL_WARNS("Inventory") << "Fatal inventory corruption: " << out.str() << LL_ENDL;
					validation_info->mLog << out.str() << std::endl;
					// </FS:Beq>

					validation_info->mMissingRequiredSystemFolders.insert(folder_type);
                    fatal_errs++;
				}
				else
				{
					// Can create, and will when needed.
					// (Not sure this is really a warning, but worth logging)
					validation_info->mWarnings["missing_system_folder_can_create"]++;
					warning_count++;
				}
			}
			else if (count_under_root > 1)
			{
				validation_info->mDuplicateRequiredSystemFolders.insert(folder_type);
                if (!is_automatic && folder_type != LLFolderType::FT_SETTINGS)
                {
					// <FS:Beq>  FIRE-31634 [OPENSIM] Better inventory validation logging
					// LL_WARNS("Inventory") << "Fatal inventory corruption: system folder type has excess copies under root, type " << LLFolderType::lookup(folder_type) << "(" << ft << ") count " << count_under_root << LL_ENDL; 
					std::ostringstream out;
					out << "System folder type has excess copies under root, type " << LLFolderType::lookup(folder_type) << "(" << ft << ") count " << count_under_root;
					LL_WARNS("Inventory") << "Fatal inventory corruption: " << out.str() << LL_ENDL;
					validation_info->mLog << out.str() << std::endl;
					// </FS:Beq>

                    // It is a fatal problem or can lead to fatal problems for COF,
                    // outfits, trash and other non-automatic folders.
					validation_info->mFatalSystemDuplicate++;
                    fatal_errs++;
                    // <FS:Beq>  FIRE-31634 [OPENSIM] Better inventory validation logging
                    //LL_WARNS("Inventory") << "Fatal inventory corruption: system folder type has excess copies under root, type " << ft << " count " << count_under_root << LL_ENDL;
                }
                else
                {
					LL_WARNS("Inventory") << "Non-Fatal inventory corruption: system folder type has excess copies under root, type " << LLFolderType::lookup(folder_type) << "(" << ft << ") count " << count_under_root << LL_ENDL; // <FS:Beq/>  FIRE-31634 [OPENSIM] Better inventory validation logging
                    // For automatic folders it's not a fatal issue and shouldn't
                    // break inventory or other functionality further
                    // Exception: FT_SETTINGS is not automatic, but only deserves a warning.
					validation_info->mWarnings["non_fatal_system_duplicate_under_root"]++;
                    warning_count++;
                    // <FS:Beq>  FIRE-31634 [OPENSIM] Better inventory validation logging
                    //LL_WARNS("Inventory") << "System folder type has excess copies under root, type " << ft << " count " << count_under_root << LL_ENDL;
                }
			}
			if (count_elsewhere > 0)
			{
				LL_WARNS("Inventory") << "Found " << count_elsewhere << " extra folders of type " << LLFolderType::lookup(folder_type) << "(" << ft << ") outside of root" << LL_ENDL; //<FS:Beq/>  FIRE-31634 [OPENSIM] Better inventory validation
				validation_info->mWarnings["non_fatal_system_duplicate_elsewhere"]++;
				warning_count++;
			}
		}
	}


	if (cat_lock > 0 || item_lock > 0)
	{
		LL_INFOS("Inventory") << "Found locks on some categories: sub-cat arrays "
				<< cat_lock << ", item arrays " << item_lock << LL_ENDL;
	}
	if (desc_unknown_count != 0)
	{
		LL_DEBUGS() << "Found " << desc_unknown_count << " cats with unknown descendent count" << LL_ENDL; 
	}
	if (version_unknown_count != 0)
	{
		LL_DEBUGS("Inventory") << "Found " << version_unknown_count << " cats with unknown version" << LL_ENDL;
	}

	// FIXME need to fail login and tell user to retry, contact support if problem persists.
	bool valid = (fatal_errs == 0);
	LL_INFOS("Inventory") << "Validate done, fatal errors: " << fatal_errs << ", warnings: " << warning_count << ", valid: " << valid << LL_ENDL;

	validation_info->mFatalErrorCount = fatal_errs;
	validation_info->mWarningCount = warning_count;
    validation_info->mLoopCount = loop_count;
    validation_info->mOrphanedCount = orphaned_count;

	return validation_info; 
}

// Provides a unix-style path from root, like "/My Inventory/Clothing/.../myshirt"
std::string LLInventoryModel::getFullPath(const LLInventoryObject *obj) const
{
	std::vector<std::string> path_elts;
	std::map<LLUUID,bool> visited;
	while (obj != NULL && !visited[obj->getUUID()])
	{
		path_elts.push_back(obj->getName());
		// avoid infinite loop in the unlikely event of a cycle
		visited[obj->getUUID()] = true;
		obj = getObject(obj->getParentUUID());
	}
	std::stringstream s;
	std::string delim("/");
	std::reverse(path_elts.begin(), path_elts.end());
	std::string result = "/" + boost::algorithm::join(path_elts, delim);
	return result;
}

// <FS:Ansariel> [UDP-Msg]
// static
void LLInventoryModel::processFetchInventoryReply(LLMessageSystem* msg, void**)
{
	// no accounting
	gInventory.messageUpdateCore(msg, false);
}

// static
void LLInventoryModel::processInventoryDescendents(LLMessageSystem* msg,void**)
{
	LLUUID agent_id;
	msg->getUUIDFast(_PREHASH_AgentData, _PREHASH_AgentID, agent_id);
	if(agent_id != gAgent.getID())
	{
		LL_WARNS() << "Got a UpdateInventoryItem for the wrong agent." << LL_ENDL;
		return;
	}
	LLUUID parent_id;
	msg->getUUID("AgentData", "FolderID", parent_id);
	LLUUID owner_id;
	msg->getUUID("AgentData", "OwnerID", owner_id);
	S32 version;
	msg->getS32("AgentData", "Version", version);
	S32 descendents;
	msg->getS32("AgentData", "Descendents", descendents);

	S32 i;
	S32 count = msg->getNumberOfBlocksFast(_PREHASH_FolderData);
	LLPointer<LLViewerInventoryCategory> tcategory = new LLViewerInventoryCategory(owner_id);
	for(i = 0; i < count; ++i)
	{
		tcategory->unpackMessage(msg, _PREHASH_FolderData, i);
		gInventory.updateCategory(tcategory);
	}

	count = msg->getNumberOfBlocksFast(_PREHASH_ItemData);
	LLPointer<LLViewerInventoryItem> titem = new LLViewerInventoryItem;
	for(i = 0; i < count; ++i)
	{
		titem->unpackMessage(msg, _PREHASH_ItemData, i);
		// If the item has already been added (e.g. from link prefetch), then it doesn't need to be re-added.
		if (gInventory.getItem(titem->getUUID()))
		{
			LL_DEBUGS("Inventory") << "Skipping prefetched item [ Name: " << titem->getName()
								   << " | Type: " << titem->getActualType() << " | ItemUUID: " << titem->getUUID() << " ] " << LL_ENDL;
			continue;
		}
		gInventory.updateItem(titem);
	}

	// set version and descendentcount according to message.
	LLViewerInventoryCategory* cat = gInventory.getCategory(parent_id);
	if(cat)
	{
		cat->setVersion(version);
		cat->setDescendentCount(descendents);
		// Get this UUID on the changed list so that whatever's listening for it
		// will get triggered.
		gInventory.addChangedMask(LLInventoryObserver::INTERNAL, cat->getUUID());
	}
	gInventory.notifyObservers();
}
// </FS:Ansariel> [UDP-Msg]

///----------------------------------------------------------------------------
/// Local function definitions
///----------------------------------------------------------------------------


#if 0
BOOL decompress_file(const char* src_filename, const char* dst_filename)
{
	BOOL rv = FALSE;
	gzFile src = NULL;
	U8* buffer = NULL;
	LLFILE* dst = NULL;
	S32 bytes = 0;
	const S32 DECOMPRESS_BUFFER_SIZE = 32000;

	// open the files
	src = gzopen(src_filename, "rb");
	if(!src) goto err_decompress;
	dst = LLFile::fopen(dst_filename, "wb");
	if(!dst) goto err_decompress;

	// decompress.
	buffer = new U8[DECOMPRESS_BUFFER_SIZE + 1];

	do
	{
		bytes = gzread(src, buffer, DECOMPRESS_BUFFER_SIZE);
		if (bytes < 0)
		{
			goto err_decompress;
		}

		fwrite(buffer, bytes, 1, dst);
	} while(gzeof(src) == 0);

	// success
	rv = TRUE;

 err_decompress:
	if(src != NULL) gzclose(src);
	if(buffer != NULL) delete[] buffer;
	if(dst != NULL) fclose(dst);
	return rv;
}
#endif


///----------------------------------------------------------------------------
/// Class LLInventoryModel::FetchItemHttpHandler
///----------------------------------------------------------------------------

LLInventoryModel::FetchItemHttpHandler::FetchItemHttpHandler(const LLSD & request_sd)
	: LLCore::HttpHandler(),
	  mRequestSD(request_sd)
{}

LLInventoryModel::FetchItemHttpHandler::~FetchItemHttpHandler()
{}

void LLInventoryModel::FetchItemHttpHandler::onCompleted(LLCore::HttpHandle handle,
														 LLCore::HttpResponse * response)
{
	do		// Single-pass do-while used for common exit handling
	{
		LLCore::HttpStatus status(response->getStatus());
		// status = LLCore::HttpStatus(404);				// Dev tool to force error handling
		if (! status)
		{
			processFailure(status, response);
			break;			// Goto common exit
		}

		LLCore::BufferArray * body(response->getBody());
		// body = NULL;									// Dev tool to force error handling
		if (! body || ! body->size())
		{
			LL_WARNS(LOG_INV) << "Missing data in inventory item query." << LL_ENDL;
			processFailure("HTTP response for inventory item query missing body", response);
			break;			// Goto common exit
		}

		// body->write(0, "Garbage Response", 16);		// Dev tool to force error handling
		LLSD body_llsd;
		if (! LLCoreHttpUtil::responseToLLSD(response, true, body_llsd))
		{
			// INFOS-level logging will occur on the parsed failure
			processFailure("HTTP response for inventory item query has malformed LLSD", response);
			break;			// Goto common exit
		}

		// Expect top-level structure to be a map
		// body_llsd = LLSD::emptyArray();				// Dev tool to force error handling
		if (! body_llsd.isMap())
		{
			processFailure("LLSD response for inventory item not a map", response);
			break;			// Goto common exit
		}

		// Check for 200-with-error failures
		//
		// Original Responder-based serivce model didn't check for these errors.
		// It may be more robust to ignore this condition.  With aggregated requests,
		// an error in one inventory item might take down the entire request.
		// So if this instead broke up the aggregated items into single requests,
		// maybe that would make progress.  Or perhaps there's structured information
		// that can tell us what went wrong.  Need to dig into this and firm up
		// the API.
		//
		// body_llsd["error"] = LLSD::emptyMap();		// Dev tool to force error handling
		// body_llsd["error"]["identifier"] = "Development";
		// body_llsd["error"]["message"] = "You left development code in the viewer";
		if (body_llsd.has("error"))
		{
			processFailure("Inventory application error (200-with-error)", response);
			break;			// Goto common exit
		}

		// Okay, process data if possible
		processData(body_llsd, response);
	}
	while (false);
}

void LLInventoryModel::FetchItemHttpHandler::processData(LLSD & content, LLCore::HttpResponse * response)
{
	start_new_inventory_observer();

#if 0
	LLUUID agent_id;
	agent_id = content["agent_id"].asUUID();
	if (agent_id != gAgent.getID())
	{
		LL_WARNS(LOG_INV) << "Got a inventory update for the wrong agent: " << agent_id
						  << LL_ENDL;
		return;
	}
#endif
	
	LLInventoryModel::item_array_t items;
	LLInventoryModel::update_map_t update;
	LLUUID folder_id;
	LLSD content_items(content["items"]);
	const S32 count(content_items.size());

	// Does this loop ever execute more than once?
	for (S32 i(0); i < count; ++i)
	{
		LLPointer<LLViewerInventoryItem> titem = new LLViewerInventoryItem;
		titem->unpackMessage(content_items[i]);
		
		LL_DEBUGS(LOG_INV) << "ItemHttpHandler::httpSuccess item id: "
						   << titem->getUUID() << LL_ENDL;
		items.push_back(titem);
		
		// examine update for changes.
		LLViewerInventoryItem * itemp(gInventory.getItem(titem->getUUID()));

		if (itemp)
		{
			if (titem->getParentUUID() == itemp->getParentUUID())
			{
				update[titem->getParentUUID()];
			}
			else
			{
				++update[titem->getParentUUID()];
				--update[itemp->getParentUUID()];
			}
		}
		else
		{
			++update[titem->getParentUUID()];
		}
		
		if (folder_id.isNull())
		{
			folder_id = titem->getParentUUID();
		}
	}

	// as above, this loop never seems to loop more than once per call
	for (LLInventoryModel::item_array_t::iterator it = items.begin(); it != items.end(); ++it)
	{
		gInventory.updateItem(*it);
	}
	gInventory.notifyObservers();
	gViewerWindow->getWindow()->decBusyCount();
}


void LLInventoryModel::FetchItemHttpHandler::processFailure(LLCore::HttpStatus status, LLCore::HttpResponse * response)
{
	const std::string & ct(response->getContentType());
	LL_WARNS(LOG_INV) << "Inventory item fetch failure\n"
					  << "[Status: " << status.toTerseString() << "]\n"
					  << "[Reason: " << status.toString() << "]\n"
					  << "[Content-type: " << ct << "]\n"
					  << "[Content (abridged): "
					  << LLCoreHttpUtil::responseToString(response) << "]" << LL_ENDL;
	gInventory.notifyObservers();
}

void LLInventoryModel::FetchItemHttpHandler::processFailure(const char * const reason, LLCore::HttpResponse * response)
{
	LL_WARNS(LOG_INV) << "Inventory item fetch failure\n"
					  << "[Status: internal error]\n"
					  << "[Reason: " << reason << "]\n"
					  << "[Content (abridged): "
					  << LLCoreHttpUtil::responseToString(response) << "]" << LL_ENDL;
	gInventory.notifyObservers();
}
<|MERGE_RESOLUTION|>--- conflicted
+++ resolved
@@ -746,7 +746,6 @@
 	items = get_ptr_in_map(mParentChildItemTree, cat_id);
 }
 
-<<<<<<< HEAD
 void LLInventoryModel::getDirectDescendentsOf(const LLUUID& cat_id, cat_array_t& categories, item_array_t& items, LLInventoryCollectFunctor& f) const
 {
     if (cat_array_t* categoriesp = get_ptr_in_map(mParentChildCategoryTree, cat_id))
@@ -772,10 +771,7 @@
     }
 }
 
-LLMD5 LLInventoryModel::hashDirectDescendentNames(const LLUUID& cat_id) const
-=======
 LLInventoryModel::digest_t LLInventoryModel::hashDirectDescendentNames(const LLUUID& cat_id) const
->>>>>>> 169847ad
 {
 	LLInventoryModel::cat_array_t* cat_array;
 	LLInventoryModel::item_array_t* item_array;
@@ -1081,11 +1077,7 @@
 										   inventory_func_type callback,
 										   const LLUUID& thumbnail_id)
 {
-<<<<<<< HEAD
-=======
 	LL_DEBUGS(LOG_INV) << "Create '" << pname << "' in '" << make_inventory_path(parent_id) << "'" << LL_ENDL;
-	LLUUID id;
->>>>>>> 169847ad
 	if (!isInventoryUsable())
 	{
 		LL_WARNS(LOG_INV) << "Inventory is not usable; can't create requested category of type "
@@ -1196,42 +1188,10 @@
         return;
 	}
 
-<<<<<<< HEAD
     if (callback)
     {
         callback(LLUUID::null); // Notify about failure
     }
-=======
-	// FIXME this UDP code path needs to be removed. Requires
-	// reworking many of the callers to use callbacks rather than
-	// assuming instant success.
-
-	// Add the category to the internal representation
-	LLPointer<LLViewerInventoryCategory> cat =
-		new LLViewerInventoryCategory(id, parent_id, preferred_type, name, gAgent.getID());
-	cat->setVersion(LLViewerInventoryCategory::VERSION_INITIAL - 1); // accountForUpdate() will icrease version by 1
-	cat->setDescendentCount(0);
-	LLCategoryUpdate update(cat->getParentUUID(), 1);
-	accountForUpdate(update);
-	updateCategory(cat);
-
-	LL_DEBUGS(LOG_INV) << "Creating category via UDP message CreateInventoryFolder, type " << preferred_type << LL_ENDL;
-
-	// Create the category on the server. We do this to prevent people
-	// from munging their protected folders.
-	LLMessageSystem* msg = gMessageSystem;
-	msg->newMessage("CreateInventoryFolder");
-	msg->nextBlock("AgentData");
-	msg->addUUID("AgentID", gAgent.getID());
-	msg->addUUID(_PREHASH_SessionID, gAgent.getSessionID());
-	msg->nextBlock("FolderData");
-	cat->packMessage(msg);
-	gAgent.sendReliableMessage();
-
-	LL_INFOS(LOG_INV) << "Created new category '" << make_inventory_path(id) << "'" << LL_ENDL;
-	// return the folder id of the newly created folder
-	return id;
->>>>>>> 169847ad
 }
 
 void LLInventoryModel::createNewCategoryCoro(std::string url, LLSD postData, inventory_func_type callback)
@@ -1926,7 +1886,6 @@
 		LL_INFOS(LOG_INV) << "Move item " << make_info(item)
 			<< " from " << make_inventory_info(item->getParentUUID())
 			<< " to " << make_inventory_info(new_parent_id) << LL_ENDL;
-
 
 		// <FS> Locked folder
 		if ((isObjectDescendentOf(item->getUUID(), AOEngine::instance().getAOFolder())
