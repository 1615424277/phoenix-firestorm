--- conflicted
+++ resolved
@@ -1551,8 +1551,6 @@
 		return mask;
 	}
 
-<<<<<<< HEAD
-=======
 	if (item->getType() == LLAssetType::AT_MESH ||
         item->getType() == LLAssetType::AT_GLTF ||
         item->getType() == LLAssetType::AT_GLTF_BIN)
@@ -1560,7 +1558,6 @@
 		return mask;
 	}
 
->>>>>>> 03c4458b
 	LLPointer<LLViewerInventoryItem> old_item = getItem(item->getUUID());
 	LLPointer<LLViewerInventoryItem> new_item;
 	if(old_item)
