--- conflicted
+++ resolved
@@ -1891,7 +1891,6 @@
 			<< " from " << make_inventory_info(item->getParentUUID())
 			<< " to " << make_inventory_info(new_parent_id) << LL_ENDL;
 
-<<<<<<< HEAD
 		// <FS> Locked folder
 		if ((isObjectDescendentOf(item->getUUID(), AOEngine::instance().getAOFolder())
 				&& gSavedPerAccountSettings.getBOOL("LockAOFolders")) ||
@@ -1905,8 +1904,6 @@
 		}
 		// </FS>
 
-=======
->>>>>>> 9bc190c8
 		LLInventoryModel::LLCategoryUpdate old_folder(item->getParentUUID(), -1);
 		accountForUpdate(old_folder);
 		LLInventoryModel::LLCategoryUpdate new_folder(new_parent_id, 1, false);
