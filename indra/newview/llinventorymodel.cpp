/** 
 * @file llinventorymodel.cpp
 * @brief Implementation of the inventory model used to track agent inventory.
 *
 * $LicenseInfo:firstyear=2002&license=viewerlgpl$
 * Second Life Viewer Source Code
 * Copyright (C) 2014, Linden Research, Inc.
 * 
 * This library is free software; you can redistribute it and/or
 * modify it under the terms of the GNU Lesser General Public
 * License as published by the Free Software Foundation;
 * version 2.1 of the License only.
 * 
 * This library is distributed in the hope that it will be useful,
 * but WITHOUT ANY WARRANTY; without even the implied warranty of
 * MERCHANTABILITY or FITNESS FOR A PARTICULAR PURPOSE.  See the GNU
 * Lesser General Public License for more details.
 * 
 * You should have received a copy of the GNU Lesser General Public
 * License along with this library; if not, write to the Free Software
 * Foundation, Inc., 51 Franklin Street, Fifth Floor, Boston, MA  02110-1301  USA
 * 
 * Linden Research, Inc., 945 Battery Street, San Francisco, CA  94111  USA
 * $/LicenseInfo$
 */

#include "llviewerprecompiledheaders.h"

#include <typeinfo>
#include <random>

#include "llinventorymodel.h"

#include "llaisapi.h"
#include "llagent.h"
#include "llagentwearables.h"
#include "llappearancemgr.h"
#include "llavatarnamecache.h"
#include "llclipboard.h"
#include "lldispatcher.h"
#include "llinventorypanel.h"
#include "llinventorybridge.h"
#include "llinventoryfunctions.h"
#include "llinventorymodelbackgroundfetch.h"
#include "llinventoryobserver.h"
#include "llinventorypanel.h"
#include "llfloaterpreviewtrash.h"
#include "llnotificationsutil.h"
#include "llmarketplacefunctions.h"
#include "llwindow.h"
#include "llviewercontrol.h"
#include "llviewernetwork.h"
#include "llpreview.h" 
#include "llviewergenericmessage.h"
#include "llviewermessage.h"
#include "llviewerfoldertype.h"
#include "llviewerwindow.h"
#include "llappviewer.h"
#include "llviewerregion.h"
#include "llcallbacklist.h"
#include "llvoavatarself.h"
#include "llgesturemgr.h"
#include "llsdserialize.h"
#include "llsdutil.h"
#include "bufferarray.h"
#include "bufferstream.h"
#include "llcorehttputil.h"
#include "hbxxh.h"
#include "llstartup.h"
// [RLVa:KB] - Checked: 2011-05-22 (RLVa-1.3.1a)
#include "rlvhandler.h"
#include "rlvlocks.h"
// [/RLVa:KB]
// <FS:TT> Patch: ReplaceWornItemsOnly
#include "llviewerobjectlist.h"
#include "llviewerobject.h"
#include "llgesturemgr.h"
// </FS:TT>

//#define DIFF_INVENTORY_FILES
#ifdef DIFF_INVENTORY_FILES
#include "process.h"
#endif

#include <algorithm>
#include <boost/algorithm/string/join.hpp>

#include "aoengine.h"
#include "fsfloaterwearablefavorites.h"
#include "fslslbridge.h"
#ifdef OPENSIM
#include "llviewernetwork.h"
#endif

// Increment this if the inventory contents change in a non-backwards-compatible way.
// For viewer 2, the addition of link items makes a pre-viewer-2 cache incorrect.
const S32 LLInventoryModel::sCurrentInvCacheVersion = 3;
bool LLInventoryModel::sFirstTimeInViewer2 = true;

S32 LLInventoryModel::sPendingSystemFolders = 0;

///----------------------------------------------------------------------------
/// Local function declarations, constants, enums, and typedefs
///----------------------------------------------------------------------------

//bool decompress_file(const char* src_filename, const char* dst_filename);
static const char PRODUCTION_CACHE_FORMAT_STRING[] = "%s.inv.llsd";
static const char GRID_CACHE_FORMAT_STRING[] = "%s.%s.inv.llsd";
static const char * const LOG_INV("Inventory");

struct InventoryIDPtrLess
{
	bool operator()(const LLViewerInventoryCategory* i1, const LLViewerInventoryCategory* i2) const
	{
		return (i1->getUUID() < i2->getUUID());
	}
};

class LLCanCache : public LLInventoryCollectFunctor 
{
public:
	LLCanCache(LLInventoryModel* model) : mModel(model) {}
	virtual ~LLCanCache() {}
	virtual bool operator()(LLInventoryCategory* cat, LLInventoryItem* item);
protected:
	LLInventoryModel* mModel;
	std::set<LLUUID> mCachedCatIDs;
};

bool LLCanCache::operator()(LLInventoryCategory* cat, LLInventoryItem* item)
{
	bool rv = false;
	if(item)
	{
		if(mCachedCatIDs.find(item->getParentUUID()) != mCachedCatIDs.end())
		{
			rv = true;
		}
	}
	else if(cat)
	{
		// HACK: downcast
		LLViewerInventoryCategory* c = (LLViewerInventoryCategory*)cat;
		if(c->getVersion() != LLViewerInventoryCategory::VERSION_UNKNOWN)
		{
			S32 descendents_server = c->getDescendentCount();
			S32 descendents_actual = c->getViewerDescendentCount();
			if(descendents_server == descendents_actual)
			{
				mCachedCatIDs.insert(c->getUUID());
				rv = true;
			}
		}
	}
	return rv;
}

struct InventoryCallbackInfo
{
    InventoryCallbackInfo(U32 callback, const LLUUID& inv_id) :
        mCallback(callback), mInvID(inv_id) {}
    U32 mCallback;
    LLUUID mInvID;
};

///----------------------------------------------------------------------------
/// Class LLDispatchClassifiedClickThrough
///----------------------------------------------------------------------------

class LLDispatchBulkUpdateInventory : public LLDispatchHandler
{
public:
    virtual bool operator()(
        const LLDispatcher* dispatcher,
        const std::string& key,
        const LLUUID& invoice,
        const sparam_t& strings)
    {
        LLSD message;

        // Expect single string parameter in the form of a notation serialized LLSD.
        sparam_t::const_iterator it = strings.begin();
        if (it != strings.end()) {
            const std::string& llsdRaw = *it++;
            std::istringstream llsdData(llsdRaw);
            if (!LLSDSerialize::deserialize(message, llsdData, llsdRaw.length()))
            {
                LL_WARNS() << "LLDispatchBulkUpdateInventory: Attempted to read parameter data into LLSD but failed:" << llsdRaw << LL_ENDL;
            }
        }

        LLInventoryModel::update_map_t update;
        LLInventoryModel::cat_array_t folders;
        LLInventoryModel::item_array_t items;
        std::list<InventoryCallbackInfo> cblist;
        uuid_vec_t wearable_ids;

        LLSD item_data = message["item_data"];
        if (item_data.isArray())
        {
            for (LLSD::array_iterator itd = item_data.beginArray(); itd != item_data.endArray(); ++itd)
            {
                const LLSD &item(*itd);

                // Agent id probably should be in the root of the message
                LLUUID agent_id = item["agent_id"].asUUID();
                if (agent_id != gAgent.getID())
                {
                    LL_WARNS() << "Got a BulkUpdateInventory for the wrong agent." << LL_ENDL;
                    return false;
                }

                LLPointer<LLViewerInventoryItem> titem = new LLViewerInventoryItem;
                titem->unpackMessage(item);
                LL_DEBUGS("Inventory") << "unpacked item '" << titem->getName() << "' in "
                    << titem->getParentUUID() << LL_ENDL;
                // callback id might be no longer supported
                U32 callback_id = item["callback_id"].asInteger();

                if (titem->getUUID().notNull())
                {
                    items.push_back(titem);
                    cblist.push_back(InventoryCallbackInfo(callback_id, titem->getUUID()));
                    if (titem->getInventoryType() == LLInventoryType::IT_WEARABLE)
                    {
                        wearable_ids.push_back(titem->getUUID());
                    }

                    // examine update for changes.
                    LLViewerInventoryItem* itemp = gInventory.getItem(titem->getUUID());
                    if (itemp)
                    {
                        if (titem->getParentUUID() == itemp->getParentUUID())
                        {
                            update[titem->getParentUUID()];
                        }
                        else
                        {
                            ++update[titem->getParentUUID()];
                            --update[itemp->getParentUUID()];
                        }
                    }
                    else
                    {
                        LLViewerInventoryCategory* folderp = gInventory.getCategory(titem->getParentUUID());
                        if (folderp)
                        {
                            ++update[titem->getParentUUID()];
                        }
                    }
                }
                else
                {
                    cblist.push_back(InventoryCallbackInfo(callback_id, LLUUID::null));
                }
            }
        }

        LLSD folder_data = message["folder_data"];
        if (folder_data.isArray())
        {
            for (LLSD::array_iterator itd = folder_data.beginArray(); itd != folder_data.endArray(); ++itd)
            {
                const LLSD &folder(*itd);

                LLPointer<LLViewerInventoryCategory> tfolder = new LLViewerInventoryCategory(gAgent.getID());
                tfolder->unpackMessage(folder);

                LL_DEBUGS("Inventory") << "unpacked folder '" << tfolder->getName() << "' ("
                        << tfolder->getUUID() << ") in " << tfolder->getParentUUID()
                        << LL_ENDL;

                // If the folder is a listing or a version folder, all we need to do is update the SLM data
                int depth_folder = depth_nesting_in_marketplace(tfolder->getUUID());
                if ((depth_folder == 1) || (depth_folder == 2))
                {
                    // Trigger an SLM listing update
                    LLUUID listing_uuid = (depth_folder == 1 ? tfolder->getUUID() : tfolder->getParentUUID());
                    S32 listing_id = LLMarketplaceData::instance().getListingID(listing_uuid);
                    LLMarketplaceData::instance().getListing(listing_id);
                    // In that case, there is no item to update so no callback -> we skip the rest of the update
                }
                else if (tfolder->getUUID().notNull())
                {
                    folders.push_back(tfolder);
                    LLViewerInventoryCategory* folderp = gInventory.getCategory(tfolder->getUUID());
                    if (folderp)
                    {
                        if (tfolder->getParentUUID() == folderp->getParentUUID())
                        {
                            update[tfolder->getParentUUID()];
                        }
                        else
                        {
                            ++update[tfolder->getParentUUID()];
                            --update[folderp->getParentUUID()];
                        }
                    }
                    else
                    {
                        // we could not find the folder, so it is probably
                        // new. However, we only want to attempt accounting
                        // for the parent if we can find the parent.
                        folderp = gInventory.getCategory(tfolder->getParentUUID());
                        if (folderp)
                        {
                            ++update[tfolder->getParentUUID()];
                        }
                    }
                }
            }
        }

        gInventory.accountForUpdate(update);

        for (LLInventoryModel::cat_array_t::iterator cit = folders.begin(); cit != folders.end(); ++cit)
        {
            gInventory.updateCategory(*cit);
        }
        for (LLInventoryModel::item_array_t::iterator iit = items.begin(); iit != items.end(); ++iit)
        {
            gInventory.updateItem(*iit);
        }
        gInventory.notifyObservers();

        /*
        Transaction id not included?

        // The incoming inventory could span more than one BulkInventoryUpdate packet,
        // so record the transaction ID for this purchase, then wear all clothing
        // that comes in as part of that transaction ID.  JC
        if (LLInventoryState::sWearNewClothing)
        {
            LLInventoryState::sWearNewClothingTransactionID = tid;
            LLInventoryState::sWearNewClothing = false;
        }

        if (tid.notNull() && tid == LLInventoryState::sWearNewClothingTransactionID)
        {
            count = wearable_ids.size();
            for (i = 0; i < count; ++i)
            {
                LLViewerInventoryItem* wearable_item;
                wearable_item = gInventory.getItem(wearable_ids[i]);
                LLAppearanceMgr::instance().wearItemOnAvatar(wearable_item->getUUID(), true, true);
            }
        }
        */

        if (LLInventoryState::sWearNewClothing && wearable_ids.size() > 0)
        {
            LLInventoryState::sWearNewClothing = false;

            size_t count = wearable_ids.size();
            for (S32 i = 0; i < count; ++i)
            {
                LLViewerInventoryItem* wearable_item;
                wearable_item = gInventory.getItem(wearable_ids[i]);
                LLAppearanceMgr::instance().wearItemOnAvatar(wearable_item->getUUID(), true, true);
            }
        }

        std::list<InventoryCallbackInfo>::iterator inv_it;
        for (inv_it = cblist.begin(); inv_it != cblist.end(); ++inv_it)
        {
            InventoryCallbackInfo cbinfo = (*inv_it);
            gInventoryCallbacks.fire(cbinfo.mCallback, cbinfo.mInvID);
        }
        return true;
    }
};
static LLDispatchBulkUpdateInventory sBulkUpdateInventory;

///----------------------------------------------------------------------------
/// Class LLInventoryValidationInfo
///----------------------------------------------------------------------------
LLInventoryValidationInfo::LLInventoryValidationInfo()
{
}

void LLInventoryValidationInfo::toOstream(std::ostream& os) const
{
	os << "mFatalErrorCount " << mFatalErrorCount
       << " mWarningCount " << mWarningCount
       << " mLoopCount " << mLoopCount
       << " mOrphanedCount " << mOrphanedCount;
}


std::ostream& operator<<(std::ostream& os, const LLInventoryValidationInfo& v)
{
	v.toOstream(os);
	return os;
}

void LLInventoryValidationInfo::asLLSD(LLSD& sd) const
{
	sd["fatal_error_count"] = mFatalErrorCount;
    sd["loop_count"] = mLoopCount;
    sd["orphaned_count"] = mOrphanedCount;
	sd["initialized"] = mInitialized;
	sd["missing_system_folders_count"] = LLSD::Integer(mMissingRequiredSystemFolders.size());
	sd["fatal_no_root_folder"] = mFatalNoRootFolder;
	sd["fatal_no_library_root_folder"] = mFatalNoLibraryRootFolder;
	sd["fatal_qa_debug_mode"] = mFatalQADebugMode;

	sd["warning_count"] = mWarningCount;
	if (mWarningCount>0)
	{
		sd["warnings"] = LLSD::emptyArray();
		for (auto const& it : mWarnings)
		{
			S32 val =LLSD::Integer(it.second);
			if (val>0)
			{
				sd["warnings"][it.first] = val;
			}
		}
	}
	if (mMissingRequiredSystemFolders.size()>0)
	{
		sd["missing_system_folders"] = LLSD::emptyArray();
		for(auto ft: mMissingRequiredSystemFolders)
		{
			sd["missing_system_folders"].append(LLFolderType::lookup(ft)); 
		}
	}
	sd["duplicate_system_folders_count"] = LLSD::Integer(mDuplicateRequiredSystemFolders.size());
	if (mDuplicateRequiredSystemFolders.size()>0)
	{
		sd["duplicate_system_folders"] = LLSD::emptyArray();
		for(auto ft: mDuplicateRequiredSystemFolders)
		{
			sd["duplicate_system_folders"].append(LLFolderType::lookup(ft));
		}
	}
	
}

///----------------------------------------------------------------------------
/// Class LLInventoryModel
///----------------------------------------------------------------------------

// global for the agent inventory.
LLInventoryModel gInventory;

// Default constructor
LLInventoryModel::LLInventoryModel()
:   // These are now ordered, keep them that way.
	mBacklinkMMap(),
	mIsAgentInvUsable(false),
	mRootFolderID(),
	mLibraryRootFolderID(),
	mLibraryOwnerID(),
	mCategoryMap(),
	mItemMap(),
	mParentChildCategoryTree(),
	mParentChildItemTree(),
	mLastItem(NULL),
	mIsNotifyObservers(false),
	mModifyMask(LLInventoryObserver::ALL),
	mChangedItemIDs(),
    mBulkFecthCallbackSlot(),
	mObservers(),
	mProtectedCategoriesChangedCallbackConnection(), // <FS:Ansariel> FIRE-29342: Protect folder option
	mHttpRequestFG(NULL),
	mHttpRequestBG(NULL),
	mHttpOptions(),
	mHttpHeaders(),
	mHttpPolicyClass(LLCore::HttpRequest::DEFAULT_POLICY_ID),
	mCategoryLock(),
	mItemLock(),
	mValidationInfo(new LLInventoryValidationInfo)
{}


// Destroys the object
LLInventoryModel::~LLInventoryModel()
{
	cleanupInventory();

	// <FS:Ansariel> FIRE-29342: Protect folder option
	if (mProtectedCategoriesChangedCallbackConnection.connected())
	{
		mProtectedCategoriesChangedCallbackConnection.disconnect();
	}
	// </FS:Ansariel>
}

void LLInventoryModel::cleanupInventory()
{
	empty();
	// Deleting one observer might erase others from the list, so always pop off the front
	while (!mObservers.empty())
	{
		observer_list_t::iterator iter = mObservers.begin();
		LLInventoryObserver* observer = *iter;
		mObservers.erase(iter);
		delete observer;
	}

    if (mBulkFecthCallbackSlot.connected())
    {
        mBulkFecthCallbackSlot.disconnect();
    }
	mObservers.clear();

	// Run down HTTP transport
    mHttpHeaders.reset();
    mHttpOptions.reset();

	delete mHttpRequestFG;
	mHttpRequestFG = NULL;
	delete mHttpRequestBG;
	mHttpRequestBG = NULL;
}

// This is a convenience function to check if one object has a parent
// chain up to the category specified by UUID.
bool LLInventoryModel::isObjectDescendentOf(const LLUUID& obj_id,
											const LLUUID& cat_id) const
{
	if (obj_id == cat_id) return true;

	const LLInventoryObject* obj = getObject(obj_id);
	while(obj)
	{
		const LLUUID& parent_id = obj->getParentUUID();
		if( parent_id.isNull() )
		{
			return false;
		}
		if(parent_id == cat_id)
		{
			return true;
		}
		// Since we're scanning up the parents, we only need to check
		// in the category list.
		obj = getCategory(parent_id);
	}
	return false;
}

const LLViewerInventoryCategory *LLInventoryModel::getFirstNondefaultParent(const LLUUID& obj_id) const
{
	const LLInventoryObject* obj = getObject(obj_id);
	if(!obj)
	{
		LL_WARNS(LOG_INV) << "Non-existent object [ id: " << obj_id << " ] " << LL_ENDL;
		return NULL;
	}
	// Search up the parent chain until we get to root or an acceptable folder.
	// This assumes there are no cycles in the tree else we'll get a hang.
	LLUUID parent_id = obj->getParentUUID();
	while (!parent_id.isNull())
	{
		const LLViewerInventoryCategory *cat = getCategory(parent_id);
		if (!cat) break;
		const LLFolderType::EType folder_type = cat->getPreferredType();
		if (folder_type != LLFolderType::FT_NONE &&
			folder_type != LLFolderType::FT_ROOT_INVENTORY &&
			!LLFolderType::lookupIsEnsembleType(folder_type))
		{
			return cat;
		}
		parent_id = cat->getParentUUID();
	}
	return NULL;
}

//
// Search up the parent chain until we get to the specified parent, then return the first child category under it
//
const LLViewerInventoryCategory* LLInventoryModel::getFirstDescendantOf(const LLUUID& master_parent_id, const LLUUID& obj_id) const
{
	if (master_parent_id == obj_id)
	{
		return NULL;
	}

	const LLViewerInventoryCategory* current_cat = getCategory(obj_id);

	if (current_cat == NULL)
	{
		current_cat = getCategory(getObject(obj_id)->getParentUUID());
	}
	
	while (current_cat != NULL)
	{
		const LLUUID& current_parent_id = current_cat->getParentUUID();
		
		if (current_parent_id == master_parent_id)
		{
			return current_cat;
		}
		
		current_cat = getCategory(current_parent_id);
	}

	return NULL;
}

LLInventoryModel::EAncestorResult LLInventoryModel::getObjectTopmostAncestor(const LLUUID& object_id, LLUUID& result) const
{
	LLInventoryObject *object = getObject(object_id);
    if (!object)
    {
        LL_WARNS(LOG_INV) << "Unable to trace topmost ancestor, initial object " << object_id << " does not exist" << LL_ENDL;
        return ANCESTOR_MISSING;
    }

    std::set<LLUUID> object_ids{ object_id }; // loop protection
    while (object->getParentUUID().notNull())
    {
        LLUUID parent_id = object->getParentUUID();
        if (object_ids.find(parent_id) != object_ids.end())
        {
            LL_WARNS(LOG_INV) << "Detected a loop on an object " << parent_id << " when searching for ancestor of " << object_id << LL_ENDL;
            return ANCESTOR_LOOP;
        }
        object_ids.insert(parent_id);
        LLInventoryObject *parent_object = getObject(parent_id);
		if (!parent_object)
		{
			LL_WARNS(LOG_INV) << "unable to trace topmost ancestor of " << object_id << ", missing item for uuid " << parent_id << LL_ENDL;
			return ANCESTOR_MISSING;
		}
		object = parent_object;
	}
	result = object->getUUID();
	return ANCESTOR_OK;
}
// <FS:Beq> [OPENSIM] FIRE-31674 Exclude suitcase and descendents from validation when in OpenSim
#ifdef OPENSIM
bool LLInventoryModel::isInSuitcase(const LLInventoryCategory * cat) const
{
	if(LLGridManager::getInstance()->isInSecondLife())
	{
		return false;
	}
    if (!cat)
    {
        LL_WARNS(LOG_INV) << "Unable to trace parentage of null cat " << LL_ENDL;
        return false;
    }

	auto cat_id = cat->getUUID();
    std::set<LLUUID> cat_ids{ cat_id }; // loop protection
	if(cat->getPreferredType() == LLFolderType::FT_MY_SUITCASE)
		return true;
    while (cat->getParentUUID().notNull())
    {
        LLUUID parent_id = cat->getParentUUID();
        if (cat_ids.find(parent_id) != cat_ids.end())
        {
            LL_WARNS(LOG_INV) << "Detected a loop on a cat " << parent_id << " when searching for ancestor of " << cat_id << LL_ENDL;
            return false;
        }
        cat_ids.insert(parent_id);
        auto parent_cat = getCategory(parent_id);
		if (!parent_cat)
		{
			LL_WARNS(LOG_INV) << "unable to trace parentage of " << cat_id << ", missing item for uuid " << parent_id << LL_ENDL;
			return false;
		}
        LL_DEBUGS(LOG_INV) << "Parent folder is " << parent_cat->getName() << "; Folder type " << parent_cat->getPreferredType() << LL_ENDL;
		if(parent_cat->getPreferredType() == LLFolderType::FT_MY_SUITCASE)
		{
			return true;
		}
		cat = parent_cat;
		cat_id = cat->getUUID();
	}
	return false;
}
#endif
// Get the object by id. Returns NULL if not found.
LLInventoryObject* LLInventoryModel::getObject(const LLUUID& id) const
{
	LLViewerInventoryCategory* cat = getCategory(id);
	if (cat)
	{
		return cat;
	}
	LLViewerInventoryItem* item = getItem(id);
	if (item)
	{
		return item;
	}
	return NULL;
}

// Get the item by id. Returns NULL if not found.
LLViewerInventoryItem* LLInventoryModel::getItem(const LLUUID& id) const
{
	LLViewerInventoryItem* item = NULL;
	if(mLastItem.notNull() && mLastItem->getUUID() == id)
	{
		item = mLastItem;
	}
	else
	{
		item_map_t::const_iterator iter = mItemMap.find(id);
		if (iter != mItemMap.end())
		{
			item = iter->second;
			mLastItem = item;
		}
	}
	return item;
}

// Get the category by id. Returns NULL if not found
LLViewerInventoryCategory* LLInventoryModel::getCategory(const LLUUID& id) const
{
	LLViewerInventoryCategory* category = NULL;
	cat_map_t::const_iterator iter = mCategoryMap.find(id);
	if (iter != mCategoryMap.end())
	{
		category = iter->second;
	}
	return category;
}

S32 LLInventoryModel::getItemCount() const
{
	return mItemMap.size();
}

S32 LLInventoryModel::getCategoryCount() const
{
	return mCategoryMap.size();
}

// Return the direct descendents of the id provided. The array
// provided points straight into the guts of this object, and
// should only be used for read operations, since modifications
// may invalidate the internal state of the inventory. Set passed
// in values to NULL if the call fails.
void LLInventoryModel::getDirectDescendentsOf(const LLUUID& cat_id,
											  cat_array_t*& categories,
											  item_array_t*& items) const
{
	categories = get_ptr_in_map(mParentChildCategoryTree, cat_id);
	items = get_ptr_in_map(mParentChildItemTree, cat_id);
}

void LLInventoryModel::getDirectDescendentsOf(const LLUUID& cat_id, cat_array_t& categories, item_array_t& items, LLInventoryCollectFunctor& f) const
{
    if (cat_array_t* categoriesp = get_ptr_in_map(mParentChildCategoryTree, cat_id))
    {
        for (LLViewerInventoryCategory* pFolder : *categoriesp)
        {
			if (f(pFolder, nullptr))
			{
				categories.push_back(pFolder);
			}
        }
    }

    if (item_array_t* itemsp = get_ptr_in_map(mParentChildItemTree, cat_id))
    {
        for (LLViewerInventoryItem* pItem : *itemsp)
        {
			if (f(nullptr, pItem))
			{
				items.push_back(pItem);
			}
        }
    }
}

LLInventoryModel::digest_t LLInventoryModel::hashDirectDescendentNames(const LLUUID& cat_id) const
{
	LLInventoryModel::cat_array_t* cat_array;
	LLInventoryModel::item_array_t* item_array;
	getDirectDescendentsOf(cat_id,cat_array,item_array);
	if (!item_array)
	{
		return LLUUID::null;
	}
	HBXXH128 item_name_hash;
	for (LLInventoryModel::item_array_t::const_iterator iter = item_array->begin();
		 iter != item_array->end();
		 iter++)
	{
		const LLViewerInventoryItem *item = (*iter);
		if (!item)
			continue;
		item_name_hash.update(item->getName());
	}
	return item_name_hash.digest();
}

// SJB: Added version to lock the arrays to catch potential logic bugs
void LLInventoryModel::lockDirectDescendentArrays(const LLUUID& cat_id,
												  cat_array_t*& categories,
												  item_array_t*& items)
{
	getDirectDescendentsOf(cat_id, categories, items);

	if (categories)
	{
		mCategoryLock[cat_id] = true;
	}
	if (items)
	{
		mItemLock[cat_id] = true;
	}
}

void LLInventoryModel::unlockDirectDescendentArrays(const LLUUID& cat_id)
{
	mCategoryLock[cat_id] = false;
	mItemLock[cat_id] = false;
}

void LLInventoryModel::consolidateForType(const LLUUID& main_id, LLFolderType::EType type)
{
    // Make a list of folders that are not "main_id" and are of "type"
    std::vector<LLUUID> folder_ids;
    for (cat_map_t::iterator cit = mCategoryMap.begin(); cit != mCategoryMap.end(); ++cit)
    {
        LLViewerInventoryCategory* cat = cit->second;
        if ((cat->getPreferredType() == type) && (cat->getUUID() != main_id))
        {
            folder_ids.push_back(cat->getUUID());
        }
    }

    // Iterate through those folders
	for (std::vector<LLUUID>::iterator folder_ids_it = folder_ids.begin(); folder_ids_it != folder_ids.end(); ++folder_ids_it)
	{
		LLUUID folder_id = (*folder_ids_it);
        
        // Get the content of this folder
        cat_array_t* cats;
        item_array_t* items;
        getDirectDescendentsOf(folder_id, cats, items);
        
        // Move all items to the main folder
        // Note : we get the list of UUIDs and iterate on them instead of iterating directly on item_array_t
        // elements. This is because moving elements modify the maps and, consequently, invalidate iterators on them.
        // This "gather and iterate" method is verbose but resilient.
        std::vector<LLUUID> list_uuids;
        for (item_array_t::const_iterator it = items->begin(); it != items->end(); ++it)
        {
            list_uuids.push_back((*it)->getUUID());
        }
        for (std::vector<LLUUID>::const_iterator it = list_uuids.begin(); it != list_uuids.end(); ++it)
        {
            LLViewerInventoryItem* item = getItem(*it);
            changeItemParent(item, main_id, true);
        }

        // Move all folders to the main folder
        list_uuids.clear();
        for (cat_array_t::const_iterator it = cats->begin(); it != cats->end(); ++it)
        {
            list_uuids.push_back((*it)->getUUID());
        }
        for (std::vector<LLUUID>::const_iterator it = list_uuids.begin(); it != list_uuids.end(); ++it)
        {
            LLViewerInventoryCategory* cat = getCategory(*it);
            changeCategoryParent(cat, main_id, true);
        }

        // Purge the emptied folder
        // Note that this might be a system folder, don't validate removability
        LLViewerInventoryCategory* cat = getCategory(folder_id);
        if (cat)
        {
            const LLUUID trash_id = findCategoryUUIDForType(LLFolderType::FT_TRASH);
            if (trash_id.notNull())
            {
                changeCategoryParent(cat, trash_id, true);
            }
        }
        remove_inventory_category(folder_id, NULL);
	}
}

void LLInventoryModel::ensureCategoryForTypeExists(LLFolderType::EType preferred_type)
{
    LLUUID rv = LLUUID::null;
    LLUUID root_id = gInventory.getRootFolderID();
    if (LLFolderType::FT_ROOT_INVENTORY == preferred_type)
    {
        rv = root_id;
    }
    else if (root_id.notNull())
    {
        cat_array_t* cats = NULL;
        cats = get_ptr_in_map(mParentChildCategoryTree, root_id);
        if (cats)
        {
            S32 count = cats->size();
            for (S32 i = 0; i < count; ++i)
            {
                LLViewerInventoryCategory* p_cat = cats->at(i);
                if (p_cat && p_cat->getPreferredType() == preferred_type)
                {
                    const LLUUID& folder_id = cats->at(i)->getUUID();
                    if (rv.isNull() || folder_id < rv)
                    {
                        rv = folder_id;
                    }
                }
            }
        }
    }

    if (rv.isNull() && root_id.notNull())
    {

        if (isInventoryUsable())
        {
            createNewCategory(
                root_id,
                preferred_type,
                LLStringUtil::null,
                [preferred_type](const LLUUID &new_cat_id)
            {
                    if (new_cat_id.isNull())
                    {
                        LL_WARNS("Inventory")
                            << "Failed to create folder of type " << preferred_type
                            << LL_ENDL;
                    }
                    else
                    {
                        LL_WARNS("Inventory") << "Created category: " << new_cat_id
                            << " for type: " << preferred_type << LL_ENDL;
                        sPendingSystemFolders--;
                    }
            }
            );
        }
        else
        {
            LL_WARNS("Inventory") << "Can't create requested folder, type " << preferred_type
                << " because inventory is not usable" << LL_ENDL;
        }
    }
    else
    {
        sPendingSystemFolders--;
    }
}

const LLUUID LLInventoryModel::findCategoryUUIDForTypeInRoot(
	LLFolderType::EType preferred_type,
	const LLUUID& root_id) const
{
	LLUUID rv = LLUUID::null;
	if(LLFolderType::FT_ROOT_INVENTORY == preferred_type)
	{
		rv = root_id;
	}
	else if (root_id.notNull())
	{
		cat_array_t* cats = NULL;
		cats = get_ptr_in_map(mParentChildCategoryTree, root_id);
		if(cats)
		{
			S32 count = cats->size();
			for(S32 i = 0; i < count; ++i)
			{
				LLViewerInventoryCategory* p_cat = cats->at(i);
				if(p_cat && p_cat->getPreferredType() == preferred_type)
				{
					const LLUUID& folder_id = cats->at(i)->getUUID();
					if (rv.isNull() || folder_id < rv)
					{
						rv = folder_id;
					}
				}
			}
		}
	}
	
	if(rv.isNull() 
       && root_id.notNull()
       && preferred_type != LLFolderType::FT_MARKETPLACE_LISTINGS
       && preferred_type != LLFolderType::FT_OUTBOX)
	{
        // if it does not exists, it should either be added
        // to createCommonSystemCategories or server should
        // have set it
        llassert(!isInventoryUsable());
        LL_WARNS("Inventory") << "Tried to find folder, type " << preferred_type
								  << " but category does not exist" << LL_ENDL;
	}
	return rv;
}

// findCategoryUUIDForType() returns the uuid of the category that
// specifies 'type' as what it defaults to containing. The category is
// not necessarily only for that type. *NOTE: This will create a new
// inventory category on the fly if one does not exist.
const LLUUID LLInventoryModel::findCategoryUUIDForType(LLFolderType::EType preferred_type) const
{
	return findCategoryUUIDForTypeInRoot(preferred_type, gInventory.getRootFolderID());
}

const LLUUID LLInventoryModel::findUserDefinedCategoryUUIDForType(LLFolderType::EType preferred_type) const
{
    LLUUID cat_id;
    switch (preferred_type)
    {
    case LLFolderType::FT_OBJECT:
    {
        cat_id = LLUUID(gSavedPerAccountSettings.getString("ModelUploadFolder"));
        break;
    }
    case LLFolderType::FT_TEXTURE:
    {
        cat_id = LLUUID(gSavedPerAccountSettings.getString("TextureUploadFolder"));
        break;
    }
    case LLFolderType::FT_SOUND:
    {
        cat_id = LLUUID(gSavedPerAccountSettings.getString("SoundUploadFolder"));
        break;
    }
    case LLFolderType::FT_ANIMATION:
    {
        cat_id = LLUUID(gSavedPerAccountSettings.getString("AnimationUploadFolder"));
        break;
    }
    case LLFolderType::FT_MATERIAL:
    {
        cat_id = LLUUID(gSavedPerAccountSettings.getString("PBRUploadFolder"));
        break;
    }
    default:
        break;
    }
    
    if (cat_id.isNull() || !getCategory(cat_id))
    {
        cat_id = findCategoryUUIDForTypeInRoot(preferred_type, getRootFolderID());
    }
    return cat_id;
}

const LLUUID LLInventoryModel::findLibraryCategoryUUIDForType(LLFolderType::EType preferred_type) const
{
	return findCategoryUUIDForTypeInRoot(preferred_type, gInventory.getLibraryRootFolderID());
}

LLUUID LLInventoryModel::findCategoryByName(std::string_view name)
{
	if (LLUUID root_id = gInventory.getRootFolderID(); root_id.notNull())
	{
		if (auto cats = get_ptr_in_map(mParentChildCategoryTree, root_id); cats)
		{
			for (const auto& cat : *cats)
			{
				if (cat->getName() == name)
				{
					return cat->getUUID();
				}
			}
		}
	}
	return LLUUID::null;
}

// Convenience function to create a new category. You could call
// updateCategory() with a newly generated UUID category, but this
// version will take care of details like what the name should be
// based on preferred type.
void LLInventoryModel::createNewCategory(const LLUUID& parent_id,
										   LLFolderType::EType preferred_type,
										   const std::string& pname,
										   inventory_func_type callback,
										   const LLUUID& thumbnail_id)
{
	LL_DEBUGS(LOG_INV) << "Create '" << pname << "' in '" << make_inventory_path(parent_id) << "'" << LL_ENDL;
	if (!isInventoryUsable())
	{
		LL_WARNS(LOG_INV) << "Inventory is not usable; can't create requested category of type "
						  << preferred_type << LL_ENDL;
        if (callback)
        {
            callback(LLUUID::null);
        }
		return;
	}

	if(LLFolderType::lookup(preferred_type) == LLFolderType::badLookup())
	{
		LL_DEBUGS(LOG_INV) << "Attempt to create undefined category." << LL_ENDL;
        if (callback)
        {
            callback(LLUUID::null);
        }
		return;
	}

	if (preferred_type != LLFolderType::FT_NONE)
	{
		// Ultimately this should only be done for non-singleton
		// types. Requires back-end changes to guarantee that others
		// already exist.
		LL_WARNS(LOG_INV) << "Creating new system folder, type " << preferred_type << LL_ENDL;
	}

	std::string name = pname;
	if (pname.empty())
	{
		name.assign(LLViewerFolderType::lookupNewCategoryName(preferred_type));
	}

	if (AISAPI::isAvailable())
	{
		LLSD new_inventory = LLSD::emptyMap();
		new_inventory["categories"] = LLSD::emptyArray();
		LLViewerInventoryCategory cat(LLUUID::null, parent_id, preferred_type, name, gAgent.getID());
        cat.setThumbnailUUID(thumbnail_id);
		LLSD cat_sd = cat.asAISCreateCatLLSD();
		new_inventory["categories"].append(cat_sd);
		AISAPI::CreateInventory(
            parent_id,
            new_inventory,
            [this, callback, parent_id, preferred_type, name] (const LLUUID& new_category)
        {
            if (new_category.isNull())
            {
                if (callback && !callback.empty())
                {
                    callback(new_category);
                }
                return;
            }

            // todo: not needed since AIS does the accounting?
            LLViewerInventoryCategory* folderp = gInventory.getCategory(new_category);
            if (!folderp)
            {
                // Add the category to the internal representation
                LLPointer<LLViewerInventoryCategory> cat = new LLViewerInventoryCategory(
                    new_category,
                    parent_id,
                    preferred_type,
                    name,
                    gAgent.getID());

                LLInventoryModel::LLCategoryUpdate update(cat->getParentUUID(), 1);
                accountForUpdate(update);

                cat->setVersion(LLViewerInventoryCategory::VERSION_INITIAL - 1); // accountForUpdate() will icrease version by 1
                cat->setDescendentCount(0);
                updateCategory(cat);
            }

            if (callback && !callback.empty())
            {
                callback(new_category);
            }
        });
        return;
	}

	LLViewerRegion* viewer_region = gAgent.getRegion();
	std::string url;
	if ( viewer_region )
		url = viewer_region->getCapability("CreateInventoryCategory");
	
	if (!url.empty())
	{
		//Let's use the new capability.
        LLUUID id;
		id.generate();
		LLSD request, body;
		body["folder_id"] = id;
		body["parent_id"] = parent_id;
		body["type"] = (LLSD::Integer) preferred_type;
		body["name"] = name;
		
		request["message"] = "CreateInventoryCategory";
		request["payload"] = body;

		LL_DEBUGS(LOG_INV) << "Creating category via request: " << ll_pretty_print_sd(request) << LL_ENDL;
        LLCoros::instance().launch("LLInventoryModel::createNewCategoryCoro",
            boost::bind(&LLInventoryModel::createNewCategoryCoro, this, url, body, callback));
        return;
	}

    if (callback)
    {
        callback(LLUUID::null); // Notify about failure
    }
}

void LLInventoryModel::createNewCategoryCoro(std::string url, LLSD postData, inventory_func_type callback)
{
    LLCore::HttpRequest::policy_t httpPolicy(LLCore::HttpRequest::DEFAULT_POLICY_ID);
    LLCoreHttpUtil::HttpCoroutineAdapter::ptr_t
        httpAdapter(new LLCoreHttpUtil::HttpCoroutineAdapter("createNewCategoryCoro", httpPolicy));
    LLCore::HttpRequest::ptr_t httpRequest(new LLCore::HttpRequest);
    LLCore::HttpOptions::ptr_t httpOpts(new LLCore::HttpOptions);
    

    httpOpts->setWantHeaders(true);

    LL_INFOS("HttpCoroutineAdapter", "genericPostCoro") << "Generic POST for " << url << LL_ENDL;

    LLSD result = httpAdapter->postAndSuspend(httpRequest, url, postData, httpOpts);

    LLSD httpResults = result[LLCoreHttpUtil::HttpCoroutineAdapter::HTTP_RESULTS];
    LLCore::HttpStatus status = LLCoreHttpUtil::HttpCoroutineAdapter::getStatusFromLLSD(httpResults);

    if (!status)
    {
        LL_WARNS() << "HTTP failure attempting to create category." << LL_ENDL;
        if (callback)
        {
            callback(LLUUID::null);
        }
        return;
    }

    if (!result.has("folder_id"))
    {
        LL_WARNS() << "Malformed response contents" << ll_pretty_print_sd(result) << LL_ENDL;
        if (callback)
        {
            callback(LLUUID::null);
        }
        return;
    }

    LLUUID categoryId = result["folder_id"].asUUID();

    LLViewerInventoryCategory* folderp = gInventory.getCategory(categoryId);
    if (!folderp)
    {
        // Add the category to the internal representation
        LLPointer<LLViewerInventoryCategory> cat = new LLViewerInventoryCategory(categoryId,
            result["parent_id"].asUUID(), (LLFolderType::EType)result["type"].asInteger(),
            result["name"].asString(), gAgent.getID());

        LLInventoryModel::LLCategoryUpdate update(cat->getParentUUID(), 1);
        accountForUpdate(update);

        cat->setVersion(LLViewerInventoryCategory::VERSION_INITIAL - 1); // accountForUpdate() will icrease version by 1
        cat->setDescendentCount(0);
        updateCategory(cat);
    }
    else
    {
        // bulk processing was faster than coroutine (coro request->processBulkUpdateInventory->coro response)
        // category already exists, but needs an update
        if (folderp->getVersion() != LLViewerInventoryCategory::VERSION_INITIAL
            || folderp->getDescendentCount() != LLViewerInventoryCategory::DESCENDENT_COUNT_UNKNOWN)
        {
            LL_WARNS() << "Inventory desync on folder creation. Newly created folder already has descendants or got a version.\n"
                << "Name: " << folderp->getName()
                << " Id: " << folderp->getUUID()
                << " Version: " << folderp->getVersion()
                << " Descendants: " << folderp->getDescendentCount()
                << LL_ENDL;
        }
        // Recreate category with correct values
        // Creating it anew just simplifies figuring out needed change-masks
        // and making all needed updates, see updateCategory
        LLPointer<LLViewerInventoryCategory> cat = new LLViewerInventoryCategory(categoryId,
            result["parent_id"].asUUID(), (LLFolderType::EType)result["type"].asInteger(),
            result["name"].asString(), gAgent.getID());

        if (folderp->getParentUUID() != cat->getParentUUID())
        {
            LL_WARNS() << "Inventory desync on folder creation. Newly created folder has wrong parent.\n"
                << "Name: " << folderp->getName()
                << " Id: " << folderp->getUUID()
                << " Expected parent: " << cat->getParentUUID()
                << " Actual parent: " << folderp->getParentUUID()
                << LL_ENDL;
            LLInventoryModel::LLCategoryUpdate update(cat->getParentUUID(), 1);
            accountForUpdate(update);
        }
        // else: Do not update parent, parent is already aware of the change. See processBulkUpdateInventory

        cat->setVersion(LLViewerInventoryCategory::VERSION_INITIAL - 1); // accountForUpdate() will icrease version by 1
        cat->setDescendentCount(0);
        updateCategory(cat);
    }

    if (callback)
    {
        callback(categoryId);
    }

}

// This is optimized for the case that we just want to know whether a
// category has any immediate children meeting a condition, without
// needing to recurse or build up any lists.
bool LLInventoryModel::hasMatchingDirectDescendent(const LLUUID& cat_id,
												   LLInventoryCollectFunctor& filter)
{
	LLInventoryModel::cat_array_t *cats;
	LLInventoryModel::item_array_t *items;
	getDirectDescendentsOf(cat_id, cats, items);
	if (cats)
	{
		for (LLInventoryModel::cat_array_t::const_iterator it = cats->begin();
			 it != cats->end(); ++it)
		{
			if (filter(*it,NULL))
			{
				return true;
			}
		}
	}
	if (items)
	{
		for (LLInventoryModel::item_array_t::const_iterator it = items->begin();
			 it != items->end(); ++it)
		{
			if (filter(NULL,*it))
			{
				return true;
			}
		}
	}
	return false;
}
												  
// Starting with the object specified, add its descendents to the
// array provided, but do not add the inventory object specified by
// id. There is no guaranteed order. Neither array will be erased
// before adding objects to it. Do not store a copy of the pointers
// collected - use them, and collect them again later if you need to
// reference the same objects.

class LLAlwaysCollect : public LLInventoryCollectFunctor
{
public:
	virtual ~LLAlwaysCollect() {}
	virtual bool operator()(LLInventoryCategory* cat,
							LLInventoryItem* item)
	{
		return true;
	}
};

void LLInventoryModel::collectDescendents(const LLUUID& id,
										  cat_array_t& cats,
										  item_array_t& items,
										  bool include_trash)
{
	LLAlwaysCollect always;
	collectDescendentsIf(id, cats, items, include_trash, always);
}

//void LLInventoryModel::collectDescendentsIf(const LLUUID& id,
//											cat_array_t& cats,
//											item_array_t& items,
//											BOOL include_trash,
//											LLInventoryCollectFunctor& add)
// [RLVa:KB] - Checked: 2013-04-15 (RLVa-1.4.8)
void LLInventoryModel::collectDescendentsIf(const LLUUID& id,
											cat_array_t& cats,
											item_array_t& items,
<<<<<<< HEAD
											BOOL include_trash,
											LLInventoryCollectFunctor& add,
											bool follow_folder_links)
// [/RLVa:KB]
=======
											bool include_trash,
											LLInventoryCollectFunctor& add)
>>>>>>> 7704c263
{
	// Start with categories
	if(!include_trash)
	{
		const LLUUID trash_id = findCategoryUUIDForType(LLFolderType::FT_TRASH);
		if(trash_id.notNull() && (trash_id == id))
			return;
	}
	cat_array_t* cat_array = get_ptr_in_map(mParentChildCategoryTree, id);
	if(cat_array)
	{
		S32 count = cat_array->size();
		for(S32 i = 0; i < count; ++i)
		{
			LLViewerInventoryCategory* cat = cat_array->at(i);
			if(add(cat,NULL))
			{
				cats.push_back(cat);
			}
// [RLVa:KB] - Checked: 2013-04-15 (RLVa-1.4.8)
			collectDescendentsIf(cat->getUUID(), cats, items, include_trash, add, follow_folder_links);
// [/RLVa:KB]
//			collectDescendentsIf(cat->getUUID(), cats, items, include_trash, add);
		}
	}

	LLViewerInventoryItem* item = NULL;
	item_array_t* item_array = get_ptr_in_map(mParentChildItemTree, id);

	// Move onto items
	if(item_array)
	{
		S32 count = item_array->size();
		for(S32 i = 0; i < count; ++i)
		{
			item = item_array->at(i);
			if(add(NULL, item))
			{
				items.push_back(item);
			}
		}
	}

// [RLVa:KB] - Checked: 2010-09-30 (RLVa-1.2.1d) | Added: RLVa-1.2.1d
	// The problem is that we want some way for the functor to know that it's being asked to decide on a folder link
	// but it won't know that until after it has encountered the folder link item (which doesn't happen until *after* 
	// it has already collected all items from it the way the code was originally laid out)
	// This breaks the "finish collecting all folders before collecting items (top to bottom and then bottom to top)" 
	// assumption but no functor is (currently) relying on it (and likely never should since it's an implementation detail?)
	// [Only LLAppearanceMgr actually ever passes in 'follow_folder_links == TRUE']
	// Follow folder links recursively.  Currently never goes more
	// than one level deep (for current outfit support)
	// Note: if making it fully recursive, need more checking against infinite loops.
	if (follow_folder_links && item_array)
	{
		S32 count = item_array->size();
		for(S32 i = 0; i < count; ++i)
		{
			item = item_array->at(i);
			if (item && item->getActualType() == LLAssetType::AT_LINK_FOLDER)
			{
				LLViewerInventoryCategory *linked_cat = item->getLinkedCategory();
				if (linked_cat && linked_cat->getPreferredType() != LLFolderType::FT_OUTFIT)
					// BAP - was 
					// LLAssetType::lookupIsEnsembleCategoryType(linked_cat->getPreferredType()))
					// Change back once ensemble typing is in place.
				{
					if(add(linked_cat,NULL))
					{
						// BAP should this be added here?  May not
						// matter if it's only being used in current
						// outfit traversal.
						cats.push_back(LLPointer<LLViewerInventoryCategory>(linked_cat));
					}
					collectDescendentsIf(linked_cat->getUUID(), cats, items, include_trash, add, false);
				}
			}
		}
	}
// [/RLVa:KB]
}

void LLInventoryModel::addChangedMaskForLinks(const LLUUID& object_id, U32 mask)
{
	const LLInventoryObject *obj = getObject(object_id);
	if (!obj || obj->getIsLinkType())
		return;

	LLInventoryModel::item_array_t item_array = collectLinksTo(object_id);
	for (LLInventoryModel::item_array_t::iterator iter = item_array.begin();
		 iter != item_array.end();
		 iter++)
	{
		LLViewerInventoryItem *linked_item = (*iter);
		addChangedMask(mask, linked_item->getUUID());
	};
}

const LLUUID& LLInventoryModel::getLinkedItemID(const LLUUID& object_id) const
{
	const LLInventoryItem *item = gInventory.getItem(object_id);
	if (!item)
	{
		return object_id;
	}

	// Find the base item in case this a link (if it's not a link,
	// this will just be inv_item_id)
	return item->getLinkedUUID();
}

LLViewerInventoryItem* LLInventoryModel::getLinkedItem(const LLUUID& object_id) const
{
	return object_id.notNull() ? getItem(getLinkedItemID(object_id)) : NULL;
}

LLInventoryModel::item_array_t LLInventoryModel::collectLinksTo(const LLUUID& id)
{
	// Get item list via collectDescendents (slow!)
	item_array_t items;
	const LLInventoryObject *obj = getObject(id);
	// FIXME - should be as in next line, but this is causing a
	// stack-smashing crash of cause TBD... check in the REBUILD code.
	//if (obj && obj->getIsLinkType())
	if (!obj || obj->getIsLinkType())
		return items;
	
	std::pair<backlink_mmap_t::iterator, backlink_mmap_t::iterator> range = mBacklinkMMap.equal_range(id);
	for (backlink_mmap_t::iterator it = range.first; it != range.second; ++it)
	{
		LLViewerInventoryItem *item = getItem(it->second);
		if (item)
		{
			items.push_back(item);
		}
	}

	return items;
}

// <FS:Ansariel> Re-added because of start folder id
LLInventoryModel::item_array_t LLInventoryModel::collectLinkedItems(const LLUUID& id,
																	const LLUUID& start_folder_id)
{
	item_array_t items;
	LLInventoryModel::cat_array_t cat_array;
	LLLinkedItemIDMatches is_linked_item_match(id);
	collectDescendentsIf((start_folder_id == LLUUID::null ? gInventory.getRootFolderID() : start_folder_id),
						 cat_array,
						 items,
						 LLInventoryModel::INCLUDE_TRASH,
						 is_linked_item_match);
	return items;
}
// </FS:Ansariel>

bool LLInventoryModel::isInventoryUsable() const
{
	bool result = false;
	if(gInventory.getRootFolderID().notNull() && mIsAgentInvUsable)
	{
		result = true;
	}
	return result;	
}

// Calling this method with an inventory item will either change an
// existing item with a matching item_id, or will add the item to the
// current inventory.
U32 LLInventoryModel::updateItem(const LLViewerInventoryItem* item, U32 mask)
{
	if(item->getUUID().isNull())
	{
		return mask;
	}

	if(!isInventoryUsable())
	{
		LL_WARNS(LOG_INV) << "Inventory is broken." << LL_ENDL;
		return mask;
	}

	LLPointer<LLViewerInventoryItem> old_item = getItem(item->getUUID());
	LLPointer<LLViewerInventoryItem> new_item;
	if(old_item)
	{
		// We already have an old item, modify its values
		new_item = old_item;
		LLUUID old_parent_id = old_item->getParentUUID();
		LLUUID new_parent_id = item->getParentUUID();
		bool update_parent_on_server = false;

		if (new_parent_id.isNull() && !LLApp::isExiting())
		{
            if (old_parent_id.isNull())
            {
                // Item with null parent will end in random location and then in Lost&Found,
                // either move to default folder as if it is new item or don't move at all
                LL_WARNS(LOG_INV) << "Update attempts to reparent item " << item->getUUID()
                                  << " to null folder. Moving to Lost&Found. Old item name: " << old_item->getName()
                                  << ". New name: " << item->getName()
                                  << "." << LL_ENDL;
                new_parent_id = findCategoryUUIDForType(LLFolderType::FT_LOST_AND_FOUND);
                update_parent_on_server = true;
            }
            else
            {
                // Probably not the best way to handle this, we might encounter real case of 'lost&found' at some point
                LL_WARNS(LOG_INV) << "Update attempts to reparent item " << item->getUUID()
                                  << " to null folder. Old parent not null. Moving to old parent. Old item name: " << old_item->getName()
                                  << ". New name: " << item->getName()
                                  << "." << LL_ENDL;
                new_parent_id = old_parent_id;
                update_parent_on_server = true;
            }
		}

		if(old_parent_id != new_parent_id)
		{
			// need to update the parent-child tree
			item_array_t* item_array;
			item_array = get_ptr_in_map(mParentChildItemTree, old_parent_id);
			if(item_array)
			{
				vector_replace_with_last(*item_array, old_item);
			}
			item_array = get_ptr_in_map(mParentChildItemTree, new_parent_id);
			if(item_array)
			{
				if (update_parent_on_server)
				{
					LLInventoryModel::LLCategoryUpdate update(new_parent_id, 1);
					gInventory.accountForUpdate(update);
				}
				item_array->push_back(old_item);
			}
			mask |= LLInventoryObserver::STRUCTURE;
		}
		if(old_item->getName() != item->getName())
		{
			mask |= LLInventoryObserver::LABEL;
		}
        if (old_item->getPermissions() != item->getPermissions())
        {
            mask |= LLInventoryObserver::INTERNAL;
        }
		old_item->copyViewerItem(item);
		if (update_parent_on_server)
		{
			// Parent id at server is null, so update server even if item already is in the same folder
			old_item->setParent(new_parent_id);
			new_item->updateParentOnServer(false);
		}
		mask |= LLInventoryObserver::INTERNAL;
	}
	else
	{
		// Simply add this item
		new_item = new LLViewerInventoryItem(item);
		addItem(new_item);

		if(item->getParentUUID().isNull())
		{
			const LLUUID category_id = findCategoryUUIDForType(LLFolderType::assetTypeToFolderType(new_item->getType()));
			new_item->setParent(category_id);
			item_array_t* item_array = get_ptr_in_map(mParentChildItemTree, category_id);
			if( item_array )
			{
				LLInventoryModel::LLCategoryUpdate update(category_id, 1);
				gInventory.accountForUpdate(update);

				// *FIX: bit of a hack to call update server from here...
				new_item->updateParentOnServer(false);
				item_array->push_back(new_item);
			}
			else
			{
				LL_WARNS(LOG_INV) << "Couldn't find parent-child item tree for " << new_item->getName() << LL_ENDL;
			}
		}
		else
		{
			// *NOTE: The general scheme is that if every byte of the
			// uuid is 0, except for the last one or two,the use the
			// last two bytes of the parent id, and match that up
			// against the type. For now, we're only worried about
			// lost & found.
			LLUUID parent_id = item->getParentUUID();
			if(parent_id == CATEGORIZE_LOST_AND_FOUND_ID)
			{
				parent_id = findCategoryUUIDForType(LLFolderType::FT_LOST_AND_FOUND);
				new_item->setParent(parent_id);
				LLInventoryModel::update_list_t update;
				LLInventoryModel::LLCategoryUpdate new_folder(parent_id, 1);
				update.push_back(new_folder);
				accountForUpdate(update);

			}
			item_array_t* item_array = get_ptr_in_map(mParentChildItemTree, parent_id);
			if(item_array)
			{
				item_array->push_back(new_item);
			}
			else
			{
				// Whoops! No such parent, make one.
				LL_INFOS(LOG_INV) << "Lost item: " << new_item->getUUID() << " - "
								  << new_item->getName() << LL_ENDL;
				parent_id = findCategoryUUIDForType(LLFolderType::FT_LOST_AND_FOUND);
				new_item->setParent(parent_id);
				item_array = get_ptr_in_map(mParentChildItemTree, parent_id);
				if(item_array)
				{
					LLInventoryModel::LLCategoryUpdate update(parent_id, 1);
					gInventory.accountForUpdate(update);
					// *FIX: bit of a hack to call update server from
					// here...
					new_item->updateParentOnServer(false);
					item_array->push_back(new_item);
				}
				else
				{
					LL_WARNS(LOG_INV) << "Lost and found Not there!!" << LL_ENDL;
				}
			}
		}
		mask |= LLInventoryObserver::ADD;
	}
	if(new_item->getType() == LLAssetType::AT_CALLINGCARD)
	{
		mask |= LLInventoryObserver::CALLING_CARD;
		// Handle user created calling cards.
		// Target ID is stored in the description field of the card.
		LLUUID id;
		std::string desc = new_item->getDescription();
		bool isId = desc.empty() ? false : id.set(desc, false);
		if (isId)
		{
			// Valid UUID; set the item UUID and rename it
			new_item->setCreator(id);
			LLAvatarName av_name;

			if (LLAvatarNameCache::get(id, &av_name))
			{
				new_item->rename(av_name.getUserName());
				mask |= LLInventoryObserver::LABEL;
			}
			else
			{
				// Fetch the current name
				LLAvatarNameCache::get(id,
					boost::bind(&LLViewerInventoryItem::onCallingCardNameLookup, new_item.get(),
					_1, _2));
			}

		}
	}
	else if (new_item->getType() == LLAssetType::AT_GESTURE)
	{
		mask |= LLInventoryObserver::GESTURE;
	}
	addChangedMask(mask, new_item->getUUID());
	return mask;
}

LLInventoryModel::cat_array_t* LLInventoryModel::getUnlockedCatArray(const LLUUID& id)
{
	cat_array_t* cat_array = get_ptr_in_map(mParentChildCategoryTree, id);
	if (cat_array)
	{
		llassert_always(mCategoryLock[id] == false);
	}

	return cat_array;
}

LLInventoryModel::item_array_t* LLInventoryModel::getUnlockedItemArray(const LLUUID& id)
{
	item_array_t* item_array = get_ptr_in_map(mParentChildItemTree, id);
	if (item_array)
	{
		llassert_always(mItemLock[id] == false);
	}
	return item_array;
}

// Calling this method with an inventory category will either change
// an existing item with the matching id, or it will add the category.
void LLInventoryModel::updateCategory(const LLViewerInventoryCategory* cat, U32 mask)
{
	if(!cat || cat->getUUID().isNull())
	{
		return;
	}

	if(!isInventoryUsable())
	{
		LL_WARNS(LOG_INV) << "Inventory is broken." << LL_ENDL;
		return;
	}

	LLPointer<LLViewerInventoryCategory> old_cat = getCategory(cat->getUUID());
	if(old_cat)
	{
		// We already have an old category, modify its values
		LLUUID old_parent_id = old_cat->getParentUUID();
		LLUUID new_parent_id = cat->getParentUUID();
		if(old_parent_id != new_parent_id)
		{
			// need to update the parent-child tree
			cat_array_t* cat_array;
			cat_array = getUnlockedCatArray(old_parent_id);
			if(cat_array)
			{
				vector_replace_with_last(*cat_array, old_cat);
			}
			cat_array = getUnlockedCatArray(new_parent_id);
			if(cat_array)
			{
				cat_array->push_back(old_cat);
			}
			mask |= LLInventoryObserver::STRUCTURE;
            mask |= LLInventoryObserver::INTERNAL;
		}
		if(old_cat->getName() != cat->getName())
		{
			mask |= LLInventoryObserver::LABEL;
		}
        // Under marketplace, category labels are quite complex and need extra upate
        const LLUUID marketplace_id = findCategoryUUIDForType(LLFolderType::FT_MARKETPLACE_LISTINGS);
        if (marketplace_id.notNull() && isObjectDescendentOf(cat->getUUID(), marketplace_id))
        {
			mask |= LLInventoryObserver::LABEL;
        }
        old_cat->copyViewerCategory(cat);
		addChangedMask(mask, cat->getUUID());
	}
	else
	{
		// add this category
		LLPointer<LLViewerInventoryCategory> new_cat = new LLViewerInventoryCategory(cat->getOwnerID());
		new_cat->copyViewerCategory(cat);
		addCategory(new_cat);

		// make sure this category is correctly referenced by its parent.
		cat_array_t* cat_array;
		cat_array = getUnlockedCatArray(cat->getParentUUID());
		if(cat_array)
		{
			cat_array->push_back(new_cat);
		}

		// make space in the tree for this category's children.
		llassert_always(mCategoryLock[new_cat->getUUID()] == false);
		llassert_always(mItemLock[new_cat->getUUID()] == false);
		cat_array_t* catsp = new cat_array_t;
		item_array_t* itemsp = new item_array_t;
		mParentChildCategoryTree[new_cat->getUUID()] = catsp;
		mParentChildItemTree[new_cat->getUUID()] = itemsp;
		mask |= LLInventoryObserver::ADD;
		addChangedMask(mask, cat->getUUID());
	}
}

void LLInventoryModel::moveObject(const LLUUID& object_id, const LLUUID& cat_id)
{
	LL_DEBUGS(LOG_INV) << "LLInventoryModel::moveObject()" << LL_ENDL;
	if(!isInventoryUsable())
	{
		LL_WARNS(LOG_INV) << "Inventory is broken." << LL_ENDL;
		return;
	}

	if((object_id == cat_id) || !is_in_map(mCategoryMap, cat_id))
	{
		LL_WARNS(LOG_INV) << "Could not move inventory object " << object_id << " to "
						  << cat_id << LL_ENDL;
		return;
	}
	LLPointer<LLViewerInventoryCategory> cat = getCategory(object_id);
	if(cat && (cat->getParentUUID() != cat_id))
	{
		LL_DEBUGS(LOG_INV) << "Move category '" << make_path(cat) << "' to '" << make_inventory_path(cat_id) << "'" << LL_ENDL;
		cat_array_t* cat_array;
		cat_array = getUnlockedCatArray(cat->getParentUUID());
		if(cat_array) vector_replace_with_last(*cat_array, cat);
		cat_array = getUnlockedCatArray(cat_id);
		cat->setParent(cat_id);
		if(cat_array) cat_array->push_back(cat);
		addChangedMask(LLInventoryObserver::STRUCTURE, object_id);
		return;
	}
	LLPointer<LLViewerInventoryItem> item = getItem(object_id);
	if(item && (item->getParentUUID() != cat_id))
	{
		LL_DEBUGS(LOG_INV) << "Move item '" << make_path(item) << "' to '" << make_inventory_path(cat_id) << "'" << LL_ENDL;
		item_array_t* item_array;
		item_array = getUnlockedItemArray(item->getParentUUID());
		if(item_array) vector_replace_with_last(*item_array, item);
		item_array = getUnlockedItemArray(cat_id);
		item->setParent(cat_id);
		if(item_array) item_array->push_back(item);
		addChangedMask(LLInventoryObserver::STRUCTURE, object_id);
		return;
	}
}

// Migrated from llinventoryfunctions
void LLInventoryModel::changeItemParent(LLViewerInventoryItem* item,
										const LLUUID& new_parent_id,
										bool restamp)
{
	if (item->getParentUUID() == new_parent_id)
	{
		LL_DEBUGS(LOG_INV) << make_info(item) << " is already in folder " << make_inventory_info(new_parent_id) << LL_ENDL;
	}
	else
	{
		LL_INFOS(LOG_INV) << "Move item " << make_info(item)
			<< " from " << make_inventory_info(item->getParentUUID())
			<< " to " << make_inventory_info(new_parent_id) << LL_ENDL;

		// <FS> Locked folder
		if ((isObjectDescendentOf(item->getUUID(), AOEngine::instance().getAOFolder())
				&& gSavedPerAccountSettings.getBOOL("LockAOFolders")) ||
			(isObjectDescendentOf(item->getUUID(), FSLSLBridge::instance().getBridgeFolder())
				&& gSavedPerAccountSettings.getBOOL("LockBridgeFolder")) ||
			(isObjectDescendentOf(item->getUUID(), FSFloaterWearableFavorites::getFavoritesFolder())
				&& gSavedPerAccountSettings.getBOOL("LockWearableFavoritesFolders")))
		{
			LL_INFOS("Inventory") << "Cannot move item because it is descendent of a protected folder" << LL_ENDL;
			return;
		}
		// </FS>

		LLInventoryModel::update_list_t update;
		LLInventoryModel::LLCategoryUpdate old_folder(item->getParentUUID(),-1);
		update.push_back(old_folder);
		LLInventoryModel::LLCategoryUpdate new_folder(new_parent_id, 1);
		update.push_back(new_folder);
		accountForUpdate(update);

		LLPointer<LLViewerInventoryItem> new_item = new LLViewerInventoryItem(item);
		new_item->setParent(new_parent_id);
		new_item->updateParentOnServer(restamp);
		updateItem(new_item);
		notifyObservers();
	}
}

// Migrated from llinventoryfunctions
void LLInventoryModel::changeCategoryParent(LLViewerInventoryCategory* cat,
											const LLUUID& new_parent_id,
											bool restamp)
{
	if (!cat)
	{
		return;
	}

	// Can't move a folder into a child of itself.
	if (isObjectDescendentOf(new_parent_id, cat->getUUID()))
	{
		return;
	}

	// <FS> Protected folder
	if ((isObjectDescendentOf(cat->getUUID(), AOEngine::instance().getAOFolder())
			&& gSavedPerAccountSettings.getBOOL("LockAOFolders")) ||
		(isObjectDescendentOf(cat->getUUID(), FSLSLBridge::instance().getBridgeFolder())
			&& gSavedPerAccountSettings.getBOOL("LockBridgeFolder")) ||
		(isObjectDescendentOf(cat->getUUID(), FSFloaterWearableFavorites::getFavoritesFolder())
			&& gSavedPerAccountSettings.getBOOL("LockWearableFavoritesFolders")))
	{
		LL_INFOS("Inventory") << "Cannot move category because it is descendent of a protected folder" << LL_ENDL;
		return;
	}
	// </FS>

	LL_INFOS(LOG_INV) << "Move category " << make_info(cat)
		<< " from " << make_inventory_info(cat->getParentUUID())
		<< " to " << make_inventory_info(new_parent_id) << LL_ENDL;

	LLInventoryModel::update_list_t update;
	LLInventoryModel::LLCategoryUpdate old_folder(cat->getParentUUID(), -1);
	update.push_back(old_folder);
	LLInventoryModel::LLCategoryUpdate new_folder(new_parent_id, 1);
	update.push_back(new_folder);
	accountForUpdate(update);

	LLPointer<LLViewerInventoryCategory> new_cat = new LLViewerInventoryCategory(cat);
	new_cat->setParent(new_parent_id);
	new_cat->updateParentOnServer(restamp);
	updateCategory(new_cat);
	notifyObservers();
}

void LLInventoryModel::rebuildBrockenLinks()
{
    // make sure we aren't adding expensive Rebuild to anything else.
    notifyObservers();

    for (const broken_links_t::value_type &link_list : mPossiblyBrockenLinks)
    {
        for (const LLUUID& link_id : link_list.second)
        {
            addChangedMask(LLInventoryObserver::REBUILD , link_id);
        }
    }
    for (const LLUUID& link_id : mLinksRebuildList)
    {
        addChangedMask(LLInventoryObserver::REBUILD , link_id);
    }
    mPossiblyBrockenLinks.clear();
    mLinksRebuildList.clear();
    notifyObservers();
}

// Does not appear to be used currently.
void LLInventoryModel::onItemUpdated(const LLUUID& item_id, const LLSD& updates, bool update_parent_version)
{
	U32 mask = LLInventoryObserver::NONE;

	LLPointer<LLViewerInventoryItem> item = gInventory.getItem(item_id);
	LL_DEBUGS(LOG_INV) << "item_id: [" << item_id << "] name " << (item ? item->getName() : "(NOT FOUND)") << LL_ENDL;
	if(item)
	{
		for (LLSD::map_const_iterator it = updates.beginMap();
			 it != updates.endMap(); ++it)
		{
			if (it->first == "name")
			{
				LL_INFOS(LOG_INV) << "Updating name from " << item->getName() << " to " << it->second.asString() << LL_ENDL;
				item->rename(it->second.asString());
				mask |= LLInventoryObserver::LABEL;
			}
			else if (it->first == "desc")
			{
				LL_INFOS(LOG_INV) << "Updating description from " << item->getActualDescription()
								  << " to " << it->second.asString() << LL_ENDL;
				item->setDescription(it->second.asString());
			}
			else
			{
				LL_ERRS(LOG_INV) << "unhandled updates for field: " << it->first << LL_ENDL;
			}
		}
		mask |= LLInventoryObserver::INTERNAL;
		addChangedMask(mask, item->getUUID());
		if (update_parent_version)
		{
			// Descendent count is unchanged, but folder version incremented.
			LLInventoryModel::LLCategoryUpdate up(item->getParentUUID(), 0);
			accountForUpdate(up);
		}
		notifyObservers(); // do we want to be able to make this optional?
	}
}

// Not used?
void LLInventoryModel::onCategoryUpdated(const LLUUID& cat_id, const LLSD& updates)
{
	U32 mask = LLInventoryObserver::NONE;

	LLPointer<LLViewerInventoryCategory> cat = gInventory.getCategory(cat_id);
	LL_DEBUGS(LOG_INV) << "cat_id: [" << cat_id << "] name " << (cat ? cat->getName() : "(NOT FOUND)") << LL_ENDL;
	if(cat)
	{
		for (LLSD::map_const_iterator it = updates.beginMap();
			 it != updates.endMap(); ++it)
		{
			if (it->first == "name")
			{
				LL_INFOS(LOG_INV) << "Updating name from " << cat->getName() << " to " << it->second.asString() << LL_ENDL;
				cat->rename(it->second.asString());
				mask |= LLInventoryObserver::LABEL;
			}
			else
			{
				LL_ERRS(LOG_INV) << "unhandled updates for field: " << it->first << LL_ENDL;
			}
		}
		mask |= LLInventoryObserver::INTERNAL;
		addChangedMask(mask, cat->getUUID());
		notifyObservers(); // do we want to be able to make this optional?
	}
}

// Update model after descendents have been purged.
void LLInventoryModel::onDescendentsPurgedFromServer(const LLUUID& object_id, bool fix_broken_links)
{
	LLPointer<LLViewerInventoryCategory> cat = getCategory(object_id);
	if (cat.notNull())
	{
		// do the cache accounting
		S32 descendents = cat->getDescendentCount();
		if(descendents > 0)
		{
			LLInventoryModel::LLCategoryUpdate up(object_id, -descendents);
			accountForUpdate(up);
		}

		// we know that descendent count is 0, however since the
		// accounting may actually not do an update, we should force
		// it here.
		cat->setDescendentCount(0);

		// unceremoniously remove anything we have locally stored.
		LLInventoryModel::cat_array_t categories;
		LLInventoryModel::item_array_t items;
		collectDescendents(object_id,
						   categories,
						   items,
						   LLInventoryModel::INCLUDE_TRASH);
		S32 count = items.size();

		LLUUID uu_id;
		for(S32 i = 0; i < count; ++i)
		{
			uu_id = items.at(i)->getUUID();

			// This check prevents the deletion of a previously deleted item.
			// This is necessary because deletion is not done in a hierarchical
			// order. The current item may have been already deleted as a child
			// of its deleted parent.
			if (getItem(uu_id))
			{
				deleteObject(uu_id, fix_broken_links);
			}
		}

		count = categories.size();
		// Slightly kludgy way to make sure categories are removed
		// only after their child categories have gone away.

		// FIXME: Would probably make more sense to have this whole
		// descendent-clearing thing be a post-order recursive
		// function to get the leaf-up behavior automatically.
		S32 deleted_count;
		S32 total_deleted_count = 0;
		do
		{
			deleted_count = 0;
			for(S32 i = 0; i < count; ++i)
			{
				uu_id = categories.at(i)->getUUID();
				if (getCategory(uu_id))
				{
					cat_array_t* cat_list = getUnlockedCatArray(uu_id);
					if (!cat_list || (cat_list->size() == 0))
					{
						deleteObject(uu_id, fix_broken_links);
						deleted_count++;
					}
				}
			}
			total_deleted_count += deleted_count;
		}
		while (deleted_count > 0);
		if (total_deleted_count != count)
		{
			LL_WARNS(LOG_INV) << "Unexpected count of categories deleted, got "
							  << total_deleted_count << " expected " << count << LL_ENDL;
		}
		//gInventory.validate();
	}
}

// Update model after an item is confirmed as removed from
// server. Works for categories or items.
void LLInventoryModel::onObjectDeletedFromServer(const LLUUID& object_id, bool fix_broken_links, bool update_parent_version, bool do_notify_observers)
{
	LLPointer<LLInventoryObject> obj = getObject(object_id);
	if(obj)
	{
		if (getCategory(object_id))
		{
			// For category, need to delete/update all children first.
			onDescendentsPurgedFromServer(object_id, fix_broken_links);
		}


		// From item/cat removeFromServer()
		if (update_parent_version)
		{
			LLInventoryModel::LLCategoryUpdate up(obj->getParentUUID(), -1);
			accountForUpdate(up);
		}

		// From purgeObject()
		LLViewerInventoryItem *item = getItem(object_id);
		if (item && (item->getType() != LLAssetType::AT_LSL_TEXT))
		{
			LLPreview::hide(object_id, true);
		}
		deleteObject(object_id, fix_broken_links, do_notify_observers);
	}
}


// Delete a particular inventory object by ID.
void LLInventoryModel::deleteObject(const LLUUID& id, bool fix_broken_links, bool do_notify_observers)
{
	LL_DEBUGS(LOG_INV) << "LLInventoryModel::deleteObject()" << LL_ENDL;
	LLPointer<LLInventoryObject> obj = getObject(id);
	if (!obj) 
	{
		LL_WARNS(LOG_INV) << "Deleting non-existent object [ id: " << id << " ] " << LL_ENDL;
		return;
	}

    //collect the links before removing the item from mItemMap
    LLInventoryModel::item_array_t links = collectLinksTo(id);
	
	LL_DEBUGS(LOG_INV) << "Deleting inventory object " << id << LL_ENDL;
	mLastItem = NULL;
	LLUUID parent_id = obj->getParentUUID();
	mCategoryMap.erase(id);
	mItemMap.erase(id);
	//mInventory.erase(id);
	item_array_t* item_list = getUnlockedItemArray(parent_id);
	if(item_list)
	{
		LLPointer<LLViewerInventoryItem> item = (LLViewerInventoryItem*)((LLInventoryObject*)obj);
		vector_replace_with_last(*item_list, item);
	}
	cat_array_t* cat_list = getUnlockedCatArray(parent_id);
	if(cat_list)
	{
		LLPointer<LLViewerInventoryCategory> cat = (LLViewerInventoryCategory*)((LLInventoryObject*)obj);
		vector_replace_with_last(*cat_list, cat);
	}
    
    // Note : We need to tell the inventory observers that those things are going to be deleted *before* the tree is cleared or they won't know what to delete (in views and view models)
	addChangedMask(LLInventoryObserver::REMOVE, id);
	gInventory.notifyObservers();
    
	item_list = getUnlockedItemArray(id);
	if(item_list)
	{
		if (item_list->size())
		{
			LL_WARNS(LOG_INV) << "Deleting cat " << id << " while it still has child items" << LL_ENDL;
		}
		delete item_list;
		mParentChildItemTree.erase(id);
	}
	cat_list = getUnlockedCatArray(id);
	if(cat_list)
	{
		if (cat_list->size())
		{
			LL_WARNS(LOG_INV) << "Deleting cat " << id << " while it still has child cats" << LL_ENDL;
		}
		delete cat_list;
		mParentChildCategoryTree.erase(id);
	}
	addChangedMask(LLInventoryObserver::REMOVE, id);

	bool is_link_type = obj->getIsLinkType();
	if (is_link_type)
	{
		removeBacklinkInfo(obj->getUUID(), obj->getLinkedUUID());
	}

	// Can't have links to links, so there's no need for this update
	// if the item removed is a link. Can also skip if source of the
	// update is getting broken link info separately.
	if (fix_broken_links && !is_link_type)
	{
        rebuildLinkItems(links);
	}
	obj = nullptr; // delete obj
	if (do_notify_observers)
	{
		notifyObservers();
	}
}

void LLInventoryModel::rebuildLinkItems(LLInventoryModel::item_array_t& items)
{
    // REBUILD is expensive, so clear the current change list first else
    // everything else on the changelist will also get rebuilt.
    if (items.size() > 0)
    {
        notifyObservers();
        for (LLInventoryModel::item_array_t::const_iterator iter = items.begin();
            iter != items.end();
            iter++)
        {
            const LLViewerInventoryItem *linked_item = (*iter);
            if (linked_item)
            {
                addChangedMask(LLInventoryObserver::REBUILD, linked_item->getUUID());
            }
        }
        notifyObservers();
    }
}

// Add/remove an observer. If the observer is destroyed, be sure to
// remove it.
void LLInventoryModel::addObserver(LLInventoryObserver* observer)
{
	mObservers.insert(observer);
}
	
void LLInventoryModel::removeObserver(LLInventoryObserver* observer)
{
	mObservers.erase(observer);
}

bool LLInventoryModel::containsObserver(LLInventoryObserver* observer) const
{
	return mObservers.find(observer) != mObservers.end();
}

void LLInventoryModel::idleNotifyObservers()
{
	// *FIX:  Think I want this conditional or moved elsewhere...
	handleResponses(true);

    if (mLinksRebuildList.size() > 0)
    {
        if (mModifyMask != LLInventoryObserver::NONE || (mChangedItemIDs.size() != 0))
        {
            notifyObservers();
        }
        for (const LLUUID& link_id : mLinksRebuildList)
        {
            addChangedMask(LLInventoryObserver::REBUILD , link_id);
        }
        mLinksRebuildList.clear();
        notifyObservers();
    }
	
	if (mModifyMask == LLInventoryObserver::NONE && (mChangedItemIDs.size() == 0))
	{
		return;
	}
	notifyObservers();
}

// Call this method when it's time to update everyone on a new state.
//void LLInventoryModel::notifyObservers()
// [SL:KB] - Patch: UI-Notifications | Checked: Catznip-6.5
void LLInventoryModel::notifyObservers(const LLUUID& transaction_id)
// [/SL:KB]
{
	if (mIsNotifyObservers)
	{
		// Within notifyObservers, something called notifyObservers
		// again.  This type of recursion is unsafe because it causes items to be 
		// processed twice, and this can easily lead to infinite loops.
		LL_WARNS(LOG_INV) << "Call was made to notifyObservers within notifyObservers!" << LL_ENDL;
		return;
	}

<<<<<<< HEAD
	mIsNotifyObservers = TRUE;
// [SL:KB] - Patch: UI-Notifications | Checked: Catznip-6.5
    mTransactionId = transaction_id;
// [/SL:KB]
=======
	mIsNotifyObservers = true;
>>>>>>> 7704c263
	for (observer_list_t::iterator iter = mObservers.begin();
		 iter != mObservers.end(); )
	{
		LLInventoryObserver* observer = *iter;
		observer->changed(mModifyMask);

		// safe way to increment since changed may delete entries! (@!##%@!@&*!)
		iter = mObservers.upper_bound(observer); 
	}

	// If there were any changes that arrived during notifyObservers,
	// shedule them for next loop
	mModifyMask = mModifyMaskBacklog;
	mChangedItemIDs.clear();
	mChangedItemIDs.insert(mChangedItemIDsBacklog.begin(), mChangedItemIDsBacklog.end());
	mAddedItemIDs.clear();
	mAddedItemIDs.insert(mAddedItemIDsBacklog.begin(), mAddedItemIDsBacklog.end());

	mModifyMaskBacklog = LLInventoryObserver::NONE;
	mChangedItemIDsBacklog.clear();
	mAddedItemIDsBacklog.clear();

<<<<<<< HEAD
// [SL:KB] - Patch: UI-Notifications | Checked: Catznip-6.5
    mTransactionId.setNull();
// [/SL:KB]
	mIsNotifyObservers = FALSE;
=======
	mIsNotifyObservers = false;
>>>>>>> 7704c263
}

// store flag for change
// and id of object change applies to
void LLInventoryModel::addChangedMask(U32 mask, const LLUUID& referent) 
{ 
	if (mIsNotifyObservers)
	{
		// Something marked an item for change within a call to notifyObservers
		// (which is in the process of processing the list of items marked for change).
		// This means the change will have to be processed later.
		// It's preferable for this not to happen, but it's not an issue unless code
		// specifically wants to notifyObservers immediately (changes won't happen untill later)
		LL_WARNS(LOG_INV) << "Adding changed mask within notify observers! Change's processing will be performed on idle." << LL_ENDL;
		LLViewerInventoryItem *item = getItem(referent);
		if (item)
		{
			LL_WARNS(LOG_INV) << "Item " << item->getName() << LL_ENDL;
		}
		else
		{
			LLViewerInventoryCategory *cat = getCategory(referent);
			if (cat)
			{
				LL_WARNS(LOG_INV) << "Category " << cat->getName() << LL_ENDL;
			}
		}
	}

    if (mIsNotifyObservers)
    {
        mModifyMaskBacklog |= mask;
    }
    else
    {
        mModifyMask |= mask;
    }

    bool needs_update = false;
    if (referent.notNull())
    {
        if (mIsNotifyObservers)
        {
            needs_update = mChangedItemIDsBacklog.find(referent) == mChangedItemIDsBacklog.end();
        }
        else
        {
            needs_update = mChangedItemIDs.find(referent) == mChangedItemIDs.end();
        }
    }

    if (needs_update)
	{
        if (mIsNotifyObservers)
        {
            mChangedItemIDsBacklog.insert(referent);
        }
        else
        {
            mChangedItemIDs.insert(referent);
        }

        if (mask != LLInventoryObserver::LABEL)
        {
            // Fix me: From DD-81, probably shouldn't be here, instead
            // should be somewhere in an observer or in
            // LLMarketplaceInventoryObserver::onIdleProcessQueue
            update_marketplace_category(referent, false);
        }

        if (mask & LLInventoryObserver::ADD)
        {
            if (mIsNotifyObservers)
            {
                mAddedItemIDsBacklog.insert(referent);
            }
            else
            {
                mAddedItemIDs.insert(referent);
            }
        }
	
		// Update all linked items.  Starting with just LABEL because I'm
		// not sure what else might need to be accounted for this.
		if (mask & LLInventoryObserver::LABEL)
		{
			addChangedMaskForLinks(referent, LLInventoryObserver::LABEL);
		}
	}
}

bool LLInventoryModel::fetchDescendentsOf(const LLUUID& folder_id) const
{
	if(folder_id.isNull()) 
	{
		LL_WARNS(LOG_INV) << "Calling fetch descendents on NULL folder id!" << LL_ENDL;
		return false;
	}
	LLViewerInventoryCategory* cat = getCategory(folder_id);
	if(!cat)
	{
		LL_WARNS(LOG_INV) << "Asked to fetch descendents of non-existent folder: "
						  << folder_id << LL_ENDL;
		return false;
	}
	//S32 known_descendents = 0;
	///cat_array_t* categories = get_ptr_in_map(mParentChildCategoryTree, folder_id);
	//item_array_t* items = get_ptr_in_map(mParentChildItemTree, folder_id);
	//if(categories)
	//{
	//	known_descendents += categories->size();
	//}
	//if(items)
	//{
	//	known_descendents += items->size();
	//}
	return cat->fetch();
}

//static
std::string LLInventoryModel::getInvCacheAddres(const LLUUID& owner_id)
{
    std::string inventory_addr;
    std::string owner_id_str;
    owner_id.toString(owner_id_str);
    std::string path(gDirUtilp->getExpandedFilename(LL_PATH_CACHE, owner_id_str));
    // <FS:Ansariel> OpenSim fix
    //if (LLGridManager::getInstance()->isInProductionGrid())
    if (LLGridManager::getInstance()->isInSLMain())
    // </FS:Ansariel>
    {
        inventory_addr = llformat(PRODUCTION_CACHE_FORMAT_STRING, path.c_str());
    }
    else
    {
        // NOTE: The inventory cache filenames now include the grid name.
        // Add controls against directory traversal or problematic pathname lengths
        // if your viewer uses grid names from an untrusted source.
        // <FS:Ansariel> Replace illegal filename characters
        //const std::string& grid_id_str = LLGridManager::getInstance()->getGridId();
        const std::string grid_id_str = LLDir::getScrubbedFileName(LLGridManager::getInstance()->getGridId());
        // </FS:Ansariel>
        const std::string& grid_id_lower = utf8str_tolower(grid_id_str);
        inventory_addr = llformat(GRID_CACHE_FORMAT_STRING, path.c_str(), grid_id_lower.c_str());
    }
    return inventory_addr;
}

void LLInventoryModel::cache(
	const LLUUID& parent_folder_id,
	const LLUUID& agent_id)
{
	LL_DEBUGS(LOG_INV) << "Caching " << parent_folder_id << " for " << agent_id
					   << LL_ENDL;
	LLViewerInventoryCategory* root_cat = getCategory(parent_folder_id);
	if(!root_cat) return;
	cat_array_t categories;
	categories.push_back(root_cat);
	item_array_t items;

	LLCanCache can_cache(this);
	can_cache(root_cat, NULL);
	collectDescendentsIf(
		parent_folder_id,
		categories,
		items,
		INCLUDE_TRASH,
		can_cache);
    // Use temporary file to avoid potential conflicts with other
    // instances (even a 'read only' instance unzips into a file)
    std::string temp_file = gDirUtilp->getTempFilename();
	saveToFile(temp_file, categories, items);
    std::string gzip_filename = getInvCacheAddres(agent_id);
	gzip_filename.append(".gz");
	if(gzip_file(temp_file, gzip_filename))
	{
		LL_DEBUGS(LOG_INV) << "Successfully compressed " << temp_file << " to " << gzip_filename << LL_ENDL;
		LLFile::remove(temp_file);
	}
	else
	{
		LL_WARNS(LOG_INV) << "Unable to compress " << temp_file << " into " << gzip_filename << LL_ENDL;
	}
}


void LLInventoryModel::addCategory(LLViewerInventoryCategory* category)
{
	//LL_INFOS(LOG_INV) << "LLInventoryModel::addCategory()" << LL_ENDL;
	if(category)
	{
		// We aren't displaying the Meshes folder
		if (category->mPreferredType == LLFolderType::FT_MESH)
		{
			return;
		}

		// try to localize default names first. See EXT-8319, EXT-7051.
		category->localizeName();

		// Insert category uniquely into the map
		mCategoryMap[category->getUUID()] = category; // LLPointer will deref and delete the old one
		//mInventory[category->getUUID()] = category;
	}
}

bool LLInventoryModel::hasBacklinkInfo(const LLUUID& link_id, const LLUUID& target_id) const
{
	std::pair <backlink_mmap_t::const_iterator, backlink_mmap_t::const_iterator> range;
	range = mBacklinkMMap.equal_range(target_id);
	for (backlink_mmap_t::const_iterator it = range.first; it != range.second; ++it)
	{
		if (it->second == link_id)
		{
			return true;
		}
	}
	return false;
}

void LLInventoryModel::addBacklinkInfo(const LLUUID& link_id, const LLUUID& target_id)
{
	if (!hasBacklinkInfo(link_id, target_id))
	{
		mBacklinkMMap.insert(std::make_pair(target_id, link_id));
	}
}

void LLInventoryModel::removeBacklinkInfo(const LLUUID& link_id, const LLUUID& target_id)
{
	std::pair <backlink_mmap_t::iterator, backlink_mmap_t::iterator> range;
	range = mBacklinkMMap.equal_range(target_id);
	for (backlink_mmap_t::iterator it = range.first; it != range.second; )
	{
		if (it->second == link_id)
		{
			backlink_mmap_t::iterator delete_it = it; // iterator will be invalidated by erase.
			++it;
			mBacklinkMMap.erase(delete_it);
		}
		else
		{
			++it;
		}
	}
}

void LLInventoryModel::addItem(LLViewerInventoryItem* item)
{
	llassert(item);
	if(item)
	{
		if (item->getType() <= LLAssetType::AT_NONE)
		{
			LL_WARNS(LOG_INV) << "Got bad asset type for item [ name: " << item->getName()
							  << " type: " << item->getType()
							  << " inv-type: " << item->getInventoryType() << " ], ignoring." << LL_ENDL;
			return;
		}

		if (LLAssetType::lookup(item->getType()) == LLAssetType::BADLOOKUP)
		{
			if (item->getType() >= LLAssetType::AT_COUNT)
			{
				// Not yet supported.
				LL_DEBUGS(LOG_INV) << "Got unknown asset type for item [ name: " << item->getName()
					<< " type: " << item->getType()
					<< " inv-type: " << item->getInventoryType() << " ]." << LL_ENDL;
			}
			else
			{
				LL_WARNS(LOG_INV) << "Got unknown asset type for item [ name: " << item->getName()
					<< " type: " << item->getType()
					<< " inv-type: " << item->getInventoryType() << " ]." << LL_ENDL;
			}
		}

		// This condition means that we tried to add a link without the baseobj being in memory.
		// The item will show up as a broken link.
		if (item->getIsBrokenLink())
		{
            if (item->getAssetUUID().notNull()
                && LLInventoryModelBackgroundFetch::getInstance()->folderFetchActive())
            {
                // Schedule this link for a recheck as inventory gets loaded
                // Todo: expand to cover not just an initial fetch
                mPossiblyBrockenLinks[item->getAssetUUID()].insert(item->getUUID());

                // Do a blank rebuild of links once fetch is done
                if (!mBulkFecthCallbackSlot.connected())
                {
                    // Links might take a while to update this way, and there
                    // might be a lot of them. A better option might be to check
                    // links periodically with final check on fetch completion.
                    mBulkFecthCallbackSlot =
                        LLInventoryModelBackgroundFetch::getInstance()->setFetchCompletionCallback(
                            [this]()
                    {
                        // rebuild is just in case, primary purpose is to wipe
                        // the list since we won't be getting anything 'new'
                        // see mLinksRebuildList
                        rebuildBrockenLinks();
                        mBulkFecthCallbackSlot.disconnect();
                    });
                }
                LL_DEBUGS(LOG_INV) << "Scheduling a link to be rebuilt later [ name: " << item->getName()
                    << " itemID: " << item->getUUID()
                    << " assetID: " << item->getAssetUUID() << " )  parent: " << item->getParentUUID() << LL_ENDL;

            }
            else
            {
                LL_INFOS(LOG_INV) << "Adding broken link [ name: " << item->getName()
                    << " itemID: " << item->getUUID()
                    << " assetID: " << item->getAssetUUID() << " )  parent: " << item->getParentUUID() << LL_ENDL;
            }
		}
        if (!mPossiblyBrockenLinks.empty())
        {
            // check if we are waiting for this item
            broken_links_t::iterator iter = mPossiblyBrockenLinks.find(item->getUUID());
            if (iter != mPossiblyBrockenLinks.end())
            {
                mLinksRebuildList.insert(iter->second.begin() , iter->second.end());
                mPossiblyBrockenLinks.erase(iter);
            }
        }
		if (item->getIsLinkType())
		{
			// Add back-link from linked-to UUID.
			const LLUUID& link_id = item->getUUID();
			const LLUUID& target_id = item->getLinkedUUID();
			addBacklinkInfo(link_id, target_id);
		}
		mItemMap[item->getUUID()] = item;
	}
}

// Empty the entire contents
void LLInventoryModel::empty()
{
//	LL_INFOS(LOG_INV) << "LLInventoryModel::empty()" << LL_ENDL;
	std::for_each(
		mParentChildCategoryTree.begin(),
		mParentChildCategoryTree.end(),
		DeletePairedPointer());
	mParentChildCategoryTree.clear();
	std::for_each(
		mParentChildItemTree.begin(),
		mParentChildItemTree.end(),
		DeletePairedPointer());
	mParentChildItemTree.clear();
	mBacklinkMMap.clear(); // forget all backlink information.
	mCategoryMap.clear(); // remove all references (should delete entries)
	mItemMap.clear(); // remove all references (should delete entries)
	mLastItem = NULL;
	//mInventory.clear();
}

void LLInventoryModel::accountForUpdate(const LLCategoryUpdate& update) const
{
	LLViewerInventoryCategory* cat = getCategory(update.mCategoryID);
	if(cat)
	{
		S32 version = cat->getVersion();
		if(version != LLViewerInventoryCategory::VERSION_UNKNOWN)
		{
			S32 descendents_server = cat->getDescendentCount();
			S32 descendents_actual = cat->getViewerDescendentCount();
			if(descendents_server == descendents_actual)
			{
				descendents_actual += update.mDescendentDelta;
				cat->setDescendentCount(descendents_actual);
				cat->setVersion(++version);
				LL_DEBUGS(LOG_INV) << "accounted: '" << cat->getName() << "' "
								   << version << " with " << descendents_actual
								   << " descendents." << LL_ENDL;
			}
			else
			{
				// Error condition, this means that the category did not register that
				// it got new descendents (perhaps because it is still being loaded)
				// which means its descendent count will be wrong.
				LL_WARNS(LOG_INV) << "Accounting failed for '" << cat->getName() << "' version:"
								  << version << " due to mismatched descendent count:  server == "
								  << descendents_server << ", viewer == " << descendents_actual << LL_ENDL;
			}
		}
		else
		{
			LL_WARNS(LOG_INV) << "Accounting failed for '" << cat->getName() << "' version: unknown (" 
							  << version << ")" << LL_ENDL;
		}
	}
	else
	{
		LL_WARNS(LOG_INV) << "No category found for update " << update.mCategoryID << LL_ENDL;
	}
}

void LLInventoryModel::accountForUpdate(
	const LLInventoryModel::update_list_t& update)
{
	update_list_t::const_iterator it = update.begin();
	update_list_t::const_iterator end = update.end();
	for(; it != end; ++it)
	{
		accountForUpdate(*it);
	}
}

void LLInventoryModel::accountForUpdate(
	const LLInventoryModel::update_map_t& update)
{
	LLCategoryUpdate up;
	update_map_t::const_iterator it = update.begin();
	update_map_t::const_iterator end = update.end();
	for(; it != end; ++it)
	{
		up.mCategoryID = (*it).first;
		up.mDescendentDelta = (*it).second.mValue;
		accountForUpdate(up);
	}
}

LLInventoryModel::EHasChildren LLInventoryModel::categoryHasChildren(
	const LLUUID& cat_id) const
{
	LLViewerInventoryCategory* cat = getCategory(cat_id);
	if(!cat) return CHILDREN_NO;
	if(cat->getDescendentCount() > 0)
	{
		return CHILDREN_YES;
	}
	if(cat->getDescendentCount() == 0)
	{
		return CHILDREN_NO;
	}
	if((cat->getDescendentCount() == LLViewerInventoryCategory::DESCENDENT_COUNT_UNKNOWN)
	   || (cat->getVersion() == LLViewerInventoryCategory::VERSION_UNKNOWN))
	{
		return CHILDREN_MAYBE;
	}

	// Shouldn't have to run this, but who knows.
	parent_cat_map_t::const_iterator cat_it = mParentChildCategoryTree.find(cat->getUUID());
	if (cat_it != mParentChildCategoryTree.end() && cat_it->second->size() > 0)
	{
		return CHILDREN_YES;
	}
	parent_item_map_t::const_iterator item_it = mParentChildItemTree.find(cat->getUUID());
	if (item_it != mParentChildItemTree.end() && item_it->second->size() > 0)
	{
		return CHILDREN_YES;
	}

	return CHILDREN_NO;
}

bool LLInventoryModel::isCategoryComplete(const LLUUID& cat_id) const
{
	LLViewerInventoryCategory* cat = getCategory(cat_id);
	if(cat && (cat->getVersion()!=LLViewerInventoryCategory::VERSION_UNKNOWN))
	{
		S32 descendents_server = cat->getDescendentCount();
		S32 descendents_actual = cat->getViewerDescendentCount();
		if(descendents_server == descendents_actual)
		{
			return true;
		}
	}
	return false;
}

bool LLInventoryModel::loadSkeleton(
	const LLSD& options,
	const LLUUID& owner_id)
{
    LL_PROFILE_ZONE_SCOPED;
	// <FS:Zi> Purge inventory cache files marked by DELETE_INV_GZ marker files
	std::string delete_cache_marker = gDirUtilp->getExpandedFilename(LL_PATH_CACHE, owner_id.asString() + "_DELETE_INV_GZ");
	LL_DEBUGS("LLInventoryModel") << "Checking for clear inventory cache marker: " << delete_cache_marker << LL_ENDL;

	// if this marker exists, go ahead and delete the respective .inv and/or .inv.gz files
	if (LLFile::isfile(delete_cache_marker))
	{
		LL_INFOS("LLInventoryModel") << "Clear inventory cache marker found: " << delete_cache_marker << LL_ENDL;

		std::string inventory_filename = getInvCacheAddres(owner_id);
		if (LLFile::isfile(inventory_filename))
		{
			LL_INFOS("LLInventoryModel") << "Purging inventory cache file: " << inventory_filename << LL_ENDL;
			LLFile::remove(inventory_filename);
		}

		inventory_filename.append(".gz");
		if (LLFile::isfile(inventory_filename))
		{
			LL_INFOS("LLInventoryModel") << "Purging inventory cache file: " << inventory_filename << LL_ENDL;
			LLFile::remove(inventory_filename);
		}

		// also delete library cache if inventory cache is purged, so issues with EEP settings going missing
		// and bridge objects not being found can be resolved
		// <FS:Beq> correct OS library owner.
		// inventory_filename = getInvCacheAddres(ALEXANDRIA_LINDEN_ID);
		inventory_filename = getInvCacheAddres(gInventory.getLibraryOwnerID());
		// </FS:Beq>
		if (LLFile::isfile(inventory_filename))
		{
			LL_INFOS("LLInventoryModel") << "Purging library cache file: " << inventory_filename << LL_ENDL;
			LLFile::remove(inventory_filename);
		}

		inventory_filename.append(".gz");
		if (LLFile::isfile(inventory_filename))
		{
			LL_INFOS("LLInventoryModel") << "Purging library cache file: " << inventory_filename << LL_ENDL;
			LLFile::remove(inventory_filename);
		}

		LL_INFOS("LLInventoryModel") << "Clear inventory cache marker removed: " << delete_cache_marker << LL_ENDL;
		LLFile::remove(delete_cache_marker);
	}
	// </FS:Zi>

	LL_DEBUGS(LOG_INV) << "importing inventory skeleton for " << owner_id << LL_ENDL;

	typedef std::set<LLPointer<LLViewerInventoryCategory>, InventoryIDPtrLess> cat_set_t;
	cat_set_t temp_cats;
	bool rv = true;

	for(LLSD::array_const_iterator it = options.beginArray(),
		end = options.endArray(); it != end; ++it)
	{
		LLSD name = (*it)["name"];
		LLSD folder_id = (*it)["folder_id"];
		LLSD parent_id = (*it)["parent_id"];
		LLSD version = (*it)["version"];
		if(name.isDefined()
			&& folder_id.isDefined()
			&& parent_id.isDefined()
			&& version.isDefined()
			&& folder_id.asUUID().notNull() // if an id is null, it locks the viewer.
			) 		
		{
			LLPointer<LLViewerInventoryCategory> cat = new LLViewerInventoryCategory(owner_id);
			cat->rename(name.asString());
			cat->setUUID(folder_id.asUUID());
			cat->setParent(parent_id.asUUID());

			LLFolderType::EType preferred_type = LLFolderType::FT_NONE;
			LLSD type_default = (*it)["type_default"];
			if(type_default.isDefined())
            {
				preferred_type = (LLFolderType::EType)type_default.asInteger();
            }
            cat->setPreferredType(preferred_type);
			cat->setVersion(version.asInteger());
            temp_cats.insert(cat);
		}
		else
		{
			LL_WARNS(LOG_INV) << "Unable to import near " << name.asString() << LL_ENDL;
            rv = false;
		}
	}

	S32 cached_category_count = 0;
	S32 cached_item_count = 0;
	if(!temp_cats.empty())
	{
		update_map_t child_counts;
		cat_array_t categories;
		item_array_t items;
		changed_items_t categories_to_update;
		item_array_t possible_broken_links;
		cat_set_t invalid_categories; // Used to mark categories that weren't successfully loaded.
		std::string inventory_filename = getInvCacheAddres(owner_id);
		const S32 NO_VERSION = LLViewerInventoryCategory::VERSION_UNKNOWN;
		std::string gzip_filename(inventory_filename);
		gzip_filename.append(".gz");
		LLFILE* fp = LLFile::fopen(gzip_filename, "rb");
		bool remove_inventory_file = false;
		if(fp)
		{
			fclose(fp);
			fp = NULL;
			if(gunzip_file(gzip_filename, inventory_filename))
			{
				// we only want to remove the inventory file if it was
				// gzipped before we loaded, and we successfully
				// gunziped it.
				remove_inventory_file = true;
			}
			else
			{
				LL_INFOS(LOG_INV) << "Unable to gunzip " << gzip_filename << LL_ENDL;
			}
		}
		bool is_cache_obsolete = false;
		if (loadFromFile(inventory_filename, categories, items, categories_to_update, is_cache_obsolete))
		{
			// We were able to find a cache of files. So, use what we
			// found to generate a set of categories we should add. We
			// will go through each category loaded and if the version
			// does not match, invalidate the version.
			S32 count = categories.size();
			cat_set_t::iterator not_cached = temp_cats.end();
			std::set<LLUUID> cached_ids;
			for(S32 i = 0; i < count; ++i)
			{
				LLViewerInventoryCategory* cat = categories[i];
				cat_set_t::iterator cit = temp_cats.find(cat);
				if (cit == temp_cats.end())
				{
					continue; // cache corruption?? not sure why this happens -SJB
				}
				LLViewerInventoryCategory* tcat = *cit;

				if (categories_to_update.find(tcat->getUUID()) != categories_to_update.end())
				{
					tcat->setVersion(NO_VERSION);
					LL_WARNS() << "folder to update: " << tcat->getName() << LL_ENDL;
				}
				
				// we can safely ignore anything loaded from file, but
				// not sent down in the skeleton. Must have been removed from inventory.
				if (cit == not_cached)
				{
					continue;
				}
				else if (cat->getVersion() != tcat->getVersion())
				{
					// if the cached version does not match the server version,
					// throw away the version we have so we can fetch the
					// correct contents the next time the viewer opens the folder.
					tcat->setVersion(NO_VERSION);
				}
				else
				{
					cached_ids.insert(tcat->getUUID());

                    // At the moment download does not provide a thumbnail
                    // uuid, use the one from cache
                    tcat->setThumbnailUUID(cat->getThumbnailUUID());
				}
			}

			// go ahead and add the cats returned during the download
			std::set<LLUUID>::const_iterator not_cached_id = cached_ids.end();
			cached_category_count = cached_ids.size();
			for(cat_set_t::iterator it = temp_cats.begin(); it != temp_cats.end(); ++it)
			{
				if(cached_ids.find((*it)->getUUID()) == not_cached_id)
				{
					// this check is performed so that we do not
					// mark new folders in the skeleton (and not in cache)
					// as being cached.
					LLViewerInventoryCategory *llvic = (*it);
					llvic->setVersion(NO_VERSION);
				}
				addCategory(*it);
				++child_counts[(*it)->getParentUUID()];
			}

			// Add all the items loaded which are parented to a
			// category with a correctly cached parent
			S32 bad_link_count = 0;
			S32 good_link_count = 0;
			S32 recovered_link_count = 0;
			cat_map_t::iterator unparented = mCategoryMap.end();
			for(item_array_t::const_iterator item_iter = items.begin();
				item_iter != items.end();
				++item_iter)
			{
				LLViewerInventoryItem *item = (*item_iter).get();
				const cat_map_t::iterator cit = mCategoryMap.find(item->getParentUUID());
				
				if(cit != unparented)
				{
					const LLViewerInventoryCategory* cat = cit->second.get();
					if(cat->getVersion() != NO_VERSION)
					{
						// This can happen if the linked object's baseobj is removed from the cache but the linked object is still in the cache.
						if (item->getIsBrokenLink())
						{
							//bad_link_count++;
							LL_DEBUGS(LOG_INV) << "Attempted to add cached link item without baseobj present ( name: "
											   << item->getName() << " itemID: " << item->getUUID()
											   << " assetID: " << item->getAssetUUID()
											   << " ).  Ignoring and invalidating " << cat->getName() << " . " << LL_ENDL;
							possible_broken_links.push_back(item);
							continue;
						}
						else if (item->getIsLinkType())
						{
							good_link_count++;
						}
						addItem(item);
						cached_item_count += 1;
						++child_counts[cat->getUUID()];
					}
				}
			}
			if (possible_broken_links.size() > 0)
			{
				for(item_array_t::const_iterator item_iter = possible_broken_links.begin();
				    item_iter != possible_broken_links.end();
				    ++item_iter)
				{
					LLViewerInventoryItem *item = (*item_iter).get();
					const cat_map_t::iterator cit = mCategoryMap.find(item->getParentUUID());
					const LLViewerInventoryCategory* cat = cit->second.get();
					if (item->getIsBrokenLink())
					{
						bad_link_count++;
						invalid_categories.insert(cit->second);
						//LL_INFOS(LOG_INV) << "link still broken: " << item->getName() << " in folder " << cat->getName() << LL_ENDL;
					}
					else
					{
						// was marked as broken because of loading order, its actually fine to load
						addItem(item);
						cached_item_count += 1;
						++child_counts[cat->getUUID()];
						recovered_link_count++;
					}
				}

 				LL_DEBUGS(LOG_INV) << "Attempted to add " << bad_link_count
								   << " cached link items without baseobj present. "
								   << good_link_count << " link items were successfully added. "
								   << recovered_link_count << " links added in recovery. "
								   << "The corresponding categories were invalidated." << LL_ENDL;
			}

		}
		else
		{
			// go ahead and add everything after stripping the version
			// information.
			for(cat_set_t::iterator it = temp_cats.begin(); it != temp_cats.end(); ++it)
			{
				LLViewerInventoryCategory *llvic = (*it);
				llvic->setVersion(NO_VERSION);
				addCategory(*it);
			}
		}

		// Invalidate all categories that failed fetching descendents for whatever
		// reason (e.g. one of the descendents was a broken link).
		for (cat_set_t::iterator invalid_cat_it = invalid_categories.begin();
			 invalid_cat_it != invalid_categories.end();
			 invalid_cat_it++)
		{
			LLViewerInventoryCategory* cat = (*invalid_cat_it).get();
			cat->setVersion(NO_VERSION);
			LL_DEBUGS(LOG_INV) << "Invalidating category name: " << cat->getName() << " UUID: " << cat->getUUID() << " due to invalid descendents cache" << LL_ENDL;
		}
		if (invalid_categories.size() > 0)
		{
			LL_DEBUGS(LOG_INV) << "Invalidated " << invalid_categories.size() << " categories due to invalid descendents cache" << LL_ENDL;
		}

		// At this point, we need to set the known descendents for each
		// category which successfully cached so that we do not
		// needlessly fetch descendents for categories which we have.
		update_map_t::const_iterator no_child_counts = child_counts.end();
		for(cat_set_t::iterator it = temp_cats.begin(); it != temp_cats.end(); ++it)
		{
			LLViewerInventoryCategory* cat = (*it).get();
			if(cat->getVersion() != NO_VERSION)
			{
				update_map_t::const_iterator the_count = child_counts.find(cat->getUUID());
				if(the_count != no_child_counts)
				{
					const S32 num_descendents = (*the_count).second.mValue;
					cat->setDescendentCount(num_descendents);
				}
				else
				{
					cat->setDescendentCount(0);
				}
			}
		}

		if(remove_inventory_file)
		{
			// clean up the gunzipped file.
			LLFile::remove(inventory_filename);
		}
		if(is_cache_obsolete)
		{
			// If out of date, remove the gzipped file too.
			LL_WARNS(LOG_INV) << "Inv cache out of date, removing" << LL_ENDL;
			LLFile::remove(gzip_filename);
		}
		categories.clear(); // will unref and delete entries
	}

	LL_INFOS(LOG_INV) << "Successfully loaded " << cached_category_count
					  << " categories and " << cached_item_count << " items from cache."
					  << LL_ENDL;

	return rv;
}

// This is a brute force method to rebuild the entire parent-child
// relations. The overall operation has O(NlogN) performance, which
// should be sufficient for our needs. 
void LLInventoryModel::buildParentChildMap()
{
	LL_INFOS(LOG_INV) << "LLInventoryModel::buildParentChildMap()" << LL_ENDL;

	// *NOTE: I am skipping the logic around folder version
	// synchronization here because it seems if a folder is lost, we
	// might actually want to invalidate it at that point - not
	// attempt to cache. More time & thought is necessary.

	// First the categories. We'll copy all of the categories into a
	// temporary container to iterate over (oh for real iterators.)
	// While we're at it, we'll allocate the arrays in the trees.
	cat_array_t cats;
	cat_array_t* catsp;
	item_array_t* itemsp;
	
	for(cat_map_t::iterator cit = mCategoryMap.begin(); cit != mCategoryMap.end(); ++cit)
	{
		LLViewerInventoryCategory* cat = cit->second;
		cats.push_back(cat);
		if (mParentChildCategoryTree.count(cat->getUUID()) == 0)
		{
			llassert_always(mCategoryLock[cat->getUUID()] == false);
			catsp = new cat_array_t;
			mParentChildCategoryTree[cat->getUUID()] = catsp;
		}
		if (mParentChildItemTree.count(cat->getUUID()) == 0)
		{
			llassert_always(mItemLock[cat->getUUID()] == false);
			itemsp = new item_array_t;
			mParentChildItemTree[cat->getUUID()] = itemsp;
		}
	}

	// Insert a special parent for the root - so that lookups on
	// LLUUID::null as the parent work correctly. This is kind of a
	// blatent wastes of space since we allocate a block of memory for
	// the array, but whatever - it's not that much space.
	if (mParentChildCategoryTree.count(LLUUID::null) == 0)
	{
		catsp = new cat_array_t;
		mParentChildCategoryTree[LLUUID::null] = catsp;
	}

	// Now we have a structure with all of the categories that we can
	// iterate over and insert into the correct place in the child
	// category tree. 
	S32 count = cats.size();
	S32 i;
	S32 lost = 0;
	cat_array_t lost_cats;
	for(i = 0; i < count; ++i)
	{
		LLViewerInventoryCategory* cat = cats.at(i);
		catsp = getUnlockedCatArray(cat->getParentUUID());
#ifdef OPENSIM
		if(catsp &&
		   (!LLGridManager::getInstance()->isInSecondLife() || (cat->getParentUUID().notNull() || 
			cat->getPreferredType() == LLFolderType::FT_ROOT_INVENTORY )))
#else
		if(catsp &&
		   // Only the two root folders should be children of null.
		   // Others should go to lost & found.
		   (cat->getParentUUID().notNull() || 
			cat->getPreferredType() == LLFolderType::FT_ROOT_INVENTORY ))
#endif
		{
			catsp->push_back(cat);
		}
		else
		{
			// *NOTE: This process could be a lot more efficient if we
			// used the new MoveInventoryFolder message, but we would
			// have to continue to do the update & build here. So, to
			// implement it, we would need a set or map of uuid pairs
			// which would be (folder_id, new_parent_id) to be sent up
			// to the server.
			LL_INFOS(LOG_INV) << "Lost category: " << cat->getUUID() << " - "
							  << cat->getName() << LL_ENDL;
			++lost;
			lost_cats.push_back(cat);
		}
	}
	if(lost)
	{
		LL_WARNS(LOG_INV) << "Found  " << lost << " lost categories." << LL_ENDL;
	}

	// Do moves in a separate pass to make sure we've properly filed
	// the FT_LOST_AND_FOUND category before we try to find its UUID.
	for(i = 0; i<lost_cats.size(); ++i)
	{
		LLViewerInventoryCategory *cat = lost_cats.at(i);

		// plop it into the lost & found.
		LLFolderType::EType pref = cat->getPreferredType();
		if(LLFolderType::FT_NONE == pref)
		{
			cat->setParent(findCategoryUUIDForType(LLFolderType::FT_LOST_AND_FOUND));
		}
		else if(LLFolderType::FT_ROOT_INVENTORY == pref)
		{
			// it's the root
			cat->setParent(LLUUID::null);
		}
		else
		{
			// it's a protected folder.
			cat->setParent(gInventory.getRootFolderID());
		}
		// FIXME note that updateServer() fails with protected
		// types, so this will not work as intended in that case.
		// UpdateServer uses AIS, AIS cat move is not implemented yet
		// cat->updateServer(true);

		// MoveInventoryFolder message, intentionally per item
		cat->updateParentOnServer(false);
		catsp = getUnlockedCatArray(cat->getParentUUID());
		if(catsp)
		{
			catsp->push_back(cat);
		}
		else
		{		
			LL_WARNS(LOG_INV) << "Lost and found Not there!!" << LL_ENDL;
		}
	}

	const bool COF_exists = (findCategoryUUIDForType(LLFolderType::FT_CURRENT_OUTFIT) != LLUUID::null);
	sFirstTimeInViewer2 = !COF_exists || gAgent.isFirstLogin();


	// Now the items. We allocated in the last step, so now all we
	// have to do is iterate over the items and put them in the right
	// place.
	item_array_t items;
	if(!mItemMap.empty())
	{
		LLPointer<LLViewerInventoryItem> item;
		for(item_map_t::iterator iit = mItemMap.begin(); iit != mItemMap.end(); ++iit)
		{
			item = (*iit).second;
			items.push_back(item);
		}
	}
	count = items.size();
	lost = 0;
	uuid_vec_t lost_item_ids;
	for(i = 0; i < count; ++i)
	{
		LLPointer<LLViewerInventoryItem> item;
		item = items.at(i);
		itemsp = getUnlockedItemArray(item->getParentUUID());
		if(itemsp)
		{
			itemsp->push_back(item);
		}
		else
		{
			LL_INFOS(LOG_INV) << "Lost item: " << item->getUUID() << " - "
							  << item->getName() << LL_ENDL;
			++lost;
			// plop it into the lost & found.
			//
			item->setParent(findCategoryUUIDForType(LLFolderType::FT_LOST_AND_FOUND));
			// move it later using a special message to move items. If
			// we update server here, the client might crash.
			//item->updateServer();
			lost_item_ids.push_back(item->getUUID());
			itemsp = getUnlockedItemArray(item->getParentUUID());
			if(itemsp)
			{
				itemsp->push_back(item);
			}
			else
			{
				LL_WARNS(LOG_INV) << "Lost and found Not there!!" << LL_ENDL;
			}
		}
	}
	if(lost)
	{
		LL_WARNS(LOG_INV) << "Found " << lost << " lost items." << LL_ENDL;
		LLMessageSystem* msg = gMessageSystem;
		bool start_new_message = true;
		const LLUUID lnf = findCategoryUUIDForType(LLFolderType::FT_LOST_AND_FOUND);
		for(uuid_vec_t::iterator it = lost_item_ids.begin() ; it < lost_item_ids.end(); ++it)
		{
			if(start_new_message)
			{
				start_new_message = false;
				msg->newMessageFast(_PREHASH_MoveInventoryItem);
				msg->nextBlockFast(_PREHASH_AgentData);
				msg->addUUIDFast(_PREHASH_AgentID, gAgent.getID());
				msg->addUUIDFast(_PREHASH_SessionID, gAgent.getSessionID());
				msg->addBOOLFast(_PREHASH_Stamp, false);
			}
			msg->nextBlockFast(_PREHASH_InventoryData);
			msg->addUUIDFast(_PREHASH_ItemID, (*it));
			msg->addUUIDFast(_PREHASH_FolderID, lnf);
			msg->addString("NewName", NULL);
			if(msg->isSendFull(NULL))
			{
				start_new_message = true;
				gAgent.sendReliableMessage();
			}
		}
		if(!start_new_message)
		{
			gAgent.sendReliableMessage();
		}
	}

	const LLUUID &agent_inv_root_id = gInventory.getRootFolderID();
	if (agent_inv_root_id.notNull())
	{
		cat_array_t* catsp = get_ptr_in_map(mParentChildCategoryTree, agent_inv_root_id);
		if(catsp)
		{
			// *HACK - fix root inventory folder
			// some accounts has pbroken inventory root folders
			
			std::string name = "My Inventory";
			for (parent_cat_map_t::const_iterator it = mParentChildCategoryTree.begin(),
					 it_end = mParentChildCategoryTree.end(); it != it_end; ++it)
			{
				cat_array_t* cat_array = it->second;
				for (cat_array_t::const_iterator cat_it = cat_array->begin(),
						 cat_it_end = cat_array->end(); cat_it != cat_it_end; ++cat_it)
					{
					LLPointer<LLViewerInventoryCategory> category = *cat_it;

					if(category && category->getPreferredType() != LLFolderType::FT_ROOT_INVENTORY)
						continue;
					if ( category && 0 == LLStringUtil::compareInsensitive(name, category->getName()) )
					{
						if(category->getUUID()!=mRootFolderID)
						{
							LLUUID& new_inv_root_folder_id = const_cast<LLUUID&>(mRootFolderID);
							new_inv_root_folder_id = category->getUUID();
						}
					}
				}
			}

			LLPointer<LLInventoryValidationInfo> validation_info = validate();
			if (validation_info->mFatalErrorCount > 0)
			{
				// Fatal inventory error. Will not be able to engage in many inventory operations.
				// This should be followed by an error dialog leading to logout.
				// <FS:Beq> FIRE-31634 [OPENSIM] Inventory Validation fails on old and grandfathered inventories
				// We will report the errors but allow the user to continue.
				#ifdef OPENSIM
				if (LLGridManager::getInstance()->isInOpenSim())
				{
					LLSD args;
					LLSD grid_info;
					LLGridManager::getInstance()->getGridData(grid_info);
					if (grid_info.has("help"))
					{
						args["HELP"] = grid_info["help"].asString();
					}
					else
					{
						args["HELP"] = LLTrans::getString("OpenSimInventoryValidationErrorGenericHelp");
					}
					args["ERRORS"] = validation_info->mLog.str();
					LL_WARNS("Inventory") << "Potentially fatal errors were found during validation:"
										<< "You may not be able to do normal inventory operations in this session."
										<< "Contact your Grid Operator's support team and provide them with your logs."
										<< LL_ENDL;
					LL_WARNS("Inventory") << "### Start of errors ###" << LL_ENDL;
					LL_WARNS("Inventory") << validation_info->mLog.str() << LL_ENDL;
					LL_WARNS("Inventory") << "### End of errors ###" << LL_ENDL;
					LLNotificationsUtil::add("InventoryValidationFailed", args);
					mIsAgentInvUsable = true;
				}
				else
				{
				#endif // OPENSIM
				// </FS:Beq>
				LL_WARNS("Inventory") << "Fatal errors were found in validate(): unable to initialize inventory! "
									  << "Will not be able to do normal inventory operations in this session."
									  << LL_ENDL;
				mIsAgentInvUsable = false;
				// <FS:Beq> FIRE-31634 [OPENSIM] Inventory Validation fails on old and grandfathered inventories
				#ifdef OPENSIM
				}
				#endif
				// </FS:Beq>
			}
			else
			{
				mIsAgentInvUsable = true;
			}
			validation_info->mInitialized = true;
			mValidationInfo = validation_info;

			// notifyObservers() has been moved to
			// llstartup/idle_startup() after this func completes.
			// Allows some system categories to be created before
			// observers start firing.
		}
	}
}

// Would normally do this at construction but that's too early
// in the process for gInventory.  Have the first requestPost()
// call set things up.
void LLInventoryModel::initHttpRequest()
{
	if (! mHttpRequestFG)
	{
		// Haven't initialized, get to it
		LLAppCoreHttp & app_core_http(LLAppViewer::instance()->getAppCoreHttp());

		mHttpRequestFG = new LLCore::HttpRequest;
		mHttpRequestBG = new LLCore::HttpRequest;
		mHttpOptions = LLCore::HttpOptions::ptr_t(new LLCore::HttpOptions);
		mHttpOptions->setTransferTimeout(300);
		mHttpOptions->setUseRetryAfter(true);
		// mHttpOptions->setTrace(2);		// Do tracing of requests
        mHttpHeaders = LLCore::HttpHeaders::ptr_t(new LLCore::HttpHeaders);
		mHttpHeaders->append(HTTP_OUT_HEADER_CONTENT_TYPE, HTTP_CONTENT_LLSD_XML);
		mHttpHeaders->append(HTTP_OUT_HEADER_ACCEPT, HTTP_CONTENT_LLSD_XML);
		mHttpPolicyClass = app_core_http.getPolicy(LLAppCoreHttp::AP_INVENTORY);
	}

    if (!gGenericDispatcher.isHandlerPresent("BulkUpdateInventory"))
    {
        gGenericDispatcher.addHandler("BulkUpdateInventory", &sBulkUpdateInventory);
    }
}

void LLInventoryModel::handleResponses(bool foreground)
{
	if (foreground && mHttpRequestFG)
	{
		mHttpRequestFG->update(0);
	}
	else if (! foreground && mHttpRequestBG)
	{
		mHttpRequestBG->update(50000L);
	}
}

LLCore::HttpHandle LLInventoryModel::requestPost(bool foreground,
												 const std::string & url,
												 const LLSD & body,
												 const LLCore::HttpHandler::ptr_t &handler,
												 const char * const message)
{
	if (! mHttpRequestFG)
	{
		// We do the initialization late and lazily as this class is
		// statically-constructed and not all the bits are ready at
		// that time.
		initHttpRequest();
	}
	
	LLCore::HttpRequest * request(foreground ? mHttpRequestFG : mHttpRequestBG);
	LLCore::HttpHandle handle(LLCORE_HTTP_HANDLE_INVALID);
		
	handle = LLCoreHttpUtil::requestPostWithLLSD(request,
												 mHttpPolicyClass,
												 url,
												 body,
												 mHttpOptions,
												 mHttpHeaders,
												 handler);
	if (LLCORE_HTTP_HANDLE_INVALID == handle)
	{
		LLCore::HttpStatus status(request->getStatus());
		LL_WARNS(LOG_INV) << "HTTP POST request failed for " << message
						  << ", Status: " << status.toTerseString()
						  << " Reason: '" << status.toString() << "'"
						  << LL_ENDL;
	}
	return handle;
}

void LLInventoryModel::createCommonSystemCategories()
{
    //amount of System Folder we should wait for
    sPendingSystemFolders = 9;

	gInventory.ensureCategoryForTypeExists(LLFolderType::FT_TRASH);
	gInventory.ensureCategoryForTypeExists(LLFolderType::FT_FAVORITE);
	gInventory.ensureCategoryForTypeExists(LLFolderType::FT_CALLINGCARD);
	gInventory.ensureCategoryForTypeExists(LLFolderType::FT_MY_OUTFITS);
	gInventory.ensureCategoryForTypeExists(LLFolderType::FT_CURRENT_OUTFIT);
	gInventory.ensureCategoryForTypeExists(LLFolderType::FT_LANDMARK); // folder should exist before user tries to 'landmark this'
    gInventory.ensureCategoryForTypeExists(LLFolderType::FT_SETTINGS);
    gInventory.ensureCategoryForTypeExists(LLFolderType::FT_MATERIAL); // probably should be server created
    gInventory.ensureCategoryForTypeExists(LLFolderType::FT_INBOX);
}

struct LLUUIDAndName
{
	LLUUIDAndName() {}
	LLUUIDAndName(const LLUUID& id, const std::string& name);
	bool operator==(const LLUUIDAndName& rhs) const;
	bool operator<(const LLUUIDAndName& rhs) const;
	bool operator>(const LLUUIDAndName& rhs) const;

	LLUUID mID;
	std::string mName;
};

LLUUIDAndName::LLUUIDAndName(const LLUUID& id, const std::string& name) :
	mID(id), mName(name)
{
}

bool LLUUIDAndName::operator==(const LLUUIDAndName& rhs) const
{
	return ((mID == rhs.mID) && (mName == rhs.mName));
}

bool LLUUIDAndName::operator<(const LLUUIDAndName& rhs) const
{
	return (mID < rhs.mID);
}

bool LLUUIDAndName::operator>(const LLUUIDAndName& rhs) const
{
	return (mID > rhs.mID);
}

// static
bool LLInventoryModel::loadFromFile(const std::string& filename,
									LLInventoryModel::cat_array_t& categories,
									LLInventoryModel::item_array_t& items,
									LLInventoryModel::changed_items_t& cats_to_update,
									bool &is_cache_obsolete)
{
    LL_PROFILE_ZONE_NAMED("inventory load from file");

	if(filename.empty())
	{
		LL_ERRS(LOG_INV) << "filename is Null!" << LL_ENDL;
		return false;
	}
	LL_INFOS(LOG_INV) << "loading inventory from: (" << filename << ")" << LL_ENDL;

	llifstream file(filename.c_str());

	if (!file.is_open())
	{
		LL_INFOS(LOG_INV) << "unable to load inventory from: " << filename << LL_ENDL;
		return false;
	}

	is_cache_obsolete = true; // Obsolete until proven current

	//U64 lines_count = 0U;
	std::string line;
	LLPointer<LLSDParser> parser = new LLSDNotationParser();
	while (std::getline(file, line)) 
	{
		LLSD s_item;
		std::istringstream iss(line);
		if (parser->parse(iss, s_item, line.length()) == LLSDParser::PARSE_FAILURE)
		{
			LL_WARNS(LOG_INV)<< "Parsing inventory cache failed" << LL_ENDL;
			break;
		}

		if (s_item.has("inv_cache_version"))
		{
			S32 version = s_item["inv_cache_version"].asInteger();
			if (version == sCurrentInvCacheVersion)
			{
				// Cache is up to date
				is_cache_obsolete = false;
				continue;
			}
			else
			{
				LL_WARNS(LOG_INV)<< "Inventory cache is out of date" << LL_ENDL;
				break;
			}
		}
		else if (s_item.has("cat_id"))
		{
			if (is_cache_obsolete)
				break;

			LLPointer<LLViewerInventoryCategory> inv_cat = new LLViewerInventoryCategory(LLUUID::null);
			if(inv_cat->importLLSD(s_item))
			{
				categories.push_back(inv_cat);
			}
		}
		else if (s_item.has("item_id"))
		{
			if (is_cache_obsolete)
				break;

			LLPointer<LLViewerInventoryItem> inv_item = new LLViewerInventoryItem;
			if( inv_item->fromLLSD(s_item) )
			{
				if(inv_item->getUUID().isNull())
				{
					LL_DEBUGS(LOG_INV) << "Ignoring inventory with null item id: "
						<< inv_item->getName() << LL_ENDL;
				}
				else
				{
					if (inv_item->getType() == LLAssetType::AT_UNKNOWN)
					{
						cats_to_update.insert(inv_item->getParentUUID());
					}
					else
					{
						items.push_back(inv_item);
					}
				}
			}	
		}

//      TODO(brad) - figure out how to reenable this without breaking everything else
//		static constexpr U64 BATCH_SIZE = 512U;
//		if ((++lines_count % BATCH_SIZE) == 0)
//		{
//			// SL-19968 - make sure message system code gets a chance to run every so often
//			pump_idle_startup_network();
//		}
	}

	file.close();

	return !is_cache_obsolete;	
}

// static
bool LLInventoryModel::saveToFile(const std::string& filename,
	const cat_array_t& categories,
	const item_array_t& items)
{
	if (filename.empty())
	{
		LL_ERRS(LOG_INV) << "Filename is Null!" << LL_ENDL;
		return false;
	}

	LL_INFOS(LOG_INV) << "saving inventory to: (" << filename << ")" << LL_ENDL;

    try
    {
        llofstream fileXML(filename.c_str());
        if (!fileXML.is_open())
        {
            LL_WARNS(LOG_INV) << "Failed to open file. Unable to save inventory to: " << filename << LL_ENDL;
            return false;
        }

        LLSD cache_ver;
        cache_ver["inv_cache_version"] = sCurrentInvCacheVersion;

        if (fileXML.fail())
        {
            LL_WARNS(LOG_INV) << "Failed to write cache version to file. Unable to save inventory to: " << filename << LL_ENDL;
            return false;
        }

        fileXML << LLSDOStreamer<LLSDNotationFormatter>(cache_ver) << std::endl;

        S32 count = categories.size();
        S32 cat_count = 0;
        S32 i;
        for (i = 0; i < count; ++i)
        {
            LLViewerInventoryCategory* cat = categories[i];
            if (cat->getVersion() != LLViewerInventoryCategory::VERSION_UNKNOWN)
            {
                fileXML << LLSDOStreamer<LLSDNotationFormatter>(cat->exportLLSD()) << std::endl;
                cat_count++;
            }

            if (fileXML.fail())
            {
                LL_WARNS(LOG_INV) << "Failed to write a folder to file. Unable to save inventory to: " << filename << LL_ENDL;
                return false;
            }
        }

        S32 it_count = items.size();
        for (i = 0; i < it_count; ++i)
        {
            fileXML << LLSDOStreamer<LLSDNotationFormatter>(items[i]->asLLSD()) << std::endl;

            if (fileXML.fail())
            {
                LL_WARNS(LOG_INV) << "Failed to write an item to file. Unable to save inventory to: " << filename << LL_ENDL;
                return false;
            }
        }
        fileXML.flush();

        fileXML.close();

        LL_INFOS(LOG_INV) << "Inventory saved: " << cat_count << " categories, " << it_count << " items." << LL_ENDL;
    }
    catch (...)
    {
        LOG_UNHANDLED_EXCEPTION("");
        LL_INFOS(LOG_INV) << "Failed to save inventory to: (" << filename << ")" << LL_ENDL;
        return false;
    }

    return true;
}

// message handling functionality
// static
void LLInventoryModel::registerCallbacks(LLMessageSystem* msg)
{
	//msg->setHandlerFuncFast(_PREHASH_InventoryUpdate,
	//					processInventoryUpdate,
	//					NULL);
	//msg->setHandlerFuncFast(_PREHASH_UseCachedInventory,
	//					processUseCachedInventory,
	//					NULL);
	msg->setHandlerFuncFast(_PREHASH_UpdateCreateInventoryItem,
						processUpdateCreateInventoryItem,
						NULL);
	msg->setHandlerFuncFast(_PREHASH_RemoveInventoryItem,
						processRemoveInventoryItem,
						NULL);
	msg->setHandlerFuncFast(_PREHASH_RemoveInventoryFolder,
						processRemoveInventoryFolder,
						NULL);
	msg->setHandlerFuncFast(_PREHASH_RemoveInventoryObjects,
							processRemoveInventoryObjects,
							NULL);	
	msg->setHandlerFuncFast(_PREHASH_SaveAssetIntoInventory,
						processSaveAssetIntoInventory,
						NULL);
	msg->setHandlerFuncFast(_PREHASH_BulkUpdateInventory,
							processBulkUpdateInventory,
							NULL);
	msg->setHandlerFunc("MoveInventoryItem", processMoveInventoryItem);

	// <FS:Ansariel> [UDP-Msg]
	msg->setHandlerFunc("InventoryDescendents", processInventoryDescendents);
	msg->setHandlerFunc("FetchInventoryReply", processFetchInventoryReply);
	// </FS:Ansariel> [UDP-Msg]
}


// 	static
void LLInventoryModel::processUpdateCreateInventoryItem(LLMessageSystem* msg, void**)
{
	// do accounting and highlight new items if they arrive
	if (gInventory.messageUpdateCore(msg, true, LLInventoryObserver::UPDATE_CREATE))
	{
		U32 callback_id;
		LLUUID item_id;
		msg->getUUIDFast(_PREHASH_InventoryData, _PREHASH_ItemID, item_id);
		msg->getU32Fast(_PREHASH_InventoryData, _PREHASH_CallbackID, callback_id);

		gInventoryCallbacks.fire(callback_id, item_id);

        // todo: instead of unpacking message fully,
        // grab only an item_id, then fetch
        LLInventoryModelBackgroundFetch::instance().scheduleItemFetch(item_id, true);
	}

}

bool LLInventoryModel::messageUpdateCore(LLMessageSystem* msg, bool account, U32 mask)
{
	//make sure our added inventory observer is active
	start_new_inventory_observer();

	LLUUID agent_id;
	msg->getUUIDFast(_PREHASH_AgentData, _PREHASH_AgentID, agent_id);
	if(agent_id != gAgent.getID())
	{
		LL_WARNS(LOG_INV) << "Got a inventory update for the wrong agent: " << agent_id
						  << LL_ENDL;
		return false;
	}
	item_array_t items;
	update_map_t update;
	S32 count = msg->getNumberOfBlocksFast(_PREHASH_InventoryData);
	// Does this loop ever execute more than once?
	for(S32 i = 0; i < count; ++i)
	{
		LLPointer<LLViewerInventoryItem> titem = new LLViewerInventoryItem;
		titem->unpackMessage(msg, _PREHASH_InventoryData, i);
		LL_DEBUGS(LOG_INV) << "LLInventoryModel::messageUpdateCore() item id: "
						   << titem->getUUID() << LL_ENDL;
		items.push_back(titem);
		// examine update for changes.
		LLViewerInventoryItem* itemp = gInventory.getItem(titem->getUUID());
		if(itemp)
		{
			if(titem->getParentUUID() == itemp->getParentUUID())
			{
				update[titem->getParentUUID()];
			}
			else
			{
				++update[titem->getParentUUID()];
				--update[itemp->getParentUUID()];
			}
		}
		else
		{
			++update[titem->getParentUUID()];
		}
	}
	if(account)
	{
		gInventory.accountForUpdate(update);
	}

	if (account)
	{
		mask |= LLInventoryObserver::CREATE;
	}
	//as above, this loop never seems to loop more than once per call
	for (item_array_t::iterator it = items.begin(); it != items.end(); ++it)
	{
		gInventory.updateItem(*it, mask);
	}
	gInventory.notifyObservers();
	gViewerWindow->getWindow()->decBusyCount();

	return true;
}

// 	static
void LLInventoryModel::removeInventoryItem(LLUUID agent_id, LLMessageSystem* msg, const char* msg_label)
{
	LLUUID item_id;
	S32 count = msg->getNumberOfBlocksFast(msg_label);
	LL_DEBUGS(LOG_INV) << "Message has " << count << " item blocks" << LL_ENDL;
	uuid_vec_t item_ids;
	update_map_t update;
	for(S32 i = 0; i < count; ++i)
	{
		msg->getUUIDFast(msg_label, _PREHASH_ItemID, item_id, i);
		LL_DEBUGS(LOG_INV) << "Checking for item-to-be-removed " << item_id << LL_ENDL;
		LLViewerInventoryItem* itemp = gInventory.getItem(item_id);
		if(itemp)
		{
			LL_DEBUGS(LOG_INV) << "Item will be removed " << item_id << LL_ENDL;
			// we only bother with the delete and account if we found
			// the item - this is usually a back-up for permissions,
			// so frequently the item will already be gone.
			--update[itemp->getParentUUID()];
			item_ids.push_back(item_id);
		}
	}
	gInventory.accountForUpdate(update);
	for(uuid_vec_t::iterator it = item_ids.begin(); it != item_ids.end(); ++it)
	{
		LL_DEBUGS(LOG_INV) << "Calling deleteObject " << *it << LL_ENDL;
		gInventory.deleteObject(*it);
	}
}

// 	static
void LLInventoryModel::processRemoveInventoryItem(LLMessageSystem* msg, void**)
{
	LL_DEBUGS(LOG_INV) << "LLInventoryModel::processRemoveInventoryItem()" << LL_ENDL;
	LLUUID agent_id, item_id;
	msg->getUUIDFast(_PREHASH_AgentData, _PREHASH_AgentID, agent_id);
	if(agent_id != gAgent.getID())
	{
		LL_WARNS(LOG_INV) << "Got a RemoveInventoryItem for the wrong agent."
						  << LL_ENDL;
		return;
	}
	LLInventoryModel::removeInventoryItem(agent_id, msg, _PREHASH_InventoryData);
	gInventory.notifyObservers();
}

// 	static
void LLInventoryModel::removeInventoryFolder(LLUUID agent_id,
											 LLMessageSystem* msg)
{
	LLUUID folder_id;
	uuid_vec_t folder_ids;
	update_map_t update;
	S32 count = msg->getNumberOfBlocksFast(_PREHASH_FolderData);
	for(S32 i = 0; i < count; ++i)
	{
		msg->getUUIDFast(_PREHASH_FolderData, _PREHASH_FolderID, folder_id, i);
		LLViewerInventoryCategory* folderp = gInventory.getCategory(folder_id);
		if(folderp)
		{
			--update[folderp->getParentUUID()];
			folder_ids.push_back(folder_id);
		}
	}
	gInventory.accountForUpdate(update);
	for(uuid_vec_t::iterator it = folder_ids.begin(); it != folder_ids.end(); ++it)
	{
		gInventory.deleteObject(*it);
	}
}

// 	static
void LLInventoryModel::processRemoveInventoryFolder(LLMessageSystem* msg,
													void**)
{
	LL_DEBUGS() << "LLInventoryModel::processRemoveInventoryFolder()" << LL_ENDL;
	LLUUID agent_id, session_id;
	msg->getUUIDFast(_PREHASH_AgentData, _PREHASH_AgentID, agent_id);
	msg->getUUIDFast(_PREHASH_AgentData, _PREHASH_SessionID, session_id);
	if(agent_id != gAgent.getID())
	{
		LL_WARNS() << "Got a RemoveInventoryFolder for the wrong agent."
		<< LL_ENDL;
		return;
	}
	LLInventoryModel::removeInventoryFolder( agent_id, msg );
	gInventory.notifyObservers();
}

// 	static
void LLInventoryModel::processRemoveInventoryObjects(LLMessageSystem* msg,
													void**)
{
	LL_DEBUGS() << "LLInventoryModel::processRemoveInventoryObjects()" << LL_ENDL;
	LLUUID agent_id, session_id;
	msg->getUUIDFast(_PREHASH_AgentData, _PREHASH_AgentID, agent_id);
	msg->getUUIDFast(_PREHASH_AgentData, _PREHASH_SessionID, session_id);
	if(agent_id != gAgent.getID())
	{
		LL_WARNS() << "Got a RemoveInventoryObjects for the wrong agent."
		<< LL_ENDL;
		return;
	}
	LLInventoryModel::removeInventoryFolder( agent_id, msg );
	LLInventoryModel::removeInventoryItem( agent_id, msg, _PREHASH_ItemData );
	gInventory.notifyObservers();
}

// 	static
void LLInventoryModel::processSaveAssetIntoInventory(LLMessageSystem* msg,
													 void**)
{
	LLUUID agent_id;
	msg->getUUIDFast(_PREHASH_AgentData, _PREHASH_AgentID, agent_id);
	if(agent_id != gAgent.getID())
	{
		LL_WARNS() << "Got a SaveAssetIntoInventory message for the wrong agent."
				<< LL_ENDL;
		return;
	}

	LLUUID item_id;
	msg->getUUIDFast(_PREHASH_InventoryData, _PREHASH_ItemID, item_id);

	// The viewer ignores the asset id because this message is only
	// used for attachments/objects, so the asset id is not used in
	// the viewer anyway.
	LL_DEBUGS() << "LLInventoryModel::processSaveAssetIntoInventory itemID="
		<< item_id << LL_ENDL;
	LLViewerInventoryItem* item = gInventory.getItem( item_id );
	if( item )
	{
		LLCategoryUpdate up(item->getParentUUID(), 0);
		gInventory.accountForUpdate(up);
		gInventory.addChangedMask( LLInventoryObserver::INTERNAL, item_id);
		gInventory.notifyObservers();
	}
	else
	{
		LL_INFOS() << "LLInventoryModel::processSaveAssetIntoInventory item"
			" not found: " << item_id << LL_ENDL;
	}

// [RLVa:KB] - Checked: 2010-03-05 (RLVa-1.2.0a) | Added: RLVa-0.2.0e
	if (rlv_handler_t::isEnabled())
	{
		RlvAttachmentLockWatchdog::instance().onSavedAssetIntoInventory(item_id);
	}
// [/RLVa:KB]

	if(gViewerWindow)
	{
		gViewerWindow->getWindow()->decBusyCount();
	}
}

// static
void LLInventoryModel::processBulkUpdateInventory(LLMessageSystem* msg, void**)
{
	LLUUID agent_id;
	msg->getUUIDFast(_PREHASH_AgentData, _PREHASH_AgentID, agent_id);
	if(agent_id != gAgent.getID())
	{
		LL_WARNS() << "Got a BulkUpdateInventory for the wrong agent." << LL_ENDL;
		return;
	}
	LLUUID tid;
	msg->getUUIDFast(_PREHASH_AgentData, _PREHASH_TransactionID, tid);
#ifndef LL_RELEASE_FOR_DOWNLOAD
	LL_DEBUGS("Inventory") << "Bulk inventory: " << tid << LL_ENDL;
#endif

	update_map_t update;
	cat_array_t folders;
	S32 count;
	S32 i;
	count = msg->getNumberOfBlocksFast(_PREHASH_FolderData);
	for(i = 0; i < count; ++i)
	{
		LLPointer<LLViewerInventoryCategory> tfolder = new LLViewerInventoryCategory(gAgent.getID());
		tfolder->unpackMessage(msg, _PREHASH_FolderData, i);
		LL_DEBUGS("Inventory") << "unpacked folder '" << tfolder->getName() << "' ("
							   << tfolder->getUUID() << ") in " << tfolder->getParentUUID()
							   << LL_ENDL;
        
        // If the folder is a listing or a version folder, all we need to do is update the SLM data
        int depth_folder = depth_nesting_in_marketplace(tfolder->getUUID());
        if ((depth_folder == 1) || (depth_folder == 2))
        {
            // Trigger an SLM listing update
            LLUUID listing_uuid = (depth_folder == 1 ? tfolder->getUUID() : tfolder->getParentUUID());
            S32 listing_id = LLMarketplaceData::instance().getListingID(listing_uuid);
            LLMarketplaceData::instance().getListing(listing_id);
            // In that case, there is no item to update so no callback -> we skip the rest of the update
        }
		else if(tfolder->getUUID().notNull())
		{
			folders.push_back(tfolder);
			LLViewerInventoryCategory* folderp = gInventory.getCategory(tfolder->getUUID());
			if(folderp)
			{
                if (folderp->getVersion() != LLViewerInventoryCategory::VERSION_UNKNOWN)
                {
                    if (tfolder->getParentUUID() == folderp->getParentUUID())
                    {
// [RLVa:KB] - Checked: 2010-04-18 (RLVa-1.2.0e) | Added: RLVa-1.2.0e
                        // NOTE-RLVa: not sure if this is a hack or a bug-fix :o
                        //      -> if we rename the folder on the first BulkUpdateInventory message subsequent messages will still contain
                        //         the old folder name and gInventory.updateCategory() below will "undo" the folder name change but on the
                        //         viewer-side *only* so the folder name actually becomes out of sync with what's on the inventory server
                        //      -> so instead we keep the name of the existing folder and only do it for #RLV/~ in case this causes issues
                        //      -> a better solution would be to only do the rename *after* the transaction completes but there doesn't seem
                        //         to be any way to accomplish that either *sighs*
                        if ( (rlv_handler_t::isEnabled()) && (!folderp->getName().empty()) && (tfolder->getName() != folderp->getName()) &&
                            ((tfolder->getName().find(RLV_PUTINV_PREFIX) == 0)) )
                        {
                            tfolder->rename(folderp->getName());
                        }
// [/RLVa:KB]
                        update[tfolder->getParentUUID()];
                    }
                    else
                    {
                        ++update[tfolder->getParentUUID()];
                        --update[folderp->getParentUUID()];
                    }
                }
                else
                {
                    folderp->fetch();
                }
			}
			else
			{
				// we could not find the folder, so it is probably
				// new. However, we only want to attempt accounting
				// for the parent if we can find the parent.
				folderp = gInventory.getCategory(tfolder->getParentUUID());
				if(folderp)
				{
                    if (folderp->getVersion() != LLViewerInventoryCategory::VERSION_UNKNOWN)
                    {
                        ++update[tfolder->getParentUUID()];
                    }
                    else
                    {
                        folderp->fetch();
                    }
				}
			}
		}
	}


	count = msg->getNumberOfBlocksFast(_PREHASH_ItemData);
	uuid_vec_t wearable_ids;
	item_array_t items;
	std::list<InventoryCallbackInfo> cblist;
	for(i = 0; i < count; ++i)
	{
		LLPointer<LLViewerInventoryItem> titem = new LLViewerInventoryItem;
		titem->unpackMessage(msg, _PREHASH_ItemData, i);
		LL_DEBUGS("Inventory") << "unpacked item '" << titem->getName() << "' in "
							   << titem->getParentUUID() << LL_ENDL;
		U32 callback_id;
		msg->getU32Fast(_PREHASH_ItemData, _PREHASH_CallbackID, callback_id);
		if(titem->getUUID().notNull() ) // && callback_id.notNull() )
		{
			items.push_back(titem);
			cblist.push_back(InventoryCallbackInfo(callback_id, titem->getUUID()));
			if (titem->getInventoryType() == LLInventoryType::IT_WEARABLE)
			{
				wearable_ids.push_back(titem->getUUID());
			}
			// examine update for changes.
			LLViewerInventoryItem* itemp = gInventory.getItem(titem->getUUID());
			if(itemp)
			{
				if(titem->getParentUUID() == itemp->getParentUUID())
				{
					update[titem->getParentUUID()];
				}
				else
				{
					++update[titem->getParentUUID()];
					--update[itemp->getParentUUID()];
				}
			}
			else
			{
				LLViewerInventoryCategory* folderp = gInventory.getCategory(titem->getParentUUID());
				if(folderp)
				{
                    if (folderp->getVersion() != LLViewerInventoryCategory::VERSION_UNKNOWN)
                    {
                        ++update[titem->getParentUUID()];
                    }
                    else
                    {
                        folderp->fetch();
                    }
				}
			}
		}
		else
		{
			cblist.push_back(InventoryCallbackInfo(callback_id, LLUUID::null));
		}
	}
	gInventory.accountForUpdate(update);

	for (cat_array_t::iterator cit = folders.begin(); cit != folders.end(); ++cit)
	{
		gInventory.updateCategory(*cit);

        // Temporary workaround: just fetch the item using AIS to get missing fields.
        // If this works fine we might want to extract ids only from the message
        // then use AIS as a primary fetcher
        LLInventoryModelBackgroundFetch::instance().scheduleFolderFetch((*cit)->getUUID(), true /*force, since it has changes*/);
	}
	for (item_array_t::iterator iit = items.begin(); iit != items.end(); ++iit)
	{
		gInventory.updateItem(*iit);

        // Temporary workaround: just fetch the item using AIS to get missing fields.
        // If this works fine we might want to extract ids only from the message
        // then use AIS as a primary fetcher
        LLInventoryModelBackgroundFetch::instance().scheduleItemFetch((*iit)->getUUID(), true);
	}
// [SL:KB] - Patch: UI-Notifications | Checked: Catznip-6.5
	gInventory.notifyObservers(tid);
// [/SL:KB]
//	gInventory.notifyObservers();

	// The incoming inventory could span more than one BulkInventoryUpdate packet,
	// so record the transaction ID for this purchase, then wear all clothing
	// that comes in as part of that transaction ID.  JC
	if (LLInventoryState::sWearNewClothing)
	{
		LLInventoryState::sWearNewClothingTransactionID = tid;
		LLInventoryState::sWearNewClothing = false;
	}

	if (tid.notNull() && tid == LLInventoryState::sWearNewClothingTransactionID)
	{
		count = wearable_ids.size();
		for (i = 0; i < count; ++i)
		{
			LLViewerInventoryItem* wearable_item;
			wearable_item = gInventory.getItem(wearable_ids[i]);
			LLAppearanceMgr::instance().wearItemOnAvatar(wearable_item->getUUID(), true, true);
		}
	}

	std::list<InventoryCallbackInfo>::iterator inv_it;
	for (inv_it = cblist.begin(); inv_it != cblist.end(); ++inv_it)
	{
		InventoryCallbackInfo cbinfo = (*inv_it);
		gInventoryCallbacks.fire(cbinfo.mCallback, cbinfo.mInvID);
	}
}

// static
void LLInventoryModel::processMoveInventoryItem(LLMessageSystem* msg, void**)
{
	LL_DEBUGS() << "LLInventoryModel::processMoveInventoryItem()" << LL_ENDL;
	LLUUID agent_id;
	msg->getUUIDFast(_PREHASH_AgentData, _PREHASH_AgentID, agent_id);
	if(agent_id != gAgent.getID())
	{
		LL_WARNS() << "Got a MoveInventoryItem message for the wrong agent."
				<< LL_ENDL;
		return;
	}

	LLUUID item_id;
	LLUUID folder_id;
	std::string new_name;
	bool anything_changed = false;
	S32 count = msg->getNumberOfBlocksFast(_PREHASH_InventoryData);
	for(S32 i = 0; i < count; ++i)
	{
		msg->getUUIDFast(_PREHASH_InventoryData, _PREHASH_ItemID, item_id, i);
		LLViewerInventoryItem* item = gInventory.getItem(item_id);
		if(item)
		{
			LLPointer<LLViewerInventoryItem> new_item = new LLViewerInventoryItem(item);
			msg->getUUIDFast(_PREHASH_InventoryData, _PREHASH_FolderID, folder_id, i);
			msg->getString("InventoryData", "NewName", new_name, i);

			LL_DEBUGS() << "moving item " << item_id << " to folder "
					 << folder_id << LL_ENDL;
			update_list_t update;
			LLCategoryUpdate old_folder(item->getParentUUID(), -1);
			update.push_back(old_folder);
			LLCategoryUpdate new_folder(folder_id, 1);
			update.push_back(new_folder);
			gInventory.accountForUpdate(update);

			new_item->setParent(folder_id);
			if (new_name.length() > 0)
			{
				new_item->rename(new_name);
			}
			gInventory.updateItem(new_item);
			anything_changed = true;
		}
		else
		{
			LL_INFOS() << "LLInventoryModel::processMoveInventoryItem item not found: " << item_id << LL_ENDL;
		}
	}
	if(anything_changed)
	{
		gInventory.notifyObservers();
	}
}

//----------------------------------------------------------------------------
// Trash: LLFolderType::FT_TRASH, "ConfirmEmptyTrash"
// Lost&Found: LLFolderType::FT_LOST_AND_FOUND, "ConfirmEmptyLostAndFound"

bool LLInventoryModel::callbackEmptyFolderType(const LLSD& notification, const LLSD& response, LLFolderType::EType preferred_type)
{
	S32 option = LLNotificationsUtil::getSelectedOption(notification, response);
	if (option == 0) // YES
	{
		const LLUUID folder_id = findCategoryUUIDForType(preferred_type);
		purge_descendents_of(folder_id, NULL);
	}
	return false;
}

void LLInventoryModel::emptyFolderType(const std::string notification, LLFolderType::EType preferred_type)
{
	// <FS:Ansariel> FIRE-21247 Make it possible to disable trash-emptying warning
	//if (!notification.empty())
	if (!notification.empty() && (notification != "ConfirmEmptyTrash" || !gSavedSettings.getBOOL("FSDontNagWhenPurging")))
	// </FS:Ansariel>
	{
		LLSD args;
		if(LLFolderType::FT_TRASH == preferred_type)
		{
			LLInventoryModel::cat_array_t cats;
			LLInventoryModel::item_array_t items;
			const LLUUID trash_id = findCategoryUUIDForType(preferred_type);
			gInventory.collectDescendents(trash_id, cats, items, LLInventoryModel::INCLUDE_TRASH); //All descendants
			S32 item_count = items.size() + cats.size();
			args["COUNT"] = item_count;
		}
		LLNotificationsUtil::add(notification, args, LLSD(),
										boost::bind(&LLInventoryModel::callbackEmptyFolderType, this, _1, _2, preferred_type));
	}
	else
	{
		const LLUUID folder_id = findCategoryUUIDForType(preferred_type);
		purge_descendents_of(folder_id, NULL);
	}
}

//----------------------------------------------------------------------------

void LLInventoryModel::removeItem(const LLUUID& item_id)
{
	LLViewerInventoryItem* item = getItem(item_id);
	if (! item)
	{
		LL_WARNS("Inventory") << "couldn't find inventory item " << item_id << LL_ENDL;
	}
	else
	{
		const LLUUID new_parent = findCategoryUUIDForType(LLFolderType::FT_TRASH);
		if (new_parent.notNull())
		{
			LL_INFOS("Inventory") << "Moving to Trash (" << new_parent << "):" << LL_ENDL;
			changeItemParent(item, new_parent, true);
		}
	}
}

void LLInventoryModel::removeCategory(const LLUUID& category_id)
{
	if (! get_is_category_removable(this, category_id))
	{
		return;
	}

	// Look for any gestures and deactivate them
	LLInventoryModel::cat_array_t	descendent_categories;
	LLInventoryModel::item_array_t	descendent_items;
	collectDescendents(category_id, descendent_categories, descendent_items, false);

	for (LLInventoryModel::item_array_t::const_iterator iter = descendent_items.begin();
		 iter != descendent_items.end();
		 ++iter)
	{
		const LLViewerInventoryItem* item = (*iter);
		const LLUUID& item_id = item->getUUID();
		if (item->getType() == LLAssetType::AT_GESTURE
			&& LLGestureMgr::instance().isGestureActive(item_id))
		{
			LLGestureMgr::instance().deactivateGesture(item_id);
		}
	}

	LLViewerInventoryCategory* cat = getCategory(category_id);
	if (cat)
	{
		const LLUUID trash_id = findCategoryUUIDForType(LLFolderType::FT_TRASH);
		if (trash_id.notNull())
		{
			changeCategoryParent(cat, trash_id, true);
		}
	}

	checkTrashOverflow();
}

void LLInventoryModel::removeObject(const LLUUID& object_id)
{
	if(object_id.isNull())
	{
		return;
	}

	LLInventoryObject* obj = getObject(object_id);
	if (dynamic_cast<LLViewerInventoryItem*>(obj))
	{
		removeItem(object_id);
	}
	else if (dynamic_cast<LLViewerInventoryCategory*>(obj))
	{
		removeCategory(object_id);
	}
	else if (obj)
	{
		LL_WARNS("Inventory") << "object ID " << object_id
							  << " is an object of unrecognized class "
							  << typeid(*obj).name() << LL_ENDL;
	}
	else
	{
		LL_WARNS("Inventory") << "object ID " << object_id << " not found" << LL_ENDL;
	}
}

bool callback_preview_trash_folder(const LLSD& notification, const LLSD& response)
{
	S32 option = LLNotificationsUtil::getSelectedOption(notification, response);
	if (option == 0) // YES
	{
		LLFloaterPreviewTrash::show();
	}
	return false;
}

void  LLInventoryModel::checkTrashOverflow()
{
	static LLCachedControl<U32> trash_max_capacity(gSavedSettings, "InventoryTrashMaxCapacity");

	// Collect all descendants including those in subfolders.
	//
	// Note: Do we really need content of subfolders?
	// This was made to prevent download of trash folder timeouting
	// viewer and sub-folders are supposed to download independently.
	LLInventoryModel::cat_array_t cats;
	LLInventoryModel::item_array_t items;
	const LLUUID trash_id = findCategoryUUIDForType(LLFolderType::FT_TRASH);
	gInventory.collectDescendents(trash_id, cats, items, LLInventoryModel::INCLUDE_TRASH);
	S32 item_count = items.size() + cats.size();

	if (item_count >= trash_max_capacity)
	{
		if (LLFloaterPreviewTrash::isVisible())
		{
			// bring to front
			LLFloaterPreviewTrash::show();
		}
		else
		{
			LLNotificationsUtil::add("TrashIsFull", LLSD(), LLSD(),
				boost::bind(callback_preview_trash_folder, _1, _2));
		}
	}
}

const LLUUID &LLInventoryModel::getRootFolderID() const
{
	return mRootFolderID;
}

void LLInventoryModel::setRootFolderID(const LLUUID& val)
{
	mRootFolderID = val;

	// <FS:Ansariel> FIRE-29342: Lock folder option
	mProtectedCategoriesChangedCallbackConnection = gSavedPerAccountSettings.getControl("FSProtectedFolders")->getCommitSignal()->connect(boost::bind(&LLInventoryModel::onProtectedCategoriesChanged, this, _2));
	onProtectedCategoriesChanged(gSavedPerAccountSettings.getLLSD("FSProtectedFolders"));
	// </FS:Ansariel>
}

const LLUUID &LLInventoryModel::getLibraryRootFolderID() const
{
	return mLibraryRootFolderID;
}

void LLInventoryModel::setLibraryRootFolderID(const LLUUID& val)
{
	mLibraryRootFolderID = val;
}

const LLUUID &LLInventoryModel::getLibraryOwnerID() const
{
	return mLibraryOwnerID;
}

void LLInventoryModel::setLibraryOwnerID(const LLUUID& val)
{
	mLibraryOwnerID = val;
}

// static
bool LLInventoryModel::getIsFirstTimeInViewer2()
{
	// Do not call this before parentchild map is built.
	if (!gInventory.mIsAgentInvUsable)
	{
		LL_WARNS() << "Parent Child Map not yet built; guessing as first time in viewer2." << LL_ENDL;
		return true;
	}

	return sFirstTimeInViewer2;
}

LLInventoryModel::item_array_t::iterator LLInventoryModel::findItemIterByUUID(LLInventoryModel::item_array_t& items, const LLUUID& id)
{
	LLInventoryModel::item_array_t::iterator curr_item = items.begin();

	while (curr_item != items.end())
	{
		if ((*curr_item)->getUUID() == id)
		{
			break;
		}
		++curr_item;
	}

	return curr_item;
}

// static
// * @param[in, out] items - vector with items to be updated. It should be sorted in a right way
// * before calling this method.
// * @param src_item_id - LLUUID of inventory item to be moved in new position
// * @param dest_item_id - LLUUID of inventory item before (or after) which source item should 
// * be placed.
// * @param insert_before - bool indicating if src_item_id should be placed before or after 
// * dest_item_id. Default is true.
void LLInventoryModel::updateItemsOrder(LLInventoryModel::item_array_t& items, const LLUUID& src_item_id, const LLUUID& dest_item_id, bool insert_before)
{
	LLInventoryModel::item_array_t::iterator it_src = findItemIterByUUID(items, src_item_id);
	LLInventoryModel::item_array_t::iterator it_dest = findItemIterByUUID(items, dest_item_id);

	// If one of the passed UUID is not in the item list, bail out
	if ((it_src == items.end()) || (it_dest == items.end())) 
		return;

	// Erase the source element from the list, keep a copy before erasing.
	LLViewerInventoryItem* src_item = *it_src;
	items.erase(it_src);
	
	// Note: Target iterator is not valid anymore because the container was changed, so update it.
	it_dest = findItemIterByUUID(items, dest_item_id);
	
	// Go to the next element if one wishes to insert after the dest element
	if (!insert_before)
	{
		++it_dest;
	}
	
	// Reinsert the source item in the right place
	if (it_dest != items.end())
	{
		items.insert(it_dest, src_item);
	}
	else 
	{
		// Append to the list if it_dest reached the end
		items.push_back(src_item);
	}
}

// See also LLInventorySort where landmarks in the Favorites folder are sorted.

// <FS:TT> ReplaceWornItemsOnly
// Collect all wearables, objects and gestures in the subtree, then wear them, 
// replacing only relevant layers and attachment points
void LLInventoryModel::wearWearablesOnAvatar(const LLUUID& category_id)
{
	LLInventoryModel::cat_array_t cat_array;

	mItemArray.clear();
	LLFindWearables is_wearable;
	gInventory.collectDescendentsIf(category_id,
									cat_array,
									mItemArray,
									LLInventoryModel::EXCLUDE_TRASH,
									is_wearable);

	//LL_INFOS() << "ReplaceWornItemsOnly wearable_count" << wearable_count << LL_ENDL;
	S32 aTypes[LLWearableType::WT_COUNT] = {0};

	for (item_array_t::iterator it = mItemArray.begin(); it != mItemArray.end(); ++it)
	{
		LLViewerInventoryItem* item = *it;
		S32 iType = (S32)item->getWearableType();

		if (item->isWearableType() 
			&& iType != LLWearableType::WT_INVALID 
			&& iType != LLWearableType::WT_NONE 
			&& !get_is_item_worn(item->getUUID())
			)
		{
			aTypes[iType]++;
			if (aTypes[iType] == 1) //first occurence of type, remove first
			{
				U32 count = gAgentWearables.getWearableCount((LLWearableType::EType)iType);
				//LL_INFOS() << "Type: " << iType << " count " << count << LL_ENDL;

				for (U32 j = 0; j < count; ++j) //remove all
				{
					//take the first one from the list, since the list is diminishing.
					LLViewerWearable* wearable = gAgentWearables.getViewerWearable((LLWearableType::EType)iType,0);
					//if the item is from our folder - don't remove it
					if ( mItemArray.end() == std::find( mItemArray.begin(), mItemArray.end(), (LLViewerInventoryItem*)wearable ) )
					{
						LLAppearanceMgr::instance().removeItemFromAvatar(wearable->getItemID());
					}
					//LL_INFOS() << "Removing wearable name: " << wearable->getName() << LL_ENDL;
				}

				//now add the first item (replace just in case)
				LLAppearanceMgr::instance().wearItemOnAvatar(item->getUUID(), true, true);
				//LL_INFOS() << " Wearing item: " << item->getName() << " with replace=true" << LL_ENDL;
			}
			else // just add - unless it's body
			{
				if (iType != LLWearableType::WT_SHAPE &&
					iType != LLWearableType::WT_SKIN &&
					iType != LLWearableType::WT_HAIR &&
					iType != LLWearableType::WT_EYES)
				{
					LLAppearanceMgr::instance().wearItemOnAvatar(item->getUUID(), true, false);
				}
			}
		}
	}
}

void LLInventoryModel::wearAttachmentsOnAvatar(const LLUUID& category_id)
{
	// Find all the wearables that are in the category's subtree.
	LL_INFOS() << "ReplaceWornItemsOnly find all attachments" << LL_ENDL;

	cat_array_t obj_cat_array;
	mObjArray.clear();
	mAttPoints.clear();

	LLIsType is_object( LLAssetType::AT_OBJECT );
	gInventory.collectDescendentsIf(category_id,
									obj_cat_array,
									mObjArray,
									LLInventoryModel::EXCLUDE_TRASH,
									is_object);

	for (item_array_t::iterator it = mObjArray.begin(); it != mObjArray.end(); ++it)
	{
		LLViewerInventoryItem* obj_item = *it;

		if (!get_is_item_worn(obj_item->getUUID()))
		{
			// first add all items without removing old ones
			LLViewerInventoryItem* item_to_wear = gInventory.getItem(obj_item->getUUID());
			rez_attachment(item_to_wear, NULL, false);
		}
	}
}

void LLInventoryModel::wearGesturesOnAvatar(const LLUUID& category_id)
{
	// Find all gestures in this folder
	cat_array_t gest_cat_array;
	item_array_t gest_item_array;
	LLIsType is_gesture( LLAssetType::AT_GESTURE );
	gInventory.collectDescendentsIf(category_id,
									gest_cat_array,
									gest_item_array,
									LLInventoryModel::EXCLUDE_TRASH,
									is_gesture);

	for (item_array_t::iterator it = gest_item_array.begin(); it != gest_item_array.end(); ++it)
	{
		LLViewerInventoryItem* gest_item = *it;

		if (!get_is_item_worn(gest_item->getUUID()))
		{
			LLGestureMgr::instance().activateGesture( gest_item->getLinkedUUID() );
			gInventory.updateItem( gest_item );
			gInventory.notifyObservers();
		}
	}
}

void LLInventoryModel::wearAttachmentsOnAvatarCheckRemove(LLViewerObject *object, const LLViewerJointAttachment *attachment)
{
	//check if the object is in the current list.
	LLUUID objID = object->getAttachmentItemID();
	bool isObjectInList = false;

	for (item_array_t::iterator it = mObjArray.begin(); it != mObjArray.end(); ++it)
	{
		if (objID == (*it)->getUUID())
		{
			isObjectInList = true;
			break;
		}
	}

	//all attachment points
	if (isObjectInList && attachment != NULL)
	{
		std::string attName = attachment->getName();
		std::vector<std::string>::iterator itrFound = std::find( mAttPoints.begin(), mAttPoints.end(), attName );

		// we have not encountered this attach point yet
		if (mAttPoints.end() == itrFound)
		{
			mAttPoints.insert(mAttPoints.end(), attName);
			S32 numCnt = attachment->getNumObjects();

			//check if there are other things on same point already
			if (numCnt > 1)
			{
				uuid_vec_t items_to_detach;

				for (LLViewerJointAttachment::attachedobjs_vec_t::const_iterator iter = attachment->mAttachedObjects.begin();
					 iter != attachment->mAttachedObjects.end();
					 ++iter)
				{
					LLViewerObject* attached_object = (*iter);
					LLUUID att_id = attached_object->getAttachmentItemID();

					//if any of those things aren't in our list - remove them
					bool isFound = false;
					for (item_array_t::iterator it = mObjArray.begin(); it != mObjArray.end(); ++it)
					{
						LLViewerInventoryItem* fold_item = *it;
						if (att_id == fold_item->getUUID())
						{
							isFound = true;
							break;
						}
					}

					if (!isFound && att_id != FSLSLBridge::instance().getAttachedID())
					{
						items_to_detach.push_back(att_id);
					}
				}

				if (!items_to_detach.empty())
				{
					LLAppearanceMgr::instance().removeItemsFromAvatar(items_to_detach);
				}
			}
		}
	}
}

void LLInventoryModel::wearItemsOnAvatar(LLInventoryCategory* category)
{
	if (!category)
	{
		return;
	}

	LL_INFOS() << "ReplaceWornItemsOnly wear_inventory_category_on_avatar( " << category->getName() << " )" << LL_ENDL;

	LLUUID category_id = category->getUUID();

	wearAttachmentsOnAvatar(category_id);
	wearWearablesOnAvatar(category_id);
	wearGesturesOnAvatar(category_id);
}
// </FS:TT>

// <FS:Ansariel> FIRE-29342: Protect folder option
void LLInventoryModel::onProtectedCategoriesChanged(const LLSD& newvalue)
{
	mProtectedCategories.clear();

	for (LLSD::array_const_iterator it = newvalue.beginArray(); it != newvalue.endArray(); ++it)
	{
		mProtectedCategories.insert(*it);
	}
}
// </FS:Ansariel>

class LLViewerInventoryItemSort
{
public:
	bool operator()(const LLPointer<LLViewerInventoryItem>& a, const LLPointer<LLViewerInventoryItem>& b)
	{
		return a->getSortField() < b->getSortField();
	}
};

//----------------------------------------------------------------------------

// *NOTE: DEBUG functionality
void LLInventoryModel::dumpInventory() const
{
	LL_INFOS() << "\nBegin Inventory Dump\n**********************:" << LL_ENDL;
	LL_INFOS() << "mCategory[] contains " << mCategoryMap.size() << " items." << LL_ENDL;
	for(cat_map_t::const_iterator cit = mCategoryMap.begin(); cit != mCategoryMap.end(); ++cit)
	{
		const LLViewerInventoryCategory* cat = cit->second;
		if(cat)
		{
			LL_INFOS() << "  " <<  cat->getUUID() << " '" << cat->getName() << "' "
					<< cat->getVersion() << " " << cat->getDescendentCount()
					<< LL_ENDL;
		}
		else
		{
			LL_INFOS() << "  NULL!" << LL_ENDL;
		}
	}	
	LL_INFOS() << "mItemMap[] contains " << mItemMap.size() << " items." << LL_ENDL;
	for(item_map_t::const_iterator iit = mItemMap.begin(); iit != mItemMap.end(); ++iit)
	{
		const LLViewerInventoryItem* item = iit->second;
		if(item)
		{
			LL_INFOS() << "  " << item->getUUID() << " "
					<< item->getName() << LL_ENDL;
		}
		else
		{
			LL_INFOS() << "  NULL!" << LL_ENDL;
		}
	}
	LL_INFOS() << "\n**********************\nEnd Inventory Dump" << LL_ENDL;
}

// Do various integrity checks on model, logging issues found and
// returning an overall good/bad flag. 
LLPointer<LLInventoryValidationInfo> LLInventoryModel::validate() const
{
	LLPointer<LLInventoryValidationInfo> validation_info = new LLInventoryValidationInfo;
	S32 fatal_errs = 0;
	S32 warning_count= 0;
    S32 loop_count = 0;
    S32 orphaned_count = 0;

	if (getRootFolderID().isNull())
	{
		LL_WARNS("Inventory") << "Fatal inventory corruption: no root folder id" << LL_ENDL;
		validation_info->mFatalNoRootFolder = true;
        fatal_errs++;
	}
	if (getLibraryRootFolderID().isNull())
	{
        // Probably shouldn't be a fatality, inventory can function without a library 
		// <FS:Beq>  FIRE-31634 [OPENSIM] Better inventory validation logging
		// LL_WARNS("Inventory") << "Fatal inventory corruption: no library root folder id" << LL_ENDL;
		std::ostringstream out;
		out << "No library root folder id";
		LL_WARNS("Inventory") << "Fatal inventory corruption: " << out.str() << LL_ENDL;
		validation_info->mLog << out.str() << std::endl;
		// </FS:Beq>
		validation_info->mFatalNoLibraryRootFolder = true;
        fatal_errs++;
	}

	if (mCategoryMap.size() + 1 != mParentChildCategoryTree.size())
	{
		// ParentChild should be one larger because of the special entry for null uuid.
		LL_INFOS("Inventory") << "unexpected sizes: cat map size " << mCategoryMap.size()
							  << " parent/child " << mParentChildCategoryTree.size() << LL_ENDL;

		validation_info->mWarnings["category_map_size"]++;
		warning_count++;
	}
	S32 cat_lock = 0;
	S32 item_lock = 0;
	S32 desc_unknown_count = 0;
	S32 version_unknown_count = 0;

	typedef std::map<LLFolderType::EType, S32> ft_count_map;
	ft_count_map ft_counts_under_root;
	ft_count_map ft_counts_elsewhere;
	
	// Loop over all categories and check.
	for(cat_map_t::const_iterator cit = mCategoryMap.begin(); cit != mCategoryMap.end(); ++cit)
	{
		const LLUUID& cat_id = cit->first;
		const LLViewerInventoryCategory *cat = cit->second;
		if (!cat)
		{
			LL_WARNS("Inventory") << "null cat" << LL_ENDL;
			validation_info->mWarnings["null_cat"]++;
			warning_count++;
			continue;
		}
		LLUUID topmost_ancestor_id;
		// Will leave as null uuid on failure
        EAncestorResult res = getObjectTopmostAncestor(cat_id, topmost_ancestor_id);
        switch (res)
        {
        case ANCESTOR_MISSING:
            orphaned_count++;
            break;
        case ANCESTOR_LOOP:
            loop_count++;
            break;
        case ANCESTOR_OK:
            break;
        default:
            LL_WARNS("Inventory") << "Unknown ancestor error for " << cat_id << LL_ENDL;
			validation_info->mWarnings["unknown_ancestor_status"]++;
            warning_count++;
            break;
        }

		if (cat_id != cat->getUUID())
		{
			LL_WARNS("Inventory") << "cat id/index mismatch " << cat_id << " " << cat->getUUID() << LL_ENDL;
			validation_info->mWarnings["cat_id_index_mismatch"]++;
			warning_count++;
		}

		if (cat->getParentUUID().isNull())
		{
			if (cat_id != getRootFolderID() && cat_id != getLibraryRootFolderID())
			{
				LL_WARNS("Inventory") << "cat " << cat_id << " has no parent, but is not root ("
									  << getRootFolderID() << ") or library root ("
									  << getLibraryRootFolderID() << ")" << LL_ENDL;
				validation_info->mWarnings["null_parent"]++;
				warning_count++;
			}
		}
		// <FS:Beq> FIRE-31674 Suitcase contents do not need checking. 
		#ifdef OPENSIM
		if (isInSuitcase(cat))
		{
			LL_DEBUGS("Inventory") << "cat " << cat->getName() << " skipped because it is a child of Suitcase" << LL_ENDL;
			continue;
		}
		#endif
		// </FS:Beq>
		cat_array_t* cats;
		item_array_t* items;
		getDirectDescendentsOf(cat_id,cats,items);
		if (!cats || !items)
		{
			LL_WARNS("Inventory") << "invalid direct descendents for " << cat_id << LL_ENDL;
			validation_info->mWarnings["direct_descendents"]++;
			warning_count++;
			continue;
		}
		if (cat->getDescendentCount() == LLViewerInventoryCategory::DESCENDENT_COUNT_UNKNOWN)
		{
			desc_unknown_count++;
		}
		else if (cats->size() + items->size() != cat->getDescendentCount())
		{
			// In the case of library this is not unexpected, since
			// different user accounts may be getting the library
			// contents from different inventory hosts.
			if (topmost_ancestor_id.isNull() || topmost_ancestor_id != getLibraryRootFolderID())
			{
				LL_WARNS("Inventory") << "invalid desc count for " << cat_id << " [" << getFullPath(cat) << "]"
									  << " cached " << cat->getDescendentCount()
									  << " expected " << cats->size() << "+" << items->size()
									  << "=" << cats->size() +items->size() << LL_ENDL;
				validation_info->mWarnings["invalid_descendent_count"]++;
				warning_count++;
			}
		}
		if (cat->getVersion() == LLViewerInventoryCategory::VERSION_UNKNOWN)
		{
			version_unknown_count++;
		}
		auto cat_lock_it = mCategoryLock.find(cat_id);
		if (cat_lock_it != mCategoryLock.end() && cat_lock_it->second)
		{
			cat_lock++;
		}
		auto item_lock_it = mItemLock.find(cat_id);
		if (item_lock_it != mItemLock.end() && item_lock_it->second)
		{
			item_lock++;
		}
		for (S32 i = 0; i<items->size(); i++)
		{
			LLViewerInventoryItem *item = items->at(i);

			if (!item)
			{
				LL_WARNS("Inventory") << "null item at index " << i << " for cat " << cat_id << LL_ENDL;
				validation_info->mWarnings["null_item_at_index"]++;
				warning_count++;
				continue;
			}

			const LLUUID& item_id = item->getUUID();
			
			if (item->getParentUUID() != cat_id)
			{
				LL_WARNS("Inventory") << "wrong parent for " << item_id << " found "
									  << item->getParentUUID() << " expected " << cat_id
									  << LL_ENDL;
				validation_info->mWarnings["wrong_parent_for_item"]++;
				warning_count++;
			}


			// Entries in items and mItemMap should correspond.
			item_map_t::const_iterator it = mItemMap.find(item_id);
			if (it == mItemMap.end())
			{
				LL_WARNS("Inventory") << "item " << item_id << " found as child of "
									  << cat_id << " but not in top level mItemMap" << LL_ENDL;
				validation_info->mWarnings["item_not_in_top_map"]++;
				warning_count++;
			}
			else
			{
				LLViewerInventoryItem *top_item = it->second;
				if (top_item != item)
				{
					LL_WARNS("Inventory") << "item mismatch, item_id " << item_id
										  << " top level entry is different, uuid " << top_item->getUUID() << LL_ENDL;
				}
			}

			// Topmost ancestor should be root or library.
			LLUUID topmost_ancestor_id;
            EAncestorResult found = getObjectTopmostAncestor(item_id, topmost_ancestor_id);
			if (found != ANCESTOR_OK)
			{
				LL_WARNS("Inventory") << "unable to find topmost ancestor for " << item_id << LL_ENDL;
				validation_info->mWarnings["topmost_ancestor_not_found"]++;
				warning_count++;
			}
			else
			{
				if (topmost_ancestor_id != getRootFolderID() &&
					topmost_ancestor_id != getLibraryRootFolderID())
				{
					LL_WARNS("Inventory") << "unrecognized top level ancestor for " << item_id
										  << " got " << topmost_ancestor_id
										  << " expected " << getRootFolderID()
										  << " or " << getLibraryRootFolderID() << LL_ENDL;
					validation_info->mWarnings["topmost_ancestor_not_recognized"]++;
					warning_count++;
				}
			}
		}

		// Does this category appear as a child of its supposed parent?
		const LLUUID& parent_id = cat->getParentUUID();
		if (!parent_id.isNull())
		{
			cat_array_t* cats;
			item_array_t* items;
			getDirectDescendentsOf(parent_id,cats,items);
			if (!cats)
			{
				LL_WARNS("Inventory") << "cat " << cat_id << " name [" << cat->getName()
									  << "] orphaned - no child cat array for alleged parent " << parent_id << LL_ENDL;
                orphaned_count++;
			}
			else
			{
				bool found = false;
				for (S32 i = 0; i<cats->size(); i++)
				{
					LLViewerInventoryCategory *kid_cat = cats->at(i);
					if (kid_cat == cat)
					{
						found = true;
						break;
					}
				}
				if (!found)
				{
					LL_WARNS("Inventory") << "cat " << cat_id << " name [" << cat->getName()
										  << "] orphaned - not found in child cat array of alleged parent " << parent_id << LL_ENDL;
                    orphaned_count++;
				}
			}
		}

		// Update count of preferred types
		LLFolderType::EType folder_type = cat->getPreferredType();
		bool cat_is_in_library = false;
		LLUUID topmost_id;
		if (getObjectTopmostAncestor(cat->getUUID(),topmost_id) == ANCESTOR_OK && topmost_id == getLibraryRootFolderID())
		{
			cat_is_in_library = true;
		}
		if (!cat_is_in_library)
		{
			// <FS:Beq> FIRE-31674 [OPENSIM] don't count things underneath suitcase
			#ifdef OPENSIM			
			if ( isInSuitcase(cat) )
			{
					LL_DEBUGS("Inventory") << "Under suitcase cat: " << getFullPath(cat) << " folder_type " << folder_type << LL_ENDL;
			}
			else
			#endif
			// </FS:Beq>
			if (getRootFolderID().notNull() && (cat->getUUID()==getRootFolderID() || cat->getParentUUID()==getRootFolderID()))
			{
				ft_counts_under_root[folder_type]++;
				if (folder_type != LLFolderType::FT_NONE)
				{
					LL_DEBUGS("Inventory") << "Under root cat: " << getFullPath(cat) << " folder_type " << folder_type << LL_ENDL;
				}
			}
			else
			{
				ft_counts_elsewhere[folder_type]++;
				if (folder_type != LLFolderType::FT_NONE)
				{
					LL_DEBUGS("Inventory") << "Elsewhere cat: " << getFullPath(cat) << " folder_type " << folder_type << LL_ENDL;
				}
			}
		}
	}

	// Loop over all items and check
	for(item_map_t::const_iterator iit = mItemMap.begin(); iit != mItemMap.end(); ++iit)
	{
		const LLUUID& item_id = iit->first;
		LLViewerInventoryItem *item = iit->second;
		if (item->getUUID() != item_id)
		{
			LL_WARNS("Inventory") << "item_id " << item_id << " does not match " << item->getUUID() << LL_ENDL;
			validation_info->mWarnings["item_id_mismatch"]++;
			warning_count++;
		}

		const LLUUID& parent_id = item->getParentUUID();
		if (parent_id.isNull())
		{
			LL_WARNS("Inventory") << "item " << item_id << " name [" << item->getName() << "] has null parent id!" << LL_ENDL;
            orphaned_count++;
		}
		else
		{
			cat_array_t* cats;
			item_array_t* items;
			getDirectDescendentsOf(parent_id,cats,items);
			if (!items)
			{
				LL_WARNS("Inventory") << "item " << item_id << " name [" << item->getName()
									  << "] orphaned - alleged parent has no child items list " << parent_id << LL_ENDL;
                orphaned_count++;
			}
			else
			{
				bool found = false;
				for (S32 i=0; i<items->size(); ++i)
				{
					if (items->at(i) == item) 
					{
						found = true;
						break;
					}
				}
				if (!found)
				{
					LL_WARNS("Inventory") << "item " << item_id << " name [" << item->getName()
										  << "] orphaned - not found as child of alleged parent " << parent_id << LL_ENDL;
                    orphaned_count++;
				}
			}
				
		}

		// Link checking
		if (item->getIsLinkType())
		{
			const LLUUID& link_id = item->getUUID();
			const LLUUID& target_id = item->getLinkedUUID();
			LLViewerInventoryItem *target_item = getItem(target_id);
			LLViewerInventoryCategory *target_cat = getCategory(target_id);
			// Linked-to UUID should have back reference to this link.
			if (!hasBacklinkInfo(link_id, target_id))
			{
				LL_WARNS("Inventory") << "link " << item->getUUID() << " type " << item->getActualType()
									  << " missing backlink info at target_id " << target_id
									  << LL_ENDL;
                orphaned_count++;
			}
			// Links should have referents.
			if (item->getActualType() == LLAssetType::AT_LINK && !target_item)
			{
				LL_WARNS("Inventory") << "broken item link " << item->getName() << " id " << item->getUUID() << LL_ENDL;
                orphaned_count++;
			}
			else if (item->getActualType() == LLAssetType::AT_LINK_FOLDER && !target_cat)
			{
				LL_WARNS("Inventory") << "broken folder link " << item->getName() << " id " << item->getUUID() << LL_ENDL;
                orphaned_count++;
			}
			if (target_item && target_item->getIsLinkType())
			{
				LL_WARNS("Inventory") << "link " << item->getName() << " references a link item "
									  << target_item->getName() << " " << target_item->getUUID() << LL_ENDL;
			}

			// Links should not have backlinks.
			std::pair<backlink_mmap_t::const_iterator, backlink_mmap_t::const_iterator> range = mBacklinkMMap.equal_range(link_id);
			if (range.first != range.second)
			{
				LL_WARNS("Inventory") << "Link item " << item->getName() << " has backlinks!" << LL_ENDL;
			}
		}
		else
		{
			// Check the backlinks of a non-link item.
			const LLUUID& target_id = item->getUUID();
			std::pair<backlink_mmap_t::const_iterator, backlink_mmap_t::const_iterator> range = mBacklinkMMap.equal_range(target_id);
			for (backlink_mmap_t::const_iterator it = range.first; it != range.second; ++it)
			{
				const LLUUID& link_id = it->second;
				LLViewerInventoryItem *link_item = getItem(link_id);
				if (!link_item || !link_item->getIsLinkType())
				{
					LL_WARNS("Inventory") << "invalid backlink from target " << item->getName() << " to " << link_id << LL_ENDL;
				}
			}
		}
	}

	// Check system folders
	for (auto fit=ft_counts_under_root.begin(); fit != ft_counts_under_root.end(); ++fit)
	{
		LL_DEBUGS("Inventory") << "Folder type " << fit->first << " count " << fit->second << " under root" << LL_ENDL;
	}
	for (auto fit=ft_counts_elsewhere.begin(); fit != ft_counts_elsewhere.end(); ++fit)
	{
		LL_DEBUGS("Inventory") << "Folder type " << fit->first << " count " << fit->second << " elsewhere" << LL_ENDL;
	}

	static LLCachedControl<bool> fake_system_folder_issues(gSavedSettings, "QAModeFakeSystemFolderIssues", false);
	static std::default_random_engine e{};
    static std::uniform_int_distribution<> distrib(0, 1);
	for (S32 ft=LLFolderType::FT_TEXTURE; ft<LLFolderType::FT_COUNT; ft++)
	{
		LLFolderType::EType folder_type = static_cast<LLFolderType::EType>(ft);
		if (LLFolderType::lookup(folder_type)==LLFolderType::badLookup())
		{
			continue;
		}
		// <FS:Ansariel> Ignore suitcase as it is optional and has no way to verify if it is expected or not on the current grid.
		if (folder_type == LLFolderType::FT_MY_SUITCASE)
		{
			continue;
		}
		// </FS:Ansariel>
		bool is_automatic = LLFolderType::lookupIsAutomaticType(folder_type);
		bool is_singleton = LLFolderType::lookupIsSingletonType(folder_type);
		S32 count_under_root = ft_counts_under_root[folder_type];
		S32 count_elsewhere = ft_counts_elsewhere[folder_type];
		if (fake_system_folder_issues)
		{
			// Force all counts to be either 0 or 2, thus flagged as an error.
			count_under_root = 2*distrib(e); 
			count_elsewhere = 2*distrib(e);
			validation_info->mFatalQADebugMode = true;
		}
		if (is_singleton)
		{
			if (count_under_root==0)
			{
				LL_WARNS("Inventory") << "Expected system folder type " << LLFolderType::lookup(folder_type) << "(" << ft << ") was not found under root" << LL_ENDL; // <FS:Beq/> //<FS:Beq>  FIRE-31634 [OPENSIM] better logging for inventory issues
				// Need to create, if allowed.
				if (is_automatic)
				{

					// <FS:Beq>  FIRE-31634 [OPENSIM] Better inventory validation logging
					// LL_WARNS("Inventory") << "Fatal inventory corruption: cannot create system folder of type " << LLFolderType::lookup(folder_type) << "(" << ft << ")" << LL_ENDL;
					std::ostringstream out;
					out << "Cannot create system folder of type " << LLFolderType::lookup(folder_type) << "(" << ft << ")";
					LL_WARNS("Inventory") << "Fatal inventory corruption: " << out.str() << LL_ENDL;
					validation_info->mLog << out.str() << std::endl;
					// </FS:Beq>

					validation_info->mMissingRequiredSystemFolders.insert(folder_type);
                    fatal_errs++;
				}
				else
				{
					// Can create, and will when needed.
					// (Not sure this is really a warning, but worth logging)
					validation_info->mWarnings["missing_system_folder_can_create"]++;
					warning_count++;
				}
			}
			else if (count_under_root > 1)
			{
				validation_info->mDuplicateRequiredSystemFolders.insert(folder_type);
                if (!is_automatic
                    && folder_type != LLFolderType::FT_SETTINGS
                    // FT_MATERIAL might need to be automatic like the rest of upload folders
                    && folder_type != LLFolderType::FT_MATERIAL
                    )
                {
					// <FS:Beq>  FIRE-31634 [OPENSIM] Better inventory validation logging
					// LL_WARNS("Inventory") << "Fatal inventory corruption: system folder type has excess copies under root, type " << LLFolderType::lookup(folder_type) << "(" << ft << ") count " << count_under_root << LL_ENDL; 
					std::ostringstream out;
					out << "System folder type has excess copies under root, type " << LLFolderType::lookup(folder_type) << "(" << ft << ") count " << count_under_root;
					LL_WARNS("Inventory") << "Fatal inventory corruption: " << out.str() << LL_ENDL;
					validation_info->mLog << out.str() << std::endl;
					// </FS:Beq>

                    // It is a fatal problem or can lead to fatal problems for COF,
                    // outfits, trash and other non-automatic folders.
					validation_info->mFatalSystemDuplicate++;
                    fatal_errs++;
                    // <FS:Beq>  FIRE-31634 [OPENSIM] Better inventory validation logging
                    //LL_WARNS("Inventory") << "Fatal inventory corruption: system folder type has excess copies under root, type " << ft << " count " << count_under_root << LL_ENDL;
                }
                else
                {
					LL_WARNS("Inventory") << "Non-Fatal inventory corruption: system folder type has excess copies under root, type " << LLFolderType::lookup(folder_type) << "(" << ft << ") count " << count_under_root << LL_ENDL; // <FS:Beq/>  FIRE-31634 [OPENSIM] Better inventory validation logging
                    // For automatic folders it's not a fatal issue and shouldn't
                    // break inventory or other functionality further
                    // Exception: FT_SETTINGS is not automatic, but only deserves a warning.
					validation_info->mWarnings["non_fatal_system_duplicate_under_root"]++;
                    warning_count++;
                    // <FS:Beq>  FIRE-31634 [OPENSIM] Better inventory validation logging
                    //LL_WARNS("Inventory") << "System folder type has excess copies under root, type " << ft << " count " << count_under_root << LL_ENDL;
                }
			}
			if (count_elsewhere > 0)
			{
				LL_WARNS("Inventory") << "Found " << count_elsewhere << " extra folders of type " << LLFolderType::lookup(folder_type) << "(" << ft << ") outside of root" << LL_ENDL; //<FS:Beq/>  FIRE-31634 [OPENSIM] Better inventory validation
				validation_info->mWarnings["non_fatal_system_duplicate_elsewhere"]++;
				warning_count++;
			}
		}
	}


	if (cat_lock > 0 || item_lock > 0)
	{
		LL_INFOS("Inventory") << "Found locks on some categories: sub-cat arrays "
				<< cat_lock << ", item arrays " << item_lock << LL_ENDL;
	}
	if (desc_unknown_count != 0)
	{
		LL_DEBUGS() << "Found " << desc_unknown_count << " cats with unknown descendent count" << LL_ENDL; 
	}
	if (version_unknown_count != 0)
	{
		LL_DEBUGS("Inventory") << "Found " << version_unknown_count << " cats with unknown version" << LL_ENDL;
	}

	// FIXME need to fail login and tell user to retry, contact support if problem persists.
	bool valid = (fatal_errs == 0);
	LL_INFOS("Inventory") << "Validate done, fatal errors: " << fatal_errs << ", warnings: " << warning_count << ", valid: " << valid << LL_ENDL;

	validation_info->mFatalErrorCount = fatal_errs;
	validation_info->mWarningCount = warning_count;
    validation_info->mLoopCount = loop_count;
    validation_info->mOrphanedCount = orphaned_count;

	return validation_info; 
}

// Provides a unix-style path from root, like "/My Inventory/Clothing/.../myshirt"
std::string LLInventoryModel::getFullPath(const LLInventoryObject *obj) const
{
	std::vector<std::string> path_elts;
	std::map<LLUUID,bool> visited;
	while (obj != NULL && !visited[obj->getUUID()])
	{
		path_elts.push_back(obj->getName());
		// avoid infinite loop in the unlikely event of a cycle
		visited[obj->getUUID()] = true;
		obj = getObject(obj->getParentUUID());
	}
	std::stringstream s;
	std::string delim("/");
	std::reverse(path_elts.begin(), path_elts.end());
	std::string result = "/" + boost::algorithm::join(path_elts, delim);
	return result;
}

// <FS:Ansariel> [UDP-Msg]
// static
void LLInventoryModel::processFetchInventoryReply(LLMessageSystem* msg, void**)
{
	// no accounting
	gInventory.messageUpdateCore(msg, false);
}

// static
void LLInventoryModel::processInventoryDescendents(LLMessageSystem* msg,void**)
{
	LLUUID agent_id;
	msg->getUUIDFast(_PREHASH_AgentData, _PREHASH_AgentID, agent_id);
	if(agent_id != gAgent.getID())
	{
		LL_WARNS() << "Got a UpdateInventoryItem for the wrong agent." << LL_ENDL;
		return;
	}
	LLUUID parent_id;
	msg->getUUID("AgentData", "FolderID", parent_id);
	LLUUID owner_id;
	msg->getUUID("AgentData", "OwnerID", owner_id);
	S32 version;
	msg->getS32("AgentData", "Version", version);
	S32 descendents;
	msg->getS32("AgentData", "Descendents", descendents);

	S32 i;
	S32 count = msg->getNumberOfBlocksFast(_PREHASH_FolderData);
	LLPointer<LLViewerInventoryCategory> tcategory = new LLViewerInventoryCategory(owner_id);
	for(i = 0; i < count; ++i)
	{
		tcategory->unpackMessage(msg, _PREHASH_FolderData, i);
		gInventory.updateCategory(tcategory);
	}

	count = msg->getNumberOfBlocksFast(_PREHASH_ItemData);
	LLPointer<LLViewerInventoryItem> titem = new LLViewerInventoryItem;
	for(i = 0; i < count; ++i)
	{
		titem->unpackMessage(msg, _PREHASH_ItemData, i);
		// If the item has already been added (e.g. from link prefetch), then it doesn't need to be re-added.
		if (gInventory.getItem(titem->getUUID()))
		{
			LL_DEBUGS("Inventory") << "Skipping prefetched item [ Name: " << titem->getName()
								   << " | Type: " << titem->getActualType() << " | ItemUUID: " << titem->getUUID() << " ] " << LL_ENDL;
			continue;
		}
		gInventory.updateItem(titem);
	}

	// set version and descendentcount according to message.
	LLViewerInventoryCategory* cat = gInventory.getCategory(parent_id);
	if(cat)
	{
		cat->setVersion(version);
		cat->setDescendentCount(descendents);
		// Get this UUID on the changed list so that whatever's listening for it
		// will get triggered.
		gInventory.addChangedMask(LLInventoryObserver::INTERNAL, cat->getUUID());
	}
	gInventory.notifyObservers();
}
// </FS:Ansariel> [UDP-Msg]

///----------------------------------------------------------------------------
/// Local function definitions
///----------------------------------------------------------------------------


#if 0
bool decompress_file(const char* src_filename, const char* dst_filename)
{
	bool rv = false;
	gzFile src = NULL;
	U8* buffer = NULL;
	LLFILE* dst = NULL;
	S32 bytes = 0;
	const S32 DECOMPRESS_BUFFER_SIZE = 32000;

	// open the files
	src = gzopen(src_filename, "rb");
	if(!src) goto err_decompress;
	dst = LLFile::fopen(dst_filename, "wb");
	if(!dst) goto err_decompress;

	// decompress.
	buffer = new U8[DECOMPRESS_BUFFER_SIZE + 1];

	do
	{
		bytes = gzread(src, buffer, DECOMPRESS_BUFFER_SIZE);
		if (bytes < 0)
		{
			goto err_decompress;
		}

		fwrite(buffer, bytes, 1, dst);
	} while(gzeof(src) == 0);

	// success
	rv = true;

 err_decompress:
	if(src != NULL) gzclose(src);
	if(buffer != NULL) delete[] buffer;
	if(dst != NULL) fclose(dst);
	return rv;
}
#endif


///----------------------------------------------------------------------------
/// Class LLInventoryModel::FetchItemHttpHandler
///----------------------------------------------------------------------------

LLInventoryModel::FetchItemHttpHandler::FetchItemHttpHandler(const LLSD & request_sd)
	: LLCore::HttpHandler(),
	  mRequestSD(request_sd)
{}

LLInventoryModel::FetchItemHttpHandler::~FetchItemHttpHandler()
{}

void LLInventoryModel::FetchItemHttpHandler::onCompleted(LLCore::HttpHandle handle,
														 LLCore::HttpResponse * response)
{
	do		// Single-pass do-while used for common exit handling
	{
		LLCore::HttpStatus status(response->getStatus());
		// status = LLCore::HttpStatus(404);				// Dev tool to force error handling
		if (! status)
		{
			processFailure(status, response);
			break;			// Goto common exit
		}

		LLCore::BufferArray * body(response->getBody());
		// body = NULL;									// Dev tool to force error handling
		if (! body || ! body->size())
		{
			LL_WARNS(LOG_INV) << "Missing data in inventory item query." << LL_ENDL;
			processFailure("HTTP response for inventory item query missing body", response);
			break;			// Goto common exit
		}

		// body->write(0, "Garbage Response", 16);		// Dev tool to force error handling
		LLSD body_llsd;
		if (! LLCoreHttpUtil::responseToLLSD(response, true, body_llsd))
		{
			// INFOS-level logging will occur on the parsed failure
			processFailure("HTTP response for inventory item query has malformed LLSD", response);
			break;			// Goto common exit
		}

		// Expect top-level structure to be a map
		// body_llsd = LLSD::emptyArray();				// Dev tool to force error handling
		if (! body_llsd.isMap())
		{
			processFailure("LLSD response for inventory item not a map", response);
			break;			// Goto common exit
		}

		// Check for 200-with-error failures
		//
		// Original Responder-based serivce model didn't check for these errors.
		// It may be more robust to ignore this condition.  With aggregated requests,
		// an error in one inventory item might take down the entire request.
		// So if this instead broke up the aggregated items into single requests,
		// maybe that would make progress.  Or perhaps there's structured information
		// that can tell us what went wrong.  Need to dig into this and firm up
		// the API.
		//
		// body_llsd["error"] = LLSD::emptyMap();		// Dev tool to force error handling
		// body_llsd["error"]["identifier"] = "Development";
		// body_llsd["error"]["message"] = "You left development code in the viewer";
		if (body_llsd.has("error"))
		{
			processFailure("Inventory application error (200-with-error)", response);
			break;			// Goto common exit
		}

		// Okay, process data if possible
		processData(body_llsd, response);
	}
	while (false);
}

void LLInventoryModel::FetchItemHttpHandler::processData(LLSD & content, LLCore::HttpResponse * response)
{
	start_new_inventory_observer();

#if 0
	LLUUID agent_id;
	agent_id = content["agent_id"].asUUID();
	if (agent_id != gAgent.getID())
	{
		LL_WARNS(LOG_INV) << "Got a inventory update for the wrong agent: " << agent_id
						  << LL_ENDL;
		return;
	}
#endif
	
	LLInventoryModel::item_array_t items;
	LLInventoryModel::update_map_t update;
	LLUUID folder_id;
	LLSD content_items(content["items"]);
	const S32 count(content_items.size());

	// Does this loop ever execute more than once?
	for (S32 i(0); i < count; ++i)
	{
		LLPointer<LLViewerInventoryItem> titem = new LLViewerInventoryItem;
		titem->unpackMessage(content_items[i]);
		
		LL_DEBUGS(LOG_INV) << "ItemHttpHandler::httpSuccess item id: "
						   << titem->getUUID() << LL_ENDL;
		items.push_back(titem);
		
		// examine update for changes.
		LLViewerInventoryItem * itemp(gInventory.getItem(titem->getUUID()));

		if (itemp)
		{
			if (titem->getParentUUID() == itemp->getParentUUID())
			{
				update[titem->getParentUUID()];
			}
			else
			{
				++update[titem->getParentUUID()];
				--update[itemp->getParentUUID()];
			}
		}
		else
		{
			++update[titem->getParentUUID()];
		}
		
		if (folder_id.isNull())
		{
			folder_id = titem->getParentUUID();
		}
	}

	// as above, this loop never seems to loop more than once per call
	for (LLInventoryModel::item_array_t::iterator it = items.begin(); it != items.end(); ++it)
	{
		gInventory.updateItem(*it);
	}
	gInventory.notifyObservers();
	gViewerWindow->getWindow()->decBusyCount();
}


void LLInventoryModel::FetchItemHttpHandler::processFailure(LLCore::HttpStatus status, LLCore::HttpResponse * response)
{
	const std::string & ct(response->getContentType());
	LL_WARNS(LOG_INV) << "Inventory item fetch failure\n"
					  << "[Status: " << status.toTerseString() << "]\n"
					  << "[Reason: " << status.toString() << "]\n"
					  << "[Content-type: " << ct << "]\n"
					  << "[Content (abridged): "
					  << LLCoreHttpUtil::responseToString(response) << "]" << LL_ENDL;
	gInventory.notifyObservers();
}

void LLInventoryModel::FetchItemHttpHandler::processFailure(const char * const reason, LLCore::HttpResponse * response)
{
	LL_WARNS(LOG_INV) << "Inventory item fetch failure\n"
					  << "[Status: internal error]\n"
					  << "[Reason: " << reason << "]\n"
					  << "[Content (abridged): "
					  << LLCoreHttpUtil::responseToString(response) << "]" << LL_ENDL;
	gInventory.notifyObservers();
}
<|MERGE_RESOLUTION|>--- conflicted
+++ resolved
@@ -1359,21 +1359,16 @@
 //void LLInventoryModel::collectDescendentsIf(const LLUUID& id,
 //											cat_array_t& cats,
 //											item_array_t& items,
-//											BOOL include_trash,
+//											bool include_trash,
 //											LLInventoryCollectFunctor& add)
 // [RLVa:KB] - Checked: 2013-04-15 (RLVa-1.4.8)
 void LLInventoryModel::collectDescendentsIf(const LLUUID& id,
 											cat_array_t& cats,
 											item_array_t& items,
-<<<<<<< HEAD
-											BOOL include_trash,
+											bool include_trash,
 											LLInventoryCollectFunctor& add,
 											bool follow_folder_links)
 // [/RLVa:KB]
-=======
-											bool include_trash,
-											LLInventoryCollectFunctor& add)
->>>>>>> 7704c263
 {
 	// Start with categories
 	if(!include_trash)
@@ -1423,7 +1418,7 @@
 	// it has already collected all items from it the way the code was originally laid out)
 	// This breaks the "finish collecting all folders before collecting items (top to bottom and then bottom to top)" 
 	// assumption but no functor is (currently) relying on it (and likely never should since it's an implementation detail?)
-	// [Only LLAppearanceMgr actually ever passes in 'follow_folder_links == TRUE']
+	// [Only LLAppearanceMgr actually ever passes in 'follow_folder_links == true']
 	// Follow folder links recursively.  Currently never goes more
 	// than one level deep (for current outfit support)
 	// Note: if making it fully recursive, need more checking against infinite loops.
@@ -2332,14 +2327,10 @@
 		return;
 	}
 
-<<<<<<< HEAD
-	mIsNotifyObservers = TRUE;
+	mIsNotifyObservers = true;
 // [SL:KB] - Patch: UI-Notifications | Checked: Catznip-6.5
     mTransactionId = transaction_id;
 // [/SL:KB]
-=======
-	mIsNotifyObservers = true;
->>>>>>> 7704c263
 	for (observer_list_t::iterator iter = mObservers.begin();
 		 iter != mObservers.end(); )
 	{
@@ -2362,14 +2353,10 @@
 	mChangedItemIDsBacklog.clear();
 	mAddedItemIDsBacklog.clear();
 
-<<<<<<< HEAD
 // [SL:KB] - Patch: UI-Notifications | Checked: Catznip-6.5
     mTransactionId.setNull();
 // [/SL:KB]
-	mIsNotifyObservers = FALSE;
-=======
 	mIsNotifyObservers = false;
->>>>>>> 7704c263
 }
 
 // store flag for change
