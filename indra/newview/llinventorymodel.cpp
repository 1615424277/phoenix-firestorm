/** 
 * @file llinventorymodel.cpp
 * @brief Implementation of the inventory model used to track agent inventory.
 *
 * $LicenseInfo:firstyear=2002&license=viewerlgpl$
 * Second Life Viewer Source Code
 * Copyright (C) 2014, Linden Research, Inc.
 * 
 * This library is free software; you can redistribute it and/or
 * modify it under the terms of the GNU Lesser General Public
 * License as published by the Free Software Foundation;
 * version 2.1 of the License only.
 * 
 * This library is distributed in the hope that it will be useful,
 * but WITHOUT ANY WARRANTY; without even the implied warranty of
 * MERCHANTABILITY or FITNESS FOR A PARTICULAR PURPOSE.  See the GNU
 * Lesser General Public License for more details.
 * 
 * You should have received a copy of the GNU Lesser General Public
 * License along with this library; if not, write to the Free Software
 * Foundation, Inc., 51 Franklin Street, Fifth Floor, Boston, MA  02110-1301  USA
 * 
 * Linden Research, Inc., 945 Battery Street, San Francisco, CA  94111  USA
 * $/LicenseInfo$
 */

#include "llviewerprecompiledheaders.h"

#include <typeinfo>
#include <random>

#include "llinventorymodel.h"

#include "llaisapi.h"
#include "llagent.h"
#include "llagentwearables.h"
#include "llappearancemgr.h"
#include "llavatarnamecache.h"
#include "llclipboard.h"
#include "lldispatcher.h"
#include "llinventorypanel.h"
#include "llinventorybridge.h"
#include "llinventoryfunctions.h"
#include "llinventorymodelbackgroundfetch.h"
#include "llinventoryobserver.h"
#include "llinventorypanel.h"
#include "llfloaterpreviewtrash.h"
#include "llnotificationsutil.h"
#include "llmarketplacefunctions.h"
#include "llwindow.h"
#include "llviewercontrol.h"
#include "llviewernetwork.h"
#include "llpreview.h" 
#include "llviewergenericmessage.h"
#include "llviewermessage.h"
#include "llviewerfoldertype.h"
#include "llviewerwindow.h"
#include "llappviewer.h"
#include "llviewerregion.h"
#include "llcallbacklist.h"
#include "llvoavatarself.h"
#include "llgesturemgr.h"
#include "llsdserialize.h"
#include "llsdutil.h"
#include "bufferarray.h"
#include "bufferstream.h"
#include "llcorehttputil.h"
// [RLVa:KB] - Checked: 2011-05-22 (RLVa-1.3.1a)
#include "rlvhandler.h"
#include "rlvlocks.h"
// [/RLVa:KB]
// <FS:TT> Patch: ReplaceWornItemsOnly
#include "llviewerobjectlist.h"
#include "llviewerobject.h"
#include "llgesturemgr.h"
// </FS:TT>

//#define DIFF_INVENTORY_FILES
#ifdef DIFF_INVENTORY_FILES
#include "process.h"
#endif

#include <algorithm>
#include <boost/algorithm/string/join.hpp>

#include "aoengine.h"
#include "fsfloaterwearablefavorites.h"
#include "fslslbridge.h"
#ifdef OPENSIM
#include "llviewernetwork.h"
#endif

// Increment this if the inventory contents change in a non-backwards-compatible way.
// For viewer 2, the addition of link items makes a pre-viewer-2 cache incorrect.
const S32 LLInventoryModel::sCurrentInvCacheVersion = 3;
BOOL LLInventoryModel::sFirstTimeInViewer2 = TRUE;

S32 LLInventoryModel::sPendingSystemFolders = 0;

///----------------------------------------------------------------------------
/// Local function declarations, constants, enums, and typedefs
///----------------------------------------------------------------------------

//BOOL decompress_file(const char* src_filename, const char* dst_filename);
static const char PRODUCTION_CACHE_FORMAT_STRING[] = "%s.inv.llsd";
static const char GRID_CACHE_FORMAT_STRING[] = "%s.%s.inv.llsd";
static const char * const LOG_INV("Inventory");

struct InventoryIDPtrLess
{
	bool operator()(const LLViewerInventoryCategory* i1, const LLViewerInventoryCategory* i2) const
	{
		return (i1->getUUID() < i2->getUUID());
	}
};

class LLCanCache : public LLInventoryCollectFunctor 
{
public:
	LLCanCache(LLInventoryModel* model) : mModel(model) {}
	virtual ~LLCanCache() {}
	virtual bool operator()(LLInventoryCategory* cat, LLInventoryItem* item);
protected:
	LLInventoryModel* mModel;
	std::set<LLUUID> mCachedCatIDs;
};

bool LLCanCache::operator()(LLInventoryCategory* cat, LLInventoryItem* item)
{
	bool rv = false;
	if(item)
	{
		if(mCachedCatIDs.find(item->getParentUUID()) != mCachedCatIDs.end())
		{
			rv = true;
		}
	}
	else if(cat)
	{
		// HACK: downcast
		LLViewerInventoryCategory* c = (LLViewerInventoryCategory*)cat;
		if(c->getVersion() != LLViewerInventoryCategory::VERSION_UNKNOWN)
		{
			S32 descendents_server = c->getDescendentCount();
			S32 descendents_actual = c->getViewerDescendentCount();
			if(descendents_server == descendents_actual)
			{
				mCachedCatIDs.insert(c->getUUID());
				rv = true;
			}
		}
	}
	return rv;
}

struct InventoryCallbackInfo
{
    InventoryCallbackInfo(U32 callback, const LLUUID& inv_id) :
        mCallback(callback), mInvID(inv_id) {}
    U32 mCallback;
    LLUUID mInvID;
};

///----------------------------------------------------------------------------
/// Class LLDispatchClassifiedClickThrough
///----------------------------------------------------------------------------

class LLDispatchBulkUpdateInventory : public LLDispatchHandler
{
public:
    virtual bool operator()(
        const LLDispatcher* dispatcher,
        const std::string& key,
        const LLUUID& invoice,
        const sparam_t& strings)
    {
        LLSD message;

        // Expect single string parameter in the form of a notation serialized LLSD.
        sparam_t::const_iterator it = strings.begin();
        if (it != strings.end()) {
            const std::string& llsdRaw = *it++;
            std::istringstream llsdData(llsdRaw);
            if (!LLSDSerialize::deserialize(message, llsdData, llsdRaw.length()))
            {
                LL_WARNS() << "LLDispatchBulkUpdateInventory: Attempted to read parameter data into LLSD but failed:" << llsdRaw << LL_ENDL;
            }
        }

        LLInventoryModel::update_map_t update;
        LLInventoryModel::cat_array_t folders;
        LLInventoryModel::item_array_t items;
        std::list<InventoryCallbackInfo> cblist;
        uuid_vec_t wearable_ids;

        LLSD item_data = message["item_data"];
        if (item_data.isArray())
        {
            for (LLSD::array_iterator itd = item_data.beginArray(); itd != item_data.endArray(); ++itd)
            {
                const LLSD &item(*itd);

                // Agent id probably should be in the root of the message
                LLUUID agent_id = item["agent_id"].asUUID();
                if (agent_id != gAgent.getID())
                {
                    LL_WARNS() << "Got a BulkUpdateInventory for the wrong agent." << LL_ENDL;
                    return false;
                }

                LLPointer<LLViewerInventoryItem> titem = new LLViewerInventoryItem;
                titem->unpackMessage(item);
                LL_DEBUGS("Inventory") << "unpacked item '" << titem->getName() << "' in "
                    << titem->getParentUUID() << LL_ENDL;
                // callback id might be no longer supported
                U32 callback_id = item["callback_id"].asInteger();

                if (titem->getUUID().notNull())
                {
                    items.push_back(titem);
                    cblist.push_back(InventoryCallbackInfo(callback_id, titem->getUUID()));
                    if (titem->getInventoryType() == LLInventoryType::IT_WEARABLE)
                    {
                        wearable_ids.push_back(titem->getUUID());
                    }

                    // examine update for changes.
                    LLViewerInventoryItem* itemp = gInventory.getItem(titem->getUUID());
                    if (itemp)
                    {
                        if (titem->getParentUUID() == itemp->getParentUUID())
                        {
                            update[titem->getParentUUID()];
                        }
                        else
                        {
                            ++update[titem->getParentUUID()];
                            --update[itemp->getParentUUID()];
                        }
                    }
                    else
                    {
                        LLViewerInventoryCategory* folderp = gInventory.getCategory(titem->getParentUUID());
                        if (folderp)
                        {
                            ++update[titem->getParentUUID()];
                        }
                    }
                }
                else
                {
                    cblist.push_back(InventoryCallbackInfo(callback_id, LLUUID::null));
                }
            }
        }

        LLSD folder_data = message["folder_data"];
        if (folder_data.isArray())
        {
            for (LLSD::array_iterator itd = folder_data.beginArray(); itd != folder_data.endArray(); ++itd)
            {
                const LLSD &folder(*itd);

                LLPointer<LLViewerInventoryCategory> tfolder = new LLViewerInventoryCategory(gAgent.getID());
                tfolder->unpackMessage(folder);

                LL_DEBUGS("Inventory") << "unpacked folder '" << tfolder->getName() << "' ("
                        << tfolder->getUUID() << ") in " << tfolder->getParentUUID()
                        << LL_ENDL;

                // If the folder is a listing or a version folder, all we need to do is update the SLM data
                int depth_folder = depth_nesting_in_marketplace(tfolder->getUUID());
                if ((depth_folder == 1) || (depth_folder == 2))
                {
                    // Trigger an SLM listing update
                    LLUUID listing_uuid = (depth_folder == 1 ? tfolder->getUUID() : tfolder->getParentUUID());
                    S32 listing_id = LLMarketplaceData::instance().getListingID(listing_uuid);
                    LLMarketplaceData::instance().getListing(listing_id);
                    // In that case, there is no item to update so no callback -> we skip the rest of the update
                }
                else if (tfolder->getUUID().notNull())
                {
                    folders.push_back(tfolder);
                    LLViewerInventoryCategory* folderp = gInventory.getCategory(tfolder->getUUID());
                    if (folderp)
                    {
                        if (tfolder->getParentUUID() == folderp->getParentUUID())
                        {
                            update[tfolder->getParentUUID()];
                        }
                        else
                        {
                            ++update[tfolder->getParentUUID()];
                            --update[folderp->getParentUUID()];
                        }
                    }
                    else
                    {
                        // we could not find the folder, so it is probably
                        // new. However, we only want to attempt accounting
                        // for the parent if we can find the parent.
                        folderp = gInventory.getCategory(tfolder->getParentUUID());
                        if (folderp)
                        {
                            ++update[tfolder->getParentUUID()];
                        }
                    }
                }
            }
        }

        gInventory.accountForUpdate(update);

        for (LLInventoryModel::cat_array_t::iterator cit = folders.begin(); cit != folders.end(); ++cit)
        {
            gInventory.updateCategory(*cit);
        }
        for (LLInventoryModel::item_array_t::iterator iit = items.begin(); iit != items.end(); ++iit)
        {
            gInventory.updateItem(*iit);
        }
        gInventory.notifyObservers();

        /*
        Transaction id not included?

        // The incoming inventory could span more than one BulkInventoryUpdate packet,
        // so record the transaction ID for this purchase, then wear all clothing
        // that comes in as part of that transaction ID.  JC
        if (LLInventoryState::sWearNewClothing)
        {
            LLInventoryState::sWearNewClothingTransactionID = tid;
            LLInventoryState::sWearNewClothing = FALSE;
        }

        if (tid.notNull() && tid == LLInventoryState::sWearNewClothingTransactionID)
        {
            count = wearable_ids.size();
            for (i = 0; i < count; ++i)
            {
                LLViewerInventoryItem* wearable_item;
                wearable_item = gInventory.getItem(wearable_ids[i]);
                LLAppearanceMgr::instance().wearItemOnAvatar(wearable_item->getUUID(), true, true);
            }
        }
        */

        if (LLInventoryState::sWearNewClothing && wearable_ids.size() > 0)
        {
            LLInventoryState::sWearNewClothing = FALSE;

            size_t count = wearable_ids.size();
            for (S32 i = 0; i < count; ++i)
            {
                LLViewerInventoryItem* wearable_item;
                wearable_item = gInventory.getItem(wearable_ids[i]);
                LLAppearanceMgr::instance().wearItemOnAvatar(wearable_item->getUUID(), true, true);
            }
        }

        std::list<InventoryCallbackInfo>::iterator inv_it;
        for (inv_it = cblist.begin(); inv_it != cblist.end(); ++inv_it)
        {
            InventoryCallbackInfo cbinfo = (*inv_it);
            gInventoryCallbacks.fire(cbinfo.mCallback, cbinfo.mInvID);
        }
        return true;
    }
};
static LLDispatchBulkUpdateInventory sBulkUpdateInventory;

///----------------------------------------------------------------------------
/// Class LLInventoryValidationInfo
///----------------------------------------------------------------------------
LLInventoryValidationInfo::LLInventoryValidationInfo()
{
}

void LLInventoryValidationInfo::toOstream(std::ostream& os) const
{
	os << "mFatalErrorCount " << mFatalErrorCount
       << " mWarningCount " << mWarningCount
       << " mLoopCount " << mLoopCount
       << " mOrphanedCount " << mOrphanedCount;
}


std::ostream& operator<<(std::ostream& os, const LLInventoryValidationInfo& v)
{
	v.toOstream(os);
	return os;
}

void LLInventoryValidationInfo::asLLSD(LLSD& sd) const
{
	sd["fatal_error_count"] = mFatalErrorCount;
    sd["loop_count"] = mLoopCount;
    sd["orphaned_count"] = mOrphanedCount;
	sd["initialized"] = mInitialized;
	sd["missing_system_folders_count"] = LLSD::Integer(mMissingRequiredSystemFolders.size());
	sd["fatal_no_root_folder"] = mFatalNoRootFolder;
	sd["fatal_no_library_root_folder"] = mFatalNoLibraryRootFolder;
	sd["fatal_qa_debug_mode"] = mFatalQADebugMode;

	sd["warning_count"] = mWarningCount;
	if (mWarningCount>0)
	{
		sd["warnings"] = LLSD::emptyArray();
		for (auto const& it : mWarnings)
		{
			S32 val =LLSD::Integer(it.second);
			if (val>0)
			{
				sd["warnings"][it.first] = val;
			}
		}
	}
	if (mMissingRequiredSystemFolders.size()>0)
	{
		sd["missing_system_folders"] = LLSD::emptyArray();
		for(auto ft: mMissingRequiredSystemFolders)
		{
			sd["missing_system_folders"].append(LLFolderType::lookup(ft)); 
		}
	}
	sd["duplicate_system_folders_count"] = LLSD::Integer(mDuplicateRequiredSystemFolders.size());
	if (mDuplicateRequiredSystemFolders.size()>0)
	{
		sd["duplicate_system_folders"] = LLSD::emptyArray();
		for(auto ft: mDuplicateRequiredSystemFolders)
		{
			sd["duplicate_system_folders"].append(LLFolderType::lookup(ft));
		}
	}
	
}

///----------------------------------------------------------------------------
/// Class LLInventoryModel
///----------------------------------------------------------------------------

// global for the agent inventory.
LLInventoryModel gInventory;

// Default constructor
LLInventoryModel::LLInventoryModel()
:   // These are now ordered, keep them that way.
	mBacklinkMMap(),
	mIsAgentInvUsable(false),
	mRootFolderID(),
	mLibraryRootFolderID(),
	mLibraryOwnerID(),
	mCategoryMap(),
	mItemMap(),
	mParentChildCategoryTree(),
	mParentChildItemTree(),
	mLastItem(NULL),
	mIsNotifyObservers(FALSE),
	mModifyMask(LLInventoryObserver::ALL),
	mChangedItemIDs(),
    mBulkFecthCallbackSlot(),
	mObservers(),
	mProtectedCategoriesChangedCallbackConnection(), // <FS:Ansariel> FIRE-29342: Protect folder option
	mHttpRequestFG(NULL),
	mHttpRequestBG(NULL),
	mHttpOptions(),
	mHttpHeaders(),
	mHttpPolicyClass(LLCore::HttpRequest::DEFAULT_POLICY_ID),
	mHttpPriorityFG(0),
	mHttpPriorityBG(0),
	mCategoryLock(),
	mItemLock(),
	mValidationInfo(new LLInventoryValidationInfo)
{}


// Destroys the object
LLInventoryModel::~LLInventoryModel()
{
	cleanupInventory();

	// <FS:Ansariel> FIRE-29342: Protect folder option
	if (mProtectedCategoriesChangedCallbackConnection.connected())
	{
		mProtectedCategoriesChangedCallbackConnection.disconnect();
	}
	// </FS:Ansariel>
}

void LLInventoryModel::cleanupInventory()
{
	empty();
	// Deleting one observer might erase others from the list, so always pop off the front
	while (!mObservers.empty())
	{
		observer_list_t::iterator iter = mObservers.begin();
		LLInventoryObserver* observer = *iter;
		mObservers.erase(iter);
		delete observer;
	}

    if (mBulkFecthCallbackSlot.connected())
    {
        mBulkFecthCallbackSlot.disconnect();
    }
	mObservers.clear();

	// Run down HTTP transport
    mHttpHeaders.reset();
    mHttpOptions.reset();

	delete mHttpRequestFG;
	mHttpRequestFG = NULL;
	delete mHttpRequestBG;
	mHttpRequestBG = NULL;
}

// This is a convenience function to check if one object has a parent
// chain up to the category specified by UUID.
BOOL LLInventoryModel::isObjectDescendentOf(const LLUUID& obj_id,
											const LLUUID& cat_id) const
{
	if (obj_id == cat_id) return TRUE;

	const LLInventoryObject* obj = getObject(obj_id);
	while(obj)
	{
		const LLUUID& parent_id = obj->getParentUUID();
		if( parent_id.isNull() )
		{
			return FALSE;
		}
		if(parent_id == cat_id)
		{
			return TRUE;
		}
		// Since we're scanning up the parents, we only need to check
		// in the category list.
		obj = getCategory(parent_id);
	}
	return FALSE;
}

const LLViewerInventoryCategory *LLInventoryModel::getFirstNondefaultParent(const LLUUID& obj_id) const
{
	const LLInventoryObject* obj = getObject(obj_id);
	if(!obj)
	{
		LL_WARNS(LOG_INV) << "Non-existent object [ id: " << obj_id << " ] " << LL_ENDL;
		return NULL;
	}
	// Search up the parent chain until we get to root or an acceptable folder.
	// This assumes there are no cycles in the tree else we'll get a hang.
	LLUUID parent_id = obj->getParentUUID();
	while (!parent_id.isNull())
	{
		const LLViewerInventoryCategory *cat = getCategory(parent_id);
		if (!cat) break;
		const LLFolderType::EType folder_type = cat->getPreferredType();
		if (folder_type != LLFolderType::FT_NONE &&
			folder_type != LLFolderType::FT_ROOT_INVENTORY &&
			!LLFolderType::lookupIsEnsembleType(folder_type))
		{
			return cat;
		}
		parent_id = cat->getParentUUID();
	}
	return NULL;
}

//
// Search up the parent chain until we get to the specified parent, then return the first child category under it
//
const LLViewerInventoryCategory* LLInventoryModel::getFirstDescendantOf(const LLUUID& master_parent_id, const LLUUID& obj_id) const
{
	if (master_parent_id == obj_id)
	{
		return NULL;
	}

	const LLViewerInventoryCategory* current_cat = getCategory(obj_id);

	if (current_cat == NULL)
	{
		current_cat = getCategory(getObject(obj_id)->getParentUUID());
	}
	
	while (current_cat != NULL)
	{
		const LLUUID& current_parent_id = current_cat->getParentUUID();
		
		if (current_parent_id == master_parent_id)
		{
			return current_cat;
		}
		
		current_cat = getCategory(current_parent_id);
	}

	return NULL;
}

LLInventoryModel::EAncestorResult LLInventoryModel::getObjectTopmostAncestor(const LLUUID& object_id, LLUUID& result) const
{
	LLInventoryObject *object = getObject(object_id);
    if (!object)
    {
        LL_WARNS(LOG_INV) << "Unable to trace topmost ancestor, initial object " << object_id << " does not exist" << LL_ENDL;
        return ANCESTOR_MISSING;
    }

    std::set<LLUUID> object_ids{ object_id }; // loop protection
    while (object->getParentUUID().notNull())
    {
        LLUUID parent_id = object->getParentUUID();
        if (object_ids.find(parent_id) != object_ids.end())
        {
            LL_WARNS(LOG_INV) << "Detected a loop on an object " << parent_id << " when searching for ancestor of " << object_id << LL_ENDL;
            return ANCESTOR_LOOP;
        }
        object_ids.insert(parent_id);
        LLInventoryObject *parent_object = getObject(parent_id);
		if (!parent_object)
		{
			LL_WARNS(LOG_INV) << "unable to trace topmost ancestor of " << object_id << ", missing item for uuid " << parent_id << LL_ENDL;
			return ANCESTOR_MISSING;
		}
		object = parent_object;
	}
	result = object->getUUID();
	return ANCESTOR_OK;
}
// <FS:Beq> [OPENSIM] FIRE-31674 Exclude suitcase and descendents from validation when in OpenSim
#ifdef OPENSIM
bool LLInventoryModel::isInSuitcase(const LLInventoryCategory * cat) const
{
	if(LLGridManager::getInstance()->isInSecondLife())
	{
		return false;
	}
    if (!cat)
    {
        LL_WARNS(LOG_INV) << "Unable to trace parentage of null cat " << LL_ENDL;
        return false;
    }

	auto cat_id = cat->getUUID();
    std::set<LLUUID> cat_ids{ cat_id }; // loop protection
	if(cat->getPreferredType() == LLFolderType::FT_MY_SUITCASE)
		return true;
    while (cat->getParentUUID().notNull())
    {
        LLUUID parent_id = cat->getParentUUID();
        if (cat_ids.find(parent_id) != cat_ids.end())
        {
            LL_WARNS(LOG_INV) << "Detected a loop on a cat " << parent_id << " when searching for ancestor of " << cat_id << LL_ENDL;
            return false;
        }
        cat_ids.insert(parent_id);
        auto parent_cat = getCategory(parent_id);
		if (!parent_cat)
		{
			LL_WARNS(LOG_INV) << "unable to trace parentage of " << cat_id << ", missing item for uuid " << parent_id << LL_ENDL;
			return false;
		}
        LL_DEBUGS(LOG_INV) << "Parent folder is " << parent_cat->getName() << "; Folder type " << parent_cat->getPreferredType() << LL_ENDL;
		if(parent_cat->getPreferredType() == LLFolderType::FT_MY_SUITCASE)
		{
			return true;
		}
		cat = parent_cat;
		cat_id = cat->getUUID();
	}
	return false;
}
#endif
// Get the object by id. Returns NULL if not found.
LLInventoryObject* LLInventoryModel::getObject(const LLUUID& id) const
{
	LLViewerInventoryCategory* cat = getCategory(id);
	if (cat)
	{
		return cat;
	}
	LLViewerInventoryItem* item = getItem(id);
	if (item)
	{
		return item;
	}
	return NULL;
}

// Get the item by id. Returns NULL if not found.
LLViewerInventoryItem* LLInventoryModel::getItem(const LLUUID& id) const
{
	LLViewerInventoryItem* item = NULL;
	if(mLastItem.notNull() && mLastItem->getUUID() == id)
	{
		item = mLastItem;
	}
	else
	{
		item_map_t::const_iterator iter = mItemMap.find(id);
		if (iter != mItemMap.end())
		{
			item = iter->second;
			mLastItem = item;
		}
	}
	return item;
}

// Get the category by id. Returns NULL if not found
LLViewerInventoryCategory* LLInventoryModel::getCategory(const LLUUID& id) const
{
	LLViewerInventoryCategory* category = NULL;
	cat_map_t::const_iterator iter = mCategoryMap.find(id);
	if (iter != mCategoryMap.end())
	{
		category = iter->second;
	}
	return category;
}

S32 LLInventoryModel::getItemCount() const
{
	return mItemMap.size();
}

S32 LLInventoryModel::getCategoryCount() const
{
	return mCategoryMap.size();
}

// Return the direct descendents of the id provided. The array
// provided points straight into the guts of this object, and
// should only be used for read operations, since modifications
// may invalidate the internal state of the inventory. Set passed
// in values to NULL if the call fails.
void LLInventoryModel::getDirectDescendentsOf(const LLUUID& cat_id,
											  cat_array_t*& categories,
											  item_array_t*& items) const
{
	categories = get_ptr_in_map(mParentChildCategoryTree, cat_id);
	items = get_ptr_in_map(mParentChildItemTree, cat_id);
}

void LLInventoryModel::getDirectDescendentsOf(const LLUUID& cat_id, cat_array_t& categories, item_array_t& items, LLInventoryCollectFunctor& f) const
{
    if (cat_array_t* categoriesp = get_ptr_in_map(mParentChildCategoryTree, cat_id))
    {
        for (LLViewerInventoryCategory* pFolder : *categoriesp)
        {
			if (f(pFolder, nullptr))
			{
				categories.push_back(pFolder);
			}
        }
    }

    if (item_array_t* itemsp = get_ptr_in_map(mParentChildItemTree, cat_id))
    {
        for (LLViewerInventoryItem* pItem : *itemsp)
        {
			if (f(nullptr, pItem))
			{
				items.push_back(pItem);
			}
        }
    }
}

LLMD5 LLInventoryModel::hashDirectDescendentNames(const LLUUID& cat_id) const
{
	LLInventoryModel::cat_array_t* cat_array;
	LLInventoryModel::item_array_t* item_array;
	getDirectDescendentsOf(cat_id,cat_array,item_array);
	LLMD5 item_name_hash;
	if (!item_array)
	{
		item_name_hash.finalize();
		return item_name_hash;
	}
	for (LLInventoryModel::item_array_t::const_iterator iter = item_array->begin();
		 iter != item_array->end();
		 iter++)
	{
		const LLViewerInventoryItem *item = (*iter);
		if (!item)
			continue;
		item_name_hash.update(item->getName());
	}
	item_name_hash.finalize();
	return item_name_hash;
}

// SJB: Added version to lock the arrays to catch potential logic bugs
void LLInventoryModel::lockDirectDescendentArrays(const LLUUID& cat_id,
												  cat_array_t*& categories,
												  item_array_t*& items)
{
	getDirectDescendentsOf(cat_id, categories, items);

	if (categories)
	{
		mCategoryLock[cat_id] = true;
	}
	if (items)
	{
		mItemLock[cat_id] = true;
	}
}

void LLInventoryModel::unlockDirectDescendentArrays(const LLUUID& cat_id)
{
	mCategoryLock[cat_id] = false;
	mItemLock[cat_id] = false;
}

void LLInventoryModel::consolidateForType(const LLUUID& main_id, LLFolderType::EType type)
{
    // Make a list of folders that are not "main_id" and are of "type"
    std::vector<LLUUID> folder_ids;
    for (cat_map_t::iterator cit = mCategoryMap.begin(); cit != mCategoryMap.end(); ++cit)
    {
        LLViewerInventoryCategory* cat = cit->second;
        if ((cat->getPreferredType() == type) && (cat->getUUID() != main_id))
        {
            folder_ids.push_back(cat->getUUID());
        }
    }

    // Iterate through those folders
	for (std::vector<LLUUID>::iterator folder_ids_it = folder_ids.begin(); folder_ids_it != folder_ids.end(); ++folder_ids_it)
	{
		LLUUID folder_id = (*folder_ids_it);
        
        // Get the content of this folder
        cat_array_t* cats;
        item_array_t* items;
        getDirectDescendentsOf(folder_id, cats, items);
        
        // Move all items to the main folder
        // Note : we get the list of UUIDs and iterate on them instead of iterating directly on item_array_t
        // elements. This is because moving elements modify the maps and, consequently, invalidate iterators on them.
        // This "gather and iterate" method is verbose but resilient.
        std::vector<LLUUID> list_uuids;
        for (item_array_t::const_iterator it = items->begin(); it != items->end(); ++it)
        {
            list_uuids.push_back((*it)->getUUID());
        }
        for (std::vector<LLUUID>::const_iterator it = list_uuids.begin(); it != list_uuids.end(); ++it)
        {
            LLViewerInventoryItem* item = getItem(*it);
            changeItemParent(item, main_id, TRUE);
        }

        // Move all folders to the main folder
        list_uuids.clear();
        for (cat_array_t::const_iterator it = cats->begin(); it != cats->end(); ++it)
        {
            list_uuids.push_back((*it)->getUUID());
        }
        for (std::vector<LLUUID>::const_iterator it = list_uuids.begin(); it != list_uuids.end(); ++it)
        {
            LLViewerInventoryCategory* cat = getCategory(*it);
            changeCategoryParent(cat, main_id, TRUE);
        }

        // Purge the emptied folder
        // Note that this might be a system folder, don't validate removability
        LLViewerInventoryCategory* cat = getCategory(folder_id);
        if (cat)
        {
            const LLUUID trash_id = findCategoryUUIDForType(LLFolderType::FT_TRASH);
            if (trash_id.notNull())
            {
                changeCategoryParent(cat, trash_id, TRUE);
            }
        }
        remove_inventory_category(folder_id, NULL);
	}
}

void LLInventoryModel::ensureCategoryForTypeExists(LLFolderType::EType preferred_type)
{
    LLUUID rv = LLUUID::null;
    LLUUID root_id = gInventory.getRootFolderID();
    if (LLFolderType::FT_ROOT_INVENTORY == preferred_type)
    {
        rv = root_id;
    }
    else if (root_id.notNull())
    {
        cat_array_t* cats = NULL;
        cats = get_ptr_in_map(mParentChildCategoryTree, root_id);
        if (cats)
        {
            S32 count = cats->size();
            for (S32 i = 0; i < count; ++i)
            {
                LLViewerInventoryCategory* p_cat = cats->at(i);
                if (p_cat && p_cat->getPreferredType() == preferred_type)
                {
                    const LLUUID& folder_id = cats->at(i)->getUUID();
                    if (rv.isNull() || folder_id < rv)
                    {
                        rv = folder_id;
                    }
                }
            }
        }
    }

    if (rv.isNull() && root_id.notNull())
    {

        if (isInventoryUsable())
        {
            createNewCategory(
                root_id,
                preferred_type,
                LLStringUtil::null,
                [preferred_type](const LLUUID &new_cat_id)
            {
                    if (new_cat_id.isNull())
                    {
                        LL_WARNS("Inventory")
                            << "Failed to create folder of type " << preferred_type
                            << LL_ENDL;
                    }
                    else
                    {
                        LL_WARNS("Inventory") << "Created category: " << new_cat_id
                            << " for type: " << preferred_type << LL_ENDL;
                        sPendingSystemFolders--;
                    }
            }
            );
        }
        else
        {
            LL_WARNS("Inventory") << "Can't create requested folder, type " << preferred_type
                << " because inventory is not usable" << LL_ENDL;
        }
    }
    else
    {
        sPendingSystemFolders--;
    }
}

const LLUUID LLInventoryModel::findCategoryUUIDForTypeInRoot(
	LLFolderType::EType preferred_type,
	const LLUUID& root_id) const
{
	LLUUID rv = LLUUID::null;
	if(LLFolderType::FT_ROOT_INVENTORY == preferred_type)
	{
		rv = root_id;
	}
	else if (root_id.notNull())
	{
		cat_array_t* cats = NULL;
		cats = get_ptr_in_map(mParentChildCategoryTree, root_id);
		if(cats)
		{
			S32 count = cats->size();
			for(S32 i = 0; i < count; ++i)
			{
				LLViewerInventoryCategory* p_cat = cats->at(i);
				if(p_cat && p_cat->getPreferredType() == preferred_type)
				{
					const LLUUID& folder_id = cats->at(i)->getUUID();
					if (rv.isNull() || folder_id < rv)
					{
						rv = folder_id;
					}
				}
			}
		}
	}
	
	if(rv.isNull() 
       && root_id.notNull()
       && preferred_type != LLFolderType::FT_MARKETPLACE_LISTINGS
       && preferred_type != LLFolderType::FT_OUTBOX)
	{
        // if it does not exists, it should either be added
        // to createCommonSystemCategories or server should
        // have set it
        llassert(!isInventoryUsable());
        LL_WARNS("Inventory") << "Tried to find folder, type " << preferred_type
								  << " but category does not exist" << LL_ENDL;
	}
	return rv;
}

// findCategoryUUIDForType() returns the uuid of the category that
// specifies 'type' as what it defaults to containing. The category is
// not necessarily only for that type. *NOTE: This will create a new
// inventory category on the fly if one does not exist.
const LLUUID LLInventoryModel::findCategoryUUIDForType(LLFolderType::EType preferred_type) const
{
	return findCategoryUUIDForTypeInRoot(preferred_type, gInventory.getRootFolderID());
}

const LLUUID LLInventoryModel::findUserDefinedCategoryUUIDForType(LLFolderType::EType preferred_type) const
{
    LLUUID cat_id;
    switch (preferred_type)
    {
    case LLFolderType::FT_OBJECT:
    {
        cat_id = LLUUID(gSavedPerAccountSettings.getString("ModelUploadFolder"));
        break;
    }
    case LLFolderType::FT_TEXTURE:
    {
        cat_id = LLUUID(gSavedPerAccountSettings.getString("TextureUploadFolder"));
        break;
    }
    case LLFolderType::FT_SOUND:
    {
        cat_id = LLUUID(gSavedPerAccountSettings.getString("SoundUploadFolder"));
        break;
    }
    case LLFolderType::FT_ANIMATION:
    {
        cat_id = LLUUID(gSavedPerAccountSettings.getString("AnimationUploadFolder"));
        break;
    }
    default:
        break;
    }
    
    if (cat_id.isNull() || !getCategory(cat_id))
    {
        cat_id = findCategoryUUIDForTypeInRoot(preferred_type, getRootFolderID());
    }
    return cat_id;
}

const LLUUID LLInventoryModel::findLibraryCategoryUUIDForType(LLFolderType::EType preferred_type) const
{
	return findCategoryUUIDForTypeInRoot(preferred_type, gInventory.getLibraryRootFolderID());
}

LLUUID LLInventoryModel::findCategoryByName(std::string name)
{
	LLUUID root_id = gInventory.getRootFolderID();
	if(root_id.notNull())
	{
		cat_array_t* cats = NULL;
		cats = get_ptr_in_map(mParentChildCategoryTree, root_id);
		if(cats)
		{
			S32 count = cats->size();
			for(S32 i = 0; i < count; ++i)
			{
				if(cats->at(i)->getName() == name)
				{
					return cats->at(i)->getUUID();
				}
			}
		}
	}
	return LLUUID::null;
}

// Convenience function to create a new category. You could call
// updateCategory() with a newly generated UUID category, but this
// version will take care of details like what the name should be
// based on preferred type.
void LLInventoryModel::createNewCategory(const LLUUID& parent_id,
										   LLFolderType::EType preferred_type,
										   const std::string& pname,
										   inventory_func_type callback,
										   const LLUUID& thumbnail_id)
{
	if (!isInventoryUsable())
	{
		LL_WARNS(LOG_INV) << "Inventory is not usable; can't create requested category of type "
						  << preferred_type << LL_ENDL;
        if (callback)
        {
            callback(LLUUID::null);
        }
		return;
	}

	if(LLFolderType::lookup(preferred_type) == LLFolderType::badLookup())
	{
		LL_DEBUGS(LOG_INV) << "Attempt to create undefined category." << LL_ENDL;
        if (callback)
        {
            callback(LLUUID::null);
        }
		return;
	}

	if (preferred_type != LLFolderType::FT_NONE)
	{
		// Ultimately this should only be done for non-singleton
		// types. Requires back-end changes to guarantee that others
		// already exist.
		LL_WARNS(LOG_INV) << "Creating new system folder, type " << preferred_type << LL_ENDL;
	}

	std::string name = pname;
	if (pname.empty())
	{
		name.assign(LLViewerFolderType::lookupNewCategoryName(preferred_type));
	}

	if (AISAPI::isAvailable())
	{
		LLSD new_inventory = LLSD::emptyMap();
		new_inventory["categories"] = LLSD::emptyArray();
		LLViewerInventoryCategory cat(LLUUID::null, parent_id, preferred_type, name, gAgent.getID());
        cat.setThumbnailUUID(thumbnail_id);
		LLSD cat_sd = cat.asAISLLSD();
		new_inventory["categories"].append(cat_sd);
		AISAPI::CreateInventory(
            parent_id,
            new_inventory,
            [this, callback, parent_id, preferred_type, name] (const LLUUID& new_category)
        {
            if (new_category.isNull())
            {
                if (callback && !callback.empty())
                {
                    callback(new_category);
                }
                return;
            }

            // todo: not needed since AIS does the accounting?
            LLViewerInventoryCategory* folderp = gInventory.getCategory(new_category);
            if (!folderp)
            {
                // Add the category to the internal representation
                LLPointer<LLViewerInventoryCategory> cat = new LLViewerInventoryCategory(
                    new_category,
                    parent_id,
                    preferred_type,
                    name,
                    gAgent.getID());

                LLInventoryModel::LLCategoryUpdate update(cat->getParentUUID(), 1);
                accountForUpdate(update);

                cat->setVersion(LLViewerInventoryCategory::VERSION_INITIAL - 1); // accountForUpdate() will icrease version by 1
                cat->setDescendentCount(0);
                updateCategory(cat);
            }

            if (callback && !callback.empty())
            {
                callback(new_category);
            }
        });
        return;
	}

	LLViewerRegion* viewer_region = gAgent.getRegion();
	std::string url;
	if ( viewer_region )
		url = viewer_region->getCapability("CreateInventoryCategory");
	
	if (!url.empty())
	{
		//Let's use the new capability.
        LLUUID id;
		id.generate();
		LLSD request, body;
		body["folder_id"] = id;
		body["parent_id"] = parent_id;
		body["type"] = (LLSD::Integer) preferred_type;
		body["name"] = name;
		
		request["message"] = "CreateInventoryCategory";
		request["payload"] = body;

		LL_DEBUGS(LOG_INV) << "Creating category via request: " << ll_pretty_print_sd(request) << LL_ENDL;
        LLCoros::instance().launch("LLInventoryModel::createNewCategoryCoro",
            boost::bind(&LLInventoryModel::createNewCategoryCoro, this, url, body, callback));
        return;
	}

    if (callback)
    {
        callback(LLUUID::null); // Notify about failure
    }
}

void LLInventoryModel::createNewCategoryCoro(std::string url, LLSD postData, inventory_func_type callback)
{
    LLCore::HttpRequest::policy_t httpPolicy(LLCore::HttpRequest::DEFAULT_POLICY_ID);
    LLCoreHttpUtil::HttpCoroutineAdapter::ptr_t
        httpAdapter(new LLCoreHttpUtil::HttpCoroutineAdapter("createNewCategoryCoro", httpPolicy));
    LLCore::HttpRequest::ptr_t httpRequest(new LLCore::HttpRequest);
    LLCore::HttpOptions::ptr_t httpOpts(new LLCore::HttpOptions);
    

    httpOpts->setWantHeaders(true);

    LL_INFOS("HttpCoroutineAdapter", "genericPostCoro") << "Generic POST for " << url << LL_ENDL;

    LLSD result = httpAdapter->postAndSuspend(httpRequest, url, postData, httpOpts);

    LLSD httpResults = result[LLCoreHttpUtil::HttpCoroutineAdapter::HTTP_RESULTS];
    LLCore::HttpStatus status = LLCoreHttpUtil::HttpCoroutineAdapter::getStatusFromLLSD(httpResults);

    if (!status)
    {
        LL_WARNS() << "HTTP failure attempting to create category." << LL_ENDL;
        if (callback)
        {
            callback(LLUUID::null);
        }
        return;
    }

    if (!result.has("folder_id"))
    {
        LL_WARNS() << "Malformed response contents" << ll_pretty_print_sd(result) << LL_ENDL;
        if (callback)
        {
            callback(LLUUID::null);
        }
        return;
    }

    LLUUID categoryId = result["folder_id"].asUUID();

    LLViewerInventoryCategory* folderp = gInventory.getCategory(categoryId);
    if (!folderp)
    {
        // Add the category to the internal representation
        LLPointer<LLViewerInventoryCategory> cat = new LLViewerInventoryCategory(categoryId,
            result["parent_id"].asUUID(), (LLFolderType::EType)result["type"].asInteger(),
            result["name"].asString(), gAgent.getID());

        LLInventoryModel::LLCategoryUpdate update(cat->getParentUUID(), 1);
        accountForUpdate(update);

        cat->setVersion(LLViewerInventoryCategory::VERSION_INITIAL - 1); // accountForUpdate() will icrease version by 1
        cat->setDescendentCount(0);
        updateCategory(cat);
    }
    else
    {
        // bulk processing was faster than coroutine (coro request->processBulkUpdateInventory->coro response)
        // category already exists, but needs an update
        if (folderp->getVersion() != LLViewerInventoryCategory::VERSION_INITIAL
            || folderp->getDescendentCount() != LLViewerInventoryCategory::DESCENDENT_COUNT_UNKNOWN)
        {
            LL_WARNS() << "Inventory desync on folder creation. Newly created folder already has descendants or got a version.\n"
                << "Name: " << folderp->getName()
                << " Id: " << folderp->getUUID()
                << " Version: " << folderp->getVersion()
                << " Descendants: " << folderp->getDescendentCount()
                << LL_ENDL;
        }
        // Recreate category with correct values
        // Creating it anew just simplifies figuring out needed change-masks
        // and making all needed updates, see updateCategory
        LLPointer<LLViewerInventoryCategory> cat = new LLViewerInventoryCategory(categoryId,
            result["parent_id"].asUUID(), (LLFolderType::EType)result["type"].asInteger(),
            result["name"].asString(), gAgent.getID());

        if (folderp->getParentUUID() != cat->getParentUUID())
        {
            LL_WARNS() << "Inventory desync on folder creation. Newly created folder has wrong parent.\n"
                << "Name: " << folderp->getName()
                << " Id: " << folderp->getUUID()
                << " Expected parent: " << cat->getParentUUID()
                << " Actual parent: " << folderp->getParentUUID()
                << LL_ENDL;
            LLInventoryModel::LLCategoryUpdate update(cat->getParentUUID(), 1);
            accountForUpdate(update);
        }
        // else: Do not update parent, parent is already aware of the change. See processBulkUpdateInventory

        cat->setVersion(LLViewerInventoryCategory::VERSION_INITIAL - 1); // accountForUpdate() will icrease version by 1
        cat->setDescendentCount(0);
        updateCategory(cat);
    }

    if (callback)
    {
        callback(categoryId);
    }

}

// This is optimized for the case that we just want to know whether a
// category has any immediate children meeting a condition, without
// needing to recurse or build up any lists.
bool LLInventoryModel::hasMatchingDirectDescendent(const LLUUID& cat_id,
												   LLInventoryCollectFunctor& filter)
{
	LLInventoryModel::cat_array_t *cats;
	LLInventoryModel::item_array_t *items;
	getDirectDescendentsOf(cat_id, cats, items);
	if (cats)
	{
		for (LLInventoryModel::cat_array_t::const_iterator it = cats->begin();
			 it != cats->end(); ++it)
		{
			if (filter(*it,NULL))
			{
				return true;
			}
		}
	}
	if (items)
	{
		for (LLInventoryModel::item_array_t::const_iterator it = items->begin();
			 it != items->end(); ++it)
		{
			if (filter(NULL,*it))
			{
				return true;
			}
		}
	}
	return false;
}
												  
// Starting with the object specified, add its descendents to the
// array provided, but do not add the inventory object specified by
// id. There is no guaranteed order. Neither array will be erased
// before adding objects to it. Do not store a copy of the pointers
// collected - use them, and collect them again later if you need to
// reference the same objects.

class LLAlwaysCollect : public LLInventoryCollectFunctor
{
public:
	virtual ~LLAlwaysCollect() {}
	virtual bool operator()(LLInventoryCategory* cat,
							LLInventoryItem* item)
	{
		return TRUE;
	}
};

void LLInventoryModel::collectDescendents(const LLUUID& id,
										  cat_array_t& cats,
										  item_array_t& items,
										  BOOL include_trash)
{
	LLAlwaysCollect always;
	collectDescendentsIf(id, cats, items, include_trash, always);
}

//void LLInventoryModel::collectDescendentsIf(const LLUUID& id,
//											cat_array_t& cats,
//											item_array_t& items,
//											BOOL include_trash,
//											LLInventoryCollectFunctor& add)
// [RLVa:KB] - Checked: 2013-04-15 (RLVa-1.4.8)
void LLInventoryModel::collectDescendentsIf(const LLUUID& id,
											cat_array_t& cats,
											item_array_t& items,
											BOOL include_trash,
											LLInventoryCollectFunctor& add,
											bool follow_folder_links)
// [/RLVa:KB]
{
	// Start with categories
	if(!include_trash)
	{
		const LLUUID trash_id = findCategoryUUIDForType(LLFolderType::FT_TRASH);
		if(trash_id.notNull() && (trash_id == id))
			return;
	}
	cat_array_t* cat_array = get_ptr_in_map(mParentChildCategoryTree, id);
	if(cat_array)
	{
		S32 count = cat_array->size();
		for(S32 i = 0; i < count; ++i)
		{
			LLViewerInventoryCategory* cat = cat_array->at(i);
			if(add(cat,NULL))
			{
				cats.push_back(cat);
			}
// [RLVa:KB] - Checked: 2013-04-15 (RLVa-1.4.8)
			collectDescendentsIf(cat->getUUID(), cats, items, include_trash, add, follow_folder_links);
// [/RLVa:KB]
//			collectDescendentsIf(cat->getUUID(), cats, items, include_trash, add);
		}
	}

	LLViewerInventoryItem* item = NULL;
	item_array_t* item_array = get_ptr_in_map(mParentChildItemTree, id);

	// Move onto items
	if(item_array)
	{
		S32 count = item_array->size();
		for(S32 i = 0; i < count; ++i)
		{
			item = item_array->at(i);
			if(add(NULL, item))
			{
				items.push_back(item);
			}
		}
	}

// [RLVa:KB] - Checked: 2010-09-30 (RLVa-1.2.1d) | Added: RLVa-1.2.1d
	// The problem is that we want some way for the functor to know that it's being asked to decide on a folder link
	// but it won't know that until after it has encountered the folder link item (which doesn't happen until *after* 
	// it has already collected all items from it the way the code was originally laid out)
	// This breaks the "finish collecting all folders before collecting items (top to bottom and then bottom to top)" 
	// assumption but no functor is (currently) relying on it (and likely never should since it's an implementation detail?)
	// [Only LLAppearanceMgr actually ever passes in 'follow_folder_links == TRUE']
	// Follow folder links recursively.  Currently never goes more
	// than one level deep (for current outfit support)
	// Note: if making it fully recursive, need more checking against infinite loops.
	if (follow_folder_links && item_array)
	{
		S32 count = item_array->size();
		for(S32 i = 0; i < count; ++i)
		{
			item = item_array->at(i);
			if (item && item->getActualType() == LLAssetType::AT_LINK_FOLDER)
			{
				LLViewerInventoryCategory *linked_cat = item->getLinkedCategory();
				if (linked_cat && linked_cat->getPreferredType() != LLFolderType::FT_OUTFIT)
					// BAP - was 
					// LLAssetType::lookupIsEnsembleCategoryType(linked_cat->getPreferredType()))
					// Change back once ensemble typing is in place.
				{
					if(add(linked_cat,NULL))
					{
						// BAP should this be added here?  May not
						// matter if it's only being used in current
						// outfit traversal.
						cats.push_back(LLPointer<LLViewerInventoryCategory>(linked_cat));
					}
					collectDescendentsIf(linked_cat->getUUID(), cats, items, include_trash, add, false);
				}
			}
		}
	}
// [/RLVa:KB]
}

void LLInventoryModel::addChangedMaskForLinks(const LLUUID& object_id, U32 mask)
{
	const LLInventoryObject *obj = getObject(object_id);
	if (!obj || obj->getIsLinkType())
		return;

	LLInventoryModel::item_array_t item_array = collectLinksTo(object_id);
	for (LLInventoryModel::item_array_t::iterator iter = item_array.begin();
		 iter != item_array.end();
		 iter++)
	{
		LLViewerInventoryItem *linked_item = (*iter);
		addChangedMask(mask, linked_item->getUUID());
	};
}

const LLUUID& LLInventoryModel::getLinkedItemID(const LLUUID& object_id) const
{
	const LLInventoryItem *item = gInventory.getItem(object_id);
	if (!item)
	{
		return object_id;
	}

	// Find the base item in case this a link (if it's not a link,
	// this will just be inv_item_id)
	return item->getLinkedUUID();
}

LLViewerInventoryItem* LLInventoryModel::getLinkedItem(const LLUUID& object_id) const
{
	return object_id.notNull() ? getItem(getLinkedItemID(object_id)) : NULL;
}

LLInventoryModel::item_array_t LLInventoryModel::collectLinksTo(const LLUUID& id)
{
	// Get item list via collectDescendents (slow!)
	item_array_t items;
	const LLInventoryObject *obj = getObject(id);
	// FIXME - should be as in next line, but this is causing a
	// stack-smashing crash of cause TBD... check in the REBUILD code.
	//if (obj && obj->getIsLinkType())
	if (!obj || obj->getIsLinkType())
		return items;
	
	std::pair<backlink_mmap_t::iterator, backlink_mmap_t::iterator> range = mBacklinkMMap.equal_range(id);
	for (backlink_mmap_t::iterator it = range.first; it != range.second; ++it)
	{
		LLViewerInventoryItem *item = getItem(it->second);
		if (item)
		{
			items.push_back(item);
		}
	}

	return items;
}

// <FS:Ansariel> Re-added because of start folder id
LLInventoryModel::item_array_t LLInventoryModel::collectLinkedItems(const LLUUID& id,
																	const LLUUID& start_folder_id)
{
	item_array_t items;
	LLInventoryModel::cat_array_t cat_array;
	LLLinkedItemIDMatches is_linked_item_match(id);
	collectDescendentsIf((start_folder_id == LLUUID::null ? gInventory.getRootFolderID() : start_folder_id),
						 cat_array,
						 items,
						 LLInventoryModel::INCLUDE_TRASH,
						 is_linked_item_match);
	return items;
}
// </FS:Ansariel>

bool LLInventoryModel::isInventoryUsable() const
{
	bool result = false;
	if(gInventory.getRootFolderID().notNull() && mIsAgentInvUsable)
	{
		result = true;
	}
	return result;	
}

// Calling this method with an inventory item will either change an
// existing item with a matching item_id, or will add the item to the
// current inventory.
U32 LLInventoryModel::updateItem(const LLViewerInventoryItem* item, U32 mask)
{
	if(item->getUUID().isNull())
	{
		return mask;
	}

	if(!isInventoryUsable())
	{
		LL_WARNS(LOG_INV) << "Inventory is broken." << LL_ENDL;
		return mask;
	}

	LLPointer<LLViewerInventoryItem> old_item = getItem(item->getUUID());
	LLPointer<LLViewerInventoryItem> new_item;
	if(old_item)
	{
		// We already have an old item, modify its values
		new_item = old_item;
		LLUUID old_parent_id = old_item->getParentUUID();
		LLUUID new_parent_id = item->getParentUUID();
		bool update_parent_on_server = false;

		if (new_parent_id.isNull() && !LLApp::isExiting())
		{
            if (old_parent_id.isNull())
            {
                // Item with null parent will end in random location and then in Lost&Found,
                // either move to default folder as if it is new item or don't move at all
                LL_WARNS(LOG_INV) << "Update attempts to reparent item " << item->getUUID()
                                  << " to null folder. Moving to Lost&Found. Old item name: " << old_item->getName()
                                  << ". New name: " << item->getName()
                                  << "." << LL_ENDL;
                new_parent_id = findCategoryUUIDForType(LLFolderType::FT_LOST_AND_FOUND);
                update_parent_on_server = true;
            }
            else
            {
                // Probably not the best way to handle this, we might encounter real case of 'lost&found' at some point
                LL_WARNS(LOG_INV) << "Update attempts to reparent item " << item->getUUID()
                                  << " to null folder. Old parent not null. Moving to old parent. Old item name: " << old_item->getName()
                                  << ". New name: " << item->getName()
                                  << "." << LL_ENDL;
                new_parent_id = old_parent_id;
                update_parent_on_server = true;
            }
		}

		if(old_parent_id != new_parent_id)
		{
			// need to update the parent-child tree
			item_array_t* item_array;
			item_array = get_ptr_in_map(mParentChildItemTree, old_parent_id);
			if(item_array)
			{
				vector_replace_with_last(*item_array, old_item);
			}
			item_array = get_ptr_in_map(mParentChildItemTree, new_parent_id);
			if(item_array)
			{
				if (update_parent_on_server)
				{
					LLInventoryModel::LLCategoryUpdate update(new_parent_id, 1);
					gInventory.accountForUpdate(update);
				}
				item_array->push_back(old_item);
			}
			mask |= LLInventoryObserver::STRUCTURE;
		}
		if(old_item->getName() != item->getName())
		{
			mask |= LLInventoryObserver::LABEL;
		}
		old_item->copyViewerItem(item);
		if (update_parent_on_server)
		{
			// Parent id at server is null, so update server even if item already is in the same folder
			old_item->setParent(new_parent_id);
			new_item->updateParentOnServer(FALSE);
		}
		mask |= LLInventoryObserver::INTERNAL;
	}
	else
	{
		// Simply add this item
		new_item = new LLViewerInventoryItem(item);
		addItem(new_item);

		if(item->getParentUUID().isNull())
		{
			const LLUUID category_id = findCategoryUUIDForType(LLFolderType::assetTypeToFolderType(new_item->getType()));
			new_item->setParent(category_id);
			item_array_t* item_array = get_ptr_in_map(mParentChildItemTree, category_id);
			if( item_array )
			{
				LLInventoryModel::LLCategoryUpdate update(category_id, 1);
				gInventory.accountForUpdate(update);

				// *FIX: bit of a hack to call update server from here...
				new_item->updateParentOnServer(FALSE);
				item_array->push_back(new_item);
			}
			else
			{
				LL_WARNS(LOG_INV) << "Couldn't find parent-child item tree for " << new_item->getName() << LL_ENDL;
			}
		}
		else
		{
			// *NOTE: The general scheme is that if every byte of the
			// uuid is 0, except for the last one or two,the use the
			// last two bytes of the parent id, and match that up
			// against the type. For now, we're only worried about
			// lost & found.
			LLUUID parent_id = item->getParentUUID();
			if(parent_id == CATEGORIZE_LOST_AND_FOUND_ID)
			{
				parent_id = findCategoryUUIDForType(LLFolderType::FT_LOST_AND_FOUND);
				new_item->setParent(parent_id);
				LLInventoryModel::update_list_t update;
				LLInventoryModel::LLCategoryUpdate new_folder(parent_id, 1);
				update.push_back(new_folder);
				accountForUpdate(update);

			}
			item_array_t* item_array = get_ptr_in_map(mParentChildItemTree, parent_id);
			if(item_array)
			{
				item_array->push_back(new_item);
			}
			else
			{
				// Whoops! No such parent, make one.
				LL_INFOS(LOG_INV) << "Lost item: " << new_item->getUUID() << " - "
								  << new_item->getName() << LL_ENDL;
				parent_id = findCategoryUUIDForType(LLFolderType::FT_LOST_AND_FOUND);
				new_item->setParent(parent_id);
				item_array = get_ptr_in_map(mParentChildItemTree, parent_id);
				if(item_array)
				{
					LLInventoryModel::LLCategoryUpdate update(parent_id, 1);
					gInventory.accountForUpdate(update);
					// *FIX: bit of a hack to call update server from
					// here...
					new_item->updateParentOnServer(FALSE);
					item_array->push_back(new_item);
				}
				else
				{
					LL_WARNS(LOG_INV) << "Lost and found Not there!!" << LL_ENDL;
				}
			}
		}
		mask |= LLInventoryObserver::ADD;
	}
	if(new_item->getType() == LLAssetType::AT_CALLINGCARD)
	{
		mask |= LLInventoryObserver::CALLING_CARD;
		// Handle user created calling cards.
		// Target ID is stored in the description field of the card.
		LLUUID id;
		std::string desc = new_item->getDescription();
		BOOL isId = desc.empty() ? FALSE : id.set(desc, FALSE);
		if (isId)
		{
			// Valid UUID; set the item UUID and rename it
			new_item->setCreator(id);
			LLAvatarName av_name;

			if (LLAvatarNameCache::get(id, &av_name))
			{
				new_item->rename(av_name.getUserName());
				mask |= LLInventoryObserver::LABEL;
			}
			else
			{
				// Fetch the current name
				LLAvatarNameCache::get(id,
					boost::bind(&LLViewerInventoryItem::onCallingCardNameLookup, new_item.get(),
					_1, _2));
			}

		}
	}
	else if (new_item->getType() == LLAssetType::AT_GESTURE)
	{
		mask |= LLInventoryObserver::GESTURE;
	}
	addChangedMask(mask, new_item->getUUID());
	return mask;
}

LLInventoryModel::cat_array_t* LLInventoryModel::getUnlockedCatArray(const LLUUID& id)
{
	cat_array_t* cat_array = get_ptr_in_map(mParentChildCategoryTree, id);
	if (cat_array)
	{
		llassert_always(mCategoryLock[id] == false);
	}

	return cat_array;
}

LLInventoryModel::item_array_t* LLInventoryModel::getUnlockedItemArray(const LLUUID& id)
{
	item_array_t* item_array = get_ptr_in_map(mParentChildItemTree, id);
	if (item_array)
	{
		llassert_always(mItemLock[id] == false);
	}
	return item_array;
}

// Calling this method with an inventory category will either change
// an existing item with the matching id, or it will add the category.
void LLInventoryModel::updateCategory(const LLViewerInventoryCategory* cat, U32 mask)
{
	if(!cat || cat->getUUID().isNull())
	{
		return;
	}

	if(!isInventoryUsable())
	{
		LL_WARNS(LOG_INV) << "Inventory is broken." << LL_ENDL;
		return;
	}

	LLPointer<LLViewerInventoryCategory> old_cat = getCategory(cat->getUUID());
	if(old_cat)
	{
		// We already have an old category, modify its values
		LLUUID old_parent_id = old_cat->getParentUUID();
		LLUUID new_parent_id = cat->getParentUUID();
		if(old_parent_id != new_parent_id)
		{
			// need to update the parent-child tree
			cat_array_t* cat_array;
			cat_array = getUnlockedCatArray(old_parent_id);
			if(cat_array)
			{
				vector_replace_with_last(*cat_array, old_cat);
			}
			cat_array = getUnlockedCatArray(new_parent_id);
			if(cat_array)
			{
				cat_array->push_back(old_cat);
			}
			mask |= LLInventoryObserver::STRUCTURE;
            mask |= LLInventoryObserver::INTERNAL;
		}
		if(old_cat->getName() != cat->getName())
		{
			mask |= LLInventoryObserver::LABEL;
		}
        // Under marketplace, category labels are quite complex and need extra upate
        const LLUUID marketplace_id = findCategoryUUIDForType(LLFolderType::FT_MARKETPLACE_LISTINGS);
        if (marketplace_id.notNull() && isObjectDescendentOf(cat->getUUID(), marketplace_id))
        {
			mask |= LLInventoryObserver::LABEL;
        }
        old_cat->copyViewerCategory(cat);
		addChangedMask(mask, cat->getUUID());
	}
	else
	{
		// add this category
		LLPointer<LLViewerInventoryCategory> new_cat = new LLViewerInventoryCategory(cat->getOwnerID());
		new_cat->copyViewerCategory(cat);
		addCategory(new_cat);

		// make sure this category is correctly referenced by its parent.
		cat_array_t* cat_array;
		cat_array = getUnlockedCatArray(cat->getParentUUID());
		if(cat_array)
		{
			cat_array->push_back(new_cat);
		}

		// make space in the tree for this category's children.
		llassert_always(mCategoryLock[new_cat->getUUID()] == false);
		llassert_always(mItemLock[new_cat->getUUID()] == false);
		cat_array_t* catsp = new cat_array_t;
		item_array_t* itemsp = new item_array_t;
		mParentChildCategoryTree[new_cat->getUUID()] = catsp;
		mParentChildItemTree[new_cat->getUUID()] = itemsp;
		mask |= LLInventoryObserver::ADD;
		addChangedMask(mask, cat->getUUID());
	}
}

void LLInventoryModel::moveObject(const LLUUID& object_id, const LLUUID& cat_id)
{
	LL_DEBUGS(LOG_INV) << "LLInventoryModel::moveObject()" << LL_ENDL;
	if(!isInventoryUsable())
	{
		LL_WARNS(LOG_INV) << "Inventory is broken." << LL_ENDL;
		return;
	}

	if((object_id == cat_id) || !is_in_map(mCategoryMap, cat_id))
	{
		LL_WARNS(LOG_INV) << "Could not move inventory object " << object_id << " to "
						  << cat_id << LL_ENDL;
		return;
	}
	LLPointer<LLViewerInventoryCategory> cat = getCategory(object_id);
	if(cat && (cat->getParentUUID() != cat_id))
	{
		cat_array_t* cat_array;
		cat_array = getUnlockedCatArray(cat->getParentUUID());
		if(cat_array) vector_replace_with_last(*cat_array, cat);
		cat_array = getUnlockedCatArray(cat_id);
		cat->setParent(cat_id);
		if(cat_array) cat_array->push_back(cat);
		addChangedMask(LLInventoryObserver::STRUCTURE, object_id);
		return;
	}
	LLPointer<LLViewerInventoryItem> item = getItem(object_id);
	if(item && (item->getParentUUID() != cat_id))
	{
		item_array_t* item_array;
		item_array = getUnlockedItemArray(item->getParentUUID());
		if(item_array) vector_replace_with_last(*item_array, item);
		item_array = getUnlockedItemArray(cat_id);
		item->setParent(cat_id);
		if(item_array) item_array->push_back(item);
		addChangedMask(LLInventoryObserver::STRUCTURE, object_id);
		return;
	}
}

// Migrated from llinventoryfunctions
void LLInventoryModel::changeItemParent(LLViewerInventoryItem* item,
										const LLUUID& new_parent_id,
										BOOL restamp)
{
	if (item->getParentUUID() == new_parent_id)
	{
		LL_DEBUGS(LOG_INV) << "'" << item->getName() << "' (" << item->getUUID()
						   << ") is already in folder " << new_parent_id << LL_ENDL;
	}
	else
	{
		LL_INFOS(LOG_INV) << "Moving '" << item->getName() << "' (" << item->getUUID()
						  << ") from " << item->getParentUUID() << " to folder "
						  << new_parent_id << LL_ENDL;

		// <FS> Locked folder
		if ((isObjectDescendentOf(item->getUUID(), AOEngine::instance().getAOFolder())
				&& gSavedPerAccountSettings.getBOOL("LockAOFolders")) ||
			(isObjectDescendentOf(item->getUUID(), FSLSLBridge::instance().getBridgeFolder())
				&& gSavedPerAccountSettings.getBOOL("LockBridgeFolder")) ||
			(isObjectDescendentOf(item->getUUID(), FSFloaterWearableFavorites::getFavoritesFolder())
				&& gSavedPerAccountSettings.getBOOL("LockWearableFavoritesFolders")))
		{
			LL_INFOS("Inventory") << "Cannot move item because it is descendent of a protected folder" << LL_ENDL;
			return;
		}
		// </FS>

		LLInventoryModel::update_list_t update;
		LLInventoryModel::LLCategoryUpdate old_folder(item->getParentUUID(),-1);
		update.push_back(old_folder);
		LLInventoryModel::LLCategoryUpdate new_folder(new_parent_id, 1);
		update.push_back(new_folder);
		accountForUpdate(update);

		LLPointer<LLViewerInventoryItem> new_item = new LLViewerInventoryItem(item);
		new_item->setParent(new_parent_id);
		new_item->updateParentOnServer(restamp);
		updateItem(new_item);
		notifyObservers();
	}
}

// Migrated from llinventoryfunctions
void LLInventoryModel::changeCategoryParent(LLViewerInventoryCategory* cat,
											const LLUUID& new_parent_id,
											BOOL restamp)
{
	if (!cat)
	{
		return;
	}

	// Can't move a folder into a child of itself.
	if (isObjectDescendentOf(new_parent_id, cat->getUUID()))
	{
		return;
	}

	// <FS> Protected folder
	if ((isObjectDescendentOf(cat->getUUID(), AOEngine::instance().getAOFolder())
			&& gSavedPerAccountSettings.getBOOL("LockAOFolders")) ||
		(isObjectDescendentOf(cat->getUUID(), FSLSLBridge::instance().getBridgeFolder())
			&& gSavedPerAccountSettings.getBOOL("LockBridgeFolder")) ||
		(isObjectDescendentOf(cat->getUUID(), FSFloaterWearableFavorites::getFavoritesFolder())
			&& gSavedPerAccountSettings.getBOOL("LockWearableFavoritesFolders")))
	{
		LL_INFOS("Inventory") << "Cannot move category because it is descendent of a protected folder" << LL_ENDL;
		return;
	}
	// </FS>

	LLInventoryModel::update_list_t update;
	LLInventoryModel::LLCategoryUpdate old_folder(cat->getParentUUID(), -1);
	update.push_back(old_folder);
	LLInventoryModel::LLCategoryUpdate new_folder(new_parent_id, 1);
	update.push_back(new_folder);
	accountForUpdate(update);

	LLPointer<LLViewerInventoryCategory> new_cat = new LLViewerInventoryCategory(cat);
	new_cat->setParent(new_parent_id);
	new_cat->updateParentOnServer(restamp);
	updateCategory(new_cat);
	notifyObservers();
}

void LLInventoryModel::rebuildBrockenLinks()
{
    // make sure we aren't adding expensive Rebuild to anything else.
    notifyObservers();

    for (const broken_links_t::value_type &link_list : mPossiblyBrockenLinks)
    {
        for (const LLUUID& link_id : link_list.second)
        {
            addChangedMask(LLInventoryObserver::REBUILD , link_id);
        }
    }
    for (const LLUUID& link_id : mLinksRebuildList)
    {
        addChangedMask(LLInventoryObserver::REBUILD , link_id);
    }
    mPossiblyBrockenLinks.clear();
    mLinksRebuildList.clear();
    notifyObservers();
}

// Does not appear to be used currently.
void LLInventoryModel::onItemUpdated(const LLUUID& item_id, const LLSD& updates, bool update_parent_version)
{
	U32 mask = LLInventoryObserver::NONE;

	LLPointer<LLViewerInventoryItem> item = gInventory.getItem(item_id);
	LL_DEBUGS(LOG_INV) << "item_id: [" << item_id << "] name " << (item ? item->getName() : "(NOT FOUND)") << LL_ENDL;
	if(item)
	{
		for (LLSD::map_const_iterator it = updates.beginMap();
			 it != updates.endMap(); ++it)
		{
			if (it->first == "name")
			{
				LL_INFOS(LOG_INV) << "Updating name from " << item->getName() << " to " << it->second.asString() << LL_ENDL;
				item->rename(it->second.asString());
				mask |= LLInventoryObserver::LABEL;
			}
			else if (it->first == "desc")
			{
				LL_INFOS(LOG_INV) << "Updating description from " << item->getActualDescription()
								  << " to " << it->second.asString() << LL_ENDL;
				item->setDescription(it->second.asString());
			}
			else
			{
				LL_ERRS(LOG_INV) << "unhandled updates for field: " << it->first << LL_ENDL;
			}
		}
		mask |= LLInventoryObserver::INTERNAL;
		addChangedMask(mask, item->getUUID());
		if (update_parent_version)
		{
			// Descendent count is unchanged, but folder version incremented.
			LLInventoryModel::LLCategoryUpdate up(item->getParentUUID(), 0);
			accountForUpdate(up);
		}
		notifyObservers(); // do we want to be able to make this optional?
	}
}

// Not used?
void LLInventoryModel::onCategoryUpdated(const LLUUID& cat_id, const LLSD& updates)
{
	U32 mask = LLInventoryObserver::NONE;

	LLPointer<LLViewerInventoryCategory> cat = gInventory.getCategory(cat_id);
	LL_DEBUGS(LOG_INV) << "cat_id: [" << cat_id << "] name " << (cat ? cat->getName() : "(NOT FOUND)") << LL_ENDL;
	if(cat)
	{
		for (LLSD::map_const_iterator it = updates.beginMap();
			 it != updates.endMap(); ++it)
		{
			if (it->first == "name")
			{
				LL_INFOS(LOG_INV) << "Updating name from " << cat->getName() << " to " << it->second.asString() << LL_ENDL;
				cat->rename(it->second.asString());
				mask |= LLInventoryObserver::LABEL;
			}
			else
			{
				LL_ERRS(LOG_INV) << "unhandled updates for field: " << it->first << LL_ENDL;
			}
		}
		mask |= LLInventoryObserver::INTERNAL;
		addChangedMask(mask, cat->getUUID());
		notifyObservers(); // do we want to be able to make this optional?
	}
}

// Update model after descendents have been purged.
void LLInventoryModel::onDescendentsPurgedFromServer(const LLUUID& object_id, bool fix_broken_links)
{
	LLPointer<LLViewerInventoryCategory> cat = getCategory(object_id);
	if (cat.notNull())
	{
		// do the cache accounting
		S32 descendents = cat->getDescendentCount();
		if(descendents > 0)
		{
			LLInventoryModel::LLCategoryUpdate up(object_id, -descendents);
			accountForUpdate(up);
		}

		// we know that descendent count is 0, however since the
		// accounting may actually not do an update, we should force
		// it here.
		cat->setDescendentCount(0);

		// unceremoniously remove anything we have locally stored.
		LLInventoryModel::cat_array_t categories;
		LLInventoryModel::item_array_t items;
		collectDescendents(object_id,
						   categories,
						   items,
						   LLInventoryModel::INCLUDE_TRASH);
		S32 count = items.size();

		LLUUID uu_id;
		for(S32 i = 0; i < count; ++i)
		{
			uu_id = items.at(i)->getUUID();

			// This check prevents the deletion of a previously deleted item.
			// This is necessary because deletion is not done in a hierarchical
			// order. The current item may have been already deleted as a child
			// of its deleted parent.
			if (getItem(uu_id))
			{
				deleteObject(uu_id, fix_broken_links);
			}
		}

		count = categories.size();
		// Slightly kludgy way to make sure categories are removed
		// only after their child categories have gone away.

		// FIXME: Would probably make more sense to have this whole
		// descendent-clearing thing be a post-order recursive
		// function to get the leaf-up behavior automatically.
		S32 deleted_count;
		S32 total_deleted_count = 0;
		do
		{
			deleted_count = 0;
			for(S32 i = 0; i < count; ++i)
			{
				uu_id = categories.at(i)->getUUID();
				if (getCategory(uu_id))
				{
					cat_array_t* cat_list = getUnlockedCatArray(uu_id);
					if (!cat_list || (cat_list->size() == 0))
					{
						deleteObject(uu_id, fix_broken_links);
						deleted_count++;
					}
				}
			}
			total_deleted_count += deleted_count;
		}
		while (deleted_count > 0);
		if (total_deleted_count != count)
		{
			LL_WARNS(LOG_INV) << "Unexpected count of categories deleted, got "
							  << total_deleted_count << " expected " << count << LL_ENDL;
		}
		//gInventory.validate();
	}
}

// Update model after an item is confirmed as removed from
// server. Works for categories or items.
void LLInventoryModel::onObjectDeletedFromServer(const LLUUID& object_id, bool fix_broken_links, bool update_parent_version, bool do_notify_observers)
{
	LLPointer<LLInventoryObject> obj = getObject(object_id);
	if(obj)
	{
		if (getCategory(object_id))
		{
			// For category, need to delete/update all children first.
			onDescendentsPurgedFromServer(object_id, fix_broken_links);
		}


		// From item/cat removeFromServer()
		if (update_parent_version)
		{
			LLInventoryModel::LLCategoryUpdate up(obj->getParentUUID(), -1);
			accountForUpdate(up);
		}

		// From purgeObject()
		LLViewerInventoryItem *item = getItem(object_id);
		if (item && (item->getType() != LLAssetType::AT_LSL_TEXT))
		{
			LLPreview::hide(object_id, TRUE);
		}
		deleteObject(object_id, fix_broken_links, do_notify_observers);
	}
}


// Delete a particular inventory object by ID.
void LLInventoryModel::deleteObject(const LLUUID& id, bool fix_broken_links, bool do_notify_observers)
{
	LL_DEBUGS(LOG_INV) << "LLInventoryModel::deleteObject()" << LL_ENDL;
	LLPointer<LLInventoryObject> obj = getObject(id);
	if (!obj) 
	{
		LL_WARNS(LOG_INV) << "Deleting non-existent object [ id: " << id << " ] " << LL_ENDL;
		return;
	}

    //collect the links before removing the item from mItemMap
    LLInventoryModel::item_array_t links = collectLinksTo(id);
	
	LL_DEBUGS(LOG_INV) << "Deleting inventory object " << id << LL_ENDL;
	mLastItem = NULL;
	LLUUID parent_id = obj->getParentUUID();
	mCategoryMap.erase(id);
	mItemMap.erase(id);
	//mInventory.erase(id);
	item_array_t* item_list = getUnlockedItemArray(parent_id);
	if(item_list)
	{
		LLPointer<LLViewerInventoryItem> item = (LLViewerInventoryItem*)((LLInventoryObject*)obj);
		vector_replace_with_last(*item_list, item);
	}
	cat_array_t* cat_list = getUnlockedCatArray(parent_id);
	if(cat_list)
	{
		LLPointer<LLViewerInventoryCategory> cat = (LLViewerInventoryCategory*)((LLInventoryObject*)obj);
		vector_replace_with_last(*cat_list, cat);
	}
    
    // Note : We need to tell the inventory observers that those things are going to be deleted *before* the tree is cleared or they won't know what to delete (in views and view models)
	addChangedMask(LLInventoryObserver::REMOVE, id);
	gInventory.notifyObservers();
    
	item_list = getUnlockedItemArray(id);
	if(item_list)
	{
		if (item_list->size())
		{
			LL_WARNS(LOG_INV) << "Deleting cat " << id << " while it still has child items" << LL_ENDL;
		}
		delete item_list;
		mParentChildItemTree.erase(id);
	}
	cat_list = getUnlockedCatArray(id);
	if(cat_list)
	{
		if (cat_list->size())
		{
			LL_WARNS(LOG_INV) << "Deleting cat " << id << " while it still has child cats" << LL_ENDL;
		}
		delete cat_list;
		mParentChildCategoryTree.erase(id);
	}
	addChangedMask(LLInventoryObserver::REMOVE, id);

	bool is_link_type = obj->getIsLinkType();
	if (is_link_type)
	{
		removeBacklinkInfo(obj->getUUID(), obj->getLinkedUUID());
	}

	// Can't have links to links, so there's no need for this update
	// if the item removed is a link. Can also skip if source of the
	// update is getting broken link info separately.
	if (fix_broken_links && !is_link_type)
	{
        rebuildLinkItems(links);
	}
	obj = nullptr; // delete obj
	if (do_notify_observers)
	{
		notifyObservers();
	}
}

void LLInventoryModel::rebuildLinkItems(LLInventoryModel::item_array_t& items)
{
    // REBUILD is expensive, so clear the current change list first else
    // everything else on the changelist will also get rebuilt.
    if (items.size() > 0)
    {
        notifyObservers();
        for (LLInventoryModel::item_array_t::const_iterator iter = items.begin();
            iter != items.end();
            iter++)
        {
            const LLViewerInventoryItem *linked_item = (*iter);
            if (linked_item)
            {
                addChangedMask(LLInventoryObserver::REBUILD, linked_item->getUUID());
            }
        }
        notifyObservers();
    }
}

// Add/remove an observer. If the observer is destroyed, be sure to
// remove it.
void LLInventoryModel::addObserver(LLInventoryObserver* observer)
{
	mObservers.insert(observer);
}
	
void LLInventoryModel::removeObserver(LLInventoryObserver* observer)
{
	mObservers.erase(observer);
}

BOOL LLInventoryModel::containsObserver(LLInventoryObserver* observer) const
{
	return mObservers.find(observer) != mObservers.end();
}

void LLInventoryModel::idleNotifyObservers()
{
	// *FIX:  Think I want this conditional or moved elsewhere...
	handleResponses(true);

    if (mLinksRebuildList.size() > 0)
    {
        if (mModifyMask != LLInventoryObserver::NONE || (mChangedItemIDs.size() != 0))
        {
            notifyObservers();
        }
        for (const LLUUID& link_id : mLinksRebuildList)
        {
            addChangedMask(LLInventoryObserver::REBUILD , link_id);
        }
        mLinksRebuildList.clear();
        notifyObservers();
    }
	
	if (mModifyMask == LLInventoryObserver::NONE && (mChangedItemIDs.size() == 0))
	{
		return;
	}
	notifyObservers();
}

// Call this method when it's time to update everyone on a new state.
//void LLInventoryModel::notifyObservers()
// [SL:KB] - Patch: UI-Notifications | Checked: Catznip-6.5
void LLInventoryModel::notifyObservers(const LLUUID& transaction_id)
// [/SL:KB]
{
	if (mIsNotifyObservers)
	{
		// Within notifyObservers, something called notifyObservers
		// again.  This type of recursion is unsafe because it causes items to be 
		// processed twice, and this can easily lead to infinite loops.
		LL_WARNS(LOG_INV) << "Call was made to notifyObservers within notifyObservers!" << LL_ENDL;
		return;
	}

	mIsNotifyObservers = TRUE;
// [SL:KB] - Patch: UI-Notifications | Checked: Catznip-6.5
    mTransactionId = transaction_id;
// [/SL:KB]
	for (observer_list_t::iterator iter = mObservers.begin();
		 iter != mObservers.end(); )
	{
		LLInventoryObserver* observer = *iter;
		observer->changed(mModifyMask);

		// safe way to increment since changed may delete entries! (@!##%@!@&*!)
		iter = mObservers.upper_bound(observer); 
	}

	// If there were any changes that arrived during notifyObservers,
	// shedule them for next loop
	mModifyMask = mModifyMaskBacklog;
	mChangedItemIDs.clear();
	mChangedItemIDs.insert(mChangedItemIDsBacklog.begin(), mChangedItemIDsBacklog.end());
	mAddedItemIDs.clear();
	mAddedItemIDs.insert(mAddedItemIDsBacklog.begin(), mAddedItemIDsBacklog.end());

	mModifyMaskBacklog = LLInventoryObserver::NONE;
	mChangedItemIDsBacklog.clear();
	mAddedItemIDsBacklog.clear();

// [SL:KB] - Patch: UI-Notifications | Checked: Catznip-6.5
    mTransactionId.setNull();
// [/SL:KB]
	mIsNotifyObservers = FALSE;
}

// store flag for change
// and id of object change applies to
void LLInventoryModel::addChangedMask(U32 mask, const LLUUID& referent) 
{ 
	if (mIsNotifyObservers)
	{
		// Something marked an item for change within a call to notifyObservers
		// (which is in the process of processing the list of items marked for change).
		// This means the change will have to be processed later.
		// It's preferable for this not to happen, but it's not an issue unless code
		// specifically wants to notifyObservers immediately (changes won't happen untill later)
		LL_WARNS(LOG_INV) << "Adding changed mask within notify observers! Change's processing will be performed on idle." << LL_ENDL;
		LLViewerInventoryItem *item = getItem(referent);
		if (item)
		{
			LL_WARNS(LOG_INV) << "Item " << item->getName() << LL_ENDL;
		}
		else
		{
			LLViewerInventoryCategory *cat = getCategory(referent);
			if (cat)
			{
				LL_WARNS(LOG_INV) << "Category " << cat->getName() << LL_ENDL;
			}
		}
	}

    if (mIsNotifyObservers)
    {
        mModifyMaskBacklog |= mask;
    }
    else
    {
        mModifyMask |= mask;
    }

    bool needs_update = false;
    if (referent.notNull())
    {
        if (mIsNotifyObservers)
        {
            needs_update = mChangedItemIDsBacklog.find(referent) == mChangedItemIDsBacklog.end();
        }
        else
        {
            needs_update = mChangedItemIDs.find(referent) == mChangedItemIDs.end();
        }
    }

    if (needs_update)
	{
        if (mIsNotifyObservers)
        {
            mChangedItemIDsBacklog.insert(referent);
        }
        else
        {
            mChangedItemIDs.insert(referent);
        }

        if (mask != LLInventoryObserver::LABEL)
        {
            // Fix me: From DD-81, probably shouldn't be here, instead
            // should be somewhere in an observer or in
            // LLMarketplaceInventoryObserver::onIdleProcessQueue
            update_marketplace_category(referent, false);
        }

        if (mask & LLInventoryObserver::ADD)
        {
            if (mIsNotifyObservers)
            {
                mAddedItemIDsBacklog.insert(referent);
            }
            else
            {
                mAddedItemIDs.insert(referent);
            }
        }
	
		// Update all linked items.  Starting with just LABEL because I'm
		// not sure what else might need to be accounted for this.
		if (mask & LLInventoryObserver::LABEL)
		{
			addChangedMaskForLinks(referent, LLInventoryObserver::LABEL);
		}
	}
}

bool LLInventoryModel::fetchDescendentsOf(const LLUUID& folder_id) const
{
	if(folder_id.isNull()) 
	{
		LL_WARNS(LOG_INV) << "Calling fetch descendents on NULL folder id!" << LL_ENDL;
		return false;
	}
	LLViewerInventoryCategory* cat = getCategory(folder_id);
	if(!cat)
	{
		LL_WARNS(LOG_INV) << "Asked to fetch descendents of non-existent folder: "
						  << folder_id << LL_ENDL;
		return false;
	}
	//S32 known_descendents = 0;
	///cat_array_t* categories = get_ptr_in_map(mParentChildCategoryTree, folder_id);
	//item_array_t* items = get_ptr_in_map(mParentChildItemTree, folder_id);
	//if(categories)
	//{
	//	known_descendents += categories->size();
	//}
	//if(items)
	//{
	//	known_descendents += items->size();
	//}
	return cat->fetch();
}

//static
std::string LLInventoryModel::getInvCacheAddres(const LLUUID& owner_id)
{
    std::string inventory_addr;
    std::string owner_id_str;
    owner_id.toString(owner_id_str);
    std::string path(gDirUtilp->getExpandedFilename(LL_PATH_CACHE, owner_id_str));
    // <FS:Ansariel> OpenSim fix
    //if (LLGridManager::getInstance()->isInProductionGrid())
    if (LLGridManager::getInstance()->isInSLMain())
    // </FS:Ansariel>
    {
        inventory_addr = llformat(PRODUCTION_CACHE_FORMAT_STRING, path.c_str());
    }
    else
    {
        // NOTE: The inventory cache filenames now include the grid name.
        // Add controls against directory traversal or problematic pathname lengths
        // if your viewer uses grid names from an untrusted source.
        // <FS:Ansariel> Replace illegal filename characters
        //const std::string& grid_id_str = LLGridManager::getInstance()->getGridId();
        const std::string grid_id_str = LLDir::getScrubbedFileName(LLGridManager::getInstance()->getGridId());
        // </FS:Ansariel>
        const std::string& grid_id_lower = utf8str_tolower(grid_id_str);
        inventory_addr = llformat(GRID_CACHE_FORMAT_STRING, path.c_str(), grid_id_lower.c_str());
    }
    return inventory_addr;
}

void LLInventoryModel::cache(
	const LLUUID& parent_folder_id,
	const LLUUID& agent_id)
{
	LL_DEBUGS(LOG_INV) << "Caching " << parent_folder_id << " for " << agent_id
					   << LL_ENDL;
	LLViewerInventoryCategory* root_cat = getCategory(parent_folder_id);
	if(!root_cat) return;
	cat_array_t categories;
	categories.push_back(root_cat);
	item_array_t items;

	LLCanCache can_cache(this);
	can_cache(root_cat, NULL);
	collectDescendentsIf(
		parent_folder_id,
		categories,
		items,
		INCLUDE_TRASH,
		can_cache);
    // Use temporary file to avoid potential conflicts with other
    // instances (even a 'read only' instance unzips into a file)
    std::string temp_file = gDirUtilp->getTempFilename();
	saveToFile(temp_file, categories, items);
    std::string gzip_filename = getInvCacheAddres(agent_id);
	gzip_filename.append(".gz");
	if(gzip_file(temp_file, gzip_filename))
	{
		LL_DEBUGS(LOG_INV) << "Successfully compressed " << temp_file << " to " << gzip_filename << LL_ENDL;
		LLFile::remove(temp_file);
	}
	else
	{
		LL_WARNS(LOG_INV) << "Unable to compress " << temp_file << " into " << gzip_filename << LL_ENDL;
	}
}


void LLInventoryModel::addCategory(LLViewerInventoryCategory* category)
{
	//LL_INFOS(LOG_INV) << "LLInventoryModel::addCategory()" << LL_ENDL;
	if(category)
	{
		// We aren't displaying the Meshes folder
		if (category->mPreferredType == LLFolderType::FT_MESH)
		{
			return;
		}

		// try to localize default names first. See EXT-8319, EXT-7051.
		category->localizeName();

		// Insert category uniquely into the map
		mCategoryMap[category->getUUID()] = category; // LLPointer will deref and delete the old one
		//mInventory[category->getUUID()] = category;
	}
}

bool LLInventoryModel::hasBacklinkInfo(const LLUUID& link_id, const LLUUID& target_id) const
{
	std::pair <backlink_mmap_t::const_iterator, backlink_mmap_t::const_iterator> range;
	range = mBacklinkMMap.equal_range(target_id);
	for (backlink_mmap_t::const_iterator it = range.first; it != range.second; ++it)
	{
		if (it->second == link_id)
		{
			return true;
		}
	}
	return false;
}

void LLInventoryModel::addBacklinkInfo(const LLUUID& link_id, const LLUUID& target_id)
{
	if (!hasBacklinkInfo(link_id, target_id))
	{
		mBacklinkMMap.insert(std::make_pair(target_id, link_id));
	}
}

void LLInventoryModel::removeBacklinkInfo(const LLUUID& link_id, const LLUUID& target_id)
{
	std::pair <backlink_mmap_t::iterator, backlink_mmap_t::iterator> range;
	range = mBacklinkMMap.equal_range(target_id);
	for (backlink_mmap_t::iterator it = range.first; it != range.second; )
	{
		if (it->second == link_id)
		{
			backlink_mmap_t::iterator delete_it = it; // iterator will be invalidated by erase.
			++it;
			mBacklinkMMap.erase(delete_it);
		}
		else
		{
			++it;
		}
	}
}

void LLInventoryModel::addItem(LLViewerInventoryItem* item)
{
	llassert(item);
	if(item)
	{
		if (item->getType() <= LLAssetType::AT_NONE)
		{
			LL_WARNS(LOG_INV) << "Got bad asset type for item [ name: " << item->getName()
							  << " type: " << item->getType()
							  << " inv-type: " << item->getInventoryType() << " ], ignoring." << LL_ENDL;
			return;
		}

		if (LLAssetType::lookup(item->getType()) == LLAssetType::BADLOOKUP)
		{
			if (item->getType() >= LLAssetType::AT_COUNT)
			{
				// Not yet supported.
				LL_DEBUGS(LOG_INV) << "Got unknown asset type for item [ name: " << item->getName()
					<< " type: " << item->getType()
					<< " inv-type: " << item->getInventoryType() << " ]." << LL_ENDL;
			}
			else
			{
				LL_WARNS(LOG_INV) << "Got unknown asset type for item [ name: " << item->getName()
					<< " type: " << item->getType()
					<< " inv-type: " << item->getInventoryType() << " ]." << LL_ENDL;
			}
		}

		// This condition means that we tried to add a link without the baseobj being in memory.
		// The item will show up as a broken link.
		if (item->getIsBrokenLink())
		{
            if (item->getAssetUUID().notNull()
                && LLInventoryModelBackgroundFetch::getInstance()->folderFetchActive())
            {
                // Schedule this link for a recheck as inventory gets loaded
                // Todo: expand to cover not just an initial fetch
                mPossiblyBrockenLinks[item->getAssetUUID()].insert(item->getUUID());

                // Do a blank rebuild of links once fetch is done
                if (!mBulkFecthCallbackSlot.connected())
                {
                    // Links might take a while to update this way, and there
                    // might be a lot of them. A better option might be to check
                    // links periodically with final check on fetch completion.
                    mBulkFecthCallbackSlot =
                        LLInventoryModelBackgroundFetch::getInstance()->setFetchCompletionCallback(
                            [this]()
                    {
                        // rebuild is just in case, primary purpose is to wipe
                        // the list since we won't be getting anything 'new'
                        // see mLinksRebuildList
                        rebuildBrockenLinks();
                        mBulkFecthCallbackSlot.disconnect();
                    });
                }
                LL_DEBUGS(LOG_INV) << "Scheduling a link to be rebuilt later [ name: " << item->getName()
                    << " itemID: " << item->getUUID()
                    << " assetID: " << item->getAssetUUID() << " )  parent: " << item->getParentUUID() << LL_ENDL;

            }
            else
            {
                LL_INFOS(LOG_INV) << "Adding broken link [ name: " << item->getName()
                    << " itemID: " << item->getUUID()
                    << " assetID: " << item->getAssetUUID() << " )  parent: " << item->getParentUUID() << LL_ENDL;
            }
		}
        if (!mPossiblyBrockenLinks.empty())
        {
            // check if we are waiting for this item
            broken_links_t::iterator iter = mPossiblyBrockenLinks.find(item->getUUID());
            if (iter != mPossiblyBrockenLinks.end())
            {
                mLinksRebuildList.insert(iter->second.begin() , iter->second.end());
                mPossiblyBrockenLinks.erase(iter);
            }
        }
		if (item->getIsLinkType())
		{
			// Add back-link from linked-to UUID.
			const LLUUID& link_id = item->getUUID();
			const LLUUID& target_id = item->getLinkedUUID();
			addBacklinkInfo(link_id, target_id);
		}
		mItemMap[item->getUUID()] = item;
	}
}

// Empty the entire contents
void LLInventoryModel::empty()
{
//	LL_INFOS(LOG_INV) << "LLInventoryModel::empty()" << LL_ENDL;
	std::for_each(
		mParentChildCategoryTree.begin(),
		mParentChildCategoryTree.end(),
		DeletePairedPointer());
	mParentChildCategoryTree.clear();
	std::for_each(
		mParentChildItemTree.begin(),
		mParentChildItemTree.end(),
		DeletePairedPointer());
	mParentChildItemTree.clear();
	mBacklinkMMap.clear(); // forget all backlink information.
	mCategoryMap.clear(); // remove all references (should delete entries)
	mItemMap.clear(); // remove all references (should delete entries)
	mLastItem = NULL;
	//mInventory.clear();
}

void LLInventoryModel::accountForUpdate(const LLCategoryUpdate& update) const
{
	LLViewerInventoryCategory* cat = getCategory(update.mCategoryID);
	if(cat)
	{
		S32 version = cat->getVersion();
		if(version != LLViewerInventoryCategory::VERSION_UNKNOWN)
		{
			S32 descendents_server = cat->getDescendentCount();
			S32 descendents_actual = cat->getViewerDescendentCount();
			if(descendents_server == descendents_actual)
			{
				descendents_actual += update.mDescendentDelta;
				cat->setDescendentCount(descendents_actual);
				cat->setVersion(++version);
				LL_DEBUGS(LOG_INV) << "accounted: '" << cat->getName() << "' "
								   << version << " with " << descendents_actual
								   << " descendents." << LL_ENDL;
			}
			else
			{
				// Error condition, this means that the category did not register that
				// it got new descendents (perhaps because it is still being loaded)
				// which means its descendent count will be wrong.
				LL_WARNS(LOG_INV) << "Accounting failed for '" << cat->getName() << "' version:"
								  << version << " due to mismatched descendent count:  server == "
								  << descendents_server << ", viewer == " << descendents_actual << LL_ENDL;
			}
		}
		else
		{
			LL_WARNS(LOG_INV) << "Accounting failed for '" << cat->getName() << "' version: unknown (" 
							  << version << ")" << LL_ENDL;
		}
	}
	else
	{
		LL_WARNS(LOG_INV) << "No category found for update " << update.mCategoryID << LL_ENDL;
	}
}

void LLInventoryModel::accountForUpdate(
	const LLInventoryModel::update_list_t& update)
{
	update_list_t::const_iterator it = update.begin();
	update_list_t::const_iterator end = update.end();
	for(; it != end; ++it)
	{
		accountForUpdate(*it);
	}
}

void LLInventoryModel::accountForUpdate(
	const LLInventoryModel::update_map_t& update)
{
	LLCategoryUpdate up;
	update_map_t::const_iterator it = update.begin();
	update_map_t::const_iterator end = update.end();
	for(; it != end; ++it)
	{
		up.mCategoryID = (*it).first;
		up.mDescendentDelta = (*it).second.mValue;
		accountForUpdate(up);
	}
}

LLInventoryModel::EHasChildren LLInventoryModel::categoryHasChildren(
	const LLUUID& cat_id) const
{
	LLViewerInventoryCategory* cat = getCategory(cat_id);
	if(!cat) return CHILDREN_NO;
	if(cat->getDescendentCount() > 0)
	{
		return CHILDREN_YES;
	}
	if(cat->getDescendentCount() == 0)
	{
		return CHILDREN_NO;
	}
	if((cat->getDescendentCount() == LLViewerInventoryCategory::DESCENDENT_COUNT_UNKNOWN)
	   || (cat->getVersion() == LLViewerInventoryCategory::VERSION_UNKNOWN))
	{
		return CHILDREN_MAYBE;
	}

	// Shouldn't have to run this, but who knows.
	parent_cat_map_t::const_iterator cat_it = mParentChildCategoryTree.find(cat->getUUID());
	if (cat_it != mParentChildCategoryTree.end() && cat_it->second->size() > 0)
	{
		return CHILDREN_YES;
	}
	parent_item_map_t::const_iterator item_it = mParentChildItemTree.find(cat->getUUID());
	if (item_it != mParentChildItemTree.end() && item_it->second->size() > 0)
	{
		return CHILDREN_YES;
	}

	return CHILDREN_NO;
}

bool LLInventoryModel::isCategoryComplete(const LLUUID& cat_id) const
{
	LLViewerInventoryCategory* cat = getCategory(cat_id);
	if(cat && (cat->getVersion()!=LLViewerInventoryCategory::VERSION_UNKNOWN))
	{
		S32 descendents_server = cat->getDescendentCount();
		S32 descendents_actual = cat->getViewerDescendentCount();
		if(descendents_server == descendents_actual)
		{
			return true;
		}
	}
	return false;
}

bool LLInventoryModel::loadSkeleton(
	const LLSD& options,
	const LLUUID& owner_id)
{
	// <FS:Zi> Purge inventory cache files marked by DELETE_INV_GZ marker files
	std::string delete_cache_marker = gDirUtilp->getExpandedFilename(LL_PATH_CACHE, owner_id.asString() + "_DELETE_INV_GZ");
	LL_DEBUGS("LLInventoryModel") << "Checking for clear inventory cache marker: " << delete_cache_marker << LL_ENDL;

	// if this marker exists, go ahead and delete the respective .inv and/or .inv.gz files
	if (LLFile::isfile(delete_cache_marker))
	{
		LL_INFOS("LLInventoryModel") << "Clear inventory cache marker found: " << delete_cache_marker << LL_ENDL;

		std::string inventory_filename = getInvCacheAddres(owner_id);
		if (LLFile::isfile(inventory_filename))
		{
			LL_INFOS("LLInventoryModel") << "Purging inventory cache file: " << inventory_filename << LL_ENDL;
			LLFile::remove(inventory_filename);
		}

		inventory_filename.append(".gz");
		if (LLFile::isfile(inventory_filename))
		{
			LL_INFOS("LLInventoryModel") << "Purging inventory cache file: " << inventory_filename << LL_ENDL;
			LLFile::remove(inventory_filename);
		}

		// also delete library cache if inventory cache is purged, so issues with EEP settings going missing
		// and bridge objects not being found can be resolved
		// <FS:Beq> correct OS library owner.
		// inventory_filename = getInvCacheAddres(ALEXANDRIA_LINDEN_ID);
		inventory_filename = getInvCacheAddres(gInventory.getLibraryOwnerID());
		// </FS:Beq>
		if (LLFile::isfile(inventory_filename))
		{
			LL_INFOS("LLInventoryModel") << "Purging library cache file: " << inventory_filename << LL_ENDL;
			LLFile::remove(inventory_filename);
		}

		inventory_filename.append(".gz");
		if (LLFile::isfile(inventory_filename))
		{
			LL_INFOS("LLInventoryModel") << "Purging library cache file: " << inventory_filename << LL_ENDL;
			LLFile::remove(inventory_filename);
		}

		LL_INFOS("LLInventoryModel") << "Clear inventory cache marker removed: " << delete_cache_marker << LL_ENDL;
		LLFile::remove(delete_cache_marker);
	}
	// </FS:Zi>

	LL_DEBUGS(LOG_INV) << "importing inventory skeleton for " << owner_id << LL_ENDL;

	typedef std::set<LLPointer<LLViewerInventoryCategory>, InventoryIDPtrLess> cat_set_t;
	cat_set_t temp_cats;
	bool rv = true;

	for(LLSD::array_const_iterator it = options.beginArray(),
		end = options.endArray(); it != end; ++it)
	{
		LLSD name = (*it)["name"];
		LLSD folder_id = (*it)["folder_id"];
		LLSD parent_id = (*it)["parent_id"];
		LLSD version = (*it)["version"];
		if(name.isDefined()
			&& folder_id.isDefined()
			&& parent_id.isDefined()
			&& version.isDefined()
			&& folder_id.asUUID().notNull() // if an id is null, it locks the viewer.
			) 		
		{
			LLPointer<LLViewerInventoryCategory> cat = new LLViewerInventoryCategory(owner_id);
			cat->rename(name.asString());
			cat->setUUID(folder_id.asUUID());
			cat->setParent(parent_id.asUUID());

			LLFolderType::EType preferred_type = LLFolderType::FT_NONE;
			LLSD type_default = (*it)["type_default"];
			if(type_default.isDefined())
            {
				preferred_type = (LLFolderType::EType)type_default.asInteger();
            }
            cat->setPreferredType(preferred_type);
			cat->setVersion(version.asInteger());
            temp_cats.insert(cat);
		}
		else
		{
			LL_WARNS(LOG_INV) << "Unable to import near " << name.asString() << LL_ENDL;
            rv = false;
		}
	}

	S32 cached_category_count = 0;
	S32 cached_item_count = 0;
	if(!temp_cats.empty())
	{
		update_map_t child_counts;
		cat_array_t categories;
		item_array_t items;
		changed_items_t categories_to_update;
		item_array_t possible_broken_links;
		cat_set_t invalid_categories; // Used to mark categories that weren't successfully loaded.
		std::string inventory_filename = getInvCacheAddres(owner_id);
		const S32 NO_VERSION = LLViewerInventoryCategory::VERSION_UNKNOWN;
		std::string gzip_filename(inventory_filename);
		gzip_filename.append(".gz");
		LLFILE* fp = LLFile::fopen(gzip_filename, "rb");
		bool remove_inventory_file = false;
		if(fp)
		{
			fclose(fp);
			fp = NULL;
			if(gunzip_file(gzip_filename, inventory_filename))
			{
				// we only want to remove the inventory file if it was
				// gzipped before we loaded, and we successfully
				// gunziped it.
				remove_inventory_file = true;
			}
			else
			{
				LL_INFOS(LOG_INV) << "Unable to gunzip " << gzip_filename << LL_ENDL;
			}
		}
		bool is_cache_obsolete = false;
		if (loadFromFile(inventory_filename, categories, items, categories_to_update, is_cache_obsolete))
		{
			// We were able to find a cache of files. So, use what we
			// found to generate a set of categories we should add. We
			// will go through each category loaded and if the version
			// does not match, invalidate the version.
			S32 count = categories.size();
			cat_set_t::iterator not_cached = temp_cats.end();
			std::set<LLUUID> cached_ids;
			for(S32 i = 0; i < count; ++i)
			{
				LLViewerInventoryCategory* cat = categories[i];
				cat_set_t::iterator cit = temp_cats.find(cat);
				if (cit == temp_cats.end())
				{
					continue; // cache corruption?? not sure why this happens -SJB
				}
				LLViewerInventoryCategory* tcat = *cit;

				if (categories_to_update.find(tcat->getUUID()) != categories_to_update.end())
				{
					tcat->setVersion(NO_VERSION);
					LL_WARNS() << "folder to update: " << tcat->getName() << LL_ENDL;
				}
				
				// we can safely ignore anything loaded from file, but
				// not sent down in the skeleton. Must have been removed from inventory.
				if (cit == not_cached)
				{
					continue;
				}
				else if (cat->getVersion() != tcat->getVersion())
				{
					// if the cached version does not match the server version,
					// throw away the version we have so we can fetch the
					// correct contents the next time the viewer opens the folder.
					tcat->setVersion(NO_VERSION);
				}
				else
				{
					cached_ids.insert(tcat->getUUID());

                    // At the moment download does not provide a thumbnail
                    // uuid, use the one from cache
                    tcat->setThumbnailUUID(cat->getThumbnailUUID());
				}
			}

			// go ahead and add the cats returned during the download
			std::set<LLUUID>::const_iterator not_cached_id = cached_ids.end();
			cached_category_count = cached_ids.size();
			for(cat_set_t::iterator it = temp_cats.begin(); it != temp_cats.end(); ++it)
			{
				if(cached_ids.find((*it)->getUUID()) == not_cached_id)
				{
					// this check is performed so that we do not
					// mark new folders in the skeleton (and not in cache)
					// as being cached.
					LLViewerInventoryCategory *llvic = (*it);
					llvic->setVersion(NO_VERSION);
				}
				addCategory(*it);
				++child_counts[(*it)->getParentUUID()];
			}

			// Add all the items loaded which are parented to a
			// category with a correctly cached parent
			S32 bad_link_count = 0;
			S32 good_link_count = 0;
			S32 recovered_link_count = 0;
			cat_map_t::iterator unparented = mCategoryMap.end();
			for(item_array_t::const_iterator item_iter = items.begin();
				item_iter != items.end();
				++item_iter)
			{
				LLViewerInventoryItem *item = (*item_iter).get();
				const cat_map_t::iterator cit = mCategoryMap.find(item->getParentUUID());
				
				if(cit != unparented)
				{
					const LLViewerInventoryCategory* cat = cit->second.get();
					if(cat->getVersion() != NO_VERSION)
					{
						// This can happen if the linked object's baseobj is removed from the cache but the linked object is still in the cache.
						if (item->getIsBrokenLink())
						{
							//bad_link_count++;
							LL_DEBUGS(LOG_INV) << "Attempted to add cached link item without baseobj present ( name: "
											   << item->getName() << " itemID: " << item->getUUID()
											   << " assetID: " << item->getAssetUUID()
											   << " ).  Ignoring and invalidating " << cat->getName() << " . " << LL_ENDL;
							possible_broken_links.push_back(item);
							continue;
						}
						else if (item->getIsLinkType())
						{
							good_link_count++;
						}
						addItem(item);
						cached_item_count += 1;
						++child_counts[cat->getUUID()];
					}
				}
			}
			if (possible_broken_links.size() > 0)
			{
				for(item_array_t::const_iterator item_iter = possible_broken_links.begin();
				    item_iter != possible_broken_links.end();
				    ++item_iter)
				{
					LLViewerInventoryItem *item = (*item_iter).get();
					const cat_map_t::iterator cit = mCategoryMap.find(item->getParentUUID());
					const LLViewerInventoryCategory* cat = cit->second.get();
					if (item->getIsBrokenLink())
					{
						bad_link_count++;
						invalid_categories.insert(cit->second);
						//LL_INFOS(LOG_INV) << "link still broken: " << item->getName() << " in folder " << cat->getName() << LL_ENDL;
					}
					else
					{
						// was marked as broken because of loading order, its actually fine to load
						addItem(item);
						cached_item_count += 1;
						++child_counts[cat->getUUID()];
						recovered_link_count++;
					}
				}

 				LL_DEBUGS(LOG_INV) << "Attempted to add " << bad_link_count
								   << " cached link items without baseobj present. "
								   << good_link_count << " link items were successfully added. "
								   << recovered_link_count << " links added in recovery. "
								   << "The corresponding categories were invalidated." << LL_ENDL;
			}

		}
		else
		{
			// go ahead and add everything after stripping the version
			// information.
			for(cat_set_t::iterator it = temp_cats.begin(); it != temp_cats.end(); ++it)
			{
				LLViewerInventoryCategory *llvic = (*it);
				llvic->setVersion(NO_VERSION);
				addCategory(*it);
			}
		}

		// Invalidate all categories that failed fetching descendents for whatever
		// reason (e.g. one of the descendents was a broken link).
		for (cat_set_t::iterator invalid_cat_it = invalid_categories.begin();
			 invalid_cat_it != invalid_categories.end();
			 invalid_cat_it++)
		{
			LLViewerInventoryCategory* cat = (*invalid_cat_it).get();
			cat->setVersion(NO_VERSION);
			LL_DEBUGS(LOG_INV) << "Invalidating category name: " << cat->getName() << " UUID: " << cat->getUUID() << " due to invalid descendents cache" << LL_ENDL;
		}
		if (invalid_categories.size() > 0)
		{
			LL_DEBUGS(LOG_INV) << "Invalidated " << invalid_categories.size() << " categories due to invalid descendents cache" << LL_ENDL;
		}

		// At this point, we need to set the known descendents for each
		// category which successfully cached so that we do not
		// needlessly fetch descendents for categories which we have.
		update_map_t::const_iterator no_child_counts = child_counts.end();
		for(cat_set_t::iterator it = temp_cats.begin(); it != temp_cats.end(); ++it)
		{
			LLViewerInventoryCategory* cat = (*it).get();
			if(cat->getVersion() != NO_VERSION)
			{
				update_map_t::const_iterator the_count = child_counts.find(cat->getUUID());
				if(the_count != no_child_counts)
				{
					const S32 num_descendents = (*the_count).second.mValue;
					cat->setDescendentCount(num_descendents);
				}
				else
				{
					cat->setDescendentCount(0);
				}
			}
		}

		if(remove_inventory_file)
		{
			// clean up the gunzipped file.
			LLFile::remove(inventory_filename);
		}
		if(is_cache_obsolete)
		{
			// If out of date, remove the gzipped file too.
			LL_WARNS(LOG_INV) << "Inv cache out of date, removing" << LL_ENDL;
			LLFile::remove(gzip_filename);
		}
		categories.clear(); // will unref and delete entries
	}

	LL_INFOS(LOG_INV) << "Successfully loaded " << cached_category_count
					  << " categories and " << cached_item_count << " items from cache."
					  << LL_ENDL;

	return rv;
}

// This is a brute force method to rebuild the entire parent-child
// relations. The overall operation has O(NlogN) performance, which
// should be sufficient for our needs. 
void LLInventoryModel::buildParentChildMap()
{
	LL_INFOS(LOG_INV) << "LLInventoryModel::buildParentChildMap()" << LL_ENDL;

	// *NOTE: I am skipping the logic around folder version
	// synchronization here because it seems if a folder is lost, we
	// might actually want to invalidate it at that point - not
	// attempt to cache. More time & thought is necessary.

	// First the categories. We'll copy all of the categories into a
	// temporary container to iterate over (oh for real iterators.)
	// While we're at it, we'll allocate the arrays in the trees.
	cat_array_t cats;
	cat_array_t* catsp;
	item_array_t* itemsp;
	
	for(cat_map_t::iterator cit = mCategoryMap.begin(); cit != mCategoryMap.end(); ++cit)
	{
		LLViewerInventoryCategory* cat = cit->second;
		cats.push_back(cat);
		if (mParentChildCategoryTree.count(cat->getUUID()) == 0)
		{
			llassert_always(mCategoryLock[cat->getUUID()] == false);
			catsp = new cat_array_t;
			mParentChildCategoryTree[cat->getUUID()] = catsp;
		}
		if (mParentChildItemTree.count(cat->getUUID()) == 0)
		{
			llassert_always(mItemLock[cat->getUUID()] == false);
			itemsp = new item_array_t;
			mParentChildItemTree[cat->getUUID()] = itemsp;
		}
	}

	// Insert a special parent for the root - so that lookups on
	// LLUUID::null as the parent work correctly. This is kind of a
	// blatent wastes of space since we allocate a block of memory for
	// the array, but whatever - it's not that much space.
	if (mParentChildCategoryTree.count(LLUUID::null) == 0)
	{
		catsp = new cat_array_t;
		mParentChildCategoryTree[LLUUID::null] = catsp;
	}

	// Now we have a structure with all of the categories that we can
	// iterate over and insert into the correct place in the child
	// category tree. 
	S32 count = cats.size();
	S32 i;
	S32 lost = 0;
	cat_array_t lost_cats;
	for(i = 0; i < count; ++i)
	{
		LLViewerInventoryCategory* cat = cats.at(i);
		catsp = getUnlockedCatArray(cat->getParentUUID());
#ifdef OPENSIM
		if(catsp &&
		   (!LLGridManager::getInstance()->isInSecondLife() || (cat->getParentUUID().notNull() || 
			cat->getPreferredType() == LLFolderType::FT_ROOT_INVENTORY )))
#else
		if(catsp &&
		   // Only the two root folders should be children of null.
		   // Others should go to lost & found.
		   (cat->getParentUUID().notNull() || 
			cat->getPreferredType() == LLFolderType::FT_ROOT_INVENTORY ))
#endif
		{
			catsp->push_back(cat);
		}
		else
		{
			// *NOTE: This process could be a lot more efficient if we
			// used the new MoveInventoryFolder message, but we would
			// have to continue to do the update & build here. So, to
			// implement it, we would need a set or map of uuid pairs
			// which would be (folder_id, new_parent_id) to be sent up
			// to the server.
			LL_INFOS(LOG_INV) << "Lost category: " << cat->getUUID() << " - "
							  << cat->getName() << LL_ENDL;
			++lost;
			lost_cats.push_back(cat);
		}
	}
	if(lost)
	{
		LL_WARNS(LOG_INV) << "Found  " << lost << " lost categories." << LL_ENDL;
	}

	// Do moves in a separate pass to make sure we've properly filed
	// the FT_LOST_AND_FOUND category before we try to find its UUID.
	for(i = 0; i<lost_cats.size(); ++i)
	{
		LLViewerInventoryCategory *cat = lost_cats.at(i);

		// plop it into the lost & found.
		LLFolderType::EType pref = cat->getPreferredType();
		if(LLFolderType::FT_NONE == pref)
		{
			cat->setParent(findCategoryUUIDForType(LLFolderType::FT_LOST_AND_FOUND));
		}
		else if(LLFolderType::FT_ROOT_INVENTORY == pref)
		{
			// it's the root
			cat->setParent(LLUUID::null);
		}
		else
		{
			// it's a protected folder.
			cat->setParent(gInventory.getRootFolderID());
		}
		// FIXME note that updateServer() fails with protected
		// types, so this will not work as intended in that case.
		// UpdateServer uses AIS, AIS cat move is not implemented yet
		// cat->updateServer(TRUE);

		// MoveInventoryFolder message, intentionally per item
		cat->updateParentOnServer(FALSE);
		catsp = getUnlockedCatArray(cat->getParentUUID());
		if(catsp)
		{
			catsp->push_back(cat);
		}
		else
		{		
			LL_WARNS(LOG_INV) << "Lost and found Not there!!" << LL_ENDL;
		}
	}

	const BOOL COF_exists = (findCategoryUUIDForType(LLFolderType::FT_CURRENT_OUTFIT) != LLUUID::null);
	sFirstTimeInViewer2 = !COF_exists || gAgent.isFirstLogin();


	// Now the items. We allocated in the last step, so now all we
	// have to do is iterate over the items and put them in the right
	// place.
	item_array_t items;
	if(!mItemMap.empty())
	{
		LLPointer<LLViewerInventoryItem> item;
		for(item_map_t::iterator iit = mItemMap.begin(); iit != mItemMap.end(); ++iit)
		{
			item = (*iit).second;
			items.push_back(item);
		}
	}
	count = items.size();
	lost = 0;
	uuid_vec_t lost_item_ids;
	for(i = 0; i < count; ++i)
	{
		LLPointer<LLViewerInventoryItem> item;
		item = items.at(i);
		itemsp = getUnlockedItemArray(item->getParentUUID());
		if(itemsp)
		{
			itemsp->push_back(item);
		}
		else
		{
			LL_INFOS(LOG_INV) << "Lost item: " << item->getUUID() << " - "
							  << item->getName() << LL_ENDL;
			++lost;
			// plop it into the lost & found.
			//
			item->setParent(findCategoryUUIDForType(LLFolderType::FT_LOST_AND_FOUND));
			// move it later using a special message to move items. If
			// we update server here, the client might crash.
			//item->updateServer();
			lost_item_ids.push_back(item->getUUID());
			itemsp = getUnlockedItemArray(item->getParentUUID());
			if(itemsp)
			{
				itemsp->push_back(item);
			}
			else
			{
				LL_WARNS(LOG_INV) << "Lost and found Not there!!" << LL_ENDL;
			}
		}
	}
	if(lost)
	{
		LL_WARNS(LOG_INV) << "Found " << lost << " lost items." << LL_ENDL;
		LLMessageSystem* msg = gMessageSystem;
		BOOL start_new_message = TRUE;
		const LLUUID lnf = findCategoryUUIDForType(LLFolderType::FT_LOST_AND_FOUND);
		for(uuid_vec_t::iterator it = lost_item_ids.begin() ; it < lost_item_ids.end(); ++it)
		{
			if(start_new_message)
			{
				start_new_message = FALSE;
				msg->newMessageFast(_PREHASH_MoveInventoryItem);
				msg->nextBlockFast(_PREHASH_AgentData);
				msg->addUUIDFast(_PREHASH_AgentID, gAgent.getID());
				msg->addUUIDFast(_PREHASH_SessionID, gAgent.getSessionID());
				msg->addBOOLFast(_PREHASH_Stamp, FALSE);
			}
			msg->nextBlockFast(_PREHASH_InventoryData);
			msg->addUUIDFast(_PREHASH_ItemID, (*it));
			msg->addUUIDFast(_PREHASH_FolderID, lnf);
			msg->addString("NewName", NULL);
			if(msg->isSendFull(NULL))
			{
				start_new_message = TRUE;
				gAgent.sendReliableMessage();
			}
		}
		if(!start_new_message)
		{
			gAgent.sendReliableMessage();
		}
	}

	const LLUUID &agent_inv_root_id = gInventory.getRootFolderID();
	if (agent_inv_root_id.notNull())
	{
		cat_array_t* catsp = get_ptr_in_map(mParentChildCategoryTree, agent_inv_root_id);
		if(catsp)
		{
			// *HACK - fix root inventory folder
			// some accounts has pbroken inventory root folders
			
			std::string name = "My Inventory";
			for (parent_cat_map_t::const_iterator it = mParentChildCategoryTree.begin(),
					 it_end = mParentChildCategoryTree.end(); it != it_end; ++it)
			{
				cat_array_t* cat_array = it->second;
				for (cat_array_t::const_iterator cat_it = cat_array->begin(),
						 cat_it_end = cat_array->end(); cat_it != cat_it_end; ++cat_it)
					{
					LLPointer<LLViewerInventoryCategory> category = *cat_it;

					if(category && category->getPreferredType() != LLFolderType::FT_ROOT_INVENTORY)
						continue;
					if ( category && 0 == LLStringUtil::compareInsensitive(name, category->getName()) )
					{
						if(category->getUUID()!=mRootFolderID)
						{
							LLUUID& new_inv_root_folder_id = const_cast<LLUUID&>(mRootFolderID);
							new_inv_root_folder_id = category->getUUID();
						}
					}
				}
			}

			LLPointer<LLInventoryValidationInfo> validation_info = validate();
			if (validation_info->mFatalErrorCount > 0)
			{
				// Fatal inventory error. Will not be able to engage in many inventory operations.
				// This should be followed by an error dialog leading to logout.
				// <FS:Beq> FIRE-31634 [OPENSIM] Inventory Validation fails on old and grandfathered inventories
				// We will report the errors but allow the user to continue.
				#ifdef OPENSIM
				if (LLGridManager::getInstance()->isInOpenSim())
				{
					LLSD args;
					LLSD grid_info;
					LLGridManager::getInstance()->getGridData(grid_info);
					if (grid_info.has("help"))
					{
						args["HELP"] = grid_info["help"].asString();
					}
					else
					{
						args["HELP"] = LLTrans::getString("OpenSimInventoryValidationErrorGenericHelp");
					}
					args["ERRORS"] = validation_info->mLog.str();
					LL_WARNS("Inventory") << "Potentially fatal errors were found during validation:"
										<< "You may not be able to do normal inventory operations in this session."
										<< "Contact your Grid Operator's support team and provide them with your logs."
										<< LL_ENDL;
					LL_WARNS("Inventory") << "### Start of errors ###" << LL_ENDL;
					LL_WARNS("Inventory") << validation_info->mLog.str() << LL_ENDL;
					LL_WARNS("Inventory") << "### End of errors ###" << LL_ENDL;
					LLNotificationsUtil::add("InventoryValidationFailed", args);
					mIsAgentInvUsable = true;
				}
				else
				{
				#endif // OPENSIM
				// </FS:Beq>
				LL_WARNS("Inventory") << "Fatal errors were found in validate(): unable to initialize inventory! "
									  << "Will not be able to do normal inventory operations in this session."
									  << LL_ENDL;
				mIsAgentInvUsable = false;
				// <FS:Beq> FIRE-31634 [OPENSIM] Inventory Validation fails on old and grandfathered inventories
				#ifdef OPENSIM
				}
				#endif
				// </FS:Beq>
			}
			else
			{
				mIsAgentInvUsable = true;
			}
			validation_info->mInitialized = true;
			mValidationInfo = validation_info;

			// notifyObservers() has been moved to
			// llstartup/idle_startup() after this func completes.
			// Allows some system categories to be created before
			// observers start firing.
		}
	}
}

// Would normally do this at construction but that's too early
// in the process for gInventory.  Have the first requestPost()
// call set things up.
void LLInventoryModel::initHttpRequest()
{
	if (! mHttpRequestFG)
	{
		// Haven't initialized, get to it
		LLAppCoreHttp & app_core_http(LLAppViewer::instance()->getAppCoreHttp());

		mHttpRequestFG = new LLCore::HttpRequest;
		mHttpRequestBG = new LLCore::HttpRequest;
		mHttpOptions = LLCore::HttpOptions::ptr_t(new LLCore::HttpOptions);
		mHttpOptions->setTransferTimeout(300);
		mHttpOptions->setUseRetryAfter(true);
		// mHttpOptions->setTrace(2);		// Do tracing of requests
        mHttpHeaders = LLCore::HttpHeaders::ptr_t(new LLCore::HttpHeaders);
		mHttpHeaders->append(HTTP_OUT_HEADER_CONTENT_TYPE, HTTP_CONTENT_LLSD_XML);
		mHttpHeaders->append(HTTP_OUT_HEADER_ACCEPT, HTTP_CONTENT_LLSD_XML);
		mHttpPolicyClass = app_core_http.getPolicy(LLAppCoreHttp::AP_INVENTORY);
	}

    if (!gGenericDispatcher.isHandlerPresent("BulkUpdateInventory"))
    {
        gGenericDispatcher.addHandler("BulkUpdateInventory", &sBulkUpdateInventory);
    }
}

void LLInventoryModel::handleResponses(bool foreground)
{
	if (foreground && mHttpRequestFG)
	{
		mHttpRequestFG->update(0);
	}
	else if (! foreground && mHttpRequestBG)
	{
		mHttpRequestBG->update(50000L);
	}
}

LLCore::HttpHandle LLInventoryModel::requestPost(bool foreground,
												 const std::string & url,
												 const LLSD & body,
												 const LLCore::HttpHandler::ptr_t &handler,
												 const char * const message)
{
	if (! mHttpRequestFG)
	{
		// We do the initialization late and lazily as this class is
		// statically-constructed and not all the bits are ready at
		// that time.
		initHttpRequest();
	}
	
	LLCore::HttpRequest * request(foreground ? mHttpRequestFG : mHttpRequestBG);
	LLCore::HttpHandle handle(LLCORE_HTTP_HANDLE_INVALID);
		
	handle = LLCoreHttpUtil::requestPostWithLLSD(request,
												 mHttpPolicyClass,
												 (foreground ? mHttpPriorityFG : mHttpPriorityBG),
												 url,
												 body,
												 mHttpOptions,
												 mHttpHeaders,
												 handler);
	if (LLCORE_HTTP_HANDLE_INVALID == handle)
	{
		LLCore::HttpStatus status(request->getStatus());
		LL_WARNS(LOG_INV) << "HTTP POST request failed for " << message
						  << ", Status: " << status.toTerseString()
						  << " Reason: '" << status.toString() << "'"
						  << LL_ENDL;
	}
	return handle;
}

void LLInventoryModel::createCommonSystemCategories()
{
    //amount of System Folder we should wait for
    sPendingSystemFolders = 8;

	gInventory.ensureCategoryForTypeExists(LLFolderType::FT_TRASH);
	gInventory.ensureCategoryForTypeExists(LLFolderType::FT_FAVORITE);
	gInventory.ensureCategoryForTypeExists(LLFolderType::FT_CALLINGCARD);
	gInventory.ensureCategoryForTypeExists(LLFolderType::FT_MY_OUTFITS);
	gInventory.ensureCategoryForTypeExists(LLFolderType::FT_CURRENT_OUTFIT);
	gInventory.ensureCategoryForTypeExists(LLFolderType::FT_LANDMARK); // folder should exist before user tries to 'landmark this'
    gInventory.ensureCategoryForTypeExists(LLFolderType::FT_SETTINGS);
    gInventory.ensureCategoryForTypeExists(LLFolderType::FT_INBOX);
}

struct LLUUIDAndName
{
	LLUUIDAndName() {}
	LLUUIDAndName(const LLUUID& id, const std::string& name);
	bool operator==(const LLUUIDAndName& rhs) const;
	bool operator<(const LLUUIDAndName& rhs) const;
	bool operator>(const LLUUIDAndName& rhs) const;

	LLUUID mID;
	std::string mName;
};

LLUUIDAndName::LLUUIDAndName(const LLUUID& id, const std::string& name) :
	mID(id), mName(name)
{
}

bool LLUUIDAndName::operator==(const LLUUIDAndName& rhs) const
{
	return ((mID == rhs.mID) && (mName == rhs.mName));
}

bool LLUUIDAndName::operator<(const LLUUIDAndName& rhs) const
{
	return (mID < rhs.mID);
}

bool LLUUIDAndName::operator>(const LLUUIDAndName& rhs) const
{
	return (mID > rhs.mID);
}

// static
bool LLInventoryModel::loadFromFile(const std::string& filename,
									LLInventoryModel::cat_array_t& categories,
									LLInventoryModel::item_array_t& items,
									LLInventoryModel::changed_items_t& cats_to_update,
									bool &is_cache_obsolete)
{
	if(filename.empty())
	{
		LL_ERRS(LOG_INV) << "filename is Null!" << LL_ENDL;
		return false;
	}
	LL_INFOS(LOG_INV) << "loading inventory from: (" << filename << ")" << LL_ENDL;

	llifstream file(filename.c_str());

	if (!file.is_open())
	{
		LL_INFOS(LOG_INV) << "unable to load inventory from: " << filename << LL_ENDL;
		return false;
	}

	is_cache_obsolete = true; // Obsolete until proven current

	std::string line;
	LLPointer<LLSDParser> parser = new LLSDNotationParser();
	while (std::getline(file, line)) 
	{
		LLSD s_item;
		std::istringstream iss(line);
		if (parser->parse(iss, s_item, line.length()) == LLSDParser::PARSE_FAILURE)
		{
			LL_WARNS(LOG_INV)<< "Parsing inventory cache failed" << LL_ENDL;
			break;
		}

		if (s_item.has("inv_cache_version"))
		{
			S32 version = s_item["inv_cache_version"].asInteger();
			if (version == sCurrentInvCacheVersion)
			{
				// Cache is up to date
				is_cache_obsolete = false;
				continue;
			}
			else
			{
				LL_WARNS(LOG_INV)<< "Inventory cache is out of date" << LL_ENDL;
				break;
			}
		}
		else if (s_item.has("cat_id"))
		{
			if (is_cache_obsolete)
				break;

			LLPointer<LLViewerInventoryCategory> inv_cat = new LLViewerInventoryCategory(LLUUID::null);
			if(inv_cat->importLLSD(s_item))
			{
				categories.push_back(inv_cat);
			}
		}
		else if (s_item.has("item_id"))
		{
			if (is_cache_obsolete)
				break;

			LLPointer<LLViewerInventoryItem> inv_item = new LLViewerInventoryItem;
			if( inv_item->fromLLSD(s_item) )
			{
				if(inv_item->getUUID().isNull())
				{
					LL_WARNS(LOG_INV) << "Ignoring inventory with null item id: "
						<< inv_item->getName() << LL_ENDL;
				}
				else
				{
					if (inv_item->getType() == LLAssetType::AT_UNKNOWN)
					{
						cats_to_update.insert(inv_item->getParentUUID());
					}
					else
					{
						items.push_back(inv_item);
					}
				}
			}	
		}
	}

	file.close();

	return !is_cache_obsolete;	
}

// static
bool LLInventoryModel::saveToFile(const std::string& filename,
	const cat_array_t& categories,
	const item_array_t& items)
{
	if (filename.empty())
	{
		LL_ERRS(LOG_INV) << "Filename is Null!" << LL_ENDL;
		return false;
	}

	LL_INFOS(LOG_INV) << "saving inventory to: (" << filename << ")" << LL_ENDL;

    try
    {
        llofstream fileXML(filename.c_str());
        if (!fileXML.is_open())
        {
            LL_WARNS(LOG_INV) << "Failed to open file. Unable to save inventory to: " << filename << LL_ENDL;
            return false;
        }

        LLSD cache_ver;
        cache_ver["inv_cache_version"] = sCurrentInvCacheVersion;

        if (fileXML.fail())
        {
            LL_WARNS(LOG_INV) << "Failed to write cache version to file. Unable to save inventory to: " << filename << LL_ENDL;
            return false;
        }

        fileXML << LLSDOStreamer<LLSDNotationFormatter>(cache_ver) << std::endl;

        S32 count = categories.size();
        S32 cat_count = 0;
        S32 i;
        for (i = 0; i < count; ++i)
        {
            LLViewerInventoryCategory* cat = categories[i];
            if (cat->getVersion() != LLViewerInventoryCategory::VERSION_UNKNOWN)
            {
                fileXML << LLSDOStreamer<LLSDNotationFormatter>(cat->exportLLSD()) << std::endl;
                cat_count++;
            }

            if (fileXML.fail())
            {
                LL_WARNS(LOG_INV) << "Failed to write a folder to file. Unable to save inventory to: " << filename << LL_ENDL;
                return false;
            }
        }

        S32 it_count = items.size();
        for (i = 0; i < it_count; ++i)
        {
            fileXML << LLSDOStreamer<LLSDNotationFormatter>(items[i]->asLLSD()) << std::endl;

            if (fileXML.fail())
            {
                LL_WARNS(LOG_INV) << "Failed to write an item to file. Unable to save inventory to: " << filename << LL_ENDL;
                return false;
            }
        }
        fileXML.flush();

        fileXML.close();

        LL_INFOS(LOG_INV) << "Inventory saved: " << cat_count << " categories, " << it_count << " items." << LL_ENDL;
    }
    catch (...)
    {
        LOG_UNHANDLED_EXCEPTION("");
        LL_INFOS(LOG_INV) << "Failed to save inventory to: (" << filename << ")" << LL_ENDL;
        return false;
    }

    return true;
}

// message handling functionality
// static
void LLInventoryModel::registerCallbacks(LLMessageSystem* msg)
{
	//msg->setHandlerFuncFast(_PREHASH_InventoryUpdate,
	//					processInventoryUpdate,
	//					NULL);
	//msg->setHandlerFuncFast(_PREHASH_UseCachedInventory,
	//					processUseCachedInventory,
	//					NULL);
	msg->setHandlerFuncFast(_PREHASH_UpdateCreateInventoryItem,
						processUpdateCreateInventoryItem,
						NULL);
	msg->setHandlerFuncFast(_PREHASH_RemoveInventoryItem,
						processRemoveInventoryItem,
						NULL);
	msg->setHandlerFuncFast(_PREHASH_RemoveInventoryFolder,
						processRemoveInventoryFolder,
						NULL);
	msg->setHandlerFuncFast(_PREHASH_RemoveInventoryObjects,
							processRemoveInventoryObjects,
							NULL);	
	msg->setHandlerFuncFast(_PREHASH_SaveAssetIntoInventory,
						processSaveAssetIntoInventory,
						NULL);
	msg->setHandlerFuncFast(_PREHASH_BulkUpdateInventory,
							processBulkUpdateInventory,
							NULL);
	msg->setHandlerFunc("MoveInventoryItem", processMoveInventoryItem);

	// <FS:Ansariel> [UDP-Msg]
	msg->setHandlerFunc("InventoryDescendents", processInventoryDescendents);
	msg->setHandlerFunc("FetchInventoryReply", processFetchInventoryReply);
	// </FS:Ansariel> [UDP-Msg]
}


// 	static
void LLInventoryModel::processUpdateCreateInventoryItem(LLMessageSystem* msg, void**)
{
	// do accounting and highlight new items if they arrive
	if (gInventory.messageUpdateCore(msg, true, LLInventoryObserver::UPDATE_CREATE))
	{
		U32 callback_id;
		LLUUID item_id;
		msg->getUUIDFast(_PREHASH_InventoryData, _PREHASH_ItemID, item_id);
		msg->getU32Fast(_PREHASH_InventoryData, _PREHASH_CallbackID, callback_id);

		gInventoryCallbacks.fire(callback_id, item_id);

        // todo: instead of unpacking message fully,
        // grab only an item_id, then fetch
        LLInventoryModelBackgroundFetch::instance().scheduleItemFetch(item_id, true);
	}

}

bool LLInventoryModel::messageUpdateCore(LLMessageSystem* msg, bool account, U32 mask)
{
	//make sure our added inventory observer is active
	start_new_inventory_observer();

	LLUUID agent_id;
	msg->getUUIDFast(_PREHASH_AgentData, _PREHASH_AgentID, agent_id);
	if(agent_id != gAgent.getID())
	{
		LL_WARNS(LOG_INV) << "Got a inventory update for the wrong agent: " << agent_id
						  << LL_ENDL;
		return false;
	}
	item_array_t items;
	update_map_t update;
	S32 count = msg->getNumberOfBlocksFast(_PREHASH_InventoryData);
	// Does this loop ever execute more than once?
	for(S32 i = 0; i < count; ++i)
	{
		LLPointer<LLViewerInventoryItem> titem = new LLViewerInventoryItem;
		titem->unpackMessage(msg, _PREHASH_InventoryData, i);
		LL_DEBUGS(LOG_INV) << "LLInventoryModel::messageUpdateCore() item id: "
						   << titem->getUUID() << LL_ENDL;
		items.push_back(titem);
		// examine update for changes.
		LLViewerInventoryItem* itemp = gInventory.getItem(titem->getUUID());
		if(itemp)
		{
			if(titem->getParentUUID() == itemp->getParentUUID())
			{
				update[titem->getParentUUID()];
			}
			else
			{
				++update[titem->getParentUUID()];
				--update[itemp->getParentUUID()];
			}
		}
		else
		{
			++update[titem->getParentUUID()];
		}
	}
	if(account)
	{
		gInventory.accountForUpdate(update);
	}

	if (account)
	{
		mask |= LLInventoryObserver::CREATE;
	}
	//as above, this loop never seems to loop more than once per call
	for (item_array_t::iterator it = items.begin(); it != items.end(); ++it)
	{
		gInventory.updateItem(*it, mask);
	}
	gInventory.notifyObservers();
	gViewerWindow->getWindow()->decBusyCount();

	return true;
}

// 	static
void LLInventoryModel::removeInventoryItem(LLUUID agent_id, LLMessageSystem* msg, const char* msg_label)
{
	LLUUID item_id;
	S32 count = msg->getNumberOfBlocksFast(msg_label);
	LL_DEBUGS(LOG_INV) << "Message has " << count << " item blocks" << LL_ENDL;
	uuid_vec_t item_ids;
	update_map_t update;
	for(S32 i = 0; i < count; ++i)
	{
		msg->getUUIDFast(msg_label, _PREHASH_ItemID, item_id, i);
		LL_DEBUGS(LOG_INV) << "Checking for item-to-be-removed " << item_id << LL_ENDL;
		LLViewerInventoryItem* itemp = gInventory.getItem(item_id);
		if(itemp)
		{
			LL_DEBUGS(LOG_INV) << "Item will be removed " << item_id << LL_ENDL;
			// we only bother with the delete and account if we found
			// the item - this is usually a back-up for permissions,
			// so frequently the item will already be gone.
			--update[itemp->getParentUUID()];
			item_ids.push_back(item_id);
		}
	}
	gInventory.accountForUpdate(update);
	for(uuid_vec_t::iterator it = item_ids.begin(); it != item_ids.end(); ++it)
	{
		LL_DEBUGS(LOG_INV) << "Calling deleteObject " << *it << LL_ENDL;
		gInventory.deleteObject(*it);
	}
}

// 	static
void LLInventoryModel::processRemoveInventoryItem(LLMessageSystem* msg, void**)
{
	LL_DEBUGS(LOG_INV) << "LLInventoryModel::processRemoveInventoryItem()" << LL_ENDL;
	LLUUID agent_id, item_id;
	msg->getUUIDFast(_PREHASH_AgentData, _PREHASH_AgentID, agent_id);
	if(agent_id != gAgent.getID())
	{
		LL_WARNS(LOG_INV) << "Got a RemoveInventoryItem for the wrong agent."
						  << LL_ENDL;
		return;
	}
	LLInventoryModel::removeInventoryItem(agent_id, msg, _PREHASH_InventoryData);
	gInventory.notifyObservers();
}

// 	static
void LLInventoryModel::removeInventoryFolder(LLUUID agent_id,
											 LLMessageSystem* msg)
{
	LLUUID folder_id;
	uuid_vec_t folder_ids;
	update_map_t update;
	S32 count = msg->getNumberOfBlocksFast(_PREHASH_FolderData);
	for(S32 i = 0; i < count; ++i)
	{
		msg->getUUIDFast(_PREHASH_FolderData, _PREHASH_FolderID, folder_id, i);
		LLViewerInventoryCategory* folderp = gInventory.getCategory(folder_id);
		if(folderp)
		{
			--update[folderp->getParentUUID()];
			folder_ids.push_back(folder_id);
		}
	}
	gInventory.accountForUpdate(update);
	for(uuid_vec_t::iterator it = folder_ids.begin(); it != folder_ids.end(); ++it)
	{
		gInventory.deleteObject(*it);
	}
}

// 	static
void LLInventoryModel::processRemoveInventoryFolder(LLMessageSystem* msg,
													void**)
{
	LL_DEBUGS() << "LLInventoryModel::processRemoveInventoryFolder()" << LL_ENDL;
	LLUUID agent_id, session_id;
	msg->getUUIDFast(_PREHASH_AgentData, _PREHASH_AgentID, agent_id);
	msg->getUUIDFast(_PREHASH_AgentData, _PREHASH_SessionID, session_id);
	if(agent_id != gAgent.getID())
	{
		LL_WARNS() << "Got a RemoveInventoryFolder for the wrong agent."
		<< LL_ENDL;
		return;
	}
	LLInventoryModel::removeInventoryFolder( agent_id, msg );
	gInventory.notifyObservers();
}

// 	static
void LLInventoryModel::processRemoveInventoryObjects(LLMessageSystem* msg,
													void**)
{
	LL_DEBUGS() << "LLInventoryModel::processRemoveInventoryObjects()" << LL_ENDL;
	LLUUID agent_id, session_id;
	msg->getUUIDFast(_PREHASH_AgentData, _PREHASH_AgentID, agent_id);
	msg->getUUIDFast(_PREHASH_AgentData, _PREHASH_SessionID, session_id);
	if(agent_id != gAgent.getID())
	{
		LL_WARNS() << "Got a RemoveInventoryObjects for the wrong agent."
		<< LL_ENDL;
		return;
	}
	LLInventoryModel::removeInventoryFolder( agent_id, msg );
	LLInventoryModel::removeInventoryItem( agent_id, msg, _PREHASH_ItemData );
	gInventory.notifyObservers();
}

// 	static
void LLInventoryModel::processSaveAssetIntoInventory(LLMessageSystem* msg,
													 void**)
{
	LLUUID agent_id;
	msg->getUUIDFast(_PREHASH_AgentData, _PREHASH_AgentID, agent_id);
	if(agent_id != gAgent.getID())
	{
		LL_WARNS() << "Got a SaveAssetIntoInventory message for the wrong agent."
				<< LL_ENDL;
		return;
	}

	LLUUID item_id;
	msg->getUUIDFast(_PREHASH_InventoryData, _PREHASH_ItemID, item_id);

	// The viewer ignores the asset id because this message is only
	// used for attachments/objects, so the asset id is not used in
	// the viewer anyway.
	LL_DEBUGS() << "LLInventoryModel::processSaveAssetIntoInventory itemID="
		<< item_id << LL_ENDL;
	LLViewerInventoryItem* item = gInventory.getItem( item_id );
	if( item )
	{
		LLCategoryUpdate up(item->getParentUUID(), 0);
		gInventory.accountForUpdate(up);
		gInventory.addChangedMask( LLInventoryObserver::INTERNAL, item_id);
		gInventory.notifyObservers();
	}
	else
	{
		LL_INFOS() << "LLInventoryModel::processSaveAssetIntoInventory item"
			" not found: " << item_id << LL_ENDL;
	}

// [RLVa:KB] - Checked: 2010-03-05 (RLVa-1.2.0a) | Added: RLVa-0.2.0e
	if (rlv_handler_t::isEnabled())
	{
		RlvAttachmentLockWatchdog::instance().onSavedAssetIntoInventory(item_id);
	}
// [/RLVa:KB]

	if(gViewerWindow)
	{
		gViewerWindow->getWindow()->decBusyCount();
	}
}

// static
void LLInventoryModel::processBulkUpdateInventory(LLMessageSystem* msg, void**)
{
	LLUUID agent_id;
	msg->getUUIDFast(_PREHASH_AgentData, _PREHASH_AgentID, agent_id);
	if(agent_id != gAgent.getID())
	{
		LL_WARNS() << "Got a BulkUpdateInventory for the wrong agent." << LL_ENDL;
		return;
	}
	LLUUID tid;
	msg->getUUIDFast(_PREHASH_AgentData, _PREHASH_TransactionID, tid);
#ifndef LL_RELEASE_FOR_DOWNLOAD
	LL_DEBUGS("Inventory") << "Bulk inventory: " << tid << LL_ENDL;
#endif

	update_map_t update;
	cat_array_t folders;
	S32 count;
	S32 i;
	count = msg->getNumberOfBlocksFast(_PREHASH_FolderData);
	for(i = 0; i < count; ++i)
	{
		LLPointer<LLViewerInventoryCategory> tfolder = new LLViewerInventoryCategory(gAgent.getID());
		tfolder->unpackMessage(msg, _PREHASH_FolderData, i);
		LL_DEBUGS("Inventory") << "unpacked folder '" << tfolder->getName() << "' ("
							   << tfolder->getUUID() << ") in " << tfolder->getParentUUID()
							   << LL_ENDL;
        
        // If the folder is a listing or a version folder, all we need to do is update the SLM data
        int depth_folder = depth_nesting_in_marketplace(tfolder->getUUID());
        if ((depth_folder == 1) || (depth_folder == 2))
        {
            // Trigger an SLM listing update
            LLUUID listing_uuid = (depth_folder == 1 ? tfolder->getUUID() : tfolder->getParentUUID());
            S32 listing_id = LLMarketplaceData::instance().getListingID(listing_uuid);
            LLMarketplaceData::instance().getListing(listing_id);
            // In that case, there is no item to update so no callback -> we skip the rest of the update
        }
		else if(tfolder->getUUID().notNull())
		{
			folders.push_back(tfolder);
			LLViewerInventoryCategory* folderp = gInventory.getCategory(tfolder->getUUID());
			if(folderp)
			{
<<<<<<< HEAD
				if(tfolder->getParentUUID() == folderp->getParentUUID())
				{
// [RLVa:KB] - Checked: 2010-04-18 (RLVa-1.2.0e) | Added: RLVa-1.2.0e
					// NOTE-RLVa: not sure if this is a hack or a bug-fix :o
					//		-> if we rename the folder on the first BulkUpdateInventory message subsequent messages will still contain
					//         the old folder name and gInventory.updateCategory() below will "undo" the folder name change but on the
					//         viewer-side *only* so the folder name actually becomes out of sync with what's on the inventory server
					//      -> so instead we keep the name of the existing folder and only do it for #RLV/~ in case this causes issues
					//		-> a better solution would be to only do the rename *after* the transaction completes but there doesn't seem
					//		   to be any way to accomplish that either *sighs*
					if ( (rlv_handler_t::isEnabled()) && (!folderp->getName().empty()) && (tfolder->getName() != folderp->getName()) &&
						 ((tfolder->getName().find(RLV_PUTINV_PREFIX) == 0)) )
					{
						tfolder->rename(folderp->getName());
					}
// [/RLVa:KB]
					update[tfolder->getParentUUID()];
				}
				else
				{
					++update[tfolder->getParentUUID()];
					--update[folderp->getParentUUID()];
				}
=======
                if (folderp->getVersion() != LLViewerInventoryCategory::VERSION_UNKNOWN)
                {
                    if (tfolder->getParentUUID() == folderp->getParentUUID())
                    {
                        update[tfolder->getParentUUID()];
                    }
                    else
                    {
                        ++update[tfolder->getParentUUID()];
                        --update[folderp->getParentUUID()];
                    }
                }
                else
                {
                    folderp->fetch();
                }
>>>>>>> ce0300e9
			}
			else
			{
				// we could not find the folder, so it is probably
				// new. However, we only want to attempt accounting
				// for the parent if we can find the parent.
				folderp = gInventory.getCategory(tfolder->getParentUUID());
				if(folderp)
				{
                    if (folderp->getVersion() != LLViewerInventoryCategory::VERSION_UNKNOWN)
                    {
                        ++update[tfolder->getParentUUID()];
                    }
                    else
                    {
                        folderp->fetch();
                    }
				}
			}
		}
	}


	count = msg->getNumberOfBlocksFast(_PREHASH_ItemData);
	uuid_vec_t wearable_ids;
	item_array_t items;
	std::list<InventoryCallbackInfo> cblist;
	for(i = 0; i < count; ++i)
	{
		LLPointer<LLViewerInventoryItem> titem = new LLViewerInventoryItem;
		titem->unpackMessage(msg, _PREHASH_ItemData, i);
		LL_DEBUGS("Inventory") << "unpacked item '" << titem->getName() << "' in "
							   << titem->getParentUUID() << LL_ENDL;
		U32 callback_id;
		msg->getU32Fast(_PREHASH_ItemData, _PREHASH_CallbackID, callback_id);
		if(titem->getUUID().notNull() ) // && callback_id.notNull() )
		{
			items.push_back(titem);
			cblist.push_back(InventoryCallbackInfo(callback_id, titem->getUUID()));
			if (titem->getInventoryType() == LLInventoryType::IT_WEARABLE)
			{
				wearable_ids.push_back(titem->getUUID());
			}
			// examine update for changes.
			LLViewerInventoryItem* itemp = gInventory.getItem(titem->getUUID());
			if(itemp)
			{
				if(titem->getParentUUID() == itemp->getParentUUID())
				{
					update[titem->getParentUUID()];
				}
				else
				{
					++update[titem->getParentUUID()];
					--update[itemp->getParentUUID()];
				}
			}
			else
			{
				LLViewerInventoryCategory* folderp = gInventory.getCategory(titem->getParentUUID());
				if(folderp)
				{
                    if (folderp->getVersion() != LLViewerInventoryCategory::VERSION_UNKNOWN)
                    {
                        ++update[titem->getParentUUID()];
                    }
                    else
                    {
                        folderp->fetch();
                    }
				}
			}
		}
		else
		{
			cblist.push_back(InventoryCallbackInfo(callback_id, LLUUID::null));
		}
	}
	gInventory.accountForUpdate(update);

	for (cat_array_t::iterator cit = folders.begin(); cit != folders.end(); ++cit)
	{
		gInventory.updateCategory(*cit);

        // Temporary workaround: just fetch the item using AIS to get missing fields.
        // If this works fine we might want to extract ids only from the message
        // then use AIS as a primary fetcher
        LLInventoryModelBackgroundFetch::instance().scheduleFolderFetch((*cit)->getUUID(), true /*force, since it has changes*/);
	}
	for (item_array_t::iterator iit = items.begin(); iit != items.end(); ++iit)
	{
		gInventory.updateItem(*iit);

        // Temporary workaround: just fetch the item using AIS to get missing fields.
        // If this works fine we might want to extract ids only from the message
        // then use AIS as a primary fetcher
        LLInventoryModelBackgroundFetch::instance().scheduleItemFetch((*iit)->getUUID(), true);
	}
// [SL:KB] - Patch: UI-Notifications | Checked: Catznip-6.5
	gInventory.notifyObservers(tid);
// [/SL:KB]
//	gInventory.notifyObservers();

	// The incoming inventory could span more than one BulkInventoryUpdate packet,
	// so record the transaction ID for this purchase, then wear all clothing
	// that comes in as part of that transaction ID.  JC
	if (LLInventoryState::sWearNewClothing)
	{
		LLInventoryState::sWearNewClothingTransactionID = tid;
		LLInventoryState::sWearNewClothing = FALSE;
	}

	if (tid.notNull() && tid == LLInventoryState::sWearNewClothingTransactionID)
	{
		count = wearable_ids.size();
		for (i = 0; i < count; ++i)
		{
			LLViewerInventoryItem* wearable_item;
			wearable_item = gInventory.getItem(wearable_ids[i]);
			LLAppearanceMgr::instance().wearItemOnAvatar(wearable_item->getUUID(), true, true);
		}
	}

	std::list<InventoryCallbackInfo>::iterator inv_it;
	for (inv_it = cblist.begin(); inv_it != cblist.end(); ++inv_it)
	{
		InventoryCallbackInfo cbinfo = (*inv_it);
		gInventoryCallbacks.fire(cbinfo.mCallback, cbinfo.mInvID);
	}
}

// static
void LLInventoryModel::processMoveInventoryItem(LLMessageSystem* msg, void**)
{
	LL_DEBUGS() << "LLInventoryModel::processMoveInventoryItem()" << LL_ENDL;
	LLUUID agent_id;
	msg->getUUIDFast(_PREHASH_AgentData, _PREHASH_AgentID, agent_id);
	if(agent_id != gAgent.getID())
	{
		LL_WARNS() << "Got a MoveInventoryItem message for the wrong agent."
				<< LL_ENDL;
		return;
	}

	LLUUID item_id;
	LLUUID folder_id;
	std::string new_name;
	bool anything_changed = false;
	S32 count = msg->getNumberOfBlocksFast(_PREHASH_InventoryData);
	for(S32 i = 0; i < count; ++i)
	{
		msg->getUUIDFast(_PREHASH_InventoryData, _PREHASH_ItemID, item_id, i);
		LLViewerInventoryItem* item = gInventory.getItem(item_id);
		if(item)
		{
			LLPointer<LLViewerInventoryItem> new_item = new LLViewerInventoryItem(item);
			msg->getUUIDFast(_PREHASH_InventoryData, _PREHASH_FolderID, folder_id, i);
			msg->getString("InventoryData", "NewName", new_name, i);

			LL_DEBUGS() << "moving item " << item_id << " to folder "
					 << folder_id << LL_ENDL;
			update_list_t update;
			LLCategoryUpdate old_folder(item->getParentUUID(), -1);
			update.push_back(old_folder);
			LLCategoryUpdate new_folder(folder_id, 1);
			update.push_back(new_folder);
			gInventory.accountForUpdate(update);

			new_item->setParent(folder_id);
			if (new_name.length() > 0)
			{
				new_item->rename(new_name);
			}
			gInventory.updateItem(new_item);
			anything_changed = true;
		}
		else
		{
			LL_INFOS() << "LLInventoryModel::processMoveInventoryItem item not found: " << item_id << LL_ENDL;
		}
	}
	if(anything_changed)
	{
		gInventory.notifyObservers();
	}
}

//----------------------------------------------------------------------------
// Trash: LLFolderType::FT_TRASH, "ConfirmEmptyTrash"
// Lost&Found: LLFolderType::FT_LOST_AND_FOUND, "ConfirmEmptyLostAndFound"

bool LLInventoryModel::callbackEmptyFolderType(const LLSD& notification, const LLSD& response, LLFolderType::EType preferred_type)
{
	S32 option = LLNotificationsUtil::getSelectedOption(notification, response);
	if (option == 0) // YES
	{
		const LLUUID folder_id = findCategoryUUIDForType(preferred_type);
		purge_descendents_of(folder_id, NULL);
	}
	return false;
}

void LLInventoryModel::emptyFolderType(const std::string notification, LLFolderType::EType preferred_type)
{
	// <FS:Ansariel> FIRE-21247 Make it possible to disable trash-emptying warning
	//if (!notification.empty())
	if (!notification.empty() && (notification != "ConfirmEmptyTrash" || !gSavedSettings.getBOOL("FSDontNagWhenPurging")))
	// </FS:Ansariel>
	{
		LLSD args;
		if(LLFolderType::FT_TRASH == preferred_type)
		{
			LLInventoryModel::cat_array_t cats;
			LLInventoryModel::item_array_t items;
			const LLUUID trash_id = findCategoryUUIDForType(preferred_type);
			gInventory.collectDescendents(trash_id, cats, items, LLInventoryModel::INCLUDE_TRASH); //All descendants
			S32 item_count = items.size() + cats.size();
			args["COUNT"] = item_count;
		}
		LLNotificationsUtil::add(notification, args, LLSD(),
										boost::bind(&LLInventoryModel::callbackEmptyFolderType, this, _1, _2, preferred_type));
	}
	else
	{
		const LLUUID folder_id = findCategoryUUIDForType(preferred_type);
		purge_descendents_of(folder_id, NULL);
	}
}

//----------------------------------------------------------------------------

void LLInventoryModel::removeItem(const LLUUID& item_id)
{
	LLViewerInventoryItem* item = getItem(item_id);
	if (! item)
	{
		LL_WARNS("Inventory") << "couldn't find inventory item " << item_id << LL_ENDL;
	}
	else
	{
		const LLUUID new_parent = findCategoryUUIDForType(LLFolderType::FT_TRASH);
		if (new_parent.notNull())
		{
			LL_INFOS("Inventory") << "Moving to Trash (" << new_parent << "):" << LL_ENDL;
			changeItemParent(item, new_parent, TRUE);
		}
	}
}

void LLInventoryModel::removeCategory(const LLUUID& category_id)
{
	if (! get_is_category_removable(this, category_id))
	{
		return;
	}

	// Look for any gestures and deactivate them
	LLInventoryModel::cat_array_t	descendent_categories;
	LLInventoryModel::item_array_t	descendent_items;
	collectDescendents(category_id, descendent_categories, descendent_items, FALSE);

	for (LLInventoryModel::item_array_t::const_iterator iter = descendent_items.begin();
		 iter != descendent_items.end();
		 ++iter)
	{
		const LLViewerInventoryItem* item = (*iter);
		const LLUUID& item_id = item->getUUID();
		if (item->getType() == LLAssetType::AT_GESTURE
			&& LLGestureMgr::instance().isGestureActive(item_id))
		{
			LLGestureMgr::instance().deactivateGesture(item_id);
		}
	}

	LLViewerInventoryCategory* cat = getCategory(category_id);
	if (cat)
	{
		const LLUUID trash_id = findCategoryUUIDForType(LLFolderType::FT_TRASH);
		if (trash_id.notNull())
		{
			changeCategoryParent(cat, trash_id, TRUE);
		}
	}

	checkTrashOverflow();
}

void LLInventoryModel::removeObject(const LLUUID& object_id)
{
	if(object_id.isNull())
	{
		return;
	}

	LLInventoryObject* obj = getObject(object_id);
	if (dynamic_cast<LLViewerInventoryItem*>(obj))
	{
		removeItem(object_id);
	}
	else if (dynamic_cast<LLViewerInventoryCategory*>(obj))
	{
		removeCategory(object_id);
	}
	else if (obj)
	{
		LL_WARNS("Inventory") << "object ID " << object_id
							  << " is an object of unrecognized class "
							  << typeid(*obj).name() << LL_ENDL;
	}
	else
	{
		LL_WARNS("Inventory") << "object ID " << object_id << " not found" << LL_ENDL;
	}
}

bool callback_preview_trash_folder(const LLSD& notification, const LLSD& response)
{
	S32 option = LLNotificationsUtil::getSelectedOption(notification, response);
	if (option == 0) // YES
	{
		LLFloaterPreviewTrash::show();
	}
	return false;
}

void  LLInventoryModel::checkTrashOverflow()
{
	static LLCachedControl<U32> trash_max_capacity(gSavedSettings, "InventoryTrashMaxCapacity");

	// Collect all descendants including those in subfolders.
	//
	// Note: Do we really need content of subfolders?
	// This was made to prevent download of trash folder timeouting
	// viewer and sub-folders are supposed to download independently.
	LLInventoryModel::cat_array_t cats;
	LLInventoryModel::item_array_t items;
	const LLUUID trash_id = findCategoryUUIDForType(LLFolderType::FT_TRASH);
	gInventory.collectDescendents(trash_id, cats, items, LLInventoryModel::INCLUDE_TRASH);
	S32 item_count = items.size() + cats.size();

	if (item_count >= trash_max_capacity)
	{
		if (LLFloaterPreviewTrash::isVisible())
		{
			// bring to front
			LLFloaterPreviewTrash::show();
		}
		else
		{
			LLNotificationsUtil::add("TrashIsFull", LLSD(), LLSD(),
				boost::bind(callback_preview_trash_folder, _1, _2));
		}
	}
}

const LLUUID &LLInventoryModel::getRootFolderID() const
{
	return mRootFolderID;
}

void LLInventoryModel::setRootFolderID(const LLUUID& val)
{
	mRootFolderID = val;

	// <FS:Ansariel> FIRE-29342: Lock folder option
	mProtectedCategoriesChangedCallbackConnection = gSavedPerAccountSettings.getControl("FSProtectedFolders")->getCommitSignal()->connect(boost::bind(&LLInventoryModel::onProtectedCategoriesChanged, this, _2));
	onProtectedCategoriesChanged(gSavedPerAccountSettings.getLLSD("FSProtectedFolders"));
	// </FS:Ansariel>
}

const LLUUID &LLInventoryModel::getLibraryRootFolderID() const
{
	return mLibraryRootFolderID;
}

void LLInventoryModel::setLibraryRootFolderID(const LLUUID& val)
{
	mLibraryRootFolderID = val;
}

const LLUUID &LLInventoryModel::getLibraryOwnerID() const
{
	return mLibraryOwnerID;
}

void LLInventoryModel::setLibraryOwnerID(const LLUUID& val)
{
	mLibraryOwnerID = val;
}

// static
BOOL LLInventoryModel::getIsFirstTimeInViewer2()
{
	// Do not call this before parentchild map is built.
	if (!gInventory.mIsAgentInvUsable)
	{
		LL_WARNS() << "Parent Child Map not yet built; guessing as first time in viewer2." << LL_ENDL;
		return TRUE;
	}

	return sFirstTimeInViewer2;
}

LLInventoryModel::item_array_t::iterator LLInventoryModel::findItemIterByUUID(LLInventoryModel::item_array_t& items, const LLUUID& id)
{
	LLInventoryModel::item_array_t::iterator curr_item = items.begin();

	while (curr_item != items.end())
	{
		if ((*curr_item)->getUUID() == id)
		{
			break;
		}
		++curr_item;
	}

	return curr_item;
}

// static
// * @param[in, out] items - vector with items to be updated. It should be sorted in a right way
// * before calling this method.
// * @param src_item_id - LLUUID of inventory item to be moved in new position
// * @param dest_item_id - LLUUID of inventory item before (or after) which source item should 
// * be placed.
// * @param insert_before - bool indicating if src_item_id should be placed before or after 
// * dest_item_id. Default is true.
void LLInventoryModel::updateItemsOrder(LLInventoryModel::item_array_t& items, const LLUUID& src_item_id, const LLUUID& dest_item_id, bool insert_before)
{
	LLInventoryModel::item_array_t::iterator it_src = findItemIterByUUID(items, src_item_id);
	LLInventoryModel::item_array_t::iterator it_dest = findItemIterByUUID(items, dest_item_id);

	// If one of the passed UUID is not in the item list, bail out
	if ((it_src == items.end()) || (it_dest == items.end())) 
		return;

	// Erase the source element from the list, keep a copy before erasing.
	LLViewerInventoryItem* src_item = *it_src;
	items.erase(it_src);
	
	// Note: Target iterator is not valid anymore because the container was changed, so update it.
	it_dest = findItemIterByUUID(items, dest_item_id);
	
	// Go to the next element if one wishes to insert after the dest element
	if (!insert_before)
	{
		++it_dest;
	}
	
	// Reinsert the source item in the right place
	if (it_dest != items.end())
	{
		items.insert(it_dest, src_item);
	}
	else 
	{
		// Append to the list if it_dest reached the end
		items.push_back(src_item);
	}
}

// See also LLInventorySort where landmarks in the Favorites folder are sorted.

// <FS:TT> ReplaceWornItemsOnly
// Collect all wearables, objects and gestures in the subtree, then wear them, 
// replacing only relevant layers and attachment points
void LLInventoryModel::wearWearablesOnAvatar(const LLUUID& category_id)
{
	LLInventoryModel::cat_array_t cat_array;

	mItemArray.clear();
	LLFindWearables is_wearable;
	gInventory.collectDescendentsIf(category_id,
									cat_array,
									mItemArray,
									LLInventoryModel::EXCLUDE_TRASH,
									is_wearable);

	//LL_INFOS() << "ReplaceWornItemsOnly wearable_count" << wearable_count << LL_ENDL;
	S32 aTypes[LLWearableType::WT_COUNT] = {0};

	for (item_array_t::iterator it = mItemArray.begin(); it != mItemArray.end(); ++it)
	{
		LLViewerInventoryItem* item = *it;
		S32 iType = (S32)item->getWearableType();

		if (item->isWearableType() 
			&& iType != LLWearableType::WT_INVALID 
			&& iType != LLWearableType::WT_NONE 
			&& !get_is_item_worn(item->getUUID())
			)
		{
			aTypes[iType]++;
			if (aTypes[iType] == 1) //first occurence of type, remove first
			{
				U32 count = gAgentWearables.getWearableCount((LLWearableType::EType)iType);
				//LL_INFOS() << "Type: " << iType << " count " << count << LL_ENDL;

				for (U32 j = 0; j < count; ++j) //remove all
				{
					//take the first one from the list, since the list is diminishing.
					LLViewerWearable* wearable = gAgentWearables.getViewerWearable((LLWearableType::EType)iType,0);
					//if the item is from our folder - don't remove it
					if ( mItemArray.end() == std::find( mItemArray.begin(), mItemArray.end(), (LLViewerInventoryItem*)wearable ) )
					{
						LLAppearanceMgr::instance().removeItemFromAvatar(wearable->getItemID());
					}
					//LL_INFOS() << "Removing wearable name: " << wearable->getName() << LL_ENDL;
				}

				//now add the first item (replace just in case)
				LLAppearanceMgr::instance().wearItemOnAvatar(item->getUUID(), true, true);
				//LL_INFOS() << " Wearing item: " << item->getName() << " with replace=true" << LL_ENDL;
			}
			else // just add - unless it's body
			{
				if (iType != LLWearableType::WT_SHAPE &&
					iType != LLWearableType::WT_SKIN &&
					iType != LLWearableType::WT_HAIR &&
					iType != LLWearableType::WT_EYES)
				{
					LLAppearanceMgr::instance().wearItemOnAvatar(item->getUUID(), true, false);
				}
			}
		}
	}
}

void LLInventoryModel::wearAttachmentsOnAvatar(const LLUUID& category_id)
{
	// Find all the wearables that are in the category's subtree.
	LL_INFOS() << "ReplaceWornItemsOnly find all attachments" << LL_ENDL;

	cat_array_t obj_cat_array;
	mObjArray.clear();
	mAttPoints.clear();

	LLIsType is_object( LLAssetType::AT_OBJECT );
	gInventory.collectDescendentsIf(category_id,
									obj_cat_array,
									mObjArray,
									LLInventoryModel::EXCLUDE_TRASH,
									is_object);

	for (item_array_t::iterator it = mObjArray.begin(); it != mObjArray.end(); ++it)
	{
		LLViewerInventoryItem* obj_item = *it;

		if (!get_is_item_worn(obj_item->getUUID()))
		{
			// first add all items without removing old ones
			LLViewerInventoryItem* item_to_wear = gInventory.getItem(obj_item->getUUID());
			rez_attachment(item_to_wear, NULL, false);
		}
	}
}

void LLInventoryModel::wearGesturesOnAvatar(const LLUUID& category_id)
{
	// Find all gestures in this folder
	cat_array_t gest_cat_array;
	item_array_t gest_item_array;
	LLIsType is_gesture( LLAssetType::AT_GESTURE );
	gInventory.collectDescendentsIf(category_id,
									gest_cat_array,
									gest_item_array,
									LLInventoryModel::EXCLUDE_TRASH,
									is_gesture);

	for (item_array_t::iterator it = gest_item_array.begin(); it != gest_item_array.end(); ++it)
	{
		LLViewerInventoryItem* gest_item = *it;

		if (!get_is_item_worn(gest_item->getUUID()))
		{
			LLGestureMgr::instance().activateGesture( gest_item->getLinkedUUID() );
			gInventory.updateItem( gest_item );
			gInventory.notifyObservers();
		}
	}
}

void LLInventoryModel::wearAttachmentsOnAvatarCheckRemove(LLViewerObject *object, const LLViewerJointAttachment *attachment)
{
	//check if the object is in the current list.
	LLUUID objID = object->getAttachmentItemID();
	bool isObjectInList = false;

	for (item_array_t::iterator it = mObjArray.begin(); it != mObjArray.end(); ++it)
	{
		if (objID == (*it)->getUUID())
		{
			isObjectInList = true;
			break;
		}
	}

	//all attachment points
	if (isObjectInList && attachment != NULL)
	{
		std::string attName = attachment->getName();
		std::vector<std::string>::iterator itrFound = std::find( mAttPoints.begin(), mAttPoints.end(), attName );

		// we have not encountered this attach point yet
		if (mAttPoints.end() == itrFound)
		{
			mAttPoints.insert(mAttPoints.end(), attName);
			S32 numCnt = attachment->getNumObjects();

			//check if there are other things on same point already
			if (numCnt > 1)
			{
				uuid_vec_t items_to_detach;

				for (LLViewerJointAttachment::attachedobjs_vec_t::const_iterator iter = attachment->mAttachedObjects.begin();
					 iter != attachment->mAttachedObjects.end();
					 ++iter)
				{
					LLViewerObject* attached_object = (*iter);
					LLUUID att_id = attached_object->getAttachmentItemID();

					//if any of those things aren't in our list - remove them
					bool isFound = false;
					for (item_array_t::iterator it = mObjArray.begin(); it != mObjArray.end(); ++it)
					{
						LLViewerInventoryItem* fold_item = *it;
						if (att_id == fold_item->getUUID())
						{
							isFound = true;
							break;
						}
					}

					if (!isFound && att_id != FSLSLBridge::instance().getAttachedID())
					{
						items_to_detach.push_back(att_id);
					}
				}

				if (!items_to_detach.empty())
				{
					LLAppearanceMgr::instance().removeItemsFromAvatar(items_to_detach);
				}
			}
		}
	}
}

void LLInventoryModel::wearItemsOnAvatar(LLInventoryCategory* category)
{
	if (!category)
	{
		return;
	}

	LL_INFOS() << "ReplaceWornItemsOnly wear_inventory_category_on_avatar( " << category->getName() << " )" << LL_ENDL;

	LLUUID category_id = category->getUUID();

	wearAttachmentsOnAvatar(category_id);
	wearWearablesOnAvatar(category_id);
	wearGesturesOnAvatar(category_id);
}
// </FS:TT>

// <FS:Ansariel> FIRE-29342: Protect folder option
void LLInventoryModel::onProtectedCategoriesChanged(const LLSD& newvalue)
{
	mProtectedCategories.clear();

	for (LLSD::array_const_iterator it = newvalue.beginArray(); it != newvalue.endArray(); ++it)
	{
		mProtectedCategories.insert(*it);
	}
}
// </FS:Ansariel>

class LLViewerInventoryItemSort
{
public:
	bool operator()(const LLPointer<LLViewerInventoryItem>& a, const LLPointer<LLViewerInventoryItem>& b)
	{
		return a->getSortField() < b->getSortField();
	}
};

//----------------------------------------------------------------------------

// *NOTE: DEBUG functionality
void LLInventoryModel::dumpInventory() const
{
	LL_INFOS() << "\nBegin Inventory Dump\n**********************:" << LL_ENDL;
	LL_INFOS() << "mCategory[] contains " << mCategoryMap.size() << " items." << LL_ENDL;
	for(cat_map_t::const_iterator cit = mCategoryMap.begin(); cit != mCategoryMap.end(); ++cit)
	{
		const LLViewerInventoryCategory* cat = cit->second;
		if(cat)
		{
			LL_INFOS() << "  " <<  cat->getUUID() << " '" << cat->getName() << "' "
					<< cat->getVersion() << " " << cat->getDescendentCount()
					<< LL_ENDL;
		}
		else
		{
			LL_INFOS() << "  NULL!" << LL_ENDL;
		}
	}	
	LL_INFOS() << "mItemMap[] contains " << mItemMap.size() << " items." << LL_ENDL;
	for(item_map_t::const_iterator iit = mItemMap.begin(); iit != mItemMap.end(); ++iit)
	{
		const LLViewerInventoryItem* item = iit->second;
		if(item)
		{
			LL_INFOS() << "  " << item->getUUID() << " "
					<< item->getName() << LL_ENDL;
		}
		else
		{
			LL_INFOS() << "  NULL!" << LL_ENDL;
		}
	}
	LL_INFOS() << "\n**********************\nEnd Inventory Dump" << LL_ENDL;
}

// Do various integrity checks on model, logging issues found and
// returning an overall good/bad flag. 
LLPointer<LLInventoryValidationInfo> LLInventoryModel::validate() const
{
	LLPointer<LLInventoryValidationInfo> validation_info = new LLInventoryValidationInfo;
	S32 fatal_errs = 0;
	S32 warning_count= 0;
    S32 loop_count = 0;
    S32 orphaned_count = 0;

	if (getRootFolderID().isNull())
	{
		LL_WARNS("Inventory") << "Fatal inventory corruption: no root folder id" << LL_ENDL;
		validation_info->mFatalNoRootFolder = true;
        fatal_errs++;
	}
	if (getLibraryRootFolderID().isNull())
	{
        // Probably shouldn't be a fatality, inventory can function without a library 
		// <FS:Beq>  FIRE-31634 [OPENSIM] Better inventory validation logging
		// LL_WARNS("Inventory") << "Fatal inventory corruption: no library root folder id" << LL_ENDL;
		std::ostringstream out;
		out << "No library root folder id";
		LL_WARNS("Inventory") << "Fatal inventory corruption: " << out.str() << LL_ENDL;
		validation_info->mLog << out.str() << std::endl;
		// </FS:Beq>
		validation_info->mFatalNoLibraryRootFolder = true;
        fatal_errs++;
	}

	if (mCategoryMap.size() + 1 != mParentChildCategoryTree.size())
	{
		// ParentChild should be one larger because of the special entry for null uuid.
		LL_INFOS("Inventory") << "unexpected sizes: cat map size " << mCategoryMap.size()
							  << " parent/child " << mParentChildCategoryTree.size() << LL_ENDL;

		validation_info->mWarnings["category_map_size"]++;
		warning_count++;
	}
	S32 cat_lock = 0;
	S32 item_lock = 0;
	S32 desc_unknown_count = 0;
	S32 version_unknown_count = 0;

	typedef std::map<LLFolderType::EType, S32> ft_count_map;
	ft_count_map ft_counts_under_root;
	ft_count_map ft_counts_elsewhere;
	
	// Loop over all categories and check.
	for(cat_map_t::const_iterator cit = mCategoryMap.begin(); cit != mCategoryMap.end(); ++cit)
	{
		const LLUUID& cat_id = cit->first;
		const LLViewerInventoryCategory *cat = cit->second;
		if (!cat)
		{
			LL_WARNS("Inventory") << "null cat" << LL_ENDL;
			validation_info->mWarnings["null_cat"]++;
			warning_count++;
			continue;
		}
		LLUUID topmost_ancestor_id;
		// Will leave as null uuid on failure
        EAncestorResult res = getObjectTopmostAncestor(cat_id, topmost_ancestor_id);
        switch (res)
        {
        case ANCESTOR_MISSING:
            orphaned_count++;
            break;
        case ANCESTOR_LOOP:
            loop_count++;
            break;
        case ANCESTOR_OK:
            break;
        default:
            LL_WARNS("Inventory") << "Unknown ancestor error for " << cat_id << LL_ENDL;
			validation_info->mWarnings["unknown_ancestor_status"]++;
            warning_count++;
            break;
        }

		if (cat_id != cat->getUUID())
		{
			LL_WARNS("Inventory") << "cat id/index mismatch " << cat_id << " " << cat->getUUID() << LL_ENDL;
			validation_info->mWarnings["cat_id_index_mismatch"]++;
			warning_count++;
		}

		if (cat->getParentUUID().isNull())
		{
			if (cat_id != getRootFolderID() && cat_id != getLibraryRootFolderID())
			{
				LL_WARNS("Inventory") << "cat " << cat_id << " has no parent, but is not root ("
									  << getRootFolderID() << ") or library root ("
									  << getLibraryRootFolderID() << ")" << LL_ENDL;
				validation_info->mWarnings["null_parent"]++;
				warning_count++;
			}
		}
		// <FS:Beq> FIRE-31674 Suitcase contents do not need checking. 
		#ifdef OPENSIM
		if (isInSuitcase(cat))
		{
			LL_DEBUGS("Inventory") << "cat " << cat->getName() << " skipped because it is a child of Suitcase" << LL_ENDL;
			continue;
		}
		#endif
		// </FS:Beq>
		cat_array_t* cats;
		item_array_t* items;
		getDirectDescendentsOf(cat_id,cats,items);
		if (!cats || !items)
		{
			LL_WARNS("Inventory") << "invalid direct descendents for " << cat_id << LL_ENDL;
			validation_info->mWarnings["direct_descendents"]++;
			warning_count++;
			continue;
		}
		if (cat->getDescendentCount() == LLViewerInventoryCategory::DESCENDENT_COUNT_UNKNOWN)
		{
			desc_unknown_count++;
		}
		else if (cats->size() + items->size() != cat->getDescendentCount())
		{
			// In the case of library this is not unexpected, since
			// different user accounts may be getting the library
			// contents from different inventory hosts.
			if (topmost_ancestor_id.isNull() || topmost_ancestor_id != getLibraryRootFolderID())
			{
				LL_WARNS("Inventory") << "invalid desc count for " << cat_id << " [" << getFullPath(cat) << "]"
									  << " cached " << cat->getDescendentCount()
									  << " expected " << cats->size() << "+" << items->size()
									  << "=" << cats->size() +items->size() << LL_ENDL;
				validation_info->mWarnings["invalid_descendent_count"]++;
				warning_count++;
			}
		}
		if (cat->getVersion() == LLViewerInventoryCategory::VERSION_UNKNOWN)
		{
			version_unknown_count++;
		}
		auto cat_lock_it = mCategoryLock.find(cat_id);
		if (cat_lock_it != mCategoryLock.end() && cat_lock_it->second)
		{
			cat_lock++;
		}
		auto item_lock_it = mItemLock.find(cat_id);
		if (item_lock_it != mItemLock.end() && item_lock_it->second)
		{
			item_lock++;
		}
		for (S32 i = 0; i<items->size(); i++)
		{
			LLViewerInventoryItem *item = items->at(i);

			if (!item)
			{
				LL_WARNS("Inventory") << "null item at index " << i << " for cat " << cat_id << LL_ENDL;
				validation_info->mWarnings["null_item_at_index"]++;
				warning_count++;
				continue;
			}

			const LLUUID& item_id = item->getUUID();
			
			if (item->getParentUUID() != cat_id)
			{
				LL_WARNS("Inventory") << "wrong parent for " << item_id << " found "
									  << item->getParentUUID() << " expected " << cat_id
									  << LL_ENDL;
				validation_info->mWarnings["wrong_parent_for_item"]++;
				warning_count++;
			}


			// Entries in items and mItemMap should correspond.
			item_map_t::const_iterator it = mItemMap.find(item_id);
			if (it == mItemMap.end())
			{
				LL_WARNS("Inventory") << "item " << item_id << " found as child of "
									  << cat_id << " but not in top level mItemMap" << LL_ENDL;
				validation_info->mWarnings["item_not_in_top_map"]++;
				warning_count++;
			}
			else
			{
				LLViewerInventoryItem *top_item = it->second;
				if (top_item != item)
				{
					LL_WARNS("Inventory") << "item mismatch, item_id " << item_id
										  << " top level entry is different, uuid " << top_item->getUUID() << LL_ENDL;
				}
			}

			// Topmost ancestor should be root or library.
			LLUUID topmost_ancestor_id;
            EAncestorResult found = getObjectTopmostAncestor(item_id, topmost_ancestor_id);
			if (found != ANCESTOR_OK)
			{
				LL_WARNS("Inventory") << "unable to find topmost ancestor for " << item_id << LL_ENDL;
				validation_info->mWarnings["topmost_ancestor_not_found"]++;
				warning_count++;
			}
			else
			{
				if (topmost_ancestor_id != getRootFolderID() &&
					topmost_ancestor_id != getLibraryRootFolderID())
				{
					LL_WARNS("Inventory") << "unrecognized top level ancestor for " << item_id
										  << " got " << topmost_ancestor_id
										  << " expected " << getRootFolderID()
										  << " or " << getLibraryRootFolderID() << LL_ENDL;
					validation_info->mWarnings["topmost_ancestor_not_recognized"]++;
					warning_count++;
				}
			}
		}

		// Does this category appear as a child of its supposed parent?
		const LLUUID& parent_id = cat->getParentUUID();
		if (!parent_id.isNull())
		{
			cat_array_t* cats;
			item_array_t* items;
			getDirectDescendentsOf(parent_id,cats,items);
			if (!cats)
			{
				LL_WARNS("Inventory") << "cat " << cat_id << " name [" << cat->getName()
									  << "] orphaned - no child cat array for alleged parent " << parent_id << LL_ENDL;
                orphaned_count++;
			}
			else
			{
				bool found = false;
				for (S32 i = 0; i<cats->size(); i++)
				{
					LLViewerInventoryCategory *kid_cat = cats->at(i);
					if (kid_cat == cat)
					{
						found = true;
						break;
					}
				}
				if (!found)
				{
					LL_WARNS("Inventory") << "cat " << cat_id << " name [" << cat->getName()
										  << "] orphaned - not found in child cat array of alleged parent " << parent_id << LL_ENDL;
                    orphaned_count++;
				}
			}
		}

		// Update count of preferred types
		LLFolderType::EType folder_type = cat->getPreferredType();
		bool cat_is_in_library = false;
		LLUUID topmost_id;
		if (getObjectTopmostAncestor(cat->getUUID(),topmost_id) == ANCESTOR_OK && topmost_id == getLibraryRootFolderID())
		{
			cat_is_in_library = true;
		}
		if (!cat_is_in_library)
		{
			// <FS:Beq> FIRE-31674 [OPENSIM] don't count things underneath suitcase
			#ifdef OPENSIM			
			if ( isInSuitcase(cat) )
			{
					LL_DEBUGS("Inventory") << "Under suitcase cat: " << getFullPath(cat) << " folder_type " << folder_type << LL_ENDL;
			}
			else
			#endif
			// </FS:Beq>
			if (getRootFolderID().notNull() && (cat->getUUID()==getRootFolderID() || cat->getParentUUID()==getRootFolderID()))
			{
				ft_counts_under_root[folder_type]++;
				if (folder_type != LLFolderType::FT_NONE)
				{
					LL_DEBUGS("Inventory") << "Under root cat: " << getFullPath(cat) << " folder_type " << folder_type << LL_ENDL;
				}
			}
			else
			{
				ft_counts_elsewhere[folder_type]++;
				if (folder_type != LLFolderType::FT_NONE)
				{
					LL_DEBUGS("Inventory") << "Elsewhere cat: " << getFullPath(cat) << " folder_type " << folder_type << LL_ENDL;
				}
			}
		}
	}

	// Loop over all items and check
	for(item_map_t::const_iterator iit = mItemMap.begin(); iit != mItemMap.end(); ++iit)
	{
		const LLUUID& item_id = iit->first;
		LLViewerInventoryItem *item = iit->second;
		if (item->getUUID() != item_id)
		{
			LL_WARNS("Inventory") << "item_id " << item_id << " does not match " << item->getUUID() << LL_ENDL;
			validation_info->mWarnings["item_id_mismatch"]++;
			warning_count++;
		}

		const LLUUID& parent_id = item->getParentUUID();
		if (parent_id.isNull())
		{
			LL_WARNS("Inventory") << "item " << item_id << " name [" << item->getName() << "] has null parent id!" << LL_ENDL;
            orphaned_count++;
		}
		else
		{
			cat_array_t* cats;
			item_array_t* items;
			getDirectDescendentsOf(parent_id,cats,items);
			if (!items)
			{
				LL_WARNS("Inventory") << "item " << item_id << " name [" << item->getName()
									  << "] orphaned - alleged parent has no child items list " << parent_id << LL_ENDL;
                orphaned_count++;
			}
			else
			{
				bool found = false;
				for (S32 i=0; i<items->size(); ++i)
				{
					if (items->at(i) == item) 
					{
						found = true;
						break;
					}
				}
				if (!found)
				{
					LL_WARNS("Inventory") << "item " << item_id << " name [" << item->getName()
										  << "] orphaned - not found as child of alleged parent " << parent_id << LL_ENDL;
                    orphaned_count++;
				}
			}
				
		}

		// Link checking
		if (item->getIsLinkType())
		{
			const LLUUID& link_id = item->getUUID();
			const LLUUID& target_id = item->getLinkedUUID();
			LLViewerInventoryItem *target_item = getItem(target_id);
			LLViewerInventoryCategory *target_cat = getCategory(target_id);
			// Linked-to UUID should have back reference to this link.
			if (!hasBacklinkInfo(link_id, target_id))
			{
				LL_WARNS("Inventory") << "link " << item->getUUID() << " type " << item->getActualType()
									  << " missing backlink info at target_id " << target_id
									  << LL_ENDL;
                orphaned_count++;
			}
			// Links should have referents.
			if (item->getActualType() == LLAssetType::AT_LINK && !target_item)
			{
				LL_WARNS("Inventory") << "broken item link " << item->getName() << " id " << item->getUUID() << LL_ENDL;
                orphaned_count++;
			}
			else if (item->getActualType() == LLAssetType::AT_LINK_FOLDER && !target_cat)
			{
				LL_WARNS("Inventory") << "broken folder link " << item->getName() << " id " << item->getUUID() << LL_ENDL;
                orphaned_count++;
			}
			if (target_item && target_item->getIsLinkType())
			{
				LL_WARNS("Inventory") << "link " << item->getName() << " references a link item "
									  << target_item->getName() << " " << target_item->getUUID() << LL_ENDL;
			}

			// Links should not have backlinks.
			std::pair<backlink_mmap_t::const_iterator, backlink_mmap_t::const_iterator> range = mBacklinkMMap.equal_range(link_id);
			if (range.first != range.second)
			{
				LL_WARNS("Inventory") << "Link item " << item->getName() << " has backlinks!" << LL_ENDL;
			}
		}
		else
		{
			// Check the backlinks of a non-link item.
			const LLUUID& target_id = item->getUUID();
			std::pair<backlink_mmap_t::const_iterator, backlink_mmap_t::const_iterator> range = mBacklinkMMap.equal_range(target_id);
			for (backlink_mmap_t::const_iterator it = range.first; it != range.second; ++it)
			{
				const LLUUID& link_id = it->second;
				LLViewerInventoryItem *link_item = getItem(link_id);
				if (!link_item || !link_item->getIsLinkType())
				{
					LL_WARNS("Inventory") << "invalid backlink from target " << item->getName() << " to " << link_id << LL_ENDL;
				}
			}
		}
	}

	// Check system folders
	for (auto fit=ft_counts_under_root.begin(); fit != ft_counts_under_root.end(); ++fit)
	{
		LL_DEBUGS("Inventory") << "Folder type " << fit->first << " count " << fit->second << " under root" << LL_ENDL;
	}
	for (auto fit=ft_counts_elsewhere.begin(); fit != ft_counts_elsewhere.end(); ++fit)
	{
		LL_DEBUGS("Inventory") << "Folder type " << fit->first << " count " << fit->second << " elsewhere" << LL_ENDL;
	}

	static LLCachedControl<bool> fake_system_folder_issues(gSavedSettings, "QAModeFakeSystemFolderIssues", false);
	static std::default_random_engine e{};
    static std::uniform_int_distribution<> distrib(0, 1);
	for (S32 ft=LLFolderType::FT_TEXTURE; ft<LLFolderType::FT_COUNT; ft++)
	{
		LLFolderType::EType folder_type = static_cast<LLFolderType::EType>(ft);
		if (LLFolderType::lookup(folder_type)==LLFolderType::badLookup())
		{
			continue;
		}
		// <FS:Ansariel> Ignore suitcase as it is optional and has no way to verify if it is expected or not on the current grid.
		if (folder_type == LLFolderType::FT_MY_SUITCASE)
		{
			continue;
		}
		// </FS:Ansariel>
		bool is_automatic = LLFolderType::lookupIsAutomaticType(folder_type);
		bool is_singleton = LLFolderType::lookupIsSingletonType(folder_type);
		S32 count_under_root = ft_counts_under_root[folder_type];
		S32 count_elsewhere = ft_counts_elsewhere[folder_type];
		if (fake_system_folder_issues)
		{
			// Force all counts to be either 0 or 2, thus flagged as an error.
			count_under_root = 2*distrib(e); 
			count_elsewhere = 2*distrib(e);
			validation_info->mFatalQADebugMode = true;
		}
		if (is_singleton)
		{
			if (count_under_root==0)
			{
				LL_WARNS("Inventory") << "Expected system folder type " << LLFolderType::lookup(folder_type) << "(" << ft << ") was not found under root" << LL_ENDL; // <FS:Beq/> //<FS:Beq>  FIRE-31634 [OPENSIM] better logging for inventory issues
				// Need to create, if allowed.
				if (is_automatic)
				{

					// <FS:Beq>  FIRE-31634 [OPENSIM] Better inventory validation logging
					// LL_WARNS("Inventory") << "Fatal inventory corruption: cannot create system folder of type " << LLFolderType::lookup(folder_type) << "(" << ft << ")" << LL_ENDL;
					std::ostringstream out;
					out << "Cannot create system folder of type " << LLFolderType::lookup(folder_type) << "(" << ft << ")";
					LL_WARNS("Inventory") << "Fatal inventory corruption: " << out.str() << LL_ENDL;
					validation_info->mLog << out.str() << std::endl;
					// </FS:Beq>

					validation_info->mMissingRequiredSystemFolders.insert(folder_type);
                    fatal_errs++;
				}
				else
				{
					// Can create, and will when needed.
					// (Not sure this is really a warning, but worth logging)
					validation_info->mWarnings["missing_system_folder_can_create"]++;
					warning_count++;
				}
			}
			else if (count_under_root > 1)
			{
				validation_info->mDuplicateRequiredSystemFolders.insert(folder_type);
                if (!is_automatic && folder_type != LLFolderType::FT_SETTINGS)
                {
					// <FS:Beq>  FIRE-31634 [OPENSIM] Better inventory validation logging
					// LL_WARNS("Inventory") << "Fatal inventory corruption: system folder type has excess copies under root, type " << LLFolderType::lookup(folder_type) << "(" << ft << ") count " << count_under_root << LL_ENDL; 
					std::ostringstream out;
					out << "System folder type has excess copies under root, type " << LLFolderType::lookup(folder_type) << "(" << ft << ") count " << count_under_root;
					LL_WARNS("Inventory") << "Fatal inventory corruption: " << out.str() << LL_ENDL;
					validation_info->mLog << out.str() << std::endl;
					// </FS:Beq>

                    // It is a fatal problem or can lead to fatal problems for COF,
                    // outfits, trash and other non-automatic folders.
					validation_info->mFatalSystemDuplicate++;
                    fatal_errs++;
                    // <FS:Beq>  FIRE-31634 [OPENSIM] Better inventory validation logging
                    //LL_WARNS("Inventory") << "Fatal inventory corruption: system folder type has excess copies under root, type " << ft << " count " << count_under_root << LL_ENDL;
                }
                else
                {
					LL_WARNS("Inventory") << "Non-Fatal inventory corruption: system folder type has excess copies under root, type " << LLFolderType::lookup(folder_type) << "(" << ft << ") count " << count_under_root << LL_ENDL; // <FS:Beq/>  FIRE-31634 [OPENSIM] Better inventory validation logging
                    // For automatic folders it's not a fatal issue and shouldn't
                    // break inventory or other functionality further
                    // Exception: FT_SETTINGS is not automatic, but only deserves a warning.
					validation_info->mWarnings["non_fatal_system_duplicate_under_root"]++;
                    warning_count++;
                    // <FS:Beq>  FIRE-31634 [OPENSIM] Better inventory validation logging
                    //LL_WARNS("Inventory") << "System folder type has excess copies under root, type " << ft << " count " << count_under_root << LL_ENDL;
                }
			}
			if (count_elsewhere > 0)
			{
				LL_WARNS("Inventory") << "Found " << count_elsewhere << " extra folders of type " << LLFolderType::lookup(folder_type) << "(" << ft << ") outside of root" << LL_ENDL; //<FS:Beq/>  FIRE-31634 [OPENSIM] Better inventory validation
				validation_info->mWarnings["non_fatal_system_duplicate_elsewhere"]++;
				warning_count++;
			}
		}
	}


	if (cat_lock > 0 || item_lock > 0)
	{
		LL_INFOS("Inventory") << "Found locks on some categories: sub-cat arrays "
				<< cat_lock << ", item arrays " << item_lock << LL_ENDL;
	}
	if (desc_unknown_count != 0)
	{
		LL_DEBUGS() << "Found " << desc_unknown_count << " cats with unknown descendent count" << LL_ENDL; 
	}
	if (version_unknown_count != 0)
	{
		LL_DEBUGS("Inventory") << "Found " << version_unknown_count << " cats with unknown version" << LL_ENDL;
	}

	// FIXME need to fail login and tell user to retry, contact support if problem persists.
	bool valid = (fatal_errs == 0);
	LL_INFOS("Inventory") << "Validate done, fatal errors: " << fatal_errs << ", warnings: " << warning_count << ", valid: " << valid << LL_ENDL;

	validation_info->mFatalErrorCount = fatal_errs;
	validation_info->mWarningCount = warning_count;
    validation_info->mLoopCount = loop_count;
    validation_info->mOrphanedCount = orphaned_count;

	return validation_info; 
}

// Provides a unix-style path from root, like "/My Inventory/Clothing/.../myshirt"
std::string LLInventoryModel::getFullPath(const LLInventoryObject *obj) const
{
	std::vector<std::string> path_elts;
	std::map<LLUUID,bool> visited;
	while (obj != NULL && !visited[obj->getUUID()])
	{
		path_elts.push_back(obj->getName());
		// avoid infinite loop in the unlikely event of a cycle
		visited[obj->getUUID()] = true;
		obj = getObject(obj->getParentUUID());
	}
	std::stringstream s;
	std::string delim("/");
	std::reverse(path_elts.begin(), path_elts.end());
	std::string result = "/" + boost::algorithm::join(path_elts, delim);
	return result;
}

// <FS:Ansariel> [UDP-Msg]
// static
void LLInventoryModel::processFetchInventoryReply(LLMessageSystem* msg, void**)
{
	// no accounting
	gInventory.messageUpdateCore(msg, false);
}

// static
void LLInventoryModel::processInventoryDescendents(LLMessageSystem* msg,void**)
{
	LLUUID agent_id;
	msg->getUUIDFast(_PREHASH_AgentData, _PREHASH_AgentID, agent_id);
	if(agent_id != gAgent.getID())
	{
		LL_WARNS() << "Got a UpdateInventoryItem for the wrong agent." << LL_ENDL;
		return;
	}
	LLUUID parent_id;
	msg->getUUID("AgentData", "FolderID", parent_id);
	LLUUID owner_id;
	msg->getUUID("AgentData", "OwnerID", owner_id);
	S32 version;
	msg->getS32("AgentData", "Version", version);
	S32 descendents;
	msg->getS32("AgentData", "Descendents", descendents);

	S32 i;
	S32 count = msg->getNumberOfBlocksFast(_PREHASH_FolderData);
	LLPointer<LLViewerInventoryCategory> tcategory = new LLViewerInventoryCategory(owner_id);
	for(i = 0; i < count; ++i)
	{
		tcategory->unpackMessage(msg, _PREHASH_FolderData, i);
		gInventory.updateCategory(tcategory);
	}

	count = msg->getNumberOfBlocksFast(_PREHASH_ItemData);
	LLPointer<LLViewerInventoryItem> titem = new LLViewerInventoryItem;
	for(i = 0; i < count; ++i)
	{
		titem->unpackMessage(msg, _PREHASH_ItemData, i);
		// If the item has already been added (e.g. from link prefetch), then it doesn't need to be re-added.
		if (gInventory.getItem(titem->getUUID()))
		{
			LL_DEBUGS("Inventory") << "Skipping prefetched item [ Name: " << titem->getName()
								   << " | Type: " << titem->getActualType() << " | ItemUUID: " << titem->getUUID() << " ] " << LL_ENDL;
			continue;
		}
		gInventory.updateItem(titem);
	}

	// set version and descendentcount according to message.
	LLViewerInventoryCategory* cat = gInventory.getCategory(parent_id);
	if(cat)
	{
		cat->setVersion(version);
		cat->setDescendentCount(descendents);
		// Get this UUID on the changed list so that whatever's listening for it
		// will get triggered.
		gInventory.addChangedMask(LLInventoryObserver::INTERNAL, cat->getUUID());
	}
	gInventory.notifyObservers();
}
// </FS:Ansariel> [UDP-Msg]

///----------------------------------------------------------------------------
/// Local function definitions
///----------------------------------------------------------------------------


#if 0
BOOL decompress_file(const char* src_filename, const char* dst_filename)
{
	BOOL rv = FALSE;
	gzFile src = NULL;
	U8* buffer = NULL;
	LLFILE* dst = NULL;
	S32 bytes = 0;
	const S32 DECOMPRESS_BUFFER_SIZE = 32000;

	// open the files
	src = gzopen(src_filename, "rb");
	if(!src) goto err_decompress;
	dst = LLFile::fopen(dst_filename, "wb");
	if(!dst) goto err_decompress;

	// decompress.
	buffer = new U8[DECOMPRESS_BUFFER_SIZE + 1];

	do
	{
		bytes = gzread(src, buffer, DECOMPRESS_BUFFER_SIZE);
		if (bytes < 0)
		{
			goto err_decompress;
		}

		fwrite(buffer, bytes, 1, dst);
	} while(gzeof(src) == 0);

	// success
	rv = TRUE;

 err_decompress:
	if(src != NULL) gzclose(src);
	if(buffer != NULL) delete[] buffer;
	if(dst != NULL) fclose(dst);
	return rv;
}
#endif


///----------------------------------------------------------------------------
/// Class LLInventoryModel::FetchItemHttpHandler
///----------------------------------------------------------------------------

LLInventoryModel::FetchItemHttpHandler::FetchItemHttpHandler(const LLSD & request_sd)
	: LLCore::HttpHandler(),
	  mRequestSD(request_sd)
{}

LLInventoryModel::FetchItemHttpHandler::~FetchItemHttpHandler()
{}

void LLInventoryModel::FetchItemHttpHandler::onCompleted(LLCore::HttpHandle handle,
														 LLCore::HttpResponse * response)
{
	do		// Single-pass do-while used for common exit handling
	{
		LLCore::HttpStatus status(response->getStatus());
		// status = LLCore::HttpStatus(404);				// Dev tool to force error handling
		if (! status)
		{
			processFailure(status, response);
			break;			// Goto common exit
		}

		LLCore::BufferArray * body(response->getBody());
		// body = NULL;									// Dev tool to force error handling
		if (! body || ! body->size())
		{
			LL_WARNS(LOG_INV) << "Missing data in inventory item query." << LL_ENDL;
			processFailure("HTTP response for inventory item query missing body", response);
			break;			// Goto common exit
		}

		// body->write(0, "Garbage Response", 16);		// Dev tool to force error handling
		LLSD body_llsd;
		if (! LLCoreHttpUtil::responseToLLSD(response, true, body_llsd))
		{
			// INFOS-level logging will occur on the parsed failure
			processFailure("HTTP response for inventory item query has malformed LLSD", response);
			break;			// Goto common exit
		}

		// Expect top-level structure to be a map
		// body_llsd = LLSD::emptyArray();				// Dev tool to force error handling
		if (! body_llsd.isMap())
		{
			processFailure("LLSD response for inventory item not a map", response);
			break;			// Goto common exit
		}

		// Check for 200-with-error failures
		//
		// Original Responder-based serivce model didn't check for these errors.
		// It may be more robust to ignore this condition.  With aggregated requests,
		// an error in one inventory item might take down the entire request.
		// So if this instead broke up the aggregated items into single requests,
		// maybe that would make progress.  Or perhaps there's structured information
		// that can tell us what went wrong.  Need to dig into this and firm up
		// the API.
		//
		// body_llsd["error"] = LLSD::emptyMap();		// Dev tool to force error handling
		// body_llsd["error"]["identifier"] = "Development";
		// body_llsd["error"]["message"] = "You left development code in the viewer";
		if (body_llsd.has("error"))
		{
			processFailure("Inventory application error (200-with-error)", response);
			break;			// Goto common exit
		}

		// Okay, process data if possible
		processData(body_llsd, response);
	}
	while (false);
}

void LLInventoryModel::FetchItemHttpHandler::processData(LLSD & content, LLCore::HttpResponse * response)
{
	start_new_inventory_observer();

#if 0
	LLUUID agent_id;
	agent_id = content["agent_id"].asUUID();
	if (agent_id != gAgent.getID())
	{
		LL_WARNS(LOG_INV) << "Got a inventory update for the wrong agent: " << agent_id
						  << LL_ENDL;
		return;
	}
#endif
	
	LLInventoryModel::item_array_t items;
	LLInventoryModel::update_map_t update;
	LLUUID folder_id;
	LLSD content_items(content["items"]);
	const S32 count(content_items.size());

	// Does this loop ever execute more than once?
	for (S32 i(0); i < count; ++i)
	{
		LLPointer<LLViewerInventoryItem> titem = new LLViewerInventoryItem;
		titem->unpackMessage(content_items[i]);
		
		LL_DEBUGS(LOG_INV) << "ItemHttpHandler::httpSuccess item id: "
						   << titem->getUUID() << LL_ENDL;
		items.push_back(titem);
		
		// examine update for changes.
		LLViewerInventoryItem * itemp(gInventory.getItem(titem->getUUID()));

		if (itemp)
		{
			if (titem->getParentUUID() == itemp->getParentUUID())
			{
				update[titem->getParentUUID()];
			}
			else
			{
				++update[titem->getParentUUID()];
				--update[itemp->getParentUUID()];
			}
		}
		else
		{
			++update[titem->getParentUUID()];
		}
		
		if (folder_id.isNull())
		{
			folder_id = titem->getParentUUID();
		}
	}

	// as above, this loop never seems to loop more than once per call
	for (LLInventoryModel::item_array_t::iterator it = items.begin(); it != items.end(); ++it)
	{
		gInventory.updateItem(*it);
	}
	gInventory.notifyObservers();
	gViewerWindow->getWindow()->decBusyCount();
}


void LLInventoryModel::FetchItemHttpHandler::processFailure(LLCore::HttpStatus status, LLCore::HttpResponse * response)
{
	const std::string & ct(response->getContentType());
	LL_WARNS(LOG_INV) << "Inventory item fetch failure\n"
					  << "[Status: " << status.toTerseString() << "]\n"
					  << "[Reason: " << status.toString() << "]\n"
					  << "[Content-type: " << ct << "]\n"
					  << "[Content (abridged): "
					  << LLCoreHttpUtil::responseToString(response) << "]" << LL_ENDL;
	gInventory.notifyObservers();
}

void LLInventoryModel::FetchItemHttpHandler::processFailure(const char * const reason, LLCore::HttpResponse * response)
{
	LL_WARNS(LOG_INV) << "Inventory item fetch failure\n"
					  << "[Status: internal error]\n"
					  << "[Reason: " << reason << "]\n"
					  << "[Content (abridged): "
					  << LLCoreHttpUtil::responseToString(response) << "]" << LL_ENDL;
	gInventory.notifyObservers();
}
<|MERGE_RESOLUTION|>--- conflicted
+++ resolved
@@ -4083,35 +4083,24 @@
 			LLViewerInventoryCategory* folderp = gInventory.getCategory(tfolder->getUUID());
 			if(folderp)
 			{
-<<<<<<< HEAD
-				if(tfolder->getParentUUID() == folderp->getParentUUID())
-				{
-// [RLVa:KB] - Checked: 2010-04-18 (RLVa-1.2.0e) | Added: RLVa-1.2.0e
-					// NOTE-RLVa: not sure if this is a hack or a bug-fix :o
-					//		-> if we rename the folder on the first BulkUpdateInventory message subsequent messages will still contain
-					//         the old folder name and gInventory.updateCategory() below will "undo" the folder name change but on the
-					//         viewer-side *only* so the folder name actually becomes out of sync with what's on the inventory server
-					//      -> so instead we keep the name of the existing folder and only do it for #RLV/~ in case this causes issues
-					//		-> a better solution would be to only do the rename *after* the transaction completes but there doesn't seem
-					//		   to be any way to accomplish that either *sighs*
-					if ( (rlv_handler_t::isEnabled()) && (!folderp->getName().empty()) && (tfolder->getName() != folderp->getName()) &&
-						 ((tfolder->getName().find(RLV_PUTINV_PREFIX) == 0)) )
-					{
-						tfolder->rename(folderp->getName());
-					}
-// [/RLVa:KB]
-					update[tfolder->getParentUUID()];
-				}
-				else
-				{
-					++update[tfolder->getParentUUID()];
-					--update[folderp->getParentUUID()];
-				}
-=======
                 if (folderp->getVersion() != LLViewerInventoryCategory::VERSION_UNKNOWN)
                 {
                     if (tfolder->getParentUUID() == folderp->getParentUUID())
                     {
+// [RLVa:KB] - Checked: 2010-04-18 (RLVa-1.2.0e) | Added: RLVa-1.2.0e
+                        // NOTE-RLVa: not sure if this is a hack or a bug-fix :o
+                        //      -> if we rename the folder on the first BulkUpdateInventory message subsequent messages will still contain
+                        //         the old folder name and gInventory.updateCategory() below will "undo" the folder name change but on the
+                        //         viewer-side *only* so the folder name actually becomes out of sync with what's on the inventory server
+                        //      -> so instead we keep the name of the existing folder and only do it for #RLV/~ in case this causes issues
+                        //      -> a better solution would be to only do the rename *after* the transaction completes but there doesn't seem
+                        //         to be any way to accomplish that either *sighs*
+                        if ( (rlv_handler_t::isEnabled()) && (!folderp->getName().empty()) && (tfolder->getName() != folderp->getName()) &&
+                            ((tfolder->getName().find(RLV_PUTINV_PREFIX) == 0)) )
+                        {
+                            tfolder->rename(folderp->getName());
+                        }
+// [/RLVa:KB]
                         update[tfolder->getParentUUID()];
                     }
                     else
@@ -4124,7 +4113,6 @@
                 {
                     folderp->fetch();
                 }
->>>>>>> ce0300e9
 			}
 			else
 			{
