--- conflicted
+++ resolved
@@ -66,7 +66,7 @@
 #include "bufferstream.h"
 #include "llcorehttputil.h"
 #include "hbxxh.h"
-<<<<<<< HEAD
+#include "llstartup.h"
 // [RLVa:KB] - Checked: 2011-05-22 (RLVa-1.3.1a)
 #include "rlvhandler.h"
 #include "rlvlocks.h"
@@ -76,9 +76,6 @@
 #include "llviewerobject.h"
 #include "llgesturemgr.h"
 // </FS:TT>
-=======
-#include "llstartup.h"
->>>>>>> afa45530
 
 //#define DIFF_INVENTORY_FILES
 #ifdef DIFF_INVENTORY_FILES
@@ -2834,7 +2831,7 @@
 	const LLSD& options,
 	const LLUUID& owner_id)
 {
-<<<<<<< HEAD
+    LL_PROFILE_ZONE_SCOPED;
 	// <FS:Zi> Purge inventory cache files marked by DELETE_INV_GZ marker files
 	std::string delete_cache_marker = gDirUtilp->getExpandedFilename(LL_PATH_CACHE, owner_id.asString() + "_DELETE_INV_GZ");
 	LL_DEBUGS("LLInventoryModel") << "Checking for clear inventory cache marker: " << delete_cache_marker << LL_ENDL;
@@ -2882,9 +2879,6 @@
 	}
 	// </FS:Zi>
 
-=======
-    LL_PROFILE_ZONE_SCOPED;
->>>>>>> afa45530
 	LL_DEBUGS(LOG_INV) << "importing inventory skeleton for " << owner_id << LL_ENDL;
 
 	typedef std::set<LLPointer<LLViewerInventoryCategory>, InventoryIDPtrLess> cat_set_t;
