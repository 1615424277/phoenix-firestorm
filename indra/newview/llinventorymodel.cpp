/** 
 * @file llinventorymodel.cpp
 * @brief Implementation of the inventory model used to track agent inventory.
 *
 * $LicenseInfo:firstyear=2002&license=viewerlgpl$
 * Second Life Viewer Source Code
 * Copyright (C) 2014, Linden Research, Inc.
 * 
 * This library is free software; you can redistribute it and/or
 * modify it under the terms of the GNU Lesser General Public
 * License as published by the Free Software Foundation;
 * version 2.1 of the License only.
 * 
 * This library is distributed in the hope that it will be useful,
 * but WITHOUT ANY WARRANTY; without even the implied warranty of
 * MERCHANTABILITY or FITNESS FOR A PARTICULAR PURPOSE.  See the GNU
 * Lesser General Public License for more details.
 * 
 * You should have received a copy of the GNU Lesser General Public
 * License along with this library; if not, write to the Free Software
 * Foundation, Inc., 51 Franklin Street, Fifth Floor, Boston, MA  02110-1301  USA
 * 
 * Linden Research, Inc., 945 Battery Street, San Francisco, CA  94111  USA
 * $/LicenseInfo$
 */

#include "llviewerprecompiledheaders.h"

#include <typeinfo>

#include "llinventorymodel.h"

#include "llaisapi.h"
#include "llagent.h"
#include "llagentwearables.h"
#include "llappearancemgr.h"
#include "llclipboard.h"
#include "llinventorypanel.h"
#include "llinventorybridge.h"
#include "llinventoryfunctions.h"
#include "llinventoryobserver.h"
#include "llinventorypanel.h"
#include "llnotificationsutil.h"
#include "llmarketplacefunctions.h"
#include "llwindow.h"
#include "llviewercontrol.h"
#include "llviewernetwork.h"
#include "llpreview.h" 
#include "llviewermessage.h"
#include "llviewerfoldertype.h"
#include "llviewerwindow.h"
#include "llappviewer.h"
#include "llviewerregion.h"
#include "llcallbacklist.h"
#include "llvoavatarself.h"
#include "llgesturemgr.h"
#include "llsdutil.h"
#include "bufferarray.h"
#include "bufferstream.h"
#include "llcorehttputil.h"
// [RLVa:KB] - Checked: 2011-05-22 (RLVa-1.3.1a)
#include "rlvhandler.h"
#include "rlvlocks.h"
// [/RLVa:KB]
//-TT Patch: ReplaceWornItemsOnly
#include "llviewerobjectlist.h"
#include "llviewerobject.h"
#include "llgesturemgr.h"
//-TT

//#define DIFF_INVENTORY_FILES
#ifdef DIFF_INVENTORY_FILES
#include "process.h"
#endif

#include "aoengine.h"
#include "fslslbridge.h"
#ifdef OPENSIM
#include "llviewernetwork.h"
#endif

// Increment this if the inventory contents change in a non-backwards-compatible way.
// For viewer 2, the addition of link items makes a pre-viewer-2 cache incorrect.
const S32 LLInventoryModel::sCurrentInvCacheVersion = 2;
BOOL LLInventoryModel::sFirstTimeInViewer2 = TRUE;

///----------------------------------------------------------------------------
/// Local function declarations, constants, enums, and typedefs
///----------------------------------------------------------------------------

//BOOL decompress_file(const char* src_filename, const char* dst_filename);
static const char PRODUCTION_CACHE_FORMAT_STRING[] = "%s.inv";
static const char GRID_CACHE_FORMAT_STRING[] = "%s.%s.inv";
static const char * const LOG_INV("Inventory");

struct InventoryIDPtrLess
{
	bool operator()(const LLViewerInventoryCategory* i1, const LLViewerInventoryCategory* i2) const
	{
		return (i1->getUUID() < i2->getUUID());
	}
};

class LLCanCache : public LLInventoryCollectFunctor 
{
public:
	LLCanCache(LLInventoryModel* model) : mModel(model) {}
	virtual ~LLCanCache() {}
	virtual bool operator()(LLInventoryCategory* cat, LLInventoryItem* item);
protected:
	LLInventoryModel* mModel;
	std::set<LLUUID> mCachedCatIDs;
};

bool LLCanCache::operator()(LLInventoryCategory* cat, LLInventoryItem* item)
{
	bool rv = false;
	if(item)
	{
		if(mCachedCatIDs.find(item->getParentUUID()) != mCachedCatIDs.end())
		{
			rv = true;
		}
	}
	else if(cat)
	{
		// HACK: downcast
		LLViewerInventoryCategory* c = (LLViewerInventoryCategory*)cat;
		if(c->getVersion() != LLViewerInventoryCategory::VERSION_UNKNOWN)
		{
			S32 descendents_server = c->getDescendentCount();
			S32 descendents_actual = c->getViewerDescendentCount();
			if(descendents_server == descendents_actual)
			{
				mCachedCatIDs.insert(c->getUUID());
				rv = true;
			}
		}
	}
	return rv;
}

///----------------------------------------------------------------------------
/// Class LLInventoryModel
///----------------------------------------------------------------------------

// global for the agent inventory.
LLInventoryModel gInventory;

// Default constructor
LLInventoryModel::LLInventoryModel()
:   // These are now ordered, keep them that way.
	mBacklinkMMap(),
	mIsAgentInvUsable(false),
	mRootFolderID(),
	mLibraryRootFolderID(),
	mLibraryOwnerID(),
	mCategoryMap(),
	mItemMap(),
	mParentChildCategoryTree(),
	mParentChildItemTree(),
	mLastItem(NULL),
	mIsNotifyObservers(FALSE),
	mModifyMask(LLInventoryObserver::ALL),
	mChangedItemIDs(),
	mObservers(),
	mHttpRequestFG(NULL),
	mHttpRequestBG(NULL),
	mHttpOptions(),
	mHttpHeaders(),
	mHttpPolicyClass(LLCore::HttpRequest::DEFAULT_POLICY_ID),
	mHttpPriorityFG(0),
	//<FS:TM> 3.7.19 merge fix
//	mHttpPriorityBG(0),
	mHttpPriorityBG(0)
#ifdef LL_DEBUG
	mCategoryLock(),
	mItemLock()
#endif
{}


// Destroys the object
LLInventoryModel::~LLInventoryModel()
{
	cleanupInventory();
}

void LLInventoryModel::cleanupInventory()
{
	empty();
	// Deleting one observer might erase others from the list, so always pop off the front
	while (!mObservers.empty())
	{
		observer_list_t::iterator iter = mObservers.begin();
		LLInventoryObserver* observer = *iter;
		mObservers.erase(iter);
		delete observer;
	}
	mObservers.clear();

	// Run down HTTP transport
    mHttpHeaders.reset();
    mHttpOptions.reset();

	delete mHttpRequestFG;
	mHttpRequestFG = NULL;
	delete mHttpRequestBG;
	mHttpRequestBG = NULL;
}

// This is a convenience function to check if one object has a parent
// chain up to the category specified by UUID.
BOOL LLInventoryModel::isObjectDescendentOf(const LLUUID& obj_id,
											const LLUUID& cat_id) const
{
	if (obj_id == cat_id) return TRUE;

	const LLInventoryObject* obj = getObject(obj_id);
	while(obj)
	{
		const LLUUID& parent_id = obj->getParentUUID();
		if( parent_id.isNull() )
		{
			return FALSE;
		}
		if(parent_id == cat_id)
		{
			return TRUE;
		}
		// Since we're scanning up the parents, we only need to check
		// in the category list.
		obj = getCategory(parent_id);
	}
	return FALSE;
}

const LLViewerInventoryCategory *LLInventoryModel::getFirstNondefaultParent(const LLUUID& obj_id) const
{
	const LLInventoryObject* obj = getObject(obj_id);

	// Search up the parent chain until we get to root or an acceptable folder.
	// This assumes there are no cycles in the tree else we'll get a hang.
	LLUUID parent_id = obj->getParentUUID();
	while (!parent_id.isNull())
	{
		const LLViewerInventoryCategory *cat = getCategory(parent_id);
		if (!cat) break;
		const LLFolderType::EType folder_type = cat->getPreferredType();
		if (folder_type != LLFolderType::FT_NONE &&
			folder_type != LLFolderType::FT_ROOT_INVENTORY &&
			!LLFolderType::lookupIsEnsembleType(folder_type))
		{
			return cat;
		}
		parent_id = cat->getParentUUID();
	}
	return NULL;
}

//
// Search up the parent chain until we get to the specified parent, then return the first child category under it
//
const LLViewerInventoryCategory* LLInventoryModel::getFirstDescendantOf(const LLUUID& master_parent_id, const LLUUID& obj_id) const
{
	if (master_parent_id == obj_id)
	{
		return NULL;
	}

	const LLViewerInventoryCategory* current_cat = getCategory(obj_id);

	if (current_cat == NULL)
	{
		current_cat = getCategory(getObject(obj_id)->getParentUUID());
	}
	
	while (current_cat != NULL)
	{
		const LLUUID& current_parent_id = current_cat->getParentUUID();
		
		if (current_parent_id == master_parent_id)
		{
			return current_cat;
		}
		
		current_cat = getCategory(current_parent_id);
	}

	return NULL;
}

bool LLInventoryModel::getObjectTopmostAncestor(const LLUUID& object_id, LLUUID& result) const
{
	LLInventoryObject *object = getObject(object_id);
	while (object && object->getParentUUID().notNull())
	{
		LLInventoryObject *parent_object = getObject(object->getParentUUID());
		if (!parent_object)
		{
			LL_WARNS(LOG_INV) << "unable to trace topmost ancestor, missing item for uuid " << object->getParentUUID() << LL_ENDL;
			return false;
		}
		object = parent_object;
	}
	result = object->getUUID();
	return true;
}

// Get the object by id. Returns NULL if not found.
LLInventoryObject* LLInventoryModel::getObject(const LLUUID& id) const
{
	LLViewerInventoryCategory* cat = getCategory(id);
	if (cat)
	{
		return cat;
	}
	LLViewerInventoryItem* item = getItem(id);
	if (item)
	{
		return item;
	}
	return NULL;
}

// Get the item by id. Returns NULL if not found.
LLViewerInventoryItem* LLInventoryModel::getItem(const LLUUID& id) const
{
	LLViewerInventoryItem* item = NULL;
	if(mLastItem.notNull() && mLastItem->getUUID() == id)
	{
		item = mLastItem;
	}
	else
	{
		item_map_t::const_iterator iter = mItemMap.find(id);
		if (iter != mItemMap.end())
		{
			item = iter->second;
			mLastItem = item;
		}
	}
	return item;
}

// Get the category by id. Returns NULL if not found
LLViewerInventoryCategory* LLInventoryModel::getCategory(const LLUUID& id) const
{
	LLViewerInventoryCategory* category = NULL;
	cat_map_t::const_iterator iter = mCategoryMap.find(id);
	if (iter != mCategoryMap.end())
	{
		category = iter->second;
	}
	return category;
}

S32 LLInventoryModel::getItemCount() const
{
	return mItemMap.size();
}

S32 LLInventoryModel::getCategoryCount() const
{
	return mCategoryMap.size();
}

// Return the direct descendents of the id provided. The array
// provided points straight into the guts of this object, and
// should only be used for read operations, since modifications
// may invalidate the internal state of the inventory. Set passed
// in values to NULL if the call fails.
void LLInventoryModel::getDirectDescendentsOf(const LLUUID& cat_id,
											  cat_array_t*& categories,
											  item_array_t*& items) const
{
	categories = get_ptr_in_map(mParentChildCategoryTree, cat_id);
	items = get_ptr_in_map(mParentChildItemTree, cat_id);
}

LLMD5 LLInventoryModel::hashDirectDescendentNames(const LLUUID& cat_id) const
{
	LLInventoryModel::cat_array_t* cat_array;
	LLInventoryModel::item_array_t* item_array;
	getDirectDescendentsOf(cat_id,cat_array,item_array);
	LLMD5 item_name_hash;
	if (!item_array)
	{
		item_name_hash.finalize();
		return item_name_hash;
	}
	for (LLInventoryModel::item_array_t::const_iterator iter = item_array->begin();
		 iter != item_array->end();
		 iter++)
	{
		const LLViewerInventoryItem *item = (*iter);
		if (!item)
			continue;
		item_name_hash.update(item->getName());
	}
	item_name_hash.finalize();
	return item_name_hash;
}

// SJB: Added version to lock the arrays to catch potential logic bugs
void LLInventoryModel::lockDirectDescendentArrays(const LLUUID& cat_id,
												  cat_array_t*& categories,
												  item_array_t*& items)
{
	getDirectDescendentsOf(cat_id, categories, items);

#ifdef LL_DEBUG
	if (categories)
	{
		mCategoryLock[cat_id] = true;
	}
	if (items)
	{
		mItemLock[cat_id] = true;
	}
#endif
}

void LLInventoryModel::unlockDirectDescendentArrays(const LLUUID& cat_id)
{
#ifdef LL_DEBUG
	mCategoryLock[cat_id] = false;
	mItemLock[cat_id] = false;
#endif
}

void LLInventoryModel::consolidateForType(const LLUUID& main_id, LLFolderType::EType type)
{
    // Make a list of folders that are not "main_id" and are of "type"
    std::vector<LLUUID> folder_ids;
    for (cat_map_t::iterator cit = mCategoryMap.begin(); cit != mCategoryMap.end(); ++cit)
    {
        LLViewerInventoryCategory* cat = cit->second;
        if ((cat->getPreferredType() == type) && (cat->getUUID() != main_id))
        {
            folder_ids.push_back(cat->getUUID());
        }
    }

    // Iterate through those folders
	for (std::vector<LLUUID>::iterator folder_ids_it = folder_ids.begin(); folder_ids_it != folder_ids.end(); ++folder_ids_it)
	{
		LLUUID folder_id = (*folder_ids_it);
        
        // Get the content of this folder
        cat_array_t* cats;
        item_array_t* items;
        getDirectDescendentsOf(folder_id, cats, items);
        
        // Move all items to the main folder
        // Note : we get the list of UUIDs and iterate on them instead of iterating directly on item_array_t
        // elements. This is because moving elements modify the maps and, consequently, invalidate iterators on them.
        // This "gather and iterate" method is verbose but resilient.
        std::vector<LLUUID> list_uuids;
        for (item_array_t::const_iterator it = items->begin(); it != items->end(); ++it)
        {
            list_uuids.push_back((*it)->getUUID());
        }
        for (std::vector<LLUUID>::const_iterator it = list_uuids.begin(); it != list_uuids.end(); ++it)
        {
            LLViewerInventoryItem* item = getItem(*it);
            changeItemParent(item, main_id, TRUE);
        }

        // Move all folders to the main folder
        list_uuids.clear();
        for (cat_array_t::const_iterator it = cats->begin(); it != cats->end(); ++it)
        {
            list_uuids.push_back((*it)->getUUID());
        }
        for (std::vector<LLUUID>::const_iterator it = list_uuids.begin(); it != list_uuids.end(); ++it)
        {
            LLViewerInventoryCategory* cat = getCategory(*it);
            changeCategoryParent(cat, main_id, TRUE);
        }
        
        // Purge the emptied folder
        // Note: we'd like to use purgeObject() but it doesn't cleanly eliminate the folder
        // which leads to issues further down the road when the folder is found again
        //purgeObject(folder_id);
        // We remove the folder and empty the trash instead which seems to work
		removeCategory(folder_id);
        gInventory.emptyFolderType("", LLFolderType::FT_TRASH);
	}
}

const LLUUID LLInventoryModel::findCategoryUUIDForTypeInRoot(
	LLFolderType::EType preferred_type,
	bool create_folder,
	const LLUUID& root_id)
{
	LLUUID rv = LLUUID::null;
	if(LLFolderType::FT_ROOT_INVENTORY == preferred_type)
	{
		rv = root_id;
	}
	else if (root_id.notNull())
	{
		cat_array_t* cats = NULL;
		cats = get_ptr_in_map(mParentChildCategoryTree, root_id);
		if(cats)
		{
			S32 count = cats->size();
			for(S32 i = 0; i < count; ++i)
			{
				if(cats->at(i)->getPreferredType() == preferred_type)
				{
					const LLUUID& folder_id = cats->at(i)->getUUID();
					if (rv.isNull() || folder_id < rv)
					{
						rv = folder_id;
					}
				}
			}
		}
	}
	
	if(rv.isNull() && isInventoryUsable() && create_folder)
	{
		if(root_id.notNull())
		{
			return createNewCategory(root_id, preferred_type, LLStringUtil::null);
		}
	}
	return rv;
}

// findCategoryUUIDForType() returns the uuid of the category that
// specifies 'type' as what it defaults to containing. The category is
// not necessarily only for that type. *NOTE: This will create a new
// inventory category on the fly if one does not exist.
const LLUUID LLInventoryModel::findCategoryUUIDForType(LLFolderType::EType preferred_type, bool create_folder)
{
	return findCategoryUUIDForTypeInRoot(preferred_type, create_folder, gInventory.getRootFolderID());
}

const LLUUID LLInventoryModel::findLibraryCategoryUUIDForType(LLFolderType::EType preferred_type, bool create_folder)
{
	return findCategoryUUIDForTypeInRoot(preferred_type, create_folder, gInventory.getLibraryRootFolderID());
}

LLUUID LLInventoryModel::findCategoryByName(std::string name)
{
	LLUUID root_id = gInventory.getRootFolderID();
	if(root_id.notNull())
	{
		cat_array_t* cats = NULL;
		cats = get_ptr_in_map(mParentChildCategoryTree, root_id);
		if(cats)
		{
			S32 count = cats->size();
			for(S32 i = 0; i < count; ++i)
			{
				if(cats->at(i)->getName() == name)
				{
					return cats->at(i)->getUUID();
				}
			}
		}
	}
	return LLUUID::null;
}

// Convenience function to create a new category. You could call
// updateCategory() with a newly generated UUID category, but this
// version will take care of details like what the name should be
// based on preferred type. Returns the UUID of the new category.
LLUUID LLInventoryModel::createNewCategory(const LLUUID& parent_id,
										   LLFolderType::EType preferred_type,
										   const std::string& pname,
										   inventory_func_type callback)
{
	
	LLUUID id;
	if(!isInventoryUsable())
	{
		LL_WARNS(LOG_INV) << "Inventory is broken." << LL_ENDL;
		return id;
	}

	if(LLFolderType::lookup(preferred_type) == LLFolderType::badLookup())
	{
		LL_DEBUGS(LOG_INV) << "Attempt to create undefined category." << LL_ENDL;
		return id;
	}

	id.generate();
	std::string name = pname;
	if(!pname.empty())
	{
		name.assign(pname);
	}
	else
	{
		name.assign(LLViewerFolderType::lookupNewCategoryName(preferred_type));
	}
	
	LLViewerRegion* viewer_region = gAgent.getRegion();
	std::string url;
	if ( viewer_region )
		url = viewer_region->getCapability("CreateInventoryCategory");
	
	if (!url.empty() && callback)
	{
		//Let's use the new capability.
		
		LLSD request, body;
		body["folder_id"] = id;
		body["parent_id"] = parent_id;
		body["type"] = (LLSD::Integer) preferred_type;
		body["name"] = name;
		
		request["message"] = "CreateInventoryCategory";
		request["payload"] = body;

		LL_DEBUGS(LOG_INV) << "create category request: " << ll_pretty_print_sd(request) << LL_ENDL;
        LLCoros::instance().launch("LLInventoryModel::createNewCategoryCoro",
            boost::bind(&LLInventoryModel::createNewCategoryCoro, this, url, body, callback));

		return LLUUID::null;
	}

	// Add the category to the internal representation
	LLPointer<LLViewerInventoryCategory> cat =
		new LLViewerInventoryCategory(id, parent_id, preferred_type, name, gAgent.getID());
	cat->setVersion(LLViewerInventoryCategory::VERSION_INITIAL - 1); // accountForUpdate() will icrease version by 1
	cat->setDescendentCount(0);
	LLCategoryUpdate update(cat->getParentUUID(), 1);
	accountForUpdate(update);
	updateCategory(cat);

	// Create the category on the server. We do this to prevent people
	// from munging their protected folders.
	LLMessageSystem* msg = gMessageSystem;
	msg->newMessage("CreateInventoryFolder");
	msg->nextBlock("AgentData");
	msg->addUUID("AgentID", gAgent.getID());
	msg->addUUID(_PREHASH_SessionID, gAgent.getSessionID());
	msg->nextBlock("FolderData");
	cat->packMessage(msg);
	gAgent.sendReliableMessage();

	// return the folder id of the newly created folder
	return id;
}

void LLInventoryModel::createNewCategoryCoro(std::string url, LLSD postData, inventory_func_type callback)
{
    LLCore::HttpRequest::policy_t httpPolicy(LLCore::HttpRequest::DEFAULT_POLICY_ID);
    LLCoreHttpUtil::HttpCoroutineAdapter::ptr_t
        httpAdapter(new LLCoreHttpUtil::HttpCoroutineAdapter("createNewCategoryCoro", httpPolicy));
    LLCore::HttpRequest::ptr_t httpRequest(new LLCore::HttpRequest);
    LLCore::HttpOptions::ptr_t httpOpts(new LLCore::HttpOptions);
    

    httpOpts->setWantHeaders(true);

    LL_INFOS("HttpCoroutineAdapter", "genericPostCoro") << "Generic POST for " << url << LL_ENDL;

    LLSD result = httpAdapter->postAndSuspend(httpRequest, url, postData, httpOpts);

    LLSD httpResults = result[LLCoreHttpUtil::HttpCoroutineAdapter::HTTP_RESULTS];
    LLCore::HttpStatus status = LLCoreHttpUtil::HttpCoroutineAdapter::getStatusFromLLSD(httpResults);

    if (!status)
    {
        LL_WARNS() << "HTTP failure attempting to create category." << LL_ENDL;
        return;
    }

    if (!result.has("folder_id"))
    {
        LL_WARNS() << "Malformed response contents" << ll_pretty_print_sd(result) << LL_ENDL;
        return;
    }

    LLUUID categoryId = result["folder_id"].asUUID();

    // Add the category to the internal representation
    LLPointer<LLViewerInventoryCategory> cat = new LLViewerInventoryCategory(categoryId,
        result["parent_id"].asUUID(), (LLFolderType::EType)result["type"].asInteger(),
        result["name"].asString(), gAgent.getID());

    cat->setVersion(LLViewerInventoryCategory::VERSION_INITIAL - 1); // accountForUpdate() will icrease version by 1
    cat->setDescendentCount(0);
    LLInventoryModel::LLCategoryUpdate update(cat->getParentUUID(), 1);
    
    accountForUpdate(update);
    updateCategory(cat);

    if (callback)
    {
        callback(categoryId);
    }

}

// This is optimized for the case that we just want to know whether a
// category has any immediate children meeting a condition, without
// needing to recurse or build up any lists.
bool LLInventoryModel::hasMatchingDirectDescendent(const LLUUID& cat_id,
												   LLInventoryCollectFunctor& filter)
{
	LLInventoryModel::cat_array_t *cats;
	LLInventoryModel::item_array_t *items;
	getDirectDescendentsOf(cat_id, cats, items);
	if (cats)
	{
		for (LLInventoryModel::cat_array_t::const_iterator it = cats->begin();
			 it != cats->end(); ++it)
		{
			if (filter(*it,NULL))
			{
				return true;
			}
		}
	}
	if (items)
	{
		for (LLInventoryModel::item_array_t::const_iterator it = items->begin();
			 it != items->end(); ++it)
		{
			if (filter(NULL,*it))
			{
				return true;
			}
		}
	}
	return false;
}
												  
// Starting with the object specified, add its descendents to the
// array provided, but do not add the inventory object specified by
// id. There is no guaranteed order. Neither array will be erased
// before adding objects to it. Do not store a copy of the pointers
// collected - use them, and collect them again later if you need to
// reference the same objects.

class LLAlwaysCollect : public LLInventoryCollectFunctor
{
public:
	virtual ~LLAlwaysCollect() {}
	virtual bool operator()(LLInventoryCategory* cat,
							LLInventoryItem* item)
	{
		return TRUE;
	}
};

void LLInventoryModel::collectDescendents(const LLUUID& id,
										  cat_array_t& cats,
										  item_array_t& items,
										  BOOL include_trash)
{
	LLAlwaysCollect always;
	collectDescendentsIf(id, cats, items, include_trash, always);
}

//void LLInventoryModel::collectDescendentsIf(const LLUUID& id,
//											cat_array_t& cats,
//											item_array_t& items,
//											BOOL include_trash,
//											LLInventoryCollectFunctor& add)
// [RLVa:KB] - Checked: 2013-04-15 (RLVa-1.4.8)
void LLInventoryModel::collectDescendentsIf(const LLUUID& id,
											cat_array_t& cats,
											item_array_t& items,
											BOOL include_trash,
											LLInventoryCollectFunctor& add,
											bool follow_folder_links)
// [/RLVa:KB]
{
	// Start with categories
	if(!include_trash)
	{
		const LLUUID trash_id = findCategoryUUIDForType(LLFolderType::FT_TRASH);
		if(trash_id.notNull() && (trash_id == id))
			return;
	}
	cat_array_t* cat_array = get_ptr_in_map(mParentChildCategoryTree, id);
	if(cat_array)
	{
		S32 count = cat_array->size();
		for(S32 i = 0; i < count; ++i)
		{
			LLViewerInventoryCategory* cat = cat_array->at(i);
			if(add(cat,NULL))
			{
				cats.push_back(cat);
			}
// [RLVa:KB] - Checked: 2013-04-15 (RLVa-1.4.8)
			collectDescendentsIf(cat->getUUID(), cats, items, include_trash, add, follow_folder_links);
// [/RLVa:KB]
//			collectDescendentsIf(cat->getUUID(), cats, items, include_trash, add);
		}
	}

	LLViewerInventoryItem* item = NULL;
	item_array_t* item_array = get_ptr_in_map(mParentChildItemTree, id);

	// Move onto items
	if(item_array)
	{
		S32 count = item_array->size();
		for(S32 i = 0; i < count; ++i)
		{
			item = item_array->at(i);
			if(add(NULL, item))
			{
				items.push_back(item);
			}
		}
	}

// [RLVa:KB] - Checked: 2010-09-30 (RLVa-1.2.1d) | Added: RLVa-1.2.1d
	// The problem is that we want some way for the functor to know that it's being asked to decide on a folder link
	// but it won't know that until after it has encountered the folder link item (which doesn't happen until *after* 
	// it has already collected all items from it the way the code was originally laid out)
	// This breaks the "finish collecting all folders before collecting items (top to bottom and then bottom to top)" 
	// assumption but no functor is (currently) relying on it (and likely never should since it's an implementation detail?)
	// [Only LLAppearanceMgr actually ever passes in 'follow_folder_links == TRUE']
	// Follow folder links recursively.  Currently never goes more
	// than one level deep (for current outfit support)
	// Note: if making it fully recursive, need more checking against infinite loops.
	if (follow_folder_links && item_array)
	{
		S32 count = item_array->size();
		for(S32 i = 0; i < count; ++i)
		{
			item = item_array->at(i);
			if (item && item->getActualType() == LLAssetType::AT_LINK_FOLDER)
			{
				LLViewerInventoryCategory *linked_cat = item->getLinkedCategory();
				if (linked_cat && linked_cat->getPreferredType() != LLFolderType::FT_OUTFIT)
					// BAP - was 
					// LLAssetType::lookupIsEnsembleCategoryType(linked_cat->getPreferredType()))
					// Change back once ensemble typing is in place.
				{
					if(add(linked_cat,NULL))
					{
						// BAP should this be added here?  May not
						// matter if it's only being used in current
						// outfit traversal.
						cats.push_back(LLPointer<LLViewerInventoryCategory>(linked_cat));
					}
					collectDescendentsIf(linked_cat->getUUID(), cats, items, include_trash, add, false);
				}
			}
		}
	}
// [/RLVa:KB]
}

U32 LLInventoryModel::getDescendentsCountRecursive(const LLUUID& id, U32 max_item_limit)
{
	LLInventoryModel::cat_array_t cats;
	LLInventoryModel::item_array_t items;
	gInventory.collectDescendents(id, cats, items, LLInventoryModel::INCLUDE_TRASH);

	U32 items_found = items.size() + cats.size();

	for (U32 i = 0; i < cats.size() && items_found <= max_item_limit; ++i)
	{
		items_found += getDescendentsCountRecursive(cats[i]->getUUID(), max_item_limit - items_found);
	}

	return items_found;
}

void LLInventoryModel::addChangedMaskForLinks(const LLUUID& object_id, U32 mask)
{
	const LLInventoryObject *obj = getObject(object_id);
	if (!obj || obj->getIsLinkType())
		return;

	LLInventoryModel::item_array_t item_array = collectLinksTo(object_id);
	for (LLInventoryModel::item_array_t::iterator iter = item_array.begin();
		 iter != item_array.end();
		 iter++)
	{
		LLViewerInventoryItem *linked_item = (*iter);
		addChangedMask(mask, linked_item->getUUID());
	};
}

const LLUUID& LLInventoryModel::getLinkedItemID(const LLUUID& object_id) const
{
	const LLInventoryItem *item = gInventory.getItem(object_id);
	if (!item)
	{
		return object_id;
	}

	// Find the base item in case this a link (if it's not a link,
	// this will just be inv_item_id)
	return item->getLinkedUUID();
}

LLViewerInventoryItem* LLInventoryModel::getLinkedItem(const LLUUID& object_id) const
{
	return object_id.notNull() ? getItem(getLinkedItemID(object_id)) : NULL;
}

LLInventoryModel::item_array_t LLInventoryModel::collectLinksTo(const LLUUID& id)
{
	// Get item list via collectDescendents (slow!)
	item_array_t items;
	const LLInventoryObject *obj = getObject(id);
	// FIXME - should be as in next line, but this is causing a
	// stack-smashing crash of cause TBD... check in the REBUILD code.
	//if (obj && obj->getIsLinkType())
	if (!obj || obj->getIsLinkType())
		return items;
	
	std::pair<backlink_mmap_t::iterator, backlink_mmap_t::iterator> range = mBacklinkMMap.equal_range(id);
	for (backlink_mmap_t::iterator it = range.first; it != range.second; ++it)
	{
		LLViewerInventoryItem *item = getItem(it->second);
		if (item)
		{
			items.push_back(item);
		}
	}

	return items;
}

// <FS:Ansariel> Re-added because of start folder id
LLInventoryModel::item_array_t LLInventoryModel::collectLinkedItems(const LLUUID& id,
																	const LLUUID& start_folder_id)
{
	item_array_t items;
	LLInventoryModel::cat_array_t cat_array;
	LLLinkedItemIDMatches is_linked_item_match(id);
	collectDescendentsIf((start_folder_id == LLUUID::null ? gInventory.getRootFolderID() : start_folder_id),
						 cat_array,
						 items,
						 LLInventoryModel::INCLUDE_TRASH,
						 is_linked_item_match);
	return items;
}
// </FS:Ansariel>

bool LLInventoryModel::isInventoryUsable() const
{
	bool result = false;
	if(gInventory.getRootFolderID().notNull() && mIsAgentInvUsable)
	{
		result = true;
	}
	return result;	
}

// Calling this method with an inventory item will either change an
// existing item with a matching item_id, or will add the item to the
// current inventory.
U32 LLInventoryModel::updateItem(const LLViewerInventoryItem* item, U32 mask)
{
	if(item->getUUID().isNull())
	{
		return mask;
	}

	if(!isInventoryUsable())
	{
		LL_WARNS(LOG_INV) << "Inventory is broken." << LL_ENDL;
		return mask;
	}

	// We're hiding mesh types
#if 0
	if (item->getType() == LLAssetType::AT_MESH)
	{
		return mask;
	}
#endif

	LLPointer<LLViewerInventoryItem> old_item = getItem(item->getUUID());
	LLPointer<LLViewerInventoryItem> new_item;
	if(old_item)
	{
		// We already have an old item, modify its values
		new_item = old_item;
		LLUUID old_parent_id = old_item->getParentUUID();
		LLUUID new_parent_id = item->getParentUUID();
			
		if(old_parent_id != new_parent_id)
		{
			// need to update the parent-child tree
			item_array_t* item_array;
			item_array = get_ptr_in_map(mParentChildItemTree, old_parent_id);
			if(item_array)
			{
				vector_replace_with_last(*item_array, old_item);
			}
			item_array = get_ptr_in_map(mParentChildItemTree, new_parent_id);
			if(item_array)
			{
				item_array->push_back(old_item);
			}
			mask |= LLInventoryObserver::STRUCTURE;
		}
		if(old_item->getName() != item->getName())
		{
			mask |= LLInventoryObserver::LABEL;
		}
		old_item->copyViewerItem(item);
		mask |= LLInventoryObserver::INTERNAL;
	}
	else
	{
		// Simply add this item
		new_item = new LLViewerInventoryItem(item);
		addItem(new_item);

		if(item->getParentUUID().isNull())
		{
			const LLUUID category_id = findCategoryUUIDForType(LLFolderType::assetTypeToFolderType(new_item->getType()));
			new_item->setParent(category_id);
			item_array_t* item_array = get_ptr_in_map(mParentChildItemTree, category_id);
			if( item_array )
			{
				LLInventoryModel::LLCategoryUpdate update(category_id, 1);
				gInventory.accountForUpdate(update);

				// *FIX: bit of a hack to call update server from here...
<<<<<<< HEAD
				// <FS:KB> FIRE-19635 / BUG-20161: Detached object ends up in root of inventory
				//new_item->updateServer(TRUE);
				LLInventoryModel::LLCategoryUpdate update(category_id, 1);
				gInventory.accountForUpdate(update);
				new_item->updateParentOnServer(FALSE);
				// </FS:KB>
=======
				new_item->updateParentOnServer(FALSE);
>>>>>>> f710ab3d
				item_array->push_back(new_item);
			}
			else
			{
				LL_WARNS(LOG_INV) << "Couldn't find parent-child item tree for " << new_item->getName() << LL_ENDL;
			}
		}
		else
		{
			// *NOTE: The general scheme is that if every byte of the
			// uuid is 0, except for the last one or two,the use the
			// last two bytes of the parent id, and match that up
			// against the type. For now, we're only worried about
			// lost & found.
			LLUUID parent_id = item->getParentUUID();
			if(parent_id == CATEGORIZE_LOST_AND_FOUND_ID)
			{
				parent_id = findCategoryUUIDForType(LLFolderType::FT_LOST_AND_FOUND);
				new_item->setParent(parent_id);
				LLInventoryModel::update_list_t update;
				LLInventoryModel::LLCategoryUpdate new_folder(parent_id, 1);
				update.push_back(new_folder);
				accountForUpdate(update);

			}
			item_array_t* item_array = get_ptr_in_map(mParentChildItemTree, parent_id);
			if(item_array)
			{
				item_array->push_back(new_item);
			}
			else
			{
				// Whoops! No such parent, make one.
				LL_INFOS(LOG_INV) << "Lost item: " << new_item->getUUID() << " - "
								  << new_item->getName() << LL_ENDL;
				parent_id = findCategoryUUIDForType(LLFolderType::FT_LOST_AND_FOUND);
				new_item->setParent(parent_id);
				item_array = get_ptr_in_map(mParentChildItemTree, parent_id);
				if(item_array)
				{
					LLInventoryModel::LLCategoryUpdate update(parent_id, 1);
					gInventory.accountForUpdate(update);
					// *FIX: bit of a hack to call update server from
					// here...
<<<<<<< HEAD
					// <FS:KB> FIRE-19635 / BUG-20161: Detached object ends up in root of inventory
					//new_item->updateServer(TRUE);
					LLInventoryModel::LLCategoryUpdate update(parent_id, 1);
					gInventory.accountForUpdate(update);
					new_item->updateParentOnServer(FALSE);
					// </FS:KB>
=======
					new_item->updateParentOnServer(FALSE);
>>>>>>> f710ab3d
					item_array->push_back(new_item);
				}
				else
				{
					LL_WARNS(LOG_INV) << "Lost and found Not there!!" << LL_ENDL;
				}
			}
		}
		mask |= LLInventoryObserver::ADD;
	}
	if(new_item->getType() == LLAssetType::AT_CALLINGCARD)
	{
		mask |= LLInventoryObserver::CALLING_CARD;
		// Handle user created calling cards.
		// Target ID is stored in the description field of the card.
		LLUUID id;
		std::string desc = new_item->getDescription();
		BOOL isId = desc.empty() ? FALSE : id.set(desc, FALSE);
		if (isId)
		{
			// Valid UUID; set the item UUID and rename it
			new_item->setCreator(id);
			std::string avatar_name;

			if (gCacheName->getFullName(id, avatar_name))
			{
				new_item->rename(avatar_name);
				mask |= LLInventoryObserver::LABEL;
			}
			else
			{
				// Fetch the current name
				gCacheName->get(id, FALSE,
					boost::bind(&LLViewerInventoryItem::onCallingCardNameLookup, new_item.get(),
					_1, _2, _3));
			}

		}
	}
	else if (new_item->getType() == LLAssetType::AT_GESTURE)
	{
		mask |= LLInventoryObserver::GESTURE;
	}
	addChangedMask(mask, new_item->getUUID());
	return mask;
}

LLInventoryModel::cat_array_t* LLInventoryModel::getUnlockedCatArray(const LLUUID& id)
{
	cat_array_t* cat_array = get_ptr_in_map(mParentChildCategoryTree, id);
#ifdef LL_DEBUG
	if (cat_array)
	{
		llassert_always(mCategoryLock[id] == false);
	}
#endif

	return cat_array;
}

LLInventoryModel::item_array_t* LLInventoryModel::getUnlockedItemArray(const LLUUID& id)
{
	item_array_t* item_array = get_ptr_in_map(mParentChildItemTree, id);
#ifdef LL_DEBUG
	if (item_array)
	{
		llassert_always(mItemLock[id] == false);
	}
#endif
	return item_array;
}

// Calling this method with an inventory category will either change
// an existing item with the matching id, or it will add the category.
void LLInventoryModel::updateCategory(const LLViewerInventoryCategory* cat, U32 mask)
{
	if(!cat || cat->getUUID().isNull())
	{
		return;
	}

	if(!isInventoryUsable())
	{
		LL_WARNS(LOG_INV) << "Inventory is broken." << LL_ENDL;
		return;
	}

	LLPointer<LLViewerInventoryCategory> old_cat = getCategory(cat->getUUID());
	if(old_cat)
	{
		// We already have an old category, modify its values
		LLUUID old_parent_id = old_cat->getParentUUID();
		LLUUID new_parent_id = cat->getParentUUID();
		if(old_parent_id != new_parent_id)
		{
			// need to update the parent-child tree
			cat_array_t* cat_array;
			cat_array = getUnlockedCatArray(old_parent_id);
			if(cat_array)
			{
				vector_replace_with_last(*cat_array, old_cat);
			}
			cat_array = getUnlockedCatArray(new_parent_id);
			if(cat_array)
			{
				cat_array->push_back(old_cat);
			}
			mask |= LLInventoryObserver::STRUCTURE;
            mask |= LLInventoryObserver::INTERNAL;
		}
		if(old_cat->getName() != cat->getName())
		{
			mask |= LLInventoryObserver::LABEL;
		}
        // Under marketplace, category labels are quite complex and need extra upate
        const LLUUID marketplace_id = findCategoryUUIDForType(LLFolderType::FT_MARKETPLACE_LISTINGS, false);
        if (marketplace_id.notNull() && isObjectDescendentOf(cat->getUUID(), marketplace_id))
        {
			mask |= LLInventoryObserver::LABEL;
        }
        old_cat->copyViewerCategory(cat);
		addChangedMask(mask, cat->getUUID());
	}
	else
	{
		// add this category
		LLPointer<LLViewerInventoryCategory> new_cat = new LLViewerInventoryCategory(cat->getOwnerID());
		new_cat->copyViewerCategory(cat);
		addCategory(new_cat);

		// make sure this category is correctly referenced by its parent.
		cat_array_t* cat_array;
		cat_array = getUnlockedCatArray(cat->getParentUUID());
		if(cat_array)
		{
			cat_array->push_back(new_cat);
		}

		// make space in the tree for this category's children.
#ifdef LL_DEBUG
		llassert_always(mCategoryLock[new_cat->getUUID()] == false);
		llassert_always(mItemLock[new_cat->getUUID()] == false);
#endif
		cat_array_t* catsp = new cat_array_t;
		item_array_t* itemsp = new item_array_t;
		mParentChildCategoryTree[new_cat->getUUID()] = catsp;
		mParentChildItemTree[new_cat->getUUID()] = itemsp;
		mask |= LLInventoryObserver::ADD;
		addChangedMask(mask, cat->getUUID());
	}
}

void LLInventoryModel::moveObject(const LLUUID& object_id, const LLUUID& cat_id)
{
	LL_DEBUGS(LOG_INV) << "LLInventoryModel::moveObject()" << LL_ENDL;
	if(!isInventoryUsable())
	{
		LL_WARNS(LOG_INV) << "Inventory is broken." << LL_ENDL;
		return;
	}

	if((object_id == cat_id) || !is_in_map(mCategoryMap, cat_id))
	{
		LL_WARNS(LOG_INV) << "Could not move inventory object " << object_id << " to "
						  << cat_id << LL_ENDL;
		return;
	}
	LLPointer<LLViewerInventoryCategory> cat = getCategory(object_id);
	if(cat && (cat->getParentUUID() != cat_id))
	{
		cat_array_t* cat_array;
		cat_array = getUnlockedCatArray(cat->getParentUUID());
		if(cat_array) vector_replace_with_last(*cat_array, cat);
		cat_array = getUnlockedCatArray(cat_id);
		cat->setParent(cat_id);
		if(cat_array) cat_array->push_back(cat);
		addChangedMask(LLInventoryObserver::STRUCTURE, object_id);
		return;
	}
	LLPointer<LLViewerInventoryItem> item = getItem(object_id);
	if(item && (item->getParentUUID() != cat_id))
	{
		item_array_t* item_array;
		item_array = getUnlockedItemArray(item->getParentUUID());
		if(item_array) vector_replace_with_last(*item_array, item);
		item_array = getUnlockedItemArray(cat_id);
		item->setParent(cat_id);
		if(item_array) item_array->push_back(item);
		addChangedMask(LLInventoryObserver::STRUCTURE, object_id);
		return;
	}
}

// Migrated from llinventoryfunctions
void LLInventoryModel::changeItemParent(LLViewerInventoryItem* item,
										const LLUUID& new_parent_id,
										BOOL restamp)
{
	if (item->getParentUUID() == new_parent_id)
	{
		LL_DEBUGS(LOG_INV) << "'" << item->getName() << "' (" << item->getUUID()
						   << ") is already in folder " << new_parent_id << LL_ENDL;
	}
	else
	{
		LL_INFOS(LOG_INV) << "Moving '" << item->getName() << "' (" << item->getUUID()
						  << ") from " << item->getParentUUID() << " to folder "
						  << new_parent_id << LL_ENDL;

		// <FS> Protected folder
		if ((isObjectDescendentOf(item->getUUID(), AOEngine::instance().getAOFolder())
				&& gSavedPerAccountSettings.getBOOL("ProtectAOFolders")) ||
			(isObjectDescendentOf(item->getUUID(), FSLSLBridge::instance().getBridgeFolder())
				&& gSavedPerAccountSettings.getBOOL("ProtectBridgeFolder")))
		{
			LL_INFOS("Inventory") << "Cannot move item because it is descendent of a protected folder" << LL_ENDL;
			return;
		}
		// </FS>

		LLInventoryModel::update_list_t update;
		LLInventoryModel::LLCategoryUpdate old_folder(item->getParentUUID(),-1);
		update.push_back(old_folder);
		LLInventoryModel::LLCategoryUpdate new_folder(new_parent_id, 1);
		update.push_back(new_folder);
		accountForUpdate(update);

		LLPointer<LLViewerInventoryItem> new_item = new LLViewerInventoryItem(item);
		new_item->setParent(new_parent_id);
		new_item->updateParentOnServer(restamp);
		updateItem(new_item);
		notifyObservers();
	}
}

// Migrated from llinventoryfunctions
void LLInventoryModel::changeCategoryParent(LLViewerInventoryCategory* cat,
											const LLUUID& new_parent_id,
											BOOL restamp)
{
	if (!cat)
	{
		return;
	}

	// Can't move a folder into a child of itself.
	if (isObjectDescendentOf(new_parent_id, cat->getUUID()))
	{
		return;
	}

	// <FS> Protected folder
	if ((isObjectDescendentOf(cat->getUUID(), AOEngine::instance().getAOFolder())
			&& gSavedPerAccountSettings.getBOOL("ProtectAOFolders")) ||
		(isObjectDescendentOf(cat->getUUID(), FSLSLBridge::instance().getBridgeFolder())
			&& gSavedPerAccountSettings.getBOOL("ProtectBridgeFolder")))
	{
		LL_INFOS("Inventory") << "Cannot move category because it is descendent of a protected folder" << LL_ENDL;
		return;
	}
	// </FS>

	LLInventoryModel::update_list_t update;
	LLInventoryModel::LLCategoryUpdate old_folder(cat->getParentUUID(), -1);
	update.push_back(old_folder);
	LLInventoryModel::LLCategoryUpdate new_folder(new_parent_id, 1);
	update.push_back(new_folder);
	accountForUpdate(update);

	LLPointer<LLViewerInventoryCategory> new_cat = new LLViewerInventoryCategory(cat);
	new_cat->setParent(new_parent_id);
	new_cat->updateParentOnServer(restamp);
	updateCategory(new_cat);
	notifyObservers();
}

void LLInventoryModel::onAISUpdateReceived(const std::string& context, const LLSD& update)
{
	LLTimer timer;
	if (gSavedSettings.getBOOL("DebugAvatarAppearanceMessage"))
	{
		dump_sequential_xml(gAgentAvatarp->getFullname() + "_ais_update", update);
	}

	AISUpdate ais_update(update); // parse update llsd into stuff to do.
	ais_update.doUpdate(); // execute the updates in the appropriate order.
	LL_INFOS(LOG_INV) << "elapsed: " << timer.getElapsedTimeF32() << LL_ENDL;
}

// Does not appear to be used currently.
void LLInventoryModel::onItemUpdated(const LLUUID& item_id, const LLSD& updates, bool update_parent_version)
{
	U32 mask = LLInventoryObserver::NONE;

	LLPointer<LLViewerInventoryItem> item = gInventory.getItem(item_id);
	LL_DEBUGS(LOG_INV) << "item_id: [" << item_id << "] name " << (item ? item->getName() : "(NOT FOUND)") << LL_ENDL;
	if(item)
	{
		for (LLSD::map_const_iterator it = updates.beginMap();
			 it != updates.endMap(); ++it)
		{
			if (it->first == "name")
			{
				LL_INFOS(LOG_INV) << "Updating name from " << item->getName() << " to " << it->second.asString() << LL_ENDL;
				item->rename(it->second.asString());
				mask |= LLInventoryObserver::LABEL;
			}
			else if (it->first == "desc")
			{
				LL_INFOS(LOG_INV) << "Updating description from " << item->getActualDescription()
								  << " to " << it->second.asString() << LL_ENDL;
				item->setDescription(it->second.asString());
			}
			else
			{
				LL_ERRS(LOG_INV) << "unhandled updates for field: " << it->first << LL_ENDL;
			}
		}
		mask |= LLInventoryObserver::INTERNAL;
		addChangedMask(mask, item->getUUID());
		if (update_parent_version)
		{
			// Descendent count is unchanged, but folder version incremented.
			LLInventoryModel::LLCategoryUpdate up(item->getParentUUID(), 0);
			accountForUpdate(up);
		}
		notifyObservers(); // do we want to be able to make this optional?
	}
}

// Not used?
void LLInventoryModel::onCategoryUpdated(const LLUUID& cat_id, const LLSD& updates)
{
	U32 mask = LLInventoryObserver::NONE;

	LLPointer<LLViewerInventoryCategory> cat = gInventory.getCategory(cat_id);
	LL_DEBUGS(LOG_INV) << "cat_id: [" << cat_id << "] name " << (cat ? cat->getName() : "(NOT FOUND)") << LL_ENDL;
	if(cat)
	{
		for (LLSD::map_const_iterator it = updates.beginMap();
			 it != updates.endMap(); ++it)
		{
			if (it->first == "name")
			{
				LL_INFOS(LOG_INV) << "Updating name from " << cat->getName() << " to " << it->second.asString() << LL_ENDL;
				cat->rename(it->second.asString());
				mask |= LLInventoryObserver::LABEL;
			}
			else
			{
				LL_ERRS(LOG_INV) << "unhandled updates for field: " << it->first << LL_ENDL;
			}
		}
		mask |= LLInventoryObserver::INTERNAL;
		addChangedMask(mask, cat->getUUID());
		notifyObservers(); // do we want to be able to make this optional?
	}
}

// Update model after descendents have been purged.
void LLInventoryModel::onDescendentsPurgedFromServer(const LLUUID& object_id, bool fix_broken_links)
{
	LLPointer<LLViewerInventoryCategory> cat = getCategory(object_id);
	if (cat.notNull())
	{
		// do the cache accounting
		S32 descendents = cat->getDescendentCount();
		if(descendents > 0)
		{
			LLInventoryModel::LLCategoryUpdate up(object_id, -descendents);
			accountForUpdate(up);
		}

		// we know that descendent count is 0, however since the
		// accounting may actually not do an update, we should force
		// it here.
		cat->setDescendentCount(0);

		// unceremoniously remove anything we have locally stored.
		LLInventoryModel::cat_array_t categories;
		LLInventoryModel::item_array_t items;
		collectDescendents(object_id,
						   categories,
						   items,
						   LLInventoryModel::INCLUDE_TRASH);
		S32 count = items.size();

		LLUUID uu_id;
		for(S32 i = 0; i < count; ++i)
		{
			uu_id = items.at(i)->getUUID();

			// This check prevents the deletion of a previously deleted item.
			// This is necessary because deletion is not done in a hierarchical
			// order. The current item may have been already deleted as a child
			// of its deleted parent.
			if (getItem(uu_id))
			{
				deleteObject(uu_id, fix_broken_links);
			}
		}

		count = categories.size();
		// Slightly kludgy way to make sure categories are removed
		// only after their child categories have gone away.

		// FIXME: Would probably make more sense to have this whole
		// descendent-clearing thing be a post-order recursive
		// function to get the leaf-up behavior automatically.
		S32 deleted_count;
		S32 total_deleted_count = 0;
		do
		{
			deleted_count = 0;
			for(S32 i = 0; i < count; ++i)
			{
				uu_id = categories.at(i)->getUUID();
				if (getCategory(uu_id))
				{
					cat_array_t* cat_list = getUnlockedCatArray(uu_id);
					if (!cat_list || (cat_list->size() == 0))
					{
						deleteObject(uu_id, fix_broken_links);
						deleted_count++;
					}
				}
			}
			total_deleted_count += deleted_count;
		}
		while (deleted_count > 0);
		if (total_deleted_count != count)
		{
			LL_WARNS(LOG_INV) << "Unexpected count of categories deleted, got "
							  << total_deleted_count << " expected " << count << LL_ENDL;
		}
		//gInventory.validate();
	}
}

// Update model after an item is confirmed as removed from
// server. Works for categories or items.
void LLInventoryModel::onObjectDeletedFromServer(const LLUUID& object_id, bool fix_broken_links, bool update_parent_version, bool do_notify_observers)
{
	LLPointer<LLInventoryObject> obj = getObject(object_id);
	if(obj)
	{
		if (getCategory(object_id))
		{
			// For category, need to delete/update all children first.
			onDescendentsPurgedFromServer(object_id, fix_broken_links);
		}


		// From item/cat removeFromServer()
		if (update_parent_version)
		{
			LLInventoryModel::LLCategoryUpdate up(obj->getParentUUID(), -1);
			accountForUpdate(up);
		}

		// From purgeObject()
		LLPreview::hide(object_id);
		deleteObject(object_id, fix_broken_links, do_notify_observers);
	}
}


// Delete a particular inventory object by ID.
void LLInventoryModel::deleteObject(const LLUUID& id, bool fix_broken_links, bool do_notify_observers)
{
	LL_DEBUGS(LOG_INV) << "LLInventoryModel::deleteObject()" << LL_ENDL;
	LLPointer<LLInventoryObject> obj = getObject(id);
	if (!obj) 
	{
		LL_WARNS(LOG_INV) << "Deleting non-existent object [ id: " << id << " ] " << LL_ENDL;
		return;
	}
	
	LL_DEBUGS(LOG_INV) << "Deleting inventory object " << id << LL_ENDL;
	mLastItem = NULL;
	LLUUID parent_id = obj->getParentUUID();
	mCategoryMap.erase(id);
	mItemMap.erase(id);
	//mInventory.erase(id);
	item_array_t* item_list = getUnlockedItemArray(parent_id);
	if(item_list)
	{
		LLPointer<LLViewerInventoryItem> item = (LLViewerInventoryItem*)((LLInventoryObject*)obj);
		vector_replace_with_last(*item_list, item);
	}
	cat_array_t* cat_list = getUnlockedCatArray(parent_id);
	if(cat_list)
	{
		LLPointer<LLViewerInventoryCategory> cat = (LLViewerInventoryCategory*)((LLInventoryObject*)obj);
		vector_replace_with_last(*cat_list, cat);
	}
    
    // Note : We need to tell the inventory observers that those things are going to be deleted *before* the tree is cleared or they won't know what to delete (in views and view models)
	addChangedMask(LLInventoryObserver::REMOVE, id);
	gInventory.notifyObservers();
    
	item_list = getUnlockedItemArray(id);
	if(item_list)
	{
		if (item_list->size())
		{
			LL_WARNS(LOG_INV) << "Deleting cat " << id << " while it still has child items" << LL_ENDL;
		}
		delete item_list;
		mParentChildItemTree.erase(id);
	}
	cat_list = getUnlockedCatArray(id);
	if(cat_list)
	{
		if (cat_list->size())
		{
			LL_WARNS(LOG_INV) << "Deleting cat " << id << " while it still has child cats" << LL_ENDL;
		}
		delete cat_list;
		mParentChildCategoryTree.erase(id);
	}
	addChangedMask(LLInventoryObserver::REMOVE, id);

	bool is_link_type = obj->getIsLinkType();
	if (is_link_type)
	{
		removeBacklinkInfo(obj->getUUID(), obj->getLinkedUUID());
	}

	// Can't have links to links, so there's no need for this update
	// if the item removed is a link. Can also skip if source of the
	// update is getting broken link info separately.
	obj = NULL; // delete obj
	if (fix_broken_links && !is_link_type)
	{
		updateLinkedObjectsFromPurge(id);
	}
	if (do_notify_observers)
	{
		notifyObservers();
	}
}

void LLInventoryModel::updateLinkedObjectsFromPurge(const LLUUID &baseobj_id)
{
	LLInventoryModel::item_array_t item_array = collectLinksTo(baseobj_id);

	// REBUILD is expensive, so clear the current change list first else
	// everything else on the changelist will also get rebuilt.
	if (item_array.size() > 0)
	{
		notifyObservers();
		for (LLInventoryModel::item_array_t::const_iterator iter = item_array.begin();
			iter != item_array.end();
			iter++)
		{
			const LLViewerInventoryItem *linked_item = (*iter);
			const LLUUID &item_id = linked_item->getUUID();
			if (item_id == baseobj_id) continue;
			addChangedMask(LLInventoryObserver::REBUILD, item_id);
		}
		notifyObservers();
	}
}

// Add/remove an observer. If the observer is destroyed, be sure to
// remove it.
void LLInventoryModel::addObserver(LLInventoryObserver* observer)
{
	mObservers.insert(observer);
}
	
void LLInventoryModel::removeObserver(LLInventoryObserver* observer)
{
	mObservers.erase(observer);
}

BOOL LLInventoryModel::containsObserver(LLInventoryObserver* observer) const
{
	return mObservers.find(observer) != mObservers.end();
}

void LLInventoryModel::idleNotifyObservers()
{
	// *FIX:  Think I want this conditional or moved elsewhere...
	handleResponses(true);
	
	if (mModifyMask == LLInventoryObserver::NONE && (mChangedItemIDs.size() == 0))
	{
		return;
	}
	notifyObservers();
}

// Call this method when it's time to update everyone on a new state.
void LLInventoryModel::notifyObservers()
{
	if (mIsNotifyObservers)
	{
		// Within notifyObservers, something called notifyObservers
		// again.  This type of recursion is unsafe because it causes items to be 
		// processed twice, and this can easily lead to infinite loops.
		LL_WARNS(LOG_INV) << "Call was made to notifyObservers within notifyObservers!" << LL_ENDL;
		return;
	}

	mIsNotifyObservers = TRUE;
	for (observer_list_t::iterator iter = mObservers.begin();
		 iter != mObservers.end(); )
	{
		LLInventoryObserver* observer = *iter;
		observer->changed(mModifyMask);

		// safe way to increment since changed may delete entries! (@!##%@!@&*!)
		iter = mObservers.upper_bound(observer); 
	}

	mModifyMask = LLInventoryObserver::NONE;
	mChangedItemIDs.clear();
	mAddedItemIDs.clear();
	mIsNotifyObservers = FALSE;
}

// store flag for change
// and id of object change applies to
void LLInventoryModel::addChangedMask(U32 mask, const LLUUID& referent) 
{ 
	if (mIsNotifyObservers)
	{
		// Something marked an item for change within a call to notifyObservers
		// (which is in the process of processing the list of items marked for change).
		// This means the change may fail to be processed.
		LL_WARNS(LOG_INV) << "Adding changed mask within notify observers!  Change will likely be lost." << LL_ENDL;
		LLViewerInventoryItem *item = getItem(referent);
		if (item)
		{
			LL_WARNS(LOG_INV) << "Item " << item->getName() << LL_ENDL;
		}
		else
		{
			LLViewerInventoryCategory *cat = getCategory(referent);
			if (cat)
			{
				LL_WARNS(LOG_INV) << "Category " << cat->getName() << LL_ENDL;
			}
		}
	}
	
	mModifyMask |= mask;
	if (referent.notNull() && (mChangedItemIDs.find(referent) == mChangedItemIDs.end()))
	{
		mChangedItemIDs.insert(referent);
        update_marketplace_category(referent, false);

		if (mask & LLInventoryObserver::ADD)
		{
			mAddedItemIDs.insert(referent);
		}
	
		// Update all linked items.  Starting with just LABEL because I'm
		// not sure what else might need to be accounted for this.
		if (mask & LLInventoryObserver::LABEL)
		{
			addChangedMaskForLinks(referent, LLInventoryObserver::LABEL);
		}
	}
}

bool LLInventoryModel::fetchDescendentsOf(const LLUUID& folder_id) const
{
	if(folder_id.isNull()) 
	{
		LL_WARNS(LOG_INV) << "Calling fetch descendents on NULL folder id!" << LL_ENDL;
		return false;
	}
	LLViewerInventoryCategory* cat = getCategory(folder_id);
	if(!cat)
	{
		LL_WARNS(LOG_INV) << "Asked to fetch descendents of non-existent folder: "
						  << folder_id << LL_ENDL;
		return false;
	}
	//S32 known_descendents = 0;
	///cat_array_t* categories = get_ptr_in_map(mParentChildCategoryTree, folder_id);
	//item_array_t* items = get_ptr_in_map(mParentChildItemTree, folder_id);
	//if(categories)
	//{
	//	known_descendents += categories->size();
	//}
	//if(items)
	//{
	//	known_descendents += items->size();
	//}
	return cat->fetch();
}

//static
std::string LLInventoryModel::getInvCacheAddres(const LLUUID& owner_id)
{
    std::string inventory_addr;
    std::string owner_id_str;
    owner_id.toString(owner_id_str);
    std::string path(gDirUtilp->getExpandedFilename(LL_PATH_CACHE, owner_id_str));
    // <FS:Ansariel> OpenSim fix
    //if (LLGridManager::getInstance()->isInProductionGrid())
    if (LLGridManager::getInstance()->isInSLMain())
    // </FS:Ansariel>
    {
        inventory_addr = llformat(PRODUCTION_CACHE_FORMAT_STRING, path.c_str());
    }
    else
    {
        // NOTE: The inventory cache filenames now include the grid name.
        // Add controls against directory traversal or problematic pathname lengths
        // if your viewer uses grid names from an untrusted source.
        // <FS:Ansariel> Replace illegal filename characters
        //const std::string& grid_id_str = LLGridManager::getInstance()->getGridId();
        const std::string grid_id_str = LLDir::getScrubbedFileName(LLGridManager::getInstance()->getGridId());
        // </FS:Ansariel>
        const std::string& grid_id_lower = utf8str_tolower(grid_id_str);
        inventory_addr = llformat(GRID_CACHE_FORMAT_STRING, path.c_str(), grid_id_lower.c_str());
    }
    return inventory_addr;
}

void LLInventoryModel::cache(
	const LLUUID& parent_folder_id,
	const LLUUID& agent_id)
{
	LL_DEBUGS(LOG_INV) << "Caching " << parent_folder_id << " for " << agent_id
					   << LL_ENDL;
	LLViewerInventoryCategory* root_cat = getCategory(parent_folder_id);
	if(!root_cat) return;
	cat_array_t categories;
	categories.push_back(root_cat);
	item_array_t items;

	LLCanCache can_cache(this);
	can_cache(root_cat, NULL);
	collectDescendentsIf(
		parent_folder_id,
		categories,
		items,
		INCLUDE_TRASH,
		can_cache);
	std::string inventory_filename = getInvCacheAddres(agent_id);
	saveToFile(inventory_filename, categories, items);
	std::string gzip_filename(inventory_filename);
	gzip_filename.append(".gz");
	if(gzip_file(inventory_filename, gzip_filename))
	{
		LL_DEBUGS(LOG_INV) << "Successfully compressed " << inventory_filename << LL_ENDL;
		LLFile::remove(inventory_filename);
	}
	else
	{
		LL_WARNS(LOG_INV) << "Unable to compress " << inventory_filename << LL_ENDL;
	}
}


void LLInventoryModel::addCategory(LLViewerInventoryCategory* category)
{
	//LL_INFOS(LOG_INV) << "LLInventoryModel::addCategory()" << LL_ENDL;
	if(category)
	{
		// We aren't displaying the Meshes folder
		if (category->mPreferredType == LLFolderType::FT_MESH)
		{
			return;
		}

		// try to localize default names first. See EXT-8319, EXT-7051.
		category->localizeName();

		// Insert category uniquely into the map
		mCategoryMap[category->getUUID()] = category; // LLPointer will deref and delete the old one
		//mInventory[category->getUUID()] = category;
	}
}

bool LLInventoryModel::hasBacklinkInfo(const LLUUID& link_id, const LLUUID& target_id) const
{
	std::pair <backlink_mmap_t::const_iterator, backlink_mmap_t::const_iterator> range;
	range = mBacklinkMMap.equal_range(target_id);
	for (backlink_mmap_t::const_iterator it = range.first; it != range.second; ++it)
	{
		if (it->second == link_id)
		{
			return true;
		}
	}
	return false;
}

void LLInventoryModel::addBacklinkInfo(const LLUUID& link_id, const LLUUID& target_id)
{
	if (!hasBacklinkInfo(link_id, target_id))
	{
		mBacklinkMMap.insert(std::make_pair(target_id, link_id));
	}
}

void LLInventoryModel::removeBacklinkInfo(const LLUUID& link_id, const LLUUID& target_id)
{
	std::pair <backlink_mmap_t::iterator, backlink_mmap_t::iterator> range;
	range = mBacklinkMMap.equal_range(target_id);
	for (backlink_mmap_t::iterator it = range.first; it != range.second; )
	{
		if (it->second == link_id)
		{
			backlink_mmap_t::iterator delete_it = it; // iterator will be invalidated by erase.
			++it;
			mBacklinkMMap.erase(delete_it);
		}
		else
		{
			++it;
		}
	}
}

void LLInventoryModel::addItem(LLViewerInventoryItem* item)
{
	llassert(item);
	if(item)
	{
		// This can happen if assettype enums from llassettype.h ever change.
		// For example, there is a known backwards compatibility issue in some viewer prototypes prior to when 
		// the AT_LINK enum changed from 23 to 24.
		if ((item->getType() == LLAssetType::AT_NONE)
		    || LLAssetType::lookup(item->getType()) == LLAssetType::badLookup())
		{
			LL_WARNS(LOG_INV) << "Got bad asset type for item [ name: " << item->getName()
							  << " type: " << item->getType()
							  << " inv-type: " << item->getInventoryType() << " ], ignoring." << LL_ENDL;
			return;
		}

		// This condition means that we tried to add a link without the baseobj being in memory.
		// The item will show up as a broken link.
		if (item->getIsBrokenLink())
		{
			LL_INFOS(LOG_INV) << "Adding broken link [ name: " << item->getName()
							  << " itemID: " << item->getUUID()
							  << " assetID: " << item->getAssetUUID() << " )  parent: " << item->getParentUUID() << LL_ENDL;
		}
		if (item->getIsLinkType())
		{
			// Add back-link from linked-to UUID.
			const LLUUID& link_id = item->getUUID();
			const LLUUID& target_id = item->getLinkedUUID();
			addBacklinkInfo(link_id, target_id);
		}
		mItemMap[item->getUUID()] = item;
	}
}

// Empty the entire contents
void LLInventoryModel::empty()
{
//	LL_INFOS(LOG_INV) << "LLInventoryModel::empty()" << LL_ENDL;
	std::for_each(
		mParentChildCategoryTree.begin(),
		mParentChildCategoryTree.end(),
		DeletePairedPointer());
	mParentChildCategoryTree.clear();
	std::for_each(
		mParentChildItemTree.begin(),
		mParentChildItemTree.end(),
		DeletePairedPointer());
	mParentChildItemTree.clear();
	mBacklinkMMap.clear(); // forget all backlink information.
	mCategoryMap.clear(); // remove all references (should delete entries)
	mItemMap.clear(); // remove all references (should delete entries)
	mLastItem = NULL;
	//mInventory.clear();
}

void LLInventoryModel::accountForUpdate(const LLCategoryUpdate& update) const
{
	LLViewerInventoryCategory* cat = getCategory(update.mCategoryID);
	if(cat)
	{
		S32 version = cat->getVersion();
		if(version != LLViewerInventoryCategory::VERSION_UNKNOWN)
		{
			S32 descendents_server = cat->getDescendentCount();
			S32 descendents_actual = cat->getViewerDescendentCount();
			if(descendents_server == descendents_actual)
			{
				descendents_actual += update.mDescendentDelta;
				cat->setDescendentCount(descendents_actual);
				cat->setVersion(++version);
				LL_DEBUGS(LOG_INV) << "accounted: '" << cat->getName() << "' "
								   << version << " with " << descendents_actual
								   << " descendents." << LL_ENDL;
			}
			else
			{
				// Error condition, this means that the category did not register that
				// it got new descendents (perhaps because it is still being loaded)
				// which means its descendent count will be wrong.
				LL_WARNS(LOG_INV) << "Accounting failed for '" << cat->getName() << "' version:"
								  << version << " due to mismatched descendent count:  server == "
								  << descendents_server << ", viewer == " << descendents_actual << LL_ENDL;
			}
		}
		else
		{
			LL_WARNS(LOG_INV) << "Accounting failed for '" << cat->getName() << "' version: unknown (" 
							  << version << ")" << LL_ENDL;
		}
	}
	else
	{
		LL_WARNS(LOG_INV) << "No category found for update " << update.mCategoryID << LL_ENDL;
	}
}

void LLInventoryModel::accountForUpdate(
	const LLInventoryModel::update_list_t& update)
{
	update_list_t::const_iterator it = update.begin();
	update_list_t::const_iterator end = update.end();
	for(; it != end; ++it)
	{
		accountForUpdate(*it);
	}
}

void LLInventoryModel::accountForUpdate(
	const LLInventoryModel::update_map_t& update)
{
	LLCategoryUpdate up;
	update_map_t::const_iterator it = update.begin();
	update_map_t::const_iterator end = update.end();
	for(; it != end; ++it)
	{
		up.mCategoryID = (*it).first;
		up.mDescendentDelta = (*it).second.mValue;
		accountForUpdate(up);
	}
}

LLInventoryModel::EHasChildren LLInventoryModel::categoryHasChildren(
	const LLUUID& cat_id) const
{
	LLViewerInventoryCategory* cat = getCategory(cat_id);
	if(!cat) return CHILDREN_NO;
	if(cat->getDescendentCount() > 0)
	{
		return CHILDREN_YES;
	}
	if(cat->getDescendentCount() == 0)
	{
		return CHILDREN_NO;
	}
	if((cat->getDescendentCount() == LLViewerInventoryCategory::DESCENDENT_COUNT_UNKNOWN)
	   || (cat->getVersion() == LLViewerInventoryCategory::VERSION_UNKNOWN))
	{
		return CHILDREN_MAYBE;
	}

	// Shouldn't have to run this, but who knows.
	parent_cat_map_t::const_iterator cat_it = mParentChildCategoryTree.find(cat->getUUID());
	if (cat_it != mParentChildCategoryTree.end() && cat_it->second->size() > 0)
	{
		return CHILDREN_YES;
	}
	parent_item_map_t::const_iterator item_it = mParentChildItemTree.find(cat->getUUID());
	if (item_it != mParentChildItemTree.end() && item_it->second->size() > 0)
	{
		return CHILDREN_YES;
	}

	return CHILDREN_NO;
}

bool LLInventoryModel::isCategoryComplete(const LLUUID& cat_id) const
{
	LLViewerInventoryCategory* cat = getCategory(cat_id);
	if(cat && (cat->getVersion()!=LLViewerInventoryCategory::VERSION_UNKNOWN))
	{
		S32 descendents_server = cat->getDescendentCount();
		S32 descendents_actual = cat->getViewerDescendentCount();
		if(descendents_server == descendents_actual)
		{
			return true;
		}
	}
	return false;
}

bool LLInventoryModel::loadSkeleton(
	const LLSD& options,
	const LLUUID& owner_id)
{
	LL_DEBUGS(LOG_INV) << "importing inventory skeleton for " << owner_id << LL_ENDL;

	typedef std::set<LLPointer<LLViewerInventoryCategory>, InventoryIDPtrLess> cat_set_t;
	cat_set_t temp_cats;
	bool rv = true;

	for(LLSD::array_const_iterator it = options.beginArray(),
		end = options.endArray(); it != end; ++it)
	{
		LLSD name = (*it)["name"];
		LLSD folder_id = (*it)["folder_id"];
		LLSD parent_id = (*it)["parent_id"];
		LLSD version = (*it)["version"];
		if(name.isDefined()
			&& folder_id.isDefined()
			&& parent_id.isDefined()
			&& version.isDefined()
			&& folder_id.asUUID().notNull() // if an id is null, it locks the viewer.
			) 		
		{
			LLPointer<LLViewerInventoryCategory> cat = new LLViewerInventoryCategory(owner_id);
			cat->rename(name.asString());
			cat->setUUID(folder_id.asUUID());
			cat->setParent(parent_id.asUUID());

			LLFolderType::EType preferred_type = LLFolderType::FT_NONE;
			LLSD type_default = (*it)["type_default"];
			if(type_default.isDefined())
            {
				preferred_type = (LLFolderType::EType)type_default.asInteger();
            }
            cat->setPreferredType(preferred_type);
			cat->setVersion(version.asInteger());
            temp_cats.insert(cat);
		}
		else
		{
			LL_WARNS(LOG_INV) << "Unable to import near " << name.asString() << LL_ENDL;
            rv = false;
		}
	}

	S32 cached_category_count = 0;
	S32 cached_item_count = 0;
	if(!temp_cats.empty())
	{
		update_map_t child_counts;
		cat_array_t categories;
		item_array_t items;
		item_array_t possible_broken_links;
		cat_set_t invalid_categories; // Used to mark categories that weren't successfully loaded.
		std::string inventory_filename = getInvCacheAddres(owner_id);
		const S32 NO_VERSION = LLViewerInventoryCategory::VERSION_UNKNOWN;
		std::string gzip_filename(inventory_filename);
		gzip_filename.append(".gz");
		LLFILE* fp = LLFile::fopen(gzip_filename, "rb");
		bool remove_inventory_file = false;
		if(fp)
		{
			fclose(fp);
			fp = NULL;
			if(gunzip_file(gzip_filename, inventory_filename))
			{
				// we only want to remove the inventory file if it was
				// gzipped before we loaded, and we successfully
				// gunziped it.
				remove_inventory_file = true;
			}
			else
			{
				LL_INFOS(LOG_INV) << "Unable to gunzip " << gzip_filename << LL_ENDL;
			}
		}
		bool is_cache_obsolete = false;
		if(loadFromFile(inventory_filename, categories, items, is_cache_obsolete))
		{
			// We were able to find a cache of files. So, use what we
			// found to generate a set of categories we should add. We
			// will go through each category loaded and if the version
			// does not match, invalidate the version.
			S32 count = categories.size();
			cat_set_t::iterator not_cached = temp_cats.end();
			std::set<LLUUID> cached_ids;
			for(S32 i = 0; i < count; ++i)
			{
				LLViewerInventoryCategory* cat = categories[i];
				cat_set_t::iterator cit = temp_cats.find(cat);
				if (cit == temp_cats.end())
				{
					continue; // cache corruption?? not sure why this happens -SJB
				}
				LLViewerInventoryCategory* tcat = *cit;
				
				// we can safely ignore anything loaded from file, but
				// not sent down in the skeleton. Must have been removed from inventory.
				if (cit == not_cached)
				{
					continue;
				}
				else if (cat->getVersion() != tcat->getVersion())
				{
					// if the cached version does not match the server version,
					// throw away the version we have so we can fetch the
					// correct contents the next time the viewer opens the folder.
					tcat->setVersion(NO_VERSION);
				}
                else if (tcat->getPreferredType() == LLFolderType::FT_MARKETPLACE_STOCK)
                {
                    // Do not trust stock folders being updated
                    tcat->setVersion(NO_VERSION);
                }
				else
				{
					cached_ids.insert(tcat->getUUID());
				}
			}

			// go ahead and add the cats returned during the download
			std::set<LLUUID>::const_iterator not_cached_id = cached_ids.end();
			cached_category_count = cached_ids.size();
			for(cat_set_t::iterator it = temp_cats.begin(); it != temp_cats.end(); ++it)
			{
				if(cached_ids.find((*it)->getUUID()) == not_cached_id)
				{
					// this check is performed so that we do not
					// mark new folders in the skeleton (and not in cache)
					// as being cached.
					LLViewerInventoryCategory *llvic = (*it);
					llvic->setVersion(NO_VERSION);
				}
				addCategory(*it);
				++child_counts[(*it)->getParentUUID()];
			}

			// Add all the items loaded which are parented to a
			// category with a correctly cached parent
			S32 bad_link_count = 0;
			S32 good_link_count = 0;
			S32 recovered_link_count = 0;
			cat_map_t::iterator unparented = mCategoryMap.end();
			for(item_array_t::const_iterator item_iter = items.begin();
				item_iter != items.end();
				++item_iter)
			{
				LLViewerInventoryItem *item = (*item_iter).get();
				const cat_map_t::iterator cit = mCategoryMap.find(item->getParentUUID());
				
				if(cit != unparented)
				{
					const LLViewerInventoryCategory* cat = cit->second.get();
					if(cat->getVersion() != NO_VERSION)
					{
						// This can happen if the linked object's baseobj is removed from the cache but the linked object is still in the cache.
						if (item->getIsBrokenLink())
						{
							//bad_link_count++;
							LL_DEBUGS(LOG_INV) << "Attempted to add cached link item without baseobj present ( name: "
											   << item->getName() << " itemID: " << item->getUUID()
											   << " assetID: " << item->getAssetUUID()
											   << " ).  Ignoring and invalidating " << cat->getName() << " . " << LL_ENDL;
							possible_broken_links.push_back(item);
							continue;
						}
						else if (item->getIsLinkType())
						{
							good_link_count++;
						}
						addItem(item);
						cached_item_count += 1;
						++child_counts[cat->getUUID()];
					}
				}
			}
			if (possible_broken_links.size() > 0)
			{
				for(item_array_t::const_iterator item_iter = possible_broken_links.begin();
				    item_iter != possible_broken_links.end();
				    ++item_iter)
				{
					LLViewerInventoryItem *item = (*item_iter).get();
					const cat_map_t::iterator cit = mCategoryMap.find(item->getParentUUID());
					const LLViewerInventoryCategory* cat = cit->second.get();
					if (item->getIsBrokenLink())
					{
						bad_link_count++;
						invalid_categories.insert(cit->second);
						//LL_INFOS(LOG_INV) << "link still broken: " << item->getName() << " in folder " << cat->getName() << LL_ENDL;
					}
					else
					{
						// was marked as broken because of loading order, its actually fine to load
						addItem(item);
						cached_item_count += 1;
						++child_counts[cat->getUUID()];
						recovered_link_count++;
					}
				}

 				LL_INFOS(LOG_INV) << "Attempted to add " << bad_link_count
								  << " cached link items without baseobj present. "
								  << good_link_count << " link items were successfully added. "
								  << recovered_link_count << " links added in recovery. "
								  << "The corresponding categories were invalidated." << LL_ENDL;
			}

		}
		else
		{
			// go ahead and add everything after stripping the version
			// information.
			for(cat_set_t::iterator it = temp_cats.begin(); it != temp_cats.end(); ++it)
			{
				LLViewerInventoryCategory *llvic = (*it);
				llvic->setVersion(NO_VERSION);
				addCategory(*it);
			}
		}

		// Invalidate all categories that failed fetching descendents for whatever
		// reason (e.g. one of the descendents was a broken link).
		for (cat_set_t::iterator invalid_cat_it = invalid_categories.begin();
			 invalid_cat_it != invalid_categories.end();
			 invalid_cat_it++)
		{
			LLViewerInventoryCategory* cat = (*invalid_cat_it).get();
			cat->setVersion(NO_VERSION);
			LL_DEBUGS(LOG_INV) << "Invalidating category name: " << cat->getName() << " UUID: " << cat->getUUID() << " due to invalid descendents cache" << LL_ENDL;
		}
		LL_INFOS(LOG_INV) << "Invalidated " << invalid_categories.size() << " categories due to invalid descendents cache" << LL_ENDL;

		// At this point, we need to set the known descendents for each
		// category which successfully cached so that we do not
		// needlessly fetch descendents for categories which we have.
		update_map_t::const_iterator no_child_counts = child_counts.end();
		for(cat_set_t::iterator it = temp_cats.begin(); it != temp_cats.end(); ++it)
		{
			LLViewerInventoryCategory* cat = (*it).get();
			if(cat->getVersion() != NO_VERSION)
			{
				update_map_t::const_iterator the_count = child_counts.find(cat->getUUID());
				if(the_count != no_child_counts)
				{
					const S32 num_descendents = (*the_count).second.mValue;
					cat->setDescendentCount(num_descendents);
				}
				else
				{
					cat->setDescendentCount(0);
				}
			}
		}

		if(remove_inventory_file)
		{
			// clean up the gunzipped file.
			LLFile::remove(inventory_filename);
		}
		if(is_cache_obsolete)
		{
			// If out of date, remove the gzipped file too.
			LL_WARNS(LOG_INV) << "Inv cache out of date, removing" << LL_ENDL;
			LLFile::remove(gzip_filename);
		}
		categories.clear(); // will unref and delete entries
	}

	LL_INFOS(LOG_INV) << "Successfully loaded " << cached_category_count
					  << " categories and " << cached_item_count << " items from cache."
					  << LL_ENDL;

	return rv;
}

// This is a brute force method to rebuild the entire parent-child
// relations. The overall operation has O(NlogN) performance, which
// should be sufficient for our needs. 
void LLInventoryModel::buildParentChildMap()
{
	LL_INFOS(LOG_INV) << "LLInventoryModel::buildParentChildMap()" << LL_ENDL;

	// *NOTE: I am skipping the logic around folder version
	// synchronization here because it seems if a folder is lost, we
	// might actually want to invalidate it at that point - not
	// attempt to cache. More time & thought is necessary.

	// First the categories. We'll copy all of the categories into a
	// temporary container to iterate over (oh for real iterators.)
	// While we're at it, we'll allocate the arrays in the trees.
	cat_array_t cats;
	cat_array_t* catsp;
	item_array_t* itemsp;
	
	for(cat_map_t::iterator cit = mCategoryMap.begin(); cit != mCategoryMap.end(); ++cit)
	{
		LLViewerInventoryCategory* cat = cit->second;
		cats.push_back(cat);
		if (mParentChildCategoryTree.count(cat->getUUID()) == 0)
		{
#ifdef LL_DEBUG
			llassert_always(mCategoryLock[cat->getUUID()] == false);
#endif
			catsp = new cat_array_t;
			mParentChildCategoryTree[cat->getUUID()] = catsp;
		}
		if (mParentChildItemTree.count(cat->getUUID()) == 0)
		{
#ifdef LL_DEBUG
			llassert_always(mItemLock[cat->getUUID()] == false);
#endif
			itemsp = new item_array_t;
			mParentChildItemTree[cat->getUUID()] = itemsp;
		}
	}

	// Insert a special parent for the root - so that lookups on
	// LLUUID::null as the parent work correctly. This is kind of a
	// blatent wastes of space since we allocate a block of memory for
	// the array, but whatever - it's not that much space.
	if (mParentChildCategoryTree.count(LLUUID::null) == 0)
	{
		catsp = new cat_array_t;
		mParentChildCategoryTree[LLUUID::null] = catsp;
	}

	// Now we have a structure with all of the categories that we can
	// iterate over and insert into the correct place in the child
	// category tree. 
	S32 count = cats.size();
	S32 i;
	S32 lost = 0;
	cat_array_t lost_cats;
	for(i = 0; i < count; ++i)
	{
		LLViewerInventoryCategory* cat = cats.at(i);
		catsp = getUnlockedCatArray(cat->getParentUUID());
#ifdef OPENSIM
		if(catsp &&
		   (!LLGridManager::getInstance()->isInSecondLife() || (cat->getParentUUID().notNull() || 
			cat->getPreferredType() == LLFolderType::FT_ROOT_INVENTORY )))
#else
		if(catsp &&
		   // Only the two root folders should be children of null.
		   // Others should go to lost & found.
		   (cat->getParentUUID().notNull() || 
			cat->getPreferredType() == LLFolderType::FT_ROOT_INVENTORY ))
#endif
		{
			catsp->push_back(cat);
		}
		else
		{
			// *NOTE: This process could be a lot more efficient if we
			// used the new MoveInventoryFolder message, but we would
			// have to continue to do the update & build here. So, to
			// implement it, we would need a set or map of uuid pairs
			// which would be (folder_id, new_parent_id) to be sent up
			// to the server.
			LL_INFOS(LOG_INV) << "Lost category: " << cat->getUUID() << " - "
							  << cat->getName() << LL_ENDL;
			++lost;
			lost_cats.push_back(cat);
		}
	}
	if(lost)
	{
		LL_WARNS(LOG_INV) << "Found  " << lost << " lost categories." << LL_ENDL;
	}

	// Do moves in a separate pass to make sure we've properly filed
	// the FT_LOST_AND_FOUND category before we try to find its UUID.
	for(i = 0; i<lost_cats.size(); ++i)
	{
		LLViewerInventoryCategory *cat = lost_cats.at(i);

		// plop it into the lost & found.
		LLFolderType::EType pref = cat->getPreferredType();
		if(LLFolderType::FT_NONE == pref)
		{
			cat->setParent(findCategoryUUIDForType(LLFolderType::FT_LOST_AND_FOUND));
		}
		else if(LLFolderType::FT_ROOT_INVENTORY == pref)
		{
			// it's the root
			cat->setParent(LLUUID::null);
		}
		else
		{
			// it's a protected folder.
			cat->setParent(gInventory.getRootFolderID());
		}
		// FIXME note that updateServer() fails with protected
		// types, so this will not work as intended in that case.
		cat->updateServer(TRUE);
		catsp = getUnlockedCatArray(cat->getParentUUID());
		if(catsp)
		{
			catsp->push_back(cat);
		}
		else
		{		
			LL_WARNS(LOG_INV) << "Lost and found Not there!!" << LL_ENDL;
		}
	}

	const BOOL COF_exists = (findCategoryUUIDForType(LLFolderType::FT_CURRENT_OUTFIT, FALSE) != LLUUID::null);
	sFirstTimeInViewer2 = !COF_exists || gAgent.isFirstLogin();


	// Now the items. We allocated in the last step, so now all we
	// have to do is iterate over the items and put them in the right
	// place.
	item_array_t items;
	if(!mItemMap.empty())
	{
		LLPointer<LLViewerInventoryItem> item;
		for(item_map_t::iterator iit = mItemMap.begin(); iit != mItemMap.end(); ++iit)
		{
			item = (*iit).second;
			items.push_back(item);
		}
	}
	count = items.size();
	lost = 0;
	uuid_vec_t lost_item_ids;
	for(i = 0; i < count; ++i)
	{
		LLPointer<LLViewerInventoryItem> item;
		item = items.at(i);
		itemsp = getUnlockedItemArray(item->getParentUUID());
		if(itemsp)
		{
			itemsp->push_back(item);
		}
		else
		{
			LL_INFOS(LOG_INV) << "Lost item: " << item->getUUID() << " - "
							  << item->getName() << LL_ENDL;
			++lost;
			// plop it into the lost & found.
			//
			item->setParent(findCategoryUUIDForType(LLFolderType::FT_LOST_AND_FOUND));
			// move it later using a special message to move items. If
			// we update server here, the client might crash.
			//item->updateServer();
			lost_item_ids.push_back(item->getUUID());
			itemsp = getUnlockedItemArray(item->getParentUUID());
			if(itemsp)
			{
				itemsp->push_back(item);
			}
			else
			{
				LL_WARNS(LOG_INV) << "Lost and found Not there!!" << LL_ENDL;
			}
		}
	}
	if(lost)
	{
		LL_WARNS(LOG_INV) << "Found " << lost << " lost items." << LL_ENDL;
		LLMessageSystem* msg = gMessageSystem;
		BOOL start_new_message = TRUE;
		const LLUUID lnf = findCategoryUUIDForType(LLFolderType::FT_LOST_AND_FOUND);
		for(uuid_vec_t::iterator it = lost_item_ids.begin() ; it < lost_item_ids.end(); ++it)
		{
			if(start_new_message)
			{
				start_new_message = FALSE;
				msg->newMessageFast(_PREHASH_MoveInventoryItem);
				msg->nextBlockFast(_PREHASH_AgentData);
				msg->addUUIDFast(_PREHASH_AgentID, gAgent.getID());
				msg->addUUIDFast(_PREHASH_SessionID, gAgent.getSessionID());
				msg->addBOOLFast(_PREHASH_Stamp, FALSE);
			}
			msg->nextBlockFast(_PREHASH_InventoryData);
			msg->addUUIDFast(_PREHASH_ItemID, (*it));
			msg->addUUIDFast(_PREHASH_FolderID, lnf);
			msg->addString("NewName", NULL);
			if(msg->isSendFull(NULL))
			{
				start_new_message = TRUE;
				gAgent.sendReliableMessage();
			}
		}
		if(!start_new_message)
		{
			gAgent.sendReliableMessage();
		}
	}

	const LLUUID &agent_inv_root_id = gInventory.getRootFolderID();
	if (agent_inv_root_id.notNull())
	{
		cat_array_t* catsp = get_ptr_in_map(mParentChildCategoryTree, agent_inv_root_id);
		if(catsp)
		{
			// *HACK - fix root inventory folder
			// some accounts has pbroken inventory root folders
			
			std::string name = "My Inventory";
			LLUUID prev_root_id = mRootFolderID;
			for (parent_cat_map_t::const_iterator it = mParentChildCategoryTree.begin(),
					 it_end = mParentChildCategoryTree.end(); it != it_end; ++it)
			{
				cat_array_t* cat_array = it->second;
				for (cat_array_t::const_iterator cat_it = cat_array->begin(),
						 cat_it_end = cat_array->end(); cat_it != cat_it_end; ++cat_it)
					{
					LLPointer<LLViewerInventoryCategory> category = *cat_it;

					if(category && category->getPreferredType() != LLFolderType::FT_ROOT_INVENTORY)
						continue;
					if ( category && 0 == LLStringUtil::compareInsensitive(name, category->getName()) )
					{
						if(category->getUUID()!=mRootFolderID)
						{
							LLUUID& new_inv_root_folder_id = const_cast<LLUUID&>(mRootFolderID);
							new_inv_root_folder_id = category->getUUID();
						}
					}
				}
			}

			// 'My Inventory',
			// root of the agent's inv found.
			// The inv tree is built.
			mIsAgentInvUsable = true;

			// notifyObservers() has been moved to
			// llstartup/idle_startup() after this func completes.
			// Allows some system categories to be created before
			// observers start firing.
		}
	}

#ifdef LL_DEBUG
	if (!gInventory.validate())
	{
	 	LL_WARNS(LOG_INV) << "model failed validity check!" << LL_ENDL;
	}
#endif
}

// Would normally do this at construction but that's too early
// in the process for gInventory.  Have the first requestPost()
// call set things up.
void LLInventoryModel::initHttpRequest()
{
	if (! mHttpRequestFG)
	{
		// Haven't initialized, get to it
		LLAppCoreHttp & app_core_http(LLAppViewer::instance()->getAppCoreHttp());

		mHttpRequestFG = new LLCore::HttpRequest;
		mHttpRequestBG = new LLCore::HttpRequest;
		mHttpOptions = LLCore::HttpOptions::ptr_t(new LLCore::HttpOptions);
		mHttpOptions->setTransferTimeout(300);
		mHttpOptions->setUseRetryAfter(true);
		// mHttpOptions->setTrace(2);		// Do tracing of requests
        mHttpHeaders = LLCore::HttpHeaders::ptr_t(new LLCore::HttpHeaders);
		mHttpHeaders->append(HTTP_OUT_HEADER_CONTENT_TYPE, HTTP_CONTENT_LLSD_XML);
		mHttpHeaders->append(HTTP_OUT_HEADER_ACCEPT, HTTP_CONTENT_LLSD_XML);
		mHttpPolicyClass = app_core_http.getPolicy(LLAppCoreHttp::AP_INVENTORY);
	}
}

void LLInventoryModel::handleResponses(bool foreground)
{
	if (foreground && mHttpRequestFG)
	{
		mHttpRequestFG->update(0);
	}
	else if (! foreground && mHttpRequestBG)
	{
		mHttpRequestBG->update(50000L);
	}
}

LLCore::HttpHandle LLInventoryModel::requestPost(bool foreground,
												 const std::string & url,
												 const LLSD & body,
												 const LLCore::HttpHandler::ptr_t &handler,
												 const char * const message)
{
	if (! mHttpRequestFG)
	{
		// We do the initialization late and lazily as this class is
		// statically-constructed and not all the bits are ready at
		// that time.
		initHttpRequest();
	}
	
	LLCore::HttpRequest * request(foreground ? mHttpRequestFG : mHttpRequestBG);
	LLCore::HttpHandle handle(LLCORE_HTTP_HANDLE_INVALID);
		
	handle = LLCoreHttpUtil::requestPostWithLLSD(request,
												 mHttpPolicyClass,
												 (foreground ? mHttpPriorityFG : mHttpPriorityBG),
												 url,
												 body,
												 mHttpOptions,
												 mHttpHeaders,
												 handler);
	if (LLCORE_HTTP_HANDLE_INVALID == handle)
	{
		LLCore::HttpStatus status(request->getStatus());
		LL_WARNS(LOG_INV) << "HTTP POST request failed for " << message
						  << ", Status: " << status.toTerseString()
						  << " Reason: '" << status.toString() << "'"
						  << LL_ENDL;
	}
	return handle;
}

void LLInventoryModel::createCommonSystemCategories()
{
	gInventory.findCategoryUUIDForType(LLFolderType::FT_TRASH,true);
	gInventory.findCategoryUUIDForType(LLFolderType::FT_FAVORITE,true);
	gInventory.findCategoryUUIDForType(LLFolderType::FT_CALLINGCARD,true);
	gInventory.findCategoryUUIDForType(LLFolderType::FT_MY_OUTFITS,true);
}

struct LLUUIDAndName
{
	LLUUIDAndName() {}
	LLUUIDAndName(const LLUUID& id, const std::string& name);
	bool operator==(const LLUUIDAndName& rhs) const;
	bool operator<(const LLUUIDAndName& rhs) const;
	bool operator>(const LLUUIDAndName& rhs) const;

	LLUUID mID;
	std::string mName;
};

LLUUIDAndName::LLUUIDAndName(const LLUUID& id, const std::string& name) :
	mID(id), mName(name)
{
}

bool LLUUIDAndName::operator==(const LLUUIDAndName& rhs) const
{
	return ((mID == rhs.mID) && (mName == rhs.mName));
}

bool LLUUIDAndName::operator<(const LLUUIDAndName& rhs) const
{
	return (mID < rhs.mID);
}

bool LLUUIDAndName::operator>(const LLUUIDAndName& rhs) const
{
	return (mID > rhs.mID);
}

// static
bool LLInventoryModel::loadFromFile(const std::string& filename,
									LLInventoryModel::cat_array_t& categories,
									LLInventoryModel::item_array_t& items,
									bool &is_cache_obsolete)
{
	if(filename.empty())
	{
		LL_ERRS(LOG_INV) << "Filename is Null!" << LL_ENDL;
		return false;
	}
	LL_INFOS(LOG_INV) << "LLInventoryModel::loadFromFile(" << filename << ")" << LL_ENDL;
	LLFILE* file = LLFile::fopen(filename, "rb");		/*Flawfinder: ignore*/
	if(!file)
	{
		LL_INFOS(LOG_INV) << "unable to load inventory from: " << filename << LL_ENDL;
		return false;
	}
	// *NOTE: This buffer size is hard coded into scanf() below.
	char buffer[MAX_STRING];		/*Flawfinder: ignore*/
	char keyword[MAX_STRING];		/*Flawfinder: ignore*/
	char value[MAX_STRING];			/*Flawfinder: ignore*/
	is_cache_obsolete = true;  		// Obsolete until proven current
	while(!feof(file) && fgets(buffer, MAX_STRING, file)) 
	{
		sscanf(buffer, " %126s %126s", keyword, value);	/* Flawfinder: ignore */
		if(0 == strcmp("inv_cache_version", keyword))
		{
			S32 version;
			int succ = sscanf(value,"%d",&version);
			if ((1 == succ) && (version == sCurrentInvCacheVersion))
			{
				// Cache is up to date
				is_cache_obsolete = false;
				continue;
			}
			else
			{
				// Cache is out of date
				break;
			}
		}
		else if(0 == strcmp("inv_category", keyword))
		{
			if (is_cache_obsolete)
				break;
			
			LLPointer<LLViewerInventoryCategory> inv_cat = new LLViewerInventoryCategory(LLUUID::null);
			if(inv_cat->importFileLocal(file))
			{
				categories.push_back(inv_cat);
			}
			else
			{
				LL_WARNS(LOG_INV) << "loadInventoryFromFile().  Ignoring invalid inventory category: " << inv_cat->getName() << LL_ENDL;
				//delete inv_cat; // automatic when inv_cat is reassigned or destroyed
			}
		}
		else if(0 == strcmp("inv_item", keyword))
		{
			if (is_cache_obsolete)
				break;

			LLPointer<LLViewerInventoryItem> inv_item = new LLViewerInventoryItem;
			if( inv_item->importFileLocal(file) )
			{
				// *FIX: Need a better solution, this prevents the
				// application from freezing, but breaks inventory
				// caching.
				if(inv_item->getUUID().isNull())
				{
					//delete inv_item; // automatic when inv_cat is reassigned or destroyed
					LL_WARNS(LOG_INV) << "Ignoring inventory with null item id: "
									  << inv_item->getName() << LL_ENDL;
						
				}
				else
				{
					items.push_back(inv_item);
				}
			}
			else
			{
				LL_WARNS(LOG_INV) << "loadInventoryFromFile().  Ignoring invalid inventory item: " << inv_item->getName() << LL_ENDL;
				//delete inv_item; // automatic when inv_cat is reassigned or destroyed
			}
		}
		else
		{
			LL_WARNS(LOG_INV) << "Unknown token in inventory file '" << keyword << "'"
							  << LL_ENDL;
		}
	}
	fclose(file);
	if (is_cache_obsolete)
		return false;
	return true;
}

// static
bool LLInventoryModel::saveToFile(const std::string& filename,
								  const cat_array_t& categories,
								  const item_array_t& items)
{
	if(filename.empty())
	{
		LL_ERRS(LOG_INV) << "Filename is Null!" << LL_ENDL;
		return false;
	}
	LL_INFOS(LOG_INV) << "LLInventoryModel::saveToFile(" << filename << ")" << LL_ENDL;
	LLFILE* file = LLFile::fopen(filename, "wb");		/*Flawfinder: ignore*/
	if(!file)
	{
		LL_WARNS(LOG_INV) << "unable to save inventory to: " << filename << LL_ENDL;
		return false;
	}

	fprintf(file, "\tinv_cache_version\t%d\n",sCurrentInvCacheVersion);
	S32 count = categories.size();
	S32 i;
	for(i = 0; i < count; ++i)
	{
		LLViewerInventoryCategory* cat = categories[i];
		if(cat->getVersion() != LLViewerInventoryCategory::VERSION_UNKNOWN)
		{
			cat->exportFileLocal(file);
		}
	}

	count = items.size();
	for(i = 0; i < count; ++i)
	{
		items[i]->exportFile(file);
	}

	fclose(file);
	return true;
}

// message handling functionality
// static
void LLInventoryModel::registerCallbacks(LLMessageSystem* msg)
{
	//msg->setHandlerFuncFast(_PREHASH_InventoryUpdate,
	//					processInventoryUpdate,
	//					NULL);
	//msg->setHandlerFuncFast(_PREHASH_UseCachedInventory,
	//					processUseCachedInventory,
	//					NULL);
	msg->setHandlerFuncFast(_PREHASH_UpdateCreateInventoryItem,
						processUpdateCreateInventoryItem,
						NULL);
	msg->setHandlerFuncFast(_PREHASH_RemoveInventoryItem,
						processRemoveInventoryItem,
						NULL);
	msg->setHandlerFuncFast(_PREHASH_UpdateInventoryFolder,
						processUpdateInventoryFolder,
						NULL);
	msg->setHandlerFuncFast(_PREHASH_RemoveInventoryFolder,
						processRemoveInventoryFolder,
						NULL);
	msg->setHandlerFuncFast(_PREHASH_RemoveInventoryObjects,
							processRemoveInventoryObjects,
							NULL);	
	msg->setHandlerFuncFast(_PREHASH_SaveAssetIntoInventory,
						processSaveAssetIntoInventory,
						NULL);
	msg->setHandlerFuncFast(_PREHASH_BulkUpdateInventory,
							processBulkUpdateInventory,
							NULL);
	msg->setHandlerFunc("MoveInventoryItem", processMoveInventoryItem);

	// <FS:Ansariel> [UDP-Msg]
	msg->setHandlerFunc("InventoryDescendents", processInventoryDescendents);
	msg->setHandlerFunc("FetchInventoryReply", processFetchInventoryReply);
	// </FS:Ansariel> [UDP-Msg]
}


// 	static
void LLInventoryModel::processUpdateCreateInventoryItem(LLMessageSystem* msg, void**)
{
	// do accounting and highlight new items if they arrive
	if (gInventory.messageUpdateCore(msg, true, LLInventoryObserver::UPDATE_CREATE))
	{
		U32 callback_id;
		LLUUID item_id;
		msg->getUUIDFast(_PREHASH_InventoryData, _PREHASH_ItemID, item_id);
		msg->getU32Fast(_PREHASH_InventoryData, _PREHASH_CallbackID, callback_id);

		gInventoryCallbacks.fire(callback_id, item_id);
	}

}

bool LLInventoryModel::messageUpdateCore(LLMessageSystem* msg, bool account, U32 mask)
{
	//make sure our added inventory observer is active
	start_new_inventory_observer();

	LLUUID agent_id;
	msg->getUUIDFast(_PREHASH_AgentData, _PREHASH_AgentID, agent_id);
	if(agent_id != gAgent.getID())
	{
		LL_WARNS(LOG_INV) << "Got a inventory update for the wrong agent: " << agent_id
						  << LL_ENDL;
		return false;
	}
	item_array_t items;
	update_map_t update;
	S32 count = msg->getNumberOfBlocksFast(_PREHASH_InventoryData);
	LLUUID folder_id;
	// Does this loop ever execute more than once?
	for(S32 i = 0; i < count; ++i)
	{
		LLPointer<LLViewerInventoryItem> titem = new LLViewerInventoryItem;
		titem->unpackMessage(msg, _PREHASH_InventoryData, i);
		LL_DEBUGS(LOG_INV) << "LLInventoryModel::messageUpdateCore() item id: "
						   << titem->getUUID() << LL_ENDL;
		items.push_back(titem);
		// examine update for changes.
		LLViewerInventoryItem* itemp = gInventory.getItem(titem->getUUID());
		if(itemp)
		{
			if(titem->getParentUUID() == itemp->getParentUUID())
			{
				update[titem->getParentUUID()];
			}
			else
			{
				++update[titem->getParentUUID()];
				--update[itemp->getParentUUID()];
			}
		}
		else
		{
			++update[titem->getParentUUID()];
		}
		if (folder_id.isNull())
		{
			folder_id = titem->getParentUUID();
		}
	}
	if(account)
	{
		gInventory.accountForUpdate(update);
	}

	U32 changes = 0x0;
	if (account)
	{
		mask |= LLInventoryObserver::CREATE;
	}
	//as above, this loop never seems to loop more than once per call
	for (item_array_t::iterator it = items.begin(); it != items.end(); ++it)
	{
		changes |= gInventory.updateItem(*it, mask);
	}
	gInventory.notifyObservers();
	gViewerWindow->getWindow()->decBusyCount();

	return true;
}

// 	static
void LLInventoryModel::removeInventoryItem(LLUUID agent_id, LLMessageSystem* msg, const char* msg_label)
{
	LLUUID item_id;
	S32 count = msg->getNumberOfBlocksFast(msg_label);
	LL_DEBUGS(LOG_INV) << "Message has " << count << " item blocks" << LL_ENDL;
	uuid_vec_t item_ids;
	update_map_t update;
	for(S32 i = 0; i < count; ++i)
	{
		msg->getUUIDFast(msg_label, _PREHASH_ItemID, item_id, i);
		LL_DEBUGS(LOG_INV) << "Checking for item-to-be-removed " << item_id << LL_ENDL;
		LLViewerInventoryItem* itemp = gInventory.getItem(item_id);
		if(itemp)
		{
			LL_DEBUGS(LOG_INV) << "Item will be removed " << item_id << LL_ENDL;
			// we only bother with the delete and account if we found
			// the item - this is usually a back-up for permissions,
			// so frequently the item will already be gone.
			--update[itemp->getParentUUID()];
			item_ids.push_back(item_id);
		}
	}
	gInventory.accountForUpdate(update);
	for(uuid_vec_t::iterator it = item_ids.begin(); it != item_ids.end(); ++it)
	{
		LL_DEBUGS(LOG_INV) << "Calling deleteObject " << *it << LL_ENDL;
		gInventory.deleteObject(*it);
	}
}

// 	static
void LLInventoryModel::processRemoveInventoryItem(LLMessageSystem* msg, void**)
{
	LL_DEBUGS(LOG_INV) << "LLInventoryModel::processRemoveInventoryItem()" << LL_ENDL;
	LLUUID agent_id, item_id;
	msg->getUUIDFast(_PREHASH_AgentData, _PREHASH_AgentID, agent_id);
	if(agent_id != gAgent.getID())
	{
		LL_WARNS(LOG_INV) << "Got a RemoveInventoryItem for the wrong agent."
						  << LL_ENDL;
		return;
	}
	LLInventoryModel::removeInventoryItem(agent_id, msg, _PREHASH_InventoryData);
	gInventory.notifyObservers();
}

// 	static
void LLInventoryModel::processUpdateInventoryFolder(LLMessageSystem* msg,
													void**)
{
	LL_DEBUGS(LOG_INV) << "LLInventoryModel::processUpdateInventoryFolder()" << LL_ENDL;
	LLUUID agent_id, folder_id, parent_id;
	//char name[DB_INV_ITEM_NAME_BUF_SIZE];
	msg->getUUIDFast(_PREHASH_FolderData, _PREHASH_AgentID, agent_id);
	if(agent_id != gAgent.getID())
	{
		LL_WARNS(LOG_INV) << "Got an UpdateInventoryFolder for the wrong agent."
						  << LL_ENDL;
		return;
	}
	LLPointer<LLViewerInventoryCategory> lastfolder; // hack
	cat_array_t folders;
	update_map_t update;
	S32 count = msg->getNumberOfBlocksFast(_PREHASH_FolderData);
	for(S32 i = 0; i < count; ++i)
	{
		LLPointer<LLViewerInventoryCategory> tfolder = new LLViewerInventoryCategory(gAgent.getID());
		lastfolder = tfolder;
		tfolder->unpackMessage(msg, _PREHASH_FolderData, i);
		// make sure it's not a protected folder
		tfolder->setPreferredType(LLFolderType::FT_NONE);
		folders.push_back(tfolder);
		// examine update for changes.
		LLViewerInventoryCategory* folderp = gInventory.getCategory(tfolder->getUUID());
		if(folderp)
		{
			if(tfolder->getParentUUID() == folderp->getParentUUID())
			{
				update[tfolder->getParentUUID()];
			}
			else
			{
				++update[tfolder->getParentUUID()];
				--update[folderp->getParentUUID()];
			}
		}
		else
		{
			++update[tfolder->getParentUUID()];
		}
	}
	gInventory.accountForUpdate(update);
	for (cat_array_t::iterator it = folders.begin(); it != folders.end(); ++it)
	{
		gInventory.updateCategory(*it);
	}
	gInventory.notifyObservers();

	// *HACK: Do the 'show' logic for a new item in the inventory.
	LLInventoryPanel *active_panel = LLInventoryPanel::getActiveInventoryPanel();
	if (active_panel)
	{
		active_panel->setSelection(lastfolder->getUUID(), TAKE_FOCUS_NO);
	}
}

// 	static
void LLInventoryModel::removeInventoryFolder(LLUUID agent_id,
											 LLMessageSystem* msg)
{
	LLUUID folder_id;
	uuid_vec_t folder_ids;
	update_map_t update;
	S32 count = msg->getNumberOfBlocksFast(_PREHASH_FolderData);
	for(S32 i = 0; i < count; ++i)
	{
		msg->getUUIDFast(_PREHASH_FolderData, _PREHASH_FolderID, folder_id, i);
		LLViewerInventoryCategory* folderp = gInventory.getCategory(folder_id);
		if(folderp)
		{
			--update[folderp->getParentUUID()];
			folder_ids.push_back(folder_id);
		}
	}
	gInventory.accountForUpdate(update);
	for(uuid_vec_t::iterator it = folder_ids.begin(); it != folder_ids.end(); ++it)
	{
		gInventory.deleteObject(*it);
	}
}

// 	static
void LLInventoryModel::processRemoveInventoryFolder(LLMessageSystem* msg,
													void**)
{
	LL_DEBUGS() << "LLInventoryModel::processRemoveInventoryFolder()" << LL_ENDL;
	LLUUID agent_id, session_id;
	msg->getUUIDFast(_PREHASH_AgentData, _PREHASH_AgentID, agent_id);
	msg->getUUIDFast(_PREHASH_AgentData, _PREHASH_SessionID, session_id);
	if(agent_id != gAgent.getID())
	{
		LL_WARNS() << "Got a RemoveInventoryFolder for the wrong agent."
		<< LL_ENDL;
		return;
	}
	LLInventoryModel::removeInventoryFolder( agent_id, msg );
	gInventory.notifyObservers();
}

// 	static
void LLInventoryModel::processRemoveInventoryObjects(LLMessageSystem* msg,
													void**)
{
	LL_DEBUGS() << "LLInventoryModel::processRemoveInventoryObjects()" << LL_ENDL;
	LLUUID agent_id, session_id;
	msg->getUUIDFast(_PREHASH_AgentData, _PREHASH_AgentID, agent_id);
	msg->getUUIDFast(_PREHASH_AgentData, _PREHASH_SessionID, session_id);
	if(agent_id != gAgent.getID())
	{
		LL_WARNS() << "Got a RemoveInventoryObjects for the wrong agent."
		<< LL_ENDL;
		return;
	}
	LLInventoryModel::removeInventoryFolder( agent_id, msg );
	LLInventoryModel::removeInventoryItem( agent_id, msg, _PREHASH_ItemData );
	gInventory.notifyObservers();
}

// 	static
void LLInventoryModel::processSaveAssetIntoInventory(LLMessageSystem* msg,
													 void**)
{
	LLUUID agent_id;
	msg->getUUIDFast(_PREHASH_AgentData, _PREHASH_AgentID, agent_id);
	if(agent_id != gAgent.getID())
	{
		LL_WARNS() << "Got a SaveAssetIntoInventory message for the wrong agent."
				<< LL_ENDL;
		return;
	}

	LLUUID item_id;
	msg->getUUIDFast(_PREHASH_InventoryData, _PREHASH_ItemID, item_id);

	// The viewer ignores the asset id because this message is only
	// used for attachments/objects, so the asset id is not used in
	// the viewer anyway.
	LL_DEBUGS() << "LLInventoryModel::processSaveAssetIntoInventory itemID="
		<< item_id << LL_ENDL;
	LLViewerInventoryItem* item = gInventory.getItem( item_id );
	if( item )
	{
		LLCategoryUpdate up(item->getParentUUID(), 0);
		gInventory.accountForUpdate(up);
		gInventory.addChangedMask( LLInventoryObserver::INTERNAL, item_id);
		gInventory.notifyObservers();
	}
	else
	{
		LL_INFOS() << "LLInventoryModel::processSaveAssetIntoInventory item"
			" not found: " << item_id << LL_ENDL;
	}

// [RLVa:KB] - Checked: 2010-03-05 (RLVa-1.2.0a) | Added: RLVa-0.2.0e
	if (rlv_handler_t::isEnabled())
	{
		RlvAttachmentLockWatchdog::instance().onSavedAssetIntoInventory(item_id);
	}
// [/RLVa:KB]

	if(gViewerWindow)
	{
		gViewerWindow->getWindow()->decBusyCount();
	}
}

struct InventoryCallbackInfo
{
	InventoryCallbackInfo(U32 callback, const LLUUID& inv_id) :
		mCallback(callback), mInvID(inv_id) {}
	U32 mCallback;
	LLUUID mInvID;
};

// static
void LLInventoryModel::processBulkUpdateInventory(LLMessageSystem* msg, void**)
{
	LLUUID agent_id;
	msg->getUUIDFast(_PREHASH_AgentData, _PREHASH_AgentID, agent_id);
	if(agent_id != gAgent.getID())
	{
		LL_WARNS() << "Got a BulkUpdateInventory for the wrong agent." << LL_ENDL;
		return;
	}
	LLUUID tid;
	msg->getUUIDFast(_PREHASH_AgentData, _PREHASH_TransactionID, tid);
#ifndef LL_RELEASE_FOR_DOWNLOAD
	LL_DEBUGS("Inventory") << "Bulk inventory: " << tid << LL_ENDL;
#endif

	update_map_t update;
	cat_array_t folders;
	S32 count;
	S32 i;
	count = msg->getNumberOfBlocksFast(_PREHASH_FolderData);
	for(i = 0; i < count; ++i)
	{
		LLPointer<LLViewerInventoryCategory> tfolder = new LLViewerInventoryCategory(gAgent.getID());
		tfolder->unpackMessage(msg, _PREHASH_FolderData, i);
		LL_DEBUGS("Inventory") << "unpacked folder '" << tfolder->getName() << "' ("
							   << tfolder->getUUID() << ") in " << tfolder->getParentUUID()
							   << LL_ENDL;
        
        // If the folder is a listing or a version folder, all we need to do is update the SLM data
        int depth_folder = depth_nesting_in_marketplace(tfolder->getUUID());
        if ((depth_folder == 1) || (depth_folder == 2))
        {
            // Trigger an SLM listing update
            LLUUID listing_uuid = (depth_folder == 1 ? tfolder->getUUID() : tfolder->getParentUUID());
            S32 listing_id = LLMarketplaceData::instance().getListingID(listing_uuid);
            LLMarketplaceData::instance().getListing(listing_id);
            // In that case, there is no item to update so no callback -> we skip the rest of the update
        }
		else if(tfolder->getUUID().notNull())
		{
			folders.push_back(tfolder);
			LLViewerInventoryCategory* folderp = gInventory.getCategory(tfolder->getUUID());
			if(folderp)
			{
				if(tfolder->getParentUUID() == folderp->getParentUUID())
				{
// [RLVa:KB] - Checked: 2010-04-18 (RLVa-1.2.0e) | Added: RLVa-1.2.0e
					// NOTE-RLVa: not sure if this is a hack or a bug-fix :o
					//		-> if we rename the folder on the first BulkUpdateInventory message subsequent messages will still contain
					//         the old folder name and gInventory.updateCategory() below will "undo" the folder name change but on the
					//         viewer-side *only* so the folder name actually becomes out of sync with what's on the inventory server
					//      -> so instead we keep the name of the existing folder and only do it for #RLV/~ in case this causes issues
					//		-> a better solution would be to only do the rename *after* the transaction completes but there doesn't seem
					//		   to be any way to accomplish that either *sighs*
					if ( (rlv_handler_t::isEnabled()) && (!folderp->getName().empty()) && (tfolder->getName() != folderp->getName()) &&
						 ((tfolder->getName().find(RLV_PUTINV_PREFIX) == 0)) )
					{
						tfolder->rename(folderp->getName());
					}
// [/RLVa:KB]
					update[tfolder->getParentUUID()];
				}
				else
				{
					++update[tfolder->getParentUUID()];
					--update[folderp->getParentUUID()];
				}
			}
			else
			{
				// we could not find the folder, so it is probably
				// new. However, we only want to attempt accounting
				// for the parent if we can find the parent.
				folderp = gInventory.getCategory(tfolder->getParentUUID());
				if(folderp)
				{
					++update[tfolder->getParentUUID()];
				}
			}
		}
	}


	count = msg->getNumberOfBlocksFast(_PREHASH_ItemData);
	uuid_vec_t wearable_ids;
	item_array_t items;
	std::list<InventoryCallbackInfo> cblist;
	for(i = 0; i < count; ++i)
	{
		LLPointer<LLViewerInventoryItem> titem = new LLViewerInventoryItem;
		titem->unpackMessage(msg, _PREHASH_ItemData, i);
		LL_DEBUGS("Inventory") << "unpacked item '" << titem->getName() << "' in "
							   << titem->getParentUUID() << LL_ENDL;
		U32 callback_id;
		msg->getU32Fast(_PREHASH_ItemData, _PREHASH_CallbackID, callback_id);
		if(titem->getUUID().notNull() ) // && callback_id.notNull() )
		{
			items.push_back(titem);
			cblist.push_back(InventoryCallbackInfo(callback_id, titem->getUUID()));
			if (titem->getInventoryType() == LLInventoryType::IT_WEARABLE)
			{
				wearable_ids.push_back(titem->getUUID());
			}
			// examine update for changes.
			LLViewerInventoryItem* itemp = gInventory.getItem(titem->getUUID());
			if(itemp)
			{
				if(titem->getParentUUID() == itemp->getParentUUID())
				{
					update[titem->getParentUUID()];
				}
				else
				{
					++update[titem->getParentUUID()];
					--update[itemp->getParentUUID()];
				}
			}
			else
			{
				LLViewerInventoryCategory* folderp = gInventory.getCategory(titem->getParentUUID());
				if(folderp)
				{
					++update[titem->getParentUUID()];
				}
			}
		}
		else
		{
			cblist.push_back(InventoryCallbackInfo(callback_id, LLUUID::null));
		}
	}
	gInventory.accountForUpdate(update);

	for (cat_array_t::iterator cit = folders.begin(); cit != folders.end(); ++cit)
	{
		gInventory.updateCategory(*cit);
	}
	for (item_array_t::iterator iit = items.begin(); iit != items.end(); ++iit)
	{
		gInventory.updateItem(*iit);
	}
	gInventory.notifyObservers();

	// The incoming inventory could span more than one BulkInventoryUpdate packet,
	// so record the transaction ID for this purchase, then wear all clothing
	// that comes in as part of that transaction ID.  JC
	if (LLInventoryState::sWearNewClothing)
	{
		LLInventoryState::sWearNewClothingTransactionID = tid;
		LLInventoryState::sWearNewClothing = FALSE;
	}

	if (tid.notNull() && tid == LLInventoryState::sWearNewClothingTransactionID)
	{
		count = wearable_ids.size();
		for (i = 0; i < count; ++i)
		{
			LLViewerInventoryItem* wearable_item;
			wearable_item = gInventory.getItem(wearable_ids[i]);
			LLAppearanceMgr::instance().wearItemOnAvatar(wearable_item->getUUID(), true, true);
		}
	}

	std::list<InventoryCallbackInfo>::iterator inv_it;
	for (inv_it = cblist.begin(); inv_it != cblist.end(); ++inv_it)
	{
		InventoryCallbackInfo cbinfo = (*inv_it);
		gInventoryCallbacks.fire(cbinfo.mCallback, cbinfo.mInvID);
	}
}

// static
void LLInventoryModel::processMoveInventoryItem(LLMessageSystem* msg, void**)
{
	LL_DEBUGS() << "LLInventoryModel::processMoveInventoryItem()" << LL_ENDL;
	LLUUID agent_id;
	msg->getUUIDFast(_PREHASH_AgentData, _PREHASH_AgentID, agent_id);
	if(agent_id != gAgent.getID())
	{
		LL_WARNS() << "Got a MoveInventoryItem message for the wrong agent."
				<< LL_ENDL;
		return;
	}

	LLUUID item_id;
	LLUUID folder_id;
	std::string new_name;
	bool anything_changed = false;
	S32 count = msg->getNumberOfBlocksFast(_PREHASH_InventoryData);
	for(S32 i = 0; i < count; ++i)
	{
		msg->getUUIDFast(_PREHASH_InventoryData, _PREHASH_ItemID, item_id, i);
		LLViewerInventoryItem* item = gInventory.getItem(item_id);
		if(item)
		{
			LLPointer<LLViewerInventoryItem> new_item = new LLViewerInventoryItem(item);
			msg->getUUIDFast(_PREHASH_InventoryData, _PREHASH_FolderID, folder_id, i);
			msg->getString("InventoryData", "NewName", new_name, i);

			LL_DEBUGS() << "moving item " << item_id << " to folder "
					 << folder_id << LL_ENDL;
			update_list_t update;
			LLCategoryUpdate old_folder(item->getParentUUID(), -1);
			update.push_back(old_folder);
			LLCategoryUpdate new_folder(folder_id, 1);
			update.push_back(new_folder);
			gInventory.accountForUpdate(update);

			new_item->setParent(folder_id);
			if (new_name.length() > 0)
			{
				new_item->rename(new_name);
			}
			gInventory.updateItem(new_item);
			anything_changed = true;
		}
		else
		{
			LL_INFOS() << "LLInventoryModel::processMoveInventoryItem item not found: " << item_id << LL_ENDL;
		}
	}
	if(anything_changed)
	{
		gInventory.notifyObservers();
	}
}

//----------------------------------------------------------------------------

// Trash: LLFolderType::FT_TRASH, "ConfirmEmptyTrash"
// Trash: LLFolderType::FT_TRASH, "TrashIsFull" when trash exceeds maximum capacity
// Lost&Found: LLFolderType::FT_LOST_AND_FOUND, "ConfirmEmptyLostAndFound"

bool LLInventoryModel::callbackEmptyFolderType(const LLSD& notification, const LLSD& response, LLFolderType::EType preferred_type)
{
	S32 option = LLNotificationsUtil::getSelectedOption(notification, response);
	if (option == 0) // YES
	{
		const LLUUID folder_id = findCategoryUUIDForType(preferred_type);
		purge_descendents_of(folder_id, NULL);
	}
	return false;
}

void LLInventoryModel::emptyFolderType(const std::string notification, LLFolderType::EType preferred_type)
{
	if (!notification.empty())
	{
		LLNotificationsUtil::add(notification, LLSD(), LLSD(),
										boost::bind(&LLInventoryModel::callbackEmptyFolderType, this, _1, _2, preferred_type));
	}
	else
	{
		const LLUUID folder_id = findCategoryUUIDForType(preferred_type);
		purge_descendents_of(folder_id, NULL);
	}
}

//----------------------------------------------------------------------------

void LLInventoryModel::removeItem(const LLUUID& item_id)
{
	LLViewerInventoryItem* item = getItem(item_id);
	if (! item)
	{
		LL_WARNS("Inventory") << "couldn't find inventory item " << item_id << LL_ENDL;
	}
	else
	{
		const LLUUID new_parent = findCategoryUUIDForType(LLFolderType::FT_TRASH);
		if (new_parent.notNull())
		{
			LL_INFOS("Inventory") << "Moving to Trash (" << new_parent << "):" << LL_ENDL;
			changeItemParent(item, new_parent, TRUE);
		}
	}
}

void LLInventoryModel::removeCategory(const LLUUID& category_id)
{
	if (! get_is_category_removable(this, category_id))
	{
		return;
	}

	// Look for any gestures and deactivate them
	LLInventoryModel::cat_array_t	descendent_categories;
	LLInventoryModel::item_array_t	descendent_items;
	collectDescendents(category_id, descendent_categories, descendent_items, FALSE);

	for (LLInventoryModel::item_array_t::const_iterator iter = descendent_items.begin();
		 iter != descendent_items.end();
		 ++iter)
	{
		const LLViewerInventoryItem* item = (*iter);
		const LLUUID& item_id = item->getUUID();
		if (item->getType() == LLAssetType::AT_GESTURE
			&& LLGestureMgr::instance().isGestureActive(item_id))
		{
			LLGestureMgr::instance().deactivateGesture(item_id);
		}
	}

	LLViewerInventoryCategory* cat = getCategory(category_id);
	if (cat)
	{
		const LLUUID trash_id = findCategoryUUIDForType(LLFolderType::FT_TRASH);
		if (trash_id.notNull())
		{
			changeCategoryParent(cat, trash_id, TRUE);
		}
	}

	checkTrashOverflow();
}

void LLInventoryModel::removeObject(const LLUUID& object_id)
{
	if(object_id.isNull())
	{
		return;
	}

	LLInventoryObject* obj = getObject(object_id);
	if (dynamic_cast<LLViewerInventoryItem*>(obj))
	{
		removeItem(object_id);
	}
	else if (dynamic_cast<LLViewerInventoryCategory*>(obj))
	{
		removeCategory(object_id);
	}
	else if (obj)
	{
		LL_WARNS("Inventory") << "object ID " << object_id
							  << " is an object of unrecognized class "
							  << typeid(*obj).name() << LL_ENDL;
	}
	else
	{
		LL_WARNS("Inventory") << "object ID " << object_id << " not found" << LL_ENDL;
	}
}

void  LLInventoryModel::checkTrashOverflow()
{
	static const U32 trash_max_capacity = gSavedSettings.getU32("InventoryTrashMaxCapacity");
	const LLUUID trash_id = findCategoryUUIDForType(LLFolderType::FT_TRASH);
	if (getDescendentsCountRecursive(trash_id, trash_max_capacity) >= trash_max_capacity)
	{
		gInventory.emptyFolderType("TrashIsFull", LLFolderType::FT_TRASH);
	}
}

const LLUUID &LLInventoryModel::getRootFolderID() const
{
	return mRootFolderID;
}

void LLInventoryModel::setRootFolderID(const LLUUID& val)
{
	mRootFolderID = val;
}

const LLUUID &LLInventoryModel::getLibraryRootFolderID() const
{
	return mLibraryRootFolderID;
}

void LLInventoryModel::setLibraryRootFolderID(const LLUUID& val)
{
	mLibraryRootFolderID = val;
}

const LLUUID &LLInventoryModel::getLibraryOwnerID() const
{
	return mLibraryOwnerID;
}

void LLInventoryModel::setLibraryOwnerID(const LLUUID& val)
{
	mLibraryOwnerID = val;
}

// static
BOOL LLInventoryModel::getIsFirstTimeInViewer2()
{
	// Do not call this before parentchild map is built.
	if (!gInventory.mIsAgentInvUsable)
	{
		LL_WARNS() << "Parent Child Map not yet built; guessing as first time in viewer2." << LL_ENDL;
		return TRUE;
	}

	return sFirstTimeInViewer2;
}

LLInventoryModel::item_array_t::iterator LLInventoryModel::findItemIterByUUID(LLInventoryModel::item_array_t& items, const LLUUID& id)
{
	LLInventoryModel::item_array_t::iterator curr_item = items.begin();

	while (curr_item != items.end())
	{
		if ((*curr_item)->getUUID() == id)
		{
			break;
		}
		++curr_item;
	}

	return curr_item;
}

// static
// * @param[in, out] items - vector with items to be updated. It should be sorted in a right way
// * before calling this method.
// * @param src_item_id - LLUUID of inventory item to be moved in new position
// * @param dest_item_id - LLUUID of inventory item before (or after) which source item should 
// * be placed.
// * @param insert_before - bool indicating if src_item_id should be placed before or after 
// * dest_item_id. Default is true.
void LLInventoryModel::updateItemsOrder(LLInventoryModel::item_array_t& items, const LLUUID& src_item_id, const LLUUID& dest_item_id, bool insert_before)
{
	LLInventoryModel::item_array_t::iterator it_src = findItemIterByUUID(items, src_item_id);
	LLInventoryModel::item_array_t::iterator it_dest = findItemIterByUUID(items, dest_item_id);

	// If one of the passed UUID is not in the item list, bail out
	if ((it_src == items.end()) || (it_dest == items.end())) 
		return;

	// Erase the source element from the list, keep a copy before erasing.
	LLViewerInventoryItem* src_item = *it_src;
	items.erase(it_src);
	
	// Note: Target iterator is not valid anymore because the container was changed, so update it.
	it_dest = findItemIterByUUID(items, dest_item_id);
	
	// Go to the next element if one wishes to insert after the dest element
	if (!insert_before)
	{
		++it_dest;
	}
	
	// Reinsert the source item in the right place
	if (it_dest != items.end())
	{
		items.insert(it_dest, src_item);
	}
	else 
	{
		// Append to the list if it_dest reached the end
		items.push_back(src_item);
	}
}

// See also LLInventorySort where landmarks in the Favorites folder are sorted.

// <FS:TT> ReplaceWornItemsOnly
// Collect all wearables, objects and gestures in the subtree, then wear them, 
// replacing only relevant layers and attachment points
void LLInventoryModel::wearWearablesOnAvatar(const LLUUID& category_id)
{
	LLInventoryModel::cat_array_t cat_array;

	mItemArray.clear();
	LLFindWearables is_wearable;
	gInventory.collectDescendentsIf(category_id,
									cat_array,
									mItemArray,
									LLInventoryModel::EXCLUDE_TRASH,
									is_wearable);
	size_t i;
	size_t wearable_count = mItemArray.size();

	if (wearable_count > 0) //Loop through wearables.
	{
		//LL_INFOS() << "ReplaceWornItemsOnly wearable_count" << wearable_count << LL_ENDL;
		S32 aTypes[LLWearableType::WT_COUNT] = {0};
		
		for (i = 0; i < wearable_count; ++i)
		{
			//LL_INFOS() << "ReplaceWornItemsOnly wearable_count loop, i=" << i << LL_ENDL;
			LLViewerInventoryItem *item = mItemArray.at(i);
			S32 iType = (S32)item->getWearableType();
			//LL_INFOS() << "ReplaceWornItemsOnly wearable_count loop, iType=" << iType << LL_ENDL;
			if (item->isWearableType() 
				&& iType != LLWearableType::WT_INVALID 
				&& iType != LLWearableType::WT_NONE 
				&& !get_is_item_worn(item->getUUID())
				)
			{
				aTypes[iType]++;
				if (aTypes[iType] == 1) //first occurence of type, remove first
				{
					U32 count = gAgentWearables.getWearableCount((LLWearableType::EType)iType);
					//LL_INFOS() << "Type: " << iType << " count " << count << LL_ENDL;

					for (U32 j = 0; j < count; ++j) //remove all
					{
						//take the first one from the list, since the list is diminishing.
						LLViewerWearable* wearable = gAgentWearables.getViewerWearable((LLWearableType::EType)iType,0);
						//if the item is from our folder - don't remove it
						if ( mItemArray.end() == std::find( mItemArray.begin(), mItemArray.end(), (LLViewerInventoryItem*)wearable ) )
						{
							LLAppearanceMgr::instance().removeItemFromAvatar(wearable->getItemID());
						}
						//LL_INFOS() << "Removing wearable name: " << wearable->getName() << LL_ENDL;
					}

					//now add the first item (replace just in case)
					LLAppearanceMgr::instance().wearItemOnAvatar(item->getUUID(), true, true);
					//LL_INFOS() << " Wearing item: " << item->getName() << " with replace=true" << LL_ENDL;
				}
				else // just add - unless it's body
				{
					if (iType != LLWearableType::WT_SHAPE &&
						iType != LLWearableType::WT_SKIN &&
						iType != LLWearableType::WT_HAIR &&
						iType != LLWearableType::WT_EYES)
					{
						LLAppearanceMgr::instance().wearItemOnAvatar(item->getUUID(), true, false);
					}
				}
			}
		}
	}
}

void LLInventoryModel::wearAttachmentsOnAvatar(const LLUUID& category_id)
{
	// Find all the wearables that are in the category's subtree.
	LL_INFOS() << "ReplaceWornItemsOnly find all attachments" << LL_ENDL;

	LLInventoryModel::cat_array_t	obj_cat_array;
	mObjArray.clear();
	mAttPoints.clear();

	LLIsType is_object( LLAssetType::AT_OBJECT );
	gInventory.collectDescendentsIf(category_id,
									obj_cat_array,
									mObjArray,
									LLInventoryModel::EXCLUDE_TRASH,
									is_object);
	size_t i;
	size_t obj_count = mObjArray.size();

	if (obj_count > 0)
	{
		for (i = 0; i < obj_count; ++i)
		{
			LLViewerInventoryItem *obj_item = mObjArray.at(i);

			if (!get_is_item_worn(obj_item->getUUID()))
			{
				// first add all items without removing old ones
				LLViewerInventoryItem* item_to_wear = gInventory.getItem(obj_item->getUUID());
				rez_attachment(item_to_wear, NULL, false);
			}
		}
	}
}

void LLInventoryModel::wearGesturesOnAvatar(const LLUUID& category_id)
{
	// Find all gestures in this folder
	LLInventoryModel::cat_array_t	gest_cat_array;
	LLInventoryModel::item_array_t	gest_item_array;
	LLIsType is_gesture( LLAssetType::AT_GESTURE );
	gInventory.collectDescendentsIf(category_id,
									gest_cat_array,
									gest_item_array,
									LLInventoryModel::EXCLUDE_TRASH,
									is_gesture);
	size_t i;
	size_t gest_count = gest_item_array.size();

	if (gest_count > 0)
	{
		for (i = 0; i < gest_count; ++i)
		{
			LLViewerInventoryItem *gest_item = gest_item_array.at(i);
			if (!get_is_item_worn(gest_item->getUUID()))
			{
				LLGestureMgr::instance().activateGesture( gest_item->getLinkedUUID() );
				gInventory.updateItem( gest_item );
				gInventory.notifyObservers();
			}
		}
	}
}

void LLInventoryModel::wearAttachmentsOnAvatarCheckRemove(LLViewerObject *object, const LLViewerJointAttachment *attachment)
{
	//check if the object is in the current list.
	LLUUID objID = object->getAttachmentItemID();
	bool isObjectInList = false;

	for (size_t i = 0; i < mObjArray.size(); ++i)
	{
		if (objID == (mObjArray.at(i))->getUUID())
		{
			isObjectInList = true;
			break;
		}
	}

	//all attachment points
	size_t obj_count = mObjArray.size();

	if (isObjectInList && attachment != NULL)
	{
		std::string attName = attachment->getName();
		std::vector<std::string>::iterator itrFound = std::find( mAttPoints.begin(), mAttPoints.end(), attName );

		// we have not encountered this attach point yet
		if (mAttPoints.end() == itrFound)
		{
			mAttPoints.insert(mAttPoints.end(),attName);
			S32 numCnt = attachment->getNumObjects();
			//check if there are other things on same point already
			if (numCnt > 1)
			{
				for (LLViewerJointAttachment::attachedobjs_vec_t::const_iterator iter = attachment->mAttachedObjects.begin();
					 iter != attachment->mAttachedObjects.end();
					 ++iter)
				{
					LLViewerObject* attached_object = (*iter);
					LLUUID att_id = attached_object->getAttachmentItemID();

					//if any of those things aren't in our list - remove them
					bool isFound = false;
					for (size_t j = 0; j < obj_count; ++j)
					{
						LLViewerInventoryItem *fold_item = mObjArray.at(j);
						if (att_id == fold_item->getUUID())
						{
							isFound = true;
							break;
						}
					}
					if (!isFound && att_id != FSLSLBridge::instance().getAttachedID())
					{
						LLVOAvatarSelf::detachAttachmentIntoInventory(att_id);
					}
				}
			}
		}
	}
}

void LLInventoryModel::wearItemsOnAvatar(LLInventoryCategory* category)
{
	if (!category)
	{
		return;
	}

	LL_INFOS() << "ReplaceWornItemsOnly wear_inventory_category_on_avatar( " << category->getName() << " )" << LL_ENDL;

	LLUUID category_id = category->getUUID();

	wearAttachmentsOnAvatar(category_id);
	wearWearablesOnAvatar(category_id);
	wearGesturesOnAvatar(category_id);
}
// </FS:TT>

class LLViewerInventoryItemSort
{
public:
	bool operator()(const LLPointer<LLViewerInventoryItem>& a, const LLPointer<LLViewerInventoryItem>& b)
	{
		return a->getSortField() < b->getSortField();
	}
};

//----------------------------------------------------------------------------

// *NOTE: DEBUG functionality
void LLInventoryModel::dumpInventory() const
{
	LL_INFOS() << "\nBegin Inventory Dump\n**********************:" << LL_ENDL;
	LL_INFOS() << "mCategory[] contains " << mCategoryMap.size() << " items." << LL_ENDL;
	for(cat_map_t::const_iterator cit = mCategoryMap.begin(); cit != mCategoryMap.end(); ++cit)
	{
		const LLViewerInventoryCategory* cat = cit->second;
		if(cat)
		{
			LL_INFOS() << "  " <<  cat->getUUID() << " '" << cat->getName() << "' "
					<< cat->getVersion() << " " << cat->getDescendentCount()
					<< LL_ENDL;
		}
		else
		{
			LL_INFOS() << "  NULL!" << LL_ENDL;
		}
	}	
	LL_INFOS() << "mItemMap[] contains " << mItemMap.size() << " items." << LL_ENDL;
	for(item_map_t::const_iterator iit = mItemMap.begin(); iit != mItemMap.end(); ++iit)
	{
		const LLViewerInventoryItem* item = iit->second;
		if(item)
		{
			LL_INFOS() << "  " << item->getUUID() << " "
					<< item->getName() << LL_ENDL;
		}
		else
		{
			LL_INFOS() << "  NULL!" << LL_ENDL;
		}
	}
	LL_INFOS() << "\n**********************\nEnd Inventory Dump" << LL_ENDL;
}

#ifdef LL_DEBUG
// Do various integrity checks on model, logging issues found and
// returning an overall good/bad flag.
bool LLInventoryModel::validate() const
{
	bool valid = true;

	if (getRootFolderID().isNull())
	{
		LL_WARNS() << "no root folder id" << LL_ENDL;
		valid = false;
	}
	if (getLibraryRootFolderID().isNull())
	{
		LL_WARNS() << "no root folder id" << LL_ENDL;
		valid = false;
	}

	if (mCategoryMap.size() + 1 != mParentChildCategoryTree.size())
	{
		// ParentChild should be one larger because of the special entry for null uuid.
		LL_INFOS() << "unexpected sizes: cat map size " << mCategoryMap.size()
				<< " parent/child " << mParentChildCategoryTree.size() << LL_ENDL;
		valid = false;
	}
	S32 cat_lock = 0;
	S32 item_lock = 0;
	S32 desc_unknown_count = 0;
	S32 version_unknown_count = 0;
	for(cat_map_t::const_iterator cit = mCategoryMap.begin(); cit != mCategoryMap.end(); ++cit)
	{
		const LLUUID& cat_id = cit->first;
		const LLViewerInventoryCategory *cat = cit->second;
		if (!cat)
		{
			LL_WARNS() << "invalid cat" << LL_ENDL;
			valid = false;
			continue;
		}
		if (cat_id != cat->getUUID())
		{
			LL_WARNS() << "cat id/index mismatch " << cat_id << " " << cat->getUUID() << LL_ENDL;
			valid = false;
		}

		if (cat->getParentUUID().isNull())
		{
			if (cat_id != getRootFolderID() && cat_id != getLibraryRootFolderID())
			{
				LL_WARNS() << "cat " << cat_id << " has no parent, but is not root ("
						<< getRootFolderID() << ") or library root ("
						<< getLibraryRootFolderID() << ")" << LL_ENDL;
			}
		}
		cat_array_t* cats;
		item_array_t* items;
		getDirectDescendentsOf(cat_id,cats,items);
		if (!cats || !items)
		{
			LL_WARNS() << "invalid direct descendents for " << cat_id << LL_ENDL;
			valid = false;
			continue;
		}
		if (cat->getDescendentCount() == LLViewerInventoryCategory::DESCENDENT_COUNT_UNKNOWN)
		{
			desc_unknown_count++;
		}
		else if (cats->size() + items->size() != cat->getDescendentCount())
		{
			LL_WARNS() << "invalid desc count for " << cat_id << " name [" << cat->getName()
					<< "] parent " << cat->getParentUUID()
					<< " cached " << cat->getDescendentCount()
					<< " expected " << cats->size() << "+" << items->size()
					<< "=" << cats->size() +items->size() << LL_ENDL;
			valid = false;
		}
		if (cat->getVersion() == LLViewerInventoryCategory::VERSION_UNKNOWN)
		{
			version_unknown_count++;
		}
		if (mCategoryLock.count(cat_id))
		{
			cat_lock++;
		}
		if (mItemLock.count(cat_id))
		{
			item_lock++;
		}
		for (S32 i = 0; i<items->size(); i++)
		{
			LLViewerInventoryItem *item = items->at(i);

			if (!item)
			{
				LL_WARNS() << "null item at index " << i << " for cat " << cat_id << LL_ENDL;
				valid = false;
				continue;
			}

			const LLUUID& item_id = item->getUUID();
			
			if (item->getParentUUID() != cat_id)
			{
				LL_WARNS() << "wrong parent for " << item_id << " found "
						<< item->getParentUUID() << " expected " << cat_id
						<< LL_ENDL;
				valid = false;
			}


			// Entries in items and mItemMap should correspond.
			item_map_t::const_iterator it = mItemMap.find(item_id);
			if (it == mItemMap.end())
			{
				LL_WARNS() << "item " << item_id << " found as child of "
						<< cat_id << " but not in top level mItemMap" << LL_ENDL;
				valid = false;
			}
			else
			{
				LLViewerInventoryItem *top_item = it->second;
				if (top_item != item)
				{
					LL_WARNS() << "item mismatch, item_id " << item_id
							<< " top level entry is different, uuid " << top_item->getUUID() << LL_ENDL;
				}
			}

			// Topmost ancestor should be root or library.
			LLUUID topmost_ancestor_id;
			bool found = getObjectTopmostAncestor(item_id, topmost_ancestor_id);
			if (!found)
			{
				LL_WARNS() << "unable to find topmost ancestor for " << item_id << LL_ENDL;
				valid = false;
			}
			else
			{
				if (topmost_ancestor_id != getRootFolderID() &&
					topmost_ancestor_id != getLibraryRootFolderID())
				{
					LL_WARNS() << "unrecognized top level ancestor for " << item_id
							<< " got " << topmost_ancestor_id
							<< " expected " << getRootFolderID()
							<< " or " << getLibraryRootFolderID() << LL_ENDL;
					valid = false;
				}
			}
		}

		// Does this category appear as a child of its supposed parent?
		const LLUUID& parent_id = cat->getParentUUID();
		if (!parent_id.isNull())
		{
			cat_array_t* cats;
			item_array_t* items;
			getDirectDescendentsOf(parent_id,cats,items);
			if (!cats)
			{
				LL_WARNS() << "cat " << cat_id << " name [" << cat->getName()
						<< "] orphaned - no child cat array for alleged parent " << parent_id << LL_ENDL;
				valid = false;
			}
			else
			{
				bool found = false;
				for (S32 i = 0; i<cats->size(); i++)
				{
					LLViewerInventoryCategory *kid_cat = cats->at(i);
					if (kid_cat == cat)
					{
						found = true;
						break;
					}
				}
				if (!found)
				{
					LL_WARNS() << "cat " << cat_id << " name [" << cat->getName()
							<< "] orphaned - not found in child cat array of alleged parent " << parent_id << LL_ENDL;
				}
			}
		}
	}

	for(item_map_t::const_iterator iit = mItemMap.begin(); iit != mItemMap.end(); ++iit)
	{
		const LLUUID& item_id = iit->first;
		LLViewerInventoryItem *item = iit->second;
		if (item->getUUID() != item_id)
		{
			LL_WARNS() << "item_id " << item_id << " does not match " << item->getUUID() << LL_ENDL;
			valid = false;
		}

		const LLUUID& parent_id = item->getParentUUID();
		if (parent_id.isNull())
		{
			LL_WARNS() << "item " << item_id << " name [" << item->getName() << "] has null parent id!" << LL_ENDL;
		}
		else
		{
			cat_array_t* cats;
			item_array_t* items;
			getDirectDescendentsOf(parent_id,cats,items);
			if (!items)
			{
				LL_WARNS() << "item " << item_id << " name [" << item->getName()
						<< "] orphaned - alleged parent has no child items list " << parent_id << LL_ENDL;
			}
			else
			{
				bool found = false;
				for (S32 i=0; i<items->size(); ++i)
				{
					if (items->at(i) == item) 
					{
						found = true;
						break;
					}
				}
				if (!found)
				{
					LL_WARNS() << "item " << item_id << " name [" << item->getName()
							<< "] orphaned - not found as child of alleged parent " << parent_id << LL_ENDL;
				}
			}
				
		}
		// Link checking
		if (item->getIsLinkType())
		{
			const LLUUID& link_id = item->getUUID();
			const LLUUID& target_id = item->getLinkedUUID();
			LLViewerInventoryItem *target_item = getItem(target_id);
			LLViewerInventoryCategory *target_cat = getCategory(target_id);
			// Linked-to UUID should have back reference to this link.
			if (!hasBacklinkInfo(link_id, target_id))
			{
				LL_WARNS() << "link " << item->getUUID() << " type " << item->getActualType()
						<< " missing backlink info at target_id " << target_id
						<< LL_ENDL;
			}
			// Links should have referents.
			if (item->getActualType() == LLAssetType::AT_LINK && !target_item)
			{
				LL_WARNS() << "broken item link " << item->getName() << " id " << item->getUUID() << LL_ENDL;
			}
			else if (item->getActualType() == LLAssetType::AT_LINK_FOLDER && !target_cat)
			{
				LL_WARNS() << "broken folder link " << item->getName() << " id " << item->getUUID() << LL_ENDL;
			}
			if (target_item && target_item->getIsLinkType())
			{
				LL_WARNS() << "link " << item->getName() << " references a link item "
						<< target_item->getName() << " " << target_item->getUUID() << LL_ENDL;
			}

			// Links should not have backlinks.
			std::pair<backlink_mmap_t::const_iterator, backlink_mmap_t::const_iterator> range = mBacklinkMMap.equal_range(link_id);
			if (range.first != range.second)
			{
				LL_WARNS() << "Link item " << item->getName() << " has backlinks!" << LL_ENDL;
			}
		}
		else
		{
			// Check the backlinks of a non-link item.
			const LLUUID& target_id = item->getUUID();
			std::pair<backlink_mmap_t::const_iterator, backlink_mmap_t::const_iterator> range = mBacklinkMMap.equal_range(target_id);
			for (backlink_mmap_t::const_iterator it = range.first; it != range.second; ++it)
			{
				const LLUUID& link_id = it->second;
				LLViewerInventoryItem *link_item = getItem(link_id);
				if (!link_item || !link_item->getIsLinkType())
				{
					LL_WARNS() << "invalid backlink from target " << item->getName() << " to " << link_id << LL_ENDL;
				}
			}
		}
	}
	
	if (cat_lock > 0 || item_lock > 0)
	{
		LL_INFOS() << "Found locks on some categories: sub-cat arrays "
				<< cat_lock << ", item arrays " << item_lock << LL_ENDL;
	}
	if (desc_unknown_count != 0)
	{
		LL_INFOS() << "Found " << desc_unknown_count << " cats with unknown descendent count" << LL_ENDL; 
	}
	if (version_unknown_count != 0)
	{
		LL_INFOS() << "Found " << version_unknown_count << " cats with unknown version" << LL_ENDL;
	}

	LL_INFOS() << "Validate done, valid = " << (U32) valid << LL_ENDL;

	return valid;
}
#endif

// <FS:Ansariel> [UDP-Msg]
// static
void LLInventoryModel::processFetchInventoryReply(LLMessageSystem* msg, void**)
{
	// no accounting
	gInventory.messageUpdateCore(msg, false);
}

// static
void LLInventoryModel::processInventoryDescendents(LLMessageSystem* msg,void**)
{
	LLUUID agent_id;
	msg->getUUIDFast(_PREHASH_AgentData, _PREHASH_AgentID, agent_id);
	if(agent_id != gAgent.getID())
	{
		LL_WARNS() << "Got a UpdateInventoryItem for the wrong agent." << LL_ENDL;
		return;
	}
	LLUUID parent_id;
	msg->getUUID("AgentData", "FolderID", parent_id);
	LLUUID owner_id;
	msg->getUUID("AgentData", "OwnerID", owner_id);
	S32 version;
	msg->getS32("AgentData", "Version", version);
	S32 descendents;
	msg->getS32("AgentData", "Descendents", descendents);

	S32 i;
	S32 count = msg->getNumberOfBlocksFast(_PREHASH_FolderData);
	LLPointer<LLViewerInventoryCategory> tcategory = new LLViewerInventoryCategory(owner_id);
	for(i = 0; i < count; ++i)
	{
		tcategory->unpackMessage(msg, _PREHASH_FolderData, i);
		gInventory.updateCategory(tcategory);
	}

	count = msg->getNumberOfBlocksFast(_PREHASH_ItemData);
	LLPointer<LLViewerInventoryItem> titem = new LLViewerInventoryItem;
	for(i = 0; i < count; ++i)
	{
		titem->unpackMessage(msg, _PREHASH_ItemData, i);
		// If the item has already been added (e.g. from link prefetch), then it doesn't need to be re-added.
		if (gInventory.getItem(titem->getUUID()))
		{
			LL_DEBUGS("Inventory") << "Skipping prefetched item [ Name: " << titem->getName()
								   << " | Type: " << titem->getActualType() << " | ItemUUID: " << titem->getUUID() << " ] " << LL_ENDL;
			continue;
		}
		gInventory.updateItem(titem);
	}

	// set version and descendentcount according to message.
	LLViewerInventoryCategory* cat = gInventory.getCategory(parent_id);
	if(cat)
	{
		cat->setVersion(version);
		cat->setDescendentCount(descendents);
		// Get this UUID on the changed list so that whatever's listening for it
		// will get triggered.
		gInventory.addChangedMask(LLInventoryObserver::INTERNAL, cat->getUUID());
	}
	gInventory.notifyObservers();
}
// </FS:Ansariel> [UDP-Msg]

///----------------------------------------------------------------------------
/// Local function definitions
///----------------------------------------------------------------------------


#if 0
BOOL decompress_file(const char* src_filename, const char* dst_filename)
{
	BOOL rv = FALSE;
	gzFile src = NULL;
	U8* buffer = NULL;
	LLFILE* dst = NULL;
	S32 bytes = 0;
	const S32 DECOMPRESS_BUFFER_SIZE = 32000;

	// open the files
	src = gzopen(src_filename, "rb");
	if(!src) goto err_decompress;
	dst = LLFile::fopen(dst_filename, "wb");
	if(!dst) goto err_decompress;

	// decompress.
	buffer = new U8[DECOMPRESS_BUFFER_SIZE + 1];

	do
	{
		bytes = gzread(src, buffer, DECOMPRESS_BUFFER_SIZE);
		if (bytes < 0)
		{
			goto err_decompress;
		}

		fwrite(buffer, bytes, 1, dst);
	} while(gzeof(src) == 0);

	// success
	rv = TRUE;

 err_decompress:
	if(src != NULL) gzclose(src);
	if(buffer != NULL) delete[] buffer;
	if(dst != NULL) fclose(dst);
	return rv;
}
#endif


///----------------------------------------------------------------------------
/// Class LLInventoryModel::FetchItemHttpHandler
///----------------------------------------------------------------------------

LLInventoryModel::FetchItemHttpHandler::FetchItemHttpHandler(const LLSD & request_sd)
	: LLCore::HttpHandler(),
	  mRequestSD(request_sd)
{}

LLInventoryModel::FetchItemHttpHandler::~FetchItemHttpHandler()
{}

void LLInventoryModel::FetchItemHttpHandler::onCompleted(LLCore::HttpHandle handle,
														 LLCore::HttpResponse * response)
{
	do		// Single-pass do-while used for common exit handling
	{
		LLCore::HttpStatus status(response->getStatus());
		// status = LLCore::HttpStatus(404);				// Dev tool to force error handling
		if (! status)
		{
			processFailure(status, response);
			break;			// Goto common exit
		}

		LLCore::BufferArray * body(response->getBody());
		// body = NULL;									// Dev tool to force error handling
		if (! body || ! body->size())
		{
			LL_WARNS(LOG_INV) << "Missing data in inventory item query." << LL_ENDL;
			processFailure("HTTP response for inventory item query missing body", response);
			break;			// Goto common exit
		}

		// body->write(0, "Garbage Response", 16);		// Dev tool to force error handling
		LLSD body_llsd;
		if (! LLCoreHttpUtil::responseToLLSD(response, true, body_llsd))
		{
			// INFOS-level logging will occur on the parsed failure
			processFailure("HTTP response for inventory item query has malformed LLSD", response);
			break;			// Goto common exit
		}

		// Expect top-level structure to be a map
		// body_llsd = LLSD::emptyArray();				// Dev tool to force error handling
		if (! body_llsd.isMap())
		{
			processFailure("LLSD response for inventory item not a map", response);
			break;			// Goto common exit
		}

		// Check for 200-with-error failures
		//
		// Original Responder-based serivce model didn't check for these errors.
		// It may be more robust to ignore this condition.  With aggregated requests,
		// an error in one inventory item might take down the entire request.
		// So if this instead broke up the aggregated items into single requests,
		// maybe that would make progress.  Or perhaps there's structured information
		// that can tell us what went wrong.  Need to dig into this and firm up
		// the API.
		//
		// body_llsd["error"] = LLSD::emptyMap();		// Dev tool to force error handling
		// body_llsd["error"]["identifier"] = "Development";
		// body_llsd["error"]["message"] = "You left development code in the viewer";
		if (body_llsd.has("error"))
		{
			processFailure("Inventory application error (200-with-error)", response);
			break;			// Goto common exit
		}

		// Okay, process data if possible
		processData(body_llsd, response);
	}
	while (false);
}

void LLInventoryModel::FetchItemHttpHandler::processData(LLSD & content, LLCore::HttpResponse * response)
{
	start_new_inventory_observer();

#if 0
	LLUUID agent_id;
	agent_id = content["agent_id"].asUUID();
	if (agent_id != gAgent.getID())
	{
		LL_WARNS(LOG_INV) << "Got a inventory update for the wrong agent: " << agent_id
						  << LL_ENDL;
		return;
	}
#endif
	
	LLInventoryModel::item_array_t items;
	LLInventoryModel::update_map_t update;
	LLUUID folder_id;
	LLSD content_items(content["items"]);
	const S32 count(content_items.size());

	// Does this loop ever execute more than once?
	for (S32 i(0); i < count; ++i)
	{
		LLPointer<LLViewerInventoryItem> titem = new LLViewerInventoryItem;
		titem->unpackMessage(content_items[i]);
		
		LL_DEBUGS(LOG_INV) << "ItemHttpHandler::httpSuccess item id: "
						   << titem->getUUID() << LL_ENDL;
		items.push_back(titem);
		
		// examine update for changes.
		LLViewerInventoryItem * itemp(gInventory.getItem(titem->getUUID()));

		if (itemp)
		{
			if (titem->getParentUUID() == itemp->getParentUUID())
			{
				update[titem->getParentUUID()];
			}
			else
			{
				++update[titem->getParentUUID()];
				--update[itemp->getParentUUID()];
			}
		}
		else
		{
			++update[titem->getParentUUID()];
		}
		
		if (folder_id.isNull())
		{
			folder_id = titem->getParentUUID();
		}
	}

	// as above, this loop never seems to loop more than once per call
	U32 changes(0U);
	for (LLInventoryModel::item_array_t::iterator it = items.begin(); it != items.end(); ++it)
	{
		changes |= gInventory.updateItem(*it);
	}
	// *HUH:  Have computed 'changes', nothing uses it.
	
	gInventory.notifyObservers();
	gViewerWindow->getWindow()->decBusyCount();
}


void LLInventoryModel::FetchItemHttpHandler::processFailure(LLCore::HttpStatus status, LLCore::HttpResponse * response)
{
	const std::string & ct(response->getContentType());
	LL_WARNS(LOG_INV) << "Inventory item fetch failure\n"
					  << "[Status: " << status.toTerseString() << "]\n"
					  << "[Reason: " << status.toString() << "]\n"
					  << "[Content-type: " << ct << "]\n"
					  << "[Content (abridged): "
					  << LLCoreHttpUtil::responseToString(response) << "]" << LL_ENDL;
	gInventory.notifyObservers();
}

void LLInventoryModel::FetchItemHttpHandler::processFailure(const char * const reason, LLCore::HttpResponse * response)
{
	LL_WARNS(LOG_INV) << "Inventory item fetch failure\n"
					  << "[Status: internal error]\n"
					  << "[Reason: " << reason << "]\n"
					  << "[Content (abridged): "
					  << LLCoreHttpUtil::responseToString(response) << "]" << LL_ENDL;
	gInventory.notifyObservers();
}
<|MERGE_RESOLUTION|>--- conflicted
+++ resolved
@@ -1029,16 +1029,7 @@
 				gInventory.accountForUpdate(update);
 
 				// *FIX: bit of a hack to call update server from here...
-<<<<<<< HEAD
-				// <FS:KB> FIRE-19635 / BUG-20161: Detached object ends up in root of inventory
-				//new_item->updateServer(TRUE);
-				LLInventoryModel::LLCategoryUpdate update(category_id, 1);
-				gInventory.accountForUpdate(update);
 				new_item->updateParentOnServer(FALSE);
-				// </FS:KB>
-=======
-				new_item->updateParentOnServer(FALSE);
->>>>>>> f710ab3d
 				item_array->push_back(new_item);
 			}
 			else
@@ -1083,16 +1074,7 @@
 					gInventory.accountForUpdate(update);
 					// *FIX: bit of a hack to call update server from
 					// here...
-<<<<<<< HEAD
-					// <FS:KB> FIRE-19635 / BUG-20161: Detached object ends up in root of inventory
-					//new_item->updateServer(TRUE);
-					LLInventoryModel::LLCategoryUpdate update(parent_id, 1);
-					gInventory.accountForUpdate(update);
 					new_item->updateParentOnServer(FALSE);
-					// </FS:KB>
-=======
-					new_item->updateParentOnServer(FALSE);
->>>>>>> f710ab3d
 					item_array->push_back(new_item);
 				}
 				else
