--- conflicted
+++ resolved
@@ -1887,7 +1887,6 @@
 			<< " from " << make_inventory_info(item->getParentUUID())
 			<< " to " << make_inventory_info(new_parent_id) << LL_ENDL;
 
-<<<<<<< HEAD
 		// <FS> Locked folder
 		if ((isObjectDescendentOf(item->getUUID(), AOEngine::instance().getAOFolder())
 				&& gSavedPerAccountSettings.getBOOL("LockAOFolders")) ||
@@ -1901,18 +1900,10 @@
 		}
 		// </FS>
 
-		LLInventoryModel::update_list_t update;
-		LLInventoryModel::LLCategoryUpdate old_folder(item->getParentUUID(),-1);
-		update.push_back(old_folder);
-		LLInventoryModel::LLCategoryUpdate new_folder(new_parent_id, 1);
-		update.push_back(new_folder);
-		accountForUpdate(update);
-=======
 		LLInventoryModel::LLCategoryUpdate old_folder(item->getParentUUID(), -1);
 		accountForUpdate(old_folder);
 		LLInventoryModel::LLCategoryUpdate new_folder(new_parent_id, 1, false);
 		accountForUpdate(new_folder);
->>>>>>> f5a7c22c
 
 		LLPointer<LLViewerInventoryItem> new_item = new LLViewerInventoryItem(item);
 		new_item->setParent(new_parent_id);
