/**
 * @file llpreviewgesture.h
 * @brief Editing UI for inventory-based gestures.
 *
 * $LicenseInfo:firstyear=2004&license=viewerlgpl$
 * Second Life Viewer Source Code
 * Copyright (C) 2010, Linden Research, Inc.
 *
 * This library is free software; you can redistribute it and/or
 * modify it under the terms of the GNU Lesser General Public
 * License as published by the Free Software Foundation;
 * version 2.1 of the License only.
 *
 * This library is distributed in the hope that it will be useful,
 * but WITHOUT ANY WARRANTY; without even the implied warranty of
 * MERCHANTABILITY or FITNESS FOR A PARTICULAR PURPOSE.  See the GNU
 * Lesser General Public License for more details.
 *
 * You should have received a copy of the GNU Lesser General Public
 * License along with this library; if not, write to the Free Software
 * Foundation, Inc., 51 Franklin Street, Fifth Floor, Boston, MA  02110-1301  USA
 *
 * Linden Research, Inc., 945 Battery Street, San Francisco, CA  94111  USA
 * $/LicenseInfo$
 */

#ifndef LL_LLPREVIEWGESTURE_H
#define LL_LLPREVIEWGESTURE_H

#include "llassettype.h"
#include "llpreview.h"
#include "llmultigesture.h"

class LLLineEditor;
class LLTextBox;
class LLCheckBoxCtrl;
class LLComboBox;
class LLScrollListCtrl;
class LLScrollListItem;
class LLButton;
class LLRadioGroup;

class LLPreviewGesture : public LLPreview
{
public:
    // Pass an object_id if this gesture is inside an object in the world,
    // otherwise use LLUUID::null.
    static LLPreviewGesture* show(const LLUUID& item_id, const LLUUID& object_id);

    LLPreviewGesture(const LLSD& key);
    virtual ~LLPreviewGesture();

    // LLView
    /*virtual*/ void draw();
    /*virtual*/ BOOL handleKeyHere(KEY key, MASK mask);
    /*virtual*/ BOOL handleDragAndDrop(S32 x, S32 y, MASK mask, BOOL drop,
                                     EDragAndDropType cargo_type,
                                     void* cargo_data,
                                     EAcceptance* accept,
                                     std::string& tooltip_msg);

    // LLPanel
    /*virtual*/ BOOL postBuild();

    // LLFloater
    /*virtual*/ BOOL canClose();
    /*virtual*/ void onClose(bool app_quitting);
    /*virtual*/ void onUpdateSucceeded();
    /*virtual*/ void refresh();

protected:
    // Populate various comboboxes
    void addModifiers();
    void addKeys();
    void addAnimations();
    void addSounds();

    void initDefaultGesture();

    void loadAsset();

    static void onLoadComplete(const LLUUID& asset_uuid,
                               LLAssetType::EType type,
                               void* user_data, S32 status, LLExtStat ext_status);

    void loadUIFromGesture(LLMultiGesture* gesture);

    void saveIfNeeded();

    static void onSaveComplete(const LLUUID& asset_uuid,
                               void* user_data,
                               S32 status, LLExtStat ext_status);

    bool handleSaveChangesDialog(const LLSD& notification, const LLSD& response);

    // Write UI back into gesture
    LLMultiGesture* createGesture();

    // Add a step.  Pass the name of the step, like "Animation",
    // "Sound", "Chat", or "Wait"
    LLScrollListItem* addStep(const enum EStepType step_type);

    void onVisibilityChanged ( const LLSD& new_visibility );

    void onCommitKeyorModifier();

    static std::string getLabel(std::vector<std::string> labels);
    static void updateLabel(LLScrollListItem* item);

    static void onCommitSetDirty(LLUICtrl* ctrl, void* data);
    static void onCommitLibrary(LLUICtrl* ctrl, void* data);
    static void onCommitStep(LLUICtrl* ctrl, void* data);
    static void onCommitAnimation(LLUICtrl* ctrl, void* data);
    static void onCommitSound(LLUICtrl* ctrl, void* data);
    static void onCommitChat(LLUICtrl* ctrl, void* data);
    static void onCommitWait(LLUICtrl* ctrl, void* data);
    static void onCommitWaitTime(LLUICtrl* ctrl, void* data);

    static void onCommitAnimationTrigger(LLUICtrl* ctrl, void *data);

    // Handy function to commit each keystroke
    static void onKeystrokeCommit(LLLineEditor* caller, void* data);

    static void onClickAdd(void* data);
    static void onClickUp(void* data);
    static void onClickDown(void* data);
    static void onClickDelete(void* data);

    static void onCommitActive(LLUICtrl* ctrl, void* data);
    static void onClickSave(void* data);
    static void onClickPreview(void* data);

    static void onDonePreview(LLMultiGesture* gesture, void* data);

    static void finishInventoryUpload(LLUUID itemId, LLUUID newAssetId);
private:
    // LLPreview contains mDescEditor
    LLLineEditor*   mTriggerEditor;
    LLTextBox*      mReplaceText;
    LLLineEditor*   mReplaceEditor;
    LLComboBox*     mModifierCombo;
    LLComboBox*     mKeyCombo;

    LLScrollListCtrl*   mLibraryList;
    LLButton*           mAddBtn;
    LLButton*           mUpBtn;
    LLButton*           mDownBtn;
    LLButton*           mDeleteBtn;
    LLScrollListCtrl*   mStepList;

    // Options panels for items in gesture list
    LLTextBox*          mOptionsText;
    LLRadioGroup*       mAnimationRadio;
    LLComboBox*         mAnimationCombo;
    LLComboBox*         mSoundCombo;
    LLLineEditor*       mChatEditor;
<<<<<<< HEAD
=======
    LLCheckBoxCtrl*     mWaitKeyReleaseCheck;
>>>>>>> bb3c36f5
    LLCheckBoxCtrl*     mWaitAnimCheck;
    LLCheckBoxCtrl*     mWaitTimeCheck;
    LLLineEditor*       mWaitTimeEditor;

    LLCheckBoxCtrl*     mActiveCheck;
    LLButton*           mSaveBtn;
    LLButton*           mPreviewBtn;

    LLMultiGesture*     mPreviewGesture;
    BOOL mDirty;
};

#endif // LL_LLPREVIEWGESTURE_H<|MERGE_RESOLUTION|>--- conflicted
+++ resolved
@@ -154,10 +154,7 @@
     LLComboBox*         mAnimationCombo;
     LLComboBox*         mSoundCombo;
     LLLineEditor*       mChatEditor;
-<<<<<<< HEAD
-=======
     LLCheckBoxCtrl*     mWaitKeyReleaseCheck;
->>>>>>> bb3c36f5
     LLCheckBoxCtrl*     mWaitAnimCheck;
     LLCheckBoxCtrl*     mWaitTimeCheck;
     LLLineEditor*       mWaitTimeEditor;
