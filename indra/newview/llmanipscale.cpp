--- conflicted
+++ resolved
@@ -93,10 +93,7 @@
 	if (gSavedSettings.getBOOL("MeshEnabled") && 
 		gAgent.getRegion() && 
 		!gAgent.getRegion()->getCapability("GetMesh").empty() &&
-<<<<<<< HEAD
-=======
 		!gAgent.getRegion()->getCapability("ObjectAdd").empty() &&
->>>>>>> 6bc63bdd
 		!is_flora)
 	{
 		return DEFAULT_MAX_PRIM_SCALE;
