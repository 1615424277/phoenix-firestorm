--- conflicted
+++ resolved
@@ -95,12 +95,9 @@
 		 * Builds a message header.
 		 * @return pointer to LLView header object.
 		 */
-<<<<<<< HEAD
-		LLView* getHeader(const LLChat& chat,const LLStyle::Params& style_params);
+
 		void onAvatarNameCache(const LLUUID& agent_id, const LLAvatarName& av_name);
-=======
 		LLView* getHeader(const LLChat& chat,const LLStyle::Params& style_params, const LLSD& args);
->>>>>>> 113f532e
 
 		void onClickMoreText();
 
