--- conflicted
+++ resolved
@@ -53,11 +53,8 @@
 
 	static void		onClickNewScript(void*);
 	static void		onClickPermissions(void*);
-<<<<<<< HEAD
+	static void		onClickResetScripts(void*);
 	static void		onClickRefresh(void*);
-=======
-	static void		onClickResetScripts(void*);
->>>>>>> 35b65133
 	
     // Key suffix for "tentative" fields
     static const char* TENTATIVE_SUFFIX;
