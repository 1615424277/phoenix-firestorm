/**
 * @file fspanelprefs.h
 *
 * $LicenseInfo:firstyear=2011&license=fsviewerlgpl$
 * Phoenix Firestorm Viewer Source Code
 * Copyright (C) 2011, The Phoenix Firestorm Project, Inc.
 *
 * This library is free software; you can redistribute it and/or
 * modify it under the terms of the GNU Lesser General Public
 * License as published by the Free Software Foundation;
 * version 2.1 of the License only.
 *
 * This library is distributed in the hope that it will be useful,
 * but WITHOUT ANY WARRANTY; without even the implied warranty of
 * MERCHANTABILITY or FITNESS FOR A PARTICULAR PURPOSE.  See the GNU
 * Lesser General Public License for more details.
 *
 * You should have received a copy of the GNU Lesser General Public
 * License along with this library; if not, write to the Free Software
 * Foundation, Inc., 51 Franklin Street, Fifth Floor, Boston, MA  02110-1301  USA
 *
 * The Phoenix Firestorm Project, Inc., 1831 Oakwood Drive, Fairmont, Minnesota 56031-3225 USA
 * http://www.firestormviewer.org
 * $/LicenseInfo$
 */

#include "llviewerprecompiledheaders.h"

#include "fspanelprefs.h"

#include "fsdroptarget.h"
#include "lggbeamcolormapfloater.h"
#include "lggbeammapfloater.h"
#include "lggbeammaps.h"
#include "llagent.h"
#include "llcheckboxctrl.h"
#include "llcombobox.h"
#include "llfloaterreg.h"
#include "llinventorymodel.h"
#include "llstartup.h"
#include "lltexturectrl.h"
#include "llviewercontrol.h"

static LLPanelInjector<FSPanelPrefs> t_pref_fs("panel_preference_firestorm");

FSPanelPrefs::FSPanelPrefs() : LLPanelPreference()
{
    mCommitCallbackRegistrar.add("Perms.Copy",  boost::bind(&FSPanelPrefs::onCommitCopy, this));
    mCommitCallbackRegistrar.add("Perms.Trans", boost::bind(&FSPanelPrefs::onCommitTrans, this));

    mEmbeddedItem = gSavedPerAccountSettings.getString("FSBuildPrefs_Item");
}

bool FSPanelPrefs::postBuild()
{
    // LGG's Color Beams
    refreshBeamLists();

    // Beam Colors
    getChild<LLUICtrl>("BeamColor_new")->setCommitCallback(boost::bind(&FSPanelPrefs::onBeamColorNew, this));
    getChild<LLUICtrl>("BeamColor_refresh")->setCommitCallback(boost::bind(&FSPanelPrefs::refreshBeamLists, this));
    getChild<LLUICtrl>("BeamColor_delete")->setCommitCallback(boost::bind(&FSPanelPrefs::onBeamColorDelete, this));

    // Beam Shapes
    getChild<LLUICtrl>("custom_beam_btn")->setCommitCallback(boost::bind(&FSPanelPrefs::onBeamNew, this));
    getChild<LLUICtrl>("refresh_beams")->setCommitCallback(boost::bind(&FSPanelPrefs::refreshBeamLists, this));
    getChild<LLUICtrl>("delete_beam")->setCommitCallback(boost::bind(&FSPanelPrefs::onBeamDelete, this));

    getChild<LLUICtrl>("reset_default_folders")->setCommitCallback(boost::bind(&FSPanelPrefs::onResetDefaultFolders, this));

    LLTextureCtrl* tex_ctrl = getChild<LLTextureCtrl>("texture control");
    tex_ctrl->setCommitCallback(boost::bind(&FSPanelPrefs::onCommitTexture, this, _2));
    tex_ctrl->setDefaultImageAssetID(DEFAULT_OBJECT_TEXTURE);

    mInvDropTarget = getChild<FSEmbeddedItemDropTarget>("embed_item");
    mInvDropTarget->setDADCallback(boost::bind(&FSPanelPrefs::onDADEmbeddedItem, this, _1));

    return LLPanelPreference::postBuild();
}

void FSPanelPrefs::onOpen(const LLSD& key)
{
<<<<<<< HEAD
	if (LLStartUp::getStartupState() == STATE_STARTED)
	{
		getChild<LLCheckBoxCtrl>("FSBuildPrefs_EmbedItem")->setEnabled(true);
		mEmbeddedItem = gSavedPerAccountSettings.getString("FSBuildPrefs_Item");
		LLUUID item_id(mEmbeddedItem);
		if (item_id.isNull())
		{
			getChild<LLTextBox>("build_item_add_disp_rect_txt")->setTextArg("[ITEM]", getString("EmbeddedItemNotSet"));
		}
		else
		{
			LLInventoryObject* item = gInventory.getObject(item_id);
			if (item)
			{
				getChild<LLTextBox>("build_item_add_disp_rect_txt")->setTextArg("[ITEM]", item->getName());
			}
			else
			{
				getChild<LLTextBox>("build_item_add_disp_rect_txt")->setTextArg("[ITEM]", getString("EmbeddedItemNotAvailable"));
			}
		}
		getChild<LLUICtrl>("reset_default_folders")->setEnabled(true);
	}
	else
	{
		getChild<LLCheckBoxCtrl>("FSBuildPrefs_EmbedItem")->setEnabled(false);
		getChild<LLTextBox>("build_item_add_disp_rect_txt")->setTextArg("[ITEM]", getString("EmbeddedItemNotLoggedIn"));
		getChild<LLUICtrl>("reset_default_folders")->setEnabled(false);
	}
=======
    if (LLStartUp::getStartupState() == STATE_STARTED)
    {
        getChild<LLCheckBoxCtrl>("FSBuildPrefs_EmbedItem")->setEnabled(TRUE);
        mEmbeddedItem = gSavedPerAccountSettings.getString("FSBuildPrefs_Item");
        LLUUID item_id(mEmbeddedItem);
        if (item_id.isNull())
        {
            getChild<LLTextBox>("build_item_add_disp_rect_txt")->setTextArg("[ITEM]", getString("EmbeddedItemNotSet"));
        }
        else
        {
            LLInventoryObject* item = gInventory.getObject(item_id);
            if (item)
            {
                getChild<LLTextBox>("build_item_add_disp_rect_txt")->setTextArg("[ITEM]", item->getName());
            }
            else
            {
                getChild<LLTextBox>("build_item_add_disp_rect_txt")->setTextArg("[ITEM]", getString("EmbeddedItemNotAvailable"));
            }
        }
        getChild<LLUICtrl>("reset_default_folders")->setEnabled(TRUE);
    }
    else
    {
        getChild<LLCheckBoxCtrl>("FSBuildPrefs_EmbedItem")->setEnabled(FALSE);
        getChild<LLTextBox>("build_item_add_disp_rect_txt")->setTextArg("[ITEM]", getString("EmbeddedItemNotLoggedIn"));
        getChild<LLUICtrl>("reset_default_folders")->setEnabled(FALSE);
    }
>>>>>>> c06fb4e0
}

void FSPanelPrefs::apply()
{
    LLPanelPreference::apply();

    if (LLStartUp::getStartupState() == STATE_STARTED)
    {
        gSavedPerAccountSettings.setString("FSBuildPrefs_Item", mEmbeddedItem);
    }
}

void FSPanelPrefs::cancel(const std::vector<std::string> settings_to_skip)
{
<<<<<<< HEAD
	LLPanelPreference::cancel(settings_to_skip);
=======
    LLPanelPreference::cancel();
>>>>>>> c06fb4e0
}

void FSPanelPrefs::refreshBeamLists()
{
    static const std::string off_label = getString("BeamsOffLabel");

    LLComboBox* comboBox = findChild<LLComboBox>("FSBeamShape_combo");

    if (comboBox)
    {
        comboBox->removeall();
        comboBox->add(off_label, LLSD(""));

        string_vec_t names = gLggBeamMaps.getFileNames();
        for (string_vec_t::iterator it = names.begin(); it != names.end(); ++it)
        {
            comboBox->add(*it, LLSD(*it));
        }
        comboBox->setSimple(gSavedSettings.getString("FSBeamShape"));
    }

    comboBox = findChild<LLComboBox>("BeamColor_combo");
    if (comboBox)
    {
        comboBox->removeall();
        comboBox->add(off_label, LLSD(""));
        string_vec_t names = gLggBeamMaps.getColorsFileNames();
        for (string_vec_t::iterator it = names.begin(); it != names.end(); ++it)
        {
            comboBox->add(*it, LLSD(*it));
        }
        comboBox->setSimple(gSavedSettings.getString("FSBeamColorFile"));
    }
}

void FSPanelPrefs::onBeamColorNew()
{
    lggBeamColorMapFloater* colorMapFloater = LLFloaterReg::showTypedInstance<lggBeamColorMapFloater>("lgg_beamcolormap");
    colorMapFloater->setData(this);
}

void FSPanelPrefs::onBeamNew()
{
    lggBeamMapFloater* beamMapFloater = LLFloaterReg::showTypedInstance<lggBeamMapFloater>("lgg_beamshape");
    beamMapFloater->setData(this);
}

void FSPanelPrefs::onBeamColorDelete()
{
    LLComboBox* comboBox = findChild<LLComboBox>("BeamColor_combo");

    if (comboBox)
    {
        std::string filename = comboBox->getValue().asString() + ".xml";
        std::string path_name1(gDirUtilp->getExpandedFilename(LL_PATH_APP_SETTINGS, "beamsColors", filename));
        std::string path_name2(gDirUtilp->getExpandedFilename(LL_PATH_USER_SETTINGS, "beamsColors", filename));

        if (gDirUtilp->fileExists(path_name1))
        {
            LLFile::remove(path_name1);
            gSavedSettings.setString("FSBeamColorFile", "");
        }
        if (gDirUtilp->fileExists(path_name2))
        {
            LLFile::remove(path_name2);
            gSavedSettings.setString("FSBeamColorFile", "");
        }
    }
    refreshBeamLists();
}

void FSPanelPrefs::onBeamDelete()
{
    LLComboBox* comboBox = findChild<LLComboBox>("FSBeamShape_combo");

    if (comboBox)
    {
        std::string filename = comboBox->getValue().asString() + ".xml";
        std::string path_name1(gDirUtilp->getExpandedFilename(LL_PATH_APP_SETTINGS, "beams", filename));
        std::string path_name2(gDirUtilp->getExpandedFilename(LL_PATH_USER_SETTINGS, "beams", filename));

        if (gDirUtilp->fileExists(path_name1))
        {
            LLFile::remove(path_name1);
            gSavedSettings.setString("FSBeamShape", "");
        }
        if (gDirUtilp->fileExists(path_name2))
        {
            LLFile::remove(path_name2);
            gSavedSettings.setString("FSBeamShape", "");
        }
    }
    refreshBeamLists();
}

void FSPanelPrefs::onCommitTexture(const LLSD& data)
{
    LLTextureCtrl* texture_ctrl = findChild<LLTextureCtrl>("texture control");

    if (texture_ctrl && !texture_ctrl->getTentative())
    {
        // we grab the item id first, because we want to do a
        // permissions check
        LLUUID id = texture_ctrl->getImageItemID();
        if (id.isNull())
        {
            id = texture_ctrl->getImageAssetID();
        }

        // Texture picker defaults aren't inventory items
        // * Don't need to worry about permissions for them
        LLViewerInventoryItem* item = gInventory.getItem(id);
        if (item && !item->getPermissions().allowOperationBy(PERM_COPY, gAgentID))
        {
            // Do not have permission to copy the texture.
            return;
        }

        gSavedSettings.setString("FSDefaultObjectTexture", texture_ctrl->getImageAssetID().asString());
    }
}

void FSPanelPrefs::onCommitCopy()
{
<<<<<<< HEAD
	// Implements fair use
	bool copyable = gSavedSettings.getBOOL("NextOwnerCopy");
	if (!copyable)
	{
		gSavedSettings.setBOOL("NextOwnerTransfer", true);
	}
	LLCheckBoxCtrl* xfer = getChild<LLCheckBoxCtrl>("next_owner_transfer");
	xfer->setEnabled(copyable);
=======
    // Implements fair use
    BOOL copyable = gSavedSettings.getBOOL("NextOwnerCopy");
    if (!copyable)
    {
        gSavedSettings.setBOOL("NextOwnerTransfer", TRUE);
    }
    LLCheckBoxCtrl* xfer = getChild<LLCheckBoxCtrl>("next_owner_transfer");
    xfer->setEnabled(copyable);
>>>>>>> c06fb4e0
}

void FSPanelPrefs::onCommitTrans()
{
<<<<<<< HEAD
	bool transferable = gSavedSettings.getBOOL("NextOwnerTransfer");
	if (!transferable)
	{
		gSavedSettings.setBOOL("NextOwnerCopy", true);
	}
=======
    BOOL transferable = gSavedSettings.getBOOL("NextOwnerTransfer");
    if (!transferable)
    {
        gSavedSettings.setBOOL("NextOwnerCopy", TRUE);
    }
>>>>>>> c06fb4e0
}

void FSPanelPrefs::onDADEmbeddedItem(const LLUUID& item_id)
{
    LLInventoryObject* item = gInventory.getObject(item_id);
    if (item)
    {
        getChild<LLTextBox>("build_item_add_disp_rect_txt")->setTextArg("[ITEM]", item->getName());
        mEmbeddedItem = item_id.asString();
    }
}

void FSPanelPrefs::onResetDefaultFolders()
{
    gSavedPerAccountSettings.getControl("ModelUploadFolder")->resetToDefault(true);
    gSavedPerAccountSettings.getControl("TextureUploadFolder")->resetToDefault(true);
    gSavedPerAccountSettings.getControl("SoundUploadFolder")->resetToDefault(true);
    gSavedPerAccountSettings.getControl("AnimationUploadFolder")->resetToDefault(true);
    gSavedPerAccountSettings.getControl("PBRUploadFolder")->resetToDefault(true);
}<|MERGE_RESOLUTION|>--- conflicted
+++ resolved
@@ -80,40 +80,9 @@
 
 void FSPanelPrefs::onOpen(const LLSD& key)
 {
-<<<<<<< HEAD
-	if (LLStartUp::getStartupState() == STATE_STARTED)
-	{
-		getChild<LLCheckBoxCtrl>("FSBuildPrefs_EmbedItem")->setEnabled(true);
-		mEmbeddedItem = gSavedPerAccountSettings.getString("FSBuildPrefs_Item");
-		LLUUID item_id(mEmbeddedItem);
-		if (item_id.isNull())
-		{
-			getChild<LLTextBox>("build_item_add_disp_rect_txt")->setTextArg("[ITEM]", getString("EmbeddedItemNotSet"));
-		}
-		else
-		{
-			LLInventoryObject* item = gInventory.getObject(item_id);
-			if (item)
-			{
-				getChild<LLTextBox>("build_item_add_disp_rect_txt")->setTextArg("[ITEM]", item->getName());
-			}
-			else
-			{
-				getChild<LLTextBox>("build_item_add_disp_rect_txt")->setTextArg("[ITEM]", getString("EmbeddedItemNotAvailable"));
-			}
-		}
-		getChild<LLUICtrl>("reset_default_folders")->setEnabled(true);
-	}
-	else
-	{
-		getChild<LLCheckBoxCtrl>("FSBuildPrefs_EmbedItem")->setEnabled(false);
-		getChild<LLTextBox>("build_item_add_disp_rect_txt")->setTextArg("[ITEM]", getString("EmbeddedItemNotLoggedIn"));
-		getChild<LLUICtrl>("reset_default_folders")->setEnabled(false);
-	}
-=======
     if (LLStartUp::getStartupState() == STATE_STARTED)
     {
-        getChild<LLCheckBoxCtrl>("FSBuildPrefs_EmbedItem")->setEnabled(TRUE);
+        getChild<LLCheckBoxCtrl>("FSBuildPrefs_EmbedItem")->setEnabled(true);
         mEmbeddedItem = gSavedPerAccountSettings.getString("FSBuildPrefs_Item");
         LLUUID item_id(mEmbeddedItem);
         if (item_id.isNull())
@@ -132,15 +101,14 @@
                 getChild<LLTextBox>("build_item_add_disp_rect_txt")->setTextArg("[ITEM]", getString("EmbeddedItemNotAvailable"));
             }
         }
-        getChild<LLUICtrl>("reset_default_folders")->setEnabled(TRUE);
+        getChild<LLUICtrl>("reset_default_folders")->setEnabled(true);
     }
     else
     {
-        getChild<LLCheckBoxCtrl>("FSBuildPrefs_EmbedItem")->setEnabled(FALSE);
+        getChild<LLCheckBoxCtrl>("FSBuildPrefs_EmbedItem")->setEnabled(false);
         getChild<LLTextBox>("build_item_add_disp_rect_txt")->setTextArg("[ITEM]", getString("EmbeddedItemNotLoggedIn"));
-        getChild<LLUICtrl>("reset_default_folders")->setEnabled(FALSE);
-    }
->>>>>>> c06fb4e0
+        getChild<LLUICtrl>("reset_default_folders")->setEnabled(false);
+    }
 }
 
 void FSPanelPrefs::apply()
@@ -155,11 +123,7 @@
 
 void FSPanelPrefs::cancel(const std::vector<std::string> settings_to_skip)
 {
-<<<<<<< HEAD
-	LLPanelPreference::cancel(settings_to_skip);
-=======
-    LLPanelPreference::cancel();
->>>>>>> c06fb4e0
+    LLPanelPreference::cancel(settings_to_skip);
 }
 
 void FSPanelPrefs::refreshBeamLists()
@@ -284,42 +248,23 @@
 
 void FSPanelPrefs::onCommitCopy()
 {
-<<<<<<< HEAD
-	// Implements fair use
-	bool copyable = gSavedSettings.getBOOL("NextOwnerCopy");
-	if (!copyable)
-	{
-		gSavedSettings.setBOOL("NextOwnerTransfer", true);
-	}
-	LLCheckBoxCtrl* xfer = getChild<LLCheckBoxCtrl>("next_owner_transfer");
-	xfer->setEnabled(copyable);
-=======
     // Implements fair use
-    BOOL copyable = gSavedSettings.getBOOL("NextOwnerCopy");
+    bool copyable = gSavedSettings.getBOOL("NextOwnerCopy");
     if (!copyable)
     {
-        gSavedSettings.setBOOL("NextOwnerTransfer", TRUE);
+        gSavedSettings.setBOOL("NextOwnerTransfer", true);
     }
     LLCheckBoxCtrl* xfer = getChild<LLCheckBoxCtrl>("next_owner_transfer");
     xfer->setEnabled(copyable);
->>>>>>> c06fb4e0
 }
 
 void FSPanelPrefs::onCommitTrans()
 {
-<<<<<<< HEAD
-	bool transferable = gSavedSettings.getBOOL("NextOwnerTransfer");
-	if (!transferable)
-	{
-		gSavedSettings.setBOOL("NextOwnerCopy", true);
-	}
-=======
-    BOOL transferable = gSavedSettings.getBOOL("NextOwnerTransfer");
+    bool transferable = gSavedSettings.getBOOL("NextOwnerTransfer");
     if (!transferable)
     {
-        gSavedSettings.setBOOL("NextOwnerCopy", TRUE);
-    }
->>>>>>> c06fb4e0
+        gSavedSettings.setBOOL("NextOwnerCopy", true);
+    }
 }
 
 void FSPanelPrefs::onDADEmbeddedItem(const LLUUID& item_id)
