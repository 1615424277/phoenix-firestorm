/**
 * @file llfloateraddpaymentmethod.h
 * @brief LLFloaterAddPaymentMethod class definition
 *
 * $LicenseInfo:firstyear=2020&license=viewerlgpl$
 * Second Life Viewer Source Code
 * Copyright (C) 2020, Linden Research, Inc.
 *
 * This library is free software; you can redistribute it and/or
 * modify it under the terms of the GNU Lesser General Public
 * License as published by the Free Software Foundation;
 * version 2.1 of the License only.
 *
 * This library is distributed in the hope that it will be useful,
 * but WITHOUT ANY WARRANTY; without even the implied warranty of
 * MERCHANTABILITY or FITNESS FOR A PARTICULAR PURPOSE.  See the GNU
 * Lesser General Public License for more details.
 *
 * You should have received a copy of the GNU Lesser General Public
 * License along with this library; if not, write to the Free Software
 * Foundation, Inc., 51 Franklin Street, Fifth Floor, Boston, MA  02110-1301  USA
 *
 * Linden Research, Inc., 945 Battery Street, San Francisco, CA  94111  USA
 * $/LicenseInfo$
 */

#ifndef LL_FLOATER_ADDPAYMENTMETHOD_H
#define LL_FLOATER_ADDPAYMENTMETHOD_H

#include "llfloater.h"

class LLFloaterAddPaymentMethod:
    public LLFloater
{
    friend class LLFloaterReg;
public:
<<<<<<< HEAD
	bool postBuild() override;
	void onOpen(const LLSD& key) override;
=======
    /*virtual*/ BOOL postBuild();
    /*virtual*/ void onOpen(const LLSD& key);
>>>>>>> c06fb4e0

private:
    LLFloaterAddPaymentMethod(const LLSD& key);

    void centerOnScreen();

    void onCloseBtn();
    void onContinueBtn();

    /*virtual*/ ~LLFloaterAddPaymentMethod();

};

#endif<|MERGE_RESOLUTION|>--- conflicted
+++ resolved
@@ -34,13 +34,8 @@
 {
     friend class LLFloaterReg;
 public:
-<<<<<<< HEAD
-	bool postBuild() override;
-	void onOpen(const LLSD& key) override;
-=======
-    /*virtual*/ BOOL postBuild();
-    /*virtual*/ void onOpen(const LLSD& key);
->>>>>>> c06fb4e0
+    bool postBuild() override;
+    void onOpen(const LLSD& key) override;
 
 private:
     LLFloaterAddPaymentMethod(const LLSD& key);
