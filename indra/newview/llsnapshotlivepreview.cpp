/** 
* @file llsnapshotlivepreview.cpp
* @brief Implementation of llsnapshotlivepreview
* @author Gilbert@lindenlab.com
*
* $LicenseInfo:firstyear=2013&license=viewerlgpl$
* Second Life Viewer Source Code
* Copyright (C) 2014, Linden Research, Inc.
*
* This library is free software; you can redistribute it and/or
* modify it under the terms of the GNU Lesser General Public
* License as published by the Free Software Foundation;
* version 2.1 of the License only.
*
* This library is distributed in the hope that it will be useful,
* but WITHOUT ANY WARRANTY; without even the implied warranty of
* MERCHANTABILITY or FITNESS FOR A PARTICULAR PURPOSE.  See the GNU
* Lesser General Public License for more details.
*
* You should have received a copy of the GNU Lesser General Public
* License along with this library; if not, write to the Free Software
* Foundation, Inc., 51 Franklin Street, Fifth Floor, Boston, MA  02110-1301  USA
*
* Linden Research, Inc., 945 Battery Street, San Francisco, CA  94111  USA
* $/LicenseInfo$
*/

#include "llviewerprecompiledheaders.h"

#include "llagent.h"
#include "llagentcamera.h"
#include "llagentui.h"
#include "llcombobox.h"
#include "lleconomy.h"
#include "llfloaterperms.h"
#include "llfloaterreg.h"
#include "llfloaterflickr.h"
#include "llfloatertwitter.h"
#include "llimagefilter.h"
#include "llimagefiltersmanager.h"
#include "llimagebmp.h"
#include "llimagej2c.h"
#include "llimagejpeg.h"
#include "llimagepng.h"
#include "lllandmarkactions.h"
#include "lllocalcliprect.h"
#include "llresmgr.h"
#include "llnotificationsutil.h"
#include "llslurl.h"
#include "llsnapshotlivepreview.h"
#include "lltoolfocus.h"
#include "llviewercontrol.h"
#include "llviewermenufile.h"	// upload_new_resource()
#include "llviewerstats.h"
#include "llvfile.h"
#include "llvfs.h"
#include "llwindow.h"
#include "llworld.h"
#include <boost/filesystem.hpp>

const F32 AUTO_SNAPSHOT_TIME_DELAY = 1.f;

F32 SHINE_TIME = 0.5f;
F32 SHINE_WIDTH = 0.6f;
F32 SHINE_OPACITY = 0.3f;
F32 FALL_TIME = 0.6f;
S32 BORDER_WIDTH = 6;
S32 TOP_PANEL_HEIGHT = 30;

const S32 MAX_TEXTURE_SIZE = 512 ; //max upload texture size 512 * 512

std::set<LLSnapshotLivePreview*> LLSnapshotLivePreview::sList;
LLPointer<LLImageFormatted> LLSnapshotLivePreview::sSaveLocalImage = NULL;

LLSnapshotLivePreview::LLSnapshotLivePreview (const LLSnapshotLivePreview::Params& p) 
	:	LLView(p),
	mColor(1.f, 0.f, 0.f, 0.5f), 
	mCurImageIndex(0),
	mPreviewImage(NULL),
    mThumbnailImage(NULL) ,
    mBigThumbnailImage(NULL) ,
	mThumbnailWidth(0),
	mThumbnailHeight(0),
    mThumbnailSubsampled(FALSE),
	mPreviewImageEncoded(NULL),
	mFormattedImage(NULL),
	mShineCountdown(0),
	mFlashAlpha(0.f),
	mNeedsFlash(TRUE),
	mSnapshotQuality(gSavedSettings.getS32("SnapshotQuality")),
	mDataSize(0),
	mSnapshotType(LLSnapshotModel::SNAPSHOT_POSTCARD),
	mSnapshotFormat(LLSnapshotModel::ESnapshotFormat(gSavedSettings.getS32("SnapshotFormat"))),
	mSnapshotUpToDate(FALSE),
	mCameraPos(LLViewerCamera::getInstance()->getOrigin()),
	mCameraRot(LLViewerCamera::getInstance()->getQuaternion()),
	mSnapshotActive(FALSE),
	mSnapshotBufferType(LLSnapshotModel::SNAPSHOT_TYPE_COLOR),
    mFilterName(""),
    mAllowRenderUI(TRUE),
    mAllowFullScreenPreview(TRUE),
    mViewContainer(NULL),
	mFixedThumbnailWidth(0),
	mFixedThumbnailHeight(0),
	mFixedThumbnailImageWidth(0),
	mFixedThumbnailImageHeight(0)
{
	setSnapshotQuality(gSavedSettings.getS32("SnapshotQuality"));
	mSnapshotDelayTimer.setTimerExpirySec(0.0f);
	mSnapshotDelayTimer.start();
	// 	gIdleCallbacks.addFunction( &LLSnapshotLivePreview::onIdle, (void*)this );
	sList.insert(this);
	setFollowsAll();
	mWidth[0] = gViewerWindow->getWindowWidthRaw();
	mWidth[1] = gViewerWindow->getWindowWidthRaw();
	mHeight[0] = gViewerWindow->getWindowHeightRaw();
	mHeight[1] = gViewerWindow->getWindowHeightRaw();
	mImageScaled[0] = FALSE;
	mImageScaled[1] = FALSE;

	mMaxImageSize = MAX_SNAPSHOT_IMAGE_SIZE ;
	mKeepAspectRatio = gSavedSettings.getBOOL("KeepAspectForSnapshot") ;
	mThumbnailUpdateLock = FALSE ;
	mThumbnailUpToDate   = FALSE ;
	mBigThumbnailUpToDate = FALSE ;

	mForceUpdateSnapshot = FALSE;
}

LLSnapshotLivePreview::~LLSnapshotLivePreview()
{
	// delete images
	mPreviewImage = NULL;
	mPreviewImageEncoded = NULL;
	mFormattedImage = NULL;

	// 	gIdleCallbacks.deleteFunction( &LLSnapshotLivePreview::onIdle, (void*)this );
	sList.erase(this);
	sSaveLocalImage = NULL;
}

void LLSnapshotLivePreview::setMaxImageSize(S32 size) 
{
    mMaxImageSize = llmin(size,(S32)(MAX_SNAPSHOT_IMAGE_SIZE));
}

LLViewerTexture* LLSnapshotLivePreview::getCurrentImage()
{
	return mViewerImage[mCurImageIndex];
}

F32 LLSnapshotLivePreview::getImageAspect()
{
	if (!getCurrentImage())
	{
		return 0.f;
	}
	// mKeepAspectRatio) == gSavedSettings.getBOOL("KeepAspectForSnapshot"))
    return (mKeepAspectRatio ? ((F32)getRect().getWidth()) / ((F32)getRect().getHeight()) : ((F32)getWidth()) / ((F32)getHeight()));
}

void LLSnapshotLivePreview::updateSnapshot(BOOL new_snapshot, BOOL new_thumbnail, F32 delay)
{
	LL_DEBUGS() << "updateSnapshot: mSnapshotUpToDate = " << getSnapshotUpToDate() << LL_ENDL;

	// Update snapshot if requested.
	if (new_snapshot)
	{
        if (getSnapshotUpToDate())
        {
            S32 old_image_index = mCurImageIndex;
            mCurImageIndex = (mCurImageIndex + 1) % 2; 
            setSize(mWidth[old_image_index], mHeight[old_image_index]);
            mFallAnimTimer.start();		
        }
        mSnapshotUpToDate = FALSE; 		

        // Update snapshot source rect depending on whether we keep the aspect ratio.
        LLRect& rect = mImageRect[mCurImageIndex];
        rect.set(0, getRect().getHeight(), getRect().getWidth(), 0);

        F32 image_aspect_ratio = ((F32)getWidth()) / ((F32)getHeight());
        F32 window_aspect_ratio = ((F32)getRect().getWidth()) / ((F32)getRect().getHeight());

        if (mKeepAspectRatio)//gSavedSettings.getBOOL("KeepAspectForSnapshot"))
        {
            if (image_aspect_ratio > window_aspect_ratio)
            {
                // trim off top and bottom
                S32 new_height = ll_round((F32)getRect().getWidth() / image_aspect_ratio); 
                rect.mBottom += (getRect().getHeight() - new_height) / 2;
                rect.mTop -= (getRect().getHeight() - new_height) / 2;
            }
            else if (image_aspect_ratio < window_aspect_ratio)
            {
                // trim off left and right
                S32 new_width = ll_round((F32)getRect().getHeight() * image_aspect_ratio); 
                rect.mLeft += (getRect().getWidth() - new_width) / 2;
                rect.mRight -= (getRect().getWidth() - new_width) / 2;
            }
        }

        // Stop shining animation.
        mShineAnimTimer.stop();
		mSnapshotDelayTimer.start();
		mSnapshotDelayTimer.resetWithExpiry(delay);

        
		mPosTakenGlobal = gAgentCamera.getCameraPositionGlobal();

        // Tell the floater container that the snapshot is in the process of updating itself
        if (mViewContainer)
        {
            mViewContainer->notify(LLSD().with("snapshot-updating", true));
        }
	}

	// Update thumbnail if requested.
	if (new_thumbnail)
	{
		mThumbnailUpToDate = FALSE ;
        mBigThumbnailUpToDate = FALSE;
	}
}

// Return true if the quality has been changed, false otherwise
bool LLSnapshotLivePreview::setSnapshotQuality(S32 quality, bool set_by_user)
{
	llclamp(quality, 0, 100);
	if (quality != mSnapshotQuality)
	{
		mSnapshotQuality = quality;
        if (set_by_user)
        {
            gSavedSettings.setS32("SnapshotQuality", quality);
        }
        mFormattedImage = NULL;     // Invalidate the already formatted image if any
        return true;
	}
    return false;
}

void LLSnapshotLivePreview::drawPreviewRect(S32 offset_x, S32 offset_y)
{
	F32 line_width ; 
	glGetFloatv(GL_LINE_WIDTH, &line_width) ;
	glLineWidth(2.0f * line_width) ;
	LLColor4 color(0.0f, 0.0f, 0.0f, 1.0f) ;
	gl_rect_2d( mPreviewRect.mLeft + offset_x, mPreviewRect.mTop + offset_y,
		mPreviewRect.mRight + offset_x, mPreviewRect.mBottom + offset_y, color, FALSE ) ;
	glLineWidth(line_width) ;

	//draw four alpha rectangles to cover areas outside of the snapshot image
	if(!mKeepAspectRatio)
	{
		LLColor4 alpha_color(0.5f, 0.5f, 0.5f, 0.8f) ;
		S32 dwl = 0, dwr = 0 ;
		if(mThumbnailWidth > mPreviewRect.getWidth())
		{
			dwl = (mThumbnailWidth - mPreviewRect.getWidth()) >> 1 ;
			dwr = mThumbnailWidth - mPreviewRect.getWidth() - dwl ;

			gl_rect_2d(mPreviewRect.mLeft + offset_x - dwl, mPreviewRect.mTop + offset_y,
				mPreviewRect.mLeft + offset_x, mPreviewRect.mBottom + offset_y, alpha_color, TRUE ) ;
			gl_rect_2d( mPreviewRect.mRight + offset_x, mPreviewRect.mTop + offset_y,
				mPreviewRect.mRight + offset_x + dwr, mPreviewRect.mBottom + offset_y, alpha_color, TRUE ) ;
		}

		if(mThumbnailHeight > mPreviewRect.getHeight())
		{
			S32 dh = (mThumbnailHeight - mPreviewRect.getHeight()) >> 1 ;
			gl_rect_2d(mPreviewRect.mLeft + offset_x - dwl, mPreviewRect.mBottom + offset_y ,
				mPreviewRect.mRight + offset_x + dwr, mPreviewRect.mBottom + offset_y - dh, alpha_color, TRUE ) ;

			dh = mThumbnailHeight - mPreviewRect.getHeight() - dh ;
			gl_rect_2d( mPreviewRect.mLeft + offset_x - dwl, mPreviewRect.mTop + offset_y + dh,
				mPreviewRect.mRight + offset_x + dwr, mPreviewRect.mTop + offset_y, alpha_color, TRUE ) ;
		}
	}
}

//called when the frame is frozen.
void LLSnapshotLivePreview::draw()
{
	if (getCurrentImage() &&
		mPreviewImageEncoded.notNull() &&
		getSnapshotUpToDate())
	{
		LLColor4 bg_color(0.f, 0.f, 0.3f, 0.4f);
		gl_rect_2d(getRect(), bg_color);
		const LLRect& rect = getImageRect();
		LLRect shadow_rect = rect;
		shadow_rect.stretch(BORDER_WIDTH);
		gl_drop_shadow(shadow_rect.mLeft, shadow_rect.mTop, shadow_rect.mRight, shadow_rect.mBottom, LLColor4(0.f, 0.f, 0.f, mNeedsFlash ? 0.f :0.5f), 10);

		LLColor4 image_color(1.f, 1.f, 1.f, 1.f);
		gGL.color4fv(image_color.mV);
		gGL.getTexUnit(0)->bind(getCurrentImage());
		// calculate UV scale
		F32 uv_width = isImageScaled() ? 1.f : llmin((F32)getWidth() / (F32)getCurrentImage()->getWidth(), 1.f);
		F32 uv_height = isImageScaled() ? 1.f : llmin((F32)getHeight() / (F32)getCurrentImage()->getHeight(), 1.f);
		gGL.pushMatrix();
<<<<<<< HEAD
		{
			gGL.translatef((F32)rect.mLeft, (F32)rect.mBottom, 0.f);
			// <FS:Ansariel> Remove QUADS rendering mode
			//gGL.begin(LLRender::QUADS);
			//{
			//	gGL.texCoord2f(uv_width, uv_height);
			//	gGL.vertex2i(rect.getWidth(), rect.getHeight() );

			//	gGL.texCoord2f(0.f, uv_height);
			//	gGL.vertex2i(0, rect.getHeight() );

			//	gGL.texCoord2f(0.f, 0.f);
			//	gGL.vertex2i(0, 0);

			//	gGL.texCoord2f(uv_width, 0.f);
			//	gGL.vertex2i(rect.getWidth(), 0);
			//}
			//gGL.end();
			gGL.begin(LLRender::TRIANGLES);
=======
		{	
			gGL.translatef((F32)rect.mLeft, (F32)rect.mBottom + TOP_PANEL_HEIGHT, 0.f);
			gGL.begin(LLRender::QUADS);
>>>>>>> b9648501
			{
				gGL.texCoord2f(uv_width, uv_height);
				gGL.vertex2i(rect.getWidth(), rect.getHeight() );

				gGL.texCoord2f(0.f, uv_height);
				gGL.vertex2i(0, rect.getHeight() );

				gGL.texCoord2f(0.f, 0.f);
				gGL.vertex2i(0, 0);


				gGL.texCoord2f(uv_width, uv_height);
				gGL.vertex2i(rect.getWidth(), rect.getHeight() );

				gGL.texCoord2f(0.f, 0.f);
				gGL.vertex2i(0, 0);

				gGL.texCoord2f(uv_width, 0.f);
				gGL.vertex2i(rect.getWidth(), 0);
			}
			gGL.end();
			// </FS:Ansariel>
		}
		gGL.popMatrix();

		gGL.color4f(1.f, 1.f, 1.f, mFlashAlpha);
		gl_rect_2d(getRect());
		if (mNeedsFlash)
		{
			if (mFlashAlpha < 1.f)
			{
				mFlashAlpha = lerp(mFlashAlpha, 1.f, LLCriticalDamp::getInterpolant(0.02f));
			}
			else
			{
				mNeedsFlash = FALSE;
			}
		}
		else
		{
			mFlashAlpha = lerp(mFlashAlpha, 0.f, LLCriticalDamp::getInterpolant(0.15f));
		}

		// Draw shining animation if appropriate.
		if (mShineCountdown > 0)
		{
			mShineCountdown--;
			if (mShineCountdown == 0)
			{
				mShineAnimTimer.start();
			}
		}
		else if (mShineAnimTimer.getStarted())
		{
			LL_DEBUGS() << "Drawing shining animation" << LL_ENDL;
			F32 shine_interp = llmin(1.f, mShineAnimTimer.getElapsedTimeF32() / SHINE_TIME);

			// draw "shine" effect
			LLRect local_rect(0, getRect().getHeight() + TOP_PANEL_HEIGHT, getRect().getWidth(), 0);
			LLLocalClipRect clip(local_rect);
			{
				// draw diagonal stripe with gradient that passes over screen
				S32 x1 = gViewerWindow->getWindowWidthScaled() * ll_round((clamp_rescale(shine_interp, 0.f, 1.f, -1.f - SHINE_WIDTH, 1.f)));
				S32 x2 = x1 + ll_round(gViewerWindow->getWindowWidthScaled() * SHINE_WIDTH);
				S32 x3 = x2 + ll_round(gViewerWindow->getWindowWidthScaled() * SHINE_WIDTH);
				S32 y1 = 0;
				S32 y2 = gViewerWindow->getWindowHeightScaled() + TOP_PANEL_HEIGHT;

				gGL.getTexUnit(0)->unbind(LLTexUnit::TT_TEXTURE);
				// <FS:Ansariel> Remove QUADS rendering mode
				//gGL.begin(LLRender::QUADS);
				//{
				//	gGL.color4f(1.f, 1.f, 1.f, 0.f);
				//	gGL.vertex2i(x1, y1);
				//	gGL.vertex2i(x1 + gViewerWindow->getWindowWidthScaled(), y2);
				//	gGL.color4f(1.f, 1.f, 1.f, SHINE_OPACITY);
				//	gGL.vertex2i(x2 + gViewerWindow->getWindowWidthScaled(), y2);
				//	gGL.vertex2i(x2, y1);

				//	gGL.color4f(1.f, 1.f, 1.f, SHINE_OPACITY);
				//	gGL.vertex2i(x2, y1);
				//	gGL.vertex2i(x2 + gViewerWindow->getWindowWidthScaled(), y2);
				//	gGL.color4f(1.f, 1.f, 1.f, 0.f);
				//	gGL.vertex2i(x3 + gViewerWindow->getWindowWidthScaled(), y2);
				//	gGL.vertex2i(x3, y1);
				//}
				//gGL.end();
				gGL.begin(LLRender::TRIANGLES);
				{
					gGL.color4f(1.f, 1.f, 1.f, 0.f);
					gGL.vertex2i(x1, y1);
					gGL.vertex2i(x1 + gViewerWindow->getWindowWidthScaled(), y2);
					gGL.color4f(1.f, 1.f, 1.f, SHINE_OPACITY);
					gGL.vertex2i(x2 + gViewerWindow->getWindowWidthScaled(), y2);

					gGL.color4f(1.f, 1.f, 1.f, 0.f);
					gGL.vertex2i(x1, y1);
					gGL.color4f(1.f, 1.f, 1.f, SHINE_OPACITY);
					gGL.vertex2i(x2 + gViewerWindow->getWindowWidthScaled(), y2);
					gGL.vertex2i(x2, y1);


					gGL.color4f(1.f, 1.f, 1.f, SHINE_OPACITY);
					gGL.vertex2i(x2, y1);
					gGL.vertex2i(x2 + gViewerWindow->getWindowWidthScaled(), y2);
					gGL.color4f(1.f, 1.f, 1.f, 0.f);
					gGL.vertex2i(x3 + gViewerWindow->getWindowWidthScaled(), y2);

					gGL.color4f(1.f, 1.f, 1.f, SHINE_OPACITY);
					gGL.vertex2i(x2, y1);
					gGL.color4f(1.f, 1.f, 1.f, 0.f);
					gGL.vertex2i(x3 + gViewerWindow->getWindowWidthScaled(), y2);
					gGL.vertex2i(x3, y1);
				}
				gGL.end();
				// </FS:Ansariel>
			}

			// if we're at the end of the animation, stop
			if (shine_interp >= 1.f)
			{
				mShineAnimTimer.stop();
			}
		}
	}

<<<<<<< HEAD
	// draw framing rectangle
	{
		gGL.getTexUnit(0)->unbind(LLTexUnit::TT_TEXTURE);
		gGL.color4f(1.f, 1.f, 1.f, 1.f);
		const LLRect& outline_rect = getImageRect();
		// <FS:Ansariel> Remove QUADS rendering mode
		//gGL.begin(LLRender::QUADS);
		//{
		//	gGL.vertex2i(outline_rect.mLeft - BORDER_WIDTH, outline_rect.mTop + BORDER_WIDTH);
		//	gGL.vertex2i(outline_rect.mRight + BORDER_WIDTH, outline_rect.mTop + BORDER_WIDTH);
		//	gGL.vertex2i(outline_rect.mRight, outline_rect.mTop);
		//	gGL.vertex2i(outline_rect.mLeft, outline_rect.mTop);

		//	gGL.vertex2i(outline_rect.mLeft, outline_rect.mBottom);
		//	gGL.vertex2i(outline_rect.mRight, outline_rect.mBottom);
		//	gGL.vertex2i(outline_rect.mRight + BORDER_WIDTH, outline_rect.mBottom - BORDER_WIDTH);
		//	gGL.vertex2i(outline_rect.mLeft - BORDER_WIDTH, outline_rect.mBottom - BORDER_WIDTH);

		//	gGL.vertex2i(outline_rect.mLeft, outline_rect.mTop);
		//	gGL.vertex2i(outline_rect.mLeft, outline_rect.mBottom);
		//	gGL.vertex2i(outline_rect.mLeft - BORDER_WIDTH, outline_rect.mBottom - BORDER_WIDTH);
		//	gGL.vertex2i(outline_rect.mLeft - BORDER_WIDTH, outline_rect.mTop + BORDER_WIDTH);

		//	gGL.vertex2i(outline_rect.mRight, outline_rect.mBottom);
		//	gGL.vertex2i(outline_rect.mRight, outline_rect.mTop);
		//	gGL.vertex2i(outline_rect.mRight + BORDER_WIDTH, outline_rect.mTop + BORDER_WIDTH);
		//	gGL.vertex2i(outline_rect.mRight + BORDER_WIDTH, outline_rect.mBottom - BORDER_WIDTH);
		//}
		//gGL.end();
		gGL.begin(LLRender::TRIANGLE_STRIP);
		{
			gGL.vertex2i(outline_rect.mLeft, outline_rect.mTop);
			gGL.vertex2i(outline_rect.mLeft - BORDER_WIDTH, outline_rect.mTop + BORDER_WIDTH);
			gGL.vertex2i(outline_rect.mRight, outline_rect.mTop);
			gGL.vertex2i(outline_rect.mRight + BORDER_WIDTH, outline_rect.mTop + BORDER_WIDTH);
			gGL.vertex2i(outline_rect.mRight, outline_rect.mBottom);
			gGL.vertex2i(outline_rect.mRight + BORDER_WIDTH, outline_rect.mBottom - BORDER_WIDTH);
			gGL.vertex2i(outline_rect.mLeft, outline_rect.mBottom);
			gGL.vertex2i(outline_rect.mLeft - BORDER_WIDTH, outline_rect.mBottom - BORDER_WIDTH);
			gGL.vertex2i(outline_rect.mLeft, outline_rect.mTop);
			gGL.vertex2i(outline_rect.mLeft - BORDER_WIDTH, outline_rect.mTop + BORDER_WIDTH);
		}
		gGL.end();
		// </FS:Ansariel>
	}

=======
>>>>>>> b9648501
	// draw old image dropping away
	if (mFallAnimTimer.getStarted())
	{
		S32 old_image_index = (mCurImageIndex + 1) % 2;
		if (mViewerImage[old_image_index].notNull() && mFallAnimTimer.getElapsedTimeF32() < FALL_TIME)
		{
			LL_DEBUGS() << "Drawing fall animation" << LL_ENDL;
			F32 fall_interp = mFallAnimTimer.getElapsedTimeF32() / FALL_TIME;
			F32 alpha = clamp_rescale(fall_interp, 0.f, 1.f, 0.8f, 0.4f);
			LLColor4 image_color(1.f, 1.f, 1.f, alpha);
			gGL.color4fv(image_color.mV);
			gGL.getTexUnit(0)->bind(mViewerImage[old_image_index]);
			// calculate UV scale
			// *FIX get this to work with old image
			BOOL rescale = !mImageScaled[old_image_index] && mViewerImage[mCurImageIndex].notNull();
			F32 uv_width = rescale ? llmin((F32)mWidth[old_image_index] / (F32)mViewerImage[mCurImageIndex]->getWidth(), 1.f) : 1.f;
			F32 uv_height = rescale ? llmin((F32)mHeight[old_image_index] / (F32)mViewerImage[mCurImageIndex]->getHeight(), 1.f) : 1.f;
			gGL.pushMatrix();
			{
				LLRect& rect = mImageRect[old_image_index];
				gGL.translatef((F32)rect.mLeft, (F32)rect.mBottom - ll_round(getRect().getHeight() * 2.f * (fall_interp * fall_interp)), 0.f);
				gGL.rotatef(-45.f * fall_interp, 0.f, 0.f, 1.f);
				// <FS:Ansariel> Remove QUADS rendering mode
				//gGL.begin(LLRender::QUADS);
				//{
				//	gGL.texCoord2f(uv_width, uv_height);
				//	gGL.vertex2i(rect.getWidth(), rect.getHeight() );

				//	gGL.texCoord2f(0.f, uv_height);
				//	gGL.vertex2i(0, rect.getHeight() );

				//	gGL.texCoord2f(0.f, 0.f);
				//	gGL.vertex2i(0, 0);

				//	gGL.texCoord2f(uv_width, 0.f);
				//	gGL.vertex2i(rect.getWidth(), 0);
				//}
				//gGL.end();
				gGL.begin(LLRender::TRIANGLES);
				{
					gGL.texCoord2f(uv_width, uv_height);
					gGL.vertex2i(rect.getWidth(), rect.getHeight() );

					gGL.texCoord2f(0.f, uv_height);
					gGL.vertex2i(0, rect.getHeight() );

					gGL.texCoord2f(0.f, 0.f);
					gGL.vertex2i(0, 0);

					gGL.texCoord2f(uv_width, uv_height);
					gGL.vertex2i(rect.getWidth(), rect.getHeight() );

					gGL.texCoord2f(0.f, 0.f);
					gGL.vertex2i(0, 0);

					gGL.texCoord2f(uv_width, 0.f);
					gGL.vertex2i(rect.getWidth(), 0);
				}
				gGL.end();
				// </FS:Ansariel>
			}
			gGL.popMatrix();
		}
	}
}

/*virtual*/ 
void LLSnapshotLivePreview::reshape(S32 width, S32 height, BOOL called_from_parent)
{
	LLRect old_rect = getRect();
	LLView::reshape(width, height, called_from_parent);
	if (old_rect.getWidth() != width || old_rect.getHeight() != height)
	{
		LL_DEBUGS() << "window reshaped, updating thumbnail" << LL_ENDL;
		if (mViewContainer && mViewContainer->isInVisibleChain())
		{
			// We usually resize only on window reshape, so give it a chance to redraw, assign delay
			updateSnapshot(
				TRUE, // new snapshot is needed
				FALSE, // thumbnail will be updated either way.
				AUTO_SNAPSHOT_TIME_DELAY); // shutter delay.
		}
	}
}

BOOL LLSnapshotLivePreview::setThumbnailImageSize()
{
	if (getWidth() < 10 || getHeight() < 10)
	{
		return FALSE ;
	}
	S32 width  = (mThumbnailSubsampled ? mPreviewImage->getWidth()  : gViewerWindow->getWindowWidthRaw());
	S32 height = (mThumbnailSubsampled ? mPreviewImage->getHeight() : gViewerWindow->getWindowHeightRaw()) ;

	F32 aspect_ratio = ((F32)width) / ((F32)height);

	// UI size for thumbnail
	S32 max_width  = mThumbnailPlaceholderRect.getWidth();
	S32 max_height = mThumbnailPlaceholderRect.getHeight();

	if (aspect_ratio > (F32)max_width / (F32)max_height)
	{
		// image too wide, shrink to width
		mThumbnailWidth = max_width;
		mThumbnailHeight = ll_round((F32)max_width / aspect_ratio);
	}
	else
	{
		// image too tall, shrink to height
		mThumbnailHeight = max_height;
		mThumbnailWidth = ll_round((F32)max_height * aspect_ratio);
	}
    
	if (mThumbnailWidth > width || mThumbnailHeight > height)
	{
		return FALSE ;//if the window is too small, ignore thumbnail updating.
	}

	// <FS:Ansariel> Show miniature thumbnail on collapsed snapshot panel
	if (mFixedThumbnailWidth > 0 && mFixedThumbnailHeight > 0)
	{
		if (aspect_ratio > (F32)mFixedThumbnailWidth / (F32)mFixedThumbnailHeight)
		{
			// image too wide, shrink to width
			mFixedThumbnailImageWidth = mFixedThumbnailWidth;
			mFixedThumbnailImageHeight = ll_round((F32)mFixedThumbnailWidth / aspect_ratio);
		}
		else
		{
			// image too tall, shrink to height
			mFixedThumbnailImageHeight = mFixedThumbnailHeight;
			mFixedThumbnailImageWidth = ll_round((F32)mFixedThumbnailHeight * aspect_ratio);
		}
	}
	// </FS:Ansariel>

	S32 left = 0 , top = mThumbnailHeight, right = mThumbnailWidth, bottom = 0 ;
	if (!mKeepAspectRatio)
	{
		F32 ratio_x = (F32)getWidth()  / width ;
		F32 ratio_y = (F32)getHeight() / height ;

        if (ratio_x > ratio_y)
        {
            top = (S32)(top * ratio_y / ratio_x) ;
        }
        else
        {
            right = (S32)(right * ratio_x / ratio_y) ;
        }
		left = (S32)((mThumbnailWidth - right) * 0.5f) ;
		bottom = (S32)((mThumbnailHeight - top) * 0.5f) ;
		top += bottom ;
		right += left ;
	}
	mPreviewRect.set(left - 1, top + 1, right + 1, bottom - 1) ;

	return TRUE ;
}

void LLSnapshotLivePreview::generateThumbnailImage(BOOL force_update)
{	
	if(mThumbnailUpdateLock) //in the process of updating
	{
		return ;
	}
	if(getThumbnailUpToDate() && !force_update)//already updated
	{
		return ;
	}
	if(getWidth() < 10 || getHeight() < 10)
	{
		return ;
	}

	////lock updating
	mThumbnailUpdateLock = TRUE ;

	if(!setThumbnailImageSize())
	{
		mThumbnailUpdateLock = FALSE ;
		mThumbnailUpToDate = TRUE ;
		return ;
	}

    // Invalidate the big thumbnail when we regenerate the small one
    mBigThumbnailUpToDate = FALSE;

	if(mThumbnailImage)
	{
		resetThumbnailImage() ;
	}		

	LLPointer<LLImageRaw> raw = new LLImageRaw;
    
    if (mThumbnailSubsampled)
    {
        // The thumbnail is be a subsampled version of the preview (used in SL Share previews, i.e. Flickr, Twitter)
		raw->resize( mPreviewImage->getWidth(),
                     mPreviewImage->getHeight(),
                     mPreviewImage->getComponents());
        raw->copy(mPreviewImage);
        // Scale to the thumbnail size
        if (!raw->scale(mThumbnailWidth, mThumbnailHeight))
        {
            raw = NULL ;
        }
    }
    else
    {
		// <FS:Ansariel> Show miniature thumbnail on collapsed snapshot panel
		S32 width = mThumbnailWidth;
		S32 height = mThumbnailHeight;
		if (mFixedThumbnailImageWidth > 0 && mFixedThumbnailImageHeight > 0)
		{
			width = mFixedThumbnailImageWidth;
			height = mFixedThumbnailImageHeight;
		}
		// </FS:Ansariel>

        // The thumbnail is a screen view with screen grab positioning preview
        if(!gViewerWindow->thumbnailSnapshot(raw,
                                         // <FS:Ansariel> Show miniature thumbnail on collapsed snapshot panel
                                         //mThumbnailWidth, mThumbnailHeight,
                                         width, height,
                                         // </FS:Ansariel>
                                         mAllowRenderUI && gSavedSettings.getBOOL("RenderUIInSnapshot"),
                                         FALSE,
                                         mSnapshotBufferType) )
        {
            raw = NULL ;
        }
    }
    
	if (raw)
	{
        // Filter the thumbnail
        // Note: filtering needs to be done *before* the scaling to power of 2 or the effect is distorted
        if (getFilter() != "")
        {
            std::string filter_path = LLImageFiltersManager::getInstance()->getFilterPath(getFilter());
            if (filter_path != "")
            {
                LLImageFilter filter(filter_path);
                filter.executeFilter(raw);
            }
            else
            {
                LL_WARNS() << "Couldn't find a path to the following filter : " << getFilter() << LL_ENDL;
            }
        }
        // Scale to a power of 2 so it can be mapped to a texture
        raw->expandToPowerOfTwo();
		mThumbnailImage = LLViewerTextureManager::getLocalTexture(raw.get(), FALSE);
		mThumbnailUpToDate = TRUE ;
	}

	//unlock updating
	mThumbnailUpdateLock = FALSE ;		
}

LLViewerTexture* LLSnapshotLivePreview::getBigThumbnailImage()
{
	if (mThumbnailUpdateLock) //in the process of updating
	{
		return NULL;
	}
	if (mBigThumbnailUpToDate && mBigThumbnailImage)//already updated
	{
		return mBigThumbnailImage;
	}
    
	LLPointer<LLImageRaw> raw = new LLImageRaw;
    
	if (raw)
	{
        // The big thumbnail is a new filtered version of the preview (used in SL Share previews, i.e. Flickr, Twitter)
        mBigThumbnailWidth = mPreviewImage->getWidth();
        mBigThumbnailHeight = mPreviewImage->getHeight();
        raw->resize( mBigThumbnailWidth,
                     mBigThumbnailHeight,
                     mPreviewImage->getComponents());
        raw->copy(mPreviewImage);
    
        // Filter
        // Note: filtering needs to be done *before* the scaling to power of 2 or the effect is distorted
        if (getFilter() != "")
        {
            std::string filter_path = LLImageFiltersManager::getInstance()->getFilterPath(getFilter());
            if (filter_path != "")
            {
                LLImageFilter filter(filter_path);
                filter.executeFilter(raw);
            }
            else
            {
                LL_WARNS() << "Couldn't find a path to the following filter : " << getFilter() << LL_ENDL;
            }
        }
        // Scale to a power of 2 so it can be mapped to a texture
        raw->expandToPowerOfTwo();
		mBigThumbnailImage = LLViewerTextureManager::getLocalTexture(raw.get(), FALSE);
		mBigThumbnailUpToDate = TRUE ;
	}
    
    return mBigThumbnailImage ;
}

// Called often. Checks whether it's time to grab a new snapshot and if so, does it.
// Returns TRUE if new snapshot generated, FALSE otherwise.
//static 
BOOL LLSnapshotLivePreview::onIdle( void* snapshot_preview )
{
	LLSnapshotLivePreview* previewp = (LLSnapshotLivePreview*)snapshot_preview;
	if (previewp->getWidth() == 0 || previewp->getHeight() == 0)
	{
		LL_WARNS() << "Incorrect dimensions: " << previewp->getWidth() << "x" << previewp->getHeight() << LL_ENDL;
		return FALSE;
	}

	if (previewp->mSnapshotDelayTimer.getStarted()) // Wait for a snapshot delay timer
	{
		if (!previewp->mSnapshotDelayTimer.hasExpired())
		{
			return FALSE;
		}
		previewp->mSnapshotDelayTimer.stop();
	}

	if (LLToolCamera::getInstance()->hasMouseCapture()) // Hide full-screen preview while camming, either don't take snapshots while ALT-zoom active
	{
		previewp->setVisible(FALSE);
		return FALSE;
	}

	// If we're in freeze-frame and/or auto update mode and camera has moved, update snapshot.
	LLVector3 new_camera_pos = LLViewerCamera::getInstance()->getOrigin();
	LLQuaternion new_camera_rot = LLViewerCamera::getInstance()->getQuaternion();
	if (previewp->mForceUpdateSnapshot ||
		(((gSavedSettings.getBOOL("AutoSnapshot") && LLView::isAvailable(previewp->mViewContainer)) ||
		(gSavedSettings.getBOOL("FreezeTime") && previewp->mAllowFullScreenPreview)) &&
		(new_camera_pos != previewp->mCameraPos || dot(new_camera_rot, previewp->mCameraRot) < 0.995f)))
	{
		previewp->mCameraPos = new_camera_pos;
		previewp->mCameraRot = new_camera_rot;
		// request a new snapshot whenever the camera moves, with a time delay
		BOOL new_snapshot = gSavedSettings.getBOOL("AutoSnapshot") || previewp->mForceUpdateSnapshot;
		LL_DEBUGS() << "camera moved, updating thumbnail" << LL_ENDL;
		previewp->updateSnapshot(
			new_snapshot, // whether a new snapshot is needed or merely invalidate the existing one
			FALSE, // or if 1st arg is false, whether to produce a new thumbnail image.
			new_snapshot ? AUTO_SNAPSHOT_TIME_DELAY : 0.f); // shutter delay if 1st arg is true.
		previewp->mForceUpdateSnapshot = FALSE;
	}

	if (previewp->getSnapshotUpToDate() && previewp->getThumbnailUpToDate())
	{
		return FALSE;
	}

	// time to produce a snapshot
	if(!previewp->getSnapshotUpToDate())
    {
        LL_DEBUGS() << "producing snapshot" << LL_ENDL;
        if (!previewp->mPreviewImage)
        {
            previewp->mPreviewImage = new LLImageRaw;
        }

        previewp->mSnapshotActive = TRUE;

        previewp->setVisible(FALSE);
        previewp->setEnabled(FALSE);

        previewp->getWindow()->incBusyCount();
        previewp->setImageScaled(FALSE);

        // grab the raw image
        if (gViewerWindow->rawSnapshot(
                previewp->mPreviewImage,
                previewp->getWidth(),
                previewp->getHeight(),
                previewp->mKeepAspectRatio,//gSavedSettings.getBOOL("KeepAspectForSnapshot"),
                previewp->getSnapshotType() == LLSnapshotModel::SNAPSHOT_TEXTURE,
                previewp->mAllowRenderUI && gSavedSettings.getBOOL("RenderUIInSnapshot"),
                FALSE,
                previewp->mSnapshotBufferType,
                previewp->getMaxImageSize()))
        {
            // Invalidate/delete any existing encoded image
            previewp->mPreviewImageEncoded = NULL;
            // Invalidate/delete any existing formatted image
            previewp->mFormattedImage = NULL;
            // Update the data size
            previewp->estimateDataSize();

            // Full size preview is set: get the decoded image result and save it for animation
            if (gSavedSettings.getBOOL("UseFreezeFrame") && previewp->mAllowFullScreenPreview)
            {
                previewp->prepareFreezeFrame();
            }

            // The snapshot is updated now...
            previewp->mSnapshotUpToDate = TRUE;
        
            // We need to update the thumbnail though
            previewp->setThumbnailImageSize();
            previewp->generateThumbnailImage(TRUE) ;
        }
        previewp->getWindow()->decBusyCount();
        previewp->setVisible(gSavedSettings.getBOOL("UseFreezeFrame") && previewp->mAllowFullScreenPreview); // only show fullscreen preview when in freeze frame mode
        previewp->mSnapshotActive = FALSE;
        LL_DEBUGS() << "done creating snapshot" << LL_ENDL;
    }
    
    if (!previewp->getThumbnailUpToDate())
	{
		previewp->generateThumbnailImage() ;
	}
    
    // Tell the floater container that the snapshot is updated now
    if (previewp->mViewContainer)
    {
        previewp->mViewContainer->notify(LLSD().with("snapshot-updated", true));
    }

	return TRUE;
}

void LLSnapshotLivePreview::prepareFreezeFrame()
{
    // Get the decoded version of the formatted image
    getEncodedImage();

    // We need to scale that a bit for display...
    LLPointer<LLImageRaw> scaled = new LLImageRaw(
        mPreviewImageEncoded->getData(),
        mPreviewImageEncoded->getWidth(),
        mPreviewImageEncoded->getHeight(),
        mPreviewImageEncoded->getComponents());

    if (!scaled->isBufferInvalid())
    {
        // leave original image dimensions, just scale up texture buffer
        if (mPreviewImageEncoded->getWidth() > 1024 || mPreviewImageEncoded->getHeight() > 1024)
        {
            // go ahead and shrink image to appropriate power of 2 for display
            scaled->biasedScaleToPowerOfTwo(1024);
            setImageScaled(TRUE);
        }
        else
        {
            // expand image but keep original image data intact
            scaled->expandToPowerOfTwo(1024, FALSE);
        }

        mViewerImage[mCurImageIndex] = LLViewerTextureManager::getLocalTexture(scaled.get(), FALSE);
        LLPointer<LLViewerTexture> curr_preview_image = mViewerImage[mCurImageIndex];
        gGL.getTexUnit(0)->bind(curr_preview_image);
        curr_preview_image->setFilteringOption(getSnapshotType() == LLSnapshotModel::SNAPSHOT_TEXTURE ? LLTexUnit::TFO_ANISOTROPIC : LLTexUnit::TFO_POINT);
        curr_preview_image->setAddressMode(LLTexUnit::TAM_CLAMP);


        if (gSavedSettings.getBOOL("UseFreezeFrame") && mAllowFullScreenPreview)
        {
            mShineCountdown = 4; // wait a few frames to avoid animation glitch due to readback this frame
        }
    }
}

S32 LLSnapshotLivePreview::getEncodedImageWidth() const
{
    S32 width = getWidth();
    if (getSnapshotType() == LLSnapshotModel::SNAPSHOT_TEXTURE)
    {
        width = LLImageRaw::biasedDimToPowerOfTwo(width,MAX_TEXTURE_SIZE);
    }
    return width;
}
S32 LLSnapshotLivePreview::getEncodedImageHeight() const
{
    S32 height = getHeight();
    if (getSnapshotType() == LLSnapshotModel::SNAPSHOT_TEXTURE)
    {
        height = LLImageRaw::biasedDimToPowerOfTwo(height,MAX_TEXTURE_SIZE);
    }
    return height;
}

LLPointer<LLImageRaw> LLSnapshotLivePreview::getEncodedImage()
{
	if (!mPreviewImageEncoded)
	{
		mPreviewImageEncoded = new LLImageRaw;
    
		mPreviewImageEncoded->resize(
            mPreviewImage->getWidth(),
            mPreviewImage->getHeight(),
            mPreviewImage->getComponents());
        
        if (getSnapshotType() == LLSnapshotModel::SNAPSHOT_TEXTURE)
		{
            // We don't store the intermediate formatted image in mFormattedImage in the J2C case 
			LL_DEBUGS() << "Encoding new image of format J2C" << LL_ENDL;
			LLPointer<LLImageJ2C> formatted = new LLImageJ2C;
            // Copy the preview
			LLPointer<LLImageRaw> scaled = new LLImageRaw(
                                                          mPreviewImage->getData(),
                                                          mPreviewImage->getWidth(),
                                                          mPreviewImage->getHeight(),
                                                          mPreviewImage->getComponents());
            // Scale it as required by J2C
			scaled->biasedScaleToPowerOfTwo(MAX_TEXTURE_SIZE);
			setImageScaled(TRUE);
            // Compress to J2C
			if (formatted->encode(scaled, 0.f))
			{
                // We can update the data size precisely at that point
				mDataSize = formatted->getDataSize();
                // Decompress back
				formatted->decode(mPreviewImageEncoded, 0);
			}
		}
		else
		{
            // Update mFormattedImage if necessary
            getFormattedImage();
            if (getSnapshotFormat() == LLSnapshotModel::SNAPSHOT_FORMAT_BMP)
            {
                // BMP hack : copy instead of decode otherwise decode will crash.
                mPreviewImageEncoded->copy(mPreviewImage);
            }
            else
            {
                // Decode back
                mFormattedImage->decode(mPreviewImageEncoded, 0);
            }
		}
	}
    return mPreviewImageEncoded;
}

// We actually estimate the data size so that we do not require actual compression when showing the preview
// Note : whenever formatted image is computed, mDataSize will be updated to reflect the true size
void LLSnapshotLivePreview::estimateDataSize()
{
    // Compression ratio
    F32 ratio = 1.0;
    
    if (getSnapshotType() == LLSnapshotModel::SNAPSHOT_TEXTURE)
    {
        ratio = 8.0;    // This is what we shoot for when compressing to J2C
    }
    else
    {
        LLSnapshotModel::ESnapshotFormat format = getSnapshotFormat();
        switch (format)
        {
            case LLSnapshotModel::SNAPSHOT_FORMAT_PNG:
                ratio = 3.0;    // Average observed PNG compression ratio
                break;
            case LLSnapshotModel::SNAPSHOT_FORMAT_JPEG:
                // Observed from JPG compression tests
                ratio = (110 - mSnapshotQuality) / 2;
                break;
            case LLSnapshotModel::SNAPSHOT_FORMAT_BMP:
                ratio = 1.0;    // No compression with BMP
                break;
        }
    }
    mDataSize = (S32)((F32)mPreviewImage->getDataSize() / ratio);
}

LLPointer<LLImageFormatted>	LLSnapshotLivePreview::getFormattedImage()
{
    if (!mFormattedImage)
    {
        // Apply the filter to mPreviewImage
        if (getFilter() != "")
        {
            std::string filter_path = LLImageFiltersManager::getInstance()->getFilterPath(getFilter());
            if (filter_path != "")
            {
                LLImageFilter filter(filter_path);
                filter.executeFilter(mPreviewImage);
            }
            else
            {
                LL_WARNS() << "Couldn't find a path to the following filter : " << getFilter() << LL_ENDL;
            }
        }
        
        // Create the new formatted image of the appropriate format.
        LLSnapshotModel::ESnapshotFormat format = getSnapshotFormat();
        LL_DEBUGS() << "Encoding new image of format " << format << LL_ENDL;
            
        switch (format)
        {
		    case LLSnapshotModel::SNAPSHOT_FORMAT_PNG:
                mFormattedImage = new LLImagePNG();
                break;
			case LLSnapshotModel::SNAPSHOT_FORMAT_JPEG:
                mFormattedImage = new LLImageJPEG(mSnapshotQuality);
                break;
			case LLSnapshotModel::SNAPSHOT_FORMAT_BMP:
                mFormattedImage = new LLImageBMP();
                break;
        }
        if (mFormattedImage->encode(mPreviewImage, 0))
        {
            // We can update the data size precisely at that point
            mDataSize = mFormattedImage->getDataSize();
        }
    }
    return mFormattedImage;
}

void LLSnapshotLivePreview::setSize(S32 w, S32 h)
{
	LL_DEBUGS() << "setSize(" << w << ", " << h << ")" << LL_ENDL;
	setWidth(w);
	setHeight(h);
}

void LLSnapshotLivePreview::setSnapshotFormat(LLSnapshotModel::ESnapshotFormat format)
{
    if (mSnapshotFormat != format)
    {
        mFormattedImage = NULL;     // Invalidate the already formatted image if any
        mSnapshotFormat = format;
    }
}

void LLSnapshotLivePreview::getSize(S32& w, S32& h) const
{
	w = getWidth();
	h = getHeight();
}

void LLSnapshotLivePreview::saveTexture(BOOL outfit_snapshot, std::string name)
{
	LL_DEBUGS() << "saving texture: " << mPreviewImage->getWidth() << "x" << mPreviewImage->getHeight() << LL_ENDL;
	// gen a new uuid for this asset
	LLTransactionID tid;
	tid.generate();
	LLAssetID new_asset_id = tid.makeAssetID(gAgent.getSecureSessionID());

	LLPointer<LLImageJ2C> formatted = new LLImageJ2C;
	LLPointer<LLImageRaw> scaled = new LLImageRaw(mPreviewImage->getData(),
		mPreviewImage->getWidth(),
		mPreviewImage->getHeight(),
		mPreviewImage->getComponents());

	// Apply the filter to mPreviewImage
	if (getFilter() != "")
	{
		std::string filter_path = LLImageFiltersManager::getInstance()->getFilterPath(getFilter());
		if (filter_path != "")
		{
			LLImageFilter filter(filter_path);
			filter.executeFilter(scaled);
		}
		else
		{
			LL_WARNS() << "Couldn't find a path to the following filter : " << getFilter() << LL_ENDL;
		}
	}

	scaled->biasedScaleToPowerOfTwo(MAX_TEXTURE_SIZE);
	LL_DEBUGS() << "scaled texture to " << scaled->getWidth() << "x" << scaled->getHeight() << LL_ENDL;

	if (formatted->encode(scaled, 0.0f))
	{
		LLVFile::writeFile(formatted->getData(), formatted->getDataSize(), gVFS, new_asset_id, LLAssetType::AT_TEXTURE);
		std::string pos_string;
		LLAgentUI::buildLocationString(pos_string, LLAgentUI::LOCATION_FORMAT_FULL);
		std::string who_took_it;
		LLAgentUI::buildFullname(who_took_it);
		S32 expected_upload_cost = LLGlobalEconomy::getInstance()->getPriceUpload();
        std::string res_name = outfit_snapshot ? name : "Snapshot : " + pos_string;
        std::string res_desc = outfit_snapshot ? "" : "Taken by " + who_took_it + " at " + pos_string;
        LLFolderType::EType folder_type = outfit_snapshot ? LLFolderType::FT_NONE : LLFolderType::FT_SNAPSHOT_CATEGORY;
        LLInventoryType::EType inv_type = outfit_snapshot ? LLInventoryType::IT_NONE : LLInventoryType::IT_SNAPSHOT;

        LLResourceUploadInfo::ptr_t assetUploadInfo(new LLResourceUploadInfo(
            tid, LLAssetType::AT_TEXTURE, res_name, res_desc, 0,
            folder_type, inv_type,
            PERM_ALL, LLFloaterPerms::getGroupPerms("Uploads"), LLFloaterPerms::getEveryonePerms("Uploads"),
            expected_upload_cost, !outfit_snapshot));

        upload_new_resource(assetUploadInfo);

		gViewerWindow->playSnapshotAnimAndSound();
	}
	else
	{
		LLNotificationsUtil::add("ErrorEncodingSnapshot");
		LL_WARNS() << "Error encoding snapshot" << LL_ENDL;
	}

	add(LLStatViewer::SNAPSHOT, 1);

	mDataSize = 0;
}

void LLSnapshotLivePreview::saveLocal(const snapshot_saved_signal_t::slot_type& success_cb, const snapshot_saved_signal_t::slot_type& failure_cb)
{
    // Update mFormattedImage if necessary
    getFormattedImage();
    
    // Save the formatted image
	saveLocal(mFormattedImage, success_cb, failure_cb);
}

//Check if failed due to insufficient memory
void LLSnapshotLivePreview::saveLocal(LLPointer<LLImageFormatted> image, const snapshot_saved_signal_t::slot_type& success_cb, const snapshot_saved_signal_t::slot_type& failure_cb)
{
	sSaveLocalImage = image;

	gViewerWindow->saveImageNumbered(sSaveLocalImage, FALSE, success_cb, failure_cb);
}<|MERGE_RESOLUTION|>--- conflicted
+++ resolved
@@ -300,9 +300,8 @@
 		F32 uv_width = isImageScaled() ? 1.f : llmin((F32)getWidth() / (F32)getCurrentImage()->getWidth(), 1.f);
 		F32 uv_height = isImageScaled() ? 1.f : llmin((F32)getHeight() / (F32)getCurrentImage()->getHeight(), 1.f);
 		gGL.pushMatrix();
-<<<<<<< HEAD
-		{
-			gGL.translatef((F32)rect.mLeft, (F32)rect.mBottom, 0.f);
+		{	
+			gGL.translatef((F32)rect.mLeft, (F32)rect.mBottom + TOP_PANEL_HEIGHT, 0.f);
 			// <FS:Ansariel> Remove QUADS rendering mode
 			//gGL.begin(LLRender::QUADS);
 			//{
@@ -320,11 +319,6 @@
 			//}
 			//gGL.end();
 			gGL.begin(LLRender::TRIANGLES);
-=======
-		{	
-			gGL.translatef((F32)rect.mLeft, (F32)rect.mBottom + TOP_PANEL_HEIGHT, 0.f);
-			gGL.begin(LLRender::QUADS);
->>>>>>> b9648501
 			{
 				gGL.texCoord2f(uv_width, uv_height);
 				gGL.vertex2i(rect.getWidth(), rect.getHeight() );
@@ -451,55 +445,6 @@
 		}
 	}
 
-<<<<<<< HEAD
-	// draw framing rectangle
-	{
-		gGL.getTexUnit(0)->unbind(LLTexUnit::TT_TEXTURE);
-		gGL.color4f(1.f, 1.f, 1.f, 1.f);
-		const LLRect& outline_rect = getImageRect();
-		// <FS:Ansariel> Remove QUADS rendering mode
-		//gGL.begin(LLRender::QUADS);
-		//{
-		//	gGL.vertex2i(outline_rect.mLeft - BORDER_WIDTH, outline_rect.mTop + BORDER_WIDTH);
-		//	gGL.vertex2i(outline_rect.mRight + BORDER_WIDTH, outline_rect.mTop + BORDER_WIDTH);
-		//	gGL.vertex2i(outline_rect.mRight, outline_rect.mTop);
-		//	gGL.vertex2i(outline_rect.mLeft, outline_rect.mTop);
-
-		//	gGL.vertex2i(outline_rect.mLeft, outline_rect.mBottom);
-		//	gGL.vertex2i(outline_rect.mRight, outline_rect.mBottom);
-		//	gGL.vertex2i(outline_rect.mRight + BORDER_WIDTH, outline_rect.mBottom - BORDER_WIDTH);
-		//	gGL.vertex2i(outline_rect.mLeft - BORDER_WIDTH, outline_rect.mBottom - BORDER_WIDTH);
-
-		//	gGL.vertex2i(outline_rect.mLeft, outline_rect.mTop);
-		//	gGL.vertex2i(outline_rect.mLeft, outline_rect.mBottom);
-		//	gGL.vertex2i(outline_rect.mLeft - BORDER_WIDTH, outline_rect.mBottom - BORDER_WIDTH);
-		//	gGL.vertex2i(outline_rect.mLeft - BORDER_WIDTH, outline_rect.mTop + BORDER_WIDTH);
-
-		//	gGL.vertex2i(outline_rect.mRight, outline_rect.mBottom);
-		//	gGL.vertex2i(outline_rect.mRight, outline_rect.mTop);
-		//	gGL.vertex2i(outline_rect.mRight + BORDER_WIDTH, outline_rect.mTop + BORDER_WIDTH);
-		//	gGL.vertex2i(outline_rect.mRight + BORDER_WIDTH, outline_rect.mBottom - BORDER_WIDTH);
-		//}
-		//gGL.end();
-		gGL.begin(LLRender::TRIANGLE_STRIP);
-		{
-			gGL.vertex2i(outline_rect.mLeft, outline_rect.mTop);
-			gGL.vertex2i(outline_rect.mLeft - BORDER_WIDTH, outline_rect.mTop + BORDER_WIDTH);
-			gGL.vertex2i(outline_rect.mRight, outline_rect.mTop);
-			gGL.vertex2i(outline_rect.mRight + BORDER_WIDTH, outline_rect.mTop + BORDER_WIDTH);
-			gGL.vertex2i(outline_rect.mRight, outline_rect.mBottom);
-			gGL.vertex2i(outline_rect.mRight + BORDER_WIDTH, outline_rect.mBottom - BORDER_WIDTH);
-			gGL.vertex2i(outline_rect.mLeft, outline_rect.mBottom);
-			gGL.vertex2i(outline_rect.mLeft - BORDER_WIDTH, outline_rect.mBottom - BORDER_WIDTH);
-			gGL.vertex2i(outline_rect.mLeft, outline_rect.mTop);
-			gGL.vertex2i(outline_rect.mLeft - BORDER_WIDTH, outline_rect.mTop + BORDER_WIDTH);
-		}
-		gGL.end();
-		// </FS:Ansariel>
-	}
-
-=======
->>>>>>> b9648501
 	// draw old image dropping away
 	if (mFallAnimTimer.getStarted())
 	{
