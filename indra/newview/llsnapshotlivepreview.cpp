/** 
* @file llsnapshotlivepreview.cpp
* @brief Implementation of llsnapshotlivepreview
* @author Gilbert@lindenlab.com
*
* $LicenseInfo:firstyear=2013&license=viewerlgpl$
* Second Life Viewer Source Code
* Copyright (C) 2014, Linden Research, Inc.
*
* This library is free software; you can redistribute it and/or
* modify it under the terms of the GNU Lesser General Public
* License as published by the Free Software Foundation;
* version 2.1 of the License only.
*
* This library is distributed in the hope that it will be useful,
* but WITHOUT ANY WARRANTY; without even the implied warranty of
* MERCHANTABILITY or FITNESS FOR A PARTICULAR PURPOSE.  See the GNU
* Lesser General Public License for more details.
*
* You should have received a copy of the GNU Lesser General Public
* License along with this library; if not, write to the Free Software
* Foundation, Inc., 51 Franklin Street, Fifth Floor, Boston, MA  02110-1301  USA
*
* Linden Research, Inc., 945 Battery Street, San Francisco, CA  94111  USA
* $/LicenseInfo$
*/

#include "llviewerprecompiledheaders.h"

#include "llagent.h"
#include "llagentcamera.h"
#include "llagentui.h"
#include "llcombobox.h"
#include "lleconomy.h"
#include "llfloaterperms.h"
#include "llfloaterreg.h"
#include "llfloaterfacebook.h"
#include "llfloaterflickr.h"
#include "llfloatertwitter.h"
#include "llimagefilter.h"
#include "llimagefiltersmanager.h"
#include "llimagebmp.h"
#include "llimagej2c.h"
#include "llimagejpeg.h"
#include "llimagepng.h"
#include "lllandmarkactions.h"
#include "lllocalcliprect.h"
#include "llnotificationsutil.h"
#include "llslurl.h"
#include "llsnapshotlivepreview.h"
#include "lltoolfocus.h"
#include "llviewercontrol.h"
#include "llviewermenufile.h"	// upload_new_resource()
#include "llviewerstats.h"
#include "llvfile.h"
#include "llvfs.h"
#include "llwindow.h"
#include "llworld.h"

const F32 AUTO_SNAPSHOT_TIME_DELAY = 1.f;

F32 SHINE_TIME = 0.5f;
F32 SHINE_WIDTH = 0.6f;
F32 SHINE_OPACITY = 0.3f;
F32 FALL_TIME = 0.6f;
S32 BORDER_WIDTH = 6;

const S32 MAX_TEXTURE_SIZE = 512 ; //max upload texture size 512 * 512

std::set<LLSnapshotLivePreview*> LLSnapshotLivePreview::sList;

LLSnapshotLivePreview::LLSnapshotLivePreview (const LLSnapshotLivePreview::Params& p) 
	:	LLView(p),
	mColor(1.f, 0.f, 0.f, 0.5f), 
	mCurImageIndex(0),
	mPreviewImage(NULL),
    mThumbnailImage(NULL) ,
    mBigThumbnailImage(NULL) ,
	mThumbnailWidth(0),
	mThumbnailHeight(0),
    mThumbnailSubsampled(FALSE),
	mPreviewImageEncoded(NULL),
	mFormattedImage(NULL),
	mShineCountdown(0),
	mFlashAlpha(0.f),
	mNeedsFlash(TRUE),
	mSnapshotQuality(gSavedSettings.getS32("SnapshotQuality")),
	mDataSize(0),
	mSnapshotType(LLSnapshotModel::SNAPSHOT_POSTCARD),
	mSnapshotFormat(LLSnapshotModel::ESnapshotFormat(gSavedSettings.getS32("SnapshotFormat"))),
	mSnapshotUpToDate(FALSE),
	mCameraPos(LLViewerCamera::getInstance()->getOrigin()),
	mCameraRot(LLViewerCamera::getInstance()->getQuaternion()),
	mSnapshotActive(FALSE),
	mSnapshotBufferType(LLSnapshotModel::SNAPSHOT_TYPE_COLOR),
    mFilterName(""),
    mAllowRenderUI(TRUE),
    mAllowFullScreenPreview(TRUE),
    mViewContainer(NULL)
{
	setSnapshotQuality(gSavedSettings.getS32("SnapshotQuality"));
	mSnapshotDelayTimer.setTimerExpirySec(0.0f);
	mSnapshotDelayTimer.start();
	// 	gIdleCallbacks.addFunction( &LLSnapshotLivePreview::onIdle, (void*)this );
	sList.insert(this);
	setFollowsAll();
	mWidth[0] = gViewerWindow->getWindowWidthRaw();
	mWidth[1] = gViewerWindow->getWindowWidthRaw();
	mHeight[0] = gViewerWindow->getWindowHeightRaw();
	mHeight[1] = gViewerWindow->getWindowHeightRaw();
	mImageScaled[0] = FALSE;
	mImageScaled[1] = FALSE;

	mMaxImageSize = MAX_SNAPSHOT_IMAGE_SIZE ;
	mKeepAspectRatio = gSavedSettings.getBOOL("KeepAspectForSnapshot") ;
	mThumbnailUpdateLock = FALSE ;
	mThumbnailUpToDate   = FALSE ;
	mBigThumbnailUpToDate = FALSE ;

	mForceUpdateSnapshot = FALSE;
}

LLSnapshotLivePreview::~LLSnapshotLivePreview()
{
	// delete images
	mPreviewImage = NULL;
	mPreviewImageEncoded = NULL;
	mFormattedImage = NULL;

	// 	gIdleCallbacks.deleteFunction( &LLSnapshotLivePreview::onIdle, (void*)this );
	sList.erase(this);
}

void LLSnapshotLivePreview::setMaxImageSize(S32 size) 
{
    mMaxImageSize = llmin(size,(S32)(MAX_SNAPSHOT_IMAGE_SIZE));
}

LLViewerTexture* LLSnapshotLivePreview::getCurrentImage()
{
	return mViewerImage[mCurImageIndex];
}

F32 LLSnapshotLivePreview::getImageAspect()
{
	if (!getCurrentImage())
	{
		return 0.f;
	}
	// mKeepAspectRatio) == gSavedSettings.getBOOL("KeepAspectForSnapshot"))
    return (mKeepAspectRatio ? ((F32)getRect().getWidth()) / ((F32)getRect().getHeight()) : ((F32)getWidth()) / ((F32)getHeight()));
}

void LLSnapshotLivePreview::updateSnapshot(BOOL new_snapshot, BOOL new_thumbnail, F32 delay)
{
	LL_DEBUGS() << "updateSnapshot: mSnapshotUpToDate = " << getSnapshotUpToDate() << LL_ENDL;

	// Update snapshot if requested.
	if (new_snapshot)
	{
        if (getSnapshotUpToDate())
        {
            S32 old_image_index = mCurImageIndex;
            mCurImageIndex = (mCurImageIndex + 1) % 2; 
            setSize(mWidth[old_image_index], mHeight[old_image_index]);
            mFallAnimTimer.start();		
        }
        mSnapshotUpToDate = FALSE; 		

        // Update snapshot source rect depending on whether we keep the aspect ratio.
        LLRect& rect = mImageRect[mCurImageIndex];
        rect.set(0, getRect().getHeight(), getRect().getWidth(), 0);

        F32 image_aspect_ratio = ((F32)getWidth()) / ((F32)getHeight());
        F32 window_aspect_ratio = ((F32)getRect().getWidth()) / ((F32)getRect().getHeight());

        if (mKeepAspectRatio)//gSavedSettings.getBOOL("KeepAspectForSnapshot"))
        {
            if (image_aspect_ratio > window_aspect_ratio)
            {
                // trim off top and bottom
                S32 new_height = ll_round((F32)getRect().getWidth() / image_aspect_ratio); 
                rect.mBottom += (getRect().getHeight() - new_height) / 2;
                rect.mTop -= (getRect().getHeight() - new_height) / 2;
            }
            else if (image_aspect_ratio < window_aspect_ratio)
            {
                // trim off left and right
                S32 new_width = ll_round((F32)getRect().getHeight() * image_aspect_ratio); 
                rect.mLeft += (getRect().getWidth() - new_width) / 2;
                rect.mRight -= (getRect().getWidth() - new_width) / 2;
            }
        }

        // Stop shining animation.
        mShineAnimTimer.stop();
		mSnapshotDelayTimer.start();
		mSnapshotDelayTimer.resetWithExpiry(delay);

        
		mPosTakenGlobal = gAgentCamera.getCameraPositionGlobal();

        // Tell the floater container that the snapshot is in the process of updating itself
        if (mViewContainer)
        {
            mViewContainer->notify(LLSD().with("snapshot-updating", true));
        }
	}

	// Update thumbnail if requested.
	if (new_thumbnail)
	{
		mThumbnailUpToDate = FALSE ;
        mBigThumbnailUpToDate = FALSE;
	}
}

// Return true if the quality has been changed, false otherwise
bool LLSnapshotLivePreview::setSnapshotQuality(S32 quality, bool set_by_user)
{
	llclamp(quality, 0, 100);
	if (quality != mSnapshotQuality)
	{
		mSnapshotQuality = quality;
        if (set_by_user)
        {
            gSavedSettings.setS32("SnapshotQuality", quality);
        }
        mFormattedImage = NULL;     // Invalidate the already formatted image if any
        return true;
	}
    return false;
}

void LLSnapshotLivePreview::drawPreviewRect(S32 offset_x, S32 offset_y)
{
	F32 line_width ; 
	glGetFloatv(GL_LINE_WIDTH, &line_width) ;
	glLineWidth(2.0f * line_width) ;
	LLColor4 color(0.0f, 0.0f, 0.0f, 1.0f) ;
	gl_rect_2d( mPreviewRect.mLeft + offset_x, mPreviewRect.mTop + offset_y,
		mPreviewRect.mRight + offset_x, mPreviewRect.mBottom + offset_y, color, FALSE ) ;
	glLineWidth(line_width) ;

	//draw four alpha rectangles to cover areas outside of the snapshot image
	if(!mKeepAspectRatio)
	{
		LLColor4 alpha_color(0.5f, 0.5f, 0.5f, 0.8f) ;
		S32 dwl = 0, dwr = 0 ;
		if(mThumbnailWidth > mPreviewRect.getWidth())
		{
			dwl = (mThumbnailWidth - mPreviewRect.getWidth()) >> 1 ;
			dwr = mThumbnailWidth - mPreviewRect.getWidth() - dwl ;

			gl_rect_2d(mPreviewRect.mLeft + offset_x - dwl, mPreviewRect.mTop + offset_y,
				mPreviewRect.mLeft + offset_x, mPreviewRect.mBottom + offset_y, alpha_color, TRUE ) ;
			gl_rect_2d( mPreviewRect.mRight + offset_x, mPreviewRect.mTop + offset_y,
				mPreviewRect.mRight + offset_x + dwr, mPreviewRect.mBottom + offset_y, alpha_color, TRUE ) ;
		}

		if(mThumbnailHeight > mPreviewRect.getHeight())
		{
			S32 dh = (mThumbnailHeight - mPreviewRect.getHeight()) >> 1 ;
			gl_rect_2d(mPreviewRect.mLeft + offset_x - dwl, mPreviewRect.mBottom + offset_y ,
				mPreviewRect.mRight + offset_x + dwr, mPreviewRect.mBottom + offset_y - dh, alpha_color, TRUE ) ;

			dh = mThumbnailHeight - mPreviewRect.getHeight() - dh ;
			gl_rect_2d( mPreviewRect.mLeft + offset_x - dwl, mPreviewRect.mTop + offset_y + dh,
				mPreviewRect.mRight + offset_x + dwr, mPreviewRect.mTop + offset_y, alpha_color, TRUE ) ;
		}
	}
}

//called when the frame is frozen.
void LLSnapshotLivePreview::draw()
{
	if (getCurrentImage() &&
		mPreviewImageEncoded.notNull() &&
		getSnapshotUpToDate())
	{
		LLColor4 bg_color(0.f, 0.f, 0.3f, 0.4f);
		gl_rect_2d(getRect(), bg_color);
		const LLRect& rect = getImageRect();
		LLRect shadow_rect = rect;
		shadow_rect.stretch(BORDER_WIDTH);
		gl_drop_shadow(shadow_rect.mLeft, shadow_rect.mTop, shadow_rect.mRight, shadow_rect.mBottom, LLColor4(0.f, 0.f, 0.f, mNeedsFlash ? 0.f :0.5f), 10);

		LLColor4 image_color(1.f, 1.f, 1.f, 1.f);
		gGL.color4fv(image_color.mV);
		gGL.getTexUnit(0)->bind(getCurrentImage());
		// calculate UV scale
		F32 uv_width = isImageScaled() ? 1.f : llmin((F32)getWidth() / (F32)getCurrentImage()->getWidth(), 1.f);
		F32 uv_height = isImageScaled() ? 1.f : llmin((F32)getHeight() / (F32)getCurrentImage()->getHeight(), 1.f);
		gGL.pushMatrix();
		{
			gGL.translatef((F32)rect.mLeft, (F32)rect.mBottom, 0.f);
			gGL.begin(LLRender::QUADS);
			{
				gGL.texCoord2f(uv_width, uv_height);
				gGL.vertex2i(rect.getWidth(), rect.getHeight() );

				gGL.texCoord2f(0.f, uv_height);
				gGL.vertex2i(0, rect.getHeight() );

				gGL.texCoord2f(0.f, 0.f);
				gGL.vertex2i(0, 0);

				gGL.texCoord2f(uv_width, 0.f);
				gGL.vertex2i(rect.getWidth(), 0);
			}
			gGL.end();
		}
		gGL.popMatrix();

		gGL.color4f(1.f, 1.f, 1.f, mFlashAlpha);
		gl_rect_2d(getRect());
		if (mNeedsFlash)
		{
			if (mFlashAlpha < 1.f)
			{
				mFlashAlpha = lerp(mFlashAlpha, 1.f, LLCriticalDamp::getInterpolant(0.02f));
			}
			else
			{
				mNeedsFlash = FALSE;
			}
		}
		else
		{
			mFlashAlpha = lerp(mFlashAlpha, 0.f, LLCriticalDamp::getInterpolant(0.15f));
		}

		// Draw shining animation if appropriate.
		if (mShineCountdown > 0)
		{
			mShineCountdown--;
			if (mShineCountdown == 0)
			{
				mShineAnimTimer.start();
			}
		}
		else if (mShineAnimTimer.getStarted())
		{
			LL_DEBUGS() << "Drawing shining animation" << LL_ENDL;
			F32 shine_interp = llmin(1.f, mShineAnimTimer.getElapsedTimeF32() / SHINE_TIME);

			// draw "shine" effect
			LLLocalClipRect clip(getLocalRect());
			{
				// draw diagonal stripe with gradient that passes over screen
				S32 x1 = gViewerWindow->getWindowWidthScaled() * ll_round((clamp_rescale(shine_interp, 0.f, 1.f, -1.f - SHINE_WIDTH, 1.f)));
				S32 x2 = x1 + ll_round(gViewerWindow->getWindowWidthScaled() * SHINE_WIDTH);
				S32 x3 = x2 + ll_round(gViewerWindow->getWindowWidthScaled() * SHINE_WIDTH);
				S32 y1 = 0;
				S32 y2 = gViewerWindow->getWindowHeightScaled();

				gGL.getTexUnit(0)->unbind(LLTexUnit::TT_TEXTURE);
				gGL.begin(LLRender::QUADS);
				{
					gGL.color4f(1.f, 1.f, 1.f, 0.f);
					gGL.vertex2i(x1, y1);
					gGL.vertex2i(x1 + gViewerWindow->getWindowWidthScaled(), y2);
					gGL.color4f(1.f, 1.f, 1.f, SHINE_OPACITY);
					gGL.vertex2i(x2 + gViewerWindow->getWindowWidthScaled(), y2);
					gGL.vertex2i(x2, y1);

					gGL.color4f(1.f, 1.f, 1.f, SHINE_OPACITY);
					gGL.vertex2i(x2, y1);
					gGL.vertex2i(x2 + gViewerWindow->getWindowWidthScaled(), y2);
					gGL.color4f(1.f, 1.f, 1.f, 0.f);
					gGL.vertex2i(x3 + gViewerWindow->getWindowWidthScaled(), y2);
					gGL.vertex2i(x3, y1);
				}
				gGL.end();
			}

			// if we're at the end of the animation, stop
			if (shine_interp >= 1.f)
			{
				mShineAnimTimer.stop();
			}
		}
	}

	// draw framing rectangle
	{
		gGL.getTexUnit(0)->unbind(LLTexUnit::TT_TEXTURE);
		gGL.color4f(1.f, 1.f, 1.f, 1.f);
		const LLRect& outline_rect = getImageRect();
		gGL.begin(LLRender::QUADS);
		{
			gGL.vertex2i(outline_rect.mLeft - BORDER_WIDTH, outline_rect.mTop + BORDER_WIDTH);
			gGL.vertex2i(outline_rect.mRight + BORDER_WIDTH, outline_rect.mTop + BORDER_WIDTH);
			gGL.vertex2i(outline_rect.mRight, outline_rect.mTop);
			gGL.vertex2i(outline_rect.mLeft, outline_rect.mTop);

			gGL.vertex2i(outline_rect.mLeft, outline_rect.mBottom);
			gGL.vertex2i(outline_rect.mRight, outline_rect.mBottom);
			gGL.vertex2i(outline_rect.mRight + BORDER_WIDTH, outline_rect.mBottom - BORDER_WIDTH);
			gGL.vertex2i(outline_rect.mLeft - BORDER_WIDTH, outline_rect.mBottom - BORDER_WIDTH);

			gGL.vertex2i(outline_rect.mLeft, outline_rect.mTop);
			gGL.vertex2i(outline_rect.mLeft, outline_rect.mBottom);
			gGL.vertex2i(outline_rect.mLeft - BORDER_WIDTH, outline_rect.mBottom - BORDER_WIDTH);
			gGL.vertex2i(outline_rect.mLeft - BORDER_WIDTH, outline_rect.mTop + BORDER_WIDTH);

			gGL.vertex2i(outline_rect.mRight, outline_rect.mBottom);
			gGL.vertex2i(outline_rect.mRight, outline_rect.mTop);
			gGL.vertex2i(outline_rect.mRight + BORDER_WIDTH, outline_rect.mTop + BORDER_WIDTH);
			gGL.vertex2i(outline_rect.mRight + BORDER_WIDTH, outline_rect.mBottom - BORDER_WIDTH);
		}
		gGL.end();
	}

	// draw old image dropping away
	if (mFallAnimTimer.getStarted())
	{
		S32 old_image_index = (mCurImageIndex + 1) % 2;
		if (mViewerImage[old_image_index].notNull() && mFallAnimTimer.getElapsedTimeF32() < FALL_TIME)
		{
			LL_DEBUGS() << "Drawing fall animation" << LL_ENDL;
			F32 fall_interp = mFallAnimTimer.getElapsedTimeF32() / FALL_TIME;
			F32 alpha = clamp_rescale(fall_interp, 0.f, 1.f, 0.8f, 0.4f);
			LLColor4 image_color(1.f, 1.f, 1.f, alpha);
			gGL.color4fv(image_color.mV);
			gGL.getTexUnit(0)->bind(mViewerImage[old_image_index]);
			// calculate UV scale
			// *FIX get this to work with old image
			BOOL rescale = !mImageScaled[old_image_index] && mViewerImage[mCurImageIndex].notNull();
			F32 uv_width = rescale ? llmin((F32)mWidth[old_image_index] / (F32)mViewerImage[mCurImageIndex]->getWidth(), 1.f) : 1.f;
			F32 uv_height = rescale ? llmin((F32)mHeight[old_image_index] / (F32)mViewerImage[mCurImageIndex]->getHeight(), 1.f) : 1.f;
			gGL.pushMatrix();
			{
				LLRect& rect = mImageRect[old_image_index];
				gGL.translatef((F32)rect.mLeft, (F32)rect.mBottom - ll_round(getRect().getHeight() * 2.f * (fall_interp * fall_interp)), 0.f);
				gGL.rotatef(-45.f * fall_interp, 0.f, 0.f, 1.f);
				gGL.begin(LLRender::QUADS);
				{
					gGL.texCoord2f(uv_width, uv_height);
					gGL.vertex2i(rect.getWidth(), rect.getHeight() );

					gGL.texCoord2f(0.f, uv_height);
					gGL.vertex2i(0, rect.getHeight() );

					gGL.texCoord2f(0.f, 0.f);
					gGL.vertex2i(0, 0);

					gGL.texCoord2f(uv_width, 0.f);
					gGL.vertex2i(rect.getWidth(), 0);
				}
				gGL.end();
			}
			gGL.popMatrix();
		}
	}
}

/*virtual*/ 
void LLSnapshotLivePreview::reshape(S32 width, S32 height, BOOL called_from_parent)
{
	LLRect old_rect = getRect();
	LLView::reshape(width, height, called_from_parent);
	if (old_rect.getWidth() != width || old_rect.getHeight() != height)
	{
		LL_DEBUGS() << "window reshaped, updating thumbnail" << LL_ENDL;
		if (mViewContainer && mViewContainer->isInVisibleChain())
		{
			updateSnapshot(TRUE);
		}
	}
}

BOOL LLSnapshotLivePreview::setThumbnailImageSize()
{
	if (getWidth() < 10 || getHeight() < 10)
	{
		return FALSE ;
	}
	S32 width  = (mThumbnailSubsampled ? mPreviewImage->getWidth()  : gViewerWindow->getWindowWidthRaw());
	S32 height = (mThumbnailSubsampled ? mPreviewImage->getHeight() : gViewerWindow->getWindowHeightRaw()) ;

	F32 aspect_ratio = ((F32)width) / ((F32)height);

	// UI size for thumbnail
	S32 max_width  = mThumbnailPlaceholderRect.getWidth();
	S32 max_height = mThumbnailPlaceholderRect.getHeight();

	if (aspect_ratio > (F32)max_width / (F32)max_height)
	{
		// image too wide, shrink to width
		mThumbnailWidth = max_width;
		mThumbnailHeight = ll_round((F32)max_width / aspect_ratio);
	}
	else
	{
		// image too tall, shrink to height
		mThumbnailHeight = max_height;
		mThumbnailWidth = ll_round((F32)max_height * aspect_ratio);
	}
    
	if (mThumbnailWidth > width || mThumbnailHeight > height)
	{
		return FALSE ;//if the window is too small, ignore thumbnail updating.
	}

	S32 left = 0 , top = mThumbnailHeight, right = mThumbnailWidth, bottom = 0 ;
	if (!mKeepAspectRatio)
	{
		F32 ratio_x = (F32)getWidth()  / width ;
		F32 ratio_y = (F32)getHeight() / height ;

        if (ratio_x > ratio_y)
        {
            top = (S32)(top * ratio_y / ratio_x) ;
        }
        else
        {
            right = (S32)(right * ratio_x / ratio_y) ;
        }
		left = (S32)((mThumbnailWidth - right) * 0.5f) ;
		bottom = (S32)((mThumbnailHeight - top) * 0.5f) ;
		top += bottom ;
		right += left ;
	}
	mPreviewRect.set(left - 1, top + 1, right + 1, bottom - 1) ;

	return TRUE ;
}

void LLSnapshotLivePreview::generateThumbnailImage(BOOL force_update)
{	
	if(mThumbnailUpdateLock) //in the process of updating
	{
		return ;
	}
	if(getThumbnailUpToDate() && !force_update)//already updated
	{
		return ;
	}
	if(getWidth() < 10 || getHeight() < 10)
	{
		return ;
	}

	////lock updating
	mThumbnailUpdateLock = TRUE ;

	if(!setThumbnailImageSize())
	{
		mThumbnailUpdateLock = FALSE ;
		mThumbnailUpToDate = TRUE ;
		return ;
	}

    // Invalidate the big thumbnail when we regenerate the small one
    mBigThumbnailUpToDate = FALSE;

	if(mThumbnailImage)
	{
		resetThumbnailImage() ;
	}		

	LLPointer<LLImageRaw> raw = new LLImageRaw;
    
    if (mThumbnailSubsampled)
    {
        // The thumbnail is be a subsampled version of the preview (used in SL Share previews, i.e. Flickr, Twitter, Facebook)
		raw->resize( mPreviewImage->getWidth(),
                     mPreviewImage->getHeight(),
                     mPreviewImage->getComponents());
        raw->copy(mPreviewImage);
        // Scale to the thumbnail size
        if (!raw->scale(mThumbnailWidth, mThumbnailHeight))
        {
            raw = NULL ;
        }
    }
    else
    {
        // The thumbnail is a screen view with screen grab positioning preview
        if(!gViewerWindow->thumbnailSnapshot(raw,
                                         mThumbnailWidth, mThumbnailHeight,
                                         mAllowRenderUI && gSavedSettings.getBOOL("RenderUIInSnapshot"),
                                         FALSE,
                                         mSnapshotBufferType) )
        {
            raw = NULL ;
        }
    }
    
	if (raw)
	{
        // Filter the thumbnail
        // Note: filtering needs to be done *before* the scaling to power of 2 or the effect is distorted
        if (getFilter() != "")
        {
            std::string filter_path = LLImageFiltersManager::getInstance()->getFilterPath(getFilter());
            if (filter_path != "")
            {
                LLImageFilter filter(filter_path);
                filter.executeFilter(raw);
            }
            else
            {
                LL_WARNS() << "Couldn't find a path to the following filter : " << getFilter() << LL_ENDL;
            }
        }
        // Scale to a power of 2 so it can be mapped to a texture
        raw->expandToPowerOfTwo();
		mThumbnailImage = LLViewerTextureManager::getLocalTexture(raw.get(), FALSE);
		mThumbnailUpToDate = TRUE ;
	}

	//unlock updating
	mThumbnailUpdateLock = FALSE ;		
}

LLViewerTexture* LLSnapshotLivePreview::getBigThumbnailImage()
{
	if (mThumbnailUpdateLock) //in the process of updating
	{
		return NULL;
	}
	if (mBigThumbnailUpToDate && mBigThumbnailImage)//already updated
	{
		return mBigThumbnailImage;
	}
    
	LLPointer<LLImageRaw> raw = new LLImageRaw;
    
	if (raw)
	{
        // The big thumbnail is a new filtered version of the preview (used in SL Share previews, i.e. Flickr, Twitter, Facebook)
        mBigThumbnailWidth = mPreviewImage->getWidth();
        mBigThumbnailHeight = mPreviewImage->getHeight();
        raw->resize( mBigThumbnailWidth,
                     mBigThumbnailHeight,
                     mPreviewImage->getComponents());
        raw->copy(mPreviewImage);
    
        // Filter
        // Note: filtering needs to be done *before* the scaling to power of 2 or the effect is distorted
        if (getFilter() != "")
        {
            std::string filter_path = LLImageFiltersManager::getInstance()->getFilterPath(getFilter());
            if (filter_path != "")
            {
                LLImageFilter filter(filter_path);
                filter.executeFilter(raw);
            }
            else
            {
                LL_WARNS() << "Couldn't find a path to the following filter : " << getFilter() << LL_ENDL;
            }
        }
        // Scale to a power of 2 so it can be mapped to a texture
        raw->expandToPowerOfTwo();
		mBigThumbnailImage = LLViewerTextureManager::getLocalTexture(raw.get(), FALSE);
		mBigThumbnailUpToDate = TRUE ;
	}
    
    return mBigThumbnailImage ;
}

// Called often. Checks whether it's time to grab a new snapshot and if so, does it.
// Returns TRUE if new snapshot generated, FALSE otherwise.
//static 
BOOL LLSnapshotLivePreview::onIdle( void* snapshot_preview )
{
	LLSnapshotLivePreview* previewp = (LLSnapshotLivePreview*)snapshot_preview;
	if (previewp->getWidth() == 0 || previewp->getHeight() == 0)
	{
		LL_WARNS() << "Incorrect dimensions: " << previewp->getWidth() << "x" << previewp->getHeight() << LL_ENDL;
		return FALSE;
	}

	if (previewp->mSnapshotDelayTimer.getStarted()) // Wait for a snapshot delay timer
	{
		if (!previewp->mSnapshotDelayTimer.hasExpired())
		{
			return FALSE;
		}
		previewp->mSnapshotDelayTimer.stop();
	}

	if (LLToolCamera::getInstance()->hasMouseCapture()) // Hide full-screen preview while camming, either don't take snapshots while ALT-zoom active
	{
		previewp->setVisible(FALSE);
		return FALSE;
	}

	// If we're in freeze-frame and/or auto update mode and camera has moved, update snapshot.
	LLVector3 new_camera_pos = LLViewerCamera::getInstance()->getOrigin();
	LLQuaternion new_camera_rot = LLViewerCamera::getInstance()->getQuaternion();
	if (previewp->mForceUpdateSnapshot ||
		(((gSavedSettings.getBOOL("AutoSnapshot") && LLView::isAvailable(previewp->mViewContainer)) ||
		(gSavedSettings.getBOOL("FreezeTime") && previewp->mAllowFullScreenPreview)) &&
		(new_camera_pos != previewp->mCameraPos || dot(new_camera_rot, previewp->mCameraRot) < 0.995f)))
	{
		previewp->mCameraPos = new_camera_pos;
		previewp->mCameraRot = new_camera_rot;
		// request a new snapshot whenever the camera moves, with a time delay
		BOOL new_snapshot = gSavedSettings.getBOOL("AutoSnapshot") || previewp->mForceUpdateSnapshot;
		LL_DEBUGS() << "camera moved, updating thumbnail" << LL_ENDL;
		previewp->updateSnapshot(
			new_snapshot, // whether a new snapshot is needed or merely invalidate the existing one
			FALSE, // or if 1st arg is false, whether to produce a new thumbnail image.
			new_snapshot ? AUTO_SNAPSHOT_TIME_DELAY : 0.f); // shutter delay if 1st arg is true.
		previewp->mForceUpdateSnapshot = FALSE;
	}

	if (previewp->getSnapshotUpToDate() && previewp->getThumbnailUpToDate())
	{
		return FALSE;
	}

	// time to produce a snapshot
	if(!previewp->getSnapshotUpToDate())
    {
        LL_DEBUGS() << "producing snapshot" << LL_ENDL;
        if (!previewp->mPreviewImage)
        {
            previewp->mPreviewImage = new LLImageRaw;
        }

        previewp->mSnapshotActive = TRUE;

        previewp->setVisible(FALSE);
        previewp->setEnabled(FALSE);

        previewp->getWindow()->incBusyCount();
        previewp->setImageScaled(FALSE);

        // grab the raw image
        if (gViewerWindow->rawSnapshot(
                previewp->mPreviewImage,
                previewp->getWidth(),
                previewp->getHeight(),
                previewp->mKeepAspectRatio,//gSavedSettings.getBOOL("KeepAspectForSnapshot"),
                previewp->getSnapshotType() == LLSnapshotModel::SNAPSHOT_TEXTURE,
                previewp->mAllowRenderUI && gSavedSettings.getBOOL("RenderUIInSnapshot"),
                FALSE,
                previewp->mSnapshotBufferType,
                previewp->getMaxImageSize()))
        {
            // Invalidate/delete any existing encoded image
            previewp->mPreviewImageEncoded = NULL;
            // Invalidate/delete any existing formatted image
            previewp->mFormattedImage = NULL;
            // Update the data size
            previewp->estimateDataSize();

            // Full size preview is set: get the decoded image result and save it for animation
            if (gSavedSettings.getBOOL("UseFreezeFrame") && previewp->mAllowFullScreenPreview)
            {
                previewp->prepareFreezeFrame();
            }

            // The snapshot is updated now...
            previewp->mSnapshotUpToDate = TRUE;
        
            // We need to update the thumbnail though
            previewp->setThumbnailImageSize();
            previewp->generateThumbnailImage(TRUE) ;
        }
        previewp->getWindow()->decBusyCount();
        previewp->setVisible(gSavedSettings.getBOOL("UseFreezeFrame") && previewp->mAllowFullScreenPreview); // only show fullscreen preview when in freeze frame mode
        previewp->mSnapshotActive = FALSE;
        LL_DEBUGS() << "done creating snapshot" << LL_ENDL;
    }
    
    if (!previewp->getThumbnailUpToDate())
	{
		previewp->generateThumbnailImage() ;
	}
    
    // Tell the floater container that the snapshot is updated now
    if (previewp->mViewContainer)
    {
        previewp->mViewContainer->notify(LLSD().with("snapshot-updated", true));
    }

	return TRUE;
}

void LLSnapshotLivePreview::prepareFreezeFrame()
{
    // Get the decoded version of the formatted image
    getEncodedImage();

    // We need to scale that a bit for display...
    LLPointer<LLImageRaw> scaled = new LLImageRaw(
        mPreviewImageEncoded->getData(),
        mPreviewImageEncoded->getWidth(),
        mPreviewImageEncoded->getHeight(),
        mPreviewImageEncoded->getComponents());

    if (!scaled->isBufferInvalid())
    {
        // leave original image dimensions, just scale up texture buffer
        if (mPreviewImageEncoded->getWidth() > 1024 || mPreviewImageEncoded->getHeight() > 1024)
        {
            // go ahead and shrink image to appropriate power of 2 for display
            scaled->biasedScaleToPowerOfTwo(1024);
            setImageScaled(TRUE);
        }
        else
        {
            // expand image but keep original image data intact
            scaled->expandToPowerOfTwo(1024, FALSE);
        }

        mViewerImage[mCurImageIndex] = LLViewerTextureManager::getLocalTexture(scaled.get(), FALSE);
        LLPointer<LLViewerTexture> curr_preview_image = mViewerImage[mCurImageIndex];
        gGL.getTexUnit(0)->bind(curr_preview_image);
        curr_preview_image->setFilteringOption(getSnapshotType() == LLSnapshotModel::SNAPSHOT_TEXTURE ? LLTexUnit::TFO_ANISOTROPIC : LLTexUnit::TFO_POINT);
        curr_preview_image->setAddressMode(LLTexUnit::TAM_CLAMP);


        if (gSavedSettings.getBOOL("UseFreezeFrame") && mAllowFullScreenPreview)
        {
            mShineCountdown = 4; // wait a few frames to avoid animation glitch due to readback this frame
        }
    }
}

S32 LLSnapshotLivePreview::getEncodedImageWidth() const
{
    S32 width = getWidth();
    if (getSnapshotType() == LLSnapshotModel::SNAPSHOT_TEXTURE)
    {
        width = LLImageRaw::biasedDimToPowerOfTwo(width,MAX_TEXTURE_SIZE);
    }
    return width;
}
S32 LLSnapshotLivePreview::getEncodedImageHeight() const
{
    S32 height = getHeight();
    if (getSnapshotType() == LLSnapshotModel::SNAPSHOT_TEXTURE)
    {
        height = LLImageRaw::biasedDimToPowerOfTwo(height,MAX_TEXTURE_SIZE);
    }
    return height;
}

LLPointer<LLImageRaw> LLSnapshotLivePreview::getEncodedImage()
{
	if (!mPreviewImageEncoded)
	{
		mPreviewImageEncoded = new LLImageRaw;
    
		mPreviewImageEncoded->resize(
            mPreviewImage->getWidth(),
            mPreviewImage->getHeight(),
            mPreviewImage->getComponents());
        
        if (getSnapshotType() == LLSnapshotModel::SNAPSHOT_TEXTURE)
		{
            // We don't store the intermediate formatted image in mFormattedImage in the J2C case 
			LL_DEBUGS() << "Encoding new image of format J2C" << LL_ENDL;
			LLPointer<LLImageJ2C> formatted = new LLImageJ2C;
            // Copy the preview
			LLPointer<LLImageRaw> scaled = new LLImageRaw(
                                                          mPreviewImage->getData(),
                                                          mPreviewImage->getWidth(),
                                                          mPreviewImage->getHeight(),
                                                          mPreviewImage->getComponents());
            // Scale it as required by J2C
			scaled->biasedScaleToPowerOfTwo(MAX_TEXTURE_SIZE);
			setImageScaled(TRUE);
            // Compress to J2C
			if (formatted->encode(scaled, 0.f))
			{
                // We can update the data size precisely at that point
				mDataSize = formatted->getDataSize();
                // Decompress back
				formatted->decode(mPreviewImageEncoded, 0);
			}
		}
		else
		{
            // Update mFormattedImage if necessary
            getFormattedImage();
            if (getSnapshotFormat() == LLSnapshotModel::SNAPSHOT_FORMAT_BMP)
            {
                // BMP hack : copy instead of decode otherwise decode will crash.
                mPreviewImageEncoded->copy(mPreviewImage);
            }
            else
            {
                // Decode back
                mFormattedImage->decode(mPreviewImageEncoded, 0);
            }
		}
	}
    return mPreviewImageEncoded;
}

// We actually estimate the data size so that we do not require actual compression when showing the preview
// Note : whenever formatted image is computed, mDataSize will be updated to reflect the true size
void LLSnapshotLivePreview::estimateDataSize()
{
    // Compression ratio
    F32 ratio = 1.0;
    
    if (getSnapshotType() == LLSnapshotModel::SNAPSHOT_TEXTURE)
    {
        ratio = 8.0;    // This is what we shoot for when compressing to J2C
    }
    else
    {
        LLSnapshotModel::ESnapshotFormat format = getSnapshotFormat();
        switch (format)
        {
            case LLSnapshotModel::SNAPSHOT_FORMAT_PNG:
                ratio = 3.0;    // Average observed PNG compression ratio
                break;
            case LLSnapshotModel::SNAPSHOT_FORMAT_JPEG:
                // Observed from JPG compression tests
                ratio = (110 - mSnapshotQuality) / 2;
                break;
            case LLSnapshotModel::SNAPSHOT_FORMAT_BMP:
                ratio = 1.0;    // No compression with BMP
                break;
        }
    }
    mDataSize = (S32)((F32)mPreviewImage->getDataSize() / ratio);
}

LLPointer<LLImageFormatted>	LLSnapshotLivePreview::getFormattedImage()
{
    if (!mFormattedImage)
    {
        // Apply the filter to mPreviewImage
        if (getFilter() != "")
        {
            std::string filter_path = LLImageFiltersManager::getInstance()->getFilterPath(getFilter());
            if (filter_path != "")
            {
                LLImageFilter filter(filter_path);
                filter.executeFilter(mPreviewImage);
            }
            else
            {
                LL_WARNS() << "Couldn't find a path to the following filter : " << getFilter() << LL_ENDL;
            }
        }
        
        // Create the new formatted image of the appropriate format.
        LLSnapshotModel::ESnapshotFormat format = getSnapshotFormat();
        LL_DEBUGS() << "Encoding new image of format " << format << LL_ENDL;
            
        switch (format)
        {
		    case LLSnapshotModel::SNAPSHOT_FORMAT_PNG:
                mFormattedImage = new LLImagePNG();
                break;
			case LLSnapshotModel::SNAPSHOT_FORMAT_JPEG:
                mFormattedImage = new LLImageJPEG(mSnapshotQuality);
                break;
			case LLSnapshotModel::SNAPSHOT_FORMAT_BMP:
                mFormattedImage = new LLImageBMP();
                break;
        }
        if (mFormattedImage->encode(mPreviewImage, 0))
        {
            // We can update the data size precisely at that point
            mDataSize = mFormattedImage->getDataSize();
        }
    }
    return mFormattedImage;
}

void LLSnapshotLivePreview::setSize(S32 w, S32 h)
{
	LL_DEBUGS() << "setSize(" << w << ", " << h << ")" << LL_ENDL;
	setWidth(w);
	setHeight(h);
}

void LLSnapshotLivePreview::setSnapshotFormat(LLSnapshotModel::ESnapshotFormat format)
{
    if (mSnapshotFormat != format)
    {
        mFormattedImage = NULL;     // Invalidate the already formatted image if any
        mSnapshotFormat = format;
    }
}

void LLSnapshotLivePreview::getSize(S32& w, S32& h) const
{
	w = getWidth();
	h = getHeight();
}

void LLSnapshotLivePreview::saveTexture(BOOL outfit_snapshot, std::string name)
{
	LL_DEBUGS() << "saving texture: " << mPreviewImage->getWidth() << "x" << mPreviewImage->getHeight() << LL_ENDL;
	// gen a new uuid for this asset
	LLTransactionID tid;
	tid.generate();
	LLAssetID new_asset_id = tid.makeAssetID(gAgent.getSecureSessionID());

	LLPointer<LLImageJ2C> formatted = new LLImageJ2C;
	LLPointer<LLImageRaw> scaled = new LLImageRaw(mPreviewImage->getData(),
		mPreviewImage->getWidth(),
		mPreviewImage->getHeight(),
		mPreviewImage->getComponents());

	// Apply the filter to mPreviewImage
	if (getFilter() != "")
	{
		std::string filter_path = LLImageFiltersManager::getInstance()->getFilterPath(getFilter());
		if (filter_path != "")
		{
			LLImageFilter filter(filter_path);
			filter.executeFilter(scaled);
		}
		else
		{
			LL_WARNS() << "Couldn't find a path to the following filter : " << getFilter() << LL_ENDL;
		}
	}

	scaled->biasedScaleToPowerOfTwo(MAX_TEXTURE_SIZE);
	LL_DEBUGS() << "scaled texture to " << scaled->getWidth() << "x" << scaled->getHeight() << LL_ENDL;

	if (formatted->encode(scaled, 0.0f))
	{
		LLVFile::writeFile(formatted->getData(), formatted->getDataSize(), gVFS, new_asset_id, LLAssetType::AT_TEXTURE);
		std::string pos_string;
		LLAgentUI::buildLocationString(pos_string, LLAgentUI::LOCATION_FORMAT_FULL);
		std::string who_took_it;
		LLAgentUI::buildFullname(who_took_it);
<<<<<<< HEAD
		S32 expected_upload_cost = LLGlobalEconomy::Singleton::getInstance()->getPriceUpload();
        std::string res_name = outfit_snapshot ? name : "Snapshot : " + pos_string;
        std::string res_desc = outfit_snapshot ? "" : "Taken by " + who_took_it + " at " + pos_string;
        LLFolderType::EType folder_type = outfit_snapshot ? LLFolderType::FT_NONE : LLFolderType::FT_SNAPSHOT_CATEGORY;
        LLInventoryType::EType inv_type = outfit_snapshot ? LLInventoryType::IT_NONE : LLInventoryType::IT_SNAPSHOT;
=======
		S32 expected_upload_cost = LLGlobalEconomy::getInstance()->getPriceUpload();
        std::string name = "Snapshot: " + pos_string;
        std::string desc = "Taken by " + who_took_it + " at " + pos_string;
>>>>>>> d2c3c2f9

        LLResourceUploadInfo::ptr_t assetUploadInfo(new LLResourceUploadInfo(
            tid, LLAssetType::AT_TEXTURE, res_name, res_desc, 0,
            folder_type, inv_type,
            PERM_ALL, LLFloaterPerms::getGroupPerms("Uploads"), LLFloaterPerms::getEveryonePerms("Uploads"),
            expected_upload_cost));

        upload_new_resource(assetUploadInfo);

		gViewerWindow->playSnapshotAnimAndSound();
	}
	else
	{
		LLNotificationsUtil::add("ErrorEncodingSnapshot");
		LL_WARNS() << "Error encoding snapshot" << LL_ENDL;
	}

	add(LLStatViewer::SNAPSHOT, 1);

	mDataSize = 0;
}

BOOL LLSnapshotLivePreview::saveLocal()
{
    // Update mFormattedImage if necessary
    getFormattedImage();
    
    // Save the formatted image
	BOOL success = gViewerWindow->saveImageNumbered(mFormattedImage);

	if(success)
	{
		gViewerWindow->playSnapshotAnimAndSound();
	}
	return success;
}
<|MERGE_RESOLUTION|>--- conflicted
+++ resolved
@@ -1032,17 +1032,11 @@
 		LLAgentUI::buildLocationString(pos_string, LLAgentUI::LOCATION_FORMAT_FULL);
 		std::string who_took_it;
 		LLAgentUI::buildFullname(who_took_it);
-<<<<<<< HEAD
-		S32 expected_upload_cost = LLGlobalEconomy::Singleton::getInstance()->getPriceUpload();
+		S32 expected_upload_cost = LLGlobalEconomy::getInstance()->getPriceUpload();
         std::string res_name = outfit_snapshot ? name : "Snapshot : " + pos_string;
         std::string res_desc = outfit_snapshot ? "" : "Taken by " + who_took_it + " at " + pos_string;
         LLFolderType::EType folder_type = outfit_snapshot ? LLFolderType::FT_NONE : LLFolderType::FT_SNAPSHOT_CATEGORY;
         LLInventoryType::EType inv_type = outfit_snapshot ? LLInventoryType::IT_NONE : LLInventoryType::IT_SNAPSHOT;
-=======
-		S32 expected_upload_cost = LLGlobalEconomy::getInstance()->getPriceUpload();
-        std::string name = "Snapshot: " + pos_string;
-        std::string desc = "Taken by " + who_took_it + " at " + pos_string;
->>>>>>> d2c3c2f9
 
         LLResourceUploadInfo::ptr_t assetUploadInfo(new LLResourceUploadInfo(
             tid, LLAssetType::AT_TEXTURE, res_name, res_desc, 0,
