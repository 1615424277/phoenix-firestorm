--- conflicted
+++ resolved
@@ -39,7 +39,7 @@
 #include "llviewercontrol.h"
 
 namespace
-{   
+{
     // Atmosphere Tab
     const std::string   FIELD_SKY_AMBIENT_LIGHT("ambient_light");
     const std::string   FIELD_SKY_BLUE_HORIZON("blue_horizon");
@@ -484,10 +484,10 @@
 void LLPanelSettingsSkyCloudTab::onCloudDensityChanged()
 {
     if (!mSkySettings) return;
-    LLColor3 density(getChild<LLUICtrl>(FIELD_SKY_CLOUD_DENSITY_X)->getValue().asReal(), 
-        getChild<LLUICtrl>(FIELD_SKY_CLOUD_DENSITY_Y)->getValue().asReal(), 
+    LLColor3 density(getChild<LLUICtrl>(FIELD_SKY_CLOUD_DENSITY_X)->getValue().asReal(),
+        getChild<LLUICtrl>(FIELD_SKY_CLOUD_DENSITY_Y)->getValue().asReal(),
         getChild<LLUICtrl>(FIELD_SKY_CLOUD_DENSITY_D)->getValue().asReal());
-    
+
     mSkySettings->setCloudPosDensity1(density);
     setIsDirty();
 }
@@ -566,11 +566,7 @@
         getChildView(PANEL_SKY_MOON_LAYOUT)->setAllChildrenEnabled(false);
         getChildView(FIELD_SKY_SUN_BEACON)->setEnabled(true);
         getChildView(FIELD_SKY_MOON_BEACON)->setEnabled(true);
-<<<<<<< HEAD
-        
-=======
-
->>>>>>> d99fbffb
+
         if (!mSkySettings)
             return;
     }
@@ -583,7 +579,7 @@
     getChild<LLColorSwatchCtrl>(FIELD_SKY_SUN_MOON_COLOR)->set(mSkySettings->getSunlightColor() / SLIDER_SCALE_SUN_AMBIENT);
 
     LLColor3 glow(mSkySettings->getGlow());
-    
+
     // takes 40 - 0.2 range -> 0 - 1.99 UI range
     getChild<LLUICtrl>(FIELD_SKY_GLOW_SIZE)->setValue(2.0 - (glow.mV[0] / SLIDER_SCALE_GLOW_R));
     getChild<LLUICtrl>(FIELD_SKY_GLOW_FOCUS)->setValue(glow.mV[2] / SLIDER_SCALE_GLOW_B);
@@ -633,7 +629,7 @@
     LLColor3 glow(getChild<LLUICtrl>(FIELD_SKY_GLOW_SIZE)->getValue().asReal(), 0.0f, getChild<LLUICtrl>(FIELD_SKY_GLOW_FOCUS)->getValue().asReal());
 
     // takes 0 - 1.99 UI range -> 40 -> 0.2 range
-    glow.mV[0] = (2.0f - glow.mV[0]) * SLIDER_SCALE_GLOW_R; 
+    glow.mV[0] = (2.0f - glow.mV[0]) * SLIDER_SCALE_GLOW_R;
     glow.mV[2] *= SLIDER_SCALE_GLOW_B;
 
     mSkySettings->setGlow(glow);
@@ -779,9 +775,9 @@
     mSkySettings->update();
     setIsDirty();
 }
- 
+
 LLPanelSettingsSkyDensityTab::LLPanelSettingsSkyDensityTab()
-{    
+{
 }
 
 bool LLPanelSettingsSkyDensityTab::postBuild()
