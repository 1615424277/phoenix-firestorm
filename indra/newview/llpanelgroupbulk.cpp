/**
* @file llpanelgroupbulk.cpp
* @brief Implementation of llpanelgroupbulk
* @author Baker@lindenlab.com
*
* $LicenseInfo:firstyear=2013&license=viewerlgpl$
* Second Life Viewer Source Code
* Copyright (C) 2013, Linden Research, Inc.
*
* This library is free software; you can redistribute it and/or
* modify it under the terms of the GNU Lesser General Public
* License as published by the Free Software Foundation;
* version 2.1 of the License only.
*
* This library is distributed in the hope that it will be useful,
* but WITHOUT ANY WARRANTY; without even the implied warranty of
* MERCHANTABILITY or FITNESS FOR A PARTICULAR PURPOSE.  See the GNU
* Lesser General Public License for more details.
*
* You should have received a copy of the GNU Lesser General Public
* License along with this library; if not, write to the Free Software
* Foundation, Inc., 51 Franklin Street, Fifth Floor, Boston, MA  02110-1301  USA
*
* Linden Research, Inc., 945 Battery Street, San Francisco, CA  94111  USA
* $/LicenseInfo$
*/

#include "llviewerprecompiledheaders.h"

#include "llpanelgroupbulk.h"
#include "llpanelgroupbulkimpl.h"

#include "llagent.h"
#include "llavatarnamecache.h"
#include "llfloateravatarpicker.h"
#include "llbutton.h"
#include "llcallingcard.h"
#include "llcombobox.h"
#include "llgroupactions.h"
#include "llgroupmgr.h"
#include "llnamelistctrl.h"
#include "llnotificationsutil.h"
#include "llscrolllistitem.h"
#include "llspinctrl.h"
#include "lltextbox.h"
#include "llviewerobject.h"
#include "llviewerobjectlist.h"
#include "lluictrlfactory.h"
#include "llviewerwindow.h"


//////////////////////////////////////////////////////////////////////////
// Implementation of llpanelgroupbulkimpl.h functions
//////////////////////////////////////////////////////////////////////////
LLPanelGroupBulkImpl::LLPanelGroupBulkImpl(const LLUUID& group_id) :
    mGroupID(group_id),
    mBulkAgentList(NULL),
    mOKButton(NULL),
    mRemoveButton(NULL),
    mGroupName(NULL),
    mLoadingText(),
    mTooManySelected(),
    mCloseCallback(NULL),
    mCloseCallbackUserData(NULL),
    mAvatarNameCacheConnection(),
    mRoleNames(NULL),
    mOwnerWarning(),
    mAlreadyInGroup(),
    mConfirmedOwnerInvite(false),
    mListFullNotificationSent(false)
{}

LLPanelGroupBulkImpl::~LLPanelGroupBulkImpl()
{
    if(mAvatarNameCacheConnection.connected())
    {
        mAvatarNameCacheConnection.disconnect();
    }
}

void LLPanelGroupBulkImpl::callbackClickAdd(void* userdata)
{
<<<<<<< HEAD
	LLPanelGroupBulk* panelp = (LLPanelGroupBulk*)userdata;

	if(panelp)
	{
		//Right now this is hard coded with some knowledge that it is part
		//of a floater since the avatar picker needs to be added as a dependent
		//floater to the parent floater.
		//Soon the avatar picker will be embedded into this panel
		//instead of being it's own separate floater.  But that is next week.
		//This will do for now. -jwolk May 10, 2006
		LLView* button = panelp->findChild<LLButton>("add_button");
		LLFloater* root_floater = gFloaterView->getParentFloater(panelp);
		LLFloaterAvatarPicker* picker = LLFloaterAvatarPicker::show(
			boost::bind(callbackAddUsers, _1, panelp->mImplementation), true, false, false, root_floater->getName(), button);
		if(picker)
		{
			root_floater->addDependentFloater(picker);
			LLGroupMgr::getInstance()->sendCapGroupMembersRequest(panelp->mImplementation->mGroupID);
		}
	}
=======
    LLPanelGroupBulk* panelp = (LLPanelGroupBulk*)userdata;

    if(panelp)
    {
        //Right now this is hard coded with some knowledge that it is part
        //of a floater since the avatar picker needs to be added as a dependent
        //floater to the parent floater.
        //Soon the avatar picker will be embedded into this panel
        //instead of being it's own separate floater.  But that is next week.
        //This will do for now. -jwolk May 10, 2006
        LLView* button = panelp->findChild<LLButton>("add_button");
        LLFloater* root_floater = gFloaterView->getParentFloater(panelp);
        LLFloaterAvatarPicker* picker = LLFloaterAvatarPicker::show(
            boost::bind(callbackAddUsers, _1, panelp->mImplementation), true, false, false, root_floater->getName(), button);
        if(picker)
        {
            root_floater->addDependentFloater(picker);
            LLGroupMgr::getInstance()->sendCapGroupMembersRequest(panelp->mImplementation->mGroupID);
        }
    }
>>>>>>> 1a8a5404
}

void LLPanelGroupBulkImpl::callbackClickRemove(void* userdata)
{
    LLPanelGroupBulkImpl* selfp = (LLPanelGroupBulkImpl*)userdata;
    if (selfp)
        selfp->handleRemove();
}

void LLPanelGroupBulkImpl::callbackClickCancel(void* userdata)
{
    LLPanelGroupBulkImpl* selfp = (LLPanelGroupBulkImpl*)userdata;
    if(selfp)
        (*(selfp->mCloseCallback))(selfp->mCloseCallbackUserData);
}

void LLPanelGroupBulkImpl::callbackSelect(LLUICtrl* ctrl, void* userdata)
{
    LLPanelGroupBulkImpl* selfp = (LLPanelGroupBulkImpl*)userdata;
    if (selfp)
        selfp->handleSelection();
}

void LLPanelGroupBulkImpl::callbackAddUsers(const uuid_vec_t& agent_ids, void* user_data)
{
    std::vector<std::string> names;
    for (S32 i = 0; i < (S32)agent_ids.size(); i++)
    {
        LLAvatarName av_name;
        if (LLAvatarNameCache::get(agent_ids[i], &av_name))
        {
            onAvatarNameCache(agent_ids[i], av_name, user_data);
        }
        else
        {
            LLPanelGroupBulkImpl* selfp = (LLPanelGroupBulkImpl*) user_data;
            if (selfp)
            {
                if (selfp->mAvatarNameCacheConnection.connected())
                {
                    selfp->mAvatarNameCacheConnection.disconnect();
                }
                // *TODO : Add a callback per avatar name being fetched.
                selfp->mAvatarNameCacheConnection = LLAvatarNameCache::get(agent_ids[i],boost::bind(onAvatarNameCache, _1, _2, user_data));
            }
        }
    }
}

void LLPanelGroupBulkImpl::onAvatarNameCache(const LLUUID& agent_id, const LLAvatarName& av_name, void* user_data)
{
    LLPanelGroupBulkImpl* selfp = (LLPanelGroupBulkImpl*) user_data;

    if (selfp)
    {
        if (selfp->mAvatarNameCacheConnection.connected())
        {
            selfp->mAvatarNameCacheConnection.disconnect();
        }
        std::vector<std::string> names;
        uuid_vec_t agent_ids;
        agent_ids.push_back(agent_id);
        names.push_back(av_name.getCompleteName());

        selfp->addUsers(names, agent_ids);
    }
}

void LLPanelGroupBulkImpl::handleRemove()
{
<<<<<<< HEAD
	std::vector<LLScrollListItem*> selection = mBulkAgentList->getAllSelected();
	if (selection.empty()) 
		return;

	std::vector<LLScrollListItem*>::iterator iter;
	for(iter = selection.begin(); iter != selection.end(); ++iter)
	{
		mInviteeIDs.erase((*iter)->getUUID());
	}

	mBulkAgentList->deleteSelectedItems();
	mRemoveButton->setEnabled(false);

	if(	mOKButton && mOKButton->getEnabled() &&
		mBulkAgentList->isEmpty())
	{
		mOKButton->setEnabled(false);
	}
=======
    std::vector<LLScrollListItem*> selection = mBulkAgentList->getAllSelected();
    if (selection.empty())
        return;

    std::vector<LLScrollListItem*>::iterator iter;
    for(iter = selection.begin(); iter != selection.end(); ++iter)
    {
        mInviteeIDs.erase((*iter)->getUUID());
    }

    mBulkAgentList->deleteSelectedItems();
    mRemoveButton->setEnabled(false);

    if( mOKButton && mOKButton->getEnabled() &&
        mBulkAgentList->isEmpty())
    {
        mOKButton->setEnabled(false);
    }
>>>>>>> 1a8a5404
}

void LLPanelGroupBulkImpl::handleSelection()
{
<<<<<<< HEAD
	std::vector<LLScrollListItem*> selection = mBulkAgentList->getAllSelected();
	if (selection.empty())
		mRemoveButton->setEnabled(false);
	else
		mRemoveButton->setEnabled(true);
=======
    std::vector<LLScrollListItem*> selection = mBulkAgentList->getAllSelected();
    if (selection.empty())
        mRemoveButton->setEnabled(false);
    else
        mRemoveButton->setEnabled(true);
>>>>>>> 1a8a5404
}

void LLPanelGroupBulkImpl::addUsers(const std::vector<std::string>& names, const uuid_vec_t& agent_ids)
{
<<<<<<< HEAD
	std::string name;
	LLUUID id;

	if(mListFullNotificationSent)
	{	
		return;
	}

	if(	!mListFullNotificationSent &&
		(names.size() + mInviteeIDs.size() > MAX_GROUP_INVITES))
	{
		mListFullNotificationSent = true;

		// Fail! Show a warning and don't add any names.
		LLSD msg;
		msg["MESSAGE"] = mTooManySelected;
		LLNotificationsUtil::add("GenericAlert", msg);
		return;
	}

	for (S32 i = 0; i < (S32)names.size(); ++i)
	{
		name = names[i];
		id = agent_ids[i];

		if(mInviteeIDs.find(id) != mInviteeIDs.end())
		{
			continue;
		}

		//add the name to the names list
		LLSD row;
		row["id"] = id;
		row["columns"][0]["value"] = name;

		mBulkAgentList->addElement(row);
		mInviteeIDs.insert(id);

		// We've successfully added someone to the list.
		if(mOKButton && !mOKButton->getEnabled())
			mOKButton->setEnabled(true);
	}
=======
    std::string name;
    LLUUID id;

    if(mListFullNotificationSent)
    {
        return;
    }

    if( !mListFullNotificationSent &&
        (names.size() + mInviteeIDs.size() > MAX_GROUP_INVITES))
    {
        mListFullNotificationSent = true;

        // Fail! Show a warning and don't add any names.
        LLSD msg;
        msg["MESSAGE"] = mTooManySelected;
        LLNotificationsUtil::add("GenericAlert", msg);
        return;
    }

    for (S32 i = 0; i < (S32)names.size(); ++i)
    {
        name = names[i];
        id = agent_ids[i];

        if(mInviteeIDs.find(id) != mInviteeIDs.end())
        {
            continue;
        }

        //add the name to the names list
        LLSD row;
        row["id"] = id;
        row["columns"][0]["value"] = name;

        mBulkAgentList->addElement(row);
        mInviteeIDs.insert(id);

        // We've successfully added someone to the list.
        if(mOKButton && !mOKButton->getEnabled())
            mOKButton->setEnabled(true);
    }
>>>>>>> 1a8a5404
}

void LLPanelGroupBulkImpl::setGroupName(std::string name)
{
    if(mGroupName)
        mGroupName->setText(name);
}


LLPanelGroupBulk::LLPanelGroupBulk(const LLUUID& group_id) :
    LLPanel(),
    mImplementation(new LLPanelGroupBulkImpl(group_id)),
    mPendingGroupPropertiesUpdate(false),
    mPendingRoleDataUpdate(false),
    mPendingMemberDataUpdate(false)
{}

LLPanelGroupBulk::~LLPanelGroupBulk()
{
    delete mImplementation;
}

void LLPanelGroupBulk::clear()
{
    mImplementation->mInviteeIDs.clear();

<<<<<<< HEAD
	if(mImplementation->mBulkAgentList)
		mImplementation->mBulkAgentList->deleteAllItems();
	
	if(mImplementation->mOKButton)
		mImplementation->mOKButton->setEnabled(false);
=======
    if(mImplementation->mBulkAgentList)
        mImplementation->mBulkAgentList->deleteAllItems();

    if(mImplementation->mOKButton)
        mImplementation->mOKButton->setEnabled(false);
>>>>>>> 1a8a5404
}

void LLPanelGroupBulk::update()
{
    updateGroupName();
    updateGroupData();
}

void LLPanelGroupBulk::draw()
{
    LLPanel::draw();
    update();
}

void LLPanelGroupBulk::updateGroupName()
{
    LLGroupMgrGroupData* gdatap = LLGroupMgr::getInstance()->getGroupData(mImplementation->mGroupID);

    if( gdatap &&
        gdatap->isGroupPropertiesDataComplete())
    {
        // Only do work if the current group name differs
        if(mImplementation->mGroupName->getText().compare(gdatap->mName) != 0)
            mImplementation->setGroupName(gdatap->mName);
    }
    else
    {
        mImplementation->setGroupName(mImplementation->mLoadingText);
    }
}

void LLPanelGroupBulk::updateGroupData()
{
    LLGroupMgrGroupData* gdatap = LLGroupMgr::getInstance()->getGroupData(mImplementation->mGroupID);
    if(gdatap && gdatap->isGroupPropertiesDataComplete())
    {
        mPendingGroupPropertiesUpdate = false;
    }
    else
    {
        if(!mPendingGroupPropertiesUpdate)
        {
            mPendingGroupPropertiesUpdate = true;
            LLGroupMgr::getInstance()->sendGroupPropertiesRequest(mImplementation->mGroupID);
        }
    }

    if(gdatap && gdatap->isRoleDataComplete())
    {
        mPendingRoleDataUpdate = false;
    }
    else
    {
        if(!mPendingRoleDataUpdate)
        {
            mPendingRoleDataUpdate = true;
            LLGroupMgr::getInstance()->sendGroupRoleDataRequest(mImplementation->mGroupID);
        }
    }

    if(gdatap && gdatap->isMemberDataComplete())
    {
        mPendingMemberDataUpdate = false;
    }
    else
    {
        if(!mPendingMemberDataUpdate)
        {
            mPendingMemberDataUpdate = true;
            LLGroupMgr::getInstance()->sendCapGroupMembersRequest(mImplementation->mGroupID);
        }
    }
}

void LLPanelGroupBulk::addUserCallback(const LLUUID& id, const LLAvatarName& av_name)
{
    std::vector<std::string> names;
    uuid_vec_t agent_ids;
    agent_ids.push_back(id);
    names.push_back(av_name.getAccountName());

    mImplementation->addUsers(names, agent_ids);
}

void LLPanelGroupBulk::setCloseCallback(void (*close_callback)(void*), void* data)
{
    mImplementation->mCloseCallback         = close_callback;
    mImplementation->mCloseCallbackUserData = data;
}

void LLPanelGroupBulk::addUsers(uuid_vec_t& agent_ids)
{
    std::vector<std::string> names;
    for (S32 i = 0; i < (S32)agent_ids.size(); i++)
    {
        std::string fullname;
        LLUUID agent_id = agent_ids[i];
        LLViewerObject* dest = gObjectList.findObject(agent_id);
        if(dest && dest->isAvatar())
        {
            LLNameValue* nvfirst = dest->getNVPair("FirstName");
            LLNameValue* nvlast = dest->getNVPair("LastName");
            if(nvfirst && nvlast)
            {
                fullname = LLCacheName::buildFullName(
                    nvfirst->getString(), nvlast->getString());

            }
            if (!fullname.empty())
            {
                names.push_back(fullname);
            }
            else
            {
                LL_WARNS() << "llPanelGroupBulk: Selected avatar has no name: " << dest->getID() << LL_ENDL;
                names.push_back("(Unknown)");
            }
        }
        else
        {
            //looks like user try to invite offline friend
            //for offline avatar_id gObjectList.findObject() will return null
            //so we need to do this additional search in avatar tracker, see EXT-4732
            if (LLAvatarTracker::instance().isBuddy(agent_id))
            {
                LLAvatarName av_name;
                if (!LLAvatarNameCache::get(agent_id, &av_name))
                {
                    // actually it should happen, just in case
                    LLAvatarNameCache::get(LLUUID(agent_id), boost::bind(&LLPanelGroupBulk::addUserCallback, this, _1, _2));
                    // for this special case!
                    //when there is no cached name we should remove resident from agent_ids list to avoid breaking of sequence
                    // removed id will be added in callback
                    agent_ids.erase(agent_ids.begin() + i);
                }
                else
                {
                    names.push_back(av_name.getAccountName());
                }
            }
        }
    }
    mImplementation->mListFullNotificationSent = false;
    mImplementation->addUsers(names, agent_ids);
}
<|MERGE_RESOLUTION|>--- conflicted
+++ resolved
@@ -80,28 +80,6 @@
 
 void LLPanelGroupBulkImpl::callbackClickAdd(void* userdata)
 {
-<<<<<<< HEAD
-	LLPanelGroupBulk* panelp = (LLPanelGroupBulk*)userdata;
-
-	if(panelp)
-	{
-		//Right now this is hard coded with some knowledge that it is part
-		//of a floater since the avatar picker needs to be added as a dependent
-		//floater to the parent floater.
-		//Soon the avatar picker will be embedded into this panel
-		//instead of being it's own separate floater.  But that is next week.
-		//This will do for now. -jwolk May 10, 2006
-		LLView* button = panelp->findChild<LLButton>("add_button");
-		LLFloater* root_floater = gFloaterView->getParentFloater(panelp);
-		LLFloaterAvatarPicker* picker = LLFloaterAvatarPicker::show(
-			boost::bind(callbackAddUsers, _1, panelp->mImplementation), true, false, false, root_floater->getName(), button);
-		if(picker)
-		{
-			root_floater->addDependentFloater(picker);
-			LLGroupMgr::getInstance()->sendCapGroupMembersRequest(panelp->mImplementation->mGroupID);
-		}
-	}
-=======
     LLPanelGroupBulk* panelp = (LLPanelGroupBulk*)userdata;
 
     if(panelp)
@@ -122,7 +100,6 @@
             LLGroupMgr::getInstance()->sendCapGroupMembersRequest(panelp->mImplementation->mGroupID);
         }
     }
->>>>>>> 1a8a5404
 }
 
 void LLPanelGroupBulkImpl::callbackClickRemove(void* userdata)
@@ -193,26 +170,6 @@
 
 void LLPanelGroupBulkImpl::handleRemove()
 {
-<<<<<<< HEAD
-	std::vector<LLScrollListItem*> selection = mBulkAgentList->getAllSelected();
-	if (selection.empty()) 
-		return;
-
-	std::vector<LLScrollListItem*>::iterator iter;
-	for(iter = selection.begin(); iter != selection.end(); ++iter)
-	{
-		mInviteeIDs.erase((*iter)->getUUID());
-	}
-
-	mBulkAgentList->deleteSelectedItems();
-	mRemoveButton->setEnabled(false);
-
-	if(	mOKButton && mOKButton->getEnabled() &&
-		mBulkAgentList->isEmpty())
-	{
-		mOKButton->setEnabled(false);
-	}
-=======
     std::vector<LLScrollListItem*> selection = mBulkAgentList->getAllSelected();
     if (selection.empty())
         return;
@@ -231,72 +188,19 @@
     {
         mOKButton->setEnabled(false);
     }
->>>>>>> 1a8a5404
 }
 
 void LLPanelGroupBulkImpl::handleSelection()
 {
-<<<<<<< HEAD
-	std::vector<LLScrollListItem*> selection = mBulkAgentList->getAllSelected();
-	if (selection.empty())
-		mRemoveButton->setEnabled(false);
-	else
-		mRemoveButton->setEnabled(true);
-=======
     std::vector<LLScrollListItem*> selection = mBulkAgentList->getAllSelected();
     if (selection.empty())
         mRemoveButton->setEnabled(false);
     else
         mRemoveButton->setEnabled(true);
->>>>>>> 1a8a5404
 }
 
 void LLPanelGroupBulkImpl::addUsers(const std::vector<std::string>& names, const uuid_vec_t& agent_ids)
 {
-<<<<<<< HEAD
-	std::string name;
-	LLUUID id;
-
-	if(mListFullNotificationSent)
-	{	
-		return;
-	}
-
-	if(	!mListFullNotificationSent &&
-		(names.size() + mInviteeIDs.size() > MAX_GROUP_INVITES))
-	{
-		mListFullNotificationSent = true;
-
-		// Fail! Show a warning and don't add any names.
-		LLSD msg;
-		msg["MESSAGE"] = mTooManySelected;
-		LLNotificationsUtil::add("GenericAlert", msg);
-		return;
-	}
-
-	for (S32 i = 0; i < (S32)names.size(); ++i)
-	{
-		name = names[i];
-		id = agent_ids[i];
-
-		if(mInviteeIDs.find(id) != mInviteeIDs.end())
-		{
-			continue;
-		}
-
-		//add the name to the names list
-		LLSD row;
-		row["id"] = id;
-		row["columns"][0]["value"] = name;
-
-		mBulkAgentList->addElement(row);
-		mInviteeIDs.insert(id);
-
-		// We've successfully added someone to the list.
-		if(mOKButton && !mOKButton->getEnabled())
-			mOKButton->setEnabled(true);
-	}
-=======
     std::string name;
     LLUUID id;
 
@@ -339,7 +243,6 @@
         if(mOKButton && !mOKButton->getEnabled())
             mOKButton->setEnabled(true);
     }
->>>>>>> 1a8a5404
 }
 
 void LLPanelGroupBulkImpl::setGroupName(std::string name)
@@ -366,19 +269,11 @@
 {
     mImplementation->mInviteeIDs.clear();
 
-<<<<<<< HEAD
-	if(mImplementation->mBulkAgentList)
-		mImplementation->mBulkAgentList->deleteAllItems();
-	
-	if(mImplementation->mOKButton)
-		mImplementation->mOKButton->setEnabled(false);
-=======
     if(mImplementation->mBulkAgentList)
         mImplementation->mBulkAgentList->deleteAllItems();
 
     if(mImplementation->mOKButton)
         mImplementation->mOKButton->setEnabled(false);
->>>>>>> 1a8a5404
 }
 
 void LLPanelGroupBulk::update()
