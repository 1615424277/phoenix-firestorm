/**
* @file llpanelgroupbulk.cpp
* @brief Implementation of llpanelgroupbulk
* @author Baker@lindenlab.com
*
* $LicenseInfo:firstyear=2013&license=viewerlgpl$
* Second Life Viewer Source Code
* Copyright (C) 2013, Linden Research, Inc.
*
* This library is free software; you can redistribute it and/or
* modify it under the terms of the GNU Lesser General Public
* License as published by the Free Software Foundation;
* version 2.1 of the License only.
*
* This library is distributed in the hope that it will be useful,
* but WITHOUT ANY WARRANTY; without even the implied warranty of
* MERCHANTABILITY or FITNESS FOR A PARTICULAR PURPOSE.  See the GNU
* Lesser General Public License for more details.
*
* You should have received a copy of the GNU Lesser General Public
* License along with this library; if not, write to the Free Software
* Foundation, Inc., 51 Franklin Street, Fifth Floor, Boston, MA  02110-1301  USA
*
* Linden Research, Inc., 945 Battery Street, San Francisco, CA  94111  USA
* $/LicenseInfo$
*/

#include "llviewerprecompiledheaders.h"

#include "llpanelgroupbulk.h"
#include "llpanelgroupbulkimpl.h"

#include "llagent.h"
#include "llavatarnamecache.h"
#include "llfloateravatarpicker.h"
#include "llbutton.h"
#include "llcallingcard.h"
#include "llcombobox.h"
#include "llgroupactions.h"
#include "llgroupmgr.h"
#include "llnamelistctrl.h"
#include "llnotificationsutil.h"
#include "llscrolllistitem.h"
#include "llspinctrl.h"
#include "lltextbox.h"
#include "llviewerobject.h"
#include "llviewerobjectlist.h"
#include "lluictrlfactory.h"
#include "llviewerwindow.h"


//////////////////////////////////////////////////////////////////////////
// Implementation of llpanelgroupbulkimpl.h functions
//////////////////////////////////////////////////////////////////////////
LLPanelGroupBulkImpl::LLPanelGroupBulkImpl(const LLUUID& group_id) :
    mGroupID(group_id),
    mBulkAgentList(NULL),
    mOKButton(NULL),
    mRemoveButton(NULL),
    mGroupName(NULL),
    mLoadingText(),
    mTooManySelected(),
    mCloseCallback(NULL),
    mCloseCallbackUserData(NULL),
    mAvatarNameCacheConnection(),
    mRoleNames(NULL),
    mOwnerWarning(),
    mAlreadyInGroup(),
    mConfirmedOwnerInvite(false),
    mListFullNotificationSent(false)
{}

LLPanelGroupBulkImpl::~LLPanelGroupBulkImpl()
{
    if(mAvatarNameCacheConnection.connected())
    {
        mAvatarNameCacheConnection.disconnect();
    }
}

void LLPanelGroupBulkImpl::callbackClickAdd(void* userdata)
{
<<<<<<< HEAD
	LLPanelGroupBulk* panelp = (LLPanelGroupBulk*)userdata;

	if(panelp)
	{
		//Right now this is hard coded with some knowledge that it is part
		//of a floater since the avatar picker needs to be added as a dependent
		//floater to the parent floater.
		//Soon the avatar picker will be embedded into this panel
		//instead of being it's own separate floater.  But that is next week.
		//This will do for now. -jwolk May 10, 2006
		LLView* button = panelp->findChild<LLButton>("add_button");
		LLFloater* root_floater = gFloaterView->getParentFloater(panelp);
		LLFloaterAvatarPicker* picker = LLFloaterAvatarPicker::show(
			boost::bind(callbackAddUsers, _1, panelp->mImplementation), true, false, false, root_floater->getName(), button);
		if(picker)
		{
			root_floater->addDependentFloater(picker);
			LLGroupMgr::getInstance()->sendCapGroupMembersRequest(panelp->mImplementation->mGroupID);
		}
	}
=======
    LLPanelGroupBulk* panelp = (LLPanelGroupBulk*)userdata;

    if(panelp)
    {
        //Right now this is hard coded with some knowledge that it is part
        //of a floater since the avatar picker needs to be added as a dependent
        //floater to the parent floater.
        //Soon the avatar picker will be embedded into this panel
        //instead of being it's own separate floater.  But that is next week.
        //This will do for now. -jwolk May 10, 2006
        LLView* button = panelp->findChild<LLButton>("add_button");
        LLFloater* root_floater = gFloaterView->getParentFloater(panelp);
        LLFloaterAvatarPicker* picker = LLFloaterAvatarPicker::show(
            boost::bind(callbackAddUsers, _1, panelp->mImplementation), TRUE, FALSE, FALSE, root_floater->getName(), button);
        if(picker)
        {
            root_floater->addDependentFloater(picker);
            LLGroupMgr::getInstance()->sendCapGroupMembersRequest(panelp->mImplementation->mGroupID);
        }
    }
>>>>>>> e1623bb2
}

void LLPanelGroupBulkImpl::callbackClickRemove(void* userdata)
{
    LLPanelGroupBulkImpl* selfp = (LLPanelGroupBulkImpl*)userdata;
    if (selfp)
        selfp->handleRemove();
}

void LLPanelGroupBulkImpl::callbackClickCancel(void* userdata)
{
    LLPanelGroupBulkImpl* selfp = (LLPanelGroupBulkImpl*)userdata;
    if(selfp)
        (*(selfp->mCloseCallback))(selfp->mCloseCallbackUserData);
}

void LLPanelGroupBulkImpl::callbackSelect(LLUICtrl* ctrl, void* userdata)
{
    LLPanelGroupBulkImpl* selfp = (LLPanelGroupBulkImpl*)userdata;
    if (selfp)
        selfp->handleSelection();
}

void LLPanelGroupBulkImpl::callbackAddUsers(const uuid_vec_t& agent_ids, void* user_data)
{
    std::vector<std::string> names;
    for (S32 i = 0; i < (S32)agent_ids.size(); i++)
    {
        LLAvatarName av_name;
        if (LLAvatarNameCache::get(agent_ids[i], &av_name))
        {
            onAvatarNameCache(agent_ids[i], av_name, user_data);
        }
        else
        {
            LLPanelGroupBulkImpl* selfp = (LLPanelGroupBulkImpl*) user_data;
            if (selfp)
            {
                if (selfp->mAvatarNameCacheConnection.connected())
                {
                    selfp->mAvatarNameCacheConnection.disconnect();
                }
                // *TODO : Add a callback per avatar name being fetched.
                selfp->mAvatarNameCacheConnection = LLAvatarNameCache::get(agent_ids[i],boost::bind(onAvatarNameCache, _1, _2, user_data));
            }
        }
    }
}

void LLPanelGroupBulkImpl::onAvatarNameCache(const LLUUID& agent_id, const LLAvatarName& av_name, void* user_data)
{
    LLPanelGroupBulkImpl* selfp = (LLPanelGroupBulkImpl*) user_data;

    if (selfp)
    {
        if (selfp->mAvatarNameCacheConnection.connected())
        {
            selfp->mAvatarNameCacheConnection.disconnect();
        }
        std::vector<std::string> names;
        uuid_vec_t agent_ids;
        agent_ids.push_back(agent_id);
        names.push_back(av_name.getCompleteName());

        selfp->addUsers(names, agent_ids);
    }
}

void LLPanelGroupBulkImpl::handleRemove()
{
<<<<<<< HEAD
	std::vector<LLScrollListItem*> selection = mBulkAgentList->getAllSelected();
	if (selection.empty()) 
		return;

	std::vector<LLScrollListItem*>::iterator iter;
	for(iter = selection.begin(); iter != selection.end(); ++iter)
	{
		mInviteeIDs.erase((*iter)->getUUID());
	}

	mBulkAgentList->deleteSelectedItems();
	mRemoveButton->setEnabled(false);

	if(	mOKButton && mOKButton->getEnabled() &&
		mBulkAgentList->isEmpty())
	{
		mOKButton->setEnabled(false);
	}
=======
    std::vector<LLScrollListItem*> selection = mBulkAgentList->getAllSelected();
    if (selection.empty())
        return;

    std::vector<LLScrollListItem*>::iterator iter;
    for(iter = selection.begin(); iter != selection.end(); ++iter)
    {
        mInviteeIDs.erase((*iter)->getUUID());
    }

    mBulkAgentList->deleteSelectedItems();
    mRemoveButton->setEnabled(FALSE);

    if( mOKButton && mOKButton->getEnabled() &&
        mBulkAgentList->isEmpty())
    {
        mOKButton->setEnabled(FALSE);
    }
>>>>>>> e1623bb2
}

void LLPanelGroupBulkImpl::handleSelection()
{
<<<<<<< HEAD
	std::vector<LLScrollListItem*> selection = mBulkAgentList->getAllSelected();
	if (selection.empty())
		mRemoveButton->setEnabled(false);
	else
		mRemoveButton->setEnabled(true);
=======
    std::vector<LLScrollListItem*> selection = mBulkAgentList->getAllSelected();
    if (selection.empty())
        mRemoveButton->setEnabled(FALSE);
    else
        mRemoveButton->setEnabled(TRUE);
>>>>>>> e1623bb2
}

void LLPanelGroupBulkImpl::addUsers(const std::vector<std::string>& names, const uuid_vec_t& agent_ids)
{
<<<<<<< HEAD
	std::string name;
	LLUUID id;

	if(mListFullNotificationSent)
	{	
		return;
	}

	if(	!mListFullNotificationSent &&
		(names.size() + mInviteeIDs.size() > MAX_GROUP_INVITES))
	{
		mListFullNotificationSent = true;

		// Fail! Show a warning and don't add any names.
		LLSD msg;
		msg["MESSAGE"] = mTooManySelected;
		LLNotificationsUtil::add("GenericAlert", msg);
		return;
	}

	for (S32 i = 0; i < (S32)names.size(); ++i)
	{
		name = names[i];
		id = agent_ids[i];

		if(mInviteeIDs.find(id) != mInviteeIDs.end())
		{
			continue;
		}

		//add the name to the names list
		LLSD row;
		row["id"] = id;
		row["columns"][0]["value"] = name;

		mBulkAgentList->addElement(row);
		mInviteeIDs.insert(id);

		// We've successfully added someone to the list.
		if(mOKButton && !mOKButton->getEnabled())
			mOKButton->setEnabled(true);
	}
=======
    std::string name;
    LLUUID id;

    if(mListFullNotificationSent)
    {
        return;
    }

    if( !mListFullNotificationSent &&
        (names.size() + mInviteeIDs.size() > MAX_GROUP_INVITES))
    {
        mListFullNotificationSent = true;

        // Fail! Show a warning and don't add any names.
        LLSD msg;
        msg["MESSAGE"] = mTooManySelected;
        LLNotificationsUtil::add("GenericAlert", msg);
        return;
    }

    for (S32 i = 0; i < (S32)names.size(); ++i)
    {
        name = names[i];
        id = agent_ids[i];

        if(mInviteeIDs.find(id) != mInviteeIDs.end())
        {
            continue;
        }

        //add the name to the names list
        LLSD row;
        row["id"] = id;
        row["columns"][0]["value"] = name;

        mBulkAgentList->addElement(row);
        mInviteeIDs.insert(id);

        // We've successfully added someone to the list.
        if(mOKButton && !mOKButton->getEnabled())
            mOKButton->setEnabled(TRUE);
    }
>>>>>>> e1623bb2
}

void LLPanelGroupBulkImpl::setGroupName(std::string name)
{
    if(mGroupName)
        mGroupName->setText(name);
}


LLPanelGroupBulk::LLPanelGroupBulk(const LLUUID& group_id) :
    LLPanel(),
    mImplementation(new LLPanelGroupBulkImpl(group_id)),
    mPendingGroupPropertiesUpdate(false),
    mPendingRoleDataUpdate(false),
    mPendingMemberDataUpdate(false)
{}

LLPanelGroupBulk::~LLPanelGroupBulk()
{
    delete mImplementation;
}

void LLPanelGroupBulk::clear()
{
    mImplementation->mInviteeIDs.clear();

<<<<<<< HEAD
	if(mImplementation->mBulkAgentList)
		mImplementation->mBulkAgentList->deleteAllItems();
	
	if(mImplementation->mOKButton)
		mImplementation->mOKButton->setEnabled(false);
=======
    if(mImplementation->mBulkAgentList)
        mImplementation->mBulkAgentList->deleteAllItems();

    if(mImplementation->mOKButton)
        mImplementation->mOKButton->setEnabled(FALSE);
>>>>>>> e1623bb2
}

void LLPanelGroupBulk::update()
{
    updateGroupName();
    updateGroupData();
}

void LLPanelGroupBulk::draw()
{
    LLPanel::draw();
    update();
}

void LLPanelGroupBulk::updateGroupName()
{
    LLGroupMgrGroupData* gdatap = LLGroupMgr::getInstance()->getGroupData(mImplementation->mGroupID);

    if( gdatap &&
        gdatap->isGroupPropertiesDataComplete())
    {
        // Only do work if the current group name differs
        if(mImplementation->mGroupName->getText().compare(gdatap->mName) != 0)
            mImplementation->setGroupName(gdatap->mName);
    }
    else
    {
        mImplementation->setGroupName(mImplementation->mLoadingText);
    }
}

void LLPanelGroupBulk::updateGroupData()
{
    LLGroupMgrGroupData* gdatap = LLGroupMgr::getInstance()->getGroupData(mImplementation->mGroupID);
    if(gdatap && gdatap->isGroupPropertiesDataComplete())
    {
        mPendingGroupPropertiesUpdate = false;
    }
    else
    {
        if(!mPendingGroupPropertiesUpdate)
        {
            mPendingGroupPropertiesUpdate = true;
            LLGroupMgr::getInstance()->sendGroupPropertiesRequest(mImplementation->mGroupID);
        }
    }

    if(gdatap && gdatap->isRoleDataComplete())
    {
        mPendingRoleDataUpdate = false;
    }
    else
    {
        if(!mPendingRoleDataUpdate)
        {
            mPendingRoleDataUpdate = true;
            LLGroupMgr::getInstance()->sendGroupRoleDataRequest(mImplementation->mGroupID);
        }
    }

    if(gdatap && gdatap->isMemberDataComplete())
    {
        mPendingMemberDataUpdate = false;
    }
    else
    {
        if(!mPendingMemberDataUpdate)
        {
            mPendingMemberDataUpdate = true;
            LLGroupMgr::getInstance()->sendCapGroupMembersRequest(mImplementation->mGroupID);
        }
    }
}

void LLPanelGroupBulk::addUserCallback(const LLUUID& id, const LLAvatarName& av_name)
{
    std::vector<std::string> names;
    uuid_vec_t agent_ids;
    agent_ids.push_back(id);
    names.push_back(av_name.getAccountName());

    mImplementation->addUsers(names, agent_ids);
}

void LLPanelGroupBulk::setCloseCallback(void (*close_callback)(void*), void* data)
{
    mImplementation->mCloseCallback         = close_callback;
    mImplementation->mCloseCallbackUserData = data;
}

void LLPanelGroupBulk::addUsers(uuid_vec_t& agent_ids)
{
    std::vector<std::string> names;
    for (S32 i = 0; i < (S32)agent_ids.size(); i++)
    {
        std::string fullname;
        LLUUID agent_id = agent_ids[i];
        LLViewerObject* dest = gObjectList.findObject(agent_id);
        if(dest && dest->isAvatar())
        {
            LLNameValue* nvfirst = dest->getNVPair("FirstName");
            LLNameValue* nvlast = dest->getNVPair("LastName");
            if(nvfirst && nvlast)
            {
                fullname = LLCacheName::buildFullName(
                    nvfirst->getString(), nvlast->getString());

            }
            if (!fullname.empty())
            {
                names.push_back(fullname);
            }
            else
            {
                LL_WARNS() << "llPanelGroupBulk: Selected avatar has no name: " << dest->getID() << LL_ENDL;
                names.push_back("(Unknown)");
            }
        }
        else
        {
            //looks like user try to invite offline friend
            //for offline avatar_id gObjectList.findObject() will return null
            //so we need to do this additional search in avatar tracker, see EXT-4732
            if (LLAvatarTracker::instance().isBuddy(agent_id))
            {
                LLAvatarName av_name;
                if (!LLAvatarNameCache::get(agent_id, &av_name))
                {
                    // actually it should happen, just in case
                    LLAvatarNameCache::get(LLUUID(agent_id), boost::bind(&LLPanelGroupBulk::addUserCallback, this, _1, _2));
                    // for this special case!
                    //when there is no cached name we should remove resident from agent_ids list to avoid breaking of sequence
                    // removed id will be added in callback
                    agent_ids.erase(agent_ids.begin() + i);
                }
                else
                {
                    names.push_back(av_name.getAccountName());
                }
            }
        }
    }
    mImplementation->mListFullNotificationSent = false;
    mImplementation->addUsers(names, agent_ids);
}
<|MERGE_RESOLUTION|>--- conflicted
+++ resolved
@@ -1,526 +1,422 @@
-/**
-* @file llpanelgroupbulk.cpp
-* @brief Implementation of llpanelgroupbulk
-* @author Baker@lindenlab.com
-*
-* $LicenseInfo:firstyear=2013&license=viewerlgpl$
-* Second Life Viewer Source Code
-* Copyright (C) 2013, Linden Research, Inc.
-*
-* This library is free software; you can redistribute it and/or
-* modify it under the terms of the GNU Lesser General Public
-* License as published by the Free Software Foundation;
-* version 2.1 of the License only.
-*
-* This library is distributed in the hope that it will be useful,
-* but WITHOUT ANY WARRANTY; without even the implied warranty of
-* MERCHANTABILITY or FITNESS FOR A PARTICULAR PURPOSE.  See the GNU
-* Lesser General Public License for more details.
-*
-* You should have received a copy of the GNU Lesser General Public
-* License along with this library; if not, write to the Free Software
-* Foundation, Inc., 51 Franklin Street, Fifth Floor, Boston, MA  02110-1301  USA
-*
-* Linden Research, Inc., 945 Battery Street, San Francisco, CA  94111  USA
-* $/LicenseInfo$
-*/
-
-#include "llviewerprecompiledheaders.h"
-
-#include "llpanelgroupbulk.h"
-#include "llpanelgroupbulkimpl.h"
-
-#include "llagent.h"
-#include "llavatarnamecache.h"
-#include "llfloateravatarpicker.h"
-#include "llbutton.h"
-#include "llcallingcard.h"
-#include "llcombobox.h"
-#include "llgroupactions.h"
-#include "llgroupmgr.h"
-#include "llnamelistctrl.h"
-#include "llnotificationsutil.h"
-#include "llscrolllistitem.h"
-#include "llspinctrl.h"
-#include "lltextbox.h"
-#include "llviewerobject.h"
-#include "llviewerobjectlist.h"
-#include "lluictrlfactory.h"
-#include "llviewerwindow.h"
-
-
-//////////////////////////////////////////////////////////////////////////
-// Implementation of llpanelgroupbulkimpl.h functions
-//////////////////////////////////////////////////////////////////////////
-LLPanelGroupBulkImpl::LLPanelGroupBulkImpl(const LLUUID& group_id) :
-    mGroupID(group_id),
-    mBulkAgentList(NULL),
-    mOKButton(NULL),
-    mRemoveButton(NULL),
-    mGroupName(NULL),
-    mLoadingText(),
-    mTooManySelected(),
-    mCloseCallback(NULL),
-    mCloseCallbackUserData(NULL),
-    mAvatarNameCacheConnection(),
-    mRoleNames(NULL),
-    mOwnerWarning(),
-    mAlreadyInGroup(),
-    mConfirmedOwnerInvite(false),
-    mListFullNotificationSent(false)
-{}
-
-LLPanelGroupBulkImpl::~LLPanelGroupBulkImpl()
-{
-    if(mAvatarNameCacheConnection.connected())
-    {
-        mAvatarNameCacheConnection.disconnect();
-    }
-}
-
-void LLPanelGroupBulkImpl::callbackClickAdd(void* userdata)
-{
-<<<<<<< HEAD
-	LLPanelGroupBulk* panelp = (LLPanelGroupBulk*)userdata;
-
-	if(panelp)
-	{
-		//Right now this is hard coded with some knowledge that it is part
-		//of a floater since the avatar picker needs to be added as a dependent
-		//floater to the parent floater.
-		//Soon the avatar picker will be embedded into this panel
-		//instead of being it's own separate floater.  But that is next week.
-		//This will do for now. -jwolk May 10, 2006
-		LLView* button = panelp->findChild<LLButton>("add_button");
-		LLFloater* root_floater = gFloaterView->getParentFloater(panelp);
-		LLFloaterAvatarPicker* picker = LLFloaterAvatarPicker::show(
-			boost::bind(callbackAddUsers, _1, panelp->mImplementation), true, false, false, root_floater->getName(), button);
-		if(picker)
-		{
-			root_floater->addDependentFloater(picker);
-			LLGroupMgr::getInstance()->sendCapGroupMembersRequest(panelp->mImplementation->mGroupID);
-		}
-	}
-=======
-    LLPanelGroupBulk* panelp = (LLPanelGroupBulk*)userdata;
-
-    if(panelp)
-    {
-        //Right now this is hard coded with some knowledge that it is part
-        //of a floater since the avatar picker needs to be added as a dependent
-        //floater to the parent floater.
-        //Soon the avatar picker will be embedded into this panel
-        //instead of being it's own separate floater.  But that is next week.
-        //This will do for now. -jwolk May 10, 2006
-        LLView* button = panelp->findChild<LLButton>("add_button");
-        LLFloater* root_floater = gFloaterView->getParentFloater(panelp);
-        LLFloaterAvatarPicker* picker = LLFloaterAvatarPicker::show(
-            boost::bind(callbackAddUsers, _1, panelp->mImplementation), TRUE, FALSE, FALSE, root_floater->getName(), button);
-        if(picker)
-        {
-            root_floater->addDependentFloater(picker);
-            LLGroupMgr::getInstance()->sendCapGroupMembersRequest(panelp->mImplementation->mGroupID);
-        }
-    }
->>>>>>> e1623bb2
-}
-
-void LLPanelGroupBulkImpl::callbackClickRemove(void* userdata)
-{
-    LLPanelGroupBulkImpl* selfp = (LLPanelGroupBulkImpl*)userdata;
-    if (selfp)
-        selfp->handleRemove();
-}
-
-void LLPanelGroupBulkImpl::callbackClickCancel(void* userdata)
-{
-    LLPanelGroupBulkImpl* selfp = (LLPanelGroupBulkImpl*)userdata;
-    if(selfp)
-        (*(selfp->mCloseCallback))(selfp->mCloseCallbackUserData);
-}
-
-void LLPanelGroupBulkImpl::callbackSelect(LLUICtrl* ctrl, void* userdata)
-{
-    LLPanelGroupBulkImpl* selfp = (LLPanelGroupBulkImpl*)userdata;
-    if (selfp)
-        selfp->handleSelection();
-}
-
-void LLPanelGroupBulkImpl::callbackAddUsers(const uuid_vec_t& agent_ids, void* user_data)
-{
-    std::vector<std::string> names;
-    for (S32 i = 0; i < (S32)agent_ids.size(); i++)
-    {
-        LLAvatarName av_name;
-        if (LLAvatarNameCache::get(agent_ids[i], &av_name))
-        {
-            onAvatarNameCache(agent_ids[i], av_name, user_data);
-        }
-        else
-        {
-            LLPanelGroupBulkImpl* selfp = (LLPanelGroupBulkImpl*) user_data;
-            if (selfp)
-            {
-                if (selfp->mAvatarNameCacheConnection.connected())
-                {
-                    selfp->mAvatarNameCacheConnection.disconnect();
-                }
-                // *TODO : Add a callback per avatar name being fetched.
-                selfp->mAvatarNameCacheConnection = LLAvatarNameCache::get(agent_ids[i],boost::bind(onAvatarNameCache, _1, _2, user_data));
-            }
-        }
-    }
-}
-
-void LLPanelGroupBulkImpl::onAvatarNameCache(const LLUUID& agent_id, const LLAvatarName& av_name, void* user_data)
-{
-    LLPanelGroupBulkImpl* selfp = (LLPanelGroupBulkImpl*) user_data;
-
-    if (selfp)
-    {
-        if (selfp->mAvatarNameCacheConnection.connected())
-        {
-            selfp->mAvatarNameCacheConnection.disconnect();
-        }
-        std::vector<std::string> names;
-        uuid_vec_t agent_ids;
-        agent_ids.push_back(agent_id);
-        names.push_back(av_name.getCompleteName());
-
-        selfp->addUsers(names, agent_ids);
-    }
-}
-
-void LLPanelGroupBulkImpl::handleRemove()
-{
-<<<<<<< HEAD
-	std::vector<LLScrollListItem*> selection = mBulkAgentList->getAllSelected();
-	if (selection.empty()) 
-		return;
-
-	std::vector<LLScrollListItem*>::iterator iter;
-	for(iter = selection.begin(); iter != selection.end(); ++iter)
-	{
-		mInviteeIDs.erase((*iter)->getUUID());
-	}
-
-	mBulkAgentList->deleteSelectedItems();
-	mRemoveButton->setEnabled(false);
-
-	if(	mOKButton && mOKButton->getEnabled() &&
-		mBulkAgentList->isEmpty())
-	{
-		mOKButton->setEnabled(false);
-	}
-=======
-    std::vector<LLScrollListItem*> selection = mBulkAgentList->getAllSelected();
-    if (selection.empty())
-        return;
-
-    std::vector<LLScrollListItem*>::iterator iter;
-    for(iter = selection.begin(); iter != selection.end(); ++iter)
-    {
-        mInviteeIDs.erase((*iter)->getUUID());
-    }
-
-    mBulkAgentList->deleteSelectedItems();
-    mRemoveButton->setEnabled(FALSE);
-
-    if( mOKButton && mOKButton->getEnabled() &&
-        mBulkAgentList->isEmpty())
-    {
-        mOKButton->setEnabled(FALSE);
-    }
->>>>>>> e1623bb2
-}
-
-void LLPanelGroupBulkImpl::handleSelection()
-{
-<<<<<<< HEAD
-	std::vector<LLScrollListItem*> selection = mBulkAgentList->getAllSelected();
-	if (selection.empty())
-		mRemoveButton->setEnabled(false);
-	else
-		mRemoveButton->setEnabled(true);
-=======
-    std::vector<LLScrollListItem*> selection = mBulkAgentList->getAllSelected();
-    if (selection.empty())
-        mRemoveButton->setEnabled(FALSE);
-    else
-        mRemoveButton->setEnabled(TRUE);
->>>>>>> e1623bb2
-}
-
-void LLPanelGroupBulkImpl::addUsers(const std::vector<std::string>& names, const uuid_vec_t& agent_ids)
-{
-<<<<<<< HEAD
-	std::string name;
-	LLUUID id;
-
-	if(mListFullNotificationSent)
-	{	
-		return;
-	}
-
-	if(	!mListFullNotificationSent &&
-		(names.size() + mInviteeIDs.size() > MAX_GROUP_INVITES))
-	{
-		mListFullNotificationSent = true;
-
-		// Fail! Show a warning and don't add any names.
-		LLSD msg;
-		msg["MESSAGE"] = mTooManySelected;
-		LLNotificationsUtil::add("GenericAlert", msg);
-		return;
-	}
-
-	for (S32 i = 0; i < (S32)names.size(); ++i)
-	{
-		name = names[i];
-		id = agent_ids[i];
-
-		if(mInviteeIDs.find(id) != mInviteeIDs.end())
-		{
-			continue;
-		}
-
-		//add the name to the names list
-		LLSD row;
-		row["id"] = id;
-		row["columns"][0]["value"] = name;
-
-		mBulkAgentList->addElement(row);
-		mInviteeIDs.insert(id);
-
-		// We've successfully added someone to the list.
-		if(mOKButton && !mOKButton->getEnabled())
-			mOKButton->setEnabled(true);
-	}
-=======
-    std::string name;
-    LLUUID id;
-
-    if(mListFullNotificationSent)
-    {
-        return;
-    }
-
-    if( !mListFullNotificationSent &&
-        (names.size() + mInviteeIDs.size() > MAX_GROUP_INVITES))
-    {
-        mListFullNotificationSent = true;
-
-        // Fail! Show a warning and don't add any names.
-        LLSD msg;
-        msg["MESSAGE"] = mTooManySelected;
-        LLNotificationsUtil::add("GenericAlert", msg);
-        return;
-    }
-
-    for (S32 i = 0; i < (S32)names.size(); ++i)
-    {
-        name = names[i];
-        id = agent_ids[i];
-
-        if(mInviteeIDs.find(id) != mInviteeIDs.end())
-        {
-            continue;
-        }
-
-        //add the name to the names list
-        LLSD row;
-        row["id"] = id;
-        row["columns"][0]["value"] = name;
-
-        mBulkAgentList->addElement(row);
-        mInviteeIDs.insert(id);
-
-        // We've successfully added someone to the list.
-        if(mOKButton && !mOKButton->getEnabled())
-            mOKButton->setEnabled(TRUE);
-    }
->>>>>>> e1623bb2
-}
-
-void LLPanelGroupBulkImpl::setGroupName(std::string name)
-{
-    if(mGroupName)
-        mGroupName->setText(name);
-}
-
-
-LLPanelGroupBulk::LLPanelGroupBulk(const LLUUID& group_id) :
-    LLPanel(),
-    mImplementation(new LLPanelGroupBulkImpl(group_id)),
-    mPendingGroupPropertiesUpdate(false),
-    mPendingRoleDataUpdate(false),
-    mPendingMemberDataUpdate(false)
-{}
-
-LLPanelGroupBulk::~LLPanelGroupBulk()
-{
-    delete mImplementation;
-}
-
-void LLPanelGroupBulk::clear()
-{
-    mImplementation->mInviteeIDs.clear();
-
-<<<<<<< HEAD
-	if(mImplementation->mBulkAgentList)
-		mImplementation->mBulkAgentList->deleteAllItems();
-	
-	if(mImplementation->mOKButton)
-		mImplementation->mOKButton->setEnabled(false);
-=======
-    if(mImplementation->mBulkAgentList)
-        mImplementation->mBulkAgentList->deleteAllItems();
-
-    if(mImplementation->mOKButton)
-        mImplementation->mOKButton->setEnabled(FALSE);
->>>>>>> e1623bb2
-}
-
-void LLPanelGroupBulk::update()
-{
-    updateGroupName();
-    updateGroupData();
-}
-
-void LLPanelGroupBulk::draw()
-{
-    LLPanel::draw();
-    update();
-}
-
-void LLPanelGroupBulk::updateGroupName()
-{
-    LLGroupMgrGroupData* gdatap = LLGroupMgr::getInstance()->getGroupData(mImplementation->mGroupID);
-
-    if( gdatap &&
-        gdatap->isGroupPropertiesDataComplete())
-    {
-        // Only do work if the current group name differs
-        if(mImplementation->mGroupName->getText().compare(gdatap->mName) != 0)
-            mImplementation->setGroupName(gdatap->mName);
-    }
-    else
-    {
-        mImplementation->setGroupName(mImplementation->mLoadingText);
-    }
-}
-
-void LLPanelGroupBulk::updateGroupData()
-{
-    LLGroupMgrGroupData* gdatap = LLGroupMgr::getInstance()->getGroupData(mImplementation->mGroupID);
-    if(gdatap && gdatap->isGroupPropertiesDataComplete())
-    {
-        mPendingGroupPropertiesUpdate = false;
-    }
-    else
-    {
-        if(!mPendingGroupPropertiesUpdate)
-        {
-            mPendingGroupPropertiesUpdate = true;
-            LLGroupMgr::getInstance()->sendGroupPropertiesRequest(mImplementation->mGroupID);
-        }
-    }
-
-    if(gdatap && gdatap->isRoleDataComplete())
-    {
-        mPendingRoleDataUpdate = false;
-    }
-    else
-    {
-        if(!mPendingRoleDataUpdate)
-        {
-            mPendingRoleDataUpdate = true;
-            LLGroupMgr::getInstance()->sendGroupRoleDataRequest(mImplementation->mGroupID);
-        }
-    }
-
-    if(gdatap && gdatap->isMemberDataComplete())
-    {
-        mPendingMemberDataUpdate = false;
-    }
-    else
-    {
-        if(!mPendingMemberDataUpdate)
-        {
-            mPendingMemberDataUpdate = true;
-            LLGroupMgr::getInstance()->sendCapGroupMembersRequest(mImplementation->mGroupID);
-        }
-    }
-}
-
-void LLPanelGroupBulk::addUserCallback(const LLUUID& id, const LLAvatarName& av_name)
-{
-    std::vector<std::string> names;
-    uuid_vec_t agent_ids;
-    agent_ids.push_back(id);
-    names.push_back(av_name.getAccountName());
-
-    mImplementation->addUsers(names, agent_ids);
-}
-
-void LLPanelGroupBulk::setCloseCallback(void (*close_callback)(void*), void* data)
-{
-    mImplementation->mCloseCallback         = close_callback;
-    mImplementation->mCloseCallbackUserData = data;
-}
-
-void LLPanelGroupBulk::addUsers(uuid_vec_t& agent_ids)
-{
-    std::vector<std::string> names;
-    for (S32 i = 0; i < (S32)agent_ids.size(); i++)
-    {
-        std::string fullname;
-        LLUUID agent_id = agent_ids[i];
-        LLViewerObject* dest = gObjectList.findObject(agent_id);
-        if(dest && dest->isAvatar())
-        {
-            LLNameValue* nvfirst = dest->getNVPair("FirstName");
-            LLNameValue* nvlast = dest->getNVPair("LastName");
-            if(nvfirst && nvlast)
-            {
-                fullname = LLCacheName::buildFullName(
-                    nvfirst->getString(), nvlast->getString());
-
-            }
-            if (!fullname.empty())
-            {
-                names.push_back(fullname);
-            }
-            else
-            {
-                LL_WARNS() << "llPanelGroupBulk: Selected avatar has no name: " << dest->getID() << LL_ENDL;
-                names.push_back("(Unknown)");
-            }
-        }
-        else
-        {
-            //looks like user try to invite offline friend
-            //for offline avatar_id gObjectList.findObject() will return null
-            //so we need to do this additional search in avatar tracker, see EXT-4732
-            if (LLAvatarTracker::instance().isBuddy(agent_id))
-            {
-                LLAvatarName av_name;
-                if (!LLAvatarNameCache::get(agent_id, &av_name))
-                {
-                    // actually it should happen, just in case
-                    LLAvatarNameCache::get(LLUUID(agent_id), boost::bind(&LLPanelGroupBulk::addUserCallback, this, _1, _2));
-                    // for this special case!
-                    //when there is no cached name we should remove resident from agent_ids list to avoid breaking of sequence
-                    // removed id will be added in callback
-                    agent_ids.erase(agent_ids.begin() + i);
-                }
-                else
-                {
-                    names.push_back(av_name.getAccountName());
-                }
-            }
-        }
-    }
-    mImplementation->mListFullNotificationSent = false;
-    mImplementation->addUsers(names, agent_ids);
-}
+/**
+* @file llpanelgroupbulk.cpp
+* @brief Implementation of llpanelgroupbulk
+* @author Baker@lindenlab.com
+*
+* $LicenseInfo:firstyear=2013&license=viewerlgpl$
+* Second Life Viewer Source Code
+* Copyright (C) 2013, Linden Research, Inc.
+*
+* This library is free software; you can redistribute it and/or
+* modify it under the terms of the GNU Lesser General Public
+* License as published by the Free Software Foundation;
+* version 2.1 of the License only.
+*
+* This library is distributed in the hope that it will be useful,
+* but WITHOUT ANY WARRANTY; without even the implied warranty of
+* MERCHANTABILITY or FITNESS FOR A PARTICULAR PURPOSE.  See the GNU
+* Lesser General Public License for more details.
+*
+* You should have received a copy of the GNU Lesser General Public
+* License along with this library; if not, write to the Free Software
+* Foundation, Inc., 51 Franklin Street, Fifth Floor, Boston, MA  02110-1301  USA
+*
+* Linden Research, Inc., 945 Battery Street, San Francisco, CA  94111  USA
+* $/LicenseInfo$
+*/
+
+#include "llviewerprecompiledheaders.h"
+
+#include "llpanelgroupbulk.h"
+#include "llpanelgroupbulkimpl.h"
+
+#include "llagent.h"
+#include "llavatarnamecache.h"
+#include "llfloateravatarpicker.h"
+#include "llbutton.h"
+#include "llcallingcard.h"
+#include "llcombobox.h"
+#include "llgroupactions.h"
+#include "llgroupmgr.h"
+#include "llnamelistctrl.h"
+#include "llnotificationsutil.h"
+#include "llscrolllistitem.h"
+#include "llspinctrl.h"
+#include "lltextbox.h"
+#include "llviewerobject.h"
+#include "llviewerobjectlist.h"
+#include "lluictrlfactory.h"
+#include "llviewerwindow.h"
+
+
+//////////////////////////////////////////////////////////////////////////
+// Implementation of llpanelgroupbulkimpl.h functions
+//////////////////////////////////////////////////////////////////////////
+LLPanelGroupBulkImpl::LLPanelGroupBulkImpl(const LLUUID& group_id) :
+    mGroupID(group_id),
+    mBulkAgentList(NULL),
+    mOKButton(NULL),
+    mRemoveButton(NULL),
+    mGroupName(NULL),
+    mLoadingText(),
+    mTooManySelected(),
+    mCloseCallback(NULL),
+    mCloseCallbackUserData(NULL),
+    mAvatarNameCacheConnection(),
+    mRoleNames(NULL),
+    mOwnerWarning(),
+    mAlreadyInGroup(),
+    mConfirmedOwnerInvite(false),
+    mListFullNotificationSent(false)
+{}
+
+LLPanelGroupBulkImpl::~LLPanelGroupBulkImpl()
+{
+    if(mAvatarNameCacheConnection.connected())
+    {
+        mAvatarNameCacheConnection.disconnect();
+    }
+}
+
+void LLPanelGroupBulkImpl::callbackClickAdd(void* userdata)
+{
+    LLPanelGroupBulk* panelp = (LLPanelGroupBulk*)userdata;
+
+    if(panelp)
+    {
+        //Right now this is hard coded with some knowledge that it is part
+        //of a floater since the avatar picker needs to be added as a dependent
+        //floater to the parent floater.
+        //Soon the avatar picker will be embedded into this panel
+        //instead of being it's own separate floater.  But that is next week.
+        //This will do for now. -jwolk May 10, 2006
+        LLView* button = panelp->findChild<LLButton>("add_button");
+        LLFloater* root_floater = gFloaterView->getParentFloater(panelp);
+        LLFloaterAvatarPicker* picker = LLFloaterAvatarPicker::show(
+            boost::bind(callbackAddUsers, _1, panelp->mImplementation), true, false, false, root_floater->getName(), button);
+        if(picker)
+        {
+            root_floater->addDependentFloater(picker);
+            LLGroupMgr::getInstance()->sendCapGroupMembersRequest(panelp->mImplementation->mGroupID);
+        }
+    }
+}
+
+void LLPanelGroupBulkImpl::callbackClickRemove(void* userdata)
+{
+    LLPanelGroupBulkImpl* selfp = (LLPanelGroupBulkImpl*)userdata;
+    if (selfp)
+        selfp->handleRemove();
+}
+
+void LLPanelGroupBulkImpl::callbackClickCancel(void* userdata)
+{
+    LLPanelGroupBulkImpl* selfp = (LLPanelGroupBulkImpl*)userdata;
+    if(selfp)
+        (*(selfp->mCloseCallback))(selfp->mCloseCallbackUserData);
+}
+
+void LLPanelGroupBulkImpl::callbackSelect(LLUICtrl* ctrl, void* userdata)
+{
+    LLPanelGroupBulkImpl* selfp = (LLPanelGroupBulkImpl*)userdata;
+    if (selfp)
+        selfp->handleSelection();
+}
+
+void LLPanelGroupBulkImpl::callbackAddUsers(const uuid_vec_t& agent_ids, void* user_data)
+{
+    std::vector<std::string> names;
+    for (S32 i = 0; i < (S32)agent_ids.size(); i++)
+    {
+        LLAvatarName av_name;
+        if (LLAvatarNameCache::get(agent_ids[i], &av_name))
+        {
+            onAvatarNameCache(agent_ids[i], av_name, user_data);
+        }
+        else
+        {
+            LLPanelGroupBulkImpl* selfp = (LLPanelGroupBulkImpl*) user_data;
+            if (selfp)
+            {
+                if (selfp->mAvatarNameCacheConnection.connected())
+                {
+                    selfp->mAvatarNameCacheConnection.disconnect();
+                }
+                // *TODO : Add a callback per avatar name being fetched.
+                selfp->mAvatarNameCacheConnection = LLAvatarNameCache::get(agent_ids[i],boost::bind(onAvatarNameCache, _1, _2, user_data));
+            }
+        }
+    }
+}
+
+void LLPanelGroupBulkImpl::onAvatarNameCache(const LLUUID& agent_id, const LLAvatarName& av_name, void* user_data)
+{
+    LLPanelGroupBulkImpl* selfp = (LLPanelGroupBulkImpl*) user_data;
+
+    if (selfp)
+    {
+        if (selfp->mAvatarNameCacheConnection.connected())
+        {
+            selfp->mAvatarNameCacheConnection.disconnect();
+        }
+        std::vector<std::string> names;
+        uuid_vec_t agent_ids;
+        agent_ids.push_back(agent_id);
+        names.push_back(av_name.getCompleteName());
+
+        selfp->addUsers(names, agent_ids);
+    }
+}
+
+void LLPanelGroupBulkImpl::handleRemove()
+{
+    std::vector<LLScrollListItem*> selection = mBulkAgentList->getAllSelected();
+    if (selection.empty())
+        return;
+
+    std::vector<LLScrollListItem*>::iterator iter;
+    for(iter = selection.begin(); iter != selection.end(); ++iter)
+    {
+        mInviteeIDs.erase((*iter)->getUUID());
+    }
+
+    mBulkAgentList->deleteSelectedItems();
+    mRemoveButton->setEnabled(false);
+
+    if( mOKButton && mOKButton->getEnabled() &&
+        mBulkAgentList->isEmpty())
+    {
+        mOKButton->setEnabled(false);
+    }
+}
+
+void LLPanelGroupBulkImpl::handleSelection()
+{
+    std::vector<LLScrollListItem*> selection = mBulkAgentList->getAllSelected();
+    if (selection.empty())
+        mRemoveButton->setEnabled(false);
+    else
+        mRemoveButton->setEnabled(true);
+}
+
+void LLPanelGroupBulkImpl::addUsers(const std::vector<std::string>& names, const uuid_vec_t& agent_ids)
+{
+    std::string name;
+    LLUUID id;
+
+    if(mListFullNotificationSent)
+    {
+        return;
+    }
+
+    if( !mListFullNotificationSent &&
+        (names.size() + mInviteeIDs.size() > MAX_GROUP_INVITES))
+    {
+        mListFullNotificationSent = true;
+
+        // Fail! Show a warning and don't add any names.
+        LLSD msg;
+        msg["MESSAGE"] = mTooManySelected;
+        LLNotificationsUtil::add("GenericAlert", msg);
+        return;
+    }
+
+    for (S32 i = 0; i < (S32)names.size(); ++i)
+    {
+        name = names[i];
+        id = agent_ids[i];
+
+        if(mInviteeIDs.find(id) != mInviteeIDs.end())
+        {
+            continue;
+        }
+
+        //add the name to the names list
+        LLSD row;
+        row["id"] = id;
+        row["columns"][0]["value"] = name;
+
+        mBulkAgentList->addElement(row);
+        mInviteeIDs.insert(id);
+
+        // We've successfully added someone to the list.
+        if(mOKButton && !mOKButton->getEnabled())
+            mOKButton->setEnabled(true);
+    }
+}
+
+void LLPanelGroupBulkImpl::setGroupName(std::string name)
+{
+    if(mGroupName)
+        mGroupName->setText(name);
+}
+
+
+LLPanelGroupBulk::LLPanelGroupBulk(const LLUUID& group_id) :
+    LLPanel(),
+    mImplementation(new LLPanelGroupBulkImpl(group_id)),
+    mPendingGroupPropertiesUpdate(false),
+    mPendingRoleDataUpdate(false),
+    mPendingMemberDataUpdate(false)
+{}
+
+LLPanelGroupBulk::~LLPanelGroupBulk()
+{
+    delete mImplementation;
+}
+
+void LLPanelGroupBulk::clear()
+{
+    mImplementation->mInviteeIDs.clear();
+
+    if(mImplementation->mBulkAgentList)
+        mImplementation->mBulkAgentList->deleteAllItems();
+
+    if(mImplementation->mOKButton)
+        mImplementation->mOKButton->setEnabled(false);
+}
+
+void LLPanelGroupBulk::update()
+{
+    updateGroupName();
+    updateGroupData();
+}
+
+void LLPanelGroupBulk::draw()
+{
+    LLPanel::draw();
+    update();
+}
+
+void LLPanelGroupBulk::updateGroupName()
+{
+    LLGroupMgrGroupData* gdatap = LLGroupMgr::getInstance()->getGroupData(mImplementation->mGroupID);
+
+    if( gdatap &&
+        gdatap->isGroupPropertiesDataComplete())
+    {
+        // Only do work if the current group name differs
+        if(mImplementation->mGroupName->getText().compare(gdatap->mName) != 0)
+            mImplementation->setGroupName(gdatap->mName);
+    }
+    else
+    {
+        mImplementation->setGroupName(mImplementation->mLoadingText);
+    }
+}
+
+void LLPanelGroupBulk::updateGroupData()
+{
+    LLGroupMgrGroupData* gdatap = LLGroupMgr::getInstance()->getGroupData(mImplementation->mGroupID);
+    if(gdatap && gdatap->isGroupPropertiesDataComplete())
+    {
+        mPendingGroupPropertiesUpdate = false;
+    }
+    else
+    {
+        if(!mPendingGroupPropertiesUpdate)
+        {
+            mPendingGroupPropertiesUpdate = true;
+            LLGroupMgr::getInstance()->sendGroupPropertiesRequest(mImplementation->mGroupID);
+        }
+    }
+
+    if(gdatap && gdatap->isRoleDataComplete())
+    {
+        mPendingRoleDataUpdate = false;
+    }
+    else
+    {
+        if(!mPendingRoleDataUpdate)
+        {
+            mPendingRoleDataUpdate = true;
+            LLGroupMgr::getInstance()->sendGroupRoleDataRequest(mImplementation->mGroupID);
+        }
+    }
+
+    if(gdatap && gdatap->isMemberDataComplete())
+    {
+        mPendingMemberDataUpdate = false;
+    }
+    else
+    {
+        if(!mPendingMemberDataUpdate)
+        {
+            mPendingMemberDataUpdate = true;
+            LLGroupMgr::getInstance()->sendCapGroupMembersRequest(mImplementation->mGroupID);
+        }
+    }
+}
+
+void LLPanelGroupBulk::addUserCallback(const LLUUID& id, const LLAvatarName& av_name)
+{
+    std::vector<std::string> names;
+    uuid_vec_t agent_ids;
+    agent_ids.push_back(id);
+    names.push_back(av_name.getAccountName());
+
+    mImplementation->addUsers(names, agent_ids);
+}
+
+void LLPanelGroupBulk::setCloseCallback(void (*close_callback)(void*), void* data)
+{
+    mImplementation->mCloseCallback         = close_callback;
+    mImplementation->mCloseCallbackUserData = data;
+}
+
+void LLPanelGroupBulk::addUsers(uuid_vec_t& agent_ids)
+{
+    std::vector<std::string> names;
+    for (S32 i = 0; i < (S32)agent_ids.size(); i++)
+    {
+        std::string fullname;
+        LLUUID agent_id = agent_ids[i];
+        LLViewerObject* dest = gObjectList.findObject(agent_id);
+        if(dest && dest->isAvatar())
+        {
+            LLNameValue* nvfirst = dest->getNVPair("FirstName");
+            LLNameValue* nvlast = dest->getNVPair("LastName");
+            if(nvfirst && nvlast)
+            {
+                fullname = LLCacheName::buildFullName(
+                    nvfirst->getString(), nvlast->getString());
+
+            }
+            if (!fullname.empty())
+            {
+                names.push_back(fullname);
+            }
+            else
+            {
+                LL_WARNS() << "llPanelGroupBulk: Selected avatar has no name: " << dest->getID() << LL_ENDL;
+                names.push_back("(Unknown)");
+            }
+        }
+        else
+        {
+            //looks like user try to invite offline friend
+            //for offline avatar_id gObjectList.findObject() will return null
+            //so we need to do this additional search in avatar tracker, see EXT-4732
+            if (LLAvatarTracker::instance().isBuddy(agent_id))
+            {
+                LLAvatarName av_name;
+                if (!LLAvatarNameCache::get(agent_id, &av_name))
+                {
+                    // actually it should happen, just in case
+                    LLAvatarNameCache::get(LLUUID(agent_id), boost::bind(&LLPanelGroupBulk::addUserCallback, this, _1, _2));
+                    // for this special case!
+                    //when there is no cached name we should remove resident from agent_ids list to avoid breaking of sequence
+                    // removed id will be added in callback
+                    agent_ids.erase(agent_ids.begin() + i);
+                }
+                else
+                {
+                    names.push_back(av_name.getAccountName());
+                }
+            }
+        }
+    }
+    mImplementation->mListFullNotificationSent = false;
+    mImplementation->addUsers(names, agent_ids);
+}
+