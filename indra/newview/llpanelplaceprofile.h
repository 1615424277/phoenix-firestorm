--- conflicted
+++ resolved
@@ -39,11 +39,7 @@
     LLPanelPlaceProfile();
     /*virtual*/ ~LLPanelPlaceProfile();
 
-<<<<<<< HEAD
-	/*virtual*/ bool postBuild();
-=======
-    /*virtual*/ BOOL postBuild();
->>>>>>> c06fb4e0
+    /*virtual*/ bool postBuild();
 
     /*virtual*/ void resetLocation();
 
@@ -51,11 +47,7 @@
 
     /*virtual*/ void processParcelInfo(const LLParcelData& parcel_data);
 
-<<<<<<< HEAD
-	/*virtual*/ void onVisibilityChange(bool new_visibility);
-=======
-    /*virtual*/ void onVisibilityChange(BOOL new_visibility);
->>>>>>> c06fb4e0
+    /*virtual*/ void onVisibilityChange(bool new_visibility);
 
     // Displays information about the currently selected parcel
     // without sending a request to the server.
