/**
 * @file llpanelplaceprofile.h
 * @brief Displays place profile in Side Tray.
 *
 * $LicenseInfo:firstyear=2009&license=viewerlgpl$
 * Second Life Viewer Source Code
 * Copyright (C) 2010, Linden Research, Inc.
 *
 * This library is free software; you can redistribute it and/or
 * modify it under the terms of the GNU Lesser General Public
 * License as published by the Free Software Foundation;
 * version 2.1 of the License only.
 *
 * This library is distributed in the hope that it will be useful,
 * but WITHOUT ANY WARRANTY; without even the implied warranty of
 * MERCHANTABILITY or FITNESS FOR A PARTICULAR PURPOSE.  See the GNU
 * Lesser General Public License for more details.
 *
 * You should have received a copy of the GNU Lesser General Public
 * License along with this library; if not, write to the Free Software
 * Foundation, Inc., 51 Franklin Street, Fifth Floor, Boston, MA  02110-1301  USA
 *
 * Linden Research, Inc., 945 Battery Street, San Francisco, CA  94111  USA
 * $/LicenseInfo$
 */

#ifndef LL_LLPANELPLACEPROFILE_H
#define LL_LLPANELPLACEPROFILE_H

#include "llpanelplaceinfo.h"

class LLAccordionCtrl;
class LLIconCtrl;
class LLTextEditor;

class LLPanelPlaceProfile : public LLPanelPlaceInfo
{
public:
    LLPanelPlaceProfile();
    /*virtual*/ ~LLPanelPlaceProfile();

<<<<<<< HEAD
	/*virtual*/ bool postBuild();
=======
    /*virtual*/ bool postBuild();
>>>>>>> 1a8a5404

    /*virtual*/ void resetLocation();

    /*virtual*/ void setInfoType(EInfoType type);

    /*virtual*/ void processParcelInfo(const LLParcelData& parcel_data);

<<<<<<< HEAD
	/*virtual*/ void onVisibilityChange(bool new_visibility);
=======
    /*virtual*/ void onVisibilityChange(bool new_visibility);
>>>>>>> 1a8a5404

    // Displays information about the currently selected parcel
    // without sending a request to the server.
    // If is_current_parcel true shows "You Are Here" banner.
    void displaySelectedParcelInfo(LLParcel* parcel,
                                   LLViewerRegion* region,
                                   const LLVector3d& pos_global,
                                   bool is_current_parcel);

    void updateEstateName(const std::string& name);
    void updateEstateOwnerName(const std::string& name);
    void updateCovenantText(const std::string &text);

private:
    void onForSaleBannerClick();

    static void updateYouAreHereBanner(void*);// added to gIdleCallbacks

    /**
     * Holds last displayed parcel. Needed for YouAreHere banner.
     */
    S32                 mSelectedParcelID;
    LLUUID              mLastSelectedRegionID;
    F64                 mNextCovenantUpdateTime;  //seconds since client start

    LLPanel*            mForSalePanel;
    LLPanel*            mYouAreHerePanel;

    LLIconCtrl*         mParcelRatingIcon;
    LLTextBox*          mParcelRatingText;
    LLIconCtrl*         mVoiceIcon;
    LLTextBox*          mVoiceText;
    LLIconCtrl*         mFlyIcon;
    LLTextBox*          mFlyText;
    LLIconCtrl*         mPushIcon;
    LLTextBox*          mPushText;
    LLIconCtrl*         mBuildIcon;
    LLTextBox*          mBuildText;
    LLIconCtrl*         mScriptsIcon;
    LLTextBox*          mScriptsText;
    LLIconCtrl*         mDamageIcon;
    LLTextBox*          mDamageText;
    LLIconCtrl*         mSeeAVsIcon;
    LLTextBox*          mSeeAVsText;

    LLTextBox*          mRegionNameText;
    LLTextBox*          mRegionTypeText;
    LLIconCtrl*         mRegionRatingIcon;
    LLTextBox*          mRegionRatingText;
    LLTextBox*          mRegionOwnerText;
    LLTextBox*          mRegionGroupText;

    LLTextBox*          mEstateNameText;
    LLTextBox*          mEstateRatingText;
    LLIconCtrl*         mEstateRatingIcon;
    LLTextBox*          mEstateOwnerText;
    LLTextEditor*       mCovenantText;

    LLTextBox*          mSalesPriceText;
    LLTextBox*          mAreaText;
    LLTextBox*          mTrafficText;
    LLTextBox*          mPrimitivesText;
    LLTextBox*          mParcelScriptsText;
    LLTextBox*          mTerraformLimitsText;
    LLTextEditor*       mSubdivideText;
    LLTextEditor*       mResaleText;
    LLTextBox*          mSaleToText;
    LLAccordionCtrl*    mAccordionCtrl;
};

#endif // LL_LLPANELPLACEPROFILE_H<|MERGE_RESOLUTION|>--- conflicted
+++ resolved
@@ -39,11 +39,7 @@
     LLPanelPlaceProfile();
     /*virtual*/ ~LLPanelPlaceProfile();
 
-<<<<<<< HEAD
-	/*virtual*/ bool postBuild();
-=======
     /*virtual*/ bool postBuild();
->>>>>>> 1a8a5404
 
     /*virtual*/ void resetLocation();
 
@@ -51,11 +47,7 @@
 
     /*virtual*/ void processParcelInfo(const LLParcelData& parcel_data);
 
-<<<<<<< HEAD
-	/*virtual*/ void onVisibilityChange(bool new_visibility);
-=======
     /*virtual*/ void onVisibilityChange(bool new_visibility);
->>>>>>> 1a8a5404
 
     // Displays information about the currently selected parcel
     // without sending a request to the server.
