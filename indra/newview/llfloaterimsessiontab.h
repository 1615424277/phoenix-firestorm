/**
 * @file llfloaterimsessiontab.h
 * @brief LLFloaterIMSessionTab class implements the common behavior of LNearbyChatBar
 * @brief and LLFloaterIMSession for hosting both in LLIMContainer
 *
 * $LicenseInfo:firstyear=2012&license=viewerlgpl$
 * Second Life Viewer Source Code
 * Copyright (C) 2012, Linden Research, Inc.
 *
 * This library is free software; you can redistribute it and/or
 * modify it under the terms of the GNU Lesser General Public
 * License as published by the Free Software Foundation;
 * version 2.1 of the License only.
 *
 * This library is distributed in the hope that it will be useful,
 * but WITHOUT ANY WARRANTY; without even the implied warranty of
 * MERCHANTABILITY or FITNESS FOR A PARTICULAR PURPOSE.  See the GNU
 * Lesser General Public License for more details.
 *
 * You should have received a copy of the GNU Lesser General Public
 * License along with this library; if not, write to the Free Software
 * Foundation, Inc., 51 Franklin Street, Fifth Floor, Boston, MA  02110-1301  USA
 *
 * Linden Research, Inc., 945 Battery Street, San Francisco, CA  94111  USA
 * $/LicenseInfo$
 */

#if 0

#ifndef LL_FLOATERIMSESSIONTAB_H
#define LL_FLOATERIMSESSIONTAB_H

#include "lllayoutstack.h"
#include "llparticipantlist.h"
#include "lltransientdockablefloater.h"
#include "llviewercontrol.h"
#include "lleventtimer.h"
#include "llimview.h"
#include "llconversationmodel.h"
#include "llconversationview.h"
#include "lltexteditor.h"

class LLPanelChatControlPanel;
class LLChatEntry;
class LLChatHistory;
class LLPanelEmojiComplete;

class LLFloaterIMSessionTab
	: public LLTransientDockableFloater
{
	using super = LLTransientDockableFloater;

public:
	LOG_CLASS(LLFloaterIMSessionTab);

	LLFloaterIMSessionTab(const LLSD& session_id);
	~LLFloaterIMSessionTab();

	// reload all message with new settings of visual modes
	static void processChatHistoryStyleUpdate(bool clean_messages = false);
	static void reloadEmptyFloaters();

	/**
	 * Returns true if chat is displayed in multi tabbed floater
	 *         false if chat is displayed in multiple windows
	 */
	static bool isChatMultiTab();

	// add conversation to container
	static void addToHost(const LLUUID& session_id);

	bool isHostAttached() {return mIsHostAttached;}
	void setHostAttached(bool is_attached) {mIsHostAttached = is_attached;}

	static LLFloaterIMSessionTab* findConversation(const LLUUID& uuid);
	static LLFloaterIMSessionTab* getConversation(const LLUUID& uuid);

	bool isNearbyChat() {return mIsNearbyChat;}

	// LLFloater overrides
	/*virtual*/ void onOpen(const LLSD& key);
	/*virtual*/ bool postBuild();
	/*virtual*/ void draw();
<<<<<<< HEAD
	/*virtual*/ void setVisible(bool visible);
	/*virtual*/ void setFocus(bool focus);
=======
	/*virtual*/ void setVisible(BOOL visible);
	/*virtual*/ void setFocus(BOOL focus);
	/*virtual*/ void closeFloater(bool app_quitting = false);
>>>>>>> cfdca912
	
	// Handle the left hand participant list widgets
	void addConversationViewParticipant(LLConversationItem* item, bool update_view = true);
	void removeConversationViewParticipant(const LLUUID& participant_id);
	void updateConversationViewParticipant(const LLUUID& participant_id);
	void refreshConversation();
	void buildConversationViewParticipant();

	void setSortOrder(const LLConversationSort& order);
	virtual void onTearOffClicked();
	void updateGearBtn();
	void initBtns();
	virtual void updateMessages() {}
	LLConversationItem* getCurSelectedViewModelItem();
	void forceReshape();
	virtual bool handleKeyHere( KEY key, MASK mask );
	bool isMessagePaneExpanded(){return mMessagePaneExpanded;}
	void setMessagePaneExpanded(bool expanded){mMessagePaneExpanded = expanded;}
	void restoreFloater();
	void saveCollapsedState();

	void updateChatIcon(const LLUUID& id);

	LLView* getChatHistory();

protected:

	// callback for click on any items of the visual states menu
	void onIMSessionMenuItemClicked(const LLSD& userdata);

	// callback for check/uncheck of the expanded/collapse mode's switcher
	bool onIMCompactExpandedMenuItemCheck(const LLSD& userdata);

	//
	bool onIMShowModesMenuItemCheck(const LLSD& userdata);
	bool onIMShowModesMenuItemEnable(const LLSD& userdata);
	static void onSlide(LLFloaterIMSessionTab *self);
	static void onCollapseToLine(LLFloaterIMSessionTab *self);
	void reshapeFloater(bool collapse);

	// refresh a visual state of the Call button
	void updateCallBtnState(bool callIsActive);

	void hideOrShowTitle(); // toggle the floater's drag handle
	void hideAllStandardButtons();

	/// Update floater header and toolbar buttons when hosted/torn off state is toggled.
	void updateHeaderAndToolbar();

	// Update the input field help text and other places that need the session name
	virtual void updateSessionName(const std::string& name);

	// set the enable/disable state for the Call button
	virtual void enableDisableCallBtn();

	// process focus events to set a currently active session
	/* virtual */ void onFocusReceived();
	/* virtual */ void onFocusLost();

	// prepare chat's params and out one message to chatHistory
	void appendMessage(const LLChat& chat, const LLSD& args = LLSD());

	std::string appendTime();
	void assignResizeLimits();

	void updateUsedEmojis(LLWString text);

	S32  mFloaterExtraWidth;

	bool mIsNearbyChat;
	bool mIsP2PChat;

	bool mMessagePaneExpanded;
	bool mIsParticipantListExpanded;
	S32 mMinFloaterHeight;

	LLIMModel::LLIMSession* mSession;

	// Participants list: model and view
	LLConversationViewParticipant* createConversationViewParticipant(LLConversationItem* item);
	
	LLUUID mSessionID; 
	LLLayoutStack* mBodyStack;
	LLLayoutStack* mParticipantListAndHistoryStack;
	LLLayoutPanel* mParticipantListPanel;	// add the widgets to that see mConversationsListPanel
	LLLayoutPanel* mRightPartPanel;
	LLLayoutPanel* mContentPanel;
	LLLayoutPanel* mToolbarPanel;
	LLLayoutPanel* mInputButtonPanel;
	LLLayoutPanel* mEmojiRecentPanel;
	LLTextBox* mEmojiRecentEmptyText;
	LLPanelEmojiComplete* mEmojiRecentIconsCtrl;
	LLParticipantList* getParticipantList();
	conversations_widgets_map mConversationsWidgets;
	LLConversationViewModel mConversationViewModel;
	LLFolderView* mConversationsRoot;
	LLScrollContainer* mScroller;

	LLChatHistory* mChatHistory;
	LLChatEntry* mInputEditor;
	LLLayoutPanel* mChatLayoutPanel;
	LLLayoutStack* mInputPanels;
	
	LLButton* mExpandCollapseLineBtn;
	LLButton* mExpandCollapseBtn;
	LLButton* mTearOffBtn;
	LLButton* mEmojiRecentPanelToggleBtn;
	LLButton* mEmojiPickerShowBtn;
	LLButton* mCloseBtn;
	LLButton* mGearBtn;
	LLButton* mAddBtn;
	LLButton* mVoiceButton;

private:
	// Handling selection and contextual menu
	void doToSelected(const LLSD& userdata);
	bool enableContextMenuItem(const LLSD& userdata);
	bool checkContextMenuItem(const LLSD& userdata);
	
	void getSelectedUUIDs(uuid_vec_t& selected_uuids);
	
	/// Refreshes the floater at a constant rate.
	virtual void refresh() = 0;

	/**
	 * Adjusts chat history height to fit vertically with input chat field
	 * and avoid overlapping, since input chat field can be vertically expanded.
	 * Implementation: chat history bottom "follows" top+top_pad of input chat field
	 */
	void reshapeChatLayoutPanel();

	void onInputEditorClicked();

	void onEmojiRecentPanelToggleBtnClicked();
	void onEmojiPickerShowBtnClicked();
	void initEmojiRecentPanel();
	void onRecentEmojiPicked(const LLSD& value);

	bool checkIfTornOff();
	bool mIsHostAttached;
	bool mHasVisibleBeenInitialized;

	LLTimer* mRefreshTimer; ///< Defines the rate at which refresh() is called.

	S32 mInputEditorPad;
	S32 mChatLayoutPanelHeight;
	S32 mFloaterHeight;
};


#endif /* LL_FLOATERIMSESSIONTAB_H */

#endif<|MERGE_RESOLUTION|>--- conflicted
+++ resolved
@@ -81,14 +81,9 @@
 	/*virtual*/ void onOpen(const LLSD& key);
 	/*virtual*/ bool postBuild();
 	/*virtual*/ void draw();
-<<<<<<< HEAD
 	/*virtual*/ void setVisible(bool visible);
 	/*virtual*/ void setFocus(bool focus);
-=======
-	/*virtual*/ void setVisible(BOOL visible);
-	/*virtual*/ void setFocus(BOOL focus);
 	/*virtual*/ void closeFloater(bool app_quitting = false);
->>>>>>> cfdca912
 	
 	// Handle the left hand participant list widgets
 	void addConversationViewParticipant(LLConversationItem* item, bool update_view = true);
