/**
 * @file fsfloaterpartialinventory.h
 * @brief Displays the inventory underneath a particular starting folder
 *
 * $LicenseInfo:firstyear=2022&license=viewerlgpl$
 * Phoenix Firestorm Viewer Source Code
 * Copyright (c) 2022 Ansariel Hiller @ Second Life
 *
 * This library is free software; you can redistribute it and/or
 * modify it under the terms of the GNU Lesser General Public
 * License as published by the Free Software Foundation;
 * version 2.1 of the License only.
 *
 * This library is distributed in the hope that it will be useful,
 * but WITHOUT ANY WARRANTY; without even the implied warranty of
 * MERCHANTABILITY or FITNESS FOR A PARTICULAR PURPOSE.  See the GNU
 * Lesser General Public License for more details.
 *
 * You should have received a copy of the GNU Lesser General Public
 * License along with this library; if not, write to the Free Software
 * Foundation, Inc., 51 Franklin Street, Fifth Floor, Boston, MA  02110-1301  USA
 *
 * Linden Research, Inc., 945 Battery Street, San Francisco, CA  94111  USA
 * $/LicenseInfo$
 */

#ifndef FS_FLOATERPARTIALINVENTORY_H
#define FS_FLOATERPARTIALINVENTORY_H

#include "llfloater.h"
#include "llinventorypanel.h"

class LLFilterEditor;

class FSFloaterPartialInventory : public LLFloater
{
public:
    FSFloaterPartialInventory(const LLSD& key);
    virtual ~FSFloaterPartialInventory();

<<<<<<< HEAD
	bool postBuild() override;
	void onOpen(const LLSD& key) override;
=======
    BOOL postBuild() override;
    void onOpen(const LLSD& key) override;
>>>>>>> c06fb4e0

    LLInventoryPanel* getInventoryPanel() const { return mInventoryList; };

private:
    LLUUID              mRootFolderId;
    LLInventoryPanel*   mInventoryList{ nullptr };
    LLFilterEditor*     mFilterEdit{ nullptr };
};

#endif<|MERGE_RESOLUTION|>--- conflicted
+++ resolved
@@ -38,13 +38,8 @@
     FSFloaterPartialInventory(const LLSD& key);
     virtual ~FSFloaterPartialInventory();
 
-<<<<<<< HEAD
-	bool postBuild() override;
-	void onOpen(const LLSD& key) override;
-=======
-    BOOL postBuild() override;
+    bool postBuild() override;
     void onOpen(const LLSD& key) override;
->>>>>>> c06fb4e0
 
     LLInventoryPanel* getInventoryPanel() const { return mInventoryList; };
 
