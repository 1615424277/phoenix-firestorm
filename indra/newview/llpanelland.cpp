/**
 * @file llpanelland.cpp
 * @brief Land information in the tool floater, NOT the "About Land" floater
 *
 * $LicenseInfo:firstyear=2002&license=viewerlgpl$
 * Second Life Viewer Source Code
 * Copyright (C) 2010, Linden Research, Inc.
 *
 * This library is free software; you can redistribute it and/or
 * modify it under the terms of the GNU Lesser General Public
 * License as published by the Free Software Foundation;
 * version 2.1 of the License only.
 *
 * This library is distributed in the hope that it will be useful,
 * but WITHOUT ANY WARRANTY; without even the implied warranty of
 * MERCHANTABILITY or FITNESS FOR A PARTICULAR PURPOSE.  See the GNU
 * Lesser General Public License for more details.
 *
 * You should have received a copy of the GNU Lesser General Public
 * License along with this library; if not, write to the Free Software
 * Foundation, Inc., 51 Franklin Street, Fifth Floor, Boston, MA  02110-1301  USA
 *
 * Linden Research, Inc., 945 Battery Street, San Francisco, CA  94111  USA
 * $/LicenseInfo$
 */

#include "llviewerprecompiledheaders.h"

#include "llpanelland.h"

#include "llparcel.h"

#include "llagent.h"
#include "llbutton.h"
#include "llcheckboxctrl.h"
#include "llfloaterland.h"
#include "llfloaterreg.h"
#include "lltextbox.h"
#include "llviewercontrol.h"
#include "llviewerparcelmgr.h"
#include "llviewerregion.h"
#include "llviewerwindow.h"
#include "roles_constants.h"

#include "lluictrlfactory.h"

// [RLVa:KB]
#include "rlvhandler.h"
// [/RLVa:KB]

LLPanelLandSelectObserver* LLPanelLandInfo::sObserver = NULL;
LLPanelLandInfo* LLPanelLandInfo::sInstance = NULL;

class LLPanelLandSelectObserver : public LLParcelObserver
{
public:
    LLPanelLandSelectObserver() {}
    virtual ~LLPanelLandSelectObserver() {}
    virtual void changed() { LLPanelLandInfo::refreshAll(); }
};


<<<<<<< HEAD
bool	LLPanelLandInfo::postBuild()
=======
bool    LLPanelLandInfo::postBuild()
>>>>>>> 1a8a5404
{
    childSetAction("button buy land",boost::bind(onClickClaim));
    childSetAction("button abandon land", boost::bind(onClickRelease));
    childSetAction("button subdivide land", boost::bind(onClickDivide));
    childSetAction("button join land", boost::bind(onClickJoin));
    childSetAction("button about land", boost::bind(onClickAbout));

    mCheckShowOwners = getChild<LLCheckBoxCtrl>("checkbox show owners");
    getChild<LLUICtrl>("checkbox show owners")->setValue(gSavedSettings.getBOOL("ShowParcelOwners"));

<<<<<<< HEAD
	return true;
=======
    return true;
>>>>>>> 1a8a5404
}
//
// Methods
//
LLPanelLandInfo::LLPanelLandInfo()
:   LLPanel(),
    mCheckShowOwners(NULL)
{
    if (!sInstance)
    {
        sInstance = this;
    }
    if (!sObserver)
    {
        sObserver = new LLPanelLandSelectObserver();
        LLViewerParcelMgr::getInstance()->addObserver( sObserver );
    }

}


// virtual
LLPanelLandInfo::~LLPanelLandInfo()
{
    LLViewerParcelMgr::getInstance()->removeObserver( sObserver );
    delete sObserver;
    sObserver = NULL;

    sInstance = NULL;
}


// static
void LLPanelLandInfo::refreshAll()
{
    if (sInstance)
    {
        sInstance->refresh();
    }
}


// public
void LLPanelLandInfo::refresh()
{
<<<<<<< HEAD
	LLParcel *parcel = LLViewerParcelMgr::getInstance()->getParcelSelection()->getParcel();
	LLViewerRegion *regionp = LLViewerParcelMgr::getInstance()->getSelectionRegion();

	if (!parcel || !regionp)
	{
		// nothing selected, disable panel
		getChildView("label_area_price")->setVisible(false);
		getChildView("label_area")->setVisible(false);

		//mTextPrice->setText(LLStringUtil::null);
		//getChild<LLUICtrl>("textbox price")->setValue(LLStringUtil::null); // <FS:Ansariel> Doesn't exist as of 2016-11-16

		getChildView("button buy land")->setEnabled(false);
		getChildView("button abandon land")->setEnabled(false);
		getChildView("button subdivide land")->setEnabled(false);
		getChildView("button join land")->setEnabled(false);
		getChildView("button about land")->setEnabled(false);
	}
	else
	{
		// something selected, hooray!
		const LLUUID& owner_id = parcel->getOwnerID();
		const LLUUID& auth_buyer_id = parcel->getAuthorizedBuyerID();

		bool is_public = parcel->isPublic();
		bool is_for_sale = parcel->getForSale()
			&& ((parcel->getSalePrice() > 0) || (auth_buyer_id.notNull()));
		bool can_buy = (is_for_sale
						&& (owner_id != gAgent.getID())
						&& ((gAgent.getID() == auth_buyer_id)
							|| (auth_buyer_id.isNull())));
			
		if (is_public && !LLViewerParcelMgr::getInstance()->getParcelSelection()->getMultipleOwners())
		{
			getChildView("button buy land")->setEnabled(true);
		}
		else
		{
			getChildView("button buy land")->setEnabled(can_buy);
		}

		bool owner_release = LLViewerParcelMgr::isParcelOwnedByAgent(parcel, GP_LAND_RELEASE);
		bool owner_divide =  LLViewerParcelMgr::isParcelOwnedByAgent(parcel, GP_LAND_DIVIDE_JOIN);

		bool manager_releaseable = ( gAgent.canManageEstate()
								  && (parcel->getOwnerID() == regionp->getOwner()) );
		
		bool manager_divideable = ( gAgent.canManageEstate()
								&& ((parcel->getOwnerID() == regionp->getOwner()) || owner_divide) );

		getChildView("button abandon land")->setEnabled(owner_release || manager_releaseable || gAgent.isGodlike());

		// only mainland sims are subdividable by owner
		if (regionp->getRegionFlag(REGION_FLAGS_ALLOW_PARCEL_CHANGES))
		{
			getChildView("button subdivide land")->setEnabled(owner_divide || manager_divideable || gAgent.isGodlike());
		}
		else
		{
			getChildView("button subdivide land")->setEnabled(manager_divideable || gAgent.isGodlike());
		}
		
		// To join land, must have something selected,
		// not just a single unit of land,
		// you must own part of it,
		// and it must not be a whole parcel.
		if (LLViewerParcelMgr::getInstance()->getSelectedArea() > PARCEL_UNIT_AREA
			//&& LLViewerParcelMgr::getInstance()->getSelfCount() > 1
			&& !LLViewerParcelMgr::getInstance()->getParcelSelection()->getWholeParcelSelected())
		{
			getChildView("button join land")->setEnabled(true);
		}
		else
		{
			LL_DEBUGS() << "Invalid selection for joining land" << LL_ENDL;
			getChildView("button join land")->setEnabled(false);
		}

		getChildView("button about land")->setEnabled(true);

		// show pricing information
		S32 area;
		S32 claim_price;
		S32 rent_price;
		bool for_sale;
		F32 dwell;
		LLViewerParcelMgr::getInstance()->getDisplayInfo(&area,
								   &claim_price,
								   &rent_price,
								   &for_sale,
								   &dwell);
		if(is_public || (is_for_sale && LLViewerParcelMgr::getInstance()->getParcelSelection()->getWholeParcelSelected()))
		{
			getChild<LLUICtrl>("label_area_price")->setTextArg("[PRICE]", llformat("%d",claim_price));
			getChild<LLUICtrl>("label_area_price")->setTextArg("[AREA]", llformat("%d",area));
			getChildView("label_area_price")->setVisible(true);
			getChildView("label_area")->setVisible(false);
		}
		else
		{
			getChildView("label_area_price")->setVisible(false);
			getChild<LLUICtrl>("label_area")->setTextArg("[AREA]", llformat("%d",area));
			getChildView("label_area")->setVisible(true);
		}
	}
=======
    LLParcel *parcel = LLViewerParcelMgr::getInstance()->getParcelSelection()->getParcel();
    LLViewerRegion *regionp = LLViewerParcelMgr::getInstance()->getSelectionRegion();

    if (!parcel || !regionp)
    {
        // nothing selected, disable panel
        getChildView("label_area_price")->setVisible(false);
        getChildView("label_area")->setVisible(false);

        //mTextPrice->setText(LLStringUtil::null);
        //getChild<LLUICtrl>("textbox price")->setValue(LLStringUtil::null); // <FS:Ansariel> Doesn't exist as of 2016-11-16

        getChildView("button buy land")->setEnabled(false);
        getChildView("button abandon land")->setEnabled(false);
        getChildView("button subdivide land")->setEnabled(false);
        getChildView("button join land")->setEnabled(false);
        getChildView("button about land")->setEnabled(false);
    }
    else
    {
        // something selected, hooray!
        const LLUUID& owner_id = parcel->getOwnerID();
        const LLUUID& auth_buyer_id = parcel->getAuthorizedBuyerID();

        bool is_public = parcel->isPublic();
        bool is_for_sale = parcel->getForSale()
            && ((parcel->getSalePrice() > 0) || (auth_buyer_id.notNull()));
        bool can_buy = (is_for_sale
                        && (owner_id != gAgent.getID())
                        && ((gAgent.getID() == auth_buyer_id)
                            || (auth_buyer_id.isNull())));

        if (is_public && !LLViewerParcelMgr::getInstance()->getParcelSelection()->getMultipleOwners())
        {
            getChildView("button buy land")->setEnabled(true);
        }
        else
        {
            getChildView("button buy land")->setEnabled(can_buy);
        }

        bool owner_release = LLViewerParcelMgr::isParcelOwnedByAgent(parcel, GP_LAND_RELEASE);
        bool owner_divide =  LLViewerParcelMgr::isParcelOwnedByAgent(parcel, GP_LAND_DIVIDE_JOIN);

        bool manager_releaseable = ( gAgent.canManageEstate()
                                  && (parcel->getOwnerID() == regionp->getOwner()) );

        bool manager_divideable = ( gAgent.canManageEstate()
                                && ((parcel->getOwnerID() == regionp->getOwner()) || owner_divide) );

        getChildView("button abandon land")->setEnabled(owner_release || manager_releaseable || gAgent.isGodlike());

        // only mainland sims are subdividable by owner
        if (regionp->getRegionFlag(REGION_FLAGS_ALLOW_PARCEL_CHANGES))
        {
            getChildView("button subdivide land")->setEnabled(owner_divide || manager_divideable || gAgent.isGodlike());
        }
        else
        {
            getChildView("button subdivide land")->setEnabled(manager_divideable || gAgent.isGodlike());
        }

        // To join land, must have something selected,
        // not just a single unit of land,
        // you must own part of it,
        // and it must not be a whole parcel.
        if (LLViewerParcelMgr::getInstance()->getSelectedArea() > PARCEL_UNIT_AREA
            //&& LLViewerParcelMgr::getInstance()->getSelfCount() > 1
            && !LLViewerParcelMgr::getInstance()->getParcelSelection()->getWholeParcelSelected())
        {
            getChildView("button join land")->setEnabled(true);
        }
        else
        {
            LL_DEBUGS() << "Invalid selection for joining land" << LL_ENDL;
            getChildView("button join land")->setEnabled(false);
        }

        getChildView("button about land")->setEnabled(true);

        // show pricing information
        S32 area;
        S32 claim_price;
        S32 rent_price;
        bool for_sale;
        F32 dwell;
        LLViewerParcelMgr::getInstance()->getDisplayInfo(&area,
                                   &claim_price,
                                   &rent_price,
                                   &for_sale,
                                   &dwell);
        if(is_public || (is_for_sale && LLViewerParcelMgr::getInstance()->getParcelSelection()->getWholeParcelSelected()))
        {
            getChild<LLUICtrl>("label_area_price")->setTextArg("[PRICE]", llformat("%d",claim_price));
            getChild<LLUICtrl>("label_area_price")->setTextArg("[AREA]", llformat("%d",area));
            getChildView("label_area_price")->setVisible(true);
            getChildView("label_area")->setVisible(false);
        }
        else
        {
            getChildView("label_area_price")->setVisible(false);
            getChild<LLUICtrl>("label_area")->setTextArg("[AREA]", llformat("%d",area));
            getChildView("label_area")->setVisible(true);
        }
    }
>>>>>>> 1a8a5404
}


//static
void LLPanelLandInfo::onClickClaim()
{
// [RLVa:KB] - Checked: 2009-07-04 (RLVa-1.0.0a)
/*
<<<<<<< HEAD
	if (gRlvHandler.hasBehaviour(RLV_BHVR_SHOWLOC))
	{
		return;
	}
*/
// [/RLVa:KB]
	LLViewerParcelMgr::getInstance()->startBuyLand();
=======
    if (gRlvHandler.hasBehaviour(RLV_BHVR_SHOWLOC))
    {
        return;
    }
*/
// [/RLVa:KB]
    LLViewerParcelMgr::getInstance()->startBuyLand();
>>>>>>> 1a8a5404
}


//static
void LLPanelLandInfo::onClickRelease()
{
    LLViewerParcelMgr::getInstance()->startReleaseLand();
}

// static
void LLPanelLandInfo::onClickDivide()
{
    LLViewerParcelMgr::getInstance()->startDivideLand();
}

// static
void LLPanelLandInfo::onClickJoin()
{
    LLViewerParcelMgr::getInstance()->startJoinLand();
}

//static
void LLPanelLandInfo::onClickAbout()
{
    // Promote the rectangle selection to a parcel selection
    if (!LLViewerParcelMgr::getInstance()->getParcelSelection()->getWholeParcelSelected())
    {
        LLViewerParcelMgr::getInstance()->selectParcelInRectangle();
    }

    LLFloaterReg::showInstance("about_land");
}<|MERGE_RESOLUTION|>--- conflicted
+++ resolved
@@ -60,11 +60,7 @@
 };
 
 
-<<<<<<< HEAD
-bool	LLPanelLandInfo::postBuild()
-=======
 bool    LLPanelLandInfo::postBuild()
->>>>>>> 1a8a5404
 {
     childSetAction("button buy land",boost::bind(onClickClaim));
     childSetAction("button abandon land", boost::bind(onClickRelease));
@@ -75,11 +71,7 @@
     mCheckShowOwners = getChild<LLCheckBoxCtrl>("checkbox show owners");
     getChild<LLUICtrl>("checkbox show owners")->setValue(gSavedSettings.getBOOL("ShowParcelOwners"));
 
-<<<<<<< HEAD
-	return true;
-=======
     return true;
->>>>>>> 1a8a5404
 }
 //
 // Methods
@@ -125,113 +117,6 @@
 // public
 void LLPanelLandInfo::refresh()
 {
-<<<<<<< HEAD
-	LLParcel *parcel = LLViewerParcelMgr::getInstance()->getParcelSelection()->getParcel();
-	LLViewerRegion *regionp = LLViewerParcelMgr::getInstance()->getSelectionRegion();
-
-	if (!parcel || !regionp)
-	{
-		// nothing selected, disable panel
-		getChildView("label_area_price")->setVisible(false);
-		getChildView("label_area")->setVisible(false);
-
-		//mTextPrice->setText(LLStringUtil::null);
-		//getChild<LLUICtrl>("textbox price")->setValue(LLStringUtil::null); // <FS:Ansariel> Doesn't exist as of 2016-11-16
-
-		getChildView("button buy land")->setEnabled(false);
-		getChildView("button abandon land")->setEnabled(false);
-		getChildView("button subdivide land")->setEnabled(false);
-		getChildView("button join land")->setEnabled(false);
-		getChildView("button about land")->setEnabled(false);
-	}
-	else
-	{
-		// something selected, hooray!
-		const LLUUID& owner_id = parcel->getOwnerID();
-		const LLUUID& auth_buyer_id = parcel->getAuthorizedBuyerID();
-
-		bool is_public = parcel->isPublic();
-		bool is_for_sale = parcel->getForSale()
-			&& ((parcel->getSalePrice() > 0) || (auth_buyer_id.notNull()));
-		bool can_buy = (is_for_sale
-						&& (owner_id != gAgent.getID())
-						&& ((gAgent.getID() == auth_buyer_id)
-							|| (auth_buyer_id.isNull())));
-			
-		if (is_public && !LLViewerParcelMgr::getInstance()->getParcelSelection()->getMultipleOwners())
-		{
-			getChildView("button buy land")->setEnabled(true);
-		}
-		else
-		{
-			getChildView("button buy land")->setEnabled(can_buy);
-		}
-
-		bool owner_release = LLViewerParcelMgr::isParcelOwnedByAgent(parcel, GP_LAND_RELEASE);
-		bool owner_divide =  LLViewerParcelMgr::isParcelOwnedByAgent(parcel, GP_LAND_DIVIDE_JOIN);
-
-		bool manager_releaseable = ( gAgent.canManageEstate()
-								  && (parcel->getOwnerID() == regionp->getOwner()) );
-		
-		bool manager_divideable = ( gAgent.canManageEstate()
-								&& ((parcel->getOwnerID() == regionp->getOwner()) || owner_divide) );
-
-		getChildView("button abandon land")->setEnabled(owner_release || manager_releaseable || gAgent.isGodlike());
-
-		// only mainland sims are subdividable by owner
-		if (regionp->getRegionFlag(REGION_FLAGS_ALLOW_PARCEL_CHANGES))
-		{
-			getChildView("button subdivide land")->setEnabled(owner_divide || manager_divideable || gAgent.isGodlike());
-		}
-		else
-		{
-			getChildView("button subdivide land")->setEnabled(manager_divideable || gAgent.isGodlike());
-		}
-		
-		// To join land, must have something selected,
-		// not just a single unit of land,
-		// you must own part of it,
-		// and it must not be a whole parcel.
-		if (LLViewerParcelMgr::getInstance()->getSelectedArea() > PARCEL_UNIT_AREA
-			//&& LLViewerParcelMgr::getInstance()->getSelfCount() > 1
-			&& !LLViewerParcelMgr::getInstance()->getParcelSelection()->getWholeParcelSelected())
-		{
-			getChildView("button join land")->setEnabled(true);
-		}
-		else
-		{
-			LL_DEBUGS() << "Invalid selection for joining land" << LL_ENDL;
-			getChildView("button join land")->setEnabled(false);
-		}
-
-		getChildView("button about land")->setEnabled(true);
-
-		// show pricing information
-		S32 area;
-		S32 claim_price;
-		S32 rent_price;
-		bool for_sale;
-		F32 dwell;
-		LLViewerParcelMgr::getInstance()->getDisplayInfo(&area,
-								   &claim_price,
-								   &rent_price,
-								   &for_sale,
-								   &dwell);
-		if(is_public || (is_for_sale && LLViewerParcelMgr::getInstance()->getParcelSelection()->getWholeParcelSelected()))
-		{
-			getChild<LLUICtrl>("label_area_price")->setTextArg("[PRICE]", llformat("%d",claim_price));
-			getChild<LLUICtrl>("label_area_price")->setTextArg("[AREA]", llformat("%d",area));
-			getChildView("label_area_price")->setVisible(true);
-			getChildView("label_area")->setVisible(false);
-		}
-		else
-		{
-			getChildView("label_area_price")->setVisible(false);
-			getChild<LLUICtrl>("label_area")->setTextArg("[AREA]", llformat("%d",area));
-			getChildView("label_area")->setVisible(true);
-		}
-	}
-=======
     LLParcel *parcel = LLViewerParcelMgr::getInstance()->getParcelSelection()->getParcel();
     LLViewerRegion *regionp = LLViewerParcelMgr::getInstance()->getSelectionRegion();
 
@@ -337,7 +222,6 @@
             getChildView("label_area")->setVisible(true);
         }
     }
->>>>>>> 1a8a5404
 }
 
 
@@ -346,15 +230,6 @@
 {
 // [RLVa:KB] - Checked: 2009-07-04 (RLVa-1.0.0a)
 /*
-<<<<<<< HEAD
-	if (gRlvHandler.hasBehaviour(RLV_BHVR_SHOWLOC))
-	{
-		return;
-	}
-*/
-// [/RLVa:KB]
-	LLViewerParcelMgr::getInstance()->startBuyLand();
-=======
     if (gRlvHandler.hasBehaviour(RLV_BHVR_SHOWLOC))
     {
         return;
@@ -362,7 +237,6 @@
 */
 // [/RLVa:KB]
     LLViewerParcelMgr::getInstance()->startBuyLand();
->>>>>>> 1a8a5404
 }
 
 
