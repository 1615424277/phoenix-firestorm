--- conflicted
+++ resolved
@@ -60,11 +60,7 @@
 };
 
 
-<<<<<<< HEAD
-bool	LLPanelLandInfo::postBuild()
-=======
-BOOL    LLPanelLandInfo::postBuild()
->>>>>>> c06fb4e0
+bool    LLPanelLandInfo::postBuild()
 {
     childSetAction("button buy land",boost::bind(onClickClaim));
     childSetAction("button abandon land", boost::bind(onClickRelease));
@@ -75,11 +71,7 @@
     mCheckShowOwners = getChild<LLCheckBoxCtrl>("checkbox show owners");
     getChild<LLUICtrl>("checkbox show owners")->setValue(gSavedSettings.getBOOL("ShowParcelOwners"));
 
-<<<<<<< HEAD
-	return true;
-=======
-    return TRUE;
->>>>>>> c06fb4e0
+    return true;
 }
 //
 // Methods
@@ -125,113 +117,6 @@
 // public
 void LLPanelLandInfo::refresh()
 {
-<<<<<<< HEAD
-	LLParcel *parcel = LLViewerParcelMgr::getInstance()->getParcelSelection()->getParcel();
-	LLViewerRegion *regionp = LLViewerParcelMgr::getInstance()->getSelectionRegion();
-
-	if (!parcel || !regionp)
-	{
-		// nothing selected, disable panel
-		getChildView("label_area_price")->setVisible(false);
-		getChildView("label_area")->setVisible(false);
-
-		//mTextPrice->setText(LLStringUtil::null);
-		//getChild<LLUICtrl>("textbox price")->setValue(LLStringUtil::null); // <FS:Ansariel> Doesn't exist as of 2016-11-16
-
-		getChildView("button buy land")->setEnabled(false);
-		getChildView("button abandon land")->setEnabled(false);
-		getChildView("button subdivide land")->setEnabled(false);
-		getChildView("button join land")->setEnabled(false);
-		getChildView("button about land")->setEnabled(false);
-	}
-	else
-	{
-		// something selected, hooray!
-		const LLUUID& owner_id = parcel->getOwnerID();
-		const LLUUID& auth_buyer_id = parcel->getAuthorizedBuyerID();
-
-		bool is_public = parcel->isPublic();
-		bool is_for_sale = parcel->getForSale()
-			&& ((parcel->getSalePrice() > 0) || (auth_buyer_id.notNull()));
-		bool can_buy = (is_for_sale
-						&& (owner_id != gAgent.getID())
-						&& ((gAgent.getID() == auth_buyer_id)
-							|| (auth_buyer_id.isNull())));
-			
-		if (is_public && !LLViewerParcelMgr::getInstance()->getParcelSelection()->getMultipleOwners())
-		{
-			getChildView("button buy land")->setEnabled(true);
-		}
-		else
-		{
-			getChildView("button buy land")->setEnabled(can_buy);
-		}
-
-		bool owner_release = LLViewerParcelMgr::isParcelOwnedByAgent(parcel, GP_LAND_RELEASE);
-		bool owner_divide =  LLViewerParcelMgr::isParcelOwnedByAgent(parcel, GP_LAND_DIVIDE_JOIN);
-
-		bool manager_releaseable = ( gAgent.canManageEstate()
-								  && (parcel->getOwnerID() == regionp->getOwner()) );
-		
-		bool manager_divideable = ( gAgent.canManageEstate()
-								&& ((parcel->getOwnerID() == regionp->getOwner()) || owner_divide) );
-
-		getChildView("button abandon land")->setEnabled(owner_release || manager_releaseable || gAgent.isGodlike());
-
-		// only mainland sims are subdividable by owner
-		if (regionp->getRegionFlag(REGION_FLAGS_ALLOW_PARCEL_CHANGES))
-		{
-			getChildView("button subdivide land")->setEnabled(owner_divide || manager_divideable || gAgent.isGodlike());
-		}
-		else
-		{
-			getChildView("button subdivide land")->setEnabled(manager_divideable || gAgent.isGodlike());
-		}
-		
-		// To join land, must have something selected,
-		// not just a single unit of land,
-		// you must own part of it,
-		// and it must not be a whole parcel.
-		if (LLViewerParcelMgr::getInstance()->getSelectedArea() > PARCEL_UNIT_AREA
-			//&& LLViewerParcelMgr::getInstance()->getSelfCount() > 1
-			&& !LLViewerParcelMgr::getInstance()->getParcelSelection()->getWholeParcelSelected())
-		{
-			getChildView("button join land")->setEnabled(true);
-		}
-		else
-		{
-			LL_DEBUGS() << "Invalid selection for joining land" << LL_ENDL;
-			getChildView("button join land")->setEnabled(false);
-		}
-
-		getChildView("button about land")->setEnabled(true);
-
-		// show pricing information
-		S32 area;
-		S32 claim_price;
-		S32 rent_price;
-		bool for_sale;
-		F32 dwell;
-		LLViewerParcelMgr::getInstance()->getDisplayInfo(&area,
-								   &claim_price,
-								   &rent_price,
-								   &for_sale,
-								   &dwell);
-		if(is_public || (is_for_sale && LLViewerParcelMgr::getInstance()->getParcelSelection()->getWholeParcelSelected()))
-		{
-			getChild<LLUICtrl>("label_area_price")->setTextArg("[PRICE]", llformat("%d",claim_price));
-			getChild<LLUICtrl>("label_area_price")->setTextArg("[AREA]", llformat("%d",area));
-			getChildView("label_area_price")->setVisible(true);
-			getChildView("label_area")->setVisible(false);
-		}
-		else
-		{
-			getChildView("label_area_price")->setVisible(false);
-			getChild<LLUICtrl>("label_area")->setTextArg("[AREA]", llformat("%d",area));
-			getChildView("label_area")->setVisible(true);
-		}
-	}
-=======
     LLParcel *parcel = LLViewerParcelMgr::getInstance()->getParcelSelection()->getParcel();
     LLViewerRegion *regionp = LLViewerParcelMgr::getInstance()->getSelectionRegion();
 
@@ -244,11 +129,11 @@
         //mTextPrice->setText(LLStringUtil::null);
         //getChild<LLUICtrl>("textbox price")->setValue(LLStringUtil::null); // <FS:Ansariel> Doesn't exist as of 2016-11-16
 
-        getChildView("button buy land")->setEnabled(FALSE);
-        getChildView("button abandon land")->setEnabled(FALSE);
-        getChildView("button subdivide land")->setEnabled(FALSE);
-        getChildView("button join land")->setEnabled(FALSE);
-        getChildView("button about land")->setEnabled(FALSE);
+        getChildView("button buy land")->setEnabled(false);
+        getChildView("button abandon land")->setEnabled(false);
+        getChildView("button subdivide land")->setEnabled(false);
+        getChildView("button join land")->setEnabled(false);
+        getChildView("button about land")->setEnabled(false);
     }
     else
     {
@@ -256,30 +141,30 @@
         const LLUUID& owner_id = parcel->getOwnerID();
         const LLUUID& auth_buyer_id = parcel->getAuthorizedBuyerID();
 
-        BOOL is_public = parcel->isPublic();
-        BOOL is_for_sale = parcel->getForSale()
+        bool is_public = parcel->isPublic();
+        bool is_for_sale = parcel->getForSale()
             && ((parcel->getSalePrice() > 0) || (auth_buyer_id.notNull()));
-        BOOL can_buy = (is_for_sale
+        bool can_buy = (is_for_sale
                         && (owner_id != gAgent.getID())
                         && ((gAgent.getID() == auth_buyer_id)
                             || (auth_buyer_id.isNull())));
 
         if (is_public && !LLViewerParcelMgr::getInstance()->getParcelSelection()->getMultipleOwners())
         {
-            getChildView("button buy land")->setEnabled(TRUE);
+            getChildView("button buy land")->setEnabled(true);
         }
         else
         {
             getChildView("button buy land")->setEnabled(can_buy);
         }
 
-        BOOL owner_release = LLViewerParcelMgr::isParcelOwnedByAgent(parcel, GP_LAND_RELEASE);
-        BOOL owner_divide =  LLViewerParcelMgr::isParcelOwnedByAgent(parcel, GP_LAND_DIVIDE_JOIN);
-
-        BOOL manager_releaseable = ( gAgent.canManageEstate()
+        bool owner_release = LLViewerParcelMgr::isParcelOwnedByAgent(parcel, GP_LAND_RELEASE);
+        bool owner_divide =  LLViewerParcelMgr::isParcelOwnedByAgent(parcel, GP_LAND_DIVIDE_JOIN);
+
+        bool manager_releaseable = ( gAgent.canManageEstate()
                                   && (parcel->getOwnerID() == regionp->getOwner()) );
 
-        BOOL manager_divideable = ( gAgent.canManageEstate()
+        bool manager_divideable = ( gAgent.canManageEstate()
                                 && ((parcel->getOwnerID() == regionp->getOwner()) || owner_divide) );
 
         getChildView("button abandon land")->setEnabled(owner_release || manager_releaseable || gAgent.isGodlike());
@@ -302,21 +187,21 @@
             //&& LLViewerParcelMgr::getInstance()->getSelfCount() > 1
             && !LLViewerParcelMgr::getInstance()->getParcelSelection()->getWholeParcelSelected())
         {
-            getChildView("button join land")->setEnabled(TRUE);
+            getChildView("button join land")->setEnabled(true);
         }
         else
         {
             LL_DEBUGS() << "Invalid selection for joining land" << LL_ENDL;
-            getChildView("button join land")->setEnabled(FALSE);
-        }
-
-        getChildView("button about land")->setEnabled(TRUE);
+            getChildView("button join land")->setEnabled(false);
+        }
+
+        getChildView("button about land")->setEnabled(true);
 
         // show pricing information
         S32 area;
         S32 claim_price;
         S32 rent_price;
-        BOOL for_sale;
+        bool for_sale;
         F32 dwell;
         LLViewerParcelMgr::getInstance()->getDisplayInfo(&area,
                                    &claim_price,
@@ -337,7 +222,6 @@
             getChildView("label_area")->setVisible(true);
         }
     }
->>>>>>> c06fb4e0
 }
 
 
