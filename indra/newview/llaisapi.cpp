--- conflicted
+++ resolved
@@ -1378,12 +1378,8 @@
     {
         LL_WARNS() << "Got stale folder, known: " << curr_cat->getVersion()
             << ", received: " << version << LL_ENDL;
-<<<<<<< HEAD
-        // <FS:Beq> workaround for rename issue until proper fix is in place
-=======
         // <FS:Beq> FIRE-33337 workaround for rename issue until proper fix is in place and tested
         // Also servers a general handler for version de-sync bugs in the future.
->>>>>>> b3253358
         if( version < curr_cat->getVersion() )
         {
             // AIS version is considered canonical, so we need to refetch
