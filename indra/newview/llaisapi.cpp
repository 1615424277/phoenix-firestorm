--- conflicted
+++ resolved
@@ -130,52 +130,6 @@
 /*static*/ 
 void AISAPI::SlamFolder(const LLUUID& folderId, const LLSD& newInventory, completion_t callback)
 {
-<<<<<<< HEAD
-	mCommandFunc = command_func;
-}
-	
-// virtual
-//bool AISCommand::getResponseUUID(const LLSD& content, LLUUID& id)
-// [SL:KB] - Patch: Appearance-SyncAttach | Checked: 2015-06-24 (Catznip-3.7)
-bool AISCommand::getResponseUUIDs(const LLSD& content, uuid_list_t& ids)
-// [/SL:KB]
-{
-	return false;
-}
-	
-/* virtual */
-void AISCommand::httpSuccess()
-{
-	// Command func holds a reference to self, need to release it
-	// after a success or final failure.
-	setCommandFunc(no_op);
-		
-	const LLSD& content = getContent();
-	if (!content.isMap())
-	{
-		failureResult(HTTP_INTERNAL_ERROR, "Malformed response contents", content);
-		return;
-	}
-	mRetryPolicy->onSuccess();
-		
-	gInventory.onAISUpdateReceived("AISCommand", content);
-
-	if (mCallback)
-	{
-// [SL:KB] - Patch: Appearance-SyncAttach | Checked: 2015-06-24 (Catznip-3.7)
-		// If we were feeling daring we'd call LLInventoryCallback::fire for every item but it would take additional work to investigate whether all LLInventoryCallback derived classes
-		// were designed to handle multiple fire calls (with legacy link creation only one would ever fire per link creation) so we'll be cautious and only call for the first one for now
-		// (note that the LL code as written below will always call fire once with the NULL UUID for anything but CopyLibraryCategoryCommand so even the above is an improvement)
-		uuid_list_t ids;
-		getResponseUUIDs(content, ids);
-		mCallback->fire( (!ids.empty()) ? *ids.begin() : LLUUID::null );
-// [/SL:KB]
-//		LLUUID id; // will default to null if parse fails.
-//		getResponseUUID(content,id);
-//		mCallback->fire(id);
-	}
-}
-=======
     std::string cap = getInvCap();
     if (cap.empty())
     {
@@ -282,38 +236,11 @@
         LL_WARNS("Inventory") << "Library cap not found!" << LL_ENDL;
         return;
     }
->>>>>>> abf9ccb0
 
     LL_DEBUGS("Inventory") << "Copying library category: " << sourceId << " => " << destId << LL_ENDL;
 
-<<<<<<< HEAD
-//static
-//bool AISCommand::isAPIAvailable()
-// [SL:KB] - Patch: Appearance-AISFilter | Checked: 2015-03-01 (Catznip-3.7)
-bool AISCommand::isAPIAvailable(EAISCommand cmd)
-// [/SL:KB]
-{
-	// <FS:Ansariel> Add AIS3 debug setting
-	//if (gAgent.getRegion())
-	if (gAgent.getRegion() && gSavedSettings.getBOOL("FSUseAis3Api"))
-	// </FS:Ansariel>
-	{
-// [SL:KB] - Patch: Appearance-AISFilter | Checked: 2015-03-01 (Catznip-3.7)
-		static LLCachedControl<U32> COMMAND_FILTER_MASK(gSavedSettings, "AISCommandFilterMask", U32_MAX);
-
-		bool aisAvailable = gAgent.getRegion()->isCapabilityAvailable("InventoryAPIv3");
-		return 
-			(aisAvailable) && 
-			( (CMD_UNKNOWN == cmd) || ((U32)cmd & COMMAND_FILTER_MASK) );
-// [/SL:KB]
-//		return gAgent.getRegion()->isCapabilityAvailable("InventoryAPIv3");
-	}
-	return false;
-}
-=======
     LLUUID tid;
     tid.generate();
->>>>>>> abf9ccb0
 
     std::string url = cap + std::string("/category/") + sourceId.asString() + "?tid=" + tid.asString();
     if (!copySubfolders)
@@ -354,51 +281,8 @@
         return;
     }
 
-<<<<<<< HEAD
-// [SL:KB] - Patch: Appearance-AISFilter | Checked: 2015-06-27 (Catznip-3.7)
-// virtual
-void RemoveItemCommand::httpFailure()
-{
-	S32 status = getStatus();
-
-	// 410 - Gone (remote deleted but not local deleted)
-	if (410 == status)
-	{
-		if (mContent.has("item_id"))
-		{
-			gInventory.onObjectDeletedFromServer(mContent["item_id"].asUUID());
-		}
-
-		// No use in retrying
-		mRetryPolicy->cancelRetry();
-	}
-
-	AISCommand::httpFailure();
-}
-// [/SL:KB]
-
-RemoveCategoryCommand::RemoveCategoryCommand(const LLUUID& item_id,
-											 LLPointer<LLInventoryCallback> callback):
-	AISCommand(callback)
-{
-	std::string cap;
-	if (!getInvCap(cap))
-	{
-		LL_WARNS() << "No cap found" << LL_ENDL;
-		return;
-	}
-	std::string url = cap + std::string("/category/") + item_id.asString();
-	LL_DEBUGS("Inventory") << "url: " << url << LL_ENDL;
-	LLHTTPClient::ResponderPtr responder = this;
-	LLSD headers;
-	F32 timeout = HTTP_REQUEST_EXPIRY_SECS;
-	command_func_type cmd = boost::bind(&LLHTTPClient::del, url, responder, headers, timeout);
-	setCommandFunc(cmd);
-}
-=======
     std::string url = cap + std::string("/category/") + categoryId.asString() + "/children";
     LL_DEBUGS("Inventory") << "url: " << url << LL_ENDL;
->>>>>>> abf9ccb0
 
     invokationFn_t delFn = boost::bind(
         // Humans ignore next line.  It is just a cast to specify which LLCoreHttpUtil::HttpCoroutineAdapter routine overload.
@@ -450,24 +334,8 @@
     EnqueueAISCommand("UpdateCategory", proc);
 }
 
-<<<<<<< HEAD
-// [SL:KB] - Patch: Appearance-SyncAttach | Checked: 2015-06-24 (Catznip-3.7)
-bool CreateInventoryCommand::getResponseUUIDs(const LLSD& content, uuid_list_t& ids)
-{
-	uuid_list_t::size_type cntInitial = ids.size();
-	AISUpdate::parseUUIDArray(content, "_created_items", ids);
-	AISUpdate::parseUUIDArray(content, "_created_categories", ids);
-	return cntInitial != ids.size();
-}
-// [/SL:KB]
-
-SlamFolderCommand::SlamFolderCommand(const LLUUID& folder_id, const LLSD& contents, LLPointer<LLInventoryCallback> callback):
-	mContents(contents),
-	AISCommand(callback)
-=======
 /*static*/
 void AISAPI::UpdateItem(const LLUUID &itemId, const LLSD &updates, completion_t callback)
->>>>>>> abf9ccb0
 {
 
     std::string cap;
@@ -506,17 +374,6 @@
 
 }
 
-<<<<<<< HEAD
-// [SL:KB] - Patch: Appearance-SyncAttach | Checked: 2015-06-24 (Catznip-3.7)
-bool CopyLibraryCategoryCommand::getResponseUUIDs(const LLSD& content, uuid_list_t& ids)
-{
-	if (content.has("category_id"))
-	{
-		ids.insert(content["category_id"]);
-		return true;
-	}
-	return false;
-=======
 /*static*/
 void AISAPI::InvokeAISCommandCoro(LLCoreHttpUtil::HttpCoroutineAdapter::ptr_t httpAdapter, 
         invokationFn_t invoke, std::string url, 
@@ -558,18 +415,7 @@
         callback(id);
     }
 
->>>>>>> abf9ccb0
-}
-// [/SL:KB]
-//bool CopyLibraryCategoryCommand::getResponseUUID(const LLSD& content, LLUUID& id)
-//{
-//	if (content.has("category_id"))
-//	{
-//		id = content["category_id"];
-//		return true;
-//	}
-//	return false;
-//}
+}
 
 //-------------------------------------------------------------------------
 AISUpdate::AISUpdate(const LLSD& update)
