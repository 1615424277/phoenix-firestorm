/**
 * @file llaisapi.cpp
 * @brief classes and functions for interfacing with the v3+ ais inventory service.
 *
 * $LicenseInfo:firstyear=2013&license=viewerlgpl$
 * Second Life Viewer Source Code
 * Copyright (C) 2013, Linden Research, Inc.
 *
 * This library is free software; you can redistribute it and/or
 * modify it under the terms of the GNU Lesser General Public
 * License as published by the Free Software Foundation;
 * version 2.1 of the License only.
 *
 * This library is distributed in the hope that it will be useful,
 * but WITHOUT ANY WARRANTY; without even the implied warranty of
 * MERCHANTABILITY or FITNESS FOR A PARTICULAR PURPOSE.  See the GNU
 * Lesser General Public License for more details.
 *
 * You should have received a copy of the GNU Lesser General Public
 * License along with this library; if not, write to the Free Software
 * Foundation, Inc., 51 Franklin Street, Fifth Floor, Boston, MA  02110-1301  USA
 *
 * Linden Research, Inc., 945 Battery Street, San Francisco, CA  94111  USA
 * $/LicenseInfo$
 *
 */

#include "llviewerprecompiledheaders.h"
#include "llaisapi.h"

#include "llagent.h"
#include "llappviewer.h"
#include "llcallbacklist.h"
#include "llinventorymodel.h"
#include "llinventoryobserver.h"
#include "llnotificationsutil.h"
#include "llsdutil.h"
#include "llviewerregion.h"
#include "llvoavatar.h"
#include "llvoavatarself.h"
#include "llviewercontrol.h"

///----------------------------------------------------------------------------
/// Classes for AISv3 support.
///----------------------------------------------------------------------------

//=========================================================================
const std::string AISAPI::INVENTORY_CAP_NAME("InventoryAPIv3");
const std::string AISAPI::LIBRARY_CAP_NAME("LibraryAPIv3");
const S32 AISAPI::HTTP_TIMEOUT = 180;

std::list<AISAPI::ais_query_item_t> AISAPI::sPostponedQuery;

const S32 MAX_SIMULTANEOUS_COROUTINES = 2048;

// AIS3 allows '*' requests, but in reality those will be cut at some point
// Specify own depth to be able to anticipate it and mark folders as incomplete
const S32 MAX_FOLDER_DEPTH_REQUEST = 50;

//-------------------------------------------------------------------------
/*static*/
bool AISAPI::isAvailable()
{
    if (gAgent.getRegion())
    {
        return gAgent.getRegion()->isCapabilityAvailable(INVENTORY_CAP_NAME);
    }
    return false;
}

/*static*/
void AISAPI::getCapNames(LLSD& capNames)
{
    capNames.append(INVENTORY_CAP_NAME);
    capNames.append(LIBRARY_CAP_NAME);
}

/*static*/
std::string AISAPI::getInvCap()
{
    if (gAgent.getRegion())
    {
        return gAgent.getRegion()->getCapability(INVENTORY_CAP_NAME);
    }
    return std::string();
}

/*static*/
std::string AISAPI::getLibCap()
{
    if (gAgent.getRegion())
    {
        return gAgent.getRegion()->getCapability(LIBRARY_CAP_NAME);
    }
    return std::string();
}

/*static*/
void AISAPI::CreateInventory(const LLUUID& parentId, const LLSD& newInventory, completion_t callback)
{
    std::string cap = getInvCap();
    if (cap.empty())
    {
        LL_WARNS("Inventory") << "Inventory cap not found!" << LL_ENDL;
        if (callback)
        {
            callback(LLUUID::null);
        }
        return;
    }

    LLUUID tid;
    tid.generate();

    std::string url = cap + std::string("/category/") + parentId.asString() + "?tid=" + tid.asString();
    LL_DEBUGS("Inventory") << "url: " << url << " parentID " << parentId << " newInventory " << newInventory << LL_ENDL;

    // I may be suffering from golden hammer here, but the first part of this bind
    // is actually a static cast for &HttpCoroutineAdapter::postAndSuspend so that
    // the compiler can identify the correct signature to select.
    //
    // Reads as follows:
    // LLSD     - method returning LLSD
    // (LLCoreHttpUtil::HttpCoroutineAdapter::*) - pointer to member function of HttpCoroutineAdapter
    // (LLCore::HttpRequest::ptr_t, const std::string &, const LLSD &, LLCore::HttpOptions::ptr_t, LLCore::HttpHeaders::ptr_t) - signature of method
    //
    invokationFn_t postFn = boost::bind(
        // Humans ignore next line.  It is just a cast.
        static_cast<LLSD (LLCoreHttpUtil::HttpCoroutineAdapter::*)(LLCore::HttpRequest::ptr_t, const std::string &, const LLSD &, LLCore::HttpOptions::ptr_t, LLCore::HttpHeaders::ptr_t)>
        //----
        // _1 -> httpAdapter
        // _2 -> httpRequest
        // _3 -> url
        // _4 -> body
        // _5 -> httpOptions
        // _6 -> httpHeaders
        (&LLCoreHttpUtil::HttpCoroutineAdapter::postAndSuspend), _1, _2, _3, _4, _5, _6);

    LLCoprocedureManager::CoProcedure_t proc(boost::bind(&AISAPI::InvokeAISCommandCoro,
        _1, postFn, url, parentId, newInventory, callback, CREATEINVENTORY));
    EnqueueAISCommand("CreateInventory", proc);
}

/*static*/
void AISAPI::SlamFolder(const LLUUID& folderId, const LLSD& newInventory, completion_t callback)
{
    std::string cap = getInvCap();
    if (cap.empty())
    {
        LL_WARNS("Inventory") << "Inventory cap not found!" << LL_ENDL;
        if (callback)
        {
            callback(LLUUID::null);
        }
        return;
    }

    LLUUID tid;
    tid.generate();

    std::string url = cap + std::string("/category/") + folderId.asString() + "/links?tid=" + tid.asString();

    // see comment above in CreateInventoryCommand
    invokationFn_t putFn = boost::bind(
        // Humans ignore next line.  It is just a cast to specify which LLCoreHttpUtil::HttpCoroutineAdapter routine overload.
        static_cast<LLSD(LLCoreHttpUtil::HttpCoroutineAdapter::*)(LLCore::HttpRequest::ptr_t, const std::string &, const LLSD &, LLCore::HttpOptions::ptr_t, LLCore::HttpHeaders::ptr_t)>
        //----
        // _1 -> httpAdapter
        // _2 -> httpRequest
        // _3 -> url
        // _4 -> body
        // _5 -> httpOptions
        // _6 -> httpHeaders
        (&LLCoreHttpUtil::HttpCoroutineAdapter::putAndSuspend), _1, _2, _3, _4, _5, _6);

    LLCoprocedureManager::CoProcedure_t proc(boost::bind(&AISAPI::InvokeAISCommandCoro,
        _1, putFn, url, folderId, newInventory, callback, SLAMFOLDER));

    EnqueueAISCommand("SlamFolder", proc);
}

void AISAPI::RemoveCategory(const LLUUID &categoryId, completion_t callback)
{
    std::string cap;

    cap = getInvCap();
    if (cap.empty())
    {
        LL_WARNS("Inventory") << "Inventory cap not found!" << LL_ENDL;
        if (callback)
        {
            callback(LLUUID::null);
        }
        return;
    }

    std::string url = cap + std::string("/category/") + categoryId.asString();
    LL_DEBUGS("Inventory") << "url: " << url << LL_ENDL;

    invokationFn_t delFn = boost::bind(
        // Humans ignore next line.  It is just a cast to specify which LLCoreHttpUtil::HttpCoroutineAdapter routine overload.
        static_cast<LLSD(LLCoreHttpUtil::HttpCoroutineAdapter::*)(LLCore::HttpRequest::ptr_t, const std::string &, LLCore::HttpOptions::ptr_t, LLCore::HttpHeaders::ptr_t)>
        //----
        // _1 -> httpAdapter
        // _2 -> httpRequest
        // _3 -> url
        // _4 -> body
        // _5 -> httpOptions
        // _6 -> httpHeaders
        (&LLCoreHttpUtil::HttpCoroutineAdapter::deleteAndSuspend), _1, _2, _3, _5, _6);

    LLCoprocedureManager::CoProcedure_t proc(boost::bind(&AISAPI::InvokeAISCommandCoro,
        _1, delFn, url, categoryId, LLSD(), callback, REMOVECATEGORY));

    EnqueueAISCommand("RemoveCategory", proc);
}

/*static*/
void AISAPI::RemoveItem(const LLUUID &itemId, completion_t callback)
{
    std::string cap;

    cap = getInvCap();
    if (cap.empty())
    {
        LL_WARNS("Inventory") << "Inventory cap not found!" << LL_ENDL;
        if (callback)
        {
            callback(LLUUID::null);
        }
        return;
    }

    std::string url = cap + std::string("/item/") + itemId.asString();
    LL_DEBUGS("Inventory") << "url: " << url << LL_ENDL;

    invokationFn_t delFn = boost::bind(
        // Humans ignore next line.  It is just a cast to specify which LLCoreHttpUtil::HttpCoroutineAdapter routine overload.
        static_cast<LLSD(LLCoreHttpUtil::HttpCoroutineAdapter::*)(LLCore::HttpRequest::ptr_t, const std::string &, LLCore::HttpOptions::ptr_t, LLCore::HttpHeaders::ptr_t)>
        //----
        // _1 -> httpAdapter
        // _2 -> httpRequest
        // _3 -> url
        // _4 -> body
        // _5 -> httpOptions
        // _6 -> httpHeaders
        (&LLCoreHttpUtil::HttpCoroutineAdapter::deleteAndSuspend), _1, _2, _3, _5, _6);

    LLCoprocedureManager::CoProcedure_t proc(boost::bind(&AISAPI::InvokeAISCommandCoro,
        _1, delFn, url, itemId, LLSD(), callback, REMOVEITEM));

    EnqueueAISCommand("RemoveItem", proc);
}

void AISAPI::CopyLibraryCategory(const LLUUID& sourceId, const LLUUID& destId, bool copySubfolders, completion_t callback)
{
    std::string cap;

    cap = getLibCap();
    if (cap.empty())
    {
        LL_WARNS("Inventory") << "Library cap not found!" << LL_ENDL;
        if (callback)
        {
            callback(LLUUID::null);
        }
        return;
    }

    LL_DEBUGS("Inventory") << "Copying library category: " << sourceId << " => " << destId << LL_ENDL;

    LLUUID tid;
    tid.generate();

    std::string url = cap + std::string("/category/") + sourceId.asString() + "?tid=" + tid.asString();
    if (!copySubfolders)
    {
        url += ",depth=0";
    }
    LL_INFOS() << url << LL_ENDL;

    std::string destination = destId.asString();

    invokationFn_t copyFn = boost::bind(
        // Humans ignore next line.  It is just a cast to specify which LLCoreHttpUtil::HttpCoroutineAdapter routine overload.
        static_cast<LLSD(LLCoreHttpUtil::HttpCoroutineAdapter::*)(LLCore::HttpRequest::ptr_t, const std::string &, const std::string, LLCore::HttpOptions::ptr_t, LLCore::HttpHeaders::ptr_t)>
        //----
        // _1 -> httpAdapter
        // _2 -> httpRequest
        // _3 -> url
        // _4 -> body
        // _5 -> httpOptions
        // _6 -> httpHeaders
        (&LLCoreHttpUtil::HttpCoroutineAdapter::copyAndSuspend), _1, _2, _3, destination, _5, _6);

    LLCoprocedureManager::CoProcedure_t proc(boost::bind(&AISAPI::InvokeAISCommandCoro,
        _1, copyFn, url, destId, LLSD(), callback, COPYLIBRARYCATEGORY));

    EnqueueAISCommand("CopyLibraryCategory", proc);
}

/*static*/
void AISAPI::PurgeDescendents(const LLUUID &categoryId, completion_t callback)
{
    std::string cap;

    cap = getInvCap();
    if (cap.empty())
    {
        LL_WARNS("Inventory") << "Inventory cap not found!" << LL_ENDL;
        if (callback)
        {
            callback(LLUUID::null);
        }
        return;
    }

    std::string url = cap + std::string("/category/") + categoryId.asString() + "/children";
    LL_DEBUGS("Inventory") << "url: " << url << LL_ENDL;

    invokationFn_t delFn = boost::bind(
        // Humans ignore next line.  It is just a cast to specify which LLCoreHttpUtil::HttpCoroutineAdapter routine overload.
        static_cast<LLSD(LLCoreHttpUtil::HttpCoroutineAdapter::*)(LLCore::HttpRequest::ptr_t, const std::string &, LLCore::HttpOptions::ptr_t, LLCore::HttpHeaders::ptr_t)>
        //----
        // _1 -> httpAdapter
        // _2 -> httpRequest
        // _3 -> url
        // _4 -> body
        // _5 -> httpOptions
        // _6 -> httpHeaders
        (&LLCoreHttpUtil::HttpCoroutineAdapter::deleteAndSuspend), _1, _2, _3, _5, _6);

    LLCoprocedureManager::CoProcedure_t proc(boost::bind(&AISAPI::InvokeAISCommandCoro,
        _1, delFn, url, categoryId, LLSD(), callback, PURGEDESCENDENTS));

    EnqueueAISCommand("PurgeDescendents", proc);
}


/*static*/
void AISAPI::UpdateCategory(const LLUUID &categoryId, const LLSD &updates, completion_t callback)
{
    std::string cap;

    cap = getInvCap();
    if (cap.empty())
    {
        LL_WARNS("Inventory") << "Inventory cap not found!" << LL_ENDL;
        if (callback)
        {
            callback(LLUUID::null);
        }
        return;
    }
    std::string url = cap + std::string("/category/") + categoryId.asString();

    invokationFn_t patchFn = boost::bind(
        // Humans ignore next line.  It is just a cast to specify which LLCoreHttpUtil::HttpCoroutineAdapter routine overload.
        static_cast<LLSD(LLCoreHttpUtil::HttpCoroutineAdapter::*)(LLCore::HttpRequest::ptr_t, const std::string &, const LLSD &, LLCore::HttpOptions::ptr_t, LLCore::HttpHeaders::ptr_t)>
        //----
        // _1 -> httpAdapter
        // _2 -> httpRequest
        // _3 -> url
        // _4 -> body
        // _5 -> httpOptions
        // _6 -> httpHeaders
        (&LLCoreHttpUtil::HttpCoroutineAdapter::patchAndSuspend), _1, _2, _3, _4, _5, _6);

    LLCoprocedureManager::CoProcedure_t proc(boost::bind(&AISAPI::InvokeAISCommandCoro,
        _1, patchFn, url, categoryId, updates, callback, UPDATECATEGORY));

    EnqueueAISCommand("UpdateCategory", proc);
}

/*static*/
void AISAPI::UpdateItem(const LLUUID &itemId, const LLSD &updates, completion_t callback)
{

    std::string cap;

    cap = getInvCap();
    if (cap.empty())
    {
        LL_WARNS("Inventory") << "Inventory cap not found!" << LL_ENDL;
        if (callback)
        {
            callback(LLUUID::null);
        }
        return;
    }
    std::string url = cap + std::string("/item/") + itemId.asString();

    invokationFn_t patchFn = boost::bind(
        // Humans ignore next line.  It is just a cast to specify which LLCoreHttpUtil::HttpCoroutineAdapter routine overload.
        static_cast<LLSD(LLCoreHttpUtil::HttpCoroutineAdapter::*)(LLCore::HttpRequest::ptr_t, const std::string &, const LLSD &, LLCore::HttpOptions::ptr_t, LLCore::HttpHeaders::ptr_t)>
        //----
        // _1 -> httpAdapter
        // _2 -> httpRequest
        // _3 -> url
        // _4 -> body
        // _5 -> httpOptions
        // _6 -> httpHeaders
        (&LLCoreHttpUtil::HttpCoroutineAdapter::patchAndSuspend), _1, _2, _3, _4, _5, _6);

    LLCoprocedureManager::CoProcedure_t proc(boost::bind(&AISAPI::InvokeAISCommandCoro,
        _1, patchFn, url, itemId, updates, callback, UPDATEITEM));

    EnqueueAISCommand("UpdateItem", proc);
}

/*static*/
void AISAPI::FetchItem(const LLUUID &itemId, ITEM_TYPE type, completion_t callback)
{
    std::string cap;

    cap = (type == INVENTORY) ? getInvCap() : getLibCap();
    if (cap.empty())
    {
        LL_WARNS("Inventory") << "Inventory cap not found!" << LL_ENDL;
        if (callback)
        {
            callback(LLUUID::null);
        }
        return;
    }
    std::string url = cap + std::string("/item/") + itemId.asString();

    invokationFn_t getFn = boost::bind(
        // Humans ignore next line.  It is just a cast to specify which LLCoreHttpUtil::HttpCoroutineAdapter routine overload.
        static_cast<LLSD(LLCoreHttpUtil::HttpCoroutineAdapter::*)(LLCore::HttpRequest::ptr_t, const std::string &, LLCore::HttpOptions::ptr_t, LLCore::HttpHeaders::ptr_t)>
        //----
        // _1 -> httpAdapter
        // _2 -> httpRequest
        // _3 -> url
        // _4 -> body
        // _5 -> httpOptions
        // _6 -> httpHeaders
        (&LLCoreHttpUtil::HttpCoroutineAdapter::getAndSuspend), _1, _2, _3, _5, _6);

    LLCoprocedureManager::CoProcedure_t proc(boost::bind(&AISAPI::InvokeAISCommandCoro,
        _1, getFn, url, itemId, LLSD(), callback, FETCHITEM));

    EnqueueAISCommand("FetchItem", proc);
}

/*static*/
void AISAPI::FetchCategoryChildren(const LLUUID &catId, ITEM_TYPE type, bool recursive, completion_t callback, S32 depth)
{
    std::string cap;

    cap = (type == INVENTORY) ? getInvCap() : getLibCap();
    if (cap.empty())
    {
        LL_WARNS("Inventory") << "Inventory cap not found!" << LL_ENDL;
        if (callback)
        {
            callback(LLUUID::null);
        }
        return;
    }
    std::string url = cap + std::string("/category/") + catId.asString() + "/children";

    if (recursive)
    {
        // can specify depth=*, but server side is going to cap requests
        // and reject everything 'over the top',.
        depth = MAX_FOLDER_DEPTH_REQUEST;
    }
    else
    {
        depth = llmin(depth, MAX_FOLDER_DEPTH_REQUEST);
    }

    url += "?depth=" + std::to_string(depth);

    invokationFn_t getFn = boost::bind(
        // Humans ignore next line.  It is just a cast to specify which LLCoreHttpUtil::HttpCoroutineAdapter routine overload.
        static_cast<LLSD(LLCoreHttpUtil::HttpCoroutineAdapter::*)(LLCore::HttpRequest::ptr_t, const std::string &, LLCore::HttpOptions::ptr_t, LLCore::HttpHeaders::ptr_t)>
        //----
        // _1 -> httpAdapter
        // _2 -> httpRequest
        // _3 -> url
        // _4 -> body
        // _5 -> httpOptions
        // _6 -> httpHeaders
        (&LLCoreHttpUtil::HttpCoroutineAdapter::getAndSuspend), _1, _2, _3, _5, _6);

    // get doesn't use body, can pass additional data
    LLSD body;
    body["depth"] = depth;
    LLCoprocedureManager::CoProcedure_t proc(boost::bind(&AISAPI::InvokeAISCommandCoro,
        _1, getFn, url, catId, body, callback, FETCHCATEGORYCHILDREN));

    EnqueueAISCommand("FetchCategoryChildren", proc);
}

// some folders can be requested by name, like
// animatn | bodypart | clothing | current | favorite | gesture | inbox | landmark | lsltext
// lstndfnd | my_otfts | notecard | object | outbox | root | snapshot | sound | texture | trash
void AISAPI::FetchCategoryChildren(const std::string &identifier, bool recursive, completion_t callback, S32 depth)
{
    std::string cap;

    cap = getInvCap();
    if (cap.empty())
    {
        LL_WARNS("Inventory") << "Inventory cap not found!" << LL_ENDL;
        if (callback)
        {
            callback(LLUUID::null);
        }
        return;
    }
    std::string url = cap + std::string("/category/") + identifier + "/children";

    if (recursive)
    {
        // can specify depth=*, but server side is going to cap requests
        // and reject everything 'over the top',.
        depth = MAX_FOLDER_DEPTH_REQUEST;
    }
    else
    {
        depth = llmin(depth, MAX_FOLDER_DEPTH_REQUEST);
    }

    url += "?depth=" + std::to_string(depth);

    invokationFn_t getFn = boost::bind(
        // Humans ignore next line.  It is just a cast to specify which LLCoreHttpUtil::HttpCoroutineAdapter routine overload.
        static_cast<LLSD(LLCoreHttpUtil::HttpCoroutineAdapter::*)(LLCore::HttpRequest::ptr_t, const std::string &, LLCore::HttpOptions::ptr_t, LLCore::HttpHeaders::ptr_t)>
        //----
        // _1 -> httpAdapter
        // _2 -> httpRequest
        // _3 -> url
        // _4 -> body
        // _5 -> httpOptions
        // _6 -> httpHeaders
        (&LLCoreHttpUtil::HttpCoroutineAdapter::getAndSuspend), _1, _2, _3, _5, _6);

    // get doesn't use body, can pass additional data
    LLSD body;
    body["depth"] = depth;
    LLCoprocedureManager::CoProcedure_t proc(boost::bind(&AISAPI::InvokeAISCommandCoro,
        _1, getFn, url, LLUUID::null, body, callback, FETCHCATEGORYCHILDREN));

    EnqueueAISCommand("FetchCategoryChildren", proc);
}

/*static*/
void AISAPI::FetchCategoryCategories(const LLUUID &catId, ITEM_TYPE type, bool recursive, completion_t callback, S32 depth)
{
    std::string cap;

    cap = (type == INVENTORY) ? getInvCap() : getLibCap();
    if (cap.empty())
    {
        LL_WARNS("Inventory") << "Inventory cap not found!" << LL_ENDL;
        if (callback)
        {
            callback(LLUUID::null);
        }
        return;
    }
    std::string url = cap + std::string("/category/") + catId.asString() + "/categories";

    if (recursive)
    {
        // can specify depth=*, but server side is going to cap requests
        // and reject everything 'over the top',.
        depth = MAX_FOLDER_DEPTH_REQUEST;
    }
    else
    {
        depth = llmin(depth, MAX_FOLDER_DEPTH_REQUEST);
    }

    url += "?depth=" + std::to_string(depth);

    invokationFn_t getFn = boost::bind(
        // Humans ignore next line.  It is just a cast to specify which LLCoreHttpUtil::HttpCoroutineAdapter routine overload.
        static_cast<LLSD(LLCoreHttpUtil::HttpCoroutineAdapter::*)(LLCore::HttpRequest::ptr_t, const std::string &, LLCore::HttpOptions::ptr_t, LLCore::HttpHeaders::ptr_t)>
        //----
        // _1 -> httpAdapter
        // _2 -> httpRequest
        // _3 -> url
        // _4 -> body
        // _5 -> httpOptions
        // _6 -> httpHeaders
        (&LLCoreHttpUtil::HttpCoroutineAdapter::getAndSuspend), _1, _2, _3, _5, _6);

    // get doesn't use body, can pass additional data
    LLSD body;
    body["depth"] = depth;
    LLCoprocedureManager::CoProcedure_t proc(boost::bind(&AISAPI::InvokeAISCommandCoro,
        _1, getFn, url, catId, body, callback, FETCHCATEGORYCATEGORIES));

    EnqueueAISCommand("FetchCategoryCategories", proc);
}

void AISAPI::FetchCategorySubset(const LLUUID& catId,
                                   const uuid_vec_t specificChildren,
                                   ITEM_TYPE type,
                                   bool recursive,
                                   completion_t callback,
                                   S32 depth)
{
    std::string cap = (type == INVENTORY) ? getInvCap() : getLibCap();
    if (cap.empty())
    {
        LL_WARNS("Inventory") << "Inventory cap not found!" << LL_ENDL;
        if (callback)
        {
            callback(LLUUID::null);
        }
        return;
    }
    if (specificChildren.empty())
    {
        LL_WARNS("Inventory") << "Empty request!" << LL_ENDL;
        if (callback)
        {
            callback(LLUUID::null);
        }
        return;
    }
    // category/any_folder_id/children?depth=*&children=child_id1,child_id2,child_id3
    std::string url = cap + std::string("/category/") + catId.asString() + "/children";

    if (recursive)
    {
        depth = MAX_FOLDER_DEPTH_REQUEST;
    }
    else
    {
        depth = llmin(depth, MAX_FOLDER_DEPTH_REQUEST);
    }

    uuid_vec_t::const_iterator iter = specificChildren.begin();
    uuid_vec_t::const_iterator end = specificChildren.end();

    url += "?depth=" + std::to_string(depth) + "&children=" + iter->asString();
    iter++;

    while (iter != end)
    {
        url += "," + iter->asString();
        iter++;
    }

    const S32 MAX_URL_LENGH = 2000; // RFC documentation specifies a maximum length of 2048
    if (url.length() > MAX_URL_LENGH)
    {
        LL_WARNS("Inventory") << "Request url is too long, url: " << url << LL_ENDL;
    }

    invokationFn_t getFn = boost::bind(
        // Humans ignore next line.  It is just a cast to specify which LLCoreHttpUtil::HttpCoroutineAdapter routine overload.
        static_cast<LLSD(LLCoreHttpUtil::HttpCoroutineAdapter::*)(LLCore::HttpRequest::ptr_t, const std::string&, LLCore::HttpOptions::ptr_t, LLCore::HttpHeaders::ptr_t)>
        //----
        // _1 -> httpAdapter
        // _2 -> httpRequest
        // _3 -> url
        // _4 -> body
        // _5 -> httpOptions
        // _6 -> httpHeaders
        (&LLCoreHttpUtil::HttpCoroutineAdapter::getAndSuspend), _1, _2, _3, _5, _6);

    // get doesn't use body, can pass additional data
    LLSD body;
    body["depth"] = depth;
    LLCoprocedureManager::CoProcedure_t proc(boost::bind(&AISAPI::InvokeAISCommandCoro,
                                                         _1, getFn, url, catId, body, callback, FETCHCATEGORYSUBSET));

    EnqueueAISCommand("FetchCategorySubset", proc);
}

/*static*/
// Will get COF folder, links in it and items those links point to
void AISAPI::FetchCOF(completion_t callback)
{
    std::string cap = getInvCap();
    if (cap.empty())
    {
        LL_WARNS("Inventory") << "Inventory cap not found!" << LL_ENDL;
        if (callback)
        {
            callback(LLUUID::null);
        }
        return;
    }
    std::string url = cap + std::string("/category/current/links");

    invokationFn_t getFn = boost::bind(
        // Humans ignore next line.  It is just a cast to specify which LLCoreHttpUtil::HttpCoroutineAdapter routine overload.
        static_cast<LLSD(LLCoreHttpUtil::HttpCoroutineAdapter::*)(LLCore::HttpRequest::ptr_t, const std::string&, LLCore::HttpOptions::ptr_t, LLCore::HttpHeaders::ptr_t)>
        //----
        // _1 -> httpAdapter
        // _2 -> httpRequest
        // _3 -> url
        // _4 -> body
        // _5 -> httpOptions
        // _6 -> httpHeaders
        (&LLCoreHttpUtil::HttpCoroutineAdapter::getAndSuspend), _1, _2, _3, _5, _6);

    LLSD body;
    // Only cof folder will be full, but cof can contain an outfit
    // link with embedded outfit folder for request to parse
    body["depth"] = 0;
    LLCoprocedureManager::CoProcedure_t proc(boost::bind(&AISAPI::InvokeAISCommandCoro,
                                                         _1, getFn, url, LLUUID::null, body, callback, FETCHCOF));

    EnqueueAISCommand("FetchCOF", proc);
}

void AISAPI::FetchCategoryLinks(const LLUUID &catId, completion_t callback)
{
    std::string cap = getInvCap();
    if (cap.empty())
    {
        LL_WARNS("Inventory") << "Inventory cap not found!" << LL_ENDL;
        if (callback)
        {
            callback(LLUUID::null);
        }
        return;
    }
    std::string url = cap + std::string("/category/") + catId.asString() + "/links";

    invokationFn_t getFn = boost::bind(
        // Humans ignore next line.  It is just a cast to specify which LLCoreHttpUtil::HttpCoroutineAdapter routine overload.
        static_cast<LLSD (LLCoreHttpUtil::HttpCoroutineAdapter::*)(LLCore::HttpRequest::ptr_t, const std::string &,
                                                                   LLCore::HttpOptions::ptr_t, LLCore::HttpHeaders::ptr_t)>
        //----
        // _1 -> httpAdapter
        // _2 -> httpRequest
        // _3 -> url
        // _4 -> body
        // _5 -> httpOptions
        // _6 -> httpHeaders
        (&LLCoreHttpUtil::HttpCoroutineAdapter::getAndSuspend),
        _1, _2, _3, _5, _6);

    LLSD body;
    body["depth"] = 0;
    LLCoprocedureManager::CoProcedure_t proc(
        boost::bind(&AISAPI::InvokeAISCommandCoro, _1, getFn, url, LLUUID::null, body, callback, FETCHCATEGORYLINKS));

    EnqueueAISCommand("FetchCategoryLinks", proc);
}

/*static*/
void AISAPI::FetchOrphans(completion_t callback)
{
    std::string cap = getInvCap();
    if (cap.empty())
    {
        LL_WARNS("Inventory") << "Inventory cap not found!" << LL_ENDL;
        if (callback)
        {
            callback(LLUUID::null);
        }
        return;
    }
    std::string url = cap + std::string("/orphans");

    invokationFn_t getFn = boost::bind(
        // Humans ignore next line.  It is just a cast to specify which LLCoreHttpUtil::HttpCoroutineAdapter routine overload.
        static_cast<LLSD(LLCoreHttpUtil::HttpCoroutineAdapter::*)(LLCore::HttpRequest::ptr_t , const std::string& , LLCore::HttpOptions::ptr_t , LLCore::HttpHeaders::ptr_t)>
        //----
        // _1 -> httpAdapter
        // _2 -> httpRequest
        // _3 -> url
        // _4 -> body
        // _5 -> httpOptions
        // _6 -> httpHeaders
        (&LLCoreHttpUtil::HttpCoroutineAdapter::getAndSuspend) , _1 , _2 , _3 , _5 , _6);

    LLCoprocedureManager::CoProcedure_t proc(boost::bind(&AISAPI::InvokeAISCommandCoro ,
                                                         _1 , getFn , url , LLUUID::null , LLSD() , callback , FETCHORPHANS));

    EnqueueAISCommand("FetchOrphans" , proc);
}

/*static*/
void AISAPI::EnqueueAISCommand(const std::string &procName, LLCoprocedureManager::CoProcedure_t proc)
{
    LLCoprocedureManager &inst = LLCoprocedureManager::instance();
    S32 pending_in_pool = inst.countPending("AIS");
    std::string procFullName = "AIS(" + procName + ")";
    if (pending_in_pool < MAX_SIMULTANEOUS_COROUTINES)
    {
        inst.enqueueCoprocedure("AIS", procFullName, proc);
    }
    else
    {
        // As I understand it, coroutines have built-in 'pending' pool
        // but unfortunately it has limited size which inventory often goes over
        // so this is a workaround to not overfill it.
        if (sPostponedQuery.empty())
        {
            sPostponedQuery.push_back(ais_query_item_t(procFullName, proc));
            gIdleCallbacks.addFunction(onIdle, NULL);
        }
        else
        {
            sPostponedQuery.push_back(ais_query_item_t(procFullName, proc));
        }
    }
}

/*static*/
void AISAPI::onIdle(void *userdata)
{
    if (!sPostponedQuery.empty())
    {
        LLCoprocedureManager &inst = LLCoprocedureManager::instance();
        S32 pending_in_pool = inst.countPending("AIS");
        while (pending_in_pool < MAX_SIMULTANEOUS_COROUTINES && !sPostponedQuery.empty())
        {
            ais_query_item_t &item = sPostponedQuery.front();
            inst.enqueueCoprocedure("AIS", item.first, item.second);
            sPostponedQuery.pop_front();
            pending_in_pool++;
        }
    }

    if (sPostponedQuery.empty())
    {
        // Nothing to do anymore
        gIdleCallbacks.deleteFunction(onIdle, NULL);
    }
}

/*static*/
void AISAPI::onUpdateReceived(const LLSD& update, COMMAND_TYPE type, const LLSD& request_body)
{
    LLTimer timer;
    if ( (type == UPDATECATEGORY || type == UPDATEITEM)
        && gSavedSettings.getBOOL("DebugAvatarAppearanceMessage"))
    {
        dump_sequential_xml(gAgentAvatarp->getFullname() + "_ais_update", update);
    }

    AISUpdate ais_update(update, type, request_body);
    ais_update.doUpdate(); // execute the updates in the appropriate order.
    LL_DEBUGS("Inventory", "AIS3") << "Elapsed processing: " << timer.getElapsedTimeF32() << LL_ENDL;
}

/*static*/
void AISAPI::InvokeAISCommandCoro(LLCoreHttpUtil::HttpCoroutineAdapter::ptr_t httpAdapter,
        invokationFn_t invoke, std::string url,
        LLUUID targetId, LLSD body, completion_t callback, COMMAND_TYPE type)
{
    if (gDisconnected)
    {
        if (callback)
        {
            callback(LLUUID::null);
        }
        return;
    }

    LLCore::HttpOptions::ptr_t httpOptions(new LLCore::HttpOptions);
    LLCore::HttpRequest::ptr_t httpRequest(new LLCore::HttpRequest());
    LLCore::HttpHeaders::ptr_t httpHeaders;

    httpOptions->setTimeout(HTTP_TIMEOUT);

    LL_DEBUGS("Inventory") << "Request url: " << url << LL_ENDL;

    LLSD result;
    LLSD httpResults;
    LLCore::HttpStatus status;

    result = invoke(httpAdapter , httpRequest , url , body , httpOptions , httpHeaders);
    httpResults = result[LLCoreHttpUtil::HttpCoroutineAdapter::HTTP_RESULTS];
    status = LLCoreHttpUtil::HttpCoroutineAdapter::getStatusFromLLSD(httpResults);

    if (!status || !result.isMap())
    {
        if (!result.isMap())
        {
            status = LLCore::HttpStatus(HTTP_INTERNAL_ERROR, "Malformed response contents");
        }
        else if (status.getType() == 410) //GONE
        {
            // Item does not exist or was already deleted from server.
            // parent folder is out of sync
            if (type == REMOVECATEGORY)
            {
                LLViewerInventoryCategory *cat = gInventory.getCategory(targetId);
                if (cat)
                {
                    LL_WARNS("Inventory") << "Purge failed for '" << cat->getName()
                        << "' local version:" << cat->getVersion()
                        << " since folder no longer exists at server. Descendent count: server == " << cat->getDescendentCount()
                        << ", viewer == " << cat->getViewerDescendentCount()
                        << LL_ENDL;
                    gInventory.fetchDescendentsOf(cat->getParentUUID());
                    // Note: don't delete folder here - contained items will be deparented (or deleted)
                    // and since we are clearly out of sync we can't be sure we won't get rid of something we need.
                    // For example folder could have been moved or renamed with items intact, let it fetch first.
                }
            }
            else if (type == REMOVEITEM)
            {
                LLViewerInventoryItem *item = gInventory.getItem(targetId);
                if (item)
                {
                    LL_WARNS("Inventory") << "Purge failed for '" << item->getName()
                        << "' since item no longer exists at server." << LL_ENDL;
                    gInventory.fetchDescendentsOf(item->getParentUUID());
                    // since item not on the server and exists at viewer, so it needs an update at the least,
                    // so delete it, in worst case item will be refetched with new params.
                    gInventory.onObjectDeletedFromServer(targetId);
                }
            }
        }
        else if (status == LLCore::HttpStatus(HTTP_FORBIDDEN) /*403*/)
        {
            if (type == FETCHCATEGORYCHILDREN)
            {
                if (body.has("depth") && body["depth"].asInteger() == 0)
                {
                    // Can't fetch a single folder with depth 0, folder is too big.
                    static bool first_call = true;
                    if (first_call)
                    {
                        first_call = false;
                        LLNotificationsUtil::add("InventoryLimitReachedAISAlert");
                    }
                    else
                    {
                        LLNotificationsUtil::add("InventoryLimitReachedAIS");
                    }
                    LL_WARNS("Inventory") << "Fetch failed, content is over limit, url: " << url << LL_ENDL;
                }
                else
                {
                    // Result was too big, but situation is recoverable by requesting with lower depth
                    LL_DEBUGS("Inventory") << "Fetch failed, content is over limit, url: " << url << LL_ENDL;
                }
            }
        }
        LL_WARNS("Inventory") << "Inventory error: " << status.toString() << LL_ENDL;
        LL_WARNS("Inventory") << ll_pretty_print_sd(result) << LL_ENDL;
    }

    LL_DEBUGS("Inventory", "AIS3") << "Result: " << result << LL_ENDL;
    onUpdateReceived(result, type, body);

    if (callback && !callback.empty())
    {
        bool needs_callback = true;
        LLUUID id(LLUUID::null);

        switch (type)
        {
        case COPYLIBRARYCATEGORY:
        case FETCHCATEGORYCATEGORIES:
        case FETCHCATEGORYCHILDREN:
        case FETCHCATEGORYSUBSET:
        case FETCHCATEGORYLINKS:
        case FETCHCOF:
            if (result.has("category_id"))
            {
                id = result["category_id"];
            }
            break;
        case FETCHITEM:
            if (result.has("item_id"))
            {
                // Error message might contain an item_id!!!
                id = result["item_id"];
            }
            if (result.has("linked_id"))
            {
                id = result["linked_id"];
            }
            break;
        case CREATEINVENTORY:
            // CREATEINVENTORY can have multiple callbacks
            if (result.has("_created_categories"))
            {
                LLSD& cats = result["_created_categories"];
                LLSD::array_const_iterator cat_iter;
                for (cat_iter = cats.beginArray(); cat_iter != cats.endArray(); ++cat_iter)
                {
                    LLUUID cat_id = *cat_iter;
                    callback(cat_id);
                    needs_callback = false;
                }
            }
            if (result.has("_created_items"))
            {
                LLSD& items = result["_created_items"];
                LLSD::array_const_iterator item_iter;
                for (item_iter = items.beginArray(); item_iter != items.endArray(); ++item_iter)
                {
                    LLUUID item_id = *item_iter;
                    callback(item_id);
                    needs_callback = false;
                }
            }
            break;
        default:
            break;
        }

        if (needs_callback)
        {
            // Call callback at least once regardless of failure.
            // UPDATEITEM doesn't expect an id
            callback(id);
        }
    }

}

//-------------------------------------------------------------------------
AISUpdate::AISUpdate(const LLSD& update, AISAPI::COMMAND_TYPE type, const LLSD& request_body)
: mType(type)
{
    mFetch = (type == AISAPI::FETCHITEM)
        || (type == AISAPI::FETCHCATEGORYCHILDREN)
        || (type == AISAPI::FETCHCATEGORYCATEGORIES)
        || (type == AISAPI::FETCHCATEGORYSUBSET)
        || (type == AISAPI::FETCHCOF)
        || (type == AISAPI::FETCHCATEGORYLINKS)
        || (type == AISAPI::FETCHORPHANS);
    // parse update llsd into stuff to do or parse received items.
    mFetchDepth = MAX_FOLDER_DEPTH_REQUEST;
    if (mFetch && request_body.has("depth"))
    {
        mFetchDepth = request_body["depth"].asInteger();
    }

    mTimer.setTimerExpirySec(AIS_EXPIRY_SECONDS);
    mTimer.start();
    parseUpdate(update);
}

void AISUpdate::clearParseResults()
{
    mCatDescendentDeltas.clear();
    mCatDescendentsKnown.clear();
    mCatVersionsUpdated.clear();
    mItemsCreated.clear();
    mItemsLost.clear();
    mItemsUpdated.clear();
    mCategoriesCreated.clear();
    mCategoriesUpdated.clear();
    mObjectsDeletedIds.clear();
    mItemIds.clear();
    mCategoryIds.clear();
}

void AISUpdate::checkTimeout()
{
    if (mTimer.hasExpired())
    {
        llcoro::suspend();
        LLCoros::checkStop();
        mTimer.setTimerExpirySec(AIS_EXPIRY_SECONDS);
    }
}

void AISUpdate::parseUpdate(const LLSD& update)
{
    clearParseResults();
    parseMeta(update);
    parseContent(update);
}

void AISUpdate::parseMeta(const LLSD& update)
{
    // parse _categories_removed -> mObjectsDeletedIds
    uuid_list_t cat_ids;
    parseUUIDArray(update,"_categories_removed",cat_ids);
    for (uuid_list_t::const_iterator it = cat_ids.begin();
         it != cat_ids.end(); ++it)
    {
        LLViewerInventoryCategory *cat = gInventory.getCategory(*it);
        if(cat)
        {
            mCatDescendentDeltas[cat->getParentUUID()]--;
            mObjectsDeletedIds.insert(*it);
        }
        else
        {
            LL_WARNS("Inventory") << "removed category not found " << *it << LL_ENDL;
        }
    }

    // parse _categories_items_removed -> mObjectsDeletedIds
    uuid_list_t item_ids;
    parseUUIDArray(update,"_category_items_removed",item_ids);
    parseUUIDArray(update,"_removed_items",item_ids);
    for (uuid_list_t::const_iterator it = item_ids.begin();
         it != item_ids.end(); ++it)
    {
        LLViewerInventoryItem *item = gInventory.getItem(*it);
        if(item)
        {
            mCatDescendentDeltas[item->getParentUUID()]--;
            mObjectsDeletedIds.insert(*it);
        }
        else
        {
            LL_WARNS("Inventory") << "removed item not found " << *it << LL_ENDL;
        }
    }

    // parse _broken_links_removed -> mObjectsDeletedIds
    uuid_list_t broken_link_ids;
    parseUUIDArray(update,"_broken_links_removed",broken_link_ids);
    for (uuid_list_t::const_iterator it = broken_link_ids.begin();
         it != broken_link_ids.end(); ++it)
    {
        LLViewerInventoryItem *item = gInventory.getItem(*it);
        if(item)
        {
            mCatDescendentDeltas[item->getParentUUID()]--;
            mObjectsDeletedIds.insert(*it);
        }
        else
        {
            LL_WARNS("Inventory") << "broken link not found " << *it << LL_ENDL;
        }
    }

    // parse _created_items
    parseUUIDArray(update,"_created_items",mItemIds);

    // parse _created_categories
    parseUUIDArray(update,"_created_categories",mCategoryIds);

    // Parse updated category versions.
    const std::string& ucv = "_updated_category_versions";
    if (update.has(ucv))
    {
        for(LLSD::map_const_iterator it = update[ucv].beginMap(),
                end = update[ucv].endMap();
            it != end; ++it)
        {
            const LLUUID id((*it).first);
            S32 version = (*it).second.asInteger();
            mCatVersionsUpdated[id] = version;
        }
    }
}

void AISUpdate::parseContent(const LLSD& update)
{
    // Errors from a fetch request might contain id without
    // full item or folder.
    // Todo: Depending on error we might want to do something,
    // like removing a 404 item or refetching parent folder
    if (update.has("linked_id") && update.has("parent_id"))
    {
        parseLink(update, mFetchDepth);
    }
    else if (update.has("item_id") && update.has("parent_id"))
    {
        parseItem(update);
    }

    if (mType == AISAPI::FETCHCATEGORYSUBSET)
    {
        // initial category is incomplete, don't process it,
        // go for content instead
        if (update.has("_embedded"))
        {
            parseEmbedded(update["_embedded"], mFetchDepth - 1);
        }
    }
    else if (update.has("category_id") && update.has("parent_id"))
    {
        parseCategory(update, mFetchDepth);
    }
    else
    {
        if (update.has("_embedded"))
        {
            parseEmbedded(update["_embedded"], mFetchDepth);
        }
    }
}

void AISUpdate::parseItem(const LLSD& item_map)
{
<<<<<<< HEAD
	LLUUID item_id = item_map["item_id"].asUUID();
	LLPointer<LLViewerInventoryItem> new_item(new LLViewerInventoryItem);
	LLViewerInventoryItem *curr_item = gInventory.getItem(item_id);
	if (curr_item)
	{
		// Default to current values where not provided.
		new_item->copyViewerItem(curr_item);
	}
	bool rv = new_item->unpackMessage(item_map);
	if (rv)
	{
=======
    LLUUID item_id = item_map["item_id"].asUUID();
    LLPointer<LLViewerInventoryItem> new_item(new LLViewerInventoryItem);
    LLViewerInventoryItem *curr_item = gInventory.getItem(item_id);
    if (curr_item)
    {
        // Default to current values where not provided.
        new_item->copyViewerItem(curr_item);
    }
    BOOL rv = new_item->unpackMessage(item_map);
    if (rv)
    {
>>>>>>> e1623bb2
        if (mFetch)
        {
            mItemsCreated[item_id] = new_item;
            new_item->setComplete(true);

            if (new_item->getParentUUID().isNull())
            {
                mItemsLost[item_id] = new_item;
            }
        }
        else if (curr_item)
        {
            mItemsUpdated[item_id] = new_item;
            // This statement is here to cause a new entry with 0
            // delta to be created if it does not already exist;
            // otherwise has no effect.
            mCatDescendentDeltas[new_item->getParentUUID()];
        }
        else
        {
            mItemsCreated[item_id] = new_item;
            mCatDescendentDeltas[new_item->getParentUUID()]++;
            new_item->setComplete(true);
        }
    }
    else
    {
        // *TODO: Wow, harsh.  Should we just complain and get out?
        LL_ERRS() << "unpack failed" << LL_ENDL;
    }
}

void AISUpdate::parseLink(const LLSD& link_map, S32 depth)
{
<<<<<<< HEAD
	LLUUID item_id = link_map["item_id"].asUUID();
	LLPointer<LLViewerInventoryItem> new_link(new LLViewerInventoryItem);
	LLViewerInventoryItem *curr_link = gInventory.getItem(item_id);
	if (curr_link)
	{
		// Default to current values where not provided.
		new_link->copyViewerItem(curr_link);
	}
	bool rv = new_link->unpackMessage(link_map);
	if (rv)
	{
		const LLUUID& parent_id = new_link->getParentUUID();
=======
    LLUUID item_id = link_map["item_id"].asUUID();
    LLPointer<LLViewerInventoryItem> new_link(new LLViewerInventoryItem);
    LLViewerInventoryItem *curr_link = gInventory.getItem(item_id);
    if (curr_link)
    {
        // Default to current values where not provided.
        new_link->copyViewerItem(curr_link);
    }
    BOOL rv = new_link->unpackMessage(link_map);
    if (rv)
    {
        const LLUUID& parent_id = new_link->getParentUUID();
>>>>>>> e1623bb2
        if (mFetch)
        {
            LLPermissions default_perms;
            default_perms.init(gAgent.getID(), gAgent.getID(), LLUUID::null, LLUUID::null);
            default_perms.initMasks(PERM_NONE, PERM_NONE, PERM_NONE, PERM_NONE, PERM_NONE);
            new_link->setPermissions(default_perms);
            LLSaleInfo default_sale_info;
            new_link->setSaleInfo(default_sale_info);
            //LL_DEBUGS("Inventory") << "creating link from llsd: " << ll_pretty_print_sd(link_map) << LL_ENDL;
            mItemsCreated[item_id] = new_link;
            new_link->setComplete(true);

            if (new_link->getParentUUID().isNull())
            {
                mItemsLost[item_id] = new_link;
            }
        }
        else if (curr_link)
        {
            mItemsUpdated[item_id] = new_link;
            // This statement is here to cause a new entry with 0
            // delta to be created if it does not already exist;
            // otherwise has no effect.
            mCatDescendentDeltas[parent_id];
        }
        else
        {
            LLPermissions default_perms;
            default_perms.init(gAgent.getID(),gAgent.getID(),LLUUID::null,LLUUID::null);
            default_perms.initMasks(PERM_NONE,PERM_NONE,PERM_NONE,PERM_NONE,PERM_NONE);
            new_link->setPermissions(default_perms);
            LLSaleInfo default_sale_info;
            new_link->setSaleInfo(default_sale_info);
            //LL_DEBUGS("Inventory") << "creating link from llsd: " << ll_pretty_print_sd(link_map) << LL_ENDL;
            mItemsCreated[item_id] = new_link;
            mCatDescendentDeltas[parent_id]++;
            new_link->setComplete(true);
        }

        if (link_map.has("_embedded"))
        {
            parseEmbedded(link_map["_embedded"], depth);
        }
    }
    else
    {
        // *TODO: Wow, harsh.  Should we just complain and get out?
        LL_ERRS() << "unpack failed" << LL_ENDL;
    }
}


void AISUpdate::parseCategory(const LLSD& category_map, S32 depth)
{
    LLUUID category_id = category_map["category_id"].asUUID();
    S32 version = LLViewerInventoryCategory::VERSION_UNKNOWN;

    if (category_map.has("version"))
    {
        version = category_map["version"].asInteger();
    }

    LLViewerInventoryCategory *curr_cat = gInventory.getCategory(category_id);

    if (curr_cat
        && curr_cat->getVersion() > LLViewerInventoryCategory::VERSION_UNKNOWN
        && curr_cat->getDescendentCount() != LLViewerInventoryCategory::DESCENDENT_COUNT_UNKNOWN
        && version > LLViewerInventoryCategory::VERSION_UNKNOWN
        && version < curr_cat->getVersion())
    {
        LL_WARNS() << "Got stale folder, known: " << curr_cat->getVersion()
            << ", received: " << version << LL_ENDL;
        return;
    }

    LLPointer<LLViewerInventoryCategory> new_cat;
    if (curr_cat)
    {
        // Default to current values where not provided.
        new_cat = new LLViewerInventoryCategory(curr_cat);
    }
    else
    {
        if (category_map.has("agent_id"))
        {
            new_cat = new LLViewerInventoryCategory(category_map["agent_id"].asUUID());
        }
        else
        {
            LL_DEBUGS() << "No owner provided, folder might be assigned wrong owner" << LL_ENDL;
            new_cat = new LLViewerInventoryCategory(LLUUID::null);
        }
    }
<<<<<<< HEAD
	bool rv = new_cat->unpackMessage(category_map);
	// *NOTE: unpackMessage does not unpack version or descendent count.
	if (rv)
	{
=======
    BOOL rv = new_cat->unpackMessage(category_map);
    // *NOTE: unpackMessage does not unpack version or descendent count.
    if (rv)
    {
>>>>>>> e1623bb2
        // Check descendent count first, as it may be needed
        // to populate newly created categories
        if (category_map.has("_embedded"))
        {
            parseDescendentCount(category_id, new_cat->getPreferredType(), category_map["_embedded"]);
        }

        if (mFetch)
        {
            uuid_int_map_t::const_iterator lookup_it = mCatDescendentsKnown.find(category_id);
            if (mCatDescendentsKnown.end() != lookup_it)
            {
                S32 descendent_count = lookup_it->second;
                LL_DEBUGS("Inventory") << "Setting descendents count to " << descendent_count
                    << " for category " << category_id << LL_ENDL;
                new_cat->setDescendentCount(descendent_count);

                // set version only if we are sure this update has full data and embeded items
                // since viewer uses version to decide if folder and content still need fetching
                if (version > LLViewerInventoryCategory::VERSION_UNKNOWN
                    && depth >= 0)
                {
                    if (curr_cat && curr_cat->getVersion() > version)
                    {
                        LL_WARNS("Inventory") << "Version was " << curr_cat->getVersion()
                            << ", but fetch returned version " << version
                            << " for category " << category_id << LL_ENDL;
                    }
                    else
                    {
                        LL_DEBUGS("Inventory") << "Setting version to " << version
                            << " for category " << category_id << LL_ENDL;
                    }

                    new_cat->setVersion(version);
                }
            }
            else if (curr_cat
                     && curr_cat->getVersion() > LLViewerInventoryCategory::VERSION_UNKNOWN
                     && version > curr_cat->getVersion())
            {
                // Potentially should new_cat->setVersion(unknown) here,
                // but might be waiting for a callback that would increment
                LL_DEBUGS("Inventory") << "Category " << category_id
                    << " is stale. Known version: " << curr_cat->getVersion()
                    << " server version: " << version << LL_ENDL;
            }
            mCategoriesCreated[category_id] = new_cat;
        }
        else if (curr_cat)
        {
            mCategoriesUpdated[category_id] = new_cat;
            // This statement is here to cause a new entry with 0
            // delta to be created if it does not already exist;
            // otherwise has no effect.
            mCatDescendentDeltas[new_cat->getParentUUID()];
            // Capture update for the category itself as well.
            mCatDescendentDeltas[category_id];
        }
        else
        {
            // Set version/descendents for newly created categories.
            uuid_int_map_t::const_iterator lookup_it = mCatDescendentsKnown.find(category_id);
            if (mCatDescendentsKnown.end() != lookup_it)
            {
                S32 descendent_count = lookup_it->second;
                LL_DEBUGS("Inventory") << "Setting descendents count to " << descendent_count
                    << " for new category " << category_id << LL_ENDL;
                new_cat->setDescendentCount(descendent_count);

                // Don't set version unles correct children count is present
                if (category_map.has("version"))
                {
                    S32 version = category_map["version"].asInteger();
                    LL_DEBUGS("Inventory") << "Setting version to " << version
                        << " for new category " << category_id << LL_ENDL;
                    new_cat->setVersion(version);
                }
            }
            mCategoriesCreated[category_id] = new_cat;
            mCatDescendentDeltas[new_cat->getParentUUID()]++;
        }
    }
    else
    {
        // *TODO: Wow, harsh.  Should we just complain and get out?
        LL_ERRS() << "unpack failed" << LL_ENDL;
    }

    // Check for more embedded content.
    if (category_map.has("_embedded"))
    {
        parseEmbedded(category_map["_embedded"], depth - 1);
    }
}

void AISUpdate::parseDescendentCount(const LLUUID& category_id, LLFolderType::EType type, const LLSD& embedded)
{
    // We can only determine true descendent count if this contains all descendent types.
    if (embedded.has("categories") &&
        embedded.has("links") &&
        embedded.has("items"))
    {
        mCatDescendentsKnown[category_id] = embedded["categories"].size();
        mCatDescendentsKnown[category_id] += embedded["links"].size();
        mCatDescendentsKnown[category_id] += embedded["items"].size();
    }
    else if (mFetch && embedded.has("links") && (type == LLFolderType::FT_CURRENT_OUTFIT || type == LLFolderType::FT_OUTFIT))
    {
        // COF and outfits contain links only
        mCatDescendentsKnown[category_id] = embedded["links"].size();
    }
}

void AISUpdate::parseEmbedded(const LLSD& embedded, S32 depth)
{
    checkTimeout();

    if (embedded.has("links")) // _embedded in a category
    {
        parseEmbeddedLinks(embedded["links"], depth);
    }
    if (embedded.has("items")) // _embedded in a category
    {
        parseEmbeddedItems(embedded["items"]);
    }
    if (embedded.has("item")) // _embedded in a link
    {
        parseEmbeddedItem(embedded["item"]);
    }
    if (embedded.has("categories")) // _embedded in a category
    {
        parseEmbeddedCategories(embedded["categories"], depth);
    }
    if (embedded.has("category")) // _embedded in a link
    {
        parseEmbeddedCategory(embedded["category"], depth);
    }
}

void AISUpdate::parseUUIDArray(const LLSD& content, const std::string& name, uuid_list_t& ids)
{
    if (content.has(name))
    {
        for(LLSD::array_const_iterator it = content[name].beginArray(),
                end = content[name].endArray();
                it != end; ++it)
        {
            ids.insert((*it).asUUID());
        }
    }
}

void AISUpdate::parseEmbeddedLinks(const LLSD& links, S32 depth)
{
    for(LLSD::map_const_iterator linkit = links.beginMap(),
            linkend = links.endMap();
        linkit != linkend; ++linkit)
    {
        const LLUUID link_id((*linkit).first);
        const LLSD& link_map = (*linkit).second;
        if (!mFetch && mItemIds.end() == mItemIds.find(link_id))
        {
            LL_DEBUGS("Inventory") << "Ignoring link not in items list " << link_id << LL_ENDL;
        }
        else
        {
            parseLink(link_map, depth);
        }
    }
}

void AISUpdate::parseEmbeddedItem(const LLSD& item)
{
    // a single item (_embedded in a link)
    if (item.has("item_id"))
    {
        if (mFetch || mItemIds.end() != mItemIds.find(item["item_id"].asUUID()))
        {
            parseItem(item);
        }
    }
}

void AISUpdate::parseEmbeddedItems(const LLSD& items)
{
    // a map of items (_embedded in a category)
    for(LLSD::map_const_iterator itemit = items.beginMap(),
            itemend = items.endMap();
        itemit != itemend; ++itemit)
    {
        const LLUUID item_id((*itemit).first);
        const LLSD& item_map = (*itemit).second;
        if (!mFetch && mItemIds.end() == mItemIds.find(item_id))
        {
            LL_DEBUGS("Inventory") << "Ignoring item not in items list " << item_id << LL_ENDL;
        }
        else
        {
            parseItem(item_map);
        }
    }
}

void AISUpdate::parseEmbeddedCategory(const LLSD& category, S32 depth)
{
    // a single category (_embedded in a link)
    if (category.has("category_id"))
    {
        if (mFetch || mCategoryIds.end() != mCategoryIds.find(category["category_id"].asUUID()))
        {
            parseCategory(category, depth);
        }
    }
}

void AISUpdate::parseEmbeddedCategories(const LLSD& categories, S32 depth)
{
    // a map of categories (_embedded in a category)
    for(LLSD::map_const_iterator categoryit = categories.beginMap(),
            categoryend = categories.endMap();
        categoryit != categoryend; ++categoryit)
    {
        const LLUUID category_id((*categoryit).first);
        const LLSD& category_map = (*categoryit).second;
        if (!mFetch && mCategoryIds.end() == mCategoryIds.find(category_id))
        {
            LL_DEBUGS("Inventory") << "Ignoring category not in categories list " << category_id << LL_ENDL;
        }
        else
        {
            parseCategory(category_map, depth);
        }
    }
}

void AISUpdate::doUpdate()
{
    checkTimeout();

    // Do version/descendant accounting.
    for (std::map<LLUUID,S32>::const_iterator catit = mCatDescendentDeltas.begin();
         catit != mCatDescendentDeltas.end(); ++catit)
    {
        LL_DEBUGS("Inventory") << "descendant accounting for " << catit->first << LL_ENDL;

        const LLUUID cat_id(catit->first);
        // Don't account for update if we just created this category.
        if (mCategoriesCreated.find(cat_id) != mCategoriesCreated.end())
        {
            LL_DEBUGS("Inventory") << "Skipping version increment for new category " << cat_id << LL_ENDL;
            continue;
        }

        // Don't account for update unless AIS told us it updated that category.
        if (mCatVersionsUpdated.find(cat_id) == mCatVersionsUpdated.end())
        {
            LL_DEBUGS("Inventory") << "Skipping version increment for non-updated category " << cat_id << LL_ENDL;
            continue;
        }

        // If we have a known descendant count, set that now.
        LLViewerInventoryCategory* cat = gInventory.getCategory(cat_id);
        if (cat)
        {
            S32 descendent_delta = catit->second;
            S32 old_count = cat->getDescendentCount();
            LL_DEBUGS("Inventory") << "Updating descendant count for "
                                   << cat->getName() << " " << cat_id
                                   << " with delta " << descendent_delta << " from "
                                   << old_count << " to " << (old_count+descendent_delta) << LL_ENDL;
            LLInventoryModel::LLCategoryUpdate up(cat_id, descendent_delta);
            gInventory.accountForUpdate(up);
        }
        else
        {
            LL_DEBUGS("Inventory") << "Skipping version accounting for unknown category " << cat_id << LL_ENDL;
        }
    }

    // CREATE CATEGORIES
    const S32 MAX_UPDATE_BACKLOG = 50; // stall prevention
    for (deferred_category_map_t::const_iterator create_it = mCategoriesCreated.begin();
         create_it != mCategoriesCreated.end(); ++create_it)
    {
        LLUUID category_id(create_it->first);
        LLPointer<LLViewerInventoryCategory> new_category = create_it->second;

        gInventory.updateCategory(new_category, LLInventoryObserver::CREATE);
        LL_DEBUGS("Inventory") << "created category " << category_id << LL_ENDL;

        // fetching can receive massive amount of items and folders
        if (gInventory.getChangedIDs().size() > MAX_UPDATE_BACKLOG)
        {
            gInventory.notifyObservers();
            checkTimeout();
        }
    }

    // UPDATE CATEGORIES
    for (deferred_category_map_t::const_iterator update_it = mCategoriesUpdated.begin();
         update_it != mCategoriesUpdated.end(); ++update_it)
    {
        LLUUID category_id(update_it->first);
        LLPointer<LLViewerInventoryCategory> new_category = update_it->second;
        // Since this is a copy of the category *before* the accounting update, above,
        // we need to transfer back the updated version/descendant count.
        LLViewerInventoryCategory* curr_cat = gInventory.getCategory(new_category->getUUID());
        if (!curr_cat)
        {
            LL_WARNS("Inventory") << "Failed to update unknown category " << new_category->getUUID() << LL_ENDL;
        }
        else
        {
            new_category->setVersion(curr_cat->getVersion());
            new_category->setDescendentCount(curr_cat->getDescendentCount());
            gInventory.updateCategory(new_category);
            LL_DEBUGS("Inventory") << "updated category " << new_category->getName() << " " << category_id << LL_ENDL;
        }
    }

    // LOST ITEMS
    if (!mItemsLost.empty())
    {
        LL_INFOS("Inventory") << "Received " << (S32)mItemsLost.size() << " items without a parent" << LL_ENDL;
        const LLUUID lost_uuid(gInventory.findCategoryUUIDForType(LLFolderType::FT_LOST_AND_FOUND));
        if (lost_uuid.notNull())
        {
            for (deferred_item_map_t::const_iterator lost_it = mItemsLost.begin();
                 lost_it != mItemsLost.end(); ++lost_it)
            {
                LLPointer<LLViewerInventoryItem> new_item = lost_it->second;

                new_item->setParent(lost_uuid);
                new_item->updateParentOnServer(false);
            }
        }
    }

    // CREATE ITEMS
    for (deferred_item_map_t::const_iterator create_it = mItemsCreated.begin();
         create_it != mItemsCreated.end(); ++create_it)
    {
        LLUUID item_id(create_it->first);
        LLPointer<LLViewerInventoryItem> new_item = create_it->second;

        // FIXME risky function since it calls updateServer() in some
        // cases.  Maybe break out the update/create cases, in which
        // case this is create.
        LL_DEBUGS("Inventory") << "created item " << item_id << LL_ENDL;
        gInventory.updateItem(new_item, LLInventoryObserver::CREATE);

        // fetching can receive massive amount of items and folders
        if (gInventory.getChangedIDs().size() > MAX_UPDATE_BACKLOG)
        {
            gInventory.notifyObservers();
            checkTimeout();
        }
    }

    // UPDATE ITEMS
    for (deferred_item_map_t::const_iterator update_it = mItemsUpdated.begin();
         update_it != mItemsUpdated.end(); ++update_it)
    {
        LLUUID item_id(update_it->first);
        LLPointer<LLViewerInventoryItem> new_item = update_it->second;
        // FIXME risky function since it calls updateServer() in some
        // cases.  Maybe break out the update/create cases, in which
        // case this is update.
        LL_DEBUGS("Inventory") << "updated item " << item_id << LL_ENDL;
        //LL_DEBUGS("Inventory") << ll_pretty_print_sd(new_item->asLLSD()) << LL_ENDL;
        gInventory.updateItem(new_item);
    }

    // DELETE OBJECTS
    for (uuid_list_t::const_iterator del_it = mObjectsDeletedIds.begin();
         del_it != mObjectsDeletedIds.end(); ++del_it)
    {
        LL_DEBUGS("Inventory") << "deleted item " << *del_it << LL_ENDL;
        gInventory.onObjectDeletedFromServer(*del_it, false, false, false);
    }

    // TODO - how can we use this version info? Need to be sure all
    // changes are going through AIS first, or at least through
    // something with a reliable responder.
    for (uuid_int_map_t::iterator ucv_it = mCatVersionsUpdated.begin();
         ucv_it != mCatVersionsUpdated.end(); ++ucv_it)
    {
        const LLUUID id = ucv_it->first;
        S32 version = ucv_it->second;
        LLViewerInventoryCategory *cat = gInventory.getCategory(id);
        LL_DEBUGS("Inventory") << "cat version update " << cat->getName() << " to version " << cat->getVersion() << LL_ENDL;
        if (cat->getVersion() != version)
        {
            // the AIS version should be considered the true version. Adjust
            // our local category model to reflect this version number.  Otherwise
            // it becomes possible to get stuck with the viewer being out of
            // sync with the inventory system.  Under normal circumstances
            // inventory COF is maintained on the viewer through calls to
            // LLInventoryModel::accountForUpdate when a changing operation
            // is performed.  This occasionally gets out of sync however.
            if (version != LLViewerInventoryCategory::VERSION_UNKNOWN)
            {
                LL_WARNS() << "Possible version mismatch for category " << cat->getName()
                    << ", viewer version " << cat->getVersion()
                    << " AIS version " << version << " !!!Adjusting local version!!!" << LL_ENDL;
                cat->setVersion(version);
            }
            else
            {
                // We do not account for update if version is UNKNOWN, so we shouldn't rise version
                // either or viewer will get stuck on descendants count -1, try to refetch folder instead
                //
                // Todo: proper backoff?

                LL_WARNS() << "Possible version mismatch for category " << cat->getName()
                    << ", viewer version " << cat->getVersion()
                    << " AIS version " << version << " !!!Rerequesting category!!!" << LL_ENDL;
                const S32 LONG_EXPIRY = 360;
                cat->fetch(LONG_EXPIRY);
            }
        }
    }

    checkTimeout();

    gInventory.notifyObservers();
}
<|MERGE_RESOLUTION|>--- conflicted
+++ resolved
@@ -1,1810 +1,1775 @@
-/**
- * @file llaisapi.cpp
- * @brief classes and functions for interfacing with the v3+ ais inventory service.
- *
- * $LicenseInfo:firstyear=2013&license=viewerlgpl$
- * Second Life Viewer Source Code
- * Copyright (C) 2013, Linden Research, Inc.
- *
- * This library is free software; you can redistribute it and/or
- * modify it under the terms of the GNU Lesser General Public
- * License as published by the Free Software Foundation;
- * version 2.1 of the License only.
- *
- * This library is distributed in the hope that it will be useful,
- * but WITHOUT ANY WARRANTY; without even the implied warranty of
- * MERCHANTABILITY or FITNESS FOR A PARTICULAR PURPOSE.  See the GNU
- * Lesser General Public License for more details.
- *
- * You should have received a copy of the GNU Lesser General Public
- * License along with this library; if not, write to the Free Software
- * Foundation, Inc., 51 Franklin Street, Fifth Floor, Boston, MA  02110-1301  USA
- *
- * Linden Research, Inc., 945 Battery Street, San Francisco, CA  94111  USA
- * $/LicenseInfo$
- *
- */
-
-#include "llviewerprecompiledheaders.h"
-#include "llaisapi.h"
-
-#include "llagent.h"
-#include "llappviewer.h"
-#include "llcallbacklist.h"
-#include "llinventorymodel.h"
-#include "llinventoryobserver.h"
-#include "llnotificationsutil.h"
-#include "llsdutil.h"
-#include "llviewerregion.h"
-#include "llvoavatar.h"
-#include "llvoavatarself.h"
-#include "llviewercontrol.h"
-
-///----------------------------------------------------------------------------
-/// Classes for AISv3 support.
-///----------------------------------------------------------------------------
-
-//=========================================================================
-const std::string AISAPI::INVENTORY_CAP_NAME("InventoryAPIv3");
-const std::string AISAPI::LIBRARY_CAP_NAME("LibraryAPIv3");
-const S32 AISAPI::HTTP_TIMEOUT = 180;
-
-std::list<AISAPI::ais_query_item_t> AISAPI::sPostponedQuery;
-
-const S32 MAX_SIMULTANEOUS_COROUTINES = 2048;
-
-// AIS3 allows '*' requests, but in reality those will be cut at some point
-// Specify own depth to be able to anticipate it and mark folders as incomplete
-const S32 MAX_FOLDER_DEPTH_REQUEST = 50;
-
-//-------------------------------------------------------------------------
-/*static*/
-bool AISAPI::isAvailable()
-{
-    if (gAgent.getRegion())
-    {
-        return gAgent.getRegion()->isCapabilityAvailable(INVENTORY_CAP_NAME);
-    }
-    return false;
-}
-
-/*static*/
-void AISAPI::getCapNames(LLSD& capNames)
-{
-    capNames.append(INVENTORY_CAP_NAME);
-    capNames.append(LIBRARY_CAP_NAME);
-}
-
-/*static*/
-std::string AISAPI::getInvCap()
-{
-    if (gAgent.getRegion())
-    {
-        return gAgent.getRegion()->getCapability(INVENTORY_CAP_NAME);
-    }
-    return std::string();
-}
-
-/*static*/
-std::string AISAPI::getLibCap()
-{
-    if (gAgent.getRegion())
-    {
-        return gAgent.getRegion()->getCapability(LIBRARY_CAP_NAME);
-    }
-    return std::string();
-}
-
-/*static*/
-void AISAPI::CreateInventory(const LLUUID& parentId, const LLSD& newInventory, completion_t callback)
-{
-    std::string cap = getInvCap();
-    if (cap.empty())
-    {
-        LL_WARNS("Inventory") << "Inventory cap not found!" << LL_ENDL;
-        if (callback)
-        {
-            callback(LLUUID::null);
-        }
-        return;
-    }
-
-    LLUUID tid;
-    tid.generate();
-
-    std::string url = cap + std::string("/category/") + parentId.asString() + "?tid=" + tid.asString();
-    LL_DEBUGS("Inventory") << "url: " << url << " parentID " << parentId << " newInventory " << newInventory << LL_ENDL;
-
-    // I may be suffering from golden hammer here, but the first part of this bind
-    // is actually a static cast for &HttpCoroutineAdapter::postAndSuspend so that
-    // the compiler can identify the correct signature to select.
-    //
-    // Reads as follows:
-    // LLSD     - method returning LLSD
-    // (LLCoreHttpUtil::HttpCoroutineAdapter::*) - pointer to member function of HttpCoroutineAdapter
-    // (LLCore::HttpRequest::ptr_t, const std::string &, const LLSD &, LLCore::HttpOptions::ptr_t, LLCore::HttpHeaders::ptr_t) - signature of method
-    //
-    invokationFn_t postFn = boost::bind(
-        // Humans ignore next line.  It is just a cast.
-        static_cast<LLSD (LLCoreHttpUtil::HttpCoroutineAdapter::*)(LLCore::HttpRequest::ptr_t, const std::string &, const LLSD &, LLCore::HttpOptions::ptr_t, LLCore::HttpHeaders::ptr_t)>
-        //----
-        // _1 -> httpAdapter
-        // _2 -> httpRequest
-        // _3 -> url
-        // _4 -> body
-        // _5 -> httpOptions
-        // _6 -> httpHeaders
-        (&LLCoreHttpUtil::HttpCoroutineAdapter::postAndSuspend), _1, _2, _3, _4, _5, _6);
-
-    LLCoprocedureManager::CoProcedure_t proc(boost::bind(&AISAPI::InvokeAISCommandCoro,
-        _1, postFn, url, parentId, newInventory, callback, CREATEINVENTORY));
-    EnqueueAISCommand("CreateInventory", proc);
-}
-
-/*static*/
-void AISAPI::SlamFolder(const LLUUID& folderId, const LLSD& newInventory, completion_t callback)
-{
-    std::string cap = getInvCap();
-    if (cap.empty())
-    {
-        LL_WARNS("Inventory") << "Inventory cap not found!" << LL_ENDL;
-        if (callback)
-        {
-            callback(LLUUID::null);
-        }
-        return;
-    }
-
-    LLUUID tid;
-    tid.generate();
-
-    std::string url = cap + std::string("/category/") + folderId.asString() + "/links?tid=" + tid.asString();
-
-    // see comment above in CreateInventoryCommand
-    invokationFn_t putFn = boost::bind(
-        // Humans ignore next line.  It is just a cast to specify which LLCoreHttpUtil::HttpCoroutineAdapter routine overload.
-        static_cast<LLSD(LLCoreHttpUtil::HttpCoroutineAdapter::*)(LLCore::HttpRequest::ptr_t, const std::string &, const LLSD &, LLCore::HttpOptions::ptr_t, LLCore::HttpHeaders::ptr_t)>
-        //----
-        // _1 -> httpAdapter
-        // _2 -> httpRequest
-        // _3 -> url
-        // _4 -> body
-        // _5 -> httpOptions
-        // _6 -> httpHeaders
-        (&LLCoreHttpUtil::HttpCoroutineAdapter::putAndSuspend), _1, _2, _3, _4, _5, _6);
-
-    LLCoprocedureManager::CoProcedure_t proc(boost::bind(&AISAPI::InvokeAISCommandCoro,
-        _1, putFn, url, folderId, newInventory, callback, SLAMFOLDER));
-
-    EnqueueAISCommand("SlamFolder", proc);
-}
-
-void AISAPI::RemoveCategory(const LLUUID &categoryId, completion_t callback)
-{
-    std::string cap;
-
-    cap = getInvCap();
-    if (cap.empty())
-    {
-        LL_WARNS("Inventory") << "Inventory cap not found!" << LL_ENDL;
-        if (callback)
-        {
-            callback(LLUUID::null);
-        }
-        return;
-    }
-
-    std::string url = cap + std::string("/category/") + categoryId.asString();
-    LL_DEBUGS("Inventory") << "url: " << url << LL_ENDL;
-
-    invokationFn_t delFn = boost::bind(
-        // Humans ignore next line.  It is just a cast to specify which LLCoreHttpUtil::HttpCoroutineAdapter routine overload.
-        static_cast<LLSD(LLCoreHttpUtil::HttpCoroutineAdapter::*)(LLCore::HttpRequest::ptr_t, const std::string &, LLCore::HttpOptions::ptr_t, LLCore::HttpHeaders::ptr_t)>
-        //----
-        // _1 -> httpAdapter
-        // _2 -> httpRequest
-        // _3 -> url
-        // _4 -> body
-        // _5 -> httpOptions
-        // _6 -> httpHeaders
-        (&LLCoreHttpUtil::HttpCoroutineAdapter::deleteAndSuspend), _1, _2, _3, _5, _6);
-
-    LLCoprocedureManager::CoProcedure_t proc(boost::bind(&AISAPI::InvokeAISCommandCoro,
-        _1, delFn, url, categoryId, LLSD(), callback, REMOVECATEGORY));
-
-    EnqueueAISCommand("RemoveCategory", proc);
-}
-
-/*static*/
-void AISAPI::RemoveItem(const LLUUID &itemId, completion_t callback)
-{
-    std::string cap;
-
-    cap = getInvCap();
-    if (cap.empty())
-    {
-        LL_WARNS("Inventory") << "Inventory cap not found!" << LL_ENDL;
-        if (callback)
-        {
-            callback(LLUUID::null);
-        }
-        return;
-    }
-
-    std::string url = cap + std::string("/item/") + itemId.asString();
-    LL_DEBUGS("Inventory") << "url: " << url << LL_ENDL;
-
-    invokationFn_t delFn = boost::bind(
-        // Humans ignore next line.  It is just a cast to specify which LLCoreHttpUtil::HttpCoroutineAdapter routine overload.
-        static_cast<LLSD(LLCoreHttpUtil::HttpCoroutineAdapter::*)(LLCore::HttpRequest::ptr_t, const std::string &, LLCore::HttpOptions::ptr_t, LLCore::HttpHeaders::ptr_t)>
-        //----
-        // _1 -> httpAdapter
-        // _2 -> httpRequest
-        // _3 -> url
-        // _4 -> body
-        // _5 -> httpOptions
-        // _6 -> httpHeaders
-        (&LLCoreHttpUtil::HttpCoroutineAdapter::deleteAndSuspend), _1, _2, _3, _5, _6);
-
-    LLCoprocedureManager::CoProcedure_t proc(boost::bind(&AISAPI::InvokeAISCommandCoro,
-        _1, delFn, url, itemId, LLSD(), callback, REMOVEITEM));
-
-    EnqueueAISCommand("RemoveItem", proc);
-}
-
-void AISAPI::CopyLibraryCategory(const LLUUID& sourceId, const LLUUID& destId, bool copySubfolders, completion_t callback)
-{
-    std::string cap;
-
-    cap = getLibCap();
-    if (cap.empty())
-    {
-        LL_WARNS("Inventory") << "Library cap not found!" << LL_ENDL;
-        if (callback)
-        {
-            callback(LLUUID::null);
-        }
-        return;
-    }
-
-    LL_DEBUGS("Inventory") << "Copying library category: " << sourceId << " => " << destId << LL_ENDL;
-
-    LLUUID tid;
-    tid.generate();
-
-    std::string url = cap + std::string("/category/") + sourceId.asString() + "?tid=" + tid.asString();
-    if (!copySubfolders)
-    {
-        url += ",depth=0";
-    }
-    LL_INFOS() << url << LL_ENDL;
-
-    std::string destination = destId.asString();
-
-    invokationFn_t copyFn = boost::bind(
-        // Humans ignore next line.  It is just a cast to specify which LLCoreHttpUtil::HttpCoroutineAdapter routine overload.
-        static_cast<LLSD(LLCoreHttpUtil::HttpCoroutineAdapter::*)(LLCore::HttpRequest::ptr_t, const std::string &, const std::string, LLCore::HttpOptions::ptr_t, LLCore::HttpHeaders::ptr_t)>
-        //----
-        // _1 -> httpAdapter
-        // _2 -> httpRequest
-        // _3 -> url
-        // _4 -> body
-        // _5 -> httpOptions
-        // _6 -> httpHeaders
-        (&LLCoreHttpUtil::HttpCoroutineAdapter::copyAndSuspend), _1, _2, _3, destination, _5, _6);
-
-    LLCoprocedureManager::CoProcedure_t proc(boost::bind(&AISAPI::InvokeAISCommandCoro,
-        _1, copyFn, url, destId, LLSD(), callback, COPYLIBRARYCATEGORY));
-
-    EnqueueAISCommand("CopyLibraryCategory", proc);
-}
-
-/*static*/
-void AISAPI::PurgeDescendents(const LLUUID &categoryId, completion_t callback)
-{
-    std::string cap;
-
-    cap = getInvCap();
-    if (cap.empty())
-    {
-        LL_WARNS("Inventory") << "Inventory cap not found!" << LL_ENDL;
-        if (callback)
-        {
-            callback(LLUUID::null);
-        }
-        return;
-    }
-
-    std::string url = cap + std::string("/category/") + categoryId.asString() + "/children";
-    LL_DEBUGS("Inventory") << "url: " << url << LL_ENDL;
-
-    invokationFn_t delFn = boost::bind(
-        // Humans ignore next line.  It is just a cast to specify which LLCoreHttpUtil::HttpCoroutineAdapter routine overload.
-        static_cast<LLSD(LLCoreHttpUtil::HttpCoroutineAdapter::*)(LLCore::HttpRequest::ptr_t, const std::string &, LLCore::HttpOptions::ptr_t, LLCore::HttpHeaders::ptr_t)>
-        //----
-        // _1 -> httpAdapter
-        // _2 -> httpRequest
-        // _3 -> url
-        // _4 -> body
-        // _5 -> httpOptions
-        // _6 -> httpHeaders
-        (&LLCoreHttpUtil::HttpCoroutineAdapter::deleteAndSuspend), _1, _2, _3, _5, _6);
-
-    LLCoprocedureManager::CoProcedure_t proc(boost::bind(&AISAPI::InvokeAISCommandCoro,
-        _1, delFn, url, categoryId, LLSD(), callback, PURGEDESCENDENTS));
-
-    EnqueueAISCommand("PurgeDescendents", proc);
-}
-
-
-/*static*/
-void AISAPI::UpdateCategory(const LLUUID &categoryId, const LLSD &updates, completion_t callback)
-{
-    std::string cap;
-
-    cap = getInvCap();
-    if (cap.empty())
-    {
-        LL_WARNS("Inventory") << "Inventory cap not found!" << LL_ENDL;
-        if (callback)
-        {
-            callback(LLUUID::null);
-        }
-        return;
-    }
-    std::string url = cap + std::string("/category/") + categoryId.asString();
-
-    invokationFn_t patchFn = boost::bind(
-        // Humans ignore next line.  It is just a cast to specify which LLCoreHttpUtil::HttpCoroutineAdapter routine overload.
-        static_cast<LLSD(LLCoreHttpUtil::HttpCoroutineAdapter::*)(LLCore::HttpRequest::ptr_t, const std::string &, const LLSD &, LLCore::HttpOptions::ptr_t, LLCore::HttpHeaders::ptr_t)>
-        //----
-        // _1 -> httpAdapter
-        // _2 -> httpRequest
-        // _3 -> url
-        // _4 -> body
-        // _5 -> httpOptions
-        // _6 -> httpHeaders
-        (&LLCoreHttpUtil::HttpCoroutineAdapter::patchAndSuspend), _1, _2, _3, _4, _5, _6);
-
-    LLCoprocedureManager::CoProcedure_t proc(boost::bind(&AISAPI::InvokeAISCommandCoro,
-        _1, patchFn, url, categoryId, updates, callback, UPDATECATEGORY));
-
-    EnqueueAISCommand("UpdateCategory", proc);
-}
-
-/*static*/
-void AISAPI::UpdateItem(const LLUUID &itemId, const LLSD &updates, completion_t callback)
-{
-
-    std::string cap;
-
-    cap = getInvCap();
-    if (cap.empty())
-    {
-        LL_WARNS("Inventory") << "Inventory cap not found!" << LL_ENDL;
-        if (callback)
-        {
-            callback(LLUUID::null);
-        }
-        return;
-    }
-    std::string url = cap + std::string("/item/") + itemId.asString();
-
-    invokationFn_t patchFn = boost::bind(
-        // Humans ignore next line.  It is just a cast to specify which LLCoreHttpUtil::HttpCoroutineAdapter routine overload.
-        static_cast<LLSD(LLCoreHttpUtil::HttpCoroutineAdapter::*)(LLCore::HttpRequest::ptr_t, const std::string &, const LLSD &, LLCore::HttpOptions::ptr_t, LLCore::HttpHeaders::ptr_t)>
-        //----
-        // _1 -> httpAdapter
-        // _2 -> httpRequest
-        // _3 -> url
-        // _4 -> body
-        // _5 -> httpOptions
-        // _6 -> httpHeaders
-        (&LLCoreHttpUtil::HttpCoroutineAdapter::patchAndSuspend), _1, _2, _3, _4, _5, _6);
-
-    LLCoprocedureManager::CoProcedure_t proc(boost::bind(&AISAPI::InvokeAISCommandCoro,
-        _1, patchFn, url, itemId, updates, callback, UPDATEITEM));
-
-    EnqueueAISCommand("UpdateItem", proc);
-}
-
-/*static*/
-void AISAPI::FetchItem(const LLUUID &itemId, ITEM_TYPE type, completion_t callback)
-{
-    std::string cap;
-
-    cap = (type == INVENTORY) ? getInvCap() : getLibCap();
-    if (cap.empty())
-    {
-        LL_WARNS("Inventory") << "Inventory cap not found!" << LL_ENDL;
-        if (callback)
-        {
-            callback(LLUUID::null);
-        }
-        return;
-    }
-    std::string url = cap + std::string("/item/") + itemId.asString();
-
-    invokationFn_t getFn = boost::bind(
-        // Humans ignore next line.  It is just a cast to specify which LLCoreHttpUtil::HttpCoroutineAdapter routine overload.
-        static_cast<LLSD(LLCoreHttpUtil::HttpCoroutineAdapter::*)(LLCore::HttpRequest::ptr_t, const std::string &, LLCore::HttpOptions::ptr_t, LLCore::HttpHeaders::ptr_t)>
-        //----
-        // _1 -> httpAdapter
-        // _2 -> httpRequest
-        // _3 -> url
-        // _4 -> body
-        // _5 -> httpOptions
-        // _6 -> httpHeaders
-        (&LLCoreHttpUtil::HttpCoroutineAdapter::getAndSuspend), _1, _2, _3, _5, _6);
-
-    LLCoprocedureManager::CoProcedure_t proc(boost::bind(&AISAPI::InvokeAISCommandCoro,
-        _1, getFn, url, itemId, LLSD(), callback, FETCHITEM));
-
-    EnqueueAISCommand("FetchItem", proc);
-}
-
-/*static*/
-void AISAPI::FetchCategoryChildren(const LLUUID &catId, ITEM_TYPE type, bool recursive, completion_t callback, S32 depth)
-{
-    std::string cap;
-
-    cap = (type == INVENTORY) ? getInvCap() : getLibCap();
-    if (cap.empty())
-    {
-        LL_WARNS("Inventory") << "Inventory cap not found!" << LL_ENDL;
-        if (callback)
-        {
-            callback(LLUUID::null);
-        }
-        return;
-    }
-    std::string url = cap + std::string("/category/") + catId.asString() + "/children";
-
-    if (recursive)
-    {
-        // can specify depth=*, but server side is going to cap requests
-        // and reject everything 'over the top',.
-        depth = MAX_FOLDER_DEPTH_REQUEST;
-    }
-    else
-    {
-        depth = llmin(depth, MAX_FOLDER_DEPTH_REQUEST);
-    }
-
-    url += "?depth=" + std::to_string(depth);
-
-    invokationFn_t getFn = boost::bind(
-        // Humans ignore next line.  It is just a cast to specify which LLCoreHttpUtil::HttpCoroutineAdapter routine overload.
-        static_cast<LLSD(LLCoreHttpUtil::HttpCoroutineAdapter::*)(LLCore::HttpRequest::ptr_t, const std::string &, LLCore::HttpOptions::ptr_t, LLCore::HttpHeaders::ptr_t)>
-        //----
-        // _1 -> httpAdapter
-        // _2 -> httpRequest
-        // _3 -> url
-        // _4 -> body
-        // _5 -> httpOptions
-        // _6 -> httpHeaders
-        (&LLCoreHttpUtil::HttpCoroutineAdapter::getAndSuspend), _1, _2, _3, _5, _6);
-
-    // get doesn't use body, can pass additional data
-    LLSD body;
-    body["depth"] = depth;
-    LLCoprocedureManager::CoProcedure_t proc(boost::bind(&AISAPI::InvokeAISCommandCoro,
-        _1, getFn, url, catId, body, callback, FETCHCATEGORYCHILDREN));
-
-    EnqueueAISCommand("FetchCategoryChildren", proc);
-}
-
-// some folders can be requested by name, like
-// animatn | bodypart | clothing | current | favorite | gesture | inbox | landmark | lsltext
-// lstndfnd | my_otfts | notecard | object | outbox | root | snapshot | sound | texture | trash
-void AISAPI::FetchCategoryChildren(const std::string &identifier, bool recursive, completion_t callback, S32 depth)
-{
-    std::string cap;
-
-    cap = getInvCap();
-    if (cap.empty())
-    {
-        LL_WARNS("Inventory") << "Inventory cap not found!" << LL_ENDL;
-        if (callback)
-        {
-            callback(LLUUID::null);
-        }
-        return;
-    }
-    std::string url = cap + std::string("/category/") + identifier + "/children";
-
-    if (recursive)
-    {
-        // can specify depth=*, but server side is going to cap requests
-        // and reject everything 'over the top',.
-        depth = MAX_FOLDER_DEPTH_REQUEST;
-    }
-    else
-    {
-        depth = llmin(depth, MAX_FOLDER_DEPTH_REQUEST);
-    }
-
-    url += "?depth=" + std::to_string(depth);
-
-    invokationFn_t getFn = boost::bind(
-        // Humans ignore next line.  It is just a cast to specify which LLCoreHttpUtil::HttpCoroutineAdapter routine overload.
-        static_cast<LLSD(LLCoreHttpUtil::HttpCoroutineAdapter::*)(LLCore::HttpRequest::ptr_t, const std::string &, LLCore::HttpOptions::ptr_t, LLCore::HttpHeaders::ptr_t)>
-        //----
-        // _1 -> httpAdapter
-        // _2 -> httpRequest
-        // _3 -> url
-        // _4 -> body
-        // _5 -> httpOptions
-        // _6 -> httpHeaders
-        (&LLCoreHttpUtil::HttpCoroutineAdapter::getAndSuspend), _1, _2, _3, _5, _6);
-
-    // get doesn't use body, can pass additional data
-    LLSD body;
-    body["depth"] = depth;
-    LLCoprocedureManager::CoProcedure_t proc(boost::bind(&AISAPI::InvokeAISCommandCoro,
-        _1, getFn, url, LLUUID::null, body, callback, FETCHCATEGORYCHILDREN));
-
-    EnqueueAISCommand("FetchCategoryChildren", proc);
-}
-
-/*static*/
-void AISAPI::FetchCategoryCategories(const LLUUID &catId, ITEM_TYPE type, bool recursive, completion_t callback, S32 depth)
-{
-    std::string cap;
-
-    cap = (type == INVENTORY) ? getInvCap() : getLibCap();
-    if (cap.empty())
-    {
-        LL_WARNS("Inventory") << "Inventory cap not found!" << LL_ENDL;
-        if (callback)
-        {
-            callback(LLUUID::null);
-        }
-        return;
-    }
-    std::string url = cap + std::string("/category/") + catId.asString() + "/categories";
-
-    if (recursive)
-    {
-        // can specify depth=*, but server side is going to cap requests
-        // and reject everything 'over the top',.
-        depth = MAX_FOLDER_DEPTH_REQUEST;
-    }
-    else
-    {
-        depth = llmin(depth, MAX_FOLDER_DEPTH_REQUEST);
-    }
-
-    url += "?depth=" + std::to_string(depth);
-
-    invokationFn_t getFn = boost::bind(
-        // Humans ignore next line.  It is just a cast to specify which LLCoreHttpUtil::HttpCoroutineAdapter routine overload.
-        static_cast<LLSD(LLCoreHttpUtil::HttpCoroutineAdapter::*)(LLCore::HttpRequest::ptr_t, const std::string &, LLCore::HttpOptions::ptr_t, LLCore::HttpHeaders::ptr_t)>
-        //----
-        // _1 -> httpAdapter
-        // _2 -> httpRequest
-        // _3 -> url
-        // _4 -> body
-        // _5 -> httpOptions
-        // _6 -> httpHeaders
-        (&LLCoreHttpUtil::HttpCoroutineAdapter::getAndSuspend), _1, _2, _3, _5, _6);
-
-    // get doesn't use body, can pass additional data
-    LLSD body;
-    body["depth"] = depth;
-    LLCoprocedureManager::CoProcedure_t proc(boost::bind(&AISAPI::InvokeAISCommandCoro,
-        _1, getFn, url, catId, body, callback, FETCHCATEGORYCATEGORIES));
-
-    EnqueueAISCommand("FetchCategoryCategories", proc);
-}
-
-void AISAPI::FetchCategorySubset(const LLUUID& catId,
-                                   const uuid_vec_t specificChildren,
-                                   ITEM_TYPE type,
-                                   bool recursive,
-                                   completion_t callback,
-                                   S32 depth)
-{
-    std::string cap = (type == INVENTORY) ? getInvCap() : getLibCap();
-    if (cap.empty())
-    {
-        LL_WARNS("Inventory") << "Inventory cap not found!" << LL_ENDL;
-        if (callback)
-        {
-            callback(LLUUID::null);
-        }
-        return;
-    }
-    if (specificChildren.empty())
-    {
-        LL_WARNS("Inventory") << "Empty request!" << LL_ENDL;
-        if (callback)
-        {
-            callback(LLUUID::null);
-        }
-        return;
-    }
-    // category/any_folder_id/children?depth=*&children=child_id1,child_id2,child_id3
-    std::string url = cap + std::string("/category/") + catId.asString() + "/children";
-
-    if (recursive)
-    {
-        depth = MAX_FOLDER_DEPTH_REQUEST;
-    }
-    else
-    {
-        depth = llmin(depth, MAX_FOLDER_DEPTH_REQUEST);
-    }
-
-    uuid_vec_t::const_iterator iter = specificChildren.begin();
-    uuid_vec_t::const_iterator end = specificChildren.end();
-
-    url += "?depth=" + std::to_string(depth) + "&children=" + iter->asString();
-    iter++;
-
-    while (iter != end)
-    {
-        url += "," + iter->asString();
-        iter++;
-    }
-
-    const S32 MAX_URL_LENGH = 2000; // RFC documentation specifies a maximum length of 2048
-    if (url.length() > MAX_URL_LENGH)
-    {
-        LL_WARNS("Inventory") << "Request url is too long, url: " << url << LL_ENDL;
-    }
-
-    invokationFn_t getFn = boost::bind(
-        // Humans ignore next line.  It is just a cast to specify which LLCoreHttpUtil::HttpCoroutineAdapter routine overload.
-        static_cast<LLSD(LLCoreHttpUtil::HttpCoroutineAdapter::*)(LLCore::HttpRequest::ptr_t, const std::string&, LLCore::HttpOptions::ptr_t, LLCore::HttpHeaders::ptr_t)>
-        //----
-        // _1 -> httpAdapter
-        // _2 -> httpRequest
-        // _3 -> url
-        // _4 -> body
-        // _5 -> httpOptions
-        // _6 -> httpHeaders
-        (&LLCoreHttpUtil::HttpCoroutineAdapter::getAndSuspend), _1, _2, _3, _5, _6);
-
-    // get doesn't use body, can pass additional data
-    LLSD body;
-    body["depth"] = depth;
-    LLCoprocedureManager::CoProcedure_t proc(boost::bind(&AISAPI::InvokeAISCommandCoro,
-                                                         _1, getFn, url, catId, body, callback, FETCHCATEGORYSUBSET));
-
-    EnqueueAISCommand("FetchCategorySubset", proc);
-}
-
-/*static*/
-// Will get COF folder, links in it and items those links point to
-void AISAPI::FetchCOF(completion_t callback)
-{
-    std::string cap = getInvCap();
-    if (cap.empty())
-    {
-        LL_WARNS("Inventory") << "Inventory cap not found!" << LL_ENDL;
-        if (callback)
-        {
-            callback(LLUUID::null);
-        }
-        return;
-    }
-    std::string url = cap + std::string("/category/current/links");
-
-    invokationFn_t getFn = boost::bind(
-        // Humans ignore next line.  It is just a cast to specify which LLCoreHttpUtil::HttpCoroutineAdapter routine overload.
-        static_cast<LLSD(LLCoreHttpUtil::HttpCoroutineAdapter::*)(LLCore::HttpRequest::ptr_t, const std::string&, LLCore::HttpOptions::ptr_t, LLCore::HttpHeaders::ptr_t)>
-        //----
-        // _1 -> httpAdapter
-        // _2 -> httpRequest
-        // _3 -> url
-        // _4 -> body
-        // _5 -> httpOptions
-        // _6 -> httpHeaders
-        (&LLCoreHttpUtil::HttpCoroutineAdapter::getAndSuspend), _1, _2, _3, _5, _6);
-
-    LLSD body;
-    // Only cof folder will be full, but cof can contain an outfit
-    // link with embedded outfit folder for request to parse
-    body["depth"] = 0;
-    LLCoprocedureManager::CoProcedure_t proc(boost::bind(&AISAPI::InvokeAISCommandCoro,
-                                                         _1, getFn, url, LLUUID::null, body, callback, FETCHCOF));
-
-    EnqueueAISCommand("FetchCOF", proc);
-}
-
-void AISAPI::FetchCategoryLinks(const LLUUID &catId, completion_t callback)
-{
-    std::string cap = getInvCap();
-    if (cap.empty())
-    {
-        LL_WARNS("Inventory") << "Inventory cap not found!" << LL_ENDL;
-        if (callback)
-        {
-            callback(LLUUID::null);
-        }
-        return;
-    }
-    std::string url = cap + std::string("/category/") + catId.asString() + "/links";
-
-    invokationFn_t getFn = boost::bind(
-        // Humans ignore next line.  It is just a cast to specify which LLCoreHttpUtil::HttpCoroutineAdapter routine overload.
-        static_cast<LLSD (LLCoreHttpUtil::HttpCoroutineAdapter::*)(LLCore::HttpRequest::ptr_t, const std::string &,
-                                                                   LLCore::HttpOptions::ptr_t, LLCore::HttpHeaders::ptr_t)>
-        //----
-        // _1 -> httpAdapter
-        // _2 -> httpRequest
-        // _3 -> url
-        // _4 -> body
-        // _5 -> httpOptions
-        // _6 -> httpHeaders
-        (&LLCoreHttpUtil::HttpCoroutineAdapter::getAndSuspend),
-        _1, _2, _3, _5, _6);
-
-    LLSD body;
-    body["depth"] = 0;
-    LLCoprocedureManager::CoProcedure_t proc(
-        boost::bind(&AISAPI::InvokeAISCommandCoro, _1, getFn, url, LLUUID::null, body, callback, FETCHCATEGORYLINKS));
-
-    EnqueueAISCommand("FetchCategoryLinks", proc);
-}
-
-/*static*/
-void AISAPI::FetchOrphans(completion_t callback)
-{
-    std::string cap = getInvCap();
-    if (cap.empty())
-    {
-        LL_WARNS("Inventory") << "Inventory cap not found!" << LL_ENDL;
-        if (callback)
-        {
-            callback(LLUUID::null);
-        }
-        return;
-    }
-    std::string url = cap + std::string("/orphans");
-
-    invokationFn_t getFn = boost::bind(
-        // Humans ignore next line.  It is just a cast to specify which LLCoreHttpUtil::HttpCoroutineAdapter routine overload.
-        static_cast<LLSD(LLCoreHttpUtil::HttpCoroutineAdapter::*)(LLCore::HttpRequest::ptr_t , const std::string& , LLCore::HttpOptions::ptr_t , LLCore::HttpHeaders::ptr_t)>
-        //----
-        // _1 -> httpAdapter
-        // _2 -> httpRequest
-        // _3 -> url
-        // _4 -> body
-        // _5 -> httpOptions
-        // _6 -> httpHeaders
-        (&LLCoreHttpUtil::HttpCoroutineAdapter::getAndSuspend) , _1 , _2 , _3 , _5 , _6);
-
-    LLCoprocedureManager::CoProcedure_t proc(boost::bind(&AISAPI::InvokeAISCommandCoro ,
-                                                         _1 , getFn , url , LLUUID::null , LLSD() , callback , FETCHORPHANS));
-
-    EnqueueAISCommand("FetchOrphans" , proc);
-}
-
-/*static*/
-void AISAPI::EnqueueAISCommand(const std::string &procName, LLCoprocedureManager::CoProcedure_t proc)
-{
-    LLCoprocedureManager &inst = LLCoprocedureManager::instance();
-    S32 pending_in_pool = inst.countPending("AIS");
-    std::string procFullName = "AIS(" + procName + ")";
-    if (pending_in_pool < MAX_SIMULTANEOUS_COROUTINES)
-    {
-        inst.enqueueCoprocedure("AIS", procFullName, proc);
-    }
-    else
-    {
-        // As I understand it, coroutines have built-in 'pending' pool
-        // but unfortunately it has limited size which inventory often goes over
-        // so this is a workaround to not overfill it.
-        if (sPostponedQuery.empty())
-        {
-            sPostponedQuery.push_back(ais_query_item_t(procFullName, proc));
-            gIdleCallbacks.addFunction(onIdle, NULL);
-        }
-        else
-        {
-            sPostponedQuery.push_back(ais_query_item_t(procFullName, proc));
-        }
-    }
-}
-
-/*static*/
-void AISAPI::onIdle(void *userdata)
-{
-    if (!sPostponedQuery.empty())
-    {
-        LLCoprocedureManager &inst = LLCoprocedureManager::instance();
-        S32 pending_in_pool = inst.countPending("AIS");
-        while (pending_in_pool < MAX_SIMULTANEOUS_COROUTINES && !sPostponedQuery.empty())
-        {
-            ais_query_item_t &item = sPostponedQuery.front();
-            inst.enqueueCoprocedure("AIS", item.first, item.second);
-            sPostponedQuery.pop_front();
-            pending_in_pool++;
-        }
-    }
-
-    if (sPostponedQuery.empty())
-    {
-        // Nothing to do anymore
-        gIdleCallbacks.deleteFunction(onIdle, NULL);
-    }
-}
-
-/*static*/
-void AISAPI::onUpdateReceived(const LLSD& update, COMMAND_TYPE type, const LLSD& request_body)
-{
-    LLTimer timer;
-    if ( (type == UPDATECATEGORY || type == UPDATEITEM)
-        && gSavedSettings.getBOOL("DebugAvatarAppearanceMessage"))
-    {
-        dump_sequential_xml(gAgentAvatarp->getFullname() + "_ais_update", update);
-    }
-
-    AISUpdate ais_update(update, type, request_body);
-    ais_update.doUpdate(); // execute the updates in the appropriate order.
-    LL_DEBUGS("Inventory", "AIS3") << "Elapsed processing: " << timer.getElapsedTimeF32() << LL_ENDL;
-}
-
-/*static*/
-void AISAPI::InvokeAISCommandCoro(LLCoreHttpUtil::HttpCoroutineAdapter::ptr_t httpAdapter,
-        invokationFn_t invoke, std::string url,
-        LLUUID targetId, LLSD body, completion_t callback, COMMAND_TYPE type)
-{
-    if (gDisconnected)
-    {
-        if (callback)
-        {
-            callback(LLUUID::null);
-        }
-        return;
-    }
-
-    LLCore::HttpOptions::ptr_t httpOptions(new LLCore::HttpOptions);
-    LLCore::HttpRequest::ptr_t httpRequest(new LLCore::HttpRequest());
-    LLCore::HttpHeaders::ptr_t httpHeaders;
-
-    httpOptions->setTimeout(HTTP_TIMEOUT);
-
-    LL_DEBUGS("Inventory") << "Request url: " << url << LL_ENDL;
-
-    LLSD result;
-    LLSD httpResults;
-    LLCore::HttpStatus status;
-
-    result = invoke(httpAdapter , httpRequest , url , body , httpOptions , httpHeaders);
-    httpResults = result[LLCoreHttpUtil::HttpCoroutineAdapter::HTTP_RESULTS];
-    status = LLCoreHttpUtil::HttpCoroutineAdapter::getStatusFromLLSD(httpResults);
-
-    if (!status || !result.isMap())
-    {
-        if (!result.isMap())
-        {
-            status = LLCore::HttpStatus(HTTP_INTERNAL_ERROR, "Malformed response contents");
-        }
-        else if (status.getType() == 410) //GONE
-        {
-            // Item does not exist or was already deleted from server.
-            // parent folder is out of sync
-            if (type == REMOVECATEGORY)
-            {
-                LLViewerInventoryCategory *cat = gInventory.getCategory(targetId);
-                if (cat)
-                {
-                    LL_WARNS("Inventory") << "Purge failed for '" << cat->getName()
-                        << "' local version:" << cat->getVersion()
-                        << " since folder no longer exists at server. Descendent count: server == " << cat->getDescendentCount()
-                        << ", viewer == " << cat->getViewerDescendentCount()
-                        << LL_ENDL;
-                    gInventory.fetchDescendentsOf(cat->getParentUUID());
-                    // Note: don't delete folder here - contained items will be deparented (or deleted)
-                    // and since we are clearly out of sync we can't be sure we won't get rid of something we need.
-                    // For example folder could have been moved or renamed with items intact, let it fetch first.
-                }
-            }
-            else if (type == REMOVEITEM)
-            {
-                LLViewerInventoryItem *item = gInventory.getItem(targetId);
-                if (item)
-                {
-                    LL_WARNS("Inventory") << "Purge failed for '" << item->getName()
-                        << "' since item no longer exists at server." << LL_ENDL;
-                    gInventory.fetchDescendentsOf(item->getParentUUID());
-                    // since item not on the server and exists at viewer, so it needs an update at the least,
-                    // so delete it, in worst case item will be refetched with new params.
-                    gInventory.onObjectDeletedFromServer(targetId);
-                }
-            }
-        }
-        else if (status == LLCore::HttpStatus(HTTP_FORBIDDEN) /*403*/)
-        {
-            if (type == FETCHCATEGORYCHILDREN)
-            {
-                if (body.has("depth") && body["depth"].asInteger() == 0)
-                {
-                    // Can't fetch a single folder with depth 0, folder is too big.
-                    static bool first_call = true;
-                    if (first_call)
-                    {
-                        first_call = false;
-                        LLNotificationsUtil::add("InventoryLimitReachedAISAlert");
-                    }
-                    else
-                    {
-                        LLNotificationsUtil::add("InventoryLimitReachedAIS");
-                    }
-                    LL_WARNS("Inventory") << "Fetch failed, content is over limit, url: " << url << LL_ENDL;
-                }
-                else
-                {
-                    // Result was too big, but situation is recoverable by requesting with lower depth
-                    LL_DEBUGS("Inventory") << "Fetch failed, content is over limit, url: " << url << LL_ENDL;
-                }
-            }
-        }
-        LL_WARNS("Inventory") << "Inventory error: " << status.toString() << LL_ENDL;
-        LL_WARNS("Inventory") << ll_pretty_print_sd(result) << LL_ENDL;
-    }
-
-    LL_DEBUGS("Inventory", "AIS3") << "Result: " << result << LL_ENDL;
-    onUpdateReceived(result, type, body);
-
-    if (callback && !callback.empty())
-    {
-        bool needs_callback = true;
-        LLUUID id(LLUUID::null);
-
-        switch (type)
-        {
-        case COPYLIBRARYCATEGORY:
-        case FETCHCATEGORYCATEGORIES:
-        case FETCHCATEGORYCHILDREN:
-        case FETCHCATEGORYSUBSET:
-        case FETCHCATEGORYLINKS:
-        case FETCHCOF:
-            if (result.has("category_id"))
-            {
-                id = result["category_id"];
-            }
-            break;
-        case FETCHITEM:
-            if (result.has("item_id"))
-            {
-                // Error message might contain an item_id!!!
-                id = result["item_id"];
-            }
-            if (result.has("linked_id"))
-            {
-                id = result["linked_id"];
-            }
-            break;
-        case CREATEINVENTORY:
-            // CREATEINVENTORY can have multiple callbacks
-            if (result.has("_created_categories"))
-            {
-                LLSD& cats = result["_created_categories"];
-                LLSD::array_const_iterator cat_iter;
-                for (cat_iter = cats.beginArray(); cat_iter != cats.endArray(); ++cat_iter)
-                {
-                    LLUUID cat_id = *cat_iter;
-                    callback(cat_id);
-                    needs_callback = false;
-                }
-            }
-            if (result.has("_created_items"))
-            {
-                LLSD& items = result["_created_items"];
-                LLSD::array_const_iterator item_iter;
-                for (item_iter = items.beginArray(); item_iter != items.endArray(); ++item_iter)
-                {
-                    LLUUID item_id = *item_iter;
-                    callback(item_id);
-                    needs_callback = false;
-                }
-            }
-            break;
-        default:
-            break;
-        }
-
-        if (needs_callback)
-        {
-            // Call callback at least once regardless of failure.
-            // UPDATEITEM doesn't expect an id
-            callback(id);
-        }
-    }
-
-}
-
-//-------------------------------------------------------------------------
-AISUpdate::AISUpdate(const LLSD& update, AISAPI::COMMAND_TYPE type, const LLSD& request_body)
-: mType(type)
-{
-    mFetch = (type == AISAPI::FETCHITEM)
-        || (type == AISAPI::FETCHCATEGORYCHILDREN)
-        || (type == AISAPI::FETCHCATEGORYCATEGORIES)
-        || (type == AISAPI::FETCHCATEGORYSUBSET)
-        || (type == AISAPI::FETCHCOF)
-        || (type == AISAPI::FETCHCATEGORYLINKS)
-        || (type == AISAPI::FETCHORPHANS);
-    // parse update llsd into stuff to do or parse received items.
-    mFetchDepth = MAX_FOLDER_DEPTH_REQUEST;
-    if (mFetch && request_body.has("depth"))
-    {
-        mFetchDepth = request_body["depth"].asInteger();
-    }
-
-    mTimer.setTimerExpirySec(AIS_EXPIRY_SECONDS);
-    mTimer.start();
-    parseUpdate(update);
-}
-
-void AISUpdate::clearParseResults()
-{
-    mCatDescendentDeltas.clear();
-    mCatDescendentsKnown.clear();
-    mCatVersionsUpdated.clear();
-    mItemsCreated.clear();
-    mItemsLost.clear();
-    mItemsUpdated.clear();
-    mCategoriesCreated.clear();
-    mCategoriesUpdated.clear();
-    mObjectsDeletedIds.clear();
-    mItemIds.clear();
-    mCategoryIds.clear();
-}
-
-void AISUpdate::checkTimeout()
-{
-    if (mTimer.hasExpired())
-    {
-        llcoro::suspend();
-        LLCoros::checkStop();
-        mTimer.setTimerExpirySec(AIS_EXPIRY_SECONDS);
-    }
-}
-
-void AISUpdate::parseUpdate(const LLSD& update)
-{
-    clearParseResults();
-    parseMeta(update);
-    parseContent(update);
-}
-
-void AISUpdate::parseMeta(const LLSD& update)
-{
-    // parse _categories_removed -> mObjectsDeletedIds
-    uuid_list_t cat_ids;
-    parseUUIDArray(update,"_categories_removed",cat_ids);
-    for (uuid_list_t::const_iterator it = cat_ids.begin();
-         it != cat_ids.end(); ++it)
-    {
-        LLViewerInventoryCategory *cat = gInventory.getCategory(*it);
-        if(cat)
-        {
-            mCatDescendentDeltas[cat->getParentUUID()]--;
-            mObjectsDeletedIds.insert(*it);
-        }
-        else
-        {
-            LL_WARNS("Inventory") << "removed category not found " << *it << LL_ENDL;
-        }
-    }
-
-    // parse _categories_items_removed -> mObjectsDeletedIds
-    uuid_list_t item_ids;
-    parseUUIDArray(update,"_category_items_removed",item_ids);
-    parseUUIDArray(update,"_removed_items",item_ids);
-    for (uuid_list_t::const_iterator it = item_ids.begin();
-         it != item_ids.end(); ++it)
-    {
-        LLViewerInventoryItem *item = gInventory.getItem(*it);
-        if(item)
-        {
-            mCatDescendentDeltas[item->getParentUUID()]--;
-            mObjectsDeletedIds.insert(*it);
-        }
-        else
-        {
-            LL_WARNS("Inventory") << "removed item not found " << *it << LL_ENDL;
-        }
-    }
-
-    // parse _broken_links_removed -> mObjectsDeletedIds
-    uuid_list_t broken_link_ids;
-    parseUUIDArray(update,"_broken_links_removed",broken_link_ids);
-    for (uuid_list_t::const_iterator it = broken_link_ids.begin();
-         it != broken_link_ids.end(); ++it)
-    {
-        LLViewerInventoryItem *item = gInventory.getItem(*it);
-        if(item)
-        {
-            mCatDescendentDeltas[item->getParentUUID()]--;
-            mObjectsDeletedIds.insert(*it);
-        }
-        else
-        {
-            LL_WARNS("Inventory") << "broken link not found " << *it << LL_ENDL;
-        }
-    }
-
-    // parse _created_items
-    parseUUIDArray(update,"_created_items",mItemIds);
-
-    // parse _created_categories
-    parseUUIDArray(update,"_created_categories",mCategoryIds);
-
-    // Parse updated category versions.
-    const std::string& ucv = "_updated_category_versions";
-    if (update.has(ucv))
-    {
-        for(LLSD::map_const_iterator it = update[ucv].beginMap(),
-                end = update[ucv].endMap();
-            it != end; ++it)
-        {
-            const LLUUID id((*it).first);
-            S32 version = (*it).second.asInteger();
-            mCatVersionsUpdated[id] = version;
-        }
-    }
-}
-
-void AISUpdate::parseContent(const LLSD& update)
-{
-    // Errors from a fetch request might contain id without
-    // full item or folder.
-    // Todo: Depending on error we might want to do something,
-    // like removing a 404 item or refetching parent folder
-    if (update.has("linked_id") && update.has("parent_id"))
-    {
-        parseLink(update, mFetchDepth);
-    }
-    else if (update.has("item_id") && update.has("parent_id"))
-    {
-        parseItem(update);
-    }
-
-    if (mType == AISAPI::FETCHCATEGORYSUBSET)
-    {
-        // initial category is incomplete, don't process it,
-        // go for content instead
-        if (update.has("_embedded"))
-        {
-            parseEmbedded(update["_embedded"], mFetchDepth - 1);
-        }
-    }
-    else if (update.has("category_id") && update.has("parent_id"))
-    {
-        parseCategory(update, mFetchDepth);
-    }
-    else
-    {
-        if (update.has("_embedded"))
-        {
-            parseEmbedded(update["_embedded"], mFetchDepth);
-        }
-    }
-}
-
-void AISUpdate::parseItem(const LLSD& item_map)
-{
-<<<<<<< HEAD
-	LLUUID item_id = item_map["item_id"].asUUID();
-	LLPointer<LLViewerInventoryItem> new_item(new LLViewerInventoryItem);
-	LLViewerInventoryItem *curr_item = gInventory.getItem(item_id);
-	if (curr_item)
-	{
-		// Default to current values where not provided.
-		new_item->copyViewerItem(curr_item);
-	}
-	bool rv = new_item->unpackMessage(item_map);
-	if (rv)
-	{
-=======
-    LLUUID item_id = item_map["item_id"].asUUID();
-    LLPointer<LLViewerInventoryItem> new_item(new LLViewerInventoryItem);
-    LLViewerInventoryItem *curr_item = gInventory.getItem(item_id);
-    if (curr_item)
-    {
-        // Default to current values where not provided.
-        new_item->copyViewerItem(curr_item);
-    }
-    BOOL rv = new_item->unpackMessage(item_map);
-    if (rv)
-    {
->>>>>>> e1623bb2
-        if (mFetch)
-        {
-            mItemsCreated[item_id] = new_item;
-            new_item->setComplete(true);
-
-            if (new_item->getParentUUID().isNull())
-            {
-                mItemsLost[item_id] = new_item;
-            }
-        }
-        else if (curr_item)
-        {
-            mItemsUpdated[item_id] = new_item;
-            // This statement is here to cause a new entry with 0
-            // delta to be created if it does not already exist;
-            // otherwise has no effect.
-            mCatDescendentDeltas[new_item->getParentUUID()];
-        }
-        else
-        {
-            mItemsCreated[item_id] = new_item;
-            mCatDescendentDeltas[new_item->getParentUUID()]++;
-            new_item->setComplete(true);
-        }
-    }
-    else
-    {
-        // *TODO: Wow, harsh.  Should we just complain and get out?
-        LL_ERRS() << "unpack failed" << LL_ENDL;
-    }
-}
-
-void AISUpdate::parseLink(const LLSD& link_map, S32 depth)
-{
-<<<<<<< HEAD
-	LLUUID item_id = link_map["item_id"].asUUID();
-	LLPointer<LLViewerInventoryItem> new_link(new LLViewerInventoryItem);
-	LLViewerInventoryItem *curr_link = gInventory.getItem(item_id);
-	if (curr_link)
-	{
-		// Default to current values where not provided.
-		new_link->copyViewerItem(curr_link);
-	}
-	bool rv = new_link->unpackMessage(link_map);
-	if (rv)
-	{
-		const LLUUID& parent_id = new_link->getParentUUID();
-=======
-    LLUUID item_id = link_map["item_id"].asUUID();
-    LLPointer<LLViewerInventoryItem> new_link(new LLViewerInventoryItem);
-    LLViewerInventoryItem *curr_link = gInventory.getItem(item_id);
-    if (curr_link)
-    {
-        // Default to current values where not provided.
-        new_link->copyViewerItem(curr_link);
-    }
-    BOOL rv = new_link->unpackMessage(link_map);
-    if (rv)
-    {
-        const LLUUID& parent_id = new_link->getParentUUID();
->>>>>>> e1623bb2
-        if (mFetch)
-        {
-            LLPermissions default_perms;
-            default_perms.init(gAgent.getID(), gAgent.getID(), LLUUID::null, LLUUID::null);
-            default_perms.initMasks(PERM_NONE, PERM_NONE, PERM_NONE, PERM_NONE, PERM_NONE);
-            new_link->setPermissions(default_perms);
-            LLSaleInfo default_sale_info;
-            new_link->setSaleInfo(default_sale_info);
-            //LL_DEBUGS("Inventory") << "creating link from llsd: " << ll_pretty_print_sd(link_map) << LL_ENDL;
-            mItemsCreated[item_id] = new_link;
-            new_link->setComplete(true);
-
-            if (new_link->getParentUUID().isNull())
-            {
-                mItemsLost[item_id] = new_link;
-            }
-        }
-        else if (curr_link)
-        {
-            mItemsUpdated[item_id] = new_link;
-            // This statement is here to cause a new entry with 0
-            // delta to be created if it does not already exist;
-            // otherwise has no effect.
-            mCatDescendentDeltas[parent_id];
-        }
-        else
-        {
-            LLPermissions default_perms;
-            default_perms.init(gAgent.getID(),gAgent.getID(),LLUUID::null,LLUUID::null);
-            default_perms.initMasks(PERM_NONE,PERM_NONE,PERM_NONE,PERM_NONE,PERM_NONE);
-            new_link->setPermissions(default_perms);
-            LLSaleInfo default_sale_info;
-            new_link->setSaleInfo(default_sale_info);
-            //LL_DEBUGS("Inventory") << "creating link from llsd: " << ll_pretty_print_sd(link_map) << LL_ENDL;
-            mItemsCreated[item_id] = new_link;
-            mCatDescendentDeltas[parent_id]++;
-            new_link->setComplete(true);
-        }
-
-        if (link_map.has("_embedded"))
-        {
-            parseEmbedded(link_map["_embedded"], depth);
-        }
-    }
-    else
-    {
-        // *TODO: Wow, harsh.  Should we just complain and get out?
-        LL_ERRS() << "unpack failed" << LL_ENDL;
-    }
-}
-
-
-void AISUpdate::parseCategory(const LLSD& category_map, S32 depth)
-{
-    LLUUID category_id = category_map["category_id"].asUUID();
-    S32 version = LLViewerInventoryCategory::VERSION_UNKNOWN;
-
-    if (category_map.has("version"))
-    {
-        version = category_map["version"].asInteger();
-    }
-
-    LLViewerInventoryCategory *curr_cat = gInventory.getCategory(category_id);
-
-    if (curr_cat
-        && curr_cat->getVersion() > LLViewerInventoryCategory::VERSION_UNKNOWN
-        && curr_cat->getDescendentCount() != LLViewerInventoryCategory::DESCENDENT_COUNT_UNKNOWN
-        && version > LLViewerInventoryCategory::VERSION_UNKNOWN
-        && version < curr_cat->getVersion())
-    {
-        LL_WARNS() << "Got stale folder, known: " << curr_cat->getVersion()
-            << ", received: " << version << LL_ENDL;
-        return;
-    }
-
-    LLPointer<LLViewerInventoryCategory> new_cat;
-    if (curr_cat)
-    {
-        // Default to current values where not provided.
-        new_cat = new LLViewerInventoryCategory(curr_cat);
-    }
-    else
-    {
-        if (category_map.has("agent_id"))
-        {
-            new_cat = new LLViewerInventoryCategory(category_map["agent_id"].asUUID());
-        }
-        else
-        {
-            LL_DEBUGS() << "No owner provided, folder might be assigned wrong owner" << LL_ENDL;
-            new_cat = new LLViewerInventoryCategory(LLUUID::null);
-        }
-    }
-<<<<<<< HEAD
-	bool rv = new_cat->unpackMessage(category_map);
-	// *NOTE: unpackMessage does not unpack version or descendent count.
-	if (rv)
-	{
-=======
-    BOOL rv = new_cat->unpackMessage(category_map);
-    // *NOTE: unpackMessage does not unpack version or descendent count.
-    if (rv)
-    {
->>>>>>> e1623bb2
-        // Check descendent count first, as it may be needed
-        // to populate newly created categories
-        if (category_map.has("_embedded"))
-        {
-            parseDescendentCount(category_id, new_cat->getPreferredType(), category_map["_embedded"]);
-        }
-
-        if (mFetch)
-        {
-            uuid_int_map_t::const_iterator lookup_it = mCatDescendentsKnown.find(category_id);
-            if (mCatDescendentsKnown.end() != lookup_it)
-            {
-                S32 descendent_count = lookup_it->second;
-                LL_DEBUGS("Inventory") << "Setting descendents count to " << descendent_count
-                    << " for category " << category_id << LL_ENDL;
-                new_cat->setDescendentCount(descendent_count);
-
-                // set version only if we are sure this update has full data and embeded items
-                // since viewer uses version to decide if folder and content still need fetching
-                if (version > LLViewerInventoryCategory::VERSION_UNKNOWN
-                    && depth >= 0)
-                {
-                    if (curr_cat && curr_cat->getVersion() > version)
-                    {
-                        LL_WARNS("Inventory") << "Version was " << curr_cat->getVersion()
-                            << ", but fetch returned version " << version
-                            << " for category " << category_id << LL_ENDL;
-                    }
-                    else
-                    {
-                        LL_DEBUGS("Inventory") << "Setting version to " << version
-                            << " for category " << category_id << LL_ENDL;
-                    }
-
-                    new_cat->setVersion(version);
-                }
-            }
-            else if (curr_cat
-                     && curr_cat->getVersion() > LLViewerInventoryCategory::VERSION_UNKNOWN
-                     && version > curr_cat->getVersion())
-            {
-                // Potentially should new_cat->setVersion(unknown) here,
-                // but might be waiting for a callback that would increment
-                LL_DEBUGS("Inventory") << "Category " << category_id
-                    << " is stale. Known version: " << curr_cat->getVersion()
-                    << " server version: " << version << LL_ENDL;
-            }
-            mCategoriesCreated[category_id] = new_cat;
-        }
-        else if (curr_cat)
-        {
-            mCategoriesUpdated[category_id] = new_cat;
-            // This statement is here to cause a new entry with 0
-            // delta to be created if it does not already exist;
-            // otherwise has no effect.
-            mCatDescendentDeltas[new_cat->getParentUUID()];
-            // Capture update for the category itself as well.
-            mCatDescendentDeltas[category_id];
-        }
-        else
-        {
-            // Set version/descendents for newly created categories.
-            uuid_int_map_t::const_iterator lookup_it = mCatDescendentsKnown.find(category_id);
-            if (mCatDescendentsKnown.end() != lookup_it)
-            {
-                S32 descendent_count = lookup_it->second;
-                LL_DEBUGS("Inventory") << "Setting descendents count to " << descendent_count
-                    << " for new category " << category_id << LL_ENDL;
-                new_cat->setDescendentCount(descendent_count);
-
-                // Don't set version unles correct children count is present
-                if (category_map.has("version"))
-                {
-                    S32 version = category_map["version"].asInteger();
-                    LL_DEBUGS("Inventory") << "Setting version to " << version
-                        << " for new category " << category_id << LL_ENDL;
-                    new_cat->setVersion(version);
-                }
-            }
-            mCategoriesCreated[category_id] = new_cat;
-            mCatDescendentDeltas[new_cat->getParentUUID()]++;
-        }
-    }
-    else
-    {
-        // *TODO: Wow, harsh.  Should we just complain and get out?
-        LL_ERRS() << "unpack failed" << LL_ENDL;
-    }
-
-    // Check for more embedded content.
-    if (category_map.has("_embedded"))
-    {
-        parseEmbedded(category_map["_embedded"], depth - 1);
-    }
-}
-
-void AISUpdate::parseDescendentCount(const LLUUID& category_id, LLFolderType::EType type, const LLSD& embedded)
-{
-    // We can only determine true descendent count if this contains all descendent types.
-    if (embedded.has("categories") &&
-        embedded.has("links") &&
-        embedded.has("items"))
-    {
-        mCatDescendentsKnown[category_id] = embedded["categories"].size();
-        mCatDescendentsKnown[category_id] += embedded["links"].size();
-        mCatDescendentsKnown[category_id] += embedded["items"].size();
-    }
-    else if (mFetch && embedded.has("links") && (type == LLFolderType::FT_CURRENT_OUTFIT || type == LLFolderType::FT_OUTFIT))
-    {
-        // COF and outfits contain links only
-        mCatDescendentsKnown[category_id] = embedded["links"].size();
-    }
-}
-
-void AISUpdate::parseEmbedded(const LLSD& embedded, S32 depth)
-{
-    checkTimeout();
-
-    if (embedded.has("links")) // _embedded in a category
-    {
-        parseEmbeddedLinks(embedded["links"], depth);
-    }
-    if (embedded.has("items")) // _embedded in a category
-    {
-        parseEmbeddedItems(embedded["items"]);
-    }
-    if (embedded.has("item")) // _embedded in a link
-    {
-        parseEmbeddedItem(embedded["item"]);
-    }
-    if (embedded.has("categories")) // _embedded in a category
-    {
-        parseEmbeddedCategories(embedded["categories"], depth);
-    }
-    if (embedded.has("category")) // _embedded in a link
-    {
-        parseEmbeddedCategory(embedded["category"], depth);
-    }
-}
-
-void AISUpdate::parseUUIDArray(const LLSD& content, const std::string& name, uuid_list_t& ids)
-{
-    if (content.has(name))
-    {
-        for(LLSD::array_const_iterator it = content[name].beginArray(),
-                end = content[name].endArray();
-                it != end; ++it)
-        {
-            ids.insert((*it).asUUID());
-        }
-    }
-}
-
-void AISUpdate::parseEmbeddedLinks(const LLSD& links, S32 depth)
-{
-    for(LLSD::map_const_iterator linkit = links.beginMap(),
-            linkend = links.endMap();
-        linkit != linkend; ++linkit)
-    {
-        const LLUUID link_id((*linkit).first);
-        const LLSD& link_map = (*linkit).second;
-        if (!mFetch && mItemIds.end() == mItemIds.find(link_id))
-        {
-            LL_DEBUGS("Inventory") << "Ignoring link not in items list " << link_id << LL_ENDL;
-        }
-        else
-        {
-            parseLink(link_map, depth);
-        }
-    }
-}
-
-void AISUpdate::parseEmbeddedItem(const LLSD& item)
-{
-    // a single item (_embedded in a link)
-    if (item.has("item_id"))
-    {
-        if (mFetch || mItemIds.end() != mItemIds.find(item["item_id"].asUUID()))
-        {
-            parseItem(item);
-        }
-    }
-}
-
-void AISUpdate::parseEmbeddedItems(const LLSD& items)
-{
-    // a map of items (_embedded in a category)
-    for(LLSD::map_const_iterator itemit = items.beginMap(),
-            itemend = items.endMap();
-        itemit != itemend; ++itemit)
-    {
-        const LLUUID item_id((*itemit).first);
-        const LLSD& item_map = (*itemit).second;
-        if (!mFetch && mItemIds.end() == mItemIds.find(item_id))
-        {
-            LL_DEBUGS("Inventory") << "Ignoring item not in items list " << item_id << LL_ENDL;
-        }
-        else
-        {
-            parseItem(item_map);
-        }
-    }
-}
-
-void AISUpdate::parseEmbeddedCategory(const LLSD& category, S32 depth)
-{
-    // a single category (_embedded in a link)
-    if (category.has("category_id"))
-    {
-        if (mFetch || mCategoryIds.end() != mCategoryIds.find(category["category_id"].asUUID()))
-        {
-            parseCategory(category, depth);
-        }
-    }
-}
-
-void AISUpdate::parseEmbeddedCategories(const LLSD& categories, S32 depth)
-{
-    // a map of categories (_embedded in a category)
-    for(LLSD::map_const_iterator categoryit = categories.beginMap(),
-            categoryend = categories.endMap();
-        categoryit != categoryend; ++categoryit)
-    {
-        const LLUUID category_id((*categoryit).first);
-        const LLSD& category_map = (*categoryit).second;
-        if (!mFetch && mCategoryIds.end() == mCategoryIds.find(category_id))
-        {
-            LL_DEBUGS("Inventory") << "Ignoring category not in categories list " << category_id << LL_ENDL;
-        }
-        else
-        {
-            parseCategory(category_map, depth);
-        }
-    }
-}
-
-void AISUpdate::doUpdate()
-{
-    checkTimeout();
-
-    // Do version/descendant accounting.
-    for (std::map<LLUUID,S32>::const_iterator catit = mCatDescendentDeltas.begin();
-         catit != mCatDescendentDeltas.end(); ++catit)
-    {
-        LL_DEBUGS("Inventory") << "descendant accounting for " << catit->first << LL_ENDL;
-
-        const LLUUID cat_id(catit->first);
-        // Don't account for update if we just created this category.
-        if (mCategoriesCreated.find(cat_id) != mCategoriesCreated.end())
-        {
-            LL_DEBUGS("Inventory") << "Skipping version increment for new category " << cat_id << LL_ENDL;
-            continue;
-        }
-
-        // Don't account for update unless AIS told us it updated that category.
-        if (mCatVersionsUpdated.find(cat_id) == mCatVersionsUpdated.end())
-        {
-            LL_DEBUGS("Inventory") << "Skipping version increment for non-updated category " << cat_id << LL_ENDL;
-            continue;
-        }
-
-        // If we have a known descendant count, set that now.
-        LLViewerInventoryCategory* cat = gInventory.getCategory(cat_id);
-        if (cat)
-        {
-            S32 descendent_delta = catit->second;
-            S32 old_count = cat->getDescendentCount();
-            LL_DEBUGS("Inventory") << "Updating descendant count for "
-                                   << cat->getName() << " " << cat_id
-                                   << " with delta " << descendent_delta << " from "
-                                   << old_count << " to " << (old_count+descendent_delta) << LL_ENDL;
-            LLInventoryModel::LLCategoryUpdate up(cat_id, descendent_delta);
-            gInventory.accountForUpdate(up);
-        }
-        else
-        {
-            LL_DEBUGS("Inventory") << "Skipping version accounting for unknown category " << cat_id << LL_ENDL;
-        }
-    }
-
-    // CREATE CATEGORIES
-    const S32 MAX_UPDATE_BACKLOG = 50; // stall prevention
-    for (deferred_category_map_t::const_iterator create_it = mCategoriesCreated.begin();
-         create_it != mCategoriesCreated.end(); ++create_it)
-    {
-        LLUUID category_id(create_it->first);
-        LLPointer<LLViewerInventoryCategory> new_category = create_it->second;
-
-        gInventory.updateCategory(new_category, LLInventoryObserver::CREATE);
-        LL_DEBUGS("Inventory") << "created category " << category_id << LL_ENDL;
-
-        // fetching can receive massive amount of items and folders
-        if (gInventory.getChangedIDs().size() > MAX_UPDATE_BACKLOG)
-        {
-            gInventory.notifyObservers();
-            checkTimeout();
-        }
-    }
-
-    // UPDATE CATEGORIES
-    for (deferred_category_map_t::const_iterator update_it = mCategoriesUpdated.begin();
-         update_it != mCategoriesUpdated.end(); ++update_it)
-    {
-        LLUUID category_id(update_it->first);
-        LLPointer<LLViewerInventoryCategory> new_category = update_it->second;
-        // Since this is a copy of the category *before* the accounting update, above,
-        // we need to transfer back the updated version/descendant count.
-        LLViewerInventoryCategory* curr_cat = gInventory.getCategory(new_category->getUUID());
-        if (!curr_cat)
-        {
-            LL_WARNS("Inventory") << "Failed to update unknown category " << new_category->getUUID() << LL_ENDL;
-        }
-        else
-        {
-            new_category->setVersion(curr_cat->getVersion());
-            new_category->setDescendentCount(curr_cat->getDescendentCount());
-            gInventory.updateCategory(new_category);
-            LL_DEBUGS("Inventory") << "updated category " << new_category->getName() << " " << category_id << LL_ENDL;
-        }
-    }
-
-    // LOST ITEMS
-    if (!mItemsLost.empty())
-    {
-        LL_INFOS("Inventory") << "Received " << (S32)mItemsLost.size() << " items without a parent" << LL_ENDL;
-        const LLUUID lost_uuid(gInventory.findCategoryUUIDForType(LLFolderType::FT_LOST_AND_FOUND));
-        if (lost_uuid.notNull())
-        {
-            for (deferred_item_map_t::const_iterator lost_it = mItemsLost.begin();
-                 lost_it != mItemsLost.end(); ++lost_it)
-            {
-                LLPointer<LLViewerInventoryItem> new_item = lost_it->second;
-
-                new_item->setParent(lost_uuid);
-                new_item->updateParentOnServer(false);
-            }
-        }
-    }
-
-    // CREATE ITEMS
-    for (deferred_item_map_t::const_iterator create_it = mItemsCreated.begin();
-         create_it != mItemsCreated.end(); ++create_it)
-    {
-        LLUUID item_id(create_it->first);
-        LLPointer<LLViewerInventoryItem> new_item = create_it->second;
-
-        // FIXME risky function since it calls updateServer() in some
-        // cases.  Maybe break out the update/create cases, in which
-        // case this is create.
-        LL_DEBUGS("Inventory") << "created item " << item_id << LL_ENDL;
-        gInventory.updateItem(new_item, LLInventoryObserver::CREATE);
-
-        // fetching can receive massive amount of items and folders
-        if (gInventory.getChangedIDs().size() > MAX_UPDATE_BACKLOG)
-        {
-            gInventory.notifyObservers();
-            checkTimeout();
-        }
-    }
-
-    // UPDATE ITEMS
-    for (deferred_item_map_t::const_iterator update_it = mItemsUpdated.begin();
-         update_it != mItemsUpdated.end(); ++update_it)
-    {
-        LLUUID item_id(update_it->first);
-        LLPointer<LLViewerInventoryItem> new_item = update_it->second;
-        // FIXME risky function since it calls updateServer() in some
-        // cases.  Maybe break out the update/create cases, in which
-        // case this is update.
-        LL_DEBUGS("Inventory") << "updated item " << item_id << LL_ENDL;
-        //LL_DEBUGS("Inventory") << ll_pretty_print_sd(new_item->asLLSD()) << LL_ENDL;
-        gInventory.updateItem(new_item);
-    }
-
-    // DELETE OBJECTS
-    for (uuid_list_t::const_iterator del_it = mObjectsDeletedIds.begin();
-         del_it != mObjectsDeletedIds.end(); ++del_it)
-    {
-        LL_DEBUGS("Inventory") << "deleted item " << *del_it << LL_ENDL;
-        gInventory.onObjectDeletedFromServer(*del_it, false, false, false);
-    }
-
-    // TODO - how can we use this version info? Need to be sure all
-    // changes are going through AIS first, or at least through
-    // something with a reliable responder.
-    for (uuid_int_map_t::iterator ucv_it = mCatVersionsUpdated.begin();
-         ucv_it != mCatVersionsUpdated.end(); ++ucv_it)
-    {
-        const LLUUID id = ucv_it->first;
-        S32 version = ucv_it->second;
-        LLViewerInventoryCategory *cat = gInventory.getCategory(id);
-        LL_DEBUGS("Inventory") << "cat version update " << cat->getName() << " to version " << cat->getVersion() << LL_ENDL;
-        if (cat->getVersion() != version)
-        {
-            // the AIS version should be considered the true version. Adjust
-            // our local category model to reflect this version number.  Otherwise
-            // it becomes possible to get stuck with the viewer being out of
-            // sync with the inventory system.  Under normal circumstances
-            // inventory COF is maintained on the viewer through calls to
-            // LLInventoryModel::accountForUpdate when a changing operation
-            // is performed.  This occasionally gets out of sync however.
-            if (version != LLViewerInventoryCategory::VERSION_UNKNOWN)
-            {
-                LL_WARNS() << "Possible version mismatch for category " << cat->getName()
-                    << ", viewer version " << cat->getVersion()
-                    << " AIS version " << version << " !!!Adjusting local version!!!" << LL_ENDL;
-                cat->setVersion(version);
-            }
-            else
-            {
-                // We do not account for update if version is UNKNOWN, so we shouldn't rise version
-                // either or viewer will get stuck on descendants count -1, try to refetch folder instead
-                //
-                // Todo: proper backoff?
-
-                LL_WARNS() << "Possible version mismatch for category " << cat->getName()
-                    << ", viewer version " << cat->getVersion()
-                    << " AIS version " << version << " !!!Rerequesting category!!!" << LL_ENDL;
-                const S32 LONG_EXPIRY = 360;
-                cat->fetch(LONG_EXPIRY);
-            }
-        }
-    }
-
-    checkTimeout();
-
-    gInventory.notifyObservers();
-}
+/**
+ * @file llaisapi.cpp
+ * @brief classes and functions for interfacing with the v3+ ais inventory service.
+ *
+ * $LicenseInfo:firstyear=2013&license=viewerlgpl$
+ * Second Life Viewer Source Code
+ * Copyright (C) 2013, Linden Research, Inc.
+ *
+ * This library is free software; you can redistribute it and/or
+ * modify it under the terms of the GNU Lesser General Public
+ * License as published by the Free Software Foundation;
+ * version 2.1 of the License only.
+ *
+ * This library is distributed in the hope that it will be useful,
+ * but WITHOUT ANY WARRANTY; without even the implied warranty of
+ * MERCHANTABILITY or FITNESS FOR A PARTICULAR PURPOSE.  See the GNU
+ * Lesser General Public License for more details.
+ *
+ * You should have received a copy of the GNU Lesser General Public
+ * License along with this library; if not, write to the Free Software
+ * Foundation, Inc., 51 Franklin Street, Fifth Floor, Boston, MA  02110-1301  USA
+ *
+ * Linden Research, Inc., 945 Battery Street, San Francisco, CA  94111  USA
+ * $/LicenseInfo$
+ *
+ */
+
+#include "llviewerprecompiledheaders.h"
+#include "llaisapi.h"
+
+#include "llagent.h"
+#include "llappviewer.h"
+#include "llcallbacklist.h"
+#include "llinventorymodel.h"
+#include "llinventoryobserver.h"
+#include "llnotificationsutil.h"
+#include "llsdutil.h"
+#include "llviewerregion.h"
+#include "llvoavatar.h"
+#include "llvoavatarself.h"
+#include "llviewercontrol.h"
+
+///----------------------------------------------------------------------------
+/// Classes for AISv3 support.
+///----------------------------------------------------------------------------
+
+//=========================================================================
+const std::string AISAPI::INVENTORY_CAP_NAME("InventoryAPIv3");
+const std::string AISAPI::LIBRARY_CAP_NAME("LibraryAPIv3");
+const S32 AISAPI::HTTP_TIMEOUT = 180;
+
+std::list<AISAPI::ais_query_item_t> AISAPI::sPostponedQuery;
+
+const S32 MAX_SIMULTANEOUS_COROUTINES = 2048;
+
+// AIS3 allows '*' requests, but in reality those will be cut at some point
+// Specify own depth to be able to anticipate it and mark folders as incomplete
+const S32 MAX_FOLDER_DEPTH_REQUEST = 50;
+
+//-------------------------------------------------------------------------
+/*static*/
+bool AISAPI::isAvailable()
+{
+    if (gAgent.getRegion())
+    {
+        return gAgent.getRegion()->isCapabilityAvailable(INVENTORY_CAP_NAME);
+    }
+    return false;
+}
+
+/*static*/
+void AISAPI::getCapNames(LLSD& capNames)
+{
+    capNames.append(INVENTORY_CAP_NAME);
+    capNames.append(LIBRARY_CAP_NAME);
+}
+
+/*static*/
+std::string AISAPI::getInvCap()
+{
+    if (gAgent.getRegion())
+    {
+        return gAgent.getRegion()->getCapability(INVENTORY_CAP_NAME);
+    }
+    return std::string();
+}
+
+/*static*/
+std::string AISAPI::getLibCap()
+{
+    if (gAgent.getRegion())
+    {
+        return gAgent.getRegion()->getCapability(LIBRARY_CAP_NAME);
+    }
+    return std::string();
+}
+
+/*static*/
+void AISAPI::CreateInventory(const LLUUID& parentId, const LLSD& newInventory, completion_t callback)
+{
+    std::string cap = getInvCap();
+    if (cap.empty())
+    {
+        LL_WARNS("Inventory") << "Inventory cap not found!" << LL_ENDL;
+        if (callback)
+        {
+            callback(LLUUID::null);
+        }
+        return;
+    }
+
+    LLUUID tid;
+    tid.generate();
+
+    std::string url = cap + std::string("/category/") + parentId.asString() + "?tid=" + tid.asString();
+    LL_DEBUGS("Inventory") << "url: " << url << " parentID " << parentId << " newInventory " << newInventory << LL_ENDL;
+
+    // I may be suffering from golden hammer here, but the first part of this bind
+    // is actually a static cast for &HttpCoroutineAdapter::postAndSuspend so that
+    // the compiler can identify the correct signature to select.
+    //
+    // Reads as follows:
+    // LLSD     - method returning LLSD
+    // (LLCoreHttpUtil::HttpCoroutineAdapter::*) - pointer to member function of HttpCoroutineAdapter
+    // (LLCore::HttpRequest::ptr_t, const std::string &, const LLSD &, LLCore::HttpOptions::ptr_t, LLCore::HttpHeaders::ptr_t) - signature of method
+    //
+    invokationFn_t postFn = boost::bind(
+        // Humans ignore next line.  It is just a cast.
+        static_cast<LLSD (LLCoreHttpUtil::HttpCoroutineAdapter::*)(LLCore::HttpRequest::ptr_t, const std::string &, const LLSD &, LLCore::HttpOptions::ptr_t, LLCore::HttpHeaders::ptr_t)>
+        //----
+        // _1 -> httpAdapter
+        // _2 -> httpRequest
+        // _3 -> url
+        // _4 -> body
+        // _5 -> httpOptions
+        // _6 -> httpHeaders
+        (&LLCoreHttpUtil::HttpCoroutineAdapter::postAndSuspend), _1, _2, _3, _4, _5, _6);
+
+    LLCoprocedureManager::CoProcedure_t proc(boost::bind(&AISAPI::InvokeAISCommandCoro,
+        _1, postFn, url, parentId, newInventory, callback, CREATEINVENTORY));
+    EnqueueAISCommand("CreateInventory", proc);
+}
+
+/*static*/
+void AISAPI::SlamFolder(const LLUUID& folderId, const LLSD& newInventory, completion_t callback)
+{
+    std::string cap = getInvCap();
+    if (cap.empty())
+    {
+        LL_WARNS("Inventory") << "Inventory cap not found!" << LL_ENDL;
+        if (callback)
+        {
+            callback(LLUUID::null);
+        }
+        return;
+    }
+
+    LLUUID tid;
+    tid.generate();
+
+    std::string url = cap + std::string("/category/") + folderId.asString() + "/links?tid=" + tid.asString();
+
+    // see comment above in CreateInventoryCommand
+    invokationFn_t putFn = boost::bind(
+        // Humans ignore next line.  It is just a cast to specify which LLCoreHttpUtil::HttpCoroutineAdapter routine overload.
+        static_cast<LLSD(LLCoreHttpUtil::HttpCoroutineAdapter::*)(LLCore::HttpRequest::ptr_t, const std::string &, const LLSD &, LLCore::HttpOptions::ptr_t, LLCore::HttpHeaders::ptr_t)>
+        //----
+        // _1 -> httpAdapter
+        // _2 -> httpRequest
+        // _3 -> url
+        // _4 -> body
+        // _5 -> httpOptions
+        // _6 -> httpHeaders
+        (&LLCoreHttpUtil::HttpCoroutineAdapter::putAndSuspend), _1, _2, _3, _4, _5, _6);
+
+    LLCoprocedureManager::CoProcedure_t proc(boost::bind(&AISAPI::InvokeAISCommandCoro,
+        _1, putFn, url, folderId, newInventory, callback, SLAMFOLDER));
+
+    EnqueueAISCommand("SlamFolder", proc);
+}
+
+void AISAPI::RemoveCategory(const LLUUID &categoryId, completion_t callback)
+{
+    std::string cap;
+
+    cap = getInvCap();
+    if (cap.empty())
+    {
+        LL_WARNS("Inventory") << "Inventory cap not found!" << LL_ENDL;
+        if (callback)
+        {
+            callback(LLUUID::null);
+        }
+        return;
+    }
+
+    std::string url = cap + std::string("/category/") + categoryId.asString();
+    LL_DEBUGS("Inventory") << "url: " << url << LL_ENDL;
+
+    invokationFn_t delFn = boost::bind(
+        // Humans ignore next line.  It is just a cast to specify which LLCoreHttpUtil::HttpCoroutineAdapter routine overload.
+        static_cast<LLSD(LLCoreHttpUtil::HttpCoroutineAdapter::*)(LLCore::HttpRequest::ptr_t, const std::string &, LLCore::HttpOptions::ptr_t, LLCore::HttpHeaders::ptr_t)>
+        //----
+        // _1 -> httpAdapter
+        // _2 -> httpRequest
+        // _3 -> url
+        // _4 -> body
+        // _5 -> httpOptions
+        // _6 -> httpHeaders
+        (&LLCoreHttpUtil::HttpCoroutineAdapter::deleteAndSuspend), _1, _2, _3, _5, _6);
+
+    LLCoprocedureManager::CoProcedure_t proc(boost::bind(&AISAPI::InvokeAISCommandCoro,
+        _1, delFn, url, categoryId, LLSD(), callback, REMOVECATEGORY));
+
+    EnqueueAISCommand("RemoveCategory", proc);
+}
+
+/*static*/
+void AISAPI::RemoveItem(const LLUUID &itemId, completion_t callback)
+{
+    std::string cap;
+
+    cap = getInvCap();
+    if (cap.empty())
+    {
+        LL_WARNS("Inventory") << "Inventory cap not found!" << LL_ENDL;
+        if (callback)
+        {
+            callback(LLUUID::null);
+        }
+        return;
+    }
+
+    std::string url = cap + std::string("/item/") + itemId.asString();
+    LL_DEBUGS("Inventory") << "url: " << url << LL_ENDL;
+
+    invokationFn_t delFn = boost::bind(
+        // Humans ignore next line.  It is just a cast to specify which LLCoreHttpUtil::HttpCoroutineAdapter routine overload.
+        static_cast<LLSD(LLCoreHttpUtil::HttpCoroutineAdapter::*)(LLCore::HttpRequest::ptr_t, const std::string &, LLCore::HttpOptions::ptr_t, LLCore::HttpHeaders::ptr_t)>
+        //----
+        // _1 -> httpAdapter
+        // _2 -> httpRequest
+        // _3 -> url
+        // _4 -> body
+        // _5 -> httpOptions
+        // _6 -> httpHeaders
+        (&LLCoreHttpUtil::HttpCoroutineAdapter::deleteAndSuspend), _1, _2, _3, _5, _6);
+
+    LLCoprocedureManager::CoProcedure_t proc(boost::bind(&AISAPI::InvokeAISCommandCoro,
+        _1, delFn, url, itemId, LLSD(), callback, REMOVEITEM));
+
+    EnqueueAISCommand("RemoveItem", proc);
+}
+
+void AISAPI::CopyLibraryCategory(const LLUUID& sourceId, const LLUUID& destId, bool copySubfolders, completion_t callback)
+{
+    std::string cap;
+
+    cap = getLibCap();
+    if (cap.empty())
+    {
+        LL_WARNS("Inventory") << "Library cap not found!" << LL_ENDL;
+        if (callback)
+        {
+            callback(LLUUID::null);
+        }
+        return;
+    }
+
+    LL_DEBUGS("Inventory") << "Copying library category: " << sourceId << " => " << destId << LL_ENDL;
+
+    LLUUID tid;
+    tid.generate();
+
+    std::string url = cap + std::string("/category/") + sourceId.asString() + "?tid=" + tid.asString();
+    if (!copySubfolders)
+    {
+        url += ",depth=0";
+    }
+    LL_INFOS() << url << LL_ENDL;
+
+    std::string destination = destId.asString();
+
+    invokationFn_t copyFn = boost::bind(
+        // Humans ignore next line.  It is just a cast to specify which LLCoreHttpUtil::HttpCoroutineAdapter routine overload.
+        static_cast<LLSD(LLCoreHttpUtil::HttpCoroutineAdapter::*)(LLCore::HttpRequest::ptr_t, const std::string &, const std::string, LLCore::HttpOptions::ptr_t, LLCore::HttpHeaders::ptr_t)>
+        //----
+        // _1 -> httpAdapter
+        // _2 -> httpRequest
+        // _3 -> url
+        // _4 -> body
+        // _5 -> httpOptions
+        // _6 -> httpHeaders
+        (&LLCoreHttpUtil::HttpCoroutineAdapter::copyAndSuspend), _1, _2, _3, destination, _5, _6);
+
+    LLCoprocedureManager::CoProcedure_t proc(boost::bind(&AISAPI::InvokeAISCommandCoro,
+        _1, copyFn, url, destId, LLSD(), callback, COPYLIBRARYCATEGORY));
+
+    EnqueueAISCommand("CopyLibraryCategory", proc);
+}
+
+/*static*/
+void AISAPI::PurgeDescendents(const LLUUID &categoryId, completion_t callback)
+{
+    std::string cap;
+
+    cap = getInvCap();
+    if (cap.empty())
+    {
+        LL_WARNS("Inventory") << "Inventory cap not found!" << LL_ENDL;
+        if (callback)
+        {
+            callback(LLUUID::null);
+        }
+        return;
+    }
+
+    std::string url = cap + std::string("/category/") + categoryId.asString() + "/children";
+    LL_DEBUGS("Inventory") << "url: " << url << LL_ENDL;
+
+    invokationFn_t delFn = boost::bind(
+        // Humans ignore next line.  It is just a cast to specify which LLCoreHttpUtil::HttpCoroutineAdapter routine overload.
+        static_cast<LLSD(LLCoreHttpUtil::HttpCoroutineAdapter::*)(LLCore::HttpRequest::ptr_t, const std::string &, LLCore::HttpOptions::ptr_t, LLCore::HttpHeaders::ptr_t)>
+        //----
+        // _1 -> httpAdapter
+        // _2 -> httpRequest
+        // _3 -> url
+        // _4 -> body
+        // _5 -> httpOptions
+        // _6 -> httpHeaders
+        (&LLCoreHttpUtil::HttpCoroutineAdapter::deleteAndSuspend), _1, _2, _3, _5, _6);
+
+    LLCoprocedureManager::CoProcedure_t proc(boost::bind(&AISAPI::InvokeAISCommandCoro,
+        _1, delFn, url, categoryId, LLSD(), callback, PURGEDESCENDENTS));
+
+    EnqueueAISCommand("PurgeDescendents", proc);
+}
+
+
+/*static*/
+void AISAPI::UpdateCategory(const LLUUID &categoryId, const LLSD &updates, completion_t callback)
+{
+    std::string cap;
+
+    cap = getInvCap();
+    if (cap.empty())
+    {
+        LL_WARNS("Inventory") << "Inventory cap not found!" << LL_ENDL;
+        if (callback)
+        {
+            callback(LLUUID::null);
+        }
+        return;
+    }
+    std::string url = cap + std::string("/category/") + categoryId.asString();
+
+    invokationFn_t patchFn = boost::bind(
+        // Humans ignore next line.  It is just a cast to specify which LLCoreHttpUtil::HttpCoroutineAdapter routine overload.
+        static_cast<LLSD(LLCoreHttpUtil::HttpCoroutineAdapter::*)(LLCore::HttpRequest::ptr_t, const std::string &, const LLSD &, LLCore::HttpOptions::ptr_t, LLCore::HttpHeaders::ptr_t)>
+        //----
+        // _1 -> httpAdapter
+        // _2 -> httpRequest
+        // _3 -> url
+        // _4 -> body
+        // _5 -> httpOptions
+        // _6 -> httpHeaders
+        (&LLCoreHttpUtil::HttpCoroutineAdapter::patchAndSuspend), _1, _2, _3, _4, _5, _6);
+
+    LLCoprocedureManager::CoProcedure_t proc(boost::bind(&AISAPI::InvokeAISCommandCoro,
+        _1, patchFn, url, categoryId, updates, callback, UPDATECATEGORY));
+
+    EnqueueAISCommand("UpdateCategory", proc);
+}
+
+/*static*/
+void AISAPI::UpdateItem(const LLUUID &itemId, const LLSD &updates, completion_t callback)
+{
+
+    std::string cap;
+
+    cap = getInvCap();
+    if (cap.empty())
+    {
+        LL_WARNS("Inventory") << "Inventory cap not found!" << LL_ENDL;
+        if (callback)
+        {
+            callback(LLUUID::null);
+        }
+        return;
+    }
+    std::string url = cap + std::string("/item/") + itemId.asString();
+
+    invokationFn_t patchFn = boost::bind(
+        // Humans ignore next line.  It is just a cast to specify which LLCoreHttpUtil::HttpCoroutineAdapter routine overload.
+        static_cast<LLSD(LLCoreHttpUtil::HttpCoroutineAdapter::*)(LLCore::HttpRequest::ptr_t, const std::string &, const LLSD &, LLCore::HttpOptions::ptr_t, LLCore::HttpHeaders::ptr_t)>
+        //----
+        // _1 -> httpAdapter
+        // _2 -> httpRequest
+        // _3 -> url
+        // _4 -> body
+        // _5 -> httpOptions
+        // _6 -> httpHeaders
+        (&LLCoreHttpUtil::HttpCoroutineAdapter::patchAndSuspend), _1, _2, _3, _4, _5, _6);
+
+    LLCoprocedureManager::CoProcedure_t proc(boost::bind(&AISAPI::InvokeAISCommandCoro,
+        _1, patchFn, url, itemId, updates, callback, UPDATEITEM));
+
+    EnqueueAISCommand("UpdateItem", proc);
+}
+
+/*static*/
+void AISAPI::FetchItem(const LLUUID &itemId, ITEM_TYPE type, completion_t callback)
+{
+    std::string cap;
+
+    cap = (type == INVENTORY) ? getInvCap() : getLibCap();
+    if (cap.empty())
+    {
+        LL_WARNS("Inventory") << "Inventory cap not found!" << LL_ENDL;
+        if (callback)
+        {
+            callback(LLUUID::null);
+        }
+        return;
+    }
+    std::string url = cap + std::string("/item/") + itemId.asString();
+
+    invokationFn_t getFn = boost::bind(
+        // Humans ignore next line.  It is just a cast to specify which LLCoreHttpUtil::HttpCoroutineAdapter routine overload.
+        static_cast<LLSD(LLCoreHttpUtil::HttpCoroutineAdapter::*)(LLCore::HttpRequest::ptr_t, const std::string &, LLCore::HttpOptions::ptr_t, LLCore::HttpHeaders::ptr_t)>
+        //----
+        // _1 -> httpAdapter
+        // _2 -> httpRequest
+        // _3 -> url
+        // _4 -> body
+        // _5 -> httpOptions
+        // _6 -> httpHeaders
+        (&LLCoreHttpUtil::HttpCoroutineAdapter::getAndSuspend), _1, _2, _3, _5, _6);
+
+    LLCoprocedureManager::CoProcedure_t proc(boost::bind(&AISAPI::InvokeAISCommandCoro,
+        _1, getFn, url, itemId, LLSD(), callback, FETCHITEM));
+
+    EnqueueAISCommand("FetchItem", proc);
+}
+
+/*static*/
+void AISAPI::FetchCategoryChildren(const LLUUID &catId, ITEM_TYPE type, bool recursive, completion_t callback, S32 depth)
+{
+    std::string cap;
+
+    cap = (type == INVENTORY) ? getInvCap() : getLibCap();
+    if (cap.empty())
+    {
+        LL_WARNS("Inventory") << "Inventory cap not found!" << LL_ENDL;
+        if (callback)
+        {
+            callback(LLUUID::null);
+        }
+        return;
+    }
+    std::string url = cap + std::string("/category/") + catId.asString() + "/children";
+
+    if (recursive)
+    {
+        // can specify depth=*, but server side is going to cap requests
+        // and reject everything 'over the top',.
+        depth = MAX_FOLDER_DEPTH_REQUEST;
+    }
+    else
+    {
+        depth = llmin(depth, MAX_FOLDER_DEPTH_REQUEST);
+    }
+
+    url += "?depth=" + std::to_string(depth);
+
+    invokationFn_t getFn = boost::bind(
+        // Humans ignore next line.  It is just a cast to specify which LLCoreHttpUtil::HttpCoroutineAdapter routine overload.
+        static_cast<LLSD(LLCoreHttpUtil::HttpCoroutineAdapter::*)(LLCore::HttpRequest::ptr_t, const std::string &, LLCore::HttpOptions::ptr_t, LLCore::HttpHeaders::ptr_t)>
+        //----
+        // _1 -> httpAdapter
+        // _2 -> httpRequest
+        // _3 -> url
+        // _4 -> body
+        // _5 -> httpOptions
+        // _6 -> httpHeaders
+        (&LLCoreHttpUtil::HttpCoroutineAdapter::getAndSuspend), _1, _2, _3, _5, _6);
+
+    // get doesn't use body, can pass additional data
+    LLSD body;
+    body["depth"] = depth;
+    LLCoprocedureManager::CoProcedure_t proc(boost::bind(&AISAPI::InvokeAISCommandCoro,
+        _1, getFn, url, catId, body, callback, FETCHCATEGORYCHILDREN));
+
+    EnqueueAISCommand("FetchCategoryChildren", proc);
+}
+
+// some folders can be requested by name, like
+// animatn | bodypart | clothing | current | favorite | gesture | inbox | landmark | lsltext
+// lstndfnd | my_otfts | notecard | object | outbox | root | snapshot | sound | texture | trash
+void AISAPI::FetchCategoryChildren(const std::string &identifier, bool recursive, completion_t callback, S32 depth)
+{
+    std::string cap;
+
+    cap = getInvCap();
+    if (cap.empty())
+    {
+        LL_WARNS("Inventory") << "Inventory cap not found!" << LL_ENDL;
+        if (callback)
+        {
+            callback(LLUUID::null);
+        }
+        return;
+    }
+    std::string url = cap + std::string("/category/") + identifier + "/children";
+
+    if (recursive)
+    {
+        // can specify depth=*, but server side is going to cap requests
+        // and reject everything 'over the top',.
+        depth = MAX_FOLDER_DEPTH_REQUEST;
+    }
+    else
+    {
+        depth = llmin(depth, MAX_FOLDER_DEPTH_REQUEST);
+    }
+
+    url += "?depth=" + std::to_string(depth);
+
+    invokationFn_t getFn = boost::bind(
+        // Humans ignore next line.  It is just a cast to specify which LLCoreHttpUtil::HttpCoroutineAdapter routine overload.
+        static_cast<LLSD(LLCoreHttpUtil::HttpCoroutineAdapter::*)(LLCore::HttpRequest::ptr_t, const std::string &, LLCore::HttpOptions::ptr_t, LLCore::HttpHeaders::ptr_t)>
+        //----
+        // _1 -> httpAdapter
+        // _2 -> httpRequest
+        // _3 -> url
+        // _4 -> body
+        // _5 -> httpOptions
+        // _6 -> httpHeaders
+        (&LLCoreHttpUtil::HttpCoroutineAdapter::getAndSuspend), _1, _2, _3, _5, _6);
+
+    // get doesn't use body, can pass additional data
+    LLSD body;
+    body["depth"] = depth;
+    LLCoprocedureManager::CoProcedure_t proc(boost::bind(&AISAPI::InvokeAISCommandCoro,
+        _1, getFn, url, LLUUID::null, body, callback, FETCHCATEGORYCHILDREN));
+
+    EnqueueAISCommand("FetchCategoryChildren", proc);
+}
+
+/*static*/
+void AISAPI::FetchCategoryCategories(const LLUUID &catId, ITEM_TYPE type, bool recursive, completion_t callback, S32 depth)
+{
+    std::string cap;
+
+    cap = (type == INVENTORY) ? getInvCap() : getLibCap();
+    if (cap.empty())
+    {
+        LL_WARNS("Inventory") << "Inventory cap not found!" << LL_ENDL;
+        if (callback)
+        {
+            callback(LLUUID::null);
+        }
+        return;
+    }
+    std::string url = cap + std::string("/category/") + catId.asString() + "/categories";
+
+    if (recursive)
+    {
+        // can specify depth=*, but server side is going to cap requests
+        // and reject everything 'over the top',.
+        depth = MAX_FOLDER_DEPTH_REQUEST;
+    }
+    else
+    {
+        depth = llmin(depth, MAX_FOLDER_DEPTH_REQUEST);
+    }
+
+    url += "?depth=" + std::to_string(depth);
+
+    invokationFn_t getFn = boost::bind(
+        // Humans ignore next line.  It is just a cast to specify which LLCoreHttpUtil::HttpCoroutineAdapter routine overload.
+        static_cast<LLSD(LLCoreHttpUtil::HttpCoroutineAdapter::*)(LLCore::HttpRequest::ptr_t, const std::string &, LLCore::HttpOptions::ptr_t, LLCore::HttpHeaders::ptr_t)>
+        //----
+        // _1 -> httpAdapter
+        // _2 -> httpRequest
+        // _3 -> url
+        // _4 -> body
+        // _5 -> httpOptions
+        // _6 -> httpHeaders
+        (&LLCoreHttpUtil::HttpCoroutineAdapter::getAndSuspend), _1, _2, _3, _5, _6);
+
+    // get doesn't use body, can pass additional data
+    LLSD body;
+    body["depth"] = depth;
+    LLCoprocedureManager::CoProcedure_t proc(boost::bind(&AISAPI::InvokeAISCommandCoro,
+        _1, getFn, url, catId, body, callback, FETCHCATEGORYCATEGORIES));
+
+    EnqueueAISCommand("FetchCategoryCategories", proc);
+}
+
+void AISAPI::FetchCategorySubset(const LLUUID& catId,
+                                   const uuid_vec_t specificChildren,
+                                   ITEM_TYPE type,
+                                   bool recursive,
+                                   completion_t callback,
+                                   S32 depth)
+{
+    std::string cap = (type == INVENTORY) ? getInvCap() : getLibCap();
+    if (cap.empty())
+    {
+        LL_WARNS("Inventory") << "Inventory cap not found!" << LL_ENDL;
+        if (callback)
+        {
+            callback(LLUUID::null);
+        }
+        return;
+    }
+    if (specificChildren.empty())
+    {
+        LL_WARNS("Inventory") << "Empty request!" << LL_ENDL;
+        if (callback)
+        {
+            callback(LLUUID::null);
+        }
+        return;
+    }
+    // category/any_folder_id/children?depth=*&children=child_id1,child_id2,child_id3
+    std::string url = cap + std::string("/category/") + catId.asString() + "/children";
+
+    if (recursive)
+    {
+        depth = MAX_FOLDER_DEPTH_REQUEST;
+    }
+    else
+    {
+        depth = llmin(depth, MAX_FOLDER_DEPTH_REQUEST);
+    }
+
+    uuid_vec_t::const_iterator iter = specificChildren.begin();
+    uuid_vec_t::const_iterator end = specificChildren.end();
+
+    url += "?depth=" + std::to_string(depth) + "&children=" + iter->asString();
+    iter++;
+
+    while (iter != end)
+    {
+        url += "," + iter->asString();
+        iter++;
+    }
+
+    const S32 MAX_URL_LENGH = 2000; // RFC documentation specifies a maximum length of 2048
+    if (url.length() > MAX_URL_LENGH)
+    {
+        LL_WARNS("Inventory") << "Request url is too long, url: " << url << LL_ENDL;
+    }
+
+    invokationFn_t getFn = boost::bind(
+        // Humans ignore next line.  It is just a cast to specify which LLCoreHttpUtil::HttpCoroutineAdapter routine overload.
+        static_cast<LLSD(LLCoreHttpUtil::HttpCoroutineAdapter::*)(LLCore::HttpRequest::ptr_t, const std::string&, LLCore::HttpOptions::ptr_t, LLCore::HttpHeaders::ptr_t)>
+        //----
+        // _1 -> httpAdapter
+        // _2 -> httpRequest
+        // _3 -> url
+        // _4 -> body
+        // _5 -> httpOptions
+        // _6 -> httpHeaders
+        (&LLCoreHttpUtil::HttpCoroutineAdapter::getAndSuspend), _1, _2, _3, _5, _6);
+
+    // get doesn't use body, can pass additional data
+    LLSD body;
+    body["depth"] = depth;
+    LLCoprocedureManager::CoProcedure_t proc(boost::bind(&AISAPI::InvokeAISCommandCoro,
+                                                         _1, getFn, url, catId, body, callback, FETCHCATEGORYSUBSET));
+
+    EnqueueAISCommand("FetchCategorySubset", proc);
+}
+
+/*static*/
+// Will get COF folder, links in it and items those links point to
+void AISAPI::FetchCOF(completion_t callback)
+{
+    std::string cap = getInvCap();
+    if (cap.empty())
+    {
+        LL_WARNS("Inventory") << "Inventory cap not found!" << LL_ENDL;
+        if (callback)
+        {
+            callback(LLUUID::null);
+        }
+        return;
+    }
+    std::string url = cap + std::string("/category/current/links");
+
+    invokationFn_t getFn = boost::bind(
+        // Humans ignore next line.  It is just a cast to specify which LLCoreHttpUtil::HttpCoroutineAdapter routine overload.
+        static_cast<LLSD(LLCoreHttpUtil::HttpCoroutineAdapter::*)(LLCore::HttpRequest::ptr_t, const std::string&, LLCore::HttpOptions::ptr_t, LLCore::HttpHeaders::ptr_t)>
+        //----
+        // _1 -> httpAdapter
+        // _2 -> httpRequest
+        // _3 -> url
+        // _4 -> body
+        // _5 -> httpOptions
+        // _6 -> httpHeaders
+        (&LLCoreHttpUtil::HttpCoroutineAdapter::getAndSuspend), _1, _2, _3, _5, _6);
+
+    LLSD body;
+    // Only cof folder will be full, but cof can contain an outfit
+    // link with embedded outfit folder for request to parse
+    body["depth"] = 0;
+    LLCoprocedureManager::CoProcedure_t proc(boost::bind(&AISAPI::InvokeAISCommandCoro,
+                                                         _1, getFn, url, LLUUID::null, body, callback, FETCHCOF));
+
+    EnqueueAISCommand("FetchCOF", proc);
+}
+
+void AISAPI::FetchCategoryLinks(const LLUUID &catId, completion_t callback)
+{
+    std::string cap = getInvCap();
+    if (cap.empty())
+    {
+        LL_WARNS("Inventory") << "Inventory cap not found!" << LL_ENDL;
+        if (callback)
+        {
+            callback(LLUUID::null);
+        }
+        return;
+    }
+    std::string url = cap + std::string("/category/") + catId.asString() + "/links";
+
+    invokationFn_t getFn = boost::bind(
+        // Humans ignore next line.  It is just a cast to specify which LLCoreHttpUtil::HttpCoroutineAdapter routine overload.
+        static_cast<LLSD (LLCoreHttpUtil::HttpCoroutineAdapter::*)(LLCore::HttpRequest::ptr_t, const std::string &,
+                                                                   LLCore::HttpOptions::ptr_t, LLCore::HttpHeaders::ptr_t)>
+        //----
+        // _1 -> httpAdapter
+        // _2 -> httpRequest
+        // _3 -> url
+        // _4 -> body
+        // _5 -> httpOptions
+        // _6 -> httpHeaders
+        (&LLCoreHttpUtil::HttpCoroutineAdapter::getAndSuspend),
+        _1, _2, _3, _5, _6);
+
+    LLSD body;
+    body["depth"] = 0;
+    LLCoprocedureManager::CoProcedure_t proc(
+        boost::bind(&AISAPI::InvokeAISCommandCoro, _1, getFn, url, LLUUID::null, body, callback, FETCHCATEGORYLINKS));
+
+    EnqueueAISCommand("FetchCategoryLinks", proc);
+}
+
+/*static*/
+void AISAPI::FetchOrphans(completion_t callback)
+{
+    std::string cap = getInvCap();
+    if (cap.empty())
+    {
+        LL_WARNS("Inventory") << "Inventory cap not found!" << LL_ENDL;
+        if (callback)
+        {
+            callback(LLUUID::null);
+        }
+        return;
+    }
+    std::string url = cap + std::string("/orphans");
+
+    invokationFn_t getFn = boost::bind(
+        // Humans ignore next line.  It is just a cast to specify which LLCoreHttpUtil::HttpCoroutineAdapter routine overload.
+        static_cast<LLSD(LLCoreHttpUtil::HttpCoroutineAdapter::*)(LLCore::HttpRequest::ptr_t , const std::string& , LLCore::HttpOptions::ptr_t , LLCore::HttpHeaders::ptr_t)>
+        //----
+        // _1 -> httpAdapter
+        // _2 -> httpRequest
+        // _3 -> url
+        // _4 -> body
+        // _5 -> httpOptions
+        // _6 -> httpHeaders
+        (&LLCoreHttpUtil::HttpCoroutineAdapter::getAndSuspend) , _1 , _2 , _3 , _5 , _6);
+
+    LLCoprocedureManager::CoProcedure_t proc(boost::bind(&AISAPI::InvokeAISCommandCoro ,
+                                                         _1 , getFn , url , LLUUID::null , LLSD() , callback , FETCHORPHANS));
+
+    EnqueueAISCommand("FetchOrphans" , proc);
+}
+
+/*static*/
+void AISAPI::EnqueueAISCommand(const std::string &procName, LLCoprocedureManager::CoProcedure_t proc)
+{
+    LLCoprocedureManager &inst = LLCoprocedureManager::instance();
+    S32 pending_in_pool = inst.countPending("AIS");
+    std::string procFullName = "AIS(" + procName + ")";
+    if (pending_in_pool < MAX_SIMULTANEOUS_COROUTINES)
+    {
+        inst.enqueueCoprocedure("AIS", procFullName, proc);
+    }
+    else
+    {
+        // As I understand it, coroutines have built-in 'pending' pool
+        // but unfortunately it has limited size which inventory often goes over
+        // so this is a workaround to not overfill it.
+        if (sPostponedQuery.empty())
+        {
+            sPostponedQuery.push_back(ais_query_item_t(procFullName, proc));
+            gIdleCallbacks.addFunction(onIdle, NULL);
+        }
+        else
+        {
+            sPostponedQuery.push_back(ais_query_item_t(procFullName, proc));
+        }
+    }
+}
+
+/*static*/
+void AISAPI::onIdle(void *userdata)
+{
+    if (!sPostponedQuery.empty())
+    {
+        LLCoprocedureManager &inst = LLCoprocedureManager::instance();
+        S32 pending_in_pool = inst.countPending("AIS");
+        while (pending_in_pool < MAX_SIMULTANEOUS_COROUTINES && !sPostponedQuery.empty())
+        {
+            ais_query_item_t &item = sPostponedQuery.front();
+            inst.enqueueCoprocedure("AIS", item.first, item.second);
+            sPostponedQuery.pop_front();
+            pending_in_pool++;
+        }
+    }
+
+    if (sPostponedQuery.empty())
+    {
+        // Nothing to do anymore
+        gIdleCallbacks.deleteFunction(onIdle, NULL);
+    }
+}
+
+/*static*/
+void AISAPI::onUpdateReceived(const LLSD& update, COMMAND_TYPE type, const LLSD& request_body)
+{
+    LLTimer timer;
+    if ( (type == UPDATECATEGORY || type == UPDATEITEM)
+        && gSavedSettings.getBOOL("DebugAvatarAppearanceMessage"))
+    {
+        dump_sequential_xml(gAgentAvatarp->getFullname() + "_ais_update", update);
+    }
+
+    AISUpdate ais_update(update, type, request_body);
+    ais_update.doUpdate(); // execute the updates in the appropriate order.
+    LL_DEBUGS("Inventory", "AIS3") << "Elapsed processing: " << timer.getElapsedTimeF32() << LL_ENDL;
+}
+
+/*static*/
+void AISAPI::InvokeAISCommandCoro(LLCoreHttpUtil::HttpCoroutineAdapter::ptr_t httpAdapter,
+        invokationFn_t invoke, std::string url,
+        LLUUID targetId, LLSD body, completion_t callback, COMMAND_TYPE type)
+{
+    if (gDisconnected)
+    {
+        if (callback)
+        {
+            callback(LLUUID::null);
+        }
+        return;
+    }
+
+    LLCore::HttpOptions::ptr_t httpOptions(new LLCore::HttpOptions);
+    LLCore::HttpRequest::ptr_t httpRequest(new LLCore::HttpRequest());
+    LLCore::HttpHeaders::ptr_t httpHeaders;
+
+    httpOptions->setTimeout(HTTP_TIMEOUT);
+
+    LL_DEBUGS("Inventory") << "Request url: " << url << LL_ENDL;
+
+    LLSD result;
+    LLSD httpResults;
+    LLCore::HttpStatus status;
+
+    result = invoke(httpAdapter , httpRequest , url , body , httpOptions , httpHeaders);
+    httpResults = result[LLCoreHttpUtil::HttpCoroutineAdapter::HTTP_RESULTS];
+    status = LLCoreHttpUtil::HttpCoroutineAdapter::getStatusFromLLSD(httpResults);
+
+    if (!status || !result.isMap())
+    {
+        if (!result.isMap())
+        {
+            status = LLCore::HttpStatus(HTTP_INTERNAL_ERROR, "Malformed response contents");
+        }
+        else if (status.getType() == 410) //GONE
+        {
+            // Item does not exist or was already deleted from server.
+            // parent folder is out of sync
+            if (type == REMOVECATEGORY)
+            {
+                LLViewerInventoryCategory *cat = gInventory.getCategory(targetId);
+                if (cat)
+                {
+                    LL_WARNS("Inventory") << "Purge failed for '" << cat->getName()
+                        << "' local version:" << cat->getVersion()
+                        << " since folder no longer exists at server. Descendent count: server == " << cat->getDescendentCount()
+                        << ", viewer == " << cat->getViewerDescendentCount()
+                        << LL_ENDL;
+                    gInventory.fetchDescendentsOf(cat->getParentUUID());
+                    // Note: don't delete folder here - contained items will be deparented (or deleted)
+                    // and since we are clearly out of sync we can't be sure we won't get rid of something we need.
+                    // For example folder could have been moved or renamed with items intact, let it fetch first.
+                }
+            }
+            else if (type == REMOVEITEM)
+            {
+                LLViewerInventoryItem *item = gInventory.getItem(targetId);
+                if (item)
+                {
+                    LL_WARNS("Inventory") << "Purge failed for '" << item->getName()
+                        << "' since item no longer exists at server." << LL_ENDL;
+                    gInventory.fetchDescendentsOf(item->getParentUUID());
+                    // since item not on the server and exists at viewer, so it needs an update at the least,
+                    // so delete it, in worst case item will be refetched with new params.
+                    gInventory.onObjectDeletedFromServer(targetId);
+                }
+            }
+        }
+        else if (status == LLCore::HttpStatus(HTTP_FORBIDDEN) /*403*/)
+        {
+            if (type == FETCHCATEGORYCHILDREN)
+            {
+                if (body.has("depth") && body["depth"].asInteger() == 0)
+                {
+                    // Can't fetch a single folder with depth 0, folder is too big.
+                    static bool first_call = true;
+                    if (first_call)
+                    {
+                        first_call = false;
+                        LLNotificationsUtil::add("InventoryLimitReachedAISAlert");
+                    }
+                    else
+                    {
+                        LLNotificationsUtil::add("InventoryLimitReachedAIS");
+                    }
+                    LL_WARNS("Inventory") << "Fetch failed, content is over limit, url: " << url << LL_ENDL;
+                }
+                else
+                {
+                    // Result was too big, but situation is recoverable by requesting with lower depth
+                    LL_DEBUGS("Inventory") << "Fetch failed, content is over limit, url: " << url << LL_ENDL;
+                }
+            }
+        }
+        LL_WARNS("Inventory") << "Inventory error: " << status.toString() << LL_ENDL;
+        LL_WARNS("Inventory") << ll_pretty_print_sd(result) << LL_ENDL;
+    }
+
+    LL_DEBUGS("Inventory", "AIS3") << "Result: " << result << LL_ENDL;
+    onUpdateReceived(result, type, body);
+
+    if (callback && !callback.empty())
+    {
+        bool needs_callback = true;
+        LLUUID id(LLUUID::null);
+
+        switch (type)
+        {
+        case COPYLIBRARYCATEGORY:
+        case FETCHCATEGORYCATEGORIES:
+        case FETCHCATEGORYCHILDREN:
+        case FETCHCATEGORYSUBSET:
+        case FETCHCATEGORYLINKS:
+        case FETCHCOF:
+            if (result.has("category_id"))
+            {
+                id = result["category_id"];
+            }
+            break;
+        case FETCHITEM:
+            if (result.has("item_id"))
+            {
+                // Error message might contain an item_id!!!
+                id = result["item_id"];
+            }
+            if (result.has("linked_id"))
+            {
+                id = result["linked_id"];
+            }
+            break;
+        case CREATEINVENTORY:
+            // CREATEINVENTORY can have multiple callbacks
+            if (result.has("_created_categories"))
+            {
+                LLSD& cats = result["_created_categories"];
+                LLSD::array_const_iterator cat_iter;
+                for (cat_iter = cats.beginArray(); cat_iter != cats.endArray(); ++cat_iter)
+                {
+                    LLUUID cat_id = *cat_iter;
+                    callback(cat_id);
+                    needs_callback = false;
+                }
+            }
+            if (result.has("_created_items"))
+            {
+                LLSD& items = result["_created_items"];
+                LLSD::array_const_iterator item_iter;
+                for (item_iter = items.beginArray(); item_iter != items.endArray(); ++item_iter)
+                {
+                    LLUUID item_id = *item_iter;
+                    callback(item_id);
+                    needs_callback = false;
+                }
+            }
+            break;
+        default:
+            break;
+        }
+
+        if (needs_callback)
+        {
+            // Call callback at least once regardless of failure.
+            // UPDATEITEM doesn't expect an id
+            callback(id);
+        }
+    }
+
+}
+
+//-------------------------------------------------------------------------
+AISUpdate::AISUpdate(const LLSD& update, AISAPI::COMMAND_TYPE type, const LLSD& request_body)
+: mType(type)
+{
+    mFetch = (type == AISAPI::FETCHITEM)
+        || (type == AISAPI::FETCHCATEGORYCHILDREN)
+        || (type == AISAPI::FETCHCATEGORYCATEGORIES)
+        || (type == AISAPI::FETCHCATEGORYSUBSET)
+        || (type == AISAPI::FETCHCOF)
+        || (type == AISAPI::FETCHCATEGORYLINKS)
+        || (type == AISAPI::FETCHORPHANS);
+    // parse update llsd into stuff to do or parse received items.
+    mFetchDepth = MAX_FOLDER_DEPTH_REQUEST;
+    if (mFetch && request_body.has("depth"))
+    {
+        mFetchDepth = request_body["depth"].asInteger();
+    }
+
+    mTimer.setTimerExpirySec(AIS_EXPIRY_SECONDS);
+    mTimer.start();
+    parseUpdate(update);
+}
+
+void AISUpdate::clearParseResults()
+{
+    mCatDescendentDeltas.clear();
+    mCatDescendentsKnown.clear();
+    mCatVersionsUpdated.clear();
+    mItemsCreated.clear();
+    mItemsLost.clear();
+    mItemsUpdated.clear();
+    mCategoriesCreated.clear();
+    mCategoriesUpdated.clear();
+    mObjectsDeletedIds.clear();
+    mItemIds.clear();
+    mCategoryIds.clear();
+}
+
+void AISUpdate::checkTimeout()
+{
+    if (mTimer.hasExpired())
+    {
+        llcoro::suspend();
+        LLCoros::checkStop();
+        mTimer.setTimerExpirySec(AIS_EXPIRY_SECONDS);
+    }
+}
+
+void AISUpdate::parseUpdate(const LLSD& update)
+{
+    clearParseResults();
+    parseMeta(update);
+    parseContent(update);
+}
+
+void AISUpdate::parseMeta(const LLSD& update)
+{
+    // parse _categories_removed -> mObjectsDeletedIds
+    uuid_list_t cat_ids;
+    parseUUIDArray(update,"_categories_removed",cat_ids);
+    for (uuid_list_t::const_iterator it = cat_ids.begin();
+         it != cat_ids.end(); ++it)
+    {
+        LLViewerInventoryCategory *cat = gInventory.getCategory(*it);
+        if(cat)
+        {
+            mCatDescendentDeltas[cat->getParentUUID()]--;
+            mObjectsDeletedIds.insert(*it);
+        }
+        else
+        {
+            LL_WARNS("Inventory") << "removed category not found " << *it << LL_ENDL;
+        }
+    }
+
+    // parse _categories_items_removed -> mObjectsDeletedIds
+    uuid_list_t item_ids;
+    parseUUIDArray(update,"_category_items_removed",item_ids);
+    parseUUIDArray(update,"_removed_items",item_ids);
+    for (uuid_list_t::const_iterator it = item_ids.begin();
+         it != item_ids.end(); ++it)
+    {
+        LLViewerInventoryItem *item = gInventory.getItem(*it);
+        if(item)
+        {
+            mCatDescendentDeltas[item->getParentUUID()]--;
+            mObjectsDeletedIds.insert(*it);
+        }
+        else
+        {
+            LL_WARNS("Inventory") << "removed item not found " << *it << LL_ENDL;
+        }
+    }
+
+    // parse _broken_links_removed -> mObjectsDeletedIds
+    uuid_list_t broken_link_ids;
+    parseUUIDArray(update,"_broken_links_removed",broken_link_ids);
+    for (uuid_list_t::const_iterator it = broken_link_ids.begin();
+         it != broken_link_ids.end(); ++it)
+    {
+        LLViewerInventoryItem *item = gInventory.getItem(*it);
+        if(item)
+        {
+            mCatDescendentDeltas[item->getParentUUID()]--;
+            mObjectsDeletedIds.insert(*it);
+        }
+        else
+        {
+            LL_WARNS("Inventory") << "broken link not found " << *it << LL_ENDL;
+        }
+    }
+
+    // parse _created_items
+    parseUUIDArray(update,"_created_items",mItemIds);
+
+    // parse _created_categories
+    parseUUIDArray(update,"_created_categories",mCategoryIds);
+
+    // Parse updated category versions.
+    const std::string& ucv = "_updated_category_versions";
+    if (update.has(ucv))
+    {
+        for(LLSD::map_const_iterator it = update[ucv].beginMap(),
+                end = update[ucv].endMap();
+            it != end; ++it)
+        {
+            const LLUUID id((*it).first);
+            S32 version = (*it).second.asInteger();
+            mCatVersionsUpdated[id] = version;
+        }
+    }
+}
+
+void AISUpdate::parseContent(const LLSD& update)
+{
+    // Errors from a fetch request might contain id without
+    // full item or folder.
+    // Todo: Depending on error we might want to do something,
+    // like removing a 404 item or refetching parent folder
+    if (update.has("linked_id") && update.has("parent_id"))
+    {
+        parseLink(update, mFetchDepth);
+    }
+    else if (update.has("item_id") && update.has("parent_id"))
+    {
+        parseItem(update);
+    }
+
+    if (mType == AISAPI::FETCHCATEGORYSUBSET)
+    {
+        // initial category is incomplete, don't process it,
+        // go for content instead
+        if (update.has("_embedded"))
+        {
+            parseEmbedded(update["_embedded"], mFetchDepth - 1);
+        }
+    }
+    else if (update.has("category_id") && update.has("parent_id"))
+    {
+        parseCategory(update, mFetchDepth);
+    }
+    else
+    {
+        if (update.has("_embedded"))
+        {
+            parseEmbedded(update["_embedded"], mFetchDepth);
+        }
+    }
+}
+
+void AISUpdate::parseItem(const LLSD& item_map)
+{
+    LLUUID item_id = item_map["item_id"].asUUID();
+    LLPointer<LLViewerInventoryItem> new_item(new LLViewerInventoryItem);
+    LLViewerInventoryItem *curr_item = gInventory.getItem(item_id);
+    if (curr_item)
+    {
+        // Default to current values where not provided.
+        new_item->copyViewerItem(curr_item);
+    }
+    bool rv = new_item->unpackMessage(item_map);
+    if (rv)
+    {
+        if (mFetch)
+        {
+            mItemsCreated[item_id] = new_item;
+            new_item->setComplete(true);
+
+            if (new_item->getParentUUID().isNull())
+            {
+                mItemsLost[item_id] = new_item;
+            }
+        }
+        else if (curr_item)
+        {
+            mItemsUpdated[item_id] = new_item;
+            // This statement is here to cause a new entry with 0
+            // delta to be created if it does not already exist;
+            // otherwise has no effect.
+            mCatDescendentDeltas[new_item->getParentUUID()];
+        }
+        else
+        {
+            mItemsCreated[item_id] = new_item;
+            mCatDescendentDeltas[new_item->getParentUUID()]++;
+            new_item->setComplete(true);
+        }
+    }
+    else
+    {
+        // *TODO: Wow, harsh.  Should we just complain and get out?
+        LL_ERRS() << "unpack failed" << LL_ENDL;
+    }
+}
+
+void AISUpdate::parseLink(const LLSD& link_map, S32 depth)
+{
+    LLUUID item_id = link_map["item_id"].asUUID();
+    LLPointer<LLViewerInventoryItem> new_link(new LLViewerInventoryItem);
+    LLViewerInventoryItem *curr_link = gInventory.getItem(item_id);
+    if (curr_link)
+    {
+        // Default to current values where not provided.
+        new_link->copyViewerItem(curr_link);
+    }
+    bool rv = new_link->unpackMessage(link_map);
+    if (rv)
+    {
+        const LLUUID& parent_id = new_link->getParentUUID();
+        if (mFetch)
+        {
+            LLPermissions default_perms;
+            default_perms.init(gAgent.getID(), gAgent.getID(), LLUUID::null, LLUUID::null);
+            default_perms.initMasks(PERM_NONE, PERM_NONE, PERM_NONE, PERM_NONE, PERM_NONE);
+            new_link->setPermissions(default_perms);
+            LLSaleInfo default_sale_info;
+            new_link->setSaleInfo(default_sale_info);
+            //LL_DEBUGS("Inventory") << "creating link from llsd: " << ll_pretty_print_sd(link_map) << LL_ENDL;
+            mItemsCreated[item_id] = new_link;
+            new_link->setComplete(true);
+
+            if (new_link->getParentUUID().isNull())
+            {
+                mItemsLost[item_id] = new_link;
+            }
+        }
+        else if (curr_link)
+        {
+            mItemsUpdated[item_id] = new_link;
+            // This statement is here to cause a new entry with 0
+            // delta to be created if it does not already exist;
+            // otherwise has no effect.
+            mCatDescendentDeltas[parent_id];
+        }
+        else
+        {
+            LLPermissions default_perms;
+            default_perms.init(gAgent.getID(),gAgent.getID(),LLUUID::null,LLUUID::null);
+            default_perms.initMasks(PERM_NONE,PERM_NONE,PERM_NONE,PERM_NONE,PERM_NONE);
+            new_link->setPermissions(default_perms);
+            LLSaleInfo default_sale_info;
+            new_link->setSaleInfo(default_sale_info);
+            //LL_DEBUGS("Inventory") << "creating link from llsd: " << ll_pretty_print_sd(link_map) << LL_ENDL;
+            mItemsCreated[item_id] = new_link;
+            mCatDescendentDeltas[parent_id]++;
+            new_link->setComplete(true);
+        }
+
+        if (link_map.has("_embedded"))
+        {
+            parseEmbedded(link_map["_embedded"], depth);
+        }
+    }
+    else
+    {
+        // *TODO: Wow, harsh.  Should we just complain and get out?
+        LL_ERRS() << "unpack failed" << LL_ENDL;
+    }
+}
+
+
+void AISUpdate::parseCategory(const LLSD& category_map, S32 depth)
+{
+    LLUUID category_id = category_map["category_id"].asUUID();
+    S32 version = LLViewerInventoryCategory::VERSION_UNKNOWN;
+
+    if (category_map.has("version"))
+    {
+        version = category_map["version"].asInteger();
+    }
+
+    LLViewerInventoryCategory *curr_cat = gInventory.getCategory(category_id);
+
+    if (curr_cat
+        && curr_cat->getVersion() > LLViewerInventoryCategory::VERSION_UNKNOWN
+        && curr_cat->getDescendentCount() != LLViewerInventoryCategory::DESCENDENT_COUNT_UNKNOWN
+        && version > LLViewerInventoryCategory::VERSION_UNKNOWN
+        && version < curr_cat->getVersion())
+    {
+        LL_WARNS() << "Got stale folder, known: " << curr_cat->getVersion()
+            << ", received: " << version << LL_ENDL;
+        return;
+    }
+
+    LLPointer<LLViewerInventoryCategory> new_cat;
+    if (curr_cat)
+    {
+        // Default to current values where not provided.
+        new_cat = new LLViewerInventoryCategory(curr_cat);
+    }
+    else
+    {
+        if (category_map.has("agent_id"))
+        {
+            new_cat = new LLViewerInventoryCategory(category_map["agent_id"].asUUID());
+        }
+        else
+        {
+            LL_DEBUGS() << "No owner provided, folder might be assigned wrong owner" << LL_ENDL;
+            new_cat = new LLViewerInventoryCategory(LLUUID::null);
+        }
+    }
+    bool rv = new_cat->unpackMessage(category_map);
+    // *NOTE: unpackMessage does not unpack version or descendent count.
+    if (rv)
+    {
+        // Check descendent count first, as it may be needed
+        // to populate newly created categories
+        if (category_map.has("_embedded"))
+        {
+            parseDescendentCount(category_id, new_cat->getPreferredType(), category_map["_embedded"]);
+        }
+
+        if (mFetch)
+        {
+            uuid_int_map_t::const_iterator lookup_it = mCatDescendentsKnown.find(category_id);
+            if (mCatDescendentsKnown.end() != lookup_it)
+            {
+                S32 descendent_count = lookup_it->second;
+                LL_DEBUGS("Inventory") << "Setting descendents count to " << descendent_count
+                    << " for category " << category_id << LL_ENDL;
+                new_cat->setDescendentCount(descendent_count);
+
+                // set version only if we are sure this update has full data and embeded items
+                // since viewer uses version to decide if folder and content still need fetching
+                if (version > LLViewerInventoryCategory::VERSION_UNKNOWN
+                    && depth >= 0)
+                {
+                    if (curr_cat && curr_cat->getVersion() > version)
+                    {
+                        LL_WARNS("Inventory") << "Version was " << curr_cat->getVersion()
+                            << ", but fetch returned version " << version
+                            << " for category " << category_id << LL_ENDL;
+                    }
+                    else
+                    {
+                        LL_DEBUGS("Inventory") << "Setting version to " << version
+                            << " for category " << category_id << LL_ENDL;
+                    }
+
+                    new_cat->setVersion(version);
+                }
+            }
+            else if (curr_cat
+                     && curr_cat->getVersion() > LLViewerInventoryCategory::VERSION_UNKNOWN
+                     && version > curr_cat->getVersion())
+            {
+                // Potentially should new_cat->setVersion(unknown) here,
+                // but might be waiting for a callback that would increment
+                LL_DEBUGS("Inventory") << "Category " << category_id
+                    << " is stale. Known version: " << curr_cat->getVersion()
+                    << " server version: " << version << LL_ENDL;
+            }
+            mCategoriesCreated[category_id] = new_cat;
+        }
+        else if (curr_cat)
+        {
+            mCategoriesUpdated[category_id] = new_cat;
+            // This statement is here to cause a new entry with 0
+            // delta to be created if it does not already exist;
+            // otherwise has no effect.
+            mCatDescendentDeltas[new_cat->getParentUUID()];
+            // Capture update for the category itself as well.
+            mCatDescendentDeltas[category_id];
+        }
+        else
+        {
+            // Set version/descendents for newly created categories.
+            uuid_int_map_t::const_iterator lookup_it = mCatDescendentsKnown.find(category_id);
+            if (mCatDescendentsKnown.end() != lookup_it)
+            {
+                S32 descendent_count = lookup_it->second;
+                LL_DEBUGS("Inventory") << "Setting descendents count to " << descendent_count
+                    << " for new category " << category_id << LL_ENDL;
+                new_cat->setDescendentCount(descendent_count);
+
+                // Don't set version unles correct children count is present
+                if (category_map.has("version"))
+                {
+                    S32 version = category_map["version"].asInteger();
+                    LL_DEBUGS("Inventory") << "Setting version to " << version
+                        << " for new category " << category_id << LL_ENDL;
+                    new_cat->setVersion(version);
+                }
+            }
+            mCategoriesCreated[category_id] = new_cat;
+            mCatDescendentDeltas[new_cat->getParentUUID()]++;
+        }
+    }
+    else
+    {
+        // *TODO: Wow, harsh.  Should we just complain and get out?
+        LL_ERRS() << "unpack failed" << LL_ENDL;
+    }
+
+    // Check for more embedded content.
+    if (category_map.has("_embedded"))
+    {
+        parseEmbedded(category_map["_embedded"], depth - 1);
+    }
+}
+
+void AISUpdate::parseDescendentCount(const LLUUID& category_id, LLFolderType::EType type, const LLSD& embedded)
+{
+    // We can only determine true descendent count if this contains all descendent types.
+    if (embedded.has("categories") &&
+        embedded.has("links") &&
+        embedded.has("items"))
+    {
+        mCatDescendentsKnown[category_id] = embedded["categories"].size();
+        mCatDescendentsKnown[category_id] += embedded["links"].size();
+        mCatDescendentsKnown[category_id] += embedded["items"].size();
+    }
+    else if (mFetch && embedded.has("links") && (type == LLFolderType::FT_CURRENT_OUTFIT || type == LLFolderType::FT_OUTFIT))
+    {
+        // COF and outfits contain links only
+        mCatDescendentsKnown[category_id] = embedded["links"].size();
+    }
+}
+
+void AISUpdate::parseEmbedded(const LLSD& embedded, S32 depth)
+{
+    checkTimeout();
+
+    if (embedded.has("links")) // _embedded in a category
+    {
+        parseEmbeddedLinks(embedded["links"], depth);
+    }
+    if (embedded.has("items")) // _embedded in a category
+    {
+        parseEmbeddedItems(embedded["items"]);
+    }
+    if (embedded.has("item")) // _embedded in a link
+    {
+        parseEmbeddedItem(embedded["item"]);
+    }
+    if (embedded.has("categories")) // _embedded in a category
+    {
+        parseEmbeddedCategories(embedded["categories"], depth);
+    }
+    if (embedded.has("category")) // _embedded in a link
+    {
+        parseEmbeddedCategory(embedded["category"], depth);
+    }
+}
+
+void AISUpdate::parseUUIDArray(const LLSD& content, const std::string& name, uuid_list_t& ids)
+{
+    if (content.has(name))
+    {
+        for(LLSD::array_const_iterator it = content[name].beginArray(),
+                end = content[name].endArray();
+                it != end; ++it)
+        {
+            ids.insert((*it).asUUID());
+        }
+    }
+}
+
+void AISUpdate::parseEmbeddedLinks(const LLSD& links, S32 depth)
+{
+    for(LLSD::map_const_iterator linkit = links.beginMap(),
+            linkend = links.endMap();
+        linkit != linkend; ++linkit)
+    {
+        const LLUUID link_id((*linkit).first);
+        const LLSD& link_map = (*linkit).second;
+        if (!mFetch && mItemIds.end() == mItemIds.find(link_id))
+        {
+            LL_DEBUGS("Inventory") << "Ignoring link not in items list " << link_id << LL_ENDL;
+        }
+        else
+        {
+            parseLink(link_map, depth);
+        }
+    }
+}
+
+void AISUpdate::parseEmbeddedItem(const LLSD& item)
+{
+    // a single item (_embedded in a link)
+    if (item.has("item_id"))
+    {
+        if (mFetch || mItemIds.end() != mItemIds.find(item["item_id"].asUUID()))
+        {
+            parseItem(item);
+        }
+    }
+}
+
+void AISUpdate::parseEmbeddedItems(const LLSD& items)
+{
+    // a map of items (_embedded in a category)
+    for(LLSD::map_const_iterator itemit = items.beginMap(),
+            itemend = items.endMap();
+        itemit != itemend; ++itemit)
+    {
+        const LLUUID item_id((*itemit).first);
+        const LLSD& item_map = (*itemit).second;
+        if (!mFetch && mItemIds.end() == mItemIds.find(item_id))
+        {
+            LL_DEBUGS("Inventory") << "Ignoring item not in items list " << item_id << LL_ENDL;
+        }
+        else
+        {
+            parseItem(item_map);
+        }
+    }
+}
+
+void AISUpdate::parseEmbeddedCategory(const LLSD& category, S32 depth)
+{
+    // a single category (_embedded in a link)
+    if (category.has("category_id"))
+    {
+        if (mFetch || mCategoryIds.end() != mCategoryIds.find(category["category_id"].asUUID()))
+        {
+            parseCategory(category, depth);
+        }
+    }
+}
+
+void AISUpdate::parseEmbeddedCategories(const LLSD& categories, S32 depth)
+{
+    // a map of categories (_embedded in a category)
+    for(LLSD::map_const_iterator categoryit = categories.beginMap(),
+            categoryend = categories.endMap();
+        categoryit != categoryend; ++categoryit)
+    {
+        const LLUUID category_id((*categoryit).first);
+        const LLSD& category_map = (*categoryit).second;
+        if (!mFetch && mCategoryIds.end() == mCategoryIds.find(category_id))
+        {
+            LL_DEBUGS("Inventory") << "Ignoring category not in categories list " << category_id << LL_ENDL;
+        }
+        else
+        {
+            parseCategory(category_map, depth);
+        }
+    }
+}
+
+void AISUpdate::doUpdate()
+{
+    checkTimeout();
+
+    // Do version/descendant accounting.
+    for (std::map<LLUUID,S32>::const_iterator catit = mCatDescendentDeltas.begin();
+         catit != mCatDescendentDeltas.end(); ++catit)
+    {
+        LL_DEBUGS("Inventory") << "descendant accounting for " << catit->first << LL_ENDL;
+
+        const LLUUID cat_id(catit->first);
+        // Don't account for update if we just created this category.
+        if (mCategoriesCreated.find(cat_id) != mCategoriesCreated.end())
+        {
+            LL_DEBUGS("Inventory") << "Skipping version increment for new category " << cat_id << LL_ENDL;
+            continue;
+        }
+
+        // Don't account for update unless AIS told us it updated that category.
+        if (mCatVersionsUpdated.find(cat_id) == mCatVersionsUpdated.end())
+        {
+            LL_DEBUGS("Inventory") << "Skipping version increment for non-updated category " << cat_id << LL_ENDL;
+            continue;
+        }
+
+        // If we have a known descendant count, set that now.
+        LLViewerInventoryCategory* cat = gInventory.getCategory(cat_id);
+        if (cat)
+        {
+            S32 descendent_delta = catit->second;
+            S32 old_count = cat->getDescendentCount();
+            LL_DEBUGS("Inventory") << "Updating descendant count for "
+                                   << cat->getName() << " " << cat_id
+                                   << " with delta " << descendent_delta << " from "
+                                   << old_count << " to " << (old_count+descendent_delta) << LL_ENDL;
+            LLInventoryModel::LLCategoryUpdate up(cat_id, descendent_delta);
+            gInventory.accountForUpdate(up);
+        }
+        else
+        {
+            LL_DEBUGS("Inventory") << "Skipping version accounting for unknown category " << cat_id << LL_ENDL;
+        }
+    }
+
+    // CREATE CATEGORIES
+    const S32 MAX_UPDATE_BACKLOG = 50; // stall prevention
+    for (deferred_category_map_t::const_iterator create_it = mCategoriesCreated.begin();
+         create_it != mCategoriesCreated.end(); ++create_it)
+    {
+        LLUUID category_id(create_it->first);
+        LLPointer<LLViewerInventoryCategory> new_category = create_it->second;
+
+        gInventory.updateCategory(new_category, LLInventoryObserver::CREATE);
+        LL_DEBUGS("Inventory") << "created category " << category_id << LL_ENDL;
+
+        // fetching can receive massive amount of items and folders
+        if (gInventory.getChangedIDs().size() > MAX_UPDATE_BACKLOG)
+        {
+            gInventory.notifyObservers();
+            checkTimeout();
+        }
+    }
+
+    // UPDATE CATEGORIES
+    for (deferred_category_map_t::const_iterator update_it = mCategoriesUpdated.begin();
+         update_it != mCategoriesUpdated.end(); ++update_it)
+    {
+        LLUUID category_id(update_it->first);
+        LLPointer<LLViewerInventoryCategory> new_category = update_it->second;
+        // Since this is a copy of the category *before* the accounting update, above,
+        // we need to transfer back the updated version/descendant count.
+        LLViewerInventoryCategory* curr_cat = gInventory.getCategory(new_category->getUUID());
+        if (!curr_cat)
+        {
+            LL_WARNS("Inventory") << "Failed to update unknown category " << new_category->getUUID() << LL_ENDL;
+        }
+        else
+        {
+            new_category->setVersion(curr_cat->getVersion());
+            new_category->setDescendentCount(curr_cat->getDescendentCount());
+            gInventory.updateCategory(new_category);
+            LL_DEBUGS("Inventory") << "updated category " << new_category->getName() << " " << category_id << LL_ENDL;
+        }
+    }
+
+    // LOST ITEMS
+    if (!mItemsLost.empty())
+    {
+        LL_INFOS("Inventory") << "Received " << (S32)mItemsLost.size() << " items without a parent" << LL_ENDL;
+        const LLUUID lost_uuid(gInventory.findCategoryUUIDForType(LLFolderType::FT_LOST_AND_FOUND));
+        if (lost_uuid.notNull())
+        {
+            for (deferred_item_map_t::const_iterator lost_it = mItemsLost.begin();
+                 lost_it != mItemsLost.end(); ++lost_it)
+            {
+                LLPointer<LLViewerInventoryItem> new_item = lost_it->second;
+
+                new_item->setParent(lost_uuid);
+                new_item->updateParentOnServer(false);
+            }
+        }
+    }
+
+    // CREATE ITEMS
+    for (deferred_item_map_t::const_iterator create_it = mItemsCreated.begin();
+         create_it != mItemsCreated.end(); ++create_it)
+    {
+        LLUUID item_id(create_it->first);
+        LLPointer<LLViewerInventoryItem> new_item = create_it->second;
+
+        // FIXME risky function since it calls updateServer() in some
+        // cases.  Maybe break out the update/create cases, in which
+        // case this is create.
+        LL_DEBUGS("Inventory") << "created item " << item_id << LL_ENDL;
+        gInventory.updateItem(new_item, LLInventoryObserver::CREATE);
+
+        // fetching can receive massive amount of items and folders
+        if (gInventory.getChangedIDs().size() > MAX_UPDATE_BACKLOG)
+        {
+            gInventory.notifyObservers();
+            checkTimeout();
+        }
+    }
+
+    // UPDATE ITEMS
+    for (deferred_item_map_t::const_iterator update_it = mItemsUpdated.begin();
+         update_it != mItemsUpdated.end(); ++update_it)
+    {
+        LLUUID item_id(update_it->first);
+        LLPointer<LLViewerInventoryItem> new_item = update_it->second;
+        // FIXME risky function since it calls updateServer() in some
+        // cases.  Maybe break out the update/create cases, in which
+        // case this is update.
+        LL_DEBUGS("Inventory") << "updated item " << item_id << LL_ENDL;
+        //LL_DEBUGS("Inventory") << ll_pretty_print_sd(new_item->asLLSD()) << LL_ENDL;
+        gInventory.updateItem(new_item);
+    }
+
+    // DELETE OBJECTS
+    for (uuid_list_t::const_iterator del_it = mObjectsDeletedIds.begin();
+         del_it != mObjectsDeletedIds.end(); ++del_it)
+    {
+        LL_DEBUGS("Inventory") << "deleted item " << *del_it << LL_ENDL;
+        gInventory.onObjectDeletedFromServer(*del_it, false, false, false);
+    }
+
+    // TODO - how can we use this version info? Need to be sure all
+    // changes are going through AIS first, or at least through
+    // something with a reliable responder.
+    for (uuid_int_map_t::iterator ucv_it = mCatVersionsUpdated.begin();
+         ucv_it != mCatVersionsUpdated.end(); ++ucv_it)
+    {
+        const LLUUID id = ucv_it->first;
+        S32 version = ucv_it->second;
+        LLViewerInventoryCategory *cat = gInventory.getCategory(id);
+        LL_DEBUGS("Inventory") << "cat version update " << cat->getName() << " to version " << cat->getVersion() << LL_ENDL;
+        if (cat->getVersion() != version)
+        {
+            // the AIS version should be considered the true version. Adjust
+            // our local category model to reflect this version number.  Otherwise
+            // it becomes possible to get stuck with the viewer being out of
+            // sync with the inventory system.  Under normal circumstances
+            // inventory COF is maintained on the viewer through calls to
+            // LLInventoryModel::accountForUpdate when a changing operation
+            // is performed.  This occasionally gets out of sync however.
+            if (version != LLViewerInventoryCategory::VERSION_UNKNOWN)
+            {
+                LL_WARNS() << "Possible version mismatch for category " << cat->getName()
+                    << ", viewer version " << cat->getVersion()
+                    << " AIS version " << version << " !!!Adjusting local version!!!" << LL_ENDL;
+                cat->setVersion(version);
+            }
+            else
+            {
+                // We do not account for update if version is UNKNOWN, so we shouldn't rise version
+                // either or viewer will get stuck on descendants count -1, try to refetch folder instead
+                //
+                // Todo: proper backoff?
+
+                LL_WARNS() << "Possible version mismatch for category " << cat->getName()
+                    << ", viewer version " << cat->getVersion()
+                    << " AIS version " << version << " !!!Rerequesting category!!!" << LL_ENDL;
+                const S32 LONG_EXPIRY = 360;
+                cat->fetch(LONG_EXPIRY);
+            }
+        }
+    }
+
+    checkTimeout();
+
+    gInventory.notifyObservers();
+}
+