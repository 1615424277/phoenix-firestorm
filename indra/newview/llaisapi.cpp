/** 
 * @file llaisapi.cpp
 * @brief classes and functions for interfacing with the v3+ ais inventory service. 
 *
 * $LicenseInfo:firstyear=2013&license=viewerlgpl$
 * Second Life Viewer Source Code
 * Copyright (C) 2013, Linden Research, Inc.
 * 
 * This library is free software; you can redistribute it and/or
 * modify it under the terms of the GNU Lesser General Public
 * License as published by the Free Software Foundation;
 * version 2.1 of the License only.
 * 
 * This library is distributed in the hope that it will be useful,
 * but WITHOUT ANY WARRANTY; without even the implied warranty of
 * MERCHANTABILITY or FITNESS FOR A PARTICULAR PURPOSE.  See the GNU
 * Lesser General Public License for more details.
 * 
 * You should have received a copy of the GNU Lesser General Public
 * License along with this library; if not, write to the Free Software
 * Foundation, Inc., 51 Franklin Street, Fifth Floor, Boston, MA  02110-1301  USA
 * 
 * Linden Research, Inc., 945 Battery Street, San Francisco, CA  94111  USA
 * $/LicenseInfo$
 *
 */

#include "llviewerprecompiledheaders.h"
#include "llaisapi.h"

#include "llagent.h"
#include "llappviewer.h"
#include "llcallbacklist.h"
#include "llinventorymodel.h"
#include "llinventoryobserver.h"
#include "llnotificationsutil.h"
#include "llsdutil.h"
#include "llviewerregion.h"
#include "llvoavatar.h"
#include "llvoavatarself.h"
#include "llviewercontrol.h"

#include "llviewernetwork.h"

///----------------------------------------------------------------------------
/// Classes for AISv3 support.
///----------------------------------------------------------------------------

//=========================================================================
const std::string AISAPI::INVENTORY_CAP_NAME("InventoryAPIv3");
const std::string AISAPI::LIBRARY_CAP_NAME("LibraryAPIv3");
const S32 AISAPI::HTTP_TIMEOUT = 180;

std::list<AISAPI::ais_query_item_t> AISAPI::sPostponedQuery;

const S32 MAX_SIMULTANEOUS_COROUTINES = 2048;

// AIS3 allows '*' requests, but in reality those will be cut at some point
// Specify own depth to be able to anticipate it and mark folders as incomplete
const S32 MAX_FOLDER_DEPTH_REQUEST = 50;

//-------------------------------------------------------------------------
/*static*/
bool AISAPI::isAvailable()
{
    // <FS:Ansariel> Add AIS3 debug setting
    //if (gAgent.getRegion())
    if (gAgent.getRegion() && (gSavedSettings.getBOOL("FSUseAis3Api") || LLGridManager::instance().isInSecondLife()))
    // </FS:Ansariel>
    {
        return gAgent.getRegion()->isCapabilityAvailable(INVENTORY_CAP_NAME);
    }
    return false;
}

/*static*/
void AISAPI::getCapNames(LLSD& capNames)
{
    capNames.append(INVENTORY_CAP_NAME);
    capNames.append(LIBRARY_CAP_NAME);
}

/*static*/
std::string AISAPI::getInvCap()
{
    if (gAgent.getRegion())
    {
        return gAgent.getRegion()->getCapability(INVENTORY_CAP_NAME);
    }
    return std::string();
}

/*static*/
std::string AISAPI::getLibCap()
{
    if (gAgent.getRegion())
    {
        return gAgent.getRegion()->getCapability(LIBRARY_CAP_NAME);
    }
    return std::string();
}

/*static*/ 
void AISAPI::CreateInventory(const LLUUID& parentId, const LLSD& newInventory, completion_t callback)
{
    std::string cap = getInvCap();
    if (cap.empty())
    {
        LL_WARNS("Inventory") << "Inventory cap not found!" << LL_ENDL;
        if (callback)
        {
            callback(LLUUID::null);
        }
        return;
    }

    LLUUID tid;
    tid.generate();

    std::string url = cap + std::string("/category/") + parentId.asString() + "?tid=" + tid.asString();
    LL_DEBUGS("Inventory") << "url: " << url << " parentID " << parentId << " newInventory " << newInventory << LL_ENDL;

    // I may be suffering from golden hammer here, but the first part of this bind 
    // is actually a static cast for &HttpCoroutineAdapter::postAndSuspend so that 
    // the compiler can identify the correct signature to select.
    // 
    // Reads as follows:
    // LLSD     - method returning LLSD
    // (LLCoreHttpUtil::HttpCoroutineAdapter::*) - pointer to member function of HttpCoroutineAdapter
    // (LLCore::HttpRequest::ptr_t, const std::string &, const LLSD &, LLCore::HttpOptions::ptr_t, LLCore::HttpHeaders::ptr_t) - signature of method
    //  
    invokationFn_t postFn = boost::bind(
        // Humans ignore next line.  It is just a cast.
        static_cast<LLSD (LLCoreHttpUtil::HttpCoroutineAdapter::*)(LLCore::HttpRequest::ptr_t, const std::string &, const LLSD &, LLCore::HttpOptions::ptr_t, LLCore::HttpHeaders::ptr_t)>
        //----
        // _1 -> httpAdapter
        // _2 -> httpRequest
        // _3 -> url
        // _4 -> body 
        // _5 -> httpOptions
        // _6 -> httpHeaders
        (&LLCoreHttpUtil::HttpCoroutineAdapter::postAndSuspend), _1, _2, _3, _4, _5, _6);

    LLCoprocedureManager::CoProcedure_t proc(boost::bind(&AISAPI::InvokeAISCommandCoro,
        _1, postFn, url, parentId, newInventory, callback, CREATEINVENTORY));
    EnqueueAISCommand("CreateInventory", proc);
}

/*static*/ 
void AISAPI::SlamFolder(const LLUUID& folderId, const LLSD& newInventory, completion_t callback)
{
    std::string cap = getInvCap();
    if (cap.empty())
    {
        LL_WARNS("Inventory") << "Inventory cap not found!" << LL_ENDL;
        if (callback)
        {
            callback(LLUUID::null);
        }
        return;
    }

    LLUUID tid;
    tid.generate();

    std::string url = cap + std::string("/category/") + folderId.asString() + "/links?tid=" + tid.asString();

    // see comment above in CreateInventoryCommand
    invokationFn_t putFn = boost::bind(
        // Humans ignore next line.  It is just a cast to specify which LLCoreHttpUtil::HttpCoroutineAdapter routine overload.
        static_cast<LLSD(LLCoreHttpUtil::HttpCoroutineAdapter::*)(LLCore::HttpRequest::ptr_t, const std::string &, const LLSD &, LLCore::HttpOptions::ptr_t, LLCore::HttpHeaders::ptr_t)>
        //----
        // _1 -> httpAdapter
        // _2 -> httpRequest
        // _3 -> url
        // _4 -> body 
        // _5 -> httpOptions
        // _6 -> httpHeaders
        (&LLCoreHttpUtil::HttpCoroutineAdapter::putAndSuspend), _1, _2, _3, _4, _5, _6);

    LLCoprocedureManager::CoProcedure_t proc(boost::bind(&AISAPI::InvokeAISCommandCoro,
        _1, putFn, url, folderId, newInventory, callback, SLAMFOLDER));

    EnqueueAISCommand("SlamFolder", proc);
}

void AISAPI::RemoveCategory(const LLUUID &categoryId, completion_t callback)
{
    std::string cap;

    cap = getInvCap();
    if (cap.empty())
    {
        LL_WARNS("Inventory") << "Inventory cap not found!" << LL_ENDL;
        if (callback)
        {
            callback(LLUUID::null);
        }
        return;
    }

    std::string url = cap + std::string("/category/") + categoryId.asString();
    LL_DEBUGS("Inventory") << "url: " << url << LL_ENDL;

    invokationFn_t delFn = boost::bind(
        // Humans ignore next line.  It is just a cast to specify which LLCoreHttpUtil::HttpCoroutineAdapter routine overload.
        static_cast<LLSD(LLCoreHttpUtil::HttpCoroutineAdapter::*)(LLCore::HttpRequest::ptr_t, const std::string &, LLCore::HttpOptions::ptr_t, LLCore::HttpHeaders::ptr_t)>
        //----
        // _1 -> httpAdapter
        // _2 -> httpRequest
        // _3 -> url
        // _4 -> body 
        // _5 -> httpOptions
        // _6 -> httpHeaders
        (&LLCoreHttpUtil::HttpCoroutineAdapter::deleteAndSuspend), _1, _2, _3, _5, _6);

    LLCoprocedureManager::CoProcedure_t proc(boost::bind(&AISAPI::InvokeAISCommandCoro,
        _1, delFn, url, categoryId, LLSD(), callback, REMOVECATEGORY));

    EnqueueAISCommand("RemoveCategory", proc);
}

/*static*/ 
void AISAPI::RemoveItem(const LLUUID &itemId, completion_t callback)
{
    std::string cap;

    cap = getInvCap();
    if (cap.empty())
    {
        LL_WARNS("Inventory") << "Inventory cap not found!" << LL_ENDL;
        if (callback)
        {
            callback(LLUUID::null);
        }
        return;
    }

    std::string url = cap + std::string("/item/") + itemId.asString();
    LL_DEBUGS("Inventory") << "url: " << url << LL_ENDL;

    invokationFn_t delFn = boost::bind(
        // Humans ignore next line.  It is just a cast to specify which LLCoreHttpUtil::HttpCoroutineAdapter routine overload.
        static_cast<LLSD(LLCoreHttpUtil::HttpCoroutineAdapter::*)(LLCore::HttpRequest::ptr_t, const std::string &, LLCore::HttpOptions::ptr_t, LLCore::HttpHeaders::ptr_t)>
        //----
        // _1 -> httpAdapter
        // _2 -> httpRequest
        // _3 -> url
        // _4 -> body 
        // _5 -> httpOptions
        // _6 -> httpHeaders
        (&LLCoreHttpUtil::HttpCoroutineAdapter::deleteAndSuspend), _1, _2, _3, _5, _6);

    LLCoprocedureManager::CoProcedure_t proc(boost::bind(&AISAPI::InvokeAISCommandCoro,
        _1, delFn, url, itemId, LLSD(), callback, REMOVEITEM));

    EnqueueAISCommand("RemoveItem", proc);
}

void AISAPI::CopyLibraryCategory(const LLUUID& sourceId, const LLUUID& destId, bool copySubfolders, completion_t callback)
{
    std::string cap;

    cap = getLibCap();
    if (cap.empty())
    {
        LL_WARNS("Inventory") << "Library cap not found!" << LL_ENDL;
        if (callback)
        {
            callback(LLUUID::null);
        }
        return;
    }

    LL_DEBUGS("Inventory") << "Copying library category: " << sourceId << " => " << destId << LL_ENDL;

    LLUUID tid;
    tid.generate();

    std::string url = cap + std::string("/category/") + sourceId.asString() + "?tid=" + tid.asString();
    if (!copySubfolders)
    {
        url += ",depth=0";
    }
    LL_INFOS() << url << LL_ENDL;

    std::string destination = destId.asString();

    invokationFn_t copyFn = boost::bind(
        // Humans ignore next line.  It is just a cast to specify which LLCoreHttpUtil::HttpCoroutineAdapter routine overload.
        static_cast<LLSD(LLCoreHttpUtil::HttpCoroutineAdapter::*)(LLCore::HttpRequest::ptr_t, const std::string &, const std::string, LLCore::HttpOptions::ptr_t, LLCore::HttpHeaders::ptr_t)>
        //----
        // _1 -> httpAdapter
        // _2 -> httpRequest
        // _3 -> url
        // _4 -> body 
        // _5 -> httpOptions
        // _6 -> httpHeaders
        (&LLCoreHttpUtil::HttpCoroutineAdapter::copyAndSuspend), _1, _2, _3, destination, _5, _6);
         
    LLCoprocedureManager::CoProcedure_t proc(boost::bind(&AISAPI::InvokeAISCommandCoro,
        _1, copyFn, url, destId, LLSD(), callback, COPYLIBRARYCATEGORY));

    EnqueueAISCommand("CopyLibraryCategory", proc);
}

/*static*/ 
void AISAPI::PurgeDescendents(const LLUUID &categoryId, completion_t callback)
{
    std::string cap;

    cap = getInvCap();
    if (cap.empty())
    {
        LL_WARNS("Inventory") << "Inventory cap not found!" << LL_ENDL;
        if (callback)
        {
            callback(LLUUID::null);
        }
        return;
    }

    std::string url = cap + std::string("/category/") + categoryId.asString() + "/children";
    LL_DEBUGS("Inventory") << "url: " << url << LL_ENDL;

    invokationFn_t delFn = boost::bind(
        // Humans ignore next line.  It is just a cast to specify which LLCoreHttpUtil::HttpCoroutineAdapter routine overload.
        static_cast<LLSD(LLCoreHttpUtil::HttpCoroutineAdapter::*)(LLCore::HttpRequest::ptr_t, const std::string &, LLCore::HttpOptions::ptr_t, LLCore::HttpHeaders::ptr_t)>
        //----
        // _1 -> httpAdapter
        // _2 -> httpRequest
        // _3 -> url
        // _4 -> body 
        // _5 -> httpOptions
        // _6 -> httpHeaders
        (&LLCoreHttpUtil::HttpCoroutineAdapter::deleteAndSuspend), _1, _2, _3, _5, _6);

    LLCoprocedureManager::CoProcedure_t proc(boost::bind(&AISAPI::InvokeAISCommandCoro,
        _1, delFn, url, categoryId, LLSD(), callback, PURGEDESCENDENTS));

    EnqueueAISCommand("PurgeDescendents", proc);
}


/*static*/
void AISAPI::UpdateCategory(const LLUUID &categoryId, const LLSD &updates, completion_t callback)
{
    std::string cap;

    cap = getInvCap();
    if (cap.empty())
    {
        LL_WARNS("Inventory") << "Inventory cap not found!" << LL_ENDL;
        if (callback)
        {
            callback(LLUUID::null);
        }
        return;
    }
    std::string url = cap + std::string("/category/") + categoryId.asString();

    invokationFn_t patchFn = boost::bind(
        // Humans ignore next line.  It is just a cast to specify which LLCoreHttpUtil::HttpCoroutineAdapter routine overload.
        static_cast<LLSD(LLCoreHttpUtil::HttpCoroutineAdapter::*)(LLCore::HttpRequest::ptr_t, const std::string &, const LLSD &, LLCore::HttpOptions::ptr_t, LLCore::HttpHeaders::ptr_t)>
        //----
        // _1 -> httpAdapter
        // _2 -> httpRequest
        // _3 -> url
        // _4 -> body 
        // _5 -> httpOptions
        // _6 -> httpHeaders
        (&LLCoreHttpUtil::HttpCoroutineAdapter::patchAndSuspend), _1, _2, _3, _4, _5, _6);

    LLCoprocedureManager::CoProcedure_t proc(boost::bind(&AISAPI::InvokeAISCommandCoro,
        _1, patchFn, url, categoryId, updates, callback, UPDATECATEGORY));

    EnqueueAISCommand("UpdateCategory", proc);
}

/*static*/
void AISAPI::UpdateItem(const LLUUID &itemId, const LLSD &updates, completion_t callback)
{

    std::string cap;

    cap = getInvCap();
    if (cap.empty())
    {
        LL_WARNS("Inventory") << "Inventory cap not found!" << LL_ENDL;
        if (callback)
        {
            callback(LLUUID::null);
        }
        return;
    }
    std::string url = cap + std::string("/item/") + itemId.asString();

    invokationFn_t patchFn = boost::bind(
        // Humans ignore next line.  It is just a cast to specify which LLCoreHttpUtil::HttpCoroutineAdapter routine overload.
        static_cast<LLSD(LLCoreHttpUtil::HttpCoroutineAdapter::*)(LLCore::HttpRequest::ptr_t, const std::string &, const LLSD &, LLCore::HttpOptions::ptr_t, LLCore::HttpHeaders::ptr_t)>
        //----
        // _1 -> httpAdapter
        // _2 -> httpRequest
        // _3 -> url
        // _4 -> body 
        // _5 -> httpOptions
        // _6 -> httpHeaders
        (&LLCoreHttpUtil::HttpCoroutineAdapter::patchAndSuspend), _1, _2, _3, _4, _5, _6);

    LLCoprocedureManager::CoProcedure_t proc(boost::bind(&AISAPI::InvokeAISCommandCoro,
        _1, patchFn, url, itemId, updates, callback, UPDATEITEM));

    EnqueueAISCommand("UpdateItem", proc);
}

/*static*/
void AISAPI::FetchItem(const LLUUID &itemId, ITEM_TYPE type, completion_t callback)
{
	std::string cap;

	cap = (type == INVENTORY) ? getInvCap() : getLibCap();
	if (cap.empty())
	{
		LL_WARNS("Inventory") << "Inventory cap not found!" << LL_ENDL;
        if (callback)
        {
            callback(LLUUID::null);
        }
		return;
	}
	std::string url = cap + std::string("/item/") + itemId.asString();

	invokationFn_t getFn = boost::bind(
		// Humans ignore next line.  It is just a cast to specify which LLCoreHttpUtil::HttpCoroutineAdapter routine overload.
		static_cast<LLSD(LLCoreHttpUtil::HttpCoroutineAdapter::*)(LLCore::HttpRequest::ptr_t, const std::string &, LLCore::HttpOptions::ptr_t, LLCore::HttpHeaders::ptr_t)>
		//----
		// _1 -> httpAdapter
		// _2 -> httpRequest
		// _3 -> url
		// _4 -> body 
		// _5 -> httpOptions
		// _6 -> httpHeaders
		(&LLCoreHttpUtil::HttpCoroutineAdapter::getAndSuspend), _1, _2, _3, _5, _6);

	LLCoprocedureManager::CoProcedure_t proc(boost::bind(&AISAPI::InvokeAISCommandCoro,
		_1, getFn, url, itemId, LLSD(), callback, FETCHITEM));

	EnqueueAISCommand("FetchItem", proc);
}

/*static*/
void AISAPI::FetchCategoryChildren(const LLUUID &catId, ITEM_TYPE type, bool recursive, completion_t callback, S32 depth)
{
    std::string cap;

    cap = (type == INVENTORY) ? getInvCap() : getLibCap();
    if (cap.empty())
    {
        LL_WARNS("Inventory") << "Inventory cap not found!" << LL_ENDL;
        if (callback)
        {
            callback(LLUUID::null);
        }
        return;
    }
    std::string url = cap + std::string("/category/") + catId.asString() + "/children";

    if (recursive)
    {
        // can specify depth=*, but server side is going to cap requests
        // and reject everything 'over the top',.
        depth = MAX_FOLDER_DEPTH_REQUEST;
    }
    else
    {
        depth = llmin(depth, MAX_FOLDER_DEPTH_REQUEST);
    }

    url += "?depth=" + std::to_string(depth);

    invokationFn_t getFn = boost::bind(
        // Humans ignore next line.  It is just a cast to specify which LLCoreHttpUtil::HttpCoroutineAdapter routine overload.
        static_cast<LLSD(LLCoreHttpUtil::HttpCoroutineAdapter::*)(LLCore::HttpRequest::ptr_t, const std::string &, LLCore::HttpOptions::ptr_t, LLCore::HttpHeaders::ptr_t)>
        //----
        // _1 -> httpAdapter
        // _2 -> httpRequest
        // _3 -> url
        // _4 -> body 
        // _5 -> httpOptions
        // _6 -> httpHeaders
        (&LLCoreHttpUtil::HttpCoroutineAdapter::getAndSuspend), _1, _2, _3, _5, _6);

    // get doesn't use body, can pass additional data
    LLSD body;
    body["depth"] = depth;
    LLCoprocedureManager::CoProcedure_t proc(boost::bind(&AISAPI::InvokeAISCommandCoro,
        _1, getFn, url, catId, body, callback, FETCHCATEGORYCHILDREN));

    EnqueueAISCommand("FetchCategoryChildren", proc);
}

// some folders can be requested by name, like
// animatn | bodypart | clothing | current | favorite | gesture | inbox | landmark | lsltext
// lstndfnd | my_otfts | notecard | object | outbox | root | snapshot | sound | texture | trash
void AISAPI::FetchCategoryChildren(const std::string &identifier, bool recursive, completion_t callback, S32 depth)
{
    std::string cap;

    cap = getInvCap();
    if (cap.empty())
    {
        LL_WARNS("Inventory") << "Inventory cap not found!" << LL_ENDL;
        if (callback)
        {
            callback(LLUUID::null);
        }
        return;
    }
    std::string url = cap + std::string("/category/") + identifier + "/children";

    if (recursive)
    {
        // can specify depth=*, but server side is going to cap requests
        // and reject everything 'over the top',.
        depth = MAX_FOLDER_DEPTH_REQUEST;
    }
    else
    {
        depth = llmin(depth, MAX_FOLDER_DEPTH_REQUEST);
    }

    url += "?depth=" + std::to_string(depth);

    invokationFn_t getFn = boost::bind(
        // Humans ignore next line.  It is just a cast to specify which LLCoreHttpUtil::HttpCoroutineAdapter routine overload.
        static_cast<LLSD(LLCoreHttpUtil::HttpCoroutineAdapter::*)(LLCore::HttpRequest::ptr_t, const std::string &, LLCore::HttpOptions::ptr_t, LLCore::HttpHeaders::ptr_t)>
        //----
        // _1 -> httpAdapter
        // _2 -> httpRequest
        // _3 -> url
        // _4 -> body 
        // _5 -> httpOptions
        // _6 -> httpHeaders
        (&LLCoreHttpUtil::HttpCoroutineAdapter::getAndSuspend), _1, _2, _3, _5, _6);

    // get doesn't use body, can pass additional data
    LLSD body;
    body["depth"] = depth;
    LLCoprocedureManager::CoProcedure_t proc(boost::bind(&AISAPI::InvokeAISCommandCoro,
        _1, getFn, url, LLUUID::null, body, callback, FETCHCATEGORYCHILDREN));

    EnqueueAISCommand("FetchCategoryChildren", proc);
}

/*static*/
void AISAPI::FetchCategoryCategories(const LLUUID &catId, ITEM_TYPE type, bool recursive, completion_t callback, S32 depth)
{
    std::string cap;

    cap = (type == INVENTORY) ? getInvCap() : getLibCap();
    if (cap.empty())
    {
        LL_WARNS("Inventory") << "Inventory cap not found!" << LL_ENDL;
        if (callback)
        {
            callback(LLUUID::null);
        }
        return;
    }
    std::string url = cap + std::string("/category/") + catId.asString() + "/categories";

    if (recursive)
    {
        // can specify depth=*, but server side is going to cap requests
        // and reject everything 'over the top',.
        depth = MAX_FOLDER_DEPTH_REQUEST;
    }
    else
    {
        depth = llmin(depth, MAX_FOLDER_DEPTH_REQUEST);
    }

    url += "?depth=" + std::to_string(depth);

    invokationFn_t getFn = boost::bind(
        // Humans ignore next line.  It is just a cast to specify which LLCoreHttpUtil::HttpCoroutineAdapter routine overload.
        static_cast<LLSD(LLCoreHttpUtil::HttpCoroutineAdapter::*)(LLCore::HttpRequest::ptr_t, const std::string &, LLCore::HttpOptions::ptr_t, LLCore::HttpHeaders::ptr_t)>
        //----
        // _1 -> httpAdapter
        // _2 -> httpRequest
        // _3 -> url
        // _4 -> body 
        // _5 -> httpOptions
        // _6 -> httpHeaders
        (&LLCoreHttpUtil::HttpCoroutineAdapter::getAndSuspend), _1, _2, _3, _5, _6);

    // get doesn't use body, can pass additional data
    LLSD body;
    body["depth"] = depth;
    LLCoprocedureManager::CoProcedure_t proc(boost::bind(&AISAPI::InvokeAISCommandCoro,
        _1, getFn, url, catId, body, callback, FETCHCATEGORYCATEGORIES));

    EnqueueAISCommand("FetchCategoryCategories", proc);
}

void AISAPI::FetchCategorySubset(const LLUUID& catId,
                                   const uuid_vec_t specificChildren,
                                   ITEM_TYPE type,
                                   bool recursive,
                                   completion_t callback,
                                   S32 depth)
{
    std::string cap = (type == INVENTORY) ? getInvCap() : getLibCap();
    if (cap.empty())
    {
        LL_WARNS("Inventory") << "Inventory cap not found!" << LL_ENDL;
        if (callback)
        {
            callback(LLUUID::null);
        }
        return;
    }
    if (specificChildren.empty())
    {
        LL_WARNS("Inventory") << "Empty request!" << LL_ENDL;
        if (callback)
        {
            callback(LLUUID::null);
        }
        return;
    }
    // category/any_folder_id/children?depth=*&children=child_id1,child_id2,child_id3
    std::string url = cap + std::string("/category/") + catId.asString() + "/children";

    if (recursive)
    {
        depth = MAX_FOLDER_DEPTH_REQUEST;
    }
    else
    {
        depth = llmin(depth, MAX_FOLDER_DEPTH_REQUEST);
    }

    uuid_vec_t::const_iterator iter = specificChildren.begin();
    uuid_vec_t::const_iterator end = specificChildren.end();

    url += "?depth=" + std::to_string(depth) + "&children=" + iter->asString();
    iter++;

    while (iter != end)
    {
        url += "," + iter->asString();
        iter++;
    }

    const S32 MAX_URL_LENGH = 2000; // RFC documentation specifies a maximum length of 2048
    if (url.length() > MAX_URL_LENGH)
    {
        LL_WARNS("Inventory") << "Request url is too long, url: " << url << LL_ENDL;
    }

    invokationFn_t getFn = boost::bind(
        // Humans ignore next line.  It is just a cast to specify which LLCoreHttpUtil::HttpCoroutineAdapter routine overload.
        static_cast<LLSD(LLCoreHttpUtil::HttpCoroutineAdapter::*)(LLCore::HttpRequest::ptr_t, const std::string&, LLCore::HttpOptions::ptr_t, LLCore::HttpHeaders::ptr_t)>
        //----
        // _1 -> httpAdapter
        // _2 -> httpRequest
        // _3 -> url
        // _4 -> body 
        // _5 -> httpOptions
        // _6 -> httpHeaders
        (&LLCoreHttpUtil::HttpCoroutineAdapter::getAndSuspend), _1, _2, _3, _5, _6);

    // get doesn't use body, can pass additional data
    LLSD body;
    body["depth"] = depth;
    LLCoprocedureManager::CoProcedure_t proc(boost::bind(&AISAPI::InvokeAISCommandCoro,
                                                         _1, getFn, url, catId, body, callback, FETCHCATEGORYSUBSET));

    EnqueueAISCommand("FetchCategorySubset", proc);
}

/*static*/
// Will get COF folder, links in it and items those links point to
void AISAPI::FetchCOF(completion_t callback)
{
    std::string cap = getInvCap();
    if (cap.empty())
    {
        LL_WARNS("Inventory") << "Inventory cap not found!" << LL_ENDL;
        if (callback)
        {
            callback(LLUUID::null);
        }
        return;
    }
    std::string url = cap + std::string("/category/current/links");

    invokationFn_t getFn = boost::bind(
        // Humans ignore next line.  It is just a cast to specify which LLCoreHttpUtil::HttpCoroutineAdapter routine overload.
        static_cast<LLSD(LLCoreHttpUtil::HttpCoroutineAdapter::*)(LLCore::HttpRequest::ptr_t, const std::string&, LLCore::HttpOptions::ptr_t, LLCore::HttpHeaders::ptr_t)>
        //----
        // _1 -> httpAdapter
        // _2 -> httpRequest
        // _3 -> url
        // _4 -> body 
        // _5 -> httpOptions
        // _6 -> httpHeaders
        (&LLCoreHttpUtil::HttpCoroutineAdapter::getAndSuspend), _1, _2, _3, _5, _6);

    LLCoprocedureManager::CoProcedure_t proc(boost::bind(&AISAPI::InvokeAISCommandCoro,
                                                         _1, getFn, url, LLUUID::null, LLSD(), callback, FETCHCOF));

    EnqueueAISCommand("FetchCOF", proc);
}

void AISAPI::FetchCategoryLinks(const LLUUID &catId, completion_t callback)
{
    std::string cap = getInvCap();
    if (cap.empty())
    {
        LL_WARNS("Inventory") << "Inventory cap not found!" << LL_ENDL;
        if (callback)
        {
            callback(LLUUID::null);
        }
        return;
    }
    std::string url = cap + std::string("/category/") + catId.asString() + "/links";

    invokationFn_t getFn = boost::bind(
        // Humans ignore next line.  It is just a cast to specify which LLCoreHttpUtil::HttpCoroutineAdapter routine overload.
        static_cast<LLSD (LLCoreHttpUtil::HttpCoroutineAdapter::*)(LLCore::HttpRequest::ptr_t, const std::string &,
                                                                   LLCore::HttpOptions::ptr_t, LLCore::HttpHeaders::ptr_t)>
        //----
        // _1 -> httpAdapter
        // _2 -> httpRequest
        // _3 -> url
        // _4 -> body
        // _5 -> httpOptions
        // _6 -> httpHeaders
        (&LLCoreHttpUtil::HttpCoroutineAdapter::getAndSuspend),
        _1, _2, _3, _5, _6);

    LLCoprocedureManager::CoProcedure_t proc(
        boost::bind(&AISAPI::InvokeAISCommandCoro, _1, getFn, url, LLUUID::null, LLSD(), callback, FETCHCATEGORYLINKS));

    EnqueueAISCommand("FetchCategoryLinks", proc);
}

/*static*/
void AISAPI::FetchOrphans(completion_t callback)
{
    std::string cap = getInvCap();
    if (cap.empty())
    {
        LL_WARNS("Inventory") << "Inventory cap not found!" << LL_ENDL;
        if (callback)
        {
            callback(LLUUID::null);
        }
        return;
    }
    std::string url = cap + std::string("/orphans");

    invokationFn_t getFn = boost::bind(
        // Humans ignore next line.  It is just a cast to specify which LLCoreHttpUtil::HttpCoroutineAdapter routine overload.
        static_cast<LLSD(LLCoreHttpUtil::HttpCoroutineAdapter::*)(LLCore::HttpRequest::ptr_t , const std::string& , LLCore::HttpOptions::ptr_t , LLCore::HttpHeaders::ptr_t)>
        //----
        // _1 -> httpAdapter
        // _2 -> httpRequest
        // _3 -> url
        // _4 -> body 
        // _5 -> httpOptions
        // _6 -> httpHeaders
        (&LLCoreHttpUtil::HttpCoroutineAdapter::getAndSuspend) , _1 , _2 , _3 , _5 , _6);

    LLCoprocedureManager::CoProcedure_t proc(boost::bind(&AISAPI::InvokeAISCommandCoro ,
                                                         _1 , getFn , url , LLUUID::null , LLSD() , callback , FETCHORPHANS));

    EnqueueAISCommand("FetchOrphans" , proc);
}

/*static*/
void AISAPI::EnqueueAISCommand(const std::string &procName, LLCoprocedureManager::CoProcedure_t proc)
{
    LLCoprocedureManager &inst = LLCoprocedureManager::instance();
    S32 pending_in_pool = inst.countPending("AIS");
    std::string procFullName = "AIS(" + procName + ")";
    if (pending_in_pool < MAX_SIMULTANEOUS_COROUTINES)
    {
        inst.enqueueCoprocedure("AIS", procFullName, proc);
    }
    else
    {
        // As I understand it, coroutines have built-in 'pending' pool
        // but unfortunately it has limited size which inventory often goes over
        // so this is a workaround to not overfill it.
        if (sPostponedQuery.empty())
        {
            sPostponedQuery.push_back(ais_query_item_t(procFullName, proc));
            gIdleCallbacks.addFunction(onIdle, NULL);
        }
        else
        {
            sPostponedQuery.push_back(ais_query_item_t(procFullName, proc));
        }
    }
}

/*static*/
void AISAPI::onIdle(void *userdata)
{
    if (!sPostponedQuery.empty())
    {
        LLCoprocedureManager &inst = LLCoprocedureManager::instance();
        S32 pending_in_pool = inst.countPending("AIS");
        while (pending_in_pool < MAX_SIMULTANEOUS_COROUTINES && !sPostponedQuery.empty())
        {
            ais_query_item_t &item = sPostponedQuery.front();
            inst.enqueueCoprocedure("AIS", item.first, item.second);
            sPostponedQuery.pop_front();
            pending_in_pool++;
        }
    }
    
    if (sPostponedQuery.empty())
    {
        // Nothing to do anymore
        gIdleCallbacks.deleteFunction(onIdle, NULL);
    }
}

/*static*/
void AISAPI::onUpdateReceived(const LLSD& update, COMMAND_TYPE type, const LLSD& request_body)
{
    LLTimer timer;
    if ( (type == UPDATECATEGORY || type == UPDATEITEM)
        && gSavedSettings.getBOOL("DebugAvatarAppearanceMessage"))
    {
        dump_sequential_xml(gAgentAvatarp->getFullname() + "_ais_update", update);
    }

    AISUpdate ais_update(update, type, request_body);
    ais_update.doUpdate(); // execute the updates in the appropriate order.
    LL_DEBUGS("Inventory", "AIS3") << "Elapsed processing: " << timer.getElapsedTimeF32() << LL_ENDL;
}

/*static*/
void AISAPI::InvokeAISCommandCoro(LLCoreHttpUtil::HttpCoroutineAdapter::ptr_t httpAdapter, 
        invokationFn_t invoke, std::string url, 
        LLUUID targetId, LLSD body, completion_t callback, COMMAND_TYPE type)
{
    if (gDisconnected)
    {
        if (callback)
        {
            callback(LLUUID::null);
        }
        return;
    }

    LLCore::HttpOptions::ptr_t httpOptions(new LLCore::HttpOptions);
    LLCore::HttpRequest::ptr_t httpRequest(new LLCore::HttpRequest());
    LLCore::HttpHeaders::ptr_t httpHeaders;

    httpOptions->setTimeout(HTTP_TIMEOUT);

    LL_DEBUGS("Inventory") << "Request url: " << url << LL_ENDL;

    LLSD result;
    LLSD httpResults;
    LLCore::HttpStatus status;

    if (debugLoggingEnabled("Inventory"))
    {
        LLTimer ais_timer;
        ais_timer.start();
        result = invoke(httpAdapter , httpRequest , url , body , httpOptions , httpHeaders);
        httpResults = result[LLCoreHttpUtil::HttpCoroutineAdapter::HTTP_RESULTS];
        status = LLCoreHttpUtil::HttpCoroutineAdapter::getStatusFromLLSD(httpResults);
        F32MillisecondsImplicit elapsed_time = ais_timer.getElapsedTimeF32();

        LL_DEBUGS("Inventory") << "Request type: " << (S32)type
            << " \nRequest target: " << targetId
            << " \nElapsed time since request: " << elapsed_time
            << " \nstatus: " << status.toULong() << LL_ENDL;
    }
    else
    {
        result = invoke(httpAdapter , httpRequest , url , body , httpOptions , httpHeaders);
        httpResults = result[LLCoreHttpUtil::HttpCoroutineAdapter::HTTP_RESULTS];
        status = LLCoreHttpUtil::HttpCoroutineAdapter::getStatusFromLLSD(httpResults);
    }

    if (!status || !result.isMap())
    {
        if (!result.isMap())
        {
            status = LLCore::HttpStatus(HTTP_INTERNAL_ERROR, "Malformed response contents");
        }
        else if (status.getType() == 410) //GONE
        {
            // Item does not exist or was already deleted from server.
            // parent folder is out of sync
            if (type == REMOVECATEGORY)
            {
                LLViewerInventoryCategory *cat = gInventory.getCategory(targetId);
                if (cat)
                {
                    LL_WARNS("Inventory") << "Purge failed for '" << cat->getName()
                        << "' local version:" << cat->getVersion()
                        << " since folder no longer exists at server. Descendent count: server == " << cat->getDescendentCount()
                        << ", viewer == " << cat->getViewerDescendentCount()
                        << LL_ENDL;
                    gInventory.fetchDescendentsOf(cat->getParentUUID());
                    // Note: don't delete folder here - contained items will be deparented (or deleted)
                    // and since we are clearly out of sync we can't be sure we won't get rid of something we need.
                    // For example folder could have been moved or renamed with items intact, let it fetch first.
                }
            }
            else if (type == REMOVEITEM)
            {
                LLViewerInventoryItem *item = gInventory.getItem(targetId);
                if (item)
                {
                    LL_WARNS("Inventory") << "Purge failed for '" << item->getName()
                        << "' since item no longer exists at server." << LL_ENDL;
                    gInventory.fetchDescendentsOf(item->getParentUUID());
                    // since item not on the server and exists at viewer, so it needs an update at the least,
                    // so delete it, in worst case item will be refetched with new params.
                    gInventory.onObjectDeletedFromServer(targetId);
                }
            }
        }
        else if (status == LLCore::HttpStatus(HTTP_FORBIDDEN) /*403*/)
        {
            if (type == FETCHCATEGORYCHILDREN)
            {
                if (body.has("depth") && body["depth"].asInteger() == 0)
                {
                    // Can't fetch a single folder with depth 0, folder is too big.
                    static bool first_call = true;
                    if (first_call)
                    {
                        first_call = false;
                        LLNotificationsUtil::add("InventoryLimitReachedAISAlert");
                    }
                    else
                    {
                        LLNotificationsUtil::add("InventoryLimitReachedAIS");
                    }
                    LL_WARNS("Inventory") << "Fetch failed, content is over limit, url: " << url << LL_ENDL;
                }
                else
                {
                    // Result was too big, but situation is recoverable by requesting with lower depth
                    LL_DEBUGS("Inventory") << "Fetch failed, content is over limit, url: " << url << LL_ENDL;
                }
            }
        }
        LL_WARNS("Inventory") << "Inventory error: " << status.toString() << LL_ENDL;
        LL_WARNS("Inventory") << ll_pretty_print_sd(result) << LL_ENDL;
    }

	LL_DEBUGS("Inventory", "AIS3") << "Result: " << result << LL_ENDL;
    onUpdateReceived(result, type, body);

    if (callback && !callback.empty())
    {
// [SL:KB] - Patch: Appearance-SyncAttach | Checked: Catznip-3.7
        uuid_list_t ids;
        switch (type)
        {
<<<<<<< HEAD
            case COPYLIBRARYCATEGORY:
            case FETCHCATEGORYCATEGORIES:
            case FETCHCATEGORYCHILDREN:
            case FETCHCATEGORYSUBSET:
            case FETCHCOF:
                if (result.has("category_id"))
=======
        case COPYLIBRARYCATEGORY:
        case FETCHCATEGORYCATEGORIES:
        case FETCHCATEGORYCHILDREN:
        case FETCHCATEGORYSUBSET:
        case FETCHCATEGORYLINKS:
        case FETCHCOF:
            if (result.has("category_id"))
            {
                id = result["category_id"];
            }
            break;
        case FETCHITEM:
            if (result.has("item_id"))
            {
                id = result["item_id"];
            }
            if (result.has("linked_id"))
            {
                id = result["linked_id"];
            }
            break;
        case CREATEINVENTORY:
            // CREATEINVENTORY can have multiple callbacks
            if (result.has("_created_categories"))
            {
                LLSD& cats = result["_created_categories"];
                LLSD::array_const_iterator cat_iter;
                for (cat_iter = cats.beginArray(); cat_iter != cats.endArray(); ++cat_iter)
>>>>>>> 7b9206df
                {
                    ids.emplace(result["category_id"]);
                }
                break;
            case FETCHITEM:
                if (result.has("linked_id"))
                {
                    ids.emplace(result["linked_id"]);
                }
                else if (result.has("item_id"))
                {
                    ids.emplace(result["item_id"]);
                }
                break;
            case COPYINVENTORY:
            case CREATEINVENTORY:
                {
                    AISUpdate::parseUUIDArray(result, "_created_items", ids);
                    AISUpdate::parseUUIDArray(result, "_created_categories", ids);
                }
                break;
            case UPDATECATEGORY:
                {
                    AISUpdate::parseUUIDArray(result, "_updated_categories", ids);
                }
                break;
            default:
                break;
        }

        // Call callback at least once regardless of failure.
        if (ids.empty())
        {
            ids.emplace(LLUUID::null);
        }

        for (const auto& id : ids)
        {
            callback(id);
        }

// [/SL:KB]
        //bool needs_callback = true;
        //LLUUID id(LLUUID::null);

        //switch (type)
        //{
        //case COPYLIBRARYCATEGORY:
        //case FETCHCATEGORYCATEGORIES:
        //case FETCHCATEGORYCHILDREN:
        //case FETCHCATEGORYSUBSET:
        //case FETCHCOF:
        //    if (result.has("category_id"))
        //    {
        //        id = result["category_id"];
        //    }
        //    break;
        //case FETCHITEM:
        //    if (result.has("item_id"))
        //    {
        //        id = result["item_id"];
        //    }
        //    if (result.has("linked_id"))
        //    {
        //        id = result["linked_id"];
        //    }
        //    break;
        //case CREATEINVENTORY:
        //    // CREATEINVENTORY can have multiple callbacks
        //    if (result.has("_created_categories"))
        //    {
        //        LLSD& cats = result["_created_categories"];
        //        LLSD::array_const_iterator cat_iter;
        //        for (cat_iter = cats.beginArray(); cat_iter != cats.endArray(); ++cat_iter)
        //        {
        //            LLUUID cat_id = *cat_iter;
        //            callback(cat_id);
        //            needs_callback = false;
        //        }
        //    }
        //    if (result.has("_created_items"))
        //    {
        //        LLSD& items = result["_created_items"];
        //        LLSD::array_const_iterator item_iter;
        //        for (item_iter = items.beginArray(); item_iter != items.endArray(); ++item_iter)
        //        {
        //            LLUUID item_id = *item_iter;
        //            callback(item_id);
        //            needs_callback = false;
        //        }
        //    }
        //    break;
        //default:
        //    break;
        //}

        //if (needs_callback)
        //{
        //    // Call callback at least once regardless of failure.
        //    // UPDATEITEM doesn't expect an id
        //    callback(id);
        //}
    }

}

//-------------------------------------------------------------------------
AISUpdate::AISUpdate(const LLSD& update, AISAPI::COMMAND_TYPE type, const LLSD& request_body)
: mType(type)
{
    mFetch = (type == AISAPI::FETCHITEM)
        || (type == AISAPI::FETCHCATEGORYCHILDREN)
        || (type == AISAPI::FETCHCATEGORYCATEGORIES)
        || (type == AISAPI::FETCHCATEGORYSUBSET)
        || (type == AISAPI::FETCHCOF)
        || (type == AISAPI::FETCHCATEGORYLINKS)
        || (type == AISAPI::FETCHORPHANS);
    // parse update llsd into stuff to do or parse received items.
    mFetchDepth = MAX_FOLDER_DEPTH_REQUEST;
    if (mFetch && request_body.has("depth"))
    {
        mFetchDepth = request_body["depth"].asInteger();
    }

    mTimer.setTimerExpirySec(debugLoggingEnabled("Inventory") ? EXPIRY_SECONDS_DEBUG : EXPIRY_SECONDS_LIVE);
    mTimer.start();
	parseUpdate(update);
}

void AISUpdate::clearParseResults()
{
	mCatDescendentDeltas.clear();
	mCatDescendentsKnown.clear();
	mCatVersionsUpdated.clear();
	mItemsCreated.clear();
    mItemsLost.clear();
	mItemsUpdated.clear();
	mCategoriesCreated.clear();
	mCategoriesUpdated.clear();
	mObjectsDeletedIds.clear();
	mItemIds.clear();
	mCategoryIds.clear();
}

void AISUpdate::checkTimeout()
{
    if (mTimer.hasExpired())
    {
        llcoro::suspend();
        LLCoros::checkStop();
        mTimer.setTimerExpirySec(debugLoggingEnabled("Inventory") ? EXPIRY_SECONDS_DEBUG : EXPIRY_SECONDS_LIVE);
    }
}

void AISUpdate::parseUpdate(const LLSD& update)
{
	clearParseResults();
	parseMeta(update);
	parseContent(update);
}

void AISUpdate::parseMeta(const LLSD& update)
{
	// parse _categories_removed -> mObjectsDeletedIds
	uuid_list_t cat_ids;
	parseUUIDArray(update,"_categories_removed",cat_ids);
	for (uuid_list_t::const_iterator it = cat_ids.begin();
		 it != cat_ids.end(); ++it)
	{
		LLViewerInventoryCategory *cat = gInventory.getCategory(*it);
		if(cat)
		{
			mCatDescendentDeltas[cat->getParentUUID()]--;
			mObjectsDeletedIds.insert(*it);
		}
		else
		{
			LL_WARNS("Inventory") << "removed category not found " << *it << LL_ENDL;
		}
	}

	// parse _categories_items_removed -> mObjectsDeletedIds
	uuid_list_t item_ids;
	parseUUIDArray(update,"_category_items_removed",item_ids);
	parseUUIDArray(update,"_removed_items",item_ids);
	for (uuid_list_t::const_iterator it = item_ids.begin();
		 it != item_ids.end(); ++it)
	{
		LLViewerInventoryItem *item = gInventory.getItem(*it);
		if(item)
		{
			mCatDescendentDeltas[item->getParentUUID()]--;
			mObjectsDeletedIds.insert(*it);
		}
		else
		{
			LL_WARNS("Inventory") << "removed item not found " << *it << LL_ENDL;
		}
	}

	// parse _broken_links_removed -> mObjectsDeletedIds
	uuid_list_t broken_link_ids;
	parseUUIDArray(update,"_broken_links_removed",broken_link_ids);
	for (uuid_list_t::const_iterator it = broken_link_ids.begin();
		 it != broken_link_ids.end(); ++it)
	{
		LLViewerInventoryItem *item = gInventory.getItem(*it);
		if(item)
		{
			mCatDescendentDeltas[item->getParentUUID()]--;
			mObjectsDeletedIds.insert(*it);
		}
		else
		{
			LL_WARNS("Inventory") << "broken link not found " << *it << LL_ENDL;
		}
	}

	// parse _created_items
	parseUUIDArray(update,"_created_items",mItemIds);

	// parse _created_categories
	parseUUIDArray(update,"_created_categories",mCategoryIds);

	// Parse updated category versions.
	const std::string& ucv = "_updated_category_versions";
	if (update.has(ucv))
	{
		for(LLSD::map_const_iterator it = update[ucv].beginMap(),
				end = update[ucv].endMap();
			it != end; ++it)
		{
			const LLUUID id((*it).first);
			S32 version = (*it).second.asInteger();
			mCatVersionsUpdated[id] = version;
		}
	}
}

void AISUpdate::parseContent(const LLSD& update)
{
	if (update.has("linked_id"))
	{
		parseLink(update, mFetchDepth);
	}
	else if (update.has("item_id"))
	{
		parseItem(update);
	}

    if (mType == AISAPI::FETCHCATEGORYSUBSET)
    {
        // initial category is incomplete, don't process it,
        // go for content instead
        if (update.has("_embedded"))
        {
            parseEmbedded(update["_embedded"], mFetchDepth - 1);
        }
    }
    else if (update.has("category_id"))
    {
        parseCategory(update, mFetchDepth);
    }
	else
	{
		if (update.has("_embedded"))
		{
			parseEmbedded(update["_embedded"], mFetchDepth);
		}
	}
}

void AISUpdate::parseItem(const LLSD& item_map)
{
	LLUUID item_id = item_map["item_id"].asUUID();
	LLPointer<LLViewerInventoryItem> new_item(new LLViewerInventoryItem);
	LLViewerInventoryItem *curr_item = gInventory.getItem(item_id);
	if (curr_item)
	{
		// Default to current values where not provided.
		new_item->copyViewerItem(curr_item);
	}
	BOOL rv = new_item->unpackMessage(item_map);
	if (rv)
	{
        if (mFetch)
        {
            mItemsCreated[item_id] = new_item;
            mCatDescendentDeltas[new_item->getParentUUID()];
            new_item->setComplete(true);

            if (new_item->getParentUUID().isNull())
            {
                mItemsLost[item_id] = new_item;
            }
        }
        else if (curr_item)
		{
			mItemsUpdated[item_id] = new_item;
			// This statement is here to cause a new entry with 0
			// delta to be created if it does not already exist;
			// otherwise has no effect.
			mCatDescendentDeltas[new_item->getParentUUID()];
		}
		else
		{
			mItemsCreated[item_id] = new_item;
			mCatDescendentDeltas[new_item->getParentUUID()]++;
            new_item->setComplete(true);
		}
	}
	else
	{
		// *TODO: Wow, harsh.  Should we just complain and get out?
		LL_ERRS() << "unpack failed" << LL_ENDL;
	}
}

void AISUpdate::parseLink(const LLSD& link_map, S32 depth)
{
	LLUUID item_id = link_map["item_id"].asUUID();
	LLPointer<LLViewerInventoryItem> new_link(new LLViewerInventoryItem);
	LLViewerInventoryItem *curr_link = gInventory.getItem(item_id);
	if (curr_link)
	{
		// Default to current values where not provided.
		new_link->copyViewerItem(curr_link);
	}
	BOOL rv = new_link->unpackMessage(link_map);
	if (rv)
	{
		const LLUUID& parent_id = new_link->getParentUUID();
        if (mFetch)
        {
            LLPermissions default_perms;
            default_perms.init(gAgent.getID(), gAgent.getID(), LLUUID::null, LLUUID::null);
            default_perms.initMasks(PERM_NONE, PERM_NONE, PERM_NONE, PERM_NONE, PERM_NONE);
            new_link->setPermissions(default_perms);
            LLSaleInfo default_sale_info;
            new_link->setSaleInfo(default_sale_info);
            //LL_DEBUGS("Inventory") << "creating link from llsd: " << ll_pretty_print_sd(link_map) << LL_ENDL;
            mItemsCreated[item_id] = new_link;
            mCatDescendentDeltas[parent_id];
            new_link->setComplete(true);

            if (new_link->getParentUUID().isNull())
            {
                mItemsLost[item_id] = new_link;
            }
        }
		else if (curr_link)
		{
			mItemsUpdated[item_id] = new_link;
			// This statement is here to cause a new entry with 0
			// delta to be created if it does not already exist;
			// otherwise has no effect.
			mCatDescendentDeltas[parent_id];
		}
		else
		{
			LLPermissions default_perms;
			default_perms.init(gAgent.getID(),gAgent.getID(),LLUUID::null,LLUUID::null);
			default_perms.initMasks(PERM_NONE,PERM_NONE,PERM_NONE,PERM_NONE,PERM_NONE);
			new_link->setPermissions(default_perms);
			LLSaleInfo default_sale_info;
			new_link->setSaleInfo(default_sale_info);
			//LL_DEBUGS("Inventory") << "creating link from llsd: " << ll_pretty_print_sd(link_map) << LL_ENDL;
			mItemsCreated[item_id] = new_link;
			mCatDescendentDeltas[parent_id]++;
            new_link->setComplete(true);
		}

        if (link_map.has("_embedded"))
        {
            parseEmbedded(link_map["_embedded"], depth);
        }
	}
	else
	{
		// *TODO: Wow, harsh.  Should we just complain and get out?
		LL_ERRS() << "unpack failed" << LL_ENDL;
	}
}


void AISUpdate::parseCategory(const LLSD& category_map, S32 depth)
{
    LLUUID category_id = category_map["category_id"].asUUID();
    S32 version = LLViewerInventoryCategory::VERSION_UNKNOWN;

    if (category_map.has("version"))
    {
        version = category_map["version"].asInteger();
    }

    LLViewerInventoryCategory *curr_cat = gInventory.getCategory(category_id);

    if (curr_cat
        && curr_cat->getVersion() > LLViewerInventoryCategory::VERSION_UNKNOWN
        && version > LLViewerInventoryCategory::VERSION_UNKNOWN
        && version < curr_cat->getVersion())
    {
        LL_WARNS() << "Got stale folder, known: " << curr_cat->getVersion()
            << ", received: " << version << LL_ENDL;
        return;
    }

	// Check descendent count first, as it may be needed
	// to populate newly created categories
	if (category_map.has("_embedded"))
	{
		parseDescendentCount(category_id, category_map["_embedded"]);
	}

	LLPointer<LLViewerInventoryCategory> new_cat;
	if (curr_cat)
	{
		// Default to current values where not provided.
        new_cat = new LLViewerInventoryCategory(curr_cat);
    }
    else
    {
        if (category_map.has("agent_id"))
        {
            new_cat = new LLViewerInventoryCategory(category_map["agent_id"].asUUID());
        }
        else
        {
            LL_DEBUGS() << "No owner provided, folder might be assigned wrong owner" << LL_ENDL;
            new_cat = new LLViewerInventoryCategory(LLUUID::null);
        }
    }
	BOOL rv = new_cat->unpackMessage(category_map);
	// *NOTE: unpackMessage does not unpack version or descendent count.
	if (rv)
	{
        if (mFetch)
        {
            // set version only if previous one was already known 
            // or if we are sure this update has full data and embeded items (depth 0+)
            // since bulk fetch uses this to decide what still needs fetching
            if (version > LLViewerInventoryCategory::VERSION_UNKNOWN
                && (depth >= 0 || (curr_cat && curr_cat->getVersion() > LLViewerInventoryCategory::VERSION_UNKNOWN)))
            {
                // Set version/descendents for newly fetched categories.
                LL_DEBUGS("Inventory") << "Setting version to " << version
                    << " for category " << category_id << LL_ENDL;
                new_cat->setVersion(version);
            }
            uuid_int_map_t::const_iterator lookup_it = mCatDescendentsKnown.find(category_id);
            if (mCatDescendentsKnown.end() != lookup_it)
            {
                S32 descendent_count = lookup_it->second;
                LL_DEBUGS("Inventory") << "Setting descendents count to " << descendent_count
                    << " for category " << category_id << LL_ENDL;
                new_cat->setDescendentCount(descendent_count);
            }
            mCategoriesCreated[category_id] = new_cat;
            mCatDescendentDeltas[new_cat->getParentUUID()];
        }
		else if (curr_cat)
		{
			mCategoriesUpdated[category_id] = new_cat;
			// This statement is here to cause a new entry with 0
			// delta to be created if it does not already exist;
			// otherwise has no effect.
			mCatDescendentDeltas[new_cat->getParentUUID()];
			// Capture update for the category itself as well.
			mCatDescendentDeltas[category_id];
		}
		else
		{
			// Set version/descendents for newly created categories.
			if (category_map.has("version"))
			{
				S32 version = category_map["version"].asInteger();
				LL_DEBUGS("Inventory") << "Setting version to " << version
									   << " for new category " << category_id << LL_ENDL;
				new_cat->setVersion(version);
			}
			uuid_int_map_t::const_iterator lookup_it = mCatDescendentsKnown.find(category_id);
			if (mCatDescendentsKnown.end() != lookup_it)
			{
				S32 descendent_count = lookup_it->second;
				LL_DEBUGS("Inventory") << "Setting descendents count to " << descendent_count 
									   << " for new category " << category_id << LL_ENDL;
				new_cat->setDescendentCount(descendent_count);
			}
			mCategoriesCreated[category_id] = new_cat;
			mCatDescendentDeltas[new_cat->getParentUUID()]++;
		}
	}
	else
	{
		// *TODO: Wow, harsh.  Should we just complain and get out?
		LL_ERRS() << "unpack failed" << LL_ENDL;
	}

	// Check for more embedded content.
	if (category_map.has("_embedded"))
	{
		parseEmbedded(category_map["_embedded"], depth - 1);
	}
}

void AISUpdate::parseDescendentCount(const LLUUID& category_id, const LLSD& embedded)
{
	// We can only determine true descendent count if this contains all descendent types.
	if (embedded.has("categories") &&
		embedded.has("links") &&
		embedded.has("items"))
	{
		mCatDescendentsKnown[category_id]  = embedded["categories"].size();
		mCatDescendentsKnown[category_id] += embedded["links"].size();
		mCatDescendentsKnown[category_id] += embedded["items"].size();
	}
}

void AISUpdate::parseEmbedded(const LLSD& embedded, S32 depth)
{
    checkTimeout();

	if (embedded.has("links")) // _embedded in a category
	{
		parseEmbeddedLinks(embedded["links"], depth);
	}
	if (embedded.has("items")) // _embedded in a category
	{
		parseEmbeddedItems(embedded["items"]);
	}
	if (embedded.has("item")) // _embedded in a link
	{
		parseEmbeddedItem(embedded["item"]);
	}
	if (embedded.has("categories")) // _embedded in a category
	{
		parseEmbeddedCategories(embedded["categories"], depth);
	}
	if (embedded.has("category")) // _embedded in a link
	{
		parseEmbeddedCategory(embedded["category"], depth);
	}
}

void AISUpdate::parseUUIDArray(const LLSD& content, const std::string& name, uuid_list_t& ids)
{
	if (content.has(name))
	{
		for(LLSD::array_const_iterator it = content[name].beginArray(),
				end = content[name].endArray();
				it != end; ++it)
		{
			ids.insert((*it).asUUID());
		}
	}
}

void AISUpdate::parseEmbeddedLinks(const LLSD& links, S32 depth)
{
	for(LLSD::map_const_iterator linkit = links.beginMap(),
			linkend = links.endMap();
		linkit != linkend; ++linkit)
	{
		const LLUUID link_id((*linkit).first);
		const LLSD& link_map = (*linkit).second;
		if (!mFetch && mItemIds.end() == mItemIds.find(link_id))
		{
			LL_DEBUGS("Inventory") << "Ignoring link not in items list " << link_id << LL_ENDL;
		}
		else
		{
			parseLink(link_map, depth);
		}
	}
}

void AISUpdate::parseEmbeddedItem(const LLSD& item)
{
	// a single item (_embedded in a link)
	if (item.has("item_id"))
	{
		if (mFetch || mItemIds.end() != mItemIds.find(item["item_id"].asUUID()))
		{
			parseItem(item);
		}
	}
}

void AISUpdate::parseEmbeddedItems(const LLSD& items)
{
	// a map of items (_embedded in a category)
	for(LLSD::map_const_iterator itemit = items.beginMap(),
			itemend = items.endMap();
		itemit != itemend; ++itemit)
	{
		const LLUUID item_id((*itemit).first);
		const LLSD& item_map = (*itemit).second;
		if (!mFetch && mItemIds.end() == mItemIds.find(item_id))
		{
			LL_DEBUGS("Inventory") << "Ignoring item not in items list " << item_id << LL_ENDL;
		}
		else
		{
			parseItem(item_map);
		}
	}
}

void AISUpdate::parseEmbeddedCategory(const LLSD& category, S32 depth)
{
	// a single category (_embedded in a link)
	if (category.has("category_id"))
	{
		if (mFetch || mCategoryIds.end() != mCategoryIds.find(category["category_id"].asUUID()))
		{
			parseCategory(category, depth);
		}
	}
}

void AISUpdate::parseEmbeddedCategories(const LLSD& categories, S32 depth)
{
	// a map of categories (_embedded in a category)
	for(LLSD::map_const_iterator categoryit = categories.beginMap(),
			categoryend = categories.endMap();
		categoryit != categoryend; ++categoryit)
	{
		const LLUUID category_id((*categoryit).first);
		const LLSD& category_map = (*categoryit).second;
		if (!mFetch && mCategoryIds.end() == mCategoryIds.find(category_id))
		{
			LL_DEBUGS("Inventory") << "Ignoring category not in categories list " << category_id << LL_ENDL;
		}
		else
		{
			parseCategory(category_map, depth);
		}
	}
}

void AISUpdate::doUpdate()
{
    checkTimeout();

	// Do version/descendant accounting.
	for (std::map<LLUUID,S32>::const_iterator catit = mCatDescendentDeltas.begin();
		 catit != mCatDescendentDeltas.end(); ++catit)
	{
		LL_DEBUGS("Inventory") << "descendant accounting for " << catit->first << LL_ENDL;

		const LLUUID cat_id(catit->first);
		// Don't account for update if we just created this category.
		if (mCategoriesCreated.find(cat_id) != mCategoriesCreated.end())
		{
			LL_DEBUGS("Inventory") << "Skipping version increment for new category " << cat_id << LL_ENDL;
			continue;
		}

		// Don't account for update unless AIS told us it updated that category.
		if (mCatVersionsUpdated.find(cat_id) == mCatVersionsUpdated.end())
		{
			LL_DEBUGS("Inventory") << "Skipping version increment for non-updated category " << cat_id << LL_ENDL;
			continue;
		}

		// If we have a known descendant count, set that now.
		LLViewerInventoryCategory* cat = gInventory.getCategory(cat_id);
		if (cat)
		{
			S32 descendent_delta = catit->second;
			S32 old_count = cat->getDescendentCount();
			LL_DEBUGS("Inventory") << "Updating descendant count for "
								   << cat->getName() << " " << cat_id
								   << " with delta " << descendent_delta << " from "
								   << old_count << " to " << (old_count+descendent_delta) << LL_ENDL;
			LLInventoryModel::LLCategoryUpdate up(cat_id, descendent_delta);
			gInventory.accountForUpdate(up);
		}
		else
		{
			LL_DEBUGS("Inventory") << "Skipping version accounting for unknown category " << cat_id << LL_ENDL;
		}
	}

	// CREATE CATEGORIES
    const S32 MAX_UPDATE_BACKLOG = 50; // stall prevention
	for (deferred_category_map_t::const_iterator create_it = mCategoriesCreated.begin();
		 create_it != mCategoriesCreated.end(); ++create_it)
	{
		LLUUID category_id(create_it->first);
		LLPointer<LLViewerInventoryCategory> new_category = create_it->second;

		gInventory.updateCategory(new_category, LLInventoryObserver::CREATE);
		LL_DEBUGS("Inventory") << "created category " << category_id << LL_ENDL;

        // fetching can receive massive amount of items and fodlers
        if (gInventory.getChangedIDs().size() > MAX_UPDATE_BACKLOG)
        {
            gInventory.notifyObservers();
            checkTimeout();
        }
	}

	// UPDATE CATEGORIES
	for (deferred_category_map_t::const_iterator update_it = mCategoriesUpdated.begin();
		 update_it != mCategoriesUpdated.end(); ++update_it)
	{
		LLUUID category_id(update_it->first);
		LLPointer<LLViewerInventoryCategory> new_category = update_it->second;
		// Since this is a copy of the category *before* the accounting update, above,
		// we need to transfer back the updated version/descendant count.
		LLViewerInventoryCategory* curr_cat = gInventory.getCategory(new_category->getUUID());
		if (!curr_cat)
		{
			LL_WARNS("Inventory") << "Failed to update unknown category " << new_category->getUUID() << LL_ENDL;
		}
		else
		{
			new_category->setVersion(curr_cat->getVersion());
			new_category->setDescendentCount(curr_cat->getDescendentCount());
			gInventory.updateCategory(new_category);
			LL_DEBUGS("Inventory") << "updated category " << new_category->getName() << " " << category_id << LL_ENDL;
		}
	}

    // LOST ITEMS
    if (!mItemsLost.empty())
    {
        LL_INFOS("Inventory") << "Received " << (S32)mItemsLost.size() << " items without a parent" << LL_ENDL;
        const LLUUID lost_uuid(gInventory.findCategoryUUIDForType(LLFolderType::FT_LOST_AND_FOUND));
        if (lost_uuid.notNull())
        {
            for (deferred_item_map_t::const_iterator lost_it = mItemsLost.begin();
                 lost_it != mItemsLost.end(); ++lost_it)
            {
                LLPointer<LLViewerInventoryItem> new_item = lost_it->second;

                new_item->setParent(lost_uuid);
                new_item->updateParentOnServer(FALSE);
            }
        }
    }

	// CREATE ITEMS
	for (deferred_item_map_t::const_iterator create_it = mItemsCreated.begin();
		 create_it != mItemsCreated.end(); ++create_it)
	{
		LLUUID item_id(create_it->first);
		LLPointer<LLViewerInventoryItem> new_item = create_it->second;

		// FIXME risky function since it calls updateServer() in some
		// cases.  Maybe break out the update/create cases, in which
		// case this is create.
		LL_DEBUGS("Inventory") << "created item " << item_id << LL_ENDL;
		gInventory.updateItem(new_item, LLInventoryObserver::CREATE);

        // fetching can receive massive amount of items and fodlers
        if (gInventory.getChangedIDs().size() > MAX_UPDATE_BACKLOG)
        {
            gInventory.notifyObservers();
            checkTimeout();
        }
	}
	
	// UPDATE ITEMS
	for (deferred_item_map_t::const_iterator update_it = mItemsUpdated.begin();
		 update_it != mItemsUpdated.end(); ++update_it)
	{
		LLUUID item_id(update_it->first);
		LLPointer<LLViewerInventoryItem> new_item = update_it->second;
		// FIXME risky function since it calls updateServer() in some
		// cases.  Maybe break out the update/create cases, in which
		// case this is update.
		LL_DEBUGS("Inventory") << "updated item " << item_id << LL_ENDL;
		//LL_DEBUGS("Inventory") << ll_pretty_print_sd(new_item->asLLSD()) << LL_ENDL;
		gInventory.updateItem(new_item);
	}

	// DELETE OBJECTS
	for (uuid_list_t::const_iterator del_it = mObjectsDeletedIds.begin();
		 del_it != mObjectsDeletedIds.end(); ++del_it)
	{
		LL_DEBUGS("Inventory") << "deleted item " << *del_it << LL_ENDL;
		gInventory.onObjectDeletedFromServer(*del_it, false, false, false);
	}

	// TODO - how can we use this version info? Need to be sure all
	// changes are going through AIS first, or at least through
	// something with a reliable responder.
	for (uuid_int_map_t::iterator ucv_it = mCatVersionsUpdated.begin();
		 ucv_it != mCatVersionsUpdated.end(); ++ucv_it)
	{
		const LLUUID id = ucv_it->first;
		S32 version = ucv_it->second;
		LLViewerInventoryCategory *cat = gInventory.getCategory(id);
		LL_DEBUGS("Inventory") << "cat version update " << cat->getName() << " to version " << cat->getVersion() << LL_ENDL;
		if (cat->getVersion() != version)
		{
			LL_WARNS() << "Possible version mismatch for category " << cat->getName()
					<< ", viewer version " << cat->getVersion()
					<< " AIS version " << version << " !!!Adjusting local version!!!" <<  LL_ENDL;

            // the AIS version should be considered the true version. Adjust 
            // our local category model to reflect this version number.  Otherwise 
            // it becomes possible to get stuck with the viewer being out of 
            // sync with the inventory system.  Under normal circumstances 
            // inventory COF is maintained on the viewer through calls to 
            // LLInventoryModel::accountForUpdate when a changing operation 
            // is performed.  This occasionally gets out of sync however.
            if (version != LLViewerInventoryCategory::VERSION_UNKNOWN)
            {
                cat->setVersion(version);
            }
            else
            {
                // We do not account for update if version is UNKNOWN, so we shouldn't rise version
                // either or viewer will get stuck on descendants count -1, try to refetch folder instead
                cat->fetch();
            }
		}
	}

    checkTimeout();

	gInventory.notifyObservers();
}
<|MERGE_RESOLUTION|>--- conflicted
+++ resolved
@@ -972,43 +972,13 @@
         uuid_list_t ids;
         switch (type)
         {
-<<<<<<< HEAD
             case COPYLIBRARYCATEGORY:
             case FETCHCATEGORYCATEGORIES:
             case FETCHCATEGORYCHILDREN:
             case FETCHCATEGORYSUBSET:
+            case FETCHCATEGORYLINKS:
             case FETCHCOF:
                 if (result.has("category_id"))
-=======
-        case COPYLIBRARYCATEGORY:
-        case FETCHCATEGORYCATEGORIES:
-        case FETCHCATEGORYCHILDREN:
-        case FETCHCATEGORYSUBSET:
-        case FETCHCATEGORYLINKS:
-        case FETCHCOF:
-            if (result.has("category_id"))
-            {
-                id = result["category_id"];
-            }
-            break;
-        case FETCHITEM:
-            if (result.has("item_id"))
-            {
-                id = result["item_id"];
-            }
-            if (result.has("linked_id"))
-            {
-                id = result["linked_id"];
-            }
-            break;
-        case CREATEINVENTORY:
-            // CREATEINVENTORY can have multiple callbacks
-            if (result.has("_created_categories"))
-            {
-                LLSD& cats = result["_created_categories"];
-                LLSD::array_const_iterator cat_iter;
-                for (cat_iter = cats.beginArray(); cat_iter != cats.endArray(); ++cat_iter)
->>>>>>> 7b9206df
                 {
                     ids.emplace(result["category_id"]);
                 }
@@ -1060,6 +1030,7 @@
         //case FETCHCATEGORYCATEGORIES:
         //case FETCHCATEGORYCHILDREN:
         //case FETCHCATEGORYSUBSET:
+        //case FETCHCATEGORYLINKS:
         //case FETCHCOF:
         //    if (result.has("category_id"))
         //    {
