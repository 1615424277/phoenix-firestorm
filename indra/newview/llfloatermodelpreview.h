/**
 * @file llfloatermodelpreview.h
 * @brief LLFloaterModelPreview class definition
 *
 * $LicenseInfo:firstyear=2004&license=viewerlgpl$
 * Second Life Viewer Source Code
 * Copyright (C) 2010, Linden Research, Inc.
 * 
 * This library is free software; you can redistribute it and/or
 * modify it under the terms of the GNU Lesser General Public
 * License as published by the Free Software Foundation;
 * version 2.1 of the License only.
 * 
 * This library is distributed in the hope that it will be useful,
 * but WITHOUT ANY WARRANTY; without even the implied warranty of
 * MERCHANTABILITY or FITNESS FOR A PARTICULAR PURPOSE.  See the GNU
 * Lesser General Public License for more details.
 * 
 * You should have received a copy of the GNU Lesser General Public
 * License along with this library; if not, write to the Free Software
 * Foundation, Inc., 51 Franklin Street, Fifth Floor, Boston, MA  02110-1301  USA
 * 
 * Linden Research, Inc., 945 Battery Street, San Francisco, CA  94111  USA
 * $/LicenseInfo$
 */

#ifndef LL_LLFLOATERMODELPREVIEW_H
#define LL_LLFLOATERMODELPREVIEW_H

#include "llfloaternamedesc.h"

#include "lldynamictexture.h"
<<<<<<< HEAD
=======
#include "llfloatermodelwizard.h"
>>>>>>> 875d36b0
#include "llquaternion.h"
#include "llmeshrepository.h"
#include "llmodel.h"
#include "llthread.h"
#include "llviewermenufile.h"

class LLComboBox;
class LLJoint;
class LLViewerJointMesh;
class LLVOAvatar;
class LLTextBox;
class LLVertexBuffer;
class LLModelPreview;
class LLFloaterModelPreview;
class daeElement;
class domProfile_COMMON;
class domInstance_geometry;
class domNode;
class domTranslate;
class LLMenuButton;
class LLToggleableMenu;

const S32 NUM_LOD = 4;

class LLModelLoader : public LLThread
{
public:
	typedef enum
	{
		STARTING = 0,
		READING_FILE,
		CREATING_FACES,
		GENERATING_VERTEX_BUFFERS,
		GENERATING_LOD,
		DONE,
		ERROR_PARSING, //basically loading failed
	} eLoadState;

	U32 mState;
	std::string mFilename;
	S32 mLod;
	LLModelPreview* mPreview;
	LLMatrix4 mTransform;
	BOOL mFirstTransform;
	LLVector3 mExtents[2];

	std::map<daeElement*, LLPointer<LLModel> > mModel;
	
	typedef std::vector<LLPointer<LLModel> > model_list;
	model_list mModelList;

	typedef std::vector<LLModelInstance> model_instance_list;
	
	typedef std::map<LLMatrix4, model_instance_list > scene;

	scene mScene;

	typedef std::queue<LLPointer<LLModel> > model_queue;

	//queue of models that need a physics rep
	model_queue mPhysicsQ;

	LLModelLoader(std::string filename, S32 lod, LLModelPreview* preview);

	virtual void run();
	
<<<<<<< HEAD
=======
	void loadTextures() ; //called in the main thread.
>>>>>>> 875d36b0
	void processElement(daeElement* element);
	std::vector<LLImportMaterial> getMaterials(LLModel* model, domInstance_geometry* instance_geo);
	LLImportMaterial profileToMaterial(domProfile_COMMON* material);
	std::string getElementLabel(daeElement *element);
	LLColor4 getDaeColor(daeElement* element);
	
	daeElement* getChildFromElement( daeElement* pElement, std::string const & name );
	
	bool isNodeAJoint( domNode* pNode );
	void processJointNode( domNode* pNode, std::map<std::string,LLMatrix4>& jointTransforms );
	void extractTranslation( domTranslate* pTranslate, LLMatrix4& transform );
	void extractTranslationViaElement( daeElement* pTranslateElement, LLMatrix4& transform );
	
	void setLoadState( U32 state ) { mState = state; }
	U32 getLoadState( void ) { return mState; }
	
	//map of avatar joints as named in COLLADA assets to internal joint names
	std::map<std::string, std::string> mJointMap;
};

class LLFloaterModelPreview : public LLFloater
{
public:
	
	class DecompRequest : public LLPhysicsDecomp::Request
	{
	public:
		S32 mContinue;
		LLPointer<LLModel> mModel;
		
		DecompRequest(const std::string& stage, LLModel* mdl);
		virtual S32 statusCallback(const char* status, S32 p1, S32 p2);
		virtual void completed();
		
	};
	static LLFloaterModelPreview* sInstance;
	
	LLFloaterModelPreview(const LLSD& key);
	virtual ~LLFloaterModelPreview();
	
	virtual BOOL postBuild();
	
	BOOL handleMouseDown(S32 x, S32 y, MASK mask);
	BOOL handleMouseUp(S32 x, S32 y, MASK mask);
	BOOL handleHover(S32 x, S32 y, MASK mask);
	BOOL handleScrollWheel(S32 x, S32 y, S32 clicks); 
	
	static void onMouseCaptureLostModelPreview(LLMouseHandler*);
	static void setUploadAmount(S32 amount) { sUploadAmount = amount; }
	
	static void onBrowseLOD(void* data);
	
	static void onUpload(void* data);
	
	static void onClearMaterials(void* data);
<<<<<<< HEAD
	static void onModelDecompositionComplete(LLModel* model, std::vector<LLPointer<LLVertexBuffer> >& physics_mesh);
=======
>>>>>>> 875d36b0
	
	static void refresh(LLUICtrl* ctrl, void* data);
	
	void updateResourceCost();
	
	void			loadModel(S32 lod);
	
	void onViewOptionChecked(const LLSD& userdata);
	bool isViewOptionChecked(const LLSD& userdata);
	bool isViewOptionEnabled(const LLSD& userdata);
	void setViewOptionEnabled(const std::string& option, bool enabled);
	void enableViewOption(const std::string& option);
	void disableViewOption(const std::string& option);
<<<<<<< HEAD
	void setViewOption(const std::string& option, bool value);
=======
>>>>>>> 875d36b0

protected:
	friend class LLModelPreview;
	friend class LLMeshFilePicker;
	friend class LLPhysicsDecomp;
	
	static void		onImportScaleCommit(LLUICtrl*, void*);
	static void		onUploadJointsCommit(LLUICtrl*,void*);
	static void		onUploadSkinCommit(LLUICtrl*,void*);
	
	static void		onPreviewLODCommit(LLUICtrl*,void*);
	
	static void		onGenerateNormalsCommit(LLUICtrl*,void*);
	
	static void		onAutoFillCommit(LLUICtrl*,void*);
	static void		onLODParamCommit(LLUICtrl*,void*);
	
	static void		onExplodeCommit(LLUICtrl*, void*);
	
	static void onPhysicsParamCommit(LLUICtrl* ctrl, void* userdata);
	static void onPhysicsStageExecute(LLUICtrl* ctrl, void* userdata);
<<<<<<< HEAD
=======
	static void onCancel(LLUICtrl* ctrl, void* userdata);
>>>>>>> 875d36b0
	static void onPhysicsStageCancel(LLUICtrl* ctrl, void* userdata);
	
	static void onPhysicsBrowse(LLUICtrl* ctrl, void* userdata);
	static void onPhysicsUseLOD(LLUICtrl* ctrl, void* userdata);
	static void onPhysicsOptimize(LLUICtrl* ctrl, void* userdata);
	static void onPhysicsDecomposeBack(LLUICtrl* ctrl, void* userdata);
	static void onPhysicsSimplifyBack(LLUICtrl* ctrl, void* userdata);
		
	void			draw();
	
	void initDecompControls();
	
	void setStatusMessage(const std::string& msg);

	LLModelPreview*	mModelPreview;
	
	LLPhysicsDecomp::decomp_params mDecompParams;
	
	S32				mLastMouseX;
	S32				mLastMouseY;
	LLRect			mPreviewRect;
	U32				mGLName;
	static S32		sUploadAmount;
	
	std::set<LLPointer<DecompRequest> > mCurRequest;
	std::string mStatusMessage;

<<<<<<< HEAD
	std::map<std::string, bool> mViewOption;

=======
>>>>>>> 875d36b0
	//use "disabled" as false by default
	std::map<std::string, bool> mViewOptionDisabled;
	
	//store which lod mode each LOD is using
	// 0 - load from file
	// 1 - auto generate
	// 2 - None
	S32 mLODMode[4];

	LLMenuButton* mViewOptionMenuButton;
	LLToggleableMenu* mViewOptionMenu;
	LLMutex* mStatusLock;
};

class LLMeshFilePicker : public LLFilePickerThread
{
public:
	LLMeshFilePicker(LLModelPreview* mp, S32 lod);
	virtual void notify(const std::string& filename);

private:
	LLModelPreview* mMP;
	S32 mLOD;
};


class LLModelPreview : public LLViewerDynamicTexture, public LLMutex
{
 public:
	
	 LLModelPreview(S32 width, S32 height, LLFloater* fmp);
	virtual ~LLModelPreview();

	void resetPreviewTarget();
	void setPreviewTarget(F32 distance);
	void setTexture(U32 name) { mTextureName = name; }

	void setPhysicsFromLOD(S32 lod);
	BOOL render();
	void update();
	void genBuffers(S32 lod, bool skinned);
	void clearBuffers();
	void refresh();
	void rotate(F32 yaw_radians, F32 pitch_radians);
	void zoom(F32 zoom_amt);
	void pan(F32 right, F32 up);
	virtual BOOL needsRender() { return mNeedsUpdate; }
	void setPreviewLOD(S32 lod);
	void clearModel(S32 lod);
	void loadModel(std::string filename, S32 lod);
	void loadModelCallback(S32 lod);
	void genLODs(S32 which_lod = -1, U32 decimation = 3);
	void generateNormals();
	void consolidate();
	void clearMaterials();
	U32 calcResourceCost();
	void rebuildUploadData();
	void clearIncompatible(S32 lod);
	void updateStatusMessages();
	bool containsRiggedAsset( void );
	void clearGLODGroup();


	static void	textureLoadedCallback( BOOL success, LLViewerFetchedTexture *src_vi, LLImageRaw* src, LLImageRaw* src_aux, S32 discard_level, BOOL final, void* userdata );

 protected:
	friend class LLFloaterModelPreview;
	friend class LLFloaterModelWizard;
	friend class LLFloaterModelPreview::DecompRequest;
<<<<<<< HEAD
=======
	friend class LLFloaterModelWizard::DecompRequest;
>>>>>>> 875d36b0
	friend class LLPhysicsDecomp;

	LLFloater*  mFMP;

	BOOL        mNeedsUpdate;
	bool		mDirty;
	bool		mGenLOD;
	U32         mTextureName;
	F32			mCameraDistance;
	F32			mCameraYaw;
	F32			mCameraPitch;
	F32			mCameraZoom;
	LLVector3	mCameraOffset;
	LLVector3	mPreviewTarget;
	LLVector3	mPreviewScale;
	S32			mPreviewLOD;
	U32			mResourceCost;
	std::string mLODFile[LLModel::NUM_LODS];
	bool		mLoading;

<<<<<<< HEAD
=======
	std::map<std::string, bool> mViewOption;

>>>>>>> 875d36b0
	//GLOD object parameters (must rebuild object if these change)
	F32 mBuildShareTolerance;
	U32 mBuildQueueMode;
	U32 mBuildOperator;
	U32 mBuildBorderMode;
	
<<<<<<< HEAD

	LLModelLoader* mModelLoader;


=======
	LLModelLoader* mModelLoader;

>>>>>>> 875d36b0
	LLModelLoader::scene mScene[LLModel::NUM_LODS];
	LLModelLoader::scene mBaseScene;

	LLModelLoader::model_list mModel[LLModel::NUM_LODS];
	LLModelLoader::model_list mBaseModel;

	U32 mGroup;
	std::map<LLPointer<LLModel>, U32> mObject;
	U32 mMaxTriangleLimit;
	std::map<LLPointer<LLModel>, std::vector<LLPointer<LLVertexBuffer> > > mPhysicsMesh;

	LLMeshUploadThread::instance_list mUploadData;
<<<<<<< HEAD
	std::set<LLPointer<LLViewerFetchedTexture> > mTextureSet;
=======
	std::set<LLViewerFetchedTexture* > mTextureSet;
>>>>>>> 875d36b0

	//map of vertex buffers to models (one vertex buffer in vector per face in model
	std::map<LLModel*, std::vector<LLPointer<LLVertexBuffer> > > mVertexBuffer[LLModel::NUM_LODS+1];
};


#endif  // LL_LLFLOATERMODELPREVIEW_H<|MERGE_RESOLUTION|>--- conflicted
+++ resolved
@@ -30,10 +30,7 @@
 #include "llfloaternamedesc.h"
 
 #include "lldynamictexture.h"
-<<<<<<< HEAD
-=======
 #include "llfloatermodelwizard.h"
->>>>>>> 875d36b0
 #include "llquaternion.h"
 #include "llmeshrepository.h"
 #include "llmodel.h"
@@ -100,10 +97,7 @@
 
 	virtual void run();
 	
-<<<<<<< HEAD
-=======
 	void loadTextures() ; //called in the main thread.
->>>>>>> 875d36b0
 	void processElement(daeElement* element);
 	std::vector<LLImportMaterial> getMaterials(LLModel* model, domInstance_geometry* instance_geo);
 	LLImportMaterial profileToMaterial(domProfile_COMMON* material);
@@ -159,10 +153,6 @@
 	static void onUpload(void* data);
 	
 	static void onClearMaterials(void* data);
-<<<<<<< HEAD
-	static void onModelDecompositionComplete(LLModel* model, std::vector<LLPointer<LLVertexBuffer> >& physics_mesh);
-=======
->>>>>>> 875d36b0
 	
 	static void refresh(LLUICtrl* ctrl, void* data);
 	
@@ -176,10 +166,6 @@
 	void setViewOptionEnabled(const std::string& option, bool enabled);
 	void enableViewOption(const std::string& option);
 	void disableViewOption(const std::string& option);
-<<<<<<< HEAD
-	void setViewOption(const std::string& option, bool value);
-=======
->>>>>>> 875d36b0
 
 protected:
 	friend class LLModelPreview;
@@ -201,10 +187,7 @@
 	
 	static void onPhysicsParamCommit(LLUICtrl* ctrl, void* userdata);
 	static void onPhysicsStageExecute(LLUICtrl* ctrl, void* userdata);
-<<<<<<< HEAD
-=======
 	static void onCancel(LLUICtrl* ctrl, void* userdata);
->>>>>>> 875d36b0
 	static void onPhysicsStageCancel(LLUICtrl* ctrl, void* userdata);
 	
 	static void onPhysicsBrowse(LLUICtrl* ctrl, void* userdata);
@@ -232,11 +215,6 @@
 	std::set<LLPointer<DecompRequest> > mCurRequest;
 	std::string mStatusMessage;
 
-<<<<<<< HEAD
-	std::map<std::string, bool> mViewOption;
-
-=======
->>>>>>> 875d36b0
 	//use "disabled" as false by default
 	std::map<std::string, bool> mViewOptionDisabled;
 	
@@ -306,10 +284,7 @@
 	friend class LLFloaterModelPreview;
 	friend class LLFloaterModelWizard;
 	friend class LLFloaterModelPreview::DecompRequest;
-<<<<<<< HEAD
-=======
 	friend class LLFloaterModelWizard::DecompRequest;
->>>>>>> 875d36b0
 	friend class LLPhysicsDecomp;
 
 	LLFloater*  mFMP;
@@ -330,26 +305,16 @@
 	std::string mLODFile[LLModel::NUM_LODS];
 	bool		mLoading;
 
-<<<<<<< HEAD
-=======
 	std::map<std::string, bool> mViewOption;
 
->>>>>>> 875d36b0
 	//GLOD object parameters (must rebuild object if these change)
 	F32 mBuildShareTolerance;
 	U32 mBuildQueueMode;
 	U32 mBuildOperator;
 	U32 mBuildBorderMode;
 	
-<<<<<<< HEAD
-
 	LLModelLoader* mModelLoader;
 
-
-=======
-	LLModelLoader* mModelLoader;
-
->>>>>>> 875d36b0
 	LLModelLoader::scene mScene[LLModel::NUM_LODS];
 	LLModelLoader::scene mBaseScene;
 
@@ -362,11 +327,7 @@
 	std::map<LLPointer<LLModel>, std::vector<LLPointer<LLVertexBuffer> > > mPhysicsMesh;
 
 	LLMeshUploadThread::instance_list mUploadData;
-<<<<<<< HEAD
-	std::set<LLPointer<LLViewerFetchedTexture> > mTextureSet;
-=======
 	std::set<LLViewerFetchedTexture* > mTextureSet;
->>>>>>> 875d36b0
 
 	//map of vertex buffers to models (one vertex buffer in vector per face in model
 	std::map<LLModel*, std::vector<LLPointer<LLVertexBuffer> > > mVertexBuffer[LLModel::NUM_LODS+1];
