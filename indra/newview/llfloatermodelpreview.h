--- conflicted
+++ resolved
@@ -35,23 +35,7 @@
 class LLJoint;
 class LLMeshFilePicker;
 class LLModelPreview;
-<<<<<<< HEAD
-class LLFloaterModelPreview;
-class DAE;
-class daeElement;
-class domProfile_COMMON;
-class domInstance_geometry;
-class domNode;
-class domTranslate;
-class domController;
-class domSkin;
-class domMesh;
-class LLMenuButton;
 class LLTabContainer;
-class LLToggleableMenu;
-=======
-class LLTabContainer;
->>>>>>> 72ba7f1d
 class LLViewerTextEditor;
 
 
@@ -241,7 +225,6 @@
 	LLButton* mCalculateBtn;
 	LLViewerTextEditor* mUploadLogText;
 	LLTabContainer* mTabContainer;
-<<<<<<< HEAD
 
 	S32			mAvatarTabIndex; // just to avoid any issues in case of xml changes
 	std::string	mSelectedJointName;
@@ -249,209 +232,4 @@
 	joint_override_data_map_t mJointOverrides[LLModel::NUM_LODS];
 };
 
-class LLMeshFilePicker : public LLFilePickerThread
-{
-public:
-	LLMeshFilePicker(LLModelPreview* mp, S32 lod);
-	virtual void notify(const std::vector<std::string>& filenames);
-
-private:
-	LLModelPreview* mMP;
-	S32 mLOD;
-};
-
-
-class LLModelPreview : public LLViewerDynamicTexture, public LLMutex
-{	
-	typedef boost::signals2::signal<void (F32 x, F32 y, F32 z, F32 streaming_cost, F32 physics_cost)> details_signal_t;
-	typedef boost::signals2::signal<void (void)> model_loaded_signal_t;
-	typedef boost::signals2::signal<void (bool)> model_updated_signal_t;
-
-public:
-
-	typedef enum
-	{
-		LOD_FROM_FILE = 0,
-		GENERATE,
-		USE_LOD_ABOVE,
-	} eLoDMode;
-
-public:
-	LLModelPreview(S32 width, S32 height, LLFloater* fmp);
-	virtual ~LLModelPreview();
-
-	void resetPreviewTarget();
-	void setPreviewTarget(F32 distance);
-	void setTexture(U32 name) { mTextureName = name; }
-
-	void setPhysicsFromLOD(S32 lod);
-	BOOL render();
-	void update();
-	void genBuffers(S32 lod, bool skinned);
-	void clearBuffers();
-	void refresh();
-	void rotate(F32 yaw_radians, F32 pitch_radians);
-	void zoom(F32 zoom_amt);
-	void pan(F32 right, F32 up);
-	virtual BOOL needsRender() { return mNeedsUpdate; }
-	void setPreviewLOD(S32 lod);
-	void clearModel(S32 lod);
-    void getJointAliases(JointMap& joint_map);
-	void loadModel(std::string filename, S32 lod, bool force_disable_slm = false);
-	void loadModelCallback(S32 lod);
-    bool lodsReady() { return !mGenLOD && mLodsQuery.empty(); }
-    void queryLODs() { mGenLOD = true; };
-	void genLODs(S32 which_lod = -1, U32 decimation = 3, bool enforce_tri_limit = false);
-	void generateNormals();
-	void restoreNormals();
-	U32 calcResourceCost();
-	void rebuildUploadData();
-	void saveUploadData(bool save_skinweights, bool save_joint_positions, bool lock_scale_if_joint_position);
-	void saveUploadData(const std::string& filename, bool save_skinweights, bool save_joint_positions, bool lock_scale_if_joint_position);
-	void clearIncompatible(S32 lod);
-	void updateStatusMessages();
-	void updateLodControls(S32 lod);
-	void clearGLODGroup();
-	void onLODParamCommit(S32 lod, bool enforce_tri_limit);
-	void addEmptyFace( LLModel* pTarget );
-	
-	const bool getModelPivot( void ) const { return mHasPivot; }
-	void setHasPivot( bool val ) { mHasPivot = val; }
-	void setModelPivot( const LLVector3& pivot ) { mModelPivot = pivot; }
-
-	//Is a rig valid so that it can be used as a criteria for allowing for uploading of joint positions
-	//Accessors for joint position upload friendly rigs
-	const bool isRigValidForJointPositionUpload( void ) const { return mRigValidJointUpload; }
-	void setRigValidForJointPositionUpload( bool rigValid ) { mRigValidJointUpload = rigValid; }
-
-	//Accessors for the legacy rigs
-	const bool isLegacyRigValid( void ) const { return mLegacyRigFlags == 0; }
-	U32 getLegacyRigFlags() const { return mLegacyRigFlags; }
-	void setLegacyRigFlags( U32 rigFlags ) { mLegacyRigFlags = rigFlags; }
-
-	static void	textureLoadedCallback( BOOL success, LLViewerFetchedTexture *src_vi, LLImageRaw* src, LLImageRaw* src_aux, S32 discard_level, BOOL final, void* userdata );
-    static bool lodQueryCallback();
-	
-	boost::signals2::connection setDetailsCallback( const details_signal_t::slot_type& cb ){  return mDetailsSignal.connect(cb);  }
-	boost::signals2::connection setModelLoadedCallback( const model_loaded_signal_t::slot_type& cb ){  return mModelLoadedSignal.connect(cb);  }
-	boost::signals2::connection setModelUpdatedCallback( const model_updated_signal_t::slot_type& cb ){  return mModelUpdatedSignal.connect(cb);  }
-	
-	void setLoadState( U32 state ) { mLoadState = state; }
-	U32 getLoadState() { return mLoadState; }
-	
-	static bool 		sIgnoreLoadedCallback;
-    std::vector<S32> mLodsQuery;
-    std::vector<S32> mLodsWithParsingError;
-	bool mHasDegenerate;
-
-protected:
-
-	static void			loadedCallback(LLModelLoader::scene& scene,LLModelLoader::model_list& model_list, S32 lod, void* opaque);
-	static void			stateChangedCallback(U32 state, void* opaque);
-
-	static LLJoint*	lookupJointByName(const std::string&, void* opaque);
-	static U32			loadTextures(LLImportMaterial& material, void* opaque);
-
-private:
-	//Utility function for controller vertex compare
-	bool verifyCount( int expected, int result );
-	//Creates the dummy avatar for the preview window
-	void		createPreviewAvatar( void );
-	//Accessor for the dummy avatar
-	LLVOAvatar* getPreviewAvatar( void ) { return mPreviewAvatar; }
-	// Count amount of original models, excluding sub-models
-	static U32 countRootModels(LLModelLoader::model_list models);
-
- protected:
-	friend class LLModelLoader;
-	friend class LLFloaterModelPreview;
-	friend class LLFloaterModelPreview::DecompRequest;
-	friend class LLPhysicsDecomp;
-
-	LLFloater*  mFMP;
-
-	LLPointer<LLViewerFetchedTexture> mUVGuideTexture; // <FS:Beq> Add UV Guide texture overlay
-	BOOL        mNeedsUpdate;
-	bool		mDirty;
-	bool		mGenLOD;
-	U32         mTextureName;
-	F32			mCameraDistance;
-	F32			mCameraYaw;
-	F32			mCameraPitch;
-	F32			mCameraZoom;
-	LLVector3	mCameraOffset;
-	LLVector3	mPreviewTarget;
-	LLVector3	mPreviewScale;
-	S32			mPreviewLOD;
-	S32			mPhysicsSearchLOD;
-	U32			mResourceCost;
-	std::string mLODFile[LLModel::NUM_LODS];
-	bool		mLoading;
-	U32			mLoadState;
-	bool		mResetJoints;
-	bool		mModelNoErrors;
-
-	std::map<std::string, bool> mViewOption;
-
-	//GLOD object parameters (must rebuild object if these change)
-	bool mLODFrozen;
-	F32 mBuildShareTolerance;
-	U32 mBuildQueueMode;
-	U32 mBuildOperator;
-	U32 mBuildBorderMode;
-	U32 mRequestedLoDMode[LLModel::NUM_LODS];
-	S32 mRequestedTriangleCount[LLModel::NUM_LODS];
-	F32 mRequestedErrorThreshold[LLModel::NUM_LODS];
-	U32 mRequestedBuildOperator[LLModel::NUM_LODS];
-	U32 mRequestedQueueMode[LLModel::NUM_LODS];
-	U32 mRequestedBorderMode[LLModel::NUM_LODS];
-	F32 mRequestedShareTolerance[LLModel::NUM_LODS];
-	F32 mRequestedCreaseAngle[LLModel::NUM_LODS];
-
-	LLModelLoader* mModelLoader;
-
-	LLModelLoader::scene mScene[LLModel::NUM_LODS];
-	LLModelLoader::scene mBaseScene;
-
-	LLModelLoader::model_list mModel[LLModel::NUM_LODS];
-	LLModelLoader::model_list mBaseModel;
-
-	typedef std::vector<LLVolumeFace>		v_LLVolumeFace_t;
-	typedef std::vector<v_LLVolumeFace_t>	vv_LLVolumeFace_t;
-	
-	vv_LLVolumeFace_t mModelFacesCopy[LLModel::NUM_LODS];
-	vv_LLVolumeFace_t mBaseModelFacesCopy;
-
-	U32 mGroup;
-	std::map<LLPointer<LLModel>, U32> mObject;
-	U32 mMaxTriangleLimit;
-	
-	LLMeshUploadThread::instance_list mUploadData;
-	std::set<LLViewerFetchedTexture * > mTextureSet;
-
-	//map of vertex buffers to models (one vertex buffer in vector per face in model
-	std::map<LLModel*, std::vector<LLPointer<LLVertexBuffer> > > mVertexBuffer[LLModel::NUM_LODS+1];
-
-	details_signal_t mDetailsSignal;
-	model_loaded_signal_t mModelLoadedSignal;
-	model_updated_signal_t mModelUpdatedSignal;
-	
-	LLVector3	mModelPivot;
-	bool		mHasPivot;
-	
-	float		mPelvisZOffset;
-	
-	bool		mRigValidJointUpload;
-	U32			mLegacyRigFlags;
-
-	bool		mLastJointUpdate;
-=======
->>>>>>> 72ba7f1d
-
-	S32			mAvatarTabIndex; // just to avoid any issues in case of xml changes
-	std::string	mSelectedJointName;
-
-	joint_override_data_map_t mJointOverrides[LLModel::NUM_LODS];
-};
-
 #endif  // LL_LLFLOATERMODELPREVIEW_H