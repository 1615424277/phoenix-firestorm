/**
 * @file llspeakers.h
 * @brief Management interface for muting and controlling volume of residents currently speaking
 *
 * $LicenseInfo:firstyear=2005&license=viewerlgpl$
 * Second Life Viewer Source Code
 * Copyright (C) 2010, Linden Research, Inc.
 *
 * This library is free software; you can redistribute it and/or
 * modify it under the terms of the GNU Lesser General Public
 * License as published by the Free Software Foundation;
 * version 2.1 of the License only.
 *
 * This library is distributed in the hope that it will be useful,
 * but WITHOUT ANY WARRANTY; without even the implied warranty of
 * MERCHANTABILITY or FITNESS FOR A PARTICULAR PURPOSE.  See the GNU
 * Lesser General Public License for more details.
 *
 * You should have received a copy of the GNU Lesser General Public
 * License along with this library; if not, write to the Free Software
 * Foundation, Inc., 51 Franklin Street, Fifth Floor, Boston, MA  02110-1301  USA
 *
 * Linden Research, Inc., 945 Battery Street, San Francisco, CA  94111  USA
 * $/LicenseInfo$
 */

#ifndef LL_LLSPEAKERS_H
#define LL_LLSPEAKERS_H

#include "llevent.h"
#include "lleventtimer.h"
#include "llvoicechannel.h"
#include "lleventcoro.h"
#include "llcoros.h"

class LLSpeakerMgr;
class LLAvatarName;

// data for a given participant in a voice channel
class LLSpeaker : public LLRefCount, public LLOldEvents::LLObservable, public LLHandleProvider<LLSpeaker>, public boost::signals2::trackable
{
public:
<<<<<<< HEAD
	typedef enum e_speaker_type
	{
		SPEAKER_AGENT,
		SPEAKER_OBJECT,
		SPEAKER_EXTERNAL	// Speaker that doesn't map to an avatar or object (i.e. PSTN caller in a group)
	} ESpeakerType;

	typedef enum e_speaker_status
	{
		STATUS_SPEAKING,
		STATUS_HAS_SPOKEN,
		STATUS_VOICE_ACTIVE,
		STATUS_TEXT_ONLY,
		STATUS_NOT_IN_CHANNEL,
		STATUS_MUTED
	} ESpeakerStatus;


	LLSpeaker(const LLUUID& id, const std::string& name = LLStringUtil::null, const ESpeakerType type = SPEAKER_AGENT);
	~LLSpeaker() {};
	void lookupName();

	void onNameCache(const LLUUID& id, const LLAvatarName& full_name);

	bool isInVoiceChannel();

	ESpeakerStatus	mStatus;			// current activity status in speech group
	F32				mLastSpokeTime;		// timestamp when this speaker last spoke
	F32				mSpeechVolume;		// current speech amplitude (timea average rms amplitude?)
	std::string		mDisplayName;		// cache user name for this speaker
	bool			mHasSpoken;			// has this speaker said anything this session?
	bool			mHasLeftCurrentCall;	// has this speaker left the current voice call?
	LLColor4		mDotColor;
	LLUUID			mID;
	bool			mTyping;
	S32				mSortIndex;
	ESpeakerType	mType;
	bool			mIsModerator;
	bool			mModeratorMutedVoice;
	bool			mModeratorMutedText;
=======
    typedef enum e_speaker_type
    {
        SPEAKER_AGENT,
        SPEAKER_OBJECT,
        SPEAKER_EXTERNAL    // Speaker that doesn't map to an avatar or object (i.e. PSTN caller in a group)
    } ESpeakerType;

    typedef enum e_speaker_status
    {
        STATUS_SPEAKING,
        STATUS_HAS_SPOKEN,
        STATUS_VOICE_ACTIVE,
        STATUS_TEXT_ONLY,
        STATUS_NOT_IN_CHANNEL,
        STATUS_MUTED
    } ESpeakerStatus;


    LLSpeaker(const LLUUID& id, const std::string& name = LLStringUtil::null, const ESpeakerType type = SPEAKER_AGENT);
    ~LLSpeaker() {};
    void lookupName();

    void onNameCache(const LLUUID& id, const LLAvatarName& full_name);

    bool isInVoiceChannel();

    ESpeakerStatus  mStatus;            // current activity status in speech group
    F32             mLastSpokeTime;     // timestamp when this speaker last spoke
    F32             mSpeechVolume;      // current speech amplitude (timea average rms amplitude?)
    std::string     mDisplayName;       // cache user name for this speaker
    BOOL            mHasSpoken;         // has this speaker said anything this session?
    BOOL            mHasLeftCurrentCall;    // has this speaker left the current voice call?
    LLColor4        mDotColor;
    LLUUID          mID;
    BOOL            mTyping;
    S32             mSortIndex;
    ESpeakerType    mType;
    BOOL            mIsModerator;
    BOOL            mModeratorMutedVoice;
    BOOL            mModeratorMutedText;
>>>>>>> e1623bb2
};

class LLSpeakerUpdateSpeakerEvent : public LLOldEvents::LLEvent
{
public:
    LLSpeakerUpdateSpeakerEvent(LLSpeaker* source);
    /*virtual*/ LLSD getValue();
private:
    const LLUUID& mSpeakerID;
};

class LLSpeakerUpdateModeratorEvent : public LLOldEvents::LLEvent
{
public:
    LLSpeakerUpdateModeratorEvent(LLSpeaker* source);
    /*virtual*/ LLSD getValue();
private:
<<<<<<< HEAD
	const LLUUID& mSpeakerID;
	bool mIsModerator;
=======
    const LLUUID& mSpeakerID;
    BOOL mIsModerator;
>>>>>>> e1623bb2
};

class LLSpeakerTextModerationEvent : public LLOldEvents::LLEvent
{
public:
    LLSpeakerTextModerationEvent(LLSpeaker* source);
    /*virtual*/ LLSD getValue();
};

class LLSpeakerVoiceModerationEvent : public LLOldEvents::LLEvent
{
public:
    LLSpeakerVoiceModerationEvent(LLSpeaker* source);
    /*virtual*/ LLSD getValue();
};

class LLSpeakerListChangeEvent : public LLOldEvents::LLEvent
{
public:
    LLSpeakerListChangeEvent(LLSpeakerMgr* source, const LLUUID& speaker_id);
    /*virtual*/ LLSD getValue();

private:
    const LLUUID& mSpeakerID;
};

/**
 * class LLSpeakerActionTimer
 *
 * Implements a timer that calls stored callback action for stored speaker after passed period.
 *
 * Action is called until callback returns "true".
 * In this case the timer will be removed via LLEventTimer::updateClass().
 * Otherwise it should be deleted manually in place where it is used.
 * If action callback is not set timer will tick only once and deleted.
 */
class LLSpeakerActionTimer : public LLEventTimer
{
public:
<<<<<<< HEAD
	typedef boost::function<bool(const LLUUID&)>	action_callback_t;
	typedef std::map<LLUUID, LLSpeakerActionTimer*> action_timers_map_t;
	typedef action_timers_map_t::value_type			action_value_t;
	typedef action_timers_map_t::const_iterator		action_timer_const_iter_t;
	typedef action_timers_map_t::iterator			action_timer_iter_t;

	/**
	 * Constructor.
	 *
	 * @param action_cb - callback which will be called each time after passed action period.
	 * @param action_period - time in seconds timer should tick.
	 * @param speaker_id - LLUUID of speaker which will be passed into action callback.
	 */
	LLSpeakerActionTimer(action_callback_t action_cb, F32 action_period, const LLUUID& speaker_id);
	virtual ~LLSpeakerActionTimer() {};

	/**
	 * Implements timer "tick".
	 *
	 * If action callback is not specified returns true. Instance will be deleted by LLEventTimer::updateClass().
	 */
	virtual bool tick();

	/**
	 * Clears the callback.
	 *
	 * Use this instead of deleteing this object. 
	 * The next call to tick() will return true and that will destroy this object.
	 */
	void unset();
=======
    typedef boost::function<bool(const LLUUID&)>    action_callback_t;
    typedef std::map<LLUUID, LLSpeakerActionTimer*> action_timers_map_t;
    typedef action_timers_map_t::value_type         action_value_t;
    typedef action_timers_map_t::const_iterator     action_timer_const_iter_t;
    typedef action_timers_map_t::iterator           action_timer_iter_t;

    /**
     * Constructor.
     *
     * @param action_cb - callback which will be called each time after passed action period.
     * @param action_period - time in seconds timer should tick.
     * @param speaker_id - LLUUID of speaker which will be passed into action callback.
     */
    LLSpeakerActionTimer(action_callback_t action_cb, F32 action_period, const LLUUID& speaker_id);
    virtual ~LLSpeakerActionTimer() {};

    /**
     * Implements timer "tick".
     *
     * If action callback is not specified returns true. Instance will be deleted by LLEventTimer::updateClass().
     */
    virtual BOOL tick();

    /**
     * Clears the callback.
     *
     * Use this instead of deleteing this object.
     * The next call to tick() will return true and that will destroy this object.
     */
    void unset();
>>>>>>> e1623bb2
private:
    action_callback_t   mActionCallback;
    LLUUID              mSpeakerId;
};

/**
 * Represents a functionality to store actions for speakers with delay.
 * Is based on LLSpeakerActionTimer.
 */
class LLSpeakersDelayActionsStorage
{
public:
    LLSpeakersDelayActionsStorage(LLSpeakerActionTimer::action_callback_t action_cb, F32 action_delay);
    ~LLSpeakersDelayActionsStorage();

    /**
     * Sets new LLSpeakerActionTimer with passed speaker UUID.
     */
    void setActionTimer(const LLUUID& speaker_id);

    /**
     * Removes stored LLSpeakerActionTimer for passed speaker UUID from internal map and optionally deletes it.
     *
     * @see onTimerActionCallback()
     */
    void unsetActionTimer(const LLUUID& speaker_id);

    void removeAllTimers();

    bool isTimerStarted(const LLUUID& speaker_id);
private:
    /**
     * Callback of the each instance of LLSpeakerActionTimer.
     *
     * Unsets an appropriate timer instance and calls action callback for specified speacker_id.
     *
     * @see unsetActionTimer()
     */
    bool onTimerActionCallback(const LLUUID& speaker_id);

    LLSpeakerActionTimer::action_timers_map_t   mActionTimersMap;
    LLSpeakerActionTimer::action_callback_t     mActionCallback;

    /**
     * Delay to call action callback for speakers after timer was set.
     */
    F32 mActionDelay;

};


class LLSpeakerMgr : public LLOldEvents::LLObservable
{
    LOG_CLASS(LLSpeakerMgr);

public:
<<<<<<< HEAD
	LLSpeakerMgr(LLVoiceChannel* channelp);
	virtual ~LLSpeakerMgr();

	LLPointer<LLSpeaker> findSpeaker(const LLUUID& avatar_id);
	void update(bool resort_ok);
	void setSpeakerTyping(const LLUUID& speaker_id, bool typing);
	void speakerChatted(const LLUUID& speaker_id);
	LLPointer<LLSpeaker> setSpeaker(const LLUUID& id, 
					const std::string& name = LLStringUtil::null, 
					LLSpeaker::ESpeakerStatus status = LLSpeaker::STATUS_TEXT_ONLY, 
					LLSpeaker::ESpeakerType = LLSpeaker::SPEAKER_AGENT);

	bool isVoiceActive();

	typedef std::vector<LLPointer<LLSpeaker> > speaker_list_t;
	void getSpeakerList(speaker_list_t* speaker_list, bool include_text);
	LLVoiceChannel* getVoiceChannel() { return mVoiceChannel; }
	const LLUUID getSessionID();
	bool isSpeakerToBeRemoved(const LLUUID& speaker_id);

	/**
	 * Initializes mVoiceModerated depend on LLSpeaker::mModeratorMutedVoice of agent's participant.
	 *
	 * Is used only to implement workaround to initialize mVoiceModerated on first join to group chat. See EXT-6937
	 */
	void initVoiceModerateMode();
=======
    LLSpeakerMgr(LLVoiceChannel* channelp);
    virtual ~LLSpeakerMgr();

    LLPointer<LLSpeaker> findSpeaker(const LLUUID& avatar_id);
    void update(BOOL resort_ok);
    void setSpeakerTyping(const LLUUID& speaker_id, BOOL typing);
    void speakerChatted(const LLUUID& speaker_id);
    LLPointer<LLSpeaker> setSpeaker(const LLUUID& id,
                    const std::string& name = LLStringUtil::null,
                    LLSpeaker::ESpeakerStatus status = LLSpeaker::STATUS_TEXT_ONLY,
                    LLSpeaker::ESpeakerType = LLSpeaker::SPEAKER_AGENT);

    BOOL isVoiceActive();

    typedef std::vector<LLPointer<LLSpeaker> > speaker_list_t;
    void getSpeakerList(speaker_list_t* speaker_list, BOOL include_text);
    LLVoiceChannel* getVoiceChannel() { return mVoiceChannel; }
    const LLUUID getSessionID();
    bool isSpeakerToBeRemoved(const LLUUID& speaker_id);

    /**
     * Initializes mVoiceModerated depend on LLSpeaker::mModeratorMutedVoice of agent's participant.
     *
     * Is used only to implement workaround to initialize mVoiceModerated on first join to group chat. See EXT-6937
     */
    void initVoiceModerateMode();
>>>>>>> e1623bb2

protected:
    virtual void updateSpeakerList();
    void setSpeakerNotInChannel(LLPointer<LLSpeaker> speackerp);
    bool removeSpeaker(const LLUUID& speaker_id);

    typedef std::map<LLUUID, LLPointer<LLSpeaker> > speaker_map_t;
    speaker_map_t       mSpeakers;
    bool                mSpeakerListUpdated;
    LLTimer             mGetListTime;

    speaker_list_t      mSpeakersSorted;
    LLFrameTimer        mSpeechTimer;
    LLVoiceChannel*     mVoiceChannel;

    /**
     * time out speakers when they are not part of current session
     */
    LLSpeakersDelayActionsStorage* mSpeakerDelayRemover;

    // *TODO: should be moved back into LLIMSpeakerMgr when a way to request the current voice channel
    // moderation mode is implemented: See EXT-6937
    bool mVoiceModerated;

    // *TODO: To be removed when a way to request the current voice channel
    // moderation mode is implemented: See EXT-6937
    bool mModerateModeHandledFirstTime;
};

class LLIMSpeakerMgr : public LLSpeakerMgr
{
    LOG_CLASS(LLIMSpeakerMgr);

public:
    LLIMSpeakerMgr(LLVoiceChannel* channel);

    void updateSpeakers(const LLSD& update);
    void setSpeakers(const LLSD& speakers);

    void toggleAllowTextChat(const LLUUID& speaker_id);

    /**
     * Mutes/Unmutes avatar for current group voice chat.
     *
     * It only marks avatar as muted for session and does not use local Agent's Block list.
     * It does not mute Agent itself.
     *
     * @param[in] avatar_id UUID of avatar to be processed
     * @param[in] unmute if false - specified avatar will be muted, otherwise - unmuted.
     *
     * @see moderateVoiceAllParticipants()
     */
    void moderateVoiceParticipant(const LLUUID& avatar_id, bool unmute);

    /**
     * Mutes/Unmutes all avatars for current group voice chat.
     *
     * It only marks avatars as muted for session and does not use local Agent's Block list.
     * It calls forceVoiceModeratedMode() in case of session is already in requested state.
     *
     * @param[in] unmute_everyone if false - avatars will be muted, otherwise - unmuted.
     *
     * @see moderateVoiceParticipant()
     */
    void moderateVoiceAllParticipants(bool unmute_everyone);

    void processSessionUpdate(const LLSD& session_update);

protected:
    virtual void updateSpeakerList();

    void moderateVoiceSession(const LLUUID& session_id, bool disallow_voice);

    /**
     * Process all participants to mute/unmute them according to passed voice session state.
     */
    void forceVoiceModeratedMode(bool should_be_muted);

    void moderationActionCoro(std::string url, LLSD action);

};

class LLActiveSpeakerMgr : public LLSpeakerMgr, public LLSingleton<LLActiveSpeakerMgr>
{
    LLSINGLETON(LLActiveSpeakerMgr);
    LOG_CLASS(LLActiveSpeakerMgr);

protected:
    virtual void updateSpeakerList() override;
};

class LLLocalSpeakerMgr : public LLSpeakerMgr, public LLSingleton<LLLocalSpeakerMgr>
{
    LLSINGLETON(LLLocalSpeakerMgr);
    ~LLLocalSpeakerMgr ();
    LOG_CLASS(LLLocalSpeakerMgr);
protected:
    virtual void updateSpeakerList() override;
};

#endif // LL_LLSPEAKERS_H<|MERGE_RESOLUTION|>--- conflicted
+++ resolved
@@ -1,463 +1,353 @@
-/**
- * @file llspeakers.h
- * @brief Management interface for muting and controlling volume of residents currently speaking
- *
- * $LicenseInfo:firstyear=2005&license=viewerlgpl$
- * Second Life Viewer Source Code
- * Copyright (C) 2010, Linden Research, Inc.
- *
- * This library is free software; you can redistribute it and/or
- * modify it under the terms of the GNU Lesser General Public
- * License as published by the Free Software Foundation;
- * version 2.1 of the License only.
- *
- * This library is distributed in the hope that it will be useful,
- * but WITHOUT ANY WARRANTY; without even the implied warranty of
- * MERCHANTABILITY or FITNESS FOR A PARTICULAR PURPOSE.  See the GNU
- * Lesser General Public License for more details.
- *
- * You should have received a copy of the GNU Lesser General Public
- * License along with this library; if not, write to the Free Software
- * Foundation, Inc., 51 Franklin Street, Fifth Floor, Boston, MA  02110-1301  USA
- *
- * Linden Research, Inc., 945 Battery Street, San Francisco, CA  94111  USA
- * $/LicenseInfo$
- */
-
-#ifndef LL_LLSPEAKERS_H
-#define LL_LLSPEAKERS_H
-
-#include "llevent.h"
-#include "lleventtimer.h"
-#include "llvoicechannel.h"
-#include "lleventcoro.h"
-#include "llcoros.h"
-
-class LLSpeakerMgr;
-class LLAvatarName;
-
-// data for a given participant in a voice channel
-class LLSpeaker : public LLRefCount, public LLOldEvents::LLObservable, public LLHandleProvider<LLSpeaker>, public boost::signals2::trackable
-{
-public:
-<<<<<<< HEAD
-	typedef enum e_speaker_type
-	{
-		SPEAKER_AGENT,
-		SPEAKER_OBJECT,
-		SPEAKER_EXTERNAL	// Speaker that doesn't map to an avatar or object (i.e. PSTN caller in a group)
-	} ESpeakerType;
-
-	typedef enum e_speaker_status
-	{
-		STATUS_SPEAKING,
-		STATUS_HAS_SPOKEN,
-		STATUS_VOICE_ACTIVE,
-		STATUS_TEXT_ONLY,
-		STATUS_NOT_IN_CHANNEL,
-		STATUS_MUTED
-	} ESpeakerStatus;
-
-
-	LLSpeaker(const LLUUID& id, const std::string& name = LLStringUtil::null, const ESpeakerType type = SPEAKER_AGENT);
-	~LLSpeaker() {};
-	void lookupName();
-
-	void onNameCache(const LLUUID& id, const LLAvatarName& full_name);
-
-	bool isInVoiceChannel();
-
-	ESpeakerStatus	mStatus;			// current activity status in speech group
-	F32				mLastSpokeTime;		// timestamp when this speaker last spoke
-	F32				mSpeechVolume;		// current speech amplitude (timea average rms amplitude?)
-	std::string		mDisplayName;		// cache user name for this speaker
-	bool			mHasSpoken;			// has this speaker said anything this session?
-	bool			mHasLeftCurrentCall;	// has this speaker left the current voice call?
-	LLColor4		mDotColor;
-	LLUUID			mID;
-	bool			mTyping;
-	S32				mSortIndex;
-	ESpeakerType	mType;
-	bool			mIsModerator;
-	bool			mModeratorMutedVoice;
-	bool			mModeratorMutedText;
-=======
-    typedef enum e_speaker_type
-    {
-        SPEAKER_AGENT,
-        SPEAKER_OBJECT,
-        SPEAKER_EXTERNAL    // Speaker that doesn't map to an avatar or object (i.e. PSTN caller in a group)
-    } ESpeakerType;
-
-    typedef enum e_speaker_status
-    {
-        STATUS_SPEAKING,
-        STATUS_HAS_SPOKEN,
-        STATUS_VOICE_ACTIVE,
-        STATUS_TEXT_ONLY,
-        STATUS_NOT_IN_CHANNEL,
-        STATUS_MUTED
-    } ESpeakerStatus;
-
-
-    LLSpeaker(const LLUUID& id, const std::string& name = LLStringUtil::null, const ESpeakerType type = SPEAKER_AGENT);
-    ~LLSpeaker() {};
-    void lookupName();
-
-    void onNameCache(const LLUUID& id, const LLAvatarName& full_name);
-
-    bool isInVoiceChannel();
-
-    ESpeakerStatus  mStatus;            // current activity status in speech group
-    F32             mLastSpokeTime;     // timestamp when this speaker last spoke
-    F32             mSpeechVolume;      // current speech amplitude (timea average rms amplitude?)
-    std::string     mDisplayName;       // cache user name for this speaker
-    BOOL            mHasSpoken;         // has this speaker said anything this session?
-    BOOL            mHasLeftCurrentCall;    // has this speaker left the current voice call?
-    LLColor4        mDotColor;
-    LLUUID          mID;
-    BOOL            mTyping;
-    S32             mSortIndex;
-    ESpeakerType    mType;
-    BOOL            mIsModerator;
-    BOOL            mModeratorMutedVoice;
-    BOOL            mModeratorMutedText;
->>>>>>> e1623bb2
-};
-
-class LLSpeakerUpdateSpeakerEvent : public LLOldEvents::LLEvent
-{
-public:
-    LLSpeakerUpdateSpeakerEvent(LLSpeaker* source);
-    /*virtual*/ LLSD getValue();
-private:
-    const LLUUID& mSpeakerID;
-};
-
-class LLSpeakerUpdateModeratorEvent : public LLOldEvents::LLEvent
-{
-public:
-    LLSpeakerUpdateModeratorEvent(LLSpeaker* source);
-    /*virtual*/ LLSD getValue();
-private:
-<<<<<<< HEAD
-	const LLUUID& mSpeakerID;
-	bool mIsModerator;
-=======
-    const LLUUID& mSpeakerID;
-    BOOL mIsModerator;
->>>>>>> e1623bb2
-};
-
-class LLSpeakerTextModerationEvent : public LLOldEvents::LLEvent
-{
-public:
-    LLSpeakerTextModerationEvent(LLSpeaker* source);
-    /*virtual*/ LLSD getValue();
-};
-
-class LLSpeakerVoiceModerationEvent : public LLOldEvents::LLEvent
-{
-public:
-    LLSpeakerVoiceModerationEvent(LLSpeaker* source);
-    /*virtual*/ LLSD getValue();
-};
-
-class LLSpeakerListChangeEvent : public LLOldEvents::LLEvent
-{
-public:
-    LLSpeakerListChangeEvent(LLSpeakerMgr* source, const LLUUID& speaker_id);
-    /*virtual*/ LLSD getValue();
-
-private:
-    const LLUUID& mSpeakerID;
-};
-
-/**
- * class LLSpeakerActionTimer
- *
- * Implements a timer that calls stored callback action for stored speaker after passed period.
- *
- * Action is called until callback returns "true".
- * In this case the timer will be removed via LLEventTimer::updateClass().
- * Otherwise it should be deleted manually in place where it is used.
- * If action callback is not set timer will tick only once and deleted.
- */
-class LLSpeakerActionTimer : public LLEventTimer
-{
-public:
-<<<<<<< HEAD
-	typedef boost::function<bool(const LLUUID&)>	action_callback_t;
-	typedef std::map<LLUUID, LLSpeakerActionTimer*> action_timers_map_t;
-	typedef action_timers_map_t::value_type			action_value_t;
-	typedef action_timers_map_t::const_iterator		action_timer_const_iter_t;
-	typedef action_timers_map_t::iterator			action_timer_iter_t;
-
-	/**
-	 * Constructor.
-	 *
-	 * @param action_cb - callback which will be called each time after passed action period.
-	 * @param action_period - time in seconds timer should tick.
-	 * @param speaker_id - LLUUID of speaker which will be passed into action callback.
-	 */
-	LLSpeakerActionTimer(action_callback_t action_cb, F32 action_period, const LLUUID& speaker_id);
-	virtual ~LLSpeakerActionTimer() {};
-
-	/**
-	 * Implements timer "tick".
-	 *
-	 * If action callback is not specified returns true. Instance will be deleted by LLEventTimer::updateClass().
-	 */
-	virtual bool tick();
-
-	/**
-	 * Clears the callback.
-	 *
-	 * Use this instead of deleteing this object. 
-	 * The next call to tick() will return true and that will destroy this object.
-	 */
-	void unset();
-=======
-    typedef boost::function<bool(const LLUUID&)>    action_callback_t;
-    typedef std::map<LLUUID, LLSpeakerActionTimer*> action_timers_map_t;
-    typedef action_timers_map_t::value_type         action_value_t;
-    typedef action_timers_map_t::const_iterator     action_timer_const_iter_t;
-    typedef action_timers_map_t::iterator           action_timer_iter_t;
-
-    /**
-     * Constructor.
-     *
-     * @param action_cb - callback which will be called each time after passed action period.
-     * @param action_period - time in seconds timer should tick.
-     * @param speaker_id - LLUUID of speaker which will be passed into action callback.
-     */
-    LLSpeakerActionTimer(action_callback_t action_cb, F32 action_period, const LLUUID& speaker_id);
-    virtual ~LLSpeakerActionTimer() {};
-
-    /**
-     * Implements timer "tick".
-     *
-     * If action callback is not specified returns true. Instance will be deleted by LLEventTimer::updateClass().
-     */
-    virtual BOOL tick();
-
-    /**
-     * Clears the callback.
-     *
-     * Use this instead of deleteing this object.
-     * The next call to tick() will return true and that will destroy this object.
-     */
-    void unset();
->>>>>>> e1623bb2
-private:
-    action_callback_t   mActionCallback;
-    LLUUID              mSpeakerId;
-};
-
-/**
- * Represents a functionality to store actions for speakers with delay.
- * Is based on LLSpeakerActionTimer.
- */
-class LLSpeakersDelayActionsStorage
-{
-public:
-    LLSpeakersDelayActionsStorage(LLSpeakerActionTimer::action_callback_t action_cb, F32 action_delay);
-    ~LLSpeakersDelayActionsStorage();
-
-    /**
-     * Sets new LLSpeakerActionTimer with passed speaker UUID.
-     */
-    void setActionTimer(const LLUUID& speaker_id);
-
-    /**
-     * Removes stored LLSpeakerActionTimer for passed speaker UUID from internal map and optionally deletes it.
-     *
-     * @see onTimerActionCallback()
-     */
-    void unsetActionTimer(const LLUUID& speaker_id);
-
-    void removeAllTimers();
-
-    bool isTimerStarted(const LLUUID& speaker_id);
-private:
-    /**
-     * Callback of the each instance of LLSpeakerActionTimer.
-     *
-     * Unsets an appropriate timer instance and calls action callback for specified speacker_id.
-     *
-     * @see unsetActionTimer()
-     */
-    bool onTimerActionCallback(const LLUUID& speaker_id);
-
-    LLSpeakerActionTimer::action_timers_map_t   mActionTimersMap;
-    LLSpeakerActionTimer::action_callback_t     mActionCallback;
-
-    /**
-     * Delay to call action callback for speakers after timer was set.
-     */
-    F32 mActionDelay;
-
-};
-
-
-class LLSpeakerMgr : public LLOldEvents::LLObservable
-{
-    LOG_CLASS(LLSpeakerMgr);
-
-public:
-<<<<<<< HEAD
-	LLSpeakerMgr(LLVoiceChannel* channelp);
-	virtual ~LLSpeakerMgr();
-
-	LLPointer<LLSpeaker> findSpeaker(const LLUUID& avatar_id);
-	void update(bool resort_ok);
-	void setSpeakerTyping(const LLUUID& speaker_id, bool typing);
-	void speakerChatted(const LLUUID& speaker_id);
-	LLPointer<LLSpeaker> setSpeaker(const LLUUID& id, 
-					const std::string& name = LLStringUtil::null, 
-					LLSpeaker::ESpeakerStatus status = LLSpeaker::STATUS_TEXT_ONLY, 
-					LLSpeaker::ESpeakerType = LLSpeaker::SPEAKER_AGENT);
-
-	bool isVoiceActive();
-
-	typedef std::vector<LLPointer<LLSpeaker> > speaker_list_t;
-	void getSpeakerList(speaker_list_t* speaker_list, bool include_text);
-	LLVoiceChannel* getVoiceChannel() { return mVoiceChannel; }
-	const LLUUID getSessionID();
-	bool isSpeakerToBeRemoved(const LLUUID& speaker_id);
-
-	/**
-	 * Initializes mVoiceModerated depend on LLSpeaker::mModeratorMutedVoice of agent's participant.
-	 *
-	 * Is used only to implement workaround to initialize mVoiceModerated on first join to group chat. See EXT-6937
-	 */
-	void initVoiceModerateMode();
-=======
-    LLSpeakerMgr(LLVoiceChannel* channelp);
-    virtual ~LLSpeakerMgr();
-
-    LLPointer<LLSpeaker> findSpeaker(const LLUUID& avatar_id);
-    void update(BOOL resort_ok);
-    void setSpeakerTyping(const LLUUID& speaker_id, BOOL typing);
-    void speakerChatted(const LLUUID& speaker_id);
-    LLPointer<LLSpeaker> setSpeaker(const LLUUID& id,
-                    const std::string& name = LLStringUtil::null,
-                    LLSpeaker::ESpeakerStatus status = LLSpeaker::STATUS_TEXT_ONLY,
-                    LLSpeaker::ESpeakerType = LLSpeaker::SPEAKER_AGENT);
-
-    BOOL isVoiceActive();
-
-    typedef std::vector<LLPointer<LLSpeaker> > speaker_list_t;
-    void getSpeakerList(speaker_list_t* speaker_list, BOOL include_text);
-    LLVoiceChannel* getVoiceChannel() { return mVoiceChannel; }
-    const LLUUID getSessionID();
-    bool isSpeakerToBeRemoved(const LLUUID& speaker_id);
-
-    /**
-     * Initializes mVoiceModerated depend on LLSpeaker::mModeratorMutedVoice of agent's participant.
-     *
-     * Is used only to implement workaround to initialize mVoiceModerated on first join to group chat. See EXT-6937
-     */
-    void initVoiceModerateMode();
->>>>>>> e1623bb2
-
-protected:
-    virtual void updateSpeakerList();
-    void setSpeakerNotInChannel(LLPointer<LLSpeaker> speackerp);
-    bool removeSpeaker(const LLUUID& speaker_id);
-
-    typedef std::map<LLUUID, LLPointer<LLSpeaker> > speaker_map_t;
-    speaker_map_t       mSpeakers;
-    bool                mSpeakerListUpdated;
-    LLTimer             mGetListTime;
-
-    speaker_list_t      mSpeakersSorted;
-    LLFrameTimer        mSpeechTimer;
-    LLVoiceChannel*     mVoiceChannel;
-
-    /**
-     * time out speakers when they are not part of current session
-     */
-    LLSpeakersDelayActionsStorage* mSpeakerDelayRemover;
-
-    // *TODO: should be moved back into LLIMSpeakerMgr when a way to request the current voice channel
-    // moderation mode is implemented: See EXT-6937
-    bool mVoiceModerated;
-
-    // *TODO: To be removed when a way to request the current voice channel
-    // moderation mode is implemented: See EXT-6937
-    bool mModerateModeHandledFirstTime;
-};
-
-class LLIMSpeakerMgr : public LLSpeakerMgr
-{
-    LOG_CLASS(LLIMSpeakerMgr);
-
-public:
-    LLIMSpeakerMgr(LLVoiceChannel* channel);
-
-    void updateSpeakers(const LLSD& update);
-    void setSpeakers(const LLSD& speakers);
-
-    void toggleAllowTextChat(const LLUUID& speaker_id);
-
-    /**
-     * Mutes/Unmutes avatar for current group voice chat.
-     *
-     * It only marks avatar as muted for session and does not use local Agent's Block list.
-     * It does not mute Agent itself.
-     *
-     * @param[in] avatar_id UUID of avatar to be processed
-     * @param[in] unmute if false - specified avatar will be muted, otherwise - unmuted.
-     *
-     * @see moderateVoiceAllParticipants()
-     */
-    void moderateVoiceParticipant(const LLUUID& avatar_id, bool unmute);
-
-    /**
-     * Mutes/Unmutes all avatars for current group voice chat.
-     *
-     * It only marks avatars as muted for session and does not use local Agent's Block list.
-     * It calls forceVoiceModeratedMode() in case of session is already in requested state.
-     *
-     * @param[in] unmute_everyone if false - avatars will be muted, otherwise - unmuted.
-     *
-     * @see moderateVoiceParticipant()
-     */
-    void moderateVoiceAllParticipants(bool unmute_everyone);
-
-    void processSessionUpdate(const LLSD& session_update);
-
-protected:
-    virtual void updateSpeakerList();
-
-    void moderateVoiceSession(const LLUUID& session_id, bool disallow_voice);
-
-    /**
-     * Process all participants to mute/unmute them according to passed voice session state.
-     */
-    void forceVoiceModeratedMode(bool should_be_muted);
-
-    void moderationActionCoro(std::string url, LLSD action);
-
-};
-
-class LLActiveSpeakerMgr : public LLSpeakerMgr, public LLSingleton<LLActiveSpeakerMgr>
-{
-    LLSINGLETON(LLActiveSpeakerMgr);
-    LOG_CLASS(LLActiveSpeakerMgr);
-
-protected:
-    virtual void updateSpeakerList() override;
-};
-
-class LLLocalSpeakerMgr : public LLSpeakerMgr, public LLSingleton<LLLocalSpeakerMgr>
-{
-    LLSINGLETON(LLLocalSpeakerMgr);
-    ~LLLocalSpeakerMgr ();
-    LOG_CLASS(LLLocalSpeakerMgr);
-protected:
-    virtual void updateSpeakerList() override;
-};
-
-#endif // LL_LLSPEAKERS_H+/**
+ * @file llspeakers.h
+ * @brief Management interface for muting and controlling volume of residents currently speaking
+ *
+ * $LicenseInfo:firstyear=2005&license=viewerlgpl$
+ * Second Life Viewer Source Code
+ * Copyright (C) 2010, Linden Research, Inc.
+ *
+ * This library is free software; you can redistribute it and/or
+ * modify it under the terms of the GNU Lesser General Public
+ * License as published by the Free Software Foundation;
+ * version 2.1 of the License only.
+ *
+ * This library is distributed in the hope that it will be useful,
+ * but WITHOUT ANY WARRANTY; without even the implied warranty of
+ * MERCHANTABILITY or FITNESS FOR A PARTICULAR PURPOSE.  See the GNU
+ * Lesser General Public License for more details.
+ *
+ * You should have received a copy of the GNU Lesser General Public
+ * License along with this library; if not, write to the Free Software
+ * Foundation, Inc., 51 Franklin Street, Fifth Floor, Boston, MA  02110-1301  USA
+ *
+ * Linden Research, Inc., 945 Battery Street, San Francisco, CA  94111  USA
+ * $/LicenseInfo$
+ */
+
+#ifndef LL_LLSPEAKERS_H
+#define LL_LLSPEAKERS_H
+
+#include "llevent.h"
+#include "lleventtimer.h"
+#include "llvoicechannel.h"
+#include "lleventcoro.h"
+#include "llcoros.h"
+
+class LLSpeakerMgr;
+class LLAvatarName;
+
+// data for a given participant in a voice channel
+class LLSpeaker : public LLRefCount, public LLOldEvents::LLObservable, public LLHandleProvider<LLSpeaker>, public boost::signals2::trackable
+{
+public:
+    typedef enum e_speaker_type
+    {
+        SPEAKER_AGENT,
+        SPEAKER_OBJECT,
+        SPEAKER_EXTERNAL    // Speaker that doesn't map to an avatar or object (i.e. PSTN caller in a group)
+    } ESpeakerType;
+
+    typedef enum e_speaker_status
+    {
+        STATUS_SPEAKING,
+        STATUS_HAS_SPOKEN,
+        STATUS_VOICE_ACTIVE,
+        STATUS_TEXT_ONLY,
+        STATUS_NOT_IN_CHANNEL,
+        STATUS_MUTED
+    } ESpeakerStatus;
+
+
+    LLSpeaker(const LLUUID& id, const std::string& name = LLStringUtil::null, const ESpeakerType type = SPEAKER_AGENT);
+    ~LLSpeaker() {};
+    void lookupName();
+
+    void onNameCache(const LLUUID& id, const LLAvatarName& full_name);
+
+    bool isInVoiceChannel();
+
+    ESpeakerStatus  mStatus;            // current activity status in speech group
+    F32             mLastSpokeTime;     // timestamp when this speaker last spoke
+    F32             mSpeechVolume;      // current speech amplitude (timea average rms amplitude?)
+    std::string     mDisplayName;       // cache user name for this speaker
+    bool            mHasSpoken;         // has this speaker said anything this session?
+    bool            mHasLeftCurrentCall;    // has this speaker left the current voice call?
+    LLColor4        mDotColor;
+    LLUUID          mID;
+    bool            mTyping;
+    S32             mSortIndex;
+    ESpeakerType    mType;
+    bool            mIsModerator;
+    bool            mModeratorMutedVoice;
+    bool            mModeratorMutedText;
+};
+
+class LLSpeakerUpdateSpeakerEvent : public LLOldEvents::LLEvent
+{
+public:
+    LLSpeakerUpdateSpeakerEvent(LLSpeaker* source);
+    /*virtual*/ LLSD getValue();
+private:
+    const LLUUID& mSpeakerID;
+};
+
+class LLSpeakerUpdateModeratorEvent : public LLOldEvents::LLEvent
+{
+public:
+    LLSpeakerUpdateModeratorEvent(LLSpeaker* source);
+    /*virtual*/ LLSD getValue();
+private:
+    const LLUUID& mSpeakerID;
+    bool mIsModerator;
+};
+
+class LLSpeakerTextModerationEvent : public LLOldEvents::LLEvent
+{
+public:
+    LLSpeakerTextModerationEvent(LLSpeaker* source);
+    /*virtual*/ LLSD getValue();
+};
+
+class LLSpeakerVoiceModerationEvent : public LLOldEvents::LLEvent
+{
+public:
+    LLSpeakerVoiceModerationEvent(LLSpeaker* source);
+    /*virtual*/ LLSD getValue();
+};
+
+class LLSpeakerListChangeEvent : public LLOldEvents::LLEvent
+{
+public:
+    LLSpeakerListChangeEvent(LLSpeakerMgr* source, const LLUUID& speaker_id);
+    /*virtual*/ LLSD getValue();
+
+private:
+    const LLUUID& mSpeakerID;
+};
+
+/**
+ * class LLSpeakerActionTimer
+ *
+ * Implements a timer that calls stored callback action for stored speaker after passed period.
+ *
+ * Action is called until callback returns "true".
+ * In this case the timer will be removed via LLEventTimer::updateClass().
+ * Otherwise it should be deleted manually in place where it is used.
+ * If action callback is not set timer will tick only once and deleted.
+ */
+class LLSpeakerActionTimer : public LLEventTimer
+{
+public:
+    typedef boost::function<bool(const LLUUID&)>    action_callback_t;
+    typedef std::map<LLUUID, LLSpeakerActionTimer*> action_timers_map_t;
+    typedef action_timers_map_t::value_type         action_value_t;
+    typedef action_timers_map_t::const_iterator     action_timer_const_iter_t;
+    typedef action_timers_map_t::iterator           action_timer_iter_t;
+
+    /**
+     * Constructor.
+     *
+     * @param action_cb - callback which will be called each time after passed action period.
+     * @param action_period - time in seconds timer should tick.
+     * @param speaker_id - LLUUID of speaker which will be passed into action callback.
+     */
+    LLSpeakerActionTimer(action_callback_t action_cb, F32 action_period, const LLUUID& speaker_id);
+    virtual ~LLSpeakerActionTimer() {};
+
+    /**
+     * Implements timer "tick".
+     *
+     * If action callback is not specified returns true. Instance will be deleted by LLEventTimer::updateClass().
+     */
+    virtual bool tick();
+
+    /**
+     * Clears the callback.
+     *
+     * Use this instead of deleteing this object.
+     * The next call to tick() will return true and that will destroy this object.
+     */
+    void unset();
+private:
+    action_callback_t   mActionCallback;
+    LLUUID              mSpeakerId;
+};
+
+/**
+ * Represents a functionality to store actions for speakers with delay.
+ * Is based on LLSpeakerActionTimer.
+ */
+class LLSpeakersDelayActionsStorage
+{
+public:
+    LLSpeakersDelayActionsStorage(LLSpeakerActionTimer::action_callback_t action_cb, F32 action_delay);
+    ~LLSpeakersDelayActionsStorage();
+
+    /**
+     * Sets new LLSpeakerActionTimer with passed speaker UUID.
+     */
+    void setActionTimer(const LLUUID& speaker_id);
+
+    /**
+     * Removes stored LLSpeakerActionTimer for passed speaker UUID from internal map and optionally deletes it.
+     *
+     * @see onTimerActionCallback()
+     */
+    void unsetActionTimer(const LLUUID& speaker_id);
+
+    void removeAllTimers();
+
+    bool isTimerStarted(const LLUUID& speaker_id);
+private:
+    /**
+     * Callback of the each instance of LLSpeakerActionTimer.
+     *
+     * Unsets an appropriate timer instance and calls action callback for specified speacker_id.
+     *
+     * @see unsetActionTimer()
+     */
+    bool onTimerActionCallback(const LLUUID& speaker_id);
+
+    LLSpeakerActionTimer::action_timers_map_t   mActionTimersMap;
+    LLSpeakerActionTimer::action_callback_t     mActionCallback;
+
+    /**
+     * Delay to call action callback for speakers after timer was set.
+     */
+    F32 mActionDelay;
+
+};
+
+
+class LLSpeakerMgr : public LLOldEvents::LLObservable
+{
+    LOG_CLASS(LLSpeakerMgr);
+
+public:
+    LLSpeakerMgr(LLVoiceChannel* channelp);
+    virtual ~LLSpeakerMgr();
+
+    LLPointer<LLSpeaker> findSpeaker(const LLUUID& avatar_id);
+    void update(bool resort_ok);
+    void setSpeakerTyping(const LLUUID& speaker_id, bool typing);
+    void speakerChatted(const LLUUID& speaker_id);
+    LLPointer<LLSpeaker> setSpeaker(const LLUUID& id,
+                    const std::string& name = LLStringUtil::null,
+                    LLSpeaker::ESpeakerStatus status = LLSpeaker::STATUS_TEXT_ONLY,
+                    LLSpeaker::ESpeakerType = LLSpeaker::SPEAKER_AGENT);
+
+    bool isVoiceActive();
+
+    typedef std::vector<LLPointer<LLSpeaker> > speaker_list_t;
+    void getSpeakerList(speaker_list_t* speaker_list, bool include_text);
+    LLVoiceChannel* getVoiceChannel() { return mVoiceChannel; }
+    const LLUUID getSessionID();
+    bool isSpeakerToBeRemoved(const LLUUID& speaker_id);
+
+    /**
+     * Initializes mVoiceModerated depend on LLSpeaker::mModeratorMutedVoice of agent's participant.
+     *
+     * Is used only to implement workaround to initialize mVoiceModerated on first join to group chat. See EXT-6937
+     */
+    void initVoiceModerateMode();
+
+protected:
+    virtual void updateSpeakerList();
+    void setSpeakerNotInChannel(LLPointer<LLSpeaker> speackerp);
+    bool removeSpeaker(const LLUUID& speaker_id);
+
+    typedef std::map<LLUUID, LLPointer<LLSpeaker> > speaker_map_t;
+    speaker_map_t       mSpeakers;
+    bool                mSpeakerListUpdated;
+    LLTimer             mGetListTime;
+
+    speaker_list_t      mSpeakersSorted;
+    LLFrameTimer        mSpeechTimer;
+    LLVoiceChannel*     mVoiceChannel;
+
+    /**
+     * time out speakers when they are not part of current session
+     */
+    LLSpeakersDelayActionsStorage* mSpeakerDelayRemover;
+
+    // *TODO: should be moved back into LLIMSpeakerMgr when a way to request the current voice channel
+    // moderation mode is implemented: See EXT-6937
+    bool mVoiceModerated;
+
+    // *TODO: To be removed when a way to request the current voice channel
+    // moderation mode is implemented: See EXT-6937
+    bool mModerateModeHandledFirstTime;
+};
+
+class LLIMSpeakerMgr : public LLSpeakerMgr
+{
+    LOG_CLASS(LLIMSpeakerMgr);
+
+public:
+    LLIMSpeakerMgr(LLVoiceChannel* channel);
+
+    void updateSpeakers(const LLSD& update);
+    void setSpeakers(const LLSD& speakers);
+
+    void toggleAllowTextChat(const LLUUID& speaker_id);
+
+    /**
+     * Mutes/Unmutes avatar for current group voice chat.
+     *
+     * It only marks avatar as muted for session and does not use local Agent's Block list.
+     * It does not mute Agent itself.
+     *
+     * @param[in] avatar_id UUID of avatar to be processed
+     * @param[in] unmute if false - specified avatar will be muted, otherwise - unmuted.
+     *
+     * @see moderateVoiceAllParticipants()
+     */
+    void moderateVoiceParticipant(const LLUUID& avatar_id, bool unmute);
+
+    /**
+     * Mutes/Unmutes all avatars for current group voice chat.
+     *
+     * It only marks avatars as muted for session and does not use local Agent's Block list.
+     * It calls forceVoiceModeratedMode() in case of session is already in requested state.
+     *
+     * @param[in] unmute_everyone if false - avatars will be muted, otherwise - unmuted.
+     *
+     * @see moderateVoiceParticipant()
+     */
+    void moderateVoiceAllParticipants(bool unmute_everyone);
+
+    void processSessionUpdate(const LLSD& session_update);
+
+protected:
+    virtual void updateSpeakerList();
+
+    void moderateVoiceSession(const LLUUID& session_id, bool disallow_voice);
+
+    /**
+     * Process all participants to mute/unmute them according to passed voice session state.
+     */
+    void forceVoiceModeratedMode(bool should_be_muted);
+
+    void moderationActionCoro(std::string url, LLSD action);
+
+};
+
+class LLActiveSpeakerMgr : public LLSpeakerMgr, public LLSingleton<LLActiveSpeakerMgr>
+{
+    LLSINGLETON(LLActiveSpeakerMgr);
+    LOG_CLASS(LLActiveSpeakerMgr);
+
+protected:
+    virtual void updateSpeakerList() override;
+};
+
+class LLLocalSpeakerMgr : public LLSpeakerMgr, public LLSingleton<LLLocalSpeakerMgr>
+{
+    LLSINGLETON(LLLocalSpeakerMgr);
+    ~LLLocalSpeakerMgr ();
+    LOG_CLASS(LLLocalSpeakerMgr);
+protected:
+    virtual void updateSpeakerList() override;
+};
+
+#endif // LL_LLSPEAKERS_H