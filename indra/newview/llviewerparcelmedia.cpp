--- conflicted
+++ resolved
@@ -1,681 +1,628 @@
-/**
- * @file llviewerparcelmedia.cpp
- * @brief Handlers for multimedia on a per-parcel basis
- *
- * $LicenseInfo:firstyear=2007&license=viewerlgpl$
- * Second Life Viewer Source Code
- * Copyright (C) 2010, Linden Research, Inc.
- *
- * This library is free software; you can redistribute it and/or
- * modify it under the terms of the GNU Lesser General Public
- * License as published by the Free Software Foundation;
- * version 2.1 of the License only.
- *
- * This library is distributed in the hope that it will be useful,
- * but WITHOUT ANY WARRANTY; without even the implied warranty of
- * MERCHANTABILITY or FITNESS FOR A PARTICULAR PURPOSE.  See the GNU
- * Lesser General Public License for more details.
- *
- * You should have received a copy of the GNU Lesser General Public
- * License along with this library; if not, write to the Free Software
- * Foundation, Inc., 51 Franklin Street, Fifth Floor, Boston, MA  02110-1301  USA
- *
- * Linden Research, Inc., 945 Battery Street, San Francisco, CA  94111  USA
- * $/LicenseInfo$
- */
-
-#include "llviewerprecompiledheaders.h"
-#include "llviewerparcelmedia.h"
-
-#include "llagent.h"
-#include "llaudioengine.h"
-#include "llmimetypes.h"
-#include "llviewercontrol.h"
-#include "llviewermedia.h"
-#include "llviewerregion.h"
-#include "llparcel.h"
-#include "llviewerparcelmgr.h"
-#include "lluuid.h"
-#include "message.h"
-#include "llviewermediafocus.h"
-#include "llviewerparcelmediaautoplay.h"
-#include "llnotificationsutil.h"
-//#include "llfirstuse.h"
-#include "llpluginclassmedia.h"
-#include "llviewertexture.h"
-#include "llcorehttputil.h"
-
-
-LLViewerParcelMedia::LLViewerParcelMedia():
-mMediaParcelLocalID(0)
-{
-    LLMessageSystem* msg = gMessageSystem;
-    msg->setHandlerFunc("ParcelMediaCommandMessage", parcelMediaCommandMessageHandler );
-    msg->setHandlerFunc("ParcelMediaUpdate", parcelMediaUpdateHandler );
-
-    // LLViewerParcelMediaAutoPlay will regularly check and autoplay media,
-    // might be good idea to just integrate it into LLViewerParcelMedia
-    LLSingleton<LLViewerParcelMediaAutoPlay>::getInstance();
-}
-
-LLViewerParcelMedia::~LLViewerParcelMedia()
-{
-    // This needs to be destroyed before global destructor time.
-    mMediaImpl = NULL;
-}
-
-//////////////////////////////////////////////////////////////////////////////////////////
-void LLViewerParcelMedia::update(LLParcel* parcel)
-{
-    if (/*LLViewerMedia::hasMedia()*/ true)
-    {
-        // we have a player
-        if (parcel)
-        {
-            if(!gAgent.getRegion())
-            {
-                mMediaRegionID = LLUUID() ;
-                stop() ;
-                LL_DEBUGS("Media") << "no agent region, bailing out." << LL_ENDL;
-                return ;
-            }
-
-            // we're in a parcel
-            S32 parcelid = parcel->getLocalID();
-
-            LLUUID regionid = gAgent.getRegion()->getRegionID();
-            bool location_changed = false;
-            if (parcelid != mMediaParcelLocalID || regionid != mMediaRegionID)
-            {
-                LL_DEBUGS("Media") << "New parcel, parcel id = " << parcelid << ", region id = " << regionid << LL_ENDL;
-                mMediaParcelLocalID = parcelid;
-                mMediaRegionID = regionid;
-                location_changed = true;
-            }
-
-            std::string mediaUrl = std::string ( parcel->getMediaURL () );
-            std::string mediaCurrentUrl = std::string( parcel->getMediaCurrentURL());
-
-            // if we have a current (link sharing) url, use it instead
-            if (mediaCurrentUrl != "" && parcel->getMediaType() == HTTP_CONTENT_TEXT_HTML)
-            {
-                mediaUrl = mediaCurrentUrl;
-            }
-
-            LLStringUtil::trim(mediaUrl);
-
-            // If no parcel media is playing, nothing left to do
-            if(mMediaImpl.isNull())
-
-            {
-                // media will be autoplayed by LLViewerParcelMediaAutoPlay
-                return;
-            }
-
-            // Media is playing...has something changed?
-            else if (( mMediaImpl->getMediaURL() != mediaUrl )
-                || ( mMediaImpl->getMediaTextureID() != parcel->getMediaID() )
-                || ( mMediaImpl->getMimeType() != parcel->getMediaType() ))
-            {
-                // Only play if the media types are the same and parcel stays same.
-                if(mMediaImpl->getMimeType() == parcel->getMediaType()
-                    && !location_changed)
-                {
-                    play(parcel);
-                }
-
-                else
-                {
-                    stop();
-                }
-            }
-        }
-        else
-        {
-            stop();
-        }
-    }
-}
-
-// static
-void LLViewerParcelMedia::play(LLParcel* parcel)
-{
-    LL_DEBUGS() << "LLViewerParcelMedia::play" << LL_ENDL;
-
-    if (!parcel) return;
-
-    if (!gSavedSettings.getBOOL("AudioStreamingMedia"))
-        return;
-
-    std::string media_url = parcel->getMediaURL();
-    std::string media_current_url = parcel->getMediaCurrentURL();
-    std::string mime_type = parcel->getMediaType();
-    LLUUID placeholder_texture_id = parcel->getMediaID();
-    U8 media_auto_scale = parcel->getMediaAutoScale();
-    U8 media_loop = parcel->getMediaLoop();
-    S32 media_width = parcel->getMediaWidth();
-    S32 media_height = parcel->getMediaHeight();
-
-    if(mMediaImpl)
-    {
-        // If the url and mime type are the same, call play again
-        if(mMediaImpl->getMediaURL() == media_url
-            && mMediaImpl->getMimeType() == mime_type
-            && mMediaImpl->getMediaTextureID() == placeholder_texture_id)
-        {
-            LL_DEBUGS("Media") << "playing with existing url " << media_url << LL_ENDL;
-
-            mMediaImpl->play();
-        }
-        // Else if the texture id's are the same, navigate and rediscover type
-        // MBW -- This causes other state from the previous parcel (texture size, autoscale, and looping) to get re-used incorrectly.
-        // It's also not really necessary -- just creating a new instance is fine.
-//      else if(mMediaImpl->getMediaTextureID() == placeholder_texture_id)
-//      {
-//          mMediaImpl->navigateTo(media_url, mime_type, true);
-//      }
-        else
-        {
-            // Since the texture id is different, we need to generate a new impl
-
-            // Delete the old one first so they don't fight over the texture.
-            mMediaImpl = NULL;
-
-            // A new impl will be created below.
-        }
-    }
-
-    // Don't ever try to play if the media type is set to "none/none"
-    if(stricmp(mime_type.c_str(), LLMIMETypes::getDefaultMimeType().c_str()) != 0)
-    {
-        if(!mMediaImpl)
-        {
-            LL_DEBUGS("Media") << "new media impl with mime type " << mime_type << ", url " << media_url << LL_ENDL;
-
-            // There is no media impl, make a new one
-            mMediaImpl = LLViewerMedia::getInstance()->newMediaImpl(
-                placeholder_texture_id,
-                media_width,
-                media_height,
-                media_auto_scale,
-                media_loop);
-            mMediaImpl->setIsParcelMedia(true);
-            mMediaImpl->navigateTo(media_url, mime_type, true);
-        }
-
-        //LLFirstUse::useMedia();
-
-        LLViewerParcelMediaAutoPlay::playStarted();
-    }
-}
-
-// static
-void LLViewerParcelMedia::stop()
-{
-    if(mMediaImpl.isNull())
-    {
-        return;
-    }
-
-    // We need to remove the media HUD if it is up.
-    LLViewerMediaFocus::getInstance()->clearFocus();
-
-    // This will unload & kill the media instance.
-    mMediaImpl = NULL;
-}
-
-// static
-void LLViewerParcelMedia::pause()
-{
-    if(mMediaImpl.isNull())
-    {
-        return;
-    }
-    mMediaImpl->pause();
-}
-
-// static
-void LLViewerParcelMedia::start()
-{
-    if(mMediaImpl.isNull())
-    {
-        return;
-    }
-    mMediaImpl->start();
-
-    //LLFirstUse::useMedia();
-
-    LLViewerParcelMediaAutoPlay::playStarted();
-}
-
-// static
-void LLViewerParcelMedia::seek(F32 time)
-{
-    if(mMediaImpl.isNull())
-    {
-        return;
-    }
-    mMediaImpl->seek(time);
-}
-
-// static
-void LLViewerParcelMedia::focus(bool focus)
-{
-    mMediaImpl->focus(focus);
-}
-
-// static
-LLPluginClassMediaOwner::EMediaStatus LLViewerParcelMedia::getStatus()
-{
-    LLPluginClassMediaOwner::EMediaStatus result = LLPluginClassMediaOwner::MEDIA_NONE;
-
-    if(mMediaImpl.notNull() && mMediaImpl->hasMedia())
-    {
-        result = mMediaImpl->getMediaPlugin()->getStatus();
-    }
-
-    return result;
-}
-
-// static
-std::string LLViewerParcelMedia::getMimeType()
-{
-    return mMediaImpl.notNull() ? mMediaImpl->getMimeType() : LLMIMETypes::getDefaultMimeType();
-}
-
-//static
-std::string LLViewerParcelMedia::getURL()
-{
-    std::string url;
-    if(mMediaImpl.notNull())
-        url = mMediaImpl->getMediaURL();
-
-    if(stricmp(LLViewerParcelMgr::getInstance()->getAgentParcel()->getMediaType().c_str(), LLMIMETypes::getDefaultMimeType().c_str()) != 0)
-    {
-        if (url.empty())
-            url = LLViewerParcelMgr::getInstance()->getAgentParcel()->getMediaCurrentURL();
-
-        if (url.empty())
-            url = LLViewerParcelMgr::getInstance()->getAgentParcel()->getMediaURL();
-    }
-
-    return url;
-}
-
-//static
-std::string LLViewerParcelMedia::getName()
-{
-    if(mMediaImpl.notNull())
-        return mMediaImpl->getName();
-    return "";
-}
-
-viewer_media_t LLViewerParcelMedia::getParcelMedia()
-{
-    return mMediaImpl;
-}
-
-//////////////////////////////////////////////////////////////////////////////////////////
-// static
-void LLViewerParcelMedia::parcelMediaCommandMessageHandler(LLMessageSystem *msg, void **)
-{
-    getInstance()->processParcelMediaCommandMessage(msg);
-}
-
-void LLViewerParcelMedia::processParcelMediaCommandMessage( LLMessageSystem *msg)
-{
-    // extract the agent id
-    //  LLUUID agent_id;
-    //  msg->getUUID( agent_id );
-
-    U32 flags;
-    U32 command;
-    F32 time;
-    msg->getU32( "CommandBlock", "Flags", flags );
-    msg->getU32( "CommandBlock", "Command", command);
-    msg->getF32( "CommandBlock", "Time", time );
-
-    if (flags &( (1<<PARCEL_MEDIA_COMMAND_STOP)
-                | (1<<PARCEL_MEDIA_COMMAND_PAUSE)
-                | (1<<PARCEL_MEDIA_COMMAND_PLAY)
-                | (1<<PARCEL_MEDIA_COMMAND_LOOP)
-                | (1<<PARCEL_MEDIA_COMMAND_UNLOAD) ))
-    {
-        // stop
-        if( command == PARCEL_MEDIA_COMMAND_STOP )
-        {
-            stop();
-        }
-        else
-        // pause
-        if( command == PARCEL_MEDIA_COMMAND_PAUSE )
-        {
-            pause();
-        }
-        else
-        // play
-        if(( command == PARCEL_MEDIA_COMMAND_PLAY ) ||
-           ( command == PARCEL_MEDIA_COMMAND_LOOP ))
-        {
-            if (getStatus() == LLViewerMediaImpl::MEDIA_PAUSED)
-            {
-                start();
-            }
-            else
-            {
-                LLParcel *parcel = LLViewerParcelMgr::getInstance()->getAgentParcel();
-                play(parcel);
-            }
-        }
-        else
-        // unload
-        if( command == PARCEL_MEDIA_COMMAND_UNLOAD )
-        {
-            stop();
-        }
-    }
-
-    if (flags & (1<<PARCEL_MEDIA_COMMAND_TIME))
-    {
-        if(mMediaImpl.isNull())
-        {
-            LLParcel *parcel = LLViewerParcelMgr::getInstance()->getAgentParcel();
-            play(parcel);
-        }
-        seek(time);
-    }
-}
-
-//////////////////////////////////////////////////////////////////////////////////////////
-// static
-void LLViewerParcelMedia::parcelMediaUpdateHandler(LLMessageSystem *msg, void **)
-{
-    getInstance()->processParcelMediaUpdate(msg);
-}
-
-void LLViewerParcelMedia::processParcelMediaUpdate( LLMessageSystem *msg)
-{
-<<<<<<< HEAD
-	LLUUID media_id;
-	std::string media_url;
-	std::string media_type;
-	S32 media_width = 0;
-	S32 media_height = 0;
-	U8 media_auto_scale = 0;
-	U8 media_loop = 0;
-
-	msg->getUUID( "DataBlock", "MediaID", media_id );
-	char media_url_buffer[257];
-	msg->getString( "DataBlock", "MediaURL", 255, media_url_buffer );
-	media_url = media_url_buffer;
-	msg->getU8("DataBlock", "MediaAutoScale", media_auto_scale);
-
-	if (msg->has("DataBlockExtended")) // do we have the extended data?
-	{
-		char media_type_buffer[257];
-		msg->getString("DataBlockExtended", "MediaType", 255, media_type_buffer);
-		media_type = media_type_buffer;
-		msg->getU8("DataBlockExtended", "MediaLoop", media_loop);
-		msg->getS32("DataBlockExtended", "MediaWidth", media_width);
-		msg->getS32("DataBlockExtended", "MediaHeight", media_height);
-	}
-
-	LLParcel *parcel = LLViewerParcelMgr::getInstance()->getAgentParcel();
-	if (parcel)
-	{
-		bool same = ((parcel->getMediaURL() == media_url) &&
-					 (parcel->getMediaType() == media_type) &&
-					 (parcel->getMediaID() == media_id) &&
-					 (parcel->getMediaWidth() == media_width) &&
-					 (parcel->getMediaHeight() == media_height) &&
-					 (parcel->getMediaAutoScale() == media_auto_scale) &&
-					 (parcel->getMediaLoop() == media_loop));
-
-		if (!same)
-		{
-			// temporarily store these new values in the parcel
-			parcel->setMediaURL(media_url);
-			parcel->setMediaType(media_type);
-			parcel->setMediaID(media_id);
-			parcel->setMediaWidth(media_width);
-			parcel->setMediaHeight(media_height);
-			parcel->setMediaAutoScale(media_auto_scale);
-			parcel->setMediaLoop(media_loop);
-
-			play(parcel);
-		}
-	}
-=======
-    LLUUID media_id;
-    std::string media_url;
-    std::string media_type;
-    S32 media_width = 0;
-    S32 media_height = 0;
-    U8 media_auto_scale = FALSE;
-    U8 media_loop = FALSE;
-
-    msg->getUUID( "DataBlock", "MediaID", media_id );
-    char media_url_buffer[257];
-    msg->getString( "DataBlock", "MediaURL", 255, media_url_buffer );
-    media_url = media_url_buffer;
-    msg->getU8("DataBlock", "MediaAutoScale", media_auto_scale);
-
-    if (msg->has("DataBlockExtended")) // do we have the extended data?
-    {
-        char media_type_buffer[257];
-        msg->getString("DataBlockExtended", "MediaType", 255, media_type_buffer);
-        media_type = media_type_buffer;
-        msg->getU8("DataBlockExtended", "MediaLoop", media_loop);
-        msg->getS32("DataBlockExtended", "MediaWidth", media_width);
-        msg->getS32("DataBlockExtended", "MediaHeight", media_height);
-    }
-
-    LLParcel *parcel = LLViewerParcelMgr::getInstance()->getAgentParcel();
-    BOOL same = FALSE;
-    if (parcel)
-    {
-        same = ((parcel->getMediaURL() == media_url) &&
-                (parcel->getMediaType() == media_type) &&
-                (parcel->getMediaID() == media_id) &&
-                (parcel->getMediaWidth() == media_width) &&
-                (parcel->getMediaHeight() == media_height) &&
-                (parcel->getMediaAutoScale() == media_auto_scale) &&
-                (parcel->getMediaLoop() == media_loop));
-
-        if (!same)
-        {
-            // temporarily store these new values in the parcel
-            parcel->setMediaURL(media_url);
-            parcel->setMediaType(media_type);
-            parcel->setMediaID(media_id);
-            parcel->setMediaWidth(media_width);
-            parcel->setMediaHeight(media_height);
-            parcel->setMediaAutoScale(media_auto_scale);
-            parcel->setMediaLoop(media_loop);
-
-            play(parcel);
-        }
-    }
->>>>>>> e1623bb2
-}
-// Static
-/////////////////////////////////////////////////////////////////////////////////////////
-// *TODO: I can not find any active code where this method is called...
-void LLViewerParcelMedia::sendMediaNavigateMessage(const std::string& url)
-{
-    std::string region_url = gAgent.getRegionCapability("ParcelNavigateMedia");
-    if (!region_url.empty())
-    {
-        // send navigate event to sim for link sharing
-        LLSD body;
-        body["agent-id"] = gAgent.getID();
-        body["local-id"] = LLViewerParcelMgr::getInstance()->getAgentParcel()->getLocalID();
-        body["url"] = url;
-
-        LLCoreHttpUtil::HttpCoroutineAdapter::messageHttpPost(region_url, body,
-            "Media Navigation sent to sim.", "Media Navigation failed to send to sim.");
-    }
-    else
-    {
-        LL_WARNS() << "can't get ParcelNavigateMedia capability" << LL_ENDL;
-    }
-
-}
-
-/////////////////////////////////////////////////////////////////////////////////////////
-// inherited from LLViewerMediaObserver
-// virtual
-void LLViewerParcelMedia::handleMediaEvent(LLPluginClassMedia* self, EMediaEvent event)
-{
-    switch(event)
-    {
-        case MEDIA_EVENT_DEBUG_MESSAGE:
-        {
-            // LL_DEBUGS("Media") <<  "Media event:  MEDIA_EVENT_DEBUG_MESSAGE " << LL_ENDL;
-        };
-        break;
-
-        case MEDIA_EVENT_CONTENT_UPDATED:
-        {
-            // LL_DEBUGS("Media") <<  "Media event:  MEDIA_EVENT_CONTENT_UPDATED " << LL_ENDL;
-        };
-        break;
-
-        case MEDIA_EVENT_TIME_DURATION_UPDATED:
-        {
-            // LL_DEBUGS("Media") <<  "Media event:  MEDIA_EVENT_TIME_DURATION_UPDATED, time is " << self->getCurrentTime() << " of " << self->getDuration() << LL_ENDL;
-        };
-        break;
-
-        case MEDIA_EVENT_SIZE_CHANGED:
-        {
-            LL_DEBUGS("Media") <<  "Media event:  MEDIA_EVENT_SIZE_CHANGED " << LL_ENDL;
-        };
-        break;
-
-        case MEDIA_EVENT_CURSOR_CHANGED:
-        {
-            LL_DEBUGS("Media") <<  "Media event:  MEDIA_EVENT_CURSOR_CHANGED, new cursor is " << self->getCursorName() << LL_ENDL;
-        };
-        break;
-
-        case MEDIA_EVENT_NAVIGATE_BEGIN:
-        {
-            LL_DEBUGS("Media") <<  "Media event:  MEDIA_EVENT_NAVIGATE_BEGIN " << LL_ENDL;
-        };
-        break;
-
-        case MEDIA_EVENT_NAVIGATE_COMPLETE:
-        {
-            LL_DEBUGS("Media") <<  "Media event:  MEDIA_EVENT_NAVIGATE_COMPLETE, result string is: " << self->getNavigateResultString() << LL_ENDL;
-        };
-        break;
-
-        case MEDIA_EVENT_PROGRESS_UPDATED:
-        {
-            LL_DEBUGS("Media") <<  "Media event:  MEDIA_EVENT_PROGRESS_UPDATED, loading at " << self->getProgressPercent() << "%" << LL_ENDL;
-        };
-        break;
-
-        case MEDIA_EVENT_STATUS_TEXT_CHANGED:
-        {
-            LL_DEBUGS("Media") <<  "Media event:  MEDIA_EVENT_STATUS_TEXT_CHANGED, new status text is: " << self->getStatusText() << LL_ENDL;
-        };
-        break;
-
-        case MEDIA_EVENT_LOCATION_CHANGED:
-        {
-            LL_DEBUGS("Media") <<  "Media event:  MEDIA_EVENT_LOCATION_CHANGED, new uri is: " << self->getLocation() << LL_ENDL;
-        };
-        break;
-
-        case MEDIA_EVENT_NAVIGATE_ERROR_PAGE:
-        {
-            LL_DEBUGS("Media") <<  "Media event:  MEDIA_EVENT_NAVIGATE_ERROR_PAGE" << LL_ENDL;
-        };
-        break;
-
-        case MEDIA_EVENT_CLICK_LINK_HREF:
-        {
-            LL_DEBUGS("Media") <<  "Media event:  MEDIA_EVENT_CLICK_LINK_HREF, target is \"" << self->getClickTarget() << "\", uri is " << self->getClickURL() << LL_ENDL;
-        };
-        break;
-
-        case MEDIA_EVENT_CLICK_LINK_NOFOLLOW:
-        {
-            LL_DEBUGS("Media") <<  "Media event:  MEDIA_EVENT_CLICK_LINK_NOFOLLOW, uri is " << self->getClickURL() << LL_ENDL;
-        };
-        break;
-
-        case MEDIA_EVENT_PLUGIN_FAILED:
-        {
-            LL_DEBUGS("Media") <<  "Media event:  MEDIA_EVENT_PLUGIN_FAILED" << LL_ENDL;
-        };
-        break;
-
-        case MEDIA_EVENT_PLUGIN_FAILED_LAUNCH:
-        {
-            LL_DEBUGS("Media") <<  "Media event:  MEDIA_EVENT_PLUGIN_FAILED_LAUNCH" << LL_ENDL;
-        };
-        break;
-
-        case MEDIA_EVENT_NAME_CHANGED:
-        {
-            LL_DEBUGS("Media") <<  "Media event:  MEDIA_EVENT_NAME_CHANGED" << LL_ENDL;
-        };
-        break;
-
-        case MEDIA_EVENT_CLOSE_REQUEST:
-        {
-            LL_DEBUGS("Media") <<  "Media event:  MEDIA_EVENT_CLOSE_REQUEST" << LL_ENDL;
-        }
-        break;
-
-        case MEDIA_EVENT_PICK_FILE_REQUEST:
-        {
-            LL_DEBUGS("Media") <<  "Media event:  MEDIA_EVENT_PICK_FILE_REQUEST" << LL_ENDL;
-        }
-        break;
-
-        case MEDIA_EVENT_FILE_DOWNLOAD:
-        {
-            LL_DEBUGS("Media") <<  "Media event:  MEDIA_EVENT_FILE_DOWNLOAD" << LL_ENDL;
-        }
-        break;
-
-        case MEDIA_EVENT_GEOMETRY_CHANGE:
-        {
-            LL_DEBUGS("Media") << "Media event:  MEDIA_EVENT_GEOMETRY_CHANGE, uuid is " << self->getClickUUID() << LL_ENDL;
-        }
-        break;
-
-        case MEDIA_EVENT_AUTH_REQUEST:
-        {
-            LL_DEBUGS("Media") <<  "Media event:  MEDIA_EVENT_AUTH_REQUEST, url " << self->getAuthURL() << ", realm " << self->getAuthRealm() << LL_ENDL;
-        }
-        break;
-
-        case MEDIA_EVENT_LINK_HOVERED:
-        {
-            LL_DEBUGS("Media") <<  "Media event:  MEDIA_EVENT_LINK_HOVERED, hover text is: " << self->getHoverText() << LL_ENDL;
-        };
-        break;
-    };
-}
-
-// TODO: observer
-/*
-void LLViewerParcelMediaNavigationObserver::onNavigateComplete( const EventType& event_in )
-{
-    std::string url = event_in.getStringValue();
-
-    if (mCurrentURL != url && ! mFromMessage)
-    {
-        LLViewerParcelMedia::sendMediaNavigateMessage(url);
-    }
-
-    mCurrentURL = url;
-    mFromMessage = false;
-
-}
-*/+/**
+ * @file llviewerparcelmedia.cpp
+ * @brief Handlers for multimedia on a per-parcel basis
+ *
+ * $LicenseInfo:firstyear=2007&license=viewerlgpl$
+ * Second Life Viewer Source Code
+ * Copyright (C) 2010, Linden Research, Inc.
+ *
+ * This library is free software; you can redistribute it and/or
+ * modify it under the terms of the GNU Lesser General Public
+ * License as published by the Free Software Foundation;
+ * version 2.1 of the License only.
+ *
+ * This library is distributed in the hope that it will be useful,
+ * but WITHOUT ANY WARRANTY; without even the implied warranty of
+ * MERCHANTABILITY or FITNESS FOR A PARTICULAR PURPOSE.  See the GNU
+ * Lesser General Public License for more details.
+ *
+ * You should have received a copy of the GNU Lesser General Public
+ * License along with this library; if not, write to the Free Software
+ * Foundation, Inc., 51 Franklin Street, Fifth Floor, Boston, MA  02110-1301  USA
+ *
+ * Linden Research, Inc., 945 Battery Street, San Francisco, CA  94111  USA
+ * $/LicenseInfo$
+ */
+
+#include "llviewerprecompiledheaders.h"
+#include "llviewerparcelmedia.h"
+
+#include "llagent.h"
+#include "llaudioengine.h"
+#include "llmimetypes.h"
+#include "llviewercontrol.h"
+#include "llviewermedia.h"
+#include "llviewerregion.h"
+#include "llparcel.h"
+#include "llviewerparcelmgr.h"
+#include "lluuid.h"
+#include "message.h"
+#include "llviewermediafocus.h"
+#include "llviewerparcelmediaautoplay.h"
+#include "llnotificationsutil.h"
+//#include "llfirstuse.h"
+#include "llpluginclassmedia.h"
+#include "llviewertexture.h"
+#include "llcorehttputil.h"
+
+
+LLViewerParcelMedia::LLViewerParcelMedia():
+mMediaParcelLocalID(0)
+{
+    LLMessageSystem* msg = gMessageSystem;
+    msg->setHandlerFunc("ParcelMediaCommandMessage", parcelMediaCommandMessageHandler );
+    msg->setHandlerFunc("ParcelMediaUpdate", parcelMediaUpdateHandler );
+
+    // LLViewerParcelMediaAutoPlay will regularly check and autoplay media,
+    // might be good idea to just integrate it into LLViewerParcelMedia
+    LLSingleton<LLViewerParcelMediaAutoPlay>::getInstance();
+}
+
+LLViewerParcelMedia::~LLViewerParcelMedia()
+{
+    // This needs to be destroyed before global destructor time.
+    mMediaImpl = NULL;
+}
+
+//////////////////////////////////////////////////////////////////////////////////////////
+void LLViewerParcelMedia::update(LLParcel* parcel)
+{
+    if (/*LLViewerMedia::hasMedia()*/ true)
+    {
+        // we have a player
+        if (parcel)
+        {
+            if(!gAgent.getRegion())
+            {
+                mMediaRegionID = LLUUID() ;
+                stop() ;
+                LL_DEBUGS("Media") << "no agent region, bailing out." << LL_ENDL;
+                return ;
+            }
+
+            // we're in a parcel
+            S32 parcelid = parcel->getLocalID();
+
+            LLUUID regionid = gAgent.getRegion()->getRegionID();
+            bool location_changed = false;
+            if (parcelid != mMediaParcelLocalID || regionid != mMediaRegionID)
+            {
+                LL_DEBUGS("Media") << "New parcel, parcel id = " << parcelid << ", region id = " << regionid << LL_ENDL;
+                mMediaParcelLocalID = parcelid;
+                mMediaRegionID = regionid;
+                location_changed = true;
+            }
+
+            std::string mediaUrl = std::string ( parcel->getMediaURL () );
+            std::string mediaCurrentUrl = std::string( parcel->getMediaCurrentURL());
+
+            // if we have a current (link sharing) url, use it instead
+            if (mediaCurrentUrl != "" && parcel->getMediaType() == HTTP_CONTENT_TEXT_HTML)
+            {
+                mediaUrl = mediaCurrentUrl;
+            }
+
+            LLStringUtil::trim(mediaUrl);
+
+            // If no parcel media is playing, nothing left to do
+            if(mMediaImpl.isNull())
+
+            {
+                // media will be autoplayed by LLViewerParcelMediaAutoPlay
+                return;
+            }
+
+            // Media is playing...has something changed?
+            else if (( mMediaImpl->getMediaURL() != mediaUrl )
+                || ( mMediaImpl->getMediaTextureID() != parcel->getMediaID() )
+                || ( mMediaImpl->getMimeType() != parcel->getMediaType() ))
+            {
+                // Only play if the media types are the same and parcel stays same.
+                if(mMediaImpl->getMimeType() == parcel->getMediaType()
+                    && !location_changed)
+                {
+                    play(parcel);
+                }
+
+                else
+                {
+                    stop();
+                }
+            }
+        }
+        else
+        {
+            stop();
+        }
+    }
+}
+
+// static
+void LLViewerParcelMedia::play(LLParcel* parcel)
+{
+    LL_DEBUGS() << "LLViewerParcelMedia::play" << LL_ENDL;
+
+    if (!parcel) return;
+
+    if (!gSavedSettings.getBOOL("AudioStreamingMedia"))
+        return;
+
+    std::string media_url = parcel->getMediaURL();
+    std::string media_current_url = parcel->getMediaCurrentURL();
+    std::string mime_type = parcel->getMediaType();
+    LLUUID placeholder_texture_id = parcel->getMediaID();
+    U8 media_auto_scale = parcel->getMediaAutoScale();
+    U8 media_loop = parcel->getMediaLoop();
+    S32 media_width = parcel->getMediaWidth();
+    S32 media_height = parcel->getMediaHeight();
+
+    if(mMediaImpl)
+    {
+        // If the url and mime type are the same, call play again
+        if(mMediaImpl->getMediaURL() == media_url
+            && mMediaImpl->getMimeType() == mime_type
+            && mMediaImpl->getMediaTextureID() == placeholder_texture_id)
+        {
+            LL_DEBUGS("Media") << "playing with existing url " << media_url << LL_ENDL;
+
+            mMediaImpl->play();
+        }
+        // Else if the texture id's are the same, navigate and rediscover type
+        // MBW -- This causes other state from the previous parcel (texture size, autoscale, and looping) to get re-used incorrectly.
+        // It's also not really necessary -- just creating a new instance is fine.
+//      else if(mMediaImpl->getMediaTextureID() == placeholder_texture_id)
+//      {
+//          mMediaImpl->navigateTo(media_url, mime_type, true);
+//      }
+        else
+        {
+            // Since the texture id is different, we need to generate a new impl
+
+            // Delete the old one first so they don't fight over the texture.
+            mMediaImpl = NULL;
+
+            // A new impl will be created below.
+        }
+    }
+
+    // Don't ever try to play if the media type is set to "none/none"
+    if(stricmp(mime_type.c_str(), LLMIMETypes::getDefaultMimeType().c_str()) != 0)
+    {
+        if(!mMediaImpl)
+        {
+            LL_DEBUGS("Media") << "new media impl with mime type " << mime_type << ", url " << media_url << LL_ENDL;
+
+            // There is no media impl, make a new one
+            mMediaImpl = LLViewerMedia::getInstance()->newMediaImpl(
+                placeholder_texture_id,
+                media_width,
+                media_height,
+                media_auto_scale,
+                media_loop);
+            mMediaImpl->setIsParcelMedia(true);
+            mMediaImpl->navigateTo(media_url, mime_type, true);
+        }
+
+        //LLFirstUse::useMedia();
+
+        LLViewerParcelMediaAutoPlay::playStarted();
+    }
+}
+
+// static
+void LLViewerParcelMedia::stop()
+{
+    if(mMediaImpl.isNull())
+    {
+        return;
+    }
+
+    // We need to remove the media HUD if it is up.
+    LLViewerMediaFocus::getInstance()->clearFocus();
+
+    // This will unload & kill the media instance.
+    mMediaImpl = NULL;
+}
+
+// static
+void LLViewerParcelMedia::pause()
+{
+    if(mMediaImpl.isNull())
+    {
+        return;
+    }
+    mMediaImpl->pause();
+}
+
+// static
+void LLViewerParcelMedia::start()
+{
+    if(mMediaImpl.isNull())
+    {
+        return;
+    }
+    mMediaImpl->start();
+
+    //LLFirstUse::useMedia();
+
+    LLViewerParcelMediaAutoPlay::playStarted();
+}
+
+// static
+void LLViewerParcelMedia::seek(F32 time)
+{
+    if(mMediaImpl.isNull())
+    {
+        return;
+    }
+    mMediaImpl->seek(time);
+}
+
+// static
+void LLViewerParcelMedia::focus(bool focus)
+{
+    mMediaImpl->focus(focus);
+}
+
+// static
+LLPluginClassMediaOwner::EMediaStatus LLViewerParcelMedia::getStatus()
+{
+    LLPluginClassMediaOwner::EMediaStatus result = LLPluginClassMediaOwner::MEDIA_NONE;
+
+    if(mMediaImpl.notNull() && mMediaImpl->hasMedia())
+    {
+        result = mMediaImpl->getMediaPlugin()->getStatus();
+    }
+
+    return result;
+}
+
+// static
+std::string LLViewerParcelMedia::getMimeType()
+{
+    return mMediaImpl.notNull() ? mMediaImpl->getMimeType() : LLMIMETypes::getDefaultMimeType();
+}
+
+//static
+std::string LLViewerParcelMedia::getURL()
+{
+    std::string url;
+    if(mMediaImpl.notNull())
+        url = mMediaImpl->getMediaURL();
+
+    if(stricmp(LLViewerParcelMgr::getInstance()->getAgentParcel()->getMediaType().c_str(), LLMIMETypes::getDefaultMimeType().c_str()) != 0)
+    {
+        if (url.empty())
+            url = LLViewerParcelMgr::getInstance()->getAgentParcel()->getMediaCurrentURL();
+
+        if (url.empty())
+            url = LLViewerParcelMgr::getInstance()->getAgentParcel()->getMediaURL();
+    }
+
+    return url;
+}
+
+//static
+std::string LLViewerParcelMedia::getName()
+{
+    if(mMediaImpl.notNull())
+        return mMediaImpl->getName();
+    return "";
+}
+
+viewer_media_t LLViewerParcelMedia::getParcelMedia()
+{
+    return mMediaImpl;
+}
+
+//////////////////////////////////////////////////////////////////////////////////////////
+// static
+void LLViewerParcelMedia::parcelMediaCommandMessageHandler(LLMessageSystem *msg, void **)
+{
+    getInstance()->processParcelMediaCommandMessage(msg);
+}
+
+void LLViewerParcelMedia::processParcelMediaCommandMessage( LLMessageSystem *msg)
+{
+    // extract the agent id
+    //  LLUUID agent_id;
+    //  msg->getUUID( agent_id );
+
+    U32 flags;
+    U32 command;
+    F32 time;
+    msg->getU32( "CommandBlock", "Flags", flags );
+    msg->getU32( "CommandBlock", "Command", command);
+    msg->getF32( "CommandBlock", "Time", time );
+
+    if (flags &( (1<<PARCEL_MEDIA_COMMAND_STOP)
+                | (1<<PARCEL_MEDIA_COMMAND_PAUSE)
+                | (1<<PARCEL_MEDIA_COMMAND_PLAY)
+                | (1<<PARCEL_MEDIA_COMMAND_LOOP)
+                | (1<<PARCEL_MEDIA_COMMAND_UNLOAD) ))
+    {
+        // stop
+        if( command == PARCEL_MEDIA_COMMAND_STOP )
+        {
+            stop();
+        }
+        else
+        // pause
+        if( command == PARCEL_MEDIA_COMMAND_PAUSE )
+        {
+            pause();
+        }
+        else
+        // play
+        if(( command == PARCEL_MEDIA_COMMAND_PLAY ) ||
+           ( command == PARCEL_MEDIA_COMMAND_LOOP ))
+        {
+            if (getStatus() == LLViewerMediaImpl::MEDIA_PAUSED)
+            {
+                start();
+            }
+            else
+            {
+                LLParcel *parcel = LLViewerParcelMgr::getInstance()->getAgentParcel();
+                play(parcel);
+            }
+        }
+        else
+        // unload
+        if( command == PARCEL_MEDIA_COMMAND_UNLOAD )
+        {
+            stop();
+        }
+    }
+
+    if (flags & (1<<PARCEL_MEDIA_COMMAND_TIME))
+    {
+        if(mMediaImpl.isNull())
+        {
+            LLParcel *parcel = LLViewerParcelMgr::getInstance()->getAgentParcel();
+            play(parcel);
+        }
+        seek(time);
+    }
+}
+
+//////////////////////////////////////////////////////////////////////////////////////////
+// static
+void LLViewerParcelMedia::parcelMediaUpdateHandler(LLMessageSystem *msg, void **)
+{
+    getInstance()->processParcelMediaUpdate(msg);
+}
+
+void LLViewerParcelMedia::processParcelMediaUpdate( LLMessageSystem *msg)
+{
+    LLUUID media_id;
+    std::string media_url;
+    std::string media_type;
+    S32 media_width = 0;
+    S32 media_height = 0;
+    U8 media_auto_scale = 0;
+    U8 media_loop = 0;
+
+    msg->getUUID( "DataBlock", "MediaID", media_id );
+    char media_url_buffer[257];
+    msg->getString( "DataBlock", "MediaURL", 255, media_url_buffer );
+    media_url = media_url_buffer;
+    msg->getU8("DataBlock", "MediaAutoScale", media_auto_scale);
+
+    if (msg->has("DataBlockExtended")) // do we have the extended data?
+    {
+        char media_type_buffer[257];
+        msg->getString("DataBlockExtended", "MediaType", 255, media_type_buffer);
+        media_type = media_type_buffer;
+        msg->getU8("DataBlockExtended", "MediaLoop", media_loop);
+        msg->getS32("DataBlockExtended", "MediaWidth", media_width);
+        msg->getS32("DataBlockExtended", "MediaHeight", media_height);
+    }
+
+    LLParcel *parcel = LLViewerParcelMgr::getInstance()->getAgentParcel();
+    if (parcel)
+    {
+        bool same = ((parcel->getMediaURL() == media_url) &&
+                     (parcel->getMediaType() == media_type) &&
+                     (parcel->getMediaID() == media_id) &&
+                     (parcel->getMediaWidth() == media_width) &&
+                     (parcel->getMediaHeight() == media_height) &&
+                     (parcel->getMediaAutoScale() == media_auto_scale) &&
+                     (parcel->getMediaLoop() == media_loop));
+
+        if (!same)
+        {
+            // temporarily store these new values in the parcel
+            parcel->setMediaURL(media_url);
+            parcel->setMediaType(media_type);
+            parcel->setMediaID(media_id);
+            parcel->setMediaWidth(media_width);
+            parcel->setMediaHeight(media_height);
+            parcel->setMediaAutoScale(media_auto_scale);
+            parcel->setMediaLoop(media_loop);
+
+            play(parcel);
+        }
+    }
+}
+// Static
+/////////////////////////////////////////////////////////////////////////////////////////
+// *TODO: I can not find any active code where this method is called...
+void LLViewerParcelMedia::sendMediaNavigateMessage(const std::string& url)
+{
+    std::string region_url = gAgent.getRegionCapability("ParcelNavigateMedia");
+    if (!region_url.empty())
+    {
+        // send navigate event to sim for link sharing
+        LLSD body;
+        body["agent-id"] = gAgent.getID();
+        body["local-id"] = LLViewerParcelMgr::getInstance()->getAgentParcel()->getLocalID();
+        body["url"] = url;
+
+        LLCoreHttpUtil::HttpCoroutineAdapter::messageHttpPost(region_url, body,
+            "Media Navigation sent to sim.", "Media Navigation failed to send to sim.");
+    }
+    else
+    {
+        LL_WARNS() << "can't get ParcelNavigateMedia capability" << LL_ENDL;
+    }
+
+}
+
+/////////////////////////////////////////////////////////////////////////////////////////
+// inherited from LLViewerMediaObserver
+// virtual
+void LLViewerParcelMedia::handleMediaEvent(LLPluginClassMedia* self, EMediaEvent event)
+{
+    switch(event)
+    {
+        case MEDIA_EVENT_DEBUG_MESSAGE:
+        {
+            // LL_DEBUGS("Media") <<  "Media event:  MEDIA_EVENT_DEBUG_MESSAGE " << LL_ENDL;
+        };
+        break;
+
+        case MEDIA_EVENT_CONTENT_UPDATED:
+        {
+            // LL_DEBUGS("Media") <<  "Media event:  MEDIA_EVENT_CONTENT_UPDATED " << LL_ENDL;
+        };
+        break;
+
+        case MEDIA_EVENT_TIME_DURATION_UPDATED:
+        {
+            // LL_DEBUGS("Media") <<  "Media event:  MEDIA_EVENT_TIME_DURATION_UPDATED, time is " << self->getCurrentTime() << " of " << self->getDuration() << LL_ENDL;
+        };
+        break;
+
+        case MEDIA_EVENT_SIZE_CHANGED:
+        {
+            LL_DEBUGS("Media") <<  "Media event:  MEDIA_EVENT_SIZE_CHANGED " << LL_ENDL;
+        };
+        break;
+
+        case MEDIA_EVENT_CURSOR_CHANGED:
+        {
+            LL_DEBUGS("Media") <<  "Media event:  MEDIA_EVENT_CURSOR_CHANGED, new cursor is " << self->getCursorName() << LL_ENDL;
+        };
+        break;
+
+        case MEDIA_EVENT_NAVIGATE_BEGIN:
+        {
+            LL_DEBUGS("Media") <<  "Media event:  MEDIA_EVENT_NAVIGATE_BEGIN " << LL_ENDL;
+        };
+        break;
+
+        case MEDIA_EVENT_NAVIGATE_COMPLETE:
+        {
+            LL_DEBUGS("Media") <<  "Media event:  MEDIA_EVENT_NAVIGATE_COMPLETE, result string is: " << self->getNavigateResultString() << LL_ENDL;
+        };
+        break;
+
+        case MEDIA_EVENT_PROGRESS_UPDATED:
+        {
+            LL_DEBUGS("Media") <<  "Media event:  MEDIA_EVENT_PROGRESS_UPDATED, loading at " << self->getProgressPercent() << "%" << LL_ENDL;
+        };
+        break;
+
+        case MEDIA_EVENT_STATUS_TEXT_CHANGED:
+        {
+            LL_DEBUGS("Media") <<  "Media event:  MEDIA_EVENT_STATUS_TEXT_CHANGED, new status text is: " << self->getStatusText() << LL_ENDL;
+        };
+        break;
+
+        case MEDIA_EVENT_LOCATION_CHANGED:
+        {
+            LL_DEBUGS("Media") <<  "Media event:  MEDIA_EVENT_LOCATION_CHANGED, new uri is: " << self->getLocation() << LL_ENDL;
+        };
+        break;
+
+        case MEDIA_EVENT_NAVIGATE_ERROR_PAGE:
+        {
+            LL_DEBUGS("Media") <<  "Media event:  MEDIA_EVENT_NAVIGATE_ERROR_PAGE" << LL_ENDL;
+        };
+        break;
+
+        case MEDIA_EVENT_CLICK_LINK_HREF:
+        {
+            LL_DEBUGS("Media") <<  "Media event:  MEDIA_EVENT_CLICK_LINK_HREF, target is \"" << self->getClickTarget() << "\", uri is " << self->getClickURL() << LL_ENDL;
+        };
+        break;
+
+        case MEDIA_EVENT_CLICK_LINK_NOFOLLOW:
+        {
+            LL_DEBUGS("Media") <<  "Media event:  MEDIA_EVENT_CLICK_LINK_NOFOLLOW, uri is " << self->getClickURL() << LL_ENDL;
+        };
+        break;
+
+        case MEDIA_EVENT_PLUGIN_FAILED:
+        {
+            LL_DEBUGS("Media") <<  "Media event:  MEDIA_EVENT_PLUGIN_FAILED" << LL_ENDL;
+        };
+        break;
+
+        case MEDIA_EVENT_PLUGIN_FAILED_LAUNCH:
+        {
+            LL_DEBUGS("Media") <<  "Media event:  MEDIA_EVENT_PLUGIN_FAILED_LAUNCH" << LL_ENDL;
+        };
+        break;
+
+        case MEDIA_EVENT_NAME_CHANGED:
+        {
+            LL_DEBUGS("Media") <<  "Media event:  MEDIA_EVENT_NAME_CHANGED" << LL_ENDL;
+        };
+        break;
+
+        case MEDIA_EVENT_CLOSE_REQUEST:
+        {
+            LL_DEBUGS("Media") <<  "Media event:  MEDIA_EVENT_CLOSE_REQUEST" << LL_ENDL;
+        }
+        break;
+
+        case MEDIA_EVENT_PICK_FILE_REQUEST:
+        {
+            LL_DEBUGS("Media") <<  "Media event:  MEDIA_EVENT_PICK_FILE_REQUEST" << LL_ENDL;
+        }
+        break;
+
+        case MEDIA_EVENT_FILE_DOWNLOAD:
+        {
+            LL_DEBUGS("Media") <<  "Media event:  MEDIA_EVENT_FILE_DOWNLOAD" << LL_ENDL;
+        }
+        break;
+
+        case MEDIA_EVENT_GEOMETRY_CHANGE:
+        {
+            LL_DEBUGS("Media") << "Media event:  MEDIA_EVENT_GEOMETRY_CHANGE, uuid is " << self->getClickUUID() << LL_ENDL;
+        }
+        break;
+
+        case MEDIA_EVENT_AUTH_REQUEST:
+        {
+            LL_DEBUGS("Media") <<  "Media event:  MEDIA_EVENT_AUTH_REQUEST, url " << self->getAuthURL() << ", realm " << self->getAuthRealm() << LL_ENDL;
+        }
+        break;
+
+        case MEDIA_EVENT_LINK_HOVERED:
+        {
+            LL_DEBUGS("Media") <<  "Media event:  MEDIA_EVENT_LINK_HOVERED, hover text is: " << self->getHoverText() << LL_ENDL;
+        };
+        break;
+    };
+}
+
+// TODO: observer
+/*
+void LLViewerParcelMediaNavigationObserver::onNavigateComplete( const EventType& event_in )
+{
+    std::string url = event_in.getStringValue();
+
+    if (mCurrentURL != url && ! mFromMessage)
+    {
+        LLViewerParcelMedia::sendMediaNavigateMessage(url);
+    }
+
+    mCurrentURL = url;
+    mFromMessage = false;
+
+}
+*/