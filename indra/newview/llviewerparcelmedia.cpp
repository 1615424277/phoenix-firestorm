/**
 * @file llviewerparcelmedia.cpp
 * @brief Handlers for multimedia on a per-parcel basis
 *
 * $LicenseInfo:firstyear=2007&license=viewerlgpl$
 * Second Life Viewer Source Code
 * Copyright (C) 2010, Linden Research, Inc.
 *
 * This library is free software; you can redistribute it and/or
 * modify it under the terms of the GNU Lesser General Public
 * License as published by the Free Software Foundation;
 * version 2.1 of the License only.
 *
 * This library is distributed in the hope that it will be useful,
 * but WITHOUT ANY WARRANTY; without even the implied warranty of
 * MERCHANTABILITY or FITNESS FOR A PARTICULAR PURPOSE.  See the GNU
 * Lesser General Public License for more details.
 *
 * You should have received a copy of the GNU Lesser General Public
 * License along with this library; if not, write to the Free Software
 * Foundation, Inc., 51 Franklin Street, Fifth Floor, Boston, MA  02110-1301  USA
 *
 * Linden Research, Inc., 945 Battery Street, San Francisco, CA  94111  USA
 * $/LicenseInfo$
 */

#include "llviewerprecompiledheaders.h"
#include "llviewerparcelmedia.h"

#include "llagent.h"
#include "llaudioengine.h"
#include "llmimetypes.h"
#include "llviewercontrol.h"
#include "llviewermedia.h"
#include "llviewerregion.h"
#include "llparcel.h"
#include "llviewerparcelmgr.h"
#include "lluuid.h"
#include "message.h"
#include "llviewermediafocus.h"
#include "llviewerparcelmediaautoplay.h"
#include "llnotifications.h"
#include "llnotificationsutil.h"
//#include "llfirstuse.h"
#include "llpluginclassmedia.h"
#include "llviewertexture.h"
#include "llcorehttputil.h"

#include "llsdserialize.h"

#include "lltrans.h"
#include "llvieweraudio.h"
<<<<<<< HEAD
#include "fscommon.h"	// <FS:CR> For media filter report_to_nearby_chat
=======
#include "fscommon.h"   // <FS:CR> For media filter report_to_nearby_chat
>>>>>>> 1a8a5404

// Local functions
bool callback_play_media(const LLSD& notification, const LLSD& response, LLParcel* parcel);
bool callback_enable_media_filter(const LLSD& notification, const LLSD& response, LLParcel* parcel);
void callback_media_alert(const LLSD& notification, const LLSD& response, LLParcel* parcel);
void callback_media_alert2(const LLSD& notification, const LLSD& response, LLParcel* parcel, bool allow);
void callback_media_alert_single(const LLSD& notification, const LLSD& response, LLParcel* parcel);
bool callback_enable_audio_filter(const LLSD& notification, const LLSD& response, std::string media_url);
void callback_audio_alert(const LLSD& notification, const LLSD& response, std::string media_url);
void callback_audio_alert2(const LLSD& notification, const LLSD& response, std::string media_url, bool allow);
void callback_audio_alert_single(const LLSD& notification, const LLSD& response, std::string media_url);

LLViewerParcelMedia::LLViewerParcelMedia():
mMediaParcelLocalID(0)
<<<<<<< HEAD
	, mMediaLastActionPlay(false)
	, mMediaLastURL()
	, mAudioLastActionPlay(false)
	, mAudioLastURL()
	, mMediaReFilter(false)
	, mMediaFilterAlertActive(false)
	, mQueuedMusic()
	, mCurrentMusic()
	, mMediaQueueEmpty(true)
	, mMusicQueueEmpty(true)
	, mMediaCommandQueue(0)
	, mMediaCommandTime(0)
=======
    , mMediaLastActionPlay(false)
    , mMediaLastURL()
    , mAudioLastActionPlay(false)
    , mAudioLastURL()
    , mMediaReFilter(false)
    , mMediaFilterAlertActive(false)
    , mQueuedMusic()
    , mCurrentMusic()
    , mMediaQueueEmpty(true)
    , mMusicQueueEmpty(true)
    , mMediaCommandQueue(0)
    , mMediaCommandTime(0)
>>>>>>> 1a8a5404
{
    LLMessageSystem* msg = gMessageSystem;
    msg->setHandlerFunc("ParcelMediaCommandMessage", parcelMediaCommandMessageHandler );
    msg->setHandlerFunc("ParcelMediaUpdate", parcelMediaUpdateHandler );

    // LLViewerParcelMediaAutoPlay will regularly check and autoplay media,
    // might be good idea to just integrate it into LLViewerParcelMedia
    LLSingleton<LLViewerParcelMediaAutoPlay>::getInstance();

<<<<<<< HEAD
	loadDomainFilterList();
=======
    loadDomainFilterList();
>>>>>>> 1a8a5404
}

LLViewerParcelMedia::~LLViewerParcelMedia()
{
    // This needs to be destroyed before global destructor time.
    mMediaImpl = NULL;
}

//////////////////////////////////////////////////////////////////////////////////////////
void LLViewerParcelMedia::update(LLParcel* parcel)
{
<<<<<<< HEAD
	if (/*LLViewerMedia::hasMedia()*/ true)
	{
		// we have a player
		if (parcel)
		{
			if(!gAgent.getRegion())
			{
				mMediaRegionID = LLUUID() ;
				stop() ;
				LL_DEBUGS("Media") << "no agent region, bailing out." << LL_ENDL;
				return ;				
			}

			// we're in a parcel
			S32 parcelid = parcel->getLocalID();						

			LLUUID regionid = gAgent.getRegion()->getRegionID();
			bool location_changed = false;
			if (parcelid != mMediaParcelLocalID || regionid != mMediaRegionID)
			{
				LL_DEBUGS("Media") << "New parcel, parcel id = " << parcelid << ", region id = " << regionid << LL_ENDL;
				mMediaParcelLocalID = parcelid;
				mMediaRegionID = regionid;
				location_changed = true;
			}

			std::string mediaUrl = std::string ( parcel->getMediaURL () );
			std::string mediaCurrentUrl = std::string( parcel->getMediaCurrentURL());

			// First use warning
			if(!mediaUrl.empty() && gWarningSettings.getBOOL("FirstStreamingVideo"))
			{
				LLNotifications::instance().add("ParcelCanPlayMedia", LLSD(), LLSD(), 
					boost::bind(callback_play_media, _1, _2, parcel));
				return;
			}

			// if we have a current (link sharing) url, use it instead
			if (mediaCurrentUrl != "" && parcel->getMediaType() == HTTP_CONTENT_TEXT_HTML)
			{
				mediaUrl = mediaCurrentUrl;
			}
			
			LLStringUtil::trim(mediaUrl);
			
			// If no parcel media is playing, nothing left to do
			if(mMediaImpl.isNull())

			{
				// media will be autoplayed by LLViewerParcelMediaAutoPlay
				return;
			}

			// Media is playing...has something changed?
			else if (( mMediaImpl->getMediaURL() != mediaUrl )
				|| ( mMediaImpl->getMediaTextureID() != parcel->getMediaID() )
				|| ( mMediaImpl->getMimeType() != parcel->getMediaType() ))
			{
				// Only play if the media types are the same and parcel stays same.
				if(mMediaImpl->getMimeType() == parcel->getMediaType()
					&& !location_changed)
				{
					if (gSavedSettings.getBOOL("MediaEnableFilter"))
					{
						LL_INFOS() << "Filtering media URL." << LL_ENDL;
						filterMediaUrl(parcel);
					}
					else
					{
						play(parcel);
					}
				}

				else
				{
					stop();
				}
			}
		}
		else
		{
			stop();
		}
	}
=======
    if (/*LLViewerMedia::hasMedia()*/ true)
    {
        // we have a player
        if (parcel)
        {
            if(!gAgent.getRegion())
            {
                mMediaRegionID = LLUUID() ;
                stop() ;
                LL_DEBUGS("Media") << "no agent region, bailing out." << LL_ENDL;
                return ;
            }

            // we're in a parcel
            S32 parcelid = parcel->getLocalID();

            LLUUID regionid = gAgent.getRegion()->getRegionID();
            bool location_changed = false;
            if (parcelid != mMediaParcelLocalID || regionid != mMediaRegionID)
            {
                LL_DEBUGS("Media") << "New parcel, parcel id = " << parcelid << ", region id = " << regionid << LL_ENDL;
                mMediaParcelLocalID = parcelid;
                mMediaRegionID = regionid;
                location_changed = true;
            }

            std::string mediaUrl = std::string ( parcel->getMediaURL () );
            std::string mediaCurrentUrl = std::string( parcel->getMediaCurrentURL());

            // First use warning
            if(!mediaUrl.empty() && gWarningSettings.getBOOL("FirstStreamingVideo"))
            {
                LLNotifications::instance().add("ParcelCanPlayMedia", LLSD(), LLSD(),
                    boost::bind(callback_play_media, _1, _2, parcel));
                return;
            }

            // if we have a current (link sharing) url, use it instead
            if (mediaCurrentUrl != "" && parcel->getMediaType() == HTTP_CONTENT_TEXT_HTML)
            {
                mediaUrl = mediaCurrentUrl;
            }

            LLStringUtil::trim(mediaUrl);

            // If no parcel media is playing, nothing left to do
            if(mMediaImpl.isNull())

            {
                // media will be autoplayed by LLViewerParcelMediaAutoPlay
                return;
            }

            // Media is playing...has something changed?
            else if (( mMediaImpl->getMediaURL() != mediaUrl )
                || ( mMediaImpl->getMediaTextureID() != parcel->getMediaID() )
                || ( mMediaImpl->getMimeType() != parcel->getMediaType() ))
            {
                // Only play if the media types are the same and parcel stays same.
                if(mMediaImpl->getMimeType() == parcel->getMediaType()
                    && !location_changed)
                {
                    if (gSavedSettings.getBOOL("MediaEnableFilter"))
                    {
                        LL_INFOS() << "Filtering media URL." << LL_ENDL;
                        filterMediaUrl(parcel);
                    }
                    else
                    {
                        play(parcel);
                    }
                }

                else
                {
                    stop();
                }
            }
        }
        else
        {
            stop();
        }
    }
>>>>>>> 1a8a5404
}

// static
void LLViewerParcelMedia::play(LLParcel* parcel)
{
<<<<<<< HEAD
	LL_INFOS() << "LLViewerParcelMedia::play" << LL_ENDL;

	if (!parcel) return;

	if (!gSavedSettings.getBOOL("AudioStreamingMedia"))
		return;

	std::string media_url = parcel->getMediaURL();
	std::string media_current_url = parcel->getMediaCurrentURL();
	std::string mime_type = parcel->getMediaType();
	LLUUID placeholder_texture_id = parcel->getMediaID();
	U8 media_auto_scale = parcel->getMediaAutoScale();
	U8 media_loop = parcel->getMediaLoop();
	S32 media_width = parcel->getMediaWidth();
	S32 media_height = parcel->getMediaHeight();

	if(mMediaImpl)
	{
		// If the url and mime type are the same, call play again
		if(mMediaImpl->getMediaURL() == media_url 
			&& mMediaImpl->getMimeType() == mime_type
			&& mMediaImpl->getMediaTextureID() == placeholder_texture_id)
		{
			LL_DEBUGS("Media") << "playing with existing url " << media_url << LL_ENDL;

			mMediaImpl->play();
		}
		// Else if the texture id's are the same, navigate and rediscover type
		// MBW -- This causes other state from the previous parcel (texture size, autoscale, and looping) to get re-used incorrectly.
		// It's also not really necessary -- just creating a new instance is fine.
//		else if(mMediaImpl->getMediaTextureID() == placeholder_texture_id)
//		{
//			mMediaImpl->navigateTo(media_url, mime_type, true);
//		}
		else
		{
			// Since the texture id is different, we need to generate a new impl

			// Delete the old one first so they don't fight over the texture.
			mMediaImpl = NULL;
			
			// A new impl will be created below.
		}
	}
	
	// Don't ever try to play if the media type is set to "none/none"
	if(stricmp(mime_type.c_str(), LLMIMETypes::getDefaultMimeType().c_str()) != 0)
	{
		if(!mMediaImpl)
		{
			LL_DEBUGS("Media") << "new media impl with mime type " << mime_type << ", url " << media_url << LL_ENDL;

			// There is no media impl, make a new one
			mMediaImpl = LLViewerMedia::getInstance()->newMediaImpl(
				placeholder_texture_id,
				media_width, 
				media_height, 
				media_auto_scale,
				media_loop);
			mMediaImpl->setIsParcelMedia(true);
			mMediaImpl->navigateTo(media_url, mime_type, true);
		}

		//LLFirstUse::useMedia();

		LLViewerParcelMediaAutoPlay::playStarted();
	}
=======
    LL_INFOS() << "LLViewerParcelMedia::play" << LL_ENDL;

    if (!parcel) return;

    if (!gSavedSettings.getBOOL("AudioStreamingMedia"))
        return;

    std::string media_url = parcel->getMediaURL();
    std::string media_current_url = parcel->getMediaCurrentURL();
    std::string mime_type = parcel->getMediaType();
    LLUUID placeholder_texture_id = parcel->getMediaID();
    U8 media_auto_scale = parcel->getMediaAutoScale();
    U8 media_loop = parcel->getMediaLoop();
    S32 media_width = parcel->getMediaWidth();
    S32 media_height = parcel->getMediaHeight();

    if(mMediaImpl)
    {
        // If the url and mime type are the same, call play again
        if(mMediaImpl->getMediaURL() == media_url
            && mMediaImpl->getMimeType() == mime_type
            && mMediaImpl->getMediaTextureID() == placeholder_texture_id)
        {
            LL_DEBUGS("Media") << "playing with existing url " << media_url << LL_ENDL;

            mMediaImpl->play();
        }
        // Else if the texture id's are the same, navigate and rediscover type
        // MBW -- This causes other state from the previous parcel (texture size, autoscale, and looping) to get re-used incorrectly.
        // It's also not really necessary -- just creating a new instance is fine.
//      else if(mMediaImpl->getMediaTextureID() == placeholder_texture_id)
//      {
//          mMediaImpl->navigateTo(media_url, mime_type, true);
//      }
        else
        {
            // Since the texture id is different, we need to generate a new impl

            // Delete the old one first so they don't fight over the texture.
            mMediaImpl = NULL;

            // A new impl will be created below.
        }
    }

    // Don't ever try to play if the media type is set to "none/none"
    if(stricmp(mime_type.c_str(), LLMIMETypes::getDefaultMimeType().c_str()) != 0)
    {
        if(!mMediaImpl)
        {
            LL_DEBUGS("Media") << "new media impl with mime type " << mime_type << ", url " << media_url << LL_ENDL;

            // There is no media impl, make a new one
            mMediaImpl = LLViewerMedia::getInstance()->newMediaImpl(
                placeholder_texture_id,
                media_width,
                media_height,
                media_auto_scale,
                media_loop);
            mMediaImpl->setIsParcelMedia(true);
            mMediaImpl->navigateTo(media_url, mime_type, true);
        }

        //LLFirstUse::useMedia();

        LLViewerParcelMediaAutoPlay::playStarted();
    }
>>>>>>> 1a8a5404
}

// static
void LLViewerParcelMedia::stop()
{
    if(mMediaImpl.isNull())
    {
        return;
    }

    // We need to remove the media HUD if it is up.
    LLViewerMediaFocus::getInstance()->clearFocus();

    // This will unload & kill the media instance.
    mMediaImpl = NULL;
}

// static
void LLViewerParcelMedia::pause()
{
    if(mMediaImpl.isNull())
    {
        return;
    }
    mMediaImpl->pause();
}

// static
void LLViewerParcelMedia::start()
{
    if(mMediaImpl.isNull())
    {
        return;
    }
    mMediaImpl->start();

    //LLFirstUse::useMedia();

    LLViewerParcelMediaAutoPlay::playStarted();
}

// static
void LLViewerParcelMedia::seek(F32 time)
{
    if(mMediaImpl.isNull())
    {
        return;
    }
    mMediaImpl->seek(time);
}

// static
void LLViewerParcelMedia::focus(bool focus)
{
    mMediaImpl->focus(focus);
}

// static
LLPluginClassMediaOwner::EMediaStatus LLViewerParcelMedia::getStatus()
{
    LLPluginClassMediaOwner::EMediaStatus result = LLPluginClassMediaOwner::MEDIA_NONE;

    if(mMediaImpl.notNull() && mMediaImpl->hasMedia())
    {
        result = mMediaImpl->getMediaPlugin()->getStatus();
    }

    return result;
}

// static
std::string LLViewerParcelMedia::getMimeType()
{
    return mMediaImpl.notNull() ? mMediaImpl->getMimeType() : LLMIMETypes::getDefaultMimeType();
}

//static
std::string LLViewerParcelMedia::getURL()
{
    std::string url;
    if(mMediaImpl.notNull())
        url = mMediaImpl->getMediaURL();

    if(stricmp(LLViewerParcelMgr::getInstance()->getAgentParcel()->getMediaType().c_str(), LLMIMETypes::getDefaultMimeType().c_str()) != 0)
    {
        if (url.empty())
            url = LLViewerParcelMgr::getInstance()->getAgentParcel()->getMediaCurrentURL();

        if (url.empty())
            url = LLViewerParcelMgr::getInstance()->getAgentParcel()->getMediaURL();
    }

    return url;
}

//static
std::string LLViewerParcelMedia::getName()
{
    if(mMediaImpl.notNull())
        return mMediaImpl->getName();
    return "";
}

viewer_media_t LLViewerParcelMedia::getParcelMedia()
{
    return mMediaImpl;
}

//////////////////////////////////////////////////////////////////////////////////////////
// static
void LLViewerParcelMedia::parcelMediaCommandMessageHandler(LLMessageSystem *msg, void **)
{
    getInstance()->processParcelMediaCommandMessage(msg);
}

void LLViewerParcelMedia::processParcelMediaCommandMessage( LLMessageSystem *msg)
{
<<<<<<< HEAD
	// extract the agent id
	//	LLUUID agent_id;
	//	msg->getUUID( agent_id );

	U32 flags;
	U32 command;
	F32 time;
	msg->getU32( "CommandBlock", "Flags", flags );
	msg->getU32( "CommandBlock", "Command", command);
	msg->getF32( "CommandBlock", "Time", time );

	if (flags &( (1<<PARCEL_MEDIA_COMMAND_STOP)
				| (1<<PARCEL_MEDIA_COMMAND_PAUSE)
				| (1<<PARCEL_MEDIA_COMMAND_PLAY)
				| (1<<PARCEL_MEDIA_COMMAND_LOOP)
				| (1<<PARCEL_MEDIA_COMMAND_UNLOAD) ))
	{
		// stop
		if( command == PARCEL_MEDIA_COMMAND_STOP )
		{
			if (!mMediaFilterAlertActive)
			{
				stop();
			}
			else
			{
				LL_INFOS() << "Queueing PARCEL_MEDIA_STOP command." << LL_ENDL;
				mMediaCommandQueue = PARCEL_MEDIA_COMMAND_STOP;
			}
		}
		else
		// pause
		if( command == PARCEL_MEDIA_COMMAND_PAUSE )
		{
			if (!mMediaFilterAlertActive)
			{
				pause();
			}
			else
			{
				LL_INFOS() << "Queueing PARCEL_MEDIA_PAUSE command." << LL_ENDL;
				mMediaCommandQueue = PARCEL_MEDIA_COMMAND_PAUSE;
			}
		}
		else
		// play
		if(( command == PARCEL_MEDIA_COMMAND_PLAY ) ||
		   ( command == PARCEL_MEDIA_COMMAND_LOOP ))
		{
			if (getStatus() == LLViewerMediaImpl::MEDIA_PAUSED)
			{
				start();
			}
			else
			{
				//AO: Disallow scripted media option
				if (( !gSavedSettings.getBOOL("PermAllowScriptedMedia")) && (!gSavedSettings.getBOOL("TempAllowScriptedMedia")))
				{
					LL_INFOS() << "Disallowing scripted media." <<LL_ENDL;
				}
				else 
				{
					LLParcel *parcel = LLViewerParcelMgr::getInstance()->getAgentParcel();
					if (gSavedSettings.getBOOL("MediaEnableFilter"))
					{
						LL_INFOS() << "PARCEL_MEDIA_COMMAND_PLAY: Filtering media URL." << LL_ENDL;
						filterMediaUrl(parcel);
					}
					else
					{
						play(parcel);
					}
				}
			}
		}
		else
		// unload
		if( command == PARCEL_MEDIA_COMMAND_UNLOAD )
		{
			if (!mMediaFilterAlertActive)
			{
				stop();
			}
			else
			{
				LL_INFOS() << "Queueing PARCEL_MEDIA_UNLOAD command." << LL_ENDL;
				mMediaCommandQueue = PARCEL_MEDIA_COMMAND_UNLOAD;
			}
		}
	}

	if (flags & (1<<PARCEL_MEDIA_COMMAND_TIME))
	{
		if(mMediaImpl.isNull())
		{
			//AO: Disallow scripted media option
			if (( !gSavedSettings.getBOOL("PermAllowScriptedMedia")) && (!gSavedSettings.getBOOL("TempAllowScriptedMedia")))
			{
				LL_INFOS() << "Disallowing scripted media." << LL_ENDL;
			}
			else 
			{
				LLParcel *parcel = LLViewerParcelMgr::getInstance()->getAgentParcel();
				if (gSavedSettings.getBOOL("MediaEnableFilter"))
				{
					LL_INFOS() << "PARCEL_MEDIA_COMMAND_TIME: Filtering media URL." << LL_ENDL;
					filterMediaUrl(parcel);
				}
				else
				{
					play(parcel);
				}
			}
		}
		if (!mMediaFilterAlertActive)
		{
			seek(time);
		}
		else
		{
			LL_INFOS() << "Queueing PARCEL_MEDIA_TIME command." << LL_ENDL;
			mMediaCommandQueue = PARCEL_MEDIA_COMMAND_TIME;
			mMediaCommandTime = time;
		}
	}
=======
    // extract the agent id
    //  LLUUID agent_id;
    //  msg->getUUID( agent_id );

    U32 flags;
    U32 command;
    F32 time;
    msg->getU32( "CommandBlock", "Flags", flags );
    msg->getU32( "CommandBlock", "Command", command);
    msg->getF32( "CommandBlock", "Time", time );

    if (flags &( (1<<PARCEL_MEDIA_COMMAND_STOP)
                | (1<<PARCEL_MEDIA_COMMAND_PAUSE)
                | (1<<PARCEL_MEDIA_COMMAND_PLAY)
                | (1<<PARCEL_MEDIA_COMMAND_LOOP)
                | (1<<PARCEL_MEDIA_COMMAND_UNLOAD) ))
    {
        // stop
        if( command == PARCEL_MEDIA_COMMAND_STOP )
        {
            if (!mMediaFilterAlertActive)
            {
                stop();
            }
            else
            {
                LL_INFOS() << "Queueing PARCEL_MEDIA_STOP command." << LL_ENDL;
                mMediaCommandQueue = PARCEL_MEDIA_COMMAND_STOP;
            }
        }
        else
        // pause
        if( command == PARCEL_MEDIA_COMMAND_PAUSE )
        {
            if (!mMediaFilterAlertActive)
            {
                pause();
            }
            else
            {
                LL_INFOS() << "Queueing PARCEL_MEDIA_PAUSE command." << LL_ENDL;
                mMediaCommandQueue = PARCEL_MEDIA_COMMAND_PAUSE;
            }
        }
        else
        // play
        if(( command == PARCEL_MEDIA_COMMAND_PLAY ) ||
           ( command == PARCEL_MEDIA_COMMAND_LOOP ))
        {
            if (getStatus() == LLViewerMediaImpl::MEDIA_PAUSED)
            {
                start();
            }
            else
            {
                //AO: Disallow scripted media option
                if (( !gSavedSettings.getBOOL("PermAllowScriptedMedia")) && (!gSavedSettings.getBOOL("TempAllowScriptedMedia")))
                {
                    LL_INFOS() << "Disallowing scripted media." <<LL_ENDL;
                }
                else
                {
                    LLParcel *parcel = LLViewerParcelMgr::getInstance()->getAgentParcel();
                    if (gSavedSettings.getBOOL("MediaEnableFilter"))
                    {
                        LL_INFOS() << "PARCEL_MEDIA_COMMAND_PLAY: Filtering media URL." << LL_ENDL;
                        filterMediaUrl(parcel);
                    }
                    else
                    {
                        play(parcel);
                    }
                }
            }
        }
        else
        // unload
        if( command == PARCEL_MEDIA_COMMAND_UNLOAD )
        {
            if (!mMediaFilterAlertActive)
            {
                stop();
            }
            else
            {
                LL_INFOS() << "Queueing PARCEL_MEDIA_UNLOAD command." << LL_ENDL;
                mMediaCommandQueue = PARCEL_MEDIA_COMMAND_UNLOAD;
            }
        }
    }

    if (flags & (1<<PARCEL_MEDIA_COMMAND_TIME))
    {
        if(mMediaImpl.isNull())
        {
            //AO: Disallow scripted media option
            if (( !gSavedSettings.getBOOL("PermAllowScriptedMedia")) && (!gSavedSettings.getBOOL("TempAllowScriptedMedia")))
            {
                LL_INFOS() << "Disallowing scripted media." << LL_ENDL;
            }
            else
            {
                LLParcel *parcel = LLViewerParcelMgr::getInstance()->getAgentParcel();
                if (gSavedSettings.getBOOL("MediaEnableFilter"))
                {
                    LL_INFOS() << "PARCEL_MEDIA_COMMAND_TIME: Filtering media URL." << LL_ENDL;
                    filterMediaUrl(parcel);
                }
                else
                {
                    play(parcel);
                }
            }
        }
        if (!mMediaFilterAlertActive)
        {
            seek(time);
        }
        else
        {
            LL_INFOS() << "Queueing PARCEL_MEDIA_TIME command." << LL_ENDL;
            mMediaCommandQueue = PARCEL_MEDIA_COMMAND_TIME;
            mMediaCommandTime = time;
        }
    }
>>>>>>> 1a8a5404
}

//////////////////////////////////////////////////////////////////////////////////////////
// static
void LLViewerParcelMedia::parcelMediaUpdateHandler(LLMessageSystem *msg, void **)
{
    getInstance()->processParcelMediaUpdate(msg);
}

void LLViewerParcelMedia::processParcelMediaUpdate( LLMessageSystem *msg)
{
<<<<<<< HEAD
	LLUUID media_id;
	std::string media_url;
	std::string media_type;
	S32 media_width = 0;
	S32 media_height = 0;
	U8 media_auto_scale = 0;
	U8 media_loop = 0;

	msg->getUUID( "DataBlock", "MediaID", media_id );
	char media_url_buffer[257];
	msg->getString( "DataBlock", "MediaURL", 255, media_url_buffer );
	media_url = media_url_buffer;
	msg->getU8("DataBlock", "MediaAutoScale", media_auto_scale);

	if (msg->has("DataBlockExtended")) // do we have the extended data?
	{
		char media_type_buffer[257];
		msg->getString("DataBlockExtended", "MediaType", 255, media_type_buffer);
		media_type = media_type_buffer;
		msg->getU8("DataBlockExtended", "MediaLoop", media_loop);
		msg->getS32("DataBlockExtended", "MediaWidth", media_width);
		msg->getS32("DataBlockExtended", "MediaHeight", media_height);
	}

	LLParcel *parcel = LLViewerParcelMgr::getInstance()->getAgentParcel();
	if (parcel)
	{
		bool same = ((parcel->getMediaURL() == media_url) &&
					 (parcel->getMediaType() == media_type) &&
					 (parcel->getMediaID() == media_id) &&
					 (parcel->getMediaWidth() == media_width) &&
					 (parcel->getMediaHeight() == media_height) &&
					 (parcel->getMediaAutoScale() == media_auto_scale) &&
					 (parcel->getMediaLoop() == media_loop));

		if (!same)
		{
			// temporarily store these new values in the parcel
			parcel->setMediaURL(media_url);
			parcel->setMediaType(media_type);
			parcel->setMediaID(media_id);
			parcel->setMediaWidth(media_width);
			parcel->setMediaHeight(media_height);
			parcel->setMediaAutoScale(media_auto_scale);
			parcel->setMediaLoop(media_loop);

			if (mMediaImpl.notNull())
			{
				if (gSavedSettings.getBOOL("MediaEnableFilter"))
				{
					LL_INFOS() << "Parcel media changed. Filtering media URL." << LL_ENDL;
					filterMediaUrl(parcel);
				}
				else
				{
					play(parcel);
				}
			}
		}
	}
=======
    LLUUID media_id;
    std::string media_url;
    std::string media_type;
    S32 media_width = 0;
    S32 media_height = 0;
    U8 media_auto_scale = 0;
    U8 media_loop = 0;

    msg->getUUID( "DataBlock", "MediaID", media_id );
    char media_url_buffer[257];
    msg->getString( "DataBlock", "MediaURL", 255, media_url_buffer );
    media_url = media_url_buffer;
    msg->getU8("DataBlock", "MediaAutoScale", media_auto_scale);

    if (msg->has("DataBlockExtended")) // do we have the extended data?
    {
        char media_type_buffer[257];
        msg->getString("DataBlockExtended", "MediaType", 255, media_type_buffer);
        media_type = media_type_buffer;
        msg->getU8("DataBlockExtended", "MediaLoop", media_loop);
        msg->getS32("DataBlockExtended", "MediaWidth", media_width);
        msg->getS32("DataBlockExtended", "MediaHeight", media_height);
    }

    LLParcel *parcel = LLViewerParcelMgr::getInstance()->getAgentParcel();
    if (parcel)
    {
        bool same = ((parcel->getMediaURL() == media_url) &&
                     (parcel->getMediaType() == media_type) &&
                     (parcel->getMediaID() == media_id) &&
                     (parcel->getMediaWidth() == media_width) &&
                     (parcel->getMediaHeight() == media_height) &&
                     (parcel->getMediaAutoScale() == media_auto_scale) &&
                     (parcel->getMediaLoop() == media_loop));

        if (!same)
        {
            // temporarily store these new values in the parcel
            parcel->setMediaURL(media_url);
            parcel->setMediaType(media_type);
            parcel->setMediaID(media_id);
            parcel->setMediaWidth(media_width);
            parcel->setMediaHeight(media_height);
            parcel->setMediaAutoScale(media_auto_scale);
            parcel->setMediaLoop(media_loop);

            if (mMediaImpl.notNull())
            {
                if (gSavedSettings.getBOOL("MediaEnableFilter"))
                {
                    LL_INFOS() << "Parcel media changed. Filtering media URL." << LL_ENDL;
                    filterMediaUrl(parcel);
                }
                else
                {
                    play(parcel);
                }
            }
        }
    }
>>>>>>> 1a8a5404
}
// Static
/////////////////////////////////////////////////////////////////////////////////////////
// *TODO: I can not find any active code where this method is called...
void LLViewerParcelMedia::sendMediaNavigateMessage(const std::string& url)
{
    std::string region_url = gAgent.getRegionCapability("ParcelNavigateMedia");
    if (!region_url.empty())
    {
        // send navigate event to sim for link sharing
        LLSD body;
        body["agent-id"] = gAgent.getID();
        body["local-id"] = LLViewerParcelMgr::getInstance()->getAgentParcel()->getLocalID();
        body["url"] = url;

        LLCoreHttpUtil::HttpCoroutineAdapter::messageHttpPost(region_url, body,
            "Media Navigation sent to sim.", "Media Navigation failed to send to sim.");
    }
    else
    {
        LL_WARNS() << "can't get ParcelNavigateMedia capability" << LL_ENDL;
    }

}

/////////////////////////////////////////////////////////////////////////////////////////
// inherited from LLViewerMediaObserver
// virtual
void LLViewerParcelMedia::handleMediaEvent(LLPluginClassMedia* self, EMediaEvent event)
{
    switch(event)
    {
        case MEDIA_EVENT_DEBUG_MESSAGE:
        {
            // LL_DEBUGS("Media") <<  "Media event:  MEDIA_EVENT_DEBUG_MESSAGE " << LL_ENDL;
        };
        break;

        case MEDIA_EVENT_CONTENT_UPDATED:
        {
            // LL_DEBUGS("Media") <<  "Media event:  MEDIA_EVENT_CONTENT_UPDATED " << LL_ENDL;
        };
        break;

        case MEDIA_EVENT_TIME_DURATION_UPDATED:
        {
            // LL_DEBUGS("Media") <<  "Media event:  MEDIA_EVENT_TIME_DURATION_UPDATED, time is " << self->getCurrentTime() << " of " << self->getDuration() << LL_ENDL;
        };
        break;

        case MEDIA_EVENT_SIZE_CHANGED:
        {
            LL_DEBUGS("Media") <<  "Media event:  MEDIA_EVENT_SIZE_CHANGED " << LL_ENDL;
        };
        break;

        case MEDIA_EVENT_CURSOR_CHANGED:
        {
            LL_DEBUGS("Media") <<  "Media event:  MEDIA_EVENT_CURSOR_CHANGED, new cursor is " << self->getCursorName() << LL_ENDL;
        };
        break;

        case MEDIA_EVENT_NAVIGATE_BEGIN:
        {
            LL_DEBUGS("Media") <<  "Media event:  MEDIA_EVENT_NAVIGATE_BEGIN " << LL_ENDL;
        };
        break;

        case MEDIA_EVENT_NAVIGATE_COMPLETE:
        {
            LL_DEBUGS("Media") <<  "Media event:  MEDIA_EVENT_NAVIGATE_COMPLETE, result string is: " << self->getNavigateResultString() << LL_ENDL;
        };
        break;

        case MEDIA_EVENT_PROGRESS_UPDATED:
        {
            LL_DEBUGS("Media") <<  "Media event:  MEDIA_EVENT_PROGRESS_UPDATED, loading at " << self->getProgressPercent() << "%" << LL_ENDL;
        };
        break;

        case MEDIA_EVENT_STATUS_TEXT_CHANGED:
        {
            LL_DEBUGS("Media") <<  "Media event:  MEDIA_EVENT_STATUS_TEXT_CHANGED, new status text is: " << self->getStatusText() << LL_ENDL;
        };
        break;

        case MEDIA_EVENT_LOCATION_CHANGED:
        {
            LL_DEBUGS("Media") <<  "Media event:  MEDIA_EVENT_LOCATION_CHANGED, new uri is: " << self->getLocation() << LL_ENDL;
        };
        break;

        case MEDIA_EVENT_NAVIGATE_ERROR_PAGE:
        {
            LL_DEBUGS("Media") <<  "Media event:  MEDIA_EVENT_NAVIGATE_ERROR_PAGE" << LL_ENDL;
        };
        break;

        case MEDIA_EVENT_CLICK_LINK_HREF:
        {
            LL_DEBUGS("Media") <<  "Media event:  MEDIA_EVENT_CLICK_LINK_HREF, target is \"" << self->getClickTarget() << "\", uri is " << self->getClickURL() << LL_ENDL;
        };
        break;

        case MEDIA_EVENT_CLICK_LINK_NOFOLLOW:
        {
            LL_DEBUGS("Media") <<  "Media event:  MEDIA_EVENT_CLICK_LINK_NOFOLLOW, uri is " << self->getClickURL() << LL_ENDL;
        };
        break;

        case MEDIA_EVENT_PLUGIN_FAILED:
        {
            LL_DEBUGS("Media") <<  "Media event:  MEDIA_EVENT_PLUGIN_FAILED" << LL_ENDL;
        };
        break;

        case MEDIA_EVENT_PLUGIN_FAILED_LAUNCH:
        {
            LL_DEBUGS("Media") <<  "Media event:  MEDIA_EVENT_PLUGIN_FAILED_LAUNCH" << LL_ENDL;
        };
        break;

        case MEDIA_EVENT_NAME_CHANGED:
        {
            LL_DEBUGS("Media") <<  "Media event:  MEDIA_EVENT_NAME_CHANGED" << LL_ENDL;
        };
        break;

        case MEDIA_EVENT_CLOSE_REQUEST:
        {
            LL_DEBUGS("Media") <<  "Media event:  MEDIA_EVENT_CLOSE_REQUEST" << LL_ENDL;
        }
        break;

        case MEDIA_EVENT_PICK_FILE_REQUEST:
        {
            LL_DEBUGS("Media") <<  "Media event:  MEDIA_EVENT_PICK_FILE_REQUEST" << LL_ENDL;
        }
        break;

        case MEDIA_EVENT_FILE_DOWNLOAD:
        {
            LL_DEBUGS("Media") <<  "Media event:  MEDIA_EVENT_FILE_DOWNLOAD" << LL_ENDL;
        }
        break;

        case MEDIA_EVENT_GEOMETRY_CHANGE:
        {
            LL_DEBUGS("Media") << "Media event:  MEDIA_EVENT_GEOMETRY_CHANGE, uuid is " << self->getClickUUID() << LL_ENDL;
        }
        break;

        case MEDIA_EVENT_AUTH_REQUEST:
        {
            LL_DEBUGS("Media") <<  "Media event:  MEDIA_EVENT_AUTH_REQUEST, url " << self->getAuthURL() << ", realm " << self->getAuthRealm() << LL_ENDL;
        }
        break;

        case MEDIA_EVENT_LINK_HOVERED:
        {
            LL_DEBUGS("Media") <<  "Media event:  MEDIA_EVENT_LINK_HOVERED, hover text is: " << self->getHoverText() << LL_ENDL;
        };
        break;
    };
}

bool callback_play_media(const LLSD& notification, const LLSD& response, LLParcel* parcel)
{
    S32 option = LLNotificationsUtil::getSelectedOption(notification, response);
    if ((option == 0) || (option == 1))
    {
        if (option == 1)
        {
            gSavedSettings.setBOOL("AudioStreamingVideo", true);
        }
        if (gSavedSettings.getBOOL("MediaEnableFilter"))
        {
            LLViewerParcelMedia::getInstance()->filterMediaUrl(parcel);
        }
        else
        {
            LLViewerParcelMedia::getInstance()->play(parcel);
        }
    }
    else // option == 2
    {
        gSavedSettings.setBOOL("AudioStreamingVideo", false);
    }
    gWarningSettings.setBOOL("FirstStreamingVideo", false);
    return false;
}

bool callback_enable_media_filter(const LLSD& notification, const LLSD& response, LLParcel* parcel)
{
    S32 option = LLNotificationsUtil::getSelectedOption(notification, response);
    gWarningSettings.setBOOL("FirstMediaFilter", false);
    if (option == 0)
    {
        LLViewerParcelMedia::getInstance()->filterMediaUrl(parcel);
    }
    else // option == 1
    {
        gSavedSettings.setBOOL("MediaEnableFilter", false);
        LLViewerParcelMedia::getInstance()->play(parcel);
    }
    return false;
}

void LLViewerParcelMedia::filterMediaUrl(LLParcel* parcel)
{
    // First use dialog
    if(gWarningSettings.getBOOL("FirstMediaFilter"))
    {
        LLNotifications::instance().add("EnableMediaFilter", LLSD(), LLSD(),
            boost::bind(callback_enable_media_filter, _1, _2, parcel));
        return;
    }

    LLParcel* currentparcel = LLViewerParcelMgr::getInstance()->getAgentParcel();

    LL_INFOS() << "Current media: " << mCurrentMedia.getMediaURL() << LL_ENDL;
    LL_INFOS() << "New media: " << parcel->getMediaURL() << LL_ENDL;

    // If there is no alert active, filter the media and flag media
    //  queue empty.
    if (!mMediaFilterAlertActive)
    {
        if (parcel->getMediaURL() == mCurrentMedia.getMediaURL() && !mMediaReFilter)
        {
            LL_INFOS() << "Media URL filter: no active alert, same URL as previous: " +parcel->getMediaURL() << LL_ENDL;
            mCurrentMedia = *parcel;
            if (parcel->getName() == currentparcel->getName() && mMediaLastActionPlay)
            {
                // Only play if we're still there.
                play(parcel);
            }
            mMediaQueueEmpty = true;
            return;
        }

        LL_INFOS() << "Media URL filter: no active alert, filtering new URL: "+parcel->getMediaURL() << LL_ENDL;
        mMediaQueueEmpty = true;
    }
    // If an alert is active, place the media in the media queue if not the same as previous request
    else
    {
        if (!mMediaQueueEmpty)
        {
            if (parcel->getMediaURL() != mQueuedMedia.getMediaURL())
            {
                LL_INFOS() << "Media URL filter: active alert, replacing current queued media URL with: " << mQueuedMedia.getMediaURL() << LL_ENDL;
                mQueuedMedia = *parcel;
                mMediaQueueEmpty = false;
            }
            mMediaCommandQueue = 0;
            return;
        }
        else
        {
            if (parcel->getMediaURL() != mCurrentMedia.getMediaURL())
            {
                LL_INFOS() << "Media URL filter: active alert, nothing queued, adding new queued media URL: " << mQueuedMedia.getMediaURL() << LL_ENDL;
                mQueuedMedia = *parcel;
                mMediaQueueEmpty = false;
            }
            mMediaCommandQueue = 0;
            return;
        }
    }

    std::string media_url = parcel->getMediaURL();
    if (media_url.empty())
    {
        // Treat it as allowed; it'll get stopped elsewhere
        mCurrentMedia = *parcel;
        if (parcel->getName() == currentparcel->getName())
        {
            // We haven't moved, so let it run.
            LLViewerParcelMedia::play(parcel);
        }
        return;
    }

    if (media_url == mMediaLastURL)
    {
        // Don't bother the user if all we're doing is repeating
        //  ourselves.
        if (mMediaLastActionPlay)
        {
            // We played it last time...so if we're still there...
            mCurrentMedia = *parcel;
            if (parcel->getName() == currentparcel->getName())
            {
                // The parcel hasn't changed (we didn't
                //  teleport, or move), so play it again, Sam.
                LLViewerParcelMedia::play(parcel);
            }
        }
        return;
    }

    mMediaLastURL = media_url;

    std::string media_action;
    std::string domain = extractDomain(media_url);

    for (LLSD::array_iterator it = mMediaFilterList.beginArray(); it != mMediaFilterList.endArray(); ++it)
    {
        bool found = false;
        std::string listed_domain = (*it)["domain"].asString();
        if (media_url == listed_domain)
        {
            found = true;
        }
        else if (domain.length() >= listed_domain.length())
        {
            size_t pos = domain.rfind(listed_domain);
            if ((pos != std::string::npos)
                && (pos == domain.length()-listed_domain.length()))
            {
                found = true;
            }
        }
        if (found)
        {
            media_action = (*it)["action"].asString();
            break;
        }
    }
    if (media_action == "allow")
    {
        LL_INFOS("MediaFilter") << "Media filter: URL allowed by whitelist: " << parcel->getMediaURL() << LL_ENDL;
        mCurrentMedia = *parcel;
        if (parcel->getName() == currentparcel->getName())
        {
            LLViewerParcelMedia::play(parcel);
        }
        mMediaLastActionPlay = true;
    }
    else if (media_action == "deny")
    {
        LLStringUtil::format_map_t format_args;
        format_args["[DOMAIN]"] = domain;
        report_to_nearby_chat(LLTrans::getString("MediaFilterMediaContentBlocked", format_args));
        mMediaLastActionPlay = false;
    }
    else
    {
        // We haven't been told what to do, and no alert is already
        //  active, so put up the alert and note the fact.
        LLSD args;
        args["MEDIAURL"] = media_url;
        args["MEDIADOMAIN"] = domain;
        mMediaFilterAlertActive = true;
        mCurrentAlertMedia = *parcel;
        LLParcel* pParcel = &mCurrentAlertMedia;
        if (gSavedSettings.getBOOL("MediaFilterSinglePrompt"))
        {
            LLNotifications::instance().add("MediaAlertSingle", args, LLSD(), boost::bind(callback_media_alert_single, _1, _2, pParcel));
        }
        else
        {
            LLNotifications::instance().add("MediaAlert", args, LLSD(), boost::bind(callback_media_alert, _1, _2, pParcel));
        }
    }

    // No need to refilter now.
    mMediaReFilter = false;
}

void callback_media_alert(const LLSD &notification, const LLSD &response, LLParcel* parcel)
{
    S32 option = LLNotificationsUtil::getSelectedOption(notification, response);

    LLSD args;
    bool allow;
    std::string media_url = parcel->getMediaURL();
    std::string domain = LLViewerParcelMedia::getInstance()->extractDomain(media_url);
    if (option == 0) // allow
    {
        args["ACTION"] = LLTrans::getString("MediaFilterActionAllow");
        args["CONDITION"] = LLTrans::getString("MediaFilterConditionAlways");
        args["LCONDITION"] = LLTrans::getString("MediaFilterConditionAlwaysLower");
        allow = true;
    }
    else
    {
        args["ACTION"] = LLTrans::getString("MediaFilterActionDeny");
        args["CONDITION"] = LLTrans::getString("MediaFilterConditionNever");
        args["LCONDITION"] = LLTrans::getString("MediaFilterConditionNeverLower");
        allow = false;
    }
    args["MEDIAURL"] = media_url;
    args["MEDIADOMAIN"] = domain;
    LLNotifications::instance().add("MediaAlert2", args, LLSD(), boost::bind(callback_media_alert2, _1, _2, parcel, allow));
}

void callback_media_alert2(const LLSD &notification, const LLSD &response, LLParcel* parcel, bool allow)
{
    LLParcel* currentparcel = LLViewerParcelMgr::getInstance()->getAgentParcel();
    LLViewerParcelMedia* inst = LLViewerParcelMedia::getInstance();

    S32 option = LLNotificationsUtil::getSelectedOption(notification, response);
    std::string media_url = parcel->getMediaURL();
    std::string domain = inst->extractDomain(media_url);

    inst->mMediaLastActionPlay = false;
    if ((option == 0) && allow) //allow now
    {
        inst->mCurrentMedia = *parcel;
        if (parcel->getName() == currentparcel->getName())
        {
            inst->play(parcel);
        }
        inst->mMediaLastActionPlay = true;
    }
    else if ((option == 1) && allow) // Whitelist domain
    {
        LLSD newmedia;
        newmedia["domain"] = domain;
        newmedia["action"] = "allow";
        inst->mMediaFilterList.append(newmedia);
        inst->saveDomainFilterList();
        LLStringUtil::format_map_t format_args;
        format_args["[DOMAIN]"] = domain;
        report_to_nearby_chat(LLTrans::getString("MediaFilterMediaContentDomainAlwaysAllowed", format_args));
        inst->mCurrentMedia = *parcel;
        if (parcel->getName() == currentparcel->getName())
        {
            inst->play(parcel);
        }
        inst->mMediaLastActionPlay = true;
    }
    else if ((option == 1) && !allow) //Blacklist domain
    {
        LLSD newmedia;
        newmedia["domain"] = domain;
        newmedia["action"] = "deny";
        inst->mMediaFilterList.append(newmedia);
        inst->saveDomainFilterList();
        LLStringUtil::format_map_t format_args;
        format_args["[DOMAIN]"] = domain;
        report_to_nearby_chat(LLTrans::getString("MediaFilterMediaContentDomainAlwaysBlocked", format_args));
    }
    else if ((option == 2) && allow) // Whitelist URL
    {
        LLSD newmedia;
        newmedia["domain"] = media_url;
        newmedia["action"] = "allow";
        inst->mMediaFilterList.append(newmedia);
        inst->saveDomainFilterList();
        LLStringUtil::format_map_t format_args;
        format_args["[MEDIAURL]"] = media_url;
        report_to_nearby_chat(LLTrans::getString("MediaFilterMediaContentUrlAlwaysAllowed", format_args));
        inst->mCurrentMedia = *parcel;
        if (parcel->getName() == currentparcel->getName())
        {
            inst->play(parcel);
        }
        inst->mMediaLastActionPlay = true;
    }
    else if ((option == 2) && !allow) //Blacklist URL
    {
        LLSD newmedia;
        newmedia["domain"] = media_url;
        newmedia["action"] = "deny";
        inst->mMediaFilterList.append(newmedia);
        inst->saveDomainFilterList();
        LLStringUtil::format_map_t format_args;
        format_args["[MEDIAURL]"] = media_url;
        report_to_nearby_chat(LLTrans::getString("MediaFilterMediaContentUrlAlwaysBlocked", format_args));
    }

    // We've dealt with the alert, so mark it as inactive.
    inst->mMediaFilterAlertActive = false;

    // Check for any queued alerts.
    if (!inst->mMusicQueueEmpty)
    {
        // There's a queued audio stream. Ask about it.
        inst->filterAudioUrl(inst->mQueuedMusic);
    }
    else if (!inst->mMediaQueueEmpty)
    {
        // There's a queued media stream. Ask about it.
        LLParcel* pParcel = &inst->mQueuedMedia;
        inst->filterMediaUrl(pParcel);
    }
    else if (inst->mMediaCommandQueue != 0)
    {
        // There's a queued media command. Process it.
        if (inst->mMediaCommandQueue == PARCEL_MEDIA_COMMAND_STOP)
        {
            LL_INFOS() << "Executing Queued PARCEL_MEDIA_STOP command." << LL_ENDL;
            inst->stop();
        }
        else if (inst->mMediaCommandQueue == PARCEL_MEDIA_COMMAND_PAUSE)
        {
            LL_INFOS() << "Executing Queued PARCEL_MEDIA_PAUSE command." << LL_ENDL;
            inst->pause();
        }
        else if (inst->mMediaCommandQueue == PARCEL_MEDIA_COMMAND_UNLOAD)
        {
            LL_INFOS() << "Executing Queued PARCEL_MEDIA_UNLOAD command." << LL_ENDL;
            inst->stop();
        }
        else if (inst->mMediaCommandQueue == PARCEL_MEDIA_COMMAND_TIME)
        {
            LL_INFOS() << "Executing Queued PARCEL_MEDIA_TIME command." << LL_ENDL;
            inst->seek(inst->mMediaCommandTime);
        }
        inst->mMediaCommandQueue = 0;
    }
}

void callback_media_alert_single(const LLSD &notification, const LLSD &response, LLParcel* parcel)
{
    LLParcel* currentparcel = LLViewerParcelMgr::getInstance()->getAgentParcel();
    LLViewerParcelMedia* inst = LLViewerParcelMedia::getInstance();

    S32 option = LLNotificationsUtil::getSelectedOption(notification, response);
    std::string media_url = parcel->getMediaURL();
    std::string domain = inst->extractDomain(media_url);

    inst->mMediaLastActionPlay = false;
    if (option == 0) //allow now
    {
        inst->mCurrentMedia = *parcel;
        if (parcel->getName() == currentparcel->getName())
        {
            inst->play(parcel);
        }
        inst->mMediaLastActionPlay = true;
    }
    else if (option == 2) //Blacklist domain
    {
        LLSD newmedia;
        newmedia["domain"] = domain;
        newmedia["action"] = "deny";
        inst->mMediaFilterList.append(newmedia);
        inst->saveDomainFilterList();
        LLStringUtil::format_map_t format_args;
        format_args["[DOMAIN]"] = domain;
        report_to_nearby_chat(LLTrans::getString("MediaFilterMediaContentDomainAlwaysBlocked", format_args));
    }
    else if (option == 3) // Whitelist domain
    {
        LLSD newmedia;
        newmedia["domain"] = domain;
        newmedia["action"] = "allow";
        inst->mMediaFilterList.append(newmedia);
        inst->saveDomainFilterList();
        LLStringUtil::format_map_t format_args;
        format_args["[DOMAIN]"] = domain;
        report_to_nearby_chat(LLTrans::getString("MediaFilterMediaContentDomainAlwaysAllowed", format_args));
        inst->mCurrentMedia = *parcel;
        if (parcel->getName() == currentparcel->getName())
        {
            inst->play(parcel);
        }
        inst->mMediaLastActionPlay = true;
    }

    // We've dealt with the alert, so mark it as inactive.
    inst->mMediaFilterAlertActive = false;

    // Check for any queued alerts.
    if (!inst->mMusicQueueEmpty)
    {
        // There's a queued audio stream. Ask about it.
        inst->filterAudioUrl(inst->mQueuedMusic);
    }
    else if (!inst->mMediaQueueEmpty)
    {
        // There's a queued media stream. Ask about it.
        LLParcel* pParcel = &inst->mQueuedMedia;
        inst->filterMediaUrl(pParcel);
    }
    else if (inst->mMediaCommandQueue != 0)
    {
        // There's a queued media command. Process it.
        if (inst->mMediaCommandQueue == PARCEL_MEDIA_COMMAND_STOP)
        {
            LL_INFOS() << "Executing Queued PARCEL_MEDIA_STOP command." << LL_ENDL;
            inst->stop();
        }
        else if (inst->mMediaCommandQueue == PARCEL_MEDIA_COMMAND_PAUSE)
        {
            LL_INFOS() << "Executing Queued PARCEL_MEDIA_PAUSE command." << LL_ENDL;
            inst->pause();
        }
        else if (inst->mMediaCommandQueue == PARCEL_MEDIA_COMMAND_UNLOAD)
        {
            LL_INFOS() << "Executing Queued PARCEL_MEDIA_UNLOAD command." << LL_ENDL;
            inst->stop();
        }
        else if (inst->mMediaCommandQueue == PARCEL_MEDIA_COMMAND_TIME)
        {
            LL_INFOS() << "Executing Queued PARCEL_MEDIA_TIME command." << LL_ENDL;
            inst->seek(inst->mMediaCommandTime);
        }
        inst->mMediaCommandQueue = 0;
    }
}

bool callback_enable_audio_filter(const LLSD& notification, const LLSD& response, std::string media_url)
{
    S32 option = LLNotificationsUtil::getSelectedOption(notification, response);
    gWarningSettings.setBOOL("FirstMediaFilter", false);
    if (option == 0)
    {
        LLViewerParcelMedia::getInstance()->filterAudioUrl(media_url);
    }
    else // option == 1
    {
        gSavedSettings.setBOOL("MediaEnableFilter", false);
        if (gAudiop)
        {
            LLViewerAudio::getInstance()->startInternetStreamWithAutoFade(media_url);
        }
    }
    return false;
}

void LLViewerParcelMedia::filterAudioUrl(std::string media_url)
{
    // First use dialog
    if(gWarningSettings.getBOOL("FirstMediaFilter"))
    {
        LLNotifications::instance().add("EnableMediaFilter", LLSD(), LLSD(),
            boost::bind(callback_enable_audio_filter, _1, _2, media_url));
        return;
    }

    // If there is no alert active, filter the media and flag the music
    //  queue empty.
    if (!mMediaFilterAlertActive)
    {
        if (media_url == mCurrentMusic && !mMediaReFilter)
        {
            LL_INFOS() << "Audio URL filter: no active alert, same URL as previous: " << media_url << LL_ENDL;
            // The music hasn't changed, so keep playing if we were.
            if (gAudiop && mAudioLastActionPlay)
            {
                LLViewerAudio::getInstance()->startInternetStreamWithAutoFade(media_url);
            }
            mMusicQueueEmpty = true;
            return;
        }
        // New music, so flag the queue empty and filter it.
        LL_INFOS() << "Audio URL filter: no active alert, filtering new URL: " << media_url << LL_ENDL;
        mMusicQueueEmpty = true;
    }
    // If an alert is active, place the media url in the music queue
    //  if not the same as previous request.
    else
    {
        if (!mMusicQueueEmpty)
        {
            if (media_url != mQueuedMusic)
            {
                LL_INFOS() << "Audio URL filter: active alert, replacing existing queue with: " << media_url << LL_ENDL;
                mQueuedMusic = media_url;
                mMusicQueueEmpty = false;
            }

            return;
        }
        else
        {
            if (media_url != mCurrentMusic)
            {
                LL_INFOS() << "Audio URL filter: active alert, nothing queued, adding queue with: " << media_url << LL_ENDL;
                mQueuedMusic = media_url;
                mMusicQueueEmpty = false;
            }

            return;
        }
    }

    mCurrentMusic = media_url;

    // If the new URL is empty, just play it.
    if (media_url.empty())
    {
        // Treat it as allowed; it'll get stopped elsewhere
        if (gAudiop)
        {
            LLViewerAudio::getInstance()->startInternetStreamWithAutoFade(media_url);
        }
        return;
    }

    // If this is the same as the last one we asked about, don't bug the
    //  user with it again.
    if (media_url == mAudioLastURL)
    {
        if (mAudioLastActionPlay)
        {
            if (gAudiop)
            {
                LLViewerAudio::getInstance()->startInternetStreamWithAutoFade(media_url);
            }
        }
        return;
    }

    mAudioLastURL = media_url;

    std::string media_action;
    std::string domain = extractDomain(media_url);

    for (LLSD::array_iterator it = mMediaFilterList.beginArray(); it != mMediaFilterList.endArray(); ++it)
    {
        bool found = false;
        std::string listed_domain = (*it)["domain"].asString();
        if (media_url == listed_domain)
        {
            found = true;
        }
        else if (domain.length() >= listed_domain.length())
        {
            size_t pos = domain.rfind(listed_domain);
            if ((pos != std::string::npos) &&
                (pos == domain.length() - listed_domain.length()))
            {
                found = true;
            }
        }
        if (found)
        {
            media_action = (*it)["action"].asString();
            break;
        }
    }
    if (media_action == "allow")
    {
        if (gAudiop)
        {
            LL_INFOS("MediaFilter") << "Audio filter: URL allowed by whitelist" << LL_ENDL;
            LLViewerAudio::getInstance()->startInternetStreamWithAutoFade(media_url);
        }
        mAudioLastActionPlay = true;
    }
    else if (media_action == "deny")
    {
        LLStringUtil::format_map_t format_args;
        format_args["[DOMAIN]"] = domain;
        report_to_nearby_chat(LLTrans::getString("MediaFilterAudioContentBlocked", format_args));
        LLViewerAudio::getInstance()->stopInternetStreamWithAutoFade();
        mAudioLastActionPlay = false;
    }
    else
    {
        LLSD args;
        args["AUDIOURL"] = media_url;
        args["AUDIODOMAIN"] = domain;
        mMediaFilterAlertActive = true;
        if (gSavedSettings.getBOOL("MediaFilterSinglePrompt"))
        {
            LLNotifications::instance().add("AudioAlertSingle", args, LLSD(), boost::bind(callback_audio_alert_single, _1, _2, media_url));
        }
        else
        {
            LLNotifications::instance().add("AudioAlert", args, LLSD(), boost::bind(callback_audio_alert, _1, _2, media_url));
        }
    }

    // No need to refilter now.
    mMediaReFilter = false;
}

void callback_audio_alert(const LLSD &notification, const LLSD &response, std::string media_url)
{
    S32 option = LLNotificationsUtil::getSelectedOption(notification, response);

    LLSD args;
    bool allow;
    std::string domain = LLViewerParcelMedia::getInstance()->extractDomain(media_url);
    if (option == 0) // allow
    {
        args["ACTION"] = LLTrans::getString("MediaFilterActionAllow");
        args["CONDITION"] = LLTrans::getString("MediaFilterConditionAlways");
        args["LCONDITION"] = LLTrans::getString("MediaFilterConditionAlwaysLower");
        allow = true;
    }
    else
    {
        args["ACTION"] = LLTrans::getString("MediaFilterActionDeny");
        args["CONDITION"] = LLTrans::getString("MediaFilterConditionNever");
        args["LCONDITION"] = LLTrans::getString("MediaFilterConditionNeverLower");
        allow = false;
    }
    args["AUDIOURL"] = media_url;
    args["AUDIODOMAIN"] = domain;
    LLNotifications::instance().add("AudioAlert2", args, LLSD(), boost::bind(callback_audio_alert2, _1, _2, media_url, allow));
}

void callback_audio_alert2(const LLSD &notification, const LLSD &response, std::string media_url, bool allow)
{
    LLViewerParcelMedia* inst = LLViewerParcelMedia::getInstance();

    inst->mMediaFilterAlertActive = true;
    S32 option = LLNotificationsUtil::getSelectedOption(notification, response);
    std::string domain = inst->extractDomain(media_url);

    if ((option == 0) && allow) // allow now
    {
        if (gAudiop)
        {
            inst->mCurrentMusic = media_url;
            LLViewerAudio::getInstance()->startInternetStreamWithAutoFade(media_url);
        }
        inst->mAudioLastActionPlay = true;
    }
    else if ((option == 0) && !allow) //deny now
    {
        if (gAudiop)
        {
            inst->mCurrentMusic = "";
            LLViewerAudio::getInstance()->stopInternetStreamWithAutoFade();
        }
        inst->mAudioLastActionPlay = false;
    }
    else if ((option == 1) && allow) // Whitelist domain
    {
        LLSD newmedia;
        newmedia["domain"] = domain;
        newmedia["action"] = "allow";
        inst->mMediaFilterList.append(newmedia);
        inst->saveDomainFilterList();
        LLStringUtil::format_map_t format_args;
        format_args["[DOMAIN]"] = domain;
        report_to_nearby_chat(LLTrans::getString("MediaFilterAudioContentDomainAlwaysAllowed", format_args));
        if (gAudiop)
        {
            inst->mCurrentMusic = media_url;
            LLViewerAudio::getInstance()->startInternetStreamWithAutoFade(media_url);
        }
        inst->mAudioLastActionPlay = true;
    }
    else if ((option == 1) && !allow) //Blacklist domain
    {
        LLSD newmedia;
        newmedia["domain"] = domain;
        newmedia["action"] = "deny";
        inst->mMediaFilterList.append(newmedia);
        inst->saveDomainFilterList();
        LLStringUtil::format_map_t format_args;
        format_args["[DOMAIN]"] = domain;
        report_to_nearby_chat(LLTrans::getString("MediaFilterAudioContentDomainAlwaysBlocked", format_args));
        if (gAudiop)
        {
            inst->mCurrentMusic = "";
            LLViewerAudio::getInstance()->stopInternetStreamWithAutoFade();
        }
        inst->mAudioLastActionPlay = false;
    }
    else if ((option == 2) && allow) // Whitelist URL
    {
        LLSD newmedia;
        newmedia["domain"] = media_url;
        newmedia["action"] = "allow";
        inst->mMediaFilterList.append(newmedia);
        inst->saveDomainFilterList();
        LLStringUtil::format_map_t format_args;
        format_args["[MEDIAURL]"] = media_url;
        report_to_nearby_chat(LLTrans::getString("MediaFilterAudioContentUrlAlwaysAllowed", format_args));
        if (gAudiop)
        {
            inst->mCurrentMusic = media_url;
            LLViewerAudio::getInstance()->startInternetStreamWithAutoFade(media_url);
        }
        inst->mAudioLastActionPlay = true;
    }
    else if ((option == 2) && !allow) //Blacklist URL
    {
        LLSD newmedia;
        newmedia["domain"] = media_url;
        newmedia["action"] = "deny";
        inst->mMediaFilterList.append(newmedia);
        inst->saveDomainFilterList();
        LLStringUtil::format_map_t format_args;
        format_args["[MEDIAURL]"] = media_url;
        report_to_nearby_chat(LLTrans::getString("MediaFilterAudioContentUrlAlwaysBlocked", format_args));
        if (gAudiop)
        {
            inst->mCurrentMusic = "";
            LLViewerAudio::getInstance()->stopInternetStreamWithAutoFade();
        }
        inst->mAudioLastActionPlay = false;
    }
    inst->mMediaFilterAlertActive = false;

    // Check for queues
    if (!inst->mMusicQueueEmpty)
    {
        inst->filterAudioUrl(inst->mQueuedMusic);
    }
    else if (!inst->mMediaQueueEmpty)
    {
        LLParcel* pParcel = &inst->mQueuedMedia;
        inst->filterMediaUrl(pParcel);
    }
    else if (inst->mMediaCommandQueue != 0)
    {
        // There's a queued media command. Process it.
        if (inst->mMediaCommandQueue == PARCEL_MEDIA_COMMAND_STOP)
        {
            LL_INFOS() << "Executing Queued PARCEL_MEDIA_STOP command." << LL_ENDL;
            inst->stop();
        }
        else if (inst->mMediaCommandQueue == PARCEL_MEDIA_COMMAND_PAUSE)
        {
            LL_INFOS() << "Executing Queued PARCEL_MEDIA_PAUSE command." << LL_ENDL;
            inst->pause();
        }
        else if (inst->mMediaCommandQueue == PARCEL_MEDIA_COMMAND_UNLOAD)
        {
            LL_INFOS() << "Executing Queued PARCEL_MEDIA_UNLOAD command." << LL_ENDL;
            inst->stop();
        }
        else if (inst->mMediaCommandQueue == PARCEL_MEDIA_COMMAND_TIME)
        {
            LL_INFOS() << "Executing Queued PARCEL_MEDIA_TIME command." << LL_ENDL;
            inst->seek(inst->mMediaCommandTime);
        }
        inst->mMediaCommandQueue = 0;
    }
}

void callback_audio_alert_single(const LLSD &notification, const LLSD &response, std::string media_url)
{
    LLViewerParcelMedia* inst = LLViewerParcelMedia::getInstance();

    inst->mMediaFilterAlertActive = true;
    S32 option = LLNotificationsUtil::getSelectedOption(notification, response);
    std::string domain = inst->extractDomain(media_url);

    if (option == 0) // allow now
    {
        if (gAudiop)
        {
            inst->mCurrentMusic = media_url;
            LLViewerAudio::getInstance()->startInternetStreamWithAutoFade(media_url);
        }
        inst->mAudioLastActionPlay = true;
    }
    else if (option == 1) //deny now
    {
        if (gAudiop)
        {
            inst->mCurrentMusic = "";
            LLViewerAudio::getInstance()->stopInternetStreamWithAutoFade();
        }
        inst->mAudioLastActionPlay = false;
    }
    else if (option == 3) // Whitelist domain
    {
        LLSD newmedia;
        newmedia["domain"] = domain;
        newmedia["action"] = "allow";
        inst->mMediaFilterList.append(newmedia);
        inst->saveDomainFilterList();
        LLStringUtil::format_map_t format_args;
        format_args["[DOMAIN]"] = domain;
        report_to_nearby_chat(LLTrans::getString("MediaFilterAudioContentDomainAlwaysAllowed", format_args));
        if (gAudiop)
        {
            inst->mCurrentMusic = media_url;
            LLViewerAudio::getInstance()->startInternetStreamWithAutoFade(media_url);
        }
        inst->mAudioLastActionPlay = true;
    }
    else if (option == 4) //Blacklist domain
    {
        LLSD newmedia;
        newmedia["domain"] = domain;
        newmedia["action"] = "deny";
        inst->mMediaFilterList.append(newmedia);
        inst->saveDomainFilterList();
        LLStringUtil::format_map_t format_args;
        format_args["[DOMAIN]"] = domain;
        report_to_nearby_chat(LLTrans::getString("MediaFilterAudioContentDomainAlwaysBlocked", format_args));
        if (gAudiop)
        {
            inst->mCurrentMusic = "";
            LLViewerAudio::getInstance()->stopInternetStreamWithAutoFade();
        }
        inst->mAudioLastActionPlay = false;
    }
    inst->mMediaFilterAlertActive = false;

    // Check for queues
    if (!inst->mMusicQueueEmpty)
    {
        inst->filterAudioUrl(inst->mQueuedMusic);
    }
    else if (!inst->mMediaQueueEmpty)
    {
        LLParcel* pParcel = &inst->mQueuedMedia;
        inst->filterMediaUrl(pParcel);
    }
    else if (inst->mMediaCommandQueue != 0)
    {
        // There's a queued media command. Process it.
        if (inst->mMediaCommandQueue == PARCEL_MEDIA_COMMAND_STOP)
        {
            LL_INFOS() << "Executing Queued PARCEL_MEDIA_STOP command." << LL_ENDL;
            inst->stop();
        }
        else if (inst->mMediaCommandQueue == PARCEL_MEDIA_COMMAND_PAUSE)
        {
            LL_INFOS() << "Executing Queued PARCEL_MEDIA_PAUSE command." << LL_ENDL;
            inst->pause();
        }
        else if (inst->mMediaCommandQueue == PARCEL_MEDIA_COMMAND_UNLOAD)
        {
            LL_INFOS() << "Executing Queued PARCEL_MEDIA_UNLOAD command." << LL_ENDL;
            inst->stop();
        }
        else if (inst->mMediaCommandQueue == PARCEL_MEDIA_COMMAND_TIME)
        {
            LL_INFOS() << "Executing Queued PARCEL_MEDIA_TIME command." << LL_ENDL;
            inst->seek(inst->mMediaCommandTime);
        }
        inst->mMediaCommandQueue = 0;
    }
}

void LLViewerParcelMedia::saveDomainFilterList()
{
    const std::string medialist_filename = gDirUtilp->getExpandedFilename(LL_PATH_PER_SL_ACCOUNT, "medialist.xml");

    llofstream medialist;
    medialist.open(medialist_filename.c_str());
    LLSDSerialize::toPrettyXML(mMediaFilterList, medialist);
    medialist.close();
}

void LLViewerParcelMedia::loadDomainFilterList()
{
    const std::string medialist_filename = gDirUtilp->getExpandedFilename(LL_PATH_PER_SL_ACCOUNT, "medialist.xml");

    if (LLFile::isfile(medialist_filename))
    {
        llifstream medialistFile(medialist_filename.c_str());
        LLSDSerialize::fromXML(mMediaFilterList, medialistFile);
        medialistFile.close();
    }
    else
    {
        LLSD emptyllsd;
        llofstream medialist;
        medialist.open(medialist_filename.c_str());
        LLSDSerialize::toPrettyXML(emptyllsd, medialist);
        medialist.close();
    }
}

std::string LLViewerParcelMedia::extractDomain(std::string url)
{
    // First, find and strip any protocol prefix.
    size_t pos = url.find("//");

    if (pos != std::string::npos)
    {
        size_t count = url.size() - pos + 2;
        url = url.substr(pos + 2, count);
    }

    // Now, look for a / marking a local part; if there is one,
    //  strip it and anything after.
    pos = url.find("/");

    if (pos != std::string::npos)
    {
        url = url.substr(0, pos);
    }

    // If there's a user{,:password}@ part, remove it,
    pos = url.find("@");

    if (pos != std::string::npos)
    {
        size_t count = url.size() - pos + 1;
        url = url.substr(pos + 1, count);
    }

    // Finally, find and strip away any port number. This has to be done
    //  after the previous step, or else the extra : for the password,
    //  if supplied, will confuse things.
    pos = url.find(":");

    if (pos != std::string::npos)
    {
        url = url.substr(0, pos);
    }

    // Now map the whole thing to lowercase, since domain names aren't
    // case sensitive.
    std::transform(url.begin(), url.end(), url.begin(), ::tolower);

    return url;
}

bool callback_play_media(const LLSD& notification, const LLSD& response, LLParcel* parcel)
{
	S32 option = LLNotificationsUtil::getSelectedOption(notification, response);
	if ((option == 0) || (option == 1))
	{
		if (option == 1)
		{
			gSavedSettings.setBOOL("AudioStreamingVideo", true);
		}
		if (gSavedSettings.getBOOL("MediaEnableFilter"))
		{
			LLViewerParcelMedia::getInstance()->filterMediaUrl(parcel);
		}
		else
		{
			LLViewerParcelMedia::getInstance()->play(parcel);
		}
	}
	else // option == 2
	{
		gSavedSettings.setBOOL("AudioStreamingVideo", false);
	}
	gWarningSettings.setBOOL("FirstStreamingVideo", false);
	return false;
}

bool callback_enable_media_filter(const LLSD& notification, const LLSD& response, LLParcel* parcel)
{
	S32 option = LLNotificationsUtil::getSelectedOption(notification, response);
	gWarningSettings.setBOOL("FirstMediaFilter", false);
	if (option == 0)
	{
		LLViewerParcelMedia::getInstance()->filterMediaUrl(parcel);
	}
	else // option == 1
	{
		gSavedSettings.setBOOL("MediaEnableFilter", false);
		LLViewerParcelMedia::getInstance()->play(parcel);
	}
	return false;
}

void LLViewerParcelMedia::filterMediaUrl(LLParcel* parcel)
{
	// First use dialog
	if(gWarningSettings.getBOOL("FirstMediaFilter"))
	{
		LLNotifications::instance().add("EnableMediaFilter", LLSD(), LLSD(), 
			boost::bind(callback_enable_media_filter, _1, _2, parcel));
		return;
	}

	LLParcel* currentparcel = LLViewerParcelMgr::getInstance()->getAgentParcel();

	LL_INFOS() << "Current media: " << mCurrentMedia.getMediaURL() << LL_ENDL;
	LL_INFOS() << "New media: " << parcel->getMediaURL() << LL_ENDL;

	// If there is no alert active, filter the media and flag media
	//  queue empty.
	if (!mMediaFilterAlertActive)
	{
		if (parcel->getMediaURL() == mCurrentMedia.getMediaURL() && !mMediaReFilter)
		{
			LL_INFOS() << "Media URL filter: no active alert, same URL as previous: " +parcel->getMediaURL() << LL_ENDL;
			mCurrentMedia = *parcel;
			if (parcel->getName() == currentparcel->getName() && mMediaLastActionPlay)
			{
				// Only play if we're still there.
				play(parcel);
			}
			mMediaQueueEmpty = true;
			return;
		}

		LL_INFOS() << "Media URL filter: no active alert, filtering new URL: "+parcel->getMediaURL() << LL_ENDL;
		mMediaQueueEmpty = true;
	}
	// If an alert is active, place the media in the media queue if not the same as previous request
	else
	{
		if (!mMediaQueueEmpty)
		{
			if (parcel->getMediaURL() != mQueuedMedia.getMediaURL())
			{
				LL_INFOS() << "Media URL filter: active alert, replacing current queued media URL with: " << mQueuedMedia.getMediaURL() << LL_ENDL;
				mQueuedMedia = *parcel;
				mMediaQueueEmpty = false;
			}
			mMediaCommandQueue = 0;
			return;
		}
		else
		{
			if (parcel->getMediaURL() != mCurrentMedia.getMediaURL())
			{
				LL_INFOS() << "Media URL filter: active alert, nothing queued, adding new queued media URL: " << mQueuedMedia.getMediaURL() << LL_ENDL;
				mQueuedMedia = *parcel;
				mMediaQueueEmpty = false;
			}
			mMediaCommandQueue = 0;
			return;
		}
	}

	std::string media_url = parcel->getMediaURL();
	if (media_url.empty())
	{
		// Treat it as allowed; it'll get stopped elsewhere
		mCurrentMedia = *parcel;
		if (parcel->getName() == currentparcel->getName())
		{
			// We haven't moved, so let it run.
			LLViewerParcelMedia::play(parcel);
		}
		return;
	}

	if (media_url == mMediaLastURL)
	{
		// Don't bother the user if all we're doing is repeating
		//  ourselves.
		if (mMediaLastActionPlay)
		{
			// We played it last time...so if we're still there...
			mCurrentMedia = *parcel;
			if (parcel->getName() == currentparcel->getName())
			{
				// The parcel hasn't changed (we didn't
				//  teleport, or move), so play it again, Sam.
				LLViewerParcelMedia::play(parcel);
			}
		}
		return;
	}

	mMediaLastURL = media_url;

	std::string media_action;
	std::string domain = extractDomain(media_url);

	for (LLSD::array_iterator it = mMediaFilterList.beginArray(); it != mMediaFilterList.endArray(); ++it)
	{
		bool found = false;
		std::string listed_domain = (*it)["domain"].asString();
		if (media_url == listed_domain)
		{
			found = true;
		}
		else if (domain.length() >= listed_domain.length())
		{
			size_t pos = domain.rfind(listed_domain);
			if ((pos != std::string::npos)
				&& (pos == domain.length()-listed_domain.length()))
			{
				found = true;
			}
		}
		if (found)
		{
			media_action = (*it)["action"].asString();
			break;
		}
	}
	if (media_action == "allow")
	{
		LL_INFOS("MediaFilter") << "Media filter: URL allowed by whitelist: " << parcel->getMediaURL() << LL_ENDL;
		mCurrentMedia = *parcel;
		if (parcel->getName() == currentparcel->getName())
		{
			LLViewerParcelMedia::play(parcel);
		}
		mMediaLastActionPlay = true;
	}
	else if (media_action == "deny")
	{
		LLStringUtil::format_map_t format_args;
		format_args["[DOMAIN]"] = domain;
		report_to_nearby_chat(LLTrans::getString("MediaFilterMediaContentBlocked", format_args));
		mMediaLastActionPlay = false;
	}
	else
	{
		// We haven't been told what to do, and no alert is already
		//  active, so put up the alert and note the fact.
		LLSD args;
		args["MEDIAURL"] = media_url;
		args["MEDIADOMAIN"] = domain;
		mMediaFilterAlertActive = true;
		mCurrentAlertMedia = *parcel;
		LLParcel* pParcel = &mCurrentAlertMedia;
		if (gSavedSettings.getBOOL("MediaFilterSinglePrompt"))
		{
			LLNotifications::instance().add("MediaAlertSingle", args, LLSD(), boost::bind(callback_media_alert_single, _1, _2, pParcel));
		}
		else
		{
			LLNotifications::instance().add("MediaAlert", args, LLSD(), boost::bind(callback_media_alert, _1, _2, pParcel));
		}
	}

	// No need to refilter now.
	mMediaReFilter = false;
}

void callback_media_alert(const LLSD &notification, const LLSD &response, LLParcel* parcel)
{
	S32 option = LLNotificationsUtil::getSelectedOption(notification, response);

	LLSD args;
	bool allow;
	std::string media_url = parcel->getMediaURL();
	std::string domain = LLViewerParcelMedia::getInstance()->extractDomain(media_url);
	if (option == 0) // allow
	{
		args["ACTION"] = LLTrans::getString("MediaFilterActionAllow");
		args["CONDITION"] = LLTrans::getString("MediaFilterConditionAlways");
		args["LCONDITION"] = LLTrans::getString("MediaFilterConditionAlwaysLower");
		allow = true;
	}
	else
	{
		args["ACTION"] = LLTrans::getString("MediaFilterActionDeny");
		args["CONDITION"] = LLTrans::getString("MediaFilterConditionNever");
		args["LCONDITION"] = LLTrans::getString("MediaFilterConditionNeverLower");
		allow = false;
	}
	args["MEDIAURL"] = media_url;
	args["MEDIADOMAIN"] = domain;
	LLNotifications::instance().add("MediaAlert2", args, LLSD(), boost::bind(callback_media_alert2, _1, _2, parcel, allow));
}

void callback_media_alert2(const LLSD &notification, const LLSD &response, LLParcel* parcel, bool allow)
{
	LLParcel* currentparcel = LLViewerParcelMgr::getInstance()->getAgentParcel();
	LLViewerParcelMedia* inst = LLViewerParcelMedia::getInstance();

	S32 option = LLNotificationsUtil::getSelectedOption(notification, response);
	std::string media_url = parcel->getMediaURL();
	std::string domain = inst->extractDomain(media_url);

	inst->mMediaLastActionPlay = false;
	if ((option == 0) && allow) //allow now
	{
		inst->mCurrentMedia = *parcel;
		if (parcel->getName() == currentparcel->getName())
		{
			inst->play(parcel);
		}
		inst->mMediaLastActionPlay = true;
	}
	else if ((option == 1) && allow) // Whitelist domain
	{
		LLSD newmedia;
		newmedia["domain"] = domain;
		newmedia["action"] = "allow";
		inst->mMediaFilterList.append(newmedia);
		inst->saveDomainFilterList();
		LLStringUtil::format_map_t format_args;
		format_args["[DOMAIN]"] = domain;
		report_to_nearby_chat(LLTrans::getString("MediaFilterMediaContentDomainAlwaysAllowed", format_args));
		inst->mCurrentMedia = *parcel;
		if (parcel->getName() == currentparcel->getName())
		{
			inst->play(parcel);
		}
		inst->mMediaLastActionPlay = true;
	}
	else if ((option == 1) && !allow) //Blacklist domain
	{
		LLSD newmedia;
		newmedia["domain"] = domain;
		newmedia["action"] = "deny";
		inst->mMediaFilterList.append(newmedia);
		inst->saveDomainFilterList();
		LLStringUtil::format_map_t format_args;
		format_args["[DOMAIN]"] = domain;
		report_to_nearby_chat(LLTrans::getString("MediaFilterMediaContentDomainAlwaysBlocked", format_args));
	}
	else if ((option == 2) && allow) // Whitelist URL
	{
		LLSD newmedia;
		newmedia["domain"] = media_url;
		newmedia["action"] = "allow";
		inst->mMediaFilterList.append(newmedia);
		inst->saveDomainFilterList();
		LLStringUtil::format_map_t format_args;
		format_args["[MEDIAURL]"] = media_url;
		report_to_nearby_chat(LLTrans::getString("MediaFilterMediaContentUrlAlwaysAllowed", format_args));
		inst->mCurrentMedia = *parcel;
		if (parcel->getName() == currentparcel->getName())
		{
			inst->play(parcel);
		}
		inst->mMediaLastActionPlay = true;
	}
	else if ((option == 2) && !allow) //Blacklist URL
	{
		LLSD newmedia;
		newmedia["domain"] = media_url;
		newmedia["action"] = "deny";
		inst->mMediaFilterList.append(newmedia);
		inst->saveDomainFilterList();
		LLStringUtil::format_map_t format_args;
		format_args["[MEDIAURL]"] = media_url;
		report_to_nearby_chat(LLTrans::getString("MediaFilterMediaContentUrlAlwaysBlocked", format_args));
	}

	// We've dealt with the alert, so mark it as inactive.
	inst->mMediaFilterAlertActive = false;

	// Check for any queued alerts.
	if (!inst->mMusicQueueEmpty)
	{
		// There's a queued audio stream. Ask about it.
		inst->filterAudioUrl(inst->mQueuedMusic);
	}
	else if (!inst->mMediaQueueEmpty)
	{
		// There's a queued media stream. Ask about it.
		LLParcel* pParcel = &inst->mQueuedMedia;
		inst->filterMediaUrl(pParcel);
	}
	else if (inst->mMediaCommandQueue != 0)
	{
		// There's a queued media command. Process it.
		if (inst->mMediaCommandQueue == PARCEL_MEDIA_COMMAND_STOP)
		{
			LL_INFOS() << "Executing Queued PARCEL_MEDIA_STOP command." << LL_ENDL;
			inst->stop();
		}
		else if (inst->mMediaCommandQueue == PARCEL_MEDIA_COMMAND_PAUSE)
		{
			LL_INFOS() << "Executing Queued PARCEL_MEDIA_PAUSE command." << LL_ENDL;
			inst->pause();
		}
		else if (inst->mMediaCommandQueue == PARCEL_MEDIA_COMMAND_UNLOAD)
		{
			LL_INFOS() << "Executing Queued PARCEL_MEDIA_UNLOAD command." << LL_ENDL;
			inst->stop();
		}
		else if (inst->mMediaCommandQueue == PARCEL_MEDIA_COMMAND_TIME)
		{
			LL_INFOS() << "Executing Queued PARCEL_MEDIA_TIME command." << LL_ENDL;
			inst->seek(inst->mMediaCommandTime);
		}
		inst->mMediaCommandQueue = 0;
	}
}

void callback_media_alert_single(const LLSD &notification, const LLSD &response, LLParcel* parcel)
{
	LLParcel* currentparcel = LLViewerParcelMgr::getInstance()->getAgentParcel();
	LLViewerParcelMedia* inst = LLViewerParcelMedia::getInstance();

	S32 option = LLNotificationsUtil::getSelectedOption(notification, response);
	std::string media_url = parcel->getMediaURL();
	std::string domain = inst->extractDomain(media_url);

	inst->mMediaLastActionPlay = false;
	if (option == 0) //allow now
	{
		inst->mCurrentMedia = *parcel;
		if (parcel->getName() == currentparcel->getName())
		{
			inst->play(parcel);
		}
		inst->mMediaLastActionPlay = true;	
	}
	else if (option == 2) //Blacklist domain
	{
		LLSD newmedia;
		newmedia["domain"] = domain;
		newmedia["action"] = "deny";
		inst->mMediaFilterList.append(newmedia);
		inst->saveDomainFilterList();
		LLStringUtil::format_map_t format_args;
		format_args["[DOMAIN]"] = domain;
		report_to_nearby_chat(LLTrans::getString("MediaFilterMediaContentDomainAlwaysBlocked", format_args));
	}
	else if (option == 3) // Whitelist domain
	{
		LLSD newmedia;
		newmedia["domain"] = domain;
		newmedia["action"] = "allow";
		inst->mMediaFilterList.append(newmedia);
		inst->saveDomainFilterList();
		LLStringUtil::format_map_t format_args;
		format_args["[DOMAIN]"] = domain;
		report_to_nearby_chat(LLTrans::getString("MediaFilterMediaContentDomainAlwaysAllowed", format_args));
		inst->mCurrentMedia = *parcel;
		if (parcel->getName() == currentparcel->getName())
		{
			inst->play(parcel);
		}
		inst->mMediaLastActionPlay = true;
	}

	// We've dealt with the alert, so mark it as inactive.
	inst->mMediaFilterAlertActive = false;

	// Check for any queued alerts.
	if (!inst->mMusicQueueEmpty)
	{
		// There's a queued audio stream. Ask about it.
		inst->filterAudioUrl(inst->mQueuedMusic);
	}
	else if (!inst->mMediaQueueEmpty)
	{
		// There's a queued media stream. Ask about it.
		LLParcel* pParcel = &inst->mQueuedMedia;
		inst->filterMediaUrl(pParcel);
	}
	else if (inst->mMediaCommandQueue != 0)
	{
		// There's a queued media command. Process it.
		if (inst->mMediaCommandQueue == PARCEL_MEDIA_COMMAND_STOP)
		{
			LL_INFOS() << "Executing Queued PARCEL_MEDIA_STOP command." << LL_ENDL;
			inst->stop();
		}
		else if (inst->mMediaCommandQueue == PARCEL_MEDIA_COMMAND_PAUSE)
		{
			LL_INFOS() << "Executing Queued PARCEL_MEDIA_PAUSE command." << LL_ENDL;
			inst->pause();
		}
		else if (inst->mMediaCommandQueue == PARCEL_MEDIA_COMMAND_UNLOAD)
		{
			LL_INFOS() << "Executing Queued PARCEL_MEDIA_UNLOAD command." << LL_ENDL;
			inst->stop();
		}
		else if (inst->mMediaCommandQueue == PARCEL_MEDIA_COMMAND_TIME)
		{
			LL_INFOS() << "Executing Queued PARCEL_MEDIA_TIME command." << LL_ENDL;
			inst->seek(inst->mMediaCommandTime);
		}
		inst->mMediaCommandQueue = 0;
	}
}

bool callback_enable_audio_filter(const LLSD& notification, const LLSD& response, std::string media_url)
{
	S32 option = LLNotificationsUtil::getSelectedOption(notification, response);
	gWarningSettings.setBOOL("FirstMediaFilter", false);
	if (option == 0)
	{
		LLViewerParcelMedia::getInstance()->filterAudioUrl(media_url);
	}
	else // option == 1
	{
		gSavedSettings.setBOOL("MediaEnableFilter", false);
		if (gAudiop)
		{
			LLViewerAudio::getInstance()->startInternetStreamWithAutoFade(media_url);
		}
	}
	return false;
}

void LLViewerParcelMedia::filterAudioUrl(std::string media_url)
{
	// First use dialog
	if(gWarningSettings.getBOOL("FirstMediaFilter"))
	{
		LLNotifications::instance().add("EnableMediaFilter", LLSD(), LLSD(), 
			boost::bind(callback_enable_audio_filter, _1, _2, media_url));
		return;
	}

	// If there is no alert active, filter the media and flag the music
	//  queue empty.
	if (!mMediaFilterAlertActive)
	{
		if (media_url == mCurrentMusic && !mMediaReFilter)
		{
			LL_INFOS() << "Audio URL filter: no active alert, same URL as previous: " << media_url << LL_ENDL;
			// The music hasn't changed, so keep playing if we were.
			if (gAudiop && mAudioLastActionPlay)
			{
				LLViewerAudio::getInstance()->startInternetStreamWithAutoFade(media_url);
			}
			mMusicQueueEmpty = true;
			return;
		}
		// New music, so flag the queue empty and filter it.
		LL_INFOS() << "Audio URL filter: no active alert, filtering new URL: " << media_url << LL_ENDL;
		mMusicQueueEmpty = true;
	}
	// If an alert is active, place the media url in the music queue
	//  if not the same as previous request.
	else
	{
		if (!mMusicQueueEmpty)
		{
			if (media_url != mQueuedMusic)
			{
				LL_INFOS() << "Audio URL filter: active alert, replacing existing queue with: " << media_url << LL_ENDL;
				mQueuedMusic = media_url;
				mMusicQueueEmpty = false;
			}
			
			return;
		}
		else
		{
			if (media_url != mCurrentMusic)
			{
				LL_INFOS() << "Audio URL filter: active alert, nothing queued, adding queue with: " << media_url << LL_ENDL;
				mQueuedMusic = media_url;
				mMusicQueueEmpty = false;
			}

			return;
		}
	}

	mCurrentMusic = media_url;

	// If the new URL is empty, just play it.
	if (media_url.empty())
	{
		// Treat it as allowed; it'll get stopped elsewhere
		if (gAudiop)
		{
			LLViewerAudio::getInstance()->startInternetStreamWithAutoFade(media_url);
		}
		return;
	}

	// If this is the same as the last one we asked about, don't bug the
	//  user with it again.
	if (media_url == mAudioLastURL)
	{
		if (mAudioLastActionPlay)
		{
			if (gAudiop)
			{
				LLViewerAudio::getInstance()->startInternetStreamWithAutoFade(media_url);
			}
		}
		return;
	}

	mAudioLastURL = media_url;

	std::string media_action;
	std::string domain = extractDomain(media_url);

	for (LLSD::array_iterator it = mMediaFilterList.beginArray(); it != mMediaFilterList.endArray(); ++it)
	{
		bool found = false;
		std::string listed_domain = (*it)["domain"].asString();
		if (media_url == listed_domain)
		{
			found = true;
		}
		else if (domain.length() >= listed_domain.length())
		{
			size_t pos = domain.rfind(listed_domain);
			if ((pos != std::string::npos) && 
				(pos == domain.length() - listed_domain.length()))
			{
				found = true;
			}
		}
		if (found)
		{
			media_action = (*it)["action"].asString();
			break;
		}
	}
	if (media_action == "allow")
	{
		if (gAudiop)
		{
			LL_INFOS("MediaFilter") << "Audio filter: URL allowed by whitelist" << LL_ENDL;
			LLViewerAudio::getInstance()->startInternetStreamWithAutoFade(media_url);
		}
		mAudioLastActionPlay = true;
	}
	else if (media_action == "deny")
	{
		LLStringUtil::format_map_t format_args;
		format_args["[DOMAIN]"] = domain;
		report_to_nearby_chat(LLTrans::getString("MediaFilterAudioContentBlocked", format_args));
		LLViewerAudio::getInstance()->stopInternetStreamWithAutoFade();
		mAudioLastActionPlay = false;
	}
	else
	{
		LLSD args;
		args["AUDIOURL"] = media_url;
		args["AUDIODOMAIN"] = domain;
		mMediaFilterAlertActive = true;
		if (gSavedSettings.getBOOL("MediaFilterSinglePrompt"))
		{
			LLNotifications::instance().add("AudioAlertSingle", args, LLSD(), boost::bind(callback_audio_alert_single, _1, _2, media_url));
		}
		else
		{
			LLNotifications::instance().add("AudioAlert", args, LLSD(), boost::bind(callback_audio_alert, _1, _2, media_url));
		}
	}

	// No need to refilter now.
	mMediaReFilter = false;
}

void callback_audio_alert(const LLSD &notification, const LLSD &response, std::string media_url)
{
	S32 option = LLNotificationsUtil::getSelectedOption(notification, response);

	LLSD args;
	bool allow;
	std::string domain = LLViewerParcelMedia::getInstance()->extractDomain(media_url);
	if (option == 0) // allow
	{
		args["ACTION"] = LLTrans::getString("MediaFilterActionAllow");
		args["CONDITION"] = LLTrans::getString("MediaFilterConditionAlways");
		args["LCONDITION"] = LLTrans::getString("MediaFilterConditionAlwaysLower");
		allow = true;
	}
	else
	{
		args["ACTION"] = LLTrans::getString("MediaFilterActionDeny");
		args["CONDITION"] = LLTrans::getString("MediaFilterConditionNever");
		args["LCONDITION"] = LLTrans::getString("MediaFilterConditionNeverLower");
		allow = false;
	}
	args["AUDIOURL"] = media_url;
	args["AUDIODOMAIN"] = domain;
	LLNotifications::instance().add("AudioAlert2", args, LLSD(), boost::bind(callback_audio_alert2, _1, _2, media_url, allow));
}

void callback_audio_alert2(const LLSD &notification, const LLSD &response, std::string media_url, bool allow)
{
	LLViewerParcelMedia* inst = LLViewerParcelMedia::getInstance();

	inst->mMediaFilterAlertActive = true;
	S32 option = LLNotificationsUtil::getSelectedOption(notification, response);
	std::string domain = inst->extractDomain(media_url);

	if ((option == 0) && allow) // allow now
	{
		if (gAudiop)
		{
			inst->mCurrentMusic = media_url;
			LLViewerAudio::getInstance()->startInternetStreamWithAutoFade(media_url);
		}
		inst->mAudioLastActionPlay = true;
	}
	else if ((option == 0) && !allow) //deny now
	{
		if (gAudiop)
		{
			inst->mCurrentMusic = "";
			LLViewerAudio::getInstance()->stopInternetStreamWithAutoFade();
		}
		inst->mAudioLastActionPlay = false;
	}
	else if ((option == 1) && allow) // Whitelist domain
	{
		LLSD newmedia;
		newmedia["domain"] = domain;
		newmedia["action"] = "allow";
		inst->mMediaFilterList.append(newmedia);
		inst->saveDomainFilterList();
		LLStringUtil::format_map_t format_args;
		format_args["[DOMAIN]"] = domain;
		report_to_nearby_chat(LLTrans::getString("MediaFilterAudioContentDomainAlwaysAllowed", format_args));
		if (gAudiop)
		{
			inst->mCurrentMusic = media_url;
			LLViewerAudio::getInstance()->startInternetStreamWithAutoFade(media_url);
		}
		inst->mAudioLastActionPlay = true;
	}
	else if ((option == 1) && !allow) //Blacklist domain
	{
		LLSD newmedia;
		newmedia["domain"] = domain;
		newmedia["action"] = "deny";
		inst->mMediaFilterList.append(newmedia);
		inst->saveDomainFilterList();
		LLStringUtil::format_map_t format_args;
		format_args["[DOMAIN]"] = domain;
		report_to_nearby_chat(LLTrans::getString("MediaFilterAudioContentDomainAlwaysBlocked", format_args));
		if (gAudiop)
		{
			inst->mCurrentMusic = "";
			LLViewerAudio::getInstance()->stopInternetStreamWithAutoFade();
		}
		inst->mAudioLastActionPlay = false;
	}
	else if ((option == 2) && allow) // Whitelist URL
	{
		LLSD newmedia;
		newmedia["domain"] = media_url;
		newmedia["action"] = "allow";
		inst->mMediaFilterList.append(newmedia);
		inst->saveDomainFilterList();
		LLStringUtil::format_map_t format_args;
		format_args["[MEDIAURL]"] = media_url;
		report_to_nearby_chat(LLTrans::getString("MediaFilterAudioContentUrlAlwaysAllowed", format_args));
		if (gAudiop)
		{
			inst->mCurrentMusic = media_url;
			LLViewerAudio::getInstance()->startInternetStreamWithAutoFade(media_url);
		}
		inst->mAudioLastActionPlay = true;
	}
	else if ((option == 2) && !allow) //Blacklist URL
	{
		LLSD newmedia;
		newmedia["domain"] = media_url;
		newmedia["action"] = "deny";
		inst->mMediaFilterList.append(newmedia);
		inst->saveDomainFilterList();
		LLStringUtil::format_map_t format_args;
		format_args["[MEDIAURL]"] = media_url;
		report_to_nearby_chat(LLTrans::getString("MediaFilterAudioContentUrlAlwaysBlocked", format_args));
		if (gAudiop)
		{
			inst->mCurrentMusic = "";
			LLViewerAudio::getInstance()->stopInternetStreamWithAutoFade();
		}
		inst->mAudioLastActionPlay = false;
	}
	inst->mMediaFilterAlertActive = false;

	// Check for queues 
	if (!inst->mMusicQueueEmpty)
	{
		inst->filterAudioUrl(inst->mQueuedMusic);
	}
	else if (!inst->mMediaQueueEmpty)
	{
		LLParcel* pParcel = &inst->mQueuedMedia;
		inst->filterMediaUrl(pParcel);
	}
	else if (inst->mMediaCommandQueue != 0)
	{
		// There's a queued media command. Process it.
		if (inst->mMediaCommandQueue == PARCEL_MEDIA_COMMAND_STOP)
		{
			LL_INFOS() << "Executing Queued PARCEL_MEDIA_STOP command." << LL_ENDL;
			inst->stop();
		}
		else if (inst->mMediaCommandQueue == PARCEL_MEDIA_COMMAND_PAUSE)
		{
			LL_INFOS() << "Executing Queued PARCEL_MEDIA_PAUSE command." << LL_ENDL;
			inst->pause();
		}
		else if (inst->mMediaCommandQueue == PARCEL_MEDIA_COMMAND_UNLOAD)
		{
			LL_INFOS() << "Executing Queued PARCEL_MEDIA_UNLOAD command." << LL_ENDL;
			inst->stop();
		}
		else if (inst->mMediaCommandQueue == PARCEL_MEDIA_COMMAND_TIME)
		{
			LL_INFOS() << "Executing Queued PARCEL_MEDIA_TIME command." << LL_ENDL;
			inst->seek(inst->mMediaCommandTime);
		}
		inst->mMediaCommandQueue = 0;
	}
}

void callback_audio_alert_single(const LLSD &notification, const LLSD &response, std::string media_url)
{
	LLViewerParcelMedia* inst = LLViewerParcelMedia::getInstance();

	inst->mMediaFilterAlertActive = true;
	S32 option = LLNotificationsUtil::getSelectedOption(notification, response);
	std::string domain = inst->extractDomain(media_url);

	if (option == 0) // allow now
	{
		if (gAudiop)
		{
			inst->mCurrentMusic = media_url;
			LLViewerAudio::getInstance()->startInternetStreamWithAutoFade(media_url);
		}
		inst->mAudioLastActionPlay = true;
	}
	else if (option == 1) //deny now
	{
		if (gAudiop)
		{
			inst->mCurrentMusic = "";
			LLViewerAudio::getInstance()->stopInternetStreamWithAutoFade();
		}
		inst->mAudioLastActionPlay = false;
	}
	else if (option == 3) // Whitelist domain
	{
		LLSD newmedia;
		newmedia["domain"] = domain;
		newmedia["action"] = "allow";
		inst->mMediaFilterList.append(newmedia);
		inst->saveDomainFilterList();
		LLStringUtil::format_map_t format_args;
		format_args["[DOMAIN]"] = domain;
		report_to_nearby_chat(LLTrans::getString("MediaFilterAudioContentDomainAlwaysAllowed", format_args));
		if (gAudiop)
		{
			inst->mCurrentMusic = media_url;
			LLViewerAudio::getInstance()->startInternetStreamWithAutoFade(media_url);
		}
		inst->mAudioLastActionPlay = true;
	}
	else if (option == 4) //Blacklist domain
	{
		LLSD newmedia;
		newmedia["domain"] = domain;
		newmedia["action"] = "deny";
		inst->mMediaFilterList.append(newmedia);
		inst->saveDomainFilterList();
		LLStringUtil::format_map_t format_args;
		format_args["[DOMAIN]"] = domain;
		report_to_nearby_chat(LLTrans::getString("MediaFilterAudioContentDomainAlwaysBlocked", format_args));
		if (gAudiop)
		{
			inst->mCurrentMusic = "";
			LLViewerAudio::getInstance()->stopInternetStreamWithAutoFade();
		}
		inst->mAudioLastActionPlay = false;
	}
	inst->mMediaFilterAlertActive = false;

	// Check for queues 
	if (!inst->mMusicQueueEmpty)
	{
		inst->filterAudioUrl(inst->mQueuedMusic);
	}
	else if (!inst->mMediaQueueEmpty)
	{
		LLParcel* pParcel = &inst->mQueuedMedia;
		inst->filterMediaUrl(pParcel);
	}
	else if (inst->mMediaCommandQueue != 0)
	{
		// There's a queued media command. Process it.
		if (inst->mMediaCommandQueue == PARCEL_MEDIA_COMMAND_STOP)
		{
			LL_INFOS() << "Executing Queued PARCEL_MEDIA_STOP command." << LL_ENDL;
			inst->stop();
		}
		else if (inst->mMediaCommandQueue == PARCEL_MEDIA_COMMAND_PAUSE)
		{
			LL_INFOS() << "Executing Queued PARCEL_MEDIA_PAUSE command." << LL_ENDL;
			inst->pause();
		}
		else if (inst->mMediaCommandQueue == PARCEL_MEDIA_COMMAND_UNLOAD)
		{
			LL_INFOS() << "Executing Queued PARCEL_MEDIA_UNLOAD command." << LL_ENDL;
			inst->stop();
		}
		else if (inst->mMediaCommandQueue == PARCEL_MEDIA_COMMAND_TIME)
		{
			LL_INFOS() << "Executing Queued PARCEL_MEDIA_TIME command." << LL_ENDL;
			inst->seek(inst->mMediaCommandTime);
		}
		inst->mMediaCommandQueue = 0;
	}
}

void LLViewerParcelMedia::saveDomainFilterList()
{
	const std::string medialist_filename = gDirUtilp->getExpandedFilename(LL_PATH_PER_SL_ACCOUNT, "medialist.xml");

	llofstream medialist;
	medialist.open(medialist_filename.c_str());
	LLSDSerialize::toPrettyXML(mMediaFilterList, medialist);
	medialist.close();
}

void LLViewerParcelMedia::loadDomainFilterList()
{
	const std::string medialist_filename = gDirUtilp->getExpandedFilename(LL_PATH_PER_SL_ACCOUNT, "medialist.xml");

	if (LLFile::isfile(medialist_filename))
	{
		llifstream medialistFile(medialist_filename.c_str());
		LLSDSerialize::fromXML(mMediaFilterList, medialistFile);
		medialistFile.close();
	}
	else
	{
		LLSD emptyllsd;
		llofstream medialist;
		medialist.open(medialist_filename.c_str());
		LLSDSerialize::toPrettyXML(emptyllsd, medialist);
		medialist.close();
	}
}

std::string LLViewerParcelMedia::extractDomain(std::string url)
{
	// First, find and strip any protocol prefix.
	size_t pos = url.find("//");

	if (pos != std::string::npos)
	{
		size_t count = url.size() - pos + 2;
		url = url.substr(pos + 2, count);
	}

	// Now, look for a / marking a local part; if there is one,
	//  strip it and anything after.
	pos = url.find("/");

	if (pos != std::string::npos)
	{
		url = url.substr(0, pos);
	}

	// If there's a user{,:password}@ part, remove it,
	pos = url.find("@");

	if (pos != std::string::npos)
	{
		size_t count = url.size() - pos + 1;
		url = url.substr(pos + 1, count);
	}

	// Finally, find and strip away any port number. This has to be done
	//  after the previous step, or else the extra : for the password,
	//  if supplied, will confuse things.
	pos = url.find(":");

	if (pos != std::string::npos)
	{
		url = url.substr(0, pos);
	}
	
	// Now map the whole thing to lowercase, since domain names aren't
	// case sensitive.
	std::transform(url.begin(), url.end(), url.begin(), ::tolower);

	return url;
}

// TODO: observer
/*
void LLViewerParcelMediaNavigationObserver::onNavigateComplete( const EventType& event_in )
{
    std::string url = event_in.getStringValue();

    if (mCurrentURL != url && ! mFromMessage)
    {
        LLViewerParcelMedia::sendMediaNavigateMessage(url);
    }

    mCurrentURL = url;
    mFromMessage = false;

}
*/<|MERGE_RESOLUTION|>--- conflicted
+++ resolved
@@ -50,11 +50,7 @@
 
 #include "lltrans.h"
 #include "llvieweraudio.h"
-<<<<<<< HEAD
-#include "fscommon.h"	// <FS:CR> For media filter report_to_nearby_chat
-=======
 #include "fscommon.h"   // <FS:CR> For media filter report_to_nearby_chat
->>>>>>> 1a8a5404
 
 // Local functions
 bool callback_play_media(const LLSD& notification, const LLSD& response, LLParcel* parcel);
@@ -69,20 +65,6 @@
 
 LLViewerParcelMedia::LLViewerParcelMedia():
 mMediaParcelLocalID(0)
-<<<<<<< HEAD
-	, mMediaLastActionPlay(false)
-	, mMediaLastURL()
-	, mAudioLastActionPlay(false)
-	, mAudioLastURL()
-	, mMediaReFilter(false)
-	, mMediaFilterAlertActive(false)
-	, mQueuedMusic()
-	, mCurrentMusic()
-	, mMediaQueueEmpty(true)
-	, mMusicQueueEmpty(true)
-	, mMediaCommandQueue(0)
-	, mMediaCommandTime(0)
-=======
     , mMediaLastActionPlay(false)
     , mMediaLastURL()
     , mAudioLastActionPlay(false)
@@ -95,7 +77,6 @@
     , mMusicQueueEmpty(true)
     , mMediaCommandQueue(0)
     , mMediaCommandTime(0)
->>>>>>> 1a8a5404
 {
     LLMessageSystem* msg = gMessageSystem;
     msg->setHandlerFunc("ParcelMediaCommandMessage", parcelMediaCommandMessageHandler );
@@ -105,11 +86,7 @@
     // might be good idea to just integrate it into LLViewerParcelMedia
     LLSingleton<LLViewerParcelMediaAutoPlay>::getInstance();
 
-<<<<<<< HEAD
-	loadDomainFilterList();
-=======
     loadDomainFilterList();
->>>>>>> 1a8a5404
 }
 
 LLViewerParcelMedia::~LLViewerParcelMedia()
@@ -121,92 +98,6 @@
 //////////////////////////////////////////////////////////////////////////////////////////
 void LLViewerParcelMedia::update(LLParcel* parcel)
 {
-<<<<<<< HEAD
-	if (/*LLViewerMedia::hasMedia()*/ true)
-	{
-		// we have a player
-		if (parcel)
-		{
-			if(!gAgent.getRegion())
-			{
-				mMediaRegionID = LLUUID() ;
-				stop() ;
-				LL_DEBUGS("Media") << "no agent region, bailing out." << LL_ENDL;
-				return ;				
-			}
-
-			// we're in a parcel
-			S32 parcelid = parcel->getLocalID();						
-
-			LLUUID regionid = gAgent.getRegion()->getRegionID();
-			bool location_changed = false;
-			if (parcelid != mMediaParcelLocalID || regionid != mMediaRegionID)
-			{
-				LL_DEBUGS("Media") << "New parcel, parcel id = " << parcelid << ", region id = " << regionid << LL_ENDL;
-				mMediaParcelLocalID = parcelid;
-				mMediaRegionID = regionid;
-				location_changed = true;
-			}
-
-			std::string mediaUrl = std::string ( parcel->getMediaURL () );
-			std::string mediaCurrentUrl = std::string( parcel->getMediaCurrentURL());
-
-			// First use warning
-			if(!mediaUrl.empty() && gWarningSettings.getBOOL("FirstStreamingVideo"))
-			{
-				LLNotifications::instance().add("ParcelCanPlayMedia", LLSD(), LLSD(), 
-					boost::bind(callback_play_media, _1, _2, parcel));
-				return;
-			}
-
-			// if we have a current (link sharing) url, use it instead
-			if (mediaCurrentUrl != "" && parcel->getMediaType() == HTTP_CONTENT_TEXT_HTML)
-			{
-				mediaUrl = mediaCurrentUrl;
-			}
-			
-			LLStringUtil::trim(mediaUrl);
-			
-			// If no parcel media is playing, nothing left to do
-			if(mMediaImpl.isNull())
-
-			{
-				// media will be autoplayed by LLViewerParcelMediaAutoPlay
-				return;
-			}
-
-			// Media is playing...has something changed?
-			else if (( mMediaImpl->getMediaURL() != mediaUrl )
-				|| ( mMediaImpl->getMediaTextureID() != parcel->getMediaID() )
-				|| ( mMediaImpl->getMimeType() != parcel->getMediaType() ))
-			{
-				// Only play if the media types are the same and parcel stays same.
-				if(mMediaImpl->getMimeType() == parcel->getMediaType()
-					&& !location_changed)
-				{
-					if (gSavedSettings.getBOOL("MediaEnableFilter"))
-					{
-						LL_INFOS() << "Filtering media URL." << LL_ENDL;
-						filterMediaUrl(parcel);
-					}
-					else
-					{
-						play(parcel);
-					}
-				}
-
-				else
-				{
-					stop();
-				}
-			}
-		}
-		else
-		{
-			stop();
-		}
-	}
-=======
     if (/*LLViewerMedia::hasMedia()*/ true)
     {
         // we have a player
@@ -291,81 +182,11 @@
             stop();
         }
     }
->>>>>>> 1a8a5404
 }
 
 // static
 void LLViewerParcelMedia::play(LLParcel* parcel)
 {
-<<<<<<< HEAD
-	LL_INFOS() << "LLViewerParcelMedia::play" << LL_ENDL;
-
-	if (!parcel) return;
-
-	if (!gSavedSettings.getBOOL("AudioStreamingMedia"))
-		return;
-
-	std::string media_url = parcel->getMediaURL();
-	std::string media_current_url = parcel->getMediaCurrentURL();
-	std::string mime_type = parcel->getMediaType();
-	LLUUID placeholder_texture_id = parcel->getMediaID();
-	U8 media_auto_scale = parcel->getMediaAutoScale();
-	U8 media_loop = parcel->getMediaLoop();
-	S32 media_width = parcel->getMediaWidth();
-	S32 media_height = parcel->getMediaHeight();
-
-	if(mMediaImpl)
-	{
-		// If the url and mime type are the same, call play again
-		if(mMediaImpl->getMediaURL() == media_url 
-			&& mMediaImpl->getMimeType() == mime_type
-			&& mMediaImpl->getMediaTextureID() == placeholder_texture_id)
-		{
-			LL_DEBUGS("Media") << "playing with existing url " << media_url << LL_ENDL;
-
-			mMediaImpl->play();
-		}
-		// Else if the texture id's are the same, navigate and rediscover type
-		// MBW -- This causes other state from the previous parcel (texture size, autoscale, and looping) to get re-used incorrectly.
-		// It's also not really necessary -- just creating a new instance is fine.
-//		else if(mMediaImpl->getMediaTextureID() == placeholder_texture_id)
-//		{
-//			mMediaImpl->navigateTo(media_url, mime_type, true);
-//		}
-		else
-		{
-			// Since the texture id is different, we need to generate a new impl
-
-			// Delete the old one first so they don't fight over the texture.
-			mMediaImpl = NULL;
-			
-			// A new impl will be created below.
-		}
-	}
-	
-	// Don't ever try to play if the media type is set to "none/none"
-	if(stricmp(mime_type.c_str(), LLMIMETypes::getDefaultMimeType().c_str()) != 0)
-	{
-		if(!mMediaImpl)
-		{
-			LL_DEBUGS("Media") << "new media impl with mime type " << mime_type << ", url " << media_url << LL_ENDL;
-
-			// There is no media impl, make a new one
-			mMediaImpl = LLViewerMedia::getInstance()->newMediaImpl(
-				placeholder_texture_id,
-				media_width, 
-				media_height, 
-				media_auto_scale,
-				media_loop);
-			mMediaImpl->setIsParcelMedia(true);
-			mMediaImpl->navigateTo(media_url, mime_type, true);
-		}
-
-		//LLFirstUse::useMedia();
-
-		LLViewerParcelMediaAutoPlay::playStarted();
-	}
-=======
     LL_INFOS() << "LLViewerParcelMedia::play" << LL_ENDL;
 
     if (!parcel) return;
@@ -433,7 +254,6 @@
 
         LLViewerParcelMediaAutoPlay::playStarted();
     }
->>>>>>> 1a8a5404
 }
 
 // static
@@ -551,133 +371,6 @@
 
 void LLViewerParcelMedia::processParcelMediaCommandMessage( LLMessageSystem *msg)
 {
-<<<<<<< HEAD
-	// extract the agent id
-	//	LLUUID agent_id;
-	//	msg->getUUID( agent_id );
-
-	U32 flags;
-	U32 command;
-	F32 time;
-	msg->getU32( "CommandBlock", "Flags", flags );
-	msg->getU32( "CommandBlock", "Command", command);
-	msg->getF32( "CommandBlock", "Time", time );
-
-	if (flags &( (1<<PARCEL_MEDIA_COMMAND_STOP)
-				| (1<<PARCEL_MEDIA_COMMAND_PAUSE)
-				| (1<<PARCEL_MEDIA_COMMAND_PLAY)
-				| (1<<PARCEL_MEDIA_COMMAND_LOOP)
-				| (1<<PARCEL_MEDIA_COMMAND_UNLOAD) ))
-	{
-		// stop
-		if( command == PARCEL_MEDIA_COMMAND_STOP )
-		{
-			if (!mMediaFilterAlertActive)
-			{
-				stop();
-			}
-			else
-			{
-				LL_INFOS() << "Queueing PARCEL_MEDIA_STOP command." << LL_ENDL;
-				mMediaCommandQueue = PARCEL_MEDIA_COMMAND_STOP;
-			}
-		}
-		else
-		// pause
-		if( command == PARCEL_MEDIA_COMMAND_PAUSE )
-		{
-			if (!mMediaFilterAlertActive)
-			{
-				pause();
-			}
-			else
-			{
-				LL_INFOS() << "Queueing PARCEL_MEDIA_PAUSE command." << LL_ENDL;
-				mMediaCommandQueue = PARCEL_MEDIA_COMMAND_PAUSE;
-			}
-		}
-		else
-		// play
-		if(( command == PARCEL_MEDIA_COMMAND_PLAY ) ||
-		   ( command == PARCEL_MEDIA_COMMAND_LOOP ))
-		{
-			if (getStatus() == LLViewerMediaImpl::MEDIA_PAUSED)
-			{
-				start();
-			}
-			else
-			{
-				//AO: Disallow scripted media option
-				if (( !gSavedSettings.getBOOL("PermAllowScriptedMedia")) && (!gSavedSettings.getBOOL("TempAllowScriptedMedia")))
-				{
-					LL_INFOS() << "Disallowing scripted media." <<LL_ENDL;
-				}
-				else 
-				{
-					LLParcel *parcel = LLViewerParcelMgr::getInstance()->getAgentParcel();
-					if (gSavedSettings.getBOOL("MediaEnableFilter"))
-					{
-						LL_INFOS() << "PARCEL_MEDIA_COMMAND_PLAY: Filtering media URL." << LL_ENDL;
-						filterMediaUrl(parcel);
-					}
-					else
-					{
-						play(parcel);
-					}
-				}
-			}
-		}
-		else
-		// unload
-		if( command == PARCEL_MEDIA_COMMAND_UNLOAD )
-		{
-			if (!mMediaFilterAlertActive)
-			{
-				stop();
-			}
-			else
-			{
-				LL_INFOS() << "Queueing PARCEL_MEDIA_UNLOAD command." << LL_ENDL;
-				mMediaCommandQueue = PARCEL_MEDIA_COMMAND_UNLOAD;
-			}
-		}
-	}
-
-	if (flags & (1<<PARCEL_MEDIA_COMMAND_TIME))
-	{
-		if(mMediaImpl.isNull())
-		{
-			//AO: Disallow scripted media option
-			if (( !gSavedSettings.getBOOL("PermAllowScriptedMedia")) && (!gSavedSettings.getBOOL("TempAllowScriptedMedia")))
-			{
-				LL_INFOS() << "Disallowing scripted media." << LL_ENDL;
-			}
-			else 
-			{
-				LLParcel *parcel = LLViewerParcelMgr::getInstance()->getAgentParcel();
-				if (gSavedSettings.getBOOL("MediaEnableFilter"))
-				{
-					LL_INFOS() << "PARCEL_MEDIA_COMMAND_TIME: Filtering media URL." << LL_ENDL;
-					filterMediaUrl(parcel);
-				}
-				else
-				{
-					play(parcel);
-				}
-			}
-		}
-		if (!mMediaFilterAlertActive)
-		{
-			seek(time);
-		}
-		else
-		{
-			LL_INFOS() << "Queueing PARCEL_MEDIA_TIME command." << LL_ENDL;
-			mMediaCommandQueue = PARCEL_MEDIA_COMMAND_TIME;
-			mMediaCommandTime = time;
-		}
-	}
-=======
     // extract the agent id
     //  LLUUID agent_id;
     //  msg->getUUID( agent_id );
@@ -803,7 +496,6 @@
             mMediaCommandTime = time;
         }
     }
->>>>>>> 1a8a5404
 }
 
 //////////////////////////////////////////////////////////////////////////////////////////
@@ -815,68 +507,6 @@
 
 void LLViewerParcelMedia::processParcelMediaUpdate( LLMessageSystem *msg)
 {
-<<<<<<< HEAD
-	LLUUID media_id;
-	std::string media_url;
-	std::string media_type;
-	S32 media_width = 0;
-	S32 media_height = 0;
-	U8 media_auto_scale = 0;
-	U8 media_loop = 0;
-
-	msg->getUUID( "DataBlock", "MediaID", media_id );
-	char media_url_buffer[257];
-	msg->getString( "DataBlock", "MediaURL", 255, media_url_buffer );
-	media_url = media_url_buffer;
-	msg->getU8("DataBlock", "MediaAutoScale", media_auto_scale);
-
-	if (msg->has("DataBlockExtended")) // do we have the extended data?
-	{
-		char media_type_buffer[257];
-		msg->getString("DataBlockExtended", "MediaType", 255, media_type_buffer);
-		media_type = media_type_buffer;
-		msg->getU8("DataBlockExtended", "MediaLoop", media_loop);
-		msg->getS32("DataBlockExtended", "MediaWidth", media_width);
-		msg->getS32("DataBlockExtended", "MediaHeight", media_height);
-	}
-
-	LLParcel *parcel = LLViewerParcelMgr::getInstance()->getAgentParcel();
-	if (parcel)
-	{
-		bool same = ((parcel->getMediaURL() == media_url) &&
-					 (parcel->getMediaType() == media_type) &&
-					 (parcel->getMediaID() == media_id) &&
-					 (parcel->getMediaWidth() == media_width) &&
-					 (parcel->getMediaHeight() == media_height) &&
-					 (parcel->getMediaAutoScale() == media_auto_scale) &&
-					 (parcel->getMediaLoop() == media_loop));
-
-		if (!same)
-		{
-			// temporarily store these new values in the parcel
-			parcel->setMediaURL(media_url);
-			parcel->setMediaType(media_type);
-			parcel->setMediaID(media_id);
-			parcel->setMediaWidth(media_width);
-			parcel->setMediaHeight(media_height);
-			parcel->setMediaAutoScale(media_auto_scale);
-			parcel->setMediaLoop(media_loop);
-
-			if (mMediaImpl.notNull())
-			{
-				if (gSavedSettings.getBOOL("MediaEnableFilter"))
-				{
-					LL_INFOS() << "Parcel media changed. Filtering media URL." << LL_ENDL;
-					filterMediaUrl(parcel);
-				}
-				else
-				{
-					play(parcel);
-				}
-			}
-		}
-	}
-=======
     LLUUID media_id;
     std::string media_url;
     std::string media_type;
@@ -937,7 +567,6 @@
             }
         }
     }
->>>>>>> 1a8a5404
 }
 // Static
 /////////////////////////////////////////////////////////////////////////////////////////
@@ -2045,947 +1674,6 @@
     return url;
 }
 
-bool callback_play_media(const LLSD& notification, const LLSD& response, LLParcel* parcel)
-{
-	S32 option = LLNotificationsUtil::getSelectedOption(notification, response);
-	if ((option == 0) || (option == 1))
-	{
-		if (option == 1)
-		{
-			gSavedSettings.setBOOL("AudioStreamingVideo", true);
-		}
-		if (gSavedSettings.getBOOL("MediaEnableFilter"))
-		{
-			LLViewerParcelMedia::getInstance()->filterMediaUrl(parcel);
-		}
-		else
-		{
-			LLViewerParcelMedia::getInstance()->play(parcel);
-		}
-	}
-	else // option == 2
-	{
-		gSavedSettings.setBOOL("AudioStreamingVideo", false);
-	}
-	gWarningSettings.setBOOL("FirstStreamingVideo", false);
-	return false;
-}
-
-bool callback_enable_media_filter(const LLSD& notification, const LLSD& response, LLParcel* parcel)
-{
-	S32 option = LLNotificationsUtil::getSelectedOption(notification, response);
-	gWarningSettings.setBOOL("FirstMediaFilter", false);
-	if (option == 0)
-	{
-		LLViewerParcelMedia::getInstance()->filterMediaUrl(parcel);
-	}
-	else // option == 1
-	{
-		gSavedSettings.setBOOL("MediaEnableFilter", false);
-		LLViewerParcelMedia::getInstance()->play(parcel);
-	}
-	return false;
-}
-
-void LLViewerParcelMedia::filterMediaUrl(LLParcel* parcel)
-{
-	// First use dialog
-	if(gWarningSettings.getBOOL("FirstMediaFilter"))
-	{
-		LLNotifications::instance().add("EnableMediaFilter", LLSD(), LLSD(), 
-			boost::bind(callback_enable_media_filter, _1, _2, parcel));
-		return;
-	}
-
-	LLParcel* currentparcel = LLViewerParcelMgr::getInstance()->getAgentParcel();
-
-	LL_INFOS() << "Current media: " << mCurrentMedia.getMediaURL() << LL_ENDL;
-	LL_INFOS() << "New media: " << parcel->getMediaURL() << LL_ENDL;
-
-	// If there is no alert active, filter the media and flag media
-	//  queue empty.
-	if (!mMediaFilterAlertActive)
-	{
-		if (parcel->getMediaURL() == mCurrentMedia.getMediaURL() && !mMediaReFilter)
-		{
-			LL_INFOS() << "Media URL filter: no active alert, same URL as previous: " +parcel->getMediaURL() << LL_ENDL;
-			mCurrentMedia = *parcel;
-			if (parcel->getName() == currentparcel->getName() && mMediaLastActionPlay)
-			{
-				// Only play if we're still there.
-				play(parcel);
-			}
-			mMediaQueueEmpty = true;
-			return;
-		}
-
-		LL_INFOS() << "Media URL filter: no active alert, filtering new URL: "+parcel->getMediaURL() << LL_ENDL;
-		mMediaQueueEmpty = true;
-	}
-	// If an alert is active, place the media in the media queue if not the same as previous request
-	else
-	{
-		if (!mMediaQueueEmpty)
-		{
-			if (parcel->getMediaURL() != mQueuedMedia.getMediaURL())
-			{
-				LL_INFOS() << "Media URL filter: active alert, replacing current queued media URL with: " << mQueuedMedia.getMediaURL() << LL_ENDL;
-				mQueuedMedia = *parcel;
-				mMediaQueueEmpty = false;
-			}
-			mMediaCommandQueue = 0;
-			return;
-		}
-		else
-		{
-			if (parcel->getMediaURL() != mCurrentMedia.getMediaURL())
-			{
-				LL_INFOS() << "Media URL filter: active alert, nothing queued, adding new queued media URL: " << mQueuedMedia.getMediaURL() << LL_ENDL;
-				mQueuedMedia = *parcel;
-				mMediaQueueEmpty = false;
-			}
-			mMediaCommandQueue = 0;
-			return;
-		}
-	}
-
-	std::string media_url = parcel->getMediaURL();
-	if (media_url.empty())
-	{
-		// Treat it as allowed; it'll get stopped elsewhere
-		mCurrentMedia = *parcel;
-		if (parcel->getName() == currentparcel->getName())
-		{
-			// We haven't moved, so let it run.
-			LLViewerParcelMedia::play(parcel);
-		}
-		return;
-	}
-
-	if (media_url == mMediaLastURL)
-	{
-		// Don't bother the user if all we're doing is repeating
-		//  ourselves.
-		if (mMediaLastActionPlay)
-		{
-			// We played it last time...so if we're still there...
-			mCurrentMedia = *parcel;
-			if (parcel->getName() == currentparcel->getName())
-			{
-				// The parcel hasn't changed (we didn't
-				//  teleport, or move), so play it again, Sam.
-				LLViewerParcelMedia::play(parcel);
-			}
-		}
-		return;
-	}
-
-	mMediaLastURL = media_url;
-
-	std::string media_action;
-	std::string domain = extractDomain(media_url);
-
-	for (LLSD::array_iterator it = mMediaFilterList.beginArray(); it != mMediaFilterList.endArray(); ++it)
-	{
-		bool found = false;
-		std::string listed_domain = (*it)["domain"].asString();
-		if (media_url == listed_domain)
-		{
-			found = true;
-		}
-		else if (domain.length() >= listed_domain.length())
-		{
-			size_t pos = domain.rfind(listed_domain);
-			if ((pos != std::string::npos)
-				&& (pos == domain.length()-listed_domain.length()))
-			{
-				found = true;
-			}
-		}
-		if (found)
-		{
-			media_action = (*it)["action"].asString();
-			break;
-		}
-	}
-	if (media_action == "allow")
-	{
-		LL_INFOS("MediaFilter") << "Media filter: URL allowed by whitelist: " << parcel->getMediaURL() << LL_ENDL;
-		mCurrentMedia = *parcel;
-		if (parcel->getName() == currentparcel->getName())
-		{
-			LLViewerParcelMedia::play(parcel);
-		}
-		mMediaLastActionPlay = true;
-	}
-	else if (media_action == "deny")
-	{
-		LLStringUtil::format_map_t format_args;
-		format_args["[DOMAIN]"] = domain;
-		report_to_nearby_chat(LLTrans::getString("MediaFilterMediaContentBlocked", format_args));
-		mMediaLastActionPlay = false;
-	}
-	else
-	{
-		// We haven't been told what to do, and no alert is already
-		//  active, so put up the alert and note the fact.
-		LLSD args;
-		args["MEDIAURL"] = media_url;
-		args["MEDIADOMAIN"] = domain;
-		mMediaFilterAlertActive = true;
-		mCurrentAlertMedia = *parcel;
-		LLParcel* pParcel = &mCurrentAlertMedia;
-		if (gSavedSettings.getBOOL("MediaFilterSinglePrompt"))
-		{
-			LLNotifications::instance().add("MediaAlertSingle", args, LLSD(), boost::bind(callback_media_alert_single, _1, _2, pParcel));
-		}
-		else
-		{
-			LLNotifications::instance().add("MediaAlert", args, LLSD(), boost::bind(callback_media_alert, _1, _2, pParcel));
-		}
-	}
-
-	// No need to refilter now.
-	mMediaReFilter = false;
-}
-
-void callback_media_alert(const LLSD &notification, const LLSD &response, LLParcel* parcel)
-{
-	S32 option = LLNotificationsUtil::getSelectedOption(notification, response);
-
-	LLSD args;
-	bool allow;
-	std::string media_url = parcel->getMediaURL();
-	std::string domain = LLViewerParcelMedia::getInstance()->extractDomain(media_url);
-	if (option == 0) // allow
-	{
-		args["ACTION"] = LLTrans::getString("MediaFilterActionAllow");
-		args["CONDITION"] = LLTrans::getString("MediaFilterConditionAlways");
-		args["LCONDITION"] = LLTrans::getString("MediaFilterConditionAlwaysLower");
-		allow = true;
-	}
-	else
-	{
-		args["ACTION"] = LLTrans::getString("MediaFilterActionDeny");
-		args["CONDITION"] = LLTrans::getString("MediaFilterConditionNever");
-		args["LCONDITION"] = LLTrans::getString("MediaFilterConditionNeverLower");
-		allow = false;
-	}
-	args["MEDIAURL"] = media_url;
-	args["MEDIADOMAIN"] = domain;
-	LLNotifications::instance().add("MediaAlert2", args, LLSD(), boost::bind(callback_media_alert2, _1, _2, parcel, allow));
-}
-
-void callback_media_alert2(const LLSD &notification, const LLSD &response, LLParcel* parcel, bool allow)
-{
-	LLParcel* currentparcel = LLViewerParcelMgr::getInstance()->getAgentParcel();
-	LLViewerParcelMedia* inst = LLViewerParcelMedia::getInstance();
-
-	S32 option = LLNotificationsUtil::getSelectedOption(notification, response);
-	std::string media_url = parcel->getMediaURL();
-	std::string domain = inst->extractDomain(media_url);
-
-	inst->mMediaLastActionPlay = false;
-	if ((option == 0) && allow) //allow now
-	{
-		inst->mCurrentMedia = *parcel;
-		if (parcel->getName() == currentparcel->getName())
-		{
-			inst->play(parcel);
-		}
-		inst->mMediaLastActionPlay = true;
-	}
-	else if ((option == 1) && allow) // Whitelist domain
-	{
-		LLSD newmedia;
-		newmedia["domain"] = domain;
-		newmedia["action"] = "allow";
-		inst->mMediaFilterList.append(newmedia);
-		inst->saveDomainFilterList();
-		LLStringUtil::format_map_t format_args;
-		format_args["[DOMAIN]"] = domain;
-		report_to_nearby_chat(LLTrans::getString("MediaFilterMediaContentDomainAlwaysAllowed", format_args));
-		inst->mCurrentMedia = *parcel;
-		if (parcel->getName() == currentparcel->getName())
-		{
-			inst->play(parcel);
-		}
-		inst->mMediaLastActionPlay = true;
-	}
-	else if ((option == 1) && !allow) //Blacklist domain
-	{
-		LLSD newmedia;
-		newmedia["domain"] = domain;
-		newmedia["action"] = "deny";
-		inst->mMediaFilterList.append(newmedia);
-		inst->saveDomainFilterList();
-		LLStringUtil::format_map_t format_args;
-		format_args["[DOMAIN]"] = domain;
-		report_to_nearby_chat(LLTrans::getString("MediaFilterMediaContentDomainAlwaysBlocked", format_args));
-	}
-	else if ((option == 2) && allow) // Whitelist URL
-	{
-		LLSD newmedia;
-		newmedia["domain"] = media_url;
-		newmedia["action"] = "allow";
-		inst->mMediaFilterList.append(newmedia);
-		inst->saveDomainFilterList();
-		LLStringUtil::format_map_t format_args;
-		format_args["[MEDIAURL]"] = media_url;
-		report_to_nearby_chat(LLTrans::getString("MediaFilterMediaContentUrlAlwaysAllowed", format_args));
-		inst->mCurrentMedia = *parcel;
-		if (parcel->getName() == currentparcel->getName())
-		{
-			inst->play(parcel);
-		}
-		inst->mMediaLastActionPlay = true;
-	}
-	else if ((option == 2) && !allow) //Blacklist URL
-	{
-		LLSD newmedia;
-		newmedia["domain"] = media_url;
-		newmedia["action"] = "deny";
-		inst->mMediaFilterList.append(newmedia);
-		inst->saveDomainFilterList();
-		LLStringUtil::format_map_t format_args;
-		format_args["[MEDIAURL]"] = media_url;
-		report_to_nearby_chat(LLTrans::getString("MediaFilterMediaContentUrlAlwaysBlocked", format_args));
-	}
-
-	// We've dealt with the alert, so mark it as inactive.
-	inst->mMediaFilterAlertActive = false;
-
-	// Check for any queued alerts.
-	if (!inst->mMusicQueueEmpty)
-	{
-		// There's a queued audio stream. Ask about it.
-		inst->filterAudioUrl(inst->mQueuedMusic);
-	}
-	else if (!inst->mMediaQueueEmpty)
-	{
-		// There's a queued media stream. Ask about it.
-		LLParcel* pParcel = &inst->mQueuedMedia;
-		inst->filterMediaUrl(pParcel);
-	}
-	else if (inst->mMediaCommandQueue != 0)
-	{
-		// There's a queued media command. Process it.
-		if (inst->mMediaCommandQueue == PARCEL_MEDIA_COMMAND_STOP)
-		{
-			LL_INFOS() << "Executing Queued PARCEL_MEDIA_STOP command." << LL_ENDL;
-			inst->stop();
-		}
-		else if (inst->mMediaCommandQueue == PARCEL_MEDIA_COMMAND_PAUSE)
-		{
-			LL_INFOS() << "Executing Queued PARCEL_MEDIA_PAUSE command." << LL_ENDL;
-			inst->pause();
-		}
-		else if (inst->mMediaCommandQueue == PARCEL_MEDIA_COMMAND_UNLOAD)
-		{
-			LL_INFOS() << "Executing Queued PARCEL_MEDIA_UNLOAD command." << LL_ENDL;
-			inst->stop();
-		}
-		else if (inst->mMediaCommandQueue == PARCEL_MEDIA_COMMAND_TIME)
-		{
-			LL_INFOS() << "Executing Queued PARCEL_MEDIA_TIME command." << LL_ENDL;
-			inst->seek(inst->mMediaCommandTime);
-		}
-		inst->mMediaCommandQueue = 0;
-	}
-}
-
-void callback_media_alert_single(const LLSD &notification, const LLSD &response, LLParcel* parcel)
-{
-	LLParcel* currentparcel = LLViewerParcelMgr::getInstance()->getAgentParcel();
-	LLViewerParcelMedia* inst = LLViewerParcelMedia::getInstance();
-
-	S32 option = LLNotificationsUtil::getSelectedOption(notification, response);
-	std::string media_url = parcel->getMediaURL();
-	std::string domain = inst->extractDomain(media_url);
-
-	inst->mMediaLastActionPlay = false;
-	if (option == 0) //allow now
-	{
-		inst->mCurrentMedia = *parcel;
-		if (parcel->getName() == currentparcel->getName())
-		{
-			inst->play(parcel);
-		}
-		inst->mMediaLastActionPlay = true;	
-	}
-	else if (option == 2) //Blacklist domain
-	{
-		LLSD newmedia;
-		newmedia["domain"] = domain;
-		newmedia["action"] = "deny";
-		inst->mMediaFilterList.append(newmedia);
-		inst->saveDomainFilterList();
-		LLStringUtil::format_map_t format_args;
-		format_args["[DOMAIN]"] = domain;
-		report_to_nearby_chat(LLTrans::getString("MediaFilterMediaContentDomainAlwaysBlocked", format_args));
-	}
-	else if (option == 3) // Whitelist domain
-	{
-		LLSD newmedia;
-		newmedia["domain"] = domain;
-		newmedia["action"] = "allow";
-		inst->mMediaFilterList.append(newmedia);
-		inst->saveDomainFilterList();
-		LLStringUtil::format_map_t format_args;
-		format_args["[DOMAIN]"] = domain;
-		report_to_nearby_chat(LLTrans::getString("MediaFilterMediaContentDomainAlwaysAllowed", format_args));
-		inst->mCurrentMedia = *parcel;
-		if (parcel->getName() == currentparcel->getName())
-		{
-			inst->play(parcel);
-		}
-		inst->mMediaLastActionPlay = true;
-	}
-
-	// We've dealt with the alert, so mark it as inactive.
-	inst->mMediaFilterAlertActive = false;
-
-	// Check for any queued alerts.
-	if (!inst->mMusicQueueEmpty)
-	{
-		// There's a queued audio stream. Ask about it.
-		inst->filterAudioUrl(inst->mQueuedMusic);
-	}
-	else if (!inst->mMediaQueueEmpty)
-	{
-		// There's a queued media stream. Ask about it.
-		LLParcel* pParcel = &inst->mQueuedMedia;
-		inst->filterMediaUrl(pParcel);
-	}
-	else if (inst->mMediaCommandQueue != 0)
-	{
-		// There's a queued media command. Process it.
-		if (inst->mMediaCommandQueue == PARCEL_MEDIA_COMMAND_STOP)
-		{
-			LL_INFOS() << "Executing Queued PARCEL_MEDIA_STOP command." << LL_ENDL;
-			inst->stop();
-		}
-		else if (inst->mMediaCommandQueue == PARCEL_MEDIA_COMMAND_PAUSE)
-		{
-			LL_INFOS() << "Executing Queued PARCEL_MEDIA_PAUSE command." << LL_ENDL;
-			inst->pause();
-		}
-		else if (inst->mMediaCommandQueue == PARCEL_MEDIA_COMMAND_UNLOAD)
-		{
-			LL_INFOS() << "Executing Queued PARCEL_MEDIA_UNLOAD command." << LL_ENDL;
-			inst->stop();
-		}
-		else if (inst->mMediaCommandQueue == PARCEL_MEDIA_COMMAND_TIME)
-		{
-			LL_INFOS() << "Executing Queued PARCEL_MEDIA_TIME command." << LL_ENDL;
-			inst->seek(inst->mMediaCommandTime);
-		}
-		inst->mMediaCommandQueue = 0;
-	}
-}
-
-bool callback_enable_audio_filter(const LLSD& notification, const LLSD& response, std::string media_url)
-{
-	S32 option = LLNotificationsUtil::getSelectedOption(notification, response);
-	gWarningSettings.setBOOL("FirstMediaFilter", false);
-	if (option == 0)
-	{
-		LLViewerParcelMedia::getInstance()->filterAudioUrl(media_url);
-	}
-	else // option == 1
-	{
-		gSavedSettings.setBOOL("MediaEnableFilter", false);
-		if (gAudiop)
-		{
-			LLViewerAudio::getInstance()->startInternetStreamWithAutoFade(media_url);
-		}
-	}
-	return false;
-}
-
-void LLViewerParcelMedia::filterAudioUrl(std::string media_url)
-{
-	// First use dialog
-	if(gWarningSettings.getBOOL("FirstMediaFilter"))
-	{
-		LLNotifications::instance().add("EnableMediaFilter", LLSD(), LLSD(), 
-			boost::bind(callback_enable_audio_filter, _1, _2, media_url));
-		return;
-	}
-
-	// If there is no alert active, filter the media and flag the music
-	//  queue empty.
-	if (!mMediaFilterAlertActive)
-	{
-		if (media_url == mCurrentMusic && !mMediaReFilter)
-		{
-			LL_INFOS() << "Audio URL filter: no active alert, same URL as previous: " << media_url << LL_ENDL;
-			// The music hasn't changed, so keep playing if we were.
-			if (gAudiop && mAudioLastActionPlay)
-			{
-				LLViewerAudio::getInstance()->startInternetStreamWithAutoFade(media_url);
-			}
-			mMusicQueueEmpty = true;
-			return;
-		}
-		// New music, so flag the queue empty and filter it.
-		LL_INFOS() << "Audio URL filter: no active alert, filtering new URL: " << media_url << LL_ENDL;
-		mMusicQueueEmpty = true;
-	}
-	// If an alert is active, place the media url in the music queue
-	//  if not the same as previous request.
-	else
-	{
-		if (!mMusicQueueEmpty)
-		{
-			if (media_url != mQueuedMusic)
-			{
-				LL_INFOS() << "Audio URL filter: active alert, replacing existing queue with: " << media_url << LL_ENDL;
-				mQueuedMusic = media_url;
-				mMusicQueueEmpty = false;
-			}
-			
-			return;
-		}
-		else
-		{
-			if (media_url != mCurrentMusic)
-			{
-				LL_INFOS() << "Audio URL filter: active alert, nothing queued, adding queue with: " << media_url << LL_ENDL;
-				mQueuedMusic = media_url;
-				mMusicQueueEmpty = false;
-			}
-
-			return;
-		}
-	}
-
-	mCurrentMusic = media_url;
-
-	// If the new URL is empty, just play it.
-	if (media_url.empty())
-	{
-		// Treat it as allowed; it'll get stopped elsewhere
-		if (gAudiop)
-		{
-			LLViewerAudio::getInstance()->startInternetStreamWithAutoFade(media_url);
-		}
-		return;
-	}
-
-	// If this is the same as the last one we asked about, don't bug the
-	//  user with it again.
-	if (media_url == mAudioLastURL)
-	{
-		if (mAudioLastActionPlay)
-		{
-			if (gAudiop)
-			{
-				LLViewerAudio::getInstance()->startInternetStreamWithAutoFade(media_url);
-			}
-		}
-		return;
-	}
-
-	mAudioLastURL = media_url;
-
-	std::string media_action;
-	std::string domain = extractDomain(media_url);
-
-	for (LLSD::array_iterator it = mMediaFilterList.beginArray(); it != mMediaFilterList.endArray(); ++it)
-	{
-		bool found = false;
-		std::string listed_domain = (*it)["domain"].asString();
-		if (media_url == listed_domain)
-		{
-			found = true;
-		}
-		else if (domain.length() >= listed_domain.length())
-		{
-			size_t pos = domain.rfind(listed_domain);
-			if ((pos != std::string::npos) && 
-				(pos == domain.length() - listed_domain.length()))
-			{
-				found = true;
-			}
-		}
-		if (found)
-		{
-			media_action = (*it)["action"].asString();
-			break;
-		}
-	}
-	if (media_action == "allow")
-	{
-		if (gAudiop)
-		{
-			LL_INFOS("MediaFilter") << "Audio filter: URL allowed by whitelist" << LL_ENDL;
-			LLViewerAudio::getInstance()->startInternetStreamWithAutoFade(media_url);
-		}
-		mAudioLastActionPlay = true;
-	}
-	else if (media_action == "deny")
-	{
-		LLStringUtil::format_map_t format_args;
-		format_args["[DOMAIN]"] = domain;
-		report_to_nearby_chat(LLTrans::getString("MediaFilterAudioContentBlocked", format_args));
-		LLViewerAudio::getInstance()->stopInternetStreamWithAutoFade();
-		mAudioLastActionPlay = false;
-	}
-	else
-	{
-		LLSD args;
-		args["AUDIOURL"] = media_url;
-		args["AUDIODOMAIN"] = domain;
-		mMediaFilterAlertActive = true;
-		if (gSavedSettings.getBOOL("MediaFilterSinglePrompt"))
-		{
-			LLNotifications::instance().add("AudioAlertSingle", args, LLSD(), boost::bind(callback_audio_alert_single, _1, _2, media_url));
-		}
-		else
-		{
-			LLNotifications::instance().add("AudioAlert", args, LLSD(), boost::bind(callback_audio_alert, _1, _2, media_url));
-		}
-	}
-
-	// No need to refilter now.
-	mMediaReFilter = false;
-}
-
-void callback_audio_alert(const LLSD &notification, const LLSD &response, std::string media_url)
-{
-	S32 option = LLNotificationsUtil::getSelectedOption(notification, response);
-
-	LLSD args;
-	bool allow;
-	std::string domain = LLViewerParcelMedia::getInstance()->extractDomain(media_url);
-	if (option == 0) // allow
-	{
-		args["ACTION"] = LLTrans::getString("MediaFilterActionAllow");
-		args["CONDITION"] = LLTrans::getString("MediaFilterConditionAlways");
-		args["LCONDITION"] = LLTrans::getString("MediaFilterConditionAlwaysLower");
-		allow = true;
-	}
-	else
-	{
-		args["ACTION"] = LLTrans::getString("MediaFilterActionDeny");
-		args["CONDITION"] = LLTrans::getString("MediaFilterConditionNever");
-		args["LCONDITION"] = LLTrans::getString("MediaFilterConditionNeverLower");
-		allow = false;
-	}
-	args["AUDIOURL"] = media_url;
-	args["AUDIODOMAIN"] = domain;
-	LLNotifications::instance().add("AudioAlert2", args, LLSD(), boost::bind(callback_audio_alert2, _1, _2, media_url, allow));
-}
-
-void callback_audio_alert2(const LLSD &notification, const LLSD &response, std::string media_url, bool allow)
-{
-	LLViewerParcelMedia* inst = LLViewerParcelMedia::getInstance();
-
-	inst->mMediaFilterAlertActive = true;
-	S32 option = LLNotificationsUtil::getSelectedOption(notification, response);
-	std::string domain = inst->extractDomain(media_url);
-
-	if ((option == 0) && allow) // allow now
-	{
-		if (gAudiop)
-		{
-			inst->mCurrentMusic = media_url;
-			LLViewerAudio::getInstance()->startInternetStreamWithAutoFade(media_url);
-		}
-		inst->mAudioLastActionPlay = true;
-	}
-	else if ((option == 0) && !allow) //deny now
-	{
-		if (gAudiop)
-		{
-			inst->mCurrentMusic = "";
-			LLViewerAudio::getInstance()->stopInternetStreamWithAutoFade();
-		}
-		inst->mAudioLastActionPlay = false;
-	}
-	else if ((option == 1) && allow) // Whitelist domain
-	{
-		LLSD newmedia;
-		newmedia["domain"] = domain;
-		newmedia["action"] = "allow";
-		inst->mMediaFilterList.append(newmedia);
-		inst->saveDomainFilterList();
-		LLStringUtil::format_map_t format_args;
-		format_args["[DOMAIN]"] = domain;
-		report_to_nearby_chat(LLTrans::getString("MediaFilterAudioContentDomainAlwaysAllowed", format_args));
-		if (gAudiop)
-		{
-			inst->mCurrentMusic = media_url;
-			LLViewerAudio::getInstance()->startInternetStreamWithAutoFade(media_url);
-		}
-		inst->mAudioLastActionPlay = true;
-	}
-	else if ((option == 1) && !allow) //Blacklist domain
-	{
-		LLSD newmedia;
-		newmedia["domain"] = domain;
-		newmedia["action"] = "deny";
-		inst->mMediaFilterList.append(newmedia);
-		inst->saveDomainFilterList();
-		LLStringUtil::format_map_t format_args;
-		format_args["[DOMAIN]"] = domain;
-		report_to_nearby_chat(LLTrans::getString("MediaFilterAudioContentDomainAlwaysBlocked", format_args));
-		if (gAudiop)
-		{
-			inst->mCurrentMusic = "";
-			LLViewerAudio::getInstance()->stopInternetStreamWithAutoFade();
-		}
-		inst->mAudioLastActionPlay = false;
-	}
-	else if ((option == 2) && allow) // Whitelist URL
-	{
-		LLSD newmedia;
-		newmedia["domain"] = media_url;
-		newmedia["action"] = "allow";
-		inst->mMediaFilterList.append(newmedia);
-		inst->saveDomainFilterList();
-		LLStringUtil::format_map_t format_args;
-		format_args["[MEDIAURL]"] = media_url;
-		report_to_nearby_chat(LLTrans::getString("MediaFilterAudioContentUrlAlwaysAllowed", format_args));
-		if (gAudiop)
-		{
-			inst->mCurrentMusic = media_url;
-			LLViewerAudio::getInstance()->startInternetStreamWithAutoFade(media_url);
-		}
-		inst->mAudioLastActionPlay = true;
-	}
-	else if ((option == 2) && !allow) //Blacklist URL
-	{
-		LLSD newmedia;
-		newmedia["domain"] = media_url;
-		newmedia["action"] = "deny";
-		inst->mMediaFilterList.append(newmedia);
-		inst->saveDomainFilterList();
-		LLStringUtil::format_map_t format_args;
-		format_args["[MEDIAURL]"] = media_url;
-		report_to_nearby_chat(LLTrans::getString("MediaFilterAudioContentUrlAlwaysBlocked", format_args));
-		if (gAudiop)
-		{
-			inst->mCurrentMusic = "";
-			LLViewerAudio::getInstance()->stopInternetStreamWithAutoFade();
-		}
-		inst->mAudioLastActionPlay = false;
-	}
-	inst->mMediaFilterAlertActive = false;
-
-	// Check for queues 
-	if (!inst->mMusicQueueEmpty)
-	{
-		inst->filterAudioUrl(inst->mQueuedMusic);
-	}
-	else if (!inst->mMediaQueueEmpty)
-	{
-		LLParcel* pParcel = &inst->mQueuedMedia;
-		inst->filterMediaUrl(pParcel);
-	}
-	else if (inst->mMediaCommandQueue != 0)
-	{
-		// There's a queued media command. Process it.
-		if (inst->mMediaCommandQueue == PARCEL_MEDIA_COMMAND_STOP)
-		{
-			LL_INFOS() << "Executing Queued PARCEL_MEDIA_STOP command." << LL_ENDL;
-			inst->stop();
-		}
-		else if (inst->mMediaCommandQueue == PARCEL_MEDIA_COMMAND_PAUSE)
-		{
-			LL_INFOS() << "Executing Queued PARCEL_MEDIA_PAUSE command." << LL_ENDL;
-			inst->pause();
-		}
-		else if (inst->mMediaCommandQueue == PARCEL_MEDIA_COMMAND_UNLOAD)
-		{
-			LL_INFOS() << "Executing Queued PARCEL_MEDIA_UNLOAD command." << LL_ENDL;
-			inst->stop();
-		}
-		else if (inst->mMediaCommandQueue == PARCEL_MEDIA_COMMAND_TIME)
-		{
-			LL_INFOS() << "Executing Queued PARCEL_MEDIA_TIME command." << LL_ENDL;
-			inst->seek(inst->mMediaCommandTime);
-		}
-		inst->mMediaCommandQueue = 0;
-	}
-}
-
-void callback_audio_alert_single(const LLSD &notification, const LLSD &response, std::string media_url)
-{
-	LLViewerParcelMedia* inst = LLViewerParcelMedia::getInstance();
-
-	inst->mMediaFilterAlertActive = true;
-	S32 option = LLNotificationsUtil::getSelectedOption(notification, response);
-	std::string domain = inst->extractDomain(media_url);
-
-	if (option == 0) // allow now
-	{
-		if (gAudiop)
-		{
-			inst->mCurrentMusic = media_url;
-			LLViewerAudio::getInstance()->startInternetStreamWithAutoFade(media_url);
-		}
-		inst->mAudioLastActionPlay = true;
-	}
-	else if (option == 1) //deny now
-	{
-		if (gAudiop)
-		{
-			inst->mCurrentMusic = "";
-			LLViewerAudio::getInstance()->stopInternetStreamWithAutoFade();
-		}
-		inst->mAudioLastActionPlay = false;
-	}
-	else if (option == 3) // Whitelist domain
-	{
-		LLSD newmedia;
-		newmedia["domain"] = domain;
-		newmedia["action"] = "allow";
-		inst->mMediaFilterList.append(newmedia);
-		inst->saveDomainFilterList();
-		LLStringUtil::format_map_t format_args;
-		format_args["[DOMAIN]"] = domain;
-		report_to_nearby_chat(LLTrans::getString("MediaFilterAudioContentDomainAlwaysAllowed", format_args));
-		if (gAudiop)
-		{
-			inst->mCurrentMusic = media_url;
-			LLViewerAudio::getInstance()->startInternetStreamWithAutoFade(media_url);
-		}
-		inst->mAudioLastActionPlay = true;
-	}
-	else if (option == 4) //Blacklist domain
-	{
-		LLSD newmedia;
-		newmedia["domain"] = domain;
-		newmedia["action"] = "deny";
-		inst->mMediaFilterList.append(newmedia);
-		inst->saveDomainFilterList();
-		LLStringUtil::format_map_t format_args;
-		format_args["[DOMAIN]"] = domain;
-		report_to_nearby_chat(LLTrans::getString("MediaFilterAudioContentDomainAlwaysBlocked", format_args));
-		if (gAudiop)
-		{
-			inst->mCurrentMusic = "";
-			LLViewerAudio::getInstance()->stopInternetStreamWithAutoFade();
-		}
-		inst->mAudioLastActionPlay = false;
-	}
-	inst->mMediaFilterAlertActive = false;
-
-	// Check for queues 
-	if (!inst->mMusicQueueEmpty)
-	{
-		inst->filterAudioUrl(inst->mQueuedMusic);
-	}
-	else if (!inst->mMediaQueueEmpty)
-	{
-		LLParcel* pParcel = &inst->mQueuedMedia;
-		inst->filterMediaUrl(pParcel);
-	}
-	else if (inst->mMediaCommandQueue != 0)
-	{
-		// There's a queued media command. Process it.
-		if (inst->mMediaCommandQueue == PARCEL_MEDIA_COMMAND_STOP)
-		{
-			LL_INFOS() << "Executing Queued PARCEL_MEDIA_STOP command." << LL_ENDL;
-			inst->stop();
-		}
-		else if (inst->mMediaCommandQueue == PARCEL_MEDIA_COMMAND_PAUSE)
-		{
-			LL_INFOS() << "Executing Queued PARCEL_MEDIA_PAUSE command." << LL_ENDL;
-			inst->pause();
-		}
-		else if (inst->mMediaCommandQueue == PARCEL_MEDIA_COMMAND_UNLOAD)
-		{
-			LL_INFOS() << "Executing Queued PARCEL_MEDIA_UNLOAD command." << LL_ENDL;
-			inst->stop();
-		}
-		else if (inst->mMediaCommandQueue == PARCEL_MEDIA_COMMAND_TIME)
-		{
-			LL_INFOS() << "Executing Queued PARCEL_MEDIA_TIME command." << LL_ENDL;
-			inst->seek(inst->mMediaCommandTime);
-		}
-		inst->mMediaCommandQueue = 0;
-	}
-}
-
-void LLViewerParcelMedia::saveDomainFilterList()
-{
-	const std::string medialist_filename = gDirUtilp->getExpandedFilename(LL_PATH_PER_SL_ACCOUNT, "medialist.xml");
-
-	llofstream medialist;
-	medialist.open(medialist_filename.c_str());
-	LLSDSerialize::toPrettyXML(mMediaFilterList, medialist);
-	medialist.close();
-}
-
-void LLViewerParcelMedia::loadDomainFilterList()
-{
-	const std::string medialist_filename = gDirUtilp->getExpandedFilename(LL_PATH_PER_SL_ACCOUNT, "medialist.xml");
-
-	if (LLFile::isfile(medialist_filename))
-	{
-		llifstream medialistFile(medialist_filename.c_str());
-		LLSDSerialize::fromXML(mMediaFilterList, medialistFile);
-		medialistFile.close();
-	}
-	else
-	{
-		LLSD emptyllsd;
-		llofstream medialist;
-		medialist.open(medialist_filename.c_str());
-		LLSDSerialize::toPrettyXML(emptyllsd, medialist);
-		medialist.close();
-	}
-}
-
-std::string LLViewerParcelMedia::extractDomain(std::string url)
-{
-	// First, find and strip any protocol prefix.
-	size_t pos = url.find("//");
-
-	if (pos != std::string::npos)
-	{
-		size_t count = url.size() - pos + 2;
-		url = url.substr(pos + 2, count);
-	}
-
-	// Now, look for a / marking a local part; if there is one,
-	//  strip it and anything after.
-	pos = url.find("/");
-
-	if (pos != std::string::npos)
-	{
-		url = url.substr(0, pos);
-	}
-
-	// If there's a user{,:password}@ part, remove it,
-	pos = url.find("@");
-
-	if (pos != std::string::npos)
-	{
-		size_t count = url.size() - pos + 1;
-		url = url.substr(pos + 1, count);
-	}
-
-	// Finally, find and strip away any port number. This has to be done
-	//  after the previous step, or else the extra : for the password,
-	//  if supplied, will confuse things.
-	pos = url.find(":");
-
-	if (pos != std::string::npos)
-	{
-		url = url.substr(0, pos);
-	}
-	
-	// Now map the whole thing to lowercase, since domain names aren't
-	// case sensitive.
-	std::transform(url.begin(), url.end(), url.begin(), ::tolower);
-
-	return url;
-}
-
 // TODO: observer
 /*
 void LLViewerParcelMediaNavigationObserver::onNavigateComplete( const EventType& event_in )
