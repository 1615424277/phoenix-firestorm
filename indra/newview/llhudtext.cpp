/**
 * @file llhudtext.cpp
 * @brief Floating text above objects, set via script with llSetText()
 *
 * $LicenseInfo:firstyear=2002&license=viewerlgpl$
 * Second Life Viewer Source Code
 * Copyright (C) 2010, Linden Research, Inc.
 *
 * This library is free software; you can redistribute it and/or
 * modify it under the terms of the GNU Lesser General Public
 * License as published by the Free Software Foundation;
 * version 2.1 of the License only.
 *
 * This library is distributed in the hope that it will be useful,
 * but WITHOUT ANY WARRANTY; without even the implied warranty of
 * MERCHANTABILITY or FITNESS FOR A PARTICULAR PURPOSE.  See the GNU
 * Lesser General Public License for more details.
 *
 * You should have received a copy of the GNU Lesser General Public
 * License along with this library; if not, write to the Free Software
 * Foundation, Inc., 51 Franklin Street, Fifth Floor, Boston, MA  02110-1301  USA
 *
 * Linden Research, Inc., 945 Battery Street, San Francisco, CA  94111  USA
 * $/LicenseInfo$
 */

#include "llviewerprecompiledheaders.h"

#include "llhudtext.h"

#include "llrender.h"

#include "llagent.h"
#include "llviewercontrol.h"
#include "llcriticaldamp.h"
#include "lldrawable.h"
#include "llfontgl.h"
#include "llglheaders.h"
#include "llhudrender.h"
#include "llui.h"
#include "llviewercamera.h"
#include "llviewertexturelist.h"
#include "llviewerobject.h"
#include "llvovolume.h"
#include "llviewerwindow.h"
#include "llstatusbar.h"
#include "llmenugl.h"
#include "pipeline.h"
// [RLVa:KB] - Checked: RLVa-1.4.0
#include "rlvactions.h"
#include "rlvcommon.h"
// [/RLVa:KB]
#include <boost/tokenizer.hpp>
const F32 HORIZONTAL_PADDING = 15.f;
const F32 VERTICAL_PADDING = 12.f;
const F32 BUFFER_SIZE = 2.f;
const F32 HUD_TEXT_MAX_WIDTH = 190.f;
const F32 HUD_TEXT_MAX_WIDTH_NO_BUBBLE = 1000.f;
const F32 MAX_DRAW_DISTANCE = 300.f;

std::set<LLPointer<LLHUDText> > LLHUDText::sTextObjects;
std::vector<LLPointer<LLHUDText> > LLHUDText::sVisibleTextObjects;
std::vector<LLPointer<LLHUDText> > LLHUDText::sVisibleHUDTextObjects;
BOOL LLHUDText::sDisplayText = TRUE ;

bool lltextobject_further_away::operator()(const LLPointer<LLHUDText>& lhs, const LLPointer<LLHUDText>& rhs) const
{
    return lhs->getDistance() > rhs->getDistance();
}


LLHUDText::LLHUDText(const U8 type) :
            LLHUDObject(type),
            mOnHUDAttachment(FALSE),
//          mVisibleOffScreen(FALSE),
            mWidth(0.f),
            mHeight(0.f),
            mFontp(LLFontGL::getFontSansSerifSmall()),
            mBoldFontp(LLFontGL::getFontSansSerifBold()),
            mMass(1.f),
            mMaxLines(10),
            mOffsetY(0),
            mTextAlignment(ALIGN_TEXT_CENTER),
            mVertAlignment(ALIGN_VERT_CENTER),
//          mLOD(0),
            mHidden(FALSE)
{
<<<<<<< HEAD
	mColor = LLColor4(1.f, 1.f, 1.f, 1.f);
	mDoFade = TRUE;
	// <FS:Ansariel> FIRE-17393: Control HUD text fading by options
	//mFadeDistance = 8.f;
	//mFadeRange = 4.f;
	mFadeDistance = gSavedSettings.getF32("FSHudTextFadeDistance");
	mFadeRange = gSavedSettings.getF32("FSHudTextFadeRange");
	// </FS:Ansariel>
	mZCompare = TRUE;
	mOffscreen = FALSE;
	mRadius = 0.1f;
	LLPointer<LLHUDText> ptr(this);
	sTextObjects.insert(ptr);
=======
    mColor = LLColor4(1.f, 1.f, 1.f, 1.f);
    mDoFade = TRUE;
    mFadeDistance = 8.f;
    mFadeRange = 4.f;
    mZCompare = TRUE;
    mOffscreen = FALSE;
    mRadius = 0.1f;
    LLPointer<LLHUDText> ptr(this);
    sTextObjects.insert(ptr);
>>>>>>> 38c2a5bd
}

LLHUDText::~LLHUDText()
{
}

void LLHUDText::render()
{
    if (!mOnHUDAttachment && sDisplayText)
    {
        LLGLDepthTest gls_depth(GL_TRUE, GL_FALSE);
        //LLGLDisable gls_stencil(GL_STENCIL_TEST);
        renderText();
    }
}

void LLHUDText::renderText()
{
<<<<<<< HEAD
	if (!mVisible || mHidden)
	{
		return;
	}

	gGL.getTexUnit(0)->enable(LLTexUnit::TT_TEXTURE);

	LLGLState gls_blend(GL_BLEND, TRUE);
	
	LLColor4 shadow_color(0.f, 0.f, 0.f, 1.f);
	F32 alpha_factor = 1.f;
	LLColor4 text_color = mColor;
	if (mDoFade)
	{
		// <FS:Ansariel> FIRE-17393: Control HUD text fading by options
		//if (mLastDistance > mFadeDistance)
		if (mLastDistance > mFadeDistance && mFadeRange > 0.f)
		// </FS:Ansariel>
		{
			alpha_factor = llmax(0.f, 1.f - (mLastDistance - mFadeDistance)/mFadeRange);
			text_color.mV[3] = text_color.mV[3]*alpha_factor;
		}
	}
	if (text_color.mV[3] < 0.01f)
	{
		return;
	}
	shadow_color.mV[3] = text_color.mV[3];

	mOffsetY = lltrunc(mHeight * ((mVertAlignment == ALIGN_VERT_CENTER) ? 0.5f : 1.f));

	// *TODO: make this a per-text setting
	// <FS:Ansariel> Performance improvement
	//LLColor4 bg_color = LLUIColorTable::instance().getColor("ObjectBubbleColor");
	//bg_color.setAlpha(gSavedSettings.getF32("ChatBubbleOpacity") * alpha_factor);
	static LLUIColor s_bg_color = LLUIColorTable::instance().getColor("ObjectBubbleColor");
	static LLCachedControl<F32> chatBubbleOpacity(gSavedSettings, "ChatBubbleOpacity");
	LLColor4 bg_color = s_bg_color.get();
	bg_color.setAlpha(chatBubbleOpacity * alpha_factor);
	// </FS:Ansariel>

	const S32 border_height = 16;
	const S32 border_width = 16;

	// *TODO move this into helper function
	F32 border_scale = 1.f;

	if (border_height * 2 > mHeight)
	{
		border_scale = (F32)mHeight / ((F32)border_height * 2.f);
	}
	if (border_width * 2 > mWidth)
	{
		border_scale = llmin(border_scale, (F32)mWidth / ((F32)border_width * 2.f));
	}

	// scale screen size of borders down
	//RN: for now, text on hud objects is never occluded

	LLVector3 x_pixel_vec;
	LLVector3 y_pixel_vec;
	
	if (mOnHUDAttachment)
	{
		x_pixel_vec = LLVector3::y_axis / (F32)gViewerWindow->getWorldViewWidthRaw();
		y_pixel_vec = LLVector3::z_axis / (F32)gViewerWindow->getWorldViewHeightRaw();
	}
	else
	{
		LLViewerCamera::getInstance()->getPixelVectors(mPositionAgent, y_pixel_vec, x_pixel_vec);
	}

	LLVector3 width_vec = mWidth * x_pixel_vec;
	LLVector3 height_vec = mHeight * y_pixel_vec;

	mRadius = (width_vec + height_vec).magVec() * 0.5f;

	LLVector2 screen_offset;
	screen_offset = mPositionOffset;

	LLVector3 render_position = mPositionAgent  
			+ (x_pixel_vec * screen_offset.mV[VX])
			+ (y_pixel_vec * screen_offset.mV[VY]);

	F32 y_offset = (F32)mOffsetY;
		
	// Render label

	// Render text
	{
		// -1 mMaxLines means unlimited lines.
		S32 start_segment;
		S32 max_lines = getMaxLines();

		if (max_lines < 0) 
		{
			start_segment = 0;
		}
		else 
		{
			start_segment = llmax((S32)0, (S32)mTextSegments.size() - max_lines);
		}

		for (std::vector<LLHUDTextSegment>::iterator segment_iter = mTextSegments.begin() + start_segment;
			 segment_iter != mTextSegments.end(); ++segment_iter )
		{
			const LLFontGL* fontp = segment_iter->mFont;
			y_offset -= fontp->getLineHeight() - 1; // correction factor to match legacy font metrics

			U8 style = segment_iter->mStyle;
			LLFontGL::ShadowType shadow = LLFontGL::DROP_SHADOW;
	
			F32 x_offset;
			if (mTextAlignment== ALIGN_TEXT_CENTER)
			{
				x_offset = -0.5f*segment_iter->getWidth(fontp);
			}
			else // ALIGN_LEFT
			{
				x_offset = -0.5f * mWidth + (HORIZONTAL_PADDING / 2.f);
			}

			text_color = segment_iter->mColor;
=======
    if (!mVisible || mHidden)
    {
        return;
    }

    gGL.getTexUnit(0)->enable(LLTexUnit::TT_TEXTURE);

    LLGLState gls_blend(GL_BLEND, TRUE);

    LLColor4 shadow_color(0.f, 0.f, 0.f, 1.f);
    F32 alpha_factor = 1.f;
    LLColor4 text_color = mColor;
    if (mDoFade)
    {
        if (mLastDistance > mFadeDistance)
        {
            alpha_factor = llmax(0.f, 1.f - (mLastDistance - mFadeDistance)/mFadeRange);
            text_color.mV[3] = text_color.mV[3]*alpha_factor;
        }
    }
    if (text_color.mV[3] < 0.01f)
    {
        return;
    }
    shadow_color.mV[3] = text_color.mV[3];

    mOffsetY = lltrunc(mHeight * ((mVertAlignment == ALIGN_VERT_CENTER) ? 0.5f : 1.f));

    // *TODO: make this a per-text setting
    LLColor4 bg_color = LLUIColorTable::instance().getColor("ObjectBubbleColor");
    bg_color.setAlpha(gSavedSettings.getF32("ChatBubbleOpacity") * alpha_factor);

    const S32 border_height = 16;
    const S32 border_width = 16;

    // *TODO move this into helper function
    F32 border_scale = 1.f;

    if (border_height * 2 > mHeight)
    {
        border_scale = (F32)mHeight / ((F32)border_height * 2.f);
    }
    if (border_width * 2 > mWidth)
    {
        border_scale = llmin(border_scale, (F32)mWidth / ((F32)border_width * 2.f));
    }

    // scale screen size of borders down
    //RN: for now, text on hud objects is never occluded

    LLVector3 x_pixel_vec;
    LLVector3 y_pixel_vec;

    if (mOnHUDAttachment)
    {
        x_pixel_vec = LLVector3::y_axis / (F32)gViewerWindow->getWorldViewWidthRaw();
        y_pixel_vec = LLVector3::z_axis / (F32)gViewerWindow->getWorldViewHeightRaw();
    }
    else
    {
        LLViewerCamera::getInstance()->getPixelVectors(mPositionAgent, y_pixel_vec, x_pixel_vec);
    }

    LLVector3 width_vec = mWidth * x_pixel_vec;
    LLVector3 height_vec = mHeight * y_pixel_vec;

    mRadius = (width_vec + height_vec).magVec() * 0.5f;

    LLVector2 screen_offset;
    screen_offset = mPositionOffset;

    LLVector3 render_position = mPositionAgent
            + (x_pixel_vec * screen_offset.mV[VX])
            + (y_pixel_vec * screen_offset.mV[VY]);

    F32 y_offset = (F32)mOffsetY;

    // Render label

    // Render text
    {
        // -1 mMaxLines means unlimited lines.
        S32 start_segment;
        S32 max_lines = getMaxLines();

        if (max_lines < 0)
        {
            start_segment = 0;
        }
        else
        {
            start_segment = llmax((S32)0, (S32)mTextSegments.size() - max_lines);
        }

        for (std::vector<LLHUDTextSegment>::iterator segment_iter = mTextSegments.begin() + start_segment;
             segment_iter != mTextSegments.end(); ++segment_iter )
        {
            const LLFontGL* fontp = segment_iter->mFont;
            y_offset -= fontp->getLineHeight() - 1; // correction factor to match legacy font metrics

            U8 style = segment_iter->mStyle;
            LLFontGL::ShadowType shadow = LLFontGL::DROP_SHADOW;

            F32 x_offset;
            if (mTextAlignment== ALIGN_TEXT_CENTER)
            {
                x_offset = -0.5f*segment_iter->getWidth(fontp);
            }
            else // ALIGN_LEFT
            {
                x_offset = -0.5f * mWidth + (HORIZONTAL_PADDING / 2.f);
            }

            text_color = segment_iter->mColor;
>>>>>>> 38c2a5bd
            if (mOnHUDAttachment)
            {
                text_color = linearColor4(text_color);
            }
            text_color.mV[VALPHA] *= alpha_factor;

            hud_render_text(segment_iter->getText(), render_position, *fontp, style, shadow, x_offset, y_offset, text_color, mOnHUDAttachment);
        }
    }
    /// Reset the default color to white.  The renderer expects this to be the default.
    gGL.color4f(1.0f, 1.0f, 1.0f, 1.0f);
}

void LLHUDText::setString(const std::string &text_utf8)
{
<<<<<<< HEAD
	mTextSegments.clear();
//	addLine(text_utf8, mColor);
// [RLVa:KB] - Checked: RLVa-2.0.3
	// NOTE: setString() is called for debug and map beacons as well
	if (RlvActions::isRlvEnabled())
	{
		std::string text(text_utf8);
		if (RlvActions::canShowHoverText(mSourceObject))
		{
			if (!RlvActions::canShowLocation())
				RlvUtil::filterLocation(text);

			bool fCanShowNearby = RlvActions::canShowNearbyAgents();
			if ( (!RlvActions::canShowName(RlvActions::SNC_DEFAULT)) || (!fCanShowNearby) )
				RlvUtil::filterNames(text, true, !fCanShowNearby);
		}
		else
		{
			text = "";
		}
		addLine(text, mColor);
	}
	else
	{
		addLine(text_utf8, mColor);
	}
// [/RLVa:KB]
=======
    mTextSegments.clear();
    addLine(text_utf8, mColor);
>>>>>>> 38c2a5bd
}

void LLHUDText::clearString()
{
    mTextSegments.clear();
}


void LLHUDText::addLine(const std::string &text_utf8,
                        const LLColor4& color,
                        const LLFontGL::StyleFlags style,
                        const LLFontGL* font)
{
    LLWString wline = utf8str_to_wstring(text_utf8);
    if (!wline.empty())
    {
        // use default font for segment if custom font not specified
        if (!font)
        {
            font = mFontp;
        }
        typedef boost::tokenizer<boost::char_separator<llwchar>, LLWString::const_iterator, LLWString > tokenizer;
        LLWString seps(utf8str_to_wstring("\r\n"));
        boost::char_separator<llwchar> sep(seps.c_str());

        tokenizer tokens(wline, sep);
        tokenizer::iterator iter = tokens.begin();

        while (iter != tokens.end())
        {
            U32 line_length = 0;
            do
            {
                F32 max_pixels = HUD_TEXT_MAX_WIDTH_NO_BUBBLE;
                S32 segment_length = font->maxDrawableChars(iter->substr(line_length).c_str(), max_pixels, wline.length(), LLFontGL::WORD_BOUNDARY_IF_POSSIBLE);
                LLHUDTextSegment segment(iter->substr(line_length, segment_length), style, color, font);
                mTextSegments.push_back(segment);
                line_length += segment_length;
            }
            while (line_length != iter->size());
            ++iter;
        }
    }
}

void LLHUDText::setZCompare(const BOOL zcompare)
{
    mZCompare = zcompare;
}

void LLHUDText::setFont(const LLFontGL* font)
{
    mFontp = font;
}


void LLHUDText::setColor(const LLColor4 &color)
{
    mColor = color;
    for (std::vector<LLHUDTextSegment>::iterator segment_iter = mTextSegments.begin();
         segment_iter != mTextSegments.end(); ++segment_iter )
    {
        segment_iter->mColor = color;
    }
}

void LLHUDText::setAlpha(F32 alpha)
{
    mColor.mV[VALPHA] = alpha;
    for (std::vector<LLHUDTextSegment>::iterator segment_iter = mTextSegments.begin();
         segment_iter != mTextSegments.end(); ++segment_iter )
    {
        segment_iter->mColor.mV[VALPHA] = alpha;
    }
}


void LLHUDText::setDoFade(const BOOL do_fade)
{
    mDoFade = do_fade;
}

void LLHUDText::updateVisibility()
{
    if (mSourceObject)
    {
        mSourceObject->updateText();
    }

    mPositionAgent = gAgent.getPosAgentFromGlobal(mPositionGlobal);

    if (!mSourceObject)
    {
        // Beacons
        mVisible = TRUE;
        if (mOnHUDAttachment)
        {
            sVisibleHUDTextObjects.push_back(LLPointer<LLHUDText> (this));
        }
        else
        {
            sVisibleTextObjects.push_back(LLPointer<LLHUDText> (this));
        }
        return;
    }

    // Not visible if parent object is dead
    if (mSourceObject->isDead())
    {
        mVisible = FALSE;
        return;
    }

    // for now, all text on hud objects is visible
    if (mOnHUDAttachment)
    {
        mVisible = TRUE;
        sVisibleHUDTextObjects.push_back(LLPointer<LLHUDText> (this));
        mLastDistance = mPositionAgent.mV[VX];
        return;
    }

    // push text towards camera by radius of object, but not past camera
    LLVector3 vec_from_camera = mPositionAgent - LLViewerCamera::getInstance()->getOrigin();
    LLVector3 dir_from_camera = vec_from_camera;
    dir_from_camera.normVec();

    if (dir_from_camera * LLViewerCamera::getInstance()->getAtAxis() <= 0.f)
    { //text is behind camera, don't render
        mVisible = FALSE;
        return;
    }

    if (vec_from_camera * LLViewerCamera::getInstance()->getAtAxis() <= LLViewerCamera::getInstance()->getNear() + 0.1f + mSourceObject->getVObjRadius())
    {
        mPositionAgent = LLViewerCamera::getInstance()->getOrigin() + vec_from_camera * ((LLViewerCamera::getInstance()->getNear() + 0.1f) / (vec_from_camera * LLViewerCamera::getInstance()->getAtAxis()));
    }
    else
    {
        mPositionAgent -= dir_from_camera * mSourceObject->getVObjRadius();
    }

    mLastDistance = (mPositionAgent - LLViewerCamera::getInstance()->getOrigin()).magVec();

    if (!mTextSegments.size() || (mDoFade && (mLastDistance > mFadeDistance + mFadeRange)))
    {
        mVisible = FALSE;
        return;
    }

    LLVector3 pos_agent_center = gAgent.getPosAgentFromGlobal(mPositionGlobal) - dir_from_camera;
    F32 last_distance_center = (pos_agent_center - LLViewerCamera::getInstance()->getOrigin()).magVec();
    F32 max_draw_distance = gSavedSettings.getF32("PrimTextMaxDrawDistance");

    if(max_draw_distance < 0)
    {
        max_draw_distance = 0;
        gSavedSettings.setF32("PrimTextMaxDrawDistance", max_draw_distance);
    }
    else if(max_draw_distance > MAX_DRAW_DISTANCE)
    {
        max_draw_distance = MAX_DRAW_DISTANCE;
        gSavedSettings.setF32("PrimTextMaxDrawDistance", MAX_DRAW_DISTANCE);
    }

    if(last_distance_center > max_draw_distance)
    {
        mVisible = FALSE;
        return;
    }


    LLVector3 x_pixel_vec;
    LLVector3 y_pixel_vec;

    LLViewerCamera::getInstance()->getPixelVectors(mPositionAgent, y_pixel_vec, x_pixel_vec);

    LLVector3 render_position = mPositionAgent +
            (x_pixel_vec * mPositionOffset.mV[VX]) +
            (y_pixel_vec * mPositionOffset.mV[VY]);

    mOffscreen = FALSE;
    if (!LLViewerCamera::getInstance()->sphereInFrustum(render_position, mRadius))
    {
//      if (!mVisibleOffScreen)
//      {
            mVisible = FALSE;
            return;
//      }
//      else
//      {
//          mOffscreen = TRUE;
//      }
    }

    mVisible = TRUE;
    sVisibleTextObjects.push_back(LLPointer<LLHUDText> (this));
}

LLVector2 LLHUDText::updateScreenPos(LLVector2 &offset)
{
    LLCoordGL screen_pos;
    LLVector2 screen_pos_vec;
    LLVector3 x_pixel_vec;
    LLVector3 y_pixel_vec;
    LLViewerCamera::getInstance()->getPixelVectors(mPositionAgent, y_pixel_vec, x_pixel_vec);
//  LLVector3 world_pos = mPositionAgent + (offset.mV[VX] * x_pixel_vec) + (offset.mV[VY] * y_pixel_vec);
//  if (!LLViewerCamera::getInstance()->projectPosAgentToScreen(world_pos, screen_pos, FALSE) && mVisibleOffScreen)
//  {
//      // bubble off-screen, so find a spot for it along screen edge
//      LLViewerCamera::getInstance()->projectPosAgentToScreenEdge(world_pos, screen_pos);
//  }

    screen_pos_vec.setVec((F32)screen_pos.mX, (F32)screen_pos.mY);

    LLRect world_rect = gViewerWindow->getWorldViewRectScaled();
    S32 bottom = world_rect.mBottom + STATUS_BAR_HEIGHT;

    LLVector2 screen_center;
    screen_center.mV[VX] = llclamp((F32)screen_pos_vec.mV[VX], (F32)world_rect.mLeft + mWidth * 0.5f, (F32)world_rect.mRight - mWidth * 0.5f);

    if(mVertAlignment == ALIGN_VERT_TOP)
    {
        screen_center.mV[VY] = llclamp((F32)screen_pos_vec.mV[VY],
            (F32)bottom,
            (F32)world_rect.mTop - mHeight - (F32)MENU_BAR_HEIGHT);
        mSoftScreenRect.setLeftTopAndSize(screen_center.mV[VX] - (mWidth + BUFFER_SIZE) * 0.5f,
            screen_center.mV[VY] + (mHeight + BUFFER_SIZE), mWidth + BUFFER_SIZE, mHeight + BUFFER_SIZE);
    }
    else
    {
        screen_center.mV[VY] = llclamp((F32)screen_pos_vec.mV[VY],
            (F32)bottom + mHeight * 0.5f,
            (F32)world_rect.mTop - mHeight * 0.5f - (F32)MENU_BAR_HEIGHT);
        mSoftScreenRect.setCenterAndSize(screen_center.mV[VX], screen_center.mV[VY], mWidth + BUFFER_SIZE, mHeight + BUFFER_SIZE);
    }

    return offset + (screen_center - LLVector2((F32)screen_pos.mX, (F32)screen_pos.mY));
}

void LLHUDText::updateSize()
{
    F32 height = 0.f;
    F32 width = 0.f;

    S32 max_lines = getMaxLines();

    S32 start_segment;
    if (max_lines < 0) start_segment = 0;
    else start_segment = llmax((S32)0, (S32)mTextSegments.size() - max_lines);

    std::vector<LLHUDTextSegment>::iterator iter = mTextSegments.begin() + start_segment;
    while (iter != mTextSegments.end())
    {
        const LLFontGL* fontp = iter->mFont;
        height += fontp->getLineHeight() - 1; // correction factor to match legacy font metrics
        width = llmax(width, llmin(iter->getWidth(fontp), HUD_TEXT_MAX_WIDTH));
        ++iter;
    }

    if (width == 0.f)
    {
        return;
    }

    width += HORIZONTAL_PADDING;
    height += VERTICAL_PADDING;

    // *TODO: Could do some sort of timer-based resize logic here
    F32 u = 1.f;
    mWidth = llmax(width, lerp(mWidth, (F32)width, u));
    mHeight = llmax(height, lerp(mHeight, (F32)height, u));
}

void LLHUDText::updateAll()
{
    // iterate over all text objects, calculate their restoration forces,
    // and add them to the visible set if they are on screen and close enough
    sVisibleTextObjects.clear();
    sVisibleHUDTextObjects.clear();

    TextObjectIterator text_it;
    for (text_it = sTextObjects.begin(); text_it != sTextObjects.end(); ++text_it)
    {
        LLHUDText* textp = (*text_it);
        textp->mTargetPositionOffset.clearVec();
        textp->updateSize();
        textp->updateVisibility();
    }

    // sort back to front for rendering purposes
    std::sort(sVisibleTextObjects.begin(), sVisibleTextObjects.end(), lltextobject_further_away());
    std::sort(sVisibleHUDTextObjects.begin(), sVisibleHUDTextObjects.end(), lltextobject_further_away());
}

//void LLHUDText::setLOD(S32 lod)
//{
//  mLOD = lod;
//  //RN: uncomment this to visualize LOD levels
//  //std::string label = llformat("%d", lod);
//  //setLabel(label);
//}

S32 LLHUDText::getMaxLines()
{
    return mMaxLines;
    //switch(mLOD)
    //{
    //case 0:
    //  return mMaxLines;
    //case 1:
    //  return mMaxLines > 0 ? mMaxLines / 2 : 5;
    //case 2:
    //  return mMaxLines > 0 ? mMaxLines / 3 : 2;
    //default:
    //  // label only
    //  return 0;
    //}
}

void LLHUDText::markDead()
{
    // make sure we have at least one pointer
    // till the end of the function
    LLPointer<LLHUDText> ptr(this);
    sTextObjects.erase(ptr);
    LLHUDObject::markDead();
}

void LLHUDText::renderAllHUD()
{
    LLGLState::checkStates();

    {
        LLGLDepthTest depth(GL_FALSE, GL_FALSE);

        VisibleTextObjectIterator text_it;

        for (text_it = sVisibleHUDTextObjects.begin(); text_it != sVisibleHUDTextObjects.end(); ++text_it)
        {
            (*text_it)->renderText();
        }
    }

    LLVertexBuffer::unbind();

    LLGLState::checkStates();
}

void LLHUDText::shiftAll(const LLVector3& offset)
{
    TextObjectIterator text_it;
    for (text_it = sTextObjects.begin(); text_it != sTextObjects.end(); ++text_it)
    {
        LLHUDText *textp = text_it->get();
        textp->shift(offset);
    }
}

void LLHUDText::shift(const LLVector3& offset)
{
    mPositionAgent += offset;
}

//static
// called when UI scale changes, to flush font width caches
void LLHUDText::reshape()
{
    TextObjectIterator text_it;
    for (text_it = sTextObjects.begin(); text_it != sTextObjects.end(); ++text_it)
    {
        LLHUDText* textp = (*text_it);
        std::vector<LLHUDTextSegment>::iterator segment_iter;
        for (segment_iter = textp->mTextSegments.begin();
             segment_iter != textp->mTextSegments.end(); ++segment_iter )
        {
            segment_iter->clearFontWidthMap();
        }
    }
}

//============================================================================

F32 LLHUDText::LLHUDTextSegment::getWidth(const LLFontGL* font)
{
<<<<<<< HEAD
	std::map<const LLFontGL*, F32>::iterator iter = mFontWidthMap.find(font);
	if (iter != mFontWidthMap.end())
	{
		return iter->second;
	}
	else
	{
		F32 width = font->getWidthF32(mText.c_str());
		mFontWidthMap[font] = width;
		return width;
	}
}

// [RLVa:KB] - Checked: RLVa-2.0.3
void LLHUDText::refreshAllObjectText(EObjectTextFilter eObjFilter)
{
	for (LLHUDText* pText : sTextObjects)
	{
		if ((pText) && (!pText->mObjText.empty()) && (pText->mSourceObject) && (LL_PCODE_VOLUME == pText->mSourceObject->getPCode()) &&
			((OTF_NONE == eObjFilter) || ((OTF_HUD_ATTACHMENTS == eObjFilter) && (pText->mSourceObject->isHUDAttachment()))))
		{
			pText->setString(pText->mObjText);
		}
	}
}
// [/RLVa:KB]

// <FS:Ansariel> FIRE-17393: Control HUD text fading by options
// static
void LLHUDText::onFadeSettingsChanged()
{
	for (TextObjectIterator it = sTextObjects.begin(); it != sTextObjects.end(); ++it)
	{
		LLHUDText* text = *it;
		if (text)
		{
			text->mFadeDistance = gSavedSettings.getF32("FSHudTextFadeDistance");
			text->mFadeRange = gSavedSettings.getF32("FSHudTextFadeRange");
		}
	}
}
// </FS:Ansariel>
=======
    std::map<const LLFontGL*, F32>::iterator iter = mFontWidthMap.find(font);
    if (iter != mFontWidthMap.end())
    {
        return iter->second;
    }
    else
    {
        F32 width = font->getWidthF32(mText.c_str());
        mFontWidthMap[font] = width;
        return width;
    }
}
>>>>>>> 38c2a5bd
<|MERGE_RESOLUTION|>--- conflicted
+++ resolved
@@ -85,31 +85,19 @@
 //          mLOD(0),
             mHidden(FALSE)
 {
-<<<<<<< HEAD
-	mColor = LLColor4(1.f, 1.f, 1.f, 1.f);
-	mDoFade = TRUE;
-	// <FS:Ansariel> FIRE-17393: Control HUD text fading by options
-	//mFadeDistance = 8.f;
-	//mFadeRange = 4.f;
-	mFadeDistance = gSavedSettings.getF32("FSHudTextFadeDistance");
-	mFadeRange = gSavedSettings.getF32("FSHudTextFadeRange");
-	// </FS:Ansariel>
-	mZCompare = TRUE;
-	mOffscreen = FALSE;
-	mRadius = 0.1f;
-	LLPointer<LLHUDText> ptr(this);
-	sTextObjects.insert(ptr);
-=======
     mColor = LLColor4(1.f, 1.f, 1.f, 1.f);
     mDoFade = TRUE;
-    mFadeDistance = 8.f;
-    mFadeRange = 4.f;
+    // <FS:Ansariel> FIRE-17393: Control HUD text fading by options
+    //mFadeDistance = 8.f;
+    //mFadeRange = 4.f;
+    mFadeDistance = gSavedSettings.getF32("FSHudTextFadeDistance");
+    mFadeRange = gSavedSettings.getF32("FSHudTextFadeRange");
+    // </FS:Ansariel>
     mZCompare = TRUE;
     mOffscreen = FALSE;
     mRadius = 0.1f;
     LLPointer<LLHUDText> ptr(this);
     sTextObjects.insert(ptr);
->>>>>>> 38c2a5bd
 }
 
 LLHUDText::~LLHUDText()
@@ -128,131 +116,6 @@
 
 void LLHUDText::renderText()
 {
-<<<<<<< HEAD
-	if (!mVisible || mHidden)
-	{
-		return;
-	}
-
-	gGL.getTexUnit(0)->enable(LLTexUnit::TT_TEXTURE);
-
-	LLGLState gls_blend(GL_BLEND, TRUE);
-	
-	LLColor4 shadow_color(0.f, 0.f, 0.f, 1.f);
-	F32 alpha_factor = 1.f;
-	LLColor4 text_color = mColor;
-	if (mDoFade)
-	{
-		// <FS:Ansariel> FIRE-17393: Control HUD text fading by options
-		//if (mLastDistance > mFadeDistance)
-		if (mLastDistance > mFadeDistance && mFadeRange > 0.f)
-		// </FS:Ansariel>
-		{
-			alpha_factor = llmax(0.f, 1.f - (mLastDistance - mFadeDistance)/mFadeRange);
-			text_color.mV[3] = text_color.mV[3]*alpha_factor;
-		}
-	}
-	if (text_color.mV[3] < 0.01f)
-	{
-		return;
-	}
-	shadow_color.mV[3] = text_color.mV[3];
-
-	mOffsetY = lltrunc(mHeight * ((mVertAlignment == ALIGN_VERT_CENTER) ? 0.5f : 1.f));
-
-	// *TODO: make this a per-text setting
-	// <FS:Ansariel> Performance improvement
-	//LLColor4 bg_color = LLUIColorTable::instance().getColor("ObjectBubbleColor");
-	//bg_color.setAlpha(gSavedSettings.getF32("ChatBubbleOpacity") * alpha_factor);
-	static LLUIColor s_bg_color = LLUIColorTable::instance().getColor("ObjectBubbleColor");
-	static LLCachedControl<F32> chatBubbleOpacity(gSavedSettings, "ChatBubbleOpacity");
-	LLColor4 bg_color = s_bg_color.get();
-	bg_color.setAlpha(chatBubbleOpacity * alpha_factor);
-	// </FS:Ansariel>
-
-	const S32 border_height = 16;
-	const S32 border_width = 16;
-
-	// *TODO move this into helper function
-	F32 border_scale = 1.f;
-
-	if (border_height * 2 > mHeight)
-	{
-		border_scale = (F32)mHeight / ((F32)border_height * 2.f);
-	}
-	if (border_width * 2 > mWidth)
-	{
-		border_scale = llmin(border_scale, (F32)mWidth / ((F32)border_width * 2.f));
-	}
-
-	// scale screen size of borders down
-	//RN: for now, text on hud objects is never occluded
-
-	LLVector3 x_pixel_vec;
-	LLVector3 y_pixel_vec;
-	
-	if (mOnHUDAttachment)
-	{
-		x_pixel_vec = LLVector3::y_axis / (F32)gViewerWindow->getWorldViewWidthRaw();
-		y_pixel_vec = LLVector3::z_axis / (F32)gViewerWindow->getWorldViewHeightRaw();
-	}
-	else
-	{
-		LLViewerCamera::getInstance()->getPixelVectors(mPositionAgent, y_pixel_vec, x_pixel_vec);
-	}
-
-	LLVector3 width_vec = mWidth * x_pixel_vec;
-	LLVector3 height_vec = mHeight * y_pixel_vec;
-
-	mRadius = (width_vec + height_vec).magVec() * 0.5f;
-
-	LLVector2 screen_offset;
-	screen_offset = mPositionOffset;
-
-	LLVector3 render_position = mPositionAgent  
-			+ (x_pixel_vec * screen_offset.mV[VX])
-			+ (y_pixel_vec * screen_offset.mV[VY]);
-
-	F32 y_offset = (F32)mOffsetY;
-		
-	// Render label
-
-	// Render text
-	{
-		// -1 mMaxLines means unlimited lines.
-		S32 start_segment;
-		S32 max_lines = getMaxLines();
-
-		if (max_lines < 0) 
-		{
-			start_segment = 0;
-		}
-		else 
-		{
-			start_segment = llmax((S32)0, (S32)mTextSegments.size() - max_lines);
-		}
-
-		for (std::vector<LLHUDTextSegment>::iterator segment_iter = mTextSegments.begin() + start_segment;
-			 segment_iter != mTextSegments.end(); ++segment_iter )
-		{
-			const LLFontGL* fontp = segment_iter->mFont;
-			y_offset -= fontp->getLineHeight() - 1; // correction factor to match legacy font metrics
-
-			U8 style = segment_iter->mStyle;
-			LLFontGL::ShadowType shadow = LLFontGL::DROP_SHADOW;
-	
-			F32 x_offset;
-			if (mTextAlignment== ALIGN_TEXT_CENTER)
-			{
-				x_offset = -0.5f*segment_iter->getWidth(fontp);
-			}
-			else // ALIGN_LEFT
-			{
-				x_offset = -0.5f * mWidth + (HORIZONTAL_PADDING / 2.f);
-			}
-
-			text_color = segment_iter->mColor;
-=======
     if (!mVisible || mHidden)
     {
         return;
@@ -267,7 +130,10 @@
     LLColor4 text_color = mColor;
     if (mDoFade)
     {
-        if (mLastDistance > mFadeDistance)
+        // <FS:Ansariel> FIRE-17393: Control HUD text fading by options
+        //if (mLastDistance > mFadeDistance)
+        if (mLastDistance > mFadeDistance && mFadeRange > 0.f)
+        // </FS:Ansariel>
         {
             alpha_factor = llmax(0.f, 1.f - (mLastDistance - mFadeDistance)/mFadeRange);
             text_color.mV[3] = text_color.mV[3]*alpha_factor;
@@ -282,8 +148,14 @@
     mOffsetY = lltrunc(mHeight * ((mVertAlignment == ALIGN_VERT_CENTER) ? 0.5f : 1.f));
 
     // *TODO: make this a per-text setting
-    LLColor4 bg_color = LLUIColorTable::instance().getColor("ObjectBubbleColor");
-    bg_color.setAlpha(gSavedSettings.getF32("ChatBubbleOpacity") * alpha_factor);
+    // <FS:Ansariel> Performance improvement
+    //LLColor4 bg_color = LLUIColorTable::instance().getColor("ObjectBubbleColor");
+    //bg_color.setAlpha(gSavedSettings.getF32("ChatBubbleOpacity") * alpha_factor);
+    static LLUIColor s_bg_color = LLUIColorTable::instance().getColor("ObjectBubbleColor");
+    static LLCachedControl<F32> chatBubbleOpacity(gSavedSettings, "ChatBubbleOpacity");
+    LLColor4 bg_color = s_bg_color.get();
+    bg_color.setAlpha(chatBubbleOpacity * alpha_factor);
+    // </FS:Ansariel>
 
     const S32 border_height = 16;
     const S32 border_width = 16;
@@ -367,7 +239,6 @@
             }
 
             text_color = segment_iter->mColor;
->>>>>>> 38c2a5bd
             if (mOnHUDAttachment)
             {
                 text_color = linearColor4(text_color);
@@ -383,38 +254,33 @@
 
 void LLHUDText::setString(const std::string &text_utf8)
 {
-<<<<<<< HEAD
-	mTextSegments.clear();
-//	addLine(text_utf8, mColor);
+    mTextSegments.clear();
+//  addLine(text_utf8, mColor);
 // [RLVa:KB] - Checked: RLVa-2.0.3
-	// NOTE: setString() is called for debug and map beacons as well
-	if (RlvActions::isRlvEnabled())
-	{
-		std::string text(text_utf8);
-		if (RlvActions::canShowHoverText(mSourceObject))
-		{
-			if (!RlvActions::canShowLocation())
-				RlvUtil::filterLocation(text);
-
-			bool fCanShowNearby = RlvActions::canShowNearbyAgents();
-			if ( (!RlvActions::canShowName(RlvActions::SNC_DEFAULT)) || (!fCanShowNearby) )
-				RlvUtil::filterNames(text, true, !fCanShowNearby);
-		}
-		else
-		{
-			text = "";
-		}
-		addLine(text, mColor);
-	}
-	else
-	{
-		addLine(text_utf8, mColor);
-	}
+    // NOTE: setString() is called for debug and map beacons as well
+    if (RlvActions::isRlvEnabled())
+    {
+        std::string text(text_utf8);
+        if (RlvActions::canShowHoverText(mSourceObject))
+        {
+            if (!RlvActions::canShowLocation())
+                RlvUtil::filterLocation(text);
+
+            bool fCanShowNearby = RlvActions::canShowNearbyAgents();
+            if ( (!RlvActions::canShowName(RlvActions::SNC_DEFAULT)) || (!fCanShowNearby) )
+                RlvUtil::filterNames(text, true, !fCanShowNearby);
+        }
+        else
+        {
+            text = "";
+        }
+        addLine(text, mColor);
+    }
+    else
+    {
+        addLine(text_utf8, mColor);
+    }
 // [/RLVa:KB]
-=======
-    mTextSegments.clear();
-    addLine(text_utf8, mColor);
->>>>>>> 38c2a5bd
 }
 
 void LLHUDText::clearString()
@@ -800,31 +666,30 @@
 
 F32 LLHUDText::LLHUDTextSegment::getWidth(const LLFontGL* font)
 {
-<<<<<<< HEAD
-	std::map<const LLFontGL*, F32>::iterator iter = mFontWidthMap.find(font);
-	if (iter != mFontWidthMap.end())
-	{
-		return iter->second;
-	}
-	else
-	{
-		F32 width = font->getWidthF32(mText.c_str());
-		mFontWidthMap[font] = width;
-		return width;
-	}
+    std::map<const LLFontGL*, F32>::iterator iter = mFontWidthMap.find(font);
+    if (iter != mFontWidthMap.end())
+    {
+        return iter->second;
+    }
+    else
+    {
+        F32 width = font->getWidthF32(mText.c_str());
+        mFontWidthMap[font] = width;
+        return width;
+    }
 }
 
 // [RLVa:KB] - Checked: RLVa-2.0.3
 void LLHUDText::refreshAllObjectText(EObjectTextFilter eObjFilter)
 {
-	for (LLHUDText* pText : sTextObjects)
-	{
-		if ((pText) && (!pText->mObjText.empty()) && (pText->mSourceObject) && (LL_PCODE_VOLUME == pText->mSourceObject->getPCode()) &&
-			((OTF_NONE == eObjFilter) || ((OTF_HUD_ATTACHMENTS == eObjFilter) && (pText->mSourceObject->isHUDAttachment()))))
-		{
-			pText->setString(pText->mObjText);
-		}
-	}
+    for (LLHUDText* pText : sTextObjects)
+    {
+        if ((pText) && (!pText->mObjText.empty()) && (pText->mSourceObject) && (LL_PCODE_VOLUME == pText->mSourceObject->getPCode()) &&
+            ((OTF_NONE == eObjFilter) || ((OTF_HUD_ATTACHMENTS == eObjFilter) && (pText->mSourceObject->isHUDAttachment()))))
+        {
+            pText->setString(pText->mObjText);
+        }
+    }
 }
 // [/RLVa:KB]
 
@@ -832,28 +697,14 @@
 // static
 void LLHUDText::onFadeSettingsChanged()
 {
-	for (TextObjectIterator it = sTextObjects.begin(); it != sTextObjects.end(); ++it)
-	{
-		LLHUDText* text = *it;
-		if (text)
-		{
-			text->mFadeDistance = gSavedSettings.getF32("FSHudTextFadeDistance");
-			text->mFadeRange = gSavedSettings.getF32("FSHudTextFadeRange");
-		}
-	}
-}
-// </FS:Ansariel>
-=======
-    std::map<const LLFontGL*, F32>::iterator iter = mFontWidthMap.find(font);
-    if (iter != mFontWidthMap.end())
-    {
-        return iter->second;
-    }
-    else
-    {
-        F32 width = font->getWidthF32(mText.c_str());
-        mFontWidthMap[font] = width;
-        return width;
-    }
-}
->>>>>>> 38c2a5bd
+    for (TextObjectIterator it = sTextObjects.begin(); it != sTextObjects.end(); ++it)
+    {
+        LLHUDText* text = *it;
+        if (text)
+        {
+            text->mFadeDistance = gSavedSettings.getF32("FSHudTextFadeDistance");
+            text->mFadeRange = gSavedSettings.getF32("FSHudTextFadeRange");
+        }
+    }
+}
+// </FS:Ansariel>