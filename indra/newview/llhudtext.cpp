--- conflicted
+++ resolved
@@ -86,23 +86,15 @@
 			mHidden(false)
 {
 	mColor = LLColor4(1.f, 1.f, 1.f, 1.f);
-<<<<<<< HEAD
-	mDoFade = TRUE;
+	mDoFade = true;
 	// <FS:Ansariel> FIRE-17393: Control HUD text fading by options
 	//mFadeDistance = 8.f;
 	//mFadeRange = 4.f;
 	mFadeDistance = gSavedSettings.getF32("FSHudTextFadeDistance");
 	mFadeRange = gSavedSettings.getF32("FSHudTextFadeRange");
 	// </FS:Ansariel>
-	mZCompare = TRUE;
-	mOffscreen = FALSE;
-=======
-	mDoFade = true;
-	mFadeDistance = 8.f;
-	mFadeRange = 4.f;
 	mZCompare = true;
 	mOffscreen = false;
->>>>>>> 7704c263
 	mRadius = 0.1f;
 	LLPointer<LLHUDText> ptr(this);
 	sTextObjects.insert(ptr);
