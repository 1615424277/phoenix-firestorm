--- conflicted
+++ resolved
@@ -203,25 +203,16 @@
 		time(&t);
 	}
 	
-<<<<<<< HEAD
-		// <FS:Ansariel> FIRE-17649: Localizable date formats for group notices
-        //std::string dateStr = "["+LLTrans::getString("LTimeYear")+"]/["
-        //                                                        +LLTrans::getString("LTimeMthNum")+"]/["
-        //                                                        +LLTrans::getString("LTimeDay")+"] ["
-        //                                                        +LLTrans::getString("LTimeHour")+"]:["
-        //                                                        +LLTrans::getString("LTimeMin")+"]:["
-        //                                                        +LLTrans::getString("LTimeSec")+"]";
-		std::string dateStr = LLTrans::getString("GroupNoticesPanelDateString");
-		// </FS:Ansariel>
-
-=======
-	std::string dateStr = "["+ LLTrans::getString("LTimeYear") + "]/["
-								+ LLTrans::getString("LTimeMthNum") + "]/["
-								+ LLTrans::getString("LTimeDay") + "] ["
-								+ LLTrans::getString("LTimeHour") + "]:["
-								+ LLTrans::getString("LTimeMin") + "]:["
-								+ LLTrans::getString("LTimeSec") + "]";
->>>>>>> 90978393
+	// <FS:Ansariel> FIRE-17649: Localizable date formats for group notices
+	//std::string dateStr = "["+ LLTrans::getString("LTimeYear") + "]/["
+	//							+ LLTrans::getString("LTimeMthNum") + "]/["
+	//							+ LLTrans::getString("LTimeDay") + "] ["
+	//							+ LLTrans::getString("LTimeHour") + "]:["
+	//							+ LLTrans::getString("LTimeMin") + "]:["
+	//							+ LLTrans::getString("LTimeSec") + "]";
+	std::string dateStr = LLTrans::getString("GroupNoticesPanelDateString");
+	// </FS:Ansariel>
+
 	LLSD substitution;
 	substitution["datetime"] = (S32) t;
 	LLStringUtil::format (dateStr, substitution);
