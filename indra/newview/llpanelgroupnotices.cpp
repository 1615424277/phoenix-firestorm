--- conflicted
+++ resolved
@@ -462,12 +462,7 @@
 {
 	mPrevSelectedNotice = mNoticesList->getStringUUIDSelectedItem();
 	mNoticesList->deleteAllItems();
-<<<<<<< HEAD
-	// <FS:Beq/> FIRE-30766 group hang prevention.
-	mNoticeIDs.clear();
-=======
 	mKnownNoticeIds.clear();
->>>>>>> 4bab66a4
 }
 
 void LLPanelGroupNotices::onClickRefreshNotices(void* data)
@@ -546,18 +541,6 @@
 			return;
 		}
 
-<<<<<<< HEAD
-		//with some network delays we can receive notice list more then once...
-		//so add only unique notices
-		// <FS:Beq> FIRE-30667 et al. add a set for tracking to avoid the linear time lookup
-		// S32 pos = mNoticesList->getItemIndex(id);
-		// if(pos!=-1)//if items with this ID already in the list - skip it
-		auto exists = mNoticeIDs.emplace(id);
-    	if (!exists.second) 
-		// </FS:Beq>
-			continue;
-			
-=======
         // Due to some network delays we can receive notice list more than once...
         // So add only unique notices
         if (mKnownNoticeIds.find(id) != mKnownNoticeIds.end())
@@ -566,7 +549,6 @@
             continue;
         }
 
->>>>>>> 4bab66a4
 		msg->getString("Data","Subject",subj,i);
 		msg->getString("Data","FromName",name,i);
 		msg->getBOOL("Data","HasAttachment",has_attachment,i);
