/** 
 * @file lltooldraganddrop.cpp
 * @brief LLToolDragAndDrop class implementation
 *
 * $LicenseInfo:firstyear=2001&license=viewerlgpl$
 * Second Life Viewer Source Code
 * Copyright (C) 2010, Linden Research, Inc.
 * 
 * This library is free software; you can redistribute it and/or
 * modify it under the terms of the GNU Lesser General Public
 * License as published by the Free Software Foundation;
 * version 2.1 of the License only.
 * 
 * This library is distributed in the hope that it will be useful,
 * but WITHOUT ANY WARRANTY; without even the implied warranty of
 * MERCHANTABILITY or FITNESS FOR A PARTICULAR PURPOSE.  See the GNU
 * Lesser General Public License for more details.
 * 
 * You should have received a copy of the GNU Lesser General Public
 * License along with this library; if not, write to the Free Software
 * Foundation, Inc., 51 Franklin Street, Fifth Floor, Boston, MA  02110-1301  USA
 * 
 * Linden Research, Inc., 945 Battery Street, San Francisco, CA  94111  USA
 * $/LicenseInfo$
 */

#include "llviewerprecompiledheaders.h"
#include "lltooldraganddrop.h"

// library headers
#include "llnotificationsutil.h"
// project headers
#include "llagent.h"
#include "llagentcamera.h"
#include "llagentwearables.h"
#include "llappearancemgr.h"
#include "llavatarnamecache.h"
#include "lldictionary.h"
#include "llfloaterreg.h"
#include "llfloatertools.h"
#include "llgesturemgr.h"
#include "llgiveinventory.h"
#include "llhudmanager.h"
#include "llhudeffecttrail.h"
#include "llimview.h"
#include "llinventorybridge.h"
#include "llinventorydefines.h"
#include "llinventoryfunctions.h"
#include "llpreviewnotecard.h"
#include "llrootview.h"
#include "llselectmgr.h"
#include "lltoolbarview.h"
#include "lltoolmgr.h"
#include "lltooltip.h"
#include "lltrans.h"
#include "llviewerobjectlist.h"
#include "llviewerregion.h"
#include "llviewerstats.h"
#include "llviewerwindow.h"
#include "llvoavatarself.h"
#include "llworld.h"
#include "llpanelface.h"
// [RLVa:KB] - Checked: 2011-05-22 (RLVa-1.3.1)
#include "rlvhandler.h"
#include "rlvlocks.h"
// [/RLVa:KB]

#include "llparcel.h"
#include "llviewerparcelmgr.h"
#include "fscommon.h"

// syntactic sugar
#define callMemberFunction(object,ptrToMember)  ((object).*(ptrToMember))

class LLNoPreferredType : public LLInventoryCollectFunctor
{
public:
	LLNoPreferredType() {}
	virtual ~LLNoPreferredType() {}
	virtual bool operator()(LLInventoryCategory* cat,
							LLInventoryItem* item)
	{
		if (cat && (cat->getPreferredType() == LLFolderType::FT_NONE))
		{
			return true;
		}
		return false;
	}
};

class LLNoPreferredTypeOrItem : public LLInventoryCollectFunctor
{
public:
	LLNoPreferredTypeOrItem() {}
	virtual ~LLNoPreferredTypeOrItem() {}
	virtual bool operator()(LLInventoryCategory* cat,
							LLInventoryItem* item)
	{
		if (item) return true;
		if (cat && (cat->getPreferredType() == LLFolderType::FT_NONE))
		{
			return true;
		}
		return false;
	}
};

class LLDroppableItem : public LLInventoryCollectFunctor
{
public:
	LLDroppableItem(BOOL is_transfer) :
		mCountLosing(0), mIsTransfer(is_transfer) {}
	virtual ~LLDroppableItem() {}
	virtual bool operator()(LLInventoryCategory* cat,
							LLInventoryItem* item);
	S32 countNoCopy() const { return mCountLosing; }

protected:
	S32 mCountLosing;
	BOOL mIsTransfer;
};

bool LLDroppableItem::operator()(LLInventoryCategory* cat,
				 LLInventoryItem* item)
{
	bool allowed = false;
	if (item)
	{
		allowed = itemTransferCommonlyAllowed(item);

		if (allowed
		   && mIsTransfer
		   && !item->getPermissions().allowOperationBy(PERM_TRANSFER,
							       gAgent.getID()))
		{
			allowed = false;
		}
		if (allowed && !item->getPermissions().allowCopyBy(gAgent.getID()))
		{
			++mCountLosing;
		}
	}
	return allowed;
}

class LLDropCopyableItems : public LLInventoryCollectFunctor
{
public:
	LLDropCopyableItems() {}
	virtual ~LLDropCopyableItems() {}
	virtual bool operator()(LLInventoryCategory* cat, LLInventoryItem* item);
};


bool LLDropCopyableItems::operator()(
	LLInventoryCategory* cat,
	LLInventoryItem* item)
{
	bool allowed = false;
	if (item)
	{
		allowed = itemTransferCommonlyAllowed(item);
		if (allowed &&
		   !item->getPermissions().allowCopyBy(gAgent.getID()))
		{
			// whoops, can't copy it - don't allow it.
			allowed = false;
		}
	}
	return allowed;
}

// Starts a fetch on folders and items.  This is really not used 
// as an observer in the traditional sense; we're just using it to
// request a fetch and we don't care about when/if the response arrives.
class LLCategoryFireAndForget : public LLInventoryFetchComboObserver
{
public:
	LLCategoryFireAndForget(const uuid_vec_t& folder_ids,
							const uuid_vec_t& item_ids) :
		LLInventoryFetchComboObserver(folder_ids, item_ids)
	{}
	~LLCategoryFireAndForget() {}
	virtual void done()
	{
		/* no-op: it's fire n forget right? */
		LL_DEBUGS() << "LLCategoryFireAndForget::done()" << LL_ENDL;
	}
};

class LLCategoryDropObserver : public LLInventoryFetchItemsObserver
{
public:
	LLCategoryDropObserver(
		const uuid_vec_t& ids,
		const LLUUID& obj_id, LLToolDragAndDrop::ESource src) :
		LLInventoryFetchItemsObserver(ids),
		mObjectID(obj_id),
		mSource(src)
	{}
	~LLCategoryDropObserver() {}
	virtual void done();

protected:
	LLUUID mObjectID;
	LLToolDragAndDrop::ESource mSource;
};

void LLCategoryDropObserver::done()
{
	gInventory.removeObserver(this);
	LLViewerObject* dst_obj = gObjectList.findObject(mObjectID);
	if (dst_obj)
	{
		// *FIX: coalesce these...
 		LLInventoryItem* item = NULL;
  		uuid_vec_t::iterator it = mComplete.begin();
  		uuid_vec_t::iterator end = mComplete.end();
  		for(; it < end; ++it)
  		{
 			item = gInventory.getItem(*it);
 			if (item)
 			{
 				LLToolDragAndDrop::dropInventory(
 					dst_obj,
 					item,
 					mSource,
 					LLUUID::null);
 			}
  		}
	}
	delete this;
}
/* Doesn't seem to be used anymore.
class LLCategoryDropDescendentsObserver : public LLInventoryFetchDescendentsObserver
{
public:
	LLCategoryDropDescendentsObserver(
		const LLUUID& obj_id, LLToolDragAndDrop::ESource src) :
		mObjectID(obj_id),
		mSource(src)
	{}
	~LLCategoryDropDescendentsObserver() {}
	virtual void done();

protected:
	LLUUID mObjectID;
	LLToolDragAndDrop::ESource mSource;
};

void LLCategoryDropDescendentsObserver::done()
{

	gInventory.removeObserver(this);
	uuid_vec_t::iterator it = mComplete.begin();
	uuid_vec_t::iterator end = mComplete.end();
	LLViewerInventoryCategory::cat_array_t cats;
	LLViewerInventoryItem::item_array_t items;
	for(; it != end; ++it)
	{
		gInventory.collectDescendents(
			(*it),
			cats,
			items,
			LLInventoryModel::EXCLUDE_TRASH);
	}

	S32 count = items.size();
	if (count)
	{
		std::set<LLUUID> unique_ids;
		for(S32 i = 0; i < count; ++i)
		{
			unique_ids.insert(items.get(i)->getUUID());
		}
		uuid_vec_t ids;
		std::back_insert_iterator<uuid_vec_t> copier(ids);
		std::copy(unique_ids.begin(), unique_ids.end(), copier);
		LLCategoryDropObserver* dropper;
		dropper = new LLCategoryDropObserver(ids, mObjectID, mSource);
		dropper->startFetch();
		if (dropper->isDone())
		{
			dropper->done();
		}
		else
		{
			gInventory.addObserver(dropper);
		}
	}
	delete this;
}
*/

S32 LLToolDragAndDrop::sOperationId = 0;

LLToolDragAndDrop::DragAndDropEntry::DragAndDropEntry(dragOrDrop3dImpl f_none,
													  dragOrDrop3dImpl f_self,
													  dragOrDrop3dImpl f_avatar,
													  dragOrDrop3dImpl f_object,
													  dragOrDrop3dImpl f_land) :
	LLDictionaryEntry("")
{
	mFunctions[DT_NONE] = f_none;
	mFunctions[DT_SELF] = f_self;
	mFunctions[DT_AVATAR] = f_avatar;
	mFunctions[DT_OBJECT] = f_object;
	mFunctions[DT_LAND] = f_land;
}

LLToolDragAndDrop::dragOrDrop3dImpl LLToolDragAndDrop::LLDragAndDropDictionary::get(EDragAndDropType dad_type, LLToolDragAndDrop::EDropTarget drop_target)
{
	const DragAndDropEntry *entry = lookup(dad_type);
	if (entry)
	{
		return (entry->mFunctions[(U8)drop_target]);
	}
	return &LLToolDragAndDrop::dad3dNULL;
}

LLToolDragAndDrop::LLDragAndDropDictionary::LLDragAndDropDictionary()
{
 	//       										 DT_NONE                         DT_SELF                                        DT_AVATAR                   					DT_OBJECT                       					DT_LAND		
	//      										|-------------------------------|----------------------------------------------|-----------------------------------------------|---------------------------------------------------|--------------------------------|
	addEntry(DAD_NONE, 			new DragAndDropEntry(&LLToolDragAndDrop::dad3dNULL,	&LLToolDragAndDrop::dad3dNULL,					&LLToolDragAndDrop::dad3dNULL,					&LLToolDragAndDrop::dad3dNULL,						&LLToolDragAndDrop::dad3dNULL));
	addEntry(DAD_TEXTURE, 		new DragAndDropEntry(&LLToolDragAndDrop::dad3dNULL,	&LLToolDragAndDrop::dad3dNULL,					&LLToolDragAndDrop::dad3dGiveInventory,			&LLToolDragAndDrop::dad3dTextureObject,				&LLToolDragAndDrop::dad3dNULL));
	addEntry(DAD_SOUND, 		new DragAndDropEntry(&LLToolDragAndDrop::dad3dNULL,	&LLToolDragAndDrop::dad3dNULL,					&LLToolDragAndDrop::dad3dGiveInventory,			&LLToolDragAndDrop::dad3dUpdateInventory,			&LLToolDragAndDrop::dad3dNULL));
	addEntry(DAD_CALLINGCARD, 	new DragAndDropEntry(&LLToolDragAndDrop::dad3dNULL,	&LLToolDragAndDrop::dad3dNULL,					&LLToolDragAndDrop::dad3dGiveInventory, 		&LLToolDragAndDrop::dad3dUpdateInventory, 			&LLToolDragAndDrop::dad3dNULL));
	addEntry(DAD_LANDMARK, 		new DragAndDropEntry(&LLToolDragAndDrop::dad3dNULL, &LLToolDragAndDrop::dad3dNULL, 					&LLToolDragAndDrop::dad3dGiveInventory, 		&LLToolDragAndDrop::dad3dUpdateInventory, 			&LLToolDragAndDrop::dad3dNULL));
	addEntry(DAD_SCRIPT, 		new DragAndDropEntry(&LLToolDragAndDrop::dad3dNULL, &LLToolDragAndDrop::dad3dNULL, 					&LLToolDragAndDrop::dad3dGiveInventory, 		&LLToolDragAndDrop::dad3dRezScript, 				&LLToolDragAndDrop::dad3dNULL));
	addEntry(DAD_CLOTHING, 		new DragAndDropEntry(&LLToolDragAndDrop::dad3dNULL, &LLToolDragAndDrop::dad3dWearItem, 				&LLToolDragAndDrop::dad3dGiveInventory, 		&LLToolDragAndDrop::dad3dUpdateInventory, 			&LLToolDragAndDrop::dad3dNULL));
	addEntry(DAD_OBJECT, 		new DragAndDropEntry(&LLToolDragAndDrop::dad3dNULL, &LLToolDragAndDrop::dad3dRezAttachmentFromInv,	&LLToolDragAndDrop::dad3dGiveInventoryObject,	&LLToolDragAndDrop::dad3dRezObjectOnObject, 		&LLToolDragAndDrop::dad3dRezObjectOnLand));
	addEntry(DAD_NOTECARD, 		new DragAndDropEntry(&LLToolDragAndDrop::dad3dNULL, &LLToolDragAndDrop::dad3dNULL, 					&LLToolDragAndDrop::dad3dGiveInventory, 		&LLToolDragAndDrop::dad3dUpdateInventory, 			&LLToolDragAndDrop::dad3dNULL));
	addEntry(DAD_CATEGORY, 		new DragAndDropEntry(&LLToolDragAndDrop::dad3dNULL, &LLToolDragAndDrop::dad3dWearCategory,			&LLToolDragAndDrop::dad3dGiveInventoryCategory,	&LLToolDragAndDrop::dad3dUpdateInventoryCategory,	&LLToolDragAndDrop::dad3dNULL));
	addEntry(DAD_ROOT_CATEGORY, new DragAndDropEntry(&LLToolDragAndDrop::dad3dNULL,	&LLToolDragAndDrop::dad3dNULL,					&LLToolDragAndDrop::dad3dNULL,					&LLToolDragAndDrop::dad3dNULL,						&LLToolDragAndDrop::dad3dNULL));
	addEntry(DAD_BODYPART, 		new DragAndDropEntry(&LLToolDragAndDrop::dad3dNULL,	&LLToolDragAndDrop::dad3dWearItem,				&LLToolDragAndDrop::dad3dGiveInventory,			&LLToolDragAndDrop::dad3dUpdateInventory,			&LLToolDragAndDrop::dad3dNULL));
	addEntry(DAD_ANIMATION, 	new DragAndDropEntry(&LLToolDragAndDrop::dad3dNULL,	&LLToolDragAndDrop::dad3dNULL,					&LLToolDragAndDrop::dad3dGiveInventory,			&LLToolDragAndDrop::dad3dUpdateInventory,			&LLToolDragAndDrop::dad3dNULL));
	addEntry(DAD_GESTURE, 		new DragAndDropEntry(&LLToolDragAndDrop::dad3dNULL,	&LLToolDragAndDrop::dad3dActivateGesture,		&LLToolDragAndDrop::dad3dGiveInventory,			&LLToolDragAndDrop::dad3dUpdateInventory,			&LLToolDragAndDrop::dad3dNULL));
	addEntry(DAD_LINK, 			new DragAndDropEntry(&LLToolDragAndDrop::dad3dNULL,	&LLToolDragAndDrop::dad3dNULL,					&LLToolDragAndDrop::dad3dNULL,					&LLToolDragAndDrop::dad3dNULL,						&LLToolDragAndDrop::dad3dNULL));
	addEntry(DAD_MESH, 			new DragAndDropEntry(&LLToolDragAndDrop::dad3dNULL,	&LLToolDragAndDrop::dad3dNULL,					&LLToolDragAndDrop::dad3dGiveInventory,			&LLToolDragAndDrop::dad3dMeshObject,				&LLToolDragAndDrop::dad3dNULL));
	// TODO: animation on self could play it?  edit it?
	// TODO: gesture on self could play it?  edit it?
};

LLToolDragAndDrop::LLToolDragAndDrop()
:	LLTool(std::string("draganddrop"), NULL),
	mCargoCount(0),
	mDragStartX(0),
	mDragStartY(0),
	mSource(SOURCE_AGENT),
	mCursor(UI_CURSOR_NO),
	mLastAccept(ACCEPT_NO),
	mDrop(FALSE),
	mCurItemIndex(0)
{

}

void LLToolDragAndDrop::setDragStart(S32 x, S32 y)
{
	mDragStartX = x;
	mDragStartY = y;
}

BOOL LLToolDragAndDrop::isOverThreshold(S32 x,S32 y)
{
	static LLCachedControl<S32> drag_and_drop_threshold(gSavedSettings,"DragAndDropDistanceThreshold", 3);
	
	S32 mouse_delta_x = x - mDragStartX;
	S32 mouse_delta_y = y - mDragStartY;
	
	return (mouse_delta_x * mouse_delta_x) + (mouse_delta_y * mouse_delta_y) > drag_and_drop_threshold * drag_and_drop_threshold;
}

void LLToolDragAndDrop::beginDrag(EDragAndDropType type,
								  const LLUUID& cargo_id,
								  ESource source,
								  const LLUUID& source_id,
								  const LLUUID& object_id)
{
	if (type == DAD_NONE)
	{
		LL_WARNS() << "Attempted to start drag without a cargo type" << LL_ENDL;
		return;
	}
	mCargoTypes.clear();
	mCargoTypes.push_back(type);
	mCargoIDs.clear();
	mCargoIDs.push_back(cargo_id);
	mSource = source;
	mSourceID = source_id;
	mObjectID = object_id;

	setMouseCapture( TRUE );
	LLToolMgr::getInstance()->setTransientTool( this );
	mCursor = UI_CURSOR_NO;
	if ((mCargoTypes[0] == DAD_CATEGORY)
	   && ((mSource == SOURCE_AGENT) || (mSource == SOURCE_LIBRARY)))
	{
		LLInventoryCategory* cat = gInventory.getCategory(cargo_id);
		// go ahead and fire & forget the descendents if we are not
		// dragging a protected folder.
		if (cat)
		{
			LLViewerInventoryCategory::cat_array_t cats;
			LLViewerInventoryItem::item_array_t items;
			LLNoPreferredTypeOrItem is_not_preferred;
			uuid_vec_t folder_ids;
			uuid_vec_t item_ids;
			if (is_not_preferred(cat, NULL))
			{
				folder_ids.push_back(cargo_id);
			}
			gInventory.collectDescendentsIf(
				cargo_id,
				cats,
				items,
				LLInventoryModel::EXCLUDE_TRASH,
				is_not_preferred);
			S32 count = cats.size();
			S32 i;
			for(i = 0; i < count; ++i)
			{
				folder_ids.push_back(cats.at(i)->getUUID());
			}
			count = items.size();
			for(i = 0; i < count; ++i)
			{
				item_ids.push_back(items.at(i)->getUUID());
			}
			if (!folder_ids.empty() || !item_ids.empty())
			{
				LLCategoryFireAndForget *fetcher = new LLCategoryFireAndForget(folder_ids, item_ids);
				fetcher->startFetch();
				delete fetcher;
			}
		}
	}
}

void LLToolDragAndDrop::beginMultiDrag(
	const std::vector<EDragAndDropType> types,
	const uuid_vec_t& cargo_ids,
	ESource source,
	const LLUUID& source_id)
{
	// assert on public api is evil
	//llassert( type != DAD_NONE );

	std::vector<EDragAndDropType>::const_iterator types_it;
	for (types_it = types.begin(); types_it != types.end(); ++types_it)
	{
		if (DAD_NONE == *types_it)
		{
			LL_WARNS() << "Attempted to start drag without a cargo type" << LL_ENDL;
			return;
		}
	}
	mCargoTypes = types;
	mCargoIDs = cargo_ids;
	mSource = source;
	mSourceID = source_id;

	setMouseCapture( TRUE );
	LLToolMgr::getInstance()->setTransientTool( this );
	mCursor = UI_CURSOR_NO;
	if ((mSource == SOURCE_AGENT) || (mSource == SOURCE_LIBRARY))
	{
		// find categories (i.e. inventory folders) in the cargo.
		LLInventoryCategory* cat = NULL;
		S32 count = llmin(cargo_ids.size(), types.size());
		std::set<LLUUID> cat_ids;
		for(S32 i = 0; i < count; ++i)
		{
			cat = gInventory.getCategory(cargo_ids[i]);
			if (cat)
			{
				LLViewerInventoryCategory::cat_array_t cats;
				LLViewerInventoryItem::item_array_t items;
				LLNoPreferredType is_not_preferred;
				if (is_not_preferred(cat, NULL))
				{
					cat_ids.insert(cat->getUUID());
				}
				gInventory.collectDescendentsIf(
					cat->getUUID(),
					cats,
					items,
					LLInventoryModel::EXCLUDE_TRASH,
					is_not_preferred);
				S32 cat_count = cats.size();
				for(S32 i = 0; i < cat_count; ++i)
				{
					cat_ids.insert(cat->getUUID());
				}
			}
		}
		if (!cat_ids.empty())
		{
			uuid_vec_t folder_ids;
			uuid_vec_t item_ids;
			std::back_insert_iterator<uuid_vec_t> copier(folder_ids);
			std::copy(cat_ids.begin(), cat_ids.end(), copier);
			LLCategoryFireAndForget fetcher(folder_ids, item_ids);
		}
	}
}

void LLToolDragAndDrop::endDrag()
{
	mEndDragSignal();
	LLSelectMgr::getInstance()->unhighlightAll();
	setMouseCapture(FALSE);
}

void LLToolDragAndDrop::onMouseCaptureLost()
{
	// Called whenever the drag ends or if mouse capture is simply lost
	LLToolMgr::getInstance()->clearTransientTool();
	mCargoTypes.clear();
	mCargoIDs.clear();
	mSource = SOURCE_AGENT;
	mSourceID.setNull();
	mObjectID.setNull();
	mCustomMsg.clear();
}

BOOL LLToolDragAndDrop::handleMouseUp( S32 x, S32 y, MASK mask )
{
	if (hasMouseCapture())
	{
		EAcceptance acceptance = ACCEPT_NO;
		dragOrDrop( x, y, mask, TRUE, &acceptance );
		endDrag();
	}
	return TRUE;
}

ECursorType LLToolDragAndDrop::acceptanceToCursor( EAcceptance acceptance )
{
	switch (acceptance)
	{
	case ACCEPT_YES_MULTI:
		if (mCargoIDs.size() > 1)
		{
			mCursor = UI_CURSOR_ARROWDRAGMULTI;
		}
		else
		{
			mCursor = UI_CURSOR_ARROWDRAG;
		}
		break;
	case ACCEPT_YES_SINGLE:
		if (mCargoIDs.size() > 1)
		{
			mToolTipMsg = LLTrans::getString("TooltipMustSingleDrop");
			mCursor = UI_CURSOR_NO;
		}
		else
		{
			mCursor = UI_CURSOR_ARROWDRAG;
		}
		break;

	case ACCEPT_NO_LOCKED:
		mCursor = UI_CURSOR_NOLOCKED;
		break;

	case ACCEPT_NO_CUSTOM:
		mToolTipMsg = mCustomMsg;
		mCursor = UI_CURSOR_NO;
		break;


	case ACCEPT_NO:
		mCursor = UI_CURSOR_NO;
		break;

	case ACCEPT_YES_COPY_MULTI:
		if (mCargoIDs.size() > 1)
		{
			mCursor = UI_CURSOR_ARROWCOPYMULTI;
		}
		else
		{
			mCursor = UI_CURSOR_ARROWCOPY;
		}
		break;
	case ACCEPT_YES_COPY_SINGLE:
		if (mCargoIDs.size() > 1)
		{
			mToolTipMsg = LLTrans::getString("TooltipMustSingleDrop");
			mCursor = UI_CURSOR_NO;
		}
		else
		{
			mCursor = UI_CURSOR_ARROWCOPY;
		}
		break;
	case ACCEPT_POSTPONED:
		break;
	default:
		llassert( FALSE );
	}

	return mCursor;
}

BOOL LLToolDragAndDrop::handleHover( S32 x, S32 y, MASK mask )
{
	EAcceptance acceptance = ACCEPT_NO;
	dragOrDrop( x, y, mask, FALSE, &acceptance );

	ECursorType cursor = acceptanceToCursor(acceptance);
	gViewerWindow->getWindow()->setCursor( cursor );

	LL_DEBUGS("UserInput") << "hover handled by LLToolDragAndDrop" << LL_ENDL;
	return TRUE;
}

BOOL LLToolDragAndDrop::handleKey(KEY key, MASK mask)
{
	if (key == KEY_ESCAPE)
	{
		// cancel drag and drop operation
		endDrag();
		return TRUE;
	}

	return FALSE;
}

BOOL LLToolDragAndDrop::handleToolTip(S32 x, S32 y, MASK mask)
{
	if (!mToolTipMsg.empty())
	{
		LLToolTipMgr::instance().unblockToolTips();
		LLToolTipMgr::instance().show(LLToolTip::Params()
			.message(mToolTipMsg)
			.delay_time(gSavedSettings.getF32( "DragAndDropToolTipDelay" )));
		return TRUE;
	}
	return FALSE;
}

void LLToolDragAndDrop::handleDeselect()
{
	mToolTipMsg.clear();
	mCustomMsg.clear();

	LLToolTipMgr::instance().blockToolTips();
}

// protected
void LLToolDragAndDrop::dragOrDrop( S32 x, S32 y, MASK mask, BOOL drop, 
								   EAcceptance* acceptance)
{
	*acceptance = ACCEPT_YES_MULTI;

	BOOL handled = FALSE;

	LLView* top_view = gFocusMgr.getTopCtrl();
	LLViewerInventoryItem* item;
	LLViewerInventoryCategory* cat;

	mToolTipMsg.clear();

	// Increment the operation id for every drop
	if (drop)
	{
		sOperationId++;
	}

	// For people drag and drop we don't need an actual inventory object,
	// instead we need the current cargo id, which should be a person id.
	bool is_uuid_dragged = (mSource == SOURCE_PEOPLE);

	if (top_view)
	{
		handled = TRUE;

		for (mCurItemIndex = 0; mCurItemIndex < (S32)mCargoIDs.size(); mCurItemIndex++)
		{
			S32 local_x, local_y;
			top_view->screenPointToLocal( x, y, &local_x, &local_y );
			EAcceptance item_acceptance = ACCEPT_NO;

			LLInventoryObject* cargo = locateInventory(item, cat);
			if (cargo)
			{
				handled = handled && top_view->handleDragAndDrop(local_x, local_y, mask, FALSE,
													mCargoTypes[mCurItemIndex],
													(void*)cargo,
													&item_acceptance,
													mToolTipMsg);
			}
			else if (is_uuid_dragged)
			{
				handled = handled && top_view->handleDragAndDrop(local_x, local_y, mask, FALSE,
													mCargoTypes[mCurItemIndex],
													(void*)&mCargoIDs[mCurItemIndex],
													&item_acceptance,
													mToolTipMsg);
			}
			if (handled)
			{
				// use sort order to determine priority of acceptance
				*acceptance = (EAcceptance)llmin((U32)item_acceptance, (U32)*acceptance);
			}
		}

		// all objects passed, go ahead and perform drop if necessary
		if (handled && drop && (U32)*acceptance >= ACCEPT_YES_COPY_SINGLE)
		{
			if ((U32)*acceptance < ACCEPT_YES_COPY_MULTI &&
			    mCargoIDs.size() > 1)
			{
				// tried to give multi-cargo to a single-acceptor - refuse and return.
				*acceptance = ACCEPT_NO;
				return;
			}

			for (mCurItemIndex = 0; mCurItemIndex < (S32)mCargoIDs.size(); mCurItemIndex++)
			{
				S32 local_x, local_y;
				EAcceptance item_acceptance;
				top_view->screenPointToLocal( x, y, &local_x, &local_y );

				LLInventoryObject* cargo = locateInventory(item, cat);
				if (cargo)
				{
					handled = handled && top_view->handleDragAndDrop(local_x, local_y, mask, TRUE,
														mCargoTypes[mCurItemIndex],
														(void*)cargo,
														&item_acceptance,
														mToolTipMsg);
				}
				else if (is_uuid_dragged)
				{
					handled = handled && top_view->handleDragAndDrop(local_x, local_y, mask, FALSE,
														mCargoTypes[mCurItemIndex],
														(void*)&mCargoIDs[mCurItemIndex],
														&item_acceptance,
														mToolTipMsg);
				}
			}
		}
		if (handled)
		{
			mLastAccept = (EAcceptance)*acceptance;
		}
	}

	if (!handled)
	{
		handled = TRUE;

		LLRootView* root_view = gViewerWindow->getRootView();

		for (mCurItemIndex = 0; mCurItemIndex < (S32)mCargoIDs.size(); mCurItemIndex++)
		{
			EAcceptance item_acceptance = ACCEPT_NO;

			LLInventoryObject* cargo = locateInventory(item, cat);

			// fix for EXT-3191
			if (cargo)
			{
				handled = handled && root_view->handleDragAndDrop(x, y, mask, FALSE,
													mCargoTypes[mCurItemIndex],
													(void*)cargo,
													&item_acceptance,
													mToolTipMsg);
			}
			else if (is_uuid_dragged)
			{
				handled = handled && root_view->handleDragAndDrop(x, y, mask, FALSE,
													mCargoTypes[mCurItemIndex],
													(void*)&mCargoIDs[mCurItemIndex],
													&item_acceptance,
													mToolTipMsg);
			}
			if (handled)
			{
				// use sort order to determine priority of acceptance
				*acceptance = (EAcceptance)llmin((U32)item_acceptance, (U32)*acceptance);
			}
		}
		// all objects passed, go ahead and perform drop if necessary
		if (handled && drop && (U32)*acceptance > ACCEPT_NO_LOCKED)
		{	
			if ((U32)*acceptance < ACCEPT_YES_COPY_MULTI &&
			    mCargoIDs.size() > 1)
			{
				// tried to give multi-cargo to a single-acceptor - refuse and return.
				*acceptance = ACCEPT_NO;
				return;
			}

			for (mCurItemIndex = 0; mCurItemIndex < (S32)mCargoIDs.size(); mCurItemIndex++)
			{
				EAcceptance item_acceptance;

				LLInventoryObject* cargo = locateInventory(item, cat);
				if (cargo)
				{
					handled = handled && root_view->handleDragAndDrop(x, y, mask, TRUE,
											  mCargoTypes[mCurItemIndex],
											  (void*)cargo,
											  &item_acceptance,
											  mToolTipMsg);
				}
				else if (is_uuid_dragged)
				{
					handled = handled && root_view->handleDragAndDrop(x, y, mask, TRUE,
											  mCargoTypes[mCurItemIndex],
											  (void*)&mCargoIDs[mCurItemIndex],
											  &item_acceptance,
											  mToolTipMsg);
				}
			}
		}

		if (handled)
		{
			mLastAccept = (EAcceptance)*acceptance;
		}
	}

	if (!handled)
	{
        // *TODO: Suppress the "outbox" case once "marketplace" is used everywhere for everyone
		// Disallow drag and drop to 3D from the outbox
		const LLUUID outbox_id = gInventory.findCategoryUUIDForType(LLFolderType::FT_OUTBOX, false);
		if (outbox_id.notNull())
		{
			for (S32 item_index = 0; item_index < (S32)mCargoIDs.size(); item_index++)
			{
				if (gInventory.isObjectDescendentOf(mCargoIDs[item_index], outbox_id))
				{
					*acceptance = ACCEPT_NO;
					mToolTipMsg = LLTrans::getString("TooltipOutboxDragToWorld");
					return;
				}
			}
		}
		// Disallow drag and drop to 3D from the marketplace
        const LLUUID marketplacelistings_id = gInventory.findCategoryUUIDForType(LLFolderType::FT_MARKETPLACE_LISTINGS, false);
		if (marketplacelistings_id.notNull())
		{
			for (S32 item_index = 0; item_index < (S32)mCargoIDs.size(); item_index++)
			{
				if (gInventory.isObjectDescendentOf(mCargoIDs[item_index], marketplacelistings_id))
				{
					*acceptance = ACCEPT_NO;
					mToolTipMsg = LLTrans::getString("TooltipOutboxDragToWorld");
					return;
				}
			}
		}
		
		dragOrDrop3D( x, y, mask, drop, acceptance );
	}
}

void LLToolDragAndDrop::dragOrDrop3D( S32 x, S32 y, MASK mask, BOOL drop, EAcceptance* acceptance )
{
	mDrop = drop;
	if (mDrop)
	{
		// don't allow drag and drop onto transparent objects
<<<<<<< HEAD
// [SL:KB] - Patch: UI-PickRiggedAttachment | Checked: 2012-07-12 (Catznip-3.3)
		pick(gViewerWindow->pickImmediate(x, y, FALSE, FALSE, FALSE));
// [/SL:KB]
//		pick(gViewerWindow->pickImmediate(x, y, FALSE));
=======
		pick(gViewerWindow->pickImmediate(x, y, FALSE, FALSE));
>>>>>>> cf53c157
	}
	else
	{
		// don't allow drag and drop onto transparent objects
<<<<<<< HEAD
// [SL:KB] - Patch: UI-PickRiggedAttachment | Checked: 2012-07-12 (Catznip-3.3)
		gViewerWindow->pickAsync(x, y, mask, pickCallback, FALSE, FALSE, FALSE);
// [/SL:KB]
//		gViewerWindow->pickAsync(x, y, mask, pickCallback, FALSE);
=======
		gViewerWindow->pickAsync(x, y, mask, pickCallback, FALSE, FALSE);
>>>>>>> cf53c157
	}

	*acceptance = mLastAccept;
}

void LLToolDragAndDrop::pickCallback(const LLPickInfo& pick_info)
{
	if (getInstance() != NULL)
	{
		getInstance()->pick(pick_info);
	}
}

void LLToolDragAndDrop::pick(const LLPickInfo& pick_info)
{
	EDropTarget target = DT_NONE;
	S32	hit_face = -1;

	LLViewerObject* hit_obj = pick_info.getObject();
	LLSelectMgr::getInstance()->unhighlightAll();
	bool highlight_object = false;
	// Treat attachments as part of the avatar they are attached to.
	if (hit_obj != NULL)
	{
		// don't allow drag and drop on grass, trees, etc.
		if (pick_info.mPickType == LLPickInfo::PICK_FLORA)
		{
			mCursor = UI_CURSOR_NO;
			gViewerWindow->getWindow()->setCursor( mCursor );
			return;
		}

		if (hit_obj->isAttachment() && !hit_obj->isHUDAttachment())
		{
			LLVOAvatar* avatar = LLVOAvatar::findAvatarFromAttachment( hit_obj );
			if (!avatar)
			{
				mLastAccept = ACCEPT_NO;
				mCursor = UI_CURSOR_NO;
				gViewerWindow->getWindow()->setCursor( mCursor );
				return;
			}
			hit_obj = avatar;
		}

		if (hit_obj->isAvatar())
		{
			if (((LLVOAvatar*) hit_obj)->isSelf())
			{
				target = DT_SELF;
				hit_face = -1;
			}
			else
			{
				target = DT_AVATAR;
				hit_face = -1;
			}
		}
		else
		{
			target = DT_OBJECT;
			hit_face = pick_info.mObjectFace;
			highlight_object = true;
		}
	}
	else if (pick_info.mPickType == LLPickInfo::PICK_LAND)
	{
		target = DT_LAND;
		hit_face = -1;
	}

	mLastAccept = ACCEPT_YES_MULTI;

	for (mCurItemIndex = 0; mCurItemIndex < (S32)mCargoIDs.size(); mCurItemIndex++)
	{
		const S32 item_index = mCurItemIndex;
		const EDragAndDropType dad_type = mCargoTypes[item_index];
		// Call the right implementation function
		mLastAccept = (EAcceptance)llmin(
			(U32)mLastAccept,
			(U32)callMemberFunction(*this, 
									LLDragAndDropDictionary::instance().get(dad_type, target))
				(hit_obj, hit_face, pick_info.mKeyMask, FALSE));
	}

	if (mDrop && ((U32)mLastAccept >= ACCEPT_YES_COPY_SINGLE))
	{
		// if target allows multi-drop or there is only one item being dropped, go ahead
		if ((mLastAccept >= ACCEPT_YES_COPY_MULTI) || (mCargoIDs.size() == 1))
		{
			// Target accepts multi, or cargo is a single-drop
			for (mCurItemIndex = 0; mCurItemIndex < (S32)mCargoIDs.size(); mCurItemIndex++)
			{
				const S32 item_index = mCurItemIndex;
				const EDragAndDropType dad_type = mCargoTypes[item_index];
				// Call the right implementation function
				callMemberFunction(*this, LLDragAndDropDictionary::instance().get(dad_type, target))
					(hit_obj, hit_face, pick_info.mKeyMask, TRUE);
			}
		}
		else
		{
			// Target does not accept multi, but cargo is multi
			mLastAccept = ACCEPT_NO;
		}
	}

	if (highlight_object && mLastAccept > ACCEPT_NO_LOCKED)
	{
		// if any item being dragged will be applied to the object under our cursor
		// highlight that object
		for (S32 i = 0; i < (S32)mCargoIDs.size(); i++)
		{
			if (mCargoTypes[i] != DAD_OBJECT || (pick_info.mKeyMask & MASK_CONTROL))
			{
				LLSelectMgr::getInstance()->highlightObjectAndFamily(hit_obj);
				break;
			}
		}
	}
	ECursorType cursor = acceptanceToCursor( mLastAccept );
	gViewerWindow->getWindow()->setCursor( cursor );

	mLastHitPos = pick_info.mPosGlobal;
	mLastCameraPos = gAgentCamera.getCameraPositionGlobal();
}

// static
BOOL LLToolDragAndDrop::handleDropTextureProtections(LLViewerObject* hit_obj,
													 LLInventoryItem* item,
													 LLToolDragAndDrop::ESource source,
													 const LLUUID& src_id)
{
	// Always succeed if....
	// texture is from the library 
	// or already in the contents of the object
	if (SOURCE_LIBRARY == source)
	{
		// dropping a texture from the library always just works.
		return TRUE;
	}

	// In case the inventory has not been loaded (e.g. due to some recent operation
	// causing a dirty inventory) and we can do an update, stall the user
	// while fetching the inventory.
	//
	// Fetch if inventory is dirty and listener is present (otherwise we will not receive update)
	if (hit_obj->isInventoryDirty() && hit_obj->hasInventoryListeners())
	{
		hit_obj->requestInventory();
		LLSD args;
		args["ERROR_MESSAGE"] = "Unable to add texture.\nPlease wait a few seconds and try again.";
		LLNotificationsUtil::add("ErrorMessage", args);
		return FALSE;
	}
	if (hit_obj->getInventoryItemByAsset(item->getAssetUUID()))
	{
		// if the asset is already in the object's inventory 
		// then it can always be added to a side.
		// This saves some work if the task's inventory is already loaded
		// and ensures that the texture item is only added once.
		return TRUE;
	}

	if (!item) return FALSE;
	
	LLPointer<LLViewerInventoryItem> new_item = new LLViewerInventoryItem(item);
	if (!item->getPermissions().allowOperationBy(PERM_COPY, gAgent.getID()))
	{
		// Check that we can add the texture as inventory to the object
		if (willObjectAcceptInventory(hit_obj,item) < ACCEPT_YES_COPY_SINGLE )
		{
			return FALSE;
		}
		// make sure the object has the texture in it's inventory.
		if (SOURCE_AGENT == source)
		{
			// Remove the texture from local inventory. The server
			// will actually remove the item from agent inventory.
			gInventory.deleteObject(item->getUUID());
			gInventory.notifyObservers();
		}
		else if (SOURCE_WORLD == source)
		{
			// *FIX: if the objects are in different regions, and the
			// source region has crashed, you can bypass these
			// permissions.
			LLViewerObject* src_obj = gObjectList.findObject(src_id);
			if (src_obj)
			{
				src_obj->removeInventory(item->getUUID());
			}
			else
			{
				LL_WARNS() << "Unable to find source object." << LL_ENDL;
				return FALSE;
			}
		}
		// Add the texture item to the target object's inventory.
		if (LLAssetType::AT_TEXTURE == new_item->getType())
		{
			hit_obj->updateTextureInventory(new_item, TASK_INVENTORY_ITEM_KEY, true);
		}
		else
		{
			hit_obj->updateInventory(new_item, TASK_INVENTORY_ITEM_KEY, true);
		}
 		// TODO: Check to see if adding the item was successful; if not, then
		// we should return false here.
	}
	else if (!item->getPermissions().allowOperationBy(PERM_TRANSFER,
													 gAgent.getID()))
	{
		// Check that we can add the texture as inventory to the object
		if (willObjectAcceptInventory(hit_obj,item) < ACCEPT_YES_COPY_SINGLE )
		{
			return FALSE;
		}
		// *FIX: may want to make sure agent can paint hit_obj.

		// Add the texture item to the target object's inventory.
		if (LLAssetType::AT_TEXTURE == new_item->getType())
		{
			hit_obj->updateTextureInventory(new_item, TASK_INVENTORY_ITEM_KEY, true);
		}
		else
		{
			hit_obj->updateInventory(new_item, TASK_INVENTORY_ITEM_KEY, true);
		}
		// Force the object to update and refetch its inventory so it has this texture.
		hit_obj->dirtyInventory();
		hit_obj->requestInventory();
		// TODO: Check to see if adding the item was successful; if not, then
		// we should return false here. This will requre a separate listener
		// since without listener, we have no way to receive update
	}
	return TRUE;
}

void LLToolDragAndDrop::dropTextureAllFaces(LLViewerObject* hit_obj,
											LLInventoryItem* item,
											LLToolDragAndDrop::ESource source,
											const LLUUID& src_id)
{
	if (!item)
	{
		LL_WARNS() << "LLToolDragAndDrop::dropTextureAllFaces no texture item." << LL_ENDL;
		return;
	}
	LLUUID asset_id = item->getAssetUUID();
	BOOL success = handleDropTextureProtections(hit_obj, item, source, src_id);
	if (!success)
	{
		return;
	}
	LLViewerTexture* image = LLViewerTextureManager::getFetchedTexture(asset_id);
	add(LLStatViewer::EDIT_TEXTURE, 1);
	S32 num_faces = hit_obj->getNumTEs();
	for( S32 face = 0; face < num_faces; face++ )
	{

		// update viewer side image in anticipation of update from simulator
		hit_obj->setTEImage(face, image);
		dialog_refresh_all();
	}
	// send the update to the simulator
	hit_obj->sendTEUpdate();
}

void LLToolDragAndDrop::dropMesh(LLViewerObject* hit_obj,
								 LLInventoryItem* item,
								 LLToolDragAndDrop::ESource source,
								 const LLUUID& src_id)
{
	if (!item)
	{
		LL_WARNS() << "no inventory item." << LL_ENDL;
		return;
	}
	LLUUID asset_id = item->getAssetUUID();
	BOOL success = handleDropTextureProtections(hit_obj, item, source, src_id);
	if(!success)
	{
		return;
	}

	LLSculptParams sculpt_params;
	sculpt_params.setSculptTexture(asset_id, LL_SCULPT_TYPE_MESH);
	hit_obj->setParameterEntry(LLNetworkData::PARAMS_SCULPT, sculpt_params, TRUE);
	
	dialog_refresh_all();
}

/*
void LLToolDragAndDrop::dropTextureOneFaceAvatar(LLVOAvatar* avatar, S32 hit_face, LLInventoryItem* item)
{
	if (hit_face == -1) return;
	LLViewerTexture* image = LLViewerTextureManager::getFetchedTexture(item->getAssetUUID());
	
	avatar->userSetOptionalTE( hit_face, image);
}
*/

void LLToolDragAndDrop::dropTextureOneFace(LLViewerObject* hit_obj,
										   S32 hit_face,
										   LLInventoryItem* item,
										   LLToolDragAndDrop::ESource source,
										   const LLUUID& src_id)
{
	if (hit_face == -1) return;
	if (!item)
	{
		LL_WARNS() << "LLToolDragAndDrop::dropTextureOneFace no texture item." << LL_ENDL;
		return;
	}
	LLUUID asset_id = item->getAssetUUID();
	BOOL success = handleDropTextureProtections(hit_obj, item, source, src_id);
	if (!success)
	{
		return;
	}
	// update viewer side image in anticipation of update from simulator
	LLViewerTexture* image = LLViewerTextureManager::getFetchedTexture(asset_id);
	add(LLStatViewer::EDIT_TEXTURE, 1);

	LLTextureEntry* tep = hit_obj ? (hit_obj->getTE(hit_face)) : NULL;

	LLPanelFace* panel_face = gFloaterTools->getPanelFace();

	if (gFloaterTools->getVisible() && panel_face)
	{
		switch (LLSelectMgr::getInstance()->getTextureChannel())
		{

		case 0:
		default:
			{
				hit_obj->setTEImage(hit_face, image);
			}
			break;

		case 1:
			{
				LLMaterialPtr old_mat = tep->getMaterialParams();
				LLMaterialPtr new_mat = panel_face->createDefaultMaterial(old_mat);
				new_mat->setNormalID(asset_id);
				tep->setMaterialParams(new_mat);
				hit_obj->setTENormalMap(hit_face, asset_id);
				LLMaterialMgr::getInstance()->put(hit_obj->getID(), hit_face, *new_mat);
			}
			break;

		case 2:
			{
				LLMaterialPtr old_mat = tep->getMaterialParams();
				LLMaterialPtr new_mat = panel_face->createDefaultMaterial(old_mat);
				new_mat->setSpecularID(asset_id);
				tep->setMaterialParams(new_mat);
				hit_obj->setTESpecularMap(hit_face, asset_id);
				LLMaterialMgr::getInstance()->put(hit_obj->getID(), hit_face, *new_mat);
			}
			break;
		}
	}
	else
	{
		hit_obj->setTEImage(hit_face, image);
	}
	
	dialog_refresh_all();

	// send the update to the simulator
	hit_obj->sendTEUpdate();
}


void LLToolDragAndDrop::dropScript(LLViewerObject* hit_obj,
								   LLInventoryItem* item,
								   BOOL active,
								   ESource source,
								   const LLUUID& src_id)
{
	// *HACK: In order to resolve SL-22177, we need to block drags
	// from notecards and objects onto other objects.
	if ((SOURCE_WORLD == LLToolDragAndDrop::getInstance()->mSource)
	   || (SOURCE_NOTECARD == LLToolDragAndDrop::getInstance()->mSource))
	{
		LL_WARNS() << "Call to LLToolDragAndDrop::dropScript() from world"
			<< " or notecard." << LL_ENDL;
		return;
	}
	if (hit_obj && item)
	{
		LLPointer<LLViewerInventoryItem> new_script = new LLViewerInventoryItem(item);
		if (!item->getPermissions().allowCopyBy(gAgent.getID()))
		{
			if (SOURCE_AGENT == source)
			{
				// Remove the script from local inventory. The server
				// will actually remove the item from agent inventory.
				gInventory.deleteObject(item->getUUID());
				gInventory.notifyObservers();
			}
			else if (SOURCE_WORLD == source)
			{
				// *FIX: if the objects are in different regions, and
				// the source region has crashed, you can bypass
				// these permissions.
				LLViewerObject* src_obj = gObjectList.findObject(src_id);
				if (src_obj)
				{
					src_obj->removeInventory(item->getUUID());
				}
				else
				{
					LL_WARNS() << "Unable to find source object." << LL_ENDL;
					return;
				}
			}
		}
		hit_obj->saveScript(new_script, active, true);
		gFloaterTools->dirty();

		// VEFFECT: SetScript
		LLHUDEffectSpiral *effectp = (LLHUDEffectSpiral *)LLHUDManager::getInstance()->createViewerEffect(LLHUDObject::LL_HUD_EFFECT_BEAM, TRUE);
		effectp->setSourceObject(gAgentAvatarp);
		effectp->setTargetObject(hit_obj);
		effectp->setDuration(LL_HUD_DUR_SHORT);
		effectp->setColor(LLColor4U(gAgent.getEffectColor()));
	}
}

void LLToolDragAndDrop::dropObject(LLViewerObject* raycast_target,
				   BOOL bypass_sim_raycast,
				   BOOL from_task_inventory,
				   BOOL remove_from_inventory)
{
	LLViewerRegion* regionp = LLWorld::getInstance()->getRegionFromPosGlobal(mLastHitPos);
	if (!regionp)
	{
		LL_WARNS() << "Couldn't find region to rez object" << LL_ENDL;
		return;
	}


// [RLVa:KB] - Checked: 2010-03-23 (RLVa-1.2.0e) | Modified: RLVa-1.2.0a
	// Fallback in case there's a new code path that leads here (see behaviour notes)
	if ( (rlv_handler_t::isEnabled()) && ((gRlvHandler.hasBehaviour(RLV_BHVR_REZ)) || (gRlvHandler.hasBehaviour(RLV_BHVR_INTERACT))) )
	{
		return;
	}
// [/RLVa:KB]

	//LL_INFOS() << "Rezzing object" << LL_ENDL;
	make_ui_sound("UISndObjectRezIn");
	LLViewerInventoryItem* item;
	LLViewerInventoryCategory* cat;
	locateInventory(item, cat);
	if (!item || !item->isFinished()) return;
	
	//if (regionp
	//	&& (regionp->getRegionFlag(REGION_FLAGS_SANDBOX)))
	//{
	//	LLFirstUse::useSandbox();
	//}
	// check if it cannot be copied, and mark as remove if it is -
	// this will remove the object from inventory after rez. Only
	// bother with this check if we would not normally remove from
	// inventory.
	if (!remove_from_inventory
		&& !item->getPermissions().allowCopyBy(gAgent.getID()))
	{
		remove_from_inventory = TRUE;
	}

	// Limit raycast to a single object.  
	// Speeds up server raycast + avoid problems with server ray
	// hitting objects that were clipped by the near plane or culled
	// on the viewer.
	LLUUID ray_target_id;
	if (raycast_target)
	{
		ray_target_id = raycast_target->getID();
	}
	else
	{
		ray_target_id.setNull();
	}

	// Check if it's in the trash.
	bool is_in_trash = false;
	const LLUUID trash_id = gInventory.findCategoryUUIDForType(LLFolderType::FT_TRASH);
	if (gInventory.isObjectDescendentOf(item->getUUID(), trash_id))
	{
		is_in_trash = true;
		remove_from_inventory = TRUE;
	}

	LLUUID source_id = from_task_inventory ? mSourceID : LLUUID::null;

	// Select the object only if we're editing.
	BOOL rez_selected = LLToolMgr::getInstance()->inEdit();


	LLVector3 ray_start = regionp->getPosRegionFromGlobal(mLastCameraPos);
	LLVector3 ray_end   = regionp->getPosRegionFromGlobal(mLastHitPos);
	// currently the ray's end point is an approximation,
	// and is sometimes too short (causing failure.)  so we
	// double the ray's length:
	if (bypass_sim_raycast == FALSE)
	{
		LLVector3 ray_direction = ray_start - ray_end;
		ray_end = ray_end - ray_direction;
	}
	
	
	// Message packing code should be it's own uninterrupted block
	LLMessageSystem* msg = gMessageSystem;
	if (mSource == SOURCE_NOTECARD)
	{
		msg->newMessageFast(_PREHASH_RezObjectFromNotecard);
	}
	else
	{
		msg->newMessageFast(_PREHASH_RezObject);
	}
	msg->nextBlockFast(_PREHASH_AgentData);
	msg->addUUIDFast(_PREHASH_AgentID,  gAgent.getID());
	msg->addUUIDFast(_PREHASH_SessionID,  gAgent.getSessionID());
	LLUUID group_id = gAgent.getGroupID();
	if (gSavedSettings.getBOOL("RezUnderLandGroup"))
	{
		LLParcel *parcel = LLViewerParcelMgr::getInstance()->getAgentParcel();
		if (gAgent.isInGroup(parcel->getGroupID()))
		{
			group_id = parcel->getGroupID();
		}
		else if (gAgent.isInGroup(parcel->getOwnerID()))
		{
			group_id = parcel->getOwnerID();
		}
	}
	msg->addUUIDFast(_PREHASH_GroupID, group_id);

	msg->nextBlock("RezData");
	// if it's being rezzed from task inventory, we need to enable
	// saving it back into the task inventory.
	// *FIX: We can probably compress this to a single byte, since I
	// think folderid == mSourceID. This will be a later
	// optimization.
	msg->addUUIDFast(_PREHASH_FromTaskID, source_id);
	msg->addU8Fast(_PREHASH_BypassRaycast, (U8) bypass_sim_raycast);
	msg->addVector3Fast(_PREHASH_RayStart, ray_start);
	msg->addVector3Fast(_PREHASH_RayEnd, ray_end);
	msg->addUUIDFast(_PREHASH_RayTargetID, ray_target_id );
	msg->addBOOLFast(_PREHASH_RayEndIsIntersection, FALSE);
	msg->addBOOLFast(_PREHASH_RezSelected, rez_selected);
	msg->addBOOLFast(_PREHASH_RemoveItem, remove_from_inventory);

	// deal with permissions slam logic
	pack_permissions_slam(msg, item->getFlags(), item->getPermissions());

	LLUUID folder_id = item->getParentUUID();
	if ((SOURCE_LIBRARY == mSource) || (is_in_trash))
	{
		// since it's coming from the library or trash, we want to not
		// 'take' it back to the same place.
		item->setParent(LLUUID::null);
		// *TODO this code isn't working - the parent (FolderID) is still
		// set when the object is "taken".  so code on the "take" side is
		// checking for trash and library as well (llviewermenu.cpp)
	}
	if (mSource == SOURCE_NOTECARD)
	{
		msg->nextBlockFast(_PREHASH_NotecardData);
		msg->addUUIDFast(_PREHASH_NotecardItemID, mSourceID);
		msg->addUUIDFast(_PREHASH_ObjectID, mObjectID);
		msg->nextBlockFast(_PREHASH_InventoryData);
		msg->addUUIDFast(_PREHASH_ItemID, item->getUUID());
	}
	else
	{
		msg->nextBlockFast(_PREHASH_InventoryData);
		item->packMessage(msg);
	}
	msg->sendReliable(regionp->getHost());

	// <FS:Techwolf Lupindo>
	// Prevent default build parms from being applied due to lost packet.
	FSCommon::sObjectAddMsg = 0;
	
	// back out the change. no actual internal changes take place.
	item->setParent(folder_id); 

	// If we're going to select it, get ready for the incoming
	// selected object.
	if (rez_selected)
	{
		LLSelectMgr::getInstance()->deselectAll();
		gViewerWindow->getWindow()->incBusyCount();
	}

	if (remove_from_inventory)
	{
		// Delete it from inventory immediately so that users cannot
		// easily bypass copy protection in laggy situations. If the
		// rez fails, we will put it back on the server.
		gInventory.deleteObject(item->getUUID());
		gInventory.notifyObservers();
	}

	// VEFFECT: DropObject
	LLHUDEffectSpiral *effectp = (LLHUDEffectSpiral *)LLHUDManager::getInstance()->createViewerEffect(LLHUDObject::LL_HUD_EFFECT_BEAM, TRUE);
	effectp->setSourceObject(gAgentAvatarp);
	effectp->setPositionGlobal(mLastHitPos);
	effectp->setDuration(LL_HUD_DUR_SHORT);
	effectp->setColor(LLColor4U(gAgent.getEffectColor()));

	add(LLStatViewer::OBJECT_REZ, 1);
}

void LLToolDragAndDrop::dropInventory(LLViewerObject* hit_obj,
									  LLInventoryItem* item,
									  LLToolDragAndDrop::ESource source,
									  const LLUUID& src_id)
{
	// *HACK: In order to resolve SL-22177, we need to block drags
	// from notecards and objects onto other objects.
	if ((SOURCE_WORLD == LLToolDragAndDrop::getInstance()->mSource)
	   || (SOURCE_NOTECARD == LLToolDragAndDrop::getInstance()->mSource))
	{
		LL_WARNS() << "Call to LLToolDragAndDrop::dropInventory() from world"
			<< " or notecard." << LL_ENDL;
		return;
	}

	LLPointer<LLViewerInventoryItem> new_item = new LLViewerInventoryItem(item);
	time_t creation_date = time_corrected();
	new_item->setCreationDate(creation_date);

	if (!item->getPermissions().allowCopyBy(gAgent.getID()))
	{
		if (SOURCE_AGENT == source)
		{
			// Remove the inventory item from local inventory. The
			// server will actually remove the item from agent
			// inventory.
			gInventory.deleteObject(item->getUUID());
			gInventory.notifyObservers();
		}
		else if (SOURCE_WORLD == source)
		{
			// *FIX: if the objects are in different regions, and the
			// source region has crashed, you can bypass these
			// permissions.
			LLViewerObject* src_obj = gObjectList.findObject(src_id);
			if (src_obj)
			{
				src_obj->removeInventory(item->getUUID());
			}
			else
			{
				LL_WARNS() << "Unable to find source object." << LL_ENDL;
				return;
			}
		}
	}
	hit_obj->updateInventory(new_item, TASK_INVENTORY_ITEM_KEY, true);
	if (LLFloaterReg::instanceVisible("build"))
	{
		// *FIX: only show this if panel not expanded?
		LLFloaterReg::showInstance("build", "Content");
	}

	// VEFFECT: AddToInventory
	LLHUDEffectSpiral *effectp = (LLHUDEffectSpiral *)LLHUDManager::getInstance()->createViewerEffect(LLHUDObject::LL_HUD_EFFECT_BEAM, TRUE);
	effectp->setSourceObject(gAgentAvatarp);
	effectp->setTargetObject(hit_obj);
	effectp->setDuration(LL_HUD_DUR_SHORT);
	effectp->setColor(LLColor4U(gAgent.getEffectColor()));
	gFloaterTools->dirty();
}

// accessor that looks at permissions, copyability, and names of
// inventory items to determine if a drop would be ok.
EAcceptance LLToolDragAndDrop::willObjectAcceptInventory(LLViewerObject* obj, LLInventoryItem* item)
{
	// check the basics
	if (!item || !obj) return ACCEPT_NO;
	// HACK: downcast
	LLViewerInventoryItem* vitem = (LLViewerInventoryItem*)item;
	if (!vitem->isFinished()) return ACCEPT_NO;
	if (vitem->getIsLinkType()) return ACCEPT_NO; // No giving away links

	// deny attempts to drop from an object onto itself. This is to
	// help make sure that drops that are from an object to an object
	// don't have to worry about order of evaluation. Think of this
	// like check for self in assignment.
	if(obj->getID() == item->getParentUUID())
	{
		return ACCEPT_NO;
	}
	
	//BOOL copy = (perm.allowCopyBy(gAgent.getID(),
	//							  gAgent.getGroupID())
	//			 && (obj->mPermModify || obj->mFlagAllowInventoryAdd));
	BOOL worn = FALSE;
	LLVOAvatarSelf* my_avatar = NULL;
	switch(item->getType())
	{
	case LLAssetType::AT_OBJECT:
		my_avatar = gAgentAvatarp;
		if(my_avatar && my_avatar->isWearingAttachment(item->getUUID()))
		{
				worn = TRUE;
		}
		break;
	case LLAssetType::AT_BODYPART:
	case LLAssetType::AT_CLOTHING:
		if(gAgentWearables.isWearingItem(item->getUUID()))
		{
			worn = TRUE;
		}
		break;
	case LLAssetType::AT_CALLINGCARD:
		// Calling Cards in object are disabled for now
		// because of incomplete LSL support. See STORM-1117.
		return ACCEPT_NO;
	default:
			break;
	}
	const LLPermissions& perm = item->getPermissions();
	BOOL modify = (obj->permModify() || obj->flagAllowInventoryAdd());
	BOOL transfer = FALSE;
	if((obj->permYouOwner() && (perm.getOwner() == gAgent.getID()))
	   || perm.allowOperationBy(PERM_TRANSFER, gAgent.getID()))
	{
		transfer = TRUE;
	}
	BOOL volume = (LL_PCODE_VOLUME == obj->getPCode());
	BOOL attached = obj->isAttachment();
	BOOL unrestricted = ((perm.getMaskBase() & PERM_ITEM_UNRESTRICTED) == PERM_ITEM_UNRESTRICTED) ? TRUE : FALSE;

// [RLVa:KB] - Checked: 2010-03-31 (RLVa-1.2.0c) | Modified: RLVa-1.0.0c
	if (rlv_handler_t::isEnabled())
	{
		const LLViewerObject* pObjRoot = obj->getRootEdit();
		if (gRlvAttachmentLocks.isLockedAttachment(pObjRoot))
		{
			return ACCEPT_NO_LOCKED;		// Disallow inventory drops on a locked attachment
		}
		else if ( (gRlvHandler.hasBehaviour(RLV_BHVR_UNSIT)) || (gRlvHandler.hasBehaviour(RLV_BHVR_SITTP)) )
		{
			if ( (isAgentAvatarValid()) && (gAgentAvatarp->isSitting()) && (gAgentAvatarp->getRoot() == pObjRoot) )
				return ACCEPT_NO_LOCKED;	// ... or on a linkset the avie is sitting on under @unsit=n/@sittp=n
		}
	}
// [/RLVa:KB]

	if(attached && !unrestricted)
	{
		return ACCEPT_NO_LOCKED;
	}
	else if(modify && transfer && volume && !worn)
	{
		return ACCEPT_YES_MULTI;
	}
	else if(!modify)
	{
		return ACCEPT_NO_LOCKED;
	}
	return ACCEPT_NO;
}


static void give_inventory_cb(const LLSD& notification, const LLSD& response)
{
	S32 option = LLNotificationsUtil::getSelectedOption(notification, response);
	// if Cancel pressed
	if (option == 1)
	{
		return;
	}

	LLSD payload = notification["payload"];
	const LLUUID& session_id = payload["session_id"];
	const LLUUID& agent_id = payload["agent_id"];
	LLViewerInventoryItem * inv_item =  gInventory.getItem(payload["item_id"]);
	LLViewerInventoryCategory * inv_cat =  gInventory.getCategory(payload["item_id"]);
	if (NULL == inv_item && NULL == inv_cat)
	{
		llassert( FALSE );
		return;
	}
	bool successfully_shared;
	if (inv_item)
	{
		successfully_shared = LLGiveInventory::doGiveInventoryItem(agent_id, inv_item, session_id);
	}
	else
	{
		successfully_shared = LLGiveInventory::doGiveInventoryCategory(agent_id, inv_cat, session_id);
	}
	if (successfully_shared)
	{
		if ("avatarpicker" == payload["d&d_dest"].asString())
		{
			LLFloaterReg::hideInstance("avatar_picker");
		}
		LLNotificationsUtil::add("ItemsShared");
	}
}

static void show_object_sharing_confirmation(const std::string name,
					   LLInventoryObject* inv_item,
					   const LLSD& dest,
					   const LLUUID& dest_agent,
					   const LLUUID& session_id = LLUUID::null)
{
	if (!inv_item)
	{
		llassert(NULL != inv_item);
		return;
	}
	LLSD substitutions;
	substitutions["RESIDENTS"] = name;
	substitutions["ITEMS"] = inv_item->getName();
	LLSD payload;
	payload["agent_id"] = dest_agent;
	payload["item_id"] = inv_item->getUUID();
	payload["session_id"] = session_id;
	payload["d&d_dest"] = dest.asString();
	LLNotificationsUtil::add("ShareItemsConfirmation", substitutions, payload, &give_inventory_cb);
}

static void get_name_cb(const LLUUID& id,
						const std::string& full_name,
						LLInventoryObject* inv_obj,
						const LLSD& dest,
						const LLUUID& dest_agent)
{
	show_object_sharing_confirmation(full_name,
								     inv_obj,
								     dest,
						  		     id,
								     LLUUID::null);
}

// function used as drag-and-drop handler for simple agent give inventory requests
//static
bool LLToolDragAndDrop::handleGiveDragAndDrop(LLUUID dest_agent, LLUUID session_id, BOOL drop,
											  EDragAndDropType cargo_type,
											  void* cargo_data,
											  EAcceptance* accept,
											  const LLSD& dest)
{
	// check the type
	switch(cargo_type)
	{
	case DAD_TEXTURE:
	case DAD_SOUND:
	case DAD_LANDMARK:
	case DAD_SCRIPT:
	case DAD_OBJECT:
	case DAD_NOTECARD:
	case DAD_CLOTHING:
	case DAD_BODYPART:
	case DAD_ANIMATION:
	case DAD_GESTURE:
	case DAD_CALLINGCARD:
	case DAD_MESH:
	case DAD_CATEGORY:
	{
		LLInventoryObject* inv_obj = (LLInventoryObject*)cargo_data;
		if(gInventory.getCategory(inv_obj->getUUID()) || (gInventory.getItem(inv_obj->getUUID())
			&& LLGiveInventory::isInventoryGiveAcceptable(dynamic_cast<LLInventoryItem*>(inv_obj))))
		{
			// *TODO: get multiple object transfers working
			*accept = ACCEPT_YES_COPY_SINGLE;
			if(drop)
			{
				LLIMModel::LLIMSession * session = LLIMModel::instance().findIMSession(session_id);

				// If no IM session found get the destination agent's name by id.
				if (NULL == session)
				{
					std::string fullname;

					// If destination agent's name is found in cash proceed to showing the confirmation dialog.
					// Otherwise set up a callback to show the dialog when the name arrives.
					if (gCacheName->getFullName(dest_agent, fullname))
					{
						show_object_sharing_confirmation(fullname, inv_obj, dest, dest_agent, LLUUID::null);
					}
					else
					{
						gCacheName->get(dest_agent, false, boost::bind(&get_name_cb, _1, _2, inv_obj, dest, dest_agent));
					}

					return true;
				}
				std::string dest_name = session->mName;
				LLAvatarName av_name;
				if(LLAvatarNameCache::get(dest_agent, &av_name))
				{
					dest_name = av_name.getCompleteName();
				}
				// If an IM session with destination agent is found item offer will be logged in this session.
				show_object_sharing_confirmation(dest_name, inv_obj, dest, dest_agent, session_id);
			}
		}
		else
		{
			// It's not in the user's inventory (it's probably
			// in an object's contents), so disallow dragging
			// it here.  You can't give something you don't
			// yet have.
			*accept = ACCEPT_NO;
		}
		break;
	}
	default:
		*accept = ACCEPT_NO;
		break;
	}

	return TRUE;
}



///
/// Methods called in the drag & drop array
///

EAcceptance LLToolDragAndDrop::dad3dNULL(
	LLViewerObject*, S32, MASK, BOOL)
{
	LL_DEBUGS() << "LLToolDragAndDrop::dad3dNULL()" << LL_ENDL;
	return ACCEPT_NO;
}

EAcceptance LLToolDragAndDrop::dad3dRezAttachmentFromInv(
	LLViewerObject* obj, S32 face, MASK mask, BOOL drop)
{
	LL_DEBUGS() << "LLToolDragAndDrop::dad3dRezAttachmentFromInv()" << LL_ENDL;
	// must be in the user's inventory
	if(mSource != SOURCE_AGENT && mSource != SOURCE_LIBRARY)
	{
		return ACCEPT_NO;
	}

	LLViewerInventoryItem* item;
	LLViewerInventoryCategory* cat;
	locateInventory(item, cat);
	if (!item || !item->isFinished()) return ACCEPT_NO;

	// must not be in the trash
	const LLUUID trash_id = gInventory.findCategoryUUIDForType(LLFolderType::FT_TRASH);
	if( gInventory.isObjectDescendentOf( item->getUUID(), trash_id ) )
	{
		return ACCEPT_NO;
	}

	// must not be already wearing it
	LLVOAvatarSelf* avatar = gAgentAvatarp;
	if( !avatar || avatar->isWearingAttachment(item->getUUID()) )
	{
		return ACCEPT_NO;
	}

	const LLUUID &outbox_id = gInventory.findCategoryUUIDForType(LLFolderType::FT_OUTBOX, false);
	if(gInventory.isObjectDescendentOf(item->getUUID(), outbox_id))
	{
		return ACCEPT_NO;
	}

// [RLVa:KB] - Checked: 2013-02-13 (RLVa-1.4.8)
	bool fReplace = !(mask & MASK_CONTROL);
	if ( (rlv_handler_t::isEnabled()) && (!rlvPredCanWearItem(item, (fReplace) ? RLV_WEAR_REPLACE : RLV_WEAR_ADD)) )
	{
		return ACCEPT_NO_LOCKED;
	}
// [/RLVa:KB]


	if( drop )
	{
		if(mSource == SOURCE_LIBRARY)
		{
//			LLPointer<LLInventoryCallback> cb = new LLBoostFuncInventoryCallback(boost::bind(rez_attachment_cb, _1, (LLViewerJointAttachment*)0));
// [SL:KB] - Patch: Appearance-DnDWear | Checked: 2010-09-28 (Catznip-2.2)
			// Make this behave consistent with dad3dWearItem
			LLPointer<LLInventoryCallback> cb = new LLBoostFuncInventoryCallback(boost::bind(rez_attachment_cb, _1, (LLViewerJointAttachment*)0, fReplace));
// [/SL:KB]
			copy_inventory_item(
				gAgent.getID(),
				item->getPermissions().getOwner(),
				item->getUUID(),
				LLUUID::null,
				std::string(),
				cb);
		}
		else
		{
//			rez_attachment(item, 0);
// [SL:KB] - Patch: Appearance-DnDWear | Checked: 2010-09-28 (Catznip-2.2)
			// Make this behave consistent with dad3dWearItem
			rez_attachment(item, 0, !(mask & MASK_CONTROL));
// [/SL:KB]
		}
	}
	return ACCEPT_YES_SINGLE;
}


EAcceptance LLToolDragAndDrop::dad3dRezObjectOnLand(
	LLViewerObject* obj, S32 face, MASK mask, BOOL drop)
{
// [RLVa:KB] - Checked: 2010-03-23 (RLVa-1.2.0e) | Modified: RLVa-1.1.0l
	// RELEASE-RLVa: [SL-2.2.0] Make sure the code below is the only code path to LLToolDragAndDrop::dad3dRezFromObjectOnLand()
	if ( (rlv_handler_t::isEnabled()) && ((gRlvHandler.hasBehaviour(RLV_BHVR_REZ)) || (gRlvHandler.hasBehaviour(RLV_BHVR_INTERACT))) )
	{
		return ACCEPT_NO_LOCKED;
	}
// [/RLVa:KB]

	if (mSource == SOURCE_WORLD)
	{
		return dad3dRezFromObjectOnLand(obj, face, mask, drop);
	}

	LL_DEBUGS() << "LLToolDragAndDrop::dad3dRezObjectOnLand()" << LL_ENDL;
	LLViewerInventoryItem* item;
	LLViewerInventoryCategory* cat;
	locateInventory(item, cat);
	if (!item || !item->isFinished()) return ACCEPT_NO;

	LLVOAvatarSelf* my_avatar = gAgentAvatarp;
	if( !my_avatar || my_avatar->isWearingAttachment( item->getUUID() ) )
	{
		return ACCEPT_NO;
	}

	EAcceptance accept;
	BOOL remove_inventory;

	// Get initial settings based on shift key
	if (mask & MASK_SHIFT)
	{
		// For now, always make copy
		//accept = ACCEPT_YES_SINGLE;
		//remove_inventory = TRUE;
		accept = ACCEPT_YES_COPY_SINGLE;
		remove_inventory = FALSE;
	}
	else
	{
		accept = ACCEPT_YES_COPY_SINGLE;
		remove_inventory = FALSE;
	}

	// check if the item can be copied. If not, send that to the sim
	// which will remove the inventory item.
	if(!item->getPermissions().allowCopyBy(gAgent.getID()))
	{
		accept = ACCEPT_YES_SINGLE;
		remove_inventory = TRUE;
	}

	// Check if it's in the trash.
	const LLUUID trash_id = gInventory.findCategoryUUIDForType(LLFolderType::FT_TRASH);
	if(gInventory.isObjectDescendentOf(item->getUUID(), trash_id))
	{
		accept = ACCEPT_YES_SINGLE;
		remove_inventory = TRUE;
	}

	if(drop)
	{
		dropObject(obj, TRUE, FALSE, remove_inventory);
	}

	return accept;
}

EAcceptance LLToolDragAndDrop::dad3dRezObjectOnObject(
	LLViewerObject* obj, S32 face, MASK mask, BOOL drop)
{
// [RLVa:KB] - Checked: 2010-03-23 (RLVa-1.2.0e) | Modified: RLVa-1.1.0l
	// NOTE: if (mask & MASK_CONTROL) then it's a drop rather than a rez, so we let that pass through when @rez=n restricted
	// (but not when @interact=n restricted unless the drop target is a HUD attachment)
	// RELEASE-RLVa: [SL-2.2.0] Make sure the code below is the only code path to LLToolDragAndDrop::dad3dRezFromObjectOnObject()
	if ( (rlv_handler_t::isEnabled()) &&
		 ( ( (gRlvHandler.hasBehaviour(RLV_BHVR_REZ)) && ((mask & MASK_CONTROL) == 0) ) ||
		   ( (gRlvHandler.hasBehaviour(RLV_BHVR_INTERACT)) && (((mask & MASK_CONTROL) == 0) || (!obj->isHUDAttachment())) ) ) )
	{
		return ACCEPT_NO_LOCKED;
	}
// [/RLVa:KB]

	// handle objects coming from object inventory
	if (mSource == SOURCE_WORLD)
	{
		return dad3dRezFromObjectOnObject(obj, face, mask, drop);
	}

	LL_DEBUGS() << "LLToolDragAndDrop::dad3dRezObjectOnObject()" << LL_ENDL;
	LLViewerInventoryItem* item;
	LLViewerInventoryCategory* cat;
	locateInventory(item, cat);
	if (!item || !item->isFinished()) return ACCEPT_NO;
	LLVOAvatarSelf* my_avatar = gAgentAvatarp;
	if( !my_avatar || my_avatar->isWearingAttachment( item->getUUID() ) )
	{
		return ACCEPT_NO;
	}

	if((mask & MASK_CONTROL))
	{
		// *HACK: In order to resolve SL-22177, we need to block drags
		// from notecards and objects onto other objects.
		if(mSource == SOURCE_NOTECARD)
		{
			return ACCEPT_NO;
		}

		EAcceptance rv = willObjectAcceptInventory(obj, item);
		if(drop && (ACCEPT_YES_SINGLE <= rv))
		{
			dropInventory(obj, item, mSource, mSourceID);
		}
		return rv;
	}
	
	EAcceptance accept;
	BOOL remove_inventory;

	if (mask & MASK_SHIFT)
	{
		// For now, always make copy
		//accept = ACCEPT_YES_SINGLE;
		//remove_inventory = TRUE;
		accept = ACCEPT_YES_COPY_SINGLE;
		remove_inventory = FALSE;
	}
	else
	{
		accept = ACCEPT_YES_COPY_SINGLE;
		remove_inventory = FALSE;
	}
	
	// check if the item can be copied. If not, send that to the sim
	// which will remove the inventory item.
	if(!item->getPermissions().allowCopyBy(gAgent.getID()))
	{
		accept = ACCEPT_YES_SINGLE;
		remove_inventory = TRUE;
	}

	// Check if it's in the trash.
	const LLUUID trash_id = gInventory.findCategoryUUIDForType(LLFolderType::FT_TRASH);
	if(gInventory.isObjectDescendentOf(item->getUUID(), trash_id))
	{
		accept = ACCEPT_YES_SINGLE;
		remove_inventory = TRUE;
	}

	if(drop)
	{
		dropObject(obj, FALSE, FALSE, remove_inventory);
	}

	return accept;
}

EAcceptance LLToolDragAndDrop::dad3dRezScript(
	LLViewerObject* obj, S32 face, MASK mask, BOOL drop)
{
	LL_DEBUGS() << "LLToolDragAndDrop::dad3dRezScript()" << LL_ENDL;

	// *HACK: In order to resolve SL-22177, we need to block drags
	// from notecards and objects onto other objects.
	if((SOURCE_WORLD == mSource) || (SOURCE_NOTECARD == mSource))
	{
		return ACCEPT_NO;
	}

	LLViewerInventoryItem* item;
	LLViewerInventoryCategory* cat;
	locateInventory(item, cat);
	if (!item || !item->isFinished()) return ACCEPT_NO;
	EAcceptance rv = willObjectAcceptInventory(obj, item);
	if(drop && (ACCEPT_YES_SINGLE <= rv))
	{
		// rez in the script active by default, rez in inactive if the
		// control key is being held down.
		BOOL active = ((mask & MASK_CONTROL) == 0);
	
		LLViewerObject* root_object = obj;
		if (obj && obj->getParent())
		{
			LLViewerObject* parent_obj = (LLViewerObject*)obj->getParent();
			if (!parent_obj->isAvatar())
			{
				root_object = parent_obj;
			}
		}

		dropScript(root_object, item, active, mSource, mSourceID);
	}	
	return rv;
}

EAcceptance LLToolDragAndDrop::dad3dApplyToObject(
	LLViewerObject* obj, S32 face, MASK mask, BOOL drop, EDragAndDropType cargo_type)
{
	LL_DEBUGS() << "LLToolDragAndDrop::dad3dApplyToObject()" << LL_ENDL;

	// *HACK: In order to resolve SL-22177, we need to block drags
	// from notecards and objects onto other objects.
	if((SOURCE_WORLD == mSource) || (SOURCE_NOTECARD == mSource))
	{
		return ACCEPT_NO;
	}
	
	LLViewerInventoryItem* item;
	LLViewerInventoryCategory* cat;
	locateInventory(item, cat);
	if (!item || !item->isFinished()) return ACCEPT_NO;
	EAcceptance rv = willObjectAcceptInventory(obj, item);
	if((mask & MASK_CONTROL))
	{
		if((ACCEPT_YES_SINGLE <= rv) && drop)
		{
			dropInventory(obj, item, mSource, mSourceID);
		}
		return rv;
	}
	if(!obj->permModify())
	{
		return ACCEPT_NO_LOCKED;
	}
	//If texture !copyable don't texture or you'll never get it back.
	if(!item->getPermissions().allowCopyBy(gAgent.getID()))
	{
		return ACCEPT_NO;
	}

	if(drop && (ACCEPT_YES_SINGLE <= rv))
	{
		if (cargo_type == DAD_TEXTURE)
		{
			if((mask & MASK_SHIFT))
			{
				dropTextureAllFaces(obj, item, mSource, mSourceID);
			}
			else
			{
				dropTextureOneFace(obj, face, item, mSource, mSourceID);
			}
		}
		else if (cargo_type == DAD_MESH)
		{
			dropMesh(obj, item, mSource, mSourceID);
		}
		else
		{
			LL_WARNS() << "unsupported asset type" << LL_ENDL;
		}
		
		// VEFFECT: SetTexture
		LLHUDEffectSpiral *effectp = (LLHUDEffectSpiral *)LLHUDManager::getInstance()->createViewerEffect(LLHUDObject::LL_HUD_EFFECT_BEAM, TRUE);
		effectp->setSourceObject(gAgentAvatarp);
		effectp->setTargetObject(obj);
		effectp->setDuration(LL_HUD_DUR_SHORT);
		effectp->setColor(LLColor4U(gAgent.getEffectColor()));
	}

	// enable multi-drop, although last texture will win
	return ACCEPT_YES_MULTI;
}


EAcceptance LLToolDragAndDrop::dad3dTextureObject(
	LLViewerObject* obj, S32 face, MASK mask, BOOL drop)
{
	return dad3dApplyToObject(obj, face, mask, drop, DAD_TEXTURE);
}

EAcceptance LLToolDragAndDrop::dad3dMeshObject(
	LLViewerObject* obj, S32 face, MASK mask, BOOL drop)
{
	return dad3dApplyToObject(obj, face, mask, drop, DAD_MESH);
}


/*
EAcceptance LLToolDragAndDrop::dad3dTextureSelf(
	LLViewerObject* obj, S32 face, MASK mask, BOOL drop)
{
	LL_DEBUGS() << "LLToolDragAndDrop::dad3dTextureAvatar()" << LL_ENDL;
	if(drop)
	{
		if( !(mask & MASK_SHIFT) )
		{
			dropTextureOneFaceAvatar( (LLVOAvatar*)obj, face, (LLInventoryItem*)mCargoData);
		}
	}
	return (mask & MASK_SHIFT) ? ACCEPT_NO : ACCEPT_YES_SINGLE;
}
*/

EAcceptance LLToolDragAndDrop::dad3dWearItem(
	LLViewerObject* obj, S32 face, MASK mask, BOOL drop)
{
	LL_DEBUGS() << "LLToolDragAndDrop::dad3dWearItem()" << LL_ENDL;
	LLViewerInventoryItem* item;
	LLViewerInventoryCategory* cat;
	locateInventory(item, cat);
	if (!item || !item->isFinished()) return ACCEPT_NO;

	if(mSource == SOURCE_AGENT || mSource == SOURCE_LIBRARY)
	{
		// it's in the agent inventory
		const LLUUID trash_id = gInventory.findCategoryUUIDForType(LLFolderType::FT_TRASH);
		if( gInventory.isObjectDescendentOf( item->getUUID(), trash_id ) )
		{
			return ACCEPT_NO;
		}

// [RLVa:KB] - Checked: 2013-02-13 (RLVa-1.4.8)
		bool fReplace = (!(mask & MASK_CONTROL)) || (LLAssetType::AT_BODYPART == item->getType());	// Body parts should always replace
		if ( (rlv_handler_t::isEnabled()) && (!rlvPredCanWearItem(item, (fReplace) ? RLV_WEAR_REPLACE : RLV_WEAR_ADD)) )
		{
			return ACCEPT_NO_LOCKED;
		}
// [/RLVa:KB]

		if( drop )
		{
			// TODO: investigate wearables may not be loaded at this point EXT-8231

// [RLVa:KB] - Checked: 2013-02-13 (RLVa-1.4.8)
			LLAppearanceMgr::instance().wearItemOnAvatar(item->getUUID(), true, fReplace);
// [/RLVa:KB]
//			LLAppearanceMgr::instance().wearItemOnAvatar(item->getUUID(),true, !(mask & MASK_CONTROL));
		}
		return ACCEPT_YES_MULTI;
	}
	else
	{
		// TODO: copy/move item to avatar's inventory and then wear it.
		return ACCEPT_NO;
	}
}

EAcceptance LLToolDragAndDrop::dad3dActivateGesture(
	LLViewerObject* obj, S32 face, MASK mask, BOOL drop)
{
	LL_DEBUGS() << "LLToolDragAndDrop::dad3dActivateGesture()" << LL_ENDL;
	LLViewerInventoryItem* item;
	LLViewerInventoryCategory* cat;
	locateInventory(item, cat);
	if (!item || !item->isFinished()) return ACCEPT_NO;

	if(mSource == SOURCE_AGENT || mSource == SOURCE_LIBRARY)
	{
		// it's in the agent inventory
		const LLUUID trash_id = gInventory.findCategoryUUIDForType(LLFolderType::FT_TRASH);
		if( gInventory.isObjectDescendentOf( item->getUUID(), trash_id ) )
		{
			return ACCEPT_NO;
		}

		if( drop )
		{
			LLUUID item_id;
			if(mSource == SOURCE_LIBRARY)
			{
				// create item based on that one, and put it on if that
				// was a success.
				LLPointer<LLInventoryCallback> cb = new LLBoostFuncInventoryCallback(activate_gesture_cb);
				copy_inventory_item(
					gAgent.getID(),
					item->getPermissions().getOwner(),
					item->getUUID(),
					LLUUID::null,
					std::string(),
					cb);
			}
			else
			{
				LLGestureMgr::instance().activateGesture(item->getUUID());
				gInventory.updateItem(item);
				gInventory.notifyObservers();
			}
		}
		return ACCEPT_YES_MULTI;
	}
	else
	{
		return ACCEPT_NO;
	}
}

EAcceptance LLToolDragAndDrop::dad3dWearCategory(
	LLViewerObject* obj, S32 face, MASK mask, BOOL drop)
{
	LL_DEBUGS() << "LLToolDragAndDrop::dad3dWearCategory()" << LL_ENDL;
	LLViewerInventoryItem* item;
	LLViewerInventoryCategory* category;
	locateInventory(item, category);
	if(!category) return ACCEPT_NO;

	if (drop)
	{
		// TODO: investigate wearables may not be loaded at this point EXT-8231
	}

	U32 max_items = gSavedSettings.getU32("WearFolderLimit");
	LLInventoryModel::cat_array_t cats;
	LLInventoryModel::item_array_t items;
	LLFindWearablesEx not_worn(/*is_worn=*/ false, /*include_body_parts=*/ false);
	gInventory.collectDescendentsIf(category->getUUID(),
		cats,
		items,
		LLInventoryModel::EXCLUDE_TRASH,
		not_worn);
	if (items.size() > max_items)
	{
		LLStringUtil::format_map_t args;
		args["AMOUNT"] = llformat("%d", max_items);
		mCustomMsg = LLTrans::getString("TooltipTooManyWearables",args);
		return ACCEPT_NO_CUSTOM;
	}

	if(mSource == SOURCE_AGENT)
	{
		const LLUUID trash_id = gInventory.findCategoryUUIDForType(LLFolderType::FT_TRASH);
		if( gInventory.isObjectDescendentOf( category->getUUID(), trash_id ) )
		{
			return ACCEPT_NO;
		}

		const LLUUID &outbox_id = gInventory.findCategoryUUIDForType(LLFolderType::FT_OUTBOX, false);
		if(gInventory.isObjectDescendentOf(category->getUUID(), outbox_id))
		{
			return ACCEPT_NO;
		}

		if(drop)
		{
			BOOL append = ( (mask & MASK_SHIFT) ? TRUE : FALSE );
			LLAppearanceMgr::instance().wearInventoryCategory(category, false, append);
		}
		return ACCEPT_YES_MULTI;
	}
	else if(mSource == SOURCE_LIBRARY)
	{
		if(drop)
		{
			LLAppearanceMgr::instance().wearInventoryCategory(category, true, false);
		}
		return ACCEPT_YES_MULTI;
	}
	else
	{
		// TODO: copy/move category to avatar's inventory and then wear it.
		return ACCEPT_NO;
	}
}


EAcceptance LLToolDragAndDrop::dad3dUpdateInventory(
	LLViewerObject* obj, S32 face, MASK mask, BOOL drop)
{
	LL_DEBUGS() << "LLToolDragAndDrop::dadUpdateInventory()" << LL_ENDL;

	// *HACK: In order to resolve SL-22177, we need to block drags
	// from notecards and objects onto other objects.
	if((SOURCE_WORLD == mSource) || (SOURCE_NOTECARD == mSource))
	{
		return ACCEPT_NO;
	}

	LLViewerInventoryItem* item;
	LLViewerInventoryCategory* cat;
	locateInventory(item, cat);
	if (!item || !item->isFinished()) return ACCEPT_NO;
	LLViewerObject* root_object = obj;
	if (obj && obj->getParent())
	{
		LLViewerObject* parent_obj = (LLViewerObject*)obj->getParent();
		if (!parent_obj->isAvatar())
		{
			root_object = parent_obj;
		}
	}

	EAcceptance rv = willObjectAcceptInventory(root_object, item);
	if(root_object && drop && (ACCEPT_YES_COPY_SINGLE <= rv))
	{
		dropInventory(root_object, item, mSource, mSourceID);
	}
	return rv;
}

BOOL LLToolDragAndDrop::dadUpdateInventory(LLViewerObject* obj, BOOL drop)
{
	EAcceptance rv = dad3dUpdateInventory(obj, -1, MASK_NONE, drop);
	return (rv >= ACCEPT_YES_COPY_SINGLE);
}

EAcceptance LLToolDragAndDrop::dad3dUpdateInventoryCategory(
	LLViewerObject* obj, S32 face, MASK mask, BOOL drop)
{
	LL_DEBUGS() << "LLToolDragAndDrop::dad3dUpdateInventoryCategory()" << LL_ENDL;
	if (obj == NULL)
	{
		LL_WARNS() << "obj is NULL; aborting func with ACCEPT_NO" << LL_ENDL;
		return ACCEPT_NO;
	}

	if ((mSource != SOURCE_AGENT) && (mSource != SOURCE_LIBRARY))
	{
		return ACCEPT_NO;
	}
	if (obj->isAttachment())
	{
		return ACCEPT_NO_LOCKED;
	}

	LLViewerInventoryItem* item = NULL;
	LLViewerInventoryCategory* cat = NULL;
	locateInventory(item, cat);
	if (!cat) 
	{
		return ACCEPT_NO;
	}

	// Find all the items in the category
	LLDroppableItem droppable(!obj->permYouOwner());
	LLInventoryModel::cat_array_t cats;
	LLInventoryModel::item_array_t items;
	gInventory.collectDescendentsIf(cat->getUUID(),
					cats,
					items,
					LLInventoryModel::EXCLUDE_TRASH,
					droppable);
	cats.push_back(cat);
 	if (droppable.countNoCopy() > 0)
 	{
 		LL_WARNS() << "*** Need to confirm this step" << LL_ENDL;
 	}
	LLViewerObject* root_object = obj;
	if (obj->getParent())
	{
		LLViewerObject* parent_obj = (LLViewerObject*)obj->getParent();
		if (!parent_obj->isAvatar())
		{
			root_object = parent_obj;
		}
	}

	EAcceptance rv = ACCEPT_NO;

	// Check for accept
	for (LLInventoryModel::cat_array_t::const_iterator cat_iter = cats.begin();
		 cat_iter != cats.end();
		 ++cat_iter)
	{
		const LLViewerInventoryCategory *cat = (*cat_iter);
		rv = gInventory.isCategoryComplete(cat->getUUID()) ? ACCEPT_YES_MULTI : ACCEPT_NO;
		if(rv < ACCEPT_YES_SINGLE)
		{
			LL_DEBUGS() << "Category " << cat->getUUID() << "is not complete." << LL_ENDL;
			break;
		}
	}
	if (ACCEPT_YES_COPY_SINGLE <= rv)
	{
		for (LLInventoryModel::item_array_t::const_iterator item_iter = items.begin();
			 item_iter != items.end();
			 ++item_iter)
		{
			LLViewerInventoryItem *item = (*item_iter);
			/*
			// Pass the base objects, not the links.
			if (item && item->getIsLinkType())
			{
				item = item->getLinkedItem();
				(*item_iter) = item;
			}
			*/
			rv = willObjectAcceptInventory(root_object, item);
			if (rv < ACCEPT_YES_COPY_SINGLE)
			{
				LL_DEBUGS() << "Object will not accept " << item->getUUID() << LL_ENDL;
				break;
			}
		}
	}

	// If every item is accepted, send it on
	if (drop && (ACCEPT_YES_COPY_SINGLE <= rv))
	{
		uuid_vec_t ids;
		for (LLInventoryModel::item_array_t::const_iterator item_iter = items.begin();
			 item_iter != items.end();
			 ++item_iter)
		{
			const LLViewerInventoryItem *item = (*item_iter);
			ids.push_back(item->getUUID());
		}
		LLCategoryDropObserver* dropper = new LLCategoryDropObserver(ids, obj->getID(), mSource);
		dropper->startFetch();
		if (dropper->isFinished())
		{
			dropper->done();
		}
		else
		{
			gInventory.addObserver(dropper);
		}
	}
	return rv;
}

BOOL LLToolDragAndDrop::dadUpdateInventoryCategory(LLViewerObject* obj,
												   BOOL drop)
{
	EAcceptance rv = dad3dUpdateInventoryCategory(obj, -1, MASK_NONE, drop);
	return (rv >= ACCEPT_YES_COPY_SINGLE);
}

EAcceptance LLToolDragAndDrop::dad3dGiveInventoryObject(
	LLViewerObject* obj, S32 face, MASK mask, BOOL drop)
{
	LL_DEBUGS() << "LLToolDragAndDrop::dad3dGiveInventoryObject()" << LL_ENDL;

	// item has to be in agent inventory.
	if(mSource != SOURCE_AGENT) return ACCEPT_NO;

	// find the item now.
	LLViewerInventoryItem* item;
	LLViewerInventoryCategory* cat;
	locateInventory(item, cat);
	if (!item || !item->isFinished()) return ACCEPT_NO;
	if(!item->getPermissions().allowOperationBy(PERM_TRANSFER, gAgent.getID()))
	{
		// cannot give away no-transfer objects
		return ACCEPT_NO;
	}
	LLVOAvatarSelf* avatar = gAgentAvatarp;
	if(avatar && avatar->isWearingAttachment( item->getUUID() ) )
	{
		// You can't give objects that are attached to you
		return ACCEPT_NO;
	}
	if( obj && avatar )
	{
		if(drop)
		{
			LLGiveInventory::doGiveInventoryItem(obj->getID(), item );
		}
		// *TODO: deal with all the issues surrounding multi-object
		// inventory transfers.
		return ACCEPT_YES_SINGLE;
	}
	return ACCEPT_NO;
}


EAcceptance LLToolDragAndDrop::dad3dGiveInventory(
	LLViewerObject* obj, S32 face, MASK mask, BOOL drop)
{
	LL_DEBUGS() << "LLToolDragAndDrop::dad3dGiveInventory()" << LL_ENDL;
	// item has to be in agent inventory.
	if(mSource != SOURCE_AGENT) return ACCEPT_NO;
	LLViewerInventoryItem* item;
	LLViewerInventoryCategory* cat;
	locateInventory(item, cat);
	if (!item || !item->isFinished()) return ACCEPT_NO;
	if (!LLGiveInventory::isInventoryGiveAcceptable(item))
	{
		return ACCEPT_NO;
	}
	if (drop && obj)
	{
		LLGiveInventory::doGiveInventoryItem(obj->getID(), item);
	}
	// *TODO: deal with all the issues surrounding multi-object
	// inventory transfers.
	return ACCEPT_YES_SINGLE;
}

EAcceptance LLToolDragAndDrop::dad3dGiveInventoryCategory(
	LLViewerObject* obj, S32 face, MASK mask, BOOL drop)
{
	LL_DEBUGS() << "LLToolDragAndDrop::dad3dGiveInventoryCategory()" << LL_ENDL;
	if(drop && obj)
	{
		LLViewerInventoryItem* item;
		LLViewerInventoryCategory* cat;
		locateInventory(item, cat);
		if(!cat) return ACCEPT_NO;
		LLGiveInventory::doGiveInventoryCategory(obj->getID(), cat);
	}
	// *TODO: deal with all the issues surrounding multi-object
	// inventory transfers.
	return ACCEPT_YES_SINGLE;
}


EAcceptance LLToolDragAndDrop::dad3dRezFromObjectOnLand(
	LLViewerObject* obj, S32 face, MASK mask, BOOL drop)
{
	LL_DEBUGS() << "LLToolDragAndDrop::dad3dRezFromObjectOnLand()" << LL_ENDL;
	LLViewerInventoryItem* item = NULL;
	LLViewerInventoryCategory* cat = NULL;
	locateInventory(item, cat);
	if (!item || !item->isFinished()) return ACCEPT_NO;

	if(!gAgent.allowOperation(PERM_COPY, item->getPermissions())
		|| !item->getPermissions().allowTransferTo(LLUUID::null))
	{
		return ACCEPT_NO_LOCKED;
	}
	if(drop)
	{
		dropObject(obj, TRUE, TRUE, FALSE);
	}
	return ACCEPT_YES_SINGLE;
}

EAcceptance LLToolDragAndDrop::dad3dRezFromObjectOnObject(
	LLViewerObject* obj, S32 face, MASK mask, BOOL drop)
{
	LL_DEBUGS() << "LLToolDragAndDrop::dad3dRezFromObjectOnObject()" << LL_ENDL;
	LLViewerInventoryItem* item;
	LLViewerInventoryCategory* cat;
	locateInventory(item, cat);
	if (!item || !item->isFinished()) return ACCEPT_NO;
	if((mask & MASK_CONTROL))
	{
		// *HACK: In order to resolve SL-22177, we need to block drags
		// from notecards and objects onto other objects.
		return ACCEPT_NO;

		// *HACK: uncomment this when appropriate
		//EAcceptance rv = willObjectAcceptInventory(obj, item);
		//if(drop && (ACCEPT_YES_SINGLE <= rv))
		//{
		//	dropInventory(obj, item, mSource, mSourceID);
		//}
		//return rv;
	}
	if(!item->getPermissions().allowCopyBy(gAgent.getID(),
										   gAgent.getGroupID())
	   || !item->getPermissions().allowTransferTo(LLUUID::null))
	{
		return ACCEPT_NO_LOCKED;
	}
	if(drop)
	{
		dropObject(obj, FALSE, TRUE, FALSE);
	}
	return ACCEPT_YES_SINGLE;
}

EAcceptance LLToolDragAndDrop::dad3dCategoryOnLand(
	LLViewerObject *obj, S32 face, MASK mask, BOOL drop)
{
	return ACCEPT_NO;
	/*
	LL_DEBUGS() << "LLToolDragAndDrop::dad3dCategoryOnLand()" << LL_ENDL;
	LLInventoryItem* item;
	LLInventoryCategory* cat;
	locateInventory(item, cat);
	if(!cat) return ACCEPT_NO;
	EAcceptance rv = ACCEPT_NO;

	// find all the items in the category
	LLViewerInventoryCategory::cat_array_t cats;
	LLViewerInventoryItem::item_array_t items;
	LLDropCopyableItems droppable;
	gInventory.collectDescendentsIf(cat->getUUID(),
									cats,
									items,
									LLInventoryModel::EXCLUDE_TRASH,
									droppable);
	if(items.size() > 0)
	{
		rv = ACCEPT_YES_SINGLE;
	}
	if((rv >= ACCEPT_YES_COPY_SINGLE) && drop)
	{
		createContainer(items, cat->getName());
		return ACCEPT_NO;
	}
	return rv;
	*/
}


// This is based on ALOT of copied, special-cased code
// This shortcuts alot of steps to make a basic object
// w/ an inventory and a special permissions set
EAcceptance LLToolDragAndDrop::dad3dAssetOnLand(
	LLViewerObject *obj, S32 face, MASK mask, BOOL drop)
{
	return ACCEPT_NO;
	/*
	LL_DEBUGS() << "LLToolDragAndDrop::dad3dAssetOnLand()" << LL_ENDL;
	LLViewerInventoryCategory::cat_array_t cats;
	LLViewerInventoryItem::item_array_t items;
	LLViewerInventoryItem::item_array_t copyable_items;
	locateMultipleInventory(items, cats);
	if(!items.size()) return ACCEPT_NO;
	EAcceptance rv = ACCEPT_NO;
	for (S32 i = 0; i < items.size(); i++)
	{
		LLInventoryItem* item = items[i];
		if(item->getPermissions().allowCopyBy(gAgent.getID()))
		{
			copyable_items.push_back(item);
			rv = ACCEPT_YES_SINGLE;
		}
	}

	if((rv >= ACCEPT_YES_COPY_SINGLE) && drop)
	{
		createContainer(copyable_items, NULL);
	}

	return rv;
	*/
}

LLInventoryObject* LLToolDragAndDrop::locateInventory(
	LLViewerInventoryItem*& item,
	LLViewerInventoryCategory*& cat)
{
	item = NULL;
	cat = NULL;

	if (mCargoIDs.empty()
		|| (mSource == SOURCE_PEOPLE)) ///< There is no inventory item for people drag and drop.
	{
		return NULL;
	}

	if((mSource == SOURCE_AGENT) || (mSource == SOURCE_LIBRARY))
	{
		// The object should be in user inventory.
		item = (LLViewerInventoryItem*)gInventory.getItem(mCargoIDs[mCurItemIndex]);
		cat = (LLViewerInventoryCategory*)gInventory.getCategory(mCargoIDs[mCurItemIndex]);
	}
	else if(mSource == SOURCE_WORLD)
	{
		// This object is in some task inventory somewhere.
		LLViewerObject* obj = gObjectList.findObject(mSourceID);
		if(obj)
		{
			if((mCargoTypes[mCurItemIndex] == DAD_CATEGORY)
			   || (mCargoTypes[mCurItemIndex] == DAD_ROOT_CATEGORY))
			{
				cat = (LLViewerInventoryCategory*)obj->getInventoryObject(mCargoIDs[mCurItemIndex]);
			}
			else
			{
			   item = (LLViewerInventoryItem*)obj->getInventoryObject(mCargoIDs[mCurItemIndex]);
			}
		}
	}
	else if(mSource == SOURCE_NOTECARD)
	{
		LLPreviewNotecard* preview = LLFloaterReg::findTypedInstance<LLPreviewNotecard>("preview_notecard", mSourceID);
		if(preview)
		{
			item = (LLViewerInventoryItem*)preview->getDragItem();
		}
	}
	else if(mSource == SOURCE_VIEWER)
	{
		item = (LLViewerInventoryItem*)gToolBarView->getDragItem();
	}

	if(item) return item;
	if(cat) return cat;
	return NULL;
}

/*
LLInventoryObject* LLToolDragAndDrop::locateMultipleInventory(LLViewerInventoryCategory::cat_array_t& cats,
															  LLViewerInventoryItem::item_array_t& items)
{
	if(mCargoIDs.size() == 0) return NULL;
	if((mSource == SOURCE_AGENT) || (mSource == SOURCE_LIBRARY))
	{
		// The object should be in user inventory.
		for (S32 i = 0; i < mCargoIDs.size(); i++)
		{
			LLInventoryItem* item = gInventory.getItem(mCargoIDs[i]);
			if (item)
			{
				items.push_back(item);
			}
			LLInventoryCategory* category = gInventory.getCategory(mCargoIDs[i]);
			if (category)
			{
				cats.push_back(category);
			}
		}
	}
	else if(mSource == SOURCE_WORLD)
	{
		// This object is in some task inventory somewhere.
		LLViewerObject* obj = gObjectList.findObject(mSourceID);
		if(obj)
		{
			if((mCargoType == DAD_CATEGORY)
			   || (mCargoType == DAD_ROOT_CATEGORY))
			{
				// The object should be in user inventory.
				for (S32 i = 0; i < mCargoIDs.size(); i++)
				{
					LLInventoryCategory* category = (LLInventoryCategory*)obj->getInventoryObject(mCargoIDs[i]);
					if (category)
					{
						cats.push_back(category);
					}
				}
			}
			else
			{
				for (S32 i = 0; i < mCargoIDs.size(); i++)
				{
					LLInventoryItem* item = (LLInventoryItem*)obj->getInventoryObject(mCargoIDs[i]);
					if (item)
					{
						items.push_back(item);
					}
				}
			}
		}
	}
	else if(mSource == SOURCE_NOTECARD)
	{
		LLPreviewNotecard* card;
		card = (LLPreviewNotecard*)LLPreview::find(mSourceID);
		if(card)
		{
			items.push_back((LLInventoryItem*)card->getDragItem());
		}
	}
	if(items.size()) return items[0];
	if(cats.size()) return cats[0];
	return NULL;
}
*/

// void LLToolDragAndDrop::createContainer(LLViewerInventoryItem::item_array_t &items, const char* preferred_name )
// {
// 	LL_WARNS() << "LLToolDragAndDrop::createContainer()" << LL_ENDL;
// 	return;
// }


// utility functions

void pack_permissions_slam(LLMessageSystem* msg, U32 flags, const LLPermissions& perms)
{
	// CRUFT -- the server no longer pays attention to this data
	U32 group_mask		= perms.getMaskGroup();
	U32 everyone_mask	= perms.getMaskEveryone();
	U32 next_owner_mask	= perms.getMaskNextOwner();
	
	msg->addU32Fast(_PREHASH_ItemFlags, flags);
	msg->addU32Fast(_PREHASH_GroupMask, group_mask);
	msg->addU32Fast(_PREHASH_EveryoneMask, everyone_mask);
	msg->addU32Fast(_PREHASH_NextOwnerMask, next_owner_mask);
}<|MERGE_RESOLUTION|>--- conflicted
+++ resolved
@@ -869,26 +869,18 @@
 	if (mDrop)
 	{
 		// don't allow drag and drop onto transparent objects
-<<<<<<< HEAD
 // [SL:KB] - Patch: UI-PickRiggedAttachment | Checked: 2012-07-12 (Catznip-3.3)
 		pick(gViewerWindow->pickImmediate(x, y, FALSE, FALSE, FALSE));
 // [/SL:KB]
-//		pick(gViewerWindow->pickImmediate(x, y, FALSE));
-=======
-		pick(gViewerWindow->pickImmediate(x, y, FALSE, FALSE));
->>>>>>> cf53c157
+//		pick(gViewerWindow->pickImmediate(x, y, FALSE, FALSE));
 	}
 	else
 	{
 		// don't allow drag and drop onto transparent objects
-<<<<<<< HEAD
 // [SL:KB] - Patch: UI-PickRiggedAttachment | Checked: 2012-07-12 (Catznip-3.3)
 		gViewerWindow->pickAsync(x, y, mask, pickCallback, FALSE, FALSE, FALSE);
 // [/SL:KB]
-//		gViewerWindow->pickAsync(x, y, mask, pickCallback, FALSE);
-=======
-		gViewerWindow->pickAsync(x, y, mask, pickCallback, FALSE, FALSE);
->>>>>>> cf53c157
+//		gViewerWindow->pickAsync(x, y, mask, pickCallback, FALSE, FALSE);
 	}
 
 	*acceptance = mLastAccept;
