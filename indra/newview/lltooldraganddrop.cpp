--- conflicted
+++ resolved
@@ -1764,15 +1764,11 @@
 	{
 		if(mSource == SOURCE_LIBRARY)
 		{
-<<<<<<< HEAD
-//			LLPointer<LLInventoryCallback> cb = new RezAttachmentCallback(0);
+//			LLPointer<LLInventoryCallback> cb = new LLBoostFuncInventoryCallback(boost::bind(rez_attachment_cb, _1, (LLViewerJointAttachment*)0));
 // [SL:KB] - Patch: Appearance-DnDWear | Checked: 2010-09-28 (Catznip-3.0.0a) | Added: Catznip-2.2.0a
 			// Make this behave consistent with dad3dWearItem
-			LLPointer<LLInventoryCallback> cb = new RezAttachmentCallback(0, !(mask & MASK_CONTROL));
+			LLPointer<LLInventoryCallback> cb = new LLBoostFuncInventoryCallback(boost::bind(rez_attachment_cb, _1, (LLViewerJointAttachment*)0, !(mask & MASK_CONTROL));
 // [/SL:KB]
-=======
-			LLPointer<LLInventoryCallback> cb = new LLBoostFuncInventoryCallback(boost::bind(rez_attachment_cb, _1, (LLViewerJointAttachment*)0));
->>>>>>> 8eef31e4
 			copy_inventory_item(
 				gAgent.getID(),
 				item->getPermissions().getOwner(),
