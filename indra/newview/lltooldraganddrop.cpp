--- conflicted
+++ resolved
@@ -2649,13 +2649,8 @@
 			ids.push_back(item->getUUID());
 		}
 		LLCategoryDropObserver* dropper = new LLCategoryDropObserver(obj->getID(), mSource);
-<<<<<<< HEAD
-		dropper->fetchItems(ids);
+		dropper->fetch(ids);
 		if(dropper->isEverythingComplete())
-=======
-		dropper->fetch(ids);
-		if (dropper->isEverythingComplete())
->>>>>>> ec5bd9c8
 		{
 			dropper->done();
 		}
