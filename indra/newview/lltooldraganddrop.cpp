--- conflicted
+++ resolved
@@ -1779,11 +1779,7 @@
 //			LLPointer<LLInventoryCallback> cb = new LLBoostFuncInventoryCallback(boost::bind(rez_attachment_cb, _1, (LLViewerJointAttachment*)0));
 // [SL:KB] - Patch: Appearance-DnDWear | Checked: 2010-09-28 (Catznip-2.2)
 			// Make this behave consistent with dad3dWearItem
-<<<<<<< HEAD
 			LLPointer<LLInventoryCallback> cb = new LLBoostFuncInventoryCallback(boost::bind(rez_attachment_cb, _1, (LLViewerJointAttachment*)0, fReplace));
-=======
-			LLPointer<LLInventoryCallback> cb = new LLBoostFuncInventoryCallback(boost::bind(rez_attachment_cb, _1, (LLViewerJointAttachment*)0, !(mask & MASK_CONTROL)));
->>>>>>> 5d3ddffd
 // [/SL:KB]
 			copy_inventory_item(
 				gAgent.getID(),
