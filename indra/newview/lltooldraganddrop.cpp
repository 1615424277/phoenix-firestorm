--- conflicted
+++ resolved
@@ -1682,14 +1682,12 @@
 		return ACCEPT_NO;
 	}
 
-<<<<<<< HEAD
 	const LLUUID &outbox_id = gInventory.findCategoryUUIDForType(LLFolderType::FT_OUTBOX, false);
 	if(gInventory.isObjectDescendentOf(item->getUUID(), outbox_id))
 	{
 		return ACCEPT_NO;
 	}
 
-=======
 // [RLVa:KB] - Checked: 2010-09-28 (RLVa-1.2.1f) | Modified: RLVa-1.2.1f
 	if ( (rlv_handler_t::isEnabled()) && (gRlvAttachmentLocks.hasLockedAttachmentPoint(RLV_LOCK_ANY)) )
 	{
@@ -1698,7 +1696,6 @@
 			return ACCEPT_NO_LOCKED;
 	}
 // [/RLVa:KB]
->>>>>>> e9940d1b
 
 	if( drop )
 	{
