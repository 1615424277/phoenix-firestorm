/** 
 * @file lltooldraganddrop.cpp
 * @brief LLToolDragAndDrop class implementation
 *
 * $LicenseInfo:firstyear=2001&license=viewerlgpl$
 * Second Life Viewer Source Code
 * Copyright (C) 2010, Linden Research, Inc.
 * 
 * This library is free software; you can redistribute it and/or
 * modify it under the terms of the GNU Lesser General Public
 * License as published by the Free Software Foundation;
 * version 2.1 of the License only.
 * 
 * This library is distributed in the hope that it will be useful,
 * but WITHOUT ANY WARRANTY; without even the implied warranty of
 * MERCHANTABILITY or FITNESS FOR A PARTICULAR PURPOSE.  See the GNU
 * Lesser General Public License for more details.
 * 
 * You should have received a copy of the GNU Lesser General Public
 * License along with this library; if not, write to the Free Software
 * Foundation, Inc., 51 Franklin Street, Fifth Floor, Boston, MA  02110-1301  USA
 * 
 * Linden Research, Inc., 945 Battery Street, San Francisco, CA  94111  USA
 * $/LicenseInfo$
 */

#include "llviewerprecompiledheaders.h"
#include "lltooldraganddrop.h"

// library headers
#include "llnotificationsutil.h"
// project headers
#include "llagent.h"
#include "llagentcamera.h"
#include "llagentwearables.h"
#include "llappearancemgr.h"
#include "llavatarnamecache.h"
#include "lldictionary.h"
#include "llfloaterreg.h"
#include "llfloatertools.h"
#include "llgesturemgr.h"
#include "llgiveinventory.h"
#include "llgltfmateriallist.h"
#include "llhudmanager.h"
#include "llhudeffecttrail.h"
#include "llimview.h"
#include "llinventorybridge.h"
#include "llinventorydefines.h"
#include "llinventoryfunctions.h"
#include "llinventorymodelbackgroundfetch.h"
#include "llpreviewnotecard.h"
#include "llrootview.h"
#include "llselectmgr.h"
#include "lltoolbarview.h"
#include "lltoolmgr.h"
#include "lltooltip.h"
#include "lltrans.h"
#include "llviewerobjectlist.h"
#include "llviewerregion.h"
#include "llviewerstats.h"
#include "llviewerwindow.h"
#include "llvoavatarself.h"
#include "llworld.h"
#include "llpanelface.h"
#include "lluiusage.h"
// [RLVa:KB] - Checked: 2011-05-22 (RLVa-1.3.1)
#include "rlvactions.h"
#include "rlvhandler.h"
#include "rlvlocks.h"
// [/RLVa:KB]

#include "llparcel.h"
#include "llviewerparcelmgr.h"
#include "fscommon.h"

// syntactic sugar
#define callMemberFunction(object,ptrToMember)  ((object).*(ptrToMember))

class LLNoPreferredType : public LLInventoryCollectFunctor
{
public:
	LLNoPreferredType() {}
	virtual ~LLNoPreferredType() {}
	virtual bool operator()(LLInventoryCategory* cat,
							LLInventoryItem* item)
	{
		if (cat && (cat->getPreferredType() == LLFolderType::FT_NONE))
		{
			return true;
		}
		return false;
	}
};

class LLNoPreferredTypeOrItem : public LLInventoryCollectFunctor
{
public:
	LLNoPreferredTypeOrItem() {}
	virtual ~LLNoPreferredTypeOrItem() {}
	virtual bool operator()(LLInventoryCategory* cat,
							LLInventoryItem* item)
	{
		if (item) return true;
		if (cat && (cat->getPreferredType() == LLFolderType::FT_NONE))
		{
			return true;
		}
		return false;
	}
};

class LLDroppableItem : public LLInventoryCollectFunctor
{
public:
	LLDroppableItem(bool is_transfer) :
		mCountLosing(0), mIsTransfer(is_transfer) {}
	virtual ~LLDroppableItem() {}
	virtual bool operator()(LLInventoryCategory* cat,
							LLInventoryItem* item);
	S32 countNoCopy() const { return mCountLosing; }

protected:
	S32 mCountLosing;
	bool mIsTransfer;
};

bool LLDroppableItem::operator()(LLInventoryCategory* cat,
				 LLInventoryItem* item)
{
	bool allowed = false;
	if (item)
	{
		allowed = itemTransferCommonlyAllowed(item);

		if (allowed
		   && mIsTransfer
		   && !item->getPermissions().allowOperationBy(PERM_TRANSFER,
							       gAgent.getID()))
		{
			allowed = false;
		}
		if (allowed && !item->getPermissions().allowCopyBy(gAgent.getID()))
		{
			++mCountLosing;
		}
	}
	return allowed;
}

class LLDropCopyableItems : public LLInventoryCollectFunctor
{
public:
	LLDropCopyableItems() {}
	virtual ~LLDropCopyableItems() {}
	virtual bool operator()(LLInventoryCategory* cat, LLInventoryItem* item);
};


bool LLDropCopyableItems::operator()(
	LLInventoryCategory* cat,
	LLInventoryItem* item)
{
	bool allowed = false;
	if (item)
	{
		allowed = itemTransferCommonlyAllowed(item);
		if (allowed &&
		   !item->getPermissions().allowCopyBy(gAgent.getID()))
		{
			// whoops, can't copy it - don't allow it.
			allowed = false;
		}
	}
	return allowed;
}

// Starts a fetch on folders and items.  This is really not used 
// as an observer in the traditional sense; we're just using it to
// request a fetch and we don't care about when/if the response arrives.
class LLCategoryFireAndForget : public LLInventoryFetchComboObserver
{
public:
	LLCategoryFireAndForget(const uuid_vec_t& folder_ids,
							const uuid_vec_t& item_ids) :
		LLInventoryFetchComboObserver(folder_ids, item_ids)
	{}
	~LLCategoryFireAndForget() {}
	virtual void done()
	{
		/* no-op: it's fire n forget right? */
		LL_DEBUGS() << "LLCategoryFireAndForget::done()" << LL_ENDL;
	}
};

class LLCategoryDropObserver : public LLInventoryFetchItemsObserver
{
public:
	LLCategoryDropObserver(
		const uuid_vec_t& ids,
		const LLUUID& obj_id, LLToolDragAndDrop::ESource src) :
		LLInventoryFetchItemsObserver(ids),
		mObjectID(obj_id),
		mSource(src)
	{}
	~LLCategoryDropObserver() {}
	virtual void done();

protected:
	LLUUID mObjectID;
	LLToolDragAndDrop::ESource mSource;
};

void LLCategoryDropObserver::done()
{
	gInventory.removeObserver(this);
	LLViewerObject* dst_obj = gObjectList.findObject(mObjectID);
	if (dst_obj)
	{
		// *FIX: coalesce these...
 		LLInventoryItem* item = NULL;
  		uuid_vec_t::iterator it = mComplete.begin();
  		uuid_vec_t::iterator end = mComplete.end();
  		for(; it < end; ++it)
  		{
 			item = gInventory.getItem(*it);
 			if (item)
 			{
 				LLToolDragAndDrop::dropInventory(
 					dst_obj,
 					item,
 					mSource,
 					LLUUID::null);
 			}
  		}
	}
	delete this;
}

S32 LLToolDragAndDrop::sOperationId = 0;

LLToolDragAndDrop::DragAndDropEntry::DragAndDropEntry(dragOrDrop3dImpl f_none,
													  dragOrDrop3dImpl f_self,
													  dragOrDrop3dImpl f_avatar,
													  dragOrDrop3dImpl f_object,
													  dragOrDrop3dImpl f_land) :
	LLDictionaryEntry("")
{
	mFunctions[DT_NONE] = f_none;
	mFunctions[DT_SELF] = f_self;
	mFunctions[DT_AVATAR] = f_avatar;
	mFunctions[DT_OBJECT] = f_object;
	mFunctions[DT_LAND] = f_land;
}

LLToolDragAndDrop::dragOrDrop3dImpl LLToolDragAndDrop::LLDragAndDropDictionary::get(EDragAndDropType dad_type, LLToolDragAndDrop::EDropTarget drop_target)
{
	const DragAndDropEntry *entry = lookup(dad_type);
	if (entry)
	{
		return (entry->mFunctions[(U8)drop_target]);
	}
	return &LLToolDragAndDrop::dad3dNULL;
}

LLToolDragAndDrop::LLDragAndDropDictionary::LLDragAndDropDictionary()
{
 	//       										 DT_NONE                         DT_SELF                                        DT_AVATAR                   					DT_OBJECT                       					DT_LAND		
	//      										|-------------------------------|----------------------------------------------|-----------------------------------------------|---------------------------------------------------|--------------------------------|
	addEntry(DAD_NONE, 			new DragAndDropEntry(&LLToolDragAndDrop::dad3dNULL,	&LLToolDragAndDrop::dad3dNULL,					&LLToolDragAndDrop::dad3dNULL,					&LLToolDragAndDrop::dad3dNULL,						&LLToolDragAndDrop::dad3dNULL));
	addEntry(DAD_TEXTURE, 		new DragAndDropEntry(&LLToolDragAndDrop::dad3dNULL,	&LLToolDragAndDrop::dad3dNULL,					&LLToolDragAndDrop::dad3dGiveInventory,			&LLToolDragAndDrop::dad3dTextureObject,				&LLToolDragAndDrop::dad3dNULL));
    addEntry(DAD_MATERIAL,      new DragAndDropEntry(&LLToolDragAndDrop::dad3dNULL, &LLToolDragAndDrop::dad3dNULL,                  &LLToolDragAndDrop::dad3dGiveInventory,         &LLToolDragAndDrop::dad3dMaterialObject,            &LLToolDragAndDrop::dad3dNULL));
    addEntry(DAD_SOUND, 		new DragAndDropEntry(&LLToolDragAndDrop::dad3dNULL,	&LLToolDragAndDrop::dad3dNULL,					&LLToolDragAndDrop::dad3dGiveInventory,			&LLToolDragAndDrop::dad3dUpdateInventory,			&LLToolDragAndDrop::dad3dNULL));
	addEntry(DAD_CALLINGCARD, 	new DragAndDropEntry(&LLToolDragAndDrop::dad3dNULL,	&LLToolDragAndDrop::dad3dNULL,					&LLToolDragAndDrop::dad3dGiveInventory, 		&LLToolDragAndDrop::dad3dUpdateInventory, 			&LLToolDragAndDrop::dad3dNULL));
	addEntry(DAD_LANDMARK, 		new DragAndDropEntry(&LLToolDragAndDrop::dad3dNULL, &LLToolDragAndDrop::dad3dNULL, 					&LLToolDragAndDrop::dad3dGiveInventory, 		&LLToolDragAndDrop::dad3dUpdateInventory, 			&LLToolDragAndDrop::dad3dNULL));
	addEntry(DAD_SCRIPT, 		new DragAndDropEntry(&LLToolDragAndDrop::dad3dNULL, &LLToolDragAndDrop::dad3dNULL, 					&LLToolDragAndDrop::dad3dGiveInventory, 		&LLToolDragAndDrop::dad3dRezScript, 				&LLToolDragAndDrop::dad3dNULL));
	addEntry(DAD_CLOTHING, 		new DragAndDropEntry(&LLToolDragAndDrop::dad3dNULL, &LLToolDragAndDrop::dad3dWearItem, 				&LLToolDragAndDrop::dad3dGiveInventory, 		&LLToolDragAndDrop::dad3dUpdateInventory, 			&LLToolDragAndDrop::dad3dNULL));
	addEntry(DAD_OBJECT, 		new DragAndDropEntry(&LLToolDragAndDrop::dad3dNULL, &LLToolDragAndDrop::dad3dRezAttachmentFromInv,	&LLToolDragAndDrop::dad3dGiveInventoryObject,	&LLToolDragAndDrop::dad3dRezObjectOnObject, 		&LLToolDragAndDrop::dad3dRezObjectOnLand));
	addEntry(DAD_NOTECARD, 		new DragAndDropEntry(&LLToolDragAndDrop::dad3dNULL, &LLToolDragAndDrop::dad3dNULL, 					&LLToolDragAndDrop::dad3dGiveInventory, 		&LLToolDragAndDrop::dad3dUpdateInventory, 			&LLToolDragAndDrop::dad3dNULL));
	addEntry(DAD_CATEGORY,		new DragAndDropEntry(&LLToolDragAndDrop::dad3dNULL, &LLToolDragAndDrop::dad3dWearCategory,			&LLToolDragAndDrop::dad3dGiveInventoryCategory,	&LLToolDragAndDrop::dad3dRezCategoryOnObject,		&LLToolDragAndDrop::dad3dNULL));
	addEntry(DAD_ROOT_CATEGORY, new DragAndDropEntry(&LLToolDragAndDrop::dad3dNULL,	&LLToolDragAndDrop::dad3dNULL,					&LLToolDragAndDrop::dad3dNULL,					&LLToolDragAndDrop::dad3dNULL,						&LLToolDragAndDrop::dad3dNULL));
	addEntry(DAD_BODYPART, 		new DragAndDropEntry(&LLToolDragAndDrop::dad3dNULL,	&LLToolDragAndDrop::dad3dWearItem,				&LLToolDragAndDrop::dad3dGiveInventory,			&LLToolDragAndDrop::dad3dUpdateInventory,			&LLToolDragAndDrop::dad3dNULL));
	addEntry(DAD_ANIMATION, 	new DragAndDropEntry(&LLToolDragAndDrop::dad3dNULL,	&LLToolDragAndDrop::dad3dNULL,					&LLToolDragAndDrop::dad3dGiveInventory,			&LLToolDragAndDrop::dad3dUpdateInventory,			&LLToolDragAndDrop::dad3dNULL));
	addEntry(DAD_GESTURE, 		new DragAndDropEntry(&LLToolDragAndDrop::dad3dNULL,	&LLToolDragAndDrop::dad3dActivateGesture,		&LLToolDragAndDrop::dad3dGiveInventory,			&LLToolDragAndDrop::dad3dUpdateInventory,			&LLToolDragAndDrop::dad3dNULL));
	addEntry(DAD_LINK, 			new DragAndDropEntry(&LLToolDragAndDrop::dad3dNULL,	&LLToolDragAndDrop::dad3dNULL,					&LLToolDragAndDrop::dad3dNULL,					&LLToolDragAndDrop::dad3dNULL,						&LLToolDragAndDrop::dad3dNULL));
	addEntry(DAD_MESH, 			new DragAndDropEntry(&LLToolDragAndDrop::dad3dNULL,	&LLToolDragAndDrop::dad3dNULL,					&LLToolDragAndDrop::dad3dGiveInventory,			&LLToolDragAndDrop::dad3dMeshObject,				&LLToolDragAndDrop::dad3dNULL));
    addEntry(DAD_SETTINGS,      new DragAndDropEntry(&LLToolDragAndDrop::dad3dNULL, &LLToolDragAndDrop::dad3dNULL,                  &LLToolDragAndDrop::dad3dGiveInventory,         &LLToolDragAndDrop::dad3dUpdateInventory,           &LLToolDragAndDrop::dad3dNULL));
    
    // TODO: animation on self could play it?  edit it?
	// TODO: gesture on self could play it?  edit it?
};

LLToolDragAndDrop::LLToolDragAndDrop()
:	LLTool(std::string("draganddrop"), NULL),
	mCargoCount(0),
	mDragStartX(0),
	mDragStartY(0),
	mSource(SOURCE_AGENT),
	mCursor(UI_CURSOR_NO),
	mLastAccept(ACCEPT_NO),
	mDrop(false),
	mCurItemIndex(0)
{

}

void LLToolDragAndDrop::setDragStart(S32 x, S32 y)
{
	mDragStartX = x;
	mDragStartY = y;
}

bool LLToolDragAndDrop::isOverThreshold(S32 x,S32 y)
{
	static LLCachedControl<S32> drag_and_drop_threshold(gSavedSettings,"DragAndDropDistanceThreshold", 3);
	
	S32 mouse_delta_x = x - mDragStartX;
	S32 mouse_delta_y = y - mDragStartY;
	
	return (mouse_delta_x * mouse_delta_x) + (mouse_delta_y * mouse_delta_y) > drag_and_drop_threshold * drag_and_drop_threshold;
}

void LLToolDragAndDrop::beginDrag(EDragAndDropType type,
								  const LLUUID& cargo_id,
								  ESource source,
								  const LLUUID& source_id,
								  const LLUUID& object_id)
{
	if (type == DAD_NONE)
	{
		LL_WARNS() << "Attempted to start drag without a cargo type" << LL_ENDL;
		return;
	}

    if (type != DAD_CATEGORY)
    {
        LLViewerInventoryItem* item = gInventory.getItem(cargo_id);
        if (item && !item->isFinished())
        {
            LLInventoryModelBackgroundFetch::instance().start(item->getUUID(), false);
        }
    }

	mCargoTypes.clear();
	mCargoTypes.push_back(type);
	mCargoIDs.clear();
	mCargoIDs.push_back(cargo_id);
	mSource = source;
	mSourceID = source_id;
	mObjectID = object_id;

	setMouseCapture( true );
	LLToolMgr::getInstance()->setTransientTool( this );
	mCursor = UI_CURSOR_NO;
	if ((mCargoTypes[0] == DAD_CATEGORY)
	   && ((mSource == SOURCE_AGENT) || (mSource == SOURCE_LIBRARY)))
	{
		LLInventoryCategory* cat = gInventory.getCategory(cargo_id);
		// go ahead and fire & forget the descendents if we are not
		// dragging a protected folder.
		if (cat)
		{
			LLViewerInventoryCategory::cat_array_t cats;
			LLViewerInventoryItem::item_array_t items;
			LLNoPreferredTypeOrItem is_not_preferred;
			uuid_vec_t folder_ids;
			uuid_vec_t item_ids;
			if (is_not_preferred(cat, NULL))
			{
				folder_ids.push_back(cargo_id);
			}
			gInventory.collectDescendentsIf(
				cargo_id,
				cats,
				items,
				LLInventoryModel::EXCLUDE_TRASH,
				is_not_preferred);
			S32 count = cats.size();
			S32 i;
			for(i = 0; i < count; ++i)
			{
				folder_ids.push_back(cats.at(i)->getUUID());
			}
			count = items.size();
			for(i = 0; i < count; ++i)
			{
				item_ids.push_back(items.at(i)->getUUID());
			}
			if (!folder_ids.empty() || !item_ids.empty())
			{
				LLCategoryFireAndForget *fetcher = new LLCategoryFireAndForget(folder_ids, item_ids);
				fetcher->startFetch();
				delete fetcher;
			}
		}
	}
}

void LLToolDragAndDrop::beginMultiDrag(
	const std::vector<EDragAndDropType> types,
	const uuid_vec_t& cargo_ids,
	ESource source,
	const LLUUID& source_id)
{
	// assert on public api is evil
	//llassert( type != DAD_NONE );

	std::vector<EDragAndDropType>::const_iterator types_it;
	for (types_it = types.begin(); types_it != types.end(); ++types_it)
	{
		if (DAD_NONE == *types_it)
		{
			LL_WARNS() << "Attempted to start drag without a cargo type" << LL_ENDL;
			return;
		}
	}
	mCargoTypes = types;
	mCargoIDs = cargo_ids;
	mSource = source;
	mSourceID = source_id;

	setMouseCapture( true );
	LLToolMgr::getInstance()->setTransientTool( this );
	mCursor = UI_CURSOR_NO;
	if ((mSource == SOURCE_AGENT) || (mSource == SOURCE_LIBRARY))
	{
		// find categories (i.e. inventory folders) in the cargo.
		LLInventoryCategory* cat = NULL;
		S32 count = llmin(cargo_ids.size(), types.size());
		std::set<LLUUID> cat_ids;
		for(S32 i = 0; i < count; ++i)
		{
			cat = gInventory.getCategory(cargo_ids[i]);
			if (cat)
			{
				LLViewerInventoryCategory::cat_array_t cats;
				LLViewerInventoryItem::item_array_t items;
				LLNoPreferredType is_not_preferred;
				if (is_not_preferred(cat, NULL))
				{
					cat_ids.insert(cat->getUUID());
				}
				gInventory.collectDescendentsIf(
					cat->getUUID(),
					cats,
					items,
					LLInventoryModel::EXCLUDE_TRASH,
					is_not_preferred);
				S32 cat_count = cats.size();
				for(S32 i = 0; i < cat_count; ++i)
				{
					cat_ids.insert(cat->getUUID());
				}
			}
		}
		if (!cat_ids.empty())
		{
			uuid_vec_t folder_ids;
			uuid_vec_t item_ids;
			std::back_insert_iterator<uuid_vec_t> copier(folder_ids);
			std::copy(cat_ids.begin(), cat_ids.end(), copier);
			LLCategoryFireAndForget fetcher(folder_ids, item_ids);
		}
	}
}

void LLToolDragAndDrop::endDrag()
{
	mEndDragSignal();
	LLSelectMgr::getInstance()->unhighlightAll();
	setMouseCapture(false);
}

void LLToolDragAndDrop::onMouseCaptureLost()
{
	// Called whenever the drag ends or if mouse capture is simply lost
	LLToolMgr::getInstance()->clearTransientTool();
	mCargoTypes.clear();
	mCargoIDs.clear();
	mSource = SOURCE_AGENT;
	mSourceID.setNull();
	mObjectID.setNull();
	mCustomMsg.clear();
}

bool LLToolDragAndDrop::handleMouseUp( S32 x, S32 y, MASK mask )
{
	if (hasMouseCapture())
	{
		EAcceptance acceptance = ACCEPT_NO;
		dragOrDrop( x, y, mask, true, &acceptance );
		endDrag();
	}
	return true;
}

ECursorType LLToolDragAndDrop::acceptanceToCursor( EAcceptance acceptance )
{
	switch (acceptance)
	{
	case ACCEPT_YES_MULTI:
		if (mCargoIDs.size() > 1)
		{
			mCursor = UI_CURSOR_ARROWDRAGMULTI;
		}
		else
		{
			mCursor = UI_CURSOR_ARROWDRAG;
		}
		break;
	case ACCEPT_YES_SINGLE:
		if (mCargoIDs.size() > 1)
		{
			mToolTipMsg = LLTrans::getString("TooltipMustSingleDrop");
			mCursor = UI_CURSOR_NO;
		}
		else
		{
			mCursor = UI_CURSOR_ARROWDRAG;
		}
		break;

	case ACCEPT_NO_LOCKED:
		mCursor = UI_CURSOR_NOLOCKED;
		break;

	case ACCEPT_NO_CUSTOM:
		mToolTipMsg = mCustomMsg;
		mCursor = UI_CURSOR_NO;
		break;


	case ACCEPT_NO:
		mCursor = UI_CURSOR_NO;
		break;

	case ACCEPT_YES_COPY_MULTI:
		if (mCargoIDs.size() > 1)
		{
			mCursor = UI_CURSOR_ARROWCOPYMULTI;
		}
		else
		{
			mCursor = UI_CURSOR_ARROWCOPY;
		}
		break;
	case ACCEPT_YES_COPY_SINGLE:
		if (mCargoIDs.size() > 1)
		{
			mToolTipMsg = LLTrans::getString("TooltipMustSingleDrop");
			mCursor = UI_CURSOR_NO;
		}
		else
		{
			mCursor = UI_CURSOR_ARROWCOPY;
		}
		break;
	case ACCEPT_POSTPONED:
		break;
	default:
		llassert( false );
	}

	return mCursor;
}

bool LLToolDragAndDrop::handleHover( S32 x, S32 y, MASK mask )
{
	EAcceptance acceptance = ACCEPT_NO;
	dragOrDrop( x, y, mask, false, &acceptance );

	ECursorType cursor = acceptanceToCursor(acceptance);
	gViewerWindow->getWindow()->setCursor( cursor );

	LL_DEBUGS("UserInput") << "hover handled by LLToolDragAndDrop" << LL_ENDL;
	return true;
}

bool LLToolDragAndDrop::handleKey(KEY key, MASK mask)
{
	if (key == KEY_ESCAPE)
	{
		// cancel drag and drop operation
		endDrag();
		return true;
	}

	return false;
}

bool LLToolDragAndDrop::handleToolTip(S32 x, S32 y, MASK mask)
{
	if (!mToolTipMsg.empty())
	{
		LLToolTipMgr::instance().unblockToolTips();
		LLToolTipMgr::instance().show(LLToolTip::Params()
			.message(mToolTipMsg)
			.delay_time(gSavedSettings.getF32( "DragAndDropToolTipDelay" )));
		return true;
	}
	return false;
}

void LLToolDragAndDrop::handleDeselect()
{
	mToolTipMsg.clear();
	mCustomMsg.clear();

	LLToolTipMgr::instance().blockToolTips();
}

// protected
void LLToolDragAndDrop::dragOrDrop( S32 x, S32 y, MASK mask, bool drop, 
								   EAcceptance* acceptance)
{
	*acceptance = ACCEPT_YES_MULTI;

	bool handled = false;

	LLView* top_view = gFocusMgr.getTopCtrl();
	LLViewerInventoryItem* item;
	LLViewerInventoryCategory* cat;

	mToolTipMsg.clear();

	// Increment the operation id for every drop
	if (drop)
	{
		sOperationId++;
	}

	// For people drag and drop we don't need an actual inventory object,
	// instead we need the current cargo id, which should be a person id.
	bool is_uuid_dragged = (mSource == SOURCE_PEOPLE);

	if (top_view)
	{
		handled = true;

		for (mCurItemIndex = 0; mCurItemIndex < (S32)mCargoIDs.size(); mCurItemIndex++)
		{
			S32 local_x, local_y;
			top_view->screenPointToLocal( x, y, &local_x, &local_y );
			EAcceptance item_acceptance = ACCEPT_NO;

			LLInventoryObject* cargo = locateInventory(item, cat);
			if (cargo)
			{
				handled = handled && top_view->handleDragAndDrop(local_x, local_y, mask, false,
													mCargoTypes[mCurItemIndex],
													(void*)cargo,
													&item_acceptance,
													mToolTipMsg);
			}
			else if (is_uuid_dragged)
			{
				handled = handled && top_view->handleDragAndDrop(local_x, local_y, mask, false,
													mCargoTypes[mCurItemIndex],
													(void*)&mCargoIDs[mCurItemIndex],
													&item_acceptance,
													mToolTipMsg);
			}
			if (handled)
			{
				// use sort order to determine priority of acceptance
				*acceptance = (EAcceptance)llmin((U32)item_acceptance, (U32)*acceptance);
			}
		}

		// all objects passed, go ahead and perform drop if necessary
		if (handled && drop && (U32)*acceptance >= ACCEPT_YES_COPY_SINGLE)
		{
			if ((U32)*acceptance < ACCEPT_YES_COPY_MULTI &&
			    mCargoIDs.size() > 1)
			{
				// tried to give multi-cargo to a single-acceptor - refuse and return.
				*acceptance = ACCEPT_NO;
				return;
			}

			for (mCurItemIndex = 0; mCurItemIndex < (S32)mCargoIDs.size(); mCurItemIndex++)
			{
				S32 local_x, local_y;
				EAcceptance item_acceptance;
				top_view->screenPointToLocal( x, y, &local_x, &local_y );

				LLInventoryObject* cargo = locateInventory(item, cat);
				if (cargo)
				{
					handled = handled && top_view->handleDragAndDrop(local_x, local_y, mask, true,
														mCargoTypes[mCurItemIndex],
														(void*)cargo,
														&item_acceptance,
														mToolTipMsg);
				}
				else if (is_uuid_dragged)
				{
					handled = handled && top_view->handleDragAndDrop(local_x, local_y, mask, false,
														mCargoTypes[mCurItemIndex],
														(void*)&mCargoIDs[mCurItemIndex],
														&item_acceptance,
														mToolTipMsg);
				}
			}
		}
		if (handled)
		{
			mLastAccept = (EAcceptance)*acceptance;
		}
	}

	if (!handled)
	{
		handled = true;

		LLRootView* root_view = gViewerWindow->getRootView();

		for (mCurItemIndex = 0; mCurItemIndex < (S32)mCargoIDs.size(); mCurItemIndex++)
		{
			EAcceptance item_acceptance = ACCEPT_NO;

			LLInventoryObject* cargo = locateInventory(item, cat);

			// fix for EXT-3191
			if (cargo)
			{
				handled = handled && root_view->handleDragAndDrop(x, y, mask, false,
													mCargoTypes[mCurItemIndex],
													(void*)cargo,
													&item_acceptance,
													mToolTipMsg);
			}
			else if (is_uuid_dragged)
			{
				handled = handled && root_view->handleDragAndDrop(x, y, mask, false,
													mCargoTypes[mCurItemIndex],
													(void*)&mCargoIDs[mCurItemIndex],
													&item_acceptance,
													mToolTipMsg);
			}
			if (handled)
			{
				// use sort order to determine priority of acceptance
				*acceptance = (EAcceptance)llmin((U32)item_acceptance, (U32)*acceptance);
			}
		}
		// all objects passed, go ahead and perform drop if necessary
		if (handled && drop && (U32)*acceptance > ACCEPT_NO_LOCKED)
		{	
			if ((U32)*acceptance < ACCEPT_YES_COPY_MULTI &&
			    mCargoIDs.size() > 1)
			{
				// tried to give multi-cargo to a single-acceptor - refuse and return.
				*acceptance = ACCEPT_NO;
				return;
			}

			for (mCurItemIndex = 0; mCurItemIndex < (S32)mCargoIDs.size(); mCurItemIndex++)
			{
				EAcceptance item_acceptance;

				LLInventoryObject* cargo = locateInventory(item, cat);
				if (cargo)
				{
					handled = handled && root_view->handleDragAndDrop(x, y, mask, true,
											  mCargoTypes[mCurItemIndex],
											  (void*)cargo,
											  &item_acceptance,
											  mToolTipMsg);
				}
				else if (is_uuid_dragged)
				{
					handled = handled && root_view->handleDragAndDrop(x, y, mask, true,
											  mCargoTypes[mCurItemIndex],
											  (void*)&mCargoIDs[mCurItemIndex],
											  &item_acceptance,
											  mToolTipMsg);
				}
			}
		}

		if (handled)
		{
			mLastAccept = (EAcceptance)*acceptance;
		}
	}

	if (!handled)
	{
		// Disallow drag and drop to 3D from the marketplace
        const LLUUID marketplacelistings_id = gInventory.findCategoryUUIDForType(LLFolderType::FT_MARKETPLACE_LISTINGS);
		if (marketplacelistings_id.notNull())
		{
			for (S32 item_index = 0; item_index < (S32)mCargoIDs.size(); item_index++)
			{
				if (gInventory.isObjectDescendentOf(mCargoIDs[item_index], marketplacelistings_id))
				{
					*acceptance = ACCEPT_NO;
					mToolTipMsg = LLTrans::getString("TooltipOutboxDragToWorld");
					return;
				}
			}
		}
		
		dragOrDrop3D( x, y, mask, drop, acceptance );
	}
}

void LLToolDragAndDrop::dragOrDrop3D( S32 x, S32 y, MASK mask, bool drop, EAcceptance* acceptance )
{
	mDrop = drop;
	if (mDrop)
	{
		// don't allow drag and drop onto rigged or transparent objects
		pick(gViewerWindow->pickImmediate(x, y, false, false));
	}
	else
	{
		// don't allow drag and drop onto transparent objects
		gViewerWindow->pickAsync(x, y, mask, pickCallback, false, false);
	}

	*acceptance = mLastAccept;
}

void LLToolDragAndDrop::pickCallback(const LLPickInfo& pick_info)
{
	if (getInstance() != NULL)
	{
		getInstance()->pick(pick_info);
	}
}

void LLToolDragAndDrop::pick(const LLPickInfo& pick_info)
{
	EDropTarget target = DT_NONE;
	S32	hit_face = -1;

	LLViewerObject* hit_obj = pick_info.getObject();
	LLSelectMgr::getInstance()->unhighlightAll();
	bool highlight_object = false;
	// Treat attachments as part of the avatar they are attached to.
	if (hit_obj != NULL)
	{
		// don't allow drag and drop on grass, trees, etc.
		if (pick_info.mPickType == LLPickInfo::PICK_FLORA)
		{
			mCursor = UI_CURSOR_NO;
			gViewerWindow->getWindow()->setCursor( mCursor );
			return;
		}

		if (hit_obj->isAttachment() && !hit_obj->isHUDAttachment())
		{
			LLVOAvatar* avatar = LLVOAvatar::findAvatarFromAttachment( hit_obj );
			if (!avatar)
			{
				mLastAccept = ACCEPT_NO;
				mCursor = UI_CURSOR_NO;
				gViewerWindow->getWindow()->setCursor( mCursor );
				return;
			}
			hit_obj = avatar;
		}

		if (hit_obj->isAvatar())
		{
			if (((LLVOAvatar*) hit_obj)->isSelf())
			{
				target = DT_SELF;
				hit_face = -1;
			}
			else
			{
				target = DT_AVATAR;
				hit_face = -1;
			}
		}
		else
		{
			target = DT_OBJECT;
			hit_face = pick_info.mObjectFace;
			highlight_object = true;
		}
	}
	else if (pick_info.mPickType == LLPickInfo::PICK_LAND)
	{
		target = DT_LAND;
		hit_face = -1;
	}

	mLastAccept = ACCEPT_YES_MULTI;

	for (mCurItemIndex = 0; mCurItemIndex < (S32)mCargoIDs.size(); mCurItemIndex++)
	{
		const S32 item_index = mCurItemIndex;
		const EDragAndDropType dad_type = mCargoTypes[item_index];
		// Call the right implementation function
		mLastAccept = (EAcceptance)llmin(
			(U32)mLastAccept,
			(U32)callMemberFunction(*this, 
									LLDragAndDropDictionary::instance().get(dad_type, target))
				(hit_obj, hit_face, pick_info.mKeyMask, false));
	}

	if (mDrop && ((U32)mLastAccept >= ACCEPT_YES_COPY_SINGLE))
	{
		// if target allows multi-drop or there is only one item being dropped, go ahead
		if ((mLastAccept >= ACCEPT_YES_COPY_MULTI) || (mCargoIDs.size() == 1))
		{
			// Target accepts multi, or cargo is a single-drop
			for (mCurItemIndex = 0; mCurItemIndex < (S32)mCargoIDs.size(); mCurItemIndex++)
			{
				const S32 item_index = mCurItemIndex;
				const EDragAndDropType dad_type = mCargoTypes[item_index];
				// Call the right implementation function
				callMemberFunction(*this, LLDragAndDropDictionary::instance().get(dad_type, target))
					(hit_obj, hit_face, pick_info.mKeyMask, true);
			}
		}
		else
		{
			// Target does not accept multi, but cargo is multi
			mLastAccept = ACCEPT_NO;
		}
	}

	if (highlight_object && mLastAccept > ACCEPT_NO_LOCKED)
	{
		// if any item being dragged will be applied to the object under our cursor
		// highlight that object
		for (S32 i = 0; i < (S32)mCargoIDs.size(); i++)
		{
			if (mCargoTypes[i] != DAD_OBJECT || (pick_info.mKeyMask & MASK_CONTROL))
			{
				LLSelectMgr::getInstance()->highlightObjectAndFamily(hit_obj);
				break;
			}
		}
	}
	ECursorType cursor = acceptanceToCursor( mLastAccept );
	gViewerWindow->getWindow()->setCursor( cursor );

	mLastHitPos = pick_info.mPosGlobal;
	mLastCameraPos = gAgentCamera.getCameraPositionGlobal();
}

// static
bool LLToolDragAndDrop::handleDropMaterialProtections(LLViewerObject* hit_obj,
													 LLInventoryItem* item,
													 LLToolDragAndDrop::ESource source,
													 const LLUUID& src_id)
{
	if (!item) return false;

	// Always succeed if....
	// material is from the library 
	// or already in the contents of the object
	if (SOURCE_LIBRARY == source)
	{
		// dropping a material from the library always just works.
		return true;
	}

	// In case the inventory has not been loaded (e.g. due to some recent operation
	// causing a dirty inventory) and we can do an update, stall the user
	// while fetching the inventory.
	//
	// Fetch if inventory is dirty and listener is present (otherwise we will not receive update)
	if (hit_obj->isInventoryDirty() && hit_obj->hasInventoryListeners())
	{
		hit_obj->requestInventory();
		LLSD args;
        if (LLAssetType::AT_MATERIAL == item->getType())
        {
            args["ERROR_MESSAGE"] = "Unable to add material.\nPlease wait a few seconds and try again.";
        }
        else
        {
            args["ERROR_MESSAGE"] = "Unable to add texture.\nPlease wait a few seconds and try again.";
        }
		LLNotificationsUtil::add("ErrorMessage", args);
		return false;
	}
    // Make sure to verify both id and type since 'null'
    // is a shared default for some asset types.
    if (hit_obj->getInventoryItemByAsset(item->getAssetUUID(), item->getType()))
	{
		// if the asset is already in the object's inventory 
		// then it can always be added to a side.
		// This saves some work if the task's inventory is already loaded
		// and ensures that the asset item is only added once.
		return true;
	}
	
	LLPointer<LLViewerInventoryItem> new_item = new LLViewerInventoryItem(item);
	if (!item->getPermissions().allowOperationBy(PERM_COPY, gAgent.getID()))
	{
		// Check that we can add the material as inventory to the object
		if (willObjectAcceptInventory(hit_obj,item) < ACCEPT_YES_COPY_SINGLE )
		{
			return false;
		}
		// make sure the object has the material in it's inventory.
		if (SOURCE_AGENT == source)
		{
			// Remove the material from local inventory. The server
			// will actually remove the item from agent inventory.
			gInventory.deleteObject(item->getUUID());
			gInventory.notifyObservers();
		}
		else if (SOURCE_WORLD == source)
		{
			// *FIX: if the objects are in different regions, and the
			// source region has crashed, you can bypass these
			// permissions.
			LLViewerObject* src_obj = gObjectList.findObject(src_id);
			if (src_obj)
			{
				src_obj->removeInventory(item->getUUID());
			}
			else
			{
				LL_WARNS() << "Unable to find source object." << LL_ENDL;
				return false;
			}
		}
		// Add the asset item to the target object's inventory.
        if (LLAssetType::AT_TEXTURE == new_item->getType()
            || LLAssetType::AT_MATERIAL == new_item->getType())
        {
            hit_obj->updateMaterialInventory(new_item, TASK_INVENTORY_ITEM_KEY, true);
        }
		else
		{
			hit_obj->updateInventory(new_item, TASK_INVENTORY_ITEM_KEY, true);
		}
		// Force the object to update and refetch its inventory so it has this asset.
		hit_obj->dirtyInventory();
		hit_obj->requestInventory();
		// TODO: Check to see if adding the item was successful; if not, then
		// we should return false here. This will requre a separate listener
		// since without listener, we have no way to receive update
	}
	else if (!item->getPermissions().allowOperationBy(PERM_TRANSFER,
													 gAgent.getID()))
	{
		// Check that we can add the asset as inventory to the object
		if (willObjectAcceptInventory(hit_obj,item) < ACCEPT_YES_COPY_SINGLE )
		{
			return false;
		}
		// *FIX: may want to make sure agent can paint hit_obj.

		// Add the asset item to the target object's inventory.
		if (LLAssetType::AT_TEXTURE == new_item->getType()
            || LLAssetType::AT_MATERIAL == new_item->getType())
		{
			hit_obj->updateMaterialInventory(new_item, TASK_INVENTORY_ITEM_KEY, true);
		}
		else
		{
			hit_obj->updateInventory(new_item, TASK_INVENTORY_ITEM_KEY, true);
		}
		// Force the object to update and refetch its inventory so it has this asset.
		hit_obj->dirtyInventory();
		hit_obj->requestInventory();
		// TODO: Check to see if adding the item was successful; if not, then
		// we should return false here. This will requre a separate listener
		// since without listener, we have no way to receive update
	}
	else if (LLAssetType::AT_MATERIAL == new_item->getType() &&
             !item->getPermissions().allowOperationBy(PERM_MODIFY, gAgent.getID()))
	{
		// Check that we can add the material as inventory to the object
		if (willObjectAcceptInventory(hit_obj,item) < ACCEPT_YES_COPY_SINGLE )
		{
			return false;
		}
		// *FIX: may want to make sure agent can paint hit_obj.

		// Add the material item to the target object's inventory.
        hit_obj->updateMaterialInventory(new_item, TASK_INVENTORY_ITEM_KEY, true);

		// Force the object to update and refetch its inventory so it has this material.
		hit_obj->dirtyInventory();
		hit_obj->requestInventory();
		// TODO: Check to see if adding the item was successful; if not, then
		// we should return false here. This will requre a separate listener
		// since without listener, we have no way to receive update
	}
	return true;
}

void LLToolDragAndDrop::dropTextureAllFaces(LLViewerObject* hit_obj,
											LLInventoryItem* item,
											LLToolDragAndDrop::ESource source,
											const LLUUID& src_id)
{
	if (!item)
	{
		LL_WARNS() << "LLToolDragAndDrop::dropTextureAllFaces no texture item." << LL_ENDL;
		return;
	}
    S32 num_faces = hit_obj->getNumTEs();
    bool has_non_pbr_faces = false;
    for (S32 face = 0; face < num_faces; face++)
    {
        if (hit_obj->getRenderMaterialID(face).isNull())
        {
            has_non_pbr_faces = true;
            break;
        }
    }
    if (!has_non_pbr_faces)
    {
        return;
    }
	LLUUID asset_id = item->getAssetUUID();
	bool success = handleDropMaterialProtections(hit_obj, item, source, src_id);
	if (!success)
	{
		return;
	}
	LLViewerTexture* image = LLViewerTextureManager::getFetchedTexture(asset_id);
	add(LLStatViewer::EDIT_TEXTURE, 1);
	for( S32 face = 0; face < num_faces; face++ )
	{
        if (hit_obj->getRenderMaterialID(face).isNull())
        {
            // update viewer side image in anticipation of update from simulator
            hit_obj->setTEImage(face, image);
            dialog_refresh_all();
        }
	}
	// send the update to the simulator
	hit_obj->sendTEUpdate();
}

void LLToolDragAndDrop::dropMaterial(LLViewerObject* hit_obj,
                                     S32 hit_face,
                                     LLInventoryItem* item,
                                     LLToolDragAndDrop::ESource source,
                                     const LLUUID& src_id,
                                     bool all_faces)
{
    LLSelectNode* nodep = nullptr;
    if (hit_obj->isSelected())
    {
        // update object's saved materials
        nodep = LLSelectMgr::getInstance()->getSelection()->findNode(hit_obj);
    }

    // If user dropped a material onto face it implies
    // applying texture now without cancel, save to selection
    if (all_faces)
    {
        dropMaterialAllFaces(hit_obj, item, source, src_id);

        if (nodep)
        {
            uuid_vec_t material_ids;
            gltf_materials_vec_t override_materials;
            S32 num_faces = hit_obj->getNumTEs();
            for (S32 face = 0; face < num_faces; face++)
            {
                material_ids.push_back(hit_obj->getRenderMaterialID(face));
                override_materials.push_back(nullptr);
            }
            nodep->saveGLTFMaterials(material_ids, override_materials);
        }
    }
    else
    {
        dropMaterialOneFace(hit_obj, hit_face, item, source, src_id);

        // If user dropped a material onto face it implies
        // applying texture now without cancel, save to selection
        if (nodep
            && gFloaterTools->getVisible()
            && nodep->mSavedGLTFMaterialIds.size() > hit_face)
        {
            nodep->mSavedGLTFMaterialIds[hit_face] = hit_obj->getRenderMaterialID(hit_face);
            nodep->mSavedGLTFOverrideMaterials[hit_face] = nullptr;
        }
    }
}

void LLToolDragAndDrop::dropMaterialOneFace(LLViewerObject* hit_obj,
    S32 hit_face,
    LLInventoryItem* item,
    LLToolDragAndDrop::ESource source,
    const LLUUID& src_id)
{
    if (hit_face == -1) return;
    if (!item || item->getInventoryType() != LLInventoryType::IT_MATERIAL)
    {
        LL_WARNS() << "LLToolDragAndDrop::dropTextureOneFace no material item." << LL_ENDL;
        return;
    }

    // SL-20013 must save asset_id before handleDropMaterialProtections since our item instance
    // may be deleted if it is moved into task inventory
    LLUUID asset_id = item->getAssetUUID();
    bool success = handleDropMaterialProtections(hit_obj, item, source, src_id);
    if (!success)
    {
        return;
    }

    if (asset_id.isNull())
    {
        // use blank material
        asset_id = LLGLTFMaterialList::BLANK_MATERIAL_ASSET_ID;
    }

    hit_obj->setRenderMaterialID(hit_face, asset_id);

    dialog_refresh_all();

    // send the update to the simulator
    hit_obj->sendTEUpdate();
}


void LLToolDragAndDrop::dropMaterialAllFaces(LLViewerObject* hit_obj,
    LLInventoryItem* item,
    LLToolDragAndDrop::ESource source,
    const LLUUID& src_id)
{
    if (!item || item->getInventoryType() != LLInventoryType::IT_MATERIAL)
    {
        LL_WARNS() << "LLToolDragAndDrop::dropTextureAllFaces no material item." << LL_ENDL;
        return;
    }

    // SL-20013 must save asset_id before handleDropMaterialProtections since our item instance
    // may be deleted if it is moved into task inventory
    LLUUID asset_id = item->getAssetUUID();
    bool success = handleDropMaterialProtections(hit_obj, item, source, src_id);

    if (!success)
    {
        return;
    }

    if (asset_id.isNull())
    {
        // use blank material
        asset_id = LLGLTFMaterialList::BLANK_MATERIAL_ASSET_ID;
    }

    hit_obj->setRenderMaterialIDs(asset_id);
    dialog_refresh_all();
    // send the update to the simulator
    hit_obj->sendTEUpdate();
}


void LLToolDragAndDrop::dropMesh(LLViewerObject* hit_obj,
								 LLInventoryItem* item,
								 LLToolDragAndDrop::ESource source,
								 const LLUUID& src_id)
{
	if (!item)
	{
		LL_WARNS() << "no inventory item." << LL_ENDL;
		return;
	}
	LLUUID asset_id = item->getAssetUUID();
	bool success = handleDropMaterialProtections(hit_obj, item, source, src_id);
	if(!success)
	{
		return;
	}

	LLSculptParams sculpt_params;
	sculpt_params.setSculptTexture(asset_id, LL_SCULPT_TYPE_MESH);
	hit_obj->setParameterEntry(LLNetworkData::PARAMS_SCULPT, sculpt_params, true);
	
	dialog_refresh_all();
}

/*
void LLToolDragAndDrop::dropTextureOneFaceAvatar(LLVOAvatar* avatar, S32 hit_face, LLInventoryItem* item)
{
	if (hit_face == -1) return;
	LLViewerTexture* image = LLViewerTextureManager::getFetchedTexture(item->getAssetUUID());
	
	avatar->userSetOptionalTE( hit_face, image);
}
*/
void LLToolDragAndDrop::dropTexture(LLViewerObject* hit_obj,
                                    S32 hit_face,
                                    LLInventoryItem* item,
                                    ESource source,
                                    const LLUUID& src_id,
                                    bool all_faces,
                                    S32 tex_channel)
{
    LLSelectNode* nodep = nullptr;
    if (hit_obj->isSelected())
    {
        // update object's saved textures
        nodep = LLSelectMgr::getInstance()->getSelection()->findNode(hit_obj);
    }

    if (all_faces)
    {
        dropTextureAllFaces(hit_obj, item, source, src_id);

        // If user dropped a texture onto face it implies
        // applying texture now without cancel, save to selection
        if (nodep)
        {
            uuid_vec_t texture_ids;
            S32 num_faces = hit_obj->getNumTEs();
            for (S32 face = 0; face < num_faces; face++)
            {
                LLViewerTexture* tex = hit_obj->getTEImage(face);
                if (tex != nullptr)
                {
                    texture_ids.push_back(tex->getID());
                }
                else
                {
                    texture_ids.push_back(LLUUID::null);
                }
            }
            nodep->saveTextures(texture_ids);
        }
    }
    else
    {
        dropTextureOneFace(hit_obj, hit_face, item, source, src_id);

        // If user dropped a texture onto face it implies
        // applying texture now without cancel, save to selection
        LLPanelFace* panel_face = gFloaterTools->getPanelFace();
        if (nodep
            && gFloaterTools->getVisible()
            && panel_face
            && panel_face->getTextureDropChannel() == 0 /*texture*/
            && nodep->mSavedTextures.size() > hit_face)
        {
            LLViewerTexture* tex = hit_obj->getTEImage(hit_face);
            if (tex != nullptr)
            {
                nodep->mSavedTextures[hit_face] = tex->getID();
            }
            else
            {
                nodep->mSavedTextures[hit_face] = LLUUID::null;
            }
        }
    }
}

void LLToolDragAndDrop::dropTextureOneFace(LLViewerObject* hit_obj,
										   S32 hit_face,
										   LLInventoryItem* item,
										   LLToolDragAndDrop::ESource source,
										   const LLUUID& src_id,
                                           S32 tex_channel)
{
	if (hit_face == -1) return;
	if (!item)
	{
		LL_WARNS() << "LLToolDragAndDrop::dropTextureOneFace no texture item." << LL_ENDL;
		return;
	}
    if (hit_obj->getRenderMaterialID(hit_face).notNull())
    {
        return;
    }
	LLUUID asset_id = item->getAssetUUID();
	bool success = handleDropMaterialProtections(hit_obj, item, source, src_id);
	if (!success)
	{
		return;
	}
	// update viewer side image in anticipation of update from simulator
	LLViewerTexture* image = LLViewerTextureManager::getFetchedTexture(asset_id);
	add(LLStatViewer::EDIT_TEXTURE, 1);

	LLTextureEntry* tep = hit_obj ? (hit_obj->getTE(hit_face)) : NULL;

	LLPanelFace* panel_face = gFloaterTools->getPanelFace();

	if (gFloaterTools->getVisible() && panel_face)
	{
        tex_channel = (tex_channel > -1) ? tex_channel : panel_face->getTextureDropChannel();
        switch (tex_channel)
		{

		case 0:
		default:
			{
				hit_obj->setTEImage(hit_face, image);
			}
			break;

		case 1:
			{
				LLMaterialPtr old_mat = tep->getMaterialParams();
				LLMaterialPtr new_mat = panel_face->createDefaultMaterial(old_mat);
				new_mat->setNormalID(asset_id);
				tep->setMaterialParams(new_mat);
				hit_obj->setTENormalMap(hit_face, asset_id);
				LLMaterialMgr::getInstance()->put(hit_obj->getID(), hit_face, *new_mat);
			}
			break;

		case 2:
			{
				LLMaterialPtr old_mat = tep->getMaterialParams();
				LLMaterialPtr new_mat = panel_face->createDefaultMaterial(old_mat);
				new_mat->setSpecularID(asset_id);
				tep->setMaterialParams(new_mat);
				hit_obj->setTESpecularMap(hit_face, asset_id);
				LLMaterialMgr::getInstance()->put(hit_obj->getID(), hit_face, *new_mat);
			}
			break;
		}
	}
	else
	{
		hit_obj->setTEImage(hit_face, image);
	}
	
	dialog_refresh_all();

	// send the update to the simulator
	hit_obj->sendTEUpdate();
}


void LLToolDragAndDrop::dropScript(LLViewerObject* hit_obj,
								   LLInventoryItem* item,
								   bool active,
								   ESource source,
								   const LLUUID& src_id)
{
	// *HACK: In order to resolve SL-22177, we need to block drags
	// from notecards and objects onto other objects.
	if ((SOURCE_WORLD == LLToolDragAndDrop::getInstance()->mSource)
	   || (SOURCE_NOTECARD == LLToolDragAndDrop::getInstance()->mSource))
	{
		LL_WARNS() << "Call to LLToolDragAndDrop::dropScript() from world"
			<< " or notecard." << LL_ENDL;
		return;
	}
	if (hit_obj && item)
	{
		LLPointer<LLViewerInventoryItem> new_script = new LLViewerInventoryItem(item);
		if (!item->getPermissions().allowCopyBy(gAgent.getID()))
		{
			if (SOURCE_AGENT == source)
			{
				// Remove the script from local inventory. The server
				// will actually remove the item from agent inventory.
				gInventory.deleteObject(item->getUUID());
				gInventory.notifyObservers();
			}
			else if (SOURCE_WORLD == source)
			{
				// *FIX: if the objects are in different regions, and
				// the source region has crashed, you can bypass
				// these permissions.
				LLViewerObject* src_obj = gObjectList.findObject(src_id);
				if (src_obj)
				{
					src_obj->removeInventory(item->getUUID());
				}
				else
				{
					LL_WARNS() << "Unable to find source object." << LL_ENDL;
					return;
				}
			}
		}
		hit_obj->saveScript(new_script, active, true);
		gFloaterTools->dirty();

		// VEFFECT: SetScript
		LLHUDEffectSpiral *effectp = (LLHUDEffectSpiral *)LLHUDManager::getInstance()->createViewerEffect(LLHUDObject::LL_HUD_EFFECT_BEAM, true);
		effectp->setSourceObject(gAgentAvatarp);
		effectp->setTargetObject(hit_obj);
		effectp->setDuration(LL_HUD_DUR_SHORT);
		effectp->setColor(LLColor4U(gAgent.getEffectColor()));
	}
}

void LLToolDragAndDrop::dropObject(LLViewerObject* raycast_target,
				   bool bypass_sim_raycast,
				   bool from_task_inventory,
				   bool remove_from_inventory)
{
	LLViewerRegion* regionp = LLWorld::getInstance()->getRegionFromPosGlobal(mLastHitPos);
	if (!regionp)
	{
		LL_WARNS() << "Couldn't find region to rez object" << LL_ENDL;
		return;
	}


// [RLVa:KB] - Checked: 2010-03-23 (RLVa-1.2.0e) | Modified: RLVa-1.2.0a
	// Fallback in case there's a new code path that leads here (see behaviour notes)
	if ( (rlv_handler_t::isEnabled()) && ((gRlvHandler.hasBehaviour(RLV_BHVR_REZ)) || (gRlvHandler.hasBehaviour(RLV_BHVR_INTERACT))) )
	{
		return;
	}
// [/RLVa:KB]

	//LL_INFOS() << "Rezzing object" << LL_ENDL;
	make_ui_sound("UISndObjectRezIn");
	LLViewerInventoryItem* item;
	LLViewerInventoryCategory* cat;
	locateInventory(item, cat);
	if (!item || !item->isFinished()) return;
	
	//if (regionp
	//	&& (regionp->getRegionFlag(REGION_FLAGS_SANDBOX)))
	//{
	//	LLFirstUse::useSandbox();
	//}
	// check if it cannot be copied, and mark as remove if it is -
	// this will remove the object from inventory after rez. Only
	// bother with this check if we would not normally remove from
	// inventory.
	if (!remove_from_inventory
		&& !item->getPermissions().allowCopyBy(gAgent.getID()))
	{
		remove_from_inventory = true;
	}

	// Limit raycast to a single object.  
	// Speeds up server raycast + avoid problems with server ray
	// hitting objects that were clipped by the near plane or culled
	// on the viewer.
	LLUUID ray_target_id;
	if (raycast_target)
	{
		ray_target_id = raycast_target->getID();
	}
	else
	{
		ray_target_id.setNull();
	}

	// Check if it's in the trash.
	bool is_in_trash = false;
	const LLUUID trash_id = gInventory.findCategoryUUIDForType(LLFolderType::FT_TRASH);
	if (gInventory.isObjectDescendentOf(item->getUUID(), trash_id))
	{
		is_in_trash = true;
	}

	LLUUID source_id = from_task_inventory ? mSourceID : LLUUID::null;

	// Select the object only if we're editing.
	bool rez_selected = LLToolMgr::getInstance()->inEdit();


	LLVector3 ray_start = regionp->getPosRegionFromGlobal(mLastCameraPos);
	LLVector3 ray_end   = regionp->getPosRegionFromGlobal(mLastHitPos);
	// currently the ray's end point is an approximation,
	// and is sometimes too short (causing failure.)  so we
	// double the ray's length:
	if (bypass_sim_raycast == false)
	{
		LLVector3 ray_direction = ray_start - ray_end;
		ray_end = ray_end - ray_direction;
	}
	
	
	// Message packing code should be it's own uninterrupted block
	LLMessageSystem* msg = gMessageSystem;
	if (mSource == SOURCE_NOTECARD)
	{
		LLUIUsage::instance().logCommand("Object.RezObjectFromNotecard");
		msg->newMessageFast(_PREHASH_RezObjectFromNotecard);
	}
	else
	{
		LLUIUsage::instance().logCommand("Object.RezObject");
		msg->newMessageFast(_PREHASH_RezObject);
	}
	msg->nextBlockFast(_PREHASH_AgentData);
	msg->addUUIDFast(_PREHASH_AgentID,  gAgent.getID());
	msg->addUUIDFast(_PREHASH_SessionID,  gAgent.getSessionID());
	msg->addUUIDFast(_PREHASH_GroupID, FSCommon::getGroupForRezzing());

	msg->nextBlock("RezData");
	// if it's being rezzed from task inventory, we need to enable
	// saving it back into the task inventory.
	// *FIX: We can probably compress this to a single byte, since I
	// think folderid == mSourceID. This will be a later
	// optimization.
	msg->addUUIDFast(_PREHASH_FromTaskID, source_id);
	msg->addU8Fast(_PREHASH_BypassRaycast, (U8) bypass_sim_raycast);
	msg->addVector3Fast(_PREHASH_RayStart, ray_start);
	msg->addVector3Fast(_PREHASH_RayEnd, ray_end);
	msg->addUUIDFast(_PREHASH_RayTargetID, ray_target_id );
	msg->addBOOLFast(_PREHASH_RayEndIsIntersection, false);
	msg->addBOOLFast(_PREHASH_RezSelected, rez_selected);
	msg->addBOOLFast(_PREHASH_RemoveItem, remove_from_inventory);

	// deal with permissions slam logic
	pack_permissions_slam(msg, item->getFlags(), item->getPermissions());

	LLUUID folder_id = item->getParentUUID();
	if ((SOURCE_LIBRARY == mSource) || (is_in_trash))
	{
		// since it's coming from the library or trash, we want to not
		// 'take' it back to the same place.
		item->setParent(LLUUID::null);
		// *TODO this code isn't working - the parent (FolderID) is still
		// set when the object is "taken".  so code on the "take" side is
		// checking for trash and library as well (llviewermenu.cpp)
	}
	if (mSource == SOURCE_NOTECARD)
	{
		msg->nextBlockFast(_PREHASH_NotecardData);
		msg->addUUIDFast(_PREHASH_NotecardItemID, mSourceID);
		msg->addUUIDFast(_PREHASH_ObjectID, mObjectID);
		msg->nextBlockFast(_PREHASH_InventoryData);
		msg->addUUIDFast(_PREHASH_ItemID, item->getUUID());
	}
	else
	{
		msg->nextBlockFast(_PREHASH_InventoryData);
		item->packMessage(msg);
	}
	msg->sendReliable(regionp->getHost());

	// <FS:Techwolf Lupindo>
	// Prevent default build parms from being applied due to lost packet.
	FSCommon::sObjectAddMsg = 0;
	
	// back out the change. no actual internal changes take place.
	item->setParent(folder_id); 

	// If we're going to select it, get ready for the incoming
	// selected object.
	if (rez_selected)
	{
		LLSelectMgr::getInstance()->deselectAll();
		gViewerWindow->getWindow()->incBusyCount();
	}

	if (remove_from_inventory)
	{
		// Delete it from inventory immediately so that users cannot
		// easily bypass copy protection in laggy situations. If the
		// rez fails, we will put it back on the server.
		gInventory.deleteObject(item->getUUID());
		gInventory.notifyObservers();
	}

	// VEFFECT: DropObject
	LLHUDEffectSpiral *effectp = (LLHUDEffectSpiral *)LLHUDManager::getInstance()->createViewerEffect(LLHUDObject::LL_HUD_EFFECT_BEAM, true);
	effectp->setSourceObject(gAgentAvatarp);
	effectp->setPositionGlobal(mLastHitPos);
	effectp->setDuration(LL_HUD_DUR_SHORT);
	effectp->setColor(LLColor4U(gAgent.getEffectColor()));

	add(LLStatViewer::OBJECT_REZ, 1);
}

void LLToolDragAndDrop::dropInventory(LLViewerObject* hit_obj,
									  LLInventoryItem* item,
									  LLToolDragAndDrop::ESource source,
									  const LLUUID& src_id)
{
	// *HACK: In order to resolve SL-22177, we need to block drags
	// from notecards and objects onto other objects.
	if ((SOURCE_WORLD == LLToolDragAndDrop::getInstance()->mSource)
	   || (SOURCE_NOTECARD == LLToolDragAndDrop::getInstance()->mSource))
	{
		LL_WARNS() << "Call to LLToolDragAndDrop::dropInventory() from world"
			<< " or notecard." << LL_ENDL;
		return;
	}

	LLPointer<LLViewerInventoryItem> new_item = new LLViewerInventoryItem(item);
	time_t creation_date = time_corrected();
	new_item->setCreationDate(creation_date);

	if (!item->getPermissions().allowCopyBy(gAgent.getID()))
	{
		if (SOURCE_AGENT == source)
		{
			// Remove the inventory item from local inventory. The
			// server will actually remove the item from agent
			// inventory.
			gInventory.deleteObject(item->getUUID());
			gInventory.notifyObservers();
		}
		else if (SOURCE_WORLD == source)
		{
			// *FIX: if the objects are in different regions, and the
			// source region has crashed, you can bypass these
			// permissions.
			LLViewerObject* src_obj = gObjectList.findObject(src_id);
			if (src_obj)
			{
				src_obj->removeInventory(item->getUUID());
			}
			else
			{
				LL_WARNS() << "Unable to find source object." << LL_ENDL;
				return;
			}
		}
	}
	hit_obj->updateInventory(new_item, TASK_INVENTORY_ITEM_KEY, true);
	if (LLFloaterReg::instanceVisible("build"))
	{
		// *FIX: only show this if panel not expanded?
		LLFloaterReg::showInstance("build", "Content");
	}

	// VEFFECT: AddToInventory
	LLHUDEffectSpiral *effectp = (LLHUDEffectSpiral *)LLHUDManager::getInstance()->createViewerEffect(LLHUDObject::LL_HUD_EFFECT_BEAM, true);
	effectp->setSourceObject(gAgentAvatarp);
	effectp->setTargetObject(hit_obj);
	effectp->setDuration(LL_HUD_DUR_SHORT);
	effectp->setColor(LLColor4U(gAgent.getEffectColor()));
	gFloaterTools->dirty();
}

// accessor that looks at permissions, copyability, and names of
// inventory items to determine if a drop would be ok.
EAcceptance LLToolDragAndDrop::willObjectAcceptInventory(LLViewerObject* obj, LLInventoryItem* item, EDragAndDropType type)
{
	// check the basics
	if (!item || !obj) return ACCEPT_NO;
	// HACK: downcast
	LLViewerInventoryItem* vitem = (LLViewerInventoryItem*)item;
	if (!vitem->isFinished() && (type != DAD_CATEGORY))
	{
		// Note: for DAD_CATEGORY we assume that folder version check passed and folder 
		// is complete, meaning that items inside are up to date. 
		// (isFinished() == false) at the moment shows that item was loaded from cache.
		// Library or agent inventory only.
		return ACCEPT_NO;
	}
	if (vitem->getIsLinkType()) return ACCEPT_NO; // No giving away links

	// deny attempts to drop from an object onto itself. This is to
	// help make sure that drops that are from an object to an object
	// don't have to worry about order of evaluation. Think of this
	// like check for self in assignment.
	if(obj->getID() == item->getParentUUID())
	{
		return ACCEPT_NO;
	}
	
	//bool copy = (perm.allowCopyBy(gAgent.getID(),
	//							  gAgent.getGroupID())
	//			 && (obj->mPermModify || obj->mFlagAllowInventoryAdd));
	bool worn = false;
	LLVOAvatarSelf* my_avatar = NULL;
	switch(item->getType())
	{
	case LLAssetType::AT_OBJECT:
		my_avatar = gAgentAvatarp;
		if(my_avatar && my_avatar->isWearingAttachment(item->getUUID()))
		{
				worn = true;
		}
		break;
	case LLAssetType::AT_BODYPART:
	case LLAssetType::AT_CLOTHING:
		if(gAgentWearables.isWearingItem(item->getUUID()))
		{
			worn = true;
		}
		break;
	case LLAssetType::AT_CALLINGCARD:
		// Calling Cards in object are disabled for now
		// because of incomplete LSL support. See STORM-1117.
		return ACCEPT_NO;
	default:
			break;
	}
	const LLPermissions& perm = item->getPermissions();
	bool modify = (obj->permModify() || obj->flagAllowInventoryAdd());
	bool transfer = false;
	if((obj->permYouOwner() && (perm.getOwner() == gAgent.getID()))
	   || perm.allowOperationBy(PERM_TRANSFER, gAgent.getID()))
	{
		transfer = true;
	}
<<<<<<< HEAD
	BOOL volume = (LL_PCODE_VOLUME == obj->getPCode());
	BOOL attached = obj->isAttachment();
	BOOL unrestricted = ((perm.getMaskBase() & PERM_ITEM_UNRESTRICTED) == PERM_ITEM_UNRESTRICTED) ? TRUE : FALSE;

// [RLVa:KB] - Checked: 2010-03-31 (RLVa-1.2.0c) | Modified: RLVa-1.0.0c
	if (rlv_handler_t::isEnabled())
	{
		const LLViewerObject* pObjRoot = obj->getRootEdit();
		if (gRlvAttachmentLocks.isLockedAttachment(pObjRoot))
		{
			return ACCEPT_NO_LOCKED;		// Disallow inventory drops on a locked attachment
		}
		else if ( (gRlvHandler.hasBehaviour(RLV_BHVR_UNSIT)) || (gRlvHandler.hasBehaviour(RLV_BHVR_SITTP)) )
		{
			if ( (isAgentAvatarValid()) && (gAgentAvatarp->isSitting()) && (gAgentAvatarp->getRoot() == pObjRoot) )
				return ACCEPT_NO_LOCKED;	// ... or on a linkset the avie is sitting on under @unsit=n/@sittp=n
		}
	}
// [/RLVa:KB]

=======
	bool volume = (LL_PCODE_VOLUME == obj->getPCode());
	bool attached = obj->isAttachment();
	bool unrestricted = ((perm.getMaskBase() & PERM_ITEM_UNRESTRICTED) == PERM_ITEM_UNRESTRICTED) ? true : false;
>>>>>>> 7704c263
	if(attached && !unrestricted)
	{
        // Attachments are in world and in inventory simultaneously,
        // at the moment server doesn't support such a situation.
		return ACCEPT_NO_LOCKED;
	}
	else if(modify && transfer && volume && !worn)
	{
		return ACCEPT_YES_MULTI;
	}
	else if(!modify)
	{
		return ACCEPT_NO_LOCKED;
	}
	return ACCEPT_NO;
}


static void give_inventory_cb(const LLSD& notification, const LLSD& response)
{
	S32 option = LLNotificationsUtil::getSelectedOption(notification, response);
	// if Cancel pressed
	if (option == 1)
	{
		return;
	}

	LLSD payload = notification["payload"];
	const LLUUID& session_id = payload["session_id"];
	const LLUUID& agent_id = payload["agent_id"];
	LLViewerInventoryItem * inv_item =  gInventory.getItem(payload["item_id"]);
	LLViewerInventoryCategory * inv_cat =  gInventory.getCategory(payload["item_id"]);
	if (NULL == inv_item && NULL == inv_cat)
	{
		llassert( false );
		return;
	}
	bool successfully_shared;
	if (inv_item)
	{
		successfully_shared = LLGiveInventory::doGiveInventoryItem(agent_id, inv_item, session_id);
	}
	else
	{
		successfully_shared = LLGiveInventory::doGiveInventoryCategory(agent_id, inv_cat, session_id);
	}
	if (successfully_shared)
	{
		if ("avatarpicker" == payload["d&d_dest"].asString())
		{
			LLFloaterReg::hideInstance("avatar_picker");
		}
		LLNotificationsUtil::add("ItemsShared");
	}
}

static void show_object_sharing_confirmation(const std::string name,
					   LLInventoryObject* inv_item,
					   const LLSD& dest,
					   const LLUUID& dest_agent,
					   const LLUUID& session_id = LLUUID::null)
{
	if (!inv_item)
	{
		llassert(NULL != inv_item);
		return;
	}
	LLSD substitutions;
	substitutions["RESIDENTS"] = name;
	substitutions["ITEMS"] = inv_item->getName();
	LLSD payload;
	payload["agent_id"] = dest_agent;
	payload["item_id"] = inv_item->getUUID();
	payload["session_id"] = session_id;
	payload["d&d_dest"] = dest.asString();
	LLNotificationsUtil::add("ShareItemsConfirmation", substitutions, payload, &give_inventory_cb);
}

static void get_name_cb(const LLUUID& id,
						const LLAvatarName& av_name,
						LLInventoryObject* inv_obj,
						const LLSD& dest,
						const LLUUID& dest_agent)
{
	show_object_sharing_confirmation(av_name.getUserName(),
								     inv_obj,
								     dest,
						  		     id,
								     LLUUID::null);
}

// function used as drag-and-drop handler for simple agent give inventory requests
//static
bool LLToolDragAndDrop::handleGiveDragAndDrop(LLUUID dest_agent, LLUUID session_id, bool drop,
											  EDragAndDropType cargo_type,
											  void* cargo_data,
											  EAcceptance* accept,
											  const LLSD& dest)
{
// [RLVa:KB] - @share
	if ( (RlvActions::isRlvEnabled()) && (!RlvActions::canGiveInventory(dest_agent)) )
	{
		*accept = ACCEPT_NO_LOCKED;
		return true;
	}
// [/RLVa:KB]

	// check the type
	switch(cargo_type)
	{
	case DAD_TEXTURE:
	case DAD_SOUND:
	case DAD_LANDMARK:
	case DAD_SCRIPT:
	case DAD_OBJECT:
	case DAD_NOTECARD:
	case DAD_CLOTHING:
	case DAD_BODYPART:
	case DAD_ANIMATION:
	case DAD_GESTURE:
	case DAD_CALLINGCARD:
	case DAD_MESH:
	case DAD_CATEGORY:
    case DAD_SETTINGS:
    case DAD_MATERIAL:
	{
		LLInventoryObject* inv_obj = (LLInventoryObject*)cargo_data;
		if(gInventory.getCategory(inv_obj->getUUID()) || (gInventory.getItem(inv_obj->getUUID())
			&& LLGiveInventory::isInventoryGiveAcceptable(dynamic_cast<LLInventoryItem*>(inv_obj))))
		{
			// *TODO: get multiple object transfers working
			*accept = ACCEPT_YES_COPY_SINGLE;
			if(drop)
			{
				LLIMModel::LLIMSession * session = LLIMModel::instance().findIMSession(session_id);

				// If no IM session found get the destination agent's name by id.
				if (NULL == session)
				{
					LLAvatarName av_name;

					// If destination agent's name is found in cash proceed to showing the confirmation dialog.
					// Otherwise set up a callback to show the dialog when the name arrives.
					if (LLAvatarNameCache::get(dest_agent, &av_name))
					{
						show_object_sharing_confirmation(av_name.getUserName(), inv_obj, dest, dest_agent, LLUUID::null);
					}
					else
					{
						LLAvatarNameCache::get(dest_agent, boost::bind(&get_name_cb, _1, _2, inv_obj, dest, dest_agent));
					}

					return true;
				}
				std::string dest_name = session->mName;
				LLAvatarName av_name;
				if(LLAvatarNameCache::get(dest_agent, &av_name))
				{
					dest_name = av_name.getCompleteName();
				}
				// If an IM session with destination agent is found item offer will be logged in this session.
				show_object_sharing_confirmation(dest_name, inv_obj, dest, dest_agent, session_id);
			}
		}
		else
		{
			// It's not in the user's inventory (it's probably
			// in an object's contents), so disallow dragging
			// it here.  You can't give something you don't
			// yet have.
			*accept = ACCEPT_NO;
		}
		break;
	}
	default:
		*accept = ACCEPT_NO;
		break;
	}

	return true;
}



///
/// Methods called in the drag & drop array
///

EAcceptance LLToolDragAndDrop::dad3dNULL(
	LLViewerObject*, S32, MASK, bool)
{
	LL_DEBUGS() << "LLToolDragAndDrop::dad3dNULL()" << LL_ENDL;
	return ACCEPT_NO;
}

EAcceptance LLToolDragAndDrop::dad3dRezAttachmentFromInv(
	LLViewerObject* obj, S32 face, MASK mask, bool drop)
{
	LL_DEBUGS() << "LLToolDragAndDrop::dad3dRezAttachmentFromInv()" << LL_ENDL;
	// must be in the user's inventory
	if(mSource != SOURCE_AGENT && mSource != SOURCE_LIBRARY)
	{
		return ACCEPT_NO;
	}

	LLViewerInventoryItem* item;
	LLViewerInventoryCategory* cat;
	locateInventory(item, cat);
	if (!item || !item->isFinished()) return ACCEPT_NO;

	// must not be in the trash
	const LLUUID trash_id = gInventory.findCategoryUUIDForType(LLFolderType::FT_TRASH);
	if( gInventory.isObjectDescendentOf( item->getUUID(), trash_id ) )
	{
		return ACCEPT_NO;
	}

	// must not be already wearing it
	LLVOAvatarSelf* avatar = gAgentAvatarp;
	if( !avatar || avatar->isWearingAttachment(item->getUUID()) )
	{
		return ACCEPT_NO;
	}

	const LLUUID &outbox_id = gInventory.findCategoryUUIDForType(LLFolderType::FT_OUTBOX);
	if(outbox_id.notNull() && gInventory.isObjectDescendentOf(item->getUUID(), outbox_id))
	{
		// Legacy
		return ACCEPT_NO;
	}

// [RLVa:KB] - Checked: 2013-02-13 (RLVa-1.4.8)
	bool fReplace = !(mask & MASK_CONTROL);
	if ( (rlv_handler_t::isEnabled()) && (!rlvPredCanWearItem(item, (fReplace) ? RLV_WEAR_REPLACE : RLV_WEAR_ADD)) )
	{
		return ACCEPT_NO_LOCKED;
	}
// [/RLVa:KB]


	if( drop )
	{
		if(mSource == SOURCE_LIBRARY)
		{
//			LLPointer<LLInventoryCallback> cb = new LLBoostFuncInventoryCallback(boost::bind(rez_attachment_cb, _1, (LLViewerJointAttachment*)0));
// [SL:KB] - Patch: Appearance-DnDWear | Checked: 2010-09-28 (Catznip-2.2)
			// Make this behave consistent with dad3dWearItem
			LLPointer<LLInventoryCallback> cb = new LLBoostFuncInventoryCallback(boost::bind(rez_attachment_cb, _1, (LLViewerJointAttachment*)0, fReplace));
// [/SL:KB]
			copy_inventory_item(
				gAgent.getID(),
				item->getPermissions().getOwner(),
				item->getUUID(),
				LLUUID::null,
				std::string(),
				cb);
		}
		else
		{
// [SL:KB] - Patch: Appearance-DnDWear | Checked: 2010-09-28 (Catznip-2.2)
			// Make this behave consistent with dad3dWearItem
			rez_attachment(item, 0, !(mask & MASK_CONTROL));
// [/SL:KB]
//			rez_attachment(item, 0);
		}
	}
	return ACCEPT_YES_SINGLE;
}


EAcceptance LLToolDragAndDrop::dad3dRezObjectOnLand(
	LLViewerObject* obj, S32 face, MASK mask, bool drop)
{
// [RLVa:KB] - Checked: 2010-03-23 (RLVa-1.2.0e) | Modified: RLVa-1.1.0l
	// RELEASE-RLVa: [SL-2.2.0] Make sure the code below is the only code path to LLToolDragAndDrop::dad3dRezFromObjectOnLand()
	if ( (rlv_handler_t::isEnabled()) && ((gRlvHandler.hasBehaviour(RLV_BHVR_REZ)) || (gRlvHandler.hasBehaviour(RLV_BHVR_INTERACT))) )
	{
		return ACCEPT_NO_LOCKED;
	}
// [/RLVa:KB]

	if (mSource == SOURCE_WORLD)
	{
		return dad3dRezFromObjectOnLand(obj, face, mask, drop);
	}

	LL_DEBUGS() << "LLToolDragAndDrop::dad3dRezObjectOnLand()" << LL_ENDL;
	LLViewerInventoryItem* item;
	LLViewerInventoryCategory* cat;
	locateInventory(item, cat);
	if (!item || !item->isFinished()) return ACCEPT_NO;

	LLVOAvatarSelf* my_avatar = gAgentAvatarp;
	if( !my_avatar || my_avatar->isWearingAttachment( item->getUUID() ) )
	{
		return ACCEPT_NO;
	}

	EAcceptance accept;
	bool remove_inventory;

	// Get initial settings based on shift key
	if (mask & MASK_SHIFT)
	{
		// For now, always make copy
		//accept = ACCEPT_YES_SINGLE;
		//remove_inventory = true;
		accept = ACCEPT_YES_COPY_SINGLE;
		remove_inventory = false;
	}
	else
	{
		accept = ACCEPT_YES_COPY_SINGLE;
		remove_inventory = false;
	}

	// check if the item can be copied. If not, send that to the sim
	// which will remove the inventory item.
	if(!item->getPermissions().allowCopyBy(gAgent.getID()))
	{
		accept = ACCEPT_YES_SINGLE;
		remove_inventory = true;
	}

	// Check if it's in the trash.
	const LLUUID trash_id = gInventory.findCategoryUUIDForType(LLFolderType::FT_TRASH);
	if(gInventory.isObjectDescendentOf(item->getUUID(), trash_id))
	{
		accept = ACCEPT_YES_SINGLE;
	}

	if(drop)
	{
		dropObject(obj, true, false, remove_inventory);
	}

	return accept;
}

EAcceptance LLToolDragAndDrop::dad3dRezObjectOnObject(
	LLViewerObject* obj, S32 face, MASK mask, bool drop)
{
// [RLVa:KB] - Checked: 2010-03-23 (RLVa-1.2.0e) | Modified: RLVa-1.1.0l
	// NOTE: if (mask & MASK_CONTROL) then it's a drop rather than a rez, so we let that pass through when @rez=n restricted
	// (but not when @interact=n restricted unless the drop target is a HUD attachment)
	// RELEASE-RLVa: [SL-2.2.0] Make sure the code below is the only code path to LLToolDragAndDrop::dad3dRezFromObjectOnObject()
	if ( (rlv_handler_t::isEnabled()) &&
		 ( ( (gRlvHandler.hasBehaviour(RLV_BHVR_REZ)) && ((mask & MASK_CONTROL) == 0) ) ||
		   ( (gRlvHandler.hasBehaviour(RLV_BHVR_INTERACT)) && (((mask & MASK_CONTROL) == 0) || (!obj->isHUDAttachment())) ) ) )
	{
		return ACCEPT_NO_LOCKED;
	}
// [/RLVa:KB]

	// handle objects coming from object inventory
	if (mSource == SOURCE_WORLD)
	{
		return dad3dRezFromObjectOnObject(obj, face, mask, drop);
	}

	LL_DEBUGS() << "LLToolDragAndDrop::dad3dRezObjectOnObject()" << LL_ENDL;
	LLViewerInventoryItem* item;
	LLViewerInventoryCategory* cat;
	locateInventory(item, cat);
	if (!item || !item->isFinished()) return ACCEPT_NO;
	LLVOAvatarSelf* my_avatar = gAgentAvatarp;
	if( !my_avatar || my_avatar->isWearingAttachment( item->getUUID() ) )
	{
		return ACCEPT_NO;
	}

	if((mask & MASK_CONTROL))
	{
		// *HACK: In order to resolve SL-22177, we need to block drags
		// from notecards and objects onto other objects.
		if(mSource == SOURCE_NOTECARD)
		{
			return ACCEPT_NO;
		}

		EAcceptance rv = willObjectAcceptInventory(obj, item);
		if(drop && (ACCEPT_YES_SINGLE <= rv))
		{
			dropInventory(obj, item, mSource, mSourceID);
		}
		return rv;
	}
	
	EAcceptance accept;
	bool remove_inventory;

	if (mask & MASK_SHIFT)
	{
		// For now, always make copy
		//accept = ACCEPT_YES_SINGLE;
		//remove_inventory = true;
		accept = ACCEPT_YES_COPY_SINGLE;
		remove_inventory = false;
	}
	else
	{
		accept = ACCEPT_YES_COPY_SINGLE;
		remove_inventory = false;
	}
	
	// check if the item can be copied. If not, send that to the sim
	// which will remove the inventory item.
	if(!item->getPermissions().allowCopyBy(gAgent.getID()))
	{
		accept = ACCEPT_YES_SINGLE;
		remove_inventory = true;
	}

	// Check if it's in the trash.
	const LLUUID trash_id = gInventory.findCategoryUUIDForType(LLFolderType::FT_TRASH);
	if(gInventory.isObjectDescendentOf(item->getUUID(), trash_id))
	{
		accept = ACCEPT_YES_SINGLE;
		remove_inventory = true;
	}

	if(drop)
	{
		dropObject(obj, false, false, remove_inventory);
	}

	return accept;
}

EAcceptance LLToolDragAndDrop::dad3dRezScript(
	LLViewerObject* obj, S32 face, MASK mask, bool drop)
{
	LL_DEBUGS() << "LLToolDragAndDrop::dad3dRezScript()" << LL_ENDL;

	// *HACK: In order to resolve SL-22177, we need to block drags
	// from notecards and objects onto other objects.
	if((SOURCE_WORLD == mSource) || (SOURCE_NOTECARD == mSource))
	{
		return ACCEPT_NO;
	}

	LLViewerInventoryItem* item;
	LLViewerInventoryCategory* cat;
	locateInventory(item, cat);
	if (!item || !item->isFinished()) return ACCEPT_NO;
	EAcceptance rv = willObjectAcceptInventory(obj, item);
	if(drop && (ACCEPT_YES_SINGLE <= rv))
	{
		// rez in the script active by default, rez in inactive if the
		// control key is being held down.
		bool active = ((mask & MASK_CONTROL) == 0);
	
		LLViewerObject* root_object = obj;
		if (obj && obj->getParent())
		{
			LLViewerObject* parent_obj = (LLViewerObject*)obj->getParent();
			if (!parent_obj->isAvatar())
			{
				root_object = parent_obj;
			}
		}

		dropScript(root_object, item, active, mSource, mSourceID);
	}	
	return rv;
}

EAcceptance LLToolDragAndDrop::dad3dApplyToObject(
	LLViewerObject* obj, S32 face, MASK mask, bool drop, EDragAndDropType cargo_type)
{
	LL_DEBUGS() << "LLToolDragAndDrop::dad3dApplyToObject()" << LL_ENDL;

	// *HACK: In order to resolve SL-22177, we need to block drags
	// from notecards and objects onto other objects.
	if((SOURCE_WORLD == mSource) || (SOURCE_NOTECARD == mSource))
	{
		return ACCEPT_NO;
	}
	
	LLViewerInventoryItem* item;
	LLViewerInventoryCategory* cat;
	locateInventory(item, cat);
	if (!item || !item->isFinished()) return ACCEPT_NO;
	EAcceptance rv = willObjectAcceptInventory(obj, item);
	if((mask & MASK_CONTROL))
	{
		if((ACCEPT_YES_SINGLE <= rv) && drop)
		{
			dropInventory(obj, item, mSource, mSourceID);
		}
		return rv;
	}
	if(!obj->permModify())
	{
		return ACCEPT_NO_LOCKED;
	}

    if (cargo_type == DAD_TEXTURE)
    {
        if ((mask & MASK_SHIFT))
        {
            S32 num_faces = obj->getNumTEs();
            bool has_non_pbr_faces = false;
            for (S32 face = 0; face < num_faces; face++)
            {
                if (obj->getRenderMaterialID(face).isNull())
                {
                    has_non_pbr_faces = true;
                    break;
                }
            }
            if (!has_non_pbr_faces)
            {
                return ACCEPT_NO;
            }
        }
        else if (obj->getRenderMaterialID(face).notNull())
        {
            return ACCEPT_NO;
        }
    }

	if(drop && (ACCEPT_YES_SINGLE <= rv))
	{
		if (cargo_type == DAD_TEXTURE)
		{
            bool all_faces = mask & MASK_SHIFT;
            if (item->getPermissions().allowOperationBy(PERM_COPY, gAgent.getID()))
            {
                dropTexture(obj, face, item, mSource, mSourceID, all_faces);
            }
            else
            {
                ESource source = mSource;
                LLUUID source_id = mSourceID;
                LLNotificationsUtil::add("ApplyInventoryToObject", LLSD(), LLSD(), [obj, face, item, source, source_id, all_faces](const LLSD& notification, const LLSD& response)
                                         {
                                             S32 option = LLNotificationsUtil::getSelectedOption(notification, response);
                                             // if Cancel pressed
                                             if (option == 1)
                                             {
                                                 return;
                                             }
                                             dropTexture(obj, face, item, source, source_id, all_faces);
                                         });
            }
		}
        else if (cargo_type == DAD_MATERIAL)
        {
            bool all_faces = mask & MASK_SHIFT;
            if (item->getPermissions().allowOperationBy(PERM_COPY, gAgent.getID()))
            {
                dropMaterial(obj, face, item, mSource, mSourceID, all_faces);
            }
            else
            {
                ESource source = mSource;
                LLUUID source_id = mSourceID;
                LLNotificationsUtil::add("ApplyInventoryToObject", LLSD(), LLSD(), [obj, face, item, source, source_id, all_faces](const LLSD& notification, const LLSD& response)
                                         {
                                             S32 option = LLNotificationsUtil::getSelectedOption(notification, response);
                                             // if Cancel pressed
                                             if (option == 1)
                                             {
                                                 return;
                                             }
                                             dropMaterial(obj, face, item, source, source_id, all_faces);
                                         });
            }
        }
		else if (cargo_type == DAD_MESH)
		{
			dropMesh(obj, item, mSource, mSourceID);
		}
		else
		{
			LL_WARNS() << "unsupported asset type" << LL_ENDL;
		}
		
		// VEFFECT: SetTexture
		LLHUDEffectSpiral *effectp = (LLHUDEffectSpiral *)LLHUDManager::getInstance()->createViewerEffect(LLHUDObject::LL_HUD_EFFECT_BEAM, true);
		effectp->setSourceObject(gAgentAvatarp);
		effectp->setTargetObject(obj);
		effectp->setDuration(LL_HUD_DUR_SHORT);
		effectp->setColor(LLColor4U(gAgent.getEffectColor()));
	}

	// enable multi-drop, although last texture will win
	return ACCEPT_YES_MULTI;
}


EAcceptance LLToolDragAndDrop::dad3dTextureObject(
	LLViewerObject* obj, S32 face, MASK mask, bool drop)
{
	return dad3dApplyToObject(obj, face, mask, drop, DAD_TEXTURE);
}

EAcceptance LLToolDragAndDrop::dad3dMaterialObject(
    LLViewerObject* obj, S32 face, MASK mask, bool drop)
{
    return dad3dApplyToObject(obj, face, mask, drop, DAD_MATERIAL);
}

EAcceptance LLToolDragAndDrop::dad3dMeshObject(
	LLViewerObject* obj, S32 face, MASK mask, bool drop)
{
	return dad3dApplyToObject(obj, face, mask, drop, DAD_MESH);
}


/*
EAcceptance LLToolDragAndDrop::dad3dTextureSelf(
	LLViewerObject* obj, S32 face, MASK mask, bool drop)
{
	LL_DEBUGS() << "LLToolDragAndDrop::dad3dTextureAvatar()" << LL_ENDL;
	if(drop)
	{
		if( !(mask & MASK_SHIFT) )
		{
			dropTextureOneFaceAvatar( (LLVOAvatar*)obj, face, (LLInventoryItem*)mCargoData);
		}
	}
	return (mask & MASK_SHIFT) ? ACCEPT_NO : ACCEPT_YES_SINGLE;
}
*/

EAcceptance LLToolDragAndDrop::dad3dWearItem(
	LLViewerObject* obj, S32 face, MASK mask, bool drop)
{
	LL_DEBUGS() << "LLToolDragAndDrop::dad3dWearItem()" << LL_ENDL;
	LLViewerInventoryItem* item;
	LLViewerInventoryCategory* cat;
	locateInventory(item, cat);
	if (!item || !item->isFinished()) return ACCEPT_NO;

	if(mSource == SOURCE_AGENT || mSource == SOURCE_LIBRARY)
	{
		// it's in the agent inventory
		const LLUUID trash_id = gInventory.findCategoryUUIDForType(LLFolderType::FT_TRASH);
		if( gInventory.isObjectDescendentOf( item->getUUID(), trash_id ) )
		{
			return ACCEPT_NO;
		}

// [RLVa:KB] - Checked: 2013-02-13 (RLVa-1.4.8)
		bool fReplace = (!(mask & MASK_CONTROL)) || (LLAssetType::AT_BODYPART == item->getType());	// Body parts should always replace
		if ( (rlv_handler_t::isEnabled()) && (!rlvPredCanWearItem(item, (fReplace) ? RLV_WEAR_REPLACE : RLV_WEAR_ADD)) )
		{
			return ACCEPT_NO_LOCKED;
		}
// [/RLVa:KB]

		if( drop )
		{
			// TODO: investigate wearables may not be loaded at this point EXT-8231

// [RLVa:KB] - Checked: 2013-02-13 (RLVa-1.4.8)
			LLAppearanceMgr::instance().wearItemOnAvatar(item->getUUID(), true, fReplace);
// [/RLVa:KB]
//			LLAppearanceMgr::instance().wearItemOnAvatar(item->getUUID(),true, !(mask & MASK_CONTROL));
		}
		return ACCEPT_YES_MULTI;
	}
	else
	{
		// TODO: copy/move item to avatar's inventory and then wear it.
		return ACCEPT_NO;
	}
}

EAcceptance LLToolDragAndDrop::dad3dActivateGesture(
	LLViewerObject* obj, S32 face, MASK mask, bool drop)
{
	LL_DEBUGS() << "LLToolDragAndDrop::dad3dActivateGesture()" << LL_ENDL;
	LLViewerInventoryItem* item;
	LLViewerInventoryCategory* cat;
	locateInventory(item, cat);
	if (!item || !item->isFinished()) return ACCEPT_NO;

	if(mSource == SOURCE_AGENT || mSource == SOURCE_LIBRARY)
	{
		// it's in the agent inventory
		const LLUUID trash_id = gInventory.findCategoryUUIDForType(LLFolderType::FT_TRASH);
		if( gInventory.isObjectDescendentOf( item->getUUID(), trash_id ) )
		{
			return ACCEPT_NO;
		}

		if( drop )
		{
			LLUUID item_id;
			if(mSource == SOURCE_LIBRARY)
			{
				// create item based on that one, and put it on if that
				// was a success.
				LLPointer<LLInventoryCallback> cb = new LLBoostFuncInventoryCallback(activate_gesture_cb);
				copy_inventory_item(
					gAgent.getID(),
					item->getPermissions().getOwner(),
					item->getUUID(),
					LLUUID::null,
					std::string(),
					cb);
			}
			else
			{
				LLGestureMgr::instance().activateGesture(item->getUUID());
				gInventory.updateItem(item);
				gInventory.notifyObservers();
			}
		}
		return ACCEPT_YES_MULTI;
	}
	else
	{
		return ACCEPT_NO;
	}
}

EAcceptance LLToolDragAndDrop::dad3dWearCategory(
	LLViewerObject* obj, S32 face, MASK mask, bool drop)
{
	LL_DEBUGS() << "LLToolDragAndDrop::dad3dWearCategory()" << LL_ENDL;
	LLViewerInventoryItem* item;
	LLViewerInventoryCategory* category;
	locateInventory(item, category);
	if(!category) return ACCEPT_NO;

	if (drop)
	{
		// TODO: investigate wearables may not be loaded at this point EXT-8231
	}

	U32 max_items = gSavedSettings.getU32("WearFolderLimit");
	LLInventoryModel::cat_array_t cats;
	LLInventoryModel::item_array_t items;
	LLFindWearablesEx not_worn(/*is_worn=*/ false, /*include_body_parts=*/ false);
	gInventory.collectDescendentsIf(category->getUUID(),
		cats,
		items,
		LLInventoryModel::EXCLUDE_TRASH,
		not_worn);
	if (items.size() > max_items)
	{
		LLStringUtil::format_map_t args;
		args["AMOUNT"] = llformat("%d", max_items);
		mCustomMsg = LLTrans::getString("TooltipTooManyWearables",args);
		return ACCEPT_NO_CUSTOM;
	}

	if(mSource == SOURCE_AGENT)
	{
		const LLUUID trash_id = gInventory.findCategoryUUIDForType(LLFolderType::FT_TRASH);
		if( gInventory.isObjectDescendentOf( category->getUUID(), trash_id ) )
		{
			return ACCEPT_NO;
		}

		const LLUUID &outbox_id = gInventory.findCategoryUUIDForType(LLFolderType::FT_OUTBOX);
		if(outbox_id.notNull() && gInventory.isObjectDescendentOf(category->getUUID(), outbox_id))
		{
			// Legacy
			return ACCEPT_NO;
		}

		if(drop)
		{
			bool append = ( (mask & MASK_SHIFT) ? true : false );
			LLAppearanceMgr::instance().wearInventoryCategory(category, false, append);
		}
		return ACCEPT_YES_MULTI;
	}
	else if(mSource == SOURCE_LIBRARY)
	{
		if(drop)
		{
			LLAppearanceMgr::instance().wearInventoryCategory(category, true, false);
		}
		return ACCEPT_YES_MULTI;
	}
	else
	{
		// TODO: copy/move category to avatar's inventory and then wear it.
		return ACCEPT_NO;
	}
}


EAcceptance LLToolDragAndDrop::dad3dUpdateInventory(
	LLViewerObject* obj, S32 face, MASK mask, bool drop)
{
	LL_DEBUGS() << "LLToolDragAndDrop::dadUpdateInventory()" << LL_ENDL;

	// *HACK: In order to resolve SL-22177, we need to block drags
	// from notecards and objects onto other objects.
	if((SOURCE_WORLD == mSource) || (SOURCE_NOTECARD == mSource))
	{
		return ACCEPT_NO;
	}

	LLViewerInventoryItem* item;
	LLViewerInventoryCategory* cat;
	locateInventory(item, cat);
	if (!item || !item->isFinished()) return ACCEPT_NO;
	LLViewerObject* root_object = obj;
	if (obj && obj->getParent())
	{
		LLViewerObject* parent_obj = (LLViewerObject*)obj->getParent();
		if (!parent_obj->isAvatar())
		{
			root_object = parent_obj;
		}
	}

	EAcceptance rv = willObjectAcceptInventory(root_object, item);
	if(root_object && drop && (ACCEPT_YES_COPY_SINGLE <= rv))
	{
		dropInventory(root_object, item, mSource, mSourceID);
	}
	return rv;
}

bool LLToolDragAndDrop::dadUpdateInventory(LLViewerObject* obj, bool drop)
{
	EAcceptance rv = dad3dUpdateInventory(obj, -1, MASK_NONE, drop);
	return (rv >= ACCEPT_YES_COPY_SINGLE);
}

EAcceptance LLToolDragAndDrop::dad3dUpdateInventoryCategory(
	LLViewerObject* obj, S32 face, MASK mask, bool drop)
{
	LL_DEBUGS() << "LLToolDragAndDrop::dad3dUpdateInventoryCategory()" << LL_ENDL;
	if (obj == NULL)
	{
		LL_WARNS() << "obj is NULL; aborting func with ACCEPT_NO" << LL_ENDL;
		return ACCEPT_NO;
	}

	if ((mSource != SOURCE_AGENT) && (mSource != SOURCE_LIBRARY))
	{
		return ACCEPT_NO;
	}
	if (obj->isAttachment())
	{
		return ACCEPT_NO_LOCKED;
	}

	LLViewerInventoryItem* item = NULL;
	LLViewerInventoryCategory* cat = NULL;
	locateInventory(item, cat);
	if (!cat) 
	{
		return ACCEPT_NO;
	}

	// Find all the items in the category
	LLDroppableItem droppable(!obj->permYouOwner());
	LLInventoryModel::cat_array_t cats;
	LLInventoryModel::item_array_t items;
	gInventory.collectDescendentsIf(cat->getUUID(),
					cats,
					items,
					LLInventoryModel::EXCLUDE_TRASH,
					droppable);
	cats.push_back(cat);
 	if (droppable.countNoCopy() > 0)
 	{
 		LL_WARNS() << "*** Need to confirm this step" << LL_ENDL;
 	}
	LLViewerObject* root_object = obj;
	if (obj->getParent())
	{
		LLViewerObject* parent_obj = (LLViewerObject*)obj->getParent();
		if (!parent_obj->isAvatar())
		{
			root_object = parent_obj;
		}
	}

	EAcceptance rv = ACCEPT_NO;

	// Check for accept
	for (LLInventoryModel::cat_array_t::const_iterator cat_iter = cats.begin();
		 cat_iter != cats.end();
		 ++cat_iter)
	{
		const LLViewerInventoryCategory *cat = (*cat_iter);
		rv = gInventory.isCategoryComplete(cat->getUUID()) ? ACCEPT_YES_MULTI : ACCEPT_NO;
		if(rv < ACCEPT_YES_SINGLE)
		{
			LL_DEBUGS() << "Category " << cat->getUUID() << "is not complete." << LL_ENDL;
			break;
		}
	}
	if (ACCEPT_YES_COPY_SINGLE <= rv)
	{
		for (LLInventoryModel::item_array_t::const_iterator item_iter = items.begin();
			 item_iter != items.end();
			 ++item_iter)
		{
			LLViewerInventoryItem *item = (*item_iter);
			/*
			// Pass the base objects, not the links.
			if (item && item->getIsLinkType())
			{
				item = item->getLinkedItem();
				(*item_iter) = item;
			}
			*/
			rv = willObjectAcceptInventory(root_object, item, DAD_CATEGORY);
			if (rv < ACCEPT_YES_COPY_SINGLE)
			{
				LL_DEBUGS() << "Object will not accept " << item->getUUID() << LL_ENDL;
				break;
			}
		}
	}

	// If every item is accepted, send it on
	if (drop && (ACCEPT_YES_COPY_SINGLE <= rv))
	{
		uuid_vec_t ids;
		for (LLInventoryModel::item_array_t::const_iterator item_iter = items.begin();
			 item_iter != items.end();
			 ++item_iter)
		{
			const LLViewerInventoryItem *item = (*item_iter);
			ids.push_back(item->getUUID());
		}
		LLCategoryDropObserver* dropper = new LLCategoryDropObserver(ids, obj->getID(), mSource);
		dropper->startFetch();
		if (dropper->isFinished())
		{
			dropper->done();
		}
		else
		{
			gInventory.addObserver(dropper);
		}
	}
	return rv;
}


EAcceptance LLToolDragAndDrop::dad3dRezCategoryOnObject(
	LLViewerObject* obj, S32 face, MASK mask, bool drop)
{
	if ((mask & MASK_CONTROL))
	{
		return dad3dUpdateInventoryCategory(obj, face, mask, drop);
	}
	else
	{
		return ACCEPT_NO;
	}
}


bool LLToolDragAndDrop::dadUpdateInventoryCategory(LLViewerObject* obj,
												   bool drop)
{
	EAcceptance rv = dad3dUpdateInventoryCategory(obj, -1, MASK_NONE, drop);
	return (rv >= ACCEPT_YES_COPY_SINGLE);
}

EAcceptance LLToolDragAndDrop::dad3dGiveInventoryObject(
	LLViewerObject* obj, S32 face, MASK mask, bool drop)
{
	LL_DEBUGS() << "LLToolDragAndDrop::dad3dGiveInventoryObject()" << LL_ENDL;

	// item has to be in agent inventory.
	if(mSource != SOURCE_AGENT) return ACCEPT_NO;

	// find the item now.
	LLViewerInventoryItem* item;
	LLViewerInventoryCategory* cat;
	locateInventory(item, cat);
	if (!item || !item->isFinished()) return ACCEPT_NO;
	if(!item->getPermissions().allowOperationBy(PERM_TRANSFER, gAgent.getID()))
	{
		// cannot give away no-transfer objects
		return ACCEPT_NO;
	}
	LLVOAvatarSelf* avatar = gAgentAvatarp;
	if(avatar && avatar->isWearingAttachment( item->getUUID() ) )
	{
		// You can't give objects that are attached to you
		return ACCEPT_NO;
	}
	if( obj && avatar )
	{
// [RLVa:KB] - @share
		if ( (obj) && (RlvActions::isRlvEnabled()) && (!RlvActions::canGiveInventory(obj->getID())) )
		{
			return ACCEPT_NO_LOCKED;
		}
// [/RLVa:KB]
		if(drop)
		{
			LLGiveInventory::doGiveInventoryItem(obj->getID(), item );
		}
		// *TODO: deal with all the issues surrounding multi-object
		// inventory transfers.
		return ACCEPT_YES_SINGLE;
	}
	return ACCEPT_NO;
}


EAcceptance LLToolDragAndDrop::dad3dGiveInventory(
	LLViewerObject* obj, S32 face, MASK mask, bool drop)
{
	LL_DEBUGS() << "LLToolDragAndDrop::dad3dGiveInventory()" << LL_ENDL;
	// item has to be in agent inventory.
	if(mSource != SOURCE_AGENT) return ACCEPT_NO;
	LLViewerInventoryItem* item;
	LLViewerInventoryCategory* cat;
	locateInventory(item, cat);
	if (!item || !item->isFinished()) return ACCEPT_NO;
	if (!LLGiveInventory::isInventoryGiveAcceptable(item))
	{
		return ACCEPT_NO;
	}
// [RLVa:KB] - @share
	if ( (obj) && (RlvActions::isRlvEnabled()) && (!RlvActions::canGiveInventory(obj->getID())) )
	{
		return ACCEPT_NO_LOCKED;
	}
// [/RLVa:KB]
	if (drop && obj)
	{
		LLGiveInventory::doGiveInventoryItem(obj->getID(), item);
	}
	// *TODO: deal with all the issues surrounding multi-object
	// inventory transfers.
	return ACCEPT_YES_SINGLE;
}

EAcceptance LLToolDragAndDrop::dad3dGiveInventoryCategory(
	LLViewerObject* obj, S32 face, MASK mask, bool drop)
{
	LL_DEBUGS() << "LLToolDragAndDrop::dad3dGiveInventoryCategory()" << LL_ENDL;
// [RLVa:KB] - @share
	if ( (obj) && (RlvActions::isRlvEnabled()) && (!RlvActions::canGiveInventory(obj->getID())) )
	{
		return ACCEPT_NO_LOCKED;
	}
// [/RLVa:KB]
	if(drop && obj)
	{
		LLViewerInventoryItem* item;
		LLViewerInventoryCategory* cat;
		locateInventory(item, cat);
		if(!cat) return ACCEPT_NO;
		LLGiveInventory::doGiveInventoryCategory(obj->getID(), cat);
	}
	// *TODO: deal with all the issues surrounding multi-object
	// inventory transfers.
	return ACCEPT_YES_SINGLE;
}


EAcceptance LLToolDragAndDrop::dad3dRezFromObjectOnLand(
	LLViewerObject* obj, S32 face, MASK mask, bool drop)
{
	LL_DEBUGS() << "LLToolDragAndDrop::dad3dRezFromObjectOnLand()" << LL_ENDL;
	LLViewerInventoryItem* item = NULL;
	LLViewerInventoryCategory* cat = NULL;
	locateInventory(item, cat);
	if (!item || !item->isFinished()) return ACCEPT_NO;

	if(!gAgent.allowOperation(PERM_COPY, item->getPermissions())
		|| !item->getPermissions().allowTransferTo(LLUUID::null))
	{
		return ACCEPT_NO_LOCKED;
	}
	if(drop)
	{
		dropObject(obj, true, true, false);
	}
	return ACCEPT_YES_SINGLE;
}

EAcceptance LLToolDragAndDrop::dad3dRezFromObjectOnObject(
	LLViewerObject* obj, S32 face, MASK mask, bool drop)
{
	LL_DEBUGS() << "LLToolDragAndDrop::dad3dRezFromObjectOnObject()" << LL_ENDL;
	LLViewerInventoryItem* item;
	LLViewerInventoryCategory* cat;
	locateInventory(item, cat);
	if (!item || !item->isFinished()) return ACCEPT_NO;
	if((mask & MASK_CONTROL))
	{
		// *HACK: In order to resolve SL-22177, we need to block drags
		// from notecards and objects onto other objects.
		return ACCEPT_NO;

		// *HACK: uncomment this when appropriate
		//EAcceptance rv = willObjectAcceptInventory(obj, item);
		//if(drop && (ACCEPT_YES_SINGLE <= rv))
		//{
		//	dropInventory(obj, item, mSource, mSourceID);
		//}
		//return rv;
	}
	if(!item->getPermissions().allowCopyBy(gAgent.getID(),
										   gAgent.getGroupID())
	   || !item->getPermissions().allowTransferTo(LLUUID::null))
	{
		return ACCEPT_NO_LOCKED;
	}
	if(drop)
	{
		dropObject(obj, false, true, false);
	}
	return ACCEPT_YES_SINGLE;
}

EAcceptance LLToolDragAndDrop::dad3dCategoryOnLand(
	LLViewerObject *obj, S32 face, MASK mask, bool drop)
{
	return ACCEPT_NO;
	/*
	LL_DEBUGS() << "LLToolDragAndDrop::dad3dCategoryOnLand()" << LL_ENDL;
	LLInventoryItem* item;
	LLInventoryCategory* cat;
	locateInventory(item, cat);
	if(!cat) return ACCEPT_NO;
	EAcceptance rv = ACCEPT_NO;

	// find all the items in the category
	LLViewerInventoryCategory::cat_array_t cats;
	LLViewerInventoryItem::item_array_t items;
	LLDropCopyableItems droppable;
	gInventory.collectDescendentsIf(cat->getUUID(),
									cats,
									items,
									LLInventoryModel::EXCLUDE_TRASH,
									droppable);
	if(items.size() > 0)
	{
		rv = ACCEPT_YES_SINGLE;
	}
	if((rv >= ACCEPT_YES_COPY_SINGLE) && drop)
	{
		createContainer(items, cat->getName());
		return ACCEPT_NO;
	}
	return rv;
	*/
}


// This is based on ALOT of copied, special-cased code
// This shortcuts alot of steps to make a basic object
// w/ an inventory and a special permissions set
EAcceptance LLToolDragAndDrop::dad3dAssetOnLand(
	LLViewerObject *obj, S32 face, MASK mask, bool drop)
{
	return ACCEPT_NO;
	/*
	LL_DEBUGS() << "LLToolDragAndDrop::dad3dAssetOnLand()" << LL_ENDL;
	LLViewerInventoryCategory::cat_array_t cats;
	LLViewerInventoryItem::item_array_t items;
	LLViewerInventoryItem::item_array_t copyable_items;
	locateMultipleInventory(items, cats);
	if(!items.size()) return ACCEPT_NO;
	EAcceptance rv = ACCEPT_NO;
	for (S32 i = 0; i < items.size(); i++)
	{
		LLInventoryItem* item = items[i];
		if(item->getPermissions().allowCopyBy(gAgent.getID()))
		{
			copyable_items.push_back(item);
			rv = ACCEPT_YES_SINGLE;
		}
	}

	if((rv >= ACCEPT_YES_COPY_SINGLE) && drop)
	{
		createContainer(copyable_items, NULL);
	}

	return rv;
	*/
}

LLInventoryObject* LLToolDragAndDrop::locateInventory(
	LLViewerInventoryItem*& item,
	LLViewerInventoryCategory*& cat)
{
	item = NULL;
	cat = NULL;

	if (mCargoIDs.empty()
		|| (mSource == SOURCE_PEOPLE)) ///< There is no inventory item for people drag and drop.
	{
		return NULL;
	}

	if((mSource == SOURCE_AGENT) || (mSource == SOURCE_LIBRARY))
	{
		// The object should be in user inventory.
		item = (LLViewerInventoryItem*)gInventory.getItem(mCargoIDs[mCurItemIndex]);
		cat = (LLViewerInventoryCategory*)gInventory.getCategory(mCargoIDs[mCurItemIndex]);
	}
	else if(mSource == SOURCE_WORLD)
	{
		// This object is in some task inventory somewhere.
		LLViewerObject* obj = gObjectList.findObject(mSourceID);
		if(obj)
		{
			if((mCargoTypes[mCurItemIndex] == DAD_CATEGORY)
			   || (mCargoTypes[mCurItemIndex] == DAD_ROOT_CATEGORY))
			{
				cat = (LLViewerInventoryCategory*)obj->getInventoryObject(mCargoIDs[mCurItemIndex]);
			}
			else
			{
			   item = (LLViewerInventoryItem*)obj->getInventoryObject(mCargoIDs[mCurItemIndex]);
			}
		}
	}
	else if(mSource == SOURCE_NOTECARD)
	{
		LLPreviewNotecard* preview = LLFloaterReg::findTypedInstance<LLPreviewNotecard>("preview_notecard", mSourceID);
		if(preview)
		{
			item = (LLViewerInventoryItem*)preview->getDragItem();
		}
	}
	else if(mSource == SOURCE_VIEWER)
	{
		item = (LLViewerInventoryItem*)gToolBarView->getDragItem();
	}

	if(item) return item;
	if(cat) return cat;
	return NULL;
}

/*
LLInventoryObject* LLToolDragAndDrop::locateMultipleInventory(LLViewerInventoryCategory::cat_array_t& cats,
															  LLViewerInventoryItem::item_array_t& items)
{
	if(mCargoIDs.size() == 0) return NULL;
	if((mSource == SOURCE_AGENT) || (mSource == SOURCE_LIBRARY))
	{
		// The object should be in user inventory.
		for (S32 i = 0; i < mCargoIDs.size(); i++)
		{
			LLInventoryItem* item = gInventory.getItem(mCargoIDs[i]);
			if (item)
			{
				items.push_back(item);
			}
			LLInventoryCategory* category = gInventory.getCategory(mCargoIDs[i]);
			if (category)
			{
				cats.push_back(category);
			}
		}
	}
	else if(mSource == SOURCE_WORLD)
	{
		// This object is in some task inventory somewhere.
		LLViewerObject* obj = gObjectList.findObject(mSourceID);
		if(obj)
		{
			if((mCargoType == DAD_CATEGORY)
			   || (mCargoType == DAD_ROOT_CATEGORY))
			{
				// The object should be in user inventory.
				for (S32 i = 0; i < mCargoIDs.size(); i++)
				{
					LLInventoryCategory* category = (LLInventoryCategory*)obj->getInventoryObject(mCargoIDs[i]);
					if (category)
					{
						cats.push_back(category);
					}
				}
			}
			else
			{
				for (S32 i = 0; i < mCargoIDs.size(); i++)
				{
					LLInventoryItem* item = (LLInventoryItem*)obj->getInventoryObject(mCargoIDs[i]);
					if (item)
					{
						items.push_back(item);
					}
				}
			}
		}
	}
	else if(mSource == SOURCE_NOTECARD)
	{
		LLPreviewNotecard* card;
		card = (LLPreviewNotecard*)LLPreview::find(mSourceID);
		if(card)
		{
			items.push_back((LLInventoryItem*)card->getDragItem());
		}
	}
	if(items.size()) return items[0];
	if(cats.size()) return cats[0];
	return NULL;
}
*/

// void LLToolDragAndDrop::createContainer(LLViewerInventoryItem::item_array_t &items, const char* preferred_name )
// {
// 	LL_WARNS() << "LLToolDragAndDrop::createContainer()" << LL_ENDL;
// 	return;
// }


// utility functions

void pack_permissions_slam(LLMessageSystem* msg, U32 flags, const LLPermissions& perms)
{
	// CRUFT -- the server no longer pays attention to this data
	U32 group_mask		= perms.getMaskGroup();
	U32 everyone_mask	= perms.getMaskEveryone();
	U32 next_owner_mask	= perms.getMaskNextOwner();
	
	msg->addU32Fast(_PREHASH_ItemFlags, flags);
	msg->addU32Fast(_PREHASH_GroupMask, group_mask);
	msg->addU32Fast(_PREHASH_EveryoneMask, everyone_mask);
	msg->addU32Fast(_PREHASH_NextOwnerMask, next_owner_mask);
}<|MERGE_RESOLUTION|>--- conflicted
+++ resolved
@@ -1792,32 +1792,26 @@
 	{
 		transfer = true;
 	}
-<<<<<<< HEAD
-	BOOL volume = (LL_PCODE_VOLUME == obj->getPCode());
-	BOOL attached = obj->isAttachment();
-	BOOL unrestricted = ((perm.getMaskBase() & PERM_ITEM_UNRESTRICTED) == PERM_ITEM_UNRESTRICTED) ? TRUE : FALSE;
-
-// [RLVa:KB] - Checked: 2010-03-31 (RLVa-1.2.0c) | Modified: RLVa-1.0.0c
-	if (rlv_handler_t::isEnabled())
-	{
-		const LLViewerObject* pObjRoot = obj->getRootEdit();
-		if (gRlvAttachmentLocks.isLockedAttachment(pObjRoot))
-		{
-			return ACCEPT_NO_LOCKED;		// Disallow inventory drops on a locked attachment
-		}
-		else if ( (gRlvHandler.hasBehaviour(RLV_BHVR_UNSIT)) || (gRlvHandler.hasBehaviour(RLV_BHVR_SITTP)) )
-		{
-			if ( (isAgentAvatarValid()) && (gAgentAvatarp->isSitting()) && (gAgentAvatarp->getRoot() == pObjRoot) )
-				return ACCEPT_NO_LOCKED;	// ... or on a linkset the avie is sitting on under @unsit=n/@sittp=n
-		}
-	}
-// [/RLVa:KB]
-
-=======
 	bool volume = (LL_PCODE_VOLUME == obj->getPCode());
 	bool attached = obj->isAttachment();
 	bool unrestricted = ((perm.getMaskBase() & PERM_ITEM_UNRESTRICTED) == PERM_ITEM_UNRESTRICTED) ? true : false;
->>>>>>> 7704c263
+
+// [RLVa:KB] - Checked: 2010-03-31 (RLVa-1.2.0c) | Modified: RLVa-1.0.0c
+	if (rlv_handler_t::isEnabled())
+	{
+		const LLViewerObject* pObjRoot = obj->getRootEdit();
+		if (gRlvAttachmentLocks.isLockedAttachment(pObjRoot))
+		{
+			return ACCEPT_NO_LOCKED;		// Disallow inventory drops on a locked attachment
+		}
+		else if ( (gRlvHandler.hasBehaviour(RLV_BHVR_UNSIT)) || (gRlvHandler.hasBehaviour(RLV_BHVR_SITTP)) )
+		{
+			if ( (isAgentAvatarValid()) && (gAgentAvatarp->isSitting()) && (gAgentAvatarp->getRoot() == pObjRoot) )
+				return ACCEPT_NO_LOCKED;	// ... or on a linkset the avie is sitting on under @unsit=n/@sittp=n
+		}
+	}
+// [/RLVa:KB]
+
 	if(attached && !unrestricted)
 	{
         // Attachments are in world and in inventory simultaneously,
