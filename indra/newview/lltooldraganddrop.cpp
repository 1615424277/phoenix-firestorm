/** 
 * @file lltooldraganddrop.cpp
 * @brief LLToolDragAndDrop class implementation
 *
 * $LicenseInfo:firstyear=2001&license=viewerlgpl$
 * Second Life Viewer Source Code
 * Copyright (C) 2010, Linden Research, Inc.
 * 
 * This library is free software; you can redistribute it and/or
 * modify it under the terms of the GNU Lesser General Public
 * License as published by the Free Software Foundation;
 * version 2.1 of the License only.
 * 
 * This library is distributed in the hope that it will be useful,
 * but WITHOUT ANY WARRANTY; without even the implied warranty of
 * MERCHANTABILITY or FITNESS FOR A PARTICULAR PURPOSE.  See the GNU
 * Lesser General Public License for more details.
 * 
 * You should have received a copy of the GNU Lesser General Public
 * License along with this library; if not, write to the Free Software
 * Foundation, Inc., 51 Franklin Street, Fifth Floor, Boston, MA  02110-1301  USA
 * 
 * Linden Research, Inc., 945 Battery Street, San Francisco, CA  94111  USA
 * $/LicenseInfo$
 */

#include "llviewerprecompiledheaders.h"
#include "lltooldraganddrop.h"

// library headers
#include "llnotificationsutil.h"
// project headers
#include "llagent.h"
#include "llagentcamera.h"
#include "llagentwearables.h"
#include "llappearancemgr.h"
#include "lldictionary.h"
#include "llfloaterreg.h"
#include "llfloatertools.h"
#include "llgesturemgr.h"
#include "llgiveinventory.h"
#include "llhudmanager.h"
#include "llhudeffecttrail.h"
#include "llimview.h"
#include "llinventorybridge.h"
#include "llinventorydefines.h"
#include "llinventoryfunctions.h"
#include "llparcel.h"
#include "llpreviewnotecard.h"
#include "llrootview.h"
#include "llselectmgr.h"
#include "lltoolmgr.h"
#include "lltooltip.h"
#include "lltrans.h"
#include "llviewerobjectlist.h"
#include "llviewerregion.h"
#include "llviewerparcelmgr.h"
#include "llviewerstats.h"
#include "llviewerwindow.h"
#include "llvoavatarself.h"
#include "llworld.h"
// [RLVa:KB] - Checked: 2011-05-22 (RLVa-1.3.1a)
#include "rlvhandler.h"
#include "rlvlocks.h"
// [/RLVa:KB]

// syntactic sugar
#define callMemberFunction(object,ptrToMember)  ((object).*(ptrToMember))

class LLNoPreferredType : public LLInventoryCollectFunctor
{
public:
	LLNoPreferredType() {}
	virtual ~LLNoPreferredType() {}
	virtual bool operator()(LLInventoryCategory* cat,
							LLInventoryItem* item)
	{
		if (cat && (cat->getPreferredType() == LLFolderType::FT_NONE))
		{
			return true;
		}
		return false;
	}
};

class LLNoPreferredTypeOrItem : public LLInventoryCollectFunctor
{
public:
	LLNoPreferredTypeOrItem() {}
	virtual ~LLNoPreferredTypeOrItem() {}
	virtual bool operator()(LLInventoryCategory* cat,
							LLInventoryItem* item)
	{
		if (item) return true;
		if (cat && (cat->getPreferredType() == LLFolderType::FT_NONE))
		{
			return true;
		}
		return false;
	}
};

class LLDroppableItem : public LLInventoryCollectFunctor
{
public:
	LLDroppableItem(BOOL is_transfer) :
		mCountLosing(0), mIsTransfer(is_transfer) {}
	virtual ~LLDroppableItem() {}
	virtual bool operator()(LLInventoryCategory* cat,
							LLInventoryItem* item);
	S32 countNoCopy() const { return mCountLosing; }

protected:
	S32 mCountLosing;
	BOOL mIsTransfer;
};

bool LLDroppableItem::operator()(LLInventoryCategory* cat,
				 LLInventoryItem* item)
{
	bool allowed = false;
	if (item)
	{
		allowed = itemTransferCommonlyAllowed(item);

		if (allowed
		   && mIsTransfer
		   && !item->getPermissions().allowOperationBy(PERM_TRANSFER,
							       gAgent.getID()))
		{
			allowed = false;
		}
		if (allowed && !item->getPermissions().allowCopyBy(gAgent.getID()))
		{
			++mCountLosing;
		}
	}
	return allowed;
}

class LLDropCopyableItems : public LLInventoryCollectFunctor
{
public:
	LLDropCopyableItems() {}
	virtual ~LLDropCopyableItems() {}
	virtual bool operator()(LLInventoryCategory* cat, LLInventoryItem* item);
};


bool LLDropCopyableItems::operator()(
	LLInventoryCategory* cat,
	LLInventoryItem* item)
{
	bool allowed = false;
	if (item)
	{
		allowed = itemTransferCommonlyAllowed(item);
		if (allowed &&
		   !item->getPermissions().allowCopyBy(gAgent.getID()))
		{
			// whoops, can't copy it - don't allow it.
			allowed = false;
		}
	}
	return allowed;
}

// Starts a fetch on folders and items.  This is really not used 
// as an observer in the traditional sense; we're just using it to
// request a fetch and we don't care about when/if the response arrives.
class LLCategoryFireAndForget : public LLInventoryFetchComboObserver
{
public:
	LLCategoryFireAndForget(const uuid_vec_t& folder_ids,
							const uuid_vec_t& item_ids) :
		LLInventoryFetchComboObserver(folder_ids, item_ids)
	{}
	~LLCategoryFireAndForget() {}
	virtual void done()
	{
		/* no-op: it's fire n forget right? */
		lldebugs << "LLCategoryFireAndForget::done()" << llendl;
	}
};

class LLCategoryDropObserver : public LLInventoryFetchItemsObserver
{
public:
	LLCategoryDropObserver(
		const uuid_vec_t& ids,
		const LLUUID& obj_id, LLToolDragAndDrop::ESource src) :
		LLInventoryFetchItemsObserver(ids),
		mObjectID(obj_id),
		mSource(src)
	{}
	~LLCategoryDropObserver() {}
	virtual void done();

protected:
	LLUUID mObjectID;
	LLToolDragAndDrop::ESource mSource;
};

void LLCategoryDropObserver::done()
{
	gInventory.removeObserver(this);
	LLViewerObject* dst_obj = gObjectList.findObject(mObjectID);
	if (dst_obj)
	{
		// *FIX: coalesce these...
 		LLInventoryItem* item = NULL;
  		uuid_vec_t::iterator it = mComplete.begin();
  		uuid_vec_t::iterator end = mComplete.end();
  		for(; it < end; ++it)
  		{
 			item = gInventory.getItem(*it);
 			if (item)
 			{
 				LLToolDragAndDrop::dropInventory(
 					dst_obj,
 					item,
 					mSource,
 					LLUUID::null);
 			}
  		}
	}
	delete this;
}
/* Doesn't seem to be used anymore.
class LLCategoryDropDescendentsObserver : public LLInventoryFetchDescendentsObserver
{
public:
	LLCategoryDropDescendentsObserver(
		const LLUUID& obj_id, LLToolDragAndDrop::ESource src) :
		mObjectID(obj_id),
		mSource(src)
	{}
	~LLCategoryDropDescendentsObserver() {}
	virtual void done();

protected:
	LLUUID mObjectID;
	LLToolDragAndDrop::ESource mSource;
};

void LLCategoryDropDescendentsObserver::done()
{

	gInventory.removeObserver(this);
	uuid_vec_t::iterator it = mComplete.begin();
	uuid_vec_t::iterator end = mComplete.end();
	LLViewerInventoryCategory::cat_array_t cats;
	LLViewerInventoryItem::item_array_t items;
	for(; it != end; ++it)
	{
		gInventory.collectDescendents(
			(*it),
			cats,
			items,
			LLInventoryModel::EXCLUDE_TRASH);
	}

	S32 count = items.count();
	if (count)
	{
		std::set<LLUUID> unique_ids;
		for(S32 i = 0; i < count; ++i)
		{
			unique_ids.insert(items.get(i)->getUUID());
		}
		uuid_vec_t ids;
		std::back_insert_iterator<uuid_vec_t> copier(ids);
		std::copy(unique_ids.begin(), unique_ids.end(), copier);
		LLCategoryDropObserver* dropper;
		dropper = new LLCategoryDropObserver(ids, mObjectID, mSource);
		dropper->startFetch();
		if (dropper->isDone())
		{
			dropper->done();
		}
		else
		{
			gInventory.addObserver(dropper);
		}
	}
	delete this;
}
*/

LLToolDragAndDrop::DragAndDropEntry::DragAndDropEntry(dragOrDrop3dImpl f_none,
													  dragOrDrop3dImpl f_self,
													  dragOrDrop3dImpl f_avatar,
													  dragOrDrop3dImpl f_object,
													  dragOrDrop3dImpl f_land) :
	LLDictionaryEntry("")
{
	mFunctions[DT_NONE] = f_none;
	mFunctions[DT_SELF] = f_self;
	mFunctions[DT_AVATAR] = f_avatar;
	mFunctions[DT_OBJECT] = f_object;
	mFunctions[DT_LAND] = f_land;
}

LLToolDragAndDrop::dragOrDrop3dImpl LLToolDragAndDrop::LLDragAndDropDictionary::get(EDragAndDropType dad_type, LLToolDragAndDrop::EDropTarget drop_target)
{
	const DragAndDropEntry *entry = lookup(dad_type);
	if (entry)
	{
		return (entry->mFunctions[(U8)drop_target]);
	}
	return &LLToolDragAndDrop::dad3dNULL;
}

LLToolDragAndDrop::LLDragAndDropDictionary::LLDragAndDropDictionary()
{
 	//       										 DT_NONE                         DT_SELF                                        DT_AVATAR                   					DT_OBJECT                       					DT_LAND		
	//      										|-------------------------------|----------------------------------------------|-----------------------------------------------|---------------------------------------------------|--------------------------------|
	addEntry(DAD_NONE, 			new DragAndDropEntry(&LLToolDragAndDrop::dad3dNULL,	&LLToolDragAndDrop::dad3dNULL,					&LLToolDragAndDrop::dad3dNULL,					&LLToolDragAndDrop::dad3dNULL,						&LLToolDragAndDrop::dad3dNULL));
	addEntry(DAD_TEXTURE, 		new DragAndDropEntry(&LLToolDragAndDrop::dad3dNULL,	&LLToolDragAndDrop::dad3dNULL,					&LLToolDragAndDrop::dad3dGiveInventory,			&LLToolDragAndDrop::dad3dTextureObject,				&LLToolDragAndDrop::dad3dNULL));
	addEntry(DAD_SOUND, 		new DragAndDropEntry(&LLToolDragAndDrop::dad3dNULL,	&LLToolDragAndDrop::dad3dNULL,					&LLToolDragAndDrop::dad3dGiveInventory,			&LLToolDragAndDrop::dad3dUpdateInventory,			&LLToolDragAndDrop::dad3dNULL));
	addEntry(DAD_CALLINGCARD, 	new DragAndDropEntry(&LLToolDragAndDrop::dad3dNULL,	&LLToolDragAndDrop::dad3dNULL,					&LLToolDragAndDrop::dad3dGiveInventory, 		&LLToolDragAndDrop::dad3dUpdateInventory, 			&LLToolDragAndDrop::dad3dNULL));
	addEntry(DAD_LANDMARK, 		new DragAndDropEntry(&LLToolDragAndDrop::dad3dNULL, &LLToolDragAndDrop::dad3dNULL, 					&LLToolDragAndDrop::dad3dGiveInventory, 		&LLToolDragAndDrop::dad3dUpdateInventory, 			&LLToolDragAndDrop::dad3dNULL));
	addEntry(DAD_SCRIPT, 		new DragAndDropEntry(&LLToolDragAndDrop::dad3dNULL, &LLToolDragAndDrop::dad3dNULL, 					&LLToolDragAndDrop::dad3dGiveInventory, 		&LLToolDragAndDrop::dad3dRezScript, 				&LLToolDragAndDrop::dad3dNULL));
	addEntry(DAD_CLOTHING, 		new DragAndDropEntry(&LLToolDragAndDrop::dad3dNULL, &LLToolDragAndDrop::dad3dWearItem, 				&LLToolDragAndDrop::dad3dGiveInventory, 		&LLToolDragAndDrop::dad3dUpdateInventory, 			&LLToolDragAndDrop::dad3dNULL));
	addEntry(DAD_OBJECT, 		new DragAndDropEntry(&LLToolDragAndDrop::dad3dNULL, &LLToolDragAndDrop::dad3dRezAttachmentFromInv,	&LLToolDragAndDrop::dad3dGiveInventoryObject,	&LLToolDragAndDrop::dad3dRezObjectOnObject, 		&LLToolDragAndDrop::dad3dRezObjectOnLand));
	addEntry(DAD_NOTECARD, 		new DragAndDropEntry(&LLToolDragAndDrop::dad3dNULL, &LLToolDragAndDrop::dad3dNULL, 					&LLToolDragAndDrop::dad3dGiveInventory, 		&LLToolDragAndDrop::dad3dUpdateInventory, 			&LLToolDragAndDrop::dad3dNULL));
	addEntry(DAD_CATEGORY, 		new DragAndDropEntry(&LLToolDragAndDrop::dad3dNULL, &LLToolDragAndDrop::dad3dWearCategory,			&LLToolDragAndDrop::dad3dGiveInventoryCategory,	&LLToolDragAndDrop::dad3dUpdateInventoryCategory,	&LLToolDragAndDrop::dad3dNULL));
	addEntry(DAD_ROOT_CATEGORY, new DragAndDropEntry(&LLToolDragAndDrop::dad3dNULL,	&LLToolDragAndDrop::dad3dNULL,					&LLToolDragAndDrop::dad3dNULL,					&LLToolDragAndDrop::dad3dNULL,						&LLToolDragAndDrop::dad3dNULL));
	addEntry(DAD_BODYPART, 		new DragAndDropEntry(&LLToolDragAndDrop::dad3dNULL,	&LLToolDragAndDrop::dad3dWearItem,				&LLToolDragAndDrop::dad3dGiveInventory,			&LLToolDragAndDrop::dad3dUpdateInventory,			&LLToolDragAndDrop::dad3dNULL));
	addEntry(DAD_ANIMATION, 	new DragAndDropEntry(&LLToolDragAndDrop::dad3dNULL,	&LLToolDragAndDrop::dad3dNULL,					&LLToolDragAndDrop::dad3dGiveInventory,			&LLToolDragAndDrop::dad3dUpdateInventory,			&LLToolDragAndDrop::dad3dNULL));
	addEntry(DAD_GESTURE, 		new DragAndDropEntry(&LLToolDragAndDrop::dad3dNULL,	&LLToolDragAndDrop::dad3dActivateGesture,		&LLToolDragAndDrop::dad3dGiveInventory,			&LLToolDragAndDrop::dad3dUpdateInventory,			&LLToolDragAndDrop::dad3dNULL));
	addEntry(DAD_LINK, 			new DragAndDropEntry(&LLToolDragAndDrop::dad3dNULL,	&LLToolDragAndDrop::dad3dNULL,					&LLToolDragAndDrop::dad3dNULL,					&LLToolDragAndDrop::dad3dNULL,						&LLToolDragAndDrop::dad3dNULL));
	addEntry(DAD_MESH, 			new DragAndDropEntry(&LLToolDragAndDrop::dad3dNULL,	&LLToolDragAndDrop::dad3dNULL,					&LLToolDragAndDrop::dad3dGiveInventory,			&LLToolDragAndDrop::dad3dMeshObject,				&LLToolDragAndDrop::dad3dNULL));
	// TODO: animation on self could play it?  edit it?
	// TODO: gesture on self could play it?  edit it?
};

LLToolDragAndDrop::LLToolDragAndDrop()
:	 LLTool(std::string("draganddrop"), NULL),
	 mDragStartX(0),
	 mDragStartY(0),
	 mSource(SOURCE_AGENT),
	 mCursor(UI_CURSOR_NO),
	 mLastAccept(ACCEPT_NO),
	 mDrop(FALSE),
	 mCurItemIndex(0)
{

}

void LLToolDragAndDrop::setDragStart(S32 x, S32 y)
{
	mDragStartX = x;
	mDragStartY = y;
}

BOOL LLToolDragAndDrop::isOverThreshold(S32 x,S32 y)
{
	static LLCachedControl<S32> drag_and_drop_threshold(gSavedSettings,"DragAndDropDistanceThreshold");
	
	S32 mouse_delta_x = x - mDragStartX;
	S32 mouse_delta_y = y - mDragStartY;
	
	return (mouse_delta_x * mouse_delta_x) + (mouse_delta_y * mouse_delta_y) > drag_and_drop_threshold * drag_and_drop_threshold;
}

void LLToolDragAndDrop::beginDrag(EDragAndDropType type,
								  const LLUUID& cargo_id,
								  ESource source,
								  const LLUUID& source_id,
								  const LLUUID& object_id)
{
	if (type == DAD_NONE)
	{
		llwarns << "Attempted to start drag without a cargo type" << llendl;
		return;
	}
	mCargoTypes.clear();
	mCargoTypes.push_back(type);
	mCargoIDs.clear();
	mCargoIDs.push_back(cargo_id);
	mSource = source;
	mSourceID = source_id;
	mObjectID = object_id;

	setMouseCapture( TRUE );
	LLToolMgr::getInstance()->setTransientTool( this );
	mCursor = UI_CURSOR_NO;
	if ((mCargoTypes[0] == DAD_CATEGORY)
	   && ((mSource == SOURCE_AGENT) || (mSource == SOURCE_LIBRARY)))
	{
		LLInventoryCategory* cat = gInventory.getCategory(cargo_id);
		// go ahead and fire & forget the descendents if we are not
		// dragging a protected folder.
		if (cat)
		{
			LLViewerInventoryCategory::cat_array_t cats;
			LLViewerInventoryItem::item_array_t items;
			LLNoPreferredTypeOrItem is_not_preferred;
			uuid_vec_t folder_ids;
			uuid_vec_t item_ids;
			if (is_not_preferred(cat, NULL))
			{
				folder_ids.push_back(cargo_id);
			}
			gInventory.collectDescendentsIf(
				cargo_id,
				cats,
				items,
				LLInventoryModel::EXCLUDE_TRASH,
				is_not_preferred);
			S32 count = cats.count();
			S32 i;
			for(i = 0; i < count; ++i)
			{
				folder_ids.push_back(cats.get(i)->getUUID());
			}
			count = items.count();
			for(i = 0; i < count; ++i)
			{
				item_ids.push_back(items.get(i)->getUUID());
			}
			if (!folder_ids.empty() || !item_ids.empty())
			{
				LLCategoryFireAndForget *fetcher = new LLCategoryFireAndForget(folder_ids, item_ids);
				fetcher->startFetch();
				delete fetcher;
			}
		}
	}
}

void LLToolDragAndDrop::beginMultiDrag(
	const std::vector<EDragAndDropType> types,
	const uuid_vec_t& cargo_ids,
	ESource source,
	const LLUUID& source_id)
{
	// assert on public api is evil
	//llassert( type != DAD_NONE );

	std::vector<EDragAndDropType>::const_iterator types_it;
	for (types_it = types.begin(); types_it != types.end(); ++types_it)
	{
		if (DAD_NONE == *types_it)
		{
			llwarns << "Attempted to start drag without a cargo type" << llendl;
			return;
		}
	}
	mCargoTypes = types;
	mCargoIDs = cargo_ids;
	mSource = source;
	mSourceID = source_id;

	setMouseCapture( TRUE );
	LLToolMgr::getInstance()->setTransientTool( this );
	mCursor = UI_CURSOR_NO;
	if ((mSource == SOURCE_AGENT) || (mSource == SOURCE_LIBRARY))
	{
		// find categories (i.e. inventory folders) in the cargo.
		LLInventoryCategory* cat = NULL;
		S32 count = llmin(cargo_ids.size(), types.size());
		std::set<LLUUID> cat_ids;
		for(S32 i = 0; i < count; ++i)
		{
			cat = gInventory.getCategory(cargo_ids[i]);
			if (cat)
			{
				LLViewerInventoryCategory::cat_array_t cats;
				LLViewerInventoryItem::item_array_t items;
				LLNoPreferredType is_not_preferred;
				if (is_not_preferred(cat, NULL))
				{
					cat_ids.insert(cat->getUUID());
				}
				gInventory.collectDescendentsIf(
					cat->getUUID(),
					cats,
					items,
					LLInventoryModel::EXCLUDE_TRASH,
					is_not_preferred);
				S32 cat_count = cats.count();
				for(S32 i = 0; i < cat_count; ++i)
				{
					cat_ids.insert(cat->getUUID());
				}
			}
		}
		if (!cat_ids.empty())
		{
			uuid_vec_t folder_ids;
			uuid_vec_t item_ids;
			std::back_insert_iterator<uuid_vec_t> copier(folder_ids);
			std::copy(cat_ids.begin(), cat_ids.end(), copier);
			LLCategoryFireAndForget fetcher(folder_ids, item_ids);
		}
	}
}

void LLToolDragAndDrop::endDrag()
{
	mEndDragSignal();
	LLSelectMgr::getInstance()->unhighlightAll();
	setMouseCapture(FALSE);
}

void LLToolDragAndDrop::onMouseCaptureLost()
{
	// Called whenever the drag ends or if mouse capture is simply lost
	LLToolMgr::getInstance()->clearTransientTool();
	mCargoTypes.clear();
	mCargoIDs.clear();
	mSource = SOURCE_AGENT;
	mSourceID.setNull();
	mObjectID.setNull();
}

BOOL LLToolDragAndDrop::handleMouseUp( S32 x, S32 y, MASK mask )
{
	if (hasMouseCapture())
	{
		EAcceptance acceptance = ACCEPT_NO;
		dragOrDrop( x, y, mask, TRUE, &acceptance );
		endDrag();
	}
	return TRUE;
}

ECursorType LLToolDragAndDrop::acceptanceToCursor( EAcceptance acceptance )
{
	switch (acceptance)
	{
	case ACCEPT_YES_MULTI:
		if (mCargoIDs.size() > 1)
		{
			mCursor = UI_CURSOR_ARROWDRAGMULTI;
		}
		else
		{
			mCursor = UI_CURSOR_ARROWDRAG;
		}
		break;
	case ACCEPT_YES_SINGLE:
		if (mCargoIDs.size() > 1)
		{
			mToolTipMsg = LLTrans::getString("TooltipMustSingleDrop");
			mCursor = UI_CURSOR_NO;
		}
		else
		{
			mCursor = UI_CURSOR_ARROWDRAG;
		}
		break;

	case ACCEPT_NO_LOCKED:
		mCursor = UI_CURSOR_NOLOCKED;
		break;

	case ACCEPT_NO:
		mCursor = UI_CURSOR_NO;
		break;

	case ACCEPT_YES_COPY_MULTI:
		if (mCargoIDs.size() > 1)
		{
			mCursor = UI_CURSOR_ARROWCOPYMULTI;
		}
		else
		{
			mCursor = UI_CURSOR_ARROWCOPY;
		}
		break;
	case ACCEPT_YES_COPY_SINGLE:
		if (mCargoIDs.size() > 1)
		{
			mToolTipMsg = LLTrans::getString("TooltipMustSingleDrop");
			mCursor = UI_CURSOR_NO;
		}
		else
		{
			mCursor = UI_CURSOR_ARROWCOPY;
		}
		break;
	case ACCEPT_POSTPONED:
		break;
	default:
		llassert( FALSE );
	}

	return mCursor;
}

BOOL LLToolDragAndDrop::handleHover( S32 x, S32 y, MASK mask )
{
	EAcceptance acceptance = ACCEPT_NO;
	dragOrDrop( x, y, mask, FALSE, &acceptance );

	ECursorType cursor = acceptanceToCursor(acceptance);
	gViewerWindow->getWindow()->setCursor( cursor );

	lldebugst(LLERR_USER_INPUT) << "hover handled by LLToolDragAndDrop" << llendl;
	return TRUE;
}

BOOL LLToolDragAndDrop::handleKey(KEY key, MASK mask)
{
	if (key == KEY_ESCAPE)
	{
		// cancel drag and drop operation
		endDrag();
		return TRUE;
	}

	return FALSE;
}

BOOL LLToolDragAndDrop::handleToolTip(S32 x, S32 y, MASK mask)
{
	if (!mToolTipMsg.empty())
	{
		LLToolTipMgr::instance().unblockToolTips();
		LLToolTipMgr::instance().show(LLToolTip::Params()
			.message(mToolTipMsg)
			.delay_time(gSavedSettings.getF32( "DragAndDropToolTipDelay" )));
		return TRUE;
	}
	return FALSE;
}

void LLToolDragAndDrop::handleDeselect()
{
	mToolTipMsg.clear();
}

// protected
void LLToolDragAndDrop::dragOrDrop( S32 x, S32 y, MASK mask, BOOL drop, 
								   EAcceptance* acceptance)
{
	*acceptance = ACCEPT_YES_MULTI;

	BOOL handled = FALSE;

	LLView* top_view = gFocusMgr.getTopCtrl();
	LLViewerInventoryItem* item;
	LLViewerInventoryCategory* cat;

	mToolTipMsg.clear();

	if (top_view)
	{
		handled = TRUE;

		for (mCurItemIndex = 0; mCurItemIndex < (S32)mCargoIDs.size(); mCurItemIndex++)
		{
			LLInventoryObject* cargo = locateInventory(item, cat);

			if (cargo)
			{
				S32 local_x, local_y;
				top_view->screenPointToLocal( x, y, &local_x, &local_y );
				EAcceptance item_acceptance = ACCEPT_NO;
				handled = handled && top_view->handleDragAndDrop(local_x, local_y, mask, FALSE,
													mCargoTypes[mCurItemIndex],
													(void*)cargo,
													&item_acceptance,
													mToolTipMsg);
				if (handled)
				{
					// use sort order to determine priority of acceptance
					*acceptance = (EAcceptance)llmin((U32)item_acceptance, (U32)*acceptance);
				}
			}
			else
			{
				return;		
			}
		}

		// all objects passed, go ahead and perform drop if necessary
		if (handled && drop && (U32)*acceptance >= ACCEPT_YES_COPY_SINGLE)
		{
			if ((U32)*acceptance < ACCEPT_YES_COPY_MULTI &&
			    mCargoIDs.size() > 1)
			{
				// tried to give multi-cargo to a single-acceptor - refuse and return.
				*acceptance = ACCEPT_NO;
				return;
			}

			for (mCurItemIndex = 0; mCurItemIndex < (S32)mCargoIDs.size(); mCurItemIndex++)
			{
				LLInventoryObject* cargo = locateInventory(item, cat);

				if (cargo)
				{
					S32 local_x, local_y;

					EAcceptance item_acceptance;
					top_view->screenPointToLocal( x, y, &local_x, &local_y );
					handled = handled && top_view->handleDragAndDrop(local_x, local_y, mask, TRUE,
														mCargoTypes[mCurItemIndex],
														(void*)cargo,
														&item_acceptance,
														mToolTipMsg);
				}
			}
		}
		if (handled)
		{
			mLastAccept = (EAcceptance)*acceptance;
		}
	}

	if (!handled)
	{
		handled = TRUE;

		LLRootView* root_view = gViewerWindow->getRootView();

		for (mCurItemIndex = 0; mCurItemIndex < (S32)mCargoIDs.size(); mCurItemIndex++)
		{
			LLInventoryObject* cargo = locateInventory(item, cat);

			// fix for EXT-3191
			if (NULL == cargo) return;

			EAcceptance item_acceptance = ACCEPT_NO;
			handled = handled && root_view->handleDragAndDrop(x, y, mask, FALSE,
												mCargoTypes[mCurItemIndex],
												(void*)cargo,
												&item_acceptance,
												mToolTipMsg);
			if (handled)
			{
				// use sort order to determine priority of acceptance
				*acceptance = (EAcceptance)llmin((U32)item_acceptance, (U32)*acceptance);
			}
		}
		// all objects passed, go ahead and perform drop if necessary
		if (handled && drop && (U32)*acceptance > ACCEPT_NO_LOCKED)
		{	
			if ((U32)*acceptance < ACCEPT_YES_COPY_MULTI &&
			    mCargoIDs.size() > 1)
			{
				// tried to give multi-cargo to a single-acceptor - refuse and return.
				*acceptance = ACCEPT_NO;
				return;
			}

			for (mCurItemIndex = 0; mCurItemIndex < (S32)mCargoIDs.size(); mCurItemIndex++)
			{
				LLInventoryObject* cargo = locateInventory(item, cat);

				if (cargo)
				{
					EAcceptance item_acceptance;
					handled = handled && root_view->handleDragAndDrop(x, y, mask, TRUE,
											  mCargoTypes[mCurItemIndex],
											  (void*)cargo,
											  &item_acceptance,
											  mToolTipMsg);
				}
			}
		}

		if (handled)
		{
			mLastAccept = (EAcceptance)*acceptance;
		}
	}

	if (!handled)
	{
		dragOrDrop3D( x, y, mask, drop, acceptance );
	}
}

void LLToolDragAndDrop::dragOrDrop3D( S32 x, S32 y, MASK mask, BOOL drop, EAcceptance* acceptance )
{
	mDrop = drop;
	if (mDrop)
	{
		// don't allow drag and drop onto transparent objects
		pick(gViewerWindow->pickImmediate(x, y, FALSE));
	}
	else
	{
		// don't allow drag and drop onto transparent objects
		gViewerWindow->pickAsync(x, y, mask, pickCallback, FALSE);
	}

	*acceptance = mLastAccept;
}

void LLToolDragAndDrop::pickCallback(const LLPickInfo& pick_info)
{
	if (getInstance() != NULL)
	{
		getInstance()->pick(pick_info);
	}
}

void LLToolDragAndDrop::pick(const LLPickInfo& pick_info)
{
	EDropTarget target = DT_NONE;
	S32	hit_face = -1;

	LLViewerObject* hit_obj = pick_info.getObject();
	LLSelectMgr::getInstance()->unhighlightAll();

	// Treat attachments as part of the avatar they are attached to.
	if (hit_obj != NULL)
	{
		// don't allow drag and drop on grass, trees, etc.
		if (pick_info.mPickType == LLPickInfo::PICK_FLORA)
		{
			mCursor = UI_CURSOR_NO;
			gViewerWindow->getWindow()->setCursor( mCursor );
			return;
		}

		if (hit_obj->isAttachment() && !hit_obj->isHUDAttachment())
		{
			LLVOAvatar* avatar = LLVOAvatar::findAvatarFromAttachment( hit_obj );
			if (!avatar)
			{
				mLastAccept = ACCEPT_NO;
				mCursor = UI_CURSOR_NO;
				gViewerWindow->getWindow()->setCursor( mCursor );
				return;
			}
			hit_obj = avatar;
		}

		if (hit_obj->isAvatar())
		{
			if (((LLVOAvatar*) hit_obj)->isSelf())
			{
				target = DT_SELF;
				hit_face = -1;
			}
			else
			{
				target = DT_AVATAR;
				hit_face = -1;
			}
		}
		else
		{
			target = DT_OBJECT;
			hit_face = pick_info.mObjectFace;
			// if any item being dragged will be applied to the object under our cursor
			// highlight that object
			for (S32 i = 0; i < (S32)mCargoIDs.size(); i++)
			{
				if (mCargoTypes[i] != DAD_OBJECT || (pick_info.mKeyMask & MASK_CONTROL))
				{
					LLSelectMgr::getInstance()->highlightObjectAndFamily(hit_obj);
					break;
				}
			}
		}
	}
	else if (pick_info.mPickType == LLPickInfo::PICK_LAND)
	{
		target = DT_LAND;
		hit_face = -1;
	}

	mLastAccept = ACCEPT_YES_MULTI;

	for (mCurItemIndex = 0; mCurItemIndex < (S32)mCargoIDs.size(); mCurItemIndex++)
	{
		const S32 item_index = mCurItemIndex;
		const EDragAndDropType dad_type = mCargoTypes[item_index];
		// Call the right implementation function
		mLastAccept = (EAcceptance)llmin(
			(U32)mLastAccept,
			(U32)callMemberFunction(*this, 
									LLDragAndDropDictionary::instance().get(dad_type, target))
			(hit_obj, hit_face, pick_info.mKeyMask, FALSE));
	}

	if (mDrop && ((U32)mLastAccept >= ACCEPT_YES_COPY_SINGLE))
	{
		// if target allows multi-drop or there is only one item being dropped, go ahead
		if ((mLastAccept >= ACCEPT_YES_COPY_MULTI) || (mCargoIDs.size() == 1))
		{
			// Target accepts multi, or cargo is a single-drop
			for (mCurItemIndex = 0; mCurItemIndex < (S32)mCargoIDs.size(); mCurItemIndex++)
			{
				const S32 item_index = mCurItemIndex;
				const EDragAndDropType dad_type = mCargoTypes[item_index];
				// Call the right implementation function
				(U32)callMemberFunction(*this,
										LLDragAndDropDictionary::instance().get(dad_type, target))
					(hit_obj, hit_face, pick_info.mKeyMask, TRUE);
			}
		}
		else
		{
			// Target does not accept multi, but cargo is multi
			mLastAccept = ACCEPT_NO;
		}
	}

	ECursorType cursor = acceptanceToCursor( mLastAccept );
	gViewerWindow->getWindow()->setCursor( cursor );

	mLastHitPos = pick_info.mPosGlobal;
	mLastCameraPos = gAgentCamera.getCameraPositionGlobal();
}

// static
BOOL LLToolDragAndDrop::handleDropTextureProtections(LLViewerObject* hit_obj,
													 LLInventoryItem* item,
													 LLToolDragAndDrop::ESource source,
													 const LLUUID& src_id)
{
	// Always succeed if....
	// texture is from the library 
	// or already in the contents of the object
	if (SOURCE_LIBRARY == source)
	{
		// dropping a texture from the library always just works.
		return TRUE;
	}

	// In case the inventory has not been updated (e.g. due to some recent operation
	// causing a dirty inventory), stall the user while fetching the inventory.
	if (hit_obj->isInventoryDirty())
	{
		hit_obj->fetchInventoryFromServer();
		LLSD args;
		args["ERROR_MESSAGE"] = "Unable to add texture.\nPlease wait a few seconds and try again.";
		LLNotificationsUtil::add("ErrorMessage", args);
		return FALSE;
	}
	if (hit_obj->getInventoryItemByAsset(item->getAssetUUID()))
	{
		// if the asset is already in the object's inventory 
		// then it can always be added to a side.
		// This saves some work if the task's inventory is already loaded
		// and ensures that the texture item is only added once.
		return TRUE;
	}

	if (!item) return FALSE;
	
	LLPointer<LLViewerInventoryItem> new_item = new LLViewerInventoryItem(item);
	if (!item->getPermissions().allowOperationBy(PERM_COPY, gAgent.getID()))
	{
		// Check that we can add the texture as inventory to the object
		if (willObjectAcceptInventory(hit_obj,item) < ACCEPT_YES_COPY_SINGLE )
		{
			return FALSE;
		}
		// make sure the object has the texture in it's inventory.
		if (SOURCE_AGENT == source)
		{
			// Remove the texture from local inventory. The server
			// will actually remove the item from agent inventory.
			gInventory.deleteObject(item->getUUID());
			gInventory.notifyObservers();
		}
		else if (SOURCE_WORLD == source)
		{
			// *FIX: if the objects are in different regions, and the
			// source region has crashed, you can bypass these
			// permissions.
			LLViewerObject* src_obj = gObjectList.findObject(src_id);
			if (src_obj)
			{
				src_obj->removeInventory(item->getUUID());
			}
			else
			{
				llwarns << "Unable to find source object." << llendl;
				return FALSE;
			}
		}
		// Add the texture item to the target object's inventory.
		hit_obj->updateInventory(new_item, TASK_INVENTORY_ITEM_KEY, true);
 		// TODO: Check to see if adding the item was successful; if not, then
		// we should return false here.
	}
	else if (!item->getPermissions().allowOperationBy(PERM_TRANSFER,
													 gAgent.getID()))
	{
		// Check that we can add the texture as inventory to the object
		if (willObjectAcceptInventory(hit_obj,item) < ACCEPT_YES_COPY_SINGLE )
		{
			return FALSE;
		}
		// *FIX: may want to make sure agent can paint hit_obj.

		// Add the texture item to the target object's inventory.
		hit_obj->updateInventory(new_item, TASK_INVENTORY_ITEM_KEY, true);
		// Force the object to update its refetch its inventory so it has this texture.
		hit_obj->fetchInventoryFromServer();
 		// TODO: Check to see if adding the item was successful; if not, then
		// we should return false here.
	}
	return TRUE;
}

void LLToolDragAndDrop::dropTextureAllFaces(LLViewerObject* hit_obj,
											LLInventoryItem* item,
											LLToolDragAndDrop::ESource source,
											const LLUUID& src_id)
{
	if (!item)
	{
		llwarns << "LLToolDragAndDrop::dropTextureAllFaces no texture item." << llendl;
		return;
	}
	LLUUID asset_id = item->getAssetUUID();
	BOOL success = handleDropTextureProtections(hit_obj, item, source, src_id);
	if (!success)
	{
		return;
	}
	LLViewerTexture* image = LLViewerTextureManager::getFetchedTexture(asset_id);
	LLViewerStats::getInstance()->incStat(LLViewerStats::ST_EDIT_TEXTURE_COUNT );
	S32 num_faces = hit_obj->getNumTEs();
	for( S32 face = 0; face < num_faces; face++ )
	{

		// update viewer side image in anticipation of update from simulator
		hit_obj->setTEImage(face, image);
		dialog_refresh_all();
	}
	// send the update to the simulator
	hit_obj->sendTEUpdate();
}

void LLToolDragAndDrop::dropMesh(LLViewerObject* hit_obj,
								 LLInventoryItem* item,
								 LLToolDragAndDrop::ESource source,
								 const LLUUID& src_id)
{
	if (!item)
	{
		llwarns << "no inventory item." << llendl;
		return;
	}
	LLUUID asset_id = item->getAssetUUID();
	BOOL success = handleDropTextureProtections(hit_obj, item, source, src_id);
	if(!success)
	{
		return;
	}

	LLSculptParams sculpt_params;
	sculpt_params.setSculptTexture(asset_id);
	sculpt_params.setSculptType(LL_SCULPT_TYPE_MESH);
	hit_obj->setParameterEntry(LLNetworkData::PARAMS_SCULPT, sculpt_params, TRUE);
	
	dialog_refresh_all();
}

/*
void LLToolDragAndDrop::dropTextureOneFaceAvatar(LLVOAvatar* avatar, S32 hit_face, LLInventoryItem* item)
{
	if (hit_face == -1) return;
	LLViewerTexture* image = LLViewerTextureManager::getFetchedTexture(item->getAssetUUID());
	
	avatar->userSetOptionalTE( hit_face, image);
}
*/

void LLToolDragAndDrop::dropTextureOneFace(LLViewerObject* hit_obj,
										   S32 hit_face,
										   LLInventoryItem* item,
										   LLToolDragAndDrop::ESource source,
										   const LLUUID& src_id)
{
	if (hit_face == -1) return;
	if (!item)
	{
		llwarns << "LLToolDragAndDrop::dropTextureOneFace no texture item." << llendl;
		return;
	}
	LLUUID asset_id = item->getAssetUUID();
	BOOL success = handleDropTextureProtections(hit_obj, item, source, src_id);
	if (!success)
	{
		return;
	}
	// update viewer side image in anticipation of update from simulator
	LLViewerTexture* image = LLViewerTextureManager::getFetchedTexture(asset_id);
	LLViewerStats::getInstance()->incStat(LLViewerStats::ST_EDIT_TEXTURE_COUNT );
	hit_obj->setTEImage(hit_face, image);
	dialog_refresh_all();

	// send the update to the simulator
	hit_obj->sendTEUpdate();
}


void LLToolDragAndDrop::dropScript(LLViewerObject* hit_obj,
								   LLInventoryItem* item,
								   BOOL active,
								   ESource source,
								   const LLUUID& src_id)
{
	// *HACK: In order to resolve SL-22177, we need to block drags
	// from notecards and objects onto other objects.
	if ((SOURCE_WORLD == LLToolDragAndDrop::getInstance()->mSource)
	   || (SOURCE_NOTECARD == LLToolDragAndDrop::getInstance()->mSource))
	{
		llwarns << "Call to LLToolDragAndDrop::dropScript() from world"
			<< " or notecard." << llendl;
		return;
	}
	if (hit_obj && item)
	{
		LLPointer<LLViewerInventoryItem> new_script = new LLViewerInventoryItem(item);
		if (!item->getPermissions().allowCopyBy(gAgent.getID()))
		{
			if (SOURCE_AGENT == source)
			{
				// Remove the script from local inventory. The server
				// will actually remove the item from agent inventory.
				gInventory.deleteObject(item->getUUID());
				gInventory.notifyObservers();
			}
			else if (SOURCE_WORLD == source)
			{
				// *FIX: if the objects are in different regions, and
				// the source region has crashed, you can bypass
				// these permissions.
				LLViewerObject* src_obj = gObjectList.findObject(src_id);
				if (src_obj)
				{
					src_obj->removeInventory(item->getUUID());
				}
				else
				{
					llwarns << "Unable to find source object." << llendl;
					return;
				}
			}
		}
		hit_obj->saveScript(new_script, active, true);
		gFloaterTools->dirty();

		// VEFFECT: SetScript
		LLHUDEffectSpiral *effectp = (LLHUDEffectSpiral *)LLHUDManager::getInstance()->createViewerEffect(LLHUDObject::LL_HUD_EFFECT_BEAM, TRUE);
		effectp->setSourceObject(gAgentAvatarp);
		effectp->setTargetObject(hit_obj);
		effectp->setDuration(LL_HUD_DUR_SHORT);
		effectp->setColor(LLColor4U(gAgent.getEffectColor()));
	}
}

void LLToolDragAndDrop::dropObject(LLViewerObject* raycast_target,
				   BOOL bypass_sim_raycast,
				   BOOL from_task_inventory,
				   BOOL remove_from_inventory)
{
	LLViewerRegion* regionp = LLWorld::getInstance()->getRegionFromPosGlobal(mLastHitPos);
	if (!regionp)
	{
		llwarns << "Couldn't find region to rez object" << llendl;
		return;
	}


// [RLVa:KB] - Checked: 2010-03-23 (RLVa-1.2.0e) | Modified: RLVa-1.2.0a
	// Fallback in case there's a new code path that leads here (see behaviour notes)
	if ( (rlv_handler_t::isEnabled()) && ((gRlvHandler.hasBehaviour(RLV_BHVR_REZ)) || (gRlvHandler.hasBehaviour(RLV_BHVR_INTERACT))) )
	{
		return;
	}
// [/RLVa:KB]

	//llinfos << "Rezzing object" << llendl;
	make_ui_sound("UISndObjectRezIn");
	LLViewerInventoryItem* item;
	LLViewerInventoryCategory* cat;
	locateInventory(item, cat);
	if (!item || !item->isFinished()) return;
	
	//if (regionp
	//	&& (regionp->getRegionFlags() & REGION_FLAGS_SANDBOX))
	//{
	//	LLFirstUse::useSandbox();
	//}
	// check if it cannot be copied, and mark as remove if it is -
	// this will remove the object from inventory after rez. Only
	// bother with this check if we would not normally remove from
	// inventory.
	if (!remove_from_inventory
		&& !item->getPermissions().allowCopyBy(gAgent.getID()))
	{
		remove_from_inventory = TRUE;
	}

	// Limit raycast to a single object.  
	// Speeds up server raycast + avoid problems with server ray
	// hitting objects that were clipped by the near plane or culled
	// on the viewer.
	LLUUID ray_target_id;
	if (raycast_target)
	{
		ray_target_id = raycast_target->getID();
	}
	else
	{
		ray_target_id.setNull();
	}

	// Check if it's in the trash.
	bool is_in_trash = false;
	const LLUUID trash_id = gInventory.findCategoryUUIDForType(LLFolderType::FT_TRASH);
	if (gInventory.isObjectDescendentOf(item->getUUID(), trash_id))
	{
		is_in_trash = true;
		remove_from_inventory = TRUE;
	}

	LLUUID source_id = from_task_inventory ? mSourceID : LLUUID::null;

	// Select the object only if we're editing.
	BOOL rez_selected = LLToolMgr::getInstance()->inEdit();


	LLVector3 ray_start = regionp->getPosRegionFromGlobal(mLastCameraPos);
	LLVector3 ray_end   = regionp->getPosRegionFromGlobal(mLastHitPos);
	// currently the ray's end point is an approximation,
	// and is sometimes too short (causing failure.)  so we
	// double the ray's length:
	if (bypass_sim_raycast == FALSE)
	{
		LLVector3 ray_direction = ray_start - ray_end;
		ray_end = ray_end - ray_direction;
	}
	
	
	// Message packing code should be it's own uninterrupted block
	LLMessageSystem* msg = gMessageSystem;
	if (mSource == SOURCE_NOTECARD)
	{
		msg->newMessageFast(_PREHASH_RezObjectFromNotecard);
	}
	else
	{
		msg->newMessageFast(_PREHASH_RezObject);
	}
	msg->nextBlockFast(_PREHASH_AgentData);
	msg->addUUIDFast(_PREHASH_AgentID,  gAgent.getID());
	msg->addUUIDFast(_PREHASH_SessionID,  gAgent.getSessionID());
	LLUUID group_id = gAgent.getGroupID();
	if (gSavedSettings.getBOOL("RezUnderLandGroup"))
	{
		LLParcel *parcel = LLViewerParcelMgr::getInstance()->getAgentParcel();
		if (gAgent.isInGroup(parcel->getGroupID()))
		{
			group_id = parcel->getGroupID();
		}
		else if (gAgent.isInGroup(parcel->getOwnerID()))
		{
			group_id = parcel->getOwnerID();
		}
	}
	msg->addUUIDFast(_PREHASH_GroupID, group_id);

	msg->nextBlock("RezData");
	// if it's being rezzed from task inventory, we need to enable
	// saving it back into the task inventory.
	// *FIX: We can probably compress this to a single byte, since I
	// think folderid == mSourceID. This will be a later
	// optimization.
	msg->addUUIDFast(_PREHASH_FromTaskID, source_id);
	msg->addU8Fast(_PREHASH_BypassRaycast, (U8) bypass_sim_raycast);
	msg->addVector3Fast(_PREHASH_RayStart, ray_start);
	msg->addVector3Fast(_PREHASH_RayEnd, ray_end);
	msg->addUUIDFast(_PREHASH_RayTargetID, ray_target_id );
	msg->addBOOLFast(_PREHASH_RayEndIsIntersection, FALSE);
	msg->addBOOLFast(_PREHASH_RezSelected, rez_selected);
	msg->addBOOLFast(_PREHASH_RemoveItem, remove_from_inventory);

	// deal with permissions slam logic
	pack_permissions_slam(msg, item->getFlags(), item->getPermissions());

	LLUUID folder_id = item->getParentUUID();
	if ((SOURCE_LIBRARY == mSource) || (is_in_trash))
	{
		// since it's coming from the library or trash, we want to not
		// 'take' it back to the same place.
		item->setParent(LLUUID::null);
		// *TODO this code isn't working - the parent (FolderID) is still
		// set when the object is "taken".  so code on the "take" side is
		// checking for trash and library as well (llviewermenu.cpp)
	}
	if (mSource == SOURCE_NOTECARD)
	{
		msg->nextBlockFast(_PREHASH_NotecardData);
		msg->addUUIDFast(_PREHASH_NotecardItemID, mSourceID);
		msg->addUUIDFast(_PREHASH_ObjectID, mObjectID);
		msg->nextBlockFast(_PREHASH_InventoryData);
		msg->addUUIDFast(_PREHASH_ItemID, item->getUUID());
	}
	else
	{
		msg->nextBlockFast(_PREHASH_InventoryData);
		item->packMessage(msg);
	}
	msg->sendReliable(regionp->getHost());
	// back out the change. no actual internal changes take place.
	item->setParent(folder_id); 

	// If we're going to select it, get ready for the incoming
	// selected object.
	if (rez_selected)
	{
		LLSelectMgr::getInstance()->deselectAll();
		gViewerWindow->getWindow()->incBusyCount();
	}

	if (remove_from_inventory)
	{
		// Delete it from inventory immediately so that users cannot
		// easily bypass copy protection in laggy situations. If the
		// rez fails, we will put it back on the server.
		gInventory.deleteObject(item->getUUID());
		gInventory.notifyObservers();
	}

	// VEFFECT: DropObject
	LLHUDEffectSpiral *effectp = (LLHUDEffectSpiral *)LLHUDManager::getInstance()->createViewerEffect(LLHUDObject::LL_HUD_EFFECT_BEAM, TRUE);
	effectp->setSourceObject(gAgentAvatarp);
	effectp->setPositionGlobal(mLastHitPos);
	effectp->setDuration(LL_HUD_DUR_SHORT);
	effectp->setColor(LLColor4U(gAgent.getEffectColor()));

	LLViewerStats::getInstance()->incStat(LLViewerStats::ST_REZ_COUNT);
}

void LLToolDragAndDrop::dropInventory(LLViewerObject* hit_obj,
									  LLInventoryItem* item,
									  LLToolDragAndDrop::ESource source,
									  const LLUUID& src_id)
{
	// *HACK: In order to resolve SL-22177, we need to block drags
	// from notecards and objects onto other objects.
	if ((SOURCE_WORLD == LLToolDragAndDrop::getInstance()->mSource)
	   || (SOURCE_NOTECARD == LLToolDragAndDrop::getInstance()->mSource))
	{
		llwarns << "Call to LLToolDragAndDrop::dropInventory() from world"
			<< " or notecard." << llendl;
		return;
	}

	LLPointer<LLViewerInventoryItem> new_item = new LLViewerInventoryItem(item);
	time_t creation_date = time_corrected();
	new_item->setCreationDate(creation_date);

	if (!item->getPermissions().allowCopyBy(gAgent.getID()))
	{
		if (SOURCE_AGENT == source)
		{
			// Remove the inventory item from local inventory. The
			// server will actually remove the item from agent
			// inventory.
			gInventory.deleteObject(item->getUUID());
			gInventory.notifyObservers();
		}
		else if (SOURCE_WORLD == source)
		{
			// *FIX: if the objects are in different regions, and the
			// source region has crashed, you can bypass these
			// permissions.
			LLViewerObject* src_obj = gObjectList.findObject(src_id);
			if (src_obj)
			{
				src_obj->removeInventory(item->getUUID());
			}
			else
			{
				llwarns << "Unable to find source object." << llendl;
				return;
			}
		}
	}
	hit_obj->updateInventory(new_item, TASK_INVENTORY_ITEM_KEY, true);
	if (LLFloaterReg::instanceVisible("build"))
	{
		// *FIX: only show this if panel not expanded?
		LLFloaterReg::showInstance("build", "Content");
	}

	// VEFFECT: AddToInventory
	LLHUDEffectSpiral *effectp = (LLHUDEffectSpiral *)LLHUDManager::getInstance()->createViewerEffect(LLHUDObject::LL_HUD_EFFECT_BEAM, TRUE);
	effectp->setSourceObject(gAgentAvatarp);
	effectp->setTargetObject(hit_obj);
	effectp->setDuration(LL_HUD_DUR_SHORT);
	effectp->setColor(LLColor4U(gAgent.getEffectColor()));
	gFloaterTools->dirty();
}

// accessor that looks at permissions, copyability, and names of
// inventory items to determine if a drop would be ok.
EAcceptance LLToolDragAndDrop::willObjectAcceptInventory(LLViewerObject* obj, LLInventoryItem* item)
{
	// check the basics
	if (!item || !obj) return ACCEPT_NO;
	// HACK: downcast
	LLViewerInventoryItem* vitem = (LLViewerInventoryItem*)item;
	if (!vitem->isFinished()) return ACCEPT_NO;
	if (vitem->getIsLinkType()) return ACCEPT_NO; // No giving away links

	// deny attempts to drop from an object onto itself. This is to
	// help make sure that drops that are from an object to an object
	// don't have to worry about order of evaluation. Think of this
	// like check for self in assignment.
	if(obj->getID() == item->getParentUUID())
	{
		return ACCEPT_NO;
	}
	
	//BOOL copy = (perm.allowCopyBy(gAgent.getID(),
	//							  gAgent.getGroupID())
	//			 && (obj->mPermModify || obj->mFlagAllowInventoryAdd));
	BOOL worn = FALSE;
	LLVOAvatarSelf* my_avatar = NULL;
	switch(item->getType())
	{
	case LLAssetType::AT_OBJECT:
		my_avatar = gAgentAvatarp;
		if(my_avatar && my_avatar->isWearingAttachment(item->getUUID()))
		{
				worn = TRUE;
		}
		break;
	case LLAssetType::AT_BODYPART:
	case LLAssetType::AT_CLOTHING:
		if(gAgentWearables.isWearingItem(item->getUUID()))
		{
			worn = TRUE;
		}
		break;
	case LLAssetType::AT_CALLINGCARD:
		// Calling Cards in object are disabled for now
		// because of incomplete LSL support. See STORM-1117.
		return ACCEPT_NO;
	default:
			break;
	}
	const LLPermissions& perm = item->getPermissions();
	BOOL modify = (obj->permModify() || obj->flagAllowInventoryAdd());
	BOOL transfer = FALSE;
	if((obj->permYouOwner() && (perm.getOwner() == gAgent.getID()))
	   || perm.allowOperationBy(PERM_TRANSFER, gAgent.getID()))
	{
		transfer = TRUE;
	}
	BOOL volume = (LL_PCODE_VOLUME == obj->getPCode());
	BOOL attached = obj->isAttachment();
	BOOL unrestricted = ((perm.getMaskBase() & PERM_ITEM_UNRESTRICTED) == PERM_ITEM_UNRESTRICTED) ? TRUE : FALSE;

// [RLVa:KB] - Checked: 2010-03-31 (RLVa-1.2.0c) | Modified: RLVa-1.0.0c
	if (rlv_handler_t::isEnabled())
	{
		const LLViewerObject* pObjRoot = obj->getRootEdit();
		if (gRlvAttachmentLocks.isLockedAttachment(pObjRoot))
		{
			return ACCEPT_NO_LOCKED;		// Disallow inventory drops on a locked attachment
		}
		else if ( (gRlvHandler.hasBehaviour(RLV_BHVR_UNSIT)) || (gRlvHandler.hasBehaviour(RLV_BHVR_SITTP)) )
		{
			if ( (isAgentAvatarValid()) && (gAgentAvatarp->isSitting()) && (gAgentAvatarp->getRoot() == pObjRoot) )
				return ACCEPT_NO_LOCKED;	// ... or on a linkset the avie is sitting on under @unsit=n/@sittp=n
		}
	}
// [/RLVa:KB]

	if(attached && !unrestricted)
	{
		return ACCEPT_NO_LOCKED;
	}
	else if(modify && transfer && volume && !worn)
	{
		return ACCEPT_YES_MULTI;
	}
	else if(!modify)
	{
		return ACCEPT_NO_LOCKED;
	}
	return ACCEPT_NO;
}


static void give_inventory_cb(const LLSD& notification, const LLSD& response)
{
	S32 option = LLNotificationsUtil::getSelectedOption(notification, response);
	// if Cancel pressed
	if (option == 1)
	{
		return;
	}

	LLSD payload = notification["payload"];
	const LLUUID& session_id = payload["session_id"];
	const LLUUID& agent_id = payload["agent_id"];
	LLViewerInventoryItem * inv_item =  gInventory.getItem(payload["item_id"]);
	if (NULL == inv_item)
	{
		llassert(NULL != inv_item);
		return;
	}

	if (LLGiveInventory::doGiveInventoryItem(agent_id, inv_item, session_id))
	{
		if ("avatarpicker" == payload["d&d_dest"].asString())
		{
			LLFloaterReg::hideInstance("avatar_picker");
		}
		LLNotificationsUtil::add("ItemsShared");
	}
}

static void show_item_sharing_confirmation(const std::string name,
					   LLViewerInventoryItem* inv_item,
					   const LLSD& dest,
					   const LLUUID& dest_agent,
					   const LLUUID& session_id = LLUUID::null)
{
	if (!inv_item)
	{
		llassert(NULL != inv_item);
		return;
	}

	LLSD substitutions;
	substitutions["RESIDENTS"] = name;
	substitutions["ITEMS"] = inv_item->getName();
	LLSD payload;
	payload["agent_id"] = dest_agent;
	payload["item_id"] = inv_item->getUUID();
	payload["session_id"] = session_id;
	payload["d&d_dest"] = dest.asString();
	LLNotificationsUtil::add("ShareItemsConfirmation", substitutions, payload, &give_inventory_cb);
}

static void get_name_cb(const LLUUID& id,
						const std::string& full_name,
						LLViewerInventoryItem* inv_item,
						const LLSD& dest,
						const LLUUID& dest_agent)
{
	show_item_sharing_confirmation(full_name,
								   inv_item,
								   dest,
								   id,
								   LLUUID::null);
}

// function used as drag-and-drop handler for simple agent give inventory requests
//static
bool LLToolDragAndDrop::handleGiveDragAndDrop(LLUUID dest_agent, LLUUID session_id, BOOL drop,
											  EDragAndDropType cargo_type,
											  void* cargo_data,
											  EAcceptance* accept,
											  const LLSD& dest)
{
	// check the type
	switch(cargo_type)
	{
	case DAD_TEXTURE:
	case DAD_SOUND:
	case DAD_LANDMARK:
	case DAD_SCRIPT:
	case DAD_OBJECT:
	case DAD_NOTECARD:
	case DAD_CLOTHING:
	case DAD_BODYPART:
	case DAD_ANIMATION:
	case DAD_GESTURE:
	case DAD_CALLINGCARD:
	case DAD_MESH:
	{
		LLViewerInventoryItem* inv_item = (LLViewerInventoryItem*)cargo_data;
		if(gInventory.getItem(inv_item->getUUID())
			&& LLGiveInventory::isInventoryGiveAcceptable(inv_item))
		{
			// *TODO: get multiple object transfers working
			*accept = ACCEPT_YES_COPY_SINGLE;
			if(drop)
			{
				LLIMModel::LLIMSession * session = LLIMModel::instance().findIMSession(session_id);

				// If no IM session found get the destination agent's name by id.
				if (NULL == session)
				{
					std::string fullname;

					// If destination agent's name is found in cash proceed to showing the confirmation dialog.
					// Otherwise set up a callback to show the dialog when the name arrives.
					if (gCacheName->getFullName(dest_agent, fullname))
					{
						show_item_sharing_confirmation(fullname, inv_item, dest, dest_agent, LLUUID::null);
					}
					else
					{
						gCacheName->get(dest_agent, false, boost::bind(&get_name_cb, _1, _2, inv_item, dest, dest_agent));
					}

					return true;
				}

				// If an IM session with destination agent is found item offer will be logged in this session.
				show_item_sharing_confirmation(session->mName, inv_item, dest, dest_agent, session_id);
			}
		}
		else
		{
			// It's not in the user's inventory (it's probably
			// in an object's contents), so disallow dragging
			// it here.  You can't give something you don't
			// yet have.
			*accept = ACCEPT_NO;
		}
		break;
	}
	case DAD_CATEGORY:
	{
		LLViewerInventoryCategory* inv_cat = (LLViewerInventoryCategory*)cargo_data;
		if( gInventory.getCategory( inv_cat->getUUID() ) )
		{
			// *TODO: get multiple object transfers working
			*accept = ACCEPT_YES_COPY_SINGLE;
			if(drop)
			{
				LLGiveInventory::doGiveInventoryCategory(dest_agent, inv_cat, session_id);
			}
		}
		else
		{
			// It's not in the user's inventory (it's probably
			// in an object's contents), so disallow dragging
			// it here.  You can't give something you don't
			// yet have.
			*accept = ACCEPT_NO;
		}
		break;
	}
	default:
		*accept = ACCEPT_NO;
		break;
	}

	return TRUE;
}



///
/// Methods called in the drag & drop array
///

EAcceptance LLToolDragAndDrop::dad3dNULL(
	LLViewerObject*, S32, MASK, BOOL)
{
	lldebugs << "LLToolDragAndDrop::dad3dNULL()" << llendl;
	return ACCEPT_NO;
}

EAcceptance LLToolDragAndDrop::dad3dRezAttachmentFromInv(
	LLViewerObject* obj, S32 face, MASK mask, BOOL drop)
{
	lldebugs << "LLToolDragAndDrop::dad3dRezAttachmentFromInv()" << llendl;
	// must be in the user's inventory
	if(mSource != SOURCE_AGENT && mSource != SOURCE_LIBRARY)
	{
		return ACCEPT_NO;
	}

	LLViewerInventoryItem* item;
	LLViewerInventoryCategory* cat;
	locateInventory(item, cat);
	if (!item || !item->isFinished()) return ACCEPT_NO;

	// must not be in the trash
	const LLUUID trash_id = gInventory.findCategoryUUIDForType(LLFolderType::FT_TRASH);
	if( gInventory.isObjectDescendentOf( item->getUUID(), trash_id ) )
	{
		return ACCEPT_NO;
	}

	// must not be already wearing it
	LLVOAvatarSelf* avatar = gAgentAvatarp;
	if( !avatar || avatar->isWearingAttachment(item->getUUID()) )
	{
		return ACCEPT_NO;
	}

<<<<<<< HEAD
// [RLVa:KB] - Checked: 2010-09-28 (RLVa-1.2.1f) | Modified: RLVa-1.2.1f
	if ( (rlv_handler_t::isEnabled()) && (gRlvAttachmentLocks.hasLockedAttachmentPoint(RLV_LOCK_ANY)) )
	{
		ERlvWearMask eWearMask = gRlvAttachmentLocks.canAttach(item); bool fReplace = !(mask & MASK_CONTROL);
		if ( ((!fReplace) && ((RLV_WEAR_ADD & eWearMask) == 0)) || ((fReplace) && ((RLV_WEAR_REPLACE & eWearMask) == 0)) )
			return ACCEPT_NO_LOCKED;
	}
// [/RLVa:KB]
=======
	const LLUUID &outbox_id = gInventory.findCategoryUUIDForType(LLFolderType::FT_OUTBOX, false);
	if(gInventory.isObjectDescendentOf(item->getUUID(), outbox_id))
	{
		return ACCEPT_NO;
	}

>>>>>>> 89c28185

	if( drop )
	{
		if(mSource == SOURCE_LIBRARY)
		{
//			LLPointer<LLInventoryCallback> cb = new RezAttachmentCallback(0);
// [SL:KB] - Patch: Appearance-Misc | Checked: 2010-09-28 (Catznip-2.6.0a) | Added: Catznip-2.2.0a
			// Make this behave consistent with dad3dWearItem
			LLPointer<LLInventoryCallback> cb = new RezAttachmentCallback(0, !(mask & MASK_CONTROL));
// [/SL:KB]
			copy_inventory_item(
				gAgent.getID(),
				item->getPermissions().getOwner(),
				item->getUUID(),
				LLUUID::null,
				std::string(),
				cb);
		}
		else
		{
//			rez_attachment(item, 0);
// [SL:KB] - Patch: Appearance-Misc | Checked: 2010-09-28 (Catznip-2.6.0a) | Added: Catznip-2.2.0a
			// Make this behave consistent with dad3dWearItem
			rez_attachment(item, 0, !(mask & MASK_CONTROL));
// [/SL:KB]
		}
	}
	return ACCEPT_YES_SINGLE;
}


EAcceptance LLToolDragAndDrop::dad3dRezObjectOnLand(
	LLViewerObject* obj, S32 face, MASK mask, BOOL drop)
{
// [RLVa:KB] - Checked: 2010-03-23 (RLVa-1.2.0e) | Modified: RLVa-1.1.0l
	// RELEASE-RLVa: [SL-2.2.0] Make sure the code below is the only code path to LLToolDragAndDrop::dad3dRezFromObjectOnLand()
	if ( (rlv_handler_t::isEnabled()) && ((gRlvHandler.hasBehaviour(RLV_BHVR_REZ)) || (gRlvHandler.hasBehaviour(RLV_BHVR_INTERACT))) )
	{
		return ACCEPT_NO_LOCKED;
	}
// [/RLVa:KB]

	if (mSource == SOURCE_WORLD)
	{
		return dad3dRezFromObjectOnLand(obj, face, mask, drop);
	}

	lldebugs << "LLToolDragAndDrop::dad3dRezObjectOnLand()" << llendl;
	LLViewerInventoryItem* item;
	LLViewerInventoryCategory* cat;
	locateInventory(item, cat);
	if (!item || !item->isFinished()) return ACCEPT_NO;

	LLVOAvatarSelf* my_avatar = gAgentAvatarp;
	if( !my_avatar || my_avatar->isWearingAttachment( item->getUUID() ) )
	{
		return ACCEPT_NO;
	}

	EAcceptance accept;
	BOOL remove_inventory;

	// Get initial settings based on shift key
	if (mask & MASK_SHIFT)
	{
		// For now, always make copy
		//accept = ACCEPT_YES_SINGLE;
		//remove_inventory = TRUE;
		accept = ACCEPT_YES_COPY_SINGLE;
		remove_inventory = FALSE;
	}
	else
	{
		accept = ACCEPT_YES_COPY_SINGLE;
		remove_inventory = FALSE;
	}

	// check if the item can be copied. If not, send that to the sim
	// which will remove the inventory item.
	if(!item->getPermissions().allowCopyBy(gAgent.getID()))
	{
		accept = ACCEPT_YES_SINGLE;
		remove_inventory = TRUE;
	}

	// Check if it's in the trash.
	const LLUUID trash_id = gInventory.findCategoryUUIDForType(LLFolderType::FT_TRASH);
	if(gInventory.isObjectDescendentOf(item->getUUID(), trash_id))
	{
		accept = ACCEPT_YES_SINGLE;
		remove_inventory = TRUE;
	}

	if(drop)
	{
		dropObject(obj, TRUE, FALSE, remove_inventory);
	}

	return accept;
}

EAcceptance LLToolDragAndDrop::dad3dRezObjectOnObject(
	LLViewerObject* obj, S32 face, MASK mask, BOOL drop)
{
// [RLVa:KB] - Checked: 2010-03-23 (RLVa-1.2.0e) | Modified: RLVa-1.1.0l
	// NOTE: if (mask & MASK_CONTROL) then it's a drop rather than a rez, so we let that pass through when @rez=n restricted
	// (but not when @interact=n restricted unless the drop target is a HUD attachment)
	// RELEASE-RLVa: [SL-2.2.0] Make sure the code below is the only code path to LLToolDragAndDrop::dad3dRezFromObjectOnObject()
	if ( (rlv_handler_t::isEnabled()) &&
		 ( ( (gRlvHandler.hasBehaviour(RLV_BHVR_REZ)) && ((mask & MASK_CONTROL) == 0) ) ||
		   ( (gRlvHandler.hasBehaviour(RLV_BHVR_INTERACT)) && (((mask & MASK_CONTROL) == 0) || (!obj->isHUDAttachment())) ) ) )
	{
		return ACCEPT_NO_LOCKED;
	}
// [/RLVa:KB]

	// handle objects coming from object inventory
	if (mSource == SOURCE_WORLD)
	{
		return dad3dRezFromObjectOnObject(obj, face, mask, drop);
	}

	lldebugs << "LLToolDragAndDrop::dad3dRezObjectOnObject()" << llendl;
	LLViewerInventoryItem* item;
	LLViewerInventoryCategory* cat;
	locateInventory(item, cat);
	if (!item || !item->isFinished()) return ACCEPT_NO;
	LLVOAvatarSelf* my_avatar = gAgentAvatarp;
	if( !my_avatar || my_avatar->isWearingAttachment( item->getUUID() ) )
	{
		return ACCEPT_NO;
	}

	if((mask & MASK_CONTROL))
	{
		// *HACK: In order to resolve SL-22177, we need to block drags
		// from notecards and objects onto other objects.
		if(mSource == SOURCE_NOTECARD)
		{
			return ACCEPT_NO;
		}

		EAcceptance rv = willObjectAcceptInventory(obj, item);
		if(drop && (ACCEPT_YES_SINGLE <= rv))
		{
			dropInventory(obj, item, mSource, mSourceID);
		}
		return rv;
	}
	
	EAcceptance accept;
	BOOL remove_inventory;

	if (mask & MASK_SHIFT)
	{
		// For now, always make copy
		//accept = ACCEPT_YES_SINGLE;
		//remove_inventory = TRUE;
		accept = ACCEPT_YES_COPY_SINGLE;
		remove_inventory = FALSE;
	}
	else
	{
		accept = ACCEPT_YES_COPY_SINGLE;
		remove_inventory = FALSE;
	}
	
	// check if the item can be copied. If not, send that to the sim
	// which will remove the inventory item.
	if(!item->getPermissions().allowCopyBy(gAgent.getID()))
	{
		accept = ACCEPT_YES_SINGLE;
		remove_inventory = TRUE;
	}

	// Check if it's in the trash.
	const LLUUID trash_id = gInventory.findCategoryUUIDForType(LLFolderType::FT_TRASH);
	if(gInventory.isObjectDescendentOf(item->getUUID(), trash_id))
	{
		accept = ACCEPT_YES_SINGLE;
		remove_inventory = TRUE;
	}

	if(drop)
	{
		dropObject(obj, FALSE, FALSE, remove_inventory);
	}

	return accept;
}

EAcceptance LLToolDragAndDrop::dad3dRezScript(
	LLViewerObject* obj, S32 face, MASK mask, BOOL drop)
{
	lldebugs << "LLToolDragAndDrop::dad3dRezScript()" << llendl;

	// *HACK: In order to resolve SL-22177, we need to block drags
	// from notecards and objects onto other objects.
	if((SOURCE_WORLD == mSource) || (SOURCE_NOTECARD == mSource))
	{
		return ACCEPT_NO;
	}

	LLViewerInventoryItem* item;
	LLViewerInventoryCategory* cat;
	locateInventory(item, cat);
	if (!item || !item->isFinished()) return ACCEPT_NO;
	EAcceptance rv = willObjectAcceptInventory(obj, item);
	if(drop && (ACCEPT_YES_SINGLE <= rv))
	{
		// rez in the script active by default, rez in inactive if the
		// control key is being held down.
		BOOL active = ((mask & MASK_CONTROL) == 0);
	
		LLViewerObject* root_object = obj;
		if (obj && obj->getParent())
		{
			LLViewerObject* parent_obj = (LLViewerObject*)obj->getParent();
			if (!parent_obj->isAvatar())
			{
				root_object = parent_obj;
			}
		}

		dropScript(root_object, item, active, mSource, mSourceID);
	}	
	return rv;
}

EAcceptance LLToolDragAndDrop::dad3dApplyToObject(
	LLViewerObject* obj, S32 face, MASK mask, BOOL drop, EDragAndDropType cargo_type)
{
	lldebugs << "LLToolDragAndDrop::dad3dApplyToObject()" << llendl;

	// *HACK: In order to resolve SL-22177, we need to block drags
	// from notecards and objects onto other objects.
	if((SOURCE_WORLD == mSource) || (SOURCE_NOTECARD == mSource))
	{
		return ACCEPT_NO;
	}
	
	LLViewerInventoryItem* item;
	LLViewerInventoryCategory* cat;
	locateInventory(item, cat);
	if (!item || !item->isFinished()) return ACCEPT_NO;
	EAcceptance rv = willObjectAcceptInventory(obj, item);
	if((mask & MASK_CONTROL))
	{
		if((ACCEPT_YES_SINGLE <= rv) && drop)
		{
			dropInventory(obj, item, mSource, mSourceID);
		}
		return rv;
	}
	if(!obj->permModify())
	{
		return ACCEPT_NO_LOCKED;
	}
	//If texture !copyable don't texture or you'll never get it back.
	if(!item->getPermissions().allowCopyBy(gAgent.getID()))
	{
		return ACCEPT_NO;
	}

	if(drop && (ACCEPT_YES_SINGLE <= rv))
	{
		if (cargo_type == DAD_TEXTURE)
		{
			if((mask & MASK_SHIFT))
			{
				dropTextureAllFaces(obj, item, mSource, mSourceID);
			}
			else
			{
				dropTextureOneFace(obj, face, item, mSource, mSourceID);
			}
		}
		else if (cargo_type == DAD_MESH)
		{
			dropMesh(obj, item, mSource, mSourceID);
		}
		else
		{
			llwarns << "unsupported asset type" << llendl;
		}
		
		// VEFFECT: SetTexture
		LLHUDEffectSpiral *effectp = (LLHUDEffectSpiral *)LLHUDManager::getInstance()->createViewerEffect(LLHUDObject::LL_HUD_EFFECT_BEAM, TRUE);
		effectp->setSourceObject(gAgentAvatarp);
		effectp->setTargetObject(obj);
		effectp->setDuration(LL_HUD_DUR_SHORT);
		effectp->setColor(LLColor4U(gAgent.getEffectColor()));
	}

	// enable multi-drop, although last texture will win
	return ACCEPT_YES_MULTI;
}


EAcceptance LLToolDragAndDrop::dad3dTextureObject(
	LLViewerObject* obj, S32 face, MASK mask, BOOL drop)
{
	return dad3dApplyToObject(obj, face, mask, drop, DAD_TEXTURE);
}

EAcceptance LLToolDragAndDrop::dad3dMeshObject(
	LLViewerObject* obj, S32 face, MASK mask, BOOL drop)
{
	return dad3dApplyToObject(obj, face, mask, drop, DAD_MESH);
}


/*
EAcceptance LLToolDragAndDrop::dad3dTextureSelf(
	LLViewerObject* obj, S32 face, MASK mask, BOOL drop)
{
	lldebugs << "LLToolDragAndDrop::dad3dTextureAvatar()" << llendl;
	if(drop)
	{
		if( !(mask & MASK_SHIFT) )
		{
			dropTextureOneFaceAvatar( (LLVOAvatar*)obj, face, (LLInventoryItem*)mCargoData);
		}
	}
	return (mask & MASK_SHIFT) ? ACCEPT_NO : ACCEPT_YES_SINGLE;
}
*/

EAcceptance LLToolDragAndDrop::dad3dWearItem(
	LLViewerObject* obj, S32 face, MASK mask, BOOL drop)
{
	lldebugs << "LLToolDragAndDrop::dad3dWearItem()" << llendl;
	LLViewerInventoryItem* item;
	LLViewerInventoryCategory* cat;
	locateInventory(item, cat);
	if (!item || !item->isFinished()) return ACCEPT_NO;

	if(mSource == SOURCE_AGENT || mSource == SOURCE_LIBRARY)
	{
		// it's in the agent inventory
		const LLUUID trash_id = gInventory.findCategoryUUIDForType(LLFolderType::FT_TRASH);
		if( gInventory.isObjectDescendentOf( item->getUUID(), trash_id ) )
		{
			return ACCEPT_NO;
		}

// [RLVa:KB] - Checked: 2010-09-28 (RLVa-1.2.1f) | Modified: RLVa-1.2.1f
		if ( (rlv_handler_t::isEnabled()) && (gRlvWearableLocks.hasLockedWearableType(RLV_LOCK_ANY)) )
		{
			ERlvWearMask eWearMask = gRlvWearableLocks.canWear(item); bool fReplace = !(mask & MASK_CONTROL);
			if ( ((!fReplace) && ((RLV_WEAR_ADD & eWearMask) == 0)) || ((fReplace) && ((RLV_WEAR_REPLACE & eWearMask) == 0)) )
				return ACCEPT_NO_LOCKED;
		}
// [/RLVa:KB]

		if( drop )
		{
			// TODO: investigate wearables may not be loaded at this point EXT-8231

			LLAppearanceMgr::instance().wearItemOnAvatar(item->getUUID(),true, !(mask & MASK_CONTROL));
		}
		return ACCEPT_YES_MULTI;
	}
	else
	{
		// TODO: copy/move item to avatar's inventory and then wear it.
		return ACCEPT_NO;
	}
}

EAcceptance LLToolDragAndDrop::dad3dActivateGesture(
	LLViewerObject* obj, S32 face, MASK mask, BOOL drop)
{
	lldebugs << "LLToolDragAndDrop::dad3dActivateGesture()" << llendl;
	LLViewerInventoryItem* item;
	LLViewerInventoryCategory* cat;
	locateInventory(item, cat);
	if (!item || !item->isFinished()) return ACCEPT_NO;

	if(mSource == SOURCE_AGENT || mSource == SOURCE_LIBRARY)
	{
		// it's in the agent inventory
		const LLUUID trash_id = gInventory.findCategoryUUIDForType(LLFolderType::FT_TRASH);
		if( gInventory.isObjectDescendentOf( item->getUUID(), trash_id ) )
		{
			return ACCEPT_NO;
		}

		if( drop )
		{
			LLUUID item_id;
			if(mSource == SOURCE_LIBRARY)
			{
				// create item based on that one, and put it on if that
				// was a success.
				LLPointer<LLInventoryCallback> cb = new ActivateGestureCallback();
				copy_inventory_item(
					gAgent.getID(),
					item->getPermissions().getOwner(),
					item->getUUID(),
					LLUUID::null,
					std::string(),
					cb);
			}
			else
			{
				LLGestureMgr::instance().activateGesture(item->getUUID());
				gInventory.updateItem(item);
				gInventory.notifyObservers();
			}
		}
		return ACCEPT_YES_MULTI;
	}
	else
	{
		return ACCEPT_NO;
	}
}

EAcceptance LLToolDragAndDrop::dad3dWearCategory(
	LLViewerObject* obj, S32 face, MASK mask, BOOL drop)
{
	lldebugs << "LLToolDragAndDrop::dad3dWearCategory()" << llendl;
	LLViewerInventoryItem* item;
	LLViewerInventoryCategory* category;
	locateInventory(item, category);
	if(!category) return ACCEPT_NO;

	if (drop)
	{
		// TODO: investigate wearables may not be loaded at this point EXT-8231
	}

	if(mSource == SOURCE_AGENT)
	{
		const LLUUID trash_id = gInventory.findCategoryUUIDForType(LLFolderType::FT_TRASH);
		if( gInventory.isObjectDescendentOf( category->getUUID(), trash_id ) )
		{
			return ACCEPT_NO;
		}

		const LLUUID &outbox_id = gInventory.findCategoryUUIDForType(LLFolderType::FT_OUTBOX, false);
		if(gInventory.isObjectDescendentOf(category->getUUID(), outbox_id))
		{
			return ACCEPT_NO;
		}

		if(drop)
		{
			BOOL append = ( (mask & MASK_SHIFT) ? TRUE : FALSE );
			LLAppearanceMgr::instance().wearInventoryCategory(category, false, append);
		}
		return ACCEPT_YES_MULTI;
	}
	else if(mSource == SOURCE_LIBRARY)
	{
		if(drop)
		{
			LLAppearanceMgr::instance().wearInventoryCategory(category, true, false);
		}
		return ACCEPT_YES_MULTI;
	}
	else
	{
		// TODO: copy/move category to avatar's inventory and then wear it.
		return ACCEPT_NO;
	}
}


EAcceptance LLToolDragAndDrop::dad3dUpdateInventory(
	LLViewerObject* obj, S32 face, MASK mask, BOOL drop)
{
	lldebugs << "LLToolDragAndDrop::dadUpdateInventory()" << llendl;

	// *HACK: In order to resolve SL-22177, we need to block drags
	// from notecards and objects onto other objects.
	if((SOURCE_WORLD == mSource) || (SOURCE_NOTECARD == mSource))
	{
		return ACCEPT_NO;
	}

	LLViewerInventoryItem* item;
	LLViewerInventoryCategory* cat;
	locateInventory(item, cat);
	if (!item || !item->isFinished()) return ACCEPT_NO;
	LLViewerObject* root_object = obj;
	if (obj && obj->getParent())
	{
		LLViewerObject* parent_obj = (LLViewerObject*)obj->getParent();
		if (!parent_obj->isAvatar())
		{
			root_object = parent_obj;
		}
	}

	EAcceptance rv = willObjectAcceptInventory(root_object, item);
	if(root_object && drop && (ACCEPT_YES_COPY_SINGLE <= rv))
	{
		dropInventory(root_object, item, mSource, mSourceID);
	}
	return rv;
}

BOOL LLToolDragAndDrop::dadUpdateInventory(LLViewerObject* obj, BOOL drop)
{
	EAcceptance rv = dad3dUpdateInventory(obj, -1, MASK_NONE, drop);
	return (rv >= ACCEPT_YES_COPY_SINGLE);
}

EAcceptance LLToolDragAndDrop::dad3dUpdateInventoryCategory(
	LLViewerObject* obj, S32 face, MASK mask, BOOL drop)
{
	lldebugs << "LLToolDragAndDrop::dad3dUpdateInventoryCategory()" << llendl;
	if (obj == NULL)
	{
		llwarns << "obj is NULL; aborting func with ACCEPT_NO" << llendl;
		return ACCEPT_NO;
	}

	if ((mSource != SOURCE_AGENT) && (mSource != SOURCE_LIBRARY))
	{
		return ACCEPT_NO;
	}
	if (obj->isAttachment())
	{
		return ACCEPT_NO_LOCKED;
	}

	LLViewerInventoryItem* item = NULL;
	LLViewerInventoryCategory* cat = NULL;
	locateInventory(item, cat);
	if (!cat) 
	{
		return ACCEPT_NO;
	}

	// Find all the items in the category
	LLDroppableItem droppable(!obj->permYouOwner());
	LLInventoryModel::cat_array_t cats;
	LLInventoryModel::item_array_t items;
	gInventory.collectDescendentsIf(cat->getUUID(),
					cats,
					items,
					LLInventoryModel::EXCLUDE_TRASH,
					droppable);
	cats.put(cat);
 	if (droppable.countNoCopy() > 0)
 	{
 		llwarns << "*** Need to confirm this step" << llendl;
 	}
	LLViewerObject* root_object = obj;
	if (obj->getParent())
	{
		LLViewerObject* parent_obj = (LLViewerObject*)obj->getParent();
		if (!parent_obj->isAvatar())
		{
			root_object = parent_obj;
		}
	}

	EAcceptance rv = ACCEPT_NO;

	// Check for accept
	for (LLInventoryModel::cat_array_t::const_iterator cat_iter = cats.begin();
		 cat_iter != cats.end();
		 ++cat_iter)
	{
		const LLViewerInventoryCategory *cat = (*cat_iter);
		rv = gInventory.isCategoryComplete(cat->getUUID()) ? ACCEPT_YES_MULTI : ACCEPT_NO;
		if(rv < ACCEPT_YES_SINGLE)
		{
			lldebugs << "Category " << cat->getUUID() << "is not complete." << llendl;
			break;
		}
	}
	if (ACCEPT_YES_COPY_SINGLE <= rv)
	{
		for (LLInventoryModel::item_array_t::const_iterator item_iter = items.begin();
			 item_iter != items.end();
			 ++item_iter)
		{
			LLViewerInventoryItem *item = (*item_iter);
			/*
			// Pass the base objects, not the links.
			if (item && item->getIsLinkType())
			{
				item = item->getLinkedItem();
				(*item_iter) = item;
			}
			*/
			rv = willObjectAcceptInventory(root_object, item);
			if (rv < ACCEPT_YES_COPY_SINGLE)
			{
				lldebugs << "Object will not accept " << item->getUUID() << llendl;
				break;
			}
		}
	}

	// If every item is accepted, send it on
	if (drop && (ACCEPT_YES_COPY_SINGLE <= rv))
	{
		uuid_vec_t ids;
		for (LLInventoryModel::item_array_t::const_iterator item_iter = items.begin();
			 item_iter != items.end();
			 ++item_iter)
		{
			const LLViewerInventoryItem *item = (*item_iter);
			ids.push_back(item->getUUID());
		}
		LLCategoryDropObserver* dropper = new LLCategoryDropObserver(ids, obj->getID(), mSource);
		dropper->startFetch();
		if (dropper->isFinished())
		{
			dropper->done();
		}
		else
		{
			gInventory.addObserver(dropper);
		}
	}
	return rv;
}

BOOL LLToolDragAndDrop::dadUpdateInventoryCategory(LLViewerObject* obj,
												   BOOL drop)
{
	EAcceptance rv = dad3dUpdateInventoryCategory(obj, -1, MASK_NONE, drop);
	return (rv >= ACCEPT_YES_COPY_SINGLE);
}

EAcceptance LLToolDragAndDrop::dad3dGiveInventoryObject(
	LLViewerObject* obj, S32 face, MASK mask, BOOL drop)
{
	lldebugs << "LLToolDragAndDrop::dad3dGiveInventoryObject()" << llendl;

	// item has to be in agent inventory.
	if(mSource != SOURCE_AGENT) return ACCEPT_NO;

	// find the item now.
	LLViewerInventoryItem* item;
	LLViewerInventoryCategory* cat;
	locateInventory(item, cat);
	if (!item || !item->isFinished()) return ACCEPT_NO;
	if(!item->getPermissions().allowOperationBy(PERM_TRANSFER, gAgent.getID()))
	{
		// cannot give away no-transfer objects
		return ACCEPT_NO;
	}
	LLVOAvatarSelf* avatar = gAgentAvatarp;
	if(avatar && avatar->isWearingAttachment( item->getUUID() ) )
	{
		// You can't give objects that are attached to you
		return ACCEPT_NO;
	}
	if( obj && avatar )
	{
		if(drop)
		{
			LLGiveInventory::doGiveInventoryItem(obj->getID(), item );
		}
		// *TODO: deal with all the issues surrounding multi-object
		// inventory transfers.
		return ACCEPT_YES_SINGLE;
	}
	return ACCEPT_NO;
}


EAcceptance LLToolDragAndDrop::dad3dGiveInventory(
	LLViewerObject* obj, S32 face, MASK mask, BOOL drop)
{
	lldebugs << "LLToolDragAndDrop::dad3dGiveInventory()" << llendl;
	// item has to be in agent inventory.
	if(mSource != SOURCE_AGENT) return ACCEPT_NO;
	LLViewerInventoryItem* item;
	LLViewerInventoryCategory* cat;
	locateInventory(item, cat);
	if (!item || !item->isFinished()) return ACCEPT_NO;
	if (!LLGiveInventory::isInventoryGiveAcceptable(item))
	{
		return ACCEPT_NO;
	}
	if (drop && obj)
	{
		LLGiveInventory::doGiveInventoryItem(obj->getID(), item);
	}
	// *TODO: deal with all the issues surrounding multi-object
	// inventory transfers.
	return ACCEPT_YES_SINGLE;
}

EAcceptance LLToolDragAndDrop::dad3dGiveInventoryCategory(
	LLViewerObject* obj, S32 face, MASK mask, BOOL drop)
{
	lldebugs << "LLToolDragAndDrop::dad3dGiveInventoryCategory()" << llendl;
	if(drop && obj)
	{
		LLViewerInventoryItem* item;
		LLViewerInventoryCategory* cat;
		locateInventory(item, cat);
		if(!cat) return ACCEPT_NO;
		LLGiveInventory::doGiveInventoryCategory(obj->getID(), cat);
	}
	// *TODO: deal with all the issues surrounding multi-object
	// inventory transfers.
	return ACCEPT_YES_SINGLE;
}


EAcceptance LLToolDragAndDrop::dad3dRezFromObjectOnLand(
	LLViewerObject* obj, S32 face, MASK mask, BOOL drop)
{
	lldebugs << "LLToolDragAndDrop::dad3dRezFromObjectOnLand()" << llendl;
	LLViewerInventoryItem* item = NULL;
	LLViewerInventoryCategory* cat = NULL;
	locateInventory(item, cat);
	if (!item || !item->isFinished()) return ACCEPT_NO;

	if(!gAgent.allowOperation(PERM_COPY, item->getPermissions())
		|| !item->getPermissions().allowTransferTo(LLUUID::null))
	{
		return ACCEPT_NO_LOCKED;
	}
	if(drop)
	{
		dropObject(obj, TRUE, TRUE, FALSE);
	}
	return ACCEPT_YES_SINGLE;
}

EAcceptance LLToolDragAndDrop::dad3dRezFromObjectOnObject(
	LLViewerObject* obj, S32 face, MASK mask, BOOL drop)
{
	lldebugs << "LLToolDragAndDrop::dad3dRezFromObjectOnObject()" << llendl;
	LLViewerInventoryItem* item;
	LLViewerInventoryCategory* cat;
	locateInventory(item, cat);
	if (!item || !item->isFinished()) return ACCEPT_NO;
	if((mask & MASK_CONTROL))
	{
		// *HACK: In order to resolve SL-22177, we need to block drags
		// from notecards and objects onto other objects.
		return ACCEPT_NO;

		// *HACK: uncomment this when appropriate
		//EAcceptance rv = willObjectAcceptInventory(obj, item);
		//if(drop && (ACCEPT_YES_SINGLE <= rv))
		//{
		//	dropInventory(obj, item, mSource, mSourceID);
		//}
		//return rv;
	}
	if(!item->getPermissions().allowCopyBy(gAgent.getID(),
										   gAgent.getGroupID())
	   || !item->getPermissions().allowTransferTo(LLUUID::null))
	{
		return ACCEPT_NO_LOCKED;
	}
	if(drop)
	{
		dropObject(obj, FALSE, TRUE, FALSE);
	}
	return ACCEPT_YES_SINGLE;
}

EAcceptance LLToolDragAndDrop::dad3dCategoryOnLand(
	LLViewerObject *obj, S32 face, MASK mask, BOOL drop)
{
	return ACCEPT_NO;
	/*
	lldebugs << "LLToolDragAndDrop::dad3dCategoryOnLand()" << llendl;
	LLInventoryItem* item;
	LLInventoryCategory* cat;
	locateInventory(item, cat);
	if(!cat) return ACCEPT_NO;
	EAcceptance rv = ACCEPT_NO;

	// find all the items in the category
	LLViewerInventoryCategory::cat_array_t cats;
	LLViewerInventoryItem::item_array_t items;
	LLDropCopyableItems droppable;
	gInventory.collectDescendentsIf(cat->getUUID(),
									cats,
									items,
									LLInventoryModel::EXCLUDE_TRASH,
									droppable);
	if(items.count() > 0)
	{
		rv = ACCEPT_YES_SINGLE;
	}
	if((rv >= ACCEPT_YES_COPY_SINGLE) && drop)
	{
		createContainer(items, cat->getName());
		return ACCEPT_NO;
	}
	return rv;
	*/
}


// This is based on ALOT of copied, special-cased code
// This shortcuts alot of steps to make a basic object
// w/ an inventory and a special permissions set
EAcceptance LLToolDragAndDrop::dad3dAssetOnLand(
	LLViewerObject *obj, S32 face, MASK mask, BOOL drop)
{
	return ACCEPT_NO;
	/*
	lldebugs << "LLToolDragAndDrop::dad3dAssetOnLand()" << llendl;
	LLViewerInventoryCategory::cat_array_t cats;
	LLViewerInventoryItem::item_array_t items;
	LLViewerInventoryItem::item_array_t copyable_items;
	locateMultipleInventory(items, cats);
	if(!items.count()) return ACCEPT_NO;
	EAcceptance rv = ACCEPT_NO;
	for (S32 i = 0; i < items.count(); i++)
	{
		LLInventoryItem* item = items[i];
		if(item->getPermissions().allowCopyBy(gAgent.getID()))
		{
			copyable_items.put(item);
			rv = ACCEPT_YES_SINGLE;
		}
	}

	if((rv >= ACCEPT_YES_COPY_SINGLE) && drop)
	{
		createContainer(copyable_items, NULL);
	}

	return rv;
	*/
}

LLInventoryObject* LLToolDragAndDrop::locateInventory(
	LLViewerInventoryItem*& item,
	LLViewerInventoryCategory*& cat)
{
	item = NULL;
	cat = NULL;
	if(mCargoIDs.empty()) return NULL;
	if((mSource == SOURCE_AGENT) || (mSource == SOURCE_LIBRARY))
	{
		// The object should be in user inventory.
		item = (LLViewerInventoryItem*)gInventory.getItem(mCargoIDs[mCurItemIndex]);
		cat = (LLViewerInventoryCategory*)gInventory.getCategory(mCargoIDs[mCurItemIndex]);
	}
	else if(mSource == SOURCE_WORLD)
	{
		// This object is in some task inventory somewhere.
		LLViewerObject* obj = gObjectList.findObject(mSourceID);
		if(obj)
		{
			if((mCargoTypes[mCurItemIndex] == DAD_CATEGORY)
			   || (mCargoTypes[mCurItemIndex] == DAD_ROOT_CATEGORY))
			{
				cat = (LLViewerInventoryCategory*)obj->getInventoryObject(mCargoIDs[mCurItemIndex]);
			}
			else
			{
			   item = (LLViewerInventoryItem*)obj->getInventoryObject(mCargoIDs[mCurItemIndex]);
			}
		}
	}
	else if(mSource == SOURCE_NOTECARD)
	{
		LLPreviewNotecard* preview = LLFloaterReg::findTypedInstance<LLPreviewNotecard>("preview_notecard", mSourceID);
		if(preview)
		{
			item = (LLViewerInventoryItem*)preview->getDragItem();
		}
	}
	if(item) return item;
	if(cat) return cat;
	return NULL;
}

/*
LLInventoryObject* LLToolDragAndDrop::locateMultipleInventory(LLViewerInventoryCategory::cat_array_t& cats,
															  LLViewerInventoryItem::item_array_t& items)
{
	if(mCargoIDs.count() == 0) return NULL;
	if((mSource == SOURCE_AGENT) || (mSource == SOURCE_LIBRARY))
	{
		// The object should be in user inventory.
		for (S32 i = 0; i < mCargoIDs.count(); i++)
		{
			LLInventoryItem* item = gInventory.getItem(mCargoIDs[i]);
			if (item)
			{
				items.put(item);
			}
			LLInventoryCategory* category = gInventory.getCategory(mCargoIDs[i]);
			if (category)
			{
				cats.put(category);
			}
		}
	}
	else if(mSource == SOURCE_WORLD)
	{
		// This object is in some task inventory somewhere.
		LLViewerObject* obj = gObjectList.findObject(mSourceID);
		if(obj)
		{
			if((mCargoType == DAD_CATEGORY)
			   || (mCargoType == DAD_ROOT_CATEGORY))
			{
				// The object should be in user inventory.
				for (S32 i = 0; i < mCargoIDs.count(); i++)
				{
					LLInventoryCategory* category = (LLInventoryCategory*)obj->getInventoryObject(mCargoIDs[i]);
					if (category)
					{
						cats.put(category);
					}
				}
			}
			else
			{
				for (S32 i = 0; i < mCargoIDs.count(); i++)
				{
					LLInventoryItem* item = (LLInventoryItem*)obj->getInventoryObject(mCargoIDs[i]);
					if (item)
					{
						items.put(item);
					}
				}
			}
		}
	}
	else if(mSource == SOURCE_NOTECARD)
	{
		LLPreviewNotecard* card;
		card = (LLPreviewNotecard*)LLPreview::find(mSourceID);
		if(card)
		{
			items.put((LLInventoryItem*)card->getDragItem());
		}
	}
	if(items.count()) return items[0];
	if(cats.count()) return cats[0];
	return NULL;
}
*/

// void LLToolDragAndDrop::createContainer(LLViewerInventoryItem::item_array_t &items, const char* preferred_name )
// {
// 	llwarns << "LLToolDragAndDrop::createContainer()" << llendl;
// 	return;
// }


// utility functions

void pack_permissions_slam(LLMessageSystem* msg, U32 flags, const LLPermissions& perms)
{
	// CRUFT -- the server no longer pays attention to this data
	U32 group_mask		= perms.getMaskGroup();
	U32 everyone_mask	= perms.getMaskEveryone();
	U32 next_owner_mask	= perms.getMaskNextOwner();
	
	msg->addU32Fast(_PREHASH_ItemFlags, flags);
	msg->addU32Fast(_PREHASH_GroupMask, group_mask);
	msg->addU32Fast(_PREHASH_EveryoneMask, everyone_mask);
	msg->addU32Fast(_PREHASH_NextOwnerMask, next_owner_mask);
}<|MERGE_RESOLUTION|>--- conflicted
+++ resolved
@@ -1697,7 +1697,12 @@
 		return ACCEPT_NO;
 	}
 
-<<<<<<< HEAD
+    const LLUUID &outbox_id = gInventory.findCategoryUUIDForType(LLFolderType::FT_OUTBOX, false);
+    if(gInventory.isObjectDescendentOf(item->getUUID(), outbox_id))
+    {
+        return ACCEPT_NO;
+    }
+
 // [RLVa:KB] - Checked: 2010-09-28 (RLVa-1.2.1f) | Modified: RLVa-1.2.1f
 	if ( (rlv_handler_t::isEnabled()) && (gRlvAttachmentLocks.hasLockedAttachmentPoint(RLV_LOCK_ANY)) )
 	{
@@ -1706,14 +1711,7 @@
 			return ACCEPT_NO_LOCKED;
 	}
 // [/RLVa:KB]
-=======
-	const LLUUID &outbox_id = gInventory.findCategoryUUIDForType(LLFolderType::FT_OUTBOX, false);
-	if(gInventory.isObjectDescendentOf(item->getUUID(), outbox_id))
-	{
-		return ACCEPT_NO;
-	}
-
->>>>>>> 89c28185
+
 
 	if( drop )
 	{
