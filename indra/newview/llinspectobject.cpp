/** 
 * @file llinspectobject.cpp
 *
 * $LicenseInfo:firstyear=2009&license=viewerlgpl$
 * Second Life Viewer Source Code
 * Copyright (C) 2010, Linden Research, Inc.
 * 
 * This library is free software; you can redistribute it and/or
 * modify it under the terms of the GNU Lesser General Public
 * License as published by the Free Software Foundation;
 * version 2.1 of the License only.
 * 
 * This library is distributed in the hope that it will be useful,
 * but WITHOUT ANY WARRANTY; without even the implied warranty of
 * MERCHANTABILITY or FITNESS FOR A PARTICULAR PURPOSE.  See the GNU
 * Lesser General Public License for more details.
 * 
 * You should have received a copy of the GNU Lesser General Public
 * License along with this library; if not, write to the Free Software
 * Foundation, Inc., 51 Franklin Street, Fifth Floor, Boston, MA  02110-1301  USA
 * 
 * Linden Research, Inc., 945 Battery Street, San Francisco, CA  94111  USA
 * $/LicenseInfo$
 */

#include "llviewerprecompiledheaders.h"

#include "llinspectobject.h"

// Viewer
#include "llagent.h"            // To standup
#include "llfloatersidepanelcontainer.h"
#include "llinspect.h"
#include "llmediaentry.h"
#include "llselectmgr.h"
#include "llslurl.h"
#include "llviewermenu.h"		// handle_object_touch(), handle_buy()
#include "llviewermedia.h"
#include "llviewermediafocus.h"
#include "llviewerobjectlist.h"	// to select the requested object
<<<<<<< HEAD
// [RLVa:KB] - Checked: 2010-02-27 (RLVa-1.2.0c)
#include "rlvactions.h"
#include "rlvcommon.h"
#include "lltoolpie.h"
// [/RLVa:KB]
=======
#include "llvoavatarself.h"
>>>>>>> ee0d2648

// Linden libraries
#include "llbutton.h"			// setLabel(), not virtual!
#include "llclickaction.h"
#include "llfloaterreg.h"
#include "llmenubutton.h"
#include "llresmgr.h"			// getMonetaryString
#include "llsafehandle.h"
#include "lltextbox.h"			// for description truncation
#include "lltoggleablemenu.h"
#include "lltrans.h"
#include "llui.h"				// positionViewNearMouse()
#include "lluictrl.h"

class LLViewerObject;

//////////////////////////////////////////////////////////////////////////////
// LLInspectObject
//////////////////////////////////////////////////////////////////////////////

// Object Inspector, a small information window used when clicking
// in the ambient inspector widget for objects in the 3D world.
class LLInspectObject : public LLInspect
{
	friend class LLFloaterReg;
	
public:
	// object_id - Root object ID for which to show information
	// Inspector will be positioned relative to current mouse position
	LLInspectObject(const LLSD& object_id);
	virtual ~LLInspectObject();
	
	/*virtual*/ BOOL postBuild(void);
	
	// Because floater is single instance, need to re-parse data on each spawn
	// (for example, inspector about same avatar but in different position)
	/*virtual*/ void onOpen(const LLSD& avatar_id);
	
	// Release the selection and do other cleanup
	/*virtual*/ void onClose(bool app_quitting);
	
	// override the inspector mouse leave so timer is only paused if 
	// gear menu is not open
	/* virtual */ void onMouseLeave(S32 x, S32 y, MASK mask);
	
private:
	// Refresh displayed data with information from selection manager
	void update();

	void hideButtons();
	void updateButtons(LLSelectNode* nodep);
	void updateSitLabel(LLSelectNode* nodep);
	void updateTouchLabel(LLSelectNode* nodep);

	void updateName(LLSelectNode* nodep);
	void updateDescription(LLSelectNode* nodep);
	void updatePrice(LLSelectNode* nodep);
	void updateCreator(LLSelectNode* nodep);
	
	void updateMediaCurrentURL();	
	void updateSecureBrowsing();
		
	void onClickBuy();
	void onClickPay();
	void onClickTakeFreeCopy();
	void onClickTouch();
	void onClickSit();
	void onClickOpen();
	void onClickMoreInfo();
	void onClickZoomIn();  
	
private:
	LLUUID				mObjectID;
	LLUUID				mPreviousObjectID;
	S32					mObjectFace;
	viewer_media_t		mMediaImpl;
	LLMediaEntry*       mMediaEntry;
	LLSafeHandle<LLObjectSelection> mObjectSelection;
};

LLInspectObject::LLInspectObject(const LLSD& sd)
:	LLInspect( LLSD() ),	// single_instance, doesn't really need key
	mObjectID(NULL),			// set in onOpen()
	mObjectFace(0),
	mObjectSelection(NULL),
	mMediaImpl(NULL),
	mMediaEntry(NULL)
{
	// can't make the properties request until the widgets are constructed
	// as it might return immediately, so do it in postBuild.
	mCommitCallbackRegistrar.add("InspectObject.Buy",	boost::bind(&LLInspectObject::onClickBuy, this));	
	mCommitCallbackRegistrar.add("InspectObject.Pay",	boost::bind(&LLInspectObject::onClickPay, this));	
	mCommitCallbackRegistrar.add("InspectObject.TakeFreeCopy",	boost::bind(&LLInspectObject::onClickTakeFreeCopy, this));	
	mCommitCallbackRegistrar.add("InspectObject.Touch",	boost::bind(&LLInspectObject::onClickTouch, this));	
	mCommitCallbackRegistrar.add("InspectObject.Sit",	boost::bind(&LLInspectObject::onClickSit, this));	
	mCommitCallbackRegistrar.add("InspectObject.Open",	boost::bind(&LLInspectObject::onClickOpen, this));	
	mCommitCallbackRegistrar.add("InspectObject.MoreInfo",	boost::bind(&LLInspectObject::onClickMoreInfo, this));	
	mCommitCallbackRegistrar.add("InspectObject.ZoomIn", boost::bind(&LLInspectObject::onClickZoomIn, this));
}


LLInspectObject::~LLInspectObject()
{
}

/*virtual*/
BOOL LLInspectObject::postBuild(void)
{
	// The XML file has sample data in it.  Clear that out so we don't
	// flicker when data arrives off network.
	getChild<LLUICtrl>("object_name")->setValue("");
	getChild<LLUICtrl>("object_creator")->setValue("");
	getChild<LLUICtrl>("object_description")->setValue("");
	getChild<LLUICtrl>("object_media_url")->setValue("");
	// Set buttons invisible until we know what this object can do
	hideButtons();

	// Hide floater when name links clicked
	LLTextBox* textbox = getChild<LLTextBox>("object_creator");
	textbox->setURLClickedCallback(boost::bind(&LLInspectObject::closeFloater, this, false) );

	// Hook up functionality
	getChild<LLUICtrl>("buy_btn")->setCommitCallback(
		boost::bind(&LLInspectObject::onClickBuy, this));
	getChild<LLUICtrl>("pay_btn")->setCommitCallback(
		boost::bind(&LLInspectObject::onClickPay, this));
	getChild<LLUICtrl>("take_free_copy_btn")->setCommitCallback(
		boost::bind(&LLInspectObject::onClickTakeFreeCopy, this));
	getChild<LLUICtrl>("touch_btn")->setCommitCallback(
		boost::bind(&LLInspectObject::onClickTouch, this));
	getChild<LLUICtrl>("sit_btn")->setCommitCallback(
		boost::bind(&LLInspectObject::onClickSit, this));
	getChild<LLUICtrl>("open_btn")->setCommitCallback(
		boost::bind(&LLInspectObject::onClickOpen, this));
	getChild<LLUICtrl>("more_info_btn")->setCommitCallback(
		boost::bind(&LLInspectObject::onClickMoreInfo, this));

	// Watch for updates to selection properties off the network
	LLSelectMgr::getInstance()->mUpdateSignal.connect(
		boost::bind(&LLInspectObject::update, this) );

	return TRUE;
}

// Multiple calls to showInstance("inspect_avatar", foo) will provide different
// LLSD for foo, which we will catch here.
//virtual
void LLInspectObject::onOpen(const LLSD& data)
{
	// Start animation
	LLInspect::onOpen(data);

	// Extract appropriate avatar id
	mObjectID = data["object_id"];
	
	if(data.has("object_face"))
	{
		mObjectFace = data["object_face"];
	}
	// Position the inspector relative to the mouse cursor
	// Similar to how tooltips are positioned
	// See LLToolTipMgr::createToolTip
	if (data.has("pos"))
	{
		LLUI::getInstance()->positionViewNearMouse(this, data["pos"]["x"].asInteger(), data["pos"]["y"].asInteger());
	}
	else
	{
		LLUI::getInstance()->positionViewNearMouse(this);
	}

	// Promote hovered object to a complete selection, which will also force
	// a request for selected object data off the network
	LLViewerObject* obj = gObjectList.findObject( mObjectID );
	if (obj)
	{
		// Media focus and this code fight over the select manager.  
		// Make sure any media is unfocused before changing the selection here.
		LLViewerMediaFocus::getInstance()->clearFocus();
		
		LLSelectMgr::instance().deselectAll();
		mObjectSelection = LLSelectMgr::instance().selectObjectAndFamily(obj,FALSE,TRUE);

		// Mark this as a transient selection
		struct SetTransient : public LLSelectedNodeFunctor
		{
			bool apply(LLSelectNode* node)
			{
				node->setTransient(TRUE);
				return true;
			}
		} functor;
		mObjectSelection->applyToNodes(&functor);
		
		// Does this face have media?
		const LLTextureEntry* tep = obj->getTE(mObjectFace);
		if (!tep)
			return;
		
		mMediaEntry = tep->hasMedia() ? tep->getMediaData() : NULL;
		if(!mMediaEntry)
			return;
		
		mMediaImpl = LLViewerMedia::getInstance()->getMediaImplFromTextureID(mMediaEntry->getMediaID());
	}
}

// virtual
void LLInspectObject::onClose(bool app_quitting)
{
	// Release selection to deselect
	mObjectSelection = NULL;
	mPreviousObjectID = mObjectID;

	getChild<LLMenuButton>("gear_btn")->hideMenu();
}


void LLInspectObject::update()
{
	// Performance optimization, because we listen to updates from select mgr
	// but we're never destroyed.
	if (!getVisible()) return;

	LLObjectSelection* selection = LLSelectMgr::getInstance()->getSelection();
	if (!selection) return;

	LLSelectNode* nodep = selection->getFirstRootNode();
	if (!nodep) return;

	// If we don't have fresh object info yet and it's the object we inspected last time,
	// keep showing the previously retrieved data until we get the update.
	if (!nodep->mValid && nodep->getObject()->getID() == mPreviousObjectID)
	{
		return;
	}

	updateButtons(nodep);
	updateName(nodep);
	updateDescription(nodep);
	updateCreator(nodep);
	updatePrice(nodep);
	
	LLViewerObject* obj = nodep->getObject();
	if(!obj)
		return;
	
	if ( mObjectFace < 0 
		||  mObjectFace >= obj->getNumTEs() )
	{
		return;
	}
	
	// Does this face have media?
	const LLTextureEntry* tep = obj->getTE(mObjectFace);
	if (!tep)
		return;
	
	mMediaEntry = tep->hasMedia() ? tep->getMediaData() : NULL;
	if(!mMediaEntry)
		return;
	
	mMediaImpl = LLViewerMedia::getInstance()->getMediaImplFromTextureID(mMediaEntry->getMediaID());
	
	updateMediaCurrentURL();
	updateSecureBrowsing();
}

void LLInspectObject::hideButtons()
{
	getChild<LLUICtrl>("buy_btn")->setVisible(false);
	getChild<LLUICtrl>("pay_btn")->setVisible(false);
	getChild<LLUICtrl>("take_free_copy_btn")->setVisible(false);
	getChild<LLUICtrl>("touch_btn")->setVisible(false);
	getChild<LLUICtrl>("sit_btn")->setVisible(false);
	getChild<LLUICtrl>("open_btn")->setVisible(false);
}

// *TODO: Extract this method from lltoolpie.cpp and put somewhere shared
extern U8 final_click_action(LLViewerObject*);

// Choose the "most relevant" operation for this object, and show a button for
// that operation as the left-most button in the inspector.
void LLInspectObject::updateButtons(LLSelectNode* nodep)
{
	// We'll start with everyone hidden and show the ones we need
	hideButtons();
	
	LLViewerObject* object = nodep->getObject();
	LLViewerObject *parent = (LLViewerObject*)object->getParent();
	bool for_copy = anyone_copy_selection(nodep);
	bool for_sale = enable_buy_object();
	S32 price = nodep->mSaleInfo.getSalePrice();
	U8 click_action = final_click_action(object);

	if (for_copy
		|| (for_sale && price == 0))
	{
		// Free copies have priority over other operations
		getChild<LLUICtrl>("take_free_copy_btn")->setVisible(true);
	}
	else if (for_sale)
	{
		getChild<LLUICtrl>("buy_btn")->setVisible(true);
	}
	else if ( enable_pay_object() )
	{
		getChild<LLUICtrl>("pay_btn")->setVisible(true);
	}
	else if (click_action == CLICK_ACTION_SIT)
	{
		// Click-action sit must come before "open" because many objects on
		// which you can sit have scripts, and hence can be opened
		getChild<LLUICtrl>("sit_btn")->setVisible(true);
		updateSitLabel(nodep);
	}
	else if (object->flagHandleTouch()
		|| (parent && parent->flagHandleTouch()))
	{
		getChild<LLUICtrl>("touch_btn")->setVisible(true);
// [RLVa:KB] - Checked: RLVa-1.2.1
		if (RlvActions::isRlvEnabled())
			getChild<LLUICtrl>("touch_btn")->setEnabled(RlvActions::canTouch(object));
// [/RLVa:KB]
		updateTouchLabel(nodep);
	}
	else if ( enable_object_open() )
	{
		// Open is last because anything with a script in it can be opened
		getChild<LLUICtrl>("open_btn")->setVisible(true);
	}
	else
	{
		// By default, we can sit on anything
		getChild<LLUICtrl>("sit_btn")->setVisible(true);
		updateSitLabel(nodep);
	}

	// No flash
	focusFirstItem(FALSE, FALSE);
}

void LLInspectObject::updateSitLabel(LLSelectNode* nodep)
{
	LLButton* sit_btn = getChild<LLButton>("sit_btn");
	if (!nodep->mSitName.empty())
	{
		sit_btn->setLabel( nodep->mSitName );
	}
	else
	{
		sit_btn->setLabel( getString("Sit") );
	}

// [RLVa:KB] - Checked: 2010-03-06 (RLVa-1.2.0c) | Added: RLVa-1.2.0a
	// RELEASE-RLVa: [SL-2.0.0] Make sure we're examining the same object that handle_sit_or_stand() will request a sit for
	if (RlvActions::isRlvEnabled())
	{
		const LLPickInfo& pick = LLToolPie::getInstance()->getPick();
		sit_btn->setEnabled( (pick.mObjectID.notNull()) && (RlvActions::canSit(pick.getObject(), pick.mObjectOffset)) );
	}
// [/RLVa:KB]
}

void LLInspectObject::updateTouchLabel(LLSelectNode* nodep)
{
	LLButton* sit_btn = getChild<LLButton>("touch_btn");
	if (!nodep->mTouchName.empty())
	{
		sit_btn->setLabel( nodep->mTouchName );
	}
	else
	{
		sit_btn->setLabel( getString("Touch") );
	}
}

void LLInspectObject::updateName(LLSelectNode* nodep)
{
	std::string name;
	if (!nodep->mName.empty())
	{
		name = nodep->mName;
	}
	else
	{
		name = LLTrans::getString("TooltipNoName");
	}
	getChild<LLUICtrl>("object_name")->setValue(name);
}

void LLInspectObject::updateDescription(LLSelectNode* nodep)
{
	const char* const DEFAULT_DESC = "(No Description)";
	std::string desc;
	if (!nodep->mDescription.empty()
		&& nodep->mDescription != DEFAULT_DESC)
	{
		desc = nodep->mDescription;
	}

	LLTextBox* textbox = getChild<LLTextBox>("object_description");
	textbox->setValue(desc);
}

void LLInspectObject::updateMediaCurrentURL()
{	
	if(!mMediaEntry)
		return;
	LLTextBox* textbox = getChild<LLTextBox>("object_media_url");
	std::string media_url = "";
	textbox->setValue(media_url);
	textbox->setToolTip(media_url);
	LLStringUtil::format_map_t args;
	
	if(mMediaImpl.notNull() && mMediaImpl->hasMedia())
	{
		
		LLPluginClassMedia* media_plugin = NULL;
		media_plugin = mMediaImpl->getMediaPlugin();
		if(media_plugin)
		{
			if(media_plugin->pluginSupportsMediaTime())
			{
				args["[CurrentURL]"] =  mMediaImpl->getMediaURL();
			}
			else
			{
				args["[CurrentURL]"] =  media_plugin->getLocation();
			}
			media_url = LLTrans::getString("CurrentURL", args);

		}
	}
	else if(mMediaEntry->getCurrentURL() != "")
	{
		args["[CurrentURL]"] = mMediaEntry->getCurrentURL();
		media_url = LLTrans::getString("CurrentURL", args);
	}

	textbox->setText(media_url);
	textbox->setToolTip(media_url);
}

void LLInspectObject::updateCreator(LLSelectNode* nodep)
{
	// final information for display
	LLStringUtil::format_map_t args;
	std::string text;
	
	// Leave text blank until data loaded
	if (nodep->mValid)
	{
		// Utilize automatic translation of SLURL into name to display 
		// a clickable link		
		// Objects cannot be created by a group, so use agent URL format
		LLUUID creator_id = nodep->mPermissions->getCreator();
//		std::string creator_url = 
//			LLSLURL("agent", creator_id, "about").getSLURLString();
// [RLVa:KB] - Checked: RLVa-1.2.2
		// Only anonymize the creator if they're also the owner or if they're a nearby avie
		bool fRlvHideCreator = (!RlvActions::canShowName(RlvActions::SNC_DEFAULT, creator_id)) && ((nodep->mPermissions->getOwner() == creator_id) || (RlvUtil::isNearbyAgent(creator_id)));
		const std::string creator_url = LLSLURL("agent", creator_id, (!fRlvHideCreator) ? "about" : "rlvanonym").getSLURLString();
// [/RLVa:KB]
		args["[CREATOR]"] = creator_url;

		// created by one user but owned by another
		std::string owner_url;
		LLUUID owner_id;
		bool group_owned = nodep->mPermissions->isGroupOwned();
		if (group_owned)
		{
			owner_id = nodep->mPermissions->getGroup();
			owner_url =	LLSLURL("group", owner_id, "about").getSLURLString();
		}
		else
		{
			owner_id = nodep->mPermissions->getOwner();
//			owner_url = LLSLURL("agent", owner_id, "about").getSLURLString();
// [RLVa:KB] - Checked: RLVa-1.2.2
			bool fRlvHideOwner = (!RlvActions::canShowName(RlvActions::SNC_DEFAULT, owner_id));
			owner_url = LLSLURL("agent", owner_id, (!fRlvHideOwner) ? "about" : "rlvanonym").getSLURLString();
// [/RLVa:KB]
		}
		args["[OWNER]"] = owner_url;
		
		if (creator_id == owner_id)
		{
			// common case, created and owned by one user
			text = getString("Creator", args);
		}
		else
		{
			text = getString("CreatorAndOwner", args);
		}
	}
	getChild<LLUICtrl>("object_creator")->setValue(text);
}

void LLInspectObject::updatePrice(LLSelectNode* nodep)
{
	// *TODO: Only look these up once and use for both updateButtons and here
	bool for_copy = anyone_copy_selection(nodep);
	bool for_sale = enable_buy_object();
	S32 price = nodep->mSaleInfo.getSalePrice();
	
	bool show_price_icon = false;
	std::string line;
	if (for_copy
		|| (for_sale && price == 0))
	{
		line = getString("PriceFree");
		show_price_icon = true;
	}
	else if (for_sale)
	{
		LLStringUtil::format_map_t args;
		args["[AMOUNT]"] = LLResMgr::getInstance()->getMonetaryString(price);
		line = getString("Price", args);
		show_price_icon = true;
	}
	getChild<LLUICtrl>("price_text")->setValue(line);
	getChild<LLUICtrl>("price_icon")->setVisible(show_price_icon);
}

void LLInspectObject::updateSecureBrowsing()
{
	bool is_secure_browsing = false;
	
	if(mMediaImpl.notNull() 
	   && mMediaImpl->hasMedia())
	{
		LLPluginClassMedia* media_plugin = NULL;
		std::string current_url = "";
		media_plugin = mMediaImpl->getMediaPlugin();
		if(media_plugin)
		{
			if(media_plugin->pluginSupportsMediaTime())
			{
				current_url = mMediaImpl->getMediaURL();
			}
			else
			{
				current_url =  media_plugin->getLocation();
			}
		}
		
		std::string prefix =  std::string("https://");
		std::string test_prefix = current_url.substr(0, prefix.length());
		LLStringUtil::toLower(test_prefix);	
		if(test_prefix == prefix)
		{
			is_secure_browsing = true;
		}
	}
	getChild<LLUICtrl>("secure_browsing")->setVisible(is_secure_browsing);
}

// For the object inspector, only unpause the fade timer 
// if the gear menu is not open
void LLInspectObject::onMouseLeave(S32 x, S32 y, MASK mask)
{
	LLToggleableMenu* gear_menu = getChild<LLMenuButton>("gear_btn")->getMenu();
	if ( gear_menu && gear_menu->getVisible() )
	{
		return;
	}

	if(childHasVisiblePopupMenu())
	{
		return;
	}

	mOpenTimer.unpause();
}

void LLInspectObject::onClickBuy()
{
	handle_buy();
	closeFloater();
}

void LLInspectObject::onClickPay()
{
	handle_give_money_dialog();
	closeFloater();
}

void LLInspectObject::onClickTakeFreeCopy()
{
	LLObjectSelection* selection = LLSelectMgr::getInstance()->getSelection();
	if (!selection) return;

	LLSelectNode* nodep = selection->getFirstRootNode();
	if (!nodep) return;

	// Figure out if this is a "free buy" or a "take copy"
	bool for_copy = anyone_copy_selection(nodep);
	// Prefer to just take a free copy
	if (for_copy)
	{
		handle_take_copy();
	}
	else
	{
		// Buy for free (confusing, but that's how it is)
		handle_buy();
	}
	closeFloater();
}

void LLInspectObject::onClickTouch()
{
	handle_object_touch();
	closeFloater();
}

void LLInspectObject::onClickSit()
{
    bool is_sitting = false;
    if (mObjectSelection)
    {
        LLSelectNode* node = mObjectSelection->getFirstRootNode();
        if (node && node->mValid)
        {
            LLViewerObject* root_object = node->getObject();
            if (root_object
                && isAgentAvatarValid()
                && gAgentAvatarp->isSitting()
                && gAgentAvatarp->getRoot() == root_object)
            {
                is_sitting = true;
            }
        }
    }

    if (is_sitting)
    {
        gAgent.standUp();
    }
    else
    {
        handle_object_sit(mObjectID);
    }
	closeFloater();
}

void LLInspectObject::onClickOpen()
{
	LLFloaterReg::showInstance("openobject");
	closeFloater();
}

void LLInspectObject::onClickMoreInfo()
{
	LLSD key;
	key["task"] = "task";
	LLFloaterSidePanelContainer::showPanel("inventory", key);
	closeFloater();
}

void LLInspectObject::onClickZoomIn() 
{
	handle_look_at_selection("zoom");
	closeFloater();
}

//////////////////////////////////////////////////////////////////////////////
// LLInspectObjectUtil
//////////////////////////////////////////////////////////////////////////////
void LLInspectObjectUtil::registerFloater()
{
	LLFloaterReg::add("inspect_object", "inspect_object.xml",
					  &LLFloaterReg::build<LLInspectObject>);
}
<|MERGE_RESOLUTION|>--- conflicted
+++ resolved
@@ -38,15 +38,13 @@
 #include "llviewermedia.h"
 #include "llviewermediafocus.h"
 #include "llviewerobjectlist.h"	// to select the requested object
-<<<<<<< HEAD
+#include "llvoavatarself.h"
 // [RLVa:KB] - Checked: 2010-02-27 (RLVa-1.2.0c)
 #include "rlvactions.h"
+#include "rlvhandler.h"
 #include "rlvcommon.h"
 #include "lltoolpie.h"
 // [/RLVa:KB]
-=======
-#include "llvoavatarself.h"
->>>>>>> ee0d2648
 
 // Linden libraries
 #include "llbutton.h"			// setLabel(), not virtual!
@@ -685,7 +683,13 @@
 
     if (is_sitting)
     {
-        gAgent.standUp();
+        // <FS:Ansariel> RLVa fix
+        //gAgent.standUp();
+        if (!rlv_handler_t::isEnabled() || RlvActions::canStand())
+        {
+            gAgent.standUp();
+        }
+        // </FS:Ansariel>
     }
     else
     {
