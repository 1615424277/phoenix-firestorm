/**
 * @file llfloaterbulkpermissions.h
 * @brief Allow multiple task inventory properties to be set in one go.
 * @author Michelle2 Zenovka
 *
 * $LicenseInfo:firstyear=2008&license=viewerlgpl$
 * Second Life Viewer Source Code
 * Copyright (C) 2010, Linden Research, Inc.
 *
 * This library is free software; you can redistribute it and/or
 * modify it under the terms of the GNU Lesser General Public
 * License as published by the Free Software Foundation;
 * version 2.1 of the License only.
 *
 * This library is distributed in the hope that it will be useful,
 * but WITHOUT ANY WARRANTY; without even the implied warranty of
 * MERCHANTABILITY or FITNESS FOR A PARTICULAR PURPOSE.  See the GNU
 * Lesser General Public License for more details.
 *
 * You should have received a copy of the GNU Lesser General Public
 * License along with this library; if not, write to the Free Software
 * Foundation, Inc., 51 Franklin Street, Fifth Floor, Boston, MA  02110-1301  USA
 *
 * Linden Research, Inc., 945 Battery Street, San Francisco, CA  94111  USA
 * $/LicenseInfo$
 */

#ifndef LL_LLBULKPERMISSION_H
#define LL_LLBULKPERMISSION_H

#include "llinventory.h"
#include "llviewerobject.h"
#include "llvoinventorylistener.h"
#include "lluuid.h"

#include "llfloater.h"
#include "llscrolllistctrl.h"

class LLFloaterBulkPermission : public LLFloater, public LLVOInventoryListener
{
    friend class LLFloaterReg;
public:

<<<<<<< HEAD
	bool postBuild();

private:
	
	LLFloaterBulkPermission(const LLSD& seed);	
	virtual ~LLFloaterBulkPermission() {}

	bool start(); // returns true if the queue has started, otherwise false.
	bool nextObject();
	bool popNext();

	// This is the callback method for the viewer object currently
	// being worked on.
	/*virtual*/ void inventoryChanged(LLViewerObject* obj,
								 LLInventoryObject::object_list_t* inv,
								 S32 serial_num,
								 void* queue);
	
	// This is called by inventoryChanged
	void handleInventory(LLViewerObject* viewer_obj,
								LLInventoryObject::object_list_t* inv);


	void updateInventory(LLViewerObject* object,
								LLViewerInventoryItem* item,
								U8 key,
								bool is_new);

	void onCloseBtn();
	void onOkBtn();
	void onApplyBtn();
	void onCommitCopy();
	void onCheckAll() { doCheckUncheckAll(true); }
	void onUncheckAll() { doCheckUncheckAll(false); }
	
	// returns true if this is done
	bool isDone() const { return (mCurrentObjectID.isNull() || (mObjectIDs.size() == 0)); }

	//Read the settings and Apply the permissions
	void doApply();
	void doCheckUncheckAll(bool check);

private:
	// UI
	LLScrollListCtrl* mMessages;
	LLButton* mCloseBtn;

	// Object Queue
	std::vector<LLUUID> mObjectIDs;
	LLUUID mCurrentObjectID;
	bool mDone;

	bool mBulkChangeIncludeAnimations;
	bool mBulkChangeIncludeBodyParts;
	bool mBulkChangeIncludeClothing;
	bool mBulkChangeIncludeGestures;
	bool mBulkChangeIncludeNotecards;
	bool mBulkChangeIncludeObjects;
	bool mBulkChangeIncludeScripts;
	bool mBulkChangeIncludeSounds;
	bool mBulkChangeIncludeTextures;
	bool mBulkChangeIncludeSettings;
=======
    bool postBuild();

private:

    LLFloaterBulkPermission(const LLSD& seed);
    virtual ~LLFloaterBulkPermission() {}

    bool start(); // returns true if the queue has started, otherwise false.
    bool nextObject();
    bool popNext();

    // This is the callback method for the viewer object currently
    // being worked on.
    /*virtual*/ void inventoryChanged(LLViewerObject* obj,
                                 LLInventoryObject::object_list_t* inv,
                                 S32 serial_num,
                                 void* queue);

    // This is called by inventoryChanged
    void handleInventory(LLViewerObject* viewer_obj,
                                LLInventoryObject::object_list_t* inv);


    void updateInventory(LLViewerObject* object,
                                LLViewerInventoryItem* item,
                                U8 key,
                                bool is_new);

    void onCloseBtn();
    void onOkBtn();
    void onApplyBtn();
    void onCommitCopy();
    void onCheckAll() { doCheckUncheckAll(true); }
    void onUncheckAll() { doCheckUncheckAll(false); }

    // returns true if this is done
    bool isDone() const { return (mCurrentObjectID.isNull() || (mObjectIDs.size() == 0)); }

    //Read the settings and Apply the permissions
    void doApply();
    void doCheckUncheckAll(bool check);

private:
    // UI
    LLScrollListCtrl* mMessages;
    LLButton* mCloseBtn;

    // Object Queue
    std::vector<LLUUID> mObjectIDs;
    LLUUID mCurrentObjectID;
    bool mDone;

    bool mBulkChangeIncludeAnimations;
    bool mBulkChangeIncludeBodyParts;
    bool mBulkChangeIncludeClothing;
    bool mBulkChangeIncludeGestures;
    bool mBulkChangeIncludeNotecards;
    bool mBulkChangeIncludeObjects;
    bool mBulkChangeIncludeScripts;
    bool mBulkChangeIncludeSounds;
    bool mBulkChangeIncludeTextures;
    bool mBulkChangeIncludeSettings;
>>>>>>> 1a8a5404
    bool mBulkChangeIncludeMaterials;

    bool mBulkChangeShareWithGroup;
    bool mBulkChangeEveryoneCopy;
    bool mBulkChangeNextOwnerModify;
    bool mBulkChangeNextOwnerCopy;
    bool mBulkChangeNextOwnerTransfer;

    LLUUID mID;

    const char* mStartString;
};

#endif
<|MERGE_RESOLUTION|>--- conflicted
+++ resolved
@@ -41,70 +41,6 @@
     friend class LLFloaterReg;
 public:
 
-<<<<<<< HEAD
-	bool postBuild();
-
-private:
-	
-	LLFloaterBulkPermission(const LLSD& seed);	
-	virtual ~LLFloaterBulkPermission() {}
-
-	bool start(); // returns true if the queue has started, otherwise false.
-	bool nextObject();
-	bool popNext();
-
-	// This is the callback method for the viewer object currently
-	// being worked on.
-	/*virtual*/ void inventoryChanged(LLViewerObject* obj,
-								 LLInventoryObject::object_list_t* inv,
-								 S32 serial_num,
-								 void* queue);
-	
-	// This is called by inventoryChanged
-	void handleInventory(LLViewerObject* viewer_obj,
-								LLInventoryObject::object_list_t* inv);
-
-
-	void updateInventory(LLViewerObject* object,
-								LLViewerInventoryItem* item,
-								U8 key,
-								bool is_new);
-
-	void onCloseBtn();
-	void onOkBtn();
-	void onApplyBtn();
-	void onCommitCopy();
-	void onCheckAll() { doCheckUncheckAll(true); }
-	void onUncheckAll() { doCheckUncheckAll(false); }
-	
-	// returns true if this is done
-	bool isDone() const { return (mCurrentObjectID.isNull() || (mObjectIDs.size() == 0)); }
-
-	//Read the settings and Apply the permissions
-	void doApply();
-	void doCheckUncheckAll(bool check);
-
-private:
-	// UI
-	LLScrollListCtrl* mMessages;
-	LLButton* mCloseBtn;
-
-	// Object Queue
-	std::vector<LLUUID> mObjectIDs;
-	LLUUID mCurrentObjectID;
-	bool mDone;
-
-	bool mBulkChangeIncludeAnimations;
-	bool mBulkChangeIncludeBodyParts;
-	bool mBulkChangeIncludeClothing;
-	bool mBulkChangeIncludeGestures;
-	bool mBulkChangeIncludeNotecards;
-	bool mBulkChangeIncludeObjects;
-	bool mBulkChangeIncludeScripts;
-	bool mBulkChangeIncludeSounds;
-	bool mBulkChangeIncludeTextures;
-	bool mBulkChangeIncludeSettings;
-=======
     bool postBuild();
 
 private:
@@ -167,7 +103,6 @@
     bool mBulkChangeIncludeSounds;
     bool mBulkChangeIncludeTextures;
     bool mBulkChangeIncludeSettings;
->>>>>>> 1a8a5404
     bool mBulkChangeIncludeMaterials;
 
     bool mBulkChangeShareWithGroup;
