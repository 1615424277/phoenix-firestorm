--- conflicted
+++ resolved
@@ -191,33 +191,6 @@
 
 void LLExperienceLog::loadEvents()
 {
-<<<<<<< HEAD
-	LLSD settings = LLSD::emptyMap();
-
-	std::string filename = getFilename();
-	llifstream stream(filename.c_str());
-	LLSDSerialize::fromXMLDocument(settings, stream);
-
-	if(settings.has("MaxDays"))
-	{
-		setMaxDays((U32)settings["MaxDays"].asInteger());
-	}
-	if(settings.has("Notify"))
-	{
-		setNotifyNewEvent(settings["Notify"].asBoolean());
-	}
-	if(settings.has("PageSize"))
-	{
-		setPageSize((U32)settings["PageSize"].asInteger());
-	}
-	mEvents.clear();
-	if(mMaxDays > 0 && settings.has("Events"))
-	{
-		mEvents = settings["Events"];
-		eraseExpired(); // <FS:Ansariel> FIRE-21781: experience_events.xml log file grows indefinitely
-		mEventsToSave = mEvents;
-	}
-=======
     LLSD settings = LLSD::emptyMap();
 
     std::string filename = getFilename();
@@ -240,9 +213,9 @@
     if(mMaxDays > 0 && settings.has("Events"))
     {
         mEvents = settings["Events"];
+        eraseExpired(); // <FS:Ansariel> FIRE-21781: experience_events.xml log file grows indefinitely
         mEventsToSave = mEvents;
     }
->>>>>>> 38c2a5bd
 }
 
 LLExperienceLog::~LLExperienceLog()
@@ -252,32 +225,25 @@
 
 void LLExperienceLog::eraseExpired()
 {
-<<<<<<< HEAD
-	// <FS:Ansariel> FIRE-21781: experience_events.xml log file grows indefinitely
-	//while(mEvents.size() > mMaxDays && mMaxDays > 0)
-	//{
-	//	mEvents.erase(mEvents.beginMap()->first);
-	//}
-	if (mMaxDays > 0)
-	{
-		LLSD events = mEvents;
-		for (LLSD::map_const_iterator it = mEvents.beginMap(); it != mEvents.endMap(); ++it)
-		{
-			std::string date = it->first;
-			if (!isNotExpired(date))
-			{
-				events.erase(it->first);
-			}
-		}
-		mEvents = events;
-	}
-	// </FS:Ansariel>
-=======
-    while(mEvents.size() > mMaxDays && mMaxDays > 0)
-    {
-        mEvents.erase(mEvents.beginMap()->first);
-    }
->>>>>>> 38c2a5bd
+    // <FS:Ansariel> FIRE-21781: experience_events.xml log file grows indefinitely
+    //while(mEvents.size() > mMaxDays && mMaxDays > 0)
+    //{
+    //  mEvents.erase(mEvents.beginMap()->first);
+    //}
+    if (mMaxDays > 0)
+    {
+        LLSD events = mEvents;
+        for (LLSD::map_const_iterator it = mEvents.beginMap(); it != mEvents.endMap(); ++it)
+        {
+            std::string date = it->first;
+            if (!isNotExpired(date))
+            {
+                events.erase(it->first);
+            }
+        }
+        mEvents = events;
+    }
+    // </FS:Ansariel>
 }
 
 bool LLExperienceLog::isNotExpired(std::string& date)
