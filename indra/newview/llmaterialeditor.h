/**
 * @file llmaterialeditor.h
 * @brief LLMaterialEditor class header file
 *
 * $LicenseInfo:firstyear=2022&license=viewerlgpl$
 * Second Life Viewer Source Code
 * Copyright (C) 2010, Linden Research, Inc.
 *
 * This library is free software; you can redistribute it and/or
 * modify it under the terms of the GNU Lesser General Public
 * License as published by the Free Software Foundation;
 * version 2.1 of the License only.
 *
 * This library is distributed in the hope that it will be useful,
 * but WITHOUT ANY WARRANTY; without even the implied warranty of
 * MERCHANTABILITY or FITNESS FOR A PARTICULAR PURPOSE.  See the GNU
 * Lesser General Public License for more details.
 *
 * You should have received a copy of the GNU Lesser General Public
 * License along with this library; if not, write to the Free Software
 * Foundation, Inc., 51 Franklin Street, Fifth Floor, Boston, MA  02110-1301  USA
 *
 * Linden Research, Inc., 945 Battery Street, San Francisco, CA  94111  USA
 * $/LicenseInfo$
 */

#pragma once

#include "llpreview.h"
#include "llvoinventorylistener.h"
#include "llimagej2c.h"
#include "llviewertexture.h"

class LLButton;
class LLColorSwatchCtrl;
class LLComboBox;
class LLGLTFMaterial;
class LLLocalGLTFMaterial;
class LLTextureCtrl;
class LLTextBox;
class LLViewerInventoryItem;

namespace tinygltf
{
    class Model;
}

// todo: Consider making into a notification or just merging with
// presets. Layout is identical to camera/graphics presets so there
// is no point in having multiple separate xmls and classes.
class LLFloaterComboOptions : public LLFloater
{
public:
    typedef std::function<void(const std::string&, S32)> combo_callback;
    LLFloaterComboOptions();

    virtual ~LLFloaterComboOptions();
<<<<<<< HEAD
    /*virtual*/	bool	postBuild();
=======
    /*virtual*/ BOOL    postBuild();
>>>>>>> e1623bb2

    static LLFloaterComboOptions* showUI(
        combo_callback callback,
        const std::string &title,
        const std::string &description,
        const std::list<std::string> &options);

    static LLFloaterComboOptions* showUI(
        combo_callback callback,
        const std::string &title,
        const std::string &description,
        const std::string &ok_text,
        const std::string &cancel_text,
        const std::list<std::string> &options);

private:
    void onConfirm();
    void onCancel();

protected:
    combo_callback mCallback;

    LLButton *mConfirmButton;
    LLButton *mCancelButton;
    LLComboBox *mComboOptions;
    LLTextBox *mComboText;
};

class LLMaterialEditor : public LLPreview, public LLVOInventoryListener
{ public:
    LLMaterialEditor(const LLSD& key);
    ~LLMaterialEditor();

    bool setFromGltfModel(const tinygltf::Model& model, S32 index, bool set_textures = false);

    void setFromGltfMetaData(const std::string& filename, const  tinygltf::Model& model, S32 index);

    // open a file dialog and select a gltf/glb file for import
    static void importMaterial();

    // for live preview, apply current material to currently selected object
    void applyToSelection();

    // get a dump of the json representation of the current state of the editor UI as a material object
    void getGLTFMaterial(LLGLTFMaterial* mat);

    void loadAsset() override;
    // @index if -1 and file contains more than one material,
    // will promt to select specific one
    static void uploadMaterialFromModel(const std::string& filename, tinygltf::Model& model, S32 index);
    static void loadMaterialFromFile(const std::string& filename, S32 index = -1);

    void onSelectionChanged(); // live overrides selection changes

    static void updateLive();
    static void loadLive();

    static bool canModifyObjectsMaterial();
    static bool canSaveObjectsMaterial();
    static bool canClipboardObjectsMaterial();
    static void saveObjectsMaterialAs();
    static void onSaveObjectsMaterialAsMsgCallback(const LLSD& notification, const LLSD& response, const LLPermissions& permissions);

    static void onLoadComplete(const LLUUID& asset_uuid, LLAssetType::EType type, void* user_data, S32 status, LLExtStat ext_status);

    void inventoryChanged(LLViewerObject* object, LLInventoryObject::object_list_t* inventory, S32 serial_num, void* user_data) override;

    typedef std::function<void(LLUUID newAssetId, LLSD response)> upload_callback_f;
    void saveTexture(LLImageJ2C* img, const std::string& name, const LLUUID& asset_id, upload_callback_f cb);
    void setFailedToUploadTexture();

    // save textures to inventory if needed
    // returns amount of scheduled uploads
    S32 saveTextures();
    void clearTextures();

    void onClickSave();

    void getGLTFModel(tinygltf::Model& model);

    std::string getEncodedAsset();

    bool decodeAsset(const std::vector<char>& buffer);

    bool saveIfNeeded();

    static void finishInventoryUpload(LLUUID itemId, LLUUID newAssetId, LLUUID newItemId);

    static void finishTaskUpload(LLUUID itemId, LLUUID newAssetId, LLUUID taskId);

    static void finishSaveAs(
        const LLSD &oldKey,
        const LLUUID &newItemId,
        const std::string &buffer,
        bool has_unsaved_changes);

    void refreshFromInventory(const LLUUID& new_item_id = LLUUID::null);

    void onClickSaveAs();
    void onSaveAsMsgCallback(const LLSD& notification, const LLSD& response);
    void onClickCancel();
    void onCancelMsgCallback(const LLSD& notification, const LLSD& response);

    // llpreview
    void setObjectID(const LLUUID& object_id) override;
    void setAuxItem(const LLInventoryItem* item) override;

<<<<<<< HEAD
	// llpanel
    bool postBuild() override;
=======
    // llpanel
    BOOL postBuild() override;
>>>>>>> e1623bb2
    void onClickCloseBtn(bool app_quitting = false) override;

    void onClose(bool app_quitting) override;
    void draw() override;
    void handleReshape(const LLRect& new_rect, bool by_user = false) override;

    LLUUID getBaseColorId();
    void setBaseColorId(const LLUUID& id);
    void setBaseColorUploadId(const LLUUID& id);

    LLColor4 getBaseColor();

    // sets both base color and transparency
    void    setBaseColor(const LLColor4& color);

    F32     getTransparency();
    void     setTransparency(F32 transparency);

    std::string getAlphaMode();
    void setAlphaMode(const std::string& alpha_mode);

    F32 getAlphaCutoff();
    void setAlphaCutoff(F32 alpha_cutoff);

    void setMaterialName(const std::string &name);

    LLUUID getMetallicRoughnessId();
    void setMetallicRoughnessId(const LLUUID& id);
    void setMetallicRoughnessUploadId(const LLUUID& id);

    F32 getMetalnessFactor();
    void setMetalnessFactor(F32 factor);

    F32 getRoughnessFactor();
    void setRoughnessFactor(F32 factor);

    LLUUID getEmissiveId();
    void setEmissiveId(const LLUUID& id);
    void setEmissiveUploadId(const LLUUID& id);

    LLColor4 getEmissiveColor();
    void setEmissiveColor(const LLColor4& color);

    LLUUID getNormalId();
    void setNormalId(const LLUUID& id);
    void setNormalUploadId(const LLUUID& id);

    bool getDoubleSided();
    void setDoubleSided(bool double_sided);

    void setCanSaveAs(bool value);
    void setCanSave(bool value);
    void setEnableEditing(bool can_modify);

    void subscribeToLocalTexture(S32 dirty_flag, const LLUUID& tracking_id);
    void replaceLocalTexture(const LLUUID& old_id, const LLUUID& new_id); // Local texture support
    void onCommitTexture(LLUICtrl* ctrl, const LLSD& data, S32 dirty_flag);
    void onCancelCtrl(LLUICtrl* ctrl, const LLSD& data, S32 dirty_flag);
    void onSelectCtrl(LLUICtrl* ctrl, const LLSD& data, S32 dirty_flag);

    // initialize the UI from a default GLTF material
    void loadDefaults();

    U32 getUnsavedChangesFlags() { return mUnsavedChanges; }
    U32 getRevertedChangesFlags() { return mRevertedChanges; }
    LLUUID getLocalTextureTrackingIdFromFlag(U32 flag);
    bool updateMaterialLocalSubscription(LLGLTFMaterial* mat);

    static bool capabilitiesAvailable();

private:
    static void saveObjectsMaterialAs(const LLGLTFMaterial *render_material, const LLLocalGLTFMaterial *local_material, const LLPermissions& permissions, const LLUUID& object_id /* = LLUUID::null */, const LLUUID& item /* = LLUUID::null */);

    static bool updateInventoryItem(const std::string &buffer, const LLUUID &item_id, const LLUUID &task_id);
    static void createInventoryItem(const std::string &buffer, const std::string &name, const std::string &desc, const LLPermissions& permissions);

    void setFromGLTFMaterial(LLGLTFMaterial* mat);
    bool setFromSelection();

    void loadMaterial(const tinygltf::Model &model, const std::string & filename, S32 index, bool open_floater = true);

    friend class LLMaterialFilePicker;

    LLUUID mAssetID;

    LLTextureCtrl* mBaseColorTextureCtrl;
    LLTextureCtrl* mMetallicTextureCtrl;
    LLTextureCtrl* mEmissiveTextureCtrl;
    LLTextureCtrl* mNormalTextureCtrl;
    LLColorSwatchCtrl* mBaseColorCtrl;
    LLColorSwatchCtrl* mEmissiveColorCtrl;

    // 'Default' texture, unless it's null or from inventory is the one with the fee
    LLUUID mBaseColorTextureUploadId;
    LLUUID mMetallicTextureUploadId;
    LLUUID mEmissiveTextureUploadId;
    LLUUID mNormalTextureUploadId;

    // last known name of each texture
    std::string mBaseColorName;
    std::string mNormalName;
    std::string mMetallicRoughnessName;
    std::string mEmissiveName;

    // keep pointers to fetched textures or viewer will remove them
    // if user temporary selects something else with 'apply now'
    LLPointer<LLViewerFetchedTexture> mBaseColorFetched;
    LLPointer<LLViewerFetchedTexture> mNormalFetched;
    LLPointer<LLViewerFetchedTexture> mMetallicRoughnessFetched;
    LLPointer<LLViewerFetchedTexture> mEmissiveFetched;

    // J2C versions of packed buffers for uploading
    LLPointer<LLImageJ2C> mBaseColorJ2C;
    LLPointer<LLImageJ2C> mNormalJ2C;
    LLPointer<LLImageJ2C> mMetallicRoughnessJ2C;
    LLPointer<LLImageJ2C> mEmissiveJ2C;

    // utility function for converting image uri into a texture name
    const std::string getImageNameFromUri(std::string image_uri, const std::string texture_type);

    // utility function for building a description of the imported material
    // based on what we know about it.
    const std::string buildMaterialDescription();

    void resetUnsavedChanges();
    void markChangesUnsaved(U32 dirty_flag);

    U32 mUnsavedChanges; // flags to indicate individual changed parameters
    U32 mRevertedChanges; // flags to indicate individual reverted parameters
    S32 mUploadingTexturesCount;
    S32 mExpectedUploadCost;
    bool mUploadingTexturesFailure;
    std::string mMaterialNameShort;
    std::string mMaterialName;

    // if true, this instance is live instance editing overrides
    bool mIsOverride = false;
    bool mHasSelection = false;
    // local id, texture ids per face for object overrides
    // for "cancel" support
    static LLUUID mOverrideObjectId; // static to avoid searching for the floater
    static S32 mOverrideObjectTE;
    static bool mOverrideInProgress;
    static bool mSelectionNeedsUpdate;
    boost::signals2::connection mSelectionUpdateSlot;

    struct LocalTextureConnection
    {
        LLUUID mTrackingId;
        boost::signals2::connection mConnection;
    };
    typedef std::map<S32, LocalTextureConnection> mat_connection_map_t;
    mat_connection_map_t mTextureChangesUpdates;
};
<|MERGE_RESOLUTION|>--- conflicted
+++ resolved
@@ -1,330 +1,322 @@
-/**
- * @file llmaterialeditor.h
- * @brief LLMaterialEditor class header file
- *
- * $LicenseInfo:firstyear=2022&license=viewerlgpl$
- * Second Life Viewer Source Code
- * Copyright (C) 2010, Linden Research, Inc.
- *
- * This library is free software; you can redistribute it and/or
- * modify it under the terms of the GNU Lesser General Public
- * License as published by the Free Software Foundation;
- * version 2.1 of the License only.
- *
- * This library is distributed in the hope that it will be useful,
- * but WITHOUT ANY WARRANTY; without even the implied warranty of
- * MERCHANTABILITY or FITNESS FOR A PARTICULAR PURPOSE.  See the GNU
- * Lesser General Public License for more details.
- *
- * You should have received a copy of the GNU Lesser General Public
- * License along with this library; if not, write to the Free Software
- * Foundation, Inc., 51 Franklin Street, Fifth Floor, Boston, MA  02110-1301  USA
- *
- * Linden Research, Inc., 945 Battery Street, San Francisco, CA  94111  USA
- * $/LicenseInfo$
- */
-
-#pragma once
-
-#include "llpreview.h"
-#include "llvoinventorylistener.h"
-#include "llimagej2c.h"
-#include "llviewertexture.h"
-
-class LLButton;
-class LLColorSwatchCtrl;
-class LLComboBox;
-class LLGLTFMaterial;
-class LLLocalGLTFMaterial;
-class LLTextureCtrl;
-class LLTextBox;
-class LLViewerInventoryItem;
-
-namespace tinygltf
-{
-    class Model;
-}
-
-// todo: Consider making into a notification or just merging with
-// presets. Layout is identical to camera/graphics presets so there
-// is no point in having multiple separate xmls and classes.
-class LLFloaterComboOptions : public LLFloater
-{
-public:
-    typedef std::function<void(const std::string&, S32)> combo_callback;
-    LLFloaterComboOptions();
-
-    virtual ~LLFloaterComboOptions();
-<<<<<<< HEAD
-    /*virtual*/	bool	postBuild();
-=======
-    /*virtual*/ BOOL    postBuild();
->>>>>>> e1623bb2
-
-    static LLFloaterComboOptions* showUI(
-        combo_callback callback,
-        const std::string &title,
-        const std::string &description,
-        const std::list<std::string> &options);
-
-    static LLFloaterComboOptions* showUI(
-        combo_callback callback,
-        const std::string &title,
-        const std::string &description,
-        const std::string &ok_text,
-        const std::string &cancel_text,
-        const std::list<std::string> &options);
-
-private:
-    void onConfirm();
-    void onCancel();
-
-protected:
-    combo_callback mCallback;
-
-    LLButton *mConfirmButton;
-    LLButton *mCancelButton;
-    LLComboBox *mComboOptions;
-    LLTextBox *mComboText;
-};
-
-class LLMaterialEditor : public LLPreview, public LLVOInventoryListener
-{ public:
-    LLMaterialEditor(const LLSD& key);
-    ~LLMaterialEditor();
-
-    bool setFromGltfModel(const tinygltf::Model& model, S32 index, bool set_textures = false);
-
-    void setFromGltfMetaData(const std::string& filename, const  tinygltf::Model& model, S32 index);
-
-    // open a file dialog and select a gltf/glb file for import
-    static void importMaterial();
-
-    // for live preview, apply current material to currently selected object
-    void applyToSelection();
-
-    // get a dump of the json representation of the current state of the editor UI as a material object
-    void getGLTFMaterial(LLGLTFMaterial* mat);
-
-    void loadAsset() override;
-    // @index if -1 and file contains more than one material,
-    // will promt to select specific one
-    static void uploadMaterialFromModel(const std::string& filename, tinygltf::Model& model, S32 index);
-    static void loadMaterialFromFile(const std::string& filename, S32 index = -1);
-
-    void onSelectionChanged(); // live overrides selection changes
-
-    static void updateLive();
-    static void loadLive();
-
-    static bool canModifyObjectsMaterial();
-    static bool canSaveObjectsMaterial();
-    static bool canClipboardObjectsMaterial();
-    static void saveObjectsMaterialAs();
-    static void onSaveObjectsMaterialAsMsgCallback(const LLSD& notification, const LLSD& response, const LLPermissions& permissions);
-
-    static void onLoadComplete(const LLUUID& asset_uuid, LLAssetType::EType type, void* user_data, S32 status, LLExtStat ext_status);
-
-    void inventoryChanged(LLViewerObject* object, LLInventoryObject::object_list_t* inventory, S32 serial_num, void* user_data) override;
-
-    typedef std::function<void(LLUUID newAssetId, LLSD response)> upload_callback_f;
-    void saveTexture(LLImageJ2C* img, const std::string& name, const LLUUID& asset_id, upload_callback_f cb);
-    void setFailedToUploadTexture();
-
-    // save textures to inventory if needed
-    // returns amount of scheduled uploads
-    S32 saveTextures();
-    void clearTextures();
-
-    void onClickSave();
-
-    void getGLTFModel(tinygltf::Model& model);
-
-    std::string getEncodedAsset();
-
-    bool decodeAsset(const std::vector<char>& buffer);
-
-    bool saveIfNeeded();
-
-    static void finishInventoryUpload(LLUUID itemId, LLUUID newAssetId, LLUUID newItemId);
-
-    static void finishTaskUpload(LLUUID itemId, LLUUID newAssetId, LLUUID taskId);
-
-    static void finishSaveAs(
-        const LLSD &oldKey,
-        const LLUUID &newItemId,
-        const std::string &buffer,
-        bool has_unsaved_changes);
-
-    void refreshFromInventory(const LLUUID& new_item_id = LLUUID::null);
-
-    void onClickSaveAs();
-    void onSaveAsMsgCallback(const LLSD& notification, const LLSD& response);
-    void onClickCancel();
-    void onCancelMsgCallback(const LLSD& notification, const LLSD& response);
-
-    // llpreview
-    void setObjectID(const LLUUID& object_id) override;
-    void setAuxItem(const LLInventoryItem* item) override;
-
-<<<<<<< HEAD
-	// llpanel
-    bool postBuild() override;
-=======
-    // llpanel
-    BOOL postBuild() override;
->>>>>>> e1623bb2
-    void onClickCloseBtn(bool app_quitting = false) override;
-
-    void onClose(bool app_quitting) override;
-    void draw() override;
-    void handleReshape(const LLRect& new_rect, bool by_user = false) override;
-
-    LLUUID getBaseColorId();
-    void setBaseColorId(const LLUUID& id);
-    void setBaseColorUploadId(const LLUUID& id);
-
-    LLColor4 getBaseColor();
-
-    // sets both base color and transparency
-    void    setBaseColor(const LLColor4& color);
-
-    F32     getTransparency();
-    void     setTransparency(F32 transparency);
-
-    std::string getAlphaMode();
-    void setAlphaMode(const std::string& alpha_mode);
-
-    F32 getAlphaCutoff();
-    void setAlphaCutoff(F32 alpha_cutoff);
-
-    void setMaterialName(const std::string &name);
-
-    LLUUID getMetallicRoughnessId();
-    void setMetallicRoughnessId(const LLUUID& id);
-    void setMetallicRoughnessUploadId(const LLUUID& id);
-
-    F32 getMetalnessFactor();
-    void setMetalnessFactor(F32 factor);
-
-    F32 getRoughnessFactor();
-    void setRoughnessFactor(F32 factor);
-
-    LLUUID getEmissiveId();
-    void setEmissiveId(const LLUUID& id);
-    void setEmissiveUploadId(const LLUUID& id);
-
-    LLColor4 getEmissiveColor();
-    void setEmissiveColor(const LLColor4& color);
-
-    LLUUID getNormalId();
-    void setNormalId(const LLUUID& id);
-    void setNormalUploadId(const LLUUID& id);
-
-    bool getDoubleSided();
-    void setDoubleSided(bool double_sided);
-
-    void setCanSaveAs(bool value);
-    void setCanSave(bool value);
-    void setEnableEditing(bool can_modify);
-
-    void subscribeToLocalTexture(S32 dirty_flag, const LLUUID& tracking_id);
-    void replaceLocalTexture(const LLUUID& old_id, const LLUUID& new_id); // Local texture support
-    void onCommitTexture(LLUICtrl* ctrl, const LLSD& data, S32 dirty_flag);
-    void onCancelCtrl(LLUICtrl* ctrl, const LLSD& data, S32 dirty_flag);
-    void onSelectCtrl(LLUICtrl* ctrl, const LLSD& data, S32 dirty_flag);
-
-    // initialize the UI from a default GLTF material
-    void loadDefaults();
-
-    U32 getUnsavedChangesFlags() { return mUnsavedChanges; }
-    U32 getRevertedChangesFlags() { return mRevertedChanges; }
-    LLUUID getLocalTextureTrackingIdFromFlag(U32 flag);
-    bool updateMaterialLocalSubscription(LLGLTFMaterial* mat);
-
-    static bool capabilitiesAvailable();
-
-private:
-    static void saveObjectsMaterialAs(const LLGLTFMaterial *render_material, const LLLocalGLTFMaterial *local_material, const LLPermissions& permissions, const LLUUID& object_id /* = LLUUID::null */, const LLUUID& item /* = LLUUID::null */);
-
-    static bool updateInventoryItem(const std::string &buffer, const LLUUID &item_id, const LLUUID &task_id);
-    static void createInventoryItem(const std::string &buffer, const std::string &name, const std::string &desc, const LLPermissions& permissions);
-
-    void setFromGLTFMaterial(LLGLTFMaterial* mat);
-    bool setFromSelection();
-
-    void loadMaterial(const tinygltf::Model &model, const std::string & filename, S32 index, bool open_floater = true);
-
-    friend class LLMaterialFilePicker;
-
-    LLUUID mAssetID;
-
-    LLTextureCtrl* mBaseColorTextureCtrl;
-    LLTextureCtrl* mMetallicTextureCtrl;
-    LLTextureCtrl* mEmissiveTextureCtrl;
-    LLTextureCtrl* mNormalTextureCtrl;
-    LLColorSwatchCtrl* mBaseColorCtrl;
-    LLColorSwatchCtrl* mEmissiveColorCtrl;
-
-    // 'Default' texture, unless it's null or from inventory is the one with the fee
-    LLUUID mBaseColorTextureUploadId;
-    LLUUID mMetallicTextureUploadId;
-    LLUUID mEmissiveTextureUploadId;
-    LLUUID mNormalTextureUploadId;
-
-    // last known name of each texture
-    std::string mBaseColorName;
-    std::string mNormalName;
-    std::string mMetallicRoughnessName;
-    std::string mEmissiveName;
-
-    // keep pointers to fetched textures or viewer will remove them
-    // if user temporary selects something else with 'apply now'
-    LLPointer<LLViewerFetchedTexture> mBaseColorFetched;
-    LLPointer<LLViewerFetchedTexture> mNormalFetched;
-    LLPointer<LLViewerFetchedTexture> mMetallicRoughnessFetched;
-    LLPointer<LLViewerFetchedTexture> mEmissiveFetched;
-
-    // J2C versions of packed buffers for uploading
-    LLPointer<LLImageJ2C> mBaseColorJ2C;
-    LLPointer<LLImageJ2C> mNormalJ2C;
-    LLPointer<LLImageJ2C> mMetallicRoughnessJ2C;
-    LLPointer<LLImageJ2C> mEmissiveJ2C;
-
-    // utility function for converting image uri into a texture name
-    const std::string getImageNameFromUri(std::string image_uri, const std::string texture_type);
-
-    // utility function for building a description of the imported material
-    // based on what we know about it.
-    const std::string buildMaterialDescription();
-
-    void resetUnsavedChanges();
-    void markChangesUnsaved(U32 dirty_flag);
-
-    U32 mUnsavedChanges; // flags to indicate individual changed parameters
-    U32 mRevertedChanges; // flags to indicate individual reverted parameters
-    S32 mUploadingTexturesCount;
-    S32 mExpectedUploadCost;
-    bool mUploadingTexturesFailure;
-    std::string mMaterialNameShort;
-    std::string mMaterialName;
-
-    // if true, this instance is live instance editing overrides
-    bool mIsOverride = false;
-    bool mHasSelection = false;
-    // local id, texture ids per face for object overrides
-    // for "cancel" support
-    static LLUUID mOverrideObjectId; // static to avoid searching for the floater
-    static S32 mOverrideObjectTE;
-    static bool mOverrideInProgress;
-    static bool mSelectionNeedsUpdate;
-    boost::signals2::connection mSelectionUpdateSlot;
-
-    struct LocalTextureConnection
-    {
-        LLUUID mTrackingId;
-        boost::signals2::connection mConnection;
-    };
-    typedef std::map<S32, LocalTextureConnection> mat_connection_map_t;
-    mat_connection_map_t mTextureChangesUpdates;
-};
+/**
+ * @file llmaterialeditor.h
+ * @brief LLMaterialEditor class header file
+ *
+ * $LicenseInfo:firstyear=2022&license=viewerlgpl$
+ * Second Life Viewer Source Code
+ * Copyright (C) 2010, Linden Research, Inc.
+ *
+ * This library is free software; you can redistribute it and/or
+ * modify it under the terms of the GNU Lesser General Public
+ * License as published by the Free Software Foundation;
+ * version 2.1 of the License only.
+ *
+ * This library is distributed in the hope that it will be useful,
+ * but WITHOUT ANY WARRANTY; without even the implied warranty of
+ * MERCHANTABILITY or FITNESS FOR A PARTICULAR PURPOSE.  See the GNU
+ * Lesser General Public License for more details.
+ *
+ * You should have received a copy of the GNU Lesser General Public
+ * License along with this library; if not, write to the Free Software
+ * Foundation, Inc., 51 Franklin Street, Fifth Floor, Boston, MA  02110-1301  USA
+ *
+ * Linden Research, Inc., 945 Battery Street, San Francisco, CA  94111  USA
+ * $/LicenseInfo$
+ */
+
+#pragma once
+
+#include "llpreview.h"
+#include "llvoinventorylistener.h"
+#include "llimagej2c.h"
+#include "llviewertexture.h"
+
+class LLButton;
+class LLColorSwatchCtrl;
+class LLComboBox;
+class LLGLTFMaterial;
+class LLLocalGLTFMaterial;
+class LLTextureCtrl;
+class LLTextBox;
+class LLViewerInventoryItem;
+
+namespace tinygltf
+{
+    class Model;
+}
+
+// todo: Consider making into a notification or just merging with
+// presets. Layout is identical to camera/graphics presets so there
+// is no point in having multiple separate xmls and classes.
+class LLFloaterComboOptions : public LLFloater
+{
+public:
+    typedef std::function<void(const std::string&, S32)> combo_callback;
+    LLFloaterComboOptions();
+
+    virtual ~LLFloaterComboOptions();
+    /*virtual*/ bool    postBuild();
+
+    static LLFloaterComboOptions* showUI(
+        combo_callback callback,
+        const std::string &title,
+        const std::string &description,
+        const std::list<std::string> &options);
+
+    static LLFloaterComboOptions* showUI(
+        combo_callback callback,
+        const std::string &title,
+        const std::string &description,
+        const std::string &ok_text,
+        const std::string &cancel_text,
+        const std::list<std::string> &options);
+
+private:
+    void onConfirm();
+    void onCancel();
+
+protected:
+    combo_callback mCallback;
+
+    LLButton *mConfirmButton;
+    LLButton *mCancelButton;
+    LLComboBox *mComboOptions;
+    LLTextBox *mComboText;
+};
+
+class LLMaterialEditor : public LLPreview, public LLVOInventoryListener
+{ public:
+    LLMaterialEditor(const LLSD& key);
+    ~LLMaterialEditor();
+
+    bool setFromGltfModel(const tinygltf::Model& model, S32 index, bool set_textures = false);
+
+    void setFromGltfMetaData(const std::string& filename, const  tinygltf::Model& model, S32 index);
+
+    // open a file dialog and select a gltf/glb file for import
+    static void importMaterial();
+
+    // for live preview, apply current material to currently selected object
+    void applyToSelection();
+
+    // get a dump of the json representation of the current state of the editor UI as a material object
+    void getGLTFMaterial(LLGLTFMaterial* mat);
+
+    void loadAsset() override;
+    // @index if -1 and file contains more than one material,
+    // will promt to select specific one
+    static void uploadMaterialFromModel(const std::string& filename, tinygltf::Model& model, S32 index);
+    static void loadMaterialFromFile(const std::string& filename, S32 index = -1);
+
+    void onSelectionChanged(); // live overrides selection changes
+
+    static void updateLive();
+    static void loadLive();
+
+    static bool canModifyObjectsMaterial();
+    static bool canSaveObjectsMaterial();
+    static bool canClipboardObjectsMaterial();
+    static void saveObjectsMaterialAs();
+    static void onSaveObjectsMaterialAsMsgCallback(const LLSD& notification, const LLSD& response, const LLPermissions& permissions);
+
+    static void onLoadComplete(const LLUUID& asset_uuid, LLAssetType::EType type, void* user_data, S32 status, LLExtStat ext_status);
+
+    void inventoryChanged(LLViewerObject* object, LLInventoryObject::object_list_t* inventory, S32 serial_num, void* user_data) override;
+
+    typedef std::function<void(LLUUID newAssetId, LLSD response)> upload_callback_f;
+    void saveTexture(LLImageJ2C* img, const std::string& name, const LLUUID& asset_id, upload_callback_f cb);
+    void setFailedToUploadTexture();
+
+    // save textures to inventory if needed
+    // returns amount of scheduled uploads
+    S32 saveTextures();
+    void clearTextures();
+
+    void onClickSave();
+
+    void getGLTFModel(tinygltf::Model& model);
+
+    std::string getEncodedAsset();
+
+    bool decodeAsset(const std::vector<char>& buffer);
+
+    bool saveIfNeeded();
+
+    static void finishInventoryUpload(LLUUID itemId, LLUUID newAssetId, LLUUID newItemId);
+
+    static void finishTaskUpload(LLUUID itemId, LLUUID newAssetId, LLUUID taskId);
+
+    static void finishSaveAs(
+        const LLSD &oldKey,
+        const LLUUID &newItemId,
+        const std::string &buffer,
+        bool has_unsaved_changes);
+
+    void refreshFromInventory(const LLUUID& new_item_id = LLUUID::null);
+
+    void onClickSaveAs();
+    void onSaveAsMsgCallback(const LLSD& notification, const LLSD& response);
+    void onClickCancel();
+    void onCancelMsgCallback(const LLSD& notification, const LLSD& response);
+
+    // llpreview
+    void setObjectID(const LLUUID& object_id) override;
+    void setAuxItem(const LLInventoryItem* item) override;
+
+    // llpanel
+    bool postBuild() override;
+    void onClickCloseBtn(bool app_quitting = false) override;
+
+    void onClose(bool app_quitting) override;
+    void draw() override;
+    void handleReshape(const LLRect& new_rect, bool by_user = false) override;
+
+    LLUUID getBaseColorId();
+    void setBaseColorId(const LLUUID& id);
+    void setBaseColorUploadId(const LLUUID& id);
+
+    LLColor4 getBaseColor();
+
+    // sets both base color and transparency
+    void    setBaseColor(const LLColor4& color);
+
+    F32     getTransparency();
+    void     setTransparency(F32 transparency);
+
+    std::string getAlphaMode();
+    void setAlphaMode(const std::string& alpha_mode);
+
+    F32 getAlphaCutoff();
+    void setAlphaCutoff(F32 alpha_cutoff);
+
+    void setMaterialName(const std::string &name);
+
+    LLUUID getMetallicRoughnessId();
+    void setMetallicRoughnessId(const LLUUID& id);
+    void setMetallicRoughnessUploadId(const LLUUID& id);
+
+    F32 getMetalnessFactor();
+    void setMetalnessFactor(F32 factor);
+
+    F32 getRoughnessFactor();
+    void setRoughnessFactor(F32 factor);
+
+    LLUUID getEmissiveId();
+    void setEmissiveId(const LLUUID& id);
+    void setEmissiveUploadId(const LLUUID& id);
+
+    LLColor4 getEmissiveColor();
+    void setEmissiveColor(const LLColor4& color);
+
+    LLUUID getNormalId();
+    void setNormalId(const LLUUID& id);
+    void setNormalUploadId(const LLUUID& id);
+
+    bool getDoubleSided();
+    void setDoubleSided(bool double_sided);
+
+    void setCanSaveAs(bool value);
+    void setCanSave(bool value);
+    void setEnableEditing(bool can_modify);
+
+    void subscribeToLocalTexture(S32 dirty_flag, const LLUUID& tracking_id);
+    void replaceLocalTexture(const LLUUID& old_id, const LLUUID& new_id); // Local texture support
+    void onCommitTexture(LLUICtrl* ctrl, const LLSD& data, S32 dirty_flag);
+    void onCancelCtrl(LLUICtrl* ctrl, const LLSD& data, S32 dirty_flag);
+    void onSelectCtrl(LLUICtrl* ctrl, const LLSD& data, S32 dirty_flag);
+
+    // initialize the UI from a default GLTF material
+    void loadDefaults();
+
+    U32 getUnsavedChangesFlags() { return mUnsavedChanges; }
+    U32 getRevertedChangesFlags() { return mRevertedChanges; }
+    LLUUID getLocalTextureTrackingIdFromFlag(U32 flag);
+    bool updateMaterialLocalSubscription(LLGLTFMaterial* mat);
+
+    static bool capabilitiesAvailable();
+
+private:
+    static void saveObjectsMaterialAs(const LLGLTFMaterial *render_material, const LLLocalGLTFMaterial *local_material, const LLPermissions& permissions, const LLUUID& object_id /* = LLUUID::null */, const LLUUID& item /* = LLUUID::null */);
+
+    static bool updateInventoryItem(const std::string &buffer, const LLUUID &item_id, const LLUUID &task_id);
+    static void createInventoryItem(const std::string &buffer, const std::string &name, const std::string &desc, const LLPermissions& permissions);
+
+    void setFromGLTFMaterial(LLGLTFMaterial* mat);
+    bool setFromSelection();
+
+    void loadMaterial(const tinygltf::Model &model, const std::string & filename, S32 index, bool open_floater = true);
+
+    friend class LLMaterialFilePicker;
+
+    LLUUID mAssetID;
+
+    LLTextureCtrl* mBaseColorTextureCtrl;
+    LLTextureCtrl* mMetallicTextureCtrl;
+    LLTextureCtrl* mEmissiveTextureCtrl;
+    LLTextureCtrl* mNormalTextureCtrl;
+    LLColorSwatchCtrl* mBaseColorCtrl;
+    LLColorSwatchCtrl* mEmissiveColorCtrl;
+
+    // 'Default' texture, unless it's null or from inventory is the one with the fee
+    LLUUID mBaseColorTextureUploadId;
+    LLUUID mMetallicTextureUploadId;
+    LLUUID mEmissiveTextureUploadId;
+    LLUUID mNormalTextureUploadId;
+
+    // last known name of each texture
+    std::string mBaseColorName;
+    std::string mNormalName;
+    std::string mMetallicRoughnessName;
+    std::string mEmissiveName;
+
+    // keep pointers to fetched textures or viewer will remove them
+    // if user temporary selects something else with 'apply now'
+    LLPointer<LLViewerFetchedTexture> mBaseColorFetched;
+    LLPointer<LLViewerFetchedTexture> mNormalFetched;
+    LLPointer<LLViewerFetchedTexture> mMetallicRoughnessFetched;
+    LLPointer<LLViewerFetchedTexture> mEmissiveFetched;
+
+    // J2C versions of packed buffers for uploading
+    LLPointer<LLImageJ2C> mBaseColorJ2C;
+    LLPointer<LLImageJ2C> mNormalJ2C;
+    LLPointer<LLImageJ2C> mMetallicRoughnessJ2C;
+    LLPointer<LLImageJ2C> mEmissiveJ2C;
+
+    // utility function for converting image uri into a texture name
+    const std::string getImageNameFromUri(std::string image_uri, const std::string texture_type);
+
+    // utility function for building a description of the imported material
+    // based on what we know about it.
+    const std::string buildMaterialDescription();
+
+    void resetUnsavedChanges();
+    void markChangesUnsaved(U32 dirty_flag);
+
+    U32 mUnsavedChanges; // flags to indicate individual changed parameters
+    U32 mRevertedChanges; // flags to indicate individual reverted parameters
+    S32 mUploadingTexturesCount;
+    S32 mExpectedUploadCost;
+    bool mUploadingTexturesFailure;
+    std::string mMaterialNameShort;
+    std::string mMaterialName;
+
+    // if true, this instance is live instance editing overrides
+    bool mIsOverride = false;
+    bool mHasSelection = false;
+    // local id, texture ids per face for object overrides
+    // for "cancel" support
+    static LLUUID mOverrideObjectId; // static to avoid searching for the floater
+    static S32 mOverrideObjectTE;
+    static bool mOverrideInProgress;
+    static bool mSelectionNeedsUpdate;
+    boost::signals2::connection mSelectionUpdateSlot;
+
+    struct LocalTextureConnection
+    {
+        LLUUID mTrackingId;
+        boost::signals2::connection mConnection;
+    };
+    typedef std::map<S32, LocalTextureConnection> mat_connection_map_t;
+    mat_connection_map_t mTextureChangesUpdates;
+};
+