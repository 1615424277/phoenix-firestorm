--- conflicted
+++ resolved
@@ -55,11 +55,7 @@
     LLFloaterComboOptions();
 
     virtual ~LLFloaterComboOptions();
-<<<<<<< HEAD
-    /*virtual*/	bool	postBuild();
-=======
-    /*virtual*/ BOOL    postBuild();
->>>>>>> c06fb4e0
+    /*virtual*/ bool    postBuild();
 
     static LLFloaterComboOptions* showUI(
         combo_callback callback,
@@ -167,13 +163,8 @@
     void setObjectID(const LLUUID& object_id) override;
     void setAuxItem(const LLInventoryItem* item) override;
 
-<<<<<<< HEAD
-	// llpanel
+    // llpanel
     bool postBuild() override;
-=======
-    // llpanel
-    BOOL postBuild() override;
->>>>>>> c06fb4e0
     void onClickCloseBtn(bool app_quitting = false) override;
 
     void onClose(bool app_quitting) override;
