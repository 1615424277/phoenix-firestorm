--- conflicted
+++ resolved
@@ -437,13 +437,9 @@
 	// <FS:Ansariel> Getter for HUD icon attached to the object
 	LLPointer<LLHUDIcon> getIcon() const { return mIcon; };
 
-<<<<<<< HEAD
     void recursiveMarkForUpdate(BOOL priority);
 	virtual void markForUpdate(BOOL priority);
-=======
-	void markForUpdate(BOOL priority);
 	void markForUnload(BOOL priority);
->>>>>>> 73038685
 	void updateVolume(const LLVolumeParams& volume_params);
 	virtual	void updateSpatialExtents(LLVector4a& min, LLVector4a& max);
 	virtual F32 getBinRadius();
