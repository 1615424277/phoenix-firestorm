--- conflicted
+++ resolved
@@ -745,11 +745,7 @@
 
 	F32				mTimeDilation;				// Time dilation sent with the object.
 	F32				mRotTime;					// Amount (in seconds) that object has rotated according to angular velocity (llSetTargetOmega)
-<<<<<<< HEAD
-	LLQuaternion	mLastRot;					// last rotation received from the simulator
-=======
 	LLQuaternion	mAngularVelocityRot;		// accumulated rotation from the angular velocity computations
->>>>>>> dab915c1
 
 	LLVOJointInfo*  mJointInfo;
 	U8				mState;	// legacy
