/**
 * @file llviewerobject.h
 * @brief Description of LLViewerObject class, which is the base class for most objects in the viewer.
 *
 * $LicenseInfo:firstyear=2001&license=viewerlgpl$
 * Second Life Viewer Source Code
 * Copyright (C) 2010, Linden Research, Inc.
 * 
 * This library is free software; you can redistribute it and/or
 * modify it under the terms of the GNU Lesser General Public
 * License as published by the Free Software Foundation;
 * version 2.1 of the License only.
 * 
 * This library is distributed in the hope that it will be useful,
 * but WITHOUT ANY WARRANTY; without even the implied warranty of
 * MERCHANTABILITY or FITNESS FOR A PARTICULAR PURPOSE.  See the GNU
 * Lesser General Public License for more details.
 * 
 * You should have received a copy of the GNU Lesser General Public
 * License along with this library; if not, write to the Free Software
 * Foundation, Inc., 51 Franklin Street, Fifth Floor, Boston, MA  02110-1301  USA
 * 
 * Linden Research, Inc., 945 Battery Street, San Francisco, CA  94111  USA
 * $/LicenseInfo$
 */

#ifndef LL_LLVIEWEROBJECT_H
#define LL_LLVIEWEROBJECT_H

#include <map>

#include "llassetstorage.h"
#include "lldarrayptr.h"
#include "llhudicon.h"
#include "llinventory.h"
#include "llrefcount.h"
#include "llprimitive.h"
#include "lluuid.h"
#include "llvoinventorylistener.h"
#include "object_flags.h"
#include "llquaternion.h"
#include "v3dmath.h"
#include "v3math.h"
#include "llvertexbuffer.h"
#include "llbbox.h"
#include "llbbox.h"

class LLAgent;			// TODO: Get rid of this.
class LLAudioSource;
class LLAudioSourceVO;
class LLDataPacker;
class LLColor4;
class LLFrameTimer;
class LLDrawable;
class LLHost;
class LLHUDText;
class LLWorld;
class LLNameValue;
class LLNetMap;
class LLMessageSystem;
class LLPartSysData;
class LLPrimitive;
class LLPipeline;
class LLTextureEntry;
class LLViewerTexture;
class LLViewerInventoryItem;
class LLViewerObject;
class LLViewerPartSourceScript;
class LLViewerRegion;
class LLViewerObjectMedia;
class LLVOInventoryListener;
class LLVOAvatar;

typedef enum e_object_update_type
{
	OUT_FULL,
	OUT_TERSE_IMPROVED,
	OUT_FULL_COMPRESSED,
	OUT_FULL_CACHED,
	OUT_UNKNOWN,
} EObjectUpdateType;


// callback typedef for inventory
typedef void (*inventory_callback)(LLViewerObject*,
								   LLInventoryObject::object_list_t*,
								   S32 serial_num,
								   void*);

// for exporting textured materials from SL
struct LLMaterialExportInfo
{
public:
	LLMaterialExportInfo(S32 mat_index, S32 texture_index, LLColor4 color) : 
	  mMaterialIndex(mat_index), mTextureIndex(texture_index), mColor(color) {};

	S32			mMaterialIndex;
	S32			mTextureIndex;
	LLColor4	mColor;
};

struct PotentialReturnableObject
{
	LLBBox			box;
	LLViewerRegion* pRegion;
};

//============================================================================

class LLViewerObject : public LLPrimitive, public LLRefCount, public LLGLUpdate
{
protected:
	~LLViewerObject(); // use unref()

	// TomY: Provide for a list of extra parameter structures, mapped by structure name
	struct ExtraParameter
	{
		BOOL in_use;
		LLNetworkData *data;
	};
	std::map<U16, ExtraParameter*> mExtraParameterList;

public:
	typedef std::list<LLPointer<LLViewerObject> > child_list_t;
	typedef std::list<LLPointer<LLViewerObject> > vobj_list_t;

	typedef const child_list_t const_child_list_t;

	LLViewerObject(const LLUUID &id, const LLPCode pcode, LLViewerRegion *regionp, BOOL is_global = FALSE);

	virtual void markDead();				// Mark this object as dead, and clean up its references
	BOOL isDead() const									{return mDead;}
	BOOL isOrphaned() const								{ return mOrphaned; }
	BOOL isParticleSource() const;

	virtual LLVOAvatar* asAvatar();

	static void initVOClasses();
	static void cleanupVOClasses();

	void			addNVPair(const std::string& data);
	BOOL			removeNVPair(const std::string& name);
	LLNameValue*	getNVPair(const std::string& name) const;			// null if no name value pair by that name

	// Object create and update functions
	virtual void	idleUpdate(LLAgent &agent, LLWorld &world, const F64 &time);

	// Types of media we can associate
	enum { MEDIA_NONE = 0, MEDIA_SET = 1 };

	// Return codes for processUpdateMessage
	enum { 
        MEDIA_URL_REMOVED = 0x1, 
        MEDIA_URL_ADDED = 0x2, 
        MEDIA_URL_UPDATED = 0x4, 
        MEDIA_FLAGS_CHANGED = 0x8,
        INVALID_UPDATE = 0x80000000
    };

	virtual U32		processUpdateMessage(LLMessageSystem *mesgsys,
										void **user_data,
										U32 block_num,
										const EObjectUpdateType update_type,
										LLDataPacker *dp);


	virtual BOOL    isActive() const; // Whether this object needs to do an idleUpdate.
	BOOL			onActiveList() const				{return mOnActiveList;}
	void			setOnActiveList(BOOL on_active)		{ mOnActiveList = on_active; }

	virtual BOOL	isAttachment() const { return FALSE; }
	virtual LLVOAvatar* getAvatar() const;  //get the avatar this object is attached to, or NULL if object is not an attachment
	virtual BOOL	isHUDAttachment() const { return FALSE; }
	virtual void 	updateRadius() {};
	virtual F32 	getVObjRadius() const; // default implemenation is mDrawable->getRadius()
	
	// for jointed and other parent-relative hacks
	LLViewerObject* getSubParent();
	const LLViewerObject* getSubParent() const;
	
	// Object visiblility and GPW functions
	virtual void setPixelAreaAndAngle(LLAgent &agent); // Override to generate accurate apparent angle and area

	virtual U32 getNumVertices() const;
	virtual U32 getNumIndices() const;
	S32 getNumFaces() const { return mNumFaces; }

	// Graphical stuff for objects - maybe broken out into render class later?
	virtual void updateTextures();
	virtual void boostTexturePriority(BOOL boost_children = TRUE);	// When you just want to boost priority of this object
	
	virtual LLDrawable* createDrawable(LLPipeline *pipeline);
	virtual BOOL		updateGeometry(LLDrawable *drawable);
	virtual void		updateGL();
	virtual void		updateFaceSize(S32 idx);
	virtual BOOL		updateLOD();
	virtual BOOL		setDrawableParent(LLDrawable* parentp);
	F32					getRotTime() { return mRotTime; }
private:
	void				resetRotTime();
public:
	void				resetRot();
	void				applyAngularVelocity(F32 dt);

	void setLineWidthForWindowSize(S32 window_width);

	static void increaseArrowLength();				// makes axis arrows for selections longer
	static void decreaseArrowLength();				// makes axis arrows for selections shorter

	// Accessor functions
	LLViewerRegion* getRegion() const				{ return mRegionp; }

	BOOL isSelected() const							{ return mUserSelected; }
	virtual void setSelected(BOOL sel);

	const LLUUID &getID() const						{ return mID; }
	U32 getLocalID() const							{ return mLocalID; }
	U32 getCRC() const								{ return mTotalCRC; }
	S32 getListIndex() const						{ return mListIndex; }
	void setListIndex(S32 idx)						{ mListIndex = idx; }

	virtual BOOL isFlexible() const					{ return FALSE; }
	virtual BOOL isSculpted() const 				{ return FALSE; }
	virtual BOOL isMesh() const						{ return FALSE; }
	virtual BOOL hasLightTexture() const			{ return FALSE; }

	// This method returns true if the object is over land owned by
	// the agent, one of its groups, or it encroaches and 
	// anti-encroachment is enabled
	bool isReturnable();

	void buildReturnablesForChildrenVO( std::vector<PotentialReturnableObject>& returnables, LLViewerObject* pChild, LLViewerRegion* pTargetRegion );
	void constructAndAddReturnable( std::vector<PotentialReturnableObject>& returnables, LLViewerObject* pChild, LLViewerRegion* pTargetRegion );

	// This method returns true if the object crosses
	// any parcel bounds in the region.
	bool crossesParcelBounds();

	/*
	// This method will scan through this object, and then query the
	// selection manager to see if the local agent probably has the
	// ability to modify the object. Since this calls into the
	// selection manager, you should avoid calling this method from
	// there.
	BOOL isProbablyModifiable() const;
	*/

	virtual BOOL setParent(LLViewerObject* parent);
	virtual void addChild(LLViewerObject *childp);
	virtual void removeChild(LLViewerObject *childp);
	const_child_list_t& getChildren() const { 	return mChildList; }
	S32 numChildren() const { return mChildList.size(); }
	void addThisAndAllChildren(std::vector<LLViewerObject*>& objects);
	void addThisAndNonJointChildren(std::vector<LLViewerObject*>& objects);
//	BOOL isChild(LLViewerObject *childp) const;
// [RLVa:KB] - Checked: 2011-05-28 (RLVa-1.4.0a) | Added: RLVa-1.4.0a
	BOOL isChild(const LLViewerObject *childp) const;
// [/RLVa:KB]
	BOOL isSeat() const;
	

	//detect if given line segment (in agent space) intersects with this viewer object.
	//returns TRUE if intersection detected and returns information about intersection
	virtual BOOL lineSegmentIntersect(const LLVector4a& start, const LLVector4a& end,
									  S32 face = -1,                          // which face to check, -1 = ALL_SIDES
									  BOOL pick_transparent = FALSE,
// [SL:KB] - Patch: UI-PickRiggedAttachment | Checked: 2012-07-12 (Catznip-3.3)
									  BOOL pick_rigged = FALSE,
// [/SL:KB]
									  S32* face_hit = NULL,                   // which face was hit
									  LLVector4a* intersection = NULL,         // return the intersection point
									  LLVector2* tex_coord = NULL,            // return the texture coordinates of the intersection point
									  LLVector4a* normal = NULL,               // return the surface normal at the intersection point
									  LLVector4a* tangent = NULL             // return the surface tangent at the intersection point
		);
	
	virtual BOOL lineSegmentBoundingBox(const LLVector4a& start, const LLVector4a& end);

	virtual const LLVector3d getPositionGlobal() const;
	virtual const LLVector3 &getPositionRegion() const;
	virtual const LLVector3 getPositionEdit() const;
	virtual const LLVector3 &getPositionAgent() const;
	virtual const LLVector3 getRenderPosition() const;

	virtual const LLVector3 getPivotPositionAgent() const; // Usually = to getPositionAgent, unless like flex objects it's not

	LLViewerObject* getRootEdit() const;

	const LLQuaternion getRotationRegion() const;
	const LLQuaternion getRotationEdit() const;
	const LLQuaternion getRenderRotation() const;
	virtual	const LLMatrix4 getRenderMatrix() const;

	void setPosition(const LLVector3 &pos, BOOL damped = FALSE);
	void setPositionGlobal(const LLVector3d &position, BOOL damped = FALSE);
	void setPositionRegion(const LLVector3 &position, BOOL damped = FALSE);
	void setPositionEdit(const LLVector3 &position, BOOL damped = FALSE);
	void setPositionAgent(const LLVector3 &pos_agent, BOOL damped = FALSE);
	void setPositionParent(const LLVector3 &pos_parent, BOOL damped = FALSE);
	void setPositionAbsoluteGlobal( const LLVector3d &pos_global, BOOL damped = FALSE );

	virtual const LLMatrix4& getWorldMatrix(LLXformMatrix* xform) const		{ return xform->getWorldMatrix(); }

	inline void setRotation(const F32 x, const F32 y, const F32 z, BOOL damped = FALSE);
	inline void setRotation(const LLQuaternion& quat, BOOL damped = FALSE);

	/*virtual*/	void	setNumTEs(const U8 num_tes);
	/*virtual*/	void	setTE(const U8 te, const LLTextureEntry &texture_entry);
	/*virtual*/ S32		setTETexture(const U8 te, const LLUUID &uuid);
<<<<<<< HEAD
	S32 				setTETextureCore(const U8 te, LLViewerTexture *image);
	S32 setTETextureCore(const U8 te, const LLUUID& uuid, const std::string &url );
=======
	/*virtual*/ S32		setTENormalMap(const U8 te, const LLUUID &uuid);
	/*virtual*/ S32		setTESpecularMap(const U8 te, const LLUUID &uuid);
	S32 setTETextureCore(const U8 te, LLViewerTexture *image);
	S32 setTENormalMapCore(const U8 te, LLViewerTexture *image);
	S32 setTESpecularMapCore(const U8 te, LLViewerTexture *image);
>>>>>>> b2db719f
	/*virtual*/ S32		setTEColor(const U8 te, const LLColor3 &color);
	/*virtual*/ S32		setTEColor(const U8 te, const LLColor4 &color);
	/*virtual*/ S32		setTEScale(const U8 te, const F32 s, const F32 t);
	/*virtual*/ S32		setTEScaleS(const U8 te, const F32 s);
	/*virtual*/ S32		setTEScaleT(const U8 te, const F32 t);
	/*virtual*/ S32		setTEOffset(const U8 te, const F32 s, const F32 t);
	/*virtual*/ S32		setTEOffsetS(const U8 te, const F32 s);
	/*virtual*/ S32		setTEOffsetT(const U8 te, const F32 t);
	/*virtual*/ S32		setTERotation(const U8 te, const F32 r);
	/*virtual*/	S32		setTEBumpmap(const U8 te, const U8 bump );
	/*virtual*/	S32		setTETexGen(const U8 te, const U8 texgen );
	/*virtual*/	S32		setTEMediaTexGen(const U8 te, const U8 media ); // *FIXME: this confusingly acts upon a superset of setTETexGen's flags without absorbing its semantics
	/*virtual*/	S32		setTEShiny(const U8 te, const U8 shiny );
	/*virtual*/	S32		setTEFullbright(const U8 te, const U8 fullbright );
	/*virtual*/	S32		setTEMediaFlags(const U8 te, const U8 media_flags );
	/*virtual*/ S32     setTEGlow(const U8 te, const F32 glow);
	/*virtual*/ S32     setTEMaterialID(const U8 te, const LLMaterialID& pMaterialID);
	/*virtual*/ S32		setTEMaterialParams(const U8 te, const LLMaterialPtr pMaterialParams);

	// Used by Materials update functions to properly kick off rebuilds
	// of VBs etc when materials updates require changes.
	//
	void refreshMaterials();

	/*virtual*/	BOOL	setMaterial(const U8 material);
	virtual		void	setTEImage(const U8 te, LLViewerTexture *imagep); // Not derived from LLPrimitive
	virtual     void    changeTEImage(S32 index, LLViewerTexture* new_image)  ;
	virtual     void    changeTENormalMap(S32 index, LLViewerTexture* new_image)  ;
	virtual     void    changeTESpecularMap(S32 index, LLViewerTexture* new_image)  ;
	LLViewerTexture		*getTEImage(const U8 te) const;
	LLViewerTexture		*getTENormalMap(const U8 te) const;
	LLViewerTexture		*getTESpecularMap(const U8 te) const;
	
	void fitFaceTexture(const U8 face);
	void sendTEUpdate() const;			// Sends packed representation of all texture entry information
	
	virtual void setScale(const LLVector3 &scale, BOOL damped = FALSE);

	virtual F32 getStreamingCost(S32* bytes = NULL, S32* visible_bytes = NULL, F32* unscaled_value = NULL) const;
	virtual U32 getTriangleCount(S32* vcount = NULL) const;
	virtual U32 getHighLODTriangleCount();

	void setObjectCost(F32 cost);
	F32 getObjectCost();
	
	void setLinksetCost(F32 cost);
	F32 getLinksetCost();
	
	void setPhysicsCost(F32 cost);
	F32 getPhysicsCost();
	
	void setLinksetPhysicsCost(F32 cost);
	F32 getLinksetPhysicsCost();

	void sendShapeUpdate();

//	U8 getState()							{ return mState; }
// [RLVa:KB] - Checked: 2010-02-27 (RLVa-1.2.0a) | Added: RLVa-1.2.0a
	U8 getState() const						{ return mState; }
// [/RLVa:KB]

	F32 getAppAngle() const					{ return mAppAngle; }
	F32 getPixelArea() const				{ return mPixelArea; }
	void setPixelArea(F32 area)				{ mPixelArea = area; }
	F32 getMaxScale() const;
	F32 getMidScale() const;
	F32 getMinScale() const;

	// Owner id is this object's owner
	void setAttachedSound(const LLUUID &audio_uuid, const LLUUID& owner_id, const F32 gain, const U8 flags);
	void adjustAudioGain(const F32 gain);
	void clearAttachedSound()								{ mAudioSourcep = NULL; }

	 // Create if necessary
	LLAudioSource *getAudioSource(const LLUUID& owner_id);
	bool isAudioSource() {return mAudioSourcep != NULL;}

	U8 getMediaType() const;
	void setMediaType(U8 media_type);

	std::string getMediaURL() const;
	void setMediaURL(const std::string& media_url);

	BOOL getMediaPassedWhitelist() const;
	void setMediaPassedWhitelist(BOOL passed);

	void sendMaterialUpdate() const;

	void setCanSelect(BOOL canSelect);

	void setDebugText(const std::string &utf8text);
	void setIcon(LLViewerTexture* icon_image);
	void clearIcon();

	// <FS:Ansariel> Getter for HUD icon attached to the object
	LLPointer<LLHUDIcon> getIcon() const { return mIcon; };

	void markForUpdate(BOOL priority);
	void updateVolume(const LLVolumeParams& volume_params);
	virtual	void updateSpatialExtents(LLVector4a& min, LLVector4a& max);
	virtual F32 getBinRadius();
	
	LLBBox				getBoundingBoxAgent() const;

	void updatePositionCaches() const; // Update the global and region position caches from the object (and parent's) xform.
	void updateText(); // update text label position
	virtual void updateDrawable(BOOL force_damped); // force updates on static objects

	void setDrawableState(U32 state, BOOL recursive = TRUE);
	void clearDrawableState(U32 state, BOOL recursive = TRUE);

	// Called when the drawable shifts
	virtual void onShift(const LLVector4a &shift_vector)	{ }
		
	//////////////////////////////////////
	//
	// Inventory methods
	//

	// This function is called when someone is interested in a viewer
	// object's inventory. The callback is called as soon as the
	// viewer object has the inventory stored locally.
	void registerInventoryListener(LLVOInventoryListener* listener, void* user_data);
	void removeInventoryListener(LLVOInventoryListener* listener);
	BOOL isInventoryPending() { return mInventoryPending; }
	void clearInventoryListeners();
	void requestInventory();
	void fetchInventoryFromServer();
	static void processTaskInv(LLMessageSystem* msg, void** user_data);
	void removeInventory(const LLUUID& item_id);

	// The updateInventory() call potentially calls into the selection
	// manager, so do no call updateInventory() from the selection
	// manager until we have better iterators.
	void updateInventory(LLViewerInventoryItem* item, U8 key, bool is_new);
	void updateInventoryLocal(LLInventoryItem* item, U8 key); // Update without messaging.
	void updateTextureInventory(LLViewerInventoryItem* item, U8 key, bool is_new);
	LLInventoryObject* getInventoryObject(const LLUUID& item_id);
	void getInventoryContents(LLInventoryObject::object_list_t& objects);
	LLInventoryObject* getInventoryRoot();
	LLViewerInventoryItem* getInventoryItemByAsset(const LLUUID& asset_id);
	S16 getInventorySerial() const { return mInventorySerialNum; }

	bool isTextureInInventory(LLViewerInventoryItem* item);

	// These functions does viewer-side only object inventory modifications
	void updateViewerInventoryAsset(
		const LLViewerInventoryItem* item,
		const LLUUID& new_asset);

	// This function will make sure that we refresh the inventory.
	void dirtyInventory();
	BOOL isInventoryDirty() { return mInventoryDirty; }

	// save a script, which involves removing the old one, and rezzing
	// in the new one. This method should be called with the asset id
	// of the new and old script AFTER the bytecode has been saved.
	void saveScript(const LLViewerInventoryItem* item, BOOL active, bool is_new);

	// move an inventory item out of the task and into agent
	// inventory. This operation is based on messaging. No permissions
	// checks are made on the viewer - the server will double check.
	void moveInventory(const LLUUID& agent_folder, const LLUUID& item_id);

	// Find the number of instances of this object's inventory that are of the given type
	S32 countInventoryContents( LLAssetType::EType type );

	BOOL			permAnyOwner() const;	
	BOOL			permYouOwner() const;
	BOOL			permGroupOwner() const;
	BOOL			permOwnerModify() const;
	BOOL			permModify() const;	
	BOOL			permCopy() const;	
	BOOL			permMove() const;		
	BOOL			permTransfer() const;
	inline BOOL		flagUsePhysics() const			{ return ((mFlags & FLAGS_USE_PHYSICS) != 0); }
	inline BOOL		flagObjectAnyOwner() const		{ return ((mFlags & FLAGS_OBJECT_ANY_OWNER) != 0); }
	inline BOOL		flagObjectYouOwner() const		{ return ((mFlags & FLAGS_OBJECT_YOU_OWNER) != 0); }
	inline BOOL		flagObjectGroupOwned() const	{ return ((mFlags & FLAGS_OBJECT_GROUP_OWNED) != 0); }
	inline BOOL		flagObjectOwnerModify() const	{ return ((mFlags & FLAGS_OBJECT_OWNER_MODIFY) != 0); }
	inline BOOL		flagObjectModify() const		{ return ((mFlags & FLAGS_OBJECT_MODIFY) != 0); }
	inline BOOL		flagObjectCopy() const			{ return ((mFlags & FLAGS_OBJECT_COPY) != 0); }
	inline BOOL		flagObjectMove() const			{ return ((mFlags & FLAGS_OBJECT_MOVE) != 0); }
	inline BOOL		flagObjectTransfer() const		{ return ((mFlags & FLAGS_OBJECT_TRANSFER) != 0); }
	inline BOOL		flagObjectPermanent() const		{ return ((mFlags & FLAGS_AFFECTS_NAVMESH) != 0); }
	inline BOOL		flagCharacter() const			{ return ((mFlags & FLAGS_CHARACTER) != 0); }
	inline BOOL		flagVolumeDetect() const		{ return ((mFlags & FLAGS_VOLUME_DETECT) != 0); }
	inline BOOL		flagIncludeInSearch() const     { return ((mFlags & FLAGS_INCLUDE_IN_SEARCH) != 0); }
	inline BOOL		flagScripted() const			{ return ((mFlags & FLAGS_SCRIPTED) != 0); }
	inline BOOL		flagHandleTouch() const			{ return ((mFlags & FLAGS_HANDLE_TOUCH) != 0); }
	inline BOOL		flagTakesMoney() const			{ return ((mFlags & FLAGS_TAKES_MONEY) != 0); }
	inline BOOL		flagPhantom() const				{ return ((mFlags & FLAGS_PHANTOM) != 0); }
	inline BOOL		flagInventoryEmpty() const		{ return ((mFlags & FLAGS_INVENTORY_EMPTY) != 0); }
	inline BOOL		flagAllowInventoryAdd() const	{ return ((mFlags & FLAGS_ALLOW_INVENTORY_DROP) != 0); }
	inline BOOL		flagTemporaryOnRez() const		{ return ((mFlags & FLAGS_TEMPORARY_ON_REZ) != 0); }
	inline BOOL		flagAnimSource() const			{ return ((mFlags & FLAGS_ANIM_SOURCE) != 0); }
	inline BOOL		flagCameraSource() const		{ return ((mFlags & FLAGS_CAMERA_SOURCE) != 0); }
	inline BOOL		flagCameraDecoupled() const		{ return ((mFlags & FLAGS_CAMERA_DECOUPLED) != 0); }

	// <FS:Techwolf Lupindo> prim export
	U32 getFlags() { return mFlags; }
	// <FS:Techwolf Lupindo>
	
	U8       getPhysicsShapeType() const;
	inline F32      getPhysicsGravity() const       { return mPhysicsGravity; }
	inline F32      getPhysicsFriction() const      { return mPhysicsFriction; }
	inline F32      getPhysicsDensity() const       { return mPhysicsDensity; }
	inline F32      getPhysicsRestitution() const   { return mPhysicsRestitution; }

	bool            isPermanentEnforced() const;
	
	bool getIncludeInSearch() const;
	void setIncludeInSearch(bool include_in_search);

	// Does "open" object menu item apply?
	BOOL allowOpen() const;

	void setClickAction(U8 action) { mClickAction = action; }
	U8 getClickAction() const { return mClickAction; }
	bool specialHoverCursor() const;	// does it have a special hover cursor?

	void			setRegion(LLViewerRegion *regionp);
	virtual void	updateRegion(LLViewerRegion *regionp);

	void updateFlags(BOOL physics_changed = FALSE);
	BOOL setFlags(U32 flag, BOOL state);
	BOOL setFlagsWithoutUpdate(U32 flag, BOOL state);
	void setPhysicsShapeType(U8 type);
	void setPhysicsGravity(F32 gravity);
	void setPhysicsFriction(F32 friction);
	void setPhysicsDensity(F32 density);
	void setPhysicsRestitution(F32 restitution);
	
	virtual void dump() const;
	static U32		getNumZombieObjects()			{ return sNumZombieObjects; }

	void printNameValuePairs() const;

	virtual S32 getLOD() const { return 3; } 
	virtual U32 getPartitionType() const;
	virtual void dirtySpatialGroup(BOOL priority = FALSE) const;
	virtual void dirtyMesh();

	virtual LLNetworkData* getParameterEntry(U16 param_type) const;
	virtual bool setParameterEntry(U16 param_type, const LLNetworkData& new_value, bool local_origin);
	virtual BOOL getParameterEntryInUse(U16 param_type) const;
	virtual bool setParameterEntryInUse(U16 param_type, BOOL in_use, bool local_origin);
	// Called when a parameter is changed
	virtual void parameterChanged(U16 param_type, bool local_origin);
	virtual void parameterChanged(U16 param_type, LLNetworkData* data, BOOL in_use, bool local_origin);
	
	friend class LLViewerObjectList;
	friend class LLViewerMediaList;

public:
	//counter-translation
	void resetChildrenPosition(const LLVector3& offset, BOOL simplified = FALSE) ;
	//counter-rotation
	void resetChildrenRotationAndPosition(const std::vector<LLQuaternion>& rotations, 
											const std::vector<LLVector3>& positions) ;
	void saveUnselectedChildrenRotation(std::vector<LLQuaternion>& rotations) ;
	void saveUnselectedChildrenPosition(std::vector<LLVector3>& positions) ;
	std::vector<LLVector3> mUnselectedChildrenPositions ;

private:
	ExtraParameter* createNewParameterEntry(U16 param_type);
	ExtraParameter* getExtraParameterEntry(U16 param_type) const;
	ExtraParameter* getExtraParameterEntryCreate(U16 param_type);
	bool unpackParameterEntry(U16 param_type, LLDataPacker *dp);

    // This function checks to see if the given media URL has changed its version
    // and the update wasn't due to this agent's last action.
    U32 checkMediaURL(const std::string &media_url);
	
	// Motion prediction between updates
	void interpolateLinearMotion(const F64 & time, const F32 & dt);

public:
	//
	// Viewer-side only types - use the LL_PCODE_APP mask.
	//
	typedef enum e_vo_types
	{
		LL_VO_CLOUDS =				LL_PCODE_APP | 0x20, // no longer used
		LL_VO_SURFACE_PATCH =		LL_PCODE_APP | 0x30,
		LL_VO_WL_SKY =				LL_PCODE_APP | 0x40,
		LL_VO_SQUARE_TORUS =		LL_PCODE_APP | 0x50,
		LL_VO_SKY =					LL_PCODE_APP | 0x60,
		LL_VO_VOID_WATER =			LL_PCODE_APP | 0x70,
		LL_VO_WATER =				LL_PCODE_APP | 0x80,
		LL_VO_GROUND =				LL_PCODE_APP | 0x90,
		LL_VO_PART_GROUP =			LL_PCODE_APP | 0xa0,
		LL_VO_TRIANGLE_TORUS =		LL_PCODE_APP | 0xb0,
		LL_VO_HUD_PART_GROUP =		LL_PCODE_APP | 0xc0,
	} EVOType;

	typedef enum e_physics_shape_types
	{
		PHYSICS_SHAPE_PRIM = 0,
		PHYSICS_SHAPE_NONE,
		PHYSICS_SHAPE_CONVEX_HULL,
	} EPhysicsShapeType;

	LLUUID			mID;

	// unique within region, not unique across regions
	// Local ID = 0 is not used
	U32				mLocalID;

	// Last total CRC received from sim, used for caching
	U32				mTotalCRC;

	// index into LLViewerObjectList::mActiveObjects or -1 if not in list
	S32				mListIndex;

	LLPointer<LLViewerTexture> *mTEImages;
	LLPointer<LLViewerTexture> *mTENormalMaps;
	LLPointer<LLViewerTexture> *mTESpecularMaps;

	// Selection, picking and rendering variables
	U32				mGLName;			// GL "name" used by selection code
	BOOL			mbCanSelect;		// true if user can select this object by clicking

private:
	// Grabbed from UPDATE_FLAGS
	U32				mFlags;

public:
	// Sent to sim in UPDATE_FLAGS, received in ObjectPhysicsProperties
	U8              mPhysicsShapeType;
	F32             mPhysicsGravity;
	F32             mPhysicsFriction;
	F32             mPhysicsDensity;
	F32             mPhysicsRestitution;
	

	// Pipeline classes
	LLPointer<LLDrawable> mDrawable;

	// Band-aid to select object after all creation initialization is done
	BOOL mCreateSelected;

	// Replace textures with web pages on this object while drawing
	BOOL mRenderMedia;

	// In bits
	S32				mBestUpdatePrecision;

	// TODO: Make all this stuff private.  JC
	LLPointer<LLHUDText> mText;
	LLPointer<LLHUDIcon> mIcon;

	static			BOOL		sUseSharedDrawables;

protected:
	// delete an item in the inventory, but don't tell the
	// server. This is used internally by remove, update, and
	// savescript.
	void deleteInventoryItem(const LLUUID& item_id);

	// do the update/caching logic. called by saveScript and
	// updateInventory.
	void doUpdateInventory(LLPointer<LLViewerInventoryItem>& item, U8 key, bool is_new);


	static LLViewerObject *createObject(const LLUUID &id, LLPCode pcode, LLViewerRegion *regionp);

	BOOL setData(const U8 *datap, const U32 data_size);

	// Hide or show HUD, icon and particles
	void	hideExtraDisplayItems( BOOL hidden );

	//////////////////////////
	//
	// inventory functionality
	//

	static void processTaskInvFile(void** user_data, S32 error_code, LLExtStat ext_status);
	BOOL loadTaskInvFile(const std::string& filename);
	void doInventoryCallback();
	
	BOOL isOnMap();

	void unpackParticleSource(const S32 block_num, const LLUUID& owner_id);
	void unpackParticleSource(LLDataPacker &dp, const LLUUID& owner_id);
	void deleteParticleSource();
	void setParticleSource(const LLPartSysData& particle_parameters, const LLUUID& owner_id);
	
public:
	// <FS:Techwolf Lupindo> export
	LLViewerPartSourceScript* getPartSourceScript() { return mPartSourcep.get(); }
	bool getPhysicsShapeUnknown () { return mPhysicsShapeUnknown; }
	// </FS:Techwolf Lupindo>
private:
	void setNameValueList(const std::string& list);		// clears nv pairs and then individually adds \n separated NV pairs from \0 terminated string
	void deleteTEImages(); // correctly deletes list of images
	
protected:
	typedef std::map<char *, LLNameValue *> name_value_map_t;
	name_value_map_t mNameValuePairs;	// Any name-value pairs stored by script

	child_list_t	mChildList;
	
	F64				mLastInterpUpdateSecs;			// Last update for purposes of interpolation
	F64				mLastMessageUpdateSecs;			// Last update from a message from the simulator
	TPACKETID		mLatestRecvPacketID;			// Latest time stamp on message from simulator

	// extra data sent from the sim...currently only used for tree species info
	U8* mData;

	LLPointer<LLViewerPartSourceScript>		mPartSourcep;	// Particle source associated with this object.
	LLAudioSourceVO* mAudioSourcep;
	F32				mAudioGain;
	
	F32				mAppAngle;	// Apparent visual arc in degrees
	F32				mPixelArea; // Apparent area in pixels

	// IDs of of all items in the object's content which are added to the object's content,
	// but not updated on the server yet. After item was updated, its ID will be removed from this list.
	std::list<LLUUID> mPendingInventoryItemsIDs;

	// This is the object's inventory from the viewer's perspective.
	LLInventoryObject::object_list_t* mInventory;
	class LLInventoryCallbackInfo
	{
	public:
		~LLInventoryCallbackInfo();
		LLVOInventoryListener* mListener;
		void* mInventoryData;
	};
	typedef std::list<LLInventoryCallbackInfo*> callback_list_t;
	callback_list_t mInventoryCallbacks;
	S16 mInventorySerialNum;

	LLViewerRegion	*mRegionp;					// Region that this object belongs to.
	BOOL			mInventoryPending;
	BOOL			mInventoryDirty;
	BOOL			mDead;
	BOOL			mOrphaned;					// This is an orphaned child
	BOOL			mUserSelected;				// Cached user select information
	BOOL			mOnActiveList;
	BOOL			mOnMap;						// On the map.
	BOOL			mStatic;					// Object doesn't move.
	S32				mNumFaces;

	F32				mTimeDilation;				// Time dilation sent with the object.
	F32				mRotTime;					// Amount (in seconds) that object has rotated according to angular velocity (llSetTargetOmega)
	LLQuaternion	mAngularVelocityRot;		// accumulated rotation from the angular velocity computations
	LLQuaternion	mPreviousRotation;

	U8				mState;	// legacy
	LLViewerObjectMedia* mMedia;	// NULL if no media associated
	U8 mClickAction;
	F32 mObjectCost; //resource cost of this object or -1 if unknown
	F32 mLinksetCost;
	F32 mPhysicsCost;
	F32 mLinksetPhysicsCost;

	bool mCostStale;
	mutable bool mPhysicsShapeUnknown;

	static			U32			sNumZombieObjects;			// Objects which are dead, but not deleted

	static			BOOL		sMapDebug;					// Map render mode
	static			LLColor4	sEditSelectColor;
	static			LLColor4	sNoEditSelectColor;
	static			F32			sCurrentPulse;
	static			BOOL		sPulseEnabled;

	static			S32			sAxisArrowLength;

	// These two caches are only correct for non-parented objects right now!
	mutable LLVector3		mPositionRegion;
	mutable LLVector3		mPositionAgent;

	static void setPhaseOutUpdateInterpolationTime(F32 value)	{ sPhaseOutUpdateInterpolationTime = (F64) value;	}
	static void setMaxUpdateInterpolationTime(F32 value)		{ sMaxUpdateInterpolationTime = (F64) value;	}

	static void	setVelocityInterpolate(BOOL value)		{ sVelocityInterpolate = value;	}
	static void	setPingInterpolate(BOOL value)			{ sPingInterpolate = value;	}

private:	
	static S32 sNumObjects;

	static F64 sPhaseOutUpdateInterpolationTime;	// For motion interpolation
	static F64 sMaxUpdateInterpolationTime;			// For motion interpolation

	static BOOL sVelocityInterpolate;
	static BOOL sPingInterpolate;

	//--------------------------------------------------------------------
	// For objects that are attachments
	//--------------------------------------------------------------------
public:
	const LLUUID &getAttachmentItemID() const;
	void setAttachmentItemID(const LLUUID &id);
	const LLUUID &extractAttachmentItemID(); // find&set the inventory item ID of the attached object
	EObjectUpdateType getLastUpdateType() const;
	void setLastUpdateType(EObjectUpdateType last_update_type);
	BOOL getLastUpdateCached() const;
	void setLastUpdateCached(BOOL last_update_cached);

private:
	LLUUID mAttachmentItemID; // ItemID of the associated object is in user inventory.
	EObjectUpdateType	mLastUpdateType;
	BOOL	mLastUpdateCached;
};

///////////////////
//
// Inlines
//
//

inline void LLViewerObject::setRotation(const LLQuaternion& quat, BOOL damped)
{
	LLPrimitive::setRotation(quat);
	setChanged(ROTATED | SILHOUETTE);
	updateDrawable(damped);
}

inline void LLViewerObject::setRotation(const F32 x, const F32 y, const F32 z, BOOL damped)
{
	LLPrimitive::setRotation(x, y, z);
	setChanged(ROTATED | SILHOUETTE);
	updateDrawable(damped);
}

class LLViewerObjectMedia
{
public:
	LLViewerObjectMedia() : mMediaURL(), mPassedWhitelist(FALSE), mMediaType(0) { }

	std::string mMediaURL;	// for web pages on surfaces, one per prim
	BOOL mPassedWhitelist;	// user has OK'd display
	U8 mMediaType;			// see LLTextureEntry::WEB_PAGE, etc.
};

// subclass of viewer object that can be added to particle partitions
class LLAlphaObject : public LLViewerObject
{
public:
	LLAlphaObject(const LLUUID &id, const LLPCode pcode, LLViewerRegion *regionp)
	: LLViewerObject(id,pcode,regionp) 
	{ mDepth = 0.f; }

	virtual F32 getPartSize(S32 idx);
	virtual void getGeometry(S32 idx,
								LLStrider<LLVector4a>& verticesp,
								LLStrider<LLVector3>& normalsp, 
								LLStrider<LLVector2>& texcoordsp,
								LLStrider<LLColor4U>& colorsp, 
								LLStrider<U16>& indicesp) = 0;

	F32 mDepth;
};

class LLStaticViewerObject : public LLViewerObject
{
public:
	LLStaticViewerObject(const LLUUID& id, const LLPCode pcode, LLViewerRegion* regionp, BOOL is_global = FALSE)
		: LLViewerObject(id,pcode,regionp, is_global)
	{ }

	virtual void updateDrawable(BOOL force_damped);
};


#endif<|MERGE_RESOLUTION|>--- conflicted
+++ resolved
@@ -307,16 +307,12 @@
 	/*virtual*/	void	setNumTEs(const U8 num_tes);
 	/*virtual*/	void	setTE(const U8 te, const LLTextureEntry &texture_entry);
 	/*virtual*/ S32		setTETexture(const U8 te, const LLUUID &uuid);
-<<<<<<< HEAD
-	S32 				setTETextureCore(const U8 te, LLViewerTexture *image);
-	S32 setTETextureCore(const U8 te, const LLUUID& uuid, const std::string &url );
-=======
 	/*virtual*/ S32		setTENormalMap(const U8 te, const LLUUID &uuid);
 	/*virtual*/ S32		setTESpecularMap(const U8 te, const LLUUID &uuid);
 	S32 setTETextureCore(const U8 te, LLViewerTexture *image);
+	S32 setTETextureCore(const U8 te, const LLUUID& uuid, const std::string &url );
 	S32 setTENormalMapCore(const U8 te, LLViewerTexture *image);
 	S32 setTESpecularMapCore(const U8 te, LLViewerTexture *image);
->>>>>>> b2db719f
 	/*virtual*/ S32		setTEColor(const U8 te, const LLColor3 &color);
 	/*virtual*/ S32		setTEColor(const U8 te, const LLColor4 &color);
 	/*virtual*/ S32		setTEScale(const U8 te, const F32 s, const F32 t);
