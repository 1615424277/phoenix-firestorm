
/**
 * @file llviewerobject.h
 * @brief Description of LLViewerObject class, which is the base class for most objects in the viewer.
 *
 * $LicenseInfo:firstyear=2001&license=viewerlgpl$
 * Second Life Viewer Source Code
 * Copyright (C) 2010, Linden Research, Inc.
 *
 * This library is free software; you can redistribute it and/or
 * modify it under the terms of the GNU Lesser General Public
 * License as published by the Free Software Foundation;
 * version 2.1 of the License only.
 *
 * This library is distributed in the hope that it will be useful,
 * but WITHOUT ANY WARRANTY; without even the implied warranty of
 * MERCHANTABILITY or FITNESS FOR A PARTICULAR PURPOSE.  See the GNU
 * Lesser General Public License for more details.
 *
 * You should have received a copy of the GNU Lesser General Public
 * License along with this library; if not, write to the Free Software
 * Foundation, Inc., 51 Franklin Street, Fifth Floor, Boston, MA  02110-1301  USA
 *
 * Linden Research, Inc., 945 Battery Street, San Francisco, CA  94111  USA
 * $/LicenseInfo$
 */

#ifndef LL_LLVIEWEROBJECT_H
#define LL_LLVIEWEROBJECT_H

#include <map>
#include <unordered_map>

#include "llassetstorage.h"
#include "llhudicon.h" // <FS:Ansariel> Changed to get the attached icon
#include "llinventory.h"
#include "llrefcount.h"
#include "llprimitive.h"
#include "lluuid.h"
#include "llvoinventorylistener.h"
#include "object_flags.h"
#include "llquaternion.h"
#include "v3dmath.h"
#include "v3math.h"
#include "llvertexbuffer.h"
#include "llbbox.h"
#include "llrigginginfo.h"
#include "llreflectionmap.h"

namespace LL
{
    namespace GLTF
    {
        class Asset;
    }
}
<<<<<<< HEAD

#include "fsregioncross.h" // <FS:JN> Improved region crossing support
=======
>>>>>>> ac330f63

class LLAgent;          // TODO: Get rid of this.
class LLAudioSource;
class LLAudioSourceVO;
class LLColor4;
class LLControlAvatar;
class LLDataPacker;
class LLDataPackerBinaryBuffer;
class LLDrawable;
class LLHUDText;
class LLHost;
class LLMessageSystem;
class LLNameValue;
class LLPartSysData;
class LLPipeline;
class LLTextureEntry;
class LLVOAvatar;
class LLVOInventoryListener;
class LLViewerInventoryItem;
class LLViewerObject;
class LLViewerObjectMedia;
class LLViewerPartSourceScript;
class LLViewerRegion;
class LLViewerTexture;
class LLWorld;

class LLMeshCostData;

typedef enum e_object_update_type
{
    OUT_FULL,
    OUT_TERSE_IMPROVED,
    OUT_FULL_COMPRESSED,
    OUT_FULL_CACHED,
    OUT_UNKNOWN,
} EObjectUpdateType;


// callback typedef for inventory
typedef void (*inventory_callback)(LLViewerObject*,
                                   LLInventoryObject::object_list_t*,
                                   S32 serial_num,
                                   void*);

// for exporting textured materials from SL
struct LLMaterialExportInfo
{
public:
    LLMaterialExportInfo(S32 mat_index, S32 texture_index, LLColor4 color) :
      mMaterialIndex(mat_index), mTextureIndex(texture_index), mColor(color) {};

    S32         mMaterialIndex;
    S32         mTextureIndex;
    LLColor4    mColor;
};

struct PotentialReturnableObject
{
    LLBBox          box;
    LLViewerRegion* pRegion;
};

//============================================================================

class LLViewerObject
:   public LLPrimitive,
    public LLRefCount,
    public LLGLUpdate
{
protected:
    virtual ~LLViewerObject(); // use unref()

    // TomY: Provide for a list of extra parameter structures, mapped by structure name
    struct ExtraParameter
    {
        bool in_use;
        LLNetworkData *data;
    };
    std::unordered_map<U16, ExtraParameter*> mExtraParameterList;

public:
    typedef std::list<LLPointer<LLViewerObject> > child_list_t;
    typedef std::list<LLPointer<LLViewerObject> > vobj_list_t;

    typedef const child_list_t const_child_list_t;

    LLViewerObject(const LLUUID &id, const LLPCode pcode, LLViewerRegion *regionp, bool is_global = false);

    virtual void markDead();                // Mark this object as dead, and clean up its references
    bool isDead() const                                 {return mDead;}
    bool isOrphaned() const                             { return mOrphaned; }
    bool isParticleSource() const;

    virtual LLVOAvatar* asAvatar();

    LLVOAvatar* getAvatarAncestor();

    static void initVOClasses();
    static void cleanupVOClasses();

    void            addNVPair(const std::string& data);
    bool            removeNVPair(const std::string& name);
    LLNameValue*    getNVPair(const std::string& name) const;           // null if no name value pair by that name

    // Object create and update functions
    virtual void    idleUpdate(LLAgent &agent, const F64 &time);

    // Types of media we can associate
    enum { MEDIA_NONE = 0, MEDIA_SET = 1 };

    // Return codes for processUpdateMessage
    enum {
        MEDIA_URL_REMOVED = 0x1,
        MEDIA_URL_ADDED = 0x2,
        MEDIA_URL_UPDATED = 0x4,
        MEDIA_FLAGS_CHANGED = 0x8,
        INVALID_UPDATE = 0x80000000
    };

    static  U32     extractSpatialExtents(LLDataPackerBinaryBuffer *dp, LLVector3& pos, LLVector3& scale, LLQuaternion& rot);
    virtual U32     processUpdateMessage(LLMessageSystem *mesgsys,
                                        void **user_data,
                                        U32 block_num,
                                        const EObjectUpdateType update_type,
                                        LLDataPacker *dp);


    virtual bool    isActive() const; // Whether this object needs to do an idleUpdate.
    bool            onActiveList() const                {return mOnActiveList;}
    void            setOnActiveList(bool on_active)     { mOnActiveList = on_active; }

    virtual bool    isAttachment() const { return false; }
    const std::string& getAttachmentItemName() const;

    virtual LLVOAvatar* getAvatar() const;  //get the avatar this object is attached to, or NULL if object is not an attachment

    bool hasRenderMaterialParams() const;
    void setHasRenderMaterialParams(bool has_params);

    const LLUUID& getRenderMaterialID(U8 te) const;

    // set the RenderMaterialID for the given TextureEntry
    // te - TextureEntry index to set, or -1 for all TEs
    // id - asset id of material asset
    // update_server - if true, will send updates to server and clear most overrides
    void setRenderMaterialID(S32 te, const LLUUID& id, bool update_server = true, bool local_origin = true);
    void setRenderMaterialIDs(const LLUUID& id);

    virtual bool    isHUDAttachment() const { return false; }
    virtual bool    isTempAttachment() const;

    virtual bool isHiglightedOrBeacon() const;

    virtual void    updateRadius() {};
    virtual F32     getVObjRadius() const; // default implemenation is mDrawable->getRadius()

    // for jointed and other parent-relative hacks
    LLViewerObject* getSubParent();
    const LLViewerObject* getSubParent() const;

    // Object visiblility and GPW functions
    virtual void setPixelAreaAndAngle(LLAgent &agent); // Override to generate accurate apparent angle and area

    virtual U32 getNumVertices() const;
    virtual U32 getNumIndices() const;
    S32 getNumFaces() const { return mNumFaces; }
    S32 getNumVisibleFaces() const;

    // Graphical stuff for objects - maybe broken out into render class later?
    virtual void updateTextures();
    virtual void faceMappingChanged() {}
    virtual void boostTexturePriority(bool boost_children = true);  // When you just want to boost priority of this object

    virtual LLDrawable* createDrawable(LLPipeline *pipeline);
    virtual bool        updateGeometry(LLDrawable *drawable);
    virtual void        updateGL();
    virtual void        updateFaceSize(S32 idx);
    virtual bool        updateLOD();
    virtual bool        setDrawableParent(LLDrawable* parentp);
    F32                 getRotTime() { return mRotTime; }
private:
    void                resetRotTime();
    void                setRenderMaterialIDs(const LLRenderMaterialParams* material_params, bool local_origin);
    void                rebuildMaterial();
public:
    void                resetRot();
    void                applyAngularVelocity(F32 dt);

    void setLineWidthForWindowSize(S32 window_width);

    static void increaseArrowLength();              // makes axis arrows for selections longer
    static void decreaseArrowLength();              // makes axis arrows for selections shorter

    // Accessor functions
    LLViewerRegion* getRegion() const               { return mRegionp; }

    bool isSelected() const                         { return mUserSelected; }
    // Check whole linkset
    bool isAnySelected() const;
    virtual void setSelected(bool sel);

    const LLUUID &getID() const                     { return mID; }
    U32 getLocalID() const                          { return mLocalID; }
    U32 getCRC() const                              { return mTotalCRC; }
    S32 getListIndex() const                        { return mListIndex; }
    void setListIndex(S32 idx)                      { mListIndex = idx; }

    virtual bool isFlexible() const                 { return false; }
    virtual bool isSculpted() const                 { return false; }
    virtual bool isMesh() const                     { return false; }
    virtual bool isRiggedMesh() const               { return false; }
    virtual bool hasLightTexture() const            { return false; }
    virtual bool isReflectionProbe() const          { return false; }
<<<<<<< HEAD
    virtual bool getReflectionProbeIsBox() const    { return false; }
=======
    virtual F32 getReflectionProbeAmbiance() const  { return 0.f; }
    virtual F32 getReflectionProbeNearClip() const  { return 0.f; }
    virtual bool getReflectionProbeIsBox() const    { return false; }
    virtual bool getReflectionProbeIsDynamic() const { return false; };
    virtual bool getReflectionProbeIsMirror() const { return false; };
>>>>>>> ac330f63

    // This method returns true if the object is over land owned by
    // the agent, one of its groups, or it encroaches and
    // anti-encroachment is enabled
    bool isReturnable();

    void buildReturnablesForChildrenVO( std::vector<PotentialReturnableObject>& returnables, LLViewerObject* pChild, LLViewerRegion* pTargetRegion );
    void constructAndAddReturnable( std::vector<PotentialReturnableObject>& returnables, LLViewerObject* pChild, LLViewerRegion* pTargetRegion );

    // This method returns true if the object crosses
    // any parcel bounds in the region.
    bool crossesParcelBounds();

    /*
    // This method will scan through this object, and then query the
    // selection manager to see if the local agent probably has the
    // ability to modify the object. Since this calls into the
    // selection manager, you should avoid calling this method from
    // there.
    bool isProbablyModifiable() const;
    */

    virtual bool setParent(LLViewerObject* parent);
    virtual void onReparent(LLViewerObject *old_parent, LLViewerObject *new_parent);
    virtual void afterReparent();
    virtual void addChild(LLViewerObject *childp);
    virtual void removeChild(LLViewerObject *childp);
    const_child_list_t& getChildren() const {   return mChildList; }
    S32 numChildren() const { return static_cast<S32>(mChildList.size()); }
    void addThisAndAllChildren(std::vector<LLViewerObject*>& objects);
    void addThisAndNonJointChildren(std::vector<LLViewerObject*>& objects);
<<<<<<< HEAD
//  bool isChild(LLViewerObject *childp) const;
// [RLVa:KB] - Checked: 2011-05-28 (RLVa-1.4.0a) | Added: RLVa-1.4.0a
    bool isChild(const LLViewerObject *childp) const;
// [/RLVa:KB]
=======
    bool isChild(LLViewerObject *childp) const;
>>>>>>> ac330f63
    bool isSeat() const;


    //detect if given line segment (in agent space) intersects with this viewer object.
    //returns true if intersection detected and returns information about intersection
    virtual bool lineSegmentIntersect(const LLVector4a& start, const LLVector4a& end,
                                      S32 face = -1,                          // which face to check, -1 = ALL_SIDES
                                      bool pick_transparent = false,
                                      bool pick_rigged = false,
                                      bool pick_unselectable = true,
                                      S32* face_hit = NULL,                   // which face was hit
                                      LLVector4a* intersection = NULL,         // return the intersection point
                                      LLVector2* tex_coord = NULL,            // return the texture coordinates of the intersection point
                                      LLVector4a* normal = NULL,               // return the surface normal at the intersection point
                                      LLVector4a* tangent = NULL             // return the surface tangent at the intersection point
        );

    virtual bool lineSegmentBoundingBox(const LLVector4a& start, const LLVector4a& end);

    virtual const LLVector3d getPositionGlobal() const;
    virtual const LLVector3 &getPositionRegion() const;
    virtual const LLVector3 getPositionEdit() const;
    virtual const LLVector3 &getPositionAgent() const;
    virtual const LLVector3 getRenderPosition() const;

    LLMatrix4a getAgentToGLTFAssetTransform() const;
    LLMatrix4a getGLTFAssetToAgentTransform() const;
    LLVector3 getGLTFNodePositionAgent(S32 node_index) const;
    LLMatrix4a getGLTFNodeTransformAgent(S32 node_index) const;
    void getGLTFNodeTransformAgent(S32 node_index, LLVector3* position, LLQuaternion* rotation, LLVector3* scale) const;

    // move the node at the given index by the given offset in agent space
    void moveGLTFNode(S32 node_index, const LLVector3& offset);

    // set the rotation in agent space of the given node
    void setGLTFNodeRotationAgent(S32 node_index, const LLQuaternion& rotation);

    virtual const LLVector3 getPivotPositionAgent() const; // Usually = to getPositionAgent, unless like flex objects it's not

    LLViewerObject* getRootEdit() const;

    const LLQuaternion getRotationRegion() const;
    const LLQuaternion getRotationEdit() const;
    const LLQuaternion getRenderRotation() const;
    virtual const LLMatrix4 getRenderMatrix() const;

    void setPosition(const LLVector3 &pos, bool damped = false);
    void setPositionGlobal(const LLVector3d &position, bool damped = false);
    void setPositionRegion(const LLVector3 &position, bool damped = false);
    void setPositionEdit(const LLVector3 &position, bool damped = false);
    void setPositionAgent(const LLVector3 &pos_agent, bool damped = false);
    void setPositionParent(const LLVector3 &pos_parent, bool damped = false);
    void setPositionAbsoluteGlobal( const LLVector3d &pos_global, bool damped = false );

    virtual const LLMatrix4& getWorldMatrix(LLXformMatrix* xform) const     { return xform->getWorldMatrix(); }

    inline void setRotation(const F32 x, const F32 y, const F32 z, bool damped = false);
    inline void setRotation(const LLQuaternion& quat, bool damped = false);

    /*virtual*/ void    setNumTEs(const U8 num_tes);
    /*virtual*/ void    setTE(const U8 te, const LLTextureEntry &texture_entry);
    void updateTEMaterialTextures(U8 te);
    /*virtual*/ S32     setTETexture(const U8 te, const LLUUID &uuid);
    /*virtual*/ S32     setTENormalMap(const U8 te, const LLUUID &uuid);
    /*virtual*/ S32     setTESpecularMap(const U8 te, const LLUUID &uuid);
    S32                 setTETextureCore(const U8 te, LLViewerTexture *image);
    S32 setTETextureCore(const U8 te, const LLUUID& uuid, const std::string &url );
    S32 setTENormalMapCore(const U8 te, LLViewerTexture *image);
    S32 setTESpecularMapCore(const U8 te, LLViewerTexture *image);
    /*virtual*/ S32     setTEColor(const U8 te, const LLColor3 &color);
    /*virtual*/ S32     setTEColor(const U8 te, const LLColor4 &color);
    /*virtual*/ S32     setTEScale(const U8 te, const F32 s, const F32 t);
    /*virtual*/ S32     setTEScaleS(const U8 te, const F32 s);
    /*virtual*/ S32     setTEScaleT(const U8 te, const F32 t);
    /*virtual*/ S32     setTEOffset(const U8 te, const F32 s, const F32 t);
    /*virtual*/ S32     setTEOffsetS(const U8 te, const F32 s);
    /*virtual*/ S32     setTEOffsetT(const U8 te, const F32 t);
    /*virtual*/ S32     setTERotation(const U8 te, const F32 r);
    /*virtual*/ S32     setTEBumpmap(const U8 te, const U8 bump );
    /*virtual*/ S32     setTETexGen(const U8 te, const U8 texgen );
    /*virtual*/ S32     setTEMediaTexGen(const U8 te, const U8 media ); // *FIXME: this confusingly acts upon a superset of setTETexGen's flags without absorbing its semantics
    /*virtual*/ S32     setTEShiny(const U8 te, const U8 shiny );
    /*virtual*/ S32     setTEFullbright(const U8 te, const U8 fullbright );
    /*virtual*/ S32     setTEMediaFlags(const U8 te, const U8 media_flags );
    /*virtual*/ S32     setTEGlow(const U8 te, const F32 glow);
    /*virtual*/ S32     setTEMaterialID(const U8 te, const LLMaterialID& pMaterialID);
    /*virtual*/ S32     setTEMaterialParams(const U8 te, const LLMaterialPtr pMaterialParams);
    virtual     S32     setTEGLTFMaterialOverride(U8 te, LLGLTFMaterial* mat);

    // Used by Materials update functions to properly kick off rebuilds
    // of VBs etc when materials updates require changes.
    //
    void refreshMaterials();

    /*virtual*/ bool    setMaterial(const U8 material);
    virtual     void    setTEImage(const U8 te, LLViewerTexture *imagep); // Not derived from LLPrimitive
    virtual     void    changeTEImage(S32 index, LLViewerTexture* new_image)  ;
    virtual     void    changeTENormalMap(S32 index, LLViewerTexture* new_image)  ;
    virtual     void    changeTESpecularMap(S32 index, LLViewerTexture* new_image)  ;
    LLViewerTexture     *getTEImage(const U8 te) const;
    LLViewerTexture     *getTENormalMap(const U8 te) const;
    LLViewerTexture     *getTESpecularMap(const U8 te) const;

    bool                        isImageAlphaBlended(const U8 te) const;

    void fitFaceTexture(const U8 face);
    void sendTEUpdate() const;          // Sends packed representation of all texture entry information

    virtual void setScale(const LLVector3 &scale, bool damped = false);

    S32 getAnimatedObjectMaxTris() const;
    F32 recursiveGetEstTrianglesMax() const;
    virtual F32 getEstTrianglesMax() const;
    virtual F32 getEstTrianglesStreamingCost() const;
    virtual F32 getStreamingCost() const;
    virtual bool getCostData(LLMeshCostData& costs) const;
    virtual U32 getTriangleCount(S32* vcount = NULL) const;
    virtual U32 getHighLODTriangleCount();
    F32 recursiveGetScaledSurfaceArea() const;

    U32 recursiveGetTriangleCount(S32* vcount = NULL) const;

    void setObjectCost(F32 cost);
    F32 getObjectCost();

    void setLinksetCost(F32 cost);
    F32 getLinksetCost();

    void setPhysicsCost(F32 cost);
    F32 getPhysicsCost();

    void setLinksetPhysicsCost(F32 cost);
    F32 getLinksetPhysicsCost();

    void sendShapeUpdate();

// [RLVa:KB] - Checked: 2010-02-27 (RLVa-1.2.0a) | Added: RLVa-1.2.0a
    U8 getAttachmentState() const                   { return mAttachmentState; }
// [/RLVa:KB]
//  U8 getAttachmentState()                         { return mAttachmentState; }

    F32 getAppAngle() const                 { return mAppAngle; }
    F32 getPixelArea() const                { return mPixelArea; }
    void setPixelArea(F32 area)             { mPixelArea = area; }
    F32 getMaxScale() const;
    F32 getMidScale() const;
    F32 getMinScale() const;

    // Owner id is this object's owner
    void setAttachedSound(const LLUUID &audio_uuid, const LLUUID& owner_id, const F32 gain, const U8 flags);
    void adjustAudioGain(const F32 gain);
    F32  getSoundCutOffRadius() const { return mSoundCutOffRadius; }
    void clearAttachedSound()                               { mAudioSourcep = NULL; }

     // Create if necessary
    LLAudioSource *getAudioSource(const LLUUID& owner_id);
    bool isAudioSource() const {return mAudioSourcep != NULL;}

    U8 getMediaType() const;
    void setMediaType(U8 media_type);

    std::string getMediaURL() const;
    void setMediaURL(const std::string& media_url);

    bool getMediaPassedWhitelist() const;
    void setMediaPassedWhitelist(bool passed);

    void sendMaterialUpdate() const;

    void setDebugText(const std::string &utf8text, const LLColor4& color = LLColor4::white);
    void appendDebugText(const std::string &utf8text);
    void initHudText();
    void restoreHudText();
    void setIcon(LLViewerTexture* icon_image);
    void clearIcon();

    // <FS:Ansariel> Getter for HUD icon attached to the object
    LLPointer<LLHUDIcon> getIcon() const { return mIcon; };

    void recursiveMarkForUpdate();
    virtual void markForUpdate();
    void updateVolume(const LLVolumeParams& volume_params);
    virtual void updateSpatialExtents(LLVector4a& min, LLVector4a& max);
    virtual F32 getBinRadius();

    LLBBox              getBoundingBoxAgent() const;

    void updatePositionCaches() const; // Update the global and region position caches from the object (and parent's) xform.
    void updateText(); // update text label position
    virtual void updateDrawable(bool force_damped); // force updates on static objects

    bool isOwnerInMuteList(LLUUID item_id = LLUUID());

    void setDrawableState(U32 state, bool recursive = true);
    void clearDrawableState(U32 state, bool recursive = true);
    bool isDrawableState(U32 state, bool recursive = true) const;

    // Called when the drawable shifts
    virtual void onShift(const LLVector4a &shift_vector)    { }

    //////////////////////////////////////
    //
    // Inventory methods
    //

    // This function is called when someone is interested in a viewer
    // object's inventory. The callback is called as soon as the
    // viewer object has the inventory stored locally.
    void registerInventoryListener(LLVOInventoryListener* listener, void* user_data);
    void removeInventoryListener(LLVOInventoryListener* listener);
    bool isInventoryPending();
    void clearInventoryListeners();
    bool hasInventoryListeners();
    void requestInventory();
    static void processTaskInv(LLMessageSystem* msg, void** user_data);
    void removeInventory(const LLUUID& item_id);

    // The updateInventory() call potentially calls into the selection
    // manager, so do no call updateInventory() from the selection
    // manager until we have better iterators.
    void updateInventory(LLViewerInventoryItem* item, U8 key, bool is_new);
    void updateInventoryLocal(LLInventoryItem* item, U8 key); // Update without messaging.
    void updateMaterialInventory(LLViewerInventoryItem* item, U8 key, bool is_new);
    LLInventoryObject* getInventoryObject(const LLUUID& item_id);
    LLInventoryItem* getInventoryItem(const LLUUID& item_id);

    // Get content except for root category
    void getInventoryContents(LLInventoryObject::object_list_t& objects);
    LLInventoryObject* getInventoryRoot();
    LLViewerInventoryItem* getInventoryItemByAsset(const LLUUID& asset_id);
    LLViewerInventoryItem* getInventoryItemByAsset(const LLUUID& asset_id, LLAssetType::EType type);
    S16 getInventorySerial() const { return mInventorySerialNum; }

    // These functions does viewer-side only object inventory modifications
    void updateViewerInventoryAsset(
        const LLViewerInventoryItem* item,
        const LLUUID& new_asset);

    // This function will make sure that we refresh the inventory.
    void dirtyInventory();
    bool isInventoryDirty() { return mInventoryDirty; }

    // save a script, which involves removing the old one, and rezzing
    // in the new one. This method should be called with the asset id
    // of the new and old script AFTER the bytecode has been saved.
    void saveScript(const LLViewerInventoryItem* item, bool active, bool is_new);

    // move an inventory item out of the task and into agent
    // inventory. This operation is based on messaging. No permissions
    // checks are made on the viewer - the server will double check.
    void moveInventory(const LLUUID& agent_folder, const LLUUID& item_id);

    // Find the number of instances of this object's inventory that are of the given type
    S32 countInventoryContents( LLAssetType::EType type );

    bool            permAnyOwner() const;
    bool            permYouOwner() const;
    bool            permGroupOwner() const;
    bool            permOwnerModify() const;
    bool            permModify() const;
    bool            permCopy() const;
    bool            permMove() const;
    bool            permTransfer() const;
    inline bool     flagUsePhysics() const          { return ((mFlags & FLAGS_USE_PHYSICS) != 0); }
    inline bool     flagObjectAnyOwner() const      { return ((mFlags & FLAGS_OBJECT_ANY_OWNER) != 0); }
    inline bool     flagObjectYouOwner() const      { return ((mFlags & FLAGS_OBJECT_YOU_OWNER) != 0); }
    inline bool     flagObjectGroupOwned() const    { return ((mFlags & FLAGS_OBJECT_GROUP_OWNED) != 0); }
    inline bool     flagObjectOwnerModify() const   { return ((mFlags & FLAGS_OBJECT_OWNER_MODIFY) != 0); }
    inline bool     flagObjectModify() const        { return ((mFlags & FLAGS_OBJECT_MODIFY) != 0); }
    inline bool     flagObjectCopy() const          { return ((mFlags & FLAGS_OBJECT_COPY) != 0); }
    inline bool     flagObjectMove() const          { return ((mFlags & FLAGS_OBJECT_MOVE) != 0); }
    inline bool     flagObjectTransfer() const      { return ((mFlags & FLAGS_OBJECT_TRANSFER) != 0); }
    inline bool     flagObjectPermanent() const     { return ((mFlags & FLAGS_AFFECTS_NAVMESH) != 0); }
    inline bool     flagCharacter() const           { return ((mFlags & FLAGS_CHARACTER) != 0); }
    inline bool     flagVolumeDetect() const        { return ((mFlags & FLAGS_VOLUME_DETECT) != 0); }
    inline bool     flagIncludeInSearch() const     { return ((mFlags & FLAGS_INCLUDE_IN_SEARCH) != 0); }
    inline bool     flagScripted() const            { return ((mFlags & FLAGS_SCRIPTED) != 0); }
    inline bool     flagHandleTouch() const         { return ((mFlags & FLAGS_HANDLE_TOUCH) != 0); }
    inline bool     flagTakesMoney() const          { return ((mFlags & FLAGS_TAKES_MONEY) != 0); }
    inline bool     flagPhantom() const             { return ((mFlags & FLAGS_PHANTOM) != 0); }
    inline bool     flagInventoryEmpty() const      { return ((mFlags & FLAGS_INVENTORY_EMPTY) != 0); }
    inline bool     flagAllowInventoryAdd() const   { return ((mFlags & FLAGS_ALLOW_INVENTORY_DROP) != 0); }
    inline bool     flagTemporaryOnRez() const      { return ((mFlags & FLAGS_TEMPORARY_ON_REZ) != 0); }
    inline bool     flagAnimSource() const          { return ((mFlags & FLAGS_ANIM_SOURCE) != 0); }
    inline bool     flagCameraSource() const        { return ((mFlags & FLAGS_CAMERA_SOURCE) != 0); }
    inline bool     flagCameraDecoupled() const     { return ((mFlags & FLAGS_CAMERA_DECOUPLED) != 0); }
<<<<<<< HEAD

    // <FS:Techwolf Lupindo> prim export
    U32 getFlags() { return mFlags; }
    // <FS:Techwolf Lupindo>
=======
>>>>>>> ac330f63

    U8       getPhysicsShapeType() const;
    inline F32      getPhysicsGravity() const       { return mPhysicsGravity; }
    inline F32      getPhysicsFriction() const      { return mPhysicsFriction; }
    inline F32      getPhysicsDensity() const       { return mPhysicsDensity; }
    inline F32      getPhysicsRestitution() const   { return mPhysicsRestitution; }

    bool            isPermanentEnforced() const;

    bool getIncludeInSearch() const;
    void setIncludeInSearch(bool include_in_search);

    // Does "open" object menu item apply?
    bool allowOpen() const;

    void setClickAction(U8 action) { mClickAction = action; }
    U8 getClickAction() const { return mClickAction; }
    bool specialHoverCursor() const;    // does it have a special hover cursor?

    void            setRegion(LLViewerRegion *regionp);
    virtual void    updateRegion(LLViewerRegion *regionp);

    void updateFlags(bool physics_changed = false);
    void loadFlags(U32 flags); //load flags from cache or from message
    bool setFlags(U32 flag, bool state);
    bool setFlagsWithoutUpdate(U32 flag, bool state);
    void setPhysicsShapeType(U8 type);
    void setPhysicsGravity(F32 gravity);
    void setPhysicsFriction(F32 friction);
    void setPhysicsDensity(F32 density);
    void setPhysicsRestitution(F32 restitution);

    virtual void dump() const;
    static U32      getNumZombieObjects()           { return sNumZombieObjects; }

    void printNameValuePairs() const;

    virtual S32 getLOD() const { return 3; }
    virtual U32 getPartitionType() const;
    void dirtySpatialGroup() const;
    virtual void dirtyMesh();

    virtual LLNetworkData* getParameterEntry(U16 param_type) const;
    virtual bool setParameterEntry(U16 param_type, const LLNetworkData& new_value, bool local_origin);
    virtual bool getParameterEntryInUse(U16 param_type) const;
    virtual bool setParameterEntryInUse(U16 param_type, bool in_use, bool local_origin);
    // Called when a parameter is changed
    virtual void parameterChanged(U16 param_type, bool local_origin);
    virtual void parameterChanged(U16 param_type, LLNetworkData* data, bool in_use, bool local_origin);

    bool isShrinkWrapped() const { return mShouldShrinkWrap; }

    // Used to improve performance.  If an object is likely to rebuild its vertex buffer often
    // as a side effect of some update (color update, scale, etc), setting this to true
    // will cause it to be pushed deeper into the octree and isolate it from other nodes
    // so that nearby objects won't attempt to share a vertex buffer with this object.
    void shrinkWrap();

    friend class LLViewerObjectList;
    friend class LLViewerMediaList;

public:
    LLViewerTexture* getBakedTextureForMagicId(const LLUUID& id);
    void updateAvatarMeshVisibility(const LLUUID& id, const LLUUID& old_id);
    void refreshBakeTexture();
public:
    static void unpackVector3(LLDataPackerBinaryBuffer* dp, LLVector3& value, std::string name);
    static void unpackUUID(LLDataPackerBinaryBuffer* dp, LLUUID& value, std::string name);
    static void unpackU32(LLDataPackerBinaryBuffer* dp, U32& value, std::string name);
    static void unpackU8(LLDataPackerBinaryBuffer* dp, U8& value, std::string name);
    static U32 unpackParentID(LLDataPackerBinaryBuffer* dp, U32& parent_id);

public:
    //counter-translation
    void resetChildrenPosition(const LLVector3& offset, bool simplified = false,  bool skip_avatar_child = false) ;
    //counter-rotation
    void resetChildrenRotationAndPosition(const std::vector<LLQuaternion>& rotations,
                                            const std::vector<LLVector3>& positions) ;
    void saveUnselectedChildrenRotation(std::vector<LLQuaternion>& rotations) ;
    void saveUnselectedChildrenPosition(std::vector<LLVector3>& positions) ;
    std::vector<LLVector3> mUnselectedChildrenPositions ;

private:
    void setObjectCostStale();
    bool isAssetInInventory(LLViewerInventoryItem* item, LLAssetType::EType type);

    ExtraParameter* createNewParameterEntry(U16 param_type);
    ExtraParameter* getExtraParameterEntry(U16 param_type) const;
    ExtraParameter* getExtraParameterEntryCreate(U16 param_type);
    bool unpackParameterEntry(U16 param_type, LLDataPacker *dp);

    // This function checks to see if the given media URL has changed its version
    // and the update wasn't due to this agent's last action.
    U32 checkMediaURL(const std::string &media_url);

    // Motion prediction between updates
    void interpolateLinearMotion(const F64SecondsImplicit & frame_time, const F32SecondsImplicit & dt);

    static void initObjectDataMap();

    // forms task inventory request if none are pending, marks request as pending
    void fetchInventoryFromServer();

    // forms task inventory request after some time passed, marks request as pending
    void fetchInventoryDelayed(const F64 &time_seconds);
    static void fetchInventoryDelayedCoro(const LLUUID task_inv, const F64 time_seconds);

public:
    //
    // Viewer-side only types - use the LL_PCODE_APP mask.
    //
    typedef enum e_vo_types
    {
        LL_VO_CLOUDS =              LL_PCODE_APP | 0x20, // no longer used
        LL_VO_SURFACE_PATCH =       LL_PCODE_APP | 0x30,
        LL_VO_WL_SKY =              LL_PCODE_APP | 0x40,
        LL_VO_SQUARE_TORUS =        LL_PCODE_APP | 0x50,
        LL_VO_SKY =                 LL_PCODE_APP | 0x60,
        LL_VO_VOID_WATER =          LL_PCODE_APP | 0x70,
        LL_VO_WATER =               LL_PCODE_APP | 0x80,
        LL_VO_PART_GROUP =          LL_PCODE_APP | 0xa0,
        LL_VO_TRIANGLE_TORUS =      LL_PCODE_APP | 0xb0,
        LL_VO_HUD_PART_GROUP =      LL_PCODE_APP | 0xc0,
    } EVOType;

    typedef enum e_physics_shape_types
    {
        PHYSICS_SHAPE_PRIM = 0,
        PHYSICS_SHAPE_NONE,
        PHYSICS_SHAPE_CONVEX_HULL,
    } EPhysicsShapeType;

    LLUUID          mID;
    LLUUID          mOwnerID; //null if unknown

    // unique within region, not unique across regions
    // Local ID = 0 is not used
    U32             mLocalID;

    // Last total CRC received from sim, used for caching
    U32             mTotalCRC;

    // index into LLViewerObjectList::mActiveObjects or -1 if not in list
    S32             mListIndex;

    LLPointer<LLViewerTexture> *mTEImages;
    LLPointer<LLViewerTexture> *mTENormalMaps;
    LLPointer<LLViewerTexture> *mTESpecularMaps;

    // true if user can select this object by clicking under any circumstances (even if pick_unselectable is true)
    // can likely be factored out
    bool            mbCanSelect;

private:
    // Grabbed from UPDATE_FLAGS
    U32             mFlags;

    static std::map<std::string, U32> sObjectDataMap;
public:
    // Sent to sim in UPDATE_FLAGS, received in ObjectPhysicsProperties
    U8              mPhysicsShapeType;
    F32             mPhysicsGravity;
    F32             mPhysicsFriction;
    F32             mPhysicsDensity;
    F32             mPhysicsRestitution;

    // set the GLTF asset for this LLViewerObject  to the specified asset id
    // id MUST be for a GLTF asset (LLAssetType::AT_GLTF)
    // will relesae any currently held references to a GLTF asset on id change
    void setGLTFAsset(const LLUUID& id);

    // Associated GLTF Asset
    std::shared_ptr<LL::GLTF::Asset> mGLTFAsset;

    // Pipeline classes
    LLPointer<LLDrawable> mDrawable;

    // Band-aid to select object after all creation initialization is done
    bool mCreateSelected;

    // Replace textures with web pages on this object while drawing
    bool mRenderMedia;

    bool mRiggedAttachedWarned;

    // In bits
    S32             mBestUpdatePrecision;

    // TODO: Make all this stuff private.  JC
    LLPointer<LLHUDText> mText;
    // <FS:Ansariel> Changed after including llhudicon.h to get the attached icon
    //LLPointer<class LLHUDIcon> mIcon;
    LLPointer<LLHUDIcon> mIcon;
    // </FS:Ansariel>

    std::string mHudText;
    LLColor4 mHudTextColor;

    static          bool        sUseSharedDrawables;

public:
    // Returns mControlAvatar for the edit root prim of this linkset
    LLControlAvatar *getControlAvatar();
    LLControlAvatar *getControlAvatar() const;

    // Create or connect to an existing control av as applicable
    void linkControlAvatar();
    // Remove any reference to control av for this prim
    void unlinkControlAvatar();
    // Link or unlink as needed
    void updateControlAvatar();

    virtual bool isAnimatedObject() const;

    // Flags for createObject
    static const S32 CO_FLAG_CONTROL_AVATAR = 1 << 0;
    static const S32 CO_FLAG_UI_AVATAR = 1 << 1;

protected:
    LLPointer<LLControlAvatar> mControlAvatar;

protected:
    // delete an item in the inventory, but don't tell the
    // server. This is used internally by remove, update, and
    // savescript.
    void deleteInventoryItem(const LLUUID& item_id);

    // do the update/caching logic. called by saveScript and
    // updateInventory.
    void doUpdateInventory(LLPointer<LLViewerInventoryItem>& item, U8 key, bool is_new);

    static LLViewerObject *createObject(const LLUUID &id, LLPCode pcode, LLViewerRegion *regionp, S32 flags = 0);

    // Hide or show HUD, icon and particles
    void    hideExtraDisplayItems( bool hidden );

    //////////////////////////
    //
    // inventory functionality
    //

    static void processTaskInvFile(void** user_data, S32 error_code, LLExtStat ext_status);
    bool loadTaskInvFile(const std::string& filename);
    void doInventoryCallback();

    bool isOnMap();

    void unpackParticleSource(const S32 block_num, const LLUUID& owner_id);
    void unpackParticleSource(LLDataPacker &dp, const LLUUID& owner_id, bool legacy);
    void deleteParticleSource();
    void setParticleSource(const LLPartSysData& particle_parameters, const LLUUID& owner_id);

private:
    void setNameValueList(const std::string& list);     // clears nv pairs and then individually adds \n separated NV pairs from \0 terminated string
    void deleteTEImages(); // correctly deletes list of images

protected:

    typedef std::map<char *, LLNameValue *> name_value_map_t;
    name_value_map_t mNameValuePairs;   // Any name-value pairs stored by script

    child_list_t    mChildList;

    F64Seconds      mLastInterpUpdateSecs;          // Last update for purposes of interpolation
    F64Seconds      mLastMessageUpdateSecs;         // Last update from a message from the simulator
    TPACKETID       mLatestRecvPacketID;            // Latest time stamp on message from simulator
    F64SecondsImplicit mRegionCrossExpire;      // frame time we detected region crossing in + wait time

    // extra data sent from the sim...currently only used for tree species info
    U8* mData;

    LLPointer<LLViewerPartSourceScript>     mPartSourcep;   // Particle source associated with this object.
    LLAudioSourceVO* mAudioSourcep;
    F32             mAudioGain;
    F32             mSoundCutOffRadius;

    F32             mAppAngle;  // Apparent visual arc in degrees
    F32             mPixelArea; // Apparent area in pixels

    // IDs of of all items in the object's content which are added to the object's content,
    // but not updated on the server yet. After item was updated, its ID will be removed from this list.
    std::list<LLUUID> mPendingInventoryItemsIDs;

    // This is the object's inventory from the viewer's perspective.
    LLInventoryObject::object_list_t* mInventory;
    class LLInventoryCallbackInfo
    {
    public:
        ~LLInventoryCallbackInfo();
        LLVOInventoryListener* mListener;
        void* mInventoryData;
    };
    typedef std::list<LLInventoryCallbackInfo*> callback_list_t;
    callback_list_t mInventoryCallbacks;
    S16 mInventorySerialNum;
    S16 mExpectedInventorySerialNum;

    enum EInventoryRequestState
    {
        INVENTORY_REQUEST_STOPPED,
        INVENTORY_REQUEST_WAIT,    // delay before requesting
        INVENTORY_REQUEST_PENDING, // just did fetchInventoryFromServer()
        INVENTORY_XFER             // processed response from 'fetch', now doing an xfer
    };
    EInventoryRequestState  mInvRequestState;
    U64                     mInvRequestXFerId;
    bool                    mInventoryDirty;

    LLViewerRegion  *mRegionp;                  // Region that this object belongs to.
    bool            mDead;
    bool            mOrphaned;                  // This is an orphaned child
    bool            mUserSelected;              // Cached user select information
    bool            mOnActiveList;
    bool            mOnMap;                     // On the map.
    bool            mStatic;                    // Object doesn't move.
    S32             mSeatCount;
    S32             mNumFaces;

    F32             mRotTime;                   // Amount (in seconds) that object has rotated according to angular velocity (llSetTargetOmega)
    LLQuaternion    mAngularVelocityRot;        // accumulated rotation from the angular velocity computations
    LLQuaternion    mPreviousRotation;

    U8              mAttachmentState;   // this encodes the attachment id in a somewhat complex way. 0 if not an attachment.
    LLViewerObjectMedia* mMedia;    // NULL if no media associated
    U8 mClickAction;
    F32 mObjectCost; //resource cost of this object or -1 if unknown
    F32 mLinksetCost;
    F32 mPhysicsCost;
    F32 mLinksetPhysicsCost;

    // If true, "shrink wrap" this volume in its spatial partition.  See "shrinkWrap"
    bool mShouldShrinkWrap = false;

    bool mCostStale;
    mutable bool mPhysicsShapeUnknown;

    static          U32         sNumZombieObjects;          // Objects which are dead, but not deleted

    static          bool        sMapDebug;                  // Map render mode
    static          LLColor4    sEditSelectColor;
    static          LLColor4    sNoEditSelectColor;
    static          F32         sCurrentPulse;
    static          bool        sPulseEnabled;

    static          S32         sAxisArrowLength;


    // These two caches are only correct for non-parented objects right now!
    mutable LLVector3       mPositionRegion;
    mutable LLVector3       mPositionAgent;

    static void setPhaseOutUpdateInterpolationTime(F32 value)   { sPhaseOutUpdateInterpolationTime = (F64Seconds) value;    }
    static void setMaxUpdateInterpolationTime(F32 value)        { sMaxUpdateInterpolationTime = (F64Seconds) value; }
    static void setMaxRegionCrossingInterpolationTime(F32 value)        { sMaxRegionCrossingInterpolationTime = (F64Seconds) value; }

    static void setVelocityInterpolate(bool value)      { sVelocityInterpolate = value; }
    static void setPingInterpolate(bool value)          { sPingInterpolate = value; }

private:
    static S32 sNumObjects;

    static F64Seconds sPhaseOutUpdateInterpolationTime; // For motion interpolation
    static F64Seconds sMaxUpdateInterpolationTime;          // For motion interpolation
    static F64Seconds sMaxRegionCrossingInterpolationTime;          // For motion interpolation

    static bool sVelocityInterpolate;
    static bool sPingInterpolate;

    bool mCachedOwnerInMuteList;
    F64 mCachedMuteListUpdateTime;

    //--------------------------------------------------------------------
    // For objects that are attachments
    //--------------------------------------------------------------------
public:
    const LLUUID &getAttachmentItemID() const;
    void setAttachmentItemID(const LLUUID &id);
    const LLUUID &extractAttachmentItemID(); // find&set the inventory item ID of the attached object
    EObjectUpdateType getLastUpdateType() const;
    void setLastUpdateType(EObjectUpdateType last_update_type);
    bool getLastUpdateCached() const;
    void setLastUpdateCached(bool last_update_cached);

    virtual void updateRiggingInfo() {}

    LLJointRiggingInfoTab mJointRiggingInfoTab;

private:
    LLUUID mAttachmentItemID; // ItemID of the associated object is in user inventory.
    EObjectUpdateType   mLastUpdateType;
    bool    mLastUpdateCached;
<<<<<<< HEAD

    RegionCrossExtrapolate mExtrap; // <FS:JN> improved extrapolator
=======
>>>>>>> ac330f63

public:
    // reflection probe state
    bool mIsReflectionProbe = false;  // if true, this object should register itself with LLReflectionProbeManager
    LLPointer<LLReflectionMap> mReflectionProbe = nullptr; // reflection probe coupled to this viewer object.  If not null, should be deregistered when this object is destroyed
    bool mIsHeroProbe = false; // This is a special case for mirrors and other high resolution probes.

    // the amount of GPU time (in ms) it took to render this object according to LLPipeline::profileAvatar
    // -1.f if no profile data available
    F32 mGPURenderTime = -1.f;

    // <FS:Techwolf Lupindo> export
    LLViewerPartSourceScript* getPartSourceScript() { return mPartSourcep.get(); }
    bool getPhysicsShapeUnknown () { return mPhysicsShapeUnknown; }
    // </FS:Techwolf Lupindo>
};

///////////////////
//
// Inlines
//
//

inline void LLViewerObject::setRotation(const LLQuaternion& quat, bool damped)
{
    LLPrimitive::setRotation(quat);
    setChanged(ROTATED | SILHOUETTE);
    updateDrawable(damped);
}

inline void LLViewerObject::setRotation(const F32 x, const F32 y, const F32 z, bool damped)
{
    LLPrimitive::setRotation(x, y, z);
    setChanged(ROTATED | SILHOUETTE);
    updateDrawable(damped);
}

class LLViewerObjectMedia
{
public:
    LLViewerObjectMedia() : mMediaURL(), mPassedWhitelist(false), mMediaType(0) { }

    std::string mMediaURL;  // for web pages on surfaces, one per prim
    bool mPassedWhitelist;  // user has OK'd display
    U8 mMediaType;          // see LLTextureEntry::WEB_PAGE, etc.
};

// subclass of viewer object that can be added to particle partitions
class LLAlphaObject : public LLViewerObject
{
public:
    LLAlphaObject(const LLUUID &id, const LLPCode pcode, LLViewerRegion *regionp)
    : LLViewerObject(id,pcode,regionp)
    { mDepth = 0.f; }

    virtual F32 getPartSize(S32 idx);
    virtual void getGeometry(S32 idx,
                                LLStrider<LLVector4a>& verticesp,
                                LLStrider<LLVector3>& normalsp,
                                LLStrider<LLVector2>& texcoordsp,
                                LLStrider<LLColor4U>& colorsp,
                                LLStrider<LLColor4U>& emissivep,
                                LLStrider<U16>& indicesp) = 0;

    virtual void getBlendFunc(S32 face, LLRender::eBlendFactor& src, LLRender::eBlendFactor& dst);

    F32 mDepth;
};

class LLStaticViewerObject : public LLViewerObject
{
public:
    LLStaticViewerObject(const LLUUID& id, const LLPCode pcode, LLViewerRegion* regionp, bool is_global = false)
        : LLViewerObject(id,pcode,regionp, is_global)
    { }

    virtual void updateDrawable(bool force_damped);
};


#endif<|MERGE_RESOLUTION|>--- conflicted
+++ resolved
@@ -54,11 +54,8 @@
         class Asset;
     }
 }
-<<<<<<< HEAD
 
 #include "fsregioncross.h" // <FS:JN> Improved region crossing support
-=======
->>>>>>> ac330f63
 
 class LLAgent;          // TODO: Get rid of this.
 class LLAudioSource;
@@ -272,15 +269,11 @@
     virtual bool isRiggedMesh() const               { return false; }
     virtual bool hasLightTexture() const            { return false; }
     virtual bool isReflectionProbe() const          { return false; }
-<<<<<<< HEAD
-    virtual bool getReflectionProbeIsBox() const    { return false; }
-=======
     virtual F32 getReflectionProbeAmbiance() const  { return 0.f; }
     virtual F32 getReflectionProbeNearClip() const  { return 0.f; }
     virtual bool getReflectionProbeIsBox() const    { return false; }
     virtual bool getReflectionProbeIsDynamic() const { return false; };
     virtual bool getReflectionProbeIsMirror() const { return false; };
->>>>>>> ac330f63
 
     // This method returns true if the object is over land owned by
     // the agent, one of its groups, or it encroaches and
@@ -312,14 +305,10 @@
     S32 numChildren() const { return static_cast<S32>(mChildList.size()); }
     void addThisAndAllChildren(std::vector<LLViewerObject*>& objects);
     void addThisAndNonJointChildren(std::vector<LLViewerObject*>& objects);
-<<<<<<< HEAD
 //  bool isChild(LLViewerObject *childp) const;
 // [RLVa:KB] - Checked: 2011-05-28 (RLVa-1.4.0a) | Added: RLVa-1.4.0a
     bool isChild(const LLViewerObject *childp) const;
 // [/RLVa:KB]
-=======
-    bool isChild(LLViewerObject *childp) const;
->>>>>>> ac330f63
     bool isSeat() const;
 
 
@@ -606,13 +595,10 @@
     inline bool     flagAnimSource() const          { return ((mFlags & FLAGS_ANIM_SOURCE) != 0); }
     inline bool     flagCameraSource() const        { return ((mFlags & FLAGS_CAMERA_SOURCE) != 0); }
     inline bool     flagCameraDecoupled() const     { return ((mFlags & FLAGS_CAMERA_DECOUPLED) != 0); }
-<<<<<<< HEAD
 
     // <FS:Techwolf Lupindo> prim export
     U32 getFlags() { return mFlags; }
     // <FS:Techwolf Lupindo>
-=======
->>>>>>> ac330f63
 
     U8       getPhysicsShapeType() const;
     inline F32      getPhysicsGravity() const       { return mPhysicsGravity; }
@@ -1004,11 +990,8 @@
     LLUUID mAttachmentItemID; // ItemID of the associated object is in user inventory.
     EObjectUpdateType   mLastUpdateType;
     bool    mLastUpdateCached;
-<<<<<<< HEAD
 
     RegionCrossExtrapolate mExtrap; // <FS:JN> improved extrapolator
-=======
->>>>>>> ac330f63
 
 public:
     // reflection probe state
