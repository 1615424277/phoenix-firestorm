/**
 * @file llviewerobject.h
 * @brief Description of LLViewerObject class, which is the base class for most objects in the viewer.
 *
 * $LicenseInfo:firstyear=2001&license=viewerlgpl$
 * Second Life Viewer Source Code
 * Copyright (C) 2010, Linden Research, Inc.
 * 
 * This library is free software; you can redistribute it and/or
 * modify it under the terms of the GNU Lesser General Public
 * License as published by the Free Software Foundation;
 * version 2.1 of the License only.
 * 
 * This library is distributed in the hope that it will be useful,
 * but WITHOUT ANY WARRANTY; without even the implied warranty of
 * MERCHANTABILITY or FITNESS FOR A PARTICULAR PURPOSE.  See the GNU
 * Lesser General Public License for more details.
 * 
 * You should have received a copy of the GNU Lesser General Public
 * License along with this library; if not, write to the Free Software
 * Foundation, Inc., 51 Franklin Street, Fifth Floor, Boston, MA  02110-1301  USA
 * 
 * Linden Research, Inc., 945 Battery Street, San Francisco, CA  94111  USA
 * $/LicenseInfo$
 */

#ifndef LL_LLVIEWEROBJECT_H
#define LL_LLVIEWEROBJECT_H

#include <map>

#include "llassetstorage.h"
#include "llhudicon.h" // <FS:Ansariel> Changed to get the attached icon
#include "llinventory.h"
#include "llrefcount.h"
#include "llprimitive.h"
#include "lluuid.h"
#include "llvoinventorylistener.h"
#include "object_flags.h"
#include "llquaternion.h"
#include "v3dmath.h"
#include "v3math.h"
#include "llvertexbuffer.h"
#include "llbbox.h"
#include "llrigginginfo.h"
#include "llreflectionmap.h"

#include "fsregioncross.h" // <FS:JN> Improved region crossing support

class LLAgent;			// TODO: Get rid of this.
class LLAudioSource;
class LLAudioSourceVO;
class LLColor4;
class LLControlAvatar;
class LLDataPacker;
class LLDataPackerBinaryBuffer;
class LLDrawable;
class LLHUDText;
class LLHost;
class LLMessageSystem;
class LLNameValue;
class LLPartSysData;
class LLPipeline;
class LLTextureEntry;
class LLVOAvatar;
class LLVOInventoryListener;
class LLViewerInventoryItem;
class LLViewerObject;
class LLViewerObjectMedia;
class LLViewerPartSourceScript;
class LLViewerRegion;
class LLViewerTexture;
class LLWorld;

class LLMeshCostData;

typedef enum e_object_update_type
{
	OUT_FULL,
	OUT_TERSE_IMPROVED,
	OUT_FULL_COMPRESSED,
	OUT_FULL_CACHED,
	OUT_UNKNOWN,
} EObjectUpdateType;


// callback typedef for inventory
typedef void (*inventory_callback)(LLViewerObject*,
								   LLInventoryObject::object_list_t*,
								   S32 serial_num,
								   void*);

// for exporting textured materials from SL
struct LLMaterialExportInfo
{
public:
	LLMaterialExportInfo(S32 mat_index, S32 texture_index, LLColor4 color) : 
	  mMaterialIndex(mat_index), mTextureIndex(texture_index), mColor(color) {};

	S32			mMaterialIndex;
	S32			mTextureIndex;
	LLColor4	mColor;
};

struct PotentialReturnableObject
{
	LLBBox			box;
	LLViewerRegion* pRegion;
};

//============================================================================

class LLViewerObject 
:	public LLPrimitive, 
	public LLRefCount, 
	public LLGLUpdate
{
protected:
	virtual ~LLViewerObject(); // use unref()

	// TomY: Provide for a list of extra parameter structures, mapped by structure name
	struct ExtraParameter
	{
		BOOL in_use;
		LLNetworkData *data;
	};
	std::map<U16, ExtraParameter*> mExtraParameterList;

public:
	typedef std::list<LLPointer<LLViewerObject> > child_list_t;
	typedef std::list<LLPointer<LLViewerObject> > vobj_list_t;

	typedef const child_list_t const_child_list_t;

	LLViewerObject(const LLUUID &id, const LLPCode pcode, LLViewerRegion *regionp, BOOL is_global = FALSE);

	virtual void markDead();				// Mark this object as dead, and clean up its references
	BOOL isDead() const									{return mDead;}
	BOOL isOrphaned() const								{ return mOrphaned; }
	BOOL isParticleSource() const;

	virtual LLVOAvatar* asAvatar();

	LLVOAvatar* getAvatarAncestor();

	static void initVOClasses();
	static void cleanupVOClasses();

	void			addNVPair(const std::string& data);
	BOOL			removeNVPair(const std::string& name);
	LLNameValue*	getNVPair(const std::string& name) const;			// null if no name value pair by that name

	// Object create and update functions
	virtual void	idleUpdate(LLAgent &agent, const F64 &time);

	// Types of media we can associate
	enum { MEDIA_NONE = 0, MEDIA_SET = 1 };

	// Return codes for processUpdateMessage
	enum { 
        MEDIA_URL_REMOVED = 0x1, 
        MEDIA_URL_ADDED = 0x2, 
        MEDIA_URL_UPDATED = 0x4, 
        MEDIA_FLAGS_CHANGED = 0x8,
        INVALID_UPDATE = 0x80000000
    };

	static  U32     extractSpatialExtents(LLDataPackerBinaryBuffer *dp, LLVector3& pos, LLVector3& scale, LLQuaternion& rot);
	virtual U32		processUpdateMessage(LLMessageSystem *mesgsys,
										void **user_data,
										U32 block_num,
										const EObjectUpdateType update_type,
										LLDataPacker *dp);


	virtual BOOL    isActive() const; // Whether this object needs to do an idleUpdate.
	BOOL			onActiveList() const				{return mOnActiveList;}
	void			setOnActiveList(BOOL on_active)		{ mOnActiveList = on_active; }

	virtual BOOL	isAttachment() const { return FALSE; }
	const std::string& getAttachmentItemName() const;

	virtual LLVOAvatar* getAvatar() const;  //get the avatar this object is attached to, or NULL if object is not an attachment
	virtual BOOL	isHUDAttachment() const { return FALSE; }
	virtual BOOL	isTempAttachment() const;

	virtual BOOL isHiglightedOrBeacon() const;

	virtual void 	updateRadius() {};
	virtual F32 	getVObjRadius() const; // default implemenation is mDrawable->getRadius()
	
	// for jointed and other parent-relative hacks
	LLViewerObject* getSubParent();
	const LLViewerObject* getSubParent() const;
	
	// Object visiblility and GPW functions
	virtual void setPixelAreaAndAngle(LLAgent &agent); // Override to generate accurate apparent angle and area

	virtual U32 getNumVertices() const;
	virtual U32 getNumIndices() const;
	S32 getNumFaces() const { return mNumFaces; }
	S32 getNumVisibleFaces() const;

	// Graphical stuff for objects - maybe broken out into render class later?
	virtual void updateTextures();
	virtual void boostTexturePriority(BOOL boost_children = TRUE);	// When you just want to boost priority of this object
	
	virtual LLDrawable* createDrawable(LLPipeline *pipeline);
	virtual BOOL		updateGeometry(LLDrawable *drawable);
	virtual void		updateGL();
	virtual void		updateFaceSize(S32 idx);
	virtual BOOL		updateLOD();
	virtual BOOL		setDrawableParent(LLDrawable* parentp);
	F32					getRotTime() { return mRotTime; }
private:
	void				resetRotTime();
public:
	void				resetRot();
	void				applyAngularVelocity(F32 dt);

	void setLineWidthForWindowSize(S32 window_width);

	static void increaseArrowLength();				// makes axis arrows for selections longer
	static void decreaseArrowLength();				// makes axis arrows for selections shorter

	// Accessor functions
	LLViewerRegion* getRegion() const				{ return mRegionp; }

	BOOL isSelected() const							{ return mUserSelected; }
    // Check whole linkset
    BOOL isAnySelected() const;
	virtual void setSelected(BOOL sel);

	const LLUUID &getID() const						{ return mID; }
	U32 getLocalID() const							{ return mLocalID; }
	U32 getCRC() const								{ return mTotalCRC; }
	S32 getListIndex() const						{ return mListIndex; }
	void setListIndex(S32 idx)						{ mListIndex = idx; }

	virtual BOOL isFlexible() const					{ return FALSE; }
	virtual BOOL isSculpted() const 				{ return FALSE; }
	virtual BOOL isMesh() const						{ return FALSE; }
	virtual BOOL isRiggedMesh() const				{ return FALSE; }
	virtual BOOL hasLightTexture() const			{ return FALSE; }

	// This method returns true if the object is over land owned by
	// the agent, one of its groups, or it encroaches and 
	// anti-encroachment is enabled
	bool isReturnable();

	void buildReturnablesForChildrenVO( std::vector<PotentialReturnableObject>& returnables, LLViewerObject* pChild, LLViewerRegion* pTargetRegion );
	void constructAndAddReturnable( std::vector<PotentialReturnableObject>& returnables, LLViewerObject* pChild, LLViewerRegion* pTargetRegion );

	// This method returns true if the object crosses
	// any parcel bounds in the region.
	bool crossesParcelBounds();

	/*
	// This method will scan through this object, and then query the
	// selection manager to see if the local agent probably has the
	// ability to modify the object. Since this calls into the
	// selection manager, you should avoid calling this method from
	// there.
	BOOL isProbablyModifiable() const;
	*/

	virtual BOOL setParent(LLViewerObject* parent);
    virtual void onReparent(LLViewerObject *old_parent, LLViewerObject *new_parent);
    virtual void afterReparent();
	virtual void addChild(LLViewerObject *childp);
	virtual void removeChild(LLViewerObject *childp);
	const_child_list_t& getChildren() const { 	return mChildList; }
	S32 numChildren() const { return mChildList.size(); }
	void addThisAndAllChildren(std::vector<LLViewerObject*>& objects);
	void addThisAndNonJointChildren(std::vector<LLViewerObject*>& objects);
//	BOOL isChild(LLViewerObject *childp) const;
// [RLVa:KB] - Checked: 2011-05-28 (RLVa-1.4.0a) | Added: RLVa-1.4.0a
	BOOL isChild(const LLViewerObject *childp) const;
// [/RLVa:KB]
	BOOL isSeat() const;
	

	//detect if given line segment (in agent space) intersects with this viewer object.
	//returns TRUE if intersection detected and returns information about intersection
	virtual BOOL lineSegmentIntersect(const LLVector4a& start, const LLVector4a& end,
									  S32 face = -1,                          // which face to check, -1 = ALL_SIDES
									  BOOL pick_transparent = FALSE,
									  BOOL pick_rigged = FALSE,
									  S32* face_hit = NULL,                   // which face was hit
									  LLVector4a* intersection = NULL,         // return the intersection point
									  LLVector2* tex_coord = NULL,            // return the texture coordinates of the intersection point
									  LLVector4a* normal = NULL,               // return the surface normal at the intersection point
									  LLVector4a* tangent = NULL             // return the surface tangent at the intersection point
		);
	
	virtual BOOL lineSegmentBoundingBox(const LLVector4a& start, const LLVector4a& end);

	virtual const LLVector3d getPositionGlobal() const;
	virtual const LLVector3 &getPositionRegion() const;
	virtual const LLVector3 getPositionEdit() const;
	virtual const LLVector3 &getPositionAgent() const;
	virtual const LLVector3 getRenderPosition() const;

	virtual const LLVector3 getPivotPositionAgent() const; // Usually = to getPositionAgent, unless like flex objects it's not

	LLViewerObject* getRootEdit() const;

	const LLQuaternion getRotationRegion() const;
	const LLQuaternion getRotationEdit() const;
	const LLQuaternion getRenderRotation() const;
	virtual	const LLMatrix4 getRenderMatrix() const;

	void setPosition(const LLVector3 &pos, BOOL damped = FALSE);
	void setPositionGlobal(const LLVector3d &position, BOOL damped = FALSE);
	void setPositionRegion(const LLVector3 &position, BOOL damped = FALSE);
	void setPositionEdit(const LLVector3 &position, BOOL damped = FALSE);
	void setPositionAgent(const LLVector3 &pos_agent, BOOL damped = FALSE);
	void setPositionParent(const LLVector3 &pos_parent, BOOL damped = FALSE);
	void setPositionAbsoluteGlobal( const LLVector3d &pos_global, BOOL damped = FALSE );

	virtual const LLMatrix4& getWorldMatrix(LLXformMatrix* xform) const		{ return xform->getWorldMatrix(); }

	inline void setRotation(const F32 x, const F32 y, const F32 z, BOOL damped = FALSE);
	inline void setRotation(const LLQuaternion& quat, BOOL damped = FALSE);

	/*virtual*/	void	setNumTEs(const U8 num_tes);
	/*virtual*/	void	setTE(const U8 te, const LLTextureEntry &texture_entry);
	/*virtual*/ S32		setTETexture(const U8 te, const LLUUID &uuid);
	/*virtual*/ S32		setTENormalMap(const U8 te, const LLUUID &uuid);
	/*virtual*/ S32		setTESpecularMap(const U8 te, const LLUUID &uuid);
	S32 				setTETextureCore(const U8 te, LLViewerTexture *image);
	S32 setTETextureCore(const U8 te, const LLUUID& uuid, const std::string &url );
	S32 setTENormalMapCore(const U8 te, LLViewerTexture *image);
	S32 setTESpecularMapCore(const U8 te, LLViewerTexture *image);
	/*virtual*/ S32		setTEColor(const U8 te, const LLColor3 &color);
	/*virtual*/ S32		setTEColor(const U8 te, const LLColor4 &color);
	/*virtual*/ S32		setTEScale(const U8 te, const F32 s, const F32 t);
	/*virtual*/ S32		setTEScaleS(const U8 te, const F32 s);
	/*virtual*/ S32		setTEScaleT(const U8 te, const F32 t);
	/*virtual*/ S32		setTEOffset(const U8 te, const F32 s, const F32 t);
	/*virtual*/ S32		setTEOffsetS(const U8 te, const F32 s);
	/*virtual*/ S32		setTEOffsetT(const U8 te, const F32 t);
	/*virtual*/ S32		setTERotation(const U8 te, const F32 r);
	/*virtual*/	S32		setTEBumpmap(const U8 te, const U8 bump );
	/*virtual*/	S32		setTETexGen(const U8 te, const U8 texgen );
	/*virtual*/	S32		setTEMediaTexGen(const U8 te, const U8 media ); // *FIXME: this confusingly acts upon a superset of setTETexGen's flags without absorbing its semantics
	/*virtual*/	S32		setTEShiny(const U8 te, const U8 shiny );
	/*virtual*/	S32		setTEFullbright(const U8 te, const U8 fullbright );
	/*virtual*/	S32		setTEMediaFlags(const U8 te, const U8 media_flags );
	/*virtual*/ S32     setTEGlow(const U8 te, const F32 glow);
	/*virtual*/ S32     setTEMaterialID(const U8 te, const LLMaterialID& pMaterialID);
	/*virtual*/ S32		setTEMaterialParams(const U8 te, const LLMaterialPtr pMaterialParams);

	// Used by Materials update functions to properly kick off rebuilds
	// of VBs etc when materials updates require changes.
	//
	void refreshMaterials();

	/*virtual*/	BOOL	setMaterial(const U8 material);
	virtual		void	setTEImage(const U8 te, LLViewerTexture *imagep); // Not derived from LLPrimitive
	virtual     void    changeTEImage(S32 index, LLViewerTexture* new_image)  ;
	virtual     void    changeTENormalMap(S32 index, LLViewerTexture* new_image)  ;
	virtual     void    changeTESpecularMap(S32 index, LLViewerTexture* new_image)  ;
	LLViewerTexture		*getTEImage(const U8 te) const;
	LLViewerTexture		*getTENormalMap(const U8 te) const;
	LLViewerTexture		*getTESpecularMap(const U8 te) const;
	
	bool 						isImageAlphaBlended(const U8 te) const;

	void fitFaceTexture(const U8 face);
	void sendTEUpdate() const;			// Sends packed representation of all texture entry information
	
	virtual void setScale(const LLVector3 &scale, BOOL damped = FALSE);

    S32 getAnimatedObjectMaxTris() const;
    F32 recursiveGetEstTrianglesMax() const;
    virtual F32 getEstTrianglesMax() const;
    virtual F32 getEstTrianglesStreamingCost() const;
	virtual F32 getStreamingCost() const;
    virtual bool getCostData(LLMeshCostData& costs) const;
	virtual U32 getTriangleCount(S32* vcount = NULL) const;
	virtual U32 getHighLODTriangleCount();
    F32 recursiveGetScaledSurfaceArea() const;

    U32 recursiveGetTriangleCount(S32* vcount = NULL) const;

	void setObjectCost(F32 cost);
	F32 getObjectCost();
	
	void setLinksetCost(F32 cost);
	F32 getLinksetCost();
	
	void setPhysicsCost(F32 cost);
	F32 getPhysicsCost();
	
	void setLinksetPhysicsCost(F32 cost);
	F32 getLinksetPhysicsCost();

	void sendShapeUpdate();

// [RLVa:KB] - Checked: 2010-02-27 (RLVa-1.2.0a) | Added: RLVa-1.2.0a
	U8 getAttachmentState() const					{ return mAttachmentState; }
// [/RLVa:KB]
//	U8 getAttachmentState()							{ return mAttachmentState; }

	F32 getAppAngle() const					{ return mAppAngle; }
	F32 getPixelArea() const				{ return mPixelArea; }
	void setPixelArea(F32 area)				{ mPixelArea = area; }
	F32 getMaxScale() const;
	F32 getMidScale() const;
	F32 getMinScale() const;

	// Owner id is this object's owner
	void setAttachedSound(const LLUUID &audio_uuid, const LLUUID& owner_id, const F32 gain, const U8 flags);
	void adjustAudioGain(const F32 gain);
	F32  getSoundCutOffRadius() const { return mSoundCutOffRadius; }
	void clearAttachedSound()								{ mAudioSourcep = NULL; }

	 // Create if necessary
	LLAudioSource *getAudioSource(const LLUUID& owner_id);
	BOOL isAudioSource() const {return mAudioSourcep != NULL;}

	U8 getMediaType() const;
	void setMediaType(U8 media_type);

	std::string getMediaURL() const;
	void setMediaURL(const std::string& media_url);

	BOOL getMediaPassedWhitelist() const;
	void setMediaPassedWhitelist(BOOL passed);

	void sendMaterialUpdate() const;

	void setCanSelect(BOOL canSelect);

	void setDebugText(const std::string &utf8text);
	void initHudText();
	void restoreHudText();
	void setIcon(LLViewerTexture* icon_image);
	void clearIcon();

	// <FS:Ansariel> Getter for HUD icon attached to the object
	LLPointer<LLHUDIcon> getIcon() const { return mIcon; };

    void recursiveMarkForUpdate(BOOL priority);
	virtual void markForUpdate(BOOL priority);
	void markForUnload(BOOL priority);
	void updateVolume(const LLVolumeParams& volume_params);
	virtual	void updateSpatialExtents(LLVector4a& min, LLVector4a& max);
	virtual F32 getBinRadius();
	
	LLBBox				getBoundingBoxAgent() const;

	void updatePositionCaches() const; // Update the global and region position caches from the object (and parent's) xform.
	void updateText(); // update text label position
	virtual void updateDrawable(BOOL force_damped); // force updates on static objects

	bool isOwnerInMuteList(LLUUID item_id = LLUUID());

	void setDrawableState(U32 state, BOOL recursive = TRUE);
	void clearDrawableState(U32 state, BOOL recursive = TRUE);
	BOOL isDrawableState(U32 state, BOOL recursive = TRUE) const;

	// Called when the drawable shifts
	virtual void onShift(const LLVector4a &shift_vector)	{ }
		
	//////////////////////////////////////
	//
	// Inventory methods
	//

	// This function is called when someone is interested in a viewer
	// object's inventory. The callback is called as soon as the
	// viewer object has the inventory stored locally.
	void registerInventoryListener(LLVOInventoryListener* listener, void* user_data);
	void removeInventoryListener(LLVOInventoryListener* listener);
	BOOL isInventoryPending();
	void clearInventoryListeners();
	bool hasInventoryListeners();
	void requestInventory();
	static void processTaskInv(LLMessageSystem* msg, void** user_data);
	void removeInventory(const LLUUID& item_id);

	// The updateInventory() call potentially calls into the selection
	// manager, so do no call updateInventory() from the selection
	// manager until we have better iterators.
	void updateInventory(LLViewerInventoryItem* item, U8 key, bool is_new);
	void updateInventoryLocal(LLInventoryItem* item, U8 key); // Update without messaging.
	void updateTextureInventory(LLViewerInventoryItem* item, U8 key, bool is_new);
	LLInventoryObject* getInventoryObject(const LLUUID& item_id);

	// Get content except for root category
	void getInventoryContents(LLInventoryObject::object_list_t& objects);
	LLInventoryObject* getInventoryRoot();
	LLViewerInventoryItem* getInventoryItemByAsset(const LLUUID& asset_id);
	S16 getInventorySerial() const { return mInventorySerialNum; }

	bool isTextureInInventory(LLViewerInventoryItem* item);

	// These functions does viewer-side only object inventory modifications
	void updateViewerInventoryAsset(
		const LLViewerInventoryItem* item,
		const LLUUID& new_asset);

	// This function will make sure that we refresh the inventory.
	void dirtyInventory();
	BOOL isInventoryDirty() { return mInventoryDirty; }

	// save a script, which involves removing the old one, and rezzing
	// in the new one. This method should be called with the asset id
	// of the new and old script AFTER the bytecode has been saved.
	void saveScript(const LLViewerInventoryItem* item, BOOL active, bool is_new);

	// move an inventory item out of the task and into agent
	// inventory. This operation is based on messaging. No permissions
	// checks are made on the viewer - the server will double check.
	void moveInventory(const LLUUID& agent_folder, const LLUUID& item_id);

	// Find the number of instances of this object's inventory that are of the given type
	S32 countInventoryContents( LLAssetType::EType type );

	BOOL			permAnyOwner() const;	
	BOOL			permYouOwner() const;
	BOOL			permGroupOwner() const;
	BOOL			permOwnerModify() const;
	BOOL			permModify() const;	
	BOOL			permCopy() const;	
	BOOL			permMove() const;		
	BOOL			permTransfer() const;
	inline BOOL		flagUsePhysics() const			{ return ((mFlags & FLAGS_USE_PHYSICS) != 0); }
	inline BOOL		flagObjectAnyOwner() const		{ return ((mFlags & FLAGS_OBJECT_ANY_OWNER) != 0); }
	inline BOOL		flagObjectYouOwner() const		{ return ((mFlags & FLAGS_OBJECT_YOU_OWNER) != 0); }
	inline BOOL		flagObjectGroupOwned() const	{ return ((mFlags & FLAGS_OBJECT_GROUP_OWNED) != 0); }
	inline BOOL		flagObjectOwnerModify() const	{ return ((mFlags & FLAGS_OBJECT_OWNER_MODIFY) != 0); }
	inline BOOL		flagObjectModify() const		{ return ((mFlags & FLAGS_OBJECT_MODIFY) != 0); }
	inline BOOL		flagObjectCopy() const			{ return ((mFlags & FLAGS_OBJECT_COPY) != 0); }
	inline BOOL		flagObjectMove() const			{ return ((mFlags & FLAGS_OBJECT_MOVE) != 0); }
	inline BOOL		flagObjectTransfer() const		{ return ((mFlags & FLAGS_OBJECT_TRANSFER) != 0); }
	inline BOOL		flagObjectPermanent() const		{ return ((mFlags & FLAGS_AFFECTS_NAVMESH) != 0); }
	inline BOOL		flagCharacter() const			{ return ((mFlags & FLAGS_CHARACTER) != 0); }
	inline BOOL		flagVolumeDetect() const		{ return ((mFlags & FLAGS_VOLUME_DETECT) != 0); }
	inline BOOL		flagIncludeInSearch() const     { return ((mFlags & FLAGS_INCLUDE_IN_SEARCH) != 0); }
	inline BOOL		flagScripted() const			{ return ((mFlags & FLAGS_SCRIPTED) != 0); }
	inline BOOL		flagHandleTouch() const			{ return ((mFlags & FLAGS_HANDLE_TOUCH) != 0); }
	inline BOOL		flagTakesMoney() const			{ return ((mFlags & FLAGS_TAKES_MONEY) != 0); }
	inline BOOL		flagPhantom() const				{ return ((mFlags & FLAGS_PHANTOM) != 0); }
	inline BOOL		flagInventoryEmpty() const		{ return ((mFlags & FLAGS_INVENTORY_EMPTY) != 0); }
	inline BOOL		flagAllowInventoryAdd() const	{ return ((mFlags & FLAGS_ALLOW_INVENTORY_DROP) != 0); }
	inline BOOL		flagTemporaryOnRez() const		{ return ((mFlags & FLAGS_TEMPORARY_ON_REZ) != 0); }
	inline BOOL		flagAnimSource() const			{ return ((mFlags & FLAGS_ANIM_SOURCE) != 0); }
	inline BOOL		flagCameraSource() const		{ return ((mFlags & FLAGS_CAMERA_SOURCE) != 0); }
	inline BOOL		flagCameraDecoupled() const		{ return ((mFlags & FLAGS_CAMERA_DECOUPLED) != 0); }

	// <FS:Techwolf Lupindo> prim export
	U32 getFlags() { return mFlags; }
	// <FS:Techwolf Lupindo>
	
	U8       getPhysicsShapeType() const;
	inline F32      getPhysicsGravity() const       { return mPhysicsGravity; }
	inline F32      getPhysicsFriction() const      { return mPhysicsFriction; }
	inline F32      getPhysicsDensity() const       { return mPhysicsDensity; }
	inline F32      getPhysicsRestitution() const   { return mPhysicsRestitution; }

	bool            isPermanentEnforced() const;
	
	bool getIncludeInSearch() const;
	void setIncludeInSearch(bool include_in_search);

	// Does "open" object menu item apply?
	BOOL allowOpen() const;

	void setClickAction(U8 action) { mClickAction = action; }
	U8 getClickAction() const { return mClickAction; }
	bool specialHoverCursor() const;	// does it have a special hover cursor?

	void			setRegion(LLViewerRegion *regionp);
	virtual void	updateRegion(LLViewerRegion *regionp);

	void updateFlags(BOOL physics_changed = FALSE);
	void loadFlags(U32 flags); //load flags from cache or from message
	BOOL setFlags(U32 flag, BOOL state);
	BOOL setFlagsWithoutUpdate(U32 flag, BOOL state);
	void setPhysicsShapeType(U8 type);
	void setPhysicsGravity(F32 gravity);
	void setPhysicsFriction(F32 friction);
	void setPhysicsDensity(F32 density);
	void setPhysicsRestitution(F32 restitution);
	
	virtual void dump() const;
	static U32		getNumZombieObjects()			{ return sNumZombieObjects; }

	void printNameValuePairs() const;

	virtual S32 getLOD() const { return 3; } 
	virtual U32 getPartitionType() const;
	virtual void dirtySpatialGroup(BOOL priority = FALSE) const;
	virtual void dirtyMesh();

	virtual LLNetworkData* getParameterEntry(U16 param_type) const;
	virtual bool setParameterEntry(U16 param_type, const LLNetworkData& new_value, bool local_origin);
	virtual BOOL getParameterEntryInUse(U16 param_type) const;
	virtual bool setParameterEntryInUse(U16 param_type, BOOL in_use, bool local_origin);
	// Called when a parameter is changed
	virtual void parameterChanged(U16 param_type, bool local_origin);
	virtual void parameterChanged(U16 param_type, LLNetworkData* data, BOOL in_use, bool local_origin);
	
	friend class LLViewerObjectList;
	friend class LLViewerMediaList;

public:
	LLViewerTexture* getBakedTextureForMagicId(const LLUUID& id);
	void updateAvatarMeshVisibility(const LLUUID& id, const LLUUID& old_id);
	void refreshBakeTexture();
public:
	static void unpackVector3(LLDataPackerBinaryBuffer* dp, LLVector3& value, std::string name);
	static void unpackUUID(LLDataPackerBinaryBuffer* dp, LLUUID& value, std::string name);
	static void unpackU32(LLDataPackerBinaryBuffer* dp, U32& value, std::string name);
	static void unpackU8(LLDataPackerBinaryBuffer* dp, U8& value, std::string name);
	static U32 unpackParentID(LLDataPackerBinaryBuffer* dp, U32& parent_id);

public:
	//counter-translation
	void resetChildrenPosition(const LLVector3& offset, BOOL simplified = FALSE,  BOOL skip_avatar_child = FALSE) ;
	//counter-rotation
	void resetChildrenRotationAndPosition(const std::vector<LLQuaternion>& rotations, 
											const std::vector<LLVector3>& positions) ;
	void saveUnselectedChildrenRotation(std::vector<LLQuaternion>& rotations) ;
	void saveUnselectedChildrenPosition(std::vector<LLVector3>& positions) ;
	std::vector<LLVector3> mUnselectedChildrenPositions ;

private:
	ExtraParameter* createNewParameterEntry(U16 param_type);
	ExtraParameter* getExtraParameterEntry(U16 param_type) const;
	ExtraParameter* getExtraParameterEntryCreate(U16 param_type);
	bool unpackParameterEntry(U16 param_type, LLDataPacker *dp);

    // This function checks to see if the given media URL has changed its version
    // and the update wasn't due to this agent's last action.
    U32 checkMediaURL(const std::string &media_url);
	
	// Motion prediction between updates
	void interpolateLinearMotion(const F64SecondsImplicit & frame_time, const F32SecondsImplicit & dt);

	static void initObjectDataMap();

	// forms task inventory request if none are pending, marks request as pending
	void fetchInventoryFromServer();

	// forms task inventory request after some time passed, marks request as pending
	void fetchInventoryDelayed(const F64 &time_seconds);
	static void fetchInventoryDelayedCoro(const LLUUID task_inv, const F64 time_seconds);

public:
	//
	// Viewer-side only types - use the LL_PCODE_APP mask.
	//
	typedef enum e_vo_types
	{
		LL_VO_CLOUDS =				LL_PCODE_APP | 0x20, // no longer used
		LL_VO_SURFACE_PATCH =		LL_PCODE_APP | 0x30,
		LL_VO_WL_SKY =				LL_PCODE_APP | 0x40,
		LL_VO_SQUARE_TORUS =		LL_PCODE_APP | 0x50,
		LL_VO_SKY =					LL_PCODE_APP | 0x60,
		LL_VO_VOID_WATER =			LL_PCODE_APP | 0x70,
		LL_VO_WATER =				LL_PCODE_APP | 0x80,
		LL_VO_GROUND =				LL_PCODE_APP | 0x90,
		LL_VO_PART_GROUP =			LL_PCODE_APP | 0xa0,
		LL_VO_TRIANGLE_TORUS =		LL_PCODE_APP | 0xb0,
		LL_VO_HUD_PART_GROUP =		LL_PCODE_APP | 0xc0,
	} EVOType;

	typedef enum e_physics_shape_types
	{
		PHYSICS_SHAPE_PRIM = 0,
		PHYSICS_SHAPE_NONE,
		PHYSICS_SHAPE_CONVEX_HULL,
	} EPhysicsShapeType;

	LLUUID			mID;
	LLUUID			mOwnerID; //null if unknown

	// unique within region, not unique across regions
	// Local ID = 0 is not used
	U32				mLocalID;

	// Last total CRC received from sim, used for caching
	U32				mTotalCRC;

	// index into LLViewerObjectList::mActiveObjects or -1 if not in list
	S32				mListIndex;

	LLPointer<LLViewerTexture> *mTEImages;
	LLPointer<LLViewerTexture> *mTENormalMaps;
	LLPointer<LLViewerTexture> *mTESpecularMaps;

	// Selection, picking and rendering variables
	U32				mGLName;			// GL "name" used by selection code
	BOOL			mbCanSelect;		// true if user can select this object by clicking

private:
	// Grabbed from UPDATE_FLAGS
	U32				mFlags;

	static std::map<std::string, U32> sObjectDataMap;
public:
	// Sent to sim in UPDATE_FLAGS, received in ObjectPhysicsProperties
	U8              mPhysicsShapeType;
	F32             mPhysicsGravity;
	F32             mPhysicsFriction;
	F32             mPhysicsDensity;
	F32             mPhysicsRestitution;
	

	// Pipeline classes
	LLPointer<LLDrawable> mDrawable;

	// Band-aid to select object after all creation initialization is done
	BOOL mCreateSelected;

	// Replace textures with web pages on this object while drawing
	BOOL mRenderMedia;

	// In bits
	S32				mBestUpdatePrecision;

	// TODO: Make all this stuff private.  JC
	LLPointer<LLHUDText> mText;
	// <FS:Ansariel> Changed after including llhudicon.h to get the attached icon
	//LLPointer<class LLHUDIcon> mIcon;
	LLPointer<LLHUDIcon> mIcon;
	// </FS:Ansariel>

	std::string mHudText;
	LLColor4 mHudTextColor;

	static			BOOL		sUseSharedDrawables;

public:
    // Returns mControlAvatar for the edit root prim of this linkset
    LLControlAvatar *getControlAvatar();
    LLControlAvatar *getControlAvatar() const;

    // Create or connect to an existing control av as applicable
    void linkControlAvatar();
    // Remove any reference to control av for this prim
    void unlinkControlAvatar();
    // Link or unlink as needed
    void updateControlAvatar();

    virtual bool isAnimatedObject() const;

    // Flags for createObject
    static const S32 CO_FLAG_CONTROL_AVATAR = 1 << 0;
    static const S32 CO_FLAG_UI_AVATAR = 1 << 1;

protected:
    LLPointer<LLControlAvatar> mControlAvatar;

protected:
	// delete an item in the inventory, but don't tell the
	// server. This is used internally by remove, update, and
	// savescript.
	void deleteInventoryItem(const LLUUID& item_id);

	// do the update/caching logic. called by saveScript and
	// updateInventory.
	void doUpdateInventory(LLPointer<LLViewerInventoryItem>& item, U8 key, bool is_new);

	static LLViewerObject *createObject(const LLUUID &id, LLPCode pcode, LLViewerRegion *regionp, S32 flags = 0);

	BOOL setData(const U8 *datap, const U32 data_size);

	// Hide or show HUD, icon and particles
	void	hideExtraDisplayItems( BOOL hidden );

	//////////////////////////
	//
	// inventory functionality
	//

	static void processTaskInvFile(void** user_data, S32 error_code, LLExtStat ext_status);
	BOOL loadTaskInvFile(const std::string& filename);
	void doInventoryCallback();
	
	BOOL isOnMap();

	void unpackParticleSource(const S32 block_num, const LLUUID& owner_id);
	void unpackParticleSource(LLDataPacker &dp, const LLUUID& owner_id, bool legacy);
	void deleteParticleSource();
	void setParticleSource(const LLPartSysData& particle_parameters, const LLUUID& owner_id);
	
private:
	void setNameValueList(const std::string& list);		// clears nv pairs and then individually adds \n separated NV pairs from \0 terminated string
	void deleteTEImages(); // correctly deletes list of images
	
protected:

	typedef std::map<char *, LLNameValue *> name_value_map_t;
	name_value_map_t mNameValuePairs;	// Any name-value pairs stored by script

	child_list_t	mChildList;
	
	F64Seconds		mLastInterpUpdateSecs;			// Last update for purposes of interpolation
	F64Seconds		mLastMessageUpdateSecs;			// Last update from a message from the simulator
	TPACKETID		mLatestRecvPacketID;			// Latest time stamp on message from simulator
	F64SecondsImplicit mRegionCrossExpire;		// frame time we detected region crossing in + wait time

	// extra data sent from the sim...currently only used for tree species info
	U8* mData;

	LLPointer<LLViewerPartSourceScript>		mPartSourcep;	// Particle source associated with this object.
	LLAudioSourceVO* mAudioSourcep;
	F32				mAudioGain;
	F32				mSoundCutOffRadius;
	
	F32				mAppAngle;	// Apparent visual arc in degrees
	F32				mPixelArea; // Apparent area in pixels

	// IDs of of all items in the object's content which are added to the object's content,
	// but not updated on the server yet. After item was updated, its ID will be removed from this list.
	std::list<LLUUID> mPendingInventoryItemsIDs;

	// This is the object's inventory from the viewer's perspective.
	LLInventoryObject::object_list_t* mInventory;
	class LLInventoryCallbackInfo
	{
	public:
		~LLInventoryCallbackInfo();
		LLVOInventoryListener* mListener;
		void* mInventoryData;
	};
	typedef std::list<LLInventoryCallbackInfo*> callback_list_t;
	callback_list_t mInventoryCallbacks;
	S16 mInventorySerialNum;
	S16 mExpectedInventorySerialNum;

	enum EInventoryRequestState
	{
		INVENTORY_REQUEST_STOPPED,
		INVENTORY_REQUEST_WAIT,    // delay before requesting
		INVENTORY_REQUEST_PENDING, // just did fetchInventoryFromServer()
		INVENTORY_XFER             // processed response from 'fetch', now doing an xfer
	};
	EInventoryRequestState	mInvRequestState;
	U64						mInvRequestXFerId;
	BOOL					mInventoryDirty;

	LLViewerRegion	*mRegionp;					// Region that this object belongs to.
	BOOL			mDead;
	BOOL			mOrphaned;					// This is an orphaned child
	BOOL			mUserSelected;				// Cached user select information
	BOOL			mOnActiveList;
	BOOL			mOnMap;						// On the map.
	BOOL			mStatic;					// Object doesn't move.
	S32				mSeatCount;
	S32				mNumFaces;

	F32				mRotTime;					// Amount (in seconds) that object has rotated according to angular velocity (llSetTargetOmega)
	LLQuaternion	mAngularVelocityRot;		// accumulated rotation from the angular velocity computations
	LLQuaternion	mPreviousRotation;

	U8				mAttachmentState;	// this encodes the attachment id in a somewhat complex way. 0 if not an attachment.
	LLViewerObjectMedia* mMedia;	// NULL if no media associated
	U8 mClickAction;
	F32 mObjectCost; //resource cost of this object or -1 if unknown
	F32 mLinksetCost;
	F32 mPhysicsCost;
	F32 mLinksetPhysicsCost;
    
	bool mCostStale;
	mutable bool mPhysicsShapeUnknown;

	static			U32			sNumZombieObjects;			// Objects which are dead, but not deleted

	static			BOOL		sMapDebug;					// Map render mode
	static			LLColor4	sEditSelectColor;
	static			LLColor4	sNoEditSelectColor;
	static			F32			sCurrentPulse;
	static			BOOL		sPulseEnabled;

	static			S32			sAxisArrowLength;


	// These two caches are only correct for non-parented objects right now!
	mutable LLVector3		mPositionRegion;
	mutable LLVector3		mPositionAgent;

	static void setPhaseOutUpdateInterpolationTime(F32 value)	{ sPhaseOutUpdateInterpolationTime = (F64Seconds) value;	}
	static void setMaxUpdateInterpolationTime(F32 value)		{ sMaxUpdateInterpolationTime = (F64Seconds) value;	}
	static void setMaxRegionCrossingInterpolationTime(F32 value)		{ sMaxRegionCrossingInterpolationTime = (F64Seconds) value; }

	static void	setVelocityInterpolate(BOOL value)		{ sVelocityInterpolate = value;	}
	static void	setPingInterpolate(BOOL value)			{ sPingInterpolate = value;	}

private:	
	static S32 sNumObjects;

	static F64Seconds sPhaseOutUpdateInterpolationTime;	// For motion interpolation
	static F64Seconds sMaxUpdateInterpolationTime;			// For motion interpolation
	static F64Seconds sMaxRegionCrossingInterpolationTime;			// For motion interpolation

	static BOOL sVelocityInterpolate;
	static BOOL sPingInterpolate;

	bool mCachedOwnerInMuteList;
	F64 mCachedMuteListUpdateTime;

	//--------------------------------------------------------------------
	// For objects that are attachments
	//--------------------------------------------------------------------
public:
	const LLUUID &getAttachmentItemID() const;
	void setAttachmentItemID(const LLUUID &id);
	const LLUUID &extractAttachmentItemID(); // find&set the inventory item ID of the attached object
	EObjectUpdateType getLastUpdateType() const;
	void setLastUpdateType(EObjectUpdateType last_update_type);
	BOOL getLastUpdateCached() const;
	void setLastUpdateCached(BOOL last_update_cached);

    virtual void updateRiggingInfo() {}

    LLJointRiggingInfoTab mJointRiggingInfoTab;

private:
	LLUUID mAttachmentItemID; // ItemID of the associated object is in user inventory.
	EObjectUpdateType	mLastUpdateType;
	BOOL	mLastUpdateCached;

<<<<<<< HEAD
	RegionCrossExtrapolate mExtrap; // <FS:JN> improved extrapolator

	// <FS:Techwolf Lupindo> export
public:
	LLViewerPartSourceScript* getPartSourceScript() { return mPartSourcep.get(); }
	bool getPhysicsShapeUnknown () { return mPhysicsShapeUnknown; }
	// </FS:Techwolf Lupindo>

	bool mCheckRigOnHUD = true;		// <FS:Zi> Warn the user when they wear a rigged item on a HUD attachment point
=======
public:
    // reflection probe state
    bool mIsReflectionProbe = false;  // if true, this object should register itself with LLReflectionProbeManager
    LLPointer<LLReflectionMap> mReflectionProbe = nullptr; // reflection probe coupled to this viewer object.  If not null, should be deregistered when this object is destroyed
>>>>>>> 6eaf8521
};

///////////////////
//
// Inlines
//
//

inline void LLViewerObject::setRotation(const LLQuaternion& quat, BOOL damped)
{
	LLPrimitive::setRotation(quat);
	setChanged(ROTATED | SILHOUETTE);
	updateDrawable(damped);
}

inline void LLViewerObject::setRotation(const F32 x, const F32 y, const F32 z, BOOL damped)
{
	LLPrimitive::setRotation(x, y, z);
	setChanged(ROTATED | SILHOUETTE);
	updateDrawable(damped);
}

class LLViewerObjectMedia
{
public:
	LLViewerObjectMedia() : mMediaURL(), mPassedWhitelist(FALSE), mMediaType(0) { }

	std::string mMediaURL;	// for web pages on surfaces, one per prim
	BOOL mPassedWhitelist;	// user has OK'd display
	U8 mMediaType;			// see LLTextureEntry::WEB_PAGE, etc.
};

// subclass of viewer object that can be added to particle partitions
class LLAlphaObject : public LLViewerObject
{
public:
	LLAlphaObject(const LLUUID &id, const LLPCode pcode, LLViewerRegion *regionp)
	: LLViewerObject(id,pcode,regionp) 
	{ mDepth = 0.f; }

	virtual F32 getPartSize(S32 idx);
	virtual void getGeometry(S32 idx,
								LLStrider<LLVector4a>& verticesp,
								LLStrider<LLVector3>& normalsp, 
								LLStrider<LLVector2>& texcoordsp,
								LLStrider<LLColor4U>& colorsp, 
								LLStrider<LLColor4U>& emissivep,
								LLStrider<U16>& indicesp) = 0;

	virtual void getBlendFunc(S32 face, U32& src, U32& dst);

	F32 mDepth;
};

class LLStaticViewerObject : public LLViewerObject
{
public:
	LLStaticViewerObject(const LLUUID& id, const LLPCode pcode, LLViewerRegion* regionp, BOOL is_global = FALSE)
		: LLViewerObject(id,pcode,regionp, is_global)
	{ }

	virtual void updateDrawable(BOOL force_damped);
};


#endif<|MERGE_RESOLUTION|>--- conflicted
+++ resolved
@@ -926,22 +926,19 @@
 	EObjectUpdateType	mLastUpdateType;
 	BOOL	mLastUpdateCached;
 
-<<<<<<< HEAD
 	RegionCrossExtrapolate mExtrap; // <FS:JN> improved extrapolator
 
+public:
+    // reflection probe state
+    bool mIsReflectionProbe = false;  // if true, this object should register itself with LLReflectionProbeManager
+    LLPointer<LLReflectionMap> mReflectionProbe = nullptr; // reflection probe coupled to this viewer object.  If not null, should be deregistered when this object is destroyed
+
 	// <FS:Techwolf Lupindo> export
-public:
 	LLViewerPartSourceScript* getPartSourceScript() { return mPartSourcep.get(); }
 	bool getPhysicsShapeUnknown () { return mPhysicsShapeUnknown; }
 	// </FS:Techwolf Lupindo>
 
 	bool mCheckRigOnHUD = true;		// <FS:Zi> Warn the user when they wear a rigged item on a HUD attachment point
-=======
-public:
-    // reflection probe state
-    bool mIsReflectionProbe = false;  // if true, this object should register itself with LLReflectionProbeManager
-    LLPointer<LLReflectionMap> mReflectionProbe = nullptr; // reflection probe coupled to this viewer object.  If not null, should be deregistered when this object is destroyed
->>>>>>> 6eaf8521
 };
 
 ///////////////////
