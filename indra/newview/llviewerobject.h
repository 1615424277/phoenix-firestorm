--- conflicted
+++ resolved
@@ -314,10 +314,7 @@
 	/*virtual*/	S32		setTEMediaFlags(const U8 te, const U8 media_flags );
 	/*virtual*/ S32     setTEGlow(const U8 te, const F32 glow);
 	/*virtual*/ S32     setTEMaterialID(const U8 te, const LLMaterialID& pMaterialID);
-<<<<<<< HEAD
-=======
 	/*virtual*/ S32		setTEMaterialParams(const U8 te, const LLMaterialPtr pMaterialParams);
->>>>>>> 7cc7ae87
 	/*virtual*/	BOOL	setMaterial(const U8 material);
 	virtual		void	setTEImage(const U8 te, LLViewerTexture *imagep); // Not derived from LLPrimitive
 	virtual     void    changeTEImage(S32 index, LLViewerTexture* new_image)  ;
