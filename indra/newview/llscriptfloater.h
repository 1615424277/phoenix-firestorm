--- conflicted
+++ resolved
@@ -140,7 +140,7 @@
 	typedef std::map<LLUUID, FloaterPositionInfo> floater_position_map_t;
 
 	floater_position_map_t mFloaterPositions;
-<<<<<<< HEAD
+	boost::signals2::connection mDialogLimitationsSlot;
 
 // <FS:Zi> script dialogs position
 public:
@@ -149,9 +149,6 @@
 
 	S32 getTopPad();
 // </FS:Zi>
-=======
-	boost::signals2::connection mDialogLimitationsSlot;
->>>>>>> 13565cdf
 };
 
 /**
