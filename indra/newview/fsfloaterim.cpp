--- conflicted
+++ resolved
@@ -1787,13 +1787,8 @@
 			}
 			else
 			{
-<<<<<<< HEAD
-				LLWString tempString(1,182);
-				mInputEditor->insertText(tempString);
-=======
 				LLWString line_break(1, llwchar(182));
 				mInputEditor->insertText(line_break);
->>>>>>> 40eebb7c
 			}
 		}
 
