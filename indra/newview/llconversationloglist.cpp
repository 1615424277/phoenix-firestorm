/**
 * @file llconversationloglist.cpp
 *
 * $LicenseInfo:firstyear=2002&license=viewerlgpl$
 * Second Life Viewer Source Code
 * Copyright (C) 2012, Linden Research, Inc.
 *
 * This library is free software; you can redistribute it and/or
 * modify it under the terms of the GNU Lesser General Public
 * License as published by the Free Software Foundation;
 * version 2.1 of the License only.
 *
 * This library is distributed in the hope that it will be useful,
 * but WITHOUT ANY WARRANTY; without even the implied warranty of
 * MERCHANTABILITY or FITNESS FOR A PARTICULAR PURPOSE.  See the GNU
 * Lesser General Public License for more details.
 *
 * You should have received a copy of the GNU Lesser General Public
 * License along with this library; if not, write to the Free Software
 * Foundation, Inc., 51 Franklin Street, Fifth Floor, Boston, MA  02110-1301  USA
 *
 * Linden Research, Inc., 945 Battery Street, San Francisco, CA  94111  USA
 * $/LicenseInfo$
 */

#include "llviewerprecompiledheaders.h"

#include "llavataractions.h"
#include "llagent.h"
#include "llfloaterreg.h"
#include "llfloaterconversationpreview.h"
#include "llgroupactions.h"
#include "llconversationloglist.h"
#include "llconversationloglistitem.h"
#include "llviewermenu.h"
#include "lltrans.h"
#include "llviewercontrol.h"	// <FS:CR>
#include "llviewerwindow.h"
#include "llwindow.h"
// [RLVa:KB] - @pay
#include "rlvactions.h"
// [/RLVa:KB]

static LLDefaultChildRegistry::Register<LLConversationLogList> r("conversation_log_list");

static LLConversationLogListNameComparator NAME_COMPARATOR;
static LLConversationLogListDateComparator DATE_COMPARATOR;

LLConversationLogList::LLConversationLogList(const Params& p)
:   LLFlatListViewEx(p),
    mIsDirty(true)
{
    LLConversationLog::instance().addObserver(this);

    // Set up context menu.
    LLUICtrl::CommitCallbackRegistry::ScopedRegistrar registrar;
    LLUICtrl::EnableCallbackRegistry::ScopedRegistrar check_registrar;
    LLUICtrl::EnableCallbackRegistry::ScopedRegistrar enable_registrar;

    registrar.add       ("Calllog.Action",  boost::bind(&LLConversationLogList::onCustomAction, this, _2));
    check_registrar.add ("Calllog.Check",   boost::bind(&LLConversationLogList::isActionChecked,this, _2));
    enable_registrar.add("Calllog.Enable",  boost::bind(&LLConversationLogList::isActionEnabled,this, _2));

    LLToggleableMenu* context_menu = LLUICtrlFactory::getInstance()->createFromFile<LLToggleableMenu>(
                                    "menu_conversation_log_gear.xml",
                                    gMenuHolder,
                                    LLViewerMenuHolderGL::child_registry_t::instance());
    if(context_menu)
    {
        mContextMenu = context_menu->getHandle();
    }

    mIsFriendsOnTop = gSavedSettings.getBOOL("SortFriendsFirst");
}

LLConversationLogList::~LLConversationLogList()
{
    if (mContextMenu.get())
    {
        mContextMenu.get()->die();
    }

    LLConversationLog::instance().removeObserver(this);
}

void LLConversationLogList::draw()
{
    if (mIsDirty)
    {
        refresh();
    }
    LLFlatListViewEx::draw();
}

BOOL LLConversationLogList::handleRightMouseDown(S32 x, S32 y, MASK mask)
{
    BOOL handled = LLUICtrl::handleRightMouseDown(x, y, mask);

    LLToggleableMenu* context_menu = mContextMenu.get();
    {
        context_menu->buildDrawLabels();
    if (context_menu && size())
        context_menu->updateParent(LLMenuGL::sMenuContainer);
        LLMenuGL::showPopup(this, context_menu, x, y);
    }

    return handled;
}

void LLConversationLogList::setNameFilter(const std::string& filter)
{
    std::string filter_upper = filter;
    LLStringUtil::toUpper(filter_upper);
    if (mNameFilter != filter_upper)
    {
        mNameFilter = filter_upper;
        setDirty();
    }
}

bool LLConversationLogList::findInsensitive(std::string haystack, const std::string& needle_upper)
{
    LLStringUtil::toUpper(haystack);
    return haystack.find(needle_upper) != std::string::npos;
}

void LLConversationLogList::sortByName()
{
    setComparator(&NAME_COMPARATOR);
    sort();
}

void LLConversationLogList::sortByDate()
{
    setComparator(&DATE_COMPARATOR);
    sort();
}

void LLConversationLogList::toggleSortFriendsOnTop()
{
    mIsFriendsOnTop = !mIsFriendsOnTop;
    gSavedSettings.setBOOL("SortFriendsFirst", mIsFriendsOnTop);
    sort();
}

void LLConversationLogList::changed()
{
    refresh();
}

void LLConversationLogList::changed(const LLUUID& session_id, U32 mask)
{
    LLConversationLogListItem* item = getConversationLogListItem(session_id);

    if (!item)
    {
        return;
    }

    if (mask & LLConversationLogObserver::CHANGED_TIME)
    {
        item->updateTimestamp();

        // if list is sorted by date and a date of some item has changed,
        // than the whole list should be rebuilt
        if (E_SORT_BY_DATE == getSortOrder())
        {
            mIsDirty = true;
        }
    }
    else if (mask & LLConversationLogObserver::CHANGED_NAME)
    {
        item->updateName();
        // if list is sorted by name and a name of some item has changed,
        // than the whole list should be rebuilt
        if (E_SORT_BY_DATE == getSortOrder())
        {
            mIsDirty = true;
        }
    }
    else if (mask & LLConversationLogObserver::CHANGED_OfflineIMs)
    {
        item->updateOfflineIMs();
    }
}

void LLConversationLogList::addNewItem(const LLConversation* conversation)
{
    LLConversationLogListItem* item = new LLConversationLogListItem(&*conversation);
    if (!mNameFilter.empty())
    {
        item->highlightNameDate(mNameFilter);
    }
    addItem(item, conversation->getSessionID(), ADD_TOP);
}

void LLConversationLogList::refresh()
{
    rebuildList();
    sort();

    mIsDirty = false;
}

void LLConversationLogList::rebuildList()
{
    const LLConversation * selected_conversationp = getSelectedConversation();

    clear();

    bool have_filter = !mNameFilter.empty();
    LLConversationLog &log_instance = LLConversationLog::instance();

    const std::vector<LLConversation>& conversations = log_instance.getConversations();
    std::vector<LLConversation>::const_iterator iter = conversations.begin();

    for (; iter != conversations.end(); ++iter)
    {
        bool not_found = have_filter && !findInsensitive(iter->getConversationName(), mNameFilter) && !findInsensitive(iter->getTimestamp(), mNameFilter);
        if (not_found)
            continue;

        addNewItem(&*iter);
    }

    // try to restore selection of item
    if (NULL != selected_conversationp)
    {
        selectItemByUUID(selected_conversationp->getSessionID());
    }

    bool logging_enabled = log_instance.getIsLoggingEnabled();
    bool log_empty = log_instance.isLogEmpty();
    if (!logging_enabled && log_empty)
    {
        setNoItemsCommentText(LLTrans::getString("logging_calls_disabled_log_empty"));
    }
    else if (!logging_enabled && !log_empty)
    {
        setNoItemsCommentText(LLTrans::getString("logging_calls_disabled_log_not_empty"));
    }
    else if (logging_enabled && log_empty)
    {
        setNoItemsCommentText(LLTrans::getString("logging_calls_enabled_log_empty"));
    }
    else if (logging_enabled && !log_empty)
    {
        setNoItemsCommentText("");
    }
}

void LLConversationLogList::onCustomAction(const LLSD& userdata)
{
<<<<<<< HEAD
	const LLConversation * selected_conversationp = getSelectedConversation();

	if (NULL == selected_conversationp)
	{
		return;
	}

	const std::string command_name = userdata.asString();
	const LLUUID& selected_conversation_participant_id = selected_conversationp->getParticipantID();
	const LLUUID& selected_conversation_session_id = selected_conversationp->getSessionID();
	LLIMModel::LLIMSession::SType stype = getSelectedSessionType();

	if ("im" == command_name)
	{
		switch (stype)
		{
		case LLIMModel::LLIMSession::P2P_SESSION:
			LLAvatarActions::startIM(selected_conversation_participant_id);
			break;

		case LLIMModel::LLIMSession::GROUP_SESSION:
			LLGroupActions::startIM(selected_conversation_session_id);
			break;

		default:
			break;
		}
	}
	else if ("call" == command_name)
	{
		switch (stype)
		{
		case LLIMModel::LLIMSession::P2P_SESSION:
			LLAvatarActions::startCall(selected_conversation_participant_id);
			break;

		case LLIMModel::LLIMSession::GROUP_SESSION:
			LLGroupActions::startCall(selected_conversation_session_id);
			break;

		default:
			break;
		}
	}
	else if ("view_profile" == command_name)
	{
		switch (stype)
		{
		case LLIMModel::LLIMSession::P2P_SESSION:
			LLAvatarActions::showProfile(selected_conversation_participant_id);
			break;

		case LLIMModel::LLIMSession::GROUP_SESSION:
			LLGroupActions::show(selected_conversation_session_id);
			break;

		default:
			break;
		}
	}
	else if ("chat_history" == command_name)
	{
		LLFloaterReg::showInstance("preview_conversation", selected_conversation_session_id, true);
	}
	else if ("offer_teleport" == command_name)
	{
		LLAvatarActions::offerTeleport(selected_conversation_participant_id);
	}
	else if ("request_teleport" == command_name)
	{
		LLAvatarActions::teleportRequest(selected_conversation_participant_id);
	}
	else if("add_friend" == command_name)
	{
		if (!LLAvatarActions::isFriend(selected_conversation_participant_id))
		{
			LLAvatarActions::requestFriendshipDialog(selected_conversation_participant_id);
		}
	}
	else if("remove_friend" == command_name)
	{
		if (LLAvatarActions::isFriend(selected_conversation_participant_id))
		{
			LLAvatarActions::removeFriendDialog(selected_conversation_participant_id);
		}
	}
	else if ("invite_to_group" == command_name)
	{
		LLAvatarActions::inviteToGroup(selected_conversation_participant_id);
	}
	else if ("show_on_map" == command_name)
	{
		LLAvatarActions::showOnMap(selected_conversation_participant_id);
	}
	else if ("share" == command_name)
	{
		LLAvatarActions::share(selected_conversation_participant_id);
	}
	else if ("pay" == command_name)
	{
		LLAvatarActions::pay(selected_conversation_participant_id);
	}
	else if ("block" == command_name)
	{
		LLAvatarActions::toggleBlock(selected_conversation_participant_id);
	}
	// <FS:CR> Open conversation history externally
	else if ("chat_history_external" == command_name)
	{
		gViewerWindow->getWindow()->openFile(LLLogChat::makeLogFileName(
			LLConversationLog::getInstance()->getConversation(selected_conversation_session_id)->getHistoryFileName()));
	}
	// </FS:CR>
=======
    const LLConversation * selected_conversationp = getSelectedConversation();

    if (NULL == selected_conversationp)
    {
        return;
    }

    const std::string command_name = userdata.asString();
    const LLUUID& selected_conversation_participant_id = selected_conversationp->getParticipantID();
    const LLUUID& selected_conversation_session_id = selected_conversationp->getSessionID();
    LLIMModel::LLIMSession::SType stype = getSelectedSessionType();

    if ("im" == command_name)
    {
        switch (stype)
        {
        case LLIMModel::LLIMSession::P2P_SESSION:
            LLAvatarActions::startIM(selected_conversation_participant_id);
            break;

        case LLIMModel::LLIMSession::GROUP_SESSION:
            LLGroupActions::startIM(selected_conversation_session_id);
            break;

        default:
            break;
        }
    }
    else if ("call" == command_name)
    {
        switch (stype)
        {
        case LLIMModel::LLIMSession::P2P_SESSION:
            LLAvatarActions::startCall(selected_conversation_participant_id);
            break;

        case LLIMModel::LLIMSession::GROUP_SESSION:
            LLGroupActions::startCall(selected_conversation_session_id);
            break;

        default:
            break;
        }
    }
    else if ("view_profile" == command_name)
    {
        switch (stype)
        {
        case LLIMModel::LLIMSession::P2P_SESSION:
            LLAvatarActions::showProfile(selected_conversation_participant_id);
            break;

        case LLIMModel::LLIMSession::GROUP_SESSION:
            LLGroupActions::show(selected_conversation_session_id);
            break;

        default:
            break;
        }
    }
    else if ("chat_history" == command_name)
    {
        LLFloaterReg::showInstance("preview_conversation", selected_conversation_session_id, true);
    }
    else if ("offer_teleport" == command_name)
    {
        LLAvatarActions::offerTeleport(selected_conversation_participant_id);
    }
    else if ("request_teleport" == command_name)
    {
        LLAvatarActions::teleportRequest(selected_conversation_participant_id);
    }
    else if("add_friend" == command_name)
    {
        if (!LLAvatarActions::isFriend(selected_conversation_participant_id))
        {
            LLAvatarActions::requestFriendshipDialog(selected_conversation_participant_id);
        }
    }
    else if("remove_friend" == command_name)
    {
        if (LLAvatarActions::isFriend(selected_conversation_participant_id))
        {
            LLAvatarActions::removeFriendDialog(selected_conversation_participant_id);
        }
    }
    else if ("invite_to_group" == command_name)
    {
        LLAvatarActions::inviteToGroup(selected_conversation_participant_id);
    }
    else if ("show_on_map" == command_name)
    {
        LLAvatarActions::showOnMap(selected_conversation_participant_id);
    }
    else if ("share" == command_name)
    {
        LLAvatarActions::share(selected_conversation_participant_id);
    }
    else if ("pay" == command_name)
    {
        LLAvatarActions::pay(selected_conversation_participant_id);
    }
    else if ("block" == command_name)
    {
        LLAvatarActions::toggleBlock(selected_conversation_participant_id);
    }
>>>>>>> 38c2a5bd
}

bool LLConversationLogList::isActionEnabled(const LLSD& userdata)
{
<<<<<<< HEAD
	const LLConversation * selected_conversationp = getSelectedConversation();

	if (NULL == selected_conversationp || numSelected() > 1)
	{
		return false;
	}

	const std::string command_name = userdata.asString();

	LLIMModel::LLIMSession::SType stype = getSelectedSessionType();
	const LLUUID& selected_id = selected_conversationp->getParticipantID();

	bool is_p2p   = LLIMModel::LLIMSession::P2P_SESSION == stype;
	bool is_group = LLIMModel::LLIMSession::GROUP_SESSION == stype;
	bool is_group_member = is_group && gAgent.isInGroup(selected_id, TRUE);

	if ("can_im" == command_name)
	{
		return is_p2p || is_group_member;
	}
	else if ("can_view_profile" == command_name)
	{
		return is_p2p || is_group;
	}
	else if ("can_view_chat_history" == command_name)
	{
		return true;
	}
	else if ("can_call"	== command_name)
	{
		return (is_p2p || is_group_member) && LLAvatarActions::canCall();
	}
// [RLVa:KB] - @pay
	else if ("can_pay" == command_name)
	{
		return is_p2p && RlvActions::canPayAvatar(selected_id);
	}
// [/RLVa:KB]
	else if ("add_rem_friend"		== command_name ||
			 "can_invite_to_group"	== command_name ||
			 "can_share"			== command_name ||
			 "can_block"			== command_name ||
			 "can_pay"				== command_name ||
			 "report_abuse"			== command_name)
	{
		return is_p2p;
	}
	else if("can_offer_teleport" == command_name)
	{
		return is_p2p && LLAvatarActions::canOfferTeleport(selected_id);
	}
	// <FS:Ansariel> Extra request teleport
	else if("can_request_teleport" == command_name)
	{
		return is_p2p && LLAvatarActions::canRequestTeleport(selected_id);
	}
	// </FS:Ansariel>
	else if ("can_show_on_map" == command_name)
	{
		return is_p2p && ((LLAvatarTracker::instance().isBuddyOnline(selected_id) && is_agent_mappable(selected_id)) || gAgent.isGodlike());
	}

	return false;
=======
    const LLConversation * selected_conversationp = getSelectedConversation();

    if (NULL == selected_conversationp || numSelected() > 1)
    {
        return false;
    }

    const std::string command_name = userdata.asString();

    LLIMModel::LLIMSession::SType stype = getSelectedSessionType();
    const LLUUID& selected_id = selected_conversationp->getParticipantID();

    bool is_p2p   = LLIMModel::LLIMSession::P2P_SESSION == stype;
    bool is_group = LLIMModel::LLIMSession::GROUP_SESSION == stype;
    bool is_group_member = is_group && gAgent.isInGroup(selected_id, TRUE);

    if ("can_im" == command_name)
    {
        return is_p2p || is_group_member;
    }
    else if ("can_view_profile" == command_name)
    {
        return is_p2p || is_group;
    }
    else if ("can_view_chat_history" == command_name)
    {
        return true;
    }
    else if ("can_call" == command_name)
    {
        return (is_p2p || is_group_member) && LLAvatarActions::canCall();
    }
    else if ("add_rem_friend"       == command_name ||
             "can_invite_to_group"  == command_name ||
             "can_share"            == command_name ||
             "can_block"            == command_name ||
             "can_pay"              == command_name ||
             "report_abuse"         == command_name)
    {
        return is_p2p;
    }
    else if("can_offer_teleport" == command_name)
    {
        return is_p2p && LLAvatarActions::canOfferTeleport(selected_id);
    }
    else if ("can_show_on_map" == command_name)
    {
        return is_p2p && ((LLAvatarTracker::instance().isBuddyOnline(selected_id) && is_agent_mappable(selected_id)) || gAgent.isGodlike());
    }

    return false;
>>>>>>> 38c2a5bd
}

bool LLConversationLogList::isActionChecked(const LLSD& userdata)
{
    const LLConversation * selected_conversationp = getSelectedConversation();

    if (NULL == selected_conversationp)
    {
        return false;
    }

    const std::string command_name = userdata.asString();

    const LLUUID& selected_id = selected_conversationp->getParticipantID();
    bool is_p2p = LLIMModel::LLIMSession::P2P_SESSION == getSelectedSessionType();

    if ("is_blocked" == command_name)
    {
        return is_p2p && LLAvatarActions::isBlocked(selected_id);
    }
    else if ("is_friend" == command_name)
    {
        return is_p2p && LLAvatarActions::isFriend(selected_id);
    }
    else if ("is_not_friend" == command_name)
    {
        return is_p2p && !LLAvatarActions::isFriend(selected_id);
    }

    return false;
}

LLIMModel::LLIMSession::SType LLConversationLogList::getSelectedSessionType()
{
    const LLConversationLogListItem* item = getSelectedConversationPanel();

    if (item)
    {
        return item->getConversation()->getConversationType();
    }

    return LLIMModel::LLIMSession::NONE_SESSION;
}

const LLConversationLogListItem* LLConversationLogList::getSelectedConversationPanel()
{
    LLPanel* panel = LLFlatListViewEx::getSelectedItem();
    LLConversationLogListItem* conv_panel = dynamic_cast<LLConversationLogListItem*>(panel);

    return conv_panel;
}

const LLConversation* LLConversationLogList::getSelectedConversation()
{
    const LLConversationLogListItem* panel = getSelectedConversationPanel();

    if (panel)
    {
        return panel->getConversation();
    }

    return NULL;
}

LLConversationLogListItem* LLConversationLogList::getConversationLogListItem(const LLUUID& session_id)
{
    std::vector<LLPanel*> panels;
    LLFlatListViewEx::getItems(panels);
    std::vector<LLPanel*>::iterator iter = panels.begin();

    for (; iter != panels.end(); ++iter)
    {
        LLConversationLogListItem* item = dynamic_cast<LLConversationLogListItem*>(*iter);
        if (item && session_id == item->getConversation()->getSessionID())
        {
            return item;
        }
    }

    return NULL;
}

LLConversationLogList::ESortOrder LLConversationLogList::getSortOrder()
{
    return static_cast<ESortOrder>(gSavedSettings.getU32("CallLogSortOrder"));
}

bool LLConversationLogListItemComparator::compare(const LLPanel* item1, const LLPanel* item2) const
{
    const LLConversationLogListItem* conversation_item1 = dynamic_cast<const LLConversationLogListItem*>(item1);
    const LLConversationLogListItem* conversation_item2 = dynamic_cast<const LLConversationLogListItem*>(item2);

    if (!conversation_item1 || !conversation_item2)
    {
        LL_ERRS() << "conversation_item1 and conversation_item2 cannot be null" << LL_ENDL;
        return true;
    }

    return doCompare(conversation_item1, conversation_item2);
}

bool LLConversationLogListNameComparator::doCompare(const LLConversationLogListItem* conversation1, const LLConversationLogListItem* conversation2) const
{
    std::string name1 = conversation1->getConversation()->getConversationName();
    std::string name2 = conversation2->getConversation()->getConversationName();
    const LLUUID& id1 = conversation1->getConversation()->getParticipantID();
    const LLUUID& id2 = conversation2->getConversation()->getParticipantID();

    LLStringUtil::toUpper(name1);
    LLStringUtil::toUpper(name2);

    bool friends_first = gSavedSettings.getBOOL("SortFriendsFirst");
    if (friends_first && (LLAvatarActions::isFriend(id1) ^ LLAvatarActions::isFriend(id2)))
    {
        return LLAvatarActions::isFriend(id1);
    }

    return name1 < name2;
}

bool LLConversationLogListDateComparator::doCompare(const LLConversationLogListItem* conversation1, const LLConversationLogListItem* conversation2) const
{
    U64Seconds date1 = conversation1->getConversation()->getTime();
    U64Seconds date2 = conversation2->getConversation()->getTime();
    const LLUUID& id1 = conversation1->getConversation()->getParticipantID();
    const LLUUID& id2 = conversation2->getConversation()->getParticipantID();

    bool friends_first = gSavedSettings.getBOOL("SortFriendsFirst");
    if (friends_first && (LLAvatarActions::isFriend(id1) ^ LLAvatarActions::isFriend(id2)))
    {
        return LLAvatarActions::isFriend(id1);
    }

    return date1 > date2;
}<|MERGE_RESOLUTION|>--- conflicted
+++ resolved
@@ -34,7 +34,7 @@
 #include "llconversationloglistitem.h"
 #include "llviewermenu.h"
 #include "lltrans.h"
-#include "llviewercontrol.h"	// <FS:CR>
+#include "llviewercontrol.h"    // <FS:CR>
 #include "llviewerwindow.h"
 #include "llwindow.h"
 // [RLVa:KB] - @pay
@@ -251,121 +251,6 @@
 
 void LLConversationLogList::onCustomAction(const LLSD& userdata)
 {
-<<<<<<< HEAD
-	const LLConversation * selected_conversationp = getSelectedConversation();
-
-	if (NULL == selected_conversationp)
-	{
-		return;
-	}
-
-	const std::string command_name = userdata.asString();
-	const LLUUID& selected_conversation_participant_id = selected_conversationp->getParticipantID();
-	const LLUUID& selected_conversation_session_id = selected_conversationp->getSessionID();
-	LLIMModel::LLIMSession::SType stype = getSelectedSessionType();
-
-	if ("im" == command_name)
-	{
-		switch (stype)
-		{
-		case LLIMModel::LLIMSession::P2P_SESSION:
-			LLAvatarActions::startIM(selected_conversation_participant_id);
-			break;
-
-		case LLIMModel::LLIMSession::GROUP_SESSION:
-			LLGroupActions::startIM(selected_conversation_session_id);
-			break;
-
-		default:
-			break;
-		}
-	}
-	else if ("call" == command_name)
-	{
-		switch (stype)
-		{
-		case LLIMModel::LLIMSession::P2P_SESSION:
-			LLAvatarActions::startCall(selected_conversation_participant_id);
-			break;
-
-		case LLIMModel::LLIMSession::GROUP_SESSION:
-			LLGroupActions::startCall(selected_conversation_session_id);
-			break;
-
-		default:
-			break;
-		}
-	}
-	else if ("view_profile" == command_name)
-	{
-		switch (stype)
-		{
-		case LLIMModel::LLIMSession::P2P_SESSION:
-			LLAvatarActions::showProfile(selected_conversation_participant_id);
-			break;
-
-		case LLIMModel::LLIMSession::GROUP_SESSION:
-			LLGroupActions::show(selected_conversation_session_id);
-			break;
-
-		default:
-			break;
-		}
-	}
-	else if ("chat_history" == command_name)
-	{
-		LLFloaterReg::showInstance("preview_conversation", selected_conversation_session_id, true);
-	}
-	else if ("offer_teleport" == command_name)
-	{
-		LLAvatarActions::offerTeleport(selected_conversation_participant_id);
-	}
-	else if ("request_teleport" == command_name)
-	{
-		LLAvatarActions::teleportRequest(selected_conversation_participant_id);
-	}
-	else if("add_friend" == command_name)
-	{
-		if (!LLAvatarActions::isFriend(selected_conversation_participant_id))
-		{
-			LLAvatarActions::requestFriendshipDialog(selected_conversation_participant_id);
-		}
-	}
-	else if("remove_friend" == command_name)
-	{
-		if (LLAvatarActions::isFriend(selected_conversation_participant_id))
-		{
-			LLAvatarActions::removeFriendDialog(selected_conversation_participant_id);
-		}
-	}
-	else if ("invite_to_group" == command_name)
-	{
-		LLAvatarActions::inviteToGroup(selected_conversation_participant_id);
-	}
-	else if ("show_on_map" == command_name)
-	{
-		LLAvatarActions::showOnMap(selected_conversation_participant_id);
-	}
-	else if ("share" == command_name)
-	{
-		LLAvatarActions::share(selected_conversation_participant_id);
-	}
-	else if ("pay" == command_name)
-	{
-		LLAvatarActions::pay(selected_conversation_participant_id);
-	}
-	else if ("block" == command_name)
-	{
-		LLAvatarActions::toggleBlock(selected_conversation_participant_id);
-	}
-	// <FS:CR> Open conversation history externally
-	else if ("chat_history_external" == command_name)
-	{
-		gViewerWindow->getWindow()->openFile(LLLogChat::makeLogFileName(
-			LLConversationLog::getInstance()->getConversation(selected_conversation_session_id)->getHistoryFileName()));
-	}
-	// </FS:CR>
-=======
     const LLConversation * selected_conversationp = getSelectedConversation();
 
     if (NULL == selected_conversationp)
@@ -472,76 +357,17 @@
     {
         LLAvatarActions::toggleBlock(selected_conversation_participant_id);
     }
->>>>>>> 38c2a5bd
+    // <FS:CR> Open conversation history externally
+    else if ("chat_history_external" == command_name)
+    {
+        gViewerWindow->getWindow()->openFile(LLLogChat::makeLogFileName(
+            LLConversationLog::getInstance()->getConversation(selected_conversation_session_id)->getHistoryFileName()));
+    }
+    // </FS:CR>
 }
 
 bool LLConversationLogList::isActionEnabled(const LLSD& userdata)
 {
-<<<<<<< HEAD
-	const LLConversation * selected_conversationp = getSelectedConversation();
-
-	if (NULL == selected_conversationp || numSelected() > 1)
-	{
-		return false;
-	}
-
-	const std::string command_name = userdata.asString();
-
-	LLIMModel::LLIMSession::SType stype = getSelectedSessionType();
-	const LLUUID& selected_id = selected_conversationp->getParticipantID();
-
-	bool is_p2p   = LLIMModel::LLIMSession::P2P_SESSION == stype;
-	bool is_group = LLIMModel::LLIMSession::GROUP_SESSION == stype;
-	bool is_group_member = is_group && gAgent.isInGroup(selected_id, TRUE);
-
-	if ("can_im" == command_name)
-	{
-		return is_p2p || is_group_member;
-	}
-	else if ("can_view_profile" == command_name)
-	{
-		return is_p2p || is_group;
-	}
-	else if ("can_view_chat_history" == command_name)
-	{
-		return true;
-	}
-	else if ("can_call"	== command_name)
-	{
-		return (is_p2p || is_group_member) && LLAvatarActions::canCall();
-	}
-// [RLVa:KB] - @pay
-	else if ("can_pay" == command_name)
-	{
-		return is_p2p && RlvActions::canPayAvatar(selected_id);
-	}
-// [/RLVa:KB]
-	else if ("add_rem_friend"		== command_name ||
-			 "can_invite_to_group"	== command_name ||
-			 "can_share"			== command_name ||
-			 "can_block"			== command_name ||
-			 "can_pay"				== command_name ||
-			 "report_abuse"			== command_name)
-	{
-		return is_p2p;
-	}
-	else if("can_offer_teleport" == command_name)
-	{
-		return is_p2p && LLAvatarActions::canOfferTeleport(selected_id);
-	}
-	// <FS:Ansariel> Extra request teleport
-	else if("can_request_teleport" == command_name)
-	{
-		return is_p2p && LLAvatarActions::canRequestTeleport(selected_id);
-	}
-	// </FS:Ansariel>
-	else if ("can_show_on_map" == command_name)
-	{
-		return is_p2p && ((LLAvatarTracker::instance().isBuddyOnline(selected_id) && is_agent_mappable(selected_id)) || gAgent.isGodlike());
-	}
-
-	return false;
-=======
     const LLConversation * selected_conversationp = getSelectedConversation();
 
     if (NULL == selected_conversationp || numSelected() > 1)
@@ -574,6 +400,12 @@
     {
         return (is_p2p || is_group_member) && LLAvatarActions::canCall();
     }
+// [RLVa:KB] - @pay
+    else if ("can_pay" == command_name)
+    {
+        return is_p2p && RlvActions::canPayAvatar(selected_id);
+    }
+// [/RLVa:KB]
     else if ("add_rem_friend"       == command_name ||
              "can_invite_to_group"  == command_name ||
              "can_share"            == command_name ||
@@ -587,13 +419,18 @@
     {
         return is_p2p && LLAvatarActions::canOfferTeleport(selected_id);
     }
+    // <FS:Ansariel> Extra request teleport
+    else if("can_request_teleport" == command_name)
+    {
+        return is_p2p && LLAvatarActions::canRequestTeleport(selected_id);
+    }
+    // </FS:Ansariel>
     else if ("can_show_on_map" == command_name)
     {
         return is_p2p && ((LLAvatarTracker::instance().isBuddyOnline(selected_id) && is_agent_mappable(selected_id)) || gAgent.isGodlike());
     }
 
     return false;
->>>>>>> 38c2a5bd
 }
 
 bool LLConversationLogList::isActionChecked(const LLSD& userdata)
