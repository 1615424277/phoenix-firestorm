--- conflicted
+++ resolved
@@ -75,49 +75,6 @@
 
 void LLRegionInfoModel::sendRegionTerrain(const LLUUID& invoice) const
 {
-<<<<<<< HEAD
-	std::string buffer;
-	std::vector<std::string> strings;
-
-	// ==========================================
-	// Assemble and send setregionterrain message
-	// "setregionterrain"
-	// strings[0] = float water height
-	// strings[1] = float terrain raise
-	// strings[2] = float terrain lower
-	// strings[3] = 'Y' use estate time
-	// strings[4] = 'Y' fixed sun
-	// strings[5] = float sun_hour
-	// strings[6] = from estate, 'Y' use global time
-	// strings[7] = from estate, 'Y' fixed sun
-	// strings[8] = from estate, float sun_hour
-
-	// *NOTE: this resets estate sun info.
-	bool estate_global_time = true;
-	bool estate_fixed_sun = false;
-	F32 estate_sun_hour = 0.f;
-
-	buffer = llformat("%f", mWaterHeight);
-	strings.push_back(buffer);
-	buffer = llformat("%f", mTerrainRaiseLimit);
-	strings.push_back(buffer);
-	buffer = llformat("%f", mTerrainLowerLimit);
-	strings.push_back(buffer);
-	buffer = llformat("%s", (mUseEstateSun ? "Y" : "N"));
-	strings.push_back(buffer);
-	buffer = llformat("%s", (getUseFixedSun() ? "Y" : "N"));
-	strings.push_back(buffer);
-	buffer = llformat("%f", mSunHour);
-	strings.push_back(buffer);
-	buffer = llformat("%s", (estate_global_time ? "Y" : "N") );
-	strings.push_back(buffer);
-	buffer = llformat("%s", (estate_fixed_sun ? "Y" : "N") );
-	strings.push_back(buffer);
-	buffer = llformat("%f", estate_sun_hour);
-	strings.push_back(buffer);
-
-	sendEstateOwnerMessage(gMessageSystem, "setregionterrain", invoice, strings);
-=======
     std::string buffer;
     std::vector<std::string> strings;
 
@@ -135,8 +92,8 @@
     // strings[8] = from estate, float sun_hour
 
     // *NOTE: this resets estate sun info.
-    BOOL estate_global_time = true;
-    BOOL estate_fixed_sun = false;
+    bool estate_global_time = true;
+    bool estate_fixed_sun = false;
     F32 estate_sun_hour = 0.f;
 
     buffer = llformat("%f", mWaterHeight);
@@ -159,7 +116,6 @@
     strings.push_back(buffer);
 
     sendEstateOwnerMessage(gMessageSystem, "setregionterrain", invoice, strings);
->>>>>>> c06fb4e0
 }
 
 bool LLRegionInfoModel::getUseFixedSun() const
