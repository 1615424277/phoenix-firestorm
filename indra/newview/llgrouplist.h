--- conflicted
+++ resolved
@@ -50,13 +50,8 @@
 public:
 	struct Params : public LLInitParam::Block<Params, LLFlatListViewEx::Params>
 	{
-<<<<<<< HEAD
-		Optional<bool> for_agent;
-		Params();
-=======
         Optional<bool> for_agent;
         Params();
->>>>>>> 61486b9a
 	};
 
 	LLGroupList(const Params& p);
@@ -71,26 +66,15 @@
 	void setNameFilter(const std::string& filter);
 	void toggleIcons();
 	bool getIconsVisible() const { return mShowIcons; }
-<<<<<<< HEAD
-	void setIconsVisible(bool show_icons) { mShowIcons = show_icons; }
-	void setShowNone(bool show_none) { mShowNone = show_none; }
-	void setGroups(const std::map< std::string,LLUUID> group_list);
-=======
     void setIconsVisible(bool show_icons) { mShowIcons = show_icons; }
     void setShowNone(bool show_none) { mShowNone = show_none; }
     void setGroups(const std::map< std::string,LLUUID> group_list);
->>>>>>> 61486b9a
 
 	LLToggleableMenu* getContextMenu() const { return mContextMenuHandle.get(); }
 
 private:
 	void setDirty(bool val = true)		{ mDirty = val; }
 	void refresh();
-<<<<<<< HEAD
-	// <FS:Ansariel> Mark groups hidden in profile
-	//void addNewItem(const LLUUID& id, const std::string& name, const LLUUID& icon_id, EAddPosition pos = ADD_BOTTOM);
-=======
->>>>>>> 61486b9a
 	void addNewItem(const LLUUID& id, const std::string& name, const LLUUID& icon_id, EAddPosition pos = ADD_BOTTOM, bool visible_in_profile = true);
 	bool handleEvent(LLPointer<LLOldEvents::LLEvent> event, const LLSD& userdata); // called on agent group list changes
 
@@ -103,17 +87,10 @@
 	bool mDirty;
 	std::string mNameFilter;
 
-<<<<<<< HEAD
-	bool mForAgent;
-    bool mShowNone;
-	typedef std::map< std::string,LLUUID>	group_map_t;
-	group_map_t 			mGroups;
-=======
     bool mForAgent;
     bool mShowNone;
     typedef std::map< std::string,LLUUID>	group_map_t;
     group_map_t 			mGroups;
->>>>>>> 61486b9a
 };
 
 class LLButton;
@@ -124,11 +101,7 @@
 	, public LLGroupMgrObserver
 {
 public:
-<<<<<<< HEAD
-	LLGroupListItem(bool for_agent);
-=======
     LLGroupListItem(bool for_agent);
->>>>>>> 61486b9a
 	~LLGroupListItem();
 	/*virtual*/ BOOL postBuild();
 	/*virtual*/ void setValue(const LLSD& value);
@@ -145,13 +118,7 @@
 
 	virtual void changed(LLGroupChange gc);
 
-<<<<<<< HEAD
-	// <FS:Ansariel> Mark groups hidden in profile
-	void setVisibleInProfile(bool visible);
-
-=======
     void setVisibleInProfile(bool visible);
->>>>>>> 61486b9a
 private:
 	void setActive(bool active);
 	void onInfoBtnClick();
