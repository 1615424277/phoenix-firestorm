/** 
 * @file llgrouplist.h
 * @brief List of the groups the agent belongs to.
 *
 * $LicenseInfo:firstyear=2009&license=viewerlgpl$
 * Second Life Viewer Source Code
 * Copyright (C) 2010, Linden Research, Inc.
 * 
 * This library is free software; you can redistribute it and/or
 * modify it under the terms of the GNU Lesser General Public
 * License as published by the Free Software Foundation;
 * version 2.1 of the License only.
 * 
 * This library is distributed in the hope that it will be useful,
 * but WITHOUT ANY WARRANTY; without even the implied warranty of
 * MERCHANTABILITY or FITNESS FOR A PARTICULAR PURPOSE.  See the GNU
 * Lesser General Public License for more details.
 * 
 * You should have received a copy of the GNU Lesser General Public
 * License along with this library; if not, write to the Free Software
 * Foundation, Inc., 51 Franklin Street, Fifth Floor, Boston, MA  02110-1301  USA
 * 
 * Linden Research, Inc., 945 Battery Street, San Francisco, CA  94111  USA
 * $/LicenseInfo$
 */

#ifndef LL_LLGROUPLIST_H
#define LL_LLGROUPLIST_H

#include "llevent.h"
#include "llpointer.h"

#include "llflatlistview.h"
#include "llpanel.h"
#include "llstyle.h"
#include "lltoggleablemenu.h"

#include "llgroupmgr.h"

/**
 * Auto-updating list of agent groups.
 * 
 * Can use optional group name filter.
 * 
 * @see setNameFilter()
 */
class LLGroupList: public LLFlatListViewEx, public LLOldEvents::LLSimpleListener
{
	LOG_CLASS(LLGroupList);
public:
	struct Params : public LLInitParam::Block<Params, LLFlatListViewEx::Params>
	{
        Optional<bool> for_agent;
        Params();
	};

	LLGroupList(const Params& p);
	virtual ~LLGroupList();

    void enableForAgent(bool show_icons);

	virtual void draw(); // from LLView
	/*virtual*/ BOOL handleRightMouseDown(S32 x, S32 y, MASK mask); // from LLView
	/*virtual*/ BOOL handleDoubleClick(S32 x, S32 y, MASK mask); // from LLView

	void setNameFilter(const std::string& filter);
	void toggleIcons();
	bool getIconsVisible() const { return mShowIcons; }
    void setIconsVisible(bool show_icons) { mShowIcons = show_icons; }
    void setShowNone(bool show_none) { mShowNone = show_none; }
    void setGroups(const std::map< std::string,LLUUID> group_list);

	LLToggleableMenu* getContextMenu() const { return mContextMenuHandle.get(); }

private:
	void setDirty(bool val = true)		{ mDirty = val; }
	void refresh();
	void addNewItem(const LLUUID& id, const std::string& name, const LLUUID& icon_id, EAddPosition pos = ADD_BOTTOM, bool visible_in_profile = true);
	bool handleEvent(LLPointer<LLOldEvents::LLEvent> event, const LLSD& userdata); // called on agent group list changes

	bool onContextMenuItemClick(const LLSD& userdata);
	bool onContextMenuItemEnable(const LLSD& userdata);

	LLHandle<LLToggleableMenu>	mContextMenuHandle;

	bool mShowIcons;
	bool mDirty;
	std::string mNameFilter;

    bool mForAgent;
    bool mShowNone;
    typedef std::map< std::string,LLUUID>	group_map_t;
    group_map_t 			mGroups;
};

class LLButton;
class LLGroupIconCtrl;
class LLTextBox;

class LLGroupListItem : public LLPanel
	, public LLGroupMgrObserver
{
public:
    LLGroupListItem(bool for_agent, bool show_icons);
	~LLGroupListItem();
	/*virtual*/ BOOL postBuild();
	/*virtual*/ void setValue(const LLSD& value);
	void onMouseEnter(S32 x, S32 y, MASK mask);
	void onMouseLeave(S32 x, S32 y, MASK mask);

	const LLUUID& getGroupID() const			{ return mGroupID; }
	const std::string& getGroupName() const		{ return mGroupName; }

	void setName(const std::string& name, const std::string& highlight = LLStringUtil::null);
	void setGroupID(const LLUUID& group_id);
	void setGroupIconID(const LLUUID& group_icon_id);
	void setGroupIconVisible(bool visible);

	virtual void changed(LLGroupChange gc);

    void setVisibleInProfile(bool visible);
private:
	void setBold(bool bold);
	void onInfoBtnClick();
	void onProfileBtnClick();
<<<<<<< HEAD
    void onVisibilityBtnClick();
=======
    void onVisibilityBtnClick(bool new_visibility);
>>>>>>> 2ed40188

	LLTextBox*	mGroupNameBox;
	LLUUID		mGroupID;
	LLGroupIconCtrl* mGroupIcon;
    LLButton*	mInfoBtn;
    LLButton*	mProfileBtn;
<<<<<<< HEAD
    LLButton*	mVisibilityBtn;
=======
    LLButton*	mVisibilityHideBtn;
    LLButton*	mVisibilityShowBtn;
>>>>>>> 2ed40188

	std::string	mGroupName;
    bool        mForAgent;
	LLStyle::Params mGroupNameStyle;

	static S32	sIconWidth; // icon width + padding
};
#endif // LL_LLGROUPLIST_H<|MERGE_RESOLUTION|>--- conflicted
+++ resolved
@@ -123,23 +123,15 @@
 	void setBold(bool bold);
 	void onInfoBtnClick();
 	void onProfileBtnClick();
-<<<<<<< HEAD
-    void onVisibilityBtnClick();
-=======
     void onVisibilityBtnClick(bool new_visibility);
->>>>>>> 2ed40188
 
 	LLTextBox*	mGroupNameBox;
 	LLUUID		mGroupID;
 	LLGroupIconCtrl* mGroupIcon;
     LLButton*	mInfoBtn;
     LLButton*	mProfileBtn;
-<<<<<<< HEAD
-    LLButton*	mVisibilityBtn;
-=======
     LLButton*	mVisibilityHideBtn;
     LLButton*	mVisibilityShowBtn;
->>>>>>> 2ed40188
 
 	std::string	mGroupName;
     bool        mForAgent;
