/** 
 * @file llvieweraudio.cpp
 * @brief Audio functions that used to be in viewer.cpp
 *
 * $LicenseInfo:firstyear=2002&license=viewerlgpl$
 * Second Life Viewer Source Code
 * Copyright (C) 2010, Linden Research, Inc.
 * 
 * This library is free software; you can redistribute it and/or
 * modify it under the terms of the GNU Lesser General Public
 * License as published by the Free Software Foundation;
 * version 2.1 of the License only.
 * 
 * This library is distributed in the hope that it will be useful,
 * but WITHOUT ANY WARRANTY; without even the implied warranty of
 * MERCHANTABILITY or FITNESS FOR A PARTICULAR PURPOSE.  See the GNU
 * Lesser General Public License for more details.
 * 
 * You should have received a copy of the GNU Lesser General Public
 * License along with this library; if not, write to the Free Software
 * Foundation, Inc., 51 Franklin Street, Fifth Floor, Boston, MA  02110-1301  USA
 * 
 * Linden Research, Inc., 945 Battery Street, San Francisco, CA  94111  USA
 * $/LicenseInfo$
 */

#include "llviewerprecompiledheaders.h"

#include "llaudioengine.h"
#include "llagent.h"
#include "llagentcamera.h"
#include "llappviewer.h"
#include "lldeferredsounds.h"
#include "llvieweraudio.h"
#include "llviewercamera.h"
#include "llviewercontrol.h"
#include "llviewerwindow.h"
#include "llvoiceclient.h"
#include "llviewermedia.h"
#include "llviewerregion.h"
#include "llprogressview.h"
#include "llcallbacklist.h"
#include "llstartup.h"
#include "llviewerparcelmgr.h"
#include "llparcel.h"
#include "llviewermessage.h"

#include "llstreamingaudio.h"

#include "llvoavatarself.h"

/////////////////////////////////////////////////////////

LLViewerAudio::LLViewerAudio() :
	mDone(true),
	mFadeState(FADE_IDLE),
	mFadeTime(),
    mIdleListnerActive(false),
	mForcedTeleportFade(false),
	mWasPlaying(false)
{
	mTeleportFailedConnection = LLViewerParcelMgr::getInstance()->
		setTeleportFailedCallback(boost::bind(&LLViewerAudio::onTeleportFailed, this));
	mTeleportFinishedConnection = LLViewerParcelMgr::getInstance()->
		setTeleportFinishedCallback(boost::bind(&LLViewerAudio::onTeleportFinished, this, _1, _2));
	mTeleportStartedConnection = LLViewerMessage::getInstance()->
		setTeleportStartedCallback(boost::bind(&LLViewerAudio::onTeleportStarted, this));
}

LLViewerAudio::~LLViewerAudio()
{
	mTeleportFailedConnection.disconnect();
	mTeleportFinishedConnection.disconnect();
	mTeleportStartedConnection.disconnect();
}

void LLViewerAudio::registerIdleListener()
{
	if(mIdleListnerActive==false)
	{
		mIdleListnerActive = true;
		doOnIdleRepeating(boost::bind(boost::bind(&LLViewerAudio::onIdleUpdate, this)));
	}
}

void LLViewerAudio::startInternetStreamWithAutoFade(const std::string &streamURI)
{
    LL_DEBUGS("AudioEngine") << "Start with outo fade: " << streamURI << LL_ENDL;

	// Old and new stream are identical
	if (mNextStreamURI == streamURI)
	{
		/// <FS:CR> FIRE-8419 - Don't return here. It can keep the user from toggling audio streams off/on.
		/// We handle identical stream URIs with FIRE-7093 anyways.
		//return;
		LL_DEBUGS() << "Identical URI's: " << mNextStreamURI << " and " << streamURI << LL_ENDL;
		// </FS:CR>
	}

	if (!gAudiop)
	{
		LL_WARNS("AudioEngine") << "LLAudioEngine instance doesn't exist!" << LL_ENDL;
		return;
	}

	// Record the URI we are going to be switching to
	mNextStreamURI = streamURI;

	// <FS:Ansariel> Optional audio stream fading
	if (!gSavedSettings.getBOOL("FSFadeAudioStream"))
	{
		gAudiop->startInternetStream(mNextStreamURI);
		return;
	}
	// </FS:Ansariel>

	switch (mFadeState)
	{
	case FADE_IDLE:
		// If a stream is playing fade it out first
		if (!gAudiop->getInternetStreamURL().empty())
		{
			// The order of these tests is important, state FADE_OUT will be processed below
			mFadeState = FADE_OUT;
		}
		// Otherwise the new stream can be faded in
		else
		{
			mFadeState = FADE_IN;

			LLStreamingAudioInterface *stream = gAudiop->getStreamingAudioImpl();
			if (stream && stream->supportsAdjustableBufferSizes())
				stream->setBufferSizes(gSavedSettings.getU32("FMODStreamBufferSize"), gSavedSettings.getU32("FMODDecodeBufferSize"));

			gAudiop->startInternetStream(mNextStreamURI);
		}

		startFading();
		break;

	case FADE_OUT:
		startFading();
		break;

	case FADE_IN:
		break;

	default:
		LL_WARNS() << "Unknown fading state: " << mFadeState << LL_ENDL;
		return;
	}

	registerIdleListener();
}

// A return of false from onIdleUpdate means it will be called again next idle update.
// A return of true means we have finished with it and the callback will be deleted.
bool LLViewerAudio::onIdleUpdate()
{
	bool fadeIsFinished = false;

	// There is a delay in the login sequence between when the parcel information has
	// arrived and the music stream is started and when the audio system is called to set
	// initial volume levels.  This code extends the fade time so you hear a full fade in.
	if ((LLStartUp::getStartupState() < STATE_STARTED))
	{
		stream_fade_timer.reset();
		stream_fade_timer.setTimerExpirySec(mFadeTime);
	}

	if (mDone)
	{
		//  This should be a rare or never occurring state.
		if (mFadeState == FADE_IDLE)
		{
			deregisterIdleListener();
			fadeIsFinished = true; // Stop calling onIdleUpdate
		}

		// we have finished the current fade operation
		if (mFadeState == FADE_OUT)
		{
			if (gAudiop)
			{
				// Clear URI
                LL_DEBUGS("AudioEngine") << "Done with audio fade" << LL_ENDL;
				gAudiop->startInternetStream(LLStringUtil::null);
				gAudiop->stopInternetStream();
			}
				
			if (!mNextStreamURI.empty())
			{
				mFadeState = FADE_IN;

				if (gAudiop)
				{
                    LL_DEBUGS("AudioEngine") << "Audio fade in: " << mNextStreamURI << LL_ENDL;
					LLStreamingAudioInterface *stream = gAudiop->getStreamingAudioImpl();
					if(stream && stream->supportsAdjustableBufferSizes())
						stream->setBufferSizes(gSavedSettings.getU32("FMODStreamBufferSize"),gSavedSettings.getU32("FMODDecodeBufferSize"));

					gAudiop->startInternetStream(mNextStreamURI);
				}

				startFading();
			}
			else
			{
				mFadeState = FADE_IDLE;
				deregisterIdleListener();
				fadeIsFinished = true; // Stop calling onIdleUpdate
			}
		}
		else if (mFadeState == FADE_IN)
		{
			if (gAudiop && mNextStreamURI != gAudiop->getInternetStreamURL())
			{
				mFadeState = FADE_OUT;
				startFading();
			}
			else
			{
				mFadeState = FADE_IDLE;
				deregisterIdleListener();
				fadeIsFinished = true; // Stop calling onIdleUpdate
			}
		}
	}

	return fadeIsFinished;
}

void LLViewerAudio::stopInternetStreamWithAutoFade()
{
	// <FS:Ansariel> Optional audio stream fading
	if (!gSavedSettings.getBOOL("FSFadeAudioStream"))
	{
		mNextStreamURI = LLStringUtil::null;
		gAudiop->stopInternetStream();
		return;
	}
	// </FS:Ansariel>

	mFadeState = FADE_IDLE;
	mNextStreamURI = LLStringUtil::null;
	mDone = true;
	
	if (gAudiop)
	{
        LL_DEBUGS("AudioEngine") << "Stop audio fade" << LL_ENDL;
		gAudiop->startInternetStream(LLStringUtil::null);
		gAudiop->stopInternetStream();
	}
}

void LLViewerAudio::startFading()
{
	// <FS:Ansariel> Make fadint time configurable again
	//const F32 AUDIO_MUSIC_FADE_IN_TIME = 3.0f;
	//const F32 AUDIO_MUSIC_FADE_OUT_TIME = 2.0f;
	F32 AUDIO_MUSIC_FADE_IN_TIME = gSavedSettings.getF32("FSAudioMusicFadeIn");
	F32 AUDIO_MUSIC_FADE_OUT_TIME = gSavedSettings.getF32("FSAudioMusicFadeOut");
	// </FS:Ansariel>
	// This minimum fade time prevents divide by zero and negative times
	const F32 AUDIO_MUSIC_MINIMUM_FADE_TIME = 0.01f;

	if (mDone)
	{
		// The fade state here should only be one of FADE_IN or FADE_OUT, but, in case it is not,
		// rather than check for both states assume a fade in and check for the fade out case.
		mFadeTime = LLViewerAudio::getInstance()->getFadeState() == LLViewerAudio::FADE_OUT ?
			AUDIO_MUSIC_FADE_OUT_TIME : AUDIO_MUSIC_FADE_IN_TIME;

		// Prevent invalid fade time
		mFadeTime = llmax(mFadeTime, AUDIO_MUSIC_MINIMUM_FADE_TIME);

		stream_fade_timer.reset();
		stream_fade_timer.setTimerExpirySec(mFadeTime);
		mDone = false;
	}
}

F32 LLViewerAudio::getFadeVolume()
{
	F32 fade_volume = 1.0f;

	if (stream_fade_timer.hasExpired())
	{
		mDone = true;
		// If we have been fading out set volume to 0 until the next fade state occurs to prevent
		// an audio transient.
		if (LLViewerAudio::getInstance()->getFadeState() == LLViewerAudio::FADE_OUT)
		{
			fade_volume = 0.0f;
		}
	}

	if (!mDone)
	{
		// Calculate how far we are into the fade time
		fade_volume = stream_fade_timer.getElapsedTimeF32() / mFadeTime;
		
		if (LLViewerAudio::getInstance()->getFadeState() == LLViewerAudio::FADE_OUT)
		{
			// If we are not fading in then we are fading out, so invert the fade
			// direction; start loud and move towards zero volume.
			fade_volume = 1.0f - fade_volume;
		}
	}

	return fade_volume;
}

void LLViewerAudio::onTeleportStarted()
{
	if (gAudiop && !LLViewerAudio::getInstance()->getForcedTeleportFade())
	{
		// Even though the music was turned off it was starting up (with autoplay disabled) occasionally
		// after a failed teleport or after an intra-parcel teleport.  Also, the music sometimes was not
		// restarting after a successful intra-parcel teleport. Setting mWasPlaying fixes these issues.
		LLViewerAudio::getInstance()->setWasPlaying(!gAudiop->getInternetStreamURL().empty());
		
		// <FS:Ansariel> Optional audio stream fading
		if (!gSavedSettings.getBOOL("FSFadeAudioStream"))
		{
			return;
		}
		// </FS:Ansariel>

		// <FS:TM> FIRE-7093 - Don't attempt to switch music streams when the URL hasn't changed 
		if (mNextStreamURI == gAudiop->getInternetStreamURL())
		{
			return;
		}
		//</FS:TM>

		LLViewerAudio::getInstance()->setForcedTeleportFade(true);
		LLViewerAudio::getInstance()->startInternetStreamWithAutoFade(LLStringUtil::null);
		LLViewerAudio::getInstance()->setNextStreamURI(LLStringUtil::null);
	}
}

void LLViewerAudio::onTeleportFailed()
{
	// Calling audio_update_volume makes sure that the music stream is properly set to be restored to
	// its previous value
	audio_update_volume(false);

	if (gAudiop && mWasPlaying)
	{
		LLParcel* parcel = LLViewerParcelMgr::getInstance()->getAgentParcel();
		if (parcel)
		{
			mNextStreamURI = parcel->getMusicURL();
			LL_INFOS() << "Teleport failed -- setting music stream to " << mNextStreamURI << LL_ENDL;
		}
	}
	mWasPlaying = false;
}

void LLViewerAudio::onTeleportFinished(const LLVector3d& pos, const bool& local)
{
	// Calling audio_update_volume makes sure that the music stream is properly set to be restored to
	// its previous value
	audio_update_volume(false);

	if (gAudiop && local && mWasPlaying)
	{
		LLParcel* parcel = LLViewerParcelMgr::getInstance()->getAgentParcel();
		if (parcel)
		{
			mNextStreamURI = parcel->getMusicURL();
			LL_INFOS() << "Intraparcel teleport -- setting music stream to " << mNextStreamURI << LL_ENDL;
		}
	}
	mWasPlaying = false;
}

void init_audio() 
{
	if (!gAudiop) 
	{
		LL_WARNS() << "Failed to create an appropriate Audio Engine" << LL_ENDL;
		return;
	}
	LLVector3d lpos_global = gAgentCamera.getCameraPositionGlobal();
	LLVector3 lpos_global_f;

	lpos_global_f.setVec(lpos_global);
					
	gAudiop->setListener(lpos_global_f,
						  LLVector3::zero,	// LLViewerCamera::getInstance()->getVelocity(),    // !!! BUG need to replace this with smoothed velocity!
						  LLViewerCamera::getInstance()->getUpAxis(),
						  LLViewerCamera::getInstance()->getAtAxis());

// load up our initial set of sounds we'll want so they're in memory and ready to be played

	BOOL mute_audio = gSavedSettings.getBOOL("MuteAudio");

	if (!mute_audio && FALSE == gSavedSettings.getBOOL("NoPreload"))
	{
		gAudiop->preloadSound(LLUUID(gSavedSettings.getString("UISndAlert")));
		gAudiop->preloadSound(LLUUID(gSavedSettings.getString("UISndBadKeystroke")));
		//gAudiop->preloadSound(LLUUID(gSavedSettings.getString("UISndChatFromObject")));
		gAudiop->preloadSound(LLUUID(gSavedSettings.getString("UISndClick")));
		gAudiop->preloadSound(LLUUID(gSavedSettings.getString("UISndClickRelease")));
		gAudiop->preloadSound(LLUUID(gSavedSettings.getString("UISndHealthReductionF")));
		gAudiop->preloadSound(LLUUID(gSavedSettings.getString("UISndHealthReductionM")));
		//gAudiop->preloadSound(LLUUID(gSavedSettings.getString("UISndIncomingChat")));
		//gAudiop->preloadSound(LLUUID(gSavedSettings.getString("UISndIncomingIM")));
		//gAudiop->preloadSound(LLUUID(gSavedSettings.getString("UISndInvApplyToObject")));
		gAudiop->preloadSound(LLUUID(gSavedSettings.getString("UISndInvalidOp")));
		//gAudiop->preloadSound(LLUUID(gSavedSettings.getString("UISndInventoryCopyToInv")));
		gAudiop->preloadSound(LLUUID(gSavedSettings.getString("UISndMoneyChangeDown")));
		gAudiop->preloadSound(LLUUID(gSavedSettings.getString("UISndMoneyChangeUp")));
		//gAudiop->preloadSound(LLUUID(gSavedSettings.getString("UISndObjectCopyToInv")));
		gAudiop->preloadSound(LLUUID(gSavedSettings.getString("UISndObjectCreate")));
		gAudiop->preloadSound(LLUUID(gSavedSettings.getString("UISndObjectDelete")));
		gAudiop->preloadSound(LLUUID(gSavedSettings.getString("UISndObjectRezIn")));
		gAudiop->preloadSound(LLUUID(gSavedSettings.getString("UISndObjectRezOut")));
		gAudiop->preloadSound(LLUUID(gSavedSettings.getString("UISndSnapshot")));
		//gAudiop->preloadSound(LLUUID(gSavedSettings.getString("UISndStartAutopilot")));
		//gAudiop->preloadSound(LLUUID(gSavedSettings.getString("UISndStartFollowpilot")));
		gAudiop->preloadSound(LLUUID(gSavedSettings.getString("UISndStartIM")));
		//gAudiop->preloadSound(LLUUID(gSavedSettings.getString("UISndStopAutopilot")));
		gAudiop->preloadSound(LLUUID(gSavedSettings.getString("UISndTeleportOut")));
		//gAudiop->preloadSound(LLUUID(gSavedSettings.getString("UISndTextureApplyToObject")));
		//gAudiop->preloadSound(LLUUID(gSavedSettings.getString("UISndTextureCopyToInv")));
		gAudiop->preloadSound(LLUUID(gSavedSettings.getString("UISndTyping")));
		gAudiop->preloadSound(LLUUID(gSavedSettings.getString("UISndWindowClose")));
		gAudiop->preloadSound(LLUUID(gSavedSettings.getString("UISndWindowOpen")));
		gAudiop->preloadSound(LLUUID(gSavedSettings.getString("UISndRestart")));
		gAudiop->preloadSound(LLUUID(gSavedSettings.getString("UISndRestartOpenSim"))); // <FS:Ansariel> Preload OpenSim restart sound
		gAudiop->preloadSound(LLUUID(gSavedSettings.getString("UISndScriptFloaterOpen"))); // <FS:PP> Separate sound for opening script dialogs
		// <FS:Zi> Pie menu
		gAudiop->preloadSound(LLUUID(gSavedSettings.getString("UISndPieMenuAppear")));
		gAudiop->preloadSound(LLUUID(gSavedSettings.getString("UISndPieMenuHide")));
		gAudiop->preloadSound(LLUUID(gSavedSettings.getString("UISndPieMenuSliceHighlight0")));
		gAudiop->preloadSound(LLUUID(gSavedSettings.getString("UISndPieMenuSliceHighlight1")));
		gAudiop->preloadSound(LLUUID(gSavedSettings.getString("UISndPieMenuSliceHighlight2")));
		gAudiop->preloadSound(LLUUID(gSavedSettings.getString("UISndPieMenuSliceHighlight3")));
		gAudiop->preloadSound(LLUUID(gSavedSettings.getString("UISndPieMenuSliceHighlight4")));
		gAudiop->preloadSound(LLUUID(gSavedSettings.getString("UISndPieMenuSliceHighlight5")));
		gAudiop->preloadSound(LLUUID(gSavedSettings.getString("UISndPieMenuSliceHighlight6")));
		gAudiop->preloadSound(LLUUID(gSavedSettings.getString("UISndPieMenuSliceHighlight7")));
		// </FS:Zi> Pie menu
	}

	audio_update_volume(true);
}

void audio_update_volume(bool force_update)
{
	// <FS:Ansariel> Replace frequently called gSavedSettings
	//F32 master_volume = gSavedSettings.getF32("AudioLevelMaster");
	//BOOL mute_audio = gSavedSettings.getBOOL("MuteAudio");
	static LLCachedControl<F32> sAudioLevelMaster(gSavedSettings, "AudioLevelMaster");
	static LLCachedControl<bool> sMuteAudio(gSavedSettings, "MuteAudio");
	F32 master_volume = sAudioLevelMaster();
	BOOL mute_audio = (BOOL)sMuteAudio;
	// </FS:Ansariel>

	LLProgressView* progress = gViewerWindow->getProgressView();
	BOOL progress_view_visible = FALSE;

	if (progress)
	{
		progress_view_visible = progress->getVisible();
	}

	if (!gViewerWindow->getActive() && gSavedSettings.getBOOL("MuteWhenMinimized"))
	{
		mute_audio = TRUE;
	}
	F32 mute_volume = mute_audio ? 0.0f : 1.0f;

	if (gAudiop) 
	{
		// Sound Effects

		gAudiop->setMasterGain ( master_volume );

<<<<<<< HEAD
		// <FS:Ansariel> Replace frequently called gSavedSettings
		//gAudiop->setDopplerFactor(gSavedSettings.getF32("AudioLevelDoppler"));

		//if(!LLViewerCamera::getInstance()->cameraUnderWater())
		//gAudiop->setRolloffFactor(gSavedSettings.getF32("AudioLevelRolloff"));
		//else
		//	gAudiop->setRolloffFactor(gSavedSettings.getF32("AudioLevelUnderwaterRolloff"));

		static LLCachedControl<F32> sAudioLevelDoppler(gSavedSettings, "AudioLevelDoppler");
		static LLCachedControl<F32> sAudioLevelRolloff(gSavedSettings, "AudioLevelRolloff");
		static LLCachedControl<F32> sAudioLevelUnderwaterRolloff(gSavedSettings, "AudioLevelUnderwaterRolloff");

		gAudiop->setDopplerFactor(sAudioLevelDoppler);

		if(!LLViewerCamera::getInstance()->cameraUnderWater())
		gAudiop->setRolloffFactor(sAudioLevelRolloff);
		else
			gAudiop->setRolloffFactor(sAudioLevelUnderwaterRolloff);
		// </FS:Ansariel>
=======
        const F32 AUDIO_LEVEL_DOPPLER = 1.f;
		gAudiop->setDopplerFactor(AUDIO_LEVEL_DOPPLER);

        if(!LLViewerCamera::getInstance()->cameraUnderWater())
        {
            const F32 AUDIO_LEVEL_ROLLOFF = 1.f;
            gAudiop->setRolloffFactor(AUDIO_LEVEL_ROLLOFF);
        }
		else
        {
            const F32 AUDIO_LEVEL_UNDERWATER_ROLLOFF = 5.f;
            gAudiop->setRolloffFactor(AUDIO_LEVEL_UNDERWATER_ROLLOFF);
        }
>>>>>>> 145a5ffe

		gAudiop->setMuted(mute_audio || progress_view_visible);
		
		//Play any deferred sounds when unmuted
		if(!gAudiop->getMuted())
		{
			LLDeferredSounds::instance().playdeferredSounds();
		}

		if (force_update)
		{
			audio_update_wind(true);
		}

		// handle secondary gains
		// <FS:Ansariel> Use faster LLCachedControls for frequently visited locations
		//gAudiop->setSecondaryGain(LLAudioEngine::AUDIO_TYPE_SFX,
		//						  gSavedSettings.getBOOL("MuteSounds") ? 0.f : gSavedSettings.getF32("AudioLevelSFX"));
		//gAudiop->setSecondaryGain(LLAudioEngine::AUDIO_TYPE_UI,
		//						  gSavedSettings.getBOOL("MuteUI") ? 0.f : gSavedSettings.getF32("AudioLevelUI"));
		//gAudiop->setSecondaryGain(LLAudioEngine::AUDIO_TYPE_AMBIENT,
		//						  gSavedSettings.getBOOL("MuteAmbient") ? 0.f : gSavedSettings.getF32("AudioLevelAmbient"));

		static LLCachedControl<bool> muteSounds(gSavedSettings, "MuteSounds");
		static LLCachedControl<bool> muteUI(gSavedSettings, "MuteUI");
		static LLCachedControl<bool> muteAmbient(gSavedSettings, "MuteAmbient");
		static LLCachedControl<F32> audioLevelSFX(gSavedSettings, "AudioLevelSFX");
		static LLCachedControl<F32> audioLevelUI(gSavedSettings, "AudioLevelUI");
		static LLCachedControl<F32> audioLevelAmbient(gSavedSettings, "AudioLevelAmbient");

		gAudiop->setSecondaryGain(LLAudioEngine::AUDIO_TYPE_SFX,
								  muteSounds ? 0.f : (F32)audioLevelSFX);
		gAudiop->setSecondaryGain(LLAudioEngine::AUDIO_TYPE_UI,
								  muteUI ? 0.f : (F32)audioLevelUI);
		gAudiop->setSecondaryGain(LLAudioEngine::AUDIO_TYPE_AMBIENT,
								  muteAmbient ? 0.f : (F32)audioLevelAmbient);

		// <FS:Ansariel>

		// Streaming Music

		if (!progress_view_visible && LLViewerAudio::getInstance()->getForcedTeleportFade())
		{
			LLViewerAudio::getInstance()->setWasPlaying(!gAudiop->getInternetStreamURL().empty());
			LLViewerAudio::getInstance()->setForcedTeleportFade(false);
		}

		// <FS:Ansariel> Use faster LLCachedControls for frequently visited locations
		//F32 music_volume = gSavedSettings.getF32("AudioLevelMusic");
		//BOOL music_muted = gSavedSettings.getBOOL("MuteMusic");

		static LLCachedControl<F32> audioLevelMusic(gSavedSettings, "AudioLevelMusic");
		static LLCachedControl<bool> muteMusic(gSavedSettings, "MuteMusic");
		F32 music_volume = (F32)audioLevelMusic;
		BOOL music_muted = (BOOL)muteMusic;
		// </FS:Ansariel>
		F32 fade_volume = LLViewerAudio::getInstance()->getFadeVolume();

		music_volume = mute_volume * master_volume * music_volume * fade_volume;
		gAudiop->setInternetStreamGain (music_muted ? 0.f : music_volume);
	}

	// Streaming Media
	// <FS:Ansariel> Use faster LLCachedControls for frequently visited locations
	//F32 media_volume = gSavedSettings.getF32("AudioLevelMedia");
	//BOOL media_muted = gSavedSettings.getBOOL("MuteMedia");

	static LLCachedControl<F32> audioLevelMedia(gSavedSettings, "AudioLevelMedia");
	static LLCachedControl<bool> muteMedia(gSavedSettings, "MuteMedia");
	F32 media_volume = (F32)audioLevelMedia;
	BOOL media_muted = (BOOL)muteMedia;
	// </FS:Ansariel>
	media_volume = mute_volume * master_volume * media_volume;
	LLViewerMedia::getInstance()->setVolume( media_muted ? 0.0f : media_volume );

	// Voice, this is parametric singleton, it gets initialized when ready
	if (LLVoiceClient::instanceExists())
	{
		// <FS:Ansariel> Use faster LLCachedControls for frequently visited locations
		//F32 voice_volume = gSavedSettings.getF32("AudioLevelVoice");
		static LLCachedControl<F32> audioLevelVoice(gSavedSettings, "AudioLevelVoice");
		F32 voice_volume = (F32)audioLevelVoice;
		// </FS:Ansariel>
		voice_volume = mute_volume * master_volume * voice_volume;
		// <FS:Ansariel> Use faster LLCachedControls for frequently visited locations
		//BOOL voice_mute = gSavedSettings.getBOOL("MuteVoice");
		static LLCachedControl<bool> muteVoice(gSavedSettings, "MuteVoice");
		BOOL voice_mute = (BOOL)muteVoice;
		LLVoiceClient *voice_inst = LLVoiceClient::getInstance();
		// </FS:Ansariel>
		voice_inst->setVoiceVolume(voice_mute ? 0.f : voice_volume);
		// <FS:Ansariel> Use faster LLCachedControls for frequently visited locations
		//voice_inst->setMicGain(voice_mute ? 0.f : gSavedSettings.getF32("AudioLevelMic"));
		static LLCachedControl<F32> audioLevelMic(gSavedSettings, "AudioLevelMic");
		voice_inst->setMicGain(voice_mute ? 0.f : (F32)audioLevelMic);
		// </FS:Ansariel>

		// <FS:Ansariel> Use faster LLCachedControls for frequently visited locations
		//if (!gViewerWindow->getActive() && (gSavedSettings.getBOOL("MuteWhenMinimized")))
		static LLCachedControl<bool> muteWhenMinimized(gSavedSettings, "MuteWhenMinimized");
		if (!gViewerWindow->getActive() && muteWhenMinimized)
		// </FS:Ansariel>
		{
			voice_inst->setMuteMic(true);
		}
		else
		{
			voice_inst->setMuteMic(false);
		}
	}
}

void audio_update_listener()
{
	if (gAudiop)
	{
		// update listener position because agent has moved	
        static LLUICachedControl<S32> mEarLocation("MediaSoundsEarLocation", 0);
        LLVector3d ear_position;
        switch(mEarLocation)
        {
        case 0:
        default:
            ear_position = gAgentCamera.getCameraPositionGlobal();
            break;

        case 1:
            ear_position = gAgent.getPositionGlobal();
            break;
        }
		LLVector3d lpos_global = ear_position;		
		LLVector3 lpos_global_f;
		lpos_global_f.setVec(lpos_global);
	
		gAudiop->setListener(lpos_global_f,
							 // LLViewerCamera::getInstance()VelocitySmoothed, 
							 // LLVector3::zero,	
							 gAgent.getVelocity(),    // !!! *TODO: need to replace this with smoothed velocity!
							 LLViewerCamera::getInstance()->getUpAxis(),
							 LLViewerCamera::getInstance()->getAtAxis());
	}
}

void audio_update_wind(bool force_update)
{
#ifdef kAUDIO_ENABLE_WIND

	LLViewerRegion* region = gAgent.getRegion();
	if (region)
	{
        // Scale down the contribution of weather-simulation wind to the
        // ambient wind noise.  Wind velocity averages 3.5 m/s, with gusts to 7 m/s
        // whereas steady-state avatar walk velocity is only 3.2 m/s.
        // Without this the world feels desolate on first login when you are
        // standing still.
        const F32 WIND_LEVEL = 0.5f;
        LLVector3 scaled_wind_vec = gWindVec * WIND_LEVEL;
        
        // Mix in the avatar's motion, subtract because when you walk north,
        // the apparent wind moves south.
        LLVector3 final_wind_vec = scaled_wind_vec - gAgent.getVelocity();
        
		// rotate the wind vector to be listener (agent) relative
		gRelativeWindVec = gAgent.getFrameAgent().rotateToLocal( final_wind_vec );

		// don't use the setter setMaxWindGain() because we don't
		// want to screw up the fade-in on startup by setting actual source gain
		// outside the fade-in.
		// <FS:Ansariel> Use faster LLCachedControls for frequently visited locations
		//F32 master_volume  = gSavedSettings.getBOOL("MuteAudio") ? 0.f : gSavedSettings.getF32("AudioLevelMaster");
		//F32 ambient_volume = gSavedSettings.getBOOL("MuteAmbient") ? 0.f : gSavedSettings.getF32("AudioLevelAmbient");
		
		static LLCachedControl<bool> muteAudio(gSavedSettings, "MuteAudio");
		static LLCachedControl<bool> muteAmbient(gSavedSettings, "MuteAmbient");
		static LLCachedControl<F32> audioLevelMaster(gSavedSettings, "AudioLevelMaster");
		static LLCachedControl<F32> audioLevelAmbient(gSavedSettings, "AudioLevelAmbient");

		F32 master_volume  = muteAudio ? 0.f : (F32)audioLevelMaster;
		F32 ambient_volume = muteAmbient ? 0.f : (F32)audioLevelAmbient;
		// </FS:Ansariel>
		F32 max_wind_volume = master_volume * ambient_volume;

		const F32 WIND_SOUND_TRANSITION_TIME = 2.f;
		// amount to change volume this frame
		F32 volume_delta = (LLFrameTimer::getFrameDeltaTimeF32() / WIND_SOUND_TRANSITION_TIME) * max_wind_volume;
		if (force_update) 
		{
			// initialize wind volume (force_update) by using large volume_delta
			// which is sufficient to completely turn off or turn on wind noise
			volume_delta = 1.f;
		}

		if (!gAudiop)
		{
			LL_WARNS("AudioEngine") << "LLAudioEngine instance doesn't exist!" << LL_ENDL;
			return;
		}

		// mute wind when not flying
		// <FS:Ansarriel> FIRE-12819: Disable wind sounds while under water
		//if (gAgent.getFlying())
		if (gAgent.getFlying() && isAgentAvatarValid() && !gAgentAvatarp->mBelowWater)
		// </FS:Ansariel>
		{
			// volume increases by volume_delta, up to no more than max_wind_volume
			gAudiop->mMaxWindGain = llmin(gAudiop->mMaxWindGain + volume_delta, max_wind_volume);
		}
		else
		{
			// volume decreases by volume_delta, down to no less than 0
			gAudiop->mMaxWindGain = llmax(gAudiop->mMaxWindGain - volume_delta, 0.f);
		}
		
		gAudiop->updateWind(gRelativeWindVec, gAgentCamera.getCameraPositionAgent()[VZ] - gAgent.getRegion()->getWaterHeight());
	}
#endif
}<|MERGE_RESOLUTION|>--- conflicted
+++ resolved
@@ -480,27 +480,6 @@
 
 		gAudiop->setMasterGain ( master_volume );
 
-<<<<<<< HEAD
-		// <FS:Ansariel> Replace frequently called gSavedSettings
-		//gAudiop->setDopplerFactor(gSavedSettings.getF32("AudioLevelDoppler"));
-
-		//if(!LLViewerCamera::getInstance()->cameraUnderWater())
-		//gAudiop->setRolloffFactor(gSavedSettings.getF32("AudioLevelRolloff"));
-		//else
-		//	gAudiop->setRolloffFactor(gSavedSettings.getF32("AudioLevelUnderwaterRolloff"));
-
-		static LLCachedControl<F32> sAudioLevelDoppler(gSavedSettings, "AudioLevelDoppler");
-		static LLCachedControl<F32> sAudioLevelRolloff(gSavedSettings, "AudioLevelRolloff");
-		static LLCachedControl<F32> sAudioLevelUnderwaterRolloff(gSavedSettings, "AudioLevelUnderwaterRolloff");
-
-		gAudiop->setDopplerFactor(sAudioLevelDoppler);
-
-		if(!LLViewerCamera::getInstance()->cameraUnderWater())
-		gAudiop->setRolloffFactor(sAudioLevelRolloff);
-		else
-			gAudiop->setRolloffFactor(sAudioLevelUnderwaterRolloff);
-		// </FS:Ansariel>
-=======
         const F32 AUDIO_LEVEL_DOPPLER = 1.f;
 		gAudiop->setDopplerFactor(AUDIO_LEVEL_DOPPLER);
 
@@ -514,7 +493,6 @@
             const F32 AUDIO_LEVEL_UNDERWATER_ROLLOFF = 5.f;
             gAudiop->setRolloffFactor(AUDIO_LEVEL_UNDERWATER_ROLLOFF);
         }
->>>>>>> 145a5ffe
 
 		gAudiop->setMuted(mute_audio || progress_view_visible);
 		
