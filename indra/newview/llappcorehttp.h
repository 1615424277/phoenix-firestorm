/**
 * @file llappcorehttp.h
 * @brief Singleton initialization/shutdown class for llcorehttp library
 *
 * $LicenseInfo:firstyear=2012&license=viewerlgpl$
 * Second Life Viewer Source Code
 * Copyright (C) 2012-2014, Linden Research, Inc.
 *
 * This library is free software; you can redistribute it and/or
 * modify it under the terms of the GNU Lesser General Public
 * License as published by the Free Software Foundation;
 * version 2.1 of the License only.
 *
 * This library is distributed in the hope that it will be useful,
 * but WITHOUT ANY WARRANTY; without even the implied warranty of
 * MERCHANTABILITY or FITNESS FOR A PARTICULAR PURPOSE.  See the GNU
 * Lesser General Public License for more details.
 *
 * You should have received a copy of the GNU Lesser General Public
 * License along with this library; if not, write to the Free Software
 * Foundation, Inc., 51 Franklin Street, Fifth Floor, Boston, MA  02110-1301  USA
 *
 * Linden Research, Inc., 945 Battery Street, San Francisco, CA  94111  USA
 * $/LicenseInfo$
 */

#ifndef _LL_APP_COREHTTP_H_
#define _LL_APP_COREHTTP_H_


#include "httprequest.h"
#include "httphandler.h"
#include "httpresponse.h"


// This class manages the lifecyle of the core http library.
// Slightly different style than traditional code but reflects
// the use of handler classes and light-weight interface
// object instances of the new libraries.  To be used
// as a singleton and static construction is fine.
class LLAppCoreHttp : public LLCore::HttpHandler
{
public:
<<<<<<< HEAD
	static const long			PIPELINING_DEPTH;

	typedef LLCore::HttpRequest::policy_t policy_t;

	enum EAppPolicy
	{
		/// Catchall policy class.  Not used yet
		/// but will have a generous concurrency
		/// limit.  Deep queueing possible by having
		/// a chatty HTTP user.
		///
		/// Destination:     anywhere
		/// Protocol:        http: or https:
		/// Transfer size:   KB-MB
		/// Long poll:       no
		/// Concurrency:     high 
		/// Request rate:    unknown
		/// Pipelined:       no
		AP_DEFAULT,

		// <FS:Beq> Avoid stall in texture fetch due to asset fetching. [Drake]
		/// Asset fetching policy class.  Used to
		/// download assets via capability.
		/// Deep queueing of requests.
		/// Do not share.  GET requests only.
		///
		/// Destination:     cdn:80
		/// Protocol:        http:
		/// Transfer size:   KB-MB
		/// Long poll:       no
		/// Concurrency:     high
		/// Request rate:    high
		/// Pipelined:       yes
		AP_ASSET,
		// </FS:Beq>

		/// Texture fetching policy class.  Used to
		/// download textures via capability or SSA
		/// baking service.  Deep queueing of requests.
		/// Do not share.  GET requests only.
		///
		/// Destination:     simhost:12046 & {bake-texture,cdn}:80
		/// Protocol:        http:
		/// Transfer size:   KB-MB
		/// Long poll:       no
		/// Concurrency:     high
		/// Request rate:    high
		/// Pipelined:       yes
		AP_TEXTURE,

		/// Legacy mesh fetching policy class.  Used to
		/// download textures via 'GetMesh' capability.
		/// To be deprecated.  Do not share.
		///
		/// Destination:     simhost:12046
		/// Protocol:        http:
		/// Transfer size:   KB-MB
		/// Long poll:       no
		/// Concurrency:     dangerously high
		/// Request rate:    high
		/// Pipelined:       no
		AP_MESH1,

		/// New mesh fetching policy class.  Used to
		/// download textures via 'GetMesh2' capability.
		/// Used when fetch request (typically one LOD)
		/// is 'small', currently defined as 2MB.
		/// Very deeply queued.  Do not share.  GET
		/// requests only.
		///
		/// Destination:     simhost:12046 & cdn:80
		/// Protocol:        http:
		/// Transfer size:   KB-MB
		/// Long poll:       no
		/// Concurrency:     high
		/// Request rate:    high
		/// Pipelined:       yes
		AP_MESH2,

		/// Large mesh fetching policy class.  Used to
		/// download textures via 'GetMesh' or 'GetMesh2'
		/// capability.  Used when fetch request
		/// is not small to avoid head-of-line problem
		/// when large requests block a sequence of small,
		/// fast requests.  Can be shared with similar
		/// traffic that can wait for longish stalls
		/// (default timeout 600S).
		///
		/// Destination:     simhost:12046 & cdn:80
		/// Protocol:        http:
		/// Transfer size:   MB
		/// Long poll:       no
		/// Concurrency:     low
		/// Request rate:    low
		/// Pipelined:       no
		AP_LARGE_MESH,

		/// Asset upload policy class.  Used to store
		/// assets (mesh only at the moment) via
		/// changeable URL.  Responses may take some
		/// time (default timeout 240S).
		///
		/// Destination:     simhost:12043
		/// Protocol:        https:
		/// Transfer size:   KB-MB
		/// Long poll:       no
		/// Concurrency:     low
		/// Request rate:    low
		/// Pipelined:       no
		AP_UPLOADS,

		/// Long-poll-type HTTP requests.  Not
		/// bound by a connection limit.  Requests
		/// will typically hang around for a long
		/// time (~30S).  Only shareable with other
		/// long-poll requests.
		///
		/// Destination:     simhost:12043
		/// Protocol:        https:
		/// Transfer size:   KB
		/// Long poll:       yes
		/// Concurrency:     unlimited but low in practice
		/// Request rate:    low
		/// Pipelined:       no
		AP_LONG_POLL,

		/// Inventory operations (really Capabilities-
		/// related operations).  Mix of high-priority
		/// and low-priority operations.
		///
		/// Destination:     simhost:12043
		/// Protocol:        https:
		/// Transfer size:   KB-MB
		/// Long poll:       no
		/// Concurrency:     high
		/// Request rate:    high
		/// Pipelined:       no
		AP_INVENTORY,
		AP_REPORTING = AP_INVENTORY,	// Piggy-back on inventory

		/// Material resource requests and puts.  
		///
		/// Destination:     simhost:12043
		/// Protocol:        https:
		/// Transfer size:   KB
		/// Long poll:       no
		/// Concurrency:     low
		/// Request rate:    low
		/// Pipelined:       no
		AP_MATERIALS,

		/// Appearance resource requests and puts.  
		///
		/// Destination:     simhost:12043
		/// Protocol:        https:
		/// Transfer size:   KB
		/// Long poll:       no
		/// Concurrency:     mid
		/// Request rate:    low
		/// Pipelined:       yes
		AP_AGENT,

		AP_COUNT						// Must be last
	};
	
=======
    static const long           PIPELINING_DEPTH;

    typedef LLCore::HttpRequest::policy_t policy_t;

    enum EAppPolicy
    {
        /// Catchall policy class.  Not used yet
        /// but will have a generous concurrency
        /// limit.  Deep queueing possible by having
        /// a chatty HTTP user.
        ///
        /// Destination:     anywhere
        /// Protocol:        http: or https:
        /// Transfer size:   KB-MB
        /// Long poll:       no
        /// Concurrency:     high
        /// Request rate:    unknown
        /// Pipelined:       no
        AP_DEFAULT,

        /// Texture fetching policy class.  Used to
        /// download textures via capability or SSA
        /// baking service.  Deep queueing of requests.
        /// Do not share.  GET requests only.
        ///
        /// Destination:     simhost:12046 & {bake-texture,cdn}:80
        /// Protocol:        http:
        /// Transfer size:   KB-MB
        /// Long poll:       no
        /// Concurrency:     high
        /// Request rate:    high
        /// Pipelined:       yes
        AP_TEXTURE,

        /// Legacy mesh fetching policy class.  Used to
        /// download textures via 'GetMesh' capability.
        /// To be deprecated.  Do not share.
        ///
        /// Destination:     simhost:12046
        /// Protocol:        http:
        /// Transfer size:   KB-MB
        /// Long poll:       no
        /// Concurrency:     dangerously high
        /// Request rate:    high
        /// Pipelined:       no
        AP_MESH1,

        /// New mesh fetching policy class.  Used to
        /// download textures via 'GetMesh2' capability.
        /// Used when fetch request (typically one LOD)
        /// is 'small', currently defined as 2MB.
        /// Very deeply queued.  Do not share.  GET
        /// requests only.
        ///
        /// Destination:     simhost:12046 & cdn:80
        /// Protocol:        http:
        /// Transfer size:   KB-MB
        /// Long poll:       no
        /// Concurrency:     high
        /// Request rate:    high
        /// Pipelined:       yes
        AP_MESH2,

        /// Large mesh fetching policy class.  Used to
        /// download textures via 'GetMesh' or 'GetMesh2'
        /// capability.  Used when fetch request
        /// is not small to avoid head-of-line problem
        /// when large requests block a sequence of small,
        /// fast requests.  Can be shared with similar
        /// traffic that can wait for longish stalls
        /// (default timeout 600S).
        ///
        /// Destination:     simhost:12046 & cdn:80
        /// Protocol:        http:
        /// Transfer size:   MB
        /// Long poll:       no
        /// Concurrency:     low
        /// Request rate:    low
        /// Pipelined:       no
        AP_LARGE_MESH,

        /// Asset upload policy class.  Used to store
        /// assets (mesh only at the moment) via
        /// changeable URL.  Responses may take some
        /// time (default timeout 240S).
        ///
        /// Destination:     simhost:12043
        /// Protocol:        https:
        /// Transfer size:   KB-MB
        /// Long poll:       no
        /// Concurrency:     low
        /// Request rate:    low
        /// Pipelined:       no
        AP_UPLOADS,

        /// Long-poll-type HTTP requests.  Not
        /// bound by a connection limit.  Requests
        /// will typically hang around for a long
        /// time (~30S).  Only shareable with other
        /// long-poll requests.
        ///
        /// Destination:     simhost:12043
        /// Protocol:        https:
        /// Transfer size:   KB
        /// Long poll:       yes
        /// Concurrency:     unlimited but low in practice
        /// Request rate:    low
        /// Pipelined:       no
        AP_LONG_POLL,

        /// Inventory operations (really Capabilities-
        /// related operations).  Mix of high-priority
        /// and low-priority operations.
        ///
        /// Destination:     simhost:12043
        /// Protocol:        https:
        /// Transfer size:   KB-MB
        /// Long poll:       no
        /// Concurrency:     high
        /// Request rate:    high
        /// Pipelined:       no
        AP_INVENTORY,
        AP_REPORTING = AP_INVENTORY,    // Piggy-back on inventory

        /// Material resource requests and puts.
        ///
        /// Destination:     simhost:12043
        /// Protocol:        https:
        /// Transfer size:   KB
        /// Long poll:       no
        /// Concurrency:     low
        /// Request rate:    low
        /// Pipelined:       no
        AP_MATERIALS,

        /// Appearance resource requests and puts.
        ///
        /// Destination:     simhost:12043
        /// Protocol:        https:
        /// Transfer size:   KB
        /// Long poll:       no
        /// Concurrency:     mid
        /// Request rate:    low
        /// Pipelined:       yes
        AP_AGENT,

        AP_COUNT                        // Must be last
    };

>>>>>>> 38c2a5bd
public:
    LLAppCoreHttp();
    ~LLAppCoreHttp();

    // Initialize the LLCore::HTTP library creating service classes
    // and starting the servicing thread.  Caller is expected to do
    // other initializations (SSL mutex, thread hash function) appropriate
    // for the application.
    void init();

    // Request that the servicing thread stop servicing requests,
    // release resource references and stop.  Request is asynchronous
    // and @see cleanup() will perform a limited wait loop for this
    // request to stop the thread.
    void requestStop();

    // Terminate LLCore::HTTP library services.  Caller is expected
    // to have made a best-effort to shutdown the servicing thread
    // by issuing a requestThreadStop() and waiting for completion
    // notification that the stop has completed.
    void cleanup();

    // Notification when the stop request is complete.
    virtual void onCompleted(LLCore::HttpHandle handle, LLCore::HttpResponse * response);

    // Retrieve a policy class identifier for desired
    // application function.
    policy_t getPolicy(EAppPolicy policy) const
        {
            return mHttpClasses[policy].mPolicy;
        }

    // Return whether a policy is using pipelined operations.
    bool isPipelined(EAppPolicy policy) const
        {
            return mHttpClasses[policy].mPipelined;
        }

    // Apply initial or new settings from the environment.
    void refreshSettings(bool initial);

private:
    static const F64            MAX_THREAD_WAIT_TIME;

private:

    // PODish container for per-class settings and state.
    struct HttpClass
    {
    public:
        HttpClass();

    public:
        policy_t                    mPolicy;            // Policy class id for the class
        U32                         mConnLimit;
        bool                        mPipelined;
        boost::signals2::connection mSettingsSignal;    // Signal to global setting that affect this class (if any)
    };

    LLCore::HttpRequest *       mRequest;               // Request queue to issue shutdowns
    LLCore::HttpHandle          mStopHandle;
    F64                         mStopRequested;
    bool                        mStopped;
    HttpClass                   mHttpClasses[AP_COUNT];
    bool                        mPipelined;             // Global setting
    boost::signals2::connection mPipelinedSignal;       // Signal for 'HttpPipelining' setting
    boost::signals2::connection mSSLNoVerifySignal;     // Signal for 'NoVerifySSLCert' setting

    static LLCore::HttpStatus   sslVerify(const std::string &uri, const LLCore::HttpHandler::ptr_t &handler, void *appdata);
};


#endif  // _LL_APP_COREHTTP_H_<|MERGE_RESOLUTION|>--- conflicted
+++ resolved
@@ -41,173 +41,6 @@
 class LLAppCoreHttp : public LLCore::HttpHandler
 {
 public:
-<<<<<<< HEAD
-	static const long			PIPELINING_DEPTH;
-
-	typedef LLCore::HttpRequest::policy_t policy_t;
-
-	enum EAppPolicy
-	{
-		/// Catchall policy class.  Not used yet
-		/// but will have a generous concurrency
-		/// limit.  Deep queueing possible by having
-		/// a chatty HTTP user.
-		///
-		/// Destination:     anywhere
-		/// Protocol:        http: or https:
-		/// Transfer size:   KB-MB
-		/// Long poll:       no
-		/// Concurrency:     high 
-		/// Request rate:    unknown
-		/// Pipelined:       no
-		AP_DEFAULT,
-
-		// <FS:Beq> Avoid stall in texture fetch due to asset fetching. [Drake]
-		/// Asset fetching policy class.  Used to
-		/// download assets via capability.
-		/// Deep queueing of requests.
-		/// Do not share.  GET requests only.
-		///
-		/// Destination:     cdn:80
-		/// Protocol:        http:
-		/// Transfer size:   KB-MB
-		/// Long poll:       no
-		/// Concurrency:     high
-		/// Request rate:    high
-		/// Pipelined:       yes
-		AP_ASSET,
-		// </FS:Beq>
-
-		/// Texture fetching policy class.  Used to
-		/// download textures via capability or SSA
-		/// baking service.  Deep queueing of requests.
-		/// Do not share.  GET requests only.
-		///
-		/// Destination:     simhost:12046 & {bake-texture,cdn}:80
-		/// Protocol:        http:
-		/// Transfer size:   KB-MB
-		/// Long poll:       no
-		/// Concurrency:     high
-		/// Request rate:    high
-		/// Pipelined:       yes
-		AP_TEXTURE,
-
-		/// Legacy mesh fetching policy class.  Used to
-		/// download textures via 'GetMesh' capability.
-		/// To be deprecated.  Do not share.
-		///
-		/// Destination:     simhost:12046
-		/// Protocol:        http:
-		/// Transfer size:   KB-MB
-		/// Long poll:       no
-		/// Concurrency:     dangerously high
-		/// Request rate:    high
-		/// Pipelined:       no
-		AP_MESH1,
-
-		/// New mesh fetching policy class.  Used to
-		/// download textures via 'GetMesh2' capability.
-		/// Used when fetch request (typically one LOD)
-		/// is 'small', currently defined as 2MB.
-		/// Very deeply queued.  Do not share.  GET
-		/// requests only.
-		///
-		/// Destination:     simhost:12046 & cdn:80
-		/// Protocol:        http:
-		/// Transfer size:   KB-MB
-		/// Long poll:       no
-		/// Concurrency:     high
-		/// Request rate:    high
-		/// Pipelined:       yes
-		AP_MESH2,
-
-		/// Large mesh fetching policy class.  Used to
-		/// download textures via 'GetMesh' or 'GetMesh2'
-		/// capability.  Used when fetch request
-		/// is not small to avoid head-of-line problem
-		/// when large requests block a sequence of small,
-		/// fast requests.  Can be shared with similar
-		/// traffic that can wait for longish stalls
-		/// (default timeout 600S).
-		///
-		/// Destination:     simhost:12046 & cdn:80
-		/// Protocol:        http:
-		/// Transfer size:   MB
-		/// Long poll:       no
-		/// Concurrency:     low
-		/// Request rate:    low
-		/// Pipelined:       no
-		AP_LARGE_MESH,
-
-		/// Asset upload policy class.  Used to store
-		/// assets (mesh only at the moment) via
-		/// changeable URL.  Responses may take some
-		/// time (default timeout 240S).
-		///
-		/// Destination:     simhost:12043
-		/// Protocol:        https:
-		/// Transfer size:   KB-MB
-		/// Long poll:       no
-		/// Concurrency:     low
-		/// Request rate:    low
-		/// Pipelined:       no
-		AP_UPLOADS,
-
-		/// Long-poll-type HTTP requests.  Not
-		/// bound by a connection limit.  Requests
-		/// will typically hang around for a long
-		/// time (~30S).  Only shareable with other
-		/// long-poll requests.
-		///
-		/// Destination:     simhost:12043
-		/// Protocol:        https:
-		/// Transfer size:   KB
-		/// Long poll:       yes
-		/// Concurrency:     unlimited but low in practice
-		/// Request rate:    low
-		/// Pipelined:       no
-		AP_LONG_POLL,
-
-		/// Inventory operations (really Capabilities-
-		/// related operations).  Mix of high-priority
-		/// and low-priority operations.
-		///
-		/// Destination:     simhost:12043
-		/// Protocol:        https:
-		/// Transfer size:   KB-MB
-		/// Long poll:       no
-		/// Concurrency:     high
-		/// Request rate:    high
-		/// Pipelined:       no
-		AP_INVENTORY,
-		AP_REPORTING = AP_INVENTORY,	// Piggy-back on inventory
-
-		/// Material resource requests and puts.  
-		///
-		/// Destination:     simhost:12043
-		/// Protocol:        https:
-		/// Transfer size:   KB
-		/// Long poll:       no
-		/// Concurrency:     low
-		/// Request rate:    low
-		/// Pipelined:       no
-		AP_MATERIALS,
-
-		/// Appearance resource requests and puts.  
-		///
-		/// Destination:     simhost:12043
-		/// Protocol:        https:
-		/// Transfer size:   KB
-		/// Long poll:       no
-		/// Concurrency:     mid
-		/// Request rate:    low
-		/// Pipelined:       yes
-		AP_AGENT,
-
-		AP_COUNT						// Must be last
-	};
-	
-=======
     static const long           PIPELINING_DEPTH;
 
     typedef LLCore::HttpRequest::policy_t policy_t;
@@ -227,6 +60,22 @@
         /// Request rate:    unknown
         /// Pipelined:       no
         AP_DEFAULT,
+
+        // <FS:Beq> Avoid stall in texture fetch due to asset fetching. [Drake]
+        /// Asset fetching policy class.  Used to
+        /// download assets via capability.
+        /// Deep queueing of requests.
+        /// Do not share.  GET requests only.
+        ///
+        /// Destination:     cdn:80
+        /// Protocol:        http:
+        /// Transfer size:   KB-MB
+        /// Long poll:       no
+        /// Concurrency:     high
+        /// Request rate:    high
+        /// Pipelined:       yes
+        AP_ASSET,
+        // </FS:Beq>
 
         /// Texture fetching policy class.  Used to
         /// download textures via capability or SSA
@@ -357,7 +206,6 @@
         AP_COUNT                        // Must be last
     };
 
->>>>>>> 38c2a5bd
 public:
     LLAppCoreHttp();
     ~LLAppCoreHttp();
