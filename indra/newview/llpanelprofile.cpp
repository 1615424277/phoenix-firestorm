--- conflicted
+++ resolved
@@ -1112,12 +1112,12 @@
 #endif
 // </FS:Beq>
     {
-        mImageActionMenuButton->setVisible(TRUE);
+        mImageActionMenuButton->setVisible(true);
         mImageActionMenuButton->setMenu("menu_fs_profile_image_actions.xml", LLMenuButton::MP_BOTTOM_RIGHT);
     }
     else
     {
-        mImageActionMenuButton->setVisible(FALSE);
+        mImageActionMenuButton->setVisible(false);
         LLToggleableMenu* profile_menu = LLUICtrlFactory::getInstance()->createFromFile<LLToggleableMenu>("menu_fs_profile_overflow.xml", gMenuHolder, LLViewerMenuHolderGL::child_registry_t::instance());
         mOverflowButton->setMenu(profile_menu, LLMenuButton::MP_TOP_RIGHT);
     }
@@ -1292,15 +1292,15 @@
     mCanSeeOnlineIcon->setVisible(false);
     // <FS:Ansariel> Fix LL UI/UX design accident
     //mCantSeeOnlineIcon->setVisible(!own_profile);
-    mCantSeeOnlineIcon->setVisible(FALSE);
+    mCantSeeOnlineIcon->setVisible(false);
     mCanSeeOnMapIcon->setVisible(false);
     // <FS:Ansariel> Fix LL UI/UX design accident
     //mCantSeeOnMapIcon->setVisible(!own_profile);
-    mCantSeeOnMapIcon->setVisible(FALSE);
+    mCantSeeOnMapIcon->setVisible(false);
     mCanEditObjectsIcon->setVisible(false);
     // <FS:Ansariel> Fix LL UI/UX design accident
     //mCantEditObjectsIcon->setVisible(!own_profile);
-    mCantEditObjectsIcon->setVisible(FALSE);
+    mCantEditObjectsIcon->setVisible(false);
 
     mCanSeeOnlineIcon->setEnabled(false);
     mCantSeeOnlineIcon->setEnabled(false);
@@ -1309,19 +1309,18 @@
     mCanEditObjectsIcon->setEnabled(false);
     mCantEditObjectsIcon->setEnabled(false);
 
-<<<<<<< HEAD
     // <FS:Ansariel> Fix LL UI/UX design accident
-    //childSetVisible("partner_layout", FALSE);
-    //childSetVisible("badge_layout", FALSE);
-    //childSetVisible("partner_spacer_layout", TRUE);
+    //childSetVisible("partner_layout", false);
+    //childSetVisible("badge_layout", false);
+    //childSetVisible("partner_spacer_layout", true);
     // <FS:Zi> Always show the online status text, just set it to "offline" when a friend is hiding
-    // mStatusText->setVisible(FALSE);
-    mCopyMenuButton->setVisible(FALSE);
+    // mStatusText->setVisible(false);
+    mCopyMenuButton->setVisible(false);
     mGroupInviteButton->setVisible(!own_profile);
     if (own_profile && LLAvatarName::useDisplayNames())
     {
-        mDisplayNameButton->setVisible(TRUE);
-        mDisplayNameButton->setEnabled(TRUE);
+        mDisplayNameButton->setVisible(true);
+        mDisplayNameButton->setEnabled(true);
     }
     mShowOnMapButton->setVisible(!own_profile);
     mPayButton->setVisible(!own_profile);
@@ -1336,11 +1335,6 @@
 
     updateButtons();
     // </FS:Ansariel>
-=======
-    childSetVisible("partner_layout", false);
-    childSetVisible("badge_layout", false);
-    childSetVisible("partner_spacer_layout", true);
->>>>>>> 7704c263
 }
 
 void LLPanelProfileSecondLife::processProfileProperties(const LLAvatarData* avatar_data)
@@ -1380,7 +1374,7 @@
             // floater is dead, so panels are dead as well
             return;
         }
-        LLPanelProfile* panel_profile = floater_profile->findChild<LLPanelProfile>(PANEL_PROFILE_VIEW, TRUE);
+        LLPanelProfile* panel_profile = floater_profile->findChild<LLPanelProfile>(PANEL_PROFILE_VIEW, true);
         if (panel_profile)
         {
             panel_profile->setAvatarData(avatar_data);
@@ -1427,7 +1421,7 @@
     //getChild<LLUICtrl>("display_name")->setValue(av_name.getDisplayName());
     //getChild<LLUICtrl>("user_name")->setValue(av_name.getAccountName());
     getChild<LLUICtrl>("complete_name")->setValue(av_name.getCompleteName());
-    mCopyMenuButton->setVisible(TRUE);
+    mCopyMenuButton->setVisible(true);
     // </FS:Ansariel>
 }
 
@@ -1557,14 +1551,10 @@
     if (getSelfProfile())
     {
         mAllowPublish = avatar_data->flags & AVATAR_ALLOW_PUBLISH;
-<<<<<<< HEAD
         // <FS:Ansariel> Fix LL UI/UX design accident
-        //mShowInSearchCombo->setValue((BOOL)mAllowPublish);
-        mShowInSearchCheckbox->setValue((BOOL)mAllowPublish);
+        //mShowInSearchCombo->setValue((bool)mAllowPublish);
+        mShowInSearchCheckbox->setValue((bool)mAllowPublish);
         // </FS:Ansariel>
-=======
-        mShowInSearchCombo->setValue((bool)mAllowPublish);
->>>>>>> 7704c263
     }
 }
 
@@ -1575,9 +1565,8 @@
     LLTextEditor* partner_text_ctrl = getChild<LLTextEditor>("partner_link");
     if (avatar_data->partner_id.notNull())
     {
-<<<<<<< HEAD
         // <FS:Ansariel> Fix LL UI/UX design accident
-        //childSetVisible("partner_layout", TRUE);
+        //childSetVisible("partner_layout", true);
         //LLStringUtil::format_map_t args;
         //args["[LINK]"] = LLSLURL("agent", avatar_data->partner_id, "inspect").getSLURLString();
         //std::string partner_text = getString("partner_text", args);
@@ -1588,19 +1577,8 @@
     else
     {
         // <FS:Ansariel> Fix LL UI/UX design accident
-        //childSetVisible("partner_layout", FALSE);
+        //childSetVisible("partner_layout", false);
         partner_text_ctrl->setText(getString("no_partner_text"));
-=======
-        childSetVisible("partner_layout", true);
-        LLStringUtil::format_map_t args;
-        args["[LINK]"] = LLSLURL("agent", avatar_data->partner_id, "inspect").getSLURLString();
-        std::string partner_text = getString("partner_text", args);
-        partner_text_ctrl->setText(partner_text);
-    }
-    else
-    {
-        childSetVisible("partner_layout", false);
->>>>>>> 7704c263
     }
 }
 
@@ -1677,12 +1655,11 @@
     LLStringUtil::toLower(customer_lower);
     if (avatar_data->caption_index == LINDEN_EMPLOYEE_INDEX)
     {
-<<<<<<< HEAD
         // <FS:Ansariel> Fix LL UI/UX design accident
         //getChild<LLUICtrl>("badge_icon")->setValue("Profile_Badge_Linden");
         //getChild<LLUICtrl>("badge_text")->setValue(getString("BadgeLinden"));
-        //childSetVisible("badge_layout", TRUE);
-        //childSetVisible("partner_spacer_layout", FALSE);
+        //childSetVisible("badge_layout", true);
+        //childSetVisible("partner_spacer_layout", false);
         setBadge("Profile_Badge_Linden", "BadgeLinden");
     }
     else if (avatar_data->born_on < sl_release)
@@ -1690,8 +1667,8 @@
         // <FS:Ansariel> Fix LL UI/UX design accident
         //getChild<LLUICtrl>("badge_icon")->setValue("Profile_Badge_Beta");
         //getChild<LLUICtrl>("badge_text")->setValue(getString("BadgeBeta"));
-        //childSetVisible("badge_layout", TRUE);
-        //childSetVisible("partner_spacer_layout", FALSE);
+        //childSetVisible("badge_layout", true);
+        //childSetVisible("partner_spacer_layout", false);
         setBadge("Profile_Badge_Beta", "BadgeBeta");
     }
     else if (customer_lower == "beta_lifetime")
@@ -1699,8 +1676,8 @@
         // <FS:Ansariel> Fix LL UI/UX design accident
         //getChild<LLUICtrl>("badge_icon")->setValue("Profile_Badge_Beta_Lifetime");
         //getChild<LLUICtrl>("badge_text")->setValue(getString("BadgeBetaLifetime"));
-        //childSetVisible("badge_layout", TRUE);
-        //childSetVisible("partner_spacer_layout", FALSE);
+        //childSetVisible("badge_layout", true);
+        //childSetVisible("partner_spacer_layout", false);
         setBadge("Profile_Badge_Beta_Lifetime", "BadgeBetaLifetime");
     }
     else if (customer_lower == "lifetime")
@@ -1708,8 +1685,8 @@
         // <FS:Ansariel> Fix LL UI/UX design accident
         //getChild<LLUICtrl>("badge_icon")->setValue("Profile_Badge_Lifetime");
         //getChild<LLUICtrl>("badge_text")->setValue(getString("BadgeLifetime"));
-        //childSetVisible("badge_layout", TRUE);
-        //childSetVisible("partner_spacer_layout", FALSE);
+        //childSetVisible("badge_layout", true);
+        //childSetVisible("partner_spacer_layout", false);
         setBadge("Profile_Badge_Lifetime", "BadgeLifetime");
     }
     else if (customer_lower == "secondlifetime_premium")
@@ -1717,8 +1694,8 @@
         // <FS:Ansariel> Fix LL UI/UX design accident
         //getChild<LLUICtrl>("badge_icon")->setValue("Profile_Badge_Premium_Lifetime");
         //getChild<LLUICtrl>("badge_text")->setValue(getString("BadgePremiumLifetime"));
-        //childSetVisible("badge_layout", TRUE);
-        //childSetVisible("partner_spacer_layout", FALSE);
+        //childSetVisible("badge_layout", true);
+        //childSetVisible("partner_spacer_layout", false);
         setBadge("Profile_Badge_Premium_Lifetime", "BadgePremiumLifetime");
     }
     else if (customer_lower == "secondlifetime_premium_plus")
@@ -1726,67 +1703,21 @@
         // <FS:Ansariel> Fix LL UI/UX design accident
         //getChild<LLUICtrl>("badge_icon")->setValue("Profile_Badge_Pplus_Lifetime");
         //getChild<LLUICtrl>("badge_text")->setValue(getString("BadgePremiumPlusLifetime"));
-        //childSetVisible("badge_layout", TRUE);
-        //childSetVisible("partner_spacer_layout", FALSE);
+        //childSetVisible("badge_layout", true);
+        //childSetVisible("partner_spacer_layout", false);
         setBadge("Profile_Badge_Pplus_Lifetime", "BadgePremiumPlusLifetime");
     }
     // <FS:Ansariel> Add Firestorm team badge
     else if (FSData::getInstance()->getAgentFlags(avatar_data->avatar_id) != -1)
     {
         setBadge("Profile_Badge_Team", "BadgeTeam");
-=======
-        getChild<LLUICtrl>("badge_icon")->setValue("Profile_Badge_Linden");
-        getChild<LLUICtrl>("badge_text")->setValue(getString("BadgeLinden"));
-        childSetVisible("badge_layout", true);
-        childSetVisible("partner_spacer_layout", false);
-    }
-    else if (avatar_data->born_on < sl_release)
-    {
-        getChild<LLUICtrl>("badge_icon")->setValue("Profile_Badge_Beta");
-        getChild<LLUICtrl>("badge_text")->setValue(getString("BadgeBeta"));
-        childSetVisible("badge_layout", true);
-        childSetVisible("partner_spacer_layout", false);
-    }
-    else if (customer_lower == "beta_lifetime")
-    {
-        getChild<LLUICtrl>("badge_icon")->setValue("Profile_Badge_Beta_Lifetime");
-        getChild<LLUICtrl>("badge_text")->setValue(getString("BadgeBetaLifetime"));
-        childSetVisible("badge_layout", true);
-        childSetVisible("partner_spacer_layout", false);
-    }
-    else if (customer_lower == "lifetime")
-    {
-        getChild<LLUICtrl>("badge_icon")->setValue("Profile_Badge_Lifetime");
-        getChild<LLUICtrl>("badge_text")->setValue(getString("BadgeLifetime"));
-        childSetVisible("badge_layout", true);
-        childSetVisible("partner_spacer_layout", false);
-    }
-    else if (customer_lower == "secondlifetime_premium")
-    {
-        getChild<LLUICtrl>("badge_icon")->setValue("Profile_Badge_Premium_Lifetime");
-        getChild<LLUICtrl>("badge_text")->setValue(getString("BadgePremiumLifetime"));
-        childSetVisible("badge_layout", true);
-        childSetVisible("partner_spacer_layout", false);
-    }
-    else if (customer_lower == "secondlifetime_premium_plus")
-    {
-        getChild<LLUICtrl>("badge_icon")->setValue("Profile_Badge_Pplus_Lifetime");
-        getChild<LLUICtrl>("badge_text")->setValue(getString("BadgePremiumPlusLifetime"));
-        childSetVisible("badge_layout", true);
-        childSetVisible("partner_spacer_layout", false);
->>>>>>> 7704c263
     }
     // </FS:Ansariel>
     else
     {
-<<<<<<< HEAD
-        childSetVisible("badge_layout", FALSE);
+        childSetVisible("badge_layout", false);
         // <FS:Ansariel> Fix LL UI/UX design accident
-        //childSetVisible("partner_spacer_layout", TRUE);
-=======
-        childSetVisible("badge_layout", false);
-        childSetVisible("partner_spacer_layout", true);
->>>>>>> 7704c263
+        //childSetVisible("partner_spacer_layout", true);
     }
 }
 
@@ -2015,16 +1946,11 @@
 
     if (getSelfProfile())
     {
-<<<<<<< HEAD
         // <FS:Ansariel> Fix LL UI/UX design accident
-        //mShowInSearchCombo->setEnabled(TRUE);
-        mShowInSearchCheckbox->setEnabled(TRUE);
+        //mShowInSearchCombo->setEnabled(true);
+        mShowInSearchCheckbox->setEnabled(true);
         // </FS:Ansariel>
-        mDescriptionEdit->setEnabled(TRUE);
-=======
-        mShowInSearchCombo->setEnabled(true);
         mDescriptionEdit->setEnabled(true);
->>>>>>> 7704c263
     }
 }
 
@@ -2033,9 +1959,9 @@
 {
     if (getSelfProfile())
     {
-        mShowInSearchCheckbox->setVisible(TRUE);
-        mShowInSearchCheckbox->setEnabled(TRUE);
-        mDescriptionEdit->setEnabled(TRUE);
+        mShowInSearchCheckbox->setVisible(true);
+        mShowInSearchCheckbox->setEnabled(true);
+        mDescriptionEdit->setEnabled(true);
     }
     else
     {
@@ -2509,7 +2435,7 @@
                 // floater is dead, so panels are dead as well
                 return;
             }
-            LLPanelProfile* panel_profile = floater_profile->findChild<LLPanelProfile>(PANEL_PROFILE_VIEW, TRUE);
+            LLPanelProfile* panel_profile = floater_profile->findChild<LLPanelProfile>(PANEL_PROFILE_VIEW, true);
             if (!panel_profile)
             {
                 LL_WARNS() << PANEL_PROFILE_VIEW << " not found" << LL_ENDL;
@@ -2629,15 +2555,9 @@
                 mImageId,
                 LLUUID::null,
                 mImageId,
-<<<<<<< HEAD
-                FALSE,
-                FALSE,
-                getString("texture_picker_label"), // "SELECT PHOTO", // <FS:Ansariel> Fix LL UI/UX design accident
-=======
                 false,
                 false,
-                "SELECT PHOTO",
->>>>>>> 7704c263
+                getString("texture_picker_label"), // "SELECT PHOTO", // <FS:Ansariel> Fix LL UI/UX design accident
                 PERM_NONE,
                 PERM_NONE,
                 false,
@@ -2720,11 +2640,11 @@
         {
             imagep->setLoadedCallback(onImageLoaded,
                 MAX_DISCARD_LEVEL,
-                FALSE,
-                FALSE,
+                false,
+                false,
                 new LLHandle<LLPanel>(getHandle()),
                 NULL,
-                FALSE);
+                false);
         }
         // </FS:Ansariel>
 
@@ -3037,15 +2957,9 @@
                 mImageId,
                 LLUUID::null,
                 mImageId,
-<<<<<<< HEAD
-                FALSE,
-                FALSE,
-                getString("texture_picker_label"), // "SELECT PHOTO", // <FS:Ansariel> Fix LL UI/UX design accident
-=======
                 false,
                 false,
-                "SELECT PHOTO",
->>>>>>> 7704c263
+                getString("texture_picker_label"), // "SELECT PHOTO", // <FS:Ansariel> Fix LL UI/UX design accident
                 PERM_NONE,
                 PERM_NONE,
                 false,
@@ -3180,7 +3094,7 @@
                 // floater is dead, so panels are dead as well
                 return;
             }
-            LLPanelProfile* panel_profile = floater_profile->findChild<LLPanelProfile>(PANEL_PROFILE_VIEW, TRUE);
+            LLPanelProfile* panel_profile = floater_profile->findChild<LLPanelProfile>(PANEL_PROFILE_VIEW, true);
             if (!panel_profile)
             {
                 LL_WARNS() << PANEL_PROFILE_VIEW << " not found" << LL_ENDL;
@@ -3372,7 +3286,6 @@
 
 void LLPanelProfileNotes::setNotesText(const std::string &text)
 {
-<<<<<<< HEAD
     // <FS:Zi> FIRE-32926 - Profile notes that are actively being edited get discarded when
     //                      the profile owner enters or leaves the region at the same time.
     if (mHasUnsavedChanges)
@@ -3381,12 +3294,8 @@
     }
     // </FS:Zi>
 
-    mSaveChanges->setEnabled(FALSE);
-    mDiscardChanges->setEnabled(FALSE);
-=======
     mSaveChanges->setEnabled(false);
     mDiscardChanges->setEnabled(false);
->>>>>>> 7704c263
     mHasUnsavedChanges = false;
 
     mCurrentNotes = text;
@@ -3422,15 +3331,10 @@
         LL_WARNS("AvatarProperties") << "Failed to update profile data, no cap found" << LL_ENDL;
     }
 
-<<<<<<< HEAD
     FSRadar::getInstance()->updateNotes(getAvatarId(), mCurrentNotes);     // <FS:Zi> Update notes in radar when edited
 
-    mSaveChanges->setEnabled(FALSE);
-    mDiscardChanges->setEnabled(FALSE);
-=======
     mSaveChanges->setEnabled(false);
     mDiscardChanges->setEnabled(false);
->>>>>>> 7704c263
     mHasUnsavedChanges = false;
 }
 
