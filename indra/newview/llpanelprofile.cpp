--- conflicted
+++ resolved
@@ -1843,7 +1843,6 @@
             // </FS:Zi>
         }
 
-<<<<<<< HEAD
         // <FS:Ansariel> RLVa support
         //bool enable_map_btn = (is_buddy_online && is_agent_mappable(av_id)) || gAgent.isGodlike();
         bool enable_map_btn = ((is_buddy_online && is_agent_mappable(av_id)) || gAgent.isGodlike()) && !gRlvHandler.hasBehaviour(RLV_BHVR_SHOWWORLDMAP);
@@ -1859,8 +1858,6 @@
 }
 // </FS:Ansariel>
 
-=======
->>>>>>> a2c61cfe
 class LLProfileImagePicker : public LLFilePickerThread
 {
 public:
