--- conflicted
+++ resolved
@@ -1157,17 +1157,6 @@
     // and to make sure icons in text will be up to date
     LLAvatarIconIDCache::getInstance()->add(avatar_data->avatar_id, avatar_data->image_id);
 
-<<<<<<< HEAD
-    LLStringUtil::format_map_t args;
-    // <FS:Ansariel> Re-add register date
-    std::string birth_date = LLTrans::getString("AvatarBirthDateFormat");
-    LLStringUtil::format(birth_date, LLSD().with("datetime", (S32)avatar_data->born_on.secondsSinceEpoch()));
-    args["[REG_DATE]"] = birth_date;
-    // </FS:Ansariel>
-    args["[AGE]"] = LLDateUtil::ageFromDate( avatar_data->born_on, LLDate::now());
-    std::string register_date = getString("AgeFormat", args);
-    getChild<LLUICtrl>("user_age")->setValue(register_date);
-=======
     mBornOn = avatar_data->born_on;
 
     // Should be possible to get user and display names from AgentProfile capability
@@ -1183,7 +1172,6 @@
         mAvatarNameCacheConnection = LLAvatarNameCache::get(getAvatarId(), boost::bind(&LLPanelProfileSecondLife::onAvatarNameCache, this, _1, _2));
     }
 
->>>>>>> 6354a053
     setDescriptionText(avatar_data->about_text);
 
     if (avatar_data->image_id.notNull())
@@ -1338,15 +1326,23 @@
 {
     getChild<LLUICtrl>("display_name")->setValue(av_name.getDisplayName());
 
-    std::string name_and_date = getString("name_date_format");
-    LLSD args_name;
-    args_name["datetime"] = (S32)born_on.secondsSinceEpoch();
-    args_name["[NAME]"] = av_name.getAccountName();
-    LLStringUtil::format(name_and_date, args_name);
-    getChild<LLUICtrl>("user_name_date")->setValue(name_and_date);
+    // <FS:Ansariel> Unfuck this...
+    //std::string name_and_date = getString("name_date_format");
+    //LLSD args_name;
+    //args_name["datetime"] = (S32)born_on.secondsSinceEpoch();
+    //args_name["[NAME]"] = av_name.getAccountName();
+    //LLStringUtil::format(name_and_date, args_name);
+    //getChild<LLUICtrl>("user_name_date")->setValue(name_and_date);
+    getChild<LLUICtrl>("user_name_date")->setValue(av_name.getAccountName());
+    // </FS:Ansariel>
 
     std::string register_date = getString("age_format");
     LLSD args_age;
+    // <FS:Ansariel> Re-add register date
+    std::string birth_date = LLTrans::getString("AvatarBirthDateFormat");
+    LLStringUtil::format(birth_date, LLSD().with("datetime", (S32)born_on.secondsSinceEpoch()));
+    args_age["[REG_DATE]"] = birth_date;
+    // </FS:Ansariel>
     args_age["[AGE]"] = LLDateUtil::ageFromDate(born_on, LLDate::now());
     LLStringUtil::format(register_date, args_age);
     getChild<LLUICtrl>("user_age")->setValue(register_date);
@@ -1444,20 +1440,25 @@
         bool perm_granted = relationship->isRightGrantedFrom(LLRelationship::GRANT_ONLINE_STATUS);
         processOnlineStatus(true, perm_granted, online);
     }
-    else
-    {
-        childSetVisible("spacer_layout", true);
-        childSetVisible("frind_layout", false);
-        childSetVisible("online_layout", false);
-        childSetVisible("offline_layout", false);
-    }
+    // <FS:Ansariel> Undo LL dumb-down junk
+    //else
+    //{
+    //    childSetVisible("spacer_layout", true);
+    //    childSetVisible("frind_layout", false);
+    //    childSetVisible("online_layout", false);
+    //    childSetVisible("offline_layout", false);
+    //}
+    // </FS:Ansariel>
 }
 
 void LLPanelProfileSecondLife::processOnlineStatus(bool is_friend, bool show_online, bool online)
 {
-<<<<<<< HEAD
     // <FS:Ansariel> Undo LL dumb-down junk
-    mStatusText->setVisible(isGrantedToSeeOnlineStatus());
+    //childSetVisible("spacer_layout", false);
+    //childSetVisible("frind_layout", is_friend);
+    //childSetVisible("online_layout", online && show_online);
+    //childSetVisible("offline_layout", !online && show_online);
+    mStatusText->setVisible(show_online);
 
     std::string status = getString(online ? "status_online" : "status_offline");
 
@@ -1466,12 +1467,6 @@
         LLUIColorTable::instance().getColor("StatusUserOnline") :
         LLUIColorTable::instance().getColor("StatusUserOffline"));
     // </FS:Ansariel>
-=======
-    childSetVisible("spacer_layout", false);
-    childSetVisible("frind_layout", is_friend);
-    childSetVisible("online_layout", online && show_online);
-    childSetVisible("offline_layout", !online && show_online);
->>>>>>> 6354a053
 }
 
 void LLPanelProfileSecondLife::setLoaded()
