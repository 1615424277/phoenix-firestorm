/**
* @file llpanelprofile.cpp
* @brief Profile panel implementation
*
* $LicenseInfo:firstyear=2022&license=viewerlgpl$
* Second Life Viewer Source Code
* Copyright (C) 2022, Linden Research, Inc.
*
* This library is free software; you can redistribute it and/or
* modify it under the terms of the GNU Lesser General Public
* License as published by the Free Software Foundation;
* version 2.1 of the License only.
*
* This library is distributed in the hope that it will be useful,
* but WITHOUT ANY WARRANTY; without even the implied warranty of
* MERCHANTABILITY or FITNESS FOR A PARTICULAR PURPOSE.  See the GNU
* Lesser General Public License for more details.
*
* You should have received a copy of the GNU Lesser General Public
* License along with this library; if not, write to the Free Software
* Foundation, Inc., 51 Franklin Street, Fifth Floor, Boston, MA  02110-1301  USA
*
* Linden Research, Inc., 945 Battery Street, San Francisco, CA  94111  USA
* $/LicenseInfo$
*/

#include "llviewerprecompiledheaders.h"
#include "llpanelprofile.h"

// Common
#include "llavatarnamecache.h"
#include "llsdutil.h"
#include "llslurl.h"
#include "lldateutil.h" //ageFromDate

// UI
#include "llavatariconctrl.h"
#include "llclipboard.h"
#include "llcheckboxctrl.h"
#include "llcombobox.h"
#include "lllineeditor.h"
#include "llloadingindicator.h"
#include "llmenubutton.h"
#include "lltabcontainer.h"
#include "lltextbox.h"
#include "lltexteditor.h"
#include "lltexturectrl.h"
#include "lltoggleablemenu.h"
#include "llgrouplist.h"
#include "llurlaction.h"

// Image
#include "llimagej2c.h"

// Newview
#include "llagent.h" //gAgent
#include "llagentpicksinfo.h"
#include "llavataractions.h"
#include "llavatarpropertiesprocessor.h"
#include "llcallingcard.h"
#include "llcommandhandler.h"
#include "llfloaterprofiletexture.h"
#include "llfloaterreg.h"
#include "llfloaterreporter.h"
#include "llfilepicker.h"
#include "llfirstuse.h"
#include "llgroupactions.h"
#include "lllogchat.h"
#include "llmutelist.h"
#include "llnotificationsutil.h"
#include "llpanelblockedlist.h"
#include "llpanelprofileclassifieds.h"
#include "llpanelprofilepicks.h"
#include "llthumbnailctrl.h"
#include "lltrans.h"
#include "llviewercontrol.h"
#include "llviewermenu.h" //is_agent_mappable
#include "llviewermenufile.h"
#include "llviewertexturelist.h"
#include "llvoiceclient.h"
#include "llweb.h"
#include "llviewernetwork.h" // <FS:Beq> For LLGridManager

#include "fsdata.h"
#include "fsradar.h"        // <FS:Zi> Update notes in radar when edited
#include "llviewermenu.h"

static LLPanelInjector<LLPanelProfileSecondLife> t_panel_profile_secondlife("panel_profile_secondlife");
static LLPanelInjector<LLPanelProfileWeb> t_panel_web("panel_profile_web");
static LLPanelInjector<LLPanelProfilePicks> t_panel_picks("panel_profile_picks");
static LLPanelInjector<LLPanelProfileFirstLife> t_panel_firstlife("panel_profile_firstlife");
static LLPanelInjector<LLPanelProfileNotes> t_panel_notes("panel_profile_notes");
static LLPanelInjector<LLPanelProfile>          t_panel_profile("panel_profile");

static const std::string PANEL_SECONDLIFE   = "panel_profile_secondlife";
static const std::string PANEL_WEB          = "panel_profile_web";
static const std::string PANEL_PICKS        = "panel_profile_picks";
static const std::string PANEL_CLASSIFIEDS  = "panel_profile_classifieds";
static const std::string PANEL_FIRSTLIFE    = "panel_profile_firstlife";
static const std::string PANEL_NOTES        = "panel_profile_notes";
static const std::string PANEL_PROFILE_VIEW = "panel_profile_view";

static const std::string PROFILE_PROPERTIES_CAP = "AgentProfile";
static const std::string PROFILE_IMAGE_UPLOAD_CAP = "UploadAgentProfileImage";

//////////////////////////////////////////////////////////////////////////

<<<<<<< HEAD
=======
void request_avatar_properties_coro(std::string cap_url, LLUUID agent_id)
{
    LLCore::HttpRequest::policy_t httpPolicy(LLCore::HttpRequest::DEFAULT_POLICY_ID);
    LLCoreHttpUtil::HttpCoroutineAdapter::ptr_t
        httpAdapter(new LLCoreHttpUtil::HttpCoroutineAdapter("request_avatar_properties_coro", httpPolicy));
    LLCore::HttpRequest::ptr_t httpRequest(new LLCore::HttpRequest);
    LLCore::HttpHeaders::ptr_t httpHeaders;

    LLCore::HttpOptions::ptr_t httpOpts(new LLCore::HttpOptions);
    httpOpts->setFollowRedirects(true);

    std::string finalUrl = cap_url + "/" + agent_id.asString();

    LLSD result = httpAdapter->getAndSuspend(httpRequest, finalUrl, httpOpts, httpHeaders);

    LLSD httpResults = result[LLCoreHttpUtil::HttpCoroutineAdapter::HTTP_RESULTS];
    LLCore::HttpStatus status = LLCoreHttpUtil::HttpCoroutineAdapter::getStatusFromLLSD(httpResults);

    LL_DEBUGS("AvatarProperties") << "Agent id: " << agent_id << " Result: " << httpResults << LL_ENDL;

    if (!status
        || !result.has("id")
        || agent_id != result["id"].asUUID())
    {
        LL_WARNS("AvatarProperties") << "Failed to get agent information for id " << agent_id << LL_ENDL;
        return;
    }

    LLFloater* floater_profile = LLFloaterReg::findInstance("profile", LLSD().with("id", agent_id));
    if (!floater_profile)
    {
        // floater is dead, so panels are dead as well
        return;
    }

    LLPanel *panel = floater_profile->findChild<LLPanel>(PANEL_PROFILE_VIEW, TRUE);
    LLPanelProfile *panel_profile = dynamic_cast<LLPanelProfile*>(panel);
    if (!panel_profile)
    {
        LL_WARNS() << PANEL_PROFILE_VIEW << " not found" << LL_ENDL;
        return;
    }


    // Avatar Data

    LLAvatarData *avatar_data = &panel_profile->mAvatarData;
    std::string birth_date;

    avatar_data->agent_id = agent_id;
    avatar_data->avatar_id = agent_id;
    avatar_data->image_id = result["sl_image_id"].asUUID();
    avatar_data->fl_image_id = result["fl_image_id"].asUUID();
    avatar_data->partner_id = result["partner_id"].asUUID();
    avatar_data->about_text = result["sl_about_text"].asString();
    avatar_data->fl_about_text = result["fl_about_text"].asString();
    avatar_data->born_on = result["member_since"].asDate();
    avatar_data->profile_url = getProfileURL(agent_id.asString());
    avatar_data->customer_type = result["customer_type"].asString();

    avatar_data->flags = 0;

    // <FS:Zi> FIRE-32184: Online/Offline status not working for non-friends
    // if (result["online"].asBoolean())
    if (result["online"].isUndefined())
    {
        avatar_data->flags |= AVATAR_ONLINE_UNDEFINED;
    }
    else if (result["online"].asBoolean())
    // </FS:Zi>
    {
        avatar_data->flags |= AVATAR_ONLINE;
    }
    if (result["allow_publish"].asBoolean())
    {
        avatar_data->flags |= AVATAR_ALLOW_PUBLISH;
    }
    if (result["identified"].asBoolean())
    {
        avatar_data->flags |= AVATAR_IDENTIFIED;
    }
    if (result["transacted"].asBoolean())
    {
        avatar_data->flags |= AVATAR_TRANSACTED;
    }

    avatar_data->caption_index = 0;
    if (result.has("charter_member")) // won't be present if "caption" is set
    {
        avatar_data->caption_index = result["charter_member"].asInteger();
    }
    else if (result.has("caption"))
    {
        avatar_data->caption_text = result["caption"].asString();
    }

    panel = floater_profile->findChild<LLPanel>(PANEL_SECONDLIFE, TRUE);
    LLPanelProfileSecondLife *panel_sl = dynamic_cast<LLPanelProfileSecondLife*>(panel);
    if (panel_sl)
    {
        panel_sl->processProfileProperties(avatar_data);
    }

    panel = floater_profile->findChild<LLPanel>(PANEL_WEB, TRUE);
    LLPanelProfileWeb *panel_web = dynamic_cast<LLPanelProfileWeb*>(panel);
    if (panel_web)
    {
        panel_web->setLoaded();
    }

    panel = floater_profile->findChild<LLPanel>(PANEL_FIRSTLIFE, TRUE);
    LLPanelProfileFirstLife *panel_first = dynamic_cast<LLPanelProfileFirstLife*>(panel);
    if (panel_first)
    {
        panel_first->processProperties(avatar_data);
    }

    // Picks

    LLSD picks_array = result["picks"];
    LLAvatarPicks avatar_picks;
    avatar_picks.agent_id = agent_id; // Not in use?
    avatar_picks.target_id = agent_id;

    for (LLSD::array_const_iterator it = picks_array.beginArray(); it != picks_array.endArray(); ++it)
    {
        const LLSD& pick_data = *it;
        avatar_picks.picks_list.emplace_back(pick_data["id"].asUUID(), pick_data["name"].asString());
    }

    panel = floater_profile->findChild<LLPanel>(PANEL_PICKS, TRUE);
    LLPanelProfilePicks *panel_picks = dynamic_cast<LLPanelProfilePicks*>(panel);
    if (panel_picks)
    {
        // Refresh pick limit before processing
        LLAgentPicksInfo::getInstance()->onServerRespond(&avatar_picks);
        panel_picks->processProperties(&avatar_picks);
    }

    // Groups

    LLSD groups_array = result["groups"];
    LLAvatarGroups avatar_groups;
    avatar_groups.agent_id = agent_id; // Not in use?
    avatar_groups.avatar_id = agent_id; // target_id

    for (LLSD::array_const_iterator it = groups_array.beginArray(); it != groups_array.endArray(); ++it)
    {
        const LLSD& group_info = *it;
        LLAvatarGroups::LLGroupData group_data;
        group_data.group_powers = 0; // Not in use?
        group_data.group_title = group_info["name"].asString(); // Missing data, not in use?
        group_data.group_id = group_info["id"].asUUID();
        group_data.group_name = group_info["name"].asString();
        group_data.group_insignia_id = group_info["image_id"].asUUID();

        avatar_groups.group_list.push_back(group_data);
    }

    if (panel_sl)
    {
        panel_sl->processGroupProperties(&avatar_groups);
    }

    // Notes
    LLAvatarNotes avatar_notes;

    avatar_notes.agent_id = agent_id;
    avatar_notes.target_id = agent_id;
    avatar_notes.notes = result["notes"].asString();

    panel = floater_profile->findChild<LLPanel>(PANEL_NOTES, TRUE);
    LLPanelProfileNotes *panel_notes = dynamic_cast<LLPanelProfileNotes*>(panel);
    if (panel_notes)
    {
        panel_notes->processProperties(&avatar_notes);
    }
}

//TODO: changes take two minutes to propagate!
// Add some storage that holds updated data for two minutes
// for new instances to reuse the data
// Profile data is only relevant to own avatar, but notes
// are for everybody (no onger an issue?)
void put_avatar_properties_coro(std::string cap_url, LLUUID agent_id, LLSD data, std::function<void(bool)> callback)
{
    LLCore::HttpRequest::policy_t httpPolicy(LLCore::HttpRequest::DEFAULT_POLICY_ID);
    LLCoreHttpUtil::HttpCoroutineAdapter::ptr_t
        httpAdapter(new LLCoreHttpUtil::HttpCoroutineAdapter("put_avatar_properties_coro", httpPolicy));
    LLCore::HttpRequest::ptr_t httpRequest(new LLCore::HttpRequest);
    LLCore::HttpHeaders::ptr_t httpHeaders;

    LLCore::HttpOptions::ptr_t httpOpts(new LLCore::HttpOptions);
    httpOpts->setFollowRedirects(true);

    std::string finalUrl = cap_url + "/" + agent_id.asString();

    LLSD result = httpAdapter->putAndSuspend(httpRequest, finalUrl, data, httpOpts, httpHeaders);

    LLSD httpResults = result[LLCoreHttpUtil::HttpCoroutineAdapter::HTTP_RESULTS];
    LLCore::HttpStatus status = LLCoreHttpUtil::HttpCoroutineAdapter::getStatusFromLLSD(httpResults);

    if (!status)
    {
        LL_WARNS("AvatarProperties") << "Failed to put agent information " << data << " for id " << agent_id << LL_ENDL;
    }
    else
    {
        LL_DEBUGS("AvatarProperties") << "Agent id: " << agent_id << " Data: " << data << " Result: " << httpResults << LL_ENDL;
    }

    if (callback)
    {
        callback(status);
    }
}

>>>>>>> 2687999d
LLUUID post_profile_image(std::string cap_url, const LLSD &first_data, std::string path_to_image, LLHandle<LLPanel> *handle)
{
    LLCore::HttpRequest::policy_t httpPolicy(LLCore::HttpRequest::DEFAULT_POLICY_ID);
    LLCoreHttpUtil::HttpCoroutineAdapter::ptr_t
        httpAdapter(new LLCoreHttpUtil::HttpCoroutineAdapter("post_profile_image_coro", httpPolicy));
    LLCore::HttpRequest::ptr_t httpRequest(new LLCore::HttpRequest);
    LLCore::HttpHeaders::ptr_t httpHeaders;

    LLCore::HttpOptions::ptr_t httpOpts(new LLCore::HttpOptions);
    httpOpts->setFollowRedirects(true);
    
    LLSD result = httpAdapter->postAndSuspend(httpRequest, cap_url, first_data, httpOpts, httpHeaders);

    LLSD httpResults = result[LLCoreHttpUtil::HttpCoroutineAdapter::HTTP_RESULTS];
    LLCore::HttpStatus status = LLCoreHttpUtil::HttpCoroutineAdapter::getStatusFromLLSD(httpResults);

    if (!status)
    {
        // todo: notification?
        LL_WARNS("AvatarProperties") << "Failed to get uploader cap " << status.toString() << LL_ENDL;
        return LLUUID::null;
    }
    if (!result.has("uploader"))
    {
        // todo: notification?
        LL_WARNS("AvatarProperties") << "Failed to get uploader cap, response contains no data." << LL_ENDL;
        return LLUUID::null;
    }
    std::string uploader_cap = result["uploader"].asString();
    if (uploader_cap.empty())
    {
        LL_WARNS("AvatarProperties") << "Failed to get uploader cap, cap invalid." << LL_ENDL;
        return LLUUID::null;
    }

    // Upload the image
    LLCore::HttpRequest::ptr_t uploaderhttpRequest(new LLCore::HttpRequest);
    LLCore::HttpHeaders::ptr_t uploaderhttpHeaders(new LLCore::HttpHeaders);
    LLCore::HttpOptions::ptr_t uploaderhttpOpts(new LLCore::HttpOptions);
    S64 length;

    {
        llifstream instream(path_to_image.c_str(), std::iostream::binary | std::iostream::ate);
        if (!instream.is_open())
        {
            LL_WARNS("AvatarProperties") << "Failed to open file " << path_to_image << LL_ENDL;
            return LLUUID::null;
        }
        length = instream.tellg();
    }

    uploaderhttpHeaders->append(HTTP_OUT_HEADER_CONTENT_TYPE, "application/jp2"); // optional
    uploaderhttpHeaders->append(HTTP_OUT_HEADER_CONTENT_LENGTH, llformat("%d", length)); // required!
    uploaderhttpOpts->setFollowRedirects(true);

    result = httpAdapter->postFileAndSuspend(uploaderhttpRequest, uploader_cap, path_to_image, uploaderhttpOpts, uploaderhttpHeaders);

    httpResults = result[LLCoreHttpUtil::HttpCoroutineAdapter::HTTP_RESULTS];
    status = LLCoreHttpUtil::HttpCoroutineAdapter::getStatusFromLLSD(httpResults);

    LL_DEBUGS("AvatarProperties") << result << LL_ENDL;

    if (!status)
    {
        LL_WARNS("AvatarProperties") << "Failed to upload image " << status.toString() << LL_ENDL;
        return LLUUID::null;
    }

    if (result["state"].asString() != "complete")
    {
        if (result.has("message"))
        {
            LL_WARNS("AvatarProperties") << "Failed to upload image, state " << result["state"] << " message: " << result["message"] << LL_ENDL;
        }
        else
        {
            LL_WARNS("AvatarProperties") << "Failed to upload image " << result << LL_ENDL;
        }
        return LLUUID::null;
    }

    return result["new_asset"].asUUID();
}

enum EProfileImageType
{
    PROFILE_IMAGE_SL,
    PROFILE_IMAGE_FL,
};

void post_profile_image_coro(std::string cap_url, EProfileImageType type, std::string path_to_image, LLHandle<LLPanel> *handle)
{
    LLSD data;
    switch (type)
    {
    case PROFILE_IMAGE_SL:
        data["profile-image-asset"] = "sl_image_id";
        break;
    case PROFILE_IMAGE_FL:
        data["profile-image-asset"] = "fl_image_id";
        break;
    }

    LLUUID result = post_profile_image(cap_url, data, path_to_image, handle);

    // reset loading indicator
    if (!handle->isDead())
    {
        switch (type)
        {
        case PROFILE_IMAGE_SL:
            {
                LLPanelProfileSecondLife* panel = static_cast<LLPanelProfileSecondLife*>(handle->get());
                if (result.notNull())
                {
                    panel->setProfileImageUploaded(result);
                }
                else
                {
                    // failure, just stop progress indicator
                    panel->setProfileImageUploading(false);
                }
                break;
            }
        case PROFILE_IMAGE_FL:
            {
                LLPanelProfileFirstLife* panel = static_cast<LLPanelProfileFirstLife*>(handle->get());
                if (result.notNull())
                {
                    panel->setProfileImageUploaded(result);
                }
                else
                {
                    // failure, just stop progress indicator
                    panel->setProfileImageUploading(false);
                }
                break;
            }
        }
    }

    if (type == PROFILE_IMAGE_SL && result.notNull())
    {
        LLAvatarIconIDCache::getInstance()->add(gAgentID, result);
        // Should trigger callbacks in icon controls
        LLAvatarPropertiesProcessor::getInstance()->sendAvatarPropertiesRequest(gAgentID);
    }

    // Cleanup
    LLFile::remove(path_to_image);
    delete handle;
}

//////////////////////////////////////////////////////////////////////////
// LLProfileHandler

class LLProfileHandler : public LLCommandHandler
{
public:
	// requires trusted browser to trigger
	LLProfileHandler() : LLCommandHandler("profile", UNTRUSTED_THROTTLE) { }

	bool handle(const LLSD& params,
                const LLSD& query_map,
                const std::string& grid,
                LLMediaCtrl* web)
	{
		if (params.size() < 1) return false;
		std::string agent_name = params[0];
		LL_INFOS() << "Profile, agent_name " << agent_name << LL_ENDL;
		std::string url = getProfileURL(agent_name);
		LLWeb::loadURLInternal(url);

		return true;
	}
};
LLProfileHandler gProfileHandler;


//////////////////////////////////////////////////////////////////////////
// LLAgentHandler

class LLAgentHandler : public LLCommandHandler
{
public:
	// requires trusted browser to trigger
	LLAgentHandler() : LLCommandHandler("agent", UNTRUSTED_THROTTLE) { }

    virtual bool canHandleUntrusted(
        const LLSD& params,
        const LLSD& query_map,
        LLMediaCtrl* web,
        const std::string& nav_type)
    {
        if (params.size() < 2)
        {
            return true; // don't block, will fail later
        }

        if (nav_type == NAV_TYPE_CLICKED
            || nav_type == NAV_TYPE_EXTERNAL)
        {
            return true;
        }

        const std::string verb = params[1].asString();
        if (verb == "about" || verb == "inspect" || verb == "reportAbuse")
        {
            return true;
        }
        return false;
    }

	bool handle(const LLSD& params,
                const LLSD& query_map,
                const std::string& grid,
                LLMediaCtrl* web)
	{
		if (params.size() < 2) return false;
		LLUUID avatar_id;
		if (!avatar_id.set(params[0], FALSE))
		{
			return false;
		}

		const std::string verb = params[1].asString();
		// <FS:Ansariel> FIRE-9045: Inspect links always open full profile
		//if (verb == "about")
		if (verb == "about" || (gSavedSettings.getBOOL("FSInspectAvatarSlurlOpensProfile") && verb == "inspect"))
		// </FS:Ansariel>
		{
			LLAvatarActions::showProfile(avatar_id);
			return true;
		}

		if (verb == "inspect")
		{
			LLFloaterReg::showInstance("inspect_avatar", LLSD().with("avatar_id", avatar_id));
			return true;
		}

		if (verb == "im")
		{
			LLAvatarActions::startIM(avatar_id);
			return true;
		}

		if (verb == "pay")
		{
			if (!LLUI::getInstance()->mSettingGroups["config"]->getBOOL("EnableAvatarPay"))
			{
				LLNotificationsUtil::add("NoAvatarPay", LLSD(), LLSD(), std::string("SwitchToStandardSkinAndQuit"));
				return true;
			}

			LLAvatarActions::pay(avatar_id);
			return true;
		}

		if (verb == "offerteleport")
		{
			LLAvatarActions::offerTeleport(avatar_id);
			return true;
		}

		if (verb == "requestfriend")
		{
			LLAvatarActions::requestFriendshipDialog(avatar_id);
			return true;
		}

		if (verb == "removefriend")
		{
			LLAvatarActions::removeFriendDialog(avatar_id);
			return true;
		}

		if (verb == "mute")
		{
			if (! LLAvatarActions::isBlocked(avatar_id))
			{
				LLAvatarActions::toggleBlock(avatar_id);
			}
			return true;
		}

		if (verb == "unmute")
		{
			if (LLAvatarActions::isBlocked(avatar_id))
			{
				LLAvatarActions::toggleBlock(avatar_id);
			}
			return true;
		}

		if (verb == "block")
		{
			if (params.size() > 2)
			{
				const std::string object_name = LLURI::unescape(params[2].asString());
				LLMute mute(avatar_id, object_name, LLMute::OBJECT);
				LLMuteList::getInstance()->add(mute);
				LLPanelBlockedList::showPanelAndSelect(mute.mID);
			}
			return true;
		}

		if (verb == "unblock")
		{
			if (params.size() > 2)
			{
				const std::string object_name = params[2].asString();
				LLMute mute(avatar_id, object_name, LLMute::OBJECT);
				LLMuteList::getInstance()->remove(mute);
			}
			return true;
		}

        // reportAbuse is here due to convoluted avatar handling
        // in LLScrollListCtrl and LLTextBase
        if (verb == "reportAbuse" && web == NULL) 
        {
            LLAvatarName av_name;
            if (LLAvatarNameCache::get(avatar_id, &av_name))
            {
                LLFloaterReporter::showFromAvatar(avatar_id, av_name.getCompleteName());
            }
            else
            {
                LLFloaterReporter::showFromAvatar(avatar_id, "not avaliable");
            }
            return true;
        }
		return false;
	}
};
LLAgentHandler gAgentHandler;

// <FS:Ansariel> FIRE-30611: "You" in transcript is underlined
class FSAgentSelfHandler : public LLCommandHandler
{
public:
	// requires trusted browser to trigger
	FSAgentSelfHandler() : LLCommandHandler("agentself", UNTRUSTED_THROTTLE) { }

	bool handle(const LLSD& params, const LLSD& query_map, const std::string& grid, LLMediaCtrl* web)
	{
		return gAgentHandler.handle(params, query_map, grid, web);
	}
};
FSAgentSelfHandler gAgentSelfHandler;
// </FS:Ansariel>

///----------------------------------------------------------------------------
/// LLFloaterProfilePermissions
///----------------------------------------------------------------------------

class LLFloaterProfilePermissions
    : public LLFloater
    , public LLFriendObserver
{
public:
    LLFloaterProfilePermissions(LLView * owner, const LLUUID &avatar_id);
    ~LLFloaterProfilePermissions();
    BOOL postBuild() override;
    void onOpen(const LLSD& key) override;
    void draw() override;
    void changed(U32 mask) override; // LLFriendObserver

    void onAvatarNameCache(const LLUUID& agent_id, const LLAvatarName& av_name);
    bool hasUnsavedChanges() { return mHasUnsavedPermChanges; }

    void onApplyRights();

private:
    void fillRightsData();
    void rightsConfirmationCallback(const LLSD& notification, const LLSD& response);
    void confirmModifyRights(bool grant);
    void onCommitSeeOnlineRights();
    void onCommitEditRights();
    void onCancel();

    LLTextBase*         mDescription;
    LLCheckBoxCtrl*     mOnlineStatus;
    LLCheckBoxCtrl*     mMapRights;
    LLCheckBoxCtrl*     mEditObjectRights;
    LLButton*           mOkBtn;
    LLButton*           mCancelBtn;

    LLUUID              mAvatarID;
    F32                 mContextConeOpacity;
    bool                mHasUnsavedPermChanges;
    LLHandle<LLView>    mOwnerHandle;

    boost::signals2::connection	mAvatarNameCacheConnection;
};

LLFloaterProfilePermissions::LLFloaterProfilePermissions(LLView * owner, const LLUUID &avatar_id)
    : LLFloater(LLSD())
    , mAvatarID(avatar_id)
    , mContextConeOpacity(0.0f)
    , mHasUnsavedPermChanges(false)
    , mOwnerHandle(owner->getHandle())
{
    buildFromFile("floater_profile_permissions.xml");
}

LLFloaterProfilePermissions::~LLFloaterProfilePermissions()
{
    mAvatarNameCacheConnection.disconnect();
    if (mAvatarID.notNull())
    {
        LLAvatarTracker::instance().removeParticularFriendObserver(mAvatarID, this);
    }
}

BOOL LLFloaterProfilePermissions::postBuild()
{
    mDescription = getChild<LLTextBase>("perm_description");
    mOnlineStatus = getChild<LLCheckBoxCtrl>("online_check");
    mMapRights = getChild<LLCheckBoxCtrl>("map_check");
    mEditObjectRights = getChild<LLCheckBoxCtrl>("objects_check");
    mOkBtn = getChild<LLButton>("perms_btn_ok");
    mCancelBtn = getChild<LLButton>("perms_btn_cancel");

    mOnlineStatus->setCommitCallback([this](LLUICtrl*, void*) { onCommitSeeOnlineRights(); }, nullptr);
    mMapRights->setCommitCallback([this](LLUICtrl*, void*) { mHasUnsavedPermChanges = true; }, nullptr);
    mEditObjectRights->setCommitCallback([this](LLUICtrl*, void*) { onCommitEditRights(); }, nullptr);
    mOkBtn->setCommitCallback([this](LLUICtrl*, void*) { onApplyRights(); }, nullptr);
    mCancelBtn->setCommitCallback([this](LLUICtrl*, void*) { onCancel(); }, nullptr);

    return TRUE;
}

void LLFloaterProfilePermissions::onOpen(const LLSD& key)
{
    if (LLAvatarActions::isFriend(mAvatarID))
    {
        LLAvatarTracker::instance().addParticularFriendObserver(mAvatarID, this);
        fillRightsData();
    }

    mCancelBtn->setFocus(true);

    mAvatarNameCacheConnection = LLAvatarNameCache::get(mAvatarID, boost::bind(&LLFloaterProfilePermissions::onAvatarNameCache, this, _1, _2));
}

void LLFloaterProfilePermissions::draw()
{
    // drawFrustum
    LLView *owner = mOwnerHandle.get();
    static LLCachedControl<F32> max_opacity(gSavedSettings, "PickerContextOpacity", 0.4f);
    drawConeToOwner(mContextConeOpacity, max_opacity, owner);
    LLFloater::draw();
}

void LLFloaterProfilePermissions::changed(U32 mask)
{
    if (mask != LLFriendObserver::ONLINE)
    {
        fillRightsData();
    }
}

void LLFloaterProfilePermissions::onAvatarNameCache(const LLUUID& agent_id, const LLAvatarName& av_name)
{
    mAvatarNameCacheConnection.disconnect();

    LLStringUtil::format_map_t args;
    // <FS:Ansariel> Fix LL UI/UX design accident
    //args["[AGENT_NAME]"] = av_name.getDisplayName();
    args["[AGENT_NAME]"] = av_name.getCompleteName();
    std::string descritpion = getString("description_string", args);
    mDescription->setValue(descritpion);
}

void LLFloaterProfilePermissions::fillRightsData()
{
    const LLRelationship* relation = LLAvatarTracker::instance().getBuddyInfo(mAvatarID);
    // If true - we are viewing friend's profile, enable check boxes and set values.
    if (relation)
    {
        S32 rights = relation->getRightsGrantedTo();

        BOOL see_online = LLRelationship::GRANT_ONLINE_STATUS & rights ? TRUE : FALSE;
        mOnlineStatus->setValue(see_online);
        mMapRights->setEnabled(see_online);
        mMapRights->setValue(LLRelationship::GRANT_MAP_LOCATION & rights ? TRUE : FALSE);
        mEditObjectRights->setValue(LLRelationship::GRANT_MODIFY_OBJECTS & rights ? TRUE : FALSE);
    }
    else
    {
        closeFloater();
        LL_INFOS("ProfilePermissions") << "Floater closing since agent is no longer a friend" << LL_ENDL;
    }
}

void LLFloaterProfilePermissions::rightsConfirmationCallback(const LLSD& notification,
    const LLSD& response)
{
    S32 option = LLNotificationsUtil::getSelectedOption(notification, response);
    if (option != 0) // canceled
    {
        mEditObjectRights->setValue(mEditObjectRights->getValue().asBoolean() ? FALSE : TRUE);
    }
    else
    {
        mHasUnsavedPermChanges = true;
    }
}

void LLFloaterProfilePermissions::confirmModifyRights(bool grant)
{
    LLSD args;
    args["NAME"] = LLSLURL("agent", mAvatarID, "completename").getSLURLString();
    LLNotificationsUtil::add(grant ? "GrantModifyRights" : "RevokeModifyRights", args, LLSD(),
        boost::bind(&LLFloaterProfilePermissions::rightsConfirmationCallback, this, _1, _2));
}

void LLFloaterProfilePermissions::onCommitSeeOnlineRights()
{
    bool see_online = mOnlineStatus->getValue().asBoolean();
    mMapRights->setEnabled(see_online);
    if (see_online)
    {
        const LLRelationship* relation = LLAvatarTracker::instance().getBuddyInfo(mAvatarID);
        if (relation)
        {
            S32 rights = relation->getRightsGrantedTo();
            mMapRights->setValue(LLRelationship::GRANT_MAP_LOCATION & rights ? TRUE : FALSE);
        }
        else
        {
            closeFloater();
            LL_INFOS("ProfilePermissions") << "Floater closing since agent is no longer a friend" << LL_ENDL;
        }
    }
    else
    {
        mMapRights->setValue(FALSE);
    }
    mHasUnsavedPermChanges = true;
}

void LLFloaterProfilePermissions::onCommitEditRights()
{
    const LLRelationship* buddy_relationship = LLAvatarTracker::instance().getBuddyInfo(mAvatarID);

    if (!buddy_relationship)
    {
        LL_WARNS("ProfilePermissions") << "Trying to modify rights for non-friend avatar. Closing floater." << LL_ENDL;
        closeFloater();
        return;
    }

    bool allow_modify_objects = mEditObjectRights->getValue().asBoolean();

    // if modify objects checkbox clicked
    if (buddy_relationship->isRightGrantedTo(
        LLRelationship::GRANT_MODIFY_OBJECTS) != allow_modify_objects)
    {
        confirmModifyRights(allow_modify_objects);
    }
}

void LLFloaterProfilePermissions::onApplyRights()
{
    const LLRelationship* buddy_relationship = LLAvatarTracker::instance().getBuddyInfo(mAvatarID);

    if (!buddy_relationship)
    {
        LL_WARNS("ProfilePermissions") << "Trying to modify rights for non-friend avatar. Skipped." << LL_ENDL;
        return;
    }

    S32 rights = 0;

    if (mOnlineStatus->getValue().asBoolean())
    {
        rights |= LLRelationship::GRANT_ONLINE_STATUS;
    }
    if (mMapRights->getValue().asBoolean())
    {
        rights |= LLRelationship::GRANT_MAP_LOCATION;
    }
    if (mEditObjectRights->getValue().asBoolean())
    {
        rights |= LLRelationship::GRANT_MODIFY_OBJECTS;
    }

    LLAvatarPropertiesProcessor::getInstance()->sendFriendRights(mAvatarID, rights);

    closeFloater();
}

void LLFloaterProfilePermissions::onCancel()
{
    closeFloater();
}

//////////////////////////////////////////////////////////////////////////
// LLPanelProfileSecondLife

LLPanelProfileSecondLife::LLPanelProfileSecondLife()
    : LLPanelProfilePropertiesProcessorTab()
    , mAvatarNameCacheConnection()
    , mHasUnsavedDescriptionChanges(false)
    , mWaitingForImageUpload(false)
    , mAllowPublish(false)
    , mHideAge(false)
    , mRlvBehaviorCallbackConnection() // <FS:Ansariel> RLVa support
{
}

LLPanelProfileSecondLife::~LLPanelProfileSecondLife()
{
    if (getAvatarId().notNull())
    {
        LLAvatarTracker::instance().removeParticularFriendObserver(getAvatarId(), this);
        // <FS:Zi> FIRE-32184: Online/Offline status not working for non-friends
        LLAvatarPropertiesProcessor::getInstance()->removeObserver(getAvatarId(), &mPropertiesObserver);
    }

    if (LLVoiceClient::instanceExists())
    {
        LLVoiceClient::getInstance()->removeObserver((LLVoiceClientStatusObserver*)this);
    }

    if (mAvatarNameCacheConnection.connected())
    {
        mAvatarNameCacheConnection.disconnect();
    }

    // <FS:Ansariel> RLVa support
    if (mRlvBehaviorCallbackConnection.connected())
    {
        mRlvBehaviorCallbackConnection.disconnect();
    }
    // </FS:Ansariel>
}

BOOL LLPanelProfileSecondLife::postBuild()
{
    mGroupList              = getChild<LLGroupList>("group_list");
    // <FS:Ansariel> Fix LL UI/UX design accident
    //mShowInSearchCombo      = getChild<LLComboBox>("show_in_search");
    //mHideAgeCombo           = getChild<LLComboBox>("hide_age");
    mShowInSearchCheckbox   = getChild<LLCheckBoxCtrl>("show_in_search");
    mHideAgeCheckbox        = getChild<LLCheckBoxCtrl>("hide_sl_age");
    // </FS:Ansariel>
    // <FS:Zi> Allow proper texture swatch handling
    // mSecondLifePic          = getChild<LLThumbnailCtrl>("2nd_life_pic");
    mSecondLifePic          = getChild<LLTextureCtrl>("2nd_life_pic");
    // <FS:Zi>
    mSecondLifePicLayout    = getChild<LLPanel>("image_panel");
    mDescriptionEdit        = getChild<LLTextEditor>("sl_description_edit");
    // mAgentActionMenuButton  = getChild<LLMenuButton>("agent_actions_menu"); // <FS:Ansariel> Fix LL UI/UX design accident
    mSaveDescriptionChanges = getChild<LLButton>("save_description_changes");
    mDiscardDescriptionChanges = getChild<LLButton>("discard_description_changes");
    mCanSeeOnlineIcon       = getChild<LLIconCtrl>("can_see_online");
    mCantSeeOnlineIcon      = getChild<LLIconCtrl>("cant_see_online");
    mCanSeeOnMapIcon        = getChild<LLIconCtrl>("can_see_on_map");
    mCantSeeOnMapIcon       = getChild<LLIconCtrl>("cant_see_on_map");
    mCanEditObjectsIcon     = getChild<LLIconCtrl>("can_edit_objects");
    mCantEditObjectsIcon    = getChild<LLIconCtrl>("cant_edit_objects");

    // <FS:Ansariel> Fix LL UI/UX design accident
    mStatusText = getChild<LLTextBox>("status");
    mCopyMenuButton = getChild<LLMenuButton>("copy_btn");
    mGroupInviteButton = getChild<LLButton>("group_invite");
    mDisplayNameButton = getChild<LLButton>("set_name");
    mImageActionMenuButton = getChild<LLMenuButton>("image_action_btn");
    mTeleportButton = getChild<LLButton>("teleport");
    mShowOnMapButton = getChild<LLButton>("show_on_map_btn");
    mBlockButton = getChild<LLButton>("block");
    mUnblockButton = getChild<LLButton>("unblock");
    mAddFriendButton = getChild<LLButton>("add_friend");
    mRemoveFriendButton = getChild<LLButton>("remove_friend");    // <FS:Zi> Add "Remove Friend" button to profile
    mPayButton = getChild<LLButton>("pay");
    mIMButton = getChild<LLButton>("im");
    mOverflowButton = getChild<LLMenuButton>("overflow_btn");
    // </FS:Ansariel>

    // <FS:Ansariel> Fix LL UI/UX design accident
    //mShowInSearchCombo->setCommitCallback([this](LLUICtrl*, void*) { onShowInSearchCallback(); }, nullptr);
    //mHideAgeCombo->setCommitCallback([this](LLUICtrl*, void*) { onHideAgeCallback(); }, nullptr);
    mHideAgeCheckbox->setCommitCallback([this](LLUICtrl*, void*) { onHideAgeCallback(); }, nullptr);
    mShowInSearchCheckbox->setCommitCallback([this](LLUICtrl*, void*) { onShowInSearchCallback(); }, nullptr);
    mGroupInviteButton->setCommitCallback([this](LLUICtrl*, void*) { onCommitMenu(LLSD("invite_to_group")); }, nullptr);
    mDisplayNameButton->setCommitCallback([this](LLUICtrl*, void*) { onCommitMenu(LLSD("edit_display_name")); }, nullptr);
    mTeleportButton->setCommitCallback([this](LLUICtrl*, void*) { onCommitMenu(LLSD("offer_teleport")); }, nullptr);
    mShowOnMapButton->setCommitCallback([this](LLUICtrl*, void*) { onCommitMenu(LLSD("can_show_on_map")); }, nullptr);
    mBlockButton->setCommitCallback([this](LLUICtrl*, void*) { onCommitMenu(LLSD("toggle_block_agent")); }, nullptr);
    mUnblockButton->setCommitCallback([this](LLUICtrl*, void*) { onCommitMenu(LLSD("toggle_block_agent")); }, nullptr);
    mAddFriendButton->setCommitCallback([this](LLUICtrl*, void*) { onCommitMenu(LLSD("add_friend")); }, nullptr);
    mRemoveFriendButton->setCommitCallback([this](LLUICtrl*, void*) { onCommitMenu(LLSD("remove_friend")); }, nullptr);   // <FS:Zi> Add "Remove Friend" button to profile
    mPayButton->setCommitCallback([this](LLUICtrl*, void*) { onCommitMenu(LLSD("pay")); }, nullptr);
    mIMButton->setCommitCallback([this](LLUICtrl*, void*) { onCommitMenu(LLSD("im")); }, nullptr);
    // </FS:Ansariel>
    mGroupList->setDoubleClickCallback([this](LLUICtrl*, S32 x, S32 y, MASK mask) { LLPanelProfileSecondLife::openGroupProfile(); });
    mGroupList->setReturnCallback([this](LLUICtrl*, const LLSD&) { LLPanelProfileSecondLife::openGroupProfile(); });
    mSaveDescriptionChanges->setCommitCallback([this](LLUICtrl*, void*) { onSaveDescriptionChanges(); }, nullptr);
    mDiscardDescriptionChanges->setCommitCallback([this](LLUICtrl*, void*) { onDiscardDescriptionChanges(); }, nullptr);
    mDescriptionEdit->setKeystrokeCallback([this](LLTextEditor* caller) { onSetDescriptionDirty(); });

    mCanSeeOnlineIcon->setMouseUpCallback([this](LLUICtrl*, S32 x, S32 y, MASK mask) { onShowAgentPermissionsDialog(); });
    mCantSeeOnlineIcon->setMouseUpCallback([this](LLUICtrl*, S32 x, S32 y, MASK mask) { onShowAgentPermissionsDialog(); });
    mCanSeeOnMapIcon->setMouseUpCallback([this](LLUICtrl*, S32 x, S32 y, MASK mask) { onShowAgentPermissionsDialog(); });
    mCantSeeOnMapIcon->setMouseUpCallback([this](LLUICtrl*, S32 x, S32 y, MASK mask) { onShowAgentPermissionsDialog(); });
    mCanEditObjectsIcon->setMouseUpCallback([this](LLUICtrl*, S32 x, S32 y, MASK mask) { onShowAgentPermissionsDialog(); });
    mCantEditObjectsIcon->setMouseUpCallback([this](LLUICtrl*, S32 x, S32 y, MASK mask) { onShowAgentPermissionsDialog(); });
    // <FS:Zi> Allow proper texture swatch handling
    // mSecondLifePic->setMouseUpCallback([this](LLUICtrl*, S32 x, S32 y, MASK mask) { onShowAgentProfileTexture(); });
    mSecondLifePic->setCommitCallback(boost::bind(&LLPanelProfileSecondLife::onSecondLifePicChanged, this));
    // </FS:Zi>

    // <FS:Ansariel> RLVa support
    mRlvBehaviorCallbackConnection = gRlvHandler.setBehaviourCallback(boost::bind(&LLPanelProfileSecondLife::updateRlvRestrictions, this, _1));

    return TRUE;
}

// <FS:Zi> FIRE-32184: Online/Offline status not working for non-friends
void LLPanelProfileSecondLife::onAvatarProperties(const LLAvatarData* data)
{
    // only update the "unknown" status if they are showing as online, otherwise
    // we still don't know their true status
    if (data->agent_id == gAgentID && data->flags & AVATAR_ONLINE)
    {
        processOnlineStatus(false, true, true);
    }
}
// </FS:Zi>

void LLPanelProfileSecondLife::onOpen(const LLSD& key)
{
    LLPanelProfilePropertiesProcessorTab::onOpen(key); // <FS:Beq/> alter ancestry to re-enable UDP
    resetData();

    LLUUID avatar_id = getAvatarId();

    BOOL own_profile = getSelfProfile();

    mGroupList->setShowNone(!own_profile);

    //childSetVisible("notes_panel", !own_profile); // <FS:Ansariel> Doesn't exist (anymore)
    // <FS:Ansariel> Fix LL UI/UX design accident
    //childSetVisible("settings_panel", own_profile);
    //childSetVisible("about_buttons_panel", own_profile);
    mSaveDescriptionChanges->setVisible(own_profile);
    mDiscardDescriptionChanges->setVisible(own_profile);
    mShowInSearchCheckbox->setVisible(own_profile);
    // </FS:Ansariel>

    if (own_profile)
    {
        // Group list control cannot toggle ForAgent loading
        // Less than ideal, but viewing own profile via search is edge case
        mGroupList->enableForAgent(false);
    }

    // Init menu, menu needs to be created in scope of a registar to work correctly.
    LLUICtrl::CommitCallbackRegistry::ScopedRegistrar commit;
    commit.add("Profile.Commit", [this](LLUICtrl*, const LLSD& userdata) { onCommitMenu(userdata); });

    LLUICtrl::EnableCallbackRegistry::ScopedRegistrar enable;
    enable.add("Profile.EnableItem", [this](LLUICtrl*, const LLSD& userdata) { return onEnableMenu(userdata); });
    enable.add("Profile.CheckItem", [this](LLUICtrl*, const LLSD& userdata) { return onCheckMenu(userdata); });

    // <FS:Ansariel> Fix LL UI/UX design accident
    //if (own_profile)
    //{
    //    mAgentActionMenuButton->setMenu("menu_profile_self.xml", LLMenuButton::MP_BOTTOM_RIGHT);
    //}
    //else
    //{
    //    // Todo: use PeopleContextMenu instead?
    //    mAgentActionMenuButton->setMenu("menu_profile_other.xml", LLMenuButton::MP_BOTTOM_RIGHT);
    //}
// <FS:Beq> Remove the menu thingy and just have click picture to change
// if (own_profile)
// only if we are in opensim and opensim doesn't have the image upload cap
#ifdef OPENSIM
    std::string cap_url = gAgent.getRegionCapability(PROFILE_IMAGE_UPLOAD_CAP);
    if( own_profile && (!LLGridManager::instance().isInOpenSim() || !cap_url.empty() ) )
#else
    if (own_profile)
#endif
// </FS:Beq>
    {
        mImageActionMenuButton->setVisible(TRUE);
        mImageActionMenuButton->setMenu("menu_fs_profile_image_actions.xml", LLMenuButton::MP_BOTTOM_RIGHT);
    }
    else
    {
        mImageActionMenuButton->setVisible(FALSE);
        LLToggleableMenu* profile_menu = LLUICtrlFactory::getInstance()->createFromFile<LLToggleableMenu>("menu_fs_profile_overflow.xml", gMenuHolder, LLViewerMenuHolderGL::child_registry_t::instance());
        mOverflowButton->setMenu(profile_menu, LLMenuButton::MP_TOP_RIGHT);
    }

    mCopyMenuButton->setMenu("menu_fs_profile_name_field.xml", LLMenuButton::MP_BOTTOM_RIGHT);
    // </FS:Ansariel>

    mDescriptionEdit->setParseHTML(!own_profile);

    if (!own_profile)
    {
        mVoiceStatus = LLAvatarActions::canCall() && (LLAvatarActions::isFriend(avatar_id) ? LLAvatarTracker::instance().isBuddyOnline(avatar_id) : TRUE);
        updateOnlineStatus();
        fillRightsData();
    }

    // <FS:Ansariel> Display agent ID
    getChild<LLUICtrl>("user_key")->setValue(avatar_id.asString());

    // <FS:Zi> Allow proper texture swatch handling
    mSecondLifePic->setEnabled(own_profile);

    mAvatarNameCacheConnection = LLAvatarNameCache::get(getAvatarId(), boost::bind(&LLPanelProfileSecondLife::onAvatarNameCache, this, _1, _2));
}

// <FS:Beq> restore UDP profiles for opensim that does not support the cap
void LLPanelProfileSecondLife::updateData()
{
#ifdef OPENSIM
    if (LLGridManager::instance().isInOpenSim() && gAgent.getRegionCapability(PROFILE_PROPERTIES_CAP).empty())
    {
        LLUUID avatar_id = getAvatarId();
        if (!getStarted() && avatar_id.notNull() && gAgent.getRegionCapability(PROFILE_PROPERTIES_CAP).empty() && !getSelfProfile())
        {
            setIsLoading();
            LLAvatarPropertiesProcessor::getInstance()->sendAvatarGroupsRequest(avatar_id);
        }
    }
    else
#endif
    {
        LLPanelProfilePropertiesProcessorTab::updateData();
    }
}
// </FS:Beq>

void LLPanelProfileSecondLife::refreshName()
{
    if (!mAvatarNameCacheConnection.connected())
    {
        mAvatarNameCacheConnection = LLAvatarNameCache::get(getAvatarId(), boost::bind(&LLPanelProfileSecondLife::onAvatarNameCache, this, _1, _2));
    }
}

// <FS:Beq> Restore UDP profiles
void LLPanelProfileSecondLife::apply(LLAvatarData* data)
{
#ifdef OPENSIM
	if (LLGridManager::instance().isInOpenSim() && getIsLoaded() && getSelfProfile())
	{
		data->image_id = mImageId;
		data->about_text = mDescriptionEdit->getValue().asString();
		data->allow_publish = mShowInSearchCheckbox->getValue();

		LLAvatarPropertiesProcessor::getInstance()->sendAvatarPropertiesUpdate(data);
	}
#endif
}
// </FS:Beq>

void LLPanelProfileSecondLife::resetData()
{
    resetLoading();

    // Set default image and 1:1 dimensions for it
    // <FS:Ansariel> Retain texture picker for profile images
    //mSecondLifePic->setValue("Generic_Person_Large");
    mSecondLifePic->setImageAssetID(LLUUID::null);
    mImageId = LLUUID::null;

    // <FS:Ansariel> Fix LL UI/UX design accident
    //LLRect imageRect = mSecondLifePicLayout->getRect();
    LLRect imageRect = mSecondLifePic->getRect();
    mSecondLifePicLayout->reshape(imageRect.getHeight(), imageRect.getHeight());

    setDescriptionText(LLStringUtil::null);
    mGroups.clear();
    mGroupList->setGroups(mGroups);

    bool own_profile = getSelfProfile();
    mCanSeeOnlineIcon->setVisible(false);
    // <FS:Ansariel> Fix LL UI/UX design accident
    //mCantSeeOnlineIcon->setVisible(!own_profile);
    mCantSeeOnlineIcon->setVisible(FALSE);
    mCanSeeOnMapIcon->setVisible(false);
    // <FS:Ansariel> Fix LL UI/UX design accident
    //mCantSeeOnMapIcon->setVisible(!own_profile);
    mCantSeeOnMapIcon->setVisible(FALSE);
    mCanEditObjectsIcon->setVisible(false);
    // <FS:Ansariel> Fix LL UI/UX design accident
    //mCantEditObjectsIcon->setVisible(!own_profile);
    mCantEditObjectsIcon->setVisible(FALSE);

    mCanSeeOnlineIcon->setEnabled(false);
    mCantSeeOnlineIcon->setEnabled(false);
    mCanSeeOnMapIcon->setEnabled(false);
    mCantSeeOnMapIcon->setEnabled(false);
    mCanEditObjectsIcon->setEnabled(false);
    mCantEditObjectsIcon->setEnabled(false);

    // <FS:Ansariel> Fix LL UI/UX design accident
    //childSetVisible("partner_layout", FALSE);
    //childSetVisible("badge_layout", FALSE);
    //childSetVisible("partner_spacer_layout", TRUE);
    // <FS:Zi> Always show the online status text, just set it to "offline" when a friend is hiding
    // mStatusText->setVisible(FALSE);
    mCopyMenuButton->setVisible(FALSE);
    mGroupInviteButton->setVisible(!own_profile);
    if (own_profile && LLAvatarName::useDisplayNames())
    {
        mDisplayNameButton->setVisible(TRUE);
        mDisplayNameButton->setEnabled(TRUE);
    }
    mShowOnMapButton->setVisible(!own_profile);
    mPayButton->setVisible(!own_profile);
    mTeleportButton->setVisible(!own_profile);
    mIMButton->setVisible(!own_profile);
    mAddFriendButton->setVisible(!own_profile);
    mRemoveFriendButton->setVisible(!own_profile);   // <FS:Zi> Add "Remove Friend" button to profile
    mBlockButton->setVisible(!own_profile);
    mUnblockButton->setVisible(!own_profile);
    mGroupList->setShowNone(!own_profile);
    mOverflowButton->setVisible(!own_profile);

    updateButtons();
    // </FS:Ansariel>
}

void LLPanelProfileSecondLife::processProperties(void* data, EAvatarProcessorType type)
{
    if (APT_PROPERTIES == type)
    {
        LLAvatarData* avatar_data = static_cast<LLAvatarData*>(data);
        if (avatar_data && getAvatarId() == avatar_data->avatar_id)
        {
            processProfileProperties(avatar_data);
        }
    }

	// <FS:Beq> Restore UDP profiles
	// discard UDP replies for profile data if profile capability is available
	// otherwise we will truncate profile descriptions to the old UDP limits
	if (!gAgent.getRegionCapability(PROFILE_PROPERTIES_CAP).empty())
	{
		return;
	}

	if (data && APT_PROPERTIES_LEGACY == type)
	{
		const LLAvatarData avatar_data(*static_cast<const LLAvatarLegacyData*>(data));
		if (getAvatarId() == avatar_data.avatar_id)
		{
			processProfileProperties(&avatar_data);
		}
	}
	else if (APT_GROUPS == type)
	{
		LLAvatarGroups* avatar_groups = static_cast<LLAvatarGroups*>(data);
		if (avatar_groups && getAvatarId() == avatar_groups->avatar_id)
		{
			processGroupProperties(avatar_groups);
		}
	}
	// </FS:Beq>
}

void LLPanelProfileSecondLife::processProfileProperties(const LLAvatarData* avatar_data)
{
    const LLRelationship* relationship = LLAvatarTracker::instance().getBuddyInfo(getAvatarId());
    if ((relationship != NULL || gAgent.isGodlike()) && !getSelfProfile())
    {
        // Relies onto friend observer to get information about online status updates.
        // Once SL-17506 gets implemented, condition might need to become:
        // (gAgent.isGodlike() || isRightGrantedFrom || flags & AVATAR_ONLINE)
        processOnlineStatus(relationship != NULL,
                            gAgent.isGodlike() || relationship->isRightGrantedFrom(LLRelationship::GRANT_ONLINE_STATUS),
                            (avatar_data->flags & AVATAR_ONLINE));
    }
    // <FS:Zi> FIRE-32184: Online/Offline status not working for non-friends
    else if (avatar_data->flags & AVATAR_ONLINE_UNDEFINED)
    {
        // being a friend who doesn't show online status and appears online can't happen
        // so this is our marker for "undefined"
        processOnlineStatus(true, false, true);
    }
    // </FS:Zi>

    fillCommonData(avatar_data);

    fillPartnerData(avatar_data);

    fillAccountStatus(avatar_data);

    if (!gAgent.getRegionCapability(PROFILE_PROPERTIES_CAP).empty()) { // <FS>
    LLAvatarData::group_list_t::const_iterator it = avatar_data->group_list.begin();
    const LLAvatarData::group_list_t::const_iterator it_end = avatar_data->group_list.end();

    for (; it_end != it; ++it)
    {
        LLAvatarData::LLGroupData group_data = *it;
        mGroups[group_data.group_name] = group_data.group_id;
    }

    mGroupList->setGroups(mGroups);
    } // </FS>

// <FS:Beq> Restore UDP profiles
#ifdef OPENSIM
    if (LLGridManager::instance().isInOpenSim())
    {
        LLFloater* floater_profile = LLFloaterReg::findInstance("profile", LLSD().with("id", getAvatarId()));
        if (!floater_profile)
        {
            // floater is dead, so panels are dead as well
            return;
        }
        LLPanelProfile* panel_profile = floater_profile->findChild<LLPanelProfile>(PANEL_PROFILE_VIEW, TRUE);
        if (panel_profile)
        {
            panel_profile->setAvatarData(avatar_data);
        }
        else
        {
            LL_WARNS() << PANEL_PROFILE_VIEW << " not found" << LL_ENDL;
        }
    }
#endif
// </FS:Beq>

    setLoaded();

    // <FS:Ansariel> Fix LL UI/UX design accident
    updateButtons();
}

// <FS> OpenSim
void LLPanelProfileSecondLife::processGroupProperties(const LLAvatarGroups* avatar_groups)
{
    LLAvatarGroups::group_list_t::const_iterator it = avatar_groups->group_list.begin();
    const LLAvatarGroups::group_list_t::const_iterator it_end = avatar_groups->group_list.end();

    for (; it_end != it; ++it)
    {
        LLAvatarGroups::LLGroupData group_data = *it;
        mGroups[group_data.group_name] = group_data.group_id;
    }

    mGroupList->setGroups(mGroups);
}
// </FS>

void LLPanelProfileSecondLife::openGroupProfile()
{
    LLUUID group_id = mGroupList->getSelectedUUID();
    LLGroupActions::show(group_id);
}

void LLPanelProfileSecondLife::onAvatarNameCache(const LLUUID& agent_id, const LLAvatarName& av_name)
{
    mAvatarNameCacheConnection.disconnect();
    // <FS:Ansariel> Fix LL UI/UX design accident
    //getChild<LLUICtrl>("display_name")->setValue(av_name.getDisplayName());
    //getChild<LLUICtrl>("user_name")->setValue(av_name.getAccountName());
    getChild<LLUICtrl>("complete_name")->setValue(av_name.getCompleteName());
    mCopyMenuButton->setVisible(TRUE);
    // </FS:Ansariel>
}

void LLPanelProfileSecondLife::setProfileImageUploading(bool loading)
{
    LLLoadingIndicator* indicator = getChild<LLLoadingIndicator>("image_upload_indicator");
    indicator->setVisible(loading);
    if (loading)
    {
        indicator->start();
    }
    else
    {
        indicator->stop();
    }
    mWaitingForImageUpload = loading;
}

void LLPanelProfileSecondLife::setProfileImageUploaded(const LLUUID &image_asset_id)
{
    mSecondLifePic->setValue(image_asset_id);
    mImageId = image_asset_id;

    LLViewerFetchedTexture* imagep = LLViewerTextureManager::getFetchedTexture(image_asset_id);
    if (imagep->getFullHeight())
    {
        onImageLoaded(true, imagep);
    }
    else
    {
        imagep->setLoadedCallback(onImageLoaded,
            MAX_DISCARD_LEVEL,
            FALSE,
            FALSE,
            new LLHandle<LLPanel>(getHandle()),
            NULL,
            FALSE);
    }

    LLFloater *floater = mFloaterProfileTextureHandle.get();
    if (floater)
    {
        LLFloaterProfileTexture * texture_view = dynamic_cast<LLFloaterProfileTexture*>(floater);
        if (mImageId.notNull())
        {
            texture_view->loadAsset(mImageId);
        }
        else
        {
            texture_view->resetAsset();
        }
    }

    setProfileImageUploading(false);
}

bool LLPanelProfileSecondLife::hasUnsavedChanges()
{
    LLFloater *floater = mFloaterPermissionsHandle.get();
    if (floater)
    {
        LLFloaterProfilePermissions* perm = dynamic_cast<LLFloaterProfilePermissions*>(floater);
        if (perm && perm->hasUnsavedChanges())
        {
            return true;
        }
    }
    // if floater
    return mHasUnsavedDescriptionChanges;
}

void LLPanelProfileSecondLife::commitUnsavedChanges()
{
    LLFloater *floater = mFloaterPermissionsHandle.get();
    if (floater)
    {
        LLFloaterProfilePermissions* perm = dynamic_cast<LLFloaterProfilePermissions*>(floater);
        if (perm && perm->hasUnsavedChanges())
        {
            perm->onApplyRights();
        }
    }
    if (mHasUnsavedDescriptionChanges)
    {
        onSaveDescriptionChanges();
    }
}

void LLPanelProfileSecondLife::fillCommonData(const LLAvatarData* avatar_data)
{
    // Refresh avatar id in cache with new info to prevent re-requests
    // and to make sure icons in text will be up to date
    LLAvatarIconIDCache::getInstance()->add(avatar_data->avatar_id, avatar_data->image_id);

    fillAgeData(avatar_data);

    setDescriptionText(avatar_data->about_text);

    if (avatar_data->image_id.notNull())
    {
        mSecondLifePic->setValue(avatar_data->image_id);
        mImageId = avatar_data->image_id;
    }
    else
    {
        mSecondLifePic->setValue("Generic_Person_Large");
        mImageId = LLUUID::null;
    }

    // Will be loaded as a LLViewerFetchedTexture::BOOST_UI due to mSecondLifePic
    LLViewerFetchedTexture* imagep = LLViewerTextureManager::getFetchedTexture(avatar_data->image_id);
    if (imagep->getFullHeight())
    {
        onImageLoaded(true, imagep);
    }
    else
    {
        imagep->setLoadedCallback(onImageLoaded,
                                  MAX_DISCARD_LEVEL,
                                  FALSE,
                                  FALSE,
                                  new LLHandle<LLPanel>(getHandle()),
                                  NULL,
                                  FALSE);
    }

    if (getSelfProfile())
    {
        mAllowPublish = avatar_data->flags & AVATAR_ALLOW_PUBLISH;
        // <FS:Ansariel> Fix LL UI/UX design accident
        //mShowInSearchCombo->setValue(mAllowPublish ? TRUE : FALSE);
        mShowInSearchCheckbox->setValue(mAllowPublish ? TRUE : FALSE);
        // </FS:Ansariel>
    }
}

void LLPanelProfileSecondLife::fillPartnerData(const LLAvatarData* avatar_data)
{
    // <FS:Ansariel> Fix LL UI/UX design accident
    //LLTextBox* partner_text_ctrl = getChild<LLTextBox>("partner_link");
    LLTextEditor* partner_text_ctrl = getChild<LLTextEditor>("partner_link");
    if (avatar_data->partner_id.notNull())
    {
        // <FS:Ansariel> Fix LL UI/UX design accident
        //childSetVisible("partner_layout", TRUE);
        //LLStringUtil::format_map_t args;
        //args["[LINK]"] = LLSLURL("agent", avatar_data->partner_id, "inspect").getSLURLString();
        //std::string partner_text = getString("partner_text", args);
        //partner_text_ctrl->setText(partner_text);
        partner_text_ctrl->setText(LLSLURL("agent", avatar_data->partner_id, "inspect").getSLURLString());
        // </FS:Ansariel>
    }
    else
    {
        // <FS:Ansariel> Fix LL UI/UX design accident
        //childSetVisible("partner_layout", FALSE);
        partner_text_ctrl->setText(getString("no_partner_text"));
    }
}

void LLPanelProfileSecondLife::fillAccountStatus(const LLAvatarData* avatar_data)
{
    LLStringUtil::format_map_t args;
    args["[ACCTTYPE]"] = LLAvatarPropertiesProcessor::accountType(avatar_data);
    args["[PAYMENTINFO]"] = LLAvatarPropertiesProcessor::paymentInfo(avatar_data);

    // <FS:Ansariel> FSData support
    args["[FIRESTORM]"] = "";
    args["[FSSUPP]"] = "";
    args["[FSDEV]"] = "";
    args["[FSQA]"] = "";
    args["[FSGW]"] = "";
    S32 flags = FSData::getInstance()->getAgentFlags(avatar_data->avatar_id);
    if (flags != -1)
    {
        bool separator = false;
        std::string text;
        if (flags & (FSData::DEVELOPER | FSData::SUPPORT | FSData::QA | FSData::GATEWAY))
        {
            args["[FIRESTORM]"] = LLTrans::getString("APP_NAME");
        }

        if (flags & FSData::DEVELOPER)
        {
            text = getString("FSDev");
            args["[FSDEV]"] = text;
            separator = true;
        }

        if (flags & FSData::SUPPORT)
        {
            text = getString("FSSupp");
            if (separator)
            {
                text = " /" + text;
            }
            args["[FSSUPP]"] = text;
            separator = true;
        }
        
        if (flags & FSData::QA)
        {
            text = getString("FSQualityAssurance");
            if (separator)
            {
                text = " /" + text;
            }
            args["[FSQA]"] = text;
            separator = true;
        }

        if (flags & FSData::GATEWAY)
        {
            text = getString("FSGW");
            if (separator)
            {
                text = " /" + text;
            }
            args["[FSGW]"] = text;
        }
    }
    // </FS:Ansariel>

    std::string caption_text = getString("CaptionTextAcctInfo", args);
    getChild<LLUICtrl>("account_info")->setValue(caption_text);

    const S32 LINDEN_EMPLOYEE_INDEX = 3;
    LLDate sl_release;
    sl_release.fromYMDHMS(2003, 6, 23, 0, 0, 0);
    std::string customer_lower = avatar_data->customer_type;
    LLStringUtil::toLower(customer_lower);
    if (avatar_data->caption_index == LINDEN_EMPLOYEE_INDEX)
    {
        // <FS:Ansariel> Fix LL UI/UX design accident
        //getChild<LLUICtrl>("badge_icon")->setValue("Profile_Badge_Linden");
        //getChild<LLUICtrl>("badge_text")->setValue(getString("BadgeLinden"));
        //childSetVisible("badge_layout", TRUE);
        //childSetVisible("partner_spacer_layout", FALSE);
        setBadge("Profile_Badge_Linden", "BadgeLinden");
    }
    else if (avatar_data->born_on < sl_release)
    {
        // <FS:Ansariel> Fix LL UI/UX design accident
        //getChild<LLUICtrl>("badge_icon")->setValue("Profile_Badge_Beta");
        //getChild<LLUICtrl>("badge_text")->setValue(getString("BadgeBeta"));
        //childSetVisible("badge_layout", TRUE);
        //childSetVisible("partner_spacer_layout", FALSE);
        setBadge("Profile_Badge_Beta", "BadgeBeta");
    }
    else if (customer_lower == "beta_lifetime")
    {
        // <FS:Ansariel> Fix LL UI/UX design accident
        //getChild<LLUICtrl>("badge_icon")->setValue("Profile_Badge_Beta_Lifetime");
        //getChild<LLUICtrl>("badge_text")->setValue(getString("BadgeBetaLifetime"));
        //childSetVisible("badge_layout", TRUE);
        //childSetVisible("partner_spacer_layout", FALSE);
        setBadge("Profile_Badge_Beta_Lifetime", "BadgeBetaLifetime");
    }
    else if (customer_lower == "lifetime")
    {
        // <FS:Ansariel> Fix LL UI/UX design accident
        //getChild<LLUICtrl>("badge_icon")->setValue("Profile_Badge_Lifetime");
        //getChild<LLUICtrl>("badge_text")->setValue(getString("BadgeLifetime"));
        //childSetVisible("badge_layout", TRUE);
        //childSetVisible("partner_spacer_layout", FALSE);
        setBadge("Profile_Badge_Lifetime", "BadgeLifetime");
    }
    else if (customer_lower == "secondlifetime_premium")
    {
        // <FS:Ansariel> Fix LL UI/UX design accident
        //getChild<LLUICtrl>("badge_icon")->setValue("Profile_Badge_Premium_Lifetime");
        //getChild<LLUICtrl>("badge_text")->setValue(getString("BadgePremiumLifetime"));
        //childSetVisible("badge_layout", TRUE);
        //childSetVisible("partner_spacer_layout", FALSE);
        setBadge("Profile_Badge_Premium_Lifetime", "BadgePremiumLifetime");
    }
    else if (customer_lower == "secondlifetime_premium_plus")
    {
        // <FS:Ansariel> Fix LL UI/UX design accident
        //getChild<LLUICtrl>("badge_icon")->setValue("Profile_Badge_Pplus_Lifetime");
        //getChild<LLUICtrl>("badge_text")->setValue(getString("BadgePremiumPlusLifetime"));
        //childSetVisible("badge_layout", TRUE);
        //childSetVisible("partner_spacer_layout", FALSE);
        setBadge("Profile_Badge_Pplus_Lifetime", "BadgePremiumPlusLifetime");
    }
    // <FS:Ansariel> Add Firestorm team badge
    else if (FSData::getInstance()->getAgentFlags(avatar_data->avatar_id) != -1)
    {
        setBadge("Profile_Badge_Team", "BadgeTeam");
    }
    // </FS:Ansariel>
    else
    {
        childSetVisible("badge_layout", FALSE);
        // <FS:Ansariel> Fix LL UI/UX design accident
        //childSetVisible("partner_spacer_layout", TRUE);
    }
}

// <FS:Ansariel> Fix LL UI/UX design accident
void LLPanelProfileSecondLife::setBadge(std::string_view icon_name, std::string_view tooltip)
{
    auto iconctrl = getChild<LLIconCtrl>("badge_icon");
    iconctrl->setValue(icon_name.data());
    iconctrl->setToolTip(getString(tooltip.data()));
    childSetVisible("badge_layout", true);
}
// </FS:Ansariel>

void LLPanelProfileSecondLife::fillRightsData()
{
    if (getSelfProfile())
    {
        return;
    }

    const LLRelationship* relation = LLAvatarTracker::instance().getBuddyInfo(getAvatarId());
    // If true - we are viewing friend's profile, enable check boxes and set values.
    if (relation)
    {
        S32 rights = relation->getRightsGrantedTo();
        bool can_see_online = LLRelationship::GRANT_ONLINE_STATUS & rights;
        bool can_see_on_map = LLRelationship::GRANT_MAP_LOCATION & rights;
        bool can_edit_objects = LLRelationship::GRANT_MODIFY_OBJECTS & rights;

        mCanSeeOnlineIcon->setVisible(can_see_online);
        mCantSeeOnlineIcon->setVisible(!can_see_online);
        mCanSeeOnMapIcon->setVisible(can_see_on_map);
        mCantSeeOnMapIcon->setVisible(!can_see_on_map);
        mCanEditObjectsIcon->setVisible(can_edit_objects);
        mCantEditObjectsIcon->setVisible(!can_edit_objects);

        mCanSeeOnlineIcon->setEnabled(true);
        mCantSeeOnlineIcon->setEnabled(true);
        mCanSeeOnMapIcon->setEnabled(true);
        mCantSeeOnMapIcon->setEnabled(true);
        mCanEditObjectsIcon->setEnabled(true);
        mCantEditObjectsIcon->setEnabled(true);
    }
    else
    {
        mCanSeeOnlineIcon->setVisible(false);
        mCantSeeOnlineIcon->setVisible(false);
        mCanSeeOnMapIcon->setVisible(false);
        mCantSeeOnMapIcon->setVisible(false);
        mCanEditObjectsIcon->setVisible(false);
        mCantEditObjectsIcon->setVisible(false);
    }
}

void LLPanelProfileSecondLife::fillAgeData(const LLAvatarData* avatar_data)
{
    // <FS:Ansariel> Fix LL UI/UX design accident
    //// Date from server comes already converted to stl timezone,
    //// so display it as an UTC + 0
    //bool hide_age = avatar_data->hide_age && !getSelfProfile();
    //std::string name_and_date = getString(hide_age ? "date_format_short" : "date_format_full");
    //LLSD args_name;
    //args_name["datetime"] = (S32)avatar_data->born_on.secondsSinceEpoch();
    //LLStringUtil::format(name_and_date, args_name);
    //getChild<LLUICtrl>("sl_birth_date")->setValue(name_and_date);

    //LLUICtrl* userAgeCtrl = getChild<LLUICtrl>("user_age");
    //if (hide_age)
    //{
    //    userAgeCtrl->setVisible(FALSE);
    //}
    //else
    //{
    //    std::string register_date = getString("age_format");
    //    LLSD args_age;
    //    args_age["[AGE]"] = LLDateUtil::ageFromDate(avatar_data->born_on, LLDate::now());
    //    LLStringUtil::format(register_date, args_age);
    //    userAgeCtrl->setValue(register_date);
    //}

    std::string register_date = getString((!getSelfProfile() && avatar_data->hide_age) ? "age_format_short" : "age_format_full");
    LLSD args_age;
    std::string birth_date = LLTrans::getString(!gAgent.getRegionCapability(PROFILE_PROPERTIES_CAP).empty() ? ((!getSelfProfile() && avatar_data->hide_age) ? "AvatarBirthDateFormatShort" : "AvatarBirthDateFormatFull") : "AvatarBirthDateFormat_legacy");
    LLStringUtil::format(birth_date, LLSD().with("datetime", (S32)avatar_data->born_on.secondsSinceEpoch()));
    args_age["[REG_DATE]"] = birth_date;
    args_age["[AGE]"] = LLDateUtil::ageFromDate(avatar_data->born_on, LLDate::now());
    LLStringUtil::format(register_date, args_age);
    getChild<LLUICtrl>("user_age")->setValue(register_date);
    // </FS:Ansariel>

    BOOL showHideAgeCombo = FALSE;
    if (getSelfProfile())
    {
        if (LLAvatarPropertiesProcessor::getInstance()->isHideAgeSupportedByServer())
        {
            F64 birth = avatar_data->born_on.secondsSinceEpoch();
            F64 now = LLDate::now().secondsSinceEpoch();
            if (now - birth > 365 * 24 * 60 * 60)
            {
                mHideAge = avatar_data->hide_age;
                // <FS:Ansariel> Fix LL UI/UX design accident
                //mHideAgeCombo->setValue(mHideAge ? TRUE : FALSE);
                mHideAgeCheckbox->setValue(mHideAge ? FALSE : TRUE);
                showHideAgeCombo = TRUE;
            }
        }
    }
    // <FS:Ansariel> Fix LL UI/UX design accident
    //mHideAgeCombo->setVisible(showHideAgeCombo);
    mHideAgeCheckbox->setVisible(showHideAgeCombo);
}

void LLPanelProfileSecondLife::onImageLoaded(BOOL success, LLViewerFetchedTexture *imagep)
{
    // <FS:Ansariel> Fix LL UI/UX design accident
    //LLRect imageRect = mSecondLifePicLayout->getRect();
    LLRect imageRect = mSecondLifePic->getRect();
    if (!success || imagep->getFullWidth() == imagep->getFullHeight())
    {
        // <FS:Ansariel> Fix LL UI/UX design accident
        //mSecondLifePicLayout->reshape(imageRect.getWidth(), imageRect.getWidth());
        mSecondLifePicLayout->reshape(imageRect.getHeight(), imageRect.getHeight());
    }
    else
    {
        // assume 3:4, for sake of firestorm
        // <FS:Ansariel> Fix LL UI/UX design accident
        //mSecondLifePicLayout->reshape(imageRect.getWidth(), imageRect.getWidth() * 3 / 4);
        mSecondLifePicLayout->reshape(imageRect.getHeight() * 4 / 3, imageRect.getHeight());
    }
}

//static
void LLPanelProfileSecondLife::onImageLoaded(BOOL success,
                                             LLViewerFetchedTexture *src_vi,
                                             LLImageRaw* src,
                                             LLImageRaw* aux_src,
                                             S32 discard_level,
                                             BOOL final,
                                             void* userdata)
{
    if (!userdata) return;

    LLHandle<LLPanel>* handle = (LLHandle<LLPanel>*)userdata;

    if (!handle->isDead())
    {
        LLPanelProfileSecondLife* panel = static_cast<LLPanelProfileSecondLife*>(handle->get());
        if (panel)
        {
            panel->onImageLoaded(success, src_vi);
        }
    }

    if (final || !success)
    {
        delete handle;
    }
}

// virtual, called by LLAvatarTracker
void LLPanelProfileSecondLife::changed(U32 mask)
{
    updateOnlineStatus();
    if (mask != LLFriendObserver::ONLINE)
    {
        fillRightsData();
    }

    updateButtons(); // <FS:Ansariel> Fix LL UI/UX design accident
}

// virtual, called by LLVoiceClient
void LLPanelProfileSecondLife::onChange(EStatusType status, const std::string &channelURI, bool proximal)
{
    if(status == STATUS_JOINING || status == STATUS_LEFT_CHANNEL)
    {
        return;
    }

    mVoiceStatus = LLAvatarActions::canCall() && (LLAvatarActions::isFriend(getAvatarId()) ? LLAvatarTracker::instance().isBuddyOnline(getAvatarId()) : TRUE);
}

void LLPanelProfileSecondLife::setAvatarId(const LLUUID& avatar_id)
{
    if (avatar_id.notNull())
    {
        if (getAvatarId().notNull())
        {
            LLAvatarTracker::instance().removeParticularFriendObserver(getAvatarId(), this);
        }

        LLPanelProfilePropertiesProcessorTab::setAvatarId(avatar_id);

        if (LLAvatarActions::isFriend(getAvatarId()))
        {
            LLAvatarTracker::instance().addParticularFriendObserver(getAvatarId(), this);
        }
    }
}

// method was disabled according to EXT-2022. Re-enabled & improved according to EXT-3880
void LLPanelProfileSecondLife::updateOnlineStatus()
{
    const LLRelationship* relationship = LLAvatarTracker::instance().getBuddyInfo(getAvatarId());
    if (relationship != NULL)
    {
        // For friend let check if he allowed me to see his status
        bool online = relationship->isOnline();
        bool perm_granted = relationship->isRightGrantedFrom(LLRelationship::GRANT_ONLINE_STATUS);
        processOnlineStatus(true, perm_granted, online);
    }
    // <FS:Ansariel> Fix LL UI/UX design accident
    //else
    //{
    //    childSetVisible("friend_layout", false);
    //    childSetVisible("online_layout", false);
    //    childSetVisible("offline_layout", false);
    //}
    // </FS:Ansariel>
}

void LLPanelProfileSecondLife::processOnlineStatus(bool is_friend, bool show_online, bool online)
{
    // <FS:Zi> FIRE-32184: Online/Offline status not working for non-friends
    // being a friend who doesn't show online status and appears online can't happen
    // so this is our marker for "undefined"
    if (is_friend && !show_online && online)
    {
        mStatusText->setValue(getString("status_unknown"));
        mStatusText->setColor(LLUIColorTable::getInstance()->getColor("StatusUserUnknown"));

        mPropertiesObserver.mPanelProfile = this;
        mPropertiesObserver.mRequester = gAgentID;
        LLAvatarPropertiesProcessor::getInstance()->addObserver(getAvatarId(), &mPropertiesObserver);
        LLAvatarPropertiesProcessor::getInstance()->sendAvatarLegacyPropertiesRequest(getAvatarId());

        return;
    }
    // </FS:Zi>
    // <FS:Ansariel> Fix LL UI/UX design accident
    //childSetVisible("friend_layout", is_friend);
    //childSetVisible("online_layout", online && show_online);
    //childSetVisible("offline_layout", !online && show_online);
    // <FS:Zi> Always show the online status text, just set it to "offline" when a friend is hiding
    // mStatusText->setVisible(show_online);

    std::string status = getString(online ? "status_online" : "status_offline");

    mStatusText->setValue(status);
    mStatusText->setColor(online ?
        LLUIColorTable::instance().getColor("StatusUserOnline") :
        LLUIColorTable::instance().getColor("StatusUserOffline"));
    // </FS:Ansariel>
}

void LLPanelProfileSecondLife::setLoaded()
{
    LLPanelProfileTab::setLoaded();

    if (getSelfProfile())
    {
        // <FS:Ansariel> Fix LL UI/UX design accident
        //mShowInSearchCombo->setEnabled(TRUE);
        //if (mHideAgeCombo->getVisible())
        //{
        //    mHideAgeCombo->setEnabled(TRUE);
        mShowInSearchCheckbox->setEnabled(TRUE);
        if (mHideAgeCheckbox->getVisible())
        {
            mHideAgeCheckbox->setEnabled(TRUE);
        // </FS:Ansariel>
        }
        mDescriptionEdit->setEnabled(TRUE);
    }
}

// <FS:Ansariel> Fix LL UI/UX design accident
void LLPanelProfileSecondLife::updateButtons()
{
    if (getSelfProfile())
    {
        mShowInSearchCheckbox->setVisible(TRUE);
        mShowInSearchCheckbox->setEnabled(TRUE);
        mDescriptionEdit->setEnabled(TRUE);
    }
    else
    {
        LLUUID av_id = getAvatarId();
        bool is_buddy_online = LLAvatarTracker::instance().isBuddyOnline(getAvatarId());

        if (LLAvatarActions::isFriend(av_id))
        {
            // <FS:Ansariel> RLVa support
            //mTeleportButton->setEnabled(is_buddy_online);
            const LLRelationship* friend_status = LLAvatarTracker::instance().getBuddyInfo(av_id);
            bool can_offer_tp = (!gRlvHandler.hasBehaviour(RLV_BHVR_SHOWLOC) ||
                (gRlvHandler.isException(RLV_BHVR_TPLURE, av_id, ERlvExceptionCheck::Permissive) ||
                    friend_status->isRightGrantedTo(LLRelationship::GRANT_MAP_LOCATION)));

            mTeleportButton->setEnabled(is_buddy_online && can_offer_tp);
            // </FS:Ansariel>
            //Disable "Add Friend" button for friends.
            // <FS:Zi> Add "Remove Friend" button to profile
            // mAddFriendButton->setEnabled(false);
            mAddFriendButton->setVisible(false);
            mRemoveFriendButton->setVisible(true);
            // </FS:Zi>
        }
        else
        {
            // <FS:Ansariel> RLVa support
            //mTeleportButton->setEnabled(true);
            bool can_offer_tp = (!gRlvHandler.hasBehaviour(RLV_BHVR_SHOWLOC) ||
                gRlvHandler.isException(RLV_BHVR_TPLURE, av_id, ERlvExceptionCheck::Permissive));
            mTeleportButton->setEnabled(can_offer_tp);
            // </FS:Ansariel>
            // <FS:Zi> Add "Remove Friend" button to profile
            // mAddFriendButton->setEnabled(true);
            mAddFriendButton->setVisible(true);
            mRemoveFriendButton->setVisible(false);
            // </FS:Zi>
        }

        // <FS:Ansariel> RLVa support
        //bool enable_map_btn = (is_buddy_online && is_agent_mappable(av_id)) || gAgent.isGodlike();
        bool enable_map_btn = ((is_buddy_online && is_agent_mappable(av_id)) || gAgent.isGodlike()) && !gRlvHandler.hasBehaviour(RLV_BHVR_SHOWWORLDMAP);
        // </FS:Ansariel>
        mShowOnMapButton->setEnabled(enable_map_btn);

        bool enable_block_btn = LLAvatarActions::canBlock(av_id) && !LLAvatarActions::isBlocked(av_id);
        mBlockButton->setVisible(enable_block_btn);

        bool enable_unblock_btn = LLAvatarActions::isBlocked(av_id);
        mUnblockButton->setVisible(enable_unblock_btn);
    }
}
// </FS:Ansariel>

class LLProfileImagePicker : public LLFilePickerThread
{
public:
    LLProfileImagePicker(EProfileImageType type, LLHandle<LLPanel> *handle);
    ~LLProfileImagePicker();
    void notify(const std::vector<std::string>& filenames) override;

private:
    LLHandle<LLPanel> *mHandle;
    EProfileImageType mType;
};

LLProfileImagePicker::LLProfileImagePicker(EProfileImageType type, LLHandle<LLPanel> *handle)
    : LLFilePickerThread(LLFilePicker::FFLOAD_IMAGE),
    mHandle(handle),
    mType(type)
{
}

LLProfileImagePicker::~LLProfileImagePicker()
{
    delete mHandle;
}

void LLProfileImagePicker::notify(const std::vector<std::string>& filenames)
{
    if (mHandle->isDead())
    {
        return;
    }
    if (filenames.empty())
    {
        return;
    }
    std::string file_path = filenames[0];
    if (file_path.empty())
    {
        return;
    }

    // generate a temp texture file for coroutine
    std::string temp_file = gDirUtilp->getTempFilename();
    U32 codec = LLImageBase::getCodecFromExtension(gDirUtilp->getExtension(file_path));
    const S32 MAX_DIM = 256;
    if (!LLViewerTextureList::createUploadFile(file_path, temp_file, codec, MAX_DIM))
    {
        LLSD notif_args;
        notif_args["REASON"] = LLImage::getLastError().c_str();
        LLNotificationsUtil::add("CannotUploadTexture", notif_args);
        LL_WARNS("AvatarProperties") << "Failed to upload profile image of type " << (S32)mType << ", " << notif_args["REASON"].asString() << LL_ENDL;
        return;
    }

    std::string cap_url = gAgent.getRegionCapability(PROFILE_IMAGE_UPLOAD_CAP);
    if (cap_url.empty())
    {
        LLSD args;
        args["CAPABILITY"] = PROFILE_IMAGE_UPLOAD_CAP;
        LLNotificationsUtil::add("RegionCapabilityRequestError", args);
        LL_WARNS("AvatarProperties") << "Failed to upload profile image of type " << (S32)mType << ", no cap found" << LL_ENDL;
        return;
    }

    switch (mType)
    {
    case PROFILE_IMAGE_SL:
        {
            LLPanelProfileSecondLife* panel = static_cast<LLPanelProfileSecondLife*>(mHandle->get());
            panel->setProfileImageUploading(true);
        }
        break;
    case PROFILE_IMAGE_FL:
        {
            LLPanelProfileFirstLife* panel = static_cast<LLPanelProfileFirstLife*>(mHandle->get());
            panel->setProfileImageUploading(true);
        }
        break;
    }

    LLCoros::instance().launch("postAgentUserImageCoro",
        boost::bind(post_profile_image_coro, cap_url, mType, temp_file, mHandle));

    mHandle = nullptr; // transferred to post_profile_image_coro
}

void LLPanelProfileSecondLife::onCommitMenu(const LLSD& userdata)
{
    const std::string item_name = userdata.asString();
    const LLUUID agent_id = getAvatarId();
    // todo: consider moving this into LLAvatarActions::onCommit(name, id)
    // and making all other flaoters, like people menu do the same
    if (item_name == "im")
    {
        LLAvatarActions::startIM(agent_id);
    }
    else if (item_name == "offer_teleport")
    {
        LLAvatarActions::offerTeleport(agent_id);
    }
    else if (item_name == "request_teleport")
    {
        LLAvatarActions::teleportRequest(agent_id);
    }
    else if (item_name == "voice_call")
    {
        LLAvatarActions::startCall(agent_id);
    }
    else if (item_name == "chat_history")
    {
        LLAvatarActions::viewChatHistory(agent_id);
    }
    else if (item_name == "add_friend")
    {
        LLAvatarActions::requestFriendshipDialog(agent_id);
    }
    else if (item_name == "remove_friend")
    {
        LLAvatarActions::removeFriendDialog(agent_id);
    }
    else if (item_name == "invite_to_group")
    {
        LLAvatarActions::inviteToGroup(agent_id);
    }
    else if (item_name == "can_show_on_map")
    {
        LLAvatarActions::showOnMap(agent_id);
    }
    else if (item_name == "share")
    {
        LLAvatarActions::share(agent_id);
    }
    else if (item_name == "pay")
    {
        LLAvatarActions::pay(agent_id);
    }
    else if (item_name == "toggle_block_agent")
    {
        // <FS:PP> Swap block/unblock buttons properly
        // LLAvatarActions::toggleBlock(agent_id);
        bool is_blocked = LLAvatarActions::toggleBlock(agent_id);
        mBlockButton->setVisible(!is_blocked);
        mUnblockButton->setVisible(is_blocked);
        // </FS:PP>
    }
    else if (item_name == "copy_user_id")
    {
        LLWString wstr = utf8str_to_wstring(getAvatarId().asString());
        LLClipboard::instance().copyToClipboard(wstr, 0, wstr.size());
    }
    else if (item_name == "agent_permissions")
    {
        onShowAgentPermissionsDialog();
    }
    else if (item_name == "copy_display_name"
        || item_name == "copy_username")
    {
        LLAvatarName av_name;
        if (!LLAvatarNameCache::get(getAvatarId(), &av_name))
        {
            // shouldn't happen, option is supposed to be invisible while name is fetching
            LL_WARNS() << "Failed to get agent data" << LL_ENDL;
            return;
        }
        LLWString wstr;
        if (item_name == "copy_display_name")
        {
            wstr = utf8str_to_wstring(av_name.getDisplayName(true));
        }
        else if (item_name == "copy_username")
        {
            wstr = utf8str_to_wstring(av_name.getUserName());
        }
        LLClipboard::instance().copyToClipboard(wstr, 0, wstr.size());
    }
    else if (item_name == "edit_display_name")
    {
        LLAvatarNameCache::get(getAvatarId(), boost::bind(&LLPanelProfileSecondLife::onAvatarNameCacheSetName, this, _1, _2));
        LLFirstUse::setDisplayName(false);
    }
    else if (item_name == "edit_partner")
    {
        std::string url = "https://[GRID]/my/account/partners.php";
        LLSD subs;
        url = LLWeb::expandURLSubstitutions(url, subs);
        LLUrlAction::openURL(url);
    }
    else if (item_name == "upload_photo")
    {
        (new LLProfileImagePicker(PROFILE_IMAGE_SL, new LLHandle<LLPanel>(getHandle())))->getFile();

        LLFloater* floaterp = mFloaterTexturePickerHandle.get();
        if (floaterp)
        {
            floaterp->closeFloater();
        }
    }
    else if (item_name == "change_photo")
    {
        onShowTexturePicker();
    }
    else if (item_name == "remove_photo")
    {
        onCommitProfileImage(LLUUID::null);

        LLFloater* floaterp = mFloaterTexturePickerHandle.get();
        if (floaterp)
        {
            floaterp->closeFloater();
        }
    }
    // <FS:Ansariel> Fix LL UI/UX design accident
    else if (item_name == "add_to_contact_set")
    {
        LLAvatarActions::addToContactSet(agent_id);
    }
    else if (item_name == "copy_uri")
    {
        LLWString wstr = utf8str_to_wstring(LLSLURL("agent", agent_id, "about").getSLURLString());
        LLClipboard::instance().copyToClipboard(wstr, 0, wstr.size());
    }
    else if (item_name == "kick")
    {
        LLAvatarActions::kick(agent_id);
    }
    else if (item_name == "freeze")
    {
        LLAvatarActions::freeze(agent_id);
    }
    else if (item_name == "unfreeze")
    {
        LLAvatarActions::unfreeze(agent_id);
    }
    else if (item_name == "csr")
    {
        LLAvatarName av_name;
        if (!LLAvatarNameCache::get(getAvatarId(), &av_name))
        {
            // shouldn't happen, option is supposed to be invisible while name is fetching
            LL_WARNS() << "Failed to get agent data" << LL_ENDL;
            return;
        }
        LLAvatarActions::csr(getAvatarId(), av_name.getUserName());
    }
    else if (item_name == "report")
    {
        LLAvatarActions::report(agent_id);
    }
    // </FS:Ansariel>
}

bool LLPanelProfileSecondLife::onEnableMenu(const LLSD& userdata)
{
    const std::string item_name = userdata.asString();
    const LLUUID agent_id = getAvatarId();
    if (item_name == "offer_teleport" || item_name == "request_teleport")
    {
        return LLAvatarActions::canOfferTeleport(agent_id);
    }
    else if (item_name == "voice_call")
    {
        return mVoiceStatus;
    }
    else if (item_name == "chat_history")
    {
        return LLLogChat::isTranscriptExist(agent_id);
    }
    else if (item_name == "add_friend")
    {
        return !LLAvatarActions::isFriend(agent_id);
    }
    else if (item_name == "remove_friend")
    {
        return LLAvatarActions::isFriend(agent_id);
    }
    else if (item_name == "can_show_on_map")
    {
        // <FS:Ansariel> RLVa
        //return (LLAvatarTracker::instance().isBuddyOnline(agent_id) && is_agent_mappable(agent_id))
        //|| gAgent.isGodlike();
         return ((LLAvatarTracker::instance().isBuddyOnline(agent_id) && is_agent_mappable(agent_id))
        || gAgent.isGodlike()) && !gRlvHandler.hasBehaviour(RLV_BHVR_SHOWWORLDMAP);
        // </FS:Ansariel>
   }
    else if (item_name == "toggle_block_agent")
    {
        return LLAvatarActions::canBlock(agent_id);
    }
    else if (item_name == "agent_permissions")
    {
        return LLAvatarActions::isFriend(agent_id);
    }
    else if (item_name == "copy_display_name"
        || item_name == "copy_username")
    {
        return !mAvatarNameCacheConnection.connected();
    }
    else if (item_name == "upload_photo"
        || item_name == "change_photo")
    {
        std::string cap_url = gAgent.getRegionCapability(PROFILE_IMAGE_UPLOAD_CAP);
        return !cap_url.empty() && !mWaitingForImageUpload && getIsLoaded();
    }
    else if (item_name == "remove_photo")
    {
        std::string cap_url = gAgent.getRegionCapability(PROFILE_PROPERTIES_CAP);
        return mImageId.notNull() && !cap_url.empty() && !mWaitingForImageUpload && getIsLoaded();
    }
    // <FS:Ansariel> Fix LL UI/UX design accident
    else if (item_name == "kick" || item_name == "freeze" || item_name == "unfreeze" || item_name == "csr")
    {
        return gAgent.isGodlike();
    }
    // </FS:Ansariel>

    return false;
}

bool LLPanelProfileSecondLife::onCheckMenu(const LLSD& userdata)
{
    const std::string item_name = userdata.asString();
    const LLUUID agent_id = getAvatarId();
    if (item_name == "toggle_block_agent")
    {
        return LLAvatarActions::isBlocked(agent_id);
    }
    return false;
}

void LLPanelProfileSecondLife::onAvatarNameCacheSetName(const LLUUID& agent_id, const LLAvatarName& av_name)
{
    if (av_name.getDisplayName().empty())
    {
        // something is wrong, tell user to try again later
        LLNotificationsUtil::add("SetDisplayNameFailedGeneric");
        return;
    }

    LL_INFOS("LegacyProfile") << "name-change now " << LLDate::now() << " next_update "
        << LLDate(av_name.mNextUpdate) << LL_ENDL;
    F64 now_secs = LLDate::now().secondsSinceEpoch();

    if (now_secs < av_name.mNextUpdate)
    {
        // if the update time is more than a year in the future, it means updates have been blocked
        // show a more general message
        static const S32 YEAR = 60*60*24*365;
        if (now_secs + YEAR < av_name.mNextUpdate)
        {
            LLNotificationsUtil::add("SetDisplayNameBlocked");
            return;
        }
    }

    LLFloaterReg::showInstance("display_name");
}

void LLPanelProfileSecondLife::setDescriptionText(const std::string &text)
{
    mSaveDescriptionChanges->setEnabled(FALSE);
    mDiscardDescriptionChanges->setEnabled(FALSE);
    mHasUnsavedDescriptionChanges = false;

    mDescriptionText = text;
    mDescriptionEdit->setValue(mDescriptionText);
}

void LLPanelProfileSecondLife::onSetDescriptionDirty()
{
    mSaveDescriptionChanges->setEnabled(TRUE);
    mDiscardDescriptionChanges->setEnabled(TRUE);
    mHasUnsavedDescriptionChanges = true;
}

void LLPanelProfileSecondLife::onShowInSearchCallback()
{
    // <FS:Ansariel> Fix LL UI/UX design accident
    //bool value = mShowInSearchCombo->getValue().asInteger();
    bool value = mShowInSearchCheckbox->getValue().asInteger();
    // </FS:Ansariel>
    if (mAllowPublish == value)
        return;
<<<<<<< HEAD

    mAllowPublish = value;
    saveAgentUserInfoCoro("allow_publish", value);
}

void LLPanelProfileSecondLife::onHideAgeCallback()
{
    // <FS:Ansariel> Fix LL UI/UX design accident
    //bool value = mHideAgeCombo->getValue().asInteger();
    bool value = !mHideAgeCheckbox->getValue().asBoolean();
    // </FS:Ansariel>
    if (value == mHideAge)
        return;

    mHideAge = value;
    saveAgentUserInfoCoro("hide_age", value);
=======
    }
    std::string cap_url = gAgent.getRegionCapability(PROFILE_PROPERTIES_CAP);
    if (!cap_url.empty())
    {
        mAllowPublish = value;
        LLSD data;
        data["allow_publish"] = mAllowPublish;
        LLCoros::instance().launch("putAgentUserInfoCoro",
            boost::bind(put_avatar_properties_coro, cap_url, getAvatarId(), data, nullptr));
    }
    else
    {
        LL_WARNS("AvatarProperties") << "Failed to update profile data, no cap found" << LL_ENDL;
    }
>>>>>>> 2687999d
}

void LLPanelProfileSecondLife::onSaveDescriptionChanges()
{
    mDescriptionText = mDescriptionEdit->getValue().asString();
    if (!gAgent.getRegionCapability(PROFILE_PROPERTIES_CAP).empty())
    {
<<<<<<< HEAD
        saveAgentUserInfoCoro("sl_about_text", mDescriptionText);
=======
        LLCoros::instance().launch("putAgentUserInfoCoro",
            boost::bind(put_avatar_properties_coro, cap_url, getAvatarId(), LLSD().with("sl_about_text", mDescriptionText), nullptr));
>>>>>>> 2687999d
    }
// <FS:Beq> Restore UDP profiles
#ifdef OPENSIM
    else if (LLGridManager::getInstance()->isInOpenSim())
    {
        if (getIsLoaded() && getSelfProfile())
        {
            LLFloater* floater_profile = LLFloaterReg::findInstance("profile", LLSD().with("id", gAgentID));
            if (!floater_profile)
            {
                // floater is dead, so panels are dead as well
                return;
            }
            LLPanelProfile* panel_profile = floater_profile->findChild<LLPanelProfile>(PANEL_PROFILE_VIEW, TRUE);
            if (!panel_profile)
            {
                LL_WARNS() << PANEL_PROFILE_VIEW << " not found" << LL_ENDL;
            }
            else
            {
                auto avatar_data = panel_profile->getAvatarData();
                avatar_data.agent_id = gAgentID;
                avatar_data.avatar_id = gAgentID;
                avatar_data.image_id = mImageId;
                avatar_data.about_text = mDescriptionEdit->getValue().asString();
                avatar_data.allow_publish = mShowInSearchCheckbox->getValue();

                LLAvatarPropertiesProcessor::getInstance()->sendAvatarPropertiesUpdate(&avatar_data);
            }
        }
    }
#endif
// </FS:Beq>

    mSaveDescriptionChanges->setEnabled(FALSE);
    mDiscardDescriptionChanges->setEnabled(FALSE);
    mHasUnsavedDescriptionChanges = false;
}

void LLPanelProfileSecondLife::onDiscardDescriptionChanges()
{
    setDescriptionText(mDescriptionText);
}

void LLPanelProfileSecondLife::onShowAgentPermissionsDialog()
{
    LLFloater *floater = mFloaterPermissionsHandle.get();
    if (!floater)
    {
        LLFloater* parent_floater = gFloaterView->getParentFloater(this);
        if (parent_floater)
        {
            LLFloaterProfilePermissions * perms = new LLFloaterProfilePermissions(parent_floater, getAvatarId());
            mFloaterPermissionsHandle = perms->getHandle();
            perms->openFloater();
            perms->setVisibleAndFrontmost(TRUE);

            parent_floater->addDependentFloater(mFloaterPermissionsHandle);
        }
    }
    else // already open
    {
        floater->setMinimized(FALSE);
        floater->setVisibleAndFrontmost(TRUE);
    }
}

void LLPanelProfileSecondLife::onShowAgentProfileTexture()
{
    if (!getIsLoaded())
    {
        return;
    }

    LLFloater *floater = mFloaterProfileTextureHandle.get();
    if (!floater)
    {
        LLFloater* parent_floater = gFloaterView->getParentFloater(this);
        if (parent_floater)
        {
            LLFloaterProfileTexture * texture_view = new LLFloaterProfileTexture(parent_floater);
            mFloaterProfileTextureHandle = texture_view->getHandle();
            if (mImageId.notNull())
            {
                texture_view->loadAsset(mImageId);
            }
            else
            {
                texture_view->resetAsset();
            }
            texture_view->openFloater();
            texture_view->setVisibleAndFrontmost(TRUE);

            parent_floater->addDependentFloater(mFloaterProfileTextureHandle);
        }
    }
    else // already open
    {
        LLFloaterProfileTexture * texture_view = dynamic_cast<LLFloaterProfileTexture*>(floater);
        texture_view->setMinimized(FALSE);
        texture_view->setVisibleAndFrontmost(TRUE);
        if (mImageId.notNull())
        {
            texture_view->loadAsset(mImageId);
        }
        else
        {
            texture_view->resetAsset();
        }
    }
}

void LLPanelProfileSecondLife::onShowTexturePicker()
{
    LLFloater* floaterp = mFloaterTexturePickerHandle.get();

    // Show the dialog
    if (!floaterp)
    {
        LLFloater* parent_floater = gFloaterView->getParentFloater(this);
        if (parent_floater)
        {
            // because inventory construction is somewhat slow
            getWindow()->setCursor(UI_CURSOR_WAIT);
            LLFloaterTexturePicker* texture_floaterp = new LLFloaterTexturePicker(
                this,
                mImageId,
                LLUUID::null,
                mImageId,
                FALSE,
                FALSE,
                getString("texture_picker_label"), // "SELECT PHOTO", // <FS:Ansariel> Fix LL UI/UX design accident
                PERM_NONE,
                PERM_NONE,
                FALSE,
                NULL);

            mFloaterTexturePickerHandle = texture_floaterp->getHandle();

            texture_floaterp->setOnFloaterCommitCallback([this](LLTextureCtrl::ETexturePickOp op, LLPickerSource source, const LLUUID& asset_id, const LLUUID&, const LLUUID&)
            {
                if (op == LLTextureCtrl::TEXTURE_SELECT)
                {
                    onCommitProfileImage(asset_id);
                }
            });
            texture_floaterp->setLocalTextureEnabled(FALSE);
            texture_floaterp->setBakeTextureEnabled(FALSE);
            texture_floaterp->setCanApply(false, true, false);

            parent_floater->addDependentFloater(mFloaterTexturePickerHandle);

            texture_floaterp->openFloater();
            texture_floaterp->setFocus(TRUE);
        }
    }
    else
    {
        floaterp->setMinimized(FALSE);
        floaterp->setVisibleAndFrontmost(TRUE);
    }
}

// <FS:Zi> Allow proper texture swatch handling
void LLPanelProfileSecondLife::onSecondLifePicChanged()
{
    onCommitProfileImage(mSecondLifePic->getImageAssetID());
}
// </FS:Zi>

void LLPanelProfileSecondLife::onCommitProfileImage(const LLUUID& id)
{
    if (mImageId == id)
        return;

    if (!gAgent.getRegionCapability(PROFILE_PROPERTIES_CAP).empty())
    {
<<<<<<< HEAD
        if (!saveAgentUserInfoCoro("sl_image_id", id))
            return;
=======
        std::function<void(bool)> callback = [id](bool result)
        {
            if (result)
            {
                LLAvatarIconIDCache::getInstance()->add(gAgentID, id);
                // Should trigger callbacks in icon controls
                LLAvatarPropertiesProcessor::getInstance()->sendAvatarPropertiesRequest(gAgentID);
            }
        };
        LLSD params;
        params["sl_image_id"] = id;
        LLCoros::instance().launch("putAgentUserInfoCoro",
            boost::bind(put_avatar_properties_coro, cap_url, getAvatarId(), params, callback));
>>>>>>> 2687999d

        mImageId = id;
        if (mImageId == LLUUID::null)
        {
            mSecondLifePic->setValue("Generic_Person_Large");
        }
        else
        {
            mSecondLifePic->setValue(mImageId);
        }

        // <FS:Ansariel> Fix LL UI/UX design accident
        LLViewerFetchedTexture* imagep = LLViewerTextureManager::getFetchedTexture(mImageId);
        if (imagep->getFullHeight())
        {
            onImageLoaded(true, imagep);
        }
        else
        {
            imagep->setLoadedCallback(onImageLoaded,
                MAX_DISCARD_LEVEL,
                FALSE,
                FALSE,
                new LLHandle<LLPanel>(getHandle()),
                NULL,
                FALSE);
        }
        // </FS:Ansariel>

        LLFloater* floater = mFloaterProfileTextureHandle.get();
        if (floater)
        {
            LLFloaterProfileTexture* texture_view = dynamic_cast<LLFloaterProfileTexture*>(floater);
            if (mImageId == LLUUID::null)
            {
                texture_view->resetAsset();
            }
            else
            {
                texture_view->loadAsset(mImageId);
            }
        }
    }
    // <FS:Beq> Make OpenSim profiles work again
#ifdef OPENSIM
    else
    {
        if (LLGridManager::getInstance()->isInOpenSim())
        {
            mImageId = id;
            // save immediately only if description changes are not pending.
            if (!mHasUnsavedDescriptionChanges)
            {
                onSaveDescriptionChanges();
            }
        }
    }
#endif
    // </FS:Beq>
}

// <FS:Ansariel> RLVa support
void LLPanelProfileSecondLife::updateRlvRestrictions(ERlvBehaviour behavior)
{
    if (behavior == RLV_BHVR_SHOWLOC || behavior == RLV_BHVR_SHOWWORLDMAP)
    {
        updateButtons();
    }
}
// </FS:Ansariel>

//////////////////////////////////////////////////////////////////////////
// LLPanelProfileWeb

LLPanelProfileWeb::LLPanelProfileWeb()
 : LLPanelProfileTab()
 , mWebBrowser(NULL)
 , mAvatarNameCacheConnection()
{
}

LLPanelProfileWeb::~LLPanelProfileWeb()
{
    if (mAvatarNameCacheConnection.connected())
    {
        mAvatarNameCacheConnection.disconnect();
    }
}

void LLPanelProfileWeb::onOpen(const LLSD& key)
{
    LLPanelProfileTab::onOpen(key);

    resetData();

    mAvatarNameCacheConnection = LLAvatarNameCache::get(getAvatarId(), boost::bind(&LLPanelProfileWeb::onAvatarNameCache, this, _1, _2));
}

BOOL LLPanelProfileWeb::postBuild()
{
    mWebBrowser = getChild<LLMediaCtrl>("profile_html");
    mWebBrowser->addObserver(this);
    mWebBrowser->setHomePageUrl("about:blank");

    return TRUE;
}

void LLPanelProfileWeb::resetData()
{
    mWebBrowser->navigateHome();
}

void LLPanelProfileWeb::updateData()
{
    LLUUID avatar_id = getAvatarId();
    if (!getStarted() && avatar_id.notNull() && !mURLWebProfile.empty())
    {
        setIsLoading();

        mWebBrowser->setVisible(TRUE);
        mPerformanceTimer.start();
        mWebBrowser->navigateTo(mURLWebProfile, HTTP_CONTENT_TEXT_HTML);
    }
}

// <FS:Beq> Restore UDP profiles
#ifdef OPENSIM
void LLPanelProfileWeb::apply(LLAvatarData* data)
{
	data->profile_url = mURLHome;
}
#endif
// </FS:Beq>

void LLPanelProfileWeb::onAvatarNameCache(const LLUUID& agent_id, const LLAvatarName& av_name)
{
    mAvatarNameCacheConnection.disconnect();

    std::string username = av_name.getAccountName();
    if (username.empty())
    {
        username = LLCacheName::buildUsername(av_name.getDisplayName());
    }
    else
    {
        LLStringUtil::replaceChar(username, ' ', '.');
    }

    mURLWebProfile = getProfileURL(username, true);
    if (mURLWebProfile.empty())
    {
        return;
    }

    //if the tab was opened before name was resolved, load the panel now
    updateData();
}

void LLPanelProfileWeb::onCommitLoad(LLUICtrl* ctrl)
{
    if (!mURLHome.empty())
    {
        LLSD::String valstr = ctrl->getValue().asString();
        if (valstr.empty())
        {
            mWebBrowser->setVisible(TRUE);
            mPerformanceTimer.start();
            mWebBrowser->navigateTo( mURLHome, HTTP_CONTENT_TEXT_HTML );
        }
        else if (valstr == "popout")
        {
            // open in viewer's browser, new window
            LLWeb::loadURLInternal(mURLHome);
        }
        else if (valstr == "external")
        {
            // open in external browser
            LLWeb::loadURLExternal(mURLHome);
        }
    }
}

void LLPanelProfileWeb::handleMediaEvent(LLPluginClassMedia* self, EMediaEvent event)
{
    switch(event)
    {
        case MEDIA_EVENT_STATUS_TEXT_CHANGED:
            childSetValue("status_text", LLSD( self->getStatusText() ) );
        break;

        case MEDIA_EVENT_NAVIGATE_BEGIN:
        {
            if (mFirstNavigate)
            {
                mFirstNavigate = false;
            }
            else
            {
                mPerformanceTimer.start();
            }
        }
        break;

        case MEDIA_EVENT_NAVIGATE_COMPLETE:
        {
            LLStringUtil::format_map_t args;
            args["[TIME]"] = llformat("%.2f", mPerformanceTimer.getElapsedTimeF32());
            childSetValue("status_text", LLSD( getString("LoadTime", args)) );

            setLoaded();
        }
        break;

        default:
            // Having a default case makes the compiler happy.
        break;
    }
}


//////////////////////////////////////////////////////////////////////////
//////////////////////////////////////////////////////////////////////////
//////////////////////////////////////////////////////////////////////////

LLPanelProfileFirstLife::LLPanelProfileFirstLife()
 : LLPanelProfilePropertiesProcessorTab()
 , mHasUnsavedChanges(false)
{
}

LLPanelProfileFirstLife::~LLPanelProfileFirstLife()
{
}

BOOL LLPanelProfileFirstLife::postBuild()
{
    mDescriptionEdit = getChild<LLTextEditor>("fl_description_edit");
    // <FS:Zi> Allow proper texture swatch handling
    // mPicture = getChild<LLThumbnailCtrl>("real_world_pic");
    mPicture = getChild<LLTextureCtrl>("real_world_pic");
    // </FS:Zi>

    mUploadPhoto = getChild<LLButton>("fl_upload_image");
    mChangePhoto = getChild<LLButton>("fl_change_image");
    mRemovePhoto = getChild<LLButton>("fl_remove_image");
    mSaveChanges = getChild<LLButton>("fl_save_changes");
    mDiscardChanges = getChild<LLButton>("fl_discard_changes");

    mUploadPhoto->setCommitCallback([this](LLUICtrl*, void*) { onUploadPhoto(); }, nullptr);
    mChangePhoto->setCommitCallback([this](LLUICtrl*, void*) { onChangePhoto(); }, nullptr);
    mRemovePhoto->setCommitCallback([this](LLUICtrl*, void*) { onRemovePhoto(); }, nullptr);
    mSaveChanges->setCommitCallback([this](LLUICtrl*, void*) { onSaveDescriptionChanges(); }, nullptr);
    mDiscardChanges->setCommitCallback([this](LLUICtrl*, void*) { onDiscardDescriptionChanges(); }, nullptr);
    mDescriptionEdit->setKeystrokeCallback([this](LLTextEditor* caller) { onSetDescriptionDirty(); });
    mPicture->setCommitCallback(boost::bind(&LLPanelProfileFirstLife::onFirstLifePicChanged, this));    // <FS:Zi> Allow proper texture swatch handling

    return TRUE;
}

void LLPanelProfileFirstLife::onOpen(const LLSD& key)
{
    LLPanelProfilePropertiesProcessorTab::onOpen(key); // <FS:Beq/> alter ancestry to re-enable UDP

    if (!getSelfProfile())
    {
        // Otherwise as the only focusable element it will be selected
        mDescriptionEdit->setTabStop(FALSE);
    }

    // <FS:Zi> Allow proper texture swatch handling
    mPicture->setEnabled(getSelfProfile());

    resetData();
}

void LLPanelProfileFirstLife::setProfileImageUploading(bool loading)
{
    mUploadPhoto->setEnabled(!loading);
    mChangePhoto->setEnabled(!loading);
    mRemovePhoto->setEnabled(!loading && mImageId.notNull());

    LLLoadingIndicator* indicator = getChild<LLLoadingIndicator>("image_upload_indicator");
    indicator->setVisible(loading);
    if (loading)
    {
        indicator->start();
    }
    else
    {
        indicator->stop();
    }
}

void LLPanelProfileFirstLife::setProfileImageUploaded(const LLUUID &image_asset_id)
{
    mPicture->setValue(image_asset_id);
    mImageId = image_asset_id;

    setProfileImageUploading(false);
}

void LLPanelProfileFirstLife::commitUnsavedChanges()
{
    if (mHasUnsavedChanges)
    {
        onSaveDescriptionChanges();
    }
}

void LLPanelProfileFirstLife::onUploadPhoto()
{
    (new LLProfileImagePicker(PROFILE_IMAGE_FL, new LLHandle<LLPanel>(getHandle())))->getFile();

    LLFloater* floaterp = mFloaterTexturePickerHandle.get();
    if (floaterp)
    {
        floaterp->closeFloater();
    }
}

void LLPanelProfileFirstLife::onChangePhoto()
{
    LLFloater* floaterp = mFloaterTexturePickerHandle.get();

    // Show the dialog
    if (!floaterp)
    {
        LLFloater* parent_floater = gFloaterView->getParentFloater(this);
        if (parent_floater)
        {
            // because inventory construction is somewhat slow
            getWindow()->setCursor(UI_CURSOR_WAIT);
            LLFloaterTexturePicker* texture_floaterp = new LLFloaterTexturePicker(
                this,
                mImageId,
                LLUUID::null,
                mImageId,
                FALSE,
                FALSE,
                getString("texture_picker_label"), // "SELECT PHOTO", // <FS:Ansariel> Fix LL UI/UX design accident
                PERM_NONE,
                PERM_NONE,
                FALSE,
                NULL);

            mFloaterTexturePickerHandle = texture_floaterp->getHandle();

            texture_floaterp->setOnFloaterCommitCallback([this](LLTextureCtrl::ETexturePickOp op, LLPickerSource source, const LLUUID& asset_id, const LLUUID&, const LLUUID&)
            {
                if (op == LLTextureCtrl::TEXTURE_SELECT)
                {
                    onCommitPhoto(asset_id);
                }
            });
            texture_floaterp->setLocalTextureEnabled(FALSE);
            texture_floaterp->setCanApply(false, true, false);

            parent_floater->addDependentFloater(mFloaterTexturePickerHandle);

            texture_floaterp->openFloater();
            texture_floaterp->setFocus(TRUE);
        }
    }
    else
    {
        floaterp->setMinimized(FALSE);
        floaterp->setVisibleAndFrontmost(TRUE);
    }
}

void LLPanelProfileFirstLife::onRemovePhoto()
{
    onCommitPhoto(LLUUID::null);

    LLFloater* floaterp = mFloaterTexturePickerHandle.get();
    if (floaterp)
    {
        floaterp->closeFloater();
    }
}

// <FS:Zi> Allow proper texture swatch handling
void LLPanelProfileFirstLife::onFirstLifePicChanged()
{
    onCommitPhoto(mPicture->getImageAssetID());
}
// </FS:Zi>

void LLPanelProfileFirstLife::onCommitPhoto(const LLUUID& id)
{
    if (mImageId == id)
        return;

    if (!gAgent.getRegionCapability(PROFILE_PROPERTIES_CAP).empty())
    {
<<<<<<< HEAD
        if (!saveAgentUserInfoCoro("fl_image_id", id))
            return;
=======
        LLSD params;
        params["fl_image_id"] = id;
        LLCoros::instance().launch("putAgentUserInfoCoro",
            boost::bind(put_avatar_properties_coro, cap_url, getAvatarId(), params, nullptr));
>>>>>>> 2687999d

        mImageId = id;
        if (mImageId.notNull())
        {
            mPicture->setValue(mImageId);
        }
        else
        {
            mPicture->setValue("Generic_Person_Large");
        }

        mRemovePhoto->setEnabled(mImageId.notNull());
    }
    // <FS:Beq> Make OpenSim profiles work again
#ifdef OPENSIM
    else
    {
        LL_WARNS("AvatarProperties") << "Failed to update profile data, no cap found" << LL_ENDL;
        if (LLGridManager::getInstance()->isInOpenSim())
        {
            mImageId = id;
            mImageId = id;
            // save immediately only if description changes are not pending.
            if (!mHasUnsavedChanges)
            {
                onSaveDescriptionChanges();
            }
        }
    }
#endif
    // </FS:Beq>
}

void LLPanelProfileFirstLife::setDescriptionText(const std::string &text)
{
    mSaveChanges->setEnabled(FALSE);
    mDiscardChanges->setEnabled(FALSE);
    mHasUnsavedChanges = false;

    mCurrentDescription = text;
    mDescriptionEdit->setValue(mCurrentDescription);
}

void LLPanelProfileFirstLife::onSetDescriptionDirty()
{
    mSaveChanges->setEnabled(TRUE);
    mDiscardChanges->setEnabled(TRUE);
    mHasUnsavedChanges = true;
}

void LLPanelProfileFirstLife::onSaveDescriptionChanges()
{
    mCurrentDescription = mDescriptionEdit->getValue().asString();
    if (!gAgent.getRegionCapability(PROFILE_PROPERTIES_CAP).empty())
    {
<<<<<<< HEAD
        saveAgentUserInfoCoro("fl_about_text", mCurrentDescription);
=======
        LLCoros::instance().launch("putAgentUserInfoCoro",
            boost::bind(put_avatar_properties_coro, cap_url, getAvatarId(), LLSD().with("fl_about_text", mCurrentDescription), nullptr));
>>>>>>> 2687999d
    }
// <FS:Beq> Restore UDP profiles
#ifdef OPENSIM
    else if (LLGridManager::getInstance()->isInOpenSim())
    {
        if (getIsLoaded() && getSelfProfile())
        {
            LLFloater* floater_profile = LLFloaterReg::findInstance("profile", LLSD().with("id", gAgentID));
            if (!floater_profile)
            {
                // floater is dead, so panels are dead as well
                return;
            }
            LLPanelProfile* panel_profile = floater_profile->findChild<LLPanelProfile>(PANEL_PROFILE_VIEW, TRUE);
            if (!panel_profile)
            {
                LL_WARNS() << PANEL_PROFILE_VIEW << " not found" << LL_ENDL;
            }
            else
            {
                auto avatar_data = panel_profile->getAvatarData();
                avatar_data.agent_id = gAgentID;
                avatar_data.avatar_id = gAgentID;
                avatar_data.fl_image_id = mImageId;
                avatar_data.fl_about_text = mDescriptionEdit->getValue().asString();

                LLAvatarPropertiesProcessor::getInstance()->sendAvatarPropertiesUpdate(&avatar_data);
            }
        }
    }
#endif
// </FS:Beq>

    mSaveChanges->setEnabled(FALSE);
    mDiscardChanges->setEnabled(FALSE);
    mHasUnsavedChanges = false;
}

void LLPanelProfileFirstLife::onDiscardDescriptionChanges()
{
    setDescriptionText(mCurrentDescription);
}

void LLPanelProfileFirstLife::processProperties(void * data, EAvatarProcessorType type)
{
    if (APT_PROPERTIES == type)
	{
        const LLAvatarData* avatar_data = static_cast<const LLAvatarData*>(data);
		if (avatar_data && getAvatarId() == avatar_data->avatar_id)
		{
            processProperties(avatar_data);
        }
    }
	// <FS:Beq> Restore UDP profiles
    else if (gAgent.getRegionCapability(PROFILE_PROPERTIES_CAP).empty() && APT_PROPERTIES_LEGACY == type)
	{
        const LLAvatarData* avatar_data = static_cast<const LLAvatarData*>(data);
		if (avatar_data && getAvatarId() == avatar_data->avatar_id)
		{
            processProperties(avatar_data);
        }
    }
	// </FS:Beq>
}

void LLPanelProfileFirstLife::processProperties(const LLAvatarData* avatar_data)
{
    setDescriptionText(avatar_data->fl_about_text);

    mImageId = avatar_data->fl_image_id;

    if (mImageId.notNull())
    {
        mPicture->setValue(mImageId);
    }
    else
    {
        mPicture->setValue("Generic_Person_Large");
    }

    setLoaded();
}

// <FS:Beq> Restore UDP profiles
#ifdef OPENSIM
void LLPanelProfileFirstLife::apply(LLAvatarData* data)
{
	data->fl_image_id = mImageId;
	data->fl_about_text = mDescriptionEdit->getValue().asString();
}
#endif
// </FS:Beq>

void LLPanelProfileFirstLife::resetData()
{
    setDescriptionText(std::string());
    // <FS:Ansariel> Retain texture picker for profile images
    //mPicture->setValue("Generic_Person_Large");
    mPicture->setImageAssetID(LLUUID::null);
    mImageId = LLUUID::null;

// <FS:Beq> remove the buttons and just have click image to update profile
// mUploadPhoto->setVisible(getSelfProfile());
// mChangePhoto->setVisible(getSelfProfile());
// mRemovePhoto->setVisible(getSelfProfile());
    auto show_image_buttons = getSelfProfile();
#ifdef OPENSIM
    std::string cap_url = gAgent.getRegionCapability(PROFILE_IMAGE_UPLOAD_CAP);
    if (cap_url.empty() && LLGridManager::instance().isInOpenSim())
    {
        show_image_buttons = false;
    }
#endif
    mUploadPhoto->setVisible(show_image_buttons);
    mChangePhoto->setVisible(show_image_buttons);
    mRemovePhoto->setVisible(show_image_buttons);
// </FS:Beq>
    mSaveChanges->setVisible(getSelfProfile());
    mDiscardChanges->setVisible(getSelfProfile());
}

void LLPanelProfileFirstLife::setLoaded()
{
    LLPanelProfileTab::setLoaded();

    if (getSelfProfile())
    {
        mDescriptionEdit->setEnabled(TRUE);
        mPicture->setEnabled(TRUE);
        mRemovePhoto->setEnabled(mImageId.notNull());
    }
}

//////////////////////////////////////////////////////////////////////////
//////////////////////////////////////////////////////////////////////////
//////////////////////////////////////////////////////////////////////////

LLPanelProfileNotes::LLPanelProfileNotes()
: LLPanelProfilePropertiesProcessorTab()
 , mHasUnsavedChanges(false)
{

}

LLPanelProfileNotes::~LLPanelProfileNotes()
{
}

// <FS:Beq> Restore UDP profiles
void LLPanelProfileNotes::updateData()
{
#ifdef OPENSIM
    if (LLGridManager::instance().isInOpenSim() && gAgent.getRegionCapability(PROFILE_PROPERTIES_CAP).empty())
    {
        LLUUID avatar_id = getAvatarId();
        if (!getStarted() && avatar_id.notNull() && gAgent.getRegionCapability(PROFILE_PROPERTIES_CAP).empty() && !getSelfProfile())
        {
            setIsLoading();
            LLAvatarPropertiesProcessor::getInstance()->sendAvatarNotesRequest(avatar_id);
        }
    }
    else
#endif
    {
        LLPanelProfilePropertiesProcessorTab::updateData();
    }
}
// </FS:Beq>

void LLPanelProfileNotes::commitUnsavedChanges()
{
    if (mHasUnsavedChanges)
    {
        onSaveNotesChanges();
    }
}

BOOL LLPanelProfileNotes::postBuild()
{
    mNotesEditor = getChild<LLTextEditor>("notes_edit");
    mSaveChanges = getChild<LLButton>("notes_save_changes");
    mDiscardChanges = getChild<LLButton>("notes_discard_changes");

    mSaveChanges->setCommitCallback([this](LLUICtrl*, void*) { onSaveNotesChanges(); }, nullptr);
    mDiscardChanges->setCommitCallback([this](LLUICtrl*, void*) { onDiscardNotesChanges(); }, nullptr);
    mNotesEditor->setKeystrokeCallback([this](LLTextEditor* caller) { onSetNotesDirty(); });

    return TRUE;
}

void LLPanelProfileNotes::onOpen(const LLSD& key)
{
    LLPanelProfileTab::onOpen(key);

    resetData();
}

void LLPanelProfileNotes::setNotesText(const std::string &text)
{
    // <FS:Zi> FIRE-32926 - Profile notes that are actively being edited get discarded when
    //                      the profile owner enters or leaves the region at the same time.
    if (mHasUnsavedChanges)
    {
        return;
    }
    // </FS:Zi>

    mSaveChanges->setEnabled(FALSE);
    mDiscardChanges->setEnabled(FALSE);
    mHasUnsavedChanges = false;

    mCurrentNotes = text;
    mNotesEditor->setValue(mCurrentNotes);
}

void LLPanelProfileNotes::onSetNotesDirty()
{
    mSaveChanges->setEnabled(TRUE);
    mDiscardChanges->setEnabled(TRUE);
    mHasUnsavedChanges = true;
}

void LLPanelProfileNotes::onSaveNotesChanges()
{
    mCurrentNotes = mNotesEditor->getValue().asString();
    if (!gAgent.getRegionCapability(PROFILE_PROPERTIES_CAP).empty())
    {
<<<<<<< HEAD
        saveAgentUserInfoCoro("notes", mCurrentNotes);
=======
        LLCoros::instance().launch("putAgentUserInfoCoro",
            boost::bind(put_avatar_properties_coro, cap_url, getAvatarId(), LLSD().with("notes", mCurrentNotes), nullptr));
>>>>>>> 2687999d
    }
// <FS:Beq> Restore UDO profiles
#ifdef OPENSIM
    else if (LLGridManager::instance().isInOpenSim())
    {
        LLAvatarPropertiesProcessor::getInstance()->sendNotes(getAvatarId(), mCurrentNotes);
    }
#endif
// </FS:Beq>

    FSRadar::getInstance()->updateNotes(getAvatarId(), mCurrentNotes);     // <FS:Zi> Update notes in radar when edited

    mSaveChanges->setEnabled(FALSE);
    mDiscardChanges->setEnabled(FALSE);
    mHasUnsavedChanges = false;
}

void LLPanelProfileNotes::onDiscardNotesChanges()
{
    setNotesText(mCurrentNotes);
}

void LLPanelProfileNotes::processProperties(void* data, EAvatarProcessorType type)
{
    if (APT_PROPERTIES == type)
    {
        LLAvatarData* avatar_data = static_cast<LLAvatarData*>(data);
        if (avatar_data && getAvatarId() == avatar_data->avatar_id)
        {
            processProperties(avatar_data);
        }
    }

    // <FS:Beq> Restore UDP profiles
    else if (gAgent.getRegionCapability(PROFILE_PROPERTIES_CAP).empty() && APT_NOTES == type)
    {
        LLAvatarNotes* avatar_notes = static_cast<LLAvatarNotes*>(data);
        if (avatar_notes && getAvatarId() == avatar_notes->target_id)
        {
            LLAvatarData avatardata;
            avatardata.notes = avatar_notes->notes;
            processProperties(&avatardata);
        }
    }
    // </FS:Beq>
}

void LLPanelProfileNotes::processProperties(const LLAvatarData* avatar_data)
{
    setNotesText(avatar_data->notes);
    mNotesEditor->setEnabled(TRUE);
    setLoaded();
}

void LLPanelProfileNotes::resetData()
{
    resetLoading();
    setNotesText(std::string());
}


//////////////////////////////////////////////////////////////////////////
// LLPanelProfile

LLPanelProfile::LLPanelProfile()
 : LLPanelProfileTab()
{
}

LLPanelProfile::~LLPanelProfile()
{
}

BOOL LLPanelProfile::postBuild()
{
    return TRUE;
}

void LLPanelProfile::onTabChange()
{
    LLPanelProfileTab* active_panel = dynamic_cast<LLPanelProfileTab*>(mTabContainer->getCurrentPanel());
    if (active_panel)
    {
        active_panel->updateData();
    }
}

void LLPanelProfile::onOpen(const LLSD& key)
{
    LLUUID avatar_id = key["id"].asUUID();

    // Don't reload the same profile
    if (getAvatarId() == avatar_id)
    {
        return;
    }

    LLPanelProfileTab::onOpen(avatar_id);

    mTabContainer       = getChild<LLTabContainer>("panel_profile_tabs");
    mPanelSecondlife    = findChild<LLPanelProfileSecondLife>(PANEL_SECONDLIFE);
    mPanelWeb           = findChild<LLPanelProfileWeb>(PANEL_WEB);
    mPanelPicks         = findChild<LLPanelProfilePicks>(PANEL_PICKS);
    mPanelClassifieds   = findChild<LLPanelProfileClassifieds>(PANEL_CLASSIFIEDS);
    mPanelFirstlife     = findChild<LLPanelProfileFirstLife>(PANEL_FIRSTLIFE);
    mPanelNotes         = findChild<LLPanelProfileNotes>(PANEL_NOTES);

    mPanelSecondlife->onOpen(avatar_id);
    mPanelWeb->onOpen(avatar_id);
    mPanelPicks->onOpen(avatar_id);
    mPanelClassifieds->onOpen(avatar_id);
    mPanelFirstlife->onOpen(avatar_id);
    mPanelNotes->onOpen(avatar_id);

    // Always request the base profile info
    resetLoading();
    updateData();

    // Some tabs only request data when opened
    mTabContainer->setCommitCallback(boost::bind(&LLPanelProfile::onTabChange, this));
}

void LLPanelProfile::updateData()
{
    LLUUID avatar_id = getAvatarId();
    // Todo: getIsloading functionality needs to be expanded to
    // include 'inited' or 'data_provided' state to not rerequest
    if (!getStarted() && avatar_id.notNull())
    {
// <FS:Beq> Restore UDP profiles
#ifdef OPENSIM
        if (LLGridManager::instance().isInOpenSim())
        {
            mPanelSecondlife->updateData();
            mPanelPicks->updateData();
            mPanelFirstlife->updateData();
            mPanelNotes->updateData();
        }
        else
#endif
        {
// </FS:Beq>
        setIsLoading();
        mPanelSecondlife->setIsLoading();
        mPanelPicks->setIsLoading();
        mPanelFirstlife->setIsLoading();
        mPanelNotes->setIsLoading();
        } // <FS:Beq/> restore udp profiles

// <FS:Beq> Restore UDP profiles
        //LLAvatarPropertiesProcessor::getInstance()->sendAvatarPropertiesRequest(getAvatarId());
        if (!gAgent.getRegionCapability(PROFILE_PROPERTIES_CAP).empty())
        {
            LLAvatarPropertiesProcessor::getInstance()->sendAvatarPropertiesRequest(getAvatarId());
        }
#ifdef OPENSIM
        else if (LLGridManager::instance().isInOpenSim())
        {
            LLAvatarPropertiesProcessor::getInstance()->sendAvatarLegacyPropertiesRequest(avatar_id);
        }
#endif
// </FS:Beq>
    }
}

void LLPanelProfile::refreshName()
{
    mPanelSecondlife->refreshName();
}

void LLPanelProfile::createPick(const LLPickData &data)
{
    mTabContainer->selectTabPanel(mPanelPicks);
    mPanelPicks->createPick(data);
}

void LLPanelProfile::showPick(const LLUUID& pick_id)
{
    if (pick_id.notNull())
    {
        mPanelPicks->selectPick(pick_id);
    }
    mTabContainer->selectTabPanel(mPanelPicks);
}

bool LLPanelProfile::isPickTabSelected()
{
	return (mTabContainer->getCurrentPanel() == mPanelPicks);
}

bool LLPanelProfile::isNotesTabSelected()
{
	return (mTabContainer->getCurrentPanel() == mPanelNotes);
}

bool LLPanelProfile::hasUnsavedChanges()
{
    return mPanelSecondlife->hasUnsavedChanges()
        || mPanelPicks->hasUnsavedChanges()
        || mPanelClassifieds->hasUnsavedChanges()
        || mPanelFirstlife->hasUnsavedChanges()
        || mPanelNotes->hasUnsavedChanges();
}

bool LLPanelProfile::hasUnpublishedClassifieds()
{
    return mPanelClassifieds->hasNewClassifieds();
}

void LLPanelProfile::commitUnsavedChanges()
{
    mPanelSecondlife->commitUnsavedChanges();
    mPanelPicks->commitUnsavedChanges();
    mPanelClassifieds->commitUnsavedChanges();
    mPanelFirstlife->commitUnsavedChanges();
    mPanelNotes->commitUnsavedChanges();
    // <FS:Beq> restore UDP - this is effectvely the apply() method from the previous incarnation
#ifdef OPENSIM
	if (LLGridManager::instance().isInOpenSim() && (gAgent.getRegionCapability(PROFILE_PROPERTIES_CAP).empty()) && getSelfProfile())
	{
		//KC - Avatar data is spread over 3 different panels
		// collect data from the last 2 and give to the first to save
        LLAvatarData data = mAvatarData;
		data.avatar_id = gAgentID;
        // these three collate data so need to be called in sequence.
		mPanelFirstlife->apply(&data);
		mPanelWeb->apply(&data);
		mPanelSecondlife->apply(&data);
        // These three triggered above
		// mPanelInterests->apply();
		// mPanelPicks->apply();
		// mPanelNotes->apply();
	}
#endif
    // </FS:Beq>
}
void LLPanelProfile::showClassified(const LLUUID& classified_id, bool edit)
{
    if (classified_id.notNull())
    {
        mPanelClassifieds->selectClassified(classified_id, edit);
    }
    mTabContainer->selectTabPanel(mPanelClassifieds);
}

void LLPanelProfile::createClassified()
{
    mPanelClassifieds->createClassified();
    mTabContainer->selectTabPanel(mPanelClassifieds);
}

// <FS:Zi> FIRE-32184: Online/Offline status not working for non-friends
FSPanelPropertiesObserver::FSPanelPropertiesObserver() : LLAvatarPropertiesObserver(),
    mPanelProfile(nullptr)
{
}

void FSPanelPropertiesObserver::processProperties(void* data, EAvatarProcessorType type)
{
    if (data && type == APT_PROPERTIES_LEGACY && mPanelProfile)
    {
        LLAvatarData avatardata(*static_cast<LLAvatarLegacyData*>(data));
        mPanelProfile->onAvatarProperties(&avatardata);
    }
}
// </FS:Zi><|MERGE_RESOLUTION|>--- conflicted
+++ resolved
@@ -105,226 +105,6 @@
 
 //////////////////////////////////////////////////////////////////////////
 
-<<<<<<< HEAD
-=======
-void request_avatar_properties_coro(std::string cap_url, LLUUID agent_id)
-{
-    LLCore::HttpRequest::policy_t httpPolicy(LLCore::HttpRequest::DEFAULT_POLICY_ID);
-    LLCoreHttpUtil::HttpCoroutineAdapter::ptr_t
-        httpAdapter(new LLCoreHttpUtil::HttpCoroutineAdapter("request_avatar_properties_coro", httpPolicy));
-    LLCore::HttpRequest::ptr_t httpRequest(new LLCore::HttpRequest);
-    LLCore::HttpHeaders::ptr_t httpHeaders;
-
-    LLCore::HttpOptions::ptr_t httpOpts(new LLCore::HttpOptions);
-    httpOpts->setFollowRedirects(true);
-
-    std::string finalUrl = cap_url + "/" + agent_id.asString();
-
-    LLSD result = httpAdapter->getAndSuspend(httpRequest, finalUrl, httpOpts, httpHeaders);
-
-    LLSD httpResults = result[LLCoreHttpUtil::HttpCoroutineAdapter::HTTP_RESULTS];
-    LLCore::HttpStatus status = LLCoreHttpUtil::HttpCoroutineAdapter::getStatusFromLLSD(httpResults);
-
-    LL_DEBUGS("AvatarProperties") << "Agent id: " << agent_id << " Result: " << httpResults << LL_ENDL;
-
-    if (!status
-        || !result.has("id")
-        || agent_id != result["id"].asUUID())
-    {
-        LL_WARNS("AvatarProperties") << "Failed to get agent information for id " << agent_id << LL_ENDL;
-        return;
-    }
-
-    LLFloater* floater_profile = LLFloaterReg::findInstance("profile", LLSD().with("id", agent_id));
-    if (!floater_profile)
-    {
-        // floater is dead, so panels are dead as well
-        return;
-    }
-
-    LLPanel *panel = floater_profile->findChild<LLPanel>(PANEL_PROFILE_VIEW, TRUE);
-    LLPanelProfile *panel_profile = dynamic_cast<LLPanelProfile*>(panel);
-    if (!panel_profile)
-    {
-        LL_WARNS() << PANEL_PROFILE_VIEW << " not found" << LL_ENDL;
-        return;
-    }
-
-
-    // Avatar Data
-
-    LLAvatarData *avatar_data = &panel_profile->mAvatarData;
-    std::string birth_date;
-
-    avatar_data->agent_id = agent_id;
-    avatar_data->avatar_id = agent_id;
-    avatar_data->image_id = result["sl_image_id"].asUUID();
-    avatar_data->fl_image_id = result["fl_image_id"].asUUID();
-    avatar_data->partner_id = result["partner_id"].asUUID();
-    avatar_data->about_text = result["sl_about_text"].asString();
-    avatar_data->fl_about_text = result["fl_about_text"].asString();
-    avatar_data->born_on = result["member_since"].asDate();
-    avatar_data->profile_url = getProfileURL(agent_id.asString());
-    avatar_data->customer_type = result["customer_type"].asString();
-
-    avatar_data->flags = 0;
-
-    // <FS:Zi> FIRE-32184: Online/Offline status not working for non-friends
-    // if (result["online"].asBoolean())
-    if (result["online"].isUndefined())
-    {
-        avatar_data->flags |= AVATAR_ONLINE_UNDEFINED;
-    }
-    else if (result["online"].asBoolean())
-    // </FS:Zi>
-    {
-        avatar_data->flags |= AVATAR_ONLINE;
-    }
-    if (result["allow_publish"].asBoolean())
-    {
-        avatar_data->flags |= AVATAR_ALLOW_PUBLISH;
-    }
-    if (result["identified"].asBoolean())
-    {
-        avatar_data->flags |= AVATAR_IDENTIFIED;
-    }
-    if (result["transacted"].asBoolean())
-    {
-        avatar_data->flags |= AVATAR_TRANSACTED;
-    }
-
-    avatar_data->caption_index = 0;
-    if (result.has("charter_member")) // won't be present if "caption" is set
-    {
-        avatar_data->caption_index = result["charter_member"].asInteger();
-    }
-    else if (result.has("caption"))
-    {
-        avatar_data->caption_text = result["caption"].asString();
-    }
-
-    panel = floater_profile->findChild<LLPanel>(PANEL_SECONDLIFE, TRUE);
-    LLPanelProfileSecondLife *panel_sl = dynamic_cast<LLPanelProfileSecondLife*>(panel);
-    if (panel_sl)
-    {
-        panel_sl->processProfileProperties(avatar_data);
-    }
-
-    panel = floater_profile->findChild<LLPanel>(PANEL_WEB, TRUE);
-    LLPanelProfileWeb *panel_web = dynamic_cast<LLPanelProfileWeb*>(panel);
-    if (panel_web)
-    {
-        panel_web->setLoaded();
-    }
-
-    panel = floater_profile->findChild<LLPanel>(PANEL_FIRSTLIFE, TRUE);
-    LLPanelProfileFirstLife *panel_first = dynamic_cast<LLPanelProfileFirstLife*>(panel);
-    if (panel_first)
-    {
-        panel_first->processProperties(avatar_data);
-    }
-
-    // Picks
-
-    LLSD picks_array = result["picks"];
-    LLAvatarPicks avatar_picks;
-    avatar_picks.agent_id = agent_id; // Not in use?
-    avatar_picks.target_id = agent_id;
-
-    for (LLSD::array_const_iterator it = picks_array.beginArray(); it != picks_array.endArray(); ++it)
-    {
-        const LLSD& pick_data = *it;
-        avatar_picks.picks_list.emplace_back(pick_data["id"].asUUID(), pick_data["name"].asString());
-    }
-
-    panel = floater_profile->findChild<LLPanel>(PANEL_PICKS, TRUE);
-    LLPanelProfilePicks *panel_picks = dynamic_cast<LLPanelProfilePicks*>(panel);
-    if (panel_picks)
-    {
-        // Refresh pick limit before processing
-        LLAgentPicksInfo::getInstance()->onServerRespond(&avatar_picks);
-        panel_picks->processProperties(&avatar_picks);
-    }
-
-    // Groups
-
-    LLSD groups_array = result["groups"];
-    LLAvatarGroups avatar_groups;
-    avatar_groups.agent_id = agent_id; // Not in use?
-    avatar_groups.avatar_id = agent_id; // target_id
-
-    for (LLSD::array_const_iterator it = groups_array.beginArray(); it != groups_array.endArray(); ++it)
-    {
-        const LLSD& group_info = *it;
-        LLAvatarGroups::LLGroupData group_data;
-        group_data.group_powers = 0; // Not in use?
-        group_data.group_title = group_info["name"].asString(); // Missing data, not in use?
-        group_data.group_id = group_info["id"].asUUID();
-        group_data.group_name = group_info["name"].asString();
-        group_data.group_insignia_id = group_info["image_id"].asUUID();
-
-        avatar_groups.group_list.push_back(group_data);
-    }
-
-    if (panel_sl)
-    {
-        panel_sl->processGroupProperties(&avatar_groups);
-    }
-
-    // Notes
-    LLAvatarNotes avatar_notes;
-
-    avatar_notes.agent_id = agent_id;
-    avatar_notes.target_id = agent_id;
-    avatar_notes.notes = result["notes"].asString();
-
-    panel = floater_profile->findChild<LLPanel>(PANEL_NOTES, TRUE);
-    LLPanelProfileNotes *panel_notes = dynamic_cast<LLPanelProfileNotes*>(panel);
-    if (panel_notes)
-    {
-        panel_notes->processProperties(&avatar_notes);
-    }
-}
-
-//TODO: changes take two minutes to propagate!
-// Add some storage that holds updated data for two minutes
-// for new instances to reuse the data
-// Profile data is only relevant to own avatar, but notes
-// are for everybody (no onger an issue?)
-void put_avatar_properties_coro(std::string cap_url, LLUUID agent_id, LLSD data, std::function<void(bool)> callback)
-{
-    LLCore::HttpRequest::policy_t httpPolicy(LLCore::HttpRequest::DEFAULT_POLICY_ID);
-    LLCoreHttpUtil::HttpCoroutineAdapter::ptr_t
-        httpAdapter(new LLCoreHttpUtil::HttpCoroutineAdapter("put_avatar_properties_coro", httpPolicy));
-    LLCore::HttpRequest::ptr_t httpRequest(new LLCore::HttpRequest);
-    LLCore::HttpHeaders::ptr_t httpHeaders;
-
-    LLCore::HttpOptions::ptr_t httpOpts(new LLCore::HttpOptions);
-    httpOpts->setFollowRedirects(true);
-
-    std::string finalUrl = cap_url + "/" + agent_id.asString();
-
-    LLSD result = httpAdapter->putAndSuspend(httpRequest, finalUrl, data, httpOpts, httpHeaders);
-
-    LLSD httpResults = result[LLCoreHttpUtil::HttpCoroutineAdapter::HTTP_RESULTS];
-    LLCore::HttpStatus status = LLCoreHttpUtil::HttpCoroutineAdapter::getStatusFromLLSD(httpResults);
-
-    if (!status)
-    {
-        LL_WARNS("AvatarProperties") << "Failed to put agent information " << data << " for id " << agent_id << LL_ENDL;
-    }
-    else
-    {
-        LL_DEBUGS("AvatarProperties") << "Agent id: " << agent_id << " Data: " << data << " Result: " << httpResults << LL_ENDL;
-    }
-
-    if (callback)
-    {
-        callback(status);
-    }
-}
-
->>>>>>> 2687999d
 LLUUID post_profile_image(std::string cap_url, const LLSD &first_data, std::string path_to_image, LLHandle<LLPanel> *handle)
 {
     LLCore::HttpRequest::policy_t httpPolicy(LLCore::HttpRequest::DEFAULT_POLICY_ID);
@@ -2412,7 +2192,6 @@
     // </FS:Ansariel>
     if (mAllowPublish == value)
         return;
-<<<<<<< HEAD
 
     mAllowPublish = value;
     saveAgentUserInfoCoro("allow_publish", value);
@@ -2429,22 +2208,6 @@
 
     mHideAge = value;
     saveAgentUserInfoCoro("hide_age", value);
-=======
-    }
-    std::string cap_url = gAgent.getRegionCapability(PROFILE_PROPERTIES_CAP);
-    if (!cap_url.empty())
-    {
-        mAllowPublish = value;
-        LLSD data;
-        data["allow_publish"] = mAllowPublish;
-        LLCoros::instance().launch("putAgentUserInfoCoro",
-            boost::bind(put_avatar_properties_coro, cap_url, getAvatarId(), data, nullptr));
-    }
-    else
-    {
-        LL_WARNS("AvatarProperties") << "Failed to update profile data, no cap found" << LL_ENDL;
-    }
->>>>>>> 2687999d
 }
 
 void LLPanelProfileSecondLife::onSaveDescriptionChanges()
@@ -2452,12 +2215,7 @@
     mDescriptionText = mDescriptionEdit->getValue().asString();
     if (!gAgent.getRegionCapability(PROFILE_PROPERTIES_CAP).empty())
     {
-<<<<<<< HEAD
         saveAgentUserInfoCoro("sl_about_text", mDescriptionText);
-=======
-        LLCoros::instance().launch("putAgentUserInfoCoro",
-            boost::bind(put_avatar_properties_coro, cap_url, getAvatarId(), LLSD().with("sl_about_text", mDescriptionText), nullptr));
->>>>>>> 2687999d
     }
 // <FS:Beq> Restore UDP profiles
 #ifdef OPENSIM
@@ -2635,24 +2393,8 @@
 
     if (!gAgent.getRegionCapability(PROFILE_PROPERTIES_CAP).empty())
     {
-<<<<<<< HEAD
         if (!saveAgentUserInfoCoro("sl_image_id", id))
             return;
-=======
-        std::function<void(bool)> callback = [id](bool result)
-        {
-            if (result)
-            {
-                LLAvatarIconIDCache::getInstance()->add(gAgentID, id);
-                // Should trigger callbacks in icon controls
-                LLAvatarPropertiesProcessor::getInstance()->sendAvatarPropertiesRequest(gAgentID);
-            }
-        };
-        LLSD params;
-        params["sl_image_id"] = id;
-        LLCoros::instance().launch("putAgentUserInfoCoro",
-            boost::bind(put_avatar_properties_coro, cap_url, getAvatarId(), params, callback));
->>>>>>> 2687999d
 
         mImageId = id;
         if (mImageId == LLUUID::null)
@@ -3048,15 +2790,8 @@
 
     if (!gAgent.getRegionCapability(PROFILE_PROPERTIES_CAP).empty())
     {
-<<<<<<< HEAD
         if (!saveAgentUserInfoCoro("fl_image_id", id))
             return;
-=======
-        LLSD params;
-        params["fl_image_id"] = id;
-        LLCoros::instance().launch("putAgentUserInfoCoro",
-            boost::bind(put_avatar_properties_coro, cap_url, getAvatarId(), params, nullptr));
->>>>>>> 2687999d
 
         mImageId = id;
         if (mImageId.notNull())
@@ -3112,12 +2847,7 @@
     mCurrentDescription = mDescriptionEdit->getValue().asString();
     if (!gAgent.getRegionCapability(PROFILE_PROPERTIES_CAP).empty())
     {
-<<<<<<< HEAD
         saveAgentUserInfoCoro("fl_about_text", mCurrentDescription);
-=======
-        LLCoros::instance().launch("putAgentUserInfoCoro",
-            boost::bind(put_avatar_properties_coro, cap_url, getAvatarId(), LLSD().with("fl_about_text", mCurrentDescription), nullptr));
->>>>>>> 2687999d
     }
 // <FS:Beq> Restore UDP profiles
 #ifdef OPENSIM
@@ -3345,12 +3075,7 @@
     mCurrentNotes = mNotesEditor->getValue().asString();
     if (!gAgent.getRegionCapability(PROFILE_PROPERTIES_CAP).empty())
     {
-<<<<<<< HEAD
         saveAgentUserInfoCoro("notes", mCurrentNotes);
-=======
-        LLCoros::instance().launch("putAgentUserInfoCoro",
-            boost::bind(put_avatar_properties_coro, cap_url, getAvatarId(), LLSD().with("notes", mCurrentNotes), nullptr));
->>>>>>> 2687999d
     }
 // <FS:Beq> Restore UDO profiles
 #ifdef OPENSIM
