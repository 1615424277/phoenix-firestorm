/**
* @file llpanelprofile.cpp
* @brief Profile panel implementation
*
* $LicenseInfo:firstyear=2009&license=viewerlgpl$
* Second Life Viewer Source Code
* Copyright (C) 2010, Linden Research, Inc.
*
* This library is free software; you can redistribute it and/or
* modify it under the terms of the GNU Lesser General Public
* License as published by the Free Software Foundation;
* version 2.1 of the License only.
*
* This library is distributed in the hope that it will be useful,
* but WITHOUT ANY WARRANTY; without even the implied warranty of
* MERCHANTABILITY or FITNESS FOR A PARTICULAR PURPOSE.  See the GNU
* Lesser General Public License for more details.
*
* You should have received a copy of the GNU Lesser General Public
* License along with this library; if not, write to the Free Software
* Foundation, Inc., 51 Franklin Street, Fifth Floor, Boston, MA  02110-1301  USA
*
* Linden Research, Inc., 945 Battery Street, San Francisco, CA  94111  USA
* $/LicenseInfo$
*/

#include "llviewerprecompiledheaders.h"
#include "llpanelprofile.h"

// Common
#include "llavatarnamecache.h"
#include "llsdutil.h"
#include "llslurl.h"
#include "lldateutil.h" //ageFromDate

// UI
#include "llavatariconctrl.h"
#include "llclipboard.h"
#include "llcheckboxctrl.h"
#include "lllineeditor.h"
#include "llloadingindicator.h"
#include "llmenubutton.h"
#include "lltabcontainer.h"
#include "lltextbox.h"
#include "lltexteditor.h"
#include "lltexturectrl.h"
#include "lltoggleablemenu.h"
#include "llgrouplist.h"

// Newview
#include "llagent.h" //gAgent
#include "llagentpicksinfo.h"
#include "llavataractions.h"
#include "llavatarpropertiesprocessor.h"
#include "llcallingcard.h"
#include "llcommandhandler.h"
#include "llfloaterreg.h"
#include "llfirstuse.h"
#include "llgroupactions.h"
#include "llmutelist.h"
#include "llnotificationsutil.h"
#include "llpanelblockedlist.h"
#include "llpanelprofileclassifieds.h"
#include "llpanelprofilepicks.h"
#include "lltrans.h"
#include "llviewercontrol.h"
#include "llviewermenu.h" //is_agent_mappable
#include "llvoiceclient.h"
#include "llweb.h"

#include "fsdata.h"
#include "llviewermenu.h"

static LLPanelInjector<LLPanelProfileSecondLife> t_panel_profile_secondlife("panel_profile_secondlife");
static LLPanelInjector<LLPanelProfileWeb> t_panel_web("panel_profile_web");
static LLPanelInjector<LLPanelProfileInterests> t_panel_interests("panel_profile_interests");
static LLPanelInjector<LLPanelProfilePicks> t_panel_picks("panel_profile_picks");
static LLPanelInjector<LLPanelProfileFirstLife> t_panel_firstlife("panel_profile_firstlife");
static LLPanelInjector<LLPanelProfileNotes> t_panel_notes("panel_profile_notes");
static LLPanelInjector<LLPanelProfile>          t_panel_profile("panel_profile");

static const std::string PANEL_SECONDLIFE   = "panel_profile_secondlife";
static const std::string PANEL_WEB          = "panel_profile_web";
static const std::string PANEL_INTERESTS    = "panel_profile_interests";
static const std::string PANEL_PICKS        = "panel_profile_picks";
static const std::string PANEL_CLASSIFIEDS  = "panel_profile_classifieds";
static const std::string PANEL_FIRSTLIFE    = "panel_profile_firstlife";
static const std::string PANEL_NOTES        = "panel_profile_notes";
static const std::string PANEL_PROFILE_VIEW = "panel_profile_view";

static const std::string PROFILE_PROPERTIES_CAP = "AgentProfile";


//////////////////////////////////////////////////////////////////////////

void request_avatar_properties_coro(std::string cap_url, LLUUID agent_id)
{
    LLCore::HttpRequest::policy_t httpPolicy(LLCore::HttpRequest::DEFAULT_POLICY_ID);
    LLCoreHttpUtil::HttpCoroutineAdapter::ptr_t
        httpAdapter(new LLCoreHttpUtil::HttpCoroutineAdapter("request_avatar_properties_coro", httpPolicy));
    LLCore::HttpRequest::ptr_t httpRequest(new LLCore::HttpRequest);
    LLCore::HttpHeaders::ptr_t httpHeaders;

    LLCore::HttpOptions::ptr_t httpOpts(new LLCore::HttpOptions);
    httpOpts->setFollowRedirects(true);

    std::string finalUrl = cap_url + "/" + agent_id.asString();

    LLSD result = httpAdapter->getAndSuspend(httpRequest, finalUrl, httpOpts, httpHeaders);

    LLSD httpResults = result[LLCoreHttpUtil::HttpCoroutineAdapter::HTTP_RESULTS];
    LLCore::HttpStatus status = LLCoreHttpUtil::HttpCoroutineAdapter::getStatusFromLLSD(httpResults);

    if (!status
        || !result.has("id")
        || agent_id != result["id"].asUUID())
    {
        LL_WARNS("AvatarProperties") << "Failed to get agent information for id " << agent_id << LL_ENDL;
        return;
    }

    LLFloater* floater_profile = LLFloaterReg::findInstance("profile", LLSD().with("id", agent_id));
    if (!floater_profile)
    {
        // floater is dead, so panels are dead as well
        return;
    }

    LLPanel *panel = floater_profile->findChild<LLPanel>(PANEL_PROFILE_VIEW, TRUE);
    LLPanelProfile *panel_profile = dynamic_cast<LLPanelProfile*>(panel);
    if (!panel_profile)
    {
        LL_WARNS() << PANEL_PROFILE_VIEW << " not found" << LL_ENDL;
        return;
    }


    // Avatar Data

    LLAvatarData *avatar_data = &panel_profile->mAvatarData;
    std::string birth_date;

    avatar_data->agent_id = agent_id;
    avatar_data->avatar_id = agent_id;
    avatar_data->image_id = result["sl_image_id"].asUUID();
    avatar_data->fl_image_id = result["fl_image_id"].asUUID();
    avatar_data->partner_id = result["partner_id"].asUUID();
    // Todo: new descriptio size is 65536, check if it actually fits or has scroll
    avatar_data->about_text = result["sl_about_text"].asString();
    // Todo: new descriptio size is 65536, check if it actually fits or has scroll
    avatar_data->fl_about_text = result["fl_about_text"].asString();
    avatar_data->born_on = result["member_since"].asDate();
    avatar_data->profile_url = getProfileURL(agent_id.asString());

    avatar_data->flags = 0;

    if (result["online"].asBoolean())
    {
        avatar_data->flags |= AVATAR_ONLINE;
    }
    if (result["allow_publish"].asBoolean())
    {
        avatar_data->flags |= AVATAR_ALLOW_PUBLISH;
    }

    avatar_data->caption_index = 0;
    if (result.has("charter_member")) // won't be present if "caption" is set
    {
        avatar_data->caption_index = result["charter_member"].asInteger();
    }
    else if (result.has("caption"))
    {
        avatar_data->caption_text = result["caption"].asString();
    }

    panel = floater_profile->findChild<LLPanel>(PANEL_SECONDLIFE, TRUE);
    LLPanelProfileSecondLife *panel_sl = dynamic_cast<LLPanelProfileSecondLife*>(panel);
    if (panel_sl)
    {
        panel_sl->processProfileProperties(avatar_data);
    }

    panel = floater_profile->findChild<LLPanel>(PANEL_WEB, TRUE);
    LLPanelProfileWeb *panel_web = dynamic_cast<LLPanelProfileWeb*>(panel);
    if (panel_web)
    {
        panel_web->updateButtons();
    }

    panel = floater_profile->findChild<LLPanel>(PANEL_FIRSTLIFE, TRUE);
    LLPanelProfileFirstLife *panel_first = dynamic_cast<LLPanelProfileFirstLife*>(panel);
    if (panel_first)
    {
        panel_first->mCurrentDescription = avatar_data->fl_about_text;
        panel_first->mDescriptionEdit->setValue(panel_first->mCurrentDescription);
        panel_first->mPicture->setValue(avatar_data->fl_image_id);
        panel_first->updateButtons();
    }

    // Picks

    LLSD picks_array = result["picks"];
    LLAvatarPicks avatar_picks;
    avatar_picks.agent_id = agent_id; // Not in use?
    avatar_picks.target_id = agent_id;

    for (LLSD::array_const_iterator it = picks_array.beginArray(); it != picks_array.endArray(); ++it)
    {
        const LLSD& pick_data = *it;
        avatar_picks.picks_list.emplace_back(pick_data["id"].asUUID(), pick_data["name"].asString());
    }

    panel = floater_profile->findChild<LLPanel>(PANEL_PICKS, TRUE);
    LLPanelProfilePicks *panel_picks = dynamic_cast<LLPanelProfilePicks*>(panel);
    if (panel_picks)
    {
        panel_picks->processProperties(&avatar_picks);
    }

    // Groups

    LLSD groups_array = result["groups"];
    LLAvatarGroups avatar_groups;
    avatar_groups.agent_id = agent_id; // Not in use?
    avatar_groups.avatar_id = agent_id; // target_id

    for (LLSD::array_const_iterator it = groups_array.beginArray(); it != groups_array.endArray(); ++it)
    {
        const LLSD& group_info = *it;
        LLAvatarGroups::LLGroupData group_data;
        group_data.group_powers = 0; // Not in use?
        group_data.group_title = group_info["name"].asString(); // Missing data, not in use?
        group_data.group_id = group_info["id"].asUUID();
        group_data.group_name = group_info["name"].asString();
        group_data.group_insignia_id = group_info["image_id"].asUUID();

        avatar_groups.group_list.push_back(group_data);
    }

    if (panel_sl)
    {
        panel_sl->processGroupProperties(&avatar_groups);
    }

    // Notes
    LLAvatarNotes avatar_notes;

    avatar_notes.agent_id = agent_id;
    avatar_notes.target_id = agent_id;
    avatar_notes.notes = result["notes"].asString();

    panel = floater_profile->findChild<LLPanel>(PANEL_NOTES, TRUE);
    LLPanelProfileNotes *panel_notes = dynamic_cast<LLPanelProfileNotes*>(panel);
    if (panel_notes)
    {
        panel_notes->processProperties(&avatar_notes);
    }
}

//TODO: changes take two minutes to propagate!
// Add some storage that holds updated data for two minutes
// for new instances to reuse the data
// Profile data is only relevant to won avatar, but notes
// are for everybody
void put_avatar_properties_coro(std::string cap_url, LLUUID agent_id, LLSD data)
{
    LLCore::HttpRequest::policy_t httpPolicy(LLCore::HttpRequest::DEFAULT_POLICY_ID);
    LLCoreHttpUtil::HttpCoroutineAdapter::ptr_t
        httpAdapter(new LLCoreHttpUtil::HttpCoroutineAdapter("request_avatar_properties_coro", httpPolicy));
    LLCore::HttpRequest::ptr_t httpRequest(new LLCore::HttpRequest);
    LLCore::HttpHeaders::ptr_t httpHeaders;

    LLCore::HttpOptions::ptr_t httpOpts(new LLCore::HttpOptions);
    httpOpts->setFollowRedirects(true);

    std::string finalUrl = cap_url + "/" + agent_id.asString();

    LLSD result = httpAdapter->putAndSuspend(httpRequest, finalUrl, data, httpOpts, httpHeaders);

    LLSD httpResults = result[LLCoreHttpUtil::HttpCoroutineAdapter::HTTP_RESULTS];
    LLCore::HttpStatus status = LLCoreHttpUtil::HttpCoroutineAdapter::getStatusFromLLSD(httpResults);

    if (!status)
    {
        LL_WARNS("AvatarProperties") << "Failed to put agent information for id " << agent_id << LL_ENDL;
        return;
    }
}

//////////////////////////////////////////////////////////////////////////
// LLProfileHandler

class LLProfileHandler : public LLCommandHandler
{
public:
	// requires trusted browser to trigger
	LLProfileHandler() : LLCommandHandler("profile", UNTRUSTED_THROTTLE) { }

	bool handle(const LLSD& params, const LLSD& query_map,
		LLMediaCtrl* web)
	{
		if (params.size() < 1) return false;
		std::string agent_name = params[0];
		LL_INFOS() << "Profile, agent_name " << agent_name << LL_ENDL;
		std::string url = getProfileURL(agent_name);
		LLWeb::loadURLInternal(url);

		return true;
	}
};
LLProfileHandler gProfileHandler;


//////////////////////////////////////////////////////////////////////////
// LLAgentHandler

class LLAgentHandler : public LLCommandHandler
{
public:
	// requires trusted browser to trigger
	LLAgentHandler() : LLCommandHandler("agent", UNTRUSTED_THROTTLE) { }

	bool handle(const LLSD& params, const LLSD& query_map,
		LLMediaCtrl* web)
	{
		if (params.size() < 2) return false;
		LLUUID avatar_id;
		if (!avatar_id.set(params[0], FALSE))
		{
			return false;
		}

		const std::string verb = params[1].asString();
		// <FS:Ansariel> FIRE-9045: Inspect links always open full profile
		//if (verb == "about")
		if (verb == "about" || (gSavedSettings.getBOOL("FSInspectAvatarSlurlOpensProfile") && verb == "inspect"))
		// </FS:Ansariel>
		{
			LLAvatarActions::showProfile(avatar_id);
			return true;
		}

		if (verb == "inspect")
		{
			LLFloaterReg::showInstance("inspect_avatar", LLSD().with("avatar_id", avatar_id));
			return true;
		}

		if (verb == "im")
		{
			LLAvatarActions::startIM(avatar_id);
			return true;
		}

		if (verb == "pay")
		{
			if (!LLUI::getInstance()->mSettingGroups["config"]->getBOOL("EnableAvatarPay"))
			{
				LLNotificationsUtil::add("NoAvatarPay", LLSD(), LLSD(), std::string("SwitchToStandardSkinAndQuit"));
				return true;
			}

			LLAvatarActions::pay(avatar_id);
			return true;
		}

		if (verb == "offerteleport")
		{
			LLAvatarActions::offerTeleport(avatar_id);
			return true;
		}

		if (verb == "requestfriend")
		{
			LLAvatarActions::requestFriendshipDialog(avatar_id);
			return true;
		}

		if (verb == "removefriend")
		{
			LLAvatarActions::removeFriendDialog(avatar_id);
			return true;
		}

		if (verb == "mute")
		{
			if (! LLAvatarActions::isBlocked(avatar_id))
			{
				LLAvatarActions::toggleBlock(avatar_id);
			}
			return true;
		}

		if (verb == "unmute")
		{
			if (LLAvatarActions::isBlocked(avatar_id))
			{
				LLAvatarActions::toggleBlock(avatar_id);
			}
			return true;
		}

		if (verb == "block")
		{
			if (params.size() > 2)
			{
				const std::string object_name = LLURI::unescape(params[2].asString());
				LLMute mute(avatar_id, object_name, LLMute::OBJECT);
				LLMuteList::getInstance()->add(mute);
				LLPanelBlockedList::showPanelAndSelect(mute.mID);
			}
			return true;
		}

		if (verb == "unblock")
		{
			if (params.size() > 2)
			{
				const std::string object_name = params[2].asString();
				LLMute mute(avatar_id, object_name, LLMute::OBJECT);
				LLMuteList::getInstance()->remove(mute);
			}
			return true;
		}
		return false;
	}
};
LLAgentHandler gAgentHandler;

// <FS:Ansariel> FIRE-30611: "You" in transcript is underlined
class FSAgentSelfHandler : public LLCommandHandler
{
public:
	// requires trusted browser to trigger
	FSAgentSelfHandler() : LLCommandHandler("agentself", UNTRUSTED_THROTTLE) { }

	bool handle(const LLSD& params, const LLSD& query_map, LLMediaCtrl* web)
	{
		return gAgentHandler.handle(params, query_map, web);
	}
};
FSAgentSelfHandler gAgentSelfHandler;
// </FS:Ansariel>


//////////////////////////////////////////////////////////////////////////
// LLPanelProfileSecondLife

LLPanelProfileSecondLife::LLPanelProfileSecondLife()
 : LLPanelProfileTab()
 , mStatusText(NULL)
 , mAvatarNameCacheConnection()
 , mRlvBehaviorCallbackConnection() // <FS:Ansariel> RLVa support
{
}

LLPanelProfileSecondLife::~LLPanelProfileSecondLife()
{
    if (getAvatarId().notNull())
    {
        LLAvatarTracker::instance().removeParticularFriendObserver(getAvatarId(), this);
    }

    if (LLVoiceClient::instanceExists())
    {
        LLVoiceClient::getInstance()->removeObserver((LLVoiceClientStatusObserver*)this);
    }

    if (mAvatarNameCacheConnection.connected())
    {
        mAvatarNameCacheConnection.disconnect();
    }

    // <FS:Ansariel> RLVa support
    if (mRlvBehaviorCallbackConnection.connected())
    {
        mRlvBehaviorCallbackConnection.disconnect();
    }
    // </FS:Ansariel>
}

BOOL LLPanelProfileSecondLife::postBuild()
{
    mStatusText             = getChild<LLTextBox>("status");
    mGroupList              = getChild<LLGroupList>("group_list");
    mShowInSearchCheckbox   = getChild<LLCheckBoxCtrl>("show_in_search_checkbox");
    mSecondLifePic          = getChild<LLTextureCtrl>("2nd_life_pic");
    mSecondLifePicLayout    = getChild<LLPanel>("image_stack");
    mDescriptionEdit        = getChild<LLTextBase>("sl_description_edit");
    mTeleportButton         = getChild<LLButton>("teleport");
    mShowOnMapButton        = getChild<LLButton>("show_on_map_btn");
    mBlockButton            = getChild<LLButton>("block");
    mUnblockButton          = getChild<LLButton>("unblock");
    mNameLabel              = getChild<LLUICtrl>("name_label");
    mDisplayNameButton      = getChild<LLButton>("set_name");
    mAddFriendButton        = getChild<LLButton>("add_friend");
    mGroupInviteButton      = getChild<LLButton>("group_invite");
    mPayButton              = getChild<LLButton>("pay");
    mIMButton               = getChild<LLButton>("im");
    mCopyMenuButton         = getChild<LLMenuButton>("copy_btn");
    mGiveInvPanel           = getChild<LLPanel>("give_stack");
    mOverflowButton         = getChild<LLMenuButton>("overflow_btn"); // <FS:Ansariel> Gear button

    mStatusText->setVisible(FALSE);
    mCopyMenuButton->setVisible(FALSE);

    mAddFriendButton->setCommitCallback(boost::bind(&LLPanelProfileSecondLife::onAddFriendButtonClick, this));
    mIMButton->setCommitCallback(boost::bind(&LLPanelProfileSecondLife::onIMButtonClick, this));
    mTeleportButton->setCommitCallback(boost::bind(&LLPanelProfileSecondLife::onTeleportButtonClick, this));
    mShowOnMapButton->setCommitCallback(boost::bind(&LLPanelProfileSecondLife::onMapButtonClick, this));
    mPayButton->setCommitCallback(boost::bind(&LLPanelProfileSecondLife::pay, this));
    mBlockButton->setCommitCallback(boost::bind(&LLPanelProfileSecondLife::onClickToggleBlock, this));
    mUnblockButton->setCommitCallback(boost::bind(&LLPanelProfileSecondLife::onClickToggleBlock, this));
    mGroupInviteButton->setCommitCallback(boost::bind(&LLPanelProfileSecondLife::onGroupInvite,this));
    mDisplayNameButton->setCommitCallback(boost::bind(&LLPanelProfileSecondLife::onClickSetName, this));
    mSecondLifePic->setCommitCallback(boost::bind(&LLPanelProfileSecondLife::onCommitTexture, this));

    LLUICtrl::CommitCallbackRegistry::ScopedRegistrar commit;
    commit.add("Profile.CopyName", [this](LLUICtrl*, const LLSD& userdata) { onCommitMenu(userdata); });

    LLUICtrl::EnableCallbackRegistry::ScopedRegistrar enable;
    enable.add("Profile.EnableCall",                [this](LLUICtrl*, const LLSD&) { return mVoiceStatus; });
    enable.add("Profile.EnableGod",                 [](LLUICtrl*, const LLSD&) { return gAgent.isGodlike(); });

    mGroupList->setDoubleClickCallback(boost::bind(&LLPanelProfileSecondLife::openGroupProfile, this));
    mGroupList->setReturnCallback(boost::bind(&LLPanelProfileSecondLife::openGroupProfile, this));

    // <FS:Ansariel> Gear button
    LLUICtrl::CommitCallbackRegistry::ScopedRegistrar registrar;
    registrar.add("Profile.Call",					[this](LLUICtrl*, const LLSD&) { LLAvatarActions::startCall(getAvatarId()); });
    registrar.add("Profile.AddToContactSet",		[this](LLUICtrl*, const LLSD&) { LLAvatarActions::addToContactSet(getAvatarId()); });
    registrar.add("Profile.Share",					[this](LLUICtrl*, const LLSD&) { LLAvatarActions::share(getAvatarId()); });
    registrar.add("Profile.Kick",					[this](LLUICtrl*, const LLSD&) { LLAvatarActions::kick(getAvatarId()); });
    registrar.add("Profile.Freeze",					[this](LLUICtrl*, const LLSD&) { LLAvatarActions::freeze(getAvatarId()); });
    registrar.add("Profile.Unfreeze",				[this](LLUICtrl*, const LLSD&) { LLAvatarActions::unfreeze(getAvatarId()); });
    registrar.add("Profile.CSR",					[this](LLUICtrl*, const LLSD&) { LLAvatarName av_name; LLAvatarNameCache::get(getAvatarId(), &av_name); std::string name = av_name.getUserName(); LLAvatarActions::csr(getAvatarId(), name); });
    registrar.add("Profile.CopyNameToClipboard",	[this](LLUICtrl*, const LLSD&) { onCommitMenu("complete_name"); });
    registrar.add("Profile.CopyURI",				[this](LLUICtrl*, const LLSD&) { onCommitMenu("uri"); });
    registrar.add("Profile.CopyKey",				[this](LLUICtrl*, const LLSD&) { onCommitMenu("id"); });
    registrar.add("Profile.Report",					[this](LLUICtrl*, const LLSD&) { LLAvatarActions::report(getAvatarId()); });

    LLToggleableMenu* profile_menu = LLUICtrlFactory::getInstance()->createFromFile<LLToggleableMenu>("menu_profile_overflow.xml", gMenuHolder, LLViewerMenuHolderGL::child_registry_t::instance());
    mOverflowButton->setMenu(profile_menu, LLMenuButton::MP_TOP_RIGHT);
    // </FS:Ansariel>

    LLVoiceClient::getInstance()->addObserver((LLVoiceClientStatusObserver*)this);
    mCopyMenuButton->setMenu("menu_name_field.xml", LLMenuButton::MP_BOTTOM_RIGHT);

    // <FS:Ansariel> RLVa support
    mRlvBehaviorCallbackConnection = gRlvHandler.setBehaviourCallback(boost::bind(&LLPanelProfileSecondLife::updateRlvRestrictions, this, _1));

    return TRUE;
}

void LLPanelProfileSecondLife::onOpen(const LLSD& key)
{
    LLPanelProfileTab::onOpen(key);

    resetData();

    LLUUID avatar_id = getAvatarId();
    LLAvatarPropertiesProcessor::getInstance()->addObserver(avatar_id, this);

    BOOL own_profile = getSelfProfile();

    mGroupInviteButton->setVisible(!own_profile);
    mShowOnMapButton->setVisible(!own_profile);
    mPayButton->setVisible(!own_profile);
    mTeleportButton->setVisible(!own_profile);
    mIMButton->setVisible(!own_profile);
    mAddFriendButton->setVisible(!own_profile);
    mBlockButton->setVisible(!own_profile);
    mUnblockButton->setVisible(!own_profile);
    mGroupList->setShowNone(!own_profile);
    mGiveInvPanel->setVisible(!own_profile);
    mOverflowButton->setVisible(!own_profile); // <FS:Ansariel> Gear button

    mSecondLifePic->setOpenTexPreview(!own_profile);

    if (own_profile && !getEmbedded())
    {
        // Group list control cannot toggle ForAgent loading
        // Less than ideal, but viewing own profile via search is edge case
        mGroupList->enableForAgent(false);
    }

    // <FS:Ansariel> Show display name button only if display names are enabled
    //if (own_profile && !getEmbedded() )
    if (own_profile && LLAvatarName::useDisplayNames() && !getEmbedded())
    // </FS:Ansariel>
    {
        mNameLabel->setVisible(FALSE);
        mDisplayNameButton->setVisible(TRUE);
        mDisplayNameButton->setEnabled(TRUE);
    }

    mDescriptionEdit->setParseHTML(!own_profile && !getEmbedded());

    LLProfileDropTarget* drop_target = getChild<LLProfileDropTarget>("drop_target");
    drop_target->setVisible(!own_profile);
    drop_target->setEnabled(!own_profile);

    if (!own_profile)
    {
        mVoiceStatus = LLAvatarActions::canCall() && (LLAvatarActions::isFriend(avatar_id) ? LLAvatarTracker::instance().isBuddyOnline(avatar_id) : TRUE);
        drop_target->setAgentID(avatar_id);
        updateOnlineStatus();
    }

    updateButtons();

    // <FS:Ansariel> Display agent ID
    getChild<LLUICtrl>("user_key")->setValue(avatar_id.asString());

    mAvatarNameCacheConnection = LLAvatarNameCache::get(getAvatarId(), boost::bind(&LLPanelProfileSecondLife::onAvatarNameCache, this, _1, _2));
}

void LLPanelProfileSecondLife::apply(LLAvatarData* data)
{
    if (getIsLoaded() && getSelfProfile())
    {
        // Might be a better idea to accumulate changes in floater
        // instead of sending a request per tab
        std::string cap_url = gAgent.getRegionCapability(PROFILE_PROPERTIES_CAP);
        if (!cap_url.empty())
        {
            LLSD params = LLSDMap();
            if (data->image_id != mSecondLifePic->getImageAssetID())
            {
                params["sl_image_id"] = mSecondLifePic->getImageAssetID();
            }
            if (data->about_text != mDescriptionEdit->getValue().asString())
            {
                params["sl_about_text"] = mDescriptionEdit->getValue().asString();
            }
            if ((bool)data->allow_publish != mShowInSearchCheckbox->getValue().asBoolean())
            {
                params["allow_publish"] = mShowInSearchCheckbox->getValue().asBoolean();
            }
            if (!params.emptyMap())
            {
                LLCoros::instance().launch("putAgentUserInfoCoro",
                    boost::bind(put_avatar_properties_coro, cap_url, getAvatarId(), params));
            }
        }
        else
        {
            LL_WARNS() << "Failed to update profile data, no cap found" << LL_ENDL;
        }
    }
}

void LLPanelProfileSecondLife::updateData()
{
    LLUUID avatar_id = getAvatarId();
    if (!getIsLoading() && avatar_id.notNull() && !(getSelfProfile() && !getEmbedded()))
    {
        setIsLoading();

        std::string cap_url = gAgent.getRegionCapability(PROFILE_PROPERTIES_CAP);
        if (!cap_url.empty())
        {
            LLCoros::instance().launch("requestAgentUserInfoCoro",
                boost::bind(request_avatar_properties_coro, cap_url, avatar_id));
        }
        else
        {
            LL_WARNS() << "Failed to update profile data, no cap found" << LL_ENDL;
        }
    }
}

void LLPanelProfileSecondLife::processProperties(void* data, EAvatarProcessorType type)
{

    if (APT_PROPERTIES == type)
    {
        const LLAvatarData* avatar_data = static_cast<const LLAvatarData*>(data);
        if(avatar_data && getAvatarId() == avatar_data->avatar_id)
        {
            processProfileProperties(avatar_data);
        }
    }
}

void LLPanelProfileSecondLife::resetData()
{
    resetLoading();
    getChild<LLUICtrl>("complete_name")->setValue(LLStringUtil::null);
    getChild<LLUICtrl>("register_date")->setValue(LLStringUtil::null);
    getChild<LLUICtrl>("acc_status_text")->setValue(LLStringUtil::null);
    getChild<LLUICtrl>("partner_text")->setValue(LLStringUtil::null);

    // Set default image and 1:1 dimensions for it
    mSecondLifePic->setValue(mSecondLifePic->getDefaultImageAssetID());
    LLRect imageRect = mSecondLifePicLayout->getRect();
    mSecondLifePicLayout->reshape(imageRect.getHeight(), imageRect.getHeight());

    mDescriptionEdit->setValue(LLStringUtil::null);
    mStatusText->setVisible(FALSE);
    mCopyMenuButton->setVisible(FALSE);
    mGroups.clear();
    mGroupList->setGroups(mGroups);
}

void LLPanelProfileSecondLife::processProfileProperties(const LLAvatarData* avatar_data)
{
    LLUUID avatar_id = getAvatarId();
    if (!LLAvatarActions::isFriend(avatar_id) && !getSelfProfile())
    {
        // this is non-friend avatar. Status will be updated from LLAvatarPropertiesProcessor.
        // in LLPanelProfileSecondLife::processOnlineStatus()

        // subscribe observer to get online status. Request will be sent by LLPanelProfileSecondLife itself.
        // do not subscribe for friend avatar because online status can be wrong overridden
        // via LLAvatarData::flags if Preferences: "Only Friends & Groups can see when I am online" is set.
        processOnlineStatus(avatar_data->flags & AVATAR_ONLINE);
    }

    fillCommonData(avatar_data);

    fillPartnerData(avatar_data);

    fillAccountStatus(avatar_data);

    updateButtons();
}

void LLPanelProfileSecondLife::processGroupProperties(const LLAvatarGroups* avatar_groups)
{
    //KC: the group_list ctrl can handle all this for us on our own profile
    if (getSelfProfile() && !getEmbedded())
    {
        return;
    }

    // *NOTE dzaporozhan
    // Group properties may arrive in two callbacks, we need to save them across
    // different calls. We can't do that in textbox as textbox may change the text.

    LLAvatarGroups::group_list_t::const_iterator it = avatar_groups->group_list.begin();
    const LLAvatarGroups::group_list_t::const_iterator it_end = avatar_groups->group_list.end();

    for (; it_end != it; ++it)
    {
        LLAvatarGroups::LLGroupData group_data = *it;
        mGroups[group_data.group_name] = group_data.group_id;
    }

    mGroupList->setGroups(mGroups);
}

void LLPanelProfileSecondLife::openGroupProfile()
{
    LLUUID group_id = mGroupList->getSelectedUUID();
    LLGroupActions::show(group_id);
}

void LLPanelProfileSecondLife::onAvatarNameCache(const LLUUID& agent_id, const LLAvatarName& av_name)
{
    mAvatarNameCacheConnection.disconnect();

    getChild<LLUICtrl>("complete_name")->setValue( av_name.getCompleteName() );
    mCopyMenuButton->setVisible(TRUE);
}

void LLPanelProfileSecondLife::fillCommonData(const LLAvatarData* avatar_data)
{
    // Refresh avatar id in cache with new info to prevent re-requests
    // and to make sure icons in text will be up to date
    LLAvatarIconIDCache::getInstance()->add(avatar_data->avatar_id, avatar_data->image_id);

    LLStringUtil::format_map_t args;
    {
        std::string birth_date = LLTrans::getString("AvatarBirthDateFormat");
        LLStringUtil::format(birth_date, LLSD().with("datetime", (S32) avatar_data->born_on.secondsSinceEpoch()));
        args["[REG_DATE]"] = birth_date;
    }

    args["[AGE]"] = LLDateUtil::ageFromDate( avatar_data->born_on, LLDate::now());
    // <FS:Ansariel> Avatar age in days
    args["[AGEDAYS]"] = LLSD((S32) (LLDate::now().secondsSinceEpoch() - avatar_data->born_on.secondsSinceEpoch()) / 86400).asString();
    // </FS:Ansariel>
    std::string register_date = getString("RegisterDateFormat", args);
    getChild<LLUICtrl>("register_date")->setValue(register_date );
    mDescriptionEdit->setValue(avatar_data->about_text);
    mSecondLifePic->setValue(avatar_data->image_id);

    //Don't bother about boost level, picker will set it
    LLViewerFetchedTexture* imagep = LLViewerTextureManager::getFetchedTexture(avatar_data->image_id);
    if (imagep->getFullHeight())
    {
        onImageLoaded(true, imagep);
    }
    else
    {
        imagep->setLoadedCallback(onImageLoaded,
                                  MAX_DISCARD_LEVEL,
                                  FALSE,
                                  FALSE,
                                  new LLHandle<LLPanel>(getHandle()),
                                  NULL,
                                  FALSE);
    }

    if (getSelfProfile())
    {
        mShowInSearchCheckbox->setValue((BOOL)(avatar_data->flags & AVATAR_ALLOW_PUBLISH));
    }
}

void LLPanelProfileSecondLife::fillPartnerData(const LLAvatarData* avatar_data)
{
    LLTextEditor* partner_text = getChild<LLTextEditor>("partner_text");
    if (avatar_data->partner_id.notNull())
    {
        partner_text->setText(LLSLURL("agent", avatar_data->partner_id, "inspect").getSLURLString());
    }
    else
    {
        partner_text->setText(getString("no_partner_text"));
    }
}

void LLPanelProfileSecondLife::fillAccountStatus(const LLAvatarData* avatar_data)
{
    LLStringUtil::format_map_t args;
    args["[ACCTTYPE]"] = LLAvatarPropertiesProcessor::accountType(avatar_data);
    args["[PAYMENTINFO]"] = LLAvatarPropertiesProcessor::paymentInfo(avatar_data);

    // <FS:Ansariel> FSData support
    args["[FIRESTORM]"] = "";
    args["[FSSUPP]"] = "";
    args["[FSDEV]"] = "";
    args["[FSQA]"] = "";
    args["[FSGW]"] = "";
    S32 flags = FSData::getInstance()->getAgentFlags(avatar_data->avatar_id);
    if (flags != -1)
    {
        bool separator = false;
        std::string text;
        if (flags & (FSData::DEVELOPER | FSData::SUPPORT | FSData::QA | FSData::GATEWAY))
        {
            args["[FIRESTORM]"] = LLTrans::getString("APP_NAME");
        }

        if (flags & FSData::DEVELOPER)
        {
            text = getString("FSDev");
            args["[FSDEV]"] = text;
            separator = true;
        }

        if (flags & FSData::SUPPORT)
        {
            text = getString("FSSupp");
            if (separator)
            {
                text = " /" + text;
            }
            args["[FSSUPP]"] = text;
            separator = true;
        }
        
        if (flags & FSData::QA)
        {
            text = getString("FSQualityAssurance");
            if (separator)
            {
                text = " /" + text;
            }
            args["[FSQA]"] = text;
            separator = true;
        }

        if (flags & FSData::GATEWAY)
        {
            text = getString("FSGW");
            if (separator)
            {
                text = " /" + text;
            }
            args["[FSGW]"] = text;
        }
    }
    // </FS:Ansariel>

    std::string caption_text = getString("CaptionTextAcctInfo", args);
    getChild<LLUICtrl>("acc_status_text")->setValue(caption_text);
}

void LLPanelProfileSecondLife::onMapButtonClick()
{
    LLAvatarActions::showOnMap(getAvatarId());
}

void LLPanelProfileSecondLife::pay()
{
    LLAvatarActions::pay(getAvatarId());
}

void LLPanelProfileSecondLife::onClickToggleBlock()
{
    bool blocked = LLAvatarActions::toggleBlock(getAvatarId());

    updateButtons();
    // we are hiding one button and showing another, set focus
    if (blocked)
    {
        mUnblockButton->setFocus(true);
    }
    else
    {
        mBlockButton->setFocus(true);
    }
}

void LLPanelProfileSecondLife::onAddFriendButtonClick()
{
    LLAvatarActions::requestFriendshipDialog(getAvatarId());
}

void LLPanelProfileSecondLife::onIMButtonClick()
{
    LLAvatarActions::startIM(getAvatarId());
}

void LLPanelProfileSecondLife::onTeleportButtonClick()
{
    LLAvatarActions::offerTeleport(getAvatarId());
}

void LLPanelProfileSecondLife::onGroupInvite()
{
    LLAvatarActions::inviteToGroup(getAvatarId());
}

void LLPanelProfileSecondLife::onImageLoaded(BOOL success, LLViewerFetchedTexture *imagep)
{
    LLRect imageRect = mSecondLifePicLayout->getRect();
    if (!success || imagep->getFullWidth() == imagep->getFullHeight())
    {
        mSecondLifePicLayout->reshape(imageRect.getHeight(), imageRect.getHeight());
    }
    else
    {
        // assume 3:4, for sake of firestorm
        mSecondLifePicLayout->reshape(imageRect.getHeight() * 4 / 3, imageRect.getHeight());
    }
}

//static
void LLPanelProfileSecondLife::onImageLoaded(BOOL success,
                                             LLViewerFetchedTexture *src_vi,
                                             LLImageRaw* src,
                                             LLImageRaw* aux_src,
                                             S32 discard_level,
                                             BOOL final,
                                             void* userdata)
{
    if (!userdata) return;

    LLHandle<LLPanel>* handle = (LLHandle<LLPanel>*)userdata;

    if (!handle->isDead())
    {
        LLPanelProfileSecondLife* panel = static_cast<LLPanelProfileSecondLife*>(handle->get());
        if (panel)
        {
            panel->onImageLoaded(success, src_vi);
        }
    }

    if (final || !success)
    {
        delete handle;
    }
}

// virtual, called by LLAvatarTracker
void LLPanelProfileSecondLife::changed(U32 mask)
{
    updateOnlineStatus();
    updateButtons();
}

// virtual, called by LLVoiceClient
void LLPanelProfileSecondLife::onChange(EStatusType status, const std::string &channelURI, bool proximal)
{
    if(status == STATUS_JOINING || status == STATUS_LEFT_CHANNEL)
    {
        return;
    }

    mVoiceStatus = LLAvatarActions::canCall() && (LLAvatarActions::isFriend(getAvatarId()) ? LLAvatarTracker::instance().isBuddyOnline(getAvatarId()) : TRUE);
}

void LLPanelProfileSecondLife::setAvatarId(const LLUUID& avatar_id)
{
    if (avatar_id.notNull())
    {
        if (getAvatarId().notNull())
        {
            LLAvatarTracker::instance().removeParticularFriendObserver(getAvatarId(), this);
        }

        LLPanelProfileTab::setAvatarId(avatar_id);

        if (LLAvatarActions::isFriend(getAvatarId()))
        {
            LLAvatarTracker::instance().addParticularFriendObserver(getAvatarId(), this);
        }
    }
}

bool LLPanelProfileSecondLife::isGrantedToSeeOnlineStatus()
{
    // set text box visible to show online status for non-friends who has not set in Preferences
    // "Only Friends & Groups can see when I am online"
    if (!LLAvatarActions::isFriend(getAvatarId()))
    {
        return true;
    }

    // *NOTE: GRANT_ONLINE_STATUS is always set to false while changing any other status.
    // When avatar disallow me to see her online status processOfflineNotification Message is received by the viewer
    // see comments for ChangeUserRights template message. EXT-453.
    // If GRANT_ONLINE_STATUS flag is changed it will be applied when viewer restarts. EXT-3880
    const LLRelationship* relationship = LLAvatarTracker::instance().getBuddyInfo(getAvatarId());
    return relationship->isRightGrantedFrom(LLRelationship::GRANT_ONLINE_STATUS);
}

// method was disabled according to EXT-2022. Re-enabled & improved according to EXT-3880
void LLPanelProfileSecondLife::updateOnlineStatus()
{
    if (!LLAvatarActions::isFriend(getAvatarId())) return;
    // For friend let check if he allowed me to see his status
    const LLRelationship* relationship = LLAvatarTracker::instance().getBuddyInfo(getAvatarId());
    bool online = relationship->isOnline();
    processOnlineStatus(online);
}

void LLPanelProfileSecondLife::processOnlineStatus(bool online)
{
    mStatusText->setVisible(isGrantedToSeeOnlineStatus());

    std::string status = getString(online ? "status_online" : "status_offline");

    mStatusText->setValue(status);
    mStatusText->setColor(online ?
    LLUIColorTable::instance().getColor("StatusUserOnline") :
    LLUIColorTable::instance().getColor("StatusUserOffline"));
}

void LLPanelProfileSecondLife::updateButtons()
{
    LLPanelProfileTab::updateButtons();

    if (getSelfProfile() && !getEmbedded())
    {
        mShowInSearchCheckbox->setVisible(TRUE);
        mShowInSearchCheckbox->setEnabled(TRUE);
        mDescriptionEdit->setEnabled(TRUE);
    }

    if (!getSelfProfile())
    {
        LLUUID av_id = getAvatarId();
        bool is_buddy_online = LLAvatarTracker::instance().isBuddyOnline(getAvatarId());

        if (LLAvatarActions::isFriend(av_id))
        {
            // <FS:Ansariel> RLVa support
            //mTeleportButton->setEnabled(is_buddy_online);
            const LLRelationship* friend_status = LLAvatarTracker::instance().getBuddyInfo(av_id);
            bool can_offer_tp = (!gRlvHandler.hasBehaviour(RLV_BHVR_SHOWLOC) ||
                                    (gRlvHandler.isException(RLV_BHVR_TPLURE, av_id, ERlvExceptionCheck::Permissive) ||
                                    friend_status->isRightGrantedTo(LLRelationship::GRANT_MAP_LOCATION)));

            mTeleportButton->setEnabled(is_buddy_online && can_offer_tp);
            // </FS:Ansariel>
            //Disable "Add Friend" button for friends.
            mAddFriendButton->setEnabled(false);
        }
        else
        {
            // <FS:Ansariel> RLVa support
            //mTeleportButton->setEnabled(true);
            bool can_offer_tp = (!gRlvHandler.hasBehaviour(RLV_BHVR_SHOWLOC) ||
                                    gRlvHandler.isException(RLV_BHVR_TPLURE, av_id, ERlvExceptionCheck::Permissive));
            mTeleportButton->setEnabled(can_offer_tp);
            // </FS:Ansariel>
            mAddFriendButton->setEnabled(true);
        }

        // <FS:Ansariel> RLVa support
        //bool enable_map_btn = (is_buddy_online && is_agent_mappable(av_id)) || gAgent.isGodlike();
        bool enable_map_btn = ((is_buddy_online && is_agent_mappable(av_id)) || gAgent.isGodlike()) && !gRlvHandler.hasBehaviour(RLV_BHVR_SHOWWORLDMAP);
        // </FS:Ansariel>
        mShowOnMapButton->setEnabled(enable_map_btn);

        bool enable_block_btn = LLAvatarActions::canBlock(av_id) && !LLAvatarActions::isBlocked(av_id);
        mBlockButton->setVisible(enable_block_btn);

        bool enable_unblock_btn = LLAvatarActions::isBlocked(av_id);
        mUnblockButton->setVisible(enable_unblock_btn);
    }
}

void LLPanelProfileSecondLife::onClickSetName()
{
    LLAvatarNameCache::get(getAvatarId(), boost::bind(&LLPanelProfileSecondLife::onAvatarNameCacheSetName, this, _1, _2));

    LLFirstUse::setDisplayName(false);
}

void LLPanelProfileSecondLife::onCommitTexture()
{
    LLViewerFetchedTexture* imagep = LLViewerTextureManager::getFetchedTexture(mSecondLifePic->getImageAssetID());
    if (imagep->getFullHeight())
    {
        onImageLoaded(true, imagep);
    }
    else
    {
        imagep->setLoadedCallback(onImageLoaded,
            MAX_DISCARD_LEVEL,
            FALSE,
            FALSE,
            new LLHandle<LLPanel>(getHandle()),
            NULL,
            FALSE);
    }
}

void LLPanelProfileSecondLife::onCommitMenu(const LLSD& userdata)
{
    LLAvatarName av_name;
    if (!LLAvatarNameCache::get(getAvatarId(), &av_name))
    {
        // shouldn't happen, button(menu) is supposed to be invisible while name is fetching
        LL_WARNS() << "Failed to get agent data" << LL_ENDL;
        return;
    }

    const std::string item_name = userdata.asString();
    LLWString wstr;
    if (item_name == "display")
    {
        wstr = utf8str_to_wstring(av_name.getDisplayName(true));
    }
    else if (item_name == "name")
    {
        wstr = utf8str_to_wstring(av_name.getAccountName());
    }
    // <FS:Ansariel> Gear button
    else if (item_name == "complete_name")
    {
        wstr = utf8str_to_wstring(av_name.getCompleteName());
    }
    else if (item_name == "uri")
    {
        wstr = utf8str_to_wstring(LLSLURL("agent", getAvatarId(), "about").getSLURLString());
    }
    // </FS:Ansariel>
    else if (item_name == "id")
    {
        wstr = utf8str_to_wstring(getAvatarId().asString());
    }
    LLClipboard::instance().copyToClipboard(wstr, 0, wstr.size());
}

void LLPanelProfileSecondLife::onAvatarNameCacheSetName(const LLUUID& agent_id, const LLAvatarName& av_name)
{
    if (av_name.getDisplayName().empty())
    {
        // something is wrong, tell user to try again later
        LLNotificationsUtil::add("SetDisplayNameFailedGeneric");
        return;
    }

    LL_INFOS("LegacyProfile") << "name-change now " << LLDate::now() << " next_update "
        << LLDate(av_name.mNextUpdate) << LL_ENDL;
    F64 now_secs = LLDate::now().secondsSinceEpoch();

    if (now_secs < av_name.mNextUpdate)
    {
        // if the update time is more than a year in the future, it means updates have been blocked
        // show a more general message
        static const S32 YEAR = 60*60*24*365;
        if (now_secs + YEAR < av_name.mNextUpdate)
        {
            LLNotificationsUtil::add("SetDisplayNameBlocked");
            return;
        }
    }

    LLFloaterReg::showInstance("display_name");
}

// <FS:Ansariel> RLVa support
void LLPanelProfileSecondLife::updateRlvRestrictions(ERlvBehaviour behavior)
{
    if (behavior == RLV_BHVR_SHOWLOC || behavior == RLV_BHVR_SHOWWORLDMAP)
    {
        updateButtons();
    }
}
// </FS:Ansariel>

//////////////////////////////////////////////////////////////////////////
// LLPanelProfileWeb

LLPanelProfileWeb::LLPanelProfileWeb()
 : LLPanelProfileTab()
 , mWebBrowser(NULL)
 , mAvatarNameCacheConnection()
{
}

LLPanelProfileWeb::~LLPanelProfileWeb()
{
    if (mAvatarNameCacheConnection.connected())
    {
        mAvatarNameCacheConnection.disconnect();
    }
}

void LLPanelProfileWeb::onOpen(const LLSD& key)
{
    LLPanelProfileTab::onOpen(key);

    resetData();

    mAvatarNameCacheConnection = LLAvatarNameCache::get(getAvatarId(), boost::bind(&LLPanelProfileWeb::onAvatarNameCache, this, _1, _2));
}

BOOL LLPanelProfileWeb::postBuild()
{
    mWebBrowser = getChild<LLMediaCtrl>("profile_html");
    mWebBrowser->addObserver(this);
    mWebBrowser->setHomePageUrl("about:blank");

    return TRUE;
}

void LLPanelProfileWeb::processProperties(void* data, EAvatarProcessorType type)
{
    if (APT_PROPERTIES == type)
    {
        const LLAvatarData* avatar_data = static_cast<const LLAvatarData*>(data);
        if (avatar_data && getAvatarId() == avatar_data->avatar_id)
        {
            updateButtons();
        }
    }
}

void LLPanelProfileWeb::resetData()
{
    mWebBrowser->navigateHome();
}

void LLPanelProfileWeb::apply(LLAvatarData* data)
{

}

void LLPanelProfileWeb::updateData()
{
    LLUUID avatar_id = getAvatarId();
    if (!getIsLoading() && avatar_id.notNull() && !mURLWebProfile.empty())
    {
        setIsLoading();

        mWebBrowser->setVisible(TRUE);
        mPerformanceTimer.start();
        mWebBrowser->navigateTo(mURLWebProfile, HTTP_CONTENT_TEXT_HTML);
    }
}

void LLPanelProfileWeb::onAvatarNameCache(const LLUUID& agent_id, const LLAvatarName& av_name)
{
    mAvatarNameCacheConnection.disconnect();

    std::string username = av_name.getAccountName();
    if (username.empty())
    {
        username = LLCacheName::buildUsername(av_name.getDisplayName());
    }
    else
    {
        LLStringUtil::replaceChar(username, ' ', '.');
    }

    mURLWebProfile = getProfileURL(username, true);
    if (mURLWebProfile.empty())
    {
        return;
    }

    //if the tab was opened before name was resolved, load the panel now
    updateData();
}

void LLPanelProfileWeb::onCommitLoad(LLUICtrl* ctrl)
{
    if (!mURLHome.empty())
    {
        LLSD::String valstr = ctrl->getValue().asString();
        if (valstr.empty())
        {
            mWebBrowser->setVisible(TRUE);
            mPerformanceTimer.start();
            mWebBrowser->navigateTo( mURLHome, HTTP_CONTENT_TEXT_HTML );
        }
        else if (valstr == "popout")
        {
            // open in viewer's browser, new window
            LLWeb::loadURLInternal(mURLHome);
        }
        else if (valstr == "external")
        {
            // open in external browser
            LLWeb::loadURLExternal(mURLHome);
        }
    }
}

void LLPanelProfileWeb::handleMediaEvent(LLPluginClassMedia* self, EMediaEvent event)
{
    switch(event)
    {
        case MEDIA_EVENT_STATUS_TEXT_CHANGED:
            childSetValue("status_text", LLSD( self->getStatusText() ) );
        break;

        case MEDIA_EVENT_NAVIGATE_BEGIN:
        {
            if (mFirstNavigate)
            {
                mFirstNavigate = false;
            }
            else
            {
                mPerformanceTimer.start();
            }
        }
        break;

        case MEDIA_EVENT_NAVIGATE_COMPLETE:
        {
            LLStringUtil::format_map_t args;
            args["[TIME]"] = llformat("%.2f", mPerformanceTimer.getElapsedTimeF32());
            childSetValue("status_text", LLSD( getString("LoadTime", args)) );
        }
        break;

        default:
            // Having a default case makes the compiler happy.
        break;
    }
}

void LLPanelProfileWeb::updateButtons()
{
    LLPanelProfileTab::updateButtons();
}

//////////////////////////////////////////////////////////////////////////
//////////////////////////////////////////////////////////////////////////
//////////////////////////////////////////////////////////////////////////

static const S32 WANT_CHECKS = 8;
static const S32 SKILL_CHECKS = 6;

LLPanelProfileInterests::LLPanelProfileInterests()
 : LLPanelProfileTab()
{
}

LLPanelProfileInterests::~LLPanelProfileInterests()
{
}

void LLPanelProfileInterests::onOpen(const LLSD& key)
{
    LLPanelProfileTab::onOpen(key);

    resetData();
}

BOOL LLPanelProfileInterests::postBuild()
{
    mWantToEditor = getChild<LLLineEditor>("want_to_edit");
    mSkillsEditor = getChild<LLLineEditor>("skills_edit");
    mLanguagesEditor = getChild<LLLineEditor>("languages_edit");

    for (S32 i = 0; i < WANT_CHECKS; ++i)
    {
        std::string check_name = llformat("chk%d", i);
        mWantChecks[i] = getChild<LLCheckBoxCtrl>(check_name);
    }

    for (S32 i = 0; i < SKILL_CHECKS; ++i)
    {
        std::string check_name = llformat("schk%d", i);
        mSkillChecks[i] = getChild<LLCheckBoxCtrl>(check_name);
    }

    return TRUE;
}


void LLPanelProfileInterests::processProperties(void* data, EAvatarProcessorType type)
{
    if (APT_INTERESTS_INFO == type)
    {
        const LLInterestsData* interests_data = static_cast<const LLInterestsData*>(data);
        if (interests_data && getAvatarId() == interests_data->avatar_id)
        {
            for (S32 i = 0; i < WANT_CHECKS; ++i)
            {
                if (interests_data->want_to_mask & (1<<i))
                {
                    mWantChecks[i]->setValue(TRUE);
                }
                else
                {
                    mWantChecks[i]->setValue(FALSE);
                }
            }

            for (S32 i = 0; i < SKILL_CHECKS; ++i)
            {
                if (interests_data->skills_mask & (1<<i))
                {
                    mSkillChecks[i]->setValue(TRUE);
                }
                else
                {
                    mSkillChecks[i]->setValue(FALSE);
                }
            }

            mWantToEditor->setText(interests_data->want_to_text);
            mSkillsEditor->setText(interests_data->skills_text);
            mLanguagesEditor->setText(interests_data->languages_text);

            updateButtons();
        }
    }
}

void LLPanelProfileInterests::resetData()
{
    mWantToEditor->setValue(LLStringUtil::null);
    mSkillsEditor->setValue(LLStringUtil::null);
    mLanguagesEditor->setValue(LLStringUtil::null);

    for (S32 i = 0; i < WANT_CHECKS; ++i)
    {
        mWantChecks[i]->setValue(FALSE);
    }

    for (S32 i = 0; i < SKILL_CHECKS; ++i)
    {
        mSkillChecks[i]->setValue(FALSE);
    }
}

void LLPanelProfileInterests::apply()
{
    if (getIsLoaded() && getSelfProfile())
    {
        LLInterestsData interests_data = LLInterestsData();

        interests_data.want_to_mask = 0;
        for (S32 i = 0; i < WANT_CHECKS; ++i)
        {
            if (mWantChecks[i]->getValue().asBoolean())
            {
                interests_data.want_to_mask |= (1 << i);
            }
        }

        interests_data.skills_mask = 0;
        for (S32 i = 0; i < SKILL_CHECKS; ++i)
        {
            if (mSkillChecks[i]->getValue().asBoolean())
            {
                interests_data.skills_mask |= (1 << i);
            }
        }

        interests_data.want_to_text = mWantToEditor->getText();
        interests_data.skills_text = mSkillsEditor->getText();
        interests_data.languages_text = mLanguagesEditor->getText();

        LLAvatarPropertiesProcessor::getInstance()->sendInterestsInfoUpdate(&interests_data);
    }

}

void LLPanelProfileInterests::updateButtons()
{
    LLPanelProfileTab::updateButtons();

    if (getSelfProfile() && !getEmbedded())
    {
        mWantToEditor->setEnabled(TRUE);
        mSkillsEditor->setEnabled(TRUE);
        mLanguagesEditor->setEnabled(TRUE);

        for (S32 i = 0; i < WANT_CHECKS; ++i)
        {
            mWantChecks[i]->setEnabled(TRUE);
        }

        for (S32 i = 0; i < SKILL_CHECKS; ++i)
        {
            mSkillChecks[i]->setEnabled(TRUE);
        }
    }
}

//////////////////////////////////////////////////////////////////////////
//////////////////////////////////////////////////////////////////////////
//////////////////////////////////////////////////////////////////////////


//////////////////////////////////////////////////////////////////////////
//////////////////////////////////////////////////////////////////////////
//////////////////////////////////////////////////////////////////////////

LLPanelProfileFirstLife::LLPanelProfileFirstLife()
 : LLPanelProfileTab(),
 mIsEditing(false)
{
}

LLPanelProfileFirstLife::~LLPanelProfileFirstLife()
{
}

BOOL LLPanelProfileFirstLife::postBuild()
{
    mDescriptionEdit = getChild<LLTextEditor>("fl_description_edit");
    mPicture = getChild<LLTextureCtrl>("real_world_pic");

    mDescriptionEdit->setFocusReceivedCallback(boost::bind(&LLPanelProfileFirstLife::onDescriptionFocusReceived, this));

    return TRUE;
}

void LLPanelProfileFirstLife::onOpen(const LLSD& key)
{
    LLPanelProfileTab::onOpen(key);

    resetData();
}


void LLPanelProfileFirstLife::onDescriptionFocusReceived()
{
    if (!mIsEditing && getSelfProfile())
    {
        mIsEditing = true;
        mDescriptionEdit->setParseHTML(false);
        mDescriptionEdit->setText(mCurrentDescription);
    }
}

void LLPanelProfileFirstLife::processProperties(void* data, EAvatarProcessorType type)
{
    if (APT_PROPERTIES == type)
    {
        const LLAvatarData* avatar_data = static_cast<const LLAvatarData*>(data);
        if (avatar_data && getAvatarId() == avatar_data->avatar_id)
        {
            mCurrentDescription = avatar_data->fl_about_text;
            mDescriptionEdit->setValue(mCurrentDescription);
            mPicture->setValue(avatar_data->fl_image_id);
            updateButtons();
        }
    }
}

void LLPanelProfileFirstLife::processProperties(const LLAvatarData* avatar_data)
{
    mCurrentDescription = avatar_data->fl_about_text;
    mDescriptionEdit->setValue(mCurrentDescription);
    mPicture->setValue(avatar_data->fl_image_id);
    updateButtons();
}

void LLPanelProfileFirstLife::resetData()
{
    mDescriptionEdit->setValue(LLStringUtil::null);
    mPicture->setValue(mPicture->getDefaultImageAssetID());
}

void LLPanelProfileFirstLife::apply(LLAvatarData* data)
{

    std::string cap_url = gAgent.getRegionCapability(PROFILE_PROPERTIES_CAP);
    if (getIsLoaded() && !cap_url.empty())
    {
        LLSD params = LLSDMap();
        if (data->fl_image_id != mPicture->getImageAssetID())
        {
            params["fl_image_id"] = mPicture->getImageAssetID();
        }
        if (data->fl_about_text != mDescriptionEdit->getValue().asString())
        {
            params["fl_about_text"] = mDescriptionEdit->getValue().asString();
        }
        if (!params.emptyMap())
        {
            LLCoros::instance().launch("putAgentUserInfoCoro",
                boost::bind(put_avatar_properties_coro, cap_url, getAvatarId(), params));
        }
    }

    data->fl_image_id = mPicture->getImageAssetID();
    data->fl_about_text = mDescriptionEdit->getValue().asString();
}

void LLPanelProfileFirstLife::updateButtons()
{
    LLPanelProfileTab::updateButtons();

    if (getSelfProfile() && !getEmbedded())
    {
        mDescriptionEdit->setEnabled(TRUE);
        mPicture->setEnabled(TRUE);
    }
}

//////////////////////////////////////////////////////////////////////////
//////////////////////////////////////////////////////////////////////////
//////////////////////////////////////////////////////////////////////////

LLPanelProfileNotes::LLPanelProfileNotes()
: LLPanelProfileTab()
, mAvatarNameCacheConnection()
{

}

LLPanelProfileNotes::~LLPanelProfileNotes()
{
    if (getAvatarId().notNull())
    {
        LLAvatarTracker::instance().removeParticularFriendObserver(getAvatarId(), this);
    }

    if (mAvatarNameCacheConnection.connected())
    {
        mAvatarNameCacheConnection.disconnect();
    }
}

void LLPanelProfileNotes::updateData()
{
    LLUUID avatar_id = getAvatarId();
    if (!getIsLoading() && avatar_id.notNull())
    {
        setIsLoading();

        std::string cap_url = gAgent.getRegionCapability(PROFILE_PROPERTIES_CAP);
        if (!cap_url.empty())
        {
            LLCoros::instance().launch("requestAgentUserInfoCoro",
                boost::bind(request_avatar_properties_coro, cap_url, avatar_id));
        }
    }
}

BOOL LLPanelProfileNotes::postBuild()
{
    mOnlineStatus = getChild<LLCheckBoxCtrl>("status_check");
    mMapRights = getChild<LLCheckBoxCtrl>("map_check");
    mEditObjectRights = getChild<LLCheckBoxCtrl>("objects_check");
    mNotesEditor = getChild<LLTextEditor>("notes_edit");

    mEditObjectRights->setCommitCallback(boost::bind(&LLPanelProfileNotes::onCommitRights, this));

    mNotesEditor->setCommitCallback(boost::bind(&LLPanelProfileNotes::onCommitNotes,this));

    return TRUE;
}

void LLPanelProfileNotes::onOpen(const LLSD& key)
{
    LLPanelProfileTab::onOpen(key);

    resetData();

    fillRightsData();

    mAvatarNameCacheConnection = LLAvatarNameCache::get(getAvatarId(), boost::bind(&LLPanelProfileNotes::onAvatarNameCache, this, _1, _2));
}

void LLPanelProfileNotes::apply()
{
    onCommitNotes();
    applyRights();
}

void LLPanelProfileNotes::fillRightsData()
{
    mOnlineStatus->setValue(FALSE);
    mMapRights->setValue(FALSE);
    mEditObjectRights->setValue(FALSE);

    const LLRelationship* relation = LLAvatarTracker::instance().getBuddyInfo(getAvatarId());
    // If true - we are viewing friend's profile, enable check boxes and set values.
    if(relation)
    {
        S32 rights = relation->getRightsGrantedTo();

        mOnlineStatus->setValue(LLRelationship::GRANT_ONLINE_STATUS & rights ? TRUE : FALSE);
        mMapRights->setValue(LLRelationship::GRANT_MAP_LOCATION & rights ? TRUE : FALSE);
        mEditObjectRights->setValue(LLRelationship::GRANT_MODIFY_OBJECTS & rights ? TRUE : FALSE);
    }

    enableCheckboxes(NULL != relation);
}

void LLPanelProfileNotes::onCommitNotes()
{
    std::string cap_url = gAgent.getRegionCapability(PROFILE_PROPERTIES_CAP);
    if (getIsLoaded())
    {
        if (!cap_url.empty())
        {
            std::string notes = mNotesEditor->getValue().asString();
            LLCoros::instance().launch("putAgentUserInfoCoro",
                boost::bind(put_avatar_properties_coro, cap_url, getAvatarId(), LLSD().with("notes", notes)));
        }
        else
        {
            LL_WARNS() << "Failed to update notes, no cap found" << LL_ENDL;
        }
    }
}

void LLPanelProfileNotes::rightsConfirmationCallback(const LLSD& notification,
        const LLSD& response)
{
    S32 option = LLNotificationsUtil::getSelectedOption(notification, response);
    if (option != 0)
    {
        mEditObjectRights->setValue(mEditObjectRights->getValue().asBoolean() ? FALSE : TRUE);
    }
}

void LLPanelProfileNotes::confirmModifyRights(bool grant)
{
    LLSD args;
    args["NAME"] = LLSLURL("agent", getAvatarId(), "completename").getSLURLString();


    LLNotificationsUtil::add(grant ? "GrantModifyRights" : "RevokeModifyRights", args, LLSD(),
        boost::bind(&LLPanelProfileNotes::rightsConfirmationCallback, this, _1, _2));

}

void LLPanelProfileNotes::onCommitRights()
{
	const LLRelationship* buddy_relationship = LLAvatarTracker::instance().getBuddyInfo(getAvatarId());

	if (!buddy_relationship)
	{
		LL_WARNS("LegacyProfile") << "Trying to modify rights for non-friend avatar. Skipped." << LL_ENDL;
		return;
	}

	bool allow_modify_objects = mEditObjectRights->getValue().asBoolean();

	// if modify objects checkbox clicked
	if (buddy_relationship->isRightGrantedTo(
		LLRelationship::GRANT_MODIFY_OBJECTS) != allow_modify_objects)
	{
		confirmModifyRights(allow_modify_objects);
	}
}

void LLPanelProfileNotes::applyRights()
{
    const LLRelationship* buddy_relationship = LLAvatarTracker::instance().getBuddyInfo(getAvatarId());

    if (!buddy_relationship)
    {
        // Lets have a warning log message instead of having a crash. EXT-4947.
        LL_WARNS("LegacyProfile") << "Trying to modify rights for non-friend avatar. Skipped." << LL_ENDL;
        return;
    }

    S32 rights = 0;

    if (mOnlineStatus->getValue().asBoolean())
    {
        rights |= LLRelationship::GRANT_ONLINE_STATUS;
    }
    if (mMapRights->getValue().asBoolean())
    {
        rights |= LLRelationship::GRANT_MAP_LOCATION;
    }
    if (mEditObjectRights->getValue().asBoolean())
    {
        rights |= LLRelationship::GRANT_MODIFY_OBJECTS;
    }

    LLAvatarPropertiesProcessor::getInstance()->sendFriendRights(getAvatarId(), rights);
}

void LLPanelProfileNotes::processProperties(void* data, EAvatarProcessorType type)
{
    if (APT_NOTES == type)
    {
        LLAvatarNotes* avatar_notes = static_cast<LLAvatarNotes*>(data);
        if (avatar_notes && getAvatarId() == avatar_notes->target_id)
        {
<<<<<<< HEAD
            mNotesEditor->setValue(avatar_notes->notes);
            // <FS:Ansariel> Don't enable editor in embedded mode since there is no way to save them
            //mNotesEditor->setEnabled(TRUE);
            mNotesEditor->setEnabled(!getEmbedded());
            // </FS:Ansariel>
            updateButtons();

            if (avatar_notes->notes.size() > 1000)
            {
                mCharacterLimitWarning->setVisible(TRUE);
                updateWarning();
            }
            else
            {
                mCharacterLimitWarning->setVisible(FALSE);
            }

=======
            processProperties(avatar_notes);
>>>>>>> 7e040000
            LLAvatarPropertiesProcessor::getInstance()->removeObserver(getAvatarId(),this);
        }
    }
}

void LLPanelProfileNotes::processProperties(LLAvatarNotes* avatar_notes)
{
    mNotesEditor->setValue(avatar_notes->notes);
    mNotesEditor->setEnabled(TRUE);
    updateButtons();
}

void LLPanelProfileNotes::resetData()
{
    resetLoading();
    mNotesEditor->setValue(LLStringUtil::null);
    mOnlineStatus->setValue(FALSE);
    mMapRights->setValue(FALSE);
    mEditObjectRights->setValue(FALSE);

    mURLWebProfile.clear();
}

void LLPanelProfileNotes::enableCheckboxes(bool enable)
{
    mOnlineStatus->setEnabled(enable);
    mMapRights->setEnabled(enable);
    mEditObjectRights->setEnabled(enable);
}

// virtual, called by LLAvatarTracker
void LLPanelProfileNotes::changed(U32 mask)
{
    // update rights to avoid have checkboxes enabled when friendship is terminated. EXT-4947.
    fillRightsData();
}

void LLPanelProfileNotes::setAvatarId(const LLUUID& avatar_id)
{
    if (avatar_id.notNull())
    {
        if (getAvatarId().notNull())
        {
            LLAvatarTracker::instance().removeParticularFriendObserver(getAvatarId(), this);
        }
        LLPanelProfileTab::setAvatarId(avatar_id);
        LLAvatarTracker::instance().addParticularFriendObserver(getAvatarId(), this);
    }
}

void LLPanelProfileNotes::onAvatarNameCache(const LLUUID& agent_id, const LLAvatarName& av_name)
{
    mAvatarNameCacheConnection.disconnect();

    std::string username = av_name.getAccountName();
    if (username.empty())
    {
        username = LLCacheName::buildUsername(av_name.getDisplayName());
    }
    else
    {
        LLStringUtil::replaceChar(username, ' ', '.');
    }

    mURLWebProfile = getProfileURL(username, false);
}


//////////////////////////////////////////////////////////////////////////
// LLPanelProfile

LLPanelProfile::LLPanelProfile()
 : LLPanelProfileTab()
{
}

LLPanelProfile::~LLPanelProfile()
{
}

BOOL LLPanelProfile::postBuild()
{
    return TRUE;
}

void LLPanelProfile::processProperties(void* data, EAvatarProcessorType type)
{
    //*TODO: figure out what this does
    mTabContainer->setCommitCallback(boost::bind(&LLPanelProfile::onTabChange, this));

    // Load data on currently opened tab as well
    onTabChange();
}

void LLPanelProfile::onTabChange()
{
    LLPanelProfileTab* active_panel = dynamic_cast<LLPanelProfileTab*>(mTabContainer->getCurrentPanel());
    if (active_panel)
    {
        active_panel->updateData();
    }
    updateBtnsVisibility();
}

void LLPanelProfile::updateBtnsVisibility()
{
    getChild<LLUICtrl>("ok_btn")->setVisible(((getSelfProfile() && !getEmbedded()) || isNotesTabSelected()));
    getChild<LLUICtrl>("cancel_btn")->setVisible(((getSelfProfile() && !getEmbedded()) || isNotesTabSelected()));
}

void LLPanelProfile::onOpen(const LLSD& key)
{
    LLUUID avatar_id = key["id"].asUUID();

    // Don't reload the same profile
    if (getAvatarId() == avatar_id)
    {
        return;
    }

    LLPanelProfileTab::onOpen(avatar_id);

    mTabContainer       = getChild<LLTabContainer>("panel_profile_tabs");
    mPanelSecondlife    = findChild<LLPanelProfileSecondLife>(PANEL_SECONDLIFE);
    mPanelWeb           = findChild<LLPanelProfileWeb>(PANEL_WEB);
    mPanelInterests     = findChild<LLPanelProfileInterests>(PANEL_INTERESTS);
    mPanelPicks         = findChild<LLPanelProfilePicks>(PANEL_PICKS);
    mPanelClassifieds   = findChild<LLPanelProfileClassifieds>(PANEL_CLASSIFIEDS);
    mPanelFirstlife     = findChild<LLPanelProfileFirstLife>(PANEL_FIRSTLIFE);
    mPanelNotes         = findChild<LLPanelProfileNotes>(PANEL_NOTES);

    mPanelSecondlife->onOpen(avatar_id);
    mPanelWeb->onOpen(avatar_id);
    mPanelInterests->onOpen(avatar_id);
    mPanelPicks->onOpen(avatar_id);
    mPanelClassifieds->onOpen(avatar_id);
    mPanelFirstlife->onOpen(avatar_id);
    mPanelNotes->onOpen(avatar_id);

    mPanelSecondlife->setEmbedded(getEmbedded());
    mPanelWeb->setEmbedded(getEmbedded());
    mPanelInterests->setEmbedded(getEmbedded());
    mPanelPicks->setEmbedded(getEmbedded());
    mPanelClassifieds->setEmbedded(getEmbedded());
    mPanelFirstlife->setEmbedded(getEmbedded());
    mPanelNotes->setEmbedded(getEmbedded());

    // Always request the base profile info
    resetLoading();
    updateData();

    updateBtnsVisibility();

    // KC - Not handling pick and classified opening thru onOpen
    // because this would make unique profile floaters per slurl
    // and result in multiple profile floaters for the same avatar
}

void LLPanelProfile::updateData()
{
    LLUUID avatar_id = getAvatarId();
    // Todo: getIsloading functionality needs to be expanded to
    // include 'inited' or 'data_provided' state to not rerequest
    if (!getIsLoading() && avatar_id.notNull())
    {
        setIsLoading();

        std::string cap_url = gAgent.getRegionCapability(PROFILE_PROPERTIES_CAP);
        if (!cap_url.empty())
        {
            LLCoros::instance().launch("requestAgentUserInfoCoro",
                boost::bind(request_avatar_properties_coro, cap_url, avatar_id));
        }
    }
}

void LLPanelProfile::apply()
{
    if (getSelfProfile())
    {
        //KC - AvatarData is spread over 3 different panels
        // collect data from the last 2 and give to the first to save
        mPanelFirstlife->apply(&mAvatarData);
        mPanelWeb->apply(&mAvatarData);
        mPanelSecondlife->apply(&mAvatarData);

        mPanelInterests->apply();
        mPanelPicks->apply();
        mPanelNotes->apply();
        mPanelClassifieds->apply();

        //KC - Classifieds handles this itself
    }
    else
    {
        mPanelNotes->apply();
    }
}

void LLPanelProfile::showPick(const LLUUID& pick_id)
{
    if (pick_id.notNull())
    {
        mPanelPicks->selectPick(pick_id);
    }
    mTabContainer->selectTabPanel(mPanelPicks);
}

bool LLPanelProfile::isPickTabSelected()
{
	return (mTabContainer->getCurrentPanel() == mPanelPicks);
}

bool LLPanelProfile::isNotesTabSelected()
{
	return (mTabContainer->getCurrentPanel() == mPanelNotes);
}

void LLPanelProfile::showClassified(const LLUUID& classified_id, bool edit)
{
    if (classified_id.notNull())
    {
        mPanelClassifieds->selectClassified(classified_id, edit);
    }
    mTabContainer->selectTabPanel(mPanelClassifieds);
}


<|MERGE_RESOLUTION|>--- conflicted
+++ resolved
@@ -1823,27 +1823,7 @@
         LLAvatarNotes* avatar_notes = static_cast<LLAvatarNotes*>(data);
         if (avatar_notes && getAvatarId() == avatar_notes->target_id)
         {
-<<<<<<< HEAD
-            mNotesEditor->setValue(avatar_notes->notes);
-            // <FS:Ansariel> Don't enable editor in embedded mode since there is no way to save them
-            //mNotesEditor->setEnabled(TRUE);
-            mNotesEditor->setEnabled(!getEmbedded());
-            // </FS:Ansariel>
-            updateButtons();
-
-            if (avatar_notes->notes.size() > 1000)
-            {
-                mCharacterLimitWarning->setVisible(TRUE);
-                updateWarning();
-            }
-            else
-            {
-                mCharacterLimitWarning->setVisible(FALSE);
-            }
-
-=======
             processProperties(avatar_notes);
->>>>>>> 7e040000
             LLAvatarPropertiesProcessor::getInstance()->removeObserver(getAvatarId(),this);
         }
     }
@@ -1852,7 +1832,10 @@
 void LLPanelProfileNotes::processProperties(LLAvatarNotes* avatar_notes)
 {
     mNotesEditor->setValue(avatar_notes->notes);
-    mNotesEditor->setEnabled(TRUE);
+    // <FS:Ansariel> Don't enable editor in embedded mode since there is no way to save them
+    //mNotesEditor->setEnabled(TRUE);
+    mNotesEditor->setEnabled(!getEmbedded());
+    // </FS:Ansariel>
     updateButtons();
 }
 
