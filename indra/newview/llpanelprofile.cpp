--- conflicted
+++ resolved
@@ -1588,23 +1588,15 @@
 
 void LLPanelProfileSecondLife::fillAgeData(const LLDate &born_on)
 {
-<<<<<<< HEAD
     // <FS:Ansariel> Fix LL UI/UX design accident
+    //// Date from server comes already converted to stl timezone,
+    //// so display it as an UTC + 0
     //std::string name_and_date = getString("date_format");
     //LLSD args_name;
     //args_name["datetime"] = (S32)born_on.secondsSinceEpoch();
     //LLStringUtil::format(name_and_date, args_name);
     //getChild<LLUICtrl>("sl_birth_date")->setValue(name_and_date);
     // </FS:Ansariel>
-=======
-    // Date from server comes already converted to stl timezone,
-    // so display it as an UTC + 0
-    std::string name_and_date = getString("date_format");
-    LLSD args_name;
-    args_name["datetime"] = (S32)born_on.secondsSinceEpoch();
-    LLStringUtil::format(name_and_date, args_name);
-    getChild<LLUICtrl>("sl_birth_date")->setValue(name_and_date);
->>>>>>> d6e8a910
 
     std::string register_date = getString("age_format");
     LLSD args_age;
